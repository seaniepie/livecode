/* Copyright (C) 2003-2013 Runtime Revolution Ltd.

This file is part of LiveCode.

LiveCode is free software; you can redistribute it and/or modify it under
the terms of the GNU General Public License v3 as published by the Free
Software Foundation.

LiveCode is distributed in the hope that it will be useful, but WITHOUT ANY
WARRANTY; without even the implied warranty of MERCHANTABILITY or
FITNESS FOR A PARTICULAR PURPOSE.  See the GNU General Public License
for more details.

You should have received a copy of the GNU General Public License
along with LiveCode.  If not see <http://www.gnu.org/licenses/>.  */

#ifndef __MC_EXEC__
#define __MC_EXEC__

#ifndef __MC_EXECPT__
#include "execpt.h"
#endif

#ifndef OBJDEFS_H
#include "objdefs.h"
#endif

#ifndef OBJECT_H
#include "object.h"
#endif

////////////////////////////////////////////////////////////////////////////////

enum MCExecValueType
{
	kMCExecValueTypeNone,
	
	kMCExecValueTypeValueRef,
	kMCExecValueTypeBooleanRef,
	kMCExecValueTypeStringRef,
	kMCExecValueTypeNameRef,
	kMCExecValueTypeDataRef,
	kMCExecValueTypeArrayRef,
    kMCExecValueTypeNumberRef,
    
	kMCExecValueTypeUInt,
	kMCExecValueTypeInt,
    kMCExecValueTypeBool,
    kMCExecValueTypeDouble,
    kMCExecValueTypeChar,
    kMCExecValueTypePoint,
    kMCExecValueTypeColor,
    kMCExecValueTypeRectangle,
    
    
};

////////////////////////////////////////////////////////////////////////////////

enum MCExecType
{
	/* A */ kMCExecTypeAny,
	/* B */ kMCExecTypeBoolean,
	/* N */ kMCExecTypeNumber,
	/* S */ kMCExecTypeString,
	/* M */ kMCExecTypeName,
	/* R */ kMCExecTypeArray,
	
	/* b */ kMCExecTypeBool,
	/* i */ kMCExecTypeInt,
	/* j */ kMCExecTypeInt64,
	/* u */ kMCExecTypeUInt,
	/* v */ kMCExecTypeUInt64,
	/* f */ kMCExecTypeFloat,
	/* d */ kMCExecTypeDouble,
	/* c */ kMCExecTypeNativeChar,
	
	/* X */ kMCExecTypeLegacyColor,
	/* Y */ kMCExecTypeLegacyPoint,
	/* Z */ kMCExecTypeLegacyRectangle,
	
	/* E */ kMCExecTypeEnum,
	/* T */ kMCExecTypeSet,
	/* C */ kMCExecTypeCustom,
};

struct MCExecSetTypeElementInfo
{
	const char *tag;
	uindex_t bit;
};

struct MCExecSetTypeInfo
{
	const char *name;
	uindex_t count;
	MCExecSetTypeElementInfo *elements;
};

struct MCExecEnumTypeElementInfo
{
	const char *tag;
	uindex_t value;
	bool read_only;
};

struct MCExecEnumTypeInfo
{
	const char *name;
	uindex_t count;
	MCExecEnumTypeElementInfo *elements;
};

typedef void (*MCExecCustomTypeParseProc)(MCExecContext& ctxt, MCStringRef input, void *r_output);
typedef void (*MCExecCustomTypeFormatProc)(MCExecContext& ctxt, const void *input, MCStringRef& r_output);
typedef void (*MCExecCustomTypeFreeProc)(MCExecContext& ctxt, void *input);

struct MCExecCustomTypeInfo
{
	const char *name;
	uindex_t size;
	void *parse;
	void *format;
	void *free;
};

struct MCExecMethodInfo
{
	const char *name;
	uindex_t arity;
};

#define MC_EXEC_DEFINE_EXEC_METHOD(module, tag, arity) \
	static MCExecMethodInfo _kMC##module##Exec##tag##MethodInfo = { #module "." #tag, arity }; \
	MCExecMethodInfo *kMC##module##Exec##tag##MethodInfo = &_kMC##module##Exec##tag##MethodInfo;

#define MC_EXEC_DEFINE_EVAL_METHOD(module, tag, arity) \
	static MCExecMethodInfo _kMC##module##Eval##tag##MethodInfo = { #module "." #tag, arity }; \
	MCExecMethodInfo *kMC##module##Eval##tag##MethodInfo = &_kMC##module##Eval##tag##MethodInfo;

#define MC_EXEC_DEFINE_GET_METHOD(module, tag, arity) \
	static MCExecMethodInfo _kMC##module##Get##tag##MethodInfo = { #module "." #tag, arity }; \
	MCExecMethodInfo *kMC##module##Get##tag##MethodInfo = &_kMC##module##Get##tag##MethodInfo;

#define MC_EXEC_DEFINE_SET_METHOD(module, tag, arity) \
	static MCExecMethodInfo _kMC##module##Set##tag##MethodInfo = { #module "." #tag, arity }; \
	MCExecMethodInfo *kMC##module##Set##tag##MethodInfo = &_kMC##module##Set##tag##MethodInfo;

#define MC_EXEC_DEFINE_MAKE_METHOD(module, tag, arity) \
	static MCExecMethodInfo _kMC##module##Make##tag##MethodInfo = { #module "." #tag, arity }; \
	MCExecMethodInfo *kMC##module##Make##tag##MethodInfo = &_kMC##module##Make##tag##MethodInfo;

////////////////////////////////////////////////////////////////////////////////

enum MCPropertyType
{
	kMCPropertyTypeAny,
	kMCPropertyTypeBool,
	kMCPropertyTypeInt16,
	kMCPropertyTypeInt32,
	kMCPropertyTypeUInt16,
	kMCPropertyTypeUInt32,
	kMCPropertyTypeDouble,
	kMCPropertyTypeChar,
	kMCPropertyTypeString,
	kMCPropertyTypeBinaryString,
	kMCPropertyTypeColor,
	kMCPropertyTypeRectangle,
	kMCPropertyTypePoint,
	kMCPropertyTypeInt16X2,
	kMCPropertyTypeInt16X4,
    kMCPropertyTypeInt32X2,
    kMCPropertyTypeInt32X4,
	kMCPropertyTypeArray,
	kMCPropertyTypeSet,
	kMCPropertyTypeEnum,
	kMCPropertyTypeCustom,
	kMCPropertyTypeOptionalInt16,
	kMCPropertyTypeOptionalUInt16,
	kMCPropertyTypeOptionalUInt32,
	kMCPropertyTypeOptionalString,
	kMCPropertyTypeOptionalRectangle,
    kMCPropertyTypeOptionalPoint,
	kMCPropertyTypeOptionalEnum,
	kMCPropertyTypeName,
    kMCPropertyTypeLinesOfString,
    kMCPropertyTypeLinesOfUInt,
    kMCPropertyTypeLinesOfUIntX2,
    kMCPropertyTypeLinesOfPoint,
    kMCPropertyTypeItemsOfUInt,
    kMCPropertyTypeMixedBool,
    kMCPropertyTypeMixedUInt16,
    kMCPropertyTypeMixedUInt32,
};

struct MCPropertyInfo
{
	Properties property;
	bool effective;
	MCPropertyType type;
	void *type_info;
	void *getter;
	void *setter;
	bool has_effective;
    bool is_array_prop;
    bool custom_index;
    bool is_chunk_prop;
};

void MCExecResolveCharsOfField(MCField *p_field, uint32_t p_part, int32_t& x_start, int32_t& x_finish, uint32_t p_start, uint32_t p_count);

template<typename O, typename A, void (O::*Method)(MCExecContext&, A)> inline void MCPropertyObjectThunk(MCExecContext& ctxt, MCObjectPtr *obj, A arg)
{
	(static_cast<O *>(obj -> object) ->* Method)(ctxt, arg);
}

template<typename O, typename A, void (O::*Method)(MCExecContext&, uint32_t, A)> inline void MCPropertyObjectPartThunk(MCExecContext& ctxt, MCObjectPtr *obj, A arg)
{
	(static_cast<O *>(obj -> object) ->* Method)(ctxt, obj -> part_id, arg);
}

template<typename O, typename A, void (O::*Method)(MCExecContext&, MCNameRef, A)> inline void MCPropertyObjectArrayThunk(MCExecContext& ctxt, MCObjectIndexPtr *obj, A arg)
{
	(static_cast<O *>(obj -> object) ->* Method)(ctxt, obj -> index, arg);
}

template<typename O, typename A, typename B, void (O::*Method)(MCExecContext&, B, A)> inline void MCPropertyObjectListThunk(MCExecContext& ctxt, MCObjectPtr *obj, B count, A arg)
{
    (static_cast<O *>(obj -> object) ->* Method)(ctxt, count, arg);
}

template<typename O, typename A, void (O::*Method)(MCExecContext&, uint32_t, int32_t, int32_t, A)> inline void MCPropertyObjectChunkThunk(MCExecContext& ctxt, MCObjectChunkPtr *obj, A arg)
{
    int32_t t_si, t_ei;
    
    if (obj -> object -> gettype() == CT_FIELD)
    {
        t_si = 0;
        t_ei = INT32_MAX;
        MCExecResolveCharsOfField((MCField *)obj -> object, obj -> part_id, t_si, t_ei, obj -> mark . start, obj -> mark . finish - obj -> mark . start);
    }
    else
    {
        t_si = obj -> mark . start;
        t_ei = obj -> mark . finish;
    }
    
	(static_cast<O *>(obj -> object) ->* Method)(ctxt, obj -> part_id, t_si, t_ei, arg);
}

template<typename O, typename A, typename B, void (O::*Method)(MCExecContext&, uint32_t, int32_t, int32_t, bool&, A)> inline void MCPropertyObjectChunkMixedThunk(MCExecContext& ctxt, MCObjectChunkPtr *obj, B mixed, A arg)
{
    int32_t t_si, t_ei;
    
    if (obj -> object -> gettype() == CT_FIELD)
    {
        t_si = 0;
        t_ei = INT32_MAX;
        MCExecResolveCharsOfField((MCField *)obj -> object, obj -> part_id, t_si, t_ei, obj -> mark . start, obj -> mark . finish - obj -> mark . start);
    }
    else
    {
        t_si = obj -> mark . start;
        t_ei = obj -> mark . finish;
    }
    
	(static_cast<O *>(obj -> object) ->* Method)(ctxt, obj -> part_id, t_si, t_ei, mixed, arg);
}

template<typename A, void Method(MCExecContext&, MCNameRef, A)> inline void MCPropertyIndexedThunk(MCExecContext& ctxt, MCNameRef index, A arg)
{
    Method(ctxt, index, arg);
}

template<typename A, void Method(MCExecContext&, A)> inline void MCPropertyThunk(MCExecContext& ctxt, void *, A arg)
{
    Method(ctxt, arg);
}

template<typename A, typename B, void Method(MCExecContext&, B, A)> inline void MCPropertyListThunk(MCExecContext& ctxt, void *, B count, A arg)
{
    Method(ctxt, count, arg);
}

#define MCPropertyThunkImp(mth,typ) (void(*)(MCExecContext&, void *,typ))MCPropertyThunk<typ,mth>
#define MCPropertyIndexedThunkImp(mth,index,typ) (void(*)(MCExecContext&, MCNameRef, typ))MCPropertyIndexedThunk<typ,mth>
#define MCPropertyListThunkImp(mth,count,typ) (void(*)(MCExecContext&,void *,count,typ))MCPropertyListThunk<typ,count,mth>

#define MCPropertyThunkIndexedGetBinaryString(mth) MCPropertyIndexedThunkImp(mth, MCNameRef, MCDataRef&)
#define MCPropertyThunkIndexedSetBinaryString(mth) MCPropertyIndexedThunkImp(mth, MCNameRef, MCDataRef)

#define MCPropertyThunkGetAny(mth) MCPropertyThunkImp(mth, MCValueRef&)
#define MCPropertyThunkGetBool(mth) MCPropertyThunkImp(mth, bool&)
#define MCPropertyThunkGetInt16(mth) MCPropertyThunkImp(mth, integer_t&)
#define MCPropertyThunkGetInt16X2(mth) MCPropertyThunkImp(mth, integer_t*)
#define MCPropertyThunkGetInt16X4(mth) MCPropertyThunkImp(mth, integer_t*)
#define MCPropertyThunkGetInt32(mth) MCPropertyThunkImp(mth, integer_t&)
#define MCPropertyThunkGetUInt16(mth) MCPropertyThunkImp(mth, uinteger_t&)
#define MCPropertyThunkGetUInt32(mth) MCPropertyThunkImp(mth, uinteger_t&)
#define MCPropertyThunkGetOptionalInt16(mth) MCPropertyThunkImp(mth, integer_t*&)
#define MCPropertyThunkGetOptionalUInt16(mth) MCPropertyThunkImp(mth, uinteger_t*&)
#define MCPropertyThunkGetOptionalUInt32(mth) MCPropertyThunkImp(mth, uinteger_t*&)
#define MCPropertyThunkGetDouble(mth) MCPropertyThunkImp(mth, double&)
#define MCPropertyThunkGetChar(mth) MCPropertyThunkImp(mth, char_t&)
#define MCPropertyThunkGetString(mth) MCPropertyThunkImp(mth, MCStringRef&)
#define MCPropertyThunkGetBinaryString(mth) MCPropertyThunkImp(mth, MCDataRef&)
#define MCPropertyThunkGetOptionalString(mth) MCPropertyThunkImp(mth, MCStringRef&)
#define MCPropertyThunkGetRectangle(mth) MCPropertyThunkImp(mth, MCRectangle&)
#define MCPropertyThunkGetOptionalRectangle(mth) MCPropertyThunkImp(mth, MCRectangle*&)
#define MCPropertyThunkGetPoint(mth) MCPropertyThunkImp(mth, MCPoint&)
#define MCPropertyThunkGetOptionalPoint(mth) MCPropertyThunkImp(mth, MCPoint*&)
#define MCPropertyThunkGetCustomType(mth, typ) MCPropertyThunkImp(mth, typ&)
#define MCPropertyThunkGetEnumType(mth) MCPropertyThunkImp(mth, intenum_t&)
#define MCPropertyThunkGetSetType(mth) MCPropertyThunkImp(mth, intset_t&)
#define MCPropertyThunkGetOptionalCustomType(mth, typ) MCPropertyThunkImp(mth, typ*&)
#define MCPropertyThunkGetOptionalEnumType(mth) MCPropertyThunkImp(mth, intenum_t*&)
#define MCPropertyThunkGetArray(mth) MCPropertyThunkImp(mth, MCArrayRef&)
#define MCPropertyThunkGetName(mth) MCPropertyThunkImp(mth, MCNameRef&)
#define MCPropertyThunkGetItemsOfUInt(mth) MCPropertyListThunkImp(mth,uindex_t&,uinteger_t*&)

#define MCPropertyThunkSetAny(mth) MCPropertyThunkImp(mth, MCValueRef)
#define MCPropertyThunkSetBool(mth) MCPropertyThunkImp(mth, bool)
#define MCPropertyThunkSetInt16(mth) MCPropertyThunkImp(mth, integer_t)
#define MCPropertyThunkSetInt16X2(mth) MCPropertyThunkImp(mth, integer_t*)
#define MCPropertyThunkSetInt16X4(mth) MCPropertyThunkImp(mth, integer_t*)
#define MCPropertyThunkSetInt32(mth) MCPropertyThunkImp(mth, integer_t)
#define MCPropertyThunkSetUInt16(mth) MCPropertyThunkImp(mth, uinteger_t)
#define MCPropertyThunkSetUInt32(mth) MCPropertyThunkImp(mth, uinteger_t)
#define MCPropertyThunkSetOptionalInt16(mth) MCPropertyThunkImp(mth, integer_t*)
#define MCPropertyThunkSetOptionalUInt16(mth) MCPropertyThunkImp(mth, uinteger_t*)
#define MCPropertyThunkSetOptionalUInt32(mth) MCPropertyThunkImp(mth, uinteger_t*)
#define MCPropertyThunkSetDouble(mth) MCPropertyThunkImp(mth, double)
#define MCPropertyThunkSetChar(mth) MCPropertyThunkImp(mth, char_t)
#define MCPropertyThunkSetString(mth) MCPropertyThunkImp(mth, MCStringRef)
#define MCPropertyThunkSetBinaryString(mth) MCPropertyThunkImp(mth, MCDataRef)
#define MCPropertyThunkSetOptionalString(mth) MCPropertyThunkImp(mth, MCStringRef)
#define MCPropertyThunkSetRectangle(mth) MCPropertyThunkImp(mth, MCRectangle)
#define MCPropertyThunkSetOptionalRectangle(mth) MCPropertyThunkImp(mth, MCRectangle*)
#define MCPropertyThunkSetPoint(mth) MCPropertyThunkImp(mth, MCPoint)
#define MCPropertyThunkSetOptionalPoint(mth) MCPropertyThunkImp(mth, MCPoint*)
#define MCPropertyThunkSetCustomType(mth, typ) MCPropertyThunkImp(mth, const typ&)
#define MCPropertyThunkSetEnumType(mth) MCPropertyThunkImp(mth, intenum_t)
#define MCPropertyThunkSetSetType(mth) MCPropertyThunkImp(mth, intset_t)
#define MCPropertyThunkSetOptionalCustomType(mth, typ) MCPropertyThunkImp(mth, const typ*&)
#define MCPropertyThunkSetOptionalEnumType(mth) MCPropertyThunkImp(mth, intenum_t*)
#define MCPropertyThunkSetArray(mth) MCPropertyThunkImp(mth, MCArrayRef)
#define MCPropertyThunkSetName(mth) MCPropertyThunkImp(mth, MCNameRef)
#define MCPropertyThunkSetItemsOfUInt(mth) MCPropertyListThunkImp(mth,uindex_t,uinteger_t*)

#define MCPropertyObjectThunkImp(obj, mth, typ) (void(*)(MCExecContext&,MCObjectPtr*,typ))MCPropertyObjectThunk<obj,typ,&obj::mth>
#define MCPropertyObjectPartThunkImp(obj, mth, typ) (void(*)(MCExecContext&,MCObjectPtr*,typ))MCPropertyObjectPartThunk<obj,typ,&obj::mth>
#define MCPropertyObjectArrayThunkImp(obj, mth, typ) (void(*)(MCExecContext&,MCObjectIndexPtr*,typ))MCPropertyObjectArrayThunk<obj,typ,&obj::mth>
#define MCPropertyObjectListThunkImp(obj, mth, count, typ) (void(*)(MCExecContext&,MCObjectPtr*,count,typ))MCPropertyObjectListThunk<obj,typ,count,&obj::mth>
#define MCPropertyObjectChunkThunkImp(obj, mth, typ) (void(*)(MCExecContext&,MCObjectChunkPtr*,typ))MCPropertyObjectChunkThunk<obj,typ,&obj::mth>
#define MCPropertyObjectChunkMixedThunkImp(obj, mth, mixed, typ) (void(*)(MCExecContext&,MCObjectChunkPtr*,mixed,typ))MCPropertyObjectChunkMixedThunk<obj,typ,mixed,&obj::mth>

#define MCPropertyObjectThunkGetAny(obj, mth) MCPropertyObjectThunkImp(obj, mth, MCValueRef&)
#define MCPropertyObjectThunkGetBool(obj, mth) MCPropertyObjectThunkImp(obj, mth, bool&)
#define MCPropertyObjectThunkGetInt16(obj, mth) MCPropertyObjectThunkImp(obj, mth, integer_t&)
#define MCPropertyObjectThunkGetInt32(obj, mth) MCPropertyObjectThunkImp(obj, mth, integer_t&)
#define MCPropertyObjectThunkGetInt32X4(obj, mth) MCPropertyObjectThunkImp(obj, mth, integer_t*)
#define MCPropertyObjectThunkGetUInt16(obj, mth) MCPropertyObjectThunkImp(obj, mth, uinteger_t&)
#define MCPropertyObjectThunkGetUInt32(obj, mth) MCPropertyObjectThunkImp(obj, mth, uinteger_t&)
#define MCPropertyObjectThunkGetOptionalInt16(obj, mth) MCPropertyObjectThunkImp(obj, mth, integer_t*&)
#define MCPropertyObjectThunkGetOptionalUInt16(obj, mth) MCPropertyObjectThunkImp(obj, mth, uinteger_t*&)
#define MCPropertyObjectThunkGetOptionalUInt32(obj, mth) MCPropertyObjectThunkImp(obj, mth, uinteger_t*&)
#define MCPropertyObjectThunkGetDouble(obj, mth) MCPropertyObjectThunkImp(obj, mth, double&)
#define MCPropertyObjectThunkGetString(obj, mth) MCPropertyObjectThunkImp(obj, mth, MCStringRef&)
#define MCPropertyObjectThunkGetBinaryString(obj, mth) MCPropertyObjectThunkImp(obj, mth, MCDataRef&)
#define MCPropertyObjectThunkGetOptionalString(obj, mth) MCPropertyObjectThunkImp(obj, mth, MCStringRef&)
#define MCPropertyObjectThunkGetRectangle(obj, mth) MCPropertyObjectThunkImp(obj, mth, MCRectangle&)
#define MCPropertyObjectThunkGetOptionalRectangle(obj, mth) MCPropertyObjectThunkImp(obj, mth, MCRectangle*&)
#define MCPropertyObjectThunkGetPoint(obj, mth) MCPropertyObjectThunkImp(obj, mth, MCPoint&)
#define MCPropertyObjectThunkGetCustomType(obj, mth, typ) MCPropertyObjectThunkImp(obj, mth, typ&)
#define MCPropertyObjectThunkGetEnumType(obj, mth) MCPropertyObjectThunkImp(obj, mth, intenum_t&)
#define MCPropertyObjectThunkGetSetType(obj, mth) MCPropertyObjectThunkImp(obj, mth, intset_t&)
#define MCPropertyObjectThunkGetOptionalCustomType(obj, mth, typ) MCPropertyObjectThunkImp(obj, mth, typ*&)
#define MCPropertyObjectThunkGetOptionalEnumType(obj, mth) MCPropertyObjectThunkImp(obj, mth, intenum_t*&)
#define MCPropertyObjectThunkGetArray(obj, mth) MCPropertyObjectThunkImp(obj, mth, MCArrayRef&)
#define MCPropertyObjectThunkGetName(obj, mth) MCPropertyObjectThunkImp(obj, mth, MCNameRef&)

#define MCPropertyObjectListThunkGetLinesOfString(obj, mth) MCPropertyObjectListThunkImp(obj, mth, uindex_t&, MCStringRef*&)
#define MCPropertyObjectListThunkGetLinesOfUInt(obj, mth) MCPropertyObjectListThunkImp(obj, mth, uindex_t&, uinteger_t*&)
#define MCPropertyObjectListThunkGetLinesOfPoint(obj, mth) MCPropertyObjectListThunkImp(obj, mth, uindex_t&, MCPoint*&)
#define MCPropertyObjectListThunkGetItemsOfUInt(obj, mth) MCPropertyObjectListThunkImp(obj, mth, uindex_t&, uinteger_t*&)

#define MCPropertyObjectThunkSetAny(obj, mth) MCPropertyObjectThunkImp(obj, mth, MCValueRef)
#define MCPropertyObjectThunkSetBool(obj, mth) MCPropertyObjectThunkImp(obj, mth, bool)
#define MCPropertyObjectThunkSetInt16(obj, mth) MCPropertyObjectThunkImp(obj, mth, integer_t)
#define MCPropertyObjectThunkSetInt32(obj, mth) MCPropertyObjectThunkImp(obj, mth, integer_t)
#define MCPropertyObjectThunkSetInt32X4(obj, mth) MCPropertyObjectThunkImp(obj, mth, integer_t*)
#define MCPropertyObjectThunkSetUInt16(obj, mth) MCPropertyObjectThunkImp(obj, mth, uinteger_t)
#define MCPropertyObjectThunkSetUInt32(obj, mth) MCPropertyObjectThunkImp(obj, mth, uinteger_t)
#define MCPropertyObjectThunkSetOptionalInt16(obj, mth) MCPropertyObjectThunkImp(obj, mth, integer_t*)
#define MCPropertyObjectThunkSetOptionalUInt16(obj, mth) MCPropertyObjectThunkImp(obj, mth, uinteger_t*)
#define MCPropertyObjectThunkSetOptionalUInt32(obj, mth) MCPropertyObjectThunkImp(obj, mth, uinteger_t*)
#define MCPropertyObjectThunkSetDouble(obj, mth) MCPropertyObjectThunkImp(obj, mth, double)
#define MCPropertyObjectThunkSetString(obj, mth) MCPropertyObjectThunkImp(obj, mth, MCStringRef)
#define MCPropertyObjectThunkSetBinaryString(obj, mth) MCPropertyObjectThunkImp(obj, mth, MCDataRef)
#define MCPropertyObjectThunkSetOptionalString(obj, mth) MCPropertyObjectThunkImp(obj, mth, MCStringRef)
#define MCPropertyObjectThunkSetRectangle(obj, mth) MCPropertyObjectThunkImp(obj, mth, MCRectangle)
#define MCPropertyObjectThunkSetOptionalRectangle(obj, mth) MCPropertyObjectThunkImp(obj, mth, MCRectangle*)
#define MCPropertyObjectThunkSetPoint(obj, mth) MCPropertyObjectThunkImp(obj, mth, MCPoint)
#define MCPropertyObjectThunkSetCustomType(obj, mth, typ) MCPropertyObjectThunkImp(obj, mth, const typ&)
#define MCPropertyObjectThunkSetEnumType(obj, mth) MCPropertyObjectThunkImp(obj, mth, intenum_t)
#define MCPropertyObjectThunkSetSetType(obj, mth) MCPropertyObjectThunkImp(obj, mth, intset_t)
#define MCPropertyObjectThunkSetOptionalCustomType(obj, mth, typ) MCPropertyObjectThunkImp(obj, mth, const typ*&)
#define MCPropertyObjectThunkSetOptionalEnumType(obj, mth) MCPropertyObjectThunkImp(obj, mth, intenum_t*)
#define MCPropertyObjectThunkSetArray(obj, mth) MCPropertyObjectThunkImp(obj, mth, MCArrayRef)
#define MCPropertyObjectThunkSetName(obj, mth) MCPropertyObjectThunkImp(obj, mth, MCNameRef)

#define MCPropertyObjectListThunkSetLinesOfString(obj, mth) MCPropertyObjectListThunkImp(obj, mth, uindex_t, MCStringRef*)
#define MCPropertyObjectListThunkSetLinesOfUInt(obj, mth) MCPropertyObjectListThunkImp(obj, mth, uindex_t, uinteger_t*)
#define MCPropertyObjectListThunkSetLinesOfPoint(obj, mth) MCPropertyObjectListThunkImp(obj, mth, uindex_t, MCPoint*)
#define MCPropertyObjectListThunkSetItemsOfUInt(obj, mth) MCPropertyObjectListThunkImp(obj, mth, uindex_t, uinteger_t*)

#define MCPropertyObjectPartThunkGetAny(obj, mth) MCPropertyObjectPartThunkImp(obj, mth, MCValueRef&)
#define MCPropertyObjectPartThunkGetBool(obj, mth) MCPropertyObjectPartThunkImp(obj, mth, bool&)
#define MCPropertyObjectPartThunkGetInt16(obj, mth) MCPropertyObjectPartThunkImp(obj, mth, integer_t&)
#define MCPropertyObjectPartThunkGetInt32(obj, mth) MCPropertyObjectPartThunkImp(obj, mth, integer_t&)
#define MCPropertyObjectPartThunkGetUInt16(obj, mth) MCPropertyObjectPartThunkImp(obj, mth, uinteger_t&)
#define MCPropertyObjectPartThunkGetUInt32(obj, mth) MCPropertyObjectPartThunkImp(obj, mth, uinteger_t&)
#define MCPropertyObjectPartThunkGetOptionalInt16(obj, mth) MCPropertyObjectPartThunkImp(obj, mth, integer_t*&)
#define MCPropertyObjectPartThunkGetOptionalUInt16(obj, mth) MCPropertyObjectPartThunkImp(obj, mth, uinteger_t*&)
#define MCPropertyObjectPartThunkGetOptionalUInt32(obj, mth) MCPropertyObjectPartThunkImp(obj, mth, uinteger_t*&)
#define MCPropertyObjectPartThunkGetDouble(obj, mth) MCPropertyObjectPartThunkImp(obj, mth, double&)
#define MCPropertyObjectPartThunkGetString(obj, mth) MCPropertyObjectPartThunkImp(obj, mth, MCStringRef&)
#define MCPropertyObjectPartThunkGetBinaryString(obj, mth) MCPropertyObjectPartThunkImp(obj, mth, MCDataRef&)
#define MCPropertyObjectPartThunkGetOptionalString(obj, mth) MCPropertyObjectPartThunkImp(obj, mth, MCStringRef&)
#define MCPropertyObjectPartThunkGetRectangle(obj, mth) MCPropertyObjectPartThunkImp(obj, mth, MCRectangle&)
#define MCPropertyObjectPartThunkGetOptionalRectangle(obj, mth) MCPropertyObjectPartThunkImp(obj, mth, MCRectangle*&)
#define MCPropertyObjectPartThunkGetPoint(obj, mth) MCPropertyObjectPartThunkImp(obj, mth, MCPoint&)
#define MCPropertyObjectPartThunkGetCustomType(obj, mth, typ) MCPropertyObjectPartThunkImp(obj, mth, typ&)
#define MCPropertyObjectPartThunkGetEnumType(obj, mth) MCPropertyObjectPartThunkImp(obj, mth, intenum_t&)
#define MCPropertyObjectPartThunkGetSetType(obj, mth) MCPropertyObjectPartThunkImp(obj, mth, intset_t&)
#define MCPropertyObjectPartThunkGetOptionalCustomType(obj, mth, typ) MCPropertyObjectPartThunkImp(obj, mth, typ*&)
#define MCPropertyObjectPartThunkGetOptionalEnumType(obj, mth) MCPropertyObjectPartThunkImp(obj, mth, intenum_t*&)
#define MCPropertyObjectPartThunkGetArray(obj, mth) MCPropertyObjectPartThunkImp(obj, mth, MCArrayRef&)

#define MCPropertyObjectPartThunkSetAny(obj, mth) MCPropertyObjectPartThunkImp(obj, mth, MCValueRef)
#define MCPropertyObjectPartThunkSetBool(obj, mth) MCPropertyObjectPartThunkImp(obj, mth, bool)
#define MCPropertyObjectPartThunkSetInt16(obj, mth) MCPropertyObjectPartThunkImp(obj, mth, integer_t)
#define MCPropertyObjectPartThunkSetInt32(obj, mth) MCPropertyObjectPartThunkImp(obj, mth, integer_t)
#define MCPropertyObjectPartThunkSetUInt16(obj, mth) MCPropertyObjectPartThunkImp(obj, mth, uinteger_t)
#define MCPropertyObjectPartThunkSetUInt32(obj, mth) MCPropertyObjectPartThunkImp(obj, mth, uinteger_t)
#define MCPropertyObjectPartThunkSetOptionalInt16(obj, mth) MCPropertyObjectPartThunkImp(obj, mth, integer_t*)
#define MCPropertyObjectPartThunkSetOptionalUInt16(obj, mth) MCPropertyObjectPartThunkImp(obj, mth, uinteger_t*)
#define MCPropertyObjectPartThunkSetOptionalUInt32(obj, mth) MCPropertyObjectPartThunkImp(obj, mth, uinteger_t*)
#define MCPropertyObjectPartThunkSetDouble(obj, mth) MCPropertyObjectPartThunkImp(obj, mth, double)
#define MCPropertyObjectPartThunkSetString(obj, mth) MCPropertyObjectPartThunkImp(obj, mth, MCStringRef)
#define MCPropertyObjectPartThunkSetBinaryString(obj, mth) MCPropertyObjectPartThunkImp(obj, mth, MCDataRef)
#define MCPropertyObjectPartThunkSetOptionalString(obj, mth) MCPropertyObjectPartThunkImp(obj, mth, MCStringRef)
#define MCPropertyObjectPartThunkSetRectangle(obj, mth) MCPropertyObjectPartThunkImp(obj, mth, MCRectangle)
#define MCPropertyObjectPartThunkSetOptionalRectangle(obj, mth) MCPropertyObjectPartThunkImp(obj, mth, MCRectangle*)
#define MCPropertyObjectPartThunkSetPoint(obj, mth) MCPropertyObjectPartThunkImp(obj, mth, MCPoint)
#define MCPropertyObjectPartThunkSetCustomType(obj, mth, typ) MCPropertyObjectPartThunkImp(obj, mth, const typ&)
#define MCPropertyObjectPartThunkSetEnumType(obj, mth) MCPropertyObjectPartThunkImp(obj, mth, intenum_t)
#define MCPropertyObjectPartThunkSetSetType(obj, mth) MCPropertyObjectPartThunkImp(obj, mth, intset_t)
#define MCPropertyObjectPartThunkSetOptionalCustomType(obj, mth, typ) MCPropertyObjectPartThunkImp(obj, mth, const typ*&)
#define MCPropertyObjectPartThunkSetOptionalEnumType(obj, mth) MCPropertyObjectPartThunkImp(obj, mth, intenum_t*)
#define MCPropertyObjectPartThunkSetArray(obj, mth) MCPropertyObjectPartThunkImp(obj, mth, MCArrayRef)

#define MCPropertyObjectArrayThunkGetAny(obj, mth) MCPropertyObjectArrayThunkImp(obj, mth, MCValueRef&)
#define MCPropertyObjectArrayThunkGetBool(obj, mth) MCPropertyObjectArrayThunkImp(obj, mth, bool&)
#define MCPropertyObjectArrayThunkGetString(obj, mth) MCPropertyObjectArrayThunkImp(obj, mth, MCStringRef&)

#define MCPropertyObjectArrayThunkSetAny(obj, mth) MCPropertyObjectArrayThunkImp(obj, mth, MCValueRef)
#define MCPropertyObjectArrayThunkSetBool(obj, mth) MCPropertyObjectArrayThunkImp(obj, mth, bool)
#define MCPropertyObjectArrayThunkSetString(obj, mth) MCPropertyObjectArrayThunkImp(obj, mth, MCStringRef)

#define MCPropertyObjectChunkThunkGetBool(obj, mth) MCPropertyObjectChunkThunkImp(obj, mth, bool&)
#define MCPropertyObjectChunkThunkSetBool(obj, mth) MCPropertyObjectChunkThunkImp(obj, mth, bool)

#define MCPropertyObjectChunkMixedThunkGetOptionalBool(obj, mth) MCPropertyObjectChunkMixedThunkImp(obj, mth, bool&, bool*&)
#define MCPropertyObjectChunkMixedThunkGetOptionalUInt16(obj, mth) MCPropertyObjectChunkMixedThunkImp(obj, mth, bool&, uinteger_t*&)

#define MCPropertyObjectChunkMixedThunkSetOptionalBool(obj, mth) MCPropertyObjectChunkMixedThunkImp(obj, mth, bool*)
#define MCPropertyObjectChunkMixedThunkSetOptionalUInt16(obj, mth) MCPropertyObjectChunkThunkImp(obj, mth, uinteger_t*)

//////////

#define DEFINE_RW_PROPERTY(prop, type, module, tag) \
{ prop, false, kMCPropertyType##type, nil, (void *)MCPropertyThunkGet##type(MC##module##Get##tag), (void *)MCPropertyThunkSet##type(MC##module##Set##tag) },

#define DEFINE_RW_SET_PROPERTY(prop, type, module, tag) \
{ prop, false, kMCPropertyTypeSet, kMC##type##TypeInfo, (void *)MCPropertyThunkGetSetType(MC##module##Get##tag), (void *)MCPropertyThunkSetSetType(MC##module##Set##tag) },

#define DEFINE_RW_ENUM_PROPERTY(prop, type, module, tag) \
{ prop, false, kMCPropertyTypeEnum, kMC##type##TypeInfo, (void *)MCPropertyThunkGetEnumType(MC##module##Get##tag), (void *)MCPropertyThunkSetEnumType(MC##module##Set##tag) },

#define DEFINE_RW_CUSTOM_PROPERTY(prop, type, module, tag) \
{ prop, false, kMCPropertyTypeCustom, kMC##type##TypeInfo, (void *)MCPropertyThunkGetCustomType(MC##module##Get##tag, MC##type), (void *)MCPropertyThunkSetCustomType(MC##module##Set##tag, MC##type) },

#define DEFINE_RW_INDEXED_PROPERTY(prop, type, module, tag) \
{ prop, false, kMCPropertyType##type, nil, (void *)MCPropertyThunkIndexedGet##type(MC##module##Get##tag), (void *)MCPropertyThunkIndexedSet##type(MC##module##Set##tag), false, false, true },

#define DEFINE_RO_PROPERTY(prop, type, module, tag) \
{ prop, false, kMCPropertyType##type, nil, (void *)MCPropertyThunkGet##type(MC##module##Get##tag), nil },

#define DEFINE_RO_SET_PROPERTY(prop, type, module, tag) \
{ prop, false, kMCPropertyTypeSet, kMC##type##TypeInfo, (void *)MCPropertyThunkGetSetType(MC##module##Get##tag), nil },

#define DEFINE_RO_ENUM_PROPERTY(prop, type, module, tag) \
{ prop, false, kMCPropertyTypeEnum, kMC##type##TypeInfo, (void *)MCPropertyThunkGetEnumType(MC##module##Get##tag), nil },

#define DEFINE_RO_CUSTOM_PROPERTY(prop, type, module, tag) \
{ prop, false, kMCPropertyTypeCustom, kMC##type##TypeInfo, (void *)MCPropertyThunkGetCustomType(MC##module##Get##tag, MC##type), nil },

#define DEFINE_RO_EFFECTIVE_PROPERTY(prop, type, module, tag) \
{ prop, true, kMCPropertyType##type, nil, (void *)MCPropertyThunkGet##type(MC##module##Get##tag), nil },


#define DEFINE_RW_OBJ_PROPERTY(prop, type, obj, tag) \
{ prop, false, kMCPropertyType##type, nil, (void *)MCPropertyObjectThunkGet##type(obj, Get##tag), (void *)MCPropertyObjectThunkSet##type(obj, Set##tag), false, false, false },

#define DEFINE_RO_OBJ_PROPERTY(prop, type, obj, tag) \
{ prop, false, kMCPropertyType##type, nil, (void *)MCPropertyObjectThunkGet##type(obj, Get##tag), nil, false, false, false },

#define DEFINE_RW_OBJ_NON_EFFECTIVE_PROPERTY(prop, type, obj, tag) \
{ prop, false, kMCPropertyType##type, nil, (void *)MCPropertyObjectThunkGet##type(obj, Get##tag), (void *)MCPropertyObjectThunkSet##type(obj, Set##tag), true, false, false },

#define DEFINE_RO_OBJ_NON_EFFECTIVE_PROPERTY(prop, type, obj, tag) \
{ prop, false, kMCPropertyType##type, nil, (void *)MCPropertyObjectThunkGet##type(obj, Get##tag), nil, true, false, false },

#define DEFINE_RW_OBJ_EFFECTIVE_PROPERTY(prop, type, obj, tag) \
{ prop, true, kMCPropertyType##type, nil, (void *)MCPropertyObjectThunkGet##type(obj, GetEffective##tag), (void *)MCPropertyObjectThunkSet##type(obj, SetEffective##tag), true, false, false },

#define DEFINE_RO_OBJ_EFFECTIVE_PROPERTY(prop, type, obj, tag) \
{ prop, true, kMCPropertyType##type, nil, (void *)MCPropertyObjectThunkGet##type(obj, GetEffective##tag), nil, true, false, false },

#define DEFINE_RW_OBJ_PART_PROPERTY(prop, type, obj, tag) \
{ prop, false, kMCPropertyType##type, nil, (void *)MCPropertyObjectPartThunkGet##type(obj, Get##tag), (void *)MCPropertyObjectPartThunkSet##type(obj, Set##tag), false, false, false },

#define DEFINE_RO_OBJ_PART_PROPERTY(prop, type, obj, tag) \
{ prop, false, kMCPropertyType##type, nil, (void *)MCPropertyObjectPartThunkGet##type(obj, Get##tag), nil, false, false, false },

#define DEFINE_RW_OBJ_PART_NON_EFFECTIVE_PROPERTY(prop, type, obj, tag) \
{ prop, false, kMCPropertyType##type, nil, (void *)MCPropertyObjectPartThunkGet##type(obj, Get##tag), (void *)MCPropertyObjectPartThunkSet##type(obj, Set##tag), true, false, false },

#define DEFINE_RO_OBJ_PART_NON_EFFECTIVE_PROPERTY(prop, type, obj, tag) \
{ prop, false, kMCPropertyType##type, nil, (void *)MCPropertyObjectPartThunkGet##type(obj, Get##tag), nil, true, false, false },

#define DEFINE_RW_OBJ_PART_EFFECTIVE_PROPERTY(prop, type, obj, tag) \
{ prop, true, kMCPropertyType##type, nil, (void *)MCPropertyObjectPartThunkGet##type(obj, GetEffective##tag), (void *)MCPropertyObjectPartThunkSet##type(obj, SetEffective##tag), true, false, false },

#define DEFINE_RO_OBJ_PART_EFFECTIVE_PROPERTY(prop, type, obj, tag) \
{ prop, true, kMCPropertyType##type, nil, (void *)MCPropertyObjectPartThunkGet##type(obj, GetEffective##tag), nil, true, false, false },

#define DEFINE_RW_OBJ_CUSTOM_PROPERTY(prop, type, obj, tag) \
{ prop, false, kMCPropertyTypeCustom, kMC##type##TypeInfo, (void *)MCPropertyObjectThunkGetCustomType(obj, Get##tag, MC##type), (void *)MCPropertyObjectThunkSetCustomType(obj, Set##tag, MC##type), false, false, false },

#define DEFINE_RO_OBJ_CUSTOM_PROPERTY(prop, type, obj, tag) \
{ prop, false, kMCPropertyTypeCustom, kMC##type##TypeInfo, (void *)MCPropertyObjectThunkGetCustomType(obj, Get##tag, MC##type), nil, false, false, false },

#define DEFINE_RW_OBJ_NON_EFFECTIVE_CUSTOM_PROPERTY(prop, type, obj, tag) \
{ prop, false, kMCPropertyTypeCustom, kMC##type##TypeInfo, (void *)MCPropertyObjectThunkGetCustomType(obj, Get##tag, MC##type), (void *)MCPropertyObjectThunkSetCustomType(obj, Set##tag, MC##type), true, false, false },

#define DEFINE_RO_OBJ_NON_EFFECTIVE_CUSTOM_PROPERTY(prop, type, obj, tag) \
{ prop, false, kMCPropertyTypeCustom, kMC##type##TypeInfo, (void *)MCPropertyObjectThunkGetCustomType(obj, Get##tag, MC##type), nil, true, false, false },

#define DEFINE_RW_OBJ_EFFECTIVE_CUSTOM_PROPERTY(prop, type, obj, tag) \
{ prop, true, kMCPropertyTypeCustom, kMC##type##TypeInfo, (void *)MCPropertyObjectThunkGetCustomType(obj, Get##tag, MC##type), (void *)MCPropertyObjectThunkSetCustomType(obj, Set##tag, MC##type), true, false, false },

#define DEFINE_RO_OBJ_EFFECTIVE_CUSTOM_PROPERTY(prop, type, obj, tag) \
{ prop, true, kMCPropertyTypeCustom, kMC##type##TypeInfo, (void *)MCPropertyObjectThunkGetCustomType(obj, Get##tag, MC##type), nil, true, false, false },

#define DEFINE_RW_OBJ_PART_CUSTOM_PROPERTY(prop, type, obj, tag) \
{ prop, false, kMCPropertyTypeCustom, kMC##type##TypeInfo, (void *)MCPropertyObjectPartThunkGetCustomType(obj, Get##tag, MC##type), (void *)MCPropertyObjectPartThunkSetCustomType(obj, Set##tag, MC##type), false, false, false },

#define DEFINE_RO_OBJ_ENUM_PROPERTY(prop, type, obj, tag) \
{ prop, false, kMCPropertyTypeEnum, kMC##type##TypeInfo, (void *)MCPropertyObjectThunkGetEnumType(obj, Get##tag), nil, false, false, false },

#define DEFINE_RW_OBJ_ENUM_PROPERTY(prop, type, obj, tag) \
{ prop, false, kMCPropertyTypeEnum, kMC##type##TypeInfo, (void *)MCPropertyObjectThunkGetEnumType(obj, Get##tag), (void *)MCPropertyObjectThunkSetEnumType(obj, Set##tag), false, false, false },

#define DEFINE_RO_OBJ_PART_ENUM_PROPERTY(prop, type, obj, tag) \
{ prop, false, kMCPropertyTypeEnum, kMC##type##TypeInfo, (void *)MCPropertyObjectPartThunkGetEnumType(obj, Get##tag), nil, false, false, false },

#define DEFINE_RW_OBJ_OPTIONAL_ENUM_PROPERTY(prop, type, obj, tag) \
{ prop, false, kMCPropertyTypeOptionalEnum, kMC##type##TypeInfo, (void *)MCPropertyObjectThunkGetOptionalEnumType(obj, Get##tag), (void *)MCPropertyObjectThunkSetOptionalEnumType(obj, Set##tag), false, false, false },

#define DEFINE_RW_OBJ_NON_EFFECTIVE_OPTIONAL_ENUM_PROPERTY(prop, type, obj, tag) \
{ prop, false, kMCPropertyTypeOptionalEnum, kMC##type##TypeInfo, (void *)MCPropertyObjectThunkGetOptionalEnumType(obj, Get##tag), (void *)MCPropertyObjectThunkSetOptionalEnumType(obj, Set##tag), true, false, false },

#define DEFINE_RW_OBJ_NON_EFFECTIVE_ENUM_PROPERTY(prop, type, obj, tag) \
{ prop, false, kMCPropertyTypeEnum, kMC##type##TypeInfo, (void *)MCPropertyObjectThunkGetEnumType(obj, Get##tag), (void *)MCPropertyObjectThunkSetEnumType(obj, Set##tag), true, false, false },

#define DEFINE_RO_OBJ_EFFECTIVE_ENUM_PROPERTY(prop, type, obj, tag) \
{ prop, true, kMCPropertyTypeEnum, kMC##type##TypeInfo, (void *)MCPropertyObjectThunkGetEnumType(obj, GetEffective##tag), nil, true, false, false },

#define DEFINE_UNAVAILABLE_OBJ_PROPERTY(prop) \
{ prop, false, kMCPropertyTypeAny, nil, nil, nil, false, false, false },

#define DEFINE_RW_OBJ_SET_PROPERTY(prop, type, obj, tag) \
{ prop, false, kMCPropertyTypeSet, kMC##type##TypeInfo, (void *)MCPropertyObjectThunkGetSetType(obj, Get##tag), (void *)MCPropertyObjectThunkSetSetType(obj, Set##tag), false, false, false },

#define DEFINE_RO_OBJ_SET_PROPERTY(prop, type, obj, tag) \
{ prop, false, kMCPropertyTypeSet, kMC##type##TypeInfo, (void *)MCPropertyObjectThunkGetSetType(obj, Get##tag), nil, false, false, false },

#define DEFINE_RW_OBJ_ARRAY_PROPERTY(prop, type, obj, tag) \
{ prop, false, kMCPropertyType##type, nil, (void *)MCPropertyObjectArrayThunkGet##type(obj, Get##tag), (void *)MCPropertyObjectArrayThunkSet##type(obj, Set##tag), false, true, false },

#define DEFINE_RW_OBJ_LIST_PROPERTY(prop, type, obj, tag) \
{ prop, false, kMCPropertyType##type, nil, (void *)MCPropertyObjectListThunkGet##type(obj, Get##tag), (void *)MCPropertyObjectListThunkSet##type(obj, Set##tag), false, false, false },

#define DEFINE_RO_OBJ_LIST_PROPERTY(prop, type, obj, tag) \
{ prop, false, kMCPropertyType##type, nil, (void *)MCPropertyObjectListThunkGet##type(obj, Get##tag), nil, false, false, false },

#define DEFINE_WO_OBJ_CHUNK_PROPERTY(prop, type, obj, tag) \
{ prop, false, kMCPropertyType##type, nil, nil, (void *)MCPropertyObjectChunkThunkSet##type(obj, Set##tag##OfCharChunk), false, false, false, true },

#define DEFINE_RW_OBJ_NON_EFFECTIVE_MIXED_CHUNK_PROPERTY(prop, type, obj, tag) \
{ prop, false, kMCPropertyTypeMixed##type, nil, (void *)MCPropertyObjectChunkMixedThunkGetOptional##type(obj, Get##tag##OfCharChunk), (void *)MCPropertyObjectChunkMixedThunkSetOptional##type(obj, Set##tag##OfCharChunk), true, false, false, true },

#define DEFINE_RO_OBJ_EFFECTIVE_MIXED_CHUNK_PROPERTY(prop, type, obj, tag) \
{ prop, true, kMCPropertyTypeMixed##type, nil, (void *)MCPropertyObjectChunkMixedThunkGetOptional##type(obj, GetEffective##tag##OfCharChunk), nil, true, false, false, true },

////////////////////////////////////////////////////////////////////////////////

struct MCNativeControl;
struct MCNativeControlPtr
{
    MCNativeControl *control;
};

template<typename C, typename A, void (C::*Method)(MCExecContext&, A)> inline void MCPropertyNativeControlThunk(MCExecContext& ctxt, MCNativeControlPtr* ctrl, A arg)
{
	(static_cast<C *>(ctrl -> control) ->* Method)(ctxt, arg);
}

#define MCPropertyNativeControlThunkImp(ctrl, mth, typ) (void(*)(MCExecContext&,MCNativeControlPtr*,typ))MCPropertyNativeControlThunk<ctrl,typ,&ctrl::mth>

#define MCPropertyNativeControlThunkGetBool(ctrl, mth) MCPropertyNativeControlThunkImp(ctrl, mth, bool&)
#define MCPropertyNativeControlThunkGetInt16(ctrl, mth) MCPropertyNativeControlThunkImp(ctrl, mth, integer_t&)
#define MCPropertyNativeControlThunkGetInt32(ctrl, mth) MCPropertyNativeControlThunkImp(ctrl, mth, integer_t&)
#define MCPropertyNativeControlThunkGetInt32X2(ctrl, mth) MCPropertyNativeControlThunkImp(ctrl, mth, integer_t*)
#define MCPropertyNativeControlThunkGetInt32X4(ctrl, mth) MCPropertyNativeControlThunkImp(ctrl, mth, integer_t*)
#define MCPropertyNativeControlThunkGetUInt16(ctrl, mth) MCPropertyNativeControlThunkImp(ctrl, mth, uinteger_t&)
#define MCPropertyNativeControlThunkGetUInt32(ctrl, mth) MCPropertyNativeControlThunkImp(ctrl, mth, uinteger_t&)
#define MCPropertyNativeControlThunkGetDouble(ctrl, mth) MCPropertyNativeControlThunkImp(ctrl, mth, double&)
#define MCPropertyNativeControlThunkGetString(ctrl, mth) MCPropertyNativeControlThunkImp(ctrl, mth, MCStringRef&)
#define MCPropertyNativeControlThunkGetOptionalString(ctrl, mth) MCPropertyNativeControlThunkImp(ctrl, mth, MCStringRef&)
#define MCPropertyNativeControlThunkGetRectangle(ctrl, mth) MCPropertyNativeControlThunkImp(ctrl, mth, MCRectangle&)
#define MCPropertyNativeControlThunkGetCustomType(ctrl, mth, typ) MCPropertyNativeControlThunkImp(ctrl, mth, typ&)
#define MCPropertyNativeControlThunkGetEnumType(ctrl, mth, typ) MCPropertyNativeControlThunkImp(ctrl, mth, typ&)
#define MCPropertyNativeControlThunkGetSetType(ctrl, mth, typ) MCPropertyNativeControlThunkImp(ctrl, mth, typ&)

#define MCPropertyNativeControlThunkSetBool(ctrl, mth) MCPropertyNativeControlThunkImp(ctrl, mth, bool)
#define MCPropertyNativeControlThunkSetInt16(ctrl, mth) MCPropertyNativeControlThunkImp(ctrl, mth, integer_t)
#define MCPropertyNativeControlThunkSetInt32(ctrl, mth) MCPropertyNativeControlThunkImp(ctrl, mth, integer_t)
#define MCPropertyNativeControlThunkSetInt32X2(ctrl, mth) MCPropertyNativeControlThunkImp(ctrl, mth, integer_t*)
#define MCPropertyNativeControlThunkSetInt32X4(ctrl, mth) MCPropertyNativeControlThunkImp(ctrl, mth, integer_t*)
#define MCPropertyNativeControlThunkSetUInt16(ctrl, mth) MCPropertyNativeControlThunkImp(ctrl, mth, uinteger_t)
#define MCPropertyNativeControlThunkSetUInt32(ctrl, mth) MCPropertyNativeControlThunkImp(ctrl, mth, uinteger_t)
#define MCPropertyNativeControlThunkSetDouble(ctrl, mth) MCPropertyNativeControlThunkImp(ctrl, mth, double)
#define MCPropertyNativeControlThunkSetString(ctrl, mth) MCPropertyNativeControlThunkImp(ctrl, mth, MCStringRef)
#define MCPropertyNativeControlThunkSetOptionalString(ctrl, mth) MCPropertyNativeControlThunkImp(ctrl, mth, MCStringRef)
#define MCPropertyNativeControlThunkSetRectangle(ctrl, mth) MCPropertyNativeControlThunkImp(ctrl, mth, MCRectangle)
#define MCPropertyNativeControlThunkSetCustomType(ctrl, mth, typ) MCPropertyNativeControlThunkImp(ctrl, mth, const typ&)
#define MCPropertyNativeControlThunkSetEnumType(ctrl, mth, typ) MCPropertyNativeControlThunkImp(ctrl, mth, typ)
#define MCPropertyNativeControlThunkSetSetType(ctrl, mth, typ) MCPropertyNativeControlThunkImp(ctrl, mth, typ)

#define DEFINE_RW_CTRL_PROPERTY(prop, type, ctrl, tag) \
{ prop, false, kMCPropertyType##type, nil, (void *)MCPropertyNativeControlThunkGet##type(ctrl, Get##tag), (void *)MCPropertyNativeControlThunkSet##type(ctrl, Set##tag), false, false, false, false },

#define DEFINE_RO_CTRL_PROPERTY(prop, type, ctrl, tag) \
{ prop, false, kMCPropertyType##type, nil, (void *)MCPropertyNativeControlThunkGet##type(ctrl, Get##tag), nil, false, false, false, false },

#define DEFINE_RW_CTRL_CUSTOM_PROPERTY(prop, type, ctrl, tag) \
{ prop, false, kMCPropertyTypeCustom, kMC##type##TypeInfo, (void *)MCPropertyNativeControlThunkGetCustomType(ctrl, Get##tag, MC##type), (void *)MCPropertyNativeControlThunkSetCustomType(ctrl, Set##tag, MC##type), false, false, false, false },

#define DEFINE_RO_CTRL_CUSTOM_PROPERTY(prop, type, ctrl, tag) \
{ prop, false, kMCPropertyTypeCustom, kMC##type##TypeInfo, (void *)MCPropertyNativeControlThunkGetCustomType(ctrl, Get##tag, MC##type), nil, false, false, false, false },

#define DEFINE_RO_CTRL_ENUM_PROPERTY(prop, type, ctrl, tag) \
{ prop, false, kMCPropertyTypeEnum, kMC##type##TypeInfo, (void *)MCPropertyNativeControlThunkGetEnumType(ctrl, Get##tag, MC##type), nil, false, false, false, false },

#define DEFINE_RW_CTRL_ENUM_PROPERTY(prop, type, ctrl, tag) \
{ prop, false, kMCPropertyTypeEnum, kMC##type##TypeInfo, (void *)MCPropertyNativeControlThunkGetEnumType(ctrl, Get##tag, MC##type), (void *)MCPropertyNativeControlThunkSetEnumType(ctrl, Set##tag, MC##type), false, false, false, false },

#define DEFINE_UNAVAILABLE_CTRL_PROPERTY(prop) \
{ prop, false, kMCPropertyTypeAny, nil, nil, nil, false, false, false, false },

#define DEFINE_RW_CTRL_SET_PROPERTY(prop, type, ctrl, tag) \
{ prop, false, kMCPropertyTypeSet, kMC##type##TypeInfo, (void *)MCPropertyNativeControlThunkGetSetType(ctrl, Get##tag, MC##type), (void *)MCPropertyNativeControlThunkSetSetType(ctrl, Set##tag, MC##type), false, false, false, false },

#define DEFINE_RO_CTRL_SET_PROPERTY(prop, type, ctrl, tag) \
{ prop, false, kMCPropertyTypeSet, kMC##type##TypeInfo, (void *)MCPropertyNativeControlThunkGetSetType(ctrl, Get##tag, MC##type), nil, false, false, false, false },

////////////////////////////////////////////////////////////////////////////////

template<typename C, typename X, typename Y, typename Z, void (C::*Method)(MCExecContext&, X, Y, Z)> inline void MCExecNativeControlThunk(MCExecContext& ctxt, MCNativeControlPtr* ctrl, X param1, Y param2, Z param3)
{
	(static_cast<C *>(ctrl -> control) ->* Method)(ctxt, param1, param2, param3);
}

template<typename C, typename X, typename Y, void (C::*Method)(MCExecContext&, X, Y)> inline void MCExecNativeControlThunk(MCExecContext& ctxt, MCNativeControlPtr* ctrl, X param1, Y param2)
{
	(static_cast<C *>(ctrl -> control) ->* Method)(ctxt, param1, param2);
}

template<typename C, typename X, void (C::*Method)(MCExecContext&, X)> inline void MCExecNativeControlThunk(MCExecContext& ctxt, MCNativeControlPtr* ctrl, X param1)
{
	(static_cast<C *>(ctrl -> control) ->* Method)(ctxt, param1);
}

template<typename C, void (C::*Method)(MCExecContext&)> inline void MCExecNativeControlThunk(MCExecContext& ctxt, MCNativeControlPtr* ctrl)
{
	(static_cast<C *>(ctrl -> control) ->* Method)(ctxt);
}

#define MCExecNativeControlThunkExec(ctrl, mth) (void(*)(MCExecContext&,MCNativeControlPtr*))MCExecNativeControlThunk<ctrl,&ctrl::mth>

#define MCExecNativeControlUnaryThunkImp(ctrl, mth, typ) (void(*)(MCExecContext&,MCNativeControlPtr*,typ))MCExecNativeControlThunk<ctrl,typ,&ctrl::mth>
#define MCExecNativeControlThunkExecString(ctrl, mth) MCExecNativeControlUnaryThunkImp(ctrl, mth, MCStringRef)
#define MCExecNativeControlThunkExecInt32(ctrl, mth) MCExecNativeControlUnaryThunkImp(ctrl, mth, integer_t)

#define MCExecNativeControlBinaryThunkImp(ctrl, mth, typ1, typ2) (void(*)(MCExecContext&,MCNativeControlPtr*,typ1,typ2))MCExecNativeControlThunk<ctrl,typ1,typ2,&ctrl::mth>
#define MCExecNativeControlThunkExecStringString(ctrl, mth) MCExecNativeControlBinaryThunkImp(ctrl, mth, MCStringRef, MCStringRef)
#define MCExecNativeControlThunkExecInt32Int32(ctrl, mth) MCExecNativeControlBinaryThunkImp(ctrl, mth, integer_t, integer_t)

#define MCExecNativeControlTernaryThunkImp(ctrl, mth, typ1, typ2, typ3) (void(*)(MCExecContext&,MCNativeControlPtr*,typ1,typ2,typ3))MCExecNativeControlThunk<ctrl,typ1,typ2,typ3,&ctrl::mth>
#define MCExecNativeControlThunkExecInt32OptionalInt32OptionalInt32(ctrl, mth) MCExecNativeControlTernaryThunkImp(ctrl, mth, integer_t, integer_t*, integer_t*)

#define DEFINE_CTRL_EXEC_METHOD(act, ctrl, tag) \
{ kMCNativeControlAction##act, (void *)MCExecNativeControlThunkExec(ctrl, Exec##tag) },

#define DEFINE_CTRL_EXEC_UNARY_METHOD(act, ctrl, param1, tag) \
{ kMCNativeControlAction##act, (void *)MCExecNativeControlThunkExec##param1(ctrl, Exec##tag) },

#define DEFINE_CTRL_EXEC_BINARY_METHOD(act, ctrl, param1, param2, tag) \
{ kMCNativeControlAction##act, (void *)MCExecNativeControlThunkExec##param1##param2(ctrl, Exec##tag) },

#define DEFINE_CTRL_EXEC_TERNARY_METHOD(act, ctrl, param1, param2, param3, tag) \
{ kMCNativeControlAction##act, (void *)MCExecNativeControlThunkExec##param1##param2##param3(ctrl, Exec##tag) },

////////////////////////////////////////////////////////////////////////////////

enum MCPurchaseState
{
	kMCPurchaseStateInitialized,
	kMCPurchaseStateSendingRequest,
	kMCPurchaseStatePaymentReceived,
	kMCPurchaseStateComplete,
	kMCPurchaseStateRestored,
	kMCPurchaseStateCancelled,
	kMCPurchaseStateRefunded,
	kMCPurchaseStateError,
    kMCPurchaseStateUnverified,
	
	kMCPurchaseStateUnknown,
};

typedef struct _mcpurchase_t
{
	uint32_t			id;
	MCPurchaseState		state;
	uint32_t			ref_count;
	
	void *				platform_data;
	
	struct _mcpurchase_t *	next;
} MCPurchase;

template<typename A, void Method(MCExecContext&, MCPurchase *, A)> inline void MCPurchasePropertyThunk(MCExecContext& ctxt, MCPurchase *purchase, A arg)
{
    Method(ctxt, purchase, arg);
}

#define MCPurchasePropertyThunkImp(mth,typ) (void(*)(MCExecContext&, MCPurchase *,typ))MCPurchasePropertyThunk<typ,mth>

#define MCPurchasePropertyThunkGetInt32(mth) MCPurchasePropertyThunkImp(mth, integer_t&)
#define MCPurchasePropertyThunkGetUInt32(mth) MCPurchasePropertyThunkImp(mth, uinteger_t&)
#define MCPurchasePropertyThunkGetString(mth) MCPurchasePropertyThunkImp(mth, MCStringRef&)
#define MCPurchasePropertyThunkGetBinaryString(mth) MCPurchasePropertyThunkImp(mth, MCDataRef&)

#define MCPurchasePropertyThunkSetInt32(mth) MCPurchasePropertyThunkImp(mth, integer_t)
#define MCPurchasePropertyThunkSetUInt32(mth) MCPurchasePropertyThunkImp(mth, uinteger_t)
#define MCPurchasePropertyThunkSetString(mth) MCPurchasePropertyThunkImp(mth, MCStringRef)
#define MCPurchasePropertyThunkSetBinaryString(mth) MCPurchasePropertyThunkImp(mth, MCDataRef)

#define DEFINE_RW_STORE_PROPERTY(prop, type, module, tag) \
{ prop, false, kMCPropertyType##type, nil, (void *)MCPurchasePropertyThunkGet##type(MC##module##Get##tag), (void *)MCPurchasePropertyThunkSet##type(MC##module##Set##tag) },

#define DEFINE_RO_STORE_PROPERTY(prop, type, module, tag) \
{ prop, false, kMCPropertyType##type, nil, (void *)MCPurchasePropertyThunkGet##type(MC##module##Get##tag), nil },

////////////////////////////////////////////////////////////////////////////////

void MCExecFetchProperty(MCExecContext& ctxt, const MCPropertyInfo *prop, void *mark, MCValueRef& r_value);
void MCExecStoreProperty(MCExecContext& ctxt, const MCPropertyInfo *prop, void *mark, MCValueRef p_value);

////////////////////////////////////////////////////////////////////////////////

class MCExecContext
{
public:
	MCExecContext(MCExecPoint& ep)
		: m_ep(ep), m_stat(ES_NORMAL)
	{
	}
	
	MCExecContext(MCExecPoint& ep, MCVarref *p_it)
		: m_ep(ep), m_stat(ES_NORMAL), m_it(p_it)
	{
	}
	
	MCExecContext(MCExecContext& p_ctxt)
		: m_ep(p_ctxt.GetEP()), m_stat(ES_NORMAL), m_it(p_ctxt . m_it)
	{
	}

	//////////

	MCExecPoint& GetEP(void)
	{
		return m_ep;
	}
	
	Exec_stat GetExecStat(void)
	{
		return m_stat;
	}

	///////////

	bool HasError(void)
	{
		return m_stat != ES_NORMAL;
	}

	void Throw(void)
	{
		m_stat = ES_ERROR;
	}

	Exec_stat Catch(uint2 line, uint2 pos);

	void LegacyThrow(Exec_errors error, MCValueRef hint = nil);
	void LegacyThrow(Exec_errors error, uint32_t hint);

	void Unimplemented(void)
	{
		abort();
	}

	//////////

	bool GetCaseSensitive(void) const
	{
		return m_ep . getcasesensitive() == True;
	}

	bool GetConvertOctals(void) const
	{
		return m_ep . getconvertoctals() == True;
	}

	bool GetWholeMatches(void) const
	{
		return m_ep . getwholematches() == True;
	}

	bool GetUseUnicode(void) const
	{
		return m_ep . getuseunicode() == True;
	}

	bool GetUseSystemDate(void) const
	{
		return m_ep . getusesystemdate() == True;
	}

	char_t GetLineDelimiter(void) const
	{
		return m_ep . getlinedel();
	}

	char_t GetItemDelimiter(void) const
	{
		return m_ep . getitemdel();
	}

	char_t GetColumnDelimiter(void) const
	{
		return m_ep . getcolumndel();
	}

	char_t GetRowDelimiter(void) const
	{
		return m_ep . getrowdel();
	}

	uint2 GetCutOff(void) const
	{
		return m_ep . getcutoff();
	}

	uinteger_t GetNumberFormatWidth() const
	{
		return m_ep.getnffw();
	}
	
	uinteger_t GetNumberFormatTrailing() const
	{
		return m_ep.getnftrailing();	
	}
	
	uinteger_t GetNumberFormatForce() const
	{
		return m_ep.getnfforce();
	}
	
	//////////

	void SetNumberFormat(uint2 p_fw, uint2 p_trailing, uint2 p_force)
    {
        m_ep . setnumberformat(p_fw, p_trailing, p_force);
    }

	void SetCaseSensitive(bool p_value)
	{
		m_ep . setcasesensitive(p_value);
	}

	void SetConvertOctals(bool p_value)
	{
		m_ep . setconvertoctals(p_value);
	}
	
	void SetWholeMatches(bool p_value)
	{
		m_ep . setwholematches(p_value);
	}
	
	void SetUseUnicode(bool p_value)
	{
		m_ep . setuseunicode(p_value);
	}

	void SetUseSystemDate(bool p_value)
	{
		m_ep . setusesystemdate(p_value);
	}

	void SetCutOff(uint2 p_value)
	{
		m_ep . setcutoff(p_value);
	}

	void SetLineDelimiter(char_t p_value)
	{
		m_ep . setlinedel(p_value);
	}

	void SetItemDelimiter(char_t p_value)
	{
		m_ep . setitemdel(p_value);
	}

	void SetColumnDelimiter(char_t p_value)
	{
		m_ep . setcolumndel(p_value);
	}

	void SetRowDelimiter(char_t p_value)
	{
        m_ep . setrowdel(p_value);
    }

    //////////
	
	// Convert the given valueref to a string. If the type is not convertable
	// to a string, the empty string is returned.
	// This method should be used in cases where a string is required and
	// we want to silently convert non-stringables to empty.
	bool ForceToString(MCValueRef value, MCStringRef& r_string);
	bool ForceToBoolean(MCValueRef value, MCBooleanRef& r_boolean);

	// These attempt to convert the value as specified, returning 'true' if successeful.
	// These will raise an appropriate error if the conversion fails and
	// strict mode is on. If strict mode is off (the default) then default
	// values will be returned for things that can't be converted.
	//   (boolean - false, string - empty, number/integer/real - 0, array -
	//    empty array).
	bool ConvertToBoolean(MCValueRef value, MCBooleanRef& r_boolean);
	bool ConvertToString(MCValueRef value, MCStringRef& r_string);
    bool ConvertToData(MCValueRef p_value, MCDataRef& r_data);
    bool ConvertToName(MCValueRef p_value, MCNameRef& r_data);
	bool ConvertToNumber(MCValueRef value, MCNumberRef& r_number);
	bool ConvertToArray(MCValueRef value, MCArrayRef& r_array);
    
    bool ConvertToBool(MCValueRef value, bool& r_bool);
	bool ConvertToInteger(MCValueRef value, integer_t& r_integer);
	bool ConvertToUnsignedInteger(MCValueRef value, uinteger_t& r_integer);
	bool ConvertToReal(MCValueRef value, real64_t& r_real);
	bool ConvertToChar(MCValueRef value, char_t& r_real);
	bool ConvertToLegacyPoint(MCValueRef value, MCPoint& r_point);
	bool ConvertToLegacyRectangle(MCValueRef value, MCRectangle& r_rectangle);
	bool ConvertToLegacyColor(MCValueRef value, MCColor& r_color);
    
    bool ConvertToMutableString(MCValueRef p_value, MCStringRef &r_string);
    
	// These attempt to convert the given value as specified. If conversion
	// was successful then 'r_converted' is set to true, else 'false'. If
	// an error occurs (such as out-of-memory), false is returned.
	bool TryToConvertToBoolean(MCValueRef value, bool& r_converted, MCBooleanRef& r_boolean);
	bool TryToConvertToString(MCValueRef value, bool& r_converted, MCStringRef& r_string);
	bool TryToConvertToNumber(MCValueRef value, bool& r_converted, MCNumberRef& r_number);
	bool TryToConvertToInteger(MCValueRef value, bool& r_converted, integer_t& r_integer);
	bool TryToConvertToUnsignedInteger(MCValueRef value, bool& r_converted, uinteger_t& r_integer);
	bool TryToConvertToReal(MCValueRef value, bool& r_converted, real64_t& r_real);
	bool TryToConvertToArray(MCValueRef value, bool& r_converted, MCArrayRef& r_array);
	bool TryToConvertToLegacyPoint(MCValueRef value, bool& r_converted, MCPoint& r_point);
	bool TryToConvertToLegacyRectangle(MCValueRef value, bool& r_converted, MCRectangle& r_rectangle);
	bool TryToConvertToLegacyColor(MCValueRef value, bool& r_converted, MCColor& r_color);

	//////////
	
	bool CopyElementAsBoolean(MCArrayRef, MCNameRef key, bool case_sensitive, MCBooleanRef &r_boolean);
	bool CopyElementAsString(MCArrayRef, MCNameRef key, bool case_sensitive, MCStringRef &r_string);
	bool CopyElementAsNumber(MCArrayRef, MCNameRef key, bool case_sensitive, MCNumberRef &r_number);
	bool CopyElementAsInteger(MCArrayRef, MCNameRef key, bool case_sensitive, integer_t &r_integer);
	bool CopyElementAsUnsignedInteger(MCArrayRef, MCNameRef key, bool case_sensitive, uinteger_t &r_integer);
	bool CopyElementAsReal(MCArrayRef, MCNameRef key, bool case_sensitive, real64_t &r_real);
	bool CopyElementAsArray(MCArrayRef, MCNameRef key, bool case_sensitive, MCArrayRef &r_array);
	
	bool CopyElementAsStringArray(MCArrayRef, MCNameRef key, bool case_sensitive, MCArrayRef &r_string_array);
	bool CopyElementAsFilepath(MCArrayRef, MCNameRef key, bool case_sensitive, MCStringRef &r_path);
	bool CopyElementAsFilepathArray(MCArrayRef, MCNameRef key, bool case_sensitive, MCArrayRef &r_path_array);
	
	//////////
	
	bool CopyOptElementAsBoolean(MCArrayRef, MCNameRef key, bool case_sensitive, MCBooleanRef &r_boolean);
	bool CopyOptElementAsString(MCArrayRef, MCNameRef key, bool case_sensitive, MCStringRef &r_string);
	bool CopyOptElementAsStringArray(MCArrayRef, MCNameRef key, bool case_sensitive, MCArrayRef &r_string_array);
	bool CopyOptElementAsFilepath(MCArrayRef, MCNameRef key, bool case_sensitive, MCStringRef &r_path);
	bool CopyOptElementAsFilepathArray(MCArrayRef, MCNameRef key, bool case_sensitive, MCArrayRef &r_path_array);
	
	
	//////////
	
	bool FormatBool(bool p_bool, MCStringRef& r_output);
	bool FormatReal(real64_t p_real, MCStringRef& r_output);
	bool FormatUnsignedInteger(uinteger_t p_integer, MCStringRef& r_output);
	bool FormatInteger(integer_t p_integer, MCStringRef& r_output);
	bool FormatLegacyPoint(MCPoint value, MCStringRef& r_value);
	bool FormatLegacyRectangle(MCRectangle value, MCStringRef& r_value);
	bool FormatLegacyColor(MCColor value, MCStringRef& r_value);

	
	//////////

	// This method evaluates the given expression returning the result in 'result'.
	// If an error is raised during the course of evaluation, 'false' is returned.
	// Note: This method throws any errors that occur.
	bool EvaluateExpression(MCExpression *expr, MCValueRef& r_result);

	//////////
	
	// Note: This method throws any errors that occur.
	bool EnsurePrintingIsAllowed(void);
	bool EnsureDiskAccessIsAllowed(void);
	bool EnsureProcessIsAllowed(void);
	bool EnsureNetworkAccessIsAllowed(void);
	bool EnsurePrivacyIsAllowed(void);

	//////////
	
	void SetItToEmpty(void);
	void SetItToValue(MCValueRef p_value);
	
	//////////

    MCHandler *GetHandler(void)
    {
        return m_ep . gethandler();
    }
	
	void SetHandler(MCHandler *p_handler)
	{
		m_ep.sethandler(p_handler);
	}
	
	MCHandlerlist *GetHandlerList()
	{
		return m_ep.gethlist();
	}
	
	void SetHandlerList(MCHandlerlist *p_list)
	{
		m_ep.sethlist(p_list);
	}
    
	MCObject *GetObject(void)
	{
		return m_ep . getobj();
	}

	void SetObject(MCObject *p_object)
	{
		m_ep.setobj(p_object);
	}

    void SetIt(MCVarref *p_it)
    {
        m_it = p_it;
    }
    
	void SetParentScript(MCParentScriptUse *p_parentscript)
	{
		m_ep.setparentscript(p_parentscript);
	}

    MCParentScriptUse *GetParentScript(void)
	{
		return m_ep.getparentscript();
	}
    
    // MM-2011-02-16: Added ability to get handle of current object
    MCObjectHandle *GetObjectHandle(void);
	void SetTheResultToEmpty(void);
	void SetTheResultToValue(MCValueRef p_value);
	void SetTheResultToStaticCString(const char *p_cstring);
    void SetTheResultToNumber(real64_t p_value);
    void GiveCStringToResult(char *p_cstring);
    void SetTheResultToCString(const char *p_string);
    
	//////////
	
	bool EvalExprAsValueRef(MCExpression *expr, Exec_errors error, MCValueRef& r_value);
	bool EvalOptionalExprAsValueRef(MCExpression *expr, MCValueRef default_value, Exec_errors error, MCValueRef& r_value);
	
    bool EvalExprAsBooleanRef(MCExpression *expr, Exec_errors error, MCBooleanRef& r_value);
	bool EvalOptionalExprAsBooleanRef(MCExpression *expr, MCBooleanRef default_value, Exec_errors error, MCBooleanRef& r_value);
    
    bool EvalExprAsStringRef(MCExpression *expr, Exec_errors error, MCStringRef& r_value);
	bool EvalOptionalExprAsStringRef(MCExpression *expr, MCStringRef default_value, Exec_errors error, MCStringRef& r_value);
    
    bool EvalExprAsNameRef(MCExpression *expr, Exec_errors error, MCNameRef& r_value);
	bool EvalOptionalExprAsNameRef(MCExpression *expr, MCNameRef default_value, Exec_errors error, MCNameRef& r_value);
    
    bool EvalExprAsDataRef(MCExpression *expr, Exec_errors error, MCDataRef& r_value);
	bool EvalOptionalExprAsDataRef(MCExpression *expr, MCDataRef default_value, Exec_errors error, MCDataRef& r_value);
    
    bool EvalExprAsArrayRef(MCExpression *expr, Exec_errors error, MCArrayRef& r_value);
	bool EvalOptionalExprAsArrayRef(MCExpression *expr, MCArrayRef default_value, Exec_errors error, MCArrayRef& r_value);
    
    bool EvalExprAsNumberRef(MCExpression *expr, Exec_errors error, MCNumberRef& r_value);
	bool EvalOptionalExprAsNumberRef(MCExpression *expr, MCNumberRef default_value, Exec_errors error, MCNumberRef& r_value);
    
	bool EvalExprAsUInt(MCExpression *expr, Exec_errors error, uinteger_t& r_uint);
	bool EvalOptionalExprAsUInt(MCExpression *expr, uinteger_t default_value, Exec_errors error, uinteger_t& r_uint);
    
    bool EvalExprAsInt(MCExpression *expr, Exec_errors error, integer_t& r_int);
	bool EvalOptionalExprAsInt(MCExpression *expr, integer_t default_value, Exec_errors error, integer_t& r_int);
    
    bool EvalExprAsBool(MCExpression *expr, Exec_errors error, bool& r_bool);
	bool EvalOptionalExprAsBool(MCExpression *expr, bool default_value, Exec_errors error, bool& r_bool);
    
    bool EvalExprAsDouble(MCExpression *expr, Exec_errors error, double& r_double);
	bool EvalOptionalExprAsDouble(MCExpression *expr, double default_value, Exec_errors error, double& r_double);
    
    bool EvalExprAsChar(MCExpression *expr, Exec_errors error, char_t& r_char);
	bool EvalOptionalExprAsChar(MCExpression *expr, char_t default_value, Exec_errors error, char_t& r_char);
    
    bool EvalExprAsPoint(MCExpression *expr, Exec_errors error, MCPoint& r_point);
<<<<<<< HEAD
	bool EvalOptionalExprAsPoint(MCExpression *expr, MCPoint default_value, Exec_errors error, MCPoint& r_point);
    
    bool EvalExprAsColor(MCExpression *expr, Exec_errors error, MCColor& r_color);
	bool EvalOptionalExprAsColor(MCExpression *expr, MCColor default_value, Exec_errors error, MCColor& r_color);
	
	bool EvalExprAsRectangle(MCExpression *expr, Exec_errors error, MCRectangle& r_rectangle);
	bool EvalOptionalExprAsRectangle(MCExpression *expr, MCRectangle default_value, Exec_errors error, MCRectangle& r_rectangle);
=======
    bool EvalOptionalExprAsPoint(MCExpression *expr, MCPoint *default_value, Exec_errors error, MCPoint *&r_point);
    
    bool EvalExprAsColor(MCExpression *expr, Exec_errors error, MCColor& r_color);
    bool EvalOptionalExprAsColor(MCExpression *expr, MCColor* default_value, Exec_errors error, MCColor*& r_color);
	
	bool EvalExprAsRectangle(MCExpression *expr, Exec_errors error, MCRectangle& r_rectangle);
    bool EvalOptionalExprAsRectangle(MCExpression *expr, MCRectangle *default_value, Exec_errors error, MCRectangle *&r_rectangle);
>>>>>>> c4cb5b7a
	
private:
	MCExecPoint& m_ep;
	Exec_stat m_stat;
	MCVarref *m_it;
};

////////////////////////////////////////////////////////////////////////////////

extern MCExecMethodInfo *kMCLogicEvalIsEqualToMethodInfo;
extern MCExecMethodInfo *kMCLogicEvalIsNotEqualToMethodInfo;
extern MCExecMethodInfo *kMCLogicEvalIsGreaterThanMethodInfo;
extern MCExecMethodInfo *kMCLogicEvalIsGreaterThanOrEqualToMethodInfo;
extern MCExecMethodInfo *kMCLogicEvalIsLessThanMethodInfo;
extern MCExecMethodInfo *kMCLogicEvalIsLessThanOrEqualToMethodInfo;
extern MCExecMethodInfo *kMCLogicEvalAndMethodInfo;
extern MCExecMethodInfo *kMCLogicEvalOrMethodInfo;
extern MCExecMethodInfo *kMCLogicEvalNotMethodInfo;
extern MCExecMethodInfo *kMCLogicEvalIsABooleanMethodInfo;
extern MCExecMethodInfo *kMCLogicEvalIsNotABooleanMethodInfo;

void MCLogicEvalIsEqualTo(MCExecContext& ctxt, MCValueRef p_left, MCValueRef p_right, bool& r_result);
void MCLogicEvalIsNotEqualTo(MCExecContext& ctxt, MCValueRef p_left, MCValueRef p_right, bool& r_result);
void MCLogicEvalIsGreaterThan(MCExecContext& ctxt, MCValueRef p_left, MCValueRef p_right, bool& r_result);
void MCLogicEvalIsGreaterThanOrEqualTo(MCExecContext& ctxt, MCValueRef p_left, MCValueRef p_right, bool& r_result);
void MCLogicEvalIsLessThan(MCExecContext& ctxt, MCValueRef p_left, MCValueRef p_right, bool& r_result);
void MCLogicEvalIsLessThanOrEqualTo(MCExecContext& ctxt, MCValueRef p_left, MCValueRef p_right, bool& r_result);

void MCLogicEvalAnd(MCExecContext& ctxt, bool p_a, bool p_b, bool& r_result);
void MCLogicEvalOr(MCExecContext& ctxt, bool p_a, bool p_b, bool& r_result);
void MCLogicEvalNot(MCExecContext& ctxt, bool p_bool, bool& r_result);

void MCLogicEvalIsABoolean(MCExecContext& ctxt, MCValueRef p_value, bool& r_result);
void MCLogicEvalIsNotABoolean(MCExecContext& ctxt, MCValueRef p_value, bool& r_result);

///////////

extern MCExecMethodInfo *kMCArraysEvalKeysMethodInfo;
extern MCExecMethodInfo *kMCArraysEvalExtentsMethodInfo;
extern MCExecMethodInfo *kMCArraysExecCombineMethodInfo;
extern MCExecMethodInfo *kMCArraysExecCombineByRowMethodInfo;
extern MCExecMethodInfo *kMCArraysExecCombineByColumnMethodInfo;
extern MCExecMethodInfo *kMCArraysExecCombineAsSetMethodInfo;
extern MCExecMethodInfo *kMCArraysExecSplitMethodInfo;
extern MCExecMethodInfo *kMCArraysExecSplitByRowMethodInfo;
extern MCExecMethodInfo *kMCArraysExecSplitByColumnMethodInfo;
extern MCExecMethodInfo *kMCArraysExecSplitAsSetMethodInfo;
extern MCExecMethodInfo *kMCArraysExecUnionMethodInfo;
extern MCExecMethodInfo *kMCArraysExecIntersectMethodInfo;
extern MCExecMethodInfo *kMCArraysEvalArrayEncodeMethodInfo;
extern MCExecMethodInfo *kMCArraysEvalArrayDecodeMethodInfo;
extern MCExecMethodInfo *kMCArraysEvalMatrixMultiplyMethodInfo;
extern MCExecMethodInfo *kMCArraysEvalTransposeMatrixMethodInfo;
extern MCExecMethodInfo *kMCArraysEvalIsAnArrayMethodInfo;
extern MCExecMethodInfo *kMCArraysEvalIsNotAnArrayMethodInfo;
extern MCExecMethodInfo *kMCArraysEvalIsAmongTheKeysOfMethodInfo;
extern MCExecMethodInfo *kMCArraysEvalIsNotAmongTheKeysOfMethodInfo;

void MCArraysEvalKeys(MCExecContext& ctxt, MCArrayRef p_array, MCStringRef& r_string);
void MCArraysEvalExtents(MCExecContext& ctxt, MCArrayRef p_array, MCStringRef& r_string);
void MCArraysExecCombine(MCExecContext& ctxt, MCArrayRef p_array, MCStringRef p_element_delimiter, MCStringRef p_key_delimiter, MCStringRef& r_string);
void MCArraysExecCombineByRow(MCExecContext& ctxt, MCArrayRef p_array, MCStringRef& r_string);
void MCArraysExecCombineByColumn(MCExecContext& ctxt, MCArrayRef p_array, MCStringRef& r_string);
void MCArraysExecCombineAsSet(MCExecContext& ctxt, MCArrayRef p_array, MCStringRef p_element_delimiter, MCStringRef& r_string);
void MCArraysExecSplit(MCExecContext& ctxt, MCStringRef p_string, MCStringRef p_element_delimiter, MCStringRef p_key_delimiter, MCArrayRef& r_array);
void MCArraysExecSplitByRow(MCExecContext& ctxt, MCStringRef p_string, MCArrayRef& r_array);
void MCArraysExecSplitByColumn(MCExecContext& ctxt, MCStringRef p_string, MCArrayRef& r_array);
void MCArraysExecSplitAsSet(MCExecContext& ctxt, MCStringRef p_string, MCStringRef p_element_delimiter, MCArrayRef& r_array);
void MCArraysExecUnion(MCExecContext& ctxt, MCArrayRef x_dst_array, MCArrayRef p_src_array);
void MCArraysExecIntersect(MCExecContext& ctxt, MCArrayRef x_dst_array, MCArrayRef p_src_array);
void MCArraysEvalArrayEncode(MCExecContext& ctxt, MCArrayRef p_array, MCStringRef& r_encoding);
void MCArraysEvalArrayDecode(MCExecContext& ctxt, MCStringRef p_encoding, MCArrayRef& r_array);
void MCArraysEvalMatrixMultiply(MCExecContext& ctxt, MCArrayRef p_left, MCArrayRef p_right, MCArrayRef& r_result);
void MCArraysEvalTransposeMatrix(MCExecContext& ctxt, MCArrayRef p_matrix, MCArrayRef& r_result);

void MCArraysEvalIsAnArray(MCExecContext& ctxt, MCValueRef p_value, bool& r_result);
void MCArraysEvalIsNotAnArray(MCExecContext& ctxt, MCValueRef p_value, bool& r_result);
void MCArraysEvalIsAmongTheKeysOf(MCExecContext& ctxt, MCNameRef p_key, MCArrayRef p_array, bool& r_result);
void MCArraysEvalIsNotAmongTheKeysOf(MCExecContext& ctxt, MCNameRef p_key, MCArrayRef p_array, bool& r_result);

///////////

extern MCExecMethodInfo *kMCMathEvalBaseConvertMethodInfo;
extern MCExecMethodInfo *kMCMathEvalAbsMethodInfo;
extern MCExecMethodInfo *kMCMathEvalRoundToPrecisionMethodInfo;
extern MCExecMethodInfo *kMCMathEvalRoundMethodInfo;
extern MCExecMethodInfo *kMCMathEvalStatRoundToPrecisionMethodInfo;
extern MCExecMethodInfo *kMCMathEvalStatRoundMethodInfo;
extern MCExecMethodInfo *kMCMathEvalTruncMethodInfo;
extern MCExecMethodInfo *kMCMathEvalAcosMethodInfo;
extern MCExecMethodInfo *kMCMathEvalAsinMethodInfo;
extern MCExecMethodInfo *kMCMathEvalAtanMethodInfo;
extern MCExecMethodInfo *kMCMathEvalAtan2MethodInfo;
extern MCExecMethodInfo *kMCMathEvalCosMethodInfo;
extern MCExecMethodInfo *kMCMathEvalSinMethodInfo;
extern MCExecMethodInfo *kMCMathEvalTanMethodInfo;
extern MCExecMethodInfo *kMCMathEvalExpMethodInfo;
extern MCExecMethodInfo *kMCMathEvalExp1MethodInfo;
extern MCExecMethodInfo *kMCMathEvalExp2MethodInfo;
extern MCExecMethodInfo *kMCMathEvalExp10MethodInfo;
extern MCExecMethodInfo *kMCMathEvalLnMethodInfo;
extern MCExecMethodInfo *kMCMathEvalLn1MethodInfo;
extern MCExecMethodInfo *kMCMathEvalLog2MethodInfo;
extern MCExecMethodInfo *kMCMathEvalLog10MethodInfo;
extern MCExecMethodInfo *kMCMathEvalSqrtMethodInfo;
extern MCExecMethodInfo *kMCMathEvalAnnuityMethodInfo;
extern MCExecMethodInfo *kMCMathEvalCompoundMethodInfo;
extern MCExecMethodInfo *kMCMathEvalAverageMethodInfo;
extern MCExecMethodInfo *kMCMathEvalMedianMethodInfo;
extern MCExecMethodInfo *kMCMathEvalMinMethodInfo;
extern MCExecMethodInfo *kMCMathEvalMaxMethodInfo;
extern MCExecMethodInfo *kMCMathEvalStdDevMethodInfo;
extern MCExecMethodInfo *kMCMathEvalSumMethodInfo;
extern MCExecMethodInfo *kMCMathEvalRandomMethodInfo;
extern MCExecMethodInfo *kMCMathEvalBitwiseAndMethodInfo;
extern MCExecMethodInfo *kMCMathEvalBitwiseNotMethodInfo;
extern MCExecMethodInfo *kMCMathEvalBitwiseOrMethodInfo;
extern MCExecMethodInfo *kMCMathEvalBitwiseXorMethodInfo;
extern MCExecMethodInfo *kMCMathEvalDivMethodInfo;
extern MCExecMethodInfo *kMCMathEvalDivArrayByNumberMethodInfo;
extern MCExecMethodInfo *kMCMathEvalDivArrayByArrayMethodInfo;
extern MCExecMethodInfo *kMCMathEvalSubtractMethodInfo;
extern MCExecMethodInfo *kMCMathEvalSubtractNumberFromArrayMethodInfo;
extern MCExecMethodInfo *kMCMathEvalSubtractArrayFromArrayMethodInfo;
extern MCExecMethodInfo *kMCMathEvalModMethodInfo;
extern MCExecMethodInfo *kMCMathEvalModArrayByNumberMethodInfo;
extern MCExecMethodInfo *kMCMathEvalModArrayByArrayMethodInfo;
extern MCExecMethodInfo *kMCMathEvalWrapMethodInfo;
extern MCExecMethodInfo *kMCMathEvalWrapArrayByNumberMethodInfo;
extern MCExecMethodInfo *kMCMathEvalWrapArrayByArrayMethodInfo;
extern MCExecMethodInfo *kMCMathEvalOverMethodInfo;
extern MCExecMethodInfo *kMCMathEvalOverArrayByNumberMethodInfo;
extern MCExecMethodInfo *kMCMathEvalOverArrayByArrayMethodInfo;
extern MCExecMethodInfo *kMCMathEvalAddMethodInfo;
extern MCExecMethodInfo *kMCMathEvalAddNumberToArrayMethodInfo;
extern MCExecMethodInfo *kMCMathEvalAddArrayToArrayMethodInfo;
extern MCExecMethodInfo *kMCMathEvalMultiplyMethodInfo;
extern MCExecMethodInfo *kMCMathEvalMultiplyArrayByNumberMethodInfo;
extern MCExecMethodInfo *kMCMathEvalMultiplyArrayByArrayMethodInfo;
extern MCExecMethodInfo *kMCMathEvalPowerMethodInfo;
extern MCExecMethodInfo *kMCMathEvalIsAnIntegerMethodInfo;
extern MCExecMethodInfo *kMCMathEvalIsNotAnIntegerMethodInfo;
extern MCExecMethodInfo *kMCMathEvalIsANumberMethodInfo;
extern MCExecMethodInfo *kMCMathEvalIsNotANumberMethodInfo;
extern MCExecMethodInfo *kMCMathGetRandomSeedMethodInfo;
extern MCExecMethodInfo *kMCMathSetRandomSeedMethodInfo;

extern MCExecMethodInfo *kMCMathExecDivideNumberByNumberMethodInfo;
extern MCExecMethodInfo *kMCMathExecDivideArrayByNumberMethodInfo;
extern MCExecMethodInfo *kMCMathExecDivideArrayByArrayMethodInfo;
extern MCExecMethodInfo *kMCMathExecSubtractNumberFromNumberMethodInfo;
extern MCExecMethodInfo *kMCMathExecSubtractNumberFromArrayMethodInfo;
extern MCExecMethodInfo *kMCMathExecSubtractArrayFromArrayMethodInfo;
extern MCExecMethodInfo *kMCMathExecAddNumberToNumberMethodInfo;
extern MCExecMethodInfo *kMCMathExecAddNumberToArrayMethodInfo;
extern MCExecMethodInfo *kMCMathExecAddArrayToArrayMethodInfo;
extern MCExecMethodInfo *kMCMathExecMultiplyNumberByNumberMethodInfo;
extern MCExecMethodInfo *kMCMathExecMultiplyArrayByNumberMethodInfo;
extern MCExecMethodInfo *kMCMathExecMultiplyArrayByArrayMethodInfo;

void MCMathEvalBaseConvert(MCExecContext& ctxt, MCStringRef p_source, integer_t p_source_base, integer_t p_dest_base, MCStringRef& r_result);

void MCMathEvalAbs(MCExecContext& ctxt, real64_t p_in, real64_t& r_result);
void MCMathEvalRoundToPrecision(MCExecContext& ctxt, real64_t p_number, real64_t p_precision, real64_t& r_result);
void MCMathEvalRound(MCExecContext& ctxt, real64_t p_number, real64_t& r_result);
void MCMathEvalStatRoundToPrecision(MCExecContext& ctxt, real64_t p_number, real64_t p_precision, real64_t& r_result);
void MCMathEvalStatRound(MCExecContext& ctxt, real64_t p_number, real64_t& r_result);
void MCMathEvalTrunc(MCExecContext& ctxt, real64_t p_number, real64_t& r_result);

void MCMathEvalAcos(MCExecContext& ctxt, real64_t p_in, real64_t& r_result);
void MCMathEvalAsin(MCExecContext& ctxt, real64_t p_in, real64_t& r_result);
void MCMathEvalAtan(MCExecContext& ctxt, real64_t p_in, real64_t& r_result);
void MCMathEvalAtan2(MCExecContext& ctxt, real64_t p_y, real64_t p_x, real64_t& r_result);
void MCMathEvalCos(MCExecContext& ctxt, real64_t p_in, real64_t& r_result);
void MCMathEvalSin(MCExecContext& ctxt, real64_t p_in, real64_t& r_result);
void MCMathEvalTan(MCExecContext& ctxt, real64_t p_in, real64_t& r_result);

void MCMathEvalExp(MCExecContext& ctxt, real64_t p_in, real64_t& r_result);
void MCMathEvalExp1(MCExecContext& ctxt, real64_t p_in, real64_t& r_result);
void MCMathEvalExp2(MCExecContext& ctxt, real64_t p_in, real64_t& r_result);
void MCMathEvalExp10(MCExecContext& ctxt, real64_t p_in, real64_t& r_result);
void MCMathEvalLn(MCExecContext& ctxt, real64_t p_in, real64_t& r_result);
void MCMathEvalLn1(MCExecContext& ctxt, real64_t p_in, real64_t& r_result);
void MCMathEvalLog2(MCExecContext& ctxt, real64_t p_in, real64_t& r_result);
void MCMathEvalLog10(MCExecContext& ctxt, real64_t p_in, real64_t& r_result);
void MCMathEvalSqrt(MCExecContext& ctxt, real64_t p_in, real64_t& r_result);

void MCMathEvalAnnuity(MCExecContext& ctxt, real64_t p_rate, real64_t p_periods, real64_t& r_result);
void MCMathEvalCompound(MCExecContext& ctxt, real64_t p_rate, real64_t p_periods, real64_t& r_result);

void MCMathEvalAverage(MCExecContext& ctxt, real64_t *p_values, uindex_t p_count, real64_t& r_result);
void MCMathEvalMedian(MCExecContext& ctxt, real64_t *p_values, uindex_t p_count, real64_t& r_result);
void MCMathEvalMin(MCExecContext& ctxt, real64_t *p_values, uindex_t p_count, real64_t& r_result);
void MCMathEvalMax(MCExecContext& ctxt, real64_t *p_values, uindex_t p_count, real64_t& r_result);
void MCMathEvalStdDev(MCExecContext& ctxt, real64_t *p_values, uindex_t p_count, real64_t& r_result);
void MCMathEvalSum(MCExecContext& ctxt, real64_t *p_values, uindex_t p_count, real64_t& r_result);

void MCMathEvalRandom(MCExecContext& ctxt, real64_t p_in, real64_t& r_result);

void MCMathEvalBitwiseAnd(MCExecContext& ctxt, uinteger_t p_left, uinteger_t p_right, uinteger_t& r_result);
void MCMathEvalBitwiseNot(MCExecContext& ctxt, uinteger_t p_right, uinteger_t& r_result);
void MCMathEvalBitwiseOr(MCExecContext& ctxt, uinteger_t p_left, uinteger_t p_right, uinteger_t& r_result);
void MCMathEvalBitwiseXor(MCExecContext& ctxt, uinteger_t p_left, uinteger_t p_right, uinteger_t& r_result);

void MCMathEvalDiv(MCExecContext& ctxt, real64_t p_left, real64_t p_right, real64_t& r_result);
void MCMathEvalDivArrayByNumber(MCExecContext& ctxt, MCArrayRef p_array, real64_t p_number, MCArrayRef& r_result);
void MCMathEvalDivArrayByArray(MCExecContext& ctxt, MCArrayRef p_left, MCArrayRef p_right, MCArrayRef& r_result);
void MCMathEvalSubtract(MCExecContext& ctxt, real64_t p_left, real64_t p_right, real64_t& r_result);
void MCMathEvalSubtractNumberFromArray(MCExecContext& ctxt, MCArrayRef p_array, real64_t p_number, MCArrayRef& r_result);
void MCMathEvalSubtractArrayFromArray(MCExecContext& ctxt, MCArrayRef p_left, MCArrayRef p_right, MCArrayRef& r_result);
void MCMathEvalMod(MCExecContext& ctxt, real64_t p_left, real64_t p_right, real64_t& r_result);
void MCMathEvalModArrayByNumber(MCExecContext& ctxt, MCArrayRef p_array, real64_t p_number, MCArrayRef& r_result);
void MCMathEvalModArrayByArray(MCExecContext& ctxt, MCArrayRef p_left, MCArrayRef p_right, MCArrayRef& r_result);
void MCMathEvalWrap(MCExecContext& ctxt, real64_t p_left, real64_t p_right, real64_t& r_result);
void MCMathEvalWrapArrayByNumber(MCExecContext& ctxt, MCArrayRef p_array, real64_t p_number, MCArrayRef& r_result);
void MCMathEvalWrapArrayByArray(MCExecContext& ctxt, MCArrayRef p_left, MCArrayRef p_right, MCArrayRef& r_result);
void MCMathEvalOver(MCExecContext& ctxt, real64_t p_left, real64_t p_right, real64_t& r_result);
void MCMathEvalOverArrayByNumber(MCExecContext& ctxt, MCArrayRef p_array, real64_t p_number, MCArrayRef& r_result);
void MCMathEvalOverArrayByArray(MCExecContext& ctxt, MCArrayRef p_left, MCArrayRef p_right, MCArrayRef& r_result);
void MCMathEvalAdd(MCExecContext& ctxt, real64_t p_left, real64_t p_right, real64_t& r_result);
void MCMathEvalAddNumberToArray(MCExecContext& ctxt, MCArrayRef p_array, real64_t p_number, MCArrayRef& r_result);
void MCMathEvalAddArrayToArray(MCExecContext& ctxt, MCArrayRef p_left, MCArrayRef p_right, MCArrayRef& r_result);
void MCMathEvalMultiply(MCExecContext& ctxt, real64_t p_left, real64_t p_right, real64_t& r_result);
void MCMathEvalMultiplyArrayByNumber(MCExecContext& ctxt, MCArrayRef p_array, real64_t p_number, MCArrayRef& r_result);
void MCMathEvalMultiplyArrayByArray(MCExecContext& ctxt, MCArrayRef p_left, MCArrayRef p_right, MCArrayRef& r_result);

void MCMathEvalPower(MCExecContext& ctxt, real64_t p_left, real64_t p_right, real64_t& r_result);

void MCMathEvalIsAnInteger(MCExecContext& ctxt, MCValueRef p_value, bool& r_result);
void MCMathEvalIsNotAnInteger(MCExecContext& ctxt, MCValueRef p_value, bool& r_result);
void MCMathEvalIsANumber(MCExecContext& ctxt, MCValueRef p_value, bool& r_result);
void MCMathEvalIsNotANumber(MCExecContext& ctxt, MCValueRef p_value, bool& r_result);

void MCMathGetRandomSeed(MCExecContext& ctxt, integer_t& r_value);
void MCMathSetRandomSeed(MCExecContext& ctxt, integer_t p_value);

#define MCMathExecAddNumberToNumber(ctxt, a, b, r) MCMathEvalAdd(ctxt, a, b, r)
#define MCMathExecAddNumberToArray(ctxt, a, b, r) MCMathEvalAddNumberToArray(ctxt, b, a, r)
#define MCMathExecAddArrayToArray(ctxt, a, b, r) MCMathEvalAddArrayToArray(ctxt, a, b, r)
#define MCMathExecSubtractNumberFromNumber(ctxt, a, b, r) MCMathEvalSubtract(ctxt, b, a, r)
#define MCMathExecSubtractNumberFromArray(ctxt, a, b, r) MCMathEvalSubtractNumberFromArray(ctxt, b, a, r)
#define MCMathExecSubtractArrayFromArray(ctxt, a, b, r) MCMathEvalSubtractArrayFromArray(ctxt, b, a, r)
#define MCMathExecDivideNumberByNumber(ctxt, a, b, r) MCMathEvalOver(ctxt, a, b, r)
#define MCMathExecDivideArrayByNumber(ctxt, a, b, r) MCMathEvalOverArrayByNumber(ctxt, a, b, r)
#define MCMathExecDivideArrayByArray(ctxt, a, b, r) MCMathEvalOverArrayByArray(ctxt, a, b, r)
#define MCMathExecMultiplyNumberByNumber(ctxt, a, b, r) MCMathEvalMultiply(ctxt, a, b, r)
#define MCMathExecMultiplyArrayByNumber(ctxt, a, b, r) MCMathEvalMultiplyArrayByNumber(ctxt, a, b, r)
#define MCMathExecMultiplyArrayByArray(ctxt, a, b, r) MCMathEvalMultiplyArrayByArray(ctxt, a, b, r)

///////////

extern MCExecMethodInfo *kMCFiltersEvalBase64EncodeMethodInfo;
extern MCExecMethodInfo *kMCFiltersEvalBase64DecodeMethodInfo;
extern MCExecMethodInfo *kMCFiltersEvalBinaryEncodeMethodInfo;
extern MCExecMethodInfo *kMCFiltersEvalBinaryDecodeMethodInfo;
extern MCExecMethodInfo *kMCFiltersEvalCompressMethodInfo;
extern MCExecMethodInfo *kMCFiltersEvalDecompressMethodInfo;
extern MCExecMethodInfo *kMCFiltersEvalIsoToMacMethodInfo;
extern MCExecMethodInfo *kMCFiltersEvalMacToIsoMethodInfo;
extern MCExecMethodInfo *kMCFiltersEvalUrlEncodeMethodInfo;
extern MCExecMethodInfo *kMCFiltersEvalUrlDecodeMethodInfo;
extern MCExecMethodInfo *kMCFiltersEvalUniEncodeMethodInfo;
extern MCExecMethodInfo *kMCFiltersEvalUniDecodeMethodInfo;
extern MCExecMethodInfo *kMCFiltersEvalMD5DigestMethodInfo;
extern MCExecMethodInfo *kMCFiltersEvalSHA1DigestMethodInfo;

void MCFiltersEvalBase64Encode(MCExecContext& ctxt, MCDataRef p_source, MCStringRef& r_result);
void MCFiltersEvalBase64Decode(MCExecContext& ctxt, MCStringRef p_source, MCDataRef& r_result);
void MCFiltersEvalBinaryEncode(MCExecContext& ctxt, MCStringRef p_format, MCValueRef *p_params, uindex_t p_param_count, MCDataRef& r_string);
void MCFiltersEvalBinaryDecode(MCExecContext& ctxt, MCStringRef p_format, MCDataRef p_data, MCValueRef *r_results, uindex_t p_result_count, integer_t& r_done);
void MCFiltersEvalCompress(MCExecContext& ctxt, MCDataRef p_source, MCDataRef& r_result);
void MCFiltersEvalDecompress(MCExecContext& ctxt, MCDataRef p_source, MCDataRef& r_result);
void MCFiltersEvalIsoToMac(MCExecContext& ctxt, MCDataRef p_source, MCDataRef& r_result);
void MCFiltersEvalMacToIso(MCExecContext& ctxt, MCDataRef p_source, MCDataRef& r_result);
void MCFiltersEvalUrlEncode(MCExecContext& ctxt, MCStringRef p_source, MCStringRef& r_result);
void MCFiltersEvalUrlDecode(MCExecContext& ctxt, MCStringRef p_source, MCStringRef& r_result);
void MCFiltersEvalUniEncode(MCExecContext& ctxt, MCStringRef p_src, MCNameRef p_lang, MCStringRef& r_dest);
void MCFiltersEvalUniDecode(MCExecContext& ctxt, MCStringRef p_src, MCNameRef p_lang, MCStringRef& r_dest);
void MCFiltersEvalMD5Digest(MCExecContext& ctxt, MCDataRef p_src, MCDataRef& r_digest);
void MCFiltersEvalSHA1Digest(MCExecContext& ctxt, MCDataRef p_src, MCDataRef& r_digest);

///////////

extern MCExecMethodInfo *kMCStringsEvalToLowerMethodInfo;
extern MCExecMethodInfo *kMCStringsEvalToUpperMethodInfo;
extern MCExecMethodInfo *kMCStringsEvalNumToCharMethodInfo;
extern MCExecMethodInfo *kMCStringsEvalCharToNumMethodInfo;
extern MCExecMethodInfo *kMCStringsEvalNumToByteMethodInfo;
extern MCExecMethodInfo *kMCStringsEvalByteToNumMethodInfo;
extern MCExecMethodInfo *kMCStringsEvalLengthMethodInfo;
extern MCExecMethodInfo *kMCStringsEvalMatchTextMethodInfo;
extern MCExecMethodInfo *kMCStringsEvalMatchChunkMethodInfo;
extern MCExecMethodInfo *kMCStringsEvalReplaceTextMethodInfo;
extern MCExecMethodInfo *kMCStringsEvalFormatMethodInfo;
extern MCExecMethodInfo *kMCStringsEvalMergeMethodInfo;
extern MCExecMethodInfo *kMCStringsEvalConcatenateMethodInfo;
extern MCExecMethodInfo *kMCStringsEvalConcatenateWithSpaceMethodInfo;
extern MCExecMethodInfo *kMCStringsEvalConcatenateWithCommaMethodInfo;
extern MCExecMethodInfo *kMCStringsEvalContainsMethodInfo;
extern MCExecMethodInfo *kMCStringsEvalDoesNotContainMethodInfo;
extern MCExecMethodInfo *kMCStringsEvalBeginsWithMethodInfo;
extern MCExecMethodInfo *kMCStringsEvalEndsWithMethodInfo;
extern MCExecMethodInfo *kMCStringsEvalIsAmongTheTokensOfMethodInfo;
extern MCExecMethodInfo *kMCStringsEvalIsNotAmongTheTokensOfMethodInfo;
extern MCExecMethodInfo *kMCStringsEvalIsAmongTheWordsOfMethodInfo;
extern MCExecMethodInfo *kMCStringsEvalIsNotAmongTheWordsOfMethodInfo;
extern MCExecMethodInfo *kMCStringsEvalIsAmongTheLinesOfMethodInfo;
extern MCExecMethodInfo *kMCStringsEvalIsNotAmongTheLinesOfMethodInfo;
extern MCExecMethodInfo *kMCStringsEvalIsAmongTheItemsOfMethodInfo;
extern MCExecMethodInfo *kMCStringsEvalIsNotAmongTheItemsOfMethodInfo;
extern MCExecMethodInfo *kMCStringsEvalItemOffsetMethodInfo;
extern MCExecMethodInfo *kMCStringsEvalLineOffsetMethodInfo;
extern MCExecMethodInfo *kMCStringsEvalWordOffsetMethodInfo;
extern MCExecMethodInfo *kMCStringsEvalOffsetMethodInfo;
extern MCExecMethodInfo *kMCStringsExecReplaceMethodInfo;
extern MCExecMethodInfo *kMCStringsExecFilterMethodInfo;

extern MCExecMethodInfo *kMCStringsEvalLinesOfTextByRangeMethodInfo;
extern MCExecMethodInfo *kMCStringsEvalLinesOfTextByExpressionMethodInfo;
extern MCExecMethodInfo *kMCStringsEvalLinesOfTextByOrdinalMethodInfo;
extern MCExecMethodInfo *kMCStringsEvalItemsOfTextByRangeMethodInfo;
extern MCExecMethodInfo *kMCStringsEvalItemsOfTextByExpressionMethodInfo;
extern MCExecMethodInfo *kMCStringsEvalItemsOfTextByOrdinalMethodInfo;
extern MCExecMethodInfo *kMCStringsEvalWordsOfTextByRangeMethodInfo;
extern MCExecMethodInfo *kMCStringsEvalWordsOfTextByExpressionMethodInfo;
extern MCExecMethodInfo *kMCStringsEvalWordsOfTextByOrdinalMethodInfo;
extern MCExecMethodInfo *kMCStringsEvalTokensOfTextByRangeMethodInfo;
extern MCExecMethodInfo *kMCStringsEvalTokensOfTextByExpressionMethodInfo;
extern MCExecMethodInfo *kMCStringsEvalTokensOfTextByOrdinalMethodInfo;
extern MCExecMethodInfo *kMCStringsEvalCharsOfTextByRangeMethodInfo;
extern MCExecMethodInfo *kMCStringsEvalCharsOfTextByExpressionMethodInfo;
extern MCExecMethodInfo *kMCStringsEvalCharsOfTextByOrdinalMethodInfo;

void MCStringsEvalToLower(MCExecContext& ctxt, MCStringRef p_string, MCStringRef& r_lower);
void MCStringsEvalToUpper(MCExecContext& ctxt, MCStringRef p_string, MCStringRef& r_lower);

void MCStringsEvalNumToChar(MCExecContext& ctxt, integer_t codepoint, MCStringRef& r_character);
void MCStringsEvalCharToNum(MCExecContext& ctxt, MCStringRef character, MCValueRef& r_codepoint);
void MCStringsEvalNumToByte(MCExecContext& ctxt, integer_t codepoint, MCStringRef& r_byte);
void MCStringsEvalByteToNum(MCExecContext& ctxt, MCStringRef byte, integer_t& r_codepoint);

void MCStringsEvalLength(MCExecContext& ctxt, MCStringRef p_string, integer_t& r_length);

void MCStringsEvalMatchText(MCExecContext& ctxt, MCStringRef p_string, MCStringRef p_pattern, MCStringRef* r_results, uindex_t p_result_count, bool& r_match);
void MCStringsEvalMatchChunk(MCExecContext& ctxt, MCStringRef p_string, MCStringRef p_pattern, MCStringRef* r_results, uindex_t p_result_count, bool& r_match);
void MCStringsEvalReplaceText(MCExecContext& ctxt, MCStringRef p_string, MCStringRef p_pattern, MCStringRef p_replacement, MCStringRef& r_result);

void MCStringsEvalFormat(MCExecContext& ctxt, MCStringRef p_format, MCValueRef* p_params, uindex_t p_param_count, MCStringRef& r_result);
void MCStringsEvalMerge(MCExecContext& ctxt, MCStringRef p_format, MCStringRef& r_string);

void MCStringsEvalConcatenate(MCExecContext& ctxt, MCStringRef p_left, MCStringRef p_right, MCStringRef& r_result);
void MCStringsEvalConcatenateWithSpace(MCExecContext& ctxt, MCStringRef p_left, MCStringRef p_right, MCStringRef& r_result);
void MCStringsEvalConcatenateWithComma(MCExecContext& ctxt, MCStringRef p_left, MCStringRef p_right, MCStringRef& r_result);

void MCStringsEvalContains(MCExecContext& ctxt, MCStringRef p_whole, MCStringRef p_part, bool& r_result);
void MCStringsEvalDoesNotContain(MCExecContext& ctxt, MCStringRef p_whole, MCStringRef p_part, bool& r_result);
void MCStringsEvalBeginsWith(MCExecContext& ctxt, MCStringRef p_whole, MCStringRef p_part, bool& r_result);
void MCStringsEvalEndsWith(MCExecContext& ctxt, MCStringRef p_whole, MCStringRef p_part, bool& r_result);

void MCStringsEvalIsAmongTheTokensOf(MCExecContext& ctxt, MCStringRef p_token, MCStringRef p_string, bool& r_result);
void MCStringsEvalIsNotAmongTheTokensOf(MCExecContext& ctxt, MCStringRef p_token, MCStringRef p_string, bool& r_result);
void MCStringsEvalIsAmongTheWordsOf(MCExecContext& ctxt, MCStringRef p_word, MCStringRef p_string, bool& r_result);
void MCStringsEvalIsNotAmongTheWordsOf(MCExecContext& ctxt, MCStringRef p_word, MCStringRef p_string, bool& r_result);
void MCStringsEvalIsAmongTheLinesOf(MCExecContext& ctxt, MCStringRef p_line, MCStringRef p_string, bool& r_result);
void MCStringsEvalIsNotAmongTheLinesOf(MCExecContext& ctxt, MCStringRef p_line, MCStringRef p_string, bool& r_result);
void MCStringsEvalIsAmongTheItemsOf(MCExecContext& ctxt, MCStringRef p_item, MCStringRef p_string, bool& r_result);
void MCStringsEvalIsNotAmongTheItemsOf(MCExecContext& ctxt, MCStringRef p_item, MCStringRef p_string, bool& r_result);

void MCStringsEvalItemOffset(MCExecContext& ctxt, MCStringRef p_chunk, MCStringRef p_string, uindex_t p_start_offset, uindex_t& r_result);
void MCStringsEvalLineOffset(MCExecContext& ctxt, MCStringRef p_chunk, MCStringRef p_string, uindex_t p_start_offset, uindex_t& r_result);
void MCStringsEvalWordOffset(MCExecContext& ctxt, MCStringRef p_chunk, MCStringRef p_string, uindex_t p_start_offset, uindex_t& r_result);
void MCStringsEvalOffset(MCExecContext& ctxt, MCStringRef p_chunk, MCStringRef p_string, uindex_t p_start_offset, uindex_t& r_result);

void MCStringsExecReplace(MCExecContext& ctxt, MCStringRef p_pattern, MCStringRef p_replacement, MCStringRef p_target);

void MCStringsExecFilter(MCExecContext& ctxt, MCStringRef p_source, MCStringRef p_pattern, bool p_without, MCStringRef &r_result);

void MCStringsEvalTextChunkByRange(MCExecContext& ctxt, MCStringRef p_source, Chunk_term p_chunk_type, integer_t p_first, integer_t p_last, bool p_eval_mutable, MCStringRef& x_string);
void MCStringsEvalTextChunkByExpression(MCExecContext& ctxt, MCStringRef p_source, Chunk_term p_chunk_type, integer_t p_first, bool p_eval_mutable, MCStringRef &x_string);
void MCStringsEvalTextChunkByOrdinal(MCExecContext& ctxt, MCStringRef p_source, Chunk_term p_chunk_type, Chunk_term p_ordinal_type, bool p_eval_mutable, MCStringRef& x_string);

void MCStringsSetTextChunkByRange(MCExecContext& ctxt, MCStringRef p_source, Preposition_type p_type, Chunk_term p_chunk_type, integer_t p_first, integer_t p_last, MCStringRef& x_target);
void MCStringsSetTextChunkByExpression(MCExecContext& ctxt, MCStringRef p_source, Preposition_type p_type, Chunk_term p_chunk_type, integer_t p_first, MCStringRef& x_target);
void MCStringsSetTextChunkByOrdinal(MCExecContext& ctxt, MCStringRef p_source, Preposition_type p_type, Chunk_term p_chunk_type, Chunk_term p_ordinal_type, MCStringRef& x_target);

void MCStringsEvalMutableLinesOfTextByRange(MCExecContext& ctxt, MCStringRef p_source, integer_t p_first, integer_t p_last, MCStringRef& r_result);
void MCStringsEvalMutableLinesOfTextByExpression(MCExecContext& ctxt, MCStringRef p_source, integer_t p_line, MCStringRef& r_result);
void MCStringsEvalMutableLinesOfTextByOrdinal(MCExecContext& ctxt, MCStringRef p_source, Chunk_term p_ordinal_type, MCStringRef& r_result);
void MCStringsEvalMutableItemsOfTextByRange(MCExecContext& ctxt, MCStringRef p_source, integer_t p_first, integer_t p_last, MCStringRef& r_result);
void MCStringsEvalMutableItemsOfTextByExpression(MCExecContext& ctxt, MCStringRef p_source, integer_t p_item, MCStringRef& r_result);
void MCStringsEvalMutableItemsOfTextByOrdinal(MCExecContext& ctxt, MCStringRef p_source, Chunk_term p_ordinal_type, MCStringRef& r_result);
void MCStringsEvalMutableWordsOfTextByRange(MCExecContext& ctxt, MCStringRef p_source, integer_t p_first, integer_t p_last, MCStringRef& r_result);
void MCStringsEvalMutableWordsOfTextByExpression(MCExecContext& ctxt, MCStringRef p_source, integer_t p_word, MCStringRef& r_result);
void MCStringsEvalMutableWordsOfTextByOrdinal(MCExecContext& ctxt, MCStringRef p_source, Chunk_term p_ordinal_type, MCStringRef& r_result);
void MCStringsEvalMutableTokensOfTextByRange(MCExecContext& ctxt, MCStringRef p_source, integer_t p_first, integer_t p_last, MCStringRef& r_result);
void MCStringsEvalMutableTokensOfTextByExpression(MCExecContext& ctxt, MCStringRef p_source, integer_t p_token, MCStringRef& r_result);
void MCStringsEvalMutableTokensOfTextByOrdinal(MCExecContext& ctxt, MCStringRef p_source, Chunk_term p_ordinal_type, MCStringRef& r_result);

void MCStringsExecSetLinesOfTextByRange(MCExecContext& ctxt, MCStringRef p_source, Preposition_type p_type, integer_t p_first, integer_t p_last, MCStringRef& r_result);
void MCStringsExecSetLinesOfTextByExpression(MCExecContext& ctxt, MCStringRef p_source, Preposition_type p_type, integer_t p_line, MCStringRef& r_result);
void MCStringsExecSetLinesOfTextByOrdinal(MCExecContext& ctxt, MCStringRef p_source, Preposition_type p_type, Chunk_term p_ordinal_type, MCStringRef& r_result);
void MCStringsExecSetItemsOfTextByRange(MCExecContext& ctxt, MCStringRef p_source, Preposition_type p_type, integer_t p_first, integer_t p_last, MCStringRef& r_result);
void MCStringsExecSetItemsOfTextByExpression(MCExecContext& ctxt, MCStringRef p_source, Preposition_type p_type, integer_t p_item, MCStringRef& r_result);
void MCStringsExecSetItemsOfTextByOrdinal(MCExecContext& ctxt, MCStringRef p_source, Preposition_type p_type, Chunk_term p_ordinal_type, MCStringRef& r_result);
void MCStringsExecSetWordsOfTextByRange(MCExecContext& ctxt, MCStringRef p_source, Preposition_type p_type, integer_t p_first, integer_t p_last, MCStringRef& r_result);
void MCStringsExecSetWordsOfTextByExpression(MCExecContext& ctxt, MCStringRef p_source, Preposition_type p_type, integer_t p_word, MCStringRef& r_result);
void MCStringsExecSetWordsOfTextByOrdinal(MCExecContext& ctxt, MCStringRef p_source, Preposition_type p_type, Chunk_term p_ordinal_type, MCStringRef& r_result);
void MCStringsExecSetTokensOfTextByRange(MCExecContext& ctxt, MCStringRef p_source, Preposition_type p_type, integer_t p_first, integer_t p_last, MCStringRef& r_result);
void MCStringsExecSetTokensOfTextByExpression(MCExecContext& ctxt, MCStringRef p_source, Preposition_type p_type, integer_t p_token, MCStringRef& r_result);
void MCStringsExecSetTokensOfTextByOrdinal(MCExecContext& ctxt, MCStringRef p_source, Preposition_type p_type, Chunk_term p_ordinal_type, MCStringRef& r_result);
void MCStringsExecSetCharsOfTextByRange(MCExecContext& ctxt, MCStringRef p_source, Preposition_type p_type, integer_t p_first, integer_t p_last, MCStringRef& r_result);
void MCStringsExecSetCharsOfTextByExpression(MCExecContext& ctxt, MCStringRef p_source, Preposition_type p_type, integer_t p_char, MCStringRef& r_result);
void MCStringsExecSetCharsOfTextByOrdinal(MCExecContext& ctxt, MCStringRef p_source, Preposition_type p_type, Chunk_term p_ordinal_type, MCStringRef& r_result);

void MCStringsCountChunks(MCExecContext& ctxt, Chunk_term p_chunk_type, MCStringRef p_string, uinteger_t& r_count);
///////////

void MCStringsGetTextChunk(MCExecContext& ctxt, MCStringRef p_source, integer_t p_start, integer_t p_end, MCStringRef& r_result);

void MCStringsEvalLinesOfTextByRange(MCExecContext& ctxt, MCStringRef p_source, integer_t p_first, integer_t p_last, integer_t& x_start, integer_t& x_end, MCStringRef& r_result);
void MCStringsEvalLinesOfTextByExpression(MCExecContext& ctxt, MCStringRef p_source, integer_t p_line, integer_t& x_start, integer_t& x_end, MCStringRef& r_result);
void MCStringsEvalLinesOfTextByOrdinal(MCExecContext& ctxt, MCStringRef p_source, Chunk_term p_ordinal_type, integer_t& x_start, integer_t& x_end, MCStringRef& r_result);
void MCStringsEvalItemsOfTextByRange(MCExecContext& ctxt, MCStringRef p_source, integer_t p_first, integer_t p_last, integer_t& x_start, integer_t& x_end, MCStringRef& r_result);
void MCStringsEvalItemsOfTextByExpression(MCExecContext& ctxt, MCStringRef p_source, integer_t p_item, integer_t& x_start, integer_t& x_end, MCStringRef& r_result);
void MCStringsEvalItemsOfTextByOrdinal(MCExecContext& ctxt, MCStringRef p_source, Chunk_term p_ordinal_type, integer_t& x_start, integer_t& x_end, MCStringRef& r_result);
void MCStringsEvalWordsOfTextByRange(MCExecContext& ctxt, MCStringRef p_source, integer_t p_first, integer_t p_last, integer_t& x_start, integer_t& x_end, MCStringRef& r_result);
void MCStringsEvalWordsOfTextByExpression(MCExecContext& ctxt, MCStringRef p_source, integer_t p_word, integer_t& x_start, integer_t& x_end, MCStringRef& r_result);
void MCStringsEvalWordsOfTextByOrdinal(MCExecContext& ctxt, MCStringRef p_source, Chunk_term p_ordinal_type, integer_t& x_start, integer_t& x_end, MCStringRef& r_result);
void MCStringsEvalTokensOfTextByRange(MCExecContext& ctxt, MCStringRef p_source, integer_t p_first, integer_t p_last, integer_t& x_start, integer_t& x_end, MCStringRef& r_result);
void MCStringsEvalTokensOfTextByExpression(MCExecContext& ctxt, MCStringRef p_source, integer_t p_token, integer_t& x_start, integer_t& x_end, MCStringRef& r_result);
void MCStringsEvalTokensOfTextByOrdinal(MCExecContext& ctxt, MCStringRef p_source, Chunk_term p_ordinal_type, integer_t& x_start, integer_t& x_end, MCStringRef& r_result);
void MCStringsEvalCharsOfTextByRange(MCExecContext& ctxt, MCStringRef p_source, integer_t p_first, integer_t p_last, integer_t& x_start, integer_t& x_end, MCStringRef& r_result);
void MCStringsEvalCharsOfTextByExpression(MCExecContext& ctxt, MCStringRef p_source, integer_t p_char, integer_t& x_start, integer_t& x_end, MCStringRef& r_result);
void MCStringsEvalCharsOfTextByOrdinal(MCExecContext& ctxt, MCStringRef p_source, Chunk_term p_ordinal_type, integer_t& x_start, integer_t& x_end, MCStringRef& r_result);

void MCStringsEvalTextChunk(MCExecContext& ctxt, MCMarkedText p_source, MCStringRef& r_string);
void MCStringsMarkLinesOfTextByRange(MCExecContext& ctxt, integer_t p_first, integer_t p_last, MCMarkedText& x_mark);
void MCStringsMarkLinesOfTextByOrdinal(MCExecContext& ctxt, Chunk_term p_ordinal_type, MCMarkedText& x_mark);
void MCStringsMarkItemsOfTextByRange(MCExecContext& ctxt, integer_t p_first, integer_t p_last, MCMarkedText& x_mark);
void MCStringsMarkItemsOfTextByOrdinal(MCExecContext& ctxt, Chunk_term p_ordinal_type, MCMarkedText& x_mark);
void MCStringsMarkWordsOfTextByRange(MCExecContext& ctxt, integer_t p_first, integer_t p_last, MCMarkedText& x_mark);
void MCStringsMarkWordsOfTextByOrdinal(MCExecContext& ctxt, Chunk_term p_ordinal_type, MCMarkedText& x_mark);
void MCStringsMarkTokensOfTextByRange(MCExecContext& ctxt, integer_t p_first, integer_t p_last, MCMarkedText& x_mark);
void MCStringsMarkTokensOfTextByOrdinal(MCExecContext& ctxt, Chunk_term p_ordinal_type, MCMarkedText& x_mark);
void MCStringsMarkCharsOfTextByRange(MCExecContext& ctxt, integer_t p_first, integer_t p_last, MCMarkedText& x_mark);
void MCStringsMarkCharsOfTextByOrdinal(MCExecContext& ctxt, Chunk_term p_ordinal_type, MCMarkedText& x_mark);

///////////

struct MCInterfaceBackdrop;
struct MCInterfaceNamedColor;
struct MCInterfaceImagePaletteSettings;
struct MCInterfaceVisualEffect;
struct MCInterfaceVisualEffectArgument;

extern MCExecCustomTypeInfo *kMCInterfaceNamedColorTypeInfo;
extern MCExecEnumTypeInfo *kMCInterfacePaintCompressionTypeInfo;
extern MCExecEnumTypeInfo *kMCInterfaceLookAndFeelTypeInfo;
extern MCExecCustomTypeInfo *kMCInterfaceBackdropTypeInfo;
extern MCExecEnumTypeInfo *kMCInterfaceProcessTypeTypeInfo;
extern MCExecEnumTypeInfo *kMCInterfaceSelectionModeTypeInfo;
extern MCExecEnumTypeInfo *kMCInterfaceWindowPositionTypeInfo;
extern MCExecEnumTypeInfo *kMCInterfaceWindowAlignmentTypeInfo;
extern MCExecCustomTypeInfo *kMCInterfacePaletteSettingsTypeInfo;
extern MCExecCustomTypeInfo *kMCInterfaceVisualEffectTypeInfo;
extern MCExecCustomTypeInfo *kMCInterfaceVisualEffectArgumentTypeInfo;
extern MCExecCustomTypeInfo *kMCInterfaceButtonIconTypeInfo;
extern MCExecCustomTypeInfo *kMCInterfaceTriStateTypeInfo;

extern MCExecMethodInfo *kMCInterfaceMakeCustomImagePaletteSettingsMethodInfo;
extern MCExecMethodInfo *kMCInterfaceMakeOptimalImagePaletteSettingsMethodInfo;
extern MCExecMethodInfo *kMCInterfaceMakeWebSafeImagePaletteSettingsMethodInfo;
extern MCExecMethodInfo *kMCInterfaceMakeVisualEffectMethodInfo;
extern MCExecMethodInfo *kMCInterfaceMakeVisualEffectArgumentMethodInfo;

extern MCExecMethodInfo *kMCInterfaceEvalScreenColorsMethodInfo;
extern MCExecMethodInfo *kMCInterfaceEvalScreenDepthMethodInfo;
extern MCExecMethodInfo *kMCInterfaceEvalScreenNameMethodInfo;
extern MCExecMethodInfo *kMCInterfaceEvalScreenRectMethodInfo;
extern MCExecMethodInfo *kMCInterfaceEvalScreenLocMethodInfo;
extern MCExecMethodInfo *kMCInterfaceEvalClickHMethodInfo;
extern MCExecMethodInfo *kMCInterfaceEvalClickVMethodInfo;
extern MCExecMethodInfo *kMCInterfaceEvalClickLocMethodInfo;
extern MCExecMethodInfo *kMCInterfaceEvalClickCharMethodInfo;
extern MCExecMethodInfo *kMCInterfaceEvalClickTextMethodInfo;
extern MCExecMethodInfo *kMCInterfaceEvalClickCharChunkMethodInfo;
extern MCExecMethodInfo *kMCInterfaceEvalClickChunkMethodInfo;
extern MCExecMethodInfo *kMCInterfaceEvalClickLineMethodInfo;
extern MCExecMethodInfo *kMCInterfaceEvalClickFieldMethodInfo;
extern MCExecMethodInfo *kMCInterfaceEvalClickStackMethodInfo;
extern MCExecMethodInfo *kMCInterfaceEvalMouseMethodInfo;
extern MCExecMethodInfo *kMCInterfaceEvalMouseClickMethodInfo;
extern MCExecMethodInfo *kMCInterfaceEvalMouseColorMethodInfo;
extern MCExecMethodInfo *kMCInterfaceEvalMouseHMethodInfo;
extern MCExecMethodInfo *kMCInterfaceEvalMouseVMethodInfo;
extern MCExecMethodInfo *kMCInterfaceEvalMouseLocMethodInfo;
extern MCExecMethodInfo *kMCInterfaceEvalMouseCharMethodInfo;
extern MCExecMethodInfo *kMCInterfaceEvalMouseTextMethodInfo;
extern MCExecMethodInfo *kMCInterfaceEvalMouseCharChunkMethodInfo;
extern MCExecMethodInfo *kMCInterfaceEvalMouseChunkMethodInfo;
extern MCExecMethodInfo *kMCInterfaceEvalMouseLineMethodInfo;
extern MCExecMethodInfo *kMCInterfaceEvalMouseControlMethodInfo;
extern MCExecMethodInfo *kMCInterfaceEvalMouseStackMethodInfo;
extern MCExecMethodInfo *kMCInterfaceEvalFoundTextMethodInfo;
extern MCExecMethodInfo *kMCInterfaceEvalFoundFieldMethodInfo;
extern MCExecMethodInfo *kMCInterfaceEvalFoundChunkMethodInfo;
extern MCExecMethodInfo *kMCInterfaceEvalFoundLineMethodInfo;
extern MCExecMethodInfo *kMCInterfaceEvalFoundLocMethodInfo;
extern MCExecMethodInfo *kMCInterfaceEvalFoundFieldMethodInfo;
extern MCExecMethodInfo *kMCInterfaceEvalSelectedTextMethodInfo;
extern MCExecMethodInfo *kMCInterfaceEvalSelectedTextOfMethodInfo;
extern MCExecMethodInfo *kMCInterfaceEvalSelectedChunkMethodInfo;
extern MCExecMethodInfo *kMCInterfaceEvalSelectedChunkOfMethodInfo;
extern MCExecMethodInfo *kMCInterfaceEvalSelectedLineMethodInfo;
extern MCExecMethodInfo *kMCInterfaceEvalSelectedLineOfMethodInfo;
extern MCExecMethodInfo *kMCInterfaceEvalSelectedLocMethodInfo;
extern MCExecMethodInfo *kMCInterfaceEvalSelectedLocOfMethodInfo;
extern MCExecMethodInfo *kMCInterfaceEvalSelectedFieldMethodInfo;
extern MCExecMethodInfo *kMCInterfaceEvalSelectedImageMethodInfo;
extern MCExecMethodInfo *kMCInterfaceEvalSelectedObjectMethodInfo;
extern MCExecMethodInfo *kMCInterfaceEvalCapsLockKeyMethodInfo;
extern MCExecMethodInfo *kMCInterfaceEvalCommandKeyMethodInfo;
extern MCExecMethodInfo *kMCInterfaceEvalControlKeyMethodInfo;
extern MCExecMethodInfo *kMCInterfaceEvalOptionKeyMethodInfo;
extern MCExecMethodInfo *kMCInterfaceEvalShiftKeyMethodInfo;
extern MCExecMethodInfo *kMCInterfaceEvalKeysDownMethodInfo;
extern MCExecMethodInfo *kMCInterfaceEvalMainStacksMethodInfo;
extern MCExecMethodInfo *kMCInterfaceEvalOpenStacksMethodInfo;
extern MCExecMethodInfo *kMCInterfaceEvalStacksMethodInfo;
extern MCExecMethodInfo *kMCInterfaceEvalTopStackMethodInfo;
extern MCExecMethodInfo *kMCInterfaceEvalTopStackOfMethodInfo;
extern MCExecMethodInfo *kMCInterfaceEvalFocusedObjectMethodInfo;
extern MCExecMethodInfo *kMCInterfaceEvalColorNamesMethodInfo;
extern MCExecMethodInfo *kMCInterfaceEvalFlushEventsMethodInfo;
extern MCExecMethodInfo *kMCInterfaceEvalGlobalLocMethodInfo;
extern MCExecMethodInfo *kMCInterfaceEvalLocalLocMethodInfo;
extern MCExecMethodInfo *kMCInterfaceEvalMovingControlsMethodInfo;
extern MCExecMethodInfo *kMCInterfaceEvalWaitDepthMethodInfo;
extern MCExecMethodInfo *kMCInterfaceEvalIntersectMethodInfo;
extern MCExecMethodInfo *kMCInterfaceEvalIntersectWithThresholdMethodInfo;
extern MCExecMethodInfo *kMCInterfaceEvalWithinMethodInfo;
extern MCExecMethodInfo *kMCInterfaceEvalThereIsAnObjectMethodInfo;
extern MCExecMethodInfo *kMCInterfaceEvalThereIsNotAnObjectMethodInfo;
extern MCExecMethodInfo *kMCInterfaceEvalControlAtLocMethodInfo;
extern MCExecMethodInfo *kMCInterfaceEvalControlAtScreenLocMethodInfo;
extern MCExecMethodInfo *kMCInterfaceExecBeepMethodInfo;
extern MCExecMethodInfo *kMCInterfaceExecClickCmdMethodInfo;
extern MCExecMethodInfo *kMCInterfaceExecCloseStackMethodInfo;
extern MCExecMethodInfo *kMCInterfaceExecCloseDefaultStackMethodInfo;
extern MCExecMethodInfo *kMCInterfaceExecDragMethodInfo;
extern MCExecMethodInfo *kMCInterfaceExecFocusOnNothingMethodInfo;
extern MCExecMethodInfo *kMCInterfaceExecFocusOnMethodInfo;
extern MCExecMethodInfo *kMCInterfaceExecGrabMethodInfo;
extern MCExecMethodInfo *kMCInterfaceExecGroupControlsMethodInfo;
extern MCExecMethodInfo *kMCInterfaceExecGroupSelectionMethodInfo;
extern MCExecMethodInfo *kMCInterfaceExecPopToLastMethodInfo;
extern MCExecMethodInfo *kMCInterfaceExecPopMethodInfo;
extern MCExecMethodInfo *kMCInterfaceExecPushRecentCardMethodInfo;
extern MCExecMethodInfo *kMCInterfaceExecPushCurrentCardMethodInfo;
extern MCExecMethodInfo *kMCInterfaceExecPushCardMethodInfo;
extern MCExecMethodInfo *kMCInterfaceExecPlaceGroupOnCardMethodInfo;
extern MCExecMethodInfo *kMCInterfaceExecRemoveGroupFromCardMethodInfo;
extern MCExecMethodInfo *kMCInterfaceExecResetCursorsMethodInfo;
extern MCExecMethodInfo *kMCInterfaceExecResetTemplateMethodInfo;
extern MCExecMethodInfo *kMCInterfaceExecRevertMethodInfo;
extern MCExecMethodInfo *kMCInterfaceExecSelectEmptyMethodInfo;
extern MCExecMethodInfo *kMCInterfaceExecSelectAllTextOfFieldMethodInfo;
extern MCExecMethodInfo *kMCInterfaceExecSelectTextOfFieldMethodInfo;
extern MCExecMethodInfo *kMCInterfaceExecSelectTextOfButtonMethodInfo;
extern MCExecMethodInfo *kMCInterfaceExecSelectObjectsMethodInfo;
extern MCExecMethodInfo *kMCInterfaceExecStartEditingGroupMethodInfo;
extern MCExecMethodInfo *kMCInterfaceExecStopEditingDefaultStackMethodInfo;
extern MCExecMethodInfo *kMCInterfaceExecStopEditingGroupMethodInfo;
extern MCExecMethodInfo *kMCInterfaceExecStopMovingObjectMethodInfo;
extern MCExecMethodInfo *kMCInterfaceExecTypeMethodInfo;
extern MCExecMethodInfo *kMCInterfaceExecUndoMethodInfo;
extern MCExecMethodInfo *kMCInterfaceExecUngroupObjectMethodInfo;
extern MCExecMethodInfo *kMCInterfaceExecUngroupSelectionMethodInfo;
extern MCExecMethodInfo *kMCInterfaceExecCopyObjectsToContainerMethodInfo;
extern MCExecMethodInfo *kMCInterfaceExecCutObjectsToContainerMethodInfo;
extern MCExecMethodInfo *kMCInterfaceExecDeleteMethodInfo;
extern MCExecMethodInfo *kMCInterfaceExecDeleteObjectsMethodInfo;
extern MCExecMethodInfo *kMCInterfaceExecDeleteObjectChunksMethodInfo;
extern MCExecMethodInfo *kMCInterfaceExecDisableChunkOfButtonMethodInfo;
extern MCExecMethodInfo *kMCInterfaceExecEnableChunkOfButtonMethodInfo;
extern MCExecMethodInfo *kMCInterfaceExecUnhiliteChunkOfButtonMethodInfo;
extern MCExecMethodInfo *kMCInterfaceExecHiliteChunkOfButtonMethodInfo;
extern MCExecMethodInfo *kMCInterfaceExecDisableObjectMethodInfo;
extern MCExecMethodInfo *kMCInterfaceExecEnableObjectMethodInfo;
extern MCExecMethodInfo *kMCInterfaceExecUnhiliteObjectMethodInfo;
extern MCExecMethodInfo *kMCInterfaceExecHiliteObjectMethodInfo;
extern MCExecMethodInfo *kMCInterfaceExecSaveStackMethodInfo;
extern MCExecMethodInfo *kMCInterfaceExecSaveStackAsMethodInfo;
extern MCExecMethodInfo *kMCInterfaceExecMoveObjectBetweenMethodInfo;
extern MCExecMethodInfo *kMCInterfaceExecMoveObjectAlongMethodInfo;
extern MCExecMethodInfo *kMCInterfaceExecHideGroupsMethodInfo;
extern MCExecMethodInfo *kMCInterfaceExecHideObjectMethodInfo;
extern MCExecMethodInfo *kMCInterfaceExecHideObjectWithEffectMethodInfo;
extern MCExecMethodInfo *kMCInterfaceExecHideMenuBarMethodInfo;
extern MCExecMethodInfo *kMCInterfaceExecHideTaskBarMethodInfo;
extern MCExecMethodInfo *kMCInterfaceExecShowGroupsMethodInfo;
extern MCExecMethodInfo *kMCInterfaceExecShowAllCardsMethodInfo;
extern MCExecMethodInfo *kMCInterfaceExecShowMarkedCardsMethodInfo;
extern MCExecMethodInfo *kMCInterfaceExecShowCardsMethodInfo;
extern MCExecMethodInfo *kMCInterfaceExecShowObjectMethodInfo;
extern MCExecMethodInfo *kMCInterfaceExecShowObjectWithEffectMethodInfo;
extern MCExecMethodInfo *kMCInterfaceExecShowMenuBarMethodInfo;
extern MCExecMethodInfo *kMCInterfaceExecShowTaskBarMethodInfo;
extern MCExecMethodInfo *kMCInterfaceExecPopupButtonMethodInfo;
extern MCExecMethodInfo *kMCInterfaceExecDrawerStackMethodInfo;
extern MCExecMethodInfo *kMCInterfaceExecDrawerStackByNameMethodInfo;
extern MCExecMethodInfo *kMCInterfaceExecDrawerStackLegacyMethodInfo;
extern MCExecMethodInfo *kMCInterfaceExecDrawerStackByNameLegacyMethodInfo;
extern MCExecMethodInfo *kMCInterfaceExecSheetStackMethodInfo;
extern MCExecMethodInfo *kMCInterfaceExecSheetStackByNameMethodInfo;
extern MCExecMethodInfo *kMCInterfaceExecOpenStackMethodInfo;
extern MCExecMethodInfo *kMCInterfaceExecOpenStackByNameMethodInfo;
extern MCExecMethodInfo *kMCInterfaceExecPopupStackMethodInfo;
extern MCExecMethodInfo *kMCInterfaceExecPopupStackByNameMethodInfo;
extern MCExecMethodInfo *kMCInterfaceExecCreateStackMethodInfo;
extern MCExecMethodInfo *kMCInterfaceExecCreateStackWithGroupMethodInfo;
extern MCExecMethodInfo *kMCInterfaceExecCreateCardMethodInfo;
extern MCExecMethodInfo *kMCInterfaceExecCreateControlMethodInfo;
extern MCExecMethodInfo *kMCInterfaceExecCloneMethodInfo;
extern MCExecMethodInfo *kMCInterfaceExecFindMethodInfo;
extern MCExecMethodInfo *kMCInterfaceExecPutIntoObjectMethodInfo;
extern MCExecMethodInfo *kMCInterfaceExecPutIntoFieldMethodInfo;
extern MCExecMethodInfo *kMCInterfaceExecLockCursorMethodInfo;
extern MCExecMethodInfo *kMCInterfaceExecLockMenusMethodInfo;
extern MCExecMethodInfo *kMCInterfaceExecLockMovesMethodInfo;
extern MCExecMethodInfo *kMCInterfaceExecLockRecentMethodInfo;
extern MCExecMethodInfo *kMCInterfaceExecLockScreenMethodInfo;
extern MCExecMethodInfo *kMCInterfaceExecLockScreenForEffectMethodInfo;
extern MCExecMethodInfo *kMCInterfaceExecUnlockCursorMethodInfo;
extern MCExecMethodInfo *kMCInterfaceExecUnlockMenusMethodInfo;
extern MCExecMethodInfo *kMCInterfaceExecUnlockMovesMethodInfo;
extern MCExecMethodInfo *kMCInterfaceExecUnlockRecentMethodInfo;
extern MCExecMethodInfo *kMCInterfaceExecUnlockScreenMethodInfo;
extern MCExecMethodInfo *kMCInterfaceExecUnlockScreenWithEffectMethodInfo;
extern MCExecMethodInfo *kMCInterfaceExecImportSnapshotOfScreenMethodInfo;
extern MCExecMethodInfo *kMCInterfaceExecImportSnapshotOfStackMethodInfo;
extern MCExecMethodInfo *kMCInterfaceExecImportSnapshotOfObjectMethodInfo;
extern MCExecMethodInfo *kMCInterfaceExecImportAudioClipMethodInfo;
extern MCExecMethodInfo *kMCInterfaceExecImportVideoClipMethodInfo;
extern MCExecMethodInfo *kMCInterfaceExecImportImageMethodInfo;
extern MCExecMethodInfo *kMCInterfaceExecExportSnapshotOfScreenMethodInfo;
extern MCExecMethodInfo *kMCInterfaceExecExportSnapshotOfScreenToFileMethodInfo;
extern MCExecMethodInfo *kMCInterfaceExecExportSnapshotOfStackMethodInfo;
extern MCExecMethodInfo *kMCInterfaceExecExportSnapshotOfStackToFileMethodInfo;
extern MCExecMethodInfo *kMCInterfaceExecExportSnapshotOfObjectMethodInfo;
extern MCExecMethodInfo *kMCInterfaceExecExportSnapshotOfObjectToFileMethodInfo;
extern MCExecMethodInfo *kMCInterfaceExecExportImageMethodInfo;
extern MCExecMethodInfo *kMCInterfaceExecExportImageToFileMethodInfo;
extern MCExecMethodInfo *kMCInterfaceExecSortCardsOfStackMethodInfo;
extern MCExecMethodInfo *kMCInterfaceExecSortFieldMethodInfo;
extern MCExecMethodInfo *kMCInterfaceExecSortContainerMethodInfo;
extern MCExecMethodInfo *kMCInterfaceExecChooseToolMethodInfo;
extern MCExecMethodInfo *kMCInterfaceExecGoCardAsModeMethodInfo;
extern MCExecMethodInfo *kMCInterfaceExecGoCardInWindowMethodInfo;
extern MCExecMethodInfo *kMCInterfaceExecGoRecentCardMethodInfo;
extern MCExecMethodInfo *kMCInterfaceExecGoCardRelativeMethodInfo;
extern MCExecMethodInfo *kMCInterfaceExecGoCardEndMethodInfo;
extern MCExecMethodInfo *kMCInterfaceExecGoHomeMethodInfo;
extern MCExecMethodInfo *kMCInterfaceExecVisualEffectMethodInfo;
extern MCExecMethodInfo *kMCInterfaceGetDialogDataMethodInfo;
extern MCExecMethodInfo *kMCInterfaceSetDialogDataMethodInfo;
extern MCExecMethodInfo *kMCInterfaceGetLookAndFeelMethodInfo;
extern MCExecMethodInfo *kMCInterfaceSetLookAndFeelMethodInfo;
extern MCExecMethodInfo *kMCInterfaceGetScreenMouseLocMethodInfo;
extern MCExecMethodInfo *kMCInterfaceSetScreenMouseLocMethodInfo;
extern MCExecMethodInfo *kMCInterfaceGetBackdropMethodInfo;
extern MCExecMethodInfo *kMCInterfaceSetBackdropMethodInfo;
extern MCExecMethodInfo *kMCInterfaceGetBufferImagesMethodInfo;
extern MCExecMethodInfo *kMCInterfaceSetBufferImagesMethodInfo;
extern MCExecMethodInfo *kMCInterfaceGetSystemFileSelectorMethodInfo;
extern MCExecMethodInfo *kMCInterfaceSetSystemFileSelectorMethodInfo;
extern MCExecMethodInfo *kMCInterfaceGetSystemColorSelectorMethodInfo;
extern MCExecMethodInfo *kMCInterfaceSetSystemColorSelectorMethodInfo;
extern MCExecMethodInfo *kMCInterfaceGetSystemPrintSelectorMethodInfo;
extern MCExecMethodInfo *kMCInterfaceSetSystemPrintSelectorMethodInfo;
extern MCExecMethodInfo *kMCInterfaceGetPaintCompressionMethodInfo;
extern MCExecMethodInfo *kMCInterfaceSetPaintCompressionMethodInfo;
extern MCExecMethodInfo *kMCInterfaceGetBrushBackColorMethodInfo;
extern MCExecMethodInfo *kMCInterfaceSetBrushBackColorMethodInfo;
extern MCExecMethodInfo *kMCInterfaceGetPenBackColorMethodInfo;
extern MCExecMethodInfo *kMCInterfaceSetPenBackColorMethodInfo;
extern MCExecMethodInfo *kMCInterfaceGetBrushColorMethodInfo;
extern MCExecMethodInfo *kMCInterfaceSetBrushColorMethodInfo;
extern MCExecMethodInfo *kMCInterfaceGetPenColorMethodInfo;
extern MCExecMethodInfo *kMCInterfaceSetPenColorMethodInfo;
extern MCExecMethodInfo *kMCInterfaceGetBrushPatternMethodInfo;
extern MCExecMethodInfo *kMCInterfaceSetBrushPatternMethodInfo;
extern MCExecMethodInfo *kMCInterfaceGetPenPatternMethodInfo;
extern MCExecMethodInfo *kMCInterfaceSetPenPatternMethodInfo;
extern MCExecMethodInfo *kMCInterfaceGetFilledMethodInfo;
extern MCExecMethodInfo *kMCInterfaceSetFilledMethodInfo;
extern MCExecMethodInfo *kMCInterfaceGetPolySidesMethodInfo;
extern MCExecMethodInfo *kMCInterfaceSetPolySidesMethodInfo;
extern MCExecMethodInfo *kMCInterfaceGetLineSizeMethodInfo;
extern MCExecMethodInfo *kMCInterfaceSetLineSizeMethodInfo;
extern MCExecMethodInfo *kMCInterfaceGetRoundRadiusMethodInfo;
extern MCExecMethodInfo *kMCInterfaceSetRoundRadiusMethodInfo;
extern MCExecMethodInfo *kMCInterfaceGetStartAngleMethodInfo;
extern MCExecMethodInfo *kMCInterfaceSetStartAngleMethodInfo;
extern MCExecMethodInfo *kMCInterfaceGetArcAngleMethodInfo;
extern MCExecMethodInfo *kMCInterfaceSetArcAngleMethodInfo;
extern MCExecMethodInfo *kMCInterfaceGetRoundEndsMethodInfo;
extern MCExecMethodInfo *kMCInterfaceSetRoundEndsMethodInfo;
extern MCExecMethodInfo *kMCInterfaceGetDashesMethodInfo;
extern MCExecMethodInfo *kMCInterfaceSetDashesMethodInfo;
extern MCExecMethodInfo *kMCInterfaceGetRecentCardsMethodInfo;
extern MCExecMethodInfo *kMCInterfaceGetRecentNamesMethodInfo;
extern MCExecMethodInfo *kMCInterfaceGetEditBackgroundMethodInfo;
extern MCExecMethodInfo *kMCInterfaceSetEditBackgroundMethodInfo;
extern MCExecMethodInfo *kMCInterfaceGetLockScreenMethodInfo;
extern MCExecMethodInfo *kMCInterfaceSetLockScreenMethodInfo;
extern MCExecMethodInfo *kMCInterfaceGetAccentColorMethodInfo;
extern MCExecMethodInfo *kMCInterfaceSetAccentColorMethodInfo;
extern MCExecMethodInfo *kMCInterfaceGetHiliteColorMethodInfo;
extern MCExecMethodInfo *kMCInterfaceSetHiliteColorMethodInfo;
extern MCExecMethodInfo *kMCInterfaceGetLinkColorMethodInfo;
extern MCExecMethodInfo *kMCInterfaceSetLinkColorMethodInfo;
extern MCExecMethodInfo *kMCInterfaceGetLinkHiliteColorMethodInfo;
extern MCExecMethodInfo *kMCInterfaceSetLinkHiliteColorMethodInfo;
extern MCExecMethodInfo *kMCInterfaceGetLinkVisitedColorMethodInfo;
extern MCExecMethodInfo *kMCInterfaceSetLinkVisitedColorMethodInfo;
extern MCExecMethodInfo *kMCInterfaceGetUnderlineLinksMethodInfo;
extern MCExecMethodInfo *kMCInterfaceSetUnderlineLinksMethodInfo;
extern MCExecMethodInfo *kMCInterfaceGetSelectGroupedControlsMethodInfo;
extern MCExecMethodInfo *kMCInterfaceSetSelectGroupedControlsMethodInfo;
extern MCExecMethodInfo *kMCInterfaceGetIconMethodInfo;
extern MCExecMethodInfo *kMCInterfaceSetIconMethodInfo;
extern MCExecMethodInfo *kMCInterfaceGetAllowInlineInputMethodInfo;
extern MCExecMethodInfo *kMCInterfaceSetAllowInlineInputMethodInfo;
extern MCExecMethodInfo *kMCInterfaceGetDragDeltaMethodInfo;
extern MCExecMethodInfo *kMCInterfaceSetDragDeltaMethodInfo;
extern MCExecMethodInfo *kMCInterfaceGetStackFileTypeMethodInfo;
extern MCExecMethodInfo *kMCInterfaceSetStackFileTypeMethodInfo;
extern MCExecMethodInfo *kMCInterfaceGetStackFileVersionMethodInfo;
extern MCExecMethodInfo *kMCInterfaceSetStackFileVersionMethodInfo;
extern MCExecMethodInfo *kMCInterfaceGetIconMenuMethodInfo;
extern MCExecMethodInfo *kMCInterfaceSetIconMenuMethodInfo;
extern MCExecMethodInfo *kMCInterfaceGetStatusIconMethodInfo;
extern MCExecMethodInfo *kMCInterfaceSetStatusIconMethodInfo;
extern MCExecMethodInfo *kMCInterfaceGetStatusIconToolTipMethodInfo;
extern MCExecMethodInfo *kMCInterfaceSetStatusIconToolTipMethodInfo;
extern MCExecMethodInfo *kMCInterfaceGetStatusIconMenuMethodInfo;
extern MCExecMethodInfo *kMCInterfaceSetStatusIconMenuMethodInfo;
extern MCExecMethodInfo *kMCInterfaceGetProcessTypeMethodInfo;
extern MCExecMethodInfo *kMCInterfaceSetProcessTypeMethodInfo;
extern MCExecMethodInfo *kMCInterfaceGetShowInvisiblesMethodInfo;
extern MCExecMethodInfo *kMCInterfaceSetShowInvisiblesMethodInfo;
extern MCExecMethodInfo *kMCInterfaceGetCursorMethodInfo;
extern MCExecMethodInfo *kMCInterfaceSetCursorMethodInfo;
extern MCExecMethodInfo *kMCInterfaceGetDefaultCursorMethodInfo;
extern MCExecMethodInfo *kMCInterfaceSetDefaultCursorMethodInfo;
extern MCExecMethodInfo *kMCInterfaceGetDefaultStackMethodInfo;
extern MCExecMethodInfo *kMCInterfaceSetDefaultStackMethodInfo;
extern MCExecMethodInfo *kMCInterfaceGetDefaultMenubarMethodInfo;
extern MCExecMethodInfo *kMCInterfaceSetDefaultMenubarMethodInfo;
extern MCExecMethodInfo *kMCInterfaceGetDragSpeedMethodInfo;
extern MCExecMethodInfo *kMCInterfaceSetDragSpeedMethodInfo;
extern MCExecMethodInfo *kMCInterfaceGetMoveSpeedMethodInfo;
extern MCExecMethodInfo *kMCInterfaceSetMoveSpeedMethodInfo;
extern MCExecMethodInfo *kMCInterfaceGetLockCursorMethodInfo;
extern MCExecMethodInfo *kMCInterfaceSetLockCursorMethodInfo;
extern MCExecMethodInfo *kMCInterfaceGetLockErrorsMethodInfo;
extern MCExecMethodInfo *kMCInterfaceSetLockErrorsMethodInfo;
extern MCExecMethodInfo *kMCInterfaceGetLockMenusMethodInfo;
extern MCExecMethodInfo *kMCInterfaceSetLockMenusMethodInfo;
extern MCExecMethodInfo *kMCInterfaceGetLockMessagesMethodInfo;
extern MCExecMethodInfo *kMCInterfaceSetLockMessagesMethodInfo;
extern MCExecMethodInfo *kMCInterfaceGetLockMovesMethodInfo;
extern MCExecMethodInfo *kMCInterfaceSetLockMovesMethodInfo;
extern MCExecMethodInfo *kMCInterfaceGetLockRecentMethodInfo;
extern MCExecMethodInfo *kMCInterfaceSetLockRecentMethodInfo;
extern MCExecMethodInfo *kMCInterfaceGetIdleRateMethodInfo;
extern MCExecMethodInfo *kMCInterfaceSetIdleRateMethodInfo;
extern MCExecMethodInfo *kMCInterfaceGetIdleTicksMethodInfo;
extern MCExecMethodInfo *kMCInterfaceSetIdleTicksMethodInfo;
extern MCExecMethodInfo *kMCInterfaceGetBlinkRateMethodInfo;
extern MCExecMethodInfo *kMCInterfaceSetBlinkRateMethodInfo;
extern MCExecMethodInfo *kMCInterfaceGetRepeatRateMethodInfo;
extern MCExecMethodInfo *kMCInterfaceSetRepeatRateMethodInfo;
extern MCExecMethodInfo *kMCInterfaceGetRepeatDelayMethodInfo;
extern MCExecMethodInfo *kMCInterfaceSetRepeatDelayMethodInfo;
extern MCExecMethodInfo *kMCInterfaceGetTypeRateMethodInfo;
extern MCExecMethodInfo *kMCInterfaceSetTypeRateMethodInfo;
extern MCExecMethodInfo *kMCInterfaceGetSyncRateMethodInfo;
extern MCExecMethodInfo *kMCInterfaceSetSyncRateMethodInfo;
extern MCExecMethodInfo *kMCInterfaceGetEffectRateMethodInfo;
extern MCExecMethodInfo *kMCInterfaceSetEffectRateMethodInfo;
extern MCExecMethodInfo *kMCInterfaceGetDoubleDeltaMethodInfo;
extern MCExecMethodInfo *kMCInterfaceSetDoubleDeltaMethodInfo;
extern MCExecMethodInfo *kMCInterfaceGetDoubleTimeMethodInfo;
extern MCExecMethodInfo *kMCInterfaceSetDoubleTimeMethodInfo;
extern MCExecMethodInfo *kMCInterfaceGetTooltipDelayMethodInfo;
extern MCExecMethodInfo *kMCInterfaceSetTooltipDelayMethodInfo;
extern MCExecMethodInfo *kMCInterfaceGetNavigationArrowsMethodInfo;
extern MCExecMethodInfo *kMCInterfaceSetNavigationArrowsMethodInfo;
extern MCExecMethodInfo *kMCInterfaceGetExtendKeyMethodInfo;
extern MCExecMethodInfo *kMCInterfaceSetExtendKeyMethodInfo;
extern MCExecMethodInfo *kMCInterfaceGetPointerFocusMethodInfo;
extern MCExecMethodInfo *kMCInterfaceSetPointerFocusMethodInfo;
extern MCExecMethodInfo *kMCInterfaceGetEmacsKeyBindingsMethodInfo;
extern MCExecMethodInfo *kMCInterfaceSetEmacsKeyBindingsMethodInfo;
extern MCExecMethodInfo *kMCInterfaceGetRaiseMenusMethodInfo;
extern MCExecMethodInfo *kMCInterfaceSetRaiseMenusMethodInfo;
extern MCExecMethodInfo *kMCInterfaceGetActivatePalettesMethodInfo;
extern MCExecMethodInfo *kMCInterfaceSetActivatePalettesMethodInfo;
extern MCExecMethodInfo *kMCInterfaceGetHidePalettesMethodInfo;
extern MCExecMethodInfo *kMCInterfaceSetHidePalettesMethodInfo;
extern MCExecMethodInfo *kMCInterfaceGetRaisePalettesMethodInfo;
extern MCExecMethodInfo *kMCInterfaceSetRaisePalettesMethodInfo;
extern MCExecMethodInfo *kMCInterfaceGetRaiseWindowsMethodInfo;
extern MCExecMethodInfo *kMCInterfaceSetRaiseWindowsMethodInfo;
extern MCExecMethodInfo *kMCInterfaceGetHideBackdropMethodInfo;
extern MCExecMethodInfo *kMCInterfaceSetHideBackdropMethodInfo;
extern MCExecMethodInfo *kMCInterfaceGetDontUseNavigationServicesMethodInfo;
extern MCExecMethodInfo *kMCInterfaceSetDontUseNavigationServicesMethodInfo;
extern MCExecMethodInfo *kMCInterfaceGetProportionalThumbsMethodInfo;
extern MCExecMethodInfo *kMCInterfaceSetProportionalThumbsMethodInfo;
extern MCExecMethodInfo *kMCInterfaceGetSharedMemoryMethodInfo;
extern MCExecMethodInfo *kMCInterfaceSetSharedMemoryMethodInfo;
extern MCExecMethodInfo *kMCInterfaceGetScreenGammaMethodInfo;
extern MCExecMethodInfo *kMCInterfaceSetScreenGammaMethodInfo;
extern MCExecMethodInfo *kMCInterfaceGetSelectionModeMethodInfo;
extern MCExecMethodInfo *kMCInterfaceSetSelectionModeMethodInfo;
extern MCExecMethodInfo *kMCInterfaceGetSelectionHandleColorMethodInfo;
extern MCExecMethodInfo *kMCInterfaceSetSelectionHandleColorMethodInfo;
extern MCExecMethodInfo *kMCInterfaceGetWindowBoundingRectMethodInfo;
extern MCExecMethodInfo *kMCInterfaceSetWindowBoundingRectMethodInfo;
extern MCExecMethodInfo *kMCInterfaceGetJpegQualityMethodInfo;
extern MCExecMethodInfo *kMCInterfaceSetJpegQualityMethodInfo;
extern MCExecMethodInfo *kMCInterfaceGetRelayerGroupedControlsMethodInfo;
extern MCExecMethodInfo *kMCInterfaceSetRelayerGroupedControlsMethodInfo;
extern MCExecMethodInfo *kMCInterfaceGetBrushMethodInfo;
extern MCExecMethodInfo *kMCInterfaceSetBrushMethodInfo;
extern MCExecMethodInfo *kMCInterfaceGetEraserMethodInfo;
extern MCExecMethodInfo *kMCInterfaceSetEraserMethodInfo;
extern MCExecMethodInfo *kMCInterfaceGetSprayMethodInfo;
extern MCExecMethodInfo *kMCInterfaceSetSprayMethodInfo;
extern MCExecMethodInfo *kMCInterfaceGetCenteredMethodInfo;
extern MCExecMethodInfo *kMCInterfaceSetCenteredMethodInfo;
extern MCExecMethodInfo *kMCInterfaceGetGridMethodInfo;
extern MCExecMethodInfo *kMCInterfaceSetGridMethodInfo;
extern MCExecMethodInfo *kMCInterfaceGetGridSizeMethodInfo;
extern MCExecMethodInfo *kMCInterfaceSetGridSizeMethodInfo;
extern MCExecMethodInfo *kMCInterfaceGetSlicesMethodInfo;
extern MCExecMethodInfo *kMCInterfaceSetSlicesMethodInfo;
extern MCExecMethodInfo *kMCInterfaceGetBeepLoudnessMethodInfo;
extern MCExecMethodInfo *kMCInterfaceSetBeepLoudnessMethodInfo;
extern MCExecMethodInfo *kMCInterfaceGetBeepPitchMethodInfo;
extern MCExecMethodInfo *kMCInterfaceSetBeepPitchMethodInfo;
extern MCExecMethodInfo *kMCInterfaceGetBeepDurationMethodInfo;
extern MCExecMethodInfo *kMCInterfaceSetBeepDurationMethodInfo;
extern MCExecMethodInfo *kMCInterfaceGetBeepSoundMethodInfo;
extern MCExecMethodInfo *kMCInterfaceSetBeepSoundMethodInfo;
extern MCExecMethodInfo *kMCInterfaceGetToolMethodInfo;
extern MCExecMethodInfo *kMCInterfaceSetToolMethodInfo;
extern MCExecMethodInfo *kMCInterfaceGetScreenRectMethodInfo;
extern MCExecMethodInfo *kMCInterfaceGetScreenRectsMethodInfo;

extern MCExecMethodInfo *kMCInterfaceEvalHelpStackAsObjectMethodInfo;
extern MCExecMethodInfo *kMCInterfaceEvalHomeStackAsObjectMethodInfo;
extern MCExecMethodInfo *kMCInterfaceEvalStackByValueMethodInfo;
extern MCExecMethodInfo *kMCInterfaceEvalSelectedObjectAsObjectMethodInfo;
extern MCExecMethodInfo *kMCInterfaceEvalTopStackAsObjectMethodInfo;
extern MCExecMethodInfo *kMCInterfaceEvalClickStackAsObjectMethodInfo;
extern MCExecMethodInfo *kMCInterfaceEvalMouseStackAsObjectMethodInfo;
extern MCExecMethodInfo *kMCInterfaceEvalClickFieldAsObjectMethodInfo;
extern MCExecMethodInfo *kMCInterfaceEvalSelectedFieldAsObjectMethodInfo;
extern MCExecMethodInfo *kMCInterfaceEvalSelectedImageAsObjectMethodInfo;
extern MCExecMethodInfo *kMCInterfaceEvalFoundFieldAsObjectMethodInfo;
extern MCExecMethodInfo *kMCInterfaceEvalMouseControlAsObjectMethodInfo;
extern MCExecMethodInfo *kMCInterfaceEvalFocusedObjectAsObjectMethodInfo;
extern MCExecMethodInfo *kMCInterfaceEvalBinaryStackAsObjectMethodInfo;
extern MCExecMethodInfo *kMCInterfaceEvalDefaultStackAsObjectMethodInfo;
extern MCExecMethodInfo *kMCInterfaceEvalStackOfStackByNameMethodInfo;
extern MCExecMethodInfo *kMCInterfaceEvalStackOfStackByIdMethodInfo;
extern MCExecMethodInfo *kMCInterfaceEvalSubstackOfStackByNameMethodInfo;
extern MCExecMethodInfo *kMCInterfaceEvalSubstackOfStackByIdMethodInfo;
extern MCExecMethodInfo *kMCInterfaceEvalAudioClipOfStackByOrdinalMethodInfo;
extern MCExecMethodInfo *kMCInterfaceEvalAudioClipOfStackByIdMethodInfo;
extern MCExecMethodInfo *kMCInterfaceEvalAudioClipOfStackByNameMethodInfo;
extern MCExecMethodInfo *kMCInterfaceEvalVideoClipOfStackByOrdinalMethodInfo;
extern MCExecMethodInfo *kMCInterfaceEvalVideoClipOfStackByIdMethodInfo;
extern MCExecMethodInfo *kMCInterfaceEvalVideoClipOfStackByNameMethodInfo;
extern MCExecMethodInfo *kMCInterfaceEvalBackgroundOfStackByOrdinalMethodInfo;
extern MCExecMethodInfo *kMCInterfaceEvalBackgroundOfStackByIdMethodInfo;
extern MCExecMethodInfo *kMCInterfaceEvalBackgroundOfStackByNameMethodInfo;
extern MCExecMethodInfo *kMCInterfaceEvalCardOfStackByOrdinalMethodInfo;
extern MCExecMethodInfo *kMCInterfaceEvalCardOfStackByIdMethodInfo;
extern MCExecMethodInfo *kMCInterfaceEvalCardOfStackByNameMethodInfo;
extern MCExecMethodInfo *kMCInterfaceEvalThisCardOfStackMethodInfo;
extern MCExecMethodInfo *kMCInterfaceEvalCardOfBackgroundByOrdinalMethodInfo;
extern MCExecMethodInfo *kMCInterfaceEvalCardOfBackgroundByIdMethodInfo;
extern MCExecMethodInfo *kMCInterfaceEvalCardOfBackgroundByNameMethodInfo;
extern MCExecMethodInfo *kMCInterfaceEvalGroupOfCardByOrdinalMethodInfo;
extern MCExecMethodInfo *kMCInterfaceEvalGroupOfCardByIdMethodInfo;
extern MCExecMethodInfo *kMCInterfaceEvalGroupOfCardByNameMethodInfo;
extern MCExecMethodInfo *kMCInterfaceEvalGroupOfCardOrStackByIdMethodInfo;
extern MCExecMethodInfo *kMCInterfaceEvalGroupOfGroupByOrdinalMethodInfo;
extern MCExecMethodInfo *kMCInterfaceEvalGroupOfGroupByIdMethodInfo;
extern MCExecMethodInfo *kMCInterfaceEvalGroupOfGroupByNameMethodInfo;
extern MCExecMethodInfo *kMCInterfaceEvalMenubarAsObjectMethodInfo;
extern MCExecMethodInfo *kMCInterfaceEvalObjectOfGroupByOrdinalMethodInfo;
extern MCExecMethodInfo *kMCInterfaceEvalObjectOfGroupByIdMethodInfo;
extern MCExecMethodInfo *kMCInterfaceEvalObjectOfGroupByNameMethodInfo;
extern MCExecMethodInfo *kMCInterfaceEvalObjectOfCardByOrdinalMethodInfo;
extern MCExecMethodInfo *kMCInterfaceEvalObjectOfCardByIdMethodInfo;
extern MCExecMethodInfo *kMCInterfaceEvalObjectOfCardByNameMethodInfo;
extern MCExecMethodInfo *kMCInterfaceEvalObjectOfCardOrStackByIdMethodInfo;

extern MCExecMethodInfo *kMCInterfaceEvalHomeStackAsOptionalObjectMethodInfo;
extern MCExecMethodInfo *kMCInterfaceEvalHelpStackAsOptionalObjectMethodInfo;
extern MCExecMethodInfo *kMCInterfaceEvalDefaultStackAsOptionalObjectMethodInfo;
extern MCExecMethodInfo *kMCInterfaceEvalStackOfOptionalStackByNameMethodInfo;
extern MCExecMethodInfo *kMCInterfaceEvalStackOfOptionalStackByIdMethodInfo;
extern MCExecMethodInfo *kMCInterfaceEvalSubstackOfOptionalStackByNameMethodInfo;
extern MCExecMethodInfo *kMCInterfaceEvalSubstackOfOptionalStackByIdMethodInfo;
extern MCExecMethodInfo *kMCInterfaceEvalOptionalStackWithBackgroundByOrdinalMethodInfo;
extern MCExecMethodInfo *kMCInterfaceEvalOptionalStackWithBackgroundByIdMethodInfo;
extern MCExecMethodInfo *kMCInterfaceEvalOptionalStackWithBackgroundByNameMethodInfo;
extern MCExecMethodInfo *kMCInterfaceEvalCardOfOptionalStackByOrdinalMethodInfo;
extern MCExecMethodInfo *kMCInterfaceEvalCardOfOptionalStackByIdMethodInfo;
extern MCExecMethodInfo *kMCInterfaceEvalCardOfOptionalStackByNameMethodInfo;
extern MCExecMethodInfo *kMCInterfaceEvalThisCardOfOptionalStackMethodInfo;

extern MCExecMethodInfo *kMCInterfaceEvalTextOfContainerMethodInfo;

void MCInterfaceInitialize(MCExecContext& ctxt);
void MCInterfaceFinalize(MCExecContext& ctxt);

void MCInterfaceImagePaletteSettingsFree(MCExecContext& ctxt, MCInterfaceImagePaletteSettings& p_settings);
void MCInterfaceVisualEffectFree(MCExecContext& ctxt, MCInterfaceVisualEffect& p_effect);
void MCInterfaceVisualEffectArgumentFree(MCExecContext& ctxt, MCInterfaceVisualEffectArgument& p_arg);

bool MCInterfaceTryToResolveObject(MCExecContext& ctxt, MCStringRef long_id, MCObjectPtr& r_object);

void MCInterfaceMakeCustomImagePaletteSettings(MCExecContext& ctxt, MCColor *colors, uindex_t color_count, MCInterfaceImagePaletteSettings& r_settings);
void MCInterfaceMakeOptimalImagePaletteSettings(MCExecContext& ctxt, integer_t *count, MCInterfaceImagePaletteSettings& r_settings);
void MCInterfaceMakeWebSafeImagePaletteSettings(MCExecContext& ctxt, MCInterfaceImagePaletteSettings& r_settings);

void MCInterfaceMakeVisualEffect(MCExecContext& ctxt, MCStringRef name, MCStringRef sound, MCInterfaceVisualEffectArgument *effect_args, uindex_t count, Visual_effects type, Visual_effects direction, Visual_effects speed, Visual_effects image, MCInterfaceVisualEffect& r_effect);
void MCInterfaceMakeVisualEffectArgument(MCExecContext& ctxt, MCStringRef p_value, MCStringRef p_key, bool p_has_id, MCInterfaceVisualEffectArgument& r_arg);

void MCInterfaceEvalScreenColors(MCExecContext& ctxt, real64_t& r_colors);
void MCInterfaceEvalScreenDepth(MCExecContext& ctxt, integer_t& r_depth);
void MCInterfaceEvalScreenName(MCExecContext& ctxt, MCNameRef& r_name);
void MCInterfaceEvalScreenRect(MCExecContext& ctxt, bool p_working, bool p_plural, bool p_effective, MCStringRef& r_string);

void MCInterfaceEvalScreenLoc(MCExecContext& ctxt, MCStringRef& r_string);

void MCInterfaceEvalClickH(MCExecContext& ctxt, integer_t& r_value);
void MCInterfaceEvalClickV(MCExecContext& ctxt, integer_t& r_value);
void MCInterfaceEvalClickLoc(MCExecContext& ctxt, MCStringRef& r_string);
void MCInterfaceEvalClickChar(MCExecContext& ctxt, MCStringRef& r_result);
void MCInterfaceEvalClickText(MCExecContext& ctxt, MCStringRef& r_result);
void MCInterfaceEvalClickCharChunk(MCExecContext& ctxt, MCStringRef& r_result);
void MCInterfaceEvalClickChunk(MCExecContext& ctxt, MCStringRef& r_string);
void MCInterfaceEvalClickLine(MCExecContext& ctxt, MCStringRef& r_string);
void MCInterfaceEvalClickField(MCExecContext& ctxt, MCStringRef& r_string);
void MCInterfaceEvalClickStack(MCExecContext& ctxt, MCStringRef& r_string);

void MCInterfaceEvalMouse(MCExecContext& ctxt, integer_t p_which, MCNameRef& r_result);
void MCInterfaceEvalMouseClick(MCExecContext& ctxt, bool& r_bool);
void MCInterfaceEvalMouseColor(MCExecContext& ctxt, MCColor& r_color);

void MCInterfaceEvalMouseH(MCExecContext& ctxt, integer_t& r_value);
void MCInterfaceEvalMouseV(MCExecContext& ctxt, integer_t& r_value);
void MCInterfaceEvalMouseLoc(MCExecContext& ctxt, MCStringRef& r_string);
void MCInterfaceEvalMouseChar(MCExecContext& ctxt, MCStringRef& r_result);
void MCInterfaceEvalMouseText(MCExecContext& ctxt, MCStringRef& r_result);
void MCInterfaceEvalMouseCharChunk(MCExecContext& ctxt, MCStringRef& r_result);
void MCInterfaceEvalMouseChunk(MCExecContext& ctxt, MCStringRef& r_result);
void MCInterfaceEvalMouseLine(MCExecContext& ctxt, MCStringRef& r_result);
void MCInterfaceEvalMouseControl(MCExecContext& ctxt, MCStringRef& r_string);
void MCInterfaceEvalMouseStack(MCExecContext& ctxt, MCStringRef& r_string);

void MCInterfaceEvalFoundText(MCExecContext& ctxt, MCStringRef& r_string);
void MCInterfaceEvalFoundField(MCExecContext& ctxt, MCStringRef& r_string);
void MCInterfaceEvalFoundChunk(MCExecContext& ctxt, MCStringRef& r_string);
void MCInterfaceEvalFoundLine(MCExecContext& ctxt, MCStringRef& r_string);
void MCInterfaceEvalFoundLoc(MCExecContext& ctxt, MCStringRef& r_string);
void MCInterfaceEvalFoundField(MCExecContext& ctxt, MCStringRef& r_string);

void MCInterfaceEvalSelectedText(MCExecContext& ctxt, MCStringRef& r_string);
void MCInterfaceEvalSelectedTextOf(MCExecContext& ctxt, MCObjectPtr p_target, MCStringRef& r_string);
void MCInterfaceEvalSelectedChunk(MCExecContext& ctxt, MCStringRef& r_string);
void MCInterfaceEvalSelectedChunkOf(MCExecContext& ctxt, MCObjectPtr p_target, MCStringRef& r_string);
void MCInterfaceEvalSelectedLine(MCExecContext& ctxt, MCStringRef& r_string);
void MCInterfaceEvalSelectedLineOf(MCExecContext& ctxt, MCObjectPtr p_target, MCStringRef& r_string);
void MCInterfaceEvalSelectedLoc(MCExecContext& ctxt, MCStringRef& r_string);
void MCInterfaceEvalSelectedLocOf(MCExecContext& ctxt, MCObjectPtr p_target, MCStringRef& r_string);

void MCInterfaceEvalSelectedField(MCExecContext& ctxt, MCStringRef& r_string);
void MCInterfaceEvalSelectedImage(MCExecContext& ctxt, MCStringRef& r_string);
void MCInterfaceEvalSelectedObject(MCExecContext& ctxt, MCStringRef& r_string);

void MCInterfaceEvalCapsLockKey(MCExecContext& ctxt, MCNameRef& r_result);
void MCInterfaceEvalCommandKey(MCExecContext& ctxt, MCNameRef& r_result);
void MCInterfaceEvalControlKey(MCExecContext& ctxt, MCNameRef& r_result);
void MCInterfaceEvalOptionKey(MCExecContext& ctxt, MCNameRef& r_result);
void MCInterfaceEvalShiftKey(MCExecContext& ctxt, MCNameRef& r_result);
void MCInterfaceEvalKeysDown(MCExecContext& ctxt, MCStringRef& r_string);

void MCInterfaceEvalMainStacks(MCExecContext& ctxt, MCStringRef& r_string);
void MCInterfaceEvalOpenStacks(MCExecContext& ctxt, MCStringRef& r_string);
void MCInterfaceEvalStacks(MCExecContext& ctxt, MCStringRef& r_string);
void MCInterfaceEvalTopStack(MCExecContext& ctxt, MCStringRef& r_string);
void MCInterfaceEvalTopStackOf(MCExecContext& ctxt, integer_t p_stack_number, MCStringRef& r_string);

void MCInterfaceEvalFocusedObject(MCExecContext& ctxt, MCStringRef& r_string);
void MCInterfaceEvalColorNames(MCExecContext& ctxt, MCStringRef& r_string);
void MCInterfaceEvalFlushEvents(MCExecContext& ctxt, MCNameRef p_name, MCStringRef& r_string);
void MCInterfaceEvalGlobalLoc(MCExecContext& ctxt, MCPoint point, MCPoint& r_global_point);
void MCInterfaceEvalLocalLoc(MCExecContext& ctxt, MCPoint point, MCPoint& r_local_point);
void MCInterfaceEvalMovingControls(MCExecContext& ctxt, MCStringRef& r_string);
void MCInterfaceEvalWaitDepth(MCExecContext& ctxt, integer_t& r_depth);

void MCInterfaceEvalIntersect(MCExecContext& ctxt, MCObjectPtr p_object_a, MCObjectPtr p_object_b, bool& r_intersect);
void MCInterfaceEvalIntersectWithThreshold(MCExecContext& ctxt, MCObjectPtr p_object_a, MCObjectPtr p_object_b, MCStringRef p_threshold, bool& r_intersect);
void MCInterfaceEvalWithin(MCExecContext& ctxt, MCObjectPtr p_object, MCPoint p_point, bool& r_within);

void MCInterfaceEvalThereIsAnObject(MCExecContext& ctxt, MCChunk *p_object, bool& r_exists);
void MCInterfaceEvalThereIsNotAnObject(MCExecContext& ctxt, MCChunk *p_object, bool& r_not_exists);

void MCInterfaceEvalControlAtLoc(MCExecContext& ctxt, MCPoint p_location, MCStringRef& r_control);
void MCInterfaceEvalControlAtScreenLoc(MCExecContext& ctxt, MCPoint p_location, MCStringRef& r_control);

void MCInterfaceExecBeep(MCExecContext& ctxt, integer_t p_count);
void MCInterfaceExecClickCmd(MCExecContext& ctxt, uint2 p_button, MCPoint p_location, uint2 p_modifiers);

void MCInterfaceExecCloseStack(MCExecContext& ctxt, MCStack *p_target);
void MCInterfaceExecCloseDefaultStack(MCExecContext& ctxt);

void MCInterfaceExecDrag(MCExecContext& ctxt, uint2 p_which, MCPoint p_start, MCPoint p_end, uint2 p_modifiers);

void MCInterfaceExecFocusOnNothing(MCExecContext &ctxt);
void MCInterfaceExecFocusOn(MCExecContext &ctxt, MCObject *p_object);

void MCInterfaceExecGrab(MCExecContext &ctxt, MCControl *control);

void MCInterfaceExecGroupControls(MCExecContext& ctxt, MCObjectPtr *p_controls, uindex_t p_control_count);
void MCInterfaceExecGroupSelection(MCExecContext& ctxt);

void MCInterfaceExecPopToLast(MCExecContext& ctxt);
void MCInterfaceExecPop(MCExecContext& ctxt, MCStringRef& r_element);
void MCInterfaceExecPushRecentCard(MCExecContext& ctxt);
void MCInterfaceExecPushCurrentCard(MCExecContext& ctxt);
void MCInterfaceExecPushCard(MCExecContext& ctxt, MCCard *p_target);

void MCInterfaceExecPlaceGroupOnCard(MCExecContext& ctxt, MCObject *p_group, MCCard *p_target);
void MCInterfaceExecRemoveGroupFromCard(MCExecContext& ctxt, MCObjectPtr p_group, MCCard *p_target);
void MCInterfaceExecResetCursors(MCExecContext& ctxt);
void MCInterfaceExecResetTemplate(MCExecContext& ctxt, Reset_type type);

void MCInterfaceExecRevert(MCExecContext& ctxt);

void MCInterfaceExecSelectEmpty(MCExecContext& ctxt);
void MCInterfaceExecSelectAllTextOfField(MCExecContext& ctxt, MCObjectPtr target);
void MCInterfaceExecSelectTextOfField(MCExecContext& ctxt, Preposition_type preposition, MCObjectChunkPtr target);
void MCInterfaceExecSelectTextOfButton(MCExecContext& ctxt, Preposition_type preposition, MCObjectChunkPtr target);
void MCInterfaceExecSelectObjects(MCExecContext& ctxt, MCObjectPtr *p_controls, uindex_t p_control_count);

void MCInterfaceExecStartEditingGroup(MCExecContext& ctxt, MCGroup *p_target);

void MCInterfaceExecStopEditingDefaultStack(MCExecContext& ctxt);
void MCInterfaceExecStopEditingGroup(MCExecContext& ctxt, MCGroup *p_target);
void MCInterfaceExecStopMovingObject(MCExecContext& ctxt, MCObject *p_target);

void MCInterfaceExecType(MCExecContext& ctxt, MCStringRef p_typing, uint2 p_modifiers);

void MCInterfaceExecUndo(MCExecContext& ctxt);

void MCInterfaceExecUngroupObject(MCExecContext& ctxt, MCObject *p_group);
void MCInterfaceExecUngroupSelection(MCExecContext& ctxt);

void MCInterfaceExecCopyObjectsToContainer(MCExecContext& ctxt, MCObjectPtr *p_targets, uindex_t p_target_count, MCObjectPtr p_destination);
void MCInterfaceExecCutObjectsToContainer(MCExecContext& ctxt, MCObjectPtr *p_targets, uindex_t p_target_count, MCObjectPtr p_destination);

void MCInterfaceExecDelete(MCExecContext& ctxt);
void MCInterfaceExecDeleteObjects(MCExecContext& ctxt, MCObjectPtr *objects, uindex_t object_count);
void MCInterfaceExecDeleteObjectChunks(MCExecContext& ctxt, MCObjectChunkPtr *chunks, uindex_t chunk_count);

void MCInterfaceExecDisableChunkOfButton(MCExecContext& ctxt, MCObjectChunkPtr p_targets);
void MCInterfaceExecEnableChunkOfButton(MCExecContext& ctxt, MCObjectChunkPtr p_targets);
void MCInterfaceExecUnhiliteChunkOfButton(MCExecContext& ctxt, MCObjectChunkPtr p_targets);
void MCInterfaceExecHiliteChunkOfButton(MCExecContext& ctxt, MCObjectChunkPtr p_targets);

void MCInterfaceExecDisableObject(MCExecContext& ctxt, MCObjectPtr p_targets);
void MCInterfaceExecEnableObject(MCExecContext& ctxt, MCObjectPtr p_targets);
void MCInterfaceExecUnhiliteObject(MCExecContext& ctxt, MCObjectPtr p_targets);
void MCInterfaceExecHiliteObject(MCExecContext& ctxt, MCObjectPtr p_targets);

void MCInterfaceExecSaveStack(MCExecContext& ctxt, MCStack *p_target);
void MCInterfaceExecSaveStackAs(MCExecContext& ctxt, MCStack *p_target, MCStringRef p_new_filename);

void MCInterfaceExecMoveObjectBetween(MCExecContext& ctxt, MCObject *p_target, MCPoint p_from, MCPoint p_to, double p_duration, int p_units, bool p_wait, bool p_dispatch);
void MCInterfaceExecMoveObjectAlong(MCExecContext& ctxt, MCObject *p_target, MCPoint *p_motion, uindex_t p_motion_count, bool p_is_relative, double p_duration, int p_units, bool p_wait, bool p_dispatch);

void MCInterfaceExecHideGroups(MCExecContext& ctxt);
void MCInterfaceExecHideObject(MCExecContext& ctxt, MCObjectPtr p_target);
void MCInterfaceExecHideObjectWithEffect(MCExecContext& ctxt, MCObjectPtr p_target, MCVisualEffect *p_effect);
void MCInterfaceExecHideMenuBar(MCExecContext& ctxt);
void MCInterfaceExecHideTaskBar(MCExecContext& ctxt);

void MCInterfaceExecShowGroups(MCExecContext& ctxt);
void MCInterfaceExecShowAllCards(MCExecContext& ctxt);
void MCInterfaceExecShowMarkedCards(MCExecContext& ctxt);
void MCInterfaceExecShowCards(MCExecContext& ctxt, uint2 p_count);
void MCInterfaceExecShowObject(MCExecContext& ctxt, MCObjectPtr p_target, MCPoint *p_at);
void MCInterfaceExecShowObjectWithEffect(MCExecContext& ctxt, MCObjectPtr p_target, MCPoint *p_at, MCVisualEffect *p_effect);
void MCInterfaceExecShowMenuBar(MCExecContext& ctxt);
void MCInterfaceExecShowTaskBar(MCExecContext& ctxt);

void MCInterfaceExecPopupButton(MCExecContext& ctxt, MCButton *p_target, MCPoint *p_at);
void MCInterfaceExecDrawerStack(MCExecContext& ctxt, MCStack *p_target, MCStringRef parent, bool p_parent_is_thisstack, int p_at, int p_aligned);
void MCInterfaceExecDrawerStackByName(MCExecContext& ctxt, MCStringRef p_target, MCStringRef parent, bool p_parent_is_thisstack, int p_at, int p_aligned);
void MCInterfaceExecDrawerStackLegacy(MCExecContext& ctxt, MCStack *p_target, MCStringRef parent, bool p_parent_is_thisstack, intenum_t p_at, intenum_t p_aligned);
void MCInterfaceExecDrawerStackByNameLegacy(MCExecContext& ctxt, MCStringRef p_target, MCStringRef parent, bool p_parent_is_thisstack, intenum_t p_at, intenum_t p_aligned);
void MCInterfaceExecSheetStack(MCExecContext& ctxt, MCStack *p_target, MCStringRef parent, bool p_parent_is_thisstack);
void MCInterfaceExecSheetStackByName(MCExecContext& ctxt, MCStringRef p_target, MCStringRef parent, bool p_parent_is_thisstack);
void MCInterfaceExecOpenStack(MCExecContext& ctxt, MCStack *p_target, int p_mode);
void MCInterfaceExecOpenStackByName(MCExecContext& ctxt, MCStringRef p_target, int p_mode);
void MCInterfaceExecPopupStack(MCExecContext& ctxt, MCStack *p_target, MCPoint *p_at, int p_mode);
void MCInterfaceExecPopupStackByName(MCExecContext& ctxt, MCStringRef p_target, MCPoint *p_at, int p_mode);

void MCInterfaceExecCreateStack(MCExecContext& ctxt, MCStack *p_owner, MCStringRef p_new_name, bool p_force_invisible);
void MCInterfaceExecCreateStackWithGroup(MCExecContext& ctxt, MCGroup *p_group_to_copy, MCStringRef p_new_name, bool p_force_invisible);
void MCInterfaceExecCreateCard(MCExecContext& ctxt, MCStringRef p_new_name, bool p_force_invisible);
void MCInterfaceExecCreateControl(MCExecContext& ctxt, MCStringRef p_new_name, int p_type, MCGroup *p_container, bool p_force_invisible);

void MCInterfaceExecClone(MCExecContext& ctxt, MCObject *p_target, MCStringRef p_new_name, bool p_force_invisible);

void MCInterfaceExecFind(MCExecContext& ctxt, int p_mode, MCStringRef p_needle, MCChunk *p_target);

void MCInterfaceExecPutIntoObject(MCExecContext& ctxt, MCStringRef value, int where, MCObjectChunkPtr target);
void MCInterfaceExecPutIntoField(MCExecContext& ctxt, MCStringRef value, int where, MCObjectChunkPtr target);
void MCInterfaceExecPutUnicodeIntoField(MCExecContext& ctxt, MCDataRef p_data, int p_where, MCObjectChunkPtr p_chunk);

void MCInterfaceExecLockCursor(MCExecContext& ctxt);
void MCInterfaceExecLockMenus(MCExecContext& ctxt);
void MCInterfaceExecLockMoves(MCExecContext& ctxt);
void MCInterfaceExecLockRecent(MCExecContext& ctxt);
void MCInterfaceExecLockScreen(MCExecContext& ctxt);
void MCInterfaceExecLockScreenForEffect(MCExecContext& ctxt, MCRectangle *region);

void MCInterfaceExecUnlockCursor(MCExecContext& ctxt);
void MCInterfaceExecUnlockMenus(MCExecContext& ctxt);
void MCInterfaceExecUnlockMoves(MCExecContext& ctxt);
void MCInterfaceExecUnlockRecent(MCExecContext& ctxt);
void MCInterfaceExecUnlockScreen(MCExecContext& ctxt);
void MCInterfaceExecUnlockScreenWithEffect(MCExecContext& ctxt, MCVisualEffect *region);

void MCInterfaceExecImportSnapshotOfScreen(MCExecContext& ctxt, MCRectangle *p_region);
void MCInterfaceExecImportSnapshotOfStack(MCExecContext& ctxt, MCStringRef p_stack, MCStringRef p_display, MCRectangle *p_region);
void MCInterfaceExecImportSnapshotOfObject(MCExecContext& ctxt, MCObject *p_target, MCRectangle *p_region, bool p_with_effects, MCPoint *p_at_size);
void MCInterfaceExecImportAudioClip(MCExecContext& ctxt, MCStringRef p_filename);
void MCInterfaceExecImportVideoClip(MCExecContext& ctxt, MCStringRef p_filename);
void MCInterfaceExecImportImage(MCExecContext& ctxt, MCStringRef p_filename, MCStringRef p_mask_filename, MCObject *p_container);

void MCInterfaceExecExportSnapshotOfScreen(MCExecContext& ctxt, MCRectangle *p_region, int format, MCInterfaceImagePaletteSettings *p_palette, MCStringRef &r_data);
void MCInterfaceExecExportSnapshotOfScreenToFile(MCExecContext& ctxt, MCRectangle *p_region, int format, MCInterfaceImagePaletteSettings *p_palette, MCStringRef p_filename, MCStringRef p_mask_filename);
void MCInterfaceExecExportSnapshotOfStack(MCExecContext& ctxt, MCStringRef p_stack, MCStringRef p_display, MCRectangle *p_region, int format, MCInterfaceImagePaletteSettings *p_palette, MCStringRef &r_data);
void MCInterfaceExecExportSnapshotOfStackToFile(MCExecContext& ctxt, MCStringRef p_stack, MCStringRef p_display, MCRectangle *p_region, int format, MCInterfaceImagePaletteSettings *p_palette, MCStringRef p_filename, MCStringRef p_mask_filename);
void MCInterfaceExecExportSnapshotOfObject(MCExecContext& ctxt, MCObject *p_target, MCRectangle *p_region, bool p_with_effects, MCPoint *p_at_size, int format, MCInterfaceImagePaletteSettings *p_palette, MCStringRef &r_data);
void MCInterfaceExecExportSnapshotOfObjectToFile(MCExecContext& ctxt, MCObject *p_target, MCRectangle *p_region, bool p_with_effects, MCPoint *p_at_size, int format, MCInterfaceImagePaletteSettings *p_palette, MCStringRef p_filename, MCStringRef p_mask_filename);
void MCInterfaceExecExportImage(MCExecContext& ctxt, MCImage *p_target, int p_format, MCInterfaceImagePaletteSettings *p_palette, MCStringRef &r_data);
void MCInterfaceExecExportImageToFile(MCExecContext& ctxt, MCImage *p_target, int p_format, MCInterfaceImagePaletteSettings *p_palette, MCStringRef p_filename, MCStringRef p_mask_filename);

void MCInterfaceExecSortCardsOfStack(MCExecContext &ctxt, MCStack *p_target, bool p_ascending, int p_format, MCExpression *p_by, bool p_only_marked);
void MCInterfaceExecSortField(MCExecContext &ctxt, MCObjectPtr p_target, int p_chunk_type, bool p_ascending, int p_format, MCExpression *p_by);
void MCInterfaceExecSortContainer(MCExecContext &ctxt, MCStringRef& x_target, int p_chunk_type, bool p_ascending, int p_format, MCExpression *p_by);

void MCInterfaceExecChooseTool(MCExecContext& ctxt, MCStringRef p_input, int p_tool);

void MCInterfaceExecGoCardAsMode(MCExecContext& ctxt, MCCard *p_card, int p_mode, bool p_visible, bool p_this_stack);
void MCInterfaceExecGoCardInWindow(MCExecContext& ctxt, MCCard *p_card, MCStringRef p_window, bool p_visible, bool p_this_stack);
void MCInterfaceExecGoRecentCard(MCExecContext& ctxt);
void MCInterfaceExecGoCardRelative(MCExecContext& ctxt, bool p_forward, real8 p_amount);
void MCInterfaceExecGoCardEnd(MCExecContext& ctxt, bool p_is_start);
void MCInterfaceExecGoHome(MCExecContext& ctxt, MCCard *p_card);

void MCInterfaceExecVisualEffect(MCExecContext& ctxt, MCInterfaceVisualEffect p_effect);

void MCInterfaceGetDialogData(MCExecContext& ctxt, MCValueRef& r_value);
void MCInterfaceSetDialogData(MCExecContext& ctxt, MCValueRef p_value);

void MCInterfaceGetLookAndFeel(MCExecContext& ctxt, intenum_t& r_value);
void MCInterfaceSetLookAndFeel(MCExecContext& ctxt, intenum_t p_value);
void MCInterfaceGetScreenMouseLoc(MCExecContext& ctxt, MCPoint& r_value);
void MCInterfaceSetScreenMouseLoc(MCExecContext& ctxt, MCPoint p_value);

void MCInterfaceGetBackdrop(MCExecContext& ctxt, MCInterfaceBackdrop& r_backdrop);
void MCInterfaceSetBackdrop(MCExecContext& ctxt, const MCInterfaceBackdrop& p_backdrop);
void MCInterfaceGetBufferImages(MCExecContext& ctxt, bool &r_value);
void MCInterfaceSetBufferImages(MCExecContext& ctxt, bool p_value);
void MCInterfaceGetSystemFileSelector(MCExecContext& ctxt, bool &r_value);
void MCInterfaceSetSystemFileSelector(MCExecContext& ctxt, bool p_value);
void MCInterfaceGetSystemColorSelector(MCExecContext& ctxt, bool &r_value);
void MCInterfaceSetSystemColorSelector(MCExecContext& ctxt, bool p_value);
void MCInterfaceGetSystemPrintSelector(MCExecContext& ctxt, bool &r_value);
void MCInterfaceSetSystemPrintSelector(MCExecContext& ctxt, bool p_value);

void MCInterfaceGetPaintCompression(MCExecContext& ctxt, intenum_t& r_value);
void MCInterfaceSetPaintCompression(MCExecContext& ctxt, intenum_t value);

void MCInterfaceGetBrushBackColor(MCExecContext& ctxt, MCValueRef& r_color);
void MCInterfaceSetBrushBackColor(MCExecContext& ctxt, MCValueRef color);
void MCInterfaceGetPenBackColor(MCExecContext& ctxt, MCValueRef& r_color);
void MCInterfaceSetPenBackColor(MCExecContext& ctxt, MCValueRef color);
void MCInterfaceGetBrushColor(MCExecContext& ctxt, MCInterfaceNamedColor& r_color);
void MCInterfaceSetBrushColor(MCExecContext& ctxt, const MCInterfaceNamedColor& color);
void MCInterfaceGetPenColor(MCExecContext& ctxt, MCInterfaceNamedColor& r_color);
void MCInterfaceSetPenColor(MCExecContext& ctxt, const MCInterfaceNamedColor& color);
void MCInterfaceGetBrushPattern(MCExecContext& ctxt, uinteger_t& r_pattern);
void MCInterfaceSetBrushPattern(MCExecContext& ctxt, uinteger_t pattern);
void MCInterfaceGetPenPattern(MCExecContext& ctxt, uinteger_t& r_pattern);
void MCInterfaceSetPenPattern(MCExecContext& ctxt, uinteger_t pattern);
void MCInterfaceGetFilled(MCExecContext& ctxt, bool& r_filled);
void MCInterfaceSetFilled(MCExecContext& ctxt, bool filled);
void MCInterfaceGetPolySides(MCExecContext& ctxt, uinteger_t& r_sides);
void MCInterfaceSetPolySides(MCExecContext& ctxt, uinteger_t sides);
void MCInterfaceGetLineSize(MCExecContext& ctxt, uinteger_t& r_size);
void MCInterfaceSetLineSize(MCExecContext& ctxt, uinteger_t size);
void MCInterfaceGetRoundRadius(MCExecContext& ctxt, uinteger_t& r_radius);
void MCInterfaceSetRoundRadius(MCExecContext& ctxt, uinteger_t radius);
void MCInterfaceGetStartAngle(MCExecContext& ctxt, uinteger_t& r_radius);
void MCInterfaceSetStartAngle(MCExecContext& ctxt, uinteger_t radius);
void MCInterfaceGetArcAngle(MCExecContext& ctxt, uinteger_t& r_radius);
void MCInterfaceSetArcAngle(MCExecContext& ctxt, uinteger_t radius);
void MCInterfaceGetRoundEnds(MCExecContext& ctxt, bool& r_value);
void MCInterfaceSetRoundEnds(MCExecContext& ctxt, bool value);
void MCInterfaceGetDashes(MCExecContext& ctxt, uindex_t& r_count, uinteger_t*& r_points);
void MCInterfaceSetDashes(MCExecContext& ctxt, uindex_t p_count, uinteger_t* p_points);

void MCInterfaceGetRecentCards(MCExecContext& ctxt, MCStringRef& r_cards);
void MCInterfaceGetRecentNames(MCExecContext& ctxt, MCStringRef& r_names);

void MCInterfaceGetEditBackground(MCExecContext& ctxt, bool& r_value);
void MCInterfaceSetEditBackground(MCExecContext& ctxt, bool value);

void MCInterfaceGetLockScreen(MCExecContext& ctxt, bool& r_value);
void MCInterfaceSetLockScreen(MCExecContext& ctxt, bool value);

void MCInterfaceGetAccentColor(MCExecContext& ctxt, MCInterfaceNamedColor& r_color);
void MCInterfaceSetAccentColor(MCExecContext& ctxt, const MCInterfaceNamedColor& color);
void MCInterfaceGetHiliteColor(MCExecContext& ctxt, MCInterfaceNamedColor& r_color);
void MCInterfaceSetHiliteColor(MCExecContext& ctxt, const MCInterfaceNamedColor& color);
void MCInterfaceGetLinkColor(MCExecContext& ctxt, MCInterfaceNamedColor& r_color);
void MCInterfaceSetLinkColor(MCExecContext& ctxt, const MCInterfaceNamedColor& color);
void MCInterfaceGetLinkHiliteColor(MCExecContext& ctxt, MCInterfaceNamedColor& r_color);
void MCInterfaceSetLinkHiliteColor(MCExecContext& ctxt, const MCInterfaceNamedColor& color);
void MCInterfaceGetLinkVisitedColor(MCExecContext& ctxt, MCInterfaceNamedColor& r_color);
void MCInterfaceSetLinkVisitedColor(MCExecContext& ctxt, const MCInterfaceNamedColor& color);
void MCInterfaceGetUnderlineLinks(MCExecContext& ctxt, bool& r_value);
void MCInterfaceSetUnderlineLinks(MCExecContext& ctxt, bool value);

void MCInterfaceGetSelectGroupedControls(MCExecContext& ctxt, bool& r_value);
void MCInterfaceSetSelectGroupedControls(MCExecContext& ctxt, bool value);

void MCInterfaceGetIcon(MCExecContext& ctxt, uinteger_t& r_icon);
void MCInterfaceSetIcon(MCExecContext& ctxt, uinteger_t icon);

void MCInterfaceGetAllowInlineInput(MCExecContext& ctxt, bool &r_value);
void MCInterfaceSetAllowInlineInput(MCExecContext& ctxt, bool p_value);
void MCInterfaceGetDragDelta(MCExecContext& ctxt, uinteger_t& r_value);
void MCInterfaceSetDragDelta(MCExecContext& ctxt, uinteger_t p_value);
void MCInterfaceGetStackFileType(MCExecContext& ctxt, MCStringRef& r_value);
void MCInterfaceSetStackFileType(MCExecContext& ctxt, MCStringRef p_value);
void MCInterfaceGetStackFileVersion(MCExecContext& ctxt, MCStringRef& r_value);
void MCInterfaceSetStackFileVersion(MCExecContext& ctxt, MCStringRef p_value);

void MCInterfaceGetIconMenu(MCExecContext& ctxt, MCStringRef& r_menu);
void MCInterfaceSetIconMenu(MCExecContext& ctxt, MCStringRef menu);
void MCInterfaceGetStatusIcon(MCExecContext& ctxt, uinteger_t& r_icon);
void MCInterfaceSetStatusIcon(MCExecContext& ctxt, uinteger_t icon);
void MCInterfaceGetStatusIconToolTip(MCExecContext& ctxt, MCStringRef& r_tooltip);
void MCInterfaceSetStatusIconToolTip(MCExecContext& ctxt, MCStringRef tooltip);
void MCInterfaceGetStatusIconMenu(MCExecContext& ctxt, MCStringRef& r_icon_menu);
void MCInterfaceSetStatusIconMenu(MCExecContext& ctxt, MCStringRef icon_menu);

void MCInterfaceGetProcessType(MCExecContext& ctxt, intenum_t& r_value);
void MCInterfaceSetProcessType(MCExecContext& ctxt, intenum_t value);
void MCInterfaceGetShowInvisibles(MCExecContext& ctxt, bool& r_value);
void MCInterfaceSetShowInvisibles(MCExecContext& ctxt, bool p_value);

void MCInterfaceGetCursor(MCExecContext& ctxt, uinteger_t& r_value);
void MCInterfaceSetCursor(MCExecContext& ctxt, uinteger_t p_value);
void MCInterfaceGetDefaultCursor(MCExecContext& ctxt, uinteger_t& r_value);
void MCInterfaceSetDefaultCursor(MCExecContext& ctxt, uinteger_t p_value);
void MCInterfaceGetDefaultStack(MCExecContext& ctxt, MCStringRef& r_value);
void MCInterfaceSetDefaultStack(MCExecContext& ctxt, MCStringRef p_value);
void MCInterfaceGetDefaultMenubar(MCExecContext& ctxt, MCNameRef& r_value);
void MCInterfaceSetDefaultMenubar(MCExecContext& ctxt, MCNameRef p_value);
void MCInterfaceGetDragSpeed(MCExecContext& ctxt, uinteger_t& r_value);
void MCInterfaceSetDragSpeed(MCExecContext& ctxt, uinteger_t p_value);
void MCInterfaceGetMoveSpeed(MCExecContext& ctxt, uinteger_t& r_value);
void MCInterfaceSetMoveSpeed(MCExecContext& ctxt, uinteger_t p_value);
void MCInterfaceGetLockCursor(MCExecContext& ctxt, bool& r_value);
void MCInterfaceSetLockCursor(MCExecContext& ctxt, bool p_value);
void MCInterfaceGetLockErrors(MCExecContext& ctxt, bool& r_value);
void MCInterfaceSetLockErrors(MCExecContext& ctxt, bool p_value);
void MCInterfaceGetLockMenus(MCExecContext& ctxt, bool& r_value);
void MCInterfaceSetLockMenus(MCExecContext& ctxt, bool p_value);
void MCInterfaceGetLockMessages(MCExecContext& ctxt, bool& r_value);
void MCInterfaceSetLockMessages(MCExecContext& ctxt, bool p_value);
void MCInterfaceGetLockMoves(MCExecContext& ctxt, bool& r_value);
void MCInterfaceSetLockMoves(MCExecContext& ctxt, bool p_value);
void MCInterfaceGetLockRecent(MCExecContext& ctxt, bool& r_value);
void MCInterfaceSetLockRecent(MCExecContext& ctxt, bool p_value);

void MCInterfaceGetIdleRate(MCExecContext& ctxt, uinteger_t& r_value);
void MCInterfaceSetIdleRate(MCExecContext& ctxt, uinteger_t p_value);
void MCInterfaceGetIdleTicks(MCExecContext& ctxt, uinteger_t& r_value);
void MCInterfaceSetIdleTicks(MCExecContext& ctxt, uinteger_t p_value);
void MCInterfaceGetBlinkRate(MCExecContext& ctxt, uinteger_t& r_value);
void MCInterfaceSetBlinkRate(MCExecContext& ctxt, uinteger_t p_value);
void MCInterfaceGetRepeatRate(MCExecContext& ctxt, uinteger_t& r_value);
void MCInterfaceSetRepeatRate(MCExecContext& ctxt, uinteger_t p_value);
void MCInterfaceGetRepeatDelay(MCExecContext& ctxt, uinteger_t& r_value);
void MCInterfaceSetRepeatDelay(MCExecContext& ctxt, uinteger_t p_value);
void MCInterfaceGetTypeRate(MCExecContext& ctxt, uinteger_t& r_value);
void MCInterfaceSetTypeRate(MCExecContext& ctxt, uinteger_t p_value);
void MCInterfaceGetSyncRate(MCExecContext& ctxt, uinteger_t& r_value);
void MCInterfaceSetSyncRate(MCExecContext& ctxt, uinteger_t p_value);
void MCInterfaceGetEffectRate(MCExecContext& ctxt, uinteger_t& r_value);
void MCInterfaceSetEffectRate(MCExecContext& ctxt, uinteger_t p_value);
void MCInterfaceGetDoubleDelta(MCExecContext& ctxt, uinteger_t& r_value);
void MCInterfaceSetDoubleDelta(MCExecContext& ctxt, uinteger_t p_value);
void MCInterfaceGetDoubleTime(MCExecContext& ctxt, uinteger_t& r_value);
void MCInterfaceSetDoubleTime(MCExecContext& ctxt, uinteger_t p_value);
void MCInterfaceGetTooltipDelay(MCExecContext& ctxt, uinteger_t& r_value);
void MCInterfaceSetTooltipDelay(MCExecContext& ctxt, uinteger_t p_value);

void MCInterfaceGetNavigationArrows(MCExecContext& ctxt, bool& r_value);
void MCInterfaceSetNavigationArrows(MCExecContext& ctxt, bool p_value);
void MCInterfaceGetExtendKey(MCExecContext& ctxt, uinteger_t& r_value);
void MCInterfaceSetExtendKey(MCExecContext& ctxt, uinteger_t p_value);
void MCInterfaceGetPointerFocus(MCExecContext& ctxt, bool& r_value);
void MCInterfaceSetPointerFocus(MCExecContext& ctxt, bool p_value);
void MCInterfaceGetEmacsKeyBindings(MCExecContext& ctxt, bool& r_value);
void MCInterfaceSetEmacsKeyBindings(MCExecContext& ctxt, bool p_value);
void MCInterfaceGetRaiseMenus(MCExecContext& ctxt, bool& r_value);
void MCInterfaceSetRaiseMenus(MCExecContext& ctxt, bool p_value);
void MCInterfaceGetActivatePalettes(MCExecContext& ctxt, bool& r_value);
void MCInterfaceSetActivatePalettes(MCExecContext& ctxt, bool p_value);
void MCInterfaceGetHidePalettes(MCExecContext& ctxt, bool& r_value);
void MCInterfaceSetHidePalettes(MCExecContext& ctxt, bool p_value);
void MCInterfaceGetRaisePalettes(MCExecContext& ctxt, bool& r_value);
void MCInterfaceSetRaisePalettes(MCExecContext& ctxt, bool p_value);
void MCInterfaceGetRaiseWindows(MCExecContext& ctxt, bool& r_value);
void MCInterfaceSetRaiseWindows(MCExecContext& ctxt, bool p_value);
void MCInterfaceGetHideBackdrop(MCExecContext& ctxt, bool& r_value);
void MCInterfaceSetHideBackdrop(MCExecContext& ctxt, bool p_value);
void MCInterfaceGetDontUseNavigationServices(MCExecContext& ctxt, bool& r_value);
void MCInterfaceSetDontUseNavigationServices(MCExecContext& ctxt, bool p_value);

void MCInterfaceGetProportionalThumbs(MCExecContext& ctxt, bool& r_value);
void MCInterfaceSetProportionalThumbs(MCExecContext& ctxt, bool p_value);
void MCInterfaceGetSharedMemory(MCExecContext& ctxt, bool& r_value);
void MCInterfaceSetSharedMemory(MCExecContext& ctxt, bool p_value);
void MCInterfaceGetScreenGamma(MCExecContext& ctxt, double& r_value);
void MCInterfaceSetScreenGamma(MCExecContext& ctxt, double p_value);
void MCInterfaceGetSelectionMode(MCExecContext& ctxt, intenum_t& r_value);
void MCInterfaceSetSelectionMode(MCExecContext& ctxt, intenum_t p_value);
void MCInterfaceGetSelectionHandleColor(MCExecContext& ctxt, MCInterfaceNamedColor& r_color);
void MCInterfaceSetSelectionHandleColor(MCExecContext& ctxt, const MCInterfaceNamedColor& p_color);
void MCInterfaceGetWindowBoundingRect(MCExecContext& ctxt, MCRectangle& r_value);
void MCInterfaceSetWindowBoundingRect(MCExecContext& ctxt, MCRectangle p_value);
void MCInterfaceGetJpegQuality(MCExecContext& ctxt, uinteger_t& r_value);
void MCInterfaceSetJpegQuality(MCExecContext& ctxt, uinteger_t p_value);
void MCInterfaceGetRelayerGroupedControls(MCExecContext& ctxt, bool& r_value);
void MCInterfaceSetRelayerGroupedControls(MCExecContext& ctxt, bool p_value);

void MCInterfaceGetBrush(MCExecContext& ctxt, uinteger_t& r_value);
void MCInterfaceSetBrush(MCExecContext& ctxt, uinteger_t p_value);
void MCInterfaceGetEraser(MCExecContext& ctxt, uinteger_t& r_value);
void MCInterfaceSetEraser(MCExecContext& ctxt, uinteger_t p_value);
void MCInterfaceGetSpray(MCExecContext& ctxt, uinteger_t& r_value);
void MCInterfaceSetSpray(MCExecContext& ctxt, uinteger_t p_value);
void MCInterfaceGetCentered(MCExecContext& ctxt, bool& r_value);
void MCInterfaceSetCentered(MCExecContext& ctxt, bool p_value);
void MCInterfaceGetGrid(MCExecContext& ctxt, bool& r_value);
void MCInterfaceSetGrid(MCExecContext& ctxt, bool p_value);
void MCInterfaceGetGridSize(MCExecContext& ctxt, uinteger_t& r_value);
void MCInterfaceSetGridSize(MCExecContext& ctxt, uinteger_t p_value);
void MCInterfaceGetSlices(MCExecContext& ctxt, uinteger_t& r_value);
void MCInterfaceSetSlices(MCExecContext& ctxt, uinteger_t p_value);
void MCInterfaceGetBeepLoudness(MCExecContext& ctxt, integer_t& r_value);
void MCInterfaceSetBeepLoudness(MCExecContext& ctxt, integer_t p_value);
void MCInterfaceGetBeepPitch(MCExecContext& ctxt, integer_t& r_value);
void MCInterfaceSetBeepPitch(MCExecContext& ctxt, integer_t p_value);
void MCInterfaceGetBeepDuration(MCExecContext& ctxt, integer_t& r_value);
void MCInterfaceSetBeepDuration(MCExecContext& ctxt, integer_t p_value);
void MCInterfaceGetBeepSound(MCExecContext& ctxt, MCStringRef& r_value);
void MCInterfaceSetBeepSound(MCExecContext& ctxt, MCStringRef p_value);
void MCInterfaceGetTool(MCExecContext& ctxt, MCStringRef& r_value);
void MCInterfaceSetTool(MCExecContext& ctxt, MCStringRef p_value);

void MCInterfaceGetScreenRect(MCExecContext& ctxt, bool p_working, bool p_effective, MCRectangle& r_value);
void MCInterfaceGetScreenRects(MCExecContext& ctxt, bool p_working, bool p_effective, MCStringRef& r_value);

void MCInterfaceEvalHelpStackAsObject(MCExecContext& ctxt, MCObjectPtr& r_object);
void MCInterfaceEvalHomeStackAsObject(MCExecContext& ctxt, MCObjectPtr& r_object);
void MCInterfaceEvalSelectedObjectAsObject(MCExecContext& ctxt, MCObjectPtr& r_object);
void MCInterfaceEvalTopStackAsObject(MCExecContext& ctxt, MCObjectPtr& r_object);
void MCInterfaceEvalClickStackAsObject(MCExecContext& ctxt, MCObjectPtr& r_object);
void MCInterfaceEvalMouseStackAsObject(MCExecContext& ctxt, MCObjectPtr& r_object);
void MCInterfaceEvalClickFieldAsObject(MCExecContext& ctxt, MCObjectPtr& r_object);
void MCInterfaceEvalSelectedFieldAsObject(MCExecContext& ctxt, MCObjectPtr& r_object);
void MCInterfaceEvalSelectedImageAsObject(MCExecContext& ctxt, MCObjectPtr& r_object);
void MCInterfaceEvalFoundFieldAsObject(MCExecContext& ctxt, MCObjectPtr& r_object);
void MCInterfaceEvalMouseControlAsObject(MCExecContext& ctxt, MCObjectPtr& r_object);
void MCInterfaceEvalFocusedObjectAsObject(MCExecContext& ctxt, MCObjectPtr& r_object);
void MCInterfaceEvalBinaryStackAsObject(MCExecContext& ctxt, MCStringRef p_data, MCObjectPtr& r_object);
void MCInterfaceEvalDefaultStackAsObject(MCExecContext& ctxt, MCObjectPtr& r_object);
void MCInterfaceEvalStackOfStackByName(MCExecContext& ctxt, MCObjectPtr p_parent, MCNameRef p_name, MCObjectPtr& r_stack);
void MCInterfaceEvalStackOfStackById(MCExecContext& ctxt, MCObjectPtr p_parent, uinteger_t p_id, MCObjectPtr& r_stack);
void MCInterfaceEvalStackByValue(MCExecContext& ctxt, MCValueRef p_value, MCObjectPtr& r_stack);
void MCInterfaceEvalSubstackOfStackByName(MCExecContext& ctxt, MCObjectPtr p_parent, MCNameRef p_name, MCObjectPtr& r_stack);
void MCInterfaceEvalSubstackOfStackById(MCExecContext& ctxt, MCObjectPtr p_parent, uinteger_t p_id, MCObjectPtr& r_stack);
void MCInterfaceEvalAudioClipOfStackByOrdinal(MCExecContext& ctxt, MCObjectPtr p_stack, uinteger_t p_ordinal_type, MCObjectPtr& r_clip);
void MCInterfaceEvalAudioClipOfStackById(MCExecContext& ctxt, MCObjectPtr p_stack, uinteger_t p_id, MCObjectPtr& r_clip);
void MCInterfaceEvalAudioClipOfStackByName(MCExecContext& ctxt, MCObjectPtr p_stack, MCNameRef p_name, MCObjectPtr& r_clip);
void MCInterfaceEvalVideoClipOfStackByOrdinal(MCExecContext& ctxt, MCObjectPtr p_stack, uinteger_t p_ordinal_type, MCObjectPtr& r_clip);
void MCInterfaceEvalVideoClipOfStackById(MCExecContext& ctxt, MCObjectPtr p_stack, uinteger_t p_id, MCObjectPtr& r_clip);
void MCInterfaceEvalVideoClipOfStackByName(MCExecContext& ctxt, MCObjectPtr p_stack, MCNameRef p_name, MCObjectPtr& r_clip);
void MCInterfaceEvalBackgroundOfStackByOrdinal(MCExecContext& ctxt, MCObjectPtr p_stack, Chunk_term p_ordinal_type, MCObjectPtr& r_bg);
void MCInterfaceEvalBackgroundOfStackById(MCExecContext& ctxt, MCObjectPtr p_stack, uinteger_t p_id, MCObjectPtr& r_bg);
void MCInterfaceEvalBackgroundOfStackByName(MCExecContext& ctxt, MCObjectPtr p_stack, MCNameRef p_name, MCObjectPtr& r_bg);
void MCInterfaceEvalStackWithBackgroundByOrdinal(MCExecContext& ctxt, MCObjectPtr p_stack, Chunk_term p_ordinal_type, MCObjectPtr& r_stack);
void MCInterfaceEvalStackWithBackgroundById(MCExecContext& ctxt, MCObjectPtr p_stack, uinteger_t p_id, MCObjectPtr& r_stack);
void MCInterfaceEvalStackWithBackgroundByName(MCExecContext& ctxt, MCObjectPtr p_stack, MCNameRef p_name, MCObjectPtr& r_stack);
void MCInterfaceEvalCardOfStackByOrdinal(MCExecContext& ctxt, MCObjectPtr p_stack, bool p_marked, Chunk_term p_ordinal_type, MCObjectPtr& r_card);
void MCInterfaceEvalThisCardOfStack(MCExecContext& ctxt, MCObjectPtr p_stack, MCObjectPtr& r_card);
void MCInterfaceEvalCardOfStackById(MCExecContext& ctxt, MCObjectPtr p_stack, bool p_marked, uinteger_t p_id, MCObjectPtr& r_card);
void MCInterfaceEvalCardOfStackByName(MCExecContext& ctxt, MCObjectPtr p_stack, bool p_marked, MCNameRef p_name, MCObjectPtr& r_card);
void MCInterfaceEvalCardOfBackgroundByOrdinal(MCExecContext& ctxt, MCObjectPtr p_background, bool p_marked, Chunk_term p_ordinal_type, MCObjectPtr& r_card);
void MCInterfaceEvalCardOfBackgroundById(MCExecContext& ctxt, MCObjectPtr p_background, bool p_marked, uinteger_t p_id, MCObjectPtr& r_card);
void MCInterfaceEvalCardOfBackgroundByName(MCExecContext& ctxt, MCObjectPtr p_background, bool p_marked, MCNameRef p_name, MCObjectPtr& r_card);
void MCInterfaceEvalGroupOfCardByOrdinal(MCExecContext& ctxt, MCObjectPtr p_card, Chunk_term p_parent_type, Chunk_term p_ordinal_type, MCObjectPtr& r_group);
void MCInterfaceEvalGroupOfCardById(MCExecContext& ctxt, MCObjectPtr p_card, Chunk_term p_parent_type, uinteger_t p_id, MCObjectPtr& r_group);
void MCInterfaceEvalGroupOfCardByName(MCExecContext& ctxt, MCObjectPtr p_card, Chunk_term p_parent_type, MCNameRef p_name, MCObjectPtr& r_group);
void MCInterfaceEvalGroupOfCardOrStackById(MCExecContext& ctxt, MCObjectPtr p_card, Chunk_term p_parent_type, uinteger_t p_id, MCObjectPtr& r_group);
void MCInterfaceEvalGroupOfGroupByOrdinal(MCExecContext& ctxt, MCObjectPtr p_group, Chunk_term p_ordinal_type, MCObjectPtr& r_group);
void MCInterfaceEvalGroupOfGroupById(MCExecContext& ctxt, MCObjectPtr p_group, uinteger_t p_id, MCObjectPtr& r_group);
void MCInterfaceEvalGroupOfGroupByName(MCExecContext& ctxt, MCObjectPtr p_group, MCNameRef p_name, MCObjectPtr& r_group);
void MCInterfaceEvalMenubarAsObject(MCExecContext& ctxt, MCObjectPtr& r_menubar);
void MCInterfaceEvalObjectOfGroupByOrdinal(MCExecContext& ctxt, MCObjectPtr p_group, Chunk_term p_object_type, Chunk_term p_ordinal_type, MCObjectPtr& r_object);
void MCInterfaceEvalObjectOfGroupById(MCExecContext& ctxt, MCObjectPtr p_group, Chunk_term p_object_type, uinteger_t p_id, MCObjectPtr& r_object);
void MCInterfaceEvalObjectOfGroupByName(MCExecContext& ctxt, MCObjectPtr p_group, Chunk_term p_object_type, MCNameRef p_name, MCObjectPtr& r_object);
void MCInterfaceEvalObjectOfCardByOrdinal(MCExecContext& ctxt, MCObjectPtr p_card, Chunk_term p_object_type, Chunk_term p_parent_type, Chunk_term p_ordinal_type, MCObjectPtr& r_object);
void MCInterfaceEvalObjectOfCardById(MCExecContext& ctxt, MCObjectPtr p_card, Chunk_term p_object_type, Chunk_term p_parent_type, uinteger_t p_id, MCObjectPtr& r_object);
void MCInterfaceEvalObjectOfCardOrStackById(MCExecContext& ctxt, MCObjectPtr p_card, Chunk_term p_object_type, Chunk_term p_parent_type, uinteger_t p_id, MCObjectPtr& r_object);
void MCInterfaceEvalObjectOfCardByName(MCExecContext& ctxt, MCObjectPtr p_card, Chunk_term p_object_type, Chunk_term p_parent_type, MCNameRef p_name, MCObjectPtr& r_object);

void MCInterfaceEvalStackOfObject(MCExecContext& ctxt, MCObjectPtr p_object, MCObjectPtr& r_object);
void MCInterfaceEvalStackWithOptionalBackground(MCExecContext& ctxt, MCObjectPtr p_object, MCObjectPtr& r_object);

void MCInterfaceMarkObject(MCExecContext& ctxt, MCObjectPtr p_object, Boolean wholechunk, MCMarkedText& r_mark);
void MCInterfaceMarkContainer(MCExecContext& ctxt, MCObjectPtr p_container, MCMarkedText& r_mark);
void MCInterfaceMarkFunction(MCExecContext& ctxt, MCObjectPtr p_object, Functions p_function, bool p_whole_chunk, MCMarkedText& r_mark);
void MCInterfaceMarkCharsOfField(MCExecContext& ctxt, MCObjectPtr t_field, MCCRef *character, MCMarkedText &x_mark);

///////////

struct MCInterfaceLayer;

extern MCExecCustomTypeInfo *kMCInterfaceLayerTypeInfo;
extern MCExecCustomTypeInfo *kMCInterfaceShadowTypeInfo;
extern MCExecEnumTypeInfo *kMCInterfaceTextAlignTypeInfo;
extern MCExecCustomTypeInfo *kMCInterfaceTextStyleTypeInfo;
extern MCExecEnumTypeInfo *kMCInterfaceInkNamesTypeInfo;
extern MCExecEnumTypeInfo *kMCInterfaceEncodingTypeInfo;

///////////

extern MCExecEnumTypeInfo *kMCInterfacePlayDestinationTypeInfo;

///////////

extern MCExecEnumTypeInfo *kMCInterfaceStackStyleTypeInfo;
extern MCExecEnumTypeInfo *kMCInterfaceCharsetTypeInfo;
extern MCExecEnumTypeInfo *kMCInterfaceCompositorTypeTypeInfo;
extern MCExecCustomTypeInfo *kMCInterfaceDecorationTypeInfo;

///////////

extern MCExecCustomTypeInfo *kMCInterfaceMarginsTypeInfo;
extern MCExecEnumTypeInfo *kMCInterfaceLayerModeTypeInfo;

///////////

extern MCExecEnumTypeInfo *kMCInterfaceButtonStyleTypeInfo;
extern MCExecEnumTypeInfo *kMCInterfaceButtonMenuModeTypeInfo;
extern MCExecSetTypeInfo *kMCInterfaceButtonAcceleratorModifiersTypeInfo;

///////////

extern MCExecEnumTypeInfo *kMCInterfaceFieldStyleTypeInfo;
extern MCExecCustomTypeInfo *kMCInterfaceFlaggedRangesTypeInfo;

///////////

extern MCExecEnumTypeInfo *kMCInterfaceGraphicFillRuleTypeInfo;
extern MCExecEnumTypeInfo *kMCInterfaceGraphicEditModeTypeInfo;
extern MCExecEnumTypeInfo *kMCInterfaceGraphicCapStyleTypeInfo;
extern MCExecEnumTypeInfo *kMCInterfaceGraphicJoinStyleTypeInfo;
extern MCExecEnumTypeInfo *kMCInterfaceGraphicStyleTypeInfo;

///////////

extern MCExecEnumTypeInfo *kMCInterfaceImageResizeQualityTypeInfo;
extern MCExecEnumTypeInfo *kMCInterfaceImagePaintCompressionTypeInfo;

///////////

extern MCExecSetTypeInfo *kMCInterfaceMediaTypesTypeInfo;
extern MCExecCustomTypeInfo *kMCMultimediaTrackTypeInfo;
extern MCExecCustomTypeInfo *kMCMultimediaQTVRConstraintsTypeInfo;
extern MCExecCustomTypeInfo *kMCMultimediaQTVRNodeTypeInfo;
extern MCExecCustomTypeInfo *kMCMultimediaQTVRHotSpotTypeInfo;

///////////

extern MCExecEnumTypeInfo *kMCInterfaceScrollbarStyleTypeInfo;
extern MCExecEnumTypeInfo *kMCInterfaceScrollbarOrientationTypeInfo;

///////////

extern MCExecMethodInfo *kMCDialogExecAnswerColorMethodInfo;
extern MCExecMethodInfo *kMCDialogExecAnswerFileWithTypesMethodInfo;
extern MCExecMethodInfo *kMCDialogExecAnswerFileWithFilterMethodInfo;
extern MCExecMethodInfo *kMCDialogExecAnswerFileMethodInfo;
extern MCExecMethodInfo *kMCDialogExecAnswerFolderMethodInfo;
extern MCExecMethodInfo *kMCDialogExecAnswerNotifyMethodInfo;
extern MCExecMethodInfo *kMCDialogExecCustomAnswerDialogMethodInfo;
extern MCExecMethodInfo *kMCDialogExecAskQuestionMethodInfo;
extern MCExecMethodInfo *kMCDialogExecAskPasswordMethodInfo;
extern MCExecMethodInfo *kMCDialogExecAskFileMethodInfo;
extern MCExecMethodInfo *kMCDialogExecAskFileWithFilterMethodInfo;
extern MCExecMethodInfo *kMCDialogExecAskFileWithTypesMethodInfo;
extern MCExecMethodInfo *kMCDialogExecCustomAskDialogMethodInfo;

void MCDialogExecAnswerColor(MCExecContext &ctxt, MCColor *initial_color, MCStringRef p_title, bool p_sheet);
void MCDialogExecAnswerFile(MCExecContext &ctxt, bool p_plural, MCStringRef p_prompt, MCStringRef p_initial, MCStringRef p_title, bool p_sheet);
void MCDialogExecAnswerFileWithFilter(MCExecContext &ctxt, bool p_plural, MCStringRef p_prompt, MCStringRef p_initial, MCStringRef p_filter, MCStringRef p_title, bool p_sheet);
void MCDialogExecAnswerFileWithTypes(MCExecContext &ctxt, bool p_plural, MCStringRef p_prompt, MCStringRef p_initial, MCStringRef *p_types, uindex_t p_type_count, MCStringRef p_title, bool p_sheet);
void MCDialogExecAnswerFolder(MCExecContext &ctxt, bool p_plural, MCStringRef p_prompt, MCStringRef p_initial, MCStringRef p_title, bool p_sheet);
void MCDialogExecAnswerNotify(MCExecContext &ctxt, int p_type, MCStringRef p_prompt, MCStringRef *p_buttons, uindex_t p_button_count, MCStringRef p_title, bool p_sheet);
void MCDialogExecCustomAnswerDialog(MCExecContext &ctxt, MCNameRef p_stack, MCNameRef p_type, bool p_sheet, MCStringRef *p_arg_list, uindex_t p_arg_count, MCStringRef &r_result);

void MCDialogExecAskQuestion(MCExecContext& ctxt, int type, MCStringRef prompt, MCStringRef answer, bool hint_answer, MCStringRef title, bool as_sheet);
void MCDialogExecAskPassword(MCExecContext& ctxt, bool clear, MCStringRef prompt, MCStringRef answer, bool hint_answer, MCStringRef title, bool as_sheet);
void MCDialogExecAskFile(MCExecContext& ctxt, MCStringRef prompt, MCStringRef initial, MCStringRef title, bool as_sheet);
void MCDialogExecAskFileWithFilter(MCExecContext& ctxt, MCStringRef prompt, MCStringRef initial, MCStringRef filter, MCStringRef title, bool as_sheet);
void MCDialogExecAskFileWithTypes(MCExecContext& ctxt, MCStringRef prompt, MCStringRef intial, MCStringRef *types, uindex_t type_count, MCStringRef title, bool as_sheet);
void MCDialogExecCustomAskDialog(MCExecContext& ctxt, MCNameRef p_stack, MCNameRef p_type, bool p_sheet, MCStringRef *p_arglist, uindex_t p_arg_count, bool& r_cancelled, MCStringRef& r_result);

///////////

extern MCExecEnumTypeInfo *kMCPasteboardDragActionTypeInfo;
extern MCExecSetTypeInfo *kMCPasteboardAllowableDragActionsTypeInfo;

extern MCExecMethodInfo *kMCPasteboardEvalClipboardMethodInfo;
extern MCExecMethodInfo *kMCPasteboardEvalClipboardKeysMethodInfo;
extern MCExecMethodInfo *kMCPasteboardEvalDropChunkMethodInfo;
extern MCExecMethodInfo *kMCPasteboardEvalDragDestinationMethodInfo;
extern MCExecMethodInfo *kMCPasteboardEvalDragSourceMethodInfo;
extern MCExecMethodInfo *kMCPasteboardEvalDragDropKeysMethodInfo;
extern MCExecMethodInfo *kMCPasteboardEvalIsAmongTheKeysOfTheClipboardDataMethodInfo;
extern MCExecMethodInfo *kMCPasteboardEvalIsNotAmongTheKeysOfTheClipboardDataMethodInfo;
extern MCExecMethodInfo *kMCPasteboardEvalIsAmongTheKeysOfTheDragDataMethodInfo;
extern MCExecMethodInfo *kMCPasteboardEvalIsNotAmongTheKeysOfTheDragDataMethodInfo;
extern MCExecMethodInfo *kMCPasteboardEvalDragSourceAsObjectMethodInfo;
extern MCExecMethodInfo *kMCPasteboardEvalDragDestinationAsObjectMethodInfo;

extern MCExecMethodInfo *kMCPasteboardExecPasteMethodInfo;
extern MCExecMethodInfo *kMCPasteboardExecCopyMethodInfo;
extern MCExecMethodInfo *kMCPasteboardExecCopyTextToClipboardMethodInfo;
extern MCExecMethodInfo *kMCPasteboardExecCopyObjectsToClipboardMethodInfo;
extern MCExecMethodInfo *kMCPasteboardExecCutMethodInfo;
extern MCExecMethodInfo *kMCPasteboardExecCutTextToClipboardMethodInfo;
extern MCExecMethodInfo *kMCPasteboardExecCutObjectsToClipboardMethodInfo;
extern MCExecMethodInfo *kMCPasteboardGetAcceptDropMethodInfo;
extern MCExecMethodInfo *kMCPasteboardSetAcceptDropMethodInfo;
extern MCExecMethodInfo *kMCPasteboardGetDragActionMethodInfo;
extern MCExecMethodInfo *kMCPasteboardSetDragActionMethodInfo;
extern MCExecMethodInfo *kMCPasteboardGetDragImageMethodInfo;
extern MCExecMethodInfo *kMCPasteboardSetDragImageMethodInfo;
extern MCExecMethodInfo *kMCPasteboardGetDragImageOffsetMethodInfo;
extern MCExecMethodInfo *kMCPasteboardSetDragImageOffsetMethodInfo;
extern MCExecMethodInfo *kMCPasteboardGetAllowableDragActionsMethodInfo;
extern MCExecMethodInfo *kMCPasteboardSetAllowableDragActionsMethodInfo;
extern MCExecMethodInfo *kMCPasteboardGetClipboardDataMethodInfo;
extern MCExecMethodInfo *kMCPasteboardSetClipboardDataMethodInfo;
extern MCExecMethodInfo *kMCPasteboardGetDragDataMethodInfo;
extern MCExecMethodInfo *kMCPasteboardSetDragDataMethodInfo;

void MCPasteboardEvalClipboard(MCExecContext& ctxt, MCNameRef& r_string);
void MCPasteboardEvalClipboardKeys(MCExecContext& ctxt, MCStringRef& r_string);
void MCPasteboardEvalDropChunk(MCExecContext& ctxt, MCStringRef& r_string);
void MCPasteboardEvalDragDestination(MCExecContext& ctxt, MCStringRef& r_string);
void MCPasteboardEvalDragSource(MCExecContext& ctxt, MCStringRef& r_string);
void MCPasteboardEvalDragDropKeys(MCExecContext& ctxt, MCStringRef& r_string);

void MCPasteboardEvalIsAmongTheKeysOfTheClipboardData(MCExecContext& ctxt, MCNameRef p_key, bool& r_result);
void MCPasteboardEvalIsNotAmongTheKeysOfTheClipboardData(MCExecContext& ctxt, MCNameRef p_key, bool& r_result);
void MCPasteboardEvalIsAmongTheKeysOfTheDragData(MCExecContext& ctxt, MCNameRef p_key, bool& r_result);
void MCPasteboardEvalIsNotAmongTheKeysOfTheDragData(MCExecContext& ctxt, MCNameRef p_key, bool& r_result);

void MCPasteboardEvalDragSourceAsObject(MCExecContext& ctxt, MCObjectPtr& r_object);
void MCPasteboardEvalDragDestinationAsObject(MCExecContext& ctxt, MCObjectPtr& r_object);

void MCPasteboardExecPaste(MCExecContext& ctxt);

void MCPasteboardExecCopy(MCExecContext& ctxt);
void MCPasteboardExecCopyTextToClipboard(MCExecContext& ctxt, MCObjectChunkPtr p_target);
void MCPasteboardExecCopyObjectsToClipboard(MCExecContext& ctxt, MCObjectPtr *p_targets, uindex_t p_target_count);
void MCPasteboardExecCut(MCExecContext& ctxt);
void MCPasteboardExecCutTextToClipboard(MCExecContext& ctxt, MCObjectChunkPtr p_target);
void MCPasteboardExecCutObjectsToClipboard(MCExecContext& ctxt, MCObjectPtr *p_targets, uindex_t p_target_count);

void MCPasteboardGetAcceptDrop(MCExecContext& ctxt, bool& r_value);
void MCPasteboardSetAcceptDrop(MCExecContext& ctxt, bool p_value);
void MCPasteboardGetDragAction(MCExecContext& ctxt, intenum_t& r_value);
void MCPasteboardSetDragAction(MCExecContext& ctxt, intenum_t p_value);
void MCPasteboardGetDragImage(MCExecContext& ctxt, uinteger_t& r_value);
void MCPasteboardSetDragImage(MCExecContext& ctxt, uinteger_t p_value);
void MCPasteboardGetDragImageOffset(MCExecContext& ctxt, MCPoint*& r_value);
void MCPasteboardSetDragImageOffset(MCExecContext& ctxt, MCPoint *p_value);
void MCPasteboardGetAllowableDragActions(MCExecContext& ctxt, intset_t& r_value);
void MCPasteboardSetAllowableDragActions(MCExecContext& ctxt, intset_t p_value);

void MCPasteboardGetClipboardData(MCExecContext& ctxt, MCNameRef p_index, MCDataRef& r_data);
void MCPasteboardSetClipboardData(MCExecContext& ctxt, MCNameRef p_index, MCDataRef p_data);
void MCPasteboardGetDragData(MCExecContext& ctxt, MCNameRef p_index, MCDataRef& r_data);
void MCPasteboardSetDragData(MCExecContext& ctxt, MCNameRef p_index, MCDataRef p_data);

///////////

struct MCEngineNumberFormat;

extern MCExecCustomTypeInfo *kMCEngineNumberFormatTypeInfo;
extern MCExecSetTypeInfo *kMCEngineSecurityCategoriesTypeInfo;

extern MCExecMethodInfo *kMCEngineEvalVersionMethodInfo;
extern MCExecMethodInfo *kMCEngineEvalBuildNumberMethodInfo;
extern MCExecMethodInfo *kMCEngineEvalPlatformMethodInfo;
extern MCExecMethodInfo *kMCEngineEvalEnvironmentMethodInfo;
extern MCExecMethodInfo *kMCEngineEvalMachineMethodInfo;
extern MCExecMethodInfo *kMCEngineEvalProcessorMethodInfo;
extern MCExecMethodInfo *kMCEngineEvalSystemVersionMethodInfo;
extern MCExecMethodInfo *kMCEngineEvalCommandNamesMethodInfo;
extern MCExecMethodInfo *kMCEngineEvalConstantNamesMethodInfo;
extern MCExecMethodInfo *kMCEngineEvalFunctionNamesMethodInfo;
extern MCExecMethodInfo *kMCEngineEvalPropertyNamesMethodInfo;
extern MCExecMethodInfo *kMCEngineEvalGlobalNamesMethodInfo;
extern MCExecMethodInfo *kMCEngineEvalLocalNamesMethodInfo;
extern MCExecMethodInfo *kMCEngineEvalVariableNamesMethodInfo;
extern MCExecMethodInfo *kMCEngineEvalParamMethodInfo;
extern MCExecMethodInfo *kMCEngineEvalParamCountMethodInfo;
extern MCExecMethodInfo *kMCEngineEvalParamsMethodInfo;
extern MCExecMethodInfo *kMCEngineEvalResultMethodInfo;
extern MCExecMethodInfo *kMCEngineEvalBackScriptsMethodInfo;
extern MCExecMethodInfo *kMCEngineEvalFrontScriptsMethodInfo;
extern MCExecMethodInfo *kMCEngineEvalPendingMessagesMethodInfo;
extern MCExecMethodInfo *kMCEngineEvalInterruptMethodInfo;
extern MCExecMethodInfo *kMCEngineEvalMeMethodInfo;
extern MCExecMethodInfo *kMCEngineEvalTargetMethodInfo;
extern MCExecMethodInfo *kMCEngineEvalTargetContentsMethodInfo;
extern MCExecMethodInfo *kMCEngineEvalOwnerMethodInfo;
extern MCExecMethodInfo *kMCEngineEvalScriptLimitsMethodInfo;
extern MCExecMethodInfo *kMCEngineEvalSysErrorMethodInfo;
extern MCExecMethodInfo *kMCEngineEvalValueMethodInfo;
extern MCExecMethodInfo *kMCEngineEvalValueWithObjectMethodInfo;

extern MCExecMethodInfo *kMCEngineEvalValueAsObjectMethodInfo;
extern MCExecMethodInfo *kMCEngineEvalOwnerAsObjectMethodInfo;
extern MCExecMethodInfo *kMCEngineEvalTemplateAsObjectMethodInfo;
extern MCExecMethodInfo *kMCEngineEvalMeAsObjectMethodInfo;
extern MCExecMethodInfo *kMCEngineEvalMenuObjectAsObjectMethodInfo;
extern MCExecMethodInfo *kMCEngineEvalTargetAsObjectMethodInfo;
extern MCExecMethodInfo *kMCEngineEvalErrorObjectAsObjectMethodInfo;

extern MCExecMethodInfo *kMCEngineExecGetMethodInfo;
extern MCExecMethodInfo *kMCEngineExecPutIntoVariableMethodInfo;
extern MCExecMethodInfo *kMCEngineExecPutOutputMethodInfo;
extern MCExecMethodInfo *kMCEngineExecDoMethodInfo;
extern MCExecMethodInfo *kMCEngineExecInsertScriptOfObjectIntoMethodInfo;
extern MCExecMethodInfo *kMCEngineExecQuitMethodInfo;
extern MCExecMethodInfo *kMCEngineExecCancelMessageMethodInfo;
extern MCExecMethodInfo *kMCEngineExecDeleteVariableMethodInfo;
extern MCExecMethodInfo *kMCEngineExecDeleteVariableChunksMethodInfo;
extern MCExecMethodInfo *kMCEngineExecRemoveAllScriptsFromMethodInfo;
extern MCExecMethodInfo *kMCEngineExecRemoveScriptOfObjectFromMethodInfo;
extern MCExecMethodInfo *kMCEngineExecWaitForMethodInfo;
extern MCExecMethodInfo *kMCEngineExecWaitUntilMethodInfo;
extern MCExecMethodInfo *kMCEngineExecWaitWhileMethodInfo;
extern MCExecMethodInfo *kMCEngineExecStartUsingStackMethodInfo;
extern MCExecMethodInfo *kMCEngineExecStartUsingStackByNameMethodInfo;
extern MCExecMethodInfo *kMCEngineExecStopUsingStackMethodInfo;
extern MCExecMethodInfo *kMCEngineExecStopUsingStackByNameMethodInfo;
extern MCExecMethodInfo *kMCEngineExecDispatchMethodInfo;
extern MCExecMethodInfo *kMCEngineExecSendMethodInfo;
extern MCExecMethodInfo *kMCEngineExecSendInTimeMethodInfo;
extern MCExecMethodInfo *kMCEngineExecCallMethodInfo;
extern MCExecMethodInfo *kMCEngineExecLockErrorsMethodInfo;
extern MCExecMethodInfo *kMCEngineExecLockMessagesMethodInfo;
extern MCExecMethodInfo *kMCEngineExecUnlockErrorsMethodInfo;
extern MCExecMethodInfo *kMCEngineExecUnlockMessagesMethodInfo;
extern MCExecMethodInfo *kMCEngineExecSetMethodInfo;
extern MCExecMethodInfo *kMCEngineExecReturnValueMethodInfo;
extern MCExecMethodInfo *kMCEngineSetCaseSensitiveMethodInfo;
extern MCExecMethodInfo *kMCEngineGetCaseSensitiveMethodInfo;
extern MCExecMethodInfo *kMCEngineSetCenturyCutOffMethodInfo;
extern MCExecMethodInfo *kMCEngineGetCenturyCutOffMethodInfo;
extern MCExecMethodInfo *kMCEngineSetConvertOctalsMethodInfo;
extern MCExecMethodInfo *kMCEngineGetConvertOctalsMethodInfo;
extern MCExecMethodInfo *kMCEngineSetItemDelimiterMethodInfo;
extern MCExecMethodInfo *kMCEngineGetItemDelimiterMethodInfo;
extern MCExecMethodInfo *kMCEngineSetLineDelimiterMethodInfo;
extern MCExecMethodInfo *kMCEngineGetLineDelimiterMethodInfo;
extern MCExecMethodInfo *kMCEngineSetColumnDelimiterMethodInfo;
extern MCExecMethodInfo *kMCEngineGetColumnDelimiterMethodInfo;
extern MCExecMethodInfo *kMCEngineSetRowDelimiterMethodInfo;
extern MCExecMethodInfo *kMCEngineGetRowDelimiterMethodInfo;
extern MCExecMethodInfo *kMCEngineSetWholeMatchesMethodInfo;
extern MCExecMethodInfo *kMCEngineGetWholeMatchesMethodInfo;
extern MCExecMethodInfo *kMCEngineSetUseSystemDateMethodInfo;
extern MCExecMethodInfo *kMCEngineGetUseSystemDateMethodInfo;
extern MCExecMethodInfo *kMCEngineSetUseUnicodeMethodInfo;
extern MCExecMethodInfo *kMCEngineGetUseUnicodeMethodInfo;
extern MCExecMethodInfo *kMCEngineSetNumberFormatMethodInfo;
extern MCExecMethodInfo *kMCEngineGetNumberFormatMethodInfo;
extern MCExecMethodInfo *kMCEngineGetScriptExecutionErrorsMethodInfo;
extern MCExecMethodInfo *kMCEngineGetScriptParsingErrorsMethodInfo;
extern MCExecMethodInfo *kMCEngineGetAllowInterruptsMethodInfo;
extern MCExecMethodInfo *kMCEngineSetAllowInterruptsMethodInfo;
extern MCExecMethodInfo *kMCEngineGetExplicitVariablesMethodInfo;
extern MCExecMethodInfo *kMCEngineSetExplicitVariablesMethodInfo;
extern MCExecMethodInfo *kMCEngineGetPreserveVariablesMethodInfo;
extern MCExecMethodInfo *kMCEngineSetPreserveVariablesMethodInfo;
extern MCExecMethodInfo *kMCEngineGetStackLimitMethodInfo;
extern MCExecMethodInfo *kMCEngineGetEffectiveStackLimitMethodInfo;
extern MCExecMethodInfo *kMCEngineSetStackLimitMethodInfo;
extern MCExecMethodInfo *kMCEngineGetSecureModeMethodInfo;
extern MCExecMethodInfo *kMCEngineSetSecureModeMethodInfo;
extern MCExecMethodInfo *kMCEngineGetSecurityCategoriesMethodInfo;
extern MCExecMethodInfo *kMCEngineGetSecurityPermissionsMethodInfo;
extern MCExecMethodInfo *kMCEngineGetRecursionLimitMethodInfo;
extern MCExecMethodInfo *kMCEngineSetRecursionLimitMethodInfo;
extern MCExecMethodInfo *kMCEngineGetAddressMethodInfo;
extern MCExecMethodInfo *kMCEngineGetStacksInUseMethodInfo;

void MCEngineEvalVersion(MCExecContext& ctxt, MCNameRef& r_name);
void MCEngineEvalBuildNumber(MCExecContext& ctxt, integer_t& r_build_number);
void MCEngineEvalPlatform(MCExecContext& ctxt, MCNameRef& r_name);
void MCEngineEvalEnvironment(MCExecContext& ctxt, MCNameRef& r_name);
void MCEngineEvalMachine(MCExecContext& ctxt, MCStringRef& r_string);
void MCEngineEvalProcessor(MCExecContext& ctxt, MCNameRef& r_name);
void MCEngineEvalSystemVersion(MCExecContext& ctxt, MCStringRef& r_string);

void MCEngineEvalCommandNames(MCExecContext& ctxt, MCStringRef& r_string);
void MCEngineEvalConstantNames(MCExecContext& ctxt, MCStringRef& r_string);
void MCEngineEvalFunctionNames(MCExecContext& ctxt, MCStringRef& r_string);
void MCEngineEvalPropertyNames(MCExecContext& ctxt, MCStringRef& r_string);
void MCEngineEvalGlobalNames(MCExecContext& ctxt, MCStringRef& r_string);
void MCEngineEvalLocalNames(MCExecContext& ctxt, MCStringRef& r_string);
void MCEngineEvalVariableNames(MCExecContext& ctxt, MCStringRef& r_string);

void MCEngineEvalParam(MCExecContext& ctxt, integer_t p_index, MCValueRef& r_value);
void MCEngineEvalParamCount(MCExecContext& ctxt, integer_t& r_count);
void MCEngineEvalParams(MCExecContext& ctxt, MCStringRef& r_string);

void MCEngineEvalResult(MCExecContext& ctxt, MCValueRef& r_value);

void MCEngineEvalBackScripts(MCExecContext& ctxt, MCStringRef& r_string);
void MCEngineEvalFrontScripts(MCExecContext& ctxt, MCStringRef& r_string);
void MCEngineEvalPendingMessages(MCExecContext& ctxt, MCStringRef& r_string);
void MCEngineEvalInterrupt(MCExecContext& ctxt, bool& r_bool);

void MCEngineEvalMe(MCExecContext& ctxt, MCStringRef& r_string);
void MCEngineEvalTarget(MCExecContext& ctxt, MCStringRef& r_string);
void MCEngineEvalTargetContents(MCExecContext& ctxt, MCStringRef& r_string);
void MCEngineEvalOwner(MCExecContext& ctxt, MCObjectPtr p_object, MCStringRef& r_string);

void MCEngineEvalScriptLimits(MCExecContext& ctxt, MCStringRef& r_string);
void MCEngineEvalSysError(MCExecContext& ctxt, uinteger_t& r_error);

void MCEngineEvalValue(MCExecContext& ctxt, MCStringRef p_script, MCValueRef& r_value);
void MCEngineEvalValueWithObject(MCExecContext& ctxt, MCStringRef p_script, MCObjectPtr p_object, MCValueRef& r_value);

bool MCEngineEvalValueAsObject(MCValueRef p_value, bool p_strict, MCObjectPtr& r_object, bool& r_parse_error);
void MCEngineEvalValueAsObject(MCExecContext& ctxt, MCValueRef p_value, MCObjectPtr& r_object);
void MCEngineEvalOwnerAsObject(MCExecContext& ctxt, MCObjectPtr p_object, MCObjectPtr& r_owner);
void MCEngineEvalTemplateAsObject(MCExecContext& ctxt, uinteger_t p_template_type, MCObjectPtr& r_object);
void MCEngineEvalMeAsObject(MCExecContext& ctxt, MCObjectPtr& r_object);
void MCEngineEvalMenuObjectAsObject(MCExecContext& ctxt, MCObjectPtr& r_object);
void MCEngineEvalTargetAsObject(MCExecContext& ctxt, MCObjectPtr& r_object);
void MCEngineEvalErrorObjectAsObject(MCExecContext& ctxt, MCObjectPtr& r_object);

void MCEngineExecGet(MCExecContext& ctxt, MCValueRef value);
void MCEngineExecPutIntoVariable(MCExecContext& ctxt, MCValueRef value, int where, MCVariableChunkPtr t_target);
void MCEngineExecPutOutput(MCExecContext& ctxt, MCStringRef value);
void MCEngineExecPutOutputUnicode(MCExecContext& ctxt, MCDataRef value);

void MCEngineExecDo(MCExecContext& ctxt, MCStringRef p_script, int p_line, int p_pos);
void MCEngineExecInsertScriptOfObjectInto(MCExecContext& ctxt, MCObject *p_script, bool p_in_front);
void MCEngineExecQuit(MCExecContext& ctxt, integer_t p_retcode);

void MCEngineExecCancelMessage(MCExecContext& ctxt, integer_t p_id);

void MCEngineExecDeleteVariable(MCExecContext& ctxt, MCVarref *p_target);
void MCEngineExecDeleteVariableChunks(MCExecContext& ctxt, MCVariableChunkPtr *chunk, uindex_t chunk_count);

void MCEngineExecRemoveAllScriptsFrom(MCExecContext& ctxt, bool p_in_front);
void MCEngineExecRemoveScriptOfObjectFrom(MCExecContext& ctxt, MCObject *p_script, bool p_in_front);

void MCEngineExecWaitFor(MCExecContext& ctxt, double p_delay, int p_units, bool p_messages);
void MCEngineExecWaitUntil(MCExecContext& ctxt, MCExpression *p_condition, bool p_messages);
void MCEngineExecWaitWhile(MCExecContext& ctxt, MCExpression *p_condition, bool p_messages);

void MCEngineExecStartUsingStack(MCExecContext& ctxt, MCStack *p_stack);
void MCEngineExecStartUsingStackByName(MCExecContext& ctxt, MCStringRef p_name);

void MCEngineExecStopUsingStack(MCExecContext& ctxt, MCStack *p_stack);
void MCEngineExecStopUsingStackByName(MCExecContext& ctxt, MCStringRef p_name);

void MCEngineExecDispatch(MCExecContext& ctxt, int handler_type, MCNameRef message, MCObjectPtr *target, MCParameter *params);
void MCEngineExecSend(MCExecContext& ctxt, MCStringRef script, MCObjectPtr *target);
void MCEngineExecSendInTime(MCExecContext& ctxt, MCStringRef script, MCObjectPtr target, double p_delay, int p_units);
void MCEngineExecCall(MCExecContext& ctxt, MCStringRef script, MCObjectPtr *target);

void MCEngineExecLockErrors(MCExecContext& ctxt);
void MCEngineExecLockMessages(MCExecContext& ctxt);

void MCEngineExecUnlockErrors(MCExecContext& ctxt);
void MCEngineExecUnlockMessages(MCExecContext& ctxt);

void MCEngineExecSet(MCExecContext& ctxt, MCProperty *target, MCValueRef value);
void MCEngineExecReturnValue(MCExecContext& ctxt, MCValueRef value);

void MCEngineSetCaseSensitive(MCExecContext& ctxt, bool p_value);
void MCEngineGetCaseSensitive(MCExecContext& ctxt, bool& r_value);
void MCEngineSetCenturyCutOff(MCExecContext& ctxt, integer_t p_value);
void MCEngineGetCenturyCutOff(MCExecContext& ctxt, integer_t& r_value);
void MCEngineSetConvertOctals(MCExecContext& ctxt, bool p_value);
void MCEngineGetConvertOctals(MCExecContext& ctxt, bool& r_value);
void MCEngineSetItemDelimiter(MCExecContext& ctxt, char_t p_value);
void MCEngineGetItemDelimiter(MCExecContext& ctxt, char_t& r_value);
void MCEngineSetLineDelimiter(MCExecContext& ctxt, char_t p_value);
void MCEngineGetLineDelimiter(MCExecContext& ctxt, char_t& r_value);
void MCEngineSetColumnDelimiter(MCExecContext& ctxt, char_t p_value);
void MCEngineGetColumnDelimiter(MCExecContext& ctxt, char_t& r_value);
void MCEngineSetRowDelimiter(MCExecContext& ctxt, char_t p_value);
void MCEngineGetRowDelimiter(MCExecContext& ctxt, char_t& r_value);
void MCEngineSetWholeMatches(MCExecContext& ctxt, bool p_value);
void MCEngineGetWholeMatches(MCExecContext& ctxt, bool& r_value);
void MCEngineSetUseSystemDate(MCExecContext& ctxt, bool p_value);
void MCEngineGetUseSystemDate(MCExecContext& ctxt, bool& r_value);
void MCEngineSetUseUnicode(MCExecContext& ctxt, bool p_value);
void MCEngineGetUseUnicode(MCExecContext& ctxt, bool& r_value);
void MCEngineSetNumberFormat(MCExecContext& ctxt, const MCEngineNumberFormat& format);
void MCEngineGetNumberFormat(MCExecContext& ctxt, MCEngineNumberFormat& r_format);

void MCEngineGetScriptExecutionErrors(MCExecContext& ctxt, MCStringRef &r_value);
void MCEngineGetScriptParsingErrors(MCExecContext& ctxt, MCStringRef &r_value);
void MCEngineGetAllowInterrupts(MCExecContext& ctxt, bool& r_value);
void MCEngineSetAllowInterrupts(MCExecContext& ctxt, bool p_value);
void MCEngineGetExplicitVariables(MCExecContext& ctxt, bool& r_value);
void MCEngineSetExplicitVariables(MCExecContext& ctxt, bool p_value);
void MCEngineGetPreserveVariables(MCExecContext& ctxt, bool& r_value);
void MCEngineSetPreserveVariables(MCExecContext& ctxt, bool p_value);

void MCEngineGetStackLimit(MCExecContext& ctxt, uinteger_t& r_limit);
void MCEngineGetEffectiveStackLimit(MCExecContext& ctxt, uinteger_t& r_limit);
void MCEngineSetStackLimit(MCExecContext& ctxt, uinteger_t limit);

void MCEngineGetSecureMode(MCExecContext& ctxt, bool& r_value);
void MCEngineSetSecureMode(MCExecContext& ctxt, bool p_value);
void MCEngineGetSecurityCategories(MCExecContext& ctxt, intset_t& r_value);
void MCEngineGetSecurityPermissions(MCExecContext& ctxt, intset_t& r_value);

void MCEngineGetRecursionLimit(MCExecContext& ctxt, uinteger_t& r_value);
void MCEngineSetRecursionLimit(MCExecContext& ctxt, uinteger_t p_value);

void MCEngineGetAddress(MCExecContext& ctxt, MCStringRef &r_value);
void MCEngineGetStacksInUse(MCExecContext& ctxt, MCStringRef &r_value);

void MCEngineMarkVariable(MCExecContext& ctxt, MCVarref *p_variable, MCMarkedText& r_mark);

///////////

extern MCExecMethodInfo *kMCFilesEvalDirectoriesMethodInfo;
extern MCExecMethodInfo *kMCFilesEvalFilesMethodInfo;
extern MCExecMethodInfo *kMCFilesEvalDiskSpaceMethodInfo;
extern MCExecMethodInfo *kMCFilesEvalDriverNamesMethodInfo;
extern MCExecMethodInfo *kMCFilesEvalDrivesMethodInfo;
extern MCExecMethodInfo *kMCFilesEvalOpenFilesMethodInfo;
extern MCExecMethodInfo *kMCFilesEvalTempNameMethodInfo;
extern MCExecMethodInfo *kMCFilesEvalSpecialFolderPathMethodInfo;
extern MCExecMethodInfo *kMCFilesEvalLongFilePathMethodInfo;
extern MCExecMethodInfo *kMCFilesEvalShortFilePathMethodInfo;
extern MCExecMethodInfo *kMCFilesEvalOpenProcessesMethodInfo;
extern MCExecMethodInfo *kMCFilesEvalOpenProcessesIdsMethodInfo;
extern MCExecMethodInfo *kMCFilesEvalProcessIdMethodInfo;
extern MCExecMethodInfo *kMCFilesEvalDeleteRegistryMethodInfo;
extern MCExecMethodInfo *kMCFilesEvalListRegistryMethodInfo;
extern MCExecMethodInfo *kMCFilesEvalQueryRegistryMethodInfo;
extern MCExecMethodInfo *kMCFilesEvalQueryRegistryWithTypeMethodInfo;
extern MCExecMethodInfo *kMCFilesEvalSetRegistryMethodInfo;
extern MCExecMethodInfo *kMCFilesEvalSetRegistryWithTypeMethodInfo;
extern MCExecMethodInfo *kMCFilesEvalCopyResourceWithNewIdMethodInfo;
extern MCExecMethodInfo *kMCFilesEvalCopyResourceMethodInfo;
extern MCExecMethodInfo *kMCFilesEvalDeleteResourceMethodInfo;
extern MCExecMethodInfo *kMCFilesEvalGetResourceMethodInfo;
extern MCExecMethodInfo *kMCFilesEvalGetResourcesWithTypeMethodInfo;
extern MCExecMethodInfo *kMCFilesEvalGetResourcesMethodInfo;
extern MCExecMethodInfo *kMCFilesEvalSetResourceMethodInfo;
extern MCExecMethodInfo *kMCFilesEvalAliasReferenceMethodInfo;
extern MCExecMethodInfo *kMCFilesEvalThereIsAFileMethodInfo;
extern MCExecMethodInfo *kMCFilesEvalThereIsNotAFileMethodInfo;
extern MCExecMethodInfo *kMCFilesEvalThereIsAFolderMethodInfo;
extern MCExecMethodInfo *kMCFilesEvalThereIsNotAFolderMethodInfo;
extern MCExecMethodInfo *kMCFilesEvalThereIsAProcessMethodInfo;
extern MCExecMethodInfo *kMCFilesEvalThereIsNotAProcessMethodInfo;
extern MCExecMethodInfo *kMCFilesEvalShellMethodInfo;
extern MCExecMethodInfo *kMCFilesExecDeleteFileMethodInfo;
extern MCExecMethodInfo *kMCFilesExecCloseFileMethodInfo;
extern MCExecMethodInfo *kMCFilesExecCloseDriverMethodInfo;
extern MCExecMethodInfo *kMCFilesExecCloseProcessMethodInfo;
extern MCExecMethodInfo *kMCFilesExecLaunchUrlMethodInfo;
extern MCExecMethodInfo *kMCFilesExecLaunchDocumentMethodInfo;
extern MCExecMethodInfo *kMCFilesExecLaunchAppMethodInfo;
extern MCExecMethodInfo *kMCFilesExecOpenFileMethodInfo;
extern MCExecMethodInfo *kMCFilesExecOpenDriverMethodInfo;
extern MCExecMethodInfo *kMCFilesExecOpenProcessMethodInfo;
extern MCExecMethodInfo *kMCFilesExecOpenElevatedProcessMethodInfo;
extern MCExecMethodInfo *kMCFilesExecRenameMethodInfo;
extern MCExecMethodInfo *kMCFilesExecReadFromStdinForMethodInfo;
extern MCExecMethodInfo *kMCFilesExecReadFromStdinUntilMethodInfo;
extern MCExecMethodInfo *kMCFilesExecReadFromFileOrDriverForMethodInfo;
extern MCExecMethodInfo *kMCFilesExecReadFromFileOrDriverUntilMethodInfo;
extern MCExecMethodInfo *kMCFilesExecReadFromFileOrDriverAtForMethodInfo;
extern MCExecMethodInfo *kMCFilesExecReadFromFileOrDriverAtUntilMethodInfo;
extern MCExecMethodInfo *kMCFilesExecReadFromFileOrDriverAtEndForMethodInfo;
extern MCExecMethodInfo *kMCFilesExecReadFromFileOrDriverAtEndUntilMethodInfo;
extern MCExecMethodInfo *kMCFilesExecReadFromFileOrDriverAtEndForLegacyMethodInfo;
extern MCExecMethodInfo *kMCFilesExecReadFromFileOrDriverAtEndUntilLegacyMethodInfo;
extern MCExecMethodInfo *kMCFilesExecReadFromProcessForMethodInfo;
extern MCExecMethodInfo *kMCFilesExecReadFromProcessUntilMethodInfo;
extern MCExecMethodInfo *kMCFilesExecWriteToStdoutMethodInfo;
extern MCExecMethodInfo *kMCFilesExecWriteToStderrMethodInfo;
extern MCExecMethodInfo *kMCFilesExecWriteToFileOrDriverMethodInfo;
extern MCExecMethodInfo *kMCFilesExecWriteToFileOrDriverAtMethodInfo;
extern MCExecMethodInfo *kMCFilesExecWriteToFileOrDriverAtEndMethodInfo;
extern MCExecMethodInfo *kMCFilesExecWriteToFileOrDriverAtEndLegacyMethodInfo;
extern MCExecMethodInfo *kMCFilesExecWriteToProcessMethodInfo;
extern MCExecMethodInfo *kMCFilesExecSeekToEofInFileMethodInfo;
extern MCExecMethodInfo *kMCFilesExecSeekToEofInFileLegacyMethodInfo;
extern MCExecMethodInfo *kMCFilesExecSeekAbsoluteInFileMethodInfo;
extern MCExecMethodInfo *kMCFilesExecSeekRelativeInFileMethodInfo;
extern MCExecMethodInfo *kMCFilesExecCreateFolderMethodInfo;
extern MCExecMethodInfo *kMCFilesExecCreateAliasMethodInfo;
extern MCExecMethodInfo *kMCFilesExecKillProcessMethodInfo;
extern MCExecMethodInfo *kMCFilesGetUMaskMethodInfo;
extern MCExecMethodInfo *kMCFilesSetUMaskMethodInfo;
extern MCExecMethodInfo *kMCFilesGetFileTypeMethodInfo;
extern MCExecMethodInfo *kMCFilesSetFileTypeMethodInfo;
extern MCExecMethodInfo *kMCFilesGetSerialControlStringMethodInfo;
extern MCExecMethodInfo *kMCFilesSetSerialControlStringMethodInfo;
extern MCExecMethodInfo *kMCFilesGetHideConsoleWindowsMethodInfo;
extern MCExecMethodInfo *kMCFilesSetHideConsoleWindowsMethodInfo;
extern MCExecMethodInfo *kMCFilesGetShellCommandMethodInfo;
extern MCExecMethodInfo *kMCFilesSetShellCommandMethodInfo;
extern MCExecMethodInfo *kMCFilesGetCurrentFolderMethodInfo;
extern MCExecMethodInfo *kMCFilesSetCurrentFolderMethodInfo;
extern MCExecMethodInfo *kMCFilesGetEngineFolderMethodInfo;
extern MCExecMethodInfo *kMCFilesGetHomeFolderMethodInfo;
extern MCExecMethodInfo *kMCFilesGetDocumentsFolderMethodInfo;
extern MCExecMethodInfo *kMCFilesGetDesktopFolderMethodInfo;
extern MCExecMethodInfo *kMCFilesGetTemporaryFolderMethodInfo;
extern MCExecMethodInfo *kMCFilesGetFilesMethodInfo;
extern MCExecMethodInfo *kMCFilesGetDetailedFilesMethodInfo;
extern MCExecMethodInfo *kMCFilesGetFoldersMethodInfo;
extern MCExecMethodInfo *kMCFilesGetDetailedFoldersMethodInfo;

void MCFilesEvalDirectories(MCExecContext& ctxt, MCStringRef& r_string);
void MCFilesEvalFiles(MCExecContext& ctxt, MCStringRef& r_string);
void MCFilesEvalDiskSpace(MCExecContext& ctxt, real64_t& r_result);
void MCFilesEvalDriverNames(MCExecContext& ctxt, MCStringRef& r_string);
void MCFilesEvalDrives(MCExecContext& ctxt, MCStringRef& r_string);
void MCFilesEvalOpenFiles(MCExecContext& ctxt, MCStringRef& r_string);
void MCFilesEvalTempName(MCExecContext& ctxt, MCStringRef& r_string);
void MCFilesEvalSpecialFolderPath(MCExecContext& ctxt, MCStringRef p_folder, MCStringRef& r_path);
void MCFilesEvalLongFilePath(MCExecContext& ctxt, MCStringRef p_path, MCStringRef& r_long_path);
void MCFilesEvalShortFilePath(MCExecContext& ctxt, MCStringRef p_path, MCStringRef& r_short_path);
void MCFilesEvalOpenProcesses(MCExecContext& ctxt, MCStringRef& r_string);
void MCFilesEvalOpenProcessesIds(MCExecContext& ctxt, MCStringRef& r_string);
void MCFilesEvalProcessId(MCExecContext& ctxt, integer_t& r_pid);
void MCFilesEvalDeleteRegistry(MCExecContext& ctxt, MCStringRef p_key, bool& r_deleted);
void MCFilesEvalListRegistry(MCExecContext& ctxt, MCStringRef p_key, MCStringRef& p_list);
void MCFilesEvalQueryRegistry(MCExecContext& ctxt, MCStringRef p_key, MCStringRef& r_string);
void MCFilesEvalQueryRegistryWithType(MCExecContext& ctxt, MCStringRef p_key, MCStringRef& r_type, MCStringRef& r_string);
void MCFilesEvalSetRegistry(MCExecContext& ctxt, MCStringRef p_key, MCStringRef p_value, bool& r_set);
void MCFilesEvalSetRegistryWithType(MCExecContext& ctxt, MCStringRef p_key, MCStringRef p_value, MCStringRef p_type, bool& r_set);
void MCFilesEvalCopyResourceWithNewId(MCExecContext& ctxt, MCStringRef p_source, MCStringRef p_dest, MCStringRef p_type, MCStringRef p_name, MCStringRef p_newid, MCStringRef& r_result);
void MCFilesEvalCopyResource(MCExecContext& ctxt, MCStringRef p_source, MCStringRef p_dest, MCStringRef p_type, MCStringRef p_name, MCStringRef& r_result);
void MCFilesEvalDeleteResource(MCExecContext& ctxt, MCStringRef p_source, MCStringRef p_type, MCStringRef p_name, MCStringRef& r_result);
void MCFilesEvalGetResource(MCExecContext& ctxt, MCStringRef p_source, MCStringRef p_type, MCStringRef p_name, MCStringRef& r_result);
void MCFilesEvalGetResourcesWithType(MCExecContext& ctxt, MCStringRef p_source, MCStringRef p_type, MCStringRef& r_string);
void MCFilesEvalGetResources(MCExecContext& ctxt, MCStringRef p_source, MCStringRef& r_string);
void MCFilesEvalSetResource(MCExecContext& ctxt, MCStringRef p_source, MCStringRef p_type, MCStringRef p_id, MCStringRef p_name, MCStringRef p_flags, MCStringRef p_value, MCStringRef& r_result);
void MCFilesEvalAliasReference(MCExecContext& ctxt, MCStringRef p_path, MCStringRef& r_reference);

void MCFilesEvalThereIsAFile(MCExecContext& ctxt, MCStringRef p_path, bool& r_result);
void MCFilesEvalThereIsNotAFile(MCExecContext& ctxt, MCStringRef p_path, bool& r_result);
void MCFilesEvalThereIsAFolder(MCExecContext& ctxt, MCStringRef p_path, bool& r_result);
void MCFilesEvalThereIsNotAFolder(MCExecContext& ctxt, MCStringRef p_path, bool& r_result);
void MCFilesEvalThereIsAProcess(MCExecContext& ctxt, MCStringRef p_path, bool& r_result);
void MCFilesEvalThereIsNotAProcess(MCExecContext& ctxt, MCStringRef p_path, bool& r_result);

void MCFilesEvalShell(MCExecContext& ctxt, MCStringRef command, MCStringRef& r_output);

void MCFilesExecDeleteFile(MCExecContext& ctxt, MCStringRef p_target);

void MCFilesExecCloseFile(MCExecContext& ctxt, MCNameRef p_filename);
void MCFilesExecCloseDriver(MCExecContext& ctxt, MCNameRef p_device);
void MCFilesExecCloseProcess(MCExecContext& ctxt, MCNameRef p_process);

void MCFilesExecLaunchUrl(MCExecContext& ctxt, MCStringRef p_url);
void MCFilesExecLaunchDocument(MCExecContext& ctxt, MCStringRef p_document);
void MCFilesExecLaunchApp(MCExecContext& ctxt, MCNameRef p_app, MCStringRef p_document);

void MCFilesExecOpenFile(MCExecContext& ctxt, MCNameRef p_filename, int p_mode, bool p_text_mode);
void MCFilesExecOpenDriver(MCExecContext& ctxt, MCNameRef p_device, int p_mode, bool p_text_mode);
void MCFilesExecOpenProcess(MCExecContext& ctxt, MCNameRef p_process, int p_mode, bool p_text_mode);
void MCFilesExecOpenElevatedProcess(MCExecContext& ctxt, MCNameRef p_process, int p_mode, bool p_text_mode);

void MCFilesExecRename(MCExecContext& ctxt, MCStringRef from, MCStringRef to);

void MCFilesExecReadFromStdinFor(MCExecContext& ctxt, uint4 p_count, int p_unit_type);
void MCFilesExecReadFromStdinUntil(MCExecContext& ctxt, MCStringRef p_sentinel);
void MCFilesExecReadFromFileOrDriverFor(MCExecContext& ctxt, bool p_driver, MCNameRef p_file, uint4 p_count, int p_unit_type, double p_max_wait, int p_time_units);
void MCFilesExecReadFromFileOrDriverUntil(MCExecContext& ctxt, bool p_driver, MCNameRef p_file, MCStringRef p_sentinel, double p_max_wait, int p_time_units);
void MCFilesExecReadFromFileOrDriverAtFor(MCExecContext& ctxt, bool p_driver, MCNameRef p_file, int64_t p_at, uint4 p_count, int p_unit_type, double p_max_wait, int p_time_units);
void MCFilesExecReadFromFileOrDriverAtUntil(MCExecContext& ctxt, bool p_driver, MCNameRef p_file, int64_t p_at, MCStringRef p_sentinel, double p_max_wait, int p_time_units);
void MCFilesExecReadFromFileOrDriverAtEndFor(MCExecContext& ctxt, bool p_driver, MCNameRef p_file, int64_t p_at, uint4 p_count, int p_unit_type, double p_max_wait, int p_time_units);
void MCFilesExecReadFromFileOrDriverAtEndUntil(MCExecContext& ctxt, bool p_driver, MCNameRef p_file, int64_t p_at, MCStringRef p_sentinel, double p_max_wait, int p_time_units);
void MCFilesExecReadFromProcessFor(MCExecContext& ctxt, MCNameRef p_process, uint4 p_count, int p_unit_type, double p_max_wait, int p_time_units);
void MCFilesExecReadFromProcessUntil(MCExecContext& ctxt, MCNameRef p_process, MCStringRef p_sentinel, double p_max_wait, int p_time_units);

void MCFilesExecWriteToStdout(MCExecContext& ctxt, MCStringRef p_data, int p_unit_type);
void MCFilesExecWriteToStderr(MCExecContext& ctxt, MCStringRef p_data, int p_unit_type);
void MCFilesExecWriteToFileOrDriver(MCExecContext& ctxt, MCNameRef p_file, MCStringRef p_data, int p_unit_type);
void MCFilesExecWriteToFileOrDriverAt(MCExecContext& ctxt, MCNameRef p_file, MCStringRef p_data, int p_unit_type, int64_t p_at);
void MCFilesExecWriteToFileOrDriverAtEnd(MCExecContext& ctxt, MCNameRef p_file, MCStringRef p_data, int p_unit_type);
void MCFilesExecWriteToProcess(MCExecContext& ctxt, MCNameRef p_process, MCStringRef p_data, int p_unit_type);

void MCFilesExecSeekToEofInFile(MCExecContext& ctxt, MCNameRef p_file);
void MCFilesExecSeekAbsoluteInFile(MCExecContext& ctxt, int64_t p_to, MCNameRef p_file);
void MCFilesExecSeekRelativeInFile(MCExecContext& ctxt, int64_t p_by, MCNameRef p_file);

void MCFilesExecReadFromFileOrDriverAtEndForLegacy(MCExecContext& ctxt, bool p_driver, MCNameRef p_file, intenum_t p_eof, uint4 p_count, int p_unit_type, double p_max_wait, int p_time_units);
void MCFilesExecReadFromFileOrDriverAtEndUntilLegacy(MCExecContext& ctxt, bool p_driver, MCNameRef p_file, intenum_t p_eof, MCStringRef p_sentinel, double p_max_wait, int p_time_units);
void MCFilesExecSeekToEofInFileLegacy(MCExecContext& ctxt, intenum_t p_eof);
void MCFilesExecWriteToFileOrDriverAtEndLegacy(MCExecContext& ctxt, MCNameRef p_file, MCStringRef p_data, int p_unit_type, intenum_t p_eof);

void MCFilesExecCreateFolder(MCExecContext& ctxt, MCStringRef p_filename);
void MCFilesExecCreateAlias(MCExecContext& ctxt, MCStringRef p_target_filename, MCStringRef p_alias_filename);

void MCFilesExecKillProcess(MCExecContext& ctxt, MCStringRef p_process, MCStringRef p_signal);

void MCFilesGetUMask(MCExecContext& ctxt, uinteger_t& r_value);
void MCFilesSetUMask(MCExecContext& ctxt, uinteger_t p_value);
void MCFilesGetFileType(MCExecContext& ctxt, MCStringRef& r_value);
void MCFilesSetFileType(MCExecContext& ctxt, MCStringRef p_value);

void MCFilesGetSerialControlString(MCExecContext& ctxt, MCStringRef& r_value);
void MCFilesSetSerialControlString(MCExecContext& ctxt, MCStringRef p_value);
void MCFilesGetHideConsoleWindows(MCExecContext& ctxt, bool& r_value);
void MCFilesSetHideConsoleWindows(MCExecContext& ctxt, bool p_value);

void MCFilesGetShellCommand(MCExecContext& ctxt, MCStringRef& r_value);
void MCFilesSetShellCommand(MCExecContext& ctxt, MCStringRef p_value);
void MCFilesGetCurrentFolder(MCExecContext& ctxt, MCStringRef& r_value);
void MCFilesSetCurrentFolder(MCExecContext& ctxt, MCStringRef p_value);
void MCFilesGetEngineFolder(MCExecContext& ctxt, MCStringRef& r_value);
void MCFilesGetHomeFolder(MCExecContext& ctxt, MCStringRef& r_value);
void MCFilesGetDocumentsFolder(MCExecContext& ctxt, MCStringRef& r_value);
void MCFilesGetDesktopFolder(MCExecContext& ctxt, MCStringRef& r_value);
void MCFilesGetTemporaryFolder(MCExecContext& ctxt, MCStringRef& r_value);

void MCFilesGetFiles(MCExecContext& ctxt, MCStringRef& r_value);
void MCFilesGetDetailedFiles(MCExecContext& ctxt, MCStringRef& r_value);
void MCFilesGetFolders(MCExecContext& ctxt, MCStringRef& r_value);
void MCFilesGetDetailedFolders(MCExecContext& ctxt, MCStringRef& r_value);

///////////

extern MCExecEnumTypeInfo *kMCMultimediaRecordFormatTypeInfo;

extern MCExecMethodInfo *kMCMultimediaExecAnswerEffectMethodInfo;
extern MCExecMethodInfo *kMCMultimediaExecAnswerRecordMethodInfo;
extern MCExecMethodInfo *kMCMultimediaEvalQTVersionMethodInfo;
extern MCExecMethodInfo *kMCMultimediaEvalQTEffectsMethodInfo;
extern MCExecMethodInfo *kMCMultimediaEvalRecordCompressionTypesMethodInfo;
extern MCExecMethodInfo *kMCMultimediaEvalRecordLoudnessMethodInfo;
extern MCExecMethodInfo *kMCMultimediaEvalMovieMethodInfo;
extern MCExecMethodInfo *kMCMultimediaEvalMCISendStringMethodInfo;
extern MCExecMethodInfo *kMCMultimediaEvalSoundMethodInfo;
extern MCExecMethodInfo *kMCMultimediaExecRecordMethodInfo;
extern MCExecMethodInfo *kMCMultimediaExecStartPlayerMethodInfo;
extern MCExecMethodInfo *kMCMultimediaExecStopPlayingMethodInfo;
extern MCExecMethodInfo *kMCMultimediaExecStopPlayingObjectMethodInfo;
extern MCExecMethodInfo *kMCMultimediaExecStopRecordingMethodInfo;
extern MCExecMethodInfo *kMCMultimediaExecPrepareVideoClipMethodInfo;
extern MCExecMethodInfo *kMCMultimediaExecPlayAudioClipMethodInfo;
extern MCExecMethodInfo *kMCMultimediaExecPlayVideoClipMethodInfo;
extern MCExecMethodInfo *kMCMultimediaExecPlayStopAudioMethodInfo;
extern MCExecMethodInfo *kMCMultimediaExecPlayPlayerOperationMethodInfo;
extern MCExecMethodInfo *kMCMultimediaExecPlayVideoOperationMethodInfo;
extern MCExecMethodInfo *kMCMultimediaExecPlayLastVideoOperationMethodInfo;
extern MCExecMethodInfo *kMCMultimediaGetRecordFormatMethodInfo;
extern MCExecMethodInfo *kMCMultimediaSetRecordFormatMethodInfo;
extern MCExecMethodInfo *kMCMultimediaGetRecordCompressionMethodInfo;
extern MCExecMethodInfo *kMCMultimediaSetRecordCompressionMethodInfo;
extern MCExecMethodInfo *kMCMultimediaGetRecordInputMethodInfo;
extern MCExecMethodInfo *kMCMultimediaSetRecordInputMethodInfo;
extern MCExecMethodInfo *kMCMultimediaGetRecordSampleSizeMethodInfo;
extern MCExecMethodInfo *kMCMultimediaSetRecordSampleSizeMethodInfo;
extern MCExecMethodInfo *kMCMultimediaGetRecordChannelsMethodInfo;
extern MCExecMethodInfo *kMCMultimediaSetRecordChannelsMethodInfo;
extern MCExecMethodInfo *kMCMultimediaGetRecordRateMethodInfo;
extern MCExecMethodInfo *kMCMultimediaSetRecordRateMethodInfo;
extern MCExecMethodInfo *kMCMultimediaGetPlayDestinationMethodInfo;
extern MCExecMethodInfo *kMCMultimediaSetPlayDestinationMethodInfo;
extern MCExecMethodInfo *kMCMultimediaGetPlayLoudnessMethodInfo;
extern MCExecMethodInfo *kMCMultimediaSetPlayLoudnessMethodInfo;
extern MCExecMethodInfo *kMCMultimediaGetQtIdleRateMethodInfo;
extern MCExecMethodInfo *kMCMultimediaSetQtIdleRateMethodInfo;
extern MCExecMethodInfo *kMCMultimediaGetDontUseQtMethodInfo;
extern MCExecMethodInfo *kMCMultimediaSetDontUseQtMethodInfo;
extern MCExecMethodInfo *kMCMultimediaGetDontUseQtEffectsMethodInfo;
extern MCExecMethodInfo *kMCMultimediaSetDontUseQtEffectsMethodInfo;
extern MCExecMethodInfo *kMCMultimediaGetRecordingMethodInfo;
extern MCExecMethodInfo *kMCMultimediaSetRecordingMethodInfo;

void MCMultimediaExecAnswerEffect(MCExecContext &ctxt);
void MCMultimediaExecAnswerRecord(MCExecContext &ctxt);

void MCMultimediaEvalQTVersion(MCExecContext& ctxt, MCStringRef& r_string);
void MCMultimediaEvalQTEffects(MCExecContext& ctxt, MCStringRef& r_result);
void MCMultimediaEvalRecordCompressionTypes(MCExecContext& ctxt, MCStringRef& r_string);
void MCMultimediaEvalRecordLoudness(MCExecContext& ctxt, integer_t& r_loudness);
void MCMultimediaEvalMovie(MCExecContext& ctxt, MCStringRef& r_string);
void MCMultimediaEvalMCISendString(MCExecContext& ctxt, MCStringRef p_command, MCStringRef& r_result);
void MCMultimediaEvalSound(MCExecContext& ctxt, MCStringRef& r_sound);

void MCMultimediaExecRecord(MCExecContext& ctxt, MCStringRef p_filename);
void MCMultimediaExecStartPlayer(MCExecContext& ctxt, MCPlayer *p_target);

void MCMultimediaExecStopPlaying(MCExecContext& ctxt);
void MCMultimediaExecStopPlayingObject(MCExecContext& ctxt, MCObject *p_object);
void MCMultimediaExecStopRecording(MCExecContext& ctxt);

void MCMultimediaExecPrepareVideoClip(MCExecContext& ctxt, MCStack *p_target, int p_chunk_type, MCStringRef p_clip, bool p_looping, MCPoint *p_at, MCStringRef p_options);
void MCMultimediaExecPlayAudioClip(MCExecContext& ctxt, MCStack *p_target, int p_chunk_type, MCStringRef p_clip, bool p_looping);
void MCMultimediaExecPlayVideoClip(MCExecContext& ctxt, MCStack *p_target, int p_chunk_type, MCStringRef p_clip, bool p_looping, MCPoint *p_at, MCStringRef p_options);
void MCMultimediaExecPlayStopAudio(MCExecContext& ctxt);
void MCMultimediaExecPlayPlayerOperation(MCExecContext& ctxt, MCStack *p_target, int p_chunk_type, MCStringRef p_player, int p_player_chunk_type, int p_operation);
void MCMultimediaExecPlayVideoOperation(MCExecContext& ctxt, MCStack *p_target, int p_chunk_type, MCStringRef p_clip, int p_operation);
void MCMultimediaExecPlayLastVideoOperation(MCExecContext& ctxt, int p_operation);

void MCMultimediaGetRecordFormat(MCExecContext& ctxt, intenum_t &r_value);
void MCMultimediaSetRecordFormat(MCExecContext& ctxt, intenum_t p_value);
void MCMultimediaGetRecordCompression(MCExecContext& ctxt, MCStringRef& r_value);
void MCMultimediaSetRecordCompression(MCExecContext& ctxt, MCStringRef p_value);
void MCMultimediaGetRecordInput(MCExecContext& ctxt, MCStringRef& r_value);
void MCMultimediaSetRecordInput(MCExecContext& ctxt, MCStringRef p_value);
void MCMultimediaGetRecordSampleSize(MCExecContext& ctxt, uinteger_t& r_value);
void MCMultimediaSetRecordSampleSize(MCExecContext& ctxt, uinteger_t p_value);
void MCMultimediaGetRecordChannels(MCExecContext& ctxt, uinteger_t& r_value);
void MCMultimediaSetRecordChannels(MCExecContext& ctxt, uinteger_t p_value);
void MCMultimediaGetRecordRate(MCExecContext& ctxt, double& r_value);
void MCMultimediaSetRecordRate(MCExecContext& ctxt, double p_value);

void MCMultimediaGetPlayDestination(MCExecContext& ctxt, MCStringRef& r_dest);
void MCMultimediaSetPlayDestination(MCExecContext& ctxt, MCStringRef dest);
void MCMultimediaGetPlayLoudness(MCExecContext& ctxt, uinteger_t& r_loudness);
void MCMultimediaSetPlayLoudness(MCExecContext& ctxt, uinteger_t loudness);

void MCMultimediaGetQtIdleRate(MCExecContext& ctxt, uinteger_t& r_value);
void MCMultimediaSetQtIdleRate(MCExecContext& ctxt, uinteger_t p_value);
void MCMultimediaGetDontUseQt(MCExecContext& ctxt, bool& r_value);
void MCMultimediaSetDontUseQt(MCExecContext& ctxt, bool p_value);
void MCMultimediaGetDontUseQtEffects(MCExecContext& ctxt, bool& r_value);
void MCMultimediaSetDontUseQtEffects(MCExecContext& ctxt, bool p_value);

void MCMultimediaGetRecording(MCExecContext& ctxt, bool& r_value);
void MCMultimediaSetRecording(MCExecContext& ctxt, bool p_value);

///////////

extern MCExecMethodInfo *kMCTextEvalFontNamesMethodInfo;
extern MCExecMethodInfo *kMCTextEvalFontLanguageMethodInfo;
extern MCExecMethodInfo *kMCTextEvalFontSizesMethodInfo;
extern MCExecMethodInfo *kMCTextEvalFontStylesMethodInfo;

void MCTextEvalFontNames(MCExecContext& ctxt, MCStringRef p_type, MCStringRef& r_names);
void MCTextEvalFontLanguage(MCExecContext& ctxt, MCStringRef p_font, MCNameRef& r_lang);
void MCTextEvalFontSizes(MCExecContext& ctxt, MCStringRef p_font, MCStringRef& r_sizes);
void MCTextEvalFontStyles(MCExecContext& ctxt, MCStringRef p_font, integer_t p_size, MCStringRef& r_styles);

///////////

extern MCExecMethodInfo *kMCNetworkEvalDNSServersMethodInfo;
extern MCExecMethodInfo *kMCNetworkEvalCachedUrlsMethodInfo;
extern MCExecMethodInfo *kMCNetworkEvalUrlStatusMethodInfo;
extern MCExecMethodInfo *kMCNetworkEvalHostAddressMethodInfo;
extern MCExecMethodInfo *kMCNetworkEvalPeerAddressMethodInfo;
extern MCExecMethodInfo *kMCNetworkEvalHostAddressToNameMethodInfo;
extern MCExecMethodInfo *kMCNetworkEvalHostNameToAddressMethodInfo;
extern MCExecMethodInfo *kMCNetworkEvalHostNameMethodInfo;
extern MCExecMethodInfo *kMCNetworkEvalOpenSocketsMethodInfo;
extern MCExecMethodInfo *kMCNetworkEvalHTTPProxyForURLMethodInfo;
extern MCExecMethodInfo *kMCNetworkEvalHTTPProxyForURLWithPACMethodInfo;
extern MCExecMethodInfo *kMCNetworkExecCloseSocketMethodInfo;
extern MCExecMethodInfo *kMCNetworkExecDeleteUrlMethodInfo;
extern MCExecMethodInfo *kMCNetworkExecLoadUrlMethodInfo;
extern MCExecMethodInfo *kMCNetworkExecUnloadUrlMethodInfo;
extern MCExecMethodInfo *kMCNetworkExecOpenSocketMethodInfo;
extern MCExecMethodInfo *kMCNetworkExecOpenSecureSocketMethodInfo;
extern MCExecMethodInfo *kMCNetworkExecOpenDatagramSocketMethodInfo;
extern MCExecMethodInfo *kMCNetworkExecPostToUrlMethodInfo;
extern MCExecMethodInfo *kMCNetworkExecAcceptConnectionsOnPortMethodInfo;
extern MCExecMethodInfo *kMCNetworkExecAcceptDatagramConnectionsOnPortMethodInfo;
extern MCExecMethodInfo *kMCNetworkExecAcceptSecureConnectionsOnPortMethodInfo;
extern MCExecMethodInfo *kMCNetworkExecReadFromSocketForMethodInfo;
extern MCExecMethodInfo *kMCNetworkExecReadFromSocketUntilMethodInfo;
extern MCExecMethodInfo *kMCNetworkExecWriteToSocketMethodInfo;
extern MCExecMethodInfo *kMCNetworkExecPutIntoUrlMethodInfo;
extern MCExecMethodInfo *kMCNetworkExecReturnValueAndUrlResultMethodInfo;
extern MCExecMethodInfo *kMCNetworkExecReturnValueAndUrlResultFromVarMethodInfo;
extern MCExecMethodInfo *kMCNetworkGetUrlResponseMethodInfo;
extern MCExecMethodInfo *kMCNetworkGetFtpProxyMethodInfo;
extern MCExecMethodInfo *kMCNetworkSetFtpProxyMethodInfo;
extern MCExecMethodInfo *kMCNetworkGetHttpProxyMethodInfo;
extern MCExecMethodInfo *kMCNetworkSetHttpProxyMethodInfo;
extern MCExecMethodInfo *kMCNetworkGetHttpHeadersMethodInfo;
extern MCExecMethodInfo *kMCNetworkSetHttpHeadersMethodInfo;
extern MCExecMethodInfo *kMCNetworkGetSocketTimeoutMethodInfo;
extern MCExecMethodInfo *kMCNetworkSetSocketTimeoutMethodInfo;
extern MCExecMethodInfo *kMCNetworkGetDefaultNetworkInterfaceMethodInfo;
extern MCExecMethodInfo *kMCNetworkSetDefaultNetworkInterfaceMethodInfo;
extern MCExecMethodInfo *kMCNetworkGetNetworkInterfacesMethodInfo;
extern MCExecMethodInfo *kMCNetworkGetAllowDatagramBroadcastsMethodInfo;
extern MCExecMethodInfo *kMCNetworkSetAllowDatagramBroadcastsMethodInfo;

void MCNetworkEvalDNSServers(MCExecContext& ctxt, MCStringRef& r_servers);
void MCNetworkEvalCachedUrls(MCExecContext& ctxt, MCStringRef& r_string);
void MCNetworkEvalUrlStatus(MCExecContext& ctxt, MCStringRef p_url, MCStringRef& r_status);
void MCNetworkEvalHostAddress(MCExecContext& ctxt, MCNameRef p_socket, MCStringRef& r_address);
void MCNetworkEvalPeerAddress(MCExecContext& ctxt, MCNameRef p_socket, MCStringRef& r_address);
void MCNetworkEvalHostAddressToName(MCExecContext& ctxt, MCStringRef p_address, MCStringRef &r_name);
void MCNetworkEvalHostNameToAddress(MCExecContext& ctxt, MCStringRef p_hostname, MCNameRef p_message, MCStringRef& r_string);
void MCNetworkEvalHostName(MCExecContext& ctxt, MCStringRef& r_string);
void MCNetworkEvalOpenSockets(MCExecContext& ctxt, MCStringRef& r_string);

void MCNetworkEvalHTTPProxyForURL(MCExecContext& ctxt, MCStringRef p_url, MCStringRef p_host, MCStringRef& r_proxy);
void MCNetworkEvalHTTPProxyForURLWithPAC(MCExecContext& ctxt, MCStringRef p_url, MCStringRef p_host, MCStringRef p_pac, MCStringRef& r_proxy);

void MCNetworkExecCloseSocket(MCExecContext& ctxt, MCNameRef p_socket);

void MCNetworkExecDeleteUrl(MCExecContext& ctxt, MCStringRef p_target);

void MCNetworkExecLoadUrl(MCExecContext& ctxt, MCStringRef p_url, MCNameRef p_message);
void MCNetworkExecUnloadUrl(MCExecContext& ctxt, MCStringRef p_url);

void MCNetworkExecOpenSocket(MCExecContext& ctxt, MCNameRef p_name, MCNameRef p_message);
void MCNetworkExecOpenSecureSocket(MCExecContext& ctxt, MCNameRef p_name, MCNameRef p_message, bool p_with_verification);
void MCNetworkExecOpenDatagramSocket(MCExecContext& ctxt, MCNameRef p_name, MCNameRef p_message);

void MCNetworkExecPostToUrl(MCExecContext& ctxt, MCDataRef p_data, MCStringRef p_url);

void MCNetworkExecAcceptConnectionsOnPort(MCExecContext& ctxt, uint2 p_port, MCNameRef p_message);
void MCNetworkExecAcceptDatagramConnectionsOnPort(MCExecContext& ctxt, uint2 p_port, MCNameRef p_message);
void MCNetworkExecAcceptSecureConnectionsOnPort(MCExecContext& ctxt, uint2 p_port, MCNameRef p_message, bool p_with_verification);

void MCNetworkExecReadFromSocketFor(MCExecContext& ctxt, MCNameRef p_socket, uint4 p_count, int p_unit_type, MCNameRef p_message);
void MCNetworkExecReadFromSocketUntil(MCExecContext& ctxt, MCNameRef p_socket, MCStringRef p_sentinel, MCNameRef p_message);

void MCNetworkExecWriteToSocket(MCExecContext& ctxt, MCNameRef p_socket, MCStringRef p_data, MCNameRef p_message);

void MCNetworkExecPutIntoUrl(MCExecContext& ctxt, MCStringRef value, int prep, MCUrlChunkPtr url);

void MCNetworkExecReturnValueAndUrlResult(MCExecContext& ctxt, MCValueRef value, MCValueRef url_result);
void MCNetworkExecReturnValueAndUrlResultFromVar(MCExecContext& ctxt, MCValueRef result, MCVarref *variable);

void MCNetworkGetUrlResponse(MCExecContext& ctxt, MCStringRef& r_value);

void MCNetworkGetFtpProxy(MCExecContext& ctxt, MCStringRef& r_value);
void MCNetworkSetFtpProxy(MCExecContext& ctxt, MCStringRef p_value);
void MCNetworkGetHttpProxy(MCExecContext& ctxt, MCStringRef& r_value);
void MCNetworkSetHttpProxy(MCExecContext& ctxt, MCStringRef p_value);
void MCNetworkGetHttpHeaders(MCExecContext& ctxt, MCStringRef& r_value);
void MCNetworkSetHttpHeaders(MCExecContext& ctxt, MCStringRef p_value);
void MCNetworkGetSocketTimeout(MCExecContext& ctxt, double& r_value);
void MCNetworkSetSocketTimeout(MCExecContext& ctxt, double p_value);

void MCNetworkGetDefaultNetworkInterface(MCExecContext& ctxt, MCStringRef& r_value);
void MCNetworkSetDefaultNetworkInterface(MCExecContext& ctxt, MCStringRef p_value);
void MCNetworkGetNetworkInterfaces(MCExecContext& ctxt, MCStringRef& r_value);

void MCNetworkGetAllowDatagramBroadcasts(MCExecContext& ctxt, bool& r_value);
void MCNetworkSetAllowDatagramBroadcasts(MCExecContext& ctxt, bool p_value);

void MCNetworkExecSetUrl(MCExecContext& ctxt, MCStringRef p_value, MCStringRef p_url);
void MCNetworkExecPutIntoUrl(MCExecContext& ctxt, MCStringRef p_value, int p_where, MCStringRef p_url);

void MCNetworkMarkUrl(MCExecContext& ctxt, MCStringRef p_url, MCMarkedText& r_mark);

///////////

extern MCExecMethodInfo *kMCDateTimeEvalMillisecondsMethodInfo;
extern MCExecMethodInfo *kMCDateTimeEvalSecondsMethodInfo;
extern MCExecMethodInfo *kMCDateTimeEvalTicksMethodInfo;
extern MCExecMethodInfo *kMCDateTimeEvalDateMethodInfo;
extern MCExecMethodInfo *kMCDateTimeEvalTimeMethodInfo;
extern MCExecMethodInfo *kMCDateTimeEvalDateFormatMethodInfo;
extern MCExecMethodInfo *kMCDateTimeEvalMonthNamesMethodInfo;
extern MCExecMethodInfo *kMCDateTimeEvalWeekDayNamesMethodInfo;
extern MCExecMethodInfo *kMCDateTimeEvalIsADateMethodInfo;
extern MCExecMethodInfo *kMCDateTimeEvalIsNotADateMethodInfo;
extern MCExecMethodInfo *kMCDateTimeExecConvertMethodInfo;
extern MCExecMethodInfo *kMCDateTimeExecConvertIntoItMethodInfo;
extern MCExecMethodInfo *kMCDateTimeGetTwelveTimeMethodInfo;
extern MCExecMethodInfo *kMCDateTimeSetTwelveTimeMethodInfo;
extern MCExecMethodInfo *kMCDateTimeGetDateMethodInfo;
extern MCExecMethodInfo *kMCDateTimeGetTimeMethodInfo;
extern MCExecMethodInfo *kMCDateTimeGetMillisecondsMethodInfo;
extern MCExecMethodInfo *kMCDateTimeGetLongMillisecondsMethodInfo;
extern MCExecMethodInfo *kMCDateTimeGetSecondsMethodInfo;
extern MCExecMethodInfo *kMCDateTimeGetLongSecondsMethodInfo;
extern MCExecMethodInfo *kMCDateTimeGetTicksMethodInfo;
extern MCExecMethodInfo *kMCDateTimeGetLongTicksMethodInfo;
extern MCExecMethodInfo *kMCDateTimeGetMonthNamesMethodInfo;
extern MCExecMethodInfo *kMCDateTimeGetWeekDayNamesMethodInfo;
extern MCExecMethodInfo *kMCDateTimeGetDateFormatMethodInfo;

void MCDateTimeEvalMilliseconds(MCExecContext& ctxt, real64_t& r_real);
void MCDateTimeEvalSeconds(MCExecContext& ctxt, real64_t& r_seconds);
void MCDateTimeEvalTicks(MCExecContext& ctxt, real64_t& r_ticks);

void MCDateTimeEvalDate(MCExecContext& ctxt, MCStringRef& r_string);
void MCDateTimeEvalTime(MCExecContext& ctxt, MCStringRef& r_string);

void MCDateTimeEvalDateFormat(MCExecContext& ctxt, MCStringRef& r_string);
void MCDateTimeEvalMonthNames(MCExecContext& ctxt, MCStringRef& r_string);
void MCDateTimeEvalWeekDayNames(MCExecContext& ctxt, MCStringRef& r_string);

void MCDateTimeEvalIsADate(MCExecContext& ctxt, MCValueRef p_value, bool& r_result);
void MCDateTimeEvalIsNotADate(MCExecContext& ctxt, MCValueRef p_value, bool& r_result);

void MCDateTimeExecConvert(MCExecContext &ctxt, MCStringRef p_input, int p_from_first, int p_from_second, int p_to_first, int p_to_second, MCStringRef &r_output);
void MCDateTimeExecConvertIntoIt(MCExecContext &ctxt, MCStringRef p_input, int p_from_first, int p_from_second, int p_to_first, int p_to_second, MCStringRef &r_output);

void MCDateTimeGetTwelveTime(MCExecContext &ctxt, bool& r_value);
void MCDateTimeSetTwelveTime(MCExecContext &ctxt, bool p_value);

void MCDateTimeGetDate(MCExecContext &ctxt, Properties p_type, MCStringRef& r_value);
void MCDateTimeGetTime(MCExecContext &ctxt, Properties p_type, MCStringRef& r_value);
void MCDateTimeGetMilliseconds(MCExecContext &ctxt, double& r_value);
void MCDateTimeGetLongMilliseconds(MCExecContext &ctxt, double& r_value);
void MCDateTimeGetSeconds(MCExecContext &ctxt, double& r_value);
void MCDateTimeGetLongSeconds(MCExecContext &ctxt, double& r_value);
void MCDateTimeGetTicks(MCExecContext &ctxt, double& r_value);
void MCDateTimeGetLongTicks(MCExecContext &ctxt, double& r_value);

void MCDateTimeGetMonthNames(MCExecContext &ctxt, Properties p_type, MCStringRef& r_value);
void MCDateTimeGetWeekDayNames(MCExecContext &ctxt, Properties p_type, MCStringRef& r_value);
void MCDateTimeGetDateFormat(MCExecContext &ctxt, Properties p_type, MCStringRef& r_value);

///////////

extern MCExecMethodInfo *kMCScriptingEvalAlternateLanguagesMethodInfo;
extern MCExecMethodInfo *kMCScriptingExecDoAsAlternateLanguageMethodInfo;
extern MCExecMethodInfo *kMCScriptingExecSendToProgramMethodInfo;
extern MCExecMethodInfo *kMCScriptingExecReplyErrorMethodInfo;
extern MCExecMethodInfo *kMCScriptingExecReplyMethodInfo;
extern MCExecMethodInfo *kMCScriptingExecRequestAppleEventMethodInfo;
extern MCExecMethodInfo *kMCScriptingExecRequestFromProgramMethodInfo;

void MCScriptingEvalAlternateLanguages(MCExecContext& ctxt, MCStringRef& r_list);
void MCScriptingExecDoAsAlternateLanguage(MCExecContext& ctxt, MCStringRef p_script, MCStringRef p_language);

void MCScriptingExecSendToProgram(MCExecContext& ctxt, MCStringRef message, MCStringRef program, MCStringRef event_type, bool wait_for_reply);
void MCScriptingExecReplyError(MCExecContext& ctxt, MCStringRef message);
void MCScriptingExecReply(MCExecContext& ctxt, MCStringRef message, MCStringRef keyword);
void MCScriptingExecRequestAppleEvent(MCExecContext& ctxt, int type, MCStringRef program);
void MCScriptingExecRequestFromProgram(MCExecContext& ctxt, MCStringRef message, MCStringRef program);

///////////

extern MCExecMethodInfo *kMCSecurityEvalEncryptMethodInfo;
extern MCExecMethodInfo *kMCSecurityEvalCipherNamesMethodInfo;
extern MCExecMethodInfo *kMCSecurityEvalRandomBytesMethodInfo;
extern MCExecMethodInfo *kMCSecurityExecRsaEncryptMethodInfo;
extern MCExecMethodInfo *kMCSecurityExecRsaDecryptMethodInfo;
extern MCExecMethodInfo *kMCSecurityExecBlockEncryptWithPasswordMethodInfo;
extern MCExecMethodInfo *kMCSecurityExecBlockEncryptWithKeyMethodInfo;
extern MCExecMethodInfo *kMCSecurityExecBlockDecryptWithPasswordMethodInfo;
extern MCExecMethodInfo *kMCSecurityExecBlockDecryptWithKeyMethodInfo;
extern MCExecMethodInfo *kMCSecurityGetSslCertificatesMethodInfo;
extern MCExecMethodInfo *kMCSecuritySetSslCertificatesMethodInfo;

void MCSecurityEvalEncrypt(MCExecContext& ctxt, MCStringRef p_source, MCStringRef& r_dest);
void MCSecurityEvalCipherNames(MCExecContext& ctxt, MCStringRef& r_names);
void MCSecurityEvalRandomBytes(MCExecContext& ctxt, uinteger_t p_byte_count, MCDataRef& r_bytes);

void MCSecurityExecRsaEncrypt(MCExecContext& ctxt, MCStringRef p_data, bool p_is_public, MCStringRef p_key, MCStringRef p_passphrase);
void MCSecurityExecRsaDecrypt(MCExecContext& ctxt, MCStringRef p_data, bool p_is_public, MCStringRef p_key, MCStringRef p_passphrase);
void MCSecurityExecBlockEncryptWithPassword(MCExecContext& ctxt, MCStringRef p_data, MCNameRef p_cipher, MCStringRef p_password, MCStringRef p_salt, MCStringRef p_iv, uint2 p_bit_rate);
void MCSecurityExecBlockEncryptWithKey(MCExecContext& ctxt, MCStringRef p_data, MCNameRef p_cipher, MCStringRef p_key, MCStringRef p_iv, uint2 p_bit_rate);
void MCSecurityExecBlockDecryptWithPassword(MCExecContext& ctxt, MCStringRef p_data, MCNameRef p_cipher, MCStringRef p_password, MCStringRef p_salt, MCStringRef p_iv, uint2 p_bit_rate);
void MCSecurityExecBlockDecryptWithKey(MCExecContext& ctxt, MCStringRef p_data, MCNameRef p_cipher, MCStringRef p_key, MCStringRef p_iv, uint2 p_bit_rate);

void MCSecurityGetSslCertificates(MCExecContext& ctxt, MCStringRef& r_value);
void MCSecuritySetSslCertificates(MCExecContext& ctxt, MCStringRef p_value);

///////////

extern MCExecMethodInfo *kMCGraphicsEvalIsAColorMethodInfo;
extern MCExecMethodInfo *kMCGraphicsEvalIsNotAColorMethodInfo;
extern MCExecMethodInfo *kMCGraphicsEvalIsAPointMethodInfo;
extern MCExecMethodInfo *kMCGraphicsEvalIsNotAPointMethodInfo;
extern MCExecMethodInfo *kMCGraphicsEvalIsARectangleMethodInfo;
extern MCExecMethodInfo *kMCGraphicsEvalIsNotARectangleMethodInfo;
extern MCExecMethodInfo *kMCGraphicsEvalIsWithinMethodInfo;
extern MCExecMethodInfo *kMCGraphicsEvalIsNotWithinMethodInfo;
extern MCExecMethodInfo *kMCGraphicsExecFlipSelectionMethodInfo;
extern MCExecMethodInfo *kMCGraphicsExecFlipImageMethodInfo;
extern MCExecMethodInfo *kMCGraphicsExecResetPaintMethodInfo;
extern MCExecMethodInfo *kMCGraphicsExecCropImageMethodInfo;
extern MCExecMethodInfo *kMCGraphicsExecRotateSelectionMethodInfo;
extern MCExecMethodInfo *kMCGraphicsExecRotateImageMethodInfo;
extern MCExecMethodInfo *kMCGraphicsExecPrepareImageMethodInfo;
extern MCExecMethodInfo *kMCGraphicsExecPrepareImageFileMethodInfo;
extern MCExecMethodInfo *kMCGraphicsGetImageCacheLimitMethodInfo;
extern MCExecMethodInfo *kMCGraphicsSetImageCacheLimitMethodInfo;
extern MCExecMethodInfo *kMCGraphicsGetImageCacheUsageMethodInfo;

void MCGraphicsEvalIsAColor(MCExecContext& ctxt, MCValueRef p_value, bool& r_result);
void MCGraphicsEvalIsNotAColor(MCExecContext& ctxt, MCValueRef p_value, bool& r_result);
void MCGraphicsEvalIsAPoint(MCExecContext& ctxt, MCValueRef p_value, bool& r_result);
void MCGraphicsEvalIsNotAPoint(MCExecContext& ctxt, MCValueRef p_value, bool& r_result);
void MCGraphicsEvalIsARectangle(MCExecContext& ctxt, MCValueRef p_value, bool& r_result);
void MCGraphicsEvalIsNotARectangle(MCExecContext& ctxt, MCValueRef p_value, bool& r_result);

void MCGraphicsEvalIsWithin(MCExecContext& ctxt, MCPoint point, MCRectangle rectangle, bool& r_result);
void MCGraphicsEvalIsNotWithin(MCExecContext& ctxt, MCPoint point, MCRectangle rectangle, bool& r_result);

void MCGraphicsExecFlipSelection(MCExecContext& ctxt, bool horizontal);
void MCGraphicsExecFlipImage(MCExecContext& ctxt, MCImage *image, bool horizontal);

void MCGraphicsExecResetPaint(MCExecContext& ctxt);

void MCGraphicsExecCropImage(MCExecContext& ctxt, MCImage *image, MCRectangle bounds);

void MCGraphicsExecRotateSelection(MCExecContext& ctxt, integer_t angle);
void MCGraphicsExecRotateImage(MCExecContext& ctxt, MCImage *image, integer_t angle);

void MCGraphicsExecPrepareImage(MCExecContext& ctxt, MCImage *image);
void MCGraphicsExecPrepareImageFile(MCExecContext& ctxt, MCStringRef filename);

void MCGraphicsGetImageCacheLimit(MCExecContext &ctxt, uinteger_t &r_value);
void MCGraphicsSetImageCacheLimit(MCExecContext &ctxt, uinteger_t p_value);
void MCGraphicsGetImageCacheUsage(MCExecContext &ctxt, uinteger_t &r_value);

///////////

extern MCExecMethodInfo *kMCLegacyEvalHasMemoryMethodInfo;
extern MCExecMethodInfo *kMCLegacyEvalHeapSpaceMethodInfo;
extern MCExecMethodInfo *kMCLegacyEvalStackSpaceMethodInfo;
extern MCExecMethodInfo *kMCLegacyEvalIsNumberMethodInfo;
extern MCExecMethodInfo *kMCLegacyEvalLicensedMethodInfo;
extern MCExecMethodInfo *kMCLegacyEvalMenusMethodInfo;
extern MCExecMethodInfo *kMCLegacyEvalScreenTypeMethodInfo;
extern MCExecMethodInfo *kMCLegacyEvalScreenVendorMethodInfo;
extern MCExecMethodInfo *kMCLegacyEvalSelectedButtonMethodInfo;
extern MCExecMethodInfo *kMCLegacyEvalSelectedButtonOfMethodInfo;
extern MCExecMethodInfo *kMCLegacyEvalTextHeightSumMethodInfo;
extern MCExecMethodInfo *kMCLegacyEvalMenuObjectMethodInfo;
extern MCExecMethodInfo *kMCLegacyExecDoInBrowserMethodInfo;
extern MCExecMethodInfo *kMCLegacyExecCompactStackMethodInfo;
extern MCExecMethodInfo *kMCLegacyExecDoMenuMethodInfo;
extern MCExecMethodInfo *kMCLegacyExecLockColormapMethodInfo;
extern MCExecMethodInfo *kMCLegacyExecUnlockColormapMethodInfo;
extern MCExecMethodInfo *kMCLegacyExecImportEpsMethodInfo;
extern MCExecMethodInfo *kMCLegacyExecImportHypercardStackMethodInfo;
extern MCExecMethodInfo *kMCLegacyGetRevRuntimeBehaviourMethodInfo;
extern MCExecMethodInfo *kMCLegacySetRevRuntimeBehaviourMethodInfo;
extern MCExecMethodInfo *kMCLegacyGetHcImportStatMethodInfo;
extern MCExecMethodInfo *kMCLegacySetHcImportStatMethodInfo;
extern MCExecMethodInfo *kMCLegacyGetScriptTextFontMethodInfo;
extern MCExecMethodInfo *kMCLegacySetScriptTextFontMethodInfo;
extern MCExecMethodInfo *kMCLegacyGetScriptTextSizeMethodInfo;
extern MCExecMethodInfo *kMCLegacySetScriptTextSizeMethodInfo;
extern MCExecMethodInfo *kMCLegacyGetStackFilesMethodInfo;
extern MCExecMethodInfo *kMCLegacySetStackFilesMethodInfo;
extern MCExecMethodInfo *kMCLegacyGetMenuBarMethodInfo;
extern MCExecMethodInfo *kMCLegacyGetEditMenusMethodInfo;
extern MCExecMethodInfo *kMCLegacySetEditMenusMethodInfo;
extern MCExecMethodInfo *kMCLegacyGetTextAlignMethodInfo;
extern MCExecMethodInfo *kMCLegacySetTextAlignMethodInfo;
extern MCExecMethodInfo *kMCLegacyGetTextFontMethodInfo;
extern MCExecMethodInfo *kMCLegacySetTextFontMethodInfo;
extern MCExecMethodInfo *kMCLegacyGetTextHeightMethodInfo;
extern MCExecMethodInfo *kMCLegacySetTextHeightMethodInfo;
extern MCExecMethodInfo *kMCLegacyGetTextSizeMethodInfo;
extern MCExecMethodInfo *kMCLegacySetTextSizeMethodInfo;
extern MCExecMethodInfo *kMCLegacyGetTextStyleMethodInfo;
extern MCExecMethodInfo *kMCLegacySetTextStyleMethodInfo;
extern MCExecMethodInfo *kMCLegacyGetBufferModeMethodInfo;
extern MCExecMethodInfo *kMCLegacySetBufferModeMethodInfo;
extern MCExecMethodInfo *kMCLegacyGetMultiEffectMethodInfo;
extern MCExecMethodInfo *kMCLegacySetMultiEffectMethodInfo;
extern MCExecMethodInfo *kMCLegacyGetPrintTextAlignMethodInfo;
extern MCExecMethodInfo *kMCLegacySetPrintTextAlignMethodInfo;
extern MCExecMethodInfo *kMCLegacyGetPrintTextFontMethodInfo;
extern MCExecMethodInfo *kMCLegacySetPrintTextFontMethodInfo;
extern MCExecMethodInfo *kMCLegacyGetPrintTextHeightMethodInfo;
extern MCExecMethodInfo *kMCLegacySetPrintTextHeightMethodInfo;
extern MCExecMethodInfo *kMCLegacyGetPrintTextSizeMethodInfo;
extern MCExecMethodInfo *kMCLegacySetPrintTextSizeMethodInfo;
extern MCExecMethodInfo *kMCLegacyGetPrintTextStyleMethodInfo;
extern MCExecMethodInfo *kMCLegacySetPrintTextStyleMethodInfo;
extern MCExecMethodInfo *kMCLegacyGetEditScriptsMethodInfo;
extern MCExecMethodInfo *kMCLegacySetEditScriptsMethodInfo;
extern MCExecMethodInfo *kMCLegacyGetColorWorldMethodInfo;
extern MCExecMethodInfo *kMCLegacySetColorWorldMethodInfo;
extern MCExecMethodInfo *kMCLegacyGetAllowKeyInFieldMethodInfo;
extern MCExecMethodInfo *kMCLegacySetAllowKeyInFieldMethodInfo;
extern MCExecMethodInfo *kMCLegacyGetAllowFieldRedrawMethodInfo;
extern MCExecMethodInfo *kMCLegacySetAllowFieldRedrawMethodInfo;
extern MCExecMethodInfo *kMCLegacyGetRemapColorMethodInfo;
extern MCExecMethodInfo *kMCLegacySetRemapColorMethodInfo;
extern MCExecMethodInfo *kMCLegacyGetUserLevelMethodInfo;
extern MCExecMethodInfo *kMCLegacySetUserLevelMethodInfo;
extern MCExecMethodInfo *kMCLegacyGetUserModifyMethodInfo;
extern MCExecMethodInfo *kMCLegacySetUserModifyMethodInfo;
extern MCExecMethodInfo *kMCLegacyGetLockColormapMethodInfo;
extern MCExecMethodInfo *kMCLegacySetLockColormapMethodInfo;
extern MCExecMethodInfo *kMCLegacyGetPrivateColorsMethodInfo;
extern MCExecMethodInfo *kMCLegacySetPrivateColorsMethodInfo;
extern MCExecMethodInfo *kMCLegacyGetLongWindowTitlesMethodInfo;
extern MCExecMethodInfo *kMCLegacySetLongWindowTitlesMethodInfo;
extern MCExecMethodInfo *kMCLegacyGetBlindTypingMethodInfo;
extern MCExecMethodInfo *kMCLegacySetBlindTypingMethodInfo;
extern MCExecMethodInfo *kMCLegacyGetPowerKeysMethodInfo;
extern MCExecMethodInfo *kMCLegacySetPowerKeysMethodInfo;
extern MCExecMethodInfo *kMCLegacyGetTextArrowsMethodInfo;
extern MCExecMethodInfo *kMCLegacySetTextArrowsMethodInfo;
extern MCExecMethodInfo *kMCLegacyGetColormapMethodInfo;
extern MCExecMethodInfo *kMCLegacySetColormapMethodInfo;
extern MCExecMethodInfo *kMCLegacyGetNoPixmapsMethodInfo;
extern MCExecMethodInfo *kMCLegacySetNoPixmapsMethodInfo;
extern MCExecMethodInfo *kMCLegacyGetLowResolutionTimersMethodInfo;
extern MCExecMethodInfo *kMCLegacySetLowResolutionTimersMethodInfo;
extern MCExecMethodInfo *kMCLegacyGetVcSharedMemoryMethodInfo;
extern MCExecMethodInfo *kMCLegacySetVcSharedMemoryMethodInfo;
extern MCExecMethodInfo *kMCLegacyGetVcPlayerMethodInfo;
extern MCExecMethodInfo *kMCLegacySetVcPlayerMethodInfo;
extern MCExecMethodInfo *kMCLegacyGetSoundChannelMethodInfo;
extern MCExecMethodInfo *kMCLegacySetSoundChannelMethodInfo;
extern MCExecMethodInfo *kMCLegacyGetLzwKeyMethodInfo;
extern MCExecMethodInfo *kMCLegacySetLzwKeyMethodInfo;
extern MCExecMethodInfo *kMCLegacyGetMultipleMethodInfo;
extern MCExecMethodInfo *kMCLegacySetMultipleMethodInfo;
extern MCExecMethodInfo *kMCLegacyGetMultiSpaceMethodInfo;
extern MCExecMethodInfo *kMCLegacySetMultiSpaceMethodInfo;

void MCLegacyEvalHasMemory(MCExecContext& ctxt, uinteger_t p_bytes, bool& r_bool);
void MCLegacyEvalHeapSpace(MCExecContext& ctxt, integer_t& r_bytes);
void MCLegacyEvalStackSpace(MCExecContext& ctxt, integer_t& r_bytes);
void MCLegacyEvalIsNumber(MCExecContext& ctxt, MCStringRef p_string, bool& r_bool);
void MCLegacyEvalLicensed(MCExecContext& ctxt, bool& r_licensed);
void MCLegacyEvalMenus(MCExecContext& ctxt, MCStringRef& r_string);
void MCLegacyEvalScreenType(MCExecContext& ctxt, MCNameRef& r_name);
void MCLegacyEvalScreenVendor(MCExecContext& ctxt, MCNameRef& r_name);
void MCLegacyEvalSelectedButtonOf(MCExecContext& ctxt, bool p_background, integer_t p_family, MCObjectPtr p_object, MCStringRef& r_string);
void MCLegacyEvalSelectedButton(MCExecContext& ctxt, bool p_background, integer_t p_family, MCStringRef& r_string);
void MCLegacyEvalTextHeightSum(MCExecContext& ctxt, MCObjectPtr p_object, integer_t& r_sum);
void MCLegacyEvalMenuObject(MCExecContext& ctxt, MCStringRef& r_object);

void MCLegacyExecDoInBrowser(MCExecContext& ctxt, MCStringRef p_script);
void MCLegacyExecCompactStack(MCExecContext& ctxt, MCStack *stack);

void MCLegacyExecDoMenu(MCExecContext& ctxt, MCStringRef p_option);

void MCLegacyExecLockColormap(MCExecContext& ctxt);
void MCLegacyExecUnlockColormap(MCExecContext& ctxt);

void MCLegacyExecImportEps(MCExecContext& ctxt, MCStringRef p_filename);
void MCLegacyExecImportHypercardStack(MCExecContext& ctxt, MCStringRef p_filename);

void MCLegacyGetRevRuntimeBehaviour(MCExecContext& ctxt, uinteger_t &r_value);
void MCLegacySetRevRuntimeBehaviour(MCExecContext& ctxt, uint4 p_value);
void MCLegacyGetHcImportStat(MCExecContext& ctxt, MCStringRef& r_value);
void MCLegacySetHcImportStat(MCExecContext& ctxt, MCStringRef p_value);
void MCLegacyGetScriptTextFont(MCExecContext& ctxt, MCStringRef& r_value);
void MCLegacySetScriptTextFont(MCExecContext& ctxt, MCStringRef p_value);
void MCLegacyGetScriptTextSize(MCExecContext& ctxt, uinteger_t &r_value);
void MCLegacySetScriptTextSize(MCExecContext& ctxt, uinteger_t p_value);

void MCLegacyGetStackFiles(MCExecContext& ctxt, MCStringRef& r_value);
void MCLegacySetStackFiles(MCExecContext& ctxt, MCStringRef value);

void MCLegacyGetMenuBar(MCExecContext& ctxt, MCStringRef& r_value);

void MCLegacyGetEditMenus(MCExecContext& ctxt, bool& r_value);
void MCLegacySetEditMenus(MCExecContext& ctxt, bool value);

void MCLegacyGetTextAlign(MCExecContext& ctxt, MCValueRef& r_value);
void MCLegacySetTextAlign(MCExecContext& ctxt, MCValueRef value);
void MCLegacyGetTextFont(MCExecContext& ctxt, MCValueRef& r_value);
void MCLegacySetTextFont(MCExecContext& ctxt, MCValueRef value);
void MCLegacyGetTextHeight(MCExecContext& ctxt, MCValueRef& r_value);
void MCLegacySetTextHeight(MCExecContext& ctxt, MCValueRef value);
void MCLegacyGetTextSize(MCExecContext& ctxt, MCValueRef& r_value);
void MCLegacySetTextSize(MCExecContext& ctxt, MCValueRef value);
void MCLegacyGetTextStyle(MCExecContext& ctxt, MCValueRef& r_value);
void MCLegacySetTextStyle(MCExecContext& ctxt, MCValueRef value);

void MCLegacyGetBufferMode(MCExecContext& ctxt, MCStringRef& r_value);
void MCLegacySetBufferMode(MCExecContext& ctxt, MCStringRef p_value);
void MCLegacyGetMultiEffect(MCExecContext& ctxt, bool& r_value);
void MCLegacySetMultiEffect(MCExecContext& ctxt, bool p_value);

void MCLegacyGetPrintTextAlign(MCExecContext& ctxt, MCValueRef& r_value);
void MCLegacySetPrintTextAlign(MCExecContext& ctxt, MCValueRef value);
void MCLegacyGetPrintTextFont(MCExecContext& ctxt, MCValueRef& r_value);
void MCLegacySetPrintTextFont(MCExecContext& ctxt, MCValueRef value);
void MCLegacyGetPrintTextHeight(MCExecContext& ctxt, MCValueRef& r_value);
void MCLegacySetPrintTextHeight(MCExecContext& ctxt, MCValueRef value);
void MCLegacyGetPrintTextSize(MCExecContext& ctxt, MCValueRef& r_value);
void MCLegacySetPrintTextSize(MCExecContext& ctxt, MCValueRef value);
void MCLegacyGetPrintTextStyle(MCExecContext& ctxt, MCValueRef& r_value);
void MCLegacySetPrintTextStyle(MCExecContext& ctxt, MCValueRef value);

void MCLegacyGetEditScripts(MCExecContext& ctxt, bool& r_value);
void MCLegacySetEditScripts(MCExecContext& ctxt, bool p_value);
void MCLegacyGetColorWorld(MCExecContext& ctxt, bool& r_value);
void MCLegacySetColorWorld(MCExecContext& ctxt, bool p_value);
void MCLegacyGetAllowKeyInField(MCExecContext& ctxt, bool& r_value);
void MCLegacySetAllowKeyInField(MCExecContext& ctxt, bool p_value);
void MCLegacyGetAllowFieldRedraw(MCExecContext& ctxt, bool& r_value);
void MCLegacySetAllowFieldRedraw(MCExecContext& ctxt, bool p_value);
void MCLegacyGetRemapColor(MCExecContext& ctxt, bool& r_value);
void MCLegacySetRemapColor(MCExecContext& ctxt, bool p_value);

void MCLegacyGetUserLevel(MCExecContext& ctxt, uinteger_t& r_value);
void MCLegacySetUserLevel(MCExecContext& ctxt, uinteger_t p_value);
void MCLegacyGetUserModify(MCExecContext& ctxt, bool& r_value);
void MCLegacySetUserModify(MCExecContext& ctxt, bool p_value);

void MCLegacyGetLockColormap(MCExecContext& ctxt, bool& r_value);
void MCLegacySetLockColormap(MCExecContext& ctxt, bool p_value);
void MCLegacyGetPrivateColors(MCExecContext& ctxt, bool& r_value);
void MCLegacySetPrivateColors(MCExecContext& ctxt, bool p_value);

void MCLegacyGetLongWindowTitles(MCExecContext& ctxt, bool& r_value);
void MCLegacySetLongWindowTitles(MCExecContext& ctxt, bool p_value);
void MCLegacyGetBlindTyping(MCExecContext& ctxt, bool& r_value);
void MCLegacySetBlindTyping(MCExecContext& ctxt, bool p_value);
void MCLegacyGetPowerKeys(MCExecContext& ctxt, bool& r_value);
void MCLegacySetPowerKeys(MCExecContext& ctxt, bool p_value);
void MCLegacyGetTextArrows(MCExecContext& ctxt, bool& r_value);
void MCLegacySetTextArrows(MCExecContext& ctxt, bool p_value);
void MCLegacyGetColormap(MCExecContext& ctxt, MCStringRef& r_value);
void MCLegacySetColormap(MCExecContext& ctxt, MCStringRef p_value);
void MCLegacyGetNoPixmaps(MCExecContext& ctxt, bool& r_value);
void MCLegacySetNoPixmaps(MCExecContext& ctxt, bool p_value);
void MCLegacyGetLowResolutionTimers(MCExecContext& ctxt, bool& r_value);
void MCLegacySetLowResolutionTimers(MCExecContext& ctxt, bool p_value);

void MCLegacyGetVcSharedMemory(MCExecContext& ctxt, bool& r_value);
void MCLegacySetVcSharedMemory(MCExecContext& ctxt, bool p_value);
void MCLegacyGetVcPlayer(MCExecContext& ctxt, MCStringRef& r_value);
void MCLegacySetVcPlayer(MCExecContext& ctxt, MCStringRef p_value);
void MCLegacyGetSoundChannel(MCExecContext& ctxt, uinteger_t& r_value);
void MCLegacySetSoundChannel(MCExecContext& ctxt, uinteger_t p_value);
void MCLegacyGetLzwKey(MCExecContext& ctxt, MCStringRef& r_value);
void MCLegacySetLzwKey(MCExecContext& ctxt, MCStringRef p_value);

void MCLegacyGetMultiple(MCExecContext& ctxt, bool& r_value);
void MCLegacySetMultiple(MCExecContext& ctxt, bool p_value);
void MCLegacyGetMultiSpace(MCExecContext& ctxt, uinteger_t& r_value);
void MCLegacySetMultiSpace(MCExecContext& ctxt, uinteger_t p_value);

///////////

extern MCExecMethodInfo *kMCIdeExecPutIntoMessageMethodInfo;
extern MCExecMethodInfo *kMCIdeExecEditScriptOfObjectMethodInfo;
extern MCExecMethodInfo *kMCIdeExecHideMessageBoxMethodInfo;
extern MCExecMethodInfo *kMCIdeExecShowMessageBoxMethodInfo;

void MCIdeExecPutIntoMessage(MCExecContext& ctxt, MCStringRef value, int where);

void MCIdeExecEditScriptOfObject(MCExecContext& ctxt, MCObject *p_object);
void MCIdeExecHideMessageBox(MCExecContext& ctxt);
void MCIdeExecShowMessageBox(MCExecContext& ctxt);

///////////

struct MCPrintingPrintDeviceOutput;
struct MCPrintingPrinterPageRange;

extern MCExecSetTypeInfo *kMCPrintingPrinterFeaturesTypeInfo;
extern MCExecEnumTypeInfo *kMCPrintingPrinterOrientationTypeInfo;
extern MCExecCustomTypeInfo *kMCPrintingPrintDeviceOutputTypeInfo;
extern MCExecCustomTypeInfo *kMCPrintingPrinterPageRangeTypeInfo;
extern MCExecEnumTypeInfo *kMCPrintingPrinterLinkTypeInfo;
extern MCExecEnumTypeInfo *kMCPrintingPrinterBookmarkInitialStateTypeInfo;
extern MCExecEnumTypeInfo *kMCPrintingPrintJobDuplexTypeInfo;

extern MCExecMethodInfo *kMCPrintingExecAnswerPageSetupMethodInfo;
extern MCExecMethodInfo *kMCPrintingExecAnswerPrinterMethodInfo;
extern MCExecMethodInfo *kMCPrintingExecCancelPrintingMethodInfo;
extern MCExecMethodInfo *kMCPrintingExecResetPrintingMethodInfo;
extern MCExecMethodInfo *kMCPrintingExecPrintAnchorMethodInfo;
extern MCExecMethodInfo *kMCPrintingExecPrintLinkMethodInfo;
extern MCExecMethodInfo *kMCPrintingExecPrintNativeBookmarkMethodInfo;
extern MCExecMethodInfo *kMCPrintingExecPrintUnicodeBookmarkMethodInfo;
extern MCExecMethodInfo *kMCPrintingExecPrintBreakMethodInfo;
extern MCExecMethodInfo *kMCPrintingExecPrintAllCardsMethodInfo;
extern MCExecMethodInfo *kMCPrintingExecPrintRectOfAllCardsMethodInfo;
extern MCExecMethodInfo *kMCPrintingExecPrintCardMethodInfo;
extern MCExecMethodInfo *kMCPrintingExecPrintRectOfCardMethodInfo;
extern MCExecMethodInfo *kMCPrintingExecPrintSomeCardsMethodInfo;
extern MCExecMethodInfo *kMCPrintingExecPrintRectOfSomeCardsMethodInfo;
extern MCExecMethodInfo *kMCPrintingExecPrintCardIntoRectMethodInfo;
extern MCExecMethodInfo *kMCPrintingExecPrintRectOfCardIntoRectMethodInfo;
extern MCExecMethodInfo *kMCPrintingExecClosePrintingMethodInfo;
extern MCExecMethodInfo *kMCPrintingExecOpenPrintingToDestinationMethodInfo;
extern MCExecMethodInfo *kMCPrintingExecOpenPrintingMethodInfo;
extern MCExecMethodInfo *kMCPrintingExecOpenPrintingWithDialogMethodInfo;
extern MCExecMethodInfo *kMCPrintingGetPrinterNamesMethodInfo;
extern MCExecMethodInfo *kMCPrintingGetPrintDeviceFeaturesMethodInfo;
extern MCExecMethodInfo *kMCPrintingSetPrintDeviceOutputMethodInfo;
extern MCExecMethodInfo *kMCPrintingGetPrintDeviceOutputMethodInfo;
extern MCExecMethodInfo *kMCPrintingGetPrintDeviceRectangleMethodInfo;
extern MCExecMethodInfo *kMCPrintingGetPrintDeviceRectangleMethodInfo;
extern MCExecMethodInfo *kMCPrintingGetPrintDeviceSettingsMethodInfo;
extern MCExecMethodInfo *kMCPrintingSetPrintDeviceSettingsMethodInfo;
extern MCExecMethodInfo *kMCPrintingGetPrintDeviceNameMethodInfo;
extern MCExecMethodInfo *kMCPrintingSetPrintDeviceNameMethodInfo;
extern MCExecMethodInfo *kMCPrintingGetPrintPageOrientationMethodInfo;
extern MCExecMethodInfo *kMCPrintingSetPrintPageOrientationMethodInfo;
extern MCExecMethodInfo *kMCPrintingSetPrintJobRangesMethodInfo;
extern MCExecMethodInfo *kMCPrintingGetPrintJobRangesMethodInfo;
extern MCExecMethodInfo *kMCPrintingSetPrintPageSizeMethodInfo;
extern MCExecMethodInfo *kMCPrintingGetPrintPageSizeMethodInfo;
extern MCExecMethodInfo *kMCPrintingSetPrintPageScaleMethodInfo;
extern MCExecMethodInfo *kMCPrintingGetPrintPageScaleMethodInfo;
extern MCExecMethodInfo *kMCPrintingGetPrintPageRectangleMethodInfo;
extern MCExecMethodInfo *kMCPrintingGetPrintJobNameMethodInfo;
extern MCExecMethodInfo *kMCPrintingSetPrintJobNameMethodInfo;
extern MCExecMethodInfo *kMCPrintingGetPrintJobCopiesMethodInfo;
extern MCExecMethodInfo *kMCPrintingSetPrintJobCopiesMethodInfo;
extern MCExecMethodInfo *kMCPrintingGetPrintJobDuplexMethodInfo;
extern MCExecMethodInfo *kMCPrintingSetPrintJobDuplexMethodInfo;
extern MCExecMethodInfo *kMCPrintingGetPrintJobCollateMethodInfo;
extern MCExecMethodInfo *kMCPrintingSetPrintJobCollateMethodInfo;
extern MCExecMethodInfo *kMCPrintingGetPrintJobColorMethodInfo;
extern MCExecMethodInfo *kMCPrintingSetPrintJobColorMethodInfo;
extern MCExecMethodInfo *kMCPrintingGetPrintJobPageMethodInfo;
extern MCExecMethodInfo *kMCPrintingGetPrintCardBordersMethodInfo;
extern MCExecMethodInfo *kMCPrintingSetPrintCardBordersMethodInfo;
extern MCExecMethodInfo *kMCPrintingGetPrintGuttersMethodInfo;
extern MCExecMethodInfo *kMCPrintingSetPrintGuttersMethodInfo;
extern MCExecMethodInfo *kMCPrintingGetPrintMarginsMethodInfo;
extern MCExecMethodInfo *kMCPrintingSetPrintMarginsMethodInfo;
extern MCExecMethodInfo *kMCPrintingGetPrintRowsFirstMethodInfo;
extern MCExecMethodInfo *kMCPrintingSetPrintRowsFirstMethodInfo;
extern MCExecMethodInfo *kMCPrintingGetPrintScaleMethodInfo;
extern MCExecMethodInfo *kMCPrintingSetPrintScaleMethodInfo;
extern MCExecMethodInfo *kMCPrintingGetPrintRotatedMethodInfo;
extern MCExecMethodInfo *kMCPrintingSetPrintRotatedMethodInfo;
extern MCExecMethodInfo *kMCPrintingGetPrintCommandMethodInfo;
extern MCExecMethodInfo *kMCPrintingSetPrintCommandMethodInfo;
extern MCExecMethodInfo *kMCPrintingGetPrintFontTableMethodInfo;
extern MCExecMethodInfo *kMCPrintingSetPrintFontTableMethodInfo;

void MCPrintingExecAnswerPageSetup(MCExecContext &ctxt, bool p_is_sheet);
void MCPrintingExecAnswerPrinter(MCExecContext &ctxt, bool p_is_sheet);

void MCPrintingExecCancelPrinting(MCExecContext& ctxt);
void MCPrintingExecResetPrinting(MCExecContext& ctxt);
void MCPrintingExecPrintAnchor(MCExecContext& ctxt, MCStringRef name, MCPoint location);
void MCPrintingExecPrintLink(MCExecContext& ctxt, int type, MCStringRef target, MCRectangle area);
void MCPrintingExecPrintBookmark(MCExecContext& ctxt, MCStringRef title, MCPoint location, integer_t level, bool initially_closed);
void MCPrintingExecPrintUnicodeBookmark(MCExecContext& ctxt, MCDataRef title, MCPoint location, integer_t level, bool initially_closed);
void MCPrintingExecPrintBreak(MCExecContext& ctxt);
void MCPrintingExecPrintAllCards(MCExecContext& ctxt, MCStack *stack, bool only_marked);
void MCPrintingExecPrintRectOfAllCards(MCExecContext& ctxt, MCStack *stack, bool p_only_marked, MCPoint from, MCPoint to);
void MCPrintingExecPrintCard(MCExecContext& ctxt, MCCard *target);
void MCPrintingExecPrintRectOfCard(MCExecContext& ctxt, MCCard *target, MCPoint from, MCPoint to);
void MCPrintingExecPrintSomeCards(MCExecContext& ctxt, integer_t count);
void MCPrintingExecPrintRectOfSomeCards(MCExecContext& ctxt, integer_t count, MCPoint from, MCPoint to);
void MCPrintingExecPrintCardIntoRect(MCExecContext& ctxt, MCCard *card, MCRectangle destination);
void MCPrintingExecPrintRectOfCardIntoRect(MCExecContext& ctxt, MCCard *card, MCPoint from, MCPoint to, MCRectangle destination);

void MCPrintingExecClosePrinting(MCExecContext& ctxt);

void MCPrintingExecOpenPrintingToDestination(MCExecContext& ctxt, MCStringRef p_destination, MCStringRef p_filename, MCArrayRef p_options);
void MCPrintingExecOpenPrinting(MCExecContext& ctxt);
void MCPrintingExecOpenPrintingWithDialog(MCExecContext& ctxt, bool p_as_sheet);

void MCPrintingGetPrinterNames(MCExecContext& ctxt, MCStringRef& r_printers);

void MCPrintingGetPrintDeviceFeatures(MCExecContext& ctxt, unsigned int& r_features);
void MCPrintingSetPrintDeviceOutput(MCExecContext& ctxt, const MCPrintingPrintDeviceOutput& output);
void MCPrintingGetPrintDeviceOutput(MCExecContext& ctxt, MCPrintingPrintDeviceOutput& r_output);
void MCPrintingGetPrintDeviceRectangle(MCExecContext& ctxt, MCRectangle &r_rectangle);
void MCPrintingGetPrintDeviceRectangle(MCExecContext& ctxt, MCRectangle &r_rectangle);
void MCPrintingGetPrintDeviceSettings(MCExecContext& ctxt, MCDataRef &r_settings);
void MCPrintingSetPrintDeviceSettings(MCExecContext& ctxt, MCDataRef p_settings);
void MCPrintingGetPrintDeviceName(MCExecContext& ctxt, MCStringRef &r_name);
void MCPrintingSetPrintDeviceName(MCExecContext& ctxt, MCStringRef p_name);

void MCPrintingGetPrintPageOrientation(MCExecContext& ctxt, int& r_orientation);
void MCPrintingSetPrintPageOrientation(MCExecContext& ctxt, int orientation);

void MCPrintingSetPrintJobRanges(MCExecContext& ctxt, const MCPrintingPrinterPageRange& p_ranges);
void MCPrintingGetPrintJobRanges(MCExecContext& ctxt, MCPrintingPrinterPageRange& r_ranges);

void MCPrintingSetPrintPageSize(MCExecContext& ctxt, integer_t p_value[2]);
void MCPrintingGetPrintPageSize(MCExecContext& ctxt, integer_t r_value[2]);
void MCPrintingSetPrintPageScale(MCExecContext& ctxt, double p_value);
void MCPrintingGetPrintPageScale(MCExecContext& ctxt, double &r_value);
void MCPrintingGetPrintPageRectangle(MCExecContext& ctxt, MCRectangle &r_value);

void MCPrintingGetPrintJobName(MCExecContext& ctxt, MCStringRef &r_value);
void MCPrintingSetPrintJobName(MCExecContext& ctxt, MCStringRef p_value);
void MCPrintingGetPrintJobCopies(MCExecContext& ctxt, integer_t &r_value);
void MCPrintingSetPrintJobCopies(MCExecContext& ctxt, integer_t p_value);
void MCPrintingGetPrintJobDuplex(MCExecContext& ctxt, intenum_t &r_value);
void MCPrintingSetPrintJobDuplex(MCExecContext& ctxt, intenum_t p_value);
void MCPrintingGetPrintJobCollate(MCExecContext& ctxt, bool &r_value);
void MCPrintingSetPrintJobCollate(MCExecContext& ctxt, bool p_value);
void MCPrintingGetPrintJobColor(MCExecContext& ctxt, bool &r_value);
void MCPrintingSetPrintJobColor(MCExecContext& ctxt, bool p_value);
void MCPrintingGetPrintJobPage(MCExecContext& ctxt, integer_t &r_value);

void MCPrintingGetPrintCardBorders(MCExecContext& ctxt, bool &r_card_borders);
void MCPrintingSetPrintCardBorders(MCExecContext& ctxt, bool p_card_borders);
void MCPrintingGetPrintGutters(MCExecContext& ctxt, integer_t r_gutters[2]);
void MCPrintingSetPrintGutters(MCExecContext& ctxt, integer_t p_gutters[2]);
void MCPrintingGetPrintMargins(MCExecContext& ctxt, integer_t r_margins[4]);
void MCPrintingSetPrintMargins(MCExecContext& ctxt, integer_t p_margins[4]);
void MCPrintingGetPrintRowsFirst(MCExecContext& ctxt, bool &r_rows_first);
void MCPrintingSetPrintRowsFirst(MCExecContext& ctxt, bool p_rows_first);
void MCPrintingGetPrintScale(MCExecContext& ctxt, double &r_scale);
void MCPrintingSetPrintScale(MCExecContext& ctxt, double p_scale);
void MCPrintingGetPrintRotated(MCExecContext& ctxt, bool &r_rotated);
void MCPrintingSetPrintRotated(MCExecContext& ctxt, bool p_rotated);
void MCPrintingGetPrintCommand(MCExecContext& ctxt, MCStringRef &r_command);
void MCPrintingSetPrintCommand(MCExecContext& ctxt, MCStringRef p_command);
void MCPrintingGetPrintFontTable(MCExecContext& ctxt, MCStringRef &r_table);
void MCPrintingSetPrintFontTable(MCExecContext& ctxt, MCStringRef p_table);

///////////

extern MCExecEnumTypeInfo *kMCServerErrorModeTypeInfo;
extern MCExecEnumTypeInfo *kMCServerOutputLineEndingsTypeInfo;
extern MCExecEnumTypeInfo *kMCServerOutputTextEncodingTypeInfo;

extern MCExecMethodInfo *kMCServerExecPutHeaderMethodInfo;
extern MCExecMethodInfo *kMCServerExecPutBinaryOutputMethodInfo;
extern MCExecMethodInfo *kMCServerExecPutContentMethodInfo;
extern MCExecMethodInfo *kMCServerExecPutMarkupMethodInfo;
extern MCExecMethodInfo *kMCServerExecPutCookieMethodInfo;
extern MCExecMethodInfo *kMCServerExecDeleteSessionMethodInfo;
extern MCExecMethodInfo *kMCServerExecStartSessionMethodInfo;
extern MCExecMethodInfo *kMCServerExecStopSessionMethodInfo;
extern MCExecMethodInfo *kMCServerExecIncludeMethodInfo;
extern MCExecMethodInfo *kMCServerExecEchoMethodInfo;
extern MCExecMethodInfo *kMCServerGetErrorModeMethodInfo;
extern MCExecMethodInfo *kMCServerSetErrorModeMethodInfo;
extern MCExecMethodInfo *kMCServerGetOutputLineEndingMethodInfo;
extern MCExecMethodInfo *kMCServerSetOutputLineEndingMethodInfo;
extern MCExecMethodInfo *kMCServerGetOutputTextEncodingMethodInfo;
extern MCExecMethodInfo *kMCServerSetOutputTextEncodingMethodInfo;
extern MCExecMethodInfo *kMCServerGetSessionSavePathMethodInfo;
extern MCExecMethodInfo *kMCServerSetSessionSavePathMethodInfo;
extern MCExecMethodInfo *kMCServerGetSessionLifetimeMethodInfo;
extern MCExecMethodInfo *kMCServerSetSessionLifetimeMethodInfo;
extern MCExecMethodInfo *kMCServerGetSessionCookieNameMethodInfo;
extern MCExecMethodInfo *kMCServerSetSessionCookieNameMethodInfo;
extern MCExecMethodInfo *kMCServerGetSessionIdMethodInfo;
extern MCExecMethodInfo *kMCServerSetSessionIdMethodInfo;

void MCServerExecPutHeader(MCExecContext& ctxt, MCStringRef value, bool as_new);
void MCServerExecPutBinaryOutput(MCExecContext& ctxt, MCDataRef value);
void MCServerExecPutContent(MCExecContext& ctxt, MCStringRef value);
void MCServerExecPutContentUnicode(MCExecContext& ctxt, MCDataRef value);
void MCServerExecPutMarkup(MCExecContext& ctxt, MCStringRef value);
void MCServerExecPutMarkupUnicode(MCExecContext& ctxt, MCDataRef value);
void MCServerExecPutCookie(MCExecContext& ctxt, MCStringRef name, MCStringRef value, uinteger_t expires, MCStringRef path, MCStringRef domain, bool is_secure, bool http_only);

void MCServerExecDeleteSession(MCExecContext& ctxt);
void MCServerExecStartSession(MCExecContext& ctxt);
void MCServerExecStopSession(MCExecContext& ctxt);

void MCServerExecInclude(MCExecContext& ctxt, MCStringRef filename, bool is_require);
void MCServerExecEcho(MCExecContext& ctxt, MCStringRef data);

void MCServerGetErrorMode(MCExecContext& ctxt, intenum_t& r_value);
void MCServerSetErrorMode(MCExecContext& ctxt, intenum_t p_value);
void MCServerGetOutputLineEnding(MCExecContext& ctxt, intenum_t& r_value);
void MCServerSetOutputLineEnding(MCExecContext& ctxt, intenum_t p_value);
void MCServerGetOutputTextEncoding(MCExecContext& ctxt, intenum_t& r_value);
void MCServerSetOutputTextEncoding(MCExecContext& ctxt, intenum_t p_value);
void MCServerGetSessionSavePath(MCExecContext& ctxt, MCStringRef &r_value);
void MCServerSetSessionSavePath(MCExecContext& ctxt, MCStringRef p_value);
void MCServerGetSessionLifetime(MCExecContext& ctxt, uinteger_t& r_value);
void MCServerSetSessionLifetime(MCExecContext& ctxt, uinteger_t p_value);
void MCServerGetSessionCookieName(MCExecContext& ctxt, MCStringRef &r_value);
void MCServerSetSessionCookieName(MCExecContext& ctxt, MCStringRef p_value);
void MCServerGetSessionId(MCExecContext& ctxt, MCStringRef &r_value);
void MCServerSetSessionId(MCExecContext& ctxt, MCStringRef p_value);

///////////

extern MCExecMethodInfo *kMCDebuggingExecBreakpointMethodInfo;
extern MCExecMethodInfo *kMCDebuggingExecDebugDoMethodInfo;
extern MCExecMethodInfo *kMCDebuggingGetTraceAbortMethodInfo;
extern MCExecMethodInfo *kMCDebuggingSetTraceAbortMethodInfo;
extern MCExecMethodInfo *kMCDebuggingGetTraceDelayMethodInfo;
extern MCExecMethodInfo *kMCDebuggingSetTraceDelayMethodInfo;
extern MCExecMethodInfo *kMCDebuggingGetTraceReturnMethodInfo;
extern MCExecMethodInfo *kMCDebuggingSetTraceReturnMethodInfo;
extern MCExecMethodInfo *kMCDebuggingGetTraceStackMethodInfo;
extern MCExecMethodInfo *kMCDebuggingSetTraceStackMethodInfo;
extern MCExecMethodInfo *kMCDebuggingGetTraceUntilMethodInfo;
extern MCExecMethodInfo *kMCDebuggingSetTraceUntilMethodInfo;
extern MCExecMethodInfo *kMCDebuggingGetMessageMessagesMethodInfo;
extern MCExecMethodInfo *kMCDebuggingSetMessageMessagesMethodInfo;
extern MCExecMethodInfo *kMCDebuggingGetBreakpointsMethodInfo;
extern MCExecMethodInfo *kMCDebuggingSetBreakpointsMethodInfo;
extern MCExecMethodInfo *kMCDebuggingGetDebugContextMethodInfo;
extern MCExecMethodInfo *kMCDebuggingSetDebugContextMethodInfo;
extern MCExecMethodInfo *kMCDebuggingGetExecutionContextsMethodInfo;
extern MCExecMethodInfo *kMCDebuggingGetWatchedVariablesMethodInfo;
extern MCExecMethodInfo *kMCDebuggingSetWatchedVariablesMethodInfo;

void MCDebuggingExecBreakpoint(MCExecContext& ctxt, uinteger_t p_line, uinteger_t p_pos);
void MCDebuggingExecDebugDo(MCExecContext& ctxt, MCStringRef p_script, uinteger_t p_line, uinteger_t p_pos);

void MCDebuggingGetTraceAbort(MCExecContext& ctxtm, bool& r_value);
void MCDebuggingSetTraceAbort(MCExecContext& ctxtm, bool p_value);
void MCDebuggingGetTraceDelay(MCExecContext& ctxt, uinteger_t& r_value);
void MCDebuggingSetTraceDelay(MCExecContext& ctxt, uinteger_t p_value);
void MCDebuggingGetTraceReturn(MCExecContext& ctxtm, bool& r_value);
void MCDebuggingSetTraceReturn(MCExecContext& ctxtm, bool p_value);
void MCDebuggingGetTraceStack(MCExecContext& ctxt, MCStringRef& r_value);
void MCDebuggingSetTraceStack(MCExecContext& ctxt, MCStringRef p_value);
void MCDebuggingGetTraceUntil(MCExecContext& ctxt, uinteger_t& r_value);
void MCDebuggingSetTraceUntil(MCExecContext& ctxt, uinteger_t p_value);
void MCDebuggingGetMessageMessages(MCExecContext& ctxtm, bool& r_value);
void MCDebuggingSetMessageMessages(MCExecContext& ctxtm, bool p_value);

void MCDebuggingGetBreakpoints(MCExecContext& ctxt, MCStringRef& r_value);
void MCDebuggingSetBreakpoints(MCExecContext& ctxt, MCStringRef p_value);
void MCDebuggingGetDebugContext(MCExecContext& ctxt, MCStringRef& r_value);
void MCDebuggingSetDebugContext(MCExecContext& ctxt, MCStringRef p_value);
void MCDebuggingGetExecutionContexts(MCExecContext& ctxt, MCStringRef& r_value);
void MCDebuggingGetWatchedVariables(MCExecContext& ctxt, MCStringRef& r_value);
void MCDebuggingSetWatchedVariables(MCExecContext& ctxt, MCStringRef p_value);

///////////

extern MCExecMethodInfo *kMCTextMessagingExecComposeTextMessageMethodInfo;
extern MCExecMethodInfo *kMCTextMessagingGetCanComposeTextMessageMethodInfo;

void MCTextMessagingGetCanComposeTextMessage(MCExecContext& ctxt, bool& r_result);
void MCTextMessagingExecComposeTextMessage(MCExecContext& ctxt, MCStringRef p_recipients, MCStringRef p_body);

///////////

extern MCExecMethodInfo *kMCIdleTimerExecLockIdleTimerMethodInfo;
extern MCExecMethodInfo *kMCIdleTimerExecUnlockIdleTimerMethodIndo;
extern MCExecMethodInfo *kMCIdleTimerGetidleTimerLockedMethodInfo;

void MCIdleTimerExecLockIdleTimer(MCExecContext& ctxt);
void MCIdleTimerExecUnlockIdleTimer(MCExecContext& ctxt);
void MCIdleTimerGetIdleTimerLocked(MCExecContext& ctxt, bool& r_result);

//////////

extern MCExecMethodInfo* kMCStoreGetCanMakePurchaseMethodInfo;
extern MCExecMethodInfo* kMCStoreExecEnablePurchaseUpdatesMethodInfo;
extern MCExecMethodInfo* kMCStoreExecDisablePurchaseUpdatesMethodInfo;
extern MCExecMethodInfo* kMCStoreExecRestorePurchaseMethodInfo;
extern MCExecMethodInfo* kMCStoreGetPurchaseListMethodInfo;
extern MCExecMethodInfo* kMCStoreExecCreatePurchaseMethodInfo;
extern MCExecMethodInfo* kMCStoreGetPurchaseStateMethodInfo;
extern MCExecMethodInfo* kMCStoreGetPurchaseErrorMethodInfo;
extern MCExecMethodInfo* kMCStoreGetPurchasePropertyMethodInfo;
extern MCExecMethodInfo* kMCStoreSetPurchasePropertyMethodInfo;
extern MCExecMethodInfo* kMCStoreExecSendPurchaseRequestMethodInfo;
extern MCExecMethodInfo* kMCStoreExecConfirmPurchaseDeliveryMethodInfo;
extern MCExecMethodInfo* kMCStoreExecRequestProductDetailsMethodInfo;
extern MCExecMethodInfo* kMCStoreExecPurchaseVerifyMethodInfo;


void MCStoreGetCanMakePurchase(MCExecContext& ctxt, bool& r_result);
void MCStoreExecEnablePurchaseUpdates(MCExecContext& ctxt);
void MCStoreExecDisablePurchaseUpdates(MCExecContext& ctxt);
void MCStoreExecRestorePurchases(MCExecContext& ctxt);
void MCStoreGetPurchaseList(MCExecContext& ctxt, MCStringRef& r_list);
void MCStoreExecCreatePurchase(MCExecContext& ctxt, MCStringRef p_product_id, uint32_t& r_id);
void MCStoreGetPurchaseState(MCExecContext& ctxt, int p_id, MCStringRef& r_state);
void MCStoreGetPurchaseError(MCExecContext& ctxt, int p_id, MCStringRef& r_error);
void MCStoreGetPurchaseProperty(MCExecContext& ctxt, int p_id, MCStringRef p_prop_name);
void MCStoreSetPurchaseProperty(MCExecContext& ctxt, int p_id, MCStringRef p_prop_name, uint32_t p_quantity);
void MCStoreExecSendPurchaseRequest(MCExecContext& ctxt, uint32_t p_id);
void MCStoreExecConfirmPurchaseDelivery(MCExecContext& ctxt, uint32_t p_id);
void MCStoreExecRequestProductDetails(MCExecContext& ctxt, MCStringRef p_product_id);
void MCStoreExecPurchaseVerify(MCExecContext& ctxt, uint32_t p_id, bool p_verified);

///////////

extern MCExecSetTypeInfo *kMCOrientationOrientationsTypeInfo;
extern MCExecEnumTypeInfo *kMCOrientationOrientationTypeInfo;

extern MCExecMethodInfo *kMCOrientationGetDeviceOrientationMethodInfo;
extern MCExecMethodInfo *kMCOrientationGetOrientationMethodInfo;
extern MCExecMethodInfo *kMCOrientationGetAllowedOrientationsMethodInfo;
extern MCExecMethodInfo *kMCOrientationSetAllowedOrientationsMethodInfo;
extern MCExecMethodInfo *kMCOrientationGetOrientationLockedMethodInfo;
extern MCExecMethodInfo *kMCOrientationExecLockOrientationMethodInfo;
extern MCExecMethodInfo *kMCOrientationExecUnlockOrientationMethodInfo;

void MCOrientationGetDeviceOrientation(MCExecContext& ctxt, intenum_t& r_orientation);
void MCOrientationGetOrientation(MCExecContext& ctxt, intenum_t& r_orientation);
void MCOrientationGetAllowedOrientations(MCExecContext& ctxt, intset_t& r_orientation);
void MCOrientationSetAllowedOrientations(MCExecContext& ctxt, intset_t p_orientations);
void MCOrientationGetOrientationLocked(MCExecContext& ctxt, bool& r_locked);
void MCOrientationExecLockOrientation(MCExecContext& ctxt);
void MCOrientationExecUnlockOrientation(MCExecContext& ctxt);

///////////

extern MCExecMethodInfo *kMCMailExecSendEmailMethodInfo;
extern MCExecMethodInfo *kMCMailExecComposeMailMethodInfo;
extern MCExecMethodInfo *kMCMailExecComposeUnicodeMailMethodInfo;
extern MCExecMethodInfo *kMCMailExecComposeHtmlMailMethodInfo;
extern MCExecMethodInfo *kMCMailGetCanSendMailMethodInfo;

void MCMailExecSendEmail(MCExecContext& ctxt, MCStringRef p_to, MCStringRef p_cc, MCStringRef p_subject, MCStringRef p_body);
void MCMailExecComposeMail(MCExecContext& ctxt, MCStringRef p_to, MCStringRef p_cc, MCStringRef p_bcc, MCStringRef p_subject, MCStringRef p_body, MCArrayRef p_attachments);
void MCMailExecComposeUnicodeMail(MCExecContext& ctxt, MCStringRef p_to, MCStringRef p_cc, MCStringRef p_bcc, MCStringRef p_subject, MCStringRef p_body, MCArrayRef p_attachments);
void MCMailExecComposeHtmlMail(MCExecContext& ctxt, MCStringRef p_to, MCStringRef p_cc, MCStringRef p_bcc, MCStringRef p_subject, MCStringRef p_body, MCArrayRef p_attachments);
void MCMailGetCanSendMail(MCExecContext& ctxt, bool& r_result);

///////////

extern MCExecMethodInfo *kMCAddressBookExecPickContactMethodInfo;
extern MCExecMethodInfo *kMCAddressBookExecShowContactMethodInfo;
extern MCExecMethodInfo *kMCAddressBookExecCreateContactMethodInfo;
extern MCExecMethodInfo *kMCAddressBookExecUpdateContactMethodInfo;
extern MCExecMethodInfo *kMCAddressBookGetContactDataMethodInfo;
extern MCExecMethodInfo *kMCAddressBookExecRemoveContactMethodInfo;
extern MCExecMethodInfo *kMCAddressBookExecAddContactMethodInfo;
extern MCExecMethodInfo *kMCAddressBookExecFindContactMethodInfo;

void MCAddressBookExecPickContact(MCExecContext& ctxt);
void MCAddressBookExecShowContact(MCExecContext& ctxt, int32_t p_contact_id);
void MCAddressBookExecCreateContact(MCExecContext& ctxt);
void MCAddressBookExecUpdateContact(MCExecContext& ctxt, MCArrayRef p_contact, MCStringRef p_title, MCStringRef p_message, MCStringRef p_alternate_name);
void MCAddressBookGetContactData(MCExecContext& ctxt, int32_t p_contact_id, MCArrayRef& r_contact_data);
void MCAddressBookExecRemoveContact(MCExecContext& ctxt, int32_t p_contact_id);
void MCAddressBookExecAddContact(MCExecContext &ctxt, MCArrayRef p_contact);
void MCAddressBookExecFindContact(MCExecContext& ctxt, MCStringRef p_contact_name);

///////////

struct MCAdTopLeft;

extern MCExecCustomTypeInfo* kMCAdTopLeftTypeInfo;

extern MCExecMethodInfo* kMCAdExecRegisterWithInteractiveMethodInfo;
extern MCExecMethodInfo* kMCAdExecCreateAdMethodInfo;
extern MCExecMethodInfo* kMCAdExecDeleteAdMethodInfo;
extern MCExecMethodInfo* kMCAdSetVisibleOfAdMethodInfo;
extern MCExecMethodInfo* kMCAdGetVisibleOfAdMethodInfo;
extern MCExecMethodInfo* kMCAdGetTopLeftOfAdMethodInfo;
extern MCExecMethodInfo* kMCAdSetTopLeftOfAdMethodInfo;
extern MCExecMethodInfo* kMCAdGetAdsMethodInfo;

void MCAdExecRegisterWithInneractive(MCExecContext& ctxt, MCStringRef p_key);
void MCAdExecCreateAd(MCExecContext& ctxt, MCStringRef p_name, MCStringRef p_type, MCAdTopLeft p_topleft, MCArrayRef p_metadata);
void MCAdExecDeleteAd(MCExecContext& ctxt, MCStringRef p_name);
void MCAdSetVisibleOfAd(MCExecContext& ctxt, MCStringRef p_name, bool p_visible);
void MCAdGetVisibleOfAd(MCExecContext& ctxt, MCStringRef p_name, bool& r_visible);
void MCAdGetTopLeftOfAd(MCExecContext& ctxt, MCStringRef p_name, MCAdTopLeft& r_topleft);
void MCAdSetTopLeftOfAd(MCExecContext& ctxt, MCStringRef p_name, const MCAdTopLeft& p_topleft);
void MCAdGetAds(MCExecContext& ctxt, MCStringRef& r_ads);

///////////

struct MCNativeControlIdentifier;

extern MCExecCustomTypeInfo *kMCNativeControlColorTypeInfo;
extern MCExecCustomTypeInfo *kMCNativeControlRangeTypeInfo;
extern MCExecCustomTypeInfo *kMCNativeControlIdentifierTypeInfo;
extern MCExecCustomTypeInfo *kMCNativeControlDecelerationRateTypeInfo;
extern MCExecCustomTypeInfo *kMCNativeControlIndicatorInsetsTypeInfo;
extern MCExecEnumTypeInfo *kMCNativeControlIndicatorStyleTypeInfo;

extern MCExecEnumTypeInfo *kMCNativeControlPlaybackStateTypeInfo;
extern MCExecSetTypeInfo *kMCNativeControlLoadStateTypeInfo;

extern MCExecEnumTypeInfo *kMCNativeControlInputCapitalizationTypeTypeInfo;
extern MCExecEnumTypeInfo *kMCNativeControlInputAutocorrectionTypeTypeInfo;
extern MCExecEnumTypeInfo *kMCNativeControlInputKeyboardTypeTypeInfo;
extern MCExecEnumTypeInfo *kMCNativeControlInputKeyboardStyleTypeInfo;
extern MCExecEnumTypeInfo *kMCNativeControlInputReturnKeyTypeTypeInfo;
extern MCExecEnumTypeInfo *kMCNativeControlInputContentTypeTypeInfo;
extern MCExecSetTypeInfo *kMCNativeControlInputDataDetectorTypeTypeInfo;
extern MCExecEnumTypeInfo *kMCNativeControlInputTextAlignTypeInfo;
extern MCExecEnumTypeInfo *kMCNativeControlInputVerticalAlignTypeInfo;
extern MCExecEnumTypeInfo *kMCNativeControlClearButtonModeTypeInfo;
extern MCExecEnumTypeInfo *kMCNativeControlBorderStyleTypeInfo;

extern MCExecMethodInfo* kMCNativeControlExecCreateControlMethodInfo;
extern MCExecMethodInfo* kMCNativeControlExecDeleteControlMethodInfo;
extern MCExecMethodInfo* kMCNativeControlExecSetPropertyMethodInfo;
extern MCExecMethodInfo* kMCNativeControlExecGetPropertyMethodInfo;
extern MCExecMethodInfo* kMCNativeControlExecDoMethodInfo;
extern MCExecMethodInfo* kMCNativeControlGetTargetMethodInfo;
extern MCExecMethodInfo* kMCNativeControlGetControlListMethodInfo;

void MCNativeControlExecCreateControl(MCExecContext& ctxt, MCStringRef p_type_name, MCStringRef p_control_name);
void MCNativeControlExecDeleteControl(MCExecContext& ctxt, MCStringRef p_control_name);
void MCNativeControlExecGet(MCExecContext& ctxt, MCStringRef p_control_name, MCStringRef p_property_name, MCValueRef& r_result);
void MCNativeControlExecSet(MCExecContext& ctxt, MCStringRef p_control_name, MCStringRef p_property_name, MCValueRef p_value);
void MCNativeControlExecDo(MCExecContext& ctxt, MCStringRef p_control_name, MCStringRef p_action_name, MCValueRef *p_arguments, uindex_t p_argument_count);
void MCNativeControlGetTarget(MCExecContext& ctxt, MCNativeControlIdentifier& r_target);
void MCNativeControlGetControlList(MCExecContext& ctxt, MCStringRef& r_list);

//////////

extern MCExecEnumTypeInfo *kMCSensorTypeTypeInfo;

extern MCExecMethodInfo *kMCSensorExecStartTrackingSensorMethodInfo;
extern MCExecMethodInfo *kMCSensorExecStopTrackingSensorMethodInfo;
extern MCExecMethodInfo *kMCSensorGetSensorAvailableMethodInfo;
extern MCExecMethodInfo *kMCSensorGetDetailedLocationOfDeviceMethodInfo;
extern MCExecMethodInfo *kMCSensorGetLocationOfDeviceMethodInfo;
extern MCExecMethodInfo *kMCSensorGetDetailedHeadingOfDeviceMethodInfo;
extern MCExecMethodInfo *kMCSensorGetHeadingOfDeviceMethodInfo;
extern MCExecMethodInfo *kMCSensorGetDetailedAccelerationOfDeviceMethodInfo;
extern MCExecMethodInfo *kMCSensorGetAccelerationOfDeviceMethodInfo;
extern MCExecMethodInfo *kMCSensorGetDetailedRotationRateOfDeviceMethodInfo;
extern MCExecMethodInfo *kMCSensorGetRotationRateOfDeviceMethodInfo;
extern MCExecMethodInfo *kMCSensorGetLocationCalibrationMethodInfo;
extern MCExecMethodInfo *kMCSensorSetLocationCalibrationMethodInfo;

void MCSensorExecStartTrackingSensor(MCExecContext& ctxt, intenum_t p_sensor, bool p_loosely);
void MCSensorExecStopTrackingSensor(MCExecContext& ctxt, intenum_t p_sensor);
void MCSensorGetSensorAvailable(MCExecContext& ctxt, intenum_t p_sensor, bool& r_available);
void MCSensorGetDetailedLocationOfDevice(MCExecContext& ctxt, MCArrayRef &r_detailed_location);
void MCSensorGetLocationOfDevice(MCExecContext& ctxt, MCStringRef &r_location);
void MCSensorGetDetailedHeadingOfDevice(MCExecContext& ctxt, MCArrayRef &r_detailed_heading);
void MCSensorGetHeadingOfDevice(MCExecContext& ctxt, MCStringRef &r_heading);
void MCSensorGetDetailedAccelerationOfDevice(MCExecContext& ctxt, MCArrayRef &r_detailed_acceleration);
void MCSensorGetAccelerationOfDevice(MCExecContext& ctxt, MCStringRef &r_acceleration);
void MCSensorGetDetailedRotationRateOfDevice(MCExecContext& ctxt, MCArrayRef &r_detailed_rotation_rate);
void MCSensorGetRotationRateOfDevice(MCExecContext& ctxt, MCStringRef &r_rotation_rate);
void MCSensorSetLocationCalibrationTimeout(MCExecContext& ctxt, int32_t p_timeout);
void MCSensorGetLocationCalibrationTimeout(MCExecContext& ctxt, int32_t& r_timeout);

//////////

extern MCExecEnumTypeInfo *kMCPickButtonTypeTypeInfo;
extern MCExecEnumTypeInfo *kMCPickCameraSourceTypeTypeInfo;
extern MCExecSetTypeInfo *kMCPickCameraFeaturesTypeInfo;
extern MCExecSetTypeInfo *kMCPickCamerasFeaturesTypeInfo;
extern MCExecSetTypeInfo *kMCPickMediaTypesTypeInfo;
extern MCExecEnumTypeInfo *kMCPickPhotoSourceTypeTypeInfo;

extern MCExecMethodInfo *kMCPickExecPickDateMethodInfo;
extern MCExecMethodInfo *kMCPickExecPickTimeMethodInfo;
extern MCExecMethodInfo *kMCPickExecPickDateAndTimeMethodInfo;
extern MCExecMethodInfo *kMCPickExecPickOptionByIndexMethodInfo;
extern MCExecMethodInfo *kMCPickGetSpecificCameraFeaturesMethodInfo;
extern MCExecMethodInfo *kMCPickGetCameraFeaturesMethodInfo;
extern MCExecMethodInfo *kMCPickExecPickMediaMethodInfo;
extern MCExecMethodInfo *kMCPickExecPickPhotoAndResizeMethodInfo;
extern MCExecMethodInfo *kMCPickExecPickPhotoMethodInfo;

void MCPickExecPickDate(MCExecContext& ctxt, MCStringRef p_current, MCStringRef p_start, MCStringRef p_end, intenum_t p_buttons, MCRectangle p_button_rect);
void MCPickExecPickTime(MCExecContext &ctxt, MCStringRef p_current, MCStringRef p_start, MCStringRef p_end, int32_t *p_step, intenum_t p_buttons, MCRectangle p_button_rect);
void MCPickExecPickDateAndTime(MCExecContext &ctxt, MCStringRef p_current, MCStringRef p_start, MCStringRef p_end, int32_t *p_step, intenum_t p_buttons, MCRectangle p_button_rect);
void MCPickExecPickOptionByIndex(MCExecContext &ctxt, int p_chunk_type, MCStringRef *p_option_lists, uindex_t p_option_list_count, uindex_t *p_initial_indices, uindex_t p_indices_count, bool p_use_hilite_type, bool p_use_picker, bool p_use_cancel, bool p_use_done, MCRectangle p_button_rect);
void MCPickGetSpecificCameraFeatures(MCExecContext& ctxt, intenum_t p_source, intset_t& r_features);
void MCPickGetCameraFeatures(MCExecContext& ctxt, intset_t& r_features);
void MCPickExecPickMedia(MCExecContext &ctxt, intset_t p_allowed_types, bool p_multiple);
void MCPickExecPickPhotoAndResize(MCExecContext& ctxt, intenum_t p_source, uinteger_t p_width, uinteger_t p_height);
void MCPickExecPickPhoto(MCExecContext& ctxt, intenum_t p_source);

///////////

extern MCExecMethodInfo* kMCCalendarExecShowEventMethodInfo;
extern MCExecMethodInfo* kMCCalendarGetEventDataMethodInfo;
extern MCExecMethodInfo* kMCCalendarExecCreateEventMethodInfo;
extern MCExecMethodInfo* kMCCalendarExecUpdateEventMethodInfo;
extern MCExecMethodInfo* kMCCalendarExecRemoveEventMethodInfo;
extern MCExecMethodInfo* kMCCalendarExecAddEventMethodInfo;
extern MCExecMethodInfo* kMCCalendarGetCalendarsMethodInfo;
extern MCExecMethodInfo* kMCCalendarExecFindEventMethodInfo;


void MCCalendarExecShowEvent(MCExecContext& ctxt, MCStringRef p_id);
void MCCalendarGetEventData(MCExecContext& ctxt, MCStringRef p_id, MCArrayRef& r_data);
void MCCalendarExecCreateEvent(MCExecContext& ctxt);
void MCCalendarExecUpdateEvent(MCExecContext& ctxt, MCStringRef p_id);
void MCCalendarExecRemoveEvent(MCExecContext& ctxt, MCStringRef p_id);
void MCCalendarExecAddEvent(MCExecContext& ctxt, MCArrayRef p_data);
void MCCalendarGetCalendars(MCExecContext& ctxt);
void MCCalendarExecFindEvent(MCExecContext& ctxt, MCStringRef p_id, bool& r_found);


///////////

extern MCExecEnumTypeInfo* kMCStorePurchasePropertyTypeInfo;

extern MCExecMethodInfo* kMCNotificationExecCreateLocalNotificationMethodInfo;
extern MCExecMethodInfo* kMCNotificationGetRegisteredNotificationsMethodInfo;
extern MCExecMethodInfo* kMCNotificationGetDetailsMethodInfo;
extern MCExecMethodInfo* kMCNotificationExecCancelLocalNotificationMethodInfo;
extern MCExecMethodInfo* kMCNotificationExecCancelAllLocalNotificationsMethodInfo;
extern MCExecMethodInfo* kMCNotificationGetNotificationBadgeValueMethodInfo;
extern MCExecMethodInfo* kMCNotificationSetNotificationBadgeValueMethodInfo;

void MCNotificationExecCreateLocalNotification(MCExecContext& ctxt, MCStringRef p_alert_body, MCStringRef p_alert_action, MCStringRef p_user_info, MCDateTime p_date, bool p_play_sound, int32_t p_badge_value);
void MCNotificationGetRegisteredNotifications(MCExecContext& ctxt);
void MCNotificationGetDetails(MCExecContext& ctxt, int32_t p_id, MCArrayRef& r_details);
void MCNotificationExecCancelLocalNotification(MCExecContext& ctxt, int32_t p_id);
void MCNotificationExecCancelAllLocalNotifications(MCExecContext& ctxt);
void MCNotificationGetNotificationBadgeValue(MCExecContext& ctxt);
void MCNotificationSetNotificationBadgeValue(MCExecContext& ctxt, uint32_t p_badge_value);

///////////

extern MCExecEnumTypeInfo* kMCBusyIndicatorTypeInfo;
extern MCExecEnumTypeInfo* kMCActivityIndicatorTypeInfo;

extern MCExecMethodInfo* kMCBusyIndicatorExecStartActivityIndicatorMethodInfo;
extern MCExecMethodInfo* kMCBusyIndicatorExecStopActivityIndicatorMethodInfo;
extern MCExecMethodInfo* kMCBusyIndicatorExecStartBusyIndicatorMethodInfo;
extern MCExecMethodInfo* kMCBusyIndicatorExecStopBusyIndicatorMethodInfo;


void MCBusyIndicatorExecStartActivityIndicator(MCExecContext& ctxt, intenum_t p_indicator, integer_t* p_location_x, integer_t* p_location_y);
void MCBusyIndicatorExecStopActivityIndicator(MCExecContext& ctxt);
void MCBusyIndicatorExecStartBusyIndicator(MCExecContext& ctxt, intenum_t p_indicator, MCStringRef p_label, int32_t p_opacity);
void MCBusyIndicatorExecStopBusyIndicator(MCExecContext& ctxt);

////////////

extern MCExecEnumTypeInfo* kMCSoundAudioCategoryTypeInfo;

extern MCExecMethodInfo* kMCSoundExecPlaySoundOnChannelMethodInfo;
extern MCExecMethodInfo* kMCSoundExecStopPlayingOnChannelMethodInfo;
extern MCExecMethodInfo* kMCSoundExecPausePlayingOnChannelMethodInfo;
extern MCExecMethodInfo* kMCSoundExecResumePlayingOnChannelMethodInfo;
extern MCExecMethodInfo* kMCSoundExecDeleteSoundChannelMethodInfo;
extern MCExecMethodInfo* kMCSoundSetVolumeOfChannelMethodInfo;
extern MCExecMethodInfo* kMCSoundGetVolumeOfChannelMethodInfo;
extern MCExecMethodInfo* kMCSoundGetStatusOfChannelMethodInfo;
extern MCExecMethodInfo* kMCSoundGetSoundOfChannelMethodInfo;
extern MCExecMethodInfo* kMCSoundGetNextSoundOfChannelMethodInfo;
extern MCExecMethodInfo* kMCSoundGetSoundChannelsMethodInfo;
extern MCExecMethodInfo* kMCSoundSetAudioCategoryMethodInfo;

void MCSoundExecPlaySoundOnChannel(MCExecContext& ctxt, MCStringRef p_channel, MCStringRef p_file, intenum_t p_type);
void MCSoundExecStopPlayingOnChannel(MCExecContext& ctxt, MCStringRef p_channel);
void MCSoundExecPausePlayingOnChannel(MCExecContext& ctxt, MCStringRef p_channel);
void MCSoundExecResumePlayingOnChannel(MCExecContext& ctxt, MCStringRef p_channel);
void MCSoundExecDeleteSoundChannel(MCExecContext& ctxt, MCStringRef p_channel);
void MCSoundSetVolumeOfChannel(MCExecContext& ctxt, MCStringRef p_channel, int32_t p_volume);
void MCSoundGetVolumeOfChannel(MCExecContext& ctxt, MCStringRef p_channel, int32_t& r_volume);
void MCSoundGetStatusOfChannel(MCExecContext& ctxt, MCStringRef p_channel, intenum_t& r_status);
void MCSoundGetSoundOfChannel(MCExecContext& ctxt, MCStringRef p_channel, MCStringRef &r_sound);
void MCSoundGetNextSoundOfChannel(MCExecContext& ctxt, MCStringRef p_channel, MCStringRef &r_sound);
void MCSoundGetSoundChannels(MCExecContext& ctxt, MCStringRef &r_channels);
void MCSoundSetAudioCategory(MCExecContext &ctxt, intenum_t p_category);

/////////////

extern MCExecEnumTypeInfo* kMCMiscKeyboardTypeTypeInfo;
extern MCExecEnumTypeInfo* kMCMiscKeyboardReturnTypeTypeInfo;
extern MCExecEnumTypeInfo* kMCMiscStatusBarStyleTypeInfo;

extern MCExecMethodInfo* kMCMiscGetDeviceTokenMethodInfo;
extern MCExecMethodInfo* kMCMiscGetLaunchUrlMethodInfo;
extern MCExecMethodInfo* kMCMiscExecBeepMethodInfo;
extern MCExecMethodInfo* kMCMiscExecVibrateMethodInfo;
extern MCExecMethodInfo* kMCMiscGetDeviceResolutionMethodInfo;
extern MCExecMethodInfo* kMCMiscSetUseDeviceResolutionMethodInfo;
extern MCExecMethodInfo* kMCMiscGetDeviceScaleMethodInfo;
extern MCExecMethodInfo* kMCMiscGetPixelDensityMethodInfo;
extern MCExecMethodInfo* kMCMiscSetStatusBarStyleMethodInfo;
extern MCExecMethodInfo* kMCMiscExecShowStatusBarMethodInfo;
extern MCExecMethodInfo* kMCMiscExecHideStatusBarMethodInfo;
extern MCExecMethodInfo* kMCMiscSetKeyboardTypeMethodInfo;
extern MCExecMethodInfo* kMCMiscSetKeyboardReturnKeyMethodInfo;
extern MCExecMethodInfo* kMCMiscGetPreferredLanguagesMethodInfo;
extern MCExecMethodInfo* kMCMiscGetPreferredLocaleMethodInfo;
extern MCExecMethodInfo* kMCMiscExecClearTouchesMethodInfo;
extern MCExecMethodInfo* kMCMiscGetSystemIdentifierMethodInfo;
extern MCExecMethodInfo* kMCMiscGetApplicationIdentifierMethodInfo;
extern MCExecMethodInfo* kMCMiscSetReachabilityTargetMethodInfo;
extern MCExecMethodInfo* kMCMiscGetReachabilityTargetMethodInfo;
extern MCExecMethodInfo* kMCMiscExecExportImageToAlbumMethodInfo;
extern MCExecMethodInfo* kMCMiscSetRedrawIntervalMethodInfo;
extern MCExecMethodInfo* kMCMiscSetAnimatedAutorotationMethodInfo;
extern MCExecMethodInfo* kMCMiscGetDoNotBackupFileMethodInfo;
extern MCExecMethodInfo* kMCMiscSetDoNotBackupFileMethodInfo;
extern MCExecMethodInfo* kMCMiscGetFileDataProtectionMethodInfo;
extern MCExecMethodInfo* kMCMiscSetFileDataProtectionMethodInfo;
extern MCExecMethodInfo* kMCMiscExecLibDownloadUrlToFileMethodInfo;
extern MCExecMethodInfo* kMCMiscGetBuildInfoMethodInfo;


void MCMiscGetDeviceToken(MCExecContext& ctxt, MCStringRef& r_token);
void MCMiscGetLaunchUrl(MCExecContext& ctxt, MCStringRef& r_url);

void MCMiscExecBeep(MCExecContext& ctxt, int32_t* p_number_of_times);
void MCMiscExecVibrate(MCExecContext& ctxt, int32_t* p_number_of_times);

void MCMiscGetDeviceResolution(MCExecContext& ctxt, MCStringRef& r_resolution);
void MCMiscSetUseDeviceResolution(MCExecContext& ctxt, bool p_use_device_res, bool p_use_control_device_res);
void MCMiscGetDeviceScale(MCExecContext& ctxt, real64_t& r_scale);
void MCMiscGetPixelDensity(MCExecContext& ctxt, real64_t& r_density);

void MCMiscSetStatusBarStyle(MCExecContext& ctxt, intenum_t p_style);
void MCMiscExecShowStatusBar(MCExecContext& ctxt);
void MCMiscExecHideStatusBar(MCExecContext& ctxt);

void MCMiscSetKeyboardType(MCExecContext& ctxt, intenum_t p_keyboard_type);
void MCMiscSetKeyboardReturnKey(MCExecContext& ctxt, intenum_t p_keyboard_return_key);

void MCMiscGetPreferredLanguages(MCExecContext& ctxt, MCStringRef& r_preferred_languages);
void MCMiscGetCurrentLocale(MCExecContext& ctxt, MCStringRef& r_current_locale);

void MCMiscExecClearTouches(MCExecContext& ctxt);

void MCMiscGetSystemIdentifier(MCExecContext& ctxt, MCStringRef& r_identifier);
void MCMiscGetApplicationIdentifier(MCExecContext& ctxt, MCStringRef& r_identifier);

void MCMiscSetReachabilityTarget(MCExecContext& ctxt, MCStringRef p_hostname);
void MCMiscGetReachabilityTarget(MCExecContext& ctxt, MCStringRef& r_hostname);

void MCMiscExecExportImageToAlbum(MCExecContext& ctxt, MCStringRef p_data, MCStringRef p_file_name);

void MCMiscSetRedrawInterval(MCExecContext& ctxt, int32_t p_interval);
void MCMiscSetAnimateAutorotation(MCExecContext& ctxt, bool p_enabled);

void MCMiscGetDoNotBackupFile(MCExecContext& ctxt, MCStringRef p_path, bool& r_no_backup);
void MCMiscSetDoNotBackupFile(MCExecContext& ctxt, MCStringRef p_path, bool p_no_backup);
void MCMiscGetFileDataProtection(MCExecContext& ctxt, MCStringRef p_path, MCStringRef& p_protection_string);
void MCMiscSetFileDataProtection(MCExecContext& ctxt, MCStringRef p_path, MCStringRef p_protection_string);

void MCMiscExecLibUrlDownloadToFile(MCExecContext& ctxt, MCStringRef p_url, MCStringRef p_filename);

void MCMiscGetBuildInfo(MCExecContext& ctxt, MCStringRef p_key, MCStringRef& r_value);

#endif<|MERGE_RESOLUTION|>--- conflicted
+++ resolved
@@ -1165,15 +1165,6 @@
 	bool EvalOptionalExprAsChar(MCExpression *expr, char_t default_value, Exec_errors error, char_t& r_char);
     
     bool EvalExprAsPoint(MCExpression *expr, Exec_errors error, MCPoint& r_point);
-<<<<<<< HEAD
-	bool EvalOptionalExprAsPoint(MCExpression *expr, MCPoint default_value, Exec_errors error, MCPoint& r_point);
-    
-    bool EvalExprAsColor(MCExpression *expr, Exec_errors error, MCColor& r_color);
-	bool EvalOptionalExprAsColor(MCExpression *expr, MCColor default_value, Exec_errors error, MCColor& r_color);
-	
-	bool EvalExprAsRectangle(MCExpression *expr, Exec_errors error, MCRectangle& r_rectangle);
-	bool EvalOptionalExprAsRectangle(MCExpression *expr, MCRectangle default_value, Exec_errors error, MCRectangle& r_rectangle);
-=======
     bool EvalOptionalExprAsPoint(MCExpression *expr, MCPoint *default_value, Exec_errors error, MCPoint *&r_point);
     
     bool EvalExprAsColor(MCExpression *expr, Exec_errors error, MCColor& r_color);
@@ -1181,7 +1172,6 @@
 	
 	bool EvalExprAsRectangle(MCExpression *expr, Exec_errors error, MCRectangle& r_rectangle);
     bool EvalOptionalExprAsRectangle(MCExpression *expr, MCRectangle *default_value, Exec_errors error, MCRectangle *&r_rectangle);
->>>>>>> c4cb5b7a
 	
 private:
 	MCExecPoint& m_ep;
