/* Copyright (C) 2003-2013 Runtime Revolution Ltd.

This file is part of LiveCode.

LiveCode is free software; you can redistribute it and/or modify it under
the terms of the GNU General Public License v3 as published by the Free
Software Foundation.

LiveCode is distributed in the hope that it will be useful, but WITHOUT ANY
WARRANTY; without even the implied warranty of MERCHANTABILITY or
FITNESS FOR A PARTICULAR PURPOSE.  See the GNU General Public License
for more details.

You should have received a copy of the GNU General Public License
along with LiveCode.  If not see <http://www.gnu.org/licenses/>.  */

#ifndef __MC_EXEC__
#define __MC_EXEC__

#ifndef __MC_EXECPT__
#include "execpt.h"
#endif

#ifndef OBJDEFS_H
#include "objdefs.h"
#endif

#ifndef OBJECT_H
#include "object.h"
#endif

////////////////////////////////////////////////////////////////////////////////

enum MCExecType
{
	/* A */ kMCExecTypeAny,
	/* B */ kMCExecTypeBoolean,
	/* N */ kMCExecTypeNumber,
	/* S */ kMCExecTypeString,
	/* M */ kMCExecTypeName,
	/* R */ kMCExecTypeArray,
	
	/* b */ kMCExecTypeBool,
	/* i */ kMCExecTypeInt,
	/* j */ kMCExecTypeInt64,
	/* u */ kMCExecTypeUInt,
	/* v */ kMCExecTypeUInt64,
	/* f */ kMCExecTypeFloat,
	/* d */ kMCExecTypeDouble,
	/* c */ kMCExecTypeNativeChar,
	
	/* X */ kMCExecTypeLegacyColor,
	/* Y */ kMCExecTypeLegacyPoint,
	/* Z */ kMCExecTypeLegacyRectangle,
	
	/* E */ kMCExecTypeEnum,
	/* T */ kMCExecTypeSet,
	/* C */ kMCExecTypeCustom,
};

struct MCExecSetTypeElementInfo
{
	const char *tag;
	uindex_t bit;
};

struct MCExecSetTypeInfo
{
	const char *name;
	uindex_t count;
	MCExecSetTypeElementInfo *elements;
};

struct MCExecEnumTypeElementInfo
{
	const char *tag;
	uindex_t value;
	bool read_only;
};

struct MCExecEnumTypeInfo
{
	const char *name;
	uindex_t count;
	MCExecEnumTypeElementInfo *elements;
};

typedef void (*MCExecCustomTypeParseProc)(MCExecContext& ctxt, MCStringRef input, void *r_output);
typedef void (*MCExecCustomTypeFormatProc)(MCExecContext& ctxt, const void *input, MCStringRef& r_output);
typedef void (*MCExecCustomTypeFreeProc)(MCExecContext& ctxt, void *input);

struct MCExecCustomTypeInfo
{
	const char *name;
	uindex_t size;
	void *parse;
	void *format;
	void *free;
};

struct MCExecMethodInfo
{
	const char *name;
	uindex_t arity;
};

#define MC_EXEC_DEFINE_EXEC_METHOD(module, tag, arity) \
	static MCExecMethodInfo _kMC##module##Exec##tag##MethodInfo = { #module "." #tag, arity }; \
	MCExecMethodInfo *kMC##module##Exec##tag##MethodInfo = &_kMC##module##Exec##tag##MethodInfo;

#define MC_EXEC_DEFINE_EVAL_METHOD(module, tag, arity) \
	static MCExecMethodInfo _kMC##module##Eval##tag##MethodInfo = { #module "." #tag, arity }; \
	MCExecMethodInfo *kMC##module##Eval##tag##MethodInfo = &_kMC##module##Eval##tag##MethodInfo;

#define MC_EXEC_DEFINE_GET_METHOD(module, tag, arity) \
	static MCExecMethodInfo _kMC##module##Get##tag##MethodInfo = { #module "." #tag, arity }; \
	MCExecMethodInfo *kMC##module##Get##tag##MethodInfo = &_kMC##module##Get##tag##MethodInfo;

#define MC_EXEC_DEFINE_SET_METHOD(module, tag, arity) \
	static MCExecMethodInfo _kMC##module##Set##tag##MethodInfo = { #module "." #tag, arity }; \
	MCExecMethodInfo *kMC##module##Set##tag##MethodInfo = &_kMC##module##Set##tag##MethodInfo;

#define MC_EXEC_DEFINE_MAKE_METHOD(module, tag, arity) \
	static MCExecMethodInfo _kMC##module##Make##tag##MethodInfo = { #module "." #tag, arity }; \
	MCExecMethodInfo *kMC##module##Make##tag##MethodInfo = &_kMC##module##Make##tag##MethodInfo;

////////////////////////////////////////////////////////////////////////////////

enum MCPropertyType
{
	kMCPropertyTypeAny,
	kMCPropertyTypeBool,
	kMCPropertyTypeInt16,
	kMCPropertyTypeInt32,
	kMCPropertyTypeUInt16,
	kMCPropertyTypeUInt32,
	kMCPropertyTypeDouble,
	kMCPropertyTypeChar,
	kMCPropertyTypeString,
	kMCPropertyTypeBinaryString,
	kMCPropertyTypeColor,
	kMCPropertyTypeRectangle,
	kMCPropertyTypePoint,
	kMCPropertyTypeInt16X2,
	kMCPropertyTypeInt16X4,
	kMCPropertyTypeArray,
	kMCPropertyTypeSet,
	kMCPropertyTypeEnum,
	kMCPropertyTypeCustom,
	kMCPropertyTypeOptionalInt16,
	kMCPropertyTypeOptionalUInt16,
	kMCPropertyTypeOptionalUInt32,
	kMCPropertyTypeOptionalString,
	kMCPropertyTypeOptionalRectangle,
	kMCPropertyTypeOptionalEnum,
<<<<<<< HEAD
	kMCPropertyTypeName,
=======
    kMCPropertyTypeLinesOfString,
    kMCPropertyTypeLinesOfUInt,
    kMCPropertyTypeLinesOfUIntX2,
    kMCPropertyTypeLinesOfPoint,
    kMCPropertyTypeItemsOfUInt,

>>>>>>> 770b6fea
};

struct MCPropertyInfo
{
	Properties property;
	bool effective;
	MCPropertyType type;
	void *type_info;
	void *getter;
	void *setter;
	bool has_effective;
    bool is_array_prop;
};

template<typename O, typename A, void (O::*Method)(MCExecContext&, A)> inline void MCPropertyObjectThunk(MCExecContext& ctxt, MCObjectPtr obj, A arg)
{
	(static_cast<O *>(obj . object) ->* Method)(ctxt, arg);
}

template<typename O, typename A, void (O::*Method)(MCExecContext&, uint32_t, A)> inline void MCPropertyObjectPartThunk(MCExecContext& ctxt, MCObjectPtr obj, A arg)
{
	(static_cast<O *>(obj . object) ->* Method)(ctxt, obj . part_id, arg);
}

template<typename O, typename A, void (O::*Method)(MCExecContext&, MCNameRef, A)> inline void MCPropertyObjectArrayThunk(MCExecContext& ctxt, MCObjectPtr obj, MCNameRef name, A arg)
{
	(static_cast<O *>(obj . object) ->* Method)(ctxt, name, arg);
}

template<typename O, typename A, typename B, void (O::*Method)(MCExecContext&, B, A)> inline void MCPropertyObjectListThunk(MCExecContext& ctxt, MCObjectPtr obj, B count, A arg)
{
	(static_cast<O *>(obj . object) ->* Method)(ctxt, count, arg);
}

#define MCPropertyObjectThunkImp(obj, mth, typ) (void(*)(MCExecContext&,MCObjectPtr,typ))MCPropertyObjectThunk<obj,typ,&obj::mth>
#define MCPropertyObjectPartThunkImp(obj, mth, typ) (void(*)(MCExecContext&,MCObjectPtr,typ))MCPropertyObjectPartThunk<obj,typ,&obj::mth>
#define MCPropertyObjectArrayThunkImp(obj, mth, name, typ) (void(*)(MCExecContext&,MCObjectPtr,MCNameRef,typ))MCPropertyObjectArrayThunk<obj,typ,&obj::mth>
#define MCPropertyObjectListThunkImp(obj, mth, count, typ) (void(*)(MCExecContext&,MCObjectPtr,count,typ))MCPropertyObjectListThunk<obj,typ,count,&obj::mth>

#define MCPropertyObjectThunkGetAny(obj, mth) MCPropertyObjectThunkImp(obj, mth, MCValueRef&)
#define MCPropertyObjectThunkGetBool(obj, mth) MCPropertyObjectThunkImp(obj, mth, bool&)
#define MCPropertyObjectThunkGetInt16(obj, mth) MCPropertyObjectThunkImp(obj, mth, integer_t&)
#define MCPropertyObjectThunkGetInt32(obj, mth) MCPropertyObjectThunkImp(obj, mth, integer_t&)
#define MCPropertyObjectThunkGetUInt16(obj, mth) MCPropertyObjectThunkImp(obj, mth, uinteger_t&)
#define MCPropertyObjectThunkGetUInt32(obj, mth) MCPropertyObjectThunkImp(obj, mth, uinteger_t&)
#define MCPropertyObjectThunkGetOptionalInt16(obj, mth) MCPropertyObjectThunkImp(obj, mth, integer_t*&)
#define MCPropertyObjectThunkGetOptionalUInt16(obj, mth) MCPropertyObjectThunkImp(obj, mth, uinteger_t*&)
#define MCPropertyObjectThunkGetOptionalUInt32(obj, mth) MCPropertyObjectThunkImp(obj, mth, uinteger_t*&)
#define MCPropertyObjectThunkGetDouble(obj, mth) MCPropertyObjectThunkImp(obj, mth, double&)
#define MCPropertyObjectThunkGetString(obj, mth) MCPropertyObjectThunkImp(obj, mth, MCStringRef&)
#define MCPropertyObjectThunkGetBinaryString(obj, mth) MCPropertyObjectThunkImp(obj, mth, MCDataRef&)
#define MCPropertyObjectThunkGetOptionalString(obj, mth) MCPropertyObjectThunkImp(obj, mth, MCStringRef&)
#define MCPropertyObjectThunkGetRectangle(obj, mth) MCPropertyObjectThunkImp(obj, mth, MCRectangle&)
#define MCPropertyObjectThunkGetOptionalRectangle(obj, mth) MCPropertyObjectThunkImp(obj, mth, MCRectangle*&)
#define MCPropertyObjectThunkGetPoint(obj, mth) MCPropertyObjectThunkImp(obj, mth, MCPoint&)
#define MCPropertyObjectThunkGetCustomType(obj, mth, typ) MCPropertyObjectThunkImp(obj, mth, typ&)
#define MCPropertyObjectThunkGetEnumType(obj, mth) MCPropertyObjectThunkImp(obj, mth, intenum_t&)
#define MCPropertyObjectThunkGetSetType(obj, mth) MCPropertyObjectThunkImp(obj, mth, intset_t&)
#define MCPropertyObjectThunkGetOptionalCustomType(obj, mth, typ) MCPropertyObjectThunkImp(obj, mth, typ*&)
#define MCPropertyObjectThunkGetOptionalEnumType(obj, mth) MCPropertyObjectThunkImp(obj, mth, intenum_t*&)
#define MCPropertyObjectThunkGetArray(obj, mth) MCPropertyObjectThunkImp(obj, mth, MCArrayRef&)
#define MCPropertyObjectThunkGetName(obj, mth) MCPropertyObjectThunkImp(obj, mth, MCNameRef&)

#define MCPropertyObjectListThunkGetLinesOfString(obj, mth) MCPropertyObjectListThunkImp(obj, mth, uindex_t&, MCStringRef*&)
#define MCPropertyObjectListThunkGetLinesOfUInt(obj, mth) MCPropertyObjectListThunkImp(obj, mth, uindex_t&, uinteger_t*&)
#define MCPropertyObjectListThunkGetLinesOfPoint(obj, mth) MCPropertyObjectListThunkImp(obj, mth, uindex_t&, MCPoint*&)
#define MCPropertyObjectListThunkGetItemsOfUInt(obj, mth) MCPropertyObjectListThunkImp(obj, mth, uindex_t&, uinteger_t*&)

#define MCPropertyObjectThunkSetAny(obj, mth) MCPropertyObjectThunkImp(obj, mth, MCValueRef)
#define MCPropertyObjectThunkSetBool(obj, mth) MCPropertyObjectThunkImp(obj, mth, bool)
#define MCPropertyObjectThunkSetInt16(obj, mth) MCPropertyObjectThunkImp(obj, mth, integer_t)
#define MCPropertyObjectThunkSetInt32(obj, mth) MCPropertyObjectThunkImp(obj, mth, integer_t)
#define MCPropertyObjectThunkSetUInt16(obj, mth) MCPropertyObjectThunkImp(obj, mth, uinteger_t)
#define MCPropertyObjectThunkSetUInt32(obj, mth) MCPropertyObjectThunkImp(obj, mth, uinteger_t)
#define MCPropertyObjectThunkSetOptionalInt16(obj, mth) MCPropertyObjectThunkImp(obj, mth, integer_t*)
#define MCPropertyObjectThunkSetOptionalUInt16(obj, mth) MCPropertyObjectThunkImp(obj, mth, uinteger_t*)
#define MCPropertyObjectThunkSetOptionalUInt32(obj, mth) MCPropertyObjectThunkImp(obj, mth, uinteger_t*)
#define MCPropertyObjectThunkSetDouble(obj, mth) MCPropertyObjectThunkImp(obj, mth, double)
#define MCPropertyObjectThunkSetString(obj, mth) MCPropertyObjectThunkImp(obj, mth, MCStringRef)
#define MCPropertyObjectThunkSetBinaryString(obj, mth) MCPropertyObjectThunkImp(obj, mth, MCDataRef)
#define MCPropertyObjectThunkSetOptionalString(obj, mth) MCPropertyObjectThunkImp(obj, mth, MCStringRef)
#define MCPropertyObjectThunkSetRectangle(obj, mth) MCPropertyObjectThunkImp(obj, mth, MCRectangle)
#define MCPropertyObjectThunkSetOptionalRectangle(obj, mth) MCPropertyObjectThunkImp(obj, mth, MCRectangle*)
#define MCPropertyObjectThunkSetPoint(obj, mth) MCPropertyObjectThunkImp(obj, mth, MCPoint)
#define MCPropertyObjectThunkSetCustomType(obj, mth, typ) MCPropertyObjectThunkImp(obj, mth, const typ&)
#define MCPropertyObjectThunkSetEnumType(obj, mth) MCPropertyObjectThunkImp(obj, mth, intenum_t)
#define MCPropertyObjectThunkSetSetType(obj, mth) MCPropertyObjectThunkImp(obj, mth, intset_t)
#define MCPropertyObjectThunkSetOptionalCustomType(obj, mth, typ) MCPropertyObjectThunkImp(obj, mth, const typ*&)
#define MCPropertyObjectThunkSetOptionalEnumType(obj, mth) MCPropertyObjectThunkImp(obj, mth, intenum_t*)
#define MCPropertyObjectThunkSetArray(obj, mth) MCPropertyObjectThunkImp(obj, mth, MCArrayRef)
#define MCPropertyObjectThunkSetName(obj, mth) MCPropertyObjectThunkImp(obj, mth, MCNameRef)

#define MCPropertyObjectListThunkSetLinesOfString(obj, mth) MCPropertyObjectListThunkImp(obj, mth, uindex_t, MCStringRef*)
#define MCPropertyObjectListThunkSetLinesOfUInt(obj, mth) MCPropertyObjectListThunkImp(obj, mth, uindex_t, uinteger_t*)
#define MCPropertyObjectListThunkSetLinesOfPoint(obj, mth) MCPropertyObjectListThunkImp(obj, mth, uindex_t, MCPoint*)
#define MCPropertyObjectListThunkSetItemsOfUInt(obj, mth) MCPropertyObjectListThunkImp(obj, mth, uindex_t, uinteger_t*)

#define MCPropertyObjectPartThunkGetAny(obj, mth) MCPropertyObjectPartThunkImp(obj, mth, MCValueRef&)
#define MCPropertyObjectPartThunkGetBool(obj, mth) MCPropertyObjectPartThunkImp(obj, mth, bool&)
#define MCPropertyObjectPartThunkGetInt16(obj, mth) MCPropertyObjectPartThunkImp(obj, mth, integer_t&)
#define MCPropertyObjectPartThunkGetInt32(obj, mth) MCPropertyObjectPartThunkImp(obj, mth, integer_t&)
#define MCPropertyObjectPartThunkGetUInt16(obj, mth) MCPropertyObjectPartThunkImp(obj, mth, uinteger_t&)
#define MCPropertyObjectPartThunkGetUInt32(obj, mth) MCPropertyObjectPartThunkImp(obj, mth, uinteger_t&)
#define MCPropertyObjectPartThunkGetOptionalInt16(obj, mth) MCPropertyObjectPartThunkImp(obj, mth, integer_t*&)
#define MCPropertyObjectPartThunkGetOptionalUInt16(obj, mth) MCPropertyObjectPartThunkImp(obj, mth, uinteger_t*&)
#define MCPropertyObjectPartThunkGetOptionalUInt32(obj, mth) MCPropertyObjectPartThunkImp(obj, mth, uinteger_t*&)
#define MCPropertyObjectPartThunkGetDouble(obj, mth) MCPropertyObjectPartThunkImp(obj, mth, double&)
#define MCPropertyObjectPartThunkGetString(obj, mth) MCPropertyObjectPartThunkImp(obj, mth, MCStringRef&)
#define MCPropertyObjectPartThunkGetOptionalString(obj, mth) MCPropertyObjectPartThunkImp(obj, mth, MCStringRef&)
#define MCPropertyObjectPartThunkGetRectangle(obj, mth) MCPropertyObjectPartThunkImp(obj, mth, MCRectangle&)
#define MCPropertyObjectPartThunkGetOptionalRectangle(obj, mth) MCPropertyObjectPartThunkImp(obj, mth, MCRectangle*&)
#define MCPropertyObjectPartThunkGetPoint(obj, mth) MCPropertyObjectPartThunkImp(obj, mth, MCPoint&)
#define MCPropertyObjectPartThunkGetCustomType(obj, mth, typ) MCPropertyObjectPartThunkImp(obj, mth, typ&)
#define MCPropertyObjectPartThunkGetEnumType(obj, mth) MCPropertyObjectPartThunkImp(obj, mth, intenum_t&)
#define MCPropertyObjectPartThunkGetSetType(obj, mth) MCPropertyObjectPartThunkImp(obj, mth, intset_t&)
#define MCPropertyObjectPartThunkGetOptionalCustomType(obj, mth, typ) MCPropertyObjectPartThunkImp(obj, mth, typ*&)
#define MCPropertyObjectPartThunkGetOptionalEnumType(obj, mth) MCPropertyObjectPartThunkImp(obj, mth, intenum_t*&)
#define MCPropertyObjectPartThunkGetArray(obj, mth) MCPropertyObjectPartThunkImp(obj, mth, MCArrayRef&)

#define MCPropertyObjectPartThunkSetAny(obj, mth) MCPropertyObjectPartThunkImp(obj, mth, MCValueRef)
#define MCPropertyObjectPartThunkSetBool(obj, mth) MCPropertyObjectPartThunkImp(obj, mth, bool)
#define MCPropertyObjectPartThunkSetInt16(obj, mth) MCPropertyObjectPartThunkImp(obj, mth, integer_t)
#define MCPropertyObjectPartThunkSetInt32(obj, mth) MCPropertyObjectPartThunkImp(obj, mth, integer_t)
#define MCPropertyObjectPartThunkSetUInt16(obj, mth) MCPropertyObjectPartThunkImp(obj, mth, uinteger_t)
#define MCPropertyObjectPartThunkSetUInt32(obj, mth) MCPropertyObjectPartThunkImp(obj, mth, uinteger_t)
#define MCPropertyObjectPartThunkSetOptionalInt16(obj, mth) MCPropertyObjectPartThunkImp(obj, mth, integer_t*)
#define MCPropertyObjectPartThunkSetOptionalUInt16(obj, mth) MCPropertyObjectPartThunkImp(obj, mth, uinteger_t*)
#define MCPropertyObjectPartThunkSetOptionalUInt32(obj, mth) MCPropertyObjectPartThunkImp(obj, mth, uinteger_t*)
#define MCPropertyObjectPartThunkSetDouble(obj, mth) MCPropertyObjectPartThunkImp(obj, mth, double)
#define MCPropertyObjectPartThunkSetString(obj, mth) MCPropertyObjectPartThunkImp(obj, mth, MCStringRef)
#define MCPropertyObjectPartThunkSetOptionalString(obj, mth) MCPropertyObjectPartThunkImp(obj, mth, MCStringRef)
#define MCPropertyObjectPartThunkSetRectangle(obj, mth) MCPropertyObjectPartThunkImp(obj, mth, MCRectangle)
#define MCPropertyObjectPartThunkSetOptionalRectangle(obj, mth) MCPropertyObjectPartThunkImp(obj, mth, MCRectangle*)
#define MCPropertyObjectPartThunkSetPoint(obj, mth) MCPropertyObjectPartThunkImp(obj, mth, MCPoint)
#define MCPropertyObjectPartThunkSetCustomType(obj, mth, typ) MCPropertyObjectPartThunkImp(obj, mth, const typ&)
#define MCPropertyObjectPartThunkSetEnumType(obj, mth) MCPropertyObjectPartThunkImp(obj, mth, intenum_t)
#define MCPropertyObjectPartThunkSetSetType(obj, mth) MCPropertyObjectPartThunkImp(obj, mth, intset_t)
#define MCPropertyObjectPartThunkSetOptionalCustomType(obj, mth, typ) MCPropertyObjectPartThunkImp(obj, mth, const typ*&)
#define MCPropertyObjectPartThunkSetOptionalEnumType(obj, mth) MCPropertyObjectPartThunkImp(obj, mth, intenum_t*)
#define MCPropertyObjectPartThunkSetArray(obj, mth) MCPropertyObjectPartThunkImp(obj, mth, MCArrayRef)


#define MCPropertyObjectArrayThunkGetAny(obj, mth) MCPropertyObjectArrayThunkImp(obj, mth, MCNameRef, MCValueRef&)
#define MCPropertyObjectArrayThunkGetBool(obj, mth) MCPropertyObjectArrayThunkImp(obj, mth, MCNameRef, bool&)
#define MCPropertyObjectArrayThunkGetString(obj, mth) MCPropertyObjectArrayThunkImp(obj, mth, MCNameRef, MCStringRef&)

#define MCPropertyObjectArrayThunkSetAny(obj, mth) MCPropertyObjectArrayThunkImp(obj, mth, MCNameRef, MCValueRef)
#define MCPropertyObjectArrayThunkSetBool(obj, mth) MCPropertyObjectArrayThunkImp(obj, mth, MCNameRef, bool)
#define MCPropertyObjectArrayThunkSetString(obj, mth) MCPropertyObjectArrayThunkImp(obj, mth, MCNameRef, MCStringRef)
//////////

#define DEFINE_RW_PROPERTY(prop, type, module, tag) \
{ prop, false, kMCPropertyType##type, nil, (void *)MC##module##Get##tag, (void *)MC##module##Set##tag },

#define DEFINE_RW_SET_PROPERTY(prop, typeinfo, module, tag) \
{ prop, false, kMCPropertyTypeSet, typeinfo, (void *)MC##module##Get##tag, (void *)MC##module##Set##tag },

#define DEFINE_RW_ENUM_PROPERTY(prop, typeinfo, module, tag) \
{ prop, false, kMCPropertyTypeEnum, typeinfo, (void *)MC##module##Get##tag, (void *)MC##module##Set##tag },

#define DEFINE_RW_CUSTOM_PROPERTY(prop, typeinfo, module, tag) \
{ prop, false, kMCPropertyTypeCustom, typeinfo, (void *)MC##module##Get##tag, (void *)MC##module##Set##tag },

#define DEFINE_RO_PROPERTY(prop, type, module, tag) \
{ prop, false, kMCPropertyType##type, nil, (void *)MC##module##Get##tag, nil },

#define DEFINE_RO_SET_PROPERTY(prop, typeinfo, module, tag) \
{ prop, false, kMCPropertyTypeSet, typeinfo, (void *)MC##module##Get##tag, nil },

#define DEFINE_RO_ENUM_PROPERTY(prop, typeinfo, module, tag) \
{ prop, false, kMCPropertyTypeEnum, typeinfo, (void *)MC##module##Get##tag, nil },

#define DEFINE_RO_CUSTOM_PROPERTY(prop, typeinfo, module, tag) \
{ prop, false, kMCPropertyTypeCustom, typeinfo, (void *)MC##module##Get##tag, nil },

#define DEFINE_RO_EFFECTIVE_PROPERTY(prop, type, module, tag) \
{ prop, true, kMCPropertyType##type, nil, (void *)MC##module##GetEffective##tag, nil },


#define DEFINE_RW_OBJ_PROPERTY(prop, type, obj, tag) \
{ prop, false, kMCPropertyType##type, nil, (void *)MCPropertyObjectThunkGet##type(obj, Get##tag), (void *)MCPropertyObjectThunkSet##type(obj, Set##tag), false, false },

#define DEFINE_RO_OBJ_PROPERTY(prop, type, obj, tag) \
{ prop, false, kMCPropertyType##type, nil, (void *)MCPropertyObjectThunkGet##type(obj, Get##tag), nil, false, false },

#define DEFINE_RW_OBJ_NON_EFFECTIVE_PROPERTY(prop, type, obj, tag) \
{ prop, false, kMCPropertyType##type, nil, (void *)MCPropertyObjectThunkGet##type(obj, Get##tag), (void *)MCPropertyObjectThunkSet##type(obj, Set##tag), true, false },

#define DEFINE_RO_OBJ_NON_EFFECTIVE_PROPERTY(prop, type, obj, tag) \
{ prop, false, kMCPropertyType##type, nil, (void *)MCPropertyObjectThunkGet##type(obj, Get##tag), nil, true, false },

#define DEFINE_RW_OBJ_EFFECTIVE_PROPERTY(prop, type, obj, tag) \
{ prop, true, kMCPropertyType##type, nil, (void *)MCPropertyObjectThunkGet##type(obj, GetEffective##tag), (void *)MCPropertyObjectThunkSet##type(obj, SetEffective##tag), true, false },

#define DEFINE_RO_OBJ_EFFECTIVE_PROPERTY(prop, type, obj, tag) \
{ prop, true, kMCPropertyType##type, nil, (void *)MCPropertyObjectThunkGet##type(obj, GetEffective##tag), nil, true, false },

#define DEFINE_RW_OBJ_PART_PROPERTY(prop, type, obj, tag) \
{ prop, false, kMCPropertyType##type, nil, (void *)MCPropertyObjectPartThunkGet##type(obj, Get##tag), (void *)MCPropertyObjectPartThunkSet##type(obj, Set##tag), false, false },

#define DEFINE_RO_OBJ_PART_PROPERTY(prop, type, obj, tag) \
{ prop, false, kMCPropertyType##type, nil, (void *)MCPropertyObjectPartThunkGet##type(obj, Get##tag), nil, false, false },

#define DEFINE_RW_OBJ_PART_NON_EFFECTIVE_PROPERTY(prop, type, obj, tag) \
{ prop, false, kMCPropertyType##type, nil, (void *)MCPropertyObjectPartThunkGet##type(obj, Get##tag), (void *)MCPropertyObjectPartThunkSet##type(obj, Set##tag), true, false },

#define DEFINE_RO_OBJ_PART_NON_EFFECTIVE_PROPERTY(prop, type, obj, tag) \
{ prop, false, kMCPropertyType##type, nil, (void *)MCPropertyObjectPartThunkGet##type(obj, Get##tag), nil, true, false },

#define DEFINE_RW_OBJ_PART_EFFECTIVE_PROPERTY(prop, type, obj, tag) \
{ prop, true, kMCPropertyType##type, nil, (void *)MCPropertyObjectPartThunkGet##type(obj, GetEffective##tag), (void *)MCPropertyObjectPartThunkSet##type(obj, SetEffective##tag), true, false },

#define DEFINE_RO_OBJ_PART_EFFECTIVE_PROPERTY(prop, type, obj, tag) \
{ prop, true, kMCPropertyType##type, nil, (void *)MCPropertyObjectPartThunkGet##type(obj, GetEffective##tag), nil, true, false },

#define DEFINE_RW_OBJ_CUSTOM_PROPERTY(prop, type, obj, tag) \
{ prop, false, kMCPropertyTypeCustom, kMC##type##TypeInfo, (void *)MCPropertyObjectThunkGetCustomType(obj, Get##tag, MC##type), (void *)MCPropertyObjectThunkSetCustomType(obj, Set##tag, MC##type), false, false },

#define DEFINE_RO_OBJ_CUSTOM_PROPERTY(prop, type, obj, tag) \
{ prop, false, kMCPropertyTypeCustom, kMC##type##TypeInfo, (void *)MCPropertyObjectThunkGetCustomType(obj, Get##tag, MC##type), nil, false, false },

#define DEFINE_RW_OBJ_NON_EFFECTIVE_CUSTOM_PROPERTY(prop, type, obj, tag) \
{ prop, false, kMCPropertyTypeCustom, kMC##type##TypeInfo, (void *)MCPropertyObjectThunkGetCustomType(obj, Get##tag, MC##type), (void *)MCPropertyObjectThunkSetCustomType(obj, Set##tag, MC##type), true, false },

#define DEFINE_RO_OBJ_NON_EFFECTIVE_CUSTOM_PROPERTY(prop, type, obj, tag) \
{ prop, false, kMCPropertyTypeCustom, kMC##type##TypeInfo, (void *)MCPropertyObjectThunkGetCustomType(obj, Get##tag, MC##type), nil, true, false },

#define DEFINE_RW_OBJ_EFFECTIVE_CUSTOM_PROPERTY(prop, type, obj, tag) \
{ prop, true, kMCPropertyTypeCustom, kMC##type##TypeInfo, (void *)MCPropertyObjectThunkGetCustomType(obj, Get##tag, MC##type), (void *)MCPropertyObjectThunkSetCustomType(obj, Set##tag, MC##type), true, false },

#define DEFINE_RO_OBJ_EFFECTIVE_CUSTOM_PROPERTY(prop, type, obj, tag) \
{ prop, true, kMCPropertyTypeCustom, kMC##type##TypeInfo, (void *)MCPropertyObjectThunkGetCustomType(obj, Get##tag, MC##type), nil, true, false },

#define DEFINE_RW_OBJ_PART_CUSTOM_PROPERTY(prop, type, obj, tag) \
{ prop, false, kMCPropertyTypeCustom, kMC##type##TypeInfo, (void *)MCPropertyObjectPartThunkGetCustomType(obj, Get##tag, MC##type), (void *)MCPropertyObjectPartThunkSetCustomType(obj, Set##tag, MC##type), false, false },

#define DEFINE_RO_OBJ_ENUM_PROPERTY(prop, type, obj, tag) \
{ prop, false, kMCPropertyTypeEnum, kMC##type##TypeInfo, (void *)MCPropertyObjectThunkGetEnumType(obj, Get##tag), nil, false, false },

#define DEFINE_RW_OBJ_ENUM_PROPERTY(prop, type, obj, tag) \
{ prop, false, kMCPropertyTypeEnum, kMC##type##TypeInfo, (void *)MCPropertyObjectThunkGetEnumType(obj, Get##tag), (void *)MCPropertyObjectThunkSetEnumType(obj, Set##tag), false, false },

#define DEFINE_RO_OBJ_PART_ENUM_PROPERTY(prop, type, obj, tag) \
{ prop, false, kMCPropertyTypeEnum, kMC##type##TypeInfo, (void *)MCPropertyObjectPartThunkGetEnumType(obj, Get##tag), nil, false, false },

#define DEFINE_RW_OBJ_OPTIONAL_ENUM_PROPERTY(prop, type, obj, tag) \
{ prop, false, kMCPropertyTypeOptionalEnum, kMC##type##TypeInfo, (void *)MCPropertyObjectThunkGetOptionalEnumType(obj, Get##tag), (void *)MCPropertyObjectThunkSetOptionalEnumType(obj, Set##tag), false, false },

#define DEFINE_RW_OBJ_NON_EFFECTIVE_OPTIONAL_ENUM_PROPERTY(prop, type, obj, tag) \
{ prop, false, kMCPropertyTypeOptionalEnum, kMC##type##TypeInfo, (void *)MCPropertyObjectThunkGetOptionalEnumType(obj, Get##tag), (void *)MCPropertyObjectThunkSetOptionalEnumType(obj, Set##tag), true, false },

#define DEFINE_RW_OBJ_NON_EFFECTIVE_ENUM_PROPERTY(prop, type, obj, tag) \
{ prop, false, kMCPropertyTypeEnum, kMC##type##TypeInfo, (void *)MCPropertyObjectThunkGetEnumType(obj, Get##tag), (void *)MCPropertyObjectThunkSetEnumType(obj, Set##tag), true, false },

#define DEFINE_RO_OBJ_EFFECTIVE_ENUM_PROPERTY(prop, type, obj, tag) \
{ prop, true, kMCPropertyTypeEnum, kMC##type##TypeInfo, (void *)MCPropertyObjectThunkGetEnumType(obj, GetEffective##tag), nil, true, false },

#define DEFINE_UNAVAILABLE_OBJ_PROPERTY(prop) \
{ prop, false, kMCPropertyTypeAny, nil, nil, nil, false, false },

#define DEFINE_RW_OBJ_SET_PROPERTY(prop, type, obj, tag) \
{ prop, false, kMCPropertyTypeSet, kMC##type##TypeInfo, (void *)MCPropertyObjectThunkGetSetType(obj, Get##tag), (void *)MCPropertyObjectThunkSetSetType(obj, Set##tag), false, false },

#define DEFINE_RO_OBJ_SET_PROPERTY(prop, type, obj, tag) \
{ prop, false, kMCPropertyTypeSet, kMC##type##TypeInfo, (void *)MCPropertyObjectThunkGetSetType(obj, Get##tag), nil, false, false },

#define DEFINE_RW_OBJ_ARRAY_PROPERTY(prop, type, obj, tag) \
{ prop, false, kMCPropertyType##type, nil, (void *)MCPropertyObjectArrayThunkGet##type(obj, Get##tag), (void *)MCPropertyObjectArrayThunkSet##type(obj, Set##tag), false, true },

#define DEFINE_RW_OBJ_LIST_PROPERTY(prop, type, obj, tag) \
{ prop, false, kMCPropertyType##type, nil, (void *)MCPropertyObjectListThunkGet##type(obj, Get##tag), (void *)MCPropertyObjectListThunkSet##type(obj, Set##tag), false, false },

#define DEFINE_RO_OBJ_LIST_PROPERTY(prop, type, obj, tag) \
{ prop, false, kMCPropertyType##type, nil, (void *)MCPropertyObjectListThunkGet##type(obj, Get##tag), nil, false, false },

////////////////////////////////////////////////////////////////////////////////

class MCExecContext
{
public:
	MCExecContext(MCExecPoint& ep)
		: m_ep(ep), m_stat(ES_NORMAL)
	{
	}
	
	MCExecContext(MCExecPoint& ep, MCVarref *p_it)
		: m_ep(ep), m_stat(ES_NORMAL), m_it(p_it)
	{
	}
	
	MCExecContext(MCExecContext& p_ctxt)
		: m_ep(p_ctxt.GetEP()), m_stat(ES_NORMAL), m_it(p_ctxt . m_it)
	{
	}

	//////////

	MCExecPoint& GetEP(void)
	{
		return m_ep;
	}
	
	Exec_stat GetExecStat(void)
	{
		return m_stat;
	}

	///////////

	bool HasError(void)
	{
		return m_stat != ES_NORMAL;
	}

	void Throw(void)
	{
		m_stat = ES_ERROR;
	}

	Exec_stat Catch(uint2 line, uint2 pos);

	void LegacyThrow(Exec_errors error, MCValueRef hint = nil);
	void LegacyThrow(Exec_errors error, uint32_t hint);

	void Unimplemented(void)
	{
		abort();
	}

	//////////

	bool GetCaseSensitive(void) const
	{
		return m_ep . getcasesensitive() == True;
	}

	bool GetConvertOctals(void) const
	{
		return m_ep . getconvertoctals() == True;
	}

	bool GetWholeMatches(void) const
	{
		return m_ep . getwholematches() == True;
	}

	bool GetUseUnicode(void) const
	{
		return m_ep . getuseunicode() == True;
	}

	bool GetUseSystemDate(void) const
	{
		return m_ep . getusesystemdate() == True;
	}

	char_t GetLineDelimiter(void) const
	{
		return m_ep . getlinedel();
	}

	char_t GetItemDelimiter(void) const
	{
		return m_ep . getitemdel();
	}

	char_t GetColumnDelimiter(void) const
	{
		return m_ep . getcolumndel();
	}

	char_t GetRowDelimiter(void) const
	{
		return m_ep . getrowdel();
	}

	uint2 GetCutOff(void) const
	{
		return m_ep . getcutoff();
	}
	//////////

	void SetCaseSensitive(bool p_value)
	{
		m_ep . setcasesensitive(p_value);
	}

	void SetConvertOctals(bool p_value)
	{
		m_ep . setconvertoctals(p_value);
	}
	
	void SetWholeMatches(bool p_value)
	{
		m_ep . setwholematches(p_value);
	}
	
	void SetUseUnicode(bool p_value)
	{
		m_ep . setuseunicode(p_value);
	}

	void SetUseSystemDate(bool p_value)
	{
		m_ep . setusesystemdate(p_value);
	}

	void SetCutOff(uint2 p_value)
	{
		m_ep . setcutoff(p_value);
	}

	void SetLineDelimiter(char_t p_value)
	{
		m_ep . setlinedel(p_value);
	}

	void SetItemDelimiter(char_t p_value)
	{
		m_ep . setitemdel(p_value);
	}

	void SetColumnDelimiter(char_t p_value)
	{
		m_ep . setcolumndel(p_value);
	}

	void SetRowDelimiter(char_t p_value)
	{
		m_ep . setrowdel(p_value);
	}
	//////////
	
	// Convert the given valueref to a string. If the type is not convertable
	// to a string, the empty string is returned.
	// This method should be used in cases where a string is required and
	// we want to silently convert non-stringables to empty.
	bool ForceToString(MCValueRef value, MCStringRef& r_string);
	bool ForceToBoolean(MCValueRef value, MCBooleanRef& r_boolean);

	// These attempt to convert the value as specified, returning 'true' if successeful.
	// These will raise an appropriate error if the conversion fails and
	// strict mode is on. If strict mode is off (the default) then default
	// values will be returned for things that can't be converted.
	//   (boolean - false, string - empty, number/integer/real - 0, array -
	//    empty array).
	bool ConvertToBoolean(MCValueRef value, MCBooleanRef& r_boolean);
	bool ConvertToString(MCValueRef value, MCStringRef& r_string);
	bool ConvertToNumber(MCValueRef value, MCNumberRef& r_number);
	bool ConvertToInteger(MCValueRef value, integer_t& r_integer);
	bool ConvertToUnsignedInteger(MCValueRef value, uinteger_t& r_integer);
	bool ConvertToReal(MCValueRef value, real64_t& r_real);
	bool ConvertToArray(MCValueRef value, MCArrayRef& r_array);
	bool ConvertToLegacyPoint(MCValueRef value, MCPoint& r_point);
	bool ConvertToLegacyRectangle(MCValueRef value, MCRectangle& r_rectangle);
	bool ConvertToLegacyColor(MCValueRef value, MCColor& r_color);

	// These attempt to convert the given value as specified. If conversion
	// was successful then 'r_converted' is set to true, else 'false'. If
	// an error occurs (such as out-of-memory), false is returned.
	bool TryToConvertToBoolean(MCValueRef value, bool& r_converted, MCBooleanRef& r_boolean);
	bool TryToConvertToString(MCValueRef value, bool& r_converted, MCStringRef& r_string);
	bool TryToConvertToNumber(MCValueRef value, bool& r_converted, MCNumberRef& r_number);
	bool TryToConvertToInteger(MCValueRef value, bool& r_converted, integer_t& r_integer);
	bool TryToConvertToUnsignedInteger(MCValueRef value, bool& r_converted, uinteger_t& r_integer);
	bool TryToConvertToReal(MCValueRef value, bool& r_converted, real64_t& r_real);
	bool TryToConvertToArray(MCValueRef value, bool& r_converted, MCArrayRef& r_array);
	bool TryToConvertToLegacyPoint(MCValueRef value, bool& r_converted, MCPoint& r_point);
	bool TryToConvertToLegacyRectangle(MCValueRef value, bool& r_converted, MCRectangle& r_rectangle);
	bool TryToConvertToLegacyColor(MCValueRef value, bool& r_converted, MCColor& r_color);

	//////////
	
	bool FormatBool(bool p_bool, MCStringRef& r_output);
	bool FormatReal(real64_t p_real, MCStringRef& r_output);
	bool FormatUnsignedInteger(uinteger_t p_integer, MCStringRef& r_output);
	bool FormatInteger(integer_t p_integer, MCStringRef& r_output);
	bool FormatLegacyPoint(MCPoint value, MCStringRef& r_value);
	bool FormatLegacyRectangle(MCRectangle value, MCStringRef& r_value);
	bool FormatLegacyColor(MCColor value, MCStringRef& r_value);

	//////////
	
	bool EncodeStringAsUTF8(MCStringRef string, char*& r_cstring);
	bool EncodeUnicodeStringAsUTF8(MCStringRef string, char*& r_cstring);

	//////////

	// This method evaluates the given expression returning the result in 'result'.
	// If an error is raised during the course of evaluation, 'false' is returned.
	// Note: This method throws any errors that occur.
	bool EvaluateExpression(MCExpression *expr, MCValueRef& r_result);

	//////////
	
	// Note: This method throws any errors that occur.
	bool EnsurePrintingIsAllowed(void);
	bool EnsureDiskAccessIsAllowed(void);
	bool EnsureProcessIsAllowed(void);
	bool EnsureNetworkAccessIsAllowed(void);
	bool EnsurePrivacyIsAllowed(void);

	//////////
	
	void SetItToEmpty(void);
	void SetItToValue(MCValueRef p_value);
	
	//////////

    MCHandler *GetHandler(void)
    {
        return m_ep . gethandler();
    }
    
	MCObject *GetObject(void)
	{
		return m_ep . getobj();
	}

	void SetObject(MCObject *p_object)
	{
		m_ep.setobj(p_object);
	}

	void SetParentScript(MCParentScriptUse *p_parentscript)
	{
		m_ep.setparentscript(p_parentscript);
	}

    MCParentScriptUse *GetParentScript(void)
	{
		return m_ep.getparentscript();
	}
    
    // MM-2011-02-16: Added ability to get handle of current object
    MCObjectHandle *GetObjectHandle(void);
	void SetTheResultToEmpty(void);
	void SetTheResultToValue(MCValueRef p_value);
	void SetTheResultToStaticCString(const char *p_cstring);
    void SetTheResultToNumber(real64_t p_value);
    void GiveCStringToResult(char *p_cstring);
    void SetTheResultToCString(const char *p_string);
    
private:
	MCExecPoint& m_ep;
	Exec_stat m_stat;
	MCVarref *m_it;
};

////////////////////////////////////////////////////////////////////////////////

extern MCExecMethodInfo *kMCLogicEvalIsEqualToMethodInfo;
extern MCExecMethodInfo *kMCLogicEvalIsNotEqualToMethodInfo;
extern MCExecMethodInfo *kMCLogicEvalIsGreaterThanMethodInfo;
extern MCExecMethodInfo *kMCLogicEvalIsGreaterThanOrEqualToMethodInfo;
extern MCExecMethodInfo *kMCLogicEvalIsLessThanMethodInfo;
extern MCExecMethodInfo *kMCLogicEvalIsLessThanOrEqualToMethodInfo;
extern MCExecMethodInfo *kMCLogicEvalAndMethodInfo;
extern MCExecMethodInfo *kMCLogicEvalOrMethodInfo;
extern MCExecMethodInfo *kMCLogicEvalNotMethodInfo;
extern MCExecMethodInfo *kMCLogicEvalIsABooleanMethodInfo;
extern MCExecMethodInfo *kMCLogicEvalIsNotABooleanMethodInfo;

void MCLogicEvalIsEqualTo(MCExecContext& ctxt, MCValueRef p_left, MCValueRef p_right, bool& r_result);
void MCLogicEvalIsNotEqualTo(MCExecContext& ctxt, MCValueRef p_left, MCValueRef p_right, bool& r_result);
void MCLogicEvalIsGreaterThan(MCExecContext& ctxt, MCValueRef p_left, MCValueRef p_right, bool& r_result);
void MCLogicEvalIsGreaterThanOrEqualTo(MCExecContext& ctxt, MCValueRef p_left, MCValueRef p_right, bool& r_result);
void MCLogicEvalIsLessThan(MCExecContext& ctxt, MCValueRef p_left, MCValueRef p_right, bool& r_result);
void MCLogicEvalIsLessThanOrEqualTo(MCExecContext& ctxt, MCValueRef p_left, MCValueRef p_right, bool& r_result);

void MCLogicEvalAnd(MCExecContext& ctxt, bool p_a, bool p_b, bool& r_result);
void MCLogicEvalOr(MCExecContext& ctxt, bool p_a, bool p_b, bool& r_result);
void MCLogicEvalNot(MCExecContext& ctxt, bool p_bool, bool& r_result);

void MCLogicEvalIsABoolean(MCExecContext& ctxt, MCValueRef p_value, bool& r_result);
void MCLogicEvalIsNotABoolean(MCExecContext& ctxt, MCValueRef p_value, bool& r_result);

///////////

extern MCExecMethodInfo *kMCArraysEvalKeysMethodInfo;
extern MCExecMethodInfo *kMCArraysEvalExtentsMethodInfo;
extern MCExecMethodInfo *kMCArraysExecCombineMethodInfo;
extern MCExecMethodInfo *kMCArraysExecCombineByRowMethodInfo;
extern MCExecMethodInfo *kMCArraysExecCombineByColumnMethodInfo;
extern MCExecMethodInfo *kMCArraysExecCombineAsSetMethodInfo;
extern MCExecMethodInfo *kMCArraysExecSplitMethodInfo;
extern MCExecMethodInfo *kMCArraysExecSplitByRowMethodInfo;
extern MCExecMethodInfo *kMCArraysExecSplitByColumnMethodInfo;
extern MCExecMethodInfo *kMCArraysExecSplitAsSetMethodInfo;
extern MCExecMethodInfo *kMCArraysExecUnionMethodInfo;
extern MCExecMethodInfo *kMCArraysExecIntersectMethodInfo;
extern MCExecMethodInfo *kMCArraysEvalArrayEncodeMethodInfo;
extern MCExecMethodInfo *kMCArraysEvalArrayDecodeMethodInfo;
extern MCExecMethodInfo *kMCArraysEvalMatrixMultiplyMethodInfo;
extern MCExecMethodInfo *kMCArraysEvalTransposeMatrixMethodInfo;
extern MCExecMethodInfo *kMCArraysEvalIsAnArrayMethodInfo;
extern MCExecMethodInfo *kMCArraysEvalIsNotAnArrayMethodInfo;
extern MCExecMethodInfo *kMCArraysEvalIsAmongTheKeysOfMethodInfo;
extern MCExecMethodInfo *kMCArraysEvalIsNotAmongTheKeysOfMethodInfo;

void MCArraysEvalKeys(MCExecContext& ctxt, MCArrayRef p_array, MCStringRef& r_string);
void MCArraysEvalExtents(MCExecContext& ctxt, MCArrayRef p_array, MCStringRef& r_string);
void MCArraysExecCombine(MCExecContext& ctxt, MCArrayRef p_array, MCStringRef p_element_delimiter, MCStringRef p_key_delimiter, MCStringRef& r_string);
void MCArraysExecCombineByRow(MCExecContext& ctxt, MCArrayRef p_array, MCStringRef& r_string);
void MCArraysExecCombineByColumn(MCExecContext& ctxt, MCArrayRef p_array, MCStringRef& r_string);
void MCArraysExecCombineAsSet(MCExecContext& ctxt, MCArrayRef p_array, MCStringRef p_element_delimiter, MCStringRef& r_string);
void MCArraysExecSplit(MCExecContext& ctxt, MCStringRef p_string, MCStringRef p_element_delimiter, MCStringRef p_key_delimiter, MCArrayRef& r_array);
void MCArraysExecSplitByRow(MCExecContext& ctxt, MCStringRef p_string, MCArrayRef& r_array);
void MCArraysExecSplitByColumn(MCExecContext& ctxt, MCStringRef p_string, MCArrayRef& r_array);
void MCArraysExecSplitAsSet(MCExecContext& ctxt, MCStringRef p_string, MCStringRef p_element_delimiter, MCArrayRef& r_array);
void MCArraysExecUnion(MCExecContext& ctxt, MCArrayRef x_dst_array, MCArrayRef p_src_array);
void MCArraysExecIntersect(MCExecContext& ctxt, MCArrayRef x_dst_array, MCArrayRef p_src_array);
void MCArraysEvalArrayEncode(MCExecContext& ctxt, MCArrayRef p_array, MCStringRef& r_encoding);
void MCArraysEvalArrayDecode(MCExecContext& ctxt, MCStringRef p_encoding, MCArrayRef& r_array);
void MCArraysEvalMatrixMultiply(MCExecContext& ctxt, MCArrayRef p_left, MCArrayRef p_right, MCArrayRef& r_result);
void MCArraysEvalTransposeMatrix(MCExecContext& ctxt, MCArrayRef p_matrix, MCArrayRef& r_result);

void MCArraysEvalIsAnArray(MCExecContext& ctxt, MCValueRef p_value, bool& r_result);
void MCArraysEvalIsNotAnArray(MCExecContext& ctxt, MCValueRef p_value, bool& r_result);
void MCArraysEvalIsAmongTheKeysOf(MCExecContext& ctxt, MCNameRef p_key, MCArrayRef p_array, bool& r_result);
void MCArraysEvalIsNotAmongTheKeysOf(MCExecContext& ctxt, MCNameRef p_key, MCArrayRef p_array, bool& r_result);

///////////

extern MCExecMethodInfo *kMCMathEvalBaseConvertMethodInfo;
extern MCExecMethodInfo *kMCMathEvalAbsMethodInfo;
extern MCExecMethodInfo *kMCMathEvalRoundToPrecisionMethodInfo;
extern MCExecMethodInfo *kMCMathEvalRoundMethodInfo;
extern MCExecMethodInfo *kMCMathEvalStatRoundToPrecisionMethodInfo;
extern MCExecMethodInfo *kMCMathEvalStatRoundMethodInfo;
extern MCExecMethodInfo *kMCMathEvalTruncMethodInfo;
extern MCExecMethodInfo *kMCMathEvalAcosMethodInfo;
extern MCExecMethodInfo *kMCMathEvalAsinMethodInfo;
extern MCExecMethodInfo *kMCMathEvalAtanMethodInfo;
extern MCExecMethodInfo *kMCMathEvalAtan2MethodInfo;
extern MCExecMethodInfo *kMCMathEvalCosMethodInfo;
extern MCExecMethodInfo *kMCMathEvalSinMethodInfo;
extern MCExecMethodInfo *kMCMathEvalTanMethodInfo;
extern MCExecMethodInfo *kMCMathEvalExpMethodInfo;
extern MCExecMethodInfo *kMCMathEvalExp1MethodInfo;
extern MCExecMethodInfo *kMCMathEvalExp2MethodInfo;
extern MCExecMethodInfo *kMCMathEvalExp10MethodInfo;
extern MCExecMethodInfo *kMCMathEvalLnMethodInfo;
extern MCExecMethodInfo *kMCMathEvalLn1MethodInfo;
extern MCExecMethodInfo *kMCMathEvalLog2MethodInfo;
extern MCExecMethodInfo *kMCMathEvalLog10MethodInfo;
extern MCExecMethodInfo *kMCMathEvalSqrtMethodInfo;
extern MCExecMethodInfo *kMCMathEvalAnnuityMethodInfo;
extern MCExecMethodInfo *kMCMathEvalCompoundMethodInfo;
extern MCExecMethodInfo *kMCMathEvalAverageMethodInfo;
extern MCExecMethodInfo *kMCMathEvalMedianMethodInfo;
extern MCExecMethodInfo *kMCMathEvalMinMethodInfo;
extern MCExecMethodInfo *kMCMathEvalMaxMethodInfo;
extern MCExecMethodInfo *kMCMathEvalStdDevMethodInfo;
extern MCExecMethodInfo *kMCMathEvalSumMethodInfo;
extern MCExecMethodInfo *kMCMathEvalRandomMethodInfo;
extern MCExecMethodInfo *kMCMathEvalBitwiseAndMethodInfo;
extern MCExecMethodInfo *kMCMathEvalBitwiseNotMethodInfo;
extern MCExecMethodInfo *kMCMathEvalBitwiseOrMethodInfo;
extern MCExecMethodInfo *kMCMathEvalBitwiseXorMethodInfo;
extern MCExecMethodInfo *kMCMathEvalDivMethodInfo;
extern MCExecMethodInfo *kMCMathEvalDivArrayByNumberMethodInfo;
extern MCExecMethodInfo *kMCMathEvalDivArrayByArrayMethodInfo;
extern MCExecMethodInfo *kMCMathEvalSubtractMethodInfo;
extern MCExecMethodInfo *kMCMathEvalSubtractNumberFromArrayMethodInfo;
extern MCExecMethodInfo *kMCMathEvalSubtractArrayFromArrayMethodInfo;
extern MCExecMethodInfo *kMCMathEvalModMethodInfo;
extern MCExecMethodInfo *kMCMathEvalModArrayByNumberMethodInfo;
extern MCExecMethodInfo *kMCMathEvalModArrayByArrayMethodInfo;
extern MCExecMethodInfo *kMCMathEvalWrapMethodInfo;
extern MCExecMethodInfo *kMCMathEvalWrapArrayByNumberMethodInfo;
extern MCExecMethodInfo *kMCMathEvalWrapArrayByArrayMethodInfo;
extern MCExecMethodInfo *kMCMathEvalOverMethodInfo;
extern MCExecMethodInfo *kMCMathEvalOverArrayByNumberMethodInfo;
extern MCExecMethodInfo *kMCMathEvalOverArrayByArrayMethodInfo;
extern MCExecMethodInfo *kMCMathEvalAddMethodInfo;
extern MCExecMethodInfo *kMCMathEvalAddNumberToArrayMethodInfo;
extern MCExecMethodInfo *kMCMathEvalAddArrayToArrayMethodInfo;
extern MCExecMethodInfo *kMCMathEvalMultiplyMethodInfo;
extern MCExecMethodInfo *kMCMathEvalMultiplyArrayByNumberMethodInfo;
extern MCExecMethodInfo *kMCMathEvalMultiplyArrayByArrayMethodInfo;
extern MCExecMethodInfo *kMCMathEvalPowerMethodInfo;
extern MCExecMethodInfo *kMCMathEvalIsAnIntegerMethodInfo;
extern MCExecMethodInfo *kMCMathEvalIsNotAnIntegerMethodInfo;
extern MCExecMethodInfo *kMCMathEvalIsANumberMethodInfo;
extern MCExecMethodInfo *kMCMathEvalIsNotANumberMethodInfo;
extern MCExecMethodInfo *kMCMathGetRandomSeedMethodInfo;
extern MCExecMethodInfo *kMCMathSetRandomSeedMethodInfo;

extern MCExecMethodInfo *kMCMathExecDivideNumberByNumberMethodInfo;
extern MCExecMethodInfo *kMCMathExecDivideArrayByNumberMethodInfo;
extern MCExecMethodInfo *kMCMathExecDivideArrayByArrayMethodInfo;
extern MCExecMethodInfo *kMCMathExecSubtractNumberFromNumberMethodInfo;
extern MCExecMethodInfo *kMCMathExecSubtractNumberFromArrayMethodInfo;
extern MCExecMethodInfo *kMCMathExecSubtractArrayFromArrayMethodInfo;
extern MCExecMethodInfo *kMCMathExecAddNumberToNumberMethodInfo;
extern MCExecMethodInfo *kMCMathExecAddNumberToArrayMethodInfo;
extern MCExecMethodInfo *kMCMathExecAddArrayToArrayMethodInfo;
extern MCExecMethodInfo *kMCMathExecMultiplyNumberByNumberMethodInfo;
extern MCExecMethodInfo *kMCMathExecMultiplyArrayByNumberMethodInfo;
extern MCExecMethodInfo *kMCMathExecMultiplyArrayByArrayMethodInfo;

void MCMathEvalBaseConvert(MCExecContext& ctxt, MCStringRef p_source, integer_t p_source_base, integer_t p_dest_base, MCStringRef& r_result);

void MCMathEvalAbs(MCExecContext& ctxt, real64_t p_in, real64_t& r_result);
void MCMathEvalRoundToPrecision(MCExecContext& ctxt, real64_t p_number, real64_t p_precision, real64_t& r_result);
void MCMathEvalRound(MCExecContext& ctxt, real64_t p_number, real64_t& r_result);
void MCMathEvalStatRoundToPrecision(MCExecContext& ctxt, real64_t p_number, real64_t p_precision, real64_t& r_result);
void MCMathEvalStatRound(MCExecContext& ctxt, real64_t p_number, real64_t& r_result);
void MCMathEvalTrunc(MCExecContext& ctxt, real64_t p_number, real64_t& r_result);

void MCMathEvalAcos(MCExecContext& ctxt, real64_t p_in, real64_t& r_result);
void MCMathEvalAsin(MCExecContext& ctxt, real64_t p_in, real64_t& r_result);
void MCMathEvalAtan(MCExecContext& ctxt, real64_t p_in, real64_t& r_result);
void MCMathEvalAtan2(MCExecContext& ctxt, real64_t p_y, real64_t p_x, real64_t& r_result);
void MCMathEvalCos(MCExecContext& ctxt, real64_t p_in, real64_t& r_result);
void MCMathEvalSin(MCExecContext& ctxt, real64_t p_in, real64_t& r_result);
void MCMathEvalTan(MCExecContext& ctxt, real64_t p_in, real64_t& r_result);

void MCMathEvalExp(MCExecContext& ctxt, real64_t p_in, real64_t& r_result);
void MCMathEvalExp1(MCExecContext& ctxt, real64_t p_in, real64_t& r_result);
void MCMathEvalExp2(MCExecContext& ctxt, real64_t p_in, real64_t& r_result);
void MCMathEvalExp10(MCExecContext& ctxt, real64_t p_in, real64_t& r_result);
void MCMathEvalLn(MCExecContext& ctxt, real64_t p_in, real64_t& r_result);
void MCMathEvalLn1(MCExecContext& ctxt, real64_t p_in, real64_t& r_result);
void MCMathEvalLog2(MCExecContext& ctxt, real64_t p_in, real64_t& r_result);
void MCMathEvalLog10(MCExecContext& ctxt, real64_t p_in, real64_t& r_result);
void MCMathEvalSqrt(MCExecContext& ctxt, real64_t p_in, real64_t& r_result);

void MCMathEvalAnnuity(MCExecContext& ctxt, real64_t p_rate, real64_t p_periods, real64_t& r_result);
void MCMathEvalCompound(MCExecContext& ctxt, real64_t p_rate, real64_t p_periods, real64_t& r_result);

void MCMathEvalAverage(MCExecContext& ctxt, real64_t *p_values, uindex_t p_count, real64_t& r_result);
void MCMathEvalMedian(MCExecContext& ctxt, real64_t *p_values, uindex_t p_count, real64_t& r_result);
void MCMathEvalMin(MCExecContext& ctxt, real64_t *p_values, uindex_t p_count, real64_t& r_result);
void MCMathEvalMax(MCExecContext& ctxt, real64_t *p_values, uindex_t p_count, real64_t& r_result);
void MCMathEvalStdDev(MCExecContext& ctxt, real64_t *p_values, uindex_t p_count, real64_t& r_result);
void MCMathEvalSum(MCExecContext& ctxt, real64_t *p_values, uindex_t p_count, real64_t& r_result);

void MCMathEvalRandom(MCExecContext& ctxt, real64_t p_in, real64_t& r_result);

void MCMathEvalBitwiseAnd(MCExecContext& ctxt, uinteger_t p_left, uinteger_t p_right, uinteger_t& r_result);
void MCMathEvalBitwiseNot(MCExecContext& ctxt, uinteger_t p_right, uinteger_t& r_result);
void MCMathEvalBitwiseOr(MCExecContext& ctxt, uinteger_t p_left, uinteger_t p_right, uinteger_t& r_result);
void MCMathEvalBitwiseXor(MCExecContext& ctxt, uinteger_t p_left, uinteger_t p_right, uinteger_t& r_result);

void MCMathEvalDiv(MCExecContext& ctxt, real64_t p_left, real64_t p_right, real64_t& r_result);
void MCMathEvalDivArrayByNumber(MCExecContext& ctxt, MCArrayRef p_array, real64_t p_number, MCArrayRef& r_result);
void MCMathEvalDivArrayByArray(MCExecContext& ctxt, MCArrayRef p_left, MCArrayRef p_right, MCArrayRef& r_result);
void MCMathEvalSubtract(MCExecContext& ctxt, real64_t p_left, real64_t p_right, real64_t& r_result);
void MCMathEvalSubtractNumberFromArray(MCExecContext& ctxt, MCArrayRef p_array, real64_t p_number, MCArrayRef& r_result);
void MCMathEvalSubtractArrayFromArray(MCExecContext& ctxt, MCArrayRef p_left, MCArrayRef p_right, MCArrayRef& r_result);
void MCMathEvalMod(MCExecContext& ctxt, real64_t p_left, real64_t p_right, real64_t& r_result);
void MCMathEvalModArrayByNumber(MCExecContext& ctxt, MCArrayRef p_array, real64_t p_number, MCArrayRef& r_result);
void MCMathEvalModArrayByArray(MCExecContext& ctxt, MCArrayRef p_left, MCArrayRef p_right, MCArrayRef& r_result);
void MCMathEvalWrap(MCExecContext& ctxt, real64_t p_left, real64_t p_right, real64_t& r_result);
void MCMathEvalWrapArrayByNumber(MCExecContext& ctxt, MCArrayRef p_array, real64_t p_number, MCArrayRef& r_result);
void MCMathEvalWrapArrayByArray(MCExecContext& ctxt, MCArrayRef p_left, MCArrayRef p_right, MCArrayRef& r_result);
void MCMathEvalOver(MCExecContext& ctxt, real64_t p_left, real64_t p_right, real64_t& r_result);
void MCMathEvalOverArrayByNumber(MCExecContext& ctxt, MCArrayRef p_array, real64_t p_number, MCArrayRef& r_result);
void MCMathEvalOverArrayByArray(MCExecContext& ctxt, MCArrayRef p_left, MCArrayRef p_right, MCArrayRef& r_result);
void MCMathEvalAdd(MCExecContext& ctxt, real64_t p_left, real64_t p_right, real64_t& r_result);
void MCMathEvalAddNumberToArray(MCExecContext& ctxt, MCArrayRef p_array, real64_t p_number, MCArrayRef& r_result);
void MCMathEvalAddArrayToArray(MCExecContext& ctxt, MCArrayRef p_left, MCArrayRef p_right, MCArrayRef& r_result);
void MCMathEvalMultiply(MCExecContext& ctxt, real64_t p_left, real64_t p_right, real64_t& r_result);
void MCMathEvalMultiplyArrayByNumber(MCExecContext& ctxt, MCArrayRef p_array, real64_t p_number, MCArrayRef& r_result);
void MCMathEvalMultiplyArrayByArray(MCExecContext& ctxt, MCArrayRef p_left, MCArrayRef p_right, MCArrayRef& r_result);

void MCMathEvalPower(MCExecContext& ctxt, real64_t p_left, real64_t p_right, real64_t& r_result);

void MCMathEvalIsAnInteger(MCExecContext& ctxt, MCValueRef p_value, bool& r_result);
void MCMathEvalIsNotAnInteger(MCExecContext& ctxt, MCValueRef p_value, bool& r_result);
void MCMathEvalIsANumber(MCExecContext& ctxt, MCValueRef p_value, bool& r_result);
void MCMathEvalIsNotANumber(MCExecContext& ctxt, MCValueRef p_value, bool& r_result);

void MCMathGetRandomSeed(MCExecContext& ctxt, integer_t& r_value);
void MCMathSetRandomSeed(MCExecContext& ctxt, integer_t p_value);

#define MCMathExecAddNumberToNumber(ctxt, a, b, r) MCMathEvalAdd(ctxt, a, b, r)
#define MCMathExecAddNumberToArray(ctxt, a, b, r) MCMathEvalAddNumberToArray(ctxt, b, a, r)
#define MCMathExecAddArrayToArray(ctxt, a, b, r) MCMathEvalAddArrayToArray(ctxt, a, b, r)
#define MCMathExecSubtractNumberFromNumber(ctxt, a, b, r) MCMathEvalSubtract(ctxt, b, a, r)
#define MCMathExecSubtractNumberFromArray(ctxt, a, b, r) MCMathEvalSubtractNumberFromArray(ctxt, b, a, r)
#define MCMathExecSubtractArrayFromArray(ctxt, a, b, r) MCMathEvalSubtractArrayFromArray(ctxt, b, a, r)
#define MCMathExecDivideNumberByNumber(ctxt, a, b, r) MCMathEvalOver(ctxt, a, b, r)
#define MCMathExecDivideArrayByNumber(ctxt, a, b, r) MCMathEvalOverArrayByNumber(ctxt, a, b, r)
#define MCMathExecDivideArrayByArray(ctxt, a, b, r) MCMathEvalOverArrayByArray(ctxt, a, b, r)
#define MCMathExecMultiplyNumberByNumber(ctxt, a, b, r) MCMathEvalMultiply(ctxt, a, b, r)
#define MCMathExecMultiplyArrayByNumber(ctxt, a, b, r) MCMathEvalMultiplyArrayByNumber(ctxt, a, b, r)
#define MCMathExecMultiplyArrayByArray(ctxt, a, b, r) MCMathEvalMultiplyArrayByArray(ctxt, a, b, r)

///////////

extern MCExecMethodInfo *kMCFiltersEvalBase64EncodeMethodInfo;
extern MCExecMethodInfo *kMCFiltersEvalBase64DecodeMethodInfo;
extern MCExecMethodInfo *kMCFiltersEvalBinaryEncodeMethodInfo;
extern MCExecMethodInfo *kMCFiltersEvalBinaryDecodeMethodInfo;
extern MCExecMethodInfo *kMCFiltersEvalCompressMethodInfo;
extern MCExecMethodInfo *kMCFiltersEvalDecompressMethodInfo;
extern MCExecMethodInfo *kMCFiltersEvalIsoToMacMethodInfo;
extern MCExecMethodInfo *kMCFiltersEvalMacToIsoMethodInfo;
extern MCExecMethodInfo *kMCFiltersEvalUrlEncodeMethodInfo;
extern MCExecMethodInfo *kMCFiltersEvalUrlDecodeMethodInfo;
extern MCExecMethodInfo *kMCFiltersEvalUniEncodeMethodInfo;
extern MCExecMethodInfo *kMCFiltersEvalUniDecodeMethodInfo;
extern MCExecMethodInfo *kMCFiltersEvalMD5DigestMethodInfo;
extern MCExecMethodInfo *kMCFiltersEvalSHA1DigestMethodInfo;

void MCFiltersEvalBase64Encode(MCExecContext& ctxt, MCDataRef p_source, MCStringRef& r_result);
void MCFiltersEvalBase64Decode(MCExecContext& ctxt, MCStringRef p_source, MCDataRef& r_result);
void MCFiltersEvalBinaryEncode(MCExecContext& ctxt, MCStringRef p_format, MCValueRef *p_params, uindex_t p_param_count, MCDataRef& r_string);
void MCFiltersEvalBinaryDecode(MCExecContext& ctxt, MCStringRef p_format, MCDataRef p_data, MCValueRef *r_results, uindex_t p_result_count, integer_t& r_done);
void MCFiltersEvalCompress(MCExecContext& ctxt, MCDataRef p_source, MCDataRef& r_result);
void MCFiltersEvalDecompress(MCExecContext& ctxt, MCDataRef p_source, MCDataRef& r_result);
void MCFiltersEvalIsoToMac(MCExecContext& ctxt, MCDataRef p_source, MCDataRef& r_result);
void MCFiltersEvalMacToIso(MCExecContext& ctxt, MCDataRef p_source, MCDataRef& r_result);
void MCFiltersEvalUrlEncode(MCExecContext& ctxt, MCStringRef p_source, MCStringRef& r_result);
void MCFiltersEvalUrlDecode(MCExecContext& ctxt, MCStringRef p_source, MCStringRef& r_result);
void MCFiltersEvalUniEncode(MCExecContext& ctxt, MCStringRef p_src, MCNameRef p_lang, MCStringRef& r_dest);
void MCFiltersEvalUniDecode(MCExecContext& ctxt, MCStringRef p_src, MCNameRef p_lang, MCStringRef& r_dest);
void MCFiltersEvalMD5Digest(MCExecContext& ctxt, MCDataRef p_src, MCDataRef& r_digest);
void MCFiltersEvalSHA1Digest(MCExecContext& ctxt, MCDataRef p_src, MCDataRef& r_digest);

///////////

extern MCExecMethodInfo *kMCStringsEvalToLowerMethodInfo;
extern MCExecMethodInfo *kMCStringsEvalToUpperMethodInfo;
extern MCExecMethodInfo *kMCStringsEvalNumToCharMethodInfo;
extern MCExecMethodInfo *kMCStringsEvalCharToNumMethodInfo;
extern MCExecMethodInfo *kMCStringsEvalNumToByteMethodInfo;
extern MCExecMethodInfo *kMCStringsEvalByteToNumMethodInfo;
extern MCExecMethodInfo *kMCStringsEvalLengthMethodInfo;
extern MCExecMethodInfo *kMCStringsEvalMatchTextMethodInfo;
extern MCExecMethodInfo *kMCStringsEvalMatchChunkMethodInfo;
extern MCExecMethodInfo *kMCStringsEvalReplaceTextMethodInfo;
extern MCExecMethodInfo *kMCStringsEvalFormatMethodInfo;
extern MCExecMethodInfo *kMCStringsEvalMergeMethodInfo;
extern MCExecMethodInfo *kMCStringsEvalConcatenateMethodInfo;
extern MCExecMethodInfo *kMCStringsEvalConcatenateWithSpaceMethodInfo;
extern MCExecMethodInfo *kMCStringsEvalConcatenateWithCommaMethodInfo;
extern MCExecMethodInfo *kMCStringsEvalContainsMethodInfo;
extern MCExecMethodInfo *kMCStringsEvalDoesNotContainMethodInfo;
extern MCExecMethodInfo *kMCStringsEvalBeginsWithMethodInfo;
extern MCExecMethodInfo *kMCStringsEvalEndsWithMethodInfo;
extern MCExecMethodInfo *kMCStringsEvalIsAmongTheTokensOfMethodInfo;
extern MCExecMethodInfo *kMCStringsEvalIsNotAmongTheTokensOfMethodInfo;
extern MCExecMethodInfo *kMCStringsEvalIsAmongTheWordsOfMethodInfo;
extern MCExecMethodInfo *kMCStringsEvalIsNotAmongTheWordsOfMethodInfo;
extern MCExecMethodInfo *kMCStringsEvalIsAmongTheLinesOfMethodInfo;
extern MCExecMethodInfo *kMCStringsEvalIsNotAmongTheLinesOfMethodInfo;
extern MCExecMethodInfo *kMCStringsEvalIsAmongTheItemsOfMethodInfo;
extern MCExecMethodInfo *kMCStringsEvalIsNotAmongTheItemsOfMethodInfo;
extern MCExecMethodInfo *kMCStringsEvalItemOffsetMethodInfo;
extern MCExecMethodInfo *kMCStringsEvalLineOffsetMethodInfo;
extern MCExecMethodInfo *kMCStringsEvalWordOffsetMethodInfo;
extern MCExecMethodInfo *kMCStringsEvalOffsetMethodInfo;
extern MCExecMethodInfo *kMCStringsExecReplaceMethodInfo;
extern MCExecMethodInfo *kMCStringsExecFilterMethodInfo;

void MCStringsEvalToLower(MCExecContext& ctxt, MCStringRef p_string, MCStringRef& r_lower);
void MCStringsEvalToUpper(MCExecContext& ctxt, MCStringRef p_string, MCStringRef& r_lower);

void MCStringsEvalNumToChar(MCExecContext& ctxt, integer_t codepoint, MCStringRef& r_character);
void MCStringsEvalCharToNum(MCExecContext& ctxt, MCStringRef character, MCValueRef& r_codepoint);
void MCStringsEvalNumToByte(MCExecContext& ctxt, integer_t codepoint, MCStringRef& r_byte);
void MCStringsEvalByteToNum(MCExecContext& ctxt, MCStringRef byte, integer_t& r_codepoint);

void MCStringsEvalLength(MCExecContext& ctxt, MCStringRef p_string, integer_t& r_length);

void MCStringsEvalMatchText(MCExecContext& ctxt, MCStringRef p_string, MCStringRef p_pattern, MCStringRef* r_results, uindex_t p_result_count, bool& r_match);
void MCStringsEvalMatchChunk(MCExecContext& ctxt, MCStringRef p_string, MCStringRef p_pattern, MCStringRef* r_results, uindex_t p_result_count, bool& r_match);
void MCStringsEvalReplaceText(MCExecContext& ctxt, MCStringRef p_string, MCStringRef p_pattern, MCStringRef p_replacement, MCStringRef& r_result);

void MCStringsEvalFormat(MCExecContext& ctxt, MCStringRef p_format, MCValueRef* p_params, uindex_t p_param_count, MCStringRef& r_result);
void MCStringsEvalMerge(MCExecContext& ctxt, MCStringRef p_format, MCStringRef& r_string);

void MCStringsEvalConcatenate(MCExecContext& ctxt, MCStringRef p_left, MCStringRef p_right, MCStringRef& r_result);
void MCStringsEvalConcatenateWithSpace(MCExecContext& ctxt, MCStringRef p_left, MCStringRef p_right, MCStringRef& r_result);
void MCStringsEvalConcatenateWithComma(MCExecContext& ctxt, MCStringRef p_left, MCStringRef p_right, MCStringRef& r_result);

void MCStringsEvalContains(MCExecContext& ctxt, MCStringRef p_whole, MCStringRef p_part, bool& r_result);
void MCStringsEvalDoesNotContain(MCExecContext& ctxt, MCStringRef p_whole, MCStringRef p_part, bool& r_result);
void MCStringsEvalBeginsWith(MCExecContext& ctxt, MCStringRef p_whole, MCStringRef p_part, bool& r_result);
void MCStringsEvalEndsWith(MCExecContext& ctxt, MCStringRef p_whole, MCStringRef p_part, bool& r_result);

void MCStringsEvalIsAmongTheTokensOf(MCExecContext& ctxt, MCStringRef p_token, MCStringRef p_string, bool& r_result);
void MCStringsEvalIsNotAmongTheTokensOf(MCExecContext& ctxt, MCStringRef p_token, MCStringRef p_string, bool& r_result);
void MCStringsEvalIsAmongTheWordsOf(MCExecContext& ctxt, MCStringRef p_word, MCStringRef p_string, bool& r_result);
void MCStringsEvalIsNotAmongTheWordsOf(MCExecContext& ctxt, MCStringRef p_word, MCStringRef p_string, bool& r_result);
void MCStringsEvalIsAmongTheLinesOf(MCExecContext& ctxt, MCStringRef p_line, MCStringRef p_string, bool& r_result);
void MCStringsEvalIsNotAmongTheLinesOf(MCExecContext& ctxt, MCStringRef p_line, MCStringRef p_string, bool& r_result);
void MCStringsEvalIsAmongTheItemsOf(MCExecContext& ctxt, MCStringRef p_item, MCStringRef p_string, bool& r_result);
void MCStringsEvalIsNotAmongTheItemsOf(MCExecContext& ctxt, MCStringRef p_item, MCStringRef p_string, bool& r_result);

void MCStringsEvalItemOffset(MCExecContext& ctxt, MCStringRef p_chunk, MCStringRef p_string, uindex_t p_start_offset, uindex_t& r_result);
void MCStringsEvalLineOffset(MCExecContext& ctxt, MCStringRef p_chunk, MCStringRef p_string, uindex_t p_start_offset, uindex_t& r_result);
void MCStringsEvalWordOffset(MCExecContext& ctxt, MCStringRef p_chunk, MCStringRef p_string, uindex_t p_start_offset, uindex_t& r_result);
void MCStringsEvalOffset(MCExecContext& ctxt, MCStringRef p_chunk, MCStringRef p_string, uindex_t p_start_offset, uindex_t& r_result);

void MCStringsExecReplace(MCExecContext& ctxt, MCStringRef p_pattern, MCStringRef p_replacement, MCStringRef p_target);

void MCStringsExecFilter(MCExecContext& ctxt, MCStringRef p_source, MCStringRef p_pattern, bool p_without, MCStringRef &r_result);

///////////

struct MCInterfaceBackdrop;
struct MCInterfaceNamedColor;
struct MCInterfaceImagePaletteSettings;
struct MCInterfaceVisualEffect;
struct MCInterfaceVisualEffectArgument;

extern MCExecCustomTypeInfo *kMCInterfaceNamedColorTypeInfo;
extern MCExecEnumTypeInfo *kMCInterfacePaintCompressionTypeInfo;
extern MCExecEnumTypeInfo *kMCInterfaceLookAndFeelTypeInfo;
extern MCExecCustomTypeInfo *kMCInterfaceBackdropTypeInfo;
extern MCExecEnumTypeInfo *kMCInterfaceProcessTypeTypeInfo;
extern MCExecEnumTypeInfo *kMCInterfaceSelectionModeTypeInfo;
extern MCExecEnumTypeInfo *kMCInterfaceWindowPositionTypeInfo;
extern MCExecEnumTypeInfo *kMCInterfaceWindowAlignmentTypeInfo;
extern MCExecCustomTypeInfo *kMCInterfacePaletteSettingsTypeInfo;
extern MCExecCustomTypeInfo *kMCInterfaceVisualEffectTypeInfo;
extern MCExecCustomTypeInfo *kMCInterfaceVisualEffectArgumentTypeInfo;
extern MCExecCustomTypeInfo *kMCInterfaceButtonIconTypeInfo;
extern MCExecCustomTypeInfo *kMCInterfaceTriStateTypeInfo;

extern MCExecMethodInfo *kMCInterfaceMakeCustomImagePaletteSettingsMethodInfo;
extern MCExecMethodInfo *kMCInterfaceMakeOptimalImagePaletteSettingsMethodInfo;
extern MCExecMethodInfo *kMCInterfaceMakeWebSafeImagePaletteSettingsMethodInfo;
extern MCExecMethodInfo *kMCInterfaceMakeVisualEffectMethodInfo;
extern MCExecMethodInfo *kMCInterfaceMakeVisualEffectArgumentMethodInfo;

extern MCExecMethodInfo *kMCInterfaceEvalScreenColorsMethodInfo;
extern MCExecMethodInfo *kMCInterfaceEvalScreenDepthMethodInfo;
extern MCExecMethodInfo *kMCInterfaceEvalScreenNameMethodInfo;
extern MCExecMethodInfo *kMCInterfaceEvalScreenRectMethodInfo;
extern MCExecMethodInfo *kMCInterfaceEvalScreenLocMethodInfo;
extern MCExecMethodInfo *kMCInterfaceEvalClickHMethodInfo;
extern MCExecMethodInfo *kMCInterfaceEvalClickVMethodInfo;
extern MCExecMethodInfo *kMCInterfaceEvalClickLocMethodInfo;
extern MCExecMethodInfo *kMCInterfaceEvalClickCharMethodInfo;
extern MCExecMethodInfo *kMCInterfaceEvalClickTextMethodInfo;
extern MCExecMethodInfo *kMCInterfaceEvalClickCharChunkMethodInfo;
extern MCExecMethodInfo *kMCInterfaceEvalClickChunkMethodInfo;
extern MCExecMethodInfo *kMCInterfaceEvalClickLineMethodInfo;
extern MCExecMethodInfo *kMCInterfaceEvalClickFieldMethodInfo;
extern MCExecMethodInfo *kMCInterfaceEvalClickStackMethodInfo;
extern MCExecMethodInfo *kMCInterfaceEvalMouseMethodInfo;
extern MCExecMethodInfo *kMCInterfaceEvalMouseClickMethodInfo;
extern MCExecMethodInfo *kMCInterfaceEvalMouseColorMethodInfo;
extern MCExecMethodInfo *kMCInterfaceEvalMouseHMethodInfo;
extern MCExecMethodInfo *kMCInterfaceEvalMouseVMethodInfo;
extern MCExecMethodInfo *kMCInterfaceEvalMouseLocMethodInfo;
extern MCExecMethodInfo *kMCInterfaceEvalMouseCharMethodInfo;
extern MCExecMethodInfo *kMCInterfaceEvalMouseTextMethodInfo;
extern MCExecMethodInfo *kMCInterfaceEvalMouseCharChunkMethodInfo;
extern MCExecMethodInfo *kMCInterfaceEvalMouseChunkMethodInfo;
extern MCExecMethodInfo *kMCInterfaceEvalMouseLineMethodInfo;
extern MCExecMethodInfo *kMCInterfaceEvalMouseControlMethodInfo;
extern MCExecMethodInfo *kMCInterfaceEvalMouseStackMethodInfo;
extern MCExecMethodInfo *kMCInterfaceEvalFoundTextMethodInfo;
extern MCExecMethodInfo *kMCInterfaceEvalFoundFieldMethodInfo;
extern MCExecMethodInfo *kMCInterfaceEvalFoundChunkMethodInfo;
extern MCExecMethodInfo *kMCInterfaceEvalFoundLineMethodInfo;
extern MCExecMethodInfo *kMCInterfaceEvalFoundLocMethodInfo;
extern MCExecMethodInfo *kMCInterfaceEvalFoundFieldMethodInfo;
extern MCExecMethodInfo *kMCInterfaceEvalSelectedTextMethodInfo;
extern MCExecMethodInfo *kMCInterfaceEvalSelectedTextOfMethodInfo;
extern MCExecMethodInfo *kMCInterfaceEvalSelectedChunkMethodInfo;
extern MCExecMethodInfo *kMCInterfaceEvalSelectedChunkOfMethodInfo;
extern MCExecMethodInfo *kMCInterfaceEvalSelectedLineMethodInfo;
extern MCExecMethodInfo *kMCInterfaceEvalSelectedLineOfMethodInfo;
extern MCExecMethodInfo *kMCInterfaceEvalSelectedLocMethodInfo;
extern MCExecMethodInfo *kMCInterfaceEvalSelectedLocOfMethodInfo;
extern MCExecMethodInfo *kMCInterfaceEvalSelectedFieldMethodInfo;
extern MCExecMethodInfo *kMCInterfaceEvalSelectedImageMethodInfo;
extern MCExecMethodInfo *kMCInterfaceEvalSelectedObjectMethodInfo;
extern MCExecMethodInfo *kMCInterfaceEvalCapsLockKeyMethodInfo;
extern MCExecMethodInfo *kMCInterfaceEvalCommandKeyMethodInfo;
extern MCExecMethodInfo *kMCInterfaceEvalControlKeyMethodInfo;
extern MCExecMethodInfo *kMCInterfaceEvalOptionKeyMethodInfo;
extern MCExecMethodInfo *kMCInterfaceEvalShiftKeyMethodInfo;
extern MCExecMethodInfo *kMCInterfaceEvalKeysDownMethodInfo;
extern MCExecMethodInfo *kMCInterfaceEvalMainStacksMethodInfo;
extern MCExecMethodInfo *kMCInterfaceEvalOpenStacksMethodInfo;
extern MCExecMethodInfo *kMCInterfaceEvalStacksMethodInfo;
extern MCExecMethodInfo *kMCInterfaceEvalTopStackMethodInfo;
extern MCExecMethodInfo *kMCInterfaceEvalTopStackOfMethodInfo;
extern MCExecMethodInfo *kMCInterfaceEvalFocusedObjectMethodInfo;
extern MCExecMethodInfo *kMCInterfaceEvalColorNamesMethodInfo;
extern MCExecMethodInfo *kMCInterfaceEvalFlushEventsMethodInfo;
extern MCExecMethodInfo *kMCInterfaceEvalGlobalLocMethodInfo;
extern MCExecMethodInfo *kMCInterfaceEvalLocalLocMethodInfo;
extern MCExecMethodInfo *kMCInterfaceEvalMovingControlsMethodInfo;
extern MCExecMethodInfo *kMCInterfaceEvalWaitDepthMethodInfo;
extern MCExecMethodInfo *kMCInterfaceEvalIntersectMethodInfo;
extern MCExecMethodInfo *kMCInterfaceEvalIntersectWithThresholdMethodInfo;
extern MCExecMethodInfo *kMCInterfaceEvalWithinMethodInfo;
extern MCExecMethodInfo *kMCInterfaceEvalThereIsAnObjectMethodInfo;
extern MCExecMethodInfo *kMCInterfaceEvalThereIsNotAnObjectMethodInfo;
extern MCExecMethodInfo *kMCInterfaceEvalControlAtLocMethodInfo;
extern MCExecMethodInfo *kMCInterfaceEvalControlAtScreenLocMethodInfo;
extern MCExecMethodInfo *kMCInterfaceExecBeepMethodInfo;
extern MCExecMethodInfo *kMCInterfaceExecClickCmdMethodInfo;
extern MCExecMethodInfo *kMCInterfaceExecCloseStackMethodInfo;
extern MCExecMethodInfo *kMCInterfaceExecCloseDefaultStackMethodInfo;
extern MCExecMethodInfo *kMCInterfaceExecDragMethodInfo;
extern MCExecMethodInfo *kMCInterfaceExecFocusOnNothingMethodInfo;
extern MCExecMethodInfo *kMCInterfaceExecFocusOnMethodInfo;
extern MCExecMethodInfo *kMCInterfaceExecGrabMethodInfo;
extern MCExecMethodInfo *kMCInterfaceExecGroupControlsMethodInfo;
extern MCExecMethodInfo *kMCInterfaceExecGroupSelectionMethodInfo;
extern MCExecMethodInfo *kMCInterfaceExecPopToLastMethodInfo;
extern MCExecMethodInfo *kMCInterfaceExecPopMethodInfo;
extern MCExecMethodInfo *kMCInterfaceExecPushRecentCardMethodInfo;
extern MCExecMethodInfo *kMCInterfaceExecPushCurrentCardMethodInfo;
extern MCExecMethodInfo *kMCInterfaceExecPushCardMethodInfo;
extern MCExecMethodInfo *kMCInterfaceExecPlaceGroupOnCardMethodInfo;
extern MCExecMethodInfo *kMCInterfaceExecRemoveGroupFromCardMethodInfo;
extern MCExecMethodInfo *kMCInterfaceExecResetCursorsMethodInfo;
extern MCExecMethodInfo *kMCInterfaceExecResetTemplateMethodInfo;
extern MCExecMethodInfo *kMCInterfaceExecRevertMethodInfo;
extern MCExecMethodInfo *kMCInterfaceExecSelectEmptyMethodInfo;
extern MCExecMethodInfo *kMCInterfaceExecSelectAllTextOfFieldMethodInfo;
extern MCExecMethodInfo *kMCInterfaceExecSelectTextOfFieldMethodInfo;
extern MCExecMethodInfo *kMCInterfaceExecSelectTextOfButtonMethodInfo;
extern MCExecMethodInfo *kMCInterfaceExecSelectObjectsMethodInfo;
extern MCExecMethodInfo *kMCInterfaceExecStartEditingGroupMethodInfo;
extern MCExecMethodInfo *kMCInterfaceExecStopEditingDefaultStackMethodInfo;
extern MCExecMethodInfo *kMCInterfaceExecStopEditingGroupMethodInfo;
extern MCExecMethodInfo *kMCInterfaceExecStopMovingObjectMethodInfo;
extern MCExecMethodInfo *kMCInterfaceExecTypeMethodInfo;
extern MCExecMethodInfo *kMCInterfaceExecUndoMethodInfo;
extern MCExecMethodInfo *kMCInterfaceExecUngroupObjectMethodInfo;
extern MCExecMethodInfo *kMCInterfaceExecUngroupSelectionMethodInfo;
extern MCExecMethodInfo *kMCInterfaceExecCopyObjectsToContainerMethodInfo;
extern MCExecMethodInfo *kMCInterfaceExecCutObjectsToContainerMethodInfo;
extern MCExecMethodInfo *kMCInterfaceExecDeleteMethodInfo;
extern MCExecMethodInfo *kMCInterfaceExecDeleteObjectsMethodInfo;
extern MCExecMethodInfo *kMCInterfaceExecDeleteObjectChunksMethodInfo;
extern MCExecMethodInfo *kMCInterfaceExecDisableChunkOfButtonMethodInfo;
extern MCExecMethodInfo *kMCInterfaceExecEnableChunkOfButtonMethodInfo;
extern MCExecMethodInfo *kMCInterfaceExecUnhiliteChunkOfButtonMethodInfo;
extern MCExecMethodInfo *kMCInterfaceExecHiliteChunkOfButtonMethodInfo;
extern MCExecMethodInfo *kMCInterfaceExecDisableObjectMethodInfo;
extern MCExecMethodInfo *kMCInterfaceExecEnableObjectMethodInfo;
extern MCExecMethodInfo *kMCInterfaceExecUnhiliteObjectMethodInfo;
extern MCExecMethodInfo *kMCInterfaceExecHiliteObjectMethodInfo;
extern MCExecMethodInfo *kMCInterfaceExecSaveStackMethodInfo;
extern MCExecMethodInfo *kMCInterfaceExecSaveStackAsMethodInfo;
extern MCExecMethodInfo *kMCInterfaceExecMoveObjectBetweenMethodInfo;
extern MCExecMethodInfo *kMCInterfaceExecMoveObjectAlongMethodInfo;
extern MCExecMethodInfo *kMCInterfaceExecHideGroupsMethodInfo;
extern MCExecMethodInfo *kMCInterfaceExecHideObjectMethodInfo;
extern MCExecMethodInfo *kMCInterfaceExecHideObjectWithEffectMethodInfo;
extern MCExecMethodInfo *kMCInterfaceExecHideMenuBarMethodInfo;
extern MCExecMethodInfo *kMCInterfaceExecHideTaskBarMethodInfo;
extern MCExecMethodInfo *kMCInterfaceExecShowGroupsMethodInfo;
extern MCExecMethodInfo *kMCInterfaceExecShowAllCardsMethodInfo;
extern MCExecMethodInfo *kMCInterfaceExecShowMarkedCardsMethodInfo;
extern MCExecMethodInfo *kMCInterfaceExecShowCardsMethodInfo;
extern MCExecMethodInfo *kMCInterfaceExecShowObjectMethodInfo;
extern MCExecMethodInfo *kMCInterfaceExecShowObjectWithEffectMethodInfo;
extern MCExecMethodInfo *kMCInterfaceExecShowMenuBarMethodInfo;
extern MCExecMethodInfo *kMCInterfaceExecShowTaskBarMethodInfo;
extern MCExecMethodInfo *kMCInterfaceExecPopupButtonMethodInfo;
extern MCExecMethodInfo *kMCInterfaceExecDrawerStackMethodInfo;
extern MCExecMethodInfo *kMCInterfaceExecDrawerStackByNameMethodInfo;
extern MCExecMethodInfo *kMCInterfaceExecDrawerStackLegacyMethodInfo;
extern MCExecMethodInfo *kMCInterfaceExecDrawerStackByNameLegacyMethodInfo;
extern MCExecMethodInfo *kMCInterfaceExecSheetStackMethodInfo;
extern MCExecMethodInfo *kMCInterfaceExecSheetStackByNameMethodInfo;
extern MCExecMethodInfo *kMCInterfaceExecOpenStackMethodInfo;
extern MCExecMethodInfo *kMCInterfaceExecOpenStackByNameMethodInfo;
extern MCExecMethodInfo *kMCInterfaceExecPopupStackMethodInfo;
extern MCExecMethodInfo *kMCInterfaceExecPopupStackByNameMethodInfo;
extern MCExecMethodInfo *kMCInterfaceExecCreateStackMethodInfo;
extern MCExecMethodInfo *kMCInterfaceExecCreateStackWithGroupMethodInfo;
extern MCExecMethodInfo *kMCInterfaceExecCreateCardMethodInfo;
extern MCExecMethodInfo *kMCInterfaceExecCreateControlMethodInfo;
extern MCExecMethodInfo *kMCInterfaceExecCloneMethodInfo;
extern MCExecMethodInfo *kMCInterfaceExecFindMethodInfo;
extern MCExecMethodInfo *kMCInterfaceExecPutIntoObjectMethodInfo;
extern MCExecMethodInfo *kMCInterfaceExecPutIntoFieldMethodInfo;
extern MCExecMethodInfo *kMCInterfaceExecLockCursorMethodInfo;
extern MCExecMethodInfo *kMCInterfaceExecLockMenusMethodInfo;
extern MCExecMethodInfo *kMCInterfaceExecLockMovesMethodInfo;
extern MCExecMethodInfo *kMCInterfaceExecLockRecentMethodInfo;
extern MCExecMethodInfo *kMCInterfaceExecLockScreenMethodInfo;
extern MCExecMethodInfo *kMCInterfaceExecLockScreenForEffectMethodInfo;
extern MCExecMethodInfo *kMCInterfaceExecUnlockCursorMethodInfo;
extern MCExecMethodInfo *kMCInterfaceExecUnlockMenusMethodInfo;
extern MCExecMethodInfo *kMCInterfaceExecUnlockMovesMethodInfo;
extern MCExecMethodInfo *kMCInterfaceExecUnlockRecentMethodInfo;
extern MCExecMethodInfo *kMCInterfaceExecUnlockScreenMethodInfo;
extern MCExecMethodInfo *kMCInterfaceExecUnlockScreenWithEffectMethodInfo;
extern MCExecMethodInfo *kMCInterfaceExecImportSnapshotOfScreenMethodInfo;
extern MCExecMethodInfo *kMCInterfaceExecImportSnapshotOfStackMethodInfo;
extern MCExecMethodInfo *kMCInterfaceExecImportSnapshotOfObjectMethodInfo;
extern MCExecMethodInfo *kMCInterfaceExecImportAudioClipMethodInfo;
extern MCExecMethodInfo *kMCInterfaceExecImportVideoClipMethodInfo;
extern MCExecMethodInfo *kMCInterfaceExecImportImageMethodInfo;
extern MCExecMethodInfo *kMCInterfaceExecExportSnapshotOfScreenMethodInfo;
extern MCExecMethodInfo *kMCInterfaceExecExportSnapshotOfScreenToFileMethodInfo;
extern MCExecMethodInfo *kMCInterfaceExecExportSnapshotOfStackMethodInfo;
extern MCExecMethodInfo *kMCInterfaceExecExportSnapshotOfStackToFileMethodInfo;
extern MCExecMethodInfo *kMCInterfaceExecExportSnapshotOfObjectMethodInfo;
extern MCExecMethodInfo *kMCInterfaceExecExportSnapshotOfObjectToFileMethodInfo;
extern MCExecMethodInfo *kMCInterfaceExecExportImageMethodInfo;
extern MCExecMethodInfo *kMCInterfaceExecExportImageToFileMethodInfo;
extern MCExecMethodInfo *kMCInterfaceExecSortCardsOfStackMethodInfo;
extern MCExecMethodInfo *kMCInterfaceExecSortFieldMethodInfo;
extern MCExecMethodInfo *kMCInterfaceExecSortContainerMethodInfo;
extern MCExecMethodInfo *kMCInterfaceExecChooseToolMethodInfo;
extern MCExecMethodInfo *kMCInterfaceExecGoCardAsModeMethodInfo;
extern MCExecMethodInfo *kMCInterfaceExecGoCardInWindowMethodInfo;
extern MCExecMethodInfo *kMCInterfaceExecGoRecentCardMethodInfo;
extern MCExecMethodInfo *kMCInterfaceExecGoCardRelativeMethodInfo;
extern MCExecMethodInfo *kMCInterfaceExecGoCardEndMethodInfo;
extern MCExecMethodInfo *kMCInterfaceExecGoHomeMethodInfo;
extern MCExecMethodInfo *kMCInterfaceExecVisualEffectMethodInfo;
extern MCExecMethodInfo *kMCInterfaceGetDialogDataMethodInfo;
extern MCExecMethodInfo *kMCInterfaceSetDialogDataMethodInfo;
extern MCExecMethodInfo *kMCInterfaceGetLookAndFeelMethodInfo;
extern MCExecMethodInfo *kMCInterfaceSetLookAndFeelMethodInfo;
extern MCExecMethodInfo *kMCInterfaceGetScreenMouseLocMethodInfo;
extern MCExecMethodInfo *kMCInterfaceSetScreenMouseLocMethodInfo;
extern MCExecMethodInfo *kMCInterfaceGetBackdropMethodInfo;
extern MCExecMethodInfo *kMCInterfaceSetBackdropMethodInfo;
extern MCExecMethodInfo *kMCInterfaceGetBufferImagesMethodInfo;
extern MCExecMethodInfo *kMCInterfaceSetBufferImagesMethodInfo;
extern MCExecMethodInfo *kMCInterfaceGetSystemFileSelectorMethodInfo;
extern MCExecMethodInfo *kMCInterfaceSetSystemFileSelectorMethodInfo;
extern MCExecMethodInfo *kMCInterfaceGetSystemColorSelectorMethodInfo;
extern MCExecMethodInfo *kMCInterfaceSetSystemColorSelectorMethodInfo;
extern MCExecMethodInfo *kMCInterfaceGetSystemPrintSelectorMethodInfo;
extern MCExecMethodInfo *kMCInterfaceSetSystemPrintSelectorMethodInfo;
extern MCExecMethodInfo *kMCInterfaceGetPaintCompressionMethodInfo;
extern MCExecMethodInfo *kMCInterfaceSetPaintCompressionMethodInfo;
extern MCExecMethodInfo *kMCInterfaceGetBrushBackColorMethodInfo;
extern MCExecMethodInfo *kMCInterfaceSetBrushBackColorMethodInfo;
extern MCExecMethodInfo *kMCInterfaceGetPenBackColorMethodInfo;
extern MCExecMethodInfo *kMCInterfaceSetPenBackColorMethodInfo;
extern MCExecMethodInfo *kMCInterfaceGetBrushColorMethodInfo;
extern MCExecMethodInfo *kMCInterfaceSetBrushColorMethodInfo;
extern MCExecMethodInfo *kMCInterfaceGetPenColorMethodInfo;
extern MCExecMethodInfo *kMCInterfaceSetPenColorMethodInfo;
extern MCExecMethodInfo *kMCInterfaceGetBrushPatternMethodInfo;
extern MCExecMethodInfo *kMCInterfaceSetBrushPatternMethodInfo;
extern MCExecMethodInfo *kMCInterfaceGetPenPatternMethodInfo;
extern MCExecMethodInfo *kMCInterfaceSetPenPatternMethodInfo;
extern MCExecMethodInfo *kMCInterfaceGetFilledMethodInfo;
extern MCExecMethodInfo *kMCInterfaceSetFilledMethodInfo;
extern MCExecMethodInfo *kMCInterfaceGetPolySidesMethodInfo;
extern MCExecMethodInfo *kMCInterfaceSetPolySidesMethodInfo;
extern MCExecMethodInfo *kMCInterfaceGetLineSizeMethodInfo;
extern MCExecMethodInfo *kMCInterfaceSetLineSizeMethodInfo;
extern MCExecMethodInfo *kMCInterfaceGetRoundRadiusMethodInfo;
extern MCExecMethodInfo *kMCInterfaceSetRoundRadiusMethodInfo;
extern MCExecMethodInfo *kMCInterfaceGetStartAngleMethodInfo;
extern MCExecMethodInfo *kMCInterfaceSetStartAngleMethodInfo;
extern MCExecMethodInfo *kMCInterfaceGetArcAngleMethodInfo;
extern MCExecMethodInfo *kMCInterfaceSetArcAngleMethodInfo;
extern MCExecMethodInfo *kMCInterfaceGetRoundEndsMethodInfo;
extern MCExecMethodInfo *kMCInterfaceSetRoundEndsMethodInfo;
extern MCExecMethodInfo *kMCInterfaceGetDashesMethodInfo;
extern MCExecMethodInfo *kMCInterfaceSetDashesMethodInfo;
extern MCExecMethodInfo *kMCInterfaceGetRecentCardsMethodInfo;
extern MCExecMethodInfo *kMCInterfaceGetRecentNamesMethodInfo;
extern MCExecMethodInfo *kMCInterfaceGetEditBackgroundMethodInfo;
extern MCExecMethodInfo *kMCInterfaceSetEditBackgroundMethodInfo;
extern MCExecMethodInfo *kMCInterfaceGetLockScreenMethodInfo;
extern MCExecMethodInfo *kMCInterfaceSetLockScreenMethodInfo;
extern MCExecMethodInfo *kMCInterfaceGetAccentColorMethodInfo;
extern MCExecMethodInfo *kMCInterfaceSetAccentColorMethodInfo;
extern MCExecMethodInfo *kMCInterfaceGetHiliteColorMethodInfo;
extern MCExecMethodInfo *kMCInterfaceSetHiliteColorMethodInfo;
extern MCExecMethodInfo *kMCInterfaceGetLinkColorMethodInfo;
extern MCExecMethodInfo *kMCInterfaceSetLinkColorMethodInfo;
extern MCExecMethodInfo *kMCInterfaceGetLinkHiliteColorMethodInfo;
extern MCExecMethodInfo *kMCInterfaceSetLinkHiliteColorMethodInfo;
extern MCExecMethodInfo *kMCInterfaceGetLinkVisitedColorMethodInfo;
extern MCExecMethodInfo *kMCInterfaceSetLinkVisitedColorMethodInfo;
extern MCExecMethodInfo *kMCInterfaceGetUnderlineLinksMethodInfo;
extern MCExecMethodInfo *kMCInterfaceSetUnderlineLinksMethodInfo;
extern MCExecMethodInfo *kMCInterfaceGetSelectGroupedControlsMethodInfo;
extern MCExecMethodInfo *kMCInterfaceSetSelectGroupedControlsMethodInfo;
extern MCExecMethodInfo *kMCInterfaceGetIconMethodInfo;
extern MCExecMethodInfo *kMCInterfaceSetIconMethodInfo;
extern MCExecMethodInfo *kMCInterfaceGetAllowInlineInputMethodInfo;
extern MCExecMethodInfo *kMCInterfaceSetAllowInlineInputMethodInfo;
extern MCExecMethodInfo *kMCInterfaceGetDragDeltaMethodInfo;
extern MCExecMethodInfo *kMCInterfaceSetDragDeltaMethodInfo;
extern MCExecMethodInfo *kMCInterfaceGetStackFileTypeMethodInfo;
extern MCExecMethodInfo *kMCInterfaceSetStackFileTypeMethodInfo;
extern MCExecMethodInfo *kMCInterfaceGetStackFileVersionMethodInfo;
extern MCExecMethodInfo *kMCInterfaceSetStackFileVersionMethodInfo;
extern MCExecMethodInfo *kMCInterfaceGetIconMenuMethodInfo;
extern MCExecMethodInfo *kMCInterfaceSetIconMenuMethodInfo;
extern MCExecMethodInfo *kMCInterfaceGetStatusIconMethodInfo;
extern MCExecMethodInfo *kMCInterfaceSetStatusIconMethodInfo;
extern MCExecMethodInfo *kMCInterfaceGetStatusIconToolTipMethodInfo;
extern MCExecMethodInfo *kMCInterfaceSetStatusIconToolTipMethodInfo;
extern MCExecMethodInfo *kMCInterfaceGetStatusIconMenuMethodInfo;
extern MCExecMethodInfo *kMCInterfaceSetStatusIconMenuMethodInfo;
extern MCExecMethodInfo *kMCInterfaceGetProcessTypeMethodInfo;
extern MCExecMethodInfo *kMCInterfaceSetProcessTypeMethodInfo;
extern MCExecMethodInfo *kMCInterfaceGetShowInvisiblesMethodInfo;
extern MCExecMethodInfo *kMCInterfaceSetShowInvisiblesMethodInfo;
extern MCExecMethodInfo *kMCInterfaceGetCursorMethodInfo;
extern MCExecMethodInfo *kMCInterfaceSetCursorMethodInfo;
extern MCExecMethodInfo *kMCInterfaceGetDefaultCursorMethodInfo;
extern MCExecMethodInfo *kMCInterfaceSetDefaultCursorMethodInfo;
extern MCExecMethodInfo *kMCInterfaceGetDefaultStackMethodInfo;
extern MCExecMethodInfo *kMCInterfaceSetDefaultStackMethodInfo;
extern MCExecMethodInfo *kMCInterfaceGetDefaultMenubarMethodInfo;
extern MCExecMethodInfo *kMCInterfaceSetDefaultMenubarMethodInfo;
extern MCExecMethodInfo *kMCInterfaceGetDragSpeedMethodInfo;
extern MCExecMethodInfo *kMCInterfaceSetDragSpeedMethodInfo;
extern MCExecMethodInfo *kMCInterfaceGetMoveSpeedMethodInfo;
extern MCExecMethodInfo *kMCInterfaceSetMoveSpeedMethodInfo;
extern MCExecMethodInfo *kMCInterfaceGetLockCursorMethodInfo;
extern MCExecMethodInfo *kMCInterfaceSetLockCursorMethodInfo;
extern MCExecMethodInfo *kMCInterfaceGetLockErrorsMethodInfo;
extern MCExecMethodInfo *kMCInterfaceSetLockErrorsMethodInfo;
extern MCExecMethodInfo *kMCInterfaceGetLockMenusMethodInfo;
extern MCExecMethodInfo *kMCInterfaceSetLockMenusMethodInfo;
extern MCExecMethodInfo *kMCInterfaceGetLockMessagesMethodInfo;
extern MCExecMethodInfo *kMCInterfaceSetLockMessagesMethodInfo;
extern MCExecMethodInfo *kMCInterfaceGetLockMovesMethodInfo;
extern MCExecMethodInfo *kMCInterfaceSetLockMovesMethodInfo;
extern MCExecMethodInfo *kMCInterfaceGetLockRecentMethodInfo;
extern MCExecMethodInfo *kMCInterfaceSetLockRecentMethodInfo;
extern MCExecMethodInfo *kMCInterfaceGetIdleRateMethodInfo;
extern MCExecMethodInfo *kMCInterfaceSetIdleRateMethodInfo;
extern MCExecMethodInfo *kMCInterfaceGetIdleTicksMethodInfo;
extern MCExecMethodInfo *kMCInterfaceSetIdleTicksMethodInfo;
extern MCExecMethodInfo *kMCInterfaceGetBlinkRateMethodInfo;
extern MCExecMethodInfo *kMCInterfaceSetBlinkRateMethodInfo;
extern MCExecMethodInfo *kMCInterfaceGetRepeatRateMethodInfo;
extern MCExecMethodInfo *kMCInterfaceSetRepeatRateMethodInfo;
extern MCExecMethodInfo *kMCInterfaceGetRepeatDelayMethodInfo;
extern MCExecMethodInfo *kMCInterfaceSetRepeatDelayMethodInfo;
extern MCExecMethodInfo *kMCInterfaceGetTypeRateMethodInfo;
extern MCExecMethodInfo *kMCInterfaceSetTypeRateMethodInfo;
extern MCExecMethodInfo *kMCInterfaceGetSyncRateMethodInfo;
extern MCExecMethodInfo *kMCInterfaceSetSyncRateMethodInfo;
extern MCExecMethodInfo *kMCInterfaceGetEffectRateMethodInfo;
extern MCExecMethodInfo *kMCInterfaceSetEffectRateMethodInfo;
extern MCExecMethodInfo *kMCInterfaceGetDoubleDeltaMethodInfo;
extern MCExecMethodInfo *kMCInterfaceSetDoubleDeltaMethodInfo;
extern MCExecMethodInfo *kMCInterfaceGetDoubleTimeMethodInfo;
extern MCExecMethodInfo *kMCInterfaceSetDoubleTimeMethodInfo;
extern MCExecMethodInfo *kMCInterfaceGetTooltipDelayMethodInfo;
extern MCExecMethodInfo *kMCInterfaceSetTooltipDelayMethodInfo;
extern MCExecMethodInfo *kMCInterfaceGetNavigationArrowsMethodInfo;
extern MCExecMethodInfo *kMCInterfaceSetNavigationArrowsMethodInfo;
extern MCExecMethodInfo *kMCInterfaceGetExtendKeyMethodInfo;
extern MCExecMethodInfo *kMCInterfaceSetExtendKeyMethodInfo;
extern MCExecMethodInfo *kMCInterfaceGetPointerFocusMethodInfo;
extern MCExecMethodInfo *kMCInterfaceSetPointerFocusMethodInfo;
extern MCExecMethodInfo *kMCInterfaceGetEmacsKeyBindingsMethodInfo;
extern MCExecMethodInfo *kMCInterfaceSetEmacsKeyBindingsMethodInfo;
extern MCExecMethodInfo *kMCInterfaceGetRaiseMenusMethodInfo;
extern MCExecMethodInfo *kMCInterfaceSetRaiseMenusMethodInfo;
extern MCExecMethodInfo *kMCInterfaceGetActivatePalettesMethodInfo;
extern MCExecMethodInfo *kMCInterfaceSetActivatePalettesMethodInfo;
extern MCExecMethodInfo *kMCInterfaceGetHidePalettesMethodInfo;
extern MCExecMethodInfo *kMCInterfaceSetHidePalettesMethodInfo;
extern MCExecMethodInfo *kMCInterfaceGetRaisePalettesMethodInfo;
extern MCExecMethodInfo *kMCInterfaceSetRaisePalettesMethodInfo;
extern MCExecMethodInfo *kMCInterfaceGetRaiseWindowsMethodInfo;
extern MCExecMethodInfo *kMCInterfaceSetRaiseWindowsMethodInfo;
extern MCExecMethodInfo *kMCInterfaceGetHideBackdropMethodInfo;
extern MCExecMethodInfo *kMCInterfaceSetHideBackdropMethodInfo;
extern MCExecMethodInfo *kMCInterfaceGetDontUseNavigationServicesMethodInfo;
extern MCExecMethodInfo *kMCInterfaceSetDontUseNavigationServicesMethodInfo;
extern MCExecMethodInfo *kMCInterfaceGetProportionalThumbsMethodInfo;
extern MCExecMethodInfo *kMCInterfaceSetProportionalThumbsMethodInfo;
extern MCExecMethodInfo *kMCInterfaceGetSharedMemoryMethodInfo;
extern MCExecMethodInfo *kMCInterfaceSetSharedMemoryMethodInfo;
extern MCExecMethodInfo *kMCInterfaceGetScreenGammaMethodInfo;
extern MCExecMethodInfo *kMCInterfaceSetScreenGammaMethodInfo;
extern MCExecMethodInfo *kMCInterfaceGetSelectionModeMethodInfo;
extern MCExecMethodInfo *kMCInterfaceSetSelectionModeMethodInfo;
extern MCExecMethodInfo *kMCInterfaceGetSelectionHandleColorMethodInfo;
extern MCExecMethodInfo *kMCInterfaceSetSelectionHandleColorMethodInfo;
extern MCExecMethodInfo *kMCInterfaceGetWindowBoundingRectMethodInfo;
extern MCExecMethodInfo *kMCInterfaceSetWindowBoundingRectMethodInfo;
extern MCExecMethodInfo *kMCInterfaceGetJpegQualityMethodInfo;
extern MCExecMethodInfo *kMCInterfaceSetJpegQualityMethodInfo;
extern MCExecMethodInfo *kMCInterfaceGetRelayerGroupedControlsMethodInfo;
extern MCExecMethodInfo *kMCInterfaceSetRelayerGroupedControlsMethodInfo;
extern MCExecMethodInfo *kMCInterfaceGetBrushMethodInfo;
extern MCExecMethodInfo *kMCInterfaceSetBrushMethodInfo;
extern MCExecMethodInfo *kMCInterfaceGetEraserMethodInfo;
extern MCExecMethodInfo *kMCInterfaceSetEraserMethodInfo;
extern MCExecMethodInfo *kMCInterfaceGetSprayMethodInfo;
extern MCExecMethodInfo *kMCInterfaceSetSprayMethodInfo;
extern MCExecMethodInfo *kMCInterfaceGetCenteredMethodInfo;
extern MCExecMethodInfo *kMCInterfaceSetCenteredMethodInfo;
extern MCExecMethodInfo *kMCInterfaceGetGridMethodInfo;
extern MCExecMethodInfo *kMCInterfaceSetGridMethodInfo;
extern MCExecMethodInfo *kMCInterfaceGetGridSizeMethodInfo;
extern MCExecMethodInfo *kMCInterfaceSetGridSizeMethodInfo;
extern MCExecMethodInfo *kMCInterfaceGetSlicesMethodInfo;
extern MCExecMethodInfo *kMCInterfaceSetSlicesMethodInfo;
extern MCExecMethodInfo *kMCInterfaceGetBeepLoudnessMethodInfo;
extern MCExecMethodInfo *kMCInterfaceSetBeepLoudnessMethodInfo;
extern MCExecMethodInfo *kMCInterfaceGetBeepPitchMethodInfo;
extern MCExecMethodInfo *kMCInterfaceSetBeepPitchMethodInfo;
extern MCExecMethodInfo *kMCInterfaceGetBeepDurationMethodInfo;
extern MCExecMethodInfo *kMCInterfaceSetBeepDurationMethodInfo;
extern MCExecMethodInfo *kMCInterfaceGetBeepSoundMethodInfo;
extern MCExecMethodInfo *kMCInterfaceSetBeepSoundMethodInfo;
extern MCExecMethodInfo *kMCInterfaceGetToolMethodInfo;
extern MCExecMethodInfo *kMCInterfaceSetToolMethodInfo;
extern MCExecMethodInfo *kMCInterfaceGetScreenRectMethodInfo;
extern MCExecMethodInfo *kMCInterfaceGetScreenRectsMethodInfo;

extern MCExecMethodInfo *kMCInterfaceEvalHelpStackAsObjectMethodInfo;
extern MCExecMethodInfo *kMCInterfaceEvalHomeStackAsObjectMethodInfo;
extern MCExecMethodInfo *kMCInterfaceEvalStackByValueMethodInfo;
extern MCExecMethodInfo *kMCInterfaceEvalSelectedObjectAsObjectMethodInfo;
extern MCExecMethodInfo *kMCInterfaceEvalTopStackAsObjectMethodInfo;
extern MCExecMethodInfo *kMCInterfaceEvalClickStackAsObjectMethodInfo;
extern MCExecMethodInfo *kMCInterfaceEvalMouseStackAsObjectMethodInfo;
extern MCExecMethodInfo *kMCInterfaceEvalClickFieldAsObjectMethodInfo;
extern MCExecMethodInfo *kMCInterfaceEvalSelectedFieldAsObjectMethodInfo;
extern MCExecMethodInfo *kMCInterfaceEvalSelectedImageAsObjectMethodInfo;
extern MCExecMethodInfo *kMCInterfaceEvalFoundFieldAsObjectMethodInfo;
extern MCExecMethodInfo *kMCInterfaceEvalMouseControlAsObjectMethodInfo;
extern MCExecMethodInfo *kMCInterfaceEvalFocusedObjectAsObjectMethodInfo;
extern MCExecMethodInfo *kMCInterfaceEvalBinaryStackAsObjectMethodInfo;
extern MCExecMethodInfo *kMCInterfaceEvalDefaultStackAsObjectMethodInfo;
extern MCExecMethodInfo *kMCInterfaceEvalStackOfStackByNameMethodInfo;
extern MCExecMethodInfo *kMCInterfaceEvalStackOfStackByIdMethodInfo;
extern MCExecMethodInfo *kMCInterfaceEvalSubstackOfStackByNameMethodInfo;
extern MCExecMethodInfo *kMCInterfaceEvalSubstackOfStackByIdMethodInfo;
extern MCExecMethodInfo *kMCInterfaceEvalAudioClipOfStackByOrdinalMethodInfo;
extern MCExecMethodInfo *kMCInterfaceEvalAudioClipOfStackByIdMethodInfo;
extern MCExecMethodInfo *kMCInterfaceEvalAudioClipOfStackByNameMethodInfo;
extern MCExecMethodInfo *kMCInterfaceEvalVideoClipOfStackByOrdinalMethodInfo;
extern MCExecMethodInfo *kMCInterfaceEvalVideoClipOfStackByIdMethodInfo;
extern MCExecMethodInfo *kMCInterfaceEvalVideoClipOfStackByNameMethodInfo;
extern MCExecMethodInfo *kMCInterfaceEvalBackgroundOfStackByOrdinalMethodInfo;
extern MCExecMethodInfo *kMCInterfaceEvalBackgroundOfStackByIdMethodInfo;
extern MCExecMethodInfo *kMCInterfaceEvalBackgroundOfStackByNameMethodInfo;
extern MCExecMethodInfo *kMCInterfaceEvalCardOfStackByOrdinalMethodInfo;
extern MCExecMethodInfo *kMCInterfaceEvalCardOfStackByIdMethodInfo;
extern MCExecMethodInfo *kMCInterfaceEvalCardOfStackByNameMethodInfo;
extern MCExecMethodInfo *kMCInterfaceEvalThisCardOfStackMethodInfo;
extern MCExecMethodInfo *kMCInterfaceEvalCardOfBackgroundByOrdinalMethodInfo;
extern MCExecMethodInfo *kMCInterfaceEvalCardOfBackgroundByIdMethodInfo;
extern MCExecMethodInfo *kMCInterfaceEvalCardOfBackgroundByNameMethodInfo;
extern MCExecMethodInfo *kMCInterfaceEvalGroupOfCardByOrdinalMethodInfo;
extern MCExecMethodInfo *kMCInterfaceEvalGroupOfCardByIdMethodInfo;
extern MCExecMethodInfo *kMCInterfaceEvalGroupOfCardByNameMethodInfo;
extern MCExecMethodInfo *kMCInterfaceEvalGroupOfCardOrStackByIdMethodInfo;
extern MCExecMethodInfo *kMCInterfaceEvalGroupOfGroupByOrdinalMethodInfo;
extern MCExecMethodInfo *kMCInterfaceEvalGroupOfGroupByIdMethodInfo;
extern MCExecMethodInfo *kMCInterfaceEvalGroupOfGroupByNameMethodInfo;
extern MCExecMethodInfo *kMCInterfaceEvalMenubarAsObjectMethodInfo;
extern MCExecMethodInfo *kMCInterfaceEvalObjectOfGroupByOrdinalMethodInfo;
extern MCExecMethodInfo *kMCInterfaceEvalObjectOfGroupByIdMethodInfo;
extern MCExecMethodInfo *kMCInterfaceEvalObjectOfGroupByNameMethodInfo;
extern MCExecMethodInfo *kMCInterfaceEvalObjectOfCardByOrdinalMethodInfo;
extern MCExecMethodInfo *kMCInterfaceEvalObjectOfCardByIdMethodInfo;
extern MCExecMethodInfo *kMCInterfaceEvalObjectOfCardByNameMethodInfo;
extern MCExecMethodInfo *kMCInterfaceEvalObjectOfCardOrStackByIdMethodInfo;

extern MCExecMethodInfo *kMCInterfaceEvalHomeStackAsOptionalObjectMethodInfo;
extern MCExecMethodInfo *kMCInterfaceEvalHelpStackAsOptionalObjectMethodInfo;
extern MCExecMethodInfo *kMCInterfaceEvalDefaultStackAsOptionalObjectMethodInfo;
extern MCExecMethodInfo *kMCInterfaceEvalStackOfOptionalStackByNameMethodInfo;
extern MCExecMethodInfo *kMCInterfaceEvalStackOfOptionalStackByIdMethodInfo;
extern MCExecMethodInfo *kMCInterfaceEvalSubstackOfOptionalStackByNameMethodInfo;
extern MCExecMethodInfo *kMCInterfaceEvalSubstackOfOptionalStackByIdMethodInfo;
extern MCExecMethodInfo *kMCInterfaceEvalOptionalStackWithBackgroundByOrdinalMethodInfo;
extern MCExecMethodInfo *kMCInterfaceEvalOptionalStackWithBackgroundByIdMethodInfo;
extern MCExecMethodInfo *kMCInterfaceEvalOptionalStackWithBackgroundByNameMethodInfo;
extern MCExecMethodInfo *kMCInterfaceEvalCardOfOptionalStackByOrdinalMethodInfo;
extern MCExecMethodInfo *kMCInterfaceEvalCardOfOptionalStackByIdMethodInfo;
extern MCExecMethodInfo *kMCInterfaceEvalCardOfOptionalStackByNameMethodInfo;
extern MCExecMethodInfo *kMCInterfaceEvalThisCardOfOptionalStackMethodInfo;

void MCInterfaceInitialize(MCExecContext& ctxt);
void MCInterfaceFinalize(MCExecContext& ctxt);

void MCInterfaceImagePaletteSettingsFree(MCExecContext& ctxt, MCInterfaceImagePaletteSettings& p_settings);
void MCInterfaceVisualEffectFree(MCExecContext& ctxt, MCInterfaceVisualEffect& p_effect);
void MCInterfaceVisualEffectArgumentFree(MCExecContext& ctxt, MCInterfaceVisualEffectArgument& p_arg);

bool MCInterfaceTryToResolveObject(MCExecContext& ctxt, MCStringRef long_id, MCObjectPtr& r_object);

void MCInterfaceMakeCustomImagePaletteSettings(MCExecContext& ctxt, MCColor *colors, uindex_t color_count, MCInterfaceImagePaletteSettings& r_settings);
void MCInterfaceMakeOptimalImagePaletteSettings(MCExecContext& ctxt, integer_t *count, MCInterfaceImagePaletteSettings& r_settings);
void MCInterfaceMakeWebSafeImagePaletteSettings(MCExecContext& ctxt, MCInterfaceImagePaletteSettings& r_settings);

void MCInterfaceMakeVisualEffect(MCExecContext& ctxt, MCStringRef name, MCStringRef sound, MCInterfaceVisualEffectArgument *effect_args, uindex_t count, Visual_effects type, Visual_effects direction, Visual_effects speed, Visual_effects image, MCInterfaceVisualEffect& r_effect);
void MCInterfaceMakeVisualEffectArgument(MCExecContext& ctxt, MCStringRef p_value, MCStringRef p_key, bool p_has_id, MCInterfaceVisualEffectArgument& r_arg);

void MCInterfaceEvalScreenColors(MCExecContext& ctxt, real64_t& r_colors);
void MCInterfaceEvalScreenDepth(MCExecContext& ctxt, integer_t& r_depth);
void MCInterfaceEvalScreenName(MCExecContext& ctxt, MCNameRef& r_name);
void MCInterfaceEvalScreenRect(MCExecContext& ctxt, bool p_working, bool p_plural, bool p_effective, MCStringRef& r_string);

void MCInterfaceEvalScreenLoc(MCExecContext& ctxt, MCStringRef& r_string);

void MCInterfaceEvalClickH(MCExecContext& ctxt, integer_t& r_value);
void MCInterfaceEvalClickV(MCExecContext& ctxt, integer_t& r_value);
void MCInterfaceEvalClickLoc(MCExecContext& ctxt, MCStringRef& r_string);
void MCInterfaceEvalClickChar(MCExecContext& ctxt, MCStringRef& r_result);
void MCInterfaceEvalClickText(MCExecContext& ctxt, MCStringRef& r_result);
void MCInterfaceEvalClickCharChunk(MCExecContext& ctxt, MCStringRef& r_result);
void MCInterfaceEvalClickChunk(MCExecContext& ctxt, MCStringRef& r_string);
void MCInterfaceEvalClickLine(MCExecContext& ctxt, MCStringRef& r_string);
void MCInterfaceEvalClickField(MCExecContext& ctxt, MCStringRef& r_string);
void MCInterfaceEvalClickStack(MCExecContext& ctxt, MCStringRef& r_string);

void MCInterfaceEvalMouse(MCExecContext& ctxt, integer_t p_which, MCNameRef& r_result);
void MCInterfaceEvalMouseClick(MCExecContext& ctxt, bool& r_bool);
void MCInterfaceEvalMouseColor(MCExecContext& ctxt, MCColor& r_color);

void MCInterfaceEvalMouseH(MCExecContext& ctxt, integer_t& r_value);
void MCInterfaceEvalMouseV(MCExecContext& ctxt, integer_t& r_value);
void MCInterfaceEvalMouseLoc(MCExecContext& ctxt, MCStringRef& r_string);
void MCInterfaceEvalMouseChar(MCExecContext& ctxt, MCStringRef& r_result);
void MCInterfaceEvalMouseText(MCExecContext& ctxt, MCStringRef& r_result);
void MCInterfaceEvalMouseCharChunk(MCExecContext& ctxt, MCStringRef& r_result);
void MCInterfaceEvalMouseChunk(MCExecContext& ctxt, MCStringRef& r_result);
void MCInterfaceEvalMouseLine(MCExecContext& ctxt, MCStringRef& r_result);
void MCInterfaceEvalMouseControl(MCExecContext& ctxt, MCStringRef& r_string);
void MCInterfaceEvalMouseStack(MCExecContext& ctxt, MCStringRef& r_string);

void MCInterfaceEvalFoundText(MCExecContext& ctxt, MCStringRef& r_string);
void MCInterfaceEvalFoundField(MCExecContext& ctxt, MCStringRef& r_string);
void MCInterfaceEvalFoundChunk(MCExecContext& ctxt, MCStringRef& r_string);
void MCInterfaceEvalFoundLine(MCExecContext& ctxt, MCStringRef& r_string);
void MCInterfaceEvalFoundLoc(MCExecContext& ctxt, MCStringRef& r_string);
void MCInterfaceEvalFoundField(MCExecContext& ctxt, MCStringRef& r_string);

void MCInterfaceEvalSelectedText(MCExecContext& ctxt, MCStringRef& r_string);
void MCInterfaceEvalSelectedTextOf(MCExecContext& ctxt, MCObjectPtr p_target, MCStringRef& r_string);
void MCInterfaceEvalSelectedChunk(MCExecContext& ctxt, MCStringRef& r_string);
void MCInterfaceEvalSelectedChunkOf(MCExecContext& ctxt, MCObjectPtr p_target, MCStringRef& r_string);
void MCInterfaceEvalSelectedLine(MCExecContext& ctxt, MCStringRef& r_string);
void MCInterfaceEvalSelectedLineOf(MCExecContext& ctxt, MCObjectPtr p_target, MCStringRef& r_string);
void MCInterfaceEvalSelectedLoc(MCExecContext& ctxt, MCStringRef& r_string);
void MCInterfaceEvalSelectedLocOf(MCExecContext& ctxt, MCObjectPtr p_target, MCStringRef& r_string);

void MCInterfaceEvalSelectedField(MCExecContext& ctxt, MCStringRef& r_string);
void MCInterfaceEvalSelectedImage(MCExecContext& ctxt, MCStringRef& r_string);
void MCInterfaceEvalSelectedObject(MCExecContext& ctxt, MCStringRef& r_string);

void MCInterfaceEvalCapsLockKey(MCExecContext& ctxt, MCNameRef& r_result);
void MCInterfaceEvalCommandKey(MCExecContext& ctxt, MCNameRef& r_result);
void MCInterfaceEvalControlKey(MCExecContext& ctxt, MCNameRef& r_result);
void MCInterfaceEvalOptionKey(MCExecContext& ctxt, MCNameRef& r_result);
void MCInterfaceEvalShiftKey(MCExecContext& ctxt, MCNameRef& r_result);
void MCInterfaceEvalKeysDown(MCExecContext& ctxt, MCStringRef& r_string);

void MCInterfaceEvalMainStacks(MCExecContext& ctxt, MCStringRef& r_string);
void MCInterfaceEvalOpenStacks(MCExecContext& ctxt, MCStringRef& r_string);
void MCInterfaceEvalStacks(MCExecContext& ctxt, MCStringRef& r_string);
void MCInterfaceEvalTopStack(MCExecContext& ctxt, MCStringRef& r_string);
void MCInterfaceEvalTopStackOf(MCExecContext& ctxt, integer_t p_stack_number, MCStringRef& r_string);

void MCInterfaceEvalFocusedObject(MCExecContext& ctxt, MCStringRef& r_string);
void MCInterfaceEvalColorNames(MCExecContext& ctxt, MCStringRef& r_string);
void MCInterfaceEvalFlushEvents(MCExecContext& ctxt, MCNameRef p_name, MCStringRef& r_string);
void MCInterfaceEvalGlobalLoc(MCExecContext& ctxt, MCPoint point, MCPoint& r_global_point);
void MCInterfaceEvalLocalLoc(MCExecContext& ctxt, MCPoint point, MCPoint& r_local_point);
void MCInterfaceEvalMovingControls(MCExecContext& ctxt, MCStringRef& r_string);
void MCInterfaceEvalWaitDepth(MCExecContext& ctxt, integer_t& r_depth);

void MCInterfaceEvalIntersect(MCExecContext& ctxt, MCObjectPtr p_object_a, MCObjectPtr p_object_b, bool& r_intersect);
void MCInterfaceEvalIntersectWithThreshold(MCExecContext& ctxt, MCObjectPtr p_object_a, MCObjectPtr p_object_b, MCStringRef p_threshold, bool& r_intersect);
void MCInterfaceEvalWithin(MCExecContext& ctxt, MCObjectPtr p_object, MCPoint p_point, bool& r_within);

void MCInterfaceEvalThereIsAnObject(MCExecContext& ctxt, MCChunk *p_object, bool& r_exists);
void MCInterfaceEvalThereIsNotAnObject(MCExecContext& ctxt, MCChunk *p_object, bool& r_not_exists);

void MCInterfaceEvalControlAtLoc(MCExecContext& ctxt, MCPoint p_location, MCStringRef& r_control);
void MCInterfaceEvalControlAtScreenLoc(MCExecContext& ctxt, MCPoint p_location, MCStringRef& r_control);

void MCInterfaceExecBeep(MCExecContext& ctxt, integer_t p_count);
void MCInterfaceExecClickCmd(MCExecContext& ctxt, uint2 p_button, MCPoint p_location, uint2 p_modifiers);

void MCInterfaceExecCloseStack(MCExecContext& ctxt, MCStack *p_target);
void MCInterfaceExecCloseDefaultStack(MCExecContext& ctxt);

void MCInterfaceExecDrag(MCExecContext& ctxt, uint2 p_which, MCPoint p_start, MCPoint p_end, uint2 p_modifiers);

void MCInterfaceExecFocusOnNothing(MCExecContext &ctxt);
void MCInterfaceExecFocusOn(MCExecContext &ctxt, MCObject *p_object);

void MCInterfaceExecGrab(MCExecContext &ctxt, MCControl *control);

void MCInterfaceExecGroupControls(MCExecContext& ctxt, MCObjectPtr *p_controls, uindex_t p_control_count);
void MCInterfaceExecGroupSelection(MCExecContext& ctxt);

void MCInterfaceExecPopToLast(MCExecContext& ctxt);
void MCInterfaceExecPop(MCExecContext& ctxt, MCStringRef& r_element);
void MCInterfaceExecPushRecentCard(MCExecContext& ctxt);
void MCInterfaceExecPushCurrentCard(MCExecContext& ctxt);
void MCInterfaceExecPushCard(MCExecContext& ctxt, MCCard *p_target);

void MCInterfaceExecPlaceGroupOnCard(MCExecContext& ctxt, MCObject *p_group, MCCard *p_target);
void MCInterfaceExecRemoveGroupFromCard(MCExecContext& ctxt, MCObjectPtr p_group, MCCard *p_target);
void MCInterfaceExecResetCursors(MCExecContext& ctxt);
void MCInterfaceExecResetTemplate(MCExecContext& ctxt, Reset_type type);

void MCInterfaceExecRevert(MCExecContext& ctxt);

void MCInterfaceExecSelectEmpty(MCExecContext& ctxt);
void MCInterfaceExecSelectAllTextOfField(MCExecContext& ctxt, MCObjectPtr target);
void MCInterfaceExecSelectTextOfField(MCExecContext& ctxt, Preposition_type preposition, MCObjectChunkPtr target);
void MCInterfaceExecSelectTextOfButton(MCExecContext& ctxt, Preposition_type preposition, MCObjectChunkPtr target);
void MCInterfaceExecSelectObjects(MCExecContext& ctxt, MCObjectPtr *p_controls, uindex_t p_control_count);

void MCInterfaceExecStartEditingGroup(MCExecContext& ctxt, MCGroup *p_target);

void MCInterfaceExecStopEditingDefaultStack(MCExecContext& ctxt);
void MCInterfaceExecStopEditingGroup(MCExecContext& ctxt, MCGroup *p_target);
void MCInterfaceExecStopMovingObject(MCExecContext& ctxt, MCObject *p_target);

void MCInterfaceExecType(MCExecContext& ctxt, MCStringRef p_typing, uint2 p_modifiers);

void MCInterfaceExecUndo(MCExecContext& ctxt);

void MCInterfaceExecUngroupObject(MCExecContext& ctxt, MCObject *p_group);
void MCInterfaceExecUngroupSelection(MCExecContext& ctxt);

void MCInterfaceExecCopyObjectsToContainer(MCExecContext& ctxt, MCObjectPtr *p_targets, uindex_t p_target_count, MCObjectPtr p_destination);
void MCInterfaceExecCutObjectsToContainer(MCExecContext& ctxt, MCObjectPtr *p_targets, uindex_t p_target_count, MCObjectPtr p_destination);

void MCInterfaceExecDelete(MCExecContext& ctxt);
void MCInterfaceExecDeleteObjects(MCExecContext& ctxt, MCObjectPtr *objects, uindex_t object_count);
void MCInterfaceExecDeleteObjectChunks(MCExecContext& ctxt, MCObjectChunkPtr *chunks, uindex_t chunk_count);

void MCInterfaceExecDisableChunkOfButton(MCExecContext& ctxt, MCObjectChunkPtr p_targets);
void MCInterfaceExecEnableChunkOfButton(MCExecContext& ctxt, MCObjectChunkPtr p_targets);
void MCInterfaceExecUnhiliteChunkOfButton(MCExecContext& ctxt, MCObjectChunkPtr p_targets);
void MCInterfaceExecHiliteChunkOfButton(MCExecContext& ctxt, MCObjectChunkPtr p_targets);

void MCInterfaceExecDisableObject(MCExecContext& ctxt, MCObjectPtr p_targets);
void MCInterfaceExecEnableObject(MCExecContext& ctxt, MCObjectPtr p_targets);
void MCInterfaceExecUnhiliteObject(MCExecContext& ctxt, MCObjectPtr p_targets);
void MCInterfaceExecHiliteObject(MCExecContext& ctxt, MCObjectPtr p_targets);

void MCInterfaceExecSaveStack(MCExecContext& ctxt, MCStack *p_target);
void MCInterfaceExecSaveStackAs(MCExecContext& ctxt, MCStack *p_target, MCStringRef p_new_filename);

void MCInterfaceExecMoveObjectBetween(MCExecContext& ctxt, MCObject *p_target, MCPoint p_from, MCPoint p_to, double p_duration, int p_units, bool p_wait, bool p_dispatch);
void MCInterfaceExecMoveObjectAlong(MCExecContext& ctxt, MCObject *p_target, MCPoint *p_motion, uindex_t p_motion_count, bool p_is_relative, double p_duration, int p_units, bool p_wait, bool p_dispatch);

void MCInterfaceExecHideGroups(MCExecContext& ctxt);
void MCInterfaceExecHideObject(MCExecContext& ctxt, MCObjectPtr p_target);
void MCInterfaceExecHideObjectWithEffect(MCExecContext& ctxt, MCObjectPtr p_target, MCVisualEffect *p_effect);
void MCInterfaceExecHideMenuBar(MCExecContext& ctxt);
void MCInterfaceExecHideTaskBar(MCExecContext& ctxt);

void MCInterfaceExecShowGroups(MCExecContext& ctxt);
void MCInterfaceExecShowAllCards(MCExecContext& ctxt);
void MCInterfaceExecShowMarkedCards(MCExecContext& ctxt);
void MCInterfaceExecShowCards(MCExecContext& ctxt, uint2 p_count);
void MCInterfaceExecShowObject(MCExecContext& ctxt, MCObjectPtr p_target, MCPoint *p_at);
void MCInterfaceExecShowObjectWithEffect(MCExecContext& ctxt, MCObjectPtr p_target, MCPoint *p_at, MCVisualEffect *p_effect);
void MCInterfaceExecShowMenuBar(MCExecContext& ctxt);
void MCInterfaceExecShowTaskBar(MCExecContext& ctxt);

void MCInterfaceExecPopupButton(MCExecContext& ctxt, MCButton *p_target, MCPoint *p_at);
void MCInterfaceExecDrawerStack(MCExecContext& ctxt, MCStack *p_target, MCStringRef parent, bool p_parent_is_thisstack, int p_at, int p_aligned);
void MCInterfaceExecDrawerStackByName(MCExecContext& ctxt, MCStringRef p_target, MCStringRef parent, bool p_parent_is_thisstack, int p_at, int p_aligned);
void MCInterfaceExecDrawerStackLegacy(MCExecContext& ctxt, MCStack *p_target, MCStringRef parent, bool p_parent_is_thisstack, intenum_t p_at, intenum_t p_aligned);
void MCInterfaceExecDrawerStackByNameLegacy(MCExecContext& ctxt, MCStringRef p_target, MCStringRef parent, bool p_parent_is_thisstack, intenum_t p_at, intenum_t p_aligned);
void MCInterfaceExecSheetStack(MCExecContext& ctxt, MCStack *p_target, MCStringRef parent, bool p_parent_is_thisstack);
void MCInterfaceExecSheetStackByName(MCExecContext& ctxt, MCStringRef p_target, MCStringRef parent, bool p_parent_is_thisstack);
void MCInterfaceExecOpenStack(MCExecContext& ctxt, MCStack *p_target, int p_mode);
void MCInterfaceExecOpenStackByName(MCExecContext& ctxt, MCStringRef p_target, int p_mode);
void MCInterfaceExecPopupStack(MCExecContext& ctxt, MCStack *p_target, MCPoint *p_at, int p_mode);
void MCInterfaceExecPopupStackByName(MCExecContext& ctxt, MCStringRef p_target, MCPoint *p_at, int p_mode);

void MCInterfaceExecCreateStack(MCExecContext& ctxt, MCStack *p_owner, MCStringRef p_new_name, bool p_force_invisible);
void MCInterfaceExecCreateStackWithGroup(MCExecContext& ctxt, MCGroup *p_group_to_copy, MCStringRef p_new_name, bool p_force_invisible);
void MCInterfaceExecCreateCard(MCExecContext& ctxt, MCStringRef p_new_name, bool p_force_invisible);
void MCInterfaceExecCreateControl(MCExecContext& ctxt, MCStringRef p_new_name, int p_type, MCGroup *p_container, bool p_force_invisible);

void MCInterfaceExecClone(MCExecContext& ctxt, MCObject *p_target, MCStringRef p_new_name, bool p_force_invisible);

void MCInterfaceExecFind(MCExecContext& ctxt, int p_mode, MCStringRef p_needle, MCChunk *p_target);

void MCInterfaceExecPutIntoObject(MCExecContext& ctxt, MCStringRef value, int where, MCObjectChunkPtr target);
void MCInterfaceExecPutIntoField(MCExecContext& ctxt, MCStringRef value, int where, MCObjectChunkPtr target, bool is_unicode);

void MCInterfaceExecLockCursor(MCExecContext& ctxt);
void MCInterfaceExecLockMenus(MCExecContext& ctxt);
void MCInterfaceExecLockMoves(MCExecContext& ctxt);
void MCInterfaceExecLockRecent(MCExecContext& ctxt);
void MCInterfaceExecLockScreen(MCExecContext& ctxt);
void MCInterfaceExecLockScreenForEffect(MCExecContext& ctxt, MCRectangle *region);

void MCInterfaceExecUnlockCursor(MCExecContext& ctxt);
void MCInterfaceExecUnlockMenus(MCExecContext& ctxt);
void MCInterfaceExecUnlockMoves(MCExecContext& ctxt);
void MCInterfaceExecUnlockRecent(MCExecContext& ctxt);
void MCInterfaceExecUnlockScreen(MCExecContext& ctxt);
void MCInterfaceExecUnlockScreenWithEffect(MCExecContext& ctxt, MCVisualEffect *region);

void MCInterfaceExecImportSnapshotOfScreen(MCExecContext& ctxt, MCRectangle *p_region);
void MCInterfaceExecImportSnapshotOfStack(MCExecContext& ctxt, MCStringRef p_stack, MCStringRef p_display, MCRectangle *p_region);
void MCInterfaceExecImportSnapshotOfObject(MCExecContext& ctxt, MCObject *p_target, MCRectangle *p_region, bool p_with_effects, MCPoint *p_at_size);
void MCInterfaceExecImportAudioClip(MCExecContext& ctxt, MCStringRef p_filename);
void MCInterfaceExecImportVideoClip(MCExecContext& ctxt, MCStringRef p_filename);
void MCInterfaceExecImportImage(MCExecContext& ctxt, MCStringRef p_filename, MCStringRef p_mask_filename, MCObject *p_container);

void MCInterfaceExecExportSnapshotOfScreen(MCExecContext& ctxt, MCRectangle *p_region, int format, MCInterfaceImagePaletteSettings *p_palette, MCStringRef &r_data);
void MCInterfaceExecExportSnapshotOfScreenToFile(MCExecContext& ctxt, MCRectangle *p_region, int format, MCInterfaceImagePaletteSettings *p_palette, MCStringRef p_filename, MCStringRef p_mask_filename);
void MCInterfaceExecExportSnapshotOfStack(MCExecContext& ctxt, MCStringRef p_stack, MCStringRef p_display, MCRectangle *p_region, int format, MCInterfaceImagePaletteSettings *p_palette, MCStringRef &r_data);
void MCInterfaceExecExportSnapshotOfStackToFile(MCExecContext& ctxt, MCStringRef p_stack, MCStringRef p_display, MCRectangle *p_region, int format, MCInterfaceImagePaletteSettings *p_palette, MCStringRef p_filename, MCStringRef p_mask_filename);
void MCInterfaceExecExportSnapshotOfObject(MCExecContext& ctxt, MCObject *p_target, MCRectangle *p_region, bool p_with_effects, MCPoint *p_at_size, int format, MCInterfaceImagePaletteSettings *p_palette, MCStringRef &r_data);
void MCInterfaceExecExportSnapshotOfObjectToFile(MCExecContext& ctxt, MCObject *p_target, MCRectangle *p_region, bool p_with_effects, MCPoint *p_at_size, int format, MCInterfaceImagePaletteSettings *p_palette, MCStringRef p_filename, MCStringRef p_mask_filename);
void MCInterfaceExecExportImage(MCExecContext& ctxt, MCImage *p_target, int p_format, MCInterfaceImagePaletteSettings *p_palette, MCStringRef &r_data);
void MCInterfaceExecExportImageToFile(MCExecContext& ctxt, MCImage *p_target, int p_format, MCInterfaceImagePaletteSettings *p_palette, MCStringRef p_filename, MCStringRef p_mask_filename);

void MCInterfaceExecSortCardsOfStack(MCExecContext &ctxt, MCStack *p_target, bool p_ascending, int p_format, MCExpression *p_by, bool p_only_marked);
void MCInterfaceExecSortField(MCExecContext &ctxt, MCObjectPtr p_target, int p_chunk_type, bool p_ascending, int p_format, MCExpression *p_by);
void MCInterfaceExecSortContainer(MCExecContext &ctxt, MCStringRef& x_target, int p_chunk_type, bool p_ascending, int p_format, MCExpression *p_by);

void MCInterfaceExecChooseTool(MCExecContext& ctxt, int p_tool);

void MCInterfaceExecGoCardAsMode(MCExecContext& ctxt, MCCard *p_card, int p_mode, bool p_visible, bool p_this_stack);
void MCInterfaceExecGoCardInWindow(MCExecContext& ctxt, MCCard *p_card, MCStringRef p_window, bool p_visible, bool p_this_stack);
void MCInterfaceExecGoRecentCard(MCExecContext& ctxt);
void MCInterfaceExecGoCardRelative(MCExecContext& ctxt, bool p_forward, real8 p_amount);
void MCInterfaceExecGoCardEnd(MCExecContext& ctxt, bool p_is_start);
void MCInterfaceExecGoHome(MCExecContext& ctxt, MCCard *p_card);

void MCInterfaceExecVisualEffect(MCExecContext& ctxt, MCInterfaceVisualEffect p_effect);

void MCInterfaceGetDialogData(MCExecContext& ctxt, MCValueRef& r_value);
void MCInterfaceSetDialogData(MCExecContext& ctxt, MCValueRef p_value);

void MCInterfaceGetLookAndFeel(MCExecContext& ctxt, intenum_t& r_value);
void MCInterfaceSetLookAndFeel(MCExecContext& ctxt, intenum_t p_value);
void MCInterfaceGetScreenMouseLoc(MCExecContext& ctxt, MCPoint& r_value);
void MCInterfaceSetScreenMouseLoc(MCExecContext& ctxt, MCPoint p_value);

void MCInterfaceGetBackdrop(MCExecContext& ctxt, MCInterfaceBackdrop& r_backdrop);
void MCInterfaceSetBackdrop(MCExecContext& ctxt, const MCInterfaceBackdrop& p_backdrop);
void MCInterfaceGetBufferImages(MCExecContext& ctxt, bool &r_value);
void MCInterfaceSetBufferImages(MCExecContext& ctxt, bool p_value);
void MCInterfaceGetSystemFileSelector(MCExecContext& ctxt, bool &r_value);
void MCInterfaceSetSystemFileSelector(MCExecContext& ctxt, bool p_value);
void MCInterfaceGetSystemColorSelector(MCExecContext& ctxt, bool &r_value);
void MCInterfaceSetSystemColorSelector(MCExecContext& ctxt, bool p_value);
void MCInterfaceGetSystemPrintSelector(MCExecContext& ctxt, bool &r_value);
void MCInterfaceSetSystemPrintSelector(MCExecContext& ctxt, bool p_value);

void MCInterfaceGetPaintCompression(MCExecContext& ctxt, intenum_t& r_value);
void MCInterfaceSetPaintCompression(MCExecContext& ctxt, intenum_t value);

void MCInterfaceGetBrushBackColor(MCExecContext& ctxt, MCValueRef& r_color);
void MCInterfaceSetBrushBackColor(MCExecContext& ctxt, MCValueRef color);
void MCInterfaceGetPenBackColor(MCExecContext& ctxt, MCValueRef& r_color);
void MCInterfaceSetPenBackColor(MCExecContext& ctxt, MCValueRef color);
void MCInterfaceGetBrushColor(MCExecContext& ctxt, MCInterfaceNamedColor& r_color);
void MCInterfaceSetBrushColor(MCExecContext& ctxt, const MCInterfaceNamedColor& color);
void MCInterfaceGetPenColor(MCExecContext& ctxt, MCInterfaceNamedColor& r_color);
void MCInterfaceSetPenColor(MCExecContext& ctxt, const MCInterfaceNamedColor& color);
void MCInterfaceGetBrushPattern(MCExecContext& ctxt, uinteger_t& r_pattern);
void MCInterfaceSetBrushPattern(MCExecContext& ctxt, uinteger_t pattern);
void MCInterfaceGetPenPattern(MCExecContext& ctxt, uinteger_t& r_pattern);
void MCInterfaceSetPenPattern(MCExecContext& ctxt, uinteger_t pattern);
void MCInterfaceGetFilled(MCExecContext& ctxt, bool& r_filled);
void MCInterfaceSetFilled(MCExecContext& ctxt, bool filled);
void MCInterfaceGetPolySides(MCExecContext& ctxt, uinteger_t& r_sides);
void MCInterfaceSetPolySides(MCExecContext& ctxt, uinteger_t sides);
void MCInterfaceGetLineSize(MCExecContext& ctxt, uinteger_t& r_size);
void MCInterfaceSetLineSize(MCExecContext& ctxt, uinteger_t size);
void MCInterfaceGetRoundRadius(MCExecContext& ctxt, uinteger_t& r_radius);
void MCInterfaceSetRoundRadius(MCExecContext& ctxt, uinteger_t radius);
void MCInterfaceGetStartAngle(MCExecContext& ctxt, uinteger_t& r_radius);
void MCInterfaceSetStartAngle(MCExecContext& ctxt, uinteger_t radius);
void MCInterfaceGetArcAngle(MCExecContext& ctxt, uinteger_t& r_radius);
void MCInterfaceSetArcAngle(MCExecContext& ctxt, uinteger_t radius);
void MCInterfaceGetRoundEnds(MCExecContext& ctxt, bool& r_value);
void MCInterfaceSetRoundEnds(MCExecContext& ctxt, bool value);
void MCInterfaceGetDashes(MCExecContext& ctxt, MCStringRef& r_dashes);
void MCInterfaceSetDashes(MCExecContext& ctxt, MCStringRef dashes);

void MCInterfaceGetRecentCards(MCExecContext& ctxt, MCStringRef& r_cards);
void MCInterfaceGetRecentNames(MCExecContext& ctxt, MCStringRef& r_names);

void MCInterfaceGetEditBackground(MCExecContext& ctxt, bool& r_value);
void MCInterfaceSetEditBackground(MCExecContext& ctxt, bool value);

void MCInterfaceGetLockScreen(MCExecContext& ctxt, bool& r_value);
void MCInterfaceSetLockScreen(MCExecContext& ctxt, bool value);

void MCInterfaceGetAccentColor(MCExecContext& ctxt, MCInterfaceNamedColor& r_color);
void MCInterfaceSetAccentColor(MCExecContext& ctxt, const MCInterfaceNamedColor& color);
void MCInterfaceGetHiliteColor(MCExecContext& ctxt, MCInterfaceNamedColor& r_color);
void MCInterfaceSetHiliteColor(MCExecContext& ctxt, const MCInterfaceNamedColor& color);
void MCInterfaceGetLinkColor(MCExecContext& ctxt, MCInterfaceNamedColor& r_color);
void MCInterfaceSetLinkColor(MCExecContext& ctxt, const MCInterfaceNamedColor& color);
void MCInterfaceGetLinkHiliteColor(MCExecContext& ctxt, MCInterfaceNamedColor& r_color);
void MCInterfaceSetLinkHiliteColor(MCExecContext& ctxt, const MCInterfaceNamedColor& color);
void MCInterfaceGetLinkVisitedColor(MCExecContext& ctxt, MCInterfaceNamedColor& r_color);
void MCInterfaceSetLinkVisitedColor(MCExecContext& ctxt, const MCInterfaceNamedColor& color);
void MCInterfaceGetUnderlineLinks(MCExecContext& ctxt, bool& r_value);
void MCInterfaceSetUnderlineLinks(MCExecContext& ctxt, bool value);

void MCInterfaceGetSelectGroupedControls(MCExecContext& ctxt, bool& r_value);
void MCInterfaceSetSelectGroupedControls(MCExecContext& ctxt, bool value);

void MCInterfaceGetIcon(MCExecContext& ctxt, uinteger_t& r_icon);
void MCInterfaceSetIcon(MCExecContext& ctxt, uinteger_t icon);

void MCInterfaceGetAllowInlineInput(MCExecContext& ctxt, bool &r_value);
void MCInterfaceSetAllowInlineInput(MCExecContext& ctxt, bool p_value);
void MCInterfaceGetDragDelta(MCExecContext& ctxt, uinteger_t& r_value);
void MCInterfaceSetDragDelta(MCExecContext& ctxt, uinteger_t p_value);
void MCInterfaceGetStackFileType(MCExecContext& ctxt, MCStringRef& r_value);
void MCInterfaceSetStackFileType(MCExecContext& ctxt, MCStringRef p_value);
void MCInterfaceGetStackFileVersion(MCExecContext& ctxt, MCStringRef& r_value);
void MCInterfaceSetStackFileVersion(MCExecContext& ctxt, MCStringRef p_value);

void MCInterfaceGetIconMenu(MCExecContext& ctxt, MCStringRef& r_menu);
void MCInterfaceSetIconMenu(MCExecContext& ctxt, MCStringRef menu);
void MCInterfaceGetStatusIcon(MCExecContext& ctxt, uinteger_t& r_icon);
void MCInterfaceSetStatusIcon(MCExecContext& ctxt, uinteger_t icon);
void MCInterfaceGetStatusIconToolTip(MCExecContext& ctxt, MCStringRef& r_tooltip);
void MCInterfaceSetStatusIconToolTip(MCExecContext& ctxt, MCStringRef tooltip);
void MCInterfaceGetStatusIconMenu(MCExecContext& ctxt, MCStringRef& r_icon_menu);
void MCInterfaceSetStatusIconMenu(MCExecContext& ctxt, MCStringRef icon_menu);

void MCInterfaceGetProcessType(MCExecContext& ctxt, intenum_t& r_value);
void MCInterfaceSetProcessType(MCExecContext& ctxt, intenum_t value);
void MCInterfaceGetShowInvisibles(MCExecContext& ctxt, bool& r_value);
void MCInterfaceSetShowInvisibles(MCExecContext& ctxt, bool p_value);

void MCInterfaceGetCursor(MCExecContext& ctxt, uinteger_t& r_value);
void MCInterfaceSetCursor(MCExecContext& ctxt, uinteger_t p_value);
void MCInterfaceGetDefaultCursor(MCExecContext& ctxt, uinteger_t& r_value);
void MCInterfaceSetDefaultCursor(MCExecContext& ctxt, uinteger_t p_value);
void MCInterfaceGetDefaultStack(MCExecContext& ctxt, MCStringRef& r_value);
void MCInterfaceSetDefaultStack(MCExecContext& ctxt, MCStringRef p_value);
void MCInterfaceGetDefaultMenubar(MCExecContext& ctxt, MCStringRef& r_value);
void MCInterfaceSetDefaultMenubar(MCExecContext& ctxt, MCStringRef p_value);
void MCInterfaceGetDragSpeed(MCExecContext& ctxt, uinteger_t& r_value);
void MCInterfaceSetDragSpeed(MCExecContext& ctxt, uinteger_t p_value);
void MCInterfaceGetMoveSpeed(MCExecContext& ctxt, uinteger_t& r_value);
void MCInterfaceSetMoveSpeed(MCExecContext& ctxt, uinteger_t p_value);
void MCInterfaceGetLockCursor(MCExecContext& ctxt, bool& r_value);
void MCInterfaceSetLockCursor(MCExecContext& ctxt, bool p_value);
void MCInterfaceGetLockErrors(MCExecContext& ctxt, bool& r_value);
void MCInterfaceSetLockErrors(MCExecContext& ctxt, bool p_value);
void MCInterfaceGetLockMenus(MCExecContext& ctxt, bool& r_value);
void MCInterfaceSetLockMenus(MCExecContext& ctxt, bool p_value);
void MCInterfaceGetLockMessages(MCExecContext& ctxt, bool& r_value);
void MCInterfaceSetLockMessages(MCExecContext& ctxt, bool p_value);
void MCInterfaceGetLockMoves(MCExecContext& ctxt, bool& r_value);
void MCInterfaceSetLockMoves(MCExecContext& ctxt, bool p_value);
void MCInterfaceGetLockRecent(MCExecContext& ctxt, bool& r_value);
void MCInterfaceSetLockRecent(MCExecContext& ctxt, bool p_value);

void MCInterfaceGetIdleRate(MCExecContext& ctxt, uinteger_t& r_value);
void MCInterfaceSetIdleRate(MCExecContext& ctxt, uinteger_t p_value);
void MCInterfaceGetIdleTicks(MCExecContext& ctxt, uinteger_t& r_value);
void MCInterfaceSetIdleTicks(MCExecContext& ctxt, uinteger_t p_value);
void MCInterfaceGetBlinkRate(MCExecContext& ctxt, uinteger_t& r_value);
void MCInterfaceSetBlinkRate(MCExecContext& ctxt, uinteger_t p_value);
void MCInterfaceGetRepeatRate(MCExecContext& ctxt, uinteger_t& r_value);
void MCInterfaceSetRepeatRate(MCExecContext& ctxt, uinteger_t p_value);
void MCInterfaceGetRepeatDelay(MCExecContext& ctxt, uinteger_t& r_value);
void MCInterfaceSetRepeatDelay(MCExecContext& ctxt, uinteger_t p_value);
void MCInterfaceGetTypeRate(MCExecContext& ctxt, uinteger_t& r_value);
void MCInterfaceSetTypeRate(MCExecContext& ctxt, uinteger_t p_value);
void MCInterfaceGetSyncRate(MCExecContext& ctxt, uinteger_t& r_value);
void MCInterfaceSetSyncRate(MCExecContext& ctxt, uinteger_t p_value);
void MCInterfaceGetEffectRate(MCExecContext& ctxt, uinteger_t& r_value);
void MCInterfaceSetEffectRate(MCExecContext& ctxt, uinteger_t p_value);
void MCInterfaceGetDoubleDelta(MCExecContext& ctxt, uinteger_t& r_value);
void MCInterfaceSetDoubleDelta(MCExecContext& ctxt, uinteger_t p_value);
void MCInterfaceGetDoubleTime(MCExecContext& ctxt, uinteger_t& r_value);
void MCInterfaceSetDoubleTime(MCExecContext& ctxt, uinteger_t p_value);
void MCInterfaceGetTooltipDelay(MCExecContext& ctxt, uinteger_t& r_value);
void MCInterfaceSetTooltipDelay(MCExecContext& ctxt, uinteger_t p_value);

void MCInterfaceGetNavigationArrows(MCExecContext& ctxt, bool& r_value);
void MCInterfaceSetNavigationArrows(MCExecContext& ctxt, bool p_value);
void MCInterfaceGetExtendKey(MCExecContext& ctxt, uinteger_t& r_value);
void MCInterfaceSetExtendKey(MCExecContext& ctxt, uinteger_t p_value);
void MCInterfaceGetPointerFocus(MCExecContext& ctxt, bool& r_value);
void MCInterfaceSetPointerFocus(MCExecContext& ctxt, bool p_value);
void MCInterfaceGetEmacsKeyBindings(MCExecContext& ctxt, bool& r_value);
void MCInterfaceSetEmacsKeyBindings(MCExecContext& ctxt, bool p_value);
void MCInterfaceGetRaiseMenus(MCExecContext& ctxt, bool& r_value);
void MCInterfaceSetRaiseMenus(MCExecContext& ctxt, bool p_value);
void MCInterfaceGetActivatePalettes(MCExecContext& ctxt, bool& r_value);
void MCInterfaceSetActivatePalettes(MCExecContext& ctxt, bool p_value);
void MCInterfaceGetHidePalettes(MCExecContext& ctxt, bool& r_value);
void MCInterfaceSetHidePalettes(MCExecContext& ctxt, bool p_value);
void MCInterfaceGetRaisePalettes(MCExecContext& ctxt, bool& r_value);
void MCInterfaceSetRaisePalettes(MCExecContext& ctxt, bool p_value);
void MCInterfaceGetRaiseWindows(MCExecContext& ctxt, bool& r_value);
void MCInterfaceSetRaiseWindows(MCExecContext& ctxt, bool p_value);
void MCInterfaceGetHideBackdrop(MCExecContext& ctxt, bool& r_value);
void MCInterfaceSetHideBackdrop(MCExecContext& ctxt, bool p_value);
void MCInterfaceGetDontUseNavigationServices(MCExecContext& ctxt, bool& r_value);
void MCInterfaceSetDontUseNavigationServices(MCExecContext& ctxt, bool p_value);

void MCInterfaceGetProportionalThumbs(MCExecContext& ctxt, bool& r_value);
void MCInterfaceSetProportionalThumbs(MCExecContext& ctxt, bool p_value);
void MCInterfaceGetSharedMemory(MCExecContext& ctxt, bool& r_value);
void MCInterfaceSetSharedMemory(MCExecContext& ctxt, bool p_value);
void MCInterfaceGetScreenGamma(MCExecContext& ctxt, double& r_value);
void MCInterfaceSetScreenGamma(MCExecContext& ctxt, double p_value);
void MCInterfaceGetSelectionMode(MCExecContext& ctxt, intenum_t& r_value);
void MCInterfaceSetSelectionMode(MCExecContext& ctxt, intenum_t p_value);
void MCInterfaceGetSelectionHandleColor(MCExecContext& ctxt, MCInterfaceNamedColor& r_color);
void MCInterfaceSetSelectionHandleColor(MCExecContext& ctxt, const MCInterfaceNamedColor& p_color);
void MCInterfaceGetWindowBoundingRect(MCExecContext& ctxt, MCRectangle& r_value);
void MCInterfaceSetWindowBoundingRect(MCExecContext& ctxt, MCRectangle p_value);
void MCInterfaceGetJpegQuality(MCExecContext& ctxt, uinteger_t& r_value);
void MCInterfaceSetJpegQuality(MCExecContext& ctxt, uinteger_t p_value);
void MCInterfaceGetRelayerGroupedControls(MCExecContext& ctxt, bool& r_value);
void MCInterfaceSetRelayerGroupedControls(MCExecContext& ctxt, bool p_value);

void MCInterfaceGetBrush(MCExecContext& ctxt, uinteger_t& r_value);
void MCInterfaceSetBrush(MCExecContext& ctxt, uinteger_t p_value);
void MCInterfaceGetEraser(MCExecContext& ctxt, uinteger_t& r_value);
void MCInterfaceSetEraser(MCExecContext& ctxt, uinteger_t p_value);
void MCInterfaceGetSpray(MCExecContext& ctxt, uinteger_t& r_value);
void MCInterfaceSetSpray(MCExecContext& ctxt, uinteger_t p_value);
void MCInterfaceGetCentered(MCExecContext& ctxt, bool& r_value);
void MCInterfaceSetCentered(MCExecContext& ctxt, bool p_value);
void MCInterfaceGetGrid(MCExecContext& ctxt, bool& r_value);
void MCInterfaceSetGrid(MCExecContext& ctxt, bool p_value);
void MCInterfaceGetGridSize(MCExecContext& ctxt, uinteger_t& r_value);
void MCInterfaceSetGridSize(MCExecContext& ctxt, uinteger_t p_value);
void MCInterfaceGetSlices(MCExecContext& ctxt, uinteger_t& r_value);
void MCInterfaceSetSlices(MCExecContext& ctxt, uinteger_t p_value);
void MCInterfaceGetBeepLoudness(MCExecContext& ctxt, integer_t& r_value);
void MCInterfaceSetBeepLoudness(MCExecContext& ctxt, integer_t p_value);
void MCInterfaceGetBeepPitch(MCExecContext& ctxt, integer_t& r_value);
void MCInterfaceSetBeepPitch(MCExecContext& ctxt, integer_t p_value);
void MCInterfaceGetBeepDuration(MCExecContext& ctxt, integer_t& r_value);
void MCInterfaceSetBeepDuration(MCExecContext& ctxt, integer_t p_value);
void MCInterfaceGetBeepSound(MCExecContext& ctxt, MCStringRef& r_value);
void MCInterfaceSetBeepSound(MCExecContext& ctxt, MCStringRef p_value);
void MCInterfaceGetTool(MCExecContext& ctxt, MCStringRef& r_value);
void MCInterfaceSetTool(MCExecContext& ctxt, MCStringRef p_value);

void MCInterfaceGetScreenRect(MCExecContext& ctxt, bool p_working, bool p_effective, MCRectangle& r_value);
void MCInterfaceGetScreenRects(MCExecContext& ctxt, bool p_working, bool p_effective, MCStringRef& r_value);

///////////

struct MCInterfaceLayer;

extern MCExecCustomTypeInfo *kMCInterfaceLayerTypeInfo;
extern MCExecCustomTypeInfo *kMCInterfaceShadowTypeInfo;
extern MCExecEnumTypeInfo *kMCInterfaceTextAlignTypeInfo;
extern MCExecCustomTypeInfo *kMCInterfaceTextStyleTypeInfo;
extern MCExecEnumTypeInfo *kMCInterfaceInkNamesTypeInfo;
extern MCExecEnumTypeInfo *kMCInterfaceEncodingTypeInfo;

///////////

extern MCExecEnumTypeInfo *kMCInterfacePlayDestinationTypeInfo;

///////////

extern MCExecEnumTypeInfo *kMCInterfaceStackStyleTypeInfo;
extern MCExecEnumTypeInfo *kMCInterfaceCharsetTypeInfo;
extern MCExecEnumTypeInfo *kMCInterfaceCompositorTypeTypeInfo;
extern MCExecCustomTypeInfo *kMCInterfaceDecorationTypeInfo;

///////////

extern MCExecCustomTypeInfo *kMCInterfaceMarginsTypeInfo;
extern MCExecEnumTypeInfo *kMCInterfaceLayerModeTypeInfo;

///////////

extern MCExecEnumTypeInfo *kMCInterfaceButtonStyleTypeInfo;
extern MCExecEnumTypeInfo *kMCInterfaceButtonMenuModeTypeInfo;
extern MCExecSetTypeInfo *kMCInterfaceButtonAcceleratorModifiersTypeInfo;

///////////

extern MCExecEnumTypeInfo *kMCInterfaceFieldStyleTypeInfo;
extern MCExecCustomTypeInfo *kMCInterfaceFlaggedRangesTypeInfo;

///////////

extern MCExecEnumTypeInfo *kMCInterfaceGraphicFillRuleTypeInfo;
extern MCExecEnumTypeInfo *kMCInterfaceGraphicEditModeTypeInfo;
extern MCExecEnumTypeInfo *kMCInterfaceGraphicCapStyleTypeInfo;
extern MCExecEnumTypeInfo *kMCInterfaceGraphicJoinStyleTypeInfo;
extern MCExecEnumTypeInfo *kMCInterfaceGraphicStyleTypeInfo;

///////////

extern MCExecEnumTypeInfo *kMCInterfaceImageResizeQualityTypeInfo;
extern MCExecEnumTypeInfo *kMCInterfaceImagePaintCompressionTypeInfo;

///////////

extern MCExecSetTypeInfo *kMCInterfaceMediaTypesTypeInfo;
extern MCExecCustomTypeInfo *kMCMultimediaTrackTypeInfo;
extern MCExecCustomTypeInfo *kMCMultimediaQTVRConstraintsTypeInfo;
extern MCExecCustomTypeInfo *kMCMultimediaQTVRNodeTypeInfo;
extern MCExecCustomTypeInfo *kMCMultimediaQTVRHotSpotTypeInfo;

///////////

extern MCExecEnumTypeInfo *kMCInterfaceScrollbarStyleTypeInfo;
extern MCExecEnumTypeInfo *kMCInterfaceScrollbarOrientationTypeInfo;

///////////

extern MCExecMethodInfo *kMCDialogExecAnswerColorMethodInfo;
extern MCExecMethodInfo *kMCDialogExecAnswerFileWithTypesMethodInfo;
extern MCExecMethodInfo *kMCDialogExecAnswerFileWithFilterMethodInfo;
extern MCExecMethodInfo *kMCDialogExecAnswerFileMethodInfo;
extern MCExecMethodInfo *kMCDialogExecAnswerFolderMethodInfo;
extern MCExecMethodInfo *kMCDialogExecAnswerNotifyMethodInfo;
extern MCExecMethodInfo *kMCDialogExecCustomAnswerDialogMethodInfo;
extern MCExecMethodInfo *kMCDialogExecAskQuestionMethodInfo;
extern MCExecMethodInfo *kMCDialogExecAskPasswordMethodInfo;
extern MCExecMethodInfo *kMCDialogExecAskFileMethodInfo;
extern MCExecMethodInfo *kMCDialogExecAskFileWithFilterMethodInfo;
extern MCExecMethodInfo *kMCDialogExecAskFileWithTypesMethodInfo;
extern MCExecMethodInfo *kMCDialogExecCustomAskDialogMethodInfo;

void MCDialogExecAnswerColor(MCExecContext &ctxt, MCColor *initial_color, MCStringRef p_title, bool p_sheet);
void MCDialogExecAnswerFile(MCExecContext &ctxt, bool p_plural, MCStringRef p_prompt, MCStringRef p_initial, MCStringRef p_title, bool p_sheet);
void MCDialogExecAnswerFileWithFilter(MCExecContext &ctxt, bool p_plural, MCStringRef p_prompt, MCStringRef p_initial, MCStringRef p_filter, MCStringRef p_title, bool p_sheet);
void MCDialogExecAnswerFileWithTypes(MCExecContext &ctxt, bool p_plural, MCStringRef p_prompt, MCStringRef p_initial, MCStringRef *p_types, uindex_t p_type_count, MCStringRef p_title, bool p_sheet);
void MCDialogExecAnswerFolder(MCExecContext &ctxt, bool p_plural, MCStringRef p_prompt, MCStringRef p_initial, MCStringRef p_title, bool p_sheet);
void MCDialogExecAnswerNotify(MCExecContext &ctxt, int p_type, MCStringRef p_prompt, MCStringRef *p_buttons, uindex_t p_button_count, MCStringRef p_title, bool p_sheet);
void MCDialogExecCustomAnswerDialog(MCExecContext &ctxt, MCNameRef p_stack, MCNameRef p_type, bool p_sheet, MCStringRef *p_arg_list, uindex_t p_arg_count, MCStringRef &r_result);

void MCDialogExecAskQuestion(MCExecContext& ctxt, int type, MCStringRef prompt, MCStringRef answer, bool hint_answer, MCStringRef title, bool as_sheet);
void MCDialogExecAskPassword(MCExecContext& ctxt, bool clear, MCStringRef prompt, MCStringRef answer, bool hint_answer, MCStringRef title, bool as_sheet);
void MCDialogExecAskFile(MCExecContext& ctxt, MCStringRef prompt, MCStringRef initial, MCStringRef title, bool as_sheet);
void MCDialogExecAskFileWithFilter(MCExecContext& ctxt, MCStringRef prompt, MCStringRef initial, MCStringRef filter, MCStringRef title, bool as_sheet);
void MCDialogExecAskFileWithTypes(MCExecContext& ctxt, MCStringRef prompt, MCStringRef intial, MCStringRef *types, uindex_t type_count, MCStringRef title, bool as_sheet);
void MCDialogExecCustomAskDialog(MCExecContext& ctxt, MCNameRef p_stack, MCNameRef p_type, bool p_sheet, MCStringRef *p_arglist, uindex_t p_arg_count, bool& r_cancelled, MCStringRef& r_result);

///////////

extern MCExecEnumTypeInfo *kMCPasteboardDragActionTypeInfo;
extern MCExecSetTypeInfo *kMCPasteboardAllowableDragActionsTypeInfo;

extern MCExecMethodInfo *kMCPasteboardEvalClipboardMethodInfo;
extern MCExecMethodInfo *kMCPasteboardEvalClipboardKeysMethodInfo;
extern MCExecMethodInfo *kMCPasteboardEvalDropChunkMethodInfo;
extern MCExecMethodInfo *kMCPasteboardEvalDragDestinationMethodInfo;
extern MCExecMethodInfo *kMCPasteboardEvalDragSourceMethodInfo;
extern MCExecMethodInfo *kMCPasteboardEvalDragDropKeysMethodInfo;
extern MCExecMethodInfo *kMCPasteboardEvalIsAmongTheKeysOfTheClipboardDataMethodInfo;
extern MCExecMethodInfo *kMCPasteboardEvalIsNotAmongTheKeysOfTheClipboardDataMethodInfo;
extern MCExecMethodInfo *kMCPasteboardEvalIsAmongTheKeysOfTheDragDataMethodInfo;
extern MCExecMethodInfo *kMCPasteboardEvalIsNotAmongTheKeysOfTheDragDataMethodInfo;
extern MCExecMethodInfo *kMCPasteboardEvalDragSourceAsObjectMethodInfo;
extern MCExecMethodInfo *kMCPasteboardEvalDragDestinationAsObjectMethodInfo;

extern MCExecMethodInfo *kMCPasteboardExecPasteMethodInfo;
extern MCExecMethodInfo *kMCPasteboardExecCopyMethodInfo;
extern MCExecMethodInfo *kMCPasteboardExecCopyTextToClipboardMethodInfo;
extern MCExecMethodInfo *kMCPasteboardExecCopyObjectsToClipboardMethodInfo;
extern MCExecMethodInfo *kMCPasteboardExecCutMethodInfo;
extern MCExecMethodInfo *kMCPasteboardExecCutTextToClipboardMethodInfo;
extern MCExecMethodInfo *kMCPasteboardExecCutObjectsToClipboardMethodInfo;
extern MCExecMethodInfo *kMCPasteboardGetAcceptDropMethodInfo;
extern MCExecMethodInfo *kMCPasteboardSetAcceptDropMethodInfo;
extern MCExecMethodInfo *kMCPasteboardGetDragActionMethodInfo;
extern MCExecMethodInfo *kMCPasteboardSetDragActionMethodInfo;
extern MCExecMethodInfo *kMCPasteboardGetDragImageMethodInfo;
extern MCExecMethodInfo *kMCPasteboardSetDragImageMethodInfo;
extern MCExecMethodInfo *kMCPasteboardGetDragImageOffsetMethodInfo;
extern MCExecMethodInfo *kMCPasteboardSetDragImageOffsetMethodInfo;
extern MCExecMethodInfo *kMCPasteboardGetAllowableDragActionsMethodInfo;
extern MCExecMethodInfo *kMCPasteboardSetAllowableDragActionsMethodInfo;
extern MCExecMethodInfo *kMCPasteboardGetClipboardDataMethodInfo;
extern MCExecMethodInfo *kMCPasteboardSetClipboardDataMethodInfo;
extern MCExecMethodInfo *kMCPasteboardGetDragDataMethodInfo;
extern MCExecMethodInfo *kMCPasteboardSetDragDataMethodInfo;

void MCPasteboardEvalClipboard(MCExecContext& ctxt, MCNameRef& r_string);
void MCPasteboardEvalClipboardKeys(MCExecContext& ctxt, MCStringRef& r_string);
void MCPasteboardEvalDropChunk(MCExecContext& ctxt, MCStringRef& r_string);
void MCPasteboardEvalDragDestination(MCExecContext& ctxt, MCStringRef& r_string);
void MCPasteboardEvalDragSource(MCExecContext& ctxt, MCStringRef& r_string);
void MCPasteboardEvalDragDropKeys(MCExecContext& ctxt, MCStringRef& r_string);

void MCPasteboardEvalIsAmongTheKeysOfTheClipboardData(MCExecContext& ctxt, MCNameRef p_key, bool& r_result);
void MCPasteboardEvalIsNotAmongTheKeysOfTheClipboardData(MCExecContext& ctxt, MCNameRef p_key, bool& r_result);
void MCPasteboardEvalIsAmongTheKeysOfTheDragData(MCExecContext& ctxt, MCNameRef p_key, bool& r_result);
void MCPasteboardEvalIsNotAmongTheKeysOfTheDragData(MCExecContext& ctxt, MCNameRef p_key, bool& r_result);

void MCPasteboardEvalDragSourceAsObject(MCExecContext& ctxt, MCObjectPtr& r_object);
void MCPasteboardEvalDragDestinationAsObject(MCExecContext& ctxt, MCObjectPtr& r_object);

void MCPasteboardExecPaste(MCExecContext& ctxt);

void MCPasteboardExecCopy(MCExecContext& ctxt);
void MCPasteboardExecCopyTextToClipboard(MCExecContext& ctxt, MCChunk *p_target);
void MCPasteboardExecCopyObjectsToClipboard(MCExecContext& ctxt, MCObjectPtr *p_targets, uindex_t p_target_count);
void MCPasteboardExecCut(MCExecContext& ctxt);
void MCPasteboardExecCutTextToClipboard(MCExecContext& ctxt, MCChunk *p_target);
void MCPasteboardExecCutObjectsToClipboard(MCExecContext& ctxt, MCObjectPtr *p_targets, uindex_t p_target_count);

void MCPasteboardGetAcceptDrop(MCExecContext& ctxt, bool& r_value);
void MCPasteboardSetAcceptDrop(MCExecContext& ctxt, bool p_value);
void MCPasteboardGetDragAction(MCExecContext& ctxt, intenum_t& r_value);
void MCPasteboardSetDragAction(MCExecContext& ctxt, intenum_t p_value);
void MCPasteboardGetDragImage(MCExecContext& ctxt, uinteger_t& r_value);
void MCPasteboardSetDragImage(MCExecContext& ctxt, uinteger_t p_value);
void MCPasteboardGetDragImageOffset(MCExecContext& ctxt, MCPoint*& r_value);
void MCPasteboardSetDragImageOffset(MCExecContext& ctxt, MCPoint *p_value);
void MCPasteboardGetAllowableDragActions(MCExecContext& ctxt, intset_t& r_value);
void MCPasteboardSetAllowableDragActions(MCExecContext& ctxt, intset_t p_value);

void MCPasteboardGetClipboardData(MCExecContext& ctxt, MCStringRef p_index, MCDataRef& r_data);
void MCPasteboardSetClipboardData(MCExecContext& ctxt, MCStringRef p_index, MCDataRef p_data);
void MCPasteboardGetDragData(MCExecContext& ctxt, MCStringRef p_index, MCDataRef& r_data);
void MCPasteboardSetDragData(MCExecContext& ctxt, MCStringRef p_index, MCDataRef p_data);

///////////

struct MCEngineNumberFormat;

extern MCExecCustomTypeInfo *kMCEngineNumberFormatTypeInfo;
extern MCExecSetTypeInfo *kMCEngineSecurityCategoriesTypeInfo;

extern MCExecMethodInfo *kMCEngineEvalVersionMethodInfo;
extern MCExecMethodInfo *kMCEngineEvalBuildNumberMethodInfo;
extern MCExecMethodInfo *kMCEngineEvalPlatformMethodInfo;
extern MCExecMethodInfo *kMCEngineEvalEnvironmentMethodInfo;
extern MCExecMethodInfo *kMCEngineEvalMachineMethodInfo;
extern MCExecMethodInfo *kMCEngineEvalProcessorMethodInfo;
extern MCExecMethodInfo *kMCEngineEvalSystemVersionMethodInfo;
extern MCExecMethodInfo *kMCEngineEvalCommandNamesMethodInfo;
extern MCExecMethodInfo *kMCEngineEvalConstantNamesMethodInfo;
extern MCExecMethodInfo *kMCEngineEvalFunctionNamesMethodInfo;
extern MCExecMethodInfo *kMCEngineEvalPropertyNamesMethodInfo;
extern MCExecMethodInfo *kMCEngineEvalGlobalNamesMethodInfo;
extern MCExecMethodInfo *kMCEngineEvalLocalNamesMethodInfo;
extern MCExecMethodInfo *kMCEngineEvalVariableNamesMethodInfo;
extern MCExecMethodInfo *kMCEngineEvalParamMethodInfo;
extern MCExecMethodInfo *kMCEngineEvalParamCountMethodInfo;
extern MCExecMethodInfo *kMCEngineEvalParamsMethodInfo;
extern MCExecMethodInfo *kMCEngineEvalResultMethodInfo;
extern MCExecMethodInfo *kMCEngineEvalBackScriptsMethodInfo;
extern MCExecMethodInfo *kMCEngineEvalFrontScriptsMethodInfo;
extern MCExecMethodInfo *kMCEngineEvalPendingMessagesMethodInfo;
extern MCExecMethodInfo *kMCEngineEvalInterruptMethodInfo;
extern MCExecMethodInfo *kMCEngineEvalMeMethodInfo;
extern MCExecMethodInfo *kMCEngineEvalTargetMethodInfo;
extern MCExecMethodInfo *kMCEngineEvalTargetContentsMethodInfo;
extern MCExecMethodInfo *kMCEngineEvalOwnerMethodInfo;
extern MCExecMethodInfo *kMCEngineEvalScriptLimitsMethodInfo;
extern MCExecMethodInfo *kMCEngineEvalSysErrorMethodInfo;
extern MCExecMethodInfo *kMCEngineEvalValueMethodInfo;
extern MCExecMethodInfo *kMCEngineEvalValueWithObjectMethodInfo;

extern MCExecMethodInfo *kMCEngineEvalValueAsObjectMethodInfo;
extern MCExecMethodInfo *kMCEngineEvalOwnerAsObjectMethodInfo;
extern MCExecMethodInfo *kMCEngineEvalTemplateAsObjectMethodInfo;
extern MCExecMethodInfo *kMCEngineEvalMeAsObjectMethodInfo;
extern MCExecMethodInfo *kMCEngineEvalMenuObjectAsObjectMethodInfo;
extern MCExecMethodInfo *kMCEngineEvalTargetAsObjectMethodInfo;
extern MCExecMethodInfo *kMCEngineEvalErrorObjectAsObjectMethodInfo;

extern MCExecMethodInfo *kMCEngineExecGetMethodInfo;
extern MCExecMethodInfo *kMCEngineExecPutIntoVariableMethodInfo;
extern MCExecMethodInfo *kMCEngineExecPutOutputMethodInfo;
extern MCExecMethodInfo *kMCEngineExecDoMethodInfo;
extern MCExecMethodInfo *kMCEngineExecInsertScriptOfObjectIntoMethodInfo;
extern MCExecMethodInfo *kMCEngineExecQuitMethodInfo;
extern MCExecMethodInfo *kMCEngineExecCancelMessageMethodInfo;
extern MCExecMethodInfo *kMCEngineExecDeleteVariableMethodInfo;
extern MCExecMethodInfo *kMCEngineExecDeleteVariableChunksMethodInfo;
extern MCExecMethodInfo *kMCEngineExecRemoveAllScriptsFromMethodInfo;
extern MCExecMethodInfo *kMCEngineExecRemoveScriptOfObjectFromMethodInfo;
extern MCExecMethodInfo *kMCEngineExecWaitForMethodInfo;
extern MCExecMethodInfo *kMCEngineExecWaitUntilMethodInfo;
extern MCExecMethodInfo *kMCEngineExecWaitWhileMethodInfo;
extern MCExecMethodInfo *kMCEngineExecStartUsingStackMethodInfo;
extern MCExecMethodInfo *kMCEngineExecStartUsingStackByNameMethodInfo;
extern MCExecMethodInfo *kMCEngineExecStopUsingStackMethodInfo;
extern MCExecMethodInfo *kMCEngineExecStopUsingStackByNameMethodInfo;
extern MCExecMethodInfo *kMCEngineExecDispatchMethodInfo;
extern MCExecMethodInfo *kMCEngineExecSendMethodInfo;
extern MCExecMethodInfo *kMCEngineExecSendInTimeMethodInfo;
extern MCExecMethodInfo *kMCEngineExecCallMethodInfo;
extern MCExecMethodInfo *kMCEngineExecLockErrorsMethodInfo;
extern MCExecMethodInfo *kMCEngineExecLockMessagesMethodInfo;
extern MCExecMethodInfo *kMCEngineExecUnlockErrorsMethodInfo;
extern MCExecMethodInfo *kMCEngineExecUnlockMessagesMethodInfo;
extern MCExecMethodInfo *kMCEngineExecSetMethodInfo;
extern MCExecMethodInfo *kMCEngineExecReturnValueMethodInfo;
extern MCExecMethodInfo *kMCEngineSetCaseSensitiveMethodInfo;
extern MCExecMethodInfo *kMCEngineGetCaseSensitiveMethodInfo;
extern MCExecMethodInfo *kMCEngineSetCenturyCutOffMethodInfo;
extern MCExecMethodInfo *kMCEngineGetCenturyCutOffMethodInfo;
extern MCExecMethodInfo *kMCEngineSetConvertOctalsMethodInfo;
extern MCExecMethodInfo *kMCEngineGetConvertOctalsMethodInfo;
extern MCExecMethodInfo *kMCEngineSetItemDelimiterMethodInfo;
extern MCExecMethodInfo *kMCEngineGetItemDelimiterMethodInfo;
extern MCExecMethodInfo *kMCEngineSetLineDelimiterMethodInfo;
extern MCExecMethodInfo *kMCEngineGetLineDelimiterMethodInfo;
extern MCExecMethodInfo *kMCEngineSetColumnDelimiterMethodInfo;
extern MCExecMethodInfo *kMCEngineGetColumnDelimiterMethodInfo;
extern MCExecMethodInfo *kMCEngineSetRowDelimiterMethodInfo;
extern MCExecMethodInfo *kMCEngineGetRowDelimiterMethodInfo;
extern MCExecMethodInfo *kMCEngineSetWholeMatchesMethodInfo;
extern MCExecMethodInfo *kMCEngineGetWholeMatchesMethodInfo;
extern MCExecMethodInfo *kMCEngineSetUseSystemDateMethodInfo;
extern MCExecMethodInfo *kMCEngineGetUseSystemDateMethodInfo;
extern MCExecMethodInfo *kMCEngineSetUseUnicodeMethodInfo;
extern MCExecMethodInfo *kMCEngineGetUseUnicodeMethodInfo;
extern MCExecMethodInfo *kMCEngineSetNumberFormatMethodInfo;
extern MCExecMethodInfo *kMCEngineGetNumberFormatMethodInfo;
extern MCExecMethodInfo *kMCEngineGetScriptExecutionErrorsMethodInfo;
extern MCExecMethodInfo *kMCEngineGetScriptParsingErrorsMethodInfo;
extern MCExecMethodInfo *kMCEngineGetAllowInterruptsMethodInfo;
extern MCExecMethodInfo *kMCEngineSetAllowInterruptsMethodInfo;
extern MCExecMethodInfo *kMCEngineGetExplicitVariablesMethodInfo;
extern MCExecMethodInfo *kMCEngineSetExplicitVariablesMethodInfo;
extern MCExecMethodInfo *kMCEngineGetPreserveVariablesMethodInfo;
extern MCExecMethodInfo *kMCEngineSetPreserveVariablesMethodInfo;
extern MCExecMethodInfo *kMCEngineGetStackLimitMethodInfo;
extern MCExecMethodInfo *kMCEngineGetEffectiveStackLimitMethodInfo;
extern MCExecMethodInfo *kMCEngineSetStackLimitMethodInfo;
extern MCExecMethodInfo *kMCEngineGetSecureModeMethodInfo;
extern MCExecMethodInfo *kMCEngineSetSecureModeMethodInfo;
extern MCExecMethodInfo *kMCEngineGetSecurityCategoriesMethodInfo;
extern MCExecMethodInfo *kMCEngineGetSecurityPermissionsMethodInfo;
extern MCExecMethodInfo *kMCEngineGetRecursionLimitMethodInfo;
extern MCExecMethodInfo *kMCEngineSetRecursionLimitMethodInfo;
extern MCExecMethodInfo *kMCEngineGetAddressMethodInfo;
extern MCExecMethodInfo *kMCEngineGetStacksInUseMethodInfo;

void MCEngineEvalVersion(MCExecContext& ctxt, MCNameRef& r_name);
void MCEngineEvalBuildNumber(MCExecContext& ctxt, integer_t& r_build_number);
void MCEngineEvalPlatform(MCExecContext& ctxt, MCNameRef& r_name);
void MCEngineEvalEnvironment(MCExecContext& ctxt, MCNameRef& r_name);
void MCEngineEvalMachine(MCExecContext& ctxt, MCStringRef& r_string);
void MCEngineEvalProcessor(MCExecContext& ctxt, MCNameRef& r_name);
void MCEngineEvalSystemVersion(MCExecContext& ctxt, MCStringRef& r_string);

void MCEngineEvalCommandNames(MCExecContext& ctxt, MCStringRef& r_string);
void MCEngineEvalConstantNames(MCExecContext& ctxt, MCStringRef& r_string);
void MCEngineEvalFunctionNames(MCExecContext& ctxt, MCStringRef& r_string);
void MCEngineEvalPropertyNames(MCExecContext& ctxt, MCStringRef& r_string);
void MCEngineEvalGlobalNames(MCExecContext& ctxt, MCStringRef& r_string);
void MCEngineEvalLocalNames(MCExecContext& ctxt, MCStringRef& r_string);
void MCEngineEvalVariableNames(MCExecContext& ctxt, MCStringRef& r_string);

void MCEngineEvalParam(MCExecContext& ctxt, integer_t p_index, MCValueRef& r_value);
void MCEngineEvalParamCount(MCExecContext& ctxt, integer_t& r_count);
void MCEngineEvalParams(MCExecContext& ctxt, MCStringRef& r_string);

void MCEngineEvalResult(MCExecContext& ctxt, MCValueRef& r_value);

void MCEngineEvalBackScripts(MCExecContext& ctxt, MCStringRef& r_string);
void MCEngineEvalFrontScripts(MCExecContext& ctxt, MCStringRef& r_string);
void MCEngineEvalPendingMessages(MCExecContext& ctxt, MCStringRef& r_string);
void MCEngineEvalInterrupt(MCExecContext& ctxt, bool& r_bool);

void MCEngineEvalMe(MCExecContext& ctxt, MCStringRef& r_string);
void MCEngineEvalTarget(MCExecContext& ctxt, MCStringRef& r_string);
void MCEngineEvalTargetContents(MCExecContext& ctxt, MCStringRef& r_string);
void MCEngineEvalOwner(MCExecContext& ctxt, MCObjectPtr p_object, MCStringRef& r_string);

void MCEngineEvalScriptLimits(MCExecContext& ctxt, MCStringRef& r_string);
void MCEngineEvalSysError(MCExecContext& ctxt, uinteger_t& r_error);

void MCEngineEvalValue(MCExecContext& ctxt, MCStringRef p_script, MCValueRef& r_value);
void MCEngineEvalValueWithObject(MCExecContext& ctxt, MCStringRef p_script, MCObjectPtr p_object, MCValueRef& r_value);

bool MCEngineEvalValueAsObject(MCValueRef p_value, bool p_strict, MCObjectPtr& r_object, bool& r_parse_error);
void MCEngineEvalValueAsObject(MCExecContext& ctxt, MCValueRef p_value, MCObjectPtr& r_object);
void MCEngineEvalOwnerAsObject(MCExecContext& ctxt, MCObjectPtr p_object, MCObjectPtr& r_owner);
void MCEngineEvalTemplateAsObject(MCExecContext& ctxt, uinteger_t p_template_type, MCObjectPtr& r_object);
void MCEngineEvalMeAsObject(MCExecContext& ctxt, MCObjectPtr& r_object);
void MCEngineEvalMenuObjectAsObject(MCExecContext& ctxt, MCObjectPtr& r_object);
void MCEngineEvalTargetAsObject(MCExecContext& ctxt, MCObjectPtr& r_object);
void MCEngineEvalErrorObjectAsObject(MCExecContext& ctxt, MCObjectPtr& r_object);

void MCEngineExecGet(MCExecContext& ctxt, MCValueRef value);
void MCEngineExecPutIntoVariable(MCExecContext& ctxt, MCValueRef value, int where, MCVariableChunkPtr t_target);
void MCEngineExecPutOutput(MCExecContext& ctxt, MCStringRef value, bool unicode);

void MCEngineExecDo(MCExecContext& ctxt, MCStringRef p_script, int p_line, int p_pos);
void MCEngineExecInsertScriptOfObjectInto(MCExecContext& ctxt, MCObject *p_script, bool p_in_front);
void MCEngineExecQuit(MCExecContext& ctxt, integer_t p_retcode);

void MCEngineExecCancelMessage(MCExecContext& ctxt, integer_t p_id);

void MCEngineExecDeleteVariable(MCExecContext& ctxt, MCVarref *p_target);
void MCEngineExecDeleteVariableChunks(MCExecContext& ctxt, MCVariableChunkPtr *chunk, uindex_t chunk_count);

void MCEngineExecRemoveAllScriptsFrom(MCExecContext& ctxt, bool p_in_front);
void MCEngineExecRemoveScriptOfObjectFrom(MCExecContext& ctxt, MCObject *p_script, bool p_in_front);

void MCEngineExecWaitFor(MCExecContext& ctxt, double p_delay, int p_units, bool p_messages);
void MCEngineExecWaitUntil(MCExecContext& ctxt, MCExpression *p_condition, bool p_messages);
void MCEngineExecWaitWhile(MCExecContext& ctxt, MCExpression *p_condition, bool p_messages);

void MCEngineExecStartUsingStack(MCExecContext& ctxt, MCStack *p_stack);
void MCEngineExecStartUsingStackByName(MCExecContext& ctxt, MCStringRef p_name);

void MCEngineExecStopUsingStack(MCExecContext& ctxt, MCStack *p_stack);
void MCEngineExecStopUsingStackByName(MCExecContext& ctxt, MCStringRef p_name);

void MCEngineExecDispatch(MCExecContext& ctxt, int handler_type, MCNameRef message, MCObjectPtr *target, MCParameter *params);
void MCEngineExecSend(MCExecContext& ctxt, MCStringRef script, MCObjectPtr *target);
void MCEngineExecSendInTime(MCExecContext& ctxt, MCStringRef script, MCObjectPtr target, double p_delay, int p_units);
void MCEngineExecCall(MCExecContext& ctxt, MCStringRef script, MCObjectPtr *target);

void MCEngineExecLockErrors(MCExecContext& ctxt);
void MCEngineExecLockMessages(MCExecContext& ctxt);

void MCEngineExecUnlockErrors(MCExecContext& ctxt);
void MCEngineExecUnlockMessages(MCExecContext& ctxt);

void MCEngineExecSet(MCExecContext& ctxt, MCProperty *target, MCValueRef value);
void MCEngineExecReturnValue(MCExecContext& ctxt, MCValueRef value);

void MCEngineSetCaseSensitive(MCExecContext& ctxt, bool p_value);
void MCEngineGetCaseSensitive(MCExecContext& ctxt, bool& r_value);
void MCEngineSetCenturyCutOff(MCExecContext& ctxt, integer_t p_value);
void MCEngineGetCenturyCutOff(MCExecContext& ctxt, integer_t& r_value);
void MCEngineSetConvertOctals(MCExecContext& ctxt, bool p_value);
void MCEngineGetConvertOctals(MCExecContext& ctxt, bool& r_value);
void MCEngineSetItemDelimiter(MCExecContext& ctxt, char_t p_value);
void MCEngineGetItemDelimiter(MCExecContext& ctxt, char_t& r_value);
void MCEngineSetLineDelimiter(MCExecContext& ctxt, char_t p_value);
void MCEngineGetLineDelimiter(MCExecContext& ctxt, char_t& r_value);
void MCEngineSetColumnDelimiter(MCExecContext& ctxt, char_t p_value);
void MCEngineGetColumnDelimiter(MCExecContext& ctxt, char_t& r_value);
void MCEngineSetRowDelimiter(MCExecContext& ctxt, char_t p_value);
void MCEngineGetRowDelimiter(MCExecContext& ctxt, char_t& r_value);
void MCEngineSetWholeMatches(MCExecContext& ctxt, bool p_value);
void MCEngineGetWholeMatches(MCExecContext& ctxt, bool& r_value);
void MCEngineSetUseSystemDate(MCExecContext& ctxt, bool p_value);
void MCEngineGetUseSystemDate(MCExecContext& ctxt, bool& r_value);
void MCEngineSetUseUnicode(MCExecContext& ctxt, bool p_value);
void MCEngineGetUseUnicode(MCExecContext& ctxt, bool& r_value);
void MCEngineSetNumberFormat(MCExecContext& ctxt, const MCEngineNumberFormat& format);
void MCEngineGetNumberFormat(MCExecContext& ctxt, MCEngineNumberFormat& r_format);

void MCEngineGetScriptExecutionErrors(MCExecContext& ctxt, MCStringRef &r_value);
void MCEngineGetScriptParsingErrors(MCExecContext& ctxt, MCStringRef &r_value);
void MCEngineGetAllowInterrupts(MCExecContext& ctxt, bool& r_value);
void MCEngineSetAllowInterrupts(MCExecContext& ctxt, bool p_value);
void MCEngineGetExplicitVariables(MCExecContext& ctxt, bool& r_value);
void MCEngineSetExplicitVariables(MCExecContext& ctxt, bool p_value);
void MCEngineGetPreserveVariables(MCExecContext& ctxt, bool& r_value);
void MCEngineSetPreserveVariables(MCExecContext& ctxt, bool p_value);

void MCEngineGetStackLimit(MCExecContext& ctxt, uinteger_t& r_limit);
void MCEngineGetEffectiveStackLimit(MCExecContext& ctxt, uinteger_t& r_limit);
void MCEngineSetStackLimit(MCExecContext& ctxt, uinteger_t limit);

void MCEngineGetSecureMode(MCExecContext& ctxt, bool& r_value);
void MCEngineSetSecureMode(MCExecContext& ctxt, bool p_value);
void MCEngineGetSecurityCategories(MCExecContext& ctxt, intset_t& r_value);
void MCEngineGetSecurityPermissions(MCExecContext& ctxt, intset_t& r_value);

void MCEngineGetRecursionLimit(MCExecContext& ctxt, uinteger_t& r_value);
void MCEngineSetRecursionLimit(MCExecContext& ctxt, uinteger_t p_value);

void MCEngineGetAddress(MCExecContext& ctxt, MCStringRef &r_value);
void MCEngineGetStacksInUse(MCExecContext& ctxt, MCStringRef &r_value);

///////////

extern MCExecMethodInfo *kMCFilesEvalDirectoriesMethodInfo;
extern MCExecMethodInfo *kMCFilesEvalFilesMethodInfo;
extern MCExecMethodInfo *kMCFilesEvalDiskSpaceMethodInfo;
extern MCExecMethodInfo *kMCFilesEvalDriverNamesMethodInfo;
extern MCExecMethodInfo *kMCFilesEvalDrivesMethodInfo;
extern MCExecMethodInfo *kMCFilesEvalOpenFilesMethodInfo;
extern MCExecMethodInfo *kMCFilesEvalTempNameMethodInfo;
extern MCExecMethodInfo *kMCFilesEvalSpecialFolderPathMethodInfo;
extern MCExecMethodInfo *kMCFilesEvalLongFilePathMethodInfo;
extern MCExecMethodInfo *kMCFilesEvalShortFilePathMethodInfo;
extern MCExecMethodInfo *kMCFilesEvalOpenProcessesMethodInfo;
extern MCExecMethodInfo *kMCFilesEvalOpenProcessesIdsMethodInfo;
extern MCExecMethodInfo *kMCFilesEvalProcessIdMethodInfo;
extern MCExecMethodInfo *kMCFilesEvalDeleteRegistryMethodInfo;
extern MCExecMethodInfo *kMCFilesEvalListRegistryMethodInfo;
extern MCExecMethodInfo *kMCFilesEvalQueryRegistryMethodInfo;
extern MCExecMethodInfo *kMCFilesEvalQueryRegistryWithTypeMethodInfo;
extern MCExecMethodInfo *kMCFilesEvalSetRegistryMethodInfo;
extern MCExecMethodInfo *kMCFilesEvalSetRegistryWithTypeMethodInfo;
extern MCExecMethodInfo *kMCFilesEvalCopyResourceWithNewIdMethodInfo;
extern MCExecMethodInfo *kMCFilesEvalCopyResourceMethodInfo;
extern MCExecMethodInfo *kMCFilesEvalDeleteResourceMethodInfo;
extern MCExecMethodInfo *kMCFilesEvalGetResourceMethodInfo;
extern MCExecMethodInfo *kMCFilesEvalGetResourcesWithTypeMethodInfo;
extern MCExecMethodInfo *kMCFilesEvalGetResourcesMethodInfo;
extern MCExecMethodInfo *kMCFilesEvalSetResourceMethodInfo;
extern MCExecMethodInfo *kMCFilesEvalAliasReferenceMethodInfo;
extern MCExecMethodInfo *kMCFilesEvalThereIsAFileMethodInfo;
extern MCExecMethodInfo *kMCFilesEvalThereIsNotAFileMethodInfo;
extern MCExecMethodInfo *kMCFilesEvalThereIsAFolderMethodInfo;
extern MCExecMethodInfo *kMCFilesEvalThereIsNotAFolderMethodInfo;
extern MCExecMethodInfo *kMCFilesEvalThereIsAProcessMethodInfo;
extern MCExecMethodInfo *kMCFilesEvalThereIsNotAProcessMethodInfo;
extern MCExecMethodInfo *kMCFilesEvalShellMethodInfo;
extern MCExecMethodInfo *kMCFilesExecDeleteFileMethodInfo;
extern MCExecMethodInfo *kMCFilesExecCloseFileMethodInfo;
extern MCExecMethodInfo *kMCFilesExecCloseDriverMethodInfo;
extern MCExecMethodInfo *kMCFilesExecCloseProcessMethodInfo;
extern MCExecMethodInfo *kMCFilesExecLaunchUrlMethodInfo;
extern MCExecMethodInfo *kMCFilesExecLaunchDocumentMethodInfo;
extern MCExecMethodInfo *kMCFilesExecLaunchAppMethodInfo;
extern MCExecMethodInfo *kMCFilesExecOpenFileMethodInfo;
extern MCExecMethodInfo *kMCFilesExecOpenDriverMethodInfo;
extern MCExecMethodInfo *kMCFilesExecOpenProcessMethodInfo;
extern MCExecMethodInfo *kMCFilesExecOpenElevatedProcessMethodInfo;
extern MCExecMethodInfo *kMCFilesExecRenameMethodInfo;
extern MCExecMethodInfo *kMCFilesExecReadFromStdinForMethodInfo;
extern MCExecMethodInfo *kMCFilesExecReadFromStdinUntilMethodInfo;
extern MCExecMethodInfo *kMCFilesExecReadFromFileOrDriverForMethodInfo;
extern MCExecMethodInfo *kMCFilesExecReadFromFileOrDriverUntilMethodInfo;
extern MCExecMethodInfo *kMCFilesExecReadFromFileOrDriverAtForMethodInfo;
extern MCExecMethodInfo *kMCFilesExecReadFromFileOrDriverAtUntilMethodInfo;
extern MCExecMethodInfo *kMCFilesExecReadFromFileOrDriverAtEndForMethodInfo;
extern MCExecMethodInfo *kMCFilesExecReadFromFileOrDriverAtEndUntilMethodInfo;
extern MCExecMethodInfo *kMCFilesExecReadFromFileOrDriverAtEndForLegacyMethodInfo;
extern MCExecMethodInfo *kMCFilesExecReadFromFileOrDriverAtEndUntilLegacyMethodInfo;
extern MCExecMethodInfo *kMCFilesExecReadFromProcessForMethodInfo;
extern MCExecMethodInfo *kMCFilesExecReadFromProcessUntilMethodInfo;
extern MCExecMethodInfo *kMCFilesExecWriteToStdoutMethodInfo;
extern MCExecMethodInfo *kMCFilesExecWriteToStderrMethodInfo;
extern MCExecMethodInfo *kMCFilesExecWriteToFileOrDriverMethodInfo;
extern MCExecMethodInfo *kMCFilesExecWriteToFileOrDriverAtMethodInfo;
extern MCExecMethodInfo *kMCFilesExecWriteToFileOrDriverAtEndMethodInfo;
extern MCExecMethodInfo *kMCFilesExecWriteToFileOrDriverAtEndLegacyMethodInfo;
extern MCExecMethodInfo *kMCFilesExecWriteToProcessMethodInfo;
extern MCExecMethodInfo *kMCFilesExecSeekToEofInFileMethodInfo;
extern MCExecMethodInfo *kMCFilesExecSeekToEofInFileLegacyMethodInfo;
extern MCExecMethodInfo *kMCFilesExecSeekAbsoluteInFileMethodInfo;
extern MCExecMethodInfo *kMCFilesExecSeekRelativeInFileMethodInfo;
extern MCExecMethodInfo *kMCFilesExecCreateFolderMethodInfo;
extern MCExecMethodInfo *kMCFilesExecCreateAliasMethodInfo;
extern MCExecMethodInfo *kMCFilesExecKillProcessMethodInfo;
extern MCExecMethodInfo *kMCFilesGetUMaskMethodInfo;
extern MCExecMethodInfo *kMCFilesSetUMaskMethodInfo;
extern MCExecMethodInfo *kMCFilesGetFileTypeMethodInfo;
extern MCExecMethodInfo *kMCFilesSetFileTypeMethodInfo;
extern MCExecMethodInfo *kMCFilesGetSerialControlStringMethodInfo;
extern MCExecMethodInfo *kMCFilesSetSerialControlStringMethodInfo;
extern MCExecMethodInfo *kMCFilesGetHideConsoleWindowsMethodInfo;
extern MCExecMethodInfo *kMCFilesSetHideConsoleWindowsMethodInfo;
extern MCExecMethodInfo *kMCFilesGetShellCommandMethodInfo;
extern MCExecMethodInfo *kMCFilesSetShellCommandMethodInfo;
extern MCExecMethodInfo *kMCFilesGetCurrentFolderMethodInfo;
extern MCExecMethodInfo *kMCFilesSetCurrentFolderMethodInfo;
extern MCExecMethodInfo *kMCFilesGetEngineFolderMethodInfo;
extern MCExecMethodInfo *kMCFilesGetHomeFolderMethodInfo;
extern MCExecMethodInfo *kMCFilesGetDocumentsFolderMethodInfo;
extern MCExecMethodInfo *kMCFilesGetDesktopFolderMethodInfo;
extern MCExecMethodInfo *kMCFilesGetTemporaryFolderMethodInfo;
extern MCExecMethodInfo *kMCFilesGetFilesMethodInfo;
extern MCExecMethodInfo *kMCFilesGetDetailedFilesMethodInfo;
extern MCExecMethodInfo *kMCFilesGetFoldersMethodInfo;
extern MCExecMethodInfo *kMCFilesGetDetailedFoldersMethodInfo;

void MCFilesEvalDirectories(MCExecContext& ctxt, MCStringRef& r_string);
void MCFilesEvalFiles(MCExecContext& ctxt, MCStringRef& r_string);
void MCFilesEvalDiskSpace(MCExecContext& ctxt, real64_t& r_result);
void MCFilesEvalDriverNames(MCExecContext& ctxt, MCStringRef& r_string);
void MCFilesEvalDrives(MCExecContext& ctxt, MCStringRef& r_string);
void MCFilesEvalOpenFiles(MCExecContext& ctxt, MCStringRef& r_string);
void MCFilesEvalTempName(MCExecContext& ctxt, MCStringRef& r_string);
void MCFilesEvalSpecialFolderPath(MCExecContext& ctxt, MCStringRef p_folder, MCStringRef& r_path);
void MCFilesEvalLongFilePath(MCExecContext& ctxt, MCStringRef p_path, MCStringRef& r_long_path);
void MCFilesEvalShortFilePath(MCExecContext& ctxt, MCStringRef p_path, MCStringRef& r_short_path);
void MCFilesEvalOpenProcesses(MCExecContext& ctxt, MCStringRef& r_string);
void MCFilesEvalOpenProcessesIds(MCExecContext& ctxt, MCStringRef& r_string);
void MCFilesEvalProcessId(MCExecContext& ctxt, integer_t& r_pid);
void MCFilesEvalDeleteRegistry(MCExecContext& ctxt, MCStringRef p_key, bool& r_deleted);
void MCFilesEvalListRegistry(MCExecContext& ctxt, MCStringRef p_key, MCStringRef& p_list);
void MCFilesEvalQueryRegistry(MCExecContext& ctxt, MCStringRef p_key, MCStringRef& r_string);
void MCFilesEvalQueryRegistryWithType(MCExecContext& ctxt, MCStringRef p_key, MCStringRef& r_type, MCStringRef& r_string);
void MCFilesEvalSetRegistry(MCExecContext& ctxt, MCStringRef p_key, MCStringRef p_value, bool& r_set);
void MCFilesEvalSetRegistryWithType(MCExecContext& ctxt, MCStringRef p_key, MCStringRef p_value, MCStringRef p_type, bool& r_set);
void MCFilesEvalCopyResourceWithNewId(MCExecContext& ctxt, MCStringRef p_source, MCStringRef p_dest, MCStringRef p_type, MCStringRef p_name, MCStringRef p_newid, MCStringRef& r_result);
void MCFilesEvalCopyResource(MCExecContext& ctxt, MCStringRef p_source, MCStringRef p_dest, MCStringRef p_type, MCStringRef p_name, MCStringRef& r_result);
void MCFilesEvalDeleteResource(MCExecContext& ctxt, MCStringRef p_source, MCStringRef p_type, MCStringRef p_name, MCStringRef& r_result);
void MCFilesEvalGetResource(MCExecContext& ctxt, MCStringRef p_source, MCStringRef p_type, MCStringRef p_name, MCStringRef& r_result);
void MCFilesEvalGetResourcesWithType(MCExecContext& ctxt, MCStringRef p_source, MCStringRef p_type, MCStringRef& r_string);
void MCFilesEvalGetResources(MCExecContext& ctxt, MCStringRef p_source, MCStringRef& r_string);
void MCFilesEvalSetResource(MCExecContext& ctxt, MCStringRef p_source, MCStringRef p_type, MCStringRef p_id, MCStringRef p_name, MCStringRef p_flags, MCStringRef p_value, MCStringRef& r_result);
void MCFilesEvalAliasReference(MCExecContext& ctxt, MCStringRef p_path, MCStringRef& r_reference);

void MCFilesEvalThereIsAFile(MCExecContext& ctxt, MCStringRef p_path, bool& r_result);
void MCFilesEvalThereIsNotAFile(MCExecContext& ctxt, MCStringRef p_path, bool& r_result);
void MCFilesEvalThereIsAFolder(MCExecContext& ctxt, MCStringRef p_path, bool& r_result);
void MCFilesEvalThereIsNotAFolder(MCExecContext& ctxt, MCStringRef p_path, bool& r_result);
void MCFilesEvalThereIsAProcess(MCExecContext& ctxt, MCStringRef p_path, bool& r_result);
void MCFilesEvalThereIsNotAProcess(MCExecContext& ctxt, MCStringRef p_path, bool& r_result);

void MCFilesEvalShell(MCExecContext& ctxt, MCStringRef command, MCStringRef& r_output);

void MCFilesExecDeleteFile(MCExecContext& ctxt, MCStringRef p_target);

void MCFilesExecCloseFile(MCExecContext& ctxt, MCNameRef p_filename);
void MCFilesExecCloseDriver(MCExecContext& ctxt, MCNameRef p_device);
void MCFilesExecCloseProcess(MCExecContext& ctxt, MCNameRef p_process);

void MCFilesExecLaunchUrl(MCExecContext& ctxt, MCStringRef p_url);
void MCFilesExecLaunchDocument(MCExecContext& ctxt, MCStringRef p_document);
void MCFilesExecLaunchApp(MCExecContext& ctxt, MCNameRef p_app, MCStringRef p_document);

void MCFilesExecOpenFile(MCExecContext& ctxt, MCNameRef p_filename, int p_mode, bool p_text_mode);
void MCFilesExecOpenDriver(MCExecContext& ctxt, MCNameRef p_device, int p_mode, bool p_text_mode);
void MCFilesExecOpenProcess(MCExecContext& ctxt, MCNameRef p_process, int p_mode, bool p_text_mode);
void MCFilesExecOpenElevatedProcess(MCExecContext& ctxt, MCNameRef p_process, int p_mode, bool p_text_mode);

void MCFilesExecRename(MCExecContext& ctxt, MCStringRef from, MCStringRef to);

void MCFilesExecReadFromStdinFor(MCExecContext& ctxt, uint4 p_count, int p_unit_type);
void MCFilesExecReadFromStdinUntil(MCExecContext& ctxt, MCStringRef p_sentinel);
void MCFilesExecReadFromFileOrDriverFor(MCExecContext& ctxt, bool p_driver, MCNameRef p_file, uint4 p_count, int p_unit_type, double p_max_wait, int p_time_units);
void MCFilesExecReadFromFileOrDriverUntil(MCExecContext& ctxt, bool p_driver, MCNameRef p_file, MCStringRef p_sentinel, double p_max_wait, int p_time_units);
void MCFilesExecReadFromFileOrDriverAtFor(MCExecContext& ctxt, bool p_driver, MCNameRef p_file, int64_t p_at, uint4 p_count, int p_unit_type, double p_max_wait, int p_time_units);
void MCFilesExecReadFromFileOrDriverAtUntil(MCExecContext& ctxt, bool p_driver, MCNameRef p_file, int64_t p_at, MCStringRef p_sentinel, double p_max_wait, int p_time_units);
void MCFilesExecReadFromFileOrDriverAtEndFor(MCExecContext& ctxt, bool p_driver, MCNameRef p_file, int64_t p_at, uint4 p_count, int p_unit_type, double p_max_wait, int p_time_units);
void MCFilesExecReadFromFileOrDriverAtEndUntil(MCExecContext& ctxt, bool p_driver, MCNameRef p_file, int64_t p_at, MCStringRef p_sentinel, double p_max_wait, int p_time_units);
void MCFilesExecReadFromProcessFor(MCExecContext& ctxt, MCNameRef p_process, uint4 p_count, int p_unit_type, double p_max_wait, int p_time_units);
void MCFilesExecReadFromProcessUntil(MCExecContext& ctxt, MCNameRef p_process, MCStringRef p_sentinel, double p_max_wait, int p_time_units);

void MCFilesExecWriteToStdout(MCExecContext& ctxt, MCStringRef p_data, int p_unit_type);
void MCFilesExecWriteToStderr(MCExecContext& ctxt, MCStringRef p_data, int p_unit_type);
void MCFilesExecWriteToFileOrDriver(MCExecContext& ctxt, MCNameRef p_file, MCStringRef p_data, int p_unit_type);
void MCFilesExecWriteToFileOrDriverAt(MCExecContext& ctxt, MCNameRef p_file, MCStringRef p_data, int p_unit_type, int64_t p_at);
void MCFilesExecWriteToFileOrDriverAtEnd(MCExecContext& ctxt, MCNameRef p_file, MCStringRef p_data, int p_unit_type);
void MCFilesExecWriteToProcess(MCExecContext& ctxt, MCNameRef p_process, MCStringRef p_data, int p_unit_type);

void MCFilesExecSeekToEofInFile(MCExecContext& ctxt, MCNameRef p_file);
void MCFilesExecSeekAbsoluteInFile(MCExecContext& ctxt, int64_t p_to, MCNameRef p_file);
void MCFilesExecSeekRelativeInFile(MCExecContext& ctxt, int64_t p_by, MCNameRef p_file);

void MCFilesExecReadFromFileOrDriverAtEndForLegacy(MCExecContext& ctxt, bool p_driver, MCNameRef p_file, intenum_t p_eof, uint4 p_count, int p_unit_type, double p_max_wait, int p_time_units);
void MCFilesExecReadFromFileOrDriverAtEndUntilLegacy(MCExecContext& ctxt, bool p_driver, MCNameRef p_file, intenum_t p_eof, MCStringRef p_sentinel, double p_max_wait, int p_time_units);
void MCFilesExecSeekToEofInFileLegacy(MCExecContext& ctxt, intenum_t p_eof);
void MCFilesExecWriteToFileOrDriverAtEndLegacy(MCExecContext& ctxt, MCNameRef p_file, MCStringRef p_data, int p_unit_type, intenum_t p_eof);

void MCFilesExecCreateFolder(MCExecContext& ctxt, MCStringRef p_filename);
void MCFilesExecCreateAlias(MCExecContext& ctxt, MCStringRef p_target_filename, MCStringRef p_alias_filename);

void MCFilesExecKillProcess(MCExecContext& ctxt, MCStringRef p_process, MCStringRef p_signal);

void MCFilesGetUMask(MCExecContext& ctxt, uinteger_t& r_value);
void MCFilesSetUMask(MCExecContext& ctxt, uinteger_t p_value);
void MCFilesGetFileType(MCExecContext& ctxt, MCStringRef& r_value);
void MCFilesSetFileType(MCExecContext& ctxt, MCStringRef p_value);

void MCFilesGetSerialControlString(MCExecContext& ctxt, MCStringRef& r_value);
void MCFilesSetSerialControlString(MCExecContext& ctxt, MCStringRef p_value);
void MCFilesGetHideConsoleWindows(MCExecContext& ctxt, bool& r_value);
void MCFilesSetHideConsoleWindows(MCExecContext& ctxt, bool p_value);

void MCFilesGetShellCommand(MCExecContext& ctxt, MCStringRef& r_value);
void MCFilesSetShellCommand(MCExecContext& ctxt, MCStringRef p_value);
void MCFilesGetCurrentFolder(MCExecContext& ctxt, MCStringRef& r_value);
void MCFilesSetCurrentFolder(MCExecContext& ctxt, MCStringRef p_value);
void MCFilesGetEngineFolder(MCExecContext& ctxt, MCStringRef& r_value);
void MCFilesGetHomeFolder(MCExecContext& ctxt, MCStringRef& r_value);
void MCFilesGetDocumentsFolder(MCExecContext& ctxt, MCStringRef& r_value);
void MCFilesGetDesktopFolder(MCExecContext& ctxt, MCStringRef& r_value);
void MCFilesGetTemporaryFolder(MCExecContext& ctxt, MCStringRef& r_value);

void MCFilesGetFiles(MCExecContext& ctxt, MCStringRef& r_value);
void MCFilesGetDetailedFiles(MCExecContext& ctxt, MCStringRef& r_value);
void MCFilesGetFolders(MCExecContext& ctxt, MCStringRef& r_value);
void MCFilesGetDetailedFolders(MCExecContext& ctxt, MCStringRef& r_value);

///////////

extern MCExecEnumTypeInfo *kMCMultimediaRecordFormatTypeInfo;

extern MCExecMethodInfo *kMCMultimediaExecAnswerEffectMethodInfo;
extern MCExecMethodInfo *kMCMultimediaExecAnswerRecordMethodInfo;
extern MCExecMethodInfo *kMCMultimediaEvalQTVersionMethodInfo;
extern MCExecMethodInfo *kMCMultimediaEvalQTEffectsMethodInfo;
extern MCExecMethodInfo *kMCMultimediaEvalRecordCompressionTypesMethodInfo;
extern MCExecMethodInfo *kMCMultimediaEvalRecordLoudnessMethodInfo;
extern MCExecMethodInfo *kMCMultimediaEvalMovieMethodInfo;
extern MCExecMethodInfo *kMCMultimediaEvalMCISendStringMethodInfo;
extern MCExecMethodInfo *kMCMultimediaEvalSoundMethodInfo;
extern MCExecMethodInfo *kMCMultimediaExecRecordMethodInfo;
extern MCExecMethodInfo *kMCMultimediaExecStartPlayerMethodInfo;
extern MCExecMethodInfo *kMCMultimediaExecStopPlayingMethodInfo;
extern MCExecMethodInfo *kMCMultimediaExecStopPlayingObjectMethodInfo;
extern MCExecMethodInfo *kMCMultimediaExecStopRecordingMethodInfo;
extern MCExecMethodInfo *kMCMultimediaExecPrepareVideoClipMethodInfo;
extern MCExecMethodInfo *kMCMultimediaExecPlayAudioClipMethodInfo;
extern MCExecMethodInfo *kMCMultimediaExecPlayVideoClipMethodInfo;
extern MCExecMethodInfo *kMCMultimediaExecPlayStopAudioMethodInfo;
extern MCExecMethodInfo *kMCMultimediaExecPlayPlayerOperationMethodInfo;
extern MCExecMethodInfo *kMCMultimediaExecPlayVideoOperationMethodInfo;
extern MCExecMethodInfo *kMCMultimediaExecPlayLastVideoOperationMethodInfo;
extern MCExecMethodInfo *kMCMultimediaGetRecordFormatMethodInfo;
extern MCExecMethodInfo *kMCMultimediaSetRecordFormatMethodInfo;
extern MCExecMethodInfo *kMCMultimediaGetRecordCompressionMethodInfo;
extern MCExecMethodInfo *kMCMultimediaSetRecordCompressionMethodInfo;
extern MCExecMethodInfo *kMCMultimediaGetRecordInputMethodInfo;
extern MCExecMethodInfo *kMCMultimediaSetRecordInputMethodInfo;
extern MCExecMethodInfo *kMCMultimediaGetRecordSampleSizeMethodInfo;
extern MCExecMethodInfo *kMCMultimediaSetRecordSampleSizeMethodInfo;
extern MCExecMethodInfo *kMCMultimediaGetRecordChannelsMethodInfo;
extern MCExecMethodInfo *kMCMultimediaSetRecordChannelsMethodInfo;
extern MCExecMethodInfo *kMCMultimediaGetRecordRateMethodInfo;
extern MCExecMethodInfo *kMCMultimediaSetRecordRateMethodInfo;
extern MCExecMethodInfo *kMCMultimediaGetPlayDestinationMethodInfo;
extern MCExecMethodInfo *kMCMultimediaSetPlayDestinationMethodInfo;
extern MCExecMethodInfo *kMCMultimediaGetPlayLoudnessMethodInfo;
extern MCExecMethodInfo *kMCMultimediaSetPlayLoudnessMethodInfo;
extern MCExecMethodInfo *kMCMultimediaGetQtIdleRateMethodInfo;
extern MCExecMethodInfo *kMCMultimediaSetQtIdleRateMethodInfo;
extern MCExecMethodInfo *kMCMultimediaGetDontUseQtMethodInfo;
extern MCExecMethodInfo *kMCMultimediaSetDontUseQtMethodInfo;
extern MCExecMethodInfo *kMCMultimediaGetDontUseQtEffectsMethodInfo;
extern MCExecMethodInfo *kMCMultimediaSetDontUseQtEffectsMethodInfo;
extern MCExecMethodInfo *kMCMultimediaGetRecordingMethodInfo;
extern MCExecMethodInfo *kMCMultimediaSetRecordingMethodInfo;

void MCMultimediaExecAnswerEffect(MCExecContext &ctxt);
void MCMultimediaExecAnswerRecord(MCExecContext &ctxt);

void MCMultimediaEvalQTVersion(MCExecContext& ctxt, MCStringRef& r_string);
void MCMultimediaEvalQTEffects(MCExecContext& ctxt, MCStringRef& r_result);
void MCMultimediaEvalRecordCompressionTypes(MCExecContext& ctxt, MCStringRef& r_string);
void MCMultimediaEvalRecordLoudness(MCExecContext& ctxt, integer_t& r_loudness);
void MCMultimediaEvalMovie(MCExecContext& ctxt, MCStringRef& r_string);
void MCMultimediaEvalMCISendString(MCExecContext& ctxt, MCStringRef p_command, MCStringRef& r_result);
void MCMultimediaEvalSound(MCExecContext& ctxt, MCStringRef& r_sound);

void MCMultimediaExecRecord(MCExecContext& ctxt, MCStringRef p_filename);
void MCMultimediaExecStartPlayer(MCExecContext& ctxt, MCPlayer *p_target);

void MCMultimediaExecStopPlaying(MCExecContext& ctxt);
void MCMultimediaExecStopPlayingObject(MCExecContext& ctxt, MCObject *p_object);
void MCMultimediaExecStopRecording(MCExecContext& ctxt);

void MCMultimediaExecPrepareVideoClip(MCExecContext& ctxt, MCStack *p_target, int p_chunk_type, MCStringRef p_clip, bool p_looping, MCPoint *p_at, MCStringRef p_options);
void MCMultimediaExecPlayAudioClip(MCExecContext& ctxt, MCStack *p_target, int p_chunk_type, MCStringRef p_clip, bool p_looping);
void MCMultimediaExecPlayVideoClip(MCExecContext& ctxt, MCStack *p_target, int p_chunk_type, MCStringRef p_clip, bool p_looping, MCPoint *p_at, MCStringRef p_options);
void MCMultimediaExecPlayStopAudio(MCExecContext& ctxt);
void MCMultimediaExecPlayPlayerOperation(MCExecContext& ctxt, MCStack *p_target, int p_chunk_type, MCStringRef p_player, int p_player_chunk_type, int p_operation);
void MCMultimediaExecPlayVideoOperation(MCExecContext& ctxt, MCStack *p_target, int p_chunk_type, MCStringRef p_clip, int p_operation);
void MCMultimediaExecPlayLastVideoOperation(MCExecContext& ctxt, int p_operation);

void MCMultimediaGetRecordFormat(MCExecContext& ctxt, intenum_t &r_value);
void MCMultimediaSetRecordFormat(MCExecContext& ctxt, intenum_t p_value);
void MCMultimediaGetRecordCompression(MCExecContext& ctxt, MCStringRef& r_value);
void MCMultimediaSetRecordCompression(MCExecContext& ctxt, MCStringRef p_value);
void MCMultimediaGetRecordInput(MCExecContext& ctxt, MCStringRef& r_value);
void MCMultimediaSetRecordInput(MCExecContext& ctxt, MCStringRef p_value);
void MCMultimediaGetRecordSampleSize(MCExecContext& ctxt, uinteger_t& r_value);
void MCMultimediaSetRecordSampleSize(MCExecContext& ctxt, uint2 p_value);
void MCMultimediaGetRecordChannels(MCExecContext& ctxt, uinteger_t& r_value);
void MCMultimediaSetRecordChannels(MCExecContext& ctxt, uint2 p_value);
void MCMultimediaGetRecordRate(MCExecContext& ctxt, double& r_value);
void MCMultimediaSetRecordRate(MCExecContext& ctxt, double p_value);

void MCMultimediaGetPlayDestination(MCExecContext& ctxt, MCStringRef& r_dest);
void MCMultimediaSetPlayDestination(MCExecContext& ctxt, MCStringRef dest);
void MCMultimediaGetPlayLoudness(MCExecContext& ctxt, uinteger_t& r_loudness);
void MCMultimediaSetPlayLoudness(MCExecContext& ctxt, uinteger_t loudness);

void MCMultimediaGetQtIdleRate(MCExecContext& ctxt, uinteger_t& r_value);
void MCMultimediaSetQtIdleRate(MCExecContext& ctxt, uinteger_t p_value);
void MCMultimediaGetDontUseQt(MCExecContext& ctxt, bool& r_value);
void MCMultimediaSetDontUseQt(MCExecContext& ctxt, bool p_value);
void MCMultimediaGetDontUseQtEffects(MCExecContext& ctxt, bool& r_value);
void MCMultimediaSetDontUseQtEffects(MCExecContext& ctxt, bool p_value);

void MCMultimediaGetRecording(MCExecContext& ctxt, bool& r_value);
void MCMultimediaSetRecording(MCExecContext& ctxt, bool p_value);

///////////

extern MCExecMethodInfo *kMCTextEvalFontNamesMethodInfo;
extern MCExecMethodInfo *kMCTextEvalFontLanguageMethodInfo;
extern MCExecMethodInfo *kMCTextEvalFontSizesMethodInfo;
extern MCExecMethodInfo *kMCTextEvalFontStylesMethodInfo;

void MCTextEvalFontNames(MCExecContext& ctxt, MCStringRef p_type, MCStringRef& r_names);
void MCTextEvalFontLanguage(MCExecContext& ctxt, MCStringRef p_font, MCNameRef& r_lang);
void MCTextEvalFontSizes(MCExecContext& ctxt, MCStringRef p_font, MCStringRef& r_sizes);
void MCTextEvalFontStyles(MCExecContext& ctxt, MCStringRef p_font, integer_t p_size, MCStringRef& r_styles);

///////////

extern MCExecMethodInfo *kMCNetworkEvalDNSServersMethodInfo;
extern MCExecMethodInfo *kMCNetworkEvalCachedUrlsMethodInfo;
extern MCExecMethodInfo *kMCNetworkEvalUrlStatusMethodInfo;
extern MCExecMethodInfo *kMCNetworkEvalHostAddressMethodInfo;
extern MCExecMethodInfo *kMCNetworkEvalPeerAddressMethodInfo;
extern MCExecMethodInfo *kMCNetworkEvalHostAddressToNameMethodInfo;
extern MCExecMethodInfo *kMCNetworkEvalHostNameToAddressMethodInfo;
extern MCExecMethodInfo *kMCNetworkEvalHostNameMethodInfo;
extern MCExecMethodInfo *kMCNetworkEvalOpenSocketsMethodInfo;
extern MCExecMethodInfo *kMCNetworkEvalHTTPProxyForURLMethodInfo;
extern MCExecMethodInfo *kMCNetworkEvalHTTPProxyForURLWithPACMethodInfo;
extern MCExecMethodInfo *kMCNetworkExecCloseSocketMethodInfo;
extern MCExecMethodInfo *kMCNetworkExecDeleteUrlMethodInfo;
extern MCExecMethodInfo *kMCNetworkExecLoadUrlMethodInfo;
extern MCExecMethodInfo *kMCNetworkExecUnloadUrlMethodInfo;
extern MCExecMethodInfo *kMCNetworkExecOpenSocketMethodInfo;
extern MCExecMethodInfo *kMCNetworkExecOpenSecureSocketMethodInfo;
extern MCExecMethodInfo *kMCNetworkExecOpenDatagramSocketMethodInfo;
extern MCExecMethodInfo *kMCNetworkExecPostToUrlMethodInfo;
extern MCExecMethodInfo *kMCNetworkExecAcceptConnectionsOnPortMethodInfo;
extern MCExecMethodInfo *kMCNetworkExecAcceptDatagramConnectionsOnPortMethodInfo;
extern MCExecMethodInfo *kMCNetworkExecAcceptSecureConnectionsOnPortMethodInfo;
extern MCExecMethodInfo *kMCNetworkExecReadFromSocketForMethodInfo;
extern MCExecMethodInfo *kMCNetworkExecReadFromSocketUntilMethodInfo;
extern MCExecMethodInfo *kMCNetworkExecWriteToSocketMethodInfo;
extern MCExecMethodInfo *kMCNetworkExecPutIntoUrlMethodInfo;
extern MCExecMethodInfo *kMCNetworkExecReturnValueAndUrlResultMethodInfo;
extern MCExecMethodInfo *kMCNetworkExecReturnValueAndUrlResultFromVarMethodInfo;
extern MCExecMethodInfo *kMCNetworkGetUrlResponseMethodInfo;
extern MCExecMethodInfo *kMCNetworkGetFtpProxyMethodInfo;
extern MCExecMethodInfo *kMCNetworkSetFtpProxyMethodInfo;
extern MCExecMethodInfo *kMCNetworkGetHttpProxyMethodInfo;
extern MCExecMethodInfo *kMCNetworkSetHttpProxyMethodInfo;
extern MCExecMethodInfo *kMCNetworkGetHttpHeadersMethodInfo;
extern MCExecMethodInfo *kMCNetworkSetHttpHeadersMethodInfo;
extern MCExecMethodInfo *kMCNetworkGetSocketTimeoutMethodInfo;
extern MCExecMethodInfo *kMCNetworkSetSocketTimeoutMethodInfo;
extern MCExecMethodInfo *kMCNetworkGetDefaultNetworkInterfaceMethodInfo;
extern MCExecMethodInfo *kMCNetworkSetDefaultNetworkInterfaceMethodInfo;
extern MCExecMethodInfo *kMCNetworkGetNetworkInterfacesMethodInfo;
extern MCExecMethodInfo *kMCNetworkGetAllowDatagramBroadcastsMethodInfo;
extern MCExecMethodInfo *kMCNetworkSetAllowDatagramBroadcastsMethodInfo;

void MCNetworkEvalDNSServers(MCExecContext& ctxt, MCStringRef& r_servers);
void MCNetworkEvalCachedUrls(MCExecContext& ctxt, MCStringRef& r_string);
void MCNetworkEvalUrlStatus(MCExecContext& ctxt, MCStringRef p_url, MCStringRef& r_status);
void MCNetworkEvalHostAddress(MCExecContext& ctxt, MCNameRef p_socket, MCStringRef& r_address);
void MCNetworkEvalPeerAddress(MCExecContext& ctxt, MCNameRef p_socket, MCStringRef& r_address);
void MCNetworkEvalHostAddressToName(MCExecContext& ctxt, MCStringRef p_address, MCStringRef &r_name);
void MCNetworkEvalHostNameToAddress(MCExecContext& ctxt, MCStringRef p_hostname, MCNameRef p_message, MCStringRef& r_string);
void MCNetworkEvalHostName(MCExecContext& ctxt, MCStringRef& r_string);
void MCNetworkEvalOpenSockets(MCExecContext& ctxt, MCStringRef& r_string);

void MCNetworkEvalHTTPProxyForURL(MCExecContext& ctxt, MCStringRef p_url, MCStringRef p_host, MCStringRef& r_proxy);
void MCNetworkEvalHTTPProxyForURLWithPAC(MCExecContext& ctxt, MCStringRef p_url, MCStringRef p_host, MCStringRef p_pac, MCStringRef& r_proxy);

void MCNetworkExecCloseSocket(MCExecContext& ctxt, MCNameRef p_socket);

void MCNetworkExecDeleteUrl(MCExecContext& ctxt, MCStringRef p_target);

void MCNetworkExecLoadUrl(MCExecContext& ctxt, MCStringRef p_url, MCNameRef p_message);
void MCNetworkExecUnloadUrl(MCExecContext& ctxt, MCStringRef p_url);

void MCNetworkExecOpenSocket(MCExecContext& ctxt, MCNameRef p_name, MCNameRef p_message);
void MCNetworkExecOpenSecureSocket(MCExecContext& ctxt, MCNameRef p_name, MCNameRef p_message, bool p_with_verification);
void MCNetworkExecOpenDatagramSocket(MCExecContext& ctxt, MCNameRef p_name, MCNameRef p_message);

void MCNetworkExecPostToUrl(MCExecContext& ctxt, MCDataRef p_data, MCStringRef p_url);

void MCNetworkExecAcceptConnectionsOnPort(MCExecContext& ctxt, uint2 p_port, MCNameRef p_message);
void MCNetworkExecAcceptDatagramConnectionsOnPort(MCExecContext& ctxt, uint2 p_port, MCNameRef p_message);
void MCNetworkExecAcceptSecureConnectionsOnPort(MCExecContext& ctxt, uint2 p_port, MCNameRef p_message, bool p_with_verification);

void MCNetworkExecReadFromSocketFor(MCExecContext& ctxt, MCNameRef p_socket, uint4 p_count, int p_unit_type, MCNameRef p_message);
void MCNetworkExecReadFromSocketUntil(MCExecContext& ctxt, MCNameRef p_socket, MCStringRef p_sentinel, MCNameRef p_message);

void MCNetworkExecWriteToSocket(MCExecContext& ctxt, MCNameRef p_socket, MCStringRef p_data, MCNameRef p_message);

void MCNetworkExecPutIntoUrl(MCExecContext& ctxt, MCStringRef value, int prep, MCUrlChunkPtr url);

void MCNetworkExecReturnValueAndUrlResult(MCExecContext& ctxt, MCValueRef value, MCValueRef url_result);
void MCNetworkExecReturnValueAndUrlResultFromVar(MCExecContext& ctxt, MCValueRef result, MCVarref *variable);

void MCNetworkGetUrlResponse(MCExecContext& ctxt, MCStringRef& r_value);

void MCNetworkGetFtpProxy(MCExecContext& ctxt, MCStringRef& r_value);
void MCNetworkSetFtpProxy(MCExecContext& ctxt, MCStringRef p_value);
void MCNetworkGetHttpProxy(MCExecContext& ctxt, MCStringRef& r_value);
void MCNetworkSetHttpProxy(MCExecContext& ctxt, MCStringRef p_value);
void MCNetworkGetHttpHeaders(MCExecContext& ctxt, MCStringRef& r_value);
void MCNetworkSetHttpHeaders(MCExecContext& ctxt, MCStringRef p_value);
void MCNetworkGetSocketTimeout(MCExecContext& ctxt, double& r_value);
void MCNetworkSetSocketTimeout(MCExecContext& ctxt, double p_value);

void MCNetworkGetDefaultNetworkInterface(MCExecContext& ctxt, MCStringRef& r_value);
void MCNetworkSetDefaultNetworkInterface(MCExecContext& ctxt, MCStringRef p_value);
void MCNetworkGetNetworkInterfaces(MCExecContext& ctxt, MCStringRef& r_value);

void MCNetworkGetAllowDatagramBroadcasts(MCExecContext& ctxt, bool& r_value);
void MCNetworkSetAllowDatagramBroadcasts(MCExecContext& ctxt, bool p_value);

///////////

extern MCExecMethodInfo *kMCDateTimeEvalMillisecondsMethodInfo;
extern MCExecMethodInfo *kMCDateTimeEvalSecondsMethodInfo;
extern MCExecMethodInfo *kMCDateTimeEvalTicksMethodInfo;
extern MCExecMethodInfo *kMCDateTimeEvalDateMethodInfo;
extern MCExecMethodInfo *kMCDateTimeEvalTimeMethodInfo;
extern MCExecMethodInfo *kMCDateTimeEvalDateFormatMethodInfo;
extern MCExecMethodInfo *kMCDateTimeEvalMonthNamesMethodInfo;
extern MCExecMethodInfo *kMCDateTimeEvalWeekDayNamesMethodInfo;
extern MCExecMethodInfo *kMCDateTimeEvalIsADateMethodInfo;
extern MCExecMethodInfo *kMCDateTimeEvalIsNotADateMethodInfo;
extern MCExecMethodInfo *kMCDateTimeExecConvertMethodInfo;
extern MCExecMethodInfo *kMCDateTimeExecConvertIntoItMethodInfo;
extern MCExecMethodInfo *kMCDateTimeGetTwelveTimeMethodInfo;
extern MCExecMethodInfo *kMCDateTimeSetTwelveTimeMethodInfo;
extern MCExecMethodInfo *kMCDateTimeGetDateMethodInfo;
extern MCExecMethodInfo *kMCDateTimeGetTimeMethodInfo;
extern MCExecMethodInfo *kMCDateTimeGetMillisecondsMethodInfo;
extern MCExecMethodInfo *kMCDateTimeGetLongMillisecondsMethodInfo;
extern MCExecMethodInfo *kMCDateTimeGetSecondsMethodInfo;
extern MCExecMethodInfo *kMCDateTimeGetLongSecondsMethodInfo;
extern MCExecMethodInfo *kMCDateTimeGetTicksMethodInfo;
extern MCExecMethodInfo *kMCDateTimeGetLongTicksMethodInfo;
extern MCExecMethodInfo *kMCDateTimeGetMonthNamesMethodInfo;
extern MCExecMethodInfo *kMCDateTimeGetWeekDayNamesMethodInfo;
extern MCExecMethodInfo *kMCDateTimeGetDateFormatMethodInfo;

void MCDateTimeEvalMilliseconds(MCExecContext& ctxt, real64_t& r_real);
void MCDateTimeEvalSeconds(MCExecContext& ctxt, real64_t& r_seconds);
void MCDateTimeEvalTicks(MCExecContext& ctxt, real64_t& r_ticks);

void MCDateTimeEvalDate(MCExecContext& ctxt, MCStringRef& r_string);
void MCDateTimeEvalTime(MCExecContext& ctxt, MCStringRef& r_string);

void MCDateTimeEvalDateFormat(MCExecContext& ctxt, MCStringRef& r_string);
void MCDateTimeEvalMonthNames(MCExecContext& ctxt, MCStringRef& r_string);
void MCDateTimeEvalWeekDayNames(MCExecContext& ctxt, MCStringRef& r_string);

void MCDateTimeEvalIsADate(MCExecContext& ctxt, MCValueRef p_value, bool& r_result);
void MCDateTimeEvalIsNotADate(MCExecContext& ctxt, MCValueRef p_value, bool& r_result);

void MCDateTimeExecConvert(MCExecContext &ctxt, MCStringRef p_input, int p_from_first, int p_from_second, int p_to_first, int p_to_second, MCStringRef &r_output);
void MCDateTimeExecConvertIntoIt(MCExecContext &ctxt, MCStringRef p_input, int p_from_first, int p_from_second, int p_to_first, int p_to_second, MCStringRef &r_output);

void MCDateTimeGetTwelveTime(MCExecContext &ctxt, bool& r_value);
void MCDateTimeSetTwelveTime(MCExecContext &ctxt, bool p_value);

void MCDateTimeGetDate(MCExecContext &ctxt, Properties p_type, MCStringRef& r_value);
void MCDateTimeGetTime(MCExecContext &ctxt, Properties p_type, MCStringRef& r_value);
void MCDateTimeGetMilliseconds(MCExecContext &ctxt, double& r_value);
void MCDateTimeGetLongMilliseconds(MCExecContext &ctxt, double& r_value);
void MCDateTimeGetSeconds(MCExecContext &ctxt, double& r_value);
void MCDateTimeGetLongSeconds(MCExecContext &ctxt, double& r_value);
void MCDateTimeGetTicks(MCExecContext &ctxt, double& r_value);
void MCDateTimeGetLongTicks(MCExecContext &ctxt, double& r_value);

void MCDateTimeGetMonthNames(MCExecContext &ctxt, Properties p_type, MCStringRef& r_value);
void MCDateTimeGetWeekDayNames(MCExecContext &ctxt, Properties p_type, MCStringRef& r_value);
void MCDateTimeGetDateFormat(MCExecContext &ctxt, Properties p_type, MCStringRef& r_value);

///////////

extern MCExecMethodInfo *kMCScriptingEvalAlternateLanguagesMethodInfo;
extern MCExecMethodInfo *kMCScriptingExecDoAsAlternateLanguageMethodInfo;
extern MCExecMethodInfo *kMCScriptingExecSendToProgramMethodInfo;
extern MCExecMethodInfo *kMCScriptingExecReplyErrorMethodInfo;
extern MCExecMethodInfo *kMCScriptingExecReplyMethodInfo;
extern MCExecMethodInfo *kMCScriptingExecRequestAppleEventMethodInfo;
extern MCExecMethodInfo *kMCScriptingExecRequestFromProgramMethodInfo;

void MCScriptingEvalAlternateLanguages(MCExecContext& ctxt, MCStringRef& r_list);
void MCScriptingExecDoAsAlternateLanguage(MCExecContext& ctxt, MCStringRef p_script, MCStringRef p_language);

void MCScriptingExecSendToProgram(MCExecContext& ctxt, MCStringRef message, MCStringRef program, MCStringRef event_type, bool wait_for_reply);
void MCScriptingExecReplyError(MCExecContext& ctxt, MCStringRef message);
void MCScriptingExecReply(MCExecContext& ctxt, MCStringRef message, MCStringRef keyword);
void MCScriptingExecRequestAppleEvent(MCExecContext& ctxt, int type, MCStringRef program);
void MCScriptingExecRequestFromProgram(MCExecContext& ctxt, MCStringRef message, MCStringRef program);

///////////

extern MCExecMethodInfo *kMCSecurityEvalEncryptMethodInfo;
extern MCExecMethodInfo *kMCSecurityEvalCipherNamesMethodInfo;
extern MCExecMethodInfo *kMCSecurityEvalRandomBytesMethodInfo;
extern MCExecMethodInfo *kMCSecurityExecRsaEncryptMethodInfo;
extern MCExecMethodInfo *kMCSecurityExecRsaDecryptMethodInfo;
extern MCExecMethodInfo *kMCSecurityExecBlockEncryptWithPasswordMethodInfo;
extern MCExecMethodInfo *kMCSecurityExecBlockEncryptWithKeyMethodInfo;
extern MCExecMethodInfo *kMCSecurityExecBlockDecryptWithPasswordMethodInfo;
extern MCExecMethodInfo *kMCSecurityExecBlockDecryptWithKeyMethodInfo;
extern MCExecMethodInfo *kMCSecurityGetSslCertificatesMethodInfo;
extern MCExecMethodInfo *kMCSecuritySetSslCertificatesMethodInfo;

void MCSecurityEvalEncrypt(MCExecContext& ctxt, MCStringRef p_source, MCStringRef& r_dest);
void MCSecurityEvalCipherNames(MCExecContext& ctxt, MCStringRef& r_names);
void MCSecurityEvalRandomBytes(MCExecContext& ctxt, uinteger_t p_byte_count, MCDataRef& r_bytes);

void MCSecurityExecRsaEncrypt(MCExecContext& ctxt, MCStringRef p_data, bool p_is_public, MCStringRef p_key, MCStringRef p_passphrase);
void MCSecurityExecRsaDecrypt(MCExecContext& ctxt, MCStringRef p_data, bool p_is_public, MCStringRef p_key, MCStringRef p_passphrase);
void MCSecurityExecBlockEncryptWithPassword(MCExecContext& ctxt, MCStringRef p_data, MCNameRef p_cipher, MCStringRef p_password, MCStringRef p_salt, MCStringRef p_iv, uint2 p_bit_rate);
void MCSecurityExecBlockEncryptWithKey(MCExecContext& ctxt, MCStringRef p_data, MCNameRef p_cipher, MCStringRef p_key, MCStringRef p_iv, uint2 p_bit_rate);
void MCSecurityExecBlockDecryptWithPassword(MCExecContext& ctxt, MCStringRef p_data, MCNameRef p_cipher, MCStringRef p_password, MCStringRef p_salt, MCStringRef p_iv, uint2 p_bit_rate);
void MCSecurityExecBlockDecryptWithKey(MCExecContext& ctxt, MCStringRef p_data, MCNameRef p_cipher, MCStringRef p_key, MCStringRef p_iv, uint2 p_bit_rate);

void MCSecurityGetSslCertificates(MCExecContext& ctxt, MCStringRef& r_value);
void MCSecuritySetSslCertificates(MCExecContext& ctxt, MCStringRef p_value);

///////////

extern MCExecMethodInfo *kMCGraphicsEvalIsAColorMethodInfo;
extern MCExecMethodInfo *kMCGraphicsEvalIsNotAColorMethodInfo;
extern MCExecMethodInfo *kMCGraphicsEvalIsAPointMethodInfo;
extern MCExecMethodInfo *kMCGraphicsEvalIsNotAPointMethodInfo;
extern MCExecMethodInfo *kMCGraphicsEvalIsARectangleMethodInfo;
extern MCExecMethodInfo *kMCGraphicsEvalIsNotARectangleMethodInfo;
extern MCExecMethodInfo *kMCGraphicsEvalIsWithinMethodInfo;
extern MCExecMethodInfo *kMCGraphicsEvalIsNotWithinMethodInfo;
extern MCExecMethodInfo *kMCGraphicsExecFlipSelectionMethodInfo;
extern MCExecMethodInfo *kMCGraphicsExecFlipImageMethodInfo;
extern MCExecMethodInfo *kMCGraphicsExecResetPaintMethodInfo;
extern MCExecMethodInfo *kMCGraphicsExecCropImageMethodInfo;
extern MCExecMethodInfo *kMCGraphicsExecRotateSelectionMethodInfo;
extern MCExecMethodInfo *kMCGraphicsExecRotateImageMethodInfo;
extern MCExecMethodInfo *kMCGraphicsExecPrepareImageMethodInfo;
extern MCExecMethodInfo *kMCGraphicsExecPrepareImageFileMethodInfo;
extern MCExecMethodInfo *kMCGraphicsGetImageCacheLimitMethodInfo;
extern MCExecMethodInfo *kMCGraphicsSetImageCacheLimitMethodInfo;
extern MCExecMethodInfo *kMCGraphicsGetImageCacheUsageMethodInfo;

void MCGraphicsEvalIsAColor(MCExecContext& ctxt, MCValueRef p_value, bool& r_result);
void MCGraphicsEvalIsNotAColor(MCExecContext& ctxt, MCValueRef p_value, bool& r_result);
void MCGraphicsEvalIsAPoint(MCExecContext& ctxt, MCValueRef p_value, bool& r_result);
void MCGraphicsEvalIsNotAPoint(MCExecContext& ctxt, MCValueRef p_value, bool& r_result);
void MCGraphicsEvalIsARectangle(MCExecContext& ctxt, MCValueRef p_value, bool& r_result);
void MCGraphicsEvalIsNotARectangle(MCExecContext& ctxt, MCValueRef p_value, bool& r_result);

void MCGraphicsEvalIsWithin(MCExecContext& ctxt, MCPoint point, MCRectangle rectangle, bool& r_result);
void MCGraphicsEvalIsNotWithin(MCExecContext& ctxt, MCPoint point, MCRectangle rectangle, bool& r_result);

void MCGraphicsExecFlipSelection(MCExecContext& ctxt, bool horizontal);
void MCGraphicsExecFlipImage(MCExecContext& ctxt, MCImage *image, bool horizontal);

void MCGraphicsExecResetPaint(MCExecContext& ctxt);

void MCGraphicsExecCropImage(MCExecContext& ctxt, MCImage *image, MCRectangle bounds);

void MCGraphicsExecRotateSelection(MCExecContext& ctxt, integer_t angle);
void MCGraphicsExecRotateImage(MCExecContext& ctxt, MCImage *image, integer_t angle);

void MCGraphicsExecPrepareImage(MCExecContext& ctxt, MCImage *image);
void MCGraphicsExecPrepareImageFile(MCExecContext& ctxt, MCStringRef filename);

void MCGraphicsGetImageCacheLimit(MCExecContext &ctxt, uinteger_t &r_value);
void MCGraphicsSetImageCacheLimit(MCExecContext &ctxt, uinteger_t p_value);
void MCGraphicsGetImageCacheUsage(MCExecContext &ctxt, uinteger_t &r_value);

///////////

extern MCExecMethodInfo *kMCLegacyEvalHasMemoryMethodInfo;
extern MCExecMethodInfo *kMCLegacyEvalHeapSpaceMethodInfo;
extern MCExecMethodInfo *kMCLegacyEvalStackSpaceMethodInfo;
extern MCExecMethodInfo *kMCLegacyEvalIsNumberMethodInfo;
extern MCExecMethodInfo *kMCLegacyEvalLicensedMethodInfo;
extern MCExecMethodInfo *kMCLegacyEvalMenusMethodInfo;
extern MCExecMethodInfo *kMCLegacyEvalScreenTypeMethodInfo;
extern MCExecMethodInfo *kMCLegacyEvalScreenVendorMethodInfo;
extern MCExecMethodInfo *kMCLegacyEvalSelectedButtonMethodInfo;
extern MCExecMethodInfo *kMCLegacyEvalSelectedButtonOfMethodInfo;
extern MCExecMethodInfo *kMCLegacyEvalTextHeightSumMethodInfo;
extern MCExecMethodInfo *kMCLegacyEvalMenuObjectMethodInfo;
extern MCExecMethodInfo *kMCLegacyExecDoInBrowserMethodInfo;
extern MCExecMethodInfo *kMCLegacyExecCompactStackMethodInfo;
extern MCExecMethodInfo *kMCLegacyExecDoMenuMethodInfo;
extern MCExecMethodInfo *kMCLegacyExecLockColormapMethodInfo;
extern MCExecMethodInfo *kMCLegacyExecUnlockColormapMethodInfo;
extern MCExecMethodInfo *kMCLegacyExecImportEpsMethodInfo;
extern MCExecMethodInfo *kMCLegacyExecImportHypercardStackMethodInfo;
extern MCExecMethodInfo *kMCLegacyGetRevRuntimeBehaviourMethodInfo;
extern MCExecMethodInfo *kMCLegacySetRevRuntimeBehaviourMethodInfo;
extern MCExecMethodInfo *kMCLegacyGetHcImportStatMethodInfo;
extern MCExecMethodInfo *kMCLegacySetHcImportStatMethodInfo;
extern MCExecMethodInfo *kMCLegacyGetScriptTextFontMethodInfo;
extern MCExecMethodInfo *kMCLegacySetScriptTextFontMethodInfo;
extern MCExecMethodInfo *kMCLegacyGetScriptTextSizeMethodInfo;
extern MCExecMethodInfo *kMCLegacySetScriptTextSizeMethodInfo;
extern MCExecMethodInfo *kMCLegacyGetStackFilesMethodInfo;
extern MCExecMethodInfo *kMCLegacySetStackFilesMethodInfo;
extern MCExecMethodInfo *kMCLegacyGetMenuBarMethodInfo;
extern MCExecMethodInfo *kMCLegacyGetEditMenusMethodInfo;
extern MCExecMethodInfo *kMCLegacySetEditMenusMethodInfo;
extern MCExecMethodInfo *kMCLegacyGetTextAlignMethodInfo;
extern MCExecMethodInfo *kMCLegacySetTextAlignMethodInfo;
extern MCExecMethodInfo *kMCLegacyGetTextFontMethodInfo;
extern MCExecMethodInfo *kMCLegacySetTextFontMethodInfo;
extern MCExecMethodInfo *kMCLegacyGetTextHeightMethodInfo;
extern MCExecMethodInfo *kMCLegacySetTextHeightMethodInfo;
extern MCExecMethodInfo *kMCLegacyGetTextSizeMethodInfo;
extern MCExecMethodInfo *kMCLegacySetTextSizeMethodInfo;
extern MCExecMethodInfo *kMCLegacyGetTextStyleMethodInfo;
extern MCExecMethodInfo *kMCLegacySetTextStyleMethodInfo;
extern MCExecMethodInfo *kMCLegacyGetBufferModeMethodInfo;
extern MCExecMethodInfo *kMCLegacySetBufferModeMethodInfo;
extern MCExecMethodInfo *kMCLegacyGetMultiEffectMethodInfo;
extern MCExecMethodInfo *kMCLegacySetMultiEffectMethodInfo;
extern MCExecMethodInfo *kMCLegacyGetPrintTextAlignMethodInfo;
extern MCExecMethodInfo *kMCLegacySetPrintTextAlignMethodInfo;
extern MCExecMethodInfo *kMCLegacyGetPrintTextFontMethodInfo;
extern MCExecMethodInfo *kMCLegacySetPrintTextFontMethodInfo;
extern MCExecMethodInfo *kMCLegacyGetPrintTextHeightMethodInfo;
extern MCExecMethodInfo *kMCLegacySetPrintTextHeightMethodInfo;
extern MCExecMethodInfo *kMCLegacyGetPrintTextSizeMethodInfo;
extern MCExecMethodInfo *kMCLegacySetPrintTextSizeMethodInfo;
extern MCExecMethodInfo *kMCLegacyGetPrintTextStyleMethodInfo;
extern MCExecMethodInfo *kMCLegacySetPrintTextStyleMethodInfo;
extern MCExecMethodInfo *kMCLegacyGetEditScriptsMethodInfo;
extern MCExecMethodInfo *kMCLegacySetEditScriptsMethodInfo;
extern MCExecMethodInfo *kMCLegacyGetColorWorldMethodInfo;
extern MCExecMethodInfo *kMCLegacySetColorWorldMethodInfo;
extern MCExecMethodInfo *kMCLegacyGetAllowKeyInFieldMethodInfo;
extern MCExecMethodInfo *kMCLegacySetAllowKeyInFieldMethodInfo;
extern MCExecMethodInfo *kMCLegacyGetAllowFieldRedrawMethodInfo;
extern MCExecMethodInfo *kMCLegacySetAllowFieldRedrawMethodInfo;
extern MCExecMethodInfo *kMCLegacyGetRemapColorMethodInfo;
extern MCExecMethodInfo *kMCLegacySetRemapColorMethodInfo;
extern MCExecMethodInfo *kMCLegacyGetUserLevelMethodInfo;
extern MCExecMethodInfo *kMCLegacySetUserLevelMethodInfo;
extern MCExecMethodInfo *kMCLegacyGetUserModifyMethodInfo;
extern MCExecMethodInfo *kMCLegacySetUserModifyMethodInfo;
extern MCExecMethodInfo *kMCLegacyGetLockColormapMethodInfo;
extern MCExecMethodInfo *kMCLegacySetLockColormapMethodInfo;
extern MCExecMethodInfo *kMCLegacyGetPrivateColorsMethodInfo;
extern MCExecMethodInfo *kMCLegacySetPrivateColorsMethodInfo;
extern MCExecMethodInfo *kMCLegacyGetLongWindowTitlesMethodInfo;
extern MCExecMethodInfo *kMCLegacySetLongWindowTitlesMethodInfo;
extern MCExecMethodInfo *kMCLegacyGetBlindTypingMethodInfo;
extern MCExecMethodInfo *kMCLegacySetBlindTypingMethodInfo;
extern MCExecMethodInfo *kMCLegacyGetPowerKeysMethodInfo;
extern MCExecMethodInfo *kMCLegacySetPowerKeysMethodInfo;
extern MCExecMethodInfo *kMCLegacyGetTextArrowsMethodInfo;
extern MCExecMethodInfo *kMCLegacySetTextArrowsMethodInfo;
extern MCExecMethodInfo *kMCLegacyGetColormapMethodInfo;
extern MCExecMethodInfo *kMCLegacySetColormapMethodInfo;
extern MCExecMethodInfo *kMCLegacyGetNoPixmapsMethodInfo;
extern MCExecMethodInfo *kMCLegacySetNoPixmapsMethodInfo;
extern MCExecMethodInfo *kMCLegacyGetLowResolutionTimersMethodInfo;
extern MCExecMethodInfo *kMCLegacySetLowResolutionTimersMethodInfo;
extern MCExecMethodInfo *kMCLegacyGetVcSharedMemoryMethodInfo;
extern MCExecMethodInfo *kMCLegacySetVcSharedMemoryMethodInfo;
extern MCExecMethodInfo *kMCLegacyGetVcPlayerMethodInfo;
extern MCExecMethodInfo *kMCLegacySetVcPlayerMethodInfo;
extern MCExecMethodInfo *kMCLegacyGetSoundChannelMethodInfo;
extern MCExecMethodInfo *kMCLegacySetSoundChannelMethodInfo;
extern MCExecMethodInfo *kMCLegacyGetLzwKeyMethodInfo;
extern MCExecMethodInfo *kMCLegacySetLzwKeyMethodInfo;
extern MCExecMethodInfo *kMCLegacyGetMultipleMethodInfo;
extern MCExecMethodInfo *kMCLegacySetMultipleMethodInfo;
extern MCExecMethodInfo *kMCLegacyGetMultiSpaceMethodInfo;
extern MCExecMethodInfo *kMCLegacySetMultiSpaceMethodInfo;

void MCLegacyEvalHasMemory(MCExecContext& ctxt, uinteger_t p_bytes, bool& r_bool);
void MCLegacyEvalHeapSpace(MCExecContext& ctxt, integer_t& r_bytes);
void MCLegacyEvalStackSpace(MCExecContext& ctxt, integer_t& r_bytes);
void MCLegacyEvalIsNumber(MCExecContext& ctxt, MCStringRef p_string, bool& r_bool);
void MCLegacyEvalLicensed(MCExecContext& ctxt, bool& r_licensed);
void MCLegacyEvalMenus(MCExecContext& ctxt, MCStringRef& r_string);
void MCLegacyEvalScreenType(MCExecContext& ctxt, MCNameRef& r_name);
void MCLegacyEvalScreenVendor(MCExecContext& ctxt, MCNameRef& r_name);
void MCLegacyEvalSelectedButtonOf(MCExecContext& ctxt, bool p_background, integer_t p_family, MCObjectPtr p_object, MCStringRef& r_string);
void MCLegacyEvalSelectedButton(MCExecContext& ctxt, bool p_background, integer_t p_family, MCStringRef& r_string);
void MCLegacyEvalTextHeightSum(MCExecContext& ctxt, MCObjectPtr p_object, integer_t& r_sum);
void MCLegacyEvalMenuObject(MCExecContext& ctxt, MCStringRef& r_object);

void MCLegacyExecDoInBrowser(MCExecContext& ctxt, MCStringRef p_script);
void MCLegacyExecCompactStack(MCExecContext& ctxt, MCStack *stack);

void MCLegacyExecDoMenu(MCExecContext& ctxt, MCStringRef p_option);

void MCLegacyExecLockColormap(MCExecContext& ctxt);
void MCLegacyExecUnlockColormap(MCExecContext& ctxt);

void MCLegacyExecImportEps(MCExecContext& ctxt, MCStringRef p_filename);
void MCLegacyExecImportHypercardStack(MCExecContext& ctxt, MCStringRef p_filename);

void MCLegacyGetRevRuntimeBehaviour(MCExecContext& ctxt, uinteger_t &r_value);
void MCLegacySetRevRuntimeBehaviour(MCExecContext& ctxt, uint4 p_value);
void MCLegacyGetHcImportStat(MCExecContext& ctxt, MCStringRef& r_value);
void MCLegacySetHcImportStat(MCExecContext& ctxt, MCStringRef p_value);
void MCLegacyGetScriptTextFont(MCExecContext& ctxt, MCStringRef& r_value);
void MCLegacySetScriptTextFont(MCExecContext& ctxt, MCStringRef p_value);
void MCLegacyGetScriptTextSize(MCExecContext& ctxt, uinteger_t &r_value);
void MCLegacySetScriptTextSize(MCExecContext& ctxt, uint2 p_value);

void MCLegacyGetStackFiles(MCExecContext& ctxt, MCStringRef& r_value);
void MCLegacySetStackFiles(MCExecContext& ctxt, MCStringRef value);

void MCLegacyGetMenuBar(MCExecContext& ctxt, MCStringRef& r_value);

void MCLegacyGetEditMenus(MCExecContext& ctxt, bool& r_value);
void MCLegacySetEditMenus(MCExecContext& ctxt, bool value);

void MCLegacyGetTextAlign(MCExecContext& ctxt, MCValueRef& r_value);
void MCLegacySetTextAlign(MCExecContext& ctxt, MCValueRef value);
void MCLegacyGetTextFont(MCExecContext& ctxt, MCValueRef& r_value);
void MCLegacySetTextFont(MCExecContext& ctxt, MCValueRef value);
void MCLegacyGetTextHeight(MCExecContext& ctxt, MCValueRef& r_value);
void MCLegacySetTextHeight(MCExecContext& ctxt, MCValueRef value);
void MCLegacyGetTextSize(MCExecContext& ctxt, MCValueRef& r_value);
void MCLegacySetTextSize(MCExecContext& ctxt, MCValueRef value);
void MCLegacyGetTextStyle(MCExecContext& ctxt, MCValueRef& r_value);
void MCLegacySetTextStyle(MCExecContext& ctxt, MCValueRef value);

void MCLegacyGetBufferMode(MCExecContext& ctxt, MCStringRef& r_value);
void MCLegacySetBufferMode(MCExecContext& ctxt, MCValueRef p_value);
void MCLegacyGetMultiEffect(MCExecContext& ctxt, bool& r_value);
void MCLegacySetMultiEffect(MCExecContext& ctxt, MCValueRef p_value);

void MCLegacyGetPrintTextAlign(MCExecContext& ctxt, MCValueRef& r_value);
void MCLegacySetPrintTextAlign(MCExecContext& ctxt, MCValueRef value);
void MCLegacyGetPrintTextFont(MCExecContext& ctxt, MCValueRef& r_value);
void MCLegacySetPrintTextFont(MCExecContext& ctxt, MCValueRef value);
void MCLegacyGetPrintTextHeight(MCExecContext& ctxt, MCValueRef& r_value);
void MCLegacySetPrintTextHeight(MCExecContext& ctxt, MCValueRef value);
void MCLegacyGetPrintTextSize(MCExecContext& ctxt, MCValueRef& r_value);
void MCLegacySetPrintTextSize(MCExecContext& ctxt, MCValueRef value);
void MCLegacyGetPrintTextStyle(MCExecContext& ctxt, MCValueRef& r_value);
void MCLegacySetPrintTextStyle(MCExecContext& ctxt, MCValueRef value);

void MCLegacyGetEditScripts(MCExecContext& ctxt, bool& r_value);
void MCLegacySetEditScripts(MCExecContext& ctxt, bool p_value);
void MCLegacyGetColorWorld(MCExecContext& ctxt, bool& r_value);
void MCLegacySetColorWorld(MCExecContext& ctxt, bool p_value);
void MCLegacyGetAllowKeyInField(MCExecContext& ctxt, bool& r_value);
void MCLegacySetAllowKeyInField(MCExecContext& ctxt, bool p_value);
void MCLegacyGetAllowFieldRedraw(MCExecContext& ctxt, bool& r_value);
void MCLegacySetAllowFieldRedraw(MCExecContext& ctxt, bool p_value);
void MCLegacyGetRemapColor(MCExecContext& ctxt, bool& r_value);
void MCLegacySetRemapColor(MCExecContext& ctxt, bool p_value);

void MCLegacyGetUserLevel(MCExecContext& ctxt, uinteger_t& r_value);
void MCLegacySetUserLevel(MCExecContext& ctxt, uinteger_t p_value);
void MCLegacyGetUserModify(MCExecContext& ctxt, bool& r_value);
void MCLegacySetUserModify(MCExecContext& ctxt, bool p_value);

void MCLegacyGetLockColormap(MCExecContext& ctxt, bool& r_value);
void MCLegacySetLockColormap(MCExecContext& ctxt, bool p_value);
void MCLegacyGetPrivateColors(MCExecContext& ctxt, bool& r_value);
void MCLegacySetPrivateColors(MCExecContext& ctxt, bool p_value);

void MCLegacyGetLongWindowTitles(MCExecContext& ctxt, bool& r_value);
void MCLegacySetLongWindowTitles(MCExecContext& ctxt, bool p_value);
void MCLegacyGetBlindTyping(MCExecContext& ctxt, bool& r_value);
void MCLegacySetBlindTyping(MCExecContext& ctxt, bool p_value);
void MCLegacyGetPowerKeys(MCExecContext& ctxt, bool& r_value);
void MCLegacySetPowerKeys(MCExecContext& ctxt, bool p_value);
void MCLegacyGetTextArrows(MCExecContext& ctxt, bool& r_value);
void MCLegacySetTextArrows(MCExecContext& ctxt, bool p_value);
void MCLegacyGetColormap(MCExecContext& ctxt, MCStringRef& r_value);
void MCLegacySetColormap(MCExecContext& ctxt, MCStringRef p_value);
void MCLegacyGetNoPixmaps(MCExecContext& ctxt, bool& r_value);
void MCLegacySetNoPixmaps(MCExecContext& ctxt, bool p_value);
void MCLegacyGetLowResolutionTimers(MCExecContext& ctxt, bool& r_value);
void MCLegacySetLowResolutionTimers(MCExecContext& ctxt, bool p_value);

void MCLegacyGetVcSharedMemory(MCExecContext& ctxt, bool& r_value);
void MCLegacySetVcSharedMemory(MCExecContext& ctxt, bool p_value);
void MCLegacyGetVcPlayer(MCExecContext& ctxt, MCStringRef& r_value);
void MCLegacySetVcPlayer(MCExecContext& ctxt, MCStringRef p_value);
void MCLegacyGetSoundChannel(MCExecContext& ctxt, uinteger_t& r_value);
void MCLegacySetSoundChannel(MCExecContext& ctxt, uinteger_t p_value);
void MCLegacyGetLzwKey(MCExecContext& ctxt, MCStringRef& r_value);
void MCLegacySetLzwKey(MCExecContext& ctxt, MCStringRef p_value);

void MCLegacyGetMultiple(MCExecContext& ctxt, bool& r_value);
void MCLegacySetMultiple(MCExecContext& ctxt, bool p_value);
void MCLegacyGetMultiSpace(MCExecContext& ctxt, uinteger_t& r_value);
void MCLegacySetMultiSpace(MCExecContext& ctxt, uinteger_t p_value);

///////////

extern MCExecMethodInfo *kMCIdeExecPutIntoMessageMethodInfo;
extern MCExecMethodInfo *kMCIdeExecEditScriptOfObjectMethodInfo;
extern MCExecMethodInfo *kMCIdeExecHideMessageBoxMethodInfo;
extern MCExecMethodInfo *kMCIdeExecShowMessageBoxMethodInfo;

void MCIdeExecPutIntoMessage(MCExecContext& ctxt, MCStringRef value, int where);

void MCIdeExecEditScriptOfObject(MCExecContext& ctxt, MCObject *p_object);
void MCIdeExecHideMessageBox(MCExecContext& ctxt);
void MCIdeExecShowMessageBox(MCExecContext& ctxt);

///////////

struct MCPrintingPrintDeviceOutput;
struct MCPrintingPrinterPageRange;

extern MCExecSetTypeInfo *kMCPrintingPrinterFeaturesTypeInfo;
extern MCExecEnumTypeInfo *kMCPrintingPrinterOrientationTypeInfo;
extern MCExecCustomTypeInfo *kMCPrintingPrintDeviceOutputTypeInfo;
extern MCExecCustomTypeInfo *kMCPrintingPrinterPageRangeTypeInfo;
extern MCExecEnumTypeInfo *kMCPrintingPrinterLinkTypeInfo;
extern MCExecEnumTypeInfo *kMCPrintingPrinterBookmarkInitialStateTypeInfo;
extern MCExecEnumTypeInfo *kMCPrintingPrintJobDuplexTypeInfo;

extern MCExecMethodInfo *kMCPrintingExecAnswerPageSetupMethodInfo;
extern MCExecMethodInfo *kMCPrintingExecAnswerPrinterMethodInfo;
extern MCExecMethodInfo *kMCPrintingExecCancelPrintingMethodInfo;
extern MCExecMethodInfo *kMCPrintingExecResetPrintingMethodInfo;
extern MCExecMethodInfo *kMCPrintingExecPrintAnchorMethodInfo;
extern MCExecMethodInfo *kMCPrintingExecPrintLinkMethodInfo;
extern MCExecMethodInfo *kMCPrintingExecPrintNativeBookmarkMethodInfo;
extern MCExecMethodInfo *kMCPrintingExecPrintUnicodeBookmarkMethodInfo;
extern MCExecMethodInfo *kMCPrintingExecPrintBreakMethodInfo;
extern MCExecMethodInfo *kMCPrintingExecPrintAllCardsMethodInfo;
extern MCExecMethodInfo *kMCPrintingExecPrintRectOfAllCardsMethodInfo;
extern MCExecMethodInfo *kMCPrintingExecPrintCardMethodInfo;
extern MCExecMethodInfo *kMCPrintingExecPrintRectOfCardMethodInfo;
extern MCExecMethodInfo *kMCPrintingExecPrintSomeCardsMethodInfo;
extern MCExecMethodInfo *kMCPrintingExecPrintRectOfSomeCardsMethodInfo;
extern MCExecMethodInfo *kMCPrintingExecPrintCardIntoRectMethodInfo;
extern MCExecMethodInfo *kMCPrintingExecPrintRectOfCardIntoRectMethodInfo;
extern MCExecMethodInfo *kMCPrintingExecClosePrintingMethodInfo;
extern MCExecMethodInfo *kMCPrintingExecOpenPrintingToDestinationMethodInfo;
extern MCExecMethodInfo *kMCPrintingExecOpenPrintingMethodInfo;
extern MCExecMethodInfo *kMCPrintingExecOpenPrintingWithDialogMethodInfo;
extern MCExecMethodInfo *kMCPrintingGetPrinterNamesMethodInfo;
extern MCExecMethodInfo *kMCPrintingGetPrintDeviceFeaturesMethodInfo;
extern MCExecMethodInfo *kMCPrintingSetPrintDeviceOutputMethodInfo;
extern MCExecMethodInfo *kMCPrintingGetPrintDeviceOutputMethodInfo;
extern MCExecMethodInfo *kMCPrintingGetPrintDeviceRectangleMethodInfo;
extern MCExecMethodInfo *kMCPrintingGetPrintDeviceRectangleMethodInfo;
extern MCExecMethodInfo *kMCPrintingGetPrintDeviceSettingsMethodInfo;
extern MCExecMethodInfo *kMCPrintingSetPrintDeviceSettingsMethodInfo;
extern MCExecMethodInfo *kMCPrintingGetPrintDeviceNameMethodInfo;
extern MCExecMethodInfo *kMCPrintingSetPrintDeviceNameMethodInfo;
extern MCExecMethodInfo *kMCPrintingGetPrintPageOrientationMethodInfo;
extern MCExecMethodInfo *kMCPrintingSetPrintPageOrientationMethodInfo;
extern MCExecMethodInfo *kMCPrintingSetPrintJobRangesMethodInfo;
extern MCExecMethodInfo *kMCPrintingGetPrintJobRangesMethodInfo;
extern MCExecMethodInfo *kMCPrintingSetPrintPageSizeMethodInfo;
extern MCExecMethodInfo *kMCPrintingGetPrintPageSizeMethodInfo;
extern MCExecMethodInfo *kMCPrintingSetPrintPageScaleMethodInfo;
extern MCExecMethodInfo *kMCPrintingGetPrintPageScaleMethodInfo;
extern MCExecMethodInfo *kMCPrintingGetPrintPageRectangleMethodInfo;
extern MCExecMethodInfo *kMCPrintingGetPrintJobNameMethodInfo;
extern MCExecMethodInfo *kMCPrintingSetPrintJobNameMethodInfo;
extern MCExecMethodInfo *kMCPrintingGetPrintJobCopiesMethodInfo;
extern MCExecMethodInfo *kMCPrintingSetPrintJobCopiesMethodInfo;
extern MCExecMethodInfo *kMCPrintingGetPrintJobDuplexMethodInfo;
extern MCExecMethodInfo *kMCPrintingSetPrintJobDuplexMethodInfo;
extern MCExecMethodInfo *kMCPrintingGetPrintJobCollateMethodInfo;
extern MCExecMethodInfo *kMCPrintingSetPrintJobCollateMethodInfo;
extern MCExecMethodInfo *kMCPrintingGetPrintJobColorMethodInfo;
extern MCExecMethodInfo *kMCPrintingSetPrintJobColorMethodInfo;
extern MCExecMethodInfo *kMCPrintingGetPrintJobPageMethodInfo;
extern MCExecMethodInfo *kMCPrintingGetPrintCardBordersMethodInfo;
extern MCExecMethodInfo *kMCPrintingSetPrintCardBordersMethodInfo;
extern MCExecMethodInfo *kMCPrintingGetPrintGuttersMethodInfo;
extern MCExecMethodInfo *kMCPrintingSetPrintGuttersMethodInfo;
extern MCExecMethodInfo *kMCPrintingGetPrintMarginsMethodInfo;
extern MCExecMethodInfo *kMCPrintingSetPrintMarginsMethodInfo;
extern MCExecMethodInfo *kMCPrintingGetPrintRowsFirstMethodInfo;
extern MCExecMethodInfo *kMCPrintingSetPrintRowsFirstMethodInfo;
extern MCExecMethodInfo *kMCPrintingGetPrintScaleMethodInfo;
extern MCExecMethodInfo *kMCPrintingSetPrintScaleMethodInfo;
extern MCExecMethodInfo *kMCPrintingGetPrintRotatedMethodInfo;
extern MCExecMethodInfo *kMCPrintingSetPrintRotatedMethodInfo;
extern MCExecMethodInfo *kMCPrintingGetPrintCommandMethodInfo;
extern MCExecMethodInfo *kMCPrintingSetPrintCommandMethodInfo;
extern MCExecMethodInfo *kMCPrintingGetPrintFontTableMethodInfo;
extern MCExecMethodInfo *kMCPrintingSetPrintFontTableMethodInfo;

void MCPrintingExecAnswerPageSetup(MCExecContext &ctxt, bool p_is_sheet);
void MCPrintingExecAnswerPrinter(MCExecContext &ctxt, bool p_is_sheet);

void MCPrintingExecCancelPrinting(MCExecContext& ctxt);
void MCPrintingExecResetPrinting(MCExecContext& ctxt);
void MCPrintingExecPrintAnchor(MCExecContext& ctxt, MCStringRef name, MCPoint location);
void MCPrintingExecPrintLink(MCExecContext& ctxt, int type, MCStringRef target, MCRectangle area);
void MCPrintingExecPrintBookmark(MCExecContext& ctxt, MCStringRef title, MCPoint location, integer_t level, bool initially_closed);
void MCPrintingExecPrintUnicodeBookmark(MCExecContext& ctxt, MCDataRef title, MCPoint location, integer_t level, bool initially_closed);
void MCPrintingExecPrintBreak(MCExecContext& ctxt);
void MCPrintingExecPrintAllCards(MCExecContext& ctxt, MCStack *stack, bool only_marked);
void MCPrintingExecPrintRectOfAllCards(MCExecContext& ctxt, MCStack *stack, bool p_only_marked, MCPoint from, MCPoint to);
void MCPrintingExecPrintCard(MCExecContext& ctxt, MCCard *target);
void MCPrintingExecPrintRectOfCard(MCExecContext& ctxt, MCCard *target, MCPoint from, MCPoint to);
void MCPrintingExecPrintSomeCards(MCExecContext& ctxt, integer_t count);
void MCPrintingExecPrintRectOfSomeCards(MCExecContext& ctxt, integer_t count, MCPoint from, MCPoint to);
void MCPrintingExecPrintCardIntoRect(MCExecContext& ctxt, MCCard *card, MCRectangle destination);
void MCPrintingExecPrintRectOfCardIntoRect(MCExecContext& ctxt, MCCard *card, MCPoint from, MCPoint to, MCRectangle destination);

void MCPrintingExecClosePrinting(MCExecContext& ctxt);

void MCPrintingExecOpenPrintingToDestination(MCExecContext& ctxt, MCStringRef p_destination, MCStringRef p_filename, MCArrayRef p_options);
void MCPrintingExecOpenPrinting(MCExecContext& ctxt);
void MCPrintingExecOpenPrintingWithDialog(MCExecContext& ctxt, bool p_as_sheet);

void MCPrintingGetPrinterNames(MCExecContext& ctxt, MCStringRef& r_printers);

void MCPrintingGetPrintDeviceFeatures(MCExecContext& ctxt, unsigned int& r_features);
void MCPrintingSetPrintDeviceOutput(MCExecContext& ctxt, const MCPrintingPrintDeviceOutput& output);
void MCPrintingGetPrintDeviceOutput(MCExecContext& ctxt, MCPrintingPrintDeviceOutput& r_output);
void MCPrintingGetPrintDeviceRectangle(MCExecContext& ctxt, MCRectangle &r_rectangle);
void MCPrintingGetPrintDeviceRectangle(MCExecContext& ctxt, MCRectangle &r_rectangle);
void MCPrintingGetPrintDeviceSettings(MCExecContext& ctxt, MCDataRef &r_settings);
void MCPrintingSetPrintDeviceSettings(MCExecContext& ctxt, MCDataRef p_settings);
void MCPrintingGetPrintDeviceName(MCExecContext& ctxt, MCStringRef &r_name);
void MCPrintingSetPrintDeviceName(MCExecContext& ctxt, MCStringRef p_name);

void MCPrintingGetPrintPageOrientation(MCExecContext& ctxt, int& r_orientation);
void MCPrintingSetPrintPageOrientation(MCExecContext& ctxt, int orientation);

void MCPrintingSetPrintJobRanges(MCExecContext& ctxt, const MCPrintingPrinterPageRange& p_ranges);
void MCPrintingGetPrintJobRanges(MCExecContext& ctxt, MCPrintingPrinterPageRange& r_ranges);

void MCPrintingSetPrintPageSize(MCExecContext& ctxt, integer_t p_value[2]);
void MCPrintingGetPrintPageSize(MCExecContext& ctxt, integer_t r_value[2]);
void MCPrintingSetPrintPageScale(MCExecContext& ctxt, double p_value);
void MCPrintingGetPrintPageScale(MCExecContext& ctxt, double &r_value);
void MCPrintingGetPrintPageRectangle(MCExecContext& ctxt, MCRectangle &r_value);

void MCPrintingGetPrintJobName(MCExecContext& ctxt, MCStringRef &r_value);
void MCPrintingSetPrintJobName(MCExecContext& ctxt, MCStringRef p_value);
void MCPrintingGetPrintJobCopies(MCExecContext& ctxt, integer_t &r_value);
void MCPrintingSetPrintJobCopies(MCExecContext& ctxt, integer_t p_value);
void MCPrintingGetPrintJobDuplex(MCExecContext& ctxt, intenum_t &r_value);
void MCPrintingSetPrintJobDuplex(MCExecContext& ctxt, intenum_t p_value);
void MCPrintingGetPrintJobCollate(MCExecContext& ctxt, bool &r_value);
void MCPrintingSetPrintJobCollate(MCExecContext& ctxt, bool p_value);
void MCPrintingGetPrintJobColor(MCExecContext& ctxt, bool &r_value);
void MCPrintingSetPrintJobColor(MCExecContext& ctxt, bool p_value);
void MCPrintingGetPrintJobPage(MCExecContext& ctxt, integer_t &r_value);

void MCPrintingGetPrintCardBorders(MCExecContext& ctxt, bool &r_card_borders);
void MCPrintingSetPrintCardBorders(MCExecContext& ctxt, bool p_card_borders);
void MCPrintingGetPrintGutters(MCExecContext& ctxt, integer_t r_gutters[2]);
void MCPrintingSetPrintGutters(MCExecContext& ctxt, integer_t p_gutters[2]);
void MCPrintingGetPrintMargins(MCExecContext& ctxt, integer_t r_margins[4]);
void MCPrintingSetPrintMargins(MCExecContext& ctxt, integer_t p_margins[4]);
void MCPrintingGetPrintRowsFirst(MCExecContext& ctxt, bool &r_rows_first);
void MCPrintingSetPrintRowsFirst(MCExecContext& ctxt, bool p_rows_first);
void MCPrintingGetPrintScale(MCExecContext& ctxt, double &r_scale);
void MCPrintingSetPrintScale(MCExecContext& ctxt, double p_scale);
void MCPrintingGetPrintRotated(MCExecContext& ctxt, bool &r_rotated);
void MCPrintingSetPrintRotated(MCExecContext& ctxt, bool p_rotated);
void MCPrintingGetPrintCommand(MCExecContext& ctxt, MCStringRef &r_command);
void MCPrintingSetPrintCommand(MCExecContext& ctxt, MCStringRef p_command);
void MCPrintingGetPrintFontTable(MCExecContext& ctxt, MCStringRef &r_table);
void MCPrintingSetPrintFontTable(MCExecContext& ctxt, MCStringRef p_table);

///////////

extern MCExecEnumTypeInfo *kMCServerErrorModeTypeInfo;
extern MCExecEnumTypeInfo *kMCServerOutputLineEndingsTypeInfo;
extern MCExecEnumTypeInfo *kMCServerOutputTextEncodingTypeInfo;

extern MCExecMethodInfo *kMCServerExecPutHeaderMethodInfo;
extern MCExecMethodInfo *kMCServerExecPutBinaryOutputMethodInfo;
extern MCExecMethodInfo *kMCServerExecPutContentMethodInfo;
extern MCExecMethodInfo *kMCServerExecPutMarkupMethodInfo;
extern MCExecMethodInfo *kMCServerExecPutCookieMethodInfo;
extern MCExecMethodInfo *kMCServerExecDeleteSessionMethodInfo;
extern MCExecMethodInfo *kMCServerExecStartSessionMethodInfo;
extern MCExecMethodInfo *kMCServerExecStopSessionMethodInfo;
extern MCExecMethodInfo *kMCServerExecIncludeMethodInfo;
extern MCExecMethodInfo *kMCServerExecEchoMethodInfo;
extern MCExecMethodInfo *kMCServerGetErrorModeMethodInfo;
extern MCExecMethodInfo *kMCServerSetErrorModeMethodInfo;
extern MCExecMethodInfo *kMCServerGetOutputLineEndingMethodInfo;
extern MCExecMethodInfo *kMCServerSetOutputLineEndingMethodInfo;
extern MCExecMethodInfo *kMCServerGetOutputTextEncodingMethodInfo;
extern MCExecMethodInfo *kMCServerSetOutputTextEncodingMethodInfo;
extern MCExecMethodInfo *kMCServerGetSessionSavePathMethodInfo;
extern MCExecMethodInfo *kMCServerSetSessionSavePathMethodInfo;
extern MCExecMethodInfo *kMCServerGetSessionLifetimeMethodInfo;
extern MCExecMethodInfo *kMCServerSetSessionLifetimeMethodInfo;
extern MCExecMethodInfo *kMCServerGetSessionCookieNameMethodInfo;
extern MCExecMethodInfo *kMCServerSetSessionCookieNameMethodInfo;
extern MCExecMethodInfo *kMCServerGetSessionIdMethodInfo;
extern MCExecMethodInfo *kMCServerSetSessionIdMethodInfo;

void MCServerExecPutHeader(MCExecContext& ctxt, MCStringRef value, bool as_new);
void MCServerExecPutBinaryOutput(MCExecContext& ctxt, MCStringRef value);
void MCServerExecPutContent(MCExecContext& ctxt, MCStringRef value, bool is_unicode);
void MCServerExecPutMarkup(MCExecContext& ctxt, MCStringRef value, bool is_unicode);
void MCServerExecPutCookie(MCExecContext& ctxt, MCStringRef name, MCStringRef value, uinteger_t expires, MCStringRef path, MCStringRef domain, bool is_secure, bool http_only);

void MCServerExecDeleteSession(MCExecContext& ctxt);
void MCServerExecStartSession(MCExecContext& ctxt);
void MCServerExecStopSession(MCExecContext& ctxt);

void MCServerExecInclude(MCExecContext& ctxt, MCStringRef filename, bool is_require);
void MCServerExecEcho(MCExecContext& ctxt, MCStringRef data);

void MCServerGetErrorMode(MCExecContext& ctxt, intenum_t& r_value);
void MCServerSetErrorMode(MCExecContext& ctxt, intenum_t p_value);
void MCServerGetOutputLineEnding(MCExecContext& ctxt, intenum_t& r_value);
void MCServerSetOutputLineEnding(MCExecContext& ctxt, intenum_t p_value);
void MCServerGetOutputTextEncoding(MCExecContext& ctxt, intenum_t& r_value);
void MCServerSetOutputTextEncoding(MCExecContext& ctxt, intenum_t p_value);
void MCServerGetSessionSavePath(MCExecContext& ctxt, MCStringRef &r_value);
void MCServerSetSessionSavePath(MCExecContext& ctxt, MCStringRef p_value);
void MCServerGetSessionLifetime(MCExecContext& ctxt, uinteger_t& r_value);
void MCServerSetSessionLifetime(MCExecContext& ctxt, uinteger_t p_value);
void MCServerGetSessionCookieName(MCExecContext& ctxt, MCStringRef &r_value);
void MCServerSetSessionCookieName(MCExecContext& ctxt, MCStringRef p_value);
void MCServerGetSessionId(MCExecContext& ctxt, MCStringRef &r_value);
void MCServerSetSessionId(MCExecContext& ctxt, MCStringRef p_value);

///////////

extern MCExecMethodInfo *kMCDebuggingExecBreakpointMethodInfo;
extern MCExecMethodInfo *kMCDebuggingExecDebugDoMethodInfo;
extern MCExecMethodInfo *kMCDebuggingGetTraceAbortMethodInfo;
extern MCExecMethodInfo *kMCDebuggingSetTraceAbortMethodInfo;
extern MCExecMethodInfo *kMCDebuggingGetTraceDelayMethodInfo;
extern MCExecMethodInfo *kMCDebuggingSetTraceDelayMethodInfo;
extern MCExecMethodInfo *kMCDebuggingGetTraceReturnMethodInfo;
extern MCExecMethodInfo *kMCDebuggingSetTraceReturnMethodInfo;
extern MCExecMethodInfo *kMCDebuggingGetTraceStackMethodInfo;
extern MCExecMethodInfo *kMCDebuggingSetTraceStackMethodInfo;
extern MCExecMethodInfo *kMCDebuggingGetTraceUntilMethodInfo;
extern MCExecMethodInfo *kMCDebuggingSetTraceUntilMethodInfo;
extern MCExecMethodInfo *kMCDebuggingGetMessageMessagesMethodInfo;
extern MCExecMethodInfo *kMCDebuggingSetMessageMessagesMethodInfo;
extern MCExecMethodInfo *kMCDebuggingGetBreakpointsMethodInfo;
extern MCExecMethodInfo *kMCDebuggingSetBreakpointsMethodInfo;
extern MCExecMethodInfo *kMCDebuggingGetDebugContextMethodInfo;
extern MCExecMethodInfo *kMCDebuggingSetDebugContextMethodInfo;
extern MCExecMethodInfo *kMCDebuggingGetExecutionContextsMethodInfo;
extern MCExecMethodInfo *kMCDebuggingGetWatchedVariablesMethodInfo;
extern MCExecMethodInfo *kMCDebuggingSetWatchedVariablesMethodInfo;

void MCDebuggingExecBreakpoint(MCExecContext& ctxt, uinteger_t p_line, uinteger_t p_pos);
void MCDebuggingExecDebugDo(MCExecContext& ctxt, MCStringRef p_script, uinteger_t p_line, uinteger_t p_pos);

void MCDebuggingGetTraceAbort(MCExecContext& ctxtm, bool& r_value);
void MCDebuggingSetTraceAbort(MCExecContext& ctxtm, bool p_value);
void MCDebuggingGetTraceDelay(MCExecContext& ctxt, uinteger_t& r_value);
void MCDebuggingSetTraceDelay(MCExecContext& ctxt, uinteger_t p_value);
void MCDebuggingGetTraceReturn(MCExecContext& ctxtm, bool& r_value);
void MCDebuggingSetTraceReturn(MCExecContext& ctxtm, bool p_value);
void MCDebuggingGetTraceStack(MCExecContext& ctxt, MCStringRef& r_value);
void MCDebuggingSetTraceStack(MCExecContext& ctxt, MCStringRef p_value);
void MCDebuggingGetTraceUntil(MCExecContext& ctxt, uinteger_t& r_value);
void MCDebuggingSetTraceUntil(MCExecContext& ctxt, uinteger_t p_value);
void MCDebuggingGetMessageMessages(MCExecContext& ctxtm, bool& r_value);
void MCDebuggingSetMessageMessages(MCExecContext& ctxtm, bool p_value);

void MCDebuggingGetBreakpoints(MCExecContext& ctxt, MCStringRef& r_value);
void MCDebuggingSetBreakpoints(MCExecContext& ctxt, MCStringRef p_value);
void MCDebuggingGetDebugContext(MCExecContext& ctxt, MCStringRef& r_value);
void MCDebuggingSetDebugContext(MCExecContext& ctxt, MCStringRef p_value);
void MCDebuggingGetExecutionContexts(MCExecContext& ctxt, MCStringRef& r_value);
void MCDebuggingGetWatchedVariables(MCExecContext& ctxt, MCStringRef& r_value);
void MCDebuggingSetWatchedVariables(MCExecContext& ctxt, MCStringRef p_value);

///////////

extern MCExecMethodInfo *kMCTextMessagingExecComposeTextMessageMethodInfo;
extern MCExecMethodInfo *kMCTextMessagingGetCanComposeTextMessageMethodInfo;

void MCTextMessagingGetCanComposeTextMessage(MCExecContext& ctxt, bool& r_result);
void MCTextMessagingExecComposeTextMessage(MCExecContext& ctxt, MCStringRef p_recipients, MCStringRef p_body);

///////////

extern MCExecMethodInfo *kMCIdleTimerExecLockIdleTimerMethodInfo;
extern MCExecMethodInfo *kMCIdleTimerExecUnlockIdleTimerMethodIndo;
extern MCExecMethodInfo *kMCIdleTimerGetidleTimerLockedMethodInfo;

void MCIdleTimerExecLockIdleTimer(MCExecContext& ctxt);
void MCIdleTimerExecUnlockIdleTimer(MCExecContext& ctxt);
void MCIdleTimerGetIdleTimerLocked(MCExecContext& ctxt, bool& r_result);

//////////

extern MCExecMethodInfo* kMCStoreGetCanMakePurchaseMethodInfo;
extern MCExecMethodInfo* kMCStoreExecEnablePurchaseUpdatesMethodInfo;
extern MCExecMethodInfo* kMCStoreExecDisablePurchaseUpdatesMethodInfo;
extern MCExecMethodInfo* kMCStoreExecRestorePurchaseMethodInfo;
extern MCExecMethodInfo* kMCStoreGetPurchaseListMethodInfo;
extern MCExecMethodInfo* kMCStoreExecCreatePurchaseMethodInfo;
extern MCExecMethodInfo* kMCStoreGetPurchaseStateMethodInfo;
extern MCExecMethodInfo* kMCStoreGetPurchaseErrorMethodInfo;
extern MCExecMethodInfo* kMCStoreGetPurchasePropertyMethodInfo;
extern MCExecMethodInfo* kMCStoreSetPurchasePropertyMethodInfo;
extern MCExecMethodInfo* kMCStoreExecSendPurchaseRequestMethodInfo;
extern MCExecMethodInfo* kMCStoreExecConfirmPurchaseDeliveryMethodInfo;
extern MCExecMethodInfo* kMCStoreExecRequestProductDetailsMethodInfo;
extern MCExecMethodInfo* kMCStoreExecPurchaseVerifyMethodInfo;


void MCStoreGetCanMakePurchase(MCExecContext& ctxt, bool& r_result);
void MCStoreExecEnablePurchaseUpdates(MCExecContext& ctxt);
void MCStoreExecDisablePurchaseUpdates(MCExecContext& ctxt);
void MCStoreExecRestorePurchases(MCExecContext& ctxt);
void MCStoreGetPurchaseList(MCExecContext& ctxt, MCStringRef& r_list);
void MCStoreExecCreatePurchase(MCExecContext& ctxt, MCStringRef p_product_id, uint32_t& r_id);
void MCStoreGetPurchaseState(MCExecContext& ctxt, int p_id, MCStringRef& r_state);
void MCStoreGetPurchaseError(MCExecContext& ctxt, int p_id, MCStringRef& r_error);
void MCStoreGetPurchaseProperty(MCExecContext& ctxt, int p_id, MCStringRef p_prop_name);
void MCStoreSetPurchaseProperty(MCExecContext& ctxt, int p_id, MCStringRef p_prop_name, uint32_t p_quantity);
void MCStoreExecSendPurchaseRequest(MCExecContext& ctxt, uint32_t p_id);
void MCStoreExecConfirmPurchaseDelivery(MCExecContext& ctxt, uint32_t p_id);
void MCStoreExecRequestProductDetails(MCExecContext& ctxt, MCStringRef p_product_id);
void MCStoreExecPurchaseVerify(MCExecContext& ctxt, uint32_t p_id, bool p_verified);

///////////

extern MCExecSetTypeInfo *kMCOrientationOrientationsTypeInfo;
extern MCExecEnumTypeInfo *kMCOrientationOrientationTypeInfo;

extern MCExecMethodInfo *kMCOrientationGetDeviceOrientationMethodInfo;
extern MCExecMethodInfo *kMCOrientationGetOrientationMethodInfo;
extern MCExecMethodInfo *kMCOrientationGetAllowedOrientationsMethodInfo;
extern MCExecMethodInfo *kMCOrientationSetAllowedOrientationsMethodInfo;
extern MCExecMethodInfo *kMCOrientationGetOrientationLockedMethodInfo;
extern MCExecMethodInfo *kMCOrientationExecLockOrientationMethodInfo;
extern MCExecMethodInfo *kMCOrientationExecUnlockOrientationMethodInfo;

void MCOrientationGetDeviceOrientation(MCExecContext& ctxt, intenum_t& r_orientation);
void MCOrientationGetOrientation(MCExecContext& ctxt, intenum_t& r_orientation);
void MCOrientationGetAllowedOrientations(MCExecContext& ctxt, intset_t& r_orientation);
void MCOrientationSetAllowedOrientations(MCExecContext& ctxt, intset_t p_orientations);
void MCOrientationGetOrientationLocked(MCExecContext& ctxt, bool& r_locked);
void MCOrientationExecLockOrientation(MCExecContext& ctxt);
void MCOrientationExecUnlockOrientation(MCExecContext& ctxt);

///////////

extern MCExecMethodInfo *kMCMailExecSendEmailMethodInfo;
extern MCExecMethodInfo *kMCMailExecComposeMailMethodInfo;
extern MCExecMethodInfo *kMCMailExecComposeUnicodeMailMethodInfo;
extern MCExecMethodInfo *kMCMailExecComposeHtmlMailMethodInfo;
extern MCExecMethodInfo *kMCMailGetCanSendMailMethodInfo;

void MCMailExecSendEmail(MCExecContext& ctxt, MCStringRef p_to, MCStringRef p_cc, MCStringRef p_subject, MCStringRef p_body);
void MCMailExecComposeMail(MCExecContext& ctxt, MCStringRef p_to, MCStringRef p_cc, MCStringRef p_bcc, MCStringRef p_subject, MCStringRef p_body, MCArrayRef p_attachments);
void MCMailExecComposeUnicodeMail(MCExecContext& ctxt, MCStringRef p_to, MCStringRef p_cc, MCStringRef p_bcc, MCStringRef p_subject, MCStringRef p_body, MCArrayRef p_attachments);
void MCMailExecComposeHtmlMail(MCExecContext& ctxt, MCStringRef p_to, MCStringRef p_cc, MCStringRef p_bcc, MCStringRef p_subject, MCStringRef p_body, MCArrayRef p_attachments);
void MCMailGetCanSendMail(MCExecContext& ctxt, bool& r_result);

///////////

extern MCExecMethodInfo *kMCAddressBookExecPickContactMethodInfo;
extern MCExecMethodInfo *kMCAddressBookExecShowContactMethodInfo;
extern MCExecMethodInfo *kMCAddressBookExecCreateContactMethodInfo;
extern MCExecMethodInfo *kMCAddressBookExecUpdateContactMethodInfo;
extern MCExecMethodInfo *kMCAddressBookGetContactDataMethodInfo;
extern MCExecMethodInfo *kMCAddressBookExecRemoveContactMethodInfo;
extern MCExecMethodInfo *kMCAddressBookExecAddContactMethodInfo;
extern MCExecMethodInfo *kMCAddressBookExecFindContactMethodInfo;

void MCAddressBookExecPickContact(MCExecContext& ctxt);
void MCAddressBookExecShowContact(MCExecContext& ctxt, int32_t p_contact_id);
void MCAddressBookExecCreateContact(MCExecContext& ctxt);
void MCAddressBookExecUpdateContact(MCExecContext& ctxt, MCArrayRef p_contact, MCStringRef p_title, MCStringRef p_message, MCStringRef p_alternate_name);
void MCAddressBookGetContactData(MCExecContext& ctxt, int32_t p_contact_id, MCArrayRef& r_contact_data);
void MCAddressBookExecRemoveContact(MCExecContext& ctxt, int32_t p_contact_id);
void MCAddressBookExecAddContact(MCExecContext &ctxt, MCArrayRef p_contact);
void MCAddressBookExecFindContact(MCExecContext& ctxt, MCStringRef p_contact_name);

///////////

struct MCAdTopLeft;

extern MCExecCustomTypeInfo* kMCAdTopLeftTypeInfo;

extern MCExecMethodInfo* kMCAdExecRegisterWithInteractiveMethodInfo;
extern MCExecMethodInfo* kMCAdExecCreateAdMethodInfo;
extern MCExecMethodInfo* kMCAdExecDeleteAdMethodInfo;
extern MCExecMethodInfo* kMCAdSetVisibleOfAdMethodInfo;
extern MCExecMethodInfo* kMCAdGetVisibleOfAdMethodInfo;
extern MCExecMethodInfo* kMCAdGetTopLeftOfAdMethodInfo;
extern MCExecMethodInfo* kMCAdSetTopLeftOfAdMethodInfo;
extern MCExecMethodInfo* kMCAdGetAdsMethodInfo;

void MCAdExecRegisterWithInneractive(MCExecContext& ctxt, MCStringRef p_key);
void MCAdExecCreateAd(MCExecContext& ctxt, MCStringRef p_name, MCStringRef p_type, MCAdTopLeft p_topleft, MCArrayRef p_metadata);
void MCAdExecDeleteAd(MCExecContext& ctxt, MCStringRef p_name);
void MCAdSetVisibleOfAd(MCExecContext& ctxt, MCStringRef p_name, bool p_visible);
void MCAdGetVisibleOfAd(MCExecContext& ctxt, MCStringRef p_name, bool& r_visible);
void MCAdGetTopLeftOfAd(MCExecContext& ctxt, MCStringRef p_name, MCAdTopLeft& r_topleft);
void MCAdSetTopLeftOfAd(MCExecContext& ctxt, MCStringRef p_name, const MCAdTopLeft& p_topleft);
void MCAdGetAds(MCExecContext& ctxt, MCStringRef& r_ads);

///////////

struct MCNativeControlIdentifier;

extern MCExecCustomTypeInfo *kMCNativeControlColorTypeInfo;
extern MCExecCustomTypeInfo *kMCNativeControlRangeTypeInfo;
extern MCExecCustomTypeInfo *kMCNativeControlIdentifierTypeInfo;
extern MCExecCustomTypeInfo *kMCNativeControlDecelerationRateTypeInfo;
extern MCExecCustomTypeInfo *kMCNativeControlIndicatorInsetsTypeInfo;
extern MCExecEnumTypeInfo *kMCNativeControlIndicatorStyleTypeInfo;

extern MCExecEnumTypeInfo *kMCNativeControlPlaybackStateTypeInfo;
extern MCExecSetTypeInfo *kMCNativeControlLoadStateTypeInfo;

extern MCExecEnumTypeInfo *kMCNativeControlInputCapitalizationTypeTypeInfo;
extern MCExecEnumTypeInfo *kMCNativeControlInputAutocorrectionTypeTypeInfo;
extern MCExecEnumTypeInfo *kMCNativeControlInputKeyboardTypeTypeInfo;
extern MCExecEnumTypeInfo *kMCNativeControlInputKeyboardStyleTypeInfo;
extern MCExecEnumTypeInfo *kMCNativeControlInputReturnKeyTypeTypeInfo;
extern MCExecEnumTypeInfo *kMCNativeControlInputContentTypeTypeInfo;
extern MCExecSetTypeInfo *kMCNativeControlInputDataDetectorTypeTypeInfo;
extern MCExecEnumTypeInfo *kMCNativeControlInputTextAlignTypeInfo;
extern MCExecEnumTypeInfo *kMCNativeControlInputVerticalAlignTypeInfo;
extern MCExecEnumTypeInfo *kMCNativeControlClearButtonModeTypeInfo;
extern MCExecEnumTypeInfo *kMCNativeControlBorderStyleTypeInfo;

extern MCExecMethodInfo* kMCNativeControlExecCreateControlMethodInfo;
extern MCExecMethodInfo* kMCNativeControlExecDeleteControlMethodInfo;
extern MCExecMethodInfo* kMCNativeControlExecSetPropertyMethodInfo;
extern MCExecMethodInfo* kMCNativeControlExecGetPropertyMethodInfo;
extern MCExecMethodInfo* kMCNativeControlExecDoMethodInfo;
extern MCExecMethodInfo* kMCNativeControlGetTargetMethodInfo;
extern MCExecMethodInfo* kMCNativeControlGetControlListMethodInfo;

void MCNativeControlExecCreateControl(MCExecContext& ctxt, MCStringRef p_type_name, MCStringRef p_control_name);
void MCNativeControlExecDeleteControl(MCExecContext& ctxt, MCStringRef p_control_name);
void MCNativeControlExecGet(MCExecContext& ctxt, MCStringRef p_control_name, MCStringRef p_property_name, MCValueRef& r_result);
void MCNativeControlExecSet(MCExecContext& ctxt, MCStringRef p_control_name, MCStringRef p_property_name, MCValueRef p_value);
void MCNativeControlExecDo(MCExecContext& ctxt, MCStringRef p_control_name, MCStringRef p_action_name, MCValueRef *p_arguments, uindex_t p_argument_count);
void MCNativeControlGetTarget(MCExecContext& ctxt, MCNativeControlIdentifier& r_target);
void MCNativeControlGetControlList(MCExecContext& ctxt, MCStringRef& r_list);

//////////

extern MCExecEnumTypeInfo *kMCSensorTypeTypeInfo;

extern MCExecMethodInfo *kMCSensorExecStartTrackingSensorMethodInfo;
extern MCExecMethodInfo *kMCSensorExecStopTrackingSensorMethodInfo;
extern MCExecMethodInfo *kMCSensorGetSensorAvailableMethodInfo;
extern MCExecMethodInfo *kMCSensorGetDetailedLocationOfDeviceMethodInfo;
extern MCExecMethodInfo *kMCSensorGetLocationOfDeviceMethodInfo;
extern MCExecMethodInfo *kMCSensorGetDetailedHeadingOfDeviceMethodInfo;
extern MCExecMethodInfo *kMCSensorGetHeadingOfDeviceMethodInfo;
extern MCExecMethodInfo *kMCSensorGetDetailedAccelerationOfDeviceMethodInfo;
extern MCExecMethodInfo *kMCSensorGetAccelerationOfDeviceMethodInfo;
extern MCExecMethodInfo *kMCSensorGetDetailedRotationRateOfDeviceMethodInfo;
extern MCExecMethodInfo *kMCSensorGetRotationRateOfDeviceMethodInfo;
extern MCExecMethodInfo *kMCSensorGetLocationCalibrationMethodInfo;
extern MCExecMethodInfo *kMCSensorSetLocationCalibrationMethodInfo;

void MCSensorExecStartTrackingSensor(MCExecContext& ctxt, intenum_t p_sensor, bool p_loosely);
void MCSensorExecStopTrackingSensor(MCExecContext& ctxt, intenum_t p_sensor);
void MCSensorGetSensorAvailable(MCExecContext& ctxt, intenum_t p_sensor, bool& r_available);
void MCSensorGetDetailedLocationOfDevice(MCExecContext& ctxt, MCArrayRef &r_detailed_location);
void MCSensorGetLocationOfDevice(MCExecContext& ctxt, MCStringRef &r_location);
void MCSensorGetDetailedHeadingOfDevice(MCExecContext& ctxt, MCArrayRef &r_detailed_heading);
void MCSensorGetHeadingOfDevice(MCExecContext& ctxt, MCStringRef &r_heading);
void MCSensorGetDetailedAccelerationOfDevice(MCExecContext& ctxt, MCArrayRef &r_detailed_acceleration);
void MCSensorGetAccelerationOfDevice(MCExecContext& ctxt, MCStringRef &r_acceleration);
void MCSensorGetDetailedRotationRateOfDevice(MCExecContext& ctxt, MCArrayRef &r_detailed_rotation_rate);
void MCSensorGetRotationRateOfDevice(MCExecContext& ctxt, MCStringRef &r_rotation_rate);
void MCSensorSetLocationCalibrationTimeout(MCExecContext& ctxt, int32_t p_timeout);
void MCSensorGetLocationCalibrationTimeout(MCExecContext& ctxt, int32_t& r_timeout);

//////////

extern MCExecEnumTypeInfo *kMCPickButtonTypeTypeInfo;
extern MCExecEnumTypeInfo *kMCPickCameraSourceTypeTypeInfo;
extern MCExecSetTypeInfo *kMCPickCameraFeaturesTypeInfo;
extern MCExecSetTypeInfo *kMCPickCamerasFeaturesTypeInfo;
extern MCExecSetTypeInfo *kMCPickMediaTypesTypeInfo;
extern MCExecEnumTypeInfo *kMCPickPhotoSourceTypeTypeInfo;

extern MCExecMethodInfo *kMCPickExecPickDateMethodInfo;
extern MCExecMethodInfo *kMCPickExecPickTimeMethodInfo;
extern MCExecMethodInfo *kMCPickExecPickDateAndTimeMethodInfo;
extern MCExecMethodInfo *kMCPickExecPickOptionByIndexMethodInfo;
extern MCExecMethodInfo *kMCPickGetSpecificCameraFeaturesMethodInfo;
extern MCExecMethodInfo *kMCPickGetCameraFeaturesMethodInfo;
extern MCExecMethodInfo *kMCPickExecPickMediaMethodInfo;
extern MCExecMethodInfo *kMCPickExecPickPhotoAndResizeMethodInfo;
extern MCExecMethodInfo *kMCPickExecPickPhotoMethodInfo;

void MCPickExecPickDate(MCExecContext& ctxt, MCStringRef p_current, MCStringRef p_start, MCStringRef p_end, intenum_t p_buttons, MCRectangle p_button_rect);
void MCPickExecPickTime(MCExecContext &ctxt, MCStringRef p_current, MCStringRef p_start, MCStringRef p_end, int32_t *p_step, intenum_t p_buttons, MCRectangle p_button_rect);
void MCPickExecPickDateAndTime(MCExecContext &ctxt, MCStringRef p_current, MCStringRef p_start, MCStringRef p_end, int32_t *p_step, intenum_t p_buttons, MCRectangle p_button_rect);
void MCPickExecPickOptionByIndex(MCExecContext &ctxt, int p_chunk_type, MCStringRef *p_option_lists, uindex_t p_option_list_count, uindex_t *p_initial_indices, uindex_t p_indices_count, bool p_use_hilite_type, bool p_use_picker, bool p_use_cancel, bool p_use_done, MCRectangle p_button_rect);
void MCPickGetSpecificCameraFeatures(MCExecContext& ctxt, intenum_t p_source, intset_t& r_features);
void MCPickGetCameraFeatures(MCExecContext& ctxt, intset_t& r_features);
void MCPickExecPickMedia(MCExecContext &ctxt, intset_t p_allowed_types, bool p_multiple);
void MCPickExecPickPhotoAndResize(MCExecContext& ctxt, intenum_t p_source, uinteger_t p_width, uinteger_t p_height);
void MCPickExecPickPhoto(MCExecContext& ctxt, intenum_t p_source);

///////////

extern MCExecMethodInfo* kMCCalendarExecShowEventMethodInfo;
extern MCExecMethodInfo* kMCCalendarGetEventDataMethodInfo;
extern MCExecMethodInfo* kMCCalendarExecCreateEventMethodInfo;
extern MCExecMethodInfo* kMCCalendarExecUpdateEventMethodInfo;
extern MCExecMethodInfo* kMCCalendarExecRemoveEventMethodInfo;
extern MCExecMethodInfo* kMCCalendarExecAddEventMethodInfo;
extern MCExecMethodInfo* kMCCalendarGetCalendarsMethodInfo;
extern MCExecMethodInfo* kMCCalendarExecFindEventMethodInfo;


void MCCalendarExecShowEvent(MCExecContext& ctxt, MCStringRef p_id);
void MCCalendarGetEventData(MCExecContext& ctxt, MCStringRef p_id, MCArrayRef& r_data);
void MCCalendarExecCreateEvent(MCExecContext& ctxt);
void MCCalendarExecUpdateEvent(MCExecContext& ctxt, MCStringRef p_id);
void MCCalendarExecRemoveEvent(MCExecContext& ctxt, MCStringRef p_id);
void MCCalendarExecAddEvent(MCExecContext& ctxt, MCArrayRef p_data);
void MCCalendarGetCalendars(MCExecContext& ctxt);
void MCCalendarExecFindEvent(MCExecContext& ctxt, MCStringRef p_id, bool& r_found);


///////////

extern MCExecEnumTypeInfo* kMCStorePurchasePropertyTypeInfo;

extern MCExecMethodInfo* kMCNotificationExecCreateLocalNotificationMethodInfo;
extern MCExecMethodInfo* kMCNotificationGetRegisteredNotificationsMethodInfo;
extern MCExecMethodInfo* kMCNotificationGetDetailsMethodInfo;
extern MCExecMethodInfo* kMCNotificationExecCancelLocalNotificationMethodInfo;
extern MCExecMethodInfo* kMCNotificationExecCancelAllLocalNotificationsMethodInfo;
extern MCExecMethodInfo* kMCNotificationGetNotificationBadgeValueMethodInfo;
extern MCExecMethodInfo* kMCNotificationSetNotificationBadgeValueMethodInfo;

void MCNotificationExecCreateLocalNotification(MCExecContext& ctxt, MCStringRef p_alert_body, MCStringRef p_alert_action, MCStringRef p_user_info, MCDateTime p_date, bool p_play_sound, int32_t p_badge_value);
void MCNotificationGetRegisteredNotifications(MCExecContext& ctxt);
void MCNotificationGetDetails(MCExecContext& ctxt, int32_t p_id, MCArrayRef& r_details);
void MCNotificationExecCancelLocalNotification(MCExecContext& ctxt, int32_t p_id);
void MCNotificationExecCancelAllLocalNotifications(MCExecContext& ctxt);
void MCNotificationGetNotificationBadgeValue(MCExecContext& ctxt);
void MCNotificationSetNotificationBadgeValue(MCExecContext& ctxt, uint32_t p_badge_value);

///////////

extern MCExecEnumTypeInfo* kMCBusyIndicatorTypeInfo;
extern MCExecEnumTypeInfo* kMCActivityIndicatorTypeInfo;

extern MCExecMethodInfo* kMCBusyIndicatorExecStartActivityIndicatorMethodInfo;
extern MCExecMethodInfo* kMCBusyIndicatorExecStopActivityIndicatorMethodInfo;
extern MCExecMethodInfo* kMCBusyIndicatorExecStartBusyIndicatorMethodInfo;
extern MCExecMethodInfo* kMCBusyIndicatorExecStopBusyIndicatorMethodInfo;


void MCBusyIndicatorExecStartActivityIndicator(MCExecContext& ctxt, intenum_t p_indicator, integer_t* p_location_x, integer_t* p_location_y);
void MCBusyIndicatorExecStopActivityIndicator(MCExecContext& ctxt);
void MCBusyIndicatorExecStartBusyIndicator(MCExecContext& ctxt, intenum_t p_indicator, MCStringRef p_label, int32_t p_opacity);
void MCBusyIndicatorExecStopBusyIndicator(MCExecContext& ctxt);

////////////

extern MCExecEnumTypeInfo* kMCSoundAudioCategoryTypeInfo;

extern MCExecMethodInfo* kMCSoundExecPlaySoundOnChannelMethodInfo;
extern MCExecMethodInfo* kMCSoundExecStopPlayingOnChannelMethodInfo;
extern MCExecMethodInfo* kMCSoundExecPausePlayingOnChannelMethodInfo;
extern MCExecMethodInfo* kMCSoundExecResumePlayingOnChannelMethodInfo;
extern MCExecMethodInfo* kMCSoundExecDeleteSoundChannelMethodInfo;
extern MCExecMethodInfo* kMCSoundSetVolumeOfChannelMethodInfo;
extern MCExecMethodInfo* kMCSoundGetVolumeOfChannelMethodInfo;
extern MCExecMethodInfo* kMCSoundGetStatusOfChannelMethodInfo;
extern MCExecMethodInfo* kMCSoundGetSoundOfChannelMethodInfo;
extern MCExecMethodInfo* kMCSoundGetNextSoundOfChannelMethodInfo;
extern MCExecMethodInfo* kMCSoundGetSoundChannelsMethodInfo;
extern MCExecMethodInfo* kMCSoundSetAudioCategoryMethodInfo;

void MCSoundExecPlaySoundOnChannel(MCExecContext& ctxt, MCStringRef p_channel, MCStringRef p_file, intenum_t p_type);
void MCSoundExecStopPlayingOnChannel(MCExecContext& ctxt, MCStringRef p_channel);
void MCSoundExecPausePlayingOnChannel(MCExecContext& ctxt, MCStringRef p_channel);
void MCSoundExecResumePlayingOnChannel(MCExecContext& ctxt, MCStringRef p_channel);
void MCSoundExecDeleteSoundChannel(MCExecContext& ctxt, MCStringRef p_channel);
void MCSoundSetVolumeOfChannel(MCExecContext& ctxt, MCStringRef p_channel, int32_t p_volume);
void MCSoundGetVolumeOfChannel(MCExecContext& ctxt, MCStringRef p_channel, int32_t& r_volume);
void MCSoundGetStatusOfChannel(MCExecContext& ctxt, MCStringRef p_channel, intenum_t& r_status);
void MCSoundGetSoundOfChannel(MCExecContext& ctxt, MCStringRef p_channel, MCStringRef &r_sound);
void MCSoundGetNextSoundOfChannel(MCExecContext& ctxt, MCStringRef p_channel, MCStringRef &r_sound);
void MCSoundGetSoundChannels(MCExecContext& ctxt, MCStringRef &r_channels);
void MCSoundSetAudioCategory(MCExecContext &ctxt, intenum_t p_category);

/////////////

extern MCExecEnumTypeInfo* kMCMiscKeyboardTypeTypeInfo;
extern MCExecEnumTypeInfo* kMCMiscKeyboardReturnTypeTypeInfo;
extern MCExecEnumTypeInfo* kMCMiscStatusBarStyleTypeInfo;

extern MCExecMethodInfo* kMCMiscGetDeviceTokenMethodInfo;
extern MCExecMethodInfo* kMCMiscGetLaunchUrlMethodInfo;
extern MCExecMethodInfo* kMCMiscExecBeepMethodInfo;
extern MCExecMethodInfo* kMCMiscExecVibrateMethodInfo;
extern MCExecMethodInfo* kMCMiscGetDeviceResolutionMethodInfo;
extern MCExecMethodInfo* kMCMiscSetUseDeviceResolutionMethodInfo;
extern MCExecMethodInfo* kMCMiscGetDeviceScaleMethodInfo;
extern MCExecMethodInfo* kMCMiscGetPixelDensityMethodInfo;
extern MCExecMethodInfo* kMCMiscSetStatusBarStyleMethodInfo;
extern MCExecMethodInfo* kMCMiscExecShowStatusBarMethodInfo;
extern MCExecMethodInfo* kMCMiscExecHideStatusBarMethodInfo;
extern MCExecMethodInfo* kMCMiscSetKeyboardTypeMethodInfo;
extern MCExecMethodInfo* kMCMiscSetKeyboardReturnKeyMethodInfo;
extern MCExecMethodInfo* kMCMiscGetPreferredLanguagesMethodInfo;
extern MCExecMethodInfo* kMCMiscGetPreferredLocaleMethodInfo;
extern MCExecMethodInfo* kMCMiscExecClearTouchesMethodInfo;
extern MCExecMethodInfo* kMCMiscGetSystemIdentifierMethodInfo;
extern MCExecMethodInfo* kMCMiscGetApplicationIdentifierMethodInfo;
extern MCExecMethodInfo* kMCMiscSetReachabilityTargetMethodInfo;
extern MCExecMethodInfo* kMCMiscGetReachabilityTargetMethodInfo;
extern MCExecMethodInfo* kMCMiscExecExportImageToAlbumMethodInfo;
extern MCExecMethodInfo* kMCMiscSetRedrawIntervalMethodInfo;
extern MCExecMethodInfo* kMCMiscSetAnimatedAutorotationMethodInfo;
extern MCExecMethodInfo* kMCMiscGetDoNotBackupFileMethodInfo;
extern MCExecMethodInfo* kMCMiscSetDoNotBackupFileMethodInfo;
extern MCExecMethodInfo* kMCMiscGetFileDataProtectionMethodInfo;
extern MCExecMethodInfo* kMCMiscSetFileDataProtectionMethodInfo;
extern MCExecMethodInfo* kMCMiscExecLibDownloadUrlToFileMethodInfo;
extern MCExecMethodInfo* kMCMiscGetBuildInfoMethodInfo;


void MCMiscGetDeviceToken(MCExecContext& ctxt, MCStringRef& r_token);
void MCMiscGetLaunchUrl(MCExecContext& ctxt, MCStringRef& r_url);

void MCMiscExecBeep(MCExecContext& ctxt, int32_t* p_number_of_times);
void MCMiscExecVibrate(MCExecContext& ctxt, int32_t* p_number_of_times);

void MCMiscGetDeviceResolution(MCExecContext& ctxt, MCStringRef& r_resolution);
void MCMiscSetUseDeviceResolution(MCExecContext& ctxt, bool p_use_device_res, bool p_use_control_device_res);
void MCMiscGetDeviceScale(MCExecContext& ctxt, real64_t& r_scale);
void MCMiscGetPixelDensity(MCExecContext& ctxt, real64_t& r_density);

void MCMiscSetStatusBarStyle(MCExecContext& ctxt, intenum_t p_style);
void MCMiscExecShowStatusBar(MCExecContext& ctxt);
void MCMiscExecHideStatusBar(MCExecContext& ctxt);

void MCMiscSetKeyboardType(MCExecContext& ctxt, intenum_t p_keyboard_type);
void MCMiscSetKeyboardReturnKey(MCExecContext& ctxt, intenum_t p_keyboard_return_key);

void MCMiscGetPreferredLanguages(MCExecContext& ctxt, MCStringRef& r_preferred_languages);
void MCMiscGetCurrentLocale(MCExecContext& ctxt, MCStringRef& r_current_locale);

void MCMiscExecClearTouches(MCExecContext& ctxt);

void MCMiscGetSystemIdentifier(MCExecContext& ctxt, MCStringRef& r_identifier);
void MCMiscGetApplicationIdentifier(MCExecContext& ctxt, MCStringRef& r_identifier);

void MCMiscSetReachabilityTarget(MCExecContext& ctxt, MCStringRef p_hostname);
void MCMiscGetReachabilityTarget(MCExecContext& ctxt, MCStringRef& r_hostname);

void MCMiscExecExportImageToAlbum(MCExecContext& ctxt, MCStringRef p_data, MCStringRef p_file_name);

void MCMiscSetRedrawInterval(MCExecContext& ctxt, int32_t p_interval);
void MCMiscSetAnimateAutorotation(MCExecContext& ctxt, bool p_enabled);

void MCMiscGetDoNotBackupFile(MCExecContext& ctxt, MCStringRef p_path, bool& r_no_backup);
void MCMiscSetDoNotBackupFile(MCExecContext& ctxt, MCStringRef p_path, bool p_no_backup);
void MCMiscGetFileDataProtection(MCExecContext& ctxt, MCStringRef p_path, MCStringRef& p_protection_string);
void MCMiscSetFileDataProtection(MCExecContext& ctxt, MCStringRef p_path, MCStringRef p_protection_string);

void MCMiscExecLibUrlDownloadToFile(MCExecContext& ctxt, MCStringRef p_url, MCStringRef p_filename);

void MCMiscGetBuildInfo(MCExecContext& ctxt, MCStringRef p_key, MCStringRef& r_value);

#endif<|MERGE_RESOLUTION|>--- conflicted
+++ resolved
@@ -153,16 +153,12 @@
 	kMCPropertyTypeOptionalString,
 	kMCPropertyTypeOptionalRectangle,
 	kMCPropertyTypeOptionalEnum,
-<<<<<<< HEAD
 	kMCPropertyTypeName,
-=======
     kMCPropertyTypeLinesOfString,
     kMCPropertyTypeLinesOfUInt,
     kMCPropertyTypeLinesOfUIntX2,
     kMCPropertyTypeLinesOfPoint,
     kMCPropertyTypeItemsOfUInt,
-
->>>>>>> 770b6fea
 };
 
 struct MCPropertyInfo
