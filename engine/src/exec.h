--- conflicted
+++ resolved
@@ -31,7 +31,6 @@
 
 ////////////////////////////////////////////////////////////////////////////////
 
-<<<<<<< HEAD
 enum MCExecValueType
 {
 	kMCExecValueTypeNone,
@@ -100,7 +99,6 @@
 // error occurs.
 void MCExecTypeConvertAndReleaseAlways(MCExecContext& ctxt, MCExecValueType from_type, void *from_value, MCExecValueType to_type, void *to_value);
 
-=======
 // Defined for convenience in exec-interface-field-chunk.cpp
 // where the template system needs only one parameter
 template<typename T>
@@ -110,7 +108,6 @@
     uindex_t count;
 };
 
->>>>>>> b2198e28
 ////////////////////////////////////////////////////////////////////////////////
 
 enum MCExecType
@@ -252,6 +249,7 @@
 	kMCPropertyTypeMixedInt16,
 	kMCPropertyTypeMixedUInt8,
 	kMCPropertyTypeMixedUInt16,
+    kMCPropertyTypeMixedUInt32,
     kMCPropertyTypeMixedOptionalBool,
     kMCPropertyTypeMixedOptionalInt16,
     kMCPropertyTypeMixedOptionalInt32,
@@ -283,6 +281,7 @@
 	bool has_effective;
     bool is_array_prop;
     bool is_chunk_prop;
+    MCPropertyInfoChunkType chunk_type;
 };
 
 void MCExecResolveCharsOfField(MCField *p_field, uint32_t p_part, int32_t& x_start, int32_t& x_finish, uint32_t p_start, uint32_t p_count);
@@ -364,9 +363,6 @@
 	(static_cast<O *>(obj -> object) ->* Method)(ctxt, obj -> part_id, t_si, t_ei, mixed, arg);
 }
 
-<<<<<<< HEAD
-template<typename A, void Method(MCExecContext&, MCNameRef, A)> inline void MCPropertyArrayThunk(MCExecContext& ctxt, MCNameRef index, A arg)
-=======
 template<typename O, typename A, typename B, typename C, void (O::*Method)(MCExecContext&, uint32_t, int32_t, int32_t, bool&, B, A)> inline void MCPropertyObjectChunkMixedListThunk(MCExecContext& ctxt, MCObjectChunkPtr *obj, C mixed, B count, A arg)
 {
     int32_t t_si, t_ei;
@@ -386,8 +382,8 @@
 	(static_cast<O *>(obj -> object) ->* Method)(ctxt, obj -> part_id, t_si, t_ei, mixed, count, arg);
 }
 
-template<typename A, void Method(MCExecContext&, MCNameRef, A)> inline void MCPropertyIndexedThunk(MCExecContext& ctxt, MCNameRef index, A arg)
->>>>>>> b2198e28
+
+template<typename A, void Method(MCExecContext&, MCNameRef, A)> inline void MCPropertyArrayThunk(MCExecContext& ctxt, MCNameRef index, A arg)
 {
     Method(ctxt, index, arg);
 }
@@ -781,7 +777,7 @@
 #define DEFINE_RO_OBJ_LIST_PROPERTY(prop, type, obj, tag) \
 { prop, false, kMCPropertyType##type, nil, (void *)MCPropertyObjectListThunkGet##type(obj, Get##tag), nil, false, false, false },
 
-<<<<<<< HEAD
+
 #define DEFINE_RO_OBJ_NON_EFFECTIVE_LIST_PROPERTY(prop, type, obj, tag) \
 { prop, false, kMCPropertyType##type, nil, (void *)MCPropertyObjectListThunkGet##type(obj, Get##tag), nil, true, false, false },
 
@@ -796,7 +792,7 @@
 
 #define DEFINE_RO_OBJ_EFFECTIVE_MIXED_CHUNK_PROPERTY(prop, type, obj, tag) \
 { prop, true, kMCPropertyTypeMixed##type, nil, (void *)MCPropertyObjectChunkMixedThunkGetOptional##type(obj, GetEffective##tag##OfCharChunk), nil, true, false, true },
-=======
+
 /////
 
 #define DEFINE_RW_OBJ_CHAR_CHUNK_PROPERTY(prop, type, obj, tag) \
@@ -925,9 +921,6 @@
 
 #define DEFINE_RO_OBJ_LINE_CHUNK_EFFECTIVE_MIXED_LIST_PROPERTY(prop, type, obj, tag) \
 { prop, true, kMCPropertyTypeMixed##type, nil, (void *)MCPropertyObjectChunkMixedListThunkGet##type(obj, GetEffective##tag##OfLineChunk), nil, true, false, false, kMCPropertyInfoChunkTypeLine },
-
-/////
->>>>>>> b2198e28
 
 ////////////////////////////////////////////////////////////////////////////////
 
