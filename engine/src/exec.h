/* Copyright (C) 2003-2013 Runtime Revolution Ltd.

This file is part of LiveCode.

LiveCode is free software; you can redistribute it and/or modify it under
the terms of the GNU General Public License v3 as published by the Free
Software Foundation.

LiveCode is distributed in the hope that it will be useful, but WITHOUT ANY
WARRANTY; without even the implied warranty of MERCHANTABILITY or
FITNESS FOR A PARTICULAR PURPOSE.  See the GNU General Public License
for more details.

You should have received a copy of the GNU General Public License
along with LiveCode.  If not see <http://www.gnu.org/licenses/>.  */

#ifndef __MC_EXEC__
#define __MC_EXEC__

#ifndef __MC_EXECPT__
#include "execpt.h"
#endif

#ifndef OBJDEFS_H
#include "objdefs.h"
#endif

#ifndef OBJECT_H
#include "object.h"
#endif

////////////////////////////////////////////////////////////////////////////////

enum MCExecValueType
{
	kMCExecValueTypeNone,
	
	kMCExecValueTypeValueRef,
	kMCExecValueTypeBooleanRef,
	kMCExecValueTypeStringRef,
	kMCExecValueTypeNameRef,
	kMCExecValueTypeDataRef,
	kMCExecValueTypeArrayRef,
    kMCExecValueTypeNumberRef,
    
	kMCExecValueTypeUInt,
	kMCExecValueTypeInt,
    kMCExecValueTypeBool,
    kMCExecValueTypeDouble,
    kMCExecValueTypeChar,
    kMCExecValueTypePoint,
    kMCExecValueTypeColor,
    kMCExecValueTypeRectangle,
    
    
};

////////////////////////////////////////////////////////////////////////////////

enum MCExecType
{
	/* A */ kMCExecTypeAny,
	/* B */ kMCExecTypeBoolean,
	/* N */ kMCExecTypeNumber,
	/* S */ kMCExecTypeString,
	/* M */ kMCExecTypeName,
	/* R */ kMCExecTypeArray,
	
	/* b */ kMCExecTypeBool,
	/* i */ kMCExecTypeInt,
	/* j */ kMCExecTypeInt64,
	/* u */ kMCExecTypeUInt,
	/* v */ kMCExecTypeUInt64,
	/* f */ kMCExecTypeFloat,
	/* d */ kMCExecTypeDouble,
	/* c */ kMCExecTypeNativeChar,
	
	/* X */ kMCExecTypeLegacyColor,
	/* Y */ kMCExecTypeLegacyPoint,
	/* Z */ kMCExecTypeLegacyRectangle,
	
	/* E */ kMCExecTypeEnum,
	/* T */ kMCExecTypeSet,
	/* C */ kMCExecTypeCustom,
};

struct MCExecSetTypeElementInfo
{
	const char *tag;
	uindex_t bit;
};

struct MCExecSetTypeInfo
{
	const char *name;
	uindex_t count;
	MCExecSetTypeElementInfo *elements;
};

struct MCExecEnumTypeElementInfo
{
	const char *tag;
	uindex_t value;
	bool read_only;
};

struct MCExecEnumTypeInfo
{
	const char *name;
	uindex_t count;
	MCExecEnumTypeElementInfo *elements;
};

typedef void (*MCExecCustomTypeParseProc)(MCExecContext& ctxt, MCStringRef input, void *r_output);
typedef void (*MCExecCustomTypeFormatProc)(MCExecContext& ctxt, const void *input, MCStringRef& r_output);
typedef void (*MCExecCustomTypeFreeProc)(MCExecContext& ctxt, void *input);

struct MCExecCustomTypeInfo
{
	const char *name;
	uindex_t size;
	void *parse;
	void *format;
	void *free;
};

struct MCExecMethodInfo
{
	const char *name;
	uindex_t arity;
};

#define MC_EXEC_DEFINE_EXEC_METHOD(module, tag, arity) \
	static MCExecMethodInfo _kMC##module##Exec##tag##MethodInfo = { #module "." #tag, arity }; \
	MCExecMethodInfo *kMC##module##Exec##tag##MethodInfo = &_kMC##module##Exec##tag##MethodInfo;

#define MC_EXEC_DEFINE_EVAL_METHOD(module, tag, arity) \
	static MCExecMethodInfo _kMC##module##Eval##tag##MethodInfo = { #module "." #tag, arity }; \
	MCExecMethodInfo *kMC##module##Eval##tag##MethodInfo = &_kMC##module##Eval##tag##MethodInfo;

#define MC_EXEC_DEFINE_GET_METHOD(module, tag, arity) \
	static MCExecMethodInfo _kMC##module##Get##tag##MethodInfo = { #module "." #tag, arity }; \
	MCExecMethodInfo *kMC##module##Get##tag##MethodInfo = &_kMC##module##Get##tag##MethodInfo;

#define MC_EXEC_DEFINE_SET_METHOD(module, tag, arity) \
	static MCExecMethodInfo _kMC##module##Set##tag##MethodInfo = { #module "." #tag, arity }; \
	MCExecMethodInfo *kMC##module##Set##tag##MethodInfo = &_kMC##module##Set##tag##MethodInfo;

#define MC_EXEC_DEFINE_MAKE_METHOD(module, tag, arity) \
	static MCExecMethodInfo _kMC##module##Make##tag##MethodInfo = { #module "." #tag, arity }; \
	MCExecMethodInfo *kMC##module##Make##tag##MethodInfo = &_kMC##module##Make##tag##MethodInfo;

////////////////////////////////////////////////////////////////////////////////

enum MCPropertyType
{
	kMCPropertyTypeAny,
	kMCPropertyTypeBool,
	kMCPropertyTypeInt16,
	kMCPropertyTypeInt32,
	kMCPropertyTypeUInt16,
	kMCPropertyTypeUInt32,
	kMCPropertyTypeDouble,
	kMCPropertyTypeChar,
	kMCPropertyTypeString,
	kMCPropertyTypeBinaryString,
	kMCPropertyTypeColor,
	kMCPropertyTypeRectangle,
	kMCPropertyTypePoint,
	kMCPropertyTypeInt16X2,
	kMCPropertyTypeInt16X4,
    kMCPropertyTypeInt32X2,
    kMCPropertyTypeInt32X4,
	kMCPropertyTypeArray,
	kMCPropertyTypeSet,
	kMCPropertyTypeEnum,
	kMCPropertyTypeCustom,
	kMCPropertyTypeOptionalInt16,
	kMCPropertyTypeOptionalUInt16,
	kMCPropertyTypeOptionalUInt32,
	kMCPropertyTypeOptionalString,
	kMCPropertyTypeOptionalRectangle,
    kMCPropertyTypeOptionalPoint,
	kMCPropertyTypeOptionalEnum,
	kMCPropertyTypeName,
    kMCPropertyTypeLinesOfString,
    kMCPropertyTypeLinesOfUInt,
    kMCPropertyTypeLinesOfUIntX2,
    kMCPropertyTypeLinesOfPoint,
    kMCPropertyTypeItemsOfUInt,
    kMCPropertyTypeMixedBool,
    kMCPropertyTypeMixedUInt16,
    kMCPropertyTypeMixedUInt32,
};

struct MCPropertyInfo
{
	Properties property;
	bool effective;
	MCPropertyType type;
	void *type_info;
	void *getter;
	void *setter;
	bool has_effective;
    bool is_array_prop;
    bool custom_index;
    bool is_chunk_prop;
};

void MCExecResolveCharsOfField(MCField *p_field, uint32_t p_part, int32_t& x_start, int32_t& x_finish, uint32_t p_start, uint32_t p_count);

template<typename O, typename A, void (O::*Method)(MCExecContext&, A)> inline void MCPropertyObjectThunk(MCExecContext& ctxt, MCObjectPtr *obj, A arg)
{
	(static_cast<O *>(obj -> object) ->* Method)(ctxt, arg);
}

template<typename O, typename A, void (O::*Method)(MCExecContext&, uint32_t, A)> inline void MCPropertyObjectPartThunk(MCExecContext& ctxt, MCObjectPtr *obj, A arg)
{
	(static_cast<O *>(obj -> object) ->* Method)(ctxt, obj -> part_id, arg);
}

template<typename O, typename A, void (O::*Method)(MCExecContext&, MCNameRef, A)> inline void MCPropertyObjectArrayThunk(MCExecContext& ctxt, MCObjectIndexPtr *obj, A arg)
{
	(static_cast<O *>(obj -> object) ->* Method)(ctxt, obj -> index, arg);
}

template<typename O, typename A, typename B, void (O::*Method)(MCExecContext&, B, A)> inline void MCPropertyObjectListThunk(MCExecContext& ctxt, MCObjectPtr *obj, B count, A arg)
{
    (static_cast<O *>(obj -> object) ->* Method)(ctxt, count, arg);
}

template<typename O, typename A, void (O::*Method)(MCExecContext&, uint32_t, int32_t, int32_t, A)> inline void MCPropertyObjectChunkThunk(MCExecContext& ctxt, MCObjectChunkPtr *obj, A arg)
{
    int32_t t_si, t_ei;
    
    if (obj -> object -> gettype() == CT_FIELD)
    {
        t_si = 0;
        t_ei = INT32_MAX;
        MCExecResolveCharsOfField((MCField *)obj -> object, obj -> part_id, t_si, t_ei, obj -> mark . start, obj -> mark . finish - obj -> mark . start);
    }
    else
    {
        t_si = obj -> mark . start;
        t_ei = obj -> mark . finish;
    }
    
	(static_cast<O *>(obj -> object) ->* Method)(ctxt, obj -> part_id, t_si, t_ei, arg);
}

template<typename O, typename A, typename B, void (O::*Method)(MCExecContext&, uint32_t, int32_t, int32_t, bool&, A)> inline void MCPropertyObjectChunkMixedThunk(MCExecContext& ctxt, MCObjectChunkPtr *obj, B mixed, A arg)
{
    int32_t t_si, t_ei;
    
    if (obj -> object -> gettype() == CT_FIELD)
    {
        t_si = 0;
        t_ei = INT32_MAX;
        MCExecResolveCharsOfField((MCField *)obj -> object, obj -> part_id, t_si, t_ei, obj -> mark . start, obj -> mark . finish - obj -> mark . start);
    }
    else
    {
        t_si = obj -> mark . start;
        t_ei = obj -> mark . finish;
    }
    
	(static_cast<O *>(obj -> object) ->* Method)(ctxt, obj -> part_id, t_si, t_ei, mixed, arg);
}

template<typename A, void Method(MCExecContext&, MCNameRef, A)> inline void MCPropertyIndexedThunk(MCExecContext& ctxt, MCNameRef index, A arg)
{
    Method(ctxt, index, arg);
}

template<typename A, void Method(MCExecContext&, A)> inline void MCPropertyThunk(MCExecContext& ctxt, void *, A arg)
{
    Method(ctxt, arg);
}

template<typename A, typename B, void Method(MCExecContext&, B, A)> inline void MCPropertyListThunk(MCExecContext& ctxt, void *, B count, A arg)
{
    Method(ctxt, count, arg);
}

#define MCPropertyThunkImp(mth,typ) (void(*)(MCExecContext&, void *,typ))MCPropertyThunk<typ,mth>
#define MCPropertyIndexedThunkImp(mth,index,typ) (void(*)(MCExecContext&, MCNameRef, typ))MCPropertyIndexedThunk<typ,mth>
#define MCPropertyListThunkImp(mth,count,typ) (void(*)(MCExecContext&,void *,count,typ))MCPropertyListThunk<typ,count,mth>

#define MCPropertyThunkIndexedGetBinaryString(mth) MCPropertyIndexedThunkImp(mth, MCNameRef, MCDataRef&)
#define MCPropertyThunkIndexedSetBinaryString(mth) MCPropertyIndexedThunkImp(mth, MCNameRef, MCDataRef)

#define MCPropertyThunkGetAny(mth) MCPropertyThunkImp(mth, MCValueRef&)
#define MCPropertyThunkGetBool(mth) MCPropertyThunkImp(mth, bool&)
#define MCPropertyThunkGetInt16(mth) MCPropertyThunkImp(mth, integer_t&)
#define MCPropertyThunkGetInt16X2(mth) MCPropertyThunkImp(mth, integer_t*)
#define MCPropertyThunkGetInt16X4(mth) MCPropertyThunkImp(mth, integer_t*)
#define MCPropertyThunkGetInt32(mth) MCPropertyThunkImp(mth, integer_t&)
#define MCPropertyThunkGetUInt16(mth) MCPropertyThunkImp(mth, uinteger_t&)
#define MCPropertyThunkGetUInt32(mth) MCPropertyThunkImp(mth, uinteger_t&)
#define MCPropertyThunkGetOptionalInt16(mth) MCPropertyThunkImp(mth, integer_t*&)
#define MCPropertyThunkGetOptionalUInt16(mth) MCPropertyThunkImp(mth, uinteger_t*&)
#define MCPropertyThunkGetOptionalUInt32(mth) MCPropertyThunkImp(mth, uinteger_t*&)
#define MCPropertyThunkGetDouble(mth) MCPropertyThunkImp(mth, double&)
#define MCPropertyThunkGetChar(mth) MCPropertyThunkImp(mth, char_t&)
#define MCPropertyThunkGetString(mth) MCPropertyThunkImp(mth, MCStringRef&)
#define MCPropertyThunkGetBinaryString(mth) MCPropertyThunkImp(mth, MCDataRef&)
#define MCPropertyThunkGetOptionalString(mth) MCPropertyThunkImp(mth, MCStringRef&)
#define MCPropertyThunkGetRectangle(mth) MCPropertyThunkImp(mth, MCRectangle&)
#define MCPropertyThunkGetOptionalRectangle(mth) MCPropertyThunkImp(mth, MCRectangle*&)
#define MCPropertyThunkGetPoint(mth) MCPropertyThunkImp(mth, MCPoint&)
#define MCPropertyThunkGetOptionalPoint(mth) MCPropertyThunkImp(mth, MCPoint*&)
#define MCPropertyThunkGetCustomType(mth, typ) MCPropertyThunkImp(mth, typ&)
#define MCPropertyThunkGetEnumType(mth) MCPropertyThunkImp(mth, intenum_t&)
#define MCPropertyThunkGetSetType(mth) MCPropertyThunkImp(mth, intset_t&)
#define MCPropertyThunkGetOptionalCustomType(mth, typ) MCPropertyThunkImp(mth, typ*&)
#define MCPropertyThunkGetOptionalEnumType(mth) MCPropertyThunkImp(mth, intenum_t*&)
#define MCPropertyThunkGetArray(mth) MCPropertyThunkImp(mth, MCArrayRef&)
#define MCPropertyThunkGetName(mth) MCPropertyThunkImp(mth, MCNameRef&)
#define MCPropertyThunkGetItemsOfUInt(mth) MCPropertyListThunkImp(mth,uindex_t&,uinteger_t*&)

#define MCPropertyThunkSetAny(mth) MCPropertyThunkImp(mth, MCValueRef)
#define MCPropertyThunkSetBool(mth) MCPropertyThunkImp(mth, bool)
#define MCPropertyThunkSetInt16(mth) MCPropertyThunkImp(mth, integer_t)
#define MCPropertyThunkSetInt16X2(mth) MCPropertyThunkImp(mth, integer_t*)
#define MCPropertyThunkSetInt16X4(mth) MCPropertyThunkImp(mth, integer_t*)
#define MCPropertyThunkSetInt32(mth) MCPropertyThunkImp(mth, integer_t)
#define MCPropertyThunkSetUInt16(mth) MCPropertyThunkImp(mth, uinteger_t)
#define MCPropertyThunkSetUInt32(mth) MCPropertyThunkImp(mth, uinteger_t)
#define MCPropertyThunkSetOptionalInt16(mth) MCPropertyThunkImp(mth, integer_t*)
#define MCPropertyThunkSetOptionalUInt16(mth) MCPropertyThunkImp(mth, uinteger_t*)
#define MCPropertyThunkSetOptionalUInt32(mth) MCPropertyThunkImp(mth, uinteger_t*)
#define MCPropertyThunkSetDouble(mth) MCPropertyThunkImp(mth, double)
#define MCPropertyThunkSetChar(mth) MCPropertyThunkImp(mth, char_t)
#define MCPropertyThunkSetString(mth) MCPropertyThunkImp(mth, MCStringRef)
#define MCPropertyThunkSetBinaryString(mth) MCPropertyThunkImp(mth, MCDataRef)
#define MCPropertyThunkSetOptionalString(mth) MCPropertyThunkImp(mth, MCStringRef)
#define MCPropertyThunkSetRectangle(mth) MCPropertyThunkImp(mth, MCRectangle)
#define MCPropertyThunkSetOptionalRectangle(mth) MCPropertyThunkImp(mth, MCRectangle*)
#define MCPropertyThunkSetPoint(mth) MCPropertyThunkImp(mth, MCPoint)
#define MCPropertyThunkSetOptionalPoint(mth) MCPropertyThunkImp(mth, MCPoint*)
#define MCPropertyThunkSetCustomType(mth, typ) MCPropertyThunkImp(mth, const typ&)
#define MCPropertyThunkSetEnumType(mth) MCPropertyThunkImp(mth, intenum_t)
#define MCPropertyThunkSetSetType(mth) MCPropertyThunkImp(mth, intset_t)
#define MCPropertyThunkSetOptionalCustomType(mth, typ) MCPropertyThunkImp(mth, const typ*&)
#define MCPropertyThunkSetOptionalEnumType(mth) MCPropertyThunkImp(mth, intenum_t*)
#define MCPropertyThunkSetArray(mth) MCPropertyThunkImp(mth, MCArrayRef)
#define MCPropertyThunkSetName(mth) MCPropertyThunkImp(mth, MCNameRef)
#define MCPropertyThunkSetItemsOfUInt(mth) MCPropertyListThunkImp(mth,uindex_t,uinteger_t*)

#define MCPropertyObjectThunkImp(obj, mth, typ) (void(*)(MCExecContext&,MCObjectPtr*,typ))MCPropertyObjectThunk<obj,typ,&obj::mth>
#define MCPropertyObjectPartThunkImp(obj, mth, typ) (void(*)(MCExecContext&,MCObjectPtr*,typ))MCPropertyObjectPartThunk<obj,typ,&obj::mth>
#define MCPropertyObjectArrayThunkImp(obj, mth, typ) (void(*)(MCExecContext&,MCObjectIndexPtr*,typ))MCPropertyObjectArrayThunk<obj,typ,&obj::mth>
#define MCPropertyObjectListThunkImp(obj, mth, count, typ) (void(*)(MCExecContext&,MCObjectPtr*,count,typ))MCPropertyObjectListThunk<obj,typ,count,&obj::mth>
#define MCPropertyObjectChunkThunkImp(obj, mth, typ) (void(*)(MCExecContext&,MCObjectChunkPtr*,typ))MCPropertyObjectChunkThunk<obj,typ,&obj::mth>
#define MCPropertyObjectChunkMixedThunkImp(obj, mth, mixed, typ) (void(*)(MCExecContext&,MCObjectChunkPtr*,mixed,typ))MCPropertyObjectChunkMixedThunk<obj,typ,mixed,&obj::mth>

#define MCPropertyObjectThunkGetAny(obj, mth) MCPropertyObjectThunkImp(obj, mth, MCValueRef&)
#define MCPropertyObjectThunkGetBool(obj, mth) MCPropertyObjectThunkImp(obj, mth, bool&)
#define MCPropertyObjectThunkGetInt16(obj, mth) MCPropertyObjectThunkImp(obj, mth, integer_t&)
#define MCPropertyObjectThunkGetInt32(obj, mth) MCPropertyObjectThunkImp(obj, mth, integer_t&)
#define MCPropertyObjectThunkGetInt32X4(obj, mth) MCPropertyObjectThunkImp(obj, mth, integer_t*)
#define MCPropertyObjectThunkGetUInt16(obj, mth) MCPropertyObjectThunkImp(obj, mth, uinteger_t&)
#define MCPropertyObjectThunkGetUInt32(obj, mth) MCPropertyObjectThunkImp(obj, mth, uinteger_t&)
#define MCPropertyObjectThunkGetOptionalInt16(obj, mth) MCPropertyObjectThunkImp(obj, mth, integer_t*&)
#define MCPropertyObjectThunkGetOptionalUInt16(obj, mth) MCPropertyObjectThunkImp(obj, mth, uinteger_t*&)
#define MCPropertyObjectThunkGetOptionalUInt32(obj, mth) MCPropertyObjectThunkImp(obj, mth, uinteger_t*&)
#define MCPropertyObjectThunkGetDouble(obj, mth) MCPropertyObjectThunkImp(obj, mth, double&)
#define MCPropertyObjectThunkGetString(obj, mth) MCPropertyObjectThunkImp(obj, mth, MCStringRef&)
#define MCPropertyObjectThunkGetBinaryString(obj, mth) MCPropertyObjectThunkImp(obj, mth, MCDataRef&)
#define MCPropertyObjectThunkGetOptionalString(obj, mth) MCPropertyObjectThunkImp(obj, mth, MCStringRef&)
#define MCPropertyObjectThunkGetRectangle(obj, mth) MCPropertyObjectThunkImp(obj, mth, MCRectangle&)
#define MCPropertyObjectThunkGetOptionalRectangle(obj, mth) MCPropertyObjectThunkImp(obj, mth, MCRectangle*&)
#define MCPropertyObjectThunkGetPoint(obj, mth) MCPropertyObjectThunkImp(obj, mth, MCPoint&)
#define MCPropertyObjectThunkGetCustomType(obj, mth, typ) MCPropertyObjectThunkImp(obj, mth, typ&)
#define MCPropertyObjectThunkGetEnumType(obj, mth) MCPropertyObjectThunkImp(obj, mth, intenum_t&)
#define MCPropertyObjectThunkGetSetType(obj, mth) MCPropertyObjectThunkImp(obj, mth, intset_t&)
#define MCPropertyObjectThunkGetOptionalCustomType(obj, mth, typ) MCPropertyObjectThunkImp(obj, mth, typ*&)
#define MCPropertyObjectThunkGetOptionalEnumType(obj, mth) MCPropertyObjectThunkImp(obj, mth, intenum_t*&)
#define MCPropertyObjectThunkGetArray(obj, mth) MCPropertyObjectThunkImp(obj, mth, MCArrayRef&)
#define MCPropertyObjectThunkGetName(obj, mth) MCPropertyObjectThunkImp(obj, mth, MCNameRef&)

#define MCPropertyObjectListThunkGetLinesOfString(obj, mth) MCPropertyObjectListThunkImp(obj, mth, uindex_t&, MCStringRef*&)
#define MCPropertyObjectListThunkGetLinesOfUInt(obj, mth) MCPropertyObjectListThunkImp(obj, mth, uindex_t&, uinteger_t*&)
#define MCPropertyObjectListThunkGetLinesOfPoint(obj, mth) MCPropertyObjectListThunkImp(obj, mth, uindex_t&, MCPoint*&)
#define MCPropertyObjectListThunkGetItemsOfUInt(obj, mth) MCPropertyObjectListThunkImp(obj, mth, uindex_t&, uinteger_t*&)

#define MCPropertyObjectThunkSetAny(obj, mth) MCPropertyObjectThunkImp(obj, mth, MCValueRef)
#define MCPropertyObjectThunkSetBool(obj, mth) MCPropertyObjectThunkImp(obj, mth, bool)
#define MCPropertyObjectThunkSetInt16(obj, mth) MCPropertyObjectThunkImp(obj, mth, integer_t)
#define MCPropertyObjectThunkSetInt32(obj, mth) MCPropertyObjectThunkImp(obj, mth, integer_t)
#define MCPropertyObjectThunkSetInt32X4(obj, mth) MCPropertyObjectThunkImp(obj, mth, integer_t*)
#define MCPropertyObjectThunkSetUInt16(obj, mth) MCPropertyObjectThunkImp(obj, mth, uinteger_t)
#define MCPropertyObjectThunkSetUInt32(obj, mth) MCPropertyObjectThunkImp(obj, mth, uinteger_t)
#define MCPropertyObjectThunkSetOptionalInt16(obj, mth) MCPropertyObjectThunkImp(obj, mth, integer_t*)
#define MCPropertyObjectThunkSetOptionalUInt16(obj, mth) MCPropertyObjectThunkImp(obj, mth, uinteger_t*)
#define MCPropertyObjectThunkSetOptionalUInt32(obj, mth) MCPropertyObjectThunkImp(obj, mth, uinteger_t*)
#define MCPropertyObjectThunkSetDouble(obj, mth) MCPropertyObjectThunkImp(obj, mth, double)
#define MCPropertyObjectThunkSetString(obj, mth) MCPropertyObjectThunkImp(obj, mth, MCStringRef)
#define MCPropertyObjectThunkSetBinaryString(obj, mth) MCPropertyObjectThunkImp(obj, mth, MCDataRef)
#define MCPropertyObjectThunkSetOptionalString(obj, mth) MCPropertyObjectThunkImp(obj, mth, MCStringRef)
#define MCPropertyObjectThunkSetRectangle(obj, mth) MCPropertyObjectThunkImp(obj, mth, MCRectangle)
#define MCPropertyObjectThunkSetOptionalRectangle(obj, mth) MCPropertyObjectThunkImp(obj, mth, MCRectangle*)
#define MCPropertyObjectThunkSetPoint(obj, mth) MCPropertyObjectThunkImp(obj, mth, MCPoint)
#define MCPropertyObjectThunkSetCustomType(obj, mth, typ) MCPropertyObjectThunkImp(obj, mth, const typ&)
#define MCPropertyObjectThunkSetEnumType(obj, mth) MCPropertyObjectThunkImp(obj, mth, intenum_t)
#define MCPropertyObjectThunkSetSetType(obj, mth) MCPropertyObjectThunkImp(obj, mth, intset_t)
#define MCPropertyObjectThunkSetOptionalCustomType(obj, mth, typ) MCPropertyObjectThunkImp(obj, mth, const typ*&)
#define MCPropertyObjectThunkSetOptionalEnumType(obj, mth) MCPropertyObjectThunkImp(obj, mth, intenum_t*)
#define MCPropertyObjectThunkSetArray(obj, mth) MCPropertyObjectThunkImp(obj, mth, MCArrayRef)
#define MCPropertyObjectThunkSetName(obj, mth) MCPropertyObjectThunkImp(obj, mth, MCNameRef)

#define MCPropertyObjectListThunkSetLinesOfString(obj, mth) MCPropertyObjectListThunkImp(obj, mth, uindex_t, MCStringRef*)
#define MCPropertyObjectListThunkSetLinesOfUInt(obj, mth) MCPropertyObjectListThunkImp(obj, mth, uindex_t, uinteger_t*)
#define MCPropertyObjectListThunkSetLinesOfPoint(obj, mth) MCPropertyObjectListThunkImp(obj, mth, uindex_t, MCPoint*)
#define MCPropertyObjectListThunkSetItemsOfUInt(obj, mth) MCPropertyObjectListThunkImp(obj, mth, uindex_t, uinteger_t*)

#define MCPropertyObjectPartThunkGetAny(obj, mth) MCPropertyObjectPartThunkImp(obj, mth, MCValueRef&)
#define MCPropertyObjectPartThunkGetBool(obj, mth) MCPropertyObjectPartThunkImp(obj, mth, bool&)
#define MCPropertyObjectPartThunkGetInt16(obj, mth) MCPropertyObjectPartThunkImp(obj, mth, integer_t&)
#define MCPropertyObjectPartThunkGetInt32(obj, mth) MCPropertyObjectPartThunkImp(obj, mth, integer_t&)
#define MCPropertyObjectPartThunkGetUInt16(obj, mth) MCPropertyObjectPartThunkImp(obj, mth, uinteger_t&)
#define MCPropertyObjectPartThunkGetUInt32(obj, mth) MCPropertyObjectPartThunkImp(obj, mth, uinteger_t&)
#define MCPropertyObjectPartThunkGetOptionalInt16(obj, mth) MCPropertyObjectPartThunkImp(obj, mth, integer_t*&)
#define MCPropertyObjectPartThunkGetOptionalUInt16(obj, mth) MCPropertyObjectPartThunkImp(obj, mth, uinteger_t*&)
#define MCPropertyObjectPartThunkGetOptionalUInt32(obj, mth) MCPropertyObjectPartThunkImp(obj, mth, uinteger_t*&)
#define MCPropertyObjectPartThunkGetDouble(obj, mth) MCPropertyObjectPartThunkImp(obj, mth, double&)
#define MCPropertyObjectPartThunkGetString(obj, mth) MCPropertyObjectPartThunkImp(obj, mth, MCStringRef&)
#define MCPropertyObjectPartThunkGetBinaryString(obj, mth) MCPropertyObjectPartThunkImp(obj, mth, MCDataRef&)
#define MCPropertyObjectPartThunkGetOptionalString(obj, mth) MCPropertyObjectPartThunkImp(obj, mth, MCStringRef&)
#define MCPropertyObjectPartThunkGetRectangle(obj, mth) MCPropertyObjectPartThunkImp(obj, mth, MCRectangle&)
#define MCPropertyObjectPartThunkGetOptionalRectangle(obj, mth) MCPropertyObjectPartThunkImp(obj, mth, MCRectangle*&)
#define MCPropertyObjectPartThunkGetPoint(obj, mth) MCPropertyObjectPartThunkImp(obj, mth, MCPoint&)
#define MCPropertyObjectPartThunkGetCustomType(obj, mth, typ) MCPropertyObjectPartThunkImp(obj, mth, typ&)
#define MCPropertyObjectPartThunkGetEnumType(obj, mth) MCPropertyObjectPartThunkImp(obj, mth, intenum_t&)
#define MCPropertyObjectPartThunkGetSetType(obj, mth) MCPropertyObjectPartThunkImp(obj, mth, intset_t&)
#define MCPropertyObjectPartThunkGetOptionalCustomType(obj, mth, typ) MCPropertyObjectPartThunkImp(obj, mth, typ*&)
#define MCPropertyObjectPartThunkGetOptionalEnumType(obj, mth) MCPropertyObjectPartThunkImp(obj, mth, intenum_t*&)
#define MCPropertyObjectPartThunkGetArray(obj, mth) MCPropertyObjectPartThunkImp(obj, mth, MCArrayRef&)

#define MCPropertyObjectPartThunkSetAny(obj, mth) MCPropertyObjectPartThunkImp(obj, mth, MCValueRef)
#define MCPropertyObjectPartThunkSetBool(obj, mth) MCPropertyObjectPartThunkImp(obj, mth, bool)
#define MCPropertyObjectPartThunkSetInt16(obj, mth) MCPropertyObjectPartThunkImp(obj, mth, integer_t)
#define MCPropertyObjectPartThunkSetInt32(obj, mth) MCPropertyObjectPartThunkImp(obj, mth, integer_t)
#define MCPropertyObjectPartThunkSetUInt16(obj, mth) MCPropertyObjectPartThunkImp(obj, mth, uinteger_t)
#define MCPropertyObjectPartThunkSetUInt32(obj, mth) MCPropertyObjectPartThunkImp(obj, mth, uinteger_t)
#define MCPropertyObjectPartThunkSetOptionalInt16(obj, mth) MCPropertyObjectPartThunkImp(obj, mth, integer_t*)
#define MCPropertyObjectPartThunkSetOptionalUInt16(obj, mth) MCPropertyObjectPartThunkImp(obj, mth, uinteger_t*)
#define MCPropertyObjectPartThunkSetOptionalUInt32(obj, mth) MCPropertyObjectPartThunkImp(obj, mth, uinteger_t*)
#define MCPropertyObjectPartThunkSetDouble(obj, mth) MCPropertyObjectPartThunkImp(obj, mth, double)
#define MCPropertyObjectPartThunkSetString(obj, mth) MCPropertyObjectPartThunkImp(obj, mth, MCStringRef)
#define MCPropertyObjectPartThunkSetBinaryString(obj, mth) MCPropertyObjectPartThunkImp(obj, mth, MCDataRef)
#define MCPropertyObjectPartThunkSetOptionalString(obj, mth) MCPropertyObjectPartThunkImp(obj, mth, MCStringRef)
#define MCPropertyObjectPartThunkSetRectangle(obj, mth) MCPropertyObjectPartThunkImp(obj, mth, MCRectangle)
#define MCPropertyObjectPartThunkSetOptionalRectangle(obj, mth) MCPropertyObjectPartThunkImp(obj, mth, MCRectangle*)
#define MCPropertyObjectPartThunkSetPoint(obj, mth) MCPropertyObjectPartThunkImp(obj, mth, MCPoint)
#define MCPropertyObjectPartThunkSetCustomType(obj, mth, typ) MCPropertyObjectPartThunkImp(obj, mth, const typ&)
#define MCPropertyObjectPartThunkSetEnumType(obj, mth) MCPropertyObjectPartThunkImp(obj, mth, intenum_t)
#define MCPropertyObjectPartThunkSetSetType(obj, mth) MCPropertyObjectPartThunkImp(obj, mth, intset_t)
#define MCPropertyObjectPartThunkSetOptionalCustomType(obj, mth, typ) MCPropertyObjectPartThunkImp(obj, mth, const typ*&)
#define MCPropertyObjectPartThunkSetOptionalEnumType(obj, mth) MCPropertyObjectPartThunkImp(obj, mth, intenum_t*)
#define MCPropertyObjectPartThunkSetArray(obj, mth) MCPropertyObjectPartThunkImp(obj, mth, MCArrayRef)

#define MCPropertyObjectArrayThunkGetAny(obj, mth) MCPropertyObjectArrayThunkImp(obj, mth, MCValueRef&)
#define MCPropertyObjectArrayThunkGetBool(obj, mth) MCPropertyObjectArrayThunkImp(obj, mth, bool&)
#define MCPropertyObjectArrayThunkGetString(obj, mth) MCPropertyObjectArrayThunkImp(obj, mth, MCStringRef&)

#define MCPropertyObjectArrayThunkSetAny(obj, mth) MCPropertyObjectArrayThunkImp(obj, mth, MCValueRef)
#define MCPropertyObjectArrayThunkSetBool(obj, mth) MCPropertyObjectArrayThunkImp(obj, mth, bool)
#define MCPropertyObjectArrayThunkSetString(obj, mth) MCPropertyObjectArrayThunkImp(obj, mth, MCStringRef)

#define MCPropertyObjectChunkThunkGetBool(obj, mth) MCPropertyObjectChunkThunkImp(obj, mth, bool&)
#define MCPropertyObjectChunkThunkSetBool(obj, mth) MCPropertyObjectChunkThunkImp(obj, mth, bool)

#define MCPropertyObjectChunkMixedThunkGetOptionalBool(obj, mth) MCPropertyObjectChunkMixedThunkImp(obj, mth, bool&, bool*&)
#define MCPropertyObjectChunkMixedThunkGetOptionalUInt16(obj, mth) MCPropertyObjectChunkMixedThunkImp(obj, mth, bool&, uinteger_t*&)

#define MCPropertyObjectChunkMixedThunkSetOptionalBool(obj, mth) MCPropertyObjectChunkMixedThunkImp(obj, mth, bool*)
#define MCPropertyObjectChunkMixedThunkSetOptionalUInt16(obj, mth) MCPropertyObjectChunkThunkImp(obj, mth, uinteger_t*)

//////////

#define DEFINE_RW_PROPERTY(prop, type, module, tag) \
{ prop, false, kMCPropertyType##type, nil, (void *)MCPropertyThunkGet##type(MC##module##Get##tag), (void *)MCPropertyThunkSet##type(MC##module##Set##tag) },

#define DEFINE_RW_SET_PROPERTY(prop, type, module, tag) \
{ prop, false, kMCPropertyTypeSet, kMC##type##TypeInfo, (void *)MCPropertyThunkGetSetType(MC##module##Get##tag), (void *)MCPropertyThunkSetSetType(MC##module##Set##tag) },

#define DEFINE_RW_ENUM_PROPERTY(prop, type, module, tag) \
{ prop, false, kMCPropertyTypeEnum, kMC##type##TypeInfo, (void *)MCPropertyThunkGetEnumType(MC##module##Get##tag), (void *)MCPropertyThunkSetEnumType(MC##module##Set##tag) },

#define DEFINE_RW_CUSTOM_PROPERTY(prop, type, module, tag) \
{ prop, false, kMCPropertyTypeCustom, kMC##type##TypeInfo, (void *)MCPropertyThunkGetCustomType(MC##module##Get##tag, MC##type), (void *)MCPropertyThunkSetCustomType(MC##module##Set##tag, MC##type) },

#define DEFINE_RW_INDEXED_PROPERTY(prop, type, module, tag) \
{ prop, false, kMCPropertyType##type, nil, (void *)MCPropertyThunkIndexedGet##type(MC##module##Get##tag), (void *)MCPropertyThunkIndexedSet##type(MC##module##Set##tag), false, false, true },

#define DEFINE_RO_PROPERTY(prop, type, module, tag) \
{ prop, false, kMCPropertyType##type, nil, (void *)MCPropertyThunkGet##type(MC##module##Get##tag), nil },

#define DEFINE_RO_SET_PROPERTY(prop, type, module, tag) \
{ prop, false, kMCPropertyTypeSet, kMC##type##TypeInfo, (void *)MCPropertyThunkGetSetType(MC##module##Get##tag), nil },

#define DEFINE_RO_ENUM_PROPERTY(prop, type, module, tag) \
{ prop, false, kMCPropertyTypeEnum, kMC##type##TypeInfo, (void *)MCPropertyThunkGetEnumType(MC##module##Get##tag), nil },

#define DEFINE_RO_CUSTOM_PROPERTY(prop, type, module, tag) \
{ prop, false, kMCPropertyTypeCustom, kMC##type##TypeInfo, (void *)MCPropertyThunkGetCustomType(MC##module##Get##tag, MC##type), nil },

#define DEFINE_RO_EFFECTIVE_PROPERTY(prop, type, module, tag) \
{ prop, true, kMCPropertyType##type, nil, (void *)MCPropertyThunkGet##type(MC##module##Get##tag), nil },


#define DEFINE_RW_OBJ_PROPERTY(prop, type, obj, tag) \
{ prop, false, kMCPropertyType##type, nil, (void *)MCPropertyObjectThunkGet##type(obj, Get##tag), (void *)MCPropertyObjectThunkSet##type(obj, Set##tag), false, false, false },

#define DEFINE_RO_OBJ_PROPERTY(prop, type, obj, tag) \
{ prop, false, kMCPropertyType##type, nil, (void *)MCPropertyObjectThunkGet##type(obj, Get##tag), nil, false, false, false },

#define DEFINE_RW_OBJ_NON_EFFECTIVE_PROPERTY(prop, type, obj, tag) \
{ prop, false, kMCPropertyType##type, nil, (void *)MCPropertyObjectThunkGet##type(obj, Get##tag), (void *)MCPropertyObjectThunkSet##type(obj, Set##tag), true, false, false },

#define DEFINE_RO_OBJ_NON_EFFECTIVE_PROPERTY(prop, type, obj, tag) \
{ prop, false, kMCPropertyType##type, nil, (void *)MCPropertyObjectThunkGet##type(obj, Get##tag), nil, true, false, false },

#define DEFINE_RW_OBJ_EFFECTIVE_PROPERTY(prop, type, obj, tag) \
{ prop, true, kMCPropertyType##type, nil, (void *)MCPropertyObjectThunkGet##type(obj, GetEffective##tag), (void *)MCPropertyObjectThunkSet##type(obj, SetEffective##tag), true, false, false },

#define DEFINE_RO_OBJ_EFFECTIVE_PROPERTY(prop, type, obj, tag) \
{ prop, true, kMCPropertyType##type, nil, (void *)MCPropertyObjectThunkGet##type(obj, GetEffective##tag), nil, true, false, false },

#define DEFINE_RW_OBJ_PART_PROPERTY(prop, type, obj, tag) \
{ prop, false, kMCPropertyType##type, nil, (void *)MCPropertyObjectPartThunkGet##type(obj, Get##tag), (void *)MCPropertyObjectPartThunkSet##type(obj, Set##tag), false, false, false },

#define DEFINE_RO_OBJ_PART_PROPERTY(prop, type, obj, tag) \
{ prop, false, kMCPropertyType##type, nil, (void *)MCPropertyObjectPartThunkGet##type(obj, Get##tag), nil, false, false, false },

#define DEFINE_RW_OBJ_PART_NON_EFFECTIVE_PROPERTY(prop, type, obj, tag) \
{ prop, false, kMCPropertyType##type, nil, (void *)MCPropertyObjectPartThunkGet##type(obj, Get##tag), (void *)MCPropertyObjectPartThunkSet##type(obj, Set##tag), true, false, false },

#define DEFINE_RO_OBJ_PART_NON_EFFECTIVE_PROPERTY(prop, type, obj, tag) \
{ prop, false, kMCPropertyType##type, nil, (void *)MCPropertyObjectPartThunkGet##type(obj, Get##tag), nil, true, false, false },

#define DEFINE_RW_OBJ_PART_EFFECTIVE_PROPERTY(prop, type, obj, tag) \
{ prop, true, kMCPropertyType##type, nil, (void *)MCPropertyObjectPartThunkGet##type(obj, GetEffective##tag), (void *)MCPropertyObjectPartThunkSet##type(obj, SetEffective##tag), true, false, false },

#define DEFINE_RO_OBJ_PART_EFFECTIVE_PROPERTY(prop, type, obj, tag) \
{ prop, true, kMCPropertyType##type, nil, (void *)MCPropertyObjectPartThunkGet##type(obj, GetEffective##tag), nil, true, false, false },

#define DEFINE_RW_OBJ_CUSTOM_PROPERTY(prop, type, obj, tag) \
{ prop, false, kMCPropertyTypeCustom, kMC##type##TypeInfo, (void *)MCPropertyObjectThunkGetCustomType(obj, Get##tag, MC##type), (void *)MCPropertyObjectThunkSetCustomType(obj, Set##tag, MC##type), false, false, false },

#define DEFINE_RO_OBJ_CUSTOM_PROPERTY(prop, type, obj, tag) \
{ prop, false, kMCPropertyTypeCustom, kMC##type##TypeInfo, (void *)MCPropertyObjectThunkGetCustomType(obj, Get##tag, MC##type), nil, false, false, false },

#define DEFINE_RW_OBJ_NON_EFFECTIVE_CUSTOM_PROPERTY(prop, type, obj, tag) \
{ prop, false, kMCPropertyTypeCustom, kMC##type##TypeInfo, (void *)MCPropertyObjectThunkGetCustomType(obj, Get##tag, MC##type), (void *)MCPropertyObjectThunkSetCustomType(obj, Set##tag, MC##type), true, false, false },

#define DEFINE_RO_OBJ_NON_EFFECTIVE_CUSTOM_PROPERTY(prop, type, obj, tag) \
{ prop, false, kMCPropertyTypeCustom, kMC##type##TypeInfo, (void *)MCPropertyObjectThunkGetCustomType(obj, Get##tag, MC##type), nil, true, false, false },

#define DEFINE_RW_OBJ_EFFECTIVE_CUSTOM_PROPERTY(prop, type, obj, tag) \
{ prop, true, kMCPropertyTypeCustom, kMC##type##TypeInfo, (void *)MCPropertyObjectThunkGetCustomType(obj, Get##tag, MC##type), (void *)MCPropertyObjectThunkSetCustomType(obj, Set##tag, MC##type), true, false, false },

#define DEFINE_RO_OBJ_EFFECTIVE_CUSTOM_PROPERTY(prop, type, obj, tag) \
{ prop, true, kMCPropertyTypeCustom, kMC##type##TypeInfo, (void *)MCPropertyObjectThunkGetCustomType(obj, Get##tag, MC##type), nil, true, false, false },

#define DEFINE_RW_OBJ_PART_CUSTOM_PROPERTY(prop, type, obj, tag) \
{ prop, false, kMCPropertyTypeCustom, kMC##type##TypeInfo, (void *)MCPropertyObjectPartThunkGetCustomType(obj, Get##tag, MC##type), (void *)MCPropertyObjectPartThunkSetCustomType(obj, Set##tag, MC##type), false, false, false },

#define DEFINE_RO_OBJ_ENUM_PROPERTY(prop, type, obj, tag) \
{ prop, false, kMCPropertyTypeEnum, kMC##type##TypeInfo, (void *)MCPropertyObjectThunkGetEnumType(obj, Get##tag), nil, false, false, false },

#define DEFINE_RW_OBJ_ENUM_PROPERTY(prop, type, obj, tag) \
{ prop, false, kMCPropertyTypeEnum, kMC##type##TypeInfo, (void *)MCPropertyObjectThunkGetEnumType(obj, Get##tag), (void *)MCPropertyObjectThunkSetEnumType(obj, Set##tag), false, false, false },

#define DEFINE_RO_OBJ_PART_ENUM_PROPERTY(prop, type, obj, tag) \
{ prop, false, kMCPropertyTypeEnum, kMC##type##TypeInfo, (void *)MCPropertyObjectPartThunkGetEnumType(obj, Get##tag), nil, false, false, false },

#define DEFINE_RW_OBJ_OPTIONAL_ENUM_PROPERTY(prop, type, obj, tag) \
{ prop, false, kMCPropertyTypeOptionalEnum, kMC##type##TypeInfo, (void *)MCPropertyObjectThunkGetOptionalEnumType(obj, Get##tag), (void *)MCPropertyObjectThunkSetOptionalEnumType(obj, Set##tag), false, false, false },

#define DEFINE_RW_OBJ_NON_EFFECTIVE_OPTIONAL_ENUM_PROPERTY(prop, type, obj, tag) \
{ prop, false, kMCPropertyTypeOptionalEnum, kMC##type##TypeInfo, (void *)MCPropertyObjectThunkGetOptionalEnumType(obj, Get##tag), (void *)MCPropertyObjectThunkSetOptionalEnumType(obj, Set##tag), true, false, false },

#define DEFINE_RW_OBJ_NON_EFFECTIVE_ENUM_PROPERTY(prop, type, obj, tag) \
{ prop, false, kMCPropertyTypeEnum, kMC##type##TypeInfo, (void *)MCPropertyObjectThunkGetEnumType(obj, Get##tag), (void *)MCPropertyObjectThunkSetEnumType(obj, Set##tag), true, false, false },

#define DEFINE_RO_OBJ_EFFECTIVE_ENUM_PROPERTY(prop, type, obj, tag) \
{ prop, true, kMCPropertyTypeEnum, kMC##type##TypeInfo, (void *)MCPropertyObjectThunkGetEnumType(obj, GetEffective##tag), nil, true, false, false },

#define DEFINE_UNAVAILABLE_OBJ_PROPERTY(prop) \
{ prop, false, kMCPropertyTypeAny, nil, nil, nil, false, false, false },

#define DEFINE_RW_OBJ_SET_PROPERTY(prop, type, obj, tag) \
{ prop, false, kMCPropertyTypeSet, kMC##type##TypeInfo, (void *)MCPropertyObjectThunkGetSetType(obj, Get##tag), (void *)MCPropertyObjectThunkSetSetType(obj, Set##tag), false, false, false },

#define DEFINE_RO_OBJ_SET_PROPERTY(prop, type, obj, tag) \
{ prop, false, kMCPropertyTypeSet, kMC##type##TypeInfo, (void *)MCPropertyObjectThunkGetSetType(obj, Get##tag), nil, false, false, false },

#define DEFINE_RW_OBJ_ARRAY_PROPERTY(prop, type, obj, tag) \
{ prop, false, kMCPropertyType##type, nil, (void *)MCPropertyObjectArrayThunkGet##type(obj, Get##tag), (void *)MCPropertyObjectArrayThunkSet##type(obj, Set##tag), false, true, false },

#define DEFINE_RW_OBJ_LIST_PROPERTY(prop, type, obj, tag) \
{ prop, false, kMCPropertyType##type, nil, (void *)MCPropertyObjectListThunkGet##type(obj, Get##tag), (void *)MCPropertyObjectListThunkSet##type(obj, Set##tag), false, false, false },

#define DEFINE_RO_OBJ_LIST_PROPERTY(prop, type, obj, tag) \
{ prop, false, kMCPropertyType##type, nil, (void *)MCPropertyObjectListThunkGet##type(obj, Get##tag), nil, false, false, false },

#define DEFINE_WO_OBJ_CHUNK_PROPERTY(prop, type, obj, tag) \
{ prop, false, kMCPropertyType##type, nil, nil, (void *)MCPropertyObjectChunkThunkSet##type(obj, Set##tag##OfCharChunk), false, false, false, true },

#define DEFINE_RW_OBJ_NON_EFFECTIVE_MIXED_CHUNK_PROPERTY(prop, type, obj, tag) \
{ prop, false, kMCPropertyTypeMixed##type, nil, (void *)MCPropertyObjectChunkMixedThunkGetOptional##type(obj, Get##tag##OfCharChunk), (void *)MCPropertyObjectChunkMixedThunkSetOptional##type(obj, Set##tag##OfCharChunk), true, false, false, true },

#define DEFINE_RO_OBJ_EFFECTIVE_MIXED_CHUNK_PROPERTY(prop, type, obj, tag) \
{ prop, true, kMCPropertyTypeMixed##type, nil, (void *)MCPropertyObjectChunkMixedThunkGetOptional##type(obj, GetEffective##tag##OfCharChunk), nil, true, false, false, true },

////////////////////////////////////////////////////////////////////////////////

struct MCNativeControl;
struct MCNativeControlPtr
{
    MCNativeControl *control;
};

template<typename C, typename A, void (C::*Method)(MCExecContext&, A)> inline void MCPropertyNativeControlThunk(MCExecContext& ctxt, MCNativeControlPtr* ctrl, A arg)
{
	(static_cast<C *>(ctrl -> control) ->* Method)(ctxt, arg);
}

#define MCPropertyNativeControlThunkImp(ctrl, mth, typ) (void(*)(MCExecContext&,MCNativeControlPtr*,typ))MCPropertyNativeControlThunk<ctrl,typ,&ctrl::mth>

#define MCPropertyNativeControlThunkGetBool(ctrl, mth) MCPropertyNativeControlThunkImp(ctrl, mth, bool&)
#define MCPropertyNativeControlThunkGetInt16(ctrl, mth) MCPropertyNativeControlThunkImp(ctrl, mth, integer_t&)
#define MCPropertyNativeControlThunkGetInt32(ctrl, mth) MCPropertyNativeControlThunkImp(ctrl, mth, integer_t&)
#define MCPropertyNativeControlThunkGetInt32X2(ctrl, mth) MCPropertyNativeControlThunkImp(ctrl, mth, integer_t*)
#define MCPropertyNativeControlThunkGetInt32X4(ctrl, mth) MCPropertyNativeControlThunkImp(ctrl, mth, integer_t*)
#define MCPropertyNativeControlThunkGetUInt16(ctrl, mth) MCPropertyNativeControlThunkImp(ctrl, mth, uinteger_t&)
#define MCPropertyNativeControlThunkGetUInt32(ctrl, mth) MCPropertyNativeControlThunkImp(ctrl, mth, uinteger_t&)
#define MCPropertyNativeControlThunkGetDouble(ctrl, mth) MCPropertyNativeControlThunkImp(ctrl, mth, double&)
#define MCPropertyNativeControlThunkGetString(ctrl, mth) MCPropertyNativeControlThunkImp(ctrl, mth, MCStringRef&)
#define MCPropertyNativeControlThunkGetOptionalString(ctrl, mth) MCPropertyNativeControlThunkImp(ctrl, mth, MCStringRef&)
#define MCPropertyNativeControlThunkGetRectangle(ctrl, mth) MCPropertyNativeControlThunkImp(ctrl, mth, MCRectangle&)
#define MCPropertyNativeControlThunkGetCustomType(ctrl, mth, typ) MCPropertyNativeControlThunkImp(ctrl, mth, typ&)
#define MCPropertyNativeControlThunkGetEnumType(ctrl, mth, typ) MCPropertyNativeControlThunkImp(ctrl, mth, typ&)
#define MCPropertyNativeControlThunkGetSetType(ctrl, mth, typ) MCPropertyNativeControlThunkImp(ctrl, mth, typ&)

#define MCPropertyNativeControlThunkSetBool(ctrl, mth) MCPropertyNativeControlThunkImp(ctrl, mth, bool)
#define MCPropertyNativeControlThunkSetInt16(ctrl, mth) MCPropertyNativeControlThunkImp(ctrl, mth, integer_t)
#define MCPropertyNativeControlThunkSetInt32(ctrl, mth) MCPropertyNativeControlThunkImp(ctrl, mth, integer_t)
#define MCPropertyNativeControlThunkSetInt32X2(ctrl, mth) MCPropertyNativeControlThunkImp(ctrl, mth, integer_t*)
#define MCPropertyNativeControlThunkSetInt32X4(ctrl, mth) MCPropertyNativeControlThunkImp(ctrl, mth, integer_t*)
#define MCPropertyNativeControlThunkSetUInt16(ctrl, mth) MCPropertyNativeControlThunkImp(ctrl, mth, uinteger_t)
#define MCPropertyNativeControlThunkSetUInt32(ctrl, mth) MCPropertyNativeControlThunkImp(ctrl, mth, uinteger_t)
#define MCPropertyNativeControlThunkSetDouble(ctrl, mth) MCPropertyNativeControlThunkImp(ctrl, mth, double)
#define MCPropertyNativeControlThunkSetString(ctrl, mth) MCPropertyNativeControlThunkImp(ctrl, mth, MCStringRef)
#define MCPropertyNativeControlThunkSetOptionalString(ctrl, mth) MCPropertyNativeControlThunkImp(ctrl, mth, MCStringRef)
#define MCPropertyNativeControlThunkSetRectangle(ctrl, mth) MCPropertyNativeControlThunkImp(ctrl, mth, MCRectangle)
#define MCPropertyNativeControlThunkSetCustomType(ctrl, mth, typ) MCPropertyNativeControlThunkImp(ctrl, mth, const typ&)
#define MCPropertyNativeControlThunkSetEnumType(ctrl, mth, typ) MCPropertyNativeControlThunkImp(ctrl, mth, typ)
#define MCPropertyNativeControlThunkSetSetType(ctrl, mth, typ) MCPropertyNativeControlThunkImp(ctrl, mth, typ)

#define DEFINE_RW_CTRL_PROPERTY(prop, type, ctrl, tag) \
{ prop, false, kMCPropertyType##type, nil, (void *)MCPropertyNativeControlThunkGet##type(ctrl, Get##tag), (void *)MCPropertyNativeControlThunkSet##type(ctrl, Set##tag), false, false, false, false },

#define DEFINE_RO_CTRL_PROPERTY(prop, type, ctrl, tag) \
{ prop, false, kMCPropertyType##type, nil, (void *)MCPropertyNativeControlThunkGet##type(ctrl, Get##tag), nil, false, false, false, false },

#define DEFINE_RW_CTRL_CUSTOM_PROPERTY(prop, type, ctrl, tag) \
{ prop, false, kMCPropertyTypeCustom, kMC##type##TypeInfo, (void *)MCPropertyNativeControlThunkGetCustomType(ctrl, Get##tag, MC##type), (void *)MCPropertyNativeControlThunkSetCustomType(ctrl, Set##tag, MC##type), false, false, false, false },

#define DEFINE_RO_CTRL_CUSTOM_PROPERTY(prop, type, ctrl, tag) \
{ prop, false, kMCPropertyTypeCustom, kMC##type##TypeInfo, (void *)MCPropertyNativeControlThunkGetCustomType(ctrl, Get##tag, MC##type), nil, false, false, false, false },

#define DEFINE_RO_CTRL_ENUM_PROPERTY(prop, type, ctrl, tag) \
{ prop, false, kMCPropertyTypeEnum, kMC##type##TypeInfo, (void *)MCPropertyNativeControlThunkGetEnumType(ctrl, Get##tag, MC##type), nil, false, false, false, false },

#define DEFINE_RW_CTRL_ENUM_PROPERTY(prop, type, ctrl, tag) \
{ prop, false, kMCPropertyTypeEnum, kMC##type##TypeInfo, (void *)MCPropertyNativeControlThunkGetEnumType(ctrl, Get##tag, MC##type), (void *)MCPropertyNativeControlThunkSetEnumType(ctrl, Set##tag, MC##type), false, false, false, false },

#define DEFINE_UNAVAILABLE_CTRL_PROPERTY(prop) \
{ prop, false, kMCPropertyTypeAny, nil, nil, nil, false, false, false, false },

#define DEFINE_RW_CTRL_SET_PROPERTY(prop, type, ctrl, tag) \
{ prop, false, kMCPropertyTypeSet, kMC##type##TypeInfo, (void *)MCPropertyNativeControlThunkGetSetType(ctrl, Get##tag, MC##type), (void *)MCPropertyNativeControlThunkSetSetType(ctrl, Set##tag, MC##type), false, false, false, false },

#define DEFINE_RO_CTRL_SET_PROPERTY(prop, type, ctrl, tag) \
{ prop, false, kMCPropertyTypeSet, kMC##type##TypeInfo, (void *)MCPropertyNativeControlThunkGetSetType(ctrl, Get##tag, MC##type), nil, false, false, false, false },

////////////////////////////////////////////////////////////////////////////////

template<typename C, typename X, typename Y, typename Z, void (C::*Method)(MCExecContext&, X, Y, Z)> inline void MCExecNativeControlThunk(MCExecContext& ctxt, MCNativeControlPtr* ctrl, X param1, Y param2, Z param3)
{
	(static_cast<C *>(ctrl -> control) ->* Method)(ctxt, param1, param2, param3);
}

template<typename C, typename X, typename Y, void (C::*Method)(MCExecContext&, X, Y)> inline void MCExecNativeControlThunk(MCExecContext& ctxt, MCNativeControlPtr* ctrl, X param1, Y param2)
{
	(static_cast<C *>(ctrl -> control) ->* Method)(ctxt, param1, param2);
}

template<typename C, typename X, void (C::*Method)(MCExecContext&, X)> inline void MCExecNativeControlThunk(MCExecContext& ctxt, MCNativeControlPtr* ctrl, X param1)
{
	(static_cast<C *>(ctrl -> control) ->* Method)(ctxt, param1);
}

template<typename C, void (C::*Method)(MCExecContext&)> inline void MCExecNativeControlThunk(MCExecContext& ctxt, MCNativeControlPtr* ctrl)
{
	(static_cast<C *>(ctrl -> control) ->* Method)(ctxt);
}

#define MCExecNativeControlThunkExec(ctrl, mth) (void(*)(MCExecContext&,MCNativeControlPtr*))MCExecNativeControlThunk<ctrl,&ctrl::mth>

#define MCExecNativeControlUnaryThunkImp(ctrl, mth, typ) (void(*)(MCExecContext&,MCNativeControlPtr*,typ))MCExecNativeControlThunk<ctrl,typ,&ctrl::mth>
#define MCExecNativeControlThunkExecString(ctrl, mth) MCExecNativeControlUnaryThunkImp(ctrl, mth, MCStringRef)
#define MCExecNativeControlThunkExecInt32(ctrl, mth) MCExecNativeControlUnaryThunkImp(ctrl, mth, integer_t)

#define MCExecNativeControlBinaryThunkImp(ctrl, mth, typ1, typ2) (void(*)(MCExecContext&,MCNativeControlPtr*,typ1,typ2))MCExecNativeControlThunk<ctrl,typ1,typ2,&ctrl::mth>
#define MCExecNativeControlThunkExecStringString(ctrl, mth) MCExecNativeControlBinaryThunkImp(ctrl, mth, MCStringRef, MCStringRef)
#define MCExecNativeControlThunkExecInt32Int32(ctrl, mth) MCExecNativeControlBinaryThunkImp(ctrl, mth, integer_t, integer_t)

#define MCExecNativeControlTernaryThunkImp(ctrl, mth, typ1, typ2, typ3) (void(*)(MCExecContext&,MCNativeControlPtr*,typ1,typ2,typ3))MCExecNativeControlThunk<ctrl,typ1,typ2,typ3,&ctrl::mth>
#define MCExecNativeControlThunkExecInt32OptionalInt32OptionalInt32(ctrl, mth) MCExecNativeControlTernaryThunkImp(ctrl, mth, integer_t, integer_t*, integer_t*)

#define DEFINE_CTRL_EXEC_METHOD(act, ctrl, tag) \
{ kMCNativeControlAction##act, (void *)MCExecNativeControlThunkExec(ctrl, Exec##tag) },

#define DEFINE_CTRL_EXEC_UNARY_METHOD(act, ctrl, param1, tag) \
{ kMCNativeControlAction##act, (void *)MCExecNativeControlThunkExec##param1(ctrl, Exec##tag) },

#define DEFINE_CTRL_EXEC_BINARY_METHOD(act, ctrl, param1, param2, tag) \
{ kMCNativeControlAction##act, (void *)MCExecNativeControlThunkExec##param1##param2(ctrl, Exec##tag) },

#define DEFINE_CTRL_EXEC_TERNARY_METHOD(act, ctrl, param1, param2, param3, tag) \
{ kMCNativeControlAction##act, (void *)MCExecNativeControlThunkExec##param1##param2##param3(ctrl, Exec##tag) },

////////////////////////////////////////////////////////////////////////////////

enum MCPurchaseState
{
	kMCPurchaseStateInitialized,
	kMCPurchaseStateSendingRequest,
	kMCPurchaseStatePaymentReceived,
	kMCPurchaseStateComplete,
	kMCPurchaseStateRestored,
	kMCPurchaseStateCancelled,
	kMCPurchaseStateRefunded,
	kMCPurchaseStateError,
    kMCPurchaseStateUnverified,
	
	kMCPurchaseStateUnknown,
};

typedef struct _mcpurchase_t
{
	uint32_t			id;
	MCPurchaseState		state;
	uint32_t			ref_count;
	
	void *				platform_data;
	
	struct _mcpurchase_t *	next;
} MCPurchase;

template<typename A, void Method(MCExecContext&, MCPurchase *, A)> inline void MCPurchasePropertyThunk(MCExecContext& ctxt, MCPurchase *purchase, A arg)
{
    Method(ctxt, purchase, arg);
}

#define MCPurchasePropertyThunkImp(mth,typ) (void(*)(MCExecContext&, MCPurchase *,typ))MCPurchasePropertyThunk<typ,mth>

#define MCPurchasePropertyThunkGetInt32(mth) MCPurchasePropertyThunkImp(mth, integer_t&)
#define MCPurchasePropertyThunkGetUInt32(mth) MCPurchasePropertyThunkImp(mth, uinteger_t&)
#define MCPurchasePropertyThunkGetString(mth) MCPurchasePropertyThunkImp(mth, MCStringRef&)
#define MCPurchasePropertyThunkGetBinaryString(mth) MCPurchasePropertyThunkImp(mth, MCDataRef&)

#define MCPurchasePropertyThunkSetInt32(mth) MCPurchasePropertyThunkImp(mth, integer_t)
#define MCPurchasePropertyThunkSetUInt32(mth) MCPurchasePropertyThunkImp(mth, uinteger_t)
#define MCPurchasePropertyThunkSetString(mth) MCPurchasePropertyThunkImp(mth, MCStringRef)
#define MCPurchasePropertyThunkSetBinaryString(mth) MCPurchasePropertyThunkImp(mth, MCDataRef)

#define DEFINE_RW_STORE_PROPERTY(prop, type, module, tag) \
{ prop, false, kMCPropertyType##type, nil, (void *)MCPurchasePropertyThunkGet##type(MC##module##Get##tag), (void *)MCPurchasePropertyThunkSet##type(MC##module##Set##tag) },

#define DEFINE_RO_STORE_PROPERTY(prop, type, module, tag) \
{ prop, false, kMCPropertyType##type, nil, (void *)MCPurchasePropertyThunkGet##type(MC##module##Get##tag), nil },

////////////////////////////////////////////////////////////////////////////////

void MCExecFetchProperty(MCExecContext& ctxt, const MCPropertyInfo *prop, void *mark, MCValueRef& r_value);
void MCExecStoreProperty(MCExecContext& ctxt, const MCPropertyInfo *prop, void *mark, MCValueRef p_value);

////////////////////////////////////////////////////////////////////////////////

class MCExecContext
{
public:
	MCExecContext(MCExecPoint& ep)
		: m_ep(ep), m_stat(ES_NORMAL)
	{
	}
	
	MCExecContext(MCExecPoint& ep, MCVarref *p_it)
		: m_ep(ep), m_stat(ES_NORMAL), m_it(p_it)
	{
	}
	
	MCExecContext(MCExecContext& p_ctxt)
		: m_ep(p_ctxt.GetEP()), m_stat(ES_NORMAL), m_it(p_ctxt . m_it)
	{
	}

	//////////

	MCExecPoint& GetEP(void)
	{
		return m_ep;
	}
	
	Exec_stat GetExecStat(void)
	{
		return m_stat;
	}

	///////////

	bool HasError(void)
	{
		return m_stat != ES_NORMAL;
	}

	void Throw(void)
	{
		m_stat = ES_ERROR;
	}

	Exec_stat Catch(uint2 line, uint2 pos);

	void LegacyThrow(Exec_errors error, MCValueRef hint = nil);
	void LegacyThrow(Exec_errors error, uint32_t hint);

	void Unimplemented(void)
	{
		abort();
	}

	//////////

	bool GetCaseSensitive(void) const
	{
		return m_ep . getcasesensitive() == True;
	}

	bool GetConvertOctals(void) const
	{
		return m_ep . getconvertoctals() == True;
	}

	bool GetWholeMatches(void) const
	{
		return m_ep . getwholematches() == True;
	}

	bool GetUseUnicode(void) const
	{
		return m_ep . getuseunicode() == True;
	}

	bool GetUseSystemDate(void) const
	{
		return m_ep . getusesystemdate() == True;
	}

	char_t GetLineDelimiter(void) const
	{
		return m_ep . getlinedel();
	}

	char_t GetItemDelimiter(void) const
	{
		return m_ep . getitemdel();
	}

	char_t GetColumnDelimiter(void) const
	{
		return m_ep . getcolumndel();
	}

	char_t GetRowDelimiter(void) const
	{
		return m_ep . getrowdel();
	}

	uint2 GetCutOff(void) const
	{
		return m_ep . getcutoff();
	}

	uinteger_t GetNumberFormatWidth() const
	{
		return m_ep.getnffw();
	}
	
	uinteger_t GetNumberFormatTrailing() const
	{
		return m_ep.getnftrailing();	
	}
	
	uinteger_t GetNumberFormatForce() const
	{
		return m_ep.getnfforce();
	}
	
	//////////

	void SetNumberFormat(uint2 p_fw, uint2 p_trailing, uint2 p_force)
    {
        m_ep . setnumberformat(p_fw, p_trailing, p_force);
    }

	void SetCaseSensitive(bool p_value)
	{
		m_ep . setcasesensitive(p_value);
	}

	void SetConvertOctals(bool p_value)
	{
		m_ep . setconvertoctals(p_value);
	}
	
	void SetWholeMatches(bool p_value)
	{
		m_ep . setwholematches(p_value);
	}
	
	void SetUseUnicode(bool p_value)
	{
		m_ep . setuseunicode(p_value);
	}

	void SetUseSystemDate(bool p_value)
	{
		m_ep . setusesystemdate(p_value);
	}

	void SetCutOff(uint2 p_value)
	{
		m_ep . setcutoff(p_value);
	}

	void SetLineDelimiter(char_t p_value)
	{
		m_ep . setlinedel(p_value);
	}

	void SetItemDelimiter(char_t p_value)
	{
		m_ep . setitemdel(p_value);
	}

	void SetColumnDelimiter(char_t p_value)
	{
		m_ep . setcolumndel(p_value);
	}

	void SetRowDelimiter(char_t p_value)
	{
        m_ep . setrowdel(p_value);
    }

    //////////
	
	// Convert the given valueref to a string. If the type is not convertable
	// to a string, the empty string is returned.
	// This method should be used in cases where a string is required and
	// we want to silently convert non-stringables to empty.
	bool ForceToString(MCValueRef value, MCStringRef& r_string);
	bool ForceToBoolean(MCValueRef value, MCBooleanRef& r_boolean);

	// These attempt to convert the value as specified, returning 'true' if successeful.
	// These will raise an appropriate error if the conversion fails and
	// strict mode is on. If strict mode is off (the default) then default
	// values will be returned for things that can't be converted.
	//   (boolean - false, string - empty, number/integer/real - 0, array -
	//    empty array).
	bool ConvertToBoolean(MCValueRef value, MCBooleanRef& r_boolean);
	bool ConvertToString(MCValueRef value, MCStringRef& r_string);
    bool ConvertToData(MCValueRef p_value, MCDataRef& r_data);
    bool ConvertToName(MCValueRef p_value, MCNameRef& r_data);
	bool ConvertToNumber(MCValueRef value, MCNumberRef& r_number);
	bool ConvertToArray(MCValueRef value, MCArrayRef& r_array);
    
    bool ConvertToBool(MCValueRef value, bool& r_bool);
	bool ConvertToInteger(MCValueRef value, integer_t& r_integer);
	bool ConvertToUnsignedInteger(MCValueRef value, uinteger_t& r_integer);
	bool ConvertToReal(MCValueRef value, real64_t& r_real);
	bool ConvertToChar(MCValueRef value, char_t& r_real);
	bool ConvertToLegacyPoint(MCValueRef value, MCPoint& r_point);
	bool ConvertToLegacyRectangle(MCValueRef value, MCRectangle& r_rectangle);
	bool ConvertToLegacyColor(MCValueRef value, MCColor& r_color);
    
    bool ConvertToMutableString(MCValueRef p_value, MCStringRef &r_string);
    
	// These attempt to convert the given value as specified. If conversion
	// was successful then 'r_converted' is set to true, else 'false'. If
	// an error occurs (such as out-of-memory), false is returned.
	bool TryToConvertToBoolean(MCValueRef value, bool& r_converted, MCBooleanRef& r_boolean);
	bool TryToConvertToString(MCValueRef value, bool& r_converted, MCStringRef& r_string);
	bool TryToConvertToNumber(MCValueRef value, bool& r_converted, MCNumberRef& r_number);
	bool TryToConvertToInteger(MCValueRef value, bool& r_converted, integer_t& r_integer);
	bool TryToConvertToUnsignedInteger(MCValueRef value, bool& r_converted, uinteger_t& r_integer);
	bool TryToConvertToReal(MCValueRef value, bool& r_converted, real64_t& r_real);
	bool TryToConvertToArray(MCValueRef value, bool& r_converted, MCArrayRef& r_array);
	bool TryToConvertToLegacyPoint(MCValueRef value, bool& r_converted, MCPoint& r_point);
	bool TryToConvertToLegacyRectangle(MCValueRef value, bool& r_converted, MCRectangle& r_rectangle);
	bool TryToConvertToLegacyColor(MCValueRef value, bool& r_converted, MCColor& r_color);

	//////////
	
	bool CopyElementAsBoolean(MCArrayRef, MCNameRef key, bool case_sensitive, MCBooleanRef &r_boolean);
	bool CopyElementAsString(MCArrayRef, MCNameRef key, bool case_sensitive, MCStringRef &r_string);
	bool CopyElementAsNumber(MCArrayRef, MCNameRef key, bool case_sensitive, MCNumberRef &r_number);
	bool CopyElementAsInteger(MCArrayRef, MCNameRef key, bool case_sensitive, integer_t &r_integer);
	bool CopyElementAsUnsignedInteger(MCArrayRef, MCNameRef key, bool case_sensitive, uinteger_t &r_integer);
	bool CopyElementAsReal(MCArrayRef, MCNameRef key, bool case_sensitive, real64_t &r_real);
	bool CopyElementAsArray(MCArrayRef, MCNameRef key, bool case_sensitive, MCArrayRef &r_array);
	
	bool CopyElementAsStringArray(MCArrayRef, MCNameRef key, bool case_sensitive, MCArrayRef &r_string_array);
	bool CopyElementAsFilepath(MCArrayRef, MCNameRef key, bool case_sensitive, MCStringRef &r_path);
	bool CopyElementAsFilepathArray(MCArrayRef, MCNameRef key, bool case_sensitive, MCArrayRef &r_path_array);
	
	//////////
	
	bool CopyOptElementAsBoolean(MCArrayRef, MCNameRef key, bool case_sensitive, MCBooleanRef &r_boolean);
	bool CopyOptElementAsString(MCArrayRef, MCNameRef key, bool case_sensitive, MCStringRef &r_string);
	bool CopyOptElementAsStringArray(MCArrayRef, MCNameRef key, bool case_sensitive, MCArrayRef &r_string_array);
	bool CopyOptElementAsFilepath(MCArrayRef, MCNameRef key, bool case_sensitive, MCStringRef &r_path);
	bool CopyOptElementAsFilepathArray(MCArrayRef, MCNameRef key, bool case_sensitive, MCArrayRef &r_path_array);
	
	
	//////////
	
	bool FormatBool(bool p_bool, MCStringRef& r_output);
	bool FormatReal(real64_t p_real, MCStringRef& r_output);
	bool FormatUnsignedInteger(uinteger_t p_integer, MCStringRef& r_output);
	bool FormatInteger(integer_t p_integer, MCStringRef& r_output);
	bool FormatLegacyPoint(MCPoint value, MCStringRef& r_value);
	bool FormatLegacyRectangle(MCRectangle value, MCStringRef& r_value);
	bool FormatLegacyColor(MCColor value, MCStringRef& r_value);

	
	//////////

	// This method evaluates the given expression returning the result in 'result'.
	// If an error is raised during the course of evaluation, 'false' is returned.
	// Note: This method throws any errors that occur.
	bool EvaluateExpression(MCExpression *expr, MCValueRef& r_result);

	//////////
	
	// Note: This method throws any errors that occur.
	bool EnsurePrintingIsAllowed(void);
	bool EnsureDiskAccessIsAllowed(void);
	bool EnsureProcessIsAllowed(void);
	bool EnsureNetworkAccessIsAllowed(void);
	bool EnsurePrivacyIsAllowed(void);

	//////////
	
	void SetItToEmpty(void);
	void SetItToValue(MCValueRef p_value);
	
	//////////

    MCHandler *GetHandler(void)
    {
        return m_ep . gethandler();
    }
	
	void SetHandler(MCHandler *p_handler)
	{
		m_ep.sethandler(p_handler);
	}
	
	MCHandlerlist *GetHandlerList()
	{
		return m_ep.gethlist();
	}
	
	void SetHandlerList(MCHandlerlist *p_list)
	{
		m_ep.sethlist(p_list);
	}
    
	MCObject *GetObject(void)
	{
		return m_ep . getobj();
	}

	void SetObject(MCObject *p_object)
	{
		m_ep.setobj(p_object);
	}
    
    void SetIt(MCVarref *p_it)
    {
        m_it = p_it;
    }

	void SetParentScript(MCParentScriptUse *p_parentscript)
	{
		m_ep.setparentscript(p_parentscript);
	}

    MCParentScriptUse *GetParentScript(void)
	{
		return m_ep.getparentscript();
	}
    
    // MM-2011-02-16: Added ability to get handle of current object
    MCObjectHandle *GetObjectHandle(void);
	void SetTheResultToEmpty(void);
	void SetTheResultToValue(MCValueRef p_value);
	void SetTheResultToStaticCString(const char *p_cstring);
    void SetTheResultToNumber(real64_t p_value);
    void GiveCStringToResult(char *p_cstring);
    void SetTheResultToCString(const char *p_string);
    
	//////////
	
	bool EvalExprAsValueRef(MCExpression *expr, Exec_errors error, MCValueRef& r_value);
	bool EvalOptionalExprAsValueRef(MCExpression *expr, MCValueRef default_value, Exec_errors error, MCValueRef& r_value);
	
    bool EvalExprAsBooleanRef(MCExpression *expr, Exec_errors error, MCBooleanRef& r_value);
	bool EvalOptionalExprAsBooleanRef(MCExpression *expr, MCBooleanRef default_value, Exec_errors error, MCBooleanRef& r_value);
    
    bool EvalExprAsStringRef(MCExpression *expr, Exec_errors error, MCStringRef& r_value);
	bool EvalOptionalExprAsStringRef(MCExpression *expr, MCStringRef default_value, Exec_errors error, MCStringRef& r_value);
<<<<<<< HEAD
    
=======
    bool EvalOptionalExprAsNullableStringRef(MCExpression *p_expr, Exec_errors p_error, MCStringRef& r_value);

>>>>>>> 4163377b
    bool EvalExprAsNameRef(MCExpression *expr, Exec_errors error, MCNameRef& r_value);
	bool EvalOptionalExprAsNameRef(MCExpression *expr, MCNameRef default_value, Exec_errors error, MCNameRef& r_value);
    
    bool EvalExprAsDataRef(MCExpression *expr, Exec_errors error, MCDataRef& r_value);
	bool EvalOptionalExprAsDataRef(MCExpression *expr, MCDataRef default_value, Exec_errors error, MCDataRef& r_value);
    
    bool EvalExprAsArrayRef(MCExpression *expr, Exec_errors error, MCArrayRef& r_value);
	bool EvalOptionalExprAsArrayRef(MCExpression *expr, MCArrayRef default_value, Exec_errors error, MCArrayRef& r_value);
    
    bool EvalExprAsNumberRef(MCExpression *expr, Exec_errors error, MCNumberRef& r_value);
	bool EvalOptionalExprAsNumberRef(MCExpression *expr, MCNumberRef default_value, Exec_errors error, MCNumberRef& r_value);
    
	bool EvalExprAsUInt(MCExpression *expr, Exec_errors error, uinteger_t& r_uint);
	bool EvalOptionalExprAsUInt(MCExpression *expr, uinteger_t default_value, Exec_errors error, uinteger_t& r_uint);
    
    bool EvalExprAsInt(MCExpression *expr, Exec_errors error, integer_t& r_int);
	bool EvalOptionalExprAsInt(MCExpression *expr, integer_t default_value, Exec_errors error, integer_t& r_int);
    
    bool EvalExprAsBool(MCExpression *expr, Exec_errors error, bool& r_bool);
	bool EvalOptionalExprAsBool(MCExpression *expr, bool default_value, Exec_errors error, bool& r_bool);
    
    bool EvalExprAsDouble(MCExpression *expr, Exec_errors error, double& r_double);
	bool EvalOptionalExprAsDouble(MCExpression *expr, double default_value, Exec_errors error, double& r_double);
    
    bool EvalExprAsChar(MCExpression *expr, Exec_errors error, char_t& r_char);
	bool EvalOptionalExprAsChar(MCExpression *expr, char_t default_value, Exec_errors error, char_t& r_char);
    
    bool EvalExprAsPoint(MCExpression *expr, Exec_errors error, MCPoint& r_point);
<<<<<<< HEAD
	bool EvalOptionalExprAsPoint(MCExpression *expr, MCPoint default_value, Exec_errors error, MCPoint& r_point);
    
    bool EvalExprAsColor(MCExpression *expr, Exec_errors error, MCColor& r_color);
	bool EvalOptionalExprAsColor(MCExpression *expr, MCColor default_value, Exec_errors error, MCColor& r_color);
	
	bool EvalExprAsRectangle(MCExpression *expr, Exec_errors error, MCRectangle& r_rectangle);
	bool EvalOptionalExprAsRectangle(MCExpression *expr, MCRectangle default_value, Exec_errors error, MCRectangle& r_rectangle);
=======
    bool EvalOptionalExprAsPoint(MCExpression *expr, MCPoint *default_value, Exec_errors error, MCPoint *&r_point);
    
    bool EvalExprAsColor(MCExpression *expr, Exec_errors error, MCColor& r_color);
    bool EvalOptionalExprAsColor(MCExpression *expr, MCColor* default_value, Exec_errors error, MCColor*& r_color);
	
	bool EvalExprAsRectangle(MCExpression *expr, Exec_errors error, MCRectangle& r_rectangle);
    bool EvalOptionalExprAsRectangle(MCExpression *expr, MCRectangle *default_value, Exec_errors error, MCRectangle *&r_rectangle);
>>>>>>> 4163377b
	
private:
	MCExecPoint& m_ep;
	Exec_stat m_stat;
	MCVarref *m_it;
};

////////////////////////////////////////////////////////////////////////////////

extern MCExecMethodInfo *kMCLogicEvalIsEqualToMethodInfo;
extern MCExecMethodInfo *kMCLogicEvalIsNotEqualToMethodInfo;
extern MCExecMethodInfo *kMCLogicEvalIsGreaterThanMethodInfo;
extern MCExecMethodInfo *kMCLogicEvalIsGreaterThanOrEqualToMethodInfo;
extern MCExecMethodInfo *kMCLogicEvalIsLessThanMethodInfo;
extern MCExecMethodInfo *kMCLogicEvalIsLessThanOrEqualToMethodInfo;
extern MCExecMethodInfo *kMCLogicEvalAndMethodInfo;
extern MCExecMethodInfo *kMCLogicEvalOrMethodInfo;
extern MCExecMethodInfo *kMCLogicEvalNotMethodInfo;
extern MCExecMethodInfo *kMCLogicEvalIsABooleanMethodInfo;
extern MCExecMethodInfo *kMCLogicEvalIsNotABooleanMethodInfo;

void MCLogicEvalIsEqualTo(MCExecContext& ctxt, MCValueRef p_left, MCValueRef p_right, bool& r_result);
void MCLogicEvalIsNotEqualTo(MCExecContext& ctxt, MCValueRef p_left, MCValueRef p_right, bool& r_result);
void MCLogicEvalIsGreaterThan(MCExecContext& ctxt, MCValueRef p_left, MCValueRef p_right, bool& r_result);
void MCLogicEvalIsGreaterThanOrEqualTo(MCExecContext& ctxt, MCValueRef p_left, MCValueRef p_right, bool& r_result);
void MCLogicEvalIsLessThan(MCExecContext& ctxt, MCValueRef p_left, MCValueRef p_right, bool& r_result);
void MCLogicEvalIsLessThanOrEqualTo(MCExecContext& ctxt, MCValueRef p_left, MCValueRef p_right, bool& r_result);

void MCLogicEvalAnd(MCExecContext& ctxt, bool p_a, bool p_b, bool& r_result);
void MCLogicEvalOr(MCExecContext& ctxt, bool p_a, bool p_b, bool& r_result);
void MCLogicEvalNot(MCExecContext& ctxt, bool p_bool, bool& r_result);

void MCLogicEvalIsABoolean(MCExecContext& ctxt, MCValueRef p_value, bool& r_result);
void MCLogicEvalIsNotABoolean(MCExecContext& ctxt, MCValueRef p_value, bool& r_result);

///////////

extern MCExecMethodInfo *kMCArraysEvalKeysMethodInfo;
extern MCExecMethodInfo *kMCArraysEvalExtentsMethodInfo;
extern MCExecMethodInfo *kMCArraysExecCombineMethodInfo;
extern MCExecMethodInfo *kMCArraysExecCombineByRowMethodInfo;
extern MCExecMethodInfo *kMCArraysExecCombineByColumnMethodInfo;
extern MCExecMethodInfo *kMCArraysExecCombineAsSetMethodInfo;
extern MCExecMethodInfo *kMCArraysExecSplitMethodInfo;
extern MCExecMethodInfo *kMCArraysExecSplitByRowMethodInfo;
extern MCExecMethodInfo *kMCArraysExecSplitByColumnMethodInfo;
extern MCExecMethodInfo *kMCArraysExecSplitAsSetMethodInfo;
extern MCExecMethodInfo *kMCArraysExecUnionMethodInfo;
extern MCExecMethodInfo *kMCArraysExecIntersectMethodInfo;
extern MCExecMethodInfo *kMCArraysEvalArrayEncodeMethodInfo;
extern MCExecMethodInfo *kMCArraysEvalArrayDecodeMethodInfo;
extern MCExecMethodInfo *kMCArraysEvalMatrixMultiplyMethodInfo;
extern MCExecMethodInfo *kMCArraysEvalTransposeMatrixMethodInfo;
extern MCExecMethodInfo *kMCArraysEvalIsAnArrayMethodInfo;
extern MCExecMethodInfo *kMCArraysEvalIsNotAnArrayMethodInfo;
extern MCExecMethodInfo *kMCArraysEvalIsAmongTheKeysOfMethodInfo;
extern MCExecMethodInfo *kMCArraysEvalIsNotAmongTheKeysOfMethodInfo;

void MCArraysEvalKeys(MCExecContext& ctxt, MCArrayRef p_array, MCStringRef& r_string);
void MCArraysEvalExtents(MCExecContext& ctxt, MCArrayRef p_array, MCStringRef& r_string);
void MCArraysExecCombine(MCExecContext& ctxt, MCArrayRef p_array, MCStringRef p_element_delimiter, MCStringRef p_key_delimiter, MCStringRef& r_string);
void MCArraysExecCombineByRow(MCExecContext& ctxt, MCArrayRef p_array, MCStringRef& r_string);
void MCArraysExecCombineByColumn(MCExecContext& ctxt, MCArrayRef p_array, MCStringRef& r_string);
void MCArraysExecCombineAsSet(MCExecContext& ctxt, MCArrayRef p_array, MCStringRef p_element_delimiter, MCStringRef& r_string);
void MCArraysExecSplit(MCExecContext& ctxt, MCStringRef p_string, MCStringRef p_element_delimiter, MCStringRef p_key_delimiter, MCArrayRef& r_array);
void MCArraysExecSplitByRow(MCExecContext& ctxt, MCStringRef p_string, MCArrayRef& r_array);
void MCArraysExecSplitByColumn(MCExecContext& ctxt, MCStringRef p_string, MCArrayRef& r_array);
void MCArraysExecSplitAsSet(MCExecContext& ctxt, MCStringRef p_string, MCStringRef p_element_delimiter, MCArrayRef& r_array);
void MCArraysExecUnion(MCExecContext& ctxt, MCArrayRef x_dst_array, MCArrayRef p_src_array);
void MCArraysExecIntersect(MCExecContext& ctxt, MCArrayRef x_dst_array, MCArrayRef p_src_array);
void MCArraysEvalArrayEncode(MCExecContext& ctxt, MCArrayRef p_array, MCStringRef& r_encoding);
void MCArraysEvalArrayDecode(MCExecContext& ctxt, MCStringRef p_encoding, MCArrayRef& r_array);
void MCArraysEvalMatrixMultiply(MCExecContext& ctxt, MCArrayRef p_left, MCArrayRef p_right, MCArrayRef& r_result);
void MCArraysEvalTransposeMatrix(MCExecContext& ctxt, MCArrayRef p_matrix, MCArrayRef& r_result);

void MCArraysEvalIsAnArray(MCExecContext& ctxt, MCValueRef p_value, bool& r_result);
void MCArraysEvalIsNotAnArray(MCExecContext& ctxt, MCValueRef p_value, bool& r_result);
void MCArraysEvalIsAmongTheKeysOf(MCExecContext& ctxt, MCNameRef p_key, MCArrayRef p_array, bool& r_result);
void MCArraysEvalIsNotAmongTheKeysOf(MCExecContext& ctxt, MCNameRef p_key, MCArrayRef p_array, bool& r_result);

///////////

extern MCExecMethodInfo *kMCMathEvalBaseConvertMethodInfo;
extern MCExecMethodInfo *kMCMathEvalAbsMethodInfo;
extern MCExecMethodInfo *kMCMathEvalRoundToPrecisionMethodInfo;
extern MCExecMethodInfo *kMCMathEvalRoundMethodInfo;
extern MCExecMethodInfo *kMCMathEvalStatRoundToPrecisionMethodInfo;
extern MCExecMethodInfo *kMCMathEvalStatRoundMethodInfo;
extern MCExecMethodInfo *kMCMathEvalTruncMethodInfo;
extern MCExecMethodInfo *kMCMathEvalAcosMethodInfo;
extern MCExecMethodInfo *kMCMathEvalAsinMethodInfo;
extern MCExecMethodInfo *kMCMathEvalAtanMethodInfo;
extern MCExecMethodInfo *kMCMathEvalAtan2MethodInfo;
extern MCExecMethodInfo *kMCMathEvalCosMethodInfo;
extern MCExecMethodInfo *kMCMathEvalSinMethodInfo;
extern MCExecMethodInfo *kMCMathEvalTanMethodInfo;
extern MCExecMethodInfo *kMCMathEvalExpMethodInfo;
extern MCExecMethodInfo *kMCMathEvalExp1MethodInfo;
extern MCExecMethodInfo *kMCMathEvalExp2MethodInfo;
extern MCExecMethodInfo *kMCMathEvalExp10MethodInfo;
extern MCExecMethodInfo *kMCMathEvalLnMethodInfo;
extern MCExecMethodInfo *kMCMathEvalLn1MethodInfo;
extern MCExecMethodInfo *kMCMathEvalLog2MethodInfo;
extern MCExecMethodInfo *kMCMathEvalLog10MethodInfo;
extern MCExecMethodInfo *kMCMathEvalSqrtMethodInfo;
extern MCExecMethodInfo *kMCMathEvalAnnuityMethodInfo;
extern MCExecMethodInfo *kMCMathEvalCompoundMethodInfo;
extern MCExecMethodInfo *kMCMathEvalAverageMethodInfo;
extern MCExecMethodInfo *kMCMathEvalMedianMethodInfo;
extern MCExecMethodInfo *kMCMathEvalMinMethodInfo;
extern MCExecMethodInfo *kMCMathEvalMaxMethodInfo;
extern MCExecMethodInfo *kMCMathEvalStdDevMethodInfo;
extern MCExecMethodInfo *kMCMathEvalSumMethodInfo;
extern MCExecMethodInfo *kMCMathEvalRandomMethodInfo;
extern MCExecMethodInfo *kMCMathEvalBitwiseAndMethodInfo;
extern MCExecMethodInfo *kMCMathEvalBitwiseNotMethodInfo;
extern MCExecMethodInfo *kMCMathEvalBitwiseOrMethodInfo;
extern MCExecMethodInfo *kMCMathEvalBitwiseXorMethodInfo;
extern MCExecMethodInfo *kMCMathEvalDivMethodInfo;
extern MCExecMethodInfo *kMCMathEvalDivArrayByNumberMethodInfo;
extern MCExecMethodInfo *kMCMathEvalDivArrayByArrayMethodInfo;
extern MCExecMethodInfo *kMCMathEvalSubtractMethodInfo;
extern MCExecMethodInfo *kMCMathEvalSubtractNumberFromArrayMethodInfo;
extern MCExecMethodInfo *kMCMathEvalSubtractArrayFromArrayMethodInfo;
extern MCExecMethodInfo *kMCMathEvalModMethodInfo;
extern MCExecMethodInfo *kMCMathEvalModArrayByNumberMethodInfo;
extern MCExecMethodInfo *kMCMathEvalModArrayByArrayMethodInfo;
extern MCExecMethodInfo *kMCMathEvalWrapMethodInfo;
extern MCExecMethodInfo *kMCMathEvalWrapArrayByNumberMethodInfo;
extern MCExecMethodInfo *kMCMathEvalWrapArrayByArrayMethodInfo;
extern MCExecMethodInfo *kMCMathEvalOverMethodInfo;
extern MCExecMethodInfo *kMCMathEvalOverArrayByNumberMethodInfo;
extern MCExecMethodInfo *kMCMathEvalOverArrayByArrayMethodInfo;
extern MCExecMethodInfo *kMCMathEvalAddMethodInfo;
extern MCExecMethodInfo *kMCMathEvalAddNumberToArrayMethodInfo;
extern MCExecMethodInfo *kMCMathEvalAddArrayToArrayMethodInfo;
extern MCExecMethodInfo *kMCMathEvalMultiplyMethodInfo;
extern MCExecMethodInfo *kMCMathEvalMultiplyArrayByNumberMethodInfo;
extern MCExecMethodInfo *kMCMathEvalMultiplyArrayByArrayMethodInfo;
extern MCExecMethodInfo *kMCMathEvalPowerMethodInfo;
extern MCExecMethodInfo *kMCMathEvalIsAnIntegerMethodInfo;
extern MCExecMethodInfo *kMCMathEvalIsNotAnIntegerMethodInfo;
extern MCExecMethodInfo *kMCMathEvalIsANumberMethodInfo;
extern MCExecMethodInfo *kMCMathEvalIsNotANumberMethodInfo;
extern MCExecMethodInfo *kMCMathGetRandomSeedMethodInfo;
extern MCExecMethodInfo *kMCMathSetRandomSeedMethodInfo;

extern MCExecMethodInfo *kMCMathExecDivideNumberByNumberMethodInfo;
extern MCExecMethodInfo *kMCMathExecDivideArrayByNumberMethodInfo;
extern MCExecMethodInfo *kMCMathExecDivideArrayByArrayMethodInfo;
extern MCExecMethodInfo *kMCMathExecSubtractNumberFromNumberMethodInfo;
extern MCExecMethodInfo *kMCMathExecSubtractNumberFromArrayMethodInfo;
extern MCExecMethodInfo *kMCMathExecSubtractArrayFromArrayMethodInfo;
extern MCExecMethodInfo *kMCMathExecAddNumberToNumberMethodInfo;
extern MCExecMethodInfo *kMCMathExecAddNumberToArrayMethodInfo;
extern MCExecMethodInfo *kMCMathExecAddArrayToArrayMethodInfo;
extern MCExecMethodInfo *kMCMathExecMultiplyNumberByNumberMethodInfo;
extern MCExecMethodInfo *kMCMathExecMultiplyArrayByNumberMethodInfo;
extern MCExecMethodInfo *kMCMathExecMultiplyArrayByArrayMethodInfo;

void MCMathEvalBaseConvert(MCExecContext& ctxt, MCStringRef p_source, integer_t p_source_base, integer_t p_dest_base, MCStringRef& r_result);

void MCMathEvalAbs(MCExecContext& ctxt, real64_t p_in, real64_t& r_result);
void MCMathEvalRoundToPrecision(MCExecContext& ctxt, real64_t p_number, real64_t p_precision, real64_t& r_result);
void MCMathEvalRound(MCExecContext& ctxt, real64_t p_number, real64_t& r_result);
void MCMathEvalStatRoundToPrecision(MCExecContext& ctxt, real64_t p_number, real64_t p_precision, real64_t& r_result);
void MCMathEvalStatRound(MCExecContext& ctxt, real64_t p_number, real64_t& r_result);
void MCMathEvalTrunc(MCExecContext& ctxt, real64_t p_number, real64_t& r_result);

void MCMathEvalAcos(MCExecContext& ctxt, real64_t p_in, real64_t& r_result);
void MCMathEvalAsin(MCExecContext& ctxt, real64_t p_in, real64_t& r_result);
void MCMathEvalAtan(MCExecContext& ctxt, real64_t p_in, real64_t& r_result);
void MCMathEvalAtan2(MCExecContext& ctxt, real64_t p_y, real64_t p_x, real64_t& r_result);
void MCMathEvalCos(MCExecContext& ctxt, real64_t p_in, real64_t& r_result);
void MCMathEvalSin(MCExecContext& ctxt, real64_t p_in, real64_t& r_result);
void MCMathEvalTan(MCExecContext& ctxt, real64_t p_in, real64_t& r_result);

void MCMathEvalExp(MCExecContext& ctxt, real64_t p_in, real64_t& r_result);
void MCMathEvalExp1(MCExecContext& ctxt, real64_t p_in, real64_t& r_result);
void MCMathEvalExp2(MCExecContext& ctxt, real64_t p_in, real64_t& r_result);
void MCMathEvalExp10(MCExecContext& ctxt, real64_t p_in, real64_t& r_result);
void MCMathEvalLn(MCExecContext& ctxt, real64_t p_in, real64_t& r_result);
void MCMathEvalLn1(MCExecContext& ctxt, real64_t p_in, real64_t& r_result);
void MCMathEvalLog2(MCExecContext& ctxt, real64_t p_in, real64_t& r_result);
void MCMathEvalLog10(MCExecContext& ctxt, real64_t p_in, real64_t& r_result);
void MCMathEvalSqrt(MCExecContext& ctxt, real64_t p_in, real64_t& r_result);

void MCMathEvalAnnuity(MCExecContext& ctxt, real64_t p_rate, real64_t p_periods, real64_t& r_result);
void MCMathEvalCompound(MCExecContext& ctxt, real64_t p_rate, real64_t p_periods, real64_t& r_result);

void MCMathEvalAverage(MCExecContext& ctxt, real64_t *p_values, uindex_t p_count, real64_t& r_result);
void MCMathEvalMedian(MCExecContext& ctxt, real64_t *p_values, uindex_t p_count, real64_t& r_result);
void MCMathEvalMin(MCExecContext& ctxt, real64_t *p_values, uindex_t p_count, real64_t& r_result);
void MCMathEvalMax(MCExecContext& ctxt, real64_t *p_values, uindex_t p_count, real64_t& r_result);
void MCMathEvalStdDev(MCExecContext& ctxt, real64_t *p_values, uindex_t p_count, real64_t& r_result);
void MCMathEvalSum(MCExecContext& ctxt, real64_t *p_values, uindex_t p_count, real64_t& r_result);

void MCMathEvalRandom(MCExecContext& ctxt, real64_t p_in, real64_t& r_result);

void MCMathEvalBitwiseAnd(MCExecContext& ctxt, uinteger_t p_left, uinteger_t p_right, uinteger_t& r_result);
void MCMathEvalBitwiseNot(MCExecContext& ctxt, uinteger_t p_right, uinteger_t& r_result);
void MCMathEvalBitwiseOr(MCExecContext& ctxt, uinteger_t p_left, uinteger_t p_right, uinteger_t& r_result);
void MCMathEvalBitwiseXor(MCExecContext& ctxt, uinteger_t p_left, uinteger_t p_right, uinteger_t& r_result);

void MCMathEvalDiv(MCExecContext& ctxt, real64_t p_left, real64_t p_right, real64_t& r_result);
void MCMathEvalDivArrayByNumber(MCExecContext& ctxt, MCArrayRef p_array, real64_t p_number, MCArrayRef& r_result);
void MCMathEvalDivArrayByArray(MCExecContext& ctxt, MCArrayRef p_left, MCArrayRef p_right, MCArrayRef& r_result);
void MCMathEvalSubtract(MCExecContext& ctxt, real64_t p_left, real64_t p_right, real64_t& r_result);
void MCMathEvalSubtractNumberFromArray(MCExecContext& ctxt, MCArrayRef p_array, real64_t p_number, MCArrayRef& r_result);
void MCMathEvalSubtractArrayFromArray(MCExecContext& ctxt, MCArrayRef p_left, MCArrayRef p_right, MCArrayRef& r_result);
void MCMathEvalMod(MCExecContext& ctxt, real64_t p_left, real64_t p_right, real64_t& r_result);
void MCMathEvalModArrayByNumber(MCExecContext& ctxt, MCArrayRef p_array, real64_t p_number, MCArrayRef& r_result);
void MCMathEvalModArrayByArray(MCExecContext& ctxt, MCArrayRef p_left, MCArrayRef p_right, MCArrayRef& r_result);
void MCMathEvalWrap(MCExecContext& ctxt, real64_t p_left, real64_t p_right, real64_t& r_result);
void MCMathEvalWrapArrayByNumber(MCExecContext& ctxt, MCArrayRef p_array, real64_t p_number, MCArrayRef& r_result);
void MCMathEvalWrapArrayByArray(MCExecContext& ctxt, MCArrayRef p_left, MCArrayRef p_right, MCArrayRef& r_result);
void MCMathEvalOver(MCExecContext& ctxt, real64_t p_left, real64_t p_right, real64_t& r_result);
void MCMathEvalOverArrayByNumber(MCExecContext& ctxt, MCArrayRef p_array, real64_t p_number, MCArrayRef& r_result);
void MCMathEvalOverArrayByArray(MCExecContext& ctxt, MCArrayRef p_left, MCArrayRef p_right, MCArrayRef& r_result);
void MCMathEvalAdd(MCExecContext& ctxt, real64_t p_left, real64_t p_right, real64_t& r_result);
void MCMathEvalAddNumberToArray(MCExecContext& ctxt, MCArrayRef p_array, real64_t p_number, MCArrayRef& r_result);
void MCMathEvalAddArrayToArray(MCExecContext& ctxt, MCArrayRef p_left, MCArrayRef p_right, MCArrayRef& r_result);
void MCMathEvalMultiply(MCExecContext& ctxt, real64_t p_left, real64_t p_right, real64_t& r_result);
void MCMathEvalMultiplyArrayByNumber(MCExecContext& ctxt, MCArrayRef p_array, real64_t p_number, MCArrayRef& r_result);
void MCMathEvalMultiplyArrayByArray(MCExecContext& ctxt, MCArrayRef p_left, MCArrayRef p_right, MCArrayRef& r_result);

void MCMathEvalPower(MCExecContext& ctxt, real64_t p_left, real64_t p_right, real64_t& r_result);

void MCMathEvalIsAnInteger(MCExecContext& ctxt, MCValueRef p_value, bool& r_result);
void MCMathEvalIsNotAnInteger(MCExecContext& ctxt, MCValueRef p_value, bool& r_result);
void MCMathEvalIsANumber(MCExecContext& ctxt, MCValueRef p_value, bool& r_result);
void MCMathEvalIsNotANumber(MCExecContext& ctxt, MCValueRef p_value, bool& r_result);

void MCMathGetRandomSeed(MCExecContext& ctxt, integer_t& r_value);
void MCMathSetRandomSeed(MCExecContext& ctxt, integer_t p_value);

#define MCMathExecAddNumberToNumber(ctxt, a, b, r) MCMathEvalAdd(ctxt, a, b, r)
#define MCMathExecAddNumberToArray(ctxt, a, b, r) MCMathEvalAddNumberToArray(ctxt, b, a, r)
#define MCMathExecAddArrayToArray(ctxt, a, b, r) MCMathEvalAddArrayToArray(ctxt, a, b, r)
#define MCMathExecSubtractNumberFromNumber(ctxt, a, b, r) MCMathEvalSubtract(ctxt, b, a, r)
#define MCMathExecSubtractNumberFromArray(ctxt, a, b, r) MCMathEvalSubtractNumberFromArray(ctxt, b, a, r)
#define MCMathExecSubtractArrayFromArray(ctxt, a, b, r) MCMathEvalSubtractArrayFromArray(ctxt, b, a, r)
#define MCMathExecDivideNumberByNumber(ctxt, a, b, r) MCMathEvalOver(ctxt, a, b, r)
#define MCMathExecDivideArrayByNumber(ctxt, a, b, r) MCMathEvalOverArrayByNumber(ctxt, a, b, r)
#define MCMathExecDivideArrayByArray(ctxt, a, b, r) MCMathEvalOverArrayByArray(ctxt, a, b, r)
#define MCMathExecMultiplyNumberByNumber(ctxt, a, b, r) MCMathEvalMultiply(ctxt, a, b, r)
#define MCMathExecMultiplyArrayByNumber(ctxt, a, b, r) MCMathEvalMultiplyArrayByNumber(ctxt, a, b, r)
#define MCMathExecMultiplyArrayByArray(ctxt, a, b, r) MCMathEvalMultiplyArrayByArray(ctxt, a, b, r)

///////////

extern MCExecMethodInfo *kMCFiltersEvalBase64EncodeMethodInfo;
extern MCExecMethodInfo *kMCFiltersEvalBase64DecodeMethodInfo;
extern MCExecMethodInfo *kMCFiltersEvalBinaryEncodeMethodInfo;
extern MCExecMethodInfo *kMCFiltersEvalBinaryDecodeMethodInfo;
extern MCExecMethodInfo *kMCFiltersEvalCompressMethodInfo;
extern MCExecMethodInfo *kMCFiltersEvalDecompressMethodInfo;
extern MCExecMethodInfo *kMCFiltersEvalIsoToMacMethodInfo;
extern MCExecMethodInfo *kMCFiltersEvalMacToIsoMethodInfo;
extern MCExecMethodInfo *kMCFiltersEvalUrlEncodeMethodInfo;
extern MCExecMethodInfo *kMCFiltersEvalUrlDecodeMethodInfo;
extern MCExecMethodInfo *kMCFiltersEvalUniEncodeMethodInfo;
extern MCExecMethodInfo *kMCFiltersEvalUniDecodeMethodInfo;
extern MCExecMethodInfo *kMCFiltersEvalMD5DigestMethodInfo;
extern MCExecMethodInfo *kMCFiltersEvalSHA1DigestMethodInfo;

void MCFiltersEvalBase64Encode(MCExecContext& ctxt, MCDataRef p_source, MCStringRef& r_result);
void MCFiltersEvalBase64Decode(MCExecContext& ctxt, MCStringRef p_source, MCDataRef& r_result);
void MCFiltersEvalBinaryEncode(MCExecContext& ctxt, MCStringRef p_format, MCValueRef *p_params, uindex_t p_param_count, MCDataRef& r_string);
void MCFiltersEvalBinaryDecode(MCExecContext& ctxt, MCStringRef p_format, MCDataRef p_data, MCValueRef *r_results, uindex_t p_result_count, integer_t& r_done);
void MCFiltersEvalCompress(MCExecContext& ctxt, MCDataRef p_source, MCDataRef& r_result);
void MCFiltersEvalDecompress(MCExecContext& ctxt, MCDataRef p_source, MCDataRef& r_result);
void MCFiltersEvalIsoToMac(MCExecContext& ctxt, MCDataRef p_source, MCDataRef& r_result);
void MCFiltersEvalMacToIso(MCExecContext& ctxt, MCDataRef p_source, MCDataRef& r_result);
void MCFiltersEvalUrlEncode(MCExecContext& ctxt, MCStringRef p_source, MCStringRef& r_result);
void MCFiltersEvalUrlDecode(MCExecContext& ctxt, MCStringRef p_source, MCStringRef& r_result);
void MCFiltersEvalUniEncode(MCExecContext& ctxt, MCStringRef p_src, MCNameRef p_lang, MCStringRef& r_dest);
void MCFiltersEvalUniDecode(MCExecContext& ctxt, MCStringRef p_src, MCNameRef p_lang, MCStringRef& r_dest);
void MCFiltersEvalMD5Digest(MCExecContext& ctxt, MCDataRef p_src, MCDataRef& r_digest);
void MCFiltersEvalSHA1Digest(MCExecContext& ctxt, MCDataRef p_src, MCDataRef& r_digest);

///////////

extern MCExecMethodInfo *kMCStringsEvalToLowerMethodInfo;
extern MCExecMethodInfo *kMCStringsEvalToUpperMethodInfo;
extern MCExecMethodInfo *kMCStringsEvalNumToCharMethodInfo;
extern MCExecMethodInfo *kMCStringsEvalCharToNumMethodInfo;
extern MCExecMethodInfo *kMCStringsEvalNumToByteMethodInfo;
extern MCExecMethodInfo *kMCStringsEvalByteToNumMethodInfo;
extern MCExecMethodInfo *kMCStringsEvalLengthMethodInfo;
extern MCExecMethodInfo *kMCStringsEvalMatchTextMethodInfo;
extern MCExecMethodInfo *kMCStringsEvalMatchChunkMethodInfo;
extern MCExecMethodInfo *kMCStringsEvalReplaceTextMethodInfo;
extern MCExecMethodInfo *kMCStringsEvalFormatMethodInfo;
extern MCExecMethodInfo *kMCStringsEvalMergeMethodInfo;
extern MCExecMethodInfo *kMCStringsEvalConcatenateMethodInfo;
extern MCExecMethodInfo *kMCStringsEvalConcatenateWithSpaceMethodInfo;
extern MCExecMethodInfo *kMCStringsEvalConcatenateWithCommaMethodInfo;
extern MCExecMethodInfo *kMCStringsEvalContainsMethodInfo;
extern MCExecMethodInfo *kMCStringsEvalDoesNotContainMethodInfo;
extern MCExecMethodInfo *kMCStringsEvalBeginsWithMethodInfo;
extern MCExecMethodInfo *kMCStringsEvalEndsWithMethodInfo;
extern MCExecMethodInfo *kMCStringsEvalIsAmongTheTokensOfMethodInfo;
extern MCExecMethodInfo *kMCStringsEvalIsNotAmongTheTokensOfMethodInfo;
extern MCExecMethodInfo *kMCStringsEvalIsAmongTheWordsOfMethodInfo;
extern MCExecMethodInfo *kMCStringsEvalIsNotAmongTheWordsOfMethodInfo;
extern MCExecMethodInfo *kMCStringsEvalIsAmongTheLinesOfMethodInfo;
extern MCExecMethodInfo *kMCStringsEvalIsNotAmongTheLinesOfMethodInfo;
extern MCExecMethodInfo *kMCStringsEvalIsAmongTheItemsOfMethodInfo;
extern MCExecMethodInfo *kMCStringsEvalIsNotAmongTheItemsOfMethodInfo;
extern MCExecMethodInfo *kMCStringsEvalItemOffsetMethodInfo;
extern MCExecMethodInfo *kMCStringsEvalLineOffsetMethodInfo;
extern MCExecMethodInfo *kMCStringsEvalWordOffsetMethodInfo;
extern MCExecMethodInfo *kMCStringsEvalOffsetMethodInfo;
extern MCExecMethodInfo *kMCStringsExecReplaceMethodInfo;
extern MCExecMethodInfo *kMCStringsExecFilterMethodInfo;

extern MCExecMethodInfo *kMCStringsEvalLinesOfTextByRangeMethodInfo;
extern MCExecMethodInfo *kMCStringsEvalLinesOfTextByExpressionMethodInfo;
extern MCExecMethodInfo *kMCStringsEvalLinesOfTextByOrdinalMethodInfo;
extern MCExecMethodInfo *kMCStringsEvalItemsOfTextByRangeMethodInfo;
extern MCExecMethodInfo *kMCStringsEvalItemsOfTextByExpressionMethodInfo;
extern MCExecMethodInfo *kMCStringsEvalItemsOfTextByOrdinalMethodInfo;
extern MCExecMethodInfo *kMCStringsEvalWordsOfTextByRangeMethodInfo;
extern MCExecMethodInfo *kMCStringsEvalWordsOfTextByExpressionMethodInfo;
extern MCExecMethodInfo *kMCStringsEvalWordsOfTextByOrdinalMethodInfo;
extern MCExecMethodInfo *kMCStringsEvalTokensOfTextByRangeMethodInfo;
extern MCExecMethodInfo *kMCStringsEvalTokensOfTextByExpressionMethodInfo;
extern MCExecMethodInfo *kMCStringsEvalTokensOfTextByOrdinalMethodInfo;
extern MCExecMethodInfo *kMCStringsEvalCharsOfTextByRangeMethodInfo;
extern MCExecMethodInfo *kMCStringsEvalCharsOfTextByExpressionMethodInfo;
extern MCExecMethodInfo *kMCStringsEvalCharsOfTextByOrdinalMethodInfo;

void MCStringsEvalToLower(MCExecContext& ctxt, MCStringRef p_string, MCStringRef& r_lower);
void MCStringsEvalToUpper(MCExecContext& ctxt, MCStringRef p_string, MCStringRef& r_lower);

void MCStringsEvalNumToChar(MCExecContext& ctxt, integer_t codepoint, MCStringRef& r_character);
void MCStringsEvalCharToNum(MCExecContext& ctxt, MCStringRef character, MCValueRef& r_codepoint);
void MCStringsEvalNumToByte(MCExecContext& ctxt, integer_t codepoint, MCStringRef& r_byte);
void MCStringsEvalByteToNum(MCExecContext& ctxt, MCStringRef byte, integer_t& r_codepoint);

void MCStringsEvalLength(MCExecContext& ctxt, MCStringRef p_string, integer_t& r_length);

void MCStringsEvalMatchText(MCExecContext& ctxt, MCStringRef p_string, MCStringRef p_pattern, MCStringRef* r_results, uindex_t p_result_count, bool& r_match);
void MCStringsEvalMatchChunk(MCExecContext& ctxt, MCStringRef p_string, MCStringRef p_pattern, MCStringRef* r_results, uindex_t p_result_count, bool& r_match);
void MCStringsEvalReplaceText(MCExecContext& ctxt, MCStringRef p_string, MCStringRef p_pattern, MCStringRef p_replacement, MCStringRef& r_result);

void MCStringsEvalFormat(MCExecContext& ctxt, MCStringRef p_format, MCValueRef* p_params, uindex_t p_param_count, MCStringRef& r_result);
void MCStringsEvalMerge(MCExecContext& ctxt, MCStringRef p_format, MCStringRef& r_string);

void MCStringsEvalConcatenate(MCExecContext& ctxt, MCStringRef p_left, MCStringRef p_right, MCStringRef& r_result);
void MCStringsEvalConcatenateWithSpace(MCExecContext& ctxt, MCStringRef p_left, MCStringRef p_right, MCStringRef& r_result);
void MCStringsEvalConcatenateWithComma(MCExecContext& ctxt, MCStringRef p_left, MCStringRef p_right, MCStringRef& r_result);

void MCStringsEvalContains(MCExecContext& ctxt, MCStringRef p_whole, MCStringRef p_part, bool& r_result);
void MCStringsEvalDoesNotContain(MCExecContext& ctxt, MCStringRef p_whole, MCStringRef p_part, bool& r_result);
void MCStringsEvalBeginsWith(MCExecContext& ctxt, MCStringRef p_whole, MCStringRef p_part, bool& r_result);
void MCStringsEvalEndsWith(MCExecContext& ctxt, MCStringRef p_whole, MCStringRef p_part, bool& r_result);

void MCStringsEvalIsAmongTheTokensOf(MCExecContext& ctxt, MCStringRef p_token, MCStringRef p_string, bool& r_result);
void MCStringsEvalIsNotAmongTheTokensOf(MCExecContext& ctxt, MCStringRef p_token, MCStringRef p_string, bool& r_result);
void MCStringsEvalIsAmongTheWordsOf(MCExecContext& ctxt, MCStringRef p_word, MCStringRef p_string, bool& r_result);
void MCStringsEvalIsNotAmongTheWordsOf(MCExecContext& ctxt, MCStringRef p_word, MCStringRef p_string, bool& r_result);
void MCStringsEvalIsAmongTheLinesOf(MCExecContext& ctxt, MCStringRef p_line, MCStringRef p_string, bool& r_result);
void MCStringsEvalIsNotAmongTheLinesOf(MCExecContext& ctxt, MCStringRef p_line, MCStringRef p_string, bool& r_result);
void MCStringsEvalIsAmongTheItemsOf(MCExecContext& ctxt, MCStringRef p_item, MCStringRef p_string, bool& r_result);
void MCStringsEvalIsNotAmongTheItemsOf(MCExecContext& ctxt, MCStringRef p_item, MCStringRef p_string, bool& r_result);

void MCStringsEvalItemOffset(MCExecContext& ctxt, MCStringRef p_chunk, MCStringRef p_string, uindex_t p_start_offset, uindex_t& r_result);
void MCStringsEvalLineOffset(MCExecContext& ctxt, MCStringRef p_chunk, MCStringRef p_string, uindex_t p_start_offset, uindex_t& r_result);
void MCStringsEvalWordOffset(MCExecContext& ctxt, MCStringRef p_chunk, MCStringRef p_string, uindex_t p_start_offset, uindex_t& r_result);
void MCStringsEvalOffset(MCExecContext& ctxt, MCStringRef p_chunk, MCStringRef p_string, uindex_t p_start_offset, uindex_t& r_result);

void MCStringsExecReplace(MCExecContext& ctxt, MCStringRef p_pattern, MCStringRef p_replacement, MCStringRef p_target);

void MCStringsExecFilter(MCExecContext& ctxt, MCStringRef p_source, MCStringRef p_pattern, bool p_without, MCStringRef &r_result);

void MCStringsEvalTextChunkByRange(MCExecContext& ctxt, MCStringRef p_source, Chunk_term p_chunk_type, integer_t p_first, integer_t p_last, bool p_eval_mutable, MCStringRef& x_string);
void MCStringsEvalTextChunkByExpression(MCExecContext& ctxt, MCStringRef p_source, Chunk_term p_chunk_type, integer_t p_first, bool p_eval_mutable, MCStringRef &x_string);
void MCStringsEvalTextChunkByOrdinal(MCExecContext& ctxt, MCStringRef p_source, Chunk_term p_chunk_type, Chunk_term p_ordinal_type, bool p_eval_mutable, MCStringRef& x_string);

void MCStringsSetTextChunkByRange(MCExecContext& ctxt, MCStringRef p_source, Preposition_type p_type, Chunk_term p_chunk_type, integer_t p_first, integer_t p_last, MCStringRef& x_target);
void MCStringsSetTextChunkByExpression(MCExecContext& ctxt, MCStringRef p_source, Preposition_type p_type, Chunk_term p_chunk_type, integer_t p_first, MCStringRef& x_target);
void MCStringsSetTextChunkByOrdinal(MCExecContext& ctxt, MCStringRef p_source, Preposition_type p_type, Chunk_term p_chunk_type, Chunk_term p_ordinal_type, MCStringRef& x_target);

void MCStringsEvalMutableLinesOfTextByRange(MCExecContext& ctxt, MCStringRef p_source, integer_t p_first, integer_t p_last, MCStringRef& r_result);
void MCStringsEvalMutableLinesOfTextByExpression(MCExecContext& ctxt, MCStringRef p_source, integer_t p_line, MCStringRef& r_result);
void MCStringsEvalMutableLinesOfTextByOrdinal(MCExecContext& ctxt, MCStringRef p_source, Chunk_term p_ordinal_type, MCStringRef& r_result);
void MCStringsEvalMutableItemsOfTextByRange(MCExecContext& ctxt, MCStringRef p_source, integer_t p_first, integer_t p_last, MCStringRef& r_result);
void MCStringsEvalMutableItemsOfTextByExpression(MCExecContext& ctxt, MCStringRef p_source, integer_t p_item, MCStringRef& r_result);
void MCStringsEvalMutableItemsOfTextByOrdinal(MCExecContext& ctxt, MCStringRef p_source, Chunk_term p_ordinal_type, MCStringRef& r_result);
void MCStringsEvalMutableWordsOfTextByRange(MCExecContext& ctxt, MCStringRef p_source, integer_t p_first, integer_t p_last, MCStringRef& r_result);
void MCStringsEvalMutableWordsOfTextByExpression(MCExecContext& ctxt, MCStringRef p_source, integer_t p_word, MCStringRef& r_result);
void MCStringsEvalMutableWordsOfTextByOrdinal(MCExecContext& ctxt, MCStringRef p_source, Chunk_term p_ordinal_type, MCStringRef& r_result);
void MCStringsEvalMutableTokensOfTextByRange(MCExecContext& ctxt, MCStringRef p_source, integer_t p_first, integer_t p_last, MCStringRef& r_result);
void MCStringsEvalMutableTokensOfTextByExpression(MCExecContext& ctxt, MCStringRef p_source, integer_t p_token, MCStringRef& r_result);
void MCStringsEvalMutableTokensOfTextByOrdinal(MCExecContext& ctxt, MCStringRef p_source, Chunk_term p_ordinal_type, MCStringRef& r_result);

void MCStringsExecSetLinesOfTextByRange(MCExecContext& ctxt, MCStringRef p_source, Preposition_type p_type, integer_t p_first, integer_t p_last, MCStringRef& r_result);
void MCStringsExecSetLinesOfTextByExpression(MCExecContext& ctxt, MCStringRef p_source, Preposition_type p_type, integer_t p_line, MCStringRef& r_result);
void MCStringsExecSetLinesOfTextByOrdinal(MCExecContext& ctxt, MCStringRef p_source, Preposition_type p_type, Chunk_term p_ordinal_type, MCStringRef& r_result);
void MCStringsExecSetItemsOfTextByRange(MCExecContext& ctxt, MCStringRef p_source, Preposition_type p_type, integer_t p_first, integer_t p_last, MCStringRef& r_result);
void MCStringsExecSetItemsOfTextByExpression(MCExecContext& ctxt, MCStringRef p_source, Preposition_type p_type, integer_t p_item, MCStringRef& r_result);
void MCStringsExecSetItemsOfTextByOrdinal(MCExecContext& ctxt, MCStringRef p_source, Preposition_type p_type, Chunk_term p_ordinal_type, MCStringRef& r_result);
void MCStringsExecSetWordsOfTextByRange(MCExecContext& ctxt, MCStringRef p_source, Preposition_type p_type, integer_t p_first, integer_t p_last, MCStringRef& r_result);
void MCStringsExecSetWordsOfTextByExpression(MCExecContext& ctxt, MCStringRef p_source, Preposition_type p_type, integer_t p_word, MCStringRef& r_result);
void MCStringsExecSetWordsOfTextByOrdinal(MCExecContext& ctxt, MCStringRef p_source, Preposition_type p_type, Chunk_term p_ordinal_type, MCStringRef& r_result);
void MCStringsExecSetTokensOfTextByRange(MCExecContext& ctxt, MCStringRef p_source, Preposition_type p_type, integer_t p_first, integer_t p_last, MCStringRef& r_result);
void MCStringsExecSetTokensOfTextByExpression(MCExecContext& ctxt, MCStringRef p_source, Preposition_type p_type, integer_t p_token, MCStringRef& r_result);
void MCStringsExecSetTokensOfTextByOrdinal(MCExecContext& ctxt, MCStringRef p_source, Preposition_type p_type, Chunk_term p_ordinal_type, MCStringRef& r_result);
void MCStringsExecSetCharsOfTextByRange(MCExecContext& ctxt, MCStringRef p_source, Preposition_type p_type, integer_t p_first, integer_t p_last, MCStringRef& r_result);
void MCStringsExecSetCharsOfTextByExpression(MCExecContext& ctxt, MCStringRef p_source, Preposition_type p_type, integer_t p_char, MCStringRef& r_result);
void MCStringsExecSetCharsOfTextByOrdinal(MCExecContext& ctxt, MCStringRef p_source, Preposition_type p_type, Chunk_term p_ordinal_type, MCStringRef& r_result);

void MCStringsCountChunks(MCExecContext& ctxt, Chunk_term p_chunk_type, MCStringRef p_string, uinteger_t& r_count);
///////////

void MCStringsGetTextChunk(MCExecContext& ctxt, MCStringRef p_source, integer_t p_start, integer_t p_end, MCStringRef& r_result);

void MCStringsEvalLinesOfTextByRange(MCExecContext& ctxt, MCStringRef p_source, integer_t p_first, integer_t p_last, integer_t& x_start, integer_t& x_end, MCStringRef& r_result);
void MCStringsEvalLinesOfTextByExpression(MCExecContext& ctxt, MCStringRef p_source, integer_t p_line, integer_t& x_start, integer_t& x_end, MCStringRef& r_result);
void MCStringsEvalLinesOfTextByOrdinal(MCExecContext& ctxt, MCStringRef p_source, Chunk_term p_ordinal_type, integer_t& x_start, integer_t& x_end, MCStringRef& r_result);
void MCStringsEvalItemsOfTextByRange(MCExecContext& ctxt, MCStringRef p_source, integer_t p_first, integer_t p_last, integer_t& x_start, integer_t& x_end, MCStringRef& r_result);
void MCStringsEvalItemsOfTextByExpression(MCExecContext& ctxt, MCStringRef p_source, integer_t p_item, integer_t& x_start, integer_t& x_end, MCStringRef& r_result);
void MCStringsEvalItemsOfTextByOrdinal(MCExecContext& ctxt, MCStringRef p_source, Chunk_term p_ordinal_type, integer_t& x_start, integer_t& x_end, MCStringRef& r_result);
void MCStringsEvalWordsOfTextByRange(MCExecContext& ctxt, MCStringRef p_source, integer_t p_first, integer_t p_last, integer_t& x_start, integer_t& x_end, MCStringRef& r_result);
void MCStringsEvalWordsOfTextByExpression(MCExecContext& ctxt, MCStringRef p_source, integer_t p_word, integer_t& x_start, integer_t& x_end, MCStringRef& r_result);
void MCStringsEvalWordsOfTextByOrdinal(MCExecContext& ctxt, MCStringRef p_source, Chunk_term p_ordinal_type, integer_t& x_start, integer_t& x_end, MCStringRef& r_result);
void MCStringsEvalTokensOfTextByRange(MCExecContext& ctxt, MCStringRef p_source, integer_t p_first, integer_t p_last, integer_t& x_start, integer_t& x_end, MCStringRef& r_result);
void MCStringsEvalTokensOfTextByExpression(MCExecContext& ctxt, MCStringRef p_source, integer_t p_token, integer_t& x_start, integer_t& x_end, MCStringRef& r_result);
void MCStringsEvalTokensOfTextByOrdinal(MCExecContext& ctxt, MCStringRef p_source, Chunk_term p_ordinal_type, integer_t& x_start, integer_t& x_end, MCStringRef& r_result);
void MCStringsEvalCharsOfTextByRange(MCExecContext& ctxt, MCStringRef p_source, integer_t p_first, integer_t p_last, integer_t& x_start, integer_t& x_end, MCStringRef& r_result);
void MCStringsEvalCharsOfTextByExpression(MCExecContext& ctxt, MCStringRef p_source, integer_t p_char, integer_t& x_start, integer_t& x_end, MCStringRef& r_result);
void MCStringsEvalCharsOfTextByOrdinal(MCExecContext& ctxt, MCStringRef p_source, Chunk_term p_ordinal_type, integer_t& x_start, integer_t& x_end, MCStringRef& r_result);

void MCStringsEvalTextChunk(MCExecContext& ctxt, MCMarkedText p_source, MCStringRef& r_string);
void MCStringsMarkLinesOfTextByRange(MCExecContext& ctxt, integer_t p_first, integer_t p_last, MCMarkedText& x_mark);
void MCStringsMarkLinesOfTextByOrdinal(MCExecContext& ctxt, Chunk_term p_ordinal_type, MCMarkedText& x_mark);
void MCStringsMarkItemsOfTextByRange(MCExecContext& ctxt, integer_t p_first, integer_t p_last, MCMarkedText& x_mark);
void MCStringsMarkItemsOfTextByOrdinal(MCExecContext& ctxt, Chunk_term p_ordinal_type, MCMarkedText& x_mark);
void MCStringsMarkWordsOfTextByRange(MCExecContext& ctxt, integer_t p_first, integer_t p_last, MCMarkedText& x_mark);
void MCStringsMarkWordsOfTextByOrdinal(MCExecContext& ctxt, Chunk_term p_ordinal_type, MCMarkedText& x_mark);
void MCStringsMarkTokensOfTextByRange(MCExecContext& ctxt, integer_t p_first, integer_t p_last, MCMarkedText& x_mark);
void MCStringsMarkTokensOfTextByOrdinal(MCExecContext& ctxt, Chunk_term p_ordinal_type, MCMarkedText& x_mark);
void MCStringsMarkCharsOfTextByRange(MCExecContext& ctxt, integer_t p_first, integer_t p_last, MCMarkedText& x_mark);
void MCStringsMarkCharsOfTextByOrdinal(MCExecContext& ctxt, Chunk_term p_ordinal_type, MCMarkedText& x_mark);

///////////

struct MCInterfaceBackdrop;
struct MCInterfaceNamedColor;
struct MCInterfaceImagePaletteSettings;
struct MCInterfaceVisualEffect;
struct MCInterfaceVisualEffectArgument;

extern MCExecCustomTypeInfo *kMCInterfaceNamedColorTypeInfo;
extern MCExecEnumTypeInfo *kMCInterfacePaintCompressionTypeInfo;
extern MCExecEnumTypeInfo *kMCInterfaceLookAndFeelTypeInfo;
extern MCExecCustomTypeInfo *kMCInterfaceBackdropTypeInfo;
extern MCExecEnumTypeInfo *kMCInterfaceProcessTypeTypeInfo;
extern MCExecEnumTypeInfo *kMCInterfaceSelectionModeTypeInfo;
extern MCExecEnumTypeInfo *kMCInterfaceWindowPositionTypeInfo;
extern MCExecEnumTypeInfo *kMCInterfaceWindowAlignmentTypeInfo;
extern MCExecCustomTypeInfo *kMCInterfacePaletteSettingsTypeInfo;
extern MCExecCustomTypeInfo *kMCInterfaceVisualEffectTypeInfo;
extern MCExecCustomTypeInfo *kMCInterfaceVisualEffectArgumentTypeInfo;
extern MCExecCustomTypeInfo *kMCInterfaceButtonIconTypeInfo;
extern MCExecCustomTypeInfo *kMCInterfaceTriStateTypeInfo;

extern MCExecMethodInfo *kMCInterfaceMakeCustomImagePaletteSettingsMethodInfo;
extern MCExecMethodInfo *kMCInterfaceMakeOptimalImagePaletteSettingsMethodInfo;
extern MCExecMethodInfo *kMCInterfaceMakeWebSafeImagePaletteSettingsMethodInfo;
extern MCExecMethodInfo *kMCInterfaceMakeVisualEffectMethodInfo;
extern MCExecMethodInfo *kMCInterfaceMakeVisualEffectArgumentMethodInfo;

extern MCExecMethodInfo *kMCInterfaceEvalScreenColorsMethodInfo;
extern MCExecMethodInfo *kMCInterfaceEvalScreenDepthMethodInfo;
extern MCExecMethodInfo *kMCInterfaceEvalScreenNameMethodInfo;
extern MCExecMethodInfo *kMCInterfaceEvalScreenRectMethodInfo;
extern MCExecMethodInfo *kMCInterfaceEvalScreenLocMethodInfo;
extern MCExecMethodInfo *kMCInterfaceEvalClickHMethodInfo;
extern MCExecMethodInfo *kMCInterfaceEvalClickVMethodInfo;
extern MCExecMethodInfo *kMCInterfaceEvalClickLocMethodInfo;
extern MCExecMethodInfo *kMCInterfaceEvalClickCharMethodInfo;
extern MCExecMethodInfo *kMCInterfaceEvalClickTextMethodInfo;
extern MCExecMethodInfo *kMCInterfaceEvalClickCharChunkMethodInfo;
extern MCExecMethodInfo *kMCInterfaceEvalClickChunkMethodInfo;
extern MCExecMethodInfo *kMCInterfaceEvalClickLineMethodInfo;
extern MCExecMethodInfo *kMCInterfaceEvalClickFieldMethodInfo;
extern MCExecMethodInfo *kMCInterfaceEvalClickStackMethodInfo;
extern MCExecMethodInfo *kMCInterfaceEvalMouseMethodInfo;
extern MCExecMethodInfo *kMCInterfaceEvalMouseClickMethodInfo;
extern MCExecMethodInfo *kMCInterfaceEvalMouseColorMethodInfo;
extern MCExecMethodInfo *kMCInterfaceEvalMouseHMethodInfo;
extern MCExecMethodInfo *kMCInterfaceEvalMouseVMethodInfo;
extern MCExecMethodInfo *kMCInterfaceEvalMouseLocMethodInfo;
extern MCExecMethodInfo *kMCInterfaceEvalMouseCharMethodInfo;
extern MCExecMethodInfo *kMCInterfaceEvalMouseTextMethodInfo;
extern MCExecMethodInfo *kMCInterfaceEvalMouseCharChunkMethodInfo;
extern MCExecMethodInfo *kMCInterfaceEvalMouseChunkMethodInfo;
extern MCExecMethodInfo *kMCInterfaceEvalMouseLineMethodInfo;
extern MCExecMethodInfo *kMCInterfaceEvalMouseControlMethodInfo;
extern MCExecMethodInfo *kMCInterfaceEvalMouseStackMethodInfo;
extern MCExecMethodInfo *kMCInterfaceEvalFoundTextMethodInfo;
extern MCExecMethodInfo *kMCInterfaceEvalFoundFieldMethodInfo;
extern MCExecMethodInfo *kMCInterfaceEvalFoundChunkMethodInfo;
extern MCExecMethodInfo *kMCInterfaceEvalFoundLineMethodInfo;
extern MCExecMethodInfo *kMCInterfaceEvalFoundLocMethodInfo;
extern MCExecMethodInfo *kMCInterfaceEvalFoundFieldMethodInfo;
extern MCExecMethodInfo *kMCInterfaceEvalSelectedTextMethodInfo;
extern MCExecMethodInfo *kMCInterfaceEvalSelectedTextOfMethodInfo;
extern MCExecMethodInfo *kMCInterfaceEvalSelectedChunkMethodInfo;
extern MCExecMethodInfo *kMCInterfaceEvalSelectedChunkOfMethodInfo;
extern MCExecMethodInfo *kMCInterfaceEvalSelectedLineMethodInfo;
extern MCExecMethodInfo *kMCInterfaceEvalSelectedLineOfMethodInfo;
extern MCExecMethodInfo *kMCInterfaceEvalSelectedLocMethodInfo;
extern MCExecMethodInfo *kMCInterfaceEvalSelectedLocOfMethodInfo;
extern MCExecMethodInfo *kMCInterfaceEvalSelectedFieldMethodInfo;
extern MCExecMethodInfo *kMCInterfaceEvalSelectedImageMethodInfo;
extern MCExecMethodInfo *kMCInterfaceEvalSelectedObjectMethodInfo;
extern MCExecMethodInfo *kMCInterfaceEvalCapsLockKeyMethodInfo;
extern MCExecMethodInfo *kMCInterfaceEvalCommandKeyMethodInfo;
extern MCExecMethodInfo *kMCInterfaceEvalControlKeyMethodInfo;
extern MCExecMethodInfo *kMCInterfaceEvalOptionKeyMethodInfo;
extern MCExecMethodInfo *kMCInterfaceEvalShiftKeyMethodInfo;
extern MCExecMethodInfo *kMCInterfaceEvalKeysDownMethodInfo;
extern MCExecMethodInfo *kMCInterfaceEvalMainStacksMethodInfo;
extern MCExecMethodInfo *kMCInterfaceEvalOpenStacksMethodInfo;
extern MCExecMethodInfo *kMCInterfaceEvalStacksMethodInfo;
extern MCExecMethodInfo *kMCInterfaceEvalTopStackMethodInfo;
extern MCExecMethodInfo *kMCInterfaceEvalTopStackOfMethodInfo;
extern MCExecMethodInfo *kMCInterfaceEvalFocusedObjectMethodInfo;
extern MCExecMethodInfo *kMCInterfaceEvalColorNamesMethodInfo;
extern MCExecMethodInfo *kMCInterfaceEvalFlushEventsMethodInfo;
extern MCExecMethodInfo *kMCInterfaceEvalGlobalLocMethodInfo;
extern MCExecMethodInfo *kMCInterfaceEvalLocalLocMethodInfo;
extern MCExecMethodInfo *kMCInterfaceEvalMovingControlsMethodInfo;
extern MCExecMethodInfo *kMCInterfaceEvalWaitDepthMethodInfo;
extern MCExecMethodInfo *kMCInterfaceEvalIntersectMethodInfo;
extern MCExecMethodInfo *kMCInterfaceEvalIntersectWithThresholdMethodInfo;
extern MCExecMethodInfo *kMCInterfaceEvalWithinMethodInfo;
extern MCExecMethodInfo *kMCInterfaceEvalThereIsAnObjectMethodInfo;
extern MCExecMethodInfo *kMCInterfaceEvalThereIsNotAnObjectMethodInfo;
extern MCExecMethodInfo *kMCInterfaceEvalControlAtLocMethodInfo;
extern MCExecMethodInfo *kMCInterfaceEvalControlAtScreenLocMethodInfo;
extern MCExecMethodInfo *kMCInterfaceExecBeepMethodInfo;
extern MCExecMethodInfo *kMCInterfaceExecClickCmdMethodInfo;
extern MCExecMethodInfo *kMCInterfaceExecCloseStackMethodInfo;
extern MCExecMethodInfo *kMCInterfaceExecCloseDefaultStackMethodInfo;
extern MCExecMethodInfo *kMCInterfaceExecDragMethodInfo;
extern MCExecMethodInfo *kMCInterfaceExecFocusOnNothingMethodInfo;
extern MCExecMethodInfo *kMCInterfaceExecFocusOnMethodInfo;
extern MCExecMethodInfo *kMCInterfaceExecGrabMethodInfo;
extern MCExecMethodInfo *kMCInterfaceExecGroupControlsMethodInfo;
extern MCExecMethodInfo *kMCInterfaceExecGroupSelectionMethodInfo;
extern MCExecMethodInfo *kMCInterfaceExecPopToLastMethodInfo;
extern MCExecMethodInfo *kMCInterfaceExecPopMethodInfo;
extern MCExecMethodInfo *kMCInterfaceExecPushRecentCardMethodInfo;
extern MCExecMethodInfo *kMCInterfaceExecPushCurrentCardMethodInfo;
extern MCExecMethodInfo *kMCInterfaceExecPushCardMethodInfo;
extern MCExecMethodInfo *kMCInterfaceExecPlaceGroupOnCardMethodInfo;
extern MCExecMethodInfo *kMCInterfaceExecRemoveGroupFromCardMethodInfo;
extern MCExecMethodInfo *kMCInterfaceExecResetCursorsMethodInfo;
extern MCExecMethodInfo *kMCInterfaceExecResetTemplateMethodInfo;
extern MCExecMethodInfo *kMCInterfaceExecRevertMethodInfo;
extern MCExecMethodInfo *kMCInterfaceExecSelectEmptyMethodInfo;
extern MCExecMethodInfo *kMCInterfaceExecSelectAllTextOfFieldMethodInfo;
extern MCExecMethodInfo *kMCInterfaceExecSelectTextOfFieldMethodInfo;
extern MCExecMethodInfo *kMCInterfaceExecSelectTextOfButtonMethodInfo;
extern MCExecMethodInfo *kMCInterfaceExecSelectObjectsMethodInfo;
extern MCExecMethodInfo *kMCInterfaceExecStartEditingGroupMethodInfo;
extern MCExecMethodInfo *kMCInterfaceExecStopEditingDefaultStackMethodInfo;
extern MCExecMethodInfo *kMCInterfaceExecStopEditingGroupMethodInfo;
extern MCExecMethodInfo *kMCInterfaceExecStopMovingObjectMethodInfo;
extern MCExecMethodInfo *kMCInterfaceExecTypeMethodInfo;
extern MCExecMethodInfo *kMCInterfaceExecUndoMethodInfo;
extern MCExecMethodInfo *kMCInterfaceExecUngroupObjectMethodInfo;
extern MCExecMethodInfo *kMCInterfaceExecUngroupSelectionMethodInfo;
extern MCExecMethodInfo *kMCInterfaceExecCopyObjectsToContainerMethodInfo;
extern MCExecMethodInfo *kMCInterfaceExecCutObjectsToContainerMethodInfo;
extern MCExecMethodInfo *kMCInterfaceExecDeleteMethodInfo;
extern MCExecMethodInfo *kMCInterfaceExecDeleteObjectsMethodInfo;
extern MCExecMethodInfo *kMCInterfaceExecDeleteObjectChunksMethodInfo;
extern MCExecMethodInfo *kMCInterfaceExecDisableChunkOfButtonMethodInfo;
extern MCExecMethodInfo *kMCInterfaceExecEnableChunkOfButtonMethodInfo;
extern MCExecMethodInfo *kMCInterfaceExecUnhiliteChunkOfButtonMethodInfo;
extern MCExecMethodInfo *kMCInterfaceExecHiliteChunkOfButtonMethodInfo;
extern MCExecMethodInfo *kMCInterfaceExecDisableObjectMethodInfo;
extern MCExecMethodInfo *kMCInterfaceExecEnableObjectMethodInfo;
extern MCExecMethodInfo *kMCInterfaceExecUnhiliteObjectMethodInfo;
extern MCExecMethodInfo *kMCInterfaceExecHiliteObjectMethodInfo;
extern MCExecMethodInfo *kMCInterfaceExecSaveStackMethodInfo;
extern MCExecMethodInfo *kMCInterfaceExecSaveStackAsMethodInfo;
extern MCExecMethodInfo *kMCInterfaceExecMoveObjectBetweenMethodInfo;
extern MCExecMethodInfo *kMCInterfaceExecMoveObjectAlongMethodInfo;
extern MCExecMethodInfo *kMCInterfaceExecHideGroupsMethodInfo;
extern MCExecMethodInfo *kMCInterfaceExecHideObjectMethodInfo;
extern MCExecMethodInfo *kMCInterfaceExecHideObjectWithEffectMethodInfo;
extern MCExecMethodInfo *kMCInterfaceExecHideMenuBarMethodInfo;
extern MCExecMethodInfo *kMCInterfaceExecHideTaskBarMethodInfo;
extern MCExecMethodInfo *kMCInterfaceExecShowGroupsMethodInfo;
extern MCExecMethodInfo *kMCInterfaceExecShowAllCardsMethodInfo;
extern MCExecMethodInfo *kMCInterfaceExecShowMarkedCardsMethodInfo;
extern MCExecMethodInfo *kMCInterfaceExecShowCardsMethodInfo;
extern MCExecMethodInfo *kMCInterfaceExecShowObjectMethodInfo;
extern MCExecMethodInfo *kMCInterfaceExecShowObjectWithEffectMethodInfo;
extern MCExecMethodInfo *kMCInterfaceExecShowMenuBarMethodInfo;
extern MCExecMethodInfo *kMCInterfaceExecShowTaskBarMethodInfo;
extern MCExecMethodInfo *kMCInterfaceExecPopupButtonMethodInfo;
extern MCExecMethodInfo *kMCInterfaceExecDrawerStackMethodInfo;
extern MCExecMethodInfo *kMCInterfaceExecDrawerStackByNameMethodInfo;
extern MCExecMethodInfo *kMCInterfaceExecDrawerStackLegacyMethodInfo;
extern MCExecMethodInfo *kMCInterfaceExecDrawerStackByNameLegacyMethodInfo;
extern MCExecMethodInfo *kMCInterfaceExecSheetStackMethodInfo;
extern MCExecMethodInfo *kMCInterfaceExecSheetStackByNameMethodInfo;
extern MCExecMethodInfo *kMCInterfaceExecOpenStackMethodInfo;
extern MCExecMethodInfo *kMCInterfaceExecOpenStackByNameMethodInfo;
extern MCExecMethodInfo *kMCInterfaceExecPopupStackMethodInfo;
extern MCExecMethodInfo *kMCInterfaceExecPopupStackByNameMethodInfo;
extern MCExecMethodInfo *kMCInterfaceExecCreateStackMethodInfo;
extern MCExecMethodInfo *kMCInterfaceExecCreateStackWithGroupMethodInfo;
extern MCExecMethodInfo *kMCInterfaceExecCreateCardMethodInfo;
extern MCExecMethodInfo *kMCInterfaceExecCreateControlMethodInfo;
extern MCExecMethodInfo *kMCInterfaceExecCloneMethodInfo;
extern MCExecMethodInfo *kMCInterfaceExecFindMethodInfo;
extern MCExecMethodInfo *kMCInterfaceExecPutIntoObjectMethodInfo;
extern MCExecMethodInfo *kMCInterfaceExecPutIntoFieldMethodInfo;
extern MCExecMethodInfo *kMCInterfaceExecLockCursorMethodInfo;
extern MCExecMethodInfo *kMCInterfaceExecLockMenusMethodInfo;
extern MCExecMethodInfo *kMCInterfaceExecLockMovesMethodInfo;
extern MCExecMethodInfo *kMCInterfaceExecLockRecentMethodInfo;
extern MCExecMethodInfo *kMCInterfaceExecLockScreenMethodInfo;
extern MCExecMethodInfo *kMCInterfaceExecLockScreenForEffectMethodInfo;
extern MCExecMethodInfo *kMCInterfaceExecUnlockCursorMethodInfo;
extern MCExecMethodInfo *kMCInterfaceExecUnlockMenusMethodInfo;
extern MCExecMethodInfo *kMCInterfaceExecUnlockMovesMethodInfo;
extern MCExecMethodInfo *kMCInterfaceExecUnlockRecentMethodInfo;
extern MCExecMethodInfo *kMCInterfaceExecUnlockScreenMethodInfo;
extern MCExecMethodInfo *kMCInterfaceExecUnlockScreenWithEffectMethodInfo;
extern MCExecMethodInfo *kMCInterfaceExecImportSnapshotOfScreenMethodInfo;
extern MCExecMethodInfo *kMCInterfaceExecImportSnapshotOfStackMethodInfo;
extern MCExecMethodInfo *kMCInterfaceExecImportSnapshotOfObjectMethodInfo;
extern MCExecMethodInfo *kMCInterfaceExecImportAudioClipMethodInfo;
extern MCExecMethodInfo *kMCInterfaceExecImportVideoClipMethodInfo;
extern MCExecMethodInfo *kMCInterfaceExecImportImageMethodInfo;
extern MCExecMethodInfo *kMCInterfaceExecExportSnapshotOfScreenMethodInfo;
extern MCExecMethodInfo *kMCInterfaceExecExportSnapshotOfScreenToFileMethodInfo;
extern MCExecMethodInfo *kMCInterfaceExecExportSnapshotOfStackMethodInfo;
extern MCExecMethodInfo *kMCInterfaceExecExportSnapshotOfStackToFileMethodInfo;
extern MCExecMethodInfo *kMCInterfaceExecExportSnapshotOfObjectMethodInfo;
extern MCExecMethodInfo *kMCInterfaceExecExportSnapshotOfObjectToFileMethodInfo;
extern MCExecMethodInfo *kMCInterfaceExecExportImageMethodInfo;
extern MCExecMethodInfo *kMCInterfaceExecExportImageToFileMethodInfo;
extern MCExecMethodInfo *kMCInterfaceExecSortCardsOfStackMethodInfo;
extern MCExecMethodInfo *kMCInterfaceExecSortFieldMethodInfo;
extern MCExecMethodInfo *kMCInterfaceExecSortContainerMethodInfo;
extern MCExecMethodInfo *kMCInterfaceExecChooseToolMethodInfo;
extern MCExecMethodInfo *kMCInterfaceExecGoCardAsModeMethodInfo;
extern MCExecMethodInfo *kMCInterfaceExecGoCardInWindowMethodInfo;
extern MCExecMethodInfo *kMCInterfaceExecGoRecentCardMethodInfo;
extern MCExecMethodInfo *kMCInterfaceExecGoCardRelativeMethodInfo;
extern MCExecMethodInfo *kMCInterfaceExecGoCardEndMethodInfo;
extern MCExecMethodInfo *kMCInterfaceExecGoHomeMethodInfo;
extern MCExecMethodInfo *kMCInterfaceExecVisualEffectMethodInfo;
extern MCExecMethodInfo *kMCInterfaceGetDialogDataMethodInfo;
extern MCExecMethodInfo *kMCInterfaceSetDialogDataMethodInfo;
extern MCExecMethodInfo *kMCInterfaceGetLookAndFeelMethodInfo;
extern MCExecMethodInfo *kMCInterfaceSetLookAndFeelMethodInfo;
extern MCExecMethodInfo *kMCInterfaceGetScreenMouseLocMethodInfo;
extern MCExecMethodInfo *kMCInterfaceSetScreenMouseLocMethodInfo;
extern MCExecMethodInfo *kMCInterfaceGetBackdropMethodInfo;
extern MCExecMethodInfo *kMCInterfaceSetBackdropMethodInfo;
extern MCExecMethodInfo *kMCInterfaceGetBufferImagesMethodInfo;
extern MCExecMethodInfo *kMCInterfaceSetBufferImagesMethodInfo;
extern MCExecMethodInfo *kMCInterfaceGetSystemFileSelectorMethodInfo;
extern MCExecMethodInfo *kMCInterfaceSetSystemFileSelectorMethodInfo;
extern MCExecMethodInfo *kMCInterfaceGetSystemColorSelectorMethodInfo;
extern MCExecMethodInfo *kMCInterfaceSetSystemColorSelectorMethodInfo;
extern MCExecMethodInfo *kMCInterfaceGetSystemPrintSelectorMethodInfo;
extern MCExecMethodInfo *kMCInterfaceSetSystemPrintSelectorMethodInfo;
extern MCExecMethodInfo *kMCInterfaceGetPaintCompressionMethodInfo;
extern MCExecMethodInfo *kMCInterfaceSetPaintCompressionMethodInfo;
extern MCExecMethodInfo *kMCInterfaceGetBrushBackColorMethodInfo;
extern MCExecMethodInfo *kMCInterfaceSetBrushBackColorMethodInfo;
extern MCExecMethodInfo *kMCInterfaceGetPenBackColorMethodInfo;
extern MCExecMethodInfo *kMCInterfaceSetPenBackColorMethodInfo;
extern MCExecMethodInfo *kMCInterfaceGetBrushColorMethodInfo;
extern MCExecMethodInfo *kMCInterfaceSetBrushColorMethodInfo;
extern MCExecMethodInfo *kMCInterfaceGetPenColorMethodInfo;
extern MCExecMethodInfo *kMCInterfaceSetPenColorMethodInfo;
extern MCExecMethodInfo *kMCInterfaceGetBrushPatternMethodInfo;
extern MCExecMethodInfo *kMCInterfaceSetBrushPatternMethodInfo;
extern MCExecMethodInfo *kMCInterfaceGetPenPatternMethodInfo;
extern MCExecMethodInfo *kMCInterfaceSetPenPatternMethodInfo;
extern MCExecMethodInfo *kMCInterfaceGetFilledMethodInfo;
extern MCExecMethodInfo *kMCInterfaceSetFilledMethodInfo;
extern MCExecMethodInfo *kMCInterfaceGetPolySidesMethodInfo;
extern MCExecMethodInfo *kMCInterfaceSetPolySidesMethodInfo;
extern MCExecMethodInfo *kMCInterfaceGetLineSizeMethodInfo;
extern MCExecMethodInfo *kMCInterfaceSetLineSizeMethodInfo;
extern MCExecMethodInfo *kMCInterfaceGetRoundRadiusMethodInfo;
extern MCExecMethodInfo *kMCInterfaceSetRoundRadiusMethodInfo;
extern MCExecMethodInfo *kMCInterfaceGetStartAngleMethodInfo;
extern MCExecMethodInfo *kMCInterfaceSetStartAngleMethodInfo;
extern MCExecMethodInfo *kMCInterfaceGetArcAngleMethodInfo;
extern MCExecMethodInfo *kMCInterfaceSetArcAngleMethodInfo;
extern MCExecMethodInfo *kMCInterfaceGetRoundEndsMethodInfo;
extern MCExecMethodInfo *kMCInterfaceSetRoundEndsMethodInfo;
extern MCExecMethodInfo *kMCInterfaceGetDashesMethodInfo;
extern MCExecMethodInfo *kMCInterfaceSetDashesMethodInfo;
extern MCExecMethodInfo *kMCInterfaceGetRecentCardsMethodInfo;
extern MCExecMethodInfo *kMCInterfaceGetRecentNamesMethodInfo;
extern MCExecMethodInfo *kMCInterfaceGetEditBackgroundMethodInfo;
extern MCExecMethodInfo *kMCInterfaceSetEditBackgroundMethodInfo;
extern MCExecMethodInfo *kMCInterfaceGetLockScreenMethodInfo;
extern MCExecMethodInfo *kMCInterfaceSetLockScreenMethodInfo;
extern MCExecMethodInfo *kMCInterfaceGetAccentColorMethodInfo;
extern MCExecMethodInfo *kMCInterfaceSetAccentColorMethodInfo;
extern MCExecMethodInfo *kMCInterfaceGetHiliteColorMethodInfo;
extern MCExecMethodInfo *kMCInterfaceSetHiliteColorMethodInfo;
extern MCExecMethodInfo *kMCInterfaceGetLinkColorMethodInfo;
extern MCExecMethodInfo *kMCInterfaceSetLinkColorMethodInfo;
extern MCExecMethodInfo *kMCInterfaceGetLinkHiliteColorMethodInfo;
extern MCExecMethodInfo *kMCInterfaceSetLinkHiliteColorMethodInfo;
extern MCExecMethodInfo *kMCInterfaceGetLinkVisitedColorMethodInfo;
extern MCExecMethodInfo *kMCInterfaceSetLinkVisitedColorMethodInfo;
extern MCExecMethodInfo *kMCInterfaceGetUnderlineLinksMethodInfo;
extern MCExecMethodInfo *kMCInterfaceSetUnderlineLinksMethodInfo;
extern MCExecMethodInfo *kMCInterfaceGetSelectGroupedControlsMethodInfo;
extern MCExecMethodInfo *kMCInterfaceSetSelectGroupedControlsMethodInfo;
extern MCExecMethodInfo *kMCInterfaceGetIconMethodInfo;
extern MCExecMethodInfo *kMCInterfaceSetIconMethodInfo;
extern MCExecMethodInfo *kMCInterfaceGetAllowInlineInputMethodInfo;
extern MCExecMethodInfo *kMCInterfaceSetAllowInlineInputMethodInfo;
extern MCExecMethodInfo *kMCInterfaceGetDragDeltaMethodInfo;
extern MCExecMethodInfo *kMCInterfaceSetDragDeltaMethodInfo;
extern MCExecMethodInfo *kMCInterfaceGetStackFileTypeMethodInfo;
extern MCExecMethodInfo *kMCInterfaceSetStackFileTypeMethodInfo;
extern MCExecMethodInfo *kMCInterfaceGetStackFileVersionMethodInfo;
extern MCExecMethodInfo *kMCInterfaceSetStackFileVersionMethodInfo;
extern MCExecMethodInfo *kMCInterfaceGetIconMenuMethodInfo;
extern MCExecMethodInfo *kMCInterfaceSetIconMenuMethodInfo;
extern MCExecMethodInfo *kMCInterfaceGetStatusIconMethodInfo;
extern MCExecMethodInfo *kMCInterfaceSetStatusIconMethodInfo;
extern MCExecMethodInfo *kMCInterfaceGetStatusIconToolTipMethodInfo;
extern MCExecMethodInfo *kMCInterfaceSetStatusIconToolTipMethodInfo;
extern MCExecMethodInfo *kMCInterfaceGetStatusIconMenuMethodInfo;
extern MCExecMethodInfo *kMCInterfaceSetStatusIconMenuMethodInfo;
extern MCExecMethodInfo *kMCInterfaceGetProcessTypeMethodInfo;
extern MCExecMethodInfo *kMCInterfaceSetProcessTypeMethodInfo;
extern MCExecMethodInfo *kMCInterfaceGetShowInvisiblesMethodInfo;
extern MCExecMethodInfo *kMCInterfaceSetShowInvisiblesMethodInfo;
extern MCExecMethodInfo *kMCInterfaceGetCursorMethodInfo;
extern MCExecMethodInfo *kMCInterfaceSetCursorMethodInfo;
extern MCExecMethodInfo *kMCInterfaceGetDefaultCursorMethodInfo;
extern MCExecMethodInfo *kMCInterfaceSetDefaultCursorMethodInfo;
extern MCExecMethodInfo *kMCInterfaceGetDefaultStackMethodInfo;
extern MCExecMethodInfo *kMCInterfaceSetDefaultStackMethodInfo;
extern MCExecMethodInfo *kMCInterfaceGetDefaultMenubarMethodInfo;
extern MCExecMethodInfo *kMCInterfaceSetDefaultMenubarMethodInfo;
extern MCExecMethodInfo *kMCInterfaceGetDragSpeedMethodInfo;
extern MCExecMethodInfo *kMCInterfaceSetDragSpeedMethodInfo;
extern MCExecMethodInfo *kMCInterfaceGetMoveSpeedMethodInfo;
extern MCExecMethodInfo *kMCInterfaceSetMoveSpeedMethodInfo;
extern MCExecMethodInfo *kMCInterfaceGetLockCursorMethodInfo;
extern MCExecMethodInfo *kMCInterfaceSetLockCursorMethodInfo;
extern MCExecMethodInfo *kMCInterfaceGetLockErrorsMethodInfo;
extern MCExecMethodInfo *kMCInterfaceSetLockErrorsMethodInfo;
extern MCExecMethodInfo *kMCInterfaceGetLockMenusMethodInfo;
extern MCExecMethodInfo *kMCInterfaceSetLockMenusMethodInfo;
extern MCExecMethodInfo *kMCInterfaceGetLockMessagesMethodInfo;
extern MCExecMethodInfo *kMCInterfaceSetLockMessagesMethodInfo;
extern MCExecMethodInfo *kMCInterfaceGetLockMovesMethodInfo;
extern MCExecMethodInfo *kMCInterfaceSetLockMovesMethodInfo;
extern MCExecMethodInfo *kMCInterfaceGetLockRecentMethodInfo;
extern MCExecMethodInfo *kMCInterfaceSetLockRecentMethodInfo;
extern MCExecMethodInfo *kMCInterfaceGetIdleRateMethodInfo;
extern MCExecMethodInfo *kMCInterfaceSetIdleRateMethodInfo;
extern MCExecMethodInfo *kMCInterfaceGetIdleTicksMethodInfo;
extern MCExecMethodInfo *kMCInterfaceSetIdleTicksMethodInfo;
extern MCExecMethodInfo *kMCInterfaceGetBlinkRateMethodInfo;
extern MCExecMethodInfo *kMCInterfaceSetBlinkRateMethodInfo;
extern MCExecMethodInfo *kMCInterfaceGetRepeatRateMethodInfo;
extern MCExecMethodInfo *kMCInterfaceSetRepeatRateMethodInfo;
extern MCExecMethodInfo *kMCInterfaceGetRepeatDelayMethodInfo;
extern MCExecMethodInfo *kMCInterfaceSetRepeatDelayMethodInfo;
extern MCExecMethodInfo *kMCInterfaceGetTypeRateMethodInfo;
extern MCExecMethodInfo *kMCInterfaceSetTypeRateMethodInfo;
extern MCExecMethodInfo *kMCInterfaceGetSyncRateMethodInfo;
extern MCExecMethodInfo *kMCInterfaceSetSyncRateMethodInfo;
extern MCExecMethodInfo *kMCInterfaceGetEffectRateMethodInfo;
extern MCExecMethodInfo *kMCInterfaceSetEffectRateMethodInfo;
extern MCExecMethodInfo *kMCInterfaceGetDoubleDeltaMethodInfo;
extern MCExecMethodInfo *kMCInterfaceSetDoubleDeltaMethodInfo;
extern MCExecMethodInfo *kMCInterfaceGetDoubleTimeMethodInfo;
extern MCExecMethodInfo *kMCInterfaceSetDoubleTimeMethodInfo;
extern MCExecMethodInfo *kMCInterfaceGetTooltipDelayMethodInfo;
extern MCExecMethodInfo *kMCInterfaceSetTooltipDelayMethodInfo;
extern MCExecMethodInfo *kMCInterfaceGetNavigationArrowsMethodInfo;
extern MCExecMethodInfo *kMCInterfaceSetNavigationArrowsMethodInfo;
extern MCExecMethodInfo *kMCInterfaceGetExtendKeyMethodInfo;
extern MCExecMethodInfo *kMCInterfaceSetExtendKeyMethodInfo;
extern MCExecMethodInfo *kMCInterfaceGetPointerFocusMethodInfo;
extern MCExecMethodInfo *kMCInterfaceSetPointerFocusMethodInfo;
extern MCExecMethodInfo *kMCInterfaceGetEmacsKeyBindingsMethodInfo;
extern MCExecMethodInfo *kMCInterfaceSetEmacsKeyBindingsMethodInfo;
extern MCExecMethodInfo *kMCInterfaceGetRaiseMenusMethodInfo;
extern MCExecMethodInfo *kMCInterfaceSetRaiseMenusMethodInfo;
extern MCExecMethodInfo *kMCInterfaceGetActivatePalettesMethodInfo;
extern MCExecMethodInfo *kMCInterfaceSetActivatePalettesMethodInfo;
extern MCExecMethodInfo *kMCInterfaceGetHidePalettesMethodInfo;
extern MCExecMethodInfo *kMCInterfaceSetHidePalettesMethodInfo;
extern MCExecMethodInfo *kMCInterfaceGetRaisePalettesMethodInfo;
extern MCExecMethodInfo *kMCInterfaceSetRaisePalettesMethodInfo;
extern MCExecMethodInfo *kMCInterfaceGetRaiseWindowsMethodInfo;
extern MCExecMethodInfo *kMCInterfaceSetRaiseWindowsMethodInfo;
extern MCExecMethodInfo *kMCInterfaceGetHideBackdropMethodInfo;
extern MCExecMethodInfo *kMCInterfaceSetHideBackdropMethodInfo;
extern MCExecMethodInfo *kMCInterfaceGetDontUseNavigationServicesMethodInfo;
extern MCExecMethodInfo *kMCInterfaceSetDontUseNavigationServicesMethodInfo;
extern MCExecMethodInfo *kMCInterfaceGetProportionalThumbsMethodInfo;
extern MCExecMethodInfo *kMCInterfaceSetProportionalThumbsMethodInfo;
extern MCExecMethodInfo *kMCInterfaceGetSharedMemoryMethodInfo;
extern MCExecMethodInfo *kMCInterfaceSetSharedMemoryMethodInfo;
extern MCExecMethodInfo *kMCInterfaceGetScreenGammaMethodInfo;
extern MCExecMethodInfo *kMCInterfaceSetScreenGammaMethodInfo;
extern MCExecMethodInfo *kMCInterfaceGetSelectionModeMethodInfo;
extern MCExecMethodInfo *kMCInterfaceSetSelectionModeMethodInfo;
extern MCExecMethodInfo *kMCInterfaceGetSelectionHandleColorMethodInfo;
extern MCExecMethodInfo *kMCInterfaceSetSelectionHandleColorMethodInfo;
extern MCExecMethodInfo *kMCInterfaceGetWindowBoundingRectMethodInfo;
extern MCExecMethodInfo *kMCInterfaceSetWindowBoundingRectMethodInfo;
extern MCExecMethodInfo *kMCInterfaceGetJpegQualityMethodInfo;
extern MCExecMethodInfo *kMCInterfaceSetJpegQualityMethodInfo;
extern MCExecMethodInfo *kMCInterfaceGetRelayerGroupedControlsMethodInfo;
extern MCExecMethodInfo *kMCInterfaceSetRelayerGroupedControlsMethodInfo;
extern MCExecMethodInfo *kMCInterfaceGetBrushMethodInfo;
extern MCExecMethodInfo *kMCInterfaceSetBrushMethodInfo;
extern MCExecMethodInfo *kMCInterfaceGetEraserMethodInfo;
extern MCExecMethodInfo *kMCInterfaceSetEraserMethodInfo;
extern MCExecMethodInfo *kMCInterfaceGetSprayMethodInfo;
extern MCExecMethodInfo *kMCInterfaceSetSprayMethodInfo;
extern MCExecMethodInfo *kMCInterfaceGetCenteredMethodInfo;
extern MCExecMethodInfo *kMCInterfaceSetCenteredMethodInfo;
extern MCExecMethodInfo *kMCInterfaceGetGridMethodInfo;
extern MCExecMethodInfo *kMCInterfaceSetGridMethodInfo;
extern MCExecMethodInfo *kMCInterfaceGetGridSizeMethodInfo;
extern MCExecMethodInfo *kMCInterfaceSetGridSizeMethodInfo;
extern MCExecMethodInfo *kMCInterfaceGetSlicesMethodInfo;
extern MCExecMethodInfo *kMCInterfaceSetSlicesMethodInfo;
extern MCExecMethodInfo *kMCInterfaceGetBeepLoudnessMethodInfo;
extern MCExecMethodInfo *kMCInterfaceSetBeepLoudnessMethodInfo;
extern MCExecMethodInfo *kMCInterfaceGetBeepPitchMethodInfo;
extern MCExecMethodInfo *kMCInterfaceSetBeepPitchMethodInfo;
extern MCExecMethodInfo *kMCInterfaceGetBeepDurationMethodInfo;
extern MCExecMethodInfo *kMCInterfaceSetBeepDurationMethodInfo;
extern MCExecMethodInfo *kMCInterfaceGetBeepSoundMethodInfo;
extern MCExecMethodInfo *kMCInterfaceSetBeepSoundMethodInfo;
extern MCExecMethodInfo *kMCInterfaceGetToolMethodInfo;
extern MCExecMethodInfo *kMCInterfaceSetToolMethodInfo;
extern MCExecMethodInfo *kMCInterfaceGetScreenRectMethodInfo;
extern MCExecMethodInfo *kMCInterfaceGetScreenRectsMethodInfo;

extern MCExecMethodInfo *kMCInterfaceEvalHelpStackAsObjectMethodInfo;
extern MCExecMethodInfo *kMCInterfaceEvalHomeStackAsObjectMethodInfo;
extern MCExecMethodInfo *kMCInterfaceEvalStackByValueMethodInfo;
extern MCExecMethodInfo *kMCInterfaceEvalSelectedObjectAsObjectMethodInfo;
extern MCExecMethodInfo *kMCInterfaceEvalTopStackAsObjectMethodInfo;
extern MCExecMethodInfo *kMCInterfaceEvalClickStackAsObjectMethodInfo;
extern MCExecMethodInfo *kMCInterfaceEvalMouseStackAsObjectMethodInfo;
extern MCExecMethodInfo *kMCInterfaceEvalClickFieldAsObjectMethodInfo;
extern MCExecMethodInfo *kMCInterfaceEvalSelectedFieldAsObjectMethodInfo;
extern MCExecMethodInfo *kMCInterfaceEvalSelectedImageAsObjectMethodInfo;
extern MCExecMethodInfo *kMCInterfaceEvalFoundFieldAsObjectMethodInfo;
extern MCExecMethodInfo *kMCInterfaceEvalMouseControlAsObjectMethodInfo;
extern MCExecMethodInfo *kMCInterfaceEvalFocusedObjectAsObjectMethodInfo;
extern MCExecMethodInfo *kMCInterfaceEvalBinaryStackAsObjectMethodInfo;
extern MCExecMethodInfo *kMCInterfaceEvalDefaultStackAsObjectMethodInfo;
extern MCExecMethodInfo *kMCInterfaceEvalStackOfStackByNameMethodInfo;
extern MCExecMethodInfo *kMCInterfaceEvalStackOfStackByIdMethodInfo;
extern MCExecMethodInfo *kMCInterfaceEvalSubstackOfStackByNameMethodInfo;
extern MCExecMethodInfo *kMCInterfaceEvalSubstackOfStackByIdMethodInfo;
extern MCExecMethodInfo *kMCInterfaceEvalAudioClipOfStackByOrdinalMethodInfo;
extern MCExecMethodInfo *kMCInterfaceEvalAudioClipOfStackByIdMethodInfo;
extern MCExecMethodInfo *kMCInterfaceEvalAudioClipOfStackByNameMethodInfo;
extern MCExecMethodInfo *kMCInterfaceEvalVideoClipOfStackByOrdinalMethodInfo;
extern MCExecMethodInfo *kMCInterfaceEvalVideoClipOfStackByIdMethodInfo;
extern MCExecMethodInfo *kMCInterfaceEvalVideoClipOfStackByNameMethodInfo;
extern MCExecMethodInfo *kMCInterfaceEvalBackgroundOfStackByOrdinalMethodInfo;
extern MCExecMethodInfo *kMCInterfaceEvalBackgroundOfStackByIdMethodInfo;
extern MCExecMethodInfo *kMCInterfaceEvalBackgroundOfStackByNameMethodInfo;
extern MCExecMethodInfo *kMCInterfaceEvalCardOfStackByOrdinalMethodInfo;
extern MCExecMethodInfo *kMCInterfaceEvalCardOfStackByIdMethodInfo;
extern MCExecMethodInfo *kMCInterfaceEvalCardOfStackByNameMethodInfo;
extern MCExecMethodInfo *kMCInterfaceEvalThisCardOfStackMethodInfo;
extern MCExecMethodInfo *kMCInterfaceEvalCardOfBackgroundByOrdinalMethodInfo;
extern MCExecMethodInfo *kMCInterfaceEvalCardOfBackgroundByIdMethodInfo;
extern MCExecMethodInfo *kMCInterfaceEvalCardOfBackgroundByNameMethodInfo;
extern MCExecMethodInfo *kMCInterfaceEvalGroupOfCardByOrdinalMethodInfo;
extern MCExecMethodInfo *kMCInterfaceEvalGroupOfCardByIdMethodInfo;
extern MCExecMethodInfo *kMCInterfaceEvalGroupOfCardByNameMethodInfo;
extern MCExecMethodInfo *kMCInterfaceEvalGroupOfCardOrStackByIdMethodInfo;
extern MCExecMethodInfo *kMCInterfaceEvalGroupOfGroupByOrdinalMethodInfo;
extern MCExecMethodInfo *kMCInterfaceEvalGroupOfGroupByIdMethodInfo;
extern MCExecMethodInfo *kMCInterfaceEvalGroupOfGroupByNameMethodInfo;
extern MCExecMethodInfo *kMCInterfaceEvalMenubarAsObjectMethodInfo;
extern MCExecMethodInfo *kMCInterfaceEvalObjectOfGroupByOrdinalMethodInfo;
extern MCExecMethodInfo *kMCInterfaceEvalObjectOfGroupByIdMethodInfo;
extern MCExecMethodInfo *kMCInterfaceEvalObjectOfGroupByNameMethodInfo;
extern MCExecMethodInfo *kMCInterfaceEvalObjectOfCardByOrdinalMethodInfo;
extern MCExecMethodInfo *kMCInterfaceEvalObjectOfCardByIdMethodInfo;
extern MCExecMethodInfo *kMCInterfaceEvalObjectOfCardByNameMethodInfo;
extern MCExecMethodInfo *kMCInterfaceEvalObjectOfCardOrStackByIdMethodInfo;

extern MCExecMethodInfo *kMCInterfaceEvalHomeStackAsOptionalObjectMethodInfo;
extern MCExecMethodInfo *kMCInterfaceEvalHelpStackAsOptionalObjectMethodInfo;
extern MCExecMethodInfo *kMCInterfaceEvalDefaultStackAsOptionalObjectMethodInfo;
extern MCExecMethodInfo *kMCInterfaceEvalStackOfOptionalStackByNameMethodInfo;
extern MCExecMethodInfo *kMCInterfaceEvalStackOfOptionalStackByIdMethodInfo;
extern MCExecMethodInfo *kMCInterfaceEvalSubstackOfOptionalStackByNameMethodInfo;
extern MCExecMethodInfo *kMCInterfaceEvalSubstackOfOptionalStackByIdMethodInfo;
extern MCExecMethodInfo *kMCInterfaceEvalOptionalStackWithBackgroundByOrdinalMethodInfo;
extern MCExecMethodInfo *kMCInterfaceEvalOptionalStackWithBackgroundByIdMethodInfo;
extern MCExecMethodInfo *kMCInterfaceEvalOptionalStackWithBackgroundByNameMethodInfo;
extern MCExecMethodInfo *kMCInterfaceEvalCardOfOptionalStackByOrdinalMethodInfo;
extern MCExecMethodInfo *kMCInterfaceEvalCardOfOptionalStackByIdMethodInfo;
extern MCExecMethodInfo *kMCInterfaceEvalCardOfOptionalStackByNameMethodInfo;
extern MCExecMethodInfo *kMCInterfaceEvalThisCardOfOptionalStackMethodInfo;

extern MCExecMethodInfo *kMCInterfaceEvalTextOfContainerMethodInfo;

void MCInterfaceInitialize(MCExecContext& ctxt);
void MCInterfaceFinalize(MCExecContext& ctxt);

void MCInterfaceImagePaletteSettingsFree(MCExecContext& ctxt, MCInterfaceImagePaletteSettings& p_settings);
void MCInterfaceVisualEffectFree(MCExecContext& ctxt, MCInterfaceVisualEffect& p_effect);
void MCInterfaceVisualEffectArgumentFree(MCExecContext& ctxt, MCInterfaceVisualEffectArgument& p_arg);

bool MCInterfaceTryToResolveObject(MCExecContext& ctxt, MCStringRef long_id, MCObjectPtr& r_object);

void MCInterfaceMakeCustomImagePaletteSettings(MCExecContext& ctxt, MCColor *colors, uindex_t color_count, MCInterfaceImagePaletteSettings& r_settings);
void MCInterfaceMakeOptimalImagePaletteSettings(MCExecContext& ctxt, integer_t *count, MCInterfaceImagePaletteSettings& r_settings);
void MCInterfaceMakeWebSafeImagePaletteSettings(MCExecContext& ctxt, MCInterfaceImagePaletteSettings& r_settings);

void MCInterfaceMakeVisualEffect(MCExecContext& ctxt, MCStringRef name, MCStringRef sound, MCInterfaceVisualEffectArgument *effect_args, uindex_t count, Visual_effects type, Visual_effects direction, Visual_effects speed, Visual_effects image, MCInterfaceVisualEffect& r_effect);
void MCInterfaceMakeVisualEffectArgument(MCExecContext& ctxt, MCStringRef p_value, MCStringRef p_key, bool p_has_id, MCInterfaceVisualEffectArgument& r_arg);

void MCInterfaceEvalScreenColors(MCExecContext& ctxt, real64_t& r_colors);
void MCInterfaceEvalScreenDepth(MCExecContext& ctxt, integer_t& r_depth);
void MCInterfaceEvalScreenName(MCExecContext& ctxt, MCNameRef& r_name);
void MCInterfaceEvalScreenRect(MCExecContext& ctxt, bool p_working, bool p_plural, bool p_effective, MCStringRef& r_string);

void MCInterfaceEvalScreenLoc(MCExecContext& ctxt, MCStringRef& r_string);

void MCInterfaceEvalClickH(MCExecContext& ctxt, integer_t& r_value);
void MCInterfaceEvalClickV(MCExecContext& ctxt, integer_t& r_value);
void MCInterfaceEvalClickLoc(MCExecContext& ctxt, MCStringRef& r_string);
void MCInterfaceEvalClickChar(MCExecContext& ctxt, MCStringRef& r_result);
void MCInterfaceEvalClickText(MCExecContext& ctxt, MCStringRef& r_result);
void MCInterfaceEvalClickCharChunk(MCExecContext& ctxt, MCStringRef& r_result);
void MCInterfaceEvalClickChunk(MCExecContext& ctxt, MCStringRef& r_string);
void MCInterfaceEvalClickLine(MCExecContext& ctxt, MCStringRef& r_string);
void MCInterfaceEvalClickField(MCExecContext& ctxt, MCStringRef& r_string);
void MCInterfaceEvalClickStack(MCExecContext& ctxt, MCStringRef& r_string);

void MCInterfaceEvalMouse(MCExecContext& ctxt, integer_t p_which, MCNameRef& r_result);
void MCInterfaceEvalMouseClick(MCExecContext& ctxt, bool& r_bool);
void MCInterfaceEvalMouseColor(MCExecContext& ctxt, MCColor& r_color);

void MCInterfaceEvalMouseH(MCExecContext& ctxt, integer_t& r_value);
void MCInterfaceEvalMouseV(MCExecContext& ctxt, integer_t& r_value);
void MCInterfaceEvalMouseLoc(MCExecContext& ctxt, MCStringRef& r_string);
void MCInterfaceEvalMouseChar(MCExecContext& ctxt, MCStringRef& r_result);
void MCInterfaceEvalMouseText(MCExecContext& ctxt, MCStringRef& r_result);
void MCInterfaceEvalMouseCharChunk(MCExecContext& ctxt, MCStringRef& r_result);
void MCInterfaceEvalMouseChunk(MCExecContext& ctxt, MCStringRef& r_result);
void MCInterfaceEvalMouseLine(MCExecContext& ctxt, MCStringRef& r_result);
void MCInterfaceEvalMouseControl(MCExecContext& ctxt, MCStringRef& r_string);
void MCInterfaceEvalMouseStack(MCExecContext& ctxt, MCStringRef& r_string);

void MCInterfaceEvalFoundText(MCExecContext& ctxt, MCStringRef& r_string);
void MCInterfaceEvalFoundField(MCExecContext& ctxt, MCStringRef& r_string);
void MCInterfaceEvalFoundChunk(MCExecContext& ctxt, MCStringRef& r_string);
void MCInterfaceEvalFoundLine(MCExecContext& ctxt, MCStringRef& r_string);
void MCInterfaceEvalFoundLoc(MCExecContext& ctxt, MCStringRef& r_string);
void MCInterfaceEvalFoundField(MCExecContext& ctxt, MCStringRef& r_string);

void MCInterfaceEvalSelectedText(MCExecContext& ctxt, MCStringRef& r_string);
void MCInterfaceEvalSelectedTextOf(MCExecContext& ctxt, MCObjectPtr p_target, MCStringRef& r_string);
void MCInterfaceEvalSelectedChunk(MCExecContext& ctxt, MCStringRef& r_string);
void MCInterfaceEvalSelectedChunkOf(MCExecContext& ctxt, MCObjectPtr p_target, MCStringRef& r_string);
void MCInterfaceEvalSelectedLine(MCExecContext& ctxt, MCStringRef& r_string);
void MCInterfaceEvalSelectedLineOf(MCExecContext& ctxt, MCObjectPtr p_target, MCStringRef& r_string);
void MCInterfaceEvalSelectedLoc(MCExecContext& ctxt, MCStringRef& r_string);
void MCInterfaceEvalSelectedLocOf(MCExecContext& ctxt, MCObjectPtr p_target, MCStringRef& r_string);

void MCInterfaceEvalSelectedField(MCExecContext& ctxt, MCStringRef& r_string);
void MCInterfaceEvalSelectedImage(MCExecContext& ctxt, MCStringRef& r_string);
void MCInterfaceEvalSelectedObject(MCExecContext& ctxt, MCStringRef& r_string);

void MCInterfaceEvalCapsLockKey(MCExecContext& ctxt, MCNameRef& r_result);
void MCInterfaceEvalCommandKey(MCExecContext& ctxt, MCNameRef& r_result);
void MCInterfaceEvalControlKey(MCExecContext& ctxt, MCNameRef& r_result);
void MCInterfaceEvalOptionKey(MCExecContext& ctxt, MCNameRef& r_result);
void MCInterfaceEvalShiftKey(MCExecContext& ctxt, MCNameRef& r_result);
void MCInterfaceEvalKeysDown(MCExecContext& ctxt, MCStringRef& r_string);

void MCInterfaceEvalMainStacks(MCExecContext& ctxt, MCStringRef& r_string);
void MCInterfaceEvalOpenStacks(MCExecContext& ctxt, MCStringRef& r_string);
void MCInterfaceEvalStacks(MCExecContext& ctxt, MCStringRef& r_string);
void MCInterfaceEvalTopStack(MCExecContext& ctxt, MCStringRef& r_string);
void MCInterfaceEvalTopStackOf(MCExecContext& ctxt, integer_t p_stack_number, MCStringRef& r_string);

void MCInterfaceEvalFocusedObject(MCExecContext& ctxt, MCStringRef& r_string);
void MCInterfaceEvalColorNames(MCExecContext& ctxt, MCStringRef& r_string);
void MCInterfaceEvalFlushEvents(MCExecContext& ctxt, MCNameRef p_name, MCStringRef& r_string);
void MCInterfaceEvalGlobalLoc(MCExecContext& ctxt, MCPoint point, MCPoint& r_global_point);
void MCInterfaceEvalLocalLoc(MCExecContext& ctxt, MCPoint point, MCPoint& r_local_point);
void MCInterfaceEvalMovingControls(MCExecContext& ctxt, MCStringRef& r_string);
void MCInterfaceEvalWaitDepth(MCExecContext& ctxt, integer_t& r_depth);

void MCInterfaceEvalIntersect(MCExecContext& ctxt, MCObjectPtr p_object_a, MCObjectPtr p_object_b, bool& r_intersect);
void MCInterfaceEvalIntersectWithThreshold(MCExecContext& ctxt, MCObjectPtr p_object_a, MCObjectPtr p_object_b, MCStringRef p_threshold, bool& r_intersect);
void MCInterfaceEvalWithin(MCExecContext& ctxt, MCObjectPtr p_object, MCPoint p_point, bool& r_within);

void MCInterfaceEvalThereIsAnObject(MCExecContext& ctxt, MCChunk *p_object, bool& r_exists);
void MCInterfaceEvalThereIsNotAnObject(MCExecContext& ctxt, MCChunk *p_object, bool& r_not_exists);

void MCInterfaceEvalControlAtLoc(MCExecContext& ctxt, MCPoint p_location, MCStringRef& r_control);
void MCInterfaceEvalControlAtScreenLoc(MCExecContext& ctxt, MCPoint p_location, MCStringRef& r_control);

void MCInterfaceExecBeep(MCExecContext& ctxt, integer_t p_count);
void MCInterfaceExecClickCmd(MCExecContext& ctxt, uint2 p_button, MCPoint p_location, uint2 p_modifiers);

void MCInterfaceExecCloseStack(MCExecContext& ctxt, MCStack *p_target);
void MCInterfaceExecCloseDefaultStack(MCExecContext& ctxt);

void MCInterfaceExecDrag(MCExecContext& ctxt, uint2 p_which, MCPoint p_start, MCPoint p_end, uint2 p_modifiers);

void MCInterfaceExecFocusOnNothing(MCExecContext &ctxt);
void MCInterfaceExecFocusOn(MCExecContext &ctxt, MCObject *p_object);

void MCInterfaceExecGrab(MCExecContext &ctxt, MCControl *control);

void MCInterfaceExecGroupControls(MCExecContext& ctxt, MCObjectPtr *p_controls, uindex_t p_control_count);
void MCInterfaceExecGroupSelection(MCExecContext& ctxt);

void MCInterfaceExecPopToLast(MCExecContext& ctxt);
void MCInterfaceExecPop(MCExecContext& ctxt, MCStringRef& r_element);
void MCInterfaceExecPushRecentCard(MCExecContext& ctxt);
void MCInterfaceExecPushCurrentCard(MCExecContext& ctxt);
void MCInterfaceExecPushCard(MCExecContext& ctxt, MCCard *p_target);

void MCInterfaceExecPlaceGroupOnCard(MCExecContext& ctxt, MCObject *p_group, MCCard *p_target);
void MCInterfaceExecRemoveGroupFromCard(MCExecContext& ctxt, MCObjectPtr p_group, MCCard *p_target);
void MCInterfaceExecResetCursors(MCExecContext& ctxt);
void MCInterfaceExecResetTemplate(MCExecContext& ctxt, Reset_type type);

void MCInterfaceExecRevert(MCExecContext& ctxt);

void MCInterfaceExecSelectEmpty(MCExecContext& ctxt);
void MCInterfaceExecSelectAllTextOfField(MCExecContext& ctxt, MCObjectPtr target);
void MCInterfaceExecSelectTextOfField(MCExecContext& ctxt, Preposition_type preposition, MCObjectChunkPtr target);
void MCInterfaceExecSelectTextOfButton(MCExecContext& ctxt, Preposition_type preposition, MCObjectChunkPtr target);
void MCInterfaceExecSelectObjects(MCExecContext& ctxt, MCObjectPtr *p_controls, uindex_t p_control_count);

void MCInterfaceExecStartEditingGroup(MCExecContext& ctxt, MCGroup *p_target);

void MCInterfaceExecStopEditingDefaultStack(MCExecContext& ctxt);
void MCInterfaceExecStopEditingGroup(MCExecContext& ctxt, MCGroup *p_target);
void MCInterfaceExecStopMovingObject(MCExecContext& ctxt, MCObject *p_target);

void MCInterfaceExecType(MCExecContext& ctxt, MCStringRef p_typing, uint2 p_modifiers);

void MCInterfaceExecUndo(MCExecContext& ctxt);

void MCInterfaceExecUngroupObject(MCExecContext& ctxt, MCObject *p_group);
void MCInterfaceExecUngroupSelection(MCExecContext& ctxt);

void MCInterfaceExecCopyObjectsToContainer(MCExecContext& ctxt, MCObjectPtr *p_targets, uindex_t p_target_count, MCObjectPtr p_destination);
void MCInterfaceExecCutObjectsToContainer(MCExecContext& ctxt, MCObjectPtr *p_targets, uindex_t p_target_count, MCObjectPtr p_destination);

void MCInterfaceExecDelete(MCExecContext& ctxt);
void MCInterfaceExecDeleteObjects(MCExecContext& ctxt, MCObjectPtr *objects, uindex_t object_count);
void MCInterfaceExecDeleteObjectChunks(MCExecContext& ctxt, MCObjectChunkPtr *chunks, uindex_t chunk_count);

void MCInterfaceExecDisableChunkOfButton(MCExecContext& ctxt, MCObjectChunkPtr p_targets);
void MCInterfaceExecEnableChunkOfButton(MCExecContext& ctxt, MCObjectChunkPtr p_targets);
void MCInterfaceExecUnhiliteChunkOfButton(MCExecContext& ctxt, MCObjectChunkPtr p_targets);
void MCInterfaceExecHiliteChunkOfButton(MCExecContext& ctxt, MCObjectChunkPtr p_targets);

void MCInterfaceExecDisableObject(MCExecContext& ctxt, MCObjectPtr p_targets);
void MCInterfaceExecEnableObject(MCExecContext& ctxt, MCObjectPtr p_targets);
void MCInterfaceExecUnhiliteObject(MCExecContext& ctxt, MCObjectPtr p_targets);
void MCInterfaceExecHiliteObject(MCExecContext& ctxt, MCObjectPtr p_targets);

void MCInterfaceExecSaveStack(MCExecContext& ctxt, MCStack *p_target);
void MCInterfaceExecSaveStackAs(MCExecContext& ctxt, MCStack *p_target, MCStringRef p_new_filename);

void MCInterfaceExecMoveObjectBetween(MCExecContext& ctxt, MCObject *p_target, MCPoint p_from, MCPoint p_to, double p_duration, int p_units, bool p_wait, bool p_dispatch);
void MCInterfaceExecMoveObjectAlong(MCExecContext& ctxt, MCObject *p_target, MCPoint *p_motion, uindex_t p_motion_count, bool p_is_relative, double p_duration, int p_units, bool p_wait, bool p_dispatch);

void MCInterfaceExecHideGroups(MCExecContext& ctxt);
void MCInterfaceExecHideObject(MCExecContext& ctxt, MCObjectPtr p_target);
void MCInterfaceExecHideObjectWithEffect(MCExecContext& ctxt, MCObjectPtr p_target, MCVisualEffect *p_effect);
void MCInterfaceExecHideMenuBar(MCExecContext& ctxt);
void MCInterfaceExecHideTaskBar(MCExecContext& ctxt);

void MCInterfaceExecShowGroups(MCExecContext& ctxt);
void MCInterfaceExecShowAllCards(MCExecContext& ctxt);
void MCInterfaceExecShowMarkedCards(MCExecContext& ctxt);
void MCInterfaceExecShowCards(MCExecContext& ctxt, uint2 p_count);
void MCInterfaceExecShowObject(MCExecContext& ctxt, MCObjectPtr p_target, MCPoint *p_at);
void MCInterfaceExecShowObjectWithEffect(MCExecContext& ctxt, MCObjectPtr p_target, MCPoint *p_at, MCVisualEffect *p_effect);
void MCInterfaceExecShowMenuBar(MCExecContext& ctxt);
void MCInterfaceExecShowTaskBar(MCExecContext& ctxt);

void MCInterfaceExecPopupButton(MCExecContext& ctxt, MCButton *p_target, MCPoint *p_at);
void MCInterfaceExecDrawerStack(MCExecContext& ctxt, MCStack *p_target, MCStringRef parent, bool p_parent_is_thisstack, int p_at, int p_aligned);
void MCInterfaceExecDrawerStackByName(MCExecContext& ctxt, MCStringRef p_target, MCStringRef parent, bool p_parent_is_thisstack, int p_at, int p_aligned);
void MCInterfaceExecDrawerStackLegacy(MCExecContext& ctxt, MCStack *p_target, MCStringRef parent, bool p_parent_is_thisstack, intenum_t p_at, intenum_t p_aligned);
void MCInterfaceExecDrawerStackByNameLegacy(MCExecContext& ctxt, MCStringRef p_target, MCStringRef parent, bool p_parent_is_thisstack, intenum_t p_at, intenum_t p_aligned);
void MCInterfaceExecSheetStack(MCExecContext& ctxt, MCStack *p_target, MCStringRef parent, bool p_parent_is_thisstack);
void MCInterfaceExecSheetStackByName(MCExecContext& ctxt, MCStringRef p_target, MCStringRef parent, bool p_parent_is_thisstack);
void MCInterfaceExecOpenStack(MCExecContext& ctxt, MCStack *p_target, int p_mode);
void MCInterfaceExecOpenStackByName(MCExecContext& ctxt, MCStringRef p_target, int p_mode);
void MCInterfaceExecPopupStack(MCExecContext& ctxt, MCStack *p_target, MCPoint *p_at, int p_mode);
void MCInterfaceExecPopupStackByName(MCExecContext& ctxt, MCStringRef p_target, MCPoint *p_at, int p_mode);

void MCInterfaceExecCreateStack(MCExecContext& ctxt, MCStack *p_owner, MCStringRef p_new_name, bool p_force_invisible);
void MCInterfaceExecCreateStackWithGroup(MCExecContext& ctxt, MCGroup *p_group_to_copy, MCStringRef p_new_name, bool p_force_invisible);
void MCInterfaceExecCreateCard(MCExecContext& ctxt, MCStringRef p_new_name, bool p_force_invisible);
void MCInterfaceExecCreateControl(MCExecContext& ctxt, MCStringRef p_new_name, int p_type, MCGroup *p_container, bool p_force_invisible);

void MCInterfaceExecClone(MCExecContext& ctxt, MCObject *p_target, MCStringRef p_new_name, bool p_force_invisible);

void MCInterfaceExecFind(MCExecContext& ctxt, int p_mode, MCStringRef p_needle, MCChunk *p_target);

void MCInterfaceExecPutIntoObject(MCExecContext& ctxt, MCStringRef value, int where, MCObjectChunkPtr target);
void MCInterfaceExecPutIntoField(MCExecContext& ctxt, MCStringRef value, int where, MCObjectChunkPtr target);
void MCInterfaceExecPutUnicodeIntoField(MCExecContext& ctxt, MCDataRef p_data, int p_where, MCObjectChunkPtr p_chunk);

void MCInterfaceExecLockCursor(MCExecContext& ctxt);
void MCInterfaceExecLockMenus(MCExecContext& ctxt);
void MCInterfaceExecLockMoves(MCExecContext& ctxt);
void MCInterfaceExecLockRecent(MCExecContext& ctxt);
void MCInterfaceExecLockScreen(MCExecContext& ctxt);
void MCInterfaceExecLockScreenForEffect(MCExecContext& ctxt, MCRectangle *region);

void MCInterfaceExecUnlockCursor(MCExecContext& ctxt);
void MCInterfaceExecUnlockMenus(MCExecContext& ctxt);
void MCInterfaceExecUnlockMoves(MCExecContext& ctxt);
void MCInterfaceExecUnlockRecent(MCExecContext& ctxt);
void MCInterfaceExecUnlockScreen(MCExecContext& ctxt);
void MCInterfaceExecUnlockScreenWithEffect(MCExecContext& ctxt, MCVisualEffect *region);

void MCInterfaceExecImportSnapshotOfScreen(MCExecContext& ctxt, MCRectangle *p_region);
void MCInterfaceExecImportSnapshotOfStack(MCExecContext& ctxt, MCStringRef p_stack, MCStringRef p_display, MCRectangle *p_region);
void MCInterfaceExecImportSnapshotOfObject(MCExecContext& ctxt, MCObject *p_target, MCRectangle *p_region, bool p_with_effects, MCPoint *p_at_size);
void MCInterfaceExecImportAudioClip(MCExecContext& ctxt, MCStringRef p_filename);
void MCInterfaceExecImportVideoClip(MCExecContext& ctxt, MCStringRef p_filename);
void MCInterfaceExecImportImage(MCExecContext& ctxt, MCStringRef p_filename, MCStringRef p_mask_filename, MCObject *p_container);

void MCInterfaceExecExportSnapshotOfScreen(MCExecContext& ctxt, MCRectangle *p_region, int format, MCInterfaceImagePaletteSettings *p_palette, MCStringRef &r_data);
void MCInterfaceExecExportSnapshotOfScreenToFile(MCExecContext& ctxt, MCRectangle *p_region, int format, MCInterfaceImagePaletteSettings *p_palette, MCStringRef p_filename, MCStringRef p_mask_filename);
void MCInterfaceExecExportSnapshotOfStack(MCExecContext& ctxt, MCStringRef p_stack, MCStringRef p_display, MCRectangle *p_region, int format, MCInterfaceImagePaletteSettings *p_palette, MCStringRef &r_data);
void MCInterfaceExecExportSnapshotOfStackToFile(MCExecContext& ctxt, MCStringRef p_stack, MCStringRef p_display, MCRectangle *p_region, int format, MCInterfaceImagePaletteSettings *p_palette, MCStringRef p_filename, MCStringRef p_mask_filename);
void MCInterfaceExecExportSnapshotOfObject(MCExecContext& ctxt, MCObject *p_target, MCRectangle *p_region, bool p_with_effects, MCPoint *p_at_size, int format, MCInterfaceImagePaletteSettings *p_palette, MCStringRef &r_data);
void MCInterfaceExecExportSnapshotOfObjectToFile(MCExecContext& ctxt, MCObject *p_target, MCRectangle *p_region, bool p_with_effects, MCPoint *p_at_size, int format, MCInterfaceImagePaletteSettings *p_palette, MCStringRef p_filename, MCStringRef p_mask_filename);
void MCInterfaceExecExportImage(MCExecContext& ctxt, MCImage *p_target, int p_format, MCInterfaceImagePaletteSettings *p_palette, MCStringRef &r_data);
void MCInterfaceExecExportImageToFile(MCExecContext& ctxt, MCImage *p_target, int p_format, MCInterfaceImagePaletteSettings *p_palette, MCStringRef p_filename, MCStringRef p_mask_filename);

void MCInterfaceExecSortCardsOfStack(MCExecContext &ctxt, MCStack *p_target, bool p_ascending, int p_format, MCExpression *p_by, bool p_only_marked);
void MCInterfaceExecSortField(MCExecContext &ctxt, MCObjectPtr p_target, int p_chunk_type, bool p_ascending, int p_format, MCExpression *p_by);
void MCInterfaceExecSortContainer(MCExecContext &ctxt, MCStringRef& x_target, int p_chunk_type, bool p_ascending, int p_format, MCExpression *p_by);

void MCInterfaceExecChooseTool(MCExecContext& ctxt, MCStringRef p_input, int p_tool);

void MCInterfaceExecGoCardAsMode(MCExecContext& ctxt, MCCard *p_card, int p_mode, bool p_visible, bool p_this_stack);
void MCInterfaceExecGoCardInWindow(MCExecContext& ctxt, MCCard *p_card, MCStringRef p_window, bool p_visible, bool p_this_stack);
void MCInterfaceExecGoRecentCard(MCExecContext& ctxt);
void MCInterfaceExecGoCardRelative(MCExecContext& ctxt, bool p_forward, real8 p_amount);
void MCInterfaceExecGoCardEnd(MCExecContext& ctxt, bool p_is_start);
void MCInterfaceExecGoHome(MCExecContext& ctxt, MCCard *p_card);

void MCInterfaceExecVisualEffect(MCExecContext& ctxt, MCInterfaceVisualEffect p_effect);

void MCInterfaceGetDialogData(MCExecContext& ctxt, MCValueRef& r_value);
void MCInterfaceSetDialogData(MCExecContext& ctxt, MCValueRef p_value);

void MCInterfaceGetLookAndFeel(MCExecContext& ctxt, intenum_t& r_value);
void MCInterfaceSetLookAndFeel(MCExecContext& ctxt, intenum_t p_value);
void MCInterfaceGetScreenMouseLoc(MCExecContext& ctxt, MCPoint& r_value);
void MCInterfaceSetScreenMouseLoc(MCExecContext& ctxt, MCPoint p_value);

void MCInterfaceGetBackdrop(MCExecContext& ctxt, MCInterfaceBackdrop& r_backdrop);
void MCInterfaceSetBackdrop(MCExecContext& ctxt, const MCInterfaceBackdrop& p_backdrop);
void MCInterfaceGetBufferImages(MCExecContext& ctxt, bool &r_value);
void MCInterfaceSetBufferImages(MCExecContext& ctxt, bool p_value);
void MCInterfaceGetSystemFileSelector(MCExecContext& ctxt, bool &r_value);
void MCInterfaceSetSystemFileSelector(MCExecContext& ctxt, bool p_value);
void MCInterfaceGetSystemColorSelector(MCExecContext& ctxt, bool &r_value);
void MCInterfaceSetSystemColorSelector(MCExecContext& ctxt, bool p_value);
void MCInterfaceGetSystemPrintSelector(MCExecContext& ctxt, bool &r_value);
void MCInterfaceSetSystemPrintSelector(MCExecContext& ctxt, bool p_value);

void MCInterfaceGetPaintCompression(MCExecContext& ctxt, intenum_t& r_value);
void MCInterfaceSetPaintCompression(MCExecContext& ctxt, intenum_t value);

void MCInterfaceGetBrushBackColor(MCExecContext& ctxt, MCValueRef& r_color);
void MCInterfaceSetBrushBackColor(MCExecContext& ctxt, MCValueRef color);
void MCInterfaceGetPenBackColor(MCExecContext& ctxt, MCValueRef& r_color);
void MCInterfaceSetPenBackColor(MCExecContext& ctxt, MCValueRef color);
void MCInterfaceGetBrushColor(MCExecContext& ctxt, MCInterfaceNamedColor& r_color);
void MCInterfaceSetBrushColor(MCExecContext& ctxt, const MCInterfaceNamedColor& color);
void MCInterfaceGetPenColor(MCExecContext& ctxt, MCInterfaceNamedColor& r_color);
void MCInterfaceSetPenColor(MCExecContext& ctxt, const MCInterfaceNamedColor& color);
void MCInterfaceGetBrushPattern(MCExecContext& ctxt, uinteger_t& r_pattern);
void MCInterfaceSetBrushPattern(MCExecContext& ctxt, uinteger_t pattern);
void MCInterfaceGetPenPattern(MCExecContext& ctxt, uinteger_t& r_pattern);
void MCInterfaceSetPenPattern(MCExecContext& ctxt, uinteger_t pattern);
void MCInterfaceGetFilled(MCExecContext& ctxt, bool& r_filled);
void MCInterfaceSetFilled(MCExecContext& ctxt, bool filled);
void MCInterfaceGetPolySides(MCExecContext& ctxt, uinteger_t& r_sides);
void MCInterfaceSetPolySides(MCExecContext& ctxt, uinteger_t sides);
void MCInterfaceGetLineSize(MCExecContext& ctxt, uinteger_t& r_size);
void MCInterfaceSetLineSize(MCExecContext& ctxt, uinteger_t size);
void MCInterfaceGetRoundRadius(MCExecContext& ctxt, uinteger_t& r_radius);
void MCInterfaceSetRoundRadius(MCExecContext& ctxt, uinteger_t radius);
void MCInterfaceGetStartAngle(MCExecContext& ctxt, uinteger_t& r_radius);
void MCInterfaceSetStartAngle(MCExecContext& ctxt, uinteger_t radius);
void MCInterfaceGetArcAngle(MCExecContext& ctxt, uinteger_t& r_radius);
void MCInterfaceSetArcAngle(MCExecContext& ctxt, uinteger_t radius);
void MCInterfaceGetRoundEnds(MCExecContext& ctxt, bool& r_value);
void MCInterfaceSetRoundEnds(MCExecContext& ctxt, bool value);
void MCInterfaceGetDashes(MCExecContext& ctxt, uindex_t& r_count, uinteger_t*& r_points);
void MCInterfaceSetDashes(MCExecContext& ctxt, uindex_t p_count, uinteger_t* p_points);

void MCInterfaceGetRecentCards(MCExecContext& ctxt, MCStringRef& r_cards);
void MCInterfaceGetRecentNames(MCExecContext& ctxt, MCStringRef& r_names);

void MCInterfaceGetEditBackground(MCExecContext& ctxt, bool& r_value);
void MCInterfaceSetEditBackground(MCExecContext& ctxt, bool value);

void MCInterfaceGetLockScreen(MCExecContext& ctxt, bool& r_value);
void MCInterfaceSetLockScreen(MCExecContext& ctxt, bool value);

void MCInterfaceGetAccentColor(MCExecContext& ctxt, MCInterfaceNamedColor& r_color);
void MCInterfaceSetAccentColor(MCExecContext& ctxt, const MCInterfaceNamedColor& color);
void MCInterfaceGetHiliteColor(MCExecContext& ctxt, MCInterfaceNamedColor& r_color);
void MCInterfaceSetHiliteColor(MCExecContext& ctxt, const MCInterfaceNamedColor& color);
void MCInterfaceGetLinkColor(MCExecContext& ctxt, MCInterfaceNamedColor& r_color);
void MCInterfaceSetLinkColor(MCExecContext& ctxt, const MCInterfaceNamedColor& color);
void MCInterfaceGetLinkHiliteColor(MCExecContext& ctxt, MCInterfaceNamedColor& r_color);
void MCInterfaceSetLinkHiliteColor(MCExecContext& ctxt, const MCInterfaceNamedColor& color);
void MCInterfaceGetLinkVisitedColor(MCExecContext& ctxt, MCInterfaceNamedColor& r_color);
void MCInterfaceSetLinkVisitedColor(MCExecContext& ctxt, const MCInterfaceNamedColor& color);
void MCInterfaceGetUnderlineLinks(MCExecContext& ctxt, bool& r_value);
void MCInterfaceSetUnderlineLinks(MCExecContext& ctxt, bool value);

void MCInterfaceGetSelectGroupedControls(MCExecContext& ctxt, bool& r_value);
void MCInterfaceSetSelectGroupedControls(MCExecContext& ctxt, bool value);

void MCInterfaceGetIcon(MCExecContext& ctxt, uinteger_t& r_icon);
void MCInterfaceSetIcon(MCExecContext& ctxt, uinteger_t icon);

void MCInterfaceGetAllowInlineInput(MCExecContext& ctxt, bool &r_value);
void MCInterfaceSetAllowInlineInput(MCExecContext& ctxt, bool p_value);
void MCInterfaceGetDragDelta(MCExecContext& ctxt, uinteger_t& r_value);
void MCInterfaceSetDragDelta(MCExecContext& ctxt, uinteger_t p_value);
void MCInterfaceGetStackFileType(MCExecContext& ctxt, MCStringRef& r_value);
void MCInterfaceSetStackFileType(MCExecContext& ctxt, MCStringRef p_value);
void MCInterfaceGetStackFileVersion(MCExecContext& ctxt, MCStringRef& r_value);
void MCInterfaceSetStackFileVersion(MCExecContext& ctxt, MCStringRef p_value);

void MCInterfaceGetIconMenu(MCExecContext& ctxt, MCStringRef& r_menu);
void MCInterfaceSetIconMenu(MCExecContext& ctxt, MCStringRef menu);
void MCInterfaceGetStatusIcon(MCExecContext& ctxt, uinteger_t& r_icon);
void MCInterfaceSetStatusIcon(MCExecContext& ctxt, uinteger_t icon);
void MCInterfaceGetStatusIconToolTip(MCExecContext& ctxt, MCStringRef& r_tooltip);
void MCInterfaceSetStatusIconToolTip(MCExecContext& ctxt, MCStringRef tooltip);
void MCInterfaceGetStatusIconMenu(MCExecContext& ctxt, MCStringRef& r_icon_menu);
void MCInterfaceSetStatusIconMenu(MCExecContext& ctxt, MCStringRef icon_menu);

void MCInterfaceGetProcessType(MCExecContext& ctxt, intenum_t& r_value);
void MCInterfaceSetProcessType(MCExecContext& ctxt, intenum_t value);
void MCInterfaceGetShowInvisibles(MCExecContext& ctxt, bool& r_value);
void MCInterfaceSetShowInvisibles(MCExecContext& ctxt, bool p_value);

void MCInterfaceGetCursor(MCExecContext& ctxt, uinteger_t& r_value);
void MCInterfaceSetCursor(MCExecContext& ctxt, uinteger_t p_value);
void MCInterfaceGetDefaultCursor(MCExecContext& ctxt, uinteger_t& r_value);
void MCInterfaceSetDefaultCursor(MCExecContext& ctxt, uinteger_t p_value);
void MCInterfaceGetDefaultStack(MCExecContext& ctxt, MCStringRef& r_value);
void MCInterfaceSetDefaultStack(MCExecContext& ctxt, MCStringRef p_value);
void MCInterfaceGetDefaultMenubar(MCExecContext& ctxt, MCNameRef& r_value);
void MCInterfaceSetDefaultMenubar(MCExecContext& ctxt, MCNameRef p_value);
void MCInterfaceGetDragSpeed(MCExecContext& ctxt, uinteger_t& r_value);
void MCInterfaceSetDragSpeed(MCExecContext& ctxt, uinteger_t p_value);
void MCInterfaceGetMoveSpeed(MCExecContext& ctxt, uinteger_t& r_value);
void MCInterfaceSetMoveSpeed(MCExecContext& ctxt, uinteger_t p_value);
void MCInterfaceGetLockCursor(MCExecContext& ctxt, bool& r_value);
void MCInterfaceSetLockCursor(MCExecContext& ctxt, bool p_value);
void MCInterfaceGetLockErrors(MCExecContext& ctxt, bool& r_value);
void MCInterfaceSetLockErrors(MCExecContext& ctxt, bool p_value);
void MCInterfaceGetLockMenus(MCExecContext& ctxt, bool& r_value);
void MCInterfaceSetLockMenus(MCExecContext& ctxt, bool p_value);
void MCInterfaceGetLockMessages(MCExecContext& ctxt, bool& r_value);
void MCInterfaceSetLockMessages(MCExecContext& ctxt, bool p_value);
void MCInterfaceGetLockMoves(MCExecContext& ctxt, bool& r_value);
void MCInterfaceSetLockMoves(MCExecContext& ctxt, bool p_value);
void MCInterfaceGetLockRecent(MCExecContext& ctxt, bool& r_value);
void MCInterfaceSetLockRecent(MCExecContext& ctxt, bool p_value);

void MCInterfaceGetIdleRate(MCExecContext& ctxt, uinteger_t& r_value);
void MCInterfaceSetIdleRate(MCExecContext& ctxt, uinteger_t p_value);
void MCInterfaceGetIdleTicks(MCExecContext& ctxt, uinteger_t& r_value);
void MCInterfaceSetIdleTicks(MCExecContext& ctxt, uinteger_t p_value);
void MCInterfaceGetBlinkRate(MCExecContext& ctxt, uinteger_t& r_value);
void MCInterfaceSetBlinkRate(MCExecContext& ctxt, uinteger_t p_value);
void MCInterfaceGetRepeatRate(MCExecContext& ctxt, uinteger_t& r_value);
void MCInterfaceSetRepeatRate(MCExecContext& ctxt, uinteger_t p_value);
void MCInterfaceGetRepeatDelay(MCExecContext& ctxt, uinteger_t& r_value);
void MCInterfaceSetRepeatDelay(MCExecContext& ctxt, uinteger_t p_value);
void MCInterfaceGetTypeRate(MCExecContext& ctxt, uinteger_t& r_value);
void MCInterfaceSetTypeRate(MCExecContext& ctxt, uinteger_t p_value);
void MCInterfaceGetSyncRate(MCExecContext& ctxt, uinteger_t& r_value);
void MCInterfaceSetSyncRate(MCExecContext& ctxt, uinteger_t p_value);
void MCInterfaceGetEffectRate(MCExecContext& ctxt, uinteger_t& r_value);
void MCInterfaceSetEffectRate(MCExecContext& ctxt, uinteger_t p_value);
void MCInterfaceGetDoubleDelta(MCExecContext& ctxt, uinteger_t& r_value);
void MCInterfaceSetDoubleDelta(MCExecContext& ctxt, uinteger_t p_value);
void MCInterfaceGetDoubleTime(MCExecContext& ctxt, uinteger_t& r_value);
void MCInterfaceSetDoubleTime(MCExecContext& ctxt, uinteger_t p_value);
void MCInterfaceGetTooltipDelay(MCExecContext& ctxt, uinteger_t& r_value);
void MCInterfaceSetTooltipDelay(MCExecContext& ctxt, uinteger_t p_value);

void MCInterfaceGetNavigationArrows(MCExecContext& ctxt, bool& r_value);
void MCInterfaceSetNavigationArrows(MCExecContext& ctxt, bool p_value);
void MCInterfaceGetExtendKey(MCExecContext& ctxt, uinteger_t& r_value);
void MCInterfaceSetExtendKey(MCExecContext& ctxt, uinteger_t p_value);
void MCInterfaceGetPointerFocus(MCExecContext& ctxt, bool& r_value);
void MCInterfaceSetPointerFocus(MCExecContext& ctxt, bool p_value);
void MCInterfaceGetEmacsKeyBindings(MCExecContext& ctxt, bool& r_value);
void MCInterfaceSetEmacsKeyBindings(MCExecContext& ctxt, bool p_value);
void MCInterfaceGetRaiseMenus(MCExecContext& ctxt, bool& r_value);
void MCInterfaceSetRaiseMenus(MCExecContext& ctxt, bool p_value);
void MCInterfaceGetActivatePalettes(MCExecContext& ctxt, bool& r_value);
void MCInterfaceSetActivatePalettes(MCExecContext& ctxt, bool p_value);
void MCInterfaceGetHidePalettes(MCExecContext& ctxt, bool& r_value);
void MCInterfaceSetHidePalettes(MCExecContext& ctxt, bool p_value);
void MCInterfaceGetRaisePalettes(MCExecContext& ctxt, bool& r_value);
void MCInterfaceSetRaisePalettes(MCExecContext& ctxt, bool p_value);
void MCInterfaceGetRaiseWindows(MCExecContext& ctxt, bool& r_value);
void MCInterfaceSetRaiseWindows(MCExecContext& ctxt, bool p_value);
void MCInterfaceGetHideBackdrop(MCExecContext& ctxt, bool& r_value);
void MCInterfaceSetHideBackdrop(MCExecContext& ctxt, bool p_value);
void MCInterfaceGetDontUseNavigationServices(MCExecContext& ctxt, bool& r_value);
void MCInterfaceSetDontUseNavigationServices(MCExecContext& ctxt, bool p_value);

void MCInterfaceGetProportionalThumbs(MCExecContext& ctxt, bool& r_value);
void MCInterfaceSetProportionalThumbs(MCExecContext& ctxt, bool p_value);
void MCInterfaceGetSharedMemory(MCExecContext& ctxt, bool& r_value);
void MCInterfaceSetSharedMemory(MCExecContext& ctxt, bool p_value);
void MCInterfaceGetScreenGamma(MCExecContext& ctxt, double& r_value);
void MCInterfaceSetScreenGamma(MCExecContext& ctxt, double p_value);
void MCInterfaceGetSelectionMode(MCExecContext& ctxt, intenum_t& r_value);
void MCInterfaceSetSelectionMode(MCExecContext& ctxt, intenum_t p_value);
void MCInterfaceGetSelectionHandleColor(MCExecContext& ctxt, MCInterfaceNamedColor& r_color);
void MCInterfaceSetSelectionHandleColor(MCExecContext& ctxt, const MCInterfaceNamedColor& p_color);
void MCInterfaceGetWindowBoundingRect(MCExecContext& ctxt, MCRectangle& r_value);
void MCInterfaceSetWindowBoundingRect(MCExecContext& ctxt, MCRectangle p_value);
void MCInterfaceGetJpegQuality(MCExecContext& ctxt, uinteger_t& r_value);
void MCInterfaceSetJpegQuality(MCExecContext& ctxt, uinteger_t p_value);
void MCInterfaceGetRelayerGroupedControls(MCExecContext& ctxt, bool& r_value);
void MCInterfaceSetRelayerGroupedControls(MCExecContext& ctxt, bool p_value);

void MCInterfaceGetBrush(MCExecContext& ctxt, uinteger_t& r_value);
void MCInterfaceSetBrush(MCExecContext& ctxt, uinteger_t p_value);
void MCInterfaceGetEraser(MCExecContext& ctxt, uinteger_t& r_value);
void MCInterfaceSetEraser(MCExecContext& ctxt, uinteger_t p_value);
void MCInterfaceGetSpray(MCExecContext& ctxt, uinteger_t& r_value);
void MCInterfaceSetSpray(MCExecContext& ctxt, uinteger_t p_value);
void MCInterfaceGetCentered(MCExecContext& ctxt, bool& r_value);
void MCInterfaceSetCentered(MCExecContext& ctxt, bool p_value);
void MCInterfaceGetGrid(MCExecContext& ctxt, bool& r_value);
void MCInterfaceSetGrid(MCExecContext& ctxt, bool p_value);
void MCInterfaceGetGridSize(MCExecContext& ctxt, uinteger_t& r_value);
void MCInterfaceSetGridSize(MCExecContext& ctxt, uinteger_t p_value);
void MCInterfaceGetSlices(MCExecContext& ctxt, uinteger_t& r_value);
void MCInterfaceSetSlices(MCExecContext& ctxt, uinteger_t p_value);
void MCInterfaceGetBeepLoudness(MCExecContext& ctxt, integer_t& r_value);
void MCInterfaceSetBeepLoudness(MCExecContext& ctxt, integer_t p_value);
void MCInterfaceGetBeepPitch(MCExecContext& ctxt, integer_t& r_value);
void MCInterfaceSetBeepPitch(MCExecContext& ctxt, integer_t p_value);
void MCInterfaceGetBeepDuration(MCExecContext& ctxt, integer_t& r_value);
void MCInterfaceSetBeepDuration(MCExecContext& ctxt, integer_t p_value);
void MCInterfaceGetBeepSound(MCExecContext& ctxt, MCStringRef& r_value);
void MCInterfaceSetBeepSound(MCExecContext& ctxt, MCStringRef p_value);
void MCInterfaceGetTool(MCExecContext& ctxt, MCStringRef& r_value);
void MCInterfaceSetTool(MCExecContext& ctxt, MCStringRef p_value);

void MCInterfaceGetScreenRect(MCExecContext& ctxt, bool p_working, bool p_effective, MCRectangle& r_value);
void MCInterfaceGetScreenRects(MCExecContext& ctxt, bool p_working, bool p_effective, MCStringRef& r_value);

void MCInterfaceEvalHelpStackAsObject(MCExecContext& ctxt, MCObjectPtr& r_object);
void MCInterfaceEvalHomeStackAsObject(MCExecContext& ctxt, MCObjectPtr& r_object);
void MCInterfaceEvalSelectedObjectAsObject(MCExecContext& ctxt, MCObjectPtr& r_object);
void MCInterfaceEvalTopStackAsObject(MCExecContext& ctxt, MCObjectPtr& r_object);
void MCInterfaceEvalClickStackAsObject(MCExecContext& ctxt, MCObjectPtr& r_object);
void MCInterfaceEvalMouseStackAsObject(MCExecContext& ctxt, MCObjectPtr& r_object);
void MCInterfaceEvalClickFieldAsObject(MCExecContext& ctxt, MCObjectPtr& r_object);
void MCInterfaceEvalSelectedFieldAsObject(MCExecContext& ctxt, MCObjectPtr& r_object);
void MCInterfaceEvalSelectedImageAsObject(MCExecContext& ctxt, MCObjectPtr& r_object);
void MCInterfaceEvalFoundFieldAsObject(MCExecContext& ctxt, MCObjectPtr& r_object);
void MCInterfaceEvalMouseControlAsObject(MCExecContext& ctxt, MCObjectPtr& r_object);
void MCInterfaceEvalFocusedObjectAsObject(MCExecContext& ctxt, MCObjectPtr& r_object);
void MCInterfaceEvalBinaryStackAsObject(MCExecContext& ctxt, MCStringRef p_data, MCObjectPtr& r_object);
void MCInterfaceEvalDefaultStackAsObject(MCExecContext& ctxt, MCObjectPtr& r_object);
void MCInterfaceEvalStackOfStackByName(MCExecContext& ctxt, MCObjectPtr p_parent, MCNameRef p_name, MCObjectPtr& r_stack);
void MCInterfaceEvalStackOfStackById(MCExecContext& ctxt, MCObjectPtr p_parent, uinteger_t p_id, MCObjectPtr& r_stack);
void MCInterfaceEvalStackByValue(MCExecContext& ctxt, MCValueRef p_value, MCObjectPtr& r_stack);
void MCInterfaceEvalSubstackOfStackByName(MCExecContext& ctxt, MCObjectPtr p_parent, MCNameRef p_name, MCObjectPtr& r_stack);
void MCInterfaceEvalSubstackOfStackById(MCExecContext& ctxt, MCObjectPtr p_parent, uinteger_t p_id, MCObjectPtr& r_stack);
void MCInterfaceEvalAudioClipOfStackByOrdinal(MCExecContext& ctxt, MCObjectPtr p_stack, uinteger_t p_ordinal_type, MCObjectPtr& r_clip);
void MCInterfaceEvalAudioClipOfStackById(MCExecContext& ctxt, MCObjectPtr p_stack, uinteger_t p_id, MCObjectPtr& r_clip);
void MCInterfaceEvalAudioClipOfStackByName(MCExecContext& ctxt, MCObjectPtr p_stack, MCNameRef p_name, MCObjectPtr& r_clip);
void MCInterfaceEvalVideoClipOfStackByOrdinal(MCExecContext& ctxt, MCObjectPtr p_stack, uinteger_t p_ordinal_type, MCObjectPtr& r_clip);
void MCInterfaceEvalVideoClipOfStackById(MCExecContext& ctxt, MCObjectPtr p_stack, uinteger_t p_id, MCObjectPtr& r_clip);
void MCInterfaceEvalVideoClipOfStackByName(MCExecContext& ctxt, MCObjectPtr p_stack, MCNameRef p_name, MCObjectPtr& r_clip);
void MCInterfaceEvalBackgroundOfStackByOrdinal(MCExecContext& ctxt, MCObjectPtr p_stack, Chunk_term p_ordinal_type, MCObjectPtr& r_bg);
void MCInterfaceEvalBackgroundOfStackById(MCExecContext& ctxt, MCObjectPtr p_stack, uinteger_t p_id, MCObjectPtr& r_bg);
void MCInterfaceEvalBackgroundOfStackByName(MCExecContext& ctxt, MCObjectPtr p_stack, MCNameRef p_name, MCObjectPtr& r_bg);
void MCInterfaceEvalStackWithBackgroundByOrdinal(MCExecContext& ctxt, MCObjectPtr p_stack, Chunk_term p_ordinal_type, MCObjectPtr& r_stack);
void MCInterfaceEvalStackWithBackgroundById(MCExecContext& ctxt, MCObjectPtr p_stack, uinteger_t p_id, MCObjectPtr& r_stack);
void MCInterfaceEvalStackWithBackgroundByName(MCExecContext& ctxt, MCObjectPtr p_stack, MCNameRef p_name, MCObjectPtr& r_stack);
void MCInterfaceEvalCardOfStackByOrdinal(MCExecContext& ctxt, MCObjectPtr p_stack, bool p_marked, Chunk_term p_ordinal_type, MCObjectPtr& r_card);
void MCInterfaceEvalThisCardOfStack(MCExecContext& ctxt, MCObjectPtr p_stack, MCObjectPtr& r_card);
void MCInterfaceEvalCardOfStackById(MCExecContext& ctxt, MCObjectPtr p_stack, bool p_marked, uinteger_t p_id, MCObjectPtr& r_card);
void MCInterfaceEvalCardOfStackByName(MCExecContext& ctxt, MCObjectPtr p_stack, bool p_marked, MCNameRef p_name, MCObjectPtr& r_card);
void MCInterfaceEvalCardOfBackgroundByOrdinal(MCExecContext& ctxt, MCObjectPtr p_background, bool p_marked, Chunk_term p_ordinal_type, MCObjectPtr& r_card);
void MCInterfaceEvalCardOfBackgroundById(MCExecContext& ctxt, MCObjectPtr p_background, bool p_marked, uinteger_t p_id, MCObjectPtr& r_card);
void MCInterfaceEvalCardOfBackgroundByName(MCExecContext& ctxt, MCObjectPtr p_background, bool p_marked, MCNameRef p_name, MCObjectPtr& r_card);
void MCInterfaceEvalGroupOfCardByOrdinal(MCExecContext& ctxt, MCObjectPtr p_card, Chunk_term p_parent_type, Chunk_term p_ordinal_type, MCObjectPtr& r_group);
void MCInterfaceEvalGroupOfCardById(MCExecContext& ctxt, MCObjectPtr p_card, Chunk_term p_parent_type, uinteger_t p_id, MCObjectPtr& r_group);
void MCInterfaceEvalGroupOfCardByName(MCExecContext& ctxt, MCObjectPtr p_card, Chunk_term p_parent_type, MCNameRef p_name, MCObjectPtr& r_group);
void MCInterfaceEvalGroupOfCardOrStackById(MCExecContext& ctxt, MCObjectPtr p_card, Chunk_term p_parent_type, uinteger_t p_id, MCObjectPtr& r_group);
void MCInterfaceEvalGroupOfGroupByOrdinal(MCExecContext& ctxt, MCObjectPtr p_group, Chunk_term p_ordinal_type, MCObjectPtr& r_group);
void MCInterfaceEvalGroupOfGroupById(MCExecContext& ctxt, MCObjectPtr p_group, uinteger_t p_id, MCObjectPtr& r_group);
void MCInterfaceEvalGroupOfGroupByName(MCExecContext& ctxt, MCObjectPtr p_group, MCNameRef p_name, MCObjectPtr& r_group);
void MCInterfaceEvalMenubarAsObject(MCExecContext& ctxt, MCObjectPtr& r_menubar);
void MCInterfaceEvalObjectOfGroupByOrdinal(MCExecContext& ctxt, MCObjectPtr p_group, Chunk_term p_object_type, Chunk_term p_ordinal_type, MCObjectPtr& r_object);
void MCInterfaceEvalObjectOfGroupById(MCExecContext& ctxt, MCObjectPtr p_group, Chunk_term p_object_type, uinteger_t p_id, MCObjectPtr& r_object);
void MCInterfaceEvalObjectOfGroupByName(MCExecContext& ctxt, MCObjectPtr p_group, Chunk_term p_object_type, MCNameRef p_name, MCObjectPtr& r_object);
void MCInterfaceEvalObjectOfCardByOrdinal(MCExecContext& ctxt, MCObjectPtr p_card, Chunk_term p_object_type, Chunk_term p_parent_type, Chunk_term p_ordinal_type, MCObjectPtr& r_object);
void MCInterfaceEvalObjectOfCardById(MCExecContext& ctxt, MCObjectPtr p_card, Chunk_term p_object_type, Chunk_term p_parent_type, uinteger_t p_id, MCObjectPtr& r_object);
void MCInterfaceEvalObjectOfCardOrStackById(MCExecContext& ctxt, MCObjectPtr p_card, Chunk_term p_object_type, Chunk_term p_parent_type, uinteger_t p_id, MCObjectPtr& r_object);
void MCInterfaceEvalObjectOfCardByName(MCExecContext& ctxt, MCObjectPtr p_card, Chunk_term p_object_type, Chunk_term p_parent_type, MCNameRef p_name, MCObjectPtr& r_object);

void MCInterfaceEvalStackOfObject(MCExecContext& ctxt, MCObjectPtr p_object, MCObjectPtr& r_object);
void MCInterfaceEvalStackWithOptionalBackground(MCExecContext& ctxt, MCObjectPtr p_object, MCObjectPtr& r_object);

void MCInterfaceMarkObject(MCExecContext& ctxt, MCObjectPtr p_object, Boolean wholechunk, MCMarkedText& r_mark);
void MCInterfaceMarkContainer(MCExecContext& ctxt, MCObjectPtr p_container, MCMarkedText& r_mark);
void MCInterfaceMarkFunction(MCExecContext& ctxt, MCObjectPtr p_object, Functions p_function, bool p_whole_chunk, MCMarkedText& r_mark);
void MCInterfaceMarkCharsOfField(MCExecContext& ctxt, MCObjectPtr t_field, MCCRef *character, MCMarkedText &x_mark);

///////////

struct MCInterfaceLayer;

extern MCExecCustomTypeInfo *kMCInterfaceLayerTypeInfo;
extern MCExecCustomTypeInfo *kMCInterfaceShadowTypeInfo;
extern MCExecEnumTypeInfo *kMCInterfaceTextAlignTypeInfo;
extern MCExecCustomTypeInfo *kMCInterfaceTextStyleTypeInfo;
extern MCExecEnumTypeInfo *kMCInterfaceInkNamesTypeInfo;
extern MCExecEnumTypeInfo *kMCInterfaceEncodingTypeInfo;

///////////

extern MCExecEnumTypeInfo *kMCInterfacePlayDestinationTypeInfo;

///////////

extern MCExecEnumTypeInfo *kMCInterfaceStackStyleTypeInfo;
extern MCExecEnumTypeInfo *kMCInterfaceCharsetTypeInfo;
extern MCExecEnumTypeInfo *kMCInterfaceCompositorTypeTypeInfo;
extern MCExecCustomTypeInfo *kMCInterfaceDecorationTypeInfo;

///////////

extern MCExecCustomTypeInfo *kMCInterfaceMarginsTypeInfo;
extern MCExecEnumTypeInfo *kMCInterfaceLayerModeTypeInfo;

///////////

extern MCExecEnumTypeInfo *kMCInterfaceButtonStyleTypeInfo;
extern MCExecEnumTypeInfo *kMCInterfaceButtonMenuModeTypeInfo;
extern MCExecSetTypeInfo *kMCInterfaceButtonAcceleratorModifiersTypeInfo;

///////////

extern MCExecEnumTypeInfo *kMCInterfaceFieldStyleTypeInfo;
extern MCExecCustomTypeInfo *kMCInterfaceFlaggedRangesTypeInfo;

///////////

extern MCExecEnumTypeInfo *kMCInterfaceGraphicFillRuleTypeInfo;
extern MCExecEnumTypeInfo *kMCInterfaceGraphicEditModeTypeInfo;
extern MCExecEnumTypeInfo *kMCInterfaceGraphicCapStyleTypeInfo;
extern MCExecEnumTypeInfo *kMCInterfaceGraphicJoinStyleTypeInfo;
extern MCExecEnumTypeInfo *kMCInterfaceGraphicStyleTypeInfo;

///////////

extern MCExecEnumTypeInfo *kMCInterfaceImageResizeQualityTypeInfo;
extern MCExecEnumTypeInfo *kMCInterfaceImagePaintCompressionTypeInfo;

///////////

extern MCExecSetTypeInfo *kMCInterfaceMediaTypesTypeInfo;
extern MCExecCustomTypeInfo *kMCMultimediaTrackTypeInfo;
extern MCExecCustomTypeInfo *kMCMultimediaQTVRConstraintsTypeInfo;
extern MCExecCustomTypeInfo *kMCMultimediaQTVRNodeTypeInfo;
extern MCExecCustomTypeInfo *kMCMultimediaQTVRHotSpotTypeInfo;

///////////

extern MCExecEnumTypeInfo *kMCInterfaceScrollbarStyleTypeInfo;
extern MCExecEnumTypeInfo *kMCInterfaceScrollbarOrientationTypeInfo;

///////////

extern MCExecMethodInfo *kMCDialogExecAnswerColorMethodInfo;
extern MCExecMethodInfo *kMCDialogExecAnswerFileWithTypesMethodInfo;
extern MCExecMethodInfo *kMCDialogExecAnswerFileWithFilterMethodInfo;
extern MCExecMethodInfo *kMCDialogExecAnswerFileMethodInfo;
extern MCExecMethodInfo *kMCDialogExecAnswerFolderMethodInfo;
extern MCExecMethodInfo *kMCDialogExecAnswerNotifyMethodInfo;
extern MCExecMethodInfo *kMCDialogExecCustomAnswerDialogMethodInfo;
extern MCExecMethodInfo *kMCDialogExecAskQuestionMethodInfo;
extern MCExecMethodInfo *kMCDialogExecAskPasswordMethodInfo;
extern MCExecMethodInfo *kMCDialogExecAskFileMethodInfo;
extern MCExecMethodInfo *kMCDialogExecAskFileWithFilterMethodInfo;
extern MCExecMethodInfo *kMCDialogExecAskFileWithTypesMethodInfo;
extern MCExecMethodInfo *kMCDialogExecCustomAskDialogMethodInfo;

void MCDialogExecAnswerColor(MCExecContext &ctxt, MCColor *initial_color, MCStringRef p_title, bool p_sheet);
void MCDialogExecAnswerFile(MCExecContext &ctxt, bool p_plural, MCStringRef p_prompt, MCStringRef p_initial, MCStringRef p_title, bool p_sheet);
void MCDialogExecAnswerFileWithFilter(MCExecContext &ctxt, bool p_plural, MCStringRef p_prompt, MCStringRef p_initial, MCStringRef p_filter, MCStringRef p_title, bool p_sheet);
void MCDialogExecAnswerFileWithTypes(MCExecContext &ctxt, bool p_plural, MCStringRef p_prompt, MCStringRef p_initial, MCStringRef *p_types, uindex_t p_type_count, MCStringRef p_title, bool p_sheet);
void MCDialogExecAnswerFolder(MCExecContext &ctxt, bool p_plural, MCStringRef p_prompt, MCStringRef p_initial, MCStringRef p_title, bool p_sheet);
void MCDialogExecAnswerNotify(MCExecContext &ctxt, int p_type, MCStringRef p_prompt, MCStringRef *p_buttons, uindex_t p_button_count, MCStringRef p_title, bool p_sheet);
void MCDialogExecCustomAnswerDialog(MCExecContext &ctxt, MCNameRef p_stack, MCNameRef p_type, bool p_sheet, MCStringRef *p_arg_list, uindex_t p_arg_count, MCStringRef &r_result);

void MCDialogExecAskQuestion(MCExecContext& ctxt, int type, MCStringRef prompt, MCStringRef answer, bool hint_answer, MCStringRef title, bool as_sheet);
void MCDialogExecAskPassword(MCExecContext& ctxt, bool clear, MCStringRef prompt, MCStringRef answer, bool hint_answer, MCStringRef title, bool as_sheet);
void MCDialogExecAskFile(MCExecContext& ctxt, MCStringRef prompt, MCStringRef initial, MCStringRef title, bool as_sheet);
void MCDialogExecAskFileWithFilter(MCExecContext& ctxt, MCStringRef prompt, MCStringRef initial, MCStringRef filter, MCStringRef title, bool as_sheet);
void MCDialogExecAskFileWithTypes(MCExecContext& ctxt, MCStringRef prompt, MCStringRef intial, MCStringRef *types, uindex_t type_count, MCStringRef title, bool as_sheet);
void MCDialogExecCustomAskDialog(MCExecContext& ctxt, MCNameRef p_stack, MCNameRef p_type, bool p_sheet, MCStringRef *p_arglist, uindex_t p_arg_count, bool& r_cancelled, MCStringRef& r_result);

///////////

extern MCExecEnumTypeInfo *kMCPasteboardDragActionTypeInfo;
extern MCExecSetTypeInfo *kMCPasteboardAllowableDragActionsTypeInfo;

extern MCExecMethodInfo *kMCPasteboardEvalClipboardMethodInfo;
extern MCExecMethodInfo *kMCPasteboardEvalClipboardKeysMethodInfo;
extern MCExecMethodInfo *kMCPasteboardEvalDropChunkMethodInfo;
extern MCExecMethodInfo *kMCPasteboardEvalDragDestinationMethodInfo;
extern MCExecMethodInfo *kMCPasteboardEvalDragSourceMethodInfo;
extern MCExecMethodInfo *kMCPasteboardEvalDragDropKeysMethodInfo;
extern MCExecMethodInfo *kMCPasteboardEvalIsAmongTheKeysOfTheClipboardDataMethodInfo;
extern MCExecMethodInfo *kMCPasteboardEvalIsNotAmongTheKeysOfTheClipboardDataMethodInfo;
extern MCExecMethodInfo *kMCPasteboardEvalIsAmongTheKeysOfTheDragDataMethodInfo;
extern MCExecMethodInfo *kMCPasteboardEvalIsNotAmongTheKeysOfTheDragDataMethodInfo;
extern MCExecMethodInfo *kMCPasteboardEvalDragSourceAsObjectMethodInfo;
extern MCExecMethodInfo *kMCPasteboardEvalDragDestinationAsObjectMethodInfo;

extern MCExecMethodInfo *kMCPasteboardExecPasteMethodInfo;
extern MCExecMethodInfo *kMCPasteboardExecCopyMethodInfo;
extern MCExecMethodInfo *kMCPasteboardExecCopyTextToClipboardMethodInfo;
extern MCExecMethodInfo *kMCPasteboardExecCopyObjectsToClipboardMethodInfo;
extern MCExecMethodInfo *kMCPasteboardExecCutMethodInfo;
extern MCExecMethodInfo *kMCPasteboardExecCutTextToClipboardMethodInfo;
extern MCExecMethodInfo *kMCPasteboardExecCutObjectsToClipboardMethodInfo;
extern MCExecMethodInfo *kMCPasteboardGetAcceptDropMethodInfo;
extern MCExecMethodInfo *kMCPasteboardSetAcceptDropMethodInfo;
extern MCExecMethodInfo *kMCPasteboardGetDragActionMethodInfo;
extern MCExecMethodInfo *kMCPasteboardSetDragActionMethodInfo;
extern MCExecMethodInfo *kMCPasteboardGetDragImageMethodInfo;
extern MCExecMethodInfo *kMCPasteboardSetDragImageMethodInfo;
extern MCExecMethodInfo *kMCPasteboardGetDragImageOffsetMethodInfo;
extern MCExecMethodInfo *kMCPasteboardSetDragImageOffsetMethodInfo;
extern MCExecMethodInfo *kMCPasteboardGetAllowableDragActionsMethodInfo;
extern MCExecMethodInfo *kMCPasteboardSetAllowableDragActionsMethodInfo;
extern MCExecMethodInfo *kMCPasteboardGetClipboardDataMethodInfo;
extern MCExecMethodInfo *kMCPasteboardSetClipboardDataMethodInfo;
extern MCExecMethodInfo *kMCPasteboardGetDragDataMethodInfo;
extern MCExecMethodInfo *kMCPasteboardSetDragDataMethodInfo;

void MCPasteboardEvalClipboard(MCExecContext& ctxt, MCNameRef& r_string);
void MCPasteboardEvalClipboardKeys(MCExecContext& ctxt, MCStringRef& r_string);
void MCPasteboardEvalDropChunk(MCExecContext& ctxt, MCStringRef& r_string);
void MCPasteboardEvalDragDestination(MCExecContext& ctxt, MCStringRef& r_string);
void MCPasteboardEvalDragSource(MCExecContext& ctxt, MCStringRef& r_string);
void MCPasteboardEvalDragDropKeys(MCExecContext& ctxt, MCStringRef& r_string);

void MCPasteboardEvalIsAmongTheKeysOfTheClipboardData(MCExecContext& ctxt, MCNameRef p_key, bool& r_result);
void MCPasteboardEvalIsNotAmongTheKeysOfTheClipboardData(MCExecContext& ctxt, MCNameRef p_key, bool& r_result);
void MCPasteboardEvalIsAmongTheKeysOfTheDragData(MCExecContext& ctxt, MCNameRef p_key, bool& r_result);
void MCPasteboardEvalIsNotAmongTheKeysOfTheDragData(MCExecContext& ctxt, MCNameRef p_key, bool& r_result);

void MCPasteboardEvalDragSourceAsObject(MCExecContext& ctxt, MCObjectPtr& r_object);
void MCPasteboardEvalDragDestinationAsObject(MCExecContext& ctxt, MCObjectPtr& r_object);

void MCPasteboardExecPaste(MCExecContext& ctxt);

void MCPasteboardExecCopy(MCExecContext& ctxt);
void MCPasteboardExecCopyTextToClipboard(MCExecContext& ctxt, MCObjectChunkPtr p_target);
void MCPasteboardExecCopyObjectsToClipboard(MCExecContext& ctxt, MCObjectPtr *p_targets, uindex_t p_target_count);
void MCPasteboardExecCut(MCExecContext& ctxt);
void MCPasteboardExecCutTextToClipboard(MCExecContext& ctxt, MCObjectChunkPtr p_target);
void MCPasteboardExecCutObjectsToClipboard(MCExecContext& ctxt, MCObjectPtr *p_targets, uindex_t p_target_count);

void MCPasteboardGetAcceptDrop(MCExecContext& ctxt, bool& r_value);
void MCPasteboardSetAcceptDrop(MCExecContext& ctxt, bool p_value);
void MCPasteboardGetDragAction(MCExecContext& ctxt, intenum_t& r_value);
void MCPasteboardSetDragAction(MCExecContext& ctxt, intenum_t p_value);
void MCPasteboardGetDragImage(MCExecContext& ctxt, uinteger_t& r_value);
void MCPasteboardSetDragImage(MCExecContext& ctxt, uinteger_t p_value);
void MCPasteboardGetDragImageOffset(MCExecContext& ctxt, MCPoint*& r_value);
void MCPasteboardSetDragImageOffset(MCExecContext& ctxt, MCPoint *p_value);
void MCPasteboardGetAllowableDragActions(MCExecContext& ctxt, intset_t& r_value);
void MCPasteboardSetAllowableDragActions(MCExecContext& ctxt, intset_t p_value);

void MCPasteboardGetClipboardData(MCExecContext& ctxt, MCNameRef p_index, MCDataRef& r_data);
void MCPasteboardSetClipboardData(MCExecContext& ctxt, MCNameRef p_index, MCDataRef p_data);
void MCPasteboardGetDragData(MCExecContext& ctxt, MCNameRef p_index, MCDataRef& r_data);
void MCPasteboardSetDragData(MCExecContext& ctxt, MCNameRef p_index, MCDataRef p_data);

///////////

struct MCEngineNumberFormat;

extern MCExecCustomTypeInfo *kMCEngineNumberFormatTypeInfo;
extern MCExecSetTypeInfo *kMCEngineSecurityCategoriesTypeInfo;

extern MCExecMethodInfo *kMCEngineEvalVersionMethodInfo;
extern MCExecMethodInfo *kMCEngineEvalBuildNumberMethodInfo;
extern MCExecMethodInfo *kMCEngineEvalPlatformMethodInfo;
extern MCExecMethodInfo *kMCEngineEvalEnvironmentMethodInfo;
extern MCExecMethodInfo *kMCEngineEvalMachineMethodInfo;
extern MCExecMethodInfo *kMCEngineEvalProcessorMethodInfo;
extern MCExecMethodInfo *kMCEngineEvalSystemVersionMethodInfo;
extern MCExecMethodInfo *kMCEngineEvalCommandNamesMethodInfo;
extern MCExecMethodInfo *kMCEngineEvalConstantNamesMethodInfo;
extern MCExecMethodInfo *kMCEngineEvalFunctionNamesMethodInfo;
extern MCExecMethodInfo *kMCEngineEvalPropertyNamesMethodInfo;
extern MCExecMethodInfo *kMCEngineEvalGlobalNamesMethodInfo;
extern MCExecMethodInfo *kMCEngineEvalLocalNamesMethodInfo;
extern MCExecMethodInfo *kMCEngineEvalVariableNamesMethodInfo;
extern MCExecMethodInfo *kMCEngineEvalParamMethodInfo;
extern MCExecMethodInfo *kMCEngineEvalParamCountMethodInfo;
extern MCExecMethodInfo *kMCEngineEvalParamsMethodInfo;
extern MCExecMethodInfo *kMCEngineEvalResultMethodInfo;
extern MCExecMethodInfo *kMCEngineEvalBackScriptsMethodInfo;
extern MCExecMethodInfo *kMCEngineEvalFrontScriptsMethodInfo;
extern MCExecMethodInfo *kMCEngineEvalPendingMessagesMethodInfo;
extern MCExecMethodInfo *kMCEngineEvalInterruptMethodInfo;
extern MCExecMethodInfo *kMCEngineEvalMeMethodInfo;
extern MCExecMethodInfo *kMCEngineEvalTargetMethodInfo;
extern MCExecMethodInfo *kMCEngineEvalTargetContentsMethodInfo;
extern MCExecMethodInfo *kMCEngineEvalOwnerMethodInfo;
extern MCExecMethodInfo *kMCEngineEvalScriptLimitsMethodInfo;
extern MCExecMethodInfo *kMCEngineEvalSysErrorMethodInfo;
extern MCExecMethodInfo *kMCEngineEvalValueMethodInfo;
extern MCExecMethodInfo *kMCEngineEvalValueWithObjectMethodInfo;

extern MCExecMethodInfo *kMCEngineEvalValueAsObjectMethodInfo;
extern MCExecMethodInfo *kMCEngineEvalOwnerAsObjectMethodInfo;
extern MCExecMethodInfo *kMCEngineEvalTemplateAsObjectMethodInfo;
extern MCExecMethodInfo *kMCEngineEvalMeAsObjectMethodInfo;
extern MCExecMethodInfo *kMCEngineEvalMenuObjectAsObjectMethodInfo;
extern MCExecMethodInfo *kMCEngineEvalTargetAsObjectMethodInfo;
extern MCExecMethodInfo *kMCEngineEvalErrorObjectAsObjectMethodInfo;

extern MCExecMethodInfo *kMCEngineExecGetMethodInfo;
extern MCExecMethodInfo *kMCEngineExecPutIntoVariableMethodInfo;
extern MCExecMethodInfo *kMCEngineExecPutOutputMethodInfo;
extern MCExecMethodInfo *kMCEngineExecDoMethodInfo;
extern MCExecMethodInfo *kMCEngineExecInsertScriptOfObjectIntoMethodInfo;
extern MCExecMethodInfo *kMCEngineExecQuitMethodInfo;
extern MCExecMethodInfo *kMCEngineExecCancelMessageMethodInfo;
extern MCExecMethodInfo *kMCEngineExecDeleteVariableMethodInfo;
extern MCExecMethodInfo *kMCEngineExecDeleteVariableChunksMethodInfo;
extern MCExecMethodInfo *kMCEngineExecRemoveAllScriptsFromMethodInfo;
extern MCExecMethodInfo *kMCEngineExecRemoveScriptOfObjectFromMethodInfo;
extern MCExecMethodInfo *kMCEngineExecWaitForMethodInfo;
extern MCExecMethodInfo *kMCEngineExecWaitUntilMethodInfo;
extern MCExecMethodInfo *kMCEngineExecWaitWhileMethodInfo;
extern MCExecMethodInfo *kMCEngineExecStartUsingStackMethodInfo;
extern MCExecMethodInfo *kMCEngineExecStartUsingStackByNameMethodInfo;
extern MCExecMethodInfo *kMCEngineExecStopUsingStackMethodInfo;
extern MCExecMethodInfo *kMCEngineExecStopUsingStackByNameMethodInfo;
extern MCExecMethodInfo *kMCEngineExecDispatchMethodInfo;
extern MCExecMethodInfo *kMCEngineExecSendMethodInfo;
extern MCExecMethodInfo *kMCEngineExecSendInTimeMethodInfo;
extern MCExecMethodInfo *kMCEngineExecCallMethodInfo;
extern MCExecMethodInfo *kMCEngineExecLockErrorsMethodInfo;
extern MCExecMethodInfo *kMCEngineExecLockMessagesMethodInfo;
extern MCExecMethodInfo *kMCEngineExecUnlockErrorsMethodInfo;
extern MCExecMethodInfo *kMCEngineExecUnlockMessagesMethodInfo;
extern MCExecMethodInfo *kMCEngineExecSetMethodInfo;
extern MCExecMethodInfo *kMCEngineExecReturnValueMethodInfo;
extern MCExecMethodInfo *kMCEngineSetCaseSensitiveMethodInfo;
extern MCExecMethodInfo *kMCEngineGetCaseSensitiveMethodInfo;
extern MCExecMethodInfo *kMCEngineSetCenturyCutOffMethodInfo;
extern MCExecMethodInfo *kMCEngineGetCenturyCutOffMethodInfo;
extern MCExecMethodInfo *kMCEngineSetConvertOctalsMethodInfo;
extern MCExecMethodInfo *kMCEngineGetConvertOctalsMethodInfo;
extern MCExecMethodInfo *kMCEngineSetItemDelimiterMethodInfo;
extern MCExecMethodInfo *kMCEngineGetItemDelimiterMethodInfo;
extern MCExecMethodInfo *kMCEngineSetLineDelimiterMethodInfo;
extern MCExecMethodInfo *kMCEngineGetLineDelimiterMethodInfo;
extern MCExecMethodInfo *kMCEngineSetColumnDelimiterMethodInfo;
extern MCExecMethodInfo *kMCEngineGetColumnDelimiterMethodInfo;
extern MCExecMethodInfo *kMCEngineSetRowDelimiterMethodInfo;
extern MCExecMethodInfo *kMCEngineGetRowDelimiterMethodInfo;
extern MCExecMethodInfo *kMCEngineSetWholeMatchesMethodInfo;
extern MCExecMethodInfo *kMCEngineGetWholeMatchesMethodInfo;
extern MCExecMethodInfo *kMCEngineSetUseSystemDateMethodInfo;
extern MCExecMethodInfo *kMCEngineGetUseSystemDateMethodInfo;
extern MCExecMethodInfo *kMCEngineSetUseUnicodeMethodInfo;
extern MCExecMethodInfo *kMCEngineGetUseUnicodeMethodInfo;
extern MCExecMethodInfo *kMCEngineSetNumberFormatMethodInfo;
extern MCExecMethodInfo *kMCEngineGetNumberFormatMethodInfo;
extern MCExecMethodInfo *kMCEngineGetScriptExecutionErrorsMethodInfo;
extern MCExecMethodInfo *kMCEngineGetScriptParsingErrorsMethodInfo;
extern MCExecMethodInfo *kMCEngineGetAllowInterruptsMethodInfo;
extern MCExecMethodInfo *kMCEngineSetAllowInterruptsMethodInfo;
extern MCExecMethodInfo *kMCEngineGetExplicitVariablesMethodInfo;
extern MCExecMethodInfo *kMCEngineSetExplicitVariablesMethodInfo;
extern MCExecMethodInfo *kMCEngineGetPreserveVariablesMethodInfo;
extern MCExecMethodInfo *kMCEngineSetPreserveVariablesMethodInfo;
extern MCExecMethodInfo *kMCEngineGetStackLimitMethodInfo;
extern MCExecMethodInfo *kMCEngineGetEffectiveStackLimitMethodInfo;
extern MCExecMethodInfo *kMCEngineSetStackLimitMethodInfo;
extern MCExecMethodInfo *kMCEngineGetSecureModeMethodInfo;
extern MCExecMethodInfo *kMCEngineSetSecureModeMethodInfo;
extern MCExecMethodInfo *kMCEngineGetSecurityCategoriesMethodInfo;
extern MCExecMethodInfo *kMCEngineGetSecurityPermissionsMethodInfo;
extern MCExecMethodInfo *kMCEngineGetRecursionLimitMethodInfo;
extern MCExecMethodInfo *kMCEngineSetRecursionLimitMethodInfo;
extern MCExecMethodInfo *kMCEngineGetAddressMethodInfo;
extern MCExecMethodInfo *kMCEngineGetStacksInUseMethodInfo;

void MCEngineEvalVersion(MCExecContext& ctxt, MCNameRef& r_name);
void MCEngineEvalBuildNumber(MCExecContext& ctxt, integer_t& r_build_number);
void MCEngineEvalPlatform(MCExecContext& ctxt, MCNameRef& r_name);
void MCEngineEvalEnvironment(MCExecContext& ctxt, MCNameRef& r_name);
void MCEngineEvalMachine(MCExecContext& ctxt, MCStringRef& r_string);
void MCEngineEvalProcessor(MCExecContext& ctxt, MCNameRef& r_name);
void MCEngineEvalSystemVersion(MCExecContext& ctxt, MCStringRef& r_string);

void MCEngineEvalCommandNames(MCExecContext& ctxt, MCStringRef& r_string);
void MCEngineEvalConstantNames(MCExecContext& ctxt, MCStringRef& r_string);
void MCEngineEvalFunctionNames(MCExecContext& ctxt, MCStringRef& r_string);
void MCEngineEvalPropertyNames(MCExecContext& ctxt, MCStringRef& r_string);
void MCEngineEvalGlobalNames(MCExecContext& ctxt, MCStringRef& r_string);
void MCEngineEvalLocalNames(MCExecContext& ctxt, MCStringRef& r_string);
void MCEngineEvalVariableNames(MCExecContext& ctxt, MCStringRef& r_string);

void MCEngineEvalParam(MCExecContext& ctxt, integer_t p_index, MCValueRef& r_value);
void MCEngineEvalParamCount(MCExecContext& ctxt, integer_t& r_count);
void MCEngineEvalParams(MCExecContext& ctxt, MCStringRef& r_string);

void MCEngineEvalResult(MCExecContext& ctxt, MCValueRef& r_value);

void MCEngineEvalBackScripts(MCExecContext& ctxt, MCStringRef& r_string);
void MCEngineEvalFrontScripts(MCExecContext& ctxt, MCStringRef& r_string);
void MCEngineEvalPendingMessages(MCExecContext& ctxt, MCStringRef& r_string);
void MCEngineEvalInterrupt(MCExecContext& ctxt, bool& r_bool);

void MCEngineEvalMe(MCExecContext& ctxt, MCStringRef& r_string);
void MCEngineEvalTarget(MCExecContext& ctxt, MCStringRef& r_string);
void MCEngineEvalTargetContents(MCExecContext& ctxt, MCStringRef& r_string);
void MCEngineEvalOwner(MCExecContext& ctxt, MCObjectPtr p_object, MCStringRef& r_string);

void MCEngineEvalScriptLimits(MCExecContext& ctxt, MCStringRef& r_string);
void MCEngineEvalSysError(MCExecContext& ctxt, uinteger_t& r_error);

void MCEngineEvalValue(MCExecContext& ctxt, MCStringRef p_script, MCValueRef& r_value);
void MCEngineEvalValueWithObject(MCExecContext& ctxt, MCStringRef p_script, MCObjectPtr p_object, MCValueRef& r_value);

bool MCEngineEvalValueAsObject(MCValueRef p_value, bool p_strict, MCObjectPtr& r_object, bool& r_parse_error);
void MCEngineEvalValueAsObject(MCExecContext& ctxt, MCValueRef p_value, MCObjectPtr& r_object);
void MCEngineEvalOwnerAsObject(MCExecContext& ctxt, MCObjectPtr p_object, MCObjectPtr& r_owner);
void MCEngineEvalTemplateAsObject(MCExecContext& ctxt, uinteger_t p_template_type, MCObjectPtr& r_object);
void MCEngineEvalMeAsObject(MCExecContext& ctxt, MCObjectPtr& r_object);
void MCEngineEvalMenuObjectAsObject(MCExecContext& ctxt, MCObjectPtr& r_object);
void MCEngineEvalTargetAsObject(MCExecContext& ctxt, MCObjectPtr& r_object);
void MCEngineEvalErrorObjectAsObject(MCExecContext& ctxt, MCObjectPtr& r_object);

void MCEngineExecGet(MCExecContext& ctxt, MCValueRef value);
void MCEngineExecPutIntoVariable(MCExecContext& ctxt, MCValueRef value, int where, MCVariableChunkPtr t_target);
void MCEngineExecPutOutput(MCExecContext& ctxt, MCStringRef value);
void MCEngineExecPutOutputUnicode(MCExecContext& ctxt, MCDataRef value);

void MCEngineExecDo(MCExecContext& ctxt, MCStringRef p_script, int p_line, int p_pos);
void MCEngineExecInsertScriptOfObjectInto(MCExecContext& ctxt, MCObject *p_script, bool p_in_front);
void MCEngineExecQuit(MCExecContext& ctxt, integer_t p_retcode);

void MCEngineExecCancelMessage(MCExecContext& ctxt, integer_t p_id);

void MCEngineExecDeleteVariable(MCExecContext& ctxt, MCVarref *p_target);
void MCEngineExecDeleteVariableChunks(MCExecContext& ctxt, MCVariableChunkPtr *chunk, uindex_t chunk_count);

void MCEngineExecRemoveAllScriptsFrom(MCExecContext& ctxt, bool p_in_front);
void MCEngineExecRemoveScriptOfObjectFrom(MCExecContext& ctxt, MCObject *p_script, bool p_in_front);

void MCEngineExecWaitFor(MCExecContext& ctxt, double p_delay, int p_units, bool p_messages);
void MCEngineExecWaitUntil(MCExecContext& ctxt, MCExpression *p_condition, bool p_messages);
void MCEngineExecWaitWhile(MCExecContext& ctxt, MCExpression *p_condition, bool p_messages);

void MCEngineExecStartUsingStack(MCExecContext& ctxt, MCStack *p_stack);
void MCEngineExecStartUsingStackByName(MCExecContext& ctxt, MCStringRef p_name);

void MCEngineExecStopUsingStack(MCExecContext& ctxt, MCStack *p_stack);
void MCEngineExecStopUsingStackByName(MCExecContext& ctxt, MCStringRef p_name);

void MCEngineExecDispatch(MCExecContext& ctxt, int handler_type, MCNameRef message, MCObjectPtr *target, MCParameter *params);
void MCEngineExecSend(MCExecContext& ctxt, MCStringRef script, MCObjectPtr *target);
void MCEngineExecSendInTime(MCExecContext& ctxt, MCStringRef script, MCObjectPtr target, double p_delay, int p_units);
void MCEngineExecCall(MCExecContext& ctxt, MCStringRef script, MCObjectPtr *target);

void MCEngineExecLockErrors(MCExecContext& ctxt);
void MCEngineExecLockMessages(MCExecContext& ctxt);

void MCEngineExecUnlockErrors(MCExecContext& ctxt);
void MCEngineExecUnlockMessages(MCExecContext& ctxt);

void MCEngineExecSet(MCExecContext& ctxt, MCProperty *target, MCValueRef value);
void MCEngineExecReturnValue(MCExecContext& ctxt, MCValueRef value);

void MCEngineSetCaseSensitive(MCExecContext& ctxt, bool p_value);
void MCEngineGetCaseSensitive(MCExecContext& ctxt, bool& r_value);
void MCEngineSetCenturyCutOff(MCExecContext& ctxt, integer_t p_value);
void MCEngineGetCenturyCutOff(MCExecContext& ctxt, integer_t& r_value);
void MCEngineSetConvertOctals(MCExecContext& ctxt, bool p_value);
void MCEngineGetConvertOctals(MCExecContext& ctxt, bool& r_value);
void MCEngineSetItemDelimiter(MCExecContext& ctxt, char_t p_value);
void MCEngineGetItemDelimiter(MCExecContext& ctxt, char_t& r_value);
void MCEngineSetLineDelimiter(MCExecContext& ctxt, char_t p_value);
void MCEngineGetLineDelimiter(MCExecContext& ctxt, char_t& r_value);
void MCEngineSetColumnDelimiter(MCExecContext& ctxt, char_t p_value);
void MCEngineGetColumnDelimiter(MCExecContext& ctxt, char_t& r_value);
void MCEngineSetRowDelimiter(MCExecContext& ctxt, char_t p_value);
void MCEngineGetRowDelimiter(MCExecContext& ctxt, char_t& r_value);
void MCEngineSetWholeMatches(MCExecContext& ctxt, bool p_value);
void MCEngineGetWholeMatches(MCExecContext& ctxt, bool& r_value);
void MCEngineSetUseSystemDate(MCExecContext& ctxt, bool p_value);
void MCEngineGetUseSystemDate(MCExecContext& ctxt, bool& r_value);
void MCEngineSetUseUnicode(MCExecContext& ctxt, bool p_value);
void MCEngineGetUseUnicode(MCExecContext& ctxt, bool& r_value);
void MCEngineSetNumberFormat(MCExecContext& ctxt, const MCEngineNumberFormat& format);
void MCEngineGetNumberFormat(MCExecContext& ctxt, MCEngineNumberFormat& r_format);

void MCEngineGetScriptExecutionErrors(MCExecContext& ctxt, MCStringRef &r_value);
void MCEngineGetScriptParsingErrors(MCExecContext& ctxt, MCStringRef &r_value);
void MCEngineGetAllowInterrupts(MCExecContext& ctxt, bool& r_value);
void MCEngineSetAllowInterrupts(MCExecContext& ctxt, bool p_value);
void MCEngineGetExplicitVariables(MCExecContext& ctxt, bool& r_value);
void MCEngineSetExplicitVariables(MCExecContext& ctxt, bool p_value);
void MCEngineGetPreserveVariables(MCExecContext& ctxt, bool& r_value);
void MCEngineSetPreserveVariables(MCExecContext& ctxt, bool p_value);

void MCEngineGetStackLimit(MCExecContext& ctxt, uinteger_t& r_limit);
void MCEngineGetEffectiveStackLimit(MCExecContext& ctxt, uinteger_t& r_limit);
void MCEngineSetStackLimit(MCExecContext& ctxt, uinteger_t limit);

void MCEngineGetSecureMode(MCExecContext& ctxt, bool& r_value);
void MCEngineSetSecureMode(MCExecContext& ctxt, bool p_value);
void MCEngineGetSecurityCategories(MCExecContext& ctxt, intset_t& r_value);
void MCEngineGetSecurityPermissions(MCExecContext& ctxt, intset_t& r_value);

void MCEngineGetRecursionLimit(MCExecContext& ctxt, uinteger_t& r_value);
void MCEngineSetRecursionLimit(MCExecContext& ctxt, uinteger_t p_value);

void MCEngineGetAddress(MCExecContext& ctxt, MCStringRef &r_value);
void MCEngineGetStacksInUse(MCExecContext& ctxt, MCStringRef &r_value);

void MCEngineMarkVariable(MCExecContext& ctxt, MCVarref *p_variable, MCMarkedText& r_mark);

///////////

extern MCExecMethodInfo *kMCFilesEvalDirectoriesMethodInfo;
extern MCExecMethodInfo *kMCFilesEvalFilesMethodInfo;
extern MCExecMethodInfo *kMCFilesEvalDiskSpaceMethodInfo;
extern MCExecMethodInfo *kMCFilesEvalDriverNamesMethodInfo;
extern MCExecMethodInfo *kMCFilesEvalDrivesMethodInfo;
extern MCExecMethodInfo *kMCFilesEvalOpenFilesMethodInfo;
extern MCExecMethodInfo *kMCFilesEvalTempNameMethodInfo;
extern MCExecMethodInfo *kMCFilesEvalSpecialFolderPathMethodInfo;
extern MCExecMethodInfo *kMCFilesEvalLongFilePathMethodInfo;
extern MCExecMethodInfo *kMCFilesEvalShortFilePathMethodInfo;
extern MCExecMethodInfo *kMCFilesEvalOpenProcessesMethodInfo;
extern MCExecMethodInfo *kMCFilesEvalOpenProcessesIdsMethodInfo;
extern MCExecMethodInfo *kMCFilesEvalProcessIdMethodInfo;
extern MCExecMethodInfo *kMCFilesEvalDeleteRegistryMethodInfo;
extern MCExecMethodInfo *kMCFilesEvalListRegistryMethodInfo;
extern MCExecMethodInfo *kMCFilesEvalQueryRegistryMethodInfo;
extern MCExecMethodInfo *kMCFilesEvalQueryRegistryWithTypeMethodInfo;
extern MCExecMethodInfo *kMCFilesEvalSetRegistryMethodInfo;
extern MCExecMethodInfo *kMCFilesEvalSetRegistryWithTypeMethodInfo;
extern MCExecMethodInfo *kMCFilesEvalCopyResourceWithNewIdMethodInfo;
extern MCExecMethodInfo *kMCFilesEvalCopyResourceMethodInfo;
extern MCExecMethodInfo *kMCFilesEvalDeleteResourceMethodInfo;
extern MCExecMethodInfo *kMCFilesEvalGetResourceMethodInfo;
extern MCExecMethodInfo *kMCFilesEvalGetResourcesWithTypeMethodInfo;
extern MCExecMethodInfo *kMCFilesEvalGetResourcesMethodInfo;
extern MCExecMethodInfo *kMCFilesEvalSetResourceMethodInfo;
extern MCExecMethodInfo *kMCFilesEvalAliasReferenceMethodInfo;
extern MCExecMethodInfo *kMCFilesEvalThereIsAFileMethodInfo;
extern MCExecMethodInfo *kMCFilesEvalThereIsNotAFileMethodInfo;
extern MCExecMethodInfo *kMCFilesEvalThereIsAFolderMethodInfo;
extern MCExecMethodInfo *kMCFilesEvalThereIsNotAFolderMethodInfo;
extern MCExecMethodInfo *kMCFilesEvalThereIsAProcessMethodInfo;
extern MCExecMethodInfo *kMCFilesEvalThereIsNotAProcessMethodInfo;
extern MCExecMethodInfo *kMCFilesEvalShellMethodInfo;
extern MCExecMethodInfo *kMCFilesExecDeleteFileMethodInfo;
extern MCExecMethodInfo *kMCFilesExecCloseFileMethodInfo;
extern MCExecMethodInfo *kMCFilesExecCloseDriverMethodInfo;
extern MCExecMethodInfo *kMCFilesExecCloseProcessMethodInfo;
extern MCExecMethodInfo *kMCFilesExecLaunchUrlMethodInfo;
extern MCExecMethodInfo *kMCFilesExecLaunchDocumentMethodInfo;
extern MCExecMethodInfo *kMCFilesExecLaunchAppMethodInfo;
extern MCExecMethodInfo *kMCFilesExecOpenFileMethodInfo;
extern MCExecMethodInfo *kMCFilesExecOpenDriverMethodInfo;
extern MCExecMethodInfo *kMCFilesExecOpenProcessMethodInfo;
extern MCExecMethodInfo *kMCFilesExecOpenElevatedProcessMethodInfo;
extern MCExecMethodInfo *kMCFilesExecRenameMethodInfo;
extern MCExecMethodInfo *kMCFilesExecReadFromStdinForMethodInfo;
extern MCExecMethodInfo *kMCFilesExecReadFromStdinUntilMethodInfo;
extern MCExecMethodInfo *kMCFilesExecReadFromFileOrDriverForMethodInfo;
extern MCExecMethodInfo *kMCFilesExecReadFromFileOrDriverUntilMethodInfo;
extern MCExecMethodInfo *kMCFilesExecReadFromFileOrDriverAtForMethodInfo;
extern MCExecMethodInfo *kMCFilesExecReadFromFileOrDriverAtUntilMethodInfo;
extern MCExecMethodInfo *kMCFilesExecReadFromFileOrDriverAtEndForMethodInfo;
extern MCExecMethodInfo *kMCFilesExecReadFromFileOrDriverAtEndUntilMethodInfo;
extern MCExecMethodInfo *kMCFilesExecReadFromFileOrDriverAtEndForLegacyMethodInfo;
extern MCExecMethodInfo *kMCFilesExecReadFromFileOrDriverAtEndUntilLegacyMethodInfo;
extern MCExecMethodInfo *kMCFilesExecReadFromProcessForMethodInfo;
extern MCExecMethodInfo *kMCFilesExecReadFromProcessUntilMethodInfo;
extern MCExecMethodInfo *kMCFilesExecWriteToStdoutMethodInfo;
extern MCExecMethodInfo *kMCFilesExecWriteToStderrMethodInfo;
extern MCExecMethodInfo *kMCFilesExecWriteToFileOrDriverMethodInfo;
extern MCExecMethodInfo *kMCFilesExecWriteToFileOrDriverAtMethodInfo;
extern MCExecMethodInfo *kMCFilesExecWriteToFileOrDriverAtEndMethodInfo;
extern MCExecMethodInfo *kMCFilesExecWriteToFileOrDriverAtEndLegacyMethodInfo;
extern MCExecMethodInfo *kMCFilesExecWriteToProcessMethodInfo;
extern MCExecMethodInfo *kMCFilesExecSeekToEofInFileMethodInfo;
extern MCExecMethodInfo *kMCFilesExecSeekToEofInFileLegacyMethodInfo;
extern MCExecMethodInfo *kMCFilesExecSeekAbsoluteInFileMethodInfo;
extern MCExecMethodInfo *kMCFilesExecSeekRelativeInFileMethodInfo;
extern MCExecMethodInfo *kMCFilesExecCreateFolderMethodInfo;
extern MCExecMethodInfo *kMCFilesExecCreateAliasMethodInfo;
extern MCExecMethodInfo *kMCFilesExecKillProcessMethodInfo;
extern MCExecMethodInfo *kMCFilesGetUMaskMethodInfo;
extern MCExecMethodInfo *kMCFilesSetUMaskMethodInfo;
extern MCExecMethodInfo *kMCFilesGetFileTypeMethodInfo;
extern MCExecMethodInfo *kMCFilesSetFileTypeMethodInfo;
extern MCExecMethodInfo *kMCFilesGetSerialControlStringMethodInfo;
extern MCExecMethodInfo *kMCFilesSetSerialControlStringMethodInfo;
extern MCExecMethodInfo *kMCFilesGetHideConsoleWindowsMethodInfo;
extern MCExecMethodInfo *kMCFilesSetHideConsoleWindowsMethodInfo;
extern MCExecMethodInfo *kMCFilesGetShellCommandMethodInfo;
extern MCExecMethodInfo *kMCFilesSetShellCommandMethodInfo;
extern MCExecMethodInfo *kMCFilesGetCurrentFolderMethodInfo;
extern MCExecMethodInfo *kMCFilesSetCurrentFolderMethodInfo;
extern MCExecMethodInfo *kMCFilesGetEngineFolderMethodInfo;
extern MCExecMethodInfo *kMCFilesGetHomeFolderMethodInfo;
extern MCExecMethodInfo *kMCFilesGetDocumentsFolderMethodInfo;
extern MCExecMethodInfo *kMCFilesGetDesktopFolderMethodInfo;
extern MCExecMethodInfo *kMCFilesGetTemporaryFolderMethodInfo;
extern MCExecMethodInfo *kMCFilesGetFilesMethodInfo;
extern MCExecMethodInfo *kMCFilesGetDetailedFilesMethodInfo;
extern MCExecMethodInfo *kMCFilesGetFoldersMethodInfo;
extern MCExecMethodInfo *kMCFilesGetDetailedFoldersMethodInfo;

void MCFilesEvalDirectories(MCExecContext& ctxt, MCStringRef& r_string);
void MCFilesEvalFiles(MCExecContext& ctxt, MCStringRef& r_string);
void MCFilesEvalDiskSpace(MCExecContext& ctxt, real64_t& r_result);
void MCFilesEvalDriverNames(MCExecContext& ctxt, MCStringRef& r_string);
void MCFilesEvalDrives(MCExecContext& ctxt, MCStringRef& r_string);
void MCFilesEvalOpenFiles(MCExecContext& ctxt, MCStringRef& r_string);
void MCFilesEvalTempName(MCExecContext& ctxt, MCStringRef& r_string);
void MCFilesEvalSpecialFolderPath(MCExecContext& ctxt, MCStringRef p_folder, MCStringRef& r_path);
void MCFilesEvalLongFilePath(MCExecContext& ctxt, MCStringRef p_path, MCStringRef& r_long_path);
void MCFilesEvalShortFilePath(MCExecContext& ctxt, MCStringRef p_path, MCStringRef& r_short_path);
void MCFilesEvalOpenProcesses(MCExecContext& ctxt, MCStringRef& r_string);
void MCFilesEvalOpenProcessesIds(MCExecContext& ctxt, MCStringRef& r_string);
void MCFilesEvalProcessId(MCExecContext& ctxt, integer_t& r_pid);
void MCFilesEvalDeleteRegistry(MCExecContext& ctxt, MCStringRef p_key, bool& r_deleted);
void MCFilesEvalListRegistry(MCExecContext& ctxt, MCStringRef p_key, MCStringRef& p_list);
void MCFilesEvalQueryRegistry(MCExecContext& ctxt, MCStringRef p_key, MCStringRef& r_string);
void MCFilesEvalQueryRegistryWithType(MCExecContext& ctxt, MCStringRef p_key, MCStringRef& r_type, MCStringRef& r_string);
void MCFilesEvalSetRegistry(MCExecContext& ctxt, MCStringRef p_key, MCStringRef p_value, bool& r_set);
void MCFilesEvalSetRegistryWithType(MCExecContext& ctxt, MCStringRef p_key, MCStringRef p_value, MCStringRef p_type, bool& r_set);
void MCFilesEvalCopyResourceWithNewId(MCExecContext& ctxt, MCStringRef p_source, MCStringRef p_dest, MCStringRef p_type, MCStringRef p_name, MCStringRef p_newid, MCStringRef& r_result);
void MCFilesEvalCopyResource(MCExecContext& ctxt, MCStringRef p_source, MCStringRef p_dest, MCStringRef p_type, MCStringRef p_name, MCStringRef& r_result);
void MCFilesEvalDeleteResource(MCExecContext& ctxt, MCStringRef p_source, MCStringRef p_type, MCStringRef p_name, MCStringRef& r_result);
void MCFilesEvalGetResource(MCExecContext& ctxt, MCStringRef p_source, MCStringRef p_type, MCStringRef p_name, MCStringRef& r_result);
void MCFilesEvalGetResourcesWithType(MCExecContext& ctxt, MCStringRef p_source, MCStringRef p_type, MCStringRef& r_string);
void MCFilesEvalGetResources(MCExecContext& ctxt, MCStringRef p_source, MCStringRef& r_string);
void MCFilesEvalSetResource(MCExecContext& ctxt, MCStringRef p_source, MCStringRef p_type, MCStringRef p_id, MCStringRef p_name, MCStringRef p_flags, MCStringRef p_value, MCStringRef& r_result);
void MCFilesEvalAliasReference(MCExecContext& ctxt, MCStringRef p_path, MCStringRef& r_reference);

void MCFilesEvalThereIsAFile(MCExecContext& ctxt, MCStringRef p_path, bool& r_result);
void MCFilesEvalThereIsNotAFile(MCExecContext& ctxt, MCStringRef p_path, bool& r_result);
void MCFilesEvalThereIsAFolder(MCExecContext& ctxt, MCStringRef p_path, bool& r_result);
void MCFilesEvalThereIsNotAFolder(MCExecContext& ctxt, MCStringRef p_path, bool& r_result);
void MCFilesEvalThereIsAProcess(MCExecContext& ctxt, MCStringRef p_path, bool& r_result);
void MCFilesEvalThereIsNotAProcess(MCExecContext& ctxt, MCStringRef p_path, bool& r_result);

void MCFilesEvalShell(MCExecContext& ctxt, MCStringRef command, MCStringRef& r_output);

void MCFilesExecDeleteFile(MCExecContext& ctxt, MCStringRef p_target);

void MCFilesExecCloseFile(MCExecContext& ctxt, MCNameRef p_filename);
void MCFilesExecCloseDriver(MCExecContext& ctxt, MCNameRef p_device);
void MCFilesExecCloseProcess(MCExecContext& ctxt, MCNameRef p_process);

void MCFilesExecLaunchUrl(MCExecContext& ctxt, MCStringRef p_url);
void MCFilesExecLaunchDocument(MCExecContext& ctxt, MCStringRef p_document);
void MCFilesExecLaunchApp(MCExecContext& ctxt, MCNameRef p_app, MCStringRef p_document);

void MCFilesExecOpenFile(MCExecContext& ctxt, MCNameRef p_filename, int p_mode, bool p_text_mode);
void MCFilesExecOpenDriver(MCExecContext& ctxt, MCNameRef p_device, int p_mode, bool p_text_mode);
void MCFilesExecOpenProcess(MCExecContext& ctxt, MCNameRef p_process, int p_mode, bool p_text_mode);
void MCFilesExecOpenElevatedProcess(MCExecContext& ctxt, MCNameRef p_process, int p_mode, bool p_text_mode);

void MCFilesExecRename(MCExecContext& ctxt, MCStringRef from, MCStringRef to);

void MCFilesExecReadFromStdinFor(MCExecContext& ctxt, uint4 p_count, int p_unit_type);
void MCFilesExecReadFromStdinUntil(MCExecContext& ctxt, MCStringRef p_sentinel);
void MCFilesExecReadFromFileOrDriverFor(MCExecContext& ctxt, bool p_driver, MCNameRef p_file, uint4 p_count, int p_unit_type, double p_max_wait, int p_time_units);
void MCFilesExecReadFromFileOrDriverUntil(MCExecContext& ctxt, bool p_driver, MCNameRef p_file, MCStringRef p_sentinel, double p_max_wait, int p_time_units);
void MCFilesExecReadFromFileOrDriverAtFor(MCExecContext& ctxt, bool p_driver, MCNameRef p_file, int64_t p_at, uint4 p_count, int p_unit_type, double p_max_wait, int p_time_units);
void MCFilesExecReadFromFileOrDriverAtUntil(MCExecContext& ctxt, bool p_driver, MCNameRef p_file, int64_t p_at, MCStringRef p_sentinel, double p_max_wait, int p_time_units);
void MCFilesExecReadFromFileOrDriverAtEndFor(MCExecContext& ctxt, bool p_driver, MCNameRef p_file, int64_t p_at, uint4 p_count, int p_unit_type, double p_max_wait, int p_time_units);
void MCFilesExecReadFromFileOrDriverAtEndUntil(MCExecContext& ctxt, bool p_driver, MCNameRef p_file, int64_t p_at, MCStringRef p_sentinel, double p_max_wait, int p_time_units);
void MCFilesExecReadFromProcessFor(MCExecContext& ctxt, MCNameRef p_process, uint4 p_count, int p_unit_type, double p_max_wait, int p_time_units);
void MCFilesExecReadFromProcessUntil(MCExecContext& ctxt, MCNameRef p_process, MCStringRef p_sentinel, double p_max_wait, int p_time_units);

void MCFilesExecWriteToStdout(MCExecContext& ctxt, MCStringRef p_data, int p_unit_type);
void MCFilesExecWriteToStderr(MCExecContext& ctxt, MCStringRef p_data, int p_unit_type);
void MCFilesExecWriteToFileOrDriver(MCExecContext& ctxt, MCNameRef p_file, MCStringRef p_data, int p_unit_type);
void MCFilesExecWriteToFileOrDriverAt(MCExecContext& ctxt, MCNameRef p_file, MCStringRef p_data, int p_unit_type, int64_t p_at);
void MCFilesExecWriteToFileOrDriverAtEnd(MCExecContext& ctxt, MCNameRef p_file, MCStringRef p_data, int p_unit_type);
void MCFilesExecWriteToProcess(MCExecContext& ctxt, MCNameRef p_process, MCStringRef p_data, int p_unit_type);

void MCFilesExecSeekToEofInFile(MCExecContext& ctxt, MCNameRef p_file);
void MCFilesExecSeekAbsoluteInFile(MCExecContext& ctxt, int64_t p_to, MCNameRef p_file);
void MCFilesExecSeekRelativeInFile(MCExecContext& ctxt, int64_t p_by, MCNameRef p_file);

void MCFilesExecReadFromFileOrDriverAtEndForLegacy(MCExecContext& ctxt, bool p_driver, MCNameRef p_file, intenum_t p_eof, uint4 p_count, int p_unit_type, double p_max_wait, int p_time_units);
void MCFilesExecReadFromFileOrDriverAtEndUntilLegacy(MCExecContext& ctxt, bool p_driver, MCNameRef p_file, intenum_t p_eof, MCStringRef p_sentinel, double p_max_wait, int p_time_units);
void MCFilesExecSeekToEofInFileLegacy(MCExecContext& ctxt, intenum_t p_eof);
void MCFilesExecWriteToFileOrDriverAtEndLegacy(MCExecContext& ctxt, MCNameRef p_file, MCStringRef p_data, int p_unit_type, intenum_t p_eof);

void MCFilesExecCreateFolder(MCExecContext& ctxt, MCStringRef p_filename);
void MCFilesExecCreateAlias(MCExecContext& ctxt, MCStringRef p_target_filename, MCStringRef p_alias_filename);

void MCFilesExecKillProcess(MCExecContext& ctxt, MCStringRef p_process, MCStringRef p_signal);

void MCFilesGetUMask(MCExecContext& ctxt, uinteger_t& r_value);
void MCFilesSetUMask(MCExecContext& ctxt, uinteger_t p_value);
void MCFilesGetFileType(MCExecContext& ctxt, MCStringRef& r_value);
void MCFilesSetFileType(MCExecContext& ctxt, MCStringRef p_value);

void MCFilesGetSerialControlString(MCExecContext& ctxt, MCStringRef& r_value);
void MCFilesSetSerialControlString(MCExecContext& ctxt, MCStringRef p_value);
void MCFilesGetHideConsoleWindows(MCExecContext& ctxt, bool& r_value);
void MCFilesSetHideConsoleWindows(MCExecContext& ctxt, bool p_value);

void MCFilesGetShellCommand(MCExecContext& ctxt, MCStringRef& r_value);
void MCFilesSetShellCommand(MCExecContext& ctxt, MCStringRef p_value);
void MCFilesGetCurrentFolder(MCExecContext& ctxt, MCStringRef& r_value);
void MCFilesSetCurrentFolder(MCExecContext& ctxt, MCStringRef p_value);
void MCFilesGetEngineFolder(MCExecContext& ctxt, MCStringRef& r_value);
void MCFilesGetHomeFolder(MCExecContext& ctxt, MCStringRef& r_value);
void MCFilesGetDocumentsFolder(MCExecContext& ctxt, MCStringRef& r_value);
void MCFilesGetDesktopFolder(MCExecContext& ctxt, MCStringRef& r_value);
void MCFilesGetTemporaryFolder(MCExecContext& ctxt, MCStringRef& r_value);

void MCFilesGetFiles(MCExecContext& ctxt, MCStringRef& r_value);
void MCFilesGetDetailedFiles(MCExecContext& ctxt, MCStringRef& r_value);
void MCFilesGetFolders(MCExecContext& ctxt, MCStringRef& r_value);
void MCFilesGetDetailedFolders(MCExecContext& ctxt, MCStringRef& r_value);

///////////

extern MCExecEnumTypeInfo *kMCMultimediaRecordFormatTypeInfo;

extern MCExecMethodInfo *kMCMultimediaExecAnswerEffectMethodInfo;
extern MCExecMethodInfo *kMCMultimediaExecAnswerRecordMethodInfo;
extern MCExecMethodInfo *kMCMultimediaEvalQTVersionMethodInfo;
extern MCExecMethodInfo *kMCMultimediaEvalQTEffectsMethodInfo;
extern MCExecMethodInfo *kMCMultimediaEvalRecordCompressionTypesMethodInfo;
extern MCExecMethodInfo *kMCMultimediaEvalRecordLoudnessMethodInfo;
extern MCExecMethodInfo *kMCMultimediaEvalMovieMethodInfo;
extern MCExecMethodInfo *kMCMultimediaEvalMCISendStringMethodInfo;
extern MCExecMethodInfo *kMCMultimediaEvalSoundMethodInfo;
extern MCExecMethodInfo *kMCMultimediaExecRecordMethodInfo;
extern MCExecMethodInfo *kMCMultimediaExecStartPlayerMethodInfo;
extern MCExecMethodInfo *kMCMultimediaExecStopPlayingMethodInfo;
extern MCExecMethodInfo *kMCMultimediaExecStopPlayingObjectMethodInfo;
extern MCExecMethodInfo *kMCMultimediaExecStopRecordingMethodInfo;
extern MCExecMethodInfo *kMCMultimediaExecPrepareVideoClipMethodInfo;
extern MCExecMethodInfo *kMCMultimediaExecPlayAudioClipMethodInfo;
extern MCExecMethodInfo *kMCMultimediaExecPlayVideoClipMethodInfo;
extern MCExecMethodInfo *kMCMultimediaExecPlayStopAudioMethodInfo;
extern MCExecMethodInfo *kMCMultimediaExecPlayPlayerOperationMethodInfo;
extern MCExecMethodInfo *kMCMultimediaExecPlayVideoOperationMethodInfo;
extern MCExecMethodInfo *kMCMultimediaExecPlayLastVideoOperationMethodInfo;
extern MCExecMethodInfo *kMCMultimediaGetRecordFormatMethodInfo;
extern MCExecMethodInfo *kMCMultimediaSetRecordFormatMethodInfo;
extern MCExecMethodInfo *kMCMultimediaGetRecordCompressionMethodInfo;
extern MCExecMethodInfo *kMCMultimediaSetRecordCompressionMethodInfo;
extern MCExecMethodInfo *kMCMultimediaGetRecordInputMethodInfo;
extern MCExecMethodInfo *kMCMultimediaSetRecordInputMethodInfo;
extern MCExecMethodInfo *kMCMultimediaGetRecordSampleSizeMethodInfo;
extern MCExecMethodInfo *kMCMultimediaSetRecordSampleSizeMethodInfo;
extern MCExecMethodInfo *kMCMultimediaGetRecordChannelsMethodInfo;
extern MCExecMethodInfo *kMCMultimediaSetRecordChannelsMethodInfo;
extern MCExecMethodInfo *kMCMultimediaGetRecordRateMethodInfo;
extern MCExecMethodInfo *kMCMultimediaSetRecordRateMethodInfo;
extern MCExecMethodInfo *kMCMultimediaGetPlayDestinationMethodInfo;
extern MCExecMethodInfo *kMCMultimediaSetPlayDestinationMethodInfo;
extern MCExecMethodInfo *kMCMultimediaGetPlayLoudnessMethodInfo;
extern MCExecMethodInfo *kMCMultimediaSetPlayLoudnessMethodInfo;
extern MCExecMethodInfo *kMCMultimediaGetQtIdleRateMethodInfo;
extern MCExecMethodInfo *kMCMultimediaSetQtIdleRateMethodInfo;
extern MCExecMethodInfo *kMCMultimediaGetDontUseQtMethodInfo;
extern MCExecMethodInfo *kMCMultimediaSetDontUseQtMethodInfo;
extern MCExecMethodInfo *kMCMultimediaGetDontUseQtEffectsMethodInfo;
extern MCExecMethodInfo *kMCMultimediaSetDontUseQtEffectsMethodInfo;
extern MCExecMethodInfo *kMCMultimediaGetRecordingMethodInfo;
extern MCExecMethodInfo *kMCMultimediaSetRecordingMethodInfo;

void MCMultimediaExecAnswerEffect(MCExecContext &ctxt);
void MCMultimediaExecAnswerRecord(MCExecContext &ctxt);

void MCMultimediaEvalQTVersion(MCExecContext& ctxt, MCStringRef& r_string);
void MCMultimediaEvalQTEffects(MCExecContext& ctxt, MCStringRef& r_result);
void MCMultimediaEvalRecordCompressionTypes(MCExecContext& ctxt, MCStringRef& r_string);
void MCMultimediaEvalRecordLoudness(MCExecContext& ctxt, integer_t& r_loudness);
void MCMultimediaEvalMovie(MCExecContext& ctxt, MCStringRef& r_string);
void MCMultimediaEvalMCISendString(MCExecContext& ctxt, MCStringRef p_command, MCStringRef& r_result);
void MCMultimediaEvalSound(MCExecContext& ctxt, MCStringRef& r_sound);

void MCMultimediaExecRecord(MCExecContext& ctxt, MCStringRef p_filename);
void MCMultimediaExecStartPlayer(MCExecContext& ctxt, MCPlayer *p_target);

void MCMultimediaExecStopPlaying(MCExecContext& ctxt);
void MCMultimediaExecStopPlayingObject(MCExecContext& ctxt, MCObject *p_object);
void MCMultimediaExecStopRecording(MCExecContext& ctxt);

void MCMultimediaExecPrepareVideoClip(MCExecContext& ctxt, MCStack *p_target, int p_chunk_type, MCStringRef p_clip, bool p_looping, MCPoint *p_at, MCStringRef p_options);
void MCMultimediaExecPlayAudioClip(MCExecContext& ctxt, MCStack *p_target, int p_chunk_type, MCStringRef p_clip, bool p_looping);
void MCMultimediaExecPlayVideoClip(MCExecContext& ctxt, MCStack *p_target, int p_chunk_type, MCStringRef p_clip, bool p_looping, MCPoint *p_at, MCStringRef p_options);
void MCMultimediaExecPlayStopAudio(MCExecContext& ctxt);
void MCMultimediaExecPlayPlayerOperation(MCExecContext& ctxt, MCStack *p_target, int p_chunk_type, MCStringRef p_player, int p_player_chunk_type, int p_operation);
void MCMultimediaExecPlayVideoOperation(MCExecContext& ctxt, MCStack *p_target, int p_chunk_type, MCStringRef p_clip, int p_operation);
void MCMultimediaExecPlayLastVideoOperation(MCExecContext& ctxt, int p_operation);

void MCMultimediaGetRecordFormat(MCExecContext& ctxt, intenum_t &r_value);
void MCMultimediaSetRecordFormat(MCExecContext& ctxt, intenum_t p_value);
void MCMultimediaGetRecordCompression(MCExecContext& ctxt, MCStringRef& r_value);
void MCMultimediaSetRecordCompression(MCExecContext& ctxt, MCStringRef p_value);
void MCMultimediaGetRecordInput(MCExecContext& ctxt, MCStringRef& r_value);
void MCMultimediaSetRecordInput(MCExecContext& ctxt, MCStringRef p_value);
void MCMultimediaGetRecordSampleSize(MCExecContext& ctxt, uinteger_t& r_value);
void MCMultimediaSetRecordSampleSize(MCExecContext& ctxt, uinteger_t p_value);
void MCMultimediaGetRecordChannels(MCExecContext& ctxt, uinteger_t& r_value);
void MCMultimediaSetRecordChannels(MCExecContext& ctxt, uinteger_t p_value);
void MCMultimediaGetRecordRate(MCExecContext& ctxt, double& r_value);
void MCMultimediaSetRecordRate(MCExecContext& ctxt, double p_value);

void MCMultimediaGetPlayDestination(MCExecContext& ctxt, MCStringRef& r_dest);
void MCMultimediaSetPlayDestination(MCExecContext& ctxt, MCStringRef dest);
void MCMultimediaGetPlayLoudness(MCExecContext& ctxt, uinteger_t& r_loudness);
void MCMultimediaSetPlayLoudness(MCExecContext& ctxt, uinteger_t loudness);

void MCMultimediaGetQtIdleRate(MCExecContext& ctxt, uinteger_t& r_value);
void MCMultimediaSetQtIdleRate(MCExecContext& ctxt, uinteger_t p_value);
void MCMultimediaGetDontUseQt(MCExecContext& ctxt, bool& r_value);
void MCMultimediaSetDontUseQt(MCExecContext& ctxt, bool p_value);
void MCMultimediaGetDontUseQtEffects(MCExecContext& ctxt, bool& r_value);
void MCMultimediaSetDontUseQtEffects(MCExecContext& ctxt, bool p_value);

void MCMultimediaGetRecording(MCExecContext& ctxt, bool& r_value);
void MCMultimediaSetRecording(MCExecContext& ctxt, bool p_value);

///////////

extern MCExecMethodInfo *kMCTextEvalFontNamesMethodInfo;
extern MCExecMethodInfo *kMCTextEvalFontLanguageMethodInfo;
extern MCExecMethodInfo *kMCTextEvalFontSizesMethodInfo;
extern MCExecMethodInfo *kMCTextEvalFontStylesMethodInfo;

void MCTextEvalFontNames(MCExecContext& ctxt, MCStringRef p_type, MCStringRef& r_names);
void MCTextEvalFontLanguage(MCExecContext& ctxt, MCStringRef p_font, MCNameRef& r_lang);
void MCTextEvalFontSizes(MCExecContext& ctxt, MCStringRef p_font, MCStringRef& r_sizes);
void MCTextEvalFontStyles(MCExecContext& ctxt, MCStringRef p_font, integer_t p_size, MCStringRef& r_styles);

///////////

extern MCExecMethodInfo *kMCNetworkEvalDNSServersMethodInfo;
extern MCExecMethodInfo *kMCNetworkEvalCachedUrlsMethodInfo;
extern MCExecMethodInfo *kMCNetworkEvalUrlStatusMethodInfo;
extern MCExecMethodInfo *kMCNetworkEvalHostAddressMethodInfo;
extern MCExecMethodInfo *kMCNetworkEvalPeerAddressMethodInfo;
extern MCExecMethodInfo *kMCNetworkEvalHostAddressToNameMethodInfo;
extern MCExecMethodInfo *kMCNetworkEvalHostNameToAddressMethodInfo;
extern MCExecMethodInfo *kMCNetworkEvalHostNameMethodInfo;
extern MCExecMethodInfo *kMCNetworkEvalOpenSocketsMethodInfo;
extern MCExecMethodInfo *kMCNetworkEvalHTTPProxyForURLMethodInfo;
extern MCExecMethodInfo *kMCNetworkEvalHTTPProxyForURLWithPACMethodInfo;
extern MCExecMethodInfo *kMCNetworkExecCloseSocketMethodInfo;
extern MCExecMethodInfo *kMCNetworkExecDeleteUrlMethodInfo;
extern MCExecMethodInfo *kMCNetworkExecLoadUrlMethodInfo;
extern MCExecMethodInfo *kMCNetworkExecUnloadUrlMethodInfo;
extern MCExecMethodInfo *kMCNetworkExecOpenSocketMethodInfo;
extern MCExecMethodInfo *kMCNetworkExecOpenSecureSocketMethodInfo;
extern MCExecMethodInfo *kMCNetworkExecOpenDatagramSocketMethodInfo;
extern MCExecMethodInfo *kMCNetworkExecPostToUrlMethodInfo;
extern MCExecMethodInfo *kMCNetworkExecAcceptConnectionsOnPortMethodInfo;
extern MCExecMethodInfo *kMCNetworkExecAcceptDatagramConnectionsOnPortMethodInfo;
extern MCExecMethodInfo *kMCNetworkExecAcceptSecureConnectionsOnPortMethodInfo;
extern MCExecMethodInfo *kMCNetworkExecReadFromSocketForMethodInfo;
extern MCExecMethodInfo *kMCNetworkExecReadFromSocketUntilMethodInfo;
extern MCExecMethodInfo *kMCNetworkExecWriteToSocketMethodInfo;
extern MCExecMethodInfo *kMCNetworkExecPutIntoUrlMethodInfo;
extern MCExecMethodInfo *kMCNetworkExecReturnValueAndUrlResultMethodInfo;
extern MCExecMethodInfo *kMCNetworkExecReturnValueAndUrlResultFromVarMethodInfo;
extern MCExecMethodInfo *kMCNetworkGetUrlResponseMethodInfo;
extern MCExecMethodInfo *kMCNetworkGetFtpProxyMethodInfo;
extern MCExecMethodInfo *kMCNetworkSetFtpProxyMethodInfo;
extern MCExecMethodInfo *kMCNetworkGetHttpProxyMethodInfo;
extern MCExecMethodInfo *kMCNetworkSetHttpProxyMethodInfo;
extern MCExecMethodInfo *kMCNetworkGetHttpHeadersMethodInfo;
extern MCExecMethodInfo *kMCNetworkSetHttpHeadersMethodInfo;
extern MCExecMethodInfo *kMCNetworkGetSocketTimeoutMethodInfo;
extern MCExecMethodInfo *kMCNetworkSetSocketTimeoutMethodInfo;
extern MCExecMethodInfo *kMCNetworkGetDefaultNetworkInterfaceMethodInfo;
extern MCExecMethodInfo *kMCNetworkSetDefaultNetworkInterfaceMethodInfo;
extern MCExecMethodInfo *kMCNetworkGetNetworkInterfacesMethodInfo;
extern MCExecMethodInfo *kMCNetworkGetAllowDatagramBroadcastsMethodInfo;
extern MCExecMethodInfo *kMCNetworkSetAllowDatagramBroadcastsMethodInfo;

void MCNetworkEvalDNSServers(MCExecContext& ctxt, MCStringRef& r_servers);
void MCNetworkEvalCachedUrls(MCExecContext& ctxt, MCStringRef& r_string);
void MCNetworkEvalUrlStatus(MCExecContext& ctxt, MCStringRef p_url, MCStringRef& r_status);
void MCNetworkEvalHostAddress(MCExecContext& ctxt, MCNameRef p_socket, MCStringRef& r_address);
void MCNetworkEvalPeerAddress(MCExecContext& ctxt, MCNameRef p_socket, MCStringRef& r_address);
void MCNetworkEvalHostAddressToName(MCExecContext& ctxt, MCStringRef p_address, MCStringRef &r_name);
void MCNetworkEvalHostNameToAddress(MCExecContext& ctxt, MCStringRef p_hostname, MCNameRef p_message, MCStringRef& r_string);
void MCNetworkEvalHostName(MCExecContext& ctxt, MCStringRef& r_string);
void MCNetworkEvalOpenSockets(MCExecContext& ctxt, MCStringRef& r_string);

void MCNetworkEvalHTTPProxyForURL(MCExecContext& ctxt, MCStringRef p_url, MCStringRef p_host, MCStringRef& r_proxy);
void MCNetworkEvalHTTPProxyForURLWithPAC(MCExecContext& ctxt, MCStringRef p_url, MCStringRef p_host, MCStringRef p_pac, MCStringRef& r_proxy);

void MCNetworkExecCloseSocket(MCExecContext& ctxt, MCNameRef p_socket);

void MCNetworkExecDeleteUrl(MCExecContext& ctxt, MCStringRef p_target);

void MCNetworkExecLoadUrl(MCExecContext& ctxt, MCStringRef p_url, MCNameRef p_message);
void MCNetworkExecUnloadUrl(MCExecContext& ctxt, MCStringRef p_url);

void MCNetworkExecOpenSocket(MCExecContext& ctxt, MCNameRef p_name, MCNameRef p_message);
void MCNetworkExecOpenSecureSocket(MCExecContext& ctxt, MCNameRef p_name, MCNameRef p_message, bool p_with_verification);
void MCNetworkExecOpenDatagramSocket(MCExecContext& ctxt, MCNameRef p_name, MCNameRef p_message);

void MCNetworkExecPostToUrl(MCExecContext& ctxt, MCDataRef p_data, MCStringRef p_url);

void MCNetworkExecAcceptConnectionsOnPort(MCExecContext& ctxt, uint2 p_port, MCNameRef p_message);
void MCNetworkExecAcceptDatagramConnectionsOnPort(MCExecContext& ctxt, uint2 p_port, MCNameRef p_message);
void MCNetworkExecAcceptSecureConnectionsOnPort(MCExecContext& ctxt, uint2 p_port, MCNameRef p_message, bool p_with_verification);

void MCNetworkExecReadFromSocketFor(MCExecContext& ctxt, MCNameRef p_socket, uint4 p_count, int p_unit_type, MCNameRef p_message);
void MCNetworkExecReadFromSocketUntil(MCExecContext& ctxt, MCNameRef p_socket, MCStringRef p_sentinel, MCNameRef p_message);

void MCNetworkExecWriteToSocket(MCExecContext& ctxt, MCNameRef p_socket, MCStringRef p_data, MCNameRef p_message);

void MCNetworkExecPutIntoUrl(MCExecContext& ctxt, MCStringRef value, int prep, MCUrlChunkPtr url);

void MCNetworkExecReturnValueAndUrlResult(MCExecContext& ctxt, MCValueRef value, MCValueRef url_result);
void MCNetworkExecReturnValueAndUrlResultFromVar(MCExecContext& ctxt, MCValueRef result, MCVarref *variable);

void MCNetworkGetUrlResponse(MCExecContext& ctxt, MCStringRef& r_value);

void MCNetworkGetFtpProxy(MCExecContext& ctxt, MCStringRef& r_value);
void MCNetworkSetFtpProxy(MCExecContext& ctxt, MCStringRef p_value);
void MCNetworkGetHttpProxy(MCExecContext& ctxt, MCStringRef& r_value);
void MCNetworkSetHttpProxy(MCExecContext& ctxt, MCStringRef p_value);
void MCNetworkGetHttpHeaders(MCExecContext& ctxt, MCStringRef& r_value);
void MCNetworkSetHttpHeaders(MCExecContext& ctxt, MCStringRef p_value);
void MCNetworkGetSocketTimeout(MCExecContext& ctxt, double& r_value);
void MCNetworkSetSocketTimeout(MCExecContext& ctxt, double p_value);

void MCNetworkGetDefaultNetworkInterface(MCExecContext& ctxt, MCStringRef& r_value);
void MCNetworkSetDefaultNetworkInterface(MCExecContext& ctxt, MCStringRef p_value);
void MCNetworkGetNetworkInterfaces(MCExecContext& ctxt, MCStringRef& r_value);

void MCNetworkGetAllowDatagramBroadcasts(MCExecContext& ctxt, bool& r_value);
void MCNetworkSetAllowDatagramBroadcasts(MCExecContext& ctxt, bool p_value);

void MCNetworkExecSetUrl(MCExecContext& ctxt, MCStringRef p_value, MCStringRef p_url);
void MCNetworkExecPutIntoUrl(MCExecContext& ctxt, MCStringRef p_value, int p_where, MCStringRef p_url);

void MCNetworkMarkUrl(MCExecContext& ctxt, MCStringRef p_url, MCMarkedText& r_mark);

///////////

extern MCExecMethodInfo *kMCDateTimeEvalMillisecondsMethodInfo;
extern MCExecMethodInfo *kMCDateTimeEvalSecondsMethodInfo;
extern MCExecMethodInfo *kMCDateTimeEvalTicksMethodInfo;
extern MCExecMethodInfo *kMCDateTimeEvalDateMethodInfo;
extern MCExecMethodInfo *kMCDateTimeEvalTimeMethodInfo;
extern MCExecMethodInfo *kMCDateTimeEvalDateFormatMethodInfo;
extern MCExecMethodInfo *kMCDateTimeEvalMonthNamesMethodInfo;
extern MCExecMethodInfo *kMCDateTimeEvalWeekDayNamesMethodInfo;
extern MCExecMethodInfo *kMCDateTimeEvalIsADateMethodInfo;
extern MCExecMethodInfo *kMCDateTimeEvalIsNotADateMethodInfo;
extern MCExecMethodInfo *kMCDateTimeExecConvertMethodInfo;
extern MCExecMethodInfo *kMCDateTimeExecConvertIntoItMethodInfo;
extern MCExecMethodInfo *kMCDateTimeGetTwelveTimeMethodInfo;
extern MCExecMethodInfo *kMCDateTimeSetTwelveTimeMethodInfo;
extern MCExecMethodInfo *kMCDateTimeGetDateMethodInfo;
extern MCExecMethodInfo *kMCDateTimeGetTimeMethodInfo;
extern MCExecMethodInfo *kMCDateTimeGetMillisecondsMethodInfo;
extern MCExecMethodInfo *kMCDateTimeGetLongMillisecondsMethodInfo;
extern MCExecMethodInfo *kMCDateTimeGetSecondsMethodInfo;
extern MCExecMethodInfo *kMCDateTimeGetLongSecondsMethodInfo;
extern MCExecMethodInfo *kMCDateTimeGetTicksMethodInfo;
extern MCExecMethodInfo *kMCDateTimeGetLongTicksMethodInfo;
extern MCExecMethodInfo *kMCDateTimeGetMonthNamesMethodInfo;
extern MCExecMethodInfo *kMCDateTimeGetWeekDayNamesMethodInfo;
extern MCExecMethodInfo *kMCDateTimeGetDateFormatMethodInfo;

void MCDateTimeEvalMilliseconds(MCExecContext& ctxt, real64_t& r_real);
void MCDateTimeEvalSeconds(MCExecContext& ctxt, real64_t& r_seconds);
void MCDateTimeEvalTicks(MCExecContext& ctxt, real64_t& r_ticks);

void MCDateTimeEvalDate(MCExecContext& ctxt, MCStringRef& r_string);
void MCDateTimeEvalTime(MCExecContext& ctxt, MCStringRef& r_string);

void MCDateTimeEvalDateFormat(MCExecContext& ctxt, MCStringRef& r_string);
void MCDateTimeEvalMonthNames(MCExecContext& ctxt, MCStringRef& r_string);
void MCDateTimeEvalWeekDayNames(MCExecContext& ctxt, MCStringRef& r_string);

void MCDateTimeEvalIsADate(MCExecContext& ctxt, MCValueRef p_value, bool& r_result);
void MCDateTimeEvalIsNotADate(MCExecContext& ctxt, MCValueRef p_value, bool& r_result);

void MCDateTimeExecConvert(MCExecContext &ctxt, MCStringRef p_input, int p_from_first, int p_from_second, int p_to_first, int p_to_second, MCStringRef &r_output);
void MCDateTimeExecConvertIntoIt(MCExecContext &ctxt, MCStringRef p_input, int p_from_first, int p_from_second, int p_to_first, int p_to_second, MCStringRef &r_output);

void MCDateTimeGetTwelveTime(MCExecContext &ctxt, bool& r_value);
void MCDateTimeSetTwelveTime(MCExecContext &ctxt, bool p_value);

void MCDateTimeGetDate(MCExecContext &ctxt, Properties p_type, MCStringRef& r_value);
void MCDateTimeGetTime(MCExecContext &ctxt, Properties p_type, MCStringRef& r_value);
void MCDateTimeGetMilliseconds(MCExecContext &ctxt, double& r_value);
void MCDateTimeGetLongMilliseconds(MCExecContext &ctxt, double& r_value);
void MCDateTimeGetSeconds(MCExecContext &ctxt, double& r_value);
void MCDateTimeGetLongSeconds(MCExecContext &ctxt, double& r_value);
void MCDateTimeGetTicks(MCExecContext &ctxt, double& r_value);
void MCDateTimeGetLongTicks(MCExecContext &ctxt, double& r_value);

void MCDateTimeGetMonthNames(MCExecContext &ctxt, Properties p_type, MCStringRef& r_value);
void MCDateTimeGetWeekDayNames(MCExecContext &ctxt, Properties p_type, MCStringRef& r_value);
void MCDateTimeGetDateFormat(MCExecContext &ctxt, Properties p_type, MCStringRef& r_value);

///////////

extern MCExecMethodInfo *kMCScriptingEvalAlternateLanguagesMethodInfo;
extern MCExecMethodInfo *kMCScriptingExecDoAsAlternateLanguageMethodInfo;
extern MCExecMethodInfo *kMCScriptingExecSendToProgramMethodInfo;
extern MCExecMethodInfo *kMCScriptingExecReplyErrorMethodInfo;
extern MCExecMethodInfo *kMCScriptingExecReplyMethodInfo;
extern MCExecMethodInfo *kMCScriptingExecRequestAppleEventMethodInfo;
extern MCExecMethodInfo *kMCScriptingExecRequestFromProgramMethodInfo;

void MCScriptingEvalAlternateLanguages(MCExecContext& ctxt, MCStringRef& r_list);
void MCScriptingExecDoAsAlternateLanguage(MCExecContext& ctxt, MCStringRef p_script, MCStringRef p_language);

void MCScriptingExecSendToProgram(MCExecContext& ctxt, MCStringRef message, MCStringRef program, MCStringRef event_type, bool wait_for_reply);
void MCScriptingExecReplyError(MCExecContext& ctxt, MCStringRef message);
void MCScriptingExecReply(MCExecContext& ctxt, MCStringRef message, MCStringRef keyword);
void MCScriptingExecRequestAppleEvent(MCExecContext& ctxt, int type, MCStringRef program);
void MCScriptingExecRequestFromProgram(MCExecContext& ctxt, MCStringRef message, MCStringRef program);

///////////

extern MCExecMethodInfo *kMCSecurityEvalEncryptMethodInfo;
extern MCExecMethodInfo *kMCSecurityEvalCipherNamesMethodInfo;
extern MCExecMethodInfo *kMCSecurityEvalRandomBytesMethodInfo;
extern MCExecMethodInfo *kMCSecurityExecRsaEncryptMethodInfo;
extern MCExecMethodInfo *kMCSecurityExecRsaDecryptMethodInfo;
extern MCExecMethodInfo *kMCSecurityExecBlockEncryptWithPasswordMethodInfo;
extern MCExecMethodInfo *kMCSecurityExecBlockEncryptWithKeyMethodInfo;
extern MCExecMethodInfo *kMCSecurityExecBlockDecryptWithPasswordMethodInfo;
extern MCExecMethodInfo *kMCSecurityExecBlockDecryptWithKeyMethodInfo;
extern MCExecMethodInfo *kMCSecurityGetSslCertificatesMethodInfo;
extern MCExecMethodInfo *kMCSecuritySetSslCertificatesMethodInfo;

void MCSecurityEvalEncrypt(MCExecContext& ctxt, MCStringRef p_source, MCStringRef& r_dest);
void MCSecurityEvalCipherNames(MCExecContext& ctxt, MCStringRef& r_names);
void MCSecurityEvalRandomBytes(MCExecContext& ctxt, uinteger_t p_byte_count, MCDataRef& r_bytes);

void MCSecurityExecRsaEncrypt(MCExecContext& ctxt, MCStringRef p_data, bool p_is_public, MCStringRef p_key, MCStringRef p_passphrase);
void MCSecurityExecRsaDecrypt(MCExecContext& ctxt, MCStringRef p_data, bool p_is_public, MCStringRef p_key, MCStringRef p_passphrase);
void MCSecurityExecBlockEncryptWithPassword(MCExecContext& ctxt, MCStringRef p_data, MCNameRef p_cipher, MCStringRef p_password, MCStringRef p_salt, MCStringRef p_iv, uint2 p_bit_rate);
void MCSecurityExecBlockEncryptWithKey(MCExecContext& ctxt, MCStringRef p_data, MCNameRef p_cipher, MCStringRef p_key, MCStringRef p_iv, uint2 p_bit_rate);
void MCSecurityExecBlockDecryptWithPassword(MCExecContext& ctxt, MCStringRef p_data, MCNameRef p_cipher, MCStringRef p_password, MCStringRef p_salt, MCStringRef p_iv, uint2 p_bit_rate);
void MCSecurityExecBlockDecryptWithKey(MCExecContext& ctxt, MCStringRef p_data, MCNameRef p_cipher, MCStringRef p_key, MCStringRef p_iv, uint2 p_bit_rate);

void MCSecurityGetSslCertificates(MCExecContext& ctxt, MCStringRef& r_value);
void MCSecuritySetSslCertificates(MCExecContext& ctxt, MCStringRef p_value);

///////////

extern MCExecMethodInfo *kMCGraphicsEvalIsAColorMethodInfo;
extern MCExecMethodInfo *kMCGraphicsEvalIsNotAColorMethodInfo;
extern MCExecMethodInfo *kMCGraphicsEvalIsAPointMethodInfo;
extern MCExecMethodInfo *kMCGraphicsEvalIsNotAPointMethodInfo;
extern MCExecMethodInfo *kMCGraphicsEvalIsARectangleMethodInfo;
extern MCExecMethodInfo *kMCGraphicsEvalIsNotARectangleMethodInfo;
extern MCExecMethodInfo *kMCGraphicsEvalIsWithinMethodInfo;
extern MCExecMethodInfo *kMCGraphicsEvalIsNotWithinMethodInfo;
extern MCExecMethodInfo *kMCGraphicsExecFlipSelectionMethodInfo;
extern MCExecMethodInfo *kMCGraphicsExecFlipImageMethodInfo;
extern MCExecMethodInfo *kMCGraphicsExecResetPaintMethodInfo;
extern MCExecMethodInfo *kMCGraphicsExecCropImageMethodInfo;
extern MCExecMethodInfo *kMCGraphicsExecRotateSelectionMethodInfo;
extern MCExecMethodInfo *kMCGraphicsExecRotateImageMethodInfo;
extern MCExecMethodInfo *kMCGraphicsExecPrepareImageMethodInfo;
extern MCExecMethodInfo *kMCGraphicsExecPrepareImageFileMethodInfo;
extern MCExecMethodInfo *kMCGraphicsGetImageCacheLimitMethodInfo;
extern MCExecMethodInfo *kMCGraphicsSetImageCacheLimitMethodInfo;
extern MCExecMethodInfo *kMCGraphicsGetImageCacheUsageMethodInfo;

void MCGraphicsEvalIsAColor(MCExecContext& ctxt, MCValueRef p_value, bool& r_result);
void MCGraphicsEvalIsNotAColor(MCExecContext& ctxt, MCValueRef p_value, bool& r_result);
void MCGraphicsEvalIsAPoint(MCExecContext& ctxt, MCValueRef p_value, bool& r_result);
void MCGraphicsEvalIsNotAPoint(MCExecContext& ctxt, MCValueRef p_value, bool& r_result);
void MCGraphicsEvalIsARectangle(MCExecContext& ctxt, MCValueRef p_value, bool& r_result);
void MCGraphicsEvalIsNotARectangle(MCExecContext& ctxt, MCValueRef p_value, bool& r_result);

void MCGraphicsEvalIsWithin(MCExecContext& ctxt, MCPoint point, MCRectangle rectangle, bool& r_result);
void MCGraphicsEvalIsNotWithin(MCExecContext& ctxt, MCPoint point, MCRectangle rectangle, bool& r_result);

void MCGraphicsExecFlipSelection(MCExecContext& ctxt, bool horizontal);
void MCGraphicsExecFlipImage(MCExecContext& ctxt, MCImage *image, bool horizontal);

void MCGraphicsExecResetPaint(MCExecContext& ctxt);

void MCGraphicsExecCropImage(MCExecContext& ctxt, MCImage *image, MCRectangle bounds);

void MCGraphicsExecRotateSelection(MCExecContext& ctxt, integer_t angle);
void MCGraphicsExecRotateImage(MCExecContext& ctxt, MCImage *image, integer_t angle);

void MCGraphicsExecPrepareImage(MCExecContext& ctxt, MCImage *image);
void MCGraphicsExecPrepareImageFile(MCExecContext& ctxt, MCStringRef filename);

void MCGraphicsGetImageCacheLimit(MCExecContext &ctxt, uinteger_t &r_value);
void MCGraphicsSetImageCacheLimit(MCExecContext &ctxt, uinteger_t p_value);
void MCGraphicsGetImageCacheUsage(MCExecContext &ctxt, uinteger_t &r_value);

///////////

extern MCExecMethodInfo *kMCLegacyEvalHasMemoryMethodInfo;
extern MCExecMethodInfo *kMCLegacyEvalHeapSpaceMethodInfo;
extern MCExecMethodInfo *kMCLegacyEvalStackSpaceMethodInfo;
extern MCExecMethodInfo *kMCLegacyEvalIsNumberMethodInfo;
extern MCExecMethodInfo *kMCLegacyEvalLicensedMethodInfo;
extern MCExecMethodInfo *kMCLegacyEvalMenusMethodInfo;
extern MCExecMethodInfo *kMCLegacyEvalScreenTypeMethodInfo;
extern MCExecMethodInfo *kMCLegacyEvalScreenVendorMethodInfo;
extern MCExecMethodInfo *kMCLegacyEvalSelectedButtonMethodInfo;
extern MCExecMethodInfo *kMCLegacyEvalSelectedButtonOfMethodInfo;
extern MCExecMethodInfo *kMCLegacyEvalTextHeightSumMethodInfo;
extern MCExecMethodInfo *kMCLegacyEvalMenuObjectMethodInfo;
extern MCExecMethodInfo *kMCLegacyExecDoInBrowserMethodInfo;
extern MCExecMethodInfo *kMCLegacyExecCompactStackMethodInfo;
extern MCExecMethodInfo *kMCLegacyExecDoMenuMethodInfo;
extern MCExecMethodInfo *kMCLegacyExecLockColormapMethodInfo;
extern MCExecMethodInfo *kMCLegacyExecUnlockColormapMethodInfo;
extern MCExecMethodInfo *kMCLegacyExecImportEpsMethodInfo;
extern MCExecMethodInfo *kMCLegacyExecImportHypercardStackMethodInfo;
extern MCExecMethodInfo *kMCLegacyGetRevRuntimeBehaviourMethodInfo;
extern MCExecMethodInfo *kMCLegacySetRevRuntimeBehaviourMethodInfo;
extern MCExecMethodInfo *kMCLegacyGetHcImportStatMethodInfo;
extern MCExecMethodInfo *kMCLegacySetHcImportStatMethodInfo;
extern MCExecMethodInfo *kMCLegacyGetScriptTextFontMethodInfo;
extern MCExecMethodInfo *kMCLegacySetScriptTextFontMethodInfo;
extern MCExecMethodInfo *kMCLegacyGetScriptTextSizeMethodInfo;
extern MCExecMethodInfo *kMCLegacySetScriptTextSizeMethodInfo;
extern MCExecMethodInfo *kMCLegacyGetStackFilesMethodInfo;
extern MCExecMethodInfo *kMCLegacySetStackFilesMethodInfo;
extern MCExecMethodInfo *kMCLegacyGetMenuBarMethodInfo;
extern MCExecMethodInfo *kMCLegacyGetEditMenusMethodInfo;
extern MCExecMethodInfo *kMCLegacySetEditMenusMethodInfo;
extern MCExecMethodInfo *kMCLegacyGetTextAlignMethodInfo;
extern MCExecMethodInfo *kMCLegacySetTextAlignMethodInfo;
extern MCExecMethodInfo *kMCLegacyGetTextFontMethodInfo;
extern MCExecMethodInfo *kMCLegacySetTextFontMethodInfo;
extern MCExecMethodInfo *kMCLegacyGetTextHeightMethodInfo;
extern MCExecMethodInfo *kMCLegacySetTextHeightMethodInfo;
extern MCExecMethodInfo *kMCLegacyGetTextSizeMethodInfo;
extern MCExecMethodInfo *kMCLegacySetTextSizeMethodInfo;
extern MCExecMethodInfo *kMCLegacyGetTextStyleMethodInfo;
extern MCExecMethodInfo *kMCLegacySetTextStyleMethodInfo;
extern MCExecMethodInfo *kMCLegacyGetBufferModeMethodInfo;
extern MCExecMethodInfo *kMCLegacySetBufferModeMethodInfo;
extern MCExecMethodInfo *kMCLegacyGetMultiEffectMethodInfo;
extern MCExecMethodInfo *kMCLegacySetMultiEffectMethodInfo;
extern MCExecMethodInfo *kMCLegacyGetPrintTextAlignMethodInfo;
extern MCExecMethodInfo *kMCLegacySetPrintTextAlignMethodInfo;
extern MCExecMethodInfo *kMCLegacyGetPrintTextFontMethodInfo;
extern MCExecMethodInfo *kMCLegacySetPrintTextFontMethodInfo;
extern MCExecMethodInfo *kMCLegacyGetPrintTextHeightMethodInfo;
extern MCExecMethodInfo *kMCLegacySetPrintTextHeightMethodInfo;
extern MCExecMethodInfo *kMCLegacyGetPrintTextSizeMethodInfo;
extern MCExecMethodInfo *kMCLegacySetPrintTextSizeMethodInfo;
extern MCExecMethodInfo *kMCLegacyGetPrintTextStyleMethodInfo;
extern MCExecMethodInfo *kMCLegacySetPrintTextStyleMethodInfo;
extern MCExecMethodInfo *kMCLegacyGetEditScriptsMethodInfo;
extern MCExecMethodInfo *kMCLegacySetEditScriptsMethodInfo;
extern MCExecMethodInfo *kMCLegacyGetColorWorldMethodInfo;
extern MCExecMethodInfo *kMCLegacySetColorWorldMethodInfo;
extern MCExecMethodInfo *kMCLegacyGetAllowKeyInFieldMethodInfo;
extern MCExecMethodInfo *kMCLegacySetAllowKeyInFieldMethodInfo;
extern MCExecMethodInfo *kMCLegacyGetAllowFieldRedrawMethodInfo;
extern MCExecMethodInfo *kMCLegacySetAllowFieldRedrawMethodInfo;
extern MCExecMethodInfo *kMCLegacyGetRemapColorMethodInfo;
extern MCExecMethodInfo *kMCLegacySetRemapColorMethodInfo;
extern MCExecMethodInfo *kMCLegacyGetUserLevelMethodInfo;
extern MCExecMethodInfo *kMCLegacySetUserLevelMethodInfo;
extern MCExecMethodInfo *kMCLegacyGetUserModifyMethodInfo;
extern MCExecMethodInfo *kMCLegacySetUserModifyMethodInfo;
extern MCExecMethodInfo *kMCLegacyGetLockColormapMethodInfo;
extern MCExecMethodInfo *kMCLegacySetLockColormapMethodInfo;
extern MCExecMethodInfo *kMCLegacyGetPrivateColorsMethodInfo;
extern MCExecMethodInfo *kMCLegacySetPrivateColorsMethodInfo;
extern MCExecMethodInfo *kMCLegacyGetLongWindowTitlesMethodInfo;
extern MCExecMethodInfo *kMCLegacySetLongWindowTitlesMethodInfo;
extern MCExecMethodInfo *kMCLegacyGetBlindTypingMethodInfo;
extern MCExecMethodInfo *kMCLegacySetBlindTypingMethodInfo;
extern MCExecMethodInfo *kMCLegacyGetPowerKeysMethodInfo;
extern MCExecMethodInfo *kMCLegacySetPowerKeysMethodInfo;
extern MCExecMethodInfo *kMCLegacyGetTextArrowsMethodInfo;
extern MCExecMethodInfo *kMCLegacySetTextArrowsMethodInfo;
extern MCExecMethodInfo *kMCLegacyGetColormapMethodInfo;
extern MCExecMethodInfo *kMCLegacySetColormapMethodInfo;
extern MCExecMethodInfo *kMCLegacyGetNoPixmapsMethodInfo;
extern MCExecMethodInfo *kMCLegacySetNoPixmapsMethodInfo;
extern MCExecMethodInfo *kMCLegacyGetLowResolutionTimersMethodInfo;
extern MCExecMethodInfo *kMCLegacySetLowResolutionTimersMethodInfo;
extern MCExecMethodInfo *kMCLegacyGetVcSharedMemoryMethodInfo;
extern MCExecMethodInfo *kMCLegacySetVcSharedMemoryMethodInfo;
extern MCExecMethodInfo *kMCLegacyGetVcPlayerMethodInfo;
extern MCExecMethodInfo *kMCLegacySetVcPlayerMethodInfo;
extern MCExecMethodInfo *kMCLegacyGetSoundChannelMethodInfo;
extern MCExecMethodInfo *kMCLegacySetSoundChannelMethodInfo;
extern MCExecMethodInfo *kMCLegacyGetLzwKeyMethodInfo;
extern MCExecMethodInfo *kMCLegacySetLzwKeyMethodInfo;
extern MCExecMethodInfo *kMCLegacyGetMultipleMethodInfo;
extern MCExecMethodInfo *kMCLegacySetMultipleMethodInfo;
extern MCExecMethodInfo *kMCLegacyGetMultiSpaceMethodInfo;
extern MCExecMethodInfo *kMCLegacySetMultiSpaceMethodInfo;

void MCLegacyEvalHasMemory(MCExecContext& ctxt, uinteger_t p_bytes, bool& r_bool);
void MCLegacyEvalHeapSpace(MCExecContext& ctxt, integer_t& r_bytes);
void MCLegacyEvalStackSpace(MCExecContext& ctxt, integer_t& r_bytes);
void MCLegacyEvalIsNumber(MCExecContext& ctxt, MCStringRef p_string, bool& r_bool);
void MCLegacyEvalLicensed(MCExecContext& ctxt, bool& r_licensed);
void MCLegacyEvalMenus(MCExecContext& ctxt, MCStringRef& r_string);
void MCLegacyEvalScreenType(MCExecContext& ctxt, MCNameRef& r_name);
void MCLegacyEvalScreenVendor(MCExecContext& ctxt, MCNameRef& r_name);
void MCLegacyEvalSelectedButtonOf(MCExecContext& ctxt, bool p_background, integer_t p_family, MCObjectPtr p_object, MCStringRef& r_string);
void MCLegacyEvalSelectedButton(MCExecContext& ctxt, bool p_background, integer_t p_family, MCStringRef& r_string);
void MCLegacyEvalTextHeightSum(MCExecContext& ctxt, MCObjectPtr p_object, integer_t& r_sum);
void MCLegacyEvalMenuObject(MCExecContext& ctxt, MCStringRef& r_object);

void MCLegacyExecDoInBrowser(MCExecContext& ctxt, MCStringRef p_script);
void MCLegacyExecCompactStack(MCExecContext& ctxt, MCStack *stack);

void MCLegacyExecDoMenu(MCExecContext& ctxt, MCStringRef p_option);

void MCLegacyExecLockColormap(MCExecContext& ctxt);
void MCLegacyExecUnlockColormap(MCExecContext& ctxt);

void MCLegacyExecImportEps(MCExecContext& ctxt, MCStringRef p_filename);
void MCLegacyExecImportHypercardStack(MCExecContext& ctxt, MCStringRef p_filename);

void MCLegacyGetRevRuntimeBehaviour(MCExecContext& ctxt, uinteger_t &r_value);
void MCLegacySetRevRuntimeBehaviour(MCExecContext& ctxt, uint4 p_value);
void MCLegacyGetHcImportStat(MCExecContext& ctxt, MCStringRef& r_value);
void MCLegacySetHcImportStat(MCExecContext& ctxt, MCStringRef p_value);
void MCLegacyGetScriptTextFont(MCExecContext& ctxt, MCStringRef& r_value);
void MCLegacySetScriptTextFont(MCExecContext& ctxt, MCStringRef p_value);
void MCLegacyGetScriptTextSize(MCExecContext& ctxt, uinteger_t &r_value);
void MCLegacySetScriptTextSize(MCExecContext& ctxt, uinteger_t p_value);

void MCLegacyGetStackFiles(MCExecContext& ctxt, MCStringRef& r_value);
void MCLegacySetStackFiles(MCExecContext& ctxt, MCStringRef value);

void MCLegacyGetMenuBar(MCExecContext& ctxt, MCStringRef& r_value);

void MCLegacyGetEditMenus(MCExecContext& ctxt, bool& r_value);
void MCLegacySetEditMenus(MCExecContext& ctxt, bool value);

void MCLegacyGetTextAlign(MCExecContext& ctxt, MCValueRef& r_value);
void MCLegacySetTextAlign(MCExecContext& ctxt, MCValueRef value);
void MCLegacyGetTextFont(MCExecContext& ctxt, MCValueRef& r_value);
void MCLegacySetTextFont(MCExecContext& ctxt, MCValueRef value);
void MCLegacyGetTextHeight(MCExecContext& ctxt, MCValueRef& r_value);
void MCLegacySetTextHeight(MCExecContext& ctxt, MCValueRef value);
void MCLegacyGetTextSize(MCExecContext& ctxt, MCValueRef& r_value);
void MCLegacySetTextSize(MCExecContext& ctxt, MCValueRef value);
void MCLegacyGetTextStyle(MCExecContext& ctxt, MCValueRef& r_value);
void MCLegacySetTextStyle(MCExecContext& ctxt, MCValueRef value);

void MCLegacyGetBufferMode(MCExecContext& ctxt, MCStringRef& r_value);
void MCLegacySetBufferMode(MCExecContext& ctxt, MCStringRef p_value);
void MCLegacyGetMultiEffect(MCExecContext& ctxt, bool& r_value);
void MCLegacySetMultiEffect(MCExecContext& ctxt, bool p_value);

void MCLegacyGetPrintTextAlign(MCExecContext& ctxt, MCValueRef& r_value);
void MCLegacySetPrintTextAlign(MCExecContext& ctxt, MCValueRef value);
void MCLegacyGetPrintTextFont(MCExecContext& ctxt, MCValueRef& r_value);
void MCLegacySetPrintTextFont(MCExecContext& ctxt, MCValueRef value);
void MCLegacyGetPrintTextHeight(MCExecContext& ctxt, MCValueRef& r_value);
void MCLegacySetPrintTextHeight(MCExecContext& ctxt, MCValueRef value);
void MCLegacyGetPrintTextSize(MCExecContext& ctxt, MCValueRef& r_value);
void MCLegacySetPrintTextSize(MCExecContext& ctxt, MCValueRef value);
void MCLegacyGetPrintTextStyle(MCExecContext& ctxt, MCValueRef& r_value);
void MCLegacySetPrintTextStyle(MCExecContext& ctxt, MCValueRef value);

void MCLegacyGetEditScripts(MCExecContext& ctxt, bool& r_value);
void MCLegacySetEditScripts(MCExecContext& ctxt, bool p_value);
void MCLegacyGetColorWorld(MCExecContext& ctxt, bool& r_value);
void MCLegacySetColorWorld(MCExecContext& ctxt, bool p_value);
void MCLegacyGetAllowKeyInField(MCExecContext& ctxt, bool& r_value);
void MCLegacySetAllowKeyInField(MCExecContext& ctxt, bool p_value);
void MCLegacyGetAllowFieldRedraw(MCExecContext& ctxt, bool& r_value);
void MCLegacySetAllowFieldRedraw(MCExecContext& ctxt, bool p_value);
void MCLegacyGetRemapColor(MCExecContext& ctxt, bool& r_value);
void MCLegacySetRemapColor(MCExecContext& ctxt, bool p_value);

void MCLegacyGetUserLevel(MCExecContext& ctxt, uinteger_t& r_value);
void MCLegacySetUserLevel(MCExecContext& ctxt, uinteger_t p_value);
void MCLegacyGetUserModify(MCExecContext& ctxt, bool& r_value);
void MCLegacySetUserModify(MCExecContext& ctxt, bool p_value);

void MCLegacyGetLockColormap(MCExecContext& ctxt, bool& r_value);
void MCLegacySetLockColormap(MCExecContext& ctxt, bool p_value);
void MCLegacyGetPrivateColors(MCExecContext& ctxt, bool& r_value);
void MCLegacySetPrivateColors(MCExecContext& ctxt, bool p_value);

void MCLegacyGetLongWindowTitles(MCExecContext& ctxt, bool& r_value);
void MCLegacySetLongWindowTitles(MCExecContext& ctxt, bool p_value);
void MCLegacyGetBlindTyping(MCExecContext& ctxt, bool& r_value);
void MCLegacySetBlindTyping(MCExecContext& ctxt, bool p_value);
void MCLegacyGetPowerKeys(MCExecContext& ctxt, bool& r_value);
void MCLegacySetPowerKeys(MCExecContext& ctxt, bool p_value);
void MCLegacyGetTextArrows(MCExecContext& ctxt, bool& r_value);
void MCLegacySetTextArrows(MCExecContext& ctxt, bool p_value);
void MCLegacyGetColormap(MCExecContext& ctxt, MCStringRef& r_value);
void MCLegacySetColormap(MCExecContext& ctxt, MCStringRef p_value);
void MCLegacyGetNoPixmaps(MCExecContext& ctxt, bool& r_value);
void MCLegacySetNoPixmaps(MCExecContext& ctxt, bool p_value);
void MCLegacyGetLowResolutionTimers(MCExecContext& ctxt, bool& r_value);
void MCLegacySetLowResolutionTimers(MCExecContext& ctxt, bool p_value);

void MCLegacyGetVcSharedMemory(MCExecContext& ctxt, bool& r_value);
void MCLegacySetVcSharedMemory(MCExecContext& ctxt, bool p_value);
void MCLegacyGetVcPlayer(MCExecContext& ctxt, MCStringRef& r_value);
void MCLegacySetVcPlayer(MCExecContext& ctxt, MCStringRef p_value);
void MCLegacyGetSoundChannel(MCExecContext& ctxt, uinteger_t& r_value);
void MCLegacySetSoundChannel(MCExecContext& ctxt, uinteger_t p_value);
void MCLegacyGetLzwKey(MCExecContext& ctxt, MCStringRef& r_value);
void MCLegacySetLzwKey(MCExecContext& ctxt, MCStringRef p_value);

void MCLegacyGetMultiple(MCExecContext& ctxt, bool& r_value);
void MCLegacySetMultiple(MCExecContext& ctxt, bool p_value);
void MCLegacyGetMultiSpace(MCExecContext& ctxt, uinteger_t& r_value);
void MCLegacySetMultiSpace(MCExecContext& ctxt, uinteger_t p_value);

///////////

extern MCExecMethodInfo *kMCIdeExecPutIntoMessageMethodInfo;
extern MCExecMethodInfo *kMCIdeExecEditScriptOfObjectMethodInfo;
extern MCExecMethodInfo *kMCIdeExecHideMessageBoxMethodInfo;
extern MCExecMethodInfo *kMCIdeExecShowMessageBoxMethodInfo;

void MCIdeExecPutIntoMessage(MCExecContext& ctxt, MCStringRef value, int where);

void MCIdeExecEditScriptOfObject(MCExecContext& ctxt, MCObject *p_object);
void MCIdeExecHideMessageBox(MCExecContext& ctxt);
void MCIdeExecShowMessageBox(MCExecContext& ctxt);

///////////

struct MCPrintingPrintDeviceOutput;
struct MCPrintingPrinterPageRange;

extern MCExecSetTypeInfo *kMCPrintingPrinterFeaturesTypeInfo;
extern MCExecEnumTypeInfo *kMCPrintingPrinterOrientationTypeInfo;
extern MCExecCustomTypeInfo *kMCPrintingPrintDeviceOutputTypeInfo;
extern MCExecCustomTypeInfo *kMCPrintingPrinterPageRangeTypeInfo;
extern MCExecEnumTypeInfo *kMCPrintingPrinterLinkTypeInfo;
extern MCExecEnumTypeInfo *kMCPrintingPrinterBookmarkInitialStateTypeInfo;
extern MCExecEnumTypeInfo *kMCPrintingPrintJobDuplexTypeInfo;

extern MCExecMethodInfo *kMCPrintingExecAnswerPageSetupMethodInfo;
extern MCExecMethodInfo *kMCPrintingExecAnswerPrinterMethodInfo;
extern MCExecMethodInfo *kMCPrintingExecCancelPrintingMethodInfo;
extern MCExecMethodInfo *kMCPrintingExecResetPrintingMethodInfo;
extern MCExecMethodInfo *kMCPrintingExecPrintAnchorMethodInfo;
extern MCExecMethodInfo *kMCPrintingExecPrintLinkMethodInfo;
extern MCExecMethodInfo *kMCPrintingExecPrintNativeBookmarkMethodInfo;
extern MCExecMethodInfo *kMCPrintingExecPrintUnicodeBookmarkMethodInfo;
extern MCExecMethodInfo *kMCPrintingExecPrintBreakMethodInfo;
extern MCExecMethodInfo *kMCPrintingExecPrintAllCardsMethodInfo;
extern MCExecMethodInfo *kMCPrintingExecPrintRectOfAllCardsMethodInfo;
extern MCExecMethodInfo *kMCPrintingExecPrintCardMethodInfo;
extern MCExecMethodInfo *kMCPrintingExecPrintRectOfCardMethodInfo;
extern MCExecMethodInfo *kMCPrintingExecPrintSomeCardsMethodInfo;
extern MCExecMethodInfo *kMCPrintingExecPrintRectOfSomeCardsMethodInfo;
extern MCExecMethodInfo *kMCPrintingExecPrintCardIntoRectMethodInfo;
extern MCExecMethodInfo *kMCPrintingExecPrintRectOfCardIntoRectMethodInfo;
extern MCExecMethodInfo *kMCPrintingExecClosePrintingMethodInfo;
extern MCExecMethodInfo *kMCPrintingExecOpenPrintingToDestinationMethodInfo;
extern MCExecMethodInfo *kMCPrintingExecOpenPrintingMethodInfo;
extern MCExecMethodInfo *kMCPrintingExecOpenPrintingWithDialogMethodInfo;
extern MCExecMethodInfo *kMCPrintingGetPrinterNamesMethodInfo;
extern MCExecMethodInfo *kMCPrintingGetPrintDeviceFeaturesMethodInfo;
extern MCExecMethodInfo *kMCPrintingSetPrintDeviceOutputMethodInfo;
extern MCExecMethodInfo *kMCPrintingGetPrintDeviceOutputMethodInfo;
extern MCExecMethodInfo *kMCPrintingGetPrintDeviceRectangleMethodInfo;
extern MCExecMethodInfo *kMCPrintingGetPrintDeviceRectangleMethodInfo;
extern MCExecMethodInfo *kMCPrintingGetPrintDeviceSettingsMethodInfo;
extern MCExecMethodInfo *kMCPrintingSetPrintDeviceSettingsMethodInfo;
extern MCExecMethodInfo *kMCPrintingGetPrintDeviceNameMethodInfo;
extern MCExecMethodInfo *kMCPrintingSetPrintDeviceNameMethodInfo;
extern MCExecMethodInfo *kMCPrintingGetPrintPageOrientationMethodInfo;
extern MCExecMethodInfo *kMCPrintingSetPrintPageOrientationMethodInfo;
extern MCExecMethodInfo *kMCPrintingSetPrintJobRangesMethodInfo;
extern MCExecMethodInfo *kMCPrintingGetPrintJobRangesMethodInfo;
extern MCExecMethodInfo *kMCPrintingSetPrintPageSizeMethodInfo;
extern MCExecMethodInfo *kMCPrintingGetPrintPageSizeMethodInfo;
extern MCExecMethodInfo *kMCPrintingSetPrintPageScaleMethodInfo;
extern MCExecMethodInfo *kMCPrintingGetPrintPageScaleMethodInfo;
extern MCExecMethodInfo *kMCPrintingGetPrintPageRectangleMethodInfo;
extern MCExecMethodInfo *kMCPrintingGetPrintJobNameMethodInfo;
extern MCExecMethodInfo *kMCPrintingSetPrintJobNameMethodInfo;
extern MCExecMethodInfo *kMCPrintingGetPrintJobCopiesMethodInfo;
extern MCExecMethodInfo *kMCPrintingSetPrintJobCopiesMethodInfo;
extern MCExecMethodInfo *kMCPrintingGetPrintJobDuplexMethodInfo;
extern MCExecMethodInfo *kMCPrintingSetPrintJobDuplexMethodInfo;
extern MCExecMethodInfo *kMCPrintingGetPrintJobCollateMethodInfo;
extern MCExecMethodInfo *kMCPrintingSetPrintJobCollateMethodInfo;
extern MCExecMethodInfo *kMCPrintingGetPrintJobColorMethodInfo;
extern MCExecMethodInfo *kMCPrintingSetPrintJobColorMethodInfo;
extern MCExecMethodInfo *kMCPrintingGetPrintJobPageMethodInfo;
extern MCExecMethodInfo *kMCPrintingGetPrintCardBordersMethodInfo;
extern MCExecMethodInfo *kMCPrintingSetPrintCardBordersMethodInfo;
extern MCExecMethodInfo *kMCPrintingGetPrintGuttersMethodInfo;
extern MCExecMethodInfo *kMCPrintingSetPrintGuttersMethodInfo;
extern MCExecMethodInfo *kMCPrintingGetPrintMarginsMethodInfo;
extern MCExecMethodInfo *kMCPrintingSetPrintMarginsMethodInfo;
extern MCExecMethodInfo *kMCPrintingGetPrintRowsFirstMethodInfo;
extern MCExecMethodInfo *kMCPrintingSetPrintRowsFirstMethodInfo;
extern MCExecMethodInfo *kMCPrintingGetPrintScaleMethodInfo;
extern MCExecMethodInfo *kMCPrintingSetPrintScaleMethodInfo;
extern MCExecMethodInfo *kMCPrintingGetPrintRotatedMethodInfo;
extern MCExecMethodInfo *kMCPrintingSetPrintRotatedMethodInfo;
extern MCExecMethodInfo *kMCPrintingGetPrintCommandMethodInfo;
extern MCExecMethodInfo *kMCPrintingSetPrintCommandMethodInfo;
extern MCExecMethodInfo *kMCPrintingGetPrintFontTableMethodInfo;
extern MCExecMethodInfo *kMCPrintingSetPrintFontTableMethodInfo;

void MCPrintingExecAnswerPageSetup(MCExecContext &ctxt, bool p_is_sheet);
void MCPrintingExecAnswerPrinter(MCExecContext &ctxt, bool p_is_sheet);

void MCPrintingExecCancelPrinting(MCExecContext& ctxt);
void MCPrintingExecResetPrinting(MCExecContext& ctxt);
void MCPrintingExecPrintAnchor(MCExecContext& ctxt, MCStringRef name, MCPoint location);
void MCPrintingExecPrintLink(MCExecContext& ctxt, int type, MCStringRef target, MCRectangle area);
void MCPrintingExecPrintBookmark(MCExecContext& ctxt, MCStringRef title, MCPoint location, integer_t level, bool initially_closed);
void MCPrintingExecPrintUnicodeBookmark(MCExecContext& ctxt, MCDataRef title, MCPoint location, integer_t level, bool initially_closed);
void MCPrintingExecPrintBreak(MCExecContext& ctxt);
void MCPrintingExecPrintAllCards(MCExecContext& ctxt, MCStack *stack, bool only_marked);
void MCPrintingExecPrintRectOfAllCards(MCExecContext& ctxt, MCStack *stack, bool p_only_marked, MCPoint from, MCPoint to);
void MCPrintingExecPrintCard(MCExecContext& ctxt, MCCard *target);
void MCPrintingExecPrintRectOfCard(MCExecContext& ctxt, MCCard *target, MCPoint from, MCPoint to);
void MCPrintingExecPrintSomeCards(MCExecContext& ctxt, integer_t count);
void MCPrintingExecPrintRectOfSomeCards(MCExecContext& ctxt, integer_t count, MCPoint from, MCPoint to);
void MCPrintingExecPrintCardIntoRect(MCExecContext& ctxt, MCCard *card, MCRectangle destination);
void MCPrintingExecPrintRectOfCardIntoRect(MCExecContext& ctxt, MCCard *card, MCPoint from, MCPoint to, MCRectangle destination);

void MCPrintingExecClosePrinting(MCExecContext& ctxt);

void MCPrintingExecOpenPrintingToDestination(MCExecContext& ctxt, MCStringRef p_destination, MCStringRef p_filename, MCArrayRef p_options);
void MCPrintingExecOpenPrinting(MCExecContext& ctxt);
void MCPrintingExecOpenPrintingWithDialog(MCExecContext& ctxt, bool p_as_sheet);

void MCPrintingGetPrinterNames(MCExecContext& ctxt, MCStringRef& r_printers);

void MCPrintingGetPrintDeviceFeatures(MCExecContext& ctxt, unsigned int& r_features);
void MCPrintingSetPrintDeviceOutput(MCExecContext& ctxt, const MCPrintingPrintDeviceOutput& output);
void MCPrintingGetPrintDeviceOutput(MCExecContext& ctxt, MCPrintingPrintDeviceOutput& r_output);
void MCPrintingGetPrintDeviceRectangle(MCExecContext& ctxt, MCRectangle &r_rectangle);
void MCPrintingGetPrintDeviceRectangle(MCExecContext& ctxt, MCRectangle &r_rectangle);
void MCPrintingGetPrintDeviceSettings(MCExecContext& ctxt, MCDataRef &r_settings);
void MCPrintingSetPrintDeviceSettings(MCExecContext& ctxt, MCDataRef p_settings);
void MCPrintingGetPrintDeviceName(MCExecContext& ctxt, MCStringRef &r_name);
void MCPrintingSetPrintDeviceName(MCExecContext& ctxt, MCStringRef p_name);

void MCPrintingGetPrintPageOrientation(MCExecContext& ctxt, int& r_orientation);
void MCPrintingSetPrintPageOrientation(MCExecContext& ctxt, int orientation);

void MCPrintingSetPrintJobRanges(MCExecContext& ctxt, const MCPrintingPrinterPageRange& p_ranges);
void MCPrintingGetPrintJobRanges(MCExecContext& ctxt, MCPrintingPrinterPageRange& r_ranges);

void MCPrintingSetPrintPageSize(MCExecContext& ctxt, integer_t p_value[2]);
void MCPrintingGetPrintPageSize(MCExecContext& ctxt, integer_t r_value[2]);
void MCPrintingSetPrintPageScale(MCExecContext& ctxt, double p_value);
void MCPrintingGetPrintPageScale(MCExecContext& ctxt, double &r_value);
void MCPrintingGetPrintPageRectangle(MCExecContext& ctxt, MCRectangle &r_value);

void MCPrintingGetPrintJobName(MCExecContext& ctxt, MCStringRef &r_value);
void MCPrintingSetPrintJobName(MCExecContext& ctxt, MCStringRef p_value);
void MCPrintingGetPrintJobCopies(MCExecContext& ctxt, integer_t &r_value);
void MCPrintingSetPrintJobCopies(MCExecContext& ctxt, integer_t p_value);
void MCPrintingGetPrintJobDuplex(MCExecContext& ctxt, intenum_t &r_value);
void MCPrintingSetPrintJobDuplex(MCExecContext& ctxt, intenum_t p_value);
void MCPrintingGetPrintJobCollate(MCExecContext& ctxt, bool &r_value);
void MCPrintingSetPrintJobCollate(MCExecContext& ctxt, bool p_value);
void MCPrintingGetPrintJobColor(MCExecContext& ctxt, bool &r_value);
void MCPrintingSetPrintJobColor(MCExecContext& ctxt, bool p_value);
void MCPrintingGetPrintJobPage(MCExecContext& ctxt, integer_t &r_value);

void MCPrintingGetPrintCardBorders(MCExecContext& ctxt, bool &r_card_borders);
void MCPrintingSetPrintCardBorders(MCExecContext& ctxt, bool p_card_borders);
void MCPrintingGetPrintGutters(MCExecContext& ctxt, integer_t r_gutters[2]);
void MCPrintingSetPrintGutters(MCExecContext& ctxt, integer_t p_gutters[2]);
void MCPrintingGetPrintMargins(MCExecContext& ctxt, integer_t r_margins[4]);
void MCPrintingSetPrintMargins(MCExecContext& ctxt, integer_t p_margins[4]);
void MCPrintingGetPrintRowsFirst(MCExecContext& ctxt, bool &r_rows_first);
void MCPrintingSetPrintRowsFirst(MCExecContext& ctxt, bool p_rows_first);
void MCPrintingGetPrintScale(MCExecContext& ctxt, double &r_scale);
void MCPrintingSetPrintScale(MCExecContext& ctxt, double p_scale);
void MCPrintingGetPrintRotated(MCExecContext& ctxt, bool &r_rotated);
void MCPrintingSetPrintRotated(MCExecContext& ctxt, bool p_rotated);
void MCPrintingGetPrintCommand(MCExecContext& ctxt, MCStringRef &r_command);
void MCPrintingSetPrintCommand(MCExecContext& ctxt, MCStringRef p_command);
void MCPrintingGetPrintFontTable(MCExecContext& ctxt, MCStringRef &r_table);
void MCPrintingSetPrintFontTable(MCExecContext& ctxt, MCStringRef p_table);

///////////

extern MCExecEnumTypeInfo *kMCServerErrorModeTypeInfo;
extern MCExecEnumTypeInfo *kMCServerOutputLineEndingsTypeInfo;
extern MCExecEnumTypeInfo *kMCServerOutputTextEncodingTypeInfo;

extern MCExecMethodInfo *kMCServerExecPutHeaderMethodInfo;
extern MCExecMethodInfo *kMCServerExecPutBinaryOutputMethodInfo;
extern MCExecMethodInfo *kMCServerExecPutContentMethodInfo;
extern MCExecMethodInfo *kMCServerExecPutMarkupMethodInfo;
extern MCExecMethodInfo *kMCServerExecPutCookieMethodInfo;
extern MCExecMethodInfo *kMCServerExecDeleteSessionMethodInfo;
extern MCExecMethodInfo *kMCServerExecStartSessionMethodInfo;
extern MCExecMethodInfo *kMCServerExecStopSessionMethodInfo;
extern MCExecMethodInfo *kMCServerExecIncludeMethodInfo;
extern MCExecMethodInfo *kMCServerExecEchoMethodInfo;
extern MCExecMethodInfo *kMCServerGetErrorModeMethodInfo;
extern MCExecMethodInfo *kMCServerSetErrorModeMethodInfo;
extern MCExecMethodInfo *kMCServerGetOutputLineEndingMethodInfo;
extern MCExecMethodInfo *kMCServerSetOutputLineEndingMethodInfo;
extern MCExecMethodInfo *kMCServerGetOutputTextEncodingMethodInfo;
extern MCExecMethodInfo *kMCServerSetOutputTextEncodingMethodInfo;
extern MCExecMethodInfo *kMCServerGetSessionSavePathMethodInfo;
extern MCExecMethodInfo *kMCServerSetSessionSavePathMethodInfo;
extern MCExecMethodInfo *kMCServerGetSessionLifetimeMethodInfo;
extern MCExecMethodInfo *kMCServerSetSessionLifetimeMethodInfo;
extern MCExecMethodInfo *kMCServerGetSessionCookieNameMethodInfo;
extern MCExecMethodInfo *kMCServerSetSessionCookieNameMethodInfo;
extern MCExecMethodInfo *kMCServerGetSessionIdMethodInfo;
extern MCExecMethodInfo *kMCServerSetSessionIdMethodInfo;

void MCServerExecPutHeader(MCExecContext& ctxt, MCStringRef value, bool as_new);
void MCServerExecPutBinaryOutput(MCExecContext& ctxt, MCDataRef value);
void MCServerExecPutContent(MCExecContext& ctxt, MCStringRef value);
void MCServerExecPutContentUnicode(MCExecContext& ctxt, MCDataRef value);
void MCServerExecPutMarkup(MCExecContext& ctxt, MCStringRef value);
void MCServerExecPutMarkupUnicode(MCExecContext& ctxt, MCDataRef value);
void MCServerExecPutCookie(MCExecContext& ctxt, MCStringRef name, MCStringRef value, uinteger_t expires, MCStringRef path, MCStringRef domain, bool is_secure, bool http_only);

void MCServerExecDeleteSession(MCExecContext& ctxt);
void MCServerExecStartSession(MCExecContext& ctxt);
void MCServerExecStopSession(MCExecContext& ctxt);

void MCServerExecInclude(MCExecContext& ctxt, MCStringRef filename, bool is_require);
void MCServerExecEcho(MCExecContext& ctxt, MCStringRef data);

void MCServerGetErrorMode(MCExecContext& ctxt, intenum_t& r_value);
void MCServerSetErrorMode(MCExecContext& ctxt, intenum_t p_value);
void MCServerGetOutputLineEnding(MCExecContext& ctxt, intenum_t& r_value);
void MCServerSetOutputLineEnding(MCExecContext& ctxt, intenum_t p_value);
void MCServerGetOutputTextEncoding(MCExecContext& ctxt, intenum_t& r_value);
void MCServerSetOutputTextEncoding(MCExecContext& ctxt, intenum_t p_value);
void MCServerGetSessionSavePath(MCExecContext& ctxt, MCStringRef &r_value);
void MCServerSetSessionSavePath(MCExecContext& ctxt, MCStringRef p_value);
void MCServerGetSessionLifetime(MCExecContext& ctxt, uinteger_t& r_value);
void MCServerSetSessionLifetime(MCExecContext& ctxt, uinteger_t p_value);
void MCServerGetSessionCookieName(MCExecContext& ctxt, MCStringRef &r_value);
void MCServerSetSessionCookieName(MCExecContext& ctxt, MCStringRef p_value);
void MCServerGetSessionId(MCExecContext& ctxt, MCStringRef &r_value);
void MCServerSetSessionId(MCExecContext& ctxt, MCStringRef p_value);

///////////

extern MCExecMethodInfo *kMCDebuggingExecBreakpointMethodInfo;
extern MCExecMethodInfo *kMCDebuggingExecDebugDoMethodInfo;
extern MCExecMethodInfo *kMCDebuggingGetTraceAbortMethodInfo;
extern MCExecMethodInfo *kMCDebuggingSetTraceAbortMethodInfo;
extern MCExecMethodInfo *kMCDebuggingGetTraceDelayMethodInfo;
extern MCExecMethodInfo *kMCDebuggingSetTraceDelayMethodInfo;
extern MCExecMethodInfo *kMCDebuggingGetTraceReturnMethodInfo;
extern MCExecMethodInfo *kMCDebuggingSetTraceReturnMethodInfo;
extern MCExecMethodInfo *kMCDebuggingGetTraceStackMethodInfo;
extern MCExecMethodInfo *kMCDebuggingSetTraceStackMethodInfo;
extern MCExecMethodInfo *kMCDebuggingGetTraceUntilMethodInfo;
extern MCExecMethodInfo *kMCDebuggingSetTraceUntilMethodInfo;
extern MCExecMethodInfo *kMCDebuggingGetMessageMessagesMethodInfo;
extern MCExecMethodInfo *kMCDebuggingSetMessageMessagesMethodInfo;
extern MCExecMethodInfo *kMCDebuggingGetBreakpointsMethodInfo;
extern MCExecMethodInfo *kMCDebuggingSetBreakpointsMethodInfo;
extern MCExecMethodInfo *kMCDebuggingGetDebugContextMethodInfo;
extern MCExecMethodInfo *kMCDebuggingSetDebugContextMethodInfo;
extern MCExecMethodInfo *kMCDebuggingGetExecutionContextsMethodInfo;
extern MCExecMethodInfo *kMCDebuggingGetWatchedVariablesMethodInfo;
extern MCExecMethodInfo *kMCDebuggingSetWatchedVariablesMethodInfo;

void MCDebuggingExecBreakpoint(MCExecContext& ctxt, uinteger_t p_line, uinteger_t p_pos);
void MCDebuggingExecDebugDo(MCExecContext& ctxt, MCStringRef p_script, uinteger_t p_line, uinteger_t p_pos);

void MCDebuggingGetTraceAbort(MCExecContext& ctxtm, bool& r_value);
void MCDebuggingSetTraceAbort(MCExecContext& ctxtm, bool p_value);
void MCDebuggingGetTraceDelay(MCExecContext& ctxt, uinteger_t& r_value);
void MCDebuggingSetTraceDelay(MCExecContext& ctxt, uinteger_t p_value);
void MCDebuggingGetTraceReturn(MCExecContext& ctxtm, bool& r_value);
void MCDebuggingSetTraceReturn(MCExecContext& ctxtm, bool p_value);
void MCDebuggingGetTraceStack(MCExecContext& ctxt, MCStringRef& r_value);
void MCDebuggingSetTraceStack(MCExecContext& ctxt, MCStringRef p_value);
void MCDebuggingGetTraceUntil(MCExecContext& ctxt, uinteger_t& r_value);
void MCDebuggingSetTraceUntil(MCExecContext& ctxt, uinteger_t p_value);
void MCDebuggingGetMessageMessages(MCExecContext& ctxtm, bool& r_value);
void MCDebuggingSetMessageMessages(MCExecContext& ctxtm, bool p_value);

void MCDebuggingGetBreakpoints(MCExecContext& ctxt, MCStringRef& r_value);
void MCDebuggingSetBreakpoints(MCExecContext& ctxt, MCStringRef p_value);
void MCDebuggingGetDebugContext(MCExecContext& ctxt, MCStringRef& r_value);
void MCDebuggingSetDebugContext(MCExecContext& ctxt, MCStringRef p_value);
void MCDebuggingGetExecutionContexts(MCExecContext& ctxt, MCStringRef& r_value);
void MCDebuggingGetWatchedVariables(MCExecContext& ctxt, MCStringRef& r_value);
void MCDebuggingSetWatchedVariables(MCExecContext& ctxt, MCStringRef p_value);

///////////

extern MCExecMethodInfo *kMCTextMessagingExecComposeTextMessageMethodInfo;
extern MCExecMethodInfo *kMCTextMessagingGetCanComposeTextMessageMethodInfo;

void MCTextMessagingGetCanComposeTextMessage(MCExecContext& ctxt, bool& r_result);
void MCTextMessagingExecComposeTextMessage(MCExecContext& ctxt, MCStringRef p_recipients, MCStringRef p_body);

///////////

extern MCExecMethodInfo *kMCIdleTimerExecLockIdleTimerMethodInfo;
extern MCExecMethodInfo *kMCIdleTimerExecUnlockIdleTimerMethodIndo;
extern MCExecMethodInfo *kMCIdleTimerGetidleTimerLockedMethodInfo;

void MCIdleTimerExecLockIdleTimer(MCExecContext& ctxt);
void MCIdleTimerExecUnlockIdleTimer(MCExecContext& ctxt);
void MCIdleTimerGetIdleTimerLocked(MCExecContext& ctxt, bool& r_result);

//////////

extern MCExecMethodInfo* kMCStoreGetCanMakePurchaseMethodInfo;
extern MCExecMethodInfo* kMCStoreExecEnablePurchaseUpdatesMethodInfo;
extern MCExecMethodInfo* kMCStoreExecDisablePurchaseUpdatesMethodInfo;
extern MCExecMethodInfo* kMCStoreExecRestorePurchaseMethodInfo;
extern MCExecMethodInfo* kMCStoreGetPurchaseListMethodInfo;
extern MCExecMethodInfo* kMCStoreExecCreatePurchaseMethodInfo;
extern MCExecMethodInfo* kMCStoreGetPurchaseStateMethodInfo;
extern MCExecMethodInfo* kMCStoreGetPurchaseErrorMethodInfo;
extern MCExecMethodInfo* kMCStoreGetPurchasePropertyMethodInfo;
extern MCExecMethodInfo* kMCStoreSetPurchasePropertyMethodInfo;
extern MCExecMethodInfo* kMCStoreExecSendPurchaseRequestMethodInfo;
extern MCExecMethodInfo* kMCStoreExecConfirmPurchaseDeliveryMethodInfo;
extern MCExecMethodInfo* kMCStoreExecRequestProductDetailsMethodInfo;
extern MCExecMethodInfo* kMCStoreExecPurchaseVerifyMethodInfo;


void MCStoreGetCanMakePurchase(MCExecContext& ctxt, bool& r_result);
void MCStoreExecEnablePurchaseUpdates(MCExecContext& ctxt);
void MCStoreExecDisablePurchaseUpdates(MCExecContext& ctxt);
void MCStoreExecRestorePurchases(MCExecContext& ctxt);
void MCStoreGetPurchaseList(MCExecContext& ctxt, MCStringRef& r_list);
void MCStoreExecCreatePurchase(MCExecContext& ctxt, MCStringRef p_product_id, uint32_t& r_id);
void MCStoreGetPurchaseState(MCExecContext& ctxt, int p_id, MCStringRef& r_state);
void MCStoreGetPurchaseError(MCExecContext& ctxt, int p_id, MCStringRef& r_error);
void MCStoreGetPurchaseProperty(MCExecContext& ctxt, int p_id, MCStringRef p_prop_name);
void MCStoreSetPurchaseProperty(MCExecContext& ctxt, int p_id, MCStringRef p_prop_name, uint32_t p_quantity);
void MCStoreExecSendPurchaseRequest(MCExecContext& ctxt, uint32_t p_id);
void MCStoreExecConfirmPurchaseDelivery(MCExecContext& ctxt, uint32_t p_id);
void MCStoreExecRequestProductDetails(MCExecContext& ctxt, MCStringRef p_product_id);
void MCStoreExecPurchaseVerify(MCExecContext& ctxt, uint32_t p_id, bool p_verified);

///////////

extern MCExecSetTypeInfo *kMCOrientationOrientationsTypeInfo;
extern MCExecEnumTypeInfo *kMCOrientationOrientationTypeInfo;

extern MCExecMethodInfo *kMCOrientationGetDeviceOrientationMethodInfo;
extern MCExecMethodInfo *kMCOrientationGetOrientationMethodInfo;
extern MCExecMethodInfo *kMCOrientationGetAllowedOrientationsMethodInfo;
extern MCExecMethodInfo *kMCOrientationSetAllowedOrientationsMethodInfo;
extern MCExecMethodInfo *kMCOrientationGetOrientationLockedMethodInfo;
extern MCExecMethodInfo *kMCOrientationExecLockOrientationMethodInfo;
extern MCExecMethodInfo *kMCOrientationExecUnlockOrientationMethodInfo;

void MCOrientationGetDeviceOrientation(MCExecContext& ctxt, intenum_t& r_orientation);
void MCOrientationGetOrientation(MCExecContext& ctxt, intenum_t& r_orientation);
void MCOrientationGetAllowedOrientations(MCExecContext& ctxt, intset_t& r_orientation);
void MCOrientationSetAllowedOrientations(MCExecContext& ctxt, intset_t p_orientations);
void MCOrientationGetOrientationLocked(MCExecContext& ctxt, bool& r_locked);
void MCOrientationExecLockOrientation(MCExecContext& ctxt);
void MCOrientationExecUnlockOrientation(MCExecContext& ctxt);

///////////

extern MCExecMethodInfo *kMCMailExecSendEmailMethodInfo;
extern MCExecMethodInfo *kMCMailExecComposeMailMethodInfo;
extern MCExecMethodInfo *kMCMailExecComposeUnicodeMailMethodInfo;
extern MCExecMethodInfo *kMCMailExecComposeHtmlMailMethodInfo;
extern MCExecMethodInfo *kMCMailGetCanSendMailMethodInfo;

void MCMailExecSendEmail(MCExecContext& ctxt, MCStringRef p_to, MCStringRef p_cc, MCStringRef p_subject, MCStringRef p_body);
void MCMailExecComposeMail(MCExecContext& ctxt, MCStringRef p_to, MCStringRef p_cc, MCStringRef p_bcc, MCStringRef p_subject, MCStringRef p_body, MCArrayRef p_attachments);
void MCMailExecComposeUnicodeMail(MCExecContext& ctxt, MCStringRef p_to, MCStringRef p_cc, MCStringRef p_bcc, MCStringRef p_subject, MCStringRef p_body, MCArrayRef p_attachments);
void MCMailExecComposeHtmlMail(MCExecContext& ctxt, MCStringRef p_to, MCStringRef p_cc, MCStringRef p_bcc, MCStringRef p_subject, MCStringRef p_body, MCArrayRef p_attachments);
void MCMailGetCanSendMail(MCExecContext& ctxt, bool& r_result);

///////////

extern MCExecMethodInfo *kMCAddressBookExecPickContactMethodInfo;
extern MCExecMethodInfo *kMCAddressBookExecShowContactMethodInfo;
extern MCExecMethodInfo *kMCAddressBookExecCreateContactMethodInfo;
extern MCExecMethodInfo *kMCAddressBookExecUpdateContactMethodInfo;
extern MCExecMethodInfo *kMCAddressBookGetContactDataMethodInfo;
extern MCExecMethodInfo *kMCAddressBookExecRemoveContactMethodInfo;
extern MCExecMethodInfo *kMCAddressBookExecAddContactMethodInfo;
extern MCExecMethodInfo *kMCAddressBookExecFindContactMethodInfo;

void MCAddressBookExecPickContact(MCExecContext& ctxt);
void MCAddressBookExecShowContact(MCExecContext& ctxt, int32_t p_contact_id);
void MCAddressBookExecCreateContact(MCExecContext& ctxt);
void MCAddressBookExecUpdateContact(MCExecContext& ctxt, MCArrayRef p_contact, MCStringRef p_title, MCStringRef p_message, MCStringRef p_alternate_name);
void MCAddressBookGetContactData(MCExecContext& ctxt, int32_t p_contact_id, MCArrayRef& r_contact_data);
void MCAddressBookExecRemoveContact(MCExecContext& ctxt, int32_t p_contact_id);
void MCAddressBookExecAddContact(MCExecContext &ctxt, MCArrayRef p_contact);
void MCAddressBookExecFindContact(MCExecContext& ctxt, MCStringRef p_contact_name);

///////////

struct MCAdTopLeft;

extern MCExecCustomTypeInfo* kMCAdTopLeftTypeInfo;

extern MCExecMethodInfo* kMCAdExecRegisterWithInteractiveMethodInfo;
extern MCExecMethodInfo* kMCAdExecCreateAdMethodInfo;
extern MCExecMethodInfo* kMCAdExecDeleteAdMethodInfo;
extern MCExecMethodInfo* kMCAdSetVisibleOfAdMethodInfo;
extern MCExecMethodInfo* kMCAdGetVisibleOfAdMethodInfo;
extern MCExecMethodInfo* kMCAdGetTopLeftOfAdMethodInfo;
extern MCExecMethodInfo* kMCAdSetTopLeftOfAdMethodInfo;
extern MCExecMethodInfo* kMCAdGetAdsMethodInfo;

void MCAdExecRegisterWithInneractive(MCExecContext& ctxt, MCStringRef p_key);
void MCAdExecCreateAd(MCExecContext& ctxt, MCStringRef p_name, MCStringRef p_type, MCAdTopLeft p_topleft, MCArrayRef p_metadata);
void MCAdExecDeleteAd(MCExecContext& ctxt, MCStringRef p_name);
void MCAdSetVisibleOfAd(MCExecContext& ctxt, MCStringRef p_name, bool p_visible);
void MCAdGetVisibleOfAd(MCExecContext& ctxt, MCStringRef p_name, bool& r_visible);
void MCAdGetTopLeftOfAd(MCExecContext& ctxt, MCStringRef p_name, MCAdTopLeft& r_topleft);
void MCAdSetTopLeftOfAd(MCExecContext& ctxt, MCStringRef p_name, const MCAdTopLeft& p_topleft);
void MCAdGetAds(MCExecContext& ctxt, MCStringRef& r_ads);

///////////

struct MCNativeControlIdentifier;

extern MCExecCustomTypeInfo *kMCNativeControlColorTypeInfo;
extern MCExecCustomTypeInfo *kMCNativeControlRangeTypeInfo;
extern MCExecCustomTypeInfo *kMCNativeControlIdentifierTypeInfo;
extern MCExecCustomTypeInfo *kMCNativeControlDecelerationRateTypeInfo;
extern MCExecCustomTypeInfo *kMCNativeControlIndicatorInsetsTypeInfo;
extern MCExecEnumTypeInfo *kMCNativeControlIndicatorStyleTypeInfo;

extern MCExecEnumTypeInfo *kMCNativeControlPlaybackStateTypeInfo;
extern MCExecSetTypeInfo *kMCNativeControlLoadStateTypeInfo;

extern MCExecEnumTypeInfo *kMCNativeControlInputCapitalizationTypeTypeInfo;
extern MCExecEnumTypeInfo *kMCNativeControlInputAutocorrectionTypeTypeInfo;
extern MCExecEnumTypeInfo *kMCNativeControlInputKeyboardTypeTypeInfo;
extern MCExecEnumTypeInfo *kMCNativeControlInputKeyboardStyleTypeInfo;
extern MCExecEnumTypeInfo *kMCNativeControlInputReturnKeyTypeTypeInfo;
extern MCExecEnumTypeInfo *kMCNativeControlInputContentTypeTypeInfo;
extern MCExecSetTypeInfo *kMCNativeControlInputDataDetectorTypeTypeInfo;
extern MCExecEnumTypeInfo *kMCNativeControlInputTextAlignTypeInfo;
extern MCExecEnumTypeInfo *kMCNativeControlInputVerticalAlignTypeInfo;
extern MCExecEnumTypeInfo *kMCNativeControlClearButtonModeTypeInfo;
extern MCExecEnumTypeInfo *kMCNativeControlBorderStyleTypeInfo;

extern MCExecMethodInfo* kMCNativeControlExecCreateControlMethodInfo;
extern MCExecMethodInfo* kMCNativeControlExecDeleteControlMethodInfo;
extern MCExecMethodInfo* kMCNativeControlExecSetPropertyMethodInfo;
extern MCExecMethodInfo* kMCNativeControlExecGetPropertyMethodInfo;
extern MCExecMethodInfo* kMCNativeControlExecDoMethodInfo;
extern MCExecMethodInfo* kMCNativeControlGetTargetMethodInfo;
extern MCExecMethodInfo* kMCNativeControlGetControlListMethodInfo;

void MCNativeControlExecCreateControl(MCExecContext& ctxt, MCStringRef p_type_name, MCStringRef p_control_name);
void MCNativeControlExecDeleteControl(MCExecContext& ctxt, MCStringRef p_control_name);
void MCNativeControlExecGet(MCExecContext& ctxt, MCStringRef p_control_name, MCStringRef p_property_name, MCValueRef& r_result);
void MCNativeControlExecSet(MCExecContext& ctxt, MCStringRef p_control_name, MCStringRef p_property_name, MCValueRef p_value);
void MCNativeControlExecDo(MCExecContext& ctxt, MCStringRef p_control_name, MCStringRef p_action_name, MCValueRef *p_arguments, uindex_t p_argument_count);
void MCNativeControlGetTarget(MCExecContext& ctxt, MCNativeControlIdentifier& r_target);
void MCNativeControlGetControlList(MCExecContext& ctxt, MCStringRef& r_list);

//////////

extern MCExecEnumTypeInfo *kMCSensorTypeTypeInfo;

extern MCExecMethodInfo *kMCSensorExecStartTrackingSensorMethodInfo;
extern MCExecMethodInfo *kMCSensorExecStopTrackingSensorMethodInfo;
extern MCExecMethodInfo *kMCSensorGetSensorAvailableMethodInfo;
extern MCExecMethodInfo *kMCSensorGetDetailedLocationOfDeviceMethodInfo;
extern MCExecMethodInfo *kMCSensorGetLocationOfDeviceMethodInfo;
extern MCExecMethodInfo *kMCSensorGetDetailedHeadingOfDeviceMethodInfo;
extern MCExecMethodInfo *kMCSensorGetHeadingOfDeviceMethodInfo;
extern MCExecMethodInfo *kMCSensorGetDetailedAccelerationOfDeviceMethodInfo;
extern MCExecMethodInfo *kMCSensorGetAccelerationOfDeviceMethodInfo;
extern MCExecMethodInfo *kMCSensorGetDetailedRotationRateOfDeviceMethodInfo;
extern MCExecMethodInfo *kMCSensorGetRotationRateOfDeviceMethodInfo;
extern MCExecMethodInfo *kMCSensorGetLocationCalibrationMethodInfo;
extern MCExecMethodInfo *kMCSensorSetLocationCalibrationMethodInfo;

void MCSensorExecStartTrackingSensor(MCExecContext& ctxt, intenum_t p_sensor, bool p_loosely);
void MCSensorExecStopTrackingSensor(MCExecContext& ctxt, intenum_t p_sensor);
void MCSensorGetSensorAvailable(MCExecContext& ctxt, intenum_t p_sensor, bool& r_available);
void MCSensorGetDetailedLocationOfDevice(MCExecContext& ctxt, MCArrayRef &r_detailed_location);
void MCSensorGetLocationOfDevice(MCExecContext& ctxt, MCStringRef &r_location);
void MCSensorGetDetailedHeadingOfDevice(MCExecContext& ctxt, MCArrayRef &r_detailed_heading);
void MCSensorGetHeadingOfDevice(MCExecContext& ctxt, MCStringRef &r_heading);
void MCSensorGetDetailedAccelerationOfDevice(MCExecContext& ctxt, MCArrayRef &r_detailed_acceleration);
void MCSensorGetAccelerationOfDevice(MCExecContext& ctxt, MCStringRef &r_acceleration);
void MCSensorGetDetailedRotationRateOfDevice(MCExecContext& ctxt, MCArrayRef &r_detailed_rotation_rate);
void MCSensorGetRotationRateOfDevice(MCExecContext& ctxt, MCStringRef &r_rotation_rate);
void MCSensorSetLocationCalibrationTimeout(MCExecContext& ctxt, int32_t p_timeout);
void MCSensorGetLocationCalibrationTimeout(MCExecContext& ctxt, int32_t& r_timeout);

//////////

extern MCExecEnumTypeInfo *kMCPickButtonTypeTypeInfo;
extern MCExecEnumTypeInfo *kMCPickCameraSourceTypeTypeInfo;
extern MCExecSetTypeInfo *kMCPickCameraFeaturesTypeInfo;
extern MCExecSetTypeInfo *kMCPickCamerasFeaturesTypeInfo;
extern MCExecSetTypeInfo *kMCPickMediaTypesTypeInfo;
extern MCExecEnumTypeInfo *kMCPickPhotoSourceTypeTypeInfo;

extern MCExecMethodInfo *kMCPickExecPickDateMethodInfo;
extern MCExecMethodInfo *kMCPickExecPickTimeMethodInfo;
extern MCExecMethodInfo *kMCPickExecPickDateAndTimeMethodInfo;
extern MCExecMethodInfo *kMCPickExecPickOptionByIndexMethodInfo;
extern MCExecMethodInfo *kMCPickGetSpecificCameraFeaturesMethodInfo;
extern MCExecMethodInfo *kMCPickGetCameraFeaturesMethodInfo;
extern MCExecMethodInfo *kMCPickExecPickMediaMethodInfo;
extern MCExecMethodInfo *kMCPickExecPickPhotoAndResizeMethodInfo;
extern MCExecMethodInfo *kMCPickExecPickPhotoMethodInfo;

void MCPickExecPickDate(MCExecContext& ctxt, MCStringRef p_current, MCStringRef p_start, MCStringRef p_end, intenum_t p_buttons, MCRectangle p_button_rect);
void MCPickExecPickTime(MCExecContext &ctxt, MCStringRef p_current, MCStringRef p_start, MCStringRef p_end, int32_t *p_step, intenum_t p_buttons, MCRectangle p_button_rect);
void MCPickExecPickDateAndTime(MCExecContext &ctxt, MCStringRef p_current, MCStringRef p_start, MCStringRef p_end, int32_t *p_step, intenum_t p_buttons, MCRectangle p_button_rect);
void MCPickExecPickOptionByIndex(MCExecContext &ctxt, int p_chunk_type, MCStringRef *p_option_lists, uindex_t p_option_list_count, uindex_t *p_initial_indices, uindex_t p_indices_count, bool p_use_hilite_type, bool p_use_picker, bool p_use_cancel, bool p_use_done, MCRectangle p_button_rect);
void MCPickGetSpecificCameraFeatures(MCExecContext& ctxt, intenum_t p_source, intset_t& r_features);
void MCPickGetCameraFeatures(MCExecContext& ctxt, intset_t& r_features);
void MCPickExecPickMedia(MCExecContext &ctxt, intset_t p_allowed_types, bool p_multiple);
void MCPickExecPickPhotoAndResize(MCExecContext& ctxt, intenum_t p_source, uinteger_t p_width, uinteger_t p_height);
void MCPickExecPickPhoto(MCExecContext& ctxt, intenum_t p_source);

///////////

extern MCExecMethodInfo* kMCCalendarExecShowEventMethodInfo;
extern MCExecMethodInfo* kMCCalendarGetEventDataMethodInfo;
extern MCExecMethodInfo* kMCCalendarExecCreateEventMethodInfo;
extern MCExecMethodInfo* kMCCalendarExecUpdateEventMethodInfo;
extern MCExecMethodInfo* kMCCalendarExecRemoveEventMethodInfo;
extern MCExecMethodInfo* kMCCalendarExecAddEventMethodInfo;
extern MCExecMethodInfo* kMCCalendarGetCalendarsMethodInfo;
extern MCExecMethodInfo* kMCCalendarExecFindEventMethodInfo;


void MCCalendarExecShowEvent(MCExecContext& ctxt, MCStringRef p_id);
void MCCalendarGetEventData(MCExecContext& ctxt, MCStringRef p_id, MCArrayRef& r_data);
void MCCalendarExecCreateEvent(MCExecContext& ctxt);
void MCCalendarExecUpdateEvent(MCExecContext& ctxt, MCStringRef p_id);
void MCCalendarExecRemoveEvent(MCExecContext& ctxt, MCStringRef p_id);
void MCCalendarExecAddEvent(MCExecContext& ctxt, MCArrayRef p_data);
void MCCalendarGetCalendars(MCExecContext& ctxt);
void MCCalendarExecFindEvent(MCExecContext& ctxt, MCStringRef p_id, bool& r_found);


///////////

extern MCExecEnumTypeInfo* kMCStorePurchasePropertyTypeInfo;

extern MCExecMethodInfo* kMCNotificationExecCreateLocalNotificationMethodInfo;
extern MCExecMethodInfo* kMCNotificationGetRegisteredNotificationsMethodInfo;
extern MCExecMethodInfo* kMCNotificationGetDetailsMethodInfo;
extern MCExecMethodInfo* kMCNotificationExecCancelLocalNotificationMethodInfo;
extern MCExecMethodInfo* kMCNotificationExecCancelAllLocalNotificationsMethodInfo;
extern MCExecMethodInfo* kMCNotificationGetNotificationBadgeValueMethodInfo;
extern MCExecMethodInfo* kMCNotificationSetNotificationBadgeValueMethodInfo;

void MCNotificationExecCreateLocalNotification(MCExecContext& ctxt, MCStringRef p_alert_body, MCStringRef p_alert_action, MCStringRef p_user_info, MCDateTime p_date, bool p_play_sound, int32_t p_badge_value);
void MCNotificationGetRegisteredNotifications(MCExecContext& ctxt);
void MCNotificationGetDetails(MCExecContext& ctxt, int32_t p_id, MCArrayRef& r_details);
void MCNotificationExecCancelLocalNotification(MCExecContext& ctxt, int32_t p_id);
void MCNotificationExecCancelAllLocalNotifications(MCExecContext& ctxt);
void MCNotificationGetNotificationBadgeValue(MCExecContext& ctxt);
void MCNotificationSetNotificationBadgeValue(MCExecContext& ctxt, uint32_t p_badge_value);

///////////

extern MCExecEnumTypeInfo* kMCBusyIndicatorTypeInfo;
extern MCExecEnumTypeInfo* kMCActivityIndicatorTypeInfo;

extern MCExecMethodInfo* kMCBusyIndicatorExecStartActivityIndicatorMethodInfo;
extern MCExecMethodInfo* kMCBusyIndicatorExecStopActivityIndicatorMethodInfo;
extern MCExecMethodInfo* kMCBusyIndicatorExecStartBusyIndicatorMethodInfo;
extern MCExecMethodInfo* kMCBusyIndicatorExecStopBusyIndicatorMethodInfo;


void MCBusyIndicatorExecStartActivityIndicator(MCExecContext& ctxt, intenum_t p_indicator, integer_t* p_location_x, integer_t* p_location_y);
void MCBusyIndicatorExecStopActivityIndicator(MCExecContext& ctxt);
void MCBusyIndicatorExecStartBusyIndicator(MCExecContext& ctxt, intenum_t p_indicator, MCStringRef p_label, int32_t p_opacity);
void MCBusyIndicatorExecStopBusyIndicator(MCExecContext& ctxt);

////////////

extern MCExecEnumTypeInfo* kMCSoundAudioCategoryTypeInfo;

extern MCExecMethodInfo* kMCSoundExecPlaySoundOnChannelMethodInfo;
extern MCExecMethodInfo* kMCSoundExecStopPlayingOnChannelMethodInfo;
extern MCExecMethodInfo* kMCSoundExecPausePlayingOnChannelMethodInfo;
extern MCExecMethodInfo* kMCSoundExecResumePlayingOnChannelMethodInfo;
extern MCExecMethodInfo* kMCSoundExecDeleteSoundChannelMethodInfo;
extern MCExecMethodInfo* kMCSoundSetVolumeOfChannelMethodInfo;
extern MCExecMethodInfo* kMCSoundGetVolumeOfChannelMethodInfo;
extern MCExecMethodInfo* kMCSoundGetStatusOfChannelMethodInfo;
extern MCExecMethodInfo* kMCSoundGetSoundOfChannelMethodInfo;
extern MCExecMethodInfo* kMCSoundGetNextSoundOfChannelMethodInfo;
extern MCExecMethodInfo* kMCSoundGetSoundChannelsMethodInfo;
extern MCExecMethodInfo* kMCSoundSetAudioCategoryMethodInfo;

void MCSoundExecPlaySoundOnChannel(MCExecContext& ctxt, MCStringRef p_channel, MCStringRef p_file, intenum_t p_type);
void MCSoundExecStopPlayingOnChannel(MCExecContext& ctxt, MCStringRef p_channel);
void MCSoundExecPausePlayingOnChannel(MCExecContext& ctxt, MCStringRef p_channel);
void MCSoundExecResumePlayingOnChannel(MCExecContext& ctxt, MCStringRef p_channel);
void MCSoundExecDeleteSoundChannel(MCExecContext& ctxt, MCStringRef p_channel);
void MCSoundSetVolumeOfChannel(MCExecContext& ctxt, MCStringRef p_channel, int32_t p_volume);
void MCSoundGetVolumeOfChannel(MCExecContext& ctxt, MCStringRef p_channel, int32_t& r_volume);
void MCSoundGetStatusOfChannel(MCExecContext& ctxt, MCStringRef p_channel, intenum_t& r_status);
void MCSoundGetSoundOfChannel(MCExecContext& ctxt, MCStringRef p_channel, MCStringRef &r_sound);
void MCSoundGetNextSoundOfChannel(MCExecContext& ctxt, MCStringRef p_channel, MCStringRef &r_sound);
void MCSoundGetSoundChannels(MCExecContext& ctxt, MCStringRef &r_channels);
void MCSoundSetAudioCategory(MCExecContext &ctxt, intenum_t p_category);

/////////////

extern MCExecEnumTypeInfo* kMCMiscKeyboardTypeTypeInfo;
extern MCExecEnumTypeInfo* kMCMiscKeyboardReturnTypeTypeInfo;
extern MCExecEnumTypeInfo* kMCMiscStatusBarStyleTypeInfo;

extern MCExecMethodInfo* kMCMiscGetDeviceTokenMethodInfo;
extern MCExecMethodInfo* kMCMiscGetLaunchUrlMethodInfo;
extern MCExecMethodInfo* kMCMiscExecBeepMethodInfo;
extern MCExecMethodInfo* kMCMiscExecVibrateMethodInfo;
extern MCExecMethodInfo* kMCMiscGetDeviceResolutionMethodInfo;
extern MCExecMethodInfo* kMCMiscSetUseDeviceResolutionMethodInfo;
extern MCExecMethodInfo* kMCMiscGetDeviceScaleMethodInfo;
extern MCExecMethodInfo* kMCMiscGetPixelDensityMethodInfo;
extern MCExecMethodInfo* kMCMiscSetStatusBarStyleMethodInfo;
extern MCExecMethodInfo* kMCMiscExecShowStatusBarMethodInfo;
extern MCExecMethodInfo* kMCMiscExecHideStatusBarMethodInfo;
extern MCExecMethodInfo* kMCMiscSetKeyboardTypeMethodInfo;
extern MCExecMethodInfo* kMCMiscSetKeyboardReturnKeyMethodInfo;
extern MCExecMethodInfo* kMCMiscGetPreferredLanguagesMethodInfo;
extern MCExecMethodInfo* kMCMiscGetPreferredLocaleMethodInfo;
extern MCExecMethodInfo* kMCMiscExecClearTouchesMethodInfo;
extern MCExecMethodInfo* kMCMiscGetSystemIdentifierMethodInfo;
extern MCExecMethodInfo* kMCMiscGetApplicationIdentifierMethodInfo;
extern MCExecMethodInfo* kMCMiscSetReachabilityTargetMethodInfo;
extern MCExecMethodInfo* kMCMiscGetReachabilityTargetMethodInfo;
extern MCExecMethodInfo* kMCMiscExecExportImageToAlbumMethodInfo;
extern MCExecMethodInfo* kMCMiscSetRedrawIntervalMethodInfo;
extern MCExecMethodInfo* kMCMiscSetAnimatedAutorotationMethodInfo;
extern MCExecMethodInfo* kMCMiscGetDoNotBackupFileMethodInfo;
extern MCExecMethodInfo* kMCMiscSetDoNotBackupFileMethodInfo;
extern MCExecMethodInfo* kMCMiscGetFileDataProtectionMethodInfo;
extern MCExecMethodInfo* kMCMiscSetFileDataProtectionMethodInfo;
extern MCExecMethodInfo* kMCMiscExecLibDownloadUrlToFileMethodInfo;
extern MCExecMethodInfo* kMCMiscGetBuildInfoMethodInfo;


void MCMiscGetDeviceToken(MCExecContext& ctxt, MCStringRef& r_token);
void MCMiscGetLaunchUrl(MCExecContext& ctxt, MCStringRef& r_url);

void MCMiscExecBeep(MCExecContext& ctxt, int32_t* p_number_of_times);
void MCMiscExecVibrate(MCExecContext& ctxt, int32_t* p_number_of_times);

void MCMiscGetDeviceResolution(MCExecContext& ctxt, MCStringRef& r_resolution);
void MCMiscSetUseDeviceResolution(MCExecContext& ctxt, bool p_use_device_res, bool p_use_control_device_res);
void MCMiscGetDeviceScale(MCExecContext& ctxt, real64_t& r_scale);
void MCMiscGetPixelDensity(MCExecContext& ctxt, real64_t& r_density);

void MCMiscSetStatusBarStyle(MCExecContext& ctxt, intenum_t p_style);
void MCMiscExecShowStatusBar(MCExecContext& ctxt);
void MCMiscExecHideStatusBar(MCExecContext& ctxt);

void MCMiscSetKeyboardType(MCExecContext& ctxt, intenum_t p_keyboard_type);
void MCMiscSetKeyboardReturnKey(MCExecContext& ctxt, intenum_t p_keyboard_return_key);

void MCMiscGetPreferredLanguages(MCExecContext& ctxt, MCStringRef& r_preferred_languages);
void MCMiscGetCurrentLocale(MCExecContext& ctxt, MCStringRef& r_current_locale);

void MCMiscExecClearTouches(MCExecContext& ctxt);

void MCMiscGetSystemIdentifier(MCExecContext& ctxt, MCStringRef& r_identifier);
void MCMiscGetApplicationIdentifier(MCExecContext& ctxt, MCStringRef& r_identifier);

void MCMiscSetReachabilityTarget(MCExecContext& ctxt, MCStringRef p_hostname);
void MCMiscGetReachabilityTarget(MCExecContext& ctxt, MCStringRef& r_hostname);

void MCMiscExecExportImageToAlbum(MCExecContext& ctxt, MCStringRef p_data, MCStringRef p_file_name);

void MCMiscSetRedrawInterval(MCExecContext& ctxt, int32_t p_interval);
void MCMiscSetAnimateAutorotation(MCExecContext& ctxt, bool p_enabled);

void MCMiscGetDoNotBackupFile(MCExecContext& ctxt, MCStringRef p_path, bool& r_no_backup);
void MCMiscSetDoNotBackupFile(MCExecContext& ctxt, MCStringRef p_path, bool p_no_backup);
void MCMiscGetFileDataProtection(MCExecContext& ctxt, MCStringRef p_path, MCStringRef& p_protection_string);
void MCMiscSetFileDataProtection(MCExecContext& ctxt, MCStringRef p_path, MCStringRef p_protection_string);

void MCMiscExecLibUrlDownloadToFile(MCExecContext& ctxt, MCStringRef p_url, MCStringRef p_filename);

void MCMiscGetBuildInfo(MCExecContext& ctxt, MCStringRef p_key, MCStringRef& r_value);

#endif<|MERGE_RESOLUTION|>--- conflicted
+++ resolved
@@ -1136,12 +1136,8 @@
     
     bool EvalExprAsStringRef(MCExpression *expr, Exec_errors error, MCStringRef& r_value);
 	bool EvalOptionalExprAsStringRef(MCExpression *expr, MCStringRef default_value, Exec_errors error, MCStringRef& r_value);
-<<<<<<< HEAD
-    
-=======
     bool EvalOptionalExprAsNullableStringRef(MCExpression *p_expr, Exec_errors p_error, MCStringRef& r_value);
 
->>>>>>> 4163377b
     bool EvalExprAsNameRef(MCExpression *expr, Exec_errors error, MCNameRef& r_value);
 	bool EvalOptionalExprAsNameRef(MCExpression *expr, MCNameRef default_value, Exec_errors error, MCNameRef& r_value);
     
@@ -1170,15 +1166,6 @@
 	bool EvalOptionalExprAsChar(MCExpression *expr, char_t default_value, Exec_errors error, char_t& r_char);
     
     bool EvalExprAsPoint(MCExpression *expr, Exec_errors error, MCPoint& r_point);
-<<<<<<< HEAD
-	bool EvalOptionalExprAsPoint(MCExpression *expr, MCPoint default_value, Exec_errors error, MCPoint& r_point);
-    
-    bool EvalExprAsColor(MCExpression *expr, Exec_errors error, MCColor& r_color);
-	bool EvalOptionalExprAsColor(MCExpression *expr, MCColor default_value, Exec_errors error, MCColor& r_color);
-	
-	bool EvalExprAsRectangle(MCExpression *expr, Exec_errors error, MCRectangle& r_rectangle);
-	bool EvalOptionalExprAsRectangle(MCExpression *expr, MCRectangle default_value, Exec_errors error, MCRectangle& r_rectangle);
-=======
     bool EvalOptionalExprAsPoint(MCExpression *expr, MCPoint *default_value, Exec_errors error, MCPoint *&r_point);
     
     bool EvalExprAsColor(MCExpression *expr, Exec_errors error, MCColor& r_color);
@@ -1186,7 +1173,6 @@
 	
 	bool EvalExprAsRectangle(MCExpression *expr, Exec_errors error, MCRectangle& r_rectangle);
     bool EvalOptionalExprAsRectangle(MCExpression *expr, MCRectangle *default_value, Exec_errors error, MCRectangle *&r_rectangle);
->>>>>>> 4163377b
 	
 private:
 	MCExecPoint& m_ep;
