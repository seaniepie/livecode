/* Copyright (C) 2003-2013 Runtime Revolution Ltd.

This file is part of LiveCode.

LiveCode is free software; you can redistribute it and/or modify it under
the terms of the GNU General Public License v3 as published by the Free
Software Foundation.

LiveCode is distributed in the hope that it will be useful, but WITHOUT ANY
WARRANTY; without even the implied warranty of MERCHANTABILITY or
FITNESS FOR A PARTICULAR PURPOSE.  See the GNU General Public License
for more details.

You should have received a copy of the GNU General Public License
along with LiveCode.  If not see <http://www.gnu.org/licenses/>.  */

#ifndef __MC_EXEC__
#define __MC_EXEC__

#ifndef __MC_EXECPT__
#include "execpt.h"
#endif

#ifndef OBJDEFS_H
#include "objdefs.h"
#endif

#ifndef OBJECT_H
#include "object.h"
#endif

////////////////////////////////////////////////////////////////////////////////

enum MCExecType
{
	/* A */ kMCExecTypeAny,
	/* B */ kMCExecTypeBoolean,
	/* N */ kMCExecTypeNumber,
	/* S */ kMCExecTypeString,
	/* M */ kMCExecTypeName,
	/* R */ kMCExecTypeArray,
	
	/* b */ kMCExecTypeBool,
	/* i */ kMCExecTypeInt,
	/* j */ kMCExecTypeInt64,
	/* u */ kMCExecTypeUInt,
	/* v */ kMCExecTypeUInt64,
	/* f */ kMCExecTypeFloat,
	/* d */ kMCExecTypeDouble,
	/* c */ kMCExecTypeNativeChar,
	
	/* X */ kMCExecTypeLegacyColor,
	/* Y */ kMCExecTypeLegacyPoint,
	/* Z */ kMCExecTypeLegacyRectangle,
	
	/* E */ kMCExecTypeEnum,
	/* T */ kMCExecTypeSet,
	/* C */ kMCExecTypeCustom,
};

struct MCExecSetTypeElementInfo
{
	const char *tag;
	uindex_t bit;
};

struct MCExecSetTypeInfo
{
	const char *name;
	uindex_t count;
	MCExecSetTypeElementInfo *elements;
};

struct MCExecEnumTypeElementInfo
{
	const char *tag;
	uindex_t value;
	bool read_only;
};

struct MCExecEnumTypeInfo
{
	const char *name;
	uindex_t count;
	MCExecEnumTypeElementInfo *elements;
};

typedef void (*MCExecCustomTypeParseProc)(MCExecContext& ctxt, MCStringRef input, void *r_output);
typedef void (*MCExecCustomTypeFormatProc)(MCExecContext& ctxt, const void *input, MCStringRef& r_output);
typedef void (*MCExecCustomTypeFreeProc)(MCExecContext& ctxt, void *input);

struct MCExecCustomTypeInfo
{
	const char *name;
	uindex_t size;
	void *parse;
	void *format;
	void *free;
};

struct MCExecMethodInfo
{
	const char *name;
	uindex_t arity;
};

#define MC_EXEC_DEFINE_EXEC_METHOD(module, tag, arity) \
	static MCExecMethodInfo _kMC##module##Exec##tag##MethodInfo = { #module "." #tag, arity }; \
	MCExecMethodInfo *kMC##module##Exec##tag##MethodInfo = &_kMC##module##Exec##tag##MethodInfo;

#define MC_EXEC_DEFINE_EVAL_METHOD(module, tag, arity) \
	static MCExecMethodInfo _kMC##module##Eval##tag##MethodInfo = { #module "." #tag, arity }; \
	MCExecMethodInfo *kMC##module##Eval##tag##MethodInfo = &_kMC##module##Eval##tag##MethodInfo;

#define MC_EXEC_DEFINE_GET_METHOD(module, tag, arity) \
	static MCExecMethodInfo _kMC##module##Get##tag##MethodInfo = { #module "." #tag, arity }; \
	MCExecMethodInfo *kMC##module##Get##tag##MethodInfo = &_kMC##module##Get##tag##MethodInfo;

#define MC_EXEC_DEFINE_SET_METHOD(module, tag, arity) \
	static MCExecMethodInfo _kMC##module##Set##tag##MethodInfo = { #module "." #tag, arity }; \
	MCExecMethodInfo *kMC##module##Set##tag##MethodInfo = &_kMC##module##Set##tag##MethodInfo;

#define MC_EXEC_DEFINE_MAKE_METHOD(module, tag, arity) \
	static MCExecMethodInfo _kMC##module##Make##tag##MethodInfo = { #module "." #tag, arity }; \
	MCExecMethodInfo *kMC##module##Make##tag##MethodInfo = &_kMC##module##Make##tag##MethodInfo;

////////////////////////////////////////////////////////////////////////////////

enum MCPropertyType
{
	kMCPropertyTypeAny,
	kMCPropertyTypeBool,
	kMCPropertyTypeInt16,
	kMCPropertyTypeInt32,
	kMCPropertyTypeUInt16,
	kMCPropertyTypeUInt32,
	kMCPropertyTypeDouble,
	kMCPropertyTypeChar,
	kMCPropertyTypeString,
	kMCPropertyTypeBinaryString,
	kMCPropertyTypeColor,
	kMCPropertyTypeRectangle,
	kMCPropertyTypePoint,
	kMCPropertyTypeInt16X2,
	kMCPropertyTypeInt16X4,
	kMCPropertyTypeArray,
	kMCPropertyTypeSet,
	kMCPropertyTypeEnum,
	kMCPropertyTypeCustom,
	kMCPropertyTypeOptionalInt16,
	kMCPropertyTypeOptionalUInt16,
	kMCPropertyTypeOptionalUInt32,
	kMCPropertyTypeOptionalString,
	kMCPropertyTypeOptionalRectangle,
	kMCPropertyTypeOptionalEnum,
	kMCPropertyTypeName,
    kMCPropertyTypeLinesOfString,
    kMCPropertyTypeLinesOfUInt,
    kMCPropertyTypeLinesOfUIntX2,
    kMCPropertyTypeLinesOfPoint,
    kMCPropertyTypeItemsOfUInt,
};

struct MCPropertyInfo
{
	Properties property;
	bool effective;
	MCPropertyType type;
	void *type_info;
	void *getter;
	void *setter;
	bool has_effective;
    bool is_array_prop;
};

template<typename O, typename A, void (O::*Method)(MCExecContext&, A)> inline void MCPropertyObjectThunk(MCExecContext& ctxt, MCObjectPtr obj, A arg)
{
	(static_cast<O *>(obj . object) ->* Method)(ctxt, arg);
}

template<typename O, typename A, void (O::*Method)(MCExecContext&, uint32_t, A)> inline void MCPropertyObjectPartThunk(MCExecContext& ctxt, MCObjectPtr obj, A arg)
{
	(static_cast<O *>(obj . object) ->* Method)(ctxt, obj . part_id, arg);
}

template<typename O, typename A, void (O::*Method)(MCExecContext&, MCNameRef, A)> inline void MCPropertyObjectArrayThunk(MCExecContext& ctxt, MCObjectPtr obj, MCNameRef name, A arg)
{
	(static_cast<O *>(obj . object) ->* Method)(ctxt, name, arg);
}

template<typename O, typename A, typename B, void (O::*Method)(MCExecContext&, B, A)> inline void MCPropertyObjectListThunk(MCExecContext& ctxt, MCObjectPtr obj, B count, A arg)
{
	(static_cast<O *>(obj . object) ->* Method)(ctxt, count, arg);
}

#define MCPropertyObjectThunkImp(obj, mth, typ) (void(*)(MCExecContext&,MCObjectPtr,typ))MCPropertyObjectThunk<obj,typ,&obj::mth>
#define MCPropertyObjectPartThunkImp(obj, mth, typ) (void(*)(MCExecContext&,MCObjectPtr,typ))MCPropertyObjectPartThunk<obj,typ,&obj::mth>
#define MCPropertyObjectArrayThunkImp(obj, mth, name, typ) (void(*)(MCExecContext&,MCObjectPtr,MCNameRef,typ))MCPropertyObjectArrayThunk<obj,typ,&obj::mth>
#define MCPropertyObjectListThunkImp(obj, mth, count, typ) (void(*)(MCExecContext&,MCObjectPtr,count,typ))MCPropertyObjectListThunk<obj,typ,count,&obj::mth>

#define MCPropertyObjectThunkGetAny(obj, mth) MCPropertyObjectThunkImp(obj, mth, MCValueRef&)
#define MCPropertyObjectThunkGetBool(obj, mth) MCPropertyObjectThunkImp(obj, mth, bool&)
#define MCPropertyObjectThunkGetInt16(obj, mth) MCPropertyObjectThunkImp(obj, mth, integer_t&)
#define MCPropertyObjectThunkGetInt32(obj, mth) MCPropertyObjectThunkImp(obj, mth, integer_t&)
#define MCPropertyObjectThunkGetUInt16(obj, mth) MCPropertyObjectThunkImp(obj, mth, uinteger_t&)
#define MCPropertyObjectThunkGetUInt32(obj, mth) MCPropertyObjectThunkImp(obj, mth, uinteger_t&)
#define MCPropertyObjectThunkGetOptionalInt16(obj, mth) MCPropertyObjectThunkImp(obj, mth, integer_t*&)
#define MCPropertyObjectThunkGetOptionalUInt16(obj, mth) MCPropertyObjectThunkImp(obj, mth, uinteger_t*&)
#define MCPropertyObjectThunkGetOptionalUInt32(obj, mth) MCPropertyObjectThunkImp(obj, mth, uinteger_t*&)
#define MCPropertyObjectThunkGetDouble(obj, mth) MCPropertyObjectThunkImp(obj, mth, double&)
#define MCPropertyObjectThunkGetString(obj, mth) MCPropertyObjectThunkImp(obj, mth, MCStringRef&)
#define MCPropertyObjectThunkGetBinaryString(obj, mth) MCPropertyObjectThunkImp(obj, mth, MCDataRef&)
#define MCPropertyObjectThunkGetOptionalString(obj, mth) MCPropertyObjectThunkImp(obj, mth, MCStringRef&)
#define MCPropertyObjectThunkGetRectangle(obj, mth) MCPropertyObjectThunkImp(obj, mth, MCRectangle&)
#define MCPropertyObjectThunkGetOptionalRectangle(obj, mth) MCPropertyObjectThunkImp(obj, mth, MCRectangle*&)
#define MCPropertyObjectThunkGetPoint(obj, mth) MCPropertyObjectThunkImp(obj, mth, MCPoint&)
#define MCPropertyObjectThunkGetCustomType(obj, mth, typ) MCPropertyObjectThunkImp(obj, mth, typ&)
#define MCPropertyObjectThunkGetEnumType(obj, mth) MCPropertyObjectThunkImp(obj, mth, intenum_t&)
#define MCPropertyObjectThunkGetSetType(obj, mth) MCPropertyObjectThunkImp(obj, mth, intset_t&)
#define MCPropertyObjectThunkGetOptionalCustomType(obj, mth, typ) MCPropertyObjectThunkImp(obj, mth, typ*&)
#define MCPropertyObjectThunkGetOptionalEnumType(obj, mth) MCPropertyObjectThunkImp(obj, mth, intenum_t*&)
#define MCPropertyObjectThunkGetArray(obj, mth) MCPropertyObjectThunkImp(obj, mth, MCArrayRef&)
#define MCPropertyObjectThunkGetName(obj, mth) MCPropertyObjectThunkImp(obj, mth, MCNameRef&)

#define MCPropertyObjectListThunkGetLinesOfString(obj, mth) MCPropertyObjectListThunkImp(obj, mth, uindex_t&, MCStringRef*&)
#define MCPropertyObjectListThunkGetLinesOfUInt(obj, mth) MCPropertyObjectListThunkImp(obj, mth, uindex_t&, uinteger_t*&)
#define MCPropertyObjectListThunkGetLinesOfPoint(obj, mth) MCPropertyObjectListThunkImp(obj, mth, uindex_t&, MCPoint*&)
#define MCPropertyObjectListThunkGetItemsOfUInt(obj, mth) MCPropertyObjectListThunkImp(obj, mth, uindex_t&, uinteger_t*&)

#define MCPropertyObjectThunkSetAny(obj, mth) MCPropertyObjectThunkImp(obj, mth, MCValueRef)
#define MCPropertyObjectThunkSetBool(obj, mth) MCPropertyObjectThunkImp(obj, mth, bool)
#define MCPropertyObjectThunkSetInt16(obj, mth) MCPropertyObjectThunkImp(obj, mth, integer_t)
#define MCPropertyObjectThunkSetInt32(obj, mth) MCPropertyObjectThunkImp(obj, mth, integer_t)
#define MCPropertyObjectThunkSetUInt16(obj, mth) MCPropertyObjectThunkImp(obj, mth, uinteger_t)
#define MCPropertyObjectThunkSetUInt32(obj, mth) MCPropertyObjectThunkImp(obj, mth, uinteger_t)
#define MCPropertyObjectThunkSetOptionalInt16(obj, mth) MCPropertyObjectThunkImp(obj, mth, integer_t*)
#define MCPropertyObjectThunkSetOptionalUInt16(obj, mth) MCPropertyObjectThunkImp(obj, mth, uinteger_t*)
#define MCPropertyObjectThunkSetOptionalUInt32(obj, mth) MCPropertyObjectThunkImp(obj, mth, uinteger_t*)
#define MCPropertyObjectThunkSetDouble(obj, mth) MCPropertyObjectThunkImp(obj, mth, double)
#define MCPropertyObjectThunkSetString(obj, mth) MCPropertyObjectThunkImp(obj, mth, MCStringRef)
#define MCPropertyObjectThunkSetBinaryString(obj, mth) MCPropertyObjectThunkImp(obj, mth, MCDataRef)
#define MCPropertyObjectThunkSetOptionalString(obj, mth) MCPropertyObjectThunkImp(obj, mth, MCStringRef)
#define MCPropertyObjectThunkSetRectangle(obj, mth) MCPropertyObjectThunkImp(obj, mth, MCRectangle)
#define MCPropertyObjectThunkSetOptionalRectangle(obj, mth) MCPropertyObjectThunkImp(obj, mth, MCRectangle*)
#define MCPropertyObjectThunkSetPoint(obj, mth) MCPropertyObjectThunkImp(obj, mth, MCPoint)
#define MCPropertyObjectThunkSetCustomType(obj, mth, typ) MCPropertyObjectThunkImp(obj, mth, const typ&)
#define MCPropertyObjectThunkSetEnumType(obj, mth) MCPropertyObjectThunkImp(obj, mth, intenum_t)
#define MCPropertyObjectThunkSetSetType(obj, mth) MCPropertyObjectThunkImp(obj, mth, intset_t)
#define MCPropertyObjectThunkSetOptionalCustomType(obj, mth, typ) MCPropertyObjectThunkImp(obj, mth, const typ*&)
#define MCPropertyObjectThunkSetOptionalEnumType(obj, mth) MCPropertyObjectThunkImp(obj, mth, intenum_t*)
#define MCPropertyObjectThunkSetArray(obj, mth) MCPropertyObjectThunkImp(obj, mth, MCArrayRef)
#define MCPropertyObjectThunkSetName(obj, mth) MCPropertyObjectThunkImp(obj, mth, MCNameRef)

#define MCPropertyObjectListThunkSetLinesOfString(obj, mth) MCPropertyObjectListThunkImp(obj, mth, uindex_t, MCStringRef*)
#define MCPropertyObjectListThunkSetLinesOfUInt(obj, mth) MCPropertyObjectListThunkImp(obj, mth, uindex_t, uinteger_t*)
#define MCPropertyObjectListThunkSetLinesOfPoint(obj, mth) MCPropertyObjectListThunkImp(obj, mth, uindex_t, MCPoint*)
#define MCPropertyObjectListThunkSetItemsOfUInt(obj, mth) MCPropertyObjectListThunkImp(obj, mth, uindex_t, uinteger_t*)

#define MCPropertyObjectPartThunkGetAny(obj, mth) MCPropertyObjectPartThunkImp(obj, mth, MCValueRef&)
#define MCPropertyObjectPartThunkGetBool(obj, mth) MCPropertyObjectPartThunkImp(obj, mth, bool&)
#define MCPropertyObjectPartThunkGetInt16(obj, mth) MCPropertyObjectPartThunkImp(obj, mth, integer_t&)
#define MCPropertyObjectPartThunkGetInt32(obj, mth) MCPropertyObjectPartThunkImp(obj, mth, integer_t&)
#define MCPropertyObjectPartThunkGetUInt16(obj, mth) MCPropertyObjectPartThunkImp(obj, mth, uinteger_t&)
#define MCPropertyObjectPartThunkGetUInt32(obj, mth) MCPropertyObjectPartThunkImp(obj, mth, uinteger_t&)
#define MCPropertyObjectPartThunkGetOptionalInt16(obj, mth) MCPropertyObjectPartThunkImp(obj, mth, integer_t*&)
#define MCPropertyObjectPartThunkGetOptionalUInt16(obj, mth) MCPropertyObjectPartThunkImp(obj, mth, uinteger_t*&)
#define MCPropertyObjectPartThunkGetOptionalUInt32(obj, mth) MCPropertyObjectPartThunkImp(obj, mth, uinteger_t*&)
#define MCPropertyObjectPartThunkGetDouble(obj, mth) MCPropertyObjectPartThunkImp(obj, mth, double&)
#define MCPropertyObjectPartThunkGetString(obj, mth) MCPropertyObjectPartThunkImp(obj, mth, MCStringRef&)
#define MCPropertyObjectPartThunkGetBinaryString(obj, mth) MCPropertyObjectPartThunkImp(obj, mth, MCDataRef&)
#define MCPropertyObjectPartThunkGetOptionalString(obj, mth) MCPropertyObjectPartThunkImp(obj, mth, MCStringRef&)
#define MCPropertyObjectPartThunkGetRectangle(obj, mth) MCPropertyObjectPartThunkImp(obj, mth, MCRectangle&)
#define MCPropertyObjectPartThunkGetOptionalRectangle(obj, mth) MCPropertyObjectPartThunkImp(obj, mth, MCRectangle*&)
#define MCPropertyObjectPartThunkGetPoint(obj, mth) MCPropertyObjectPartThunkImp(obj, mth, MCPoint&)
#define MCPropertyObjectPartThunkGetCustomType(obj, mth, typ) MCPropertyObjectPartThunkImp(obj, mth, typ&)
#define MCPropertyObjectPartThunkGetEnumType(obj, mth) MCPropertyObjectPartThunkImp(obj, mth, intenum_t&)
#define MCPropertyObjectPartThunkGetSetType(obj, mth) MCPropertyObjectPartThunkImp(obj, mth, intset_t&)
#define MCPropertyObjectPartThunkGetOptionalCustomType(obj, mth, typ) MCPropertyObjectPartThunkImp(obj, mth, typ*&)
#define MCPropertyObjectPartThunkGetOptionalEnumType(obj, mth) MCPropertyObjectPartThunkImp(obj, mth, intenum_t*&)
#define MCPropertyObjectPartThunkGetArray(obj, mth) MCPropertyObjectPartThunkImp(obj, mth, MCArrayRef&)

#define MCPropertyObjectPartThunkSetAny(obj, mth) MCPropertyObjectPartThunkImp(obj, mth, MCValueRef)
#define MCPropertyObjectPartThunkSetBool(obj, mth) MCPropertyObjectPartThunkImp(obj, mth, bool)
#define MCPropertyObjectPartThunkSetInt16(obj, mth) MCPropertyObjectPartThunkImp(obj, mth, integer_t)
#define MCPropertyObjectPartThunkSetInt32(obj, mth) MCPropertyObjectPartThunkImp(obj, mth, integer_t)
#define MCPropertyObjectPartThunkSetUInt16(obj, mth) MCPropertyObjectPartThunkImp(obj, mth, uinteger_t)
#define MCPropertyObjectPartThunkSetUInt32(obj, mth) MCPropertyObjectPartThunkImp(obj, mth, uinteger_t)
#define MCPropertyObjectPartThunkSetOptionalInt16(obj, mth) MCPropertyObjectPartThunkImp(obj, mth, integer_t*)
#define MCPropertyObjectPartThunkSetOptionalUInt16(obj, mth) MCPropertyObjectPartThunkImp(obj, mth, uinteger_t*)
#define MCPropertyObjectPartThunkSetOptionalUInt32(obj, mth) MCPropertyObjectPartThunkImp(obj, mth, uinteger_t*)
#define MCPropertyObjectPartThunkSetDouble(obj, mth) MCPropertyObjectPartThunkImp(obj, mth, double)
#define MCPropertyObjectPartThunkSetString(obj, mth) MCPropertyObjectPartThunkImp(obj, mth, MCStringRef)
#define MCPropertyObjectPartThunkSetBinaryString(obj, mth) MCPropertyObjectPartThunkImp(obj, mth, MCDataRef)
#define MCPropertyObjectPartThunkSetOptionalString(obj, mth) MCPropertyObjectPartThunkImp(obj, mth, MCStringRef)
#define MCPropertyObjectPartThunkSetRectangle(obj, mth) MCPropertyObjectPartThunkImp(obj, mth, MCRectangle)
#define MCPropertyObjectPartThunkSetOptionalRectangle(obj, mth) MCPropertyObjectPartThunkImp(obj, mth, MCRectangle*)
#define MCPropertyObjectPartThunkSetPoint(obj, mth) MCPropertyObjectPartThunkImp(obj, mth, MCPoint)
#define MCPropertyObjectPartThunkSetCustomType(obj, mth, typ) MCPropertyObjectPartThunkImp(obj, mth, const typ&)
#define MCPropertyObjectPartThunkSetEnumType(obj, mth) MCPropertyObjectPartThunkImp(obj, mth, intenum_t)
#define MCPropertyObjectPartThunkSetSetType(obj, mth) MCPropertyObjectPartThunkImp(obj, mth, intset_t)
#define MCPropertyObjectPartThunkSetOptionalCustomType(obj, mth, typ) MCPropertyObjectPartThunkImp(obj, mth, const typ*&)
#define MCPropertyObjectPartThunkSetOptionalEnumType(obj, mth) MCPropertyObjectPartThunkImp(obj, mth, intenum_t*)
#define MCPropertyObjectPartThunkSetArray(obj, mth) MCPropertyObjectPartThunkImp(obj, mth, MCArrayRef)


#define MCPropertyObjectArrayThunkGetAny(obj, mth) MCPropertyObjectArrayThunkImp(obj, mth, MCNameRef, MCValueRef&)
#define MCPropertyObjectArrayThunkGetBool(obj, mth) MCPropertyObjectArrayThunkImp(obj, mth, MCNameRef, bool&)
#define MCPropertyObjectArrayThunkGetString(obj, mth) MCPropertyObjectArrayThunkImp(obj, mth, MCNameRef, MCStringRef&)

#define MCPropertyObjectArrayThunkSetAny(obj, mth) MCPropertyObjectArrayThunkImp(obj, mth, MCNameRef, MCValueRef)
#define MCPropertyObjectArrayThunkSetBool(obj, mth) MCPropertyObjectArrayThunkImp(obj, mth, MCNameRef, bool)
#define MCPropertyObjectArrayThunkSetString(obj, mth) MCPropertyObjectArrayThunkImp(obj, mth, MCNameRef, MCStringRef)
//////////

#define DEFINE_RW_PROPERTY(prop, type, module, tag) \
{ prop, false, kMCPropertyType##type, nil, (void *)MC##module##Get##tag, (void *)MC##module##Set##tag },

#define DEFINE_RW_SET_PROPERTY(prop, typeinfo, module, tag) \
{ prop, false, kMCPropertyTypeSet, typeinfo, (void *)MC##module##Get##tag, (void *)MC##module##Set##tag },

#define DEFINE_RW_ENUM_PROPERTY(prop, typeinfo, module, tag) \
{ prop, false, kMCPropertyTypeEnum, typeinfo, (void *)MC##module##Get##tag, (void *)MC##module##Set##tag },

#define DEFINE_RW_CUSTOM_PROPERTY(prop, typeinfo, module, tag) \
{ prop, false, kMCPropertyTypeCustom, typeinfo, (void *)MC##module##Get##tag, (void *)MC##module##Set##tag },

#define DEFINE_RO_PROPERTY(prop, type, module, tag) \
{ prop, false, kMCPropertyType##type, nil, (void *)MC##module##Get##tag, nil },

#define DEFINE_RO_SET_PROPERTY(prop, typeinfo, module, tag) \
{ prop, false, kMCPropertyTypeSet, typeinfo, (void *)MC##module##Get##tag, nil },

#define DEFINE_RO_ENUM_PROPERTY(prop, typeinfo, module, tag) \
{ prop, false, kMCPropertyTypeEnum, typeinfo, (void *)MC##module##Get##tag, nil },

#define DEFINE_RO_CUSTOM_PROPERTY(prop, typeinfo, module, tag) \
{ prop, false, kMCPropertyTypeCustom, typeinfo, (void *)MC##module##Get##tag, nil },

#define DEFINE_RO_EFFECTIVE_PROPERTY(prop, type, module, tag) \
{ prop, true, kMCPropertyType##type, nil, (void *)MC##module##GetEffective##tag, nil },


#define DEFINE_RW_OBJ_PROPERTY(prop, type, obj, tag) \
{ prop, false, kMCPropertyType##type, nil, (void *)MCPropertyObjectThunkGet##type(obj, Get##tag), (void *)MCPropertyObjectThunkSet##type(obj, Set##tag), false, false },

#define DEFINE_RO_OBJ_PROPERTY(prop, type, obj, tag) \
{ prop, false, kMCPropertyType##type, nil, (void *)MCPropertyObjectThunkGet##type(obj, Get##tag), nil, false, false },

#define DEFINE_RW_OBJ_NON_EFFECTIVE_PROPERTY(prop, type, obj, tag) \
{ prop, false, kMCPropertyType##type, nil, (void *)MCPropertyObjectThunkGet##type(obj, Get##tag), (void *)MCPropertyObjectThunkSet##type(obj, Set##tag), true, false },

#define DEFINE_RO_OBJ_NON_EFFECTIVE_PROPERTY(prop, type, obj, tag) \
{ prop, false, kMCPropertyType##type, nil, (void *)MCPropertyObjectThunkGet##type(obj, Get##tag), nil, true, false },

#define DEFINE_RW_OBJ_EFFECTIVE_PROPERTY(prop, type, obj, tag) \
{ prop, true, kMCPropertyType##type, nil, (void *)MCPropertyObjectThunkGet##type(obj, GetEffective##tag), (void *)MCPropertyObjectThunkSet##type(obj, SetEffective##tag), true, false },

#define DEFINE_RO_OBJ_EFFECTIVE_PROPERTY(prop, type, obj, tag) \
{ prop, true, kMCPropertyType##type, nil, (void *)MCPropertyObjectThunkGet##type(obj, GetEffective##tag), nil, true, false },

#define DEFINE_RW_OBJ_PART_PROPERTY(prop, type, obj, tag) \
{ prop, false, kMCPropertyType##type, nil, (void *)MCPropertyObjectPartThunkGet##type(obj, Get##tag), (void *)MCPropertyObjectPartThunkSet##type(obj, Set##tag), false, false },

#define DEFINE_RO_OBJ_PART_PROPERTY(prop, type, obj, tag) \
{ prop, false, kMCPropertyType##type, nil, (void *)MCPropertyObjectPartThunkGet##type(obj, Get##tag), nil, false, false },

#define DEFINE_RW_OBJ_PART_NON_EFFECTIVE_PROPERTY(prop, type, obj, tag) \
{ prop, false, kMCPropertyType##type, nil, (void *)MCPropertyObjectPartThunkGet##type(obj, Get##tag), (void *)MCPropertyObjectPartThunkSet##type(obj, Set##tag), true, false },

#define DEFINE_RO_OBJ_PART_NON_EFFECTIVE_PROPERTY(prop, type, obj, tag) \
{ prop, false, kMCPropertyType##type, nil, (void *)MCPropertyObjectPartThunkGet##type(obj, Get##tag), nil, true, false },

#define DEFINE_RW_OBJ_PART_EFFECTIVE_PROPERTY(prop, type, obj, tag) \
{ prop, true, kMCPropertyType##type, nil, (void *)MCPropertyObjectPartThunkGet##type(obj, GetEffective##tag), (void *)MCPropertyObjectPartThunkSet##type(obj, SetEffective##tag), true, false },

#define DEFINE_RO_OBJ_PART_EFFECTIVE_PROPERTY(prop, type, obj, tag) \
{ prop, true, kMCPropertyType##type, nil, (void *)MCPropertyObjectPartThunkGet##type(obj, GetEffective##tag), nil, true, false },

#define DEFINE_RW_OBJ_CUSTOM_PROPERTY(prop, type, obj, tag) \
{ prop, false, kMCPropertyTypeCustom, kMC##type##TypeInfo, (void *)MCPropertyObjectThunkGetCustomType(obj, Get##tag, MC##type), (void *)MCPropertyObjectThunkSetCustomType(obj, Set##tag, MC##type), false, false },

#define DEFINE_RO_OBJ_CUSTOM_PROPERTY(prop, type, obj, tag) \
{ prop, false, kMCPropertyTypeCustom, kMC##type##TypeInfo, (void *)MCPropertyObjectThunkGetCustomType(obj, Get##tag, MC##type), nil, false, false },

#define DEFINE_RW_OBJ_NON_EFFECTIVE_CUSTOM_PROPERTY(prop, type, obj, tag) \
{ prop, false, kMCPropertyTypeCustom, kMC##type##TypeInfo, (void *)MCPropertyObjectThunkGetCustomType(obj, Get##tag, MC##type), (void *)MCPropertyObjectThunkSetCustomType(obj, Set##tag, MC##type), true, false },

#define DEFINE_RO_OBJ_NON_EFFECTIVE_CUSTOM_PROPERTY(prop, type, obj, tag) \
{ prop, false, kMCPropertyTypeCustom, kMC##type##TypeInfo, (void *)MCPropertyObjectThunkGetCustomType(obj, Get##tag, MC##type), nil, true, false },

#define DEFINE_RW_OBJ_EFFECTIVE_CUSTOM_PROPERTY(prop, type, obj, tag) \
{ prop, true, kMCPropertyTypeCustom, kMC##type##TypeInfo, (void *)MCPropertyObjectThunkGetCustomType(obj, Get##tag, MC##type), (void *)MCPropertyObjectThunkSetCustomType(obj, Set##tag, MC##type), true, false },

#define DEFINE_RO_OBJ_EFFECTIVE_CUSTOM_PROPERTY(prop, type, obj, tag) \
{ prop, true, kMCPropertyTypeCustom, kMC##type##TypeInfo, (void *)MCPropertyObjectThunkGetCustomType(obj, Get##tag, MC##type), nil, true, false },

#define DEFINE_RW_OBJ_PART_CUSTOM_PROPERTY(prop, type, obj, tag) \
{ prop, false, kMCPropertyTypeCustom, kMC##type##TypeInfo, (void *)MCPropertyObjectPartThunkGetCustomType(obj, Get##tag, MC##type), (void *)MCPropertyObjectPartThunkSetCustomType(obj, Set##tag, MC##type), false, false },

#define DEFINE_RO_OBJ_ENUM_PROPERTY(prop, type, obj, tag) \
{ prop, false, kMCPropertyTypeEnum, kMC##type##TypeInfo, (void *)MCPropertyObjectThunkGetEnumType(obj, Get##tag), nil, false, false },

#define DEFINE_RW_OBJ_ENUM_PROPERTY(prop, type, obj, tag) \
{ prop, false, kMCPropertyTypeEnum, kMC##type##TypeInfo, (void *)MCPropertyObjectThunkGetEnumType(obj, Get##tag), (void *)MCPropertyObjectThunkSetEnumType(obj, Set##tag), false, false },

#define DEFINE_RO_OBJ_PART_ENUM_PROPERTY(prop, type, obj, tag) \
{ prop, false, kMCPropertyTypeEnum, kMC##type##TypeInfo, (void *)MCPropertyObjectPartThunkGetEnumType(obj, Get##tag), nil, false, false },

#define DEFINE_RW_OBJ_OPTIONAL_ENUM_PROPERTY(prop, type, obj, tag) \
{ prop, false, kMCPropertyTypeOptionalEnum, kMC##type##TypeInfo, (void *)MCPropertyObjectThunkGetOptionalEnumType(obj, Get##tag), (void *)MCPropertyObjectThunkSetOptionalEnumType(obj, Set##tag), false, false },

#define DEFINE_RW_OBJ_NON_EFFECTIVE_OPTIONAL_ENUM_PROPERTY(prop, type, obj, tag) \
{ prop, false, kMCPropertyTypeOptionalEnum, kMC##type##TypeInfo, (void *)MCPropertyObjectThunkGetOptionalEnumType(obj, Get##tag), (void *)MCPropertyObjectThunkSetOptionalEnumType(obj, Set##tag), true, false },

#define DEFINE_RW_OBJ_NON_EFFECTIVE_ENUM_PROPERTY(prop, type, obj, tag) \
{ prop, false, kMCPropertyTypeEnum, kMC##type##TypeInfo, (void *)MCPropertyObjectThunkGetEnumType(obj, Get##tag), (void *)MCPropertyObjectThunkSetEnumType(obj, Set##tag), true, false },

#define DEFINE_RO_OBJ_EFFECTIVE_ENUM_PROPERTY(prop, type, obj, tag) \
{ prop, true, kMCPropertyTypeEnum, kMC##type##TypeInfo, (void *)MCPropertyObjectThunkGetEnumType(obj, GetEffective##tag), nil, true, false },

#define DEFINE_UNAVAILABLE_OBJ_PROPERTY(prop) \
{ prop, false, kMCPropertyTypeAny, nil, nil, nil, false, false },

#define DEFINE_RW_OBJ_SET_PROPERTY(prop, type, obj, tag) \
{ prop, false, kMCPropertyTypeSet, kMC##type##TypeInfo, (void *)MCPropertyObjectThunkGetSetType(obj, Get##tag), (void *)MCPropertyObjectThunkSetSetType(obj, Set##tag), false, false },

#define DEFINE_RO_OBJ_SET_PROPERTY(prop, type, obj, tag) \
{ prop, false, kMCPropertyTypeSet, kMC##type##TypeInfo, (void *)MCPropertyObjectThunkGetSetType(obj, Get##tag), nil, false, false },

#define DEFINE_RW_OBJ_ARRAY_PROPERTY(prop, type, obj, tag) \
{ prop, false, kMCPropertyType##type, nil, (void *)MCPropertyObjectArrayThunkGet##type(obj, Get##tag), (void *)MCPropertyObjectArrayThunkSet##type(obj, Set##tag), false, true },

#define DEFINE_RW_OBJ_LIST_PROPERTY(prop, type, obj, tag) \
{ prop, false, kMCPropertyType##type, nil, (void *)MCPropertyObjectListThunkGet##type(obj, Get##tag), (void *)MCPropertyObjectListThunkSet##type(obj, Set##tag), false, false },

#define DEFINE_RO_OBJ_LIST_PROPERTY(prop, type, obj, tag) \
{ prop, false, kMCPropertyType##type, nil, (void *)MCPropertyObjectListThunkGet##type(obj, Get##tag), nil, false, false },

////////////////////////////////////////////////////////////////////////////////

class MCExecContext
{
public:
	MCExecContext(MCExecPoint& ep)
		: m_ep(ep), m_stat(ES_NORMAL)
	{
	}
	
	MCExecContext(MCExecPoint& ep, MCVarref *p_it)
		: m_ep(ep), m_stat(ES_NORMAL), m_it(p_it)
	{
	}
	
	MCExecContext(MCExecContext& p_ctxt)
		: m_ep(p_ctxt.GetEP()), m_stat(ES_NORMAL), m_it(p_ctxt . m_it)
	{
	}

	//////////

	MCExecPoint& GetEP(void)
	{
		return m_ep;
	}
	
	Exec_stat GetExecStat(void)
	{
		return m_stat;
	}

	///////////

	bool HasError(void)
	{
		return m_stat != ES_NORMAL;
	}

	void Throw(void)
	{
		m_stat = ES_ERROR;
	}

	Exec_stat Catch(uint2 line, uint2 pos);

	void LegacyThrow(Exec_errors error, MCValueRef hint = nil);
	void LegacyThrow(Exec_errors error, uint32_t hint);

	void Unimplemented(void)
	{
		abort();
	}

	//////////

	bool GetCaseSensitive(void) const
	{
		return m_ep . getcasesensitive() == True;
	}

	bool GetConvertOctals(void) const
	{
		return m_ep . getconvertoctals() == True;
	}

	bool GetWholeMatches(void) const
	{
		return m_ep . getwholematches() == True;
	}

	bool GetUseUnicode(void) const
	{
		return m_ep . getuseunicode() == True;
	}

	bool GetUseSystemDate(void) const
	{
		return m_ep . getusesystemdate() == True;
	}

	char_t GetLineDelimiter(void) const
	{
		return m_ep . getlinedel();
	}

	char_t GetItemDelimiter(void) const
	{
		return m_ep . getitemdel();
	}

	char_t GetColumnDelimiter(void) const
	{
		return m_ep . getcolumndel();
	}

	char_t GetRowDelimiter(void) const
	{
		return m_ep . getrowdel();
	}

	uint2 GetCutOff(void) const
	{
		return m_ep . getcutoff();
	}
<<<<<<< HEAD

    void GetNumberFormat(uint2& r_fw, uint2& r_trailing, uint2& r_force)
    {
        r_fw = m_ep . getnffw();
        r_trailing = m_ep . getnftrailing();
        r_force = m_ep . getnfforce();
    }


=======
	
	uinteger_t GetNumberFormatWidth() const
	{
		return m_ep.getnffw();
	}
	
	uinteger_t GetNumberFormatTrailing() const
	{
		return m_ep.getnftrailing();	
	}
	
	uinteger_t GetNumberFormatForce() const
	{
		return m_ep.getnfforce();
	}
	
>>>>>>> 05f5a5b2
	//////////

	void SetCaseSensitive(bool p_value)
	{
		m_ep . setcasesensitive(p_value);
	}

	void SetConvertOctals(bool p_value)
	{
		m_ep . setconvertoctals(p_value);
	}
	
	void SetWholeMatches(bool p_value)
	{
		m_ep . setwholematches(p_value);
	}
	
	void SetUseUnicode(bool p_value)
	{
		m_ep . setuseunicode(p_value);
	}

	void SetUseSystemDate(bool p_value)
	{
		m_ep . setusesystemdate(p_value);
	}

	void SetCutOff(uint2 p_value)
	{
		m_ep . setcutoff(p_value);
	}

	void SetLineDelimiter(char_t p_value)
	{
		m_ep . setlinedel(p_value);
	}

	void SetItemDelimiter(char_t p_value)
	{
		m_ep . setitemdel(p_value);
	}

	void SetColumnDelimiter(char_t p_value)
	{
		m_ep . setcolumndel(p_value);
	}

	void SetRowDelimiter(char_t p_value)
	{
        m_ep . setrowdel(p_value);
    }

    bool SetValueRef(MCValueRef value)
    {
        return m_ep . setvalueref(value);
    }


    void SetNumberFormat(uint2 p_fw, uint2 p_trailing, uint2 p_force)
    {
        m_ep . setnumberformat(p_fw, p_trailing, p_force);
    }

    void NativeToUtf16()
    {
        return m_ep . nativetoutf16();
    }

    void Utf16ToNative()
    {
        return m_ep . utf16tonative();
    }

    void BinaryToText()
    {
        return m_ep . binarytotext();
    }

    void TextToBinary()
    {
        return m_ep . texttobinary();
    }

    void Utf16ToUtf8()
    {
        return m_ep . utf16toutf8();
    }

    void Utf8ToUtf16()
    {
        return m_ep . utf8toutf16();
    }

	Exec_stat GetReal8(real8& d, uint2 l, uint2 p, Exec_errors e)
	{
		return m_ep . getreal8(d, l, p, e);
	}

	bool CopyAsNameRef(MCNameRef &r_name)
	{
		return m_ep . copyasnameref(r_name);
	}

    bool CopyAsDataRef(MCDataRef &r_data)
    {
        return m_ep . copyasdataref(r_data);
    }

	bool CopyAsArrayRef(MCArrayRef &r_array)
	{
		return m_ep . copyasarrayref(r_array);
	}

    bool CopyAsStringRef(MCStringRef &r_value)
    {
        return m_ep . copyasstringref(r_value);
    }

    bool Reserve(uindex_t p_capacity, char*& r_buffer)
    {
        return m_ep . reserve(p_capacity, r_buffer);
    }

    void Commit(uindex_t p_size)
    {
        return m_ep . commit(p_size);
    }

    void Substring(uint32_t p_start, uint32_t p_finish)
    {
        return m_ep . substring(p_start, p_finish);
    }

    MCString GetOldStringValue(void)
    {
        return m_ep . getsvalue();
    }

    //////////

    void SetHandler(MCHandler *p_handler)
    {
        m_ep.sethandler(p_handler);
    }

    MCHandlerlist *GetHandlerList()
    {
        return m_ep.gethlist();
    }

    void SetHandlerList(MCHandlerlist *p_list)
    {
        m_ep.sethlist(p_list);
    }

    //////////

    void Clear()
    {
        m_ep.clear();
    }

    bool IsEmpty()
    {
        return m_ep.isempty();
    }

    bool IsString()
    {
        return m_ep.isstring();
    }

    bool IsArray()
    {
        return m_ep.isarray();
    }

    bool IsNumber()
    {
        return m_ep.isnumber();
    }

    //////////
	
	// Convert the given valueref to a string. If the type is not convertable
	// to a string, the empty string is returned.
	// This method should be used in cases where a string is required and
	// we want to silently convert non-stringables to empty.
	bool ForceToString(MCValueRef value, MCStringRef& r_string);
	bool ForceToBoolean(MCValueRef value, MCBooleanRef& r_boolean);

	// These attempt to convert the value as specified, returning 'true' if successeful.
	// These will raise an appropriate error if the conversion fails and
	// strict mode is on. If strict mode is off (the default) then default
	// values will be returned for things that can't be converted.
	//   (boolean - false, string - empty, number/integer/real - 0, array -
	//    empty array).
	bool ConvertToBoolean(MCValueRef value, MCBooleanRef& r_boolean);
	bool ConvertToString(MCValueRef value, MCStringRef& r_string);
	bool ConvertToNumber(MCValueRef value, MCNumberRef& r_number);
	bool ConvertToInteger(MCValueRef value, integer_t& r_integer);
	bool ConvertToUnsignedInteger(MCValueRef value, uinteger_t& r_integer);
	bool ConvertToReal(MCValueRef value, real64_t& r_real);
	bool ConvertToArray(MCValueRef value, MCArrayRef& r_array);
	bool ConvertToLegacyPoint(MCValueRef value, MCPoint& r_point);
	bool ConvertToLegacyRectangle(MCValueRef value, MCRectangle& r_rectangle);
	bool ConvertToLegacyColor(MCValueRef value, MCColor& r_color);

	// These attempt to convert the given value as specified. If conversion
	// was successful then 'r_converted' is set to true, else 'false'. If
	// an error occurs (such as out-of-memory), false is returned.
	bool TryToConvertToBoolean(MCValueRef value, bool& r_converted, MCBooleanRef& r_boolean);
	bool TryToConvertToString(MCValueRef value, bool& r_converted, MCStringRef& r_string);
	bool TryToConvertToNumber(MCValueRef value, bool& r_converted, MCNumberRef& r_number);
	bool TryToConvertToInteger(MCValueRef value, bool& r_converted, integer_t& r_integer);
	bool TryToConvertToUnsignedInteger(MCValueRef value, bool& r_converted, uinteger_t& r_integer);
	bool TryToConvertToReal(MCValueRef value, bool& r_converted, real64_t& r_real);
	bool TryToConvertToArray(MCValueRef value, bool& r_converted, MCArrayRef& r_array);
	bool TryToConvertToLegacyPoint(MCValueRef value, bool& r_converted, MCPoint& r_point);
	bool TryToConvertToLegacyRectangle(MCValueRef value, bool& r_converted, MCRectangle& r_rectangle);
	bool TryToConvertToLegacyColor(MCValueRef value, bool& r_converted, MCColor& r_color);

	//////////
	
	bool FormatBool(bool p_bool, MCStringRef& r_output);
	bool FormatReal(real64_t p_real, MCStringRef& r_output);
	bool FormatUnsignedInteger(uinteger_t p_integer, MCStringRef& r_output);
	bool FormatInteger(integer_t p_integer, MCStringRef& r_output);
	bool FormatLegacyPoint(MCPoint value, MCStringRef& r_value);
	bool FormatLegacyRectangle(MCRectangle value, MCStringRef& r_value);
	bool FormatLegacyColor(MCColor value, MCStringRef& r_value);

	//////////
	
	bool EncodeStringAsUTF8(MCStringRef string, char*& r_cstring);
	bool EncodeUnicodeStringAsUTF8(MCStringRef string, char*& r_cstring);

	//////////

	// This method evaluates the given expression returning the result in 'result'.
	// If an error is raised during the course of evaluation, 'false' is returned.
	// Note: This method throws any errors that occur.
	bool EvaluateExpression(MCExpression *expr, MCValueRef& r_result);

	//////////
	
	// Note: This method throws any errors that occur.
	bool EnsurePrintingIsAllowed(void);
	bool EnsureDiskAccessIsAllowed(void);
	bool EnsureProcessIsAllowed(void);
	bool EnsureNetworkAccessIsAllowed(void);
	bool EnsurePrivacyIsAllowed(void);

	//////////
	
	void SetItToEmpty(void);
	void SetItToValue(MCValueRef p_value);
	
	//////////

    MCHandler *GetHandler(void)
    {
        return m_ep . gethandler();
    }
    
	MCObject *GetObject(void)
	{
		return m_ep . getobj();
	}

	void SetObject(MCObject *p_object)
	{
		m_ep.setobj(p_object);
	}

	void SetParentScript(MCParentScriptUse *p_parentscript)
	{
		m_ep.setparentscript(p_parentscript);
	}

    MCParentScriptUse *GetParentScript(void)
	{
		return m_ep.getparentscript();
	}
    
    // MM-2011-02-16: Added ability to get handle of current object
    MCObjectHandle *GetObjectHandle(void);
	void SetTheResultToEmpty(void);
	void SetTheResultToValue(MCValueRef p_value);
	void SetTheResultToStaticCString(const char *p_cstring);
    void SetTheResultToNumber(real64_t p_value);
    void GiveCStringToResult(char *p_cstring);
    void SetTheResultToCString(const char *p_string);
    
private:
	MCExecPoint& m_ep;
	Exec_stat m_stat;
	MCVarref *m_it;
};

////////////////////////////////////////////////////////////////////////////////

extern MCExecMethodInfo *kMCLogicEvalIsEqualToMethodInfo;
extern MCExecMethodInfo *kMCLogicEvalIsNotEqualToMethodInfo;
extern MCExecMethodInfo *kMCLogicEvalIsGreaterThanMethodInfo;
extern MCExecMethodInfo *kMCLogicEvalIsGreaterThanOrEqualToMethodInfo;
extern MCExecMethodInfo *kMCLogicEvalIsLessThanMethodInfo;
extern MCExecMethodInfo *kMCLogicEvalIsLessThanOrEqualToMethodInfo;
extern MCExecMethodInfo *kMCLogicEvalAndMethodInfo;
extern MCExecMethodInfo *kMCLogicEvalOrMethodInfo;
extern MCExecMethodInfo *kMCLogicEvalNotMethodInfo;
extern MCExecMethodInfo *kMCLogicEvalIsABooleanMethodInfo;
extern MCExecMethodInfo *kMCLogicEvalIsNotABooleanMethodInfo;

void MCLogicEvalIsEqualTo(MCExecContext& ctxt, MCValueRef p_left, MCValueRef p_right, bool& r_result);
void MCLogicEvalIsNotEqualTo(MCExecContext& ctxt, MCValueRef p_left, MCValueRef p_right, bool& r_result);
void MCLogicEvalIsGreaterThan(MCExecContext& ctxt, MCValueRef p_left, MCValueRef p_right, bool& r_result);
void MCLogicEvalIsGreaterThanOrEqualTo(MCExecContext& ctxt, MCValueRef p_left, MCValueRef p_right, bool& r_result);
void MCLogicEvalIsLessThan(MCExecContext& ctxt, MCValueRef p_left, MCValueRef p_right, bool& r_result);
void MCLogicEvalIsLessThanOrEqualTo(MCExecContext& ctxt, MCValueRef p_left, MCValueRef p_right, bool& r_result);

void MCLogicEvalAnd(MCExecContext& ctxt, bool p_a, bool p_b, bool& r_result);
void MCLogicEvalOr(MCExecContext& ctxt, bool p_a, bool p_b, bool& r_result);
void MCLogicEvalNot(MCExecContext& ctxt, bool p_bool, bool& r_result);

void MCLogicEvalIsABoolean(MCExecContext& ctxt, MCValueRef p_value, bool& r_result);
void MCLogicEvalIsNotABoolean(MCExecContext& ctxt, MCValueRef p_value, bool& r_result);

///////////

extern MCExecMethodInfo *kMCArraysEvalKeysMethodInfo;
extern MCExecMethodInfo *kMCArraysEvalExtentsMethodInfo;
extern MCExecMethodInfo *kMCArraysExecCombineMethodInfo;
extern MCExecMethodInfo *kMCArraysExecCombineByRowMethodInfo;
extern MCExecMethodInfo *kMCArraysExecCombineByColumnMethodInfo;
extern MCExecMethodInfo *kMCArraysExecCombineAsSetMethodInfo;
extern MCExecMethodInfo *kMCArraysExecSplitMethodInfo;
extern MCExecMethodInfo *kMCArraysExecSplitByRowMethodInfo;
extern MCExecMethodInfo *kMCArraysExecSplitByColumnMethodInfo;
extern MCExecMethodInfo *kMCArraysExecSplitAsSetMethodInfo;
extern MCExecMethodInfo *kMCArraysExecUnionMethodInfo;
extern MCExecMethodInfo *kMCArraysExecIntersectMethodInfo;
extern MCExecMethodInfo *kMCArraysEvalArrayEncodeMethodInfo;
extern MCExecMethodInfo *kMCArraysEvalArrayDecodeMethodInfo;
extern MCExecMethodInfo *kMCArraysEvalMatrixMultiplyMethodInfo;
extern MCExecMethodInfo *kMCArraysEvalTransposeMatrixMethodInfo;
extern MCExecMethodInfo *kMCArraysEvalIsAnArrayMethodInfo;
extern MCExecMethodInfo *kMCArraysEvalIsNotAnArrayMethodInfo;
extern MCExecMethodInfo *kMCArraysEvalIsAmongTheKeysOfMethodInfo;
extern MCExecMethodInfo *kMCArraysEvalIsNotAmongTheKeysOfMethodInfo;

void MCArraysEvalKeys(MCExecContext& ctxt, MCArrayRef p_array, MCStringRef& r_string);
void MCArraysEvalExtents(MCExecContext& ctxt, MCArrayRef p_array, MCStringRef& r_string);
void MCArraysExecCombine(MCExecContext& ctxt, MCArrayRef p_array, MCStringRef p_element_delimiter, MCStringRef p_key_delimiter, MCStringRef& r_string);
void MCArraysExecCombineByRow(MCExecContext& ctxt, MCArrayRef p_array, MCStringRef& r_string);
void MCArraysExecCombineByColumn(MCExecContext& ctxt, MCArrayRef p_array, MCStringRef& r_string);
void MCArraysExecCombineAsSet(MCExecContext& ctxt, MCArrayRef p_array, MCStringRef p_element_delimiter, MCStringRef& r_string);
void MCArraysExecSplit(MCExecContext& ctxt, MCStringRef p_string, MCStringRef p_element_delimiter, MCStringRef p_key_delimiter, MCArrayRef& r_array);
void MCArraysExecSplitByRow(MCExecContext& ctxt, MCStringRef p_string, MCArrayRef& r_array);
void MCArraysExecSplitByColumn(MCExecContext& ctxt, MCStringRef p_string, MCArrayRef& r_array);
void MCArraysExecSplitAsSet(MCExecContext& ctxt, MCStringRef p_string, MCStringRef p_element_delimiter, MCArrayRef& r_array);
void MCArraysExecUnion(MCExecContext& ctxt, MCArrayRef x_dst_array, MCArrayRef p_src_array);
void MCArraysExecIntersect(MCExecContext& ctxt, MCArrayRef x_dst_array, MCArrayRef p_src_array);
void MCArraysEvalArrayEncode(MCExecContext& ctxt, MCArrayRef p_array, MCStringRef& r_encoding);
void MCArraysEvalArrayDecode(MCExecContext& ctxt, MCStringRef p_encoding, MCArrayRef& r_array);
void MCArraysEvalMatrixMultiply(MCExecContext& ctxt, MCArrayRef p_left, MCArrayRef p_right, MCArrayRef& r_result);
void MCArraysEvalTransposeMatrix(MCExecContext& ctxt, MCArrayRef p_matrix, MCArrayRef& r_result);

void MCArraysEvalIsAnArray(MCExecContext& ctxt, MCValueRef p_value, bool& r_result);
void MCArraysEvalIsNotAnArray(MCExecContext& ctxt, MCValueRef p_value, bool& r_result);
void MCArraysEvalIsAmongTheKeysOf(MCExecContext& ctxt, MCNameRef p_key, MCArrayRef p_array, bool& r_result);
void MCArraysEvalIsNotAmongTheKeysOf(MCExecContext& ctxt, MCNameRef p_key, MCArrayRef p_array, bool& r_result);

///////////

extern MCExecMethodInfo *kMCMathEvalBaseConvertMethodInfo;
extern MCExecMethodInfo *kMCMathEvalAbsMethodInfo;
extern MCExecMethodInfo *kMCMathEvalRoundToPrecisionMethodInfo;
extern MCExecMethodInfo *kMCMathEvalRoundMethodInfo;
extern MCExecMethodInfo *kMCMathEvalStatRoundToPrecisionMethodInfo;
extern MCExecMethodInfo *kMCMathEvalStatRoundMethodInfo;
extern MCExecMethodInfo *kMCMathEvalTruncMethodInfo;
extern MCExecMethodInfo *kMCMathEvalAcosMethodInfo;
extern MCExecMethodInfo *kMCMathEvalAsinMethodInfo;
extern MCExecMethodInfo *kMCMathEvalAtanMethodInfo;
extern MCExecMethodInfo *kMCMathEvalAtan2MethodInfo;
extern MCExecMethodInfo *kMCMathEvalCosMethodInfo;
extern MCExecMethodInfo *kMCMathEvalSinMethodInfo;
extern MCExecMethodInfo *kMCMathEvalTanMethodInfo;
extern MCExecMethodInfo *kMCMathEvalExpMethodInfo;
extern MCExecMethodInfo *kMCMathEvalExp1MethodInfo;
extern MCExecMethodInfo *kMCMathEvalExp2MethodInfo;
extern MCExecMethodInfo *kMCMathEvalExp10MethodInfo;
extern MCExecMethodInfo *kMCMathEvalLnMethodInfo;
extern MCExecMethodInfo *kMCMathEvalLn1MethodInfo;
extern MCExecMethodInfo *kMCMathEvalLog2MethodInfo;
extern MCExecMethodInfo *kMCMathEvalLog10MethodInfo;
extern MCExecMethodInfo *kMCMathEvalSqrtMethodInfo;
extern MCExecMethodInfo *kMCMathEvalAnnuityMethodInfo;
extern MCExecMethodInfo *kMCMathEvalCompoundMethodInfo;
extern MCExecMethodInfo *kMCMathEvalAverageMethodInfo;
extern MCExecMethodInfo *kMCMathEvalMedianMethodInfo;
extern MCExecMethodInfo *kMCMathEvalMinMethodInfo;
extern MCExecMethodInfo *kMCMathEvalMaxMethodInfo;
extern MCExecMethodInfo *kMCMathEvalStdDevMethodInfo;
extern MCExecMethodInfo *kMCMathEvalSumMethodInfo;
extern MCExecMethodInfo *kMCMathEvalRandomMethodInfo;
extern MCExecMethodInfo *kMCMathEvalBitwiseAndMethodInfo;
extern MCExecMethodInfo *kMCMathEvalBitwiseNotMethodInfo;
extern MCExecMethodInfo *kMCMathEvalBitwiseOrMethodInfo;
extern MCExecMethodInfo *kMCMathEvalBitwiseXorMethodInfo;
extern MCExecMethodInfo *kMCMathEvalDivMethodInfo;
extern MCExecMethodInfo *kMCMathEvalDivArrayByNumberMethodInfo;
extern MCExecMethodInfo *kMCMathEvalDivArrayByArrayMethodInfo;
extern MCExecMethodInfo *kMCMathEvalSubtractMethodInfo;
extern MCExecMethodInfo *kMCMathEvalSubtractNumberFromArrayMethodInfo;
extern MCExecMethodInfo *kMCMathEvalSubtractArrayFromArrayMethodInfo;
extern MCExecMethodInfo *kMCMathEvalModMethodInfo;
extern MCExecMethodInfo *kMCMathEvalModArrayByNumberMethodInfo;
extern MCExecMethodInfo *kMCMathEvalModArrayByArrayMethodInfo;
extern MCExecMethodInfo *kMCMathEvalWrapMethodInfo;
extern MCExecMethodInfo *kMCMathEvalWrapArrayByNumberMethodInfo;
extern MCExecMethodInfo *kMCMathEvalWrapArrayByArrayMethodInfo;
extern MCExecMethodInfo *kMCMathEvalOverMethodInfo;
extern MCExecMethodInfo *kMCMathEvalOverArrayByNumberMethodInfo;
extern MCExecMethodInfo *kMCMathEvalOverArrayByArrayMethodInfo;
extern MCExecMethodInfo *kMCMathEvalAddMethodInfo;
extern MCExecMethodInfo *kMCMathEvalAddNumberToArrayMethodInfo;
extern MCExecMethodInfo *kMCMathEvalAddArrayToArrayMethodInfo;
extern MCExecMethodInfo *kMCMathEvalMultiplyMethodInfo;
extern MCExecMethodInfo *kMCMathEvalMultiplyArrayByNumberMethodInfo;
extern MCExecMethodInfo *kMCMathEvalMultiplyArrayByArrayMethodInfo;
extern MCExecMethodInfo *kMCMathEvalPowerMethodInfo;
extern MCExecMethodInfo *kMCMathEvalIsAnIntegerMethodInfo;
extern MCExecMethodInfo *kMCMathEvalIsNotAnIntegerMethodInfo;
extern MCExecMethodInfo *kMCMathEvalIsANumberMethodInfo;
extern MCExecMethodInfo *kMCMathEvalIsNotANumberMethodInfo;
extern MCExecMethodInfo *kMCMathGetRandomSeedMethodInfo;
extern MCExecMethodInfo *kMCMathSetRandomSeedMethodInfo;

extern MCExecMethodInfo *kMCMathExecDivideNumberByNumberMethodInfo;
extern MCExecMethodInfo *kMCMathExecDivideArrayByNumberMethodInfo;
extern MCExecMethodInfo *kMCMathExecDivideArrayByArrayMethodInfo;
extern MCExecMethodInfo *kMCMathExecSubtractNumberFromNumberMethodInfo;
extern MCExecMethodInfo *kMCMathExecSubtractNumberFromArrayMethodInfo;
extern MCExecMethodInfo *kMCMathExecSubtractArrayFromArrayMethodInfo;
extern MCExecMethodInfo *kMCMathExecAddNumberToNumberMethodInfo;
extern MCExecMethodInfo *kMCMathExecAddNumberToArrayMethodInfo;
extern MCExecMethodInfo *kMCMathExecAddArrayToArrayMethodInfo;
extern MCExecMethodInfo *kMCMathExecMultiplyNumberByNumberMethodInfo;
extern MCExecMethodInfo *kMCMathExecMultiplyArrayByNumberMethodInfo;
extern MCExecMethodInfo *kMCMathExecMultiplyArrayByArrayMethodInfo;

void MCMathEvalBaseConvert(MCExecContext& ctxt, MCStringRef p_source, integer_t p_source_base, integer_t p_dest_base, MCStringRef& r_result);

void MCMathEvalAbs(MCExecContext& ctxt, real64_t p_in, real64_t& r_result);
void MCMathEvalRoundToPrecision(MCExecContext& ctxt, real64_t p_number, real64_t p_precision, real64_t& r_result);
void MCMathEvalRound(MCExecContext& ctxt, real64_t p_number, real64_t& r_result);
void MCMathEvalStatRoundToPrecision(MCExecContext& ctxt, real64_t p_number, real64_t p_precision, real64_t& r_result);
void MCMathEvalStatRound(MCExecContext& ctxt, real64_t p_number, real64_t& r_result);
void MCMathEvalTrunc(MCExecContext& ctxt, real64_t p_number, real64_t& r_result);

void MCMathEvalAcos(MCExecContext& ctxt, real64_t p_in, real64_t& r_result);
void MCMathEvalAsin(MCExecContext& ctxt, real64_t p_in, real64_t& r_result);
void MCMathEvalAtan(MCExecContext& ctxt, real64_t p_in, real64_t& r_result);
void MCMathEvalAtan2(MCExecContext& ctxt, real64_t p_y, real64_t p_x, real64_t& r_result);
void MCMathEvalCos(MCExecContext& ctxt, real64_t p_in, real64_t& r_result);
void MCMathEvalSin(MCExecContext& ctxt, real64_t p_in, real64_t& r_result);
void MCMathEvalTan(MCExecContext& ctxt, real64_t p_in, real64_t& r_result);

void MCMathEvalExp(MCExecContext& ctxt, real64_t p_in, real64_t& r_result);
void MCMathEvalExp1(MCExecContext& ctxt, real64_t p_in, real64_t& r_result);
void MCMathEvalExp2(MCExecContext& ctxt, real64_t p_in, real64_t& r_result);
void MCMathEvalExp10(MCExecContext& ctxt, real64_t p_in, real64_t& r_result);
void MCMathEvalLn(MCExecContext& ctxt, real64_t p_in, real64_t& r_result);
void MCMathEvalLn1(MCExecContext& ctxt, real64_t p_in, real64_t& r_result);
void MCMathEvalLog2(MCExecContext& ctxt, real64_t p_in, real64_t& r_result);
void MCMathEvalLog10(MCExecContext& ctxt, real64_t p_in, real64_t& r_result);
void MCMathEvalSqrt(MCExecContext& ctxt, real64_t p_in, real64_t& r_result);

void MCMathEvalAnnuity(MCExecContext& ctxt, real64_t p_rate, real64_t p_periods, real64_t& r_result);
void MCMathEvalCompound(MCExecContext& ctxt, real64_t p_rate, real64_t p_periods, real64_t& r_result);

void MCMathEvalAverage(MCExecContext& ctxt, real64_t *p_values, uindex_t p_count, real64_t& r_result);
void MCMathEvalMedian(MCExecContext& ctxt, real64_t *p_values, uindex_t p_count, real64_t& r_result);
void MCMathEvalMin(MCExecContext& ctxt, real64_t *p_values, uindex_t p_count, real64_t& r_result);
void MCMathEvalMax(MCExecContext& ctxt, real64_t *p_values, uindex_t p_count, real64_t& r_result);
void MCMathEvalStdDev(MCExecContext& ctxt, real64_t *p_values, uindex_t p_count, real64_t& r_result);
void MCMathEvalSum(MCExecContext& ctxt, real64_t *p_values, uindex_t p_count, real64_t& r_result);

void MCMathEvalRandom(MCExecContext& ctxt, real64_t p_in, real64_t& r_result);

void MCMathEvalBitwiseAnd(MCExecContext& ctxt, uinteger_t p_left, uinteger_t p_right, uinteger_t& r_result);
void MCMathEvalBitwiseNot(MCExecContext& ctxt, uinteger_t p_right, uinteger_t& r_result);
void MCMathEvalBitwiseOr(MCExecContext& ctxt, uinteger_t p_left, uinteger_t p_right, uinteger_t& r_result);
void MCMathEvalBitwiseXor(MCExecContext& ctxt, uinteger_t p_left, uinteger_t p_right, uinteger_t& r_result);

void MCMathEvalDiv(MCExecContext& ctxt, real64_t p_left, real64_t p_right, real64_t& r_result);
void MCMathEvalDivArrayByNumber(MCExecContext& ctxt, MCArrayRef p_array, real64_t p_number, MCArrayRef& r_result);
void MCMathEvalDivArrayByArray(MCExecContext& ctxt, MCArrayRef p_left, MCArrayRef p_right, MCArrayRef& r_result);
void MCMathEvalSubtract(MCExecContext& ctxt, real64_t p_left, real64_t p_right, real64_t& r_result);
void MCMathEvalSubtractNumberFromArray(MCExecContext& ctxt, MCArrayRef p_array, real64_t p_number, MCArrayRef& r_result);
void MCMathEvalSubtractArrayFromArray(MCExecContext& ctxt, MCArrayRef p_left, MCArrayRef p_right, MCArrayRef& r_result);
void MCMathEvalMod(MCExecContext& ctxt, real64_t p_left, real64_t p_right, real64_t& r_result);
void MCMathEvalModArrayByNumber(MCExecContext& ctxt, MCArrayRef p_array, real64_t p_number, MCArrayRef& r_result);
void MCMathEvalModArrayByArray(MCExecContext& ctxt, MCArrayRef p_left, MCArrayRef p_right, MCArrayRef& r_result);
void MCMathEvalWrap(MCExecContext& ctxt, real64_t p_left, real64_t p_right, real64_t& r_result);
void MCMathEvalWrapArrayByNumber(MCExecContext& ctxt, MCArrayRef p_array, real64_t p_number, MCArrayRef& r_result);
void MCMathEvalWrapArrayByArray(MCExecContext& ctxt, MCArrayRef p_left, MCArrayRef p_right, MCArrayRef& r_result);
void MCMathEvalOver(MCExecContext& ctxt, real64_t p_left, real64_t p_right, real64_t& r_result);
void MCMathEvalOverArrayByNumber(MCExecContext& ctxt, MCArrayRef p_array, real64_t p_number, MCArrayRef& r_result);
void MCMathEvalOverArrayByArray(MCExecContext& ctxt, MCArrayRef p_left, MCArrayRef p_right, MCArrayRef& r_result);
void MCMathEvalAdd(MCExecContext& ctxt, real64_t p_left, real64_t p_right, real64_t& r_result);
void MCMathEvalAddNumberToArray(MCExecContext& ctxt, MCArrayRef p_array, real64_t p_number, MCArrayRef& r_result);
void MCMathEvalAddArrayToArray(MCExecContext& ctxt, MCArrayRef p_left, MCArrayRef p_right, MCArrayRef& r_result);
void MCMathEvalMultiply(MCExecContext& ctxt, real64_t p_left, real64_t p_right, real64_t& r_result);
void MCMathEvalMultiplyArrayByNumber(MCExecContext& ctxt, MCArrayRef p_array, real64_t p_number, MCArrayRef& r_result);
void MCMathEvalMultiplyArrayByArray(MCExecContext& ctxt, MCArrayRef p_left, MCArrayRef p_right, MCArrayRef& r_result);

void MCMathEvalPower(MCExecContext& ctxt, real64_t p_left, real64_t p_right, real64_t& r_result);

void MCMathEvalIsAnInteger(MCExecContext& ctxt, MCValueRef p_value, bool& r_result);
void MCMathEvalIsNotAnInteger(MCExecContext& ctxt, MCValueRef p_value, bool& r_result);
void MCMathEvalIsANumber(MCExecContext& ctxt, MCValueRef p_value, bool& r_result);
void MCMathEvalIsNotANumber(MCExecContext& ctxt, MCValueRef p_value, bool& r_result);

void MCMathGetRandomSeed(MCExecContext& ctxt, integer_t& r_value);
void MCMathSetRandomSeed(MCExecContext& ctxt, integer_t p_value);

#define MCMathExecAddNumberToNumber(ctxt, a, b, r) MCMathEvalAdd(ctxt, a, b, r)
#define MCMathExecAddNumberToArray(ctxt, a, b, r) MCMathEvalAddNumberToArray(ctxt, b, a, r)
#define MCMathExecAddArrayToArray(ctxt, a, b, r) MCMathEvalAddArrayToArray(ctxt, a, b, r)
#define MCMathExecSubtractNumberFromNumber(ctxt, a, b, r) MCMathEvalSubtract(ctxt, b, a, r)
#define MCMathExecSubtractNumberFromArray(ctxt, a, b, r) MCMathEvalSubtractNumberFromArray(ctxt, b, a, r)
#define MCMathExecSubtractArrayFromArray(ctxt, a, b, r) MCMathEvalSubtractArrayFromArray(ctxt, b, a, r)
#define MCMathExecDivideNumberByNumber(ctxt, a, b, r) MCMathEvalOver(ctxt, a, b, r)
#define MCMathExecDivideArrayByNumber(ctxt, a, b, r) MCMathEvalOverArrayByNumber(ctxt, a, b, r)
#define MCMathExecDivideArrayByArray(ctxt, a, b, r) MCMathEvalOverArrayByArray(ctxt, a, b, r)
#define MCMathExecMultiplyNumberByNumber(ctxt, a, b, r) MCMathEvalMultiply(ctxt, a, b, r)
#define MCMathExecMultiplyArrayByNumber(ctxt, a, b, r) MCMathEvalMultiplyArrayByNumber(ctxt, a, b, r)
#define MCMathExecMultiplyArrayByArray(ctxt, a, b, r) MCMathEvalMultiplyArrayByArray(ctxt, a, b, r)

///////////

extern MCExecMethodInfo *kMCFiltersEvalBase64EncodeMethodInfo;
extern MCExecMethodInfo *kMCFiltersEvalBase64DecodeMethodInfo;
extern MCExecMethodInfo *kMCFiltersEvalBinaryEncodeMethodInfo;
extern MCExecMethodInfo *kMCFiltersEvalBinaryDecodeMethodInfo;
extern MCExecMethodInfo *kMCFiltersEvalCompressMethodInfo;
extern MCExecMethodInfo *kMCFiltersEvalDecompressMethodInfo;
extern MCExecMethodInfo *kMCFiltersEvalIsoToMacMethodInfo;
extern MCExecMethodInfo *kMCFiltersEvalMacToIsoMethodInfo;
extern MCExecMethodInfo *kMCFiltersEvalUrlEncodeMethodInfo;
extern MCExecMethodInfo *kMCFiltersEvalUrlDecodeMethodInfo;
extern MCExecMethodInfo *kMCFiltersEvalUniEncodeMethodInfo;
extern MCExecMethodInfo *kMCFiltersEvalUniDecodeMethodInfo;
extern MCExecMethodInfo *kMCFiltersEvalMD5DigestMethodInfo;
extern MCExecMethodInfo *kMCFiltersEvalSHA1DigestMethodInfo;

void MCFiltersEvalBase64Encode(MCExecContext& ctxt, MCDataRef p_source, MCStringRef& r_result);
void MCFiltersEvalBase64Decode(MCExecContext& ctxt, MCStringRef p_source, MCDataRef& r_result);
void MCFiltersEvalBinaryEncode(MCExecContext& ctxt, MCStringRef p_format, MCValueRef *p_params, uindex_t p_param_count, MCDataRef& r_string);
void MCFiltersEvalBinaryDecode(MCExecContext& ctxt, MCStringRef p_format, MCDataRef p_data, MCValueRef *r_results, uindex_t p_result_count, integer_t& r_done);
void MCFiltersEvalCompress(MCExecContext& ctxt, MCDataRef p_source, MCDataRef& r_result);
void MCFiltersEvalDecompress(MCExecContext& ctxt, MCDataRef p_source, MCDataRef& r_result);
void MCFiltersEvalIsoToMac(MCExecContext& ctxt, MCDataRef p_source, MCDataRef& r_result);
void MCFiltersEvalMacToIso(MCExecContext& ctxt, MCDataRef p_source, MCDataRef& r_result);
void MCFiltersEvalUrlEncode(MCExecContext& ctxt, MCStringRef p_source, MCStringRef& r_result);
void MCFiltersEvalUrlDecode(MCExecContext& ctxt, MCStringRef p_source, MCStringRef& r_result);
void MCFiltersEvalUniEncode(MCExecContext& ctxt, MCStringRef p_src, MCNameRef p_lang, MCStringRef& r_dest);
void MCFiltersEvalUniDecode(MCExecContext& ctxt, MCStringRef p_src, MCNameRef p_lang, MCStringRef& r_dest);
void MCFiltersEvalMD5Digest(MCExecContext& ctxt, MCDataRef p_src, MCDataRef& r_digest);
void MCFiltersEvalSHA1Digest(MCExecContext& ctxt, MCDataRef p_src, MCDataRef& r_digest);

///////////

extern MCExecMethodInfo *kMCStringsEvalToLowerMethodInfo;
extern MCExecMethodInfo *kMCStringsEvalToUpperMethodInfo;
extern MCExecMethodInfo *kMCStringsEvalNumToCharMethodInfo;
extern MCExecMethodInfo *kMCStringsEvalCharToNumMethodInfo;
extern MCExecMethodInfo *kMCStringsEvalNumToByteMethodInfo;
extern MCExecMethodInfo *kMCStringsEvalByteToNumMethodInfo;
extern MCExecMethodInfo *kMCStringsEvalLengthMethodInfo;
extern MCExecMethodInfo *kMCStringsEvalMatchTextMethodInfo;
extern MCExecMethodInfo *kMCStringsEvalMatchChunkMethodInfo;
extern MCExecMethodInfo *kMCStringsEvalReplaceTextMethodInfo;
extern MCExecMethodInfo *kMCStringsEvalFormatMethodInfo;
extern MCExecMethodInfo *kMCStringsEvalMergeMethodInfo;
extern MCExecMethodInfo *kMCStringsEvalConcatenateMethodInfo;
extern MCExecMethodInfo *kMCStringsEvalConcatenateWithSpaceMethodInfo;
extern MCExecMethodInfo *kMCStringsEvalConcatenateWithCommaMethodInfo;
extern MCExecMethodInfo *kMCStringsEvalContainsMethodInfo;
extern MCExecMethodInfo *kMCStringsEvalDoesNotContainMethodInfo;
extern MCExecMethodInfo *kMCStringsEvalBeginsWithMethodInfo;
extern MCExecMethodInfo *kMCStringsEvalEndsWithMethodInfo;
extern MCExecMethodInfo *kMCStringsEvalIsAmongTheTokensOfMethodInfo;
extern MCExecMethodInfo *kMCStringsEvalIsNotAmongTheTokensOfMethodInfo;
extern MCExecMethodInfo *kMCStringsEvalIsAmongTheWordsOfMethodInfo;
extern MCExecMethodInfo *kMCStringsEvalIsNotAmongTheWordsOfMethodInfo;
extern MCExecMethodInfo *kMCStringsEvalIsAmongTheLinesOfMethodInfo;
extern MCExecMethodInfo *kMCStringsEvalIsNotAmongTheLinesOfMethodInfo;
extern MCExecMethodInfo *kMCStringsEvalIsAmongTheItemsOfMethodInfo;
extern MCExecMethodInfo *kMCStringsEvalIsNotAmongTheItemsOfMethodInfo;
extern MCExecMethodInfo *kMCStringsEvalItemOffsetMethodInfo;
extern MCExecMethodInfo *kMCStringsEvalLineOffsetMethodInfo;
extern MCExecMethodInfo *kMCStringsEvalWordOffsetMethodInfo;
extern MCExecMethodInfo *kMCStringsEvalOffsetMethodInfo;
extern MCExecMethodInfo *kMCStringsExecReplaceMethodInfo;
extern MCExecMethodInfo *kMCStringsExecFilterMethodInfo;

void MCStringsEvalToLower(MCExecContext& ctxt, MCStringRef p_string, MCStringRef& r_lower);
void MCStringsEvalToUpper(MCExecContext& ctxt, MCStringRef p_string, MCStringRef& r_lower);

void MCStringsEvalNumToChar(MCExecContext& ctxt, integer_t codepoint, MCStringRef& r_character);
void MCStringsEvalCharToNum(MCExecContext& ctxt, MCStringRef character, MCValueRef& r_codepoint);
void MCStringsEvalNumToByte(MCExecContext& ctxt, integer_t codepoint, MCStringRef& r_byte);
void MCStringsEvalByteToNum(MCExecContext& ctxt, MCStringRef byte, integer_t& r_codepoint);

void MCStringsEvalLength(MCExecContext& ctxt, MCStringRef p_string, integer_t& r_length);

void MCStringsEvalMatchText(MCExecContext& ctxt, MCStringRef p_string, MCStringRef p_pattern, MCStringRef* r_results, uindex_t p_result_count, bool& r_match);
void MCStringsEvalMatchChunk(MCExecContext& ctxt, MCStringRef p_string, MCStringRef p_pattern, MCStringRef* r_results, uindex_t p_result_count, bool& r_match);
void MCStringsEvalReplaceText(MCExecContext& ctxt, MCStringRef p_string, MCStringRef p_pattern, MCStringRef p_replacement, MCStringRef& r_result);

void MCStringsEvalFormat(MCExecContext& ctxt, MCStringRef p_format, MCValueRef* p_params, uindex_t p_param_count, MCStringRef& r_result);
void MCStringsEvalMerge(MCExecContext& ctxt, MCStringRef p_format, MCStringRef& r_string);

void MCStringsEvalConcatenate(MCExecContext& ctxt, MCStringRef p_left, MCStringRef p_right, MCStringRef& r_result);
void MCStringsEvalConcatenateWithSpace(MCExecContext& ctxt, MCStringRef p_left, MCStringRef p_right, MCStringRef& r_result);
void MCStringsEvalConcatenateWithComma(MCExecContext& ctxt, MCStringRef p_left, MCStringRef p_right, MCStringRef& r_result);

void MCStringsEvalContains(MCExecContext& ctxt, MCStringRef p_whole, MCStringRef p_part, bool& r_result);
void MCStringsEvalDoesNotContain(MCExecContext& ctxt, MCStringRef p_whole, MCStringRef p_part, bool& r_result);
void MCStringsEvalBeginsWith(MCExecContext& ctxt, MCStringRef p_whole, MCStringRef p_part, bool& r_result);
void MCStringsEvalEndsWith(MCExecContext& ctxt, MCStringRef p_whole, MCStringRef p_part, bool& r_result);

void MCStringsEvalIsAmongTheTokensOf(MCExecContext& ctxt, MCStringRef p_token, MCStringRef p_string, bool& r_result);
void MCStringsEvalIsNotAmongTheTokensOf(MCExecContext& ctxt, MCStringRef p_token, MCStringRef p_string, bool& r_result);
void MCStringsEvalIsAmongTheWordsOf(MCExecContext& ctxt, MCStringRef p_word, MCStringRef p_string, bool& r_result);
void MCStringsEvalIsNotAmongTheWordsOf(MCExecContext& ctxt, MCStringRef p_word, MCStringRef p_string, bool& r_result);
void MCStringsEvalIsAmongTheLinesOf(MCExecContext& ctxt, MCStringRef p_line, MCStringRef p_string, bool& r_result);
void MCStringsEvalIsNotAmongTheLinesOf(MCExecContext& ctxt, MCStringRef p_line, MCStringRef p_string, bool& r_result);
void MCStringsEvalIsAmongTheItemsOf(MCExecContext& ctxt, MCStringRef p_item, MCStringRef p_string, bool& r_result);
void MCStringsEvalIsNotAmongTheItemsOf(MCExecContext& ctxt, MCStringRef p_item, MCStringRef p_string, bool& r_result);

void MCStringsEvalItemOffset(MCExecContext& ctxt, MCStringRef p_chunk, MCStringRef p_string, uindex_t p_start_offset, uindex_t& r_result);
void MCStringsEvalLineOffset(MCExecContext& ctxt, MCStringRef p_chunk, MCStringRef p_string, uindex_t p_start_offset, uindex_t& r_result);
void MCStringsEvalWordOffset(MCExecContext& ctxt, MCStringRef p_chunk, MCStringRef p_string, uindex_t p_start_offset, uindex_t& r_result);
void MCStringsEvalOffset(MCExecContext& ctxt, MCStringRef p_chunk, MCStringRef p_string, uindex_t p_start_offset, uindex_t& r_result);

void MCStringsExecReplace(MCExecContext& ctxt, MCStringRef p_pattern, MCStringRef p_replacement, MCStringRef p_target);

void MCStringsExecFilter(MCExecContext& ctxt, MCStringRef p_source, MCStringRef p_pattern, bool p_without, MCStringRef &r_result);

void MCStringsEvalTextChunkByRange(MCExecContext& ctxt, MCStringRef p_source, Chunk_term p_chunk_type, integer_t p_first, integer_t p_last, bool p_eval_mutable, MCStringRef& x_string);
void MCStringsEvalTextChunkByExpression(MCExecContext& ctxt, MCStringRef p_source, Chunk_term p_chunk_type, integer_t p_first, bool p_eval_mutable, MCStringRef &x_string);
void MCStringsEvalTextChunkByOrdinal(MCExecContext& ctxt, MCStringRef p_source, Chunk_term p_chunk_type, Chunk_term p_ordinal_type, bool p_eval_mutable, MCStringRef& x_string);

void MCStringsSetTextChunkByRange(MCExecContext& ctxt, MCStringRef p_source, Preposition_type p_type, Chunk_term p_chunk_type, integer_t p_first, integer_t p_last, MCStringRef& x_target);
void MCStringsSetTextChunkByExpression(MCExecContext& ctxt, MCStringRef p_source, Preposition_type p_type, Chunk_term p_chunk_type, integer_t p_first, MCStringRef& x_target);
void MCStringsSetTextChunkByOrdinal(MCExecContext& ctxt, MCStringRef p_source, Preposition_type p_type, Chunk_term p_chunk_type, Chunk_term p_ordinal_type, MCStringRef& x_target);

///////////

struct MCInterfaceBackdrop;
struct MCInterfaceNamedColor;
struct MCInterfaceImagePaletteSettings;
struct MCInterfaceVisualEffect;
struct MCInterfaceVisualEffectArgument;

extern MCExecCustomTypeInfo *kMCInterfaceNamedColorTypeInfo;
extern MCExecEnumTypeInfo *kMCInterfacePaintCompressionTypeInfo;
extern MCExecEnumTypeInfo *kMCInterfaceLookAndFeelTypeInfo;
extern MCExecCustomTypeInfo *kMCInterfaceBackdropTypeInfo;
extern MCExecEnumTypeInfo *kMCInterfaceProcessTypeTypeInfo;
extern MCExecEnumTypeInfo *kMCInterfaceSelectionModeTypeInfo;
extern MCExecEnumTypeInfo *kMCInterfaceWindowPositionTypeInfo;
extern MCExecEnumTypeInfo *kMCInterfaceWindowAlignmentTypeInfo;
extern MCExecCustomTypeInfo *kMCInterfacePaletteSettingsTypeInfo;
extern MCExecCustomTypeInfo *kMCInterfaceVisualEffectTypeInfo;
extern MCExecCustomTypeInfo *kMCInterfaceVisualEffectArgumentTypeInfo;
extern MCExecCustomTypeInfo *kMCInterfaceButtonIconTypeInfo;
extern MCExecCustomTypeInfo *kMCInterfaceTriStateTypeInfo;

extern MCExecMethodInfo *kMCInterfaceMakeCustomImagePaletteSettingsMethodInfo;
extern MCExecMethodInfo *kMCInterfaceMakeOptimalImagePaletteSettingsMethodInfo;
extern MCExecMethodInfo *kMCInterfaceMakeWebSafeImagePaletteSettingsMethodInfo;
extern MCExecMethodInfo *kMCInterfaceMakeVisualEffectMethodInfo;
extern MCExecMethodInfo *kMCInterfaceMakeVisualEffectArgumentMethodInfo;

extern MCExecMethodInfo *kMCInterfaceEvalScreenColorsMethodInfo;
extern MCExecMethodInfo *kMCInterfaceEvalScreenDepthMethodInfo;
extern MCExecMethodInfo *kMCInterfaceEvalScreenNameMethodInfo;
extern MCExecMethodInfo *kMCInterfaceEvalScreenRectMethodInfo;
extern MCExecMethodInfo *kMCInterfaceEvalScreenLocMethodInfo;
extern MCExecMethodInfo *kMCInterfaceEvalClickHMethodInfo;
extern MCExecMethodInfo *kMCInterfaceEvalClickVMethodInfo;
extern MCExecMethodInfo *kMCInterfaceEvalClickLocMethodInfo;
extern MCExecMethodInfo *kMCInterfaceEvalClickCharMethodInfo;
extern MCExecMethodInfo *kMCInterfaceEvalClickTextMethodInfo;
extern MCExecMethodInfo *kMCInterfaceEvalClickCharChunkMethodInfo;
extern MCExecMethodInfo *kMCInterfaceEvalClickChunkMethodInfo;
extern MCExecMethodInfo *kMCInterfaceEvalClickLineMethodInfo;
extern MCExecMethodInfo *kMCInterfaceEvalClickFieldMethodInfo;
extern MCExecMethodInfo *kMCInterfaceEvalClickStackMethodInfo;
extern MCExecMethodInfo *kMCInterfaceEvalMouseMethodInfo;
extern MCExecMethodInfo *kMCInterfaceEvalMouseClickMethodInfo;
extern MCExecMethodInfo *kMCInterfaceEvalMouseColorMethodInfo;
extern MCExecMethodInfo *kMCInterfaceEvalMouseHMethodInfo;
extern MCExecMethodInfo *kMCInterfaceEvalMouseVMethodInfo;
extern MCExecMethodInfo *kMCInterfaceEvalMouseLocMethodInfo;
extern MCExecMethodInfo *kMCInterfaceEvalMouseCharMethodInfo;
extern MCExecMethodInfo *kMCInterfaceEvalMouseTextMethodInfo;
extern MCExecMethodInfo *kMCInterfaceEvalMouseCharChunkMethodInfo;
extern MCExecMethodInfo *kMCInterfaceEvalMouseChunkMethodInfo;
extern MCExecMethodInfo *kMCInterfaceEvalMouseLineMethodInfo;
extern MCExecMethodInfo *kMCInterfaceEvalMouseControlMethodInfo;
extern MCExecMethodInfo *kMCInterfaceEvalMouseStackMethodInfo;
extern MCExecMethodInfo *kMCInterfaceEvalFoundTextMethodInfo;
extern MCExecMethodInfo *kMCInterfaceEvalFoundFieldMethodInfo;
extern MCExecMethodInfo *kMCInterfaceEvalFoundChunkMethodInfo;
extern MCExecMethodInfo *kMCInterfaceEvalFoundLineMethodInfo;
extern MCExecMethodInfo *kMCInterfaceEvalFoundLocMethodInfo;
extern MCExecMethodInfo *kMCInterfaceEvalFoundFieldMethodInfo;
extern MCExecMethodInfo *kMCInterfaceEvalSelectedTextMethodInfo;
extern MCExecMethodInfo *kMCInterfaceEvalSelectedTextOfMethodInfo;
extern MCExecMethodInfo *kMCInterfaceEvalSelectedChunkMethodInfo;
extern MCExecMethodInfo *kMCInterfaceEvalSelectedChunkOfMethodInfo;
extern MCExecMethodInfo *kMCInterfaceEvalSelectedLineMethodInfo;
extern MCExecMethodInfo *kMCInterfaceEvalSelectedLineOfMethodInfo;
extern MCExecMethodInfo *kMCInterfaceEvalSelectedLocMethodInfo;
extern MCExecMethodInfo *kMCInterfaceEvalSelectedLocOfMethodInfo;
extern MCExecMethodInfo *kMCInterfaceEvalSelectedFieldMethodInfo;
extern MCExecMethodInfo *kMCInterfaceEvalSelectedImageMethodInfo;
extern MCExecMethodInfo *kMCInterfaceEvalSelectedObjectMethodInfo;
extern MCExecMethodInfo *kMCInterfaceEvalCapsLockKeyMethodInfo;
extern MCExecMethodInfo *kMCInterfaceEvalCommandKeyMethodInfo;
extern MCExecMethodInfo *kMCInterfaceEvalControlKeyMethodInfo;
extern MCExecMethodInfo *kMCInterfaceEvalOptionKeyMethodInfo;
extern MCExecMethodInfo *kMCInterfaceEvalShiftKeyMethodInfo;
extern MCExecMethodInfo *kMCInterfaceEvalKeysDownMethodInfo;
extern MCExecMethodInfo *kMCInterfaceEvalMainStacksMethodInfo;
extern MCExecMethodInfo *kMCInterfaceEvalOpenStacksMethodInfo;
extern MCExecMethodInfo *kMCInterfaceEvalStacksMethodInfo;
extern MCExecMethodInfo *kMCInterfaceEvalTopStackMethodInfo;
extern MCExecMethodInfo *kMCInterfaceEvalTopStackOfMethodInfo;
extern MCExecMethodInfo *kMCInterfaceEvalFocusedObjectMethodInfo;
extern MCExecMethodInfo *kMCInterfaceEvalColorNamesMethodInfo;
extern MCExecMethodInfo *kMCInterfaceEvalFlushEventsMethodInfo;
extern MCExecMethodInfo *kMCInterfaceEvalGlobalLocMethodInfo;
extern MCExecMethodInfo *kMCInterfaceEvalLocalLocMethodInfo;
extern MCExecMethodInfo *kMCInterfaceEvalMovingControlsMethodInfo;
extern MCExecMethodInfo *kMCInterfaceEvalWaitDepthMethodInfo;
extern MCExecMethodInfo *kMCInterfaceEvalIntersectMethodInfo;
extern MCExecMethodInfo *kMCInterfaceEvalIntersectWithThresholdMethodInfo;
extern MCExecMethodInfo *kMCInterfaceEvalWithinMethodInfo;
extern MCExecMethodInfo *kMCInterfaceEvalThereIsAnObjectMethodInfo;
extern MCExecMethodInfo *kMCInterfaceEvalThereIsNotAnObjectMethodInfo;
extern MCExecMethodInfo *kMCInterfaceEvalControlAtLocMethodInfo;
extern MCExecMethodInfo *kMCInterfaceEvalControlAtScreenLocMethodInfo;
extern MCExecMethodInfo *kMCInterfaceExecBeepMethodInfo;
extern MCExecMethodInfo *kMCInterfaceExecClickCmdMethodInfo;
extern MCExecMethodInfo *kMCInterfaceExecCloseStackMethodInfo;
extern MCExecMethodInfo *kMCInterfaceExecCloseDefaultStackMethodInfo;
extern MCExecMethodInfo *kMCInterfaceExecDragMethodInfo;
extern MCExecMethodInfo *kMCInterfaceExecFocusOnNothingMethodInfo;
extern MCExecMethodInfo *kMCInterfaceExecFocusOnMethodInfo;
extern MCExecMethodInfo *kMCInterfaceExecGrabMethodInfo;
extern MCExecMethodInfo *kMCInterfaceExecGroupControlsMethodInfo;
extern MCExecMethodInfo *kMCInterfaceExecGroupSelectionMethodInfo;
extern MCExecMethodInfo *kMCInterfaceExecPopToLastMethodInfo;
extern MCExecMethodInfo *kMCInterfaceExecPopMethodInfo;
extern MCExecMethodInfo *kMCInterfaceExecPushRecentCardMethodInfo;
extern MCExecMethodInfo *kMCInterfaceExecPushCurrentCardMethodInfo;
extern MCExecMethodInfo *kMCInterfaceExecPushCardMethodInfo;
extern MCExecMethodInfo *kMCInterfaceExecPlaceGroupOnCardMethodInfo;
extern MCExecMethodInfo *kMCInterfaceExecRemoveGroupFromCardMethodInfo;
extern MCExecMethodInfo *kMCInterfaceExecResetCursorsMethodInfo;
extern MCExecMethodInfo *kMCInterfaceExecResetTemplateMethodInfo;
extern MCExecMethodInfo *kMCInterfaceExecRevertMethodInfo;
extern MCExecMethodInfo *kMCInterfaceExecSelectEmptyMethodInfo;
extern MCExecMethodInfo *kMCInterfaceExecSelectAllTextOfFieldMethodInfo;
extern MCExecMethodInfo *kMCInterfaceExecSelectTextOfFieldMethodInfo;
extern MCExecMethodInfo *kMCInterfaceExecSelectTextOfButtonMethodInfo;
extern MCExecMethodInfo *kMCInterfaceExecSelectObjectsMethodInfo;
extern MCExecMethodInfo *kMCInterfaceExecStartEditingGroupMethodInfo;
extern MCExecMethodInfo *kMCInterfaceExecStopEditingDefaultStackMethodInfo;
extern MCExecMethodInfo *kMCInterfaceExecStopEditingGroupMethodInfo;
extern MCExecMethodInfo *kMCInterfaceExecStopMovingObjectMethodInfo;
extern MCExecMethodInfo *kMCInterfaceExecTypeMethodInfo;
extern MCExecMethodInfo *kMCInterfaceExecUndoMethodInfo;
extern MCExecMethodInfo *kMCInterfaceExecUngroupObjectMethodInfo;
extern MCExecMethodInfo *kMCInterfaceExecUngroupSelectionMethodInfo;
extern MCExecMethodInfo *kMCInterfaceExecCopyObjectsToContainerMethodInfo;
extern MCExecMethodInfo *kMCInterfaceExecCutObjectsToContainerMethodInfo;
extern MCExecMethodInfo *kMCInterfaceExecDeleteMethodInfo;
extern MCExecMethodInfo *kMCInterfaceExecDeleteObjectsMethodInfo;
extern MCExecMethodInfo *kMCInterfaceExecDeleteObjectChunksMethodInfo;
extern MCExecMethodInfo *kMCInterfaceExecDisableChunkOfButtonMethodInfo;
extern MCExecMethodInfo *kMCInterfaceExecEnableChunkOfButtonMethodInfo;
extern MCExecMethodInfo *kMCInterfaceExecUnhiliteChunkOfButtonMethodInfo;
extern MCExecMethodInfo *kMCInterfaceExecHiliteChunkOfButtonMethodInfo;
extern MCExecMethodInfo *kMCInterfaceExecDisableObjectMethodInfo;
extern MCExecMethodInfo *kMCInterfaceExecEnableObjectMethodInfo;
extern MCExecMethodInfo *kMCInterfaceExecUnhiliteObjectMethodInfo;
extern MCExecMethodInfo *kMCInterfaceExecHiliteObjectMethodInfo;
extern MCExecMethodInfo *kMCInterfaceExecSaveStackMethodInfo;
extern MCExecMethodInfo *kMCInterfaceExecSaveStackAsMethodInfo;
extern MCExecMethodInfo *kMCInterfaceExecMoveObjectBetweenMethodInfo;
extern MCExecMethodInfo *kMCInterfaceExecMoveObjectAlongMethodInfo;
extern MCExecMethodInfo *kMCInterfaceExecHideGroupsMethodInfo;
extern MCExecMethodInfo *kMCInterfaceExecHideObjectMethodInfo;
extern MCExecMethodInfo *kMCInterfaceExecHideObjectWithEffectMethodInfo;
extern MCExecMethodInfo *kMCInterfaceExecHideMenuBarMethodInfo;
extern MCExecMethodInfo *kMCInterfaceExecHideTaskBarMethodInfo;
extern MCExecMethodInfo *kMCInterfaceExecShowGroupsMethodInfo;
extern MCExecMethodInfo *kMCInterfaceExecShowAllCardsMethodInfo;
extern MCExecMethodInfo *kMCInterfaceExecShowMarkedCardsMethodInfo;
extern MCExecMethodInfo *kMCInterfaceExecShowCardsMethodInfo;
extern MCExecMethodInfo *kMCInterfaceExecShowObjectMethodInfo;
extern MCExecMethodInfo *kMCInterfaceExecShowObjectWithEffectMethodInfo;
extern MCExecMethodInfo *kMCInterfaceExecShowMenuBarMethodInfo;
extern MCExecMethodInfo *kMCInterfaceExecShowTaskBarMethodInfo;
extern MCExecMethodInfo *kMCInterfaceExecPopupButtonMethodInfo;
extern MCExecMethodInfo *kMCInterfaceExecDrawerStackMethodInfo;
extern MCExecMethodInfo *kMCInterfaceExecDrawerStackByNameMethodInfo;
extern MCExecMethodInfo *kMCInterfaceExecDrawerStackLegacyMethodInfo;
extern MCExecMethodInfo *kMCInterfaceExecDrawerStackByNameLegacyMethodInfo;
extern MCExecMethodInfo *kMCInterfaceExecSheetStackMethodInfo;
extern MCExecMethodInfo *kMCInterfaceExecSheetStackByNameMethodInfo;
extern MCExecMethodInfo *kMCInterfaceExecOpenStackMethodInfo;
extern MCExecMethodInfo *kMCInterfaceExecOpenStackByNameMethodInfo;
extern MCExecMethodInfo *kMCInterfaceExecPopupStackMethodInfo;
extern MCExecMethodInfo *kMCInterfaceExecPopupStackByNameMethodInfo;
extern MCExecMethodInfo *kMCInterfaceExecCreateStackMethodInfo;
extern MCExecMethodInfo *kMCInterfaceExecCreateStackWithGroupMethodInfo;
extern MCExecMethodInfo *kMCInterfaceExecCreateCardMethodInfo;
extern MCExecMethodInfo *kMCInterfaceExecCreateControlMethodInfo;
extern MCExecMethodInfo *kMCInterfaceExecCloneMethodInfo;
extern MCExecMethodInfo *kMCInterfaceExecFindMethodInfo;
extern MCExecMethodInfo *kMCInterfaceExecPutIntoObjectMethodInfo;
extern MCExecMethodInfo *kMCInterfaceExecPutIntoFieldMethodInfo;
extern MCExecMethodInfo *kMCInterfaceExecLockCursorMethodInfo;
extern MCExecMethodInfo *kMCInterfaceExecLockMenusMethodInfo;
extern MCExecMethodInfo *kMCInterfaceExecLockMovesMethodInfo;
extern MCExecMethodInfo *kMCInterfaceExecLockRecentMethodInfo;
extern MCExecMethodInfo *kMCInterfaceExecLockScreenMethodInfo;
extern MCExecMethodInfo *kMCInterfaceExecLockScreenForEffectMethodInfo;
extern MCExecMethodInfo *kMCInterfaceExecUnlockCursorMethodInfo;
extern MCExecMethodInfo *kMCInterfaceExecUnlockMenusMethodInfo;
extern MCExecMethodInfo *kMCInterfaceExecUnlockMovesMethodInfo;
extern MCExecMethodInfo *kMCInterfaceExecUnlockRecentMethodInfo;
extern MCExecMethodInfo *kMCInterfaceExecUnlockScreenMethodInfo;
extern MCExecMethodInfo *kMCInterfaceExecUnlockScreenWithEffectMethodInfo;
extern MCExecMethodInfo *kMCInterfaceExecImportSnapshotOfScreenMethodInfo;
extern MCExecMethodInfo *kMCInterfaceExecImportSnapshotOfStackMethodInfo;
extern MCExecMethodInfo *kMCInterfaceExecImportSnapshotOfObjectMethodInfo;
extern MCExecMethodInfo *kMCInterfaceExecImportAudioClipMethodInfo;
extern MCExecMethodInfo *kMCInterfaceExecImportVideoClipMethodInfo;
extern MCExecMethodInfo *kMCInterfaceExecImportImageMethodInfo;
extern MCExecMethodInfo *kMCInterfaceExecExportSnapshotOfScreenMethodInfo;
extern MCExecMethodInfo *kMCInterfaceExecExportSnapshotOfScreenToFileMethodInfo;
extern MCExecMethodInfo *kMCInterfaceExecExportSnapshotOfStackMethodInfo;
extern MCExecMethodInfo *kMCInterfaceExecExportSnapshotOfStackToFileMethodInfo;
extern MCExecMethodInfo *kMCInterfaceExecExportSnapshotOfObjectMethodInfo;
extern MCExecMethodInfo *kMCInterfaceExecExportSnapshotOfObjectToFileMethodInfo;
extern MCExecMethodInfo *kMCInterfaceExecExportImageMethodInfo;
extern MCExecMethodInfo *kMCInterfaceExecExportImageToFileMethodInfo;
extern MCExecMethodInfo *kMCInterfaceExecSortCardsOfStackMethodInfo;
extern MCExecMethodInfo *kMCInterfaceExecSortFieldMethodInfo;
extern MCExecMethodInfo *kMCInterfaceExecSortContainerMethodInfo;
extern MCExecMethodInfo *kMCInterfaceExecChooseToolMethodInfo;
extern MCExecMethodInfo *kMCInterfaceExecGoCardAsModeMethodInfo;
extern MCExecMethodInfo *kMCInterfaceExecGoCardInWindowMethodInfo;
extern MCExecMethodInfo *kMCInterfaceExecGoRecentCardMethodInfo;
extern MCExecMethodInfo *kMCInterfaceExecGoCardRelativeMethodInfo;
extern MCExecMethodInfo *kMCInterfaceExecGoCardEndMethodInfo;
extern MCExecMethodInfo *kMCInterfaceExecGoHomeMethodInfo;
extern MCExecMethodInfo *kMCInterfaceExecVisualEffectMethodInfo;
extern MCExecMethodInfo *kMCInterfaceGetDialogDataMethodInfo;
extern MCExecMethodInfo *kMCInterfaceSetDialogDataMethodInfo;
extern MCExecMethodInfo *kMCInterfaceGetLookAndFeelMethodInfo;
extern MCExecMethodInfo *kMCInterfaceSetLookAndFeelMethodInfo;
extern MCExecMethodInfo *kMCInterfaceGetScreenMouseLocMethodInfo;
extern MCExecMethodInfo *kMCInterfaceSetScreenMouseLocMethodInfo;
extern MCExecMethodInfo *kMCInterfaceGetBackdropMethodInfo;
extern MCExecMethodInfo *kMCInterfaceSetBackdropMethodInfo;
extern MCExecMethodInfo *kMCInterfaceGetBufferImagesMethodInfo;
extern MCExecMethodInfo *kMCInterfaceSetBufferImagesMethodInfo;
extern MCExecMethodInfo *kMCInterfaceGetSystemFileSelectorMethodInfo;
extern MCExecMethodInfo *kMCInterfaceSetSystemFileSelectorMethodInfo;
extern MCExecMethodInfo *kMCInterfaceGetSystemColorSelectorMethodInfo;
extern MCExecMethodInfo *kMCInterfaceSetSystemColorSelectorMethodInfo;
extern MCExecMethodInfo *kMCInterfaceGetSystemPrintSelectorMethodInfo;
extern MCExecMethodInfo *kMCInterfaceSetSystemPrintSelectorMethodInfo;
extern MCExecMethodInfo *kMCInterfaceGetPaintCompressionMethodInfo;
extern MCExecMethodInfo *kMCInterfaceSetPaintCompressionMethodInfo;
extern MCExecMethodInfo *kMCInterfaceGetBrushBackColorMethodInfo;
extern MCExecMethodInfo *kMCInterfaceSetBrushBackColorMethodInfo;
extern MCExecMethodInfo *kMCInterfaceGetPenBackColorMethodInfo;
extern MCExecMethodInfo *kMCInterfaceSetPenBackColorMethodInfo;
extern MCExecMethodInfo *kMCInterfaceGetBrushColorMethodInfo;
extern MCExecMethodInfo *kMCInterfaceSetBrushColorMethodInfo;
extern MCExecMethodInfo *kMCInterfaceGetPenColorMethodInfo;
extern MCExecMethodInfo *kMCInterfaceSetPenColorMethodInfo;
extern MCExecMethodInfo *kMCInterfaceGetBrushPatternMethodInfo;
extern MCExecMethodInfo *kMCInterfaceSetBrushPatternMethodInfo;
extern MCExecMethodInfo *kMCInterfaceGetPenPatternMethodInfo;
extern MCExecMethodInfo *kMCInterfaceSetPenPatternMethodInfo;
extern MCExecMethodInfo *kMCInterfaceGetFilledMethodInfo;
extern MCExecMethodInfo *kMCInterfaceSetFilledMethodInfo;
extern MCExecMethodInfo *kMCInterfaceGetPolySidesMethodInfo;
extern MCExecMethodInfo *kMCInterfaceSetPolySidesMethodInfo;
extern MCExecMethodInfo *kMCInterfaceGetLineSizeMethodInfo;
extern MCExecMethodInfo *kMCInterfaceSetLineSizeMethodInfo;
extern MCExecMethodInfo *kMCInterfaceGetRoundRadiusMethodInfo;
extern MCExecMethodInfo *kMCInterfaceSetRoundRadiusMethodInfo;
extern MCExecMethodInfo *kMCInterfaceGetStartAngleMethodInfo;
extern MCExecMethodInfo *kMCInterfaceSetStartAngleMethodInfo;
extern MCExecMethodInfo *kMCInterfaceGetArcAngleMethodInfo;
extern MCExecMethodInfo *kMCInterfaceSetArcAngleMethodInfo;
extern MCExecMethodInfo *kMCInterfaceGetRoundEndsMethodInfo;
extern MCExecMethodInfo *kMCInterfaceSetRoundEndsMethodInfo;
extern MCExecMethodInfo *kMCInterfaceGetDashesMethodInfo;
extern MCExecMethodInfo *kMCInterfaceSetDashesMethodInfo;
extern MCExecMethodInfo *kMCInterfaceGetRecentCardsMethodInfo;
extern MCExecMethodInfo *kMCInterfaceGetRecentNamesMethodInfo;
extern MCExecMethodInfo *kMCInterfaceGetEditBackgroundMethodInfo;
extern MCExecMethodInfo *kMCInterfaceSetEditBackgroundMethodInfo;
extern MCExecMethodInfo *kMCInterfaceGetLockScreenMethodInfo;
extern MCExecMethodInfo *kMCInterfaceSetLockScreenMethodInfo;
extern MCExecMethodInfo *kMCInterfaceGetAccentColorMethodInfo;
extern MCExecMethodInfo *kMCInterfaceSetAccentColorMethodInfo;
extern MCExecMethodInfo *kMCInterfaceGetHiliteColorMethodInfo;
extern MCExecMethodInfo *kMCInterfaceSetHiliteColorMethodInfo;
extern MCExecMethodInfo *kMCInterfaceGetLinkColorMethodInfo;
extern MCExecMethodInfo *kMCInterfaceSetLinkColorMethodInfo;
extern MCExecMethodInfo *kMCInterfaceGetLinkHiliteColorMethodInfo;
extern MCExecMethodInfo *kMCInterfaceSetLinkHiliteColorMethodInfo;
extern MCExecMethodInfo *kMCInterfaceGetLinkVisitedColorMethodInfo;
extern MCExecMethodInfo *kMCInterfaceSetLinkVisitedColorMethodInfo;
extern MCExecMethodInfo *kMCInterfaceGetUnderlineLinksMethodInfo;
extern MCExecMethodInfo *kMCInterfaceSetUnderlineLinksMethodInfo;
extern MCExecMethodInfo *kMCInterfaceGetSelectGroupedControlsMethodInfo;
extern MCExecMethodInfo *kMCInterfaceSetSelectGroupedControlsMethodInfo;
extern MCExecMethodInfo *kMCInterfaceGetIconMethodInfo;
extern MCExecMethodInfo *kMCInterfaceSetIconMethodInfo;
extern MCExecMethodInfo *kMCInterfaceGetAllowInlineInputMethodInfo;
extern MCExecMethodInfo *kMCInterfaceSetAllowInlineInputMethodInfo;
extern MCExecMethodInfo *kMCInterfaceGetDragDeltaMethodInfo;
extern MCExecMethodInfo *kMCInterfaceSetDragDeltaMethodInfo;
extern MCExecMethodInfo *kMCInterfaceGetStackFileTypeMethodInfo;
extern MCExecMethodInfo *kMCInterfaceSetStackFileTypeMethodInfo;
extern MCExecMethodInfo *kMCInterfaceGetStackFileVersionMethodInfo;
extern MCExecMethodInfo *kMCInterfaceSetStackFileVersionMethodInfo;
extern MCExecMethodInfo *kMCInterfaceGetIconMenuMethodInfo;
extern MCExecMethodInfo *kMCInterfaceSetIconMenuMethodInfo;
extern MCExecMethodInfo *kMCInterfaceGetStatusIconMethodInfo;
extern MCExecMethodInfo *kMCInterfaceSetStatusIconMethodInfo;
extern MCExecMethodInfo *kMCInterfaceGetStatusIconToolTipMethodInfo;
extern MCExecMethodInfo *kMCInterfaceSetStatusIconToolTipMethodInfo;
extern MCExecMethodInfo *kMCInterfaceGetStatusIconMenuMethodInfo;
extern MCExecMethodInfo *kMCInterfaceSetStatusIconMenuMethodInfo;
extern MCExecMethodInfo *kMCInterfaceGetProcessTypeMethodInfo;
extern MCExecMethodInfo *kMCInterfaceSetProcessTypeMethodInfo;
extern MCExecMethodInfo *kMCInterfaceGetShowInvisiblesMethodInfo;
extern MCExecMethodInfo *kMCInterfaceSetShowInvisiblesMethodInfo;
extern MCExecMethodInfo *kMCInterfaceGetCursorMethodInfo;
extern MCExecMethodInfo *kMCInterfaceSetCursorMethodInfo;
extern MCExecMethodInfo *kMCInterfaceGetDefaultCursorMethodInfo;
extern MCExecMethodInfo *kMCInterfaceSetDefaultCursorMethodInfo;
extern MCExecMethodInfo *kMCInterfaceGetDefaultStackMethodInfo;
extern MCExecMethodInfo *kMCInterfaceSetDefaultStackMethodInfo;
extern MCExecMethodInfo *kMCInterfaceGetDefaultMenubarMethodInfo;
extern MCExecMethodInfo *kMCInterfaceSetDefaultMenubarMethodInfo;
extern MCExecMethodInfo *kMCInterfaceGetDragSpeedMethodInfo;
extern MCExecMethodInfo *kMCInterfaceSetDragSpeedMethodInfo;
extern MCExecMethodInfo *kMCInterfaceGetMoveSpeedMethodInfo;
extern MCExecMethodInfo *kMCInterfaceSetMoveSpeedMethodInfo;
extern MCExecMethodInfo *kMCInterfaceGetLockCursorMethodInfo;
extern MCExecMethodInfo *kMCInterfaceSetLockCursorMethodInfo;
extern MCExecMethodInfo *kMCInterfaceGetLockErrorsMethodInfo;
extern MCExecMethodInfo *kMCInterfaceSetLockErrorsMethodInfo;
extern MCExecMethodInfo *kMCInterfaceGetLockMenusMethodInfo;
extern MCExecMethodInfo *kMCInterfaceSetLockMenusMethodInfo;
extern MCExecMethodInfo *kMCInterfaceGetLockMessagesMethodInfo;
extern MCExecMethodInfo *kMCInterfaceSetLockMessagesMethodInfo;
extern MCExecMethodInfo *kMCInterfaceGetLockMovesMethodInfo;
extern MCExecMethodInfo *kMCInterfaceSetLockMovesMethodInfo;
extern MCExecMethodInfo *kMCInterfaceGetLockRecentMethodInfo;
extern MCExecMethodInfo *kMCInterfaceSetLockRecentMethodInfo;
extern MCExecMethodInfo *kMCInterfaceGetIdleRateMethodInfo;
extern MCExecMethodInfo *kMCInterfaceSetIdleRateMethodInfo;
extern MCExecMethodInfo *kMCInterfaceGetIdleTicksMethodInfo;
extern MCExecMethodInfo *kMCInterfaceSetIdleTicksMethodInfo;
extern MCExecMethodInfo *kMCInterfaceGetBlinkRateMethodInfo;
extern MCExecMethodInfo *kMCInterfaceSetBlinkRateMethodInfo;
extern MCExecMethodInfo *kMCInterfaceGetRepeatRateMethodInfo;
extern MCExecMethodInfo *kMCInterfaceSetRepeatRateMethodInfo;
extern MCExecMethodInfo *kMCInterfaceGetRepeatDelayMethodInfo;
extern MCExecMethodInfo *kMCInterfaceSetRepeatDelayMethodInfo;
extern MCExecMethodInfo *kMCInterfaceGetTypeRateMethodInfo;
extern MCExecMethodInfo *kMCInterfaceSetTypeRateMethodInfo;
extern MCExecMethodInfo *kMCInterfaceGetSyncRateMethodInfo;
extern MCExecMethodInfo *kMCInterfaceSetSyncRateMethodInfo;
extern MCExecMethodInfo *kMCInterfaceGetEffectRateMethodInfo;
extern MCExecMethodInfo *kMCInterfaceSetEffectRateMethodInfo;
extern MCExecMethodInfo *kMCInterfaceGetDoubleDeltaMethodInfo;
extern MCExecMethodInfo *kMCInterfaceSetDoubleDeltaMethodInfo;
extern MCExecMethodInfo *kMCInterfaceGetDoubleTimeMethodInfo;
extern MCExecMethodInfo *kMCInterfaceSetDoubleTimeMethodInfo;
extern MCExecMethodInfo *kMCInterfaceGetTooltipDelayMethodInfo;
extern MCExecMethodInfo *kMCInterfaceSetTooltipDelayMethodInfo;
extern MCExecMethodInfo *kMCInterfaceGetNavigationArrowsMethodInfo;
extern MCExecMethodInfo *kMCInterfaceSetNavigationArrowsMethodInfo;
extern MCExecMethodInfo *kMCInterfaceGetExtendKeyMethodInfo;
extern MCExecMethodInfo *kMCInterfaceSetExtendKeyMethodInfo;
extern MCExecMethodInfo *kMCInterfaceGetPointerFocusMethodInfo;
extern MCExecMethodInfo *kMCInterfaceSetPointerFocusMethodInfo;
extern MCExecMethodInfo *kMCInterfaceGetEmacsKeyBindingsMethodInfo;
extern MCExecMethodInfo *kMCInterfaceSetEmacsKeyBindingsMethodInfo;
extern MCExecMethodInfo *kMCInterfaceGetRaiseMenusMethodInfo;
extern MCExecMethodInfo *kMCInterfaceSetRaiseMenusMethodInfo;
extern MCExecMethodInfo *kMCInterfaceGetActivatePalettesMethodInfo;
extern MCExecMethodInfo *kMCInterfaceSetActivatePalettesMethodInfo;
extern MCExecMethodInfo *kMCInterfaceGetHidePalettesMethodInfo;
extern MCExecMethodInfo *kMCInterfaceSetHidePalettesMethodInfo;
extern MCExecMethodInfo *kMCInterfaceGetRaisePalettesMethodInfo;
extern MCExecMethodInfo *kMCInterfaceSetRaisePalettesMethodInfo;
extern MCExecMethodInfo *kMCInterfaceGetRaiseWindowsMethodInfo;
extern MCExecMethodInfo *kMCInterfaceSetRaiseWindowsMethodInfo;
extern MCExecMethodInfo *kMCInterfaceGetHideBackdropMethodInfo;
extern MCExecMethodInfo *kMCInterfaceSetHideBackdropMethodInfo;
extern MCExecMethodInfo *kMCInterfaceGetDontUseNavigationServicesMethodInfo;
extern MCExecMethodInfo *kMCInterfaceSetDontUseNavigationServicesMethodInfo;
extern MCExecMethodInfo *kMCInterfaceGetProportionalThumbsMethodInfo;
extern MCExecMethodInfo *kMCInterfaceSetProportionalThumbsMethodInfo;
extern MCExecMethodInfo *kMCInterfaceGetSharedMemoryMethodInfo;
extern MCExecMethodInfo *kMCInterfaceSetSharedMemoryMethodInfo;
extern MCExecMethodInfo *kMCInterfaceGetScreenGammaMethodInfo;
extern MCExecMethodInfo *kMCInterfaceSetScreenGammaMethodInfo;
extern MCExecMethodInfo *kMCInterfaceGetSelectionModeMethodInfo;
extern MCExecMethodInfo *kMCInterfaceSetSelectionModeMethodInfo;
extern MCExecMethodInfo *kMCInterfaceGetSelectionHandleColorMethodInfo;
extern MCExecMethodInfo *kMCInterfaceSetSelectionHandleColorMethodInfo;
extern MCExecMethodInfo *kMCInterfaceGetWindowBoundingRectMethodInfo;
extern MCExecMethodInfo *kMCInterfaceSetWindowBoundingRectMethodInfo;
extern MCExecMethodInfo *kMCInterfaceGetJpegQualityMethodInfo;
extern MCExecMethodInfo *kMCInterfaceSetJpegQualityMethodInfo;
extern MCExecMethodInfo *kMCInterfaceGetRelayerGroupedControlsMethodInfo;
extern MCExecMethodInfo *kMCInterfaceSetRelayerGroupedControlsMethodInfo;
extern MCExecMethodInfo *kMCInterfaceGetBrushMethodInfo;
extern MCExecMethodInfo *kMCInterfaceSetBrushMethodInfo;
extern MCExecMethodInfo *kMCInterfaceGetEraserMethodInfo;
extern MCExecMethodInfo *kMCInterfaceSetEraserMethodInfo;
extern MCExecMethodInfo *kMCInterfaceGetSprayMethodInfo;
extern MCExecMethodInfo *kMCInterfaceSetSprayMethodInfo;
extern MCExecMethodInfo *kMCInterfaceGetCenteredMethodInfo;
extern MCExecMethodInfo *kMCInterfaceSetCenteredMethodInfo;
extern MCExecMethodInfo *kMCInterfaceGetGridMethodInfo;
extern MCExecMethodInfo *kMCInterfaceSetGridMethodInfo;
extern MCExecMethodInfo *kMCInterfaceGetGridSizeMethodInfo;
extern MCExecMethodInfo *kMCInterfaceSetGridSizeMethodInfo;
extern MCExecMethodInfo *kMCInterfaceGetSlicesMethodInfo;
extern MCExecMethodInfo *kMCInterfaceSetSlicesMethodInfo;
extern MCExecMethodInfo *kMCInterfaceGetBeepLoudnessMethodInfo;
extern MCExecMethodInfo *kMCInterfaceSetBeepLoudnessMethodInfo;
extern MCExecMethodInfo *kMCInterfaceGetBeepPitchMethodInfo;
extern MCExecMethodInfo *kMCInterfaceSetBeepPitchMethodInfo;
extern MCExecMethodInfo *kMCInterfaceGetBeepDurationMethodInfo;
extern MCExecMethodInfo *kMCInterfaceSetBeepDurationMethodInfo;
extern MCExecMethodInfo *kMCInterfaceGetBeepSoundMethodInfo;
extern MCExecMethodInfo *kMCInterfaceSetBeepSoundMethodInfo;
extern MCExecMethodInfo *kMCInterfaceGetToolMethodInfo;
extern MCExecMethodInfo *kMCInterfaceSetToolMethodInfo;
extern MCExecMethodInfo *kMCInterfaceGetScreenRectMethodInfo;
extern MCExecMethodInfo *kMCInterfaceGetScreenRectsMethodInfo;

extern MCExecMethodInfo *kMCInterfaceEvalHelpStackAsObjectMethodInfo;
extern MCExecMethodInfo *kMCInterfaceEvalHomeStackAsObjectMethodInfo;
extern MCExecMethodInfo *kMCInterfaceEvalStackByValueMethodInfo;
extern MCExecMethodInfo *kMCInterfaceEvalSelectedObjectAsObjectMethodInfo;
extern MCExecMethodInfo *kMCInterfaceEvalTopStackAsObjectMethodInfo;
extern MCExecMethodInfo *kMCInterfaceEvalClickStackAsObjectMethodInfo;
extern MCExecMethodInfo *kMCInterfaceEvalMouseStackAsObjectMethodInfo;
extern MCExecMethodInfo *kMCInterfaceEvalClickFieldAsObjectMethodInfo;
extern MCExecMethodInfo *kMCInterfaceEvalSelectedFieldAsObjectMethodInfo;
extern MCExecMethodInfo *kMCInterfaceEvalSelectedImageAsObjectMethodInfo;
extern MCExecMethodInfo *kMCInterfaceEvalFoundFieldAsObjectMethodInfo;
extern MCExecMethodInfo *kMCInterfaceEvalMouseControlAsObjectMethodInfo;
extern MCExecMethodInfo *kMCInterfaceEvalFocusedObjectAsObjectMethodInfo;
extern MCExecMethodInfo *kMCInterfaceEvalBinaryStackAsObjectMethodInfo;
extern MCExecMethodInfo *kMCInterfaceEvalDefaultStackAsObjectMethodInfo;
extern MCExecMethodInfo *kMCInterfaceEvalStackOfStackByNameMethodInfo;
extern MCExecMethodInfo *kMCInterfaceEvalStackOfStackByIdMethodInfo;
extern MCExecMethodInfo *kMCInterfaceEvalSubstackOfStackByNameMethodInfo;
extern MCExecMethodInfo *kMCInterfaceEvalSubstackOfStackByIdMethodInfo;
extern MCExecMethodInfo *kMCInterfaceEvalAudioClipOfStackByOrdinalMethodInfo;
extern MCExecMethodInfo *kMCInterfaceEvalAudioClipOfStackByIdMethodInfo;
extern MCExecMethodInfo *kMCInterfaceEvalAudioClipOfStackByNameMethodInfo;
extern MCExecMethodInfo *kMCInterfaceEvalVideoClipOfStackByOrdinalMethodInfo;
extern MCExecMethodInfo *kMCInterfaceEvalVideoClipOfStackByIdMethodInfo;
extern MCExecMethodInfo *kMCInterfaceEvalVideoClipOfStackByNameMethodInfo;
extern MCExecMethodInfo *kMCInterfaceEvalBackgroundOfStackByOrdinalMethodInfo;
extern MCExecMethodInfo *kMCInterfaceEvalBackgroundOfStackByIdMethodInfo;
extern MCExecMethodInfo *kMCInterfaceEvalBackgroundOfStackByNameMethodInfo;
extern MCExecMethodInfo *kMCInterfaceEvalCardOfStackByOrdinalMethodInfo;
extern MCExecMethodInfo *kMCInterfaceEvalCardOfStackByIdMethodInfo;
extern MCExecMethodInfo *kMCInterfaceEvalCardOfStackByNameMethodInfo;
extern MCExecMethodInfo *kMCInterfaceEvalThisCardOfStackMethodInfo;
extern MCExecMethodInfo *kMCInterfaceEvalCardOfBackgroundByOrdinalMethodInfo;
extern MCExecMethodInfo *kMCInterfaceEvalCardOfBackgroundByIdMethodInfo;
extern MCExecMethodInfo *kMCInterfaceEvalCardOfBackgroundByNameMethodInfo;
extern MCExecMethodInfo *kMCInterfaceEvalGroupOfCardByOrdinalMethodInfo;
extern MCExecMethodInfo *kMCInterfaceEvalGroupOfCardByIdMethodInfo;
extern MCExecMethodInfo *kMCInterfaceEvalGroupOfCardByNameMethodInfo;
extern MCExecMethodInfo *kMCInterfaceEvalGroupOfCardOrStackByIdMethodInfo;
extern MCExecMethodInfo *kMCInterfaceEvalGroupOfGroupByOrdinalMethodInfo;
extern MCExecMethodInfo *kMCInterfaceEvalGroupOfGroupByIdMethodInfo;
extern MCExecMethodInfo *kMCInterfaceEvalGroupOfGroupByNameMethodInfo;
extern MCExecMethodInfo *kMCInterfaceEvalMenubarAsObjectMethodInfo;
extern MCExecMethodInfo *kMCInterfaceEvalObjectOfGroupByOrdinalMethodInfo;
extern MCExecMethodInfo *kMCInterfaceEvalObjectOfGroupByIdMethodInfo;
extern MCExecMethodInfo *kMCInterfaceEvalObjectOfGroupByNameMethodInfo;
extern MCExecMethodInfo *kMCInterfaceEvalObjectOfCardByOrdinalMethodInfo;
extern MCExecMethodInfo *kMCInterfaceEvalObjectOfCardByIdMethodInfo;
extern MCExecMethodInfo *kMCInterfaceEvalObjectOfCardByNameMethodInfo;
extern MCExecMethodInfo *kMCInterfaceEvalObjectOfCardOrStackByIdMethodInfo;

extern MCExecMethodInfo *kMCInterfaceEvalHomeStackAsOptionalObjectMethodInfo;
extern MCExecMethodInfo *kMCInterfaceEvalHelpStackAsOptionalObjectMethodInfo;
extern MCExecMethodInfo *kMCInterfaceEvalDefaultStackAsOptionalObjectMethodInfo;
extern MCExecMethodInfo *kMCInterfaceEvalStackOfOptionalStackByNameMethodInfo;
extern MCExecMethodInfo *kMCInterfaceEvalStackOfOptionalStackByIdMethodInfo;
extern MCExecMethodInfo *kMCInterfaceEvalSubstackOfOptionalStackByNameMethodInfo;
extern MCExecMethodInfo *kMCInterfaceEvalSubstackOfOptionalStackByIdMethodInfo;
extern MCExecMethodInfo *kMCInterfaceEvalOptionalStackWithBackgroundByOrdinalMethodInfo;
extern MCExecMethodInfo *kMCInterfaceEvalOptionalStackWithBackgroundByIdMethodInfo;
extern MCExecMethodInfo *kMCInterfaceEvalOptionalStackWithBackgroundByNameMethodInfo;
extern MCExecMethodInfo *kMCInterfaceEvalCardOfOptionalStackByOrdinalMethodInfo;
extern MCExecMethodInfo *kMCInterfaceEvalCardOfOptionalStackByIdMethodInfo;
extern MCExecMethodInfo *kMCInterfaceEvalCardOfOptionalStackByNameMethodInfo;
extern MCExecMethodInfo *kMCInterfaceEvalThisCardOfOptionalStackMethodInfo;

void MCInterfaceInitialize(MCExecContext& ctxt);
void MCInterfaceFinalize(MCExecContext& ctxt);

void MCInterfaceImagePaletteSettingsFree(MCExecContext& ctxt, MCInterfaceImagePaletteSettings& p_settings);
void MCInterfaceVisualEffectFree(MCExecContext& ctxt, MCInterfaceVisualEffect& p_effect);
void MCInterfaceVisualEffectArgumentFree(MCExecContext& ctxt, MCInterfaceVisualEffectArgument& p_arg);

bool MCInterfaceTryToResolveObject(MCExecContext& ctxt, MCStringRef long_id, MCObjectPtr& r_object);

void MCInterfaceMakeCustomImagePaletteSettings(MCExecContext& ctxt, MCColor *colors, uindex_t color_count, MCInterfaceImagePaletteSettings& r_settings);
void MCInterfaceMakeOptimalImagePaletteSettings(MCExecContext& ctxt, integer_t *count, MCInterfaceImagePaletteSettings& r_settings);
void MCInterfaceMakeWebSafeImagePaletteSettings(MCExecContext& ctxt, MCInterfaceImagePaletteSettings& r_settings);

void MCInterfaceMakeVisualEffect(MCExecContext& ctxt, MCStringRef name, MCStringRef sound, MCInterfaceVisualEffectArgument *effect_args, uindex_t count, Visual_effects type, Visual_effects direction, Visual_effects speed, Visual_effects image, MCInterfaceVisualEffect& r_effect);
void MCInterfaceMakeVisualEffectArgument(MCExecContext& ctxt, MCStringRef p_value, MCStringRef p_key, bool p_has_id, MCInterfaceVisualEffectArgument& r_arg);

void MCInterfaceEvalScreenColors(MCExecContext& ctxt, real64_t& r_colors);
void MCInterfaceEvalScreenDepth(MCExecContext& ctxt, integer_t& r_depth);
void MCInterfaceEvalScreenName(MCExecContext& ctxt, MCNameRef& r_name);
void MCInterfaceEvalScreenRect(MCExecContext& ctxt, bool p_working, bool p_plural, bool p_effective, MCStringRef& r_string);

void MCInterfaceEvalScreenLoc(MCExecContext& ctxt, MCStringRef& r_string);

void MCInterfaceEvalClickH(MCExecContext& ctxt, integer_t& r_value);
void MCInterfaceEvalClickV(MCExecContext& ctxt, integer_t& r_value);
void MCInterfaceEvalClickLoc(MCExecContext& ctxt, MCStringRef& r_string);
void MCInterfaceEvalClickChar(MCExecContext& ctxt, MCStringRef& r_result);
void MCInterfaceEvalClickText(MCExecContext& ctxt, MCStringRef& r_result);
void MCInterfaceEvalClickCharChunk(MCExecContext& ctxt, MCStringRef& r_result);
void MCInterfaceEvalClickChunk(MCExecContext& ctxt, MCStringRef& r_string);
void MCInterfaceEvalClickLine(MCExecContext& ctxt, MCStringRef& r_string);
void MCInterfaceEvalClickField(MCExecContext& ctxt, MCStringRef& r_string);
void MCInterfaceEvalClickStack(MCExecContext& ctxt, MCStringRef& r_string);

void MCInterfaceEvalMouse(MCExecContext& ctxt, integer_t p_which, MCNameRef& r_result);
void MCInterfaceEvalMouseClick(MCExecContext& ctxt, bool& r_bool);
void MCInterfaceEvalMouseColor(MCExecContext& ctxt, MCColor& r_color);

void MCInterfaceEvalMouseH(MCExecContext& ctxt, integer_t& r_value);
void MCInterfaceEvalMouseV(MCExecContext& ctxt, integer_t& r_value);
void MCInterfaceEvalMouseLoc(MCExecContext& ctxt, MCStringRef& r_string);
void MCInterfaceEvalMouseChar(MCExecContext& ctxt, MCStringRef& r_result);
void MCInterfaceEvalMouseText(MCExecContext& ctxt, MCStringRef& r_result);
void MCInterfaceEvalMouseCharChunk(MCExecContext& ctxt, MCStringRef& r_result);
void MCInterfaceEvalMouseChunk(MCExecContext& ctxt, MCStringRef& r_result);
void MCInterfaceEvalMouseLine(MCExecContext& ctxt, MCStringRef& r_result);
void MCInterfaceEvalMouseControl(MCExecContext& ctxt, MCStringRef& r_string);
void MCInterfaceEvalMouseStack(MCExecContext& ctxt, MCStringRef& r_string);

void MCInterfaceEvalFoundText(MCExecContext& ctxt, MCStringRef& r_string);
void MCInterfaceEvalFoundField(MCExecContext& ctxt, MCStringRef& r_string);
void MCInterfaceEvalFoundChunk(MCExecContext& ctxt, MCStringRef& r_string);
void MCInterfaceEvalFoundLine(MCExecContext& ctxt, MCStringRef& r_string);
void MCInterfaceEvalFoundLoc(MCExecContext& ctxt, MCStringRef& r_string);
void MCInterfaceEvalFoundField(MCExecContext& ctxt, MCStringRef& r_string);

void MCInterfaceEvalSelectedText(MCExecContext& ctxt, MCStringRef& r_string);
void MCInterfaceEvalSelectedTextOf(MCExecContext& ctxt, MCObjectPtr p_target, MCStringRef& r_string);
void MCInterfaceEvalSelectedChunk(MCExecContext& ctxt, MCStringRef& r_string);
void MCInterfaceEvalSelectedChunkOf(MCExecContext& ctxt, MCObjectPtr p_target, MCStringRef& r_string);
void MCInterfaceEvalSelectedLine(MCExecContext& ctxt, MCStringRef& r_string);
void MCInterfaceEvalSelectedLineOf(MCExecContext& ctxt, MCObjectPtr p_target, MCStringRef& r_string);
void MCInterfaceEvalSelectedLoc(MCExecContext& ctxt, MCStringRef& r_string);
void MCInterfaceEvalSelectedLocOf(MCExecContext& ctxt, MCObjectPtr p_target, MCStringRef& r_string);

void MCInterfaceEvalSelectedField(MCExecContext& ctxt, MCStringRef& r_string);
void MCInterfaceEvalSelectedImage(MCExecContext& ctxt, MCStringRef& r_string);
void MCInterfaceEvalSelectedObject(MCExecContext& ctxt, MCStringRef& r_string);

void MCInterfaceEvalCapsLockKey(MCExecContext& ctxt, MCNameRef& r_result);
void MCInterfaceEvalCommandKey(MCExecContext& ctxt, MCNameRef& r_result);
void MCInterfaceEvalControlKey(MCExecContext& ctxt, MCNameRef& r_result);
void MCInterfaceEvalOptionKey(MCExecContext& ctxt, MCNameRef& r_result);
void MCInterfaceEvalShiftKey(MCExecContext& ctxt, MCNameRef& r_result);
void MCInterfaceEvalKeysDown(MCExecContext& ctxt, MCStringRef& r_string);

void MCInterfaceEvalMainStacks(MCExecContext& ctxt, MCStringRef& r_string);
void MCInterfaceEvalOpenStacks(MCExecContext& ctxt, MCStringRef& r_string);
void MCInterfaceEvalStacks(MCExecContext& ctxt, MCStringRef& r_string);
void MCInterfaceEvalTopStack(MCExecContext& ctxt, MCStringRef& r_string);
void MCInterfaceEvalTopStackOf(MCExecContext& ctxt, integer_t p_stack_number, MCStringRef& r_string);

void MCInterfaceEvalFocusedObject(MCExecContext& ctxt, MCStringRef& r_string);
void MCInterfaceEvalColorNames(MCExecContext& ctxt, MCStringRef& r_string);
void MCInterfaceEvalFlushEvents(MCExecContext& ctxt, MCNameRef p_name, MCStringRef& r_string);
void MCInterfaceEvalGlobalLoc(MCExecContext& ctxt, MCPoint point, MCPoint& r_global_point);
void MCInterfaceEvalLocalLoc(MCExecContext& ctxt, MCPoint point, MCPoint& r_local_point);
void MCInterfaceEvalMovingControls(MCExecContext& ctxt, MCStringRef& r_string);
void MCInterfaceEvalWaitDepth(MCExecContext& ctxt, integer_t& r_depth);

void MCInterfaceEvalIntersect(MCExecContext& ctxt, MCObjectPtr p_object_a, MCObjectPtr p_object_b, bool& r_intersect);
void MCInterfaceEvalIntersectWithThreshold(MCExecContext& ctxt, MCObjectPtr p_object_a, MCObjectPtr p_object_b, MCStringRef p_threshold, bool& r_intersect);
void MCInterfaceEvalWithin(MCExecContext& ctxt, MCObjectPtr p_object, MCPoint p_point, bool& r_within);

void MCInterfaceEvalThereIsAnObject(MCExecContext& ctxt, MCChunk *p_object, bool& r_exists);
void MCInterfaceEvalThereIsNotAnObject(MCExecContext& ctxt, MCChunk *p_object, bool& r_not_exists);

void MCInterfaceEvalControlAtLoc(MCExecContext& ctxt, MCPoint p_location, MCStringRef& r_control);
void MCInterfaceEvalControlAtScreenLoc(MCExecContext& ctxt, MCPoint p_location, MCStringRef& r_control);

void MCInterfaceExecBeep(MCExecContext& ctxt, integer_t p_count);
void MCInterfaceExecClickCmd(MCExecContext& ctxt, uint2 p_button, MCPoint p_location, uint2 p_modifiers);

void MCInterfaceExecCloseStack(MCExecContext& ctxt, MCStack *p_target);
void MCInterfaceExecCloseDefaultStack(MCExecContext& ctxt);

void MCInterfaceExecDrag(MCExecContext& ctxt, uint2 p_which, MCPoint p_start, MCPoint p_end, uint2 p_modifiers);

void MCInterfaceExecFocusOnNothing(MCExecContext &ctxt);
void MCInterfaceExecFocusOn(MCExecContext &ctxt, MCObject *p_object);

void MCInterfaceExecGrab(MCExecContext &ctxt, MCControl *control);

void MCInterfaceExecGroupControls(MCExecContext& ctxt, MCObjectPtr *p_controls, uindex_t p_control_count);
void MCInterfaceExecGroupSelection(MCExecContext& ctxt);

void MCInterfaceExecPopToLast(MCExecContext& ctxt);
void MCInterfaceExecPop(MCExecContext& ctxt, MCStringRef& r_element);
void MCInterfaceExecPushRecentCard(MCExecContext& ctxt);
void MCInterfaceExecPushCurrentCard(MCExecContext& ctxt);
void MCInterfaceExecPushCard(MCExecContext& ctxt, MCCard *p_target);

void MCInterfaceExecPlaceGroupOnCard(MCExecContext& ctxt, MCObject *p_group, MCCard *p_target);
void MCInterfaceExecRemoveGroupFromCard(MCExecContext& ctxt, MCObjectPtr p_group, MCCard *p_target);
void MCInterfaceExecResetCursors(MCExecContext& ctxt);
void MCInterfaceExecResetTemplate(MCExecContext& ctxt, Reset_type type);

void MCInterfaceExecRevert(MCExecContext& ctxt);

void MCInterfaceExecSelectEmpty(MCExecContext& ctxt);
void MCInterfaceExecSelectAllTextOfField(MCExecContext& ctxt, MCObjectPtr target);
void MCInterfaceExecSelectTextOfField(MCExecContext& ctxt, Preposition_type preposition, MCObjectChunkPtr target);
void MCInterfaceExecSelectTextOfButton(MCExecContext& ctxt, Preposition_type preposition, MCObjectChunkPtr target);
void MCInterfaceExecSelectObjects(MCExecContext& ctxt, MCObjectPtr *p_controls, uindex_t p_control_count);

void MCInterfaceExecStartEditingGroup(MCExecContext& ctxt, MCGroup *p_target);

void MCInterfaceExecStopEditingDefaultStack(MCExecContext& ctxt);
void MCInterfaceExecStopEditingGroup(MCExecContext& ctxt, MCGroup *p_target);
void MCInterfaceExecStopMovingObject(MCExecContext& ctxt, MCObject *p_target);

void MCInterfaceExecType(MCExecContext& ctxt, MCStringRef p_typing, uint2 p_modifiers);

void MCInterfaceExecUndo(MCExecContext& ctxt);

void MCInterfaceExecUngroupObject(MCExecContext& ctxt, MCObject *p_group);
void MCInterfaceExecUngroupSelection(MCExecContext& ctxt);

void MCInterfaceExecCopyObjectsToContainer(MCExecContext& ctxt, MCObjectPtr *p_targets, uindex_t p_target_count, MCObjectPtr p_destination);
void MCInterfaceExecCutObjectsToContainer(MCExecContext& ctxt, MCObjectPtr *p_targets, uindex_t p_target_count, MCObjectPtr p_destination);

void MCInterfaceExecDelete(MCExecContext& ctxt);
void MCInterfaceExecDeleteObjects(MCExecContext& ctxt, MCObjectPtr *objects, uindex_t object_count);
void MCInterfaceExecDeleteObjectChunks(MCExecContext& ctxt, MCObjectChunkPtr *chunks, uindex_t chunk_count);

void MCInterfaceExecDisableChunkOfButton(MCExecContext& ctxt, MCObjectChunkPtr p_targets);
void MCInterfaceExecEnableChunkOfButton(MCExecContext& ctxt, MCObjectChunkPtr p_targets);
void MCInterfaceExecUnhiliteChunkOfButton(MCExecContext& ctxt, MCObjectChunkPtr p_targets);
void MCInterfaceExecHiliteChunkOfButton(MCExecContext& ctxt, MCObjectChunkPtr p_targets);

void MCInterfaceExecDisableObject(MCExecContext& ctxt, MCObjectPtr p_targets);
void MCInterfaceExecEnableObject(MCExecContext& ctxt, MCObjectPtr p_targets);
void MCInterfaceExecUnhiliteObject(MCExecContext& ctxt, MCObjectPtr p_targets);
void MCInterfaceExecHiliteObject(MCExecContext& ctxt, MCObjectPtr p_targets);

void MCInterfaceExecSaveStack(MCExecContext& ctxt, MCStack *p_target);
void MCInterfaceExecSaveStackAs(MCExecContext& ctxt, MCStack *p_target, MCStringRef p_new_filename);

void MCInterfaceExecMoveObjectBetween(MCExecContext& ctxt, MCObject *p_target, MCPoint p_from, MCPoint p_to, double p_duration, int p_units, bool p_wait, bool p_dispatch);
void MCInterfaceExecMoveObjectAlong(MCExecContext& ctxt, MCObject *p_target, MCPoint *p_motion, uindex_t p_motion_count, bool p_is_relative, double p_duration, int p_units, bool p_wait, bool p_dispatch);

void MCInterfaceExecHideGroups(MCExecContext& ctxt);
void MCInterfaceExecHideObject(MCExecContext& ctxt, MCObjectPtr p_target);
void MCInterfaceExecHideObjectWithEffect(MCExecContext& ctxt, MCObjectPtr p_target, MCVisualEffect *p_effect);
void MCInterfaceExecHideMenuBar(MCExecContext& ctxt);
void MCInterfaceExecHideTaskBar(MCExecContext& ctxt);

void MCInterfaceExecShowGroups(MCExecContext& ctxt);
void MCInterfaceExecShowAllCards(MCExecContext& ctxt);
void MCInterfaceExecShowMarkedCards(MCExecContext& ctxt);
void MCInterfaceExecShowCards(MCExecContext& ctxt, uint2 p_count);
void MCInterfaceExecShowObject(MCExecContext& ctxt, MCObjectPtr p_target, MCPoint *p_at);
void MCInterfaceExecShowObjectWithEffect(MCExecContext& ctxt, MCObjectPtr p_target, MCPoint *p_at, MCVisualEffect *p_effect);
void MCInterfaceExecShowMenuBar(MCExecContext& ctxt);
void MCInterfaceExecShowTaskBar(MCExecContext& ctxt);

void MCInterfaceExecPopupButton(MCExecContext& ctxt, MCButton *p_target, MCPoint *p_at);
void MCInterfaceExecDrawerStack(MCExecContext& ctxt, MCStack *p_target, MCStringRef parent, bool p_parent_is_thisstack, int p_at, int p_aligned);
void MCInterfaceExecDrawerStackByName(MCExecContext& ctxt, MCStringRef p_target, MCStringRef parent, bool p_parent_is_thisstack, int p_at, int p_aligned);
void MCInterfaceExecDrawerStackLegacy(MCExecContext& ctxt, MCStack *p_target, MCStringRef parent, bool p_parent_is_thisstack, intenum_t p_at, intenum_t p_aligned);
void MCInterfaceExecDrawerStackByNameLegacy(MCExecContext& ctxt, MCStringRef p_target, MCStringRef parent, bool p_parent_is_thisstack, intenum_t p_at, intenum_t p_aligned);
void MCInterfaceExecSheetStack(MCExecContext& ctxt, MCStack *p_target, MCStringRef parent, bool p_parent_is_thisstack);
void MCInterfaceExecSheetStackByName(MCExecContext& ctxt, MCStringRef p_target, MCStringRef parent, bool p_parent_is_thisstack);
void MCInterfaceExecOpenStack(MCExecContext& ctxt, MCStack *p_target, int p_mode);
void MCInterfaceExecOpenStackByName(MCExecContext& ctxt, MCStringRef p_target, int p_mode);
void MCInterfaceExecPopupStack(MCExecContext& ctxt, MCStack *p_target, MCPoint *p_at, int p_mode);
void MCInterfaceExecPopupStackByName(MCExecContext& ctxt, MCStringRef p_target, MCPoint *p_at, int p_mode);

void MCInterfaceExecCreateStack(MCExecContext& ctxt, MCStack *p_owner, MCStringRef p_new_name, bool p_force_invisible);
void MCInterfaceExecCreateStackWithGroup(MCExecContext& ctxt, MCGroup *p_group_to_copy, MCStringRef p_new_name, bool p_force_invisible);
void MCInterfaceExecCreateCard(MCExecContext& ctxt, MCStringRef p_new_name, bool p_force_invisible);
void MCInterfaceExecCreateControl(MCExecContext& ctxt, MCStringRef p_new_name, int p_type, MCGroup *p_container, bool p_force_invisible);

void MCInterfaceExecClone(MCExecContext& ctxt, MCObject *p_target, MCStringRef p_new_name, bool p_force_invisible);

void MCInterfaceExecFind(MCExecContext& ctxt, int p_mode, MCStringRef p_needle, MCChunk *p_target);

void MCInterfaceExecPutIntoObject(MCExecContext& ctxt, MCStringRef value, int where, MCObjectChunkPtr target);
void MCInterfaceExecPutIntoField(MCExecContext& ctxt, MCStringRef value, int where, MCObjectChunkPtr target, bool is_unicode);

void MCInterfaceExecLockCursor(MCExecContext& ctxt);
void MCInterfaceExecLockMenus(MCExecContext& ctxt);
void MCInterfaceExecLockMoves(MCExecContext& ctxt);
void MCInterfaceExecLockRecent(MCExecContext& ctxt);
void MCInterfaceExecLockScreen(MCExecContext& ctxt);
void MCInterfaceExecLockScreenForEffect(MCExecContext& ctxt, MCRectangle *region);

void MCInterfaceExecUnlockCursor(MCExecContext& ctxt);
void MCInterfaceExecUnlockMenus(MCExecContext& ctxt);
void MCInterfaceExecUnlockMoves(MCExecContext& ctxt);
void MCInterfaceExecUnlockRecent(MCExecContext& ctxt);
void MCInterfaceExecUnlockScreen(MCExecContext& ctxt);
void MCInterfaceExecUnlockScreenWithEffect(MCExecContext& ctxt, MCVisualEffect *region);

void MCInterfaceExecImportSnapshotOfScreen(MCExecContext& ctxt, MCRectangle *p_region);
void MCInterfaceExecImportSnapshotOfStack(MCExecContext& ctxt, MCStringRef p_stack, MCStringRef p_display, MCRectangle *p_region);
void MCInterfaceExecImportSnapshotOfObject(MCExecContext& ctxt, MCObject *p_target, MCRectangle *p_region, bool p_with_effects, MCPoint *p_at_size);
void MCInterfaceExecImportAudioClip(MCExecContext& ctxt, MCStringRef p_filename);
void MCInterfaceExecImportVideoClip(MCExecContext& ctxt, MCStringRef p_filename);
void MCInterfaceExecImportImage(MCExecContext& ctxt, MCStringRef p_filename, MCStringRef p_mask_filename, MCObject *p_container);

void MCInterfaceExecExportSnapshotOfScreen(MCExecContext& ctxt, MCRectangle *p_region, int format, MCInterfaceImagePaletteSettings *p_palette, MCStringRef &r_data);
void MCInterfaceExecExportSnapshotOfScreenToFile(MCExecContext& ctxt, MCRectangle *p_region, int format, MCInterfaceImagePaletteSettings *p_palette, MCStringRef p_filename, MCStringRef p_mask_filename);
void MCInterfaceExecExportSnapshotOfStack(MCExecContext& ctxt, MCStringRef p_stack, MCStringRef p_display, MCRectangle *p_region, int format, MCInterfaceImagePaletteSettings *p_palette, MCStringRef &r_data);
void MCInterfaceExecExportSnapshotOfStackToFile(MCExecContext& ctxt, MCStringRef p_stack, MCStringRef p_display, MCRectangle *p_region, int format, MCInterfaceImagePaletteSettings *p_palette, MCStringRef p_filename, MCStringRef p_mask_filename);
void MCInterfaceExecExportSnapshotOfObject(MCExecContext& ctxt, MCObject *p_target, MCRectangle *p_region, bool p_with_effects, MCPoint *p_at_size, int format, MCInterfaceImagePaletteSettings *p_palette, MCStringRef &r_data);
void MCInterfaceExecExportSnapshotOfObjectToFile(MCExecContext& ctxt, MCObject *p_target, MCRectangle *p_region, bool p_with_effects, MCPoint *p_at_size, int format, MCInterfaceImagePaletteSettings *p_palette, MCStringRef p_filename, MCStringRef p_mask_filename);
void MCInterfaceExecExportImage(MCExecContext& ctxt, MCImage *p_target, int p_format, MCInterfaceImagePaletteSettings *p_palette, MCStringRef &r_data);
void MCInterfaceExecExportImageToFile(MCExecContext& ctxt, MCImage *p_target, int p_format, MCInterfaceImagePaletteSettings *p_palette, MCStringRef p_filename, MCStringRef p_mask_filename);

void MCInterfaceExecSortCardsOfStack(MCExecContext &ctxt, MCStack *p_target, bool p_ascending, int p_format, MCExpression *p_by, bool p_only_marked);
void MCInterfaceExecSortField(MCExecContext &ctxt, MCObjectPtr p_target, int p_chunk_type, bool p_ascending, int p_format, MCExpression *p_by);
void MCInterfaceExecSortContainer(MCExecContext &ctxt, MCStringRef& x_target, int p_chunk_type, bool p_ascending, int p_format, MCExpression *p_by);

void MCInterfaceExecChooseTool(MCExecContext& ctxt, MCStringRef p_input, int p_tool);

void MCInterfaceExecGoCardAsMode(MCExecContext& ctxt, MCCard *p_card, int p_mode, bool p_visible, bool p_this_stack);
void MCInterfaceExecGoCardInWindow(MCExecContext& ctxt, MCCard *p_card, MCStringRef p_window, bool p_visible, bool p_this_stack);
void MCInterfaceExecGoRecentCard(MCExecContext& ctxt);
void MCInterfaceExecGoCardRelative(MCExecContext& ctxt, bool p_forward, real8 p_amount);
void MCInterfaceExecGoCardEnd(MCExecContext& ctxt, bool p_is_start);
void MCInterfaceExecGoHome(MCExecContext& ctxt, MCCard *p_card);

void MCInterfaceExecVisualEffect(MCExecContext& ctxt, MCInterfaceVisualEffect p_effect);

void MCInterfaceGetDialogData(MCExecContext& ctxt, MCValueRef& r_value);
void MCInterfaceSetDialogData(MCExecContext& ctxt, MCValueRef p_value);

void MCInterfaceGetLookAndFeel(MCExecContext& ctxt, intenum_t& r_value);
void MCInterfaceSetLookAndFeel(MCExecContext& ctxt, intenum_t p_value);
void MCInterfaceGetScreenMouseLoc(MCExecContext& ctxt, MCPoint& r_value);
void MCInterfaceSetScreenMouseLoc(MCExecContext& ctxt, MCPoint p_value);

void MCInterfaceGetBackdrop(MCExecContext& ctxt, MCInterfaceBackdrop& r_backdrop);
void MCInterfaceSetBackdrop(MCExecContext& ctxt, const MCInterfaceBackdrop& p_backdrop);
void MCInterfaceGetBufferImages(MCExecContext& ctxt, bool &r_value);
void MCInterfaceSetBufferImages(MCExecContext& ctxt, bool p_value);
void MCInterfaceGetSystemFileSelector(MCExecContext& ctxt, bool &r_value);
void MCInterfaceSetSystemFileSelector(MCExecContext& ctxt, bool p_value);
void MCInterfaceGetSystemColorSelector(MCExecContext& ctxt, bool &r_value);
void MCInterfaceSetSystemColorSelector(MCExecContext& ctxt, bool p_value);
void MCInterfaceGetSystemPrintSelector(MCExecContext& ctxt, bool &r_value);
void MCInterfaceSetSystemPrintSelector(MCExecContext& ctxt, bool p_value);

void MCInterfaceGetPaintCompression(MCExecContext& ctxt, intenum_t& r_value);
void MCInterfaceSetPaintCompression(MCExecContext& ctxt, intenum_t value);

void MCInterfaceGetBrushBackColor(MCExecContext& ctxt, MCValueRef& r_color);
void MCInterfaceSetBrushBackColor(MCExecContext& ctxt, MCValueRef color);
void MCInterfaceGetPenBackColor(MCExecContext& ctxt, MCValueRef& r_color);
void MCInterfaceSetPenBackColor(MCExecContext& ctxt, MCValueRef color);
void MCInterfaceGetBrushColor(MCExecContext& ctxt, MCInterfaceNamedColor& r_color);
void MCInterfaceSetBrushColor(MCExecContext& ctxt, const MCInterfaceNamedColor& color);
void MCInterfaceGetPenColor(MCExecContext& ctxt, MCInterfaceNamedColor& r_color);
void MCInterfaceSetPenColor(MCExecContext& ctxt, const MCInterfaceNamedColor& color);
void MCInterfaceGetBrushPattern(MCExecContext& ctxt, uinteger_t& r_pattern);
void MCInterfaceSetBrushPattern(MCExecContext& ctxt, uinteger_t pattern);
void MCInterfaceGetPenPattern(MCExecContext& ctxt, uinteger_t& r_pattern);
void MCInterfaceSetPenPattern(MCExecContext& ctxt, uinteger_t pattern);
void MCInterfaceGetFilled(MCExecContext& ctxt, bool& r_filled);
void MCInterfaceSetFilled(MCExecContext& ctxt, bool filled);
void MCInterfaceGetPolySides(MCExecContext& ctxt, uinteger_t& r_sides);
void MCInterfaceSetPolySides(MCExecContext& ctxt, uinteger_t sides);
void MCInterfaceGetLineSize(MCExecContext& ctxt, uinteger_t& r_size);
void MCInterfaceSetLineSize(MCExecContext& ctxt, uinteger_t size);
void MCInterfaceGetRoundRadius(MCExecContext& ctxt, uinteger_t& r_radius);
void MCInterfaceSetRoundRadius(MCExecContext& ctxt, uinteger_t radius);
void MCInterfaceGetStartAngle(MCExecContext& ctxt, uinteger_t& r_radius);
void MCInterfaceSetStartAngle(MCExecContext& ctxt, uinteger_t radius);
void MCInterfaceGetArcAngle(MCExecContext& ctxt, uinteger_t& r_radius);
void MCInterfaceSetArcAngle(MCExecContext& ctxt, uinteger_t radius);
void MCInterfaceGetRoundEnds(MCExecContext& ctxt, bool& r_value);
void MCInterfaceSetRoundEnds(MCExecContext& ctxt, bool value);
void MCInterfaceGetDashes(MCExecContext& ctxt, MCStringRef& r_dashes);
void MCInterfaceSetDashes(MCExecContext& ctxt, MCStringRef dashes);

void MCInterfaceGetRecentCards(MCExecContext& ctxt, MCStringRef& r_cards);
void MCInterfaceGetRecentNames(MCExecContext& ctxt, MCStringRef& r_names);

void MCInterfaceGetEditBackground(MCExecContext& ctxt, bool& r_value);
void MCInterfaceSetEditBackground(MCExecContext& ctxt, bool value);

void MCInterfaceGetLockScreen(MCExecContext& ctxt, bool& r_value);
void MCInterfaceSetLockScreen(MCExecContext& ctxt, bool value);

void MCInterfaceGetAccentColor(MCExecContext& ctxt, MCInterfaceNamedColor& r_color);
void MCInterfaceSetAccentColor(MCExecContext& ctxt, const MCInterfaceNamedColor& color);
void MCInterfaceGetHiliteColor(MCExecContext& ctxt, MCInterfaceNamedColor& r_color);
void MCInterfaceSetHiliteColor(MCExecContext& ctxt, const MCInterfaceNamedColor& color);
void MCInterfaceGetLinkColor(MCExecContext& ctxt, MCInterfaceNamedColor& r_color);
void MCInterfaceSetLinkColor(MCExecContext& ctxt, const MCInterfaceNamedColor& color);
void MCInterfaceGetLinkHiliteColor(MCExecContext& ctxt, MCInterfaceNamedColor& r_color);
void MCInterfaceSetLinkHiliteColor(MCExecContext& ctxt, const MCInterfaceNamedColor& color);
void MCInterfaceGetLinkVisitedColor(MCExecContext& ctxt, MCInterfaceNamedColor& r_color);
void MCInterfaceSetLinkVisitedColor(MCExecContext& ctxt, const MCInterfaceNamedColor& color);
void MCInterfaceGetUnderlineLinks(MCExecContext& ctxt, bool& r_value);
void MCInterfaceSetUnderlineLinks(MCExecContext& ctxt, bool value);

void MCInterfaceGetSelectGroupedControls(MCExecContext& ctxt, bool& r_value);
void MCInterfaceSetSelectGroupedControls(MCExecContext& ctxt, bool value);

void MCInterfaceGetIcon(MCExecContext& ctxt, uinteger_t& r_icon);
void MCInterfaceSetIcon(MCExecContext& ctxt, uinteger_t icon);

void MCInterfaceGetAllowInlineInput(MCExecContext& ctxt, bool &r_value);
void MCInterfaceSetAllowInlineInput(MCExecContext& ctxt, bool p_value);
void MCInterfaceGetDragDelta(MCExecContext& ctxt, uinteger_t& r_value);
void MCInterfaceSetDragDelta(MCExecContext& ctxt, uinteger_t p_value);
void MCInterfaceGetStackFileType(MCExecContext& ctxt, MCStringRef& r_value);
void MCInterfaceSetStackFileType(MCExecContext& ctxt, MCStringRef p_value);
void MCInterfaceGetStackFileVersion(MCExecContext& ctxt, MCStringRef& r_value);
void MCInterfaceSetStackFileVersion(MCExecContext& ctxt, MCStringRef p_value);

void MCInterfaceGetIconMenu(MCExecContext& ctxt, MCStringRef& r_menu);
void MCInterfaceSetIconMenu(MCExecContext& ctxt, MCStringRef menu);
void MCInterfaceGetStatusIcon(MCExecContext& ctxt, uinteger_t& r_icon);
void MCInterfaceSetStatusIcon(MCExecContext& ctxt, uinteger_t icon);
void MCInterfaceGetStatusIconToolTip(MCExecContext& ctxt, MCStringRef& r_tooltip);
void MCInterfaceSetStatusIconToolTip(MCExecContext& ctxt, MCStringRef tooltip);
void MCInterfaceGetStatusIconMenu(MCExecContext& ctxt, MCStringRef& r_icon_menu);
void MCInterfaceSetStatusIconMenu(MCExecContext& ctxt, MCStringRef icon_menu);

void MCInterfaceGetProcessType(MCExecContext& ctxt, intenum_t& r_value);
void MCInterfaceSetProcessType(MCExecContext& ctxt, intenum_t value);
void MCInterfaceGetShowInvisibles(MCExecContext& ctxt, bool& r_value);
void MCInterfaceSetShowInvisibles(MCExecContext& ctxt, bool p_value);

void MCInterfaceGetCursor(MCExecContext& ctxt, uinteger_t& r_value);
void MCInterfaceSetCursor(MCExecContext& ctxt, uinteger_t p_value);
void MCInterfaceGetDefaultCursor(MCExecContext& ctxt, uinteger_t& r_value);
void MCInterfaceSetDefaultCursor(MCExecContext& ctxt, uinteger_t p_value);
void MCInterfaceGetDefaultStack(MCExecContext& ctxt, MCStringRef& r_value);
void MCInterfaceSetDefaultStack(MCExecContext& ctxt, MCStringRef p_value);
void MCInterfaceGetDefaultMenubar(MCExecContext& ctxt, MCStringRef& r_value);
void MCInterfaceSetDefaultMenubar(MCExecContext& ctxt, MCStringRef p_value);
void MCInterfaceGetDragSpeed(MCExecContext& ctxt, uinteger_t& r_value);
void MCInterfaceSetDragSpeed(MCExecContext& ctxt, uinteger_t p_value);
void MCInterfaceGetMoveSpeed(MCExecContext& ctxt, uinteger_t& r_value);
void MCInterfaceSetMoveSpeed(MCExecContext& ctxt, uinteger_t p_value);
void MCInterfaceGetLockCursor(MCExecContext& ctxt, bool& r_value);
void MCInterfaceSetLockCursor(MCExecContext& ctxt, bool p_value);
void MCInterfaceGetLockErrors(MCExecContext& ctxt, bool& r_value);
void MCInterfaceSetLockErrors(MCExecContext& ctxt, bool p_value);
void MCInterfaceGetLockMenus(MCExecContext& ctxt, bool& r_value);
void MCInterfaceSetLockMenus(MCExecContext& ctxt, bool p_value);
void MCInterfaceGetLockMessages(MCExecContext& ctxt, bool& r_value);
void MCInterfaceSetLockMessages(MCExecContext& ctxt, bool p_value);
void MCInterfaceGetLockMoves(MCExecContext& ctxt, bool& r_value);
void MCInterfaceSetLockMoves(MCExecContext& ctxt, bool p_value);
void MCInterfaceGetLockRecent(MCExecContext& ctxt, bool& r_value);
void MCInterfaceSetLockRecent(MCExecContext& ctxt, bool p_value);

void MCInterfaceGetIdleRate(MCExecContext& ctxt, uinteger_t& r_value);
void MCInterfaceSetIdleRate(MCExecContext& ctxt, uinteger_t p_value);
void MCInterfaceGetIdleTicks(MCExecContext& ctxt, uinteger_t& r_value);
void MCInterfaceSetIdleTicks(MCExecContext& ctxt, uinteger_t p_value);
void MCInterfaceGetBlinkRate(MCExecContext& ctxt, uinteger_t& r_value);
void MCInterfaceSetBlinkRate(MCExecContext& ctxt, uinteger_t p_value);
void MCInterfaceGetRepeatRate(MCExecContext& ctxt, uinteger_t& r_value);
void MCInterfaceSetRepeatRate(MCExecContext& ctxt, uinteger_t p_value);
void MCInterfaceGetRepeatDelay(MCExecContext& ctxt, uinteger_t& r_value);
void MCInterfaceSetRepeatDelay(MCExecContext& ctxt, uinteger_t p_value);
void MCInterfaceGetTypeRate(MCExecContext& ctxt, uinteger_t& r_value);
void MCInterfaceSetTypeRate(MCExecContext& ctxt, uinteger_t p_value);
void MCInterfaceGetSyncRate(MCExecContext& ctxt, uinteger_t& r_value);
void MCInterfaceSetSyncRate(MCExecContext& ctxt, uinteger_t p_value);
void MCInterfaceGetEffectRate(MCExecContext& ctxt, uinteger_t& r_value);
void MCInterfaceSetEffectRate(MCExecContext& ctxt, uinteger_t p_value);
void MCInterfaceGetDoubleDelta(MCExecContext& ctxt, uinteger_t& r_value);
void MCInterfaceSetDoubleDelta(MCExecContext& ctxt, uinteger_t p_value);
void MCInterfaceGetDoubleTime(MCExecContext& ctxt, uinteger_t& r_value);
void MCInterfaceSetDoubleTime(MCExecContext& ctxt, uinteger_t p_value);
void MCInterfaceGetTooltipDelay(MCExecContext& ctxt, uinteger_t& r_value);
void MCInterfaceSetTooltipDelay(MCExecContext& ctxt, uinteger_t p_value);

void MCInterfaceGetNavigationArrows(MCExecContext& ctxt, bool& r_value);
void MCInterfaceSetNavigationArrows(MCExecContext& ctxt, bool p_value);
void MCInterfaceGetExtendKey(MCExecContext& ctxt, uinteger_t& r_value);
void MCInterfaceSetExtendKey(MCExecContext& ctxt, uinteger_t p_value);
void MCInterfaceGetPointerFocus(MCExecContext& ctxt, bool& r_value);
void MCInterfaceSetPointerFocus(MCExecContext& ctxt, bool p_value);
void MCInterfaceGetEmacsKeyBindings(MCExecContext& ctxt, bool& r_value);
void MCInterfaceSetEmacsKeyBindings(MCExecContext& ctxt, bool p_value);
void MCInterfaceGetRaiseMenus(MCExecContext& ctxt, bool& r_value);
void MCInterfaceSetRaiseMenus(MCExecContext& ctxt, bool p_value);
void MCInterfaceGetActivatePalettes(MCExecContext& ctxt, bool& r_value);
void MCInterfaceSetActivatePalettes(MCExecContext& ctxt, bool p_value);
void MCInterfaceGetHidePalettes(MCExecContext& ctxt, bool& r_value);
void MCInterfaceSetHidePalettes(MCExecContext& ctxt, bool p_value);
void MCInterfaceGetRaisePalettes(MCExecContext& ctxt, bool& r_value);
void MCInterfaceSetRaisePalettes(MCExecContext& ctxt, bool p_value);
void MCInterfaceGetRaiseWindows(MCExecContext& ctxt, bool& r_value);
void MCInterfaceSetRaiseWindows(MCExecContext& ctxt, bool p_value);
void MCInterfaceGetHideBackdrop(MCExecContext& ctxt, bool& r_value);
void MCInterfaceSetHideBackdrop(MCExecContext& ctxt, bool p_value);
void MCInterfaceGetDontUseNavigationServices(MCExecContext& ctxt, bool& r_value);
void MCInterfaceSetDontUseNavigationServices(MCExecContext& ctxt, bool p_value);

void MCInterfaceGetProportionalThumbs(MCExecContext& ctxt, bool& r_value);
void MCInterfaceSetProportionalThumbs(MCExecContext& ctxt, bool p_value);
void MCInterfaceGetSharedMemory(MCExecContext& ctxt, bool& r_value);
void MCInterfaceSetSharedMemory(MCExecContext& ctxt, bool p_value);
void MCInterfaceGetScreenGamma(MCExecContext& ctxt, double& r_value);
void MCInterfaceSetScreenGamma(MCExecContext& ctxt, double p_value);
void MCInterfaceGetSelectionMode(MCExecContext& ctxt, intenum_t& r_value);
void MCInterfaceSetSelectionMode(MCExecContext& ctxt, intenum_t p_value);
void MCInterfaceGetSelectionHandleColor(MCExecContext& ctxt, MCInterfaceNamedColor& r_color);
void MCInterfaceSetSelectionHandleColor(MCExecContext& ctxt, const MCInterfaceNamedColor& p_color);
void MCInterfaceGetWindowBoundingRect(MCExecContext& ctxt, MCRectangle& r_value);
void MCInterfaceSetWindowBoundingRect(MCExecContext& ctxt, MCRectangle p_value);
void MCInterfaceGetJpegQuality(MCExecContext& ctxt, uinteger_t& r_value);
void MCInterfaceSetJpegQuality(MCExecContext& ctxt, uinteger_t p_value);
void MCInterfaceGetRelayerGroupedControls(MCExecContext& ctxt, bool& r_value);
void MCInterfaceSetRelayerGroupedControls(MCExecContext& ctxt, bool p_value);

void MCInterfaceGetBrush(MCExecContext& ctxt, uinteger_t& r_value);
void MCInterfaceSetBrush(MCExecContext& ctxt, uinteger_t p_value);
void MCInterfaceGetEraser(MCExecContext& ctxt, uinteger_t& r_value);
void MCInterfaceSetEraser(MCExecContext& ctxt, uinteger_t p_value);
void MCInterfaceGetSpray(MCExecContext& ctxt, uinteger_t& r_value);
void MCInterfaceSetSpray(MCExecContext& ctxt, uinteger_t p_value);
void MCInterfaceGetCentered(MCExecContext& ctxt, bool& r_value);
void MCInterfaceSetCentered(MCExecContext& ctxt, bool p_value);
void MCInterfaceGetGrid(MCExecContext& ctxt, bool& r_value);
void MCInterfaceSetGrid(MCExecContext& ctxt, bool p_value);
void MCInterfaceGetGridSize(MCExecContext& ctxt, uinteger_t& r_value);
void MCInterfaceSetGridSize(MCExecContext& ctxt, uinteger_t p_value);
void MCInterfaceGetSlices(MCExecContext& ctxt, uinteger_t& r_value);
void MCInterfaceSetSlices(MCExecContext& ctxt, uinteger_t p_value);
void MCInterfaceGetBeepLoudness(MCExecContext& ctxt, integer_t& r_value);
void MCInterfaceSetBeepLoudness(MCExecContext& ctxt, integer_t p_value);
void MCInterfaceGetBeepPitch(MCExecContext& ctxt, integer_t& r_value);
void MCInterfaceSetBeepPitch(MCExecContext& ctxt, integer_t p_value);
void MCInterfaceGetBeepDuration(MCExecContext& ctxt, integer_t& r_value);
void MCInterfaceSetBeepDuration(MCExecContext& ctxt, integer_t p_value);
void MCInterfaceGetBeepSound(MCExecContext& ctxt, MCStringRef& r_value);
void MCInterfaceSetBeepSound(MCExecContext& ctxt, MCStringRef p_value);
void MCInterfaceGetTool(MCExecContext& ctxt, MCStringRef& r_value);
void MCInterfaceSetTool(MCExecContext& ctxt, MCStringRef p_value);

void MCInterfaceGetScreenRect(MCExecContext& ctxt, bool p_working, bool p_effective, MCRectangle& r_value);
void MCInterfaceGetScreenRects(MCExecContext& ctxt, bool p_working, bool p_effective, MCStringRef& r_value);

void MCInterfaceEvalHelpStackAsObject(MCExecContext& ctxt, MCObjectPtr& r_object);
void MCInterfaceEvalHomeStackAsObject(MCExecContext& ctxt, MCObjectPtr& r_object);
void MCInterfaceEvalSelectedObjectAsObject(MCExecContext& ctxt, MCObjectPtr& r_object);
void MCInterfaceEvalTopStackAsObject(MCExecContext& ctxt, MCObjectPtr& r_object);
void MCInterfaceEvalClickStackAsObject(MCExecContext& ctxt, MCObjectPtr& r_object);
void MCInterfaceEvalMouseStackAsObject(MCExecContext& ctxt, MCObjectPtr& r_object);
void MCInterfaceEvalClickFieldAsObject(MCExecContext& ctxt, MCObjectPtr& r_object);
void MCInterfaceEvalSelectedFieldAsObject(MCExecContext& ctxt, MCObjectPtr& r_object);
void MCInterfaceEvalSelectedImageAsObject(MCExecContext& ctxt, MCObjectPtr& r_object);
void MCInterfaceEvalFoundFieldAsObject(MCExecContext& ctxt, MCObjectPtr& r_object);
void MCInterfaceEvalMouseControlAsObject(MCExecContext& ctxt, MCObjectPtr& r_object);
void MCInterfaceEvalFocusedObjectAsObject(MCExecContext& ctxt, MCObjectPtr& r_object);
void MCInterfaceEvalBinaryStackAsObject(MCExecContext& ctxt, MCStringRef p_data, MCObjectPtr& r_object);
void MCInterfaceEvalDefaultStackAsObject(MCExecContext& ctxt, MCObjectPtr& r_object);
void MCInterfaceEvalStackOfStackByName(MCExecContext& ctxt, MCObjectPtr p_parent, MCNameRef p_name, MCObjectPtr& r_stack);
void MCInterfaceEvalStackOfStackById(MCExecContext& ctxt, MCObjectPtr p_parent, uinteger_t p_id, MCObjectPtr& r_stack);
void MCInterfaceEvalStackByValue(MCExecContext& ctxt, MCValueRef p_value, MCObjectPtr& r_stack);
void MCInterfaceEvalSubstackOfStackByName(MCExecContext& ctxt, MCObjectPtr p_parent, MCNameRef p_name, MCObjectPtr& r_stack);
void MCInterfaceEvalSubstackOfStackById(MCExecContext& ctxt, MCObjectPtr p_parent, uinteger_t p_id, MCObjectPtr& r_stack);
void MCInterfaceEvalAudioClipOfStackByOrdinal(MCExecContext& ctxt, MCObjectPtr p_stack, uinteger_t p_ordinal_type, MCObjectPtr& r_clip);
void MCInterfaceEvalAudioClipOfStackById(MCExecContext& ctxt, MCObjectPtr p_stack, uinteger_t p_id, MCObjectPtr& r_clip);
void MCInterfaceEvalAudioClipOfStackByName(MCExecContext& ctxt, MCObjectPtr p_stack, MCNameRef p_name, MCObjectPtr& r_clip);
void MCInterfaceEvalVideoClipOfStackByOrdinal(MCExecContext& ctxt, MCObjectPtr p_stack, uinteger_t p_ordinal_type, MCObjectPtr& r_clip);
void MCInterfaceEvalVideoClipOfStackById(MCExecContext& ctxt, MCObjectPtr p_stack, uinteger_t p_id, MCObjectPtr& r_clip);
void MCInterfaceEvalVideoClipOfStackByName(MCExecContext& ctxt, MCObjectPtr p_stack, MCNameRef p_name, MCObjectPtr& r_clip);
void MCInterfaceEvalBackgroundOfStackByOrdinal(MCExecContext& ctxt, MCObjectPtr p_stack, Chunk_term p_ordinal_type, MCObjectPtr& r_bg);
void MCInterfaceEvalBackgroundOfStackById(MCExecContext& ctxt, MCObjectPtr p_stack, uinteger_t p_id, MCObjectPtr& r_bg);
void MCInterfaceEvalBackgroundOfStackByName(MCExecContext& ctxt, MCObjectPtr p_stack, MCNameRef p_name, MCObjectPtr& r_bg);
void MCInterfaceEvalStackWithBackgroundByOrdinal(MCExecContext& ctxt, MCObjectPtr p_stack, Chunk_term p_ordinal_type, MCObjectPtr& r_stack);
void MCInterfaceEvalStackWithBackgroundById(MCExecContext& ctxt, MCObjectPtr p_stack, uinteger_t p_id, MCObjectPtr& r_stack);
void MCInterfaceEvalStackWithBackgroundByName(MCExecContext& ctxt, MCObjectPtr p_stack, MCNameRef p_name, MCObjectPtr& r_stack);
void MCInterfaceEvalCardOfStackByOrdinal(MCExecContext& ctxt, MCObjectPtr p_stack, bool p_marked, Chunk_term p_ordinal_type, MCObjectPtr& r_card);
void MCInterfaceEvalThisCardOfStack(MCExecContext& ctxt, MCObjectPtr p_stack, MCObjectPtr& r_card);
void MCInterfaceEvalCardOfStackById(MCExecContext& ctxt, MCObjectPtr p_stack, bool p_marked, uinteger_t p_id, MCObjectPtr& r_card);
void MCInterfaceEvalCardOfStackByName(MCExecContext& ctxt, MCObjectPtr p_stack, bool p_marked, MCNameRef p_name, MCObjectPtr& r_card);
void MCInterfaceEvalCardOfBackgroundByOrdinal(MCExecContext& ctxt, MCObjectPtr p_background, bool p_marked, Chunk_term p_ordinal_type, MCObjectPtr& r_card);
void MCInterfaceEvalCardOfBackgroundById(MCExecContext& ctxt, MCObjectPtr p_background, bool p_marked, uinteger_t p_id, MCObjectPtr& r_card);
void MCInterfaceEvalCardOfBackgroundByName(MCExecContext& ctxt, MCObjectPtr p_background, bool p_marked, MCNameRef p_name, MCObjectPtr& r_card);
void MCInterfaceEvalGroupOfCardByOrdinal(MCExecContext& ctxt, MCObjectPtr p_card, Chunk_term p_parent_type, Chunk_term p_ordinal_type, MCObjectPtr& r_group);
void MCInterfaceEvalGroupOfCardById(MCExecContext& ctxt, MCObjectPtr p_card, Chunk_term p_parent_type, uinteger_t p_id, MCObjectPtr& r_group);
void MCInterfaceEvalGroupOfCardByName(MCExecContext& ctxt, MCObjectPtr p_card, Chunk_term p_parent_type, MCNameRef p_name, MCObjectPtr& r_group);
void MCInterfaceEvalGroupOfCardOrStackById(MCExecContext& ctxt, MCObjectPtr p_card, Chunk_term p_parent_type, uinteger_t p_id, MCObjectPtr& r_group);
void MCInterfaceEvalGroupOfGroupByOrdinal(MCExecContext& ctxt, MCObjectPtr p_group, Chunk_term p_ordinal_type, MCObjectPtr& r_group);
void MCInterfaceEvalGroupOfGroupById(MCExecContext& ctxt, MCObjectPtr p_group, uinteger_t p_id, MCObjectPtr& r_group);
void MCInterfaceEvalGroupOfGroupByName(MCExecContext& ctxt, MCObjectPtr p_group, MCNameRef p_name, MCObjectPtr& r_group);
void MCInterfaceEvalMenubarAsObject(MCExecContext& ctxt, MCObjectPtr& r_menubar);
void MCInterfaceEvalObjectOfGroupByOrdinal(MCExecContext& ctxt, MCObjectPtr p_group, Chunk_term p_object_type, Chunk_term p_ordinal_type, MCObjectPtr& r_object);
void MCInterfaceEvalObjectOfGroupById(MCExecContext& ctxt, MCObjectPtr p_group, Chunk_term p_object_type, uinteger_t p_id, MCObjectPtr& r_object);
void MCInterfaceEvalObjectOfGroupByName(MCExecContext& ctxt, MCObjectPtr p_group, Chunk_term p_object_type, MCNameRef p_name, MCObjectPtr& r_object);
void MCInterfaceEvalObjectOfCardByOrdinal(MCExecContext& ctxt, MCObjectPtr p_card, Chunk_term p_object_type, Chunk_term p_parent_type, Chunk_term p_ordinal_type, MCObjectPtr& r_object);
void MCInterfaceEvalObjectOfCardById(MCExecContext& ctxt, MCObjectPtr p_card, Chunk_term p_object_type, Chunk_term p_parent_type, uinteger_t p_id, MCObjectPtr& r_object);
void MCInterfaceEvalObjectOfCardOrStackById(MCExecContext& ctxt, MCObjectPtr p_card, Chunk_term p_object_type, Chunk_term p_parent_type, uinteger_t p_id, MCObjectPtr& r_object);
void MCInterfaceEvalObjectOfCardByName(MCExecContext& ctxt, MCObjectPtr p_card, Chunk_term p_object_type, Chunk_term p_parent_type, MCNameRef p_name, MCObjectPtr& r_object);

void MCInterfaceEvalFieldTextChunkByRange(MCExecContext& ctxt, MCObjectPtr p_field, Chunk_term p_chunk_type, integer_t p_first, integer_t p_last, bool p_function, MCStringRef& r_result);
void MCInterfaceEvalFieldTextChunkByExpression(MCExecContext& ctxt, MCObjectPtr p_field, Chunk_term p_chunk_type, integer_t p_first, bool p_function, MCStringRef& r_result);
void MCInterfaceEvalFieldTextChunkByOrdinal(MCExecContext& ctxt, MCObjectPtr p_field, Chunk_term p_chunk_type, Chunk_term p_ordinal_type, bool p_function, MCStringRef& r_result);

void MCInterfaceMarkField(MCField *fptr, int4 &start, int4 &end, Functions p_function, Boolean wholechunk);
void MCInterfaceEvalTextOfContainer(MCExecContext& ctxt, MCObjectPtr p_container, MCStringRef &r_text);
void MCInterfaceEvalFieldChunk(MCExecContext& ctxt, MCObjectPtr p_field, Functions p_function, MCStringRef& r_text);
///////////

struct MCInterfaceLayer;

extern MCExecCustomTypeInfo *kMCInterfaceLayerTypeInfo;
extern MCExecCustomTypeInfo *kMCInterfaceShadowTypeInfo;
extern MCExecEnumTypeInfo *kMCInterfaceTextAlignTypeInfo;
extern MCExecCustomTypeInfo *kMCInterfaceTextStyleTypeInfo;
extern MCExecEnumTypeInfo *kMCInterfaceInkNamesTypeInfo;
extern MCExecEnumTypeInfo *kMCInterfaceEncodingTypeInfo;

///////////

extern MCExecEnumTypeInfo *kMCInterfacePlayDestinationTypeInfo;

///////////

extern MCExecEnumTypeInfo *kMCInterfaceStackStyleTypeInfo;
extern MCExecEnumTypeInfo *kMCInterfaceCharsetTypeInfo;
extern MCExecEnumTypeInfo *kMCInterfaceCompositorTypeTypeInfo;
extern MCExecCustomTypeInfo *kMCInterfaceDecorationTypeInfo;

///////////

extern MCExecCustomTypeInfo *kMCInterfaceMarginsTypeInfo;
extern MCExecEnumTypeInfo *kMCInterfaceLayerModeTypeInfo;

///////////

extern MCExecEnumTypeInfo *kMCInterfaceButtonStyleTypeInfo;
extern MCExecEnumTypeInfo *kMCInterfaceButtonMenuModeTypeInfo;
extern MCExecSetTypeInfo *kMCInterfaceButtonAcceleratorModifiersTypeInfo;

///////////

extern MCExecEnumTypeInfo *kMCInterfaceFieldStyleTypeInfo;
extern MCExecCustomTypeInfo *kMCInterfaceFlaggedRangesTypeInfo;

///////////

extern MCExecEnumTypeInfo *kMCInterfaceGraphicFillRuleTypeInfo;
extern MCExecEnumTypeInfo *kMCInterfaceGraphicEditModeTypeInfo;
extern MCExecEnumTypeInfo *kMCInterfaceGraphicCapStyleTypeInfo;
extern MCExecEnumTypeInfo *kMCInterfaceGraphicJoinStyleTypeInfo;
extern MCExecEnumTypeInfo *kMCInterfaceGraphicStyleTypeInfo;

///////////

extern MCExecEnumTypeInfo *kMCInterfaceImageResizeQualityTypeInfo;
extern MCExecEnumTypeInfo *kMCInterfaceImagePaintCompressionTypeInfo;

///////////

extern MCExecSetTypeInfo *kMCInterfaceMediaTypesTypeInfo;
extern MCExecCustomTypeInfo *kMCMultimediaTrackTypeInfo;
extern MCExecCustomTypeInfo *kMCMultimediaQTVRConstraintsTypeInfo;
extern MCExecCustomTypeInfo *kMCMultimediaQTVRNodeTypeInfo;
extern MCExecCustomTypeInfo *kMCMultimediaQTVRHotSpotTypeInfo;

///////////

extern MCExecEnumTypeInfo *kMCInterfaceScrollbarStyleTypeInfo;
extern MCExecEnumTypeInfo *kMCInterfaceScrollbarOrientationTypeInfo;

///////////

extern MCExecMethodInfo *kMCDialogExecAnswerColorMethodInfo;
extern MCExecMethodInfo *kMCDialogExecAnswerFileWithTypesMethodInfo;
extern MCExecMethodInfo *kMCDialogExecAnswerFileWithFilterMethodInfo;
extern MCExecMethodInfo *kMCDialogExecAnswerFileMethodInfo;
extern MCExecMethodInfo *kMCDialogExecAnswerFolderMethodInfo;
extern MCExecMethodInfo *kMCDialogExecAnswerNotifyMethodInfo;
extern MCExecMethodInfo *kMCDialogExecCustomAnswerDialogMethodInfo;
extern MCExecMethodInfo *kMCDialogExecAskQuestionMethodInfo;
extern MCExecMethodInfo *kMCDialogExecAskPasswordMethodInfo;
extern MCExecMethodInfo *kMCDialogExecAskFileMethodInfo;
extern MCExecMethodInfo *kMCDialogExecAskFileWithFilterMethodInfo;
extern MCExecMethodInfo *kMCDialogExecAskFileWithTypesMethodInfo;
extern MCExecMethodInfo *kMCDialogExecCustomAskDialogMethodInfo;

void MCDialogExecAnswerColor(MCExecContext &ctxt, MCColor *initial_color, MCStringRef p_title, bool p_sheet);
void MCDialogExecAnswerFile(MCExecContext &ctxt, bool p_plural, MCStringRef p_prompt, MCStringRef p_initial, MCStringRef p_title, bool p_sheet);
void MCDialogExecAnswerFileWithFilter(MCExecContext &ctxt, bool p_plural, MCStringRef p_prompt, MCStringRef p_initial, MCStringRef p_filter, MCStringRef p_title, bool p_sheet);
void MCDialogExecAnswerFileWithTypes(MCExecContext &ctxt, bool p_plural, MCStringRef p_prompt, MCStringRef p_initial, MCStringRef *p_types, uindex_t p_type_count, MCStringRef p_title, bool p_sheet);
void MCDialogExecAnswerFolder(MCExecContext &ctxt, bool p_plural, MCStringRef p_prompt, MCStringRef p_initial, MCStringRef p_title, bool p_sheet);
void MCDialogExecAnswerNotify(MCExecContext &ctxt, int p_type, MCStringRef p_prompt, MCStringRef *p_buttons, uindex_t p_button_count, MCStringRef p_title, bool p_sheet);
void MCDialogExecCustomAnswerDialog(MCExecContext &ctxt, MCNameRef p_stack, MCNameRef p_type, bool p_sheet, MCStringRef *p_arg_list, uindex_t p_arg_count, MCStringRef &r_result);

void MCDialogExecAskQuestion(MCExecContext& ctxt, int type, MCStringRef prompt, MCStringRef answer, bool hint_answer, MCStringRef title, bool as_sheet);
void MCDialogExecAskPassword(MCExecContext& ctxt, bool clear, MCStringRef prompt, MCStringRef answer, bool hint_answer, MCStringRef title, bool as_sheet);
void MCDialogExecAskFile(MCExecContext& ctxt, MCStringRef prompt, MCStringRef initial, MCStringRef title, bool as_sheet);
void MCDialogExecAskFileWithFilter(MCExecContext& ctxt, MCStringRef prompt, MCStringRef initial, MCStringRef filter, MCStringRef title, bool as_sheet);
void MCDialogExecAskFileWithTypes(MCExecContext& ctxt, MCStringRef prompt, MCStringRef intial, MCStringRef *types, uindex_t type_count, MCStringRef title, bool as_sheet);
void MCDialogExecCustomAskDialog(MCExecContext& ctxt, MCNameRef p_stack, MCNameRef p_type, bool p_sheet, MCStringRef *p_arglist, uindex_t p_arg_count, bool& r_cancelled, MCStringRef& r_result);

///////////

extern MCExecEnumTypeInfo *kMCPasteboardDragActionTypeInfo;
extern MCExecSetTypeInfo *kMCPasteboardAllowableDragActionsTypeInfo;

extern MCExecMethodInfo *kMCPasteboardEvalClipboardMethodInfo;
extern MCExecMethodInfo *kMCPasteboardEvalClipboardKeysMethodInfo;
extern MCExecMethodInfo *kMCPasteboardEvalDropChunkMethodInfo;
extern MCExecMethodInfo *kMCPasteboardEvalDragDestinationMethodInfo;
extern MCExecMethodInfo *kMCPasteboardEvalDragSourceMethodInfo;
extern MCExecMethodInfo *kMCPasteboardEvalDragDropKeysMethodInfo;
extern MCExecMethodInfo *kMCPasteboardEvalIsAmongTheKeysOfTheClipboardDataMethodInfo;
extern MCExecMethodInfo *kMCPasteboardEvalIsNotAmongTheKeysOfTheClipboardDataMethodInfo;
extern MCExecMethodInfo *kMCPasteboardEvalIsAmongTheKeysOfTheDragDataMethodInfo;
extern MCExecMethodInfo *kMCPasteboardEvalIsNotAmongTheKeysOfTheDragDataMethodInfo;
extern MCExecMethodInfo *kMCPasteboardEvalDragSourceAsObjectMethodInfo;
extern MCExecMethodInfo *kMCPasteboardEvalDragDestinationAsObjectMethodInfo;

extern MCExecMethodInfo *kMCPasteboardExecPasteMethodInfo;
extern MCExecMethodInfo *kMCPasteboardExecCopyMethodInfo;
extern MCExecMethodInfo *kMCPasteboardExecCopyTextToClipboardMethodInfo;
extern MCExecMethodInfo *kMCPasteboardExecCopyObjectsToClipboardMethodInfo;
extern MCExecMethodInfo *kMCPasteboardExecCutMethodInfo;
extern MCExecMethodInfo *kMCPasteboardExecCutTextToClipboardMethodInfo;
extern MCExecMethodInfo *kMCPasteboardExecCutObjectsToClipboardMethodInfo;
extern MCExecMethodInfo *kMCPasteboardGetAcceptDropMethodInfo;
extern MCExecMethodInfo *kMCPasteboardSetAcceptDropMethodInfo;
extern MCExecMethodInfo *kMCPasteboardGetDragActionMethodInfo;
extern MCExecMethodInfo *kMCPasteboardSetDragActionMethodInfo;
extern MCExecMethodInfo *kMCPasteboardGetDragImageMethodInfo;
extern MCExecMethodInfo *kMCPasteboardSetDragImageMethodInfo;
extern MCExecMethodInfo *kMCPasteboardGetDragImageOffsetMethodInfo;
extern MCExecMethodInfo *kMCPasteboardSetDragImageOffsetMethodInfo;
extern MCExecMethodInfo *kMCPasteboardGetAllowableDragActionsMethodInfo;
extern MCExecMethodInfo *kMCPasteboardSetAllowableDragActionsMethodInfo;
extern MCExecMethodInfo *kMCPasteboardGetClipboardDataMethodInfo;
extern MCExecMethodInfo *kMCPasteboardSetClipboardDataMethodInfo;
extern MCExecMethodInfo *kMCPasteboardGetDragDataMethodInfo;
extern MCExecMethodInfo *kMCPasteboardSetDragDataMethodInfo;

void MCPasteboardEvalClipboard(MCExecContext& ctxt, MCNameRef& r_string);
void MCPasteboardEvalClipboardKeys(MCExecContext& ctxt, MCStringRef& r_string);
void MCPasteboardEvalDropChunk(MCExecContext& ctxt, MCStringRef& r_string);
void MCPasteboardEvalDragDestination(MCExecContext& ctxt, MCStringRef& r_string);
void MCPasteboardEvalDragSource(MCExecContext& ctxt, MCStringRef& r_string);
void MCPasteboardEvalDragDropKeys(MCExecContext& ctxt, MCStringRef& r_string);

void MCPasteboardEvalIsAmongTheKeysOfTheClipboardData(MCExecContext& ctxt, MCNameRef p_key, bool& r_result);
void MCPasteboardEvalIsNotAmongTheKeysOfTheClipboardData(MCExecContext& ctxt, MCNameRef p_key, bool& r_result);
void MCPasteboardEvalIsAmongTheKeysOfTheDragData(MCExecContext& ctxt, MCNameRef p_key, bool& r_result);
void MCPasteboardEvalIsNotAmongTheKeysOfTheDragData(MCExecContext& ctxt, MCNameRef p_key, bool& r_result);

void MCPasteboardEvalDragSourceAsObject(MCExecContext& ctxt, MCObjectPtr& r_object);
void MCPasteboardEvalDragDestinationAsObject(MCExecContext& ctxt, MCObjectPtr& r_object);

void MCPasteboardExecPaste(MCExecContext& ctxt);

void MCPasteboardExecCopy(MCExecContext& ctxt);
void MCPasteboardExecCopyTextToClipboard(MCExecContext& ctxt, MCChunk *p_target);
void MCPasteboardExecCopyObjectsToClipboard(MCExecContext& ctxt, MCObjectPtr *p_targets, uindex_t p_target_count);
void MCPasteboardExecCut(MCExecContext& ctxt);
void MCPasteboardExecCutTextToClipboard(MCExecContext& ctxt, MCChunk *p_target);
void MCPasteboardExecCutObjectsToClipboard(MCExecContext& ctxt, MCObjectPtr *p_targets, uindex_t p_target_count);

void MCPasteboardGetAcceptDrop(MCExecContext& ctxt, bool& r_value);
void MCPasteboardSetAcceptDrop(MCExecContext& ctxt, bool p_value);
void MCPasteboardGetDragAction(MCExecContext& ctxt, intenum_t& r_value);
void MCPasteboardSetDragAction(MCExecContext& ctxt, intenum_t p_value);
void MCPasteboardGetDragImage(MCExecContext& ctxt, uinteger_t& r_value);
void MCPasteboardSetDragImage(MCExecContext& ctxt, uinteger_t p_value);
void MCPasteboardGetDragImageOffset(MCExecContext& ctxt, MCPoint*& r_value);
void MCPasteboardSetDragImageOffset(MCExecContext& ctxt, MCPoint *p_value);
void MCPasteboardGetAllowableDragActions(MCExecContext& ctxt, intset_t& r_value);
void MCPasteboardSetAllowableDragActions(MCExecContext& ctxt, intset_t p_value);

void MCPasteboardGetClipboardData(MCExecContext& ctxt, MCStringRef p_index, MCDataRef& r_data);
void MCPasteboardSetClipboardData(MCExecContext& ctxt, MCStringRef p_index, MCDataRef p_data);
void MCPasteboardGetDragData(MCExecContext& ctxt, MCStringRef p_index, MCDataRef& r_data);
void MCPasteboardSetDragData(MCExecContext& ctxt, MCStringRef p_index, MCDataRef p_data);

///////////

struct MCEngineNumberFormat;

extern MCExecCustomTypeInfo *kMCEngineNumberFormatTypeInfo;
extern MCExecSetTypeInfo *kMCEngineSecurityCategoriesTypeInfo;

extern MCExecMethodInfo *kMCEngineEvalVersionMethodInfo;
extern MCExecMethodInfo *kMCEngineEvalBuildNumberMethodInfo;
extern MCExecMethodInfo *kMCEngineEvalPlatformMethodInfo;
extern MCExecMethodInfo *kMCEngineEvalEnvironmentMethodInfo;
extern MCExecMethodInfo *kMCEngineEvalMachineMethodInfo;
extern MCExecMethodInfo *kMCEngineEvalProcessorMethodInfo;
extern MCExecMethodInfo *kMCEngineEvalSystemVersionMethodInfo;
extern MCExecMethodInfo *kMCEngineEvalCommandNamesMethodInfo;
extern MCExecMethodInfo *kMCEngineEvalConstantNamesMethodInfo;
extern MCExecMethodInfo *kMCEngineEvalFunctionNamesMethodInfo;
extern MCExecMethodInfo *kMCEngineEvalPropertyNamesMethodInfo;
extern MCExecMethodInfo *kMCEngineEvalGlobalNamesMethodInfo;
extern MCExecMethodInfo *kMCEngineEvalLocalNamesMethodInfo;
extern MCExecMethodInfo *kMCEngineEvalVariableNamesMethodInfo;
extern MCExecMethodInfo *kMCEngineEvalParamMethodInfo;
extern MCExecMethodInfo *kMCEngineEvalParamCountMethodInfo;
extern MCExecMethodInfo *kMCEngineEvalParamsMethodInfo;
extern MCExecMethodInfo *kMCEngineEvalResultMethodInfo;
extern MCExecMethodInfo *kMCEngineEvalBackScriptsMethodInfo;
extern MCExecMethodInfo *kMCEngineEvalFrontScriptsMethodInfo;
extern MCExecMethodInfo *kMCEngineEvalPendingMessagesMethodInfo;
extern MCExecMethodInfo *kMCEngineEvalInterruptMethodInfo;
extern MCExecMethodInfo *kMCEngineEvalMeMethodInfo;
extern MCExecMethodInfo *kMCEngineEvalTargetMethodInfo;
extern MCExecMethodInfo *kMCEngineEvalTargetContentsMethodInfo;
extern MCExecMethodInfo *kMCEngineEvalOwnerMethodInfo;
extern MCExecMethodInfo *kMCEngineEvalScriptLimitsMethodInfo;
extern MCExecMethodInfo *kMCEngineEvalSysErrorMethodInfo;
extern MCExecMethodInfo *kMCEngineEvalValueMethodInfo;
extern MCExecMethodInfo *kMCEngineEvalValueWithObjectMethodInfo;

extern MCExecMethodInfo *kMCEngineEvalValueAsObjectMethodInfo;
extern MCExecMethodInfo *kMCEngineEvalOwnerAsObjectMethodInfo;
extern MCExecMethodInfo *kMCEngineEvalTemplateAsObjectMethodInfo;
extern MCExecMethodInfo *kMCEngineEvalMeAsObjectMethodInfo;
extern MCExecMethodInfo *kMCEngineEvalMenuObjectAsObjectMethodInfo;
extern MCExecMethodInfo *kMCEngineEvalTargetAsObjectMethodInfo;
extern MCExecMethodInfo *kMCEngineEvalErrorObjectAsObjectMethodInfo;

extern MCExecMethodInfo *kMCEngineExecGetMethodInfo;
extern MCExecMethodInfo *kMCEngineExecPutIntoVariableMethodInfo;
extern MCExecMethodInfo *kMCEngineExecPutOutputMethodInfo;
extern MCExecMethodInfo *kMCEngineExecDoMethodInfo;
extern MCExecMethodInfo *kMCEngineExecInsertScriptOfObjectIntoMethodInfo;
extern MCExecMethodInfo *kMCEngineExecQuitMethodInfo;
extern MCExecMethodInfo *kMCEngineExecCancelMessageMethodInfo;
extern MCExecMethodInfo *kMCEngineExecDeleteVariableMethodInfo;
extern MCExecMethodInfo *kMCEngineExecDeleteVariableChunksMethodInfo;
extern MCExecMethodInfo *kMCEngineExecRemoveAllScriptsFromMethodInfo;
extern MCExecMethodInfo *kMCEngineExecRemoveScriptOfObjectFromMethodInfo;
extern MCExecMethodInfo *kMCEngineExecWaitForMethodInfo;
extern MCExecMethodInfo *kMCEngineExecWaitUntilMethodInfo;
extern MCExecMethodInfo *kMCEngineExecWaitWhileMethodInfo;
extern MCExecMethodInfo *kMCEngineExecStartUsingStackMethodInfo;
extern MCExecMethodInfo *kMCEngineExecStartUsingStackByNameMethodInfo;
extern MCExecMethodInfo *kMCEngineExecStopUsingStackMethodInfo;
extern MCExecMethodInfo *kMCEngineExecStopUsingStackByNameMethodInfo;
extern MCExecMethodInfo *kMCEngineExecDispatchMethodInfo;
extern MCExecMethodInfo *kMCEngineExecSendMethodInfo;
extern MCExecMethodInfo *kMCEngineExecSendInTimeMethodInfo;
extern MCExecMethodInfo *kMCEngineExecCallMethodInfo;
extern MCExecMethodInfo *kMCEngineExecLockErrorsMethodInfo;
extern MCExecMethodInfo *kMCEngineExecLockMessagesMethodInfo;
extern MCExecMethodInfo *kMCEngineExecUnlockErrorsMethodInfo;
extern MCExecMethodInfo *kMCEngineExecUnlockMessagesMethodInfo;
extern MCExecMethodInfo *kMCEngineExecSetMethodInfo;
extern MCExecMethodInfo *kMCEngineExecReturnValueMethodInfo;
extern MCExecMethodInfo *kMCEngineSetCaseSensitiveMethodInfo;
extern MCExecMethodInfo *kMCEngineGetCaseSensitiveMethodInfo;
extern MCExecMethodInfo *kMCEngineSetCenturyCutOffMethodInfo;
extern MCExecMethodInfo *kMCEngineGetCenturyCutOffMethodInfo;
extern MCExecMethodInfo *kMCEngineSetConvertOctalsMethodInfo;
extern MCExecMethodInfo *kMCEngineGetConvertOctalsMethodInfo;
extern MCExecMethodInfo *kMCEngineSetItemDelimiterMethodInfo;
extern MCExecMethodInfo *kMCEngineGetItemDelimiterMethodInfo;
extern MCExecMethodInfo *kMCEngineSetLineDelimiterMethodInfo;
extern MCExecMethodInfo *kMCEngineGetLineDelimiterMethodInfo;
extern MCExecMethodInfo *kMCEngineSetColumnDelimiterMethodInfo;
extern MCExecMethodInfo *kMCEngineGetColumnDelimiterMethodInfo;
extern MCExecMethodInfo *kMCEngineSetRowDelimiterMethodInfo;
extern MCExecMethodInfo *kMCEngineGetRowDelimiterMethodInfo;
extern MCExecMethodInfo *kMCEngineSetWholeMatchesMethodInfo;
extern MCExecMethodInfo *kMCEngineGetWholeMatchesMethodInfo;
extern MCExecMethodInfo *kMCEngineSetUseSystemDateMethodInfo;
extern MCExecMethodInfo *kMCEngineGetUseSystemDateMethodInfo;
extern MCExecMethodInfo *kMCEngineSetUseUnicodeMethodInfo;
extern MCExecMethodInfo *kMCEngineGetUseUnicodeMethodInfo;
extern MCExecMethodInfo *kMCEngineSetNumberFormatMethodInfo;
extern MCExecMethodInfo *kMCEngineGetNumberFormatMethodInfo;
extern MCExecMethodInfo *kMCEngineGetScriptExecutionErrorsMethodInfo;
extern MCExecMethodInfo *kMCEngineGetScriptParsingErrorsMethodInfo;
extern MCExecMethodInfo *kMCEngineGetAllowInterruptsMethodInfo;
extern MCExecMethodInfo *kMCEngineSetAllowInterruptsMethodInfo;
extern MCExecMethodInfo *kMCEngineGetExplicitVariablesMethodInfo;
extern MCExecMethodInfo *kMCEngineSetExplicitVariablesMethodInfo;
extern MCExecMethodInfo *kMCEngineGetPreserveVariablesMethodInfo;
extern MCExecMethodInfo *kMCEngineSetPreserveVariablesMethodInfo;
extern MCExecMethodInfo *kMCEngineGetStackLimitMethodInfo;
extern MCExecMethodInfo *kMCEngineGetEffectiveStackLimitMethodInfo;
extern MCExecMethodInfo *kMCEngineSetStackLimitMethodInfo;
extern MCExecMethodInfo *kMCEngineGetSecureModeMethodInfo;
extern MCExecMethodInfo *kMCEngineSetSecureModeMethodInfo;
extern MCExecMethodInfo *kMCEngineGetSecurityCategoriesMethodInfo;
extern MCExecMethodInfo *kMCEngineGetSecurityPermissionsMethodInfo;
extern MCExecMethodInfo *kMCEngineGetRecursionLimitMethodInfo;
extern MCExecMethodInfo *kMCEngineSetRecursionLimitMethodInfo;
extern MCExecMethodInfo *kMCEngineGetAddressMethodInfo;
extern MCExecMethodInfo *kMCEngineGetStacksInUseMethodInfo;

void MCEngineEvalVersion(MCExecContext& ctxt, MCNameRef& r_name);
void MCEngineEvalBuildNumber(MCExecContext& ctxt, integer_t& r_build_number);
void MCEngineEvalPlatform(MCExecContext& ctxt, MCNameRef& r_name);
void MCEngineEvalEnvironment(MCExecContext& ctxt, MCNameRef& r_name);
void MCEngineEvalMachine(MCExecContext& ctxt, MCStringRef& r_string);
void MCEngineEvalProcessor(MCExecContext& ctxt, MCNameRef& r_name);
void MCEngineEvalSystemVersion(MCExecContext& ctxt, MCStringRef& r_string);

void MCEngineEvalCommandNames(MCExecContext& ctxt, MCStringRef& r_string);
void MCEngineEvalConstantNames(MCExecContext& ctxt, MCStringRef& r_string);
void MCEngineEvalFunctionNames(MCExecContext& ctxt, MCStringRef& r_string);
void MCEngineEvalPropertyNames(MCExecContext& ctxt, MCStringRef& r_string);
void MCEngineEvalGlobalNames(MCExecContext& ctxt, MCStringRef& r_string);
void MCEngineEvalLocalNames(MCExecContext& ctxt, MCStringRef& r_string);
void MCEngineEvalVariableNames(MCExecContext& ctxt, MCStringRef& r_string);

void MCEngineEvalParam(MCExecContext& ctxt, integer_t p_index, MCValueRef& r_value);
void MCEngineEvalParamCount(MCExecContext& ctxt, integer_t& r_count);
void MCEngineEvalParams(MCExecContext& ctxt, MCStringRef& r_string);

void MCEngineEvalResult(MCExecContext& ctxt, MCValueRef& r_value);

void MCEngineEvalBackScripts(MCExecContext& ctxt, MCStringRef& r_string);
void MCEngineEvalFrontScripts(MCExecContext& ctxt, MCStringRef& r_string);
void MCEngineEvalPendingMessages(MCExecContext& ctxt, MCStringRef& r_string);
void MCEngineEvalInterrupt(MCExecContext& ctxt, bool& r_bool);

void MCEngineEvalMe(MCExecContext& ctxt, MCStringRef& r_string);
void MCEngineEvalTarget(MCExecContext& ctxt, MCStringRef& r_string);
void MCEngineEvalTargetContents(MCExecContext& ctxt, MCStringRef& r_string);
void MCEngineEvalOwner(MCExecContext& ctxt, MCObjectPtr p_object, MCStringRef& r_string);

void MCEngineEvalScriptLimits(MCExecContext& ctxt, MCStringRef& r_string);
void MCEngineEvalSysError(MCExecContext& ctxt, uinteger_t& r_error);

void MCEngineEvalValue(MCExecContext& ctxt, MCStringRef p_script, MCValueRef& r_value);
void MCEngineEvalValueWithObject(MCExecContext& ctxt, MCStringRef p_script, MCObjectPtr p_object, MCValueRef& r_value);

bool MCEngineEvalValueAsObject(MCValueRef p_value, bool p_strict, MCObjectPtr& r_object, bool& r_parse_error);
void MCEngineEvalValueAsObject(MCExecContext& ctxt, MCValueRef p_value, MCObjectPtr& r_object);
void MCEngineEvalOwnerAsObject(MCExecContext& ctxt, MCObjectPtr p_object, MCObjectPtr& r_owner);
void MCEngineEvalTemplateAsObject(MCExecContext& ctxt, uinteger_t p_template_type, MCObjectPtr& r_object);
void MCEngineEvalMeAsObject(MCExecContext& ctxt, MCObjectPtr& r_object);
void MCEngineEvalMenuObjectAsObject(MCExecContext& ctxt, MCObjectPtr& r_object);
void MCEngineEvalTargetAsObject(MCExecContext& ctxt, MCObjectPtr& r_object);
void MCEngineEvalErrorObjectAsObject(MCExecContext& ctxt, MCObjectPtr& r_object);

void MCEngineExecGet(MCExecContext& ctxt, MCValueRef value);
void MCEngineExecPutIntoVariable(MCExecContext& ctxt, MCValueRef value, int where, MCVariableChunkPtr t_target);
void MCEngineExecPutOutput(MCExecContext& ctxt, MCStringRef value, bool unicode);

void MCEngineExecDo(MCExecContext& ctxt, MCStringRef p_script, int p_line, int p_pos);
void MCEngineExecInsertScriptOfObjectInto(MCExecContext& ctxt, MCObject *p_script, bool p_in_front);
void MCEngineExecQuit(MCExecContext& ctxt, integer_t p_retcode);

void MCEngineExecCancelMessage(MCExecContext& ctxt, integer_t p_id);

void MCEngineExecDeleteVariable(MCExecContext& ctxt, MCVarref *p_target);
void MCEngineExecDeleteVariableChunks(MCExecContext& ctxt, MCVariableChunkPtr *chunk, uindex_t chunk_count);

void MCEngineExecRemoveAllScriptsFrom(MCExecContext& ctxt, bool p_in_front);
void MCEngineExecRemoveScriptOfObjectFrom(MCExecContext& ctxt, MCObject *p_script, bool p_in_front);

void MCEngineExecWaitFor(MCExecContext& ctxt, double p_delay, int p_units, bool p_messages);
void MCEngineExecWaitUntil(MCExecContext& ctxt, MCExpression *p_condition, bool p_messages);
void MCEngineExecWaitWhile(MCExecContext& ctxt, MCExpression *p_condition, bool p_messages);

void MCEngineExecStartUsingStack(MCExecContext& ctxt, MCStack *p_stack);
void MCEngineExecStartUsingStackByName(MCExecContext& ctxt, MCStringRef p_name);

void MCEngineExecStopUsingStack(MCExecContext& ctxt, MCStack *p_stack);
void MCEngineExecStopUsingStackByName(MCExecContext& ctxt, MCStringRef p_name);

void MCEngineExecDispatch(MCExecContext& ctxt, int handler_type, MCNameRef message, MCObjectPtr *target, MCParameter *params);
void MCEngineExecSend(MCExecContext& ctxt, MCStringRef script, MCObjectPtr *target);
void MCEngineExecSendInTime(MCExecContext& ctxt, MCStringRef script, MCObjectPtr target, double p_delay, int p_units);
void MCEngineExecCall(MCExecContext& ctxt, MCStringRef script, MCObjectPtr *target);

void MCEngineExecLockErrors(MCExecContext& ctxt);
void MCEngineExecLockMessages(MCExecContext& ctxt);

void MCEngineExecUnlockErrors(MCExecContext& ctxt);
void MCEngineExecUnlockMessages(MCExecContext& ctxt);

void MCEngineExecSet(MCExecContext& ctxt, MCProperty *target, MCValueRef value);
void MCEngineExecReturnValue(MCExecContext& ctxt, MCValueRef value);

void MCEngineSetCaseSensitive(MCExecContext& ctxt, bool p_value);
void MCEngineGetCaseSensitive(MCExecContext& ctxt, bool& r_value);
void MCEngineSetCenturyCutOff(MCExecContext& ctxt, integer_t p_value);
void MCEngineGetCenturyCutOff(MCExecContext& ctxt, integer_t& r_value);
void MCEngineSetConvertOctals(MCExecContext& ctxt, bool p_value);
void MCEngineGetConvertOctals(MCExecContext& ctxt, bool& r_value);
void MCEngineSetItemDelimiter(MCExecContext& ctxt, char_t p_value);
void MCEngineGetItemDelimiter(MCExecContext& ctxt, char_t& r_value);
void MCEngineSetLineDelimiter(MCExecContext& ctxt, char_t p_value);
void MCEngineGetLineDelimiter(MCExecContext& ctxt, char_t& r_value);
void MCEngineSetColumnDelimiter(MCExecContext& ctxt, char_t p_value);
void MCEngineGetColumnDelimiter(MCExecContext& ctxt, char_t& r_value);
void MCEngineSetRowDelimiter(MCExecContext& ctxt, char_t p_value);
void MCEngineGetRowDelimiter(MCExecContext& ctxt, char_t& r_value);
void MCEngineSetWholeMatches(MCExecContext& ctxt, bool p_value);
void MCEngineGetWholeMatches(MCExecContext& ctxt, bool& r_value);
void MCEngineSetUseSystemDate(MCExecContext& ctxt, bool p_value);
void MCEngineGetUseSystemDate(MCExecContext& ctxt, bool& r_value);
void MCEngineSetUseUnicode(MCExecContext& ctxt, bool p_value);
void MCEngineGetUseUnicode(MCExecContext& ctxt, bool& r_value);
void MCEngineSetNumberFormat(MCExecContext& ctxt, const MCEngineNumberFormat& format);
void MCEngineGetNumberFormat(MCExecContext& ctxt, MCEngineNumberFormat& r_format);

void MCEngineGetScriptExecutionErrors(MCExecContext& ctxt, MCStringRef &r_value);
void MCEngineGetScriptParsingErrors(MCExecContext& ctxt, MCStringRef &r_value);
void MCEngineGetAllowInterrupts(MCExecContext& ctxt, bool& r_value);
void MCEngineSetAllowInterrupts(MCExecContext& ctxt, bool p_value);
void MCEngineGetExplicitVariables(MCExecContext& ctxt, bool& r_value);
void MCEngineSetExplicitVariables(MCExecContext& ctxt, bool p_value);
void MCEngineGetPreserveVariables(MCExecContext& ctxt, bool& r_value);
void MCEngineSetPreserveVariables(MCExecContext& ctxt, bool p_value);

void MCEngineGetStackLimit(MCExecContext& ctxt, uinteger_t& r_limit);
void MCEngineGetEffectiveStackLimit(MCExecContext& ctxt, uinteger_t& r_limit);
void MCEngineSetStackLimit(MCExecContext& ctxt, uinteger_t limit);

void MCEngineGetSecureMode(MCExecContext& ctxt, bool& r_value);
void MCEngineSetSecureMode(MCExecContext& ctxt, bool p_value);
void MCEngineGetSecurityCategories(MCExecContext& ctxt, intset_t& r_value);
void MCEngineGetSecurityPermissions(MCExecContext& ctxt, intset_t& r_value);

void MCEngineGetRecursionLimit(MCExecContext& ctxt, uinteger_t& r_value);
void MCEngineSetRecursionLimit(MCExecContext& ctxt, uinteger_t p_value);

void MCEngineGetAddress(MCExecContext& ctxt, MCStringRef &r_value);
void MCEngineGetStacksInUse(MCExecContext& ctxt, MCStringRef &r_value);

///////////

extern MCExecMethodInfo *kMCFilesEvalDirectoriesMethodInfo;
extern MCExecMethodInfo *kMCFilesEvalFilesMethodInfo;
extern MCExecMethodInfo *kMCFilesEvalDiskSpaceMethodInfo;
extern MCExecMethodInfo *kMCFilesEvalDriverNamesMethodInfo;
extern MCExecMethodInfo *kMCFilesEvalDrivesMethodInfo;
extern MCExecMethodInfo *kMCFilesEvalOpenFilesMethodInfo;
extern MCExecMethodInfo *kMCFilesEvalTempNameMethodInfo;
extern MCExecMethodInfo *kMCFilesEvalSpecialFolderPathMethodInfo;
extern MCExecMethodInfo *kMCFilesEvalLongFilePathMethodInfo;
extern MCExecMethodInfo *kMCFilesEvalShortFilePathMethodInfo;
extern MCExecMethodInfo *kMCFilesEvalOpenProcessesMethodInfo;
extern MCExecMethodInfo *kMCFilesEvalOpenProcessesIdsMethodInfo;
extern MCExecMethodInfo *kMCFilesEvalProcessIdMethodInfo;
extern MCExecMethodInfo *kMCFilesEvalDeleteRegistryMethodInfo;
extern MCExecMethodInfo *kMCFilesEvalListRegistryMethodInfo;
extern MCExecMethodInfo *kMCFilesEvalQueryRegistryMethodInfo;
extern MCExecMethodInfo *kMCFilesEvalQueryRegistryWithTypeMethodInfo;
extern MCExecMethodInfo *kMCFilesEvalSetRegistryMethodInfo;
extern MCExecMethodInfo *kMCFilesEvalSetRegistryWithTypeMethodInfo;
extern MCExecMethodInfo *kMCFilesEvalCopyResourceWithNewIdMethodInfo;
extern MCExecMethodInfo *kMCFilesEvalCopyResourceMethodInfo;
extern MCExecMethodInfo *kMCFilesEvalDeleteResourceMethodInfo;
extern MCExecMethodInfo *kMCFilesEvalGetResourceMethodInfo;
extern MCExecMethodInfo *kMCFilesEvalGetResourcesWithTypeMethodInfo;
extern MCExecMethodInfo *kMCFilesEvalGetResourcesMethodInfo;
extern MCExecMethodInfo *kMCFilesEvalSetResourceMethodInfo;
extern MCExecMethodInfo *kMCFilesEvalAliasReferenceMethodInfo;
extern MCExecMethodInfo *kMCFilesEvalThereIsAFileMethodInfo;
extern MCExecMethodInfo *kMCFilesEvalThereIsNotAFileMethodInfo;
extern MCExecMethodInfo *kMCFilesEvalThereIsAFolderMethodInfo;
extern MCExecMethodInfo *kMCFilesEvalThereIsNotAFolderMethodInfo;
extern MCExecMethodInfo *kMCFilesEvalThereIsAProcessMethodInfo;
extern MCExecMethodInfo *kMCFilesEvalThereIsNotAProcessMethodInfo;
extern MCExecMethodInfo *kMCFilesEvalShellMethodInfo;
extern MCExecMethodInfo *kMCFilesExecDeleteFileMethodInfo;
extern MCExecMethodInfo *kMCFilesExecCloseFileMethodInfo;
extern MCExecMethodInfo *kMCFilesExecCloseDriverMethodInfo;
extern MCExecMethodInfo *kMCFilesExecCloseProcessMethodInfo;
extern MCExecMethodInfo *kMCFilesExecLaunchUrlMethodInfo;
extern MCExecMethodInfo *kMCFilesExecLaunchDocumentMethodInfo;
extern MCExecMethodInfo *kMCFilesExecLaunchAppMethodInfo;
extern MCExecMethodInfo *kMCFilesExecOpenFileMethodInfo;
extern MCExecMethodInfo *kMCFilesExecOpenDriverMethodInfo;
extern MCExecMethodInfo *kMCFilesExecOpenProcessMethodInfo;
extern MCExecMethodInfo *kMCFilesExecOpenElevatedProcessMethodInfo;
extern MCExecMethodInfo *kMCFilesExecRenameMethodInfo;
extern MCExecMethodInfo *kMCFilesExecReadFromStdinForMethodInfo;
extern MCExecMethodInfo *kMCFilesExecReadFromStdinUntilMethodInfo;
extern MCExecMethodInfo *kMCFilesExecReadFromFileOrDriverForMethodInfo;
extern MCExecMethodInfo *kMCFilesExecReadFromFileOrDriverUntilMethodInfo;
extern MCExecMethodInfo *kMCFilesExecReadFromFileOrDriverAtForMethodInfo;
extern MCExecMethodInfo *kMCFilesExecReadFromFileOrDriverAtUntilMethodInfo;
extern MCExecMethodInfo *kMCFilesExecReadFromFileOrDriverAtEndForMethodInfo;
extern MCExecMethodInfo *kMCFilesExecReadFromFileOrDriverAtEndUntilMethodInfo;
extern MCExecMethodInfo *kMCFilesExecReadFromFileOrDriverAtEndForLegacyMethodInfo;
extern MCExecMethodInfo *kMCFilesExecReadFromFileOrDriverAtEndUntilLegacyMethodInfo;
extern MCExecMethodInfo *kMCFilesExecReadFromProcessForMethodInfo;
extern MCExecMethodInfo *kMCFilesExecReadFromProcessUntilMethodInfo;
extern MCExecMethodInfo *kMCFilesExecWriteToStdoutMethodInfo;
extern MCExecMethodInfo *kMCFilesExecWriteToStderrMethodInfo;
extern MCExecMethodInfo *kMCFilesExecWriteToFileOrDriverMethodInfo;
extern MCExecMethodInfo *kMCFilesExecWriteToFileOrDriverAtMethodInfo;
extern MCExecMethodInfo *kMCFilesExecWriteToFileOrDriverAtEndMethodInfo;
extern MCExecMethodInfo *kMCFilesExecWriteToFileOrDriverAtEndLegacyMethodInfo;
extern MCExecMethodInfo *kMCFilesExecWriteToProcessMethodInfo;
extern MCExecMethodInfo *kMCFilesExecSeekToEofInFileMethodInfo;
extern MCExecMethodInfo *kMCFilesExecSeekToEofInFileLegacyMethodInfo;
extern MCExecMethodInfo *kMCFilesExecSeekAbsoluteInFileMethodInfo;
extern MCExecMethodInfo *kMCFilesExecSeekRelativeInFileMethodInfo;
extern MCExecMethodInfo *kMCFilesExecCreateFolderMethodInfo;
extern MCExecMethodInfo *kMCFilesExecCreateAliasMethodInfo;
extern MCExecMethodInfo *kMCFilesExecKillProcessMethodInfo;
extern MCExecMethodInfo *kMCFilesGetUMaskMethodInfo;
extern MCExecMethodInfo *kMCFilesSetUMaskMethodInfo;
extern MCExecMethodInfo *kMCFilesGetFileTypeMethodInfo;
extern MCExecMethodInfo *kMCFilesSetFileTypeMethodInfo;
extern MCExecMethodInfo *kMCFilesGetSerialControlStringMethodInfo;
extern MCExecMethodInfo *kMCFilesSetSerialControlStringMethodInfo;
extern MCExecMethodInfo *kMCFilesGetHideConsoleWindowsMethodInfo;
extern MCExecMethodInfo *kMCFilesSetHideConsoleWindowsMethodInfo;
extern MCExecMethodInfo *kMCFilesGetShellCommandMethodInfo;
extern MCExecMethodInfo *kMCFilesSetShellCommandMethodInfo;
extern MCExecMethodInfo *kMCFilesGetCurrentFolderMethodInfo;
extern MCExecMethodInfo *kMCFilesSetCurrentFolderMethodInfo;
extern MCExecMethodInfo *kMCFilesGetEngineFolderMethodInfo;
extern MCExecMethodInfo *kMCFilesGetHomeFolderMethodInfo;
extern MCExecMethodInfo *kMCFilesGetDocumentsFolderMethodInfo;
extern MCExecMethodInfo *kMCFilesGetDesktopFolderMethodInfo;
extern MCExecMethodInfo *kMCFilesGetTemporaryFolderMethodInfo;
extern MCExecMethodInfo *kMCFilesGetFilesMethodInfo;
extern MCExecMethodInfo *kMCFilesGetDetailedFilesMethodInfo;
extern MCExecMethodInfo *kMCFilesGetFoldersMethodInfo;
extern MCExecMethodInfo *kMCFilesGetDetailedFoldersMethodInfo;

void MCFilesEvalDirectories(MCExecContext& ctxt, MCStringRef& r_string);
void MCFilesEvalFiles(MCExecContext& ctxt, MCStringRef& r_string);
void MCFilesEvalDiskSpace(MCExecContext& ctxt, real64_t& r_result);
void MCFilesEvalDriverNames(MCExecContext& ctxt, MCStringRef& r_string);
void MCFilesEvalDrives(MCExecContext& ctxt, MCStringRef& r_string);
void MCFilesEvalOpenFiles(MCExecContext& ctxt, MCStringRef& r_string);
void MCFilesEvalTempName(MCExecContext& ctxt, MCStringRef& r_string);
void MCFilesEvalSpecialFolderPath(MCExecContext& ctxt, MCStringRef p_folder, MCStringRef& r_path);
void MCFilesEvalLongFilePath(MCExecContext& ctxt, MCStringRef p_path, MCStringRef& r_long_path);
void MCFilesEvalShortFilePath(MCExecContext& ctxt, MCStringRef p_path, MCStringRef& r_short_path);
void MCFilesEvalOpenProcesses(MCExecContext& ctxt, MCStringRef& r_string);
void MCFilesEvalOpenProcessesIds(MCExecContext& ctxt, MCStringRef& r_string);
void MCFilesEvalProcessId(MCExecContext& ctxt, integer_t& r_pid);
void MCFilesEvalDeleteRegistry(MCExecContext& ctxt, MCStringRef p_key, bool& r_deleted);
void MCFilesEvalListRegistry(MCExecContext& ctxt, MCStringRef p_key, MCStringRef& p_list);
void MCFilesEvalQueryRegistry(MCExecContext& ctxt, MCStringRef p_key, MCStringRef& r_string);
void MCFilesEvalQueryRegistryWithType(MCExecContext& ctxt, MCStringRef p_key, MCStringRef& r_type, MCStringRef& r_string);
void MCFilesEvalSetRegistry(MCExecContext& ctxt, MCStringRef p_key, MCStringRef p_value, bool& r_set);
void MCFilesEvalSetRegistryWithType(MCExecContext& ctxt, MCStringRef p_key, MCStringRef p_value, MCStringRef p_type, bool& r_set);
void MCFilesEvalCopyResourceWithNewId(MCExecContext& ctxt, MCStringRef p_source, MCStringRef p_dest, MCStringRef p_type, MCStringRef p_name, MCStringRef p_newid, MCStringRef& r_result);
void MCFilesEvalCopyResource(MCExecContext& ctxt, MCStringRef p_source, MCStringRef p_dest, MCStringRef p_type, MCStringRef p_name, MCStringRef& r_result);
void MCFilesEvalDeleteResource(MCExecContext& ctxt, MCStringRef p_source, MCStringRef p_type, MCStringRef p_name, MCStringRef& r_result);
void MCFilesEvalGetResource(MCExecContext& ctxt, MCStringRef p_source, MCStringRef p_type, MCStringRef p_name, MCStringRef& r_result);
void MCFilesEvalGetResourcesWithType(MCExecContext& ctxt, MCStringRef p_source, MCStringRef p_type, MCStringRef& r_string);
void MCFilesEvalGetResources(MCExecContext& ctxt, MCStringRef p_source, MCStringRef& r_string);
void MCFilesEvalSetResource(MCExecContext& ctxt, MCStringRef p_source, MCStringRef p_type, MCStringRef p_id, MCStringRef p_name, MCStringRef p_flags, MCStringRef p_value, MCStringRef& r_result);
void MCFilesEvalAliasReference(MCExecContext& ctxt, MCStringRef p_path, MCStringRef& r_reference);

void MCFilesEvalThereIsAFile(MCExecContext& ctxt, MCStringRef p_path, bool& r_result);
void MCFilesEvalThereIsNotAFile(MCExecContext& ctxt, MCStringRef p_path, bool& r_result);
void MCFilesEvalThereIsAFolder(MCExecContext& ctxt, MCStringRef p_path, bool& r_result);
void MCFilesEvalThereIsNotAFolder(MCExecContext& ctxt, MCStringRef p_path, bool& r_result);
void MCFilesEvalThereIsAProcess(MCExecContext& ctxt, MCStringRef p_path, bool& r_result);
void MCFilesEvalThereIsNotAProcess(MCExecContext& ctxt, MCStringRef p_path, bool& r_result);

void MCFilesEvalShell(MCExecContext& ctxt, MCStringRef command, MCStringRef& r_output);

void MCFilesExecDeleteFile(MCExecContext& ctxt, MCStringRef p_target);

void MCFilesExecCloseFile(MCExecContext& ctxt, MCNameRef p_filename);
void MCFilesExecCloseDriver(MCExecContext& ctxt, MCNameRef p_device);
void MCFilesExecCloseProcess(MCExecContext& ctxt, MCNameRef p_process);

void MCFilesExecLaunchUrl(MCExecContext& ctxt, MCStringRef p_url);
void MCFilesExecLaunchDocument(MCExecContext& ctxt, MCStringRef p_document);
void MCFilesExecLaunchApp(MCExecContext& ctxt, MCNameRef p_app, MCStringRef p_document);

void MCFilesExecOpenFile(MCExecContext& ctxt, MCNameRef p_filename, int p_mode, bool p_text_mode);
void MCFilesExecOpenDriver(MCExecContext& ctxt, MCNameRef p_device, int p_mode, bool p_text_mode);
void MCFilesExecOpenProcess(MCExecContext& ctxt, MCNameRef p_process, int p_mode, bool p_text_mode);
void MCFilesExecOpenElevatedProcess(MCExecContext& ctxt, MCNameRef p_process, int p_mode, bool p_text_mode);

void MCFilesExecRename(MCExecContext& ctxt, MCStringRef from, MCStringRef to);

void MCFilesExecReadFromStdinFor(MCExecContext& ctxt, uint4 p_count, int p_unit_type);
void MCFilesExecReadFromStdinUntil(MCExecContext& ctxt, MCStringRef p_sentinel);
void MCFilesExecReadFromFileOrDriverFor(MCExecContext& ctxt, bool p_driver, MCNameRef p_file, uint4 p_count, int p_unit_type, double p_max_wait, int p_time_units);
void MCFilesExecReadFromFileOrDriverUntil(MCExecContext& ctxt, bool p_driver, MCNameRef p_file, MCStringRef p_sentinel, double p_max_wait, int p_time_units);
void MCFilesExecReadFromFileOrDriverAtFor(MCExecContext& ctxt, bool p_driver, MCNameRef p_file, int64_t p_at, uint4 p_count, int p_unit_type, double p_max_wait, int p_time_units);
void MCFilesExecReadFromFileOrDriverAtUntil(MCExecContext& ctxt, bool p_driver, MCNameRef p_file, int64_t p_at, MCStringRef p_sentinel, double p_max_wait, int p_time_units);
void MCFilesExecReadFromFileOrDriverAtEndFor(MCExecContext& ctxt, bool p_driver, MCNameRef p_file, int64_t p_at, uint4 p_count, int p_unit_type, double p_max_wait, int p_time_units);
void MCFilesExecReadFromFileOrDriverAtEndUntil(MCExecContext& ctxt, bool p_driver, MCNameRef p_file, int64_t p_at, MCStringRef p_sentinel, double p_max_wait, int p_time_units);
void MCFilesExecReadFromProcessFor(MCExecContext& ctxt, MCNameRef p_process, uint4 p_count, int p_unit_type, double p_max_wait, int p_time_units);
void MCFilesExecReadFromProcessUntil(MCExecContext& ctxt, MCNameRef p_process, MCStringRef p_sentinel, double p_max_wait, int p_time_units);

void MCFilesExecWriteToStdout(MCExecContext& ctxt, MCStringRef p_data, int p_unit_type);
void MCFilesExecWriteToStderr(MCExecContext& ctxt, MCStringRef p_data, int p_unit_type);
void MCFilesExecWriteToFileOrDriver(MCExecContext& ctxt, MCNameRef p_file, MCStringRef p_data, int p_unit_type);
void MCFilesExecWriteToFileOrDriverAt(MCExecContext& ctxt, MCNameRef p_file, MCStringRef p_data, int p_unit_type, int64_t p_at);
void MCFilesExecWriteToFileOrDriverAtEnd(MCExecContext& ctxt, MCNameRef p_file, MCStringRef p_data, int p_unit_type);
void MCFilesExecWriteToProcess(MCExecContext& ctxt, MCNameRef p_process, MCStringRef p_data, int p_unit_type);

void MCFilesExecSeekToEofInFile(MCExecContext& ctxt, MCNameRef p_file);
void MCFilesExecSeekAbsoluteInFile(MCExecContext& ctxt, int64_t p_to, MCNameRef p_file);
void MCFilesExecSeekRelativeInFile(MCExecContext& ctxt, int64_t p_by, MCNameRef p_file);

void MCFilesExecReadFromFileOrDriverAtEndForLegacy(MCExecContext& ctxt, bool p_driver, MCNameRef p_file, intenum_t p_eof, uint4 p_count, int p_unit_type, double p_max_wait, int p_time_units);
void MCFilesExecReadFromFileOrDriverAtEndUntilLegacy(MCExecContext& ctxt, bool p_driver, MCNameRef p_file, intenum_t p_eof, MCStringRef p_sentinel, double p_max_wait, int p_time_units);
void MCFilesExecSeekToEofInFileLegacy(MCExecContext& ctxt, intenum_t p_eof);
void MCFilesExecWriteToFileOrDriverAtEndLegacy(MCExecContext& ctxt, MCNameRef p_file, MCStringRef p_data, int p_unit_type, intenum_t p_eof);

void MCFilesExecCreateFolder(MCExecContext& ctxt, MCStringRef p_filename);
void MCFilesExecCreateAlias(MCExecContext& ctxt, MCStringRef p_target_filename, MCStringRef p_alias_filename);

void MCFilesExecKillProcess(MCExecContext& ctxt, MCStringRef p_process, MCStringRef p_signal);

void MCFilesGetUMask(MCExecContext& ctxt, uinteger_t& r_value);
void MCFilesSetUMask(MCExecContext& ctxt, uinteger_t p_value);
void MCFilesGetFileType(MCExecContext& ctxt, MCStringRef& r_value);
void MCFilesSetFileType(MCExecContext& ctxt, MCStringRef p_value);

void MCFilesGetSerialControlString(MCExecContext& ctxt, MCStringRef& r_value);
void MCFilesSetSerialControlString(MCExecContext& ctxt, MCStringRef p_value);
void MCFilesGetHideConsoleWindows(MCExecContext& ctxt, bool& r_value);
void MCFilesSetHideConsoleWindows(MCExecContext& ctxt, bool p_value);

void MCFilesGetShellCommand(MCExecContext& ctxt, MCStringRef& r_value);
void MCFilesSetShellCommand(MCExecContext& ctxt, MCStringRef p_value);
void MCFilesGetCurrentFolder(MCExecContext& ctxt, MCStringRef& r_value);
void MCFilesSetCurrentFolder(MCExecContext& ctxt, MCStringRef p_value);
void MCFilesGetEngineFolder(MCExecContext& ctxt, MCStringRef& r_value);
void MCFilesGetHomeFolder(MCExecContext& ctxt, MCStringRef& r_value);
void MCFilesGetDocumentsFolder(MCExecContext& ctxt, MCStringRef& r_value);
void MCFilesGetDesktopFolder(MCExecContext& ctxt, MCStringRef& r_value);
void MCFilesGetTemporaryFolder(MCExecContext& ctxt, MCStringRef& r_value);

void MCFilesGetFiles(MCExecContext& ctxt, MCStringRef& r_value);
void MCFilesGetDetailedFiles(MCExecContext& ctxt, MCStringRef& r_value);
void MCFilesGetFolders(MCExecContext& ctxt, MCStringRef& r_value);
void MCFilesGetDetailedFolders(MCExecContext& ctxt, MCStringRef& r_value);

///////////

extern MCExecEnumTypeInfo *kMCMultimediaRecordFormatTypeInfo;

extern MCExecMethodInfo *kMCMultimediaExecAnswerEffectMethodInfo;
extern MCExecMethodInfo *kMCMultimediaExecAnswerRecordMethodInfo;
extern MCExecMethodInfo *kMCMultimediaEvalQTVersionMethodInfo;
extern MCExecMethodInfo *kMCMultimediaEvalQTEffectsMethodInfo;
extern MCExecMethodInfo *kMCMultimediaEvalRecordCompressionTypesMethodInfo;
extern MCExecMethodInfo *kMCMultimediaEvalRecordLoudnessMethodInfo;
extern MCExecMethodInfo *kMCMultimediaEvalMovieMethodInfo;
extern MCExecMethodInfo *kMCMultimediaEvalMCISendStringMethodInfo;
extern MCExecMethodInfo *kMCMultimediaEvalSoundMethodInfo;
extern MCExecMethodInfo *kMCMultimediaExecRecordMethodInfo;
extern MCExecMethodInfo *kMCMultimediaExecStartPlayerMethodInfo;
extern MCExecMethodInfo *kMCMultimediaExecStopPlayingMethodInfo;
extern MCExecMethodInfo *kMCMultimediaExecStopPlayingObjectMethodInfo;
extern MCExecMethodInfo *kMCMultimediaExecStopRecordingMethodInfo;
extern MCExecMethodInfo *kMCMultimediaExecPrepareVideoClipMethodInfo;
extern MCExecMethodInfo *kMCMultimediaExecPlayAudioClipMethodInfo;
extern MCExecMethodInfo *kMCMultimediaExecPlayVideoClipMethodInfo;
extern MCExecMethodInfo *kMCMultimediaExecPlayStopAudioMethodInfo;
extern MCExecMethodInfo *kMCMultimediaExecPlayPlayerOperationMethodInfo;
extern MCExecMethodInfo *kMCMultimediaExecPlayVideoOperationMethodInfo;
extern MCExecMethodInfo *kMCMultimediaExecPlayLastVideoOperationMethodInfo;
extern MCExecMethodInfo *kMCMultimediaGetRecordFormatMethodInfo;
extern MCExecMethodInfo *kMCMultimediaSetRecordFormatMethodInfo;
extern MCExecMethodInfo *kMCMultimediaGetRecordCompressionMethodInfo;
extern MCExecMethodInfo *kMCMultimediaSetRecordCompressionMethodInfo;
extern MCExecMethodInfo *kMCMultimediaGetRecordInputMethodInfo;
extern MCExecMethodInfo *kMCMultimediaSetRecordInputMethodInfo;
extern MCExecMethodInfo *kMCMultimediaGetRecordSampleSizeMethodInfo;
extern MCExecMethodInfo *kMCMultimediaSetRecordSampleSizeMethodInfo;
extern MCExecMethodInfo *kMCMultimediaGetRecordChannelsMethodInfo;
extern MCExecMethodInfo *kMCMultimediaSetRecordChannelsMethodInfo;
extern MCExecMethodInfo *kMCMultimediaGetRecordRateMethodInfo;
extern MCExecMethodInfo *kMCMultimediaSetRecordRateMethodInfo;
extern MCExecMethodInfo *kMCMultimediaGetPlayDestinationMethodInfo;
extern MCExecMethodInfo *kMCMultimediaSetPlayDestinationMethodInfo;
extern MCExecMethodInfo *kMCMultimediaGetPlayLoudnessMethodInfo;
extern MCExecMethodInfo *kMCMultimediaSetPlayLoudnessMethodInfo;
extern MCExecMethodInfo *kMCMultimediaGetQtIdleRateMethodInfo;
extern MCExecMethodInfo *kMCMultimediaSetQtIdleRateMethodInfo;
extern MCExecMethodInfo *kMCMultimediaGetDontUseQtMethodInfo;
extern MCExecMethodInfo *kMCMultimediaSetDontUseQtMethodInfo;
extern MCExecMethodInfo *kMCMultimediaGetDontUseQtEffectsMethodInfo;
extern MCExecMethodInfo *kMCMultimediaSetDontUseQtEffectsMethodInfo;
extern MCExecMethodInfo *kMCMultimediaGetRecordingMethodInfo;
extern MCExecMethodInfo *kMCMultimediaSetRecordingMethodInfo;

void MCMultimediaExecAnswerEffect(MCExecContext &ctxt);
void MCMultimediaExecAnswerRecord(MCExecContext &ctxt);

void MCMultimediaEvalQTVersion(MCExecContext& ctxt, MCStringRef& r_string);
void MCMultimediaEvalQTEffects(MCExecContext& ctxt, MCStringRef& r_result);
void MCMultimediaEvalRecordCompressionTypes(MCExecContext& ctxt, MCStringRef& r_string);
void MCMultimediaEvalRecordLoudness(MCExecContext& ctxt, integer_t& r_loudness);
void MCMultimediaEvalMovie(MCExecContext& ctxt, MCStringRef& r_string);
void MCMultimediaEvalMCISendString(MCExecContext& ctxt, MCStringRef p_command, MCStringRef& r_result);
void MCMultimediaEvalSound(MCExecContext& ctxt, MCStringRef& r_sound);

void MCMultimediaExecRecord(MCExecContext& ctxt, MCStringRef p_filename);
void MCMultimediaExecStartPlayer(MCExecContext& ctxt, MCPlayer *p_target);

void MCMultimediaExecStopPlaying(MCExecContext& ctxt);
void MCMultimediaExecStopPlayingObject(MCExecContext& ctxt, MCObject *p_object);
void MCMultimediaExecStopRecording(MCExecContext& ctxt);

void MCMultimediaExecPrepareVideoClip(MCExecContext& ctxt, MCStack *p_target, int p_chunk_type, MCStringRef p_clip, bool p_looping, MCPoint *p_at, MCStringRef p_options);
void MCMultimediaExecPlayAudioClip(MCExecContext& ctxt, MCStack *p_target, int p_chunk_type, MCStringRef p_clip, bool p_looping);
void MCMultimediaExecPlayVideoClip(MCExecContext& ctxt, MCStack *p_target, int p_chunk_type, MCStringRef p_clip, bool p_looping, MCPoint *p_at, MCStringRef p_options);
void MCMultimediaExecPlayStopAudio(MCExecContext& ctxt);
void MCMultimediaExecPlayPlayerOperation(MCExecContext& ctxt, MCStack *p_target, int p_chunk_type, MCStringRef p_player, int p_player_chunk_type, int p_operation);
void MCMultimediaExecPlayVideoOperation(MCExecContext& ctxt, MCStack *p_target, int p_chunk_type, MCStringRef p_clip, int p_operation);
void MCMultimediaExecPlayLastVideoOperation(MCExecContext& ctxt, int p_operation);

void MCMultimediaGetRecordFormat(MCExecContext& ctxt, intenum_t &r_value);
void MCMultimediaSetRecordFormat(MCExecContext& ctxt, intenum_t p_value);
void MCMultimediaGetRecordCompression(MCExecContext& ctxt, MCStringRef& r_value);
void MCMultimediaSetRecordCompression(MCExecContext& ctxt, MCStringRef p_value);
void MCMultimediaGetRecordInput(MCExecContext& ctxt, MCStringRef& r_value);
void MCMultimediaSetRecordInput(MCExecContext& ctxt, MCStringRef p_value);
void MCMultimediaGetRecordSampleSize(MCExecContext& ctxt, uinteger_t& r_value);
void MCMultimediaSetRecordSampleSize(MCExecContext& ctxt, uint2 p_value);
void MCMultimediaGetRecordChannels(MCExecContext& ctxt, uinteger_t& r_value);
void MCMultimediaSetRecordChannels(MCExecContext& ctxt, uint2 p_value);
void MCMultimediaGetRecordRate(MCExecContext& ctxt, double& r_value);
void MCMultimediaSetRecordRate(MCExecContext& ctxt, double p_value);

void MCMultimediaGetPlayDestination(MCExecContext& ctxt, MCStringRef& r_dest);
void MCMultimediaSetPlayDestination(MCExecContext& ctxt, MCStringRef dest);
void MCMultimediaGetPlayLoudness(MCExecContext& ctxt, uinteger_t& r_loudness);
void MCMultimediaSetPlayLoudness(MCExecContext& ctxt, uinteger_t loudness);

void MCMultimediaGetQtIdleRate(MCExecContext& ctxt, uinteger_t& r_value);
void MCMultimediaSetQtIdleRate(MCExecContext& ctxt, uinteger_t p_value);
void MCMultimediaGetDontUseQt(MCExecContext& ctxt, bool& r_value);
void MCMultimediaSetDontUseQt(MCExecContext& ctxt, bool p_value);
void MCMultimediaGetDontUseQtEffects(MCExecContext& ctxt, bool& r_value);
void MCMultimediaSetDontUseQtEffects(MCExecContext& ctxt, bool p_value);

void MCMultimediaGetRecording(MCExecContext& ctxt, bool& r_value);
void MCMultimediaSetRecording(MCExecContext& ctxt, bool p_value);

///////////

extern MCExecMethodInfo *kMCTextEvalFontNamesMethodInfo;
extern MCExecMethodInfo *kMCTextEvalFontLanguageMethodInfo;
extern MCExecMethodInfo *kMCTextEvalFontSizesMethodInfo;
extern MCExecMethodInfo *kMCTextEvalFontStylesMethodInfo;

void MCTextEvalFontNames(MCExecContext& ctxt, MCStringRef p_type, MCStringRef& r_names);
void MCTextEvalFontLanguage(MCExecContext& ctxt, MCStringRef p_font, MCNameRef& r_lang);
void MCTextEvalFontSizes(MCExecContext& ctxt, MCStringRef p_font, MCStringRef& r_sizes);
void MCTextEvalFontStyles(MCExecContext& ctxt, MCStringRef p_font, integer_t p_size, MCStringRef& r_styles);

///////////

extern MCExecMethodInfo *kMCNetworkEvalDNSServersMethodInfo;
extern MCExecMethodInfo *kMCNetworkEvalCachedUrlsMethodInfo;
extern MCExecMethodInfo *kMCNetworkEvalUrlStatusMethodInfo;
extern MCExecMethodInfo *kMCNetworkEvalHostAddressMethodInfo;
extern MCExecMethodInfo *kMCNetworkEvalPeerAddressMethodInfo;
extern MCExecMethodInfo *kMCNetworkEvalHostAddressToNameMethodInfo;
extern MCExecMethodInfo *kMCNetworkEvalHostNameToAddressMethodInfo;
extern MCExecMethodInfo *kMCNetworkEvalHostNameMethodInfo;
extern MCExecMethodInfo *kMCNetworkEvalOpenSocketsMethodInfo;
extern MCExecMethodInfo *kMCNetworkEvalHTTPProxyForURLMethodInfo;
extern MCExecMethodInfo *kMCNetworkEvalHTTPProxyForURLWithPACMethodInfo;
extern MCExecMethodInfo *kMCNetworkExecCloseSocketMethodInfo;
extern MCExecMethodInfo *kMCNetworkExecDeleteUrlMethodInfo;
extern MCExecMethodInfo *kMCNetworkExecLoadUrlMethodInfo;
extern MCExecMethodInfo *kMCNetworkExecUnloadUrlMethodInfo;
extern MCExecMethodInfo *kMCNetworkExecOpenSocketMethodInfo;
extern MCExecMethodInfo *kMCNetworkExecOpenSecureSocketMethodInfo;
extern MCExecMethodInfo *kMCNetworkExecOpenDatagramSocketMethodInfo;
extern MCExecMethodInfo *kMCNetworkExecPostToUrlMethodInfo;
extern MCExecMethodInfo *kMCNetworkExecAcceptConnectionsOnPortMethodInfo;
extern MCExecMethodInfo *kMCNetworkExecAcceptDatagramConnectionsOnPortMethodInfo;
extern MCExecMethodInfo *kMCNetworkExecAcceptSecureConnectionsOnPortMethodInfo;
extern MCExecMethodInfo *kMCNetworkExecReadFromSocketForMethodInfo;
extern MCExecMethodInfo *kMCNetworkExecReadFromSocketUntilMethodInfo;
extern MCExecMethodInfo *kMCNetworkExecWriteToSocketMethodInfo;
extern MCExecMethodInfo *kMCNetworkExecPutIntoUrlMethodInfo;
extern MCExecMethodInfo *kMCNetworkExecReturnValueAndUrlResultMethodInfo;
extern MCExecMethodInfo *kMCNetworkExecReturnValueAndUrlResultFromVarMethodInfo;
extern MCExecMethodInfo *kMCNetworkGetUrlResponseMethodInfo;
extern MCExecMethodInfo *kMCNetworkGetFtpProxyMethodInfo;
extern MCExecMethodInfo *kMCNetworkSetFtpProxyMethodInfo;
extern MCExecMethodInfo *kMCNetworkGetHttpProxyMethodInfo;
extern MCExecMethodInfo *kMCNetworkSetHttpProxyMethodInfo;
extern MCExecMethodInfo *kMCNetworkGetHttpHeadersMethodInfo;
extern MCExecMethodInfo *kMCNetworkSetHttpHeadersMethodInfo;
extern MCExecMethodInfo *kMCNetworkGetSocketTimeoutMethodInfo;
extern MCExecMethodInfo *kMCNetworkSetSocketTimeoutMethodInfo;
extern MCExecMethodInfo *kMCNetworkGetDefaultNetworkInterfaceMethodInfo;
extern MCExecMethodInfo *kMCNetworkSetDefaultNetworkInterfaceMethodInfo;
extern MCExecMethodInfo *kMCNetworkGetNetworkInterfacesMethodInfo;
extern MCExecMethodInfo *kMCNetworkGetAllowDatagramBroadcastsMethodInfo;
extern MCExecMethodInfo *kMCNetworkSetAllowDatagramBroadcastsMethodInfo;

void MCNetworkEvalDNSServers(MCExecContext& ctxt, MCStringRef& r_servers);
void MCNetworkEvalCachedUrls(MCExecContext& ctxt, MCStringRef& r_string);
void MCNetworkEvalUrlStatus(MCExecContext& ctxt, MCStringRef p_url, MCStringRef& r_status);
void MCNetworkEvalHostAddress(MCExecContext& ctxt, MCNameRef p_socket, MCStringRef& r_address);
void MCNetworkEvalPeerAddress(MCExecContext& ctxt, MCNameRef p_socket, MCStringRef& r_address);
void MCNetworkEvalHostAddressToName(MCExecContext& ctxt, MCStringRef p_address, MCStringRef &r_name);
void MCNetworkEvalHostNameToAddress(MCExecContext& ctxt, MCStringRef p_hostname, MCNameRef p_message, MCStringRef& r_string);
void MCNetworkEvalHostName(MCExecContext& ctxt, MCStringRef& r_string);
void MCNetworkEvalOpenSockets(MCExecContext& ctxt, MCStringRef& r_string);

void MCNetworkEvalHTTPProxyForURL(MCExecContext& ctxt, MCStringRef p_url, MCStringRef p_host, MCStringRef& r_proxy);
void MCNetworkEvalHTTPProxyForURLWithPAC(MCExecContext& ctxt, MCStringRef p_url, MCStringRef p_host, MCStringRef p_pac, MCStringRef& r_proxy);

void MCNetworkExecCloseSocket(MCExecContext& ctxt, MCNameRef p_socket);

void MCNetworkExecDeleteUrl(MCExecContext& ctxt, MCStringRef p_target);

void MCNetworkExecLoadUrl(MCExecContext& ctxt, MCStringRef p_url, MCNameRef p_message);
void MCNetworkExecUnloadUrl(MCExecContext& ctxt, MCStringRef p_url);

void MCNetworkExecOpenSocket(MCExecContext& ctxt, MCNameRef p_name, MCNameRef p_message);
void MCNetworkExecOpenSecureSocket(MCExecContext& ctxt, MCNameRef p_name, MCNameRef p_message, bool p_with_verification);
void MCNetworkExecOpenDatagramSocket(MCExecContext& ctxt, MCNameRef p_name, MCNameRef p_message);

void MCNetworkExecPostToUrl(MCExecContext& ctxt, MCDataRef p_data, MCStringRef p_url);

void MCNetworkExecAcceptConnectionsOnPort(MCExecContext& ctxt, uint2 p_port, MCNameRef p_message);
void MCNetworkExecAcceptDatagramConnectionsOnPort(MCExecContext& ctxt, uint2 p_port, MCNameRef p_message);
void MCNetworkExecAcceptSecureConnectionsOnPort(MCExecContext& ctxt, uint2 p_port, MCNameRef p_message, bool p_with_verification);

void MCNetworkExecReadFromSocketFor(MCExecContext& ctxt, MCNameRef p_socket, uint4 p_count, int p_unit_type, MCNameRef p_message);
void MCNetworkExecReadFromSocketUntil(MCExecContext& ctxt, MCNameRef p_socket, MCStringRef p_sentinel, MCNameRef p_message);

void MCNetworkExecWriteToSocket(MCExecContext& ctxt, MCNameRef p_socket, MCStringRef p_data, MCNameRef p_message);

void MCNetworkExecPutIntoUrl(MCExecContext& ctxt, MCStringRef value, int prep, MCUrlChunkPtr url);

void MCNetworkExecReturnValueAndUrlResult(MCExecContext& ctxt, MCValueRef value, MCValueRef url_result);
void MCNetworkExecReturnValueAndUrlResultFromVar(MCExecContext& ctxt, MCValueRef result, MCVarref *variable);

void MCNetworkGetUrlResponse(MCExecContext& ctxt, MCStringRef& r_value);

void MCNetworkGetFtpProxy(MCExecContext& ctxt, MCStringRef& r_value);
void MCNetworkSetFtpProxy(MCExecContext& ctxt, MCStringRef p_value);
void MCNetworkGetHttpProxy(MCExecContext& ctxt, MCStringRef& r_value);
void MCNetworkSetHttpProxy(MCExecContext& ctxt, MCStringRef p_value);
void MCNetworkGetHttpHeaders(MCExecContext& ctxt, MCStringRef& r_value);
void MCNetworkSetHttpHeaders(MCExecContext& ctxt, MCStringRef p_value);
void MCNetworkGetSocketTimeout(MCExecContext& ctxt, double& r_value);
void MCNetworkSetSocketTimeout(MCExecContext& ctxt, double p_value);

void MCNetworkGetDefaultNetworkInterface(MCExecContext& ctxt, MCStringRef& r_value);
void MCNetworkSetDefaultNetworkInterface(MCExecContext& ctxt, MCStringRef p_value);
void MCNetworkGetNetworkInterfaces(MCExecContext& ctxt, MCStringRef& r_value);

void MCNetworkGetAllowDatagramBroadcasts(MCExecContext& ctxt, bool& r_value);
void MCNetworkSetAllowDatagramBroadcasts(MCExecContext& ctxt, bool p_value);

///////////

extern MCExecMethodInfo *kMCDateTimeEvalMillisecondsMethodInfo;
extern MCExecMethodInfo *kMCDateTimeEvalSecondsMethodInfo;
extern MCExecMethodInfo *kMCDateTimeEvalTicksMethodInfo;
extern MCExecMethodInfo *kMCDateTimeEvalDateMethodInfo;
extern MCExecMethodInfo *kMCDateTimeEvalTimeMethodInfo;
extern MCExecMethodInfo *kMCDateTimeEvalDateFormatMethodInfo;
extern MCExecMethodInfo *kMCDateTimeEvalMonthNamesMethodInfo;
extern MCExecMethodInfo *kMCDateTimeEvalWeekDayNamesMethodInfo;
extern MCExecMethodInfo *kMCDateTimeEvalIsADateMethodInfo;
extern MCExecMethodInfo *kMCDateTimeEvalIsNotADateMethodInfo;
extern MCExecMethodInfo *kMCDateTimeExecConvertMethodInfo;
extern MCExecMethodInfo *kMCDateTimeExecConvertIntoItMethodInfo;
extern MCExecMethodInfo *kMCDateTimeGetTwelveTimeMethodInfo;
extern MCExecMethodInfo *kMCDateTimeSetTwelveTimeMethodInfo;
extern MCExecMethodInfo *kMCDateTimeGetDateMethodInfo;
extern MCExecMethodInfo *kMCDateTimeGetTimeMethodInfo;
extern MCExecMethodInfo *kMCDateTimeGetMillisecondsMethodInfo;
extern MCExecMethodInfo *kMCDateTimeGetLongMillisecondsMethodInfo;
extern MCExecMethodInfo *kMCDateTimeGetSecondsMethodInfo;
extern MCExecMethodInfo *kMCDateTimeGetLongSecondsMethodInfo;
extern MCExecMethodInfo *kMCDateTimeGetTicksMethodInfo;
extern MCExecMethodInfo *kMCDateTimeGetLongTicksMethodInfo;
extern MCExecMethodInfo *kMCDateTimeGetMonthNamesMethodInfo;
extern MCExecMethodInfo *kMCDateTimeGetWeekDayNamesMethodInfo;
extern MCExecMethodInfo *kMCDateTimeGetDateFormatMethodInfo;

void MCDateTimeEvalMilliseconds(MCExecContext& ctxt, real64_t& r_real);
void MCDateTimeEvalSeconds(MCExecContext& ctxt, real64_t& r_seconds);
void MCDateTimeEvalTicks(MCExecContext& ctxt, real64_t& r_ticks);

void MCDateTimeEvalDate(MCExecContext& ctxt, MCStringRef& r_string);
void MCDateTimeEvalTime(MCExecContext& ctxt, MCStringRef& r_string);

void MCDateTimeEvalDateFormat(MCExecContext& ctxt, MCStringRef& r_string);
void MCDateTimeEvalMonthNames(MCExecContext& ctxt, MCStringRef& r_string);
void MCDateTimeEvalWeekDayNames(MCExecContext& ctxt, MCStringRef& r_string);

void MCDateTimeEvalIsADate(MCExecContext& ctxt, MCValueRef p_value, bool& r_result);
void MCDateTimeEvalIsNotADate(MCExecContext& ctxt, MCValueRef p_value, bool& r_result);

void MCDateTimeExecConvert(MCExecContext &ctxt, MCStringRef p_input, int p_from_first, int p_from_second, int p_to_first, int p_to_second, MCStringRef &r_output);
void MCDateTimeExecConvertIntoIt(MCExecContext &ctxt, MCStringRef p_input, int p_from_first, int p_from_second, int p_to_first, int p_to_second, MCStringRef &r_output);

void MCDateTimeGetTwelveTime(MCExecContext &ctxt, bool& r_value);
void MCDateTimeSetTwelveTime(MCExecContext &ctxt, bool p_value);

void MCDateTimeGetDate(MCExecContext &ctxt, Properties p_type, MCStringRef& r_value);
void MCDateTimeGetTime(MCExecContext &ctxt, Properties p_type, MCStringRef& r_value);
void MCDateTimeGetMilliseconds(MCExecContext &ctxt, double& r_value);
void MCDateTimeGetLongMilliseconds(MCExecContext &ctxt, double& r_value);
void MCDateTimeGetSeconds(MCExecContext &ctxt, double& r_value);
void MCDateTimeGetLongSeconds(MCExecContext &ctxt, double& r_value);
void MCDateTimeGetTicks(MCExecContext &ctxt, double& r_value);
void MCDateTimeGetLongTicks(MCExecContext &ctxt, double& r_value);

void MCDateTimeGetMonthNames(MCExecContext &ctxt, Properties p_type, MCStringRef& r_value);
void MCDateTimeGetWeekDayNames(MCExecContext &ctxt, Properties p_type, MCStringRef& r_value);
void MCDateTimeGetDateFormat(MCExecContext &ctxt, Properties p_type, MCStringRef& r_value);

///////////

extern MCExecMethodInfo *kMCScriptingEvalAlternateLanguagesMethodInfo;
extern MCExecMethodInfo *kMCScriptingExecDoAsAlternateLanguageMethodInfo;
extern MCExecMethodInfo *kMCScriptingExecSendToProgramMethodInfo;
extern MCExecMethodInfo *kMCScriptingExecReplyErrorMethodInfo;
extern MCExecMethodInfo *kMCScriptingExecReplyMethodInfo;
extern MCExecMethodInfo *kMCScriptingExecRequestAppleEventMethodInfo;
extern MCExecMethodInfo *kMCScriptingExecRequestFromProgramMethodInfo;

void MCScriptingEvalAlternateLanguages(MCExecContext& ctxt, MCStringRef& r_list);
void MCScriptingExecDoAsAlternateLanguage(MCExecContext& ctxt, MCStringRef p_script, MCStringRef p_language);

void MCScriptingExecSendToProgram(MCExecContext& ctxt, MCStringRef message, MCStringRef program, MCStringRef event_type, bool wait_for_reply);
void MCScriptingExecReplyError(MCExecContext& ctxt, MCStringRef message);
void MCScriptingExecReply(MCExecContext& ctxt, MCStringRef message, MCStringRef keyword);
void MCScriptingExecRequestAppleEvent(MCExecContext& ctxt, int type, MCStringRef program);
void MCScriptingExecRequestFromProgram(MCExecContext& ctxt, MCStringRef message, MCStringRef program);

///////////

extern MCExecMethodInfo *kMCSecurityEvalEncryptMethodInfo;
extern MCExecMethodInfo *kMCSecurityEvalCipherNamesMethodInfo;
extern MCExecMethodInfo *kMCSecurityEvalRandomBytesMethodInfo;
extern MCExecMethodInfo *kMCSecurityExecRsaEncryptMethodInfo;
extern MCExecMethodInfo *kMCSecurityExecRsaDecryptMethodInfo;
extern MCExecMethodInfo *kMCSecurityExecBlockEncryptWithPasswordMethodInfo;
extern MCExecMethodInfo *kMCSecurityExecBlockEncryptWithKeyMethodInfo;
extern MCExecMethodInfo *kMCSecurityExecBlockDecryptWithPasswordMethodInfo;
extern MCExecMethodInfo *kMCSecurityExecBlockDecryptWithKeyMethodInfo;
extern MCExecMethodInfo *kMCSecurityGetSslCertificatesMethodInfo;
extern MCExecMethodInfo *kMCSecuritySetSslCertificatesMethodInfo;

void MCSecurityEvalEncrypt(MCExecContext& ctxt, MCStringRef p_source, MCStringRef& r_dest);
void MCSecurityEvalCipherNames(MCExecContext& ctxt, MCStringRef& r_names);
void MCSecurityEvalRandomBytes(MCExecContext& ctxt, uinteger_t p_byte_count, MCDataRef& r_bytes);

void MCSecurityExecRsaEncrypt(MCExecContext& ctxt, MCStringRef p_data, bool p_is_public, MCStringRef p_key, MCStringRef p_passphrase);
void MCSecurityExecRsaDecrypt(MCExecContext& ctxt, MCStringRef p_data, bool p_is_public, MCStringRef p_key, MCStringRef p_passphrase);
void MCSecurityExecBlockEncryptWithPassword(MCExecContext& ctxt, MCStringRef p_data, MCNameRef p_cipher, MCStringRef p_password, MCStringRef p_salt, MCStringRef p_iv, uint2 p_bit_rate);
void MCSecurityExecBlockEncryptWithKey(MCExecContext& ctxt, MCStringRef p_data, MCNameRef p_cipher, MCStringRef p_key, MCStringRef p_iv, uint2 p_bit_rate);
void MCSecurityExecBlockDecryptWithPassword(MCExecContext& ctxt, MCStringRef p_data, MCNameRef p_cipher, MCStringRef p_password, MCStringRef p_salt, MCStringRef p_iv, uint2 p_bit_rate);
void MCSecurityExecBlockDecryptWithKey(MCExecContext& ctxt, MCStringRef p_data, MCNameRef p_cipher, MCStringRef p_key, MCStringRef p_iv, uint2 p_bit_rate);

void MCSecurityGetSslCertificates(MCExecContext& ctxt, MCStringRef& r_value);
void MCSecuritySetSslCertificates(MCExecContext& ctxt, MCStringRef p_value);

///////////

extern MCExecMethodInfo *kMCGraphicsEvalIsAColorMethodInfo;
extern MCExecMethodInfo *kMCGraphicsEvalIsNotAColorMethodInfo;
extern MCExecMethodInfo *kMCGraphicsEvalIsAPointMethodInfo;
extern MCExecMethodInfo *kMCGraphicsEvalIsNotAPointMethodInfo;
extern MCExecMethodInfo *kMCGraphicsEvalIsARectangleMethodInfo;
extern MCExecMethodInfo *kMCGraphicsEvalIsNotARectangleMethodInfo;
extern MCExecMethodInfo *kMCGraphicsEvalIsWithinMethodInfo;
extern MCExecMethodInfo *kMCGraphicsEvalIsNotWithinMethodInfo;
extern MCExecMethodInfo *kMCGraphicsExecFlipSelectionMethodInfo;
extern MCExecMethodInfo *kMCGraphicsExecFlipImageMethodInfo;
extern MCExecMethodInfo *kMCGraphicsExecResetPaintMethodInfo;
extern MCExecMethodInfo *kMCGraphicsExecCropImageMethodInfo;
extern MCExecMethodInfo *kMCGraphicsExecRotateSelectionMethodInfo;
extern MCExecMethodInfo *kMCGraphicsExecRotateImageMethodInfo;
extern MCExecMethodInfo *kMCGraphicsExecPrepareImageMethodInfo;
extern MCExecMethodInfo *kMCGraphicsExecPrepareImageFileMethodInfo;
extern MCExecMethodInfo *kMCGraphicsGetImageCacheLimitMethodInfo;
extern MCExecMethodInfo *kMCGraphicsSetImageCacheLimitMethodInfo;
extern MCExecMethodInfo *kMCGraphicsGetImageCacheUsageMethodInfo;

void MCGraphicsEvalIsAColor(MCExecContext& ctxt, MCValueRef p_value, bool& r_result);
void MCGraphicsEvalIsNotAColor(MCExecContext& ctxt, MCValueRef p_value, bool& r_result);
void MCGraphicsEvalIsAPoint(MCExecContext& ctxt, MCValueRef p_value, bool& r_result);
void MCGraphicsEvalIsNotAPoint(MCExecContext& ctxt, MCValueRef p_value, bool& r_result);
void MCGraphicsEvalIsARectangle(MCExecContext& ctxt, MCValueRef p_value, bool& r_result);
void MCGraphicsEvalIsNotARectangle(MCExecContext& ctxt, MCValueRef p_value, bool& r_result);

void MCGraphicsEvalIsWithin(MCExecContext& ctxt, MCPoint point, MCRectangle rectangle, bool& r_result);
void MCGraphicsEvalIsNotWithin(MCExecContext& ctxt, MCPoint point, MCRectangle rectangle, bool& r_result);

void MCGraphicsExecFlipSelection(MCExecContext& ctxt, bool horizontal);
void MCGraphicsExecFlipImage(MCExecContext& ctxt, MCImage *image, bool horizontal);

void MCGraphicsExecResetPaint(MCExecContext& ctxt);

void MCGraphicsExecCropImage(MCExecContext& ctxt, MCImage *image, MCRectangle bounds);

void MCGraphicsExecRotateSelection(MCExecContext& ctxt, integer_t angle);
void MCGraphicsExecRotateImage(MCExecContext& ctxt, MCImage *image, integer_t angle);

void MCGraphicsExecPrepareImage(MCExecContext& ctxt, MCImage *image);
void MCGraphicsExecPrepareImageFile(MCExecContext& ctxt, MCStringRef filename);

void MCGraphicsGetImageCacheLimit(MCExecContext &ctxt, uinteger_t &r_value);
void MCGraphicsSetImageCacheLimit(MCExecContext &ctxt, uinteger_t p_value);
void MCGraphicsGetImageCacheUsage(MCExecContext &ctxt, uinteger_t &r_value);

///////////

extern MCExecMethodInfo *kMCLegacyEvalHasMemoryMethodInfo;
extern MCExecMethodInfo *kMCLegacyEvalHeapSpaceMethodInfo;
extern MCExecMethodInfo *kMCLegacyEvalStackSpaceMethodInfo;
extern MCExecMethodInfo *kMCLegacyEvalIsNumberMethodInfo;
extern MCExecMethodInfo *kMCLegacyEvalLicensedMethodInfo;
extern MCExecMethodInfo *kMCLegacyEvalMenusMethodInfo;
extern MCExecMethodInfo *kMCLegacyEvalScreenTypeMethodInfo;
extern MCExecMethodInfo *kMCLegacyEvalScreenVendorMethodInfo;
extern MCExecMethodInfo *kMCLegacyEvalSelectedButtonMethodInfo;
extern MCExecMethodInfo *kMCLegacyEvalSelectedButtonOfMethodInfo;
extern MCExecMethodInfo *kMCLegacyEvalTextHeightSumMethodInfo;
extern MCExecMethodInfo *kMCLegacyEvalMenuObjectMethodInfo;
extern MCExecMethodInfo *kMCLegacyExecDoInBrowserMethodInfo;
extern MCExecMethodInfo *kMCLegacyExecCompactStackMethodInfo;
extern MCExecMethodInfo *kMCLegacyExecDoMenuMethodInfo;
extern MCExecMethodInfo *kMCLegacyExecLockColormapMethodInfo;
extern MCExecMethodInfo *kMCLegacyExecUnlockColormapMethodInfo;
extern MCExecMethodInfo *kMCLegacyExecImportEpsMethodInfo;
extern MCExecMethodInfo *kMCLegacyExecImportHypercardStackMethodInfo;
extern MCExecMethodInfo *kMCLegacyGetRevRuntimeBehaviourMethodInfo;
extern MCExecMethodInfo *kMCLegacySetRevRuntimeBehaviourMethodInfo;
extern MCExecMethodInfo *kMCLegacyGetHcImportStatMethodInfo;
extern MCExecMethodInfo *kMCLegacySetHcImportStatMethodInfo;
extern MCExecMethodInfo *kMCLegacyGetScriptTextFontMethodInfo;
extern MCExecMethodInfo *kMCLegacySetScriptTextFontMethodInfo;
extern MCExecMethodInfo *kMCLegacyGetScriptTextSizeMethodInfo;
extern MCExecMethodInfo *kMCLegacySetScriptTextSizeMethodInfo;
extern MCExecMethodInfo *kMCLegacyGetStackFilesMethodInfo;
extern MCExecMethodInfo *kMCLegacySetStackFilesMethodInfo;
extern MCExecMethodInfo *kMCLegacyGetMenuBarMethodInfo;
extern MCExecMethodInfo *kMCLegacyGetEditMenusMethodInfo;
extern MCExecMethodInfo *kMCLegacySetEditMenusMethodInfo;
extern MCExecMethodInfo *kMCLegacyGetTextAlignMethodInfo;
extern MCExecMethodInfo *kMCLegacySetTextAlignMethodInfo;
extern MCExecMethodInfo *kMCLegacyGetTextFontMethodInfo;
extern MCExecMethodInfo *kMCLegacySetTextFontMethodInfo;
extern MCExecMethodInfo *kMCLegacyGetTextHeightMethodInfo;
extern MCExecMethodInfo *kMCLegacySetTextHeightMethodInfo;
extern MCExecMethodInfo *kMCLegacyGetTextSizeMethodInfo;
extern MCExecMethodInfo *kMCLegacySetTextSizeMethodInfo;
extern MCExecMethodInfo *kMCLegacyGetTextStyleMethodInfo;
extern MCExecMethodInfo *kMCLegacySetTextStyleMethodInfo;
extern MCExecMethodInfo *kMCLegacyGetBufferModeMethodInfo;
extern MCExecMethodInfo *kMCLegacySetBufferModeMethodInfo;
extern MCExecMethodInfo *kMCLegacyGetMultiEffectMethodInfo;
extern MCExecMethodInfo *kMCLegacySetMultiEffectMethodInfo;
extern MCExecMethodInfo *kMCLegacyGetPrintTextAlignMethodInfo;
extern MCExecMethodInfo *kMCLegacySetPrintTextAlignMethodInfo;
extern MCExecMethodInfo *kMCLegacyGetPrintTextFontMethodInfo;
extern MCExecMethodInfo *kMCLegacySetPrintTextFontMethodInfo;
extern MCExecMethodInfo *kMCLegacyGetPrintTextHeightMethodInfo;
extern MCExecMethodInfo *kMCLegacySetPrintTextHeightMethodInfo;
extern MCExecMethodInfo *kMCLegacyGetPrintTextSizeMethodInfo;
extern MCExecMethodInfo *kMCLegacySetPrintTextSizeMethodInfo;
extern MCExecMethodInfo *kMCLegacyGetPrintTextStyleMethodInfo;
extern MCExecMethodInfo *kMCLegacySetPrintTextStyleMethodInfo;
extern MCExecMethodInfo *kMCLegacyGetEditScriptsMethodInfo;
extern MCExecMethodInfo *kMCLegacySetEditScriptsMethodInfo;
extern MCExecMethodInfo *kMCLegacyGetColorWorldMethodInfo;
extern MCExecMethodInfo *kMCLegacySetColorWorldMethodInfo;
extern MCExecMethodInfo *kMCLegacyGetAllowKeyInFieldMethodInfo;
extern MCExecMethodInfo *kMCLegacySetAllowKeyInFieldMethodInfo;
extern MCExecMethodInfo *kMCLegacyGetAllowFieldRedrawMethodInfo;
extern MCExecMethodInfo *kMCLegacySetAllowFieldRedrawMethodInfo;
extern MCExecMethodInfo *kMCLegacyGetRemapColorMethodInfo;
extern MCExecMethodInfo *kMCLegacySetRemapColorMethodInfo;
extern MCExecMethodInfo *kMCLegacyGetUserLevelMethodInfo;
extern MCExecMethodInfo *kMCLegacySetUserLevelMethodInfo;
extern MCExecMethodInfo *kMCLegacyGetUserModifyMethodInfo;
extern MCExecMethodInfo *kMCLegacySetUserModifyMethodInfo;
extern MCExecMethodInfo *kMCLegacyGetLockColormapMethodInfo;
extern MCExecMethodInfo *kMCLegacySetLockColormapMethodInfo;
extern MCExecMethodInfo *kMCLegacyGetPrivateColorsMethodInfo;
extern MCExecMethodInfo *kMCLegacySetPrivateColorsMethodInfo;
extern MCExecMethodInfo *kMCLegacyGetLongWindowTitlesMethodInfo;
extern MCExecMethodInfo *kMCLegacySetLongWindowTitlesMethodInfo;
extern MCExecMethodInfo *kMCLegacyGetBlindTypingMethodInfo;
extern MCExecMethodInfo *kMCLegacySetBlindTypingMethodInfo;
extern MCExecMethodInfo *kMCLegacyGetPowerKeysMethodInfo;
extern MCExecMethodInfo *kMCLegacySetPowerKeysMethodInfo;
extern MCExecMethodInfo *kMCLegacyGetTextArrowsMethodInfo;
extern MCExecMethodInfo *kMCLegacySetTextArrowsMethodInfo;
extern MCExecMethodInfo *kMCLegacyGetColormapMethodInfo;
extern MCExecMethodInfo *kMCLegacySetColormapMethodInfo;
extern MCExecMethodInfo *kMCLegacyGetNoPixmapsMethodInfo;
extern MCExecMethodInfo *kMCLegacySetNoPixmapsMethodInfo;
extern MCExecMethodInfo *kMCLegacyGetLowResolutionTimersMethodInfo;
extern MCExecMethodInfo *kMCLegacySetLowResolutionTimersMethodInfo;
extern MCExecMethodInfo *kMCLegacyGetVcSharedMemoryMethodInfo;
extern MCExecMethodInfo *kMCLegacySetVcSharedMemoryMethodInfo;
extern MCExecMethodInfo *kMCLegacyGetVcPlayerMethodInfo;
extern MCExecMethodInfo *kMCLegacySetVcPlayerMethodInfo;
extern MCExecMethodInfo *kMCLegacyGetSoundChannelMethodInfo;
extern MCExecMethodInfo *kMCLegacySetSoundChannelMethodInfo;
extern MCExecMethodInfo *kMCLegacyGetLzwKeyMethodInfo;
extern MCExecMethodInfo *kMCLegacySetLzwKeyMethodInfo;
extern MCExecMethodInfo *kMCLegacyGetMultipleMethodInfo;
extern MCExecMethodInfo *kMCLegacySetMultipleMethodInfo;
extern MCExecMethodInfo *kMCLegacyGetMultiSpaceMethodInfo;
extern MCExecMethodInfo *kMCLegacySetMultiSpaceMethodInfo;

void MCLegacyEvalHasMemory(MCExecContext& ctxt, uinteger_t p_bytes, bool& r_bool);
void MCLegacyEvalHeapSpace(MCExecContext& ctxt, integer_t& r_bytes);
void MCLegacyEvalStackSpace(MCExecContext& ctxt, integer_t& r_bytes);
void MCLegacyEvalIsNumber(MCExecContext& ctxt, MCStringRef p_string, bool& r_bool);
void MCLegacyEvalLicensed(MCExecContext& ctxt, bool& r_licensed);
void MCLegacyEvalMenus(MCExecContext& ctxt, MCStringRef& r_string);
void MCLegacyEvalScreenType(MCExecContext& ctxt, MCNameRef& r_name);
void MCLegacyEvalScreenVendor(MCExecContext& ctxt, MCNameRef& r_name);
void MCLegacyEvalSelectedButtonOf(MCExecContext& ctxt, bool p_background, integer_t p_family, MCObjectPtr p_object, MCStringRef& r_string);
void MCLegacyEvalSelectedButton(MCExecContext& ctxt, bool p_background, integer_t p_family, MCStringRef& r_string);
void MCLegacyEvalTextHeightSum(MCExecContext& ctxt, MCObjectPtr p_object, integer_t& r_sum);
void MCLegacyEvalMenuObject(MCExecContext& ctxt, MCStringRef& r_object);

void MCLegacyExecDoInBrowser(MCExecContext& ctxt, MCStringRef p_script);
void MCLegacyExecCompactStack(MCExecContext& ctxt, MCStack *stack);

void MCLegacyExecDoMenu(MCExecContext& ctxt, MCStringRef p_option);

void MCLegacyExecLockColormap(MCExecContext& ctxt);
void MCLegacyExecUnlockColormap(MCExecContext& ctxt);

void MCLegacyExecImportEps(MCExecContext& ctxt, MCStringRef p_filename);
void MCLegacyExecImportHypercardStack(MCExecContext& ctxt, MCStringRef p_filename);

void MCLegacyGetRevRuntimeBehaviour(MCExecContext& ctxt, uinteger_t &r_value);
void MCLegacySetRevRuntimeBehaviour(MCExecContext& ctxt, uint4 p_value);
void MCLegacyGetHcImportStat(MCExecContext& ctxt, MCStringRef& r_value);
void MCLegacySetHcImportStat(MCExecContext& ctxt, MCStringRef p_value);
void MCLegacyGetScriptTextFont(MCExecContext& ctxt, MCStringRef& r_value);
void MCLegacySetScriptTextFont(MCExecContext& ctxt, MCStringRef p_value);
void MCLegacyGetScriptTextSize(MCExecContext& ctxt, uinteger_t &r_value);
void MCLegacySetScriptTextSize(MCExecContext& ctxt, uint2 p_value);

void MCLegacyGetStackFiles(MCExecContext& ctxt, MCStringRef& r_value);
void MCLegacySetStackFiles(MCExecContext& ctxt, MCStringRef value);

void MCLegacyGetMenuBar(MCExecContext& ctxt, MCStringRef& r_value);

void MCLegacyGetEditMenus(MCExecContext& ctxt, bool& r_value);
void MCLegacySetEditMenus(MCExecContext& ctxt, bool value);

void MCLegacyGetTextAlign(MCExecContext& ctxt, MCValueRef& r_value);
void MCLegacySetTextAlign(MCExecContext& ctxt, MCValueRef value);
void MCLegacyGetTextFont(MCExecContext& ctxt, MCValueRef& r_value);
void MCLegacySetTextFont(MCExecContext& ctxt, MCValueRef value);
void MCLegacyGetTextHeight(MCExecContext& ctxt, MCValueRef& r_value);
void MCLegacySetTextHeight(MCExecContext& ctxt, MCValueRef value);
void MCLegacyGetTextSize(MCExecContext& ctxt, MCValueRef& r_value);
void MCLegacySetTextSize(MCExecContext& ctxt, MCValueRef value);
void MCLegacyGetTextStyle(MCExecContext& ctxt, MCValueRef& r_value);
void MCLegacySetTextStyle(MCExecContext& ctxt, MCValueRef value);

void MCLegacyGetBufferMode(MCExecContext& ctxt, MCStringRef& r_value);
void MCLegacySetBufferMode(MCExecContext& ctxt, MCValueRef p_value);
void MCLegacyGetMultiEffect(MCExecContext& ctxt, bool& r_value);
void MCLegacySetMultiEffect(MCExecContext& ctxt, MCValueRef p_value);

void MCLegacyGetPrintTextAlign(MCExecContext& ctxt, MCValueRef& r_value);
void MCLegacySetPrintTextAlign(MCExecContext& ctxt, MCValueRef value);
void MCLegacyGetPrintTextFont(MCExecContext& ctxt, MCValueRef& r_value);
void MCLegacySetPrintTextFont(MCExecContext& ctxt, MCValueRef value);
void MCLegacyGetPrintTextHeight(MCExecContext& ctxt, MCValueRef& r_value);
void MCLegacySetPrintTextHeight(MCExecContext& ctxt, MCValueRef value);
void MCLegacyGetPrintTextSize(MCExecContext& ctxt, MCValueRef& r_value);
void MCLegacySetPrintTextSize(MCExecContext& ctxt, MCValueRef value);
void MCLegacyGetPrintTextStyle(MCExecContext& ctxt, MCValueRef& r_value);
void MCLegacySetPrintTextStyle(MCExecContext& ctxt, MCValueRef value);

void MCLegacyGetEditScripts(MCExecContext& ctxt, bool& r_value);
void MCLegacySetEditScripts(MCExecContext& ctxt, bool p_value);
void MCLegacyGetColorWorld(MCExecContext& ctxt, bool& r_value);
void MCLegacySetColorWorld(MCExecContext& ctxt, bool p_value);
void MCLegacyGetAllowKeyInField(MCExecContext& ctxt, bool& r_value);
void MCLegacySetAllowKeyInField(MCExecContext& ctxt, bool p_value);
void MCLegacyGetAllowFieldRedraw(MCExecContext& ctxt, bool& r_value);
void MCLegacySetAllowFieldRedraw(MCExecContext& ctxt, bool p_value);
void MCLegacyGetRemapColor(MCExecContext& ctxt, bool& r_value);
void MCLegacySetRemapColor(MCExecContext& ctxt, bool p_value);

void MCLegacyGetUserLevel(MCExecContext& ctxt, uinteger_t& r_value);
void MCLegacySetUserLevel(MCExecContext& ctxt, uinteger_t p_value);
void MCLegacyGetUserModify(MCExecContext& ctxt, bool& r_value);
void MCLegacySetUserModify(MCExecContext& ctxt, bool p_value);

void MCLegacyGetLockColormap(MCExecContext& ctxt, bool& r_value);
void MCLegacySetLockColormap(MCExecContext& ctxt, bool p_value);
void MCLegacyGetPrivateColors(MCExecContext& ctxt, bool& r_value);
void MCLegacySetPrivateColors(MCExecContext& ctxt, bool p_value);

void MCLegacyGetLongWindowTitles(MCExecContext& ctxt, bool& r_value);
void MCLegacySetLongWindowTitles(MCExecContext& ctxt, bool p_value);
void MCLegacyGetBlindTyping(MCExecContext& ctxt, bool& r_value);
void MCLegacySetBlindTyping(MCExecContext& ctxt, bool p_value);
void MCLegacyGetPowerKeys(MCExecContext& ctxt, bool& r_value);
void MCLegacySetPowerKeys(MCExecContext& ctxt, bool p_value);
void MCLegacyGetTextArrows(MCExecContext& ctxt, bool& r_value);
void MCLegacySetTextArrows(MCExecContext& ctxt, bool p_value);
void MCLegacyGetColormap(MCExecContext& ctxt, MCStringRef& r_value);
void MCLegacySetColormap(MCExecContext& ctxt, MCStringRef p_value);
void MCLegacyGetNoPixmaps(MCExecContext& ctxt, bool& r_value);
void MCLegacySetNoPixmaps(MCExecContext& ctxt, bool p_value);
void MCLegacyGetLowResolutionTimers(MCExecContext& ctxt, bool& r_value);
void MCLegacySetLowResolutionTimers(MCExecContext& ctxt, bool p_value);

void MCLegacyGetVcSharedMemory(MCExecContext& ctxt, bool& r_value);
void MCLegacySetVcSharedMemory(MCExecContext& ctxt, bool p_value);
void MCLegacyGetVcPlayer(MCExecContext& ctxt, MCStringRef& r_value);
void MCLegacySetVcPlayer(MCExecContext& ctxt, MCStringRef p_value);
void MCLegacyGetSoundChannel(MCExecContext& ctxt, uinteger_t& r_value);
void MCLegacySetSoundChannel(MCExecContext& ctxt, uinteger_t p_value);
void MCLegacyGetLzwKey(MCExecContext& ctxt, MCStringRef& r_value);
void MCLegacySetLzwKey(MCExecContext& ctxt, MCStringRef p_value);

void MCLegacyGetMultiple(MCExecContext& ctxt, bool& r_value);
void MCLegacySetMultiple(MCExecContext& ctxt, bool p_value);
void MCLegacyGetMultiSpace(MCExecContext& ctxt, uinteger_t& r_value);
void MCLegacySetMultiSpace(MCExecContext& ctxt, uinteger_t p_value);

///////////

extern MCExecMethodInfo *kMCIdeExecPutIntoMessageMethodInfo;
extern MCExecMethodInfo *kMCIdeExecEditScriptOfObjectMethodInfo;
extern MCExecMethodInfo *kMCIdeExecHideMessageBoxMethodInfo;
extern MCExecMethodInfo *kMCIdeExecShowMessageBoxMethodInfo;

void MCIdeExecPutIntoMessage(MCExecContext& ctxt, MCStringRef value, int where);

void MCIdeExecEditScriptOfObject(MCExecContext& ctxt, MCObject *p_object);
void MCIdeExecHideMessageBox(MCExecContext& ctxt);
void MCIdeExecShowMessageBox(MCExecContext& ctxt);

///////////

struct MCPrintingPrintDeviceOutput;
struct MCPrintingPrinterPageRange;

extern MCExecSetTypeInfo *kMCPrintingPrinterFeaturesTypeInfo;
extern MCExecEnumTypeInfo *kMCPrintingPrinterOrientationTypeInfo;
extern MCExecCustomTypeInfo *kMCPrintingPrintDeviceOutputTypeInfo;
extern MCExecCustomTypeInfo *kMCPrintingPrinterPageRangeTypeInfo;
extern MCExecEnumTypeInfo *kMCPrintingPrinterLinkTypeInfo;
extern MCExecEnumTypeInfo *kMCPrintingPrinterBookmarkInitialStateTypeInfo;
extern MCExecEnumTypeInfo *kMCPrintingPrintJobDuplexTypeInfo;

extern MCExecMethodInfo *kMCPrintingExecAnswerPageSetupMethodInfo;
extern MCExecMethodInfo *kMCPrintingExecAnswerPrinterMethodInfo;
extern MCExecMethodInfo *kMCPrintingExecCancelPrintingMethodInfo;
extern MCExecMethodInfo *kMCPrintingExecResetPrintingMethodInfo;
extern MCExecMethodInfo *kMCPrintingExecPrintAnchorMethodInfo;
extern MCExecMethodInfo *kMCPrintingExecPrintLinkMethodInfo;
extern MCExecMethodInfo *kMCPrintingExecPrintNativeBookmarkMethodInfo;
extern MCExecMethodInfo *kMCPrintingExecPrintUnicodeBookmarkMethodInfo;
extern MCExecMethodInfo *kMCPrintingExecPrintBreakMethodInfo;
extern MCExecMethodInfo *kMCPrintingExecPrintAllCardsMethodInfo;
extern MCExecMethodInfo *kMCPrintingExecPrintRectOfAllCardsMethodInfo;
extern MCExecMethodInfo *kMCPrintingExecPrintCardMethodInfo;
extern MCExecMethodInfo *kMCPrintingExecPrintRectOfCardMethodInfo;
extern MCExecMethodInfo *kMCPrintingExecPrintSomeCardsMethodInfo;
extern MCExecMethodInfo *kMCPrintingExecPrintRectOfSomeCardsMethodInfo;
extern MCExecMethodInfo *kMCPrintingExecPrintCardIntoRectMethodInfo;
extern MCExecMethodInfo *kMCPrintingExecPrintRectOfCardIntoRectMethodInfo;
extern MCExecMethodInfo *kMCPrintingExecClosePrintingMethodInfo;
extern MCExecMethodInfo *kMCPrintingExecOpenPrintingToDestinationMethodInfo;
extern MCExecMethodInfo *kMCPrintingExecOpenPrintingMethodInfo;
extern MCExecMethodInfo *kMCPrintingExecOpenPrintingWithDialogMethodInfo;
extern MCExecMethodInfo *kMCPrintingGetPrinterNamesMethodInfo;
extern MCExecMethodInfo *kMCPrintingGetPrintDeviceFeaturesMethodInfo;
extern MCExecMethodInfo *kMCPrintingSetPrintDeviceOutputMethodInfo;
extern MCExecMethodInfo *kMCPrintingGetPrintDeviceOutputMethodInfo;
extern MCExecMethodInfo *kMCPrintingGetPrintDeviceRectangleMethodInfo;
extern MCExecMethodInfo *kMCPrintingGetPrintDeviceRectangleMethodInfo;
extern MCExecMethodInfo *kMCPrintingGetPrintDeviceSettingsMethodInfo;
extern MCExecMethodInfo *kMCPrintingSetPrintDeviceSettingsMethodInfo;
extern MCExecMethodInfo *kMCPrintingGetPrintDeviceNameMethodInfo;
extern MCExecMethodInfo *kMCPrintingSetPrintDeviceNameMethodInfo;
extern MCExecMethodInfo *kMCPrintingGetPrintPageOrientationMethodInfo;
extern MCExecMethodInfo *kMCPrintingSetPrintPageOrientationMethodInfo;
extern MCExecMethodInfo *kMCPrintingSetPrintJobRangesMethodInfo;
extern MCExecMethodInfo *kMCPrintingGetPrintJobRangesMethodInfo;
extern MCExecMethodInfo *kMCPrintingSetPrintPageSizeMethodInfo;
extern MCExecMethodInfo *kMCPrintingGetPrintPageSizeMethodInfo;
extern MCExecMethodInfo *kMCPrintingSetPrintPageScaleMethodInfo;
extern MCExecMethodInfo *kMCPrintingGetPrintPageScaleMethodInfo;
extern MCExecMethodInfo *kMCPrintingGetPrintPageRectangleMethodInfo;
extern MCExecMethodInfo *kMCPrintingGetPrintJobNameMethodInfo;
extern MCExecMethodInfo *kMCPrintingSetPrintJobNameMethodInfo;
extern MCExecMethodInfo *kMCPrintingGetPrintJobCopiesMethodInfo;
extern MCExecMethodInfo *kMCPrintingSetPrintJobCopiesMethodInfo;
extern MCExecMethodInfo *kMCPrintingGetPrintJobDuplexMethodInfo;
extern MCExecMethodInfo *kMCPrintingSetPrintJobDuplexMethodInfo;
extern MCExecMethodInfo *kMCPrintingGetPrintJobCollateMethodInfo;
extern MCExecMethodInfo *kMCPrintingSetPrintJobCollateMethodInfo;
extern MCExecMethodInfo *kMCPrintingGetPrintJobColorMethodInfo;
extern MCExecMethodInfo *kMCPrintingSetPrintJobColorMethodInfo;
extern MCExecMethodInfo *kMCPrintingGetPrintJobPageMethodInfo;
extern MCExecMethodInfo *kMCPrintingGetPrintCardBordersMethodInfo;
extern MCExecMethodInfo *kMCPrintingSetPrintCardBordersMethodInfo;
extern MCExecMethodInfo *kMCPrintingGetPrintGuttersMethodInfo;
extern MCExecMethodInfo *kMCPrintingSetPrintGuttersMethodInfo;
extern MCExecMethodInfo *kMCPrintingGetPrintMarginsMethodInfo;
extern MCExecMethodInfo *kMCPrintingSetPrintMarginsMethodInfo;
extern MCExecMethodInfo *kMCPrintingGetPrintRowsFirstMethodInfo;
extern MCExecMethodInfo *kMCPrintingSetPrintRowsFirstMethodInfo;
extern MCExecMethodInfo *kMCPrintingGetPrintScaleMethodInfo;
extern MCExecMethodInfo *kMCPrintingSetPrintScaleMethodInfo;
extern MCExecMethodInfo *kMCPrintingGetPrintRotatedMethodInfo;
extern MCExecMethodInfo *kMCPrintingSetPrintRotatedMethodInfo;
extern MCExecMethodInfo *kMCPrintingGetPrintCommandMethodInfo;
extern MCExecMethodInfo *kMCPrintingSetPrintCommandMethodInfo;
extern MCExecMethodInfo *kMCPrintingGetPrintFontTableMethodInfo;
extern MCExecMethodInfo *kMCPrintingSetPrintFontTableMethodInfo;

void MCPrintingExecAnswerPageSetup(MCExecContext &ctxt, bool p_is_sheet);
void MCPrintingExecAnswerPrinter(MCExecContext &ctxt, bool p_is_sheet);

void MCPrintingExecCancelPrinting(MCExecContext& ctxt);
void MCPrintingExecResetPrinting(MCExecContext& ctxt);
void MCPrintingExecPrintAnchor(MCExecContext& ctxt, MCStringRef name, MCPoint location);
void MCPrintingExecPrintLink(MCExecContext& ctxt, int type, MCStringRef target, MCRectangle area);
void MCPrintingExecPrintBookmark(MCExecContext& ctxt, MCStringRef title, MCPoint location, integer_t level, bool initially_closed);
void MCPrintingExecPrintUnicodeBookmark(MCExecContext& ctxt, MCDataRef title, MCPoint location, integer_t level, bool initially_closed);
void MCPrintingExecPrintBreak(MCExecContext& ctxt);
void MCPrintingExecPrintAllCards(MCExecContext& ctxt, MCStack *stack, bool only_marked);
void MCPrintingExecPrintRectOfAllCards(MCExecContext& ctxt, MCStack *stack, bool p_only_marked, MCPoint from, MCPoint to);
void MCPrintingExecPrintCard(MCExecContext& ctxt, MCCard *target);
void MCPrintingExecPrintRectOfCard(MCExecContext& ctxt, MCCard *target, MCPoint from, MCPoint to);
void MCPrintingExecPrintSomeCards(MCExecContext& ctxt, integer_t count);
void MCPrintingExecPrintRectOfSomeCards(MCExecContext& ctxt, integer_t count, MCPoint from, MCPoint to);
void MCPrintingExecPrintCardIntoRect(MCExecContext& ctxt, MCCard *card, MCRectangle destination);
void MCPrintingExecPrintRectOfCardIntoRect(MCExecContext& ctxt, MCCard *card, MCPoint from, MCPoint to, MCRectangle destination);

void MCPrintingExecClosePrinting(MCExecContext& ctxt);

void MCPrintingExecOpenPrintingToDestination(MCExecContext& ctxt, MCStringRef p_destination, MCStringRef p_filename, MCArrayRef p_options);
void MCPrintingExecOpenPrinting(MCExecContext& ctxt);
void MCPrintingExecOpenPrintingWithDialog(MCExecContext& ctxt, bool p_as_sheet);

void MCPrintingGetPrinterNames(MCExecContext& ctxt, MCStringRef& r_printers);

void MCPrintingGetPrintDeviceFeatures(MCExecContext& ctxt, unsigned int& r_features);
void MCPrintingSetPrintDeviceOutput(MCExecContext& ctxt, const MCPrintingPrintDeviceOutput& output);
void MCPrintingGetPrintDeviceOutput(MCExecContext& ctxt, MCPrintingPrintDeviceOutput& r_output);
void MCPrintingGetPrintDeviceRectangle(MCExecContext& ctxt, MCRectangle &r_rectangle);
void MCPrintingGetPrintDeviceRectangle(MCExecContext& ctxt, MCRectangle &r_rectangle);
void MCPrintingGetPrintDeviceSettings(MCExecContext& ctxt, MCDataRef &r_settings);
void MCPrintingSetPrintDeviceSettings(MCExecContext& ctxt, MCDataRef p_settings);
void MCPrintingGetPrintDeviceName(MCExecContext& ctxt, MCStringRef &r_name);
void MCPrintingSetPrintDeviceName(MCExecContext& ctxt, MCStringRef p_name);

void MCPrintingGetPrintPageOrientation(MCExecContext& ctxt, int& r_orientation);
void MCPrintingSetPrintPageOrientation(MCExecContext& ctxt, int orientation);

void MCPrintingSetPrintJobRanges(MCExecContext& ctxt, const MCPrintingPrinterPageRange& p_ranges);
void MCPrintingGetPrintJobRanges(MCExecContext& ctxt, MCPrintingPrinterPageRange& r_ranges);

void MCPrintingSetPrintPageSize(MCExecContext& ctxt, integer_t p_value[2]);
void MCPrintingGetPrintPageSize(MCExecContext& ctxt, integer_t r_value[2]);
void MCPrintingSetPrintPageScale(MCExecContext& ctxt, double p_value);
void MCPrintingGetPrintPageScale(MCExecContext& ctxt, double &r_value);
void MCPrintingGetPrintPageRectangle(MCExecContext& ctxt, MCRectangle &r_value);

void MCPrintingGetPrintJobName(MCExecContext& ctxt, MCStringRef &r_value);
void MCPrintingSetPrintJobName(MCExecContext& ctxt, MCStringRef p_value);
void MCPrintingGetPrintJobCopies(MCExecContext& ctxt, integer_t &r_value);
void MCPrintingSetPrintJobCopies(MCExecContext& ctxt, integer_t p_value);
void MCPrintingGetPrintJobDuplex(MCExecContext& ctxt, intenum_t &r_value);
void MCPrintingSetPrintJobDuplex(MCExecContext& ctxt, intenum_t p_value);
void MCPrintingGetPrintJobCollate(MCExecContext& ctxt, bool &r_value);
void MCPrintingSetPrintJobCollate(MCExecContext& ctxt, bool p_value);
void MCPrintingGetPrintJobColor(MCExecContext& ctxt, bool &r_value);
void MCPrintingSetPrintJobColor(MCExecContext& ctxt, bool p_value);
void MCPrintingGetPrintJobPage(MCExecContext& ctxt, integer_t &r_value);

void MCPrintingGetPrintCardBorders(MCExecContext& ctxt, bool &r_card_borders);
void MCPrintingSetPrintCardBorders(MCExecContext& ctxt, bool p_card_borders);
void MCPrintingGetPrintGutters(MCExecContext& ctxt, integer_t r_gutters[2]);
void MCPrintingSetPrintGutters(MCExecContext& ctxt, integer_t p_gutters[2]);
void MCPrintingGetPrintMargins(MCExecContext& ctxt, integer_t r_margins[4]);
void MCPrintingSetPrintMargins(MCExecContext& ctxt, integer_t p_margins[4]);
void MCPrintingGetPrintRowsFirst(MCExecContext& ctxt, bool &r_rows_first);
void MCPrintingSetPrintRowsFirst(MCExecContext& ctxt, bool p_rows_first);
void MCPrintingGetPrintScale(MCExecContext& ctxt, double &r_scale);
void MCPrintingSetPrintScale(MCExecContext& ctxt, double p_scale);
void MCPrintingGetPrintRotated(MCExecContext& ctxt, bool &r_rotated);
void MCPrintingSetPrintRotated(MCExecContext& ctxt, bool p_rotated);
void MCPrintingGetPrintCommand(MCExecContext& ctxt, MCStringRef &r_command);
void MCPrintingSetPrintCommand(MCExecContext& ctxt, MCStringRef p_command);
void MCPrintingGetPrintFontTable(MCExecContext& ctxt, MCStringRef &r_table);
void MCPrintingSetPrintFontTable(MCExecContext& ctxt, MCStringRef p_table);

///////////

extern MCExecEnumTypeInfo *kMCServerErrorModeTypeInfo;
extern MCExecEnumTypeInfo *kMCServerOutputLineEndingsTypeInfo;
extern MCExecEnumTypeInfo *kMCServerOutputTextEncodingTypeInfo;

extern MCExecMethodInfo *kMCServerExecPutHeaderMethodInfo;
extern MCExecMethodInfo *kMCServerExecPutBinaryOutputMethodInfo;
extern MCExecMethodInfo *kMCServerExecPutContentMethodInfo;
extern MCExecMethodInfo *kMCServerExecPutMarkupMethodInfo;
extern MCExecMethodInfo *kMCServerExecPutCookieMethodInfo;
extern MCExecMethodInfo *kMCServerExecDeleteSessionMethodInfo;
extern MCExecMethodInfo *kMCServerExecStartSessionMethodInfo;
extern MCExecMethodInfo *kMCServerExecStopSessionMethodInfo;
extern MCExecMethodInfo *kMCServerExecIncludeMethodInfo;
extern MCExecMethodInfo *kMCServerExecEchoMethodInfo;
extern MCExecMethodInfo *kMCServerGetErrorModeMethodInfo;
extern MCExecMethodInfo *kMCServerSetErrorModeMethodInfo;
extern MCExecMethodInfo *kMCServerGetOutputLineEndingMethodInfo;
extern MCExecMethodInfo *kMCServerSetOutputLineEndingMethodInfo;
extern MCExecMethodInfo *kMCServerGetOutputTextEncodingMethodInfo;
extern MCExecMethodInfo *kMCServerSetOutputTextEncodingMethodInfo;
extern MCExecMethodInfo *kMCServerGetSessionSavePathMethodInfo;
extern MCExecMethodInfo *kMCServerSetSessionSavePathMethodInfo;
extern MCExecMethodInfo *kMCServerGetSessionLifetimeMethodInfo;
extern MCExecMethodInfo *kMCServerSetSessionLifetimeMethodInfo;
extern MCExecMethodInfo *kMCServerGetSessionCookieNameMethodInfo;
extern MCExecMethodInfo *kMCServerSetSessionCookieNameMethodInfo;
extern MCExecMethodInfo *kMCServerGetSessionIdMethodInfo;
extern MCExecMethodInfo *kMCServerSetSessionIdMethodInfo;

void MCServerExecPutHeader(MCExecContext& ctxt, MCStringRef value, bool as_new);
void MCServerExecPutBinaryOutput(MCExecContext& ctxt, MCStringRef value);
void MCServerExecPutContent(MCExecContext& ctxt, MCStringRef value, bool is_unicode);
void MCServerExecPutMarkup(MCExecContext& ctxt, MCStringRef value, bool is_unicode);
void MCServerExecPutCookie(MCExecContext& ctxt, MCStringRef name, MCStringRef value, uinteger_t expires, MCStringRef path, MCStringRef domain, bool is_secure, bool http_only);

void MCServerExecDeleteSession(MCExecContext& ctxt);
void MCServerExecStartSession(MCExecContext& ctxt);
void MCServerExecStopSession(MCExecContext& ctxt);

void MCServerExecInclude(MCExecContext& ctxt, MCStringRef filename, bool is_require);
void MCServerExecEcho(MCExecContext& ctxt, MCStringRef data);

void MCServerGetErrorMode(MCExecContext& ctxt, intenum_t& r_value);
void MCServerSetErrorMode(MCExecContext& ctxt, intenum_t p_value);
void MCServerGetOutputLineEnding(MCExecContext& ctxt, intenum_t& r_value);
void MCServerSetOutputLineEnding(MCExecContext& ctxt, intenum_t p_value);
void MCServerGetOutputTextEncoding(MCExecContext& ctxt, intenum_t& r_value);
void MCServerSetOutputTextEncoding(MCExecContext& ctxt, intenum_t p_value);
void MCServerGetSessionSavePath(MCExecContext& ctxt, MCStringRef &r_value);
void MCServerSetSessionSavePath(MCExecContext& ctxt, MCStringRef p_value);
void MCServerGetSessionLifetime(MCExecContext& ctxt, uinteger_t& r_value);
void MCServerSetSessionLifetime(MCExecContext& ctxt, uinteger_t p_value);
void MCServerGetSessionCookieName(MCExecContext& ctxt, MCStringRef &r_value);
void MCServerSetSessionCookieName(MCExecContext& ctxt, MCStringRef p_value);
void MCServerGetSessionId(MCExecContext& ctxt, MCStringRef &r_value);
void MCServerSetSessionId(MCExecContext& ctxt, MCStringRef p_value);

///////////

extern MCExecMethodInfo *kMCDebuggingExecBreakpointMethodInfo;
extern MCExecMethodInfo *kMCDebuggingExecDebugDoMethodInfo;
extern MCExecMethodInfo *kMCDebuggingGetTraceAbortMethodInfo;
extern MCExecMethodInfo *kMCDebuggingSetTraceAbortMethodInfo;
extern MCExecMethodInfo *kMCDebuggingGetTraceDelayMethodInfo;
extern MCExecMethodInfo *kMCDebuggingSetTraceDelayMethodInfo;
extern MCExecMethodInfo *kMCDebuggingGetTraceReturnMethodInfo;
extern MCExecMethodInfo *kMCDebuggingSetTraceReturnMethodInfo;
extern MCExecMethodInfo *kMCDebuggingGetTraceStackMethodInfo;
extern MCExecMethodInfo *kMCDebuggingSetTraceStackMethodInfo;
extern MCExecMethodInfo *kMCDebuggingGetTraceUntilMethodInfo;
extern MCExecMethodInfo *kMCDebuggingSetTraceUntilMethodInfo;
extern MCExecMethodInfo *kMCDebuggingGetMessageMessagesMethodInfo;
extern MCExecMethodInfo *kMCDebuggingSetMessageMessagesMethodInfo;
extern MCExecMethodInfo *kMCDebuggingGetBreakpointsMethodInfo;
extern MCExecMethodInfo *kMCDebuggingSetBreakpointsMethodInfo;
extern MCExecMethodInfo *kMCDebuggingGetDebugContextMethodInfo;
extern MCExecMethodInfo *kMCDebuggingSetDebugContextMethodInfo;
extern MCExecMethodInfo *kMCDebuggingGetExecutionContextsMethodInfo;
extern MCExecMethodInfo *kMCDebuggingGetWatchedVariablesMethodInfo;
extern MCExecMethodInfo *kMCDebuggingSetWatchedVariablesMethodInfo;

void MCDebuggingExecBreakpoint(MCExecContext& ctxt, uinteger_t p_line, uinteger_t p_pos);
void MCDebuggingExecDebugDo(MCExecContext& ctxt, MCStringRef p_script, uinteger_t p_line, uinteger_t p_pos);

void MCDebuggingGetTraceAbort(MCExecContext& ctxtm, bool& r_value);
void MCDebuggingSetTraceAbort(MCExecContext& ctxtm, bool p_value);
void MCDebuggingGetTraceDelay(MCExecContext& ctxt, uinteger_t& r_value);
void MCDebuggingSetTraceDelay(MCExecContext& ctxt, uinteger_t p_value);
void MCDebuggingGetTraceReturn(MCExecContext& ctxtm, bool& r_value);
void MCDebuggingSetTraceReturn(MCExecContext& ctxtm, bool p_value);
void MCDebuggingGetTraceStack(MCExecContext& ctxt, MCStringRef& r_value);
void MCDebuggingSetTraceStack(MCExecContext& ctxt, MCStringRef p_value);
void MCDebuggingGetTraceUntil(MCExecContext& ctxt, uinteger_t& r_value);
void MCDebuggingSetTraceUntil(MCExecContext& ctxt, uinteger_t p_value);
void MCDebuggingGetMessageMessages(MCExecContext& ctxtm, bool& r_value);
void MCDebuggingSetMessageMessages(MCExecContext& ctxtm, bool p_value);

void MCDebuggingGetBreakpoints(MCExecContext& ctxt, MCStringRef& r_value);
void MCDebuggingSetBreakpoints(MCExecContext& ctxt, MCStringRef p_value);
void MCDebuggingGetDebugContext(MCExecContext& ctxt, MCStringRef& r_value);
void MCDebuggingSetDebugContext(MCExecContext& ctxt, MCStringRef p_value);
void MCDebuggingGetExecutionContexts(MCExecContext& ctxt, MCStringRef& r_value);
void MCDebuggingGetWatchedVariables(MCExecContext& ctxt, MCStringRef& r_value);
void MCDebuggingSetWatchedVariables(MCExecContext& ctxt, MCStringRef p_value);

///////////

extern MCExecMethodInfo *kMCTextMessagingExecComposeTextMessageMethodInfo;
extern MCExecMethodInfo *kMCTextMessagingGetCanComposeTextMessageMethodInfo;

void MCTextMessagingGetCanComposeTextMessage(MCExecContext& ctxt, bool& r_result);
void MCTextMessagingExecComposeTextMessage(MCExecContext& ctxt, MCStringRef p_recipients, MCStringRef p_body);

///////////

extern MCExecMethodInfo *kMCIdleTimerExecLockIdleTimerMethodInfo;
extern MCExecMethodInfo *kMCIdleTimerExecUnlockIdleTimerMethodIndo;
extern MCExecMethodInfo *kMCIdleTimerGetidleTimerLockedMethodInfo;

void MCIdleTimerExecLockIdleTimer(MCExecContext& ctxt);
void MCIdleTimerExecUnlockIdleTimer(MCExecContext& ctxt);
void MCIdleTimerGetIdleTimerLocked(MCExecContext& ctxt, bool& r_result);

//////////

extern MCExecMethodInfo* kMCStoreGetCanMakePurchaseMethodInfo;
extern MCExecMethodInfo* kMCStoreExecEnablePurchaseUpdatesMethodInfo;
extern MCExecMethodInfo* kMCStoreExecDisablePurchaseUpdatesMethodInfo;
extern MCExecMethodInfo* kMCStoreExecRestorePurchaseMethodInfo;
extern MCExecMethodInfo* kMCStoreGetPurchaseListMethodInfo;
extern MCExecMethodInfo* kMCStoreExecCreatePurchaseMethodInfo;
extern MCExecMethodInfo* kMCStoreGetPurchaseStateMethodInfo;
extern MCExecMethodInfo* kMCStoreGetPurchaseErrorMethodInfo;
extern MCExecMethodInfo* kMCStoreGetPurchasePropertyMethodInfo;
extern MCExecMethodInfo* kMCStoreSetPurchasePropertyMethodInfo;
extern MCExecMethodInfo* kMCStoreExecSendPurchaseRequestMethodInfo;
extern MCExecMethodInfo* kMCStoreExecConfirmPurchaseDeliveryMethodInfo;
extern MCExecMethodInfo* kMCStoreExecRequestProductDetailsMethodInfo;
extern MCExecMethodInfo* kMCStoreExecPurchaseVerifyMethodInfo;


void MCStoreGetCanMakePurchase(MCExecContext& ctxt, bool& r_result);
void MCStoreExecEnablePurchaseUpdates(MCExecContext& ctxt);
void MCStoreExecDisablePurchaseUpdates(MCExecContext& ctxt);
void MCStoreExecRestorePurchases(MCExecContext& ctxt);
void MCStoreGetPurchaseList(MCExecContext& ctxt, MCStringRef& r_list);
void MCStoreExecCreatePurchase(MCExecContext& ctxt, MCStringRef p_product_id, uint32_t& r_id);
void MCStoreGetPurchaseState(MCExecContext& ctxt, int p_id, MCStringRef& r_state);
void MCStoreGetPurchaseError(MCExecContext& ctxt, int p_id, MCStringRef& r_error);
void MCStoreGetPurchaseProperty(MCExecContext& ctxt, int p_id, MCStringRef p_prop_name);
void MCStoreSetPurchaseProperty(MCExecContext& ctxt, int p_id, MCStringRef p_prop_name, uint32_t p_quantity);
void MCStoreExecSendPurchaseRequest(MCExecContext& ctxt, uint32_t p_id);
void MCStoreExecConfirmPurchaseDelivery(MCExecContext& ctxt, uint32_t p_id);
void MCStoreExecRequestProductDetails(MCExecContext& ctxt, MCStringRef p_product_id);
void MCStoreExecPurchaseVerify(MCExecContext& ctxt, uint32_t p_id, bool p_verified);

///////////

extern MCExecSetTypeInfo *kMCOrientationOrientationsTypeInfo;
extern MCExecEnumTypeInfo *kMCOrientationOrientationTypeInfo;

extern MCExecMethodInfo *kMCOrientationGetDeviceOrientationMethodInfo;
extern MCExecMethodInfo *kMCOrientationGetOrientationMethodInfo;
extern MCExecMethodInfo *kMCOrientationGetAllowedOrientationsMethodInfo;
extern MCExecMethodInfo *kMCOrientationSetAllowedOrientationsMethodInfo;
extern MCExecMethodInfo *kMCOrientationGetOrientationLockedMethodInfo;
extern MCExecMethodInfo *kMCOrientationExecLockOrientationMethodInfo;
extern MCExecMethodInfo *kMCOrientationExecUnlockOrientationMethodInfo;

void MCOrientationGetDeviceOrientation(MCExecContext& ctxt, intenum_t& r_orientation);
void MCOrientationGetOrientation(MCExecContext& ctxt, intenum_t& r_orientation);
void MCOrientationGetAllowedOrientations(MCExecContext& ctxt, intset_t& r_orientation);
void MCOrientationSetAllowedOrientations(MCExecContext& ctxt, intset_t p_orientations);
void MCOrientationGetOrientationLocked(MCExecContext& ctxt, bool& r_locked);
void MCOrientationExecLockOrientation(MCExecContext& ctxt);
void MCOrientationExecUnlockOrientation(MCExecContext& ctxt);

///////////

extern MCExecMethodInfo *kMCMailExecSendEmailMethodInfo;
extern MCExecMethodInfo *kMCMailExecComposeMailMethodInfo;
extern MCExecMethodInfo *kMCMailExecComposeUnicodeMailMethodInfo;
extern MCExecMethodInfo *kMCMailExecComposeHtmlMailMethodInfo;
extern MCExecMethodInfo *kMCMailGetCanSendMailMethodInfo;

void MCMailExecSendEmail(MCExecContext& ctxt, MCStringRef p_to, MCStringRef p_cc, MCStringRef p_subject, MCStringRef p_body);
void MCMailExecComposeMail(MCExecContext& ctxt, MCStringRef p_to, MCStringRef p_cc, MCStringRef p_bcc, MCStringRef p_subject, MCStringRef p_body, MCArrayRef p_attachments);
void MCMailExecComposeUnicodeMail(MCExecContext& ctxt, MCStringRef p_to, MCStringRef p_cc, MCStringRef p_bcc, MCStringRef p_subject, MCStringRef p_body, MCArrayRef p_attachments);
void MCMailExecComposeHtmlMail(MCExecContext& ctxt, MCStringRef p_to, MCStringRef p_cc, MCStringRef p_bcc, MCStringRef p_subject, MCStringRef p_body, MCArrayRef p_attachments);
void MCMailGetCanSendMail(MCExecContext& ctxt, bool& r_result);

///////////

extern MCExecMethodInfo *kMCAddressBookExecPickContactMethodInfo;
extern MCExecMethodInfo *kMCAddressBookExecShowContactMethodInfo;
extern MCExecMethodInfo *kMCAddressBookExecCreateContactMethodInfo;
extern MCExecMethodInfo *kMCAddressBookExecUpdateContactMethodInfo;
extern MCExecMethodInfo *kMCAddressBookGetContactDataMethodInfo;
extern MCExecMethodInfo *kMCAddressBookExecRemoveContactMethodInfo;
extern MCExecMethodInfo *kMCAddressBookExecAddContactMethodInfo;
extern MCExecMethodInfo *kMCAddressBookExecFindContactMethodInfo;

void MCAddressBookExecPickContact(MCExecContext& ctxt);
void MCAddressBookExecShowContact(MCExecContext& ctxt, int32_t p_contact_id);
void MCAddressBookExecCreateContact(MCExecContext& ctxt);
void MCAddressBookExecUpdateContact(MCExecContext& ctxt, MCArrayRef p_contact, MCStringRef p_title, MCStringRef p_message, MCStringRef p_alternate_name);
void MCAddressBookGetContactData(MCExecContext& ctxt, int32_t p_contact_id, MCArrayRef& r_contact_data);
void MCAddressBookExecRemoveContact(MCExecContext& ctxt, int32_t p_contact_id);
void MCAddressBookExecAddContact(MCExecContext &ctxt, MCArrayRef p_contact);
void MCAddressBookExecFindContact(MCExecContext& ctxt, MCStringRef p_contact_name);

///////////

struct MCAdTopLeft;

extern MCExecCustomTypeInfo* kMCAdTopLeftTypeInfo;

extern MCExecMethodInfo* kMCAdExecRegisterWithInteractiveMethodInfo;
extern MCExecMethodInfo* kMCAdExecCreateAdMethodInfo;
extern MCExecMethodInfo* kMCAdExecDeleteAdMethodInfo;
extern MCExecMethodInfo* kMCAdSetVisibleOfAdMethodInfo;
extern MCExecMethodInfo* kMCAdGetVisibleOfAdMethodInfo;
extern MCExecMethodInfo* kMCAdGetTopLeftOfAdMethodInfo;
extern MCExecMethodInfo* kMCAdSetTopLeftOfAdMethodInfo;
extern MCExecMethodInfo* kMCAdGetAdsMethodInfo;

void MCAdExecRegisterWithInneractive(MCExecContext& ctxt, MCStringRef p_key);
void MCAdExecCreateAd(MCExecContext& ctxt, MCStringRef p_name, MCStringRef p_type, MCAdTopLeft p_topleft, MCArrayRef p_metadata);
void MCAdExecDeleteAd(MCExecContext& ctxt, MCStringRef p_name);
void MCAdSetVisibleOfAd(MCExecContext& ctxt, MCStringRef p_name, bool p_visible);
void MCAdGetVisibleOfAd(MCExecContext& ctxt, MCStringRef p_name, bool& r_visible);
void MCAdGetTopLeftOfAd(MCExecContext& ctxt, MCStringRef p_name, MCAdTopLeft& r_topleft);
void MCAdSetTopLeftOfAd(MCExecContext& ctxt, MCStringRef p_name, const MCAdTopLeft& p_topleft);
void MCAdGetAds(MCExecContext& ctxt, MCStringRef& r_ads);

///////////

struct MCNativeControlIdentifier;

extern MCExecCustomTypeInfo *kMCNativeControlColorTypeInfo;
extern MCExecCustomTypeInfo *kMCNativeControlRangeTypeInfo;
extern MCExecCustomTypeInfo *kMCNativeControlIdentifierTypeInfo;
extern MCExecCustomTypeInfo *kMCNativeControlDecelerationRateTypeInfo;
extern MCExecCustomTypeInfo *kMCNativeControlIndicatorInsetsTypeInfo;
extern MCExecEnumTypeInfo *kMCNativeControlIndicatorStyleTypeInfo;

extern MCExecEnumTypeInfo *kMCNativeControlPlaybackStateTypeInfo;
extern MCExecSetTypeInfo *kMCNativeControlLoadStateTypeInfo;

extern MCExecEnumTypeInfo *kMCNativeControlInputCapitalizationTypeTypeInfo;
extern MCExecEnumTypeInfo *kMCNativeControlInputAutocorrectionTypeTypeInfo;
extern MCExecEnumTypeInfo *kMCNativeControlInputKeyboardTypeTypeInfo;
extern MCExecEnumTypeInfo *kMCNativeControlInputKeyboardStyleTypeInfo;
extern MCExecEnumTypeInfo *kMCNativeControlInputReturnKeyTypeTypeInfo;
extern MCExecEnumTypeInfo *kMCNativeControlInputContentTypeTypeInfo;
extern MCExecSetTypeInfo *kMCNativeControlInputDataDetectorTypeTypeInfo;
extern MCExecEnumTypeInfo *kMCNativeControlInputTextAlignTypeInfo;
extern MCExecEnumTypeInfo *kMCNativeControlInputVerticalAlignTypeInfo;
extern MCExecEnumTypeInfo *kMCNativeControlClearButtonModeTypeInfo;
extern MCExecEnumTypeInfo *kMCNativeControlBorderStyleTypeInfo;

extern MCExecMethodInfo* kMCNativeControlExecCreateControlMethodInfo;
extern MCExecMethodInfo* kMCNativeControlExecDeleteControlMethodInfo;
extern MCExecMethodInfo* kMCNativeControlExecSetPropertyMethodInfo;
extern MCExecMethodInfo* kMCNativeControlExecGetPropertyMethodInfo;
extern MCExecMethodInfo* kMCNativeControlExecDoMethodInfo;
extern MCExecMethodInfo* kMCNativeControlGetTargetMethodInfo;
extern MCExecMethodInfo* kMCNativeControlGetControlListMethodInfo;

void MCNativeControlExecCreateControl(MCExecContext& ctxt, MCStringRef p_type_name, MCStringRef p_control_name);
void MCNativeControlExecDeleteControl(MCExecContext& ctxt, MCStringRef p_control_name);
void MCNativeControlExecGet(MCExecContext& ctxt, MCStringRef p_control_name, MCStringRef p_property_name, MCValueRef& r_result);
void MCNativeControlExecSet(MCExecContext& ctxt, MCStringRef p_control_name, MCStringRef p_property_name, MCValueRef p_value);
void MCNativeControlExecDo(MCExecContext& ctxt, MCStringRef p_control_name, MCStringRef p_action_name, MCValueRef *p_arguments, uindex_t p_argument_count);
void MCNativeControlGetTarget(MCExecContext& ctxt, MCNativeControlIdentifier& r_target);
void MCNativeControlGetControlList(MCExecContext& ctxt, MCStringRef& r_list);

//////////

extern MCExecEnumTypeInfo *kMCSensorTypeTypeInfo;

extern MCExecMethodInfo *kMCSensorExecStartTrackingSensorMethodInfo;
extern MCExecMethodInfo *kMCSensorExecStopTrackingSensorMethodInfo;
extern MCExecMethodInfo *kMCSensorGetSensorAvailableMethodInfo;
extern MCExecMethodInfo *kMCSensorGetDetailedLocationOfDeviceMethodInfo;
extern MCExecMethodInfo *kMCSensorGetLocationOfDeviceMethodInfo;
extern MCExecMethodInfo *kMCSensorGetDetailedHeadingOfDeviceMethodInfo;
extern MCExecMethodInfo *kMCSensorGetHeadingOfDeviceMethodInfo;
extern MCExecMethodInfo *kMCSensorGetDetailedAccelerationOfDeviceMethodInfo;
extern MCExecMethodInfo *kMCSensorGetAccelerationOfDeviceMethodInfo;
extern MCExecMethodInfo *kMCSensorGetDetailedRotationRateOfDeviceMethodInfo;
extern MCExecMethodInfo *kMCSensorGetRotationRateOfDeviceMethodInfo;
extern MCExecMethodInfo *kMCSensorGetLocationCalibrationMethodInfo;
extern MCExecMethodInfo *kMCSensorSetLocationCalibrationMethodInfo;

void MCSensorExecStartTrackingSensor(MCExecContext& ctxt, intenum_t p_sensor, bool p_loosely);
void MCSensorExecStopTrackingSensor(MCExecContext& ctxt, intenum_t p_sensor);
void MCSensorGetSensorAvailable(MCExecContext& ctxt, intenum_t p_sensor, bool& r_available);
void MCSensorGetDetailedLocationOfDevice(MCExecContext& ctxt, MCArrayRef &r_detailed_location);
void MCSensorGetLocationOfDevice(MCExecContext& ctxt, MCStringRef &r_location);
void MCSensorGetDetailedHeadingOfDevice(MCExecContext& ctxt, MCArrayRef &r_detailed_heading);
void MCSensorGetHeadingOfDevice(MCExecContext& ctxt, MCStringRef &r_heading);
void MCSensorGetDetailedAccelerationOfDevice(MCExecContext& ctxt, MCArrayRef &r_detailed_acceleration);
void MCSensorGetAccelerationOfDevice(MCExecContext& ctxt, MCStringRef &r_acceleration);
void MCSensorGetDetailedRotationRateOfDevice(MCExecContext& ctxt, MCArrayRef &r_detailed_rotation_rate);
void MCSensorGetRotationRateOfDevice(MCExecContext& ctxt, MCStringRef &r_rotation_rate);
void MCSensorSetLocationCalibrationTimeout(MCExecContext& ctxt, int32_t p_timeout);
void MCSensorGetLocationCalibrationTimeout(MCExecContext& ctxt, int32_t& r_timeout);

//////////

extern MCExecEnumTypeInfo *kMCPickButtonTypeTypeInfo;
extern MCExecEnumTypeInfo *kMCPickCameraSourceTypeTypeInfo;
extern MCExecSetTypeInfo *kMCPickCameraFeaturesTypeInfo;
extern MCExecSetTypeInfo *kMCPickCamerasFeaturesTypeInfo;
extern MCExecSetTypeInfo *kMCPickMediaTypesTypeInfo;
extern MCExecEnumTypeInfo *kMCPickPhotoSourceTypeTypeInfo;

extern MCExecMethodInfo *kMCPickExecPickDateMethodInfo;
extern MCExecMethodInfo *kMCPickExecPickTimeMethodInfo;
extern MCExecMethodInfo *kMCPickExecPickDateAndTimeMethodInfo;
extern MCExecMethodInfo *kMCPickExecPickOptionByIndexMethodInfo;
extern MCExecMethodInfo *kMCPickGetSpecificCameraFeaturesMethodInfo;
extern MCExecMethodInfo *kMCPickGetCameraFeaturesMethodInfo;
extern MCExecMethodInfo *kMCPickExecPickMediaMethodInfo;
extern MCExecMethodInfo *kMCPickExecPickPhotoAndResizeMethodInfo;
extern MCExecMethodInfo *kMCPickExecPickPhotoMethodInfo;

void MCPickExecPickDate(MCExecContext& ctxt, MCStringRef p_current, MCStringRef p_start, MCStringRef p_end, intenum_t p_buttons, MCRectangle p_button_rect);
void MCPickExecPickTime(MCExecContext &ctxt, MCStringRef p_current, MCStringRef p_start, MCStringRef p_end, int32_t *p_step, intenum_t p_buttons, MCRectangle p_button_rect);
void MCPickExecPickDateAndTime(MCExecContext &ctxt, MCStringRef p_current, MCStringRef p_start, MCStringRef p_end, int32_t *p_step, intenum_t p_buttons, MCRectangle p_button_rect);
void MCPickExecPickOptionByIndex(MCExecContext &ctxt, int p_chunk_type, MCStringRef *p_option_lists, uindex_t p_option_list_count, uindex_t *p_initial_indices, uindex_t p_indices_count, bool p_use_hilite_type, bool p_use_picker, bool p_use_cancel, bool p_use_done, MCRectangle p_button_rect);
void MCPickGetSpecificCameraFeatures(MCExecContext& ctxt, intenum_t p_source, intset_t& r_features);
void MCPickGetCameraFeatures(MCExecContext& ctxt, intset_t& r_features);
void MCPickExecPickMedia(MCExecContext &ctxt, intset_t p_allowed_types, bool p_multiple);
void MCPickExecPickPhotoAndResize(MCExecContext& ctxt, intenum_t p_source, uinteger_t p_width, uinteger_t p_height);
void MCPickExecPickPhoto(MCExecContext& ctxt, intenum_t p_source);

///////////

extern MCExecMethodInfo* kMCCalendarExecShowEventMethodInfo;
extern MCExecMethodInfo* kMCCalendarGetEventDataMethodInfo;
extern MCExecMethodInfo* kMCCalendarExecCreateEventMethodInfo;
extern MCExecMethodInfo* kMCCalendarExecUpdateEventMethodInfo;
extern MCExecMethodInfo* kMCCalendarExecRemoveEventMethodInfo;
extern MCExecMethodInfo* kMCCalendarExecAddEventMethodInfo;
extern MCExecMethodInfo* kMCCalendarGetCalendarsMethodInfo;
extern MCExecMethodInfo* kMCCalendarExecFindEventMethodInfo;


void MCCalendarExecShowEvent(MCExecContext& ctxt, MCStringRef p_id);
void MCCalendarGetEventData(MCExecContext& ctxt, MCStringRef p_id, MCArrayRef& r_data);
void MCCalendarExecCreateEvent(MCExecContext& ctxt);
void MCCalendarExecUpdateEvent(MCExecContext& ctxt, MCStringRef p_id);
void MCCalendarExecRemoveEvent(MCExecContext& ctxt, MCStringRef p_id);
void MCCalendarExecAddEvent(MCExecContext& ctxt, MCArrayRef p_data);
void MCCalendarGetCalendars(MCExecContext& ctxt);
void MCCalendarExecFindEvent(MCExecContext& ctxt, MCStringRef p_id, bool& r_found);


///////////

extern MCExecEnumTypeInfo* kMCStorePurchasePropertyTypeInfo;

extern MCExecMethodInfo* kMCNotificationExecCreateLocalNotificationMethodInfo;
extern MCExecMethodInfo* kMCNotificationGetRegisteredNotificationsMethodInfo;
extern MCExecMethodInfo* kMCNotificationGetDetailsMethodInfo;
extern MCExecMethodInfo* kMCNotificationExecCancelLocalNotificationMethodInfo;
extern MCExecMethodInfo* kMCNotificationExecCancelAllLocalNotificationsMethodInfo;
extern MCExecMethodInfo* kMCNotificationGetNotificationBadgeValueMethodInfo;
extern MCExecMethodInfo* kMCNotificationSetNotificationBadgeValueMethodInfo;

void MCNotificationExecCreateLocalNotification(MCExecContext& ctxt, MCStringRef p_alert_body, MCStringRef p_alert_action, MCStringRef p_user_info, MCDateTime p_date, bool p_play_sound, int32_t p_badge_value);
void MCNotificationGetRegisteredNotifications(MCExecContext& ctxt);
void MCNotificationGetDetails(MCExecContext& ctxt, int32_t p_id, MCArrayRef& r_details);
void MCNotificationExecCancelLocalNotification(MCExecContext& ctxt, int32_t p_id);
void MCNotificationExecCancelAllLocalNotifications(MCExecContext& ctxt);
void MCNotificationGetNotificationBadgeValue(MCExecContext& ctxt);
void MCNotificationSetNotificationBadgeValue(MCExecContext& ctxt, uint32_t p_badge_value);

///////////

extern MCExecEnumTypeInfo* kMCBusyIndicatorTypeInfo;
extern MCExecEnumTypeInfo* kMCActivityIndicatorTypeInfo;

extern MCExecMethodInfo* kMCBusyIndicatorExecStartActivityIndicatorMethodInfo;
extern MCExecMethodInfo* kMCBusyIndicatorExecStopActivityIndicatorMethodInfo;
extern MCExecMethodInfo* kMCBusyIndicatorExecStartBusyIndicatorMethodInfo;
extern MCExecMethodInfo* kMCBusyIndicatorExecStopBusyIndicatorMethodInfo;


void MCBusyIndicatorExecStartActivityIndicator(MCExecContext& ctxt, intenum_t p_indicator, integer_t* p_location_x, integer_t* p_location_y);
void MCBusyIndicatorExecStopActivityIndicator(MCExecContext& ctxt);
void MCBusyIndicatorExecStartBusyIndicator(MCExecContext& ctxt, intenum_t p_indicator, MCStringRef p_label, int32_t p_opacity);
void MCBusyIndicatorExecStopBusyIndicator(MCExecContext& ctxt);

////////////

extern MCExecEnumTypeInfo* kMCSoundAudioCategoryTypeInfo;

extern MCExecMethodInfo* kMCSoundExecPlaySoundOnChannelMethodInfo;
extern MCExecMethodInfo* kMCSoundExecStopPlayingOnChannelMethodInfo;
extern MCExecMethodInfo* kMCSoundExecPausePlayingOnChannelMethodInfo;
extern MCExecMethodInfo* kMCSoundExecResumePlayingOnChannelMethodInfo;
extern MCExecMethodInfo* kMCSoundExecDeleteSoundChannelMethodInfo;
extern MCExecMethodInfo* kMCSoundSetVolumeOfChannelMethodInfo;
extern MCExecMethodInfo* kMCSoundGetVolumeOfChannelMethodInfo;
extern MCExecMethodInfo* kMCSoundGetStatusOfChannelMethodInfo;
extern MCExecMethodInfo* kMCSoundGetSoundOfChannelMethodInfo;
extern MCExecMethodInfo* kMCSoundGetNextSoundOfChannelMethodInfo;
extern MCExecMethodInfo* kMCSoundGetSoundChannelsMethodInfo;
extern MCExecMethodInfo* kMCSoundSetAudioCategoryMethodInfo;

void MCSoundExecPlaySoundOnChannel(MCExecContext& ctxt, MCStringRef p_channel, MCStringRef p_file, intenum_t p_type);
void MCSoundExecStopPlayingOnChannel(MCExecContext& ctxt, MCStringRef p_channel);
void MCSoundExecPausePlayingOnChannel(MCExecContext& ctxt, MCStringRef p_channel);
void MCSoundExecResumePlayingOnChannel(MCExecContext& ctxt, MCStringRef p_channel);
void MCSoundExecDeleteSoundChannel(MCExecContext& ctxt, MCStringRef p_channel);
void MCSoundSetVolumeOfChannel(MCExecContext& ctxt, MCStringRef p_channel, int32_t p_volume);
void MCSoundGetVolumeOfChannel(MCExecContext& ctxt, MCStringRef p_channel, int32_t& r_volume);
void MCSoundGetStatusOfChannel(MCExecContext& ctxt, MCStringRef p_channel, intenum_t& r_status);
void MCSoundGetSoundOfChannel(MCExecContext& ctxt, MCStringRef p_channel, MCStringRef &r_sound);
void MCSoundGetNextSoundOfChannel(MCExecContext& ctxt, MCStringRef p_channel, MCStringRef &r_sound);
void MCSoundGetSoundChannels(MCExecContext& ctxt, MCStringRef &r_channels);
void MCSoundSetAudioCategory(MCExecContext &ctxt, intenum_t p_category);

/////////////

extern MCExecEnumTypeInfo* kMCMiscKeyboardTypeTypeInfo;
extern MCExecEnumTypeInfo* kMCMiscKeyboardReturnTypeTypeInfo;
extern MCExecEnumTypeInfo* kMCMiscStatusBarStyleTypeInfo;

extern MCExecMethodInfo* kMCMiscGetDeviceTokenMethodInfo;
extern MCExecMethodInfo* kMCMiscGetLaunchUrlMethodInfo;
extern MCExecMethodInfo* kMCMiscExecBeepMethodInfo;
extern MCExecMethodInfo* kMCMiscExecVibrateMethodInfo;
extern MCExecMethodInfo* kMCMiscGetDeviceResolutionMethodInfo;
extern MCExecMethodInfo* kMCMiscSetUseDeviceResolutionMethodInfo;
extern MCExecMethodInfo* kMCMiscGetDeviceScaleMethodInfo;
extern MCExecMethodInfo* kMCMiscGetPixelDensityMethodInfo;
extern MCExecMethodInfo* kMCMiscSetStatusBarStyleMethodInfo;
extern MCExecMethodInfo* kMCMiscExecShowStatusBarMethodInfo;
extern MCExecMethodInfo* kMCMiscExecHideStatusBarMethodInfo;
extern MCExecMethodInfo* kMCMiscSetKeyboardTypeMethodInfo;
extern MCExecMethodInfo* kMCMiscSetKeyboardReturnKeyMethodInfo;
extern MCExecMethodInfo* kMCMiscGetPreferredLanguagesMethodInfo;
extern MCExecMethodInfo* kMCMiscGetPreferredLocaleMethodInfo;
extern MCExecMethodInfo* kMCMiscExecClearTouchesMethodInfo;
extern MCExecMethodInfo* kMCMiscGetSystemIdentifierMethodInfo;
extern MCExecMethodInfo* kMCMiscGetApplicationIdentifierMethodInfo;
extern MCExecMethodInfo* kMCMiscSetReachabilityTargetMethodInfo;
extern MCExecMethodInfo* kMCMiscGetReachabilityTargetMethodInfo;
extern MCExecMethodInfo* kMCMiscExecExportImageToAlbumMethodInfo;
extern MCExecMethodInfo* kMCMiscSetRedrawIntervalMethodInfo;
extern MCExecMethodInfo* kMCMiscSetAnimatedAutorotationMethodInfo;
extern MCExecMethodInfo* kMCMiscGetDoNotBackupFileMethodInfo;
extern MCExecMethodInfo* kMCMiscSetDoNotBackupFileMethodInfo;
extern MCExecMethodInfo* kMCMiscGetFileDataProtectionMethodInfo;
extern MCExecMethodInfo* kMCMiscSetFileDataProtectionMethodInfo;
extern MCExecMethodInfo* kMCMiscExecLibDownloadUrlToFileMethodInfo;
extern MCExecMethodInfo* kMCMiscGetBuildInfoMethodInfo;


void MCMiscGetDeviceToken(MCExecContext& ctxt, MCStringRef& r_token);
void MCMiscGetLaunchUrl(MCExecContext& ctxt, MCStringRef& r_url);

void MCMiscExecBeep(MCExecContext& ctxt, int32_t* p_number_of_times);
void MCMiscExecVibrate(MCExecContext& ctxt, int32_t* p_number_of_times);

void MCMiscGetDeviceResolution(MCExecContext& ctxt, MCStringRef& r_resolution);
void MCMiscSetUseDeviceResolution(MCExecContext& ctxt, bool p_use_device_res, bool p_use_control_device_res);
void MCMiscGetDeviceScale(MCExecContext& ctxt, real64_t& r_scale);
void MCMiscGetPixelDensity(MCExecContext& ctxt, real64_t& r_density);

void MCMiscSetStatusBarStyle(MCExecContext& ctxt, intenum_t p_style);
void MCMiscExecShowStatusBar(MCExecContext& ctxt);
void MCMiscExecHideStatusBar(MCExecContext& ctxt);

void MCMiscSetKeyboardType(MCExecContext& ctxt, intenum_t p_keyboard_type);
void MCMiscSetKeyboardReturnKey(MCExecContext& ctxt, intenum_t p_keyboard_return_key);

void MCMiscGetPreferredLanguages(MCExecContext& ctxt, MCStringRef& r_preferred_languages);
void MCMiscGetCurrentLocale(MCExecContext& ctxt, MCStringRef& r_current_locale);

void MCMiscExecClearTouches(MCExecContext& ctxt);

void MCMiscGetSystemIdentifier(MCExecContext& ctxt, MCStringRef& r_identifier);
void MCMiscGetApplicationIdentifier(MCExecContext& ctxt, MCStringRef& r_identifier);

void MCMiscSetReachabilityTarget(MCExecContext& ctxt, MCStringRef p_hostname);
void MCMiscGetReachabilityTarget(MCExecContext& ctxt, MCStringRef& r_hostname);

void MCMiscExecExportImageToAlbum(MCExecContext& ctxt, MCStringRef p_data, MCStringRef p_file_name);

void MCMiscSetRedrawInterval(MCExecContext& ctxt, int32_t p_interval);
void MCMiscSetAnimateAutorotation(MCExecContext& ctxt, bool p_enabled);

void MCMiscGetDoNotBackupFile(MCExecContext& ctxt, MCStringRef p_path, bool& r_no_backup);
void MCMiscSetDoNotBackupFile(MCExecContext& ctxt, MCStringRef p_path, bool p_no_backup);
void MCMiscGetFileDataProtection(MCExecContext& ctxt, MCStringRef p_path, MCStringRef& p_protection_string);
void MCMiscSetFileDataProtection(MCExecContext& ctxt, MCStringRef p_path, MCStringRef p_protection_string);

void MCMiscExecLibUrlDownloadToFile(MCExecContext& ctxt, MCStringRef p_url, MCStringRef p_filename);

void MCMiscGetBuildInfo(MCExecContext& ctxt, MCStringRef p_key, MCStringRef& r_value);

#endif<|MERGE_RESOLUTION|>--- conflicted
+++ resolved
@@ -541,18 +541,17 @@
 	{
 		return m_ep . getcutoff();
 	}
-<<<<<<< HEAD
-
+
+	//  Merge conflict : I kept GetNumberFormatWidth(), GetNumberFormatTrailing(), GetNumberFormatForce() instead of GetNumberFormat(uint2& r_fw, uint2& r_trailing, uint2& r_force)
+/*
     void GetNumberFormat(uint2& r_fw, uint2& r_trailing, uint2& r_force)
     {
         r_fw = m_ep . getnffw();
         r_trailing = m_ep . getnftrailing();
         r_force = m_ep . getnfforce();
     }
-
-
-=======
-	
+*/
+
 	uinteger_t GetNumberFormatWidth() const
 	{
 		return m_ep.getnffw();
@@ -568,7 +567,7 @@
 		return m_ep.getnfforce();
 	}
 	
->>>>>>> 05f5a5b2
+
 	//////////
 
 	void SetCaseSensitive(bool p_value)
