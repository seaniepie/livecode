--- conflicted
+++ resolved
@@ -538,14 +538,6 @@
 		return m_ep . getcutoff();
 	}
 
-<<<<<<< HEAD
-	void GetNumberFormat(uint2& r_fw, uint2& r_trailing, uint2& r_force)
-	{
-		r_fw = m_ep . getnffw();
-		r_trailing = m_ep . getnftrailing();
-		r_force = m_ep . getnfforce();
-	}
-=======
     void GetNumberFormat(uint2& r_fw, uint2& r_trailing, uint2& r_force)
     {
         r_fw = m_ep . getnffw();
@@ -553,7 +545,6 @@
         r_force = m_ep . getnfforce();
     }
 
->>>>>>> 8fd3dc0e
 
 	//////////
 
@@ -604,16 +595,6 @@
 
 	void SetRowDelimiter(char_t p_value)
 	{
-<<<<<<< HEAD
-		m_ep . setrowdel(p_value);
-	}
-
-	void SetNumberFormat(uint2 p_fw, uint2 p_trailing, uint2 p_force)
-	{
-		m_ep . setnumberformat(p_fw, p_trailing, p_force);
-	}
-	//////////
-=======
         m_ep . setrowdel(p_value);
     }
 
@@ -629,7 +610,7 @@
     }
 
     void NativeToUtf16()
-    {`
+    {
         return m_ep . nativetoutf16();
     }
 
@@ -706,7 +687,6 @@
     }
 
     //////////
->>>>>>> 8fd3dc0e
 	
 	// Convert the given valueref to a string. If the type is not convertable
 	// to a string, the empty string is returned.
