/* Copyright (C) 2003-2013 Runtime Revolution Ltd.

This file is part of LiveCode.

LiveCode is free software; you can redistribute it and/or modify it under
the terms of the GNU General Public License v3 as published by the Free
Software Foundation.

LiveCode is distributed in the hope that it will be useful, but WITHOUT ANY
WARRANTY; without even the implied warranty of MERCHANTABILITY or
FITNESS FOR A PARTICULAR PURPOSE.  See the GNU General Public License
for more details.

You should have received a copy of the GNU General Public License
along with LiveCode.  If not see <http://www.gnu.org/licenses/>.  */

#include "prefix.h"

#include "globdefs.h"
#include "objdefs.h"
#include "parsedef.h"
#include "filedefs.h"

#include "scriptpt.h"
//#include "execpt.h"
#include "exec.h"
#include "debug.h"
#include "hndlrlst.h"
#include "handler.h"
#include "keywords.h"
#include "mcerror.h"
#include "util.h"
#include "newobj.h"
#include "cmds.h"
#include "redraw.h"
<<<<<<< HEAD
#include "variable.h"
=======
#include "object.h"
>>>>>>> 2c542fbc

#include "globals.h"

Parse_stat MCGlobal::parse(MCScriptPoint &sp)
{
	initpoint(sp);
	while (True)
	{
		Symbol_type type;
		Parse_stat stat = sp.next(type);
		if (stat == PS_EOL)
			return PS_NORMAL;
		const LT *te;
		MCExpression *newfact = NULL;
		if (stat != PS_NORMAL || type != ST_ID
		        || sp.lookup(SP_FACTOR, te) != PS_NO_MATCH
		        || sp.lookupconstant(&newfact) == PS_NORMAL)
		{
			delete newfact;
			MCperror->add
			(PE_GLOBAL_BADNAME, sp);
			return PS_ERROR;
		}
		if (sp.gethandler() == NULL)
			sp.gethlist()->newglobal(sp.gettoken_nameref());
		else
			sp.gethandler()->newglobal(sp.gettoken_nameref());
		switch (sp.next(type))
		{
		case PS_NORMAL:
			if (type != ST_SEP)
			{
				MCperror->add
				(PE_STATEMENT_NOTSEP, sp);
				return PS_ERROR;
			}
			break;
		case PS_EOL:
		case PS_EOF:
			return PS_NORMAL;
		default:
			MCperror->add
			(PE_STATEMENT_NOTSEP, sp);
			return PS_ERROR;
		}
	}
	return PS_NORMAL;
}

Parse_stat MCLocaltoken::parse(MCScriptPoint &sp)
{
	initpoint(sp);
	while (True)
	{
		Symbol_type type;
		Parse_stat stat = sp.next(type);
		if (stat == PS_EOL)
			return PS_NORMAL;
		const LT *te;
		MCExpression *newfact = NULL;
		if (stat != PS_NORMAL || type != ST_ID
		        || sp.lookup(SP_FACTOR, te) != PS_NO_MATCH
		        || sp.lookupconstant(&newfact) == PS_NORMAL)
		{
			delete newfact;
			MCperror->add(PE_LOCAL_BADNAME, sp);
			return PS_ERROR;
		}

		MCAutoNameRef t_token_name;
		/* UNCHECKED */ t_token_name . Clone(sp . gettoken_nameref());

		// MW-2013-11-08: [[ RefactorIt ]] The 'it' variable is always present now,
		//   so there's no need to 'local it'. However, scripts do contain this so
		//   don't do a check for an existing var in this case.
		if (!MCNameIsEqualTo(t_token_name, MCN_it, kMCCompareCaseless))
		{
			MCExpression *e = NULL;
			MCVarref *v = NULL;
			if (sp.gethandler() == NULL)
				if (constant)
					sp.gethlist()->findconstant(t_token_name, &e);
				else
					sp.gethlist()->findvar(t_token_name, false, &v);
			else
				if (constant)
					sp.gethandler()->findconstant(t_token_name, &e);
				else
					sp.gethandler()->findvar(t_token_name, &v);
			if (e != NULL || v != NULL)
			{
				MCperror->add(PE_LOCAL_SHADOW, sp);
				delete v;
				delete e;
				return PS_ERROR;
			}
		}

		MCVariable *tmp;
		for (tmp = MCglobals ; tmp != NULL ; tmp = tmp->getnext())
			if (tmp -> hasname(t_token_name))
				if (MCexplicitvariables)
				{
					MCperror->add(PE_LOCAL_SHADOW, sp);
					return PS_ERROR;
				}

		MCVarref *tvar = NULL;
		MCAutoStringRef init;
		bool initialised = false;
		if (sp.skip_token(SP_FACTOR, TT_BINOP, O_EQ) == PS_NORMAL)
		{
            // MW-2014-11-06: [[ Bug 3680 ]] If there is nothing after '=' it's an error.
			if (sp.next(type) != PS_NORMAL)
			{
				if (constant)
					MCperror->add(PE_CONSTANT_BADINIT, sp);
				else
					MCperror->add(PE_LOCAL_BADINIT, sp);
				return PS_ERROR;
			}
            
            // MW-2014-11-06: [[ Bug 3680 ]] We allow either - or + next, but only if the
            //   next token is a number.
			if (type == ST_MIN || type == ST_OP && sp.token_is_cstring("+"))
			{
                bool t_is_minus = type == ST_MIN;
                // negative or positive initializer
				if (sp.next(type) != PS_NORMAL || type != ST_NUM)
				{
					if (constant)
						MCperror->add(PE_CONSTANT_BADINIT, sp);
					else
						MCperror->add(PE_LOCAL_BADINIT, sp);
					return PS_ERROR;
				}
                // PM-2015-01-30: [[ Bug 14439 ]] Make sure minus sign is not ignored when assigning value to var at declaration
                if (t_is_minus)
                    /* UNCHECKED */ MCStringFormat(&init, "-%@", sp.gettoken_stringref());
                else
                    init = sp.gettoken_stringref();
			}
			else
            {
                // MW-2014-11-06: [[ Bug 3680 ]] If we are in explicit var mode, and the token
                //   is not a string literal or a number, then it must be a constant in the constant
                //   table that is the same as its token.
                if (MCexplicitvariables && type == ST_ID)
                {
                    // If the unquoted literal is a recognised constant and the constant's value
                    // is identical (case-sensitively) to the value, it is fine to make it a literal.
                    const char *t_value;
                    if (sp . lookupconstantvalue(t_value) &&
                        MCStringIsEqualToCString(sp . gettoken_stringref(), t_value, kMCStringOptionCompareExact))
                        type = ST_LIT;
                }
                
                // MW-2014-11-06: [[ Bug 3680 ]] If now, explicitvariables is on and we don't have a literal or
                //   a number, its an error.
                if (MCexplicitvariables && type != ST_LIT && type != ST_NUM)
                {
					if (constant)
						MCperror->add(PE_CONSTANT_BADINIT, sp);
					else
						MCperror->add(PE_LOCAL_BADINIT, sp);
					return PS_ERROR;
                }
                
                init = sp.gettoken_stringref();
            }

			initialised = true;
		}
		else if (constant)
			{
				MCperror->add(PE_CONSTANT_NOINIT, sp);
				return PS_ERROR;
			}

		MCAutoValueRef t_init_value;
		if (initialised)
			/* UNCHECKED */ t_init_value = *init;
		else
			t_init_value = kMCNull;

		if (sp.gethandler() == NULL)
		{
			if (constant)
				sp.gethlist()->newconstant(t_token_name, *t_init_value);
			else if (sp.gethlist()->newvar(t_token_name, *t_init_value, &tvar, initialised) != PS_NORMAL)
				{
					MCperror->add(PE_LOCAL_BADNAME, sp);
					return PS_ERROR;
				}

		}
		else if (constant)
			sp.gethandler()->newconstant(t_token_name, *t_init_value);
		else if (sp.gethandler()->newvar(t_token_name, *t_init_value, &tvar) != PS_NORMAL)
				{
					MCperror->add(PE_LOCAL_BADNAME, sp);
					return PS_ERROR;
				}

		delete tvar;

		switch (sp.next(type))
		{
		case PS_NORMAL:
			if (type != ST_SEP)
			{
				MCperror->add(PE_STATEMENT_NOTSEP, sp);
				return PS_ERROR;
			}
			break;
		case PS_EOL:
		case PS_EOF:
			return PS_NORMAL;
		default:
			MCperror->add(PE_STATEMENT_NOTSEP, sp);
			return PS_ERROR;
		}
	}
	return PS_NORMAL;
}

MCIf::~MCIf()
{
	delete cond;
	deletestatements(thenstatements);
	deletestatements(elsestatements);
}

Parse_stat MCIf::parse(MCScriptPoint &sp)
{
	initpoint(sp);
	if (sp.parseexp(False, True, &cond) != PS_NORMAL)
	{
		MCperror->add
		(PE_IF_BADCONDITION, sp);
		return PS_ERROR;
	}

	Symbol_type type;
	const LT *te;
	MCStatement *curstatement = NULL;
	MCStatement *newstatement = NULL;
	If_state state = IS_UNDEFINED;
	If_format format = IF_UNDEFINED;
	Boolean needstatement = False;

	while (True)
	{
		switch (sp.next(type))
		{
		case PS_NORMAL:
			if (type == ST_DATA || sp.lookup(SP_COMMAND, te) != PS_NORMAL)
			{
				if (needstatement)
				{
					if (type == ST_ID)
						newstatement = new MCComref(sp.gettoken_nameref());
					else if (type == ST_DATA)
						newstatement = new MCEcho;
					else
					{
						MCperror->add(PE_IF_NOTCOMMAND, sp);
						return PS_ERROR;
					}
				}
				else
				{
					if (state == IS_UNDEFINED)
					{
						MCperror->add(PE_IF_NOTHEN, sp);
						return PS_ERROR;
					}
					sp.backup();
					return PS_NORMAL;
				}
			}
			else
			{
				switch (te->type)
				{
				case TT_STATEMENT:
					if (needstatement)
						newstatement = MCN_new_statement(te->which);
					else
					{
						if (state == IS_UNDEFINED)
						{
							MCperror->add(PE_IF_NOTHEN, sp);
							return PS_ERROR;
						}
						sp.backup();
						return PS_NORMAL;
					}
					break;
				case TT_THEN:
					state = IS_THEN;
					needstatement = True;
					continue;
				case TT_ELSE:
					state = IS_ELSE;
					needstatement = True;
					continue;
				case TT_END:
					if (needstatement)
					{
						if (sp.skip_token(SP_COMMAND, TT_STATEMENT, S_IF) != PS_NORMAL)
						{
							MCperror->add(PE_IF_WANTEDENDIF, sp);
							return PS_ERROR;
						}
					}
					else
						sp.backup();
					return PS_NORMAL;
				default: /* token type */
					if (needstatement)
					{
						MCperror->add(PE_IF_WANTEDENDIF, sp);
						return PS_ERROR;
					}
					sp.backup();
					return PS_NORMAL;
				}
			}
			break;
		case PS_EOL:
			switch (format)
			{
			case IF_UNDEFINED:
				if (state == IS_THEN)
					format = IF_MULTIPLE;
				else
					format = IF_SINGLE;
				break;
			case IF_ONELINE:
				if (state == IS_ELSE)
					return PS_NORMAL;
				format = IF_SINGLE;
				needstatement = False;
				break;
			case IF_SINGLE:
				if (state == IS_ELSE)
					format = IF_ELSEMULTIPLE;
				else
					format = IF_MULTIPLE;
				break;
			case IF_MULTIPLE:
				if (state == IS_ELSE)
					format = IF_ELSEMULTIPLE;
				break;
			case IF_ELSEMULTIPLE:
				break;
			}
			if (sp.skip_eol() != PS_NORMAL)
			{
				MCperror->add(PE_IF_BADEOL, sp);
				return PS_ERROR;
			}
			continue;
		case PS_EOF:
			return PS_NORMAL;
		default:
			MCperror->add(PE_IF_BADTYPE, sp);
			return PS_ERROR;
		}
		if (newstatement->parse(sp) != PS_NORMAL)
		{
			MCperror->add(PE_IF_BADSTATEMENT, sp);
			delete newstatement;
			return PS_ERROR;
		}
		switch (state)
		{
		case IS_THEN:
			if (thenstatements == NULL)
				thenstatements = curstatement = newstatement;
			else
			{
				curstatement->setnext(newstatement);
				curstatement = newstatement;
			}
			switch (format)
			{
			case IF_UNDEFINED:
				format = IF_ONELINE;
				needstatement = False;
				break;
			case IF_SINGLE:
				needstatement = False;
				break;
			case IF_MULTIPLE:
				break;
			default: // may be unreachable
				return PS_ERROR;
			}
			break;
		case IS_ELSE:
			if (elsestatements == NULL)
				elsestatements = curstatement = newstatement;
			else
			{
				curstatement->setnext(newstatement);
				curstatement = newstatement;
			}
			if (format != IF_ELSEMULTIPLE)
				return PS_NORMAL;
			break;
		case IS_UNDEFINED:
			MCperror->add(PE_IF_NOTHEN, sp);
			delete newstatement;
			return PS_ERROR;
		}
	}
	return PS_NORMAL;
}

#ifdef /* MCIf::exec */ LEGACY_EXEC
Exec_stat MCIf::exec(MCExecPoint &ep)
{
	MCExecContext ctxt(ep);
	Exec_stat stat;
	while ((stat = cond->eval(ep)) != ES_NORMAL && (MCtrace || MCnbreakpoints)
	        && !MCtrylock && !MClockerrors)
		if (!MCB_error(ep, getline(), getpos(), EE_IF_BADCOND))
			break;
	if (stat != ES_NORMAL)
	{
		MCeerror->add
		(EE_IF_BADCOND, line, pos);
		return ES_ERROR;
	}

	Boolean then = ep.getsvalue() == MCtruemcstring;
	MCStatement *tspr;
	if (then)
		tspr = thenstatements;
	else
		tspr = elsestatements;

	while (tspr != NULL)
	{
		if (MCtrace || MCnbreakpoints)
		{
			MCB_trace(ctxt, tspr->getline(), tspr->getpos());
			if (MCexitall)
				break;
		}
		ep.setline(tspr->getline());
		
		stat = tspr->exec(ep);
		
        MCActionsRunAll();

		switch(stat)
		{
		case ES_NORMAL:
			if (MCexitall)
				return ES_NORMAL;
			tspr = tspr->getnext();
			break;
		case ES_ERROR:
			if ((MCtrace || MCnbreakpoints) && !MCtrylock && !MClockerrors)
				do
				{
					if (!MCB_error(ep, tspr->getline(), tspr->getpos(), EE_IF_BADSTATEMENT))
						break;
				}
				while (MCtrace && (stat = tspr->exec(ep)) != ES_NORMAL);
			if (stat == ES_ERROR)
				if (MCexitall)
					return ES_NORMAL;
				else
				{
					MCeerror->add(EE_IF_BADSTATEMENT, line, pos);
					return ES_ERROR;
				}
			else
				tspr = tspr->getnext();
			break;
		default:
			return stat;
		}
	}
	return ES_NORMAL;
}
#endif /* MCIf::exec */

void MCIf::exec_ctxt(MCExecContext &ctxt)
{
    MCKeywordsExecIf(ctxt, cond, thenstatements, elsestatements, line, pos);
}

uint4 MCIf::linecount()
{
	return countlines(thenstatements) + countlines(elsestatements);
}

MCRepeat::MCRepeat()
{
	form = RF_FOREVER;
	startcond = NULL;
	endcond = NULL;
	loopvar = NULL;
	step = NULL;
	statements = NULL;
}

MCRepeat::~MCRepeat()
{
	delete startcond;
	delete endcond;
	delete loopvar;
	delete step;
	deletestatements(statements);
}

Parse_stat MCRepeat::parse(MCScriptPoint &sp)
{
	Parse_stat stat;
	Symbol_type type;
	const LT *te;

	initpoint(sp);
	if ((stat = sp.next(type)) != PS_NORMAL)
	{
		if (stat == PS_EOL)
		{
			if (sp.skip_eol() != PS_NORMAL)
			{
				MCperror->add
				(PE_REPEAT_BADCONDEOL, sp);
				return PS_ERROR;
			}
		}
		else
		{
			MCperror->add
			(PE_REPEAT_BADCONDTYPE, sp);
			return PS_ERROR;
		}
	}
	else
		switch (stat)
		{
		case PS_NORMAL:
			if (sp.lookup(SP_REPEAT, te) != PS_NORMAL)
			{
				sp.backup();
				form = RF_FOR;
				if (sp.parseexp(False, True, &endcond) != PS_NORMAL)
				{
					MCperror->add
					(PE_REPEAT_BADCOND, sp);
					return PS_ERROR;
				}
			}
			else
			{
				MCExpression *newfact = NULL;
				switch (form = (Repeat_form)te->which)
				{
				case RF_FOREVER:
					break;
				case RF_FOR:
					if (sp.skip_token(SP_REPEAT, TT_UNDEFINED, RF_EACH) == PS_NORMAL)
					{
						if (sp.next(type) != PS_NORMAL
						        || sp.lookup(SP_UNIT, te) != PS_NORMAL
						        || sp.next(type) != PS_NORMAL)
						{
							MCperror->add(PE_REPEAT_BADCOND, sp);
							return PS_ERROR;
						}
						each = (File_unit)te->which;
						if (sp.lookupconstant(&newfact) == PS_NORMAL
						        || sp . findnewvar(sp.gettoken_nameref(), kMCEmptyName, &loopvar) != PS_NORMAL)
						{
							delete newfact;
							MCperror->add(PE_REPEAT_BADWITHVAR, sp);
							return PS_ERROR;
						}
						if (sp.skip_token(SP_FACTOR, TT_IN) != PS_NORMAL)
						{
							MCperror->add(PE_REPEAT_NOOF, sp);
							return PS_ERROR;
						}
					}
				case RF_UNTIL:
				case RF_WHILE:
					if (sp.parseexp(False, True, &endcond) != PS_NORMAL)
					{
						MCperror->add
						(PE_REPEAT_BADCOND, sp);
						return PS_ERROR;
					}
					break;
				case RF_WITH:
					if ((stat = sp.next(type)) != PS_NORMAL)
					{
						MCperror->add
						(PE_REPEAT_NOWITHVAR, sp);
						return PS_ERROR;
					}
					if (sp.lookupconstant(&newfact) == PS_NORMAL
					        || sp.findnewvar(sp.gettoken_nameref(), kMCEmptyName, &loopvar) != PS_NORMAL)
					{
						delete newfact;
						MCperror->add
						(PE_REPEAT_BADWITHVAR, sp);
						return PS_ERROR;
					}
					if ((stat = sp.next(type)) != PS_NORMAL)
					{
						MCperror->add
						(PE_REPEAT_NOEQUALS, sp);
						return PS_ERROR;
					}
					if (sp.lookup(SP_FACTOR, te) != PS_NORMAL
					        || te->type != TT_BINOP || te->which != O_EQ)
					{
						MCperror->add
						(PE_REPEAT_NOTEQUALS, sp);
						return PS_ERROR;
					}
					if (sp.parseexp(False, True, &startcond) != PS_NORMAL)
					{
						MCperror->add
						(PE_REPEAT_BADWITHSTARTEXP, sp);
						return PS_ERROR;
					}
					if ((stat = sp.next(type)) != PS_NORMAL)
					{
						MCperror->add
						(PE_REPEAT_NOWITHTO, sp);
						return PS_ERROR;
					}
					if (sp.lookup(SP_FACTOR, te) != PS_NORMAL)
					{
						if (!sp.token_is_cstring("down"))
						{
							MCperror->add
							(PE_REPEAT_NOWITHTO, sp);
							return PS_ERROR;
						}
						stepval = -1.0;
						if (sp.skip_token(SP_FACTOR, TT_TO) != PS_NORMAL)
						{
							MCperror->add
							(PE_REPEAT_NODOWNTO, sp);
							return PS_ERROR;
						}
					}
					else
						if (te->type != TT_TO)
						{
							MCperror->add
							(PE_REPEAT_NOTWITHTO, sp);
							return PS_ERROR;
						}
						else
							stepval = 1.0;
					if (sp.parseexp(False, True, &endcond) != PS_NORMAL)
					{
						MCperror->add
						(PE_REPEAT_BADWITHENDEXP, sp);
						return PS_ERROR;
					}
					if (sp.skip_token(SP_REPEAT, TT_UNDEFINED, RF_STEP) == PS_NORMAL)
						if (sp.parseexp(False, True, &step) != PS_NORMAL)
						{
							MCperror->add
							(PE_REPEAT_BADWITHSTARTEXP, sp);
							return PS_ERROR;
						}
					break;
				default: /* repeat form */
					fprintf(stderr, "Repeat: ERROR bad control form\n");
					return PS_ERROR;
				}
			}
			if (sp.skip_eol() != PS_NORMAL)
			{
				MCperror->add
				(PE_REPEAT_BADFORMEOL, sp);
				return PS_ERROR;
			}
			break;
		case PS_EOL:
			break;
		default: /* token type */
			MCperror->add
			(PE_REPEAT_BADFORMTYPE, sp);
			return PS_ERROR;
		}

	MCStatement *curstatement = NULL;
	MCStatement *newstatement = NULL;
	while (True)
	{
		switch (sp.next(type))
		{
		case PS_NORMAL:
			if (type == ST_DATA)
				newstatement = new MCEcho;
			else if (sp.lookup(SP_COMMAND, te) != PS_NORMAL)
			{
				if (type == ST_ID)
					newstatement = new MCComref(sp.gettoken_nameref());
				else
				{
					MCperror->add
					(PE_REPEAT_NOTCOMMAND, sp);
					return PS_ERROR;
				}
			}
			else
			{
				switch (te->type)
				{
				case TT_STATEMENT:
					newstatement = MCN_new_statement(te->which);
					break;
				case TT_END:
					if (sp.skip_token(SP_COMMAND, TT_STATEMENT, S_REPEAT) != PS_NORMAL)
					{
						MCperror->add
						(PE_REPEAT_WANTEDENDREPEAT, sp);
						return PS_ERROR;
					}
					return PS_NORMAL;
				default:
					MCperror->add
					(PE_REPEAT_BADSTATEMENT, sp);
					return PS_ERROR;
				}
			}
			break;
		case PS_EOL:
			if (sp.skip_eol() != PS_NORMAL)
			{
				MCperror->add
				(PE_REPEAT_WANTEDENDREPEAT, sp);
				return PS_ERROR;
			}
			continue;
		default:
			MCperror->add
			(PE_REPEAT_BADTOKEN, sp);
			return PS_ERROR;
		}
		if (newstatement->parse(sp) != PS_NORMAL)
		{
			MCperror->add
			(PE_REPEAT_BADCOMMAND, sp);
			delete newstatement;
			return PS_ERROR;
		}
		if (statements == NULL)
			statements = curstatement = newstatement;
		else
		{
			curstatement->setnext(newstatement);
			curstatement = newstatement;
		}
	}
	return PS_NORMAL;
}

#ifdef /* MCRepeat::exec */ LEGACY_EXEC
Exec_stat MCRepeat::exec(MCExecPoint &ep)
{
	real8 endn = 0.0;
	int4 count = 0;
	MCExecPoint ep2(ep);
	MCScriptPoint *sp = NULL;
	Parse_stat ps;
	const char *sptr;
	Boolean donumeric = False;
	Exec_stat stat;
	MCExecContext ctxt(ep);
	MCAutoArrayRef t_array;
	MCNameRef t_key;
	MCValueRef t_value;
	uintptr_t t_iterator;
	uint4 l;

	switch (form)
	{
	case RF_FOR:
		if (loopvar != NULL)
		{
			MCExecContext ctxt2(ep2);
			while ((stat = endcond->eval(ep2)) != ES_NORMAL
			        && (MCtrace || MCnbreakpoints) && !MCtrylock && !MClockerrors)
				if (!MCB_error(ep2, getline(), getpos(), EE_REPEAT_BADFORCOND))
					break;
			if (stat != ES_NORMAL)
			{
				MCeerror->add(EE_REPEAT_BADFORCOND, line, pos);
				return ES_ERROR;
			}
			if (each == FU_ELEMENT)
			{
				ep2 . copyasarrayref(&t_array);
				t_iterator = 0;

				if (MCArrayIterate(*t_array, t_iterator, t_key, t_value))
					l = 1;
				else
					l = 0;

			}
			else if (each == FU_KEY)
			{
				ep2 . copyasarrayref(&t_array);
				t_iterator = 0;

				if (MCArrayIterate(*t_array, t_iterator, t_key, t_value))
					l = 1;
				else
					l = 0;
			}
			else
			{
				sptr = ep2.getsvalue().getstring();
				l = ep2.getsvalue().getlength();
				if (each == FU_WORD)
					MCU_skip_spaces(sptr, l);
				else
					if (each == FU_TOKEN)
					{
						sp = new MCScriptPoint(ep2);
						ps = sp->nexttoken();
						if (ps == PS_ERROR || ps == PS_EOF)
							l = 0;
					}
			}
		}
		else
		{
			while (((stat = endcond->eval(ep)) != ES_NORMAL
			        || (stat = ep.ton()) != ES_NORMAL) && (MCtrace || MCnbreakpoints)
			        && !MCtrylock && !MClockerrors)
				if (!MCB_error(ep, getline(), getpos(), EE_REPEAT_BADFORCOND))
					break;
			if (stat != ES_NORMAL)
			{
				MCeerror->add
				(EE_REPEAT_BADFORCOND, line, pos);
				return ES_ERROR;
			}
			count = MCU_max(ep.getint4(), 0);
		}
		break;
	case RF_WITH:
		if (step != NULL)
		{
			while (((stat = step->eval(ep)) != ES_NORMAL
			        || (stat = ep.ton()) != ES_NORMAL) && (MCtrace || MCnbreakpoints)
			        && !MCtrylock && !MClockerrors)
				if (!MCB_error(ep, getline(), getpos(), EE_REPEAT_BADWITHSTEP))
					break;
			stepval = ep.getnvalue();
			if (stat != ES_NORMAL || stepval == 0.0)
			{
				MCeerror->add
				(EE_REPEAT_BADWITHSTEP, line, pos);
				return ES_ERROR;
			}
		}
		while (((stat = startcond->eval(ep)) != ES_NORMAL
		        || (stat = ep.ton()) != ES_NORMAL) && (MCtrace || MCnbreakpoints)
		        && !MCtrylock && !MClockerrors)
			if (!MCB_error(ep, getline(), getpos(), EE_REPEAT_BADWITHSTART))
				break;
		if (stat != ES_NORMAL)
		{
			MCeerror->add
			(EE_REPEAT_BADWITHSTART, line, pos);
			return ES_ERROR;
		}
		ep.setnvalue(ep.getnvalue() - stepval);
		while ((stat = loopvar->set
		               (ep)) != ES_NORMAL
		        && (MCtrace || MCnbreakpoints) && !MCtrylock && !MClockerrors)
			if (!MCB_error(ep, getline(), getpos(), EE_REPEAT_BADWITHVAR))
				break;
		if (stat != ES_NORMAL)
		{
			MCeerror->add
			(EE_REPEAT_BADWITHVAR, line, pos);
			return ES_ERROR;
		}
		while (((stat = endcond->eval(ep)) != ES_NORMAL
		        || (stat = ep.ton()) != ES_NORMAL)
		        && (MCtrace || MCnbreakpoints) && !MCtrylock && !MClockerrors)
			if (!MCB_error(ep, getline(), getpos(), EE_REPEAT_BADWITHEND))
				break;
		if (stat != ES_NORMAL)
		{
			MCeerror->add
			(EE_REPEAT_BADWITHEND, line, pos);
			return ES_ERROR;
		}
		endn = ep.getnvalue();
		break;
	default:
		break;
	}

	MCString s;
	Boolean done = False;
	bool t_first;
	t_first = false;
	while (True)
	{
		switch (form)
		{
		case RF_FOREVER:
			break;
		case RF_FOR:
			if (loopvar != NULL)
			{
				if (l == 0)
				{
					done = True;
					// OK-2007-12-05 : Bug 5605. If there has been at least one iteration, set the loop variable to 
					// whatever the value was in the last iteration. 
					if (!t_first)
					{
						// MW-2011-02-08: [[ Bug ]] Make sure we don't use 's' if the repeat type is 'key' or
						//   'element'.
						if (each != FU_ELEMENT && each != FU_KEY)
						{
							ep.setsvalue(s);
							loopvar->set(ep);
						}
					}
				}
				else
				{
					const char *startptr; // = sptr;
					switch (each)
					{
					case FU_KEY:
						// MW-2010-12-15: [[ Bug 9218 ]] Make a copy of the key so that it can't be mutated
						//   accidentally.
						ep . setvalueref(t_key);
						loopvar -> set(ep);
						if (!MCArrayIterate(*t_array, t_iterator, t_key, t_value))
							l = 0;
						break;
					case FU_ELEMENT:
						ep . setvalueref(t_value);
						loopvar -> set(ep);
						if (!MCArrayIterate(*t_array, t_iterator, t_key, t_value))
							l = 0;
						break;
					case FU_LINE:
						startptr = sptr;
						if (!MCU_strchr(sptr, l, ep.getlinedel()))
						{
							sptr += l;
							l = 0;
						}
						s.set(startptr, sptr - startptr);
						MCU_skip_char(sptr, l);
						break;
					case FU_ITEM:
						startptr = sptr;
						if (!MCU_strchr(sptr, l, ep.getitemdel()))
						{
							sptr += l;
							l = 0;
						}
						s.set(startptr, sptr - startptr);
						MCU_skip_char(sptr, l);
						break;
					case FU_WORD:
						startptr = sptr;
						if (*sptr == '\"')
						{
							MCU_skip_char(sptr, l);
							while (l && *sptr != '\"' && *sptr != '\n')
								MCU_skip_char(sptr, l);
							MCU_skip_char(sptr, l);
						}
						else
							while (l && !isspace((uint1)*sptr))
								MCU_skip_char(sptr, l);
						s.set(startptr, sptr - startptr);
						MCU_skip_spaces(sptr, l);
						break;
					case FU_TOKEN:
						s = sp->gettoken_oldstring();
						ps = sp->nexttoken();
						if (ps == PS_ERROR || ps == PS_EOF)
							l = 0;
						break;
					case FU_CHARACTER:
					default:
						startptr = sptr;
						s.set(startptr, 1);
						MCU_skip_char(sptr, l);
					}
					// MW-2010-12-15: [[ Bug 9218 ]] Added KEY to the type of repeat that already
					//   copies the value.
					if (each != FU_ELEMENT && each != FU_KEY)
					{
						if (MCtrace)
						{
							ep.setsvalue(s);
							loopvar->set(ep);
						}
						else
							loopvar->sets(s);
					}
				}
			}
			else
				done = count-- == 0;
			break;
		case RF_UNTIL:
			while ((stat = endcond->eval(ep)) != ES_NORMAL
			        && (MCtrace || MCnbreakpoints) && !MCtrylock && !MClockerrors)
				if (!MCB_error(ep, getline(), getpos(), EE_REPEAT_BADUNTILCOND))
					break;
			if (stat != ES_NORMAL)
			{
				MCeerror->add
				(EE_REPEAT_BADUNTILCOND, line, pos);
				return ES_ERROR;
			}
			done = ep.getsvalue() == MCtruemcstring;
			break;
		case RF_WHILE:
			while ((stat = endcond->eval(ep)) != ES_NORMAL
			        && (MCtrace || MCnbreakpoints) && !MCtrylock && !MClockerrors)
				if (!MCB_error(ep, getline(), getpos(), EE_REPEAT_BADWHILECOND))
					break;
			if (stat != ES_NORMAL)
			{
				MCeerror->add
				(EE_REPEAT_BADWHILECOND, line, pos);
				return ES_ERROR;
			}
			done = ep.getsvalue() != MCtruemcstring;
			break;
		case RF_WITH:
			while (((stat = loopvar->eval(ep)) != ES_NORMAL
			        || (stat = ep.ton()) != ES_NORMAL)
			        && (MCtrace || MCnbreakpoints) && !MCtrylock && !MClockerrors)
				if (!MCB_error(ep, getline(), getpos(), EE_REPEAT_BADWITHVAR))
					break;
			if (stat != ES_NORMAL)
			{
				MCeerror->add
				(EE_REPEAT_BADWITHVAR, line, pos);
				return ES_ERROR;
			}
			if (stepval < 0)
			{
				if (ep.getnvalue() <= endn)
					done = True;
			}
			else
				if (ep.getnvalue() >= endn)
					done = True;
			if (!done)
			{
				ep.setnvalue(ep.getnvalue() + stepval);
				while ((stat = loopvar->set
				               (ep)) != ES_NORMAL
				        && (MCtrace || MCnbreakpoints) && !MCtrylock && !MClockerrors)
					if (!MCB_error(ep, getline(), getpos(), EE_REPEAT_BADWITHVAR))
						break;
				if (stat != ES_NORMAL)
				{
					MCeerror->add
					(EE_REPEAT_BADWITHVAR, line, pos);
					return ES_ERROR;
				}
			}
			break;
		default:
			break;
		}
		if (done)
			break;

		Exec_stat stat;
		MCStatement *tspr = statements;
		while (tspr != NULL)
		{
			if (MCtrace || MCnbreakpoints)
			{
				MCB_trace(ctxt, tspr->getline(), tspr->getpos());
				if (MCexitall)
					break;
			}
			ep.setline(tspr->getline());

			stat = tspr->exec(ep);
            
            MCActionsRunAll();
			
			switch(stat)
			{
			case ES_NORMAL:
				if (MCexitall)
				{
					// OK-2007-12-05 : Bug 5605 : If exiting loop, set the loop variable to the value it had
					//   in the last iteration.
					// MW-2011-02-08: [[ Bug ]] Make sure we don't use 's' if the repeat type is 'key' or
					//   'element'.
					if (form == RF_FOR && loopvar != NULL && each != FU_ELEMENT && each != FU_KEY)
					{
						ep.setsvalue(s);
						loopvar->set(ep);
					}
					delete sp;
					return ES_NORMAL;
				}
				tspr = tspr->getnext();
				break;
			case ES_NEXT_REPEAT:
				tspr = NULL;
				break;
			case ES_EXIT_REPEAT:
				// OK-2007-12-05 : Bug 5605 : If exiting loop, set the loop variable to the value it had
				//   in the last iteration.
				// MW-2011-02-08: [[ Bug ]] Make sure we don't use 's' if the repeat type is 'key' or
				//   'element'.
				if (form == RF_FOR && loopvar != NULL && each != FU_ELEMENT && each != FU_KEY)
				{
					ep.setsvalue(s);
					loopvar->set(ep);
				}
				delete sp;
				return ES_NORMAL;
			case ES_ERROR:
				if ((MCtrace || MCnbreakpoints) && !MCtrylock && !MClockerrors)
					do
					{
						if (!MCB_error(ep, tspr->getline(), tspr->getpos(),
						          EE_REPEAT_BADSTATEMENT))
							break;
					}
					while (MCtrace && (stat = tspr->exec(ep)) != ES_NORMAL);
				if (stat == ES_ERROR)
				{
					// OK-2007-12-05 : Bug 5605 : If exiting loop, set the loop variable to the value it had
					//   in the last iteration.
					// MW-2011-02-08: [[ Bug ]] Make sure we don't use 's' if the repeat type is 'key' or
					//   'element'.
					if (form == RF_FOR && loopvar != NULL && each != FU_ELEMENT && each != FU_KEY)
					{
						ep.setsvalue(s);
						loopvar->set(ep);
					}
					delete sp;
					if (MCexitall)
						return ES_NORMAL;
					else
					{
						MCeerror->add(EE_REPEAT_BADSTATEMENT, line, pos);
						return ES_ERROR;
					}
				}
				else
					tspr = tspr->getnext();
				break;
			default:
				// OK-2007-12-05 : Bug 5605 : If exiting loop, set the loop variable to the value it had
				//   in the last iteration.
				// MW-2011-02-08: [[ Bug ]] Make sure we don't use 's' if the repeat type is 'key' or
				//   'element'.
				if (form == RF_FOR && loopvar != NULL && each != FU_ELEMENT && each != FU_KEY)
				{
					ep.setsvalue(s);
					loopvar->set(ep);
				}
				delete sp;
				return stat;
			}
		}
		if (MCscreen->abortkey())
		{
			// OK-2007-12-05 : Bug 5605 : If exiting loop, set the loop variable to the value it had
			//   in the last iteration.
			// MW-2011-02-08: [[ Bug ]] Make sure we don't use 's' if the repeat type is 'key' or
			//   'element'.
			if (form == RF_FOR && loopvar != NULL && each != FU_ELEMENT && each != FU_KEY)
			{
				ep.setsvalue(s);
				loopvar->set(ep);
			}
			delete sp;
			MCeerror->add(EE_REPEAT_ABORT, line, pos);
			return ES_ERROR;
		}
		if (MCtrace || MCnbreakpoints)
		{
			MCB_trace(ctxt, getline(), getpos());
			if (MCexitall)
				break;
		}

		t_first = false;
	}
	delete sp;
	return ES_NORMAL;
}
#endif /* MCRepeat::exec */

void MCRepeat::exec_ctxt(MCExecContext& ctxt)
{
    switch (form)
	{
        case RF_FOR:
            MCKeywordsExecRepeatFor(ctxt, statements, endcond, loopvar, each, line, pos);
            break;
        case RF_WITH:
            MCKeywordsExecRepeatWith(ctxt, statements, step, startcond, endcond, loopvar, stepval, line, pos);
            break;
        case RF_FOREVER:
            MCKeywordsExecRepeatForever(ctxt, statements, line, pos);
            break;
        case RF_UNTIL:
            MCKeywordsExecRepeatUntil(ctxt, statements, endcond, line, pos);
            break;
        case RF_WHILE:
            MCKeywordsExecRepeatWhile(ctxt, statements, endcond, line, pos);
            break;
        default:
            break;
    }
}

uint4 MCRepeat::linecount()
{
	return countlines(statements);
}

Parse_stat MCExit::parse(MCScriptPoint &sp)
{
	Symbol_type type;
	const LT *te;

	initpoint(sp);
	if (sp.next(type) != PS_NORMAL
	        || sp.lookup(SP_EXIT, te) != PS_NORMAL)
	{
        // PM-2014-04-14: [[Bug 12107]] Do this check to avoid a crash in LC server
		if (sp.gethandler() == nil || !sp.gethandler()->hasname(sp.gettoken_nameref()))
		{
			MCperror->add(PE_EXIT_BADDEST, sp);
			return PS_ERROR;
		}
		exit = ES_EXIT_HANDLER;
	}
	else
		switch (te->which)
		{
		case ET_ALL:
			exit = ES_EXIT_ALL;
			break;
		case ET_REPEAT:
			exit = ES_EXIT_REPEAT;
			break;
		case ET_SWITCH:
			exit = ES_EXIT_SWITCH;
			break;
		case ET_TO:
			if (sp.next(type) != PS_NORMAL)
			{
				MCperror->add
				(PE_EXIT_NODEST, sp);
				return PS_ERROR;
			}
			if (sp.lookup(SP_EXIT, te) != PS_NORMAL || te->which != ET_ALL)
			{
				MCperror->add
				(PE_EXIT_BADDEST, sp);
				return PS_ERROR;
			}
			exit = ES_EXIT_ALL;
			break;
		}
	return PS_NORMAL;
}

#ifdef /* MCExit::exec */ LEGACY_EXEC
Exec_stat MCExit::exec(MCExecPoint &ep)
{
	if (exit == ES_EXIT_ALL)
	{
		MCexitall = True;
		return ES_NORMAL;
	}
	return exit;
}
#endif /* MCExit::exec */

void MCExit::exec_ctxt(MCExecContext& ctxt)
{
    MCKeywordsExecExit(ctxt, exit);
}

uint4 MCExit::linecount()
{
	return 0;
}

Parse_stat MCNext::parse(MCScriptPoint &sp)
{
	Symbol_type type;
	const LT *te;

	initpoint(sp);
	if (sp.next(type) != PS_NORMAL)
	{
		MCperror->add
		(PE_NEXT_NOREPEAT, sp);
		return PS_ERROR;
	}
	if (sp.lookup(SP_EXIT, te) != PS_NORMAL || te->which != ET_REPEAT)
	{
		MCperror->add
		(PE_NEXT_NOTREPEAT, sp);
		return PS_ERROR;
	}
	return PS_NORMAL;
}


#ifdef /* MCNext::exec */ LEGACY_EXEC
Exec_stat MCNext::exec(MCExecPoint &ep)
{
	return ES_NEXT_REPEAT;
}
#endif /* MCNext::exec */

void MCNext::exec_ctxt(MCExecContext& ctxt)
{
    MCKeywordsExecNext(ctxt);
}

uint4 MCNext::linecount()
{
	return 0;
}

Parse_stat MCPass::parse(MCScriptPoint &sp)
{
	Symbol_type type;

	initpoint(sp);
	if (sp.next(type) != PS_NORMAL ||
		!sp.gethandler()->hasname(sp.gettoken_nameref()))
	{
		MCperror->add(PE_PASS_NOMESSAGE, sp);
		return PS_ERROR;
	}
	if (sp.skip_token(SP_FACTOR, TT_TO) == PS_NORMAL)
	{
		if (sp.next(type) != PS_NORMAL)
		{
			MCperror->add(PE_PASS_NOMESSAGE, sp);
			return PS_ERROR;
		}
		all = True;
	}
	if (sp.gethandler() -> isprivate())
	{
		MCperror -> add(PE_PRIVATE_BADPASS, sp);
		return PS_ERROR;
	}
	return PS_NORMAL;
}

#ifdef /* MCPass::exec */ LEGACY_EXEC
Exec_stat MCPass::exec(MCExecPoint &ep)
{
	if (all)
		return ES_PASS_ALL;
	else
		return ES_PASS;
}
#endif /* MCPass::exec */

uint4 MCPass::linecount()
{
	return 0;
}

void MCPass::exec_ctxt(MCExecContext& ctxt)
{
	if (all)
		MCKeywordsExecPassAll(ctxt);
	else
		MCKeywordsExecPass(ctxt);
}

#if /* MCBreak::exec */ LEGACY_EXEC
Exec_stat MCBreak::exec(MCExecPoint &ep)
{
	return ES_EXIT_SWITCH;
}
#endif /* MCBreak::exec */

void MCBreak::exec_ctxt(MCExecContext& ctxt)
{
    MCKeywordsExecBreak(ctxt);
}

uint4 MCBreak::linecount()
{
	return 0;
}

MCSwitch::~MCSwitch()
{
	delete cond;
	while (ncases--)
		delete cases[ncases];
	delete cases;
	deletestatements(statements);
	delete caseoffsets;
}

Parse_stat MCSwitch::parse(MCScriptPoint &sp)
{
	Symbol_type type;
	const LT *te;

	initpoint(sp);
	if (sp.next(type) == PS_NORMAL)
	{
		sp.backup();
		if (sp.parseexp(False, True, &cond) != PS_NORMAL)
		{
			MCperror->add
			(PE_SWITCH_BADCONDITION, sp);
			return PS_ERROR;
		}
	}
	else
		if (sp.skip_eol() != PS_NORMAL)
		{
			MCperror->add
			(PE_SWITCH_WANTEDENDSWITCH, sp);
			return PS_ERROR;
		}
	uint2 snum = 0;
	MCStatement *curstatement = NULL;
	MCStatement *newstatement = NULL;
	while (True)
	{
		switch (sp.next(type))
		{
		case PS_NORMAL:
			if (type == ST_DATA)
				newstatement = new MCEcho;
			else if (sp.lookup(SP_COMMAND, te) != PS_NORMAL)
			{
				if (type == ST_ID)
					newstatement = new MCComref(sp.gettoken_nameref());
				else
				{
					MCperror->add
					(PE_SWITCH_NOTCOMMAND, sp);
					return PS_ERROR;
				}
			}
			else
			{
				switch (te->type)
				{
				case TT_STATEMENT:
					newstatement = MCN_new_statement(te->which);
					break;
				case TT_CASE:
					MCU_realloc((char **)&cases, ncases, ncases + 1,
					            sizeof(MCExpression *));
					if (sp.parseexp(False, True, &cases[ncases]) != PS_NORMAL)
					{
						MCperror->add
						(PE_SWITCH_BADCASECONDITION, sp);
						return PS_ERROR;
					}
					MCU_realloc((char **)&caseoffsets, ncases, ncases + 1,
					            sizeof(uint2));
					caseoffsets[ncases++] = snum;
					continue;
				case TT_DEFAULT:
					defaultcase = snum;
					continue;
				case TT_END:
					if (sp.skip_token(SP_COMMAND, TT_STATEMENT, S_SWITCH) != PS_NORMAL)
					{
						MCperror->add
						(PE_SWITCH_WANTEDENDSWITCH, sp);
						return PS_ERROR;
					}
					return PS_NORMAL;
				default: /* token type */
					MCperror->add
					(PE_SWITCH_BADCASECONDITION, sp);
					return PS_ERROR;
				}
			}
			break;
		case PS_EOL:
			if (sp.skip_eol() != PS_NORMAL)
			{
				MCperror->add
				(PE_SWITCH_WANTEDENDSWITCH, sp);
				return PS_ERROR;
			}
			continue;
		case PS_EOF:
			return PS_NORMAL;
		default:
			MCperror->add
			(PE_SWITCH_BADTYPE, sp);
			return PS_ERROR;
		}
		if (newstatement->parse(sp) != PS_NORMAL)
		{
			MCperror->add
			(PE_SWITCH_BADSTATEMENT, sp);
			delete newstatement;
			return PS_ERROR;
		}
		if (statements == NULL)
			statements = curstatement = newstatement;
		else
		{
			curstatement->setnext(newstatement);
			curstatement = newstatement;
		}
		snum++;
	}
	return PS_NORMAL;
}

#if /* MCSwitch::exec */ LEGACY_EXEC
Exec_stat MCSwitch::exec(MCExecPoint &ep)
{
	MCExecPoint ep2(ep);
	MCExecContext ctxt(ep);
	MCExecContext ctxt2(ep2);
	Exec_stat stat;
	if (cond != NULL)
	{
		while ((stat = cond->eval(ep2)) != ES_NORMAL
		        && (MCtrace || MCnbreakpoints) && !MCtrylock && !MClockerrors)
			if (!MCB_error(ep2, getline(), getpos(), EE_SWITCH_BADCOND))
				break;
		if (stat != ES_NORMAL)
		{
			MCeerror->add(EE_SWITCH_BADCOND, line, pos);
			return ES_ERROR;
		}
	}
	else
		ep2.setboolean(true);
	int2 match = defaultcase;
	uint2 i;
	for (i = 0 ; i < ncases ; i++)
	{
		while ((stat = cases[i]->eval(ep)) != ES_NORMAL
		        && (MCtrace || MCnbreakpoints) && !MCtrylock && !MClockerrors)
			if (!MCB_error(ep2, getline(), getpos(), EE_SWITCH_BADCASE))
				break;
		if (stat != ES_NORMAL)
		{
			MCeerror->add
			(EE_SWITCH_BADCASE, line, pos);
			return ES_ERROR;
		}
		uint4 l1 = ep.getsvalue().getlength();
		uint4 l2 = ep2.getsvalue().getlength();
		if (l1 == l2)
		{
			const char *s1 = ep.getsvalue().getstring();
			const char *s2 = ep2.getsvalue().getstring();
			if (ep.getcasesensitive() && !strncmp(s1, s2, l1)
			        || !ep.getcasesensitive() && !MCU_strncasecmp(s1, s2, l1))
			{
				match = caseoffsets[i];
				break;
			}
		}
	}
	if (match >= 0)
	{
		MCStatement *tspr = statements;
		while (match--)
			tspr = tspr->getnext();
		Exec_stat stat;
		while (tspr != NULL)
		{
			if (MCtrace || MCnbreakpoints)
			{
				MCB_trace(ctxt, tspr->getline(), tspr->getpos());
				if (MCexitall)
					break;
			}
			ep.setline(tspr->getline());
			
			stat = tspr->exec(ep);
			
            MCActionsRunAll();

			switch(stat)
			{
			case ES_NORMAL:
				if (MCexitall)
					return ES_NORMAL;
				tspr = tspr->getnext();
				break;
			case ES_ERROR:
				if ((MCtrace || MCnbreakpoints) && !MCtrylock && !MClockerrors)
					do
					{
						if (!MCB_error(ep, tspr->getline(), tspr->getpos(),
						          EE_SWITCH_BADSTATEMENT))
							break;
					}
					while (MCtrace && (stat = tspr->exec(ep)) != ES_NORMAL);
				if (stat == ES_ERROR)
					if (MCexitall)
						return ES_NORMAL;
					else
					{
						MCeerror->add
						(EE_SWITCH_BADSTATEMENT, line, pos);
						return ES_ERROR;
					}
				else
					tspr = tspr->getnext();
				break;
			case ES_EXIT_SWITCH:
				return ES_NORMAL;
			default:
				return stat;
			}
		}
	}
	return ES_NORMAL;
}
#endif /* MCSwitch::exec */

void MCSwitch::exec_ctxt(MCExecContext& ctxt)
{
    MCKeywordsExecSwitch(ctxt, cond, cases, ncases, defaultcase, caseoffsets, statements, getline(), getpos());
}

uint4 MCSwitch::linecount()
{
	return countlines(statements);
}

MCThrowKeyword::~MCThrowKeyword()
{
	delete error;
}

Parse_stat MCThrowKeyword::parse(MCScriptPoint &sp)
{
	initpoint(sp);
	if (sp.parseexp(False, True, &error) != PS_NORMAL)
	{
		MCperror->add
		(PE_THROW_BADERROR, sp);
		return PS_ERROR;
	}
	return PS_NORMAL;
}

#if /* MCThrowKeyword::exec */ LEGACY_EXEC
Exec_stat MCThrowKeyword::exec(MCExecPoint &ep)
{
	if (error->eval(ep) != ES_NORMAL)
		MCeerror->add
		(EE_THROW_BADERROR, line, pos);
	else
    {
        MCAutoStringRef t_value;
        ep . copyasstringref(&t_value);
		MCeerror->copystringref(*t_value, True);
    }
	return ES_ERROR;
}
#endif /* MCThrowKeyword::exec */

void MCThrowKeyword::exec_ctxt(MCExecContext& ctxt)
{
	MCAutoStringRef t_error;
	if (!ctxt . EvalExprAsStringRef(error, EE_THROW_BADERROR, &t_error))
		return;
	
	MCKeywordsExecThrow(ctxt, *t_error);
}

uint4 MCThrowKeyword::linecount()
{
	return 0;
}

MCTry::~MCTry()
{
	deletestatements(trystatements);
	deletestatements(catchstatements);
	deletestatements(finallystatements);
	delete errorvar;
}

Parse_stat MCTry::parse(MCScriptPoint &sp)
{
	initpoint(sp);
	Try_state state = TS_TRY;
	if (sp.skip_eol() != PS_NORMAL)
	{
		MCperror->add
		(PE_TRY_WANTEDENDTRY, sp);
		return PS_ERROR;
	}
	MCStatement *curstatement = NULL;
	MCStatement *newstatement = NULL;
	while (True)
	{
		Symbol_type type;
		const LT *te;
		switch (sp.next(type))
		{
		case PS_NORMAL:
			if (type == ST_DATA)
				newstatement = new MCEcho;
			else if (sp.lookup(SP_COMMAND, te) != PS_NORMAL)
			{
				if (type == ST_ID)
					newstatement = new MCComref(sp.gettoken_nameref());
				else
				{
					MCperror->add
					(PE_TRY_NOTCOMMAND, sp);
					return PS_ERROR;
				}
			}
			else
			{
				Parse_stat stat;
				MCExpression *newfact = NULL;
				switch (te->type)
				{
				case TT_STATEMENT:
					newstatement = MCN_new_statement(te->which);
					break;
				case TT_CATCH:
					state = TS_CATCH;
					curstatement = NULL;
					stat = sp.next(type);
					if (errorvar != NULL || stat != PS_NORMAL || type != ST_ID
					        || sp.lookup(SP_FACTOR, te) != PS_NO_MATCH
					        || sp.lookupconstant(&newfact) == PS_NORMAL
					        || sp . findnewvar(sp.gettoken_nameref(), kMCEmptyName, &errorvar) != PS_NORMAL)
					{
						delete newfact;
						MCperror->add(PE_LOCAL_BADNAME, sp);
						return PS_ERROR;
					}
					continue;
					break;
				case TT_FINALLY:
					state = TS_FINALLY;
					curstatement = NULL;
					continue;
					break;
				case TT_END:
					if (sp.skip_token(SP_COMMAND, TT_STATEMENT, S_TRY) != PS_NORMAL)
					{
						MCperror->add
						(PE_TRY_WANTEDENDTRY, sp);
						return PS_ERROR;
					}
					return PS_NORMAL;
				default: /* token type */
					MCperror->add
					(PE_TRY_BADSTATEMENT, sp);
					return PS_ERROR;
				}
			}
			break;
		case PS_EOL:
			if (sp.skip_eol() != PS_NORMAL)
			{
				MCperror->add
				(PE_TRY_WANTEDENDTRY, sp);
				return PS_ERROR;
			}
			continue;
		case PS_EOF:
			return PS_NORMAL;
		default:
			MCperror->add
			(PE_TRY_BADTYPE, sp);
			return PS_ERROR;
		}
		if (newstatement->parse(sp) != PS_NORMAL)
		{
			MCperror->add
			(PE_TRY_BADSTATEMENT, sp);
			delete newstatement;
			return PS_ERROR;
		}
		if (curstatement != NULL)
		{
			curstatement->setnext(newstatement);
			curstatement = newstatement;
		}
		else
			switch (state)
			{
			case TS_TRY:
				trystatements = curstatement = newstatement;
				break;
			case TS_CATCH:
				catchstatements = curstatement = newstatement;
				break;
			case TS_FINALLY:
				finallystatements = curstatement = newstatement;
				break;
			}
	}
	return PS_NORMAL;
}

#ifdef /* MCTry::exec */ LEGACY_EXEC
Exec_stat MCTry::exec(MCExecPoint &ep)
{
	MCExecContext ctxt(ep);
	Try_state state = TS_TRY;
	MCStatement *tspr = trystatements;
	Exec_stat stat;
	Exec_stat retcode = ES_NORMAL;
	MCtrylock++;
	while (tspr != NULL)
	{
		if (MCtrace || MCnbreakpoints)
		{
			MCB_trace(ctxt, tspr->getline(), tspr->getpos());
			if (MCexitall)
				break;
		}
		ep.setline(tspr->getline());

		stat = tspr->exec(ep);
        
        MCActionsRunAll();

		switch(stat)
		{
		case ES_NORMAL:
			tspr = tspr->getnext();
			if (MCexitall)
			{
				retcode = ES_NORMAL;
				tspr = NULL;
			}

			if (tspr == NULL && state != TS_FINALLY)
			{
				if (state == TS_CATCH)
					MCeerror->clear();

				tspr = finallystatements;
				state = TS_FINALLY;
			}
			break;
		case ES_ERROR:
			if ((MCtrace || MCnbreakpoints) && state != TS_TRY)
				do
				{
					if (!MCB_error(ep, tspr->getline(), tspr->getpos(), EE_TRY_BADSTATEMENT))
						break;
				}
				while(MCtrace && (stat = tspr->exec(ep)) != ES_NORMAL);

			if (stat == ES_ERROR)
			{
				if (MCexitall)
				{
					retcode = ES_NORMAL;
					tspr = NULL;
				}
				else
					if (state != TS_TRY)
					{
						MCtrylock--;
						MCeerror->add(EE_TRY_BADSTATEMENT, line, pos);
						return ES_ERROR;
					}
					else
					{
						if (errorvar != NULL)
							errorvar->evalvar(ep)->copysvalue(MCeerror->getsvalue());

						// MW-2007-09-04: At this point we need to clear the execution error
						//   stack so that errors inside the catch statements are reported
						//   correctly.
						MCeerror->clear();
						MCperror->clear();


						tspr = catchstatements;
						state = TS_CATCH;

						// MW-2007-07-03: [[ Bug 3029 ]] - If there is no catch clause
						//   we end up skipping the finally as the loop terminates
						//   before a state transition is made, thus we force it here.
						if (catchstatements == NULL)
						{
							MCeerror -> clear();
							tspr = finallystatements;
							state = TS_FINALLY;
						}
					}
			}
			else
				tspr = tspr->getnext();
			break;
		case ES_PASS:
			if (state == TS_CATCH)
			{
				errorvar->evalvar(ep)->eval(ep);
                MCAutoStringRef t_value;
                ep . copyasstringref(&t_value);
				MCeerror->copystringref(*t_value, False);
				MCeerror->add(EE_TRY_BADSTATEMENT, line, pos);
				stat = ES_ERROR;
			}
		default:
			if (state == TS_FINALLY)
			{
				MCeerror->clear();
				retcode = ES_NORMAL;
				tspr = NULL;
			}
			else
			{
				retcode = stat;
				tspr = finallystatements;
				state = TS_FINALLY;
			}
		}
	}
	if (state == TS_CATCH)
		MCeerror->clear();
	MCtrylock--;
	return retcode;
}
#endif /* MCTry::exec */ 

void MCTry::exec_ctxt(MCExecContext& ctxt)
{
    MCKeywordsExecTry(ctxt, trystatements, catchstatements, finallystatements, errorvar, line, pos);
}

uint4 MCTry::linecount()
{
	return countlines(trystatements) + countlines(catchstatements)
	       + countlines(finallystatements);
}

////////////////////////////////////////////////////////////////////////////////<|MERGE_RESOLUTION|>--- conflicted
+++ resolved
@@ -33,11 +33,8 @@
 #include "newobj.h"
 #include "cmds.h"
 #include "redraw.h"
-<<<<<<< HEAD
 #include "variable.h"
-=======
 #include "object.h"
->>>>>>> 2c542fbc
 
 #include "globals.h"
 
