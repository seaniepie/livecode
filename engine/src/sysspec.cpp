/* Copyright (C) 2003-2013 Runtime Revolution Ltd.
 
 This file is part of LiveCode.
 
 LiveCode is free software; you can redistribute it and/or modify it under
 the terms of the GNU General Public License v3 as published by the Free
 Software Foundation.
 
 LiveCode is distributed in the hope that it will be useful, but WITHOUT ANY
 WARRANTY; without even the implied warranty of MERCHANTABILITY or
 FITNESS FOR A PARTICULAR PURPOSE.  See the GNU General Public License
 for more details.
 
 You should have received a copy of the GNU General Public License
 along with LiveCode.  If not see <http://www.gnu.org/licenses/>.  */

#include "prefix.h"

#include "globdefs.h"
#include "filedefs.h"
#include "objdefs.h"
#include "parsedef.h"
#include "mcio.h"

#include "param.h"
#include "mcerror.h"
#include "execpt.h"
#include "util.h"
#include "object.h"
#include "socket.h"
#include "osspec.h"

#include "globals.h"
#include "text.h"
#include "stacksecurity.h"
#include "securemode.h"
#include "securemode.h"

#include "system.h"

#include "foundation.h"

////////////////////////////////////////////////////////////////////////////////

extern bool MCSystemLaunchUrl(MCStringRef p_document);
extern char *MCSystemGetVersion(void);
extern MCNameRef MCSystemGetProcessor(void);
extern char *MCSystemGetAddress(void);
extern uint32_t MCSystemPerformTextConversion(const char *string, uint32_t string_length, char *buffer, uint32_t buffer_length, uint1 from_charset, uint1 to_charset);

////////////////////////////////////////////////////////////////////////////////

MCSystemInterface *MCsystem;

#ifdef TARGET_SUBPLATFORM_ANDROID
static volatile int *s_mainthread_errno;
#else
static int *s_mainthread_errno;
#endif

////////////////////////////////////////////////////////////////////////////////

extern MCSystemInterface *MCDesktopCreateMacSystem(void);

////////////////////////////////////////////////////////////////////////////////

void MCS_common_init(void)
{
	s_mainthread_errno = &errno;
	
	MCsystem -> Initialize();
	
    IO_stdin = MCsystem -> OpenStdFile(0, kMCSystemFileModeRead);
    IO_stdout = MCsystem -> OpenStdFile(1, kMCSystemFileModeWrite);
    IO_stderr = MCsystem -> OpenStdFile(2, kMCSystemFileModeWrite);
	
	MCinfinity = HUGE_VAL; 

	MCuppercasingtable = new uint1[256];
	for(uint4 i = 0; i < 256; ++i)
		MCuppercasingtable[i] = (uint1)toupper((uint1)i);
	
	MClowercasingtable = new uint1[256];
	for(uint4 i = 0; i < 256; ++i)
		MClowercasingtable[i] = (uint1)tolower((uint1)i);

}

void MCS_init(void)
{
#if defined(_WINDOWS_SERVER)
	MCsystem = MCServerCreateWindowsSystem();
#elif defined(_MAC_SERVER)
	MCsystem = MCServerCreateMacSystem();
#elif defined(_LINUX_SERVER) || defined(_DARWIN_SERVER)
	MCsystem = MCServerCreatePosixSystem();
#elif defined(_MAC_DESKTOP)
    MCsystem = MCDesktopCreateMacSystem();
#elif defined(_WINDOWS_DESKTOP)
    MCsystem = MCDesktopCreateWindowsSystem();
#elif defined(_LINUX_DESKTOP)
    MCsystem = MCDesktopCreateLinuxSystem();
#else
#error Unknown server platform.
#endif

#ifdef _SERVER
#ifndef _WINDOWS_SERVER
	signal(SIGUSR1, handle_signal);
	signal(SIGUSR2, handle_signal);
	signal(SIGBUS, handle_signal);
	signal(SIGHUP, handle_signal);
	signal(SIGQUIT, handle_signal);
	signal(SIGCHLD, handle_signal);
	signal(SIGALRM, handle_signal);
	signal(SIGPIPE, handle_signal);
#endif
	
	signal(SIGTERM, handle_signal);
	signal(SIGILL, handle_signal);
	signal(SIGSEGV, handle_signal);
	signal(SIGINT, handle_signal);
	signal(SIGABRT, handle_signal);
	signal(SIGFPE, handle_signal);
    
#endif // _SERVER
	MCS_common_init();
}

void MCS_shutdown(void)
{
	MCsystem -> Finalize();
}

////////////////////////////////////////////////////////////////////////////////

real8 MCS_time(void)
{
	return MCsystem -> GetCurrentTime();
}

void MCS_setenv(MCStringRef p_name_string, MCStringRef p_value_string)
{
	MCsystem -> SetEnv(p_name_string, p_value_string);
}

void MCS_unsetenv(MCStringRef p_name_string)
{
	MCsystem -> SetEnv(p_name_string, NULL);
}

bool MCS_getenv(MCStringRef p_name_string, MCStringRef& r_result)
{
	return MCsystem -> GetEnv(p_name_string, r_result);
}

real8 MCS_getfreediskspace(void)
{
    return MCsystem -> GetFreeDiskSpace();
}

void MCS_launch_document(MCStringRef p_document)
{
    MCsystem -> LaunchDocument(p_document);
}

void MCS_launch_url(MCStringRef p_document_string)
{
    MCsystem -> LaunchUrl(p_document_string);
}

/* WRAPPER */
Boolean MCS_getspecialfolder(MCNameRef p_type, MCStringRef& r_path)
{
    return MCsystem -> GetStandardFolder(p_type, r_path);
}

void MCS_doalternatelanguage(MCStringRef p_script, MCStringRef p_language)
{
    MCsystem -> DoAlternateLanguage(p_script, p_language);
}

bool MCS_alternatelanguages(MCListRef& r_list)
{
    return MCsystem -> AlternateLanguage(r_list);
}

void MCS_seterrno(int value)
{
//	*s_mainthread_errno = value;
    MCsystem -> SetErrno(value);
}

int MCS_geterrno(void)
{
//	return *s_mainthread_errno;
    return MCsystem -> GetErrno();
}

void MCS_sleep(real8 p_delay)
{
	MCsystem -> Sleep(p_delay);
}

void MCS_alarm(real8 p_delay)
{
	MCsystem -> Alarm(p_delay);
}

uint32_t MCS_getpid(void)
{
	return MCsystem -> GetProcessId();
}

////////////////////////////////////////////////////////////////////////////////

// As there is no clear way (at present) to see how to indirect these through
// the system interface we just implement them as is in srvwindows.cpp, providing
// the default 'dummy' functions here.

// Fixed by using MCServiceInterface
bool MCS_query_registry(MCStringRef p_key, MCStringRef& r_value, MCStringRef& r_type, MCStringRef& r_error)
{
    MCWindowsSystemServiceInterface *t_service;
    t_service = (MCWindowsSystemServiceInterface *)MCsystem -> QueryService(kMCServiceTypeWindowsSystem);
    
    if (t_service != nil)
        return t_service -> QueryRegistry(p_key, r_value, r_type, r_error);
    
	return MCStringCreateWithCString("not supported", r_error);
}

bool MCS_set_registry(MCStringRef p_key, MCStringRef p_value, MCStringRef p_type, MCStringRef& r_error)
{
    MCWindowsSystemServiceInterface *t_service;
    t_service = (MCWindowsSystemServiceInterface *)MCsystem -> QueryService(kMCServiceTypeWindowsSystem);
    
    if (t_service != nil)
        return t_service -> SetRegistry(p_key, p_value, p_type, r_error);
    
	return MCStringCreateWithCString("not supported", r_error);
}

bool MCS_delete_registry(MCStringRef p_key, MCStringRef& r_error)
{
    MCWindowsSystemServiceInterface *t_service;
    t_service = (MCWindowsSystemServiceInterface *)MCsystem -> QueryService(kMCServiceTypeWindowsSystem);
    
    if (t_service != nil)
        return t_service -> DeleteRegistry(p_key, r_error);
    
	return MCStringCreateWithCString("not supported", r_error);
}

bool MCS_list_registry(MCStringRef p_path, MCListRef& r_list, MCStringRef& r_error)
{
    MCWindowsSystemServiceInterface *t_service;
    t_service = (MCWindowsSystemServiceInterface *)MCsystem -> QueryService(kMCServiceTypeWindowsSystem);
    
    if (t_service != nil)
        return t_service -> ListRegistry(p_path, r_list, r_error);
    
	return MCStringCreateWithCString("not supported", r_error);
}

////////////////////////////////////////////////////////////////////////////////

bool MCS_getsystemversion(MCStringRef& r_string)
{
	return MCsystem->GetVersion(r_string);
}

MCNameRef MCS_getprocessor(void)
{
	return MCsystem -> GetProcessor();
}

bool MCS_getmachine(MCStringRef& r_string)
{
	return MCsystem->GetMachine(r_string);
}

bool MCS_getaddress(MCStringRef& r_address)
{
	return MCsystem -> GetAddress(r_address);
}

////////////////////////////////////////////////////////////////////////////////

Boolean MCS_mkdir(MCStringRef p_path)
{
	MCAutoStringRef t_resolved_path;
    
    if (!MCS_resolvepath(p_path, &t_resolved_path))
        return False;
	
	return MCsystem -> CreateFolder(*t_resolved_path);
}

Boolean MCS_rmdir(MCStringRef p_path)
{
	MCAutoStringRef t_resolved_path;
    
	if (!MCS_resolvepath(p_path, &t_resolved_path))
        return False;
	
	return MCsystem -> DeleteFolder(*t_resolved_path);
}

Boolean MCS_rename(MCStringRef p_old_name, MCStringRef p_new_name)
{
	MCAutoStringRef t_old_resolved_path, t_new_resolved_path;
    
	if (!MCS_resolvepath(p_old_name, &t_old_resolved_path) || !MCS_resolvepath(p_new_name, &t_new_resolved_path))
        return False;
	
	return MCsystem -> RenameFileOrFolder(*t_old_resolved_path, *t_new_resolved_path);
}

/* LEGACY */
bool MCS_unlink(const char *p_path)
{
    
	char *t_resolved_path;
	t_resolved_path = MCS_resolvepath(p_path);
	
	bool t_result;
	t_result = MCsystem -> DeleteFile(t_resolved_path);
	
	delete t_resolved_path;
	
	return t_result;
}

Boolean MCS_unlink(MCStringRef p_path)
{
	MCAutoStringRef t_resolved_path;
    
	if (!MCS_resolvepath(p_path, &t_resolved_path))
        return False;
	
	return MCsystem -> DeleteFile(*t_resolved_path);
}

Boolean MCS_backup(MCStringRef p_old_name, MCStringRef p_new_name)
{
	return MCsystem -> BackupFile(p_old_name, p_new_name);
}

Boolean MCS_unbackup(MCStringRef p_old_name, MCStringRef p_new_name)
{
	return MCsystem -> UnbackupFile(p_old_name, p_new_name);
}

Boolean MCS_createalias(MCStringRef p_target, MCStringRef p_alias)
{
	return MCsystem -> CreateAlias(p_target, p_alias);
}

Boolean MCS_resolvealias(MCStringRef p_path, MCStringRef& r_resolved)
{
	return MCsystem -> ResolveAlias(p_path, r_resolved);
}

bool MCS_setresource(MCStringRef p_source, MCStringRef p_type, MCStringRef p_id, MCStringRef p_name,
							MCStringRef p_flags, MCStringRef p_value, MCStringRef& r_error)
{
    MCMacSystemServiceInterface *t_service;
    t_service = (MCMacSystemServiceInterface *)MCsystem -> QueryService(kMCServiceTypeMacSystem);
    if (t_service != nil)
        return t_service -> SetResource(p_source, p_source, p_id, p_name, p_flags, p_value, r_error);
    
	return MCStringCreateWithCString("not supported", r_error);
}

bool MCS_getresource(MCStringRef p_source, MCStringRef p_type, MCStringRef p_name, MCStringRef& r_value, MCStringRef& r_error)
{
    MCMacSystemServiceInterface *t_service;
    t_service = (MCMacSystemServiceInterface *)MCsystem -> QueryService(kMCServiceTypeMacSystem);
    if (t_service != nil)
        return t_service -> GetResource(p_source, p_type, p_name, r_value, r_error);
    
	return MCStringCreateWithCString("not supported", r_error);
}

bool MCS_copyresource(MCStringRef p_source, MCStringRef p_dest, MCStringRef p_type,
					  MCStringRef p_name, MCStringRef p_newid, MCStringRef& r_error)
{
	return MCStringCreateWithCString("not supported", r_error);
}

void MCS_copyresourcefork(MCStringRef p_source, MCStringRef p_dst)
{
    MCMacSystemServiceInterface *t_service;
    t_service = (MCMacSystemServiceInterface *)MCsystem -> QueryService(kMCServiceTypeMacSystem);
    if (t_service != nil)
        t_service -> CopyResourceFork(p_source, p_dst);
}

bool MCS_deleteresource(MCStringRef p_source, MCStringRef p_type, MCStringRef p_name, MCStringRef& r_error)
{
    MCMacSystemServiceInterface *t_service;
    t_service = (MCMacSystemServiceInterface *)MCsystem -> QueryService(kMCServiceTypeMacSystem);
    if (t_service != nil)
        return t_service -> DeleteResource(p_source, p_type, p_name, r_error);
    
	return MCStringCreateWithCString("not supported", r_error);
}

bool MCS_getresources(MCStringRef p_source, MCStringRef p_type, MCListRef& r_list, MCStringRef& r_error)
{
    MCMacSystemServiceInterface *t_service;
    t_service = (MCMacSystemServiceInterface *)MCsystem -> QueryService(kMCServiceTypeMacSystem);
    if (t_service != nil)
        return t_service -> GetResources(p_source, p_type, r_list, r_error);
    
	return MCStringCreateWithCString("not supported", r_error);
}

void MCS_loadresfile(MCStringRef p_filename, MCStringRef& r_data)
{
    MCMacSystemServiceInterface *t_service;
    t_service = (MCMacSystemServiceInterface *)MCsystem -> QueryService(kMCServiceTypeMacSystem);
    if (t_service != nil)
        t_service -> LoadResFile(p_filename, r_data);
}

void MCS_saveresfile(MCStringRef p_path, MCDataRef p_data)
{
    MCMacSystemServiceInterface *t_service;
    t_service = (MCMacSystemServiceInterface *)MCsystem -> QueryService(kMCServiceTypeMacSystem);
    if (t_service != nil)
        t_service -> SaveResFile(p_path, p_data);
}

bool MCS_longfilepath(MCStringRef p_path, MCStringRef& r_long_path)
{
	return MCsystem->LongFilePath(p_path, r_long_path);
}

bool MCS_shortfilepath(MCStringRef p_path, MCStringRef& r_short_path)
{
	return MCsystem->ShortFilePath(p_path, r_short_path);
}

Boolean MCS_setcurdir(MCStringRef p_path)
{
	MCAutoStringRef t_new_path;
	if (MCS_resolvepath(p_path, &t_new_path))
		return MCsystem -> SetCurrentFolder(*t_new_path);
    
	return False;
}

<<<<<<< HEAD
=======

>>>>>>> 44ca9a5b

//Boolean MCS_setcurdir(const char *p_folder)
//{
//    char *t_resolved_folder;
//    t_resolved_folder = MCS_resolvepath(p_folder);
//    
//    bool t_success;
//    t_success = MCsystem -> SetCurrentFolder(t_resolved_folder);
//    delete t_resolved_folder;
//    return t_success;
//}

void MCS_getcurdir(MCStringRef& r_path)
{
	MCAutoStringRef t_current;
    MCsystem->GetCurrentFolder(&t_current);
    MCsystem->PathFromNative(*t_current, r_path);
}

struct MCS_getentries_state
{
	bool files;
	bool details;
	MCAutoListRef list;
};

//bool MCFiltersUrlEncode(MCStringRef p_source, MCStringRef& r_result);

//static bool MCS_getentries_callback(void *p_context, const MCSystemFolderEntry *p_entry)
//{
//	MCS_getentries_state *t_state;
//	t_state = static_cast<MCS_getentries_state *>(p_context);
//	
//	if (!t_state -> files != p_entry -> is_folder)
//		return true;
//	
//	MCStringRef t_detailed_string;
//	if (t_state -> details)
//	{
//		MCStringRef t_filename_string;
//		/* UNCHECKED */ MCStringCreateWithNativeChars((const char_t *)p_entry->name, MCCStringLength(p_entry->name), t_filename_string);
//		MCStringRef t_urlencoded_string;
//		/* UNCHECKED */ MCFiltersUrlEncode(t_filename_string, t_urlencoded_string);
//		MCValueRelease(t_filename_string);
//#ifdef _WIN32
//		/* UNCHECKED */ MCStringFormat(t_detailed_string,
//                                       "%*.*s,%I64d,,%ld,%ld,%ld,,,,%03o,",
//                                       MCStringGetLength(t_urlencoded_string), MCStringGetLength(t_urlencoded_string),
//                                       MCStringGetNativeCharPtr(t_urlencoded_string),
//                                       p_entry -> data_size,
//                                       p_entry -> creation_time,
//                                       p_entry -> modification_time,
//                                       p_entry -> access_time,
//                                       p_entry -> permissions);
//#else
//		/* UNCHECKED */ MCStringFormat(t_detailed_string,
//                                       "%*.*s,%lld,,,%u,%u,,%d,%d,%03o,",
//                                       MCStringGetLength(t_urlencoded_string), MCStringGetLength(t_urlencoded_string),
//                                       MCStringGetNativeCharPtr(t_urlencoded_string),
//                                       p_entry -> data_size,
//                                       p_entry -> modification_time, p_entry -> access_time,
//                                       p_entry -> user_id, p_entry -> group_id,
//                                       p_entry -> permissions);
//#endif
//		MCValueRelease(t_urlencoded_string);
//	}
//	if (t_state -> details)
//	{
//		/* UNCHECKED */ MCListAppend(*(t_state->list), t_detailed_string);
//		MCValueRelease(t_detailed_string);
//	}
//	else
//    /* UNCHECKED */ MCListAppendCString(*(t_state->list), p_entry->name);
//	
//	return true;
//}

bool MCS_getentries(bool p_files, bool p_detailed, MCListRef& r_list)
{
	MCS_getentries_state t_state;
	t_state . files = p_files;
	t_state . details = p_detailed;
    
	if (!MCListCreateMutable('\n', &(t_state . list)))
		return False;
	
	if (!MCsystem -> ListFolderEntries(p_files, p_detailed, r_list))
		return False;
    
	if (!MCListCopy(*t_state . list, r_list))
        return False;
    
    return True;
}

Boolean MCS_chmod(MCStringRef p_path, uint2 p_mask)
{
	return MCsystem -> ChangePermissions(p_path, p_mask);
}

int4 MCS_getumask(void)
{
	int4 t_old_mask;
	t_old_mask = MCsystem -> UMask(0);
	MCsystem -> UMask(t_old_mask);
	return t_old_mask;
}

uint2 MCS_umask(uint2 p_mask)
{
	return MCsystem -> UMask(p_mask);
}

/* WRAPPER */
Boolean MCS_exists(MCStringRef p_path, bool p_is_file)
{
	MCAutoStringRef t_resolved;
	if (!MCS_resolvepath(p_path, &t_resolved))
		return False;
    bool t_success;
	if (p_is_file)
		t_success = MCsystem->FileExists(*t_resolved);
	else
		t_success = MCsystem->FolderExists(*t_resolved);
    
    if (!t_success)
        return False;
    
    return True;
}

Boolean MCS_noperm(MCStringRef p_path)
{
	return MCsystem -> FileNotAccessible(p_path);
}

Boolean MCS_getdrives(MCStringRef& r_drives)
{
    return MCsystem -> GetDrives(r_drives);
}

Boolean MCS_getdevices(MCStringRef& r_devices)
{
    return MCsystem -> GetDevices(r_devices);
}

bool MCS_resolvepath(MCStringRef p_path, MCStringRef& r_resolved)
{
#ifdef /* MCS_resolvepath */ LEGACY_SYSTEM
	return MCsystem -> ResolvePath(p_path, r_resolved);
#endif /* MCS_resolvepath */
	return MCsystem -> ResolvePath(p_path, r_resolved);
}

bool MCS_pathtonative(MCStringRef p_livecode_path, MCStringRef& r_native_path)
{
    return MCsystem -> PathToNative(p_livecode_path, r_native_path);
}

bool MCS_pathfromnative(MCStringRef p_native_path, MCStringRef& r_livecode_path)
{
    return MCsystem -> PathFromNative(p_native_path, r_livecode_path);
}

////////////////////////////////////////////////////////////////////////////////

class MCMemoryFileHandle: public MCSystemFileHandle
{
public:
	MCMemoryFileHandle(void)
	{
		m_buffer = NULL;
		m_pointer = 0;
		m_length = 0;
		m_capacity = 0;
	}
	
	MCMemoryFileHandle(MCDataRef p_data)
	{
		m_buffer = (char *)MCDataGetBytePtr(p_data);
		m_pointer = 0;
		m_length = MCDataGetLength(p_data);
		m_capacity = 0;
	}
	
	bool TakeBuffer(void*& r_buffer, size_t& r_length)
	{
		r_buffer = (char *)realloc(m_buffer, m_length);
		r_length = (size_t)m_length;
        
		m_buffer = NULL;
		m_length = 0;
		m_capacity = 0;
		m_pointer = 0;
        
        return (r_buffer != nil);
	}
	
	void WriteAt(uint32_t p_pos, const void *p_buffer, uint32_t p_length)
	{
		memcpy(m_buffer + p_pos, p_buffer, p_length);
	}
	
	void Close(void)
	{
		if (m_capacity != 0)
			free(m_buffer);
		delete this;
	}
	
	IO_stat Read(void *p_buffer, uint32_t p_length, uint32_t& r_read)
	{
		r_read = MCU_min(p_length, m_length - m_pointer);
		memcpy(p_buffer, m_buffer + m_pointer, r_read);
		m_pointer += r_read;
		return IO_NORMAL;
	}
	
	bool Write(const void *p_buffer, uint32_t p_length, uint32_t& r_written)
	{
		// If we aren't writable then its an error (writable buffers start off with
		// nil buffer pointer, and 0 capacity).
		if (m_buffer != NULL && m_capacity == 0)
			return false;
		
		// If there isn't enough room, extend
		if (m_pointer + p_length > m_capacity)
		{
			uint32_t t_new_capacity;
			t_new_capacity = (m_pointer + p_length + 4096) & ~4095;
			
			void *t_new_buffer;
			t_new_buffer = realloc(m_buffer, t_new_capacity);
			if (t_new_buffer == NULL)
				return false;
			
			m_buffer = static_cast<char *>(t_new_buffer);
			m_capacity = t_new_capacity;
		}
		
		memcpy(m_buffer + m_pointer, p_buffer, p_length);
		m_pointer += p_length;
		m_length = MCU_max(m_pointer, m_length);
		r_written = p_length;
        
		return true;
	}
	
	bool Seek(int64_t p_offset, int p_dir)
	{
		int64_t t_base;
		if (p_dir == 0)
			t_base = m_pointer;
		else if (p_dir < 0)
			t_base = m_length;
		else
			t_base = 0;
		
		int64_t t_new_offset;
		t_new_offset = p_offset + t_base;
		if (t_new_offset < 0 || t_new_offset > m_length)
			return false;
		
		m_pointer = (uint32_t)t_new_offset;
		return true;
	}
	
	bool PutBack(char c)
	{
		if (m_pointer == 0)
			return false;
		
		m_pointer -= 1;
		return true;
	}
	
	int64_t Tell(void)
	{
		return m_pointer;
	}
	
	int64_t GetFileSize(void)
	{
		return m_length;
	}
	
	void *GetFilePointer(void)
	{
		return m_buffer;
	}
	
	bool Truncate(void)
	{
		if (m_capacity != 0)
		{
			m_length = m_pointer;
			return true;
		}
        
		return false;
	}
	
	bool Sync(void)
	{
		return true;
	}
	
	bool Flush(void)
	{
		return true;
	}
	
private:
	char *m_buffer;
	uint32_t m_pointer;
	uint32_t m_length;
	uint32_t m_capacity;
};

IO_handle MCS_fakeopen(MCDataRef p_data)
{
	MCMemoryFileHandle *t_handle;
	t_handle = new MCMemoryFileHandle(p_data);
	return new IO_header(t_handle, IO_FAKE);
}

IO_handle MCS_fakeopenwrite(void)
{
	MCMemoryFileHandle *t_handle;
	t_handle = new MCMemoryFileHandle();
	return new IO_header(t_handle, IO_FAKE);
}

//IO_stat MCS_fakeclosewrite(IO_handle& p_stream, char*& r_buffer, uint4& r_length)
//{
//	if ((p_stream -> flags & IO_FAKEWRITE) != IO_FAKEWRITE)
//	{
//		r_buffer = NULL;
//		r_length = 0;
//		MCS_close(p_stream);
//		return IO_ERROR;
//	}
//	
//	MCMemoryFileHandle *t_handle;
//	t_handle = static_cast<MCMemoryFileHandle *>(p_stream -> handle);
//	t_handle -> TakeBuffer(r_buffer, r_length);
//	
//	MCS_close(p_stream);
//	
//	return IO_NORMAL;
//}

IO_stat MCS_closetakingbuffer(IO_handle& p_stream, void*& r_buffer, size_t& r_length)
{
	if ((p_stream -> flags & IO_FAKEWRITE) != IO_FAKEWRITE)
	{
		r_buffer = NULL;
		r_length = 0;
		MCS_close(p_stream);
		return IO_ERROR;
	}

	bool t_success;

    t_success = p_stream -> handle -> TakeBuffer(r_buffer, r_length);
	
	MCS_close(p_stream);
	
    if (!t_success)
        return IO_ERROR;
    
	return IO_NORMAL;
}
//
//uint32_t MCS_faketell(IO_handle stream)
//{
//	return (uint32_t)static_cast<MCSystemFileHandle *>(stream -> handle) -> Tell();
//}
//
//bool MCS_isfake(IO_handle p_stream)
//{
//	return (p_stream -> flags & IO_FAKEWRITE) != 0;
//}

IO_stat MCS_writeat(const void *p_buffer, uint32_t p_size, uint32_t p_pos, IO_handle p_stream)
{
    uint64_t t_old_pos;
    uint32_t t_written;
    bool t_success;
    
    t_old_pos = p_stream -> handle -> Tell();
    
    t_success = p_stream -> handle -> Seek(p_pos, SEEK_SET);
    
    if (t_success)
        t_success = p_stream -> handle -> Write(p_buffer, p_size, t_written);
    
    if (t_success)
        t_success = (t_written == p_size);
    
    if (t_success)
        t_success = p_stream -> handle -> Seek(t_old_pos, SEEK_SET);
    
    if (!t_success)
        return IO_ERROR;
    
    return IO_NORMAL;
}

void MCS_tmpnam(MCStringRef& r_path)
{
	MCsystem->GetTemporaryFileName(r_path);
}

////////////////////////////////////////////////////////////////////////////////

class MCCustomFileHandle: public MCSystemFileHandle
{
public:
	MCCustomFileHandle(MCFakeOpenCallbacks *p_callbacks, void *p_state)
	{
		m_state = p_state;
		m_callbacks = p_callbacks;
	}
	
	void WriteAt(uint32_t p_pos, const void *p_buffer, uint32_t p_length)
	{
	}
	
	void Close(void)
	{
		// MW-2011-06-12: Fix memory leak - Close() should delete the handle.
		delete this;
	}
	
	IO_stat Read(void *p_buffer, uint32_t p_blocksize, uint32_t& r_blockcount)
	{
		if (m_callbacks -> read == nil)
			return IO_ERROR;
        
		return m_callbacks -> read(m_state, p_buffer, p_blocksize, r_blockcount);
	}
	
	bool Write(const void *p_buffer, uint32_t p_length, uint32_t& r_written)
	{
		return false;
	}
	
	bool Seek(int64_t p_offset, int p_dir)
	{
		if (p_dir == 0)
			return m_callbacks -> seek_cur(m_state, p_offset) == IO_NORMAL;
		else if (p_dir > 0)
			return m_callbacks -> seek_set(m_state, p_offset) == IO_NORMAL;
		return false;
	}
    
    bool TakeBuffer(void*& r_buffer, size_t& r_length)
    {
        return false;
    }
	
	bool PutBack(char c)
	{
		return false;
	}
	
	int64_t Tell(void)
	{
		return m_callbacks -> tell(m_state);
	}
	
	int64_t GetFileSize(void)
	{
		return 0;
	}
	
	void *GetFilePointer(void)
	{
		return nil;
	}
	
	bool Truncate(void)
	{
		return false;
	}
	
	bool Sync(void)
	{
		return true;
	}
	
	bool Flush(void)
	{
		return true;
	}
	
private:
	void *m_state;
	MCFakeOpenCallbacks *m_callbacks;
};

IO_handle MCS_fakeopencustom(MCFakeOpenCallbacks *p_callbacks, void *p_state)
{
	MCSystemFileHandle *t_handle;
	t_handle = new MCCustomFileHandle(p_callbacks, p_state);
	return new IO_header(t_handle, 0);
}

/* LEGACY */
#ifdef /* MCS_open */ LEGACY_SYSTEM
IO_handle MCS_open(const char *p_path, const char *p_mode, Boolean p_map, Boolean p_driver, uint4 p_offset)
{
    char *t_resolved_path;
    t_resolved_path = MCS_resolvepath(p_path);
    
    uint32_t t_mode;
    if (strequal(p_mode, IO_READ_MODE))
        t_mode = kMCSystemFileModeRead;
    else if (strequal(p_mode, IO_WRITE_MODE))
        t_mode = kMCSystemFileModeWrite;
    else if (strequal(p_mode, IO_UPDATE_MODE))
        t_mode = kMCSystemFileModeUpdate;
    else if (strequal(p_mode, IO_APPEND_MODE))
        t_mode = kMCSystemFileModeAppend;
    
    MCSystemFileHandle *t_handle;
    if (!p_driver)
        t_handle = MCsystem -> OpenFile(t_resolved_path, t_mode, p_map && MCmmap);
    else
        t_handle = MCsystem -> OpenDevice(t_resolved_path, t_mode, MCserialcontrolsettings);
    
    // MW-2011-06-12: Fix memory leak - make sure we delete the resolved path.
    delete t_resolved_path;
    
    if (t_handle == NULL)
        return NULL;
    
    if (p_offset != 0)
        t_handle -> Seek(p_offset, 1);
    
    return new IO_header(t_handle, 0);;
}
#endif /* MCS_open */


IO_handle MCS_open(MCStringRef path, intenum_t p_mode, Boolean p_map, Boolean p_driver, uint32_t p_offset)
{
	MCAutoStringRef t_resolved_path;
	MCS_resolvepath(path, &t_resolved_path);
	
	IO_handle t_handle;
	if (!p_driver)
		t_handle = MCsystem -> OpenFile(*t_resolved_path, p_mode, p_map && MCmmap, p_offset);
	else
	{
		t_handle = MCsystem -> OpenDevice(*t_resolved_path, MCserialcontrolsettings, p_offset);
	}
	
	// MW-2011-06-12: Fix memory leak - make sure we delete the resolved path.
    //	delete t_resolved_path;
	
	if (t_handle == NULL)
		return NULL;
    
    if (p_mode == kMCSystemFileModeAppend)
        t_handle -> flags |= IO_SEEKED;
	
	return t_handle;
}

static IO_handle MCS_dopen(uint32_t fd, intenum_t mode)
{
    return MCsystem -> OpenStdFile(fd, mode);
}

void MCS_close(IO_handle& p_stream)
{
	p_stream -> handle -> Close();
	delete p_stream;
	p_stream = NULL;
}

IO_stat MCS_putback(char p_char, IO_handle p_stream)
{
	if (!p_stream -> handle -> PutBack(p_char))
		return IO_ERROR;
	return IO_NORMAL;
}

IO_stat MCS_seek_cur(IO_handle p_stream, int64_t p_offset)
{
	if (!p_stream -> handle -> Seek(p_offset, 0))
		return IO_ERROR;
	return IO_NORMAL;
}

IO_stat MCS_seek_set(IO_handle p_stream, int64_t p_offset)
{
	if (!p_stream -> handle -> Seek(p_offset, 1))
		return IO_ERROR;
	return IO_NORMAL;
}

IO_stat MCS_seek_end(IO_handle p_stream, int64_t p_offset)
{
	if (!p_stream -> handle -> Seek(p_offset, -1))
		return IO_ERROR;
	return IO_NORMAL;
}

#ifdef /* MCS_loadfile */ LEGACY_SYSTEM
void MCS_loadfile(MCExecPoint& ep, Boolean p_binary)
{
	MCAutoStringRef t_resolved_path;
	MCAutoStringRef t_filename_string;
	ep . copyasstringref(&t_filename_string);
	
	MCS_resolvepath(*t_filename_string, &t_resolved_path);
	
	MCSystemFileHandle *t_file;
	t_file = MCsystem -> OpenFile(*t_resolved_path, kMCSystemFileModeRead, false);
	
	if (t_file == NULL)
	{
		// MW-2011-05-23: [[ Bug 9549 ]] Make sure we empty the result if opening the file
		//   failed.
		ep . clear();
		MCresult -> sets("can't open file");
		return;
	}
	
	uint32_t t_size;
	t_size = (uint32_t)t_file -> GetFileSize();
	
	MCAutoNativeCharArray t_buffer;
	/* UNCHECKED */ t_buffer . New(t_size);
	//t_buffer = ep . getbuffer(t_size);
	
	uint32_t t_read;
	if (t_buffer.Chars() != NULL &&
		t_file -> Read(t_buffer.Chars(), t_size, t_read) &&
		t_read == t_size)
	{
		MCAutoStringRef t_string;
		t_buffer . Shrink(t_size);
		t_buffer . CreateStringAndRelease(&t_string);
		ep . setvalueref(*t_string);
        
		if (!p_binary)
			ep . texttobinary();
		MCresult -> clear(False);
	}
	else
	{
		ep . clear();
		MCresult -> sets("error reading file");
	}
    
	t_file -> Close();
}
#endif /* MCS_loadfile */

bool MCS_loadtextfile(MCStringRef p_filename, MCStringRef& r_text)
{
	if (!MCSecureModeCanAccessDisk())
	{
		MCresult->sets("can't open file");
		return false;
	}
    
	MCAutoStringRef t_resolved_path;
	
	MCS_resolvepath(p_filename, &t_resolved_path);
	
	IO_handle t_file;
	t_file = MCsystem -> OpenFile(*t_resolved_path, (intenum_t)kMCSystemFileModeRead, false, 0);
	
	if (t_file == NULL)
	{
		MCresult -> sets("can't open file");
		return false;
	}
	
    bool t_success;
	uint32_t t_size;
	t_size = (uint32_t)t_file -> handle -> GetFileSize();
	
	MCAutoNativeCharArray t_buffer;
	t_success = t_buffer . New(t_size);
	//t_buffer = ep . getbuffer(t_size);
	
	uint32_t t_read;
	if (t_success)
        t_success = t_buffer.Chars() != NULL &&
                    t_file -> handle -> Read(t_buffer.Chars(), t_size, t_read) &&
                    t_read == t_size;

    if (t_success)
    {
        MCExecPoint ep(nil, nil, nil);
        MCAutoStringRef t_string;
        
		t_buffer . Shrink(t_size);
		t_success = t_buffer . CreateStringAndRelease(&t_string);
        
        ep . setvalueref(*t_string);
        ep . binarytotext();
        
        t_success = ep.copyasstring(r_text);
        MCresult -> clear(False);
        ep.clear();
    }

	t_file -> handle -> Close();
    
	if (!t_success)
	{
		MCresult -> sets("error reading file");
        return false;
	}
    
    return true;
}

bool MCS_loadbinaryfile(MCStringRef p_filename, MCDataRef& r_data)
{
	if (!MCSecureModeCanAccessDisk())
	{
		MCresult->sets("can't open file");
		return false;
	}
    
	MCAutoStringRef t_resolved_path;
	
	MCS_resolvepath(p_filename, &t_resolved_path);
	
	IO_handle t_file;
	t_file = MCsystem -> OpenFile(*t_resolved_path, (intenum_t)kMCSystemFileModeRead, false, 0);
	
	if (t_file == NULL)
	{
		MCresult -> sets("can't open file");
		return false;
	}
	
    bool t_success;
	uint32_t t_size;
	t_size = (uint32_t)t_file -> handle -> GetFileSize();
	
	MCAutoNativeCharArray t_buffer;
	t_success = t_buffer . New(t_size);
	//t_buffer = ep . getbuffer(t_size);
	
	uint32_t t_read;
	if (t_success)
        t_success = t_buffer.Chars() != NULL &&
                    t_file -> handle -> Read(t_buffer.Chars(), t_size, t_read) &&
                    t_read == t_size;
    
    if (t_success)
    {
        MCAutoStringRef t_string;
		t_buffer . Shrink(t_size);
        t_success = MCStringCreateWithNativeChars(t_buffer.Chars(), t_buffer.CharCount(), &t_string);
        t_success &= MCDataCreateWithBytes(MCStringGetBytePtr(*t_string), MCStringGetLength(*t_string), r_data);
    }
    
    if (t_success)
    {
        MCresult -> clear(False);
    }
    
	t_file -> handle -> Close();
    
	if (!t_success)
	{
		MCresult -> sets("error reading file");
        return false;
	}
    
    return true;
}

bool MCS_savetextfile(MCStringRef p_filename, MCStringRef p_string)
{
	MCAutoStringRef t_resolved_path;
	
	MCS_resolvepath(p_filename, &t_resolved_path);
	
	IO_handle t_file;
	t_file = MCsystem -> OpenFile(*t_resolved_path, (intenum_t)kMCSystemFileModeWrite, false, 0);
	
	if (t_file == NULL)
	{
		MCresult -> sets("can't open file");
		return false;
	}
    
    // Need to convert the string to a binary string
    MCAutoStringRef t_string;
    MCExecPoint ep(nil, nil, nil);
    /* UNCHECKED */ ep . setvalueref(p_string);
    ep . texttobinary();
    /* UNCHECKED */ ep . copyasstring(&t_string);
    
	uint32_t t_written;
	if (!t_file -> handle -> Write(MCStringGetBytePtr(*t_string), MCStringGetLength(*t_string), t_written) ||
		MCStringGetLength(*t_string) != t_written)
		MCresult -> sets("error writing file");
	
	t_file -> handle -> Close();
    
    if (!MCresult -> isclear())
        return false;
    
    return true;
}

bool MCS_savebinaryfile(MCStringRef p_filename, MCDataRef p_data)
{
	MCAutoStringRef t_resolved_path;
	
	MCS_resolvepath(p_filename, &t_resolved_path);
	
	IO_handle t_file;
	t_file = MCsystem -> OpenFile(*t_resolved_path, (intenum_t)kMCSystemFileModeWrite, false, 0);
	
	if (t_file == NULL)
	{
		MCresult -> sets("can't open file");
		return false;
	}
    
	uint32_t t_written;
	if (!t_file -> handle -> Write(MCDataGetBytePtr(p_data), MCDataGetLength(p_data), t_written) ||
		MCDataGetLength(p_data) != t_written)
		MCresult -> sets("error writing file");
	
	t_file -> handle -> Close();
	
    if (!MCresult -> isclear())
		return false;
    
    return true;
}

//void MCS_loadresfile(MCExecPoint& ep)
//{
//	ep . clear();
//	MCresult -> sets("not supported");
//}

//void MCS_saveresfile(const MCString& p_filename, const MCString p_data)
//{
//	MCresult -> sets("not supported");
//}

int64_t MCS_fsize(IO_handle p_stream)
{
	return p_stream -> handle -> GetFileSize();
}

//IO_stat MCS_read(void *p_ptr, uint4 p_size, uint4& p_count, IO_handle p_stream)
//{
//	if (MCabortscript || p_ptr == NULL || p_stream == NULL)
//		return IO_ERROR;
//	
//	if ((p_stream -> flags & IO_FAKEWRITE) == IO_FAKEWRITE)
//		return IO_ERROR;
//	
//	uint32_t t_to_read;
//	t_to_read = p_size * p_count;
//	
//	uint32_t t_read;
//	if (!p_stream -> handle -> Read(p_ptr, t_to_read, t_read))
//	{
//		p_count = t_read / p_size;
//		return IO_ERROR;
//	}
//	
//	p_count = t_read / p_size;
//	
//	if (t_read < t_to_read)
//	{
//		p_stream -> flags |= IO_ATEOF;
//		p_count = t_read / p_size;
//		return IO_EOF;
//	}
//	
//	p_stream -> flags &= ~IO_ATEOF;
//	
//	return IO_NORMAL;
//}

IO_stat MCS_readfixed(void *p_ptr, uint32_t p_size, uint32_t& r_count, IO_handle p_stream)
{
	if (MCabortscript || p_ptr == NULL || p_stream -> handle == NULL)
		return IO_ERROR;
	
    IO_stat t_stat;
    uint32_t t_read;
    t_stat = p_stream -> handle -> Read(p_ptr, p_size * r_count, t_read);
    char * t_t = (char*)p_ptr;
    r_count = t_read / p_size;
    return t_stat;
}

IO_stat MCS_readall(void *p_ptr, uint32_t& r_count, IO_handle p_stream)
{
	if (MCabortscript || p_ptr == NULL || p_stream == NULL)
		return IO_ERROR;
    
    r_count = p_stream -> handle -> GetFileSize();
    
    return p_stream -> handle -> Read(p_ptr, 1, r_count);
}

IO_stat MCS_write(const void *p_ptr, uint32_t p_size, uint32_t p_count, IO_handle p_stream)
{
	if (p_stream == IO_stdin)
		return IO_NORMAL;
	
	if (p_stream == NULL)
		return IO_ERROR;
	
	uint32_t t_to_write;
	t_to_write = p_size * p_count;
	
	uint32_t t_written;
	if (!p_stream -> handle -> Write(p_ptr, t_to_write, t_written) ||
		t_to_write != t_written) // redundant
		return IO_ERROR;
	
	return IO_NORMAL;
}

//IO_handle MCS_writeat(const void *p_buffer, uint32_t p_size, uint32_t p_pos, IO_handle p_stream)
//{
//    IO_stat stat;
//    stat = p_stream -> handle -> Seek(p_pos, SEEK_SET);
//    if (stat == IO_NORMAL)
//        stat = p_stream -> handle -> Write(p_buffer, p_size, <#uint32_t &r_written#>)
//    if (stat == IO_NORMAL)
//        stat = MCS_seek_set(stream, t_cur_offset);
//    
//    return stat;
//}

IO_stat MCS_flush(IO_handle p_stream)
{
	if (!p_stream -> handle -> Flush())
		return IO_ERROR;
	return IO_NORMAL;
}

IO_stat MCS_trunc(IO_handle p_stream)
{
	if (!p_stream -> handle -> Truncate())
		return IO_ERROR;
	return IO_NORMAL;
}

int64_t MCS_tell(IO_handle p_stream)
{
	return p_stream -> handle -> Tell();
}

IO_stat MCS_sync(IO_handle p_stream)
{
	if (!p_stream -> handle -> Sync())
		return IO_ERROR;
	return IO_NORMAL;
}

Boolean MCS_eof(IO_handle p_stream)
{
	return (p_stream -> handle -> Tell() == p_stream -> handle ->  GetFileSize());
}

bool MCS_get_canonical_path(MCStringRef p_path, MCStringRef& r_path)
{
	
	bool t_result;
	t_result = MCS_resolvepath(p_path, r_path);
	MCAutoStringRef t_out_path;
	MCU_fix_path(r_path, &t_out_path);
	
	return t_result;
}

////////////////////////////////////////////////////////////////////////////////

void MCS_send(MCStringRef p_message, MCStringRef p_program, MCStringRef p_eventtype, Boolean reply)
{
    MCMacSystemServiceInterface *t_service;
    t_service = (MCMacSystemServiceInterface *)MCsystem -> QueryService(kMCServiceTypeMacSystem);
    
    if (t_service != nil)
        t_service -> Send(p_message, p_program, p_eventtype, reply);
    
	MCresult->sets("not supported");
}

void MCS_reply(MCStringRef p_message, MCStringRef p_keyword, Boolean p_error)
{
	MCresult->sets("not supported");
}

void MCS_request_ae(MCStringRef p_message, uint2 p_ae, MCStringRef& r_value)
{
	MCresult->sets("not supported");
}

MCStringRef MCS_request_program(MCStringRef p_message, MCStringRef p_program)
{
	MCresult->sets("not supported");
	return NULL;
}

////////////////////////////////////////////////////////////////////////////////

//IO_stat MCS_runcmd(MCExecPoint& ep)
//{
//	void *t_data;
//	uint32_t t_data_length;
//	int t_return_code;
//    
//	MCAutoStringRef t_filename_string;
//	/* UNCHECKED */ MCStringCreateWithCString(ep . getsvalue() . getstring(), &t_filename_string);
//	if (!MCsystem -> Shell(*t_filename_string,(MCDataRef &) t_data, t_return_code))
//	{
//		MCresult -> clear(False);
//		MCeerror -> add(EE_SHELL_BADCOMMAND, 0, 0, ep.getsvalue());
//		return IO_ERROR;
//	}
//	ep . grabbuffer((char *)t_data, t_data_length);
//	
//	MCresult -> setnvalue(t_return_code);
//	
//	return IO_NORMAL;
//}

IO_stat MCS_runcmd(MCStringRef p_command, MCStringRef& r_output)
{
    return MCsystem -> RunCommand(p_command, r_output);
}

void MCS_startprocess(MCNameRef p_app, MCStringRef p_doc, Open_mode p_mode, Boolean p_elevated)
{
    MCsystem -> StartProcess(p_app, p_doc, p_mode, p_elevated);
}

void MCS_closeprocess(uint2 p_index)
{
    MCsystem -> CloseProcess(p_index);
}

void MCS_checkprocesses(void)
{
    MCsystem -> CheckProcesses();
}

void MCS_kill(int4 p_pid, int4 p_signal)
{
    MCsystem -> Kill(p_pid, p_signal);
}

void MCS_killall(void)
{
    MCsystem -> KillAll();
}

////////////////////////////////////////////////////////////////////////////////

void MCS_multibytetounicode(const char *p_mb_string, uint4 p_mb_length, char *p_buffer, uint4 p_available, uint4& r_used, uint1 p_charset)
{
	r_used = MCsystem -> TextConvert(p_mb_string, p_mb_length, p_buffer, p_available, p_charset, LCH_UNICODE);
}

void MCS_unicodetomultibyte(const char *p_u_string, uint4 p_u_length, char *p_buffer, uint4 p_available, uint4& r_used, uint1 p_charset)
{
	r_used = MCsystem -> TextConvert(p_u_string, p_u_length, p_buffer, p_available, LCH_UNICODE, p_charset);
}

bool MCSTextConvertToUnicode(MCTextEncoding p_encoding, const void *p_input, uint4 p_input_length, void *p_output, uint4 p_output_length, uint4& r_used)
{
	return MCsystem -> TextConvertToUnicode(p_encoding, p_input, p_input_length, p_output, p_output_length, r_used);
}

////////////////////////////////////////////////////////////////////////////////

//MCSocket::~MCSocket(void)
//{
//}
//
//MCSocket::MCSocket(MCNameRef n, MCObject *o, MCNameRef m, Boolean d, MCSocketHandle sock,Boolean a, Boolean s, Boolean issecure)
//{
//}
//
//void MCSocket::close(void)
//{
//}
//
//void MCSocket::doclose(void)
//{
//}
//
//Boolean MCSocket::init(MCSocketHandle newfd)
//{
//	return False;
//}

MCSocket *MCS_open_socket(MCStringRef p_name, Boolean p_datagram, MCObject *p_object, MCNameRef p_message, Boolean p_secure, Boolean p_ssl_verify, MCStringRef p_ssl_cert_file)
{
	return NULL;
}
//
//void MCS_close_socket(MCSocket *p_socket)
//{
//}
//
//
//void MCS_read_socket(MCSocket *p_socket, MCObject *p_object, MCStringRef p_until, MCNameRef p_message, MCDataRef& r_read_data)
//{
//}
//
//void MCS_write_socket(const MCStringRef p_data, MCSocket *p_socket, MCObject *p_object, MCNameRef p_message)
//{
//}
//
//MCSocket *MCS_accept(uint2 p_port, MCObject* p_object, MCNameRef p_message, Boolean p_datagram, Boolean p_secure, Boolean p_ssl_verify, MCStringRef p_ssl_cert_file)
//{
//	return NULL;
//}
//
//bool MCS_ha(MCSocket *s, MCStringRef& r_string)
//{
//	r_string = MCValueRetain(kMCEmptyString);
//	return true;
//}
//
//bool MCS_pa(MCSocket *p_socket, MCStringRef& r_string)
//{
//	r_string = MCValueRetain(kMCEmptyString);
//	return true;
//}
//
//bool MCS_hn(MCStringRef& r_string)
//{
//	char *t_host_name;
//	t_host_name = MCsystem -> GetHostName();
//	if (t_host_name == NULL)
//	{
//		r_string = MCValueRetain(kMCEmptyString);
//		return true;
//	}
//	
//	bool t_success;
//	t_success = MCStringCreateWithCString(t_host_name, r_string);
//	
//	delete t_host_name;
//    
//	return t_success;
//}
//
//static bool MCS_resolve_callback(void *p_context, MCStringRef p_host)
//{
//	MCListRef t_list = (MCListRef)p_context;
//	return MCListAppend(t_list, p_host);
//}
//
//bool MCS_aton(MCStringRef p_address, MCStringRef& r_name)
//{
//	MCAutoListRef t_list;
//	if (!MCListCreateMutable('\n', &t_list))
//		return false;
//	if (!MCsystem -> AddressToHostName(p_address, MCS_resolve_callback, *t_list))
//	{
//		r_name = MCValueRetain(kMCEmptyString);
//		MCresult -> sets("invalid host address");
//	}
//	else
//	{
//		MCresult -> clear();
//		return MCListCopyAsString(*t_list, r_name);
//	}
//	return true;
//}
//
//bool MCS_ntoa(MCStringRef p_hostname, MCObject *p_target, MCNameRef p_message, MCListRef& r_addr)
//{
//	if (!MCNameIsEqualTo(p_message, kMCEmptyName))
//	{
//		MCresult -> sets("not supported");
//		r_addr = MCValueRetain(kMCEmptyList);
//		return true;
//	}
//	
//	MCAutoListRef t_list;
//	if (!MCListCreateMutable('\n', &t_list))
//		return false;
//	if (!MCsystem -> HostNameToAddress(p_hostname, MCS_resolve_callback, *t_list))
//	{
//		r_addr = MCValueRetain(kMCEmptyList);
//		MCresult -> sets("invalid host name");
//	}
//	else
//	{
//		MCresult -> clear();
//		return MCListCopy(*t_list, r_addr);
//	}
//	return true;
//}
//
//bool MCS_getDNSservers(MCListRef& r_list)
//{
//	r_list = MCValueRetain(kMCEmptyList);
//	return true;
//}
//
//void MCS_dnsresolve(MCStringRef p_hostname, MCStringRef& r_dns)
//{
//	return;
//}

bool MCS_hostaddress(MCStringRef& r_host_address)
{
	return false;
}

////////////////////////////////////////////////////////////////////////////////

//Boolean MCS_poll(real8 p_delay, int fd)
//{
//	MCsystem -> Sleep(p_delay);
//	return False;
//}

////////////////////////////////////////////////////////////////////////////////

MCSysModuleHandle MCS_loadmodule(MCStringRef p_filename)
{
	return MCsystem -> LoadModule(p_filename);
}

void *MCS_resolvemodulesymbol(MCSysModuleHandle p_module, const char *p_symbol)
{
	return MCsystem -> ResolveModuleSymbol(p_module, p_symbol);
}

void MCS_unloadmodule(MCSysModuleHandle p_module)
{
	MCsystem -> UnloadModule(p_module);
}

////////////////////////////////////////////////////////////////////////////////

bool MCS_changeprocesstype(bool x)
{
    return MCsystem -> ChangeProcessType(x);
}

bool MCS_processtypeisforeground(void)
{
    return MCsystem -> ProcessTypeIsForeground();
}

////////////////////////////////////////////////////////////////////////////////

bool MCS_isatty(int fd)
{
	return MCsystem -> IsATTY(fd);
}

////////////////////////////////////////////////////////////////////////////////
//
//void MCS_system_alert(const char *p_title, const char *p_message)
//{
//}

uint32_t MCS_getsyserror(void)
{
    return MCsystem -> GetSystemError();
}

bool MCS_mcisendstring(MCStringRef p_command, MCStringRef& r_result, bool& r_error)
{
    MCWindowsSystemServiceInterface *t_service;
    t_service = (MCWindowsSystemServiceInterface *)MCsystem -> QueryService(kMCServiceTypeWindowsSystem);
    
    if (t_service != nil)
        return t_service -> MCISendString(p_command, r_result, r_error);
	
    return MCStringCreateWithCString("not supported", r_result);
}

////////////////////////////////////////////////////////////////////////////////

/* TEMPORARY WRAPPER METHODS */
/* Should be replaced with native versions that use MCValueRefs */

//void MCSystemInterface::GetTemporaryFileName(MCStringRef &r_path)
//{
//	MCAutoPointer<char> t_path;
//	t_path = GetTemporaryFileName();
//	return *t_path != nil && MCStringCreateWithCString(*t_path, r_path);
//}

/* LEGACY COMPATABILITY METHODS */
//char *MCSystemInterface::PathFromNative(const char *p_native)
//{
//	MCAutoStringRef t_native;
//	MCAutoStringRef t_path;
//	char *t_cstring = nil;
//	if (MCStringCreateWithCString(p_native, &t_native) &&
//		PathFromNative(*t_native, &t_path) &&
//		MCCStringClone(MCStringGetCString(*t_path), t_cstring))
//		return t_cstring;
//	return nil;
//}

//char *MCSystemInterface::GetCurrentFolder(void)
//{
//	MCAutoStringRef t_path;
//	char *t_cstring = nil;
//	if (GetCurrentFolder(&t_path) &&
//		MCCStringClone(MCStringGetCString(*t_path), t_cstring))
//		return t_cstring;
//	return nil;
//}

/*
 char *MCSystemInterface::ResolvePath(const char *p_path)
 {
 MCAutoStringRef t_path;
 MCAutoStringRef t_resolved;
 char *t_cstring = nil;
 bool t_success;
 t_success = true;
 
 if (t_success)
 t_success = MCStringCreateWithCString(p_path, &t_path);
 
 if (t_success)
 t_success = ResolvePath(*t_path, &t_resolved);
 
 if (t_success)
 t_success = MCCStringClone(MCStringGetCString(*t_resolved), t_cstring);
 
 if (t_success)
 return t_cstring;
 }
 */

/*
 char *MCSystemInterface::ResolveNativePath(const char *p_path)
 {
 MCAutoStringRef t_path;
 MCAutoStringRef t_resolved;
 char *t_cstring = nil;
 bool t_success;
 t_success = true;
 
 if (t_success)
 t_success = MCStringCreateWithCString(p_path, &t_path);
 
 if (t_success)
 t_success = ResolveNativePath(*t_path, &t_resolved);
 
 if (t_success)
 t_success = MCCStringClone(MCStringGetCString(*t_resolved), t_cstring);
 
 if (t_success)
 return t_cstring;
 
 return nil;
 }
 */

////////////////////////////////////////////////////////////////////////////////<|MERGE_RESOLUTION|>--- conflicted
+++ resolved
@@ -344,22 +344,42 @@
 
 Boolean MCS_backup(MCStringRef p_old_name, MCStringRef p_new_name)
 {
-	return MCsystem -> BackupFile(p_old_name, p_new_name);
+    MCAutoStringRef t_old_resolved, t_new_resolved;
+    
+    if (!MCS_resolvepath(p_old_name, &t_old_resolved) || !MCS_resolvepath(p_new_name, &t_new_resolved))
+        return False;
+        
+	return MCsystem -> BackupFile(*t_old_resolved, *t_new_resolved);
 }
 
 Boolean MCS_unbackup(MCStringRef p_old_name, MCStringRef p_new_name)
 {
-	return MCsystem -> UnbackupFile(p_old_name, p_new_name);
+    MCAutoStringRef t_old_resolved, t_new_resolved;
+    
+    if (!MCS_resolvepath(p_old_name, &t_old_resolved) || !MCS_resolvepath(p_new_name, &t_new_resolved))
+        return False;
+    
+	return MCsystem -> UnbackupFile(*t_old_resolved, *t_new_resolved);
 }
 
 Boolean MCS_createalias(MCStringRef p_target, MCStringRef p_alias)
 {
-	return MCsystem -> CreateAlias(p_target, p_alias);
+    MCAutoStringRef t_target_resolved;
+    
+    if (!MCS_resolvepath(p_target, &t_target_resolved))
+        return False;
+    
+	return MCsystem -> CreateAlias(*t_target_resolved, p_alias);
 }
 
 Boolean MCS_resolvealias(MCStringRef p_path, MCStringRef& r_resolved)
 {
-	return MCsystem -> ResolveAlias(p_path, r_resolved);
+    MCAutoStringRef t_resolved_path;
+    
+    if (!MCS_resolvepath(p_path, &t_resolved_path))
+        return False;
+    
+	return MCsystem -> ResolveAlias(*t_resolved_path, r_resolved);
 }
 
 bool MCS_setresource(MCStringRef p_source, MCStringRef p_type, MCStringRef p_id, MCStringRef p_name,
@@ -446,16 +466,12 @@
 Boolean MCS_setcurdir(MCStringRef p_path)
 {
 	MCAutoStringRef t_new_path;
-	if (MCS_resolvepath(p_path, &t_new_path))
-		return MCsystem -> SetCurrentFolder(*t_new_path);
-    
-	return False;
-}
-
-<<<<<<< HEAD
-=======
-
->>>>>>> 44ca9a5b
+	if (!MCS_resolvepath(p_path, &t_new_path))
+        return False;
+    
+    return MCsystem -> SetCurrentFolder(*t_new_path);
+}
+
 
 //Boolean MCS_setcurdir(const char *p_folder)
 //{
@@ -1353,7 +1369,7 @@
 
 IO_stat MCS_readfixed(void *p_ptr, uint32_t p_size, uint32_t& r_count, IO_handle p_stream)
 {
-	if (MCabortscript || p_ptr == NULL || p_stream -> handle == NULL)
+	if (MCabortscript || p_ptr == NULL || p_stream == NULL)
 		return IO_ERROR;
 	
     IO_stat t_stat;
