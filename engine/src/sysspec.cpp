/* Copyright (C) 2003-2013 Runtime Revolution Ltd.

This file is part of LiveCode.

LiveCode is free software; you can redistribute it and/or modify it under
the terms of the GNU General Public License v3 as published by the Free
Software Foundation.

LiveCode is distributed in the hope that it will be useful, but WITHOUT ANY
WARRANTY; without even the implied warranty of MERCHANTABILITY or
FITNESS FOR A PARTICULAR PURPOSE.  See the GNU General Public License
for more details.

You should have received a copy of the GNU General Public License
along with LiveCode.  If not see <http://www.gnu.org/licenses/>.  */

#include "prefix.h"

#include "globdefs.h"
#include "filedefs.h"
#include "objdefs.h"
#include "parsedef.h"
#include "mcio.h"

#include "param.h"
#include "mcerror.h"
#include "execpt.h"
#include "util.h"
#include "object.h"
#include "socket.h"
#include "osspec.h"

#include "globals.h"
#include "text.h"
#include "stacksecurity.h"

#include "system.h"

#include "foundation.h"

////////////////////////////////////////////////////////////////////////////////

extern bool MCSystemLaunchUrl(const char *p_document);
extern char *MCSystemGetVersion(void);
extern MCNameRef MCSystemGetProcessor(void);
extern char *MCSystemGetAddress(void);
extern uint32_t MCSystemPerformTextConversion(const char *string, uint32_t string_length, char *buffer, uint32_t buffer_length, uint1 from_charset, uint1 to_charset);

////////////////////////////////////////////////////////////////////////////////

MCSystemInterface *MCsystem;

#ifdef TARGET_SUBPLATFORM_ANDROID
static volatile int *s_mainthread_errno;
#else
static int *s_mainthread_errno;
#endif


uint1 *MClowercasingtable = NULL;
uint1 *MCuppercasingtable = NULL;

////////////////////////////////////////////////////////////////////////////////

void MCS_common_init(void)
{
	s_mainthread_errno = &errno;
	
	MCsystem -> Initialize();
	
	IO_stdin = new IO_header(MCsystem -> OpenStdFile(0), 0);
	IO_stdout = new IO_header(MCsystem -> OpenStdFile(1), 1);
	IO_stderr = new IO_header(MCsystem -> OpenStdFile(2), 2);
	
	MCinfinity = HUGE_VAL;

	MCuppercasingtable = new uint1[256];
	for(uint4 i = 0; i < 256; ++i)
		MCuppercasingtable[i] = (uint1)toupper((uint1)i);
	
	MClowercasingtable = new uint1[256];
	for(uint4 i = 0; i < 256; ++i)
		MClowercasingtable[i] = (uint1)tolower((uint1)i);
	
	MCStackSecurityInit();
}

void MCS_shutdown(void)
{
	MCsystem -> Finalize();
}

////////////////////////////////////////////////////////////////////////////////

real8 MCS_time(void)
{
	return MCsystem -> GetCurrentTime();
}

void MCS_setenv(const char *p_name, const char *p_value)
{
	MCsystem -> SetEnv(p_name, p_value);
}

void MCS_unsetenv(const char *p_name)
{
	MCsystem -> SetEnv(p_name, NULL);
}

char *MCS_getenv(const char *p_name)
{
	return MCsystem -> GetEnv(p_name);
}

real8 MCS_getfreediskspace(void)
{
	return 0.0;
}

void MCS_launch_document(const char *p_document)
{
	MCresult -> sets("not supported");
}

void MCS_launch_url(const char *p_document)
{
	MCresult -> clear();
	if (!MCSystemLaunchUrl(p_document))
		MCresult -> sets("no association");
}

/* WRAPPER */
bool MCS_getspecialfolder(MCExecContext& ctxt, MCStringRef p_type, MCStringRef& r_path)
{
	char *t_path;
	t_path = MCsystem -> GetStandardFolder(MCStringGetCString(p_type));
	if (t_path != nil)
	{
		bool t_success;
		t_success = MCStringCreateWithCString(t_path, r_path);
		delete t_path;
		return t_success;
	}
	else
	{
		r_path = MCValueRetain(kMCEmptyString);
		return true;
	}
}

void MCS_doalternatelanguage(MCStringRef script, MCStringRef language)
{
	MCresult -> sets("not supported");
}

bool MCS_alternatelanguages(MCListRef& r_list)
{
	r_list = MCValueRetain(kMCEmptyList);
	return true;
}

void MCS_seterrno(int value)
{
	*s_mainthread_errno = value;
}

int MCS_geterrno(void)
{
	return *s_mainthread_errno;
}

void MCS_sleep(real8 p_delay)
{
	MCsystem -> Sleep(p_delay);
}

void MCS_alarm(real8 p_delay)
{
	MCsystem -> Alarm(p_delay);
}

uint32_t MCS_getpid(void)
{
	return MCsystem -> GetProcessId();
}

////////////////////////////////////////////////////////////////////////////////

// As there is no clear way (at present) to see how to indirect these through
// the system interface we just implement them as is in srvwindows.cpp, providing
// the default 'dummy' functions here.

#ifndef _WINDOWS_SERVER
bool MCS_query_registry(MCStringRef p_key, MCStringRef& r_value, MCStringRef& r_type, MCStringRef& r_error)
{
	/* RESULT */ //MCresult->sets("not supported");
	return MCStringCreateWithCString("not supported", r_error);
}

bool MCS_set_registry(MCStringRef p_key, MCStringRef p_value, MCStringRef p_type, MCStringRef& r_error)
{
	/* RESULT */ //MCresult->sets("not supported");
	return MCStringCreateWithCString("not supported", r_error);
}

bool MCS_delete_registry(MCStringRef p_key, MCStringRef& r_error)
{
	/* RESULT */ //MCresult->sets("not supported");
	return MCStringCreateWithCString("not supported", r_error);
}

bool MCS_list_registry(MCStringRef p_path, MCListRef& r_list, MCStringRef& r_error)
{
	/* RESULT */ //MCresult -> sets("not supported");
	return MCStringCreateWithCString("not supported", r_error);
}
#endif

////////////////////////////////////////////////////////////////////////////////

bool MCS_getsystemversion(MCStringRef& r_string)
{
	return MCsystem->GetVersion(r_string);
}

MCNameRef MCS_getprocessor(void)
{
	return MCsystem -> GetProcessor();
}

bool MCS_getmachine(MCStringRef& r_string)
{
	return MCsystem->GetMachine(r_string);
}

const char *MCS_getaddress(void)
{
	static char *t_address = nil;
	if (t_address == nil)
		t_address = MCsystem -> GetAddress();
	return t_address;
}

////////////////////////////////////////////////////////////////////////////////

Boolean MCS_mkdir(const char *p_path)
{
	char *t_resolved_path;
	t_resolved_path = MCS_resolvepath(p_path);
	
	bool t_result;
	t_result = MCsystem -> CreateFolder(t_resolved_path);
	
	delete t_resolved_path;
	
	return t_result;
}

Boolean MCS_rmdir(const char *p_path)
{
	char *t_resolved_path;
	t_resolved_path = MCS_resolvepath(p_path);
	
	bool t_result;
	t_result = MCsystem -> DeleteFolder(t_resolved_path);
	
	delete t_resolved_path;
	
	return t_result;
}

Boolean MCS_rename(const char *p_old_name, const char *p_new_name)
{
	char *t_old_resolved_path, *t_new_resolved_path;
	t_old_resolved_path = MCS_resolvepath(p_old_name);
	t_new_resolved_path = MCS_resolvepath(p_new_name);
	
	bool t_result;
	t_result = MCsystem -> RenameFileOrFolder(t_old_resolved_path, t_new_resolved_path);
	
	delete t_old_resolved_path;
	delete t_new_resolved_path;
	
	return t_result;
}

Boolean MCS_unlink(const char *p_path)
{
	char *t_resolved_path;
	t_resolved_path = MCS_resolvepath(p_path);
	
	bool t_result;
	t_result = MCsystem -> DeleteFile(t_resolved_path);
	
	delete t_resolved_path;
	
	return t_result;
}

Boolean MCS_backup(const char *p_old_name, const char *p_new_name)
{
	return MCsystem -> BackupFile(p_old_name, p_new_name);
}

Boolean MCS_unbackup(const char *p_old_name, const char *p_new_name)
{
	return MCsystem -> UnbackupFile(p_old_name, p_new_name);
}
	
Boolean MCS_createalias(const char *p_target, const char *p_alias)
{
	return MCsystem -> CreateAlias(p_target, p_alias);
}

bool MCS_resolvealias(MCStringRef p_path, MCStringRef& r_resolved, MCStringRef& r_error)
{
	MCAutoPointer<char> t_resolved_alias;
	t_resolved_alias = MCsystem -> ResolveAlias(MCStringGetCString(p_path));
	if (*t_resolved_alias == NULL)
		return MCStringCreateWithCString("can't get", r_error);

	return MCStringCreateWithCString(*t_resolved_alias, r_resolved);
}

extern bool MCS_setresource(MCStringRef p_source, MCStringRef p_type, MCStringRef p_id, MCStringRef p_name,
							MCStringRef p_flags, MCStringRef p_value, MCStringRef& r_error)
{
	return MCStringCreateWithCString("not supported", r_error);
}

bool MCS_getresource(MCStringRef p_source, MCStringRef p_type, MCStringRef p_name, MCStringRef& r_value, MCStringRef& r_error)
{
	return MCStringCreateWithCString("not supported", r_error);
}

bool MCS_copyresource(MCStringRef p_source, MCStringRef p_dest, MCStringRef p_type,
					  MCStringRef p_name, MCStringRef p_newid, MCStringRef& r_error)
{
	return MCStringCreateWithCString("not supported", r_error);
}

void MCS_copyresourcefork(const char *source, const char *dst)
{
}

bool MCS_deleteresource(MCStringRef p_source, MCStringRef p_type, MCStringRef p_name, MCStringRef& r_error)
{
	return MCStringCreateWithCString("not supported", r_error);
}

bool MCS_getresources(MCStringRef p_source, MCStringRef p_type, MCListRef& r_list, MCStringRef& r_error)
{
	return MCStringCreateWithCString("not supported", r_error);
}

bool MCS_longfilepath(MCStringRef p_path, MCStringRef& r_long_path)
{
	return MCsystem->LongFilePath(p_path, r_long_path);
}

bool MCS_shortfilepath(MCStringRef p_path, MCStringRef& r_short_path)
{
	return MCsystem->ShortFilePath(p_path, r_short_path);
}

bool MCS_setcurdir(MCStringRef p_path)
{
	MCAutoStringRef t_new_path;
	if (MCS_resolvepath(p_path, &t_new_path))
		return MCsystem -> SetCurrentFolder(MCStringGetCString(*t_new_path));

	return false;
}

Boolean MCS_setcurdir(const char *p_folder)
{
	char *t_resolved_folder;
	t_resolved_folder = MCS_resolvepath(p_folder);
	
	bool t_success;
	t_success = MCsystem -> SetCurrentFolder(t_resolved_folder);
	delete t_resolved_folder;
	return t_success;
}

bool MCS_getcurdir(MCStringRef& r_path)
{
	MCAutoStringRef t_current;
	return MCsystem->GetCurrentFolder(&t_current) &&
		MCsystem->PathFromNative(*t_current, r_path);
}

struct MCS_getentries_state
{
	bool files;
	bool details;
	MCAutoListRef list;
};

bool MCFiltersUrlEncode(MCStringRef p_source, MCStringRef& r_result);

static bool MCS_getentries_callback(void *p_context, const MCSystemFolderEntry *p_entry)
{
	MCS_getentries_state *t_state;
	t_state = static_cast<MCS_getentries_state *>(p_context);
	
	if (!t_state -> files != p_entry -> is_folder)
		return true;
	
	MCStringRef t_detailed_string;
	if (t_state -> details)
	{
		MCStringRef t_filename_string;
<<<<<<< HEAD
		/* UNCHECKED */ MCStringCreateWithCString(p_entry->name, t_filename_string);
=======
		/* UNCHECKED */ MCStringCreateWithNativeChars((const char_t *)p_entry->name, MCCStringLength(p_entry->name), t_filename_string);
>>>>>>> ec3a4280
		MCStringRef t_urlencoded_string;
		/* UNCHECKED */ MCFiltersUrlEncode(t_filename_string, t_urlencoded_string);
		MCValueRelease(t_filename_string);
#ifdef _WIN32
		/* UNCHECKED */ MCStringFormat(t_detailed_string,
			"%*.*s,%I64d,,%ld,%ld,%ld,,,,%03o,",
			MCStringGetLength(t_urlencoded_string), MCStringGetLength(t_urlencoded_string),
			MCStringGetNativeCharPtr(t_urlencoded_string),
			p_entry -> data_size,
			p_entry -> creation_time,
			p_entry -> modification_time,
			p_entry -> access_time,
			p_entry -> permissions);
#else
		/* UNCHECKED */ MCStringFormat(t_detailed_string,
			"%*.*s,%lld,,,%u,%u,,%d,%d,%03o,",
	        MCStringGetLength(t_urlencoded_string), MCStringGetLength(t_urlencoded_string),
			MCStringGetNativeCharPtr(t_urlencoded_string),
			p_entry -> data_size,
			p_entry -> modification_time, p_entry -> access_time,
			p_entry -> user_id, p_entry -> group_id,
			p_entry -> permissions);
#endif
		MCValueRelease(t_urlencoded_string);
	}
	if (t_state -> details)
	{
		/* UNCHECKED */ MCListAppend(*(t_state->list), t_detailed_string);
		MCValueRelease(t_detailed_string);
	}
	else
		/* UNCHECKED */ MCListAppendCString(*(t_state->list), p_entry->name);
	
	return true;
}

bool MCS_getentries(bool p_files, bool p_detailed, MCListRef& r_list)
{
	MCS_getentries_state t_state;
	t_state . files = p_files;
	t_state . details = p_detailed;

	if (!MCListCreateMutable('\n', &(t_state . list)))
		return false;
	
	if (!MCsystem -> ListFolderEntries(MCS_getentries_callback, &t_state))
		return false;

	return MCListCopy(*t_state . list, r_list);
}

IO_stat MCS_chmod(const char *p_path, uint2 p_mask)
{
	if (!MCsystem -> ChangePermissions(p_path, p_mask))
		return IO_ERROR;
	
	return IO_NORMAL;
}

int4 MCS_getumask(void)
{
	int4 t_old_mask;
	t_old_mask = MCsystem -> UMask(0);
	MCsystem -> UMask(t_old_mask);
	return t_old_mask;
}

uint2 MCS_umask(uint2 p_mask)
{
	return MCsystem -> UMask(p_mask);
}

/* WRAPPER */
bool MCS_exists(MCStringRef p_path, bool p_is_file)
{
<<<<<<< HEAD
	MCStringRef t_resolved;
	if (!MCS_resolvepath(p_path, t_resolved))
=======
	MCAutoStringRef t_resolved;
	if (!MCS_resolvepath(p_path, &t_resolved))
>>>>>>> ec3a4280
		return false;

	if (p_is_file)
		return MCsystem->FileExists(MCStringGetCString(t_resolved));
	else
		return MCsystem->FolderExists(MCStringGetCString(t_resolved));
}

Boolean MCS_noperm(const char *p_path)
{
	return MCsystem -> FileNotAccessible(p_path);
}

bool MCS_getdrives(MCListRef& r_list)
{
	r_list = MCValueRetain(kMCEmptyList);
	return true;
}

bool MCS_getdevices(MCListRef& r_list)
{
	r_list = MCValueRetain(kMCEmptyList);
	return true;
}

bool MCS_resolvepath(MCStringRef p_path, MCStringRef& r_resolved)
{
	return MCsystem -> ResolvePath(p_path, r_resolved);
}

////////////////////////////////////////////////////////////////////////////////

class MCMemoryFileHandle: public MCSystemFileHandle
{
public:
	MCMemoryFileHandle(void)
	{
		m_buffer = NULL;
		m_pointer = 0;
		m_length = 0;
		m_capacity = 0;
	}
	
	MCMemoryFileHandle(const MCString& p_data)
	{
		m_buffer = (char *)p_data . getstring();
		m_pointer = 0;
		m_length = p_data . getlength();
		m_capacity = 0;
	}
	
	void TakeBuffer(char*& r_buffer, uint32_t& r_length)
	{
		r_buffer = (char *)realloc(m_buffer, m_length);
		r_length = m_length;
	
		m_buffer = NULL;
		m_length = 0;
		m_capacity = 0;
		m_pointer = 0;
	}
	
	void WriteAt(uint32_t p_pos, const void *p_buffer, uint32_t p_length)
	{
		memcpy(m_buffer + p_pos, p_buffer, p_length);
	}
	
	void Close(void)
	{
		if (m_capacity != 0)
			free(m_buffer);
		delete this;
	}
	
	bool Read(void *p_buffer, uint32_t p_length, uint32_t& r_read)
	{
		r_read = MCU_min(p_length, m_length - m_pointer);
		memcpy(p_buffer, m_buffer + m_pointer, r_read);
		m_pointer += r_read;
		return true;
	}
	
	bool Write(const void *p_buffer, uint32_t p_length, uint32_t& r_written)
	{
		// If we aren't writable then its an error (writable buffers start off with
		// nil buffer pointer, and 0 capacity).
		if (m_buffer != NULL && m_capacity == 0)
			return false;
		
		// If there isn't enough room, extend
		if (m_pointer + p_length > m_capacity)
		{
			uint32_t t_new_capacity;
			t_new_capacity = (m_pointer + p_length + 4096) & ~4095;
			
			void *t_new_buffer;
			t_new_buffer = realloc(m_buffer, t_new_capacity);
			if (t_new_buffer == NULL)
				return false;
			
			m_buffer = static_cast<char *>(t_new_buffer);
			m_capacity = t_new_capacity;
		}
		
		memcpy(m_buffer + m_pointer, p_buffer, p_length);
		m_pointer += p_length;
		m_length = MCU_max(m_pointer, m_length);
		r_written = p_length;
		
		return true;
	}
	
	bool Seek(int64_t p_offset, int p_dir)
	{
		int64_t t_base;
		if (p_dir == 0)
			t_base = m_pointer;
		else if (p_dir < 0)
			t_base = m_length;
		else
			t_base = 0;
		
		int64_t t_new_offset;
		t_new_offset = p_offset + t_base;
		if (t_new_offset < 0 || t_new_offset > m_length)
			return false;
		
		m_pointer = (uint32_t)t_new_offset;
		return true;
	}
	
	bool PutBack(char c)
	{
		if (m_pointer == 0)
			return false;
		
		m_pointer -= 1;
		return true;
	}
	
	int64_t Tell(void)
	{
		return m_pointer;
	}
	
	int64_t GetFileSize(void)
	{
		return m_length;
	}
	
	void *GetFilePointer(void)
	{
		return m_buffer;
	}
	
	bool Truncate(void)
	{
		if (m_capacity != 0)
		{
			m_length = m_pointer;
			return true;
		}

		return false;
	}
	
	bool Sync(void)
	{
		return true;
	}
	
	bool Flush(void)
	{
		return true;
	}
	
private:
	char *m_buffer;
	uint32_t m_pointer;
	uint32_t m_length;
	uint32_t m_capacity;
};

IO_handle MCS_fakeopen(const MCString& p_data)
{
	MCMemoryFileHandle *t_handle;
	t_handle = new MCMemoryFileHandle(p_data);
	return new IO_header(t_handle, IO_FAKE);
}

IO_handle MCS_fakeopenwrite(void)
{
	MCMemoryFileHandle *t_handle;
	t_handle = new MCMemoryFileHandle();
	return new IO_header(t_handle, IO_FAKEWRITE);
}

IO_stat MCS_fakeclosewrite(IO_handle& p_stream, char*& r_buffer, uint4& r_length)
{
	if ((p_stream -> flags & IO_FAKEWRITE) != IO_FAKEWRITE)
	{
		r_buffer = NULL;
		r_length = 0;
		MCS_close(p_stream);
		return IO_ERROR;
	}
	
	MCMemoryFileHandle *t_handle;
	t_handle = static_cast<MCMemoryFileHandle *>(p_stream -> handle);
	t_handle -> TakeBuffer(r_buffer, r_length);
	
	MCS_close(p_stream);
	
	return IO_NORMAL;
}

uint32_t MCS_faketell(IO_handle stream)
{
	return (uint32_t)static_cast<MCSystemFileHandle *>(stream -> handle) -> Tell();
}

bool MCS_isfake(IO_handle p_stream)
{
	return (p_stream -> flags & IO_FAKEWRITE) != 0;
}

void MCS_fakewriteat(IO_handle p_stream, uint4 p_pos, const void *p_buffer, uint4 p_size)
{
	MCMemoryFileHandle *t_handle;
	t_handle = static_cast<MCMemoryFileHandle *>(p_stream -> handle);
	t_handle -> WriteAt(p_pos, p_buffer, p_size);
}

bool MCS_tmpnam(MCStringRef& r_path)
{
	return MCsystem->GetTemporaryFileName(r_path);
}

////////////////////////////////////////////////////////////////////////////////

class MCCustomFileHandle: public MCSystemFileHandle
{
public:
	MCCustomFileHandle(MCFakeOpenCallbacks *p_callbacks, void *p_state)
	{
		m_state = p_state;
		m_callbacks = p_callbacks;
	}
	
	void WriteAt(uint32_t p_pos, const void *p_buffer, uint32_t p_length)
	{
	}
	
	void Close(void)
	{
		// MW-2011-06-12: Fix memory leak - Close() should delete the handle.
		delete this;
	}
	
	bool Read(void *p_buffer, uint32_t p_length, uint32_t& r_read)
	{
		if (m_callbacks -> read == nil)
			return false;
		return m_callbacks -> read(m_state, p_buffer, p_length, r_read) == IO_NORMAL;
	}
	
	bool Write(const void *p_buffer, uint32_t p_length, uint32_t& r_written)
	{
		return false;
	}
	
	bool Seek(int64_t p_offset, int p_dir)
	{
		if (p_dir == 0)
			return m_callbacks -> seek_cur(m_state, p_offset) == IO_NORMAL;
		else if (p_dir > 0)
			return m_callbacks -> seek_set(m_state, p_offset) == IO_NORMAL;
		return false;
	}
	
	bool PutBack(char c)
	{
		return false;
	}
	
	int64_t Tell(void)
	{
		return m_callbacks -> tell(m_state);
	}
	
	int64_t GetFileSize(void)
	{
		return 0;
	}
	
	void *GetFilePointer(void)
	{
		return nil;
	}
	
	bool Truncate(void)
	{
		return false;
	}
	
	bool Sync(void)
	{
		return true;
	}
	
	bool Flush(void)
	{
		return true;
	}
	
private:
	void *m_state;
	MCFakeOpenCallbacks *m_callbacks;
};

IO_handle MCS_fakeopencustom(MCFakeOpenCallbacks *p_callbacks, void *p_state)
{
	MCSystemFileHandle *t_handle;
	t_handle = new MCCustomFileHandle(p_callbacks, p_state);
	return new IO_header(t_handle, 0);
}

IO_handle MCS_open(const char *p_path, const char *p_mode, Boolean p_map, Boolean p_driver, uint4 p_offset)
{
	char *t_resolved_path;
	t_resolved_path = MCS_resolvepath(p_path);
	
	uint32_t t_mode;
	if (strequal(p_mode, IO_READ_MODE))
		t_mode = kMCSystemFileModeRead;
	else if (strequal(p_mode, IO_WRITE_MODE))
		t_mode = kMCSystemFileModeWrite;
	else if (strequal(p_mode, IO_UPDATE_MODE))
		t_mode = kMCSystemFileModeUpdate;
	else if (strequal(p_mode, IO_APPEND_MODE))
		t_mode = kMCSystemFileModeAppend;
	
	MCSystemFileHandle *t_handle;
	if (!p_driver)
		t_handle = MCsystem -> OpenFile(t_resolved_path, t_mode, p_map && MCmmap);
	else
		t_handle = MCsystem -> OpenDevice(t_resolved_path, t_mode, MCserialcontrolsettings);
	
	// MW-2011-06-12: Fix memory leak - make sure we delete the resolved path.
	delete t_resolved_path;
	
	if (t_handle == NULL)
		return NULL;
	
	if (p_offset != 0)
		t_handle -> Seek(p_offset, 1);
	
	return new IO_header(t_handle, 0);;
}

IO_stat MCS_close(IO_handle& p_stream)
{
	p_stream -> handle -> Close();
	delete p_stream;
	p_stream = NULL;
	return IO_NORMAL;
}

IO_stat MCS_putback(char p_char, IO_handle p_stream)
{
	if (!p_stream -> handle -> PutBack(p_char))
		return IO_ERROR;
	return IO_NORMAL;
}

IO_stat MCS_seek_cur(IO_handle p_stream, int64_t p_offset)
{
	if (!p_stream -> handle -> Seek(p_offset, 0))
		return IO_ERROR;
	return IO_NORMAL;
}

IO_stat MCS_seek_set(IO_handle p_stream, int64_t p_offset)
{
	if (!p_stream -> handle -> Seek(p_offset, 1))
		return IO_ERROR;
	return IO_NORMAL;
}

IO_stat MCS_seek_end(IO_handle p_stream, int64_t p_offset)
{
	if (!p_stream -> handle -> Seek(p_offset, -1))
		return IO_ERROR;
	return IO_NORMAL;
}

void MCS_loadfile(MCExecPoint& ep, Boolean p_binary)
{
	const char *t_filename;
	t_filename = ep . getcstring();
	
	char *t_resolved_path;
	t_resolved_path = MCS_resolvepath(t_filename);
	
	MCSystemFileHandle *t_file;
	t_file = MCsystem -> OpenFile(t_resolved_path, kMCSystemFileModeRead, false);
	delete t_resolved_path;
	if (t_file == NULL)
	{
		// MW-2011-05-23: [[ Bug 9549 ]] Make sure we empty the result if opening the file
		//   failed.
		ep . clear();
		MCresult -> sets("can't open file");
		return;
	}
	
	uint32_t t_size;
	t_size = (uint32_t)t_file -> GetFileSize();
	
<<<<<<< HEAD
#ifdef TO_FIX
	char *t_buffer;
	t_buffer = ep . getbuffer(t_size);
=======
	MCAutoNativeCharArray t_buffer;
	/* UNCHECKED */ t_buffer . New(t_size);
	//t_buffer = ep . getbuffer(t_size);
>>>>>>> ec3a4280
	
	uint32_t t_read;
	if (t_buffer.Chars() != NULL &&
		t_file -> Read(t_buffer.Chars(), t_size, t_read) &&
		t_read == t_size)
	{
		MCAutoStringRef t_string;
		t_buffer . Shrink(t_size);
		t_buffer . CreateStringAndRelease(&t_string);
		ep . setvalueref(*t_string);

		if (!p_binary)
			ep . texttobinary();
		MCresult -> clear(False);
	}
	else
	{
		ep . clear();
		MCresult -> sets("error reading file");
	}
#endif

	t_file -> Close();
}

void MCS_savefile(const MCString& p_filename, MCExecPoint& p_data, Boolean p_binary)
{
	char *t_filename;
	t_filename = p_filename . clone();
	
	char *t_resolved_path;
	t_resolved_path = MCS_resolvepath(t_filename);
	delete t_filename;
	
	MCSystemFileHandle *t_file;
	t_file = MCsystem -> OpenFile(t_resolved_path, kMCSystemFileModeWrite, false);
	delete t_resolved_path;
	if (t_file == NULL)
	{
		MCresult -> sets("can't open file");
		return;
	}
	
	if (!p_binary)
		p_data . binarytotext();
	
	uint32_t t_written;
	if (!t_file -> Write(p_data . getsvalue() . getstring(), p_data . getsvalue() . getlength(), t_written) ||
		p_data . getsvalue() . getlength() != t_written)
		MCresult -> sets("error writing file");
	else
		MCresult -> clear();
	
	t_file -> Close();
}

void MCS_loadresfile(MCExecPoint& ep)
{
	ep . clear();
	MCresult -> sets("not supported");
}

void MCS_saveresfile(const MCString& p_filename, const MCString p_data)
{
	MCresult -> sets("not supported");
}

int64_t MCS_fsize(IO_handle p_stream)
{
	return p_stream -> handle -> GetFileSize();
}

IO_stat MCS_read(void *p_ptr, uint4 p_size, uint4& p_count, IO_handle p_stream)
{
	if (MCabortscript || p_ptr == NULL || p_stream == NULL)
		return IO_ERROR;
	
	if ((p_stream -> flags & IO_FAKEWRITE) == IO_FAKEWRITE)
		return IO_ERROR;
	
	uint32_t t_to_read;
	t_to_read = p_size * p_count;
	
	uint32_t t_read;
	if (!p_stream -> handle -> Read(p_ptr, t_to_read, t_read))
	{
		p_count = t_read / p_size;
		return IO_ERROR;
	}
	
	p_count = t_read / p_size;
	
	if (t_read < t_to_read)
	{
		p_stream -> flags |= IO_ATEOF;
		p_count = t_read / p_size;
		return IO_EOF;
	}
	
	p_stream -> flags &= ~IO_ATEOF;
	
	return IO_NORMAL;
}

IO_stat MCS_write(const void *p_ptr, uint32_t p_size, uint32_t p_count, IO_handle p_stream)
{
	if (p_stream == IO_stdin)
		return IO_NORMAL;
	
	if (p_stream == NULL)
		return IO_ERROR;
	
	uint32_t t_to_write;
	t_to_write = p_size * p_count;
	
	uint32_t t_written;
	if (!p_stream -> handle -> Write(p_ptr, t_to_write, t_written) ||
		t_to_write != t_written)
		return IO_ERROR;
	
	return IO_NORMAL;
}

IO_stat MCS_flush(IO_handle p_stream)
{
	if (!p_stream -> handle -> Flush())
		return IO_ERROR;
	return IO_NORMAL;
}

IO_stat MCS_trunc(IO_handle p_stream)
{
	if (!p_stream -> handle -> Truncate())
		return IO_ERROR;
	return IO_NORMAL;
}

int64_t MCS_tell(IO_handle p_stream)
{
	return p_stream -> handle -> Tell();
}

IO_stat MCS_sync(IO_handle p_stream)
{
	if (!p_stream -> handle -> Sync())
		return IO_ERROR;
	return IO_NORMAL;
}

Boolean MCS_eof(IO_handle p_stream)
{
	return (p_stream -> flags & IO_ATEOF) != 0;
}

char *MCS_get_canonical_path(const char *p_path)
{
	char *t_path = NULL;
	
	t_path = MCS_resolvepath(p_path);
	MCU_fix_path(t_path);
	
	return t_path;
}

////////////////////////////////////////////////////////////////////////////////

void MCS_send(const MCString &message, const char *program, const char *eventtype, Boolean reply)
{
	MCresult->sets("not supported");
}

void MCS_reply(const MCString &message, const char *keyword, Boolean error)
{
	MCresult->sets("not supported");
}

char *MCS_request_ae(const MCString &message, uint2 ae)
{
	MCresult->sets("not supported");
	return NULL;
}

char *MCS_request_program(const MCString &message, const char *program)
{
	MCresult->sets("not supported");
	return NULL;
}

////////////////////////////////////////////////////////////////////////////////

IO_stat MCS_runcmd(MCExecPoint& ep)
{
	void *t_data;
	uint32_t t_data_length;
	int t_return_code;

	if (!MCsystem -> Shell(ep . getsvalue() . getstring(), ep . getsvalue() . getlength(), t_data, t_data_length, t_return_code))
	{
		MCresult -> clear(False);
		MCeerror -> add(EE_SHELL_BADCOMMAND, 0, 0, ep.getsvalue());
		return IO_ERROR;
	}
	ep . grabbuffer((char *)t_data, t_data_length);
	
	MCresult -> setnvalue(t_return_code);
	
	return IO_NORMAL;
}

void MCS_startprocess(MCNameRef app, const char *doc, Open_mode mode, Boolean elevated)
{
	MCresult -> sets("not opened");
}

void MCS_closeprocess(uint2 p_index)
{
}

void MCS_checkprocesses(void)
{
}

void MCS_kill(int4 p_pid, int4 p_signal)
{
}

void MCS_killall(void)
{
}

////////////////////////////////////////////////////////////////////////////////

void MCS_multibytetounicode(const char *p_mb_string, uint4 p_mb_length, char *p_buffer, uint4 p_available, uint4& r_used, uint1 p_charset)
{	
	r_used = MCsystem -> TextConvert(p_mb_string, p_mb_length, p_buffer, p_available, p_charset, LCH_UNICODE);
}

void MCS_unicodetomultibyte(const char *p_u_string, uint4 p_u_length, char *p_buffer, uint4 p_available, uint4& r_used, uint1 p_charset)
{
	r_used = MCsystem -> TextConvert(p_u_string, p_u_length, p_buffer, p_available, LCH_UNICODE, p_charset);
}

bool MCSTextConvertToUnicode(MCTextEncoding p_encoding, const void *p_input, uint4 p_input_length, void *p_output, uint4 p_output_length, uint4& r_used)
{
	return MCsystem -> TextConvertToUnicode(p_encoding, p_input, p_input_length, p_output, p_output_length, r_used);
}

////////////////////////////////////////////////////////////////////////////////

MCSocket::~MCSocket(void)
{
}

MCSocket::MCSocket(char *n, MCObject *o, MCNameRef m, Boolean d, MCSocketHandle sock,Boolean a, Boolean s, Boolean issecure)
{
}

void MCSocket::close(void)
{
}

void MCSocket::doclose(void)
{
}

Boolean MCSocket::init(MCSocketHandle newfd)
{
	return False;
}

MCSocket *MCS_open_socket(char *p_name, Boolean p_datagram, MCObject *p_object, MCNameRef p_message, Boolean p_secure, Boolean p_ssl_verify, char *p_ssl_cert_file)
{
	return NULL;
}

void MCS_close_socket(MCSocket *p_socket)
{
}

void MCS_read_socket(MCSocket *p_socket, MCExecPoint& ep, uint4 p_length, const char *p_until, MCNameRef p_message)
{
}

void MCS_write_socket(const MCStringRef p_data, MCSocket *p_socket, MCObject *p_object, MCNameRef p_message)
{
}

MCSocket *MCS_accept(uint2 p_port, MCObject* p_object, MCNameRef p_message, Boolean p_datagram, Boolean p_secure, Boolean p_ssl_verify, char *p_ssl_cert_file)
{
	return NULL;
}

bool MCS_ha(MCSocket *s, MCStringRef& r_string)
{
	r_string = MCValueRetain(kMCEmptyString);
}

void MCS_pa(MCExecPoint& ep, MCSocket *p_socket)
{
}

void MCS_hn(MCExecPoint& ep)
{
	char *t_host_name;
	t_host_name = MCsystem -> GetHostName();
	if (t_host_name == NULL)
		ep . clear();
	else
		ep . copysvalue(t_host_name, strlen(t_host_name));
	delete t_host_name;
}

static bool MCS_resolve_callback(void *p_context, MCStringRef p_host)
{
	MCListRef t_list = (MCListRef)p_context;
	return MCListAppend(t_list, p_host);
}

bool MCS_aton(MCStringRef p_address, MCStringRef& r_name)
{
	MCAutoListRef t_list;
	if (!MCListCreateMutable('\n', &t_list))
		return false;
	if (!MCsystem -> AddressToHostName(p_address, MCS_resolve_callback, *t_list))
	{
		r_name = MCValueRetain(kMCEmptyString);
		MCresult -> sets("invalid host address");
	}
	else
	{
		MCresult -> clear();
		return MCListCopyAsString(*t_list, r_name);
	}
	return true;
}

bool MCS_ntoa(MCStringRef p_hostname, MCObject *p_target, MCNameRef p_message, MCListRef& r_addr)
{
	if (!MCNameIsEqualTo(p_message, kMCEmptyName))
	{
		MCresult -> sets("not supported");
		r_addr = MCValueRetain(kMCEmptyList);
		return true;
	}
	
	MCAutoListRef t_list;
	if (!MCListCreateMutable('\n', &t_list))
		return false;
	if (!MCsystem -> HostNameToAddress(p_hostname, MCS_resolve_callback, *t_list))
	{
		r_addr = MCValueRetain(kMCEmptyList);
		MCresult -> sets("invalid host name");
	}
	else
	{
		MCresult -> clear();
		return MCListCopy(*t_list, r_addr);
	}
	return true;
}

bool MCS_getDNSservers(MCListRef& r_list)
{
	r_list = MCValueRetain(kMCEmptyList);
	return true;
}

char *MCS_dnsresolve(const char *p_hostname)
{
	return NULL;
}

char *MCS_hostaddress(void)
{
	return NULL;
}

////////////////////////////////////////////////////////////////////////////////

Boolean MCS_poll(real8 p_delay, int fd)
{
	MCsystem -> Sleep(p_delay);
	return False;
}

////////////////////////////////////////////////////////////////////////////////

MCSysModuleHandle MCS_loadmodule(const char *p_filename)
{
	return (MCSysModuleHandle)MCsystem -> LoadModule(p_filename);
}

void *MCS_resolvemodulesymbol(MCSysModuleHandle p_module, const char *p_symbol)
{
	return MCsystem -> ResolveModuleSymbol(p_module, p_symbol);
}

void MCS_unloadmodule(MCSysModuleHandle p_module)
{
	MCsystem -> UnloadModule(p_module);
}

////////////////////////////////////////////////////////////////////////////////

bool MCS_changeprocesstype(bool x)
{
	return x;
}

bool MCS_processtypeisforeground(void)
{
	return true;
}

////////////////////////////////////////////////////////////////////////////////

bool MCS_isatty(int fd)
{
	return false;
}

////////////////////////////////////////////////////////////////////////////////

void MCS_system_alert(const char *p_title, const char *p_message)
{
}

uint32_t MCS_getsyserror(void)
{
	return errno;
}

bool MCS_mcisendstring(MCStringRef p_command, MCStringRef& r_result, bool& r_error)
{
	r_error = false;
	return MCStringCreateWithCString("not supported", r_result);
}

////////////////////////////////////////////////////////////////////////////////

/* TEMPORARY WRAPPER METHODS */
/* Should be replaced with native versions that use MCValueRefs */

bool MCSystemInterface::GetTemporaryFileName(MCStringRef &r_path)
{
	MCAutoPointer<char> t_path;
	t_path = GetTemporaryFileName();
	return *t_path != nil && MCStringCreateWithCString(*t_path, r_path);
}

/* LEGACY COMPATABILITY METHODS */
char *MCSystemInterface::PathFromNative(const char *p_native)
{
	MCAutoStringRef t_native;
	MCAutoStringRef t_path;
	char *t_cstring = nil;
	if (MCStringCreateWithCString(p_native, &t_native) &&
		PathFromNative(*t_native, &t_path) &&
		MCCStringClone(MCStringGetCString(*t_path), t_cstring))
		return t_cstring;
	return nil;
}

char *MCSystemInterface::GetCurrentFolder(void)
{
	MCAutoStringRef t_path;
	char *t_cstring = nil;
	if (GetCurrentFolder(&t_path) &&
		MCCStringClone(MCStringGetCString(*t_path), t_cstring))
		return t_cstring;
	return nil;
}

char *MCSystemInterface::ResolvePath(const char *p_path)
{
	MCAutoStringRef t_path;
	MCAutoStringRef t_resolved;
	char *t_cstring = nil;
	if (MCStringCreateWithCString(p_path, &t_path) &&
		ResolvePath(*t_path, &t_resolved) &&
		MCCStringClone(MCStringGetCString(*t_resolved), t_cstring))
		return t_cstring;
	return nil;
}

char *MCSystemInterface::ResolveNativePath(const char *p_path)
{
	MCAutoStringRef t_path;
	MCAutoStringRef t_resolved;
	char *t_cstring = nil;
	if (MCStringCreateWithCString(p_path, &t_path) &&
		ResolveNativePath(*t_path, &t_resolved) &&
		MCCStringClone(MCStringGetCString(*t_resolved), t_cstring))
		return t_cstring;
	return nil;
}

////////////////////////////////////////////////////////////////////////////////<|MERGE_RESOLUTION|>--- conflicted
+++ resolved
@@ -411,11 +411,7 @@
 	if (t_state -> details)
 	{
 		MCStringRef t_filename_string;
-<<<<<<< HEAD
-		/* UNCHECKED */ MCStringCreateWithCString(p_entry->name, t_filename_string);
-=======
 		/* UNCHECKED */ MCStringCreateWithNativeChars((const char_t *)p_entry->name, MCCStringLength(p_entry->name), t_filename_string);
->>>>>>> ec3a4280
 		MCStringRef t_urlencoded_string;
 		/* UNCHECKED */ MCFiltersUrlEncode(t_filename_string, t_urlencoded_string);
 		MCValueRelease(t_filename_string);
@@ -491,19 +487,14 @@
 /* WRAPPER */
 bool MCS_exists(MCStringRef p_path, bool p_is_file)
 {
-<<<<<<< HEAD
-	MCStringRef t_resolved;
-	if (!MCS_resolvepath(p_path, t_resolved))
-=======
 	MCAutoStringRef t_resolved;
 	if (!MCS_resolvepath(p_path, &t_resolved))
->>>>>>> ec3a4280
 		return false;
 
 	if (p_is_file)
-		return MCsystem->FileExists(MCStringGetCString(t_resolved));
+		return MCsystem->FileExists(MCStringGetCString(*t_resolved));
 	else
-		return MCsystem->FolderExists(MCStringGetCString(t_resolved));
+		return MCsystem->FolderExists(MCStringGetCString(*t_resolved));
 }
 
 Boolean MCS_noperm(const char *p_path)
@@ -917,15 +908,9 @@
 	uint32_t t_size;
 	t_size = (uint32_t)t_file -> GetFileSize();
 	
-<<<<<<< HEAD
-#ifdef TO_FIX
-	char *t_buffer;
-	t_buffer = ep . getbuffer(t_size);
-=======
 	MCAutoNativeCharArray t_buffer;
 	/* UNCHECKED */ t_buffer . New(t_size);
 	//t_buffer = ep . getbuffer(t_size);
->>>>>>> ec3a4280
 	
 	uint32_t t_read;
 	if (t_buffer.Chars() != NULL &&
@@ -946,7 +931,6 @@
 		ep . clear();
 		MCresult -> sets("error reading file");
 	}
-#endif
 
 	t_file -> Close();
 }
