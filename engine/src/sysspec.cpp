--- conflicted
+++ resolved
@@ -1771,7 +1771,6 @@
 }
 
 ////////////////////////////////////////////////////////////////////////////////
-<<<<<<< HEAD
 
 Boolean MCS_poll(real8 p_delay, int p_fd)
 {
@@ -1800,61 +1799,6 @@
 {
     MCAutoStringRef t_resolved_path;
     MCAutoStringRef t_native_path;
-    
-    if (!(MCS_resolvepath(p_filename, &t_resolved_path) && MCS_pathtonative(*t_resolved_path, &t_native_path)))
-        return NULL;
-    
-	return MCsystem -> LoadModule(*t_native_path);
-}
-
-MCSysModuleHandle MCS_resolvemodulesymbol(MCSysModuleHandle p_module, MCStringRef p_symbol)
-{
-
-	return MCsystem -> ResolveModuleSymbol(p_module, p_symbol);
-}
-
-void MCS_unloadmodule(MCSysModuleHandle p_module)
-{
-	MCsystem -> UnloadModule(p_module);
-}
-
-// TODO: move somewhere better
-#if defined(_LINUX_DESKTOP) || defined(_LINUX_SERVER)
-MCLocaleRef MCS_getsystemlocale()
-{
-    // TODO: implement properly
-    MCLocaleRef t_locale;
-    /* UNCHECKED */ MCLocaleCreateWithName(MCSTR("en_US"), t_locale);
-    return t_locale;
-=======
-
-Boolean MCS_poll(real8 p_delay, int p_fd)
-{
-    return MCsystem -> Poll(p_delay, p_fd);
-}
-
-////////////////////////////////////////////////////////////////////////////////
-
-bool MCS_isinteractiveconsole(int p_fd)
-{
-    return MCsystem -> IsInteractiveConsole(p_fd);
-}
-
-bool MCS_isnan(double p_number)
-{
-#ifdef _WIN32
-    return (_isnan(p_number) != 0);
-#else
-    return (isnan(p_number) != 0);
-#endif
-}
-
-////////////////////////////////////////////////////////////////////////////////
-
-MCSysModuleHandle MCS_loadmodule(MCStringRef p_filename)
-{
-    MCAutoStringRef t_resolved_path;
-    MCAutoStringRef t_native_path;
 
     // SN-2015-06-08: [[ ResolvePath ]] Loading system libraries (such as
     //  libpango-1.0.so.6, from linuxstubs.cpp) will fail if we turn the library
@@ -1910,39 +1854,20 @@
     
     MCresult -> sets("not supported");
     return true;
->>>>>>> 6ac71968
-}
-#endif
-
-////////////////////////////////////////////////////////////////////////////////
-
-bool MCS_changeprocesstype(bool p_to_foreground)
+}
+
+bool MCS_processtypeisforeground(void)
 {
     MCMacSystemServiceInterface *t_service;
     t_service = (MCMacSystemServiceInterface*) MCsystem -> QueryService(kMCServiceTypeMacSystem);
     
     if (t_service != nil)
-<<<<<<< HEAD
-        return t_service -> ChangeProcessType(p_to_foreground);
+        return t_service -> ProcessTypeIsForeground();
     
     MCresult -> sets("not supported");
     return true;
 }
 
-bool MCS_processtypeisforeground(void)
-{
-    MCMacSystemServiceInterface *t_service;
-    t_service = (MCMacSystemServiceInterface*) MCsystem -> QueryService(kMCServiceTypeMacSystem);
-    
-    if (t_service != nil)
-=======
->>>>>>> 6ac71968
-        return t_service -> ProcessTypeIsForeground();
-    
-    MCresult -> sets("not supported");
-    return true;
-}
-
 ////////////////////////////////////////////////////////////////////////////////
 
 uint32_t MCS_getsyserror(void)
