--- conflicted
+++ resolved
@@ -576,11 +576,7 @@
 	virtual MCImageLoaderFormat GetFormat() { return kMCImageFormatJPEG; }
 	
 protected:
-<<<<<<< HEAD
-	virtual bool LoadHeader(uint32_t &r_width, uint32_t &r_height, uint32_t &r_xhot, uint32_t &r_yhot, char *&r_name, uint32_t &r_frame_count, MCImageMetadata &r_metadata);
-=======
-	virtual bool LoadHeader(uint32_t &r_width, uint32_t &r_height, uint32_t &r_xhot, uint32_t &r_yhot, MCStringRef &r_name, uint32_t &r_frame_count);
->>>>>>> 1693a9d3
+	virtual bool LoadHeader(uint32_t &r_width, uint32_t &r_height, uint32_t &r_xhot, uint32_t &r_yhot, MCStringRef &r_name, uint32_t &r_frame_count, MCImageMetadata &r_metadata);
 	virtual bool LoadFrames(MCBitmapFrame *&r_frames, uint32_t &r_count);
 	
 private:
@@ -615,11 +611,7 @@
 		MCMemoryDeallocate(m_icc);
 }
 
-<<<<<<< HEAD
-bool MCJPEGImageLoader::LoadHeader(uint32_t &r_width, uint32_t &r_height, uint32_t &r_xhot, uint32_t &r_yhot, char *&r_name, uint32_t &r_frame_count, MCImageMetadata &r_metadata)
-=======
-bool MCJPEGImageLoader::LoadHeader(uint32_t &r_width, uint32_t &r_height, uint32_t &r_xhot, uint32_t &r_yhot, MCStringRef &r_name, uint32_t &r_frame_count)
->>>>>>> 1693a9d3
+bool MCJPEGImageLoader::LoadHeader(uint32_t &r_width, uint32_t &r_height, uint32_t &r_xhot, uint32_t &r_yhot, MCStringRef &r_name, uint32_t &r_frame_count, MCImageMetadata &r_metadata)
 {
 	bool t_success = true;
 	
