--- conflicted
+++ resolved
@@ -578,13 +578,8 @@
 	virtual MCImageLoaderFormat GetFormat() { return kMCImageFormatJPEG; }
 	
 protected:
-<<<<<<< HEAD
-	virtual bool LoadHeader(uint32_t &r_width, uint32_t &r_height, uint32_t &r_xhot, uint32_t &r_yhot, char *&r_name);
+	virtual bool LoadHeader(uint32_t &r_width, uint32_t &r_height, uint32_t &r_xhot, uint32_t &r_yhot, char *&r_name, uint32_t &r_frame_count);
 	virtual bool LoadFrames(MCBitmapFrame *&r_frames, uint32_t &r_count);
-=======
-	virtual bool LoadHeader(uint32_t &r_width, uint32_t &r_height, uint32_t &r_xhot, uint32_t &r_yhot, char *&r_name, uint32_t &r_frame_count);
-	virtual bool LoadFrames(MCImageFrame *&r_frames, uint32_t &r_count);
->>>>>>> 3e65a7f6
 	
 private:
 	jpeg_decompress_struct m_jpeg;
@@ -961,10 +956,10 @@
                 }
             }
         }
-        
+
 		jpeg_start_compress(&t_jpeg, True);
 	}
-    
+
 	//Allocate array of pixel RGB values
 	if (t_success)
 		t_success = MCMemoryAllocate(p_image->width * 3, t_row_buffer);
