--- conflicted
+++ resolved
@@ -55,11 +55,6 @@
 #include "mode.h"
 #include "osspec.h"
 #include "hndlrlst.h"
-<<<<<<< HEAD
-=======
-
-#include "core.h"
->>>>>>> 5987e666
 
 #include "securemode.h"
 #include "syntax.h"
@@ -492,15 +487,8 @@
 	// MW-2013-11-15: [[ Bug 11277 ]] If no handler, then evaluate in context of the
 	//   server script object.
 	Exec_stat stat;
-<<<<<<< HEAD
-	if (ep . gethandler() != nil)
-		stat = ep.gethandler()->doscript(*epptr, line, pos);
-	else
-		stat = ep.gethlist()->doscript(*epptr, line, pos);
-=======
     stat = ep.doscript(*epptr, line, pos);
     
->>>>>>> 5987e666
 	if (added)
 		MCnexecutioncontexts--;
 	return stat;
