/* Copyright (C) 2003-2013 Runtime Revolution Ltd.

This file is part of LiveCode.

LiveCode is free software; you can redistribute it and/or modify it under
the terms of the GNU General Public License v3 as published by the Free
Software Foundation.

LiveCode is distributed in the hope that it will be useful, but WITHOUT ANY
WARRANTY; without even the implied warranty of MERCHANTABILITY or
FITNESS FOR A PARTICULAR PURPOSE.  See the GNU General Public License
for more details.

You should have received a copy of the GNU General Public License
along with LiveCode.  If not see <http://www.gnu.org/licenses/>.  */

#include "prefix.h"

#include "globdefs.h"
#include "objdefs.h"
#include "parsedef.h"
#include "filedefs.h"

#include "globals.h"
#include "execpt.h"
#include "handler.h"
#include "scriptpt.h"
#include "newobj.h"
#include "chunk.h"
#include "param.h"
#include "mcerror.h"
#include "property.h"
#include "object.h"
#include "button.h"
#include "field.h"
#include "image.h"
#include "card.h"
#include "eps.h"
#include "graphic.h"
#include "group.h"
#include "scrolbar.h"
#include "player.h"
#include "aclip.h"
#include "vclip.h"
#include "stack.h"
#include "dispatch.h"
#include "stacklst.h"
#include "sellst.h"
#include "undolst.h"
#include "util.h"
#include "date.h"
#include "printer.h"
#include "debug.h"
#include "cmds.h"
#include "mode.h"
#include "osspec.h"

#include "core.h"

#include "securemode.h"
#include "stacksecurity.h"

#include "license.h"

#ifdef _SERVER
#include "srvscript.h"
#endif

MCChoose::~MCChoose()
{
	delete etool;
}

Parse_stat MCChoose::parse(MCScriptPoint &sp)
{
	Symbol_type type;
	const LT *te;

	initpoint(sp);
	sp.skip_token(SP_FACTOR, TT_THE);
	if (sp.next(type) != PS_NORMAL)
	{
		MCperror->add(PE_CHOOSE_NOTOKEN, sp);
		return PS_ERROR;
	}
	if (sp.lookup(SP_TOOL, te) != PS_NORMAL)
	{
		sp.backup();
		if (sp.parseexp(False, True, &etool) != PS_NORMAL)
		{
			MCperror->add(PE_CHOOSE_BADEXP, sp);
			return PS_ERROR;
		}
		sp.skip_token(SP_TOOL, TT_END);
		return PS_NORMAL;
	}
	else
	{
		littool = (Tool)te->which;
		while (sp.skip_token(SP_TOOL, TT_TOOL) == PS_NORMAL)
			;
		sp.skip_token(SP_TOOL, TT_END);
	}
	return PS_NORMAL;
}

Exec_stat MCChoose::exec(MCExecPoint &ep)
{
#ifdef /* MCChoose */ LEGACY_EXEC
	if (etool != NULL)
		if (etool->eval(ep) != ES_NORMAL)
		{
			MCeerror->add
			(EE_CHOOSE_BADEXP, line, pos);
			return ES_ERROR;
		}
	return MCU_choose_tool(ep, littool, line, pos);
#endif /* MCChoose */
}

MCConvert::~MCConvert()
{
	delete container;
	delete source;
	delete it;
}

Parse_stat MCConvert::parse(MCScriptPoint &sp)
{
	initpoint(sp);
	MCerrorlock++;
	container = new MCChunk(True);
	MCScriptPoint tsp(sp);
	if (container->parse(sp, False) != PS_NORMAL)
	{
		sp = tsp;
		MCerrorlock--;
		delete container;
		container = NULL;
		if (sp.parseexp(False, True, &source) != PS_NORMAL)
		{
			MCperror->add
			(PE_CONVERT_NOCONTAINER, sp);
			return PS_ERROR;
		}
		getit(sp, it);
	}
	else
		MCerrorlock--;
	if (sp.skip_token(SP_FACTOR, TT_FROM) == PS_NORMAL)
	{
		if (parsedtformat(sp, fform, fsform) != PS_NORMAL)
			return PS_ERROR;
	}
	if (sp.skip_token(SP_FACTOR, TT_TO) != PS_NORMAL)
	{
		MCperror->add
		(PE_CONVERT_NOTO, sp);
		return PS_ERROR;
	}
	if (parsedtformat(sp, pform, sform) != PS_NORMAL)
		return PS_ERROR;
	return PS_NORMAL;
}

Parse_stat MCConvert::parsedtformat(MCScriptPoint &sp, Convert_form &firstform,
                                    Convert_form &secondform)
{
	const LT *te;
	Symbol_type type;
	Boolean needformat = True;
	Convert_form localeform = CF_UNDEFINED;
	while (True)
	{
		if (sp.next(type) != PS_NORMAL)
		{
			if (needformat)
			{
				MCperror->add
				(PE_CONVERT_NOFORMAT, sp);
				return PS_ERROR;
			}
			else
				return PS_NORMAL;
		}
		if (sp.lookup(SP_CONVERT, te) != PS_NORMAL)
		{
			if (needformat)
			{
				MCperror->add
				(PE_CONVERT_NOTFORMAT, sp);
				return PS_ERROR;
			}
			else
			{
				sp.backup();
				break;
			}
		}
		switch (te->which)
		{
		case CF_ABBREVIATED:
		case CF_SHORT:
		case CF_LONG:
		case CF_INTERNET:
			if (firstform == CF_UNDEFINED)
				firstform = (Convert_form)te->which;
			else
				secondform = (Convert_form)te->which;
			break;
		case CF_SYSTEM:
		case CF_ENGLISH:
			localeform = (Convert_form)te->which;
			break;
		case CF_DATE:
		case CF_TIME:
			if (firstform == CF_UNDEFINED)
				firstform = (Convert_form)(te->which + 1 + localeform);
			else
				if (firstform > CF_INTERNET)
				{
					if (secondform == CF_UNDEFINED)
						secondform = (Convert_form)(te->which + 1 + localeform);
					else
					{
						uint2 dummy = secondform;
						dummy += te->which + localeform;
						secondform = (Convert_form)dummy;
					}
				}
				else
				{
					uint2 dummy = firstform;
					dummy += te->which + localeform;
					firstform = (Convert_form)dummy;
				}
			needformat = False;
			break;
		default:
			firstform = (Convert_form)te->which;
			return PS_NORMAL;
		}
		if (sp.skip_token(SP_FACTOR, TT_BINOP, O_AND) == PS_NORMAL)
		{
			if (needformat)
			{
				MCperror->add
				(PE_CONVERT_BADAND, sp);
				return PS_ERROR;
			}
			else
				needformat = True;
		}
		else
			if (!needformat)
				break;
	}
	return PS_NORMAL;
}

Exec_stat MCConvert::exec(MCExecPoint &ep)
{
#ifdef /* MCConvert */ LEGACY_EXEC
	MCresult->clear(False);
	if (container != NULL)
	{
		if (container->eval(ep) != ES_NORMAL)
		{
			MCeerror->add
			(EE_CONVERT_CANTGET, line, pos);
			return ES_ERROR;
		}
	}
	else
		if (source->eval(ep) != ES_NORMAL)
		{
			MCeerror->add
			(EE_CONVERT_CANTGET, line, pos);
			return ES_ERROR;
		}
	if (!MCD_convert(ep, fform, fsform, pform, sform))
	{
		MCresult->sets("invalid date");
		return ES_NORMAL;
	}
	Exec_stat stat;
	if (it != NULL)
		stat = it->set
		       (ep);
	else
		stat = container->set
		       (ep, PT_INTO);
	if (stat != ES_NORMAL)
	{
		MCeerror->add
		(EE_CONVERT_CANTSET, line, pos, ep.getsvalue());
		return ES_ERROR;
	}
	return ES_NORMAL;
#endif /* MCConvert */
}

MCDo::~MCDo()
{
	delete source;
	delete alternatelang;
}

Parse_stat MCDo::parse(MCScriptPoint &sp)
{
	initpoint(sp);
	h = sp.gethandler();
	if (sp.parseexp(False, True, &source) != PS_NORMAL)
	{
		MCperror->add(PE_DO_BADEXP, sp);
		return PS_ERROR;
	}
	
	if (sp.skip_token(SP_FACTOR, TT_IN, PT_IN) == PS_NORMAL)
	{
		if (sp.skip_token(SP_SUGAR, TT_UNDEFINED, SG_BROWSER) == PS_NORMAL)
			browser = True;
		else if (sp.skip_token(SP_SUGAR, TT_UNDEFINED, SG_CALLER) == PS_NORMAL)
			caller = true;
		else
		{
			MCperror->add(PE_DO_BADENV, sp);
			return PS_ERROR;
		}
		
		return PS_NORMAL;
	}
	
	if (sp.skip_token(SP_FACTOR, TT_PREP, PT_AS) == PS_NORMAL)
	{
		if (sp.parseexp(False, True, &alternatelang) != PS_NORMAL)
		{
			MCperror->add(PE_DO_BADLANG, sp);
			return PS_ERROR;
		}
	}
	return PS_NORMAL;
}

Exec_stat MCDo::exec(MCExecPoint &ep)
{
#ifdef /* MCDo */ LEGACY_EXEC
	MCExecPoint *epptr;
	if (browser)
	{
		if (source->eval(ep) != ES_NORMAL)
		{
			MCeerror->add(EE_DO_BADEXP, line, pos);
			return ES_ERROR;
		}
		
		return MCModeExecuteScriptInBrowser(ep . getsvalue());
	}

	if (alternatelang != NULL)
	{
		if (alternatelang->eval(ep) != ES_NORMAL)
		{
			MCeerror->add
			(EE_DO_BADLANG, line, pos);
			return ES_ERROR;
		}
		char *langname = ep.getsvalue().clone();
		if (source->eval(ep) != ES_NORMAL)
		{
			MCeerror->add
			(EE_DO_BADEXP, line, pos);
			return ES_ERROR;
		}
		
		if (!MCSecureModeCheckDoAlternate(line, pos))
			return ES_ERROR;
		
		MCString s = ep.getsvalue();
		MCS_doalternatelanguage(s, langname);
		delete langname;
		return ES_NORMAL;
	}
	Boolean added = False;
	if (MCnexecutioncontexts < MAX_CONTEXTS)
	{
		ep.setline(line);
		MCexecutioncontexts[MCnexecutioncontexts++] = &ep;
		added = True;
	}
	if (debug)
	{
		if (MCdebugcontext >= MCnexecutioncontexts)
			MCdebugcontext = MCnexecutioncontexts - 1;
		epptr = MCexecutioncontexts[MCdebugcontext];
	}
	else
	{
		if (caller)
		{
			if (MCnexecutioncontexts < 2)
			{
				if (added)
					MCnexecutioncontexts--;
				MCeerror -> add(EE_DO_NOCALLER, line, pos);
				return ES_ERROR;
			}
			
			epptr = MCexecutioncontexts[MCnexecutioncontexts - 2];
		}
		else
			epptr = &ep;
	}
	if (source->eval(*epptr) != ES_NORMAL)
	{
		if (added)
			MCnexecutioncontexts--;
		MCeerror->add(EE_DO_BADEXP, line, pos);
		return ES_ERROR;
	}
	Exec_stat stat = h->doscript(*epptr, line, pos);
	if (added)
		MCnexecutioncontexts--;
	return stat;
#endif /* MCDo */
}

typedef struct
{
	const char *token;
	const char *command;
}
DT;

static DT domenu_table[] = {
                               {"new stack...", "create stack\n\
                                set the mainStack of the topStack to \"Home\"\n\
                                modal \"Stack Properties\""},
                               {"open stack...", "answer file \"Choose a stack to open...\"\n\
                                if it is not empty then\n\
                                set the cursor to watch\n\
                                topLevel it\n\
                                end if"},
                               {"close stack", "close this stack"},
                               {"compact stack", "compact stack"},
                               {"print card", "print this card"},
                               {"print stack...", "print this stack"},
                               {"quit hypercard", "quit"},
                               {"quit", "quit"},
                               {"undo", "undo"},
                               {"cut", "cut"},
                               {"copy", "copy"},
                               {"paste", "paste"},
                               {"new card", "create card"},
                               {"delete card", "delete this card"},
                               {"cut card", "cut this card"},
                               {"copy card", "copy this card"},
                               {"background", "edit background"},
                               {"back", "go back"},
                               {"home", "go home"},
                               {"help", "help"},
                               {"recent", "go recent"},
                               {"first", "go to first card"},
                               {"prev", "go to prev card"},
                               {"next", "go to next card"},
                               {"last", "go to last card"},
                               {"find...", "modeless \"Find\""},
                               {"message", "modeless \"Message Box\""},
                               {"bring closer", "set the layer of the selobj to the layer of the selobj+1"},
                               {"send farther", "set the layer of the selobj to the layer of the selobj-1"},
                               {"new button", "create button"},
                               {"new field", "create field"},
                               {"new background", "create background"},
                           };

/* doMenu items
About Hypercard..., New Stack..., Open Stack..., Close Stack, Save A
Copy..., Compact Stack, Protect Stack..., Delete Stack..., Page
Setup..., Print Field..., Print Card, Print Stack..., Print Report...,
Quit Hypercard, Undo, Cut, Copy, Paste, New Card, Delete Card, Cut
Card, Copy Card, Text Style..., Background, Icon..., Back, Home, Help,
recent, First, Prev, Next, Last, Find..., Message, Scroll, Next
Window, Button Info..., Field Info..., Card Info..., Bkgnd Info...,
Stack Info..., Bring Closer, Send Farther, New Button, New Field, New
Background, Plain, Bold, Italic, Underline, Outline, Shadow, Condense,
Extend, Group, Other..., Select, Select All, Fill, Invert, Pickup,
Darken, Lighten, Trace Edges, Rotate Left, Rotate Right, Flip
Vertical, Flip Horizontal, Opaque, Transparent, Keep, Revert, grid,
Fatbits, Power Keys, Line Size..., brush Shape..., Edit pattern...,
Polygon Sides..., Draw filled, Draw centered, Draw multiple, Rotate,
Slant, distort, Perspective, Import Paint..., Export Paint..., New
Icon, Close Icon Editor, Duplicate Icon, Cut Icon, Copy Icon, Erase,
Frame, Gray, Mirror Horizontal, Mirror Vertical, Rotate 90, Shadow,
Delete Report, Cut Report, Copy Report, Report Items..., Report
Name..., New Report, New Item, Item Info..., Close Script, Save
Script, Revert To Saved, Print Script, Find Again, Find Selection,
Scroll To Selection, Replace..., Replace Again, Comment, Uncomment,
Set Checkpoint, Step, Step Into, Trace, Go, Trace Delay..., Abort,
Variable Watcher, Message Watcher
*/
const char *MCDoMenu::lookup(const MCString &s)
{
	uint2 size = ELEMENTS(domenu_table);
	while(size--)
		if (s == domenu_table[size].token)
			return domenu_table[size].command;
	return NULL;
}

MCDoMenu::~MCDoMenu()
{
	delete source;
}

Parse_stat MCDoMenu::parse(MCScriptPoint &sp)
{
	initpoint(sp);
	if (sp.parseexp(False, True, &source) != PS_NORMAL)
	{
		MCperror->add
		(PE_DOMENU_BADEXP, sp);
		return PS_ERROR;
	}
	return PS_NORMAL;
}

Exec_stat MCDoMenu::exec(MCExecPoint &ep)
{
#ifdef /* MCDoMenu */ LEGACY_EXEC
	if (source->eval(ep) != ES_NORMAL)
	{
		MCeerror->add
		(EE_DOMENU_BADEXP, line, pos);
		return ES_ERROR;
	}
	const char *dstring = lookup(ep.getsvalue());
	if (dstring == NULL)
	{
		char *tptr = ep.getsvalue().clone();
		ep.setstringf("doMenu \"%s\" not implemented", tptr);
		delete tptr;

		MCresult->sets(ep.getsvalue());
	}
	else
	{
		ep.getobj()->domess(dstring);
	}
	return ES_NORMAL;
#endif /* MCDoMenu */
}

MCEdit::~MCEdit()
{
	delete target;
}

Parse_stat MCEdit::parse(MCScriptPoint &sp)
{
	initpoint(sp);
	sp.skip_token(SP_FACTOR, TT_THE);
	if (sp.skip_token(SP_FACTOR, TT_PROPERTY) != PS_NORMAL)
	{
		MCperror->add(PE_EDIT_NOSCRIPT, sp);
		return PS_ERROR;
	}
	if (sp.skip_token(SP_FACTOR, TT_OF) != PS_NORMAL)
	{
		MCperror->add(PE_EDIT_NOOF, sp);
		return PS_ERROR;
	}
	target = new MCChunk(False);
	if (target->parse(sp, False) != PS_NORMAL)
	{
		MCperror->add(PE_EDIT_NOTARGET, sp);
		return PS_ERROR;
	}
	return PS_NORMAL;
}

Exec_stat MCEdit::exec(MCExecPoint &ep)
{
#ifdef /* MCEdit */ LEGACY_EXEC
	MCObject *optr;
	uint4 parid;
	if (target->getobj(ep, optr, parid, True) != ES_NORMAL)
	{
		MCeerror->add(EE_EDIT_BADTARGET, line, pos);
		return ES_ERROR;
	}

	// MW-2010-10-13: [[ Bug 7476 ]] Make sure we temporarily turn off lock messages
	//   before invoking the method - since it requires message sending to work!
	Boolean t_old_lock;
	t_old_lock = MClockmessages;
	MClockmessages = False;
	optr->editscript();
	MClockmessages = t_old_lock;

	return ES_NORMAL;
#endif /* MCEdit */
}

MCFind::~MCFind()
{
	delete tofind;
	delete field;
}

Parse_stat MCFind::parse(MCScriptPoint &sp)
{
	Symbol_type type;
	const LT *te;

	initpoint(sp);

	if (sp.next(type) != PS_NORMAL)
	{
		MCperror->add
		(PE_FIND_NOSTRING, sp);
		return PS_ERROR;
	}
	if (sp.lookup(SP_FIND, te) == PS_NORMAL)
		mode = (Find_mode)te->which;
	else
		sp.backup();
	if (sp.parseexp(False, True, &tofind) != PS_NORMAL)
	{
		MCperror->add
		(PE_FIND_BADSTRING, sp);
		return PS_ERROR;
	}
	if (sp.skip_token(SP_FACTOR, TT_IN) == PS_NORMAL)
	{
		field = new MCChunk(False);
		if (field->parse(sp, False) != PS_NORMAL)
		{
			MCperror->add
			(PE_FIND_BADFIELD, sp);
			return PS_ERROR;
		}
	}
	return PS_NORMAL;
}

Exec_stat MCFind::exec(MCExecPoint &ep)
{
#ifdef /* MCFind */ LEGACY_EXEC
	if (tofind->eval(ep) != ES_NORMAL)
	{
		MCeerror->add
		(EE_FIND_BADSTRING, line, pos);
		return ES_ERROR;
	}
	if (ep.getsvalue().getlength() == 0)
	{
		if (MCfoundfield != NULL)
			MCfoundfield->clearfound();
		MCresult->sets(MCnotfoundstring);
		return ES_NORMAL;
	}
	MCdefaultstackptr->find(ep, mode, ep.getsvalue(), field);
	return ES_NORMAL;
#endif /* MCFind */
}

MCGet::~MCGet()
{
	delete value;
	delete it;
}

Parse_stat MCGet::parse(MCScriptPoint &sp)
{
	initpoint(sp);
	if (sp.parseexp(False, True, &value) != PS_NORMAL)
	{
		MCperror->add
		(PE_GET_BADEXP, sp);
		return PS_ERROR;
	}
	getit(sp, it);
	return PS_NORMAL;
}

Exec_stat MCGet::exec(MCExecPoint &ep)
{
#ifdef /* MCGet */ LEGACY_EXEC
	if (value->eval(ep) != ES_NORMAL)
	{
		MCeerror->add
		(EE_GET_BADEXP, line, pos);
		return ES_ERROR;
	}
	if (it->set
	        (ep) != ES_NORMAL)
	{
		MCeerror->add
		(EE_GET_CANTSET, line, pos, ep.getsvalue());
		return ES_ERROR;
	}
	return ES_NORMAL;
#endif /* MCGet */
}

MCMarking::~MCMarking()
{
	delete where;
	delete tofind;
	delete field;
	delete card;
}

Parse_stat MCMarking::parse(MCScriptPoint &sp)
{
	Symbol_type type;
	const LT *te;

	initpoint(sp);

	if (sp.next(type) != PS_NORMAL)
	{
		MCperror->add
		(PE_MARK_NOCARDS, sp);
		return PS_ERROR;
	}
	if (sp.lookup(SP_MARK, te) != PS_NORMAL)
	{
		sp.backup();
		card = new MCChunk(False);
		if (card->parse(sp, False) != PS_NORMAL)
		{
			MCperror->add
			(PE_MARK_NOTCARDS, sp);
			return PS_ERROR;
		}
		return PS_NORMAL;
	}
	if (te->which == MC_ALL)
	{
		if (sp.skip_token(SP_MARK, TT_UNDEFINED, MC_CARDS) != PS_NORMAL)
		{
			MCperror->add
			(PE_MARK_NOCARDS, sp);
			return PS_ERROR;
		}
		return PS_NORMAL;
	}
	if (te->which != MC_CARDS)
	{
		MCperror->add
		(PE_MARK_NOCARDS, sp);
		return PS_ERROR;
	}
if (sp.next(type) != PS_NORMAL)
	{
		MCperror->add
		(PE_MARK_NOBYORWHERE, sp);
		return PS_ERROR;
	}
	if (sp.lookup(SP_MARK,te) != PS_NORMAL
	        || te->which != MC_BY && te->which != MC_WHERE)
	{
		MCperror->add
		(PE_MARK_NOTBYORWHERE, sp);
		return PS_ERROR;
	}
	if (te->which == MC_WHERE)
	{
		if (sp.parseexp(False, True, &where) != PS_NORMAL)
		{
			MCperror->add
			(PE_MARK_BADWHEREEXP, sp);
			return PS_ERROR;
		}
		return PS_NORMAL;
	}
	if (sp.skip_token(SP_MARK, TT_UNDEFINED, MC_FINDING) != PS_NORMAL)
	{
		MCperror->add
		(PE_MARK_NOFINDING, sp);
		return PS_ERROR;
	}
	if (sp.next(type) != PS_NORMAL)
	{
		MCperror->add
		(PE_MARK_NOSTRING, sp);
		return PS_ERROR;
	}
	if (sp.lookup(SP_FIND, te) == PS_NORMAL)
		mode = (Find_mode)te->which;
	else
		sp.backup();
	if (sp.parseexp(False, True, &tofind) != PS_NORMAL)
	{
		MCperror->add
		(PE_MARK_BADSTRING, sp);
		return PS_ERROR;
	}
	if (sp.skip_token(SP_FACTOR, TT_IN) == PS_NORMAL)
	{
		field = new MCChunk(False);
		if (field->parse(sp, False) != PS_NORMAL)
		{
			MCperror->add
			(PE_MARK_BADFIELD, sp);
			return PS_ERROR;
		}
	}
	return PS_NORMAL;
}

Exec_stat MCMarking::exec(MCExecPoint &ep)
{
#ifdef /* MCMarking */ LEGACY_EXEC
	if (card != NULL)
	{
		MCObject *optr;
		uint4 parid;
		if (card->getobj(ep, optr, parid, True) != ES_NORMAL
		        || optr->gettype() != CT_CARD)
		{
			MCeerror->add
			(EE_MARK_BADCARD, line, pos);
			return ES_ERROR;
		}
		ep.setboolean(mark);
		return optr->setprop(0, P_MARKED, ep, False);
	}
	if (tofind == NULL)
		MCdefaultstackptr->mark(ep, where, mark);
	else
	{
		if (tofind->eval(ep) != ES_NORMAL)
		{
			MCeerror->add
			(EE_MARK_BADSTRING, line, pos);
			return ES_ERROR;
		}
		MCdefaultstackptr->markfind(ep, mode, ep.getsvalue(), field, mark);
	}
	return ES_NORMAL;
#endif /* MCMarking */
}

MCPut::~MCPut()
{
	delete source;
	delete dest;
	
	// cookie
	delete name;
	delete domain;
	delete path;
	delete expires;
}
		
// put [ unicode | binary ] <expr>
// put [ unicode ] ( content | markup ) <expr>
// put [ new ] header <expr>
// put [ secure ] [ httponly ] cookie <name> [ for <path> ] [ on <domain> ] to <value> [ until <expiry> ]
// put <expr> ( into | after | before ) message [ box ]
// put <expr> ( into | after | before ) <chunk>
//
Parse_stat MCPut::parse(MCScriptPoint &sp)
{
	Symbol_type type;
	const LT *te;

	initpoint(sp);
	
	// IM-2011-08-22: [[ SERVER ]] Add support for new put variant.
	// Parse: put [ secure ] [ httponly ] cookie <name> [ for path ] [ on domain ] with <value> [ until expires ]
	if (sp . skip_token(SP_SERVER, TT_SERVER, SK_SECURE) == PS_NORMAL)
		is_secure = true;
	
	if (sp . skip_token(SP_SERVER, TT_SERVER, SK_HTTPONLY) == PS_NORMAL)
		is_httponly = true;
	
	if (sp . skip_token(SP_SERVER, TT_PREP, PT_COOKIE) == PS_NORMAL)
	{
		prep = PT_COOKIE;
		if (sp . parseexp(True, False, &name) != PS_NORMAL)
		{
			MCperror->add(PE_PUT_BADEXP, sp);
			return PS_ERROR;
		}
		if (sp . skip_token(SP_REPEAT, TT_UNDEFINED, RF_FOR) == PS_NORMAL)
		{
			if (sp . parseexp(True, False, &path) != PS_NORMAL)
			{
				MCperror->add(PE_PUT_BADEXP, sp);
				return PS_ERROR;
			}
		}
		if (sp . skip_token(SP_FACTOR, TT_OF, PT_ON) == PS_NORMAL)
		{
			if (sp . parseexp(True, False, &domain) != PS_NORMAL)
			{
				MCperror->add(PE_PUT_BADEXP, sp);
				return PS_ERROR;
			}
		}
		sp . skip_token(SP_REPEAT, TT_UNDEFINED, RF_WITH);
		if (sp . parseexp(True, False, &source) != PS_NORMAL)
		{
			MCperror->add(PE_PUT_BADEXP, sp);
			return PS_ERROR;
		}
		if (sp . skip_token(SP_REPEAT, TT_UNDEFINED, RF_UNTIL) == PS_NORMAL)
		{
			if (sp . parseexp(True, False, &expires) != PS_NORMAL)
			{
				MCperror->add(PE_PUT_BADEXP, sp);
				return PS_ERROR;
			}
		}
		
		return PS_NORMAL;
	}
	
	if (is_secure || is_httponly)
	{
		MCperror->add(PE_PUT_BADPREP, sp);
		return PS_ERROR;
	}
	
	// MW-2011-06-22: [[ SERVER ]] Add support for new put variant.
	// Parse: put new header <expr>
	if (sp.skip_token(SP_SERVER, TT_SERVER, SK_NEW) == PS_NORMAL)
	{
		if (sp.skip_token(SP_SERVER, TT_PREP, PT_HEADER) == PS_NORMAL)
		{
			prep = PT_NEW_HEADER;
			if (sp . parseexp(False, True, &source) != PS_NORMAL)
			{
				MCperror->add(PE_PUT_BADEXP, sp);
				return PS_ERROR;
			}
			
			return PS_NORMAL;
		}
		else
			sp.backup();			
	}

	// MW-2012-02-23: [[ UnicodePut ]] Store whether 'unicode' was present
	//   in the ast.
	if (sp . skip_token(SP_SERVER, TT_SERVER, SK_UNICODE) == PS_NORMAL)
		is_unicode = true;

	// MW-2011-06-22: [[ SERVER ]] Add support for new put variant.
	// Parse: put [ unicode ] ( header | content | markup ) <expr>	
	if (sp.next(type) == PS_NORMAL)
	{
		if (sp.lookup(SP_SERVER, te) == PS_NORMAL && te -> type == TT_PREP)
	{
			prep = (Preposition_type)te -> which;
			if (is_unicode && (prep == PT_HEADER || prep == PT_BINARY))
			{
				MCperror->add(PE_PUT_BADPREP, sp);
				return PS_ERROR;
			}
			
			if (sp . parseexp(False, True, &source) != PS_NORMAL)
			{
				MCperror->add(PE_PUT_BADEXP, sp);
				return PS_ERROR;
			}
			
			return PS_NORMAL;
		}
		else
			sp.backup();
	}

	if (sp.parseexp(False, True, &source) != PS_NORMAL)
	{
		MCperror->add(PE_PUT_BADEXP, sp);
		return PS_ERROR;
	}
	
	if (sp.next(type) != PS_NORMAL)
		return PS_NORMAL;
		
	if (sp.lookup(SP_FACTOR, te) != PS_NORMAL || te->type != TT_PREP)
	{
		sp.backup();
		return PS_NORMAL;
	}
	prep = (Preposition_type)te->which;
	if (prep != PT_BEFORE && prep != PT_INTO && prep != PT_AFTER)
	{
		MCperror->add(PE_PUT_BADPREP, sp);
		return PS_ERROR;
	}
	if (sp.skip_token(SP_SHOW, TT_UNDEFINED, SO_MESSAGE) == PS_NORMAL)
	{
		sp.skip_token(SP_SHOW, TT_UNDEFINED, SO_MESSAGE); // "box"
		return PS_NORMAL;
	}
	dest = new MCChunk(True);
	if (dest->parse(sp, False) != PS_NORMAL)
	{
		MCperror->add(PE_PUT_BADCHUNK, sp);
		return PS_ERROR;
	}

	MCVarref *t_src_ref, *t_dst_ref;
	t_src_ref = source -> getrootvarref();
	t_dst_ref = dest -> getrootvarref();
	overlap = t_src_ref != NULL && t_dst_ref != NULL && t_src_ref -> rootmatches(t_dst_ref);

	return PS_NORMAL;
}

Exec_stat MCPut::exec(MCExecPoint &ep)
{
#ifdef /* MCPut */ LEGACY_EXEC
	if (source->eval(ep) != ES_NORMAL)
	{
		MCeerror->add(EE_PUT_BADEXP, line, pos);
		return ES_ERROR;
	}
	if (dest != NULL)
	{
		if (overlap)
			ep . grab();

		Exec_stat t_stat;
		if (!is_unicode)
			t_stat = dest -> set(ep, prep);
		else
			t_stat = dest -> setunicode(ep, prep);
		if (t_stat != ES_NORMAL)
		{
			MCeerror->add(EE_PUT_CANTSET, line, pos);
			return ES_ERROR;
		}
		return ES_NORMAL;
	}
	else
	{
		// MW-2011-06-22: [[ SERVER ]] Handle the non-dest forms of put.
		MCSPutKind t_kind;
		switch(prep)
		{
			case PT_UNDEFINED:
				t_kind = is_unicode ? kMCSPutUnicodeOutput : kMCSPutOutput;
				break;
			case PT_INTO:
				t_kind = kMCSPutIntoMessage;
				break;
			case PT_AFTER:
				t_kind = kMCSPutAfterMessage;
				break;
			case PT_BEFORE:
				t_kind = kMCSPutBeforeMessage;
				break;
			case PT_HEADER:
				t_kind = kMCSPutHeader;
				break;
			case PT_NEW_HEADER:
				t_kind = kMCSPutNewHeader;
				break;
			case PT_CONTENT:
				t_kind = is_unicode ? kMCSPutUnicodeContent : kMCSPutContent;
				break;
			case PT_MARKUP:
				t_kind = is_unicode ? kMCSPutUnicodeMarkup : kMCSPutMarkup;
				break;
			case PT_BINARY:
				t_kind = kMCSPutBinaryOutput;
				break;

			case PT_COOKIE:
				return exec_cookie(ep);
				
			default:
				t_kind = kMCSPutNone;
				break;
		}

		if (!MCS_put(ep, t_kind, ep . getsvalue()))
		{
			MCeerror->add(EE_PUT_CANTSETINTO, line, pos);
			return ES_ERROR;
		}

		return ES_NORMAL;
	}
#endif /* MCPut */
}
#ifdef /* MCPut::exec_cookie */ LEGACY_EXEC
#if defined(_SERVER)
bool MCServerSetCookie(const MCString &p_name, const MCString &p_value, uint32_t p_expires, const MCString &p_path, const MCString &p_domain, bool p_secure, bool p_http_only);
Exec_stat MCPut::exec_cookie(MCExecPoint &ep)
{
	char *t_name = NULL;
	char *t_value = NULL;
	char *t_path = NULL;
	char *t_domain = NULL;
	
	uint32_t t_name_len = 0;
	uint32_t t_value_len = 0;
	uint32_t t_path_len = 0;
	uint32_t t_domain_len = 0;
	
	uint32_t t_expires = 0;
	
	bool t_success = true;
	
	
	t_value = ep.getsvalue().clone();
	t_value_len = ep.getsvalue().getlength();
	
	t_success = (ES_NORMAL == name->eval(ep));
	
	if (t_success)
	{
		t_name = ep.getsvalue().clone();
		t_name_len = ep.getsvalue().getlength();
		if (expires != NULL)
			t_success = expires->eval(ep);
	}
	if (t_success && expires)
		t_success = ep.isempty() || MCU_stoui4(ep.getsvalue(), t_expires);
	
	if (t_success && path)
	{
		t_success = path->eval(ep);
		if (t_success)
		{
			t_path = ep.getsvalue().clone();
			t_path_len = ep.getsvalue().getlength();
		}
	}
	
	if (t_success && domain)
	{
		t_success = domain->eval(ep);
		if (t_success)
		{
			t_domain = ep.getsvalue().clone();
			t_domain_len = ep.getsvalue().getlength();
		}
	}
		
	if(t_success)
		t_success = MCServerSetCookie(MCString(t_name, t_name_len), MCString(t_value, t_value_len), t_expires, MCString(t_path, t_path_len), MCString(t_domain, t_domain_len), is_secure, is_httponly);

	MCCStringFree(t_name);
	MCCStringFree(t_value);
	MCCStringFree(t_path);
	MCCStringFree(t_domain);

	if (!t_success)
	{
		MCeerror->add(EE_PUT_CANTSETINTO, line, pos);
		return ES_ERROR;
	}
	ep.clear();
	return ES_NORMAL;
}
#else // !defined(_SERVER)
Exec_stat MCPut::exec_cookie(MCExecPoint &ep)
{
	MCeerror->add(EE_PUT_CANTSET, line, pos);
	return ES_ERROR;
}
#endif
#endif /* MCPut::exec_cookie */

MCQuit::~MCQuit()
{
	delete retcode;
}

Parse_stat MCQuit::parse(MCScriptPoint &sp)
{
	initpoint(sp);
	MCerrorlock++;
	sp.parseexp(False, True, &retcode);
	MCerrorlock--;
	return PS_NORMAL;
}

Exec_stat MCQuit::exec(MCExecPoint &ep)
{
#ifdef /* MCQuit */ LEGACY_EXEC
// MW-2011-06-22: [[ SERVER ]] Don't send messages in server-mode.
#ifndef _SERVER
	switch(MCdefaultstackptr->getcard()->message(MCM_shut_down_request))
	{
	case ES_PASS:
	case ES_NOT_HANDLED:
		break;
	default:
		return ES_NORMAL;
	}
	// IM-2013-05-01: [[ BZ 10586 ]] remove #ifdefs so this message is sent
	// here on Android in the same place as (almost) everything else
	MCdefaultstackptr->getcard()->message(MCM_shut_down);
#endif
	if (retcode != NULL && retcode->eval(ep) == ES_NORMAL
	        && ep.ton() == ES_NORMAL)
		MCretcode = ep.getint4();
	MCquit = True;
	MCquitisexplicit = True;
	MCexitall = True;
	MCtracestackptr = NULL;
	MCtraceabort = True;
	MCtracereturn = True;
	return ES_NORMAL;
#endif /* MCQuit */
}

Parse_stat MCReset::parse(MCScriptPoint &sp)
{
	Symbol_type type;
	const LT *te;

	initpoint(sp);
	sp.skip_token(SP_FACTOR, TT_THE);
	if (sp.next(type) != PS_NORMAL)
	{
		MCperror->add
		(PE_CHOOSE_NOTOKEN, sp);
		return PS_ERROR;
	}
	if (sp.lookup(SP_RESET, te) != PS_NORMAL)
	{
		MCperror->add
		(PE_RESET_NOTYPE, sp);
		return PS_ERROR;
	}
	which = (Reset_type)te->which;
	return PS_NORMAL;
}

Exec_stat MCReset::exec(MCExecPoint &ep)
{
#ifdef /* MCReset */ LEGACY_EXEC
	switch (which)
	{
	case RT_CURSORS:
		MCModeResetCursors();
		break;
	case RT_PAINT:
		MCeditingimage = nil;

		MCbrush = 8;
		MCspray = 31;
		MCeraser = 2;
		MCcentered = False;
		MCfilled = False;
		MCgrid = False;
		MCgridsize = 8;
		MClinesize = 1;
		MCmultiple = False;
		MCmultispace = 1;
		MCpattern = 1;
		MCpolysides = 4;
		MCroundends = False;
		MCslices = 16;
		MCmagnification = 8;

		MCpatternlist->freepat(MCpenpattern);
		MCpencolor.red = MCpencolor.green = MCpencolor.blue = 0x0;
		MCscreen->alloccolor(MCpencolor);

		MCpatternlist->freepat(MCbrushpattern);
		MCbrushcolor.red = MCbrushcolor.green = MCbrushcolor.blue = 0xFFFF;
		MCscreen->alloccolor(MCbrushcolor);
		break;
	case RT_PRINTING:
		MCprinter -> Reset();
		if (MCprinter != MCsystemprinter)
		{
			delete MCprinter;
			MCprinter = MCsystemprinter;
		}
	break;
	case RT_TEMPLATE_AUDIO_CLIP:
		delete MCtemplateaudio;
		MCtemplateaudio = new MCAudioClip;
		break;
	case RT_TEMPLATE_BUTTON:
		delete MCtemplatebutton;
		MCtemplatebutton = new MCButton;
		break;
	case RT_TEMPLATE_CARD:
		delete MCtemplatecard;
		MCtemplatecard = new MCCard;
		break;
	case RT_TEMPLATE_EPS:
		delete MCtemplateeps;
		MCtemplateeps = new MCEPS;
		break;
	case RT_TEMPLATE_FIELD:
		delete MCtemplatefield;
		MCtemplatefield = new MCField;
		break;
	case RT_TEMPLATE_GRAPHIC:
		delete MCtemplategraphic;
		MCtemplategraphic = new MCGraphic;
		break;
	case RT_TEMPLATE_GROUP:
		delete MCtemplategroup;
		MCtemplategroup = new MCGroup;
		break;
	case RT_TEMPLATE_IMAGE:
		delete MCtemplateimage;
		MCtemplateimage = new MCImage;
		break;
	case RT_TEMPLATE_SCROLLBAR:
		delete MCtemplatescrollbar;
		MCtemplatescrollbar = new MCScrollbar;
		break;
	case RT_TEMPLATE_PLAYER:
		delete MCtemplateplayer;
		MCtemplateplayer = new MCPlayer;
		break;
	case RT_TEMPLATE_STACK:
		delete MCtemplatestack;
		/* UNCHECKED */ MCStackSecurityCreateStack(MCtemplatestack);
		break;
	case RT_TEMPLATE_VIDEO_CLIP:
		delete MCtemplatevideo;
		MCtemplatevideo = new MCVideoClip;
		break;
	default:
		break;
	}
	return ES_NORMAL;
#endif /* MCReset */
}

MCReturn::~MCReturn()
{
	delete source;
	delete url;
	delete var;
}

Parse_stat MCReturn::parse(MCScriptPoint &sp)
{
	initpoint(sp);
	if (sp.parseexp(False, True, &source) != PS_NORMAL)
	{
		MCperror->add
		(PE_RETURN_BADEXP, sp);
		return PS_ERROR;
	}
	if (sp.skip_token(SP_REPEAT, TT_UNDEFINED, RF_WITH) == PS_NORMAL)
	{
		if (sp.skip_token(SP_FACTOR, TT_CHUNK, CT_URL))
		{
			// MW-2011-06-22: [[ SERVER ]] Update to use SP findvar method to take into account
			//   execution outwith a handler.
			Symbol_type type;
			if (sp.next(type) != PS_NORMAL || sp.findvar(sp.gettoken_nameref(), &var) != PS_NORMAL)
				sp.backup();
			else
				var->parsearray(sp);
		}
		if (var == NULL)
		{
			sp.skip_token(SP_FACTOR, TT_FUNCTION, F_CACHED_URLS);
			if (sp.parseexp(False, True, &url) != PS_NORMAL)
			{
				MCperror->add
				(PE_RETURN_BADEXP, sp);
				return PS_ERROR;
			}
		}
	}
	return PS_NORMAL;
}


// MW-2007-07-03: [[ Bug 4570 ]] - Using the return command now causes a
//   RETURN_HANDLER status rather than EXIT_HANDLER. This is used to not
//   clear the result in this case. (see MCHandler::exec).
Exec_stat MCReturn::exec(MCExecPoint &ep)
{
#ifdef /* MCReturn */ LEGACY_EXEC
	if (source->eval(ep) != ES_NORMAL)
	{
		MCeerror->add(EE_RETURN_BADEXP, line, pos);
		return ES_ERROR;
	}
	MCresult -> store(ep, False);
	if (url != NULL)
	{
		if (url->eval(ep) != ES_NORMAL)
		{
			MCeerror->add(EE_RETURN_BADEXP, line, pos);
			return ES_ERROR;
		}
		MCurlresult -> store(ep, False);
	}
	else
		if (var != NULL)
		{
			if (var->eval(ep) != ES_NORMAL)
			{
				MCeerror->add(EE_RETURN_BADEXP, line, pos);
				return ES_ERROR;
			}
			MCurlresult->store(ep, False);
			var->dofree(ep);
		}

	return ES_RETURN_HANDLER;
#endif /* MCReturn */
}

uint4 MCReturn::linecount()
{
	return 0;
}

Parse_stat MCScriptError::parse(MCScriptPoint &sp)
{
	return PS_ERROR; // catch on/function/getprop/setprop
}

MCSet::~MCSet()
{
	delete target;
	delete value;
}

Parse_stat MCSet::parse(MCScriptPoint &sp)
{
	initpoint(sp);
	if (sp.skip_token(SP_FACTOR, TT_THE) == PS_ERROR)
	{
		MCperror->add(PE_SET_NOTHE, sp);
		return PS_ERROR;
	}
	target = new MCProperty;
	if (target->parse(sp, True) != PS_NORMAL)
	{
		MCperror->add(PE_SET_NOPROP, sp);
		return PS_ERROR;
	}
	if (sp.skip_token(SP_FACTOR, TT_TO) != PS_NORMAL)
	{
		MCperror->add(PE_SET_NOTO, sp);
		return PS_ERROR;
	}
	if (sp.parseexp(False, True, &value) != PS_NORMAL)
	{
		MCperror->add(PE_SET_BADEXP, sp);
		return PS_ERROR;
	}
	return PS_NORMAL;
}

Exec_stat MCSet::exec(MCExecPoint &ep)
{
#ifdef /* MCSet */ LEGACY_EXEC
	if (value->eval(ep) != ES_NORMAL)
	{
		MCeerror->add
		(EE_SET_BADEXP, line, pos);
		return ES_ERROR;
	}
	ep.grabsvalue();
	MCresult->clear(False);
	if (target->set
	        (ep) != ES_NORMAL)
	{
		MCeerror->add
		(EE_SET_BADSET, line, pos, ep.getsvalue());
		return ES_ERROR;
	}
	return ES_NORMAL;
#endif /* MCSet */
}

MCSort::~MCSort()
{
	delete of;
	delete by;
}

Parse_stat MCSort::parse(MCScriptPoint &sp)
{
	Symbol_type type;
	const LT *te;

	initpoint(sp);

	while (True)
	{
		if (sp.next(type) != PS_NORMAL)
			if (of == NULL && chunktype == CT_FIELD)
			{
				MCperror->add
				(PE_SORT_NOTARGET, sp);
				return PS_ERROR;
			}
			else
				break;
		if (sp.lookup(SP_SORT, te) == PS_NORMAL)
		{
			switch (te->which)
			{
			case ST_OF:
				of = new MCChunk(True);
				if (of->parse(sp, False) != PS_NORMAL)
				{
					MCperror->add
					(PE_SORT_BADTARGET, sp);
					return PS_ERROR;
				}
				break;
			case ST_BY:
				if (chunktype == CT_FIELD && of == NULL)
					chunktype = CT_CARD;
				if (sp.parseexp(False, True, &by) != PS_NORMAL)
				{
					MCperror->add
					(PE_SORT_BADEXPRESSION, sp);
					return PS_ERROR;
				}
				if (of == NULL && chunktype == CT_FIELD)
				{
					MCperror->add
					(PE_SORT_NOTARGET, sp);
					return PS_ERROR;
				}
				return PS_NORMAL;
			case ST_LINES:
				chunktype = CT_LINE;
				break;
			case ST_ITEMS:
				chunktype = CT_ITEM;
				break;
			case ST_MARKED:
				chunktype = CT_MARKED;
				break;
			case ST_CARDS:
				if (chunktype != CT_MARKED)
					chunktype = CT_CARD;
				break;
			case ST_TEXT:
			case ST_NUMERIC:
			case ST_INTERNATIONAL:
			case ST_DATETIME:
				format = (Sort_type)te->which;
				break;
			case ST_ASCENDING:
			case ST_DESCENDING:
				direction = (Sort_type)te->which;
				break;
			}
		}
		else
		{
			sp.backup();
			if (of == NULL)
			{
				of = new MCChunk(True);
				if (of->parse(sp, False) != PS_NORMAL)
				{
					MCperror->add
					(PE_SORT_BADTARGET, sp);
					return PS_ERROR;
				}
			}
			else
				break;
		}
	}
	return PS_NORMAL;
}
#ifdef /* MCSort::sort_container */ LEGACY_EXEC
Exec_stat MCSort::sort_container(MCExecPoint &p_exec_point, Chunk_term p_type, Sort_type p_direction, Sort_type p_form, MCExpression *p_by)
{
	MCSortnode *t_items;
	uint4 t_item_count;
	t_item_count = 0;

	// If sorting items of the container, then we use the current itemDelimiter to split each item,
	// all other forms of search default to the lineDelimiter for now. Note that this is a slight
	// change of behavior as previously sorting containers by line ignored the lineDelimiter and
	// always delimited by ascii 10.
	char t_delimiter;
	if (p_type == CT_ITEM)
		t_delimiter = p_exec_point . getitemdel();
	else
		t_delimiter = p_exec_point . getlinedel();

	if (t_delimiter == '\0')
		return ES_NORMAL;

	// Calculate the number of items we need to sort, store this in t_item_count.
	uint4 t_item_size;
	t_item_size = p_exec_point . getsvalue() . getlength();

	char *t_item_text;
	t_item_text = p_exec_point . getsvalue() . clone();

	char *t_string_pointer;
	t_string_pointer = t_item_text;

	char *t_end_pointer;
	bool t_trailing_delim = false;
	while ((t_end_pointer = strchr(t_string_pointer, t_delimiter)) != NULL)
	{
		// knock out last delim for lines with a trailing return char
		if (p_type != CT_ITEM && t_end_pointer[1] == '\0')
		{
			t_end_pointer[0] = '\0';
			t_trailing_delim = true;
		}
		else
			t_item_count++;
		t_string_pointer = t_end_pointer + 1;
	}

	// OK-2008-12-11: [[Bug 7503]] - If there are 0 items in the string, don't carry out the search,
	// this keeps the behavior consistent with previous versions of Revolution.
	if (t_item_count < 1)
	{
		delete t_item_text;
		return ES_NORMAL;
	}

	// Now we know the item count, we can allocate an array of MCSortnodes to store them.
	t_items = new MCSortnode[t_item_count + 1];
	t_item_count = 0;
	t_string_pointer = t_item_text;

	// Next, populate the MCSortnodes with all the items to be sorted
	MCString t_string;
	do
	{
		if ((t_end_pointer = strchr(t_string_pointer, t_delimiter)) != NULL)
		{
			*t_end_pointer++ = '\0';
			t_string . set(t_string_pointer, t_end_pointer - t_string_pointer - 1);
		}
		else
			t_string . set(t_string_pointer, strlen(t_string_pointer));

		MCExecPoint t_exec_point2(p_exec_point);
		additem(t_exec_point2, t_items, t_item_count, p_form, t_string, p_by);

		t_items[t_item_count - 1] . data = (void *)t_string_pointer;
		t_string_pointer = t_end_pointer;
	}
	while (t_end_pointer != NULL);

	// Sort the array
	MCU_sort(t_items, t_item_count, p_direction, p_form);

	// Build the output string
	char *t_output;
	t_output = new char[t_item_size + 1];
	*t_output = '\0';
	
	uint4 t_length;
	t_length = 0;

	for (unsigned int i = 0; i < t_item_count; i++)
	{
		uint4 t_item_length;
		t_item_length = strlen((const char *)t_items[i] . data);
		strncpy(&t_output[t_length], (const char *)t_items[i] . data, t_item_length);
		t_length = t_length + t_item_length;

		if ((p_form == ST_INTERNATIONAL || p_form == ST_TEXT) && (!p_exec_point . getcasesensitive() || p_by != NULL))
			delete t_items[i] . svalue;

		if (t_trailing_delim || i < t_item_count - 1)
			t_output[t_length++] = t_delimiter;
	}
	t_output[t_length] = '\0';

	p_exec_point . grabbuffer(t_output, t_length);

	delete t_item_text;
	delete t_items;
	return ES_NORMAL;
}
#endif /* MCSort::sort_container */

void MCSort::additem(MCExecPoint &ep, MCSortnode *&items, uint4 &nitems, Sort_type form, MCString &s, MCExpression *by)
{
	if (by != NULL)
	{
		MCerrorlock++;
		ep.setsvalue(s);
		MCeach->store(ep, False);
		if (by->eval(ep) == ES_NORMAL)
			s = ep.getsvalue();
		else
			s = MCnullmcstring;
		MCerrorlock--;
	}
	switch (form)
	{
	case ST_DATETIME:
		ep.setsvalue(s);
		if (MCD_convert(ep, CF_UNDEFINED, CF_UNDEFINED, CF_SECONDS, CF_UNDEFINED))
		{
			if (!MCU_stor8(ep.getsvalue(), items[nitems].nvalue))
				items[nitems].nvalue = -MAXREAL8;
		}
		else
			items[nitems].nvalue = -MAXREAL8;
		break;
	case ST_NUMERIC:
		{
			const char *sptr = s.getstring();
			uint4 length = s.getlength();
			
			// MW-2013-03-21: [[ Bug ]] Make sure we skip any whitespace before the
			//   number starts - making it consistent with string->number conversions
			//   elsewhere.
			MCU_skip_spaces(sptr, length);
			
		    // REVIEW - at the moment the numeric prefix of the string is used to
			//   derive the sort key e.g. 1000abc would get processed as 1000.
			while (length && (isdigit((uint1)*sptr) ||
			                  *sptr == '.' || *sptr == '-' || *sptr == '+'))
			{
				sptr++;
				length--;
			}
			s.setlength(s.getlength() - length);
			if (!MCU_stor8(s, items[nitems].nvalue))
				items[nitems].nvalue = -MAXREAL8;
		}
		break;
	default:
		if (ep.getcasesensitive() && by == NULL)
			items[nitems].svalue = (char *)s.getstring();
		else
			if (ep.getcasesensitive())
				items[nitems].svalue = s.clone();
			else
			{
#if defined(_MAC_DESKTOP) || defined(_IOS_MOBILE)
				if (form == ST_INTERNATIONAL)
				{
					extern char *MCSystemLowercaseInternational(const MCString& s);
					items[nitems].svalue = MCSystemLowercaseInternational(s);
				}
				else
#endif

				{
					items[nitems].svalue = new char[s.getlength() + 1];
					MCU_lower(items[nitems].svalue, s);
					items[nitems].svalue[s.getlength()] = '\0';
				}
			}
		break;
	}
	nitems++;
}

Exec_stat MCSort::exec(MCExecPoint &ep)
{
#ifdef /* MCSort */ LEGACY_EXEC
	if (of == NULL && chunktype == CT_FIELD)
	{
		MCeerror->add
		(EE_SORT_NOTARGET, line, pos);
		return ES_ERROR;
	}
	MCObject *optr = NULL;
	uint4 parid;
	if (of != NULL)
	{
		MCerrorlock++;
		if (of->getobj(ep, optr, parid, False) != ES_NORMAL
		        || optr->gettype() == CT_BUTTON)
		{
			MCerrorlock--;
			if (of->eval(ep) != ES_NORMAL)
			{
				MCeerror->add
				(EE_SORT_BADTARGET, line, pos);
				return ES_ERROR;
			}
		}
		else
			MCerrorlock--;
		if (optr != NULL && optr->gettype() > CT_GROUP && chunktype <= CT_GROUP)
			chunktype = CT_LINE;
	}
	else
		optr = MCdefaultstackptr;
	if (chunktype == CT_CARD || chunktype == CT_MARKED)
	{
		MCStack *sptr = (MCStack *)optr;
		if (optr == NULL || optr->gettype() != CT_STACK
		        || sptr->sort(ep, direction, format, by,
		                      chunktype == CT_MARKED) != ES_NORMAL)
		{
			MCeerror->add
			(EE_SORT_CANTSORT, line, pos);
			return ES_ERROR;
		}
	}
	else
	{
		if (optr == NULL || optr->gettype() == CT_BUTTON)
		{
			if (sort_container(ep, chunktype, direction, format, by) != ES_NORMAL)
			{
				MCeerror->add(EE_SORT_CANTSORT, line, pos);
				return ES_ERROR;
			}
			of -> set(ep, PT_INTO);
		}
		else
		{
			MCField *fptr = (MCField *)optr;
			if (optr->gettype() != CT_FIELD || !of->nochunks()
			        || fptr->sort(ep, parid, chunktype, direction,
			                      format, by) != ES_NORMAL)
			{
				MCeerror->add
				(EE_SORT_CANTSORT, line, pos);
				return ES_ERROR;
			}
		}
	}
	return ES_NORMAL;
#endif /* MCSort */
}



MCWait::~MCWait()
{
	delete duration;
}

Parse_stat MCWait::parse(MCScriptPoint &sp)
{
	Symbol_type type;
	const LT *te;

	initpoint(sp);

	if (sp.next(type) != PS_NORMAL)
	{
		MCperror->add
		(PE_WAIT_NODURATION, sp);
		return PS_ERROR;
	}
	if (sp.lookup(SP_REPEAT, te) == PS_NORMAL)
		condition = (Repeat_form)te->which;
	else
	{
		condition = RF_FOR;
		sp.backup();
	}

	if (sp.skip_token(SP_MOVE, TT_UNDEFINED, MM_MESSAGES) == PS_NORMAL)
		messages = True;
	else
	{
		if (sp.parseexp(False, True, &duration) != PS_NORMAL)
		{
			MCperror->add
			(PE_WAIT_BADCOND, sp);
			return PS_ERROR;
		}
		if (condition == RF_FOR)
			if (sp.skip_token(SP_FACTOR, TT_FUNCTION, F_MILLISECS) == PS_NORMAL)
				units = F_MILLISECS;
			else
				if (sp.skip_token(SP_FACTOR, TT_FUNCTION, F_SECONDS) == PS_NORMAL
				        || sp.skip_token(SP_FACTOR, TT_CHUNK, CT_SECOND) == PS_NORMAL)
					units = F_SECONDS;
				else
					if (sp.skip_token(SP_FACTOR, TT_FUNCTION, F_TICKS) == PS_NORMAL)
						units = F_TICKS;
					else
						units = F_TICKS;
		if (sp.skip_token(SP_REPEAT, TT_UNDEFINED, RF_WITH) == PS_NORMAL)
		{
			sp.skip_token(SP_MOVE, TT_UNDEFINED, MM_MESSAGES);
			messages = True;
		}
	}
	return PS_NORMAL;
}

Exec_stat MCWait::exec(MCExecPoint &ep)
{
#ifdef /* MCWait */ LEGACY_EXEC
	while (True)
	{
		MCU_play();
		if (duration == NULL)
		{
			if (MCscreen->wait(MCmaxwait, messages, messages) || MCabortscript)
			{
				MCeerror->add(EE_WAIT_ABORT, line, pos);
				return ES_ERROR;
			}
			break;
		}
		else
		{
			if (duration->eval(ep) != ES_NORMAL)
			{
				MCeerror->add(EE_WAIT_BADEXP, line, pos);
				return ES_ERROR;
			}
			switch (condition)
			{
			case RF_FOR:
				real8 delay;
				if (ep.getreal8(delay, line, pos, EE_WAIT_NAN) != ES_NORMAL)
					return ES_ERROR;
				switch (units)
				{
				case F_MILLISECS:
					delay /= 1000.0;
					break;
				case F_TICKS:
					delay /= 60.0;
					break;
				default:
					break;
				}
				if (MCscreen->wait(delay, messages, False))
				{
					MCeerror->add(EE_WAIT_ABORT, line, pos);
					return ES_ERROR;
				}
				return ES_NORMAL;
			case RF_UNTIL:
				if (ep.getsvalue() == MCtruemcstring)
					return ES_NORMAL;
				if (MCscreen->wait(WAIT_INTERVAL, messages, True))
				{
					MCeerror->add(EE_WAIT_ABORT, line, pos);
					return ES_ERROR;
				}
				break;
			case RF_WHILE:
				if (ep.getsvalue() == MCfalsemcstring)
					return ES_NORMAL;
				if (MCscreen->wait(WAIT_INTERVAL, messages, True))
				{
					MCeerror->add(EE_WAIT_ABORT, line, pos);
					return ES_ERROR;
				}
				break;
			default:
				return ES_ERROR;
			}
		}
	}
	return ES_NORMAL;
#endif /* MCWait */
}

MCInclude::~MCInclude(void)
{
	delete filename;
}

Parse_stat MCInclude::parse(MCScriptPoint& sp)
{
	initpoint(sp);
	
	if (sp . parseexp(False, True, &filename) != PS_NORMAL)
	{
		MCperror -> add(PE_INCLUDE_BADFILENAME, sp);
		return PS_ERROR;
	}
	
	return PS_NORMAL;
}

Exec_stat MCInclude::exec(MCExecPoint& ep)
{	
#ifdef /* MCInclude */ LEGACY_EXEC
	if (filename -> eval(ep) != ES_NORMAL)
	{
		MCeerror -> add(EE_INCLUDE_BADFILENAME, line, pos);
		return ES_ERROR;
	}

#ifdef _SERVER
	MCServerScript *t_script;
	t_script = static_cast<MCServerScript *>(ep . getobj());

	if (t_script -> GetIncludeDepth() > 16)
	{
		MCeerror -> add(EE_INCLUDE_TOOMANY, line, pos);
		return ES_ERROR;
	}
	
	if (!t_script -> Include(ep, ep . getcstring(), is_require))
	{
		MCeerror -> add(EE_SCRIPT_ERRORPOS, line, pos);
		return ES_ERROR;
	}
	
	return ES_NORMAL;
#else
	MCeerror -> add(is_require ? EE_REQUIRE_BADCONTEXT : EE_INCLUDE_BADCONTEXT, line, pos);
	return ES_ERROR;
#endif
#endif /* MCInclude */
}

MCEcho::~MCEcho(void)
{
}

Parse_stat MCEcho::parse(MCScriptPoint& sp)
{
	initpoint(sp);
	data = sp . gettoken();
	return PS_NORMAL;
}

Exec_stat MCEcho::exec(MCExecPoint& ep)
{
#ifdef /* MCEcho */ LEGACY_EXEC
	if (!MCS_put(ep, kMCSPutBinaryOutput, data) != IO_NORMAL)
		MCexitall = True;

	return ES_NORMAL;
<<<<<<< HEAD
#endif /* MCEcho */
}
=======
}

MCResolveImage::~MCResolveImage(void)
{
    delete m_relative_object;
    delete m_id_or_name;
    delete m_it;
}

Parse_stat MCResolveImage::parse(MCScriptPoint &p_sp)
{
    Parse_stat t_stat;
    t_stat = PS_NORMAL;
    
    // Fetch a reference to 'it'
    getit(p_sp, m_it);
    
    if (t_stat == PS_NORMAL)
        t_stat =  p_sp.skip_token(SP_FACTOR, TT_CHUNK, CT_IMAGE);
        
        // Parse the optional 'id' token
    m_is_id = (PS_NORMAL == p_sp . skip_token(SP_FACTOR, TT_PROPERTY, P_ID));
    
    // Parse the id_or_name expression
    if (t_stat == PS_NORMAL)
        t_stat = p_sp . parseexp(False, True, &m_id_or_name);
    
    if (t_stat != PS_NORMAL)
    {
        MCperror->add
        (PE_RESOLVE_BADIMAGE, p_sp);
        return PS_ERROR;
    }
    
    // Parse the 'relative to' tokens
    if (t_stat == PS_NORMAL)
        t_stat = p_sp . skip_token(SP_FACTOR, TT_TO, PT_RELATIVE);
    
    if (t_stat == PS_NORMAL)
        t_stat = p_sp . skip_token(SP_FACTOR, TT_TO, PT_TO);
    
    // Parse the target object clause
    if (t_stat == PS_NORMAL)
    {
        m_relative_object = new MCChunk(false);
        t_stat = m_relative_object -> parse(p_sp, False);
    }
    else
    {
        MCperror->add
        (PE_RESOLVE_BADOBJECT, p_sp);
        return PS_ERROR;
    }
    return t_stat;
}

Exec_stat MCResolveImage::exec(MCExecPoint &p_ep)
{
    Exec_stat t_stat;
    t_stat = ES_NORMAL;
    
    uint4 t_part_id;
    MCObject *t_relative_object;
    if (t_stat == ES_NORMAL)
        t_stat = m_relative_object -> getobj(p_ep, t_relative_object, t_part_id, True);
    
    if (t_stat == ES_NORMAL)
        t_stat = m_id_or_name -> eval(p_ep);
    
    MCImage *t_found_image;
    t_found_image = nil;
    if (t_stat == ES_NORMAL)
    {
        if (m_is_id)
        {
            if (p_ep . ton() == ES_ERROR)
            {
                MCeerror -> add(EE_VARIABLE_NAN, line, pos);
                return ES_ERROR;
            }
            
            t_found_image = t_relative_object -> resolveimageid(p_ep . getuint4());
        }
        else
            t_found_image = t_relative_object -> resolveimagename(p_ep . getsvalue());
        
        if (t_found_image != nil)
            t_stat = t_found_image -> getprop(0, P_LONG_ID, p_ep, False);
        else
            p_ep . clear();
    }
    
    if (t_stat == ES_NORMAL)
        t_stat = m_it -> set(p_ep);
    
    return t_stat;
    
}
>>>>>>> 78d36a43
<|MERGE_RESOLUTION|>--- conflicted
+++ resolved
@@ -2038,10 +2038,7 @@
 		MCexitall = True;
 
 	return ES_NORMAL;
-<<<<<<< HEAD
 #endif /* MCEcho */
-}
-=======
 }
 
 MCResolveImage::~MCResolveImage(void)
@@ -2140,4 +2137,3 @@
     return t_stat;
     
 }
->>>>>>> 78d36a43
