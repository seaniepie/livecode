/* Copyright (C) 2003-2013 Runtime Revolution Ltd.

This file is part of LiveCode.

LiveCode is free software; you can redistribute it and/or modify it under
the terms of the GNU General Public License v3 as published by the Free
Software Foundation.

LiveCode is distributed in the hope that it will be useful, but WITHOUT ANY
WARRANTY; without even the implied warranty of MERCHANTABILITY or
FITNESS FOR A PARTICULAR PURPOSE.  See the GNU General Public License
for more details.

You should have received a copy of the GNU General Public License
along with LiveCode.  If not see <http://www.gnu.org/licenses/>.  */

#include "prefix.h"

#include "globdefs.h"
#include "objdefs.h"
#include "parsedef.h"
#include "filedefs.h"

#include "globals.h"
#include "execpt.h"
#include "handler.h"
#include "scriptpt.h"
#include "newobj.h"
#include "chunk.h"
#include "param.h"
#include "mcerror.h"
#include "property.h"
#include "object.h"
#include "button.h"
#include "field.h"
#include "image.h"
#include "card.h"
#include "eps.h"
#include "graphic.h"
#include "group.h"
#include "scrolbar.h"
#include "player.h"
#include "aclip.h"
#include "vclip.h"
#include "stack.h"
#include "dispatch.h"
#include "stacklst.h"
#include "sellst.h"
#include "undolst.h"
#include "util.h"
#include "date.h"
#include "printer.h"
#include "debug.h"
#include "cmds.h"
#include "mode.h"
#include "osspec.h"

#include "securemode.h"
#include "syntax.h"
#include "stacksecurity.h"

#include "license.h"

#ifdef _SERVER
#include "srvscript.h"
#endif

#include "exec.h"

MCChoose::~MCChoose()
{
	delete etool;
}

Parse_stat MCChoose::parse(MCScriptPoint &sp)
{
	Symbol_type type;
	const LT *te;

	initpoint(sp);
	sp.skip_token(SP_FACTOR, TT_THE);
	if (sp.next(type) != PS_NORMAL)
	{
		MCperror->add(PE_CHOOSE_NOTOKEN, sp);
		return PS_ERROR;
	}
	if (sp.lookup(SP_TOOL, te) != PS_NORMAL)
	{
		sp.backup();
		if (sp.parseexp(False, True, &etool) != PS_NORMAL)
		{
			MCperror->add(PE_CHOOSE_BADEXP, sp);
			return PS_ERROR;
		}
		sp.skip_token(SP_TOOL, TT_END);
		return PS_NORMAL;
	}
	else
	{
		littool = (Tool)te->which;
		while (sp.skip_token(SP_TOOL, TT_TOOL) == PS_NORMAL)
			;
		sp.skip_token(SP_TOOL, TT_END);
	}
	return PS_NORMAL;
}

Exec_stat MCChoose::exec(MCExecPoint &ep)
{
#ifdef /* MCChoose */ LEGACY_EXEC
	if (etool != NULL)
		if (etool->eval(ep) != ES_NORMAL)
		{
			MCeerror->add
			(EE_CHOOSE_BADEXP, line, pos);
			return ES_ERROR;
		}
	return MCU_choose_tool(ep, littool, line, pos); 
#endif /* MCChoose */


	MCExecContext ctxt(ep);
	if (etool != NULL)
		if (etool->eval(ep) != ES_NORMAL)
		{
			MCeerror->add(EE_CHOOSE_BADEXP, line, pos);
			return ES_ERROR;
		}
	MCAutoStringRef t_string;
	/* UNCHECKED */ ep.copyasstringref(&t_string);
	MCInterfaceExecChooseTool(ctxt, *t_string, littool);
	
	if (!ctxt . HasError())
		return ES_NORMAL;

	return ctxt . Catch(line, pos);
}

void MCChoose::compile(MCSyntaxFactoryRef ctxt)
{
	MCSyntaxFactoryBeginStatement(ctxt, line, pos);

	if (etool != nil)
		etool -> compile(ctxt);
	else
		MCSyntaxFactoryEvalConstantNil(ctxt);

	MCSyntaxFactoryEvalConstantInt(ctxt, littool);

	MCSyntaxFactoryExecMethodWithArgs(ctxt, kMCInterfaceExecChooseToolMethodInfo, 1);

	MCSyntaxFactoryEndStatement(ctxt);
}

MCConvert::~MCConvert()
{
	delete container;
	delete source;
}

Parse_stat MCConvert::parse(MCScriptPoint &sp)
{
	initpoint(sp);
	MCerrorlock++;
	container = new MCChunk(True);
	MCScriptPoint tsp(sp);
	if (container->parse(sp, False) != PS_NORMAL)
	{
		sp = tsp;
		MCerrorlock--;
		delete container;
		container = NULL;
		if (sp.parseexp(False, True, &source) != PS_NORMAL)
		{
			MCperror->add
			(PE_CONVERT_NOCONTAINER, sp);
			return PS_ERROR;
		}
	}
	else
		MCerrorlock--;
	if (sp.skip_token(SP_FACTOR, TT_FROM) == PS_NORMAL)
	{
		if (parsedtformat(sp, fform, fsform) != PS_NORMAL)
			return PS_ERROR;
	}
	if (sp.skip_token(SP_FACTOR, TT_TO) != PS_NORMAL)
	{
		MCperror->add
		(PE_CONVERT_NOTO, sp);
		return PS_ERROR;
	}
	if (parsedtformat(sp, pform, sform) != PS_NORMAL)
		return PS_ERROR;
	return PS_NORMAL;
}

Parse_stat MCConvert::parsedtformat(MCScriptPoint &sp, Convert_form &firstform,
                                    Convert_form &secondform)
{
	const LT *te;
	Symbol_type type;
	Boolean needformat = True;
	Convert_form localeform = CF_UNDEFINED;
	while (True)
	{
		if (sp.next(type) != PS_NORMAL)
		{
			if (needformat)
			{
				MCperror->add
				(PE_CONVERT_NOFORMAT, sp);
				return PS_ERROR;
			}
			else
				return PS_NORMAL;
		}
		if (sp.lookup(SP_CONVERT, te) != PS_NORMAL)
		{
			if (needformat)
			{
				MCperror->add
				(PE_CONVERT_NOTFORMAT, sp);
				return PS_ERROR;
			}
			else
			{
				sp.backup();
				break;
			}
		}
		switch (te->which)
		{
		case CF_ABBREVIATED:
		case CF_SHORT:
		case CF_LONG:
		case CF_INTERNET:
			if (firstform == CF_UNDEFINED)
				firstform = (Convert_form)te->which;
			else
				secondform = (Convert_form)te->which;
			break;
		case CF_SYSTEM:
		case CF_ENGLISH:
			localeform = (Convert_form)te->which;
			break;
		case CF_DATE:
		case CF_TIME:
			if (firstform == CF_UNDEFINED)
				firstform = (Convert_form)(te->which + 1 + localeform);
			else
				if (firstform > CF_INTERNET)
				{
					if (secondform == CF_UNDEFINED)
						secondform = (Convert_form)(te->which + 1 + localeform);
					else
					{
						uint2 dummy = secondform;
						dummy += te->which + localeform;
						secondform = (Convert_form)dummy;
					}
				}
				else
				{
					uint2 dummy = firstform;
					dummy += te->which + localeform;
					firstform = (Convert_form)dummy;
				}
			needformat = False;
			break;
		default:
			firstform = (Convert_form)te->which;
			return PS_NORMAL;
		}
		if (sp.skip_token(SP_FACTOR, TT_BINOP, O_AND) == PS_NORMAL)
		{
			if (needformat)
			{
				MCperror->add
				(PE_CONVERT_BADAND, sp);
				return PS_ERROR;
			}
			else
				needformat = True;
		}
		else
			if (!needformat)
				break;
	}
	return PS_NORMAL;
}

Exec_stat MCConvert::exec(MCExecPoint &ep)
{
#ifdef /* MCConvert */ LEGACY_EXEC
	MCresult->clear(False);
	if (container != NULL)
	{
		if (container->eval(ep) != ES_NORMAL)
		{
			MCeerror->add
			(EE_CONVERT_CANTGET, line, pos);
			return ES_ERROR;
		}
	}
	else
		if (source->eval(ep) != ES_NORMAL)
		{
			MCeerror->add
			(EE_CONVERT_CANTGET, line, pos);
			return ES_ERROR;
		}
	if (!MCD_convert(ep, fform, fsform, pform, sform))
	{
		MCresult->sets("invalid date");
		return ES_NORMAL;
	}
	Exec_stat stat;
	if (container == NULL)
		stat = ep . getit() -> set(ep);
	else
		stat = container->set(ep, PT_INTO);
	
	if (stat != ES_NORMAL)
	{
		MCeerror->add
		(EE_CONVERT_CANTSET, line, pos, ep.getsvalue());
		return ES_ERROR;
	}
	return ES_NORMAL; 
#endif /* MCConvert */


	MCExecContext ctxt(ep, it);
	MCAutoStringRef t_input;
	MCAutoStringRef t_output;
	if (container != NULL)
	{
		if (container->eval(ep) != ES_NORMAL)
		{
			MCeerror->add(EE_CONVERT_CANTGET, line, pos);
			return ES_ERROR;
		}
	}
	else
	{
		if (source->eval(ep) != ES_NORMAL)
		{
			MCeerror->add(EE_CONVERT_CANTGET, line, pos);
			return ES_ERROR;
		}
	}
	/* UNCHECKED */ ep . copyasstringref(&t_input);

	if (it != NULL)
		MCDateTimeExecConvertIntoIt(ctxt, *t_input, fform, fsform, pform, sform, &t_output);
	else
	{
		MCDateTimeExecConvert(ctxt, *t_input, fform, fsform, pform, sform, &t_output);
		if (container -> set(ep, PT_INTO, *t_output) != ES_NORMAL)
		{
			MCeerror->add(EE_CONVERT_CANTSET, line, pos);
			return ES_ERROR;
		}
	}
	
	if (!ctxt . HasError())
		return ES_NORMAL;

	return ctxt . Catch(line, pos);
}

void MCConvert::compile(MCSyntaxFactoryRef ctxt)
{
	MCSyntaxFactoryBeginStatement(ctxt, line, pos);
	
	if (it != nil)
		source -> compile(ctxt);
	else
		container -> compile_inout(ctxt);

	MCSyntaxFactoryEvalConstantInt(ctxt, fform);
	MCSyntaxFactoryEvalConstantInt(ctxt, fsform);
	MCSyntaxFactoryEvalConstantInt(ctxt, pform);
	MCSyntaxFactoryEvalConstantInt(ctxt, sform);
	
	if (it != nil)
		MCSyntaxFactoryExecMethod(ctxt, kMCDateTimeExecConvertIntoItMethodInfo);
	else
		MCSyntaxFactoryExecMethodWithArgs(ctxt, kMCDateTimeExecConvertMethodInfo, 0, 1, 2, 3, 4, 0);
	
	MCSyntaxFactoryEndStatement(ctxt);
}

MCDo::~MCDo()
{
	delete source;
	delete alternatelang;
}

Parse_stat MCDo::parse(MCScriptPoint &sp)
{
	initpoint(sp);
	h = sp.gethandler();
	if (sp.parseexp(False, True, &source) != PS_NORMAL)
	{
		MCperror->add(PE_DO_BADEXP, sp);
		return PS_ERROR;
	}
	
	if (sp.skip_token(SP_FACTOR, TT_IN, PT_IN) == PS_NORMAL)
	{
		if (sp.skip_token(SP_SUGAR, TT_UNDEFINED, SG_BROWSER) == PS_NORMAL)
			browser = True;
		else if (sp.skip_token(SP_SUGAR, TT_UNDEFINED, SG_CALLER) == PS_NORMAL)
			caller = true;
		else
		{
			MCperror->add(PE_DO_BADENV, sp);
			return PS_ERROR;
		}
		
		return PS_NORMAL;
	}
	
	if (sp.skip_token(SP_FACTOR, TT_PREP, PT_AS) == PS_NORMAL)
	{
		if (sp.parseexp(False, True, &alternatelang) != PS_NORMAL)
		{
			MCperror->add(PE_DO_BADLANG, sp);
			return PS_ERROR;
		}
	}
	return PS_NORMAL;
}

Exec_stat MCDo::exec(MCExecPoint &ep)
{
#ifdef /* MCDo */ LEGACY_EXEC
	MCExecPoint *epptr;
	if (browser)
	{
		if (source->eval(ep) != ES_NORMAL)
		{
			MCeerror->add(EE_DO_BADEXP, line, pos);
			return ES_ERROR;
		}
		
		return MCModeExecuteScriptInBrowser(ep . getsvalue());
	}

	if (alternatelang != NULL)
	{
		if (alternatelang->eval(ep) != ES_NORMAL)
		{
			MCeerror->add
			(EE_DO_BADLANG, line, pos);
			return ES_ERROR;
		}
		char *langname = ep.getsvalue().clone();
		if (source->eval(ep) != ES_NORMAL)
		{
			MCeerror->add
			(EE_DO_BADEXP, line, pos);
			return ES_ERROR;
		}
		
		if (!MCSecureModeCheckDoAlternate(line, pos))
			return ES_ERROR;
		
		MCString s = ep.getsvalue();
		MCS_doalternatelanguage(s, langname);
		delete langname;
		return ES_NORMAL;
	}
	Boolean added = False;
	if (MCnexecutioncontexts < MAX_CONTEXTS)
	{
		ep.setline(line);
		MCexecutioncontexts[MCnexecutioncontexts++] = &ep;
		added = True;
	}
	if (debug)
	{
		if (MCdebugcontext >= MCnexecutioncontexts)
			MCdebugcontext = MCnexecutioncontexts - 1;
		epptr = MCexecutioncontexts[MCdebugcontext];
	}
	else
	{
		if (caller)
		{
			if (MCnexecutioncontexts < 2)
			{
				if (added)
					MCnexecutioncontexts--;
				MCeerror -> add(EE_DO_NOCALLER, line, pos);
				return ES_ERROR;
			}
			
			epptr = MCexecutioncontexts[MCnexecutioncontexts - 2];
		}
		else
		epptr = &ep;
	}
	if (source->eval(*epptr) != ES_NORMAL)
	{
		if (added)
			MCnexecutioncontexts--;
		MCeerror->add(EE_DO_BADEXP, line, pos);
		return ES_ERROR;
	}
	Exec_stat stat = h->doscript(*epptr, line, pos);
	if (added)
		MCnexecutioncontexts--;
	return stat;
#endif /* MCDo */

	if (browser)
	{
		if (source->eval(ep) != ES_NORMAL)
		{
			MCeerror->add(EE_DO_BADEXP, line, pos);
			return ES_ERROR;
		}
		
		MCAutoStringRef t_script;
		/* UNCHECKED */ ep . copyasstringref(&t_script);

		MCExecContext ctxt(ep);

		MCLegacyExecDoInBrowser(ctxt, *t_script);
		if (!ctxt . HasError())
			return ES_NORMAL;

		return ctxt . Catch(line, pos);
	}

	if (alternatelang != NULL)
	{
		if (alternatelang->eval(ep) != ES_NORMAL)
		{
			MCeerror->add(EE_DO_BADLANG, line, pos);
			return ES_ERROR;
		}

		MCAutoStringRef t_language;
		/* UNCHECKED */ ep . copyasstringref(&t_language);

		if (source->eval(ep) != ES_NORMAL)
		{
			MCeerror->add(EE_DO_BADEXP, line, pos);
			return ES_ERROR;
		}

		MCAutoStringRef t_script;
		/* UNCHECKED */ ep . copyasstringref(&t_script);

		MCExecContext ctxt(ep);
		MCScriptingExecDoAsAlternateLanguage(ctxt, *t_script, *t_language);

		if (!ctxt . HasError())
			return ES_NORMAL;

		return ctxt . Catch(line, pos);
	}
	
	if (debug)
	{
		if (source->eval(ep) != ES_NORMAL)
		{
			MCeerror->add(EE_DO_BADEXP, line, pos);
			return ES_ERROR;
		}

		MCAutoStringRef t_script;
		/* UNCHECKED */ ep . copyasstringref(&t_script);

		MCExecContext ctxt(ep);
		MCDebuggingExecDebugDo(ctxt, *t_script, line, pos);

		if (!ctxt . HasError())
			return ES_NORMAL;

		return ctxt . Catch(line, pos);
	}

	if (source->eval(ep) != ES_NORMAL)
	{
		MCeerror->add(EE_DO_BADEXP, line, pos);
		return ES_ERROR;
	}

	MCAutoStringRef t_script;
	/* UNCHECKED */ ep . copyasstringref(&t_script);

	MCExecContext ctxt(ep);
	
	MCEngineExecDo(ctxt, *t_script, line, pos);

	if (!ctxt . HasError())
		return ES_NORMAL;

	return ctxt . Catch(line, pos);
}

void MCDo::compile(MCSyntaxFactoryRef ctxt)
{
	MCSyntaxFactoryBeginStatement(ctxt, line, pos);

	source -> compile(ctxt);

	if (browser)
		MCSyntaxFactoryExecMethod(ctxt, kMCLegacyExecDoInBrowserMethodInfo);
	else if (alternatelang != nil)
	{
		alternatelang -> compile(ctxt);
		MCSyntaxFactoryExecMethod(ctxt, kMCScriptingExecDoAsAlternateLanguageMethodInfo);
	}
	else 
	{
		MCSyntaxFactoryEvalConstantInt(ctxt, line);
		MCSyntaxFactoryEvalConstantInt(ctxt, pos);

		if (debug)
			MCSyntaxFactoryExecMethod(ctxt, kMCDebuggingExecDebugDoMethodInfo);
		else
			MCSyntaxFactoryExecMethod(ctxt, kMCEngineExecDoMethodInfo);
	}

	MCSyntaxFactoryEndStatement(ctxt);
}

typedef struct
{
	const char *token;
	const char *command;
}
DT;

static DT domenu_table[] = {
                               {"new stack...", "create stack\n\
                                set the mainStack of the topStack to \"Home\"\n\
                                modal \"Stack Properties\""},
                               {"open stack...", "answer file \"Choose a stack to open...\"\n\
                                if it is not empty then\n\
                                set the cursor to watch\n\
                                topLevel it\n\
                                end if"},
                               {"close stack", "close this stack"},
                               {"compact stack", "compact stack"},
                               {"print card", "print this card"},
                               {"print stack...", "print this stack"},
                               {"quit hypercard", "quit"},
                               {"quit", "quit"},
                               {"undo", "undo"},
                               {"cut", "cut"},
                               {"copy", "copy"},
                               {"paste", "paste"},
                               {"new card", "create card"},
                               {"delete card", "delete this card"},
                               {"cut card", "cut this card"},
                               {"copy card", "copy this card"},
                               {"background", "edit background"},
                               {"back", "go back"},
                               {"home", "go home"},
                               {"help", "help"},
                               {"recent", "go recent"},
                               {"first", "go to first card"},
                               {"prev", "go to prev card"},
                               {"next", "go to next card"},
                               {"last", "go to last card"},
                               {"find...", "modeless \"Find\""},
                               {"message", "modeless \"Message Box\""},
                               {"bring closer", "set the layer of the selobj to the layer of the selobj+1"},
                               {"send farther", "set the layer of the selobj to the layer of the selobj-1"},
                               {"new button", "create button"},
                               {"new field", "create field"},
                               {"new background", "create background"},
                           };

/* doMenu items
About Hypercard..., New Stack..., Open Stack..., Close Stack, Save A
Copy..., Compact Stack, Protect Stack..., Delete Stack..., Page
Setup..., Print Field..., Print Card, Print Stack..., Print Report...,
Quit Hypercard, Undo, Cut, Copy, Paste, New Card, Delete Card, Cut
Card, Copy Card, Text Style..., Background, Icon..., Back, Home, Help,
recent, First, Prev, Next, Last, Find..., Message, Scroll, Next
Window, Button Info..., Field Info..., Card Info..., Bkgnd Info...,
Stack Info..., Bring Closer, Send Farther, New Button, New Field, New
Background, Plain, Bold, Italic, Underline, Outline, Shadow, Condense,
Extend, Group, Other..., Select, Select All, Fill, Invert, Pickup,
Darken, Lighten, Trace Edges, Rotate Left, Rotate Right, Flip
Vertical, Flip Horizontal, Opaque, Transparent, Keep, Revert, grid,
Fatbits, Power Keys, Line Size..., brush Shape..., Edit pattern...,
Polygon Sides..., Draw filled, Draw centered, Draw multiple, Rotate,
Slant, distort, Perspective, Import Paint..., Export Paint..., New
Icon, Close Icon Editor, Duplicate Icon, Cut Icon, Copy Icon, Erase,
Frame, Gray, Mirror Horizontal, Mirror Vertical, Rotate 90, Shadow,
Delete Report, Cut Report, Copy Report, Report Items..., Report
Name..., New Report, New Item, Item Info..., Close Script, Save
Script, Revert To Saved, Print Script, Find Again, Find Selection,
Scroll To Selection, Replace..., Replace Again, Comment, Uncomment,
Set Checkpoint, Step, Step Into, Trace, Go, Trace Delay..., Abort,
Variable Watcher, Message Watcher
*/
const char *MCDoMenu::lookup(MCStringRef s)
{
	uint2 size = ELEMENTS(domenu_table);
	while(size--)
		if (MCStringIsEqualToCString(s, domenu_table[size].token, kMCCompareCaseless));
			return domenu_table[size].command;
	return NULL;
}

MCDoMenu::~MCDoMenu()
{
	delete source;
}

Parse_stat MCDoMenu::parse(MCScriptPoint &sp)
{
	initpoint(sp);
	if (sp.parseexp(False, True, &source) != PS_NORMAL)
	{
		MCperror->add
		(PE_DOMENU_BADEXP, sp);
		return PS_ERROR;
	}
	return PS_NORMAL;
}

Exec_stat MCDoMenu::exec(MCExecPoint &ep)
{
#ifdef /* MCDoMenu */ LEGACY_EXEC
	if (source->eval(ep) != ES_NORMAL)
	{
		MCeerror->add
		(EE_DOMENU_BADEXP, line, pos);
		return ES_ERROR;
	}
	const char *dstring = lookup(ep.getsvalue());
	if (dstring == NULL)
	{
		char *tptr = ep.getsvalue().clone();
		ep.setstringf("doMenu \"%s\" not implemented", tptr);
		delete tptr;

		MCresult->sets(ep.getsvalue());
	}
	else
	{
		ep.getobj()->domess(dstring);
	}
	return ES_NORMAL; 
#endif /* MCDoMenu */


	MCExecContext ctxt(ep); 
	if (source->eval(ep) != ES_NORMAL)
	{
		MCeerror->add(EE_DOMENU_BADEXP, line, pos);
		return ES_ERROR;
	}
	MCAutoStringRef t_option;
	/* UNCHECKED */ ep . copyasstringref(&t_option);
	MCLegacyExecDoMenu(ctxt, *t_option);

	if (!ctxt . HasError())
		return ES_NORMAL;

	return ctxt . Catch(line, pos);

}

void MCDoMenu::compile(MCSyntaxFactoryRef ctxt)
{
	MCSyntaxFactoryBeginStatement(ctxt, line, pos);

	source-> compile(ctxt);

	MCSyntaxFactoryExecMethod(ctxt, kMCLegacyExecDoMenuMethodInfo);

	MCSyntaxFactoryEndStatement(ctxt);
}

MCEdit::~MCEdit()
{
	delete target;
    delete m_at;
}

Parse_stat MCEdit::parse(MCScriptPoint &sp)
{
	initpoint(sp);
	sp.skip_token(SP_FACTOR, TT_THE);
	if (sp.skip_token(SP_FACTOR, TT_PROPERTY) != PS_NORMAL)
	{
		MCperror->add(PE_EDIT_NOSCRIPT, sp);
		return PS_ERROR;
	}
	if (sp.skip_token(SP_FACTOR, TT_OF) != PS_NORMAL)
	{
		MCperror->add(PE_EDIT_NOOF, sp);
		return PS_ERROR;
	}
	target = new MCChunk(False);
	if (target->parse(sp, False) != PS_NORMAL)
	{
		MCperror->add(PE_EDIT_NOTARGET, sp);
		return PS_ERROR;
	}
    // MERG 2013-9-13: [[ EditScriptChunk ]] Added line and column
    if (sp.skip_token(SP_FACTOR, TT_PREP, PT_AT) == PS_NORMAL)
	{
		if (sp.parseexp(False, True, &m_at) != PS_NORMAL)
        {
            MCperror->add(PE_EDIT_NOAT, sp);
            return PS_ERROR;
        }
	}
	return PS_NORMAL;
}

Exec_stat MCEdit::exec(MCExecPoint &ep)
{
#ifdef /* MCEdit */ LEGACY_EXEC
	MCObject *optr;
	uint4 parid;
	if (target->getobj(ep, optr, parid, True) != ES_NORMAL)
	{
		MCeerror->add(EE_EDIT_BADTARGET, line, pos);
		return ES_ERROR;
	}

    // MERG 2013-9-13: [[ EditScriptChunk ]] Added at expression that's passed through as a second parameter to editScript
    MCString t_at;
    t_at = NULL;
    
    if (m_at != NULL)
    {
        if (m_at->eval(ep) != ES_NORMAL)
        {
            MCeerror->add
            (EE_EDIT_BADAT, line, pos);
            return ES_ERROR;
        }
        t_at = ep.getsvalue();
    }
    
    // MW-2010-10-13: [[ Bug 7476 ]] Make sure we temporarily turn off lock messages
	//   before invoking the method - since it requires message sending to work!
	Boolean t_old_lock;
	t_old_lock = MClockmessages;
	MClockmessages = False;
	optr->editscript(t_at);
	MClockmessages = t_old_lock;

	return ES_NORMAL;
#endif /* MCEdit */

	MCObject *optr;
	uint4 parid;
	if (target->getobj(ep, optr, parid, True) != ES_NORMAL)
	{
		MCeerror->add(EE_EDIT_BADTARGET, line, pos);
		return ES_ERROR;
	}
    
    // MERG 2013-9-13: [[ EditScriptChunk ]] Added at expression that's passed through as a second parameter to editScript
    MCAutoStringRef t_at;
    if (m_at != NULL)
    {
        if (m_at->eval(ep) != ES_NORMAL)
        {
            MCeerror->add(EE_EDIT_BADAT, line, pos);
            return ES_ERROR;
        }
        /* UNCHECKED */ ep . copyasstringref(&t_at);
    }

	MCExecContext ctxt(ep);
	MCIdeExecEditScriptOfObject(ctxt, optr, *t_at);
	if (!ctxt . HasError())
		return ES_NORMAL;

	return ctxt . Catch(line, pos);
}

void MCEdit::compile(MCSyntaxFactoryRef ctxt)
{
	MCSyntaxFactoryBeginStatement(ctxt, line, pos);
	
	target -> compile_object_ptr(ctxt);

	MCSyntaxFactoryExecMethod(ctxt, kMCIdeExecEditScriptOfObjectMethodInfo);

	MCSyntaxFactoryEndStatement(ctxt);
}

MCFind::~MCFind()
{
	delete tofind;
	delete field;
}

Parse_stat MCFind::parse(MCScriptPoint &sp)
{
	Symbol_type type;
	const LT *te;

	initpoint(sp);

	if (sp.next(type) != PS_NORMAL)
	{
		MCperror->add
		(PE_FIND_NOSTRING, sp);
		return PS_ERROR;
	}
	if (sp.lookup(SP_FIND, te) == PS_NORMAL)
		mode = (Find_mode)te->which;
	else
		sp.backup();
	if (sp.parseexp(False, True, &tofind) != PS_NORMAL)
	{
		MCperror->add
		(PE_FIND_BADSTRING, sp);
		return PS_ERROR;
	}
	if (sp.skip_token(SP_FACTOR, TT_IN) == PS_NORMAL)
	{
		field = new MCChunk(False);
		if (field->parse(sp, False) != PS_NORMAL)
		{
			MCperror->add
			(PE_FIND_BADFIELD, sp);
			return PS_ERROR;
		}
	}
	return PS_NORMAL;
}

Exec_stat MCFind::exec(MCExecPoint &ep)
{
#ifdef /* MCFind */ LEGACY_EXEC
	if (tofind->eval(ep) != ES_NORMAL)
	{
		MCeerror->add
		(EE_FIND_BADSTRING, line, pos);
		return ES_ERROR;
	}
	if (ep.getsvalue().getlength() == 0)
	{
		if (MCfoundfield != NULL)
			MCfoundfield->clearfound();
		MCresult->sets(MCnotfoundstring);
		return ES_NORMAL;
	}
	MCdefaultstackptr->find(ep, mode, ep.getsvalue(), field);
	return ES_NORMAL;
#endif /* MCFind */

	MCExecContext ctxt(ep);
	MCAutoStringRef t_needle;
	if (tofind->eval(ep) != ES_NORMAL)
	{
		MCeerror->add(EE_FIND_BADSTRING, line, pos);
		return ES_ERROR;
	}
	/* UNCHECKED */ ep . copyasstringref(&t_needle);

	MCInterfaceExecFind(ctxt, mode, *t_needle, field);
	
	if (!ctxt . HasError())
		return ES_NORMAL;

	return ctxt . Catch(line, pos);
}

void MCFind::compile(MCSyntaxFactoryRef ctxt)
{
	MCSyntaxFactoryBeginStatement(ctxt, line, pos);

	MCSyntaxFactoryEvalConstantInt(ctxt, mode);
	tofind -> compile(ctxt);
	field -> compile(ctxt);

	MCSyntaxFactoryExecMethod(ctxt, kMCInterfaceExecFindMethodInfo);

	MCSyntaxFactoryEndStatement(ctxt);
}

MCGet::~MCGet()
{
	delete value;
}

Parse_stat MCGet::parse(MCScriptPoint &sp)
{
	initpoint(sp);
	if (sp.parseexp(False, True, &value) != PS_NORMAL)
	{
		MCperror->add
		(PE_GET_BADEXP, sp);
		return PS_ERROR;
	}
	return PS_NORMAL;
}

Exec_stat MCGet::exec(MCExecPoint &ep)
{
#ifdef /* MCGet */ LEGACY_EXEC
	if (value->eval(ep) != ES_NORMAL)
	{
		MCeerror->add(EE_GET_BADEXP, line, pos);
		return ES_ERROR;
	}
<<<<<<< HEAD
	if (it->set(ep) != ES_NORMAL)
=======
	if (ep.getit()->set(ep) != ES_NORMAL)
>>>>>>> 95e6e978
	{
		MCeerror->add(EE_GET_CANTSET, line, pos, ep.getsvalue());
		return ES_ERROR;
	}
	return ES_NORMAL;
#endif /* MCGet */
	
	MCAutoValueRef t_value;
	if (value -> eval(ep) != ES_NORMAL)
	{
		MCeerror -> add(EE_GET_BADEXP, line, pos);
		return ES_ERROR;
	}
	/* UNCHECKED */ ep . copyasvalueref(&t_value);
	
	MCExecContext ctxt(ep, it);
	MCEngineExecGet(ctxt, *t_value);
	if (!ctxt . HasError())
		return ES_NORMAL;
	
	return ctxt . Catch(line, pos);
}

void MCGet::compile(MCSyntaxFactoryRef ctxt)
{
	MCSyntaxFactoryBeginStatement(ctxt, line, pos);

	value -> compile(ctxt);

	MCSyntaxFactoryExecMethod(ctxt, kMCEngineExecGetMethodInfo);

	MCSyntaxFactoryEndStatement(ctxt);
}

MCMarking::~MCMarking()
{
	delete where;
	delete tofind;
	delete field;
	delete card;
}

Parse_stat MCMarking::parse(MCScriptPoint &sp)
{
	Symbol_type type;
	const LT *te;

	initpoint(sp);

	if (sp.next(type) != PS_NORMAL)
	{
		MCperror->add
		(PE_MARK_NOCARDS, sp);
		return PS_ERROR;
	}
	if (sp.lookup(SP_MARK, te) != PS_NORMAL)
	{
		sp.backup();
		card = new MCChunk(False);
		if (card->parse(sp, False) != PS_NORMAL)
		{
			MCperror->add
			(PE_MARK_NOTCARDS, sp);
			return PS_ERROR;
		}
		return PS_NORMAL;
	}
	if (te->which == MC_ALL)
	{
		if (sp.skip_token(SP_MARK, TT_UNDEFINED, MC_CARDS) != PS_NORMAL)
		{
			MCperror->add
			(PE_MARK_NOCARDS, sp);
			return PS_ERROR;
		}
		return PS_NORMAL;
	}
	if (te->which != MC_CARDS)
	{
		MCperror->add
		(PE_MARK_NOCARDS, sp);
		return PS_ERROR;
	}
if (sp.next(type) != PS_NORMAL)
	{
		MCperror->add
		(PE_MARK_NOBYORWHERE, sp);
		return PS_ERROR;
	}
	if (sp.lookup(SP_MARK,te) != PS_NORMAL
	        || te->which != MC_BY && te->which != MC_WHERE)
	{
		MCperror->add
		(PE_MARK_NOTBYORWHERE, sp);
		return PS_ERROR;
	}
	if (te->which == MC_WHERE)
	{
		if (sp.parseexp(False, True, &where) != PS_NORMAL)
		{
			MCperror->add
			(PE_MARK_BADWHEREEXP, sp);
			return PS_ERROR;
		}
		return PS_NORMAL;
	}
	if (sp.skip_token(SP_MARK, TT_UNDEFINED, MC_FINDING) != PS_NORMAL)
	{
		MCperror->add
		(PE_MARK_NOFINDING, sp);
		return PS_ERROR;
	}
	if (sp.next(type) != PS_NORMAL)
	{
		MCperror->add
		(PE_MARK_NOSTRING, sp);
		return PS_ERROR;
	}
	if (sp.lookup(SP_FIND, te) == PS_NORMAL)
		mode = (Find_mode)te->which;
	else
		sp.backup();
	if (sp.parseexp(False, True, &tofind) != PS_NORMAL)
	{
		MCperror->add
		(PE_MARK_BADSTRING, sp);
		return PS_ERROR;
	}
	if (sp.skip_token(SP_FACTOR, TT_IN) == PS_NORMAL)
	{
		field = new MCChunk(False);
		if (field->parse(sp, False) != PS_NORMAL)
		{
			MCperror->add
			(PE_MARK_BADFIELD, sp);
			return PS_ERROR;
		}
	}
	return PS_NORMAL;
}

Exec_stat MCMarking::exec(MCExecPoint &ep)
{
#ifdef /* MCMarking */ LEGACY_EXEC
	if (card != NULL)
	{
		MCObject *optr;
		uint4 parid;
		if (card->getobj(ep, optr, parid, True) != ES_NORMAL
		        || optr->gettype() != CT_CARD)
		{
			MCeerror->add
			(EE_MARK_BADCARD, line, pos);
			return ES_ERROR;
		}
		ep.setboolean(mark);
		return optr->setprop(0, P_MARKED, ep, False);
	}
	if (tofind == NULL)
		MCdefaultstackptr->mark(ep, where, mark);
	else
	{
		if (tofind->eval(ep) != ES_NORMAL)
		{
			MCeerror->add
			(EE_MARK_BADSTRING, line, pos);
			return ES_ERROR;
		}
        
		MCdefaultstackptr->markfind(ep, mode, ep.getsvalue(), field, mark);
	}
	return ES_NORMAL;
#endif /* MCMarking */
    
    MCExecContext ctxt(ep);
    if (card != nil)
	{
		MCObjectPtr t_object;
		if (card->getobj(ep, t_object, True) != ES_NORMAL || t_object . object->gettype() != CT_CARD)
		{
			MCeerror->add(EE_MARK_BADCARD, line, pos);
			return ES_ERROR;
		}
        
        if (mark)
            MCInterfaceExecMarkCard(ctxt, t_object);
        else
            MCInterfaceExecUnmarkCard(ctxt, t_object);

	}
	if (tofind == nil)
    {
        if (mark)
        {
            if (where != nil)
                MCInterfaceExecMarkCardsConditional(ctxt, where);
            else
                MCInterfaceExecMarkAllCards(ctxt);
        }
        else
        {
            if (where != nil)
                MCInterfaceExecUnmarkCardsConditional(ctxt, where);
            else
                MCInterfaceExecUnmarkAllCards(ctxt);
        }
    }
	else
	{
        MCAutoStringRef t_needle;
		if (tofind->eval(ep) != ES_NORMAL)
		{
			MCeerror->add(EE_MARK_BADSTRING, line, pos);
			return ES_ERROR;
		}
        ep . copyasstringref(&t_needle);
        if (mark)
            MCInterfaceExecMarkFind(ctxt, mode, *t_needle, field);
        else
            MCInterfaceExecUnmarkFind(ctxt, mode, *t_needle, field);
	}
	return ES_NORMAL;
}

MCPut::~MCPut()
{
	delete source;
	delete dest;
	
	// cookie
	delete name;
	delete domain;
	delete path;
	delete expires;
}
		
// put [ unicode | binary ] <expr>
// put [ unicode ] ( content | markup ) <expr>
// put [ new ] header <expr>
// put [ secure ] [ httponly ] cookie <name> [ for <path> ] [ on <domain> ] to <value> [ until <expiry> ]
// put <expr> ( into | after | before ) message [ box ]
// put <expr> ( into | after | before ) <chunk>
//
Parse_stat MCPut::parse(MCScriptPoint &sp)
{
	Symbol_type type;
	const LT *te;

	initpoint(sp);
	
	// IM-2011-08-22: [[ SERVER ]] Add support for new put variant.
	// Parse: put [ secure ] [ httponly ] cookie <name> [ for path ] [ on domain ] with <value> [ until expires ]
	if (sp . skip_token(SP_SERVER, TT_SERVER, SK_SECURE) == PS_NORMAL)
		is_secure = true;
	
	if (sp . skip_token(SP_SERVER, TT_SERVER, SK_HTTPONLY) == PS_NORMAL)
		is_httponly = true;
	
	if (sp . skip_token(SP_SERVER, TT_PREP, PT_COOKIE) == PS_NORMAL)
	{
		prep = PT_COOKIE;
		if (sp . parseexp(True, False, &name) != PS_NORMAL)
		{
			MCperror->add(PE_PUT_BADEXP, sp);
			return PS_ERROR;
		}
		if (sp . skip_token(SP_REPEAT, TT_UNDEFINED, RF_FOR) == PS_NORMAL)
		{
			if (sp . parseexp(True, False, &path) != PS_NORMAL)
			{
				MCperror->add(PE_PUT_BADEXP, sp);
				return PS_ERROR;
			}
		}
		if (sp . skip_token(SP_FACTOR, TT_OF, PT_ON) == PS_NORMAL)
		{
			if (sp . parseexp(True, False, &domain) != PS_NORMAL)
			{
				MCperror->add(PE_PUT_BADEXP, sp);
				return PS_ERROR;
			}
		}
		sp . skip_token(SP_REPEAT, TT_UNDEFINED, RF_WITH);
		if (sp . parseexp(True, False, &source) != PS_NORMAL)
		{
			MCperror->add(PE_PUT_BADEXP, sp);
			return PS_ERROR;
		}
		if (sp . skip_token(SP_REPEAT, TT_UNDEFINED, RF_UNTIL) == PS_NORMAL)
		{
			if (sp . parseexp(True, False, &expires) != PS_NORMAL)
			{
				MCperror->add(PE_PUT_BADEXP, sp);
				return PS_ERROR;
			}
		}
		
		return PS_NORMAL;
	}
	
	if (is_secure || is_httponly)
	{
		MCperror->add(PE_PUT_BADPREP, sp);
		return PS_ERROR;
	}
	
	// MW-2011-06-22: [[ SERVER ]] Add support for new put variant.
	// Parse: put new header <expr>
	if (sp.skip_token(SP_SERVER, TT_SERVER, SK_NEW) == PS_NORMAL)
	{
		if (sp.skip_token(SP_SERVER, TT_PREP, PT_HEADER) == PS_NORMAL)
		{
			prep = PT_NEW_HEADER;
			if (sp . parseexp(False, True, &source) != PS_NORMAL)
			{
				MCperror->add(PE_PUT_BADEXP, sp);
				return PS_ERROR;
			}
			
			return PS_NORMAL;
		}
		else
			sp.backup();			
	}

	// MW-2012-02-23: [[ UnicodePut ]] Store whether 'unicode' was present
	//   in the ast.
	if (sp . skip_token(SP_SERVER, TT_SERVER, SK_UNICODE) == PS_NORMAL)
		is_unicode = true;

	// MW-2011-06-22: [[ SERVER ]] Add support for new put variant.
	// Parse: put [ unicode ] ( header | content | markup ) <expr>	
	if (sp.next(type) == PS_NORMAL)
	{
		if (type == ST_ID && sp.lookup(SP_SERVER, te) == PS_NORMAL && te -> type == TT_PREP)
		{
			prep = (Preposition_type)te -> which;
			if (is_unicode && (prep == PT_HEADER || prep == PT_BINARY))
			{
				MCperror->add(PE_PUT_BADPREP, sp);
				return PS_ERROR;
			}
			
			if (sp . parseexp(False, True, &source) != PS_NORMAL)
			{
				MCperror->add(PE_PUT_BADEXP, sp);
				return PS_ERROR;
			}
			
			return PS_NORMAL;
		}
		else
			sp.backup();
	}

	if (sp.parseexp(False, True, &source) != PS_NORMAL)
	{
		MCperror->add(PE_PUT_BADEXP, sp);
		return PS_ERROR;
	}
	
	if (sp.next(type) != PS_NORMAL)
		return PS_NORMAL;
		
	if (sp.lookup(SP_FACTOR, te) != PS_NORMAL || te->type != TT_PREP)
	{
		sp.backup();
		return PS_NORMAL;
	}
	prep = (Preposition_type)te->which;
	if (prep != PT_BEFORE && prep != PT_INTO && prep != PT_AFTER)
	{
		MCperror->add(PE_PUT_BADPREP, sp);
		return PS_ERROR;
	}
	if (sp.skip_token(SP_SHOW, TT_UNDEFINED, SO_MESSAGE) == PS_NORMAL)
	{
		sp.skip_token(SP_SHOW, TT_UNDEFINED, SO_MESSAGE); // "box"
		return PS_NORMAL;
	}
	dest = new MCChunk(True);
	if (dest->parse(sp, False) != PS_NORMAL)
	{
		MCperror->add(PE_PUT_BADCHUNK, sp);
		return PS_ERROR;
	}

	MCVarref *t_src_ref, *t_dst_ref;
	t_src_ref = source -> getrootvarref();
	t_dst_ref = dest -> getrootvarref();
	overlap = t_src_ref != NULL && t_dst_ref != NULL && t_src_ref -> rootmatches(t_dst_ref);

	return PS_NORMAL;
}

Exec_stat MCPut::exec(MCExecPoint &ep)
{
#ifdef /* MCPut */ LEGACY_EXEC
	if (source->eval(ep) != ES_NORMAL)
	{
		MCeerror->add(EE_PUT_BADEXP, line, pos);
		return ES_ERROR;
	}
	if (dest != NULL)
	{
		if (overlap)
			ep . grab();

		Exec_stat t_stat;
		if (!is_unicode)
			t_stat = dest -> set(ep, prep);
		else
			t_stat = dest -> setunicode(ep, prep);
		if (t_stat != ES_NORMAL)
		{
			MCeerror->add(EE_PUT_CANTSET, line, pos);
			return ES_ERROR;
		}
		return ES_NORMAL;
	}
	else
	{
		// MW-2011-06-22: [[ SERVER ]] Handle the non-dest forms of put.
		MCSPutKind t_kind;
		switch(prep)
		{
			case PT_UNDEFINED:
				t_kind = is_unicode ? kMCSPutUnicodeOutput : kMCSPutOutput;
				break;
			case PT_INTO:
				t_kind = kMCSPutIntoMessage;
				break;
			case PT_AFTER:
				t_kind = kMCSPutAfterMessage;
				break;
			case PT_BEFORE:
				t_kind = kMCSPutBeforeMessage;
				break;
			case PT_HEADER:
				t_kind = kMCSPutHeader;
				break;
			case PT_NEW_HEADER:
				t_kind = kMCSPutNewHeader;
				break;
			case PT_CONTENT:
				t_kind = is_unicode ? kMCSPutUnicodeContent : kMCSPutContent;
				break;
			case PT_MARKUP:
				t_kind = is_unicode ? kMCSPutUnicodeMarkup : kMCSPutMarkup;
				break;
			case PT_BINARY:
				t_kind = kMCSPutBinaryOutput;
				break;

			case PT_COOKIE:
				return exec_cookie(ep);
				
			default:
				t_kind = kMCSPutNone;
				break;
		}
		
		if (!MCS_put(ep, t_kind, ep . getsvalue()))
		{
			MCeerror->add(EE_PUT_CANTSETINTO, line, pos);
			return ES_ERROR;
		}
		
		return ES_NORMAL;
	}
#endif /* MCPut */

	MCAutoValueRef t_value;
	if (source -> eval(ep) != ES_NORMAL)
	{
		MCeerror->add(EE_PUT_BADEXP, line, pos);
		return ES_ERROR;
	}
	/* UNCHECKED */ ep . copyasvalueref(&t_value);
	
	MCExecContext ctxt(ep);

	if (dest != nil)
	{
        dest -> set(ep, prep, *t_value, is_unicode);
	}
	else
	{
		MCAutoValueRef t_val;
		if (is_unicode && (prep == PT_UNDEFINED || prep == PT_CONTENT || prep == PT_MARKUP))
        {
			if (!ctxt . ConvertToData(*t_value, (MCDataRef&)&t_val))
			{
				MCeerror -> add(EE_CHUNK_CANTSETDEST, line, pos);
				return ES_ERROR;
			}
        }
		else
        {
			if (!ctxt . ConvertToString(*t_value, (MCStringRef&)&t_val))

			{
				MCeerror -> add(EE_CHUNK_CANTSETDEST, line, pos);
				return ES_ERROR;
			}
        }
		
		// Defined for convenience
		MCStringRef t_string = (MCStringRef)*t_val;
		MCDataRef t_data = (MCDataRef)*t_val;
		
		if (prep == PT_COOKIE)
		{
			MCAutoStringRef t_name;
			if (name -> eval(ep) != ES_NORMAL)
			{
				MCeerror->add(EE_PUT_CANTSETINTO, line, pos);
				return ES_ERROR;
			}
			if (!ep . copyasstringref(&t_name))
				t_name = kMCEmptyString;
			
			uinteger_t t_expires;
			t_expires = 0;
			if (expires != nil)
			{
				if (expires -> eval(ep) != ES_NORMAL ||
					(!ep . isempty() && ep . ton() != ES_NORMAL))
				{
					MCeerror->add(EE_PUT_CANTSETINTO, line, pos);
					return ES_ERROR;
				}
				if (!ep . isempty())
					t_expires = ep . getuint4();
			}
			
			MCAutoStringRef t_path;
			if (path != nil)
			{
				if (path -> eval(ep) != ES_NORMAL)
				{
					MCeerror->add(EE_PUT_CANTSETINTO, line, pos);
					return ES_ERROR;
				}
				if (!ep . copyasstringref(&t_path))
					t_path = kMCEmptyString;
			}
			else
				t_path = kMCEmptyString;
			
			MCAutoStringRef t_domain;
			if (domain != nil)
			{
				if (domain -> eval(ep) != ES_NORMAL)
				{
					MCeerror->add(EE_PUT_CANTSETINTO, line, pos);
					return ES_ERROR;
				}
				if (!ep . copyasstringref(&t_domain))
					t_domain = kMCEmptyString;
			}
			else
				t_domain = kMCEmptyString;
			
			MCServerExecPutCookie(ctxt, *t_name, t_string, t_expires, *t_path, *t_domain, is_secure, is_httponly);
		}
		else if (prep == PT_UNDEFINED)
		{
			if (is_unicode)
				MCEngineExecPutOutputUnicode(ctxt, t_data);
			else
				MCEngineExecPutOutput(ctxt, t_string);
		}
		else if (prep == PT_INTO || prep == PT_AFTER || prep == PT_BEFORE)
			MCIdeExecPutIntoMessage(ctxt, t_string, prep);
		else if (prep == PT_HEADER || prep == PT_NEW_HEADER)
			MCServerExecPutHeader(ctxt, t_string, prep == PT_NEW_HEADER);
		else if (prep == PT_CONTENT)
		{
			if (is_unicode)
				MCServerExecPutContentUnicode(ctxt, t_data);
			else
				MCServerExecPutContent(ctxt, t_string);
		}
		else if (prep == PT_MARKUP)
		{
			if (is_unicode)
				MCServerExecPutMarkupUnicode(ctxt, t_data);
			else
				MCServerExecPutMarkup(ctxt, t_string);
		}
		else if (prep == PT_BINARY)
            MCServerExecPutBinaryOutput(ctxt, t_data);
	}
	
	if (!ctxt . HasError())
		return ES_NORMAL;
	
	return ctxt . Catch(line, pos);
}

void MCPut::compile(MCSyntaxFactoryRef ctxt)
{
	MCSyntaxFactoryBeginStatement(ctxt, line, pos);

	if (dest != nil)
	{
		source -> compile(ctxt);
		MCSyntaxFactoryEvalConstantInt(ctxt, prep);
		dest -> compile_out(ctxt);
		MCSyntaxFactoryEvalConstantBool(ctxt, is_unicode);
		
		MCSyntaxFactoryExecMethodWithArgs(ctxt, kMCEngineExecPutIntoVariableMethodInfo, 0, 1, 2);
		MCSyntaxFactoryExecMethodWithArgs(ctxt, kMCNetworkExecPutIntoUrlMethodInfo, 0, 1, 2);
		MCSyntaxFactoryExecMethod(ctxt, kMCInterfaceExecPutIntoFieldMethodInfo);
		MCSyntaxFactoryExecMethodWithArgs(ctxt, kMCInterfaceExecPutIntoObjectMethodInfo, 0, 1, 2);	
	}
	else if (prep == PT_COOKIE)
	{
		name -> compile(ctxt);
		source -> compile(ctxt);
			
		if (expires != nil)
			expires -> compile(ctxt);
		else
			MCSyntaxFactoryEvalConstantUInt(ctxt, 0);
		
		if (path != nil)
			path -> compile(ctxt);
		else
			MCSyntaxFactoryEvalConstantNil(ctxt);
	
		if (domain != nil)
			domain -> compile(ctxt);
		else
			MCSyntaxFactoryEvalConstantNil(ctxt);

		MCSyntaxFactoryEvalConstantBool(ctxt, is_secure);
		MCSyntaxFactoryEvalConstantBool(ctxt, is_httponly);

		MCSyntaxFactoryExecMethod(ctxt, kMCServerExecPutCookieMethodInfo);
	}
	else 
	{
		source -> compile(ctxt);

		switch (prep)
		{
		case PT_UNDEFINED:
			MCSyntaxFactoryEvalConstantBool(ctxt, is_unicode);
			MCSyntaxFactoryExecMethod(ctxt, kMCEngineExecPutOutputMethodInfo);
			break;
		case PT_INTO:
		case PT_AFTER:
		case PT_BEFORE:
			MCSyntaxFactoryEvalConstantInt(ctxt, prep);
			MCSyntaxFactoryExecMethod(ctxt, kMCIdeExecPutIntoMessageMethodInfo);
			break;
		case PT_HEADER:
		case PT_NEW_HEADER:
			MCSyntaxFactoryEvalConstantBool(ctxt, prep == PT_NEW_HEADER);
			MCSyntaxFactoryExecMethod(ctxt, kMCServerExecPutHeaderMethodInfo);
			break;
		case PT_CONTENT:
			MCSyntaxFactoryEvalConstantBool(ctxt, is_unicode);
			MCSyntaxFactoryExecMethod(ctxt, kMCServerExecPutContentMethodInfo);
			break;
		case PT_MARKUP:
			MCSyntaxFactoryEvalConstantBool(ctxt, is_unicode);
			MCSyntaxFactoryExecMethod(ctxt, kMCServerExecPutMarkupMethodInfo);
			break;
		case PT_BINARY:
			MCSyntaxFactoryExecMethod(ctxt, kMCServerExecPutBinaryOutputMethodInfo);
			break;
		default:
			break;
		}
	}

	MCSyntaxFactoryEndStatement(ctxt);
}

#ifdef /* MCPut::exec_cookie */ LEGACY_EXEC
#if defined(_SERVER)
bool MCServerSetCookie(const MCString &p_name, const MCString &p_value, uint32_t p_expires, const MCString &p_path, const MCString &p_domain, bool p_secure, bool p_http_only);
Exec_stat MCPut::exec_cookie(MCExecPoint &ep)
{
	char *t_name = NULL;
	char *t_value = NULL;
	char *t_path = NULL;
	char *t_domain = NULL;
	
	uint32_t t_name_len = 0;
	uint32_t t_value_len = 0;
	uint32_t t_path_len = 0;
	uint32_t t_domain_len = 0;
	
	uint32_t t_expires = 0;
	
	bool t_success = true;
	
	
	t_value = ep.getsvalue().clone();
	t_value_len = ep.getsvalue().getlength();
	
	t_success = (ES_NORMAL == name->eval(ep));
	
	if (t_success)
	{
		t_name = ep.getsvalue().clone();
		t_name_len = ep.getsvalue().getlength();
		if (expires != NULL)
			t_success = expires->eval(ep);
	}
	if (t_success && expires)
		t_success = ep.isempty() || MCU_stoui4(ep.getsvalue(), t_expires);
	
	if (t_success && path)
	{
		t_success = path->eval(ep);
		if (t_success)
		{
			t_path = ep.getsvalue().clone();
			t_path_len = ep.getsvalue().getlength();
		}
	}
	
	if (t_success && domain)
	{
		t_success = domain->eval(ep);
		if (t_success)
		{
			t_domain = ep.getsvalue().clone();
			t_domain_len = ep.getsvalue().getlength();
		}
	}
		
	if(t_success)
		t_success = MCServerSetCookie(MCString(t_name, t_name_len), MCString(t_value, t_value_len), t_expires, MCString(t_path, t_path_len), MCString(t_domain, t_domain_len), is_secure, is_httponly);

	MCCStringFree(t_name);
	MCCStringFree(t_value);
	MCCStringFree(t_path);
	MCCStringFree(t_domain);

	if (!t_success)
	{
		MCeerror->add(EE_PUT_CANTSETINTO, line, pos);
		return ES_ERROR;
	}
	ep.clear();
	return ES_NORMAL;
}
#else // !defined(_SERVER)
Exec_stat MCPut::exec_cookie(MCExecPoint &ep)
{
	MCeerror->add(EE_PUT_CANTSET, line, pos);
	return ES_ERROR;
}
#endif
#endif /* MCPut::exec_cookie */

MCQuit::~MCQuit()
{
	delete retcode;
}

Parse_stat MCQuit::parse(MCScriptPoint &sp)
{
	initpoint(sp);
	MCerrorlock++;
	sp.parseexp(False, True, &retcode);
	MCerrorlock--;
	return PS_NORMAL;
}

Exec_stat MCQuit::exec(MCExecPoint &ep)
{
#ifdef /* MCQuit */ LEGACY_EXEC
// MW-2011-06-22: [[ SERVER ]] Don't send messages in server-mode.
#ifndef _SERVER
	switch(MCdefaultstackptr->getcard()->message(MCM_shut_down_request))
	{
	case ES_PASS:
	case ES_NOT_HANDLED:
		break;
	default:
		return ES_NORMAL;
	}
	// IM-2013-05-01: [[ BZ 10586 ]] remove #ifdefs so this message is sent
	// here on Android in the same place as (almost) everything else
	MCdefaultstackptr->getcard()->message(MCM_shut_down);
#endif

	if (retcode != NULL && retcode->eval(ep) == ES_NORMAL
	        && ep.ton() == ES_NORMAL)
		MCretcode = ep.getint4();
	MCquit = True;
	MCquitisexplicit = True;
	MCexitall = True;
	MCtracestackptr = NULL;
	MCtraceabort = True;
	MCtracereturn = True;
	return ES_NORMAL;
#endif /* MCQuit */

	integer_t t_retcode;
	t_retcode = 0;

	if (retcode != NULL && retcode->eval(ep) == ES_NORMAL
	        && ep.ton() == ES_NORMAL)
		t_retcode = ep.getint4();

	MCExecContext ctxt(ep);
	MCEngineExecQuit(ctxt, t_retcode);

	if (!ctxt . HasError())
		return ES_NORMAL;

	return ctxt . Catch(line, pos);
}

void MCQuit::compile(MCSyntaxFactoryRef ctxt)
{
	MCSyntaxFactoryBeginStatement(ctxt, line, pos);

	if (retcode != nil)
		retcode -> compile(ctxt);
	else
		MCSyntaxFactoryEvalConstantInt(ctxt, 0);

	MCSyntaxFactoryExecMethod(ctxt, kMCEngineExecQuitMethodInfo);

	MCSyntaxFactoryEndStatement(ctxt);
}

Parse_stat MCReset::parse(MCScriptPoint &sp)
{
	Symbol_type type;
	const LT *te;

	initpoint(sp);
	sp.skip_token(SP_FACTOR, TT_THE);
	if (sp.next(type) != PS_NORMAL)
	{
		MCperror->add
		(PE_CHOOSE_NOTOKEN, sp);
		return PS_ERROR;
	}
	if (sp.lookup(SP_RESET, te) != PS_NORMAL)
	{
		MCperror->add
		(PE_RESET_NOTYPE, sp);
		return PS_ERROR;
	}
	which = (Reset_type)te->which;
	return PS_NORMAL;
}

Exec_stat MCReset::exec(MCExecPoint &ep)
{
#ifdef /* MCReset */ LEGACY_EXEC
	switch (which)
	{
	case RT_CURSORS:
		MCModeResetCursors();
		break;
	case RT_PAINT:
		MCeditingimage = nil;

		MCbrush = 8;
		MCspray = 31;
		MCeraser = 2;
		MCcentered = False;
		MCfilled = False;
		MCgrid = False;
		MCgridsize = 8;
		MClinesize = 1;
		MCmultiple = False;
		MCmultispace = 1;
		MCpattern = 1;
		MCpolysides = 4;
		MCroundends = False;
		MCslices = 16;
		MCmagnification = 8;

		MCpatternlist->freepat(MCpenpattern);
		MCpencolor.red = MCpencolor.green = MCpencolor.blue = 0x0;
		MCscreen->alloccolor(MCpencolor);

		MCpatternlist->freepat(MCbrushpattern);
		MCbrushcolor.red = MCbrushcolor.green = MCbrushcolor.blue = 0xFFFF;
		MCscreen->alloccolor(MCbrushcolor);
		break;
	case RT_PRINTING:
		MCprinter -> Reset();
		if (MCprinter != MCsystemprinter)
		{
			delete MCprinter;
			MCprinter = MCsystemprinter;
		}
	break;
	case RT_TEMPLATE_AUDIO_CLIP:
		delete MCtemplateaudio;
		MCtemplateaudio = new MCAudioClip;
		break;
	case RT_TEMPLATE_BUTTON:
		delete MCtemplatebutton;
		MCtemplatebutton = new MCButton;
		break;
	case RT_TEMPLATE_CARD:
		delete MCtemplatecard;
		MCtemplatecard = new MCCard;
		break;
	case RT_TEMPLATE_EPS:
		delete MCtemplateeps;
		MCtemplateeps = new MCEPS;
		break;
	case RT_TEMPLATE_FIELD:
		delete MCtemplatefield;
		MCtemplatefield = new MCField;
		break;
	case RT_TEMPLATE_GRAPHIC:
		delete MCtemplategraphic;
		MCtemplategraphic = new MCGraphic;
		break;
	case RT_TEMPLATE_GROUP:
		delete MCtemplategroup;
		MCtemplategroup = new MCGroup;
		break;
	case RT_TEMPLATE_IMAGE:
		delete MCtemplateimage;
		MCtemplateimage = new MCImage;
		break;
	case RT_TEMPLATE_SCROLLBAR:
		delete MCtemplatescrollbar;
		MCtemplatescrollbar = new MCScrollbar;
		break;
	case RT_TEMPLATE_PLAYER:
		delete MCtemplateplayer;
		MCtemplateplayer = new MCPlayer;
		break;
	case RT_TEMPLATE_STACK:
		delete MCtemplatestack;
		/* UNCHECKED */ MCStackSecurityCreateStack(MCtemplatestack);
		break;
	case RT_TEMPLATE_VIDEO_CLIP:
		delete MCtemplatevideo;
		MCtemplatevideo = new MCVideoClip;
		break;
	default:
		break;
	}
	return ES_NORMAL;
#endif /* MCReset */

	MCExecContext ctxt(ep);
	switch (which)
	{
		case RT_CURSORS:
			MCInterfaceExecResetCursors(ctxt);
			break;
		case RT_PAINT:
			MCGraphicsExecResetPaint(ctxt);
			break;
		case RT_PRINTING:
			MCPrintingExecResetPrinting(ctxt);
			break;
		default:
			MCInterfaceExecResetTemplate(ctxt, which);
		break;
	}
	if (!ctxt . HasError()) 
		return ES_NORMAL;

	return ctxt . Catch(line, pos);
}

void MCReset::compile(MCSyntaxFactoryRef ctxt)
{
	MCSyntaxFactoryBeginStatement(ctxt, line, pos);

	switch (which)
	{
	case RT_CURSORS:
		MCSyntaxFactoryExecMethod(ctxt, kMCInterfaceExecResetCursorsMethodInfo);
		break;

	case RT_PAINT:
		MCSyntaxFactoryExecMethod(ctxt, kMCGraphicsExecResetPaintMethodInfo);
		break;

	case RT_PRINTING:
		MCSyntaxFactoryExecMethod(ctxt, kMCPrintingExecResetPrintingMethodInfo);
		break;

	default:
		MCSyntaxFactoryEvalConstantInt(ctxt, which);
		MCSyntaxFactoryExecMethod(ctxt, kMCInterfaceExecResetTemplateMethodInfo);
		break;
	}

	MCSyntaxFactoryEndStatement(ctxt);
}

MCReturn::~MCReturn()
{
	delete source;
	delete url;
	delete var;
}

Parse_stat MCReturn::parse(MCScriptPoint &sp)
{
	initpoint(sp);
	if (sp.parseexp(False, True, &source) != PS_NORMAL)
	{
		MCperror->add
		(PE_RETURN_BADEXP, sp);
		return PS_ERROR;
	}
	if (sp.skip_token(SP_REPEAT, TT_UNDEFINED, RF_WITH) == PS_NORMAL)
	{
		if (sp.skip_token(SP_FACTOR, TT_CHUNK, CT_URL))
		{
			// MW-2011-06-22: [[ SERVER ]] Update to use SP findvar method to take into account
			//   execution outwith a handler.
			Symbol_type type;
			if (sp.next(type) != PS_NORMAL || sp.findvar(sp.gettoken_nameref(), &var) != PS_NORMAL)
				sp.backup();
			else
				var->parsearray(sp);
		}
		if (var == NULL)
		{
			sp.skip_token(SP_FACTOR, TT_FUNCTION, F_CACHED_URLS);
			if (sp.parseexp(False, True, &url) != PS_NORMAL)
			{
				MCperror->add
				(PE_RETURN_BADEXP, sp);
				return PS_ERROR;
			}
		}
	}
	return PS_NORMAL;
}


// MW-2007-07-03: [[ Bug 4570 ]] - Using the return command now causes a
//   RETURN_HANDLER status rather than EXIT_HANDLER. This is used to not
//   clear the result in this case. (see MCHandler::exec).
Exec_stat MCReturn::exec(MCExecPoint &ep)
{
#ifdef /* MCReturn */ LEGACY_EXEC
	if (source->eval(ep) != ES_NORMAL)
	{
		MCeerror->add(EE_RETURN_BADEXP, line, pos);
		return ES_ERROR;
	}
	MCresult -> store(ep, False);
	if (url != NULL)
	{
		if (url->eval(ep) != ES_NORMAL)
		{
			MCeerror->add(EE_RETURN_BADEXP, line, pos);
			return ES_ERROR;
		}
		MCurlresult -> store(ep, False);
	}
	else
		if (var != NULL)
		{
			if (var->eval(ep) != ES_NORMAL)
			{
				MCeerror->add(EE_RETURN_BADEXP, line, pos);
				return ES_ERROR;
			}
			MCurlresult->store(ep, False);
			var->dofree(ep);
		}

	return ES_RETURN_HANDLER;
#endif /* MCReturn */

	MCExecContext ctxt(ep);
	
	MCAutoValueRef t_result;
	if (source -> eval(ep) != ES_NORMAL)
	{
		MCeerror->add(EE_RETURN_BADEXP, line, pos);
		return ES_ERROR;
	}
	/* UNCHECKED */ ep . copyasvalueref(&t_result);
	
	if (url != nil)
	{
		MCAutoValueRef t_url_result;
		if (url -> eval(ep) != ES_NORMAL)
		{
			MCeerror->add(EE_RETURN_BADEXP, line, pos);
			return ES_ERROR;
		}
		/* UNCHECKED */ ep . copyasvalueref(&t_url_result);
		MCNetworkExecReturnValueAndUrlResult(ctxt, *t_result, *t_url_result);
	}
	else if (var != nil)
	{
		MCNetworkExecReturnValueAndUrlResultFromVar(ctxt, *t_result, var);
	}
	else
	{
		MCEngineExecReturnValue(ctxt, *t_result);
	}
	
	if (!ctxt . HasError())
		return ES_RETURN_HANDLER;
	
	return ctxt . Catch(line, pos);
}

uint4 MCReturn::linecount()
{
	return 0;
}

void MCReturn::compile(MCSyntaxFactoryRef ctxt)
{
	MCSyntaxFactoryBeginStatement(ctxt, line, pos);

	source -> compile(ctxt);

	if (url != nil)
	{
		url -> compile(ctxt);
		MCSyntaxFactoryExecMethod(ctxt, kMCNetworkExecReturnValueAndUrlResultMethodInfo);
	}
	else if (var != nil)
	{
		MCSyntaxFactoryEvalConstant(ctxt, var);
		MCSyntaxFactoryExecMethod(ctxt, kMCNetworkExecReturnValueAndUrlResultFromVarMethodInfo);
	}
	else
		MCSyntaxFactoryExecMethod(ctxt, kMCEngineExecReturnValueMethodInfo);

	MCSyntaxFactoryEndStatement(ctxt);
}

Parse_stat MCScriptError::parse(MCScriptPoint &sp)
{
	return PS_ERROR; // catch on/function/getprop/setprop
}

MCSet::~MCSet()
{
	delete target;
	delete value;
}

Parse_stat MCSet::parse(MCScriptPoint &sp)
{
	initpoint(sp);
	if (sp.skip_token(SP_FACTOR, TT_THE) == PS_ERROR)
	{
		MCperror->add(PE_SET_NOTHE, sp);
		return PS_ERROR;
	}
	target = new MCProperty;
	if (target->parse(sp, True) != PS_NORMAL)
	{
		MCperror->add(PE_SET_NOPROP, sp);
		return PS_ERROR;
	}
	if (sp.skip_token(SP_FACTOR, TT_TO) != PS_NORMAL)
	{
		MCperror->add(PE_SET_NOTO, sp);
		return PS_ERROR;
	}
	if (sp.parseexp(False, True, &value) != PS_NORMAL)
	{
		MCperror->add(PE_SET_BADEXP, sp);
		return PS_ERROR;
	}
	return PS_NORMAL;
}

Exec_stat MCSet::exec(MCExecPoint &ep)
{
#ifdef /* MCSet */ LEGACY_EXEC
	if (value->eval(ep) != ES_NORMAL)
	{
		MCeerror->add
		(EE_SET_BADEXP, line, pos);
		return ES_ERROR;
	}
	ep.grabsvalue();
	MCresult->clear(False);
	if (target->set
	        (ep) != ES_NORMAL)
	{
		MCeerror->add
		(EE_SET_BADSET, line, pos, ep.getsvalue());
		return ES_ERROR;
	}
	return ES_NORMAL;
#endif /* MCSet */
	
	MCExecContext ctxt(ep);
	
	MCAutoValueRef t_value;
	if (value->eval(ep) != ES_NORMAL)
	{
		MCeerror->add(EE_SET_BADEXP, line, pos);
		return ES_ERROR;
	}
	/* UNCHECKED */ ep . copyasvalueref(&t_value);
	
	MCEngineExecSet(ctxt, target, *t_value);
	if (!ctxt . HasError())
		return ES_NORMAL;
	
	return ctxt . Catch(line, pos);
}

/*void MCSet::compile(MCSyntaxFactoryRef ctxt)
{
	
}*/

MCSort::~MCSort()
{
	delete of;
	delete by;
}

Parse_stat MCSort::parse(MCScriptPoint &sp)
{
	Symbol_type type;
	const LT *te;

	initpoint(sp);

	while (True)
	{
		if (sp.next(type) != PS_NORMAL)
			if (of == NULL && chunktype == CT_FIELD)
			{
				MCperror->add
				(PE_SORT_NOTARGET, sp);
				return PS_ERROR;
			}
			else
				break;
		if (sp.lookup(SP_SORT, te) == PS_NORMAL)
		{
			switch (te->which)
			{
			case ST_OF:
				of = new MCChunk(True);
				if (of->parse(sp, False) != PS_NORMAL)
				{
					MCperror->add
					(PE_SORT_BADTARGET, sp);
					return PS_ERROR;
				}
				break;
			case ST_BY:
				if (chunktype == CT_FIELD && of == NULL)
					chunktype = CT_CARD;
				if (sp.parseexp(False, True, &by) != PS_NORMAL)
				{
					MCperror->add
					(PE_SORT_BADEXPRESSION, sp);
					return PS_ERROR;
				}
				if (of == NULL && chunktype == CT_FIELD)
				{
					MCperror->add
					(PE_SORT_NOTARGET, sp);
					return PS_ERROR;
				}
				return PS_NORMAL;
			case ST_LINES:
				chunktype = CT_LINE;
				break;
			case ST_ITEMS:
				chunktype = CT_ITEM;
				break;
			case ST_MARKED:
				chunktype = CT_MARKED;
				break;
			case ST_CARDS:
				if (chunktype != CT_MARKED)
					chunktype = CT_CARD;
				break;
			case ST_TEXT:
			case ST_NUMERIC:
			case ST_INTERNATIONAL:
			case ST_DATETIME:
				format = (Sort_type)te->which;
				break;
			case ST_ASCENDING:
			case ST_DESCENDING:
				direction = (Sort_type)te->which;
				break;
			}
		}
		else
		{
			sp.backup();
			if (of == NULL)
			{
				of = new MCChunk(True);
				if (of->parse(sp, False) != PS_NORMAL)
				{
					MCperror->add
					(PE_SORT_BADTARGET, sp);
					return PS_ERROR;
				}
			}
			else
				break;
		}
	}
	return PS_NORMAL;
}

#ifdef /* MCSort::sort_container */ LEGACY_EXEC
Exec_stat MCSort::sort_container(MCExecPoint &p_exec_point, Chunk_term p_type, Sort_type p_direction, Sort_type p_form, MCExpression *p_by)
{
	MCSortnode *t_items;
	uint4 t_item_count;
	t_item_count = 0;

	// If sorting items of the container, then we use the current itemDelimiter to split each item,
	// all other forms of search default to the lineDelimiter for now. Note that this is a slight
	// change of behavior as previously sorting containers by line ignored the lineDelimiter and
	// always delimited by ascii 10.
	char t_delimiter;
	if (p_type == CT_ITEM)
		t_delimiter = p_exec_point . getitemdel();
	else
		t_delimiter = p_exec_point . getlinedel();

	if (t_delimiter == '\0')
		return ES_NORMAL;

	// Calculate the number of items we need to sort, store this in t_item_count.
	uint4 t_item_size;
	t_item_size = p_exec_point . getsvalue() . getlength();

	char *t_item_text;
	t_item_text = p_exec_point . getsvalue() . clone();

	char *t_string_pointer;
	t_string_pointer = t_item_text;

	char *t_end_pointer;
	bool t_trailing_delim = false;
	while ((t_end_pointer = strchr(t_string_pointer, t_delimiter)) != NULL)
	{
		// knock out last delim for lines with a trailing return char
		if (p_type != CT_ITEM && t_end_pointer[1] == '\0')
		{
			t_end_pointer[0] = '\0';
			t_trailing_delim = true;
		}
		else
			t_item_count++;
		t_string_pointer = t_end_pointer + 1;
	}

	// OK-2008-12-11: [[Bug 7503]] - If there are 0 items in the string, don't carry out the search,
	// this keeps the behavior consistent with previous versions of Revolution.
	if (t_item_count < 1)
	{
		delete t_item_text;
		return ES_NORMAL;
	}

	// Now we know the item count, we can allocate an array of MCSortnodes to store them.
	t_items = new MCSortnode[t_item_count + 1];
	t_item_count = 0;
	t_string_pointer = t_item_text;

	// Next, populate the MCSortnodes with all the items to be sorted
	MCString t_string;
	do
	{
		if ((t_end_pointer = strchr(t_string_pointer, t_delimiter)) != NULL)
		{
			*t_end_pointer++ = '\0';
			t_string . set(t_string_pointer, t_end_pointer - t_string_pointer - 1);
		}
		else
			t_string . set(t_string_pointer, strlen(t_string_pointer));

		MCExecPoint t_exec_point2(p_exec_point);
		additem(t_exec_point2, t_items, t_item_count, p_form, t_string, p_by);

		t_items[t_item_count - 1] . data = (void *)t_string_pointer;
		t_string_pointer = t_end_pointer;
	}
	while (t_end_pointer != NULL);

	// Sort the array
	MCU_sort(t_items, t_item_count, p_direction, p_form);

	// Build the output string
	char *t_output;
	t_output = new char[t_item_size + 1];
	*t_output = '\0';
	
	uint4 t_length;
	t_length = 0;

	for (unsigned int i = 0; i < t_item_count; i++)
	{
		uint4 t_item_length;
		t_item_length = strlen((const char *)t_items[i] . data);
		strncpy(&t_output[t_length], (const char *)t_items[i] . data, t_item_length);
		t_length = t_length + t_item_length;

		if ((p_form == ST_INTERNATIONAL || p_form == ST_TEXT) && (!p_exec_point . getcasesensitive() || p_by != NULL))
			delete t_items[i] . svalue;

		if (t_trailing_delim || i < t_item_count - 1)
			t_output[t_length++] = t_delimiter;
	}
	t_output[t_length] = '\0';

	p_exec_point . grabbuffer(t_output, t_length);

	delete t_item_text;
	delete t_items;
	return ES_NORMAL;
}
#endif /* MCSort::sort_container */

void MCSort::additem(MCExecContext &ctxt, MCSortnode *items, uint4 &nitems, Sort_type form, MCValueRef p_value, MCExpression *by)
{
	MCAutoValueRef t_value;
	if (by != NULL)
	{
        MCerrorlock++;
        MCeach -> setvalueref(p_value);
		if (by->eval(ctxt.GetEP()) == ES_NORMAL)
			t_value = ctxt.GetEP().getvalueref();
		else
			t_value = MCValueRetain(kMCEmptyString);
		MCerrorlock--;
	}
	else
		t_value = MCValueRetain(p_value);
		
	switch (form)
	{
	case ST_DATETIME:
		{
			MCAutoStringRef t_out;
			if (MCD_convert(ctxt, *t_value, CF_UNDEFINED, CF_UNDEFINED, CF_SECONDS, CF_UNDEFINED, &t_out))
			{
				if (ctxt.ConvertToNumber(*t_out, items[nitems].nvalue))
					break;
			}

			/* UNCHECKED */ MCNumberCreateWithReal(-MAXREAL8, items[nitems].nvalue);
			break;
		}
	case ST_NUMERIC:
		{
			if (!ctxt.ConvertToNumber(*t_value, items[nitems].nvalue))
				/* UNCHECKED */ MCNumberCreateWithReal(-MAXREAL8, items[nitems].nvalue);
		}
		break;
	default:
		if (ctxt.GetCaseSensitive())
			/* UNCHECKED */ ctxt.ConvertToString(*t_value, items[nitems].svalue);
		else
		{
			MCStringRef t_fixed, t_mutable;
			/* UNCHECKED */ ctxt.ConvertToString(*t_value, t_fixed);
			/* UNCHECKED */ MCStringMutableCopyAndRelease(t_fixed, t_mutable);
			/* UNCHECKED */ MCStringLowercase(t_mutable);
			/* UNCHECKED */ MCStringCopyAndRelease(t_fixed, items[nitems].svalue);
		}
		break;
	}
	nitems++;
}

Exec_stat MCSort::exec(MCExecPoint &ep)
{
#ifdef /* MCSort */ LEGACY_EXEC
	if (of == NULL && chunktype == CT_FIELD)
	{
		MCeerror->add
		(EE_SORT_NOTARGET, line, pos);
		return ES_ERROR;
	}
	MCObject *optr = NULL;
	uint4 parid;
	if (of != NULL)
	{
		MCerrorlock++;
		if (of->getobj(ep, optr, parid, False) != ES_NORMAL
		        || optr->gettype() == CT_BUTTON)
		{
			MCerrorlock--;
			if (of->eval(ep) != ES_NORMAL)
			{
				MCeerror->add
				(EE_SORT_BADTARGET, line, pos);
				return ES_ERROR;
			}
		}
		else
			MCerrorlock--;
		if (optr != NULL && optr->gettype() > CT_GROUP && chunktype <= CT_GROUP)
			chunktype = CT_LINE;
	}
	else
		optr = MCdefaultstackptr;
	if (chunktype == CT_CARD || chunktype == CT_MARKED)
	{
		MCStack *sptr = (MCStack *)optr;
		if (optr == NULL || optr->gettype() != CT_STACK
		        || sptr->sort(ep, direction, format, by,
		                      chunktype == CT_MARKED) != ES_NORMAL)
		{
			MCeerror->add
			(EE_SORT_CANTSORT, line, pos);
			return ES_ERROR;
		}
	}
	else
	{
		if (optr == NULL || optr->gettype() == CT_BUTTON)
		{
			if (sort_container(ep, chunktype, direction, format, by) != ES_NORMAL)
			{
				MCeerror->add(EE_SORT_CANTSORT, line, pos);
				return ES_ERROR;
			}
			of -> set(ep, PT_INTO);
		}
		else
		{
			MCField *fptr = (MCField *)optr;
			if (optr->gettype() != CT_FIELD || !of->nochunks()
			        || fptr->sort(ep, parid, chunktype, direction,
			                      format, by) != ES_NORMAL)
			{
				MCeerror->add
				(EE_SORT_CANTSORT, line, pos);
				return ES_ERROR;
			}
		}
	}
	return ES_NORMAL;
#endif /* MCSort */

	MCExecContext ctxt(ep);
	MCObjectPtr t_object;
	if (of != NULL)
	{
		MCerrorlock++;
		if (of->getobj(ep, t_object, False) != ES_NORMAL || t_object . object->gettype() == CT_BUTTON)
		{
			MCerrorlock--;
			if (of->eval(ep) != ES_NORMAL)
			{
				MCeerror->add(EE_SORT_BADTARGET, line, pos);
				return ES_ERROR;
			}
		}
		else
			MCerrorlock--;
		if (t_object . object != nil && t_object . object->gettype() > CT_GROUP && chunktype <= CT_GROUP)
			chunktype = CT_LINE;
	}

	if (chunktype == CT_CARD || chunktype == CT_MARKED)
		MCInterfaceExecSortCardsOfStack(ctxt, (MCStack *)t_object . object, direction == ST_ASCENDING, format, by, chunktype == CT_MARKED);
	else if (t_object . object == nil || t_object . object->gettype() == CT_BUTTON)
	{
		MCAutoStringRef t_target;
		/* UNCHECKED */ ep . copyasstringref(&t_target);

		MCStringRef t_sorted_target;
		t_sorted_target = *t_target;
		MCInterfaceExecSortContainer(ctxt, t_sorted_target, chunktype, direction == ST_ASCENDING, format, by);
		if (!ctxt . HasError())
		{
            of -> set(ep, PT_INTO, t_sorted_target);
			MCValueRelease(t_sorted_target);
		}
	}
	else
	{
		if (t_object . object->gettype() != CT_FIELD || !of->nochunks())
		{
			MCeerror->add(EE_SORT_CANTSORT, line, pos);
			return ES_ERROR;
		}
		MCInterfaceExecSortField(ctxt, t_object, chunktype, direction == ST_ASCENDING, format, by);
	}

	if (!ctxt . HasError())
		return ES_NORMAL;

	return ctxt . Catch(line, pos);
}

void MCSort::compile(MCSyntaxFactoryRef ctxt)
{
	MCSyntaxFactoryBeginStatement(ctxt, line, pos);

	if (chunktype == CT_CARD || chunktype == CT_MARKED)
	{
		of -> compile_object_ptr(ctxt);
		MCSyntaxFactoryEvalConstantBool(ctxt, direction == ST_ASCENDING);
		MCSyntaxFactoryEvalConstantInt(ctxt, format);
		by -> compile(ctxt);
		MCSyntaxFactoryEvalConstantBool(ctxt, chunktype == CT_MARKED);
		MCSyntaxFactoryExecMethod(ctxt, kMCInterfaceExecSortCardsOfStackMethodInfo);
	}
	else
	{
		of -> compile_inout(ctxt);

		if (chunktype <= CT_GROUP)
			MCSyntaxFactoryEvalConstantInt(ctxt, CT_LINE);
		else
			MCSyntaxFactoryEvalConstantInt(ctxt, chunktype);
			
		MCSyntaxFactoryEvalConstantBool(ctxt, direction == ST_ASCENDING);
		MCSyntaxFactoryEvalConstantInt(ctxt, format);
		by -> compile(ctxt);

		MCSyntaxFactoryExecMethod(ctxt, kMCInterfaceExecSortFieldMethodInfo);
		MCSyntaxFactoryExecMethod(ctxt, kMCInterfaceExecSortContainerMethodInfo);
	}

	MCSyntaxFactoryEndStatement(ctxt);
}

MCWait::~MCWait()
{
	delete duration;
}

Parse_stat MCWait::parse(MCScriptPoint &sp)
{
	Symbol_type type;
	const LT *te;

	initpoint(sp);

	if (sp.next(type) != PS_NORMAL)
	{
		MCperror->add
		(PE_WAIT_NODURATION, sp);
		return PS_ERROR;
	}
	if (sp.lookup(SP_REPEAT, te) == PS_NORMAL)
		condition = (Repeat_form)te->which;
	else
	{
		condition = RF_FOR;
		sp.backup();
	}

	if (sp.skip_token(SP_MOVE, TT_UNDEFINED, MM_MESSAGES) == PS_NORMAL)
		messages = True;
	else
	{
		if (sp.parseexp(False, True, &duration) != PS_NORMAL)
		{
			MCperror->add
			(PE_WAIT_BADCOND, sp);
			return PS_ERROR;
		}
		if (condition == RF_FOR)
			if (sp.skip_token(SP_FACTOR, TT_FUNCTION, F_MILLISECS) == PS_NORMAL)
				units = F_MILLISECS;
			else
				if (sp.skip_token(SP_FACTOR, TT_FUNCTION, F_SECONDS) == PS_NORMAL
				        || sp.skip_token(SP_FACTOR, TT_CHUNK, CT_SECOND) == PS_NORMAL)
					units = F_SECONDS;
				else
					if (sp.skip_token(SP_FACTOR, TT_FUNCTION, F_TICKS) == PS_NORMAL)
						units = F_TICKS;
					else
						units = F_TICKS;
		if (sp.skip_token(SP_REPEAT, TT_UNDEFINED, RF_WITH) == PS_NORMAL)
		{
			sp.skip_token(SP_MOVE, TT_UNDEFINED, MM_MESSAGES);
			messages = True;
		}
	}
	return PS_NORMAL;
}

Exec_stat MCWait::exec(MCExecPoint &ep)
{
#ifdef /* MCWait */ LEGACY_EXEC
	while (True)
	{
		MCU_play();
		if (duration == NULL)
		{
			if (MCscreen->wait(MCmaxwait, messages, messages) || MCabortscript)
			{
				MCeerror->add(EE_WAIT_ABORT, line, pos);
				return ES_ERROR;
			}
			break;
		}
		else
		{
			if (duration->eval(ep) != ES_NORMAL)
			{
				MCeerror->add(EE_WAIT_BADEXP, line, pos);
				return ES_ERROR;
			}
			switch (condition)
			{
			case RF_FOR:
				real8 delay;
				if (ep.getreal8(delay, line, pos, EE_WAIT_NAN) != ES_NORMAL)
					return ES_ERROR;
				switch (units)
				{
				case F_MILLISECS:
					delay /= 1000.0;
					break;
				case F_TICKS:
					delay /= 60.0;
					break;
				default:
					break;
				}
				if (MCscreen->wait(delay, messages, False))
				{
					MCeerror->add(EE_WAIT_ABORT, line, pos);
					return ES_ERROR;
				}
				return ES_NORMAL;
			case RF_UNTIL:
				if (ep.getsvalue() == MCtruemcstring)
					return ES_NORMAL;
				if (MCscreen->wait(WAIT_INTERVAL, messages, True))
				{
					MCeerror->add(EE_WAIT_ABORT, line, pos);
					return ES_ERROR;
				}
				break;
			case RF_WHILE:
				if (ep.getsvalue() == MCfalsemcstring)
					return ES_NORMAL;
				if (MCscreen->wait(WAIT_INTERVAL, messages, True))
				{
					MCeerror->add(EE_WAIT_ABORT, line, pos);
					return ES_ERROR;
				}
				break;
			default:
				return ES_ERROR;
			}
		}
	}
	return ES_NORMAL;
#endif /* MCWait */

	MCExecContext ctxt(ep);
	if (duration == NULL)
		MCEngineExecWaitFor(ctxt, MCmaxwait, F_UNDEFINED, messages == True);
	else
	{
		switch (condition)
		{
		case RF_FOR:
			if (duration->eval(ep) != ES_NORMAL)
			{
				MCeerror->add(EE_WAIT_BADEXP, line, pos);
				return ES_ERROR;
			}
			real8 delay;
			if (ep.getreal8(delay, line, pos, EE_WAIT_NAN) != ES_NORMAL)
				return ES_ERROR;
			MCEngineExecWaitFor(ctxt, delay, units, messages == True);
			break;
		case RF_UNTIL:
			MCEngineExecWaitUntil(ctxt, duration, messages == True);
			break;
		case RF_WHILE:
			MCEngineExecWaitWhile(ctxt, duration, messages == True);
			break;
		default:
			return ES_ERROR;
		}
	}

	if (!ctxt . HasError())
		return ES_NORMAL;

	return ctxt . Catch(line,pos);
}

void MCWait::compile(MCSyntaxFactoryRef ctxt)
{
	MCSyntaxFactoryBeginStatement(ctxt, line, pos);

	if (duration == nil)
	{
		MCSyntaxFactoryEvalConstantDouble(ctxt, MCmaxwait);
		MCSyntaxFactoryEvalConstantInt(ctxt, F_UNDEFINED);
		MCSyntaxFactoryEvalConstantBool(ctxt, messages == True);

		MCSyntaxFactoryExecMethod(ctxt, kMCEngineExecWaitForMethodInfo);
	}
	else
	{
		duration -> compile(ctxt);

		switch (condition)
		{
		case RF_FOR:
			MCSyntaxFactoryEvalConstantInt(ctxt, units);
			MCSyntaxFactoryEvalConstantBool(ctxt, messages == True);
			MCSyntaxFactoryExecMethod(ctxt, kMCEngineExecWaitForMethodInfo);
			break;

		case RF_UNTIL:
			MCSyntaxFactoryEvalConstantBool(ctxt, messages == True);
			MCSyntaxFactoryExecMethod(ctxt, kMCEngineExecWaitUntilMethodInfo);
			break;

		case RF_WHILE:
			MCSyntaxFactoryEvalConstantBool(ctxt, messages == True);
			MCSyntaxFactoryExecMethod(ctxt, kMCEngineExecWaitWhileMethodInfo);
			break;

		default:
			break;
		}
	}
}

MCInclude::~MCInclude(void)
{
	delete filename;
}

Parse_stat MCInclude::parse(MCScriptPoint& sp)
{
	initpoint(sp);
	
	if (sp . parseexp(False, True, &filename) != PS_NORMAL)
	{
		MCperror -> add(PE_INCLUDE_BADFILENAME, sp);
		return PS_ERROR;
	}
	
	return PS_NORMAL;
}

Exec_stat MCInclude::exec(MCExecPoint& ep)
{	
#ifdef /* MCInclude */ LEGACY_EXEC
	if (filename -> eval(ep) != ES_NORMAL)
	{
		MCeerror -> add(EE_INCLUDE_BADFILENAME, line, pos);
		return ES_ERROR;
	}

#ifdef _SERVER
	MCServerScript *t_script;
	t_script = static_cast<MCServerScript *>(ep . getobj());

	if (t_script -> GetIncludeDepth() > 16)
	{
		MCeerror -> add(EE_INCLUDE_TOOMANY, line, pos);
		return ES_ERROR;
	}
	
	if (!t_script -> Include(ep, ep . getcstring(), is_require))
	{
		MCeerror -> add(EE_SCRIPT_ERRORPOS, line, pos);
		return ES_ERROR;
	}
	
	return ES_NORMAL;
#else
	MCeerror -> add(is_require ? EE_REQUIRE_BADCONTEXT : EE_INCLUDE_BADCONTEXT, line, pos);
	return ES_ERROR;
#endif
#endif /* MCInclude */

	MCAutoStringRef t_filename;
	if (filename -> eval(ep) != ES_NORMAL)
	{
		MCeerror -> add(EE_INCLUDE_BADFILENAME, line, pos);
		return ES_ERROR;
	}

	MCExecContext ctxt(ep);
	MCServerExecInclude(ctxt, *t_filename, is_require);
	if (!ctxt . HasError())
		return ES_NORMAL;
		
	return ctxt . Catch(line, pos);
}

void MCInclude::compile(MCSyntaxFactoryRef ctxt)
{
	MCSyntaxFactoryBeginStatement(ctxt, line, pos);

	filename -> compile(ctxt);
	MCSyntaxFactoryEvalConstantBool(ctxt, is_require);

	MCSyntaxFactoryExecMethod(ctxt, kMCServerExecIncludeMethodInfo);

	MCSyntaxFactoryEndStatement(ctxt);
}

MCEcho::~MCEcho(void)
{
	if (data != nil)
		MCValueRelease(data);
}

Parse_stat MCEcho::parse(MCScriptPoint& sp)
{
	initpoint(sp);
	data = MCValueRetain(sp . gettoken_stringref());
	return PS_NORMAL;
}

Exec_stat MCEcho::exec(MCExecPoint& ep)
{
#ifdef /* MCEcho */ LEGACY_EXEC
	if (!MCS_put(ep, kMCSPutBinaryOutput, data) != IO_NORMAL)
		MCexitall = True;
	
	return ES_NORMAL;
#endif /* MCEcho */

	MCExecContext ctxt(ep);
	MCServerExecEcho(ctxt, data);
	if (!ctxt . HasError())
		return ES_NORMAL;
	
	return ctxt . Catch(line, pos);
}

void MCEcho::compile(MCSyntaxFactoryRef ctxt)
{
	MCSyntaxFactoryBeginStatement(ctxt, line, pos);

	MCSyntaxFactoryEvalConstant(ctxt, data);

	MCSyntaxFactoryExecMethod(ctxt, kMCServerExecEchoMethodInfo);

	MCSyntaxFactoryEndStatement(ctxt);
}

MCResolveImage::~MCResolveImage(void)
{
    delete m_relative_object;
    delete m_id_or_name;
    delete m_it;
}

Parse_stat MCResolveImage::parse(MCScriptPoint &p_sp)
{
    Parse_stat t_stat;
    t_stat = PS_NORMAL;
    
    // Fetch a reference to 'it'
    getit(p_sp, m_it);
    
    if (t_stat == PS_NORMAL)
        t_stat =  p_sp.skip_token(SP_FACTOR, TT_CHUNK, CT_IMAGE);
        
        // Parse the optional 'id' token
    m_is_id = (PS_NORMAL == p_sp . skip_token(SP_FACTOR, TT_PROPERTY, P_ID));
    
    // Parse the id_or_name expression
    if (t_stat == PS_NORMAL)
        t_stat = p_sp . parseexp(False, True, &m_id_or_name);
    
    if (t_stat != PS_NORMAL)
    {
        MCperror->add
        (PE_RESOLVE_BADIMAGE, p_sp);
        return PS_ERROR;
    }
    
    // Parse the 'relative to' tokens
    if (t_stat == PS_NORMAL)
        t_stat = p_sp . skip_token(SP_FACTOR, TT_TO, PT_RELATIVE);
    
    if (t_stat == PS_NORMAL)
        t_stat = p_sp . skip_token(SP_FACTOR, TT_TO, PT_TO);
    
    // Parse the target object clause
    if (t_stat == PS_NORMAL)
    {
        m_relative_object = new MCChunk(false);
        t_stat = m_relative_object -> parse(p_sp, False);
    }
    else
    {
        MCperror->add
        (PE_RESOLVE_BADOBJECT, p_sp);
        return PS_ERROR;
    }
    return t_stat;
}

Exec_stat MCResolveImage::exec(MCExecPoint &p_ep)
{
    Exec_stat t_stat;
    t_stat = ES_NORMAL;
    
    uint4 t_part_id;
    MCObject *t_relative_object;
    if (t_stat == ES_NORMAL)
        t_stat = m_relative_object -> getobj(p_ep, t_relative_object, t_part_id, True);
    
    if (t_stat == ES_NORMAL)
        t_stat = m_id_or_name -> eval(p_ep);
    
    MCImage *t_found_image;
    t_found_image = nil;
    if (t_stat == ES_NORMAL)
    {
        if (m_is_id)
        {
            if (p_ep . ton() == ES_ERROR)
            {
                MCeerror -> add(EE_VARIABLE_NAN, line, pos);
                return ES_ERROR;
            }
            
            t_found_image = t_relative_object -> resolveimageid(p_ep . getuint4());
        }
        else
        {
            MCAutoStringRef t_name;
            /* UNCHECKED */ p_ep . copyasstringref(&t_name);
            t_found_image = t_relative_object -> resolveimagename(*t_name);
        }
        
        if (t_found_image != nil)
            t_stat = t_found_image -> getprop(0, P_LONG_ID, p_ep, False);
        else
            p_ep . clear();
    }
    
    if (t_stat == ES_NORMAL)
        t_stat = m_it -> set(p_ep);
    
    return t_stat;
    
}
<|MERGE_RESOLUTION|>--- conflicted
+++ resolved
@@ -331,7 +331,7 @@
 #endif /* MCConvert */
 
 
-	MCExecContext ctxt(ep, it);
+	MCExecContext ctxt(ep);
 	MCAutoStringRef t_input;
 	MCAutoStringRef t_output;
 	if (container != NULL)
@@ -352,8 +352,8 @@
 	}
 	/* UNCHECKED */ ep . copyasstringref(&t_input);
 
-	if (it != NULL)
-		MCDateTimeExecConvertIntoIt(ctxt, *t_input, fform, fsform, pform, sform, &t_output);
+	if (container == NULL)
+		MCDateTimeExecConvertIntoIt(ctxt, *t_input, fform, fsform, pform, sform);
 	else
 	{
 		MCDateTimeExecConvert(ctxt, *t_input, fform, fsform, pform, sform, &t_output);
@@ -374,7 +374,7 @@
 {
 	MCSyntaxFactoryBeginStatement(ctxt, line, pos);
 	
-	if (it != nil)
+	if (container == nil)
 		source -> compile(ctxt);
 	else
 		container -> compile_inout(ctxt);
@@ -384,7 +384,7 @@
 	MCSyntaxFactoryEvalConstantInt(ctxt, pform);
 	MCSyntaxFactoryEvalConstantInt(ctxt, sform);
 	
-	if (it != nil)
+	if (container == nil)
 		MCSyntaxFactoryExecMethod(ctxt, kMCDateTimeExecConvertIntoItMethodInfo);
 	else
 		MCSyntaxFactoryExecMethodWithArgs(ctxt, kMCDateTimeExecConvertMethodInfo, 0, 1, 2, 3, 4, 0);
@@ -1015,11 +1015,7 @@
 		MCeerror->add(EE_GET_BADEXP, line, pos);
 		return ES_ERROR;
 	}
-<<<<<<< HEAD
-	if (it->set(ep) != ES_NORMAL)
-=======
 	if (ep.getit()->set(ep) != ES_NORMAL)
->>>>>>> 95e6e978
 	{
 		MCeerror->add(EE_GET_CANTSET, line, pos, ep.getsvalue());
 		return ES_ERROR;
@@ -1035,7 +1031,7 @@
 	}
 	/* UNCHECKED */ ep . copyasvalueref(&t_value);
 	
-	MCExecContext ctxt(ep, it);
+	MCExecContext ctxt(ep);
 	MCEngineExecGet(ctxt, *t_value);
 	if (!ctxt . HasError())
 		return ES_NORMAL;
@@ -2991,16 +2987,12 @@
 {
     delete m_relative_object;
     delete m_id_or_name;
-    delete m_it;
 }
 
 Parse_stat MCResolveImage::parse(MCScriptPoint &p_sp)
 {
     Parse_stat t_stat;
     t_stat = PS_NORMAL;
-    
-    // Fetch a reference to 'it'
-    getit(p_sp, m_it);
     
     if (t_stat == PS_NORMAL)
         t_stat =  p_sp.skip_token(SP_FACTOR, TT_CHUNK, CT_IMAGE);
@@ -3082,7 +3074,7 @@
     }
     
     if (t_stat == ES_NORMAL)
-        t_stat = m_it -> set(p_ep);
+        t_stat = p_ep.getit() -> set(p_ep);
     
     return t_stat;
     
