--- conflicted
+++ resolved
@@ -1075,28 +1075,25 @@
         
 		MCdefaultstackptr->markfind(ep, mode, ep.getsvalue(), field, mark);
 	}
-	return ES_NORMAL;
-<<<<<<< HEAD
+    return ES_NORMAL;
 #endif /* MCMarking */
-    
-    MCExecContext ctxt(ep);
-    if (card != nil)
-	{
-		MCObjectPtr t_object;
-		if (card->getobj(ep, t_object, True) != ES_NORMAL || t_object . object->gettype() != CT_CARD)
-		{
-			MCeerror->add(EE_MARK_BADCARD, line, pos);
-			return ES_ERROR;
-		}
-        
+
+    if (card != NULL)
+	{
+        MCObjectPtr t_object;
+        if (!card->getobj(ctxt, t_object, True)
+            || t_object . object -> gettype() != CT_CARD)
+		{
+            ctxt . LegacyThrow(EE_MARK_BADCARD);
+            return;
+        }
+
         if (mark)
             MCInterfaceExecMarkCard(ctxt, t_object);
         else
             MCInterfaceExecUnmarkCard(ctxt, t_object);
-
-	}
-	if (tofind == nil)
-    {
+	}
+    if (tofind == nil)
         if (mark)
         {
             if (where != nil)
@@ -1111,50 +1108,18 @@
             else
                 MCInterfaceExecUnmarkAllCards(ctxt);
         }
-    }
 	else
-	{
+    {
         MCAutoStringRef t_needle;
-		if (tofind->eval(ep) != ES_NORMAL)
-		{
-			MCeerror->add(EE_MARK_BADSTRING, line, pos);
-			return ES_ERROR;
-		}
-        ep . copyasstringref(&t_needle);
+
+        if (!ctxt . EvalExprAsStringRef(tofind, EE_MARK_BADSTRING, &t_needle))
+            return;
+
         if (mark)
             MCInterfaceExecMarkFind(ctxt, mode, *t_needle, field);
         else
             MCInterfaceExecUnmarkFind(ctxt, mode, *t_needle, field);
-	}
-	return ES_NORMAL;
-=======
-#endif
-
-    if (card != NULL)
-	{
-		MCObject *optr;
-		uint4 parid;
-        if (!card->getobj(ctxt, optr, parid, True)
-            || optr->gettype() != CT_CARD)
-		{
-            ctxt . LegacyThrow(EE_MARK_BADCARD);
-            return;
-        }
-
-        optr -> setboolprop(ctxt, 0, P_MARKED, False, mark);
-	}
-    if (tofind == NULL)
-        MCdefaultstackptr->mark(ctxt, where, mark == True? true: false);
-	else
-	{
-        MCAutoStringRef t_value;
-
-        if (!ctxt . EvalExprAsStringRef(tofind, EE_MARK_BADSTRING, &t_value))
-            return;
-
-		MCdefaultstackptr->markfind(ctxt, mode, *t_value, field, mark);
     }
->>>>>>> 18f11f63
 }
 
 MCPut::~MCPut()
