--- conflicted
+++ resolved
@@ -1099,39 +1099,6 @@
 	}
 }
 
-<<<<<<< HEAD
-#else    // here #if 0 stops
-
-void MCQTEffectsList(MCStringRef &r_effect_list)
-{
-	r_effect_list = MCValueRetain(kMCEmptyString);
-}
-
-Boolean MCQTEffectsDialog(MCStringRef &r_value)
-{
-    r_value = MCValueRetain(kMCEmptyString);
-	return True;
-}
-
-
-bool MCQTEffectBegin(Visual_effects p_type, const char *p_name, Visual_effects p_direction, MCGImageRef p_start, MCGImageRef p_end, const MCRectangle& p_area)
-{
-    return false;
-}
-
-bool MCQTEffectStep(const MCRectangle &drect, MCStackSurface *p_target, uint4 p_delta, uint4 p_duration)
-{
-    return false;
-}
-
-void MCQTEffectEnd(void)
-{
-}
-
-#endif
-
-=======
->>>>>>> 62dc235e
 #else    // if not FEATURE_QUICKTIME_EFFECTS
 
 void MCQTEffectsList(MCStringRef &r_list)
