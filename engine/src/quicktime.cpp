/* Copyright (C) 2003-2013 Runtime Revolution Ltd.
 
 This file is part of LiveCode.
 
 LiveCode is free software; you can redistribute it and/or modify it under
 the terms of the GNU General Public License v3 as published by the Free
 Software Foundation.
 
 LiveCode is distributed in the hope that it will be useful, but WITHOUT ANY
 WARRANTY; without even the implied warranty of MERCHANTABILITY or
 FITNESS FOR A PARTICULAR PURPOSE.  See the GNU General Public License
 for more details.
 
 You should have received a copy of the GNU General Public License
 along with LiveCode.  If not see <http://www.gnu.org/licenses/>.  */

#include "prefix.h"

#include "globdefs.h"
#include "filedefs.h"
#include "objdefs.h"
#include "parsedef.h"

#include "graphics.h"
#include "stack.h"
#include "execpt.h"
#include "player.h"
#include "util.h"
#include "osspec.h"
#include "variable.h"

#ifdef _WINDOWS_DESKTOP
#include "w32prefix.h"
#include "w32dc.h"
#include "w32context.h"

#include "digitalv.h"
#include "QTML.h"
#include <Movies.h>
#include <MediaHandlers.h>
#include <QuickTimeVR.h>
#include <QuickTimeVRFormat.h>
#include <Endian.h>
#include <QuickTimeComponents.h>
#include <ImageCodec.h>

#define PIXEL_FORMAT_32 k32BGRAPixelFormat
// SN-2014-06-26 [[ PlatformPlayer ]]
// Function used in both quicktime.cpp and player.cpp
extern OSErr MCS_path2FSSpec(MCStringRef fname, FSSpec *fspec);

#elif defined(_MAC_DESKTOP)
#include "osxprefix.h"

#ifdef __LITTLE_ENDIAN__
#define PIXEL_FORMAT_32 k32BGRAPixelFormat
#else
#define PIXEL_FORMAT_32 k32ARGBPixelFormat
#endif

inline void SetRect(Rect *t_rect, int l, int t, int r, int b)
{
    t_rect -> left = l;
    t_rect -> top = t;
    t_rect -> right = r;
    t_rect -> bottom = b;
}

enum
{
    ditherCopy = 0x40
};

extern "C"
{
PixMapHandle GetGWorldPixMap(GWorldPtr gworld);
void DisposeGWorld(GWorldPtr gworld);
void *GetPixBaseAddr(PixMapHandle pix);
void LockPixels(PixMapHandle pix);
void UnlockPixels(PixMapHandle pix);
}

#endif

#ifdef FEATURE_QUICKTIME_EFFECTS

////////////////////////////////////////////////////////////////////////////////

typedef struct
{
	char *token;
	long type;
}
QTEffect;

static bool s_qt_initted = false;
static QTEffect *qteffects = NULL;
static uint2 neffects = 0;

bool MCQTInit(void);
static void MCQTFinit(void);

//////////

extern "C" int initialise_weak_link_QuickTime(void);
extern "C" int initialise_weak_link_QTKit(void);
extern "C" int initialise_weak_link_QuickDraw(void);

/////////

bool MCQTInit(void)
{
	if (MCdontuseQT)
		return false;
	
	if (s_qt_initted)
		return true;
	
#ifdef _WINDOWS
	if (InitializeQTML(0L) != noErr || EnterMovies() != noErr)
		s_qt_initted = false;
	else
	{
		s_qt_initted = true;
	}
#elif defined _MACOSX
    if (initialise_weak_link_QuickTime() == 0 ||
        initialise_weak_link_QTKit() == 0 ||
        initialise_weak_link_QuickDraw() == 0)
    {
        s_qt_initted = false;
        return false;
    }

	if (EnterMovies() != noErr)
		s_qt_initted = false;
	else
	{
		s_qt_initted = true;
	}
#endif
	
	return s_qt_initted;
}

void MCQTFinit(void)
{	
	if (qteffects != NULL)
	{
		uint2 i;
		for (i=0;i < neffects; i++)
			delete qteffects[i].token;
		delete qteffects;
		qteffects = NULL;
		neffects = 0;
	}
}

void MCQTGetVersion(MCStringRef& r_version)
{
    if (!MCQTInit())
    {
        r_version = MCValueRetain(MCSTR("0.0"));
        return;
    }
    
    long attrs;
    if (Gestalt(gestaltQuickTimeVersion, &attrs) == noErr)
        /* UNCHECKED */ MCStringFormat(r_version, "%ld.%ld.%ld", attrs >> 24, (attrs >> 20) & 0xF, (attrs >> 16) & 0xF);
    else
        r_version = MCValueRetain(MCSTR("0.0"));  //indicates that no QT installed    
}

////////////////////////////////////////////////////////////////////////////////

#ifndef FEATURE_PLATFORM_RECORDER
// Related class variables
static void *sgSoundComp = NULL;
static long sgSndDriver = 0;
static MCStringRef recordtempfile = NULL;
static MCStringRef recordexportfile = NULL;

#ifdef _MACOSX
#define AUDIO_MEDIA_TYPE SGAudioMediaType
#else
#define AUDIO_MEDIA_TYPE SoundMediaType
#endif

// Utility functions
static SampleDescriptionHandle scanSoundTracks(Movie tmovie)
{
	short trackCount, index;
	SampleDescriptionHandle aDesc = NULL;
	trackCount = (short)GetMovieTrackCount(tmovie);
	for (index = 1 ; index <= trackCount ; index++)
	{
		OSType aTrackType;
		Track aTrack = NULL;
		Media aMedia = NULL;
		aTrack = GetMovieIndTrack(tmovie, index);
		aMedia = GetTrackMedia(aTrack);
		GetMediaHandlerDescription(aMedia, &aTrackType, 0, 0);
		if (aTrackType == AUDIO_MEDIA_TYPE)
		{
			aDesc = (SampleDescriptionHandle)NewHandle(sizeof(SoundDescription));
			GetMediaSampleDescription(aMedia, 1, aDesc);
			if (GetMoviesError() != noErr)
			{
				DisposeHandle((Handle)aDesc);
				aDesc = NULL;
				continue;
			}
		}
	}
	return aDesc;
}

static bool path_to_dataref(MCStringRef p_path, DataReferenceRecord& r_rec)
{
	bool t_success = true;
	CFStringRef t_cf_path = NULL;
	t_cf_path = CFStringCreateWithCString(NULL, MCStringGetCString(p_path), kCFStringEncodingWindowsLatin1);
	t_success = (t_cf_path != NULL);
	if (t_success)
	{
		OSErr t_error;
		t_error = QTNewDataReferenceFromFullPathCFString(t_cf_path, kQTNativeDefaultPathStyle, 0, &r_rec . dataRef, &r_rec . dataRefType);
		t_success = noErr == t_error;
	}
	CFRelease(t_cf_path);
	return t_success;
}

static void exportToSoundFile(MCStringRef sourcefile, MCStringRef destfile)
{
	bool t_success = true;
	SoundDescriptionHandle myDesc = NULL;
	ComponentResult result = 0;
	Movie tmovie = nil;
	
    MCAutoStringRef t_src_resolved;
	MCAutoStringRef t_dst_resolved;
    
    t_success = MCS_resolvepath(sourcefile, &t_src_resolved)
                && MCS_resolvepath(destfile, &t_src_resolved);
    
	t_success = (*t_src_resolved != NULL && *t_dst_resolved != NULL);
	
	DataReferenceRecord t_src_rec, t_dst_rec;
	t_src_rec.dataRef = NULL;
	t_dst_rec.dataRef = NULL;
	
	if (t_success)
	{
		t_success = path_to_dataref(*t_src_resolved, t_src_rec)
                    && path_to_dataref(*t_dst_resolved, t_dst_rec);
	}
	
	Boolean isActive = true;
	QTVisualContextRef aVisualContext = NULL;
	QTNewMoviePropertyElement aMovieProperties[] = {
		{kQTPropertyClass_DataLocation, kQTDataLocationPropertyID_DataReference, sizeof(t_src_rec), &t_src_rec, 0},
		{kQTPropertyClass_NewMovieProperty, kQTNewMoviePropertyID_Active, sizeof(isActive), &isActive, 0},
		{kQTPropertyClass_Context, kQTContextPropertyID_VisualContext, sizeof(aVisualContext), &aVisualContext, 0},
	};
	
	if (t_success)
		t_success = noErr == NewMovieFromProperties(3, aMovieProperties, 0, NULL, &tmovie);
	
	if (t_success)
		myDesc = (SoundDescriptionHandle)scanSoundTracks(tmovie);
	
	if (myDesc)
	{
		//open movie export component
		MovieExportComponent exporter;
		Component c;
		ComponentDescription cd;
		cd.componentType = MovieExportType;
		switch (MCrecordformat)
		{
			case EX_WAVE:
				cd.componentSubType = kQTFileTypeWave;
				break;
			case EX_ULAW:
				cd.componentSubType = kQTFileTypeMuLaw;
				break;
			case EX_AIFF:
				cd.componentSubType = kQTFileTypeAIFF;
				break;
			default:
				cd.componentSubType = kQTFileTypeMovie;
				break;
		}
		cd.componentManufacturer = AUDIO_MEDIA_TYPE;
		cd.componentFlags = canMovieExportFiles;
		cd.componentFlagsMask = canMovieExportFiles;
		c = FindNextComponent(nil, &cd);
		(**myDesc).numChannels = MCrecordchannels;
		(**myDesc).sampleSize = MCrecordsamplesize;
		(**myDesc).sampleRate = (uint32_t)(MCrecordrate * 1000 * 65536);
		exporter = nil;
		exporter = OpenComponent(c);
		result = MovieExportSetSampleDescription(exporter, (SampleDescriptionHandle)myDesc,
												 AUDIO_MEDIA_TYPE);
		errno = ConvertMovieToDataRef(tmovie, 0, t_dst_rec . dataRef, t_dst_rec . dataRefType, cd.componentSubType,
									  0, 0, exporter);
		// try showUserSettingsDialog | movieToFileOnlyExport | movieFileSpecValid
		DisposeHandle((Handle) myDesc);
		if (exporter)
			CloseComponent(exporter);
		if (errno != noErr)
		{
			MCAutoStringRef t_error;
			/* UNCHECKED */ MCStringFormat(&t_error, "error %d exporting recording", errno);
			MCresult->setvalueref(*t_error);
		}
	}
	
	if (t_src_rec.dataRef != NULL)
		DisposeHandle(t_src_rec.dataRef);
	if (t_dst_rec.dataRef != NULL)
		DisposeHandle(t_dst_rec.dataRef);
	
	DisposeMovie(tmovie);
}

void MCQTHandleRecord(void)
{
	if (MCrecording)
		SGIdle((SeqGrabComponent)sgSoundComp);
}

void MCQTStopRecording(void)
{
	if (MCrecording)
	{
		MCresult->clear();
		MCrecording = False;
		SGStop((SeqGrabComponent)sgSoundComp);
		if (sgSoundComp != NULL)
		{
			CloseComponent((SeqGrabComponent)sgSoundComp);
			sgSoundComp = NULL;
		}
#ifdef _WINDOWS
		if (MCrecordformat == EX_MOVIE)
        {
            MCAutoStringRefAsWString t_tempfile, t_exportfile;
            /* UNCHECKED */ t_tempfile . Lock(recordtempfile);
            /* UNCHECKED */ t_exportfile . Lock(recordexportfile);

			CopyFileW(*t_tempfile,*t_exportfile,False);
        }
		else
#endif
		{
			MCS_unlink(recordexportfile);
			exportToSoundFile(recordtempfile, recordexportfile);
			MCS_unlink(recordtempfile);
		}
		MCValueRelease(recordexportfile);
		recordexportfile = NULL;
	}
}

<<<<<<< HEAD
void MCQTRecordSound(MCStringRef fname)
=======
void MCQTRecordPause(void)
{
    if (MCrecording)
        SGPause((SeqGrabComponent)sgSoundComp, seqGrabPause);
}

void MCQTRecordResume(void)
{
    if (MCrecording)
        SGPause((SeqGrabComponent)sgSoundComp, seqGrabUnpause);
}

void MCQTRecordSound(char *fname)
>>>>>>> 80ae30bc
{
	if (!MCQTInit())
	{
		MCresult->sets("could not initialize quicktime");
		return;
	}

	MCQTStopRecording();//just in case
	FSSpec fspec;
    
    /* UNCHECKED */ MCS_tmpnam(recordtempfile);
	recordexportfile = MCValueRetain(fname);
	MCS_path2FSSpec(recordtempfile, &fspec);
	OSType compressionType, inputSource;
	memcpy(&compressionType, MCrecordcompression, 4);
	compressionType = EndianU32_NtoB(compressionType);
	if (strequal(MCrecordinput, "dflt"))
		inputSource = 0; // fake "default" entry
	else
	{
		memcpy(&inputSource, MCrecordinput, 4);
		inputSource = EndianU32_NtoB(inputSource);
	}
	// bug in component can't sample at anything except 44.1KHz
	
	UnsignedFixed sampleRate = 44100 << 16;
#ifdef _WINDOWS
	
	if (MCrecordformat == EX_MOVIE)
	{
		short denominator = (short)(MAXINT2 / MCrecordrate);
		short numerator = (short)(MCrecordrate * denominator);
		sampleRate = FixRatio(numerator, denominator) * 1000;
	}
#endif
	
	short sampleSize = MCrecordsamplesize;
	short numChannels = MCrecordchannels;
	
	int t_flags;
	
	// MW-2008-03-15: [[ Bug 6076 ]] Make sure we create the file before we start recording to it
	//   otherwise no recording happens.
	FILE *t_file;
	MCAutoStringRefAsUTF8String t_utf8_tempfile;
    /* UNCHECKED */ t_utf8_tempfile . Lock(recordtempfile);
	t_file = fopen(*t_utf8_tempfile, "w");
    
	if (t_file != NULL)
		fclose(t_file);
	
	t_flags = seqGrabDontPreAllocateFileSize | seqGrabAppendToFile;
	
	sgSoundComp = OpenDefaultComponent(SeqGrabComponentType, 0);
	errno = SGInitialize((SeqGrabComponent)sgSoundComp);
	if (errno == noErr)
	{
		SGChannel sgSoundChan;
		if ((errno = SGNewChannel((SeqGrabComponent)sgSoundComp, AUDIO_MEDIA_TYPE, &sgSoundChan)) == noErr
			&& (errno = SGSetChannelUsage(sgSoundChan, seqGrabRecord)) == noErr
			&& (errno = SGSetSoundInputRate(sgSoundChan, sampleRate)) == noErr
			&& (errno = SGSetSoundInputParameters(sgSoundChan, sampleSize,
												  numChannels, compressionType)) == noErr
			&& (errno = SGSetDataOutput((SeqGrabComponent)sgSoundComp, &fspec, seqGrabToDisk | t_flags)) == noErr
			&& (!inputSource
				|| (errno = SPBSetDeviceInfo(SGGetSoundInputDriver(sgSoundChan),
											 siOSTypeInputSource, &inputSource)) == noErr)
			&& (errno = SGSoundInputDriverChanged(sgSoundChan)) == noErr)
		{
			sgSndDriver = SGGetSoundInputDriver(sgSoundChan);
			//turn on sound input metering
			uint2 meterState = 1;
			if ((errno = SPBSetDeviceInfo(sgSndDriver, siLevelMeterOnOff,
			                              (char *)&meterState)) == noErr)
				
				errno = SGStartRecord((SeqGrabComponent)sgSoundComp);
		}
	}
	
	if (errno == noErr)
	{
		MCrecording = True;
		MCresult->clear(False);
	}
	else
	{
		MCAutoStringRef t_error;
        MCStringFormat(&t_error, "error %d starting recording", errno);
        MCresult -> setvalueref(*t_error);
		if (sgSoundComp != NULL)
		{
			CloseComponent((SeqGrabComponent)sgSoundComp);
			sgSoundComp = NULL;
		}
	}
}

void MCQTGetRecordLoudness(integer_t &r_loudness)
{
	r_loudness = 0;
	if (MCrecording)
	{
		uint2 meterState[2];
		SPBGetDeviceInfo(sgSndDriver, siLevelMeterOnOff, (char *)&meterState);
		r_loudness = (uint2)((meterState[1] * 100) / 255);
	}
}

void MCQTGetRecordCompressionList(MCStringRef &r_string)
{	
	if (!MCQTInit())
	{
		MCresult->sets("could not initialize quicktime");
        r_string = MCValueRetain(kMCEmptyString);
		return;
	}
    
    bool t_success = true;
	MCAutoListRef t_list;
	t_success = MCListCreateMutable('\n', &t_list);
    
	Component component = 0;
	ComponentDescription desc, info;
	Handle name = NewHandle(0);
	desc.componentType = kSoundCompressor;
	desc.componentSubType = 0;
	desc.componentManufacturer = 0;
	desc.componentFlags = 0;
	desc.componentFlagsMask = 0;
    
    if (t_success)
		t_success = MCListAppendCString(*t_list, "No compression,raw ");
	while (t_success && (component = FindNextComponent(component, &desc)) != NULL)
	{
		GetComponentInfo(component, &info, name, 0, 0);
		if (GetHandleSize(name))
		{
			HLock(name);
			char ssubtype[] = "????";
			long compType;
			compType = EndianU32_BtoN(info.componentSubType);
			memcpy(ssubtype, (char *)&compType, sizeof(OSType));
            MCAutoStringRef t_type;
			t_success = MCStringFormat(&t_type, "%s,%s", p2cstr((unsigned char *)*name), ssubtype);
			if (t_success)
				t_success = MCListAppend(*t_list, *t_type);
            
			HUnlock(name);
		}
	}
	DisposeHandle(name);
    
    if (t_success)
		/* UNCHECKED */ MCListCopyAsString(*t_list, r_string);
}

// MW-2005-05-15: For consistency, added title field
void MCQTRecordDialog()
{
	if (!MCQTInit())
	{
		MCresult->sets("could not initialize quicktime");
		return;
	}
	ComponentInstance ci = OpenDefaultComponent(StandardCompressionType,
												StandardCompressionSubTypeSound);
	if (ci == NULL)
	{
		MCresult->sets("can't open dialog");
		return;
	}
	short denominator = (short)(MAXINT2 / MCrecordrate);
	short numerator = (short)(MCrecordrate * denominator);
	UnsignedFixed sampleRate = FixRatio(numerator, denominator) * 1000;
	short sampleSize = MCrecordsamplesize;
	short numChannels = MCrecordchannels;
	OSType compressionType;
	memcpy(&compressionType, MCrecordcompression, 4);
	compressionType = EndianU32_NtoB(compressionType);
	SCSetInfo(ci, scSoundSampleRateType, &sampleRate);
	SCSetInfo(ci, scSoundSampleSizeType, &sampleSize);
	SCSetInfo(ci, scSoundChannelCountType, &numChannels);
	SCSetInfo(ci, scSoundCompressionType, &compressionType);
	errno = SCRequestImageSettings(ci);
	if (errno == noErr)
	{
		SCGetInfo(ci, scSoundSampleRateType, &sampleRate);
		SCGetInfo(ci, scSoundSampleSizeType, &sampleSize);
		SCGetInfo(ci, scSoundChannelCountType, &numChannels);
		SCGetInfo(ci, scSoundCompressionType, &compressionType);
		MCrecordrate = (HiWord(sampleRate) + LoWord(sampleRate)
		                / (real8)MAXINT2) / 1000.0;
		compressionType = EndianU32_BtoN(compressionType);
		memcpy(MCrecordcompression, &compressionType, 4);
		MCrecordsamplesize = sampleSize;
		MCrecordchannels = numChannels;
	}
	else
		if (errno == userCanceledErr)
		{
			MCresult->sets(MCcancelstring);
			return;
		}
		else
		{
			MCAutoStringRef t_error;
			/* UNCHECKED */ MCStringFormat(&t_error, "error %d opening dialog", errno);
            MCresult -> setvalueref(*t_error);
			return;
		}
	CloseComponent(ci);
}
#endif

////////////////////////////////////////////////////////////////////////////////

static CGrafPtr s_qt_target_port = nil;

static MCGImageRef s_qt_start_image = nil;
static CGrafPtr s_qt_start_port = NULL;

static MCGImageRef s_qt_end_image = nil;
static CGrafPtr s_qt_end_port = NULL;

static QTAtomContainer s_qt_effect_desc = NULL;

static ImageDescriptionHandle s_qt_sample_desc = NULL;
static ImageDescriptionHandle s_qt_start_desc = NULL;
static ImageDescriptionHandle s_qt_end_desc = NULL;
static TimeBase s_qt_timebase = NULL;
static ImageSequence s_qt_effect_seq = NULL;

static Boolean s_qt_reverse = False;

void MCQTEffectEnd(void);
static void QTEffectsQuery(void **effectatomptr);

Boolean MCQTEffectsDialog(MCStringRef &r_data)
{
	if (!MCQTInit())
		return False;
	QTAtomContainer effectlist = NULL;
	QTEffectsQuery((void **)&effectlist);
	if (effectlist == NULL)
	{
		MCresult->sets("can't get effect list");
		return False;
	}
	OSErr result;
	QTAtomContainer effectdesc = NULL;
	QTParameterDialog createdDialogID;
	if (QTNewAtomContainer(&effectdesc) != noErr)
		return False;
	result = QTCreateStandardParameterDialog(effectlist, effectdesc,
											 0, &createdDialogID);
	while (result == noErr)
	{
		EventRecord theEvent;
		WaitNextEvent(everyEvent, &theEvent, 0, nil);
		result = QTIsStandardParameterDialogEvent(&theEvent, createdDialogID);
		switch (result)
		{
			case featureUnsupported:
				
			{
				result = noErr;
				switch (theEvent.what)
				{
					case updateEvt:
						BeginUpdate((WindowPtr)theEvent.message);
						EndUpdate((WindowPtr)theEvent.message);
						break;
				}
				break;
			}
			case codecParameterDialogConfirm:
			case userCanceledErr:
				QTDismissStandardParameterDialog(createdDialogID);
				createdDialogID =nil;
				break;
		}
	}
	if (result == userCanceledErr)
	{
		MCresult->sets(MCcancelstring);
		QTDisposeAtomContainer(effectlist);
		return False;
	}
	HLock((Handle)effectdesc);
	uint4 datasize = GetHandleSize(effectdesc) + sizeof(long) * 2;
	char *dataptr = new char[datasize];
	long *aLong = (long *)dataptr;
	HLock((Handle)effectdesc);
	aLong[0] = EndianU32_NtoB(datasize);
	aLong[1] = EndianU32_NtoB('qtfx');
	memcpy((char *)(dataptr + (sizeof(long) * 2)),
	       *effectdesc ,GetHandleSize(effectdesc));
	HUnlock((Handle)effectdesc);
    
    MCAutoDataRef t_data;
    /* UNCHECKED */ MCDataCreateWithBytes((byte_t*)dataptr, datasize, &t_data);
    /* UNCHECKED */ MCU_base64encode(*t_data, r_data);
    
	QTDisposeAtomContainer(effectdesc);
	QTDisposeAtomContainer(effectlist);
	return True;
}


static int compare_qteffect(const void *a, const void *b)
{
	const QTEffect *qa;
	const QTEffect *qb;
	qa = (QTEffect *)a;
	qb = (QTEffect *)b;
	return strcmp(qa -> token, qb -> token);
}

void MCQTEffectsList(MCStringRef &r_string)
{
	if (!MCQTInit())
    {
        // SN-2014-07-28: [[ Bug 12983 ]] We need to return at least an empty string
        r_string = MCValueRetain(kMCEmptyString);
		return;
    }
	
	QTEffectsQuery(NULL);
    
    MCAutoListRef t_list;
	
    // SN-2014-07-28: [[ Bug 12983 ]] Ensure an empty string is returned in case one of a failure
    //  in building the list
    bool t_success;
    t_success = MCListCreateMutable('\n', &t_list);
	
	// MW-2008-01-08: [[ Bug 5700 ]] Make sure the effect list is sorted alphabetically
	qsort(qteffects, neffects, sizeof(QTEffect), compare_qteffect);
	
	uint2 i;
	for (i = 0; i < neffects && t_success; i++)
		t_success = MCListAppendCString(*t_list, qteffects[i].token);
    

    if (t_success)
        t_success = MCListCopyAsString(*t_list, r_string);
    
    
    if (!t_success)
        r_string = MCValueRetain(kMCEmptyString);
}

static void QTEffectsQuery(void **effectatomptr)
{
	if (qteffects != NULL && effectatomptr == NULL)
		return;
	QTAtomContainer effectatom = NULL;
	uint2 numeffects;
	// get a list of the available effects
	if  (QTNewAtomContainer(&effectatom) != noErr
		 || QTGetEffectsList(&effectatom, 2, -1, 0L) != noErr)
	{
		if (effectatom != NULL)
			QTDisposeAtomContainer(effectatom);
		return;
	}
	if (effectatomptr != NULL)
		*effectatomptr = effectatom;
	if (qteffects != NULL)
		return;
	
#if defined(_MACOSX) && defined(__LITTLE_ENDIAN__)
	// MW-2007-12-17: [[ Bug 3851 ]] For some reason the dissolve effect doesn't appear in the
	//   effects dialog on Mac Intel. So we just add it oursleves!
	
	OSType t_type;
	t_type = kCrossFadeTransitionType;
	QTInsertChild(effectatom, kParentAtomIsContainer, kEffectTypeAtom, 0, 0, sizeof(OSType), &t_type, NULL);
	QTInsertChild(effectatom, kParentAtomIsContainer, kEffectNameAtom, 0, 0, 10, (void *)"Cross Fade", NULL);
	t_type = kAppleManufacturer;
	QTInsertChild(effectatom, kParentAtomIsContainer, kEffectManufacturerAtom, 0, 0, sizeof(OSType), &t_type, NULL);
#endif
	
	// the returned effects list contains (at least) two atoms for each available effect component,
	// a name atom and a type atom; happily, this list is already sorted alphabetically by effect name
	numeffects = QTCountChildrenOfType(effectatom, kParentAtomIsContainer,
	                                   kEffectNameAtom);
	neffects = 0;
	qteffects = new QTEffect[numeffects];
	uint2 i;
	for (i = 1; i <= numeffects; i++)
	{
		QTAtom				nameatom = 0L;
		QTAtom				typeatom = 0L;
		nameatom = QTFindChildByIndex(effectatom, kParentAtomIsContainer,
		                              kEffectNameAtom, i, NULL);
		typeatom = QTFindChildByIndex(effectatom, kParentAtomIsContainer,
		                              kEffectTypeAtom, i, NULL);
		
		if (nameatom != 0L && typeatom != 0L)
		{
			long datasize;
			char *sptr;
			QTCopyAtomDataToPtr(effectatom, typeatom, false, sizeof(OSType),
			                    &qteffects[neffects].type, NULL);
			QTLockContainer(effectatom);
			QTGetAtomDataPtr(effectatom, nameatom, &datasize, (Ptr *)&sptr);
			qteffects[neffects].token = new char[datasize+1];
			memcpy(qteffects[neffects].token,sptr,datasize);
			qteffects[neffects].token[datasize] = '\0';
			QTUnlockContainer(effectatom);
			neffects++;
		}
	}
	
	if (effectatomptr == NULL)
		QTDisposeAtomContainer(effectatom);
}

static void QTEffectAddParameters(QTAtomContainer effectdescription,OSType theEffectType, Visual_effects dir,Boolean &reverse)
{
	OSType paramtype;
	reverse = False;
	long param = 0;
	switch (theEffectType)
	{
		case 'push'://push [right] [left] [top] [bottom]
		{
			switch (dir)
			{
				case VE_BOTTOM:
					param = 1;
					break;
				case VE_LEFT:
					param = 2;
					break;
				case VE_UP:
					param = 3;
					break;
				case VE_RIGHT:
					param = 4;
				default:
					break;
			}
			paramtype = 'from';
		}
			break;
		case 'smpt'://wipe [right] [left] [top] [bottom]
		{
			switch (dir)
			{
				case VE_LEFT:
					reverse = True;
				case VE_RIGHT:
					param = 1;
					break;
				case VE_UP:
					reverse = True;
				case VE_DOWN:
					param = 2;
				default:
					break;
			}
		}
		case 'smp2'://iris [open] [close]
		{
			switch (dir)
			{
				case VE_CLOSE:
					reverse = True;
				case VE_OPEN:
					param = 101;
				default:
					break;
			}
		}
		case 'smp3':
		case 'smp4':
			paramtype = 'wpID';
			break;
		default:
			paramtype = 0;
	}
	
	if (paramtype != 0 && param != 0)
	{
		param = EndianU32_NtoB(param);
		QTInsertChild(effectdescription, kParentAtomIsContainer, paramtype, 1, 0, sizeof(param), &param, NULL);
	}
	if (reverse)
	{
		QTAtom source1 = QTFindChildByIndex(effectdescription, kParentAtomIsContainer, kEffectSourceName, 1, NULL );
		QTAtom source2 = QTFindChildByIndex(effectdescription, kParentAtomIsContainer, kEffectSourceName, 2, NULL );
		if (source2)
			QTSwapAtoms(effectdescription,source1,source2);
	}
}

bool MCQTEffectBegin(Visual_effects p_type, const char *p_name, Visual_effects p_direction, MCGImageRef p_start, MCGImageRef p_end, const MCRectangle& p_area)
{
	if (MCdontuseQTeffects || !MCQTInit())
		return false;
	
	OSType qteffect;
	qteffect = 0;
	
	switch (p_type)
	{
		case VE_DISSOLVE:
			qteffect = 'dslv';
			break;
			
		case VE_IRIS:
			qteffect = 'smp2';
			return false;
			break;
			
		case VE_PUSH:
			qteffect = 'push';
			return false;
			break;
			
		case VE_WIPE:
			qteffect = 'smpt';
			return false;
			break;
			
		case VE_UNDEFINED:
		{
			uint2 i;
			QTEffectsQuery(NULL);
			QTEffect *teffects = qteffects;
			uint2 tsize = neffects;
			
			MCAutoStringRef t_effectname;
            /* UNCHECKED */ MCStringCreateWithCString(p_name, &t_effectname);
			for (i = 0 ; i < tsize; i++)
			{
				if (MCStringIsEqualToCString(*t_effectname, teffects[i].token, kMCStringOptionCompareExact))
				{
					qteffect = teffects[i].type;
					break;
				}
			}
			if (!qteffect && MCStringGetLength(*t_effectname) == 4)
			{
				memcpy(&qteffect, p_name, sizeof(OSType));
				qteffect = EndianU32_NtoB(qteffect);
			}
			else
			{
				MCAutoDataRef t_data;
				MCU_base64decode(*t_effectname, &t_data);
				if (MCDataGetLength(*t_data) > 8)
				{
					const char *dataptr = (const char*)MCDataGetBytePtr(*t_data);
					long *aLong = (long *)dataptr;
					long datasize = EndianU32_BtoN(aLong[0]) - (sizeof(long)*2);
					OSType ostype = EndianU32_BtoN(aLong[1]);
					if (ostype == 'qtfx')
					{
						s_qt_effect_desc = NewHandle(datasize);
						HLock(s_qt_effect_desc);
						memcpy(*s_qt_effect_desc, (char *)(dataptr + (sizeof(long) * 2)), datasize);
						HUnlock(s_qt_effect_desc);
						QTAtom whatAtom = QTFindChildByID(s_qt_effect_desc, kParentAtomIsContainer, kParameterWhatName, kParameterWhatID, NULL);
						if (whatAtom)
						{
							QTCopyAtomDataToPtr(s_qt_effect_desc, whatAtom, true, sizeof(qteffect), &qteffect, NULL);
							qteffect = EndianU32_BtoN(qteffect);
						}
					}
				}
			}
		}
			break;
		default:
			break;
	}
	
	Rect t_src_rect, t_dst_rect;

#ifdef _WINDOWS
	SetRect((LPRECT)&t_src_rect, 0, 0, p_area . width, p_area . height);
	SetRect((LPRECT)&t_dst_rect, 0, 0, p_area . width, p_area . height);
#else
	SetRect(&t_src_rect, 0, 0, p_area . width, p_area . height);
	SetRect(&t_dst_rect, 0, 0, p_area . width, p_area . height);
#endif

	if (qteffect != 0)
	{
		MCGRaster t_start_raster, t_end_raster;
		/* UNCHECKED */ MCGImageGetRaster(p_start, t_start_raster);
		QTNewGWorldFromPtr(&s_qt_start_port, PIXEL_FORMAT_32, &t_src_rect, nil, nil, 0, t_start_raster.pixels, t_start_raster.stride);
		
		/* UNCHECKED */ MCGImageGetRaster(p_end, t_end_raster);
		QTNewGWorldFromPtr(&s_qt_end_port, PIXEL_FORMAT_32, &t_src_rect, nil, nil, 0, t_end_raster.pixels, t_end_raster.stride);
		
		QTNewGWorld(&s_qt_target_port, PIXEL_FORMAT_32, &t_src_rect, nil, nil, 0);
	}
	
	if (s_qt_target_port != nil && s_qt_start_port != NULL && s_qt_end_port != NULL)
	{
		OSType effecttype;
		if (s_qt_effect_desc == NULL)
		{
			QTNewAtomContainer(&s_qt_effect_desc);
			effecttype = EndianU32_NtoB(qteffect);
			QTInsertChild(s_qt_effect_desc, kParentAtomIsContainer, kParameterWhatName, kParameterWhatID, 0, sizeof(effecttype), &effecttype, NULL);
		}
		
		effecttype = EndianU32_NtoB('srcA'); //source 1
		QTInsertChild(s_qt_effect_desc, kParentAtomIsContainer, kEffectSourceName, 1, 0, sizeof(effecttype), &effecttype, NULL);
		
		effecttype = EndianU32_NtoB('srcB'); //source 2
		QTInsertChild(s_qt_effect_desc, kParentAtomIsContainer, kEffectSourceName, 2, 0, sizeof(effecttype), &effecttype, NULL);
	}
	
	if (s_qt_effect_desc != NULL)
		MakeImageDescriptionForEffect(qteffect, &s_qt_sample_desc);
	
	if (s_qt_sample_desc != NULL)
	{				
		(**s_qt_sample_desc).vendor = kAppleManufacturer;
		(**s_qt_sample_desc).temporalQuality = codecNormalQuality;
		(**s_qt_sample_desc).spatialQuality = codecNormalQuality;
		(**s_qt_sample_desc).width = p_area . width;
		(**s_qt_sample_desc).height = p_area . height;
		QTEffectAddParameters(s_qt_effect_desc, qteffect, p_direction,	s_qt_reverse);
		
		MatrixRecord t_matrix;
		RectMatrix(&t_matrix, &t_src_rect, &t_dst_rect);
		
		HLock((Handle)s_qt_effect_desc);
		DecompressSequenceBeginS(&s_qt_effect_seq, s_qt_sample_desc,
								 *s_qt_effect_desc, GetHandleSize(s_qt_effect_desc),
								 s_qt_target_port, nil,
								 nil, &t_matrix, ditherCopy, nil,
								 0, codecNormalQuality, nil);
		HUnlock((Handle)s_qt_effect_desc);
	}
	
	if (s_qt_effect_seq != 0)
	{
		ImageSequenceDataSource t_src_sequence;
		
		t_src_sequence = 0;
		PixMapHandle t_src_pixmap = GetGWorldPixMap(s_qt_start_port);
		MakeImageDescriptionForPixMap(t_src_pixmap, &s_qt_start_desc);
		CDSequenceNewDataSource(s_qt_effect_seq, &t_src_sequence, 'srcA', 1, (Handle)s_qt_start_desc, nil, 0);
		CDSequenceSetSourceData(t_src_sequence, GetPixBaseAddr(t_src_pixmap), (**s_qt_start_desc) . dataSize);
	}
	
	if (s_qt_start_desc != NULL)
	{
		ImageSequenceDataSource t_src_sequence;
		
		t_src_sequence = 0;
		PixMapHandle t_end_pixmap = GetGWorldPixMap(s_qt_end_port);
		MakeImageDescriptionForPixMap(t_end_pixmap, &s_qt_end_desc);
		CDSequenceNewDataSource(s_qt_effect_seq, &t_src_sequence, 'srcB', 1, (Handle)s_qt_end_desc, nil, 0);
		CDSequenceSetSourceData(t_src_sequence, GetPixBaseAddr(t_end_pixmap), (**s_qt_end_desc) . dataSize);
	}
	
	if (s_qt_end_desc != NULL)
	{
		s_qt_timebase = NewTimeBase();
		SetTimeBaseRate(s_qt_timebase, 0);
		CDSequenceSetTimeBase(s_qt_effect_seq, s_qt_timebase);
	}
	
	if (s_qt_timebase == NULL)
	{
		MCQTEffectEnd();
		return false;
	}
	
	return true;
}

bool MCQTEffectStep(const MCRectangle &drect, MCStackSurface *p_target, uint4 p_delta, uint4 p_duration)
{
	ICMFrameTimeRecord t_frame_time;
	memset((char *)&t_frame_time, 0, sizeof(ICMFrameTimeRecord));
	SetTimeBaseValue(s_qt_timebase, p_delta, p_duration);
	
	if (s_qt_reverse)
		p_delta = p_duration - p_delta;
	else if (p_delta == 0)
		p_delta = 1;
	
	t_frame_time . recordSize = sizeof(ICMFrameTimeRecord);
	t_frame_time . flags = icmFrameTimeHasVirtualStartTimeAndDuration;
	t_frame_time . frameNumber = 1;
	t_frame_time . value . lo = p_delta;
	t_frame_time . scale = t_frame_time . duration = t_frame_time . virtualDuration = p_duration;
	HLock((Handle)s_qt_effect_desc);
	DecompressSequenceFrameWhen(s_qt_effect_seq, *(Handle)s_qt_effect_desc, GetHandleSize((Handle)s_qt_effect_desc), 0, 0, nil, &t_frame_time);
	HUnlock((Handle)s_qt_effect_desc);
	
	PixMapHandle t_pixmap = GetGWorldPixMap(s_qt_target_port);
	LockPixels(t_pixmap);
	void *t_bits = GetPixBaseAddr(t_pixmap);
	uint32_t t_stride = QTGetPixMapHandleRowBytes(t_pixmap);
	
	MCGRaster t_raster;
	t_raster.width = drect.width;
	t_raster.height = drect.height;
	t_raster.pixels = t_bits;
	t_raster.stride = t_stride;
	t_raster.format = kMCGRasterFormat_xRGB;
	
	MCGImageRef t_image = nil;
	/* UNCHECKED */ MCGImageCreateWithRasterNoCopy(t_raster, t_image);
	
	MCGRectangle t_src_rect, t_dst_rect;
	t_src_rect = MCGRectangleMake(0, 0, drect.width, drect.height);
	t_dst_rect = MCGRectangleTranslate(t_src_rect, drect.x, drect.y);
	
	p_target->Composite(t_dst_rect, t_image, t_src_rect, 1.0, kMCGBlendModeCopy);
	MCGImageRelease(t_image);
	
	UnlockPixels(t_pixmap);
	
	return true;
}

void MCQTEffectEnd(void)
{
	if (s_qt_effect_seq != 0)
		CDSequenceEnd(s_qt_effect_seq), s_qt_effect_seq = NULL;
	
	if (s_qt_timebase != NULL)
		DisposeTimeBase(s_qt_timebase), s_qt_timebase = NULL;
	
	if (s_qt_end_desc != NULL)
		DisposeHandle((Handle)s_qt_end_desc), s_qt_end_desc = NULL;
	
	if (s_qt_start_desc != NULL)
		DisposeHandle((Handle)s_qt_start_desc), s_qt_start_desc = NULL;
	
	if (s_qt_sample_desc != NULL)
		DisposeHandle((Handle)s_qt_sample_desc), s_qt_sample_desc = NULL;
	
	if (s_qt_target_port != NULL)
		DisposeGWorld(s_qt_target_port), s_qt_target_port = NULL;
	
	if (s_qt_end_port != NULL)
		DisposeGWorld(s_qt_end_port), s_qt_end_port = NULL;
	
	if (s_qt_start_port != NULL)
		DisposeGWorld(s_qt_start_port), s_qt_start_port = NULL;
	
	if (s_qt_effect_desc != NULL)
	{
		QTDisposeAtomContainer(s_qt_effect_desc);
		s_qt_effect_desc = NULL;
	}
}

#else    // if not FEATURE_QUICKTIME_EFFECTS

void MCQTEffectsList(MCStringRef &r_list)
{
    r_list = MCValueRetain(kMCEmptyString);
}

Boolean MCQTEffectsDialog(MCStringRef &r_value)
{
    r_value = MCValueRetain(kMCEmptyString);
    return True;
}

void MCQTRecordSound(MCStringRef file)
{
    MCresult -> sets("not supported");
}

void MCQTGetRecordLoudness(integer_t &r_loudness)
{
	MCresult -> sets("not supported");
    r_loudness = 0;
}

void MCQTGetRecordCompressionList(MCStringRef &r_compression_list)
{
	MCresult -> sets("not supported");
    r_compression_list = MCValueRetain(kMCEmptyString);
}

void MCQTStopRecording(void)
{
}

void MCQTRecordDialog()
{
}

<<<<<<< HEAD
void MCQTGetVersion(MCStringRef& r_version)
=======
void MCQTRecordPause(void)
{
}

void MCQTRecordResume(void)
{
}

void MCQTGetVersion(MCExecPoint& ep)
>>>>>>> 80ae30bc
{
    r_version = MCValueRetain(MCSTR("0.0"));  //indicates that no QT installed
}


#endif
<|MERGE_RESOLUTION|>--- conflicted
+++ resolved
@@ -364,9 +364,6 @@
 	}
 }
 
-<<<<<<< HEAD
-void MCQTRecordSound(MCStringRef fname)
-=======
 void MCQTRecordPause(void)
 {
     if (MCrecording)
@@ -379,8 +376,7 @@
         SGPause((SeqGrabComponent)sgSoundComp, seqGrabUnpause);
 }
 
-void MCQTRecordSound(char *fname)
->>>>>>> 80ae30bc
+void MCQTRecordSound(MCStringRef fname)
 {
 	if (!MCQTInit())
 	{
@@ -1180,19 +1176,15 @@
 {
 }
 
-<<<<<<< HEAD
+void MCQTRecordPause(void)
+{
+}
+
+void MCQTRecordResume(void)
+{
+}
+
 void MCQTGetVersion(MCStringRef& r_version)
-=======
-void MCQTRecordPause(void)
-{
-}
-
-void MCQTRecordResume(void)
-{
-}
-
-void MCQTGetVersion(MCExecPoint& ep)
->>>>>>> 80ae30bc
 {
     r_version = MCValueRetain(MCSTR("0.0"));  //indicates that no QT installed
 }
