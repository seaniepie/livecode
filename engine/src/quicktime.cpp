--- conflicted
+++ resolved
@@ -1089,39 +1089,37 @@
 	return True;
 }
 
-<<<<<<< HEAD
+
+bool MCQTEffectBegin(Visual_effects p_type, const char *p_name, Visual_effects p_direction, MCGImageRef p_start, MCGImageRef p_end, const MCRectangle& p_area)
+{
+    return false;
+}
+
+bool MCQTEffectStep(const MCRectangle &drect, MCStackSurface *p_target, uint4 p_delta, uint4 p_duration)
+{
+    return false;
+}
+
+void MCQTEffectEnd(void)
+{
+}
+
+#endif
+
+#else
+
+void MCQTEffectsList(MCStringRef &r_list)
+{
+	r_list = MCValueRetain(kMCEmptyString);
+}
+
+Boolean MCQTEffectsDialog(MCStringRef &r_value)
+{
+    r_value = MCValueRetain(kMCEmptyString);
+	return True;
+}
+
 void MCQTRecordSound(MCStringRef file)
-=======
-bool MCQTEffectBegin(Visual_effects p_type, const char *p_name, Visual_effects p_direction, MCGImageRef p_start, MCGImageRef p_end, const MCRectangle& p_area)
-{
-    return false;
-}
-
-bool MCQTEffectStep(const MCRectangle &drect, MCStackSurface *p_target, uint4 p_delta, uint4 p_duration)
-{
-    return false;
-}
-
-void MCQTEffectEnd(void)
-{
-}
-
-#endif
-
-#else
-
-void MCQTEffectsList(MCExecPoint& ep)
-{
-	ep . clear();
-}
-
-Boolean MCQTEffectsDialog(MCExecPoint& ep, const char *p_title, Boolean p_sheet)
-{
-	return True;
-}
-
-void MCQTRecordSound(char *file)
->>>>>>> c1caec2a
 {
 	MCresult -> sets("not supported");
 }
