/* Copyright (C) 2003-2013 Runtime Revolution Ltd.
 
 This file is part of LiveCode.
 
 LiveCode is free software; you can redistribute it and/or modify it under
 the terms of the GNU General Public License v3 as published by the Free
 Software Foundation.
 
 LiveCode is distributed in the hope that it will be useful, but WITHOUT ANY
 WARRANTY; without even the implied warranty of MERCHANTABILITY or
 FITNESS FOR A PARTICULAR PURPOSE.  See the GNU General Public License
 for more details.
 
 You should have received a copy of the GNU General Public License
 along with LiveCode.  If not see <http://www.gnu.org/licenses/>.  */

#include "prefix.h"

#include "globdefs.h"
#include "filedefs.h"
#include "objdefs.h"
#include "parsedef.h"

#include "graphics.h"
#include "stack.h"
#include "execpt.h"
#include "player.h"
#include "util.h"
#include "osspec.h"
#include "variable.h"

#ifdef _WINDOWS_DESKTOP
#include "w32prefix.h"
#include "w32dc.h"
#include "w32context.h"

#include "digitalv.h"
#include "QTML.h"
#include <Movies.h>
#include <MediaHandlers.h>
#include <QuickTimeVR.h>
#include <QuickTimeVRFormat.h>
#include <Endian.h>
#include <QuickTimeComponents.h>
#include <ImageCodec.h>

#define PIXEL_FORMAT_32 k32BGRAPixelFormat
// MERG-2014-06-26 [[ PlatformPlayer ]]
// Function used in both quicktime.cpp and player.cpp
extern OSErr MCS_path2FSSpec(MCStringRef fname, FSSpec *fspec);

#elif defined(_MAC_DESKTOP)
#include "osxprefix.h"

#ifdef __LITTLE_ENDIAN__
#define PIXEL_FORMAT_32 k32BGRAPixelFormat
#else
#define PIXEL_FORMAT_32 k32ARGBPixelFormat
#endif

#endif

#ifdef FEATURE_QUICKTIME_EFFECTS

////////////////////////////////////////////////////////////////////////////////

typedef struct
{
	char *token;
	long type;
}
QTEffect;

static bool s_qt_initted = false;
static QTEffect *qteffects = NULL;
static uint2 neffects = 0;

bool MCQTInit(void);
static void MCQTFinit(void);

//////////

extern "C" int initialise_weak_link_QuickTime(void);
extern "C" int initialise_weak_link_QTKit(void);

/////////

bool MCQTInit(void)
{
	if (MCdontuseQT)
		return false;
	
	if (s_qt_initted)
		return true;
	
#ifdef _WINDOWS
	if (InitializeQTML(0L) != noErr || EnterMovies() != noErr)
		s_qt_initted = false;
	else
	{
		s_qt_initted = true;
	}
#elif defined _MACOSX
    if (initialise_weak_link_QuickTime() == 0 ||
        initialise_weak_link_QTKit() == 0)
    {
        s_qt_initted = false;
        return false;
    }

	if (EnterMovies() != noErr)
		s_qt_initted = false;
	else
	{
		s_qt_initted = true;
	}
#endif
	
	return s_qt_initted;
}

void MCQTFinit(void)
{	
	if (qteffects != NULL)
	{
		uint2 i;
		for (i=0;i < neffects; i++)
			delete qteffects[i].token;
		delete qteffects;
		qteffects = NULL;
		neffects = 0;
	}
}

void MCQTGetVersion(MCStringRef& r_version)
{
    if (!MCQTInit())
    {
        r_version = MCValueRetain(MCSTR("0.0"));
        return;
    }
    
    long attrs;
    if (Gestalt(gestaltQuickTimeVersion, &attrs) == noErr)
        /* UNCHECKED */ MCStringFormat(r_version, "%ld.%ld.%ld", attrs >> 24, (attrs >> 20) & 0xF, (attrs >> 16) & 0xF);
    else
        r_version = MCValueRetain(MCSTR("0.0"));  //indicates that no QT installed    
}

////////////////////////////////////////////////////////////////////////////////

// Related class variables
static void *sgSoundComp = NULL;
static long sgSndDriver = 0;
static MCStringRef recordtempfile = NULL;
static MCStringRef recordexportfile = NULL;

// Utility functions
static SampleDescriptionHandle scanSoundTracks(Movie tmovie)
{
	short trackCount, index;
	SampleDescriptionHandle aDesc = NULL;
	trackCount = (short)GetMovieTrackCount(tmovie);
	for (index = 1 ; index <= trackCount ; index++)
	{
		OSType aTrackType;
		Track aTrack = NULL;
		Media aMedia = NULL;
		aTrack = GetMovieIndTrack(tmovie, index);
		aMedia = GetTrackMedia(aTrack);
		GetMediaHandlerDescription(aMedia, &aTrackType, 0, 0);
		if (aTrackType == SoundMediaType)
		{
			aDesc = (SampleDescriptionHandle)NewHandle(sizeof(SoundDescription));
			GetMediaSampleDescription(aMedia, 1, aDesc);
			if (GetMoviesError() != noErr)
			{
				DisposeHandle((Handle)aDesc);
				aDesc = NULL;
				continue;
			}
		}
	}
	return aDesc;
}

static bool path_to_dataref(MCStringRef p_path, DataReferenceRecord& r_rec)
{
	bool t_success = true;
	CFStringRef t_cf_path = NULL;
	t_cf_path = CFStringCreateWithCString(NULL, MCStringGetCString(p_path), kCFStringEncodingWindowsLatin1);
	t_success = (t_cf_path != NULL);
	if (t_success)
	{
		OSErr t_error;
		t_error = QTNewDataReferenceFromFullPathCFString(t_cf_path, kQTNativeDefaultPathStyle, 0, &r_rec . dataRef, &r_rec . dataRefType);
		t_success = noErr == t_error;
	}
	CFRelease(t_cf_path);
	return t_success;
}

static void exportToSoundFile(MCStringRef sourcefile, MCStringRef destfile)
{
	bool t_success = true;
	SoundDescriptionHandle myDesc = NULL;
	ComponentResult result = 0;
	Movie tmovie = nil;
	
    MCAutoStringRef t_src_resolved;
	MCAutoStringRef t_dst_resolved;
    
    t_success = MCS_resolvepath(sourcefile, &t_src_resolved)
                && MCS_resolvepath(destfile, &t_src_resolved);
    
	t_success = (*t_src_resolved != NULL && *t_dst_resolved != NULL);
	
	DataReferenceRecord t_src_rec, t_dst_rec;
	t_src_rec.dataRef = NULL;
	t_dst_rec.dataRef = NULL;
	
	if (t_success)
	{
		t_success = path_to_dataref(*t_src_resolved, t_src_rec)
                    && path_to_dataref(*t_dst_resolved, t_dst_rec);
	}
	
	Boolean isActive = true;
	QTVisualContextRef aVisualContext = NULL;
	QTNewMoviePropertyElement aMovieProperties[] = {
		{kQTPropertyClass_DataLocation, kQTDataLocationPropertyID_DataReference, sizeof(t_src_rec), &t_src_rec, 0},
		{kQTPropertyClass_NewMovieProperty, kQTNewMoviePropertyID_Active, sizeof(isActive), &isActive, 0},
		{kQTPropertyClass_Context, kQTContextPropertyID_VisualContext, sizeof(aVisualContext), &aVisualContext, 0},
	};
	
	if (t_success)
		t_success = noErr == NewMovieFromProperties(3, aMovieProperties, 0, NULL, &tmovie);
	
	if (t_success)
		myDesc = (SoundDescriptionHandle)scanSoundTracks(tmovie);
	
	if (myDesc)
	{
		//open movie export component
		MovieExportComponent exporter;
		Component c;
		ComponentDescription cd;
		cd.componentType = MovieExportType;
		switch (MCrecordformat)
		{
			case EX_WAVE:
				cd.componentSubType = kQTFileTypeWave;
				break;
			case EX_ULAW:
				cd.componentSubType = kQTFileTypeMuLaw;
				break;
			case EX_AIFF:
				cd.componentSubType = kQTFileTypeAIFF;
				break;
			default:
				cd.componentSubType = kQTFileTypeMovie;
				break;
		}
		cd.componentManufacturer = SoundMediaType;
		cd.componentFlags = canMovieExportFiles;
		cd.componentFlagsMask = canMovieExportFiles;
		c = FindNextComponent(nil, &cd);
		(**myDesc).numChannels = MCrecordchannels;
		(**myDesc).sampleSize = MCrecordsamplesize;
		(**myDesc).sampleRate = (uint32_t)(MCrecordrate * 1000 * 65536);
		exporter = nil;
		exporter = OpenComponent(c);
		result = MovieExportSetSampleDescription(exporter, (SampleDescriptionHandle)myDesc,
												 SoundMediaType);
		errno = ConvertMovieToDataRef(tmovie, 0, t_dst_rec . dataRef, t_dst_rec . dataRefType, cd.componentSubType,
									  0, 0, exporter);
		// try showUserSettingsDialog | movieToFileOnlyExport | movieFileSpecValid
		DisposeHandle((Handle) myDesc);
		if (exporter)
			CloseComponent(exporter);
		if (errno != noErr)
		{
			MCAutoStringRef t_error;
			/* UNCHECKED */ MCStringFormat(&t_error, "error %d exporting recording", errno);
			MCresult->setvalueref(*t_error);
		}
	}
	
	if (t_src_rec.dataRef != NULL)
		DisposeHandle(t_src_rec.dataRef);
	if (t_dst_rec.dataRef != NULL)
		DisposeHandle(t_dst_rec.dataRef);
	
	DisposeMovie(tmovie);
}

void MCQTHandleRecord(void)
{
	if (MCrecording)
		SGIdle((SeqGrabComponent)sgSoundComp);
}

void MCQTStopRecording(void)
{
	if (MCrecording)
	{
		MCresult->clear();
		MCrecording = False;
		SGStop((SeqGrabComponent)sgSoundComp);
		if (sgSoundComp != NULL)
		{
			CloseComponent((SeqGrabComponent)sgSoundComp);
			sgSoundComp = NULL;
		}
#ifdef _WINDOWS
		if (MCrecordformat == EX_MOVIE)
        {
            MCAutoStringRefAsWString t_tempfile, t_exportfile;
            /* UNCHECKED */ t_tempfile . Lock(recordtempfile);
            /* UNCHECKED */ t_exportfile . Lock(recordexportfile);

			CopyFileW(*t_tempfile,*t_exportfile,False);
        }
		else
#endif
		{
			MCS_unlink(recordexportfile);
			exportToSoundFile(recordtempfile, recordexportfile);
			MCS_unlink(recordtempfile);
		}
		MCValueRelease(recordexportfile);
		recordexportfile = NULL;
	}
}

void MCQTRecordSound(MCStringRef fname)
{
	if (!MCQTInit())
	{
		MCresult->sets("could not initialize quicktime");
		return;
	}

	MCQTStopRecording();//just in case
	FSSpec fspec;
    
    /* UNCHECKED */ MCS_tmpnam(recordtempfile);
	recordexportfile = MCValueRetain(fname);
	MCS_path2FSSpec(recordtempfile, &fspec);
	OSType compressionType, inputSource;
	memcpy(&compressionType, MCrecordcompression, 4);
	compressionType = EndianU32_NtoB(compressionType);
	if (strequal(MCrecordinput, "dflt"))
		inputSource = 0; // fake "default" entry
	else
	{
		memcpy(&inputSource, MCrecordinput, 4);
		inputSource = EndianU32_NtoB(inputSource);
	}
	// bug in component can't sample at anything except 44.1KHz
	
	UnsignedFixed sampleRate = 44100 << 16;
#ifdef _WINDOWS
	
	if (MCrecordformat == EX_MOVIE)
	{
		short denominator = (short)(MAXINT2 / MCrecordrate);
		short numerator = (short)(MCrecordrate * denominator);
		sampleRate = FixRatio(numerator, denominator) * 1000;
	}
#endif
	
	short sampleSize = MCrecordsamplesize;
	short numChannels = MCrecordchannels;
	
	int t_flags;
	
	// MW-2008-03-15: [[ Bug 6076 ]] Make sure we create the file before we start recording to it
	//   otherwise no recording happens.
	FILE *t_file;
	MCAutoStringRefAsUTF8String t_utf8_tempfile;
    /* UNCHECKED */ t_utf8_tempfile . Lock(recordtempfile);
	t_file = fopen(*t_utf8_tempfile, "w");
    
	if (t_file != NULL)
		fclose(t_file);
	
	t_flags = seqGrabDontPreAllocateFileSize | seqGrabAppendToFile;
	
	sgSoundComp = OpenDefaultComponent(SeqGrabComponentType, 0);
	errno = SGInitialize((SeqGrabComponent)sgSoundComp);
	if (errno == noErr)
	{
		SGChannel sgSoundChan;
		if ((errno = SGNewChannel((SeqGrabComponent)sgSoundComp, SoundMediaType, &sgSoundChan)) == noErr
			&& (errno = SGSetChannelUsage(sgSoundChan, seqGrabRecord)) == noErr
			&& (errno = SGSetSoundInputRate(sgSoundChan, sampleRate)) == noErr
			&& (errno = SGSetSoundInputParameters(sgSoundChan, sampleSize,
												  numChannels, compressionType)) == noErr
			&& (errno = SGSetDataOutput((SeqGrabComponent)sgSoundComp, &fspec, seqGrabToDisk | t_flags)) == noErr
			&& (!inputSource
				|| (errno = SPBSetDeviceInfo(SGGetSoundInputDriver(sgSoundChan),
											 siOSTypeInputSource, &inputSource)) == noErr)
			&& (errno = SGSoundInputDriverChanged(sgSoundChan)) == noErr)
		{
			sgSndDriver = SGGetSoundInputDriver(sgSoundChan);
			//turn on sound input metering
			uint2 meterState = 1;
			if ((errno = SPBSetDeviceInfo(sgSndDriver, siLevelMeterOnOff,
			                              (char *)&meterState)) == noErr)
				
				errno = SGStartRecord((SeqGrabComponent)sgSoundComp);
		}
	}
	
	if (errno == noErr)
	{
		MCrecording = True;
		MCresult->clear(False);
	}
	else
	{
		MCAutoStringRef t_error;
        MCStringFormat(&t_error, "error %d starting recording", errno);
        MCresult -> setvalueref(*t_error);
		if (sgSoundComp != NULL)
		{
			CloseComponent((SeqGrabComponent)sgSoundComp);
			sgSoundComp = NULL;
		}
	}
}

void MCQTGetRecordLoudness(integer_t &r_loudness)
{
	r_loudness = 0;
	if (MCrecording)
	{
		uint2 meterState[2];
		SPBGetDeviceInfo(sgSndDriver, siLevelMeterOnOff, (char *)&meterState);
		r_loudness = (uint2)((meterState[1] * 100) / 255);
	}
}

void MCQTGetRecordCompressionList(MCStringRef &r_string)
{	
	if (!MCQTInit())
	{
		MCresult->sets("could not initialize quicktime");
        r_string = MCValueRetain(kMCEmptyString);
		return;
	}
    
    bool t_success = true;
	MCAutoListRef t_list;
	t_success = MCListCreateMutable('\n', &t_list);
    
	Component component = 0;
	ComponentDescription desc, info;
	Handle name = NewHandle(0);
	desc.componentType = kSoundCompressor;
	desc.componentSubType = 0;
	desc.componentManufacturer = 0;
	desc.componentFlags = 0;
	desc.componentFlagsMask = 0;
    
    if (t_success)
		t_success = MCListAppendCString(*t_list, "No compression,raw ");
	while (t_success && (component = FindNextComponent(component, &desc)) != NULL)
	{
		GetComponentInfo(component, &info, name, 0, 0);
		if (GetHandleSize(name))
		{
			HLock(name);
			char ssubtype[] = "????";
			long compType;
			compType = EndianU32_BtoN(info.componentSubType);
			memcpy(ssubtype, (char *)&compType, sizeof(OSType));
            MCAutoStringRef t_type;
			t_success = MCStringFormat(&t_type, "%s,%s", p2cstr((unsigned char *)*name), ssubtype);
			if (t_success)
				t_success = MCListAppend(*t_list, *t_type);
            
			HUnlock(name);
		}
	}
	DisposeHandle(name);
    
    if (t_success)
		/* UNCHECKED */ MCListCopyAsString(*t_list, r_string);
}

// MW-2005-05-15: For consistency, added title field
void MCQTRecordDialog()
{
	if (!MCQTInit())
	{
		MCresult->sets("could not initialize quicktime");
		return;
	}
	ComponentInstance ci = OpenDefaultComponent(StandardCompressionType,
												StandardCompressionSubTypeSound);
	if (ci == NULL)
	{
		MCresult->sets("can't open dialog");
		return;
	}
	short denominator = (short)(MAXINT2 / MCrecordrate);
	short numerator = (short)(MCrecordrate * denominator);
	UnsignedFixed sampleRate = FixRatio(numerator, denominator) * 1000;
	short sampleSize = MCrecordsamplesize;
	short numChannels = MCrecordchannels;
	OSType compressionType;
	memcpy(&compressionType, MCrecordcompression, 4);
	compressionType = EndianU32_NtoB(compressionType);
	SCSetInfo(ci, scSoundSampleRateType, &sampleRate);
	SCSetInfo(ci, scSoundSampleSizeType, &sampleSize);
	SCSetInfo(ci, scSoundChannelCountType, &numChannels);
	SCSetInfo(ci, scSoundCompressionType, &compressionType);
	errno = SCRequestImageSettings(ci);
	if (errno == noErr)
	{
		SCGetInfo(ci, scSoundSampleRateType, &sampleRate);
		SCGetInfo(ci, scSoundSampleSizeType, &sampleSize);
		SCGetInfo(ci, scSoundChannelCountType, &numChannels);
		SCGetInfo(ci, scSoundCompressionType, &compressionType);
		MCrecordrate = (HiWord(sampleRate) + LoWord(sampleRate)
		                / (real8)MAXINT2) / 1000.0;
		compressionType = EndianU32_BtoN(compressionType);
		memcpy(MCrecordcompression, &compressionType, 4);
		MCrecordsamplesize = sampleSize;
		MCrecordchannels = numChannels;
	}
	else
		if (errno == userCanceledErr)
		{
			MCresult->sets(MCcancelstring);
			return;
		}
		else
		{
			MCAutoStringRef t_error;
			/* UNCHECKED */ MCStringFormat(&t_error, "error %d opening dialog", errno);
            MCresult -> setvalueref(*t_error);
			return;
		}
	CloseComponent(ci);
}

////////////////////////////////////////////////////////////////////////////////

#if 0
static CGrafPtr s_qt_target_port = nil;

static MCGImageRef s_qt_start_image = nil;
static CGrafPtr s_qt_start_port = NULL;

static MCGImageRef s_qt_end_image = nil;
static CGrafPtr s_qt_end_port = NULL;

static QTAtomContainer s_qt_effect_desc = NULL;

static ImageDescriptionHandle s_qt_sample_desc = NULL;
static ImageDescriptionHandle s_qt_start_desc = NULL;
static ImageDescriptionHandle s_qt_end_desc = NULL;
static TimeBase s_qt_timebase = NULL;
static ImageSequence s_qt_effect_seq = NULL;

static Boolean s_qt_reverse = False;

void MCQTEffectEnd(void);
static void QTEffectsQuery(void **effectatomptr);

Boolean MCQTEffectsDialog(MCStringRef &r_data)
{
	if (!MCQTInit())
		return False;
	QTAtomContainer effectlist = NULL;
	QTEffectsQuery((void **)&effectlist);
	if (effectlist == NULL)
	{
		MCresult->sets("can't get effect list");
		return False;
	}
	OSErr result;
	QTAtomContainer effectdesc = NULL;
	QTParameterDialog createdDialogID;
	if (QTNewAtomContainer(&effectdesc) != noErr)
		return False;
	result = QTCreateStandardParameterDialog(effectlist, effectdesc,
											 0, &createdDialogID);
	while (result == noErr)
	{
		EventRecord theEvent;
		WaitNextEvent(everyEvent, &theEvent, 0, nil);
		result = QTIsStandardParameterDialogEvent(&theEvent, createdDialogID);
		switch (result)
		{
			case featureUnsupported:
				
			{
				result = noErr;
				switch (theEvent.what)
				{
					case updateEvt:
						BeginUpdate((WindowPtr)theEvent.message);
						EndUpdate((WindowPtr)theEvent.message);
						break;
				}
				break;
			}
			case codecParameterDialogConfirm:
			case userCanceledErr:
				QTDismissStandardParameterDialog(createdDialogID);
				createdDialogID =nil;
				break;
		}
	}
	if (result == userCanceledErr)
	{
		MCresult->sets(MCcancelstring);
		QTDisposeAtomContainer(effectlist);
		return False;
	}
	HLock((Handle)effectdesc);
	uint4 datasize = GetHandleSize(effectdesc) + sizeof(long) * 2;
	char *dataptr = new char[datasize];
	long *aLong = (long *)dataptr;
	HLock((Handle)effectdesc);
	aLong[0] = EndianU32_NtoB(datasize);
	aLong[1] = EndianU32_NtoB('qtfx');
	memcpy((char *)(dataptr + (sizeof(long) * 2)),
	       *effectdesc ,GetHandleSize(effectdesc));
	HUnlock((Handle)effectdesc);
    
    MCAutoDataRef t_data;
    /* UNCHECKED */ MCDataCreateWithBytes((byte_t*)dataptr, datasize, &t_data);
    /* UNCHECKED */ MCU_base64encode(*t_data, r_data);
    
	QTDisposeAtomContainer(effectdesc);
	QTDisposeAtomContainer(effectlist);
	return True;
}


static int compare_qteffect(const void *a, const void *b)
{
	const QTEffect *qa;
	const QTEffect *qb;
	qa = (QTEffect *)a;
	qb = (QTEffect *)b;
	return strcmp(qa -> token, qb -> token);
}

void MCQTEffectsList(MCStringRef &r_string)
{	
	if (!MCQTInit())
		return;
	
	QTEffectsQuery(NULL);
    
    MCAutoListRef t_list;
	/* UNCHECKED */ MCListCreateMutable('\n', &t_list);
	
	// MW-2008-01-08: [[ Bug 5700 ]] Make sure the effect list is sorted alphabetically
	qsort(qteffects, neffects, sizeof(QTEffect), compare_qteffect);
	
	uint2 i;
	for (i = 0; i < neffects; i++)
		if (!MCListAppendCString(*t_list, qteffects[i].token))
			return;

    /* UNCHECKED */ MCListCopyAsString(*t_list, r_string);
}

static void QTEffectsQuery(void **effectatomptr)
{
	if (qteffects != NULL && effectatomptr == NULL)
		return;
	QTAtomContainer effectatom = NULL;
	uint2 numeffects;
	// get a list of the available effects
	if  (QTNewAtomContainer(&effectatom) != noErr
		 || QTGetEffectsList(&effectatom, 2, -1, 0L) != noErr)
	{
		if (effectatom != NULL)
			QTDisposeAtomContainer(effectatom);
		return;
	}
	if (effectatomptr != NULL)
		*effectatomptr = effectatom;
	if (qteffects != NULL)
		return;
	
#if defined(_MACOSX) && defined(__LITTLE_ENDIAN__)
	// MW-2007-12-17: [[ Bug 3851 ]] For some reason the dissolve effect doesn't appear in the
	//   effects dialog on Mac Intel. So we just add it oursleves!
	
	OSType t_type;
	t_type = kCrossFadeTransitionType;
	QTInsertChild(effectatom, kParentAtomIsContainer, kEffectTypeAtom, 0, 0, sizeof(OSType), &t_type, NULL);
	QTInsertChild(effectatom, kParentAtomIsContainer, kEffectNameAtom, 0, 0, 10, (void *)"Cross Fade", NULL);
	t_type = kAppleManufacturer;
	QTInsertChild(effectatom, kParentAtomIsContainer, kEffectManufacturerAtom, 0, 0, sizeof(OSType), &t_type, NULL);
#endif
	
	// the returned effects list contains (at least) two atoms for each available effect component,
	// a name atom and a type atom; happily, this list is already sorted alphabetically by effect name
	numeffects = QTCountChildrenOfType(effectatom, kParentAtomIsContainer,
	                                   kEffectNameAtom);
	neffects = 0;
	qteffects = new QTEffect[numeffects];
	uint2 i;
	for (i = 1; i <= numeffects; i++)
	{
		QTAtom				nameatom = 0L;
		QTAtom				typeatom = 0L;
		nameatom = QTFindChildByIndex(effectatom, kParentAtomIsContainer,
		                              kEffectNameAtom, i, NULL);
		typeatom = QTFindChildByIndex(effectatom, kParentAtomIsContainer,
		                              kEffectTypeAtom, i, NULL);
		
		if (nameatom != 0L && typeatom != 0L)
		{
			long datasize;
			char *sptr;
			QTCopyAtomDataToPtr(effectatom, typeatom, false, sizeof(OSType),
			                    &qteffects[neffects].type, NULL);
			QTLockContainer(effectatom);
			QTGetAtomDataPtr(effectatom, nameatom, &datasize, (Ptr *)&sptr);
			qteffects[neffects].token = new char[datasize+1];
			memcpy(qteffects[neffects].token,sptr,datasize);
			qteffects[neffects].token[datasize] = '\0';
			QTUnlockContainer(effectatom);
			neffects++;
		}
	}
	
	if (effectatomptr == NULL)
		QTDisposeAtomContainer(effectatom);
}

static void QTEffectAddParameters(QTAtomContainer effectdescription,OSType theEffectType, Visual_effects dir,Boolean &reverse)
{
	OSType paramtype;
	reverse = False;
	long param = 0;
	switch (theEffectType)
	{
		case 'push'://push [right] [left] [top] [bottom]
		{
			switch (dir)
			{
				case VE_BOTTOM:
					param = 1;
					break;
				case VE_LEFT:
					param = 2;
					break;
				case VE_UP:
					param = 3;
					break;
				case VE_RIGHT:
					param = 4;
				default:
					break;
			}
			paramtype = 'from';
		}
			break;
		case 'smpt'://wipe [right] [left] [top] [bottom]
		{
			switch (dir)
			{
				case VE_LEFT:
					reverse = True;
				case VE_RIGHT:
					param = 1;
					break;
				case VE_UP:
					reverse = True;
				case VE_DOWN:
					param = 2;
				default:
					break;
			}
		}
		case 'smp2'://iris [open] [close]
		{
			switch (dir)
			{
				case VE_CLOSE:
					reverse = True;
				case VE_OPEN:
					param = 101;
				default:
					break;
			}
		}
		case 'smp3':
		case 'smp4':
			paramtype = 'wpID';
			break;
		default:
			paramtype = 0;
	}
	
	if (paramtype != 0 && param != 0)
	{
		param = EndianU32_NtoB(param);
		QTInsertChild(effectdescription, kParentAtomIsContainer, paramtype, 1, 0, sizeof(param), &param, NULL);
	}
	if (reverse)
	{
		QTAtom source1 = QTFindChildByIndex(effectdescription, kParentAtomIsContainer, kEffectSourceName, 1, NULL );
		QTAtom source2 = QTFindChildByIndex(effectdescription, kParentAtomIsContainer, kEffectSourceName, 2, NULL );
		if (source2)
			QTSwapAtoms(effectdescription,source1,source2);
	}
}

bool MCQTEffectBegin(Visual_effects p_type, const char *p_name, Visual_effects p_direction, MCGImageRef p_start, MCGImageRef p_end, const MCRectangle& p_area)
{
	if (MCdontuseQTeffects || !MCQTInit())
		return false;
	
	OSType qteffect;
	qteffect = 0;
	
	switch (p_type)
	{
		case VE_DISSOLVE:
			qteffect = 'dslv';
			break;
			
		case VE_IRIS:
			qteffect = 'smp2';
			return false;
			break;
			
		case VE_PUSH:
			qteffect = 'push';
			return false;
			break;
			
		case VE_WIPE:
			qteffect = 'smpt';
			return false;
			break;
			
		case VE_UNDEFINED:
		{
			uint2 i;
			QTEffectsQuery(NULL);
			QTEffect *teffects = qteffects;
			uint2 tsize = neffects;
			
			MCAutoStringRef t_effectname;
            /* UNCHECKED */ MCStringCreateWithCString(p_name, &t_effectname);
			for (i = 0 ; i < tsize; i++)
			{
				if (MCStringIsEqualToCString(*t_effectname, teffects[i].token, kMCStringOptionCompareExact))
				{
					qteffect = teffects[i].type;
					break;
				}
			}
			if (!qteffect && MCStringGetLength(*t_effectname) == 4)
			{
				memcpy(&qteffect, p_name, sizeof(OSType));
				qteffect = EndianU32_NtoB(qteffect);
			}
			else
			{
				MCAutoDataRef t_data;
				MCU_base64decode(*t_effectname, &t_data);
				if (MCDataGetLength(*t_data) > 8)
				{
					const char *dataptr = (const char*)MCDataGetBytePtr(*t_data);
					long *aLong = (long *)dataptr;
					long datasize = EndianU32_BtoN(aLong[0]) - (sizeof(long)*2);
					OSType ostype = EndianU32_BtoN(aLong[1]);
					if (ostype == 'qtfx')
					{
						s_qt_effect_desc = NewHandle(datasize);
						HLock(s_qt_effect_desc);
						memcpy(*s_qt_effect_desc, (char *)(dataptr + (sizeof(long) * 2)), datasize);
						HUnlock(s_qt_effect_desc);
						QTAtom whatAtom = QTFindChildByID(s_qt_effect_desc, kParentAtomIsContainer, kParameterWhatName, kParameterWhatID, NULL);
						if (whatAtom)
						{
							QTCopyAtomDataToPtr(s_qt_effect_desc, whatAtom, true, sizeof(qteffect), &qteffect, NULL);
							qteffect = EndianU32_BtoN(qteffect);
						}
					}
				}
			}
		}
			break;
		default:
			break;
	}
	
	Rect t_src_rect, t_dst_rect;
	SetRect(&t_src_rect, 0, 0, p_area . width, p_area . height);
	SetRect(&t_dst_rect, 0, 0, p_area . width, p_area . height);
	
	if (qteffect != 0)
	{
		MCGRaster t_start_raster, t_end_raster;
		/* UNCHECKED */ MCGImageGetRaster(p_start, t_start_raster);
		QTNewGWorldFromPtr(&s_qt_start_port, PIXEL_FORMAT_32, &t_src_rect, nil, nil, 0, t_start_raster.pixels, t_start_raster.stride);
		
		/* UNCHECKED */ MCGImageGetRaster(p_end, t_end_raster);
		QTNewGWorldFromPtr(&s_qt_end_port, PIXEL_FORMAT_32, &t_src_rect, nil, nil, 0, t_end_raster.pixels, t_end_raster.stride);
		
		QTNewGWorld(&s_qt_target_port, PIXEL_FORMAT_32, &t_src_rect, nil, nil, 0);
	}
	
	if (s_qt_target_port != nil && s_qt_start_port != NULL && s_qt_end_port != NULL)
	{
		OSType effecttype;
		if (s_qt_effect_desc == NULL)
		{
			QTNewAtomContainer(&s_qt_effect_desc);
			effecttype = EndianU32_NtoB(qteffect);
			QTInsertChild(s_qt_effect_desc, kParentAtomIsContainer, kParameterWhatName, kParameterWhatID, 0, sizeof(effecttype), &effecttype, NULL);
		}
		
		effecttype = EndianU32_NtoB('srcA'); //source 1
		QTInsertChild(s_qt_effect_desc, kParentAtomIsContainer, kEffectSourceName, 1, 0, sizeof(effecttype), &effecttype, NULL);
		
		effecttype = EndianU32_NtoB('srcB'); //source 2
		QTInsertChild(s_qt_effect_desc, kParentAtomIsContainer, kEffectSourceName, 2, 0, sizeof(effecttype), &effecttype, NULL);
	}
	
	if (s_qt_effect_desc != NULL)
		MakeImageDescriptionForEffect(qteffect, &s_qt_sample_desc);
	
	if (s_qt_sample_desc != NULL)
	{				
		(**s_qt_sample_desc).vendor = kAppleManufacturer;
		(**s_qt_sample_desc).temporalQuality = codecNormalQuality;
		(**s_qt_sample_desc).spatialQuality = codecNormalQuality;
		(**s_qt_sample_desc).width = p_area . width;
		(**s_qt_sample_desc).height = p_area . height;
		QTEffectAddParameters(s_qt_effect_desc, qteffect, p_direction,	s_qt_reverse);
		
		MatrixRecord t_matrix;
		RectMatrix(&t_matrix, &t_src_rect, &t_dst_rect);
		
		HLock((Handle)s_qt_effect_desc);
		DecompressSequenceBeginS(&s_qt_effect_seq, s_qt_sample_desc,
								 *s_qt_effect_desc, GetHandleSize(s_qt_effect_desc),
								 s_qt_target_port, nil,
								 nil, &t_matrix, ditherCopy, nil,
								 0, codecNormalQuality, nil);
		HUnlock((Handle)s_qt_effect_desc);
	}
	
	if (s_qt_effect_seq != 0)
	{
		ImageSequenceDataSource t_src_sequence;
		
		t_src_sequence = 0;
		PixMapHandle t_src_pixmap = GetGWorldPixMap(s_qt_start_port);
		MakeImageDescriptionForPixMap(t_src_pixmap, &s_qt_start_desc);
		CDSequenceNewDataSource(s_qt_effect_seq, &t_src_sequence, 'srcA', 1, (Handle)s_qt_start_desc, nil, 0);
		CDSequenceSetSourceData(t_src_sequence, QTGetPixBaseAddr(t_src_pixmap), (**s_qt_start_desc) . dataSize);
	}
	
	if (s_qt_start_desc != NULL)
	{
		ImageSequenceDataSource t_src_sequence;
		
		t_src_sequence = 0;
		PixMapHandle t_end_pixmap = GetGWorldPixMap(s_qt_end_port);
		MakeImageDescriptionForPixMap(t_end_pixmap, &s_qt_end_desc);
		CDSequenceNewDataSource(s_qt_effect_seq, &t_src_sequence, 'srcB', 1, (Handle)s_qt_end_desc, nil, 0);
		CDSequenceSetSourceData(t_src_sequence, GetPixBaseAddr(t_end_pixmap), (**s_qt_end_desc) . dataSize);
	}
	
	if (s_qt_end_desc != NULL)
	{
		s_qt_timebase = NewTimeBase();
		SetTimeBaseRate(s_qt_timebase, 0);
		CDSequenceSetTimeBase(s_qt_effect_seq, s_qt_timebase);
	}
	
	if (s_qt_timebase == NULL)
	{
		MCQTEffectEnd();
		return false;
	}
	
	return true;
}

bool MCQTEffectStep(const MCRectangle &drect, MCStackSurface *p_target, uint4 p_delta, uint4 p_duration)
{
	ICMFrameTimeRecord t_frame_time;
	memset((char *)&t_frame_time, 0, sizeof(ICMFrameTimeRecord));
	SetTimeBaseValue(s_qt_timebase, p_delta, p_duration);
	
	if (s_qt_reverse)
		p_delta = p_duration - p_delta;
	else if (p_delta == 0)
		p_delta = 1;
	
	t_frame_time . recordSize = sizeof(ICMFrameTimeRecord);
	t_frame_time . flags = icmFrameTimeHasVirtualStartTimeAndDuration;
	t_frame_time . frameNumber = 1;
	t_frame_time . value . lo = p_delta;
	t_frame_time . scale = t_frame_time . duration = t_frame_time . virtualDuration = p_duration;
	HLock((Handle)s_qt_effect_desc);
	DecompressSequenceFrameWhen(s_qt_effect_seq, *(Handle)s_qt_effect_desc, GetHandleSize((Handle)s_qt_effect_desc), 0, 0, nil, &t_frame_time);
	HUnlock((Handle)s_qt_effect_desc);
	
	PixMapHandle t_pixmap = GetGWorldPixMap(s_qt_target_port);
	LockPixels(t_pixmap);
	void *t_bits = GetPixBaseAddr(t_pixmap);
	uint32_t t_stride = QTGetPixMapHandleRowBytes(t_pixmap);
	
	MCGRaster t_raster;
	t_raster.width = drect.width;
	t_raster.height = drect.height;
	t_raster.pixels = t_bits;
	t_raster.stride = t_stride;
	t_raster.format = kMCGRasterFormat_xRGB;
	
	MCGImageRef t_image = nil;
	/* UNCHECKED */ MCGImageCreateWithRasterNoCopy(t_raster, t_image);
	
	MCGRectangle t_src_rect, t_dst_rect;
	t_src_rect = MCGRectangleMake(0, 0, drect.width, drect.height);
	t_dst_rect = MCGRectangleTranslate(t_src_rect, drect.x, drect.y);
	
	p_target->Composite(t_dst_rect, t_image, t_src_rect, 1.0, kMCGBlendModeCopy);
	MCGImageRelease(t_image);
	
	UnlockPixels(t_pixmap);
	
	return true;
}

void MCQTEffectEnd(void)
{
	if (s_qt_effect_seq != 0)
		CDSequenceEnd(s_qt_effect_seq), s_qt_effect_seq = NULL;
	
	if (s_qt_timebase != NULL)
		DisposeTimeBase(s_qt_timebase), s_qt_timebase = NULL;
	
	if (s_qt_end_desc != NULL)
		DisposeHandle((Handle)s_qt_end_desc), s_qt_end_desc = NULL;
	
	if (s_qt_start_desc != NULL)
		DisposeHandle((Handle)s_qt_start_desc), s_qt_start_desc = NULL;
	
	if (s_qt_sample_desc != NULL)
		DisposeHandle((Handle)s_qt_sample_desc), s_qt_sample_desc = NULL;
	
	if (s_qt_target_port != NULL)
		DisposeGWorld(s_qt_target_port), s_qt_target_port = NULL;
	
	if (s_qt_end_port != NULL)
		DisposeGWorld(s_qt_end_port), s_qt_end_port = NULL;
	
	if (s_qt_start_port != NULL)
		DisposeGWorld(s_qt_start_port), s_qt_start_port = NULL;
	
	if (s_qt_effect_desc != NULL)
	{
		QTDisposeAtomContainer(s_qt_effect_desc);
		s_qt_effect_desc = NULL;
	}
}

#else

#ifndef PLAYER_LEGACY_H
bool MCQTInit(void)
<<<<<<< HEAD
=======
{
    return false;
}

void MCQTGetVersion(MCExecPoint& ep)
{
    ep . clear();
}
#endif

void MCQTEffectsList(MCExecPoint& ep)
>>>>>>> 82e55515
{
    return false;
}

<<<<<<< HEAD
void MCQTGetVersion(MCStringRef& r_version)
=======

Boolean MCQTEffectsDialog(MCExecPoint& ep, const char *p_title, Boolean p_sheet)
>>>>>>> 82e55515
{
    r_version = MCValueRetain(kMCEmptyString);
}
#endif

void MCQTEffectsList(MCStringRef &r_effect_list)
{
	r_effect_list = MCValueRetain(kMCEmptyString);
}

Boolean MCQTEffectsDialog(MCStringRef &r_value)
{
    r_value = MCValueRetain(kMCEmptyString);
	return True;
}


bool MCQTEffectBegin(Visual_effects p_type, const char *p_name, Visual_effects p_direction, MCGImageRef p_start, MCGImageRef p_end, const MCRectangle& p_area)
{
    return false;
}

bool MCQTEffectStep(const MCRectangle &drect, MCStackSurface *p_target, uint4 p_delta, uint4 p_duration)
{
    return false;
}

void MCQTEffectEnd(void)
{
}

#endif

#else

void MCQTEffectsList(MCStringRef &r_list)
{
<<<<<<< HEAD
	r_list = MCValueRetain(kMCEmptyString);
=======
	ep.clear();
>>>>>>> 82e55515
}

Boolean MCQTEffectsDialog(MCStringRef &r_value)
{
    r_value = MCValueRetain(kMCEmptyString);
	return True;
}

void MCQTRecordSound(MCStringRef file)
{
	MCresult -> sets("not supported");
}

void MCQTGetRecordLoudness(integer_t &r_loudness)
{
<<<<<<< HEAD
	MCresult -> sets("not supported");
    r_loudness = 0;
=======
    uint2 rloudness = 0;
    ep.setint(rloudness);
>>>>>>> 82e55515
}

void MCQTGetRecordCompressionList(MCStringRef &r_compression_list)
{
	MCresult -> sets("not supported");
    r_compression_list = MCValueRetain(kMCEmptyString);
}

void MCQTStopRecording(void)
{
}

void MCQTRecordDialog()
{
}

void MCQTGetVersion(MCExecPoint& ep)
{
	ep.setstaticcstring("0.0");  //indicates that no QT installed
}
#endif
<|MERGE_RESOLUTION|>--- conflicted
+++ resolved
@@ -1080,30 +1080,11 @@
 
 #ifndef PLAYER_LEGACY_H
 bool MCQTInit(void)
-<<<<<<< HEAD
-=======
 {
     return false;
 }
 
-void MCQTGetVersion(MCExecPoint& ep)
-{
-    ep . clear();
-}
-#endif
-
-void MCQTEffectsList(MCExecPoint& ep)
->>>>>>> 82e55515
-{
-    return false;
-}
-
-<<<<<<< HEAD
 void MCQTGetVersion(MCStringRef& r_version)
-=======
-
-Boolean MCQTEffectsDialog(MCExecPoint& ep, const char *p_title, Boolean p_sheet)
->>>>>>> 82e55515
 {
     r_version = MCValueRetain(kMCEmptyString);
 }
@@ -1141,11 +1122,7 @@
 
 void MCQTEffectsList(MCStringRef &r_list)
 {
-<<<<<<< HEAD
 	r_list = MCValueRetain(kMCEmptyString);
-=======
-	ep.clear();
->>>>>>> 82e55515
 }
 
 Boolean MCQTEffectsDialog(MCStringRef &r_value)
@@ -1161,13 +1138,8 @@
 
 void MCQTGetRecordLoudness(integer_t &r_loudness)
 {
-<<<<<<< HEAD
 	MCresult -> sets("not supported");
     r_loudness = 0;
-=======
-    uint2 rloudness = 0;
-    ep.setint(rloudness);
->>>>>>> 82e55515
 }
 
 void MCQTGetRecordCompressionList(MCStringRef &r_compression_list)
