--- conflicted
+++ resolved
@@ -545,7 +545,6 @@
 	bool copyaspoint(MCPoint& r_value);
 	bool copyasrect(MCRectangle& r_value);
 
-<<<<<<< HEAD
 #endif
 	// Variant methods.
 
@@ -618,20 +617,13 @@
 	bool appendarrayelement_oldstring(MCArrayRef array, const MCString& key);
 
 	// Perform put ep op src into ep.
-	Exec_stat factorarray(MCExecPoint& src, Operators op);
-=======
-	bool copyasnameref(MCNameRef& name);
-    
-	// Attempts to convert the contents of the ep from UTF-16 to native,
-	// returning true if successful and replacing the contents.
-    bool trytoconvertutf16tonative();
+    Exec_stat factorarray(MCExecPoint& src, Operators op);
     
     // SN-2015-06-03: [[ Bug 11277 ]] Refactor similar functions from MCHandler
     //  and MCHandlerlist
     static void deletestatements(MCStatement *p_statements);
     Exec_stat eval(MCExecPoint &ep);
     Exec_stat doscript(MCExecPoint &ep, uint2 line, uint2 pos);
->>>>>>> 5987e666
 
 private:
 	void dounicodetomultibyte(bool p_native, bool p_reverse);
