/* Copyright (C) 2003-2013 Runtime Revolution Ltd.
 
 This file is part of LiveCode.
 
 LiveCode is free software; you can redistribute it and/or modify it under
 the terms of the GNU General Public License v3 as published by the Free
 Software Foundation.
 
 LiveCode is distributed in the hope that it will be useful, but WITHOUT ANY
 WARRANTY; without even the implied warranty of MERCHANTABILITY or
 FITNESS FOR A PARTICULAR PURPOSE.  See the GNU General Public License
 for more details.
 
 You should have received a copy of the GNU General Public License
 along with LiveCode.  If not see <http://www.gnu.org/licenses/>.  */

#include "osxprefix.h"
#include "osxprefix-legacy.h"

#include "parsedef.h"
#include "filedefs.h"
#include "globdefs.h"
#include "objdefs.h"

#include "execpt.h"
#include "exec.h"
#include "globals.h"
#include "system.h"
#include "osspec.h"
#include "mcerror.h"
#include "util.h"
#include "mcio.h"
#include "stack.h"
#include "handler.h"
#include "dispatch.h"
#include "card.h"
#include "group.h"
#include "button.h"
#include "param.h"
#include "mode.h"
#include "securemode.h"
#include "text.h"
#include "socket.h"

#include "osxdc.h"

#include <sys/stat.h>
#include <sys/utsname.h>
#include <sys/time.h>
#include <sys/ioctl.h>

#include "foundation.h"

#include <Security/Authorization.h>
#include <Security/AuthorizationTags.h>


#define ENTRIES_CHUNK 1024

#define SERIAL_PORT_BUFFER_SIZE  16384 //set new buffer size for serial input port
#include <termios.h>
#define B16600 16600

#include <pwd.h>

#define USE_FSCATALOGINFO

///////////////////////////////////////////////////////////////////////////////

#define keyReplyErr 'errn'
#define keyMCScript 'mcsc'  //reply from apple event

#define AETIMEOUT                60.0

uint1 *MClowercasingtable = NULL;
uint1 *MCuppercasingtable = NULL;

inline FourCharCode FourCharCodeFromString(const char *p_string)
{
	return MCSwapInt32HostToNetwork(*(FourCharCode *)p_string);
}

bool FourCharCodeFromString(MCStringRef p_string, uindex_t p_start, uint32& r_four_char_code)
{
    char *temp;
    uint32 t_four_char_code;
    if (!MCStringConvertToCString(p_string, temp))
        return false;
    
    memcpy(&t_four_char_code, temp + p_start, 4);
    r_four_char_code = MCSwapInt32HostToNetwork(t_four_char_code);
    delete temp;
    return true;
}

inline char *FourCharCodeToString(FourCharCode p_code)
{
	char *t_result;
	t_result = new char[5];
	*(FourCharCode *)t_result = MCSwapInt32NetworkToHost(p_code);
	t_result[4] = '\0';
	return t_result;
}

bool FourCharCodeToStringRef(FourCharCode p_code, MCStringRef& r_string)
{
    return MCStringCreateWithCString(FourCharCodeToString(p_code), r_string);
}

struct triplets
{
	AEEventClass		theEventClass;
	AEEventID		theEventID;
	AEEventHandlerProcPtr	theHandler;
	AEEventHandlerUPP	theUPP;
};

typedef struct triplets triplets;

typedef struct
{
	char compname[255];
	OSType compsubtype;
	ComponentInstance compinstance;
}
OSAcomponent;

static OSAcomponent *osacomponents = NULL;
static uint2 osancomponents = 0;

//required apple event handler
static pascal OSErr DoOpenApp(const AppleEvent *mess, AppleEvent *rep, long refcon);
static pascal OSErr DoOpenDoc(const AppleEvent *mess, AppleEvent *rep, long refcon);
static pascal OSErr DoPrintDoc(const AppleEvent *m, AppleEvent *rep, long refcon);
static pascal OSErr DoQuitApp(const AppleEvent *mess, AppleEvent *rep, long refcon);
static pascal OSErr DoAppDied(const AppleEvent *mess, AppleEvent *rep, long refcon);
static pascal OSErr DoAEAnswer(const AppleEvent *m, AppleEvent *rep, long refcon);
static pascal OSErr DoAppPreferences(const AppleEvent *m, AppleEvent *rep, long refcon);

#define kAEReopenApplication FOUR_CHAR_CODE('rapp')
static triplets ourkeys[] =
{
	/* The following are the four required AppleEvents. */
	{ kCoreEventClass, kAEReopenApplication, DoOpenApp,  nil },
    { kCoreEventClass, kAEOpenApplication, DoOpenApp,  nil },
    { kCoreEventClass, kAEOpenDocuments, DoOpenDoc,  nil },
    { kCoreEventClass, kAEPrintDocuments, DoPrintDoc, nil },
    { kCoreEventClass, kAEQuitApplication, DoQuitApp,  nil },
    { kCoreEventClass, kAEApplicationDied, DoAppDied,  nil },
    
    { kCoreEventClass, kAEShowPreferences, DoAppPreferences,  nil },
    
    /*if MCS_send() command requires an reply(answer) back from the
     *server app the following handler is used to process the
     *reply(answer) descirption record */
    { kCoreEventClass, kAEAnswer, DoAEAnswer, nil}
};

//static Boolean hasPPCToolbox = False;
//static Boolean hasAppleEvents = False;

#define MINIMUM_FAKE_PID (1 << 29)

static int4 curpid = MINIMUM_FAKE_PID;
static char *replymessage;       //used in DoSpecial() & other routines
static uint4 replylength;
static AEKeyword replykeyword;   // Use in DoSpecial & other routines
static char *AEanswerData;// used by DoAEAnswer() & MCS_send()
static char *AEanswerErr; //the reply error from an AE send by MC.
static const AppleEvent *aePtr; //current apple event for mcs_request_ae()

/***************************************************************************
 * utility functions used by this module only		                   *
 ***************************************************************************/

static OSErr getDescFromAddress(MCStringRef address, AEDesc *retDesc);
static OSErr getDesc(short locKind, StringPtr zone, StringPtr machine, StringPtr app, AEDesc *retDesc);
static OSErr getAEAttributes(const AppleEvent *ae, AEKeyword key, char *&result);
static OSErr getAEParams(const AppleEvent *ae, AEKeyword key, char *&result);
static OSErr getAddressFromDesc(AEAddressDesc targetDesc, char *address);

static void getosacomponents();
static OSErr osacompile(MCStringRef s, ComponentInstance compinstance, OSAID &id);
static OSErr osaexecute(MCStringRef& r_string,ComponentInstance compinstance, OSAID id);

static bool fetch_ae_as_fsref_list(char*& string, uint4& length);

/***************************************************************************/

///////////////////////////////////////////////////////////////////////////////

// MOVE TO MCScreenDC

EventHandlerUPP MCS_weh;

bool WindowIsInControlGroup(WindowRef p_window)
{
	WindowGroupRef t_current_group;
	t_current_group = GetWindowGroup(p_window);
	if (t_current_group != NULL)
	{
		CFStringRef t_group_name;
		t_group_name = NULL;
		CopyWindowGroupName(t_current_group, &t_group_name);
		if (t_group_name != NULL)
		{
			if (CFStringCompare(t_group_name, CFSTR("MCCONTROLGROUP"), 0) != 0)
				t_current_group = NULL;
			CFRelease(t_group_name);
		}
	}
    
	return t_current_group != NULL;
}

static pascal OSStatus WinEvtHndlr(EventHandlerCallRef ehcf, EventRef event, void *userData)
{
    // MW-2005-09-06: userData is now the window handle, so we search for the stack
	//   the previous method of passing the stack caused problems with takewindow
	_Drawable t_window;
	t_window . handle . window = (MCSysWindowHandle)userData;
	MCStack *sptr = MCdispatcher -> findstackd(&t_window);
	
	if (GetEventKind(event) == kEventMouseWheelMoved)
	{
		if (MCmousestackptr != NULL)
		{
			MCObject *mfocused = MCmousestackptr->getcard()->getmfocused();
			if (mfocused == NULL)
				mfocused = MCmousestackptr -> getcard();
			if (mfocused != NULL)
			{
				uint2 t_axis;
				GetEventParameter(event, kEventParamMouseWheelAxis, typeMouseWheelAxis, NULL, sizeof(t_axis), NULL, &t_axis);
				if (t_axis ==  kEventMouseWheelAxisY)
				{
					int4 val;
					GetEventParameter(event, kEventParamMouseWheelDelta, typeLongInteger, NULL, sizeof(val), NULL, &val);
					if (val < 0)
						mfocused->kdown(kMCEmptyString, XK_WheelUp);
					else
						mfocused->kdown(kMCEmptyString, XK_WheelDown);
				}
				else if (t_axis ==  kEventMouseWheelAxisX)
				{
					int4 val;
					GetEventParameter(event, kEventParamMouseWheelDelta, typeLongInteger, NULL, sizeof(val), NULL, &val);
					if (val < 0)
						mfocused->kdown(kMCEmptyString, XK_WheelLeft);
					else
						mfocused->kdown(kMCEmptyString, XK_WheelRight);
				}
			}
		}
	}
	else   if (GetEventClass(event) == kEventClassWindow)
	{
		if (GetEventKind(event) == kEventWindowConstrain && sptr != NULL)
		{
			if (sptr == MCdispatcher -> gethome())
			{
				const MCDisplay *t_monitors = NULL;
				MCDisplay *t_old_monitors = NULL;
				
				uint4 t_monitor_count, t_old_monitor_count;
				bool t_changed;
				t_old_monitor_count = ((MCScreenDC *)MCscreen) -> getdisplays(t_monitors, false);
				t_old_monitors = new MCDisplay[t_old_monitor_count];
				if (t_old_monitors != NULL)
				{
					memcpy(t_old_monitors, t_monitors, sizeof(MCDisplay) * t_old_monitor_count);
					((MCScreenDC *)MCscreen) -> s_monitor_count = 0;
					delete[] ((MCScreenDC *)MCscreen) -> s_monitor_displays;
					((MCScreenDC *)MCscreen) -> s_monitor_displays = NULL;
					t_monitor_count = ((MCScreenDC *)MCscreen) -> getdisplays(t_monitors, false);
					t_changed = t_monitor_count != t_old_monitor_count || memcmp(t_old_monitors, t_monitors, sizeof(MCDisplay) * t_monitor_count) != 0;
					delete t_old_monitors;
				}
				else
					t_changed = true;
				if (t_changed)
					MCscreen -> delaymessage(MCdefaultstackptr -> getcurcard(), MCM_desktop_changed);
			}
		}
		else if (GetEventKind(event) == kEventWindowCollapsed && sptr != NULL)
			sptr->iconify();
		else if (GetEventKind(event) == kEventWindowExpanded && sptr != NULL)
			sptr->uniconify();
		else if (GetEventKind(event) == kEventWindowBoundsChanged && sptr != NULL)
		{
			UInt32 attributes;
			GetEventParameter( event, kEventParamAttributes, typeUInt32, NULL, sizeof( UInt32) , NULL, &attributes);
			
			Rect t_rect;
			GetWindowPortBounds((WindowPtr)t_window . handle . window, &t_rect);
			
			// IM-2013-10-11: [[ FullscreenMode ]] Move stack scroll handling into stack transform
			t_rect . right -= t_rect . left;
			t_rect . bottom -= t_rect . top;
			t_rect . left = 0;
			t_rect . top = 0;
			
			ControlRef t_root_control;
			GetRootControl((WindowPtr)t_window . handle . window, &t_root_control);
			
			ControlRef t_subcontrol;
			if (GetIndexedSubControl(t_root_control, 1, &t_subcontrol) == noErr)
				SetControlBounds(t_subcontrol, &t_rect);
			
			// MW-2007-08-29: [[ Bug 4846 ]] Ensure a moveStack message is sent whenever the window moves
			if ((attributes & kWindowBoundsChangeSizeChanged) != 0 || ((attributes & kWindowBoundsChangeUserDrag) != 0 && (attributes & kWindowBoundsChangeOriginChanged) != 0))
				sptr->view_configure(True);//causes a redraw and recalculation
		}
		else if (GetEventKind(event) == kEventWindowInit && sptr != NULL)
		{
			UInt32 t_value;
			t_value = 0;
			SetEventParameter(event, kEventParamWindowFeatures, typeUInt32, 4, &t_value);
		}
		else if (GetEventKind(event) == kEventWindowDrawContent)
		{
			EventRecord t_record;
			t_record . message = (UInt32)userData;
			((MCScreenDC *)MCscreen) -> doredraw(t_record, true);
			return noErr;
		}
		else if (GetEventKind(event) == kEventWindowUpdate)
		{
			EventRecord t_record;
			t_record . message = (UInt32)userData;
			((MCScreenDC *)MCscreen) -> doredraw(t_record);
			return noErr;
		}
		else if (GetEventKind(event) == kEventWindowFocusAcquired)
		{
			// OK-2009-02-17: [[Bug 3576]]
			// OK-2009-03-12: Fixed crash where getwindow() could return null.
			// OK-2009-03-23: Reverted as was causing at least two bugs.
			// if (sptr != NULL && sptr -> getwindow() != NULL)
			//	((MCScreenDC *)MCscreen) -> activatewindow(sptr -> getwindow());
		}
		else if (GetEventKind(event) == kEventWindowFocusRelinquish)
		{
			WindowRef t_window_handle;
			t_window_handle = (WindowRef)userData;
			
			if (sptr != NULL)
				sptr -> getcurcard() -> kunfocus();
		}
		else if (GetEventKind(event) == kEventWindowActivated)
		{
			if ( sptr != NULL )
				if ( sptr -> is_fullscreen() )
					if (!((MCScreenDC*)MCscreen)->getmenubarhidden())
						SetSystemUIMode(kUIModeAllHidden, kUIOptionAutoShowMenuBar);
		}
		else if (GetEventKind(event) == kEventWindowDeactivated)
		{
			if ( sptr != NULL)
				if ( sptr -> is_fullscreen() )
					if (!((MCScreenDC*)MCscreen)->getmenubarhidden())
						SetSystemUIMode(kUIModeNormal, NULL);
		}
		else if (GetEventKind(event) == kEventWindowClose)
		{
			// MW-2008-02-28: [[ Bug 5934 ]] It seems that composited windows don't send WNE type
			//   events when their close button is clicked in the background, therefore we intercept
			//   the high-level carbon event.
			MCdispatcher->wclose(&t_window);
			return noErr;
		}
		else if (GetEventKind(event) == kEventWindowGetRegion)
		{
		}
	}
	return eventNotHandledErr;
}

static pascal OSErr DoSpecial(const AppleEvent *ae, AppleEvent *reply, long refCon)
{
	// MW-2013-08-07: [[ Bug 10865 ]] If AppleScript is disabled (secureMode) then
	//   don't handle the event.
	if (!MCSecureModeCanAccessAppleScript())
		return errAEEventNotHandled;
    
	OSErr err = errAEEventNotHandled;  //class, id, sender
	DescType rType;
	Size rSize;
	AEEventClass aeclass;
	AEGetAttributePtr(ae, keyEventClassAttr, typeType, &rType, &aeclass, sizeof(AEEventClass), &rSize);
    
	AEEventID aeid;
	AEGetAttributePtr(ae, keyEventIDAttr, typeType, &rType, &aeid, sizeof(AEEventID), &rSize);
    
	if (aeclass == kTextServiceClass)
	{
		err = errAEEventNotHandled;
		return err;
	}
	//trap for the AEAnswer event, let DoAEAnswer() to handle this event
	if (aeclass == kCoreEventClass)
	{
		if (aeid == kAEAnswer)
			return errAEEventNotHandled;
	}
	AEAddressDesc senderDesc;
	//
	char *p3val = new char[128];
	//char *p3val = new char[kNBPEntityBufferSize + 1]; //sender's address 105 + 1
	if (AEGetAttributeDesc(ae, keyOriginalAddressAttr,
	                       typeWildCard, &senderDesc) == noErr)
	{
		getAddressFromDesc(senderDesc, p3val);
		AEDisposeDesc(&senderDesc);
	}
	else
		p3val = '\0';
    
	aePtr = ae; //saving the current AE pointer for use in mcs_request_ae()
	MCParameter p1, p2, p3;
	MCAutoStringRef s1;
	MCAutoStringRef s2;
    
    /* UNCHECKED */ FourCharCodeToStringRef(aeclass, &s1);
	
	p1.setvalueref_argument(*s1);
	p1.setnext(&p2);
	
    /* UNCHECKED */ FourCharCodeToStringRef(aeid, &s2);
	
	p2.setvalueref_argument(*s2);
	p2.setnext(&p3);
	p3.sets_argument(p3val);
	/*for "appleEvent class, id, sender" message to inform script that
     there is an AE arrived */
	Exec_stat stat = MCdefaultstackptr->getcard()->message(MCM_apple_event, &p1);
	if (stat != ES_PASS && stat != ES_NOT_HANDLED)
	{ //if AE is handled by MC
		if (stat == ES_ERROR)
		{ //error in handling AE in MC
			err = errAECorruptData;
			if (reply->dataHandle != NULL)
			{
				short e = err;
				AEPutParamPtr(reply, keyReplyErr, typeShortInteger, (Ptr)&e, sizeof(short));
			}
		}
		else
		{ //ES_NORMAL
			if (replymessage == NULL) //no reply, will return no error code
				err = noErr;
			else
			{
				if (reply->descriptorType != typeNull && reply->dataHandle != NULL)
				{
					err = AEPutParamPtr(reply, replykeyword, typeChar, replymessage, replylength);
					if (err != noErr)
					{
						short e = err;
						AEPutParamPtr(reply, keyReplyErr, typeShortInteger, (Ptr)&e, sizeof(short));
					}
				}
			}
		}
		delete replymessage;
		replymessage = NULL;
	}
	else
		if (aeclass == kAEMiscStandards
            && (aeid == kAEDoScript || aeid == 'eval'))
		{
			DescType rType;
			Size rSize;  //actual size returned
			if ((err = AEGetParamPtr(aePtr, keyDirectObject, typeChar, &rType, NULL, 0, &rSize)) == noErr)
			{
				char *sptr = new char[rSize + 1];
				sptr[rSize] = '\0';
				AEGetParamPtr(aePtr, keyDirectObject, typeChar, &rType, sptr, rSize, &rSize);
				MCExecPoint ep(MCdefaultstackptr->getcard(), NULL, NULL);
                MCAutoStringRef t_sptr;
                /* UNCHECKED */ MCStringCreateWithCString(sptr, &t_sptr);
				if (aeid == kAEDoScript)
				{
					MCdefaultstackptr->getcard()->domess(*t_sptr);
					MCresult->eval(ep);
					AEPutParamPtr(reply, '----', typeChar, ep.getsvalue().getstring(), ep.getsvalue().getlength());
				}
				else
				{
					MCExecContext ctxt(ep);
					MCAutoValueRef t_val;
					MCAutoStringRef t_string;
					MCdefaultstackptr->getcard()->eval(ctxt, *t_sptr, &t_val);
					/* UNCHECKED */ ctxt.ConvertToString(*t_val, &t_string);
					AEPutParamPtr(reply, '----', typeChar, MCStringGetNativeCharPtr(*t_string), MCStringGetLength(*t_string));
				}
				delete sptr;
			}
		}
		else
			err = errAEEventNotHandled;
	// do nothing if the AE is not handled,
	// let the standard AE dispacher to dispatch this AE
	delete p3val;
	return err;
}

//Apple event handlers table is installed in MCS_init() macspec.cpp file
static pascal OSErr DoOpenApp(const AppleEvent *theAppleEvent, AppleEvent *reply, long refCon)
{
	return errAEEventNotHandled;
}

static pascal OSErr DoOpenDoc(const AppleEvent *theAppleEvent, AppleEvent *reply, long refCon)
{ //Apple Event for opening documnets, in our use is to open stacks when user
	//double clicked on a MC stack icon

    // MW-2013-08-07: [[ Bug 10865 ]] If AppleScript is disabled (secureMode) then
	//   don't handle the event.
	if (!MCSecureModeCanAccessAppleScript())
		return errAEEventNotHandled;
    
	AEDescList docList; //get a list of alias records for the documents
	errno = AEGetParamDesc(theAppleEvent, keyDirectObject, typeAEList, &docList);
	if (errno != noErr)
		return errno;
	long count;
	//get the number of docs descriptors in the list
	AECountItems(&docList, &count);
	if (count < 1)     //if there is no doc to be opened
		return errno;
	AEKeyword rKeyword; //returned keyword
	DescType rType;    //returned type
	
	FSRef t_doc_fsref;
	
	Size rSize;        //returned size, atual size of the docName
	long item;
	// get a FSSpec record, starts from count==1
	for (item = 1; item <= count; item++)
	{
		errno = AEGetNthPtr(&docList, item, typeFSRef, &rKeyword, &rType, &t_doc_fsref, sizeof(FSRef), &rSize);
		if (errno != noErr)
			return errno;
		// extract FSSpec record's info & form a file name for MC to use
        MCAutoStringRef t_full_path_name;
		MCS_mac_fsref_to_path(t_doc_fsref, &t_full_path_name);
        
		if (MCModeShouldQueueOpeningStacks())
		{
			MCU_realloc((char **)&MCstacknames, MCnstacks, MCnstacks + 1, sizeof(MCStringRef));
			MCValueAssign(MCstacknames[MCnstacks++], *t_full_path_name);
		}
		else
		{
			MCStack *stkptr;  //stack pointer
			if (MCdispatcher->loadfile(*t_full_path_name, stkptr) == IO_NORMAL)
				stkptr->open();
		}
	}
	AEDisposeDesc(&docList);
	return noErr;
}

static pascal OSErr DoPrintDoc(const AppleEvent *theAppleEvent, AppleEvent *reply, long refCon)
{
	// MW-2013-08-07: [[ Bug 10865 ]] If AppleScript is disabled (secureMode) then
	//   don't handle the event.
	if (!MCSecureModeCanAccessAppleScript())
        if (!MCSecureModeCheckAppleScript())
            return errAEEventNotHandled;
    
	errno = errAEEventNotHandled;
	if (reply != NULL)
	{
		short e = errno;
		AEPutParamPtr(reply, keyReplyErr, typeShortInteger, &e, sizeof(short));
	}
	return errno;
}

static pascal OSErr DoQuitApp(const AppleEvent *theAppleEvent, AppleEvent *reply, long refCon)
{
	// MW-2013-08-07: [[ Bug 10865 ]] Even if AppleScript is disabled we still need
	//   to handle the 'quit' message.
	// if (!MCSecureModeCanAccessAppleScript())
	//	return errAEEventNotHandled;
    
	errno = errAEEventNotHandled;
	switch (MCdefaultstackptr->getcard()->message(MCM_shut_down_request))
	{
        case ES_PASS:
        case ES_NOT_HANDLED:
            MCdefaultstackptr->getcard()->message(MCM_shut_down);
            MCquit = True; //set MC quit flag, to invoke quitting
            errno = noErr;
            break;
        default:
            errno = userCanceledErr;
            break;
	}
	if (reply != NULL)
	{
		short e = errno;
		AEPutParamPtr(reply, keyReplyErr, typeShortInteger, &e, sizeof(short));
	}
	return errno;
}

static pascal OSErr DoAppPreferences(const AppleEvent *theAppleEvent, AppleEvent *reply, long refCon)
{
	// MW-2013-08-07: [[ Bug 10865 ]] Even if AppleScript is disabled we still need
	//   to handle the 'preferences' message.
	//if (!MCSecureModeCanAccessAppleScript())
	//	return errAEEventNotHandled;
    
	MCGroup *mb = MCmenubar != NULL ? MCmenubar : MCdefaultmenubar;
	if (mb == NULL)
		return errAEEventNotHandled;
	MCButton *bptr = (MCButton *)mb->findname(CT_MENU, MCNAME("Edit"));
	if (bptr == NULL)
		return errAEEventNotHandled;
	if (bptr != NULL)
	{
		bptr->message_with_valueref_args(MCM_menu_pick, MCSTR("Preferences"));
	}
	return noErr;
}


static pascal OSErr DoAppDied(const AppleEvent *theAppleEvent, AppleEvent *reply, long refCon)
{
	errno = errAEEventNotHandled;
	DescType rType;
	Size rSize;
	ProcessSerialNumber sn;
	AEGetParamPtr(theAppleEvent, keyProcessSerialNumber, typeProcessSerialNumber, &rType,	&sn, sizeof(ProcessSerialNumber), &rSize);
	uint2 i;
	for (i = 0 ; i < MCnprocesses ; i++)
	{
		Boolean result;
		SameProcess((ProcessSerialNumber *)&MCprocesses[i].sn, &sn, &result);
		if (result)
		{
			MCprocesses[i].pid = 0;
			IO_cleanprocesses();
			return noErr;
		}
	}
	return errno;
}

static pascal OSErr DoAEAnswer(const AppleEvent *ae, AppleEvent *reply, long refCon)
{
	// MW-2013-08-07: [[ Bug 10865 ]] If AppleScript is disabled (secureMode) then
	//   don't handle the event.
	if (!MCSecureModeCanAccessAppleScript())
		return errAEEventNotHandled;
    
    //process the repy(answer) returned from a server app. When MCS_send() with
	// a reply, the reply is handled in this routine.
	// This is different from MCS_reply()
	//check if there is an error code
	DescType rType; //returned type
	Size rSize;
    
	/*If the handler returns a result code other than noErr, and if the
     client is waiting for a reply, it is returned in the keyErrorNumber
     parameter of the reply Apple event. */
	if (AEGetParamPtr(ae, keyErrorString, typeChar, &rType, NULL, 0, &rSize) == noErr)
	{
		AEanswerErr = new char[rSize + 1];
		AEGetParamPtr(ae, keyErrorString, typeChar, &rType, AEanswerErr, rSize, &rSize);
		AEanswerErr[rSize] = '\0';
	}
	else
	{
		short e;
		if (AEGetParamPtr(ae, keyErrorNumber, typeSMInt, &rType, (Ptr)&e, sizeof(short), &rSize) == noErr
            && e != noErr)
		{
			AEanswerErr = new char[35 + I2L];
			sprintf(AEanswerErr, "Got error %d when sending Apple event", e);
		}
		else
		{
			delete AEanswerData;
			if ((errno = AEGetParamPtr(ae, keyDirectObject, typeChar, &rType, NULL, 0, &rSize)) != noErr)
			{
				if (errno == errAEDescNotFound)
				{
					AEanswerData = MCU_empty();
					return noErr;
				}
				AEanswerErr = new char[37 + I2L];
				sprintf(AEanswerErr, "Got error %d when receiving Apple event", errno);
				return errno;
			}
			AEanswerData = new char[rSize + 1];
			AEGetParamPtr(ae, keyDirectObject, typeChar, &rType, AEanswerData, rSize, &rSize);
			AEanswerData[rSize] = '\0';
		}
	}
	return noErr;
}

/// END HERE

///////////////////////////////////////////////////////////////////////////////

static void MCS_launch_set_result_from_lsstatus(void)
{
	int t_error;
	t_error = 0;
    
	switch(errno)
	{
		case kLSUnknownErr:
		case kLSNotAnApplicationErr:
		case kLSLaunchInProgressErr:
		case kLSServerCommunicationErr:
#if MAC_OS_X_VERSION_MIN_REQUIRED >= 1040
		case kLSAppInTrashErr:
		case kLSIncompatibleSystemVersionErr:
		case kLSNoLaunchPermissionErr:
		case kLSNoExecutableErr:
		case kLSNoClassicEnvironmentErr:
		case kLSMultipleSessionsNotSupportedErr:
#endif
			t_error = 2;
            break;
            
		case kLSDataUnavailableErr:
		case kLSApplicationNotFoundErr:
		case kLSDataErr:
			t_error = 3;
            break;
	}
	
	switch(t_error)
	{
        case 0:
            MCresult -> clear();
            break;
            
        case 1:
            MCresult -> sets("can't open file");
            break;
            
        case 2:
            MCresult -> sets("request failed");
            break;
            
        case 3:
            MCresult -> sets("no association");
            break;
	}
    
}

///////////////////////////////////////////////////////////////////////////////

IO_stat MCS_mac_shellread(int fd, char *&buffer, uint4 &buffersize, uint4 &size)
{
	MCshellfd = fd;
	size = 0;
	while (True)
	{
		int readsize = 0;
		ioctl(fd, FIONREAD, (char *)&readsize);
		readsize += READ_PIPE_SIZE;
		if (size + readsize > buffersize)
		{
			MCU_realloc((char **)&buffer, buffersize,
                        buffersize + readsize + 1, sizeof(char));
			buffersize += readsize;
		}
		errno = 0;
		int4 amount = read(fd, &buffer[size], readsize);
		if (amount <= 0)
		{
			if (errno != EAGAIN && errno != EWOULDBLOCK && errno != EINTR)
				break;
			if (!MCS_poll(SHELL_INTERVAL, 0))
				if (!MCnoui && MCscreen->wait(SHELL_INTERVAL, False, True))
				{
					MCshellfd = -1;
					return IO_ERROR;
				}
		}
		else
			size += amount;
	}
	MCshellfd = -1;
	return IO_NORMAL;
}

///////////////////////////////////////////////////////////////////////////////

// Special Folders

// MW-2012-10-10: [[ Bug 10453 ]] Added 'mactag' field which is the tag to use in FSFindFolder.
//   This allows macfolder to be 0, which means don't alias the tag to the specified disk.
typedef struct
{
	MCNameRef *token;
	unsigned long macfolder;
	OSType domain;
	unsigned long mactag;
}
sysfolders;

// MW-2008-01-18: [[ Bug 5799 ]] It seems that we are requesting things in the
//   wrong domain - particularly for 'temp'. See:
// http://lists.apple.com/archives/carbon-development/2003/Oct/msg00318.html

static sysfolders sysfolderlist[] = {
    {&MCN_apple, 'amnu', kOnAppropriateDisk, 'amnu'},
    {&MCN_desktop, 'desk', kOnAppropriateDisk, 'desk'},
    {&MCN_control, 'ctrl', kOnAppropriateDisk, 'ctrl'},
    {&MCN_extension,'extn', kOnAppropriateDisk, 'extn'},
    {&MCN_fonts,'font', kOnAppropriateDisk, 'font'},
    {&MCN_preferences,'pref', kUserDomain, 'pref'},
    {&MCN_temporary,'temp', kUserDomain, 'temp'},
    {&MCN_system, 'macs', kOnAppropriateDisk, 'macs'},
    // TS-2007-08-20: Added to allow a common notion of "home" between all platforms
    {&MCN_home, 'cusr', kUserDomain, 'cusr'},
    // MW-2007-09-11: Added for uniformity across platforms
    {&MCN_documents, 'docs', kUserDomain, 'docs'},
    // MW-2007-10-08: [[ Bug 10277 ] Add support for the 'application support' at user level.
    {&MCN_support, 0, kUserDomain, 'asup'},
};

static bool MCS_mac_specialfolder_to_mac_folder(MCStringRef p_type, uint32_t& r_folder, OSType& r_domain)
{
	for (uindex_t i = 0; i < ELEMENTS(sysfolderlist); i++)
	{
		if (MCStringIsEqualTo(p_type, MCNameGetString(*(sysfolderlist[i].token)), kMCStringOptionCompareCaseless))
		{
			r_folder = sysfolderlist[i].macfolder;
			r_domain = sysfolderlist[i].domain;
            return true;
		}
	}
    return false;
}

/********************************************************************/
/*                        Serial Handling                           */
/********************************************************************/

// Utilities

static void parseSerialControlStr(MCStringRef setting, struct termios *theTermios)
{
    int baud = 0;
    MCAutoStringRef t_property, t_value;
    if (MCStringDivideAtChar(setting, '=', kMCCompareExact, &t_property, &t_value))
    {
        if (MCStringIsEqualToCString(*t_property, "baud", kMCCompareCaseless))
        {
            integer_t baudrate;
            /* UNCHECKED */ MCStringToInteger(*t_value, baudrate);
			if (baudrate == 57600)
				baud = B57600;
			else if (baudrate == 38400)
				baud = B38400;
			else if (baudrate == 28800)
				baud = B28800;
			else if (baudrate == 19200)
				baud = B19200;
			else if (baudrate == 16600)
				baud = B16600;
			else if (baudrate == 14400)
				baud = B14400;
			else if (baudrate == 9600)
				baud = B9600;
			else if (baudrate == 7200)
				baud = B7200;
			else if (baudrate == 4800)
				baud = B4800;
			else if (baudrate == 3600)
				baud = B4800;
			else if (baudrate == 2400)
				baud = B2400;
			else if (baudrate == 1800)
				baud = B1800;
			else if (baudrate == 1200)
				baud = B1200;
			else if (baudrate == 600)
				baud = B600;
			else if (baudrate == 300)
				baud = B300;
			cfsetispeed(theTermios, baud);
			cfsetospeed(theTermios, baud);
            
        }
        
        else if (MCStringIsEqualToCString(*t_property, "parity", kMCCompareCaseless))
        {
            char first;
            first = MCStringGetNativeCharAtIndex(*t_value, 0);
            if (first == 'N' || first == 'n')
				theTermios->c_cflag &= ~(PARENB | PARODD);
			else if (first == 'O' || first == 'o')
				theTermios->c_cflag |= PARENB | PARODD;
			else if (first == 'E' || first == 'e')
				theTermios->c_cflag |= PARENB;
        }
        
        else if (MCStringIsEqualToCString(*t_property, "data", kMCCompareCaseless))
        {
            integer_t data;
            /* UNCHECKED */ MCStringToInteger(*t_value, data);
			switch (data)
			{
                case 5:
                    theTermios->c_cflag |= CS5;
                    break;
                case 6:
                    theTermios->c_cflag |= CS6;
                    break;
                case 7:
                    theTermios->c_cflag |= CS7;
                    break;
                case 8:
                    theTermios->c_cflag |= CS8;
                    break;
			}
        }
        
        else if (MCStringIsEqualToCString(*t_property, "stop", kMCCompareCaseless))
        {
            double stopbit;
            /* UNCHECKED */ MCStringToDouble(*t_value, stopbit);
			if (stopbit == 1.0)
				theTermios->c_cflag &= ~CSTOPB;
			else if (stopbit == 1.5)
				theTermios->c_cflag &= ~CSTOPB;
			else if (stopbit == 2.0)
				theTermios->c_cflag |= CSTOPB;
        }
    }
}

static void configureSerialPort(int sRefNum)
{/****************************************************************************
  *parse MCserialcontrolstring and set the serial output port to the settings*
  *defined by MCserialcontrolstring accordingly                              *
  ****************************************************************************/
	//initialize to the default setting
	struct termios	theTermios;
	if (tcgetattr(sRefNum, &theTermios) < 0)
	{
		// TODO: handle error appropriately
	}
	cfsetispeed(&theTermios,  B9600);
	theTermios.c_cflag = CS8;
 
    // Split the string on the spaces
    MCAutoArrayRef t_settings;
    /* UNCHECKED */ MCStringSplit(MCserialcontrolsettings, MCSTR(" "), nil, kMCCompareExact, &t_settings);
    uindex_t nsettings = MCArrayGetCount(*t_settings);
    
    for (int i = 0 ; i < nsettings ; i++)
    {
        // Note: 't_settings' is an array of strings
        MCValueRef t_settingval = nil;
        /* UNCHECKED */ MCArrayFetchValueAtIndex(*t_settings, i, t_settingval);
        MCStringRef t_setting = (MCStringRef)t_settingval;
        parseSerialControlStr(t_setting, &theTermios);
    }
    //configure the serial output device
	if (tcsetattr(sRefNum, TCSANOW, &theTermios) < 0)
	{
		// TODO: handle error appropriately
	}
	return;
}

///////////////////////////////////////////////////////////////////////////////

////////////////////////////////////////////////////////////////////////////////
//
//  REFACTORED FROM TEXT.CPP
//

struct UnicodeInfoRecord
{
	UnicodeInfoRecord *next;
	TextEncoding encoding;
	TextToUnicodeInfo info;
};

static TextToUnicodeInfo fetch_unicode_info(TextEncoding p_encoding)
{
	static UnicodeInfoRecord *s_records = NULL;
	
	UnicodeInfoRecord *t_previous, *t_current;
	for(t_previous = NULL, t_current = s_records; t_current != NULL; t_previous = t_current, t_current = t_current -> next)
		if (t_current -> encoding == p_encoding)
			break;
    
	if (t_current == NULL)
	{
		UnicodeMapping t_mapping;
		t_mapping . unicodeEncoding = CreateTextEncoding(kTextEncodingUnicodeDefault, kUnicodeNoSubset, kUnicode16BitFormat);
		t_mapping . otherEncoding = CreateTextEncoding(p_encoding, kTextEncodingDefaultVariant, kTextEncodingDefaultFormat);
		t_mapping . mappingVersion = kUnicodeUseLatestMapping;
		
		TextToUnicodeInfo t_info;
		OSErr t_err;
		t_err = CreateTextToUnicodeInfo(&t_mapping, &t_info);
		if (t_err != noErr)
			t_info = NULL;
		
		UnicodeInfoRecord *t_record;
		t_record = new UnicodeInfoRecord;
		t_record -> next = s_records;
		t_record -> encoding = p_encoding;
		t_record -> info = t_info;
		s_records = t_record;
		
		return t_record -> info;
	}
	
	if (t_previous != NULL)
	{
		t_previous -> next = t_current -> next;
		t_current -> next = s_records;
		s_records = t_current;
	}
	
	return s_records -> info;
}

///////////////////////////////////////////////////////////////////////////////


static void MCS_mac_setfiletype(MCStringRef p_new_path)
{
	FSRef t_fsref;
    // TODO Check whether the double path resolution is an issue
	if (MCS_mac_pathtoref(p_new_path, t_fsref) != noErr)
		return; // ignore errors
    
	FSCatalogInfo t_catalog;
	if (FSGetCatalogInfo(&t_fsref, kFSCatInfoFinderInfo, &t_catalog, NULL, NULL, NULL) == noErr)
	{
		// Set the creator and filetype of the catalog.
        FourCharCodeFromString(MCfiletype, 4, (uint32&)((FileInfo *) t_catalog . finderInfo) -> fileType);
        FourCharCodeFromString(MCfiletype, 0, (uint32&)((FileInfo *) t_catalog . finderInfo) -> fileCreator);
        
		FSSetCatalogInfo(&t_fsref, kFSCatInfoFinderInfo, &t_catalog);
	}
}

///////////////////////////////////////////////////////////////////////////////

extern "C"
{
#include	<CoreFoundation/CoreFoundation.h>
#include	<IOKit/IOKitLib.h>
#include	<IOKit/serial/IOSerialKeys.h>
#include	<IOKit/IOBSD.h>
}

static kern_return_t FindSerialPortDevices(io_iterator_t *serialIterator, mach_port_t *masterPort)
{
    kern_return_t	kernResult;
    CFMutableDictionaryRef classesToMatch;
    if ((kernResult = IOMasterPort(NULL, masterPort)) != KERN_SUCCESS)
        return kernResult;
    if ((classesToMatch = IOServiceMatching(kIOSerialBSDServiceValue)) == NULL)
        return kernResult;
    CFDictionarySetValue(classesToMatch, CFSTR(kIOSerialBSDTypeKey),
                         CFSTR(kIOSerialBSDRS232Type));
    //kIOSerialBSDRS232Type filters KeySpan USB modems use
    //kIOSerialBSDModemType to get 'real' serial modems for OSX
    //computers with real serial ports - if there are any!
    kernResult = IOServiceGetMatchingServices(*masterPort, classesToMatch,
                                              serialIterator);
    return kernResult;
}

static void getIOKitProp(io_object_t sObj, const char *propName,
                         char *dest, uint2 destlen)
{
	CFTypeRef nameCFstring;
	dest[0] = 0;
	nameCFstring = IORegistryEntryCreateCFProperty(sObj,
                                                   CFStringCreateWithCString(kCFAllocatorDefault, propName,
                                                                             kCFStringEncodingASCII),
                                                   kCFAllocatorDefault, 0);
	if (nameCFstring)
	{
		CFStringGetCString((CFStringRef)nameCFstring, (char *)dest, (long)destlen,
                           (unsigned long)kCFStringEncodingASCII);
		CFRelease(nameCFstring);
	}
}

///////////////////////////////////////////////////////////////////////////////

//for setting serial port use
typedef struct
{
	short baudrate;
	short parity;
	short stop;
	short data;
}
SerialControl;

//struct
SerialControl portconfig; //serial port configuration structure

extern "C"
{
	extern UInt32 SwapQDTextFlags(UInt32 newFlags);
	typedef UInt32 (*SwapQDTextFlagsPtr)(UInt32 newFlags);
}

static void configureSerialPort(int sRefNum);
static bool getResourceInfo(MCListRef p_list, ResType p_type);
static void parseSerialControlStr(MCStringRef set, struct termios *theTermios);


static UnicodeToTextInfo unicodeconvertors[32];
static TextToUnicodeInfo texttounicodeinfo;
static TextToUnicodeInfo *texttounicodeconvertor = NULL;
static UnicodeToTextInfo utf8totextinfo;
static TextToUnicodeInfo texttoutf8info;

///////////////////////////////////////////////////////////////////////////////

static void init_utf8_converters(void)
{
	if (texttoutf8info != nil)
		return;
	
	memset(unicodeconvertors, 0, sizeof(unicodeconvertors));
	UnicodeMapping ucmapping;
	ucmapping.unicodeEncoding = CreateTextEncoding(kTextEncodingUnicodeDefault,
												   kTextEncodingDefaultVariant,
												   kUnicodeUTF8Format);
	ucmapping.otherEncoding = kTextEncodingMacRoman;
	ucmapping.mappingVersion = -1;
	CreateTextToUnicodeInfo(&ucmapping, &texttoutf8info);
	CreateUnicodeToTextInfo(&ucmapping, &utf8totextinfo);
}
///////////////////////////////////////////////////////////////////////////////

/* LEGACY */
extern char *path2utf(char *);

static void handle_signal(int sig)
{
	MCHandler handler(HT_MESSAGE);
	switch (sig)
	{
        case SIGUSR1:
            MCsiguser1++;
            break;
        case SIGUSR2:
            MCsiguser2++;
            break;
        case SIGTERM:
            switch (MCdefaultstackptr->getcard()->message(MCM_shut_down_request))
		{
            case ES_NORMAL:
                return;
            case ES_PASS:
            case ES_NOT_HANDLED:
                MCdefaultstackptr->getcard()->message(MCM_shut_down);
                MCquit = True; //set MC quit flag, to invoke quitting
                return;
            default:
                break;
		}
            MCS_killall();
            exit(-1);
            
            // MW-2009-01-29: [[ Bug 6410 ]] If one of these signals occurs, we need
            //   to return, so that the OS can CrashReport away.
        case SIGILL:
        case SIGBUS:
        case SIGSEGV:
        {
            MCAutoStringRefAsUTF8String t_utf8_MCcmd;
            /* UNCHECKED */ t_utf8_MCcmd.Lock(MCcmd);
            fprintf(stderr, "%s exiting on signal %d\n", *t_utf8_MCcmd, sig);
            MCS_killall();
            return;
        }
            
        case SIGHUP:
        case SIGINT:
        case SIGQUIT:
        case SIGIOT:
            if (MCnoui)
                exit(1);
            MCabortscript = True;
            break;
        case SIGFPE:
            errno = EDOM;
            break;
        case SIGCHLD:
            MCS_checkprocesses();
            break;
        case SIGALRM:
            MCalarm = True;
            break;
        case SIGPIPE:
        default:
            break;
	}
	return;
}

///////////////////////////////////////////////////////////////////////////////

// MW-2005-08-15: We have two types of process starting in MacOS X it seems:
//   MCS_startprocess is called by MCLaunch with a docname
//   MCS_startprocess is called by MCOpen without a docname
// Thus, we will fork two methods - and dispatch from MCS_startprocess
static void MCS_startprocess_unix(MCNameRef name, MCStringRef doc, Open_mode mode, Boolean elevated);
static void MCS_startprocess_launch(MCNameRef name, MCStringRef docname, Open_mode mode);

///////////////////////////////////////////////////////////////////////////////

static Boolean hasPPCToolbox = False;
static Boolean hasAppleEvents = False;

///////////////////////////////////////////////////////////////////////////////

// MW-2005-02-22: Make this global scope for now to enable opensslsocket.cpp
//   to access it.
real8 curtime;

///////////////////////////////////////////////////////////////////////////////

bool MCS_mac_is_link(MCStringRef p_path)
{
#ifdef /* MCS_is_link_mac_dsk */ LEGACY_SYSTEM_ORPHAN
	struct stat buf;
	return (lstat(MCStringGetCString(p_path), &buf) == 0 && S_ISLNK(buf.st_mode));
#endif /* MCS_is_link_mac_dsk */
	struct stat buf;
    MCAutoStringRefAsUTF8String t_utf8_path;
    /* UNCHECKED */ t_utf8_path.Lock(p_path);
	return (lstat(*t_utf8_path, &buf) == 0 && S_ISLNK(buf.st_mode));
}

bool MCS_mac_readlink(MCStringRef p_path, MCStringRef& r_link)
{
#ifdef /* MCS_readlink_mac_dsk */ LEGACY_SYSTEM_ORPHAN
	struct stat t_stat;
	ssize_t t_size;
	MCAutoNativeCharArray t_buffer;
    
	if (lstat(MCStringGetCString(p_path), &t_stat) == -1 ||
		!t_buffer.New(t_stat.st_size))
		return false;
    
	t_size = readlink(MCStringGetCString(p_path), (char*)t_buffer.Chars(), t_stat.st_size);
    
	return (t_size == t_stat.st_size) && t_buffer.CreateStringAndRelease(r_link);
#endif /* MCS_readlink_mac_dsk */
	struct stat t_stat;
	ssize_t t_size;
	MCAutoNativeCharArray t_buffer;
    MCAutoStringRefAsUTF8String t_utf8_path;
    /* UNCHECKED */ t_utf8_path.Lock(p_path);
	if (lstat(*t_utf8_path, &t_stat) == -1 ||
		!t_buffer.New(t_stat.st_size))
		return false;
    
	t_size = readlink(*t_utf8_path, (char*)t_buffer.Chars(), t_stat.st_size);
    
	return (t_size == t_stat.st_size) && t_buffer.CreateStringAndRelease(r_link);
}

Boolean MCS_mac_nodelay(int4 p_fd)
{
#ifdef /* MCS_nodelay_dsk_mac */ LEGACY_SYSTEM
	return fcntl(fd, F_SETFL, fcntl(fd, F_GETFL, 0) & O_APPEND | O_NONBLOCK)
    >= 0;
#endif /* MCS_nodelay_dsk_mac */
	return fcntl(p_fd, F_SETFL, (fcntl(p_fd, F_GETFL, 0) & O_APPEND) | O_NONBLOCK)
    >= 0;
}

///////////////////////////////////////////////////////////////////////////////

static bool MCS_mac_path2std(MCStringRef p_path, MCStringRef& r_stdpath)
{
	uindex_t t_length = MCStringGetLength(p_path);
	if (t_length == 0)
		return MCStringCopy(p_path, r_stdpath);
    
	MCAutoNativeCharArray t_path;
	if (!t_path.New(t_length))
		return false;
    
	const char_t *t_src = MCStringGetNativeCharPtr(p_path);
	char_t *t_dst = t_path.Chars();
    
	for (uindex_t i = 0; i < t_length; i++)
	{
		if (t_src[i] == '/')
			t_dst[i] = ':';
		else if (t_src[i] == ':')
			t_dst[i] = '/';
		else
			t_dst[i] = t_src[i];
	}
    
	return t_path.CreateStringAndRelease(r_stdpath);
}

OSErr MCS_mac_pathtoref(MCStringRef p_path, FSRef& r_ref)
{
#ifdef /* MCS_pathtoref_dsk_mac */ LEGACY_SYSTEM
	char *t_resolved_path;
	t_resolved_path = MCS_resolvepath(p_path);
	
	char *t_utf8_path;
	t_utf8_path = path2utf(t_resolved_path);
	
	OSErr t_error;
	t_error = FSPathMakeRef((const UInt8 *)t_utf8_path, r_ref, NULL);
	
	delete t_utf8_path;
	
	// path2utf deletes t_resolved_path
	// delete t_resolved_path;
	
	return t_error;
#endif /* MCS_pathtoref_dsk_mac */
    MCAutoStringRef t_auto_path;
    MCAutoStringRefAsUTF8String t_path;
    
    if (!MCS_resolvepath(p_path, &t_auto_path))
        // TODO assign relevant error code
        return memFullErr;
    
    if (!t_path.Lock(*t_auto_path))
        return memFullErr;
    
	return FSPathMakeRef((const UInt8 *)(*t_path), &r_ref, NULL);
}

static OSErr MCS_mac_pathtoref_and_leaf(MCStringRef p_path, FSRef& r_ref, UniChar*& r_leaf, UniCharCount& r_leaf_length)
{
#ifdef /* MCS_pathtoref_and_leaf */ LEGACY_SYSTEM
	OSErr t_error;
	t_error = noErr;
    
	char *t_resolved_path;
	t_resolved_path = NULL;
	if (t_error == noErr)
		t_resolved_path = MCS_resolvepath(p_path);
	
	char *t_resolved_path_leaf;
	t_resolved_path_leaf = NULL;
	if (t_error == noErr)
	{
		t_resolved_path_leaf = strrchr(t_resolved_path, '/');
		if (t_resolved_path_leaf != NULL)
		{
			t_resolved_path_leaf[0] = '\0';
			t_resolved_path_leaf += 1;
		}
		else
			t_error = fnfErr;
	}
    
	char *t_utf8_path;
	t_utf8_path = NULL;
	
	// OK-2010-04-06: [[Bug]] - path2utf frees the buffer passed into it, so we have to clone t_resolved_path
	// here, as otherwise we are using it after its been freed.
	char *t_resolved_path_clone;
	t_resolved_path_clone = strdup(t_resolved_path);
	
	if (t_error == noErr)
		t_utf8_path = path2utf(t_resolved_path_clone);
    
	if (t_error == noErr)
		t_error = FSPathMakeRef((const UInt8 *)t_utf8_path, &r_ref, NULL);
	
	// Convert the leaf from MacRoman to UTF16.
	if (t_error == noErr)
	{
		unsigned short *t_utf16_leaf;
		uint4 t_utf16_leaf_length;
		
		t_utf16_leaf = new unsigned short[256];
		t_utf16_leaf_length = 256;
		MCS_nativetoutf16(t_resolved_path_leaf, strlen(t_resolved_path_leaf), t_utf16_leaf, t_utf16_leaf_length);
        
		r_leaf = (UniChar *)t_utf16_leaf;
		r_leaf_length = (UniCharCount)t_utf16_leaf_length;
	}
	
	if (t_utf8_path != NULL)
		delete t_utf8_path;
    
	return t_error;
#endif /* MCS_pathtoref_and_leaf */
	OSErr t_error;
	t_error = noErr;
    
	MCAutoStringRef t_resolved_path;
    
    if (!MCS_resolvepath(p_path, &t_resolved_path))
        // TODO assign relevant error code
        t_error = fnfErr;
    
    MCAutoStringRef t_folder, t_leaf;
    uindex_t t_leaf_index;
    if (MCStringLastIndexOfChar(*t_resolved_path, '/', UINDEX_MAX, kMCStringOptionCompareExact, t_leaf_index))
    {
        if (!MCStringDivideAtIndex(*t_resolved_path, t_leaf_index, &t_folder, &t_leaf))
            t_error = memFullErr;
    }
    else
        t_error = fnfErr;
    
	MCAutoStringRefAsUTF8String t_utf8_auto;
    
    if (t_error == noErr)
        if (!t_utf8_auto.Lock(*t_folder))
            t_error = fnfErr;
    
	if (t_error == noErr)
		t_error = FSPathMakeRef((const UInt8 *)*t_utf8_auto, &r_ref, NULL);
	
	// Convert the leaf from MacRoman to UTF16.
	if (t_error == noErr)
	{
		unichar_t *t_utf16_leaf;
		uint4 t_utf16_leaf_length;
        /* UNCHECKED */ MCStringConvertToUnicode(*t_leaf, t_utf16_leaf, t_utf16_leaf_length);
		r_leaf = (UniChar *)t_utf16_leaf;
		r_leaf_length = (UniCharCount)t_utf16_leaf_length;
	}
    
	return t_error;
}

static OSErr MCS_mac_fsspec_to_fsref(const FSSpec *p_fsspec, FSRef *r_fsref)
{
	return FSpMakeFSRef(p_fsspec, r_fsref);
}

static OSErr MCS_mac_fsref_to_fsspec(const FSRef *p_fsref, FSSpec *r_fsspec)
{
	return FSGetCatalogInfo(p_fsref, 0, NULL, NULL, r_fsspec, NULL);
}

void MCS_mac_closeresourcefile(SInt16 p_ref) // TODO: remove?
{
	OSErr t_err;
	CloseResFile(p_ref);
	t_err = ResError();
}

bool MCS_mac_fsref_to_path(FSRef& p_ref, MCStringRef& r_path)
{
	MCAutoNativeCharArray t_buffer;
	if (!t_buffer.New(PATH_MAX))
		return false;
	FSRefMakePath(&p_ref, (UInt8*)t_buffer.Chars(), PATH_MAX);
    
	t_buffer.Shrink(MCCStringLength((char*)t_buffer.Chars()));
    
	MCAutoStringRef t_utf8_path;
	return t_buffer.CreateStringAndRelease(&t_utf8_path) &&
    MCU_utf8tonative(*t_utf8_path, r_path);
}

bool MCS_mac_FSSpec2path(FSSpec *fSpec, MCStringRef& r_path)
{
#ifdef /* MCS_mac_FSSpec2path_dsk_mac */ LEGACY_SYSTEM
	char *path = new char[PATH_MAX + 1];
    
    
	char *fname = new char[PATH_MAX + 1];
    
	CopyPascalStringToC(fSpec->name, fname);
	MCU_path2std(fname);
    
	char oldchar = fSpec->name[0];
	Boolean dontappendname = False;
	fSpec->name[0] = '\0';
    
	FSRef ref;
    
	// MW-2005-01-21: Removed the following two lines - function would not work if file did not already exist
    
	/* fSpec->name[0] = oldchar;
     dontappendname = True;*/
    
	if ((errno = FSpMakeFSRef(fSpec, &ref)) != noErr)
	{
		if (errno == nsvErr)
		{
			fSpec->name[0] = oldchar;
			if ((errno = FSpMakeFSRef(fSpec, &ref)) == noErr)
			{
				errno = FSRefMakePath(&ref, (unsigned char *)path, PATH_MAX);
				dontappendname = True;
			}
			else
				path[0] = '\0';
		}
		else
			path[0] = '\0';
	}
	else
		errno = FSRefMakePath(&ref, (unsigned char *)path, PATH_MAX);
	uint4 destlen;
	char *tutfpath = new char[PATH_MAX + 1];
	destlen = PATH_MAX;
	MCS_utf8tonative(path, strlen(path), tutfpath, destlen);
	tutfpath[destlen] = '\0';
	if (!dontappendname)
	{
		if (tutfpath[destlen - 1] != '/')
			strcat(tutfpath, "/");
		strcat(tutfpath, fname);
	}
	delete fname;
	delete path;
	return tutfpath;
#endif /* MCS_mac_FSSpec2path_dsk_mac */
    MCAutoNativeCharArray t_path, t_name;
    MCAutoStringRef t_filename;
    MCAutoStringRef t_filename_std;
    char *t_char_ptr;
    
    t_path.New(PATH_MAX + 1);
    t_name.New(PATH_MAX + 1);
    
    t_char_ptr = (char*)t_path.Chars();
    
	CopyPascalStringToC(fSpec->name, (char*)t_name.Chars());
    
    /* UNCHECKED */ t_name.CreateStringAndRelease(&t_filename_std);
    
	/* UNCHECKED */ MCS_pathfromnative(*t_filename_std, &t_filename);
    
    /* UNCHECKED */ MCStringConvertToCString(*t_filename, t_char_ptr);
    
	char oldchar = fSpec->name[0];
	Boolean dontappendname = False;
	fSpec->name[0] = '\0';
    
	FSRef ref;
    
	// MW-2005-01-21: Removed the following two lines - function would not work if file did not already exist
    
	/* fSpec->name[0] = oldchar;
     dontappendname = True;*/
    
	if ((errno = FSpMakeFSRef(fSpec, &ref)) != noErr)
	{
		if (errno == nsvErr)
		{
			fSpec->name[0] = oldchar;
			if ((errno = FSpMakeFSRef(fSpec, &ref)) == noErr)
			{
				errno = FSRefMakePath(&ref, (unsigned char *)t_char_ptr, PATH_MAX);
				dontappendname = True;
			}
			else
				t_char_ptr[0] = '\0';
		}
		else
			t_char_ptr[0] = '\0';
	}
	else
		errno = FSRefMakePath(&ref, (unsigned char *)t_char_ptr, PATH_MAX);
	uint4 destlen;
	char *tutfpath;
	destlen = PATH_MAX;
	MCS_utf8tonative(t_char_ptr, strlen(t_char_ptr), tutfpath, destlen);
	tutfpath[destlen] = '\0';
	if (!dontappendname)
	{
		if (tutfpath[destlen - 1] != '/')
			strcat(tutfpath, "/");
		strcat(tutfpath, (char*)t_name.Chars());
	}
	return tutfpath;
}

static void MCS_openresourcefork_with_fsref(FSRef *p_ref, SInt8 p_permission, bool p_create, SInt16 *r_fork_ref, MCStringRef& r_error)
{
    bool t_success;
    t_success = true;
	
	HFSUniStr255 t_resource_fork_name;
	if (t_success)
	{
		OSErr t_os_error;
		t_os_error = FSGetResourceForkName(&t_resource_fork_name);
		if (t_os_error != noErr)
        {
            t_success = false;
            /* UNCHECKED */ MCStringCreateWithCString("couldn't get resource fork name", r_error);
        }
	}
	
	// Attempt to create a resource fork if required.
	if (t_success && p_create)
	{
		OSErr t_os_error;
		t_os_error = FSCreateResourceFork(p_ref, (UniCharCount)t_resource_fork_name . length, t_resource_fork_name . unicode, 0);
		if (t_os_error != noErr && t_os_error != errFSForkExists)
        {
            t_success = false;
            /* UNCHECKED */ MCStringCreateWithCString("can't create resource fork", r_error);
        }
	}
	
	// Open it..
	SInt16 t_fork_ref;
	bool t_fork_opened;
	t_fork_opened = false;
	if (t_success)
	{
		OSErr t_os_error;
		t_os_error = FSOpenFork(p_ref, (UniCharCount)t_resource_fork_name . length, t_resource_fork_name . unicode, p_permission, &t_fork_ref);
		if (t_os_error == noErr)
			t_fork_opened = true;
		else
        {
            t_success = false;
            /* UNCHECKED */ MCStringCreateWithCString("can't open resource fork", r_error);
        }
	}
	
	*r_fork_ref = t_fork_ref;
}

static void MCS_mac_openresourcefork_with_path(MCStringRef p_path, SInt8 p_permission, bool p_create, SInt16*r_fork_ref, MCStringRef& r_error)
{
	FSRef t_ref;
	OSErr t_os_error;
	t_os_error = MCS_mac_pathtoref(p_path, t_ref);
	if (t_os_error != noErr)
    {
		/* UNCHECKED */ MCStringCreateWithCString("can't open file", r_error);
        return;
    }
    
	MCS_openresourcefork_with_fsref(&t_ref, p_permission, p_create, r_fork_ref, r_error);
}

static bool MCS_mac_openresourcefile_with_fsref(FSRef& p_ref, SInt8 p_permissions, bool p_create, SInt16& r_fileref_num, MCStringRef& r_error)
{
	FSSpec fspec;
	
	if (FSGetCatalogInfo(&p_ref, 0, NULL, NULL, &fspec, NULL) != noErr)
		return MCStringCreateWithCString("file not found", r_error);
	
	r_fileref_num = FSOpenResFile(&p_ref, p_permissions);
	if (p_create && r_fileref_num < 0)
	{
		OSType t_creator, t_ftype;
		CInfoPBRec t_cpb;
		MCMemoryClear(&t_cpb, sizeof(t_cpb));
		t_cpb.hFileInfo.ioNamePtr = fspec.name;
		t_cpb.hFileInfo.ioVRefNum = fspec.vRefNum;
		t_cpb.hFileInfo.ioDirID = fspec.parID;
		/* DEPRECATED */ if (PBGetCatInfoSync(&t_cpb) == noErr)
		{
			t_creator = t_cpb.hFileInfo.ioFlFndrInfo.fdCreator;
			t_ftype = t_cpb.hFileInfo.ioFlFndrInfo.fdType;
		}
		else
		{
            FourCharCodeFromString(MCfiletype, 0, (uint32&)t_creator);
            FourCharCodeFromString(MCfiletype, 4, (uint32&)t_ftype);
		}
		/* DEPRECATED */ FSpCreateResFile(&fspec, t_creator, t_ftype, smRoman);
		
		if ((errno = ResError()) != noErr)
			return MCStringCreateWithCString("can't create resource fork", r_error);
		
		/* DEPRECATED */ r_fileref_num = FSpOpenResFile(&fspec, p_permissions);
	}
	
	if (r_fileref_num < 0)
	{
		errno = fnfErr;
		return MCStringCreateWithCString("Can't open resource fork", r_error);
	}
	
	if ((errno = ResError()) != noErr)
		return MCStringCreateWithCString("Error opening resource fork", r_error);
	
	return true;
}

bool MCS_mac_openresourcefile_with_path(MCStringRef p_path, SInt8 p_permission, bool p_create, SInt16& r_fork_ref, MCStringRef& r_error)
{
    //	MCAutoStringRef t_utf8_path;
    //	if (!MCU_nativetoutf8(p_path, &t_utf8_path))
    //		return false;`
	
	FSRef t_ref;
	OSErr t_os_error;
	
	t_os_error = MCS_mac_pathtoref(p_path, t_ref);
	if (t_os_error != noErr)
		return MCStringCreateWithCString("can't open file", r_error);
	
	return MCS_mac_openresourcefile_with_fsref(t_ref, p_permission, p_create, r_fork_ref, r_error);
}

static const char *MCS_mac_openresourcefile_with_fsref(FSRef *p_ref, SInt8 permission, bool create, SInt16 *fileRefNum)
{
	FSSpec fspec;
	
	if (FSGetCatalogInfo(p_ref, 0, NULL, NULL, &fspec, NULL) != noErr)
		return "file not found";
	
	if ((*fileRefNum = FSpOpenResFile(&fspec, permission)) < 0)
	{
		if (create)
		{
			OSType creator, ftype;
			CInfoPBRec cpb;
			memset(&cpb, 0, sizeof(CInfoPBRec));
			cpb.hFileInfo.ioNamePtr = fspec.name;
			cpb.hFileInfo.ioVRefNum = fspec.vRefNum;
			cpb.hFileInfo.ioDirID = fspec.parID;
			if (PBGetCatInfoSync(&cpb) == noErr)
			{
				memcpy(&creator, &cpb.hFileInfo.ioFlFndrInfo.fdCreator, 4);
				memcpy(&ftype, &cpb.hFileInfo.ioFlFndrInfo.fdType, 4);
			}
			else
			{
                FourCharCodeFromString(MCfiletype, 0, (uint32&)creator);
                FourCharCodeFromString(MCfiletype, 4, (uint32&)ftype);
			}
			FSpCreateResFile(&fspec, creator, ftype, smRoman);
			
			if ((errno = ResError()) != noErr)
				return "can't create resource fork";
            
			*fileRefNum = FSpOpenResFile(&fspec, permission);
		}
		
		if (*fileRefNum < 0)
		{
			errno = fnfErr;
			return "Can't open resource fork";
		}
		
		if ((errno = ResError()) != noErr)
			return "Error opening resource fork";
	}
	
	return NULL;
}

// based on MoreFiles (Apple DTS)
OSErr MCS_path2FSSpec(MCStringRef p_filename, FSSpec *fspec)
{
#ifdef /* MCS_path2FSSpec_dsk_mac */ LEGACY_SYSTEM
	char *path = MCS_resolvepath(p_filename));
	memset(fspec, 0, sizeof(FSSpec));
    
	char *f2 = strrchr(path, '/');
	if (f2 != NULL && f2 != path)
		*f2++ = '\0';
	char *fspecname = strclone(f2);
	path = path2utf(path);
	FSRef ref;
	if ((errno = FSPathMakeRef((unsigned char *)path, &ref, NULL)) == noErr)
	{
		if ((errno = FSGetCatalogInfo(&ref, kFSCatInfoNone,
		                              NULL, NULL, fspec, NULL)) == noErr)
		{
			CInfoPBRec cpb;
			memset(&cpb, 0, sizeof(CInfoPBRec));
			cpb.dirInfo.ioNamePtr = fspec->name;
			cpb.dirInfo.ioVRefNum = fspec->vRefNum;
			cpb.dirInfo.ioDrDirID = fspec->parID;
			if ((errno = PBGetCatInfoSync(&cpb)) != noErr)
			{
				delete path;
				return errno;
			}
			c2pstr((char *)fspecname);
			errno = FSMakeFSSpec(cpb.dirInfo.ioVRefNum, cpb.dirInfo.ioDrDirID,
			                     (unsigned char *)fspecname, fspec);
		}
	}
	delete fspecname;
	delete path;
	return errno;
#endif /* MCS_path2FSSpec_dsk_mac */
    MCAutoStringRef t_resolved_path;
    MCAutoStringRefAsUTF8String t_utf_path;
    
	if (!MCS_resolvepath(p_filename, &t_resolved_path))
        return memFullErr;
    memset(fspec, 0, sizeof(FSSpec));
    
    uindex_t t_last_slash;
    MCAutoStringRef t_resolved_path_new, t_fspecname;
    char *fspecname;
    if (MCStringLastIndexOfChar(*t_resolved_path, '/', 0, kMCCompareExact, t_last_slash) && t_last_slash != 0)
    {
        /* UNCHECKED */ MCStringDivideAtIndex(*t_resolved_path, t_last_slash, &t_resolved_path_new, &t_fspecname);
        /* UNCHECKED */ MCStringConvertToCString(*t_fspecname, fspecname);        
    }
    else
    {
        /* UNCHECKED */ MCStringCopy(*t_resolved_path, &t_resolved_path_new);
        fspecname = NULL;
    }
    
    if (!t_utf_path.Lock(*t_resolved_path_new))
        return memFullErr;
    
	FSRef ref;
	if ((errno = FSPathMakeRef((unsigned char*)*t_utf_path, &ref, NULL)) == noErr)
	{
		if ((errno = FSGetCatalogInfo(&ref, kFSCatInfoNone,
		                              NULL, NULL, fspec, NULL)) == noErr)
		{
			CInfoPBRec cpb;
			memset(&cpb, 0, sizeof(CInfoPBRec));
			cpb.dirInfo.ioNamePtr = fspec->name;
			cpb.dirInfo.ioVRefNum = fspec->vRefNum;
			cpb.dirInfo.ioDrDirID = fspec->parID;
			if ((errno = PBGetCatInfoSync(&cpb)) != noErr)
			{
				return errno;
			}
			c2pstr((char *)fspecname);
			errno = FSMakeFSSpec(cpb.dirInfo.ioVRefNum, cpb.dirInfo.ioDrDirID,
			                     (unsigned char *)fspecname, fspec);
		}
	}
	delete fspecname;
	return errno;
}

OSErr MCS_path2FSSpec(const char *fname, FSSpec *fspec)
{
	MCAutoStringRef t_filename;
	/* UNCHECKED */ MCStringCreateWithCString(fname, &t_filename);
	return MCS_path2FSSpec(*t_filename, fspec);
}

///////////////////////////////////////////////////////////////////////////////

// Resource utility functions

static bool getResourceInfo(MCListRef p_list, ResType searchType)
{ /* get info of resources of a resource type and build a list of
   * <resName>, <resID>, <resType>, <resSize> on each line */
	Handle rh;
	short rid;
	ResType rtype;
	Str255 rname;  //Pascal string
	char cstr[256];  //C string
	char typetmp[5]; //buffer for storing type string in c format
	short total = Count1Resources(searchType);
	if (ResError() != noErr)
	{
		errno = ResError();
		return false;
	}
	char buffer[4 + U2L + 255 + U4L + 6];
	for (uindex_t i = 1 ; i <= total ; i++)
	{
		if ((rh = Get1IndResource(searchType, i)) == NULL)
			continue;
		GetResInfo(rh, &rid, &rtype, rname);
		p2cstrcpy(cstr, rname); //convert to C string
		// MH-2007-03-22: [[ Bug 4267 ]] Endianness not dealt with correctly in Mac OS resource handling functions.
		rtype = (ResType)MCSwapInt32NetworkToHost(rtype);
		memcpy(typetmp, (char*)&rtype, 4);
		typetmp[4] = '\0';
		//format res info into "type, id, name, size, attributes" string --
		short flags = GetResAttrs(rh);
		char fstring[7];
		char *sptr = fstring;
		if (flags & resSysHeap)
			*sptr++ = 'S';
		if (flags & resPurgeable)
			*sptr++ = 'U';
		if (flags & resLocked)
			*sptr++ = 'L';
		if (flags & resProtected)
			*sptr++ = 'P';
		if (flags & resPreload)
			*sptr++ = 'R';
		if (flags & resChanged)
			*sptr++ = 'C';
		*sptr = '\0';
		
		MCAutoStringRef t_string;
		if (!MCStringFormat(&t_string, "%4s,%d,%s,%ld,%s\n", typetmp, rid, cstr,
                            GetMaxResourceSize(rh), fstring))
			return false;
		if (!MCListAppend(p_list, *t_string))
			return false;
	}
	
	return true;
}

/********************************************************************/
/*                       Resource Handling                          */
/********************************************************************/

class MCAutoResourceFileHandle
{
public:
	MCAutoResourceFileHandle()
	{
		m_res_file = 0;
	}
	
	~MCAutoResourceFileHandle()
	{
		if (m_res_file != 0)
			MCS_mac_closeresourcefile(m_res_file);
	}
	
	short operator = (short p_res_file)
	{
		MCAssert(m_res_file == 0);
		m_res_file = p_res_file;
		return m_res_file;
	}
	
	short operator * (void)
	{
		return m_res_file;
	}
	
	short& operator & (void)
	{
		MCAssert(m_res_file == 0);
		return m_res_file;
	}
	
private:
	short m_res_file;
};

//////////////////////////////////////////////////////////////////text/////////////

class MCStdioFileHandle: public MCSystemFileHandle
{
public:
    
    MCStdioFileHandle(FILE *p_fptr)
    {
        m_stream = p_fptr;
    }
	
	virtual void Close(void)
	{
#ifdef /* MCS_close_dsk_mac */ LEGACY_SYSTEM
	IO_stat stat = IO_NORMAL;
	if (stream->serialIn != 0 || stream->serialOut != 0)
	{//close the serial port

	}
	else
		if (stream->fptr == NULL)
		{
			if (!(stream->flags & IO_FAKE))
				delete stream->buffer;
		}
		else
			fclose(stream->fptr);
	delete stream;
	stream = NULL;
	return stat;
#endif /* MCS_close_dsk_mac */
       if (m_stream != NULL)
            fclose(m_stream);
        
        delete this;
	}
	
	virtual bool Read(void *p_ptr, uint32_t p_length, uint32_t& r_read)
	{
#ifdef /* MCS_read_dsk_mac */ LEGACY_SYSTEM
	if (MCabortscript || stream == NULL)
		return IO_ERROR;

	if ((stream -> flags & IO_FAKEWRITE) == IO_FAKEWRITE)
		return IO_ERROR;

	// MW-2009-06-25: If this is a custom stream, call the appropriate callback.
	// MW-2009-06-30: Refactored to common (platform-independent) implementation
	//   in mcio.cpp
	if ((stream -> flags & IO_FAKECUSTOM) == IO_FAKECUSTOM)
		return MCS_fake_read(ptr, size, n, stream);

	IO_stat stat = IO_NORMAL;
	uint4 nread;
	if (stream-> serialIn != 0)
	{//read from serial port
		long count = 0;  // n group of size data to be read

		count = MCU_min(count, size * n);
		if (count > 0)
			if ((errno = FSRead(stream->serialIn, &count, ptr)) != noErr)
				stat = IO_ERROR;
		if ((uint4)count < size * n)
			stat = IO_EOF;
		n = count / size;
	}
	else
		if (stream->fptr == NULL)
		{ //read from an IO_handle's buffer
			nread = size * n;
			if (nread > stream->len - (stream->ioptr - stream->buffer))
			{
				n = stream->len - (stream->ioptr - stream->buffer) / size;
				nread = size * n;
				stat = IO_EOF;
			}
			if (nread == 1)
			{
				char *tptr = (char *)ptr;
				*tptr = *stream->ioptr++;
			}
			else
			{
				memcpy(ptr, stream->ioptr, nread);
				stream->ioptr += nread;
			}
		}
		else
		{
			// MW-2010-08-26: Taken from the Linux source, this changes the previous code
			//   to take into account pipes and such.
			char *sptr = (char *)ptr;
			uint4 nread;
			uint4 toread = n * size;
			uint4 offset = 0;
			errno = 0;
			while ((nread = fread(&sptr[offset], 1, toread, stream->fptr)) != toread)
			{
				offset += nread;
				n = offset / size;
				if (ferror(stream->fptr))
				{
					clearerr(stream->fptr);
					
					if (errno == EAGAIN)
						return IO_NORMAL;
					
					if (errno == EINTR)
					{
						toread -= nread;
						continue;
					}
					else
						return IO_ERROR;
				}
				if (MCS_eof(stream))
				{
					return IO_EOF;
				}
				return IO_NONE;
			}
		}
	return stat;
#endif /* MCS_read_dsk_mac */
        uint4 nread;
        
        // MW-2010-08-26: Taken from the Linux source, this changes the previous code
        //   to take into account pipes and such.
        char *sptr = (char *)p_ptr;
        uint4 toread = p_length;
        uint4 offset = 0;
        errno = 0;
        while ((nread = fread(&sptr[offset], 1, toread, m_stream)) != toread)
        {
            offset += nread;
            r_read = offset;
            if (ferror(m_stream))
            {
                clearerr(m_stream);
                
                if (errno == EAGAIN)
                    return false;
                
                if (errno == EINTR)
                {
                    toread -= nread;
                    continue;
                }
                else
                    return false;
            }
            if (feof(m_stream))
            {
                m_is_eof = true;
                return true;
            }
            
            m_is_eof = false;
            return false;
        }
        r_read = nread;
        return true;
	}
    
	virtual bool Write(const void *p_buffer, uint32_t p_length)
	{
#ifdef /* MCS_write_dsk_mac */ LEGACY_SYSTEM
        if (stream == NULL)
            return IO_ERROR;
        if (stream->serialOut != 0)
        {//write to serial port
            uint4 count = size * n;
            errno = FSWrite(stream->serialOut, (long*)&count, ptr);
            if (errno == noErr && count == size * n)
                return IO_NORMAL;
            return IO_ERROR;
        }
        
        if ((stream -> flags & IO_FAKEWRITE) == IO_FAKEWRITE)
            return MCU_dofakewrite(stream -> buffer, stream -> len, ptr, size, n);
        
        if (fwrite(ptr, size, n, stream->fptr) != n)
            return IO_ERROR;
        return IO_NORMAL;
#endif /* MCS_write_dsk_mac */
        if (fwrite(p_buffer, 1, p_length, m_stream) != p_length)            
            return false;
        
        return true;
	}
    
    virtual bool IsExhausted(void)
    {
        if (m_is_eof)
            return true;
        
        return false;
    }
	
	virtual bool Seek(int64_t offset, int p_dir)
	{
#ifdef /* MCS_seek_cur_dsk_mac */ LEGACY_SYSTEM
	// MW-2009-06-25: If this is a custom stream, call the appropriate callback.
	// MW-2009-06-30: Refactored to common implementation in mcio.cpp.
	if ((stream -> flags & IO_FAKECUSTOM) == IO_FAKECUSTOM)
		return MCS_fake_seek_cur(stream, offset);

	/* seek to offset from the current file mark */
	if (stream->fptr == NULL)
		IO_set_stream(stream, stream->ioptr + offset);
	else
		if (fseeko(stream->fptr, offset, SEEK_CUR) != 0)
			return IO_ERROR;
	return IO_NORMAL;
#endif /* MCS_seek_cur_dsk_mac */
#ifdef /* MCS_seek_set_dsk_mac */ LEGACY_SYSTEM
	// MW-2009-06-30: If this is a custom stream, call the appropriate callback.
	if ((stream -> flags & IO_FAKECUSTOM) == IO_FAKECUSTOM)
		return MCS_fake_seek_set(stream, offset);
	
	if (stream->fptr == NULL)
		IO_set_stream(stream, stream->buffer + offset);
	else
		if (fseeko(stream->fptr, offset, SEEK_SET) != 0)
			return IO_ERROR;
	return IO_NORMAL;
#endif /* MCS_seek_set_dsk_mac */
#ifdef /* MCS_seek_end_dsk_mac */ LEGACY_SYSTEM
    /* seek to offset from the end of the file */
	if (stream->fptr == NULL)
		IO_set_stream(stream, stream->buffer + stream->len + offset);
	else
		if (fseeko(stream->fptr, offset, SEEK_END) != 0)
			return IO_ERROR;
	return IO_NORMAL;
#endif /* MCS_seek_end_dsk_mac */
        // TODO Add MCSystemFileHandle::SetStream(char *newptr) ?
		return fseeko(m_stream, offset, p_dir < 0 ? SEEK_END : (p_dir > 0 ? SEEK_SET : SEEK_CUR)) == 0;
	}
	
	virtual bool Truncate(void)
	{
#ifdef /* MCS_trunc_dsk_mac */ LEGACY_SYSTEM
    
	if (ftruncate(fileno(stream->fptr), ftell(stream->fptr)))
		return IO_ERROR;
	return IO_NORMAL;
#endif /* MCS_trunc_dsk_mac */
		return ftruncate(fileno(m_stream), ftell(m_stream)) == 0;
	}
	
	virtual bool Sync(void)
	{
#ifdef /* MCS_sync_dsk_mac */ LEGACY_SYSTEM
	if (stream->fptr != NULL)
	{
		int4 pos = ftello(stream->fptr);
		if (fseek(stream->fptr, pos, SEEK_SET) != 0)
			return IO_ERROR;
	}
	return IO_NORMAL;
#endif /* MCS_sync_dsk_mac */
        if (m_stream != NULL)
        {
            int64_t t_pos;
            t_pos = ftello(m_stream);
            return fseeko(m_stream, t_pos, SEEK_SET) == 0;
        }
        return true;
	}
	
	virtual bool Flush(void)
	{
#ifdef /* MCS_flush_dsk_mac */ LEGACY_SYSTEM
    //flush file buffer
	if (stream->fptr != NULL)
		if (fflush(stream->fptr))
			return IO_ERROR;
	return IO_NORMAL;
#endif /* MCS_flush_dsk_mac */
        if (m_stream != NULL)
            return fflush(m_stream) == 0;
        
        return true;
	}
	
	virtual bool PutBack(char p_char)
	{
#ifdef /* MCS_putback_dsk_mac */ LEGACY_SYSTEM
	if (stream -> serialIn != 0 || stream -> fptr == NULL)
		return MCS_seek_cur(stream, -1);
	
	if (ungetc(c, stream -> fptr) != c)
		return IO_ERROR;
		
	return IO_NORMAL;
#endif /* MCS_putback_dsk_mac */
        if (m_stream == NULL)
            return Seek(-1, 0);
        
        if (ungetc(p_char, m_stream) != p_char)
            return false;
        
        return true;
	}
	
	virtual int64_t Tell(void)
	{
#ifdef /* MCS_tell_dsk_mac */ LEGACY_SYSTEM
	// MW-2009-06-30: If this is a custom stream, call the appropriate callback.
	if ((stream -> flags & IO_FAKECUSTOM) == IO_FAKECUSTOM)
		return MCS_fake_tell(stream);

	if (stream->fptr != NULL)
		return ftello(stream->fptr);
	else
		return stream->ioptr - stream->buffer;
#endif /* MCS_tell_dsk_mac */
		return ftello(m_stream);
	}
	
	virtual int64_t GetFileSize(void)
	{
#ifdef /* MCS_fsize_dsk_mac */ LEGACY_SYSTEM
	if ((stream -> flags & IO_FAKECUSTOM) == IO_FAKECUSTOM)
		return MCS_fake_fsize(stream);

	if (stream->flags & IO_FAKE)
		return stream->len;

	// get file size of an Opened file
	struct stat buf;
	if (stream->fptr == NULL)
		return stream->len;
	int fd = fileno(stream->fptr);
	if (fstat(fd, (struct stat *)&buf))
		return 0;
	return buf.st_size;
#endif /* MCS_fsize_dsk_mac */
		struct stat t_info;
		if (fstat(fileno(m_stream), &t_info) != 0)
			return 0;
		return t_info . st_size;
	}
	
	virtual void *GetFilePointer(void)
	{
		return m_stream;
	}
	
	FILE *GetStream(void)
	{
		return m_stream;
	}
    
    virtual bool TakeBuffer(void*& r_buffer, size_t& r_length)
    {
        return false;
    }
	
private:
	FILE *m_stream;
    bool m_is_eof;
};

class MCSerialPortFileHandle: public MCSystemFileHandle
{
public:
    
    MCSerialPortFileHandle(int p_serial_port)
    {
        m_serial_port = p_serial_port;
        m_cur_pos = 0;
        m_is_eof = false;
    }
    
	virtual void Close(void)
    {
        close(m_serial_port);
        delete this;
    }
    
    // Returns true if an attempt has been made to read past the end of the
    // stream.
    virtual bool IsExhausted(void)
    {
        return m_is_eof;
    }
    
    virtual bool Read(void *p_buffer, uint32_t p_length, uint32_t& r_read)
    {
        SInt32 sint_toread = (SInt32) p_length;
        
        if ((errno = FSRead(m_serial_port, &sint_toread, p_buffer)) != noErr)
            return false;
        
        if (sint_toread < p_length)
        {
            m_is_eof = true;
        }
        
        r_read = sint_toread;
        return stat;
#if 0
        // FSRead is deprecated since OSX 10.4, FSReaFork since OSX 10.8, update to read(int fd, size_t size, void* ptr) on the same fashion
        // it was done for MCStdioFileHandle? This would allow interruption handling and such as well
        uint4 nread;
        
        // MW-2010-08-26: Taken from the Linux source, this changes the previous code
        //   to take into account pipes and such.
        char *sptr = (char *)p_buffer;
        uint4 toread = p_length;
        uint4 offset = 0;
        errno = 0;
        r_read = 0;
        while ((nread = read(m_serial_port, &sptr[offset], toread)) != toread)
        {
            if (nread == -1) //error
            {                
                if (errno == EAGAIN)
                    return false;
                
                if (errno == EINTR)
                {
                    // Do we really want to try again?
                    // When an error occurs, whether the file pointer has moved is unspecified...
                    continue;
                }
                else
                    return false;
            }
            else if (nread == 0) // EOF encountered
            {
                m_is_eof = true;
                return true;
            }
            
            m_is_eof = false;
            offset += nread;
            r_read = offset;
            m_cur_pos += offset;
        }
        
        m_is_eof = false;
        r_read = offset + nread;
        
        m_cur_pos += nread;
        return true;
#endif // 0
    }
    
	virtual bool Write(const void *p_buffer, uint32_t p_length)
    {
        uint4 t_count = p_length;
        errno = FSWrite(m_serial_port, (long*)&t_count, p_buffer);
        
#if 0
        // Same here, FSWrite is deprecated since OSX 10.4, FSWriteFork deprecated since OSX 10.8, update to write() as suggested on developer.apple.com?
        uint32_t t_count;
        t_count = write(m_serial_port, p_buffer, p_length);
#endif // 0
        
        if (errno != noErr || t_count != p_length)
            return false;
        
        m_cur_pos += t_count;
        return true;
    }
    
	virtual bool Seek(int64_t p_offset, int p_dir)
    {
        off_t t_new_pos;
        t_new_pos = lseek(m_serial_port, p_offset, p_dir < 0 ? SEEK_END : (p_dir > 0 ? SEEK_SET : SEEK_CUR));
        
        if (t_new_pos == (off_t)-1)
            return false;
        
        m_cur_pos = t_new_pos;
        return true;
    }
	
	virtual bool Truncate(void)
    {
        return ftruncate(m_serial_port, m_cur_pos) != -1;
    }
    
	virtual bool Sync(void)
    {
        return fsync(m_serial_port) == 0;
    }
    
	virtual bool Flush(void)
    {
        return fsync(m_serial_port) == 0; // fsync flushes the data, same as sync?
    }
	
	virtual bool PutBack(char p_char)
    {
        return Seek(-1, 0);
    }
	
	virtual int64_t Tell(void)
    {
        return m_cur_pos;
    }
	
	virtual void *GetFilePointer(void)
    {
        return NULL;
    }
    
	virtual int64_t GetFileSize(void)
    {
        struct stat64 t_stat;
        
        if (fstat64(m_serial_port, &t_stat) != 0)
            return 0;
        
        return t_stat.st_size;
    }
    
    virtual bool TakeBuffer(void*& r_buffer, size_t& r_length)
    {
        return false;
    }
    
private:
	int m_serial_port;  //serial port Input reference number
    bool m_is_eof;
    off_t m_cur_pos; // current position
};

struct MCMacSystemService: public MCMacSystemServiceInterface//, public MCMacDesktop
{
    virtual bool SetResource(MCStringRef p_source, MCStringRef p_type, MCStringRef p_id, MCStringRef p_name, MCStringRef p_flags, MCStringRef p_value, MCStringRef& r_error)
    {
#ifdef /* MCS_setresource_dsk_mac */ LEGACY_SYSTEM
        short newflags = 0; // parse up the attributes
        if (strlen(attrib) != 0)
        {
            const char *sptr = attrib;
            do
            {
                switch (*sptr++)
                {
                    case 'S':
                    case 's':
                        newflags |= resSysHeap;
                        break;
                    case 'U':
                    case 'u':
                        newflags |= resPurgeable;
                        break;
                    case 'L':
                    case 'l':
                        newflags |= resLocked;
                        break;
                    case 'P':
                    case 'p':
                        newflags |= resProtected;
                        break;
                    case 'R':
                    case 'r':
                        newflags |= resPreload;
                        break;
                    case 'C':
                    case 'c':
                        newflags |= resChanged;
                        break;
                }
            }
            while (*sptr);
        }
        else
            newflags |= resChanged;
        
        ResType rtype;
        memcpy((char *)&rtype, type, 4);
        // MH-2007-03-22: [[ Bug 4267 ]] Endianness not dealt with correctly in Mac OS resource handling functions.
        rtype = (ResType)MCSwapInt32HostToNetwork(rtype);
        short rid = 0;
        if (strlen(id) != 0)
        {
            const char *eptr;
            rid = (short)strtol(id, (char **)&eptr, 10);
        }
        short resFileRefNum; //open resource fork for read and write permission
        const char *t_open_res_error;
        t_open_res_error = MCS_openresourcefile_with_path(resourcefile, fsRdWrPerm, true, &resFileRefNum); // RESFILE
        if (t_open_res_error != NULL)
        {
            MCresult -> sets(t_open_res_error);
            return;
        }
        
        Handle rh = NULL;
        if (rid != 0)
            rh = Get1Resource(rtype, rid);
        else
        {
            char *whichres = strclone(name);
            unsigned char *rname = c2pstr(whichres); //resource name in Pascal
            rh = Get1NamedResource(rtype, rname);
            delete whichres;
        }
        
        Str255 newname;
        strcpy((char *)newname, name);
        c2pstr((char *)newname);
        if (rh != NULL)
        {
            SInt16 tid;
            ResType ttype;
            Str255 tname;
            GetResInfo(rh, &tid, &ttype, tname);
            if (strlen(name) == 0)
                pStrcpy(newname, tname);
            else
                if (strlen(id) == 0)
                    rid = tid;
            if (strlen(attrib) == 0)
                newflags = GetResAttrs(rh) | resChanged;
            SetResAttrs(rh, 0); // override protect flag
            RemoveResource(rh);
            DisposeHandle(rh);
        }
        if (rid == 0)
            rid = UniqueID(rtype);
        
        uint4 len = s.getlength();
        rh = NewHandle(len);
        
        if (rh == NULL)
            MCresult->sets("can't create resource handle");
        else
        {
            memcpy(*rh, s.getstring(), len);
            AddResource(rh, rtype, rid, newname);
            if ((errno = ResError()) != noErr)
            {
                DisposeHandle(rh);
                MCresult->sets("can't add resource");
            }
            else
                SetResAttrs(rh, newflags);
        }
        MCS_closeresourcefile(resFileRefNum);
#endif /* MCS_setresource_dsk_mac */
        short newflags = 0; // parse up the attributes
        if (!MCStringIsEmpty(p_flags))
        {
            uindex_t t_pos;
            t_pos = 0;
            do
            {
                switch (MCStringGetNativeCharAtIndex(p_flags, t_pos++))
                {
                    case 'S':
                    case 's':
                        newflags |= resSysHeap;
                        break;
                    case 'U':
                    case 'u':
                        newflags |= resPurgeable;
                        break;
                    case 'L':
                    case 'l':
                        newflags |= resLocked;
                        break;
                    case 'P':
                    case 'p':
                        newflags |= resProtected;
                        break;
                    case 'R':
                    case 'r':
                        newflags |= resPreload;
                        break;
                    case 'C':
                    case 'c':
                        newflags |= resChanged;
                        break;
                }
            }
            while (t_pos != MCStringGetLength(p_flags));
        }
        else
            newflags |= resChanged;
        
        ResType rtype;
        /* UNCHECKED */ FourCharCodeFromString(p_type, 0, (uint32&)rtype);
        // MH-2007-03-22: [[ Bug 4267 ]] Endianness not dealt with correctly in Mac OS resource handling functions.
        rtype = (ResType)MCSwapInt32HostToNetwork(rtype);
        short rid = 0;
        if (!MCStringIsEmpty(p_id))
        {
            /* UNCHECKED */ MCStringToInt16(p_id, rid);
        }
        SInt16 resFileRefNum; //open resource fork for read and write permission
        if (!MCS_mac_openresourcefile_with_path(p_source, fsRdWrPerm, true, resFileRefNum, r_error))
        {
            return MCresult -> setvalueref(r_error);
        }
        
        
        Handle rh = NULL;
        char *temp;
        /* UNCHECKED */ MCStringConvertToCString(p_name, temp);
        
        if (rid != 0)
            rh = Get1Resource(rtype, rid);
        else
        {
            char *whichres = strclone(temp);
            unsigned char *rname = c2pstr(whichres); //resource name in Pascal
            rh = Get1NamedResource(rtype, rname);
            delete whichres;
        }
        
        Str255 newname;
        strcpy((char *)newname, temp);
        c2pstr((char *)newname);
        delete temp;
        if (rh != NULL)
        {
            SInt16 tid;
            ResType ttype;
            Str255 tname;
            GetResInfo(rh, &tid, &ttype, tname);
            if (MCStringIsEmpty(p_name))
                pStrcpy(newname, tname);
            else
                if (MCStringIsEmpty(p_id))
                    rid = tid;
            if (MCStringIsEmpty(p_flags))
                newflags = GetResAttrs(rh) | resChanged;
            SetResAttrs(rh, 0); // override protect flag
            RemoveResource(rh);
            DisposeHandle(rh);
        }
        if (rid == 0)
            rid = UniqueID(rtype);
        
        uint4 len = MCStringGetLength(p_value);
        
        rh = NewHandle(len);
        if (rh == NULL)
        {
            MCresult -> sets("can't create resource handle");
        }
        else
        {
            char *temp_value;
            /* UNCHECKED */ MCStringConvertToCString(p_value, temp_value);

            memcpy(*rh, temp_value, len);
            delete temp_value;
            AddResource(rh, rtype, rid, newname);
            if ((errno = ResError()) != noErr)
            {
                DisposeHandle(rh);
                MCresult -> sets("can't add resource");
            }
            else
                SetResAttrs(rh, newflags);
        }
        CloseResFile(resFileRefNum);
        
        if (!MCresult -> isclear())
        {
            return MCStringCopy((MCStringRef)MCresult -> getvalueref(), r_error);
        }
        
        return true;
    }
    
    virtual bool GetResource(MCStringRef p_source, MCStringRef p_type, MCStringRef p_name, MCStringRef& r_value, MCStringRef& r_error)
    {
#ifdef /* MCS_getresource_dsk_mac */ LEGACY_SYSTEM
	short resFileRefNum;
	const char *t_open_res_error;
	t_open_res_error = MCS_openresourcefile_with_path(resourcefile, fsRdPerm, true, &resFileRefNum); // RESFILE
	if (t_open_res_error != NULL)
	{	
		MCresult -> sets(t_open_res_error);
		return;
	}

	ResType rtype;
	memcpy((char *)&rtype, restype, 4);
	// MH-2007-03-22: [[ Bug 4267 ]] Endianness not dealt with correctly in Mac OS resource handling functions.
	rtype = (ResType)MCSwapInt32HostToNetwork(rtype);

	/* test to see if "name" is a resource name or an id */
	char *whichres = strclone(name);
	const char *eptr = (char *)name;
	long rid = strtol(whichres, (char **)&eptr, 10);

	unsigned char *rname;
	Handle rh = NULL; //resource handle
	if (eptr == whichres)
	{  /* conversion failed, so 'name' is resource name*/
		rname = c2pstr((char *)whichres); //resource name in Pascal
		rh = Get1NamedResource(rtype, rname);
	}
	else //we got an resrouce id, the 'name' specifies an resource id
		rh = Get1Resource(rtype, rid);
	delete whichres;

	if (rh == NULL)
	{
		errno = ResError();
		MCresult->sets("can't find specified resource");
		MCS_closeresourcefile(resFileRefNum);
		return;
	}
	//getting the the resource's size throuth the resource handle
	int4 resLength = GetHandleSize(rh);
	if (resLength <= 0)
	{
		MCresult->sets("can't get resouce length.");
		MCS_closeresourcefile(resFileRefNum);
		return;
	}
	// store the resource into ep and return
	ep.copysvalue((const char *)*rh, resLength);
	MCresult->clear();
	MCS_closeresourcefile(resFileRefNum);

#endif /* MCS_getresource_dsk_mac */
        SInt16 resFileRefNum;
        Handle rh = NULL; //resource handle
        
        if (!MCS_mac_openresourcefile_with_path(p_source, fsRdPerm, true, resFileRefNum, r_error))
        {
            return MCresult -> setvalueref(r_error);
        }
        
        ResType rtype;
        /* UNCHECKED */ FourCharCodeFromString(p_type, 0, (uint32&)rtype);
        
        // MH-2007-03-22: [[ Bug 4267 ]] Endianness not dealt with correctly in Mac OS resource handling functions.
        rtype = (ResType)MCSwapInt32HostToNetwork(rtype);
        
        /* test to see if "name" is a resource name or an id */
    
        integer_t rid;
        //= strtol(whichres, (char **)&eptr, 10);
                
        if (!MCStringToInteger(p_name, rid))
        {  /* conversion failed, so 'name' is resource name*/
            char *temp_name;
            /* UNCHECKED */ MCStringConvertToCString(p_name, temp_name);
            unsigned char *rname;
            rname = c2pstr(temp_name); //resource name in Pascal
            delete temp_name;
            rh = Get1NamedResource(rtype, rname);
        }
        else //we got an resrouce id, the 'name' specifies an resource id
            rh = Get1Resource(rtype, rid);
                
        if (rh == NULL)
        {
            errno = ResError();
            CloseResFile(resFileRefNum);
            MCresult -> sets("can't find specified resource");
        }
        
        bool t_success = true;
        if (MCresult -> isclear())
        {
            //getting the the resource's size throuth the resource handle
            int4 resLength = GetHandleSize(rh);
            if (resLength <= 0)
            {
                MCresult -> sets("can't get resouce length.");
            }
            else
                t_success = MCStringCreateWithNativeChars((char_t*)(*rh), resLength, r_value);
            
            CloseResFile(resFileRefNum);
        }
        
        if (!MCresult -> isclear())
        {
            return MCStringCopy((MCStringRef)MCresult->getvalueref(), r_error);
        }
        
        return t_success;
    }
    
    virtual bool GetResources(MCStringRef p_source, MCStringRef p_type, MCListRef& r_list, MCStringRef& r_error)
    {
#ifdef /* MCS_getresources_dsk_mac */ LEGACY_SYSTEM
    /* get resources from the resource fork of file 'path',
	   * if resource type is not empty, only resources of the specified type
	   * are listed. otherwise lists all resources from the
	   * resource fork.					    */

	MCAutoResourceFileHandle resFileRefNum;
	if (!MCS_openresourcefile_with_path(p_source, fsRdPerm, true, &resFileRefNum, r_error))
		return false;
	if (r_error != nil)
		return true;
	
	MCAutoListRef t_list;
	if (!MCListCreateMutable('\n', &t_list))
		return false;

	SetResLoad(False);
	//since most recently opened file is place on the top of the search
	//path, no need to call UseResFile() to set this resource file as
	//the current file
	
	bool t_success = true;
	errno = noErr;
	
	ResType rtype, type;
	if (p_type != nil)
	{ //get the resource info specified by the resource type
		// MH-2007-03-22: [[ Bug 4267 ]] Endianness not dealt with correctly in Mac OS resource handling functions.
		rtype = MCSwapInt32HostToNetwork(*(uint32_t*)MCStringGetNativeCharPtr(p_type));
		t_success = getResourceInfo(*t_list, rtype);
	}
	else
	{               //rtype is NULL, return All the resources
		short typeCount = Count1Types(); //find out how many resource type there is
		if (ResError() != noErr)
		{
			errno = ResError();
			t_success = false;
		}
		for (uindex_t i = 1; t_success && i <= typeCount; i++)
		{
			Get1IndType(&type, i);
			if (ResError() != noErr || type == 0)
				continue;
			t_success = getResourceInfo(*t_list, type);
		}
	}
	SetResLoad(True);
	
	if (t_success)
	{
		return MCListCopy(*t_list, r_resources);
	}
	else if (errno != noErr)
	{
		r_resources = MCValueRetain(kMCEmptyList);
		r_error = MCValueRetain(kMCEmptyString);
		return true;
	}
	
	return false;
#endif /* MCS_getresources_dsk_mac */
        /* get resources from the resource fork of file 'path',
         * if resource type is not empty, only resources of the specified type
         * are listed. otherwise lists all resources from the
         * resource fork.					    */
        
        MCAutoResourceFileHandle resFileRefNum;
        if (!MCS_mac_openresourcefile_with_path(p_source, fsRdPerm, true, &resFileRefNum, r_error))
            return false;
        if (r_error != nil)
            return true;
        
        MCAutoListRef t_list;
        if (!MCListCreateMutable('\n', &t_list))
            return false;
        
        SetResLoad(False);
        //since most recently opened file is place on the top of the search
        //path, no need to call UseResFile() to set this resource file as
        //the current file
        
        bool t_success = true;
        errno = noErr;
        
        ResType rtype, type;
        if (p_type != nil)
        { //get the resource info specified by the resource type
            // MH-2007-03-22: [[ Bug 4267 ]] Endianness not dealt with correctly in Mac OS resource handling functions.
            rtype = MCSwapInt32HostToNetwork(*(uint32_t*)MCStringGetNativeCharPtr(p_type));
            t_success = getResourceInfo(*t_list, rtype);
        }
        else
        {               //rtype is NULL, return All the resources
            short typeCount = Count1Types(); //find out how many resource type there is
            if (ResError() != noErr)
            {
                errno = ResError();
                t_success = false;
            }
            for (uindex_t i = 1; t_success && i <= typeCount; i++)
            {
                Get1IndType(&type, i);
                if (ResError() != noErr || type == 0)
                    continue;
                t_success = getResourceInfo(*t_list, type);
            }
        }
        SetResLoad(True);
        
        if (t_success)
        {
            return MCListCopy(*t_list, r_list);
        }
        else if (errno != noErr)
        {
            r_list = MCValueRetain(kMCEmptyList);
            r_error = MCValueRetain(kMCEmptyString);
            return true;
        }
        
        return false;
    }
    
    
    /*************************************************************************
     * 'which' param can be an id or a name of a resource. If the dest       *
     * file does not have a  resource fork we will create one for it         *
     *************************************************************************/
    virtual bool CopyResource(MCStringRef p_source, MCStringRef p_dest, MCStringRef p_type, MCStringRef p_name, MCStringRef p_newid, MCStringRef& r_error)
    {
#ifdef /* MCS_copyresource_dsk_mac */ LEGACY_SYSTEM
	short prev_res_file = CurResFile(); //save the current resource fork
	MCAutoResourceFileHandle srcFileRefNum, destFileRefNum;
	
	if (!MCS_openresourcefile_with_path(p_source, fsRdPerm, false, &srcFileRefNum, r_error)) // RESFILE
		return false;
	if (r_error != nil)
		return true;
		
	// exclusive read/write permission for the dest file
	// and do not set result if there is error
	if (!MCS_openresourcefile_with_path(p_dest, fsRdWrPerm, true, &destFileRefNum, r_error)) // RESFILE
		return false;
	if (r_error != nil)
		return true;
	
	UseResFile(*destFileRefNum);
	
	if (MCStringGetLength(p_type) != 4)
	{ 
		//copying the entire resource file
		short resTypeCount = Count1Types();
		short resCount;
		ResType resourceType;
		Handle hres;
		for (uindex_t i = 1; i <= resTypeCount; i++)
		{
			UseResFile(*srcFileRefNum);
			Get1IndType(&resourceType, i);
			resCount = Count1Resources(resourceType);
			Str255 rname;
			short id;
			ResType type;
			for (uindex_t j = 1; j <= resCount; j++)
			{
				UseResFile(*srcFileRefNum);
				hres = Get1IndResource(resourceType, j);
				if (hres != NULL)
				{
					GetResInfo(hres, &id, &type, rname);
					DetachResource(hres);
					UseResFile(*destFileRefNum);
					AddResource(hres, type, id, rname);
				}
			}	//loop through each res within each res type
		} //loop through each res type
		
		UseResFile(prev_res_file); //restore the original state
		return true;
	}
	
	//copy only one resource, specified either by id or name
	UseResFile(*srcFileRefNum); //set the source resource file as the current file
	
	ResType restype;
	// MH-2007-03-22: [[ Bug 4267 ]] Endianness not dealt with correctly in Mac OS resource handling functions.
	restype = MCSwapInt32HostToNetwork(*(uint32_t*)MCStringGetNativeCharPtr(p_type));

	Str255 t_resname;
	
	const char *whichres = MCStringGetCString(p_name);
	const char *eptr = whichres;    /* find out whichres is a name or an id */
	
	long rid = strtol(whichres, (char **)&eptr, 10); // if can't convert, then the value
	// passed in is a resource name
	Boolean hasResName = False;
	Handle rh = NULL;
	
	if (eptr == whichres)
	{  /*did not do the conversion, use resource name */
		c2pstrcpy(t_resname, MCStringGetCString(p_name));
		rh = Get1NamedResource(restype, t_resname);
		hasResName = True;
	}
	else //we got an resource id
		rh = Get1Resource(restype, rid);
	if (rh == NULL || *rh == 0)
	{//bail out if resource handle is bad
		errno = ResError();
		
		UseResFile(prev_res_file); //restore to the original state
		return MCStringCreateWithCString("can't find the resource specified", r_error);
	}
	
	unsigned char resourceName[255];
	short srcID;        //let's get it's resource name.
	ResType srcType;
	if (!hasResName) //No name specified for the resource to be copied
		GetResInfo(rh, &srcID, &srcType, resourceName);
	
	//detach the src res file, and select the dest res file
	DetachResource(rh);
	UseResFile(*destFileRefNum);
	unsigned long newResID;
	if (p_newid == NULL)
		newResID = srcID; //use the resource id of the src file's resource
	else
		newResID = strtoul(MCStringGetCString(p_newid), (char **)&eptr, 10); //use the id passed in
	
	//delete the resource by id to be copied in the destination file, if it existed
	Handle rhandle = Get1Resource(restype, newResID);
	if (rhandle != NULL && ResError() != resNotFound)
		RemoveResource(rhandle);
	
	//now, let's copy the resource to the dest file
	if (!hasResName)
		AddResource(rh, restype, (short)newResID, (unsigned char*)resourceName);
	else
		AddResource(rh, restype, (short)newResID, t_resname);
	//errno = ResError();//if errno == 0 means O.K.
	OSErr t_os_error = ResError();
	
	UseResFile(prev_res_file); //restore to the original state
	
	return true;
#endif /* MCS_copyresource_dsk_mac */
        short prev_res_file = CurResFile(); //save the current resource fork
        MCAutoResourceFileHandle srcFileRefNum, destFileRefNum;
        
        if (!MCS_mac_openresourcefile_with_path(p_source, fsRdPerm, false, &srcFileRefNum, r_error)) // RESFILE
            return false;
        if (r_error != nil)
            return true;
		
        // exclusive read/write permission for the dest file
        // and do not set result if there is error
        if (!MCS_mac_openresourcefile_with_path(p_dest, fsRdWrPerm, true, &destFileRefNum, r_error)) // RESFILE
            return false;
        if (r_error != nil)
            return true;
        
        UseResFile(*destFileRefNum);
        
        if (MCStringGetLength(p_type) != 4)
        {
            //copying the entire resource file
            short resTypeCount = Count1Types();
            short resCount;
            ResType resourceType;
            Handle hres;
            for (uindex_t i = 1; i <= resTypeCount; i++)
            {
                UseResFile(*srcFileRefNum);
                Get1IndType(&resourceType, i);
                resCount = Count1Resources(resourceType);
                Str255 rname;
                short id;
                ResType type;
                for (uindex_t j = 1; j <= resCount; j++)
                {
                    UseResFile(*srcFileRefNum);
                    hres = Get1IndResource(resourceType, j);
                    if (hres != NULL)
                    {
                        GetResInfo(hres, &id, &type, rname);
                        DetachResource(hres);
                        UseResFile(*destFileRefNum);
                        AddResource(hres, type, id, rname);
                    }
                }	//loop through each res within each res type
            } //loop through each res type
            
            UseResFile(prev_res_file); //restore the original state
            return true;
        }
        
        //copy only one resource, specified either by id or name
        UseResFile(*srcFileRefNum); //set the source resource file as the current file
        
        ResType restype;
        // MH-2007-03-22: [[ Bug 4267 ]] Endianness not dealt with correctly in Mac OS resource handling functions.
        restype = MCSwapInt32HostToNetwork(*(uint32_t*)MCStringGetNativeCharPtr(p_type));
        
        Str255 t_resname;
        
        integer_t rid;
        // passed in is a resource name
        Boolean hasResName = False;
        Handle rh = NULL;
        
        if (!MCStringToInteger(p_name, rid))
        {  /*did not do the conversion, use resource name */
            char *t_name;
            /* UNCHECKED */ MCStringConvertToCString(p_name, t_name);
            c2pstrcpy(t_resname, t_name);
            rh = Get1NamedResource(restype, t_resname);
            hasResName = True;
            delete t_name;
        }
        else //we got an resource id
            rh = Get1Resource(restype, rid);
        if (rh == NULL || *rh == 0)
        {//bail out if resource handle is bad
            errno = ResError();
            
            UseResFile(prev_res_file); //restore to the original state
            return MCStringCreateWithCString("can't find the resource specified", r_error);
        }
        
        unsigned char resourceName[255];
        short srcID;        //let's get it's resource name.
        ResType srcType;
        if (!hasResName) //No name specified for the resource to be copied
            GetResInfo(rh, &srcID, &srcType, resourceName);
        
        //detach the src res file, and select the dest res file
        DetachResource(rh);
        UseResFile(*destFileRefNum);
        integer_t newResID;
        if (p_newid == NULL)
            newResID = srcID; //use the resource id of the src file's resource
        else
            /* UNCHECKED */ MCStringToInteger(p_newid, newResID); //use the id passed in
        
        //delete the resource by id to be copied in the destination file, if it existed
        Handle rhandle = Get1Resource(restype, newResID);
        if (rhandle != NULL && ResError() != resNotFound)
            RemoveResource(rhandle);
        
        //now, let's copy the resource to the dest file
        if (!hasResName)
            AddResource(rh, restype, (short)newResID, (unsigned char*)resourceName);
        else
            AddResource(rh, restype, (short)newResID, t_resname);
        //errno = ResError();//if errno == 0 means O.K.
        OSErr t_os_error = ResError();
        
        UseResFile(prev_res_file); //restore to the original state
        
        return true;
    }
    
    virtual bool DeleteResource(MCStringRef p_source, MCStringRef p_type, MCStringRef p_name, MCStringRef& r_error)
    {
#ifdef /* MCS_deleteresource_dsk_mac */ LEGACY_SYSTEM
	ResType restype;
	short rfRefNum;
	memcpy((char *)&restype, rtype, 4); /* let's get the resource type first */
	// MH-2007-03-22: [[ Bug 4267 ]] Endianness not dealt with correctly in Mac OS resource handling functions.
	restype = (ResType)MCSwapInt32HostToNetwork(restype);

	const char *t_open_res_error;
	t_open_res_error = MCS_openresourcefile_with_path(resourcefile, fsRdWrPerm, true, &rfRefNum); // RESFILE
	if (t_open_res_error != NULL)
	{
		MCresult -> sets(t_open_res_error);
		return;
	}

	Handle rh = NULL;
	const char *eptr = (char *)which;     /* find out if we got a name or an id */
	long rid = strtol(which, (char **)&eptr, 10);
	if (eptr == which)
	{     /* did not do conversion, so use resource name */
		unsigned char *pname = c2pstr((char *)which);
		rh = Get1NamedResource(restype, pname);
	}
	else                  /* 'which' param is an resrouce id */
		rh = Get1Resource(restype, rid);
	if (rh == NULL)
		MCresult->sets("can't find the resource specified");
	else
	{
		SetResAttrs(rh, 0); // override protect flag
		RemoveResource(rh);
		if ((errno = ResError()) != noErr)
			MCresult->sets("can't remove the resource specified");
		DisposeHandle(rh);
	}
	
	MCS_closeresourcefile(rfRefNum);
#endif /* MCS_deleteresource_dsk_mac */
        ResType restype;
        short rfRefNum;
        /* UNCHECKED */ FourCharCodeFromString(p_type, 0, (uint32&)restype);
        
        MCAutoStringRef t_error;
        if (!MCS_mac_openresourcefile_with_path(p_source, fsRdWrPerm, true, rfRefNum, &t_error))
        {
            return MCresult -> setvalueref(*t_error);
        }
        
        Handle rh = NULL;
            /* find out if we got a name or an id */
        integer_t rid;
        if (!MCStringToInteger(p_name, rid))
        {     
            /* did not do conversion, so use resource name */
            char* t_name;
            /* UNCHECKED */ MCStringConvertToCString(p_name, t_name);
            unsigned char *pname = c2pstr(t_name);
            rh = Get1NamedResource(restype, pname);
            delete t_name;
        }
        else                  /* 'which' param is an resrouce id */
            rh = Get1Resource(restype, rid);
        if (rh == NULL)
            MCresult->sets("can't find the resource specified");
        else
        {
            SetResAttrs(rh, 0); // override protect flag
            RemoveResource(rh);
            if ((errno = ResError()) != noErr)
                MCresult->sets("can't remove the resource specified");
            DisposeHandle(rh);
        }
        
        CloseResFile(rfRefNum);
        if (MCresult->isclear())
            return true;
        
        MCAssert(MCValueGetTypeCode(MCresult->getvalueref()) == kMCValueTypeCodeString);
        
        return MCStringCopy((MCStringRef)MCresult->getvalueref(), r_error);
    }
    
    virtual void CopyResourceFork(MCStringRef p_source, MCStringRef p_destination)
    {
#ifdef /* MCS_copyresourcefork_dsk_mac */ LEGACY_SYSTEM
	MCAutoStringRef t_error;
	
	SInt16 t_source_ref;
	bool t_source_fork_opened;
	t_source_fork_opened = false;

	MCS_openresourcefork_with_path(p_source, fsRdPerm, false, &t_source_ref, &t_error);
    if (MCStringGetLength(*t_error) == 0)
		t_source_fork_opened = true;
	
	SInt16 t_dest_ref;
	bool t_dest_fork_opened;
	t_dest_fork_opened = false;

	if (t_source_fork_opened)
    {
        MCS_openresourcefork_with_path(p_destination, fsWrPerm, true, &t_dest_ref, &t_error);
        if (MCStringGetLength(*t_error))
            t_dest_fork_opened = true;
    }

	// In block sizes of 1k, copy over the data from source to destination..
	char *t_buffer = new char[65536];
	if (t_source_fork_opened && t_dest_fork_opened)
	{
		OSErr t_os_read_error, t_os_write_error;
		do {
			ByteCount t_actual_read, t_actual_write;
			t_os_read_error = FSReadFork(t_source_ref, fsFromMark, 0, 65536, t_buffer, &t_actual_read);
			if (t_os_read_error == noErr || t_os_read_error == eofErr)
			{
				t_os_write_error = FSWriteFork(t_dest_ref, fsFromMark, 0, t_actual_read, t_buffer, &t_actual_write);
				if (t_os_write_error != noErr || t_actual_write != t_actual_read)
					/* UNCHECKED */ MCStringCreateWithCString("can't copy resource", &t_error);
			}
		} while(MCStringGetLength(*t_error) && t_os_read_error == noErr);
	}
	
	delete t_buffer;
	if (t_source_fork_opened)
		FSCloseFork(t_source_ref);
	if (t_dest_fork_opened)
		FSCloseFork(t_dest_ref);
#endif /* MCS_copyresourcefork_dsk_mac */
        MCAutoStringRef t_error;
        
        SInt16 t_source_ref;
        bool t_source_fork_opened;
        t_source_fork_opened = false;
        
        MCS_mac_openresourcefork_with_path(p_source, fsRdPerm, false, &t_source_ref, &t_error);
        if (*t_error != nil)
            t_source_fork_opened = true;
        
        SInt16 t_dest_ref;
        bool t_dest_fork_opened;
        t_dest_fork_opened = false;
        
        if (t_source_fork_opened)
        {
            MCS_mac_openresourcefork_with_path(p_destination, fsWrPerm, true, &t_dest_ref, &t_error);
            if (MCStringGetLength(*t_error))
                t_dest_fork_opened = true;
        }
        
        // In block sizes of 1k, copy over the data from source to destination..
        char *t_buffer = new char[65536];
        if (t_source_fork_opened && t_dest_fork_opened)
        {
            OSErr t_os_read_error, t_os_write_error;
            do {
                ByteCount t_actual_read, t_actual_write;
                t_os_read_error = FSReadFork(t_source_ref, fsFromMark, 0, 65536, t_buffer, &t_actual_read);
                if (t_os_read_error == noErr || t_os_read_error == eofErr)
                {
                    t_os_write_error = FSWriteFork(t_dest_ref, fsFromMark, 0, t_actual_read, t_buffer, &t_actual_write);
                    if (t_os_write_error != noErr || t_actual_write != t_actual_read)
					/* UNCHECKED */ MCStringCreateWithCString("can't copy resource", &t_error);
                }
            } while(MCStringGetLength(*t_error) && t_os_read_error == noErr);
        }
        
        delete[] t_buffer;
        if (t_source_fork_opened)
            FSCloseFork(t_source_ref);
        if (t_dest_fork_opened)
            FSCloseFork(t_dest_ref);
    }
    
    virtual void LoadResFile(MCStringRef p_filename, MCStringRef& r_data)
    {
#ifdef /* MCS_loadresfile_dsk_mac */ LEGACY_SYSTEM
	if (!MCSecureModeCanAccessDisk())
	{
		r_data = MCValueRetain(kMCEmptyString);
		MCresult->sets("can't open file");
		return;
	}
    
	MCAutoStringRef t_open_res_error_string;

	short fRefNum;
	MCS_openresourcefork_with_path(p_filename, fsRdPerm, false, &fRefNum, &t_open_res_error_string); // RESFORK

	const char *t_open_res_error = nil;
	if (MCStringGetLength(*t_open_res_error_string) != 0)
		t_open_res_error =  MCStringGetCString(*t_open_res_error_string);
	
	if (t_open_res_error != NULL)
	{
		MCresult -> sets(t_open_res_error);
		
		return;
	}
		
	//file mark should be pointing to 0 which is the begining of the file
	//let's get the end of file mark to determine the file size
	long fsize, toread;
	if ((errno = GetEOF(fRefNum, &fsize)) != noErr)
		MCresult->sets("can't get file size");
	else
	{
		toread = fsize;
		char *buffer;
		buffer = new char[fsize];
		if (buffer == NULL)
			MCresult->sets("can't create data buffer");
		else
		{
			errno = FSRead(fRefNum, &toread, buffer);
			if (toread != fsize) //did not read bytes as specified
				MCresult->sets("error reading file");
			else
			{
				/* UNCHECKED */ MCStringCreateWithNativeCharsAndRelease((char_t*)buffer, toread, r_data);
				MCresult->clear(False);
			}
		}
	}
	
	FSCloseFork(fRefNum);

#endif /* MCS_loadresfile_dsk_mac */
        if (!MCSecureModeCanAccessDisk())
        {
            r_data = MCValueRetain(kMCEmptyString);
            MCresult->sets("can't open file");
            return;
        }
        
        MCAutoStringRef t_open_res_error_string;
        
        short fRefNum;
        MCS_mac_openresourcefork_with_path(p_filename, fsRdPerm, false, &fRefNum, &t_open_res_error_string); // RESFORK
        
        if (!MCStringIsEmpty(*t_open_res_error_string))
        {
            MCresult -> setvalueref(*t_open_res_error_string);
            return;
        }
        		
        //file mark should be pointing to 0 which is the begining of the file
        //let's get the end of file mark to determine the file size
        long fsize, toread;
        if ((errno = GetEOF(fRefNum, &fsize)) != noErr)
            MCresult->sets("can't get file size");
        else
        {
            toread = fsize;
            char *buffer;
            buffer = new char[fsize];
            if (buffer == NULL)
                MCresult->sets("can't create data buffer");
            else
            {
                errno = FSRead(fRefNum, &toread, buffer);
                if (toread != fsize) //did not read bytes as specified
                    MCresult->sets("error reading file");
                else
                {
                    /* UNCHECKED */ MCStringCreateWithNativeCharsAndRelease((char_t*)buffer, toread, r_data);
                    MCresult->clear(False);
                }
            }
        }
        
        FSCloseFork(fRefNum);
    }
    
    // MH-2007-04-02: [[ Bug 705 ]] resfile: URLs do not work with long filenames...
    virtual void SaveResFile(MCStringRef p_path, MCDataRef p_data)
    {
#ifdef /* MCS_saveresfile_dsk_mac */ LEGACY_SYSTEM
	MCAutoStringRef t_error;

	if (!MCSecureModeCanAccessDisk())
		/* UNCHECKED */ MCStringCreateWithCString("can't open file", &t_error);
	
	SInt16 t_fork_ref;
	bool t_fork_opened;
	t_fork_opened = false;
	
	if (MCStringGetLength(*t_error) == 0)
	{
		MCS_openresourcefork_with_path(p_path, fsWrPerm, true, &t_fork_ref, &t_error); // RESFORK
		if (MCStringGetLength(*t_error))
			t_fork_opened = true;
	}
	
	if (MCStringGetLength(*t_error) == 0)
	{
		OSErr t_os_error;
		ByteCount t_actual_count;
		t_os_error = FSWriteFork(t_fork_ref, fsFromStart, 0, MCDataGetLength(p_data), (const void *)MCDataGetBytePtr(p_data), &t_actual_count);
		if (t_os_error == noErr && t_actual_count == (ByteCount)MCDataGetLength(p_data))
			FSSetForkSize(t_fork_ref, fsFromStart, t_actual_count);
		else
			/* UNCHECKED */ MCStringCreateWithCString("error writing file", &t_error);
	}
	
	if (t_fork_opened)
		FSCloseFork(t_fork_ref);
	
	if (MCStringGetLength(*t_error) != 0)
		/* UNCHECKED */ MCresult -> setvalueref(*t_error);
	else
		MCresult -> clear(False);
#endif /* MCS_saveresfile_dsk_mac */
        MCAutoStringRef t_error;
        
        if (!MCSecureModeCanAccessDisk())
		/* UNCHECKED */ MCStringCreateWithCString("can't open file", &t_error);
        
        SInt16 t_fork_ref;
        bool t_fork_opened;
        t_fork_opened = false;
        
        if (*t_error != nil)
        {
            MCS_mac_openresourcefork_with_path(p_path, fsWrPerm, true, &t_fork_ref, &t_error); // RESFORK
            if (MCStringGetLength(*t_error))
                t_fork_opened = true;
        }
        
        if (*t_error != nil)
        {
            OSErr t_os_error;
            ByteCount t_actual_count;
            t_os_error = FSWriteFork(t_fork_ref, fsFromStart, 0, MCDataGetLength(p_data), (const void *)MCDataGetBytePtr(p_data), &t_actual_count);
            if (t_os_error == noErr && t_actual_count == (ByteCount)MCDataGetLength(p_data))
                FSSetForkSize(t_fork_ref, fsFromStart, t_actual_count);
            else
			/* UNCHECKED */ MCStringCreateWithCString("error writing file", &t_error);
        }
        
        if (t_fork_opened)
            FSCloseFork(t_fork_ref);
        
        if (MCStringGetLength(*t_error) != 0)
		/* UNCHECKED */ MCresult -> setvalueref(*t_error);
        else
            MCresult -> clear(False);
    }
    
    // MW-2006-08-05: Vetted for Endian issues
    virtual void Send(MCStringRef p_message, MCStringRef p_program, MCStringRef p_eventtype, Boolean p_reply)
    {
#ifdef /* MCS_send_dsk_mac */ LEGACY_SYSTEM
    //send "" to program "" with/without reply
	if (!MCSecureModeCheckAppleScript())
		return;
    
    
	AEAddressDesc receiver;
	errno = getDescFromAddress(program, &receiver);
	if (errno != noErr)
	{
		AEDisposeDesc(&receiver);
		MCresult->sets("no such program");
		return;
	}
	AppleEvent ae;
	if (eventtype == NULL)
		MCStringCreateWithCString("miscdosc", eventtype);
    
	AEEventClass ac;
	AEEventID aid;
	
	ac = FourCharCodeFromString(MCStringGetCString(eventtype));
	aid = FourCharCodeFromString(&MCStringGetCString(eventtype)[4]);
	
	AECreateAppleEvent(ac, aid, &receiver, kAutoGenerateReturnID,
	                   kAnyTransactionID, &ae);
	AEDisposeDesc(&receiver); //dispose of the receiver description record
	// if the ae message we are sending is 'odoc', 'pdoc' then
	// create a document descriptor of type fypeFSS for the document
	
	Boolean docmessage = False; //Is this message contains a document descriptor?
	AEDescList files_list, file_desc;
	AliasHandle the_alias;
    
	if (aid == 'odoc' || aid == 'pdoc')
	{
		FSSpec fspec;
		FSRef t_fsref;
		
		if (MCS_pathtoref(message, t_fsref) == noErr && MCS_mac_fsref_to_fsspec(&t_fsref, &fspec) == noErr)
		{
			AECreateList(NULL, 0, false, &files_list);
			NewAlias(NULL, &fspec, &the_alias);
			HLock((Handle)the_alias);
			AECreateDesc(typeAlias, (Ptr)(*the_alias),
			             GetHandleSize((Handle)the_alias), &file_desc);
			HUnlock((Handle) the_alias);
			AEPutDesc(&files_list, 0, &file_desc);
			AEPutParamDesc(&ae, keyDirectObject, &files_list);
			docmessage = True;
		}
	}
	//non document related massge, assume it's typeChar message
	if (!docmessage && MCStringGetLength(message))
		AEPutParamPtr(&ae, keyDirectObject, typeChar,
		              MCStringGetCString(message), MCStringGetLength(message));
    
	//Send the Apple event
	AppleEvent answer;
	if (reply == True)
		errno = AESend(&ae, &answer, kAEQueueReply, kAENormalPriority,
		               kAEDefaultTimeout, NULL, NULL); //no reply
	else
		errno = AESend(&ae, &answer, kAENoReply, kAENormalPriority,
		               kAEDefaultTimeout, NULL, NULL); //reply comes in event queue
	if (docmessage)
	{
		DisposeHandle((Handle)the_alias);
		AEDisposeDesc(&file_desc);
		AEDisposeDesc(&files_list);
		AEDisposeDesc(&file_desc);
	}
	AEDisposeDesc(&ae);
	if (errno != noErr)
	{
		char *buffer = new char[6 + I2L];
		sprintf(buffer, "error %d", errno);
		MCresult->copysvalue(buffer);
		delete buffer;
		return;
	}
	if (reply == True)
	{ /* wait for a reply in a loop.  The reply comes in
       from regular event handling loop
       and is handled by an Apple event handler*/
		real8 endtime = curtime + AETIMEOUT;
		while (True)
		{
			if (MCscreen->wait(READ_INTERVAL, False, True))
			{
				MCresult->sets("user interrupt");
				return;
			}
			if (curtime > endtime)
			{
				MCresult->sets("timeout");
				return;
			}
			if (AEanswerErr != NULL || AEanswerData != NULL)
				break;
		}
		if (AEanswerErr != NULL)
		{
			MCresult->copysvalue(AEanswerErr);
			delete AEanswerErr;
			AEanswerErr = NULL;
		}
		else
		{
			MCresult->copysvalue(AEanswerData);
			delete AEanswerData;
			AEanswerData = NULL;
		}
		AEDisposeDesc(&answer);
	}
	else
		MCresult->clear(False);
#endif /* MCS_send_dsk_mac */
        //send "" to program "" with/without reply
        if (!MCSecureModeCheckAppleScript())
            return;
        
        
        AEAddressDesc receiver;
        errno = getDescFromAddress(p_program, &receiver);
        if (errno != noErr)
        {
            AEDisposeDesc(&receiver);
            MCresult->sets("no such program");
            return;
        }
        AppleEvent ae;
        if (p_eventtype == NULL)
            MCStringCreateWithCString("miscdosc", p_eventtype);
        
        AEEventClass ac;
        AEEventID aid;
        
        /* UNCHECKED */ FourCharCodeFromString(p_eventtype, 0, (uint32&)ac);
        /* UNCHECKED */ FourCharCodeFromString(p_eventtype, 4, (uint32&)aid);
               
        AECreateAppleEvent(ac, aid, &receiver, kAutoGenerateReturnID,
                           kAnyTransactionID, &ae);
        AEDisposeDesc(&receiver); //dispose of the receiver description record
        // if the ae message we are sending is 'odoc', 'pdoc' then
        // create a document descriptor of type fypeFSS for the document
        
        Boolean docmessage = False; //Is this message contains a document descriptor?
        AEDescList files_list, file_desc;
        AliasHandle the_alias;
        
        if (aid == 'odoc' || aid == 'pdoc')
        {
            FSSpec fspec;
            FSRef t_fsref;
            
            if (MCS_mac_pathtoref(p_message, t_fsref) == noErr && MCS_mac_fsref_to_fsspec(&t_fsref, &fspec) == noErr)
            {
                AECreateList(NULL, 0, false, &files_list);
                NewAlias(NULL, &fspec, &the_alias);
                HLock((Handle)the_alias);
                AECreateDesc(typeAlias, (Ptr)(*the_alias),
                             GetHandleSize((Handle)the_alias), &file_desc);
                HUnlock((Handle) the_alias);
                AEPutDesc(&files_list, 0, &file_desc);
                AEPutParamDesc(&ae, keyDirectObject, &files_list);
                docmessage = True;
            }
        }
        //non document related massge, assume it's typeChar message
        if (!docmessage && MCStringGetLength(p_message))
        {
            char *t_message;
            /* UNCHECKED */ MCStringConvertToCString(p_message, t_message);
            AEPutParamPtr(&ae, keyDirectObject, typeChar, t_message, MCStringGetLength(p_message));
            delete t_message;
        }
        
        //Send the Apple event
        AppleEvent answer;
        if (p_reply == True)
            errno = AESend(&ae, &answer, kAEQueueReply, kAENormalPriority,
                           kAEDefaultTimeout, NULL, NULL); //no reply
        else
            errno = AESend(&ae, &answer, kAENoReply, kAENormalPriority,
                           kAEDefaultTimeout, NULL, NULL); //reply comes in event queue
        if (docmessage)
        {
            DisposeHandle((Handle)the_alias);
            AEDisposeDesc(&file_desc);
            AEDisposeDesc(&files_list);
            AEDisposeDesc(&file_desc);
        }
        AEDisposeDesc(&ae);
        if (errno != noErr)
        {
            char *buffer = new char[6 + I2L];
            sprintf(buffer, "error %d", errno);
            MCresult->copysvalue(buffer);
            delete buffer;
            return;
        }
        if (p_reply == True)
        { /* wait for a reply in a loop.  The reply comes in
           from regular event handling loop
           and is handled by an Apple event handler*/
            real8 endtime = curtime + AETIMEOUT;
            while (True)
            {
                if (MCscreen->wait(READ_INTERVAL, False, True))
                {
                    MCresult->sets("user interrupt");
                    return;
                }
                if (curtime > endtime)
                {
                    MCresult->sets("timeout");
                    return;
                }
                if (AEanswerErr != NULL || AEanswerData != NULL)
                    break;
            }
            if (AEanswerErr != NULL)
            {
                MCresult->copysvalue(AEanswerErr);
                delete AEanswerErr;
                AEanswerErr = NULL;
            }
            else
            {
                MCresult->copysvalue(AEanswerData);
                delete AEanswerData;
                AEanswerData = NULL;
            }
            AEDisposeDesc(&answer);
        }
        else
            MCresult->clear(False);
    }
    
    // MW-2006-08-05: Vetted for Endian issues
    virtual void Reply(MCStringRef p_message, MCStringRef p_keyword, Boolean p_error)
    {
#ifdef /* MCS_reply_dsk_mac */ LEGACY_SYSTEM
	delete replymessage;
	replylength = message.getlength();
	replymessage = new char[replylength];
	memcpy(replymessage, message.getstring(), replylength);
    
	//at any one time only either keyword or error is set
	if (keyword != NULL)
	{
		replykeyword = FourCharCodeFromString(keyword);
	}
	else
	{
		if (error)
			replykeyword = 'errs';
		else
			replykeyword = '----';
	}
#endif /* MCS_reply_dsk_mac */
        delete[] replymessage;
        replylength = MCStringGetLength(p_message);
        /* UNCHECKED */ MCStringConvertToCString(p_message, replymessage);
        
        //at any one time only either keyword or error is set
        if (p_keyword != NULL)
        {
            /* UNCHECKED */ FourCharCodeFromString(p_keyword, 0, (uint32&)replykeyword);
        }
        else
        {
            if (p_error)
                replykeyword = 'errs';
            else
                replykeyword = '----';
        }
    }
    
    // MW-2006-08-05: Vetted for Endian issues
    virtual void RequestAE(MCStringRef p_message, uint2 p_ae, MCStringRef& r_value)
    {
#ifdef /* MCS_request_ae_dsk_mac */ LEGACY_SYSTEM
	if (aePtr == NULL)
		return strdup("No current Apple event"); //as specified in HyperTalk
	errno = noErr;
    
	switch (ae)
	{
        case AE_CLASS:
		{
			char *aeclass;
			if ((errno = getAEAttributes(aePtr, keyEventClassAttr, aeclass)) == noErr)
				return aeclass;
			break;
		}
        case AE_DATA:
		{
			if (message.getlength() == 0)
			{ //no keyword, get event parameter(data)
				DescType rType;
				Size rSize;  //actual size returned
				/*first let's find out the size of incoming event data */
				
				// On Snow Leopard check for a coercion to a file list first as otherwise
				// we get a bad URL!
				if (MCmajorosversion >= 0x1060)
				{
					char *string = nil;
					uint4 length = 0;
					if (fetch_ae_as_fsref_list(string, length))
						return string;
				}
                
				if ((errno = AEGetParamPtr(aePtr, keyDirectObject, typeChar,
				                           &rType, NULL, 0, &rSize)) == noErr)
				{
					char *info = new char[rSize + 1]; //allocate enough buffer for data
					AEGetParamPtr(aePtr, keyDirectObject, typeChar,
					              &rType, info, rSize, &rSize); //retrive data now
					info[rSize] = '\0';
					return info;
				}
				else
				{
					char *string = nil;
					uint4 length = 0;
					if (fetch_ae_as_fsref_list(string, length))
						return string;
					return strdup("file list error");
				}
			}
			else
			{
				AEKeyword key;
				const char *keystring = message.getstring()
                + message.getlength() - sizeof(AEKeyword);
				key = FourCharCodeFromString(keystring);
				char *info;
                
				if (key == keyAddressAttr || key == keyEventClassAttr
                    || key == keyEventIDAttr || key == keyEventSourceAttr
                    || key == keyInteractLevelAttr || key == keyMissedKeywordAttr
                    || key == keyOptionalKeywordAttr || key == keyOriginalAddressAttr
                    || key == keyReturnIDAttr || key == keyTimeoutAttr
                    || key == keyTransactionIDAttr)
				{
					if ((errno = getAEAttributes(aePtr, key, info)) == noErr)
						return info;
				}
				else
				{
					if ((errno = getAEParams(aePtr, key, info)) == noErr)
						return info;
				}
			}
		}
            break;
        case AE_ID:
		{
			char *aeid;
			if ((errno = getAEAttributes(aePtr, keyEventIDAttr, aeid)) == noErr)
				return aeid;
			break;
		}
        case AE_RETURN_ID:
		{
			char *aerid;
			if ((errno = getAEAttributes(aePtr, keyReturnIDAttr, aerid)) == noErr)
				return aerid;
			break;
		}
        case AE_SENDER:
		{
			AEAddressDesc senderDesc;
			char *sender = new char[128];
			
			if ((errno = AEGetAttributeDesc(aePtr, keyOriginalAddressAttr,
			                                typeWildCard, &senderDesc)) == noErr)
			{
				errno = getAddressFromDesc(senderDesc, sender);
				AEDisposeDesc(&senderDesc);
				return sender;
			}
			delete sender;
			break;
		}
	}  /* end switch */
	if (errno == errAECoercionFail) //data could not display as text
		return strclone("unknown type");
	return strclone("not found");
#endif /* MCS_request_ae_dsk_mac */
        if (aePtr == NULL)
            /* UNCHECKED */ MCStringCreateWithCString("No current Apple event", r_value); //as specified in HyperTalk
        errno = noErr;
        
        switch (p_ae)
        {
            case AE_CLASS:
            {
                char *aeclass;
                if ((errno = getAEAttributes(aePtr, keyEventClassAttr, aeclass)) == noErr)
                    /* UNCHECKED */ MCStringCreateWithCStringAndRelease((char_t*)aeclass, r_value);
                break;
            }
            case AE_DATA:
            {
                if (MCStringGetLength(p_message) == 0)
                { //no keyword, get event parameter(data)
                    DescType rType;
                    Size rSize;  //actual size returned
                    /*first let's find out the size of incoming event data */
                    
                    // On Snow Leopard check for a coercion to a file list first as otherwise
                    // we get a bad URL!
                    if (MCmajorosversion >= 0x1060)
                    {
                        char *string = nil;
                        uint4 length = 0;
                        if (fetch_ae_as_fsref_list(string, length))
                            /* UNCHECKED */ MCStringCreateWithCStringAndRelease((char_t*)string, r_value);
                    }
                    
                    if ((errno = AEGetParamPtr(aePtr, keyDirectObject, typeChar,
                                               &rType, NULL, 0, &rSize)) == noErr)
                    {
                        char *info = new char[rSize + 1]; //allocate enough buffer for data
                        AEGetParamPtr(aePtr, keyDirectObject, typeChar,
                                      &rType, info, rSize, &rSize); //retrive data now
                        info[rSize] = '\0';
                        
                        /* UNCHECKED */ MCStringCreateWithCStringAndRelease((char_t*)info, r_value);
                    }
                    else
                    {
                        char *string = nil;
                        uint4 length = 0;
                        if (fetch_ae_as_fsref_list(string, length))
                            /* UNCHECKED */ MCStringCreateWithCStringAndRelease((char_t*)string, r_value);
                        /* UNCHECKED */ MCStringCreateWithCString("file list error", r_value);
                    }
                }
                else
                {
                    AEKeyword key;
                    /* UNCHECKED */ FourCharCodeFromString(p_message, MCStringGetLength(p_message) - sizeof(AEKeyword), (uint32&)key);
                    char *info;
                    
                    if (key == keyAddressAttr || key == keyEventClassAttr
                        || key == keyEventIDAttr || key == keyEventSourceAttr
                        || key == keyInteractLevelAttr || key == keyMissedKeywordAttr
                        || key == keyOptionalKeywordAttr || key == keyOriginalAddressAttr
                        || key == keyReturnIDAttr || key == keyTimeoutAttr
                        || key == keyTransactionIDAttr)
                    {
                        if ((errno = getAEAttributes(aePtr, key, info)) == noErr)
                            /* UNCHECKED */ MCStringCreateWithCStringAndRelease((char_t*)info, r_value);
                    }
                    else
                    {
                        if ((errno = getAEParams(aePtr, key, info)) == noErr)
                            /* UNCHECKED */ MCStringCreateWithCStringAndRelease((char_t*)info, r_value);
                    }
                }
            }
                break;
            case AE_ID:
            {
                char *aeid;
                if ((errno = getAEAttributes(aePtr, keyEventIDAttr, aeid)) == noErr)
                    /* UNCHECKED */ MCStringCreateWithCStringAndRelease((char_t*)aeid, r_value);
                break;
            }
            case AE_RETURN_ID:
            {
                char *aerid;
                if ((errno = getAEAttributes(aePtr, keyReturnIDAttr, aerid)) == noErr)
                    /* UNCHECKED */ MCStringCreateWithCStringAndRelease((char_t*)aerid, r_value);
                
                break;
            }
            case AE_SENDER:
            {
                AEAddressDesc senderDesc;
                char *sender = new char[128];
                
                if ((errno = AEGetAttributeDesc(aePtr, keyOriginalAddressAttr,
                                                typeWildCard, &senderDesc)) == noErr)
                {
                    errno = getAddressFromDesc(senderDesc, sender);
                    AEDisposeDesc(&senderDesc);
                    /* UNCHECKED */ MCStringCreateWithCStringAndRelease((char_t*)sender, r_value);
                }
                delete[] sender;
                break;
            }
        }  /* end switch */
        if (errno == errAECoercionFail) //data could not display as text
            /* UNCHECKED */ MCStringCreateWithCString("unknown type", r_value);
        
        /* UNCHECKED */ MCStringCreateWithCString("not found", r_value);
    }
    
    // MW-2006-08-05: Vetted for Endian issues
    virtual bool RequestProgram(MCStringRef p_message, MCStringRef p_program, MCStringRef& r_value)
    {
#ifdef /* MCS_request_program_dsk_mac */ LEGACY_SYSTEM
	AEAddressDesc receiver;
	errno = getDescFromAddress(program, &receiver);
	if (errno != noErr)
	{
		AEDisposeDesc(&receiver);
		MCresult->sets("no such program");
		r_value = MCValueRetain(kMCEmptyString);
        return;
	}
	AppleEvent ae;
	errno = AECreateAppleEvent('misc', 'eval', &receiver,
	                           kAutoGenerateReturnID, kAnyTransactionID, &ae);
	AEDisposeDesc(&receiver); //dispose of the receiver description record
	//add parameters to the Apple event
	AEPutParamPtr(&ae, keyDirectObject, typeChar,
	              MCStringGetCString(message), MCStringGetLength(message));
	//Send the Apple event
	AppleEvent answer;
	errno = AESend(&ae, &answer, kAEQueueReply, kAENormalPriority,
	               kAEDefaultTimeout, NULL, NULL); //no reply
	AEDisposeDesc(&ae);
	AEDisposeDesc(&answer);
	if (errno != noErr)
	{
		char *buffer = new char[6 + I2L];
		sprintf(buffer, "error %d", errno);
		MCresult->copysvalue(buffer);
		delete buffer;
        
        r_value = MCValueRetain(kMCEmptyString);
        return;
	}
	real8 endtime = curtime + AETIMEOUT;
	while (True)
	{
		if (MCscreen->wait(READ_INTERVAL, False, True))
		{
			MCresult->sets("user interrupt");
            r_value = MCValueRetain(kMCEmptyString);
            return;
		}
		if (curtime > endtime)
		{
			MCresult->sets("timeout");
            r_value = MCValueRetain(kMCEmptyString);
            return;
		}
		if (AEanswerErr != NULL || AEanswerData != NULL)
			break;
	}
	if (AEanswerErr != NULL)
	{
		MCresult->copysvalue(AEanswerErr);
		delete AEanswerErr;
		AEanswerErr = NULL;
        r_value = MCValueRetain(kMCEmptyString);
        return;
	}
	else
	{
		MCresult->clear(False);
		if (!MCStringCreateWithCString(AEanswerData, r_value)) // Set empty string if the allocation fails
            r_value = MCValueRetain(kMCEmptyString);
        
		AEanswerData = NULL;
	}
#endif /* MCS_request_program_dsk_mac */
        AEAddressDesc receiver;
        errno = getDescFromAddress(p_program, &receiver);
        if (errno != noErr)
        {
            AEDisposeDesc(&receiver);
            MCresult->sets("no such program");
            r_value = MCValueRetain(kMCEmptyString);
            return false;
        }
        AppleEvent ae;
        errno = AECreateAppleEvent('misc', 'eval', &receiver,
                                   kAutoGenerateReturnID, kAnyTransactionID, &ae);
        AEDisposeDesc(&receiver); //dispose of the receiver description record
        //add parameters to the Apple event
        char *t_message;
        /* UNCHECKED */ MCStringConvertToCString(p_message, t_message);
        AEPutParamPtr(&ae, keyDirectObject, typeChar,
                      t_message, MCStringGetLength(p_message));
        delete t_message;
        //Send the Apple event
        AppleEvent answer;
        errno = AESend(&ae, &answer, kAEQueueReply, kAENormalPriority,
                       kAEDefaultTimeout, NULL, NULL); //no reply
        AEDisposeDesc(&ae);
        AEDisposeDesc(&answer);
        if (errno != noErr)
        {
            char *buffer = new char[6 + I2L];
            sprintf(buffer, "error %d", errno);
            MCresult->copysvalue(buffer);
            delete buffer;
            
            r_value = MCValueRetain(kMCEmptyString);
            return false;
        }
        real8 endtime = curtime + AETIMEOUT;
        while (True)
        {
            if (MCscreen->wait(READ_INTERVAL, False, True))
            {
                MCresult->sets("user interrupt");
                r_value = MCValueRetain(kMCEmptyString);
                return false;
            }
            if (curtime > endtime)
            {
                MCresult->sets("timeout");
                r_value = MCValueRetain(kMCEmptyString);
                return false;
            }
            if (AEanswerErr != NULL || AEanswerData != NULL)
                break;
        }
        if (AEanswerErr != NULL)
        {
            MCresult->copysvalue(AEanswerErr);
            delete AEanswerErr;
            AEanswerErr = NULL;
            r_value = MCValueRetain(kMCEmptyString);
            return true;
        }
        else
        {
            MCresult->clear(False);
            if (!MCStringCreateWithCString(AEanswerData, r_value)) // Set empty string if the allocation fails
                r_value = MCValueRetain(kMCEmptyString);
            
            AEanswerData = NULL;
            return false;
        }
    }
};

struct MCMacDesktop: public MCSystemInterface, public MCMacSystemService
{
	virtual bool Initialize(void)
    {
#ifdef /* MCS_init_dsk_mac */ LEGACY_SYSTEM
        IO_stdin = new IO_header(stdin, 0, 0, 0, NULL, 0, 0);
        IO_stdout = new IO_header(stdout, 0, 0, 0, NULL, 0, 0);
        IO_stderr = new IO_header(stderr, 0, 0, 0, NULL, 0, 0);
        struct sigaction action;
        memset((char *)&action, 0, sizeof(action));
        action.sa_handler = handle_signal;
        action.sa_flags = SA_RESTART;
        sigaction(SIGHUP, &action, NULL);
        sigaction(SIGINT, &action, NULL);
        sigaction(SIGQUIT, &action, NULL);
        sigaction(SIGIOT, &action, NULL);
        sigaction(SIGPIPE, &action, NULL);
        sigaction(SIGALRM, &action, NULL);
        sigaction(SIGTERM, &action, NULL);
        sigaction(SIGUSR1, &action, NULL);
        sigaction(SIGUSR2, &action, NULL);
        sigaction(SIGFPE, &action, NULL);
        action.sa_flags |= SA_NOCLDSTOP;
        sigaction(SIGCHLD, &action, NULL);
        
        // MW-2009-01-29: [[ Bug 6410 ]] Make sure we cause the handlers to be reset to
        //   the OS default so CrashReporter will kick in.
        action.sa_flags = SA_RESETHAND;
        sigaction(SIGSEGV, &action, NULL);
        sigaction(SIGILL, &action, NULL);
        sigaction(SIGBUS, &action, NULL);
        
        // MW-2010-05-11: Make sure if stdin is not a tty, then we set non-blocking.
        //   Without this you can't poll read when a slave process.
        if (!IsInteractiveConsole(0))
            MCS_nodelay(0);
        
        setlocale(LC_ALL, MCnullstring);
        
        _CurrentRuneLocale->__runetype[202] = _CurrentRuneLocale->__runetype[201];
        
        // Initialize our case mapping tables
        
        MCuppercasingtable = new uint1[256];
        for(uint4 i = 0; i < 256; ++i)
            MCuppercasingtable[i] = (uint1)i;
        UppercaseText((char *)MCuppercasingtable, 256, smRoman);
        
        MClowercasingtable = new uint1[256];
        for(uint4 i = 0; i < 256; ++i)
            MClowercasingtable[i] = (uint1)i;
        LowercaseText((char *)MClowercasingtable, 256, smRoman);
        
        //
        
        // MW-2013-03-22: [[ Bug 10772 ]] Make sure we initialize the shellCommand
        //   property here (otherwise it is nil in -ui mode).
        MCshellcmd = strclone("/bin/sh");
        
        //
        
        MoreMasters();
        InitCursor();
        MCinfinity = HUGE_VAL;
        
        long response;
        if (Gestalt(gestaltSystemVersion, &response) == noErr)
            MCmajorosversion = response;
		
        MCaqua = True;
        
        init_utf8_converters();
        
        CFBundleRef theBundle = CFBundleGetBundleWithIdentifier(CFSTR("com.apple.ApplicationServices"));
        if (theBundle != NULL)
        {
            if (CFBundleLoadExecutable(theBundle))
            {
                SwapQDTextFlagsPtr stfptr = (SwapQDTextFlagsPtr)CFBundleGetFunctionPointerForName(theBundle, CFSTR("SwapQDTextFlags"));
                if (stfptr != NULL)
                    stfptr(kQDSupportedFlags);
                CFBundleUnloadExecutable(theBundle);
            }
            CFRelease(theBundle);
        }
        
        MCAutoStringRef dptr;
        MCS_getcurdir(&dptr);
        if (MCStringGetLength(*dptr) <= 1)
        { // if root, then started from Finder
            SInt16 vRefNum;
            SInt32 dirID;
            HGetVol(NULL, &vRefNum, &dirID);
            FSSpec fspec;
            FSMakeFSSpec(vRefNum, dirID, NULL, &fspec);
            char *tpath = MCS_FSSpec2path(&fspec);
            char *newpath = new char[strlen(tpath) + 11];
            strcpy(newpath, tpath);
            strcat(newpath, "/../../../");
            MCAutoStringRef t_new_path_auto;
            /* UNCHECKED */ MCStringCreateWithCString(newpath, &t_new_path_auto);
            MCS_setcurdir(*t_new_path_auto);
            delete tpath;
            delete newpath;
        }
        
        // MW-2007-12-10: [[ Bug 5667 ]] Small font sizes have the wrong metrics
        //   Make sure we always use outlines - then everything looks pretty :o)
        SetOutlinePreferred(TRUE);
        
        MCS_reset_time();
        //do toolbox checking
        long result;
        hasPPCToolbox = (Gestalt(gestaltPPCToolboxAttr, &result)
                         ? False : result != 0);
        hasAppleEvents = (Gestalt(gestaltAppleEventsAttr, &result)
                          ? False : result != 0);
        uint1 i;
        if (hasAppleEvents)
        { //install required AE event handler
            for (i = 0; i < (sizeof(ourkeys) / sizeof(triplets)); ++i)
            {
                if (!ourkeys[i].theUPP)
                {
                    ourkeys[i].theUPP = NewAEEventHandlerUPP(ourkeys[i].theHandler);
                    AEInstallEventHandler(ourkeys[i].theEventClass,
                                          ourkeys[i].theEventID,
                                          ourkeys[i].theUPP, 0L, False);
                }
            }
        }
        
        // ** MODE CHOICE
        if (MCModeShouldPreprocessOpeningStacks())
        {
            EventRecord event;
            i = 2;
            // predispatch any openapp or opendoc events so that stacks[] array
            // can be properly initialized
            while (i--)
                while (WaitNextEvent(highLevelEventMask, &event,
                                     (unsigned long)0, (RgnHandle)NULL))
                    AEProcessAppleEvent(&event);
        }
        //install special handler
        AEEventHandlerUPP specialUPP = NewAEEventHandlerUPP(DoSpecial);
        AEInstallSpecialHandler(keyPreDispatch, specialUPP, False);
        
        if (Gestalt('ICAp', &response) == noErr)
        {
            OSErr err;
            ICInstance icinst;
            ICAttr icattr;
            err = ICStart(&icinst, 'MCRD');
            if (err == noErr)
            {
                Str255 proxystr;
                Boolean useproxy;
                
                long icsize = sizeof(useproxy);
                err = ICGetPref(icinst,  kICUseHTTPProxy, &icattr, &useproxy, &icsize);
                if (err == noErr && useproxy == True)
                {
                    icsize = sizeof(proxystr);
                    err = ICGetPref(icinst, kICHTTPProxyHost ,&icattr, proxystr, &icsize);
                    if (err == noErr)
                    {
                        p2cstr(proxystr);
                        MChttpproxy = strclone((char *)proxystr);
                    }
                }
                ICStop(icinst);
            }
        }
        
        
        MCS_weh = NewEventHandlerUPP(WinEvtHndlr);
        
        // MW-2005-04-04: [[CoreImage]] Load in CoreImage extension
        extern void MCCoreImageRegister(void);
        if (MCmajorosversion >= 0x1040)
            MCCoreImageRegister();
		
        if (!MCnoui)
        {
            setlinebuf(stdout);
            setlinebuf(stderr);
        }
#endif /* MCS_init_dsk_mac */
        IO_stdin = MCsystem -> OpenFd(0, kMCSystemFileModeRead);
        IO_stdout = MCsystem -> OpenFd(1, kMCSystemFileModeWrite);
        IO_stderr = MCsystem -> OpenFd(2, kMCSystemFileModeWrite);
        struct sigaction action;
        memset((char *)&action, 0, sizeof(action));
        action.sa_handler = handle_signal;
        action.sa_flags = SA_RESTART;
        sigaction(SIGHUP, &action, NULL);
        sigaction(SIGINT, &action, NULL);
        sigaction(SIGQUIT, &action, NULL);
        sigaction(SIGIOT, &action, NULL);
        sigaction(SIGPIPE, &action, NULL);
        sigaction(SIGALRM, &action, NULL);
        sigaction(SIGTERM, &action, NULL);
        sigaction(SIGUSR1, &action, NULL);
        sigaction(SIGUSR2, &action, NULL);
        sigaction(SIGFPE, &action, NULL);
        action.sa_flags |= SA_NOCLDSTOP;
        sigaction(SIGCHLD, &action, NULL);
        
        // MW-2009-01-29: [[ Bug 6410 ]] Make sure we cause the handlers to be reset to
        //   the OS default so CrashReporter will kick in.
        action.sa_flags = SA_RESETHAND;
        sigaction(SIGSEGV, &action, NULL);
        sigaction(SIGILL, &action, NULL);
        sigaction(SIGBUS, &action, NULL);
        
        // MW-2010-05-11: Make sure if stdin is not a tty, then we set non-blocking.
        //   Without this you can't poll read when a slave process.
        if (!IsInteractiveConsole(0))
            MCS_mac_nodelay(0);
        
		// Internally, LiveCode assumes sorting orders etc are those of en_US.
		// Additionally, the "native" string encoding for Mac is MacRoman
		// (even though the BSD components of the system are likely UTF-8).
		const char *t_internal_locale = "en_US";
		setlocale(LC_ALL, "");
		setlocale(LC_CTYPE, t_internal_locale);
		setlocale(LC_COLLATE, t_internal_locale);
        
        _CurrentRuneLocale->__runetype[202] = _CurrentRuneLocale->__runetype[201];
        
        // Initialize our case mapping tables
        
        MCuppercasingtable = new uint1[256];
        for(uint4 i = 0; i < 256; ++i)
            MCuppercasingtable[i] = (uint1)i;
        UppercaseText((char *)MCuppercasingtable, 256, smRoman);
        
        MClowercasingtable = new uint1[256];
        for(uint4 i = 0; i < 256; ++i)
            MClowercasingtable[i] = (uint1)i;
        LowercaseText((char *)MClowercasingtable, 256, smRoman);
        
        // MW-2013-03-22: [[ Bug 10772 ]] Make sure we initialize the shellCommand
        //   property here (otherwise it is nil in -ui mode).
        MCValueAssign(MCshellcmd, MCSTR("/bin/sh"));
        
        //
        
        MoreMasters();
        InitCursor();
        MCinfinity = HUGE_VAL;
        
        long response;
        if (Gestalt(gestaltSystemVersion, &response) == noErr)
            MCmajorosversion = response;
		
        MCaqua = True; // Move to MCScreenDC
        
        init_utf8_converters();
        
        // Move to MCScreenDC
        CFBundleRef theBundle = CFBundleGetBundleWithIdentifier(CFSTR("com.apple.ApplicationServices")); // Move to MCScreenDC
        if (theBundle != NULL)
        {
            if (CFBundleLoadExecutable(theBundle))
            {
                SwapQDTextFlagsPtr stfptr = (SwapQDTextFlagsPtr)CFBundleGetFunctionPointerForName(theBundle, CFSTR("SwapQDTextFlags"));
                if (stfptr != NULL)
                    stfptr(kQDSupportedFlags);
                CFBundleUnloadExecutable(theBundle);
            }
            CFRelease(theBundle);
        }
        //
        
        MCAutoStringRef dptr; // Check to see if this can ever happen anymore - if not, remove
        /* UNCHECKED */ GetCurrentFolder(&dptr);
        if (MCStringGetLength(*dptr) <= 1)
        { // if root, then started from Finder
            SInt16 vRefNum;
            SInt32 dirID;
            HGetVol(NULL, &vRefNum, &dirID);
            FSSpec fspec;
            FSMakeFSSpec(vRefNum, dirID, NULL, &fspec);
            MCAutoStringRef t_path;
            MCAutoStringRef t_new_path;
            /* UNCHECKED */ MCS_mac_FSSpec2path(&fspec, &t_path);
            /* UNCHECKED */ MCStringFormat(&t_new_path, "%@%s", *t_path, "/../../../");
            /* UNCHECKED */ SetCurrentFolder(*t_new_path);
        }
        
        // MW-2007-12-10: [[ Bug 5667 ]] Small font sizes have the wrong metrics
        //   Make sure we always use outlines - then everything looks pretty :o)
        SetOutlinePreferred(TRUE); // Move to MCScreenDC
        
        MCS_reset_time();
        //do toolbox checking
        long result;
        hasPPCToolbox = (Gestalt(gestaltPPCToolboxAttr, &result) // This can be removed (along with hasPPCToolbox)
                         ? False : result != 0);
        hasAppleEvents = (Gestalt(gestaltAppleEventsAttr, &result) // This can be removed (always True)
                          ? False : result != 0);
        
        // Move TO MCscreenDC
        uint1 i;
        if (hasAppleEvents)
        { //install required AE event handler
            for (i = 0; i < (sizeof(ourkeys) / sizeof(triplets)); ++i)
            {
                if (!ourkeys[i].theUPP)
                {
                    ourkeys[i].theUPP = NewAEEventHandlerUPP(ourkeys[i].theHandler);
                    AEInstallEventHandler(ourkeys[i].theEventClass,
                                          ourkeys[i].theEventID,
                                          ourkeys[i].theUPP, 0L, False);
                }
            }
        }
        
        // ** MODE CHOICE
        if (MCModeShouldPreprocessOpeningStacks())
        {
            EventRecord event;
            i = 2;
            // predispatch any openapp or opendoc events so that stacks[] array
            // can be properly initialized
            while (i--)
                while (WaitNextEvent(highLevelEventMask, &event,
                                     (unsigned long)0, (RgnHandle)NULL))
                    AEProcessAppleEvent(&event);
        }
        //install special handler
        AEEventHandlerUPP specialUPP = NewAEEventHandlerUPP(DoSpecial);
        AEInstallSpecialHandler(keyPreDispatch, specialUPP, False);
        // END HERE
        
        if (Gestalt('ICAp', &response) == noErr)
        {
            OSErr err;
            ICInstance icinst;
            ICAttr icattr;
            err = ICStart(&icinst, 'MCRD');
            if (err == noErr)
            {
                Str255 proxystr;
                Boolean useproxy;
                
                long icsize = sizeof(useproxy);
                err = ICGetPref(icinst,  kICUseHTTPProxy, &icattr, &useproxy, &icsize);
                if (err == noErr && useproxy == True)
                {
                    icsize = sizeof(proxystr);
                    err = ICGetPref(icinst, kICHTTPProxyHost ,&icattr, proxystr, &icsize);
                    if (err == noErr)
                    {
                        p2cstr(proxystr);
                        /* UNCHECKED */ MCStringCreateWithCString((char *)proxystr, MChttpproxy);
                    }
                }
                ICStop(icinst);
            }
        }
        
        // Move to MCScreenDC
        MCS_weh = NewEventHandlerUPP(WinEvtHndlr);
        
        // MW-2005-04-04: [[CoreImage]] Load in CoreImage extension
        extern void MCCoreImageRegister(void);
        if (MCmajorosversion >= 0x1040)
            MCCoreImageRegister();
        // END HERE
		
        if (!MCnoui)
        {
            setlinebuf(stdout);
            setlinebuf(stderr);
        }
    }
    
	virtual void Finalize(void)
    {
#ifdef /* MCS_shutdown_dsk_mac */ LEGACY_SYSTEM
	uint2 i;

	// MW-2005-04-04: [[CoreImage]] Unload CoreImage extension
	extern void MCCoreImageUnregister(void);
	MCCoreImageUnregister();

	for (i = 0; i < 32; i++)
		if (unicodeconvertors[i])
			DisposeUnicodeToTextInfo(&unicodeconvertors[i]);
	if (texttounicodeconvertor)
		DisposeTextToUnicodeInfo(texttounicodeconvertor);
	DisposeTextToUnicodeInfo(&texttoutf8info);
	DisposeUnicodeToTextInfo(&utf8totextinfo);

	for (i = 0; i< osancomponents; i++)
		CloseComponent(osacomponents[i].compinstance);
	delete osacomponents;


	DisposeEventHandlerUPP(MCS_weh);
#endif /* MCS_shutdown_dsk_mac */
        uint2 i;
        
        // Move To MCScreenDC
        // MW-2005-04-04: [[CoreImage]] Unload CoreImage extension
        extern void MCCoreImageUnregister(void);
        MCCoreImageUnregister();
        // End
        
        for (i = 0; i < 32; i++)
            if (unicodeconvertors[i])
                DisposeUnicodeToTextInfo(&unicodeconvertors[i]);
        if (texttounicodeconvertor)
            DisposeTextToUnicodeInfo(texttounicodeconvertor);
        DisposeTextToUnicodeInfo(&texttoutf8info);
        DisposeUnicodeToTextInfo(&utf8totextinfo);
        
        for (i = 0; i< osancomponents; i++)
            CloseComponent(osacomponents[i].compinstance);
        delete osacomponents;
        
        // Move To MCScreenDC
        DisposeEventHandlerUPP(MCS_weh);
        // End
    }
	
    virtual MCServiceInterface *QueryService(MCServiceType p_type)
    {
        if (p_type == kMCServiceTypeMacSystem)
            return (MCMacSystemServiceInterface *)this;
        return nil;
    }
    
	virtual void Debug(MCStringRef p_string)
    {
        
    }
    
	virtual real64_t GetCurrentTime(void)
    {
#ifdef /* MCS_time_dsk_mac */ LEGACY_SYSTEM
	struct timezone tz;
	struct timeval tv;

	gettimeofday(&tv, &tz);
	curtime = tv.tv_sec + (real8)tv.tv_usec / 1000000.0;

	return curtime;
#endif /* MCS_time_dsk_mac */
        struct timezone tz;
        struct timeval tv;
        
        gettimeofday(&tv, &tz);
        curtime = tv.tv_sec + (real8)tv.tv_usec / 1000000.0;
        
        return curtime;
    }
    
    virtual void ResetTime(void)
    {
#ifdef /* MCS_reset_time_dsk_mac */ LEGACY_SYSTEM
        
#endif /* MCS_reset_time_dsk_mac */
        // Nothing
    }
    
	virtual bool GetVersion(MCStringRef& r_version)
    {
#ifdef /* MCS_getsystemversion_dsk_mac */ LEGACY_SYSTEM
        long t_major, t_minor, t_bugfix;
        Gestalt(gestaltSystemVersionMajor, &t_major);
        Gestalt(gestaltSystemVersionMinor, &t_minor);
        Gestalt(gestaltSystemVersionBugFix, &t_bugfix);
        return MCStringFormat(r_string, "%d.%d.%d", t_major, t_minor, t_bugfix);
#endif /* MCS_getsystemversion_dsk_mac */
        long t_major, t_minor, t_bugfix;
        Gestalt(gestaltSystemVersionMajor, &t_major);
        Gestalt(gestaltSystemVersionMinor, &t_minor);
        Gestalt(gestaltSystemVersionBugFix, &t_bugfix);
        return MCStringFormat(r_version, "%d.%d.%d", t_major, t_minor, t_bugfix);
    }
	virtual bool GetMachine(MCStringRef& r_string)
    {
#ifdef /* MCS_getmachine_dsk_mac */ LEGACY_SYSTEM
	static Str255 machineName;
	long response;
	if ((errno = Gestalt(gestaltMachineType, &response)) == noErr)
	{
		GetIndString(machineName, kMachineNameStrID, response);
		if (machineName != nil)
		{
			p2cstr(machineName);
			return MCStringCreateWithNativeChars((const char_t *)machineName, MCCStringLength((const char *)machineName), r_string);
		}
	}
	return MCStringCopy(MCNameGetString(MCN_unknown), r_string);
#endif /* MCS_getmachine_dsk_mac */
        static Str255 machineName;
        long response;
        if ((errno = Gestalt(gestaltMachineType, &response)) == noErr)
        {
            GetIndString(machineName, kMachineNameStrID, response);
            if (machineName != nil)
            {
                p2cstr(machineName);
                return MCStringCreateWithNativeChars((const char_t *)machineName, MCCStringLength((const char *)machineName), r_string);
            }
        }
        return MCStringCopy(MCNameGetString(MCN_unknown), r_string);
    }
	virtual MCNameRef GetProcessor(void)
    {
#ifdef /* MCS_getprocessor_dsk_mac */ LEGACY_SYSTEM
//get machine processor
#ifdef __LITTLE_ENDIAN__
	return MCN_x86;
#else
    return MCN_motorola_powerpc;
#endif
#endif /* MCS_getprocessor_dsk_mac */
//get machine processor
#ifdef __LITTLE_ENDIAN__
        return MCN_x86;
#else
        return MCN_motorola_powerpc;
#endif
    }
	virtual bool GetAddress(MCStringRef& r_address)
    {
#ifdef /* MCS_getaddress_dsk_mac */ LEGACY_SYSTEM
	static struct utsname u;
	uname(&u);
	return MCStringFormat(r_address, "%s:%s", u.nodename, MCcmd);
#endif /* MCS_getaddress_dsk_mac */
        static struct utsname u;
        uname(&u);
        return MCStringFormat(r_address, "%s:%@", u.nodename, MCcmd);
    }
    
	virtual uint32_t GetProcessId(void)
    {
#ifdef /* MCS_getpid_dsk_mac */ LEGACY_SYSTEM
	return getpid();
#endif /* MCS_getpid_dsk_mac */
        return getpid();
    }
	
	virtual void Alarm(real64_t p_when)
    {
#ifdef /* MCS_alarm_dsk_mac */ LEGACY_SYSTEM
    //is used for checking event loop periodically
	// InsTime() or
	//PrimeTime(pass handle to a function, in the function set MCalarm to True)
#endif /* MCS_alarm_dsk_mac */
    }
    
	virtual void Sleep(real64_t p_duration)
    {
#ifdef /* MCS_sleep_dsk_mac */ LEGACY_SYSTEM
	unsigned long finalTicks;
	Delay((unsigned long)duration * 60, &finalTicks);
#endif /* MCS_sleep_dsk_mac */
        unsigned long finalTicks;
        Delay((unsigned long)p_duration * 60, &finalTicks);
    }
	
	virtual void SetEnv(MCStringRef p_name, MCStringRef p_value)
    {
#ifdef /* MCS_setenv_dsk_mac */ LEGACY_SYSTEM
	setenv(name, value, True);

#endif /* MCS_setenv_dsk_mac */
#ifdef /* MCS_unsetenv_dsk_mac */ LEGACY_SYSTEM
	unsetenv(name);

#endif /* MCS_unsetenv_dsk_mac */
        MCAutoStringRefAsUTF8String t_name, t_value;
        /* UNCHECKED */ t_name . Lock(p_name);
        /* UNCHECKED */ t_value . Lock(p_value);
        setenv(*t_name, *t_value, True);
    }
    
	virtual bool GetEnv(MCStringRef p_name, MCStringRef& r_value)
    {
#ifdef /* MCS_getenv_dsk_mac */ LEGACY_SYSTEM
	return getenv(name); //always returns NULL under CodeWarrier env.
#endif /* MCS_getenv_dsk_mac */
        MCAutoStringRefAsUTF8String t_name;
        /* UNCHECKED */ t_name . Lock(p_name);
        return MCStringCreateWithCString(getenv(*t_name), r_value); //always returns NULL under CodeWarrier env.
    }
	
	virtual Boolean CreateFolder(MCStringRef p_path)
    {
#ifdef /* MCS_mkdir_dsk_mac */ LEGACY_SYSTEM
    
	char *newpath = path2utf(MCS_resolvepath(path));
	Boolean done = mkdir(newpath, 0777) == 0;
	delete newpath;
	return done;
#endif /* MCS_mkdir_dsk_mac */
        MCAutoStringRefAsUTF8String t_path;
        if (!t_path.Lock(p_path))
            return False;
        
        if (mkdir(*t_path, 0777) != 0)
            return False;
            
        return True;
    }
    
	virtual Boolean DeleteFolder(MCStringRef p_path)
    {
#ifdef /* MCS_rmdir_dsk_mac */ LEGACY_SYSTEM
    
    char *newpath = path2utf(MCS_resolvepath(path));
    Boolean done = rmdir(newpath) == 0;
    delete newpath;
    return done;
#endif /* MCS_rmdir_dsk_mac */
        MCAutoStringRefAsUTF8String t_path;
        if (!t_path.Lock(p_path))
            return False;
        
        if (rmdir(*t_path) != 0)
            return False;
        
        return True;
    }
    
//    /* LEGACY */
//    virtual bool DeleteFile(const char *p_path)
//    {
//        char *newpath = path2utf(MCS_resolvepath(p_path));
//        Boolean done = remove(newpath) == 0;
//        delete newpath;
//        return done;
//    }
	
	virtual Boolean DeleteFile(MCStringRef p_path)
    {
#ifdef /* MCS_unlink_dsk_mac */ LEGACY_SYSTEM
    char *newpath = path2utf(MCS_resolvepath(path));
    Boolean done = remove(newpath) == 0;
    delete newpath;
    return done;
#endif /* MCS_unlink_dsk_mac */
        MCAutoStringRefAsUTF8String t_path;
        if (!t_path.Lock(p_path))
            return False;
        
        if (remove(*t_path) != 0)
            return False;
        
        return True;
    }
	
	virtual Boolean RenameFileOrFolder(MCStringRef p_old_name, MCStringRef p_new_name)
    {
#ifdef /* MCS_rename_dsk_mac */ LEGACY_SYSTEM
    //rename a file or directory
    
	char *oldpath = path2utf(MCS_resolvepath(oname));
	char *newpath = path2utf(MCS_resolvepath(nname));
	Boolean done = rename(oldpath, newpath) == 0;
    
	delete oldpath;
	delete newpath;
	return done;
#endif /* MCS_rename_dsk_mac */
        MCAutoStringRefAsUTF8String t_old_name, t_new_name;
        
        if (!t_old_name.Lock(p_old_name) || !t_new_name.Lock(p_new_name))
            return False;
        
        if (rename(*t_old_name, *t_new_name) != 0)
            return False;
        
        return True;
    }
	
    // MW-2007-07-16: [[ Bug 5214 ]] Use rename instead of FSExchangeObjects since
    //   the latter isn't supported on all FS's.
    // MW-2007-12-12: [[ Bug 5674 ]] Unfortunately, just renaming the current stack
    //   causes all Finder meta-data to be lost, so what we will do is first try
    //   to FSExchangeObjects and if that fails, do a rename.
	virtual Boolean BackupFile(MCStringRef p_old_name, MCStringRef p_new_name)
    {
#ifdef /* MCS_backup_dsk_mac */ LEGACY_SYSTEM
	bool t_error;
	t_error = false;
	
	FSRef t_src_ref;
	if (!t_error)
	{
		OSErr t_os_error;
		t_os_error = MCS_pathtoref(p_src_path, &t_src_ref);
		if (t_os_error != noErr)
			t_error = true;
	}
    
	FSRef t_dst_parent_ref;
	FSRef t_dst_ref;
	UniChar *t_dst_leaf;
	t_dst_leaf = NULL;
	UniCharCount t_dst_leaf_length;
	if (!t_error)
	{
		OSErr t_os_error;
		t_os_error = MCS_pathtoref(p_dst_path, &t_dst_ref);
		if (t_os_error == noErr)
			FSDeleteObject(&t_dst_ref);
        
		// Get the information to create the file
		t_os_error = MCS_pathtoref_and_leaf(p_dst_path, t_dst_parent_ref, t_dst_leaf, t_dst_leaf_length);
		if (t_os_error != noErr)
			t_error = true;
	}
	
	FSCatalogInfo t_dst_catalog;
	if (!t_error)
	{
		OSErr t_os_error;
		t_os_error = FSGetCatalogInfo(&t_src_ref, kFSCatInfoFinderInfo, &t_dst_catalog, NULL, NULL, NULL);
		if (t_os_error != noErr)
			t_error = true;
	}
	
	if (!t_error)
	{
		memcpy(&((FileInfo *) t_dst_catalog . finderInfo) -> fileType, &MCfiletype[4], 4);
		memcpy(&((FileInfo *) t_dst_catalog . finderInfo) -> fileCreator, MCfiletype, 4);
		((FileInfo *) t_dst_catalog . finderInfo) -> fileType = MCSwapInt32NetworkToHost(((FileInfo *) t_dst_catalog . finderInfo) -> fileType);
		((FileInfo *) t_dst_catalog . finderInfo) -> fileCreator = MCSwapInt32NetworkToHost(((FileInfo *) t_dst_catalog . finderInfo) -> fileCreator);
	}
	
	bool t_created_dst;
	t_created_dst = false;
	if (!t_error)
	{
		OSErr t_os_error;
		t_os_error = FSCreateFileUnicode(&t_dst_parent_ref, t_dst_leaf_length, t_dst_leaf, kFSCatInfoFinderInfo, &t_dst_catalog, &t_dst_ref, NULL);
		if (t_os_error == noErr)
			t_created_dst = true;
		else
			t_error = true;
	}
	
	if (!t_error)
	{
		OSErr t_os_error;
		t_os_error = FSExchangeObjects(&t_src_ref, &t_dst_ref);
		if (t_os_error != noErr)
			t_error = true;
	}
	
	if (t_error && t_created_dst)
		FSDeleteObject(&t_dst_ref);
	
	if (t_dst_leaf != NULL)
		delete t_dst_leaf;
    
	if (t_error)
		t_error = !MCS_rename(p_src_path, p_dst_path);
    
	return !t_error;
#endif /* MCS_backup_dsk_mac */
        bool t_error;
        t_error = false;
        
        FSRef t_src_ref;
        if (!t_error)
        {
            OSErr t_os_error;
            t_os_error = MCS_mac_pathtoref(p_old_name, t_src_ref);
            if (t_os_error != noErr)
                t_error = true;
        }
        
        FSRef t_dst_parent_ref;
        FSRef t_dst_ref;
        UniChar *t_dst_leaf;
        t_dst_leaf = NULL;
        UniCharCount t_dst_leaf_length;
        if (!t_error)
        {
            OSErr t_os_error;
            t_os_error = MCS_mac_pathtoref(p_new_name, t_dst_ref);
            if (t_os_error == noErr)
                FSDeleteObject(&t_dst_ref);
			
            // Get the information to create the file
            t_os_error = MCS_mac_pathtoref_and_leaf(p_new_name, t_dst_parent_ref, t_dst_leaf, t_dst_leaf_length);
            if (t_os_error != noErr)
                t_error = true;
        }
        
        FSCatalogInfo t_dst_catalog;
        if (!t_error)
        {
            OSErr t_os_error;
            t_os_error = FSGetCatalogInfo(&t_src_ref, kFSCatInfoFinderInfo, &t_dst_catalog, NULL, NULL, NULL);
            if (t_os_error != noErr)
                t_error = true;
        }
        
        if (!t_error)
            t_error = !FourCharCodeFromString(MCfiletype, 4, (uint32&)((FileInfo *) t_dst_catalog . finderInfo) -> fileType);
        
        if (!t_error)
            t_error = !FourCharCodeFromString(MCfiletype, 0, (uint32&)((FileInfo *) t_dst_catalog . finderInfo) -> fileCreator);
        
        bool t_created_dst;
        t_created_dst = false;
        if (!t_error)
        {
            OSErr t_os_error;
            t_os_error = FSCreateFileUnicode(&t_dst_parent_ref, t_dst_leaf_length, t_dst_leaf, kFSCatInfoFinderInfo, &t_dst_catalog, &t_dst_ref, NULL);
            if (t_os_error == noErr)
                t_created_dst = true;
            else
                t_error = true;
        }
        
        if (!t_error)
        {
            OSErr t_os_error;
            t_os_error = FSExchangeObjects(&t_src_ref, &t_dst_ref);
            if (t_os_error != noErr)
                t_error = true;
        }
        
        if (t_error && t_created_dst)
            FSDeleteObject(&t_dst_ref);
        
        if (t_dst_leaf != NULL)
            delete t_dst_leaf;
		
        if (t_error)
            t_error = !RenameFileOrFolder(p_old_name, p_new_name);
		
        if (t_error)
            return False;
        
        return True;
    }
    
	virtual Boolean UnbackupFile(MCStringRef p_old_name, MCStringRef p_new_name)
    {
#ifdef /* MCS_unbackup_dsk_mac */ LEGACY_SYSTEM
	bool t_error;
	t_error = false;
	
	FSRef t_src_ref;
	if (!t_error)
	{
		OSErr t_os_error;
		t_os_error = MCS_pathtoref(p_src_path, &t_src_ref);
		if (t_os_error != noErr)
			t_error = true;
	}
	
	FSRef t_dst_ref;
	if (!t_error)
	{
		OSErr t_os_error;
		t_os_error = MCS_pathtoref(p_dst_path, &t_dst_ref);
		if (t_os_error != noErr)
			t_error = true;
	}
	
	// It appears that the source file here is the ~file, the backup file.
	// So copy it over to p_dst_path, and delete it.
	if (!t_error)
	{
		OSErr t_os_error;
		t_os_error = FSExchangeObjects(&t_src_ref, &t_dst_ref);
		if (t_os_error != noErr)
			t_error = true;
	}
	
	if (!t_error)
	{
		OSErr t_os_error;
		t_os_error = FSDeleteObject(&t_src_ref);
		if (t_os_error != noErr)
			t_error = true;
	}
    
	if (t_error)
		t_error = !MCS_rename(p_src_path, p_dst_path);
    
	return !t_error;
#endif /* MCS_unbackup_dsk_mac */
        bool t_error;
        t_error = false;
        
        FSRef t_src_ref;
        if (!t_error)
        {
            OSErr t_os_error;
            t_os_error = MCS_mac_pathtoref(p_old_name, t_src_ref);
            if (t_os_error != noErr)
                t_error = true;
        }
        
        FSRef t_dst_ref;
        if (!t_error)
        {
            OSErr t_os_error;
            t_os_error = MCS_mac_pathtoref(p_new_name, t_dst_ref);
            if (t_os_error != noErr)
                t_error = true;
        }
        
        // It appears that the source file here is the ~file, the backup file.
        // So copy it over to p_dst_path, and delete it.
        if (!t_error)
        {
            OSErr t_os_error;
            t_os_error = FSExchangeObjects(&t_src_ref, &t_dst_ref);
            if (t_os_error != noErr)
                t_error = true;
        }
        
        if (!t_error)
        {
            OSErr t_os_error;
            t_os_error = FSDeleteObject(&t_src_ref);
            if (t_os_error != noErr)
                t_error = true;
        }
        
        if (t_error)
            t_error = !RenameFileOrFolder(p_old_name, p_new_name);
		
        if (t_error)
            return False;
        
        return True;
    }
	
	virtual Boolean CreateAlias(MCStringRef p_target, MCStringRef p_alias)
    {
#ifdef /* MCS_createalias_dsk_mac */ LEGACY_SYSTEM
	bool t_error;
	t_error = false;
	
	// Check if the destination exists already and return an error if it does
	if (!t_error)
	{
		FSRef t_dst_ref;
		OSErr t_os_error;
		t_os_error = MCS_pathtoref(p_dest_path, &t_dst_ref);
		if (t_os_error == noErr)
			return False; // we expect an error
	}
    
	FSRef t_src_ref;
	if (!t_error)
	{
		OSErr t_os_error;
		t_os_error = MCS_pathtoref(p_source_path, &t_src_ref);
		if (t_os_error != noErr)
			t_error = true;
	}
    
	FSRef t_dst_parent_ref;
	UniChar *t_dst_leaf_name;
	UniCharCount t_dst_leaf_name_length;
	t_dst_leaf_name = NULL;
	t_dst_leaf_name_length = 0;
	if (!t_error)
	{
		OSErr t_os_error;
		t_os_error = MCS_pathtoref_and_leaf(p_dest_path, t_dst_parent_ref, t_dst_leaf_name, t_dst_leaf_name_length);
		if (t_os_error != noErr)
			t_error = true;
	}
    
	AliasHandle t_alias;
	if (!t_error)
	{
		OSErr t_os_error;
		t_os_error = FSNewAlias(NULL, &t_src_ref, &t_alias);
		if (t_os_error != noErr)
			t_error = true;
	}
	
	IconRef t_src_icon;
	t_src_icon = NULL;
	if (!t_error)
	{
		OSErr t_os_error;
		SInt16 t_unused_label;
		t_os_error = GetIconRefFromFileInfo(&t_src_ref, 0, NULL, kFSCatInfoNone, NULL, kIconServicesNormalUsageFlag, &t_src_icon, &t_unused_label);
		if (t_os_error != noErr)
			t_src_icon = NULL;
	}
	
	IconFamilyHandle t_icon_family;
	t_icon_family = NULL;
	if (!t_error && t_src_icon != NULL)
	{
		OSErr t_os_error;
		IconRefToIconFamily(t_src_icon, kSelectorAllAvailableData, &t_icon_family);
	}
	
	HFSUniStr255 t_fork_name;
	if (!t_error)
		FSGetResourceForkName(&t_fork_name);
    
	FSRef t_dst_ref;
	FSSpec t_dst_spec;
	if (!t_error)
	{
		OSErr t_os_error;
		t_os_error = FSCreateResourceFile(&t_dst_parent_ref, t_dst_leaf_name_length, t_dst_leaf_name,
                                          kFSCatInfoNone, NULL, t_fork_name . length, t_fork_name . unicode, &t_dst_ref, &t_dst_spec);
		if (t_os_error != noErr)
			t_error = true;
	}
    
	ResFileRefNum t_res_file;
	bool t_res_file_opened;
	if (!t_error)
	{
		OSErr t_os_error;
		t_os_error = FSOpenResourceFile(&t_dst_ref, t_fork_name . length, t_fork_name . unicode, 3, &t_res_file);
		if (t_os_error != noErr)
			t_error = true;
		else
			t_res_file_opened = true;
	}
    
	if (!t_error)
	{
		AddResource((Handle)t_alias, rAliasType, 0, (ConstStr255Param)"");
		if (ResError() != noErr)
			t_error = true;
	}
	
	if (!t_error && t_icon_family != NULL)
		AddResource((Handle)t_icon_family, 'icns', -16496, NULL);
    
	if (t_res_file_opened)
		CloseResFile(t_res_file);
	
	if (!t_error)
	{
		FSCatalogInfo t_info;
		FSGetCatalogInfo(&t_dst_ref, kFSCatInfoFinderInfo, &t_info, NULL, NULL, NULL);
		((FileInfo *)&t_info . finderInfo) -> finderFlags |= kIsAlias;
		if (t_icon_family != NULL)
			((FileInfo *)&t_info . finderInfo) -> finderFlags |= kHasCustomIcon;
		FSSetCatalogInfo(&t_dst_ref, kFSCatInfoFinderInfo, &t_info);
	}
    
	if (t_src_icon != NULL)
		ReleaseIconRef(t_src_icon);
    
	if (t_dst_leaf_name != NULL)
		delete t_dst_leaf_name;
	
	if (t_error)
	{
		if (t_icon_family != NULL)
			DisposeHandle((Handle)t_icon_family);
		FSDeleteObject(&t_dst_ref);
	}
    
	return !t_error;       
#endif /* MCS_createalias_dsk_mac */
        bool t_error;
        t_error = false;
        
        // Check if the destination exists already and return an error if it does
        if (!t_error)
        {
            FSRef t_dst_ref;
            OSErr t_os_error;
            t_os_error = MCS_mac_pathtoref(p_alias, t_dst_ref);
            if (t_os_error == noErr)
                return False; // we expect an error
        }
        
        FSRef t_src_ref;
        if (!t_error)
        {
            OSErr t_os_error;
            t_os_error = MCS_mac_pathtoref(p_target, t_src_ref);
            if (t_os_error != noErr)
                t_error = true;
        }
        
        FSRef t_dst_parent_ref;
        UniChar *t_dst_leaf_name;
        UniCharCount t_dst_leaf_name_length;
        t_dst_leaf_name = NULL;
        t_dst_leaf_name_length = 0;
        if (!t_error)
        {
            OSErr t_os_error;
            t_os_error = MCS_mac_pathtoref_and_leaf(p_alias, t_dst_parent_ref, t_dst_leaf_name, t_dst_leaf_name_length);
            if (t_os_error != noErr)
                t_error = true;
        }
        
        AliasHandle t_alias;
        if (!t_error)
        {
            OSErr t_os_error;
            t_os_error = FSNewAlias(NULL, &t_src_ref, &t_alias);
            if (t_os_error != noErr)
                t_error = true;
        }
        
        IconRef t_src_icon;
        t_src_icon = NULL;
        if (!t_error)
        {
            OSErr t_os_error;
            SInt16 t_unused_label;
            t_os_error = GetIconRefFromFileInfo(&t_src_ref, 0, NULL, kFSCatInfoNone, NULL, kIconServicesNormalUsageFlag, &t_src_icon, &t_unused_label);
            if (t_os_error != noErr)
                t_src_icon = NULL;
        }
        
        IconFamilyHandle t_icon_family;
        t_icon_family = NULL;
        if (!t_error && t_src_icon != NULL)
        {
            OSErr t_os_error;
            IconRefToIconFamily(t_src_icon, kSelectorAllAvailableData, &t_icon_family);
        }
        
        HFSUniStr255 t_fork_name;
        if (!t_error)
            FSGetResourceForkName(&t_fork_name);
        
        FSRef t_dst_ref;
        FSSpec t_dst_spec;
        if (!t_error)
        {
            OSErr t_os_error;
            t_os_error = FSCreateResourceFile(&t_dst_parent_ref, t_dst_leaf_name_length, t_dst_leaf_name,
                                              kFSCatInfoNone, NULL, t_fork_name . length, t_fork_name . unicode, &t_dst_ref, &t_dst_spec);
            if (t_os_error != noErr)
                t_error = true;
        }
        
        ResFileRefNum t_res_file;
        bool t_res_file_opened;
        if (!t_error)
        {
            OSErr t_os_error;
            t_os_error = FSOpenResourceFile(&t_dst_ref, t_fork_name . length, t_fork_name . unicode, 3, &t_res_file);
            if (t_os_error != noErr)
                t_error = true;
            else
                t_res_file_opened = true;
        }
        
        if (!t_error)
        {
            AddResource((Handle)t_alias, rAliasType, 0, (ConstStr255Param)"");
            if (ResError() != noErr)
                t_error = true;
        }
        
        if (!t_error && t_icon_family != NULL)
            AddResource((Handle)t_icon_family, 'icns', -16496, NULL);
        
        if (t_res_file_opened)
            CloseResFile(t_res_file);
        
        if (!t_error)
        {
            FSCatalogInfo t_info;
            FSGetCatalogInfo(&t_dst_ref, kFSCatInfoFinderInfo, &t_info, NULL, NULL, NULL);
            ((FileInfo *)&t_info . finderInfo) -> finderFlags |= kIsAlias;
            if (t_icon_family != NULL)
                ((FileInfo *)&t_info . finderInfo) -> finderFlags |= kHasCustomIcon;
            FSSetCatalogInfo(&t_dst_ref, kFSCatInfoFinderInfo, &t_info);		
        }
        
        if (t_src_icon != NULL)
            ReleaseIconRef(t_src_icon);
        
        if (t_dst_leaf_name != NULL)
            delete t_dst_leaf_name;
        
        if (t_error)
        {
            if (t_icon_family != NULL)
                DisposeHandle((Handle)t_icon_family);
            FSDeleteObject(&t_dst_ref);
        }
		
        if (t_error)
            return False;
        
        return True;
    }
    
	// NOTE: 'ResolveAlias' returns a standard (not native) path.
	virtual Boolean ResolveAlias(MCStringRef p_target, MCStringRef& r_resolved_path)
    {
#ifdef /* MCS_resolvealias_dsk_mac */ LEGACY_SYSTEM
    FSRef t_fsref;
    
    OSErr t_os_error;
    t_os_error = MCS_pathtoref(p_path, t_fsref);
    if (t_os_error != noErr)
        return MCStringCreateWithCString("file not found", r_error);
    
    Boolean t_is_folder;
    Boolean t_is_alias;
    
    t_os_error = FSResolveAliasFile(&t_fsref, TRUE, &t_is_folder, &t_is_alias);
    if (t_os_error != noErr || !t_is_alias) // this always seems to be false
        return MCStringCreateWithCString("can't get alias", r_error);
    
    if (!MCS_fsref_to_path(t_fsref, r_resolved))
        return MCStringCreateWithCString("can't get alias path", r_error);
    
    return true;
#endif /* MCS_resolvealias_dsk_mac */
        FSRef t_fsref;
        
        OSErr t_os_error;
        t_os_error = MCS_mac_pathtoref(p_target, t_fsref);
        if (t_os_error != noErr)
        {
            if (!MCStringCreateWithCString("file not found", r_resolved_path))
                return False;
            else
                return True;
        }
        
        Boolean t_is_folder;
        Boolean t_is_alias;
        
        t_os_error = FSResolveAliasFile(&t_fsref, TRUE, &t_is_folder, &t_is_alias);
        if (t_os_error != noErr || !t_is_alias) // this always seems to be false
        {
            if (!MCStringCreateWithCString("can't get alias", r_resolved_path))
                return False;
            else
                return True;
        }
        
        if (!MCS_mac_fsref_to_path(t_fsref, r_resolved_path))
        {
            if (!MCStringCreateWithCString("can't get alias path", r_resolved_path))
                return False;
            
            return True;
        }
        
        return True;
    }
	
	virtual bool GetCurrentFolder(MCStringRef& r_path)
    {
#ifdef /* MCS_getcurdir_dsk_mac */ LEGACY_SYSTEM
    char namebuf[PATH_MAX + 2];
    if (NULL == getcwd(namebuf, PATH_MAX))
        return false;
        
    MCAutoNativeCharArray t_buffer;
    if (!t_buffer.New(PATH_MAX + 1))
        return false;
        
    uint4 outlen;
    outlen = PATH_MAX + 1;
    MCS_utf8tonative(namebuf, strlen(namebuf), (char*)t_buffer.Chars(), outlen);
    t_buffer.Shrink(outlen);
    return t_buffer.CreateStringAndRelease(r_path);
#endif /* MCS_getcurdir_dsk_mac */
        char namebuf[PATH_MAX + 2];
        if (NULL == getcwd(namebuf, PATH_MAX))
            return false;
        
        if (!MCStringCreateWithBytes((byte_t*)namebuf, strlen(namebuf), kMCStringEncodingUTF8, false, r_path))
        {
            r_path = MCValueRetain(kMCEmptyString);
            return false;
        }
        return true;
    }
    
    // MW-2006-04-07: Bug 3201 - MCS_resolvepath returns NULL if unable to find a ~<username> folder.
	virtual Boolean SetCurrentFolder(MCStringRef p_path)
    {
#ifdef /* MCS_setcurdir_dsk_mac */ LEGACY_SYSTEM
    char *t_resolved_path;
    t_resolved_path = MCS_resolvepath(path);
    if (t_resolved_path == NULL)
        return False;
        
    char *newpath = NULL;
    newpath = path2utf(t_resolved_path);
    
    Boolean done = chdir(newpath) == 0;
    delete newpath;
    if (!done)
        return False;
    
    return True;
#endif /* MCS_setcurdir_dsk_mac */
        bool t_success;
        MCAutoStringRefAsUTF8String t_utf8_string;
        if (!t_utf8_string.Lock(p_path))
            return False;
        
        if (chdir(*t_utf8_string) != 0)
            return False;
        
        return True;
    }
	
	// NOTE: 'GetStandardFolder' returns a standard (not native) path.
	virtual Boolean GetStandardFolder(MCNameRef p_type, MCStringRef& r_folder)
    {
#ifdef /* MCS_getspecialfolder_dsk_mac */ LEGACY_SYSTEM
    uint32_t t_mac_folder = 0;
    OSType t_domain = kOnAppropriateDisk;
    bool t_found_folder = false;
    
    if (MCS_specialfolder_to_mac_folder(p_type, t_mac_folder, t_domain))
        t_found_folder = true;
    else if (MCStringGetLength(p_type) == 4)
    {
        t_mac_folder = MCSwapInt32NetworkToHost(*((uint32_t*)MCStringGetNativeCharPtr(p_type)));
        
        uindex_t t_i;
        for (t_i = 0 ; t_i < ELEMENTS(sysfolderlist); t_i++)
            if (t_mac_folder == sysfolderlist[t_i] . macfolder)
            {
                t_domain = sysfolderlist[t_i] . domain;
                t_mac_folder = sysfolderlist[t_i] . mactag;
                t_found_folder = true;
                break;
            }
    }
    
    FSRef t_folder_ref;
    if (t_found_folder)
    {
        OSErr t_os_error;
        Boolean t_create_folder;
        t_create_folder = t_domain == kUserDomain ? kCreateFolder : kDontCreateFolder;
        t_os_error = FSFindFolder(t_domain, t_mac_folder, t_create_folder, &t_folder_ref);
        t_found_folder = t_os_error == noErr;
    }
    
    if (!t_found_folder)
    {
        r_path = MCValueRetain(kMCEmptyString);
        return true;
    }
    
    return MCS_fsref_to_path(t_folder_ref, r_path);
#endif /* MCS_getspecialfolder_dsk_mac */
        uint32_t t_mac_folder = 0;
        OSType t_domain = kOnAppropriateDisk;
        bool t_found_folder = false;
        
        if (MCS_mac_specialfolder_to_mac_folder(MCNameGetString(p_type), t_mac_folder, t_domain))
            t_found_folder = true;
        else if (MCStringGetLength(MCNameGetString(p_type)) == 4)
        {
            t_mac_folder = MCSwapInt32NetworkToHost(*((uint32_t*)MCStringGetNativeCharPtr(MCNameGetString(p_type))));
			
            uindex_t t_i;
            for (t_i = 0 ; t_i < ELEMENTS(sysfolderlist); t_i++)
                if (t_mac_folder == sysfolderlist[t_i] . macfolder)
                {
                    t_domain = sysfolderlist[t_i] . domain;
                    t_mac_folder = sysfolderlist[t_i] . mactag;
                    t_found_folder = true;
                    break;
                }
        }
        
        FSRef t_folder_ref;
        if (t_found_folder)
        {
            OSErr t_os_error;
            Boolean t_create_folder;
            t_create_folder = t_domain == kUserDomain ? kCreateFolder : kDontCreateFolder;
            t_os_error = FSFindFolder(t_domain, t_mac_folder, t_create_folder, &t_folder_ref);
            t_found_folder = t_os_error == noErr;
        }
        
        if (!t_found_folder)
        {
            r_folder = MCValueRetain(kMCEmptyString);
            return True;
        }
		
        if (!MCS_mac_fsref_to_path(t_folder_ref, r_folder))
            return False;
        
        return True;
    }
	
	virtual Boolean FileExists(MCStringRef p_path)
    {
#ifdef /* MCS_exists_dsk_mac */ LEGACY_SYSTEM
    if (MCStringGetLength(p_path) == 0)
        return false;
    
    MCAutoStringRef t_resolved, t_utf8_path;
    if (!MCS_resolvepath(p_path, &t_resolved) ||
        !MCU_nativetoutf8(*t_resolved, &t_utf8_path))
        return false;
        
    bool t_found;
    struct stat buf;
    t_found = stat(MCStringGetCString(*t_utf8_path), (struct stat *)&buf) == 0;
    if (t_found)
        t_found = (p_is_file == ((buf.st_mode & S_IFDIR) == 0));
    
    return t_found;
#endif /* MCS_exists_dsk_mac */
        if (MCStringGetLength(p_path) == 0)
            return False;
        
        MCAutoStringRefAsUTF8String t_utf8_path;
        if (!t_utf8_path.Lock(p_path))
            return False;
        
        bool t_found;
        struct stat buf;
        t_found = stat(*t_utf8_path, (struct stat *)&buf) == 0;
        if (t_found)
            t_found = ((buf.st_mode & S_IFDIR) == 0);
        
        if (!t_found)
            return False;
        
        return True;
    }
    
	virtual Boolean FolderExists(MCStringRef p_path)
    {
        if (MCStringGetLength(p_path) == 0)
            return False;
        
        MCAutoStringRefAsUTF8String t_utf8_path;
        if (!t_utf8_path.Lock(p_path))
            return False;
        
        bool t_found;
        struct stat buf;
        t_found = stat(*t_utf8_path, (struct stat *)&buf) == 0;
        if (t_found)
            t_found = (buf.st_mode & S_IFDIR) != 0;
        
        if (!t_found)
            return False;
        
        return True;
    }
    
	virtual Boolean FileNotAccessible(MCStringRef p_path)
    {
#ifdef /* MCS_noperm_dsk_mac */ LEGACY_SYSTEM
    return False;
#endif /* MCS_noperm_dsk_mac */
        return False;
    }
	
	virtual Boolean ChangePermissions(MCStringRef p_path, uint2 p_mask)
    {
#ifdef /* MCS_chmod_dsk_mac */ LEGACY_SYSTEM
    return IO_NORMAL;
#endif /* MCS_chmod_dsk_mac */
        return True;
    }
    
	virtual uint2 UMask(uint2 p_mask)
    {
#ifdef /* MCS_umask_dsk_mac */ LEGACY_SYSTEM
	return 0;
#endif /* MCS_umask_dsk_mac */
        return 0;
    }
	
	// NOTE: 'GetTemporaryFileName' returns a standard (not native) path.
	virtual bool GetTemporaryFileName(MCStringRef& r_tmp_name)
    {
#ifdef /* MCS_tmpnam_dsk_mac */ LEGACY_SYSTEM
	char *t_temp_file = nil;
	FSRef t_folder_ref;
	if (FSFindFolder(kOnSystemDisk, kTemporaryFolderType, TRUE, &t_folder_ref) == noErr)
	{
		t_temp_file = MCS_fsref_to_path(t_folder_ref);
		MCCStringAppendFormat(t_temp_file, "/tmp.%d.XXXXXXXX", getpid());
		
		int t_fd;
		t_fd = mkstemp(t_temp_file);
		if (t_fd == -1)
		{
			delete t_temp_file;
			return false;
		}

		close(t_fd);
		unlink(t_temp_file);
	}
	
	if (t_temp_file == nil)
	{
		r_path = MCValueRetain(kMCEmptyString);
		return true;
	}
	
	bool t_success = MCStringCreateWithCString(t_temp_file, r_path);
	delete t_temp_file;
        return t_success;
#endif /* MCS_tmpnam_dsk_mac */
        bool t_success = false;
        MCStringRef t_temp_file_auto;
        FSRef t_folder_ref;
        char* t_temp_file_chars;
        
        t_temp_file_chars = nil;        
        
        if (t_success && FSFindFolder(kOnSystemDisk, kTemporaryFolderType, TRUE, &t_folder_ref) == noErr)
        {
            int t_fd;
            t_success = MCS_mac_fsref_to_path(t_folder_ref, t_temp_file_auto);
            
            if (t_success)
                t_success = MCStringMutableCopyAndRelease(t_temp_file_auto, t_temp_file_auto);
            
            if (t_success)
                t_success = MCStringAppendFormat(t_temp_file_auto, "/tmp.%d.XXXXXXXX", getpid());
            
            if (t_success)
            {
                MCAutoPointer<char> temp;
                /* UNCHECKED */ MCStringConvertToCString(t_temp_file_auto, &temp);
                t_success = MCMemoryAllocateCopy(*temp, strlen(*temp) + 1, t_temp_file_chars);
                
            }
            
            if (t_success)
            {
                t_fd = mkstemp(t_temp_file_chars);
                t_success = t_fd != -1;
            }
            
            if (t_success)
            {
                close(t_fd);
                t_success = unlink(t_temp_file_chars) == 0;
            }
        }
        
        if (t_success)
            t_success = MCStringCreateWithCString(t_temp_file_chars, r_tmp_name);
        
        if (!t_success)
            r_tmp_name = MCValueRetain(kMCEmptyString);
        
        MCMemoryDeallocate(t_temp_file_chars);
        MCValueRelease(t_temp_file_auto);
        
        return t_success;
    }
    
#define CATALOG_MAX_ENTRIES 16
	virtual bool ListFolderEntries(MCSystemListFolderEntriesCallback p_callback, void *x_context)
    {
#ifdef /* MCS_getentries_dsk_mac */ LEGACY_SYSTEM
	MCAutoListRef t_list;
	if (!MCListCreateMutable('\n', &t_list))
		return false;

	OSStatus t_os_status;
	
	Boolean t_is_folder;
	FSRef t_current_fsref;
	
	t_os_status = FSPathMakeRef((const UInt8 *)".", &t_current_fsref, &t_is_folder);
	if (t_os_status != noErr || !t_is_folder)
		return false;

	// Create the iterator, pass kFSIterateFlat to iterate over the current subtree only
	FSIterator t_catalog_iterator;
	t_os_status = FSOpenIterator(&t_current_fsref, kFSIterateFlat, &t_catalog_iterator);
	if (t_os_status != noErr)
		return false;
	
	uint4 t_entry_count;
	t_entry_count = 0;
	
	if (!p_files)
	{
		t_entry_count++;
		/* UNCHECKED */ MCListAppendCString(*t_list, "..");
	}
	
	ItemCount t_max_objects, t_actual_objects;
	t_max_objects = CATALOG_MAX_ENTRIES;
	t_actual_objects = 0;
	FSCatalogInfo t_catalog_infos[CATALOG_MAX_ENTRIES];
	HFSUniStr255 t_names[CATALOG_MAX_ENTRIES];
	
	FSCatalogInfoBitmap t_info_bitmap;
	t_info_bitmap = kFSCatInfoAllDates |
					kFSCatInfoPermissions |
					kFSCatInfoUserAccess |
					kFSCatInfoFinderInfo | 
					kFSCatInfoDataSizes |
					kFSCatInfoRsrcSizes |
					kFSCatInfoNodeFlags;

	MCExecPoint t_tmp_context(NULL, NULL, NULL);	
	OSErr t_oserror;
	do
	{
		t_oserror = FSGetCatalogInfoBulk(t_catalog_iterator, t_max_objects, &t_actual_objects, NULL, t_info_bitmap, t_catalog_infos, NULL, NULL, t_names);
		if (t_oserror != noErr && t_oserror != errFSNoMoreItems)
		{	// clean up and exit
			FSCloseIterator(t_catalog_iterator);
			return false;
		}
		
		for(uint4 t_i = 0; t_i < (uint4)t_actual_objects; t_i++)
		{
			// folders
			UInt16 t_is_folder;
			t_is_folder = t_catalog_infos[t_i] . nodeFlags & kFSNodeIsDirectoryMask;
			if ( (!p_files && t_is_folder) || (p_files && !t_is_folder))
			{
				char t_native_name[256];
				uint4 t_native_length;
				t_native_length = 256;
				MCS_utf16tonative((const unsigned short *)t_names[t_i] . unicode, t_names[t_i] . length, t_native_name, t_native_length);
				
				// MW-2008-02-27: [[ Bug 5920 ]] Make sure we convert Finder to POSIX style paths
				for(uint4 i = 0; i < t_native_length; ++i)
					if (t_native_name[i] == '/')
						t_native_name[i] = ':';
				
				char t_buffer[512];
				if (p_detailed)
				{ // the detailed|long files
					FSPermissionInfo *t_permissions;
					t_permissions = (FSPermissionInfo *)&(t_catalog_infos[t_i] . permissions);
				
					t_tmp_context . copysvalue(t_native_name, t_native_length);
					MCU_urlencode(t_tmp_context);
				
					char t_filetype[9];
					if (!t_is_folder)
					{
						FileInfo *t_file_info;
						t_file_info = (FileInfo *) &t_catalog_infos[t_i] . finderInfo;
						uint4 t_creator;
						t_creator = MCSwapInt32NetworkToHost(t_file_info -> fileCreator);
						uint4 t_type;
						t_type = MCSwapInt32NetworkToHost(t_file_info -> fileType);
						
						if (t_file_info != NULL)
						{
							memcpy(t_filetype, (char*)&t_creator, 4);
							memcpy(&t_filetype[4], (char *)&t_type, 4);
							t_filetype[8] = '\0';
						}
						else
							t_filetype[0] = '\0';
					} else
						strcpy(t_filetype, "????????"); // this is what the "old" getentries did	

					CFAbsoluteTime t_creation_time;
					UCConvertUTCDateTimeToCFAbsoluteTime(&t_catalog_infos[t_i] . createDate, &t_creation_time);
					t_creation_time += kCFAbsoluteTimeIntervalSince1970;

					CFAbsoluteTime t_modification_time;
					UCConvertUTCDateTimeToCFAbsoluteTime(&t_catalog_infos[t_i] . contentModDate, &t_modification_time);
					t_modification_time += kCFAbsoluteTimeIntervalSince1970;

					CFAbsoluteTime t_access_time;
					UCConvertUTCDateTimeToCFAbsoluteTime(&t_catalog_infos[t_i] . accessDate, &t_access_time);
					t_access_time += kCFAbsoluteTimeIntervalSince1970;

					CFAbsoluteTime t_backup_time;
					if (t_catalog_infos[t_i] . backupDate . highSeconds == 0 && t_catalog_infos[t_i] . backupDate . lowSeconds == 0 && t_catalog_infos[t_i] . backupDate . fraction == 0)
						t_backup_time = 0;
					else
					{
						UCConvertUTCDateTimeToCFAbsoluteTime(&t_catalog_infos[t_i] . backupDate, &t_backup_time);
						t_backup_time += kCFAbsoluteTimeIntervalSince1970;
					}

					sprintf(t_buffer, "%*.*s,%llu,%llu,%.0lf,%.0lf,%.0lf,%.0lf,%d,%d,%03o,%.8s",
						t_tmp_context . getsvalue() . getlength(),  
					    t_tmp_context . getsvalue() . getlength(),  
					   	t_tmp_context . getsvalue() . getstring(),
						t_catalog_infos[t_i] . dataLogicalSize,
						t_catalog_infos[t_i] . rsrcLogicalSize,
						t_creation_time,
						t_modification_time,
						t_access_time,
						t_backup_time,
						t_permissions -> userID,
						t_permissions -> groupID,
						t_permissions -> mode & 0777,
						t_filetype);
						
					/* UNCHECKED */ MCListAppendCString(*t_list, t_buffer);
				}
				else
					/* UNCHECKED */ MCListAppendNativeChars(*t_list, (const char_t *)t_native_name, t_native_length);
					
				t_entry_count += 1;		
			}
		}	
	} while(t_oserror != errFSNoMoreItems);
	
	FSCloseIterator(t_catalog_iterator);
	return MCListCopy(*t_list, r_list);
#endif /* MCS_getentries_dsk_mac */  
        OSStatus t_os_status;
        
        Boolean t_is_folder;
        FSRef t_current_fsref;
        
        t_os_status = FSPathMakeRef((const UInt8 *)".", &t_current_fsref, &t_is_folder);
        if (t_os_status != noErr || !t_is_folder)
            return false;
        
        // Create the iterator, pass kFSIterateFlat to iterate over the current subtree only
        FSIterator t_catalog_iterator;
        t_os_status = FSOpenIterator(&t_current_fsref, kFSIterateFlat, &t_catalog_iterator);
        if (t_os_status != noErr)
            return false;
        
        uint4 t_entry_count;
        t_entry_count = 0;
        
        // Add ".." folder on Mac, for now impossible since there is no direct access to MCS_getentries_state type
//        if (!p_files)
//        {
//            t_entry_count++;
//            /* UNCHECKED */ MCListAppendCString(*t_list, "..");
//        }
        
        ItemCount t_max_objects, t_actual_objects;
        t_max_objects = CATALOG_MAX_ENTRIES;
        t_actual_objects = 0;
        FSCatalogInfo t_catalog_infos[CATALOG_MAX_ENTRIES];
        HFSUniStr255 t_names[CATALOG_MAX_ENTRIES];
        
        FSCatalogInfoBitmap t_info_bitmap;
        t_info_bitmap = kFSCatInfoAllDates |
        kFSCatInfoPermissions |
        kFSCatInfoUserAccess |
        kFSCatInfoFinderInfo |
        kFSCatInfoDataSizes |
        kFSCatInfoRsrcSizes |
        kFSCatInfoNodeFlags;
        
        MCExecPoint t_tmp_context(NULL, NULL, NULL);
        OSErr t_oserror;
        do
        {
            t_oserror = FSGetCatalogInfoBulk(t_catalog_iterator, t_max_objects, &t_actual_objects, NULL, t_info_bitmap, t_catalog_infos, NULL, NULL, t_names);
            if (t_oserror != noErr && t_oserror != errFSNoMoreItems)
            {	// clean up and exit
                FSCloseIterator(t_catalog_iterator);
                return false;
            }
            
            for(uint4 t_i = 0; t_i < (uint4)t_actual_objects; t_i++)
            {
                MCSystemFolderEntry t_entry;
                
                char* t_native_name;
                uint4 t_native_length;
                t_native_length = 0;
                MCS_utf16tonative((const unsigned short *)t_names[t_i] . unicode, t_names[t_i] . length, t_native_name, t_native_length);
                // MCS_utf16tonative return a non nul-terminated string
                t_native_name[t_native_length] = '\0';
                
                // MW-2008-02-27: [[ Bug 5920 ]] Make sure we convert Finder to POSIX style paths
                for(uint4 i = 0; i < t_native_length; ++i)
                    if (t_native_name[i] == '/')
                        t_native_name[i] = ':';                

                FSPermissionInfo *t_permissions;
                t_permissions = (FSPermissionInfo *)&(t_catalog_infos[t_i] . permissions);
                
                uint32_t t_creator;
                uint32_t t_type;
                
                t_creator = 0;
                t_type = 0;
                
                if (!t_is_folder)
                {
                    FileInfo *t_file_info;
                    t_file_info = (FileInfo *) &t_catalog_infos[t_i] . finderInfo;
                    t_creator = MCSwapInt32NetworkToHost(t_file_info -> fileCreator);
                    t_type = MCSwapInt32NetworkToHost(t_file_info -> fileType);
                }
                
                CFAbsoluteTime t_creation_time;
                UCConvertUTCDateTimeToCFAbsoluteTime(&t_catalog_infos[t_i] . createDate, &t_creation_time);
                t_creation_time += kCFAbsoluteTimeIntervalSince1970;
                
                CFAbsoluteTime t_modification_time;
                UCConvertUTCDateTimeToCFAbsoluteTime(&t_catalog_infos[t_i] . contentModDate, &t_modification_time);
                t_modification_time += kCFAbsoluteTimeIntervalSince1970;
                
                CFAbsoluteTime t_access_time;
                UCConvertUTCDateTimeToCFAbsoluteTime(&t_catalog_infos[t_i] . accessDate, &t_access_time);
                t_access_time += kCFAbsoluteTimeIntervalSince1970;
                
                CFAbsoluteTime t_backup_time;
                if (t_catalog_infos[t_i] . backupDate . highSeconds == 0 && t_catalog_infos[t_i] . backupDate . lowSeconds == 0 && t_catalog_infos[t_i] . backupDate . fraction == 0)
                    t_backup_time = 0;
                else
                {
                    UCConvertUTCDateTimeToCFAbsoluteTime(&t_catalog_infos[t_i] . backupDate, &t_backup_time);
                    t_backup_time += kCFAbsoluteTimeIntervalSince1970;
                }
                
                t_entry.name = t_native_name;
                t_entry.data_size = t_catalog_infos[t_i] . dataLogicalSize;
                t_entry.resource_size = t_catalog_infos[t_i] . rsrcLogicalSize;
                t_entry.creation_time = (uint32_t)t_creation_time;
                t_entry.modification_time = (uint32_t) t_modification_time;
                t_entry.access_time = (uint32_t) t_access_time;
                t_entry.backup_time = (uint32_t) t_backup_time;
                t_entry.user_id = (uint32_t) t_permissions -> userID;
                t_entry.group_id = (uint32_t) t_permissions -> groupID;
                t_entry.permissions = (uint32_t) t_permissions->mode & 0777;
                t_entry.file_creator = t_creator;
                t_entry.file_type = t_type;
                t_entry.is_folder = t_catalog_infos[t_i] . nodeFlags & kFSNodeIsDirectoryMask;
            
                p_callback(x_context, &t_entry);
            }
        } while(t_oserror != errFSNoMoreItems);
        
        FSCloseIterator(t_catalog_iterator);
        
        return true;
    }
    
    virtual real8 GetFreeDiskSpace()
    {
#ifdef /* MCS_getfreediskspace_dsk_mac */ LEGACY_SYSTEM
	char t_defaultfolder[PATH_MAX + 1];
	getcwd(t_defaultfolder, PATH_MAX);
	
	FSRef t_defaultfolder_fsref;
	OSErr t_os_error;
	if (t_defaultfolder != NULL)
		t_os_error = FSPathMakeRef((const UInt8 *)t_defaultfolder, &t_defaultfolder_fsref, NULL);
		
	FSCatalogInfo t_catalog_info;
	if (t_os_error == noErr)
		t_os_error = FSGetCatalogInfo(&t_defaultfolder_fsref, kFSCatInfoVolume, &t_catalog_info, NULL, NULL, NULL);
	
	FSVolumeInfo t_volume_info;
	if (t_os_error == noErr)
		t_os_error = FSGetVolumeInfo(t_catalog_info . volume, 0, NULL, kFSVolInfoSizes, &t_volume_info, NULL, NULL);
		
	real8 t_free_space;
	t_free_space = 0.;
	
	// MH: freeBytes is a 64bit unsigned int, I follow previous functionality, and simply cast to real8.
	if (t_os_error == noErr)
		t_free_space = (real8) t_volume_info . freeBytes;
		
	return t_free_space;
#endif /* MCS_getfreediskspace_dsk_mac */
        char t_defaultfolder[PATH_MAX + 1];
        getcwd(t_defaultfolder, PATH_MAX);
        
        FSRef t_defaultfolder_fsref;
        OSErr t_os_error;
        if (t_defaultfolder != NULL)
            t_os_error = FSPathMakeRef((const UInt8 *)t_defaultfolder, &t_defaultfolder_fsref, NULL);
		
        FSCatalogInfo t_catalog_info;
        if (t_os_error == noErr)
            t_os_error = FSGetCatalogInfo(&t_defaultfolder_fsref, kFSCatInfoVolume, &t_catalog_info, NULL, NULL, NULL);
        
        FSVolumeInfo t_volume_info;
        if (t_os_error == noErr)
            t_os_error = FSGetVolumeInfo(t_catalog_info . volume, 0, NULL, kFSVolInfoSizes, &t_volume_info, NULL, NULL);
		
        real8 t_free_space;
        t_free_space = 0.;
        
        // MH: freeBytes is a 64bit unsigned int, I follow previous functionality, and simply cast to real8.
        if (t_os_error == noErr)
            t_free_space = (real8) t_volume_info . freeBytes;
		
        return t_free_space;
    }
    
    virtual Boolean GetDevices(MCStringRef& r_devices)
    {
#ifdef /* MCS_getdevices_dsk_mac */ LEGACY_SYSTEM
	MCAutoListRef t_list;
	io_iterator_t SerialPortIterator = NULL;
	mach_port_t masterPort = NULL;
	io_object_t thePort;
	if (FindSerialPortDevices(&SerialPortIterator, &masterPort) != KERN_SUCCESS)
	{
		char *buffer = new char[6 + I2L];
		sprintf(buffer, "error %d", errno);
		MCresult->copysvalue(buffer);
		delete buffer;
		return false;
	}
	if (!MCListCreateMutable('\n', &t_list))
		return false;

	uint2 portCount = 0;

	bool t_success = true;
	if (SerialPortIterator != 0)
	{
		while (t_success && (thePort = IOIteratorNext(SerialPortIterator)) != 0)
		{
			char ioresultbuffer[256];

			MCAutoListRef t_result_list;
			MCAutoStringRef t_result_string;

			t_success = MCListCreateMutable(',', &t_result_list);

			if (t_success)
			{
				getIOKitProp(thePort, kIOTTYDeviceKey, ioresultbuffer, sizeof(ioresultbuffer));
				t_success = MCListAppendCString(*t_result_list, ioresultbuffer);//name
			}
			if (t_success)
			{
				getIOKitProp(thePort, kIODialinDeviceKey, ioresultbuffer, sizeof(ioresultbuffer));
				t_success = MCListAppendCString(*t_result_list, ioresultbuffer);//TTY file
			}
			if (t_success)
			{
				getIOKitProp(thePort, kIOCalloutDeviceKey, ioresultbuffer, sizeof(ioresultbuffer));
				t_success = MCListAppendCString(*t_result_list, ioresultbuffer);//TTY file
			}

			if (t_success)
				t_success = MCListCopyAsStringAndRelease(*t_result_list, &t_result_string);

			if (t_success)
				t_success = MCListAppend(*t_list, *t_result_string);

			IOObjectRelease(thePort);
			portCount++;
		}
		IOObjectRelease(SerialPortIterator);
	}
	
	return t_success && MCListCopy(*t_list, r_list);
#endif /* MCS_getdevices_dsk_mac */
        MCAutoListRef t_list;
        io_iterator_t SerialPortIterator = NULL;
        mach_port_t masterPort = NULL;
        io_object_t thePort;
        if (FindSerialPortDevices(&SerialPortIterator, &masterPort) != KERN_SUCCESS)
        {
            char *buffer = new char[6 + I2L];
            sprintf(buffer, "error %d", errno);
            MCresult->copysvalue(buffer);
            delete buffer;
            return false;
        }
        if (!MCListCreateMutable('\n', &t_list))
            return false;
        
        uint2 portCount = 0;
        
        bool t_success = true;
        if (SerialPortIterator != 0)
        {
            while (t_success && (thePort = IOIteratorNext(SerialPortIterator)) != 0)
            {
                char ioresultbuffer[256];
                
                MCAutoListRef t_result_list;
                MCAutoStringRef t_result_string;
                
                t_success = MCListCreateMutable(',', &t_result_list);
                
                if (t_success)
                {
                    getIOKitProp(thePort, kIOTTYDeviceKey, ioresultbuffer, sizeof(ioresultbuffer));
                    t_success = MCListAppendCString(*t_result_list, ioresultbuffer);//name
                }
                if (t_success)
                {
                    getIOKitProp(thePort, kIODialinDeviceKey, ioresultbuffer, sizeof(ioresultbuffer));
                    t_success = MCListAppendCString(*t_result_list, ioresultbuffer);//TTY file
                }
                if (t_success)
                {
                    getIOKitProp(thePort, kIOCalloutDeviceKey, ioresultbuffer, sizeof(ioresultbuffer));
                    t_success = MCListAppendCString(*t_result_list, ioresultbuffer);//TTY file
                }
                
                if (t_success)
                    t_success = MCListCopyAsStringAndRelease(*t_result_list, &t_result_string);
                
                if (t_success)
                    t_success = MCListAppend(*t_list, *t_result_string);
                
                IOObjectRelease(thePort);
                portCount++;
            }
            IOObjectRelease(SerialPortIterator);
        }
        
        if (t_success && MCListCopyAsString(*t_list, r_devices))
            return True;
        
        return False;
    }
    
    virtual Boolean GetDrives(MCStringRef& r_drives)
    {
#ifdef /* MCS_getdrives_dsk_mac */ LEGACY_SYSTEM
	MCAutoListRef t_list;
	if (!MCListCreateMutable('\n', &t_list))
		return false;

	OSErr t_err;
	ItemCount t_index;
	bool t_first;
	
	t_index = 1;
	t_err = noErr;
	t_first = true;
	
	// To list all the mounted volumes on the system we use the FSGetVolumeInfo
	// API with first parameter kFSInvalidVolumeRefNum and an index in the
	// second parameter.
	// This call will return nsvErr when it reaches the end of the list of
	// volumes, other errors being returned if there's a problem getting the
	// information.
	// Due to this, it is perfectly possible that the first index will not be
	// the first volume we put into the list - so we need a boolean flag (t_first)
	while(t_err != nsvErr)
	{
		HFSUniStr255 t_unicode_name;
		t_err = FSGetVolumeInfo(kFSInvalidVolumeRefNum, t_index, NULL, kFSVolInfoNone, NULL, &t_unicode_name, NULL);
		if (t_err == noErr)
		{
			MCAutoStringRef t_volume_name;
			if (!MCStringCreateWithChars(t_unicode_name . unicode, t_unicode_name . length, &t_volume_name))
				return false;
			if (!MCListAppend(*t_list, *t_volume_name))
				return false;
		}
		t_index += 1;
	}
	
	return MCListCopy(*t_list, r_list);
#endif /* MCS_getdrives_dsk_mac */
        MCAutoListRef t_list;
        if (!MCListCreateMutable('\n', &t_list))
            return false;
        
        OSErr t_err;
        ItemCount t_index;
        bool t_first;
        
        t_index = 1;
        t_err = noErr;
        t_first = true;
        
        // To list all the mounted volumes on the system we use the FSGetVolumeInfo
        // API with first parameter kFSInvalidVolumeRefNum and an index in the
        // second parameter.
        // This call will return nsvErr when it reaches the end of the list of
        // volumes, other errors being returned if there's a problem getting the
        // information.
        // Due to this, it is perfectly possible that the first index will not be
        // the first volume we put into the list - so we need a boolean flag (t_first)
        while(t_err != nsvErr)
        {
            HFSUniStr255 t_unicode_name;
            t_err = FSGetVolumeInfo(kFSInvalidVolumeRefNum, t_index, NULL, kFSVolInfoNone, NULL, &t_unicode_name, NULL);
            if (t_err == noErr)
            {
                MCAutoStringRef t_volume_name;
                if (!MCStringCreateWithChars(t_unicode_name . unicode, t_unicode_name . length, &t_volume_name))
                    return false;
                if (!MCListAppend(*t_list, *t_volume_name))
                    return false;
            }
            t_index += 1;
        }
        
        return MCListCopyAsString(*t_list, r_drives) ? True : False;
    }
	
	bool PathToNative(MCStringRef p_path, MCStringRef& r_native)
	{
        return MCStringCopy(p_path, r_native);
	}
	
	bool PathFromNative(MCStringRef p_native, MCStringRef& r_path)
	{
        return MCStringCopy(p_native, r_path);
	}
    
	virtual bool ResolvePath(MCStringRef p_path, MCStringRef& r_resolved_path)
    {
#ifdef /* MCS_resolvepath_dsk_mac */ LEGACY_SYSTEM
	if (MCStringGetLength(p_path) == 0)
		return MCS_getcurdir(r_resolved);

	MCAutoStringRef t_tilde_path;
	if (MCStringGetCharAtIndex(p_path, 0) == '~')
	{
		uindex_t t_user_end;
		if (!MCStringFirstIndexOfChar(p_path, '/', 0, kMCStringOptionCompareExact, t_user_end))
			t_user_end = MCStringGetLength(p_path);
		
		// Prepend user name
		struct passwd *t_password;
		if (t_user_end == 1)
			t_password = getpwuid(getuid());
		else
		{
			MCAutoStringRef t_username;
			if (!MCStringCopySubstring(p_path, MCRangeMake(1, t_user_end - 1), &t_username))
				return false;

			t_password = getpwnam(MCStringGetCString(*t_username));
		}
		
		if (t_password != NULL)
		{
			if (!MCStringCreateMutable(0, &t_tilde_path) ||
				!MCStringAppendNativeChars(*t_tilde_path, (char_t*)t_password->pw_dir, MCCStringLength(t_password->pw_dir)) ||
				!MCStringAppendSubstring(*t_tilde_path, p_path, MCRangeMake(t_user_end, MCStringGetLength(p_path) - t_user_end)))
				return false;
		}
		else
			t_tilde_path = p_path;
	}
	else
		t_tilde_path = p_path;

	MCAutoStringRef t_fullpath;
	if (MCStringGetCharAtIndex(*t_tilde_path, 0) != '/')
	{
		MCAutoStringRef t_folder;
		if (!MCS_getcurdir(&t_folder))
			return false;

		MCAutoStringRef t_resolved;
		if (!MCStringMutableCopy(*t_folder, &t_fullpath) ||
			!MCStringAppendChar(*t_fullpath, '/') ||
			!MCStringAppend(*t_fullpath, *t_tilde_path))
			return false;
	}
	else
		t_fullpath = *t_tilde_path;

	if (!MCS_is_link(*t_fullpath))
		return MCStringCopy(*t_fullpath, r_resolved);

	MCAutoStringRef t_newname;
	if (!MCS_readlink(*t_fullpath, &t_newname))
		return false;

	// IM - Should we really be using the original p_path parameter here?
	// seems like we should use the computed t_fullpath value.
	if (MCStringGetCharAtIndex(*t_newname, 0) != '/')
	{
		MCAutoStringRef t_resolved;

		uindex_t t_last_component;
		uindex_t t_path_length;

		if (MCStringLastIndexOfChar(p_path, '/', MCStringGetLength(p_path), kMCStringOptionCompareExact, t_last_component))
			t_last_component++;
		else
			t_last_component = 0;

		if (!MCStringMutableCopySubstring(p_path, MCRangeMake(0, t_last_component), &t_resolved) ||
			!MCStringAppend(*t_resolved, *t_newname))
			return false;

		return MCStringCopy(*t_resolved, r_resolved);
	}
	else
		return MCStringCopy(*t_newname, r_resolved);
#endif /* MCS_resolvepath_dsk_mac */
        if (MCStringGetLength(p_path) == 0)
            return GetCurrentFolder(r_resolved_path);
        
        MCAutoStringRef t_tilde_path;
        if (MCStringGetCharAtIndex(p_path, 0) == '~')
        {
            uindex_t t_user_end;
            if (!MCStringFirstIndexOfChar(p_path, '/', 0, kMCStringOptionCompareExact, t_user_end))
                t_user_end = MCStringGetLength(p_path);
            
            // Prepend user name
            struct passwd *t_password;
            if (t_user_end == 1)
                t_password = getpwuid(getuid());
            else
            {
                MCAutoStringRef t_username;
                if (!MCStringCopySubstring(p_path, MCRangeMake(1, t_user_end - 1), &t_username))
                    return false;
                MCAutoStringRefAsUTF8String t_utf8_username;
                /* UNCHECKED */ t_utf8_username . Lock(*t_username);
                t_password = getpwnam(*t_utf8_username);
            }
            
            if (t_password != NULL)
            {
                if (!MCStringCreateMutable(0, &t_tilde_path) ||
                    !MCStringAppendNativeChars(*t_tilde_path, (char_t*)t_password->pw_dir, MCCStringLength(t_password->pw_dir)) ||
                    !MCStringAppendSubstring(*t_tilde_path, p_path, MCRangeMake(t_user_end, MCStringGetLength(p_path) - t_user_end)))
                    return false;
            }
            else
                t_tilde_path = p_path;
        }
        else
            t_tilde_path = p_path;
        
        MCAutoStringRef t_fullpath;
        if (MCStringGetCharAtIndex(*t_tilde_path, 0) != '/')
        {
            MCAutoStringRef t_folder;
            /* UNCHECKED */ GetCurrentFolder(&t_folder);
            
            MCAutoStringRef t_resolved;
            if (!MCStringMutableCopy(*t_folder, &t_fullpath) ||
                !MCStringAppendChar(*t_fullpath, '/') ||
                !MCStringAppend(*t_fullpath, *t_tilde_path))
                return false;
        }
        else
            t_fullpath = *t_tilde_path;
        
        if (!MCS_mac_is_link(*t_fullpath))
            return MCStringCopy(*t_fullpath, r_resolved_path);
        
        MCAutoStringRef t_newname;
        if (!MCS_mac_readlink(*t_fullpath, &t_newname))
            return false;
        
        // IM - Should we really be using the original p_path parameter here?
        // seems like we should use the computed t_fullpath value.
        if (MCStringGetCharAtIndex(*t_newname, 0) != '/')
        {
            MCAutoStringRef t_resolved;
            
            uindex_t t_last_component;
            uindex_t t_path_length;
            
            if (MCStringLastIndexOfChar(p_path, '/', MCStringGetLength(p_path), kMCStringOptionCompareExact, t_last_component))
                t_last_component++;
            else
                t_last_component = 0;
            
            if (!MCStringMutableCopySubstring(p_path, MCRangeMake(0, t_last_component), &t_resolved) ||
                !MCStringAppend(*t_resolved, *t_newname))
                return false;
            
            return MCStringCopy(*t_resolved, r_resolved_path);
        }
        else
            return MCStringCopy(*t_newname, r_resolved_path);
    }
	
	virtual IO_handle OpenFile(MCStringRef p_path, intenum_t p_mode, Boolean p_map)
    {
#ifdef /* MCS_open_dsk_mac */ LEGACY_SYSTEM
        IO_handle handle = NULL;
		//opening regular files
		//set the file type and it's creator. These are 2 global variables
		char *oldpath = strclone(path);
		
		// OK-2008-01-10 : Bug 5764. Check here that MCS_resolvepath does not return NULL
		char *t_resolved_path;
		t_resolved_path = MCS_resolvepath(path);
		if (t_resolved_path == NULL)
			return NULL;
		
		char *newpath = path2utf(t_resolved_path);
		FILE *fptr;
        
		if (driver)
		{
			fptr = fopen(newpath,  mode );
			if (fptr != NULL)
			{
				int val;
				val = fcntl(fileno(fptr), F_GETFL, val);
				val |= O_NONBLOCK |  O_NOCTTY;
				fcntl(fileno(fptr), F_SETFL, val);
				configureSerialPort((short)fileno(fptr));
			}
		}
		else
		{
			fptr = fopen(newpath, IO_READ_MODE);
			if (fptr == NULL)
				fptr = fopen(oldpath, IO_READ_MODE);
			Boolean created = True;
			if (fptr != NULL)
			{
				created = False;
				if (mode != IO_READ_MODE)
				{
					fclose(fptr);
					fptr = NULL;
				}
			}
			if (fptr == NULL)
				fptr = fopen(newpath, mode);
            
			if (fptr == NULL && !strequal(mode, IO_READ_MODE))
				fptr = fopen(newpath, IO_CREATE_MODE);
			if (fptr != NULL && created)
				MCS_setfiletype(oldpath);
		}
        
		delete newpath;
		delete oldpath;
		if (fptr != NULL)
		{
			handle = new IO_header(fptr, 0, 0, 0, NULL, 0, 0);
			if (offset > 0)
				fseek(handle->fptr, offset, SEEK_SET);
            
			if (strequal(mode, IO_APPEND_MODE))
				handle->flags |= IO_SEEKED;
		}
        
        return handle;
#endif /* MCS_open_dsk_mac */
		FILE *fptr;
        IO_handle t_handle;
        t_handle = NULL;
		//opening regular files
		//set the file type and it's creator. These are 2 global variables
        
        MCAutoStringRefAsUTF8String t_path_utf;
        if (!t_path_utf.Lock(p_path))
            return NULL;
        
        fptr = fopen(*t_path_utf, IO_READ_MODE);
        
        Boolean created = True;
        
        if (fptr != NULL)
        {
            created = False;
            if (p_mode != kMCSystemFileModeRead)
            {
                fclose(fptr);
                fptr = NULL;
            }
        }
        
        if (fptr == NULL)
        {
            switch(p_mode)
            {
                case kMCSystemFileModeRead:
                    fptr = fopen(*t_path_utf, IO_READ_MODE);
                    break;
                case kMCSystemFileModeUpdate:
                    fptr = fopen(*t_path_utf, IO_UPDATE_MODE);
                    break;
                case kMCSystemFileModeAppend:
                    fptr = fopen(*t_path_utf, IO_APPEND_MODE);
                    break;
                case kMCSystemFileModeWrite:
                    fptr = fopen(*t_path_utf, IO_WRITE_MODE);
                    break;
                default:
                    fptr = NULL;
            }
        }
        
        if (fptr == NULL && p_mode != kMCSystemFileModeRead)
            fptr = fopen(*t_path_utf, IO_CREATE_MODE);
        
        if (fptr != NULL && created)
            MCS_mac_setfiletype(p_path);
        
		if (fptr != NULL)
            t_handle = new MCStdioFileHandle(fptr);
        
        return t_handle;
    }
    
	virtual IO_handle OpenFd(uint32_t p_fd, intenum_t p_mode)
    {
#ifdef /* MCS_dopen_dsk_mac */ LEGACY_SYSTEM
        IO_handle handle = NULL;
        FILE *fptr = fdopen(fd, mode);
        
        if (fptr != NULL)
        {
            // MH-2007-05-17: [[Bug 3196]] Opening the write pipe to a process should not be buffered.
            if (mode[0] == 'w')
                setvbuf(fptr, NULL, _IONBF, 0);
            
            handle = new IO_header(fptr, 0, 0, NULL, NULL, 0, 0);
        }
        return handle;
#endif /* MCS_dopen_dsk_mac */
		FILE *t_stream;
        t_stream = NULL;
        
        switch (p_mode)
        {
            case kMCSystemFileModeAppend:
                t_stream = fdopen(p_fd, IO_APPEND_MODE);
                break;
            case kMCSystemFileModeRead:
                t_stream = fdopen(p_fd, IO_READ_MODE);
                break;
            case kMCSystemFileModeUpdate:
                t_stream = fdopen(p_fd, IO_UPDATE_MODE);
                break;
            case kMCSystemFileModeWrite:
                t_stream = fdopen(p_fd, IO_WRITE_MODE);
                break;
            default:
                break;
        }
        
		if (t_stream == NULL)
			return NULL;
		
		// MH-2007-05-17: [[Bug 3196]] Opening the write pipe to a process should not be buffered.
		if (p_mode == kMCSystemFileModeWrite)
			setvbuf(t_stream, NULL, _IONBF, 0);
		
		IO_handle t_handle;
		t_handle = new MCStdioFileHandle(t_stream);
		
		return t_handle;
    }
    
	virtual IO_handle OpenDevice(MCStringRef p_path, intenum_t p_mode)
    {
		FILE *fptr;
        
        IO_handle t_handle;
        t_handle = NULL;
		//opening regular files
		//set the file type and it's creator. These are 2 global variables
        
        MCAutoStringRefAsUTF8String t_path_utf;
        if (!t_path_utf.Lock(p_path))
            return NULL;
        
        fptr = fopen(*t_path_utf, IO_READ_MODE);
        
		if (fptr != NULL)
        {
            int val;
            int t_serial_in;
            
            t_serial_in = fileno(fptr);
            val = fcntl(t_serial_in, F_GETFL, val);
            val |= O_NONBLOCK |  O_NOCTTY;
            fcntl(t_serial_in, F_SETFL, val);
            configureSerialPort((short)t_serial_in);
            
            t_handle = new MCSerialPortFileHandle(t_serial_in);
        }
        
        return t_handle;
    }
	
	virtual MCSysModuleHandle LoadModule(MCStringRef p_filename)
    {
#ifdef /* MCS_loadmodule_dsk_mac */ LEGACY_SYSTEM
	char *t_native_path;
	t_native_path = path2utf(MCS_resolvepath(p_filename));
	
	CFURLRef t_url;
	t_url = CFURLCreateFromFileSystemRepresentation(NULL, (const UInt8 *)t_native_path, strlen(t_native_path), False);
	delete t_native_path;
	
	if (t_url == NULL)
		return NULL;
    
	MCSysModuleHandle t_result;
	t_result = (MCSysModuleHandle)CFBundleCreate(NULL, t_url);
	
	CFRelease(t_url);
	
	return (MCSysModuleHandle)t_result;
#endif /* MCS_loadmodule_dsk_mac */
        MCAutoStringRefAsUTF8String t_utf_path;
        
        if (!t_utf_path.Lock(p_filename))
            return NULL;
        
        CFURLRef t_url;
        t_url = CFURLCreateFromFileSystemRepresentation(NULL, (const UInt8 *)*t_utf_path, strlen(*t_utf_path), False);
        
        if (t_url == NULL)
            return NULL;
		
        MCSysModuleHandle t_result;
        t_result = (MCSysModuleHandle)CFBundleCreate(NULL, t_url);
        
        CFRelease(t_url);
        
        return (MCSysModuleHandle)t_result;
    }
    
	virtual MCSysModuleHandle ResolveModuleSymbol(MCSysModuleHandle p_module, MCStringRef p_symbol)
    {
#ifdef /* MCS_resolvemodulesymbol_dsk_mac */ LEGACY_SYSTEM
	CFStringRef t_cf_symbol;
	t_cf_symbol = CFStringCreateWithCString(NULL, p_symbol, CFStringGetSystemEncoding());
	if (t_cf_symbol == NULL)
		return NULL;
	
	void *t_symbol_ptr;
	t_symbol_ptr = CFBundleGetFunctionPointerForName((CFBundleRef)p_module, t_cf_symbol);
	
	CFRelease(t_cf_symbol);
	
	return t_symbol_ptr;
#endif /* MCS_resolvemodulesymbol_dsk_mac */
        CFStringRef t_cf_symbol;
       
        MCStringConvertToCFStringRef(p_symbol, t_cf_symbol);
        if (t_cf_symbol == NULL)
            return NULL;
        
        void *t_symbol_ptr;
        t_symbol_ptr = CFBundleGetFunctionPointerForName((CFBundleRef)p_module, t_cf_symbol);
        
        CFRelease(t_cf_symbol);
        
        return (MCSysModuleHandle) t_symbol_ptr;
    }
    
	virtual void UnloadModule(MCSysModuleHandle p_module)
    {
#ifdef /* MCS_unloadmodule_dsk_mac */ LEGACY_SYSTEM
	CFRelease((CFBundleRef)p_module);
#endif /* MCS_unloadmodule_dsk_mac */
        CFRelease((CFBundleRef)p_module);        
    }
	
	virtual bool LongFilePath(MCStringRef p_path, MCStringRef& r_long_path)
    {
#ifdef /* MCS_longfilepath_dsk_mac */ LEGACY_SYSTEM
	return MCStringCopy(p_path, r_long_path);
#endif /* MCS_longfilepath_dsk_mac */
        return MCStringCopy(p_path, r_long_path);
    }
    
	virtual bool ShortFilePath(MCStringRef p_path, MCStringRef& r_short_path)
    {
#ifdef /* MCS_shortfilepath_dsk_mac */ LEGACY_SYSTEM
	return MCStringCopy(p_path, r_short_path);
#endif /* MCS_shortfilepath_dsk_mac */
        return MCStringCopy(p_path, r_short_path);
    }
    
	virtual uint32_t TextConvert(const void *p_string, uint32_t p_string_length, void *r_buffer, uint32_t p_buffer_length, uint32_t p_from_charset, uint32_t p_to_charset)
    {
#ifdef /* MCS_multibytetounicode_dsk_mac */ LEGACY_SYSTEM
        // MW-2012-06-14: [[ Bug ]] If used for charset 0 before any other, causes a crash.
        static int oldcharset = -1;
        if (!destbufferlength)
        {
            destlen = len << 1;
            return;
        }
        if (charset != oldcharset)
        {
            if (texttounicodeconvertor)
                DisposeTextToUnicodeInfo(texttounicodeconvertor);
            texttounicodeconvertor = NULL;
            ScriptCode fscript = MCS_charsettolangid(charset);
            TextEncoding scriptEncoding;
            UpgradeScriptInfoToTextEncoding(fscript, kTextLanguageDontCare,
                                            kTextRegionDontCare, NULL,
                                            &scriptEncoding);
            texttounicodeconvertor = &texttounicodeinfo;
            CreateTextToUnicodeInfoByEncoding(scriptEncoding, texttounicodeconvertor);
        }
        ByteCount processedbytes, outlength;
        ConvertFromTextToUnicode(*texttounicodeconvertor, len, (LogicalAddress) s,
                                 kUnicodeLooseMappingsMask
                                 | kUnicodeUseFallbacksMask, 0, NULL, 0, NULL,
                                 destbufferlength, &processedbytes,
                                 &outlength, (UniChar *)d);
        destlen = outlength;
        oldcharset = charset;
#endif /* MCS_multibytetounicode_dsk_mac */
#ifdef /* MCS_unicodetomultibyte_dsk_mac */ LEGACY_SYSTEM
	ScriptCode fscript = MCS_charsettolangid(charset);
	//we cache unicode convertors for speed
	if (!destbufferlength)
	{
		if (charset)
			destlen = len << 1;
		else
			destlen = len >> 1;
		return;
	}
	if (unicodeconvertors[fscript] == NULL)
	{
		TextEncoding scriptEncoding;
		UpgradeScriptInfoToTextEncoding(fscript, kTextLanguageDontCare,
		                                kTextRegionDontCare, NULL,
		                                &scriptEncoding);
		CreateUnicodeToTextInfoByEncoding(scriptEncoding,
		                                  &unicodeconvertors[fscript]);
	}
	ByteCount processedbytes, outlength;
	destlen = 0;
	
	// MW-2008-06-12: [[ Bug 6313 ]] Loop through all input characters, replacing unknown
	//   ones with ? - this mimics Windows behaviour.
	// MW-2008-06-12: Make sure we loop until we have no pairs of bytes left otherwise
	//   we go into an infinite loop when doing things like uniDecode("abc")
	while(len > 1)
	{
		ConvertFromUnicodeToText(unicodeconvertors[fscript], len, (UniChar *)s,
								 kUnicodeLooseMappingsMask
								 | kUnicodeStringUnterminatedBit
								 | kUnicodeUseFallbacksBit, 0, NULL, 0, NULL,
								 destbufferlength, &processedbytes,
								 &outlength, (LogicalAddress)d);
		if (processedbytes == 0)
		{
			*d = '?';
			processedbytes = 2;
			outlength = 1;
		}
        
		len -= processedbytes;
		destlen += outlength;
		s += processedbytes;
		d += outlength;
	}
#endif /* MCS_unicodetomultibyte_dsk_mac */
        uint32_t t_return_size;
        if (p_from_charset == LCH_UNICODE) // Unicode to multibyte
        {
//            TextConvert(const void *p_string, uint32_t p_string_length, void *r_buffer, uint32_t p_buffer_length, uint32_t p_from_charset, uint32_t p_to_charset)
            //            (const char *s, uint4 len, char *d, uint4 destbufferlength, uint4 &destlen, uint1 charset)
            char* t_dest_ptr = (char*) r_buffer;
            char* t_src_ptr = (char*)p_string;
            ScriptCode fscript = MCS_charsettolangid(p_to_charset);
            //we cache unicode convertors for speed
            if (!p_buffer_length)
            {
                if (p_to_charset)
                    t_return_size = p_string_length << 1;
                else
                    t_return_size = p_string_length >> 1;
                return t_return_size;
            }
            if (unicodeconvertors[fscript] == NULL)
            {
                TextEncoding scriptEncoding;
                UpgradeScriptInfoToTextEncoding(fscript, kTextLanguageDontCare,
                                                kTextRegionDontCare, NULL,
                                                &scriptEncoding);
                CreateUnicodeToTextInfoByEncoding(scriptEncoding,
                                                  &unicodeconvertors[fscript]);
            }
            ByteCount processedbytes, outlength;
            t_return_size = 0;
            
            // MW-2008-06-12: [[ Bug 6313 ]] Loop through all input characters, replacing unknown
            //   ones with ? - this mimics Windows behaviour.
            // MW-2008-06-12: Make sure we loop until we have no pairs of bytes left otherwise
            //   we go into an infinite loop when doing things like uniDecode("abc")
            while(p_string_length > 1)
            {
                ConvertFromUnicodeToText(unicodeconvertors[fscript], p_string_length, (UniChar *)t_src_ptr,
                                         kUnicodeLooseMappingsMask
                                         | kUnicodeStringUnterminatedBit
                                         | kUnicodeUseFallbacksBit, 0, NULL, 0, NULL,
                                         p_buffer_length, &processedbytes,
                                         &outlength, (LogicalAddress)r_buffer);
                if (processedbytes == 0)
                {
                    *t_dest_ptr = '?';
                    processedbytes = 2;
                    outlength = 1;
                }
                
                p_string_length -= processedbytes;
                t_return_size += outlength;
                t_src_ptr += processedbytes;
                t_dest_ptr += outlength;
            }
        }
        else if (p_to_charset == LCH_UNICODE) // Multibyte to unicode
        {
//            (const char *s, uint4 len, char *d, uint4 destbufferlength, uint4 &destlen, uint1 charset)
            // MW-2012-06-14: [[ Bug ]] If used for charset 0 before any other, causes a crash.
            static int oldcharset = -1;
            if (!p_buffer_length)
            {
                return p_string_length << 1;
            }
            if (p_from_charset != oldcharset)
            {
                if (texttounicodeconvertor)
                    DisposeTextToUnicodeInfo(texttounicodeconvertor);
                texttounicodeconvertor = NULL;
                ScriptCode fscript = MCS_charsettolangid(p_from_charset);
                TextEncoding scriptEncoding;
                UpgradeScriptInfoToTextEncoding(fscript, kTextLanguageDontCare,
                                                kTextRegionDontCare, NULL,
                                                &scriptEncoding);
                texttounicodeconvertor = &texttounicodeinfo;
                CreateTextToUnicodeInfoByEncoding(scriptEncoding, texttounicodeconvertor);
            }
            ByteCount processedbytes, outlength;
            ConvertFromTextToUnicode(*texttounicodeconvertor, p_string_length, (LogicalAddress) p_string,
                                     kUnicodeLooseMappingsMask
                                     | kUnicodeUseFallbacksMask, 0, NULL, 0, NULL,
                                     p_buffer_length, &processedbytes,
                                     &outlength, (UniChar *)r_buffer);
            t_return_size = outlength;
            oldcharset = p_from_charset;
        }
        return t_return_size;
    }
    
	virtual bool TextConvertToUnicode(uint32_t p_input_encoding, const void *p_input, uint4 p_input_length, void *p_output, uint4& p_output_length, uint4& r_used)
    {
#ifdef /* MCSTextConvertToUnicode_dsk_mac */ LEGACY_SYSTEM
	if (p_input_length == 0)
	{
		r_used = 0;
		return true;
	}

	int4 t_encoding;
	t_encoding = -1;
	
	if (p_input_encoding >= kMCTextEncodingWindowsNative)
	{
		struct { uint4 codepage; int4 encoding; } s_codepage_map[] =
		{
			{437, kTextEncodingDOSLatinUS },
			{850, kTextEncodingDOSLatinUS },
			{932, kTextEncodingDOSJapanese },
			{949, kTextEncodingDOSKorean },
			{1361, kTextEncodingWindowsKoreanJohab },
			{936, kTextEncodingDOSChineseSimplif },
			{950, kTextEncodingDOSChineseTrad },
			{1253, kTextEncodingWindowsGreek },
			{1254, kTextEncodingWindowsLatin5 },
			{1258, kTextEncodingWindowsVietnamese },
			{1255, kTextEncodingWindowsHebrew },
			{1256, kTextEncodingWindowsArabic },
			{1257, kTextEncodingWindowsBalticRim },
			{1251, kTextEncodingWindowsCyrillic },
			{874, kTextEncodingDOSThai },
			{1250, kTextEncodingWindowsLatin2 },
			{1252, kTextEncodingWindowsLatin1 }
		};
		
		for(uint4 i = 0; i < sizeof(s_codepage_map) / sizeof(s_codepage_map[0]); ++i)
			if (s_codepage_map[i] . codepage == p_input_encoding - kMCTextEncodingWindowsNative)
			{
				t_encoding = s_codepage_map[i] . encoding;
				break;
			}
			
		// MW-2008-03-24: [[ Bug 6187 ]] RTF parser doesn't like ansicpg1000
		if (t_encoding == -1 && (p_input_encoding - kMCTextEncodingWindowsNative >= 10000))
			t_encoding = p_input_encoding - kMCTextEncodingWindowsNative - 10000;
			
	}
	else if (p_input_encoding >= kMCTextEncodingMacNative)
		t_encoding = p_input_encoding - kMCTextEncodingMacNative;
	
	TextToUnicodeInfo t_info;
	t_info = fetch_unicode_info(t_encoding);
	
	if (t_info == NULL)
	{
		r_used = 0;
		return true;
	}
	
	ByteCount t_source_read, t_unicode_length;
	if (ConvertFromTextToUnicode(t_info, p_input_length, p_input, 0, 0, (ByteOffset *)NULL, (ItemCount *)NULL, NULL, p_output_length, &t_source_read, &t_unicode_length, (UniChar *)p_output) != noErr)
	{
		r_used = 4 * p_input_length;
		return false;
	}

	r_used = t_unicode_length;
	
	return true;
#endif /* MCSTextConvertToUnicode_dsk_mac */
        if (p_input_length == 0)
        {
            r_used = 0;
            return true;
        }
        
        int4 t_encoding;
        t_encoding = -1;
        
        if (p_input_encoding >= kMCTextEncodingWindowsNative)
        {
            struct { uint4 codepage; int4 encoding; } s_codepage_map[] =
            {
                {437, kTextEncodingDOSLatinUS },
                {850, kTextEncodingDOSLatinUS },
                {932, kTextEncodingDOSJapanese },
                {949, kTextEncodingDOSKorean },
                {1361, kTextEncodingWindowsKoreanJohab },
                {936, kTextEncodingDOSChineseSimplif },
                {950, kTextEncodingDOSChineseTrad },
                {1253, kTextEncodingWindowsGreek },
                {1254, kTextEncodingWindowsLatin5 },
                {1258, kTextEncodingWindowsVietnamese },
                {1255, kTextEncodingWindowsHebrew },
                {1256, kTextEncodingWindowsArabic },
                {1257, kTextEncodingWindowsBalticRim },
                {1251, kTextEncodingWindowsCyrillic },
                {874, kTextEncodingDOSThai },
                {1250, kTextEncodingWindowsLatin2 },
                {1252, kTextEncodingWindowsLatin1 }
            };
            
            for(uint4 i = 0; i < sizeof(s_codepage_map) / sizeof(s_codepage_map[0]); ++i)
                if (s_codepage_map[i] . codepage == p_input_encoding - kMCTextEncodingWindowsNative)
                {
                    t_encoding = s_codepage_map[i] . encoding;
                    break;
                }
			
            // MW-2008-03-24: [[ Bug 6187 ]] RTF parser doesn't like ansicpg1000
            if (t_encoding == -1 && (p_input_encoding - kMCTextEncodingWindowsNative >= 10000))
                t_encoding = p_input_encoding - kMCTextEncodingWindowsNative - 10000;
			
        }
        else if (p_input_encoding >= kMCTextEncodingMacNative)
            t_encoding = p_input_encoding - kMCTextEncodingMacNative;
        
        TextToUnicodeInfo t_info;
        t_info = fetch_unicode_info(t_encoding);
        
        if (t_info == NULL)
        {
            r_used = 0;
            return true;
        }
        
        ByteCount t_source_read, t_unicode_length;
        if (ConvertFromTextToUnicode(t_info, p_input_length, p_input, 0, 0, (ByteOffset *)NULL, (ItemCount *)NULL, NULL, p_output_length, &t_source_read, &t_unicode_length, (UniChar *)p_output) != noErr)
        {
            r_used = 4 * p_input_length;
            return false;
        }
        
        r_used = t_unicode_length;
        
        return true;
    }
    
    virtual void CheckProcesses(void)
    {
#ifdef /* MCS_checkprocesses_dsk_mac */ LEGACY_SYSTEM
	uint2 i;
	int wstat;
	for (i = 0 ; i < MCnprocesses ; i++)
		if (MCprocesses[i].pid != 0 && MCprocesses[i].pid != -1
		        && waitpid(MCprocesses[i].pid, &wstat, WNOHANG) > 0)
		{
			if (MCprocesses[i].ihandle != NULL)
				clearerr(MCprocesses[i].ihandle->fptr);
			MCprocesses[i].pid = 0;
			MCprocesses[i].retcode = WEXITSTATUS(wstat);
		}


#endif /* MCS_checkprocesses_dsk_mac */
        uint2 i;
        int wstat;
        for (i = 0 ; i < MCnprocesses ; i++)
            if (MCprocesses[i].pid != 0 && MCprocesses[i].pid != -1
		        && waitpid(MCprocesses[i].pid, &wstat, WNOHANG) > 0)
            {
                if (MCprocesses[i].ihandle != NULL)
                {
                    MCStdioFileHandle *t_handle;
                    t_handle = static_cast<MCStdioFileHandle *>(MCprocesses[i].ihandle);
                    clearerr(t_handle -> GetStream());
                }
                MCprocesses[i].pid = 0;
                MCprocesses[i].retcode = WEXITSTATUS(wstat);
            }
    }
    
    virtual uint32_t GetSystemError(void)
    {
#ifdef /* MCS_getsyserror_dsk_mac */ LEGACY_SYSTEM
	return errno;
#endif /* MCS_getsyserror_dsk_mac */
        return errno;
    }

    virtual bool Shell(MCStringRef p_command, MCDataRef& r_data, int& r_retcode)
    {
#ifdef /* MCS_runcmd_dsk_mac */ LEGACY_SYSTEM

	IO_cleanprocesses();
	int tochild[2];
	int toparent[2];
	int4 index = MCnprocesses;
	if (pipe(tochild) == 0)
	{
		if (pipe(toparent) == 0)
		{
			MCU_realloc((char **)&MCprocesses, MCnprocesses,
									MCnprocesses + 1, sizeof(Streamnode));
			MCprocesses[MCnprocesses].name = (MCNameRef)MCValueRetain(MCM_shell);
			MCprocesses[MCnprocesses].mode = OM_NEITHER;
			MCprocesses[MCnprocesses].ohandle = NULL;
			MCprocesses[MCnprocesses].ihandle = NULL;
			if ((MCprocesses[MCnprocesses++].pid = fork()) == 0)
			{
				close(tochild[1]);
				close(0);
				dup(tochild[0]);
				close(tochild[0]);
				close(toparent[0]);
				close(1);
				dup(toparent[1]);
				close(2);
				dup(toparent[1]);
				close(toparent[1]);
				execl(MCshellcmd, MCshellcmd, "-s", NULL);
				_exit(-1);
			}
			MCS_checkprocesses();
			close(tochild[0]);
			char *str = path2utf(ep.getsvalue().clone());
			write(tochild[1], str, strlen(str));
			delete str;
			write(tochild[1], "\n", 1);
			close(tochild[1]);
			close(toparent[1]);
			MCS_nodelay(toparent[0]);
			if (MCprocesses[index].pid == -1)
			{
				if (MCprocesses[index].pid > 0)
					MCS_kill(MCprocesses[index].pid, SIGKILL);
				MCprocesses[index].pid = 0;
				MCeerror->add
				(EE_SHELL_BADCOMMAND, 0, 0, ep.getsvalue());
				return IO_ERROR;
			}
		}
		else
		{
			close(tochild[0]);
			close(tochild[1]);
			MCeerror->add
			(EE_SHELL_BADCOMMAND, 0, 0, ep.getsvalue());
			return IO_ERROR;
		}
	}
	else
	{
		MCeerror->add
		(EE_SHELL_BADCOMMAND, 0, 0, ep.getsvalue());
		return IO_ERROR;
	}
	char *buffer;
	uint4 buffersize;
	buffer = (char *)malloc(4096);
	buffersize = 4096;
	uint4 size = 0;
	if (MCS_shellread(toparent[0], buffer, buffersize, size) != IO_NORMAL)
	{
		MCeerror->add(EE_SHELL_ABORT, 0, 0);
		close(toparent[0]);
		if (MCprocesses[index].pid != 0)
			MCS_kill(MCprocesses[index].pid, SIGKILL);
		ep.grabbuffer(buffer, size);
		return IO_ERROR;
	}
	ep.grabbuffer(buffer, size);
	close(toparent[0]);
	MCS_checkprocesses();
	if (MCprocesses[index].pid != 0)
	{
		uint2 count = SHELL_COUNT;
		while (count--)
		{
			if (MCscreen->wait(SHELL_INTERVAL, False, False))
			{
				if (MCprocesses[index].pid != 0)
					MCS_kill(MCprocesses[index].pid, SIGKILL);
				return IO_ERROR;
			}
			if (MCprocesses[index].pid == 0)
				break;
		}
		if (MCprocesses[index].pid != 0)
		{
			MCprocesses[index].retcode = -1;
			MCS_kill(MCprocesses[index].pid, SIGKILL);
		}
	}
	if (MCprocesses[index].retcode)
	{
		MCExecPoint ep2(ep);
		ep2.setint(MCprocesses[index].retcode);
		MCresult->set(ep2);
	}
	else
		MCresult->clear(False);


	return IO_NORMAL;
#endif /* MCS_runcmd_dsk_mac */
        IO_cleanprocesses();
        int tochild[2];
        int toparent[2];
        int4 index = MCnprocesses;

        if (pipe(tochild) == 0)
        {
            if (pipe(toparent) == 0)
            {
                MCU_realloc((char **)&MCprocesses, MCnprocesses,
                            MCnprocesses + 1, sizeof(Streamnode));
                MCprocesses[MCnprocesses].name = (MCNameRef)MCValueRetain(MCM_shell);
                MCprocesses[MCnprocesses].mode = OM_NEITHER;
                MCprocesses[MCnprocesses].ohandle = NULL;
                MCprocesses[MCnprocesses].ihandle = NULL;
                if ((MCprocesses[MCnprocesses++].pid = fork()) == 0)
                {
                    close(tochild[1]);
                    close(0);
                    dup(tochild[0]);
                    close(tochild[0]);
                    close(toparent[0]);
                    close(1);
                    dup(toparent[1]);
                    close(2);
                    dup(toparent[1]);
                    close(toparent[1]);
                    MCAutoStringRefAsUTF8String t_shellcmd;
                    /* UNCHECKED */ t_shellcmd . Lock(MCshellcmd);
                    execl(*t_shellcmd, *t_shellcmd, "-s", NULL);
                    _exit(-1);
                }
                CheckProcesses();
                close(tochild[0]);
                
                MCAutoStringRefAsUTF8String t_utf_path;
                /* UNCHECKED */ t_utf_path . Lock(p_command);
                write(tochild[1], *t_utf_path, MCStringGetLength(p_command));

                write(tochild[1], "\n", 1);
                close(tochild[1]);
                close(toparent[1]);
                MCS_mac_nodelay(toparent[0]);
                if (MCprocesses[index].pid == -1)
                {
                    if (MCprocesses[index].pid > 0)
                        Kill(MCprocesses[index].pid, SIGKILL);
                    MCprocesses[index].pid = 0;
                    MCeerror->add(EE_SHELL_BADCOMMAND, 0, 0, p_command);
                    return false;

                }
            }
            else
            {
                close(tochild[0]);
                close(tochild[1]);
                MCeerror->add(EE_SHELL_BADCOMMAND, 0, 0, p_command);
                return false;
            }
        }
        else
        {
            MCeerror->add(EE_SHELL_BADCOMMAND, 0, 0, p_command);
            return false;
        }
        char *buffer;
        uint4 buffersize;
        buffer = (char *)malloc(4096);
        buffersize = 4096;
        uint4 size = 0;
        if (MCS_mac_shellread(toparent[0], buffer, buffersize, size) != IO_NORMAL)
        {
            MCeerror->add(EE_SHELL_ABORT, 0, 0);
            close(toparent[0]);
            if (MCprocesses[index].pid != 0)
                Kill(MCprocesses[index].pid, SIGKILL);
            /* UNCHECKED */ MCDataCreateWithBytes((char_t*)buffer, size, r_data);
            return false;
        }
        /* UNCHECKED */ MCDataCreateWithBytes((char_t*)buffer, size, r_data);
        close(toparent[0]);
        CheckProcesses();
        if (MCprocesses[index].pid != 0)
        {
            uint2 count = SHELL_COUNT;
            while (count--)
            {
                if (MCscreen->wait(SHELL_INTERVAL, False, False))
                {
                    if (MCprocesses[index].pid != 0)
                        Kill(MCprocesses[index].pid, SIGKILL);
                    return IO_ERROR;
                }
                if (MCprocesses[index].pid == 0)
                    break;
            }
            if (MCprocesses[index].pid != 0)
            {
                MCprocesses[index].retcode = -1;
                Kill(MCprocesses[index].pid, SIGKILL);
            }
        }
        
        r_retcode = MCprocesses[index].retcode;        
        
        return true;
    }
    
    virtual bool StartProcess(MCNameRef p_name, MCStringRef p_doc, intenum_t p_mode, Boolean p_elevated)
    {
#ifdef /* MCS_startprocess_dsk_mac */ LEGACY_SYSTEM
	if (MCStringEndsWithCString(MCNameGetString(name), (const char_t *)".app", kMCStringOptionCompareCaseless) || MCStringGetLength(docname) != 0))
	  MCS_startprocess_launch(name, docname, mode);
	else
	  MCS_startprocess_unix(name, kMCEmptyString, mode, elevated);
#endif /* MCS_startprocess_dsk_mac */
        if (MCStringEndsWithCString(MCNameGetString(p_name), (const char_t *)".app", kMCStringOptionCompareCaseless) || (p_doc != nil && MCStringGetLength(p_doc) != 0))
            MCS_startprocess_launch(p_name, p_doc, (Open_mode)p_mode);
        else
            MCS_startprocess_unix(p_name, kMCEmptyString, (Open_mode)p_mode, p_elevated);
    }
    
    virtual bool ProcessTypeIsForeground(void)
    {
#ifdef /* MCS_processtypeisforeground_dsk_mac */ LEGACY_SYSTEM
	ProcessSerialNumber t_psn = { 0, kCurrentProcess };
	
	CFDictionaryRef t_info;
	t_info = ProcessInformationCopyDictionary(&t_psn, kProcessDictionaryIncludeAllInformationMask);
	
	bool t_result;
	t_result = true;
	if (t_info != NULL)
	{
		CFBooleanRef t_value;
		t_value = (CFBooleanRef)CFDictionaryGetValue(t_info, CFSTR("LSBackgroundOnly"));
		if (t_value != NULL && CFBooleanGetValue(t_value) == TRUE)
			t_result = false;
		CFRelease(t_info);
	}
	
	return t_result;
#endif /* MCS_processtypeisforeground_dsk_mac */
        ProcessSerialNumber t_psn = { 0, kCurrentProcess };
        
        CFDictionaryRef t_info;
        t_info = ProcessInformationCopyDictionary(&t_psn, kProcessDictionaryIncludeAllInformationMask);
        
        bool t_result;
        t_result = true;
        if (t_info != NULL)
        {
            CFBooleanRef t_value;
            t_value = (CFBooleanRef)CFDictionaryGetValue(t_info, CFSTR("LSBackgroundOnly"));
            if (t_value != NULL && CFBooleanGetValue(t_value) == TRUE)
                t_result = false;
            CFRelease(t_info);
        }
        
        return t_result;
    }
    
    virtual bool ChangeProcessType(bool p_to_foreground)
    {
#ifdef /* MCS_changeprocesstype_dsk_mac*/ LEGACY_SYSTEM
	// We can only switch from background to foreground. So check to see if
	// we are foreground already, we are only asking to go to foreground.
	if (MCS_processtypeisforeground())
	{
		if (to_foreground)
			return true;
		return false;
	}
	
	// Actually switch to foreground.
	ProcessSerialNumber t_psn = { 0, kCurrentProcess };
	TransformProcessType(&t_psn, kProcessTransformToForegroundApplication);
	SetFrontProcess(&t_psn);
	
	return true;
#endif /* MCS_changeprocesstype_dsk_mac */
        // We can only switch from background to foreground. So check to see if
        // we are foreground already, we are only asking to go to foreground.
        if (ProcessTypeIsForeground())
        {
            if (p_to_foreground)
                return true;
            return false;
        }
        
        // Actually switch to foreground.
        ProcessSerialNumber t_psn = { 0, kCurrentProcess };
        TransformProcessType(&t_psn, kProcessTransformToForegroundApplication);
        SetFrontProcess(&t_psn);
        
        return true;
    }
    
    virtual void CloseProcess(uint2 p_index)
    {
#ifdef /* MCS_closeprocess_dsk_mac */ LEGACY_SYSTEM
	if (MCprocesses[index].ihandle != NULL)
	{
		MCS_close(MCprocesses[index].ihandle);
		MCprocesses[index].ihandle = NULL;
	}
	if (MCprocesses[index].ohandle != NULL)
	{
		MCS_close(MCprocesses[index].ohandle);
		MCprocesses[index].ohandle = NULL;
	}
	MCprocesses[index].mode = OM_NEITHER;
#endif /* MCS_closeprocess_dsk_mac */
        if (MCprocesses[p_index].ihandle != NULL)
        {
            MCprocesses[p_index].ihandle -> Close();
            MCprocesses[p_index].ihandle = NULL;
        }
        if (MCprocesses[p_index].ohandle != NULL)
        {
            MCprocesses[p_index].ohandle -> Close();
            MCprocesses[p_index].ohandle = NULL;
        }
        MCprocesses[p_index].mode = OM_NEITHER;
    }
    
    virtual void Kill(int4 p_pid, int4 p_sig)
    {
#ifdef /* MCS_kill_dsk_mac */ LEGACY_SYSTEM
	if (pid == 0)
		return;

	uint2 i;
  for (i = 0 ; i < MCnprocesses ; i++)
    if (pid == MCprocesses[i].pid && (MCprocesses[i].sn.highLongOfPSN != 0 || MCprocesses[i].sn.lowLongOfPSN != 0))
		{
      AppleEvent ae, answer;
      AEDesc pdesc;
      AECreateDesc(typeProcessSerialNumber, &MCprocesses[i].sn,
		   sizeof(ProcessSerialNumber), &pdesc);
      AECreateAppleEvent('aevt', 'quit', &pdesc, kAutoGenerateReturnID,
			 kAnyTransactionID, &ae);
      AESend(&ae, &answer, kAEQueueReply, kAENormalPriority,
	     kAEDefaultTimeout, NULL, NULL);
      AEDisposeDesc(&ae);
      AEDisposeDesc(&answer);
      return;
    }

	kill(pid, sig);
#endif /* MCS_kill_dsk_mac */
        if (p_pid == 0)
            return;
        
        uint2 i;
        for (i = 0 ; i < MCnprocesses ; i++)
            if (p_pid == MCprocesses[i].pid && (MCprocesses[i].sn.highLongOfPSN != 0 || MCprocesses[i].sn.lowLongOfPSN != 0))
            {
                AppleEvent ae, answer;
                AEDesc pdesc;
                AECreateDesc(typeProcessSerialNumber, &MCprocesses[i].sn,
                             sizeof(ProcessSerialNumber), &pdesc);
                AECreateAppleEvent('aevt', 'quit', &pdesc, kAutoGenerateReturnID,
                                   kAnyTransactionID, &ae);
                AESend(&ae, &answer, kAEQueueReply, kAENormalPriority,
                       kAEDefaultTimeout, NULL, NULL);
                AEDisposeDesc(&ae);
                AEDisposeDesc(&answer);
                return;
            }
        
        kill(p_pid, p_sig);
    }
    
    virtual void KillAll(void)
    {
#ifdef /* MCS_killall_dsk_mac */ LEGACY_SYSTEM
	struct sigaction action;
	memset((char *)&action, 0, sizeof(action));
	action.sa_handler = (void (*)(int))SIG_IGN;
	sigaction(SIGCHLD, &action, NULL);
	while (MCnprocesses--)
	{
		MCNameDelete(MCprocesses[MCnprocesses] . name);
		MCprocesses[MCnprocesses] . name = nil;
		if (MCprocesses[MCnprocesses].pid != 0
		        && (MCprocesses[MCnprocesses].ihandle != NULL
		            || MCprocesses[MCnprocesses].ohandle != NULL))
		{
			kill(MCprocesses[MCnprocesses].pid, SIGKILL);
			waitpid(MCprocesses[MCnprocesses].pid, NULL, 0);
		}
	}
#endif /* MCS_killall_dsk_mac */
        struct sigaction action;
        memset((char *)&action, 0, sizeof(action));
        action.sa_handler = (void (*)(int))SIG_IGN;
        sigaction(SIGCHLD, &action, NULL);
        while (MCnprocesses--)
        {
            MCNameDelete(MCprocesses[MCnprocesses] . name);
            MCprocesses[MCnprocesses] . name = nil;
            if (MCprocesses[MCnprocesses].pid != 0
		        && (MCprocesses[MCnprocesses].ihandle != NULL
		            || MCprocesses[MCnprocesses].ohandle != NULL))
            {
                kill(MCprocesses[MCnprocesses].pid, SIGKILL);
                waitpid(MCprocesses[MCnprocesses].pid, NULL, 0);
            }
        }
    }
    
    virtual Boolean Poll(real8 p_delay, int p_fd)
    {
#ifdef /* MCS_poll_dsk_mac */ LEGACY_SYSTEM
	Boolean handled = False;
	fd_set rmaskfd, wmaskfd, emaskfd;
	FD_ZERO(&rmaskfd);
	FD_ZERO(&wmaskfd);
	FD_ZERO(&emaskfd);
	int4 maxfd = 0;
	if (!MCnoui)
	{
		if (fd != 0)
			FD_SET(fd, &rmaskfd);
		maxfd = fd;
	}
	if (MCshellfd != -1)
	{
		FD_SET(MCshellfd, &rmaskfd);
		if (MCshellfd > maxfd)
			maxfd = MCshellfd;
	}

	uint2 i;
	for (i = 0 ; i < MCnsockets ; i++)
	{
		int fd = MCsockets[i]->fd;
		if (!fd || MCsockets[i]->resolve_state == kMCSocketStateResolving ||
				MCsockets[i]->resolve_state == kMCSocketStateError)
			continue;
		if (MCsockets[i]->connected && !MCsockets[i]->closing
		        && !MCsockets[i]->shared || MCsockets[i]->accepting)
			FD_SET(fd, &rmaskfd);
		if (!MCsockets[i]->connected || MCsockets[i]->wevents != NULL)
			FD_SET(fd, &wmaskfd);
		FD_SET(fd, &emaskfd);
		if (fd > maxfd)
			maxfd = fd;
		if (MCsockets[i]->added)
		{
			delay = 0.0;
			MCsockets[i]->added = False;
			handled = True;
		}
	}

	struct timeval timeoutval;
	timeoutval.tv_sec = (long)delay;
	timeoutval.tv_usec = (long)((delay - floor(delay)) * 1000000.0);
	int n = 0;
	
	n = select(maxfd + 1, &rmaskfd, &wmaskfd, &emaskfd, &timeoutval);

	if (n <= 0)
		return handled;

	if (MCshellfd != -1 && FD_ISSET(MCshellfd, &rmaskfd))
		return True;

	for (i = 0 ; i < MCnsockets ; i++)
	{
		int fd = MCsockets[i]->fd;
		if (FD_ISSET(fd, &emaskfd) && fd != 0)
		{

			if (!MCsockets[i]->waiting)
			{
				MCsockets[i]->error = strclone("select error");
				MCsockets[i]->doclose();
			}

		}
		else
		{
			if (FD_ISSET(fd, &rmaskfd) && !MCsockets[i]->shared)
			{
				MCsockets[i]->readsome();
			}
			if (FD_ISSET(fd, &wmaskfd))
			{
				MCsockets[i]->writesome();
			}
		}
		MCsockets[i]->setselect();
	}

	return True;
#endif /* MCS_poll_dsk_mac */
        Boolean handled = False;
        fd_set rmaskfd, wmaskfd, emaskfd;
        FD_ZERO(&rmaskfd);
        FD_ZERO(&wmaskfd);
        FD_ZERO(&emaskfd);
        int4 maxfd = 0;
        if (!MCnoui)
        {
            if (p_fd != 0)
                FD_SET(p_fd, &rmaskfd);
            maxfd = p_fd;
        }
        if (MCshellfd != -1)
        {
            FD_SET(MCshellfd, &rmaskfd);
            if (MCshellfd > maxfd)
                maxfd = MCshellfd;
        }
        
        uint2 i;
        for (i = 0 ; i < MCnsockets ; i++)
        {
            int fd = MCsockets[i]->fd;
            if (!fd || MCsockets[i]->resolve_state == kMCSocketStateResolving ||
				MCsockets[i]->resolve_state == kMCSocketStateError)
                continue;
            if (MCsockets[i]->connected && !MCsockets[i]->closing
		        && !MCsockets[i]->shared || MCsockets[i]->accepting)
                FD_SET(fd, &rmaskfd);
            if (!MCsockets[i]->connected || MCsockets[i]->wevents != NULL)
                FD_SET(fd, &wmaskfd);
            FD_SET(fd, &emaskfd);
            if (fd > maxfd)
                maxfd = fd;
            if (MCsockets[i]->added)
            {
                p_delay = 0.0;
                MCsockets[i]->added = False;
                handled = True;
            }
        }
        
        struct timeval timeoutval;
        timeoutval.tv_sec = (long)p_delay;
        timeoutval.tv_usec = (long)((p_delay - floor(p_delay)) * 1000000.0);
        int n = 0;
        
        n = select(maxfd + 1, &rmaskfd, &wmaskfd, &emaskfd, &timeoutval);
        
        if (n <= 0)
            return handled;
        
        if (MCshellfd != -1 && FD_ISSET(MCshellfd, &rmaskfd))
            return True;
        
        for (i = 0 ; i < MCnsockets ; i++)
        {
            int fd = MCsockets[i]->fd;
            if (FD_ISSET(fd, &emaskfd) && fd != 0)
            {
                
                if (!MCsockets[i]->waiting)
                {
                    MCsockets[i]->error = strclone("select error");
                    MCsockets[i]->doclose();
                }
                
            }
            else
            {
                if (FD_ISSET(fd, &rmaskfd) && !MCsockets[i]->shared)
                {
                    MCsockets[i]->readsome();
                }
                if (FD_ISSET(fd, &wmaskfd))
                {
                    MCsockets[i]->writesome();
                }
            }
            MCsockets[i]->setselect();
        }
        
        return True;
    }
    
    virtual Boolean IsInteractiveConsole(int p_fd)
    {
#ifdef /* MCS_isatty_dsk_mac */ LEGACY_SYSTEM
	return isatty(fd) != 0;
#endif /* MCS_isatty_dsk_mac */
        return isatty(p_fd) != 0;
    }
    
    virtual int GetErrno()
    {
#ifdef /* MCS_geterrno_dsk_mac */ LEGACY_SYSTEM
	return errno;
#endif /* MCS_geterrno_dsk_mac */
        return errno;
    }
    virtual void SetErrno(int p_errno)
    {
#ifdef /* MCS_seterrno_dsk_mac */ LEGACY_SYSTEM
	errno = value;
#endif /* MCS_seterrno_dsk_mac */
        errno = p_errno;
    }
    
    virtual void LaunchDocument(MCStringRef p_document)
    {
#ifdef /* MCS_launch_document_dsk_mac */ LEGACY_SYSTEM
	int t_error = 0;
	
	FSRef t_document_ref;
	if (t_error == 0)
	{
		errno = MCS_pathtoref(p_document, t_document_ref);
		if (errno != noErr)
		{
			// MW-2008-06-12: [[ Bug 6336 ]] No result set if file not found on OS X
			MCresult -> sets("can't open file");
			t_error = 1;
		}
	}

	if (t_error == 0)
	{
		errno = LSOpenFSRef(&t_document_ref, NULL);
		MCS_launch_set_result_from_lsstatus();
	}
#endif /* MCS_launch_document_dsk_mac */
        int t_error = 0;
        
        FSRef t_document_ref;
        if (t_error == 0)
        {
            errno = MCS_mac_pathtoref(p_document, t_document_ref);
            if (errno != noErr)
            {
                // MW-2008-06-12: [[ Bug 6336 ]] No result set if file not found on OS X
                MCresult -> sets("can't open file");
                t_error = 1;
            }
        }
        
        if (t_error == 0)
        {
            errno = LSOpenFSRef(&t_document_ref, NULL);
            MCS_launch_set_result_from_lsstatus();
        }
    }
    
    virtual void LaunchUrl(MCStringRef p_document)
    {
#ifdef /* MCS_launch_url_dsk_mac */ LEGACY_SYSTEM
	bool t_success;
	t_success = true;

	CFStringRef t_cf_document;
	t_cf_document = NULL;
	if (t_success)
	{
		t_cf_document = CFStringCreateWithCStringNoCopy(kCFAllocatorDefault, p_document, kCFStringEncodingMacRoman, kCFAllocatorNull);
		if (t_cf_document == NULL)
			t_success = false;
	}
	
	CFURLRef t_cf_url;
	t_cf_url = NULL;
	if (t_success)
	{
		t_cf_url = CFURLCreateWithString(kCFAllocatorDefault, t_cf_document, NULL);
		if (t_cf_url == NULL)
			t_success = false;
	}

	if (t_success)
	{
		errno = LSOpenCFURLRef(t_cf_url, NULL);
		MCS_launch_set_result_from_lsstatus();
	}
	
	if (t_cf_url != NULL)
		CFRelease(t_cf_url);
		
	if (t_cf_document != NULL)
		CFRelease(t_cf_document);
#endif /* MCS_launch_url_dsk_mac */
        bool t_success;
        t_success = true;
        
        CFStringRef t_cf_document;
        t_cf_document = NULL;
        if (t_success)
        {
            char *t_doc;
            /* UNCHECKED */ MCStringConvertToCString(p_document, t_doc);
            t_cf_document = CFStringCreateWithCStringNoCopy(kCFAllocatorDefault, t_doc, kCFStringEncodingMacRoman, kCFAllocatorNull);
            delete t_doc;
            if (t_cf_document == NULL)
                t_success = false;
        }
        
        CFURLRef t_cf_url;
        t_cf_url = NULL;
        if (t_success)
        {
            t_cf_url = CFURLCreateWithString(kCFAllocatorDefault, t_cf_document, NULL);
            if (t_cf_url == NULL)
                t_success = false;
        }
        
        if (t_success)
        {
            errno = LSOpenCFURLRef(t_cf_url, NULL);
            MCS_launch_set_result_from_lsstatus();
        }
        
        if (t_cf_url != NULL)
            CFRelease(t_cf_url);
		
        if (t_cf_document != NULL)
            CFRelease(t_cf_document);
    }
    
    virtual void DoAlternateLanguage(MCStringRef p_script, MCStringRef p_language)
    {
#ifdef /* MCS_doalternatelanguage_dsk_mac */ LEGACY_SYSTEM
	getosacomponents();
	OSAcomponent *posacomp = NULL;
	uint2 i;
	uint4 l = strlen(MCStringGetCString(p_language));
	for (i = 0; i < osancomponents; i++)
	{
		if (l == strlen(osacomponents[i].compname)
            && !MCU_strncasecmp(osacomponents[i].compname, MCStringGetCString(p_language), l))
		{
			posacomp = &osacomponents[i];
			break;
		}
	}
	if (posacomp == NULL)
	{
		MCresult->sets("alternate language not found");
		return;
	}
	if (posacomp->compinstance == NULL)
		posacomp->compinstance = OpenDefaultComponent(kOSAComponentType,
                                                      posacomp->compsubtype);
	//self check if returns error
	OSAID scriptid;
	if (osacompile(MCStringGetOldString(p_script), posacomp->compinstance, scriptid) != noErr)
	{
		MCresult->sets("compiler error");
		return;
	}
	MCString rvalue;
	OSErr err;
	err = osaexecute(rvalue, posacomp->compinstance, scriptid);
	if (err == noErr)
	{
		MCresult->copysvalue(rvalue);
		delete rvalue.getstring();
	}
	else if (err == errOSAScriptError)
	{
        /*		MCExecPoint ep(nil, nil, nil);
         
         AEDesc err_str;
         OSAScriptError(posacomp -> compinstance, kOSAErrorMessage, typeChar, &err_str);
         
         ep . setstring("execution error,%s",);
         AEDisposeDesc(&err_str);*/
		
		MCresult->sets("execution error");
	}
	else
		MCresult->sets("execution error");
	
	OSADispose(posacomp->compinstance, scriptid);
#endif /* MCS_doalternatelanguage_dsk_mac */
        getosacomponents();
        OSAcomponent *posacomp = NULL;
        uint2 i;
        uint4 l = MCStringGetLength(p_language);
        for (i = 0; i < osancomponents; i++)
        {
            if (l == strlen(osacomponents[i].compname)
                && !MCStringIsEqualToCString(p_language, osacomponents[i].compname, kMCCompareCaseless))
            {
                posacomp = &osacomponents[i];
                break;
            }
        }
        if (posacomp == NULL)
        {
            MCresult->sets("alternate language not found");
            return;
        }
        if (posacomp->compinstance == NULL)
            posacomp->compinstance = OpenDefaultComponent(kOSAComponentType,
                                                          posacomp->compsubtype);
        //self check if returns error
        OSAID scriptid;
        if (osacompile(p_script, posacomp->compinstance, scriptid) != noErr)
        {
            MCresult->sets("compiler error");
            return;
        }
        MCAutoStringRef rvalue;
        OSErr err;
        err = osaexecute(&rvalue, posacomp->compinstance, scriptid);
        if (err == noErr)
        {
            /* UNCHECKED */ MCresult->setvalueref(*rvalue);
        }
        else if (err == errOSAScriptError)
        {
            /*		MCExecPoint ep(nil, nil, nil);
             
             AEDesc err_str;
             OSAScriptError(posacomp -> compinstance, kOSAErrorMessage, typeChar, &err_str);
             
             ep . setstring("execution error,%s",);
             AEDisposeDesc(&err_str);*/
            
            MCresult->sets("execution error");
        }
        else
            MCresult->sets("execution error");
        
        OSADispose(posacomp->compinstance, scriptid);
    }
    
    virtual bool AlternateLanguages(MCListRef& r_list)
    {
#ifdef /* MCS_alternatelanguages_dsk_mac */ LEGACY_SYSTEM
    ep . clear();
	
	getosacomponents();
    uint2 i;
    for (i = 0; i < osancomponents; i++)
        ep.concatcstring(osacomponents[i].compname, EC_RETURN, i == 0);
#endif /* MCS_alternatelanguages_dsk_mac */
        MCAutoListRef t_list;
        if (!MCListCreateMutable('\n', &t_list))
            return false;
        
        getosacomponents();
        for (uindex_t i = 0; i < osancomponents; i++)
            if (!MCListAppendCString(*t_list, osacomponents[i].compname))
                return false;
        
        return MCListCopy(*t_list, r_list);
    }
    
#define DNS_SCRIPT "repeat for each line l in url \"binfile:/etc/resolv.conf\";\
if word 1 of l is \"nameserver\" then put word 2 of l & cr after it; end repeat;\
delete last char of it; return it"
    virtual bool GetDNSservers(MCListRef& r_list)
    {
#ifdef /* MCS_getDNSservers_dsk_mac */ LEGACY_SYSTEM
	MCAutoListRef t_list;

	MCresult->clear();
	MCdefaultstackptr->domess(DNS_SCRIPT);

	return MCListCreateMutable('\n', &t_list) &&
		MCListAppend(*t_list, MCresult->getvalueref()) &&
		MCListCopy(*t_list, r_list);
#endif /* MCS_getDNSservers_dsk_mac */
        MCAutoListRef t_list;
        
        MCresult->clear();
        MCdefaultstackptr->domess(MCSTR(DNS_SCRIPT));
        
        return MCListCreateMutable('\n', &t_list) &&
            MCListAppend(*t_list, MCresult->getvalueref()) &&
            MCListCopy(*t_list, r_list);
    }
};

////////////////////////////////////////////////////////////////////////////////

MCSystemInterface *MCDesktopCreateMacSystem(void)
{
	return new MCMacDesktop;
}


/*****************************************************************************
 *  Apple events handler	 			 	             *
 *****************************************************************************/


static bool fetch_ae_as_fsref_list(char*& string, uint4& length)
{
	AEDescList docList; //get a list of alias records for the documents
	long count;
	if (AEGetParamDesc(aePtr, keyDirectObject,
					   typeAEList, &docList) == noErr
		&& AECountItems(&docList, &count) == noErr && count > 0)
	{
		AEKeyword rKeyword; //returned keyword
		DescType rType;    //returned type
		
		FSRef t_doc_fsref;
		
		Size rSize;      //returned size, atual size of the docName
		long item;
		// get a FSSpec record, starts from count==1
		for (item = 1; item <= count; item++)
		{
			if (AEGetNthPtr(&docList, item, typeFSRef, &rKeyword, &rType,
							&t_doc_fsref, sizeof(FSRef), &rSize) != noErr)
			{
				AEDisposeDesc(&docList);
				return false;
			}
            
            MCAutoStringRef t_fullpathname;
			/* UNCHECKED */ MCS_mac_fsref_to_path(t_doc_fsref, &t_fullpathname);
			uint2 newlength = MCStringGetLength(*t_fullpathname) + 1;
			MCU_realloc(&string, length, length + newlength, 1);
			if (length)
				string[length - 1] = '\n';
            char *t_fullpathname_cstring;
            /* UNCHECKED */ MCStringConvertToCString(*t_fullpathname, t_fullpathname_cstring);
			memcpy(&string[length], t_fullpathname_cstring, newlength);
			length += newlength;
            delete t_fullpathname_cstring;
		}
		string[length - 1] = '\0';
		AEDisposeDesc(&docList);
	}
	return true;
}

OSErr MCS_fsspec_to_fsref(const FSSpec *p_fsspec, FSRef *r_fsref)
{
	return FSpMakeFSRef(p_fsspec, r_fsref);
}

OSErr MCS_fsref_to_fsspec(const FSRef *p_fsref, FSSpec *r_fsspec)
{
	return FSGetCatalogInfo(p_fsref, 0, NULL, NULL, r_fsspec, NULL);
}

///////////////////////////////////////////////////////////////////////////////
//**************************************************************************
// * Utility functions used by this module only
// **************************************************************************/

static OSErr getDescFromAddress(MCStringRef address, AEDesc *retDesc)
{
	/* return an address descriptor based on the target address passed in
     * * There are 3 possible forms of target string: *
     * 1. ZONE:MACHINE:APP NAME
     * 2. MACHINE:APP NAME(sender & receiver are in the same zone but on different machine)
     * 3. APP NAME
     */
	errno = noErr;
	retDesc->dataHandle = NULL;  /* So caller can dispose always. */
    
    uindex_t t_index;
	/* UNCHECKED */ MCStringFirstIndexOfChar(address, ':', 0, kMCStringOptionCompareExact, t_index);
    
	if (t_index == 0)
	{ //address contains application name only. Form # 3
		char *appname;
        /* UNCHECKED */ MCStringConvertToCString(address, appname);
		c2pstr(appname);  //convert c string to pascal string
		errno = getDesc(0, NULL, NULL, (unsigned char*)appname, retDesc);
		delete appname;
	}
    
	/* CARBON doesn't support the seding apple events between systmes. Therefore no
	 need to do the complicated location/zone searching                       */
    
	return errno;
}

// MW-2006-08-05: Vetted for Endian issues
static OSErr getDesc(short locKind, StringPtr zone, StringPtr machine,
                     StringPtr app, AEDesc *retDesc)
{
    
	/* Carbon doesn't support the seding apple events between different
	 * machines, plus CARBON does not support PPC Toolbox routines,
	 * Therefore no need to do the complicated location/zone
	 * searching. Use Process Manager's routine to get target program's
	 * process id for the address descriptor */
	ProcessSerialNumber psn;
	psn.highLongOfPSN = 0;
	psn.lowLongOfPSN = kNoProcess; //start at the beginning to do the search
	ProcessInfoRec pInfoRec;
	Str32 pname;
	/* need to specify values for the processInfoLength,processName, and
	 * processAppSpec fields of the process information record to get
	 * info returned in those fields. Since we only want the application
	 * name info returned, we allocate a string of 32 length as buffer
	 * to store the process name */
	pInfoRec.processInfoLength = sizeof(ProcessInfoRec);
	pInfoRec.processName = pname;
	pInfoRec.processAppSpec = NULL;
	Boolean processFound = False;
    
	while (GetNextProcess(&psn) == noErr)
	{
		if (GetProcessInformation(&psn, &pInfoRec) == noErr)
			if (EqualString(pInfoRec.processName, app, False, True))
			{
				processFound = True;
				break;
			}
	}
	if (processFound)
		return AECreateDesc(typeProcessSerialNumber, (Ptr)&pInfoRec.processNumber,
		                    sizeof(ProcessSerialNumber), retDesc);
	else
		return procNotFound; //can't find the program/process to create a descriptor
}

// MW-2006-08-05: Vetted for Endian issues
static OSErr getAEAttributes(const AppleEvent *ae, AEKeyword key, char *&result)
{
	DescType rType;
	Size rSize;
	DescType dt;
	Size s;
	if ((errno = AESizeOfAttribute(ae, key, &dt, &s)) == noErr)
	{
		switch (dt)
		{
            case typeBoolean:
			{
				Boolean b;
				AEGetAttributePtr(ae, key, dt, &rType, &b, s, &rSize);
				result = strclone(b ? MCtruestring : MCfalsestring);
			}
                break;
            case typeChar:
                result = new char[s + 1];
                AEGetAttributePtr(ae, key, dt, &rType, result, s, &rSize);
                result[s] = '\0';
                break;
            case typeType:
            {
                FourCharCode t_type;
                AEGetAttributePtr(ae, key, dt, &rType, &t_type, s, &rSize);
				result = FourCharCodeToString(t_type);
			}
                break;
            case typeShortInteger:
			{
				int2 i;
				AEGetAttributePtr(ae, key, dt, &rType, &i, s, &rSize);
				result = new char[I2L];
				sprintf(result, "%d", i);
				break;
			}
            case typeLongInteger:
			{
				int4 i;
				AEGetAttributePtr(ae, key, dt, &rType, &i, s, &rSize);
				result = new char[I4L];
				sprintf(result, "%d", i);
				break;
			}
            case typeShortFloat:
			{
				real4 f;
				AEGetAttributePtr(ae, key, dt, &rType, &f, s, &rSize);
				result = new char[R4L];
				sprintf(result, "%12.12g", f);
				break;
			}
            case typeLongFloat:
			{
				real8 f;
				AEGetAttributePtr(ae, key, dt, &rType, &f, s, &rSize);
				result = new char[R8L];
				sprintf(result, "%12.12g", f);
				break;
			}
            case typeMagnitude:
			{
				uint4 i;
				AEGetAttributePtr(ae, key, dt, &rType, &i, s, &rSize);
				result = new char[U4L];
				sprintf(result, "%u", i);
				break;
			}
            case typeNull:
                result = MCU_empty();
                break;
            case typeFSS:
			{
				FSSpec fs;
				errno = AEGetAttributePtr(ae, key, dt, &rType, &fs, s, &rSize);
                MCAutoStringRef t_result;
                
				/* UNCHECKED */ MCS_mac_FSSpec2path(&fs, &t_result);
                /* UNCHECKED */ MCStringConvertToCString(*t_result, result);
			}
                break;
            case typeFSRef:
			{
				FSRef t_fs_ref;
				errno = AEGetAttributePtr(ae, key, dt, &rType, &t_fs_ref, s, &rSize);
                MCAutoStringRef t_result;
                /* UNCHECKED */ MCS_mac_fsref_to_path(t_fs_ref, &t_result);
                
                /* UNCHECKED */ MCStringConvertToCString(*t_result, result);
			}
                break;
            default:
                result = new char[18];
                sprintf(result, "unknown type %4.4s", (char *)&dt);
                break;
		}
	}
	return errno;
}

// MW-2006-08-05: Vetted for Endian issues
static OSErr getAEParams(const AppleEvent *ae, AEKeyword key, char *&result)
{
	DescType rType;
	Size rSize;
	DescType dt;
	Size s;
	if ((errno = AESizeOfParam(ae, key, &dt, &s)) == noErr)
	{
		switch (dt)
		{
            case typeBoolean:
			{
				Boolean b;
				AEGetParamPtr(ae, key, dt, &rType, &b, s, &rSize);
				result = strclone(b ? MCtruestring : MCfalsestring);
			}
                break;
            case typeChar:
                result = new char[s + 1];
                AEGetParamPtr(ae, key, dt, &rType, result, s, &rSize);
                result[s] = '\0';
                break;
            case typeType:
            {
                FourCharCode t_type;
                AEGetParamPtr(ae, key, dt, &rType, &t_type, s, &rSize);
				result = FourCharCodeToString(t_type);
			}
                break;
            case typeShortInteger:
			{
				int2 i;
				AEGetParamPtr(ae, key, dt, &rType, &i, s, &rSize);
				result = new char[I2L];
				sprintf(result, "%d", i);
				break;
			}
            case typeLongInteger:
			{
				int4 i;
				AEGetParamPtr(ae, key, dt, &rType, &i, s, &rSize);
				result = new char[I4L];
				sprintf(result, "%d", i);
				break;
			}
            case typeShortFloat:
			{
				real4 f;
				AEGetParamPtr(ae, key, dt, &rType, &f, s, &rSize);
				result = new char[R4L];
				sprintf(result, "%12.12g", f);
				break;
			}
            case typeLongFloat:
			{
				real8 f;
				AEGetParamPtr(ae, key, dt, &rType, &f, s, &rSize);
				result = new char[R8L];
				sprintf(result, "%12.12g", f);
				break;
			}
            case typeMagnitude:
			{
				uint4 i;
				AEGetParamPtr(ae, key, dt, &rType, &i, s, &rSize);
				result = new char[U4L];
				sprintf(result, "%u", i);
				break;
			}
            case typeNull:
                result = MCU_empty();
                break;
            case typeFSS:
			{
				FSSpec fs;
				errno = AEGetParamPtr(ae, key, dt, &rType, &fs, s, &rSize);
                MCAutoStringRef t_result;
                
				/* UNCHECKED */ MCS_mac_FSSpec2path(&fs, &t_result);
                /* UNCHECKED */ MCStringConvertToCString(*t_result, result);			}
                break;
            case typeFSRef:
			{
				FSRef t_fs_ref;
				errno = AEGetParamPtr(ae, key, dt, &rType, &t_fs_ref, s, &rSize);
                MCAutoStringRef t_result;
                /* UNCHECKED */ MCS_mac_fsref_to_path(t_fs_ref, &t_result);
                
                /* UNCHECKED */ MCStringConvertToCString(*t_result, result);
			}
                break;
            default:
                result = new char[18];
                sprintf(result, "unknown type %4.4s", (char *)&dt);
                break;
		}
	}
	return errno;
}

static OSErr getAddressFromDesc(AEAddressDesc targetDesc, char *address)
{/* This function returns the zone, machine, and application name for the
  indicated target descriptor.  */
    
    
	address[0] = '\0';
	return noErr;
    
}

static OSErr osacompile(MCStringRef s, ComponentInstance compinstance,
                        OSAID &scriptid)
{
	AEDesc aedscript;
    MCAutoStringRef t_mutable_copy;
    /* UNCHECKED */ MCStringMutableCopy(s, &t_mutable_copy);
	/* UNCHECKED */ MCStringFindAndReplaceChar(*t_mutable_copy, '\n', '\r', kMCCompareExact);
	scriptid = kOSANullScript;
    MCAutoPointer<char> temp_s;
    /* UNCHECKED */ MCStringConvertToCString(*t_mutable_copy, &temp_s);
	AECreateDesc(typeChar, *temp_s, MCStringGetLength(*t_mutable_copy), &aedscript);
	OSErr err = OSACompile(compinstance, &aedscript, kOSAModeNull, &scriptid);
	AEDisposeDesc(&aedscript);
	return err;
}

static OSErr osaexecute(MCStringRef& r_string, ComponentInstance compinstance,
                        OSAID scriptid)
{
	OSAID scriptresult;
	OSErr err;
	err = OSAExecute(compinstance, scriptid, kOSANullScript,
	                 kOSAModeNull, &scriptresult);
	if (err != noErr)
		return err;
	AEDesc aedresult;
	OSADisplay(compinstance, scriptresult, typeChar, kOSAModeNull, &aedresult);
	uint4 tsize = AEGetDescDataSize(&aedresult);
	char *buffer = new char[tsize];
	err = AEGetDescData(&aedresult,buffer,tsize);
    /* UNCHECKED */ MCStringCreateWithNativeCharsAndRelease((char_t*)buffer, tsize, r_string);
	AEDisposeDesc(&aedresult);
	OSADispose(compinstance, scriptresult);
	return err;
}

static void getosacomponents()
{
	if (osacomponents != NULL)
		return;
	ComponentDescription compdesc;
	Component tcomponent = 0L;
	Handle compname = NewHandle(0);
	compdesc.componentType = kOSAComponentType; //scripting component
	compdesc.componentSubType = 0L;//any
	compdesc.componentManufacturer = 0L;
	compdesc.componentFlags = kOSASupportsCompiling; // compile and execute
	compdesc.componentFlagsMask = kOSASupportsCompiling;
	uint2 compnumber = CountComponents(&compdesc);
	if (compnumber - 1) //don't include the generic script comp
		osacomponents = new OSAcomponent[compnumber - 1];
	while ((tcomponent = FindNextComponent(tcomponent,&compdesc)) != NULL)
	{
		ComponentDescription founddesc;
		OSErr err = GetComponentInfo(tcomponent, &founddesc, compname, NULL, NULL);
		if (founddesc.componentSubType == kOSAGenericScriptingComponentSubtype)
			continue;
		if (err != noErr)
			break;
		//self check if return error
		HLock(compname);
		p2cstr((unsigned char *)*compname);
		MCString s = *compname;
		MCU_lower(osacomponents[osancomponents].compname, s);
		osacomponents[osancomponents].compname[s.getlength()] = '\0';
		osacomponents[osancomponents].compsubtype = founddesc.componentSubType;
		osacomponents[osancomponents].compinstance = NULL;
		HUnlock(compname);
		osancomponents++;
	}
	DisposeHandle(compname);
}

struct  LangID2Charset
{
	Lang_charset charset;
	ScriptCode scriptcode;
};

static LangID2Charset scriptcodetocharsets[] = {
    { LCH_ENGLISH, smRoman },
    { LCH_ROMAN, smRoman },
    { LCH_JAPANESE, smJapanese },
    { LCH_CHINESE, smTradChinese },
    { LCH_RUSSIAN, smCyrillic },
    { LCH_TURKISH, smCyrillic },
    { LCH_BULGARIAN, smCyrillic },
    { LCH_UKRAINIAN, smCyrillic },
    { LCH_ARABIC, smArabic },
    { LCH_HEBREW, smHebrew },
    { LCH_GREEK, smGreek },
    { LCH_KOREAN, smKorean },
    { LCH_POLISH, smCentralEuroRoman },
    { LCH_VIETNAMESE, smVietnamese },
    { LCH_LITHUANIAN, smCentralEuroRoman },
    { LCH_THAI, smThai },
    { LCH_SIMPLE_CHINESE, smSimpChinese },
    { LCH_UNICODE, smUnicodeScript }
};

uint1 MCS_langidtocharset(uint2 scode)
{
	uint2 i;
	for (i = 0; i < ELEMENTS(scriptcodetocharsets); i++)
		if (scriptcodetocharsets[i].scriptcode == scode)
			return scriptcodetocharsets[i].charset;
	return 0;
}

uint2 MCS_charsettolangid(uint1 charset)
{
	uint2 i;
	for (i = 0; i < ELEMENTS(scriptcodetocharsets); i++)
		if (scriptcodetocharsets[i].charset == charset)
			return scriptcodetocharsets[i].scriptcode;
	return 0;
}

void MCS_unicodetomultibyte(const char *s, uint4 len, char *d,
                            uint4 destbufferlength, uint4 &destlen,
                            uint1 charset)
{
	ScriptCode fscript = MCS_charsettolangid(charset);
	//we cache unicode convertors for speed
	if (!destbufferlength)
	{
		if (charset)
			destlen = len << 1;
		else
			destlen = len >> 1;
		return;
	}
	if (unicodeconvertors[fscript] == NULL)
	{
		TextEncoding scriptEncoding;
		UpgradeScriptInfoToTextEncoding(fscript, kTextLanguageDontCare,
		                                kTextRegionDontCare, NULL,
		                                &scriptEncoding);
		CreateUnicodeToTextInfoByEncoding(scriptEncoding,
		                                  &unicodeconvertors[fscript]);
	}
	ByteCount processedbytes, outlength;
	destlen = 0;

	// MW-2008-06-12: [[ Bug 6313 ]] Loop through all input characters, replacing unknown
	//   ones with ? - this mimics Windows behaviour.
	// MW-2008-06-12: Make sure we loop until we have no pairs of bytes left otherwise
	//   we go into an infinite loop when doing things like uniDecode("abc")
	while(len > 1)
	{
		ConvertFromUnicodeToText(unicodeconvertors[fscript], len, (UniChar *)s,
								 kUnicodeLooseMappingsMask
								 | kUnicodeStringUnterminatedBit
								 | kUnicodeUseFallbacksBit, 0, NULL, 0, NULL,
								 destbufferlength, &processedbytes,
								 &outlength, (LogicalAddress)d);
		if (processedbytes == 0)
		{
			*d = '?';
			processedbytes = 2;
			outlength = 1;
		}

		len -= processedbytes;
		destlen += outlength;
		s += processedbytes;
		d += outlength;
	}
}

void MCS_multibytetounicode(const char *s, uint4 len, char *d,
                            uint4 destbufferlength,
                            uint4 &destlen, uint1 charset)
{
	// MW-2012-06-14: [[ Bug ]] If used for charset 0 before any other, causes a crash.
	static int oldcharset = -1;
	if (!destbufferlength)
	{
		destlen = len << 1;
		return;
	}
	if (charset != oldcharset)
	{
		if (texttounicodeconvertor)
			DisposeTextToUnicodeInfo(texttounicodeconvertor);
		texttounicodeconvertor = NULL;
		ScriptCode fscript = MCS_charsettolangid(charset);
		TextEncoding scriptEncoding;
		UpgradeScriptInfoToTextEncoding(fscript, kTextLanguageDontCare,
		                                kTextRegionDontCare, NULL,
		                                &scriptEncoding);
		texttounicodeconvertor = &texttounicodeinfo;
		CreateTextToUnicodeInfoByEncoding(scriptEncoding, texttounicodeconvertor);
	}
	ByteCount processedbytes, outlength;
	ConvertFromTextToUnicode(*texttounicodeconvertor, len, (LogicalAddress) s,
	                         kUnicodeLooseMappingsMask
	                         | kUnicodeUseFallbacksMask, 0, NULL, 0, NULL,
	                         destbufferlength, &processedbytes,
	                         &outlength, (UniChar *)d);
	destlen = outlength;
	oldcharset = charset;
}

////////////////////////////////////////////////////////////////////////////////

static bool startprocess_create_argv(char *name, char *doc, uint32_t & r_argc, char**& r_argv)
{
	uint32_t argc;
	char **argv;
	argc = 0;
	argv = nil;
	if (doc == NULL)
	{
		char *sptr = name;
		while (*sptr)
		{
			while (isspace(*sptr))
				sptr++;
			MCU_realloc((char **)&argv, argc, argc + 2, sizeof(char *));
			if (*sptr == '"')
			{
				argv[argc++] = ++sptr;
				while (*sptr && *sptr != '"')
					sptr++;
			}
			else
			{
				argv[argc++] = sptr;
				while (*sptr && !isspace(*sptr))
					sptr++;
			}
			if (*sptr)
				*sptr++ = '\0';
		}
	}
	else
	{
		argv = new char *[3];
		argv[0] = name;
		argv[1] = doc;
		argc = 2;
	}
	
	argv[argc] = NULL;
	
	r_argc = argc;
	r_argv = argv;
	
	return true;
}

static bool startprocess_write_uint32_to_fd(int fd, uint32_t value)
{
	value = MCSwapInt32HostToNetwork(value);
	if (write(fd, &value, sizeof(uint32_t)) != sizeof(uint32_t))
		return false;
	return true;
}

static bool startprocess_write_cstring_to_fd(int fd, char *string)
{
	if (!startprocess_write_uint32_to_fd(fd, strlen(string) + 1))
		return false;
	if (write(fd, string, strlen(string) + 1) != strlen(string) + 1)
		return false;
	return true;
}

static bool startprocess_read_uint32_from_fd(int fd, uint32_t& r_value)
{
	uint32_t value;
	if (read(fd, &value, sizeof(uint32_t)) != sizeof(uint32_t))
		return false;
	r_value = MCSwapInt32NetworkToHost(value);
	return true;
}

static bool startprocess_read_cstring_from_fd(int fd, char*& r_cstring)
{
	uint32_t t_length;
	if (!startprocess_read_uint32_from_fd(fd, t_length))
		return false;
	
	char *t_string;
	t_string = (char *)malloc(t_length);
	if (read(fd, t_string, t_length) != t_length)
	{
		free(t_string);
		return false;
	}
	
	r_cstring = t_string;
	
	return true;
}

bool MCS_mac_elevation_bootstrap_main(int argc, char *argv[])
{
	// Read the argument count
	uint32_t t_arg_count;
	startprocess_read_uint32_from_fd(fileno(stdin), t_arg_count);
	
	// Read the arguments
	char **t_args;
	t_args = (char **)malloc(sizeof(char *) * (t_arg_count + 1));
	for(uint32_t i = 0; i < t_arg_count; i++)
		startprocess_read_cstring_from_fd(fileno(stdin), t_args[i]);
    
	t_args[t_arg_count] = nil;
	
	// Now send back our PID to the parent.
	startprocess_write_uint32_to_fd(fileno(stdout), getpid());
	
	// Make sure stderr is also sent to stdout
	close(2);
	dup(1);
	
	// And finally exec to the new process (this does not return if successful).
	execvp(t_args[0], t_args);
	
	// If we get this far then an error has occured :o(
	return false;
}

static void MCS_startprocess_launch(MCNameRef name, MCStringRef docname, Open_mode mode)
{
	LaunchParamBlockRec launchParms;
	launchParms.launchBlockID = extendedBlock;
	launchParms.launchEPBLength = extendedBlockLen;
	launchParms.launchFileFlags = 0;
	launchParms.launchControlFlags = launchContinue + launchNoFileFlags;
	launchParms.launchAppParameters = NULL;
	AEDesc pd, target;
	AEDescList files_list, file_desc;
	AliasHandle the_alias;
	AppleEvent ae;
	
	FSRef t_app_fsref;
	FSSpec t_app_fsspec;
	errno = MCS_mac_pathtoref(MCNameGetString(name), t_app_fsref);
	errno = MCS_mac_fsref_to_fsspec(&t_app_fsref, &t_app_fsspec);
	
	uint2 i;
    
	if (mode == OM_NEITHER)
	{
		if (errno != noErr)
		{
			MCresult->sets("no such program");
			return;
		}
        
		FSRef t_doc_fsref;
		
		LSLaunchFSRefSpec inLaunchSpec;
		FSRef launchedapp;
		inLaunchSpec.numDocs = 0;
		inLaunchSpec.itemRefs = NULL;
		if (MCStringGetLength(docname))
		{
			if (MCS_mac_pathtoref(docname, t_doc_fsref) != noErr)
			{
				MCresult->sets("no such document");
				return;
			}
			inLaunchSpec.numDocs = 1;
			inLaunchSpec.itemRefs = &t_doc_fsref;
		}
		inLaunchSpec.appRef = &t_app_fsref;
		inLaunchSpec.passThruParams = NULL;
		inLaunchSpec.launchFlags = kLSLaunchDefaults;
		inLaunchSpec.asyncRefCon = NULL;
		errno = LSOpenFromRefSpec(&inLaunchSpec, &launchedapp);
		return;
	}
    
	errno = connectionInvalid;
	if (MCStringGetLength(docname))
	{
		for (i = 0 ; i < MCnprocesses ; i++)
			if (MCNameIsEqualTo(name, MCprocesses[i].name, kMCCompareExact))
				break;
		if (i == MCnprocesses)
		{
			FInfo fndrInfo;
			if ((errno = FSpGetFInfo(&t_app_fsspec, &fndrInfo)) != noErr)
			{
				MCresult->sets("no such program");
				return;
			}
			OSType creator = fndrInfo.fdCreator;
			AECreateDesc(typeApplSignature, (Ptr)&creator, sizeof(OSType), &target);
		}
		else
			AECreateDesc(typeProcessSerialNumber, &MCprocesses[i].sn,
			             sizeof(ProcessSerialNumber), &target);
		AECreateAppleEvent('aevt', 'odoc', &target, kAutoGenerateReturnID,
		                   kAnyTransactionID, &ae);
		FSSpec fspec;
		FSRef t_tmp_fsref;
		if (MCS_mac_pathtoref(docname, t_tmp_fsref) == noErr && MCS_mac_fsref_to_fsspec(&t_tmp_fsref, &fspec) == noErr)
		{
			AECreateList(NULL, 0, false, &files_list);
			NewAlias(NULL, &fspec, &the_alias);
			HLock((Handle)the_alias);
			AECreateDesc(typeAlias, (Ptr)(*the_alias),
			             GetHandleSize((Handle)the_alias), &file_desc);
			HUnlock((Handle)the_alias);
			AEPutDesc(&files_list, 0, &file_desc);
			AEPutParamDesc(&ae, keyDirectObject, &files_list);
		}
		AppleEvent the_reply;
		AECreateDesc(typeNull, NULL, 0, &the_reply);
		errno = AESend(&ae, &the_reply, kAENoReply,
		               kAENormalPriority, kNoTimeOut, NULL, NULL);
		AEDisposeDesc(&the_reply);
		AECoerceDesc(&ae, typeAppParameters, &pd);
		launchParms.launchAppParameters = (AppParametersPtr)*(Handle)pd.dataHandle;
		HLock((Handle)pd.dataHandle);
        
	}
	
	if (errno != noErr)
	{
		launchParms.launchAppSpec = &t_app_fsspec;
		errno = LaunchApplication(&launchParms);
		if (errno != noErr)
		{
			char buffer[7 + I2L];
			sprintf(buffer, "error %d", errno);
			MCresult->copysvalue(buffer);
		}
		else
		{
			MCresult->clear(False);
			for (i = 0 ; i < MCnprocesses ; i++)
			{
				Boolean result;
				SameProcess((ProcessSerialNumber *)&MCprocesses[i].sn, &launchParms.launchProcessSN, &result);
				if (result)
					break;
			}
			if (i == MCnprocesses)
			{
				MCU_realloc((char **)&MCprocesses, MCnprocesses, MCnprocesses + 1,
				            sizeof(Streamnode));
				MCprocesses[MCnprocesses].name = name;
				MCprocesses[MCnprocesses].mode = OM_NEITHER;
				MCprocesses[MCnprocesses].ihandle = NULL;
				MCprocesses[MCnprocesses].ohandle = NULL;
				MCprocesses[MCnprocesses].pid = ++curpid;
				memcpy(&MCprocesses[MCnprocesses++].sn, &launchParms.launchProcessSN, sizeof(MCMacProcessSerialNumber));
			}
		}
	}
	if (launchParms.launchAppParameters != NULL)
	{
		HUnlock((Handle)pd.dataHandle);
		AEDisposeDesc(&target);
		AEDisposeDesc(&pd);
		DisposeHandle((Handle)the_alias);
		AEDisposeDesc(&file_desc);
		AEDisposeDesc(&files_list);
		AEDisposeDesc(&file_desc);
		AEDisposeDesc(&ae);
	}
}


static void MCS_startprocess_unix(MCNameRef name, MCStringRef doc, Open_mode mode, Boolean elevated)
{
	Boolean noerror = True;
	Boolean reading = mode == OM_READ || mode == OM_UPDATE;
	Boolean writing = mode == OM_APPEND || mode == OM_WRITE || mode == OM_UPDATE;
	MCU_realloc((char **)&MCprocesses, MCnprocesses, MCnprocesses + 1, sizeof(Streamnode));
    
	// Store process information.
	uint2 index = MCnprocesses;
	MCprocesses[MCnprocesses].name = (MCNameRef)MCValueRetain(name);
	MCprocesses[MCnprocesses].mode = mode;
	MCprocesses[MCnprocesses].ihandle = NULL;
	MCprocesses[MCnprocesses].ohandle = NULL;
	MCprocesses[MCnprocesses].sn.highLongOfPSN = 0;
	MCprocesses[MCnprocesses].sn.lowLongOfPSN = 0;
	
    char *t_doc;
    /* UNCHECKED */ MCStringConvertToCString(doc, t_doc);
	if (!elevated)
	{
		int tochild[2]; // pipe to child
		int toparent[2]; // pipe to parent
		
		// If we are reading, create the pipe to parent.
		// Parent reads, child writes.
		if (reading)
			if (pipe(toparent) != 0)
				noerror = False;
		
		// If we are writing, create the pipe to child.
		// Parent writes, child reads.
		if (noerror && writing)
			if (pipe(tochild) != 0)
			{
				noerror = False;
				if (reading)
				{
					// error, get rid of these fds
					close(toparent[0]);
					close(toparent[1]);
				}
			}
        
		if (noerror)
		{
			// Fork
			if ((MCprocesses[MCnprocesses++].pid = fork()) == 0)
			{
				char *t_name_dup;
				t_name_dup = strdup(MCNameGetCString(name));
				
				// The pid is 0, so here we are in the child process.
				// Construct the argument string to pass to the process..
				char **argv = NULL;
				uint32_t argc = 0;
				startprocess_create_argv(t_name_dup, t_doc, argc, argv);
				
				// The parent is reading, so we (we are child) are writing.
				if (reading)
				{
					// Don't need to read
					close(toparent[0]);
					
					// Close the current stdout, and duplicate the out descriptor of toparent to stdout.
					close(1);
					dup(toparent[1]);
					
					// Redirect stderr of this child to toparent-out.
					close(2);
					dup(toparent[1]);
					
					// We no longer need this pipe, so close the output descriptor.
					close(toparent[1]);
				}
				else
				{
					// Not reading, so close stdout and stderr.
					close(1);
					close(2);
				}
				if (writing)
				{
					// Parent is writing, so child needs to read. Close tochild[1], we dont need it.
					close(tochild[1]);
					
					// Attach stdin to tochild[0].
					close(0);
					dup(tochild[0]);
					
					// Close, as we no longer need it.
					close(tochild[0]);
				}
				else // not writing, so close stdin
					close(0);
                
				// Execute a new process in a new process image.
				execvp(argv[0], argv);
				
				// If we get here, an error occurred
				_exit(-1);
			}
			
			// If we get here, we are in the parent process, as the child has exited.
			
			MCS_checkprocesses();
			
			if (reading)
			{
				close(toparent[1]);
				MCS_mac_nodelay(toparent[0]);
				// Store the in handle for the "process".
				MCprocesses[index].ihandle = MCsystem -> OpenFd(toparent[0], kMCSystemFileModeRead);
			}
			if (writing)
			{
				close(tochild[0]);
				// Store the out handle for the "process".
				MCprocesses[index].ohandle = MCsystem -> OpenFd(tochild[1], kMCSystemFileModeWrite);
			}
		}
	}
	else
	{
		OSStatus t_status;
		t_status = noErr;
		
		AuthorizationRef t_auth;
		t_auth = nil;
		if (t_status == noErr)
			t_status = AuthorizationCreate(nil, kAuthorizationEmptyEnvironment, kAuthorizationFlagDefaults, &t_auth);
		
		if (t_status == noErr)
		{
			AuthorizationItem t_items =
			{
				kAuthorizationRightExecute, 0,
				NULL, 0
			};
			AuthorizationRights t_rights =
			{
				1, &t_items
			};
			AuthorizationFlags t_flags =
            kAuthorizationFlagDefaults |
            kAuthorizationFlagInteractionAllowed |
            kAuthorizationFlagPreAuthorize |
            kAuthorizationFlagExtendRights;
			t_status = AuthorizationCopyRights(t_auth, &t_rights, nil, t_flags, nil);
		}
		
		FILE *t_stream;
		t_stream = nil;
		if (t_status == noErr)
		{
			char *t_arguments[] =
			{
				"-elevated-slave",
				nil
			};
            char *t_mccmd;
            /* UNCHECKED */ MCStringConvertToCString(MCcmd, t_mccmd);
			t_status = AuthorizationExecuteWithPrivileges(t_auth, t_mccmd, kAuthorizationFlagDefaults, t_arguments, &t_stream);
            delete t_mccmd;
		}
		
		uint32_t t_pid;
		t_pid = 0;
		if (t_status == noErr)
		{
			char *t_name_dup;
			/* UNCHECKED */ MCStringConvertToUTF8String(MCNameGetString(name), t_name_dup);
			
			// Split the arguments
			uint32_t t_argc;
			char **t_argv;
			char *t_doc;
			/* UNCHECKED */ MCStringConvertToUTF8String(doc, t_doc);
			startprocess_create_argv(t_name_dup, t_doc, t_argc, t_argv);
			startprocess_write_uint32_to_fd(fileno(t_stream), t_argc);
			for(uint32_t i = 0; i < t_argc; i++)
				startprocess_write_cstring_to_fd(fileno(t_stream), t_argv[i]);
			if (!startprocess_read_uint32_from_fd(fileno(t_stream), t_pid))
				t_status = errAuthorizationToolExecuteFailure;
			
			delete t_name_dup;
			delete t_doc;
			delete[] t_argv;
		}
		
		if (t_status == noErr)
		{
			MCprocesses[MCnprocesses++].pid = t_pid;
			MCS_checkprocesses();
			
			if (reading)
			{
				int t_fd;
				t_fd = dup(fileno(t_stream));
				MCS_mac_nodelay(t_fd);
				MCprocesses[index].ihandle = MCsystem -> OpenFd(t_fd, kMCSystemFileModeRead);
			}
			if (writing)
				MCprocesses[index].ohandle = MCsystem -> OpenFd(dup(fileno(t_stream)), kMCSystemFileModeWrite);
			
			noerror = True;
		}
		else
			noerror = False;
		
		if (t_stream != nil)
			fclose(t_stream);
		
		if (t_auth != nil)
			AuthorizationFree(t_auth, kAuthorizationFlagDefaults);
	}
	
	if (!noerror || MCprocesses[index].pid == -1 || MCprocesses[index].pid == 0)
	{
		if (noerror)
			MCprocesses[index].pid = 0;
		MCresult->sets("not opened");
	}
	else
		MCresult->clear(False);
<<<<<<< HEAD

    
    delete t_doc;

}
=======
}

bool MCS_generate_uuid(char p_buffer[128])
{
	CFUUIDRef t_uuid;
	t_uuid = CFUUIDCreate(kCFAllocatorDefault);
	if (t_uuid != NULL)
	{
		CFStringRef t_uuid_string;
		
		t_uuid_string = CFUUIDCreateString(kCFAllocatorDefault, t_uuid);
		if (t_uuid_string != NULL)
		{
			CFStringGetCString(t_uuid_string, p_buffer, 127, kCFStringEncodingMacRoman);
			CFRelease(t_uuid_string);
		}
		
		CFRelease(t_uuid);
        
		return true;
	}
    
	return false;
}
>>>>>>> bc957656
<|MERGE_RESOLUTION|>--- conflicted
+++ resolved
@@ -9105,13 +9105,10 @@
 	}
 	else
 		MCresult->clear(False);
-<<<<<<< HEAD
 
     
     delete t_doc;
 
-}
-=======
 }
 
 bool MCS_generate_uuid(char p_buffer[128])
@@ -9136,4 +9133,3 @@
     
 	return false;
 }
->>>>>>> bc957656
