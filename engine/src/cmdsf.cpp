--- conflicted
+++ resolved
@@ -1017,16 +1017,12 @@
 		t_dither = !optr->getflag(F_DONT_DITHER);
 	}
 	else
-<<<<<<< HEAD
-=======
 	{
 		/* UNCHECKED */ MCImageBitmapCreateWithOldBitmap(t_img, t_bitmap);
 		// MW-2013-05-20: [[ Bug 10897 ]] Make sure we unpremultiply if needed.
 		if (t_needs_unpremultiply)
 			MCImageBitmapUnpremultiply(t_bitmap);
 		MCImageBitmapCheckTransparency(t_bitmap);
-		MCscreen->destroyimage(t_img);
->>>>>>> 4d6ed727
 		t_dither = !MCtemplateimage->getflag(F_DONT_DITHER);
 
 	IO_handle t_out_stream = nil;
