/* Copyright (C) 2003-2013 Runtime Revolution Ltd.

This file is part of LiveCode.

LiveCode is free software; you can redistribute it and/or modify it under
the terms of the GNU General Public License v3 as published by the Free
Software Foundation.

LiveCode is distributed in the hope that it will be useful, but WITHOUT ANY
WARRANTY; without even the implied warranty of MERCHANTABILITY or
FITNESS FOR A PARTICULAR PURPOSE.  See the GNU General Public License
for more details.

You should have received a copy of the GNU General Public License
along with LiveCode.  If not see <http://www.gnu.org/licenses/>.  */

#include "prefix.h"

#include "globdefs.h"
#include "objdefs.h"
#include "parsedef.h"
#include "filedefs.h"
#include "mcio.h"

#include "execpt.h"
#include "exec.h"
#include "stack.h"
#include "aclip.h"
#include "vclip.h"
#include "dispatch.h"
#include "card.h"
#include "objptr.h"
#include "control.h"
#include "image.h"
#include "field.h"
#include "button.h"
#include "group.h"
#include "graphic.h"
#include "player.h"
#include "eps.h"
#include "scrolbar.h"
#include "magnify.h"
#include "cpalette.h"
#include "stacklst.h"
#include "cardlst.h"
#include "sellst.h"
#include "visual.h"
#include "chunk.h"
#include "mcerror.h"
#include "util.h"
#include "date.h"
#include "objectstream.h"
#include "mode.h"
#include "redraw.h"
#include "font.h"

#include "globals.h"
#include "mctheme.h"
#include "license.h"
#include "stacksecurity.h"

#include "exec.h"

#define STACK_EXTRA_ORIGININFO (1U << 0)

IO_stat MCStack::load_substacks(IO_handle stream, const char *version)
{
	IO_stat stat;

	while (True)
	{
		uint1 type;
		if ((stat = IO_read_uint1(&type, stream)) != IO_NORMAL)
			return stat;
		switch (type)
		{
		case OT_STACK:
		case OT_ENCRYPT_STACK:
			{
				MCStack *newstk = nil;
				/* UNCHECKED */ MCStackSecurityCreateStack(newstk);
				newstk->setparent(this);
				if ((stat = newstk->load(stream, version, type)) != IO_NORMAL)
				{
					delete newstk;
					return stat;
				}
				newstk->appendto(substacks);
				
				// MW-2011-08-09: [[ Groups ]] Make sure F_GROUP_SHARED is set
				//   appropriately.
				newstk -> checksharedgroups();
			}
			break;
		default:
			MCS_seek_cur(stream, -1);
			return IO_NORMAL;
		}
	}
	return IO_NORMAL;
}

IO_stat MCStack::extendedload(MCObjectInputStream& p_stream, const char *p_version, uint4 p_remaining)
{
	IO_stat t_stat;
	t_stat = IO_NORMAL;

	// MW-2013-03-28: Read the legacy origininfo section - this isn't generated in
	//   6.0+ stackfiles.
	if (p_remaining > 0)
	{
		uint4 t_flags, t_length, t_header_length;
		t_stat = p_stream . ReadTag(t_flags, t_length, t_header_length);

		if (t_stat == IO_NORMAL)
			t_stat = p_stream . Mark();

		uint32_t t_origin_info;
		if (t_stat == IO_NORMAL && (t_flags & STACK_EXTRA_ORIGININFO))
			t_stat = p_stream . ReadU32(t_origin_info);

		if (t_stat == IO_NORMAL)
			t_stat = p_stream . Skip(t_length);

		if (t_stat == IO_NORMAL)
			p_remaining -= t_length + t_header_length;
	}

	if (t_stat == IO_NORMAL)
		t_stat = MCObject::extendedload(p_stream, p_version, p_remaining);

	return t_stat;
}

IO_stat MCStack::load(IO_handle stream, const char *version, uint1 type)
{
	IO_stat stat;

	if (type != OT_STACK)
		return IO_ERROR;
	
	uint32_t t_reserved = 0;
	
	if ((stat = MCObject::load(stream, version)) != IO_NORMAL)
		return stat;
	if ((stat = IO_read_uint4(&t_reserved, stream)) != IO_NORMAL)
		return stat;
	
	stat = load_stack(stream, version);
	
	return stat;
}

IO_stat MCStack::load_stack(IO_handle stream, const char *version)
{
	IO_stat stat;
	
//---- 2.7+:
//  . F_OPAQUE now valid - default true
	if (strncmp(version, "2.7", 3) < 0)
	{
		flags |= F_OPAQUE;
	}
//----

	if (MCtranslatechars)
		state |= CS_TRANSLATED;
	if ((stat = IO_read_uint4(&iconid, stream)) != IO_NORMAL)
		return stat;
	if (strncmp(version, "1.0", 3) > 0)
	{
		if (flags & F_TITLE)
		{
			// MW-2012-03-04: [[ StackFile5500 ]] If the version is 5.5 or above, then the
			//   stack title will be UTF-8 already.
			if (strncmp(version, "5.5", 3) >= 0)
			{
				if ((stat = IO_read_stringref_utf8(title, stream)) != IO_NORMAL)
					return stat;
			}
			else
			{
				if ((stat = IO_read_stringref(title, stream, false)) != IO_NORMAL)
					return stat;
			}
		}
		if (flags & F_DECORATIONS)
		{
			if ((stat = IO_read_uint2(&decorations, stream)) != IO_NORMAL)
				return stat;
			if (!(decorations & WD_WDEF) && decorations & WD_SHAPE)
				if ((stat = IO_read_uint4(&windowshapeid, stream)) != IO_NORMAL)
					return stat;
		}
	}
	else
		flags &= ~(F_TITLE | F_DECORATIONS);
	if (strncmp(version, "2.3", 3) < 0)
		flags &= ~(F_SHOW_BORDER | F_3D | F_OPAQUE | F_FORMAT_FOR_PRINTING);
	if (flags & F_RESIZABLE)
	{
		if ((stat = IO_read_uint2(&minwidth, stream)) != IO_NORMAL)
			return stat;
		if ((stat = IO_read_uint2(&minheight, stream)) != IO_NORMAL)
			return stat;
		if ((stat = IO_read_uint2(&maxwidth, stream)) != IO_NORMAL)
			return stat;
		if ((stat = IO_read_uint2(&maxheight, stream)) != IO_NORMAL)
			return stat;
		if (maxwidth == 1280 && maxheight == 1024)
			maxwidth = maxheight = MAXUINT2;
	}
	if ((stat = IO_read_stringref(externalfiles, stream, false)) != IO_NORMAL)
		return stat;
	if (strncmp(version, "1.3", 3) > 0)
	{
		if ((stat = MCLogicalFontTableLoad(stream)) != IO_NORMAL)
			return stat;

		// MW-2012-02-17: [[ LogFonts ]] Now we have a fonttable, we can resolve the
		//   stack's font attrs.
		if (getflag(F_FONT))
		{
			// MW-2012-02-19: [[ SplitTextAttrs ]] Clearout the font flag now that we've
			//   used it to determine whether to resolve font attrs or not.
			flags &= ~F_FONT;
			loadfontattrs(s_last_font_index);
		}
	}

	if (flags & F_STACK_FILES)
	{
		MCAutoStringRef sf;
		if ((stat = IO_read_stringref(&sf, stream)) != IO_NORMAL)
			return stat;
		setstackfiles(*sf);
		
	}
	if (flags & F_MENU_BAR)
	{
		MCNameRef t_menubar;
		if ((stat = IO_read_nameref(t_menubar, stream)) != IO_NORMAL)
			return stat;
		MCNameDelete(_menubar);
		_menubar = t_menubar;
	}
	if (flags & F_LINK_ATTS)
	{
		linkatts = new Linkatts;
		memset(linkatts, 0, sizeof(Linkatts));
		if ((stat = IO_read_mccolor(linkatts->color, stream)) != IO_NORMAL
		        || (stat = IO_read_stringref(linkatts->colorname, stream, false)) != IO_NORMAL)
			return stat;
		if ((stat = IO_read_mccolor(linkatts->hilitecolor, stream)) != IO_NORMAL
		        || (stat=IO_read_stringref(linkatts->hilitecolorname, stream, false))!=IO_NORMAL)
			return stat;
		if ((stat = IO_read_mccolor(linkatts->visitedcolor, stream)) != IO_NORMAL
		        || (stat=IO_read_stringref(linkatts->visitedcolorname, stream, false))!=IO_NORMAL)
			return stat;
		if ((stat = IO_read_uint1(&linkatts->underline, stream)) != IO_NORMAL)
			return stat;
	}

	if ((stat = loadpropsets(stream)) != IO_NORMAL)
		return stat;

	mode_load();

	while (True)
	{
		uint1 type;
		if ((stat = IO_read_uint1(&type, stream)) != IO_NORMAL)
			return stat;
		switch (type)
		{
		case OT_CARD:
			{
				MCCard *newcard = new MCCard;
				newcard->setparent(this);
				if ((stat = newcard->load(stream, version)) != IO_NORMAL)
				{
					delete newcard;
					return stat;
				}
				newcard->appendto(cards);
				if (curcard == NULL)
					curcard = cards;
			}
			break;
		case OT_GROUP:
			{
				MCGroup *newgroup = new MCGroup;
				newgroup->setparent(this);
				if ((stat = newgroup->load(stream, version)) != IO_NORMAL)
				{
					delete newgroup;
					return stat;
				}
				MCControl *newcontrol = newgroup;
				newcontrol->appendto(controls);


			}
			break;
		case OT_BUTTON:
			{
				MCButton *newbutton = new MCButton;
				newbutton->setparent(this);
				if ((stat = newbutton->load(stream, version)) != IO_NORMAL)
				{
					delete newbutton;
					return stat;
				}
				MCControl *cptr = (MCControl *)newbutton;
				cptr->appendto(controls);
			}
			break;
		case OT_FIELD:
			{
				MCField *newfield = new MCField;
				newfield->setparent(this);
				if ((stat = newfield->load(stream, version)) != IO_NORMAL)
				{
					delete newfield;
					return stat;
				}
				MCControl *cptr = (MCControl *)newfield;
				cptr->appendto(controls);
			}
			break;
		case OT_IMAGE:
			{
				MCImage *newimage = new MCImage;
				newimage->setparent(this);
				if ((stat = newimage->load(stream, version)) != IO_NORMAL)
				{
					delete newimage;
					return stat;

				}
				MCControl *cptr = (MCControl *)newimage;
				cptr->appendto(controls);
			}
			break;
		case OT_SCROLLBAR:
			{
				MCScrollbar *newscrollbar = new MCScrollbar;
				newscrollbar->setparent(this);
				if ((stat = newscrollbar->load(stream, version)) != IO_NORMAL)
				{
					delete newscrollbar;
					return stat;
				}
				newscrollbar->appendto(controls);
			}
			break;
		case OT_GRAPHIC:
			{
				MCGraphic *newgraphic = new MCGraphic;
				newgraphic->setparent(this);
				if ((stat = newgraphic->load(stream, version)) != IO_NORMAL)
				{
					delete newgraphic;
					return stat;
				}
				newgraphic->appendto(controls);
			}
			break;
		case OT_PLAYER:
			{
				MCPlayer *newplayer = new MCPlayer;
				newplayer->setparent(this);
				if ((stat = newplayer->load(stream, version)) != IO_NORMAL)
				{
					delete newplayer;
					return stat;
				}
				MCControl *cptr = (MCControl *)newplayer;
				cptr->appendto(controls);
			}
			break;
		case OT_MCEPS:
			{
				MCEPS *neweps = new MCEPS;
				neweps->setparent(this);
				if ((stat = neweps->load(stream, version)) != IO_NORMAL)
				{
					delete neweps;
					return stat;
				}
				neweps->appendto(controls);
			}
			break;
		case OT_MAGNIFY:
			{
				MCMagnify *newmag = new MCMagnify;
				newmag->setparent(this);
				if ((stat = newmag->load(stream, version)) != IO_NORMAL)
				{
					delete newmag;
					return stat;
				}
				newmag->appendto(controls);
			}
			break;
		case OT_COLORS:
			{
				MCColors *newcolors = new MCColors;
				newcolors->setparent(this);
				if ((stat = newcolors->load(stream, version)) != IO_NORMAL)
				{
					delete newcolors;
					return stat;
				}
				newcolors->appendto(controls);
			}
			break;
		case OT_AUDIO_CLIP:
			{
				MCAudioClip *newaclip = new MCAudioClip;
				newaclip->setparent(this);
				if ((stat = newaclip->load(stream, version)) != IO_NORMAL)
				{
					delete newaclip;
					return stat;
				}
				newaclip->appendto(aclips);
			}
			break;
		case OT_VIDEO_CLIP:
			{
				MCVideoClip *newvclip = new MCVideoClip;
				newvclip->setparent(this);
				if ((stat = newvclip->load(stream, version)) != IO_NORMAL)
				{
					delete newvclip;
					return stat;
				}
				newvclip->appendto(vclips);
			}
			break;
		default:
			MCS_seek_cur(stream, -1);
			return IO_NORMAL;
		}
	}
	return IO_NORMAL;
}

IO_stat MCStack::extendedsave(MCObjectOutputStream& p_stream, uint4 p_part)
{
	uint32_t t_size, t_flags;
	t_size = 0;
	t_flags = 0;

	// The extended data area for a stack is:
	//    taginfo tag
	//    if origininfo then
	//      uint32_t origin_info

	// MW-2013-03-28: The origininfo is no longer emitted into the stackfile as it
	//   serves no purpose. (There used to be code emitting it here!)

	IO_stat t_stat;
	t_stat = p_stream . WriteTag(t_flags, t_size);
	if (t_stat == IO_NORMAL)
		t_stat = MCObject::extendedsave(p_stream, p_part);

	return t_stat;
}

IO_stat MCStack::save(IO_handle stream, uint4 p_part, bool p_force_ext)
{
	IO_stat stat;
	
	// MW-2012-02-17: [[ LogFonts ]] Build the logical font table for the stack and
	//   its children.
	MCLogicalFontTableBuild(this, 0);

	if (editing != NULL)
		stopedit();
	
	if (linkatts != NULL)
		flags |= F_LINK_ATTS;
	else
		flags &= ~F_LINK_ATTS;
	
	if (!MCStringIsEmpty(title))
		flags |= F_TITLE;
	else
		flags &= ~F_TITLE;

	// MW-2013-03-28: Make sure we never save a stack with F_CANT_STANDALONE set.
	flags &= ~F_CANT_STANDALONE;
	
//---- 2.7+:
//  . F_OPAQUE now valid -  previous versions must be true
	uint4 t_old_flags;
	if (MCstackfileversion < 2700)
	{
		t_old_flags = flags;
		flags |= F_OPAQUE;
	}
//----
	
	// Store the current rect, fetching the old_rect if fullscreen.
	MCRectangle t_rect_to_restore;
	t_rect_to_restore = rect;
	if (is_fullscreen())
		rect = old_rect;

	if ((stat = IO_write_uint1(OT_STACK, stream)) != IO_NORMAL)
		return stat;

	// MW-2009-06-30: We always write out an extended data block for the
	//   stack as we always want to store the full origin info.
	// MW-2011-09-12: [[ MacScroll ]] As the scroll is a transient thing,
	//   we don't want to apply it to the rect that we save, so temporarily
	//   adjust around object save. 
	rect . height += getscroll();
	stat = MCObject::save(stream, p_part, true);
	rect = t_rect_to_restore;
	if (stat != IO_NORMAL)
		return stat;
	
	if ((stat = IO_write_string(NULL, stream)) != IO_NORMAL)
		return stat;
	if ((stat = IO_write_string(NULL, stream)) != IO_NORMAL)
		return stat;

//---- 2.7+:
	if (MCstackfileversion < 2700)
	{
		flags = t_old_flags;
	}
//
	
	stat = save_stack(stream, p_part, p_force_ext);
	
	return stat;
}

IO_stat MCStack::save_stack(IO_handle stream, uint4 p_part, bool p_force_ext)
{
	IO_stat stat;
	
	if ((stat = IO_write_uint4(iconid, stream)) != IO_NORMAL)
		return stat;
	if (flags & F_TITLE)
	{
		// MW-2012-03-04: [[ StackFile5500 ]] If the stackfile version is 5.5, then
		//   write out UTF-8 directly.
		if (MCstackfileversion >= 5500)
		{
			if ((stat = IO_write_stringref_utf8(title, stream)) != IO_NORMAL)
				return stat;
		}
		else
		{
			if ((stat = IO_write_stringref(title, stream, false)) != IO_NORMAL)
				return stat;
		}
	}
	if (flags & F_DECORATIONS)
	{
		if ((stat = IO_write_uint2(decorations, stream)) != IO_NORMAL)
			return stat;
		if (!(decorations & WD_WDEF) && decorations & WD_SHAPE)
			if ((stat = IO_write_uint4(windowshapeid, stream)) != IO_NORMAL)
				return stat;
	}
	if (flags & F_RESIZABLE)
	{
		if ((stat = IO_write_uint2(minwidth, stream)) != IO_NORMAL)
			return stat;
		if ((stat = IO_write_uint2(minheight, stream)) != IO_NORMAL)
			return stat;
		if ((stat = IO_write_uint2(maxwidth, stream)) != IO_NORMAL)
			return stat;
		if ((stat = IO_write_uint2(maxheight, stream)) != IO_NORMAL)
			return stat;
	}
	if ((stat = IO_write_stringref(externalfiles, stream, false)) != IO_NORMAL)
		return stat;

	// MW-2012-02-17: [[ LogFonts ]] Save the stack's logical font table.
	if ((stat = MCLogicalFontTableSave(stream)) != IO_NORMAL)
		return stat;

	if (flags & F_STACK_FILES)
	{
		MCExecPoint ep;
		getstackfiles(ep);
		char *sf = ep.getsvalue().clone();
		if ((stat = IO_write_string(sf, stream)) != IO_NORMAL)
			return stat;
		delete sf;
	}
	if (flags & F_MENU_BAR)
		if ((stat = IO_write_nameref(_menubar, stream)) != IO_NORMAL)
			return stat;
	if (flags & F_LINK_ATTS)
	{
		if ((stat = IO_write_mccolor(linkatts->color, stream)) != IO_NORMAL
		        || (stat = IO_write_stringref(linkatts->colorname, stream, false)) != IO_NORMAL)
			return stat;
		if ((stat = IO_write_mccolor(linkatts->hilitecolor, stream)) != IO_NORMAL
		        || (stat=IO_write_stringref(linkatts->hilitecolorname, stream, false))!=IO_NORMAL)
			return stat;
		if ((stat = IO_write_mccolor(linkatts->visitedcolor, stream)) != IO_NORMAL
		        || (stat=IO_write_stringref(linkatts->visitedcolorname, stream, false))!=IO_NORMAL)
			return stat;
		if ((stat = IO_write_uint1(linkatts->underline, stream)) != IO_NORMAL)
			return stat;
	}
	if ((stat = savepropsets(stream)) != IO_NORMAL)
		return stat;
	if (cards != NULL)
	{
		MCCard *cptr = cards;
		do
		{
			if ((stat = cptr->save(stream, p_part, p_force_ext)) != IO_NORMAL)
				return stat;
			cptr = (MCCard *)cptr->next();
		}
		while (cptr != cards);
	}
	if (controls != NULL)
	{
		MCControl *cptr = controls;
		do
		{
			if ((stat = cptr->save(stream, p_part, p_force_ext)) != IO_NORMAL)
				return stat;
			cptr = (MCControl *)cptr->next();
		}
		while (cptr != controls);
	}
	if (aclips != NULL)
	{
		MCAudioClip *acptr = aclips;
		do
		{
			if ((stat = acptr->save(stream, p_part, p_force_ext)) != IO_NORMAL)
				return stat;
			acptr = (MCAudioClip *)acptr->next();
		}
		while (acptr != aclips);
	}
	if (vclips != NULL)
	{
		MCVideoClip *vptr = vclips;
		do
		{
			if ((stat = vptr->save(stream, p_part, p_force_ext)) != IO_NORMAL)
				return stat;
			vptr = (MCVideoClip *)vptr->next();
		}
		while (vptr != vclips);
	}
	if (substacks != NULL)
	{
		MCStack *sptr = substacks;
		do
		{
			if ((stat = sptr->save(stream, p_part, p_force_ext)) != IO_NORMAL)
				return stat;
			sptr = (MCStack *)sptr->nptr;
		}
		while (sptr != substacks);
	}

	return IO_NORMAL;
}

// I don't think this gets called from anywhere...
Exec_stat MCStack::resubstack(MCStringRef p_data)
{
	Boolean iserror = False;
	MCAutoStringRef t_error;
	
	// MW-2012-09-07: [[ Bug 10372 ]] Record the old stack of substackedness so we
	//   can work out later whether we need to extraopen/close.
	bool t_had_substacks;
	t_had_substacks = substacks != nil;
	
	MCStack *oldsubs = substacks;
	substacks = NULL;
	
	MCAutoArrayRef t_array;
	/* UNCHECKED */ MCStringSplit(p_data, MCSTR("\n"), nil, kMCStringOptionCompareExact, &t_array);
	uindex_t t_count;
	t_count = MCArrayGetCount(*t_array);
	for (uindex_t i = 0; i < t_count; i++)
	{
		MCValueRef t_val;
		/* UNCHECKED */ MCArrayFetchValueAtIndex(*t_array, i, t_val);
		
		// If tsub is one of the existing substacks of the stack, it is set to
		// non-null, as it needs to be removed.
		MCStack *tsub = oldsubs;
		if (tsub != NULL)
		{
			// If t_val doesn't exist as a name, it can't exist as a substack name.
			// t_val is always a stringref (fetched from an MCSplitString array)
			MCNameRef t_name;
			t_name = MCNameLookup((MCStringRef)t_val);
		
			if (t_name != nil)
				while (tsub -> hasname(t_name))
				{
					tsub = (MCStack *)tsub->nptr;
					if (tsub == oldsubs)
					{
						tsub = NULL;
						break;
					}
				}
		}
		
		// OK-2008-04-10 : Added parameters to mainstackChanged message
		Boolean t_was_mainstack;
		if (tsub == NULL)
		{
			MCNewAutoNameRef t_name;
			/* UNCHECKED */ MCNameCreate((MCStringRef)t_val, &t_name);
			MCStack *toclone = MCdispatcher -> findstackname(*t_name);
			t_was_mainstack = MCdispatcher -> ismainstack(toclone);	
			
			if (toclone != NULL)
			/* UNCHECKED */ MCStackSecurityCopyStack(toclone, tsub);
		}
		else
		{
			// If we are here then it means tsub was found in the current list of
			// substacks of this stack.
			t_was_mainstack = False;
			
			tsub -> remove(oldsubs);
		}
		
		if (tsub != NULL)
		{
			MCObject *t_old_mainstack;
			if (t_was_mainstack)
				t_old_mainstack = tsub;
			else
				t_old_mainstack = tsub -> getparent();
			
			tsub->appendto(substacks);
			tsub->parent = this;
			tsub->message_with_valueref_args(MCM_main_stack_changed, t_old_mainstack -> getname(), getname());
		}
		else
		{
			iserror = True;
			t_error = ((MCStringRef)t_val);
		}
	}
	
	while (oldsubs != NULL)
	{
		MCStack *dsub = (MCStack *)oldsubs->remove(oldsubs);
		delete dsub;
	}

	// MW-2012-09-07: [[ Bug 10372 ]] Make sure we sync the appropriate extraopen/close with
	//   the updated substackness of this stack.
	if (t_had_substacks && substacks == NULL)
		extraclose(true);
	else if (!t_had_substacks && substacks != NULL)
		extraopen(true);

	// MW-2011-08-17: [[ Redraw ]] This seems a little extreme, but leave as is
	//   for now.
	MCRedrawDirtyScreen();

	if (iserror)
	{
		MCeerror->add(EE_STACK_BADSUBSTACK, 0, 0, *t_error);
		return ES_ERROR;
	}

	return ES_NORMAL;
}

MCCard *MCStack::getcardid(uint4 inid)
{
	// MW-2012-10-10: [[ IdCache ]] First check for the object in the cache.
	MCObject *t_object;
	t_object = findobjectbyid(inid);
	if (t_object != nil && t_object -> gettype() == CT_CARD)
		return (MCCard *)t_object;
	
	MCCard *cptr;
	cptr = cards;
	do
	{
		if (cptr->getid() == inid)
		{
			// MW-2012-10-10: [[ IdCache ]] Cache the found object.
			cacheobjectbyid(cptr);
			return cptr;
		}
		cptr = (MCCard *)cptr->next();
	}
	while (cptr != cards);
	return NULL;
}

// OK-2009-03-12: [[Bug 7787]] - Temporary fix. This method is the same as getcardid() except
// that it searches the savecards member, enabling cards to be found in edit group mode.
MCCard *MCStack::findcardbyid(uint4 p_id)
{
	MCCard *t_cards;
	if (editing == NULL)
		t_cards = cards;
	else
		t_cards = savecards;

	MCCard *t_card;
	t_card = t_cards;

	do
	{
		if (t_card -> getid() == p_id)
			return t_card;

		t_card = (MCCard *)t_card -> next();
	}
	while (t_card != t_cards);

	return NULL;
}


MCControl *MCStack::getcontrolid(Chunk_term type, uint4 inid, bool p_recurse)
{
	if (controls == NULL && (editing == NULL || savecontrols == NULL))
		return NULL;
	if (controls != NULL)
	{
		// MW-2012-10-10: [[ IdCache ]] Lookup the object in the cache.
		MCObject *t_object;
		t_object = findobjectbyid(inid);
		if (t_object != nil && (type == CT_LAYER && t_object -> gettype() > CT_CARD || t_object -> gettype() == type))
			return (MCControl *)t_object;

		MCControl *tobj = controls;
		do
		{
			MCControl *foundobj;
			if (p_recurse)
			{
				if (tobj -> gettype() == CT_GROUP)
				{
					MCGroup *t_group;
					t_group = (MCGroup *)tobj;
					foundobj = t_group -> findchildwithid(type, inid);
				}
				else
					foundobj = tobj -> findid(type, inid, False);
			}
			else
				foundobj = tobj->findid(type, inid, False);

			if (foundobj != NULL)
			{
				// MW-2012-10-10: [[ IdCache ]] Put the object in the id cache.
				cacheobjectbyid(foundobj);
				return foundobj;
			}

			tobj = (MCControl *)tobj->next();
		}
		while (tobj != controls);
	}
	if (editing != NULL && savecontrols != NULL)
	{
		MCControl *tobj = savecontrols;
		do
		{
			MCControl *foundobj = tobj->findid(type, inid, False);
			if (foundobj != NULL)
			{
				// MW-2012-10-10: [[ IdCache ]] Put the object in the id cache.
				cacheobjectbyid(foundobj);
				return foundobj;
			}
			tobj = (MCControl *)tobj->next();
		}
		while (tobj != savecontrols);
	}
	return NULL;
}

MCControl *MCStack::getcontrolname(Chunk_term type, MCNameRef p_name)
{
	if (controls == NULL)
		return NULL;
	MCControl *tobj = controls;
	do
	{
		MCControl *foundobj = tobj->findname(type, p_name);
		if (foundobj != NULL)
			return foundobj;
		tobj = (MCControl *)tobj->next();
	}
	while (tobj != controls);
	return NULL;
}

MCObject *MCStack::getAVid(Chunk_term type, uint4 inid)
{
	MCObject *objs;
	if (type == CT_AUDIO_CLIP)
		objs = aclips;
	else
		objs = vclips;
	if (objs == NULL)
		return NULL;
	MCObject *tobj = objs;
	do
	{
		if (tobj->getid() == inid)
			return tobj;
		tobj = (MCControl *)tobj->next();
	}
	while (tobj != objs);
	return NULL;
}

bool MCStack::getAVname(Chunk_term type, MCNameRef p_name, MCObject*& r_object)
{
	MCObject *objs;
	if (type == CT_AUDIO_CLIP)
		objs = aclips;
	else
		objs = vclips;
	if (objs == NULL)
		return false;
	MCObject *tobj = objs;
	do
	{
		if (MCU_matchname(p_name, type, tobj->getname()))
        {
			r_object = tobj;
            return true;
        }
		tobj = (MCControl *)tobj->next();
	}
	while (tobj != objs);
	return false;
}

Exec_stat MCStack::setcard(MCCard *card, Boolean recent, Boolean dynamic)
{
	if (state & CS_IGNORE_CLOSE)
		return ES_NORMAL;
	Boolean wasfocused = False;
	Boolean abort = False;

	if (editing != NULL && card != curcard)
		stopedit();
	if (!opened || !mode_haswindow())
	{
		if (opened)
		{
			curcard->close();
			curcard = card;
			curcard->open();
		}

		else
			curcard = card;
		return ES_NORMAL;
	}

	// MW-2011-09-13: [[ Effects ]] If the screen isn't locked and we want an effect then
	//   take a snapshot.
	if (!MCRedrawIsScreenLocked() && MCcur_effects != nil)
		snapshotwindow(curcard -> getrect());
	
	// MW-2011-09-14: [[ Redraw ]] We lock the screen between before closeCard and until
	//   after preOpenCard.
	MCRedrawLockScreen();

	MCCard *oldcard = curcard;
	Boolean oldlock = MClockmessages;
	if (card != oldcard)
	{
		if (MCfoundfield != NULL)
			MCfoundfield->clearfound();
		
		if (MCmousestackptr == this)
			curcard->munfocus();
		if (state & CS_KFOCUSED)
		{
			wasfocused = True;
			curcard->kunfocus();
		}

		// MW-2008-10-31: [[ ParentScripts ]] Send closeControl appropriately
		if (curcard -> closecontrols() == ES_ERROR
				|| curcard != oldcard || !opened
				|| curcard->message(MCM_close_card) == ES_ERROR
		        || curcard != oldcard || !opened
				|| curcard -> closebackgrounds(card) == ES_ERROR
		        || curcard != oldcard || !opened)
		{
			// MW-2011-09-14: [[ Redraw ]] Unlock the screen.
			MCRedrawUnlockScreen();

			if (curcard != oldcard || !opened)
				return ES_NORMAL;
			else
				return ES_ERROR;
		}

		if (dynamic && flags & F_DYNAMIC_PATHS)
			MCdynamiccard = card;
		
		MCscreen->cancelmessageobject(curcard, MCM_idle);
		uint2 oldscroll = getscroll();
		curcard = card;

		// MW-2012-02-01: [[ Bug 9966 ]] Make sure we open the new card *then* close
		//   the old card. This prevents any shared groups being closed then opened
		//   again - in particular, players will keep playing.
		curcard->open();
		
		// MW-2011-11-23: [[ Bug ]] Close the old card here to ensure no players
		//   linger longer than they should.
		oldcard -> close();

		// MW-2011-09-12: [[ MacScroll ]] Use 'getnextscroll()' to see if anything needs
		//   changing on that score.
		if (oldscroll != getnextscroll())
		{
			setgeom();
			updatemenubar();
		}
		
		curcard->resize(rect.width, rect.height + getscroll());

		// MW-2008-10-31: [[ ParentScripts ]] Send preOpenControl appropriately
		if (curcard -> openbackgrounds(true, oldcard) == ES_ERROR
		        || curcard != card || !opened
		        || curcard->message(MCM_preopen_card) == ES_ERROR
		        || curcard != card || !opened
				|| curcard -> opencontrols(true) == ES_ERROR
				|| curcard != card || !opened)
		{
			// MW-2011-08-18: [[ Redraw ]] Use global screen lock
			MCRedrawUnlockScreen();
			if (curcard != card)
				return ES_NORMAL;
			else
			{
				// MW-2011-08-17: [[ Redraw ]] Tell the stack to dirty all of itself.
				dirtyall();
				dirtywindowname();
				return ES_ERROR;
			}
		}
		MClockmessages = True;

		if (mode == WM_TOP_LEVEL || mode == WM_TOP_LEVEL_LOCKED)
		{
			dirtywindowname();

			// MW-2007-09-11: [[ Bug 5139 ]] Don't add activity to recent cards if the stack is an
			//   IDE stack.
			if (recent && !getextendedstate(ECS_IDE))
				MCrecent->addcard(curcard);
		}

		// MW-2011-08-17: [[ Redraw ]] Tell the stack to dirty all of itself.
		dirtyall();
	}
	
	// MW-2011-09-14: [[ Redraw ]] Unlock the screen so the effect stuff has a chance
	//   to run.
	MCRedrawUnlockScreen();

	// MW-2011-08-18: [[ Redraw ]] Update to use redraw.
	if (MCRedrawIsScreenLocked())
	{
		while (MCcur_effects != NULL)
		{
			MCEffectList *veptr = MCcur_effects;
			MCcur_effects = MCcur_effects->next;
			delete veptr;
		}

		if (card != oldcard)
		{
			MClockmessages = oldlock;

			// MW-2008-10-31: [[ ParentScripts ]] Send openControl appropriately
			if (curcard -> openbackgrounds(false, oldcard) == ES_ERROR
			        || curcard != card
			        || curcard->message(MCM_open_card) == ES_ERROR
					|| curcard != card
					|| curcard -> opencontrols(false) == ES_ERROR)
			{

				if (curcard != card)
					return ES_NORMAL;
				else
					return ES_ERROR;
			}
			if (wasfocused)
				curcard->kfocus();
			if (MCmousestackptr == this && !mfocus(MCmousex, MCmousey))
				curcard->message(MCM_mouse_enter);
		}
		return ES_NORMAL;
	}
	else
		effectrect(curcard->getrect(), abort);

	MClockmessages = oldlock;
	if (oldcard != NULL && oldcard != curcard)
	{
		// MW-2008-10-31: [[ ParentScripts ]] Send openControl appropriately
		if (abort
				|| curcard -> openbackgrounds(false, oldcard) == ES_ERROR
		        || curcard != card || !opened
		        || curcard->message(MCM_open_card) == ES_ERROR
		        || curcard != card || !opened
				|| curcard -> opencontrols(false) == ES_ERROR
				|| curcard != card || !opened)
		{
			if (curcard != card || !opened)
				return ES_NORMAL;
			else
				return ES_ERROR;
		}
		
		if (wasfocused)
			kfocus();
		if (MCmousestackptr == this && !mfocus(MCmousex, MCmousey))
			curcard->message(MCM_mouse_enter);
	}
	return ES_NORMAL;
}


MCStack *MCStack::findstackfile(MCNameRef p_name)
{
	MCAutoStringRef t_fname;
	getstackfile(MCNameGetString(p_name), &t_fname);
	if (!MCStringIsEmpty(*t_fname))
	{
		MCU_watchcursor(getstack(), False);
		MCStack *tstk;
		if (MCdispatcher->loadfile(*t_fname, tstk) == IO_NORMAL)
		{
			MCStack *stackptr = tstk->findsubstackname(p_name);
			
			// MW-2007-12-17: [[ Bug 266 ]] The watch cursor must be reset before we
			//   return back to the caller.
			MCU_unwatchcursor(getstack(), False);
			
			if (stackptr == NULL)
				return tstk;
			
			return stackptr;
		}
		
		// MW-2007-12-17: [[ Bug 266 ]] The watch cursor must be reset before we
		//   return back to the caller.
		MCU_unwatchcursor(getstack(), False);
	}
	return NULL;
}

MCStack *MCStack::findstackname(MCNameRef p_name)
{
	MCStack *foundstk;
	if ((foundstk = findsubstackname(p_name)) != NULL)
		return foundstk;
	else
		return MCdispatcher->findstackname(p_name);
}

/* LEGACY */ MCStack *MCStack::findstackname_oldstring(const MCString &s)
{
	MCNewAutoNameRef t_name;
	/* UNCHECKED */ MCNameCreateWithOldString(s, &t_name);
	return findstackname(*t_name);
}

MCStack *MCStack::findsubstackname(MCNameRef p_name)
{
	if (findname(CT_STACK, p_name) != nil)
		return this;
    
	MCStack *sptr = this;
	uint2 num = 0;
	if (!MCdispatcher->ismainstack(this) && !MCU_stoui2(MCNameGetString(p_name), num))
		sptr = parent->getstack();
	if (sptr->substacks != NULL)
	{
		MCStack *tptr = sptr->substacks;
		if (MCU_stoui2(MCNameGetString(p_name), num))
		{
			while (--num)
			{
				tptr = (MCStack *)tptr->next();
				if (tptr == sptr->substacks)
					return NULL;
			}
			return tptr;
		}
		else
			do
			{
				if (tptr->findname(CT_STACK, p_name) != NULL)
					return tptr;
				tptr = (MCStack *)tptr->next();
			}
        while (tptr != sptr->substacks);
	}
	return NULL;
}

/* LEGACY */ MCStack *MCStack::findsubstackname_oldstring(const MCString &s)
{
	MCNewAutoNameRef t_name;
	/* UNCHECKED */ MCNameCreateWithOldString(s, &t_name);
	return findsubstackname(*t_name);
}

MCStack *MCStack::findstackid(uint4 fid)
{
	if (fid == 0)
		return NULL;
	MCStack *foundstk;
	if ((foundstk = findsubstackid(fid)) != NULL)
		return foundstk;
	else
		return MCdispatcher->findstackid(fid);
}

MCStack *MCStack::findsubstackid(uint4 fid)
{
	if (fid == 0)
		return NULL;
	if (altid == fid)
		return this;

	MCStack *sptr = this;
	if (!MCdispatcher->ismainstack(this))
		sptr = parent->getstack();
	if (substacks != NULL)
	{
		MCStack *tptr = sptr->substacks;
		do
		{
			if (tptr->altid == fid)
				return tptr;
			tptr = (MCStack *)tptr->next();
		}
		while (tptr != sptr->substacks);
	}
	return NULL;
}

void MCStack::translatecoords(MCStack *dest, int2 &x, int2 &y)
{
	// WEBREV
	MCRectangle srect;
	
	srect = getrect();

	x += srect.x - dest->rect.x;
	y += srect.y - dest->rect.y - getscroll();
}

uint4 MCStack::newid()
{
	return ++obj_id;
}

void MCStack::appendaclip(MCAudioClip *aptr)
{
	aptr->appendto(aclips);
	aptr->setid(newid());
	aptr->setparent(this);
}

void MCStack::removeaclip(MCAudioClip *aptr)
{
	aptr->remove(aclips);
}

void MCStack::appendvclip(MCVideoClip *vptr)
{
	vptr->appendto(vclips);
	vptr->setid(newid());
	vptr->setparent(this);
}

void MCStack::removevclip(MCVideoClip *vptr)
{
	vptr->remove
	(vclips);
}

void MCStack::appendcontrol(MCControl *optr)
{
	optr->appendto(controls);
}

void MCStack::removecontrol(MCControl *optr)
{
	optr->remove(controls);
}

void MCStack::appendcard(MCCard *cptr)
{
	cptr->setparent(this);
	if (cards == NULL)
		curcard = cards = cptr;
	else
	{
		curcard->append(cptr);
		setcard(cptr, True, False);
	}
	cptr->message(MCM_new_card);
}

void MCStack::removecard(MCCard *cptr)
{
	if (state & CS_IGNORE_CLOSE)
	{
		curcard = cptr->next();
		cptr->remove
		(cards);
		if (cards == NULL)
		{
			cards = curcard = MCtemplatecard->clone(False, False);
			cards->setparent(this);
		}
	}
	else
	{
		if (curcard == cptr)
			setcard(cptr->next(), True, False);
		if (curcard == cptr)
		{
			MCCard *newcard = MCtemplatecard->clone(False, False);
			newcard->setparent(this);
			newcard->appendto(cards);
			setcard(newcard, True, False);
		}
		cptr->remove(cards);
		dirtywindowname();
	}
	MCrecent->deletecard(cptr);
	MCcstack->deletecard(cptr);
}

MCObject *MCStack::getsubstackobjid(Chunk_term type, uint4 inid)
{
	MCStack *sptr = this;
	MCObject *optr = NULL;
	if (!MCdispatcher->ismainstack(this))
		sptr = parent->getstack();
	if (type == CT_AUDIO_CLIP || type == CT_VIDEO_CLIP)
		optr = sptr->getAVid(type, inid);
	else
		optr = sptr->getcontrolid(type, inid);
	if (optr != NULL)
		return optr;
	if (sptr->substacks != NULL)
	{
		MCStack *tptr = sptr->substacks;
		do
		{
			if (type == CT_AUDIO_CLIP || type == CT_VIDEO_CLIP)
				optr = tptr->getAVid(type, inid);
			else
				optr = tptr->getcontrolid(type, inid);
			if (optr != NULL)
				return optr;
			tptr = (MCStack *)tptr->next();
		}
		while (tptr != sptr->substacks);
	}
	return NULL;
}

MCObject *MCStack::getobjid(Chunk_term type, uint4 inid)
{
	if (inid == 0)
		return NULL;
	MCObject *optr = NULL;
	if (type == CT_AUDIO_CLIP || type == CT_VIDEO_CLIP)
		optr = getAVid(type, inid);
	else
		optr = getcontrolid(type, inid);
	if (optr != NULL)
		return optr;
	if ((optr = getsubstackobjid(type, inid)) != NULL)
		return optr;
	else
		return MCdispatcher->getobjid(type, inid);
}

MCObject *MCStack::getsubstackobjname(Chunk_term type, MCNameRef p_name)
{
	MCStack *sptr = this;
	MCObject *optr = NULL;
	if (!MCdispatcher->ismainstack(this))
		sptr = parent->getstack();
	if (type == CT_AUDIO_CLIP || type == CT_VIDEO_CLIP)
	{
		/* UNCHECKED */ sptr->getAVname(type, p_name, optr);
	}
	else
		optr = sptr->getcontrolname(type, p_name);
	if (optr != NULL)
		return optr;
	if (sptr->substacks != NULL)
	{
		MCStack *tptr = sptr->substacks;
		do
		{
			if (type == CT_AUDIO_CLIP || type == CT_VIDEO_CLIP)
			{
				/* UNCHECKED */ sptr->getAVname(type, p_name, optr);
			}
			else
				optr = tptr->getcontrolname(type, p_name);
			if (optr != NULL)
				return optr;
			tptr = (MCStack *)tptr->next();
		}
		while (tptr != sptr->substacks);
	}
	return NULL;
}


MCObject *MCStack::getobjname(Chunk_term type, MCNameRef p_name)
{
	MCObject *optr = NULL;
	uint4 iid;
	if (MCU_stoui4(MCNameGetString(p_name), iid))
	{
		optr = getobjid(type, iid);
		if (optr != NULL)
			return optr;
	}
	if (type == CT_AUDIO_CLIP || type == CT_VIDEO_CLIP)
	{
		/* UNCHECKED */ getAVname(type, p_name, optr);
	}
	else
	{
		optr = getcontrolname(type, p_name);
	}
	if (optr != NULL)
		return optr;
	if ((optr = getsubstackobjname(type, p_name)) != NULL)
		return optr;
	else
		return MCdispatcher->getobjname(type, p_name);
}


void MCStack::createmenu(MCControl *nc, uint2 width, uint2 height)
{

	allowmessages(False);
	flags &= ~F_RESIZABLE;
	rect.width = minwidth = maxwidth = width;
	rect.height = minheight = maxheight = height;
	controls = nc;
	curcard = cards = MCtemplatecard->clone(False, False);
	curcard->allowmessages(False);
	curcard->setsprop(P_SHOW_BORDER, MCSTR(MCtruestring));
	setsprop(P_COLORS, kMCEmptyString);
	if (nc->gettype() == CT_FIELD && IsMacLFAM() && MCaqua)
	{
		curcard->setsprop(P_BORDER_WIDTH, MCSTR("0"));
		uint2 i;
		MCObject *tparent = getparent();
		if  (!tparent->getcindex(DI_BACK, i) && !tparent->getpindex(DI_BACK,i))
			setsprop(P_BACK_COLOR,  MCSTR("255,255,255"));
	}
	else
		if (nc->gettype() == CT_FIELD && MClook != LF_MOTIF
		        || IsMacLF() || (MCcurtheme && MCcurtheme->getthemeid() == LF_NATIVEWIN))
		{
			curcard->setsprop(P_BORDER_WIDTH, MCSTR("1"));
			if (IsMacLF() || nc->gettype() == CT_FIELD || MCcurtheme && MCcurtheme->getthemeid() == LF_NATIVEWIN)
				curcard->setsprop(P_3D, MCSTR(MCfalsestring));
		}
	
	MCWidgetInfo wmenu;
	wmenu.type = WTHEME_TYPE_MENU;
	if ( nc->gettype() != CT_FIELD && (MCcurtheme && MCcurtheme->getthemeid() == LF_NATIVEWIN))
	{
		uint2 i;
		MCObject *tparent = getparent();

		if  (!tparent->getcindex(DI_BACK, i) && !tparent->getpindex(DI_BACK,i))
        {
            MCAutoStringRef colorbuf;
            MCcurtheme->getthemecolor(wmenu, WCOLOR_BACK, &colorbuf);
			setsprop(P_BACK_COLOR, *colorbuf);
        }
		if  (!tparent->getcindex(DI_BORDER, i) && !tparent->getpindex(DI_BORDER,i))
        {
            MCAutoStringRef colorbuf;
            MCcurtheme->getthemecolor(wmenu, WCOLOR_BORDER, &colorbuf);
			setsprop(P_BORDER_COLOR, *colorbuf);
        }
		if  (!tparent->getcindex(DI_FORE, i) && !tparent->getpindex(DI_FORE,i))
        {
            MCAutoStringRef colorbuf;
            MCcurtheme->getthemecolor(wmenu, WCOLOR_TEXT, &colorbuf);
			setsprop(P_FORE_COLOR, *colorbuf);
        }
		if  (!tparent->getcindex( DI_HILITE, i) && !tparent->getpindex( DI_HILITE,i))
        {
            MCAutoStringRef colorbuf;
            MCcurtheme->getthemecolor(wmenu, WCOLOR_HILIGHT, &colorbuf);
			setsprop(P_HILITE_COLOR, *colorbuf);
        }
	}


	curcard->resize(rect.width, rect.height + getscroll());
	cards->setparent(this);
	MCControl *cptr = nc;
	do
	{
		cptr->setid(newid());
		cptr->allowmessages(False);
		cards->newcontrol(cptr, False);
		cptr = (MCControl *)cptr->next();
	}
	while (cptr != nc);
}

void MCStack::menuset(uint2 button, uint2 defy)
{
	MCButton *bptr = (MCButton *)curcard->getnumberedchild(button, CT_BUTTON, CT_UNDEFINED);
	if (bptr == NULL)
	{
		lasty = defy;
		return;
	}
	MCRectangle trect = bptr->getrect();
	lasty = trect.y + (trect.height >> 1);
}

void MCStack::menumup(uint2 which, MCStringRef &r_string, uint2 &selline)
{
	// The original behaviour of this function interprets an empty string and
	// the null string as different things: the empty string means that the
	// function succeeded but there is no text while the null string indicates
	// that no menu handled the key event.
	r_string = nil;
	
	MCControl *focused = curcard->getmfocused();
<<<<<<< HEAD
	r_string = MCValueRetain(kMCEmptyString);
=======
>>>>>>> 4eea8ace
	if (focused == NULL)
		focused = curcard->getkfocused();
	MCButton *bptr = (MCButton *)focused;
	if (focused != NULL && (focused->gettype() == CT_FIELD
	                        || focused->gettype() == CT_BUTTON
	                        && bptr->getmenumode() != WM_CASCADE))
	{
		bool t_has_tags = bptr->getmenuhastags();

		MCExecPoint ep(this, NULL, NULL);
		MCExecContext ctxt(ep);
		MCAutoStringRef t_label;
		MCStringRef t_name = nil;
		focused->getstringprop(ctxt, 0, P_LABEL, true, &t_label);
		t_name = MCNameGetString(focused->getname());
		if (!MCStringIsEmpty(t_name))
		{
			// If the name exists, use it in preference to the label
			if (t_has_tags && !MCStringIsEqualTo(*t_label, t_name, kMCStringOptionCompareExact))
				r_string = MCValueRetain(t_name);
			else 
				r_string = MCValueRetain(*t_label);
		}
			
		if (focused->gettype() == CT_FIELD)
		{
			MCField *f = (MCField *)focused;
			selline = f->hilitedline();
		}
		else
			curcard->count(CT_LAYER, CT_UNDEFINED, focused, selline, True);
	}
	curcard->mup(which);
}


void MCStack::menukdown(MCStringRef p_string, KeySym key, MCStringRef &r_string, uint2 &selline)
{
	MCControl *kfocused = curcard->getkfocused();
<<<<<<< HEAD
	r_string = MCValueRetain(kMCEmptyString);
=======
	r_string = nil;
>>>>>>> 4eea8ace
	if (kfocused != NULL)
	{
		// OK-2010-03-08: [[Bug 8650]] - Check its actually a button before casting, 
		// with combo boxes on OS X this will be a field.
		if (kfocused ->gettype() == CT_BUTTON && ((MCButton*)kfocused)->getmenuhastags())
		{
<<<<<<< HEAD
			MCValueAssign(r_string, MCNameGetString(kfocused->getname()));
		}
		else
		{
			MCStringRef t_string = nil;
			MCExecPoint ep(this, NULL, NULL);
			MCExecContext ctxt(ep);
			kfocused->getstringprop(ctxt, 0, P_LABEL, True, t_string);
			MCValueAssign(r_string, t_string);
			MCValueRelease(t_string);
=======
			r_string = MCValueRetain(MCNameGetString(kfocused->getname()));
		}
		else
		{
			MCAutoStringRef t_string;
			MCExecPoint ep(this, NULL, NULL);
			MCExecContext ctxt(ep);
			kfocused->getstringprop(ctxt, 0, P_LABEL, True, &t_string);
			r_string = MCValueRetain(*t_string);
>>>>>>> 4eea8ace
		}
		curcard->count(CT_LAYER, CT_UNDEFINED, kfocused, selline, True);
	}
	curcard->kdown(p_string, key);
	curcard->kunfocus();
}

void MCStack::findaccel(uint2 key, MCStringRef &r_pick, bool &r_disabled)
{
	if (controls != NULL)
	{
		MCButton *bptr = (MCButton *)controls;
		bool t_menuhastags = bptr->getmenuhastags();
		do
		{
			if (bptr->getaccelkey() == key && bptr->getaccelmods() == MCmodifierstate)
			{
				if (t_menuhastags)
					r_pick = MCValueRetain(MCNameGetString(bptr->getname()));
				else 
					r_pick = MCValueRetain(bptr->getlabeltext());
				r_disabled = bptr->isdisabled() == True;
				return;
			}
			if (bptr->getmenumode() == WM_CASCADE && bptr->getmenu() != NULL)
			{
				MCStringRef t_accel = nil;
				bptr->getmenu()->findaccel(key, t_accel, r_disabled);
				if (!MCStringIsEmpty(t_accel))
				{
					MCStringRef t_label = nil;
					/* UNCHECKED */ MCStringCreateMutable(0, t_label);
					if (t_menuhastags)
						/* UNCHECKED */ MCStringAppend(t_label, MCNameGetString(bptr->getname()));
					else
						/* UNCHECKED */ MCStringAppend(t_label, bptr->getlabeltext());
					
					/* UNCHECKED */ MCStringAppendFormat(t_label, "|");
					/* UNCHECKED */ MCStringAppend(t_label, t_accel);

					MCValueRelease(t_accel);
					return;
				}
			}
			bptr = (MCButton *)bptr->next();

		}
		while (bptr != controls);
	}
	r_pick = MCValueRetain(kMCEmptyString);
}

void MCStack::raise()
{
	MCscreen->raisewindow(window);
	MCscreen->waitconfigure(window);
}

void MCStack::enter()
{
	setcursor(getcursor(), False);
	curcard->message(MCM_mouse_enter);
}

void MCStack::flip(uint2 count)
{
	if (count)
	{
		MCCard *cptr = curcard;
		uint4 oldstate = state;
		state &= ~CS_MARKED;
		while (count)
		{
			cptr = (MCCard *)cptr->next();
			if (cptr->countme(0, (oldstate & CS_MARKED) != 0))
			{
				setcard(cptr, True, False);
				count--;
			}
			if (MCscreen->abortkey())
			{
				MCeerror->add(EE_REPEAT_ABORT, 0, 0);
				state = oldstate;
				return;
			}
		}
		state = oldstate;
	}
	else
	{
		// MW-2011-08-17: [[ Redraw ]] This shouldn't be reached anymore.
		abort();
	}
}

bool MCStack::sort(MCExecContext &ctxt, Sort_type dir, Sort_type form,
                        MCExpression *by, Boolean marked)
{
	if (by == NULL)
		return false;
	if (editing != NULL)
		stopedit();
<<<<<<< HEAD
	
=======

>>>>>>> 4eea8ace
	MCStack *olddefault = MCdefaultstackptr;
	MCdefaultstackptr = this;
	MCCard *cptr = curcard;
	MCAutoArray<MCSortnode> items;
	uint4 nitems = 0;
	MCerrorlock++;
	do
	{
		items.Extend(nitems + 1);
		items[nitems].data = (void *)curcard;
		switch (form)
		{
		case ST_DATETIME:
			if (!marked || curcard->getmark() && by->eval(ctxt.GetEP()) == ES_NORMAL)
			{
				MCAutoStringRef t_out;
				if (MCD_convert(ctxt, ctxt.GetEP().getvalueref(), CF_UNDEFINED, CF_UNDEFINED, CF_SECONDS, CF_UNDEFINED, &t_out))
					if (ctxt.ConvertToNumber(*t_out, items[nitems].nvalue))
						break;
			}

			/* UNCHECKED */ MCNumberCreateWithReal(-MAXREAL8, items[nitems].nvalue);
			break;
		case ST_NUMERIC:
			if ((!marked || curcard->getmark())
			        && by->eval(ctxt.GetEP()) == ES_NORMAL 
					&& ctxt.ConvertToNumber(ctxt.GetEP().getvalueref(), items[nitems].nvalue))
				break;

			/* UNCHECKED */ MCNumberCreateWithReal(-MAXREAL8, items[nitems].nvalue);
			break;
		case ST_INTERNATIONAL:
		case ST_TEXT:
			if ((!marked || curcard->getmark()) && by->eval(ctxt.GetEP()) == ES_NORMAL)
			{
				MCStringRef t_string;
				/* UNCHECKED */ ctxt.ConvertToString(ctxt.GetEP().getvalueref(), t_string);
				if (ctxt.GetCaseSensitive())
					items[nitems].svalue = t_string;
				else
				{
					MCStringRef t_mutable;
					/* UNCHECKED */ MCStringMutableCopyAndRelease(t_string, t_mutable);
					/* UNCHECKED */ MCStringLowercase(t_mutable);
					/* UNCHECKED */ MCStringCopyAndRelease(t_mutable, items[nitems].svalue);
				}
			}
			else
				items[nitems].svalue = MCValueRetain(kMCEmptyString);
			break;
		default:
			break;
		}
		nitems++;
		curcard = (MCCard *)curcard->next();
	}
	while (curcard != cptr);
	MCerrorlock--;
	if (nitems > 1)
		MCU_sort(items.Ptr(), nitems, dir, form);
	MCCard *newcards = NULL;
	uint4 i;
	for (i = 0 ; i < nitems ; i++)
	{
		const MCCard *tcptr = (const MCCard *)items[i].data;
		cptr = (MCCard *)tcptr;
		cptr->remove(cards);
		cptr->appendto(newcards);
	}
	cards = newcards;
	setcard(cards, True, False);
	dirtywindowname();
	MCdefaultstackptr = olddefault;
	return ES_NORMAL;
}

void MCStack::breakstring(MCStringRef source, MCStringRef*& dest, uint2 &nstrings, Find_mode fmode)
{
    MCStringRef *tdest_str = nil;
	nstrings = 0;
	switch (fmode)
	{
	case FM_NORMAL:
	case FM_CHARACTERS:
	case FM_WORD:
		{
			// MW-2007-07-05: [[ Bug 110 ]] - Break string only breaks at spaces, rather than space charaters
			const char *sptr = MCStringGetCString(source);
			uint4 l = MCStringGetLength(source);
			MCU_skip_spaces(sptr, l);
			const char *startptr = sptr;
			while(l != 0)
			{
				while(l != 0 && !isspace(*sptr))
					sptr += 1, l -= 1;

				MCU_realloc((char **)&tdest_str, nstrings, nstrings + 1, sizeof(MCStringRef));
                /* UNCHECKED */ MCStringCreateWithNativeChars ((const char_t *) startptr, sptr - startptr, tdest_str[nstrings]);
				nstrings++;
				MCU_skip_spaces(sptr, l);
				startptr = sptr;
			}
		}
		break;
	case FM_STRING:
	case FM_WHOLE:
	default:
		break;
	}
	if (nstrings == 0)
	{
        tdest_str = new MCStringRef;
		tdest_str[0] = MCValueRetain(source);
		nstrings = 1;
	}
	dest = tdest_str;
}

Boolean MCStack::findone(MCExecContext &ctxt, Find_mode fmode,
                         MCStringRef *strings, uint2 nstrings,
                         MCChunk *field, Boolean firstcard)
{
	Boolean firstword = True;
	uint2 i = 0;
	if (field != NULL)
	{
		MCObject *optr;
		uint4 parid;
		MCerrorlock++;
		if (field->getobj(ctxt.GetEP(), optr, parid, True) == ES_NORMAL)
		{
			if (optr->gettype() == CT_FIELD)
			{
				MCField *searchfield = (MCField *)optr;
				while (i < nstrings)
					if (!searchfield->find(ctxt, curcard->getid(), fmode,
					                       strings[i], firstword))
					{
						MCerrorlock--;
						return False;
					}
					else
					{
						firstword = False;
						i++;
					}
				MCerrorlock--;
				return True;
			}
		}
		MCerrorlock--;
		return False;
	}
	else
	{
		while (i < nstrings)
			if (!curcard->find(ctxt, fmode, strings[i], firstcard, firstword))
				return False;
			else
			{
				firstword = False;
				i++;
			}
		return True;
	}
}

void MCStack::find(MCExecContext &ctxt, Find_mode fmode,
                   MCStringRef tofind, MCChunk *field)
{
	MCStringRef *strings = NULL;
	uint2 nstrings;
	breakstring(tofind, strings, nstrings, fmode);
	MCCard *ocard = curcard;
	Boolean firstcard = MCfoundfield != NULL;
	MCField *oldfound = MCfoundfield;
	do
	{
		if (findone(ctxt, fmode, strings, nstrings, field, firstcard))
		{
			delete strings;
			MCField *newfound = MCfoundfield;
			if (curcard != ocard)
			{
				MCCard *newcard = curcard;
				curcard = ocard;
				MCfoundfield = NULL;
				setcard(newcard, True, False);
				MCfoundfield = newfound;
			}
			if (opened)
				MCfoundfield->centerfound();
			MCresult->clear(False);
			return;
		}
		firstcard = False;
		if (MCfoundfield != NULL)
			MCfoundfield->clearfound();
		if (oldfound != NULL)
		{
			oldfound->clearfound();
			oldfound = NULL;
		}
		curcard = (MCCard *)curcard->next();
	}
	while (curcard != ocard);
	curcard = ocard;
	// MW-2011-08-17: [[ Redraw ]] Tell the stack to dirty all of itself.
	dirtyall();
    for (int i = 0 ; i < nstrings ; i++)
        MCValueRelease(strings[i]);
	delete strings;
	MCresult->sets(MCnotfoundstring);
}

void MCStack::markfind(MCExecContext &ctxt, Find_mode fmode,
                       MCStringRef tofind, MCChunk *field, Boolean mark)
{
	if (MCfoundfield != NULL)
		MCfoundfield->clearfound();
	MCStringRef *strings = NULL;
	uint2 nstrings;
	breakstring(tofind, strings, nstrings, fmode);
	MCCard *ocard = curcard;
	do
	{
		if (findone(ctxt, fmode, strings, nstrings, field, False))
		{
			MCfoundfield->clearfound();
			curcard->setmark(mark);
		}
		curcard = (MCCard *)curcard->next();
	}
	while (curcard != ocard);
    for (uint4 i = 0 ; i < nstrings ; i++)
        MCValueRelease(strings[i]);
	delete strings;
	if (MCfoundfield != NULL)
		MCfoundfield->clearfound();
}

void MCStack::mark(MCExecPoint &ep, MCExpression *where, Boolean mark)
{
	if (where == NULL)
	{
		MCCard *cptr = cards;
		do
		{
			cptr->setmark(mark);
			cptr = (MCCard *)cptr->next();
		}
		while (cptr != cards);
	}
	else
	{
		MCCard *oldcard = curcard;
		curcard = cards;
		MCerrorlock++;
		do
		{
			if (where->eval(ep) == ES_NORMAL)
			{
				if (ep.getsvalue() == MCtruemcstring)
					curcard->setmark(mark);
			}
			curcard = (MCCard *)curcard->next();
		}
		while (curcard != cards);
		curcard = oldcard;
		MCerrorlock--;
	}
}

Linkatts *MCStack::getlinkatts()
{
	return linkatts != NULL ? linkatts : &MClinkatts;
}

////////////////////////////////////////////////////////////////////////////////

// MW-2009-01-28: [[ Inherited parentScripts ]]
// This method returns false if there was not enough memory to complete the
// resolution.
bool MCStack::resolveparentscripts(void)
{
	// MW-2010-01-08: [[ Bug 8280 ]] Make sure the stack resolves its own behavior!
	resolveparentscript();

	if (cards != NULL)
	{
		MCCard *t_card;
		t_card = cards;
		do
		{
			if (!t_card -> resolveparentscript())
				return false;
			t_card = t_card -> next();
		}
		while(t_card != cards);
	}

	if (controls != NULL)
	{
		MCControl *t_control;
		t_control = controls;
		do
		{
			if (!t_control -> resolveparentscript())
				return false;
			t_control = t_control -> next();
		}
		while(t_control != controls);
	}

	if (substacks != NULL)
	{
		MCStack *t_substack;
		t_substack = substacks;
		do
		{
			if (!t_substack -> resolveparentscripts())
				return false;
			t_substack = t_substack -> next();
		}
		while(t_substack != substacks);
	}

	return true;
}

////////////////////////////////////////////////////////////////////////////////

struct MCGroupPlacementCount
{
	uint4 id;
	uint4 count;
	MCControl *group;
};

static int32_t MCGroupPlacementCountCompare(const void *a, const void *b)
{
	return ((MCGroupPlacementCount *)a) -> id - ((MCGroupPlacementCount *)b) -> id;
}

// MW-2011-08-09: [[ Groups ]] This method ensures that F_GROUP_SHARED is set
//   appropriately on all shared groups. This process is run on every stack
//   after load - note that it only ever *sets* F_GROUP_SHARED, it doesn't
//   ever unset it.
void MCStack::checksharedgroups(void)
{
	// No cards means nothing to do.
	if (cards == nil || controls == nil)
		return;

	MCGroupPlacementCount *t_groups;
	uint32_t t_group_count;
	t_groups = nil;
	t_group_count = 0;
	
	// First make a list of all the non-shared groups on the stack (we don't need
	// to consider shared groups as we might be turning groups into sg's as a result
	// of this method!).
	MCControl *t_control;
	t_control = controls;
	do
	{
		if (t_control -> gettype() == CT_GROUP && !static_cast<MCGroup *>(t_control) -> isshared())
			if (MCMemoryResizeArray(t_group_count + 1, t_groups, t_group_count))
			{
				t_groups[t_group_count - 1] . id = t_control -> getid();
				t_groups[t_group_count - 1] . group = t_control;
			}
			else
			{
				// If resizing the array failed, then we must use a quadratic
				// algorithm for checking.
				MCMemoryDeleteArray(t_groups);
				checksharedgroups_slow();
				return;
			}
		
		t_control = t_control -> next();
	}
	while(t_control != controls);
	
	// Sort the list of groups by id
	qsort(t_groups, t_group_count, sizeof(MCGroupPlacementCount), MCGroupPlacementCountCompare);
	
	// Next loop through all cards, and their objptrs
	MCCard *t_card;
	t_card = cards;
	do
	{
		MCObjptr *t_refs;
		t_refs = t_card -> getobjptrs();
		if (t_refs != nil)
		{
			MCObjptr *t_ref;
			t_ref = t_refs;
			do
			{
				uint4 t_id;
				t_id = t_ref -> getid();
				
				MCGroupPlacementCount t_key;
				t_key . id = t_id;
				t_key . count = 0;
				t_key . group = nil;
				
				MCGroupPlacementCount *t_group;
				t_group = (MCGroupPlacementCount *)bsearch(&t_key, t_groups, t_group_count, sizeof(MCGroupPlacementCount), MCGroupPlacementCountCompare);
				if (t_group != nil)
					t_group -> count += 1;
				
				t_ref = t_ref -> next();
			}
			while(t_ref != t_refs);
		}
		
		t_card = t_card -> next();
	}
	while(t_card != cards);

	// Loop through all the unshared groups we listed before, applying the shared
	// flag for any that do not have a count of 1.
	for(uint32_t i = 0; i < t_group_count; i++)
		if (t_groups[i] . count != 1)
			t_groups[i] . group -> setflag(True, F_GROUP_SHARED);
	
	MCMemoryDeleteArray(t_groups);
}

// This method performs the same task as 'checksharedgroups' except that it uses
// no extra memory to do so.
void MCStack::checksharedgroups_slow(void)
{
	// Loop over all controls in the stack.
	MCControl *t_control;
	t_control = controls;
	do
	{
		// Check to see if the current control is a group.
		MCGroup *t_group;
		t_group = nil;
		if (t_control -> gettype() == CT_GROUP)
			t_group = static_cast<MCGroup *>(t_control);

		// Advance 't_control' (so we can use continue for fall through).
		t_control = t_control -> next();

		// If this wasn't a group, continue.
		if (t_group == nil)
			continue;

		// If the group is already shared, continue.
		if (t_group -> isshared())
			continue;

		// The number of finds of the group we've had.
		int t_found;
		t_found = 0;

		// Loop through all cards.
		MCCard *t_card;
		t_card = cards;
		do
		{
			// Look to see if the group is on the card.
			if (t_card -> getchildid(t_group -> getid()))
			{
				t_found += 1;

				// If we've found the group more than once, we need search no
				// more.
				if (t_found > 1)
					break;
			}

			// Advance to the next card
			t_card = t_card -> next();
		}
		while(t_card != cards);

		// If the group was not found, or it was found more than once it must
		// be shared.
		if (t_found != 1)
			t_group -> setflag(True, F_GROUP_SHARED);
	}
	while(t_control != controls);
}

////////////////////////////////////////////////////////////////////////////////<|MERGE_RESOLUTION|>--- conflicted
+++ resolved
@@ -1570,10 +1570,6 @@
 	r_string = nil;
 	
 	MCControl *focused = curcard->getmfocused();
-<<<<<<< HEAD
-	r_string = MCValueRetain(kMCEmptyString);
-=======
->>>>>>> 4eea8ace
 	if (focused == NULL)
 		focused = curcard->getkfocused();
 	MCButton *bptr = (MCButton *)focused;
@@ -1613,29 +1609,13 @@
 void MCStack::menukdown(MCStringRef p_string, KeySym key, MCStringRef &r_string, uint2 &selline)
 {
 	MCControl *kfocused = curcard->getkfocused();
-<<<<<<< HEAD
-	r_string = MCValueRetain(kMCEmptyString);
-=======
 	r_string = nil;
->>>>>>> 4eea8ace
 	if (kfocused != NULL)
 	{
 		// OK-2010-03-08: [[Bug 8650]] - Check its actually a button before casting, 
 		// with combo boxes on OS X this will be a field.
 		if (kfocused ->gettype() == CT_BUTTON && ((MCButton*)kfocused)->getmenuhastags())
 		{
-<<<<<<< HEAD
-			MCValueAssign(r_string, MCNameGetString(kfocused->getname()));
-		}
-		else
-		{
-			MCStringRef t_string = nil;
-			MCExecPoint ep(this, NULL, NULL);
-			MCExecContext ctxt(ep);
-			kfocused->getstringprop(ctxt, 0, P_LABEL, True, t_string);
-			MCValueAssign(r_string, t_string);
-			MCValueRelease(t_string);
-=======
 			r_string = MCValueRetain(MCNameGetString(kfocused->getname()));
 		}
 		else
@@ -1645,7 +1625,6 @@
 			MCExecContext ctxt(ep);
 			kfocused->getstringprop(ctxt, 0, P_LABEL, True, &t_string);
 			r_string = MCValueRetain(*t_string);
->>>>>>> 4eea8ace
 		}
 		curcard->count(CT_LAYER, CT_UNDEFINED, kfocused, selline, True);
 	}
@@ -1748,11 +1727,7 @@
 		return false;
 	if (editing != NULL)
 		stopedit();
-<<<<<<< HEAD
-	
-=======
-
->>>>>>> 4eea8ace
+
 	MCStack *olddefault = MCdefaultstackptr;
 	MCdefaultstackptr = this;
 	MCCard *cptr = curcard;
