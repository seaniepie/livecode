/* Copyright (C) 2003-2013 Runtime Revolution Ltd.

This file is part of LiveCode.

LiveCode is free software; you can redistribute it and/or modify it under
the terms of the GNU General Public License v3 as published by the Free
Software Foundation.

LiveCode is distributed in the hope that it will be useful, but WITHOUT ANY
WARRANTY; without even the implied warranty of MERCHANTABILITY or
FITNESS FOR A PARTICULAR PURPOSE.  See the GNU General Public License
for more details.

You should have received a copy of the GNU General Public License
along with LiveCode.  If not see <http://www.gnu.org/licenses/>.  */

#include "prefix.h"

#include "globdefs.h"
#include "objdefs.h"
#include "parsedef.h"
#include "filedefs.h"
#include "mcio.h"

//#include "execpt.h"
#include "exec.h"
#include "stack.h"
#include "aclip.h"
#include "vclip.h"
#include "dispatch.h"
#include "card.h"
#include "objptr.h"
#include "control.h"
#include "image.h"
#include "field.h"
#include "button.h"
#include "group.h"
#include "graphic.h"
#include "player.h"
#include "eps.h"
#include "scrolbar.h"
#include "magnify.h"
#include "cpalette.h"
#include "stacklst.h"
#include "cardlst.h"
#include "sellst.h"
#include "visual.h"
#include "chunk.h"
#include "mcerror.h"
#include "util.h"
#include "date.h"
#include "objectstream.h"
#include "mode.h"
#include "redraw.h"
#include "font.h"
#include "variable.h"

#include "globals.h"
#include "mctheme.h"
#include "license.h"
#include "stacksecurity.h"
#include "exec.h"

#include "exec.h"
#include "graphics_util.h"

#define STACK_EXTRA_ORIGININFO (1U << 0)

IO_stat MCStack::load_substacks(IO_handle stream, uint32_t version)
{
	IO_stat stat;

	while (True)
	{
		uint1 type;
		if ((stat = IO_read_uint1(&type, stream)) != IO_NORMAL)
			return stat;
		switch (type)
		{
		case OT_STACK:
		case OT_ENCRYPT_STACK:
			{
				MCStack *newstk = nil;
				/* UNCHECKED */ MCStackSecurityCreateStack(newstk);
				newstk->setparent(this);
				if ((stat = newstk->load(stream, version, type)) != IO_NORMAL)
				{
					delete newstk;
					return stat;
				}
				newstk->appendto(substacks);
				
				// MW-2011-08-09: [[ Groups ]] Make sure F_GROUP_SHARED is set
				//   appropriately.
				newstk -> checksharedgroups();
			}
			break;
		default:
			MCS_seek_cur(stream, -1);
			return IO_NORMAL;
		}
	}
	return IO_NORMAL;
}

IO_stat MCStack::extendedload(MCObjectInputStream& p_stream, uint32_t p_version, uint4 p_remaining)
{
	IO_stat t_stat;
	t_stat = IO_NORMAL;

	// MW-2013-03-28: Read the legacy origininfo section - this isn't generated in
	//   6.0+ stackfiles.
	if (p_remaining > 0)
	{
		uint4 t_flags, t_length, t_header_length;
		t_stat = p_stream . ReadTag(t_flags, t_length, t_header_length);

		if (t_stat == IO_NORMAL)
			t_stat = p_stream . Mark();

		uint32_t t_origin_info;
		if (t_stat == IO_NORMAL && (t_flags & STACK_EXTRA_ORIGININFO))
			t_stat = p_stream . ReadU32(t_origin_info);

		if (t_stat == IO_NORMAL)
			t_stat = p_stream . Skip(t_length);

		if (t_stat == IO_NORMAL)
			p_remaining -= t_length + t_header_length;
	}

	if (t_stat == IO_NORMAL)
		t_stat = MCObject::extendedload(p_stream, p_version, p_remaining);

	return t_stat;
}

IO_stat MCStack::load(IO_handle stream, uint32_t version, uint1 type)
{
	IO_stat stat;
	
	// FG-2013-09-20 [[ Bugfix 10846 ]]
	// Community edition cannot read encrypted stacks
	if (type != OT_STACK)
	{
		if (MCresult->isclear() && type == OT_ENCRYPT_STACK)
			MCresult->sets("Encrypted stacks cannot be opened in Community Edition");
		return IO_ERROR;
	}
	
	uint32_t t_reserved = 0;
	
	if ((stat = MCObject::load(stream, version)) != IO_NORMAL)
		return stat;
	if ((stat = IO_read_uint4(&t_reserved, stream)) != IO_NORMAL)
		return stat;
	
	stat = load_stack(stream, version);
	
	return stat;
}

IO_stat MCStack::load_stack(IO_handle stream, uint32_t version)
{
	IO_stat stat;
	
//---- 2.7+:
//  . F_OPAQUE now valid - default true
	if (version < 2700)
	{
		flags |= F_OPAQUE;
	}
//----

	if (MCtranslatechars)
		state |= CS_TRANSLATED;
	if ((stat = IO_read_uint4(&iconid, stream)) != IO_NORMAL)
		return stat;
	if (version > 1000)
	{
		if (flags & F_TITLE)
		{
			// MW-2013-11-20: [[ UnicodeFileFormat ]] If sfv >= 7000, use unicode.
			if (version >= 7000)
			{
				if ((stat = IO_read_stringref_new(title, stream, true)) != IO_NORMAL)
					return stat;
			}
			else if (version >= 5500)
			{
				// MW-2012-03-04: [[ StackFile5500 ]] If the version is 5.5 or above, then the
				//   stack title will be UTF-8 already.
				if ((stat = IO_read_stringref_legacy_utf8(title, stream)) != IO_NORMAL)
					return stat;
			}
			else
			{
				// MW-2013-11-20: [[ UnicodeFileFormat ]] If sfv < 5500, then legacy string
				if ((stat = IO_read_stringref_legacy(title, stream, false)) != IO_NORMAL)
					return stat;
			}
		}
		if (flags & F_DECORATIONS)
		{
			if ((stat = IO_read_uint2(&decorations, stream)) != IO_NORMAL)
				return stat;
			if (!(decorations & WD_WDEF) && decorations & WD_SHAPE)
				if ((stat = IO_read_uint4(&windowshapeid, stream)) != IO_NORMAL)
					return stat;
		}
	}
	else
		flags &= ~(F_TITLE | F_DECORATIONS);
	if (version < 2300)
		flags &= ~(F_SHOW_BORDER | F_3D | F_OPAQUE | F_FORMAT_FOR_PRINTING);
	if (flags & F_RESIZABLE)
	{
		if ((stat = IO_read_uint2(&minwidth, stream)) != IO_NORMAL)
			return stat;
		if ((stat = IO_read_uint2(&minheight, stream)) != IO_NORMAL)
			return stat;
		if ((stat = IO_read_uint2(&maxwidth, stream)) != IO_NORMAL)
			return stat;
		if ((stat = IO_read_uint2(&maxheight, stream)) != IO_NORMAL)
			return stat;
		if (maxwidth == 1280 && maxheight == 1024)
			maxwidth = maxheight = MAXUINT2;
	}
	
	// MW-2013-11-20: [[ UnicodeFileFormat ]] If sfv >= 7000, use unicode.
	if ((stat = IO_read_stringref_new(externalfiles, stream, version >= 7000)) != IO_NORMAL)
		return stat;
	
	if (version > 1300)
	{
		if ((stat = MCLogicalFontTableLoad(stream, version)) != IO_NORMAL)
			return stat;

		// MW-2012-02-17: [[ LogFonts ]] Now we have a fonttable, we can resolve the
		//   stack's font attrs.
		if (getflag(F_FONT))
		{
			// MW-2012-02-19: [[ SplitTextAttrs ]] Clearout the font flag now that we've
			//   used it to determine whether to resolve font attrs or not.
			flags &= ~F_FONT;
			loadfontattrs(s_last_font_index);
		}
	}
	
	// MW-2013-11-20: [[ UnicodeFileFormat ]] If sfv >= 7000, use unicode.
	if (flags & F_STACK_FILES)
	{
		MCAutoStringRef sf;
		if ((stat = IO_read_stringref_new(&sf, stream, version >= 7000)) != IO_NORMAL)
			return stat;
		setstackfiles(*sf);
		
	}
	
	// MW-2013-11-20: [[ UnicodeFileFormat ]] If sfv >= 7000, use unicode.
	if (flags & F_MENU_BAR)
	{
		MCNameRef t_menubar;
		if ((stat = IO_read_nameref_new(t_menubar, stream, version >= 7000)) != IO_NORMAL)
			return stat;
		MCNameDelete(_menubar);
		_menubar = t_menubar;
	}
	
	if (flags & F_LINK_ATTS)
	{
		linkatts = new Linkatts;
		memset(linkatts, 0, sizeof(Linkatts));
		
		// MW-2013-11-20: [[ UnicodeFileFormat ]] If sfv >= 7000, use unicode.
		if ((stat = IO_read_mccolor(linkatts->color, stream)) != IO_NORMAL
		        || (stat = IO_read_stringref_new(linkatts->colorname, stream, version >= 7000)) != IO_NORMAL)
			return stat;
		
		// MW-2013-11-20: [[ UnicodeFileFormat ]] If sfv >= 7000, use unicode.
		if ((stat = IO_read_mccolor(linkatts->hilitecolor, stream)) != IO_NORMAL
		        || (stat=IO_read_stringref_new(linkatts->hilitecolorname, stream, version >= 7000))!=IO_NORMAL)
			return stat;
		
		// MW-2013-11-20: [[ UnicodeFileFormat ]] If sfv >= 7000, use unicode.
		if ((stat = IO_read_mccolor(linkatts->visitedcolor, stream)) != IO_NORMAL
		        || (stat=IO_read_stringref_new(linkatts->visitedcolorname, stream, version >= 7000))!=IO_NORMAL)
			return stat;
		
		if ((stat = IO_read_uint1(&linkatts->underline, stream)) != IO_NORMAL)
			return stat;
        
        // for interface colors, empty name means unset whereas nil name means
        // defer to rgb values. Therefore set values to nil if they are empty.
        if (MCStringIsEmpty(linkatts -> colorname))
        {
            MCValueRelease(linkatts -> colorname);
            linkatts -> colorname = nil;
        }
        
        if (MCStringIsEmpty(linkatts -> hilitecolorname))
        {
            MCValueRelease(linkatts -> hilitecolorname);
            linkatts -> hilitecolorname = nil;
        }
        
        if (MCStringIsEmpty(linkatts -> visitedcolorname))
        {
            MCValueRelease(linkatts -> visitedcolorname);
            linkatts -> visitedcolorname = nil;
        }
	}

	if ((stat = loadpropsets(stream, version)) != IO_NORMAL)
		return stat;

	mode_load();

	while (True)
	{
		uint1 type;
		if ((stat = IO_read_uint1(&type, stream)) != IO_NORMAL)
			return stat;
		switch (type)
		{
		case OT_CARD:
			{
				MCCard *newcard = new MCCard;
				newcard->setparent(this);
				if ((stat = newcard->load(stream, version)) != IO_NORMAL)
				{
					delete newcard;
					return stat;
				}
				newcard->appendto(cards);
				if (curcard == NULL)
					curcard = cards;
			}
			break;
		case OT_GROUP:
			{
				MCGroup *newgroup = new MCGroup;
				newgroup->setparent(this);
				if ((stat = newgroup->load(stream, version)) != IO_NORMAL)
				{
					delete newgroup;
					return stat;
				}
				MCControl *newcontrol = newgroup;
				newcontrol->appendto(controls);


			}
			break;
		case OT_BUTTON:
			{
				MCButton *newbutton = new MCButton;
				newbutton->setparent(this);
				if ((stat = newbutton->load(stream, version)) != IO_NORMAL)
				{
					delete newbutton;
					return stat;
				}
				MCControl *cptr = (MCControl *)newbutton;
				cptr->appendto(controls);
			}
			break;
		case OT_FIELD:
			{
				MCField *newfield = new MCField;
				newfield->setparent(this);
				if ((stat = newfield->load(stream, version)) != IO_NORMAL)
				{
					delete newfield;
					return stat;
				}
				MCControl *cptr = (MCControl *)newfield;
				cptr->appendto(controls);
			}
			break;
		case OT_IMAGE:
			{
				MCImage *newimage = new MCImage;
				newimage->setparent(this);
				if ((stat = newimage->load(stream, version)) != IO_NORMAL)
				{
					delete newimage;
					return stat;

				}
				MCControl *cptr = (MCControl *)newimage;
				cptr->appendto(controls);
			}
			break;
		case OT_SCROLLBAR:
			{
				MCScrollbar *newscrollbar = new MCScrollbar;
				newscrollbar->setparent(this);
				if ((stat = newscrollbar->load(stream, version)) != IO_NORMAL)
				{
					delete newscrollbar;
					return stat;
				}
				newscrollbar->appendto(controls);
			}
			break;
		case OT_GRAPHIC:
			{
				MCGraphic *newgraphic = new MCGraphic;
				newgraphic->setparent(this);
				if ((stat = newgraphic->load(stream, version)) != IO_NORMAL)
				{
					delete newgraphic;
					return stat;
				}
				newgraphic->appendto(controls);
			}
			break;
		case OT_PLAYER:
			{
				MCPlayer *newplayer = new MCPlayer;
				newplayer->setparent(this);
				if ((stat = newplayer->load(stream, version)) != IO_NORMAL)
				{
					delete newplayer;
					return stat;
				}
				MCControl *cptr = (MCControl *)newplayer;
				cptr->appendto(controls);
			}
			break;
		case OT_MCEPS:
			{
				MCEPS *neweps = new MCEPS;
				neweps->setparent(this);
				if ((stat = neweps->load(stream, version)) != IO_NORMAL)
				{
					delete neweps;
					return stat;
				}
				neweps->appendto(controls);
			}
			break;
		case OT_MAGNIFY:
			{
				MCMagnify *newmag = new MCMagnify;
				newmag->setparent(this);
				if ((stat = newmag->load(stream, version)) != IO_NORMAL)
				{
					delete newmag;
					return stat;
				}
				newmag->appendto(controls);
			}
			break;
		case OT_COLORS:
			{
				MCColors *newcolors = new MCColors;
				newcolors->setparent(this);
				if ((stat = newcolors->load(stream, version)) != IO_NORMAL)
				{
					delete newcolors;
					return stat;
				}
				newcolors->appendto(controls);
			}
			break;
		case OT_AUDIO_CLIP:
			{
				MCAudioClip *newaclip = new MCAudioClip;
				newaclip->setparent(this);
				if ((stat = newaclip->load(stream, version)) != IO_NORMAL)
				{
					delete newaclip;
					return stat;
				}
				newaclip->appendto(aclips);
			}
			break;
		case OT_VIDEO_CLIP:
			{
				MCVideoClip *newvclip = new MCVideoClip;
				newvclip->setparent(this);
				if ((stat = newvclip->load(stream, version)) != IO_NORMAL)
				{
					delete newvclip;
					return stat;
				}
				newvclip->appendto(vclips);
			}
			break;
		default:
            MCS_seek_cur(stream, -1);
                
            // IM-2013-09-30: [[ FullscreenMode ]] ensure old_rect is initialized for fullscreen stacks
            old_rect = rect;
			
            return IO_NORMAL;
		}
	}
	
    // IM-2013-09-30: [[ FullscreenMode ]] ensure old_rect is initialized for fullscreen stacks
	old_rect = rect;
    
	return IO_NORMAL;
}

IO_stat MCStack::extendedsave(MCObjectOutputStream& p_stream, uint4 p_part)
{
	uint32_t t_size, t_flags;
	t_size = 0;
	t_flags = 0;

	// The extended data area for a stack is:
	//    taginfo tag
	//    if origininfo then
	//      uint32_t origin_info

	// MW-2013-03-28: The origininfo is no longer emitted into the stackfile as it
	//   serves no purpose. (There used to be code emitting it here!)

	IO_stat t_stat;
	t_stat = p_stream . WriteTag(t_flags, t_size);
	if (t_stat == IO_NORMAL)
		t_stat = MCObject::extendedsave(p_stream, p_part);

	return t_stat;
}

IO_stat MCStack::save(IO_handle stream, uint4 p_part, bool p_force_ext)
{
	IO_stat stat;
	
	// MW-2012-02-17: [[ LogFonts ]] Build the logical font table for the stack and
	//   its children.
	MCLogicalFontTableBuild(this, 0);

	if (editing != NULL)
		stopedit();
	
	if (linkatts != NULL)
		flags |= F_LINK_ATTS;
	else
		flags &= ~F_LINK_ATTS;
	
	if (!MCStringIsEmpty(title))
		flags |= F_TITLE;
	else
		flags &= ~F_TITLE;

	// MW-2013-03-28: Make sure we never save a stack with F_CANT_STANDALONE set.
	flags &= ~F_CANT_STANDALONE;
	
//---- 2.7+:
//  . F_OPAQUE now valid -  previous versions must be true
	uint4 t_old_flags;
	if (MCstackfileversion < 2700)
	{
		t_old_flags = flags;
		flags |= F_OPAQUE;
	}
//----
	
	// Store the current rect, fetching the old_rect if fullscreen.
	MCRectangle t_rect_to_restore;
	t_rect_to_restore = rect;
	if (is_fullscreen())
		rect = old_rect;

	if ((stat = IO_write_uint1(OT_STACK, stream)) != IO_NORMAL)
		return stat;

	// MW-2009-06-30: We always write out an extended data block for the
	//   stack as we always want to store the full origin info.
	// MW-2011-09-12: [[ MacScroll ]] As the scroll is a transient thing,
	//   we don't want to apply it to the rect that we save, so temporarily
	//   adjust around object save. 
	rect . height += getscroll();
	stat = MCObject::save(stream, p_part, true);
	rect = t_rect_to_restore;
	if (stat != IO_NORMAL)
		return stat;
	
	// MW-2013-11-20: [[ UnicodeFileFormat ]] These are for backwards compatibility
	//   so legacy.
	if ((stat = IO_write_cstring_legacy(NULL, stream, 2)) != IO_NORMAL)
		return stat;
	if ((stat = IO_write_cstring_legacy(NULL, stream, 2)) != IO_NORMAL)
		return stat;

//---- 2.7+:
	if (MCstackfileversion < 2700)
	{
		flags = t_old_flags;
	}
//
	
	stat = save_stack(stream, p_part, p_force_ext);
	
	return stat;
}

IO_stat MCStack::save_stack(IO_handle stream, uint4 p_part, bool p_force_ext)
{
	IO_stat stat;
	
	if ((stat = IO_write_uint4(iconid, stream)) != IO_NORMAL)
		return stat;
	if (flags & F_TITLE)
	{
		// MW-2013-11-20: [[ UnicodeFileFormat ]] If sfv >= 7000, use unicode.
		if (MCstackfileversion >= 7000)
		{
			if ((stat = IO_write_stringref_new(title, stream, true)) != IO_NORMAL)
				return stat;
		}
		else if (MCstackfileversion >= 5500)
		{
			// MW-2012-03-04: [[ StackFile5500 ]] If the stackfile version is 5.5, then
			//   write out UTF-8 directly.
			if ((stat = IO_write_stringref_legacy_utf8(title, stream)) != IO_NORMAL)
				return stat;
		}
		else
        {
            if ((stat = IO_write_stringref_legacy(title, stream, false)) != IO_NORMAL)
				return stat;
		}
	}
	if (flags & F_DECORATIONS)
	{
		if ((stat = IO_write_uint2(decorations, stream)) != IO_NORMAL)
			return stat;
		if (!(decorations & WD_WDEF) && decorations & WD_SHAPE)
			if ((stat = IO_write_uint4(windowshapeid, stream)) != IO_NORMAL)
				return stat;
	}
	if (flags & F_RESIZABLE)
	{
		if ((stat = IO_write_uint2(minwidth, stream)) != IO_NORMAL)
			return stat;
		if ((stat = IO_write_uint2(minheight, stream)) != IO_NORMAL)
			return stat;
		if ((stat = IO_write_uint2(maxwidth, stream)) != IO_NORMAL)
			return stat;
		if ((stat = IO_write_uint2(maxheight, stream)) != IO_NORMAL)
			return stat;
    }
	
	// MW-2013-11-20: [[ UnicodeFileFormat ]] If sfv >= 7000, use unicode.
    if ((stat = IO_write_stringref_new(externalfiles, stream, MCstackfileversion >= 7000)) != IO_NORMAL)
		return stat;

	// MW-2012-02-17: [[ LogFonts ]] Save the stack's logical font table.
	if ((stat = MCLogicalFontTableSave(stream, MCstackfileversion)) != IO_NORMAL)
		return stat;
	
	// MW-2013-11-20: [[ UnicodeFileFormat ]] If sfv >= 7000, use unicode.
	if (flags & F_STACK_FILES)
	{
		MCAutoStringRef t_sf;
		if (!getstackfiles(&t_sf))
			return IO_ERROR;
		if ((stat = IO_write_stringref_new(*t_sf, stream, MCstackfileversion >= 7000)) != IO_NORMAL)
			return stat;
	}
	
	// MW-2013-11-20: [[ UnicodeFileFormat ]] If sfv >= 7000, use unicode.
	if (flags & F_MENU_BAR)
		if ((stat = IO_write_nameref_new(_menubar, stream, MCstackfileversion >= 7000)) != IO_NORMAL)
			return stat;
	
	if (flags & F_LINK_ATTS)
	{
        // linkatts color names may be nil.
        
		// MW-2013-11-20: [[ UnicodeFileFormat ]] If sfv >= 7000, use unicode.
        if ((stat = IO_write_mccolor(linkatts->color, stream)) != IO_NORMAL
            || (stat = IO_write_stringref_new(linkatts->colorname != nil ? linkatts->colorname : kMCEmptyString, stream, MCstackfileversion >= 7000)) != IO_NORMAL)
			return stat;
		
		// MW-2013-11-20: [[ UnicodeFileFormat ]] If sfv >= 7000, use unicode.
        if ((stat = IO_write_mccolor(linkatts->hilitecolor, stream)) != IO_NORMAL
                || (stat=IO_write_stringref_new(linkatts->hilitecolorname != nil ? linkatts->hilitecolorname : kMCEmptyString, stream, MCstackfileversion >= 7000))!=IO_NORMAL)
			return stat;
		
		// MW-2013-11-20: [[ UnicodeFileFormat ]] If sfv >= 7000, use unicode.
        if ((stat = IO_write_mccolor(linkatts->visitedcolor, stream)) != IO_NORMAL
                || (stat=IO_write_stringref_new(linkatts->visitedcolorname != nil ? linkatts->visitedcolorname : kMCEmptyString, stream, MCstackfileversion >= 7000))!=IO_NORMAL)
			return stat;
		
		if ((stat = IO_write_uint1(linkatts->underline, stream)) != IO_NORMAL)
			return stat;
	}
	if ((stat = savepropsets(stream)) != IO_NORMAL)
		return stat;
	if (cards != NULL)
	{
		MCCard *cptr = cards;
		do
		{
			if ((stat = cptr->save(stream, p_part, p_force_ext)) != IO_NORMAL)
				return stat;
			cptr = (MCCard *)cptr->next();
		}
		while (cptr != cards);
	}
	if (controls != NULL)
	{
		MCControl *cptr = controls;
		do
		{
			if ((stat = cptr->save(stream, p_part, p_force_ext)) != IO_NORMAL)
				return stat;
			cptr = (MCControl *)cptr->next();
		}
		while (cptr != controls);
	}
	if (aclips != NULL)
	{
		MCAudioClip *acptr = aclips;
		do
		{
			if ((stat = acptr->save(stream, p_part, p_force_ext)) != IO_NORMAL)
				return stat;
			acptr = (MCAudioClip *)acptr->next();
		}
		while (acptr != aclips);
	}
	if (vclips != NULL)
	{
		MCVideoClip *vptr = vclips;
		do
		{
			if ((stat = vptr->save(stream, p_part, p_force_ext)) != IO_NORMAL)
				return stat;
			vptr = (MCVideoClip *)vptr->next();
		}
		while (vptr != vclips);
	}
	if (substacks != NULL)
	{
		MCStack *sptr = substacks;
		do
		{
			if ((stat = sptr->save(stream, p_part, p_force_ext)) != IO_NORMAL)
				return stat;
			sptr = (MCStack *)sptr->nptr;
		}
		while (sptr != substacks);
	}

	return IO_NORMAL;
}

// I don't think this gets called from anywhere...
Exec_stat MCStack::resubstack(MCStringRef p_data)
{
	Boolean iserror = False;
	MCAutoStringRef t_error;
	
	// MW-2012-09-07: [[ Bug 10372 ]] Record the old stack of substackedness so we
	//   can work out later whether we need to extraopen/close.
	bool t_had_substacks;
	t_had_substacks = substacks != nil;
	
	MCStack *oldsubs = substacks;
	substacks = NULL;
	
	MCAutoArrayRef t_array;
	/* UNCHECKED */ MCStringSplit(p_data, MCSTR("\n"), nil, kMCStringOptionCompareExact, &t_array);
	uindex_t t_count;
	t_count = MCArrayGetCount(*t_array);
	for (uindex_t i = 0; i < t_count; i++)
	{
		MCValueRef t_val;
        /* UNCHECKED */ MCArrayFetchValueAtIndex(*t_array, i + 1, t_val);
		
		// If tsub is one of the existing substacks of the stack, it is set to
		// non-null, as it needs to be removed.
		MCStack *tsub = oldsubs;
		if (tsub != NULL)
		{
			// If t_val doesn't exist as a name, it can't exist as a substack name.
			// t_val is always a stringref (fetched from an MCSplitString array)
			MCNameRef t_name;
			t_name = MCNameLookup((MCStringRef)t_val);
		
			if (t_name != nil)
				while (tsub -> hasname(t_name))
				{
					tsub = (MCStack *)tsub->nptr;
					if (tsub == oldsubs)
					{
						tsub = NULL;
						break;
					}
				}
		}
		
		// OK-2008-04-10 : Added parameters to mainstackChanged message
		Boolean t_was_mainstack;
		if (tsub == NULL)
		{
			MCNewAutoNameRef t_name;
			/* UNCHECKED */ MCNameCreate((MCStringRef)t_val, &t_name);
			MCStack *toclone = MCdispatcher -> findstackname(*t_name);
			t_was_mainstack = MCdispatcher -> ismainstack(toclone);	
			
			if (toclone != NULL)
			/* UNCHECKED */ MCStackSecurityCopyStack(toclone, tsub);
		}
		else
		{
			// If we are here then it means tsub was found in the current list of
			// substacks of this stack.
			t_was_mainstack = False;
			
			tsub -> remove(oldsubs);
		}
		
		if (tsub != NULL)
		{
			MCObject *t_old_mainstack;
			if (t_was_mainstack)
				t_old_mainstack = tsub;
			else
				t_old_mainstack = tsub -> getparent();
			
			tsub->appendto(substacks);
			tsub->parent = this;
			tsub->message_with_valueref_args(MCM_main_stack_changed, t_old_mainstack -> getname(), getname());
		}
		else
		{
			iserror = True;
			t_error = ((MCStringRef)t_val);
		}
	}
	
	while (oldsubs != NULL)
	{
		MCStack *dsub = (MCStack *)oldsubs->remove(oldsubs);
		delete dsub;
	}

	// MW-2012-09-07: [[ Bug 10372 ]] Make sure we sync the appropriate extraopen/close with
	//   the updated substackness of this stack.
	if (t_had_substacks && substacks == NULL)
		extraclose(true);
	else if (!t_had_substacks && substacks != NULL)
		extraopen(true);

	// MW-2011-08-17: [[ Redraw ]] This seems a little extreme, but leave as is
	//   for now.
	MCRedrawDirtyScreen();

	if (iserror)
	{
		MCeerror->add(EE_STACK_BADSUBSTACK, 0, 0, *t_error);
		return ES_ERROR;
	}

	return ES_NORMAL;
}

MCCard *MCStack::getcardid(uint4 inid)
{
	// MW-2012-10-10: [[ IdCache ]] First check for the object in the cache.
	MCObject *t_object;
	t_object = findobjectbyid(inid);
	if (t_object != nil && t_object -> gettype() == CT_CARD)
		return (MCCard *)t_object;
	
	MCCard *cptr;
	cptr = cards;
	do
	{
		if (cptr->getid() == inid)
		{
			// MW-2012-10-10: [[ IdCache ]] Cache the found object.
			cacheobjectbyid(cptr);
			return cptr;
		}
		cptr = (MCCard *)cptr->next();
	}
	while (cptr != cards);
	return NULL;
}

// OK-2009-03-12: [[Bug 7787]] - Temporary fix. This method is the same as getcardid() except
// that it searches the savecards member, enabling cards to be found in edit group mode.
MCCard *MCStack::findcardbyid(uint4 p_id)
{
	MCCard *t_cards;
	if (editing == NULL)
		t_cards = cards;
	else
		t_cards = savecards;

	MCCard *t_card;
	t_card = t_cards;

	do
	{
		if (t_card -> getid() == p_id)
			return t_card;

		t_card = (MCCard *)t_card -> next();
	}
	while (t_card != t_cards);

	return NULL;
}


MCControl *MCStack::getcontrolid(Chunk_term type, uint4 inid, bool p_recurse)
{
	if (controls == NULL && (editing == NULL || savecontrols == NULL))
		return NULL;
	if (controls != NULL)
	{
		// MW-2012-10-10: [[ IdCache ]] Lookup the object in the cache.
		MCObject *t_object;
		t_object = findobjectbyid(inid);
		if (t_object != nil && (type == CT_LAYER && t_object -> gettype() > CT_CARD || t_object -> gettype() == type))
			return (MCControl *)t_object;

		MCControl *tobj = controls;
		do
		{
			MCControl *foundobj;
			if (p_recurse)
			{
				if (tobj -> gettype() == CT_GROUP)
				{
					MCGroup *t_group;
					t_group = (MCGroup *)tobj;
					foundobj = t_group -> findchildwithid(type, inid);
				}
				else
					foundobj = tobj -> findid(type, inid, False);
			}
			else
				foundobj = tobj->findid(type, inid, False);

			if (foundobj != NULL)
			{
				// MW-2012-10-10: [[ IdCache ]] Put the object in the id cache.
				cacheobjectbyid(foundobj);
				return foundobj;
			}

			tobj = (MCControl *)tobj->next();
		}
		while (tobj != controls);
	}
	if (editing != NULL && savecontrols != NULL)
	{
		MCControl *tobj = savecontrols;
		do
		{
			MCControl *foundobj = tobj->findid(type, inid, False);
			if (foundobj != NULL)
			{
				// MW-2012-10-10: [[ IdCache ]] Put the object in the id cache.
				cacheobjectbyid(foundobj);
				return foundobj;
			}
			tobj = (MCControl *)tobj->next();
		}
		while (tobj != savecontrols);
	}
	return NULL;
}

MCControl *MCStack::getcontrolname(Chunk_term type, MCNameRef p_name)
{
	if (controls == NULL)
		return NULL;
	MCControl *tobj = controls;
	do
	{
		MCControl *foundobj = tobj->findname(type, p_name);
		if (foundobj != NULL)
			return foundobj;
		tobj = (MCControl *)tobj->next();
	}
	while (tobj != controls);
	return NULL;
}

MCObject *MCStack::getAVid(Chunk_term type, uint4 inid)
{
	MCObject *objs;
	if (type == CT_AUDIO_CLIP)
		objs = aclips;
	else
		objs = vclips;
	if (objs == NULL)
		return NULL;
	MCObject *tobj = objs;
	do
	{
		if (tobj->getid() == inid)
			return tobj;
		tobj = (MCControl *)tobj->next();
	}
	while (tobj != objs);
	return NULL;
}

bool MCStack::getAVname(Chunk_term type, MCNameRef p_name, MCObject*& r_object)
{
	MCObject *objs;
	if (type == CT_AUDIO_CLIP)
		objs = aclips;
	else
		objs = vclips;
	if (objs == NULL)
		return false;
	MCObject *tobj = objs;

    // AL-2014-05-27: [[ Bug 12530 ]] Expression for audio or video clip can be numerical
    uint2 t_num;
    if (MCU_stoui2(MCNameGetString(p_name), t_num))
    {
        --t_num;
        while (t_num--)
        {
            tobj = tobj->next();
            if (tobj == objs)
                return false;
        }
        r_object = tobj;
        return true;
    }
    
	do
	{
		if (MCU_matchname(p_name, type, tobj->getname()))
        {
			r_object = tobj;
            return true;
        }
		tobj = (MCControl *)tobj->next();
	}
	while (tobj != objs);
	return false;
}

Exec_stat MCStack::setcard(MCCard *card, Boolean recent, Boolean dynamic)
{
	if (state & CS_IGNORE_CLOSE)
		return ES_NORMAL;
	Boolean wasfocused = False;
	Boolean abort = False;

	if (editing != NULL && card != curcard)
		stopedit();
	if (!opened || !haswindow())
	{
		if (opened)
		{
			curcard->close();
			curcard = card;
			curcard->open();
		}

		else
			curcard = card;
		return ES_NORMAL;
	}

	// MW-2011-09-13: [[ Effects ]] If the screen isn't locked and we want an effect then
	//   take a snapshot.
	if (!MCRedrawIsScreenLocked() && MCcur_effects != nil)
		snapshotwindow(curcard -> getrect());
	
	// MW-2011-09-14: [[ Redraw ]] We lock the screen between before closeCard and until
	//   after preOpenCard.
	MCRedrawLockScreen();

	MCCard *oldcard = curcard;
	Boolean oldlock = MClockmessages;
	if (card != oldcard)
	{
		if (MCfoundfield != NULL)
			MCfoundfield->clearfound();
		
		if (MCmousestackptr == this)
			curcard->munfocus();
		if (state & CS_KFOCUSED)
		{
			wasfocused = True;
			curcard->kunfocus();
		}

		// MW-2008-10-31: [[ ParentScripts ]] Send closeControl appropriately
		if (curcard -> closecontrols() == ES_ERROR
				|| curcard != oldcard || !opened
				|| curcard->message(MCM_close_card) == ES_ERROR
		        || curcard != oldcard || !opened
				|| curcard -> closebackgrounds(card) == ES_ERROR
		        || curcard != oldcard || !opened)
		{
			// MW-2011-09-14: [[ Redraw ]] Unlock the screen.
			MCRedrawUnlockScreen();

			if (curcard != oldcard || !opened)
				return ES_NORMAL;
			else
				return ES_ERROR;
		}

		if (dynamic && flags & F_DYNAMIC_PATHS)
			MCdynamiccard = card;
		
		MCscreen->cancelmessageobject(curcard, MCM_idle);
		uint2 oldscroll = getscroll();
		curcard = card;

		// MW-2012-02-01: [[ Bug 9966 ]] Make sure we open the new card *then* close
		//   the old card. This prevents any shared groups being closed then opened
		//   again - in particular, players will keep playing.
		curcard->open();
		
		// MW-2011-11-23: [[ Bug ]] Close the old card here to ensure no players
		//   linger longer than they should.
		oldcard -> close();

		// MW-2011-09-12: [[ MacScroll ]] Use 'getnextscroll()' to see if anything needs
		//   changing on that score.
		if (oldscroll != getnextscroll())
		{
			setgeom();
			updatemenubar();
		}
		
		updatecardsize();

		// MW-2008-10-31: [[ ParentScripts ]] Send preOpenControl appropriately
		if (curcard -> openbackgrounds(true, oldcard) == ES_ERROR
		        || curcard != card || !opened
		        || curcard->message(MCM_preopen_card) == ES_ERROR
		        || curcard != card || !opened
				|| curcard -> opencontrols(true) == ES_ERROR
				|| curcard != card || !opened)
		{
			// MW-2011-08-18: [[ Redraw ]] Use global screen lock
			MCRedrawUnlockScreen();
			if (curcard != card)
				return ES_NORMAL;
			else
			{
				// MW-2011-08-17: [[ Redraw ]] Tell the stack to dirty all of itself.
				dirtyall();
				dirtywindowname();
				return ES_ERROR;
			}
		}
		MClockmessages = True;

		if (mode == WM_TOP_LEVEL || mode == WM_TOP_LEVEL_LOCKED)
		{
			dirtywindowname();

			// MW-2007-09-11: [[ Bug 5139 ]] Don't add activity to recent cards if the stack is an
			//   IDE stack.
			if (recent && !getextendedstate(ECS_IDE))
				MCrecent->addcard(curcard);
		}

		// MW-2011-08-17: [[ Redraw ]] Tell the stack to dirty all of itself.
		dirtyall();
	}
	
	// MW-2011-09-14: [[ Redraw ]] Unlock the screen so the effect stuff has a chance
	//   to run.
	MCRedrawUnlockScreen();

	// MW-2011-08-18: [[ Redraw ]] Update to use redraw.
	if (MCRedrawIsScreenLocked())
	{
		while (MCcur_effects != NULL)
		{
			MCEffectList *veptr = MCcur_effects;
			MCcur_effects = MCcur_effects->next;
			delete veptr;
		}

		if (card != oldcard)
		{
			MClockmessages = oldlock;

			// MW-2008-10-31: [[ ParentScripts ]] Send openControl appropriately
			if (curcard -> openbackgrounds(false, oldcard) == ES_ERROR
			        || curcard != card
			        || curcard->message(MCM_open_card) == ES_ERROR
					|| curcard != card
					|| curcard -> opencontrols(false) == ES_ERROR)
			{

				if (curcard != card)
					return ES_NORMAL;
				else
					return ES_ERROR;
			}
			if (wasfocused)
				curcard->kfocus();
			if (MCmousestackptr == this && !mfocus(MCmousex, MCmousey))
				curcard->message(MCM_mouse_enter);
		}
		return ES_NORMAL;
	}
	else
		effectrect(curcard->getrect(), abort);

	MClockmessages = oldlock;
	if (oldcard != NULL && oldcard != curcard)
	{
		// MW-2008-10-31: [[ ParentScripts ]] Send openControl appropriately
		if (abort
				|| curcard -> openbackgrounds(false, oldcard) == ES_ERROR
		        || curcard != card || !opened
		        || curcard->message(MCM_open_card) == ES_ERROR
		        || curcard != card || !opened
				|| curcard -> opencontrols(false) == ES_ERROR
				|| curcard != card || !opened)
		{
			if (curcard != card || !opened)
				return ES_NORMAL;
			else
				return ES_ERROR;
		}
		
		if (wasfocused)
			kfocus();
		if (MCmousestackptr == this && !mfocus(MCmousex, MCmousey))
			curcard->message(MCM_mouse_enter);
	}
	return ES_NORMAL;
}


MCStack *MCStack::findstackfile(MCNameRef p_name)
{
	MCAutoStringRef t_fname;
	getstackfile(MCNameGetString(p_name), &t_fname);
	if (!MCStringIsEmpty(*t_fname))
	{
		MCU_watchcursor(getstack(), False);
		MCStack *tstk;
		if (MCdispatcher->loadfile(*t_fname, tstk) == IO_NORMAL)
		{
			MCStack *stackptr = tstk->findsubstackname(p_name);
			
			// MW-2007-12-17: [[ Bug 266 ]] The watch cursor must be reset before we
			//   return back to the caller.
			MCU_unwatchcursor(getstack(), False);
			
			if (stackptr == NULL)
				return tstk;
			
			return stackptr;
		}
		
		// MW-2007-12-17: [[ Bug 266 ]] The watch cursor must be reset before we
		//   return back to the caller.
		MCU_unwatchcursor(getstack(), False);
	}
	return NULL;
}

MCStack *MCStack::findstackname(MCNameRef p_name)
{
	MCStack *foundstk;
	if ((foundstk = findsubstackname(p_name)) != NULL)
		return foundstk;
	else
		return MCdispatcher->findstackname(p_name);
}

MCStack *MCStack::findstackname_string(MCStringRef p_string)
{
	MCNewAutoNameRef t_name;
	/* UNCHECKED */ MCNameCreate(p_string, &t_name);
	return findstackname(*t_name);
}

MCStack *MCStack::findsubstackname(MCNameRef p_name)
{
	if (findname(CT_STACK, p_name) != nil)
		return this;
    
	MCStack *sptr = this;
	uint2 num = 0;
	if (!MCdispatcher->ismainstack(this) && !MCU_stoui2(MCNameGetString(p_name), num))
		sptr = parent->getstack();
	if (sptr->substacks != NULL)
	{
		MCStack *tptr = sptr->substacks;
		if (MCU_stoui2(MCNameGetString(p_name), num))
		{
			while (--num)
			{
				tptr = (MCStack *)tptr->next();
				if (tptr == sptr->substacks)
					return NULL;
			}
			return tptr;
		}
		else
			do
			{
				if (tptr->findname(CT_STACK, p_name) != NULL)
					return tptr;
				tptr = (MCStack *)tptr->next();
			}
        while (tptr != sptr->substacks);
	}
	return NULL;
}

MCStack *MCStack::findstackid(uint4 fid)
{
	if (fid == 0)
		return NULL;
	MCStack *foundstk;
	if ((foundstk = findsubstackid(fid)) != NULL)
		return foundstk;
	else
		return MCdispatcher->findstackid(fid);
}

MCStack *MCStack::findsubstackid(uint4 fid)
{
	if (fid == 0)
		return NULL;
	if (altid == fid)
		return this;

	MCStack *sptr = this;
	if (!MCdispatcher->ismainstack(this))
		sptr = parent->getstack();
	if (substacks != NULL)
	{
		MCStack *tptr = sptr->substacks;
		do
		{
			if (tptr->altid == fid)
				return tptr;
			tptr = (MCStack *)tptr->next();
		}
		while (tptr != sptr->substacks);
	}
	return NULL;
}

MCStack *MCStack::findstackwindowid(uint32_t p_win_id)
{
	if (p_win_id == 0)
		return NULL;
	if (MCscreen->dtouint4((Drawable)window) == p_win_id)
		return this;
	if (substacks != NULL)
	{
		MCStack *tptr = substacks;
		do
		{
			if (MCscreen->dtouint4((Drawable)tptr->window) == p_win_id)
				return tptr;
			tptr = (MCStack *)tptr->next();
		}
		while (tptr != substacks);
	}
	return NULL;
}

void MCStack::translatecoords(MCStack *dest, int2 &x, int2 &y)
{
	// WEBREV
	// IM-2013-10-09: [[ FullscreenMode ]] Reimplement using MCStack::stacktogloballoc
	MCPoint t_loc;
	t_loc = MCPointMake(x, y);

	t_loc = stacktogloballoc(t_loc);
	t_loc = dest->globaltostackloc(t_loc);

	x = t_loc.x;
	y = t_loc.y;
}

uint4 MCStack::newid()
{
	return ++obj_id;
}

void MCStack::appendaclip(MCAudioClip *aptr)
{
	aptr->appendto(aclips);
	aptr->setid(newid());
	aptr->setparent(this);
}

void MCStack::removeaclip(MCAudioClip *aptr)
{
	aptr->remove(aclips);
}

void MCStack::appendvclip(MCVideoClip *vptr)
{
	vptr->appendto(vclips);
	vptr->setid(newid());
	vptr->setparent(this);
}

void MCStack::removevclip(MCVideoClip *vptr)
{
	vptr->remove
	(vclips);
}

void MCStack::appendcontrol(MCControl *optr)
{
	optr->appendto(controls);
}

void MCStack::removecontrol(MCControl *optr)
{
	optr->remove(controls);
}

void MCStack::appendcard(MCCard *cptr)
{
	cptr->setparent(this);
	if (cards == NULL)
		curcard = cards = cptr;
	else
	{
		curcard->append(cptr);
		setcard(cptr, True, False);
	}
	cptr->message(MCM_new_card);
}

void MCStack::removecard(MCCard *cptr)
{
	if (state & CS_IGNORE_CLOSE)
	{
		curcard = cptr->next();
		cptr->remove
		(cards);
		if (cards == NULL)
		{
			cards = curcard = MCtemplatecard->clone(False, False);
			cards->setparent(this);
		}
	}
	else
	{
		if (curcard == cptr)
			setcard(cptr->next(), True, False);
		if (curcard == cptr)
		{
			MCCard *newcard = MCtemplatecard->clone(False, False);
			newcard->setparent(this);
			newcard->appendto(cards);
			setcard(newcard, True, False);
		}
		cptr->remove(cards);
		dirtywindowname();
	}
	MCrecent->deletecard(cptr);
	MCcstack->deletecard(cptr);
}

MCObject *MCStack::getsubstackobjid(Chunk_term type, uint4 inid)
{
	MCStack *sptr = this;
	MCObject *optr = NULL;
	if (!MCdispatcher->ismainstack(this))
		sptr = parent->getstack();
	if (type == CT_AUDIO_CLIP || type == CT_VIDEO_CLIP)
		optr = sptr->getAVid(type, inid);
	else
		optr = sptr->getcontrolid(type, inid);
	if (optr != NULL)
		return optr;
	if (sptr->substacks != NULL)
	{
		MCStack *tptr = sptr->substacks;
		do
		{
			if (type == CT_AUDIO_CLIP || type == CT_VIDEO_CLIP)
				optr = tptr->getAVid(type, inid);
			else
				optr = tptr->getcontrolid(type, inid);
			if (optr != NULL)
				return optr;
			tptr = (MCStack *)tptr->next();
		}
		while (tptr != sptr->substacks);
	}
	return NULL;
}

MCObject *MCStack::getobjid(Chunk_term type, uint4 inid)
{
	if (inid == 0)
		return NULL;
	MCObject *optr = NULL;
	if (type == CT_AUDIO_CLIP || type == CT_VIDEO_CLIP)
		optr = getAVid(type, inid);
	else
		optr = getcontrolid(type, inid);
	if (optr != NULL)
		return optr;
	if ((optr = getsubstackobjid(type, inid)) != NULL)
		return optr;
	else
		return MCdispatcher->getobjid(type, inid);
}

MCObject *MCStack::getsubstackobjname(Chunk_term type, MCNameRef p_name)
{
	MCStack *sptr = this;
	MCObject *optr = NULL;
	if (!MCdispatcher->ismainstack(this))
		sptr = parent->getstack();
	if (type == CT_AUDIO_CLIP || type == CT_VIDEO_CLIP)
	{
		/* UNCHECKED */ sptr->getAVname(type, p_name, optr);
	}
	else
		optr = sptr->getcontrolname(type, p_name);
	if (optr != NULL)
		return optr;
	if (sptr->substacks != NULL)
	{
		MCStack *tptr = sptr->substacks;
		do
		{
			if (type == CT_AUDIO_CLIP || type == CT_VIDEO_CLIP)
			{
				/* UNCHECKED */ sptr->getAVname(type, p_name, optr);
			}
			else
				optr = tptr->getcontrolname(type, p_name);
			if (optr != NULL)
				return optr;
			tptr = (MCStack *)tptr->next();
		}
		while (tptr != sptr->substacks);
	}
	return NULL;
}


MCObject *MCStack::getobjname(Chunk_term type, MCNameRef p_name)
{
	MCObject *optr = NULL;
	uint4 iid;
	if (MCU_stoui4(MCNameGetString(p_name), iid))
	{
		optr = getobjid(type, iid);
		if (optr != NULL)
			return optr;
	}
	if (type == CT_AUDIO_CLIP || type == CT_VIDEO_CLIP)
	{
		/* UNCHECKED */ getAVname(type, p_name, optr);
	}
	else
	{
		optr = getcontrolname(type, p_name);
	}
	if (optr != NULL)
		return optr;
	if ((optr = getsubstackobjname(type, p_name)) != NULL)
		return optr;
	else
		return MCdispatcher->getobjname(type, p_name);
}


void MCStack::createmenu(MCControl *nc, uint2 width, uint2 height)
{
	// MW-2014-03-12: [[ Bug 11914 ]] Mark the stack as an engine menu.
	m_is_menu = true;

	allowmessages(False);
	flags &= ~F_RESIZABLE;
	rect.width = minwidth = maxwidth = width;
	rect.height = minheight = maxheight = height;
	controls = nc;
	curcard = cards = MCtemplatecard->clone(False, False);
	curcard->allowmessages(False);
	curcard->setsprop(P_SHOW_BORDER, MCSTR(MCtruestring));
	setsprop(P_COLORS, kMCEmptyString);
	if (nc->gettype() == CT_FIELD && IsMacLFAM() && MCaqua)
	{
		curcard->setsprop(P_BORDER_WIDTH, MCSTR("0"));
		uint2 i;
		MCObject *tparent = getparent();
		if  (!tparent->getcindex(DI_BACK, i) && !tparent->getpindex(DI_BACK,i))
			setsprop(P_BACK_COLOR,  MCSTR("255,255,255"));
	}
	else
		if (nc->gettype() == CT_FIELD && MClook != LF_MOTIF
		        || IsMacLF() || (MCcurtheme && MCcurtheme->getthemeid() == LF_NATIVEWIN))
		{
			curcard->setsprop(P_BORDER_WIDTH, MCSTR("1"));
			if (IsMacLF() || nc->gettype() == CT_FIELD || MCcurtheme && MCcurtheme->getthemeid() == LF_NATIVEWIN)
				curcard->setsprop(P_3D, MCSTR(MCfalsestring));
		}
	
	MCWidgetInfo wmenu;
	wmenu.type = WTHEME_TYPE_MENU;
	if ( nc->gettype() != CT_FIELD && (MCcurtheme && MCcurtheme->getthemeid() == LF_NATIVEWIN))
	{
		uint2 i;
		MCObject *tparent = getparent();

		if  (!tparent->getcindex(DI_BACK, i) && !tparent->getpindex(DI_BACK,i))
        {
            MCAutoStringRef colorbuf;
            MCcurtheme->getthemecolor(wmenu, WCOLOR_BACK, &colorbuf);
			setsprop(P_BACK_COLOR, *colorbuf);
        }
		if  (!tparent->getcindex(DI_BORDER, i) && !tparent->getpindex(DI_BORDER,i))
        {
            MCAutoStringRef colorbuf;
            MCcurtheme->getthemecolor(wmenu, WCOLOR_BORDER, &colorbuf);
			setsprop(P_BORDER_COLOR, *colorbuf);
        }
		if  (!tparent->getcindex(DI_FORE, i) && !tparent->getpindex(DI_FORE,i))
        {
            MCAutoStringRef colorbuf;
            MCcurtheme->getthemecolor(wmenu, WCOLOR_TEXT, &colorbuf);
			setsprop(P_FORE_COLOR, *colorbuf);
        }
		if  (!tparent->getcindex( DI_HILITE, i) && !tparent->getpindex( DI_HILITE,i))
        {
            MCAutoStringRef colorbuf;
            MCcurtheme->getthemecolor(wmenu, WCOLOR_HILIGHT, &colorbuf);
			setsprop(P_HILITE_COLOR, *colorbuf);
        }
	}


	updatecardsize();
	cards->setparent(this);
	MCControl *cptr = nc;
	do
	{
		cptr->setid(newid());
		cptr->allowmessages(False);
		cards->newcontrol(cptr, False);
		cptr = (MCControl *)cptr->next();
	}
	while (cptr != nc);
}

void MCStack::menuset(uint2 button, uint2 defy)
{
	MCButton *bptr = (MCButton *)curcard->getnumberedchild(button, CT_BUTTON, CT_UNDEFINED);
	if (bptr == NULL)
	{
		lasty = defy;
		return;
	}
	MCRectangle trect = bptr->getrect();
	lasty = trect.y + (trect.height >> 1);
}

void MCStack::menumup(uint2 which, MCStringRef &r_string, uint2 &selline)
{
<<<<<<< HEAD
	// The original behaviour of this function interprets an empty string and
	// the null string as different things: the empty string means that the
	// function succeeded but there is no text while the null string indicates
	// that no menu handled the key event.
	r_string = nil;
	// MW-2014-03-12: [[ Bug 11914 ]] Only do internal menu actions if this is an
	//   engine menu.
	if (m_is_menu)
=======
	// IM-2014-08-06: [[ Bug 13059 ]] menumup() can be called on pop-up menu stacks
	// configured through menuname so remove check for m_is_menu
>>>>>>> 47a94227
	{
        MCControl *focused = curcard->getmfocused();
        if (focused == NULL)
            focused = curcard->getkfocused();
        MCButton *bptr = (MCButton *)focused;
        if (focused != NULL && (focused->gettype() == CT_FIELD
                                || focused->gettype() == CT_BUTTON
                                && bptr->getmenumode() != WM_CASCADE))
        {
            bool t_has_tags = bptr->getmenuhastags();
            
            MCExecContext ctxt(this, nil, nil);
            MCAutoStringRef t_label;
            MCStringRef t_name = nil;
            if (focused -> gettype() == CT_FIELD)
			/* UNCHECKED */ static_cast<MCField *>(focused) -> selectedtext(&t_label);
            else
                focused->getstringprop(ctxt, 0, P_LABEL, true, &t_label);
            t_name = MCNameGetString(focused->getname());
            if (!MCStringIsEmpty(t_name) && t_has_tags)
                r_string = MCValueRetain(t_name);
            else
                r_string = MCValueRetain(*t_label);
            
            /*		{
             // If the name exists, use it in preference to the label
             if (t_has_tags && !MCStringIsEqualTo(*t_label, t_name, kMCStringOptionCompareExact))
             r_string = MCValueRetain(t_name);
             else
             r_string = MCValueRetain(*t_label);
             }*/
            
            if (focused->gettype() == CT_FIELD)
            {
                MCField *f = (MCField *)focused;
                selline = f->hilitedline();
			}
			else
				curcard->count(CT_LAYER, CT_UNDEFINED, focused, selline, True);
		}
	}
	curcard->mup(which, false);
}


void MCStack::menukdown(MCStringRef p_string, KeySym key, MCStringRef &r_string, uint2 &selline)
{
	r_string = nil;
	// MW-2014-03-12: [[ Bug 11914 ]] Only do internal menu actions if this is an
	//   engine menu.
	if (m_is_menu)
	{
        MCControl *kfocused = curcard->getkfocused();
        if (kfocused != NULL)
        {
            // OK-2010-03-08: [[Bug 8650]] - Check its actually a button before casting,
            // with combo boxes on OS X this will be a field.
            if (kfocused ->gettype() == CT_BUTTON && ((MCButton*)kfocused)->getmenuhastags())
            {
                r_string = MCValueRetain(MCNameGetString(kfocused->getname()));
            }
            else
            {
                MCAutoStringRef t_string;
                MCExecContext ctxt(this, nil, nil);
                kfocused->getstringprop(ctxt, 0, P_LABEL, True, &t_string);
                r_string = MCValueRetain(*t_string);
                
			}
			curcard->count(CT_LAYER, CT_UNDEFINED, kfocused, selline, True);
        }
        
        curcard->kdown(p_string, key);
        curcard->kunfocus();
    }
	else
		curcard -> kdown(p_string, key);
}

void MCStack::findaccel(uint2 key, MCStringRef &r_pick, bool &r_disabled)
{
	if (controls != NULL)
	{
		MCButton *bptr = (MCButton *)controls;
		bool t_menuhastags = bptr->getmenuhastags();
		do
		{
			if (bptr->getaccelkey() == key && bptr->getaccelmods() == MCmodifierstate)
			{
				if (t_menuhastags)
					r_pick = MCValueRetain(MCNameGetString(bptr->getname()));
				else 
					r_pick = MCValueRetain(bptr->getlabeltext());
				r_disabled = bptr->isdisabled() == True;
				return;
			}
			if (bptr->getmenumode() == WM_CASCADE && bptr->getmenu() != NULL)
			{
				MCStringRef t_accel = nil;
				bptr->getmenu()->findaccel(key, t_accel, r_disabled);
				if (!MCStringIsEmpty(t_accel))
				{
					MCStringRef t_label = nil;
					/* UNCHECKED */ MCStringCreateMutable(0, t_label);
					if (t_menuhastags)
						/* UNCHECKED */ MCStringAppend(t_label, MCNameGetString(bptr->getname()));
					else
						/* UNCHECKED */ MCStringAppend(t_label, bptr->getlabeltext());
					
					/* UNCHECKED */ MCStringAppendFormat(t_label, "|%@", t_accel);

					r_pick = t_accel;
					return;
				}
			}
			bptr = (MCButton *)bptr->next();

		}
		while (bptr != controls);
	}
	r_pick = MCValueRetain(kMCEmptyString);
}

void MCStack::raise()
{
	MCscreen->raisewindow(window);
	MCscreen->waitconfigure(window);
}

void MCStack::enter()
{
	setcursor(getcursor(), False);
	curcard->message(MCM_mouse_enter);
}

void MCStack::flip(uint2 count)
{
	if (count)
	{
		MCCard *cptr = curcard;
		uint4 oldstate = state;
		state &= ~CS_MARKED;
		while (count)
		{
			cptr = (MCCard *)cptr->next();
			if (cptr->countme(0, (oldstate & CS_MARKED) != 0))
			{
				setcard(cptr, True, False);
				count--;
			}
			if (MCscreen->abortkey())
			{
				MCeerror->add(EE_REPEAT_ABORT, 0, 0);
				state = oldstate;
				return;
			}
		}
		state = oldstate;
	}
	else
	{
		// MW-2011-08-17: [[ Redraw ]] This shouldn't be reached anymore.
		abort();
	}
}

bool MCStack::sort(MCExecContext &ctxt, Sort_type dir, Sort_type form,
                        MCExpression *by, Boolean marked)
{
	if (by == NULL)
		return false;
	if (editing != NULL)
		stopedit();

	MCStack *olddefault = MCdefaultstackptr;
	MCdefaultstackptr = this;
	MCCard *cptr = curcard;
	MCAutoArray<MCSortnode> items;
	uint4 nitems = 0;
	MCerrorlock++;
    
    extern void MCStringsSortAddItem(MCExecContext &ctxt, MCSortnode *items, uint4 &nitems, int form, MCValueRef p_input, MCExpression *by);
    extern void MCStringsSort(MCSortnode *p_items, uint4 nitems, Sort_type p_dir, Sort_type p_form, MCStringOptions p_options);
    
	do
	{
		items.Extend(nitems + 1);
		items[nitems].data = (void *)curcard;
        
        if (!marked || curcard->getmark())
            MCStringsSortAddItem(ctxt, items . Ptr(), nitems, form, nil, by);
        else
        {
            if (form == ST_DATETIME || form == ST_NUMERIC)
                /* UNCHECKED */ MCNumberCreateWithReal(-MAXREAL8, items[nitems].nvalue);
            else if (form == ST_BINARY)
                items[nitems] . dvalue = MCValueRetain(kMCEmptyData);
            else
                items[nitems] . svalue = MCValueRetain(kMCEmptyString);
            // AL-2014-05-20: [[ Bug 12457 ]] Increment items when 'default' item is added
            nitems++;
        }
		curcard = (MCCard *)curcard->next();
	}
	while (curcard != cptr);
	MCerrorlock--;
	if (nitems > 1)
		MCStringsSort(items . Ptr(), nitems, dir, form, ctxt . GetStringComparisonType());
	MCCard *newcards = NULL;
	uint4 i;
	for (i = 0 ; i < nitems ; i++)
	{
		const MCCard *tcptr = (const MCCard *)items[i].data;
		cptr = (MCCard *)tcptr;
		cptr->remove(cards);
		cptr->appendto(newcards);
	}
	cards = newcards;
	setcard(cards, True, False);
	dirtywindowname();
	MCdefaultstackptr = olddefault;
    
    // SN-2014-03-21: [[ Bug 11953 ]] sort card of stack crashes
    // This function must discard a bad target expression error, since a -MAXREAL8/empty string  is provided in that case
    ctxt . IgnoreLastError();
	return true;
}

void MCStack::breakstring(MCStringRef source, MCStringRef*& dest, uindex_t &nstrings, Find_mode fmode)
{
    MCAutoArray<MCStringRef> t_strings;
    nstrings = 0;
	switch (fmode)
	{
	case FM_NORMAL:
	case FM_CHARACTERS:
	case FM_WORD:
        {
			// MW-2007-07-05: [[ Bug 110 ]] - Break string only breaks at spaces, rather than space charaters 
			uint4 l;
            l = 0;
            uint4 remaining_chars;
            remaining_chars = MCStringGetLength(source);
			MCU_skip_spaces(source, l);
            remaining_chars -= l;
            uindex_t t_word_start;
            t_word_start = l;
            
			while(remaining_chars > 0)
			{
				while(remaining_chars > 0 && !MCUnicodeIsWhitespace(MCStringGetCharAtIndex(source, l)))
                {
					l++;
                    remaining_chars--;
                }
                
                MCStringRef t_word;
                uindex_t t_word_length;
                t_word_length = l - t_word_start;
                nstrings++;
                /* UNCHECKED */ MCStringCopySubstring(source, MCRangeMake(t_word_start, t_word_length), t_word);
				t_strings . Push(t_word);
        
                uindex_t t_space_start, t_spaces_length;
                t_space_start = l;
				MCU_skip_spaces(source, l);
                t_word_start = l;
                t_spaces_length = t_word_start - t_space_start;
                remaining_chars -= t_spaces_length;
			}
		}
		break;
	case FM_STRING:
	case FM_WHOLE:
	default:
        nstrings = 0;
		break;
    }

    if (nstrings == 0)
        t_strings . Push(MCValueRetain(source));

    t_strings . Take(dest, nstrings);
}

Boolean MCStack::findone(MCExecContext &ctxt, Find_mode fmode,
                         MCStringRef *strings, uint2 nstrings,
                         MCChunk *field, Boolean firstcard)
{
	Boolean firstword = True;
	uint2 i = 0;
	if (field != NULL)
	{
		MCObject *optr;
		uint4 parid;
		MCerrorlock++;
		if (field->getobj(ctxt, optr, parid, True))
		{
			if (optr->gettype() == CT_FIELD)
			{
				MCField *searchfield = (MCField *)optr;
				while (i < nstrings)
					if (!searchfield->find(ctxt, curcard->getid(), fmode,
					                       strings[i], firstword))
					{
						MCerrorlock--;
						return False;
					}
					else
					{
						firstword = False;
						i++;
					}
				MCerrorlock--;
				return True;
			}
		}
		MCerrorlock--;
		return False;
	}
	else
	{
		while (i < nstrings)
			if (!curcard->find(ctxt, fmode, strings[i], firstcard, firstword))
				return False;
			else
			{
				firstword = False;
				i++;
			}
		return True;
	}
}

void MCStack::find(MCExecContext &ctxt, Find_mode fmode,
                   MCStringRef tofind, MCChunk *field)
{
	MCStringRef *strings = NULL;
	uindex_t nstrings;
	breakstring(tofind, strings, nstrings, fmode);
	MCCard *ocard = curcard;
	Boolean firstcard = MCfoundfield != NULL;
	MCField *oldfound = MCfoundfield;
	do
	{
		if (findone(ctxt, fmode, strings, nstrings, field, firstcard))
		{
			for (uindex_t i = 0; i < nstrings; i++)
                MCValueRelease(strings[i]);
            delete strings;
            
			MCField *newfound = MCfoundfield;
			if (curcard != ocard)
			{
				MCCard *newcard = curcard;
				curcard = ocard;
				MCfoundfield = NULL;
				setcard(newcard, True, False);
				MCfoundfield = newfound;
			}
			if (opened)
				MCfoundfield->centerfound();
			MCresult->clear(False);
			return;
		}
		firstcard = False;
		if (MCfoundfield != NULL)
			MCfoundfield->clearfound();
		if (oldfound != NULL)
		{
			oldfound->clearfound();
			oldfound = NULL;
		}
		curcard = (MCCard *)curcard->next();
	}
	while (curcard != ocard);
	curcard = ocard;
	// MW-2011-08-17: [[ Redraw ]] Tell the stack to dirty all of itself.
	dirtyall();
    for (int i = 0 ; i < nstrings ; i++)
        MCValueRelease(strings[i]);
	delete strings;
	MCresult->sets(MCnotfoundstring);
}

void MCStack::markfind(MCExecContext &ctxt, Find_mode fmode,
                       MCStringRef tofind, MCChunk *field, Boolean mark)
{
	if (MCfoundfield != NULL)
		MCfoundfield->clearfound();
	MCStringRef *strings = NULL;
	uindex_t nstrings;
	breakstring(tofind, strings, nstrings, fmode);
	MCCard *ocard = curcard;
	do
	{
		if (findone(ctxt, fmode, strings, nstrings, field, False))
		{
			MCfoundfield->clearfound();
			curcard->setmark(mark);
		}
		curcard = (MCCard *)curcard->next();
	}
	while (curcard != ocard);
    for (uint4 i = 0 ; i < nstrings ; i++)
        MCValueRelease(strings[i]);
	delete strings;
	if (MCfoundfield != NULL)
		MCfoundfield->clearfound();
}

#ifdef LEGACY_EXEC
void MCStack::mark(MCExecPoint &ep, MCExpression *where, Boolean mark)
{
	if (where == NULL)
	{
		MCCard *cptr = cards;
		do
		{
			cptr->setmark(mark);
			cptr = (MCCard *)cptr->next();
		}
		while (cptr != cards);
	}
	else
	{
		MCCard *oldcard = curcard;
		curcard = cards;
		MCerrorlock++;
		do
		{
			if (where->eval(ep) == ES_NORMAL)
			{
				if (ep.getsvalue() == MCtruemcstring)
					curcard->setmark(mark);
			}
			curcard = (MCCard *)curcard->next();
		}
		while (curcard != cards);
		curcard = oldcard;
		MCerrorlock--;
	}
}
#endif

void MCStack::mark(MCExecContext& ctxt, MCExpression *p_where, bool p_mark)
{
	if (p_where == nil)
	{
		MCCard *cptr = cards;
		do
		{
			cptr->setmark(p_mark);
			cptr = (MCCard *)cptr->next();
		}
		while (cptr != cards);
	}
	else
	{
		MCCard *oldcard = curcard;
		curcard = cards;
		MCerrorlock++;
		do
		{
            MCAutoBooleanRef t_condition;
            if (ctxt . EvalExprAsBooleanRef(p_where, EE_MARK_BADSTRING, &t_condition))
			{
                if (*t_condition == kMCTrue)
					curcard->setmark(p_mark);
			}
			curcard = (MCCard *)curcard->next();
		}
		while (curcard != cards);
		curcard = oldcard;
		MCerrorlock--;
	}
}

Linkatts *MCStack::getlinkatts()
{
	return linkatts != NULL ? linkatts : &MClinkatts;
}

////////////////////////////////////////////////////////////////////////////////

// MW-2009-01-28: [[ Inherited parentScripts ]]
// This method returns false if there was not enough memory to complete the
// resolution.
bool MCStack::resolveparentscripts(void)
{
	// MW-2010-01-08: [[ Bug 8280 ]] Make sure the stack resolves its own behavior!
	resolveparentscript();

	if (cards != NULL)
	{
		MCCard *t_card;
		t_card = cards;
		do
		{
			if (!t_card -> resolveparentscript())
				return false;
			t_card = t_card -> next();
		}
		while(t_card != cards);
	}

	if (controls != NULL)
	{
		MCControl *t_control;
		t_control = controls;
		do
		{
			if (!t_control -> resolveparentscript())
				return false;
			t_control = t_control -> next();
		}
		while(t_control != controls);
	}

	if (substacks != NULL)
	{
		MCStack *t_substack;
		t_substack = substacks;
		do
		{
			if (!t_substack -> resolveparentscripts())
				return false;
			t_substack = t_substack -> next();
		}
		while(t_substack != substacks);
	}

	return true;
}

////////////////////////////////////////////////////////////////////////////////

struct MCGroupPlacementCount
{
	uint4 id;
	uint4 count;
	MCControl *group;
};

static int32_t MCGroupPlacementCountCompare(const void *a, const void *b)
{
	return ((MCGroupPlacementCount *)a) -> id - ((MCGroupPlacementCount *)b) -> id;
}

// MW-2011-08-09: [[ Groups ]] This method ensures that F_GROUP_SHARED is set
//   appropriately on all shared groups. This process is run on every stack
//   after load - note that it only ever *sets* F_GROUP_SHARED, it doesn't
//   ever unset it.
void MCStack::checksharedgroups(void)
{
	// No cards means nothing to do.
	if (cards == nil || controls == nil)
		return;

	MCGroupPlacementCount *t_groups;
	uint32_t t_group_count;
	t_groups = nil;
	t_group_count = 0;
	
	// First make a list of all the non-shared groups on the stack (we don't need
	// to consider shared groups as we might be turning groups into sg's as a result
	// of this method!).
	MCControl *t_control;
	t_control = controls;
	do
	{
		if (t_control -> gettype() == CT_GROUP && !static_cast<MCGroup *>(t_control) -> isshared())
			if (MCMemoryResizeArray(t_group_count + 1, t_groups, t_group_count))
			{
				t_groups[t_group_count - 1] . id = t_control -> getid();
				t_groups[t_group_count - 1] . group = t_control;
			}
			else
			{
				// If resizing the array failed, then we must use a quadratic
				// algorithm for checking.
				MCMemoryDeleteArray(t_groups);
				checksharedgroups_slow();
				return;
			}
		
		t_control = t_control -> next();
	}
	while(t_control != controls);
	
	// Sort the list of groups by id
	qsort(t_groups, t_group_count, sizeof(MCGroupPlacementCount), MCGroupPlacementCountCompare);
	
	// Next loop through all cards, and their objptrs
	MCCard *t_card;
	t_card = cards;
	do
	{
		MCObjptr *t_refs;
		t_refs = t_card -> getobjptrs();
		if (t_refs != nil)
		{
			MCObjptr *t_ref;
			t_ref = t_refs;
			do
			{
				uint4 t_id;
				t_id = t_ref -> getid();
				
				MCGroupPlacementCount t_key;
				t_key . id = t_id;
				t_key . count = 0;
				t_key . group = nil;
				
				MCGroupPlacementCount *t_group;
				t_group = (MCGroupPlacementCount *)bsearch(&t_key, t_groups, t_group_count, sizeof(MCGroupPlacementCount), MCGroupPlacementCountCompare);
				if (t_group != nil)
					t_group -> count += 1;
				
				t_ref = t_ref -> next();
			}
			while(t_ref != t_refs);
		}
		
		t_card = t_card -> next();
	}
	while(t_card != cards);

	// Loop through all the unshared groups we listed before, applying the shared
	// flag for any that do not have a count of 1.
	for(uint32_t i = 0; i < t_group_count; i++)
		if (t_groups[i] . count != 1)
			t_groups[i] . group -> setflag(True, F_GROUP_SHARED);
	
	MCMemoryDeleteArray(t_groups);
}

// This method performs the same task as 'checksharedgroups' except that it uses
// no extra memory to do so.
void MCStack::checksharedgroups_slow(void)
{
	// Loop over all controls in the stack.
	MCControl *t_control;
	t_control = controls;
	do
	{
		// Check to see if the current control is a group.
		MCGroup *t_group;
		t_group = nil;
		if (t_control -> gettype() == CT_GROUP)
			t_group = static_cast<MCGroup *>(t_control);

		// Advance 't_control' (so we can use continue for fall through).
		t_control = t_control -> next();

		// If this wasn't a group, continue.
		if (t_group == nil)
			continue;

		// If the group is already shared, continue.
		if (t_group -> isshared())
			continue;

		// The number of finds of the group we've had.
		int t_found;
		t_found = 0;

		// Loop through all cards.
		MCCard *t_card;
		t_card = cards;
		do
		{
			// Look to see if the group is on the card.
			if (t_card -> getchildid(t_group -> getid()))
			{
				t_found += 1;

				// If we've found the group more than once, we need search no
				// more.
				if (t_found > 1)
					break;
			}

			// Advance to the next card
			t_card = t_card -> next();
		}
		while(t_card != cards);

		// If the group was not found, or it was found more than once it must
		// be shared.
		if (t_found != 1)
			t_group -> setflag(True, F_GROUP_SHARED);
	}
	while(t_control != controls);
}

////////////////////////////////////////////////////////////////////////////////<|MERGE_RESOLUTION|>--- conflicted
+++ resolved
@@ -1676,19 +1676,13 @@
 
 void MCStack::menumup(uint2 which, MCStringRef &r_string, uint2 &selline)
 {
-<<<<<<< HEAD
 	// The original behaviour of this function interprets an empty string and
 	// the null string as different things: the empty string means that the
 	// function succeeded but there is no text while the null string indicates
 	// that no menu handled the key event.
 	r_string = nil;
-	// MW-2014-03-12: [[ Bug 11914 ]] Only do internal menu actions if this is an
-	//   engine menu.
-	if (m_is_menu)
-=======
 	// IM-2014-08-06: [[ Bug 13059 ]] menumup() can be called on pop-up menu stacks
 	// configured through menuname so remove check for m_is_menu
->>>>>>> 47a94227
 	{
         MCControl *focused = curcard->getmfocused();
         if (focused == NULL)
