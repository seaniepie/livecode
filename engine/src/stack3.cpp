/* Copyright (C) 2003-2013 Runtime Revolution Ltd.

This file is part of LiveCode.

LiveCode is free software; you can redistribute it and/or modify it under
the terms of the GNU General Public License v3 as published by the Free
Software Foundation.

LiveCode is distributed in the hope that it will be useful, but WITHOUT ANY
WARRANTY; without even the implied warranty of MERCHANTABILITY or
FITNESS FOR A PARTICULAR PURPOSE.  See the GNU General Public License
for more details.

You should have received a copy of the GNU General Public License
along with LiveCode.  If not see <http://www.gnu.org/licenses/>.  */

#include "prefix.h"

#include "globdefs.h"
#include "objdefs.h"
#include "parsedef.h"
#include "filedefs.h"
#include "mcio.h"

//#include "execpt.h"
#include "exec.h"
#include "stack.h"
#include "aclip.h"
#include "vclip.h"
#include "dispatch.h"
#include "card.h"
#include "objptr.h"
#include "control.h"
#include "image.h"
#include "field.h"
#include "button.h"
#include "group.h"
#include "graphic.h"
#include "player.h"
#include "eps.h"
#include "scrolbar.h"
#include "magnify.h"
#include "cpalette.h"
#include "stacklst.h"
#include "cardlst.h"
#include "sellst.h"
#include "visual.h"
#include "chunk.h"
#include "mcerror.h"
#include "util.h"
#include "date.h"
#include "objectstream.h"
#include "mode.h"
#include "redraw.h"
#include "font.h"
#include "variable.h"

#include "globals.h"
#include "mctheme.h"
#include "license.h"
#include "stacksecurity.h"
#include "exec.h"

#include "exec.h"
#include "graphics_util.h"

#define STACK_EXTRA_ORIGININFO (1U << 0)

IO_stat MCStack::load_substacks(IO_handle stream, uint32_t version)
{
	IO_stat stat;

	while (True)
	{
		uint1 type;
		if ((stat = IO_read_uint1(&type, stream)) != IO_NORMAL)
			return stat;
		switch (type)
		{
		case OT_STACK:
		case OT_ENCRYPT_STACK:
			{
				MCStack *newstk = nil;
				/* UNCHECKED */ MCStackSecurityCreateStack(newstk);
				newstk->setparent(this);
				if ((stat = newstk->load(stream, version, type)) != IO_NORMAL)
				{
					delete newstk;
					return stat;
				}
				newstk->appendto(substacks);
				
				// MW-2011-08-09: [[ Groups ]] Make sure F_GROUP_SHARED is set
				//   appropriately.
				newstk -> checksharedgroups();
			}
			break;
		default:
			MCS_seek_cur(stream, -1);
			return IO_NORMAL;
		}
	}
	return IO_NORMAL;
}

IO_stat MCStack::extendedload(MCObjectInputStream& p_stream, uint32_t p_version, uint4 p_remaining)
{
	IO_stat t_stat;
	t_stat = IO_NORMAL;

	// MW-2013-03-28: Read the legacy origininfo section - this isn't generated in
	//   6.0+ stackfiles.
	if (p_remaining > 0)
	{
		uint4 t_flags, t_length, t_header_length;
		t_stat = p_stream . ReadTag(t_flags, t_length, t_header_length);

		if (t_stat == IO_NORMAL)
			t_stat = p_stream . Mark();

		uint32_t t_origin_info;
		if (t_stat == IO_NORMAL && (t_flags & STACK_EXTRA_ORIGININFO))
			t_stat = p_stream . ReadU32(t_origin_info);

		if (t_stat == IO_NORMAL)
			t_stat = p_stream . Skip(t_length);

		if (t_stat == IO_NORMAL)
			p_remaining -= t_length + t_header_length;
	}

	if (t_stat == IO_NORMAL)
		t_stat = MCObject::extendedload(p_stream, p_version, p_remaining);

	return t_stat;
}

IO_stat MCStack::load(IO_handle stream, uint32_t version, uint1 type)
{
	IO_stat stat;
	
	// FG-2013-09-20 [[ Bugfix 10846 ]]
	// Community edition cannot read encrypted stacks
	if (type != OT_STACK)
	{
		if (MCresult->isempty() && type == OT_ENCRYPT_STACK)
			MCresult->sets("Encrypted stacks cannot be opened in Community Edition");
		return IO_ERROR;
	}
	
	uint32_t t_reserved = 0;
	
	if ((stat = MCObject::load(stream, version)) != IO_NORMAL)
		return stat;
	if ((stat = IO_read_uint4(&t_reserved, stream)) != IO_NORMAL)
		return stat;
	
	stat = load_stack(stream, version);
	
	return stat;
}

IO_stat MCStack::load_stack(IO_handle stream, uint32_t version)
{
	IO_stat stat;
	
//---- 2.7+:
//  . F_OPAQUE now valid - default true
	if (version < 2700)
	{
		flags |= F_OPAQUE;
	}
//----

	if (MCtranslatechars)
		state |= CS_TRANSLATED;
	if ((stat = IO_read_uint4(&iconid, stream)) != IO_NORMAL)
		return stat;
	if (version > 1000)
	{
		if (flags & F_TITLE)
		{
			// MW-2013-11-20: [[ UnicodeFileFormat ]] If sfv >= 7000, use unicode.
			if (version >= 7000)
			{
				if ((stat = IO_read_stringref_new(title, stream, true)) != IO_NORMAL)
					return stat;
			}
			else if (version >= 5500)
			{
				// MW-2012-03-04: [[ StackFile5500 ]] If the version is 5.5 or above, then the
				//   stack title will be UTF-8 already.
				if ((stat = IO_read_stringref_legacy_utf8(title, stream)) != IO_NORMAL)
					return stat;
			}
			else
			{
				// MW-2013-11-20: [[ UnicodeFileFormat ]] If sfv < 5500, then legacy string
				if ((stat = IO_read_stringref_legacy(title, stream, false)) != IO_NORMAL)
					return stat;
			}
		}
		if (flags & F_DECORATIONS)
		{
			if ((stat = IO_read_uint2(&decorations, stream)) != IO_NORMAL)
				return stat;
			if (!(decorations & WD_WDEF) && decorations & WD_SHAPE)
				if ((stat = IO_read_uint4(&windowshapeid, stream)) != IO_NORMAL)
					return stat;
		}
	}
	else
		flags &= ~(F_TITLE | F_DECORATIONS);
	if (version < 2300)
		flags &= ~(F_SHOW_BORDER | F_3D | F_OPAQUE | F_FORMAT_FOR_PRINTING);
	if (flags & F_RESIZABLE)
	{
		if ((stat = IO_read_uint2(&minwidth, stream)) != IO_NORMAL)
			return stat;
		if ((stat = IO_read_uint2(&minheight, stream)) != IO_NORMAL)
			return stat;
		if ((stat = IO_read_uint2(&maxwidth, stream)) != IO_NORMAL)
			return stat;
		if ((stat = IO_read_uint2(&maxheight, stream)) != IO_NORMAL)
			return stat;
		if (maxwidth == 1280 && maxheight == 1024)
			maxwidth = maxheight = MAXUINT2;
	}
	
	// MW-2013-11-20: [[ UnicodeFileFormat ]] If sfv >= 7000, use unicode.
	if ((stat = IO_read_stringref_new(externalfiles, stream, version >= 7000)) != IO_NORMAL)
		return stat;
	
	if (version > 1300)
	{
		if ((stat = MCLogicalFontTableLoad(stream, version)) != IO_NORMAL)
			return stat;

		// MW-2012-02-17: [[ LogFonts ]] Now we have a fonttable, we can resolve the
		//   stack's font attrs.
		if (getflag(F_FONT))
		{
			// MW-2012-02-19: [[ SplitTextAttrs ]] Clearout the font flag now that we've
			//   used it to determine whether to resolve font attrs or not.
			flags &= ~F_FONT;
			loadfontattrs(s_last_font_index);
		}
	}
	
	// MW-2013-11-20: [[ UnicodeFileFormat ]] If sfv >= 7000, use unicode.
	if (flags & F_STACK_FILES)
	{
		MCAutoStringRef sf;
		if ((stat = IO_read_stringref_new(&sf, stream, version >= 7000)) != IO_NORMAL)
			return stat;
		setstackfiles(*sf);
		
	}
	
	// MW-2013-11-20: [[ UnicodeFileFormat ]] If sfv >= 7000, use unicode.
	if (flags & F_MENU_BAR)
	{
		MCNameRef t_menubar;
		if ((stat = IO_read_nameref_new(t_menubar, stream, version >= 7000)) != IO_NORMAL)
			return stat;
		MCNameDelete(_menubar);
		_menubar = t_menubar;
	}
	
	if (flags & F_LINK_ATTS)
	{
		linkatts = new Linkatts;
		memset(linkatts, 0, sizeof(Linkatts));
		
		// MW-2013-11-20: [[ UnicodeFileFormat ]] If sfv >= 7000, use unicode.
		if ((stat = IO_read_mccolor(linkatts->color, stream)) != IO_NORMAL
		        || (stat = IO_read_stringref_new(linkatts->colorname, stream, version >= 7000)) != IO_NORMAL)
			return stat;
		
		// MW-2013-11-20: [[ UnicodeFileFormat ]] If sfv >= 7000, use unicode.
		if ((stat = IO_read_mccolor(linkatts->hilitecolor, stream)) != IO_NORMAL
		        || (stat=IO_read_stringref_new(linkatts->hilitecolorname, stream, version >= 7000))!=IO_NORMAL)
			return stat;
		
		// MW-2013-11-20: [[ UnicodeFileFormat ]] If sfv >= 7000, use unicode.
		if ((stat = IO_read_mccolor(linkatts->visitedcolor, stream)) != IO_NORMAL
		        || (stat=IO_read_stringref_new(linkatts->visitedcolorname, stream, version >= 7000))!=IO_NORMAL)
			return stat;
		
		if ((stat = IO_read_uint1(&linkatts->underline, stream)) != IO_NORMAL)
			return stat;
        
        // for interface colors, empty name means unset whereas nil name means
        // defer to rgb values. Therefore set values to nil if they are empty.
        if (MCStringIsEmpty(linkatts -> colorname))
        {
            MCValueRelease(linkatts -> colorname);
            linkatts -> colorname = nil;
        }
        
        if (MCStringIsEmpty(linkatts -> hilitecolorname))
        {
            MCValueRelease(linkatts -> hilitecolorname);
            linkatts -> hilitecolorname = nil;
        }
        
        if (MCStringIsEmpty(linkatts -> visitedcolorname))
        {
            MCValueRelease(linkatts -> visitedcolorname);
            linkatts -> visitedcolorname = nil;
        }
	}

	if ((stat = loadpropsets(stream, version)) != IO_NORMAL)
		return stat;

	mode_load();

	while (True)
	{
		uint1 type;
		if ((stat = IO_read_uint1(&type, stream)) != IO_NORMAL)
			return stat;
		switch (type)
		{
		case OT_CARD:
			{
				MCCard *newcard = new MCCard;
				newcard->setparent(this);
				if ((stat = newcard->load(stream, version)) != IO_NORMAL)
				{
					delete newcard;
					return stat;
				}
				newcard->appendto(cards);
				if (curcard == NULL)
					curcard = cards;
			}
			break;
		case OT_GROUP:
			{
				MCGroup *newgroup = new MCGroup;
				newgroup->setparent(this);
				if ((stat = newgroup->load(stream, version)) != IO_NORMAL)
				{
					delete newgroup;
					return stat;
				}
				MCControl *newcontrol = newgroup;
				newcontrol->appendto(controls);


			}
			break;
		case OT_BUTTON:
			{
				MCButton *newbutton = new MCButton;
				newbutton->setparent(this);
				if ((stat = newbutton->load(stream, version)) != IO_NORMAL)
				{
					delete newbutton;
					return stat;
				}
				MCControl *cptr = (MCControl *)newbutton;
				cptr->appendto(controls);
			}
			break;
		case OT_FIELD:
			{
				MCField *newfield = new MCField;
				newfield->setparent(this);
				if ((stat = newfield->load(stream, version)) != IO_NORMAL)
				{
					delete newfield;
					return stat;
				}
				MCControl *cptr = (MCControl *)newfield;
				cptr->appendto(controls);
			}
			break;
		case OT_IMAGE:
			{
				MCImage *newimage = new MCImage;
				newimage->setparent(this);
				if ((stat = newimage->load(stream, version)) != IO_NORMAL)
				{
					delete newimage;
					return stat;

				}
				MCControl *cptr = (MCControl *)newimage;
				cptr->appendto(controls);
			}
			break;
		case OT_SCROLLBAR:
			{
				MCScrollbar *newscrollbar = new MCScrollbar;
				newscrollbar->setparent(this);
				if ((stat = newscrollbar->load(stream, version)) != IO_NORMAL)
				{
					delete newscrollbar;
					return stat;
				}
				newscrollbar->appendto(controls);
			}
			break;
		case OT_GRAPHIC:
			{
				MCGraphic *newgraphic = new MCGraphic;
				newgraphic->setparent(this);
				if ((stat = newgraphic->load(stream, version)) != IO_NORMAL)
				{
					delete newgraphic;
					return stat;
				}
				newgraphic->appendto(controls);
			}
			break;
		case OT_PLAYER:
			{
				MCPlayer *newplayer = new MCPlayer;
				newplayer->setparent(this);
				if ((stat = newplayer->load(stream, version)) != IO_NORMAL)
				{
					delete newplayer;
					return stat;
				}
				MCControl *cptr = (MCControl *)newplayer;
				cptr->appendto(controls);
			}
			break;
		case OT_MCEPS:
			{
				MCEPS *neweps = new MCEPS;
				neweps->setparent(this);
				if ((stat = neweps->load(stream, version)) != IO_NORMAL)
				{
					delete neweps;
					return stat;
				}
				neweps->appendto(controls);
			}
			break;
		case OT_MAGNIFY:
			{
				MCMagnify *newmag = new MCMagnify;
				newmag->setparent(this);
				if ((stat = newmag->load(stream, version)) != IO_NORMAL)
				{
					delete newmag;
					return stat;
				}
				newmag->appendto(controls);
			}
			break;
		case OT_COLORS:
			{
				MCColors *newcolors = new MCColors;
				newcolors->setparent(this);
				if ((stat = newcolors->load(stream, version)) != IO_NORMAL)
				{
					delete newcolors;
					return stat;
				}
				newcolors->appendto(controls);
			}
			break;
		case OT_AUDIO_CLIP:
			{
				MCAudioClip *newaclip = new MCAudioClip;
				newaclip->setparent(this);
				if ((stat = newaclip->load(stream, version)) != IO_NORMAL)
				{
					delete newaclip;
					return stat;
				}
				newaclip->appendto(aclips);
			}
			break;
		case OT_VIDEO_CLIP:
			{
				MCVideoClip *newvclip = new MCVideoClip;
				newvclip->setparent(this);
				if ((stat = newvclip->load(stream, version)) != IO_NORMAL)
				{
					delete newvclip;
					return stat;
				}
				newvclip->appendto(vclips);
			}
			break;
		default:
            MCS_seek_cur(stream, -1);
                
            // IM-2013-09-30: [[ FullscreenMode ]] ensure old_rect is initialized for fullscreen stacks
            old_rect = rect;
			
            return IO_NORMAL;
		}
	}
	
    // IM-2013-09-30: [[ FullscreenMode ]] ensure old_rect is initialized for fullscreen stacks
	old_rect = rect;
    
	return IO_NORMAL;
}

IO_stat MCStack::extendedsave(MCObjectOutputStream& p_stream, uint4 p_part)
{
	uint32_t t_size, t_flags;
	t_size = 0;
	t_flags = 0;

	// The extended data area for a stack is:
	//    taginfo tag
	//    if origininfo then
	//      uint32_t origin_info

	// MW-2013-03-28: The origininfo is no longer emitted into the stackfile as it
	//   serves no purpose. (There used to be code emitting it here!)

	IO_stat t_stat;
	t_stat = p_stream . WriteTag(t_flags, t_size);
	if (t_stat == IO_NORMAL)
		t_stat = MCObject::extendedsave(p_stream, p_part);

	return t_stat;
}

IO_stat MCStack::save(IO_handle stream, uint4 p_part, bool p_force_ext)
{
	IO_stat stat;
	
	// MW-2012-02-17: [[ LogFonts ]] Build the logical font table for the stack and
	//   its children.
	MCLogicalFontTableBuild(this, 0);

	if (editing != NULL)
		stopedit();
	
	if (linkatts != NULL)
		flags |= F_LINK_ATTS;
	else
		flags &= ~F_LINK_ATTS;
	
	if (!MCStringIsEmpty(title))
		flags |= F_TITLE;
	else
		flags &= ~F_TITLE;

	// MW-2013-03-28: Make sure we never save a stack with F_CANT_STANDALONE set.
	flags &= ~F_CANT_STANDALONE;
	
//---- 2.7+:
//  . F_OPAQUE now valid -  previous versions must be true
	uint4 t_old_flags;
	if (MCstackfileversion < 2700)
	{
		t_old_flags = flags;
		flags |= F_OPAQUE;
	}
//----
	
	// Store the current rect, fetching the old_rect if fullscreen.
	MCRectangle t_rect_to_restore;
	t_rect_to_restore = rect;
	if (is_fullscreen())
		rect = old_rect;

	if ((stat = IO_write_uint1(OT_STACK, stream)) != IO_NORMAL)
		return stat;

	// MW-2009-06-30: We always write out an extended data block for the
	//   stack as we always want to store the full origin info.
	// MW-2011-09-12: [[ MacScroll ]] As the scroll is a transient thing,
	//   we don't want to apply it to the rect that we save, so temporarily
	//   adjust around object save. 
	rect . height += getscroll();
	stat = MCObject::save(stream, p_part, true);
	rect = t_rect_to_restore;
	if (stat != IO_NORMAL)
		return stat;
	
	// MW-2013-11-20: [[ UnicodeFileFormat ]] These are for backwards compatibility
	//   so legacy.
	if ((stat = IO_write_cstring_legacy(NULL, stream, 2)) != IO_NORMAL)
		return stat;
	if ((stat = IO_write_cstring_legacy(NULL, stream, 2)) != IO_NORMAL)
		return stat;

//---- 2.7+:
	if (MCstackfileversion < 2700)
	{
		flags = t_old_flags;
	}
//
	
	stat = save_stack(stream, p_part, p_force_ext);
	
	return stat;
}

IO_stat MCStack::save_stack(IO_handle stream, uint4 p_part, bool p_force_ext)
{
	IO_stat stat;
	
	if ((stat = IO_write_uint4(iconid, stream)) != IO_NORMAL)
		return stat;
	if (flags & F_TITLE)
	{
		// MW-2013-11-20: [[ UnicodeFileFormat ]] If sfv >= 7000, use unicode.
		if (MCstackfileversion >= 7000)
		{
			if ((stat = IO_write_stringref_new(title, stream, true)) != IO_NORMAL)
				return stat;
		}
		else if (MCstackfileversion >= 5500)
		{
			// MW-2012-03-04: [[ StackFile5500 ]] If the stackfile version is 5.5, then
			//   write out UTF-8 directly.
			if ((stat = IO_write_stringref_legacy_utf8(title, stream)) != IO_NORMAL)
				return stat;
		}
		else
        {
            if ((stat = IO_write_stringref_legacy(title, stream, false)) != IO_NORMAL)
				return stat;
		}
	}
	if (flags & F_DECORATIONS)
	{
		if ((stat = IO_write_uint2(decorations, stream)) != IO_NORMAL)
			return stat;
		if (!(decorations & WD_WDEF) && decorations & WD_SHAPE)
			if ((stat = IO_write_uint4(windowshapeid, stream)) != IO_NORMAL)
				return stat;
	}
	if (flags & F_RESIZABLE)
	{
		if ((stat = IO_write_uint2(minwidth, stream)) != IO_NORMAL)
			return stat;
		if ((stat = IO_write_uint2(minheight, stream)) != IO_NORMAL)
			return stat;
		if ((stat = IO_write_uint2(maxwidth, stream)) != IO_NORMAL)
			return stat;
		if ((stat = IO_write_uint2(maxheight, stream)) != IO_NORMAL)
			return stat;
    }
	
	// MW-2013-11-20: [[ UnicodeFileFormat ]] If sfv >= 7000, use unicode.
    if ((stat = IO_write_stringref_new(externalfiles, stream, MCstackfileversion >= 7000)) != IO_NORMAL)
		return stat;

	// MW-2012-02-17: [[ LogFonts ]] Save the stack's logical font table.
	if ((stat = MCLogicalFontTableSave(stream, MCstackfileversion)) != IO_NORMAL)
		return stat;
	
	// MW-2013-11-20: [[ UnicodeFileFormat ]] If sfv >= 7000, use unicode.
	if (flags & F_STACK_FILES)
	{
		MCAutoStringRef t_sf;
		if (!getstackfiles(&t_sf))
			return IO_ERROR;
		if ((stat = IO_write_stringref_new(*t_sf, stream, MCstackfileversion >= 7000)) != IO_NORMAL)
			return stat;
	}
	
	// MW-2013-11-20: [[ UnicodeFileFormat ]] If sfv >= 7000, use unicode.
	if (flags & F_MENU_BAR)
		if ((stat = IO_write_nameref_new(_menubar, stream, MCstackfileversion >= 7000)) != IO_NORMAL)
			return stat;
	
	if (flags & F_LINK_ATTS)
	{
        // linkatts color names may be nil.
        
		// MW-2013-11-20: [[ UnicodeFileFormat ]] If sfv >= 7000, use unicode.
        if ((stat = IO_write_mccolor(linkatts->color, stream)) != IO_NORMAL
            || (stat = IO_write_stringref_new(linkatts->colorname != nil ? linkatts->colorname : kMCEmptyString, stream, MCstackfileversion >= 7000)) != IO_NORMAL)
			return stat;
		
		// MW-2013-11-20: [[ UnicodeFileFormat ]] If sfv >= 7000, use unicode.
        if ((stat = IO_write_mccolor(linkatts->hilitecolor, stream)) != IO_NORMAL
                || (stat=IO_write_stringref_new(linkatts->hilitecolorname != nil ? linkatts->hilitecolorname : kMCEmptyString, stream, MCstackfileversion >= 7000))!=IO_NORMAL)
			return stat;
		
		// MW-2013-11-20: [[ UnicodeFileFormat ]] If sfv >= 7000, use unicode.
        if ((stat = IO_write_mccolor(linkatts->visitedcolor, stream)) != IO_NORMAL
                || (stat=IO_write_stringref_new(linkatts->visitedcolorname != nil ? linkatts->visitedcolorname : kMCEmptyString, stream, MCstackfileversion >= 7000))!=IO_NORMAL)
			return stat;
		
		if ((stat = IO_write_uint1(linkatts->underline, stream)) != IO_NORMAL)
			return stat;
	}
	if ((stat = savepropsets(stream)) != IO_NORMAL)
		return stat;
	if (cards != NULL)
	{
		MCCard *cptr = cards;
		do
		{
			if ((stat = cptr->save(stream, p_part, p_force_ext)) != IO_NORMAL)
				return stat;
			cptr = (MCCard *)cptr->next();
		}
		while (cptr != cards);
	}
	if (controls != NULL)
	{
		MCControl *cptr = controls;
		do
		{
			if ((stat = cptr->save(stream, p_part, p_force_ext)) != IO_NORMAL)
				return stat;
			cptr = (MCControl *)cptr->next();
		}
		while (cptr != controls);
	}
	if (aclips != NULL)
	{
		MCAudioClip *acptr = aclips;
		do
		{
			if ((stat = acptr->save(stream, p_part, p_force_ext)) != IO_NORMAL)
				return stat;
			acptr = (MCAudioClip *)acptr->next();
		}
		while (acptr != aclips);
	}
	if (vclips != NULL)
	{
		MCVideoClip *vptr = vclips;
		do
		{
			if ((stat = vptr->save(stream, p_part, p_force_ext)) != IO_NORMAL)
				return stat;
			vptr = (MCVideoClip *)vptr->next();
		}
		while (vptr != vclips);
	}
	if (substacks != NULL)
	{
		MCStack *sptr = substacks;
		do
		{
			if ((stat = sptr->save(stream, p_part, p_force_ext)) != IO_NORMAL)
				return stat;
			sptr = (MCStack *)sptr->nptr;
		}
		while (sptr != substacks);
	}

	return IO_NORMAL;
}

// I don't think this gets called from anywhere...
Exec_stat MCStack::resubstack(MCStringRef p_data)
{
	Boolean iserror = False;
	MCAutoStringRef t_error;
	
	// MW-2012-09-07: [[ Bug 10372 ]] Record the old stack of substackedness so we
	//   can work out later whether we need to extraopen/close.
	bool t_had_substacks;
	t_had_substacks = substacks != nil;
	
	MCStack *oldsubs = substacks;
	substacks = NULL;
	
	MCAutoArrayRef t_array;
	/* UNCHECKED */ MCStringSplit(p_data, MCSTR("\n"), nil, kMCStringOptionCompareExact, &t_array);
	uindex_t t_count;
	t_count = MCArrayGetCount(*t_array);
	for (uindex_t i = 0; i < t_count; i++)
	{
		MCValueRef t_val;
        /* UNCHECKED */ MCArrayFetchValueAtIndex(*t_array, i + 1, t_val);
		
		// If tsub is one of the existing substacks of the stack, it is set to
		// non-null, as it needs to be removed.
		MCStack *tsub = oldsubs;
		if (tsub != NULL)
		{
			// If t_val doesn't exist as a name, it can't exist as a substack name.
			// t_val is always a stringref (fetched from an MCSplitString array)
			MCNameRef t_name;
			t_name = MCNameLookup((MCStringRef)t_val);
		
			if (t_name != nil)
				while (tsub -> hasname(t_name))
				{
					tsub = (MCStack *)tsub->nptr;
					if (tsub == oldsubs)
					{
						tsub = NULL;
						break;
					}
				}
		}
		
		// OK-2008-04-10 : Added parameters to mainstackChanged message
		Boolean t_was_mainstack;
		if (tsub == NULL)
		{
			MCNewAutoNameRef t_name;
			/* UNCHECKED */ MCNameCreate((MCStringRef)t_val, &t_name);
			MCStack *toclone = MCdispatcher -> findstackname(*t_name);
			t_was_mainstack = MCdispatcher -> ismainstack(toclone);	
			
			if (toclone != NULL)
			/* UNCHECKED */ MCStackSecurityCopyStack(toclone, tsub);
		}
		else
		{
			// If we are here then it means tsub was found in the current list of
			// substacks of this stack.
			t_was_mainstack = False;
			
			tsub -> remove(oldsubs);
		}
		
		if (tsub != NULL)
		{
			MCObject *t_old_mainstack;
			if (t_was_mainstack)
				t_old_mainstack = tsub;
			else
				t_old_mainstack = tsub -> getparent();
			
			tsub->appendto(substacks);
			tsub->parent = this;
			tsub->message_with_valueref_args(MCM_main_stack_changed, t_old_mainstack -> getname(), getname());
		}
		else
		{
			iserror = True;
			t_error = ((MCStringRef)t_val);
		}
	}
	
	while (oldsubs != NULL)
	{
		MCStack *dsub = (MCStack *)oldsubs->remove(oldsubs);
		delete dsub;
	}

	// MW-2012-09-07: [[ Bug 10372 ]] Make sure we sync the appropriate extraopen/close with
	//   the updated substackness of this stack.
	if (t_had_substacks && substacks == NULL)
		extraclose(true);
	else if (!t_had_substacks && substacks != NULL)
		extraopen(true);

	// MW-2011-08-17: [[ Redraw ]] This seems a little extreme, but leave as is
	//   for now.
	MCRedrawDirtyScreen();

	if (iserror)
	{
		MCeerror->add(EE_STACK_BADSUBSTACK, 0, 0, *t_error);
		return ES_ERROR;
	}

	return ES_NORMAL;
}

MCCard *MCStack::getcardid(uint4 inid)
{
	// MW-2012-10-10: [[ IdCache ]] First check for the object in the cache.
	MCObject *t_object;
	t_object = findobjectbyid(inid);
	if (t_object != nil && t_object -> gettype() == CT_CARD)
		return (MCCard *)t_object;
	
	MCCard *cptr;
	cptr = cards;
	do
	{
		if (cptr->getid() == inid)
		{
			// MW-2012-10-10: [[ IdCache ]] Cache the found object.
			cacheobjectbyid(cptr);
			return cptr;
		}
		cptr = (MCCard *)cptr->next();
	}
	while (cptr != cards);
	return NULL;
}

// OK-2009-03-12: [[Bug 7787]] - Temporary fix. This method is the same as getcardid() except
// that it searches the savecards member, enabling cards to be found in edit group mode.
MCCard *MCStack::findcardbyid(uint4 p_id)
{
	MCCard *t_cards;
	if (editing == NULL)
		t_cards = cards;
	else
		t_cards = savecards;

	MCCard *t_card;
	t_card = t_cards;

	do
	{
		if (t_card -> getid() == p_id)
			return t_card;

		t_card = (MCCard *)t_card -> next();
	}
	while (t_card != t_cards);

	return NULL;
}


MCControl *MCStack::getcontrolid(Chunk_term type, uint4 inid, bool p_recurse)
{
	if (controls == NULL && (editing == NULL || savecontrols == NULL))
		return NULL;
	if (controls != NULL)
	{
		// MW-2012-10-10: [[ IdCache ]] Lookup the object in the cache.
		MCObject *t_object;
		t_object = findobjectbyid(inid);
		if (t_object != nil && (type == CT_LAYER && t_object -> gettype() > CT_CARD || t_object -> gettype() == type))
			return (MCControl *)t_object;

		MCControl *tobj = controls;
		do
		{
			MCControl *foundobj;
			if (p_recurse)
			{
				if (tobj -> gettype() == CT_GROUP)
				{
					MCGroup *t_group;
					t_group = (MCGroup *)tobj;
					foundobj = t_group -> findchildwithid(type, inid);
				}
				else
					foundobj = tobj -> findid(type, inid, False);
			}
			else
				foundobj = tobj->findid(type, inid, False);

			if (foundobj != NULL)
			{
				// MW-2012-10-10: [[ IdCache ]] Put the object in the id cache.
				cacheobjectbyid(foundobj);
				return foundobj;
			}

			tobj = (MCControl *)tobj->next();
		}
		while (tobj != controls);
	}
	if (editing != NULL && savecontrols != NULL)
	{
		MCControl *tobj = savecontrols;
		do
		{
			MCControl *foundobj = tobj->findid(type, inid, False);
			if (foundobj != NULL)
			{
				// MW-2012-10-10: [[ IdCache ]] Put the object in the id cache.
				cacheobjectbyid(foundobj);
				return foundobj;
			}
			tobj = (MCControl *)tobj->next();
		}
		while (tobj != savecontrols);
	}
	return NULL;
}

MCControl *MCStack::getcontrolname(Chunk_term type, MCNameRef p_name)
{
	if (controls == NULL)
		return NULL;
	MCControl *tobj = controls;
	do
	{
		MCControl *foundobj = tobj->findname(type, p_name);
		if (foundobj != NULL)
			return foundobj;
		tobj = (MCControl *)tobj->next();
	}
	while (tobj != controls);
	return NULL;
}

MCObject *MCStack::getAVid(Chunk_term type, uint4 inid)
{
	MCObject *objs;
	if (type == CT_AUDIO_CLIP)
		objs = aclips;
	else
		objs = vclips;
	if (objs == NULL)
		return NULL;
	MCObject *tobj = objs;
	do
	{
		if (tobj->getid() == inid)
			return tobj;
		tobj = (MCControl *)tobj->next();
	}
	while (tobj != objs);
	return NULL;
}

bool MCStack::getAVname(Chunk_term type, MCNameRef p_name, MCObject*& r_object)
{
	MCObject *objs;
	if (type == CT_AUDIO_CLIP)
		objs = aclips;
	else
		objs = vclips;
	if (objs == NULL)
		return false;
	MCObject *tobj = objs;
	do
	{
		if (MCU_matchname(p_name, type, tobj->getname()))
        {
			r_object = tobj;
            return true;
        }
		tobj = (MCControl *)tobj->next();
	}
	while (tobj != objs);
	return false;
}

Exec_stat MCStack::setcard(MCCard *card, Boolean recent, Boolean dynamic)
{
	if (state & CS_IGNORE_CLOSE)
		return ES_NORMAL;
	Boolean wasfocused = False;
	Boolean abort = False;

	if (editing != NULL && card != curcard)
		stopedit();
	if (!opened || !mode_haswindow())
	{
		if (opened)
		{
			curcard->close();
			curcard = card;
			curcard->open();
		}

		else
			curcard = card;
		return ES_NORMAL;
	}

	// MW-2011-09-13: [[ Effects ]] If the screen isn't locked and we want an effect then
	//   take a snapshot.
	if (!MCRedrawIsScreenLocked() && MCcur_effects != nil)
		snapshotwindow(curcard -> getrect());
	
	// MW-2011-09-14: [[ Redraw ]] We lock the screen between before closeCard and until
	//   after preOpenCard.
	MCRedrawLockScreen();

	MCCard *oldcard = curcard;
	Boolean oldlock = MClockmessages;
	if (card != oldcard)
	{
		if (MCfoundfield != NULL)
			MCfoundfield->clearfound();
		
		if (MCmousestackptr == this)
			curcard->munfocus();
		if (state & CS_KFOCUSED)
		{
			wasfocused = True;
			curcard->kunfocus();
		}

		// MW-2008-10-31: [[ ParentScripts ]] Send closeControl appropriately
		if (curcard -> closecontrols() == ES_ERROR
				|| curcard != oldcard || !opened
				|| curcard->message(MCM_close_card) == ES_ERROR
		        || curcard != oldcard || !opened
				|| curcard -> closebackgrounds(card) == ES_ERROR
		        || curcard != oldcard || !opened)
		{
			// MW-2011-09-14: [[ Redraw ]] Unlock the screen.
			MCRedrawUnlockScreen();

			if (curcard != oldcard || !opened)
				return ES_NORMAL;
			else
				return ES_ERROR;
		}

		if (dynamic && flags & F_DYNAMIC_PATHS)
			MCdynamiccard = card;
		
		MCscreen->cancelmessageobject(curcard, MCM_idle);
		uint2 oldscroll = getscroll();
		curcard = card;

		// MW-2012-02-01: [[ Bug 9966 ]] Make sure we open the new card *then* close
		//   the old card. This prevents any shared groups being closed then opened
		//   again - in particular, players will keep playing.
		curcard->open();
		
		// MW-2011-11-23: [[ Bug ]] Close the old card here to ensure no players
		//   linger longer than they should.
		oldcard -> close();

		// MW-2011-09-12: [[ MacScroll ]] Use 'getnextscroll()' to see if anything needs
		//   changing on that score.
		if (oldscroll != getnextscroll())
		{
			setgeom();
			updatemenubar();
		}
		
		updatecardsize();

		// MW-2008-10-31: [[ ParentScripts ]] Send preOpenControl appropriately
		if (curcard -> openbackgrounds(true, oldcard) == ES_ERROR
		        || curcard != card || !opened
		        || curcard->message(MCM_preopen_card) == ES_ERROR
		        || curcard != card || !opened
				|| curcard -> opencontrols(true) == ES_ERROR
				|| curcard != card || !opened)
		{
			// MW-2011-08-18: [[ Redraw ]] Use global screen lock
			MCRedrawUnlockScreen();
			if (curcard != card)
				return ES_NORMAL;
			else
			{
				// MW-2011-08-17: [[ Redraw ]] Tell the stack to dirty all of itself.
				dirtyall();
				dirtywindowname();
				return ES_ERROR;
			}
		}
		MClockmessages = True;

		if (mode == WM_TOP_LEVEL || mode == WM_TOP_LEVEL_LOCKED)
		{
			dirtywindowname();

			// MW-2007-09-11: [[ Bug 5139 ]] Don't add activity to recent cards if the stack is an
			//   IDE stack.
			if (recent && !getextendedstate(ECS_IDE))
				MCrecent->addcard(curcard);
		}

		// MW-2011-08-17: [[ Redraw ]] Tell the stack to dirty all of itself.
		dirtyall();
	}
	
	// MW-2011-09-14: [[ Redraw ]] Unlock the screen so the effect stuff has a chance
	//   to run.
	MCRedrawUnlockScreen();

	// MW-2011-08-18: [[ Redraw ]] Update to use redraw.
	if (MCRedrawIsScreenLocked())
	{
		while (MCcur_effects != NULL)
		{
			MCEffectList *veptr = MCcur_effects;
			MCcur_effects = MCcur_effects->next;
			delete veptr;
		}

		if (card != oldcard)
		{
			MClockmessages = oldlock;

			// MW-2008-10-31: [[ ParentScripts ]] Send openControl appropriately
			if (curcard -> openbackgrounds(false, oldcard) == ES_ERROR
			        || curcard != card
			        || curcard->message(MCM_open_card) == ES_ERROR
					|| curcard != card
					|| curcard -> opencontrols(false) == ES_ERROR)
			{

				if (curcard != card)
					return ES_NORMAL;
				else
					return ES_ERROR;
			}
			if (wasfocused)
				curcard->kfocus();
			if (MCmousestackptr == this && !mfocus(MCmousex, MCmousey))
				curcard->message(MCM_mouse_enter);
		}
		return ES_NORMAL;
	}
	else
		effectrect(curcard->getrect(), abort);

	MClockmessages = oldlock;
	if (oldcard != NULL && oldcard != curcard)
	{
		// MW-2008-10-31: [[ ParentScripts ]] Send openControl appropriately
		if (abort
				|| curcard -> openbackgrounds(false, oldcard) == ES_ERROR
		        || curcard != card || !opened
		        || curcard->message(MCM_open_card) == ES_ERROR
		        || curcard != card || !opened
				|| curcard -> opencontrols(false) == ES_ERROR
				|| curcard != card || !opened)
		{
			if (curcard != card || !opened)
				return ES_NORMAL;
			else
				return ES_ERROR;
		}
		
		if (wasfocused)
			kfocus();
		if (MCmousestackptr == this && !mfocus(MCmousex, MCmousey))
			curcard->message(MCM_mouse_enter);
	}
	return ES_NORMAL;
}


MCStack *MCStack::findstackfile(MCNameRef p_name)
{
	MCAutoStringRef t_fname;
	getstackfile(MCNameGetString(p_name), &t_fname);
	if (!MCStringIsEmpty(*t_fname))
	{
		MCU_watchcursor(getstack(), False);
		MCStack *tstk;
		if (MCdispatcher->loadfile(*t_fname, tstk) == IO_NORMAL)
		{
			MCStack *stackptr = tstk->findsubstackname(p_name);
			
			// MW-2007-12-17: [[ Bug 266 ]] The watch cursor must be reset before we
			//   return back to the caller.
			MCU_unwatchcursor(getstack(), False);
			
			if (stackptr == NULL)
				return tstk;
			
			return stackptr;
		}
		
		// MW-2007-12-17: [[ Bug 266 ]] The watch cursor must be reset before we
		//   return back to the caller.
		MCU_unwatchcursor(getstack(), False);
	}
	return NULL;
}

MCStack *MCStack::findstackname(MCNameRef p_name)
{
	MCStack *foundstk;
	if ((foundstk = findsubstackname(p_name)) != NULL)
		return foundstk;
	else
		return MCdispatcher->findstackname(p_name);
}

MCStack *MCStack::findstackname_string(MCStringRef p_string)
{
	MCNewAutoNameRef t_name;
	/* UNCHECKED */ MCNameCreate(p_string, &t_name);
	return findstackname(*t_name);
}

MCStack *MCStack::findsubstackname(MCNameRef p_name)
{
	if (findname(CT_STACK, p_name) != nil)
		return this;
    
	MCStack *sptr = this;
	uint2 num = 0;
	if (!MCdispatcher->ismainstack(this) && !MCU_stoui2(MCNameGetString(p_name), num))
		sptr = parent->getstack();
	if (sptr->substacks != NULL)
	{
		MCStack *tptr = sptr->substacks;
		if (MCU_stoui2(MCNameGetString(p_name), num))
		{
			while (--num)
			{
				tptr = (MCStack *)tptr->next();
				if (tptr == sptr->substacks)
					return NULL;
			}
			return tptr;
		}
		else
			do
			{
				if (tptr->findname(CT_STACK, p_name) != NULL)
					return tptr;
				tptr = (MCStack *)tptr->next();
			}
        while (tptr != sptr->substacks);
	}
	return NULL;
}

MCStack *MCStack::findstackid(uint4 fid)
{
	if (fid == 0)
		return NULL;
	MCStack *foundstk;
	if ((foundstk = findsubstackid(fid)) != NULL)
		return foundstk;
	else
		return MCdispatcher->findstackid(fid);
}

MCStack *MCStack::findsubstackid(uint4 fid)
{
	if (fid == 0)
		return NULL;
	if (altid == fid)
		return this;

	MCStack *sptr = this;
	if (!MCdispatcher->ismainstack(this))
		sptr = parent->getstack();
	if (substacks != NULL)
	{
		MCStack *tptr = sptr->substacks;
		do
		{
			if (tptr->altid == fid)
				return tptr;
			tptr = (MCStack *)tptr->next();
		}
		while (tptr != sptr->substacks);
	}
	return NULL;
}

void MCStack::translatecoords(MCStack *dest, int2 &x, int2 &y)
{
	// WEBREV
	// IM-2013-10-09: [[ FullscreenMode ]] Reimplement using MCStack::stacktogloballoc
	MCPoint t_loc;
	t_loc = MCPointMake(x, y);

	t_loc = stacktogloballoc(t_loc);
	t_loc = dest->globaltostackloc(t_loc);

	x = t_loc.x;
	y = t_loc.y;
}

uint4 MCStack::newid()
{
	return ++obj_id;
}

void MCStack::appendaclip(MCAudioClip *aptr)
{
	aptr->appendto(aclips);
	aptr->setid(newid());
	aptr->setparent(this);
}

void MCStack::removeaclip(MCAudioClip *aptr)
{
	aptr->remove(aclips);
}

void MCStack::appendvclip(MCVideoClip *vptr)
{
	vptr->appendto(vclips);
	vptr->setid(newid());
	vptr->setparent(this);
}

void MCStack::removevclip(MCVideoClip *vptr)
{
	vptr->remove
	(vclips);
}

void MCStack::appendcontrol(MCControl *optr)
{
	optr->appendto(controls);
}

void MCStack::removecontrol(MCControl *optr)
{
	optr->remove(controls);
}

void MCStack::appendcard(MCCard *cptr)
{
	cptr->setparent(this);
	if (cards == NULL)
		curcard = cards = cptr;
	else
	{
		curcard->append(cptr);
		setcard(cptr, True, False);
	}
	cptr->message(MCM_new_card);
}

void MCStack::removecard(MCCard *cptr)
{
	if (state & CS_IGNORE_CLOSE)
	{
		curcard = cptr->next();
		cptr->remove
		(cards);
		if (cards == NULL)
		{
			cards = curcard = MCtemplatecard->clone(False, False);
			cards->setparent(this);
		}
	}
	else
	{
		if (curcard == cptr)
			setcard(cptr->next(), True, False);
		if (curcard == cptr)
		{
			MCCard *newcard = MCtemplatecard->clone(False, False);
			newcard->setparent(this);
			newcard->appendto(cards);
			setcard(newcard, True, False);
		}
		cptr->remove(cards);
		dirtywindowname();
	}
	MCrecent->deletecard(cptr);
	MCcstack->deletecard(cptr);
}

MCObject *MCStack::getsubstackobjid(Chunk_term type, uint4 inid)
{
	MCStack *sptr = this;
	MCObject *optr = NULL;
	if (!MCdispatcher->ismainstack(this))
		sptr = parent->getstack();
	if (type == CT_AUDIO_CLIP || type == CT_VIDEO_CLIP)
		optr = sptr->getAVid(type, inid);
	else
		optr = sptr->getcontrolid(type, inid);
	if (optr != NULL)
		return optr;
	if (sptr->substacks != NULL)
	{
		MCStack *tptr = sptr->substacks;
		do
		{
			if (type == CT_AUDIO_CLIP || type == CT_VIDEO_CLIP)
				optr = tptr->getAVid(type, inid);
			else
				optr = tptr->getcontrolid(type, inid);
			if (optr != NULL)
				return optr;
			tptr = (MCStack *)tptr->next();
		}
		while (tptr != sptr->substacks);
	}
	return NULL;
}

MCObject *MCStack::getobjid(Chunk_term type, uint4 inid)
{
	if (inid == 0)
		return NULL;
	MCObject *optr = NULL;
	if (type == CT_AUDIO_CLIP || type == CT_VIDEO_CLIP)
		optr = getAVid(type, inid);
	else
		optr = getcontrolid(type, inid);
	if (optr != NULL)
		return optr;
	if ((optr = getsubstackobjid(type, inid)) != NULL)
		return optr;
	else
		return MCdispatcher->getobjid(type, inid);
}

MCObject *MCStack::getsubstackobjname(Chunk_term type, MCNameRef p_name)
{
	MCStack *sptr = this;
	MCObject *optr = NULL;
	if (!MCdispatcher->ismainstack(this))
		sptr = parent->getstack();
	if (type == CT_AUDIO_CLIP || type == CT_VIDEO_CLIP)
	{
		/* UNCHECKED */ sptr->getAVname(type, p_name, optr);
	}
	else
		optr = sptr->getcontrolname(type, p_name);
	if (optr != NULL)
		return optr;
	if (sptr->substacks != NULL)
	{
		MCStack *tptr = sptr->substacks;
		do
		{
			if (type == CT_AUDIO_CLIP || type == CT_VIDEO_CLIP)
			{
				/* UNCHECKED */ sptr->getAVname(type, p_name, optr);
			}
			else
				optr = tptr->getcontrolname(type, p_name);
			if (optr != NULL)
				return optr;
			tptr = (MCStack *)tptr->next();
		}
		while (tptr != sptr->substacks);
	}
	return NULL;
}


MCObject *MCStack::getobjname(Chunk_term type, MCNameRef p_name)
{
	MCObject *optr = NULL;
	uint4 iid;
	if (MCU_stoui4(MCNameGetString(p_name), iid))
	{
		optr = getobjid(type, iid);
		if (optr != NULL)
			return optr;
	}
	if (type == CT_AUDIO_CLIP || type == CT_VIDEO_CLIP)
	{
		/* UNCHECKED */ getAVname(type, p_name, optr);
	}
	else
	{
		optr = getcontrolname(type, p_name);
	}
	if (optr != NULL)
		return optr;
	if ((optr = getsubstackobjname(type, p_name)) != NULL)
		return optr;
	else
		return MCdispatcher->getobjname(type, p_name);
}


void MCStack::createmenu(MCControl *nc, uint2 width, uint2 height)
{
	// MW-2014-03-12: [[ Bug 11914 ]] Mark the stack as an engine menu.
	m_is_menu = true;

	allowmessages(False);
	flags &= ~F_RESIZABLE;
	rect.width = minwidth = maxwidth = width;
	rect.height = minheight = maxheight = height;
	controls = nc;
	curcard = cards = MCtemplatecard->clone(False, False);
	curcard->allowmessages(False);
	curcard->setsprop(P_SHOW_BORDER, MCSTR(MCtruestring));
	setsprop(P_COLORS, kMCEmptyString);
	if (nc->gettype() == CT_FIELD && IsMacLFAM() && MCaqua)
	{
		curcard->setsprop(P_BORDER_WIDTH, MCSTR("0"));
		uint2 i;
		MCObject *tparent = getparent();
		if  (!tparent->getcindex(DI_BACK, i) && !tparent->getpindex(DI_BACK,i))
			setsprop(P_BACK_COLOR,  MCSTR("255,255,255"));
	}
	else
		if (nc->gettype() == CT_FIELD && MClook != LF_MOTIF
		        || IsMacLF() || (MCcurtheme && MCcurtheme->getthemeid() == LF_NATIVEWIN))
		{
			curcard->setsprop(P_BORDER_WIDTH, MCSTR("1"));
			if (IsMacLF() || nc->gettype() == CT_FIELD || MCcurtheme && MCcurtheme->getthemeid() == LF_NATIVEWIN)
				curcard->setsprop(P_3D, MCSTR(MCfalsestring));
		}
	
	MCWidgetInfo wmenu;
	wmenu.type = WTHEME_TYPE_MENU;
	if ( nc->gettype() != CT_FIELD && (MCcurtheme && MCcurtheme->getthemeid() == LF_NATIVEWIN))
	{
		uint2 i;
		MCObject *tparent = getparent();

		if  (!tparent->getcindex(DI_BACK, i) && !tparent->getpindex(DI_BACK,i))
        {
            MCAutoStringRef colorbuf;
            MCcurtheme->getthemecolor(wmenu, WCOLOR_BACK, &colorbuf);
			setsprop(P_BACK_COLOR, *colorbuf);
        }
		if  (!tparent->getcindex(DI_BORDER, i) && !tparent->getpindex(DI_BORDER,i))
        {
            MCAutoStringRef colorbuf;
            MCcurtheme->getthemecolor(wmenu, WCOLOR_BORDER, &colorbuf);
			setsprop(P_BORDER_COLOR, *colorbuf);
        }
		if  (!tparent->getcindex(DI_FORE, i) && !tparent->getpindex(DI_FORE,i))
        {
            MCAutoStringRef colorbuf;
            MCcurtheme->getthemecolor(wmenu, WCOLOR_TEXT, &colorbuf);
			setsprop(P_FORE_COLOR, *colorbuf);
        }
		if  (!tparent->getcindex( DI_HILITE, i) && !tparent->getpindex( DI_HILITE,i))
        {
            MCAutoStringRef colorbuf;
            MCcurtheme->getthemecolor(wmenu, WCOLOR_HILIGHT, &colorbuf);
			setsprop(P_HILITE_COLOR, *colorbuf);
        }
	}


	updatecardsize();
	cards->setparent(this);
	MCControl *cptr = nc;
	do
	{
		cptr->setid(newid());
		cptr->allowmessages(False);
		cards->newcontrol(cptr, False);
		cptr = (MCControl *)cptr->next();
	}
	while (cptr != nc);
}

void MCStack::menuset(uint2 button, uint2 defy)
{
	MCButton *bptr = (MCButton *)curcard->getnumberedchild(button, CT_BUTTON, CT_UNDEFINED);
	if (bptr == NULL)
	{
		lasty = defy;
		return;
	}
	MCRectangle trect = bptr->getrect();
	lasty = trect.y + (trect.height >> 1);
}

void MCStack::menumup(uint2 which, MCStringRef &r_string, uint2 &selline)
{
<<<<<<< HEAD
	// The original behaviour of this function interprets an empty string and
	// the null string as different things: the empty string means that the
	// function succeeded but there is no text while the null string indicates
	// that no menu handled the key event.
	r_string = nil;
	
	MCControl *focused = curcard->getmfocused();
	if (focused == NULL)
		focused = curcard->getkfocused();
	MCButton *bptr = (MCButton *)focused;
	if (focused != NULL && (focused->gettype() == CT_FIELD
	                        || focused->gettype() == CT_BUTTON
	                        && bptr->getmenumode() != WM_CASCADE))
	{
		bool t_has_tags = bptr->getmenuhastags();

        MCExecContext ctxt(this, nil, nil);
		MCAutoStringRef t_label;
		MCStringRef t_name = nil;
		if (focused -> gettype() == CT_FIELD)
			/* UNCHECKED */ static_cast<MCField *>(focused) -> selectedtext(&t_label);
		else
			focused->getstringprop(ctxt, 0, P_LABEL, true, &t_label);
		t_name = MCNameGetString(focused->getname());
		if (!MCStringIsEmpty(t_name) && t_has_tags)
			r_string = MCValueRetain(t_name);
		else
			r_string = MCValueRetain(*t_label);

/*		{
			// If the name exists, use it in preference to the label
			if (t_has_tags && !MCStringIsEqualTo(*t_label, t_name, kMCStringOptionCompareExact))
				r_string = MCValueRetain(t_name);
			else 
				r_string = MCValueRetain(*t_label);
		}*/

		if (focused->gettype() == CT_FIELD)
		{
			MCField *f = (MCField *)focused;
			selline = f->hilitedline();
=======
	// MW-2014-03-12: [[ Bug 11914 ]] Only do internal menu actions if this is an
	//   engine menu.
	if (m_is_menu)
	{
		MCControl *focused = curcard->getmfocused();
		s.set(NULL, 0);
		if (focused == NULL)
			focused = curcard->getkfocused();
		MCButton *bptr = (MCButton *)focused;
		if (focused != NULL && (focused->gettype() == CT_FIELD
								|| focused->gettype() == CT_BUTTON
								&& bptr->getmenumode() != WM_CASCADE))
		{
			bool t_has_tags = bptr->getmenuhastags();

			MCExecPoint ep(this, NULL, NULL);
			focused->getprop(0, P_LABEL, ep, True);
			const char *t_label = ep.getsvalue().getstring();
			uint4 t_label_len = ep.getsvalue().getlength();
			const char *t_name = focused->getname_cstring();
			if (t_name != NULL)
			{
				uint4 t_name_len = strlen(t_name);
				//if name is set and differs from label, then use name as menu pick
				if (t_has_tags && memcmp(t_label, t_name, MCU_max(t_label_len, t_name_len)) != 0)
					ep.setsvalue(t_name);
			}
			s.set(ep.getsvalue().clone(),ep.getsvalue().getlength());
				
			if (focused->gettype() == CT_FIELD)
			{
				MCField *f = (MCField *)focused;
				selline = f->hilitedline();
			}
			else
				curcard->count(CT_LAYER, CT_UNDEFINED, focused, selline, True);
>>>>>>> c03c61d5
		}
	}
	curcard->mup(which);
}


void MCStack::menukdown(MCStringRef p_string, KeySym key, MCStringRef &r_string, uint2 &selline)
{
<<<<<<< HEAD
	MCControl *kfocused = curcard->getkfocused();
	r_string = nil;
	if (kfocused != NULL)
	{
		// OK-2010-03-08: [[Bug 8650]] - Check its actually a button before casting, 
		// with combo boxes on OS X this will be a field.
		if (kfocused ->gettype() == CT_BUTTON && ((MCButton*)kfocused)->getmenuhastags())
		{
			r_string = MCValueRetain(MCNameGetString(kfocused->getname()));
		}
		else
		{
            MCAutoStringRef t_string;
            MCExecContext ctxt(this, nil, nil);
			kfocused->getstringprop(ctxt, 0, P_LABEL, True, &t_string);
			r_string = MCValueRetain(*t_string);
=======
	// MW-2014-03-12: [[ Bug 11914 ]] Only do internal menu actions if this is an
	//   engine menu.
	if (m_is_menu)
	{
		MCControl *kfocused = curcard->getkfocused();
		s.set(NULL,0);
		if (kfocused != NULL)
		{
			MCString tlabel;
			
			// OK-2010-03-08: [[Bug 8650]] - Check its actually a button before casting, 
			// with combo boxes on OS X this will be a field.
			if (kfocused ->gettype() == CT_BUTTON && ((MCButton*)kfocused)->getmenuhastags())
			{
				const char *t_name = kfocused->getname_cstring();
				uint4 t_namelen = strlen(t_name);
				s.set(strclone(t_name, t_namelen), t_namelen);
			}
			else
			{
				MCExecPoint ep(this, NULL, NULL);
				kfocused->getprop(0, P_LABEL, ep, True);
				s.set(ep.getsvalue().clone(),ep.getsvalue().getlength());
			}
			curcard->count(CT_LAYER, CT_UNDEFINED, kfocused, selline, True);
>>>>>>> c03c61d5
		}
		curcard->kdown(string, key);
		curcard->kunfocus();
	}
<<<<<<< HEAD
	curcard->kdown(p_string, key);
	curcard->kunfocus();
=======
	else
		curcard -> kdown(string, key);
>>>>>>> c03c61d5
}

void MCStack::findaccel(uint2 key, MCStringRef &r_pick, bool &r_disabled)
{
	if (controls != NULL)
	{
		MCButton *bptr = (MCButton *)controls;
		bool t_menuhastags = bptr->getmenuhastags();
		do
		{
			if (bptr->getaccelkey() == key && bptr->getaccelmods() == MCmodifierstate)
			{
				if (t_menuhastags)
					r_pick = MCValueRetain(MCNameGetString(bptr->getname()));
				else 
					r_pick = MCValueRetain(bptr->getlabeltext());
				r_disabled = bptr->isdisabled() == True;
				return;
			}
			if (bptr->getmenumode() == WM_CASCADE && bptr->getmenu() != NULL)
			{
				MCStringRef t_accel = nil;
				bptr->getmenu()->findaccel(key, t_accel, r_disabled);
				if (!MCStringIsEmpty(t_accel))
				{
					MCStringRef t_label = nil;
					/* UNCHECKED */ MCStringCreateMutable(0, t_label);
					if (t_menuhastags)
						/* UNCHECKED */ MCStringAppend(t_label, MCNameGetString(bptr->getname()));
					else
						/* UNCHECKED */ MCStringAppend(t_label, bptr->getlabeltext());
					
					/* UNCHECKED */ MCStringAppendFormat(t_label, "|%@", t_accel);

					r_pick = t_accel;
					return;
				}
			}
			bptr = (MCButton *)bptr->next();

		}
		while (bptr != controls);
	}
	r_pick = MCValueRetain(kMCEmptyString);
}

void MCStack::raise()
{
	MCscreen->raisewindow(window);
	MCscreen->waitconfigure(window);
}

void MCStack::enter()
{
	setcursor(getcursor(), False);
	curcard->message(MCM_mouse_enter);
}

void MCStack::flip(uint2 count)
{
	if (count)
	{
		MCCard *cptr = curcard;
		uint4 oldstate = state;
		state &= ~CS_MARKED;
		while (count)
		{
			cptr = (MCCard *)cptr->next();
			if (cptr->countme(0, (oldstate & CS_MARKED) != 0))
			{
				setcard(cptr, True, False);
				count--;
			}
			if (MCscreen->abortkey())
			{
				MCeerror->add(EE_REPEAT_ABORT, 0, 0);
				state = oldstate;
				return;
			}
		}
		state = oldstate;
	}
	else
	{
		// MW-2011-08-17: [[ Redraw ]] This shouldn't be reached anymore.
		abort();
	}
}

bool MCStack::sort(MCExecContext &ctxt, Sort_type dir, Sort_type form,
                        MCExpression *by, Boolean marked)
{
	if (by == NULL)
		return false;
	if (editing != NULL)
		stopedit();

	MCStack *olddefault = MCdefaultstackptr;
	MCdefaultstackptr = this;
	MCCard *cptr = curcard;
	MCAutoArray<MCSortnode> items;
	uint4 nitems = 0;
	MCerrorlock++;
	do
	{
		items.Extend(nitems + 1);
		items[nitems].data = (void *)curcard;
		switch (form)
		{
		case ST_DATETIME:
        {
            MCAutoValueRef t_value;
            if (!marked || curcard->getmark() && ctxt . EvalExprAsValueRef(by, EE_SORT_BADTARGET, &t_value))
			{
				MCAutoStringRef t_out;
				if (MCD_convert(ctxt, *t_value, CF_UNDEFINED, CF_UNDEFINED, CF_SECONDS, CF_UNDEFINED, &t_out))
					if (ctxt.ConvertToNumber(*t_out, items[nitems].nvalue))
						break;
			}

			/* UNCHECKED */ MCNumberCreateWithReal(-MAXREAL8, items[nitems].nvalue);
			break;
        }
		case ST_NUMERIC:
        {
            MCAutoValueRef t_value;
			if ((!marked || curcard->getmark())
                    && ctxt . EvalExprAsValueRef(by, EE_SORT_BADTARGET, &t_value)
					&& ctxt.ConvertToNumber(*t_value, items[nitems].nvalue))
				break;

			/* UNCHECKED */ MCNumberCreateWithReal(-MAXREAL8, items[nitems].nvalue);
			break;
        }
		case ST_INTERNATIONAL:
		case ST_TEXT:
        {
            MCAutoStringRef t_string;
            if ((!marked || curcard->getmark()) && ctxt . EvalExprAsStringRef(by, EE_SORT_BADTARGET, &t_string))
            {
				if (ctxt.GetCaseSensitive())
                    items[nitems].svalue = MCValueRetain(*t_string);
				else
				{
					MCStringRef t_mutable;
                    /* UNCHECKED */ MCStringMutableCopy(*t_string, t_mutable);
					/* UNCHECKED */ MCStringLowercase(t_mutable, kMCSystemLocale);
					/* UNCHECKED */ MCStringCopyAndRelease(t_mutable, items[nitems].svalue);
				}
			}
			else
				items[nitems].svalue = MCValueRetain(kMCEmptyString);
			break;
        }
		default:
			break;
		}
		nitems++;
		curcard = (MCCard *)curcard->next();
	}
	while (curcard != cptr);
	MCerrorlock--;
	if (nitems > 1)
		MCU_sort(items.Ptr(), nitems, dir, form);
	MCCard *newcards = NULL;
	uint4 i;
	for (i = 0 ; i < nitems ; i++)
	{
		const MCCard *tcptr = (const MCCard *)items[i].data;
		cptr = (MCCard *)tcptr;
		cptr->remove(cards);
		cptr->appendto(newcards);
	}
	cards = newcards;
	setcard(cards, True, False);
	dirtywindowname();
	MCdefaultstackptr = olddefault;
	return ES_NORMAL;
}

void MCStack::breakstring(MCStringRef source, MCStringRef*& dest, uindex_t &nstrings, Find_mode fmode)
{
    MCAutoArray<MCStringRef> t_strings;
	switch (fmode)
	{
	case FM_NORMAL:
	case FM_CHARACTERS:
	case FM_WORD:
        {
			// MW-2007-07-05: [[ Bug 110 ]] - Break string only breaks at spaces, rather than space charaters 
			uint4 l;
            l = 0;
            uint4 remaining_chars;
            remaining_chars = MCStringGetLength(source);
			MCU_skip_spaces(source, l);
            remaining_chars -= l;
            uindex_t t_word_start;
            t_word_start = l;
            
			while(remaining_chars > 0)
			{
				while(remaining_chars > 0 && !MCUnicodeIsWhitespace(MCStringGetCharAtIndex(source, l)))
                {
					l++;
                    remaining_chars--;
                }
                
                MCStringRef t_word;
                uindex_t t_word_length;
                t_word_length = l - t_word_start;
                /* UNCHECKED */ MCStringCopySubstring(source, MCRangeMake(t_word_start, t_word_length), t_word);
				t_strings . Push(t_word);
        
                uindex_t t_space_start, t_spaces_length;
                t_space_start = l;
				MCU_skip_spaces(source, l);
                t_word_start = l;
                t_spaces_length = t_word_start - t_space_start;
                remaining_chars -= t_spaces_length;
			}
		}
		break;
	case FM_STRING:
	case FM_WHOLE:
	default:
        nstrings = 0;
		break;
    }

    if (nstrings == 0)
        t_strings . Push(MCValueRetain(source));

    t_strings . Take(dest, nstrings);
}

Boolean MCStack::findone(MCExecContext &ctxt, Find_mode fmode,
                         MCStringRef *strings, uint2 nstrings,
                         MCChunk *field, Boolean firstcard)
{
	Boolean firstword = True;
	uint2 i = 0;
	if (field != NULL)
	{
		MCObject *optr;
		uint4 parid;
		MCerrorlock++;
		if (field->getobj(ctxt, optr, parid, True))
		{
			if (optr->gettype() == CT_FIELD)
			{
				MCField *searchfield = (MCField *)optr;
				while (i < nstrings)
					if (!searchfield->find(ctxt, curcard->getid(), fmode,
					                       strings[i], firstword))
					{
						MCerrorlock--;
						return False;
					}
					else
					{
						firstword = False;
						i++;
					}
				MCerrorlock--;
				return True;
			}
		}
		MCerrorlock--;
		return False;
	}
	else
	{
		while (i < nstrings)
			if (!curcard->find(ctxt, fmode, strings[i], firstcard, firstword))
				return False;
			else
			{
				firstword = False;
				i++;
			}
		return True;
	}
}

void MCStack::find(MCExecContext &ctxt, Find_mode fmode,
                   MCStringRef tofind, MCChunk *field)
{
	MCStringRef *strings = NULL;
	uindex_t nstrings;
	breakstring(tofind, strings, nstrings, fmode);
	MCCard *ocard = curcard;
	Boolean firstcard = MCfoundfield != NULL;
	MCField *oldfound = MCfoundfield;
	do
	{
		if (findone(ctxt, fmode, strings, nstrings, field, firstcard))
		{
			for (uindex_t i = 0; i < nstrings; i++)
                MCValueRelease(strings[i]);
            delete strings;
            
			MCField *newfound = MCfoundfield;
			if (curcard != ocard)
			{
				MCCard *newcard = curcard;
				curcard = ocard;
				MCfoundfield = NULL;
				setcard(newcard, True, False);
				MCfoundfield = newfound;
			}
			if (opened)
				MCfoundfield->centerfound();
			MCresult->clear(False);
			return;
		}
		firstcard = False;
		if (MCfoundfield != NULL)
			MCfoundfield->clearfound();
		if (oldfound != NULL)
		{
			oldfound->clearfound();
			oldfound = NULL;
		}
		curcard = (MCCard *)curcard->next();
	}
	while (curcard != ocard);
	curcard = ocard;
	// MW-2011-08-17: [[ Redraw ]] Tell the stack to dirty all of itself.
	dirtyall();
    for (int i = 0 ; i < nstrings ; i++)
        MCValueRelease(strings[i]);
	delete strings;
	MCresult->sets(MCnotfoundstring);
}

void MCStack::markfind(MCExecContext &ctxt, Find_mode fmode,
                       MCStringRef tofind, MCChunk *field, Boolean mark)
{
	if (MCfoundfield != NULL)
		MCfoundfield->clearfound();
	MCStringRef *strings = NULL;
	uindex_t nstrings;
	breakstring(tofind, strings, nstrings, fmode);
	MCCard *ocard = curcard;
	do
	{
		if (findone(ctxt, fmode, strings, nstrings, field, False))
		{
			MCfoundfield->clearfound();
			curcard->setmark(mark);
		}
		curcard = (MCCard *)curcard->next();
	}
	while (curcard != ocard);
    for (uint4 i = 0 ; i < nstrings ; i++)
        MCValueRelease(strings[i]);
	delete strings;
	if (MCfoundfield != NULL)
		MCfoundfield->clearfound();
}

#ifdef LEGACY_EXEC
void MCStack::mark(MCExecPoint &ep, MCExpression *where, Boolean mark)
{
	if (where == NULL)
	{
		MCCard *cptr = cards;
		do
		{
			cptr->setmark(mark);
			cptr = (MCCard *)cptr->next();
		}
		while (cptr != cards);
	}
	else
	{
		MCCard *oldcard = curcard;
		curcard = cards;
		MCerrorlock++;
		do
		{
			if (where->eval(ep) == ES_NORMAL)
			{
				if (ep.getsvalue() == MCtruemcstring)
					curcard->setmark(mark);
			}
			curcard = (MCCard *)curcard->next();
		}
		while (curcard != cards);
		curcard = oldcard;
		MCerrorlock--;
	}
}
#endif

void MCStack::mark(MCExecContext& ctxt, MCExpression *p_where, bool p_mark)
{
	if (p_where == nil)
	{
		MCCard *cptr = cards;
		do
		{
			cptr->setmark(p_mark);
			cptr = (MCCard *)cptr->next();
		}
		while (cptr != cards);
	}
	else
	{
		MCCard *oldcard = curcard;
		curcard = cards;
		MCerrorlock++;
		do
		{
            MCAutoBooleanRef t_condition;
            if (ctxt . EvalExprAsBooleanRef(p_where, EE_MARK_BADSTRING, &t_condition))
			{
                if (*t_condition == kMCTrue)
					curcard->setmark(p_mark);
			}
			curcard = (MCCard *)curcard->next();
		}
		while (curcard != cards);
		curcard = oldcard;
		MCerrorlock--;
	}
}

Linkatts *MCStack::getlinkatts()
{
	return linkatts != NULL ? linkatts : &MClinkatts;
}

////////////////////////////////////////////////////////////////////////////////

// MW-2009-01-28: [[ Inherited parentScripts ]]
// This method returns false if there was not enough memory to complete the
// resolution.
bool MCStack::resolveparentscripts(void)
{
	// MW-2010-01-08: [[ Bug 8280 ]] Make sure the stack resolves its own behavior!
	resolveparentscript();

	if (cards != NULL)
	{
		MCCard *t_card;
		t_card = cards;
		do
		{
			if (!t_card -> resolveparentscript())
				return false;
			t_card = t_card -> next();
		}
		while(t_card != cards);
	}

	if (controls != NULL)
	{
		MCControl *t_control;
		t_control = controls;
		do
		{
			if (!t_control -> resolveparentscript())
				return false;
			t_control = t_control -> next();
		}
		while(t_control != controls);
	}

	if (substacks != NULL)
	{
		MCStack *t_substack;
		t_substack = substacks;
		do
		{
			if (!t_substack -> resolveparentscripts())
				return false;
			t_substack = t_substack -> next();
		}
		while(t_substack != substacks);
	}

	return true;
}

////////////////////////////////////////////////////////////////////////////////

struct MCGroupPlacementCount
{
	uint4 id;
	uint4 count;
	MCControl *group;
};

static int32_t MCGroupPlacementCountCompare(const void *a, const void *b)
{
	return ((MCGroupPlacementCount *)a) -> id - ((MCGroupPlacementCount *)b) -> id;
}

// MW-2011-08-09: [[ Groups ]] This method ensures that F_GROUP_SHARED is set
//   appropriately on all shared groups. This process is run on every stack
//   after load - note that it only ever *sets* F_GROUP_SHARED, it doesn't
//   ever unset it.
void MCStack::checksharedgroups(void)
{
	// No cards means nothing to do.
	if (cards == nil || controls == nil)
		return;

	MCGroupPlacementCount *t_groups;
	uint32_t t_group_count;
	t_groups = nil;
	t_group_count = 0;
	
	// First make a list of all the non-shared groups on the stack (we don't need
	// to consider shared groups as we might be turning groups into sg's as a result
	// of this method!).
	MCControl *t_control;
	t_control = controls;
	do
	{
		if (t_control -> gettype() == CT_GROUP && !static_cast<MCGroup *>(t_control) -> isshared())
			if (MCMemoryResizeArray(t_group_count + 1, t_groups, t_group_count))
			{
				t_groups[t_group_count - 1] . id = t_control -> getid();
				t_groups[t_group_count - 1] . group = t_control;
			}
			else
			{
				// If resizing the array failed, then we must use a quadratic
				// algorithm for checking.
				MCMemoryDeleteArray(t_groups);
				checksharedgroups_slow();
				return;
			}
		
		t_control = t_control -> next();
	}
	while(t_control != controls);
	
	// Sort the list of groups by id
	qsort(t_groups, t_group_count, sizeof(MCGroupPlacementCount), MCGroupPlacementCountCompare);
	
	// Next loop through all cards, and their objptrs
	MCCard *t_card;
	t_card = cards;
	do
	{
		MCObjptr *t_refs;
		t_refs = t_card -> getobjptrs();
		if (t_refs != nil)
		{
			MCObjptr *t_ref;
			t_ref = t_refs;
			do
			{
				uint4 t_id;
				t_id = t_ref -> getid();
				
				MCGroupPlacementCount t_key;
				t_key . id = t_id;
				t_key . count = 0;
				t_key . group = nil;
				
				MCGroupPlacementCount *t_group;
				t_group = (MCGroupPlacementCount *)bsearch(&t_key, t_groups, t_group_count, sizeof(MCGroupPlacementCount), MCGroupPlacementCountCompare);
				if (t_group != nil)
					t_group -> count += 1;
				
				t_ref = t_ref -> next();
			}
			while(t_ref != t_refs);
		}
		
		t_card = t_card -> next();
	}
	while(t_card != cards);

	// Loop through all the unshared groups we listed before, applying the shared
	// flag for any that do not have a count of 1.
	for(uint32_t i = 0; i < t_group_count; i++)
		if (t_groups[i] . count != 1)
			t_groups[i] . group -> setflag(True, F_GROUP_SHARED);
	
	MCMemoryDeleteArray(t_groups);
}

// This method performs the same task as 'checksharedgroups' except that it uses
// no extra memory to do so.
void MCStack::checksharedgroups_slow(void)
{
	// Loop over all controls in the stack.
	MCControl *t_control;
	t_control = controls;
	do
	{
		// Check to see if the current control is a group.
		MCGroup *t_group;
		t_group = nil;
		if (t_control -> gettype() == CT_GROUP)
			t_group = static_cast<MCGroup *>(t_control);

		// Advance 't_control' (so we can use continue for fall through).
		t_control = t_control -> next();

		// If this wasn't a group, continue.
		if (t_group == nil)
			continue;

		// If the group is already shared, continue.
		if (t_group -> isshared())
			continue;

		// The number of finds of the group we've had.
		int t_found;
		t_found = 0;

		// Loop through all cards.
		MCCard *t_card;
		t_card = cards;
		do
		{
			// Look to see if the group is on the card.
			if (t_card -> getchildid(t_group -> getid()))
			{
				t_found += 1;

				// If we've found the group more than once, we need search no
				// more.
				if (t_found > 1)
					break;
			}

			// Advance to the next card
			t_card = t_card -> next();
		}
		while(t_card != cards);

		// If the group was not found, or it was found more than once it must
		// be shared.
		if (t_found != 1)
			t_group -> setflag(True, F_GROUP_SHARED);
	}
	while(t_control != controls);
}

////////////////////////////////////////////////////////////////////////////////<|MERGE_RESOLUTION|>--- conflicted
+++ resolved
@@ -1640,86 +1640,53 @@
 
 void MCStack::menumup(uint2 which, MCStringRef &r_string, uint2 &selline)
 {
-<<<<<<< HEAD
 	// The original behaviour of this function interprets an empty string and
 	// the null string as different things: the empty string means that the
 	// function succeeded but there is no text while the null string indicates
 	// that no menu handled the key event.
 	r_string = nil;
-	
-	MCControl *focused = curcard->getmfocused();
-	if (focused == NULL)
-		focused = curcard->getkfocused();
-	MCButton *bptr = (MCButton *)focused;
-	if (focused != NULL && (focused->gettype() == CT_FIELD
-	                        || focused->gettype() == CT_BUTTON
-	                        && bptr->getmenumode() != WM_CASCADE))
-	{
-		bool t_has_tags = bptr->getmenuhastags();
-
-        MCExecContext ctxt(this, nil, nil);
-		MCAutoStringRef t_label;
-		MCStringRef t_name = nil;
-		if (focused -> gettype() == CT_FIELD)
-			/* UNCHECKED */ static_cast<MCField *>(focused) -> selectedtext(&t_label);
-		else
-			focused->getstringprop(ctxt, 0, P_LABEL, true, &t_label);
-		t_name = MCNameGetString(focused->getname());
-		if (!MCStringIsEmpty(t_name) && t_has_tags)
-			r_string = MCValueRetain(t_name);
-		else
-			r_string = MCValueRetain(*t_label);
-
-/*		{
-			// If the name exists, use it in preference to the label
-			if (t_has_tags && !MCStringIsEqualTo(*t_label, t_name, kMCStringOptionCompareExact))
-				r_string = MCValueRetain(t_name);
-			else 
-				r_string = MCValueRetain(*t_label);
-		}*/
-
-		if (focused->gettype() == CT_FIELD)
-		{
-			MCField *f = (MCField *)focused;
-			selline = f->hilitedline();
-=======
 	// MW-2014-03-12: [[ Bug 11914 ]] Only do internal menu actions if this is an
 	//   engine menu.
 	if (m_is_menu)
 	{
-		MCControl *focused = curcard->getmfocused();
-		s.set(NULL, 0);
-		if (focused == NULL)
-			focused = curcard->getkfocused();
-		MCButton *bptr = (MCButton *)focused;
-		if (focused != NULL && (focused->gettype() == CT_FIELD
-								|| focused->gettype() == CT_BUTTON
-								&& bptr->getmenumode() != WM_CASCADE))
-		{
-			bool t_has_tags = bptr->getmenuhastags();
-
-			MCExecPoint ep(this, NULL, NULL);
-			focused->getprop(0, P_LABEL, ep, True);
-			const char *t_label = ep.getsvalue().getstring();
-			uint4 t_label_len = ep.getsvalue().getlength();
-			const char *t_name = focused->getname_cstring();
-			if (t_name != NULL)
-			{
-				uint4 t_name_len = strlen(t_name);
-				//if name is set and differs from label, then use name as menu pick
-				if (t_has_tags && memcmp(t_label, t_name, MCU_max(t_label_len, t_name_len)) != 0)
-					ep.setsvalue(t_name);
-			}
-			s.set(ep.getsvalue().clone(),ep.getsvalue().getlength());
-				
-			if (focused->gettype() == CT_FIELD)
-			{
-				MCField *f = (MCField *)focused;
-				selline = f->hilitedline();
+        MCControl *focused = curcard->getmfocused();
+        if (focused == NULL)
+            focused = curcard->getkfocused();
+        MCButton *bptr = (MCButton *)focused;
+        if (focused != NULL && (focused->gettype() == CT_FIELD
+                                || focused->gettype() == CT_BUTTON
+                                && bptr->getmenumode() != WM_CASCADE))
+        {
+            bool t_has_tags = bptr->getmenuhastags();
+            
+            MCExecContext ctxt(this, nil, nil);
+            MCAutoStringRef t_label;
+            MCStringRef t_name = nil;
+            if (focused -> gettype() == CT_FIELD)
+			/* UNCHECKED */ static_cast<MCField *>(focused) -> selectedtext(&t_label);
+            else
+                focused->getstringprop(ctxt, 0, P_LABEL, true, &t_label);
+            t_name = MCNameGetString(focused->getname());
+            if (!MCStringIsEmpty(t_name) && t_has_tags)
+                r_string = MCValueRetain(t_name);
+            else
+                r_string = MCValueRetain(*t_label);
+            
+            /*		{
+             // If the name exists, use it in preference to the label
+             if (t_has_tags && !MCStringIsEqualTo(*t_label, t_name, kMCStringOptionCompareExact))
+             r_string = MCValueRetain(t_name);
+             else
+             r_string = MCValueRetain(*t_label);
+             }*/
+            
+            if (focused->gettype() == CT_FIELD)
+            {
+                MCField *f = (MCField *)focused;
+                selline = f->hilitedline();
 			}
 			else
 				curcard->count(CT_LAYER, CT_UNDEFINED, focused, selline, True);
->>>>>>> c03c61d5
 		}
 	}
 	curcard->mup(which);
@@ -1728,61 +1695,36 @@
 
 void MCStack::menukdown(MCStringRef p_string, KeySym key, MCStringRef &r_string, uint2 &selline)
 {
-<<<<<<< HEAD
-	MCControl *kfocused = curcard->getkfocused();
 	r_string = nil;
-	if (kfocused != NULL)
-	{
-		// OK-2010-03-08: [[Bug 8650]] - Check its actually a button before casting, 
-		// with combo boxes on OS X this will be a field.
-		if (kfocused ->gettype() == CT_BUTTON && ((MCButton*)kfocused)->getmenuhastags())
-		{
-			r_string = MCValueRetain(MCNameGetString(kfocused->getname()));
-		}
-		else
-		{
-            MCAutoStringRef t_string;
-            MCExecContext ctxt(this, nil, nil);
-			kfocused->getstringprop(ctxt, 0, P_LABEL, True, &t_string);
-			r_string = MCValueRetain(*t_string);
-=======
 	// MW-2014-03-12: [[ Bug 11914 ]] Only do internal menu actions if this is an
 	//   engine menu.
 	if (m_is_menu)
 	{
-		MCControl *kfocused = curcard->getkfocused();
-		s.set(NULL,0);
-		if (kfocused != NULL)
-		{
-			MCString tlabel;
-			
-			// OK-2010-03-08: [[Bug 8650]] - Check its actually a button before casting, 
-			// with combo boxes on OS X this will be a field.
-			if (kfocused ->gettype() == CT_BUTTON && ((MCButton*)kfocused)->getmenuhastags())
-			{
-				const char *t_name = kfocused->getname_cstring();
-				uint4 t_namelen = strlen(t_name);
-				s.set(strclone(t_name, t_namelen), t_namelen);
-			}
-			else
-			{
-				MCExecPoint ep(this, NULL, NULL);
-				kfocused->getprop(0, P_LABEL, ep, True);
-				s.set(ep.getsvalue().clone(),ep.getsvalue().getlength());
+        MCControl *kfocused = curcard->getkfocused();
+        if (kfocused != NULL)
+        {
+            // OK-2010-03-08: [[Bug 8650]] - Check its actually a button before casting,
+            // with combo boxes on OS X this will be a field.
+            if (kfocused ->gettype() == CT_BUTTON && ((MCButton*)kfocused)->getmenuhastags())
+            {
+                r_string = MCValueRetain(MCNameGetString(kfocused->getname()));
+            }
+            else
+            {
+                MCAutoStringRef t_string;
+                MCExecContext ctxt(this, nil, nil);
+                kfocused->getstringprop(ctxt, 0, P_LABEL, True, &t_string);
+                r_string = MCValueRetain(*t_string);
+                
 			}
 			curcard->count(CT_LAYER, CT_UNDEFINED, kfocused, selline, True);
->>>>>>> c03c61d5
-		}
-		curcard->kdown(string, key);
-		curcard->kunfocus();
-	}
-<<<<<<< HEAD
-	curcard->kdown(p_string, key);
-	curcard->kunfocus();
-=======
+        }
+        
+        curcard->kdown(p_string, key);
+        curcard->kunfocus();
+    }
 	else
-		curcard -> kdown(string, key);
->>>>>>> c03c61d5
+		curcard -> kdown(p_string, key);
 }
 
 void MCStack::findaccel(uint2 key, MCStringRef &r_pick, bool &r_disabled)
