/* Copyright (C) 2003-2013 Runtime Revolution Ltd.

This file is part of LiveCode.

LiveCode is free software; you can redistribute it and/or modify it under
the terms of the GNU General Public License v3 as published by the Free
Software Foundation.

LiveCode is distributed in the hope that it will be useful, but WITHOUT ANY
WARRANTY; without even the implied warranty of MERCHANTABILITY or
FITNESS FOR A PARTICULAR PURPOSE.  See the GNU General Public License
for more details.

You should have received a copy of the GNU General Public License
along with LiveCode.  If not see <http://www.gnu.org/licenses/>.  */

#include "prefix.h"

#include "globdefs.h"
#include "objdefs.h"
#include "parsedef.h"
#include "filedefs.h"
#include "mcio.h"

#include "execpt.h"
#include "exec.h"
#include "stack.h"
#include "aclip.h"
#include "vclip.h"
#include "dispatch.h"
#include "card.h"
#include "objptr.h"
#include "control.h"
#include "image.h"
#include "field.h"
#include "button.h"
#include "group.h"
#include "graphic.h"
#include "player.h"
#include "eps.h"
#include "scrolbar.h"
#include "magnify.h"
#include "cpalette.h"
#include "stacklst.h"
#include "cardlst.h"
#include "sellst.h"
#include "visual.h"
#include "chunk.h"
#include "mcerror.h"
#include "util.h"
#include "date.h"
#include "objectstream.h"
#include "mode.h"
#include "redraw.h"
#include "font.h"

#include "globals.h"
#include "mctheme.h"
#include "license.h"
#include "stacksecurity.h"
#include "exec.h"

#include "exec.h"
#include "graphics_util.h"

#define STACK_EXTRA_ORIGININFO (1U << 0)

IO_stat MCStack::load_substacks(IO_handle stream, const char *version)
{
	IO_stat stat;

	while (True)
	{
		uint1 type;
		if ((stat = IO_read_uint1(&type, stream)) != IO_NORMAL)
			return stat;
		switch (type)
		{
		case OT_STACK:
		case OT_ENCRYPT_STACK:
			{
				MCStack *newstk = nil;
				/* UNCHECKED */ MCStackSecurityCreateStack(newstk);
				newstk->setparent(this);
				if ((stat = newstk->load(stream, version, type)) != IO_NORMAL)
				{
					delete newstk;
					return stat;
				}
				newstk->appendto(substacks);
				
				// MW-2011-08-09: [[ Groups ]] Make sure F_GROUP_SHARED is set
				//   appropriately.
				newstk -> checksharedgroups();
			}
			break;
		default:
			MCS_seek_cur(stream, -1);
			return IO_NORMAL;
		}
	}
	return IO_NORMAL;
}

IO_stat MCStack::extendedload(MCObjectInputStream& p_stream, const char *p_version, uint4 p_remaining)
{
	IO_stat t_stat;
	t_stat = IO_NORMAL;

	// MW-2013-03-28: Read the legacy origininfo section - this isn't generated in
	//   6.0+ stackfiles.
	if (p_remaining > 0)
	{
		uint4 t_flags, t_length, t_header_length;
		t_stat = p_stream . ReadTag(t_flags, t_length, t_header_length);

		if (t_stat == IO_NORMAL)
			t_stat = p_stream . Mark();

		uint32_t t_origin_info;
		if (t_stat == IO_NORMAL && (t_flags & STACK_EXTRA_ORIGININFO))
			t_stat = p_stream . ReadU32(t_origin_info);

		if (t_stat == IO_NORMAL)
			t_stat = p_stream . Skip(t_length);

		if (t_stat == IO_NORMAL)
			p_remaining -= t_length + t_header_length;
	}

	if (t_stat == IO_NORMAL)
		t_stat = MCObject::extendedload(p_stream, p_version, p_remaining);

	return t_stat;
}

IO_stat MCStack::load(IO_handle stream, const char *version, uint1 type)
{
	IO_stat stat;
	
	// FG-2013-09-20 [[ Bugfix 10846 ]]
	// Community edition cannot read encrypted stacks
	if (type != OT_STACK)
	{
		if (MCresult->isclear() && type == OT_ENCRYPT_STACK)
			MCresult->sets("Encrypted stacks cannot be opened in Community Edition");
		return IO_ERROR;
	}
	
	uint32_t t_reserved = 0;
	
	if ((stat = MCObject::load(stream, version)) != IO_NORMAL)
		return stat;
	if ((stat = IO_read_uint4(&t_reserved, stream)) != IO_NORMAL)
		return stat;
	
	stat = load_stack(stream, version);
	
	return stat;
}

IO_stat MCStack::load_stack(IO_handle stream, const char *version)
{
	IO_stat stat;
	
//---- 2.7+:
//  . F_OPAQUE now valid - default true
	if (strncmp(version, "2.7", 3) < 0)
	{
		flags |= F_OPAQUE;
	}
//----

	if (MCtranslatechars)
		state |= CS_TRANSLATED;
	if ((stat = IO_read_uint4(&iconid, stream)) != IO_NORMAL)
		return stat;
	if (strncmp(version, "1.0", 3) > 0)
	{
		if (flags & F_TITLE)
		{
			// MW-2012-03-04: [[ StackFile5500 ]] If the version is 5.5 or above, then the
			//   stack title will be UTF-8 already.
			if (strncmp(version, "5.5", 3) >= 0)
			{
				if ((stat = IO_read_stringref_utf8(title, stream)) != IO_NORMAL)
					return stat;
			}
			else
			{
				if ((stat = IO_read_stringref(title, stream, false)) != IO_NORMAL)
					return stat;
			}
		}
		if (flags & F_DECORATIONS)
		{
			if ((stat = IO_read_uint2(&decorations, stream)) != IO_NORMAL)
				return stat;
			if (!(decorations & WD_WDEF) && decorations & WD_SHAPE)
				if ((stat = IO_read_uint4(&windowshapeid, stream)) != IO_NORMAL)
					return stat;
		}
	}
	else
		flags &= ~(F_TITLE | F_DECORATIONS);
	if (strncmp(version, "2.3", 3) < 0)
		flags &= ~(F_SHOW_BORDER | F_3D | F_OPAQUE | F_FORMAT_FOR_PRINTING);
	if (flags & F_RESIZABLE)
	{
		if ((stat = IO_read_uint2(&minwidth, stream)) != IO_NORMAL)
			return stat;
		if ((stat = IO_read_uint2(&minheight, stream)) != IO_NORMAL)
			return stat;
		if ((stat = IO_read_uint2(&maxwidth, stream)) != IO_NORMAL)
			return stat;
		if ((stat = IO_read_uint2(&maxheight, stream)) != IO_NORMAL)
			return stat;
		if (maxwidth == 1280 && maxheight == 1024)
			maxwidth = maxheight = MAXUINT2;
	}
	if ((stat = IO_read_stringref(externalfiles, stream, false)) != IO_NORMAL)
		return stat;
	if (strncmp(version, "1.3", 3) > 0)
	{
		if ((stat = MCLogicalFontTableLoad(stream)) != IO_NORMAL)
			return stat;

		// MW-2012-02-17: [[ LogFonts ]] Now we have a fonttable, we can resolve the
		//   stack's font attrs.
		if (getflag(F_FONT))
		{
			// MW-2012-02-19: [[ SplitTextAttrs ]] Clearout the font flag now that we've
			//   used it to determine whether to resolve font attrs or not.
			flags &= ~F_FONT;
			loadfontattrs(s_last_font_index);
		}
	}

	if (flags & F_STACK_FILES)
	{
		MCAutoStringRef sf;
		if ((stat = IO_read_stringref(&sf, stream)) != IO_NORMAL)
			return stat;
		setstackfiles(*sf);
		
	}
	if (flags & F_MENU_BAR)
	{
		MCNameRef t_menubar;
		if ((stat = IO_read_nameref(t_menubar, stream)) != IO_NORMAL)
			return stat;
		MCNameDelete(_menubar);
		_menubar = t_menubar;
	}
	if (flags & F_LINK_ATTS)
	{
		linkatts = new Linkatts;
		memset(linkatts, 0, sizeof(Linkatts));
		if ((stat = IO_read_mccolor(linkatts->color, stream)) != IO_NORMAL
		        || (stat = IO_read_stringref(linkatts->colorname, stream, false)) != IO_NORMAL)
			return stat;
		if ((stat = IO_read_mccolor(linkatts->hilitecolor, stream)) != IO_NORMAL
		        || (stat=IO_read_stringref(linkatts->hilitecolorname, stream, false))!=IO_NORMAL)
			return stat;
		if ((stat = IO_read_mccolor(linkatts->visitedcolor, stream)) != IO_NORMAL
		        || (stat=IO_read_stringref(linkatts->visitedcolorname, stream, false))!=IO_NORMAL)
			return stat;
		if ((stat = IO_read_uint1(&linkatts->underline, stream)) != IO_NORMAL)
			return stat;
	}

	if ((stat = loadpropsets(stream)) != IO_NORMAL)
		return stat;

	mode_load();

	while (True)
	{
		uint1 type;
		if ((stat = IO_read_uint1(&type, stream)) != IO_NORMAL)
			return stat;
		switch (type)
		{
		case OT_CARD:
			{
				MCCard *newcard = new MCCard;
				newcard->setparent(this);
				if ((stat = newcard->load(stream, version)) != IO_NORMAL)
				{
					delete newcard;
					return stat;
				}
				newcard->appendto(cards);
				if (curcard == NULL)
					curcard = cards;
			}
			break;
		case OT_GROUP:
			{
				MCGroup *newgroup = new MCGroup;
				newgroup->setparent(this);
				if ((stat = newgroup->load(stream, version)) != IO_NORMAL)
				{
					delete newgroup;
					return stat;
				}
				MCControl *newcontrol = newgroup;
				newcontrol->appendto(controls);


			}
			break;
		case OT_BUTTON:
			{
				MCButton *newbutton = new MCButton;
				newbutton->setparent(this);
				if ((stat = newbutton->load(stream, version)) != IO_NORMAL)
				{
					delete newbutton;
					return stat;
				}
				MCControl *cptr = (MCControl *)newbutton;
				cptr->appendto(controls);
			}
			break;
		case OT_FIELD:
			{
				MCField *newfield = new MCField;
				newfield->setparent(this);
				if ((stat = newfield->load(stream, version)) != IO_NORMAL)
				{
					delete newfield;
					return stat;
				}
				MCControl *cptr = (MCControl *)newfield;
				cptr->appendto(controls);
			}
			break;
		case OT_IMAGE:
			{
				MCImage *newimage = new MCImage;
				newimage->setparent(this);
				if ((stat = newimage->load(stream, version)) != IO_NORMAL)
				{
					delete newimage;
					return stat;

				}
				MCControl *cptr = (MCControl *)newimage;
				cptr->appendto(controls);
			}
			break;
		case OT_SCROLLBAR:
			{
				MCScrollbar *newscrollbar = new MCScrollbar;
				newscrollbar->setparent(this);
				if ((stat = newscrollbar->load(stream, version)) != IO_NORMAL)
				{
					delete newscrollbar;
					return stat;
				}
				newscrollbar->appendto(controls);
			}
			break;
		case OT_GRAPHIC:
			{
				MCGraphic *newgraphic = new MCGraphic;
				newgraphic->setparent(this);
				if ((stat = newgraphic->load(stream, version)) != IO_NORMAL)
				{
					delete newgraphic;
					return stat;
				}
				newgraphic->appendto(controls);
			}
			break;
		case OT_PLAYER:
			{
				MCPlayer *newplayer = new MCPlayer;
				newplayer->setparent(this);
				if ((stat = newplayer->load(stream, version)) != IO_NORMAL)
				{
					delete newplayer;
					return stat;
				}
				MCControl *cptr = (MCControl *)newplayer;
				cptr->appendto(controls);
			}
			break;
		case OT_MCEPS:
			{
				MCEPS *neweps = new MCEPS;
				neweps->setparent(this);
				if ((stat = neweps->load(stream, version)) != IO_NORMAL)
				{
					delete neweps;
					return stat;
				}
				neweps->appendto(controls);
			}
			break;
		case OT_MAGNIFY:
			{
				MCMagnify *newmag = new MCMagnify;
				newmag->setparent(this);
				if ((stat = newmag->load(stream, version)) != IO_NORMAL)
				{
					delete newmag;
					return stat;
				}
				newmag->appendto(controls);
			}
			break;
		case OT_COLORS:
			{
				MCColors *newcolors = new MCColors;
				newcolors->setparent(this);
				if ((stat = newcolors->load(stream, version)) != IO_NORMAL)
				{
					delete newcolors;
					return stat;
				}
				newcolors->appendto(controls);
			}
			break;
		case OT_AUDIO_CLIP:
			{
				MCAudioClip *newaclip = new MCAudioClip;
				newaclip->setparent(this);
				if ((stat = newaclip->load(stream, version)) != IO_NORMAL)
				{
					delete newaclip;
					return stat;
				}
				newaclip->appendto(aclips);
			}
			break;
		case OT_VIDEO_CLIP:
			{
				MCVideoClip *newvclip = new MCVideoClip;
				newvclip->setparent(this);
				if ((stat = newvclip->load(stream, version)) != IO_NORMAL)
				{
					delete newvclip;
					return stat;
				}
				newvclip->appendto(vclips);
			}
			break;
		default:
            MCS_seek_cur(stream, -1);
                
            // IM-2013-09-30: [[ FullscreenMode ]] ensure old_rect is initialized for fullscreen stacks
            old_rect = rect;
			
            return IO_NORMAL;
		}
	}
	
    // IM-2013-09-30: [[ FullscreenMode ]] ensure old_rect is initialized for fullscreen stacks
	old_rect = rect;
    
	return IO_NORMAL;
}

IO_stat MCStack::extendedsave(MCObjectOutputStream& p_stream, uint4 p_part)
{
	uint32_t t_size, t_flags;
	t_size = 0;
	t_flags = 0;

	// The extended data area for a stack is:
	//    taginfo tag
	//    if origininfo then
	//      uint32_t origin_info

	// MW-2013-03-28: The origininfo is no longer emitted into the stackfile as it
	//   serves no purpose. (There used to be code emitting it here!)

	IO_stat t_stat;
	t_stat = p_stream . WriteTag(t_flags, t_size);
	if (t_stat == IO_NORMAL)
		t_stat = MCObject::extendedsave(p_stream, p_part);

	return t_stat;
}

IO_stat MCStack::save(IO_handle stream, uint4 p_part, bool p_force_ext)
{
	IO_stat stat;
	
	// MW-2012-02-17: [[ LogFonts ]] Build the logical font table for the stack and
	//   its children.
	MCLogicalFontTableBuild(this, 0);

	if (editing != NULL)
		stopedit();
	
	if (linkatts != NULL)
		flags |= F_LINK_ATTS;
	else
		flags &= ~F_LINK_ATTS;
	
	if (!MCStringIsEmpty(title))
		flags |= F_TITLE;
	else
		flags &= ~F_TITLE;

	// MW-2013-03-28: Make sure we never save a stack with F_CANT_STANDALONE set.
	flags &= ~F_CANT_STANDALONE;
	
//---- 2.7+:
//  . F_OPAQUE now valid -  previous versions must be true
	uint4 t_old_flags;
	if (MCstackfileversion < 2700)
	{
		t_old_flags = flags;
		flags |= F_OPAQUE;
	}
//----
	
	// Store the current rect, fetching the old_rect if fullscreen.
	MCRectangle t_rect_to_restore;
	t_rect_to_restore = rect;
	if (is_fullscreen())
		rect = old_rect;

	if ((stat = IO_write_uint1(OT_STACK, stream)) != IO_NORMAL)
		return stat;

	// MW-2009-06-30: We always write out an extended data block for the
	//   stack as we always want to store the full origin info.
	// MW-2011-09-12: [[ MacScroll ]] As the scroll is a transient thing,
	//   we don't want to apply it to the rect that we save, so temporarily
	//   adjust around object save. 
	rect . height += getscroll();
	stat = MCObject::save(stream, p_part, true);
	rect = t_rect_to_restore;
	if (stat != IO_NORMAL)
		return stat;
	
	if ((stat = IO_write_string(NULL, stream)) != IO_NORMAL)
		return stat;
	if ((stat = IO_write_string(NULL, stream)) != IO_NORMAL)
		return stat;

//---- 2.7+:
	if (MCstackfileversion < 2700)
	{
		flags = t_old_flags;
	}
//
	
	stat = save_stack(stream, p_part, p_force_ext);
	
	return stat;
}

IO_stat MCStack::save_stack(IO_handle stream, uint4 p_part, bool p_force_ext)
{
	IO_stat stat;
	
	if ((stat = IO_write_uint4(iconid, stream)) != IO_NORMAL)
		return stat;
	if (flags & F_TITLE)
	{
		// MW-2012-03-04: [[ StackFile5500 ]] If the stackfile version is 5.5, then
		//   write out UTF-8 directly.
		if (MCstackfileversion >= 5500)
		{
			if ((stat = IO_write_stringref_utf8(title, stream)) != IO_NORMAL)
				return stat;
		}
		else
		{
			if ((stat = IO_write_stringref(title, stream, false)) != IO_NORMAL)
				return stat;
		}
	}
	if (flags & F_DECORATIONS)
	{
		if ((stat = IO_write_uint2(decorations, stream)) != IO_NORMAL)
			return stat;
		if (!(decorations & WD_WDEF) && decorations & WD_SHAPE)
			if ((stat = IO_write_uint4(windowshapeid, stream)) != IO_NORMAL)
				return stat;
	}
	if (flags & F_RESIZABLE)
	{
		if ((stat = IO_write_uint2(minwidth, stream)) != IO_NORMAL)
			return stat;
		if ((stat = IO_write_uint2(minheight, stream)) != IO_NORMAL)
			return stat;
		if ((stat = IO_write_uint2(maxwidth, stream)) != IO_NORMAL)
			return stat;
		if ((stat = IO_write_uint2(maxheight, stream)) != IO_NORMAL)
			return stat;
	}
	if ((stat = IO_write_stringref(externalfiles, stream, false)) != IO_NORMAL)
		return stat;

	// MW-2012-02-17: [[ LogFonts ]] Save the stack's logical font table.
	if ((stat = MCLogicalFontTableSave(stream)) != IO_NORMAL)
		return stat;

	if (flags & F_STACK_FILES)
	{
<<<<<<< HEAD
        MCAutoStringRef sf;
        getstackfiles(&sf);
        if ((stat = IO_write_stringref(*sf, stream)) != IO_NORMAL)
            return stat;
=======
		MCAutoStringRef t_sf;
		if (!getstackfiles(&t_sf))
			return IO_ERROR;
		if ((stat = IO_write_stringref(*t_sf, stream)) != IO_NORMAL)
			return stat;
>>>>>>> 4acaedfc
	}
	if (flags & F_MENU_BAR)
		if ((stat = IO_write_nameref(_menubar, stream)) != IO_NORMAL)
			return stat;
	if (flags & F_LINK_ATTS)
	{
		if ((stat = IO_write_mccolor(linkatts->color, stream)) != IO_NORMAL
		        || (stat = IO_write_stringref(linkatts->colorname, stream, false)) != IO_NORMAL)
			return stat;
		if ((stat = IO_write_mccolor(linkatts->hilitecolor, stream)) != IO_NORMAL
		        || (stat=IO_write_stringref(linkatts->hilitecolorname, stream, false))!=IO_NORMAL)
			return stat;
		if ((stat = IO_write_mccolor(linkatts->visitedcolor, stream)) != IO_NORMAL
		        || (stat=IO_write_stringref(linkatts->visitedcolorname, stream, false))!=IO_NORMAL)
			return stat;
		if ((stat = IO_write_uint1(linkatts->underline, stream)) != IO_NORMAL)
			return stat;
	}
	if ((stat = savepropsets(stream)) != IO_NORMAL)
		return stat;
	if (cards != NULL)
	{
		MCCard *cptr = cards;
		do
		{
			if ((stat = cptr->save(stream, p_part, p_force_ext)) != IO_NORMAL)
				return stat;
			cptr = (MCCard *)cptr->next();
		}
		while (cptr != cards);
	}
	if (controls != NULL)
	{
		MCControl *cptr = controls;
		do
		{
			if ((stat = cptr->save(stream, p_part, p_force_ext)) != IO_NORMAL)
				return stat;
			cptr = (MCControl *)cptr->next();
		}
		while (cptr != controls);
	}
	if (aclips != NULL)
	{
		MCAudioClip *acptr = aclips;
		do
		{
			if ((stat = acptr->save(stream, p_part, p_force_ext)) != IO_NORMAL)
				return stat;
			acptr = (MCAudioClip *)acptr->next();
		}
		while (acptr != aclips);
	}
	if (vclips != NULL)
	{
		MCVideoClip *vptr = vclips;
		do
		{
			if ((stat = vptr->save(stream, p_part, p_force_ext)) != IO_NORMAL)
				return stat;
			vptr = (MCVideoClip *)vptr->next();
		}
		while (vptr != vclips);
	}
	if (substacks != NULL)
	{
		MCStack *sptr = substacks;
		do
		{
			if ((stat = sptr->save(stream, p_part, p_force_ext)) != IO_NORMAL)
				return stat;
			sptr = (MCStack *)sptr->nptr;
		}
		while (sptr != substacks);
	}

	return IO_NORMAL;
}

// I don't think this gets called from anywhere...
Exec_stat MCStack::resubstack(MCStringRef p_data)
{
	Boolean iserror = False;
	MCAutoStringRef t_error;
	
	// MW-2012-09-07: [[ Bug 10372 ]] Record the old stack of substackedness so we
	//   can work out later whether we need to extraopen/close.
	bool t_had_substacks;
	t_had_substacks = substacks != nil;
	
	MCStack *oldsubs = substacks;
	substacks = NULL;
	
	MCAutoArrayRef t_array;
	/* UNCHECKED */ MCStringSplit(p_data, MCSTR("\n"), nil, kMCStringOptionCompareExact, &t_array);
	uindex_t t_count;
	t_count = MCArrayGetCount(*t_array);
	for (uindex_t i = 0; i < t_count; i++)
	{
		MCValueRef t_val;
		/* UNCHECKED */ MCArrayFetchValueAtIndex(*t_array, i, t_val);
		
		// If tsub is one of the existing substacks of the stack, it is set to
		// non-null, as it needs to be removed.
		MCStack *tsub = oldsubs;
		if (tsub != NULL)
		{
			// If t_val doesn't exist as a name, it can't exist as a substack name.
			// t_val is always a stringref (fetched from an MCSplitString array)
			MCNameRef t_name;
			t_name = MCNameLookup((MCStringRef)t_val);
		
			if (t_name != nil)
				while (tsub -> hasname(t_name))
				{
					tsub = (MCStack *)tsub->nptr;
					if (tsub == oldsubs)
					{
						tsub = NULL;
						break;
					}
				}
		}
		
		// OK-2008-04-10 : Added parameters to mainstackChanged message
		Boolean t_was_mainstack;
		if (tsub == NULL)
		{
			MCNewAutoNameRef t_name;
			/* UNCHECKED */ MCNameCreate((MCStringRef)t_val, &t_name);
			MCStack *toclone = MCdispatcher -> findstackname(*t_name);
			t_was_mainstack = MCdispatcher -> ismainstack(toclone);	
			
			if (toclone != NULL)
			/* UNCHECKED */ MCStackSecurityCopyStack(toclone, tsub);
		}
		else
		{
			// If we are here then it means tsub was found in the current list of
			// substacks of this stack.
			t_was_mainstack = False;
			
			tsub -> remove(oldsubs);
		}
		
		if (tsub != NULL)
		{
			MCObject *t_old_mainstack;
			if (t_was_mainstack)
				t_old_mainstack = tsub;
			else
				t_old_mainstack = tsub -> getparent();
			
			tsub->appendto(substacks);
			tsub->parent = this;
			tsub->message_with_valueref_args(MCM_main_stack_changed, t_old_mainstack -> getname(), getname());
		}
		else
		{
			iserror = True;
			t_error = ((MCStringRef)t_val);
		}
	}
	
	while (oldsubs != NULL)
	{
		MCStack *dsub = (MCStack *)oldsubs->remove(oldsubs);
		delete dsub;
	}

	// MW-2012-09-07: [[ Bug 10372 ]] Make sure we sync the appropriate extraopen/close with
	//   the updated substackness of this stack.
	if (t_had_substacks && substacks == NULL)
		extraclose(true);
	else if (!t_had_substacks && substacks != NULL)
		extraopen(true);

	// MW-2011-08-17: [[ Redraw ]] This seems a little extreme, but leave as is
	//   for now.
	MCRedrawDirtyScreen();

	if (iserror)
	{
		MCeerror->add(EE_STACK_BADSUBSTACK, 0, 0, *t_error);
		return ES_ERROR;
	}

	return ES_NORMAL;
}

MCCard *MCStack::getcardid(uint4 inid)
{
	// MW-2012-10-10: [[ IdCache ]] First check for the object in the cache.
	MCObject *t_object;
	t_object = findobjectbyid(inid);
	if (t_object != nil && t_object -> gettype() == CT_CARD)
		return (MCCard *)t_object;
	
	MCCard *cptr;
	cptr = cards;
	do
	{
		if (cptr->getid() == inid)
		{
			// MW-2012-10-10: [[ IdCache ]] Cache the found object.
			cacheobjectbyid(cptr);
			return cptr;
		}
		cptr = (MCCard *)cptr->next();
	}
	while (cptr != cards);
	return NULL;
}

// OK-2009-03-12: [[Bug 7787]] - Temporary fix. This method is the same as getcardid() except
// that it searches the savecards member, enabling cards to be found in edit group mode.
MCCard *MCStack::findcardbyid(uint4 p_id)
{
	MCCard *t_cards;
	if (editing == NULL)
		t_cards = cards;
	else
		t_cards = savecards;

	MCCard *t_card;
	t_card = t_cards;

	do
	{
		if (t_card -> getid() == p_id)
			return t_card;

		t_card = (MCCard *)t_card -> next();
	}
	while (t_card != t_cards);

	return NULL;
}


MCControl *MCStack::getcontrolid(Chunk_term type, uint4 inid, bool p_recurse)
{
	if (controls == NULL && (editing == NULL || savecontrols == NULL))
		return NULL;
	if (controls != NULL)
	{
		// MW-2012-10-10: [[ IdCache ]] Lookup the object in the cache.
		MCObject *t_object;
		t_object = findobjectbyid(inid);
		if (t_object != nil && (type == CT_LAYER && t_object -> gettype() > CT_CARD || t_object -> gettype() == type))
			return (MCControl *)t_object;

		MCControl *tobj = controls;
		do
		{
			MCControl *foundobj;
			if (p_recurse)
			{
				if (tobj -> gettype() == CT_GROUP)
				{
					MCGroup *t_group;
					t_group = (MCGroup *)tobj;
					foundobj = t_group -> findchildwithid(type, inid);
				}
				else
					foundobj = tobj -> findid(type, inid, False);
			}
			else
				foundobj = tobj->findid(type, inid, False);

			if (foundobj != NULL)
			{
				// MW-2012-10-10: [[ IdCache ]] Put the object in the id cache.
				cacheobjectbyid(foundobj);
				return foundobj;
			}

			tobj = (MCControl *)tobj->next();
		}
		while (tobj != controls);
	}
	if (editing != NULL && savecontrols != NULL)
	{
		MCControl *tobj = savecontrols;
		do
		{
			MCControl *foundobj = tobj->findid(type, inid, False);
			if (foundobj != NULL)
			{
				// MW-2012-10-10: [[ IdCache ]] Put the object in the id cache.
				cacheobjectbyid(foundobj);
				return foundobj;
			}
			tobj = (MCControl *)tobj->next();
		}
		while (tobj != savecontrols);
	}
	return NULL;
}

MCControl *MCStack::getcontrolname(Chunk_term type, MCNameRef p_name)
{
	if (controls == NULL)
		return NULL;
	MCControl *tobj = controls;
	do
	{
		MCControl *foundobj = tobj->findname(type, p_name);
		if (foundobj != NULL)
			return foundobj;
		tobj = (MCControl *)tobj->next();
	}
	while (tobj != controls);
	return NULL;
}

MCObject *MCStack::getAVid(Chunk_term type, uint4 inid)
{
	MCObject *objs;
	if (type == CT_AUDIO_CLIP)
		objs = aclips;
	else
		objs = vclips;
	if (objs == NULL)
		return NULL;
	MCObject *tobj = objs;
	do
	{
		if (tobj->getid() == inid)
			return tobj;
		tobj = (MCControl *)tobj->next();
	}
	while (tobj != objs);
	return NULL;
}

bool MCStack::getAVname(Chunk_term type, MCNameRef p_name, MCObject*& r_object)
{
	MCObject *objs;
	if (type == CT_AUDIO_CLIP)
		objs = aclips;
	else
		objs = vclips;
	if (objs == NULL)
		return false;
	MCObject *tobj = objs;
	do
	{
		if (MCU_matchname(p_name, type, tobj->getname()))
        {
			r_object = tobj;
            return true;
        }
		tobj = (MCControl *)tobj->next();
	}
	while (tobj != objs);
	return false;
}

Exec_stat MCStack::setcard(MCCard *card, Boolean recent, Boolean dynamic)
{
	if (state & CS_IGNORE_CLOSE)
		return ES_NORMAL;
	Boolean wasfocused = False;
	Boolean abort = False;

	if (editing != NULL && card != curcard)
		stopedit();
	if (!opened || !mode_haswindow())
	{
		if (opened)
		{
			curcard->close();
			curcard = card;
			curcard->open();
		}

		else
			curcard = card;
		return ES_NORMAL;
	}

	// MW-2011-09-13: [[ Effects ]] If the screen isn't locked and we want an effect then
	//   take a snapshot.
	if (!MCRedrawIsScreenLocked() && MCcur_effects != nil)
		snapshotwindow(curcard -> getrect());
	
	// MW-2011-09-14: [[ Redraw ]] We lock the screen between before closeCard and until
	//   after preOpenCard.
	MCRedrawLockScreen();

	MCCard *oldcard = curcard;
	Boolean oldlock = MClockmessages;
	if (card != oldcard)
	{
		if (MCfoundfield != NULL)
			MCfoundfield->clearfound();
		
		if (MCmousestackptr == this)
			curcard->munfocus();
		if (state & CS_KFOCUSED)
		{
			wasfocused = True;
			curcard->kunfocus();
		}

		// MW-2008-10-31: [[ ParentScripts ]] Send closeControl appropriately
		if (curcard -> closecontrols() == ES_ERROR
				|| curcard != oldcard || !opened
				|| curcard->message(MCM_close_card) == ES_ERROR
		        || curcard != oldcard || !opened
				|| curcard -> closebackgrounds(card) == ES_ERROR
		        || curcard != oldcard || !opened)
		{
			// MW-2011-09-14: [[ Redraw ]] Unlock the screen.
			MCRedrawUnlockScreen();

			if (curcard != oldcard || !opened)
				return ES_NORMAL;
			else
				return ES_ERROR;
		}

		if (dynamic && flags & F_DYNAMIC_PATHS)
			MCdynamiccard = card;
		
		MCscreen->cancelmessageobject(curcard, MCM_idle);
		uint2 oldscroll = getscroll();
		curcard = card;

		// MW-2012-02-01: [[ Bug 9966 ]] Make sure we open the new card *then* close
		//   the old card. This prevents any shared groups being closed then opened
		//   again - in particular, players will keep playing.
		curcard->open();
		
		// MW-2011-11-23: [[ Bug ]] Close the old card here to ensure no players
		//   linger longer than they should.
		oldcard -> close();

		// MW-2011-09-12: [[ MacScroll ]] Use 'getnextscroll()' to see if anything needs
		//   changing on that score.
		if (oldscroll != getnextscroll())
		{
			setgeom();
			updatemenubar();
		}
		
		curcard->resize(rect.width, rect.height + getscroll());

		// MW-2008-10-31: [[ ParentScripts ]] Send preOpenControl appropriately
		if (curcard -> openbackgrounds(true, oldcard) == ES_ERROR
		        || curcard != card || !opened
		        || curcard->message(MCM_preopen_card) == ES_ERROR
		        || curcard != card || !opened
				|| curcard -> opencontrols(true) == ES_ERROR
				|| curcard != card || !opened)
		{
			// MW-2011-08-18: [[ Redraw ]] Use global screen lock
			MCRedrawUnlockScreen();
			if (curcard != card)
				return ES_NORMAL;
			else
			{
				// MW-2011-08-17: [[ Redraw ]] Tell the stack to dirty all of itself.
				dirtyall();
				dirtywindowname();
				return ES_ERROR;
			}
		}
		MClockmessages = True;

		if (mode == WM_TOP_LEVEL || mode == WM_TOP_LEVEL_LOCKED)
		{
			dirtywindowname();

			// MW-2007-09-11: [[ Bug 5139 ]] Don't add activity to recent cards if the stack is an
			//   IDE stack.
			if (recent && !getextendedstate(ECS_IDE))
				MCrecent->addcard(curcard);
		}

		// MW-2011-08-17: [[ Redraw ]] Tell the stack to dirty all of itself.
		dirtyall();
	}
	
	// MW-2011-09-14: [[ Redraw ]] Unlock the screen so the effect stuff has a chance
	//   to run.
	MCRedrawUnlockScreen();

	// MW-2011-08-18: [[ Redraw ]] Update to use redraw.
	if (MCRedrawIsScreenLocked())
	{
		while (MCcur_effects != NULL)
		{
			MCEffectList *veptr = MCcur_effects;
			MCcur_effects = MCcur_effects->next;
			delete veptr;
		}

		if (card != oldcard)
		{
			MClockmessages = oldlock;

			// MW-2008-10-31: [[ ParentScripts ]] Send openControl appropriately
			if (curcard -> openbackgrounds(false, oldcard) == ES_ERROR
			        || curcard != card
			        || curcard->message(MCM_open_card) == ES_ERROR
					|| curcard != card
					|| curcard -> opencontrols(false) == ES_ERROR)
			{

				if (curcard != card)
					return ES_NORMAL;
				else
					return ES_ERROR;
			}
			if (wasfocused)
				curcard->kfocus();
			if (MCmousestackptr == this && !mfocus(MCmousex, MCmousey))
				curcard->message(MCM_mouse_enter);
		}
		return ES_NORMAL;
	}
	else
		effectrect(curcard->getrect(), abort);

	MClockmessages = oldlock;
	if (oldcard != NULL && oldcard != curcard)
	{
		// MW-2008-10-31: [[ ParentScripts ]] Send openControl appropriately
		if (abort
				|| curcard -> openbackgrounds(false, oldcard) == ES_ERROR
		        || curcard != card || !opened
		        || curcard->message(MCM_open_card) == ES_ERROR
		        || curcard != card || !opened
				|| curcard -> opencontrols(false) == ES_ERROR
				|| curcard != card || !opened)
		{
			if (curcard != card || !opened)
				return ES_NORMAL;
			else
				return ES_ERROR;
		}
		
		if (wasfocused)
			kfocus();
		if (MCmousestackptr == this && !mfocus(MCmousex, MCmousey))
			curcard->message(MCM_mouse_enter);
	}
	return ES_NORMAL;
}


MCStack *MCStack::findstackfile(MCNameRef p_name)
{
	MCAutoStringRef t_fname;
	getstackfile(MCNameGetString(p_name), &t_fname);
	if (!MCStringIsEmpty(*t_fname))
	{
		MCU_watchcursor(getstack(), False);
		MCStack *tstk;
		if (MCdispatcher->loadfile(*t_fname, tstk) == IO_NORMAL)
		{
			MCStack *stackptr = tstk->findsubstackname(p_name);
			
			// MW-2007-12-17: [[ Bug 266 ]] The watch cursor must be reset before we
			//   return back to the caller.
			MCU_unwatchcursor(getstack(), False);
			
			if (stackptr == NULL)
				return tstk;
			
			return stackptr;
		}
		
		// MW-2007-12-17: [[ Bug 266 ]] The watch cursor must be reset before we
		//   return back to the caller.
		MCU_unwatchcursor(getstack(), False);
	}
	return NULL;
}

MCStack *MCStack::findstackname(MCNameRef p_name)
{
	MCStack *foundstk;
	if ((foundstk = findsubstackname(p_name)) != NULL)
		return foundstk;
	else
		return MCdispatcher->findstackname(p_name);
}

/* LEGACY */ MCStack *MCStack::findstackname_oldstring(const MCString &s)
{
	MCNewAutoNameRef t_name;
	/* UNCHECKED */ MCNameCreateWithOldString(s, &t_name);
	return findstackname(*t_name);
}

MCStack *MCStack::findsubstackname(MCNameRef p_name)
{
	if (findname(CT_STACK, p_name) != nil)
		return this;
    
	MCStack *sptr = this;
	uint2 num = 0;
	if (!MCdispatcher->ismainstack(this) && !MCU_stoui2(MCNameGetString(p_name), num))
		sptr = parent->getstack();
	if (sptr->substacks != NULL)
	{
		MCStack *tptr = sptr->substacks;
		if (MCU_stoui2(MCNameGetString(p_name), num))
		{
			while (--num)
			{
				tptr = (MCStack *)tptr->next();
				if (tptr == sptr->substacks)
					return NULL;
			}
			return tptr;
		}
		else
			do
			{
				if (tptr->findname(CT_STACK, p_name) != NULL)
					return tptr;
				tptr = (MCStack *)tptr->next();
			}
        while (tptr != sptr->substacks);
	}
	return NULL;
}

/* LEGACY */ MCStack *MCStack::findsubstackname_oldstring(const MCString &s)
{
	MCNewAutoNameRef t_name;
	/* UNCHECKED */ MCNameCreateWithOldString(s, &t_name);
	return findsubstackname(*t_name);
}

MCStack *MCStack::findstackid(uint4 fid)
{
	if (fid == 0)
		return NULL;
	MCStack *foundstk;
	if ((foundstk = findsubstackid(fid)) != NULL)
		return foundstk;
	else
		return MCdispatcher->findstackid(fid);
}

MCStack *MCStack::findsubstackid(uint4 fid)
{
	if (fid == 0)
		return NULL;
	if (altid == fid)
		return this;

	MCStack *sptr = this;
	if (!MCdispatcher->ismainstack(this))
		sptr = parent->getstack();
	if (substacks != NULL)
	{
		MCStack *tptr = sptr->substacks;
		do
		{
			if (tptr->altid == fid)
				return tptr;
			tptr = (MCStack *)tptr->next();
		}
		while (tptr != sptr->substacks);
	}
	return NULL;
}

void MCStack::translatecoords(MCStack *dest, int2 &x, int2 &y)
{
	// WEBREV
	// IM-2013-10-09: [[ FullscreenMode ]] Reimplement using MCStack::stacktogloballoc
	MCPoint t_loc;
	t_loc = MCPointMake(x, y);

	t_loc = stacktogloballoc(t_loc);
	t_loc = dest->globaltostackloc(t_loc);

	x = t_loc.x;
	y = t_loc.y;
}

uint4 MCStack::newid()
{
	return ++obj_id;
}

void MCStack::appendaclip(MCAudioClip *aptr)
{
	aptr->appendto(aclips);
	aptr->setid(newid());
	aptr->setparent(this);
}

void MCStack::removeaclip(MCAudioClip *aptr)
{
	aptr->remove(aclips);
}

void MCStack::appendvclip(MCVideoClip *vptr)
{
	vptr->appendto(vclips);
	vptr->setid(newid());
	vptr->setparent(this);
}

void MCStack::removevclip(MCVideoClip *vptr)
{
	vptr->remove
	(vclips);
}

void MCStack::appendcontrol(MCControl *optr)
{
	optr->appendto(controls);
}

void MCStack::removecontrol(MCControl *optr)
{
	optr->remove(controls);
}

void MCStack::appendcard(MCCard *cptr)
{
	cptr->setparent(this);
	if (cards == NULL)
		curcard = cards = cptr;
	else
	{
		curcard->append(cptr);
		setcard(cptr, True, False);
	}
	cptr->message(MCM_new_card);
}

void MCStack::removecard(MCCard *cptr)
{
	if (state & CS_IGNORE_CLOSE)
	{
		curcard = cptr->next();
		cptr->remove
		(cards);
		if (cards == NULL)
		{
			cards = curcard = MCtemplatecard->clone(False, False);
			cards->setparent(this);
		}
	}
	else
	{
		if (curcard == cptr)
			setcard(cptr->next(), True, False);
		if (curcard == cptr)
		{
			MCCard *newcard = MCtemplatecard->clone(False, False);
			newcard->setparent(this);
			newcard->appendto(cards);
			setcard(newcard, True, False);
		}
		cptr->remove(cards);
		dirtywindowname();
	}
	MCrecent->deletecard(cptr);
	MCcstack->deletecard(cptr);
}

MCObject *MCStack::getsubstackobjid(Chunk_term type, uint4 inid)
{
	MCStack *sptr = this;
	MCObject *optr = NULL;
	if (!MCdispatcher->ismainstack(this))
		sptr = parent->getstack();
	if (type == CT_AUDIO_CLIP || type == CT_VIDEO_CLIP)
		optr = sptr->getAVid(type, inid);
	else
		optr = sptr->getcontrolid(type, inid);
	if (optr != NULL)
		return optr;
	if (sptr->substacks != NULL)
	{
		MCStack *tptr = sptr->substacks;
		do
		{
			if (type == CT_AUDIO_CLIP || type == CT_VIDEO_CLIP)
				optr = tptr->getAVid(type, inid);
			else
				optr = tptr->getcontrolid(type, inid);
			if (optr != NULL)
				return optr;
			tptr = (MCStack *)tptr->next();
		}
		while (tptr != sptr->substacks);
	}
	return NULL;
}

MCObject *MCStack::getobjid(Chunk_term type, uint4 inid)
{
	if (inid == 0)
		return NULL;
	MCObject *optr = NULL;
	if (type == CT_AUDIO_CLIP || type == CT_VIDEO_CLIP)
		optr = getAVid(type, inid);
	else
		optr = getcontrolid(type, inid);
	if (optr != NULL)
		return optr;
	if ((optr = getsubstackobjid(type, inid)) != NULL)
		return optr;
	else
		return MCdispatcher->getobjid(type, inid);
}

MCObject *MCStack::getsubstackobjname(Chunk_term type, MCNameRef p_name)
{
	MCStack *sptr = this;
	MCObject *optr = NULL;
	if (!MCdispatcher->ismainstack(this))
		sptr = parent->getstack();
	if (type == CT_AUDIO_CLIP || type == CT_VIDEO_CLIP)
	{
		/* UNCHECKED */ sptr->getAVname(type, p_name, optr);
	}
	else
		optr = sptr->getcontrolname(type, p_name);
	if (optr != NULL)
		return optr;
	if (sptr->substacks != NULL)
	{
		MCStack *tptr = sptr->substacks;
		do
		{
			if (type == CT_AUDIO_CLIP || type == CT_VIDEO_CLIP)
			{
				/* UNCHECKED */ sptr->getAVname(type, p_name, optr);
			}
			else
				optr = tptr->getcontrolname(type, p_name);
			if (optr != NULL)
				return optr;
			tptr = (MCStack *)tptr->next();
		}
		while (tptr != sptr->substacks);
	}
	return NULL;
}


MCObject *MCStack::getobjname(Chunk_term type, MCNameRef p_name)
{
	MCObject *optr = NULL;
	uint4 iid;
	if (MCU_stoui4(MCNameGetString(p_name), iid))
	{
		optr = getobjid(type, iid);
		if (optr != NULL)
			return optr;
	}
	if (type == CT_AUDIO_CLIP || type == CT_VIDEO_CLIP)
	{
		/* UNCHECKED */ getAVname(type, p_name, optr);
	}
	else
	{
		optr = getcontrolname(type, p_name);
	}
	if (optr != NULL)
		return optr;
	if ((optr = getsubstackobjname(type, p_name)) != NULL)
		return optr;
	else
		return MCdispatcher->getobjname(type, p_name);
}


void MCStack::createmenu(MCControl *nc, uint2 width, uint2 height)
{

	allowmessages(False);
	flags &= ~F_RESIZABLE;
	rect.width = minwidth = maxwidth = width;
	rect.height = minheight = maxheight = height;
	controls = nc;
	curcard = cards = MCtemplatecard->clone(False, False);
	curcard->allowmessages(False);
	curcard->setsprop(P_SHOW_BORDER, MCSTR(MCtruestring));
	setsprop(P_COLORS, kMCEmptyString);
	if (nc->gettype() == CT_FIELD && IsMacLFAM() && MCaqua)
	{
		curcard->setsprop(P_BORDER_WIDTH, MCSTR("0"));
		uint2 i;
		MCObject *tparent = getparent();
		if  (!tparent->getcindex(DI_BACK, i) && !tparent->getpindex(DI_BACK,i))
			setsprop(P_BACK_COLOR,  MCSTR("255,255,255"));
	}
	else
		if (nc->gettype() == CT_FIELD && MClook != LF_MOTIF
		        || IsMacLF() || (MCcurtheme && MCcurtheme->getthemeid() == LF_NATIVEWIN))
		{
			curcard->setsprop(P_BORDER_WIDTH, MCSTR("1"));
			if (IsMacLF() || nc->gettype() == CT_FIELD || MCcurtheme && MCcurtheme->getthemeid() == LF_NATIVEWIN)
				curcard->setsprop(P_3D, MCSTR(MCfalsestring));
		}
	
	MCWidgetInfo wmenu;
	wmenu.type = WTHEME_TYPE_MENU;
	if ( nc->gettype() != CT_FIELD && (MCcurtheme && MCcurtheme->getthemeid() == LF_NATIVEWIN))
	{
		uint2 i;
		MCObject *tparent = getparent();

		if  (!tparent->getcindex(DI_BACK, i) && !tparent->getpindex(DI_BACK,i))
        {
            MCAutoStringRef colorbuf;
            MCcurtheme->getthemecolor(wmenu, WCOLOR_BACK, &colorbuf);
			setsprop(P_BACK_COLOR, *colorbuf);
        }
		if  (!tparent->getcindex(DI_BORDER, i) && !tparent->getpindex(DI_BORDER,i))
        {
            MCAutoStringRef colorbuf;
            MCcurtheme->getthemecolor(wmenu, WCOLOR_BORDER, &colorbuf);
			setsprop(P_BORDER_COLOR, *colorbuf);
        }
		if  (!tparent->getcindex(DI_FORE, i) && !tparent->getpindex(DI_FORE,i))
        {
            MCAutoStringRef colorbuf;
            MCcurtheme->getthemecolor(wmenu, WCOLOR_TEXT, &colorbuf);
			setsprop(P_FORE_COLOR, *colorbuf);
        }
		if  (!tparent->getcindex( DI_HILITE, i) && !tparent->getpindex( DI_HILITE,i))
        {
            MCAutoStringRef colorbuf;
            MCcurtheme->getthemecolor(wmenu, WCOLOR_HILIGHT, &colorbuf);
			setsprop(P_HILITE_COLOR, *colorbuf);
        }
	}


	curcard->resize(rect.width, rect.height + getscroll());
	cards->setparent(this);
	MCControl *cptr = nc;
	do
	{
		cptr->setid(newid());
		cptr->allowmessages(False);
		cards->newcontrol(cptr, False);
		cptr = (MCControl *)cptr->next();
	}
	while (cptr != nc);
}

void MCStack::menuset(uint2 button, uint2 defy)
{
	MCButton *bptr = (MCButton *)curcard->getnumberedchild(button, CT_BUTTON, CT_UNDEFINED);
	if (bptr == NULL)
	{
		lasty = defy;
		return;
	}
	MCRectangle trect = bptr->getrect();
	lasty = trect.y + (trect.height >> 1);
}

void MCStack::menumup(uint2 which, MCStringRef &r_string, uint2 &selline)
{
	// The original behaviour of this function interprets an empty string and
	// the null string as different things: the empty string means that the
	// function succeeded but there is no text while the null string indicates
	// that no menu handled the key event.
	r_string = nil;
	
	MCControl *focused = curcard->getmfocused();
	if (focused == NULL)
		focused = curcard->getkfocused();
	MCButton *bptr = (MCButton *)focused;
	if (focused != NULL && (focused->gettype() == CT_FIELD
	                        || focused->gettype() == CT_BUTTON
	                        && bptr->getmenumode() != WM_CASCADE))
	{
		bool t_has_tags = bptr->getmenuhastags();

		MCExecPoint ep(this, NULL, NULL);
		MCExecContext ctxt(ep);
		MCAutoStringRef t_label;
		MCStringRef t_name = nil;
		focused->getstringprop(ctxt, 0, P_LABEL, true, &t_label);
		t_name = MCNameGetString(focused->getname());
		if (!MCStringIsEmpty(t_name))
		{
			// If the name exists, use it in preference to the label
			if (t_has_tags && !MCStringIsEqualTo(*t_label, t_name, kMCStringOptionCompareExact))
				r_string = MCValueRetain(t_name);
			else 
				r_string = MCValueRetain(*t_label);
		}
			
		if (focused->gettype() == CT_FIELD)
		{
			MCField *f = (MCField *)focused;
			selline = f->hilitedline();
		}
		else
			curcard->count(CT_LAYER, CT_UNDEFINED, focused, selline, True);
	}
	curcard->mup(which);
}


void MCStack::menukdown(MCStringRef p_string, KeySym key, MCStringRef &r_string, uint2 &selline)
{
	MCControl *kfocused = curcard->getkfocused();
	r_string = nil;
	if (kfocused != NULL)
	{
		// OK-2010-03-08: [[Bug 8650]] - Check its actually a button before casting, 
		// with combo boxes on OS X this will be a field.
		if (kfocused ->gettype() == CT_BUTTON && ((MCButton*)kfocused)->getmenuhastags())
		{
			r_string = MCValueRetain(MCNameGetString(kfocused->getname()));
		}
		else
		{
			MCAutoStringRef t_string;
			MCExecPoint ep(this, NULL, NULL);
			MCExecContext ctxt(ep);
			kfocused->getstringprop(ctxt, 0, P_LABEL, True, &t_string);
			r_string = MCValueRetain(*t_string);
		}
		curcard->count(CT_LAYER, CT_UNDEFINED, kfocused, selline, True);
	}
	curcard->kdown(p_string, key);
	curcard->kunfocus();
}

void MCStack::findaccel(uint2 key, MCStringRef &r_pick, bool &r_disabled)
{
	if (controls != NULL)
	{
		MCButton *bptr = (MCButton *)controls;
		bool t_menuhastags = bptr->getmenuhastags();
		do
		{
			if (bptr->getaccelkey() == key && bptr->getaccelmods() == MCmodifierstate)
			{
				if (t_menuhastags)
					r_pick = MCValueRetain(MCNameGetString(bptr->getname()));
				else 
					r_pick = MCValueRetain(bptr->getlabeltext());
				r_disabled = bptr->isdisabled() == True;
				return;
			}
			if (bptr->getmenumode() == WM_CASCADE && bptr->getmenu() != NULL)
			{
				MCStringRef t_accel = nil;
				bptr->getmenu()->findaccel(key, t_accel, r_disabled);
				if (!MCStringIsEmpty(t_accel))
				{
					MCStringRef t_label = nil;
					/* UNCHECKED */ MCStringCreateMutable(0, t_label);
					if (t_menuhastags)
						/* UNCHECKED */ MCStringAppend(t_label, MCNameGetString(bptr->getname()));
					else
						/* UNCHECKED */ MCStringAppend(t_label, bptr->getlabeltext());
					
					/* UNCHECKED */ MCStringAppendFormat(t_label, "|");
					/* UNCHECKED */ MCStringAppend(t_label, t_accel);

					MCValueRelease(t_accel);
					return;
				}
			}
			bptr = (MCButton *)bptr->next();

		}
		while (bptr != controls);
	}
	r_pick = MCValueRetain(kMCEmptyString);
}

void MCStack::raise()
{
	MCscreen->raisewindow(window);
	MCscreen->waitconfigure(window);
}

void MCStack::enter()
{
	setcursor(getcursor(), False);
	curcard->message(MCM_mouse_enter);
}

void MCStack::flip(uint2 count)
{
	if (count)
	{
		MCCard *cptr = curcard;
		uint4 oldstate = state;
		state &= ~CS_MARKED;
		while (count)
		{
			cptr = (MCCard *)cptr->next();
			if (cptr->countme(0, (oldstate & CS_MARKED) != 0))
			{
				setcard(cptr, True, False);
				count--;
			}
			if (MCscreen->abortkey())
			{
				MCeerror->add(EE_REPEAT_ABORT, 0, 0);
				state = oldstate;
				return;
			}
		}
		state = oldstate;
	}
	else
	{
		// MW-2011-08-17: [[ Redraw ]] This shouldn't be reached anymore.
		abort();
	}
}

bool MCStack::sort(MCExecContext &ctxt, Sort_type dir, Sort_type form,
                        MCExpression *by, Boolean marked)
{
	if (by == NULL)
		return false;
	if (editing != NULL)
		stopedit();

	MCStack *olddefault = MCdefaultstackptr;
	MCdefaultstackptr = this;
	MCCard *cptr = curcard;
	MCAutoArray<MCSortnode> items;
	uint4 nitems = 0;
	MCerrorlock++;
	do
	{
		items.Extend(nitems + 1);
		items[nitems].data = (void *)curcard;
		switch (form)
		{
		case ST_DATETIME:
			if (!marked || curcard->getmark() && by->eval(ctxt.GetEP()) == ES_NORMAL)
			{
				MCAutoStringRef t_out;
				if (MCD_convert(ctxt, ctxt.GetEP().getvalueref(), CF_UNDEFINED, CF_UNDEFINED, CF_SECONDS, CF_UNDEFINED, &t_out))
					if (ctxt.ConvertToNumber(*t_out, items[nitems].nvalue))
						break;
			}

			/* UNCHECKED */ MCNumberCreateWithReal(-MAXREAL8, items[nitems].nvalue);
			break;
		case ST_NUMERIC:
			if ((!marked || curcard->getmark())
			        && by->eval(ctxt.GetEP()) == ES_NORMAL 
					&& ctxt.ConvertToNumber(ctxt.GetEP().getvalueref(), items[nitems].nvalue))
				break;

			/* UNCHECKED */ MCNumberCreateWithReal(-MAXREAL8, items[nitems].nvalue);
			break;
		case ST_INTERNATIONAL:
		case ST_TEXT:
			if ((!marked || curcard->getmark()) && by->eval(ctxt.GetEP()) == ES_NORMAL)
			{
				MCStringRef t_string;
				/* UNCHECKED */ ctxt.ConvertToString(ctxt.GetEP().getvalueref(), t_string);
				if (ctxt.GetCaseSensitive())
					items[nitems].svalue = t_string;
				else
				{
					MCStringRef t_mutable;
					/* UNCHECKED */ MCStringMutableCopyAndRelease(t_string, t_mutable);
					/* UNCHECKED */ MCStringLowercase(t_mutable);
					/* UNCHECKED */ MCStringCopyAndRelease(t_mutable, items[nitems].svalue);
				}
			}
			else
				items[nitems].svalue = MCValueRetain(kMCEmptyString);
			break;
		default:
			break;
		}
		nitems++;
		curcard = (MCCard *)curcard->next();
	}
	while (curcard != cptr);
	MCerrorlock--;
	if (nitems > 1)
		MCU_sort(items.Ptr(), nitems, dir, form);
	MCCard *newcards = NULL;
	uint4 i;
	for (i = 0 ; i < nitems ; i++)
	{
		const MCCard *tcptr = (const MCCard *)items[i].data;
		cptr = (MCCard *)tcptr;
		cptr->remove(cards);
		cptr->appendto(newcards);
	}
	cards = newcards;
	setcard(cards, True, False);
	dirtywindowname();
	MCdefaultstackptr = olddefault;
	return ES_NORMAL;
}

void MCStack::breakstring(MCStringRef source, MCStringRef*& dest, uint2 &nstrings, Find_mode fmode)
{
    MCStringRef *tdest_str = nil;
	nstrings = 0;
	switch (fmode)
	{
	case FM_NORMAL:
	case FM_CHARACTERS:
	case FM_WORD:
        {
			// MW-2007-07-05: [[ Bug 110 ]] - Break string only breaks at spaces, rather than space charaters 
			uint4 l;
            l = 0;
            uint4 remaining_chars;
            remaining_chars = MCStringGetLength(source);
			MCU_skip_spaces(source, l);
            remaining_chars -= l;
            uindex_t t_start;
            t_start = 0;
            
			while(remaining_chars != 0)
			{
				while(!isspace(MCStringGetNativeCharAtIndex(source, t_start)))
                {
					t_start++;
                    remaining_chars --;
                }
                
				MCU_realloc((char **)&tdest_str, nstrings, nstrings + 1, sizeof(MCStringRef));
                /* UNCHECKED */ MCStringCopySubstring(source, MCRangeMake(l, t_start), tdest_str[nstrings]);
				nstrings++;
                t_start = 0;
				MCU_skip_spaces(source, l);
                remaining_chars -= l;
			}
		}
		break;
	case FM_STRING:
	case FM_WHOLE:
	default:
		break;
	}
	if (nstrings == 0)
	{
        tdest_str = new MCStringRef;
		tdest_str[0] = MCValueRetain(source);
		nstrings = 1;
	}
	dest = tdest_str;
}

Boolean MCStack::findone(MCExecContext &ctxt, Find_mode fmode,
                         MCStringRef *strings, uint2 nstrings,
                         MCChunk *field, Boolean firstcard)
{
	Boolean firstword = True;
	uint2 i = 0;
	if (field != NULL)
	{
		MCObject *optr;
		uint4 parid;
		MCerrorlock++;
		if (field->getobj(ctxt.GetEP(), optr, parid, True) == ES_NORMAL)
		{
			if (optr->gettype() == CT_FIELD)
			{
				MCField *searchfield = (MCField *)optr;
				while (i < nstrings)
					if (!searchfield->find(ctxt, curcard->getid(), fmode,
					                       strings[i], firstword))
					{
						MCerrorlock--;
						return False;
					}
					else
					{
						firstword = False;
						i++;
					}
				MCerrorlock--;
				return True;
			}
		}
		MCerrorlock--;
		return False;
	}
	else
	{
		while (i < nstrings)
			if (!curcard->find(ctxt, fmode, strings[i], firstcard, firstword))
				return False;
			else
			{
				firstword = False;
				i++;
			}
		return True;
	}
}

void MCStack::find(MCExecContext &ctxt, Find_mode fmode,
                   MCStringRef tofind, MCChunk *field)
{
	MCStringRef *strings = NULL;
	uint2 nstrings;
	breakstring(tofind, strings, nstrings, fmode);
	MCCard *ocard = curcard;
	Boolean firstcard = MCfoundfield != NULL;
	MCField *oldfound = MCfoundfield;
	do
	{
		if (findone(ctxt, fmode, strings, nstrings, field, firstcard))
		{
			delete strings;
			MCField *newfound = MCfoundfield;
			if (curcard != ocard)
			{
				MCCard *newcard = curcard;
				curcard = ocard;
				MCfoundfield = NULL;
				setcard(newcard, True, False);
				MCfoundfield = newfound;
			}
			if (opened)
				MCfoundfield->centerfound();
			MCresult->clear(False);
			return;
		}
		firstcard = False;
		if (MCfoundfield != NULL)
			MCfoundfield->clearfound();
		if (oldfound != NULL)
		{
			oldfound->clearfound();
			oldfound = NULL;
		}
		curcard = (MCCard *)curcard->next();
	}
	while (curcard != ocard);
	curcard = ocard;
	// MW-2011-08-17: [[ Redraw ]] Tell the stack to dirty all of itself.
	dirtyall();
    for (int i = 0 ; i < nstrings ; i++)
        MCValueRelease(strings[i]);
	delete strings;
	MCresult->sets(MCnotfoundstring);
}

void MCStack::markfind(MCExecContext &ctxt, Find_mode fmode,
                       MCStringRef tofind, MCChunk *field, Boolean mark)
{
	if (MCfoundfield != NULL)
		MCfoundfield->clearfound();
	MCStringRef *strings = NULL;
	uint2 nstrings;
	breakstring(tofind, strings, nstrings, fmode);
	MCCard *ocard = curcard;
	do
	{
		if (findone(ctxt, fmode, strings, nstrings, field, False))
		{
			MCfoundfield->clearfound();
			curcard->setmark(mark);
		}
		curcard = (MCCard *)curcard->next();
	}
	while (curcard != ocard);
    for (uint4 i = 0 ; i < nstrings ; i++)
        MCValueRelease(strings[i]);
	delete strings;
	if (MCfoundfield != NULL)
		MCfoundfield->clearfound();
}

void MCStack::mark(MCExecPoint &ep, MCExpression *where, Boolean mark)
{
	if (where == NULL)
	{
		MCCard *cptr = cards;
		do
		{
			cptr->setmark(mark);
			cptr = (MCCard *)cptr->next();
		}
		while (cptr != cards);
	}
	else
	{
		MCCard *oldcard = curcard;
		curcard = cards;
		MCerrorlock++;
		do
		{
			if (where->eval(ep) == ES_NORMAL)
			{
				if (ep.getsvalue() == MCtruemcstring)
					curcard->setmark(mark);
			}
			curcard = (MCCard *)curcard->next();
		}
		while (curcard != cards);
		curcard = oldcard;
		MCerrorlock--;
	}
}

void MCStack::mark(MCExecContext& ctxt, MCExpression *p_where, bool p_mark)
{
	if (p_where == nil)
	{
		MCCard *cptr = cards;
		do
		{
			cptr->setmark(p_mark);
			cptr = (MCCard *)cptr->next();
		}
		while (cptr != cards);
	}
	else
	{
		MCCard *oldcard = curcard;
		curcard = cards;
		MCerrorlock++;
		do
		{
            MCAutoValueRef t_condition;
			if (ctxt . EvaluateExpression(p_where, &t_condition))
			{
				if ((MCBooleanRef)*t_condition == kMCTrue)
					curcard->setmark(p_mark);
			}
			curcard = (MCCard *)curcard->next();
		}
		while (curcard != cards);
		curcard = oldcard;
		MCerrorlock--;
	}
}

Linkatts *MCStack::getlinkatts()
{
	return linkatts != NULL ? linkatts : &MClinkatts;
}

////////////////////////////////////////////////////////////////////////////////

// MW-2009-01-28: [[ Inherited parentScripts ]]
// This method returns false if there was not enough memory to complete the
// resolution.
bool MCStack::resolveparentscripts(void)
{
	// MW-2010-01-08: [[ Bug 8280 ]] Make sure the stack resolves its own behavior!
	resolveparentscript();

	if (cards != NULL)
	{
		MCCard *t_card;
		t_card = cards;
		do
		{
			if (!t_card -> resolveparentscript())
				return false;
			t_card = t_card -> next();
		}
		while(t_card != cards);
	}

	if (controls != NULL)
	{
		MCControl *t_control;
		t_control = controls;
		do
		{
			if (!t_control -> resolveparentscript())
				return false;
			t_control = t_control -> next();
		}
		while(t_control != controls);
	}

	if (substacks != NULL)
	{
		MCStack *t_substack;
		t_substack = substacks;
		do
		{
			if (!t_substack -> resolveparentscripts())
				return false;
			t_substack = t_substack -> next();
		}
		while(t_substack != substacks);
	}

	return true;
}

////////////////////////////////////////////////////////////////////////////////

struct MCGroupPlacementCount
{
	uint4 id;
	uint4 count;
	MCControl *group;
};

static int32_t MCGroupPlacementCountCompare(const void *a, const void *b)
{
	return ((MCGroupPlacementCount *)a) -> id - ((MCGroupPlacementCount *)b) -> id;
}

// MW-2011-08-09: [[ Groups ]] This method ensures that F_GROUP_SHARED is set
//   appropriately on all shared groups. This process is run on every stack
//   after load - note that it only ever *sets* F_GROUP_SHARED, it doesn't
//   ever unset it.
void MCStack::checksharedgroups(void)
{
	// No cards means nothing to do.
	if (cards == nil || controls == nil)
		return;

	MCGroupPlacementCount *t_groups;
	uint32_t t_group_count;
	t_groups = nil;
	t_group_count = 0;
	
	// First make a list of all the non-shared groups on the stack (we don't need
	// to consider shared groups as we might be turning groups into sg's as a result
	// of this method!).
	MCControl *t_control;
	t_control = controls;
	do
	{
		if (t_control -> gettype() == CT_GROUP && !static_cast<MCGroup *>(t_control) -> isshared())
			if (MCMemoryResizeArray(t_group_count + 1, t_groups, t_group_count))
			{
				t_groups[t_group_count - 1] . id = t_control -> getid();
				t_groups[t_group_count - 1] . group = t_control;
			}
			else
			{
				// If resizing the array failed, then we must use a quadratic
				// algorithm for checking.
				MCMemoryDeleteArray(t_groups);
				checksharedgroups_slow();
				return;
			}
		
		t_control = t_control -> next();
	}
	while(t_control != controls);
	
	// Sort the list of groups by id
	qsort(t_groups, t_group_count, sizeof(MCGroupPlacementCount), MCGroupPlacementCountCompare);
	
	// Next loop through all cards, and their objptrs
	MCCard *t_card;
	t_card = cards;
	do
	{
		MCObjptr *t_refs;
		t_refs = t_card -> getobjptrs();
		if (t_refs != nil)
		{
			MCObjptr *t_ref;
			t_ref = t_refs;
			do
			{
				uint4 t_id;
				t_id = t_ref -> getid();
				
				MCGroupPlacementCount t_key;
				t_key . id = t_id;
				t_key . count = 0;
				t_key . group = nil;
				
				MCGroupPlacementCount *t_group;
				t_group = (MCGroupPlacementCount *)bsearch(&t_key, t_groups, t_group_count, sizeof(MCGroupPlacementCount), MCGroupPlacementCountCompare);
				if (t_group != nil)
					t_group -> count += 1;
				
				t_ref = t_ref -> next();
			}
			while(t_ref != t_refs);
		}
		
		t_card = t_card -> next();
	}
	while(t_card != cards);

	// Loop through all the unshared groups we listed before, applying the shared
	// flag for any that do not have a count of 1.
	for(uint32_t i = 0; i < t_group_count; i++)
		if (t_groups[i] . count != 1)
			t_groups[i] . group -> setflag(True, F_GROUP_SHARED);
	
	MCMemoryDeleteArray(t_groups);
}

// This method performs the same task as 'checksharedgroups' except that it uses
// no extra memory to do so.
void MCStack::checksharedgroups_slow(void)
{
	// Loop over all controls in the stack.
	MCControl *t_control;
	t_control = controls;
	do
	{
		// Check to see if the current control is a group.
		MCGroup *t_group;
		t_group = nil;
		if (t_control -> gettype() == CT_GROUP)
			t_group = static_cast<MCGroup *>(t_control);

		// Advance 't_control' (so we can use continue for fall through).
		t_control = t_control -> next();

		// If this wasn't a group, continue.
		if (t_group == nil)
			continue;

		// If the group is already shared, continue.
		if (t_group -> isshared())
			continue;

		// The number of finds of the group we've had.
		int t_found;
		t_found = 0;

		// Loop through all cards.
		MCCard *t_card;
		t_card = cards;
		do
		{
			// Look to see if the group is on the card.
			if (t_card -> getchildid(t_group -> getid()))
			{
				t_found += 1;

				// If we've found the group more than once, we need search no
				// more.
				if (t_found > 1)
					break;
			}

			// Advance to the next card
			t_card = t_card -> next();
		}
		while(t_card != cards);

		// If the group was not found, or it was found more than once it must
		// be shared.
		if (t_found != 1)
			t_group -> setflag(True, F_GROUP_SHARED);
	}
	while(t_control != controls);
}

////////////////////////////////////////////////////////////////////////////////<|MERGE_RESOLUTION|>--- conflicted
+++ resolved
@@ -605,18 +605,11 @@
 
 	if (flags & F_STACK_FILES)
 	{
-<<<<<<< HEAD
-        MCAutoStringRef sf;
-        getstackfiles(&sf);
-        if ((stat = IO_write_stringref(*sf, stream)) != IO_NORMAL)
-            return stat;
-=======
 		MCAutoStringRef t_sf;
 		if (!getstackfiles(&t_sf))
 			return IO_ERROR;
 		if ((stat = IO_write_stringref(*t_sf, stream)) != IO_NORMAL)
 			return stat;
->>>>>>> 4acaedfc
 	}
 	if (flags & F_MENU_BAR)
 		if ((stat = IO_write_nameref(_menubar, stream)) != IO_NORMAL)
