--- conflicted
+++ resolved
@@ -1554,18 +1554,6 @@
 
 		MCExecPoint ep(this, NULL, NULL);
 		MCExecContext ctxt(ep);
-<<<<<<< HEAD
-		MCStringRef t_name = nil;
-		MCStringRef t_label = nil;
-		focused->getstringprop(ctxt, 0, P_LABEL, true, t_label);
-		t_name = MCNameGetString(getname());
-		if (!MCStringIsEmpty(t_name))
-		{
-			if (t_has_tags && !MCStringIsEqualTo(t_label, t_name, kMCStringOptionCompareExact))
-				r_string = MCValueRetain(t_name);
-			else 
-				r_string = t_label;
-=======
 		MCAutoStringRef t_label;
 		MCStringRef t_name = nil;
 		focused->getstringprop(ctxt, 0, P_LABEL, true, &t_label);
@@ -1577,7 +1565,6 @@
 				r_string = MCValueRetain(t_name);
 			else 
 				r_string = MCValueRetain(*t_label);
->>>>>>> 4308c9d2
 		}
 			
 		if (focused->gettype() == CT_FIELD)
