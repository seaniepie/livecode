--- conflicted
+++ resolved
@@ -703,10 +703,7 @@
 		if (tsub != NULL)
 		{
 			// If t_val doesn't exist as a name, it can't exist as a substack name.
-<<<<<<< HEAD
-=======
 			// t_val is always a stringref (fetched from an MCSplitString array)
->>>>>>> e71071c5
 			MCNameRef t_name;
 			t_name = MCNameLookup((MCStringRef)t_val);
 		
@@ -758,11 +755,7 @@
 		else
 		{
 			iserror = True;
-<<<<<<< HEAD
-			t_error = MCValueRetain((MCStringRef)t_val);
-=======
 			t_error = ((MCStringRef)t_val);
->>>>>>> e71071c5
 		}
 	}
 	
