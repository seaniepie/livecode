/* Copyright (C) 2003-2013 Runtime Revolution Ltd.

This file is part of LiveCode.

LiveCode is free software; you can redistribute it and/or modify it under
the terms of the GNU General Public License v3 as published by the Free
Software Foundation.

LiveCode is distributed in the hope that it will be useful, but WITHOUT ANY
WARRANTY; without even the implied warranty of MERCHANTABILITY or
FITNESS FOR A PARTICULAR PURPOSE.  See the GNU General Public License
for more details.

You should have received a copy of the GNU General Public License
along with LiveCode.  If not see <http://www.gnu.org/licenses/>.  */

#include "prefix.h"

#include "globdefs.h"
#include "objdefs.h"
#include "parsedef.h"
#include "filedefs.h"
#include "mcio.h"

#include "execpt.h"
#include "stack.h"
#include "aclip.h"
#include "vclip.h"
#include "dispatch.h"
#include "card.h"
#include "objptr.h"
#include "control.h"
#include "image.h"
#include "field.h"
#include "button.h"
#include "group.h"
#include "graphic.h"
#include "player.h"
#include "eps.h"
#include "scrolbar.h"
#include "magnify.h"
#include "cpalette.h"
#include "stacklst.h"
#include "cardlst.h"
#include "sellst.h"
#include "visual.h"
#include "chunk.h"
#include "mcerror.h"
#include "util.h"
#include "date.h"
#include "objectstream.h"
#include "mode.h"
#include "redraw.h"
#include "font.h"

#include "globals.h"
#include "mctheme.h"
#include "license.h"
#include "stacksecurity.h"

#include "exec.h"

#define STACK_EXTRA_ORIGININFO (1U << 0)

IO_stat MCStack::load_substacks(IO_handle stream, const char *version)
{
	IO_stat stat;

	while (True)
	{
		uint1 type;
		if ((stat = IO_read_uint1(&type, stream)) != IO_NORMAL)
			return stat;
		switch (type)
		{
		case OT_STACK:
		case OT_ENCRYPT_STACK:
			{
				MCStack *newstk = nil;
				/* UNCHECKED */ MCStackSecurityCreateStack(newstk);
				newstk->setparent(this);
				if ((stat = newstk->load(stream, version, type)) != IO_NORMAL)
				{
					delete newstk;
					return stat;
				}
				newstk->appendto(substacks);
				
				// MW-2011-08-09: [[ Groups ]] Make sure F_GROUP_SHARED is set
				//   appropriately.
				newstk -> checksharedgroups();
			}
			break;
		default:
			MCS_seek_cur(stream, -1);
			return IO_NORMAL;
		}
	}
	return IO_NORMAL;
}

IO_stat MCStack::extendedload(MCObjectInputStream& p_stream, const char *p_version, uint4 p_remaining)
{
	IO_stat t_stat;
	t_stat = IO_NORMAL;

	// MW-2013-03-28: Read the legacy origininfo section - this isn't generated in
	//   6.0+ stackfiles.
	if (p_remaining > 0)
	{
		uint4 t_flags, t_length, t_header_length;
		t_stat = p_stream . ReadTag(t_flags, t_length, t_header_length);

		if (t_stat == IO_NORMAL)
			t_stat = p_stream . Mark();

		uint32_t t_origin_info;
		if (t_stat == IO_NORMAL && (t_flags & STACK_EXTRA_ORIGININFO))
			t_stat = p_stream . ReadU32(t_origin_info);

		if (t_stat == IO_NORMAL)
			t_stat = p_stream . Skip(t_length);

		if (t_stat == IO_NORMAL)
			p_remaining -= t_length + t_header_length;
	}

	if (t_stat == IO_NORMAL)
		t_stat = MCObject::extendedload(p_stream, p_version, p_remaining);

	return t_stat;
}

IO_stat MCStack::load(IO_handle stream, const char *version, uint1 type)
{
	IO_stat stat;

	if (type != OT_STACK)
		return IO_ERROR;
	
	uint32_t t_reserved = 0;
	
	if ((stat = MCObject::load(stream, version)) != IO_NORMAL)
		return stat;
	if ((stat = IO_read_uint4(&t_reserved, stream)) != IO_NORMAL)
		return stat;
	
	stat = load_stack(stream, version);
	
	return stat;
}

IO_stat MCStack::load_stack(IO_handle stream, const char *version)
{
	IO_stat stat;
	
//---- 2.7+:
//  . F_OPAQUE now valid - default true
	if (strncmp(version, "2.7", 3) < 0)
	{
		flags |= F_OPAQUE;
	}
//----

	if (MCtranslatechars)
		state |= CS_TRANSLATED;
	if ((stat = IO_read_uint4(&iconid, stream)) != IO_NORMAL)
		return stat;
	if (strncmp(version, "1.0", 3) > 0)
	{
		if (flags & F_TITLE)
		{
			// MW-2012-03-04: [[ StackFile5500 ]] If the version is 5.5 or above, then the
			//   stack title will be UTF-8 already.
			if (strncmp(version, "5.5", 3) >= 0)
			{
				if ((stat = IO_read_string(title, stream)) != IO_NORMAL)
					return stat;
			}
			else
			{
				// MW-2007-07-06: [[ Bug 3226 ]] Updated to take into account 'title' being
				//   stored as a UTF-8 string.
				char *t_native_title;

				if ((stat = IO_read_string(t_native_title, stream)) != IO_NORMAL)
					return stat;

				MCExecPoint ep;
				ep . setsvalue(t_native_title);
				ep . nativetoutf8();
				title = ep . getsvalue() . clone();

				delete t_native_title;
			}
		}
		if (flags & F_DECORATIONS)
		{
			if ((stat = IO_read_uint2(&decorations, stream)) != IO_NORMAL)
				return stat;
			if (!(decorations & WD_WDEF) && decorations & WD_SHAPE)
				if ((stat = IO_read_uint4(&windowshapeid, stream)) != IO_NORMAL)
					return stat;
		}
	}
	else
		flags &= ~(F_TITLE | F_DECORATIONS);
	if (strncmp(version, "2.3", 3) < 0)
		flags &= ~(F_SHOW_BORDER | F_3D | F_OPAQUE | F_FORMAT_FOR_PRINTING);
	if (flags & F_RESIZABLE)
	{
		if ((stat = IO_read_uint2(&minwidth, stream)) != IO_NORMAL)
			return stat;
		if ((stat = IO_read_uint2(&minheight, stream)) != IO_NORMAL)
			return stat;
		if ((stat = IO_read_uint2(&maxwidth, stream)) != IO_NORMAL)
			return stat;
		if ((stat = IO_read_uint2(&maxheight, stream)) != IO_NORMAL)
			return stat;
		if (maxwidth == 1280 && maxheight == 1024)
			maxwidth = maxheight = MAXUINT2;
	}
	if ((stat = IO_read_string(externalfiles, stream)) != IO_NORMAL)
		return stat;
	if (strncmp(version, "1.3", 3) > 0)
	{
		if ((stat = MCLogicalFontTableLoad(stream)) != IO_NORMAL)
			return stat;

		// MW-2012-02-17: [[ LogFonts ]] Now we have a fonttable, we can resolve the
		//   stack's font attrs.
		if (getflag(F_FONT))
		{
			// MW-2012-02-19: [[ SplitTextAttrs ]] Clearout the font flag now that we've
			//   used it to determine whether to resolve font attrs or not.
			flags &= ~F_FONT;
			loadfontattrs(s_last_font_index);
		}
	}

	if (flags & F_STACK_FILES)
	{
		char *sf;
		if ((stat = IO_read_string(sf, stream)) != IO_NORMAL)
			return stat;
		setstackfiles(sf);
		delete sf;
	}
	if (flags & F_MENU_BAR)
	{
		MCNameRef t_menubar;
		if ((stat = IO_read_nameref(t_menubar, stream)) != IO_NORMAL)
			return stat;
		MCNameDelete(_menubar);
		_menubar = t_menubar;
	}
	if (flags & F_LINK_ATTS)
	{
		linkatts = new Linkatts;
		memset(linkatts, 0, sizeof(Linkatts));
		if ((stat = IO_read_mccolor(linkatts->color, stream)) != IO_NORMAL
		        || (stat = IO_read_stringref(linkatts->colorname, stream, false)) != IO_NORMAL)
			return stat;
		if ((stat = IO_read_mccolor(linkatts->hilitecolor, stream)) != IO_NORMAL
		        || (stat=IO_read_stringref(linkatts->hilitecolorname, stream, false))!=IO_NORMAL)
			return stat;
		if ((stat = IO_read_mccolor(linkatts->visitedcolor, stream)) != IO_NORMAL
		        || (stat=IO_read_stringref(linkatts->visitedcolorname, stream, false))!=IO_NORMAL)
			return stat;
		if ((stat = IO_read_uint1(&linkatts->underline, stream)) != IO_NORMAL)
			return stat;
	}

	if ((stat = loadpropsets(stream)) != IO_NORMAL)
		return stat;

	mode_load();

	while (True)
	{
		uint1 type;
		if ((stat = IO_read_uint1(&type, stream)) != IO_NORMAL)
			return stat;
		switch (type)
		{
		case OT_CARD:
			{
				MCCard *newcard = new MCCard;
				newcard->setparent(this);
				if ((stat = newcard->load(stream, version)) != IO_NORMAL)
				{
					delete newcard;
					return stat;
				}
				newcard->appendto(cards);
				if (curcard == NULL)
					curcard = cards;
			}
			break;
		case OT_GROUP:
			{
				MCGroup *newgroup = new MCGroup;
				newgroup->setparent(this);
				if ((stat = newgroup->load(stream, version)) != IO_NORMAL)
				{
					delete newgroup;
					return stat;
				}
				MCControl *newcontrol = newgroup;
				newcontrol->appendto(controls);


			}
			break;
		case OT_BUTTON:
			{
				MCButton *newbutton = new MCButton;
				newbutton->setparent(this);
				if ((stat = newbutton->load(stream, version)) != IO_NORMAL)
				{
					delete newbutton;
					return stat;
				}
				MCControl *cptr = (MCControl *)newbutton;
				cptr->appendto(controls);
			}
			break;
		case OT_FIELD:
			{
				MCField *newfield = new MCField;
				newfield->setparent(this);
				if ((stat = newfield->load(stream, version)) != IO_NORMAL)
				{
					delete newfield;
					return stat;
				}
				MCControl *cptr = (MCControl *)newfield;
				cptr->appendto(controls);
			}
			break;
		case OT_IMAGE:
			{
				MCImage *newimage = new MCImage;
				newimage->setparent(this);
				if ((stat = newimage->load(stream, version)) != IO_NORMAL)
				{
					delete newimage;
					return stat;

				}
				MCControl *cptr = (MCControl *)newimage;
				cptr->appendto(controls);
			}
			break;
		case OT_SCROLLBAR:
			{
				MCScrollbar *newscrollbar = new MCScrollbar;
				newscrollbar->setparent(this);
				if ((stat = newscrollbar->load(stream, version)) != IO_NORMAL)
				{
					delete newscrollbar;
					return stat;
				}
				newscrollbar->appendto(controls);
			}
			break;
		case OT_GRAPHIC:
			{
				MCGraphic *newgraphic = new MCGraphic;
				newgraphic->setparent(this);
				if ((stat = newgraphic->load(stream, version)) != IO_NORMAL)
				{
					delete newgraphic;
					return stat;
				}
				newgraphic->appendto(controls);
			}
			break;
		case OT_PLAYER:
			{
				MCPlayer *newplayer = new MCPlayer;
				newplayer->setparent(this);
				if ((stat = newplayer->load(stream, version)) != IO_NORMAL)
				{
					delete newplayer;
					return stat;
				}
				MCControl *cptr = (MCControl *)newplayer;
				cptr->appendto(controls);
			}
			break;
		case OT_MCEPS:
			{
				MCEPS *neweps = new MCEPS;
				neweps->setparent(this);
				if ((stat = neweps->load(stream, version)) != IO_NORMAL)
				{
					delete neweps;
					return stat;
				}
				neweps->appendto(controls);
			}
			break;
		case OT_MAGNIFY:
			{
				MCMagnify *newmag = new MCMagnify;
				newmag->setparent(this);
				if ((stat = newmag->load(stream, version)) != IO_NORMAL)
				{
					delete newmag;
					return stat;
				}
				newmag->appendto(controls);
			}
			break;
		case OT_COLORS:
			{
				MCColors *newcolors = new MCColors;
				newcolors->setparent(this);
				if ((stat = newcolors->load(stream, version)) != IO_NORMAL)
				{
					delete newcolors;
					return stat;
				}
				newcolors->appendto(controls);
			}
			break;
		case OT_AUDIO_CLIP:
			{
				MCAudioClip *newaclip = new MCAudioClip;
				newaclip->setparent(this);
				if ((stat = newaclip->load(stream, version)) != IO_NORMAL)
				{
					delete newaclip;
					return stat;
				}
				newaclip->appendto(aclips);
			}
			break;
		case OT_VIDEO_CLIP:
			{
				MCVideoClip *newvclip = new MCVideoClip;
				newvclip->setparent(this);
				if ((stat = newvclip->load(stream, version)) != IO_NORMAL)
				{
					delete newvclip;
					return stat;
				}
				newvclip->appendto(vclips);
			}
			break;
		default:
			MCS_seek_cur(stream, -1);
			return IO_NORMAL;
		}
	}
	return IO_NORMAL;
}

IO_stat MCStack::extendedsave(MCObjectOutputStream& p_stream, uint4 p_part)
{
	uint32_t t_size, t_flags;
	t_size = 0;
	t_flags = 0;

	// The extended data area for a stack is:
	//    taginfo tag
	//    if origininfo then
	//      uint32_t origin_info

	// MW-2013-03-28: The origininfo is no longer emitted into the stackfile as it
	//   serves no purpose. (There used to be code emitting it here!)

	IO_stat t_stat;
	t_stat = p_stream . WriteTag(t_flags, t_size);
	if (t_stat == IO_NORMAL)
		t_stat = MCObject::extendedsave(p_stream, p_part);

	return t_stat;
}

IO_stat MCStack::save(IO_handle stream, uint4 p_part, bool p_force_ext)
{
	IO_stat stat;
	
	// MW-2012-02-17: [[ LogFonts ]] Build the logical font table for the stack and
	//   its children.
	MCLogicalFontTableBuild(this, 0);

	if (editing != NULL)
		stopedit();
	
	if (linkatts != NULL)
		flags |= F_LINK_ATTS;
	else
		flags &= ~F_LINK_ATTS;

	// MW-2013-03-28: Make sure we never save a stack with F_CANT_STANDALONE set.
	flags &= ~F_CANT_STANDALONE;
	
//---- 2.7+:
//  . F_OPAQUE now valid -  previous versions must be true
	uint4 t_old_flags;
	if (MCstackfileversion < 2700)
	{
		t_old_flags = flags;
		flags |= F_OPAQUE;
	}
//----
	
	// Store the current rect, fetching the old_rect if fullscreen.
	MCRectangle t_rect_to_restore;
	t_rect_to_restore = rect;
	if (is_fullscreen())
		rect = old_rect;

	if ((stat = IO_write_uint1(OT_STACK, stream)) != IO_NORMAL)
		return stat;

	// MW-2009-06-30: We always write out an extended data block for the
	//   stack as we always want to store the full origin info.
	// MW-2011-09-12: [[ MacScroll ]] As the scroll is a transient thing,
	//   we don't want to apply it to the rect that we save, so temporarily
	//   adjust around object save. 
	rect . height += getscroll();
	stat = MCObject::save(stream, p_part, true);
	rect = t_rect_to_restore;
	if (stat != IO_NORMAL)
		return stat;
	
	if ((stat = IO_write_string(NULL, stream)) != IO_NORMAL)
		return stat;
	if ((stat = IO_write_string(NULL, stream)) != IO_NORMAL)
		return stat;

//---- 2.7+:
	if (MCstackfileversion < 2700)
	{
		flags = t_old_flags;
	}
//
	
	stat = save_stack(stream, p_part, p_force_ext);
	
	return stat;
}

IO_stat MCStack::save_stack(IO_handle stream, uint4 p_part, bool p_force_ext)
{
	IO_stat stat;
	
	if ((stat = IO_write_uint4(iconid, stream)) != IO_NORMAL)
		return stat;
	if (flags & F_TITLE)
	{
		// MW-2012-03-04: [[ StackFile5500 ]] If the stackfile version is 5.5, then
		//   write out UTF-8 directly.
		if (MCstackfileversion >= 5500)
		{
			if ((stat = IO_write_string(title, stream)) != IO_NORMAL)
				return stat;
		}
		else
		{
			// MW-2007-07-06: [[ Bug 3226 ]] Updated to take into account 'title' being
			//   stored as a UTF-8 string.
			MCExecPoint ep;
			char *t_native_title;
			ep . setsvalue(title);
			ep . utf8tonative();
			t_native_title = ep . getsvalue() . clone();

			if ((stat = IO_write_string(t_native_title, stream)) != IO_NORMAL)
			{
				delete t_native_title;
				return stat;
			}

			delete t_native_title;
		}
	}
	if (flags & F_DECORATIONS)
	{
		if ((stat = IO_write_uint2(decorations, stream)) != IO_NORMAL)
			return stat;
		if (!(decorations & WD_WDEF) && decorations & WD_SHAPE)
			if ((stat = IO_write_uint4(windowshapeid, stream)) != IO_NORMAL)
				return stat;
	}
	if (flags & F_RESIZABLE)
	{
		if ((stat = IO_write_uint2(minwidth, stream)) != IO_NORMAL)
			return stat;
		if ((stat = IO_write_uint2(minheight, stream)) != IO_NORMAL)
			return stat;
		if ((stat = IO_write_uint2(maxwidth, stream)) != IO_NORMAL)
			return stat;
		if ((stat = IO_write_uint2(maxheight, stream)) != IO_NORMAL)
			return stat;
	}
	if ((stat = IO_write_string(externalfiles, stream)) != IO_NORMAL)
		return stat;

	// MW-2012-02-17: [[ LogFonts ]] Save the stack's logical font table.
	if ((stat = MCLogicalFontTableSave(stream)) != IO_NORMAL)
		return stat;

	if (flags & F_STACK_FILES)
	{
		MCExecPoint ep;
		getstackfiles(ep);
		char *sf = ep.getsvalue().clone();
		if ((stat = IO_write_string(sf, stream)) != IO_NORMAL)
			return stat;
		delete sf;
	}
	if (flags & F_MENU_BAR)
		if ((stat = IO_write_nameref(_menubar, stream)) != IO_NORMAL)
			return stat;
	if (flags & F_LINK_ATTS)
	{
		if ((stat = IO_write_mccolor(linkatts->color, stream)) != IO_NORMAL
		        || (stat = IO_write_stringref(linkatts->colorname, stream, false)) != IO_NORMAL)
			return stat;
		if ((stat = IO_write_mccolor(linkatts->hilitecolor, stream)) != IO_NORMAL
		        || (stat=IO_write_stringref(linkatts->hilitecolorname, stream, false))!=IO_NORMAL)
			return stat;
		if ((stat = IO_write_mccolor(linkatts->visitedcolor, stream)) != IO_NORMAL
		        || (stat=IO_write_stringref(linkatts->visitedcolorname, stream, false))!=IO_NORMAL)
			return stat;
		if ((stat = IO_write_uint1(linkatts->underline, stream)) != IO_NORMAL)
			return stat;
	}
	if ((stat = savepropsets(stream)) != IO_NORMAL)
		return stat;
	if (cards != NULL)
	{
		MCCard *cptr = cards;
		do
		{
			if ((stat = cptr->save(stream, p_part, p_force_ext)) != IO_NORMAL)
				return stat;
			cptr = (MCCard *)cptr->next();
		}
		while (cptr != cards);
	}
	if (controls != NULL)
	{
		MCControl *cptr = controls;
		do
		{
			if ((stat = cptr->save(stream, p_part, p_force_ext)) != IO_NORMAL)
				return stat;
			cptr = (MCControl *)cptr->next();
		}
		while (cptr != controls);
	}
	if (aclips != NULL)
	{
		MCAudioClip *acptr = aclips;
		do
		{
			if ((stat = acptr->save(stream, p_part, p_force_ext)) != IO_NORMAL)
				return stat;
			acptr = (MCAudioClip *)acptr->next();
		}
		while (acptr != aclips);
	}
	if (vclips != NULL)
	{
		MCVideoClip *vptr = vclips;
		do
		{
			if ((stat = vptr->save(stream, p_part, p_force_ext)) != IO_NORMAL)
				return stat;
			vptr = (MCVideoClip *)vptr->next();
		}
		while (vptr != vclips);
	}
	if (substacks != NULL)
	{
		MCStack *sptr = substacks;
		do
		{
			if ((stat = sptr->save(stream, p_part, p_force_ext)) != IO_NORMAL)
				return stat;
			sptr = (MCStack *)sptr->nptr;
		}
		while (sptr != substacks);
	}

	return IO_NORMAL;
}

Exec_stat MCStack::resubstack(char *data)
{
	Boolean iserror = False;
	char *errorptr = NULL;
	char *eptr = data;
	
	// MW-2012-09-07: [[ Bug 10372 ]] Record the old stack of substackedness so we
	//   can work out later whether we need to extraopen/close.
	bool t_had_substacks;
	t_had_substacks = substacks != nil;
	
	MCStack *oldsubs = substacks;
	substacks = NULL;
	while ((eptr = strtok(eptr, "\n")) != NULL)
	{
		// If tsub is one of the existing substacks of the stack, it is set to
		// non-null, as it needs to be removed.
		MCStack *tsub = oldsubs;
		if (tsub != NULL)
		{
			// Lookup 'eptr' as a name, if it doesn't exist it can't exist as a substack
			// name.
			MCNameRef t_eptr_name;
			t_eptr_name = MCNameLookupWithCString(eptr, kMCCompareCaseless);

			if (t_eptr_name != nil)
				while(tsub -> hasname(t_eptr_name))
				{
					tsub = (MCStack *)tsub->nptr;
					if (tsub == oldsubs)
					{
						tsub = NULL;
						break;
					}
				}
		}

		// OK-2008-04-10 : Added parameters to mainstackChanged message
		Boolean t_was_mainstack;
		if (tsub == NULL)
		{
			MCStack *toclone = MCdispatcher -> findstackname(eptr);
			t_was_mainstack = MCdispatcher -> ismainstack(toclone);	

			if (toclone != NULL)
				/* UNCHECKED */ MCStackSecurityCopyStack(toclone, tsub);
		}
		else
		{
			// If we are here then it means tsub was found in the current list of
			// substacks of this stack.
			t_was_mainstack = False;

			tsub -> remove(oldsubs);
		}

		if (tsub != NULL)
		{
			MCObject *t_old_mainstack;
			if (t_was_mainstack)
				t_old_mainstack = tsub;
			else
				t_old_mainstack = tsub -> getparent();

			tsub->appendto(substacks);
			tsub->parent = this;
			tsub->message_with_valueref_args(MCM_main_stack_changed, t_old_mainstack -> getname(), getname());
		}
		else
		{
			iserror = True;
			errorptr = eptr;
		}
		eptr = NULL;
	}
	while (oldsubs != NULL)
	{
		MCStack *dsub = (MCStack *)oldsubs->remove(oldsubs);
		delete dsub;
	}

	// MW-2012-09-07: [[ Bug 10372 ]] Make sure we sync the appropriate extraopen/close with
	//   the updated substackness of this stack.
	if (t_had_substacks && substacks == NULL)
		extraclose(true);
	else if (!t_had_substacks && substacks != NULL)
		extraopen(true);

	// MW-2011-08-17: [[ Redraw ]] This seems a little extreme, but leave as is
	//   for now.
	MCRedrawDirtyScreen();

	if (iserror)
	{
		MCeerror->add(EE_STACK_BADSUBSTACK, 0, 0, errorptr);
		return ES_ERROR;
	}

	return ES_NORMAL;
}

MCCard *MCStack::getcardid(uint4 inid)
{
	// MW-2012-10-10: [[ IdCache ]] First check for the object in the cache.
	MCObject *t_object;
	t_object = findobjectbyid(inid);
	if (t_object != nil && t_object -> gettype() == CT_CARD)
		return (MCCard *)t_object;
	
	MCCard *cptr;
	cptr = cards;
	do
	{
		if (cptr->getid() == inid)
		{
			// MW-2012-10-10: [[ IdCache ]] Cache the found object.
			cacheobjectbyid(cptr);
			return cptr;
		}
		cptr = (MCCard *)cptr->next();
	}
	while (cptr != cards);
	return NULL;
}

// OK-2009-03-12: [[Bug 7787]] - Temporary fix. This method is the same as getcardid() except
// that it searches the savecards member, enabling cards to be found in edit group mode.
MCCard *MCStack::findcardbyid(uint4 p_id)
{
	MCCard *t_cards;
	if (editing == NULL)
		t_cards = cards;
	else
		t_cards = savecards;

	MCCard *t_card;
	t_card = t_cards;

	do
	{
		if (t_card -> getid() == p_id)
			return t_card;

		t_card = (MCCard *)t_card -> next();
	}
	while (t_card != t_cards);

	return NULL;
}


MCControl *MCStack::getcontrolid(Chunk_term type, uint4 inid, bool p_recurse)
{
	if (controls == NULL && (editing == NULL || savecontrols == NULL))
		return NULL;
	if (controls != NULL)
	{
		// MW-2012-10-10: [[ IdCache ]] Lookup the object in the cache.
		MCObject *t_object;
		t_object = findobjectbyid(inid);
		if (t_object != nil && (type == CT_LAYER && t_object -> gettype() > CT_CARD || t_object -> gettype() == type))
			return (MCControl *)t_object;

		MCControl *tobj = controls;
		do
		{
			MCControl *foundobj;
			if (p_recurse)
			{
				if (tobj -> gettype() == CT_GROUP)
				{
					MCGroup *t_group;
					t_group = (MCGroup *)tobj;
					foundobj = t_group -> findchildwithid(type, inid);
				}
				else
					foundobj = tobj -> findid(type, inid, False);
			}
			else
				foundobj = tobj->findid(type, inid, False);

			if (foundobj != NULL)
			{
				// MW-2012-10-10: [[ IdCache ]] Put the object in the id cache.
				cacheobjectbyid(foundobj);
				return foundobj;
			}

			tobj = (MCControl *)tobj->next();
		}
		while (tobj != controls);
	}
	if (editing != NULL && savecontrols != NULL)
	{
		MCControl *tobj = savecontrols;
		do
		{
			MCControl *foundobj = tobj->findid(type, inid, False);
			if (foundobj != NULL)
			{
				// MW-2012-10-10: [[ IdCache ]] Put the object in the id cache.
				cacheobjectbyid(foundobj);
				return foundobj;
			}
			tobj = (MCControl *)tobj->next();
		}
		while (tobj != savecontrols);
	}
	return NULL;
}

MCControl *MCStack::getcontrolname(Chunk_term type, const MCString &s)
{
	if (controls == NULL)
		return NULL;
	MCControl *tobj = controls;
	do
	{
		MCControl *foundobj = tobj->findname(type, s);
		if (foundobj != NULL)
			return foundobj;
		tobj = (MCControl *)tobj->next();
	}
	while (tobj != controls);
	return NULL;
}

MCObject *MCStack::getAVid(Chunk_term type, uint4 inid)
{
	MCObject *objs;
	if (type == CT_AUDIO_CLIP)
		objs = aclips;
	else
		objs = vclips;
	if (objs == NULL)
		return NULL;
	MCObject *tobj = objs;
	do
	{
		if (tobj->getid() == inid)
			return tobj;
		tobj = (MCControl *)tobj->next();
	}
	while (tobj != objs);
	return NULL;
}

/* LEGACY */ MCObject *MCStack::getAVname(Chunk_term type, const MCString &s)
{
	MCNewAutoNameRef t_name;
	/* UNCHECKED */ MCNameCreateWithOldString(s, &t_name);
	MCObject *t_object;
	if (!getAVname(type, *t_name, t_object))
		return nil;
    
	return t_object;
}

bool MCStack::getAVname(Chunk_term type, MCNameRef p_name, MCObject*& r_object)
{
	MCObject *objs;
	if (type == CT_AUDIO_CLIP)
		objs = aclips;
	else
		objs = vclips;
	if (objs == NULL)
		return false;
	MCObject *tobj = objs;
	do
	{
		if (MCU_matchname(p_name, type, tobj->getname()))
        {
			r_object = tobj;
            return true;
        }
		tobj = (MCControl *)tobj->next();
	}
	while (tobj != objs);
	return false;
}

Exec_stat MCStack::setcard(MCCard *card, Boolean recent, Boolean dynamic)
{
	if (state & CS_IGNORE_CLOSE)
		return ES_NORMAL;
	Boolean wasfocused = False;
	Boolean abort = False;

	if (editing != NULL && card != curcard)
		stopedit();
	if (!opened || !mode_haswindow())
	{
		if (opened)
		{
			curcard->close();
			curcard = card;
			curcard->open();
		}

		else
			curcard = card;
		return ES_NORMAL;
	}

	// MW-2011-09-13: [[ Effects ]] If the screen isn't locked and we want an effect then
	//   take a snapshot.
	if (!MCRedrawIsScreenLocked() && MCcur_effects != nil)
		snapshotwindow(curcard -> getrect());
	
	// MW-2011-09-14: [[ Redraw ]] We lock the screen between before closeCard and until
	//   after preOpenCard.
	MCRedrawLockScreen();

	MCCard *oldcard = curcard;
	Boolean oldlock = MClockmessages;
	if (card != oldcard)
	{
		if (MCfoundfield != NULL)
			MCfoundfield->clearfound();
		
		if (MCmousestackptr == this)
			curcard->munfocus();
		if (state & CS_KFOCUSED)
		{
			wasfocused = True;
			curcard->kunfocus();
		}

		// MW-2008-10-31: [[ ParentScripts ]] Send closeControl appropriately
		if (curcard -> closecontrols() == ES_ERROR
				|| curcard != oldcard || !opened
				|| curcard->message(MCM_close_card) == ES_ERROR
		        || curcard != oldcard || !opened
				|| curcard -> closebackgrounds(card) == ES_ERROR
		        || curcard != oldcard || !opened)
		{
			// MW-2011-09-14: [[ Redraw ]] Unlock the screen.
			MCRedrawUnlockScreen();

			if (curcard != oldcard || !opened)
				return ES_NORMAL;
			else
				return ES_ERROR;
		}

		if (dynamic && flags & F_DYNAMIC_PATHS)
			MCdynamiccard = card;
		
		MCscreen->cancelmessageobject(curcard, MCM_idle);
		uint2 oldscroll = getscroll();
		curcard = card;

		// MW-2012-02-01: [[ Bug 9966 ]] Make sure we open the new card *then* close
		//   the old card. This prevents any shared groups being closed then opened
		//   again - in particular, players will keep playing.
		curcard->open();
		
		// MW-2011-11-23: [[ Bug ]] Close the old card here to ensure no players
		//   linger longer than they should.
		oldcard -> close();

		// MW-2011-09-12: [[ MacScroll ]] Use 'getnextscroll()' to see if anything needs
		//   changing on that score.
		if (oldscroll != getnextscroll())
		{
			setgeom();
			updatemenubar();
		}
		
		curcard->resize(rect.width, rect.height + getscroll());

		// MW-2008-10-31: [[ ParentScripts ]] Send preOpenControl appropriately
		if (curcard -> openbackgrounds(true, oldcard) == ES_ERROR
		        || curcard != card || !opened
		        || curcard->message(MCM_preopen_card) == ES_ERROR
		        || curcard != card || !opened
				|| curcard -> opencontrols(true) == ES_ERROR
				|| curcard != card || !opened)
		{
			// MW-2011-08-18: [[ Redraw ]] Use global screen lock
			MCRedrawUnlockScreen();
			if (curcard != card)
				return ES_NORMAL;
			else
			{
				// MW-2011-08-17: [[ Redraw ]] Tell the stack to dirty all of itself.
				dirtyall();
				dirtywindowname();
				return ES_ERROR;
			}
		}
		MClockmessages = True;

		if (mode == WM_TOP_LEVEL || mode == WM_TOP_LEVEL_LOCKED)
		{
			dirtywindowname();

			// MW-2007-09-11: [[ Bug 5139 ]] Don't add activity to recent cards if the stack is an
			//   IDE stack.
			if (recent && !getextendedstate(ECS_IDE))
				MCrecent->addcard(curcard);
		}

		// MW-2011-08-17: [[ Redraw ]] Tell the stack to dirty all of itself.
		dirtyall();
	}
	
	// MW-2011-09-14: [[ Redraw ]] Unlock the screen so the effect stuff has a chance
	//   to run.
	MCRedrawUnlockScreen();

	// MW-2011-08-18: [[ Redraw ]] Update to use redraw.
	if (MCRedrawIsScreenLocked())
	{
		while (MCcur_effects != NULL)
		{
			MCEffectList *veptr = MCcur_effects;
			MCcur_effects = MCcur_effects->next;
			delete veptr;
		}

		if (card != oldcard)
		{
			MClockmessages = oldlock;

			// MW-2008-10-31: [[ ParentScripts ]] Send openControl appropriately
			if (curcard -> openbackgrounds(false, oldcard) == ES_ERROR
			        || curcard != card
			        || curcard->message(MCM_open_card) == ES_ERROR
					|| curcard != card
					|| curcard -> opencontrols(false) == ES_ERROR)
			{

				if (curcard != card)
					return ES_NORMAL;
				else
					return ES_ERROR;
			}
			if (wasfocused)
				curcard->kfocus();
			if (MCmousestackptr == this && !mfocus(MCmousex, MCmousey))
				curcard->message(MCM_mouse_enter);
		}
		return ES_NORMAL;
	}
	else
		effectrect(curcard->getrect(), abort);

	MClockmessages = oldlock;
	if (oldcard != NULL && oldcard != curcard)
	{
		// MW-2008-10-31: [[ ParentScripts ]] Send openControl appropriately
		if (abort
				|| curcard -> openbackgrounds(false, oldcard) == ES_ERROR
		        || curcard != card || !opened
		        || curcard->message(MCM_open_card) == ES_ERROR
		        || curcard != card || !opened
				|| curcard -> opencontrols(false) == ES_ERROR
				|| curcard != card || !opened)
		{
			if (curcard != card || !opened)
				return ES_NORMAL;
			else
				return ES_ERROR;
		}
		
		if (wasfocused)
			kfocus();
		if (MCmousestackptr == this && !mfocus(MCmousex, MCmousey))
			curcard->message(MCM_mouse_enter);
	}
	return ES_NORMAL;
}


MCStack *MCStack::findstackfile_oldstring(const MCString &s)
{
	char *fname;
	if ((fname = getstackfile(s)) != NULL)
	{
		MCU_watchcursor(getstack(), False);
		MCStack *tstk;
		if (MCdispatcher->loadfile(fname, tstk) == IO_NORMAL)
		{
			delete fname;
			MCStack *stackptr = tstk->findsubstackname_oldstring(s);
			
			// MW-2007-12-17: [[ Bug 266 ]] The watch cursor must be reset before we
			//   return back to the caller.
			MCU_unwatchcursor(getstack(), False);
			
			if (stackptr == NULL)
				return tstk;
			
			return stackptr;
		}
		delete fname;
		
		// MW-2007-12-17: [[ Bug 266 ]] The watch cursor must be reset before we
		//   return back to the caller.
		MCU_unwatchcursor(getstack(), False);
	}
	return NULL;
}

MCStack *MCStack::findstackname(MCNameRef p_name)
{
	MCStack *foundstk;
	if ((foundstk = findsubstackname(p_name)) != NULL)
		return foundstk;
	else
		return MCdispatcher->findstackname(MCNameGetOldString(p_name));
}

/* LEGACY */ MCStack *MCStack::findstackname_oldstring(const MCString &s)
{
	MCNewAutoNameRef t_name;
	/* UNCHECKED */ MCNameCreateWithOldString(s, &t_name);
	return findstackname(*t_name);
}

MCStack *MCStack::findsubstackname(MCNameRef p_name)
{
	if (findname(CT_STACK, MCNameGetOldString(p_name)) != nil)
		return this;
    
	MCStack *sptr = this;
	uint2 num = 0;
	if (!MCdispatcher->ismainstack(this) && !MCU_stoui2(MCNameGetString(p_name), num))
		sptr = parent->getstack();
	if (sptr->substacks != NULL)
	{
		MCStack *tptr = sptr->substacks;
		if (MCU_stoui2(MCNameGetString(p_name), num))
		{
			while (--num)
			{
				tptr = (MCStack *)tptr->next();
				if (tptr == sptr->substacks)
					return NULL;
			}
			return tptr;
		}
		else
			do
			{
				if (tptr->findname(CT_STACK, MCNameGetOldString(p_name)) != NULL)
					return tptr;
				tptr = (MCStack *)tptr->next();
			}
        while (tptr != sptr->substacks);
	}
	return NULL;
}

/* LEGACY */ MCStack *MCStack::findsubstackname_oldstring(const MCString &s)
{
	MCNewAutoNameRef t_name;
	/* UNCHECKED */ MCNameCreateWithOldString(s, &t_name);
	return findsubstackname(*t_name);
}

MCStack *MCStack::findstackid(uint4 fid)
{
	if (fid == 0)
		return NULL;
	MCStack *foundstk;
	if ((foundstk = findsubstackid(fid)) != NULL)
		return foundstk;
	else
		return MCdispatcher->findstackid(fid);
}

MCStack *MCStack::findsubstackid(uint4 fid)
{
	if (fid == 0)
		return NULL;
	if (altid == fid)
		return this;

	MCStack *sptr = this;
	if (!MCdispatcher->ismainstack(this))
		sptr = parent->getstack();
	if (substacks != NULL)
	{
		MCStack *tptr = sptr->substacks;
		do
		{
			if (tptr->altid == fid)
				return tptr;
			tptr = (MCStack *)tptr->next();
		}
		while (tptr != sptr->substacks);
	}
	return NULL;
}

void MCStack::translatecoords(MCStack *dest, int2 &x, int2 &y)
{
	// WEBREV
	MCRectangle srect;
	
	srect = getrect();

	x += srect.x - dest->rect.x;
	y += srect.y - dest->rect.y - getscroll();
}

uint4 MCStack::newid()
{
	return ++obj_id;
}

void MCStack::appendaclip(MCAudioClip *aptr)
{
	aptr->appendto(aclips);
	aptr->setid(newid());
	aptr->setparent(this);
}

void MCStack::removeaclip(MCAudioClip *aptr)
{
	aptr->remove(aclips);
}

void MCStack::appendvclip(MCVideoClip *vptr)
{
	vptr->appendto(vclips);
	vptr->setid(newid());
	vptr->setparent(this);
}

void MCStack::removevclip(MCVideoClip *vptr)
{
	vptr->remove
	(vclips);
}

void MCStack::appendcontrol(MCControl *optr)
{
	optr->appendto(controls);
}

void MCStack::removecontrol(MCControl *optr)
{
	optr->remove(controls);
}

void MCStack::appendcard(MCCard *cptr)
{
	cptr->setparent(this);
	if (cards == NULL)
		curcard = cards = cptr;
	else
	{
		curcard->append(cptr);
		setcard(cptr, True, False);
	}
	cptr->message(MCM_new_card);
}

void MCStack::removecard(MCCard *cptr)
{
	if (state & CS_IGNORE_CLOSE)
	{
		curcard = cptr->next();
		cptr->remove
		(cards);
		if (cards == NULL)
		{
			cards = curcard = MCtemplatecard->clone(False, False);
			cards->setparent(this);
		}
	}
	else
	{
		if (curcard == cptr)
			setcard(cptr->next(), True, False);
		if (curcard == cptr)
		{
			MCCard *newcard = MCtemplatecard->clone(False, False);
			newcard->setparent(this);
			newcard->appendto(cards);
			setcard(newcard, True, False);
		}
		cptr->remove(cards);
		dirtywindowname();
	}
	MCrecent->deletecard(cptr);
	MCcstack->deletecard(cptr);
}

MCObject *MCStack::getsubstackobjid(Chunk_term type, uint4 inid)
{
	MCStack *sptr = this;
	MCObject *optr = NULL;
	if (!MCdispatcher->ismainstack(this))
		sptr = parent->getstack();
	if (type == CT_AUDIO_CLIP || type == CT_VIDEO_CLIP)
		optr = sptr->getAVid(type, inid);
	else
		optr = sptr->getcontrolid(type, inid);
	if (optr != NULL)
		return optr;
	if (sptr->substacks != NULL)
	{
		MCStack *tptr = sptr->substacks;
		do
		{
			if (type == CT_AUDIO_CLIP || type == CT_VIDEO_CLIP)
				optr = tptr->getAVid(type, inid);
			else
				optr = tptr->getcontrolid(type, inid);
			if (optr != NULL)
				return optr;
			tptr = (MCStack *)tptr->next();
		}
		while (tptr != sptr->substacks);
	}
	return NULL;
}

MCObject *MCStack::getobjid(Chunk_term type, uint4 inid)
{
	if (inid == 0)
		return NULL;
	MCObject *optr = NULL;
	if (type == CT_AUDIO_CLIP || type == CT_VIDEO_CLIP)
		optr = getAVid(type, inid);
	else
		optr = getcontrolid(type, inid);
	if (optr != NULL)
		return optr;
	if ((optr = getsubstackobjid(type, inid)) != NULL)
		return optr;
	else
		return MCdispatcher->getobjid(type, inid);
}

MCObject *MCStack::getsubstackobjname(Chunk_term type, const MCString &s)
{
	MCStack *sptr = this;
	MCObject *optr = NULL;
	if (!MCdispatcher->ismainstack(this))
		sptr = parent->getstack();
	if (type == CT_AUDIO_CLIP || type == CT_VIDEO_CLIP)
		optr = sptr->getAVname(type, s);
	else
		optr = sptr->getcontrolname(type, s);
	if (optr != NULL)
		return optr;
	if (sptr->substacks != NULL)
	{
		MCStack *tptr = sptr->substacks;
		do
		{
			if (type == CT_AUDIO_CLIP || type == CT_VIDEO_CLIP)
				optr = tptr->getAVname(type, s);
			else
				optr = tptr->getcontrolname(type, s);
			if (optr != NULL)
				return optr;
			tptr = (MCStack *)tptr->next();
		}
		while (tptr != sptr->substacks);
	}
	return NULL;
}

/* WRAPPER */ MCObject *MCStack::getobjname(Chunk_term type, MCStringRef p_name)
{
	return getobjname(type, MCStringGetOldString(p_name));
}

MCObject *MCStack::getobjname(Chunk_term type, const MCString& s)
{
	MCObject *optr = NULL;
	uint4 iid;
	if (MCU_stoui4(s, iid))
	{
		optr = getobjid(type, iid);
		if (optr != NULL)
			return optr;
	}
	if (type == CT_AUDIO_CLIP || type == CT_VIDEO_CLIP)
		optr = getAVname(type, s);
	else
	{
		optr = getcontrolname(type, s);
	}
	if (optr != NULL)
		return optr;
	if ((optr = getsubstackobjname(type, s)) != NULL)
		return optr;
	else
		return MCdispatcher->getobjname(type, s);
}


void MCStack::createmenu(MCControl *nc, uint2 width, uint2 height)
{

	allowmessages(False);
	flags &= ~F_RESIZABLE;
	rect.width = minwidth = maxwidth = width;
	rect.height = minheight = maxheight = height;
	controls = nc;
	curcard = cards = MCtemplatecard->clone(False, False);
	curcard->allowmessages(False);
	curcard->setsprop(P_SHOW_BORDER, MCtruemcstring);
	setsprop(P_COLORS, MCnullmcstring);
	if (nc->gettype() == CT_FIELD && IsMacLFAM() && MCaqua)
	{
		curcard->setsprop(P_BORDER_WIDTH, "0");
		uint2 i;
		MCObject *tparent = getparent();
		if  (!tparent->getcindex(DI_BACK, i) && !tparent->getpindex(DI_BACK,i))
			setsprop(P_BACK_COLOR,  "255,255,255");
	}
	else
		if (nc->gettype() == CT_FIELD && MClook != LF_MOTIF
		        || IsMacLF() || (MCcurtheme && MCcurtheme->getthemeid() == LF_NATIVEWIN))
		{
			curcard->setsprop(P_BORDER_WIDTH, "1");
			if (IsMacLF() || nc->gettype() == CT_FIELD || MCcurtheme && MCcurtheme->getthemeid() == LF_NATIVEWIN)
				curcard->setsprop(P_3D, MCfalsemcstring);
		}
	char colorbuf[16];
	MCWidgetInfo wmenu;
	wmenu.type = WTHEME_TYPE_MENU;
	if ( nc->gettype() != CT_FIELD && (MCcurtheme && MCcurtheme->getthemeid() == LF_NATIVEWIN))
	{
		uint2 i;
		MCObject *tparent = getparent();
		if  (!tparent->getcindex(DI_BACK, i) && !tparent->getpindex(DI_BACK,i))
			setsprop(P_BACK_COLOR,  MCcurtheme->getthemecolor(wmenu,WCOLOR_BACK,colorbuf));
		if  (!tparent->getcindex(DI_BORDER, i) && !tparent->getpindex(DI_BORDER,i))
			setsprop(P_BORDER_COLOR,  MCcurtheme->getthemecolor(wmenu,WCOLOR_BORDER,colorbuf));
		if  (!tparent->getcindex(DI_FORE, i) && !tparent->getpindex(DI_FORE,i))
			setsprop(P_FORE_COLOR,  MCcurtheme->getthemecolor(wmenu,WCOLOR_TEXT,colorbuf));
		if  (!tparent->getcindex( DI_HILITE, i) && !tparent->getpindex( DI_HILITE,i))
			setsprop(P_HILITE_COLOR,  MCcurtheme->getthemecolor(wmenu,WCOLOR_HILIGHT,colorbuf));
	}


	curcard->resize(rect.width, rect.height + getscroll());
	cards->setparent(this);
	MCControl *cptr = nc;
	do
	{
		cptr->setid(newid());
		cptr->allowmessages(False);
		cards->newcontrol(cptr, False);
		cptr = (MCControl *)cptr->next();
	}
	while (cptr != nc);
}

void MCStack::menuset(uint2 button, uint2 defy)
{
	MCButton *bptr = (MCButton *)curcard->getnumberedchild(button, CT_BUTTON, CT_UNDEFINED);
	if (bptr == NULL)
	{
		lasty = defy;
		return;
	}
	MCRectangle trect = bptr->getrect();
	lasty = trect.y + (trect.height >> 1);
}

void MCStack::menumup(uint2 which, MCStringRef &r_string, uint2 &selline)
{
	MCControl *focused = curcard->getmfocused();
	r_string = MCValueRetain(kMCEmptyString);
	if (focused == NULL)
		focused = curcard->getkfocused();
	MCButton *bptr = (MCButton *)focused;
	if (focused != NULL && (focused->gettype() == CT_FIELD
	                        || focused->gettype() == CT_BUTTON
	                        && bptr->getmenumode() != WM_CASCADE))
	{
		bool t_has_tags = bptr->getmenuhastags();

		MCExecPoint ep(this, NULL, NULL);
		MCExecContext ctxt(ep);
		MCStringRef t_name = nil;
		MCStringRef t_label = nil;
		focused->getstringprop(ctxt, 0, P_LABEL, true, t_label);
		t_name = MCNameGetString(getname());
		if (!MCStringIsEmpty(t_name))
		{
			if (t_has_tags && !MCStringIsEqualTo(t_label, t_name, kMCStringOptionCompareExact))
				r_string = MCValueRetain(t_name);
			else 
				r_string = t_label;
		}
			
		if (focused->gettype() == CT_FIELD)
		{
			MCField *f = (MCField *)focused;
			selline = f->hilitedline();
		}
		else
			curcard->count(CT_LAYER, CT_UNDEFINED, focused, selline, True);
	}
	curcard->mup(which);
}

<<<<<<< HEAD

void MCStack::menukdown(MCStringRef p_string, KeySym key, MCStringRef &r_string, uint2 &selline)
=======
void MCStack::menukdown(const char *string, KeySym key, MCStringRef &r_string, uint2 &selline)
>>>>>>> 96ecf812
{
	MCControl *kfocused = curcard->getkfocused();
	r_string = MCValueRetain(kMCEmptyString);
	if (kfocused != NULL)
	{
		// OK-2010-03-08: [[Bug 8650]] - Check its actually a button before casting, 
		// with combo boxes on OS X this will be a field.
		if (kfocused ->gettype() == CT_BUTTON && ((MCButton*)kfocused)->getmenuhastags())
		{
			MCValueAssign(r_string, MCNameGetString(kfocused->getname()));
		}
		else
		{
			MCStringRef t_string = nil;
			MCExecPoint ep(this, NULL, NULL);
			MCExecContext ctxt(ep);
			kfocused->getstringprop(ctxt, 0, P_LABEL, True, t_string);
			MCValueAssign(r_string, t_string);
			MCValueRelease(t_string);
		}
		curcard->count(CT_LAYER, CT_UNDEFINED, kfocused, selline, True);
	}
	curcard->kdown(p_string, key);
	curcard->kunfocus();
}

void MCStack::findaccel(uint2 key, MCStringRef &r_pick, bool &r_disabled)
{
	if (controls != NULL)
	{
		MCButton *bptr = (MCButton *)controls;
		bool t_menuhastags = bptr->getmenuhastags();
		do
		{
			if (bptr->getaccelkey() == key && bptr->getaccelmods() == MCmodifierstate)
			{
				if (t_menuhastags)
					r_pick = MCValueRetain(MCNameGetString(bptr->getname()));
				else 
					r_pick = MCValueRetain(bptr->getlabeltext());
				r_disabled = bptr->isdisabled() == True;
				return;
			}
			if (bptr->getmenumode() == WM_CASCADE && bptr->getmenu() != NULL)
			{
				MCStringRef t_accel = nil;
				bptr->getmenu()->findaccel(key, t_accel, r_disabled);
				if (!MCStringIsEmpty(t_accel))
				{
					MCStringRef t_label = nil;
					/* UNCHECKED */ MCStringCreateMutable(0, t_label);
					if (t_menuhastags)
						/* UNCHECKED */ MCStringAppend(t_label, MCNameGetString(bptr->getname()));
					else
						/* UNCHECKED */ MCStringAppend(t_label, bptr->getlabeltext());
					
					/* UNCHECKED */ MCStringAppendFormat(t_label, "|");
					/* UNCHECKED */ MCStringAppend(t_label, t_accel);

					MCValueRelease(t_accel);
					return;
				}
			}
			bptr = (MCButton *)bptr->next();

		}
		while (bptr != controls);
	}
	r_pick = MCValueRetain(kMCEmptyString);
}

void MCStack::raise()
{
	MCscreen->raisewindow(window);
	MCscreen->waitconfigure(window);
}

void MCStack::enter()
{
	setcursor(getcursor(), False);
	curcard->message(MCM_mouse_enter);
}

void MCStack::flip(uint2 count)
{
	if (count)
	{
		MCCard *cptr = curcard;
		uint4 oldstate = state;
		state &= ~CS_MARKED;
		while (count)
		{
			cptr = (MCCard *)cptr->next();
			if (cptr->countme(0, (oldstate & CS_MARKED) != 0))
			{
				setcard(cptr, True, False);
				count--;
			}
			if (MCscreen->abortkey())
			{
				MCeerror->add(EE_REPEAT_ABORT, 0, 0);
				state = oldstate;
				return;
			}
		}
		state = oldstate;
	}
	else
	{
		// MW-2011-08-17: [[ Redraw ]] This shouldn't be reached anymore.
		abort();
	}
}

Exec_stat MCStack::sort(MCExecPoint &ep, Sort_type dir, Sort_type form,
                        MCExpression *by, Boolean marked)
{
	if (by == NULL)
		return ES_ERROR;
	if (editing != NULL)
		stopedit();
	MCStack *olddefault = MCdefaultstackptr;
	MCdefaultstackptr = this;
	MCCard *cptr = curcard;
	MCSortnode *items = NULL;
	uint4 nitems = 0;
	MCerrorlock++;
	do
	{
		MCU_realloc((char **)&items, nitems, nitems + 1, sizeof(MCSortnode));
		items[nitems].data = (void *)curcard;
		switch (form)
		{
		case ST_DATETIME:
			if (marked && !curcard->getmark()
			        || by->eval(ep) != ES_NORMAL
			        || !MCD_convert(ep, CF_UNDEFINED, CF_UNDEFINED,
			                        CF_SECONDS, CF_UNDEFINED)
			        || !MCU_stor8(ep.getsvalue(), items[nitems].nvalue))
				items[nitems].nvalue = -MAXREAL8;
			break;
		case ST_NUMERIC:
			if ((!marked || curcard->getmark())
			        && by->eval(ep) == ES_NORMAL && ep.ton() == ES_NORMAL)
				items[nitems].nvalue = ep.getnvalue();

			else
				items[nitems].nvalue = -MAXREAL8;
			break;
		case ST_INTERNATIONAL:
		case ST_TEXT:
			if ((!marked || curcard->getmark()) && by->eval(ep) == ES_NORMAL)
			{
				if (ep.getcasesensitive())
					items[nitems].svalue = ep.getsvalue().clone();
				else
				{
					items[nitems].svalue = new char[ep.getsvalue().getlength() + 1];
					MCU_lower(items[nitems].svalue, ep.getsvalue());
					items[nitems].svalue[ep.getsvalue().getlength()] = '\0';
				}
			}
			else
				items[nitems].svalue = MCU_empty();
			break;
		default:
			break;
		}
		nitems++;
		curcard = (MCCard *)curcard->next();
	}
	while (curcard != cptr);
	MCerrorlock--;
	if (nitems > 1)
		MCU_sort(items, nitems, dir, form);
	MCCard *newcards = NULL;
	uint4 i;
	for (i = 0 ; i < nitems ; i++)
	{
		if (form == ST_INTERNATIONAL || form == ST_TEXT)
			delete items[i].svalue;
		const MCCard *tcptr = (const MCCard *)items[i].data;
		cptr = (MCCard *)tcptr;
		cptr->remove(cards);
		cptr->appendto(newcards);
	}
	cards = newcards;
	setcard(cards, True, False);
	dirtywindowname();
	delete items;
	MCdefaultstackptr = olddefault;
	return ES_NORMAL;
}

void MCStack::breakstring(const MCString &source, MCString **dest,
                          uint2 &nstrings, Find_mode fmode)
{
	MCString *tdest = NULL;
	nstrings = 0;
	switch (fmode)
	{
	case FM_NORMAL:
	case FM_CHARACTERS:
	case FM_WORD:
		{
			// MW-2007-07-05: [[ Bug 110 ]] - Break string only breaks at spaces, rather than space charaters
			const char *sptr = source.getstring();
			uint4 l = source.getlength();
			MCU_skip_spaces(sptr, l);
			const char *startptr = sptr;
			while(l != 0)
			{
				while(l != 0 && !isspace(*sptr))
					sptr += 1, l -= 1;

				MCU_realloc((char **)&tdest, nstrings, nstrings + 1, sizeof(MCString));
				tdest[nstrings].set(startptr, sptr - startptr);
				nstrings++;
				MCU_skip_spaces(sptr, l);
				startptr = sptr;
			}
		}
		break;
	case FM_STRING:
	case FM_WHOLE:
	default:
		break;
	}
	if (nstrings == 0)
	{
		tdest = new MCString;
		tdest[0] = source;
		nstrings = 1;
	}
	*dest = tdest;
}

Boolean MCStack::findone(MCExecPoint &ep, Find_mode fmode,
                         const MCString *strings, uint2 nstrings,
                         MCChunk *field, Boolean firstcard)
{
	Boolean firstword = True;
	uint2 i = 0;
	if (field != NULL)
	{
		MCObject *optr;
		uint4 parid;
		MCerrorlock++;
		MCExecPoint ep1(ep);
		if (field->getobj(ep1, optr, parid, True) == ES_NORMAL)
		{
			if (optr->gettype() == CT_FIELD)
			{
				MCField *searchfield = (MCField *)optr;
				while (i < nstrings)
					if (!searchfield->find(ep, curcard->getid(), fmode,
					                       strings[i], firstword))
					{
						MCerrorlock--;
						return False;
					}
					else
					{
						firstword = False;
						i++;
					}
				MCerrorlock--;
				return True;
			}
		}
		MCerrorlock--;
		return False;
	}
	else
	{
		while (i < nstrings)
			if (!curcard->find(ep, fmode, strings[i], firstcard, firstword))
				return False;
			else
			{
				firstword = False;
				i++;
			}
		return True;
	}
}
/* WRAPPER */
void MCStack::find(MCExecPoint &ep, int p_mode, MCStringRef p_needle, MCChunk *p_target)
{
	find(ep, (Find_mode)p_mode, MCStringGetOldString(p_needle), p_target);
}

void MCStack::find(MCExecPoint &ep, Find_mode fmode,
                   const MCString &tofind, MCChunk *field)
{
	MCString *strings = NULL;
	uint2 nstrings;
	breakstring(tofind, &strings, nstrings, fmode);
	MCCard *ocard = curcard;
	Boolean firstcard = MCfoundfield != NULL;
	MCField *oldfound = MCfoundfield;
	do
	{
		if (findone(ep, fmode, strings, nstrings, field, firstcard))
		{
			delete strings;
			MCField *newfound = MCfoundfield;
			if (curcard != ocard)
			{
				MCCard *newcard = curcard;
				curcard = ocard;
				MCfoundfield = NULL;
				setcard(newcard, True, False);
				MCfoundfield = newfound;
			}
			if (opened)
				MCfoundfield->centerfound();
			MCresult->clear(False);
			return;
		}
		firstcard = False;
		if (MCfoundfield != NULL)
			MCfoundfield->clearfound();
		if (oldfound != NULL)
		{
			oldfound->clearfound();
			oldfound = NULL;
		}
		curcard = (MCCard *)curcard->next();
	}
	while (curcard != ocard);
	curcard = ocard;
	// MW-2011-08-17: [[ Redraw ]] Tell the stack to dirty all of itself.
	dirtyall();
	delete strings;
	MCresult->sets(MCnotfoundstring);
}

void MCStack::markfind(MCExecPoint &ep, Find_mode fmode,
                       const MCString &tofind, MCChunk *field, Boolean mark)
{
	if (MCfoundfield != NULL)
		MCfoundfield->clearfound();
	MCString *strings = NULL;
	uint2 nstrings;
	breakstring(tofind, &strings, nstrings, fmode);
	MCCard *ocard = curcard;
	do
	{
		if (findone(ep, fmode, strings, nstrings, field, False))
		{
			MCfoundfield->clearfound();
			curcard->setmark(mark);
		}
		curcard = (MCCard *)curcard->next();
	}
	while (curcard != ocard);
	delete strings;
	if (MCfoundfield != NULL)
		MCfoundfield->clearfound();
}

void MCStack::mark(MCExecPoint &ep, MCExpression *where, Boolean mark)
{
	if (where == NULL)
	{
		MCCard *cptr = cards;
		do
		{
			cptr->setmark(mark);
			cptr = (MCCard *)cptr->next();
		}
		while (cptr != cards);
	}
	else
	{
		MCCard *oldcard = curcard;
		curcard = cards;
		MCerrorlock++;
		do
		{
			if (where->eval(ep) == ES_NORMAL)
			{
				if (ep.getsvalue() == MCtruemcstring)
					curcard->setmark(mark);
			}
			curcard = (MCCard *)curcard->next();
		}
		while (curcard != cards);
		curcard = oldcard;
		MCerrorlock--;
	}
}

Linkatts *MCStack::getlinkatts()
{
	return linkatts != NULL ? linkatts : &MClinkatts;
}

////////////////////////////////////////////////////////////////////////////////

// MW-2009-01-28: [[ Inherited parentScripts ]]
// This method returns false if there was not enough memory to complete the
// resolution.
bool MCStack::resolveparentscripts(void)
{
	// MW-2010-01-08: [[ Bug 8280 ]] Make sure the stack resolves its own behavior!
	resolveparentscript();

	if (cards != NULL)
	{
		MCCard *t_card;
		t_card = cards;
		do
		{
			if (!t_card -> resolveparentscript())
				return false;
			t_card = t_card -> next();
		}
		while(t_card != cards);
	}

	if (controls != NULL)
	{
		MCControl *t_control;
		t_control = controls;
		do
		{
			if (!t_control -> resolveparentscript())
				return false;
			t_control = t_control -> next();
		}
		while(t_control != controls);
	}

	if (substacks != NULL)
	{
		MCStack *t_substack;
		t_substack = substacks;
		do
		{
			if (!t_substack -> resolveparentscripts())
				return false;
			t_substack = t_substack -> next();
		}
		while(t_substack != substacks);
	}

	return true;
}

////////////////////////////////////////////////////////////////////////////////

struct MCGroupPlacementCount
{
	uint4 id;
	uint4 count;
	MCControl *group;
};

static int32_t MCGroupPlacementCountCompare(const void *a, const void *b)
{
	return ((MCGroupPlacementCount *)a) -> id - ((MCGroupPlacementCount *)b) -> id;
}

// MW-2011-08-09: [[ Groups ]] This method ensures that F_GROUP_SHARED is set
//   appropriately on all shared groups. This process is run on every stack
//   after load - note that it only ever *sets* F_GROUP_SHARED, it doesn't
//   ever unset it.
void MCStack::checksharedgroups(void)
{
	// No cards means nothing to do.
	if (cards == nil || controls == nil)
		return;

	MCGroupPlacementCount *t_groups;
	uint32_t t_group_count;
	t_groups = nil;
	t_group_count = 0;
	
	// First make a list of all the non-shared groups on the stack (we don't need
	// to consider shared groups as we might be turning groups into sg's as a result
	// of this method!).
	MCControl *t_control;
	t_control = controls;
	do
	{
		if (t_control -> gettype() == CT_GROUP && !static_cast<MCGroup *>(t_control) -> isshared())
			if (MCMemoryResizeArray(t_group_count + 1, t_groups, t_group_count))
			{
				t_groups[t_group_count - 1] . id = t_control -> getid();
				t_groups[t_group_count - 1] . group = t_control;
			}
			else
			{
				// If resizing the array failed, then we must use a quadratic
				// algorithm for checking.
				MCMemoryDeleteArray(t_groups);
				checksharedgroups_slow();
				return;
			}
		
		t_control = t_control -> next();
	}
	while(t_control != controls);
	
	// Sort the list of groups by id
	qsort(t_groups, t_group_count, sizeof(MCGroupPlacementCount), MCGroupPlacementCountCompare);
	
	// Next loop through all cards, and their objptrs
	MCCard *t_card;
	t_card = cards;
	do
	{
		MCObjptr *t_refs;
		t_refs = t_card -> getobjptrs();
		if (t_refs != nil)
		{
			MCObjptr *t_ref;
			t_ref = t_refs;
			do
			{
				uint4 t_id;
				t_id = t_ref -> getid();
				
				MCGroupPlacementCount t_key;
				t_key . id = t_id;
				t_key . count = 0;
				t_key . group = nil;
				
				MCGroupPlacementCount *t_group;
				t_group = (MCGroupPlacementCount *)bsearch(&t_key, t_groups, t_group_count, sizeof(MCGroupPlacementCount), MCGroupPlacementCountCompare);
				if (t_group != nil)
					t_group -> count += 1;
				
				t_ref = t_ref -> next();
			}
			while(t_ref != t_refs);
		}
		
		t_card = t_card -> next();
	}
	while(t_card != cards);

	// Loop through all the unshared groups we listed before, applying the shared
	// flag for any that do not have a count of 1.
	for(uint32_t i = 0; i < t_group_count; i++)
		if (t_groups[i] . count != 1)
			t_groups[i] . group -> setflag(True, F_GROUP_SHARED);
	
	MCMemoryDeleteArray(t_groups);
}

// This method performs the same task as 'checksharedgroups' except that it uses
// no extra memory to do so.
void MCStack::checksharedgroups_slow(void)
{
	// Loop over all controls in the stack.
	MCControl *t_control;
	t_control = controls;
	do
	{
		// Check to see if the current control is a group.
		MCGroup *t_group;
		t_group = nil;
		if (t_control -> gettype() == CT_GROUP)
			t_group = static_cast<MCGroup *>(t_control);

		// Advance 't_control' (so we can use continue for fall through).
		t_control = t_control -> next();

		// If this wasn't a group, continue.
		if (t_group == nil)
			continue;

		// If the group is already shared, continue.
		if (t_group -> isshared())
			continue;

		// The number of finds of the group we've had.
		int t_found;
		t_found = 0;

		// Loop through all cards.
		MCCard *t_card;
		t_card = cards;
		do
		{
			// Look to see if the group is on the card.
			if (t_card -> getchildid(t_group -> getid()))
			{
				t_found += 1;

				// If we've found the group more than once, we need search no
				// more.
				if (t_found > 1)
					break;
			}

			// Advance to the next card
			t_card = t_card -> next();
		}
		while(t_card != cards);

		// If the group was not found, or it was found more than once it must
		// be shared.
		if (t_found != 1)
			t_group -> setflag(True, F_GROUP_SHARED);
	}
	while(t_control != controls);
}

////////////////////////////////////////////////////////////////////////////////<|MERGE_RESOLUTION|>--- conflicted
+++ resolved
@@ -1600,12 +1600,8 @@
 	curcard->mup(which);
 }
 
-<<<<<<< HEAD
 
 void MCStack::menukdown(MCStringRef p_string, KeySym key, MCStringRef &r_string, uint2 &selline)
-=======
-void MCStack::menukdown(const char *string, KeySym key, MCStringRef &r_string, uint2 &selline)
->>>>>>> 96ecf812
 {
 	MCControl *kfocused = curcard->getkfocused();
 	r_string = MCValueRetain(kMCEmptyString);
