/* Copyright (C) 2003-2013 Runtime Revolution Ltd.

This file is part of LiveCode.

LiveCode is free software; you can redistribute it and/or modify it under
the terms of the GNU General Public License v3 as published by the Free
Software Foundation.

LiveCode is distributed in the hope that it will be useful, but WITHOUT ANY
WARRANTY; without even the implied warranty of MERCHANTABILITY or
FITNESS FOR A PARTICULAR PURPOSE.  See the GNU General Public License
for more details.

You should have received a copy of the GNU General Public License
along with LiveCode.  If not see <http://www.gnu.org/licenses/>.  */

#include "prefix.h"

#include "globdefs.h"
#include "objdefs.h"
#include "parsedef.h"
#include "filedefs.h"
#include "mcio.h"

#include "execpt.h"
#include "stack.h"
#include "aclip.h"
#include "vclip.h"
#include "dispatch.h"
#include "card.h"
#include "objptr.h"
#include "control.h"
#include "image.h"
#include "field.h"
#include "button.h"
#include "group.h"
#include "graphic.h"
#include "player.h"
#include "eps.h"
#include "scrolbar.h"
#include "magnify.h"
#include "cpalette.h"
#include "stacklst.h"
#include "cardlst.h"
#include "sellst.h"
#include "visual.h"
#include "chunk.h"
#include "mcerror.h"
#include "util.h"
#include "date.h"
#include "objectstream.h"
#include "mode.h"
#include "redraw.h"
#include "font.h"

#include "globals.h"
#include "mctheme.h"
#include "license.h"
#include "stacksecurity.h"

#include "exec.h"

#define STACK_EXTRA_ORIGININFO (1U << 0)

IO_stat MCStack::load_substacks(IO_handle stream, const char *version)
{
	IO_stat stat;

	while (True)
	{
		uint1 type;
		if ((stat = IO_read_uint1(&type, stream)) != IO_NORMAL)
			return stat;
		switch (type)
		{
		case OT_STACK:
		case OT_ENCRYPT_STACK:
			{
				MCStack *newstk = nil;
				/* UNCHECKED */ MCStackSecurityCreateStack(newstk);
				newstk->setparent(this);
				if ((stat = newstk->load(stream, version, type)) != IO_NORMAL)
				{
					delete newstk;
					return stat;
				}
				newstk->appendto(substacks);
				
				// MW-2011-08-09: [[ Groups ]] Make sure F_GROUP_SHARED is set
				//   appropriately.
				newstk -> checksharedgroups();
			}
			break;
		default:
			MCS_seek_cur(stream, -1);
			return IO_NORMAL;
		}
	}
	return IO_NORMAL;
}

IO_stat MCStack::extendedload(MCObjectInputStream& p_stream, const char *p_version, uint4 p_remaining)
{
	IO_stat t_stat;
	t_stat = IO_NORMAL;

	// MW-2013-03-28: Read the legacy origininfo section - this isn't generated in
	//   6.0+ stackfiles.
	if (p_remaining > 0)
	{
		uint4 t_flags, t_length, t_header_length;
		t_stat = p_stream . ReadTag(t_flags, t_length, t_header_length);

		if (t_stat == IO_NORMAL)
			t_stat = p_stream . Mark();

		uint32_t t_origin_info;
		if (t_stat == IO_NORMAL && (t_flags & STACK_EXTRA_ORIGININFO))
			t_stat = p_stream . ReadU32(t_origin_info);

		if (t_stat == IO_NORMAL)
			t_stat = p_stream . Skip(t_length);

		if (t_stat == IO_NORMAL)
			p_remaining -= t_length + t_header_length;
	}

	if (t_stat == IO_NORMAL)
		t_stat = MCObject::extendedload(p_stream, p_version, p_remaining);

	return t_stat;
}

IO_stat MCStack::load(IO_handle stream, const char *version, uint1 type)
{
	IO_stat stat;

	if (type != OT_STACK)
		return IO_ERROR;
	
	uint32_t t_reserved = 0;
	
	if ((stat = MCObject::load(stream, version)) != IO_NORMAL)
		return stat;
	if ((stat = IO_read_uint4(&t_reserved, stream)) != IO_NORMAL)
		return stat;
	
	stat = load_stack(stream, version);
	
	return stat;
}

IO_stat MCStack::load_stack(IO_handle stream, const char *version)
{
	IO_stat stat;
	
//---- 2.7+:
//  . F_OPAQUE now valid - default true
	if (strncmp(version, "2.7", 3) < 0)
	{
		flags |= F_OPAQUE;
	}
//----

	if (MCtranslatechars)
		state |= CS_TRANSLATED;
	if ((stat = IO_read_uint4(&iconid, stream)) != IO_NORMAL)
		return stat;
	if (strncmp(version, "1.0", 3) > 0)
	{
		if (flags & F_TITLE)
		{
			// MW-2012-03-04: [[ StackFile5500 ]] If the version is 5.5 or above, then the
			//   stack title will be UTF-8 already.
			if (strncmp(version, "5.5", 3) >= 0)
			{
				if ((stat = IO_read_stringref_utf8(title, stream)) != IO_NORMAL)
					return stat;
			}
			else
			{
				if ((stat = IO_read_stringref(title, stream, false)) != IO_NORMAL)
					return stat;
			}
		}
		if (flags & F_DECORATIONS)
		{
			if ((stat = IO_read_uint2(&decorations, stream)) != IO_NORMAL)
				return stat;
			if (!(decorations & WD_WDEF) && decorations & WD_SHAPE)
				if ((stat = IO_read_uint4(&windowshapeid, stream)) != IO_NORMAL)
					return stat;
		}
	}
	else
		flags &= ~(F_TITLE | F_DECORATIONS);
	if (strncmp(version, "2.3", 3) < 0)
		flags &= ~(F_SHOW_BORDER | F_3D | F_OPAQUE | F_FORMAT_FOR_PRINTING);
	if (flags & F_RESIZABLE)
	{
		if ((stat = IO_read_uint2(&minwidth, stream)) != IO_NORMAL)
			return stat;
		if ((stat = IO_read_uint2(&minheight, stream)) != IO_NORMAL)
			return stat;
		if ((stat = IO_read_uint2(&maxwidth, stream)) != IO_NORMAL)
			return stat;
		if ((stat = IO_read_uint2(&maxheight, stream)) != IO_NORMAL)
			return stat;
		if (maxwidth == 1280 && maxheight == 1024)
			maxwidth = maxheight = MAXUINT2;
	}
	if ((stat = IO_read_stringref(externalfiles, stream, false)) != IO_NORMAL)
		return stat;
	if (strncmp(version, "1.3", 3) > 0)
	{
		if ((stat = MCLogicalFontTableLoad(stream)) != IO_NORMAL)
			return stat;

		// MW-2012-02-17: [[ LogFonts ]] Now we have a fonttable, we can resolve the
		//   stack's font attrs.
		if (getflag(F_FONT))
		{
			// MW-2012-02-19: [[ SplitTextAttrs ]] Clearout the font flag now that we've
			//   used it to determine whether to resolve font attrs or not.
			flags &= ~F_FONT;
			loadfontattrs(s_last_font_index);
		}
	}

	if (flags & F_STACK_FILES)
	{
		char *sf;
		if ((stat = IO_read_string(sf, stream)) != IO_NORMAL)
			return stat;
		setstackfiles(sf);
		delete sf;
	}
	if (flags & F_MENU_BAR)
	{
		MCNameRef t_menubar;
		if ((stat = IO_read_nameref(t_menubar, stream)) != IO_NORMAL)
			return stat;
		MCNameDelete(_menubar);
		_menubar = t_menubar;
	}
	if (flags & F_LINK_ATTS)
	{
		linkatts = new Linkatts;
		memset(linkatts, 0, sizeof(Linkatts));
		if ((stat = IO_read_mccolor(linkatts->color, stream)) != IO_NORMAL
		        || (stat = IO_read_stringref(linkatts->colorname, stream, false)) != IO_NORMAL)
			return stat;
		if ((stat = IO_read_mccolor(linkatts->hilitecolor, stream)) != IO_NORMAL
		        || (stat=IO_read_stringref(linkatts->hilitecolorname, stream, false))!=IO_NORMAL)
			return stat;
		if ((stat = IO_read_mccolor(linkatts->visitedcolor, stream)) != IO_NORMAL
		        || (stat=IO_read_stringref(linkatts->visitedcolorname, stream, false))!=IO_NORMAL)
			return stat;
		if ((stat = IO_read_uint1(&linkatts->underline, stream)) != IO_NORMAL)
			return stat;
	}

	if ((stat = loadpropsets(stream)) != IO_NORMAL)
		return stat;

	mode_load();

	while (True)
	{
		uint1 type;
		if ((stat = IO_read_uint1(&type, stream)) != IO_NORMAL)
			return stat;
		switch (type)
		{
		case OT_CARD:
			{
				MCCard *newcard = new MCCard;
				newcard->setparent(this);
				if ((stat = newcard->load(stream, version)) != IO_NORMAL)
				{
					delete newcard;
					return stat;
				}
				newcard->appendto(cards);
				if (curcard == NULL)
					curcard = cards;
			}
			break;
		case OT_GROUP:
			{
				MCGroup *newgroup = new MCGroup;
				newgroup->setparent(this);
				if ((stat = newgroup->load(stream, version)) != IO_NORMAL)
				{
					delete newgroup;
					return stat;
				}
				MCControl *newcontrol = newgroup;
				newcontrol->appendto(controls);


			}
			break;
		case OT_BUTTON:
			{
				MCButton *newbutton = new MCButton;
				newbutton->setparent(this);
				if ((stat = newbutton->load(stream, version)) != IO_NORMAL)
				{
					delete newbutton;
					return stat;
				}
				MCControl *cptr = (MCControl *)newbutton;
				cptr->appendto(controls);
			}
			break;
		case OT_FIELD:
			{
				MCField *newfield = new MCField;
				newfield->setparent(this);
				if ((stat = newfield->load(stream, version)) != IO_NORMAL)
				{
					delete newfield;
					return stat;
				}
				MCControl *cptr = (MCControl *)newfield;
				cptr->appendto(controls);
			}
			break;
		case OT_IMAGE:
			{
				MCImage *newimage = new MCImage;
				newimage->setparent(this);
				if ((stat = newimage->load(stream, version)) != IO_NORMAL)
				{
					delete newimage;
					return stat;

				}
				MCControl *cptr = (MCControl *)newimage;
				cptr->appendto(controls);
			}
			break;
		case OT_SCROLLBAR:
			{
				MCScrollbar *newscrollbar = new MCScrollbar;
				newscrollbar->setparent(this);
				if ((stat = newscrollbar->load(stream, version)) != IO_NORMAL)
				{
					delete newscrollbar;
					return stat;
				}
				newscrollbar->appendto(controls);
			}
			break;
		case OT_GRAPHIC:
			{
				MCGraphic *newgraphic = new MCGraphic;
				newgraphic->setparent(this);
				if ((stat = newgraphic->load(stream, version)) != IO_NORMAL)
				{
					delete newgraphic;
					return stat;
				}
				newgraphic->appendto(controls);
			}
			break;
		case OT_PLAYER:
			{
				MCPlayer *newplayer = new MCPlayer;
				newplayer->setparent(this);
				if ((stat = newplayer->load(stream, version)) != IO_NORMAL)
				{
					delete newplayer;
					return stat;
				}
				MCControl *cptr = (MCControl *)newplayer;
				cptr->appendto(controls);
			}
			break;
		case OT_MCEPS:
			{
				MCEPS *neweps = new MCEPS;
				neweps->setparent(this);
				if ((stat = neweps->load(stream, version)) != IO_NORMAL)
				{
					delete neweps;
					return stat;
				}
				neweps->appendto(controls);
			}
			break;
		case OT_MAGNIFY:
			{
				MCMagnify *newmag = new MCMagnify;
				newmag->setparent(this);
				if ((stat = newmag->load(stream, version)) != IO_NORMAL)
				{
					delete newmag;
					return stat;
				}
				newmag->appendto(controls);
			}
			break;
		case OT_COLORS:
			{
				MCColors *newcolors = new MCColors;
				newcolors->setparent(this);
				if ((stat = newcolors->load(stream, version)) != IO_NORMAL)
				{
					delete newcolors;
					return stat;
				}
				newcolors->appendto(controls);
			}
			break;
		case OT_AUDIO_CLIP:
			{
				MCAudioClip *newaclip = new MCAudioClip;
				newaclip->setparent(this);
				if ((stat = newaclip->load(stream, version)) != IO_NORMAL)
				{
					delete newaclip;
					return stat;
				}
				newaclip->appendto(aclips);
			}
			break;
		case OT_VIDEO_CLIP:
			{
				MCVideoClip *newvclip = new MCVideoClip;
				newvclip->setparent(this);
				if ((stat = newvclip->load(stream, version)) != IO_NORMAL)
				{
					delete newvclip;
					return stat;
				}
				newvclip->appendto(vclips);
			}
			break;
		default:
			MCS_seek_cur(stream, -1);
			return IO_NORMAL;
		}
	}
	return IO_NORMAL;
}

IO_stat MCStack::extendedsave(MCObjectOutputStream& p_stream, uint4 p_part)
{
	uint32_t t_size, t_flags;
	t_size = 0;
	t_flags = 0;

	// The extended data area for a stack is:
	//    taginfo tag
	//    if origininfo then
	//      uint32_t origin_info

	// MW-2013-03-28: The origininfo is no longer emitted into the stackfile as it
	//   serves no purpose. (There used to be code emitting it here!)

	IO_stat t_stat;
	t_stat = p_stream . WriteTag(t_flags, t_size);
	if (t_stat == IO_NORMAL)
		t_stat = MCObject::extendedsave(p_stream, p_part);

	return t_stat;
}

IO_stat MCStack::save(IO_handle stream, uint4 p_part, bool p_force_ext)
{
	IO_stat stat;
	
	// MW-2012-02-17: [[ LogFonts ]] Build the logical font table for the stack and
	//   its children.
	MCLogicalFontTableBuild(this, 0);

	if (editing != NULL)
		stopedit();
	
	if (linkatts != NULL)
		flags |= F_LINK_ATTS;
	else
		flags &= ~F_LINK_ATTS;
	
	if (!MCStringIsEmpty(title))
		flags |= F_TITLE;
	else
		flags &= ~F_TITLE;

	// MW-2013-03-28: Make sure we never save a stack with F_CANT_STANDALONE set.
	flags &= ~F_CANT_STANDALONE;
	
//---- 2.7+:
//  . F_OPAQUE now valid -  previous versions must be true
	uint4 t_old_flags;
	if (MCstackfileversion < 2700)
	{
		t_old_flags = flags;
		flags |= F_OPAQUE;
	}
//----
	
	// Store the current rect, fetching the old_rect if fullscreen.
	MCRectangle t_rect_to_restore;
	t_rect_to_restore = rect;
	if (is_fullscreen())
		rect = old_rect;

	if ((stat = IO_write_uint1(OT_STACK, stream)) != IO_NORMAL)
		return stat;

	// MW-2009-06-30: We always write out an extended data block for the
	//   stack as we always want to store the full origin info.
	// MW-2011-09-12: [[ MacScroll ]] As the scroll is a transient thing,
	//   we don't want to apply it to the rect that we save, so temporarily
	//   adjust around object save. 
	rect . height += getscroll();
	stat = MCObject::save(stream, p_part, true);
	rect = t_rect_to_restore;
	if (stat != IO_NORMAL)
		return stat;
	
	if ((stat = IO_write_string(NULL, stream)) != IO_NORMAL)
		return stat;
	if ((stat = IO_write_string(NULL, stream)) != IO_NORMAL)
		return stat;

//---- 2.7+:
	if (MCstackfileversion < 2700)
	{
		flags = t_old_flags;
	}
//
	
	stat = save_stack(stream, p_part, p_force_ext);
	
	return stat;
}

IO_stat MCStack::save_stack(IO_handle stream, uint4 p_part, bool p_force_ext)
{
	IO_stat stat;
	
	if ((stat = IO_write_uint4(iconid, stream)) != IO_NORMAL)
		return stat;
	if (flags & F_TITLE)
	{
		// MW-2012-03-04: [[ StackFile5500 ]] If the stackfile version is 5.5, then
		//   write out UTF-8 directly.
		if (MCstackfileversion >= 5500)
		{
			if ((stat = IO_write_stringref_utf8(title, stream)) != IO_NORMAL)
				return stat;
		}
		else
		{
			if ((stat = IO_write_stringref(title, stream, false)) != IO_NORMAL)
				return stat;
		}
	}
	if (flags & F_DECORATIONS)
	{
		if ((stat = IO_write_uint2(decorations, stream)) != IO_NORMAL)
			return stat;
		if (!(decorations & WD_WDEF) && decorations & WD_SHAPE)
			if ((stat = IO_write_uint4(windowshapeid, stream)) != IO_NORMAL)
				return stat;
	}
	if (flags & F_RESIZABLE)
	{
		if ((stat = IO_write_uint2(minwidth, stream)) != IO_NORMAL)
			return stat;
		if ((stat = IO_write_uint2(minheight, stream)) != IO_NORMAL)
			return stat;
		if ((stat = IO_write_uint2(maxwidth, stream)) != IO_NORMAL)
			return stat;
		if ((stat = IO_write_uint2(maxheight, stream)) != IO_NORMAL)
			return stat;
	}
	if ((stat = IO_write_stringref(externalfiles, stream, false)) != IO_NORMAL)
		return stat;

	// MW-2012-02-17: [[ LogFonts ]] Save the stack's logical font table.
	if ((stat = MCLogicalFontTableSave(stream)) != IO_NORMAL)
		return stat;

	if (flags & F_STACK_FILES)
	{
		MCExecPoint ep;
		getstackfiles(ep);
		char *sf = ep.getsvalue().clone();
		if ((stat = IO_write_string(sf, stream)) != IO_NORMAL)
			return stat;
		delete sf;
	}
	if (flags & F_MENU_BAR)
		if ((stat = IO_write_nameref(_menubar, stream)) != IO_NORMAL)
			return stat;
	if (flags & F_LINK_ATTS)
	{
		if ((stat = IO_write_mccolor(linkatts->color, stream)) != IO_NORMAL
		        || (stat = IO_write_stringref(linkatts->colorname, stream, false)) != IO_NORMAL)
			return stat;
		if ((stat = IO_write_mccolor(linkatts->hilitecolor, stream)) != IO_NORMAL
		        || (stat=IO_write_stringref(linkatts->hilitecolorname, stream, false))!=IO_NORMAL)
			return stat;
		if ((stat = IO_write_mccolor(linkatts->visitedcolor, stream)) != IO_NORMAL
		        || (stat=IO_write_stringref(linkatts->visitedcolorname, stream, false))!=IO_NORMAL)
			return stat;
		if ((stat = IO_write_uint1(linkatts->underline, stream)) != IO_NORMAL)
			return stat;
	}
	if ((stat = savepropsets(stream)) != IO_NORMAL)
		return stat;
	if (cards != NULL)
	{
		MCCard *cptr = cards;
		do
		{
			if ((stat = cptr->save(stream, p_part, p_force_ext)) != IO_NORMAL)
				return stat;
			cptr = (MCCard *)cptr->next();
		}
		while (cptr != cards);
	}
	if (controls != NULL)
	{
		MCControl *cptr = controls;
		do
		{
			if ((stat = cptr->save(stream, p_part, p_force_ext)) != IO_NORMAL)
				return stat;
			cptr = (MCControl *)cptr->next();
		}
		while (cptr != controls);
	}
	if (aclips != NULL)
	{
		MCAudioClip *acptr = aclips;
		do
		{
			if ((stat = acptr->save(stream, p_part, p_force_ext)) != IO_NORMAL)
				return stat;
			acptr = (MCAudioClip *)acptr->next();
		}
		while (acptr != aclips);
	}
	if (vclips != NULL)
	{
		MCVideoClip *vptr = vclips;
		do
		{
			if ((stat = vptr->save(stream, p_part, p_force_ext)) != IO_NORMAL)
				return stat;
			vptr = (MCVideoClip *)vptr->next();
		}
		while (vptr != vclips);
	}
	if (substacks != NULL)
	{
		MCStack *sptr = substacks;
		do
		{
			if ((stat = sptr->save(stream, p_part, p_force_ext)) != IO_NORMAL)
				return stat;
			sptr = (MCStack *)sptr->nptr;
		}
		while (sptr != substacks);
	}

	return IO_NORMAL;
}

<<<<<<< HEAD
=======
// I don't think this gets called from anywhere...
>>>>>>> e25efcf8
Exec_stat MCStack::resubstack(MCStringRef p_data)
{
	Boolean iserror = False;
	MCAutoStringRef t_error;
	
	// MW-2012-09-07: [[ Bug 10372 ]] Record the old stack of substackedness so we
	//   can work out later whether we need to extraopen/close.
	bool t_had_substacks;
	t_had_substacks = substacks != nil;
	
	MCStack *oldsubs = substacks;
	substacks = NULL;
	
	MCAutoArrayRef t_array;
	/* UNCHECKED */ MCStringSplit(p_data, MCSTR("\n"), nil, kMCStringOptionCompareExact, &t_array);
	uindex_t t_count;
	t_count = MCArrayGetCount(*t_array);
	for (uindex_t i = 0; i < t_count; i++)
	{
		MCValueRef t_val;
		/* UNCHECKED */ MCArrayFetchValueAtIndex(*t_array, i, t_val);
		
		// If tsub is one of the existing substacks of the stack, it is set to
		// non-null, as it needs to be removed.
		MCStack *tsub = oldsubs;
		if (tsub != NULL)
		{
			// If t_val doesn't exist as a name, it can't exist as a substack name.
			MCNameRef t_name;
			t_name = MCNameLookup((MCStringRef)t_val);
		
			if (t_name != nil)
				while (tsub -> hasname(t_name))
				{
					tsub = (MCStack *)tsub->nptr;
					if (tsub == oldsubs)
					{
						tsub = NULL;
						break;
					}
				}
		}
		
		// OK-2008-04-10 : Added parameters to mainstackChanged message
		Boolean t_was_mainstack;
		if (tsub == NULL)
		{
			MCNewAutoNameRef t_name;
			/* UNCHECKED */ MCNameCreate((MCStringRef)t_val, &t_name);
			MCStack *toclone = MCdispatcher -> findstackname(*t_name);
			t_was_mainstack = MCdispatcher -> ismainstack(toclone);	
			
			if (toclone != NULL)
			/* UNCHECKED */ MCStackSecurityCopyStack(toclone, tsub);
		}
		else
		{
			// If we are here then it means tsub was found in the current list of
			// substacks of this stack.
			t_was_mainstack = False;
			
			tsub -> remove(oldsubs);
		}
		
		if (tsub != NULL)
		{
			MCObject *t_old_mainstack;
			if (t_was_mainstack)
				t_old_mainstack = tsub;
			else
				t_old_mainstack = tsub -> getparent();
			
			tsub->appendto(substacks);
			tsub->parent = this;
			tsub->message_with_valueref_args(MCM_main_stack_changed, t_old_mainstack -> getname(), getname());
		}
		else
		{
			iserror = True;
			t_error = MCValueRetain((MCStringRef)t_val);
		}
	}
	
	while (oldsubs != NULL)
	{
		MCStack *dsub = (MCStack *)oldsubs->remove(oldsubs);
		delete dsub;
	}

	// MW-2012-09-07: [[ Bug 10372 ]] Make sure we sync the appropriate extraopen/close with
	//   the updated substackness of this stack.
	if (t_had_substacks && substacks == NULL)
		extraclose(true);
	else if (!t_had_substacks && substacks != NULL)
		extraopen(true);

	// MW-2011-08-17: [[ Redraw ]] This seems a little extreme, but leave as is
	//   for now.
	MCRedrawDirtyScreen();

	if (iserror)
	{
		MCeerror->add(EE_STACK_BADSUBSTACK, 0, 0, *t_error);
		return ES_ERROR;
	}

	return ES_NORMAL;
}

MCCard *MCStack::getcardid(uint4 inid)
{
	// MW-2012-10-10: [[ IdCache ]] First check for the object in the cache.
	MCObject *t_object;
	t_object = findobjectbyid(inid);
	if (t_object != nil && t_object -> gettype() == CT_CARD)
		return (MCCard *)t_object;
	
	MCCard *cptr;
	cptr = cards;
	do
	{
		if (cptr->getid() == inid)
		{
			// MW-2012-10-10: [[ IdCache ]] Cache the found object.
			cacheobjectbyid(cptr);
			return cptr;
		}
		cptr = (MCCard *)cptr->next();
	}
	while (cptr != cards);
	return NULL;
}

// OK-2009-03-12: [[Bug 7787]] - Temporary fix. This method is the same as getcardid() except
// that it searches the savecards member, enabling cards to be found in edit group mode.
MCCard *MCStack::findcardbyid(uint4 p_id)
{
	MCCard *t_cards;
	if (editing == NULL)
		t_cards = cards;
	else
		t_cards = savecards;

	MCCard *t_card;
	t_card = t_cards;

	do
	{
		if (t_card -> getid() == p_id)
			return t_card;

		t_card = (MCCard *)t_card -> next();
	}
	while (t_card != t_cards);

	return NULL;
}


MCControl *MCStack::getcontrolid(Chunk_term type, uint4 inid, bool p_recurse)
{
	if (controls == NULL && (editing == NULL || savecontrols == NULL))
		return NULL;
	if (controls != NULL)
	{
		// MW-2012-10-10: [[ IdCache ]] Lookup the object in the cache.
		MCObject *t_object;
		t_object = findobjectbyid(inid);
		if (t_object != nil && (type == CT_LAYER && t_object -> gettype() > CT_CARD || t_object -> gettype() == type))
			return (MCControl *)t_object;

		MCControl *tobj = controls;
		do
		{
			MCControl *foundobj;
			if (p_recurse)
			{
				if (tobj -> gettype() == CT_GROUP)
				{
					MCGroup *t_group;
					t_group = (MCGroup *)tobj;
					foundobj = t_group -> findchildwithid(type, inid);
				}
				else
					foundobj = tobj -> findid(type, inid, False);
			}
			else
				foundobj = tobj->findid(type, inid, False);

			if (foundobj != NULL)
			{
				// MW-2012-10-10: [[ IdCache ]] Put the object in the id cache.
				cacheobjectbyid(foundobj);
				return foundobj;
			}

			tobj = (MCControl *)tobj->next();
		}
		while (tobj != controls);
	}
	if (editing != NULL && savecontrols != NULL)
	{
		MCControl *tobj = savecontrols;
		do
		{
			MCControl *foundobj = tobj->findid(type, inid, False);
			if (foundobj != NULL)
			{
				// MW-2012-10-10: [[ IdCache ]] Put the object in the id cache.
				cacheobjectbyid(foundobj);
				return foundobj;
			}
			tobj = (MCControl *)tobj->next();
		}
		while (tobj != savecontrols);
	}
	return NULL;
}

MCControl *MCStack::getcontrolname(Chunk_term type, MCStringRef s)
{
	if (controls == NULL)
		return NULL;
	MCControl *tobj = controls;
	do
	{
		MCControl *foundobj = tobj->findname(type, MCStringGetOldString(s));
		if (foundobj != NULL)
			return foundobj;
		tobj = (MCControl *)tobj->next();
	}
	while (tobj != controls);
	return NULL;
}

MCObject *MCStack::getAVid(Chunk_term type, uint4 inid)
{
	MCObject *objs;
	if (type == CT_AUDIO_CLIP)
		objs = aclips;
	else
		objs = vclips;
	if (objs == NULL)
		return NULL;
	MCObject *tobj = objs;
	do
	{
		if (tobj->getid() == inid)
			return tobj;
		tobj = (MCControl *)tobj->next();
	}
	while (tobj != objs);
	return NULL;
}

/* LEGACY */ MCObject *MCStack::getAVname(Chunk_term type, MCStringRef s)
{
	MCNewAutoNameRef t_name;
	/* UNCHECKED */ MCNameCreate(s, &t_name);
	MCObject *t_object;
	if (!getAVname(type, *t_name, t_object))
		return nil;
    
	return t_object;
}

bool MCStack::getAVname(Chunk_term type, MCNameRef p_name, MCObject*& r_object)
{
	MCObject *objs;
	if (type == CT_AUDIO_CLIP)
		objs = aclips;
	else
		objs = vclips;
	if (objs == NULL)
		return false;
	MCObject *tobj = objs;
	do
	{
		if (MCU_matchname(p_name, type, tobj->getname()))
        {
			r_object = tobj;
            return true;
        }
		tobj = (MCControl *)tobj->next();
	}
	while (tobj != objs);
	return false;
}

Exec_stat MCStack::setcard(MCCard *card, Boolean recent, Boolean dynamic)
{
	if (state & CS_IGNORE_CLOSE)
		return ES_NORMAL;
	Boolean wasfocused = False;
	Boolean abort = False;

	if (editing != NULL && card != curcard)
		stopedit();
	if (!opened || !mode_haswindow())
	{
		if (opened)
		{
			curcard->close();
			curcard = card;
			curcard->open();
		}

		else
			curcard = card;
		return ES_NORMAL;
	}

	// MW-2011-09-13: [[ Effects ]] If the screen isn't locked and we want an effect then
	//   take a snapshot.
	if (!MCRedrawIsScreenLocked() && MCcur_effects != nil)
		snapshotwindow(curcard -> getrect());
	
	// MW-2011-09-14: [[ Redraw ]] We lock the screen between before closeCard and until
	//   after preOpenCard.
	MCRedrawLockScreen();

	MCCard *oldcard = curcard;
	Boolean oldlock = MClockmessages;
	if (card != oldcard)
	{
		if (MCfoundfield != NULL)
			MCfoundfield->clearfound();
		
		if (MCmousestackptr == this)
			curcard->munfocus();
		if (state & CS_KFOCUSED)
		{
			wasfocused = True;
			curcard->kunfocus();
		}

		// MW-2008-10-31: [[ ParentScripts ]] Send closeControl appropriately
		if (curcard -> closecontrols() == ES_ERROR
				|| curcard != oldcard || !opened
				|| curcard->message(MCM_close_card) == ES_ERROR
		        || curcard != oldcard || !opened
				|| curcard -> closebackgrounds(card) == ES_ERROR
		        || curcard != oldcard || !opened)
		{
			// MW-2011-09-14: [[ Redraw ]] Unlock the screen.
			MCRedrawUnlockScreen();

			if (curcard != oldcard || !opened)
				return ES_NORMAL;
			else
				return ES_ERROR;
		}

		if (dynamic && flags & F_DYNAMIC_PATHS)
			MCdynamiccard = card;
		
		MCscreen->cancelmessageobject(curcard, MCM_idle);
		uint2 oldscroll = getscroll();
		curcard = card;

		// MW-2012-02-01: [[ Bug 9966 ]] Make sure we open the new card *then* close
		//   the old card. This prevents any shared groups being closed then opened
		//   again - in particular, players will keep playing.
		curcard->open();
		
		// MW-2011-11-23: [[ Bug ]] Close the old card here to ensure no players
		//   linger longer than they should.
		oldcard -> close();

		// MW-2011-09-12: [[ MacScroll ]] Use 'getnextscroll()' to see if anything needs
		//   changing on that score.
		if (oldscroll != getnextscroll())
		{
			setgeom();
			updatemenubar();
		}
		
		curcard->resize(rect.width, rect.height + getscroll());

		// MW-2008-10-31: [[ ParentScripts ]] Send preOpenControl appropriately
		if (curcard -> openbackgrounds(true, oldcard) == ES_ERROR
		        || curcard != card || !opened
		        || curcard->message(MCM_preopen_card) == ES_ERROR
		        || curcard != card || !opened
				|| curcard -> opencontrols(true) == ES_ERROR
				|| curcard != card || !opened)
		{
			// MW-2011-08-18: [[ Redraw ]] Use global screen lock
			MCRedrawUnlockScreen();
			if (curcard != card)
				return ES_NORMAL;
			else
			{
				// MW-2011-08-17: [[ Redraw ]] Tell the stack to dirty all of itself.
				dirtyall();
				dirtywindowname();
				return ES_ERROR;
			}
		}
		MClockmessages = True;

		if (mode == WM_TOP_LEVEL || mode == WM_TOP_LEVEL_LOCKED)
		{
			dirtywindowname();

			// MW-2007-09-11: [[ Bug 5139 ]] Don't add activity to recent cards if the stack is an
			//   IDE stack.
			if (recent && !getextendedstate(ECS_IDE))
				MCrecent->addcard(curcard);
		}

		// MW-2011-08-17: [[ Redraw ]] Tell the stack to dirty all of itself.
		dirtyall();
	}
	
	// MW-2011-09-14: [[ Redraw ]] Unlock the screen so the effect stuff has a chance
	//   to run.
	MCRedrawUnlockScreen();

	// MW-2011-08-18: [[ Redraw ]] Update to use redraw.
	if (MCRedrawIsScreenLocked())
	{
		while (MCcur_effects != NULL)
		{
			MCEffectList *veptr = MCcur_effects;
			MCcur_effects = MCcur_effects->next;
			delete veptr;
		}

		if (card != oldcard)
		{
			MClockmessages = oldlock;

			// MW-2008-10-31: [[ ParentScripts ]] Send openControl appropriately
			if (curcard -> openbackgrounds(false, oldcard) == ES_ERROR
			        || curcard != card
			        || curcard->message(MCM_open_card) == ES_ERROR
					|| curcard != card
					|| curcard -> opencontrols(false) == ES_ERROR)
			{

				if (curcard != card)
					return ES_NORMAL;
				else
					return ES_ERROR;
			}
			if (wasfocused)
				curcard->kfocus();
			if (MCmousestackptr == this && !mfocus(MCmousex, MCmousey))
				curcard->message(MCM_mouse_enter);
		}
		return ES_NORMAL;
	}
	else
		effectrect(curcard->getrect(), abort);

	MClockmessages = oldlock;
	if (oldcard != NULL && oldcard != curcard)
	{
		// MW-2008-10-31: [[ ParentScripts ]] Send openControl appropriately
		if (abort
				|| curcard -> openbackgrounds(false, oldcard) == ES_ERROR
		        || curcard != card || !opened
		        || curcard->message(MCM_open_card) == ES_ERROR
		        || curcard != card || !opened
				|| curcard -> opencontrols(false) == ES_ERROR
				|| curcard != card || !opened)
		{
			if (curcard != card || !opened)
				return ES_NORMAL;
			else
				return ES_ERROR;
		}
		
		if (wasfocused)
			kfocus();
		if (MCmousestackptr == this && !mfocus(MCmousex, MCmousey))
			curcard->message(MCM_mouse_enter);
	}
	return ES_NORMAL;
}


MCStack *MCStack::findstackfile(MCNameRef p_name)
{
	MCAutoStringRef t_fname;
	getstackfile(MCNameGetString(p_name), &t_fname);
	if (!MCStringIsEmpty(*t_fname))
	{
		MCU_watchcursor(getstack(), False);
		MCStack *tstk;
		if (MCdispatcher->loadfile(*t_fname, tstk) == IO_NORMAL)
		{
			MCStack *stackptr = tstk->findsubstackname(p_name);
			
			// MW-2007-12-17: [[ Bug 266 ]] The watch cursor must be reset before we
			//   return back to the caller.
			MCU_unwatchcursor(getstack(), False);
			
			if (stackptr == NULL)
				return tstk;
			
			return stackptr;
		}
		
		// MW-2007-12-17: [[ Bug 266 ]] The watch cursor must be reset before we
		//   return back to the caller.
		MCU_unwatchcursor(getstack(), False);
	}
	return NULL;
}

MCStack *MCStack::findstackname(MCNameRef p_name)
{
	MCStack *foundstk;
	if ((foundstk = findsubstackname(p_name)) != NULL)
		return foundstk;
	else
		return MCdispatcher->findstackname(p_name);
}

/* LEGACY */ MCStack *MCStack::findstackname_oldstring(const MCString &s)
{
	MCNewAutoNameRef t_name;
	/* UNCHECKED */ MCNameCreateWithOldString(s, &t_name);
	return findstackname(*t_name);
}

MCStack *MCStack::findsubstackname(MCNameRef p_name)
{
	if (findname(CT_STACK, MCNameGetOldString(p_name)) != nil)
		return this;
    
	MCStack *sptr = this;
	uint2 num = 0;
	if (!MCdispatcher->ismainstack(this) && !MCU_stoui2(MCNameGetString(p_name), num))
		sptr = parent->getstack();
	if (sptr->substacks != NULL)
	{
		MCStack *tptr = sptr->substacks;
		if (MCU_stoui2(MCNameGetString(p_name), num))
		{
			while (--num)
			{
				tptr = (MCStack *)tptr->next();
				if (tptr == sptr->substacks)
					return NULL;
			}
			return tptr;
		}
		else
			do
			{
				if (tptr->findname(CT_STACK, MCNameGetOldString(p_name)) != NULL)
					return tptr;
				tptr = (MCStack *)tptr->next();
			}
        while (tptr != sptr->substacks);
	}
	return NULL;
}

/* LEGACY */ MCStack *MCStack::findsubstackname_oldstring(const MCString &s)
{
	MCNewAutoNameRef t_name;
	/* UNCHECKED */ MCNameCreateWithOldString(s, &t_name);
	return findsubstackname(*t_name);
}

MCStack *MCStack::findstackid(uint4 fid)
{
	if (fid == 0)
		return NULL;
	MCStack *foundstk;
	if ((foundstk = findsubstackid(fid)) != NULL)
		return foundstk;
	else
		return MCdispatcher->findstackid(fid);
}

MCStack *MCStack::findsubstackid(uint4 fid)
{
	if (fid == 0)
		return NULL;
	if (altid == fid)
		return this;

	MCStack *sptr = this;
	if (!MCdispatcher->ismainstack(this))
		sptr = parent->getstack();
	if (substacks != NULL)
	{
		MCStack *tptr = sptr->substacks;
		do
		{
			if (tptr->altid == fid)
				return tptr;
			tptr = (MCStack *)tptr->next();
		}
		while (tptr != sptr->substacks);
	}
	return NULL;
}

void MCStack::translatecoords(MCStack *dest, int2 &x, int2 &y)
{
	// WEBREV
	MCRectangle srect;
	
	srect = getrect();

	x += srect.x - dest->rect.x;
	y += srect.y - dest->rect.y - getscroll();
}

uint4 MCStack::newid()
{
	return ++obj_id;
}

void MCStack::appendaclip(MCAudioClip *aptr)
{
	aptr->appendto(aclips);
	aptr->setid(newid());
	aptr->setparent(this);
}

void MCStack::removeaclip(MCAudioClip *aptr)
{
	aptr->remove(aclips);
}

void MCStack::appendvclip(MCVideoClip *vptr)
{
	vptr->appendto(vclips);
	vptr->setid(newid());
	vptr->setparent(this);
}

void MCStack::removevclip(MCVideoClip *vptr)
{
	vptr->remove
	(vclips);
}

void MCStack::appendcontrol(MCControl *optr)
{
	optr->appendto(controls);
}

void MCStack::removecontrol(MCControl *optr)
{
	optr->remove(controls);
}

void MCStack::appendcard(MCCard *cptr)
{
	cptr->setparent(this);
	if (cards == NULL)
		curcard = cards = cptr;
	else
	{
		curcard->append(cptr);
		setcard(cptr, True, False);
	}
	cptr->message(MCM_new_card);
}

void MCStack::removecard(MCCard *cptr)
{
	if (state & CS_IGNORE_CLOSE)
	{
		curcard = cptr->next();
		cptr->remove
		(cards);
		if (cards == NULL)
		{
			cards = curcard = MCtemplatecard->clone(False, False);
			cards->setparent(this);
		}
	}
	else
	{
		if (curcard == cptr)
			setcard(cptr->next(), True, False);
		if (curcard == cptr)
		{
			MCCard *newcard = MCtemplatecard->clone(False, False);
			newcard->setparent(this);
			newcard->appendto(cards);
			setcard(newcard, True, False);
		}
		cptr->remove(cards);
		dirtywindowname();
	}
	MCrecent->deletecard(cptr);
	MCcstack->deletecard(cptr);
}

MCObject *MCStack::getsubstackobjid(Chunk_term type, uint4 inid)
{
	MCStack *sptr = this;
	MCObject *optr = NULL;
	if (!MCdispatcher->ismainstack(this))
		sptr = parent->getstack();
	if (type == CT_AUDIO_CLIP || type == CT_VIDEO_CLIP)
		optr = sptr->getAVid(type, inid);
	else
		optr = sptr->getcontrolid(type, inid);
	if (optr != NULL)
		return optr;
	if (sptr->substacks != NULL)
	{
		MCStack *tptr = sptr->substacks;
		do
		{
			if (type == CT_AUDIO_CLIP || type == CT_VIDEO_CLIP)
				optr = tptr->getAVid(type, inid);
			else
				optr = tptr->getcontrolid(type, inid);
			if (optr != NULL)
				return optr;
			tptr = (MCStack *)tptr->next();
		}
		while (tptr != sptr->substacks);
	}
	return NULL;
}

MCObject *MCStack::getobjid(Chunk_term type, uint4 inid)
{
	if (inid == 0)
		return NULL;
	MCObject *optr = NULL;
	if (type == CT_AUDIO_CLIP || type == CT_VIDEO_CLIP)
		optr = getAVid(type, inid);
	else
		optr = getcontrolid(type, inid);
	if (optr != NULL)
		return optr;
	if ((optr = getsubstackobjid(type, inid)) != NULL)
		return optr;
	else
		return MCdispatcher->getobjid(type, inid);
}

MCObject *MCStack::getsubstackobjname(Chunk_term type, MCStringRef s)
{
	MCStack *sptr = this;
	MCObject *optr = NULL;
	if (!MCdispatcher->ismainstack(this))
		sptr = parent->getstack();
	if (type == CT_AUDIO_CLIP || type == CT_VIDEO_CLIP)
		optr = sptr->getAVname(type, s);
	else
		optr = sptr->getcontrolname(type, s);
	if (optr != NULL)
		return optr;
	if (sptr->substacks != NULL)
	{
		MCStack *tptr = sptr->substacks;
		do
		{
			if (type == CT_AUDIO_CLIP || type == CT_VIDEO_CLIP)
				optr = tptr->getAVname(type, s);
			else
				optr = tptr->getcontrolname(type, s);
			if (optr != NULL)
				return optr;
			tptr = (MCStack *)tptr->next();
		}
		while (tptr != sptr->substacks);
	}
	return NULL;
}


MCObject *MCStack::getobjname(Chunk_term type, MCStringRef s)
{
	MCObject *optr = NULL;
	uint4 iid;
	if (MCU_stoui4(s, iid))
	{
		optr = getobjid(type, iid);
		if (optr != NULL)
			return optr;
	}
	if (type == CT_AUDIO_CLIP || type == CT_VIDEO_CLIP)
		optr = getAVname(type, s);
	else
	{
		optr = getcontrolname(type, s);
	}
	if (optr != NULL)
		return optr;
	if ((optr = getsubstackobjname(type, s)) != NULL)
		return optr;
	else
		return MCdispatcher->getobjname(type, s);
}


void MCStack::createmenu(MCControl *nc, uint2 width, uint2 height)
{

	allowmessages(False);
	flags &= ~F_RESIZABLE;
	rect.width = minwidth = maxwidth = width;
	rect.height = minheight = maxheight = height;
	controls = nc;
	curcard = cards = MCtemplatecard->clone(False, False);
	curcard->allowmessages(False);
	curcard->setsprop(P_SHOW_BORDER, MCtruemcstring);
	setsprop(P_COLORS, MCnullmcstring);
	if (nc->gettype() == CT_FIELD && IsMacLFAM() && MCaqua)
	{
		curcard->setsprop(P_BORDER_WIDTH, "0");
		uint2 i;
		MCObject *tparent = getparent();
		if  (!tparent->getcindex(DI_BACK, i) && !tparent->getpindex(DI_BACK,i))
			setsprop(P_BACK_COLOR,  "255,255,255");
	}
	else
		if (nc->gettype() == CT_FIELD && MClook != LF_MOTIF
		        || IsMacLF() || (MCcurtheme && MCcurtheme->getthemeid() == LF_NATIVEWIN))
		{
			curcard->setsprop(P_BORDER_WIDTH, "1");
			if (IsMacLF() || nc->gettype() == CT_FIELD || MCcurtheme && MCcurtheme->getthemeid() == LF_NATIVEWIN)
				curcard->setsprop(P_3D, MCfalsemcstring);
		}
	char colorbuf[16];
	MCWidgetInfo wmenu;
	wmenu.type = WTHEME_TYPE_MENU;
	if ( nc->gettype() != CT_FIELD && (MCcurtheme && MCcurtheme->getthemeid() == LF_NATIVEWIN))
	{
		uint2 i;
		MCObject *tparent = getparent();
		if  (!tparent->getcindex(DI_BACK, i) && !tparent->getpindex(DI_BACK,i))
			setsprop(P_BACK_COLOR,  MCcurtheme->getthemecolor(wmenu,WCOLOR_BACK,colorbuf));
		if  (!tparent->getcindex(DI_BORDER, i) && !tparent->getpindex(DI_BORDER,i))
			setsprop(P_BORDER_COLOR,  MCcurtheme->getthemecolor(wmenu,WCOLOR_BORDER,colorbuf));
		if  (!tparent->getcindex(DI_FORE, i) && !tparent->getpindex(DI_FORE,i))
			setsprop(P_FORE_COLOR,  MCcurtheme->getthemecolor(wmenu,WCOLOR_TEXT,colorbuf));
		if  (!tparent->getcindex( DI_HILITE, i) && !tparent->getpindex( DI_HILITE,i))
			setsprop(P_HILITE_COLOR,  MCcurtheme->getthemecolor(wmenu,WCOLOR_HILIGHT,colorbuf));
	}


	curcard->resize(rect.width, rect.height + getscroll());
	cards->setparent(this);
	MCControl *cptr = nc;
	do
	{
		cptr->setid(newid());
		cptr->allowmessages(False);
		cards->newcontrol(cptr, False);
		cptr = (MCControl *)cptr->next();
	}
	while (cptr != nc);
}

void MCStack::menuset(uint2 button, uint2 defy)
{
	MCButton *bptr = (MCButton *)curcard->getnumberedchild(button, CT_BUTTON, CT_UNDEFINED);
	if (bptr == NULL)
	{
		lasty = defy;
		return;
	}
	MCRectangle trect = bptr->getrect();
	lasty = trect.y + (trect.height >> 1);
}

void MCStack::menumup(uint2 which, MCStringRef &r_string, uint2 &selline)
{
	MCControl *focused = curcard->getmfocused();
	r_string = MCValueRetain(kMCEmptyString);
	if (focused == NULL)
		focused = curcard->getkfocused();
	MCButton *bptr = (MCButton *)focused;
	if (focused != NULL && (focused->gettype() == CT_FIELD
	                        || focused->gettype() == CT_BUTTON
	                        && bptr->getmenumode() != WM_CASCADE))
	{
		bool t_has_tags = bptr->getmenuhastags();

		MCExecPoint ep(this, NULL, NULL);
		MCExecContext ctxt(ep);
		MCStringRef t_name = nil;
		MCStringRef t_label = nil;
		focused->getstringprop(ctxt, 0, P_LABEL, true, t_label);
		t_name = MCNameGetString(getname());
		if (!MCStringIsEmpty(t_name))
		{
			if (t_has_tags && !MCStringIsEqualTo(t_label, t_name, kMCStringOptionCompareExact))
				r_string = MCValueRetain(t_name);
			else 
				r_string = t_label;
		}
			
		if (focused->gettype() == CT_FIELD)
		{
			MCField *f = (MCField *)focused;
			selline = f->hilitedline();
		}
		else
			curcard->count(CT_LAYER, CT_UNDEFINED, focused, selline, True);
	}
	curcard->mup(which);
}


void MCStack::menukdown(MCStringRef p_string, KeySym key, MCStringRef &r_string, uint2 &selline)
{
	MCControl *kfocused = curcard->getkfocused();
	r_string = MCValueRetain(kMCEmptyString);
	if (kfocused != NULL)
	{
		// OK-2010-03-08: [[Bug 8650]] - Check its actually a button before casting, 
		// with combo boxes on OS X this will be a field.
		if (kfocused ->gettype() == CT_BUTTON && ((MCButton*)kfocused)->getmenuhastags())
		{
			MCValueAssign(r_string, MCNameGetString(kfocused->getname()));
		}
		else
		{
			MCStringRef t_string = nil;
			MCExecPoint ep(this, NULL, NULL);
			MCExecContext ctxt(ep);
			kfocused->getstringprop(ctxt, 0, P_LABEL, True, t_string);
			MCValueAssign(r_string, t_string);
			MCValueRelease(t_string);
		}
		curcard->count(CT_LAYER, CT_UNDEFINED, kfocused, selline, True);
	}
	curcard->kdown(p_string, key);
	curcard->kunfocus();
}

void MCStack::findaccel(uint2 key, MCStringRef &r_pick, bool &r_disabled)
{
	if (controls != NULL)
	{
		MCButton *bptr = (MCButton *)controls;
		bool t_menuhastags = bptr->getmenuhastags();
		do
		{
			if (bptr->getaccelkey() == key && bptr->getaccelmods() == MCmodifierstate)
			{
				if (t_menuhastags)
					r_pick = MCValueRetain(MCNameGetString(bptr->getname()));
				else 
					r_pick = MCValueRetain(bptr->getlabeltext());
				r_disabled = bptr->isdisabled() == True;
				return;
			}
			if (bptr->getmenumode() == WM_CASCADE && bptr->getmenu() != NULL)
			{
				MCStringRef t_accel = nil;
				bptr->getmenu()->findaccel(key, t_accel, r_disabled);
				if (!MCStringIsEmpty(t_accel))
				{
					MCStringRef t_label = nil;
					/* UNCHECKED */ MCStringCreateMutable(0, t_label);
					if (t_menuhastags)
						/* UNCHECKED */ MCStringAppend(t_label, MCNameGetString(bptr->getname()));
					else
						/* UNCHECKED */ MCStringAppend(t_label, bptr->getlabeltext());
					
					/* UNCHECKED */ MCStringAppendFormat(t_label, "|");
					/* UNCHECKED */ MCStringAppend(t_label, t_accel);

					MCValueRelease(t_accel);
					return;
				}
			}
			bptr = (MCButton *)bptr->next();

		}
		while (bptr != controls);
	}
	r_pick = MCValueRetain(kMCEmptyString);
}

void MCStack::raise()
{
	MCscreen->raisewindow(window);
	MCscreen->waitconfigure(window);
}

void MCStack::enter()
{
	setcursor(getcursor(), False);
	curcard->message(MCM_mouse_enter);
}

void MCStack::flip(uint2 count)
{
	if (count)
	{
		MCCard *cptr = curcard;
		uint4 oldstate = state;
		state &= ~CS_MARKED;
		while (count)
		{
			cptr = (MCCard *)cptr->next();
			if (cptr->countme(0, (oldstate & CS_MARKED) != 0))
			{
				setcard(cptr, True, False);
				count--;
			}
			if (MCscreen->abortkey())
			{
				MCeerror->add(EE_REPEAT_ABORT, 0, 0);
				state = oldstate;
				return;
			}
		}
		state = oldstate;
	}
	else
	{
		// MW-2011-08-17: [[ Redraw ]] This shouldn't be reached anymore.
		abort();
	}
}

Exec_stat MCStack::sort(MCExecPoint &ep, Sort_type dir, Sort_type form,
                        MCExpression *by, Boolean marked)
{
	if (by == NULL)
		return ES_ERROR;
	if (editing != NULL)
		stopedit();
	MCStack *olddefault = MCdefaultstackptr;
	MCdefaultstackptr = this;
	MCCard *cptr = curcard;
	MCSortnode *items = NULL;
	uint4 nitems = 0;
	MCerrorlock++;
	do
	{
		MCU_realloc((char **)&items, nitems, nitems + 1, sizeof(MCSortnode));
		items[nitems].data = (void *)curcard;
		switch (form)
		{
		case ST_DATETIME:
			if (marked && !curcard->getmark()
			        || by->eval(ep) != ES_NORMAL
			        || !MCD_convert(ep, CF_UNDEFINED, CF_UNDEFINED,
			                        CF_SECONDS, CF_UNDEFINED)
			        || !MCU_stor8(ep.getsvalue(), items[nitems].nvalue))
				items[nitems].nvalue = -MAXREAL8;
			break;
		case ST_NUMERIC:
			if ((!marked || curcard->getmark())
			        && by->eval(ep) == ES_NORMAL && ep.ton() == ES_NORMAL)
				items[nitems].nvalue = ep.getnvalue();

			else
				items[nitems].nvalue = -MAXREAL8;
			break;
		case ST_INTERNATIONAL:
		case ST_TEXT:
			if ((!marked || curcard->getmark()) && by->eval(ep) == ES_NORMAL)
			{
				if (ep.getcasesensitive())
					items[nitems].svalue = ep.getsvalue().clone();
				else
				{
					items[nitems].svalue = new char[ep.getsvalue().getlength() + 1];
					MCU_lower(items[nitems].svalue, ep.getsvalue());
					items[nitems].svalue[ep.getsvalue().getlength()] = '\0';
				}
			}
			else
				items[nitems].svalue = MCU_empty();
			break;
		default:
			break;
		}
		nitems++;
		curcard = (MCCard *)curcard->next();
	}
	while (curcard != cptr);
	MCerrorlock--;
	if (nitems > 1)
		MCU_sort(items, nitems, dir, form);
	MCCard *newcards = NULL;
	uint4 i;
	for (i = 0 ; i < nitems ; i++)
	{
		if (form == ST_INTERNATIONAL || form == ST_TEXT)
			delete items[i].svalue;
		const MCCard *tcptr = (const MCCard *)items[i].data;
		cptr = (MCCard *)tcptr;
		cptr->remove(cards);
		cptr->appendto(newcards);
	}
	cards = newcards;
	setcard(cards, True, False);
	dirtywindowname();
	delete items;
	MCdefaultstackptr = olddefault;
	return ES_NORMAL;
}

void MCStack::breakstring(MCStringRef source, MCStringRef*& dest, uint2 &nstrings, Find_mode fmode)
{
    MCStringRef *tdest_str = nil;
	nstrings = 0;
	switch (fmode)
	{
	case FM_NORMAL:
	case FM_CHARACTERS:
	case FM_WORD:
		{
			// MW-2007-07-05: [[ Bug 110 ]] - Break string only breaks at spaces, rather than space charaters
			const char *sptr = MCStringGetCString(source);
			uint4 l = MCStringGetLength(source);
			MCU_skip_spaces(sptr, l);
			const char *startptr = sptr;
			while(l != 0)
			{
				while(l != 0 && !isspace(*sptr))
					sptr += 1, l -= 1;

				MCU_realloc((char **)&tdest_str, nstrings, nstrings + 1, sizeof(MCStringRef));
                /* UNCHECKED */ MCStringCreateWithNativeChars ((const char_t *) startptr, sptr - startptr, tdest_str[nstrings]);
				nstrings++;
				MCU_skip_spaces(sptr, l);
				startptr = sptr;
			}
		}
		break;
	case FM_STRING:
	case FM_WHOLE:
	default:
		break;
	}
	if (nstrings == 0)
	{
        tdest_str = new MCStringRef;
		tdest_str[0] = MCValueRetain(source);
		nstrings = 1;
	}
	dest = tdest_str;
}

Boolean MCStack::findone(MCExecPoint &ep, Find_mode fmode,
                         MCStringRef *strings, uint2 nstrings,
                         MCChunk *field, Boolean firstcard)
{
	Boolean firstword = True;
	uint2 i = 0;
	if (field != NULL)
	{
		MCObject *optr;
		uint4 parid;
		MCerrorlock++;
		MCExecPoint ep1(ep);
		if (field->getobj(ep1, optr, parid, True) == ES_NORMAL)
		{
			if (optr->gettype() == CT_FIELD)
			{
				MCField *searchfield = (MCField *)optr;
				while (i < nstrings)
					if (!searchfield->find(ep, curcard->getid(), fmode,
					                       strings[i], firstword))
					{
						MCerrorlock--;
						return False;
					}
					else
					{
						firstword = False;
						i++;
					}
				MCerrorlock--;
				return True;
			}
		}
		MCerrorlock--;
		return False;
	}
	else
	{
		while (i < nstrings)
			if (!curcard->find(ep, fmode, strings[i], firstcard, firstword))
				return False;
			else
			{
				firstword = False;
				i++;
			}
		return True;
	}
}

void MCStack::find(MCExecPoint &ep, Find_mode fmode,
                   MCStringRef tofind, MCChunk *field)
{
	MCStringRef *strings = NULL;
	uint2 nstrings;
	breakstring(tofind, strings, nstrings, fmode);
	MCCard *ocard = curcard;
	Boolean firstcard = MCfoundfield != NULL;
	MCField *oldfound = MCfoundfield;
	do
	{
		if (findone(ep, fmode, strings, nstrings, field, firstcard))
		{
			delete strings;
			MCField *newfound = MCfoundfield;
			if (curcard != ocard)
			{
				MCCard *newcard = curcard;
				curcard = ocard;
				MCfoundfield = NULL;
				setcard(newcard, True, False);
				MCfoundfield = newfound;
			}
			if (opened)
				MCfoundfield->centerfound();
			MCresult->clear(False);
			return;
		}
		firstcard = False;
		if (MCfoundfield != NULL)
			MCfoundfield->clearfound();
		if (oldfound != NULL)
		{
			oldfound->clearfound();
			oldfound = NULL;
		}
		curcard = (MCCard *)curcard->next();
	}
	while (curcard != ocard);
	curcard = ocard;
	// MW-2011-08-17: [[ Redraw ]] Tell the stack to dirty all of itself.
	dirtyall();
    for (int i = 0 ; i < nstrings ; i++)
        MCValueRelease(strings[i]);
	delete strings;
	MCresult->sets(MCnotfoundstring);
}

void MCStack::markfind(MCExecPoint &ep, Find_mode fmode,
                       MCStringRef tofind, MCChunk *field, Boolean mark)
{
	if (MCfoundfield != NULL)
		MCfoundfield->clearfound();
	MCStringRef *strings = NULL;
	uint2 nstrings;
	breakstring(tofind, strings, nstrings, fmode);
	MCCard *ocard = curcard;
	do
	{
		if (findone(ep, fmode, strings, nstrings, field, False))
		{
			MCfoundfield->clearfound();
			curcard->setmark(mark);
		}
		curcard = (MCCard *)curcard->next();
	}
	while (curcard != ocard);
    for (uint4 i = 0 ; i < nstrings ; i++)
        MCValueRelease(strings[i]);
	delete strings;
	if (MCfoundfield != NULL)
		MCfoundfield->clearfound();
}

void MCStack::mark(MCExecPoint &ep, MCExpression *where, Boolean mark)
{
	if (where == NULL)
	{
		MCCard *cptr = cards;
		do
		{
			cptr->setmark(mark);
			cptr = (MCCard *)cptr->next();
		}
		while (cptr != cards);
	}
	else
	{
		MCCard *oldcard = curcard;
		curcard = cards;
		MCerrorlock++;
		do
		{
			if (where->eval(ep) == ES_NORMAL)
			{
				if (ep.getsvalue() == MCtruemcstring)
					curcard->setmark(mark);
			}
			curcard = (MCCard *)curcard->next();
		}
		while (curcard != cards);
		curcard = oldcard;
		MCerrorlock--;
	}
}

Linkatts *MCStack::getlinkatts()
{
	return linkatts != NULL ? linkatts : &MClinkatts;
}

////////////////////////////////////////////////////////////////////////////////

// MW-2009-01-28: [[ Inherited parentScripts ]]
// This method returns false if there was not enough memory to complete the
// resolution.
bool MCStack::resolveparentscripts(void)
{
	// MW-2010-01-08: [[ Bug 8280 ]] Make sure the stack resolves its own behavior!
	resolveparentscript();

	if (cards != NULL)
	{
		MCCard *t_card;
		t_card = cards;
		do
		{
			if (!t_card -> resolveparentscript())
				return false;
			t_card = t_card -> next();
		}
		while(t_card != cards);
	}

	if (controls != NULL)
	{
		MCControl *t_control;
		t_control = controls;
		do
		{
			if (!t_control -> resolveparentscript())
				return false;
			t_control = t_control -> next();
		}
		while(t_control != controls);
	}

	if (substacks != NULL)
	{
		MCStack *t_substack;
		t_substack = substacks;
		do
		{
			if (!t_substack -> resolveparentscripts())
				return false;
			t_substack = t_substack -> next();
		}
		while(t_substack != substacks);
	}

	return true;
}

////////////////////////////////////////////////////////////////////////////////

struct MCGroupPlacementCount
{
	uint4 id;
	uint4 count;
	MCControl *group;
};

static int32_t MCGroupPlacementCountCompare(const void *a, const void *b)
{
	return ((MCGroupPlacementCount *)a) -> id - ((MCGroupPlacementCount *)b) -> id;
}

// MW-2011-08-09: [[ Groups ]] This method ensures that F_GROUP_SHARED is set
//   appropriately on all shared groups. This process is run on every stack
//   after load - note that it only ever *sets* F_GROUP_SHARED, it doesn't
//   ever unset it.
void MCStack::checksharedgroups(void)
{
	// No cards means nothing to do.
	if (cards == nil || controls == nil)
		return;

	MCGroupPlacementCount *t_groups;
	uint32_t t_group_count;
	t_groups = nil;
	t_group_count = 0;
	
	// First make a list of all the non-shared groups on the stack (we don't need
	// to consider shared groups as we might be turning groups into sg's as a result
	// of this method!).
	MCControl *t_control;
	t_control = controls;
	do
	{
		if (t_control -> gettype() == CT_GROUP && !static_cast<MCGroup *>(t_control) -> isshared())
			if (MCMemoryResizeArray(t_group_count + 1, t_groups, t_group_count))
			{
				t_groups[t_group_count - 1] . id = t_control -> getid();
				t_groups[t_group_count - 1] . group = t_control;
			}
			else
			{
				// If resizing the array failed, then we must use a quadratic
				// algorithm for checking.
				MCMemoryDeleteArray(t_groups);
				checksharedgroups_slow();
				return;
			}
		
		t_control = t_control -> next();
	}
	while(t_control != controls);
	
	// Sort the list of groups by id
	qsort(t_groups, t_group_count, sizeof(MCGroupPlacementCount), MCGroupPlacementCountCompare);
	
	// Next loop through all cards, and their objptrs
	MCCard *t_card;
	t_card = cards;
	do
	{
		MCObjptr *t_refs;
		t_refs = t_card -> getobjptrs();
		if (t_refs != nil)
		{
			MCObjptr *t_ref;
			t_ref = t_refs;
			do
			{
				uint4 t_id;
				t_id = t_ref -> getid();
				
				MCGroupPlacementCount t_key;
				t_key . id = t_id;
				t_key . count = 0;
				t_key . group = nil;
				
				MCGroupPlacementCount *t_group;
				t_group = (MCGroupPlacementCount *)bsearch(&t_key, t_groups, t_group_count, sizeof(MCGroupPlacementCount), MCGroupPlacementCountCompare);
				if (t_group != nil)
					t_group -> count += 1;
				
				t_ref = t_ref -> next();
			}
			while(t_ref != t_refs);
		}
		
		t_card = t_card -> next();
	}
	while(t_card != cards);

	// Loop through all the unshared groups we listed before, applying the shared
	// flag for any that do not have a count of 1.
	for(uint32_t i = 0; i < t_group_count; i++)
		if (t_groups[i] . count != 1)
			t_groups[i] . group -> setflag(True, F_GROUP_SHARED);
	
	MCMemoryDeleteArray(t_groups);
}

// This method performs the same task as 'checksharedgroups' except that it uses
// no extra memory to do so.
void MCStack::checksharedgroups_slow(void)
{
	// Loop over all controls in the stack.
	MCControl *t_control;
	t_control = controls;
	do
	{
		// Check to see if the current control is a group.
		MCGroup *t_group;
		t_group = nil;
		if (t_control -> gettype() == CT_GROUP)
			t_group = static_cast<MCGroup *>(t_control);

		// Advance 't_control' (so we can use continue for fall through).
		t_control = t_control -> next();

		// If this wasn't a group, continue.
		if (t_group == nil)
			continue;

		// If the group is already shared, continue.
		if (t_group -> isshared())
			continue;

		// The number of finds of the group we've had.
		int t_found;
		t_found = 0;

		// Loop through all cards.
		MCCard *t_card;
		t_card = cards;
		do
		{
			// Look to see if the group is on the card.
			if (t_card -> getchildid(t_group -> getid()))
			{
				t_found += 1;

				// If we've found the group more than once, we need search no
				// more.
				if (t_found > 1)
					break;
			}

			// Advance to the next card
			t_card = t_card -> next();
		}
		while(t_card != cards);

		// If the group was not found, or it was found more than once it must
		// be shared.
		if (t_found != 1)
			t_group -> setflag(True, F_GROUP_SHARED);
	}
	while(t_control != controls);
}

////////////////////////////////////////////////////////////////////////////////<|MERGE_RESOLUTION|>--- conflicted
+++ resolved
@@ -673,10 +673,7 @@
 	return IO_NORMAL;
 }
 
-<<<<<<< HEAD
-=======
 // I don't think this gets called from anywhere...
->>>>>>> e25efcf8
 Exec_stat MCStack::resubstack(MCStringRef p_data)
 {
 	Boolean iserror = False;
