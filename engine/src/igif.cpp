/* Copyright (C) 2003-2013 Runtime Revolution Ltd.

This file is part of LiveCode.

LiveCode is free software; you can redistribute it and/or modify it under
the terms of the GNU General Public License v3 as published by the Free
Software Foundation.

LiveCode is distributed in the hope that it will be useful, but WITHOUT ANY
WARRANTY; without even the implied warranty of MERCHANTABILITY or
FITNESS FOR A PARTICULAR PURPOSE.  See the GNU General Public License
for more details.

You should have received a copy of the GNU General Public License
along with LiveCode.  If not see <http://www.gnu.org/licenses/>.  */

#include "prefix.h"

#include "globdefs.h"
#include "filedefs.h"
#include "objdefs.h"
#include "parsedef.h"
#include "mcio.h"

#include "util.h"
#include "image.h"
#include "button.h"
#include "stack.h"

#include "globals.h"

#include "context.h"

#include "core.h"
#include "imageloader.h"

#include "gif_lib.h"

void MCImage::setframe(int32_t p_newframe)
{
	// MW-2013-03-12: [[ Bug ]] Make sure we check we have a parent (an MCImage can have its frame set on
	//   startup via the templateImage which has no parent).
	MCStack *t_stack;
	t_stack = getstack();
	if (t_stack != nil && t_stack->getstate(CS_EFFECT))
		return;

	uindex_t t_framecount = 0;
	if (m_rep != nil)
		t_framecount = m_rep->GetFrameCount();

	// IM-2013-03-11: [[ BZ 10723 ]] if there is no image data or there is only one frame then currentframe should be zero
	if (t_framecount <= 1)
	{
		currentframe = 0;
		return;
	}

	if (p_newframe < 0)
		p_newframe = 0;
	else if (p_newframe >= t_framecount)
		p_newframe = t_framecount - 1;

	if (p_newframe == currentframe)
		return;

	currentframe = p_newframe;

	notifyneeds(false);
	
	// MW-2011-08-18: [[ Layers ]] Invalidate the whole object.
	// MW-2011-11-15: [[ Bug 9863 ]] Only invalidate the whole object if it has an
	//   owner!
	if (parent != nil)
		layer_redrawall();
}

void MCImage::advanceframe()
{
	uindex_t t_framecount = 0;
	if (m_rep != nil)
		t_framecount = m_rep->GetFrameCount();

	if (t_framecount <= 1)
		return;

	int32_t t_newframe = currentframe + (((state & CS_REVERSE) == 0) ? 1 : -1);

	if (t_newframe < 0 || t_newframe >= t_framecount)
	{
		if (irepeatcount > 0)
			irepeatcount--;

		if (irepeatcount == 0)
			return;

		if (flags & F_PALINDROME_FRAMES)
		{
			if (state & CS_REVERSE)
				t_newframe = 1;
			else
				t_newframe = t_framecount - 2;
			state ^= CS_REVERSE;
		}
		else
		{
			if (state & CS_REVERSE)
				t_newframe = t_framecount - 1;
			else
				t_newframe = 0;
		}
	}

	setframe(t_newframe);
}

////////////////////////////////////////////////////////////////////////////////

static uint32_t gif_color_to_pixel(GifColorType& p_color)
{
	return MCGPixelPackNative(p_color.Red, p_color.Green, p_color.Blue, 255);
}

static void gif_draw_image_into_canvas(MCImageBitmap *p_canvas, GifByteType *p_raster, int32_t p_left, int32_t p_top, int32_t p_width, int32_t p_height, ColorMapObject *p_colors, int32_t p_transparency, bool t_overlay)
{
	// If the bounds are outside of the target, ignore.
	if (p_left < 0 || p_top < 0 || (p_left + p_width) > p_canvas -> width || (p_top + p_height) > p_canvas -> height)
		return;

	// Compute the dst and src ptrs.
	uint32_t *t_dst_ptr;
	uint8_t *t_src_ptr;
	t_dst_ptr = (uint32_t *)p_canvas -> data + p_top * (p_canvas -> stride / 4) + p_left;
	t_src_ptr = (uint8_t *)p_raster;
	for(int32_t y = 0; y < p_height; y++)
	{
		for(int32_t x = 0; x < p_width; x++)
		{
			uint8_t t_color;
			t_color = t_src_ptr[x];
			
			if (t_overlay && t_color == p_transparency)
				continue;
				
			uint32_t t_pixel;
			if (t_color < p_colors -> ColorCount)
			{
				if (t_color != p_transparency)
					t_pixel = gif_color_to_pixel(p_colors -> Colors[t_color]);
				else
					t_pixel = 0;
			}
			else
				t_pixel = 0;
				
			t_dst_ptr[x] = t_pixel;
		}
		
		t_dst_ptr += p_canvas -> stride / 4;
		t_src_ptr += p_width;
	}
}

void gif_fill_image_region(MCImageBitmap *p_bitmap, MCRectangle &p_region, uindex_t p_pixel)
{
	int32_t t_left, t_top, t_right, t_bottom;
	t_left = p_region.x;
	t_top = p_region.y;
	t_right = t_left + p_region.width;
	t_bottom = t_top + p_region.height;

	if (t_left < 0 || t_top < 0 || t_right > p_bitmap -> width || t_bottom > p_bitmap -> height)
		return;

	uint8_t *t_dst_ptr = (uint8_t*)p_bitmap->data + t_top * p_bitmap->stride + t_left * sizeof(uint32_t);
	for (uindex_t y = t_top; y < t_bottom; y++)
	{
		uint32_t *t_dst_row = (uint32_t*)t_dst_ptr;
		for (uindex_t x = t_left; x < t_right; x++)
			*t_dst_row++ = p_pixel;
		t_dst_ptr += p_bitmap->stride;
	}
}

static void gif_paste_image(MCImageBitmap *p_dst, MCImageBitmap *p_src, int32_t p_x_offset, int32_t p_y_offset)
{
	if (p_x_offset < 0 || p_y_offset < 0 ||
		p_x_offset + p_src->width > p_dst->width ||
		p_y_offset + p_src->width > p_dst->width)
		return;

	uint8_t *t_src_ptr = (uint8_t*)p_src->data;
	uint8_t *t_dst_ptr = (uint8_t*)p_dst->data + p_y_offset * p_dst->stride + p_x_offset * sizeof(uint32_t);
	uindex_t t_row_bytes = p_src->width * sizeof(uint32_t);
	for(int32_t y = 0; y < p_src->height; y++)
	{
		MCMemoryCopy(t_dst_ptr, t_src_ptr, t_row_bytes);
		t_src_ptr += p_src->stride;
		t_dst_ptr += p_dst->stride;
	}
}

////////////////////////////////////////////////////////////////////////////////

int gif_readFunc(GifFileType *p_gif, GifByteType *p_buffer, int p_byte_count)
{
	IO_handle t_stream = (IO_handle)p_gif->UserData;
	uindex_t t_byte_count = p_byte_count;
	/* UNCHECKED */	MCS_read(p_buffer, sizeof(GifByteType), t_byte_count, t_stream);
	return t_byte_count;
}

<<<<<<< HEAD
bool MCImageDecodeGIF(IO_handle p_stream, MCBitmapFrame *&r_frames, uindex_t &r_frame_count)
=======
////////////////////////////////////////////////////////////////////////////////

class MCGIFImageLoader : public MCImageLoader
>>>>>>> 691bc458
{
public:
	MCGIFImageLoader(IO_handle p_stream);
	virtual ~MCGIFImageLoader();
	
	virtual MCImageLoaderFormat GetFormat() { return kMCImageFormatGIF; }
	
protected:
	virtual bool LoadHeader(uint32_t &r_width, uint32_t &r_height, uint32_t &r_xhot, uint32_t &r_yhot, char *&r_name);
	virtual bool LoadFrames(MCImageFrame *&r_frames, uint32_t &r_count);
	
private:
	GifFileType *m_gif;
	int m_error;
};

MCGIFImageLoader::MCGIFImageLoader(IO_handle p_stream) : MCImageLoader(p_stream)
{
	m_gif = nil;
	m_error = 0;
}

MCGIFImageLoader::~MCGIFImageLoader()
{
	if (m_gif != nil)
	{
		if (GIF_OK != DGifCloseFile(m_gif))
			MCMemoryDeallocate(m_gif);
		m_gif = nil;
	}
}

bool MCGIFImageLoader::LoadHeader(uint32_t &r_width, uint32_t &r_height, uint32_t &r_xhot, uint32_t &r_yhot, char *&r_name)
{
	bool t_success;
	t_success = true;
	
	if (t_success)
		t_success = nil != (m_gif = DGifOpen(GetStream(), gif_readFunc, &m_error));
	
	if (t_success)
	{
		r_width = m_gif->SWidth;
		r_height = m_gif->SHeight;
		
		r_xhot = r_yhot = 0;
		r_name = nil;
	}
	
	return t_success;
}

bool MCGIFImageLoader::LoadFrames(MCImageFrame *&r_frames, uint32_t &r_count)
{
	bool t_success;
	t_success = true;
	
	MCImageBitmap *t_canvas;
	t_canvas = nil;
	
	// restoration info
	MCImageBitmap *t_restore_image = nil;
	int t_disposal_mode = DISPOSAL_UNSPECIFIED;
	MCRectangle t_disposal_region;

	// The list of frames.
	MCBitmapFrame *t_frames = nil;

	t_success = GIF_OK == DGifSlurp(m_gif);

	// Fetch the width and height of the virtual canvas.
	int32_t t_width, t_height;

	if (t_success)
	{
		t_width = m_gif -> SWidth;
		t_height = m_gif -> SHeight;

		// create the canvas image
		t_success = MCImageBitmapCreate(t_width, t_height, t_canvas);
	}

	// The current frame count. The number of frames is not the same as the
	// number of images in the GIF as an image with delay 0 is composited with
	// all previous ones with delay 0 to build a single frame.
	uint32_t t_frame_count;
	t_frame_count = 0;
	
	// If true, the new image will be merged with the old - otherwise the mask
	// replaces it.
	bool t_overlay;
	t_overlay = false;
	
	// Loop through all the images, making frames as we go.
	for(uindex_t i = 0; t_success && i < m_gif -> ImageCount; i++)
	{
		// Process the disposal.
		switch (t_disposal_mode)
		{
		case DISPOSE_BACKGROUND:
			gif_fill_image_region(t_canvas, t_disposal_region, 0);
			break;

		case DISPOSE_PREVIOUS:
			if (t_restore_image != nil)
				gif_paste_image(t_canvas, t_restore_image, t_disposal_region.x, t_disposal_region.y);
			break;

		case DISPOSE_DO_NOT:
			t_overlay = true;
			break;

		default:
			t_overlay = false;
			break;
		}

		// Fetch the image information.
		GraphicsControlBlock t_image_gcb;
		MCRectangle t_image_region;
		ColorMapObject *t_image_colors = nil;
		int32_t t_image_transparency;
		int32_t t_image_delay;
		int32_t t_image_disposal;
		GifByteType *t_image_raster;
		
		// First the information from the image description.
		t_image_region.x = m_gif -> SavedImages[i] . ImageDesc . Left;
		t_image_region.y = m_gif -> SavedImages[i] . ImageDesc . Top;
		t_image_region.width = m_gif -> SavedImages[i] . ImageDesc . Width;
		t_image_region.height = m_gif -> SavedImages[i] . ImageDesc . Height;
		t_image_colors = m_gif -> SavedImages[i] . ImageDesc . ColorMap;
		t_image_raster = m_gif -> SavedImages[i] . RasterBits;
		if (t_image_colors == nil)
			t_image_colors = m_gif -> SColorMap;
		
		// Then the information from the GCB.
		if (GIF_OK == DGifSavedExtensionToGCB(m_gif, i, &t_image_gcb))
		{
			t_image_transparency = t_image_gcb . TransparentColor;
			t_image_delay = t_image_gcb . DelayTime;
			t_image_disposal = t_image_gcb . DisposalMode;
		}
		else
		{
			t_image_transparency = -1;
			t_image_delay = 0;
			t_image_disposal = DISPOSAL_UNSPECIFIED;
		}
		
		// If disposal is 'previous' then cache the portion of the canvas we are
		// about to affect.
		if (t_image_disposal == DISPOSE_PREVIOUS)
		{
			if (t_restore_image != nil)
			{
				if (t_disposal_mode != DISPOSE_PREVIOUS ||
					!MCU_equal_rect(t_disposal_region, t_image_region))
				{
					MCImageFreeBitmap(t_restore_image);
					t_restore_image = nil;
				}
			}
			if (t_restore_image == nil)
				t_success = MCImageCopyBitmapRegion(t_canvas, t_image_region, t_restore_image);
		}
		
		if (t_success)
		{
			// Render the image into the canvas.
			gif_draw_image_into_canvas(t_canvas, t_image_raster,
				t_image_region.x, t_image_region.y, t_image_region.width, t_image_region.height,
				t_image_colors, t_image_transparency, t_overlay);
			
			// Generate our frame.
			t_success = MCMemoryResizeArray(t_frame_count + 1, t_frames, t_frame_count);
		}

		MCImageBitmap *t_frame_bitmap = nil;
		if (t_success)
			t_success = MCImageCopyBitmap(t_canvas, t_frame_bitmap);
			
		if (t_success)
		{
			MCImageBitmapCheckTransparency(t_frame_bitmap);
			t_frames[t_frame_count - 1].image = t_frame_bitmap;
			t_frames[t_frame_count - 1].duration = t_image_delay * 10; // convert 1/100 seconds to milliseconds
			t_frames[t_frame_count - 1].density = 1.0;
		}

		t_disposal_region = t_image_region;
		t_disposal_mode = t_image_disposal;
	}
	
	MCImageFreeBitmap(t_canvas);
	MCImageFreeBitmap(t_restore_image);
	
	if (t_success)
	{
		r_frames = t_frames;
		r_count = t_frame_count;
	}
	else
		MCImageFreeFrames(t_frames, t_frame_count);

	return t_success;
}

bool MCImageLoaderCreateForGIFStream(IO_handle p_stream, MCImageLoader *&r_loader)
{
	MCGIFImageLoader *t_loader;
	t_loader = new MCGIFImageLoader(p_stream);
	
	if (t_loader == nil)
		return false;
	
	r_loader = t_loader;
	
	return true;
}

////////////////////////////////////////////////////////////////////////////////

struct MCGIFWriteContext
{
	IO_handle stream;
	uindex_t byte_count;
};

int gif_writeFunc(GifFileType *p_gif, const GifByteType *p_buffer, int p_byte_count)
{
	MCGIFWriteContext *t_context = (MCGIFWriteContext*)p_gif->UserData;
	uindex_t t_byte_count = p_byte_count;
	/* UNCHECKED */ MCS_write(p_buffer, sizeof(GifByteType), t_byte_count, t_context->stream);
	t_context->byte_count += t_byte_count;
	return t_byte_count;
}

bool MCImageEncodeGIF(MCImageIndexedBitmap *p_indexed, IO_handle p_stream, uindex_t &r_bytes_written)
{
	bool t_success = true;

	int32_t t_transparent = -1;
	uindex_t t_palette_size;
	uindex_t t_depth;


	t_depth = GifBitSize(p_indexed->palette_size);
	// GIF requires palette size to be 2^depth
	t_palette_size = 1 << t_depth;

	int t_err = 0;
	GifFileType *t_gif = nil;
	ColorMapObject *t_colormap = nil;
	GifColorType *t_gifcolors = nil;

	MCGIFWriteContext t_context;
	t_context.stream = p_stream;
	t_context.byte_count = 0;

	t_success = nil != (t_gif = EGifOpen(&t_context, gif_writeFunc, &t_err));

	if (t_success)
		t_success = nil != (t_colormap = GifMakeMapObject(t_palette_size, nil));

	if (t_success)
	{
		for (uindex_t i = 0; i < p_indexed->palette_size; i++)
		{
			t_colormap->Colors[i].Red = p_indexed->palette[i].red;
			t_colormap->Colors[i].Green = p_indexed->palette[i].green;
			t_colormap->Colors[i].Blue = p_indexed->palette[i].blue;
		}
		for (uindex_t i = p_indexed->palette_size; i < t_palette_size; i++)
		{
			t_colormap->Colors[i].Red =
				t_colormap->Colors[i].Green =
				t_colormap->Colors[i].Blue = 0;
		}

		if (MCImageIndexedBitmapHasTransparency(p_indexed))
		{
			t_transparent = p_indexed->transparent_index;
			t_colormap->Colors[t_transparent].Red =
				t_colormap->Colors[t_transparent].Green = 
				t_colormap->Colors[t_transparent].Blue = 0xFF;
		}

		t_success = GIF_OK == EGifPutScreenDesc(t_gif, p_indexed->width, p_indexed->height, t_depth, 0, t_colormap);
	}

	if (t_success)
	{
		if (t_transparent != -1)
		{
			GraphicsControlBlock t_gcb;
			MCMemoryClear(&t_gcb, sizeof(t_gcb));
			t_gcb.TransparentColor = t_transparent;

			GifByteType t_extension[4];

			uindex_t t_extension_size;
			t_extension_size = EGifGCBToExtension(&t_gcb, t_extension);

			// Should always be 4 bytes
			MCAssert(t_extension_size == sizeof(t_extension));

			t_success = GIF_OK == EGifPutExtension(t_gif, GRAPHICS_EXT_FUNC_CODE, sizeof(t_extension), t_extension);
		}
	}

	if (t_success)
		t_success = GIF_OK == EGifPutImageDesc(t_gif, 0, 0, p_indexed->width, p_indexed->height, false, nil);

	for (uindex_t y = 0; t_success && y < p_indexed->height; y++)
		t_success = GIF_OK == EGifPutLine(t_gif, (uint8_t*)p_indexed->data + y * p_indexed->stride, p_indexed->width);

	if (GIF_ERROR == EGifCloseFile(t_gif))
	{
		t_success = false;
		MCMemoryDeallocate(t_gif);
	}

	GifFreeMapObject(t_colormap);

	if (t_success)
		r_bytes_written = t_context.byte_count;

	return t_success;
}

bool MCImageEncodeGIF(MCImageBitmap *p_image, IO_handle p_stream, bool p_dither, uindex_t &r_bytes_written)
{
	bool t_success = true;

	MCImageIndexedBitmap *t_indexed = nil;

	if (!MCImageForceBitmapToIndexed(p_image, p_dither, t_indexed))
		return false;

	t_success = MCImageEncodeGIF(t_indexed, p_stream, r_bytes_written);

	MCImageFreeIndexedBitmap(t_indexed);

	return t_success;
}

////////////////////////////////////////////////////////////////////////////////<|MERGE_RESOLUTION|>--- conflicted
+++ resolved
@@ -210,23 +210,19 @@
 	return t_byte_count;
 }
 
-<<<<<<< HEAD
-bool MCImageDecodeGIF(IO_handle p_stream, MCBitmapFrame *&r_frames, uindex_t &r_frame_count)
-=======
 ////////////////////////////////////////////////////////////////////////////////
 
 class MCGIFImageLoader : public MCImageLoader
->>>>>>> 691bc458
 {
 public:
 	MCGIFImageLoader(IO_handle p_stream);
 	virtual ~MCGIFImageLoader();
-	
+
 	virtual MCImageLoaderFormat GetFormat() { return kMCImageFormatGIF; }
-	
+
 protected:
 	virtual bool LoadHeader(uint32_t &r_width, uint32_t &r_height, uint32_t &r_xhot, uint32_t &r_yhot, char *&r_name);
-	virtual bool LoadFrames(MCImageFrame *&r_frames, uint32_t &r_count);
+	virtual bool LoadFrames(MCBitmapFrame *&r_frames, uint32_t &r_count);
 	
 private:
 	GifFileType *m_gif;
@@ -269,14 +265,14 @@
 	return t_success;
 }
 
-bool MCGIFImageLoader::LoadFrames(MCImageFrame *&r_frames, uint32_t &r_count)
+bool MCGIFImageLoader::LoadFrames(MCBitmapFrame *&r_frames, uint32_t &r_count)
 {
 	bool t_success;
 	t_success = true;
 	
 	MCImageBitmap *t_canvas;
 	t_canvas = nil;
-	
+
 	// restoration info
 	MCImageBitmap *t_restore_image = nil;
 	int t_disposal_mode = DISPOSAL_UNSPECIFIED;
