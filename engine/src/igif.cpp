/* Copyright (C) 2003-2013 Runtime Revolution Ltd.

This file is part of LiveCode.

LiveCode is free software; you can redistribute it and/or modify it under
the terms of the GNU General Public License v3 as published by the Free
Software Foundation.

LiveCode is distributed in the hope that it will be useful, but WITHOUT ANY
WARRANTY; without even the implied warranty of MERCHANTABILITY or
FITNESS FOR A PARTICULAR PURPOSE.  See the GNU General Public License
for more details.

You should have received a copy of the GNU General Public License
along with LiveCode.  If not see <http://www.gnu.org/licenses/>.  */

#include "prefix.h"

#include "globdefs.h"
#include "filedefs.h"
#include "objdefs.h"
#include "parsedef.h"
#include "mcio.h"

#include "util.h"
#include "image.h"
#include "button.h"
#include "stack.h"

#include "globals.h"

#include "context.h"

#include "core.h"
#include "imageloader.h"

#include "gif_lib.h"

void MCImage::setframe(int32_t p_newframe)
{
	// MW-2013-03-12: [[ Bug ]] Make sure we check we have a parent (an MCImage can have its frame set on
	//   startup via the templateImage which has no parent).
	MCStack *t_stack;
	t_stack = getstack();
	if (t_stack != nil && t_stack->getstate(CS_EFFECT))
		return;

	uindex_t t_framecount = 0;
	if (m_rep != nil)
		t_framecount = m_rep->GetFrameCount();

	// IM-2013-03-11: [[ BZ 10723 ]] if there is no image data or there is only one frame then currentframe should be zero
	if (t_framecount <= 1)
	{
		currentframe = 0;
		return;
	}

	if (p_newframe < 0)
		p_newframe = 0;
	else if (p_newframe >= t_framecount)
		p_newframe = t_framecount - 1;

	if (p_newframe == currentframe)
		return;

	currentframe = p_newframe;

	notifyneeds(false);
	
	// MW-2011-08-18: [[ Layers ]] Invalidate the whole object.
	// MW-2011-11-15: [[ Bug 9863 ]] Only invalidate the whole object if it has an
	//   owner!
	if (parent != nil)
		layer_redrawall();
}

void MCImage::advanceframe()
{
	uindex_t t_framecount = 0;
	if (m_rep != nil)
		t_framecount = m_rep->GetFrameCount();

	if (t_framecount <= 1)
		return;

	int32_t t_newframe = currentframe + (((state & CS_REVERSE) == 0) ? 1 : -1);

	if (t_newframe < 0 || t_newframe >= t_framecount)
	{
		if (irepeatcount > 0)
			irepeatcount--;

		if (irepeatcount == 0)
			return;

		if (flags & F_PALINDROME_FRAMES)
		{
			if (state & CS_REVERSE)
				t_newframe = 1;
			else
				t_newframe = t_framecount - 2;
			state ^= CS_REVERSE;
		}
		else
		{
			if (state & CS_REVERSE)
				t_newframe = t_framecount - 1;
			else
				t_newframe = 0;
		}
	}

	setframe(t_newframe);
}

////////////////////////////////////////////////////////////////////////////////

static uint32_t gif_color_to_pixel(GifColorType& p_color)
{
	return MCGPixelPackNative(p_color.Red, p_color.Green, p_color.Blue, 255);
}

static void gif_draw_image_into_canvas(MCImageBitmap *p_canvas, GifByteType *p_raster, int32_t p_left, int32_t p_top, int32_t p_width, int32_t p_height, ColorMapObject *p_colors, int32_t p_transparency, bool t_overlay)
{
	// If the bounds are outside of the target, ignore.
	if (p_left < 0 || p_top < 0 || (p_left + p_width) > p_canvas -> width || (p_top + p_height) > p_canvas -> height)
		return;

	// Compute the dst and src ptrs.
	uint32_t *t_dst_ptr;
	uint8_t *t_src_ptr;
	t_dst_ptr = (uint32_t *)p_canvas -> data + p_top * (p_canvas -> stride / 4) + p_left;
	t_src_ptr = (uint8_t *)p_raster;
	for(int32_t y = 0; y < p_height; y++)
	{
		for(int32_t x = 0; x < p_width; x++)
		{
			uint8_t t_color;
			t_color = t_src_ptr[x];
			
			if (t_overlay && t_color == p_transparency)
				continue;
				
			uint32_t t_pixel;
			if (t_color < p_colors -> ColorCount)
			{
				if (t_color != p_transparency)
					t_pixel = gif_color_to_pixel(p_colors -> Colors[t_color]);
				else
					t_pixel = 0;
			}
			else
				t_pixel = 0;
				
			t_dst_ptr[x] = t_pixel;
		}
		
		t_dst_ptr += p_canvas -> stride / 4;
		t_src_ptr += p_width;
	}
}

void gif_fill_image_region(MCImageBitmap *p_bitmap, MCRectangle &p_region, uindex_t p_pixel)
{
	int32_t t_left, t_top, t_right, t_bottom;
	t_left = p_region.x;
	t_top = p_region.y;
	t_right = t_left + p_region.width;
	t_bottom = t_top + p_region.height;

	if (t_left < 0 || t_top < 0 || t_right > p_bitmap -> width || t_bottom > p_bitmap -> height)
		return;

	uint8_t *t_dst_ptr = (uint8_t*)p_bitmap->data + t_top * p_bitmap->stride + t_left * sizeof(uint32_t);
	for (uindex_t y = t_top; y < t_bottom; y++)
	{
		uint32_t *t_dst_row = (uint32_t*)t_dst_ptr;
		for (uindex_t x = t_left; x < t_right; x++)
			*t_dst_row++ = p_pixel;
		t_dst_ptr += p_bitmap->stride;
	}
}

static void gif_paste_image(MCImageBitmap *p_dst, MCImageBitmap *p_src, int32_t p_x_offset, int32_t p_y_offset)
{
	if (p_x_offset < 0 || p_y_offset < 0 ||
		p_x_offset + p_src->width > p_dst->width ||
		p_y_offset + p_src->width > p_dst->width)
		return;

	uint8_t *t_src_ptr = (uint8_t*)p_src->data;
	uint8_t *t_dst_ptr = (uint8_t*)p_dst->data + p_y_offset * p_dst->stride + p_x_offset * sizeof(uint32_t);
	uindex_t t_row_bytes = p_src->width * sizeof(uint32_t);
	for(int32_t y = 0; y < p_src->height; y++)
	{
		MCMemoryCopy(t_dst_ptr, t_src_ptr, t_row_bytes);
		t_src_ptr += p_src->stride;
		t_dst_ptr += p_dst->stride;
	}
}

////////////////////////////////////////////////////////////////////////////////

int gif_readFunc(GifFileType *p_gif, GifByteType *p_buffer, int p_byte_count)
{
	IO_handle t_stream = (IO_handle)p_gif->UserData;
	uindex_t t_byte_count = p_byte_count;
	/* UNCHECKED */	MCS_read(p_buffer, sizeof(GifByteType), t_byte_count, t_stream);
	return t_byte_count;
}

////////////////////////////////////////////////////////////////////////////////

class MCGIFImageLoader : public MCImageLoader
{
public:
	MCGIFImageLoader(IO_handle p_stream);
	virtual ~MCGIFImageLoader();

	virtual MCImageLoaderFormat GetFormat() { return kMCImageFormatGIF; }

protected:
<<<<<<< HEAD
	virtual bool LoadHeader(uint32_t &r_width, uint32_t &r_height, uint32_t &r_xhot, uint32_t &r_yhot, char *&r_name);
	virtual bool LoadFrames(MCBitmapFrame *&r_frames, uint32_t &r_count);
=======
	virtual bool LoadHeader(uint32_t &r_width, uint32_t &r_height, uint32_t &r_xhot, uint32_t &r_yhot, char *&r_name, uint32_t &r_frame_count);
	virtual bool LoadFrames(MCImageFrame *&r_frames, uint32_t &r_count);
>>>>>>> 3e65a7f6
	
private:
	GifFileType *m_gif;
	int m_error;
};

MCGIFImageLoader::MCGIFImageLoader(IO_handle p_stream) : MCImageLoader(p_stream)
{
	m_gif = nil;
	m_error = 0;
}

MCGIFImageLoader::~MCGIFImageLoader()
{
	if (m_gif != nil)
	{
		if (GIF_OK != DGifCloseFile(m_gif))
			MCMemoryDeallocate(m_gif);
		m_gif = nil;
	}
}

bool MCGIFImageLoader::LoadHeader(uint32_t &r_width, uint32_t &r_height, uint32_t &r_xhot, uint32_t &r_yhot, char *&r_name, uint32_t &r_frame_count)
{
	bool t_success;
	t_success = true;
	
	if (t_success)
		t_success = nil != (m_gif = DGifOpen(GetStream(), gif_readFunc, &m_error));
	
	if (t_success)
	{
		r_width = m_gif->SWidth;
		r_height = m_gif->SHeight;
		
		r_xhot = r_yhot = 0;
		r_name = nil;
		r_frame_count = m_gif->ImageCount;
	}
	
	return t_success;
}

bool MCGIFImageLoader::LoadFrames(MCBitmapFrame *&r_frames, uint32_t &r_count)
{
	bool t_success;
	t_success = true;
	
	MCImageBitmap *t_canvas;
	t_canvas = nil;

	// restoration info
	MCImageBitmap *t_restore_image = nil;
	int t_disposal_mode = DISPOSAL_UNSPECIFIED;
	MCRectangle t_disposal_region;

	// The list of frames.
	MCBitmapFrame *t_frames = nil;

	t_success = GIF_OK == DGifSlurp(m_gif);

	// Fetch the width and height of the virtual canvas.
	int32_t t_width, t_height;

	if (t_success)
	{
		t_width = m_gif -> SWidth;
		t_height = m_gif -> SHeight;

		// create the canvas image
		t_success = MCImageBitmapCreate(t_width, t_height, t_canvas);
	}

	// The current frame count. The number of frames is the same as the
	// number of images in the GIF.
	uint32_t t_frame_count;
	t_frame_count = 0;
	
	// If true, the new image will be merged with the old - otherwise the mask
	// replaces it.
	bool t_overlay;
	t_overlay = false;
	
	// Loop through all the images, making frames as we go.
	for(uindex_t i = 0; t_success && i < m_gif -> ImageCount; i++)
	{
		// Process the disposal.
		switch (t_disposal_mode)
		{
		case DISPOSE_BACKGROUND:
			gif_fill_image_region(t_canvas, t_disposal_region, 0);
			break;

		case DISPOSE_PREVIOUS:
			if (t_restore_image != nil)
				gif_paste_image(t_canvas, t_restore_image, t_disposal_region.x, t_disposal_region.y);
			break;

		case DISPOSE_DO_NOT:
			t_overlay = true;
			break;

		default:
			t_overlay = false;
			break;
		}

		// Fetch the image information.
		GraphicsControlBlock t_image_gcb;
		MCRectangle t_image_region;
		ColorMapObject *t_image_colors = nil;
		int32_t t_image_transparency;
		int32_t t_image_delay;
		int32_t t_image_disposal;
		GifByteType *t_image_raster;
		
		// First the information from the image description.
		t_image_region.x = m_gif -> SavedImages[i] . ImageDesc . Left;
		t_image_region.y = m_gif -> SavedImages[i] . ImageDesc . Top;
		t_image_region.width = m_gif -> SavedImages[i] . ImageDesc . Width;
		t_image_region.height = m_gif -> SavedImages[i] . ImageDesc . Height;
		t_image_colors = m_gif -> SavedImages[i] . ImageDesc . ColorMap;
		t_image_raster = m_gif -> SavedImages[i] . RasterBits;
		if (t_image_colors == nil)
			t_image_colors = m_gif -> SColorMap;
		
		// Then the information from the GCB.
		if (GIF_OK == DGifSavedExtensionToGCB(m_gif, i, &t_image_gcb))
		{
			t_image_transparency = t_image_gcb . TransparentColor;
			t_image_delay = t_image_gcb . DelayTime;
			t_image_disposal = t_image_gcb . DisposalMode;
		}
		else
		{
			t_image_transparency = -1;
			t_image_delay = 0;
			t_image_disposal = DISPOSAL_UNSPECIFIED;
		}
		
		// If disposal is 'previous' then cache the portion of the canvas we are
		// about to affect.
		if (t_image_disposal == DISPOSE_PREVIOUS)
		{
			if (t_restore_image != nil)
			{
				if (t_disposal_mode != DISPOSE_PREVIOUS ||
					!MCU_equal_rect(t_disposal_region, t_image_region))
				{
					MCImageFreeBitmap(t_restore_image);
					t_restore_image = nil;
				}
			}
			if (t_restore_image == nil)
				t_success = MCImageCopyBitmapRegion(t_canvas, t_image_region, t_restore_image);
		}
		
		if (t_success)
		{
			// Render the image into the canvas.
			gif_draw_image_into_canvas(t_canvas, t_image_raster,
				t_image_region.x, t_image_region.y, t_image_region.width, t_image_region.height,
				t_image_colors, t_image_transparency, t_overlay);
			
			// Generate our frame.
			t_success = MCMemoryResizeArray(t_frame_count + 1, t_frames, t_frame_count);
		}

		MCImageBitmap *t_frame_bitmap = nil;
		if (t_success)
			t_success = MCImageCopyBitmap(t_canvas, t_frame_bitmap);
			
		if (t_success)
		{
			MCImageBitmapCheckTransparency(t_frame_bitmap);
			t_frames[t_frame_count - 1].image = t_frame_bitmap;
			t_frames[t_frame_count - 1].duration = t_image_delay * 10; // convert 1/100 seconds to milliseconds
			t_frames[t_frame_count - 1].density = 1.0;
		}

		t_disposal_region = t_image_region;
		t_disposal_mode = t_image_disposal;
	}
	
	MCImageFreeBitmap(t_canvas);
	MCImageFreeBitmap(t_restore_image);
	
	if (t_success)
	{
		r_frames = t_frames;
		r_count = t_frame_count;
	}
	else
		MCImageFreeFrames(t_frames, t_frame_count);

	return t_success;
}

bool MCImageLoaderCreateForGIFStream(IO_handle p_stream, MCImageLoader *&r_loader)
{
	MCGIFImageLoader *t_loader;
	t_loader = new MCGIFImageLoader(p_stream);
	
	if (t_loader == nil)
		return false;
	
	r_loader = t_loader;
	
	return true;
}

////////////////////////////////////////////////////////////////////////////////

struct MCGIFWriteContext
{
	IO_handle stream;
	uindex_t byte_count;
};

int gif_writeFunc(GifFileType *p_gif, const GifByteType *p_buffer, int p_byte_count)
{
	MCGIFWriteContext *t_context = (MCGIFWriteContext*)p_gif->UserData;
	uindex_t t_byte_count = p_byte_count;
	/* UNCHECKED */ MCS_write(p_buffer, sizeof(GifByteType), t_byte_count, t_context->stream);
	t_context->byte_count += t_byte_count;
	return t_byte_count;
}

bool MCImageEncodeGIF(MCImageIndexedBitmap *p_indexed, IO_handle p_stream, uindex_t &r_bytes_written)
{
	bool t_success = true;

	int32_t t_transparent = -1;
	uindex_t t_palette_size;
	uindex_t t_depth;


	t_depth = GifBitSize(p_indexed->palette_size);
	// GIF requires palette size to be 2^depth
	t_palette_size = 1 << t_depth;

	int t_err = 0;
	GifFileType *t_gif = nil;
	ColorMapObject *t_colormap = nil;
	GifColorType *t_gifcolors = nil;

	MCGIFWriteContext t_context;
	t_context.stream = p_stream;
	t_context.byte_count = 0;

	t_success = nil != (t_gif = EGifOpen(&t_context, gif_writeFunc, &t_err));

	if (t_success)
		t_success = nil != (t_colormap = GifMakeMapObject(t_palette_size, nil));

	if (t_success)
	{
		for (uindex_t i = 0; i < p_indexed->palette_size; i++)
		{
			t_colormap->Colors[i].Red = p_indexed->palette[i].red;
			t_colormap->Colors[i].Green = p_indexed->palette[i].green;
			t_colormap->Colors[i].Blue = p_indexed->palette[i].blue;
		}
		for (uindex_t i = p_indexed->palette_size; i < t_palette_size; i++)
		{
			t_colormap->Colors[i].Red =
				t_colormap->Colors[i].Green =
				t_colormap->Colors[i].Blue = 0;
		}

		if (MCImageIndexedBitmapHasTransparency(p_indexed))
		{
			t_transparent = p_indexed->transparent_index;
			t_colormap->Colors[t_transparent].Red =
				t_colormap->Colors[t_transparent].Green = 
				t_colormap->Colors[t_transparent].Blue = 0xFF;
		}

		t_success = GIF_OK == EGifPutScreenDesc(t_gif, p_indexed->width, p_indexed->height, t_depth, 0, t_colormap);
	}

	if (t_success)
	{
		if (t_transparent != -1)
		{
			GraphicsControlBlock t_gcb;
			MCMemoryClear(&t_gcb, sizeof(t_gcb));
			t_gcb.TransparentColor = t_transparent;

			GifByteType t_extension[4];

			uindex_t t_extension_size;
			t_extension_size = EGifGCBToExtension(&t_gcb, t_extension);

			// Should always be 4 bytes
			MCAssert(t_extension_size == sizeof(t_extension));

			t_success = GIF_OK == EGifPutExtension(t_gif, GRAPHICS_EXT_FUNC_CODE, sizeof(t_extension), t_extension);
		}
	}

	if (t_success)
		t_success = GIF_OK == EGifPutImageDesc(t_gif, 0, 0, p_indexed->width, p_indexed->height, false, nil);

	for (uindex_t y = 0; t_success && y < p_indexed->height; y++)
		t_success = GIF_OK == EGifPutLine(t_gif, (uint8_t*)p_indexed->data + y * p_indexed->stride, p_indexed->width);

	if (GIF_ERROR == EGifCloseFile(t_gif))
	{
		t_success = false;
		MCMemoryDeallocate(t_gif);
	}

	GifFreeMapObject(t_colormap);

	if (t_success)
		r_bytes_written = t_context.byte_count;

	return t_success;
}

bool MCImageEncodeGIF(MCImageBitmap *p_image, IO_handle p_stream, bool p_dither, uindex_t &r_bytes_written)
{
	bool t_success = true;

	MCImageIndexedBitmap *t_indexed = nil;

	if (!MCImageForceBitmapToIndexed(p_image, p_dither, t_indexed))
		return false;

	t_success = MCImageEncodeGIF(t_indexed, p_stream, r_bytes_written);

	MCImageFreeIndexedBitmap(t_indexed);

	return t_success;
}

////////////////////////////////////////////////////////////////////////////////<|MERGE_RESOLUTION|>--- conflicted
+++ resolved
@@ -217,17 +217,12 @@
 public:
 	MCGIFImageLoader(IO_handle p_stream);
 	virtual ~MCGIFImageLoader();
-
+	
 	virtual MCImageLoaderFormat GetFormat() { return kMCImageFormatGIF; }
-
+	
 protected:
-<<<<<<< HEAD
-	virtual bool LoadHeader(uint32_t &r_width, uint32_t &r_height, uint32_t &r_xhot, uint32_t &r_yhot, char *&r_name);
+	virtual bool LoadHeader(uint32_t &r_width, uint32_t &r_height, uint32_t &r_xhot, uint32_t &r_yhot, char *&r_name, uint32_t &r_frame_count);
 	virtual bool LoadFrames(MCBitmapFrame *&r_frames, uint32_t &r_count);
-=======
-	virtual bool LoadHeader(uint32_t &r_width, uint32_t &r_height, uint32_t &r_xhot, uint32_t &r_yhot, char *&r_name, uint32_t &r_frame_count);
-	virtual bool LoadFrames(MCImageFrame *&r_frames, uint32_t &r_count);
->>>>>>> 3e65a7f6
 	
 private:
 	GifFileType *m_gif;
@@ -278,7 +273,7 @@
 	
 	MCImageBitmap *t_canvas;
 	t_canvas = nil;
-
+	
 	// restoration info
 	MCImageBitmap *t_restore_image = nil;
 	int t_disposal_mode = DISPOSAL_UNSPECIFIED;
