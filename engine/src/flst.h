--- conflicted
+++ resolved
@@ -1,8 +1,4 @@
-<<<<<<< HEAD
-/* Copyright (C) 2003-2015 Runtime Revolution Ltd.
-=======
 /* Copyright (C) 2003-2015 LiveCode Ltd.
->>>>>>> 7bf49908
 
 This file is part of LiveCode.
 
