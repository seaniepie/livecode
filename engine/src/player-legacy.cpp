/* Copyright (C) 2003-2013 Runtime Revolution Ltd.

This file is part of LiveCode.

LiveCode is free software; you can redistribute it and/or modify it under
the terms of the GNU General Public License v3 as published by the Free
Software Foundation.

LiveCode is distributed in the hope that it will be useful, but WITHOUT ANY
WARRANTY; without even the implied warranty of MERCHANTABILITY or
FITNESS FOR A PARTICULAR PURPOSE.  See the GNU General Public License
for more details.

You should have received a copy of the GNU General Public License
along with LiveCode.  If not see <http://www.gnu.org/licenses/>.  */


// SN-2014-07-03: [[ PlatformPlayer ]]
// We do not want to compile this in case the PlatformPlayer
// is the one targeted
#ifndef FEATURE_PLATFORM_PLAYER

#include "prefix.h"

#include "globdefs.h"
#include "filedefs.h"
#include "objdefs.h"
#include "parsedef.h"
#include "mcio.h"

//#include "execpt.h"
#include "util.h"
#include "font.h"
#include "sellst.h"
#include "stack.h"
#include "stacklst.h"
#include "card.h"
#include "field.h"
#include "aclip.h"
#include "mcerror.h"
#include "param.h"
#include "globals.h"
#include "mode.h"
#include "context.h"
#include "osspec.h"
#include "redraw.h"

#include "player-legacy.h"

#include "graphics_util.h"
#include "exec-interface.h"

#ifdef _WINDOWS_DESKTOP
#include "w32prefix.h"
#include "w32dc.h"
#include "w32context.h"

#include "digitalv.h"
#include "QTML.h"
#include <Movies.h>
#include <MediaHandlers.h>
#include <QuickTimeVR.h>
#include <QuickTimeVRFormat.h>
#include <Endian.h>
#include <QuickTimeComponents.h>
#include <ImageCodec.h>

#define PIXEL_FORMAT_32 k32BGRAPixelFormat

#elif defined(_MAC_DESKTOP)
#include "osxprefix.h"

#ifdef __LITTLE_ENDIAN__
#define PIXEL_FORMAT_32 k32BGRAPixelFormat
#else
#define PIXEL_FORMAT_32 k32ARGBPixelFormat
#endif

#elif defined(_LINUX_DESKTOP)
#include "lnxmplayer.h"
#endif

//// X11

#undef X11
#ifdef TARGET_PLATFORM_LINUX
#define X11
#endif

//// QUICKTIME PLAYER

#ifdef FEATURE_QUICKTIME
#ifndef _MACOSX
#include "FixMath.h"
#include "Gestalt.h"
#include "TextUtils.h"
#endif

#ifdef _WINDOWS

struct MCPlayerOffscreenBuffer
{
	HDC hdc;
	HBITMAP hbitmap;
	MCImageBitmap image_bitmap;
};

PixMapHandle GetPortPixMap(CGrafPtr port)
{
	return port->portPixMap;
}

#ifndef HiWord
#define HiWord HIWORD
#endif

#ifndef LoWord
#define LoWord LOWORD
#endif

OSErr MCS_path2FSSpec(MCStringRef fname, FSSpec *fspec);
#endif

#define QTMFORMATS 6
static const OSType qtmediatypes[] =
{
	VisualMediaCharacteristic,
	AudioMediaCharacteristic,
	TextMediaType,
	kQTVRQTVRType,
	SpriteMediaType,
	FlashMediaType
};

static const char *qtmediastrings[] =
{
	"video",
	"audio",
	"text",
	"qtvr",
	"sprite",
	"flash"
};

static Boolean QTMovieHasType(Movie tmovie, OSType movtype);
static pascal void userMovieCallbacks(QTCallBack mcb, long index);
static pascal void MovieEndCallback(QTCallBack mycb, long player);
static pascal OSErr qt_movie_drawing_completion_callback(Movie p_movie, long p_reference);
static pascal Boolean controllerMsgFilter(MovieController mc, short action, void *params, long player);
static pascal OSErr enterNodeCallback(QTVRInstance theInstance, UInt32 nodeid, SInt32 player);
static pascal void clickHotSpotCallback(QTVRInstance qtvr, QTVRInterceptPtr qtvrMsg, SInt32 player, Boolean *cancel);

static inline MCRectangle RectToMCRectangle(Rect r)
{
	MCRectangle mcr;
	mcr . x = r . left;
	mcr . y = r . top;
	mcr . width = r . right - r . left;
	mcr . height = r . bottom - r . top;
	return mcr;
}


#ifdef _MACOSX
struct MCPlayerOffscreenBuffer
{
	CGrafPtr gworld;
	MCImageBitmap image_bitmap;
};

static Boolean IsQTVRInstalled(void);
#endif

#endif

#ifdef _WINDOWS
extern bool create_temporary_dib(HDC p_dc, uint4 p_width, uint4 p_height, HBITMAP& r_bitmap, void*& r_bits);
#endif

//////////

extern bool MCFiltersBase64Encode(MCDataRef p_src, MCStringRef& r_dst);
extern void copy_custom_list_as_string_and_release(MCExecContext& ctxt, MCExecCustomTypeInfo *p_type, void *p_elements, uindex_t p_count, char_t p_delimiter, MCStringRef& r_string);

//-----------------------------------------------------------------------------
// Control Implementation
//

#define XANIM_WAIT 10.0
#define XANIM_COMMAND 1024

MCPlayer::MCPlayer()
{	
	flags |= F_TRAVERSAL_ON;
	nextplayer = NULL;
	rect.width = rect.height = 128;
	filename = MCValueRetain(kMCEmptyString);
	istmpfile = False;
	scale = 1.0;
	rate = 1.0;
	lasttime = 0;
	starttime = endtime = MAXUINT4;
	disposable = istmpfile = False;
	userCallbackStr = MCValueRetain(kMCEmptyString);
	formattedwidth = formattedheight = 0;
	loudness = 100;
	dontuseqt = False;
	usingqt = False;
	
#ifdef FEATURE_MPLAYER
	command = NULL;
	m_player = NULL ;
#endif
    
#ifdef FEATURE_QUICKTIME
	theMovie = NULL;
	theMC = NULL;
	stopMovieCB = NULL;
	interestingTimeCB = NULL; //initialized at bufferDraw()
	qtvrstate = QTVR_NOT_INITTED;
	qtvrinstance = NULL;
#endif
    
#ifdef _MACOSX
	m_offscreen = nil;
#elif defined _WINDOWS
	deviceID = 0;
	hwndMovie = NULL;
	m_offscreen = nil;
	bufferGW = NULL;//gworld for buffering draw - for QT only
	m_has_port_association = false;
#endif
}

MCPlayer::MCPlayer(const MCPlayer &sref) : MCControl(sref)
{
	nextplayer = NULL;
	filename = MCValueRetain(sref.filename);
	istmpfile = False;
	scale = 1.0;
	rate = sref.rate;
	lasttime = sref.lasttime;
	starttime = sref.starttime;
	endtime = sref.endtime;
	disposable = istmpfile = False;
	userCallbackStr = MCValueRetain(sref.userCallbackStr);
	formattedwidth = formattedheight = 0;
	loudness = sref.loudness;
	dontuseqt = False;
	usingqt = False;
	
#ifdef FEATURE_MPLAYER
	command = NULL;
	m_player = NULL ;
#endif
    
#ifdef FEATURE_QUICKTIME
	theMovie = NULL;
	theMC = NULL;
	stopMovieCB = NULL;
	interestingTimeCB = NULL; //initialized at bufferDraw()
	bufferGW = NULL; //for QT movie in WIN & MAC
	qtvrstate = QTVR_NOT_INITTED;
	qtvrinstance = NULL;
#endif
    
#ifdef _MACOSX
	m_offscreen = nil;
#elif defined _WINDOWS
	deviceID = 0;
	hwndMovie = NULL;
	m_offscreen = nil;
	m_has_port_association = false;
#endif
}

MCPlayer::~MCPlayer()
{
	// OK-2009-04-30: [[Bug 7517]] - Ensure the player is actually closed before deletion, otherwise dangling references may still exist.
	while (opened)
		close();
	
	playstop();
	
#ifdef FEATURE_QUICKTIME
	if (this == MCtemplateplayer && usingQT() && MCplayers == NULL)
	{
		extern void MCQTStopRecording(void);
		MCQTStopRecording();
		if (qtvrstate == QTVR_INITTED)
		{
#ifdef _WINDOWS
			TerminateQTVR();
#endif
			qtvrstate = QTVR_NOT_INITTED;
		}
        
#ifdef _WINDOWS
		ExitMovies(); //or ExitToShell() according to QT Developer Q&A
#endif
        
		delete s_ephemeral_player;
		s_ephemeral_player = NULL;
		qtstate = QT_NOT_INITTED;
	}
#endif
    
#ifdef FEATURE_MPLAYER
	if ( m_player != NULL )
		delete m_player ;
#endif
    
	MCValueRelease(filename);
	MCValueRelease(userCallbackStr);
}

Chunk_term MCPlayer::gettype() const
{
	return CT_PLAYER;
}

const char *MCPlayer::gettypestring()
{
	return MCplayerstring;
}

MCRectangle MCPlayer::getactiverect(void)
{
	return MCU_reduce_rect(getrect(), getflag(F_SHOW_BORDER) ? borderwidth : 0);
}

void MCPlayer::open()
{
	MCControl::open();
	if (flags & F_ALWAYS_BUFFER && !isbuffering())
		prepare(kMCEmptyString);
}

void MCPlayer::close()
{
	MCControl::close();
	if (opened == 0)
	{
		state |= CS_CLOSING;
		playstop();
		state &= ~CS_CLOSING;
	}
}

Boolean MCPlayer::kdown(MCStringRef p_string, KeySym key)
{
	if (!(state & CS_NO_MESSAGES))
		if (MCObject::kdown(p_string, key))
			return True;
    
#ifdef FEATURE_QUICKTIME
	if (usingQT() && state & CS_PREPARED)
	{
		checktimes();
		qt_key(true, key);
	}
#endif
    
	return False;
}

Boolean MCPlayer::kup(MCStringRef p_string, KeySym key)
{
#ifdef FEATURE_QUICKTIME
	if (usingQT())
	{
		qt_key(false, key);
	}
#endif
    
	return False;
}

Boolean MCPlayer::mfocus(int2 x, int2 y)
{
	if (!(flags & F_VISIBLE || MCshowinvisibles)
        || (flags & F_DISABLED && getstack()->gettool(this) == T_BROWSE))
		return False;
    
#ifdef FEATURE_QUICKTIME
	if (usingQT())
		qt_move(x, y);
#endif
    
	return MCControl::mfocus(x, y);
}

void MCPlayer::munfocus()
{
	getstack()->resetcursor(True);
	MCControl::munfocus();
}

Boolean MCPlayer::mdown(uint2 which)
{
	if (state & CS_MFOCUSED || flags & F_DISABLED)
		return False;
	if (state & CS_MENU_ATTACHED)
		return MCObject::mdown(which);
	state |= CS_MFOCUSED;
	if (flags & F_TRAVERSAL_ON && !(state & CS_KFOCUSED))
		getstack()->kfocusset(this);
	switch (which)
	{
        case Button1:
            switch (getstack()->gettool(this))
		{
            case T_BROWSE:
#ifdef FEATURE_QUICKTIME
                if (usingQT())
                    qt_click(true, 1);
#endif
                if (message_with_valueref_args(MCM_mouse_down, MCSTR("1")) == ES_NORMAL)
                    return True;
                break;
            case T_POINTER:
            case T_PLAYER:  //when the movie object is in editing mode
                start(True); //starting draggin or resizing
                playpause(True);  //pause the movie
                break;
            case T_HELP:
                break;
            default:
                return False;
		}
            break;
		case Button2:
#ifdef FEATURE_QUICKTIME
            if (usingQT())
                qt_click(true, 2);
#endif
            if (message_with_valueref_args(MCM_mouse_down, MCSTR("2")) == ES_NORMAL)
                return True;
            break;
		case Button3:
#ifdef FEATURE_QUICKTIME
            if (usingQT())
                qt_click(true, 3);
#endif
            message_with_valueref_args(MCM_mouse_down, MCSTR("3"));
            break;
	}
	return True;
}

Boolean MCPlayer::mup(uint2 which, bool p_release) //mouse up
{
	if (!(state & CS_MFOCUSED))
		return False;
	if (state & CS_MENU_ATTACHED)
		return MCObject::mup(which, p_release);
	state &= ~CS_MFOCUSED;
	if (state & CS_GRAB)
	{
		ungrab(which);
		return True;
	}
	switch (which)
	{
        case Button1:
            switch (getstack()->gettool(this))
		{
            case T_BROWSE:
#ifdef FEATURE_QUICKTIME
                //if PLAYER's flag is show badge and controller is NOT visible
                if ((flags & F_SHOW_BADGE) && !(flags & F_SHOW_CONTROLLER))
                    if (MCGetVisible((MovieController)theMC))
                    { //if the CONTROLLER indicates it is visible
                        rect.height += 16;         //set the player rect to include the controller
                        flags |= F_SHOW_CONTROLLER; //set player flag to indicate so
                    }
#endif
                
#ifdef FEATURE_QUICKTIME
                if (usingQT())
                    qt_click(false, 1);
#endif
                
                if (!p_release && MCU_point_in_rect(rect, mx, my))
                    message_with_valueref_args(MCM_mouse_up, MCSTR("1"));
                else
                    message_with_valueref_args(MCM_mouse_release, MCSTR("1"));
                
                break;
            case T_PLAYER:
            case T_POINTER:
                end(true, p_release);       //stop dragging or moving the movie object, will change controller size
                break;
            case T_HELP:
                help();
                break;
            default:
                return False;
		}
            break;
        case Button2:
        case Button3:
#ifdef FEATURE_QUICKTIME
            if (usingQT())
                qt_click(false, which == Button2 ? 2 : 3);
#endif
            if (!p_release && MCU_point_in_rect(rect, mx, my))
                message_with_args(MCM_mouse_up, which);
            else
                message_with_args(MCM_mouse_release, which);
            break;
	}
	return True;
}

Boolean MCPlayer::doubledown(uint2 which)
{
	return MCControl::doubledown(which);
}

Boolean MCPlayer::doubleup(uint2 which)
{
	return MCControl::doubleup(which);
}

void MCPlayer::setrect(const MCRectangle &nrect)
{
#ifdef FEATURE_QUICKTIME
	if (usingQT())
		qt_setrect(nrect);
#ifdef TARGET_PLATFORM_WINDOWS
	else
		avi_setrect(nrect);
#endif
#elif defined(X11)
	x11_setrect(nrect);
#endif
}

void MCPlayer::timer(MCNameRef mptr, MCParameter *params)
{
#ifdef FEATURE_QUICKTIME
	if (this == s_ephemeral_player && qtstate == QT_INITTED && MCplayers != NULL && MCNameIsEqualTo(mptr, MCM_internal2, kMCCompareCaseless))
	{
		long t_next_time;
		
		// MW-2011-08-18: [[ Redraw ]] Update to use redraw.
		if (!MCRedrawIsScreenLocked())
		{
			bool t_is_playing;
			t_is_playing = false;
            
			for(MCPlayer *t_player = MCplayers; t_player != NULL; t_player = t_player -> getnextplayer())
			{
				MovieController t_mc;
				t_mc = (MovieController)t_player -> getMovieController();
				if (t_mc == NULL)
					continue;
                
				if (!t_is_playing)
					t_is_playing = !t_player -> getstate(CS_PAUSED);
                
				MCIdle(t_mc);
			}
            
			if (t_is_playing)
				t_next_time = MCqtidlerate;
			else
			{
				if ((qtversion >> 24) >= 6)
				{
					if (QTGetTimeUntilNextTask(&t_next_time, 1000) != noErr)
						t_next_time = MCqtidlerate;
				}
				else
					t_next_time = MCqtidlerate;
                
				if (t_next_time > MCidleRate)
					t_next_time = MCidleRate;
				else if (t_next_time < (long)MCqtidlerate)
					t_next_time = MCqtidlerate;
			}
		}
		else
			t_next_time = MCqtidlerate;
        
		MCscreen -> addtimer(this, MCM_internal2, (uint4)t_next_time);
		return;
	}
#endif
	
    if (MCNameIsEqualTo(mptr, MCM_play_stopped, kMCCompareCaseless))
    {
        state |= CS_PAUSED;
        if (isbuffering()) //so the last frame gets to be drawn
        {
            // MW-2011-08-18: [[ Layers ]] Invalidate the whole object.
            layer_redrawall();
        }
        if (disposable)
        {
            playstop();
            return; //obj is already deleted, do not pass msg up.
        }
    }
    else if (MCNameIsEqualTo(mptr, MCM_play_paused, kMCCompareCaseless))
    {
        state |= CS_PAUSED;
        if (isbuffering()) //so the last frame gets to be drawn
        {
            // MW-2011-08-18: [[ Layers ]] Invalidate the whole object.
            layer_redrawall();
        }
    }
#ifdef FEATURE_QUICKTIME
    else if (MCNameIsEqualTo(mptr, MCM_internal, kMCCompareCaseless) && usingQT() && state & CS_PREPARED)
    {
        checktimes();
        return;
    }
#endif
	MCControl::timer(mptr, params);
}

#ifdef LEGACY_EXEC
Exec_stat MCPlayer::getprop_legacy(uint4 parid, Properties which, MCExecPoint &ep, Boolean effective)
{
	uint2 i = 0;
	switch (which)
	{
#ifdef /* MCPlayer::getprop */ LEGACY_EXEC
        case P_FILE_NAME:
            if (filename == NULL)
                ep.clear();
            else
                ep.setsvalue(filename);
            break;
        case P_DONT_REFRESH:
            ep.setboolean(getflag(F_DONT_REFRESH));
            break;
        case P_CURRENT_TIME:
            ep.setint(getmoviecurtime());
            break;
        case P_DURATION:
            ep.setint(getduration());
            break;
        case P_LOOPING:
            ep.setboolean(getflag(F_LOOPING));
            break;
        case P_PAUSED:
            ep.setboolean(ispaused());
            break;
        case P_ALWAYS_BUFFER:
            ep.setboolean(getflag(F_ALWAYS_BUFFER));
            break;
        case P_PLAY_RATE:
            ep.setr8(rate, ep.getnffw(), ep.getnftrailing(), ep.getnfforce());
            return ES_NORMAL;
        case P_START_TIME:
            if (starttime == MAXUINT4)
                ep.clear();
            else
                ep.setnvalue(starttime);//for QT, this is the selection start time
            break;
        case P_END_TIME:
            if (endtime == MAXUINT4)
                ep.clear();
            else
                ep.setnvalue(endtime); //for QT, this is the selection's end time
            break;
        case P_SHOW_BADGE:
            ep.setboolean(getflag(F_SHOW_BADGE));
            break;
        case P_SHOW_CONTROLLER:
            ep.setboolean(getflag(F_SHOW_CONTROLLER));
            break;
        case P_PLAY_SELECTION:
            ep.setboolean(getflag(F_PLAY_SELECTION));
            break;
        case P_SHOW_SELECTION:
            ep.setboolean(getflag(F_SHOW_SELECTION));
            break;
        case P_CALLBACKS:
            ep.setsvalue(userCallbackStr);
            break;
        case P_TIME_SCALE:
            ep.setint(gettimescale());
            break;
        case P_FORMATTED_HEIGHT:
            ep.setint(getpreferredrect().height);
            break;
        case P_FORMATTED_WIDTH:
            ep.setint(getpreferredrect().width);
            break;
        case P_MOVIE_CONTROLLER_ID:
#ifndef FEATURE_QUICKTIME
            ep.setint((int)NULL);
#else
            ep.setint((int4)theMC);
#endif
            break;
        case P_PLAY_LOUDNESS:
            ep.setint(getloudness());
            break;
        case P_TRACK_COUNT:
#ifdef FEATURE_QUICKTIME
            if (usingQT() && state & CS_PREPARED)
                i = (uint2)GetMovieTrackCount((Movie)theMovie);
#endif
            ep.setint(i);
            break;
        case P_TRACKS:
            gettracks(ep);
            break;
        case P_ENABLED_TRACKS:
            getenabledtracks(ep);
            break;
        case P_MEDIA_TYPES:
            ep.clear();
#ifdef FEATURE_QUICKTIME
            if (usingQT() && state & CS_PREPARED)
            {
                uint2 i;
                bool first = true;
                for (i = 0 ; i < QTMFORMATS ; i++)
                    if (QTMovieHasType((Movie)theMovie, qtmediatypes[i]))
                    {
                        ep.concatcstring(qtmediastrings[i], EC_COMMA, first);
                        first = false;
                    }
            }
#endif
            break;
        case P_CURRENT_NODE:
#ifdef FEATURE_QUICKTIME
            if (qtvrinstance != NULL)
                i = (uint2)QTVRGetCurrentNodeID((QTVRInstance)qtvrinstance);
#endif
            ep.setint(i);
            break;
        case P_PAN:
		{
			real8 pan = 0.0;
#ifdef FEATURE_QUICKTIME
			if (qtvrinstance != NULL)
				pan = QTVRGetPanAngle((QTVRInstance)qtvrinstance);
#endif
			ep.setr8(pan, ep.getnffw(), ep.getnftrailing(), ep.getnfforce());
		}
            break;
        case P_TILT:
		{
			real8 tilt = 0.0;
#ifdef FEATURE_QUICKTIME
			if (qtvrinstance != NULL)
				tilt = QTVRGetTiltAngle((QTVRInstance)qtvrinstance);
#endif
			ep.setr8(tilt, ep.getnffw(), ep.getnftrailing(), ep.getnfforce());
		}
            break;
        case P_ZOOM:
		{
			real8 zoom = 0.0;
#ifdef FEATURE_QUICKTIME
			if (qtvrinstance != NULL)
				zoom = QTVRGetFieldOfView((QTVRInstance)qtvrinstance);
#endif
			ep.setr8(zoom, ep.getnffw(), ep.getnftrailing(), ep.getnfforce());
		}
            break;
        case P_CONSTRAINTS:
			ep.clear();
#ifdef FEATURE_QUICKTIME
            if (qtvrinstance != NULL)
            {
                char buffer[R4L * 2];
                real4 minrange, maxrange;
                uint2 i;
                minrange = maxrange = 0.0;
                for (i = 0 ; i <= 2 ; i++)
                {
                    QTVRGetConstraints((QTVRInstance)qtvrinstance, i, &minrange, &maxrange);
                    sprintf(buffer, "%f,%f", minrange, maxrange);
                    ep.concatcstring(buffer, EC_RETURN, i == 0);
                }
            }
#endif
            break;
        case P_NODES:
            getnodes(ep);
            break;
        case P_HOT_SPOTS:
            gethotspots(ep);
            break;
#endif /* MCPlayer::getprop */
        default:
            return MCControl::getprop_legacy(parid, which, ep, effective);
	}
	return ES_NORMAL;
}
#endif

#ifdef LEGACY_EXEC
Exec_stat MCPlayer::setprop_legacy(uint4 parid, Properties p, MCExecPoint &ep, Boolean effective)
{
	Boolean dirty = False;
	Boolean wholecard = False;
	uint4 ctime;
	MCString data = ep.getsvalue();
    
	switch (p)
	{
#ifdef /* MCPlayer::setprop */ LEGACY_EXEC
        case P_FILE_NAME:
            if (filename == NULL || data != filename)
            {
                delete filename;
                filename = NULL;
                playstop();
                starttime = MAXUINT4; //clears the selection
                endtime = MAXUINT4;
                if (data != MCnullmcstring)
                    filename = data.clone();
                prepare(MCnullstring);
                dirty = wholecard = True;
            }
            break;
        case P_DONT_REFRESH:
            if (!MCU_matchflags(data, flags, F_DONT_REFRESH, dirty))
            {
                MCeerror->add(EE_OBJECT_NAB, 0, 0, data);
                return ES_ERROR;
            }
            break;
        case P_ALWAYS_BUFFER:
            if (!MCU_matchflags(data, flags, F_ALWAYS_BUFFER, dirty))
            {
                MCeerror->add(EE_OBJECT_NAB, 0, 0, data);
                return ES_ERROR;
            }
            
            // The actual buffering state is determined upon redrawing - therefore
            // we trigger a redraw to ensure we don't unbuffer when it is
            // needed.
            
            if (opened)
                dirty = True;
            break;
        case P_CALLBACKS:
#ifdef FEATURE_QUICKTIME
            deleteUserCallbacks(); //delete all callbacks for this player
#endif
            delete userCallbackStr;
            if (data.getlength() == 0)
                userCallbackStr = NULL;
            else
            {
                userCallbackStr = data.clone();
#ifdef FEATURE_QUICKTIME
                installUserCallbacks(); //install all callbacks for this player
#endif
            }
            break;
        case P_CURRENT_TIME:
            if (!MCU_stoui4(data, ctime))
            {
                MCeerror->add(EE_OBJECT_NAN, 0, 0, data);
                return ES_ERROR;
            }
            setcurtime(ctime);
            if (isbuffering())
                dirty = True;
            break;
        case P_LOOPING:
            if (!MCU_matchflags(data, flags, F_LOOPING, dirty))
            {
                MCeerror->add(EE_OBJECT_NAB, 0, 0, data);
                return ES_ERROR;
            }
            if (dirty)
                setlooping((flags & F_LOOPING) != 0); //set/unset movie looping
            break;
        case P_PAUSED:
            playpause(data == MCtruemcstring); //pause or unpause the player
            break;
        case P_PLAY_RATE:
            if (!MCU_stor8(data, rate))
            {
                MCeerror->add(EE_OBJECT_NAN, 0, 0, data);
                return ES_ERROR;
            }
            setplayrate();
            break;
        case P_START_TIME: //for QT, this is the selection start time
            if (data.getlength() == 0)
                starttime = endtime = MAXUINT4;
            else
            {
                if (!MCU_stoui4(data, starttime))
                {
                    MCeerror->add(EE_OBJECT_NAN, 0, 0, data);
                    return ES_ERROR;
                }
#ifndef _MOBILE
                if (endtime == MAXUINT4) //if endtime is not set, set it to the length of movie
                    endtime = getduration();
                else
                    if (starttime > endtime)
                        endtime = starttime;
#endif
            }
            setselection();
            break;
        case P_END_TIME: //for QT, this is the selection end time
            if (data.getlength() == 0)
                starttime = endtime = MAXUINT4;
            else
            {
                if (!MCU_stoui4(data, endtime))
                {
                    MCeerror->add(EE_OBJECT_NAN, 0, 0, data);
                    return ES_ERROR;
                }
#ifndef _MOBILE
                if (starttime == MAXUINT4)
                    starttime = 0;
                else
                    if (starttime > endtime)
                        starttime = endtime;
#endif
            }
            setselection();
            break;
        case P_TRAVERSAL_ON:
            if (MCControl::setprop(parid, p, ep, effective) != ES_NORMAL)
                return ES_ERROR;
#ifdef FEATURE_QUICKTIME
            if (usingQT() && getstate(CS_PREPARED))
                MCDoAction((MovieController)theMC, mcActionSetKeysEnabled, (void*)((flags & F_TRAVERSAL_ON) != 0));
#endif
            break;
        case P_SHOW_BADGE: //if in the buffering mode we do not want to show/hide the badge
            if (!(flags & F_ALWAYS_BUFFER))
            { //if always buffer flag is not set
                if (!MCU_matchflags(data, flags, F_SHOW_BADGE, dirty))
                {
                    MCeerror->add(EE_OBJECT_NAB, 0, 0, data);
                    return ES_ERROR;
                }
                if (dirty && !isbuffering()) //we are not actually buffering, let's show/hide the badge
                    showbadge((flags & F_SHOW_BADGE) != 0); //show/hide movie's badge
            }
            break;
        case P_SHOW_CONTROLLER:
            if (!MCU_matchflags(data, flags, F_SHOW_CONTROLLER, dirty))
            {
                MCeerror->add(EE_OBJECT_NAB, 0, 0, data);
                return ES_ERROR;
            }
            if (dirty)
            {
                showcontroller((flags & F_VISIBLE) != 0
                               && (flags & F_SHOW_CONTROLLER) != 0);
                dirty = False;
            }
            break;
        case P_PLAY_SELECTION: //make QT movie plays only the selected part
            if (!MCU_matchflags(data, flags, F_PLAY_SELECTION, dirty))
            {
                MCeerror->add
                (EE_OBJECT_NAB, 0, 0, data);
                return ES_ERROR;
            }
            if (dirty)
                playselection((flags & F_PLAY_SELECTION) != 0);
            break;
        case P_SHOW_SELECTION: //means make QT movie editable
            if (!MCU_matchflags(data, flags, F_SHOW_SELECTION, dirty))
            {
                MCeerror->add
                (EE_OBJECT_NAB, 0, 0, data);
                return ES_ERROR;
            }
            if (dirty)
                editmovie((flags & F_SHOW_SELECTION) != 0);
            break;
        case P_SHOW_BORDER:
        case P_BORDER_WIDTH:
            if (MCControl::setprop(parid, p, ep, effective) != ES_NORMAL)
                return ES_ERROR;
            setrect(rect);
            dirty = True;
            break;
        case P_MOVIE_CONTROLLER_ID:
#ifdef FEATURE_QUICKTIME
		{
			uint4 l = data.getlength();
			const char *sptr = data.getstring();
			playstop();
			if ((theMC = (void *)MCU_strtol(sptr, l, ' ', dirty)) == 0 || !dirty)
			{
				MCeerror->add(EE_OBJECT_NAN, 0, 0, data);
				return ES_ERROR;
			}
			theMovie = MCGetMovie((MovieController)theMC);
		}
#endif
            break;
        case P_PLAY_LOUDNESS:
            if (!MCU_stoui2(data, loudness))
            {
                MCeerror->add(EE_OBJECT_NAN, 0, 0, data);
                return ES_ERROR;
            }
            loudness = MCU_max(0, loudness);
            loudness = MCU_min(loudness, 100);
            setloudness();
            break;
        case P_ENABLED_TRACKS:
            if (!setenabledtracks(data))
            {
                MCeerror->add(EE_OBJECT_NAN, 0, 0, data);
                return ES_ERROR;
            }
            dirty = wholecard = True;
            break;
        case P_CURRENT_NODE:
		{
			uint2 nodeid;
			if (!MCU_stoui2(data,nodeid))
			{
				MCeerror->add(EE_OBJECT_NAN, 0, 0, data);
				return ES_ERROR;
			}
#ifdef FEATURE_QUICKTIME
			if (qtvrinstance != NULL)
			{
				if (QTVRGoToNodeID((QTVRInstance)qtvrinstance,nodeid) != noErr)
				{
					MCeerror->add(EE_OBJECT_NAN, 0, 0, data);
					return ES_ERROR;
				}
			}
#endif
		}
            break;
        case P_PAN:
		{
			real8 pan;
			if (!MCU_stor8(data, pan))
			{
				MCeerror->add(EE_OBJECT_NAN, 0, 0, data);
				return ES_ERROR;
			}
#ifdef FEATURE_QUICKTIME
			if (qtvrinstance != NULL)
				QTVRSetPanAngle((QTVRInstance)qtvrinstance, (float)pan);
#endif
			if (isbuffering())
				dirty = True;
		}
            break;
        case P_TILT:
		{
			real8 tilt;
			if (!MCU_stor8(data, tilt))
			{
				MCeerror->add(EE_OBJECT_NAN, 0, 0, data);
				return ES_ERROR;
			}
#ifdef FEATURE_QUICKTIME
			if (qtvrinstance != NULL)
				QTVRSetTiltAngle((QTVRInstance)qtvrinstance, (float)tilt);
#endif
			if (isbuffering())
				dirty = True;
		}
            break;
        case P_ZOOM:
		{
			real8 zoom;
			if (!MCU_stor8(data, zoom))
			{
				MCeerror->add(EE_OBJECT_NAN, 0, 0, data);
				return ES_ERROR;
			}
#ifdef FEATURE_QUICKTIME
			if (qtvrinstance != NULL)
				QTVRSetFieldOfView((QTVRInstance)qtvrinstance, (float)zoom);
#endif
			if (isbuffering())
				dirty = True;
		}
            break;
        case P_VISIBLE:
        case P_INVISIBLE:
		{
			uint4 oldflags = flags;
			Exec_stat stat = MCControl::setprop(parid, p, ep, effective);
			if (flags != oldflags && !(flags & F_VISIBLE))
				playstop();
#ifdef FEATURE_QUICKTIME
			if (theMC != NULL)
				MCSetVisible((MovieController)theMC, getflag(F_VISIBLE) && getflag(F_SHOW_CONTROLLER));
#endif
			
			return stat;
		}
            break;
#endif /* MCPlayer::setprop */
        default:
            return MCControl::setprop_legacy(parid, p, ep, effective);
	}
	if (dirty && opened && flags & F_VISIBLE)
	{
		// MW-2011-08-18: [[ Layers ]] Invalidate the whole object.
		layer_redrawall();
	}
	return ES_NORMAL;
}
#endif

// MW-2011-09-23: Make sure we sync the buffer state at this point, rather than
//   during drawing.
void MCPlayer::select(void)
{
	MCControl::select();
	syncbuffering(nil);
}

// MW-2011-09-23: Make sure we sync the buffer state at this point, rather than
//   during drawing.
void MCPlayer::deselect(void)
{
	MCControl::deselect();
	syncbuffering(nil);
}

MCControl *MCPlayer::clone(Boolean attach, Object_pos p, bool invisible)
{
	MCPlayer *newplayer = new MCPlayer(*this);
	if (attach)
		newplayer->attach(p, invisible);
	return newplayer;
}

IO_stat MCPlayer::extendedsave(MCObjectOutputStream& p_stream, uint4 p_part)
{
	return defaultextendedsave(p_stream, p_part);
}

IO_stat MCPlayer::extendedload(MCObjectInputStream& p_stream, uint32_t p_version, uint4 p_remaining)
{
	return defaultextendedload(p_stream, p_version, p_remaining);
}

IO_stat MCPlayer::save(IO_handle stream, uint4 p_part, bool p_force_ext)
{
	IO_stat stat;
	if (!disposable)
	{
		if ((stat = IO_write_uint1(OT_PLAYER, stream)) != IO_NORMAL)
			return stat;
		if ((stat = MCControl::save(stream, p_part, p_force_ext)) != IO_NORMAL)
			return stat;
		
		// MW-2013-11-19: [[ UnicodeFileFormat ]] If sfv >= 7000, use unicode.
        if ((stat = IO_write_stringref_new(filename, stream, MCstackfileversion >= 7000)) != IO_NORMAL)
			return stat;
		if ((stat = IO_write_uint4(starttime, stream)) != IO_NORMAL)
			return stat;
		if ((stat = IO_write_uint4(endtime, stream)) != IO_NORMAL)
			return stat;
		if ((stat = IO_write_int4((int4)(rate / 10.0 * MAXINT4),
		                          stream)) != IO_NORMAL)
			return stat;
		
		// MW-2013-11-19: [[ UnicodeFileFormat ]] If sfv >= 7000, use unicode.
        if ((stat = IO_write_stringref_new(userCallbackStr, stream, MCstackfileversion >= 7000)) != IO_NORMAL)
			return stat;
	}
	return savepropsets(stream);
}

IO_stat MCPlayer::load(IO_handle stream, uint32_t version)
{
	IO_stat stat;
    
	if ((stat = MCObject::load(stream, version)) != IO_NORMAL)
		return stat;
	
	// MW-2013-11-19: [[ UnicodeFileFormat ]] If sfv >= 7000, use unicode.
	if ((stat = IO_read_stringref_new(filename, stream, version >= 7000)) != IO_NORMAL)
		return stat;
	if ((stat = IO_read_uint4(&starttime, stream)) != IO_NORMAL)
		return stat;
	if ((stat = IO_read_uint4(&endtime, stream)) != IO_NORMAL)
		return stat;
	int4 trate;
	if ((stat = IO_read_int4(&trate, stream)) != IO_NORMAL)
		return stat;
	rate = (real8)trate * 10.0 / MAXINT4;
	
	// MW-2013-11-19: [[ UnicodeFileFormat ]] If sfv >= 7000, use unicode.
	if ((stat = IO_read_stringref_new(userCallbackStr, stream, version >= 7000)) != IO_NORMAL)
		return stat;
	return loadpropsets(stream, version);
}

// MW-2011-09-23: Ensures the buffering state is consistent with current flags
//   and state.
void MCPlayer::syncbuffering(MCContext *p_dc)
{
	bool t_should_buffer;
	
	// MW-2011-09-13: [[ Layers ]] If the layer is dynamic then the player must be buffered.
	t_should_buffer = getstate(CS_SELECTED) || getflag(F_ALWAYS_BUFFER) || getstack() -> getstate(CS_EFFECT) || (p_dc != nil && p_dc -> gettype() != CONTEXT_TYPE_SCREEN) || !MCModeMakeLocalWindows() || layer_issprite();
    
    // MW-2014-04-24: [[ Bug 12249 ]] If we are not in browse mode for this object, then it should be buffered.
    t_should_buffer = t_should_buffer || getstack() -> gettool(this) != T_BROWSE;
	
#ifdef FEATURE_QUICKTIME
	if (qtstate != QT_INITTED)
		return;
    
	if (t_should_buffer && !isbuffering())
		bufferDraw(false);
	else if (!t_should_buffer && isbuffering())
		unbufferDraw();
#endif
}

// MW-2007-08-14: [[ Bug 1949 ]] On Windows ensure we load and unload QT if not
//   currently in use.
bool MCPlayer::getversion(MCStringRef& r_string)
{
#if defined(X11)
	return MCStringCreateWithNativeChars((const char_t*)"2.0", 3, r_string);
#elif defined(_WINDOWS)
	bool t_success = true;
	
	// MW-2010-09-13: [[ Bug 8956 ]] Make sure QT is kept in memory after checking the version,
	//   if the user hasn't turned it off (dontUseQT == false).
	bool t_transient_qt;
	t_transient_qt = false;
	if (qtstate != QT_INITTED)
	{
		if (!MCdontuseQT)
			initqt();
		else
		{
			if (InitializeQTML(0L) == noErr)
				t_transient_qt = true;
			else
				t_transient_qt = false;
		}
	}
    
	long attrs;
	if ((t_transient_qt || qtstate == QT_INITTED) && Gestalt(gestaltQuickTimeVersion, &attrs) == noErr)
		t_success = MCStringFormat(r_string, "%ld.%ld.%ld", attrs >> 24, (attrs >> 20) & 0xF, (attrs >> 16) & 0xF);
	else
		t_success = MCStringCreateWithNativeChars((const char_t*)"0.0", 3, r_string);
    
	if (t_transient_qt)
		TerminateQTML();
	
	return t_success;
#elif defined(_MACOSX)
	bool t_success = true;
	initqt();
	if (usingQT())
	{//for QT
		long attrs;
		if (Gestalt(gestaltQuickTimeVersion, &attrs) == noErr)
			t_success = MCStringFormat(r_string, "%ld.%ld.%ld", attrs >> 24, (attrs >> 20) & 0xF, (attrs >> 16) & 0xF);
		else
			t_success = MCStringCreateWithNativeChars((const char_t*)"0.0", 3, r_string);  //indicates that no QT installed
	}
	else //for AVI movie
		t_success = MCStringCreateWithNativeChars((const char_t*)"0.0", 3, r_string);  //indicates that no QT installed
    
	return t_success;
#else
	r_string = MCValueRetain(kMCEmptyString);
    return true;
#endif
}

void MCPlayer::freetmp()
{
	if (istmpfile)
	{
		MCS_unlink(filename);
		MCValueAssign(filename, kMCEmptyString);
	}
}

uint4 MCPlayer::getduration() //get movie duration/length
{
#ifdef FEATURE_QUICKTIME
	if (usingQT())
		return qt_getduration();
#ifdef TARGET_PLATFORM_WINDOWS
	else
		return avi_getduration();
#endif
#elif defined(X11)
	return x11_getduration();
#else
	return 0;
#endif
}

uint4 MCPlayer::gettimescale() //get moive time scale
{
#ifdef FEATURE_QUICKTIME
	if (usingQT())
		return qt_gettimescale();
#ifdef TARGET_PLATFORM_WINDOWS
	else
		return avi_gettimescale();
#endif
#elif defined(X11) //X11 stuff
	return x11_gettimescale();
#else
	return 0;
#endif
}

uint4 MCPlayer::getmoviecurtime()
{
#ifdef FEATURE_QUICKTIME
	if (usingQT())
		return qt_getmoviecurtime();
#ifdef TARGET_PLATFORM_WINDOWS
	else
		return avi_getmoviecurtime();
#endif
#elif defined(X11)
	return x11_getmoviecurtime();
#else
	return 0;
#endif
}

void MCPlayer::setcurtime(uint4 newtime, bool notify)
{
	lasttime = newtime;
#ifdef FEATURE_QUICKTIME
	if (usingQT())
		qt_setcurtime(newtime);
#ifdef TARGET_PLATFORM_WINDOWS
	else
		avi_setcurtime(newtime);
#endif
#elif defined(X11)
	x11_setcurtime(newtime);
#endif
}

void MCPlayer::setselection(bool notify)
{
#ifdef FEATURE_QUICKTIME
	if (usingQT())
		qt_setselection();
#ifdef TARGET_PLATFORM_WINDOWS
	else
		avi_setselection();
#endif
#elif defined(X11)
	x11_setselection();
#endif
}

void MCPlayer::setlooping(Boolean loop)
{
#ifdef FEATURE_QUICKTIME
	if (usingQT()) // loop or unloop QT movie
		qt_setlooping(loop);
#ifdef TARGET_PLATFORM_WINDOWS
	else
		avi_setlooping(loop);
#endif
#elif defined(X11)
	x11_setlooping(loop);
#endif
}

void MCPlayer::setplayrate()
{
#ifdef FEATURE_QUICKTIME //MAC or WIN
	if (usingQT())
		qt_setplayrate();
#ifdef TARGET_PLATFORM_WINDOWS
	else
		avi_setplayrate();
#endif
#elif defined(X11)
	x11_setplayrate();
#endif
    
	if (rate != 0)
		state = state & ~CS_PAUSED;
	else
		state = state | CS_PAUSED;
}

void MCPlayer::showbadge(Boolean show)
{
#ifdef FEATURE_QUICKTIME
	if (usingQT())// set QT movie's play rate, for QT movie only
		qt_showbadge(show);
#ifdef TARGET_PLATFORM_WINDOWS
	else
		avi_showbadge(show);
#endif
#elif defined(X11)
	x11_showbadge(show);
#endif
}

void MCPlayer::editmovie(Boolean edit)
{
#ifdef FEATURE_QUICKTIME
	if (usingQT())//on & off the ability to set selection
		qt_editmovie(edit);
#ifdef TARGET_PLATFORM_WINDOWS
	else
		avi_editmovie(edit);
#endif
#elif defined(X11)
	x11_editmovie(edit);
#endif
}

void MCPlayer::playselection(Boolean play)
{
#ifdef FEATURE_QUICKTIME
	if (usingQT())
		qt_playselection(play);
#ifdef TARGET_PLATFORM_WINDOWS
	else
		avi_playselection(play);
#endif
#elif defined(X11)
	x11_playselection(play);
#endif
}

Boolean MCPlayer::ispaused()
{

#ifdef FEATURE_QUICKTIME
	if (usingQT())
		return qt_ispaused();
#ifdef TARGET_PLATFORM_WINDOWS
	else
		return avi_ispaused();
#endif
#elif defined(X11)
	return x11_ispaused();
#else
	return True;
#endif
}

void MCPlayer::showcontroller(Boolean show)
{
#ifdef FEATURE_QUICKTIME
	if (usingQT())
		qt_showcontroller(show);
#ifdef TARGET_PLATFORM_WINDOWS
	else
		avi_showcontroller(show);
#endif
#elif defined(X11)
	x11_showcontroller(show);
#endif
}

Boolean MCPlayer::prepare(MCStringRef options)
{
	Boolean ok = False;
    
	if (state & CS_PREPARED || MCStringIsEmpty(filename))
		return True;
	
	if (!opened)
		return False;

#ifdef X11
	ok = x11_prepare();
#elif defined FEATURE_QUICKTIME
	initqt();
	if (!dontuseqt && !MCdontuseQT && qtstate == QT_INITTED)
	{
		ok = qt_prepare();
		usingqt = True;
	}
#ifdef TARGET_PLATFORM_WINDOWS
	else
	{
		ok = avi_prepare();
		usingqt = False;
	}
#endif
#endif
    
	if (ok)
	{
		state |= CS_PREPARED | CS_PAUSED;
        
#ifdef FEATURE_QUICKTIME
		// MW-2007-07-06: [[ Bug 3848 ]] We shouldn't set up this timer if we
		//   aren't using QT (s_ephemeral_player == NULL).
		if (MCplayers == NULL && s_ephemeral_player != NULL)
			MCscreen -> addtimer(s_ephemeral_player, MCM_internal2, 0);
#endif
		
#ifdef X11
		// If we get here and MClastvideowindow == DNULL it means that MClastvideowindow
		// was set to DNULL and the video window destroyed in the SIGCHLD handler -- this
		// means that the child process has terminated, which is most likly caused by
		// mplayer not being available.
		if (MClastvideowindow == DNULL)
		{
		}
		else
#endif
		{
			nextplayer = MCplayers;
			MCplayers = this;
		}
	}
    
	return ok;
}

Boolean MCPlayer::playstart(MCStringRef options)
{
	if (!prepare(options))
		return False;
	playpause(False);
	return True;
}

Boolean MCPlayer::playpause(Boolean on)
{
	if (!(state & CS_PREPARED))
		return False;
	
	Boolean ok;
	ok = False;
    
#ifdef TARGET_PLATFORM_WINDOWS
	if (qtstate != QT_INITTED)
		setstate(avi_ispaused(), CS_PAUSED);
#endif
#ifdef FEATURE_QUICKTIME
	if ((on == True) == getstate(CS_PAUSED))
		return True;
#endif
    
    
#ifdef FEATURE_QUICKTIME
	if (usingQT())
		ok = qt_playpause(on);
#ifdef TARGET_PLATFORM_WINDOWS
	else
		ok = avi_playpause(on);
#endif
#elif defined(X11)
	ok = x11_playpause(on);
#endif
	
	if (ok)
		setstate(on, CS_PAUSED);
    
	return ok;
}

void MCPlayer::playstepforward()
{
	if (!getstate(CS_PREPARED))
		return;
    
#ifdef FEATURE_QUICKTIME
	if (usingQT())
		qt_playstepforward();
#ifdef TARGET_PLATFORM_WINDOWS
	else
		avi_playstepforward();
#endif
#elif defined(X11)
	x11_playstepforward();
#endif
}

void MCPlayer::playstepback()
{
	if (!getstate(CS_PREPARED))
		return;
	
#ifdef FEATURE_QUICKTIME
	if (usingQT())
		qt_playstepback();
#ifdef TARGET_PLATFORM_WINDOWS
	else
		avi_playstepback();
#endif
#elif defined(X11)
	x11_playstepback();
#endif
}

Boolean MCPlayer::playstop()
{
	formattedwidth = formattedheight = 0;
	if (!getstate(CS_PREPARED))
		return False;
    
	Boolean needmessage = True;
	
	state &= ~(CS_PREPARED | CS_PAUSED);
	lasttime = 0;
		
#ifdef FEATURE_QUICKTIME
	if (usingQT())
		needmessage = qt_playstop();
#ifdef TARGET_PLATFORM_WINDOWS
	else
		needmessage = avi_playstop();
#endif
#elif defined(X11)
	needmessage = x11_playstop();
#endif
    
	freetmp();
    
	if (MCplayers != NULL)
	{
		if (MCplayers == this)
			MCplayers = nextplayer;
		else
		{
			MCPlayer *tptr = MCplayers;
			while (tptr->nextplayer != NULL && tptr->nextplayer != this)
				tptr = tptr->nextplayer;
			if (tptr->nextplayer == this)
                tptr->nextplayer = nextplayer;
		}
	}
	nextplayer = NULL;
    
	if (disposable)
	{
		if (needmessage)
			getcard()->message_with_valueref_args(MCM_play_stopped, getname());
		delete this;
	}
	else
		if (needmessage)
			message_with_valueref_args(MCM_play_stopped, getname());
    
	return True;
}


void MCPlayer::setfilename(MCStringRef vcname,
                           MCStringRef fname, Boolean istmp)
{
	// AL-2014-05-27: [[ Bug 12517 ]] Incoming strings can be nil
    MCNewAutoNameRef t_vcname;
    if (vcname != nil)
        MCNameCreate(vcname, &t_vcname);
    else
        t_vcname = kMCEmptyName;
    
	setname(*t_vcname);
	filename = MCValueRetain(fname != nil ? fname : kMCEmptyString);
	istmpfile = istmp;
	disposable = True;
}

void MCPlayer::setvolume(uint2 tloudness)
{
}

MCRectangle MCPlayer::getpreferredrect()
{
	if (!getstate(CS_PREPARED))
	{
		MCRectangle t_bounds;
		MCU_set_rect(t_bounds, 0, 0, formattedwidth, formattedheight);
		return t_bounds;
	}
    
#ifdef FEATURE_QUICKTIME
	if (usingQT())
		return qt_getpreferredrect();
#ifdef TARGET_PLATFORM_WINDOWS
	else
		return avi_getpreferredrect();
#endif
#elif defined(X11)
	return x11_getpreferredrect();
#else
	MCRectangle t_bounds;
	MCU_set_rect(t_bounds, 0, 0, 0, 0);
	return t_bounds;
#endif
}

uint2 MCPlayer::getloudness()
{
	if (getstate(CS_PREPARED))
#ifdef FEATURE_QUICKTIME
    if (usingQT())
        loudness = qt_getloudness();
#ifdef TARGET_PLATFORM_WINDOWS
    else
        loudness = avi_getloudness();
#endif
#elif defined(X11)
    loudness = x11_getloudness();
#else
    loudness = loudness;
#endif
	return loudness;
}

void MCPlayer::setloudness()
{
	if (state & CS_PREPARED)
#ifdef FEATURE_QUICKTIME
    if (usingQT())
        qt_setloudness(loudness);
#ifdef TARGET_PLATFORM_WINDOWS
    else
        avi_setloudness(loudness);
#endif
#elif defined(X11)
    x11_setloudness(loudness);
#else
	loudness = loudness;
#endif
}

#ifdef LEGACY_EXEC
void MCPlayer::gettracks(MCExecPoint &ep)
{
	ep . clear();
    
	if (getstate(CS_PREPARED))
#ifdef FEATURE_QUICKTIME
    if (usingQT())
        qt_gettracks(ep);
#ifdef TARGET_PLATFORM_WINDOWS
    else
        avi_gettracks(ep);
#endif
#elif defined(X11)
    x11_gettracks(ep);
#else
	0 == 0;
#endif
}
#endif

#ifdef LEGACY_EXEC
void MCPlayer::getenabledtracks(MCExecPoint &ep)
{
	ep.clear();
    
	if (getstate(CS_PREPARED))
#ifdef FEATURE_QUICKTIME
    if (usingQT())
        qt_getenabledtracks(ep);
#ifdef TARGET_PLATFORM_WINDOWS
    else
        avi_getenabledtracks(ep);
#endif
#elif defined(X11)
    x11_getenabledtracks(ep);
#else
    0 == 0;
#endif
}
#endif

void MCPlayer::setenabledtracks(uindex_t p_count, uint32_t *p_tracks_id)
{
	if (getstate(CS_PREPARED))
#ifdef FEATURE_QUICKTIME
    if (usingQT())
        qt_setenabledtracks(p_count, p_tracks_id);
#ifdef TARGET_PLATFORM_WINDOWS
    else
        avi_setenabledtracks(p_count, p_tracks_id);
#endif
#elif defined(X11)
    x11_setenabledtracks(p_count, p_tracks_id);
#else
    0 == 0;
#endif
}

#ifdef LEGACY_EXEC
void MCPlayer::getnodes(MCExecPoint &ep)
{
	ep.clear();
#ifdef FEATURE_QUICKTIME
	if (qtvrinstance != NULL)
	{
		QTAtomContainer			qtatomcontainer;
		QTAtom					qtatom;
		uint2				    numnodes = 0;
		if (QTVRGetVRWorld((QTVRInstance)qtvrinstance, &qtatomcontainer) != noErr)
			return;
		qtatom = QTFindChildByIndex(qtatomcontainer, kParentAtomIsContainer, kQTVRNodeParentAtomType, 1, NULL);
		if (qtatom == 0)
		{
			QTDisposeAtomContainer(qtatomcontainer);
			return;
		}
		numnodes = QTCountChildrenOfType(qtatomcontainer, qtatom, kQTVRNodeIDAtomType);
		QTAtomID qtatomid;
		uint2 index;
		for (index = 1; index <= numnodes; index++)
		{
			QTFindChildByIndex(qtatomcontainer, qtatom, kQTVRNodeIDAtomType, index, &qtatomid);
			ep.concatuint(qtatomid, EC_RETURN, index == 1); // id
			ep.concatcstring(QTVRGetNodeType((QTVRInstance)qtvrinstance, (uint2)qtatomid) == kQTVRPanoramaType ? "panorama" : "object", EC_COMMA, false);
		}
		QTDisposeAtomContainer(qtatomcontainer);
	}
#endif
}
#endif

#ifdef LEGACY_EXEC
void MCPlayer::gethotspots(MCExecPoint &ep)
{
	ep.clear();
#ifdef FEATURE_QUICKTIME
	if (qtvrinstance != NULL)
	{
		QTAtomContainer qtatomcontainer;
		QTAtom qtatom;
		uint2 numhotspots = 0;
		if (QTVRGetNodeInfo((QTVRInstance)qtvrinstance, QTVRGetCurrentNodeID((QTVRInstance)qtvrinstance),
		                    &qtatomcontainer) != noErr)
			return;
		qtatom = QTFindChildByID(qtatomcontainer, kParentAtomIsContainer,
		                         kQTVRHotSpotParentAtomType, 1, NULL);
		if (qtatom == 0)
		{
			QTDisposeAtomContainer(qtatomcontainer);
			return;
		}
		numhotspots = QTCountChildrenOfType(qtatomcontainer, qtatom,
		                                    kQTVRHotSpotAtomType);
		QTAtomID qtatomid;
		OSType hotspottype;
		uint2 index;
		for (index = 1; index <= numhotspots; index++)
		{
			QTFindChildByIndex(qtatomcontainer, qtatom, kQTVRHotSpotAtomType, index, &qtatomid);
			ep.concatuint(qtatomid, EC_RETURN, index == 1);//id
            
			const char *t_type;
			QTVRGetHotSpotType((QTVRInstance)qtvrinstance,(uint2)qtatomid,&hotspottype);
			switch (hotspottype)
			{
                case kQTVRHotSpotLinkType: t_type = "link"; break;
                case kQTVRHotSpotURLType: t_type = "url"; break;
                default:
                    t_type = "undefined";
			}
			ep.concatcstring(t_type ,EC_COMMA, false);//type
		}
		QTDisposeAtomContainer(qtatomcontainer);
	}
#endif
}
#endif


integer_t MCPlayer::getmediatypes()
{
    MCPlayerMediaTypeSet types = 0;
#ifdef FEATURE_QUICKTIME
    if (usingQT() && state & CS_PREPARED)
    {
        for (uint2 i = 0 ; i < QTMFORMATS ; i++)
            if (QTMovieHasType((Movie)theMovie, qtmediatypes[i]))
                types |= 1 << i;
    }
#endif
    return (integer_t)types;
}

uinteger_t MCPlayer::getcurrentnode()
{
    uint2 i = 0;
#ifdef FEATURE_QUICKTIME
    if (qtvrinstance != NULL)
        i = (uint2)QTVRGetCurrentNodeID((QTVRInstance)qtvrinstance);
#endif
    return i;
}

bool MCPlayer::changecurrentnode(uinteger_t nodeid)
{
#ifdef FEATURE_QUICKTIME
    if (qtvrinstance != NULL)
    {
        QTVRGoToNodeID((QTVRInstance)qtvrinstance,nodeid);
        if (isbuffering())
            return true;
    }
#endif
    return false;
}

real8 MCPlayer::getpan()
{
    real8 pan = 0.0;
#ifdef FEATURE_QUICKTIME
    if (qtvrinstance != NULL)
        pan = QTVRGetPanAngle((QTVRInstance)qtvrinstance);
#endif
    return pan;
}

bool MCPlayer::changepan(real8 pan)
{
#ifdef FEATURE_QUICKTIME
    if (qtvrinstance != NULL)
        QTVRSetPanAngle((QTVRInstance)qtvrinstance, (float)pan);
#endif
    
    return isbuffering() == True;
}

real8 MCPlayer::gettilt()
{
    real8 tilt = 0.0;
#ifdef FEATURE_QUICKTIME
    if (qtvrinstance != NULL)
        tilt = QTVRGetTiltAngle((QTVRInstance)qtvrinstance);
#endif
    return tilt;
}

bool MCPlayer::changetilt(real8 tilt)
{
#ifdef FEATURE_QUICKTIME
    if (qtvrinstance != NULL)
        QTVRSetTiltAngle((QTVRInstance)qtvrinstance, (float)tilt);
#endif
    return isbuffering() == True;
}

real8 MCPlayer::getzoom()
{
    real8 zoom = 0.0;
#ifdef FEATURE_QUICKTIME
    if (qtvrinstance != NULL)
        zoom = QTVRGetFieldOfView((QTVRInstance)qtvrinstance);
#endif
    return zoom;
}

bool MCPlayer::changezoom(real8 zoom)
{
#ifdef FEATURE_QUICKTIME
    if (qtvrinstance != NULL)
        QTVRSetFieldOfView((QTVRInstance)qtvrinstance, (float)zoom);
#endif
    return isbuffering() == True;
}


void MCPlayer::getenabledtracks(uindex_t &r_count, uint32_t *&r_tracks_id)
{
    uindex_t t_count;
    uint32_t *t_tracks_id;
    
    t_count = 0;
    t_tracks_id = nil;
    
    if (getstate(CS_PREPARED))
#ifdef FEATURE_QUICKTIME
        if (usingQT())
            qt_getenabledtracks(t_count, t_tracks_id);
#ifdef TARGET_PLATFORM_WINDOWS
        else
            avi_getenabledtracks(t_count, t_tracks_id);
#endif
#elif defined(X11)
        x11_getenabledtracks(t_count, t_tracks_id);
#else
        0 == 0;
#endif
    
    r_count = t_count;
    r_tracks_id = t_tracks_id;
}

void MCPlayer::gettracks(MCStringRef &r_tracks)
{
    if (getstate(CS_PREPARED))
#ifdef FEATURE_QUICKTIME
        if (usingQT())
            qt_gettracks(r_tracks);
#ifdef TARGET_PLATFORM_WINDOWS
        else
            avi_gettracks(r_tracks);
#endif
#elif defined(X11)
        x11_gettracks(r_tracks);
#else
        r_tracks = MCValueRetain(kMCEmptyString);
#endif
    else
        r_tracks = MCValueRetain(kMCEmptyString);
}

void MCPlayer::getconstraints(MCMultimediaQTVRConstraints &r_constraints)
{
#ifdef FEATURE_QUICKTIME
    getqtvrconstraints(1, r_constraints . minpan, r_constraints . maxpan);
    getqtvrconstraints(2, r_constraints . mintilt, r_constraints . maxtilt);
    getqtvrconstraints(3, r_constraints . minzoom, r_constraints . maxzoom);
#endif
}

void MCPlayer::getnodes(MCStringRef &r_nodes)
{
    MCStringRef t_nodes;
    t_nodes = MCValueRetain(kMCEmptyString);
#ifdef FEATURE_QUICKTIME
    uint2 nodecount = getnodecount();
    MCAutoArray<MCMultimediaQTVRNode> t_node_array;
    
    for (uindex_t i = 1 ; i <= nodecount ; i++)
    {
        MCMultimediaQTVRNode t_node;
        if (!getnode(i, t_node . id, t_node . type))
            break;
        t_node_array . Push(t_node);
    }
    
    MCValueRelease(t_nodes);
	MCExecContext ctxt(nil, nil, nil);
    copy_custom_list_as_string_and_release(ctxt, kMCMultimediaQTVRNodeTypeInfo, t_node_array . Ptr(), t_node_array . Size(), '\n', t_nodes);
    
	if (ctxt . HasError())
		t_nodes = MCValueRetain(kMCEmptyString);
#endif
    r_nodes = t_nodes;
}

void MCPlayer::gethotspots(MCStringRef &r_hotspots)
{
    MCStringRef t_spots;
    t_spots = MCValueRetain(kMCEmptyString);
    
#ifdef FEATURE_QUICKTIME
    uint2 hotspotcount = gethotspotcount();
    MCAutoArray<MCMultimediaQTVRHotSpot> t_spot_array;
    
    for (uindex_t i = 1 ; i <= hotspotcount ; i++)
    {
        MCMultimediaQTVRHotSpot t_spot;
        if (!gethotspot(i, t_spot . id, t_spot . type))
            break;
        t_spot_array . Push(t_spot);
    }
    
    MCValueRelease(t_spots);
	MCExecContext ctxt(nil, nil, nil);
    copy_custom_list_as_string_and_release(ctxt, kMCMultimediaQTVRHotSpotTypeInfo, t_spot_array . Ptr(), t_spot_array . Size(), '\n', t_spots);
    
	if (ctxt . HasError())
		t_spots = MCValueRetain(kMCEmptyString);
#endif
    r_hotspots = t_spots;
}

void MCPlayer::updatevisibility()
{
#ifdef FEATURE_QUICKTIME
    if (theMC != NULL)
        qt_setcontrollervisible();
#endif
}

void MCPlayer::updatetraversal()
{
#ifdef FEATURE_QUICKTIME
    if (usingQT() && getstate(CS_PREPARED))
        qt_enablekeys((flags & F_TRAVERSAL_ON) != 0);
#endif
}

void MCPlayer::setmoviecontrollerid(integer_t p_id)
{
#ifdef FEATURE_QUICKTIME
    playstop();
    theMC = (void *)p_id;
    theMovie = MCGetMovie((MovieController)theMC);
#endif
}

integer_t MCPlayer::getmoviecontrollerid()
{
#ifndef FEATURE_QUICKTIME
    return (integer_t)NULL;
#else
    return (integer_t)theMC;
#endif
}

uinteger_t MCPlayer::gettrackcount()
{
    uint2 i = 0;
#ifdef FEATURE_QUICKTIME
    if (usingQT() && state & CS_PREPARED)
        i = (uint2)GetMovieTrackCount((Movie)theMovie);
#endif
    return i;
}

void MCPlayer::setcallbacks(MCStringRef p_callbacks)
{
#ifdef FEATURE_QUICKTIME
    deleteUserCallbacks(); //delete all callbacks for this player
#endif
    MCValueAssign(userCallbackStr, p_callbacks);
    
    if (!MCStringIsEmpty(userCallbackStr))
    {
#ifdef FEATURE_QUICKTIME
        installUserCallbacks(); //install all callbacks for this player
#endif
    }
}

void MCPlayer::setforegroundcolor(const MCInterfaceNamedColor& p_color)
{
}

void MCPlayer::getforegrouncolor(MCInterfaceNamedColor& r_color)
{
    r_color . name = nil;
}

void MCPlayer::sethilitecolor(const MCInterfaceNamedColor& p_color)
{
}

void MCPlayer::gethilitecolor(MCInterfaceNamedColor &r_color)
{
    r_color . name = nil;
}

// End of property setters/getters
////////////////////////////////////////////////////////////////////////

#ifdef _WINDOWS
void MCPlayer::changewindow(MCSysWindowHandle p_old_window)
{
	HWND t_new_window;
	t_new_window = (HWND)getstack()->getqtwindow();
	SetParent((HWND)hwndMovie, t_new_window);
}

HWND create_player_child_window(MCRectangle &p_rect, HWND p_parent, LPCSTR p_window_class);

LRESULT CALLBACK MCQTPlayerWindowProc(HWND hwnd, UINT msg, WPARAM wParam,
                                      LPARAM lParam)
{
	MSG t_winMsg;
	EventRecord t_qtEvent;
	t_winMsg.hwnd = hwnd;
	t_winMsg.message = msg;
	t_winMsg.wParam = wParam;
	t_winMsg.lParam = lParam;
    
	NativeEventToMacEvent(&t_winMsg, &t_qtEvent);
    
    
	for (MCPlayer *t_player = MCplayers; t_player != NULL; t_player = t_player->getnextplayer())
	{
		if ((HWND)t_player->getplayerwindow() == hwnd)
		{
			MCIsPlayerEvent((MovieController)t_player->getMovieController(), &t_qtEvent);
			break;
		}
	}
    
	return DefWindowProcA(hwnd, msg, wParam, lParam);
}
#endif

//-----------------------------------------------------------------------------
//  Redraw Management

// MW-2011-09-06: [[ Redraw ]] Added 'sprite' option - if true, ink and opacity are not set.
void MCPlayer::draw(MCDC *dc, const MCRectangle& p_dirty, bool p_isolated, bool p_sprite)
{
	MCRectangle dirty;
	dirty = p_dirty;
    
	if (!p_isolated)
	{
		// MW-2011-09-06: [[ Redraw ]] If rendering as a sprite, don't change opacity or ink.
		if (!p_sprite)
		{
			dc -> setopacity(blendlevel * 255 / 100);
			dc -> setfunction(ink);
		}
        
		// MW-2009-06-11: [[ Bitmap Effects ]]
		if (m_bitmap_effects == NULL)
			dc -> begin(false);
		else
		{
			if (!dc -> begin_with_effects(m_bitmap_effects, rect))
				return;
			dirty = dc -> getclip();
		}
	}
    
	if (MClook == LF_MOTIF && state & CS_KFOCUSED && !(extraflags & EF_NO_FOCUS_BORDER))
		drawfocus(dc, p_dirty);
    
#ifdef FEATURE_QUICKTIME
	if (!(state & CS_CLOSING))
		prepare(kMCEmptyString);
    
	if (usingQT())
		qt_draw(dc, dirty);
#ifdef TARGET_PLATFORM_WINDOWS
	else
		avi_draw(dc, dirty);
#endif
#else
	setforeground(dc, DI_BACK, False);
	dc->setbackground(MCscreen->getwhite());
	dc->setfillstyle(FillOpaqueStippled, nil, 0, 0);
	dc->fillrect(rect);
	dc->setbackground(MCzerocolor);
	dc->setfillstyle(FillSolid, nil, 0, 0);
#endif
    
	if (getflag(F_SHOW_BORDER))
		if (getflag(F_3D))
			draw3d(dc, rect, ETCH_SUNKEN, borderwidth);
		else
			drawborder(dc, rect, borderwidth);
	
	if (!p_isolated)
	{
		if (getstate(CS_SELECTED))
			drawselected(dc);
	}
    
	if (!p_isolated)
		dc -> end();
}

//  Redraw Management
//-----------------------------------------------------------------------------

//-----------------------------------------------------------------------------
//  QT Event Processing
//

#ifdef FEATURE_QUICKTIME
void MCPlayer::qt_move(int2 x, int2 y)
{
}

void MCPlayer::qt_click(bool p_state, uint4 p_button)
{
#ifdef TARGET_PLATFORM_WINDOWS
	if (theMC != NULL)
	{
		MSG t_msg;
		EventRecord t_event;
        
		if (p_button == 2)
			return;
        
		if (!p_state)
			return;
        
		int32_t t_dx, t_dy;
		t_dx = t_dy = 0;
		if (!isbuffering())
		{
			MCRectangle t_rect = MCU_reduce_rect(rect, flags & F_SHOW_BORDER ? borderwidth : 0);
			t_dx = t_rect.x;
			t_dy = t_rect.y;
		}
		t_msg . hwnd = (HWND)hwndMovie;
		t_msg . message = p_button == 1 ? WM_LBUTTONDOWN : WM_RBUTTONDOWN;
		t_msg . wParam = 0;
		t_msg . lParam = (mx - t_dx) | (my - t_dy) << 16;
		t_msg . time = MCeventtime;
		t_msg . pt . x = mx - t_dx;
		t_msg . pt . y = my - t_dy;
		WinEventToMacEvent(&t_msg, &t_event);
        
		t_event . where . h = mx - t_dx;
		t_event . where . v = my - t_dy;
		if (!getflag(F_TRAVERSAL_ON))
			t_event . modifiers &= activeFlagBit | btnStateBit | cmdKeyBit;
        
		MCClick((MovieController)theMC, GetHWNDPort(hwndMovie), t_event . where, t_event . when, t_event . modifiers);
	}
#else
	if (theMC != NULL)
	{
		long t_when;
		long t_modifiers;
		Point t_where;
		
		t_when = MCeventtime * 60 / 1000;
		if (isbuffering())
			t_where . h = mx - rect . x, t_where . v = my - rect . y;
		else
			t_where . h = mx, t_where . v = my;
		t_modifiers = 0;
		
		if (p_button == 1)
			t_modifiers |= (1 << btnStateBit);
		else
			t_modifiers |= (1 << btnStateBit) | (1 << cmdKeyBit);
		
		if ((MCmodifierstate & MS_SHIFT) != 0)
			t_modifiers |= (1 << shiftKeyBit);
		if ((MCmodifierstate & MS_CONTROL) != 0)
			t_modifiers |= (1 << controlKeyBit);
		if ((MCmodifierstate & MS_MOD1) != 0)
			t_modifiers |= (1 << optionKeyBit);
		
		// IM-2013-10-11: [[ FullscreenMode ]] Update to use stack coord conversion methods
		MCPoint t_loc;
		t_loc = getstack()->stacktogloballoc(MCPointMake(t_where.h, t_where.v));
		
		EventRecord t_event;
		t_event . what = p_state ? mouseDown : mouseUp;
		t_event . message = 0;
		t_event . when = t_when;
		t_event . where . h = t_loc.x;
		t_event . where . v = t_loc.y;
		t_event . message = 0;
		t_event . modifiers = t_modifiers;
		
		MCIsPlayerEvent((MovieController)theMC, &t_event);
	}
#endif
}

void MCPlayer::qt_key(bool p_state, uint4 p_key)
{
	if (theMC != NULL)
	{
		if (!getflag(F_TRAVERSAL_ON))
			return;
        
		if (!p_state)
			return;
        
		SInt8 t_key;
		long t_modifiers;
        
		t_modifiers = 0;
		if ((MCmodifierstate & MS_SHIFT) != 0)
			t_modifiers |= 1 << shiftKeyBit;
		if ((MCmodifierstate & MS_CONTROL) != 0)
			t_modifiers |= 1 << controlKeyBit;
		if ((MCmodifierstate & MS_MOD1) != 0)
			t_modifiers |= 1 << optionKeyBit;
        
		switch(p_key)
		{
            case XK_Home:
                t_key = kHomeCharCode;
                break;
            case XK_KP_Enter:
                t_key = kEnterCharCode;
                break;
            case XK_End:
                t_key = kEndCharCode;
                break;
            case XK_Help:
                t_key = kHelpCharCode;
                break;
            case XK_BackSpace:
                t_key = kBackspaceCharCode;
                break;
            case XK_Tab:
                t_key = kTabCharCode;
                break;
            case XK_Linefeed:
                t_key = kLineFeedCharCode;
                break;
            case XK_Prior:
                t_key = kPageUpCharCode;
                break;
            case XK_Next:
                t_key = kPageDownCharCode;
                break;
            case XK_Return:
                t_key = kReturnCharCode;
                break;
            case XK_Escape:
                t_key = kEscapeCharCode;
                break;
            case XK_Clear:
                t_key = kClearCharCode;
                break;
            case XK_Left:
                t_key = kLeftArrowCharCode;
                break;
            case XK_Right:
                t_key = kRightArrowCharCode;
                break;
            case XK_Up:
                t_key = kUpArrowCharCode;
                break;
            case XK_Down:
                t_key = kDownArrowCharCode;
                break;
            case XK_Delete:
                t_key = kDeleteCharCode;
                break;
            case XK_KP_Space:
                t_key = ' ';
                break;
            default:
                if (p_key > 127)
                    return;
                t_key = p_key;
                break;
		}
        
		MCKey((MovieController)theMC, t_key, t_modifiers);
	}
}
#endif
//
//  QT Event Processing
//-----------------------------------------------------------------------------


//-----------------------------------------------------------------------------
// QuickTime Player Implementation
//
#ifdef FEATURE_QUICKTIME
// Determines whether QuickTime is initialised.
QTstate MCPlayer::qtstate = QT_NOT_INITTED;
long MCPlayer::qtversion = 0;
MCPlayer *MCPlayer::s_ephemeral_player = NULL;

void MCPlayer::initqt()
{
	if (MCdontuseQT)
		return;
    
	if (qtstate == QT_INITTED)
		return;
    
	s_ephemeral_player = new MCPlayer;
    
#ifdef _WINDOWS
	if (InitializeQTML(0L) != noErr || EnterMovies() != noErr)
		qtstate = QT_FAILED;
	else
	{
		Gestalt(gestaltQuickTimeVersion, &qtversion);
		qtstate = QT_INITTED;
	}
#elif defined _MACOSX
	long response;
	if (Gestalt(gestaltQuickTimeVersion, &response) != noErr || EnterMovies() != noErr)
		qtstate = QT_FAILED;
	else
	{
		qtstate = QT_INITTED;
		qtversion = response;
	}
#endif
}

void MCPlayer::initqtvr()
{
	if (MCdontuseQT)
		return;
    
	if (qtvrstate == QTVR_INITTED)
		return;
    
#ifdef _WINDOWS
	if (InitializeQTVR() != noErr)
		qtvrstate = QTVR_FAILED;
	else
		qtvrstate = QTVR_INITTED;
#elif defined _MACOSX
	if (!IsQTVRInstalled())
		qtvrstate = QTVR_FAILED;
	else
		qtvrstate = QTVR_INITTED;
#endif
}

void MCPlayer::checktimes()
{
	if (state & CS_NO_MESSAGES)
		return;
    
	TimeRecord start, duration;
	if (MCDoAction((MovieController)theMC, mcActionGetSelectionBegin, &start))
	{
		Boolean changed = False;
		if (start.value.lo != starttime)
		{
			starttime = start.value.lo;
			changed = True;
		}
		MCDoAction((MovieController)theMC, mcActionGetSelectionDuration, &duration);
		int4 tm = start.value.lo + duration.value.lo;
		if (tm != (int4)endtime)
		{
			endtime = tm;
			changed = True;
		}
		if (changed) //send a selection changed msg to engine
			message(MCM_selection_changed);
	}
	/* check the player's last message time, the last time the player sends a *
	 * current_time_changed message                                           */
	//get movie's current time
	TimeValue t = GetMovieTime((Movie)theMovie, nil);
	if (t != lasttime)
	{
		lasttime = t;
		message_with_args(MCM_current_time_changed, lasttime);
	}
}

MCRectangle MCPlayer::resize(MCRectangle movieRect)
{
	int2 x, y;
	MCRectangle trect = rect;
	
	// MW-2011-10-24: [[ Bug 9800 ]] Store the current rect for layer notification.
	MCRectangle t_old_rect;
	t_old_rect = rect;
	
	// MW-2011-10-01: [[ Bug 9762 ]] These got inverted sometime.
	formattedheight = movieRect.height;
	formattedwidth = movieRect.width;
	
	if (!(flags & F_LOCK_LOCATION))
	{
		if (formattedheight == 0)
		{ // audio clip
			trect.height = 16;
			rect = trect;
		}
		else
		{
			x = trect.x + (trect.width >> 1);
			y = trect.y + (trect.height >> 1);
			trect.width = (uint2)(formattedwidth * scale);
			trect.height = (uint2)(formattedheight * scale);
			if (flags & F_SHOW_CONTROLLER)
				trect.height += 16;
			trect.x = x - (trect.width >> 1);
			trect.y = y - (trect.height >> 1);
			if (flags & F_SHOW_BORDER)
				rect = MCU_reduce_rect(trect, -borderwidth);
			else
				rect = trect;
		}
	}
	else
		if (flags & F_SHOW_BORDER)
			trect = MCU_reduce_rect(trect, borderwidth);
	
	// MW-2011-10-24: [[ Bug 9800 ]] If the rect has changed, notify the layer.
	if (!MCU_equal_rect(rect, t_old_rect))
		layer_rectchanged(t_old_rect, true);
	
	return trect;
}

void MCPlayer::setMCposition(const MCRectangle &newrect)
{  //re-position the Movie Controller
	Rect playingRect;
	playingRect.left = newrect.x;
	playingRect.top = newrect.y;
	playingRect.right = newrect.x + newrect.width;
	playingRect.bottom = newrect.y + newrect.height;
	if ((flags & F_SHOW_CONTROLLER && newrect.height > 16) && formattedheight != 0) //if controller is showing
		MCPositionController((MovieController)theMC, &playingRect, NULL, (long)mcScaleMovieToFit);
	else
		MCPositionController((MovieController)theMC, (const Rect *)&playingRect, NULL,
		                     (long)(mcScaleMovieToFit | mcTopLeftMovie));
}

void MCPlayer::bufferDraw(bool p_resize)
{ //direct movie controller to draw to OFFSCREEN buffer
    if (theMovie == NULL)
		return;
	MCRectangle trect = MCU_reduce_rect(rect, flags & F_SHOW_BORDER ? borderwidth : 0);
	
	// MW-2012-09-04: [[ Bug 10361 ]] Make sure we don't try and resize the rect
	//   to nothing otherwise things go awry.
	if (trect.width == 0)
		trect.width = 1;
	if (trect.height == 0)
		trect.height = 1;
	
#ifdef _WINDOWS
	ShowWindow((HWND)hwndMovie, SW_HIDE);
	if (p_resize)
	{
		HBITMAP t_old_bitmap;
		HDC t_old_dc;
		GWorldPtr t_old_gworld;
        
		t_old_gworld = (GWorldPtr)bufferGW;
		t_old_dc = m_offscreen->hdc;
		t_old_bitmap = m_offscreen->hbitmap;
        
		if (t_old_gworld != NULL)
		{
			DisposeGWorld(t_old_gworld);
			DeleteObject(t_old_bitmap);
			DeleteDC(t_old_dc);
		}
	}
	else
    /* UNCHECKED */ MCMemoryNew(m_offscreen);
    
	HBITMAP t_new_bitmap = NULL;
	HDC t_new_dc = NULL;
	GWorldPtr t_new_gworld = NULL;
	void *t_bits;
	bool t_error = false;
    
	t_error = (t_new_dc = CreateCompatibleDC(NULL)) == NULL;
	if (!t_error)
		t_error = !create_temporary_dib(t_new_dc, trect . width, trect . height, t_new_bitmap, t_bits);
	if (!t_error)
	{
		SelectObject(t_new_dc, t_new_bitmap);
		t_error = (NewGWorldFromHBITMAP(&t_new_gworld, (CTabHandle)NULL, NULL, useTempMem, t_new_bitmap, t_new_dc) != noErr);
	}
    
	if (t_error)
	{
		if (t_new_dc != NULL)
			DeleteDC(t_new_dc);
		if (t_new_bitmap != NULL)
			DeleteObject(t_new_bitmap);
		MCMemoryDelete(m_offscreen);
		m_offscreen = nil;
		if (p_resize)
			bufferDraw(false);
		return;
	}
    
	m_offscreen->hbitmap = t_new_bitmap;
	m_offscreen->hdc = t_new_dc;
	m_offscreen->image_bitmap.width = trect.width;
	m_offscreen->image_bitmap.height = trect.height;
	m_offscreen->image_bitmap.data = (uint32_t*)t_bits;
	m_offscreen->image_bitmap.stride = trect.width * sizeof(uint32_t);
	m_offscreen->image_bitmap.has_transparency = m_offscreen->image_bitmap.has_alpha = false;
    
	bufferGW = t_new_gworld;
	SetGWorld((CGrafPtr)bufferGW, (GDHandle)NULL); // Port or graphics world to make current
	MCSetControllerPort((MovieController)theMC, (CGrafPtr)bufferGW);
    
	MCRectangle r = trect;
	r.x = r.y = 0;
	setMCposition(r); //reset the movie & controller position to be drawn to the offscreen buffer
	if (flags & F_SHOW_BADGE) //if the showbadge is on, turn it off, turn it back on in unbufferDraw()
		showbadge(False);
    
	MCSetClip((MovieController)theMC, NULL, NULL);
	MCDoAction((MovieController)theMC, mcActionDraw, bufferGW);
#elif defined _MACOSX
	//if player and stack are buffering, player draws into the stack's buffer
	//if player is buffering, the stack is not. Don't know what will happen yet, we have to test
	//this part of code to see if it works correctly
	
	GWorldPtr t_old_buffer;
	if (p_resize)
		t_old_buffer = m_offscreen->gworld;
	else
		t_old_buffer = NULL;
	
	if (m_offscreen != NULL)
		MCMemoryDelete(m_offscreen);
	
	Rect macr;
	macr.left = macr.top = 0;
	macr.bottom = trect.height;
	macr.right = trect.width;
	/* UNCHECKED */ MCMemoryNew(m_offscreen);
	NewGWorld((CGrafPtr *)&m_offscreen->gworld, 32, &macr, NULL, NULL, useTempMem | kNativeEndianPixMap);
	
	if (m_offscreen->gworld == NULL) //not successful, bail out
	{
		MCMemoryDelete(m_offscreen);
		m_offscreen = nil;
		unbufferDraw();
		if (p_resize)
			bufferDraw(false);
		return;
	}
	
	m_offscreen->image_bitmap.width = trect.width;
	m_offscreen->image_bitmap.height = trect.height;
	m_offscreen->image_bitmap.has_transparency = m_offscreen->image_bitmap.has_alpha = false;
	
	MCSetControllerPort((MovieController)theMC, m_offscreen->gworld);
	MCRectangle r = trect;
	r.x = r.y = 0;
    
	setMCposition(r); //reset the movie & controller position in offscreen buffer
	if (flags & F_SHOW_BADGE) //if the showbadge is on, turn it off
		showbadge(False);
    
	MCSetClip((MovieController)theMC, NULL, NULL);
	MCDoAction((MovieController)theMC, mcActionDraw, NULL);
    
	if (t_old_buffer != NULL)
		DisposeGWorld(t_old_buffer);
#endif
    
    SetMovieDrawingCompleteProc((Movie)theMovie, movieDrawingCallWhenChanged, qt_movie_drawing_completion_callback, (long)this);
}

void MCPlayer::unbufferDraw()
{
	SetMovieDrawingCompleteProc((Movie)theMovie, 0, NULL, 0);
    
	MCRectangle trect = MCU_reduce_rect(rect, flags & F_SHOW_BORDER ? borderwidth : 0);
	
	// IM-2011-11-12: [[ Bug 11320 ]] Transform player rect to device coords
	trect = MCRectangleGetTransformedBounds(trect, getstack()->getdevicetransform());
	
#ifdef _WINDOWS
	MoveWindow((HWND)hwndMovie, trect.x, trect.y, trect.width, trect.height, False);
	ShowWindow((HWND)hwndMovie, SW_SHOW);
	trect.x = trect.y = 0;
	HWND movieWin = (HWND)hwndMovie;
    
	CGrafPtr winport = (CGrafPtr)GetNativeWindowPort((void *)movieWin);
	SetGWorld(winport, nil);
	MCSetControllerPort((MovieController)theMC, winport);
    
	DisposeGWorld((GWorldPtr)bufferGW);
	bufferGW = NULL;
	DeleteObject(m_offscreen->hbitmap);
	DeleteDC(m_offscreen->hdc);
	MCMemoryDelete(m_offscreen);
	m_offscreen = nil;
    
	setMCposition(trect); //reset the movie & controller postion
	if (flags & F_SHOW_BADGE) //if the showbadge is supposed to be on turn it back on
		showbadge(True);
	if (flags & F_SHOW_CONTROLLER)
		MCDoAction((MovieController)theMC, mcActionActivate, (void *)NULL);
    
#elif defined _MACOSX
	//reset back to draw to window
	MCSetControllerPort((MovieController)theMC, GetWindowPort((WindowPtr)getstack()->getqtwindow()));
	
	// Ok-2007-06-15: Fix for bug 5151. If the width or height of a player is set to zero, m_offscreen
	// is deleted and set to NULL in bufferDraw, unbufferDraw is then called, previously leading to a crash.
	if (m_offscreen != NULL)
	{
		DisposeGWorld(m_offscreen->gworld);
		MCMemoryDelete(m_offscreen);
		m_offscreen = nil;
	}
	
	setMCposition(trect);
	if (flags & F_SHOW_BADGE) //if the showbadge is supposed to be on, restore it
		showbadge(True);
	if (flags & F_SHOW_CONTROLLER)
		MCDoAction((MovieController)theMC, mcActionActivate, (void *)NULL);
#endif
}

static RgnHandle PicToRegion(PicHandle thePicture)
{
	Rect					myRect;
	GWorldPtr				myGWorld = NULL;
	PixMapHandle			myPixMap = NULL;
	CGrafPtr				mySavedPort = NULL;
	GDHandle				mySavedDevice = NULL;
	RgnHandle				myRegion = NULL;
	OSErr					myErr = noErr;
	if (thePicture == NULL)
		return NULL;
    
	// get the current graphics port and device
	GetGWorld(&mySavedPort, &mySavedDevice);
    
	// get the bounding box of the picture
	myRect = (**thePicture).picFrame;
	myRect.bottom = EndianS16_BtoN(myRect.bottom);
	myRect.right = EndianS16_BtoN(myRect.right);
    
	// create a new GWorld and draw the picture into it
	myErr = QTNewGWorld(&myGWorld, k1MonochromePixelFormat, &myRect,
	                    NULL, NULL, kICMTempThenAppMemory);
	if (myGWorld == NULL)
		goto bail;
    
	SetGWorld(myGWorld, NULL);
    
	myPixMap = GetPortPixMap(myGWorld);
	if (myPixMap == NULL)
		goto bail;
    
	LockPixels(myPixMap);
	HLock((Handle)myPixMap);
    
	EraseRect(&myRect);
	DrawPicture(thePicture, &myRect);
    
	// create a new region and convert the pixmap into a region
	myRegion = NewRgn();
	myErr = MemError();
	if (myErr != noErr)
		goto bail;
	myErr = BitMapToRegion(myRegion, (BitMap *)*myPixMap);
bail:
	if (myErr != noErr)
	{
		if (myRegion != NULL)
		{
			DisposeRgn(myRegion);
			myRegion = NULL;
		}
	}
	if (myGWorld != NULL)
		DisposeGWorld(myGWorld);
	// restore the original graphics port and device
	SetGWorld(mySavedPort, mySavedDevice);
	return myRegion;
}

// Function never called
#ifdef LEGACY_EXEC
MCRegionRef MCPlayer::makewindowregion()
{
#ifdef QT5 //MediaGetPublicInfo is a QT5-only function
	Track myTrack = NULL;
	MediaHandler myHandler = NULL;
	PicHandle myPicture = NULL;
	RgnHandle myRegion = NULL;
	MatrixRecord myMatrix;
	OSErr myErr = noErr;
	if (usingQT() && state & CS_PREPARED)
	{
		myTrack = GetMovieIndTrackType(theMovie, 1, FOUR_CHAR_CODE('skin'),
		                               movieTrackCharacteristic);
		if (myTrack != NULL)
		{
			myHandler = GetMediaHandler(GetTrackMedia(myTrack));
			if (myHandler != NULL)
			{
				// get the current movie matrix
				GetMovieMatrix(theMovie, &myMatrix);
				myPicture = (PicHandle)NewHandle(0);
				if (myPicture == NULL)
					return NULL;
				// get the content region picture
				myErr = MediaGetPublicInfo(myHandler, FOUR_CHAR_CODE('skcr'),
				                           myPicture, NULL);
				if (myErr == noErr)
				{
					// convert it to a region
					MCScreenDC *pms = (MCScreenDC *)MCscreen;
					myRegion = PicToRegion(myPicture);
					if (myRegion)
					{
						KillPicture(myPicture);
#ifdef _MACOSX
                        
						return myRegion;
#elif defined _WINDOWS
                        
						HRGN winrgn = (HRGN)MacRegionToNativeRegion(myRegion);
						RECT	myRect;
						GetRgnBox(winrgn, &myRect);
						OffsetRgn(winrgn, -myRect.left + GetSystemMetrics(SM_CXFRAME),
						          -myRect.top + GetSystemMetrics(SM_CYCAPTION) +
						          GetSystemMetrics(SM_CXFRAME));
						return winrgn;
#endif
                        
					}
				}
			}
		}
	}
	if (myPicture != NULL)
		KillPicture(myPicture);
#endif
    
	return NULL;
}
#endif
#endif

//--

#ifdef FEATURE_QUICKTIME
Boolean MCPlayer::qt_prepare(void)
{
	CGrafPtr oldPort;
	GDHandle oldDevice;
	GetGWorld(&oldPort, &oldDevice);   // Save previous graphics world
    
	// MW-2010-06-02: [[ Bug 8773 ]] Make sure we pass 'https' urls through to QT's
	//   URL data handler.
	theMovie = NULL;
    // PM-2015-05-27: [[ Bug 15424 ]] Check properly if the filename refers to a remote file
	if (MCStringBeginsWithCString(filename, (const char_t*)"https:", kMCStringOptionCompareCaseless)
        || MCStringBeginsWithCString(filename, (const char_t*)"http:", kMCStringOptionCompareCaseless)
        || MCStringBeginsWithCString(filename, (const char_t*)"ftp:", kMCStringOptionCompareCaseless)
        || MCStringBeginsWithCString(filename, (const char_t*)"file:", kMCStringOptionCompareCaseless)
        || MCStringBeginsWithCString(filename, (const char_t*)"rtsp:", kMCStringOptionCompareCaseless))
	{
		Size mySize = (Size)MCStringGetLength(filename) + 1;
		if (mySize)
		{
			Handle myHandle = NewHandleClear(mySize);
			if (myHandle != NULL)
			{
				MCAutoStringRefAsUTF8String t_utf8_filename;
                /* UNCHECKED */ t_utf8_filename . Lock(filename);
                BlockMove(*t_utf8_filename, *myHandle, mySize);
                NewMovieFromDataRef((Movie *)&theMovie, newMovieActive, NULL, myHandle, URLDataHandlerSubType);
                DisposeHandle(myHandle);
			}
		}
	}
	else
	{
#if defined(TARGET_PLATFORM_MACOS_X)
		// OK-2009-01-09: [[Bug 1161]] - File resolving code standardized between image and player
		MCAutoStringRef t_filename_str;
        /* UNCHECKED */ getstack() -> resolve_filename(filename, &t_filename_str);
		
		MCAutoStringRef t_resolved_filename_str;
		CFStringRef t_cf_filename;
		t_cf_filename = NULL;
		if (MCS_resolvepath(*t_filename_str, &t_resolved_filename_str))
        /* UNCHECKED */ MCStringConvertToCFStringRef(*t_resolved_filename_str, t_cf_filename);
		
		OSErr t_error;
		Handle t_data_ref;
		OSType t_data_ref_type;
		t_error = noErr;
		t_data_ref = NULL;
		if (t_cf_filename != NULL)
			t_error = QTNewDataReferenceFromFullPathCFString(t_cf_filename, kQTPOSIXPathStyle, 0, &t_data_ref, &t_data_ref_type);
		
		short t_res_id;
		t_res_id = 0;
		if (t_error == noErr)
			t_error = NewMovieFromDataRef((Movie *)&theMovie, newMovieActive, &t_res_id, t_data_ref, t_data_ref_type);
        
		if (t_data_ref != NULL)
			DisposeHandle(t_data_ref);
        
		if (t_cf_filename != NULL)
			CFRelease(t_cf_filename);
        
#elif defined(_WINDOWS_DESKTOP)
		// OK-2009-01-09: [[Bug 1161]] - File resolving code standardized between image and player
		MCAutoStringRef t_windows_filename;
		getstack() -> resolve_filename(filename, &t_windows_filename);
        
		FSSpec fspec;
		MCS_path2FSSpec(*t_windows_filename, &fspec);
		short refNum;
		if (OpenMovieFile(&fspec, &refNum, fsRdPerm) != noErr)
		{
			freetmp();
			MCresult->sets("could not open movie file");
			return False;
		}
		short mResID = 0;   //want first movie
		Str255 mName;
		Boolean wasChanged;
		NewMovieFromFile((Movie *)&theMovie, refNum, &mResID, mName, newMovieActive, &wasChanged);
		CloseMovieFile(refNum);
#else
#error qt_prepare not implemented for this platform
#endif
	}
	
	if (theMovie == NULL)
	{
#ifdef _MACOSX
		SetGWorld(oldPort, oldDevice); // Restore previous graphics world
#endif
		freetmp();
		MCresult->sets("could not create movie reference");
		return False;
	}
	
	Rect movieRect, playingRect;
	GetMovieBox((Movie)theMovie, &movieRect);
	
	MCRectangle trect = resize(RectToMCRectangle(movieRect));
    
	// IM-2011-11-12: [[ Bug 11320 ]] Transform player rect to device coords
	trect = MCRectangleGetTransformedBounds(trect, getstack()->getdevicetransform());
	
#ifdef _WINDOWS
	hwndMovie = (MCSysWindowHandle)create_player_child_window(trect, (HWND)getstack()->getrealwindow(), MC_QTVIDEO_WIN_CLASS_NAME);
	trect.x = trect.y = 0;
	EnableWindow((HWND)hwndMovie, False);
	ShowWindow((HWND)hwndMovie, SW_SHOW);
	HWND movieWin = (HWND)hwndMovie;
	
	if (!m_has_port_association)
	{
		CreatePortAssociation(movieWin, NULL, kQTMLNoIdleEvents);
		m_has_port_association = true;
	}
    
	SetMovieGWorld((Movie)theMovie, (CGrafPtr)GetNativeWindowPort((void *)movieWin), NULL);
#elif defined _MACOSX
	SetMovieGWorld((Movie)theMovie, GetWindowPort((WindowPtr)getstack()->getqtwindow()), GetMainDevice());
#endif
	
	//set the movie playing rect
	playingRect.left = trect.x;
	playingRect.top = trect.y;
	playingRect.right = trect.x + trect.width;
	playingRect.bottom = trect.y + trect.height;
    
	long mcflag = 0;
    
	if (!(flags & F_SHOW_CONTROLLER))
		mcflag |= mcNotVisible; //set invisible flag on for Movie Controller
	if (flags & F_SHOW_BADGE) //show movie controller bages, if specified
		mcflag |= mcWithBadge;
    
	// Attach a movie controller
	SetMovieBox((Movie)theMovie, &playingRect);
	theMC = NewMovieController((Movie)theMovie, &playingRect, mcflag);
    
	setMCposition((const MCRectangle&)trect);
	SetMovieTimeValue((Movie)theMovie, lasttime);
	MCDoAction((MovieController)theMC, mcActionSetDragEnabled, (void*)False);
	MCDoAction((MovieController)theMC, mcActionSetKeysEnabled,  (void*)((flags & F_TRAVERSAL_ON) != 0));
	MCDoAction((MovieController)theMC, mcActionSetUseBadge, (void*)((flags & F_SHOW_BADGE) != 0));
	MCDoAction((MovieController)theMC, mcActionSetLooping, (void*)((flags & F_LOOPING) != 0));
	MCEnableEditing((MovieController)theMC, (flags & F_SHOW_SELECTION) != 0);
	setselection(false); //set or unset selection
	MCDoAction((MovieController)theMC, mcActionSetPlaySelection,
	           (void*)((flags & F_PLAY_SELECTION) != 0));
	MCMovieChanged((MovieController)theMC, (Movie)theMovie);
	MCSetActionFilterWithRefCon((MovieController)theMC, controllerMsgFilter, (long)this);
	// check for missing controller visual
	state |= CS_PREPARED;
	Rect tr;
	MCGetControllerBoundsRect((MovieController)theMC, &tr);
	if (flags & F_SHOW_CONTROLLER && tr.bottom < trect.y + trect.height
        && movieRect.bottom)
	{
		flags &= ~F_SHOW_CONTROLLER;
		showcontroller(False);
	}
	isinteractive =  (QTMovieHasType((Movie)theMovie, FlashMediaType)
	                  || QTMovieHasType((Movie)theMovie, SpriteMediaType)
	                  || QTMovieHasType((Movie)theMovie, kQTVRQTVRType));
	if (QTMovieHasType((Movie)theMovie, kQTVRQTVRType))
	{
		initqtvr();
		if (qtvrstate == QTVR_INITTED)
		{
			Track trak = QTVRGetQTVRTrack((Movie)theMovie, 1);
			if (trak != NULL)
			{
				QTVRGetQTVRInstance((QTVRInstance *)&qtvrinstance,trak, (MovieController)theMC);
				QTVRGoToNodeID((QTVRInstance)qtvrinstance, kQTVRDefaultNode);
				QTVRSetEnteringNodeProc((QTVRInstance)qtvrinstance,enterNodeCallback, (SInt32)this, 0);
				QTVRInstallInterceptProc((QTVRInstance)qtvrinstance, kQTVRTriggerHotSpotSelector, clickHotSpotCallback, (SInt32)this, 0);
            }
        }
    }
	stopMovieCB = NewCallBack(GetMovieTimeBase((Movie)theMovie), callBackAtExtremes);
	deleteUserCallbacks();  //delete user define callbacks.
	installUserCallbacks(); //installs user defined callbacks.
	CallMeWhen((QTCallBack)stopMovieCB, MovieEndCallback, (long)this, triggerAtStop , 0,
			   GetMovieTimeScale((Movie)theMovie));
#ifdef _MACOSX
	SetGWorld(oldPort, oldDevice);     // Restore previous graphics world
#else
#endif
    
	// MW-2006-07-26: [[ Bug 3645 ]] - We buffer here in the case of a buffered player, this prevents
	//   the player drawing itself somewhere else...
    if (getflag(F_ALWAYS_BUFFER) || !MCModeMakeLocalWindows())
		bufferDraw(m_offscreen != NULL);
    
	MCSetVisible((MovieController)theMC, getflag(F_VISIBLE) && getflag(F_SHOW_CONTROLLER));
	
	// MW-2011-10-24: [[ Bug 9800 ]] Make sure we force a redraw.
	layer_redrawall();
    
	setloudness();
    
	MCresult->clear(False);
	return True;
}

Boolean MCPlayer::qt_playpause(Boolean on)
{
	if (!on)
	{
		short denominator = (short)(MAXUINT1 / rate); //compute play rate
		short numerator = (short)(rate * denominator);
		if ((OSErr)MCDoAction((MovieController)theMC, mcActionPrerollAndPlay, (void*)FixRatio(numerator, denominator)) != noErr)
			return False;
	}
	else
	{
		StopMovie((Movie)theMovie);
		MCMovieChanged((MovieController)theMC, (Movie)theMovie);
	}
    
	return True;
}

void MCPlayer::qt_playstepforward(void)
{
	MCDoAction((MovieController)theMC, mcActionStep, (long *)0);
}

void MCPlayer::qt_playstepback(void)
{
	MCDoAction((MovieController)theMC, mcActionStep, (long *)-1);
}

Boolean MCPlayer::qt_playstop(void)
{
	Boolean needmessage;
    
	if (isbuffering())
		unbufferDraw();
    
	deleteUserCallbacks(); //delete user defined callbacks for this player
	DisposeCallBack((QTCallBack)stopMovieCB);
    
	if (!ispaused())
		MCDoAction((MovieController)theMC, mcActionPlay, (void*)0);  //stop playing
    
	needmessage = getduration() > getmoviecurtime();
	if (theMC != NULL)
	{
		DisposeMovieController((MovieController)theMC);
		theMC = NULL;
	}
    
	if (theMovie != NULL)
	{
		DisposeMovie((Movie)theMovie);
		theMovie = NULL;
	}
    
	if (qtvrinstance != NULL)
	{
		QTVRSetEnteringNodeProc((QTVRInstance)qtvrinstance,NULL, 0, 0);
		QTVRInstallInterceptProc((QTVRInstance)qtvrinstance, kQTVRTriggerHotSpotSelector,
                                 NULL, 0, 0);
		qtvrinstance = NULL;
	}
    
#ifdef _WINDOWS
	DestroyWindow((HWND)hwndMovie);
	hwndMovie = NULL;
	if (m_has_port_association)
	{
		DestroyPortAssociation((CGrafPtr)GetHWNDPort((HWND)hwndMovie));
		m_has_port_association = false;
	}
#endif
    
	return needmessage;
}

void MCPlayer::qt_setrect(const MCRectangle& nrect)
{
	bool t_resized;
	t_resized = nrect . width != rect . width || nrect . height != rect . height;
	rect = nrect;
    
	if (isbuffering())
	{
		if (t_resized)
			bufferDraw(true);
	}
	else
	{
		MCRectangle trect = MCU_reduce_rect(rect, getflag(F_SHOW_BORDER) ? borderwidth : 0);
#ifdef _WINDOWS
		MoveWindow((HWND)hwndMovie, trect.x, trect.y, trect.width, trect.height, False);
		trect.x = trect.y = 0;
#endif
		// IM-2011-11-12: [[ Bug 11320 ]] Transform player rect to device coords
		trect = MCRectangleGetTransformedBounds(trect, getstack()->getdevicetransform());
		
		setMCposition(trect);
	}
}

uint4 MCPlayer::qt_getduration(void)
{
	TimeValue result = GetMovieDuration((Movie)theMovie);
	if (result < 0)
	{
		MCS_seterrno(-2010);
		return 0;
	}
	else
		return result;
}

uint4 MCPlayer::qt_gettimescale(void)
{
	TimeValue result = GetMovieTimeScale((Movie)theMovie);
	if (result == -2010)
	{//invalid movie
		MCS_seterrno(result); //60 = sixtieths of a second, 1000 = milliseconds
		return 0;
	}
	else
		return result;
}

uint4 MCPlayer::qt_getmoviecurtime(void)
{
    if (getstate(CS_PREPARED))
		return GetMovieTime((Movie)theMovie, nil);
    
	return lasttime;
}

void MCPlayer::qt_setcurtime(uint4 newtime)
{
	if (getstate(CS_PREPARED))
	{
		SetMovieTimeValue((Movie)theMovie, newtime);
		MCMovieChanged((MovieController)theMC, (Movie)theMovie);
		if (isbuffering())
#ifdef _WINDOWS
			MCDoAction((MovieController)theMC, mcActionDraw, bufferGW);
#else
        MCDoAction((MovieController)theMC, mcActionDraw, m_offscreen->gworld);
#endif
        
		// MW-2011-08-18: [[ Layers ]] Invalidate the whole object.
		layer_redrawall();
	}
}

void MCPlayer::qt_setselection(void)
{
	uint4 st, et;
	if (starttime == MAXUINT4 || endtime == MAXUINT4)
		st = et = 0;
	else
	{
		st = starttime;
		et = endtime;
	}
    
	uint4 oldstate = state;
	state |= CS_NO_MESSAGES;
	
	TimeRecord tr;
	tr.value.hi = 0;
	tr.value.lo = st;
	tr.base = 0;
	tr.scale = GetMovieTimeScale((Movie)theMovie);
	MCDoAction((MovieController)theMC, mcActionSetSelectionBegin, &tr);
	tr.value.lo = et - st;
	MCDoAction((MovieController)theMC, mcActionSetSelectionDuration, &tr);
	
	state = oldstate;
}

void MCPlayer::qt_setlooping(Boolean loop)
{
	MCDoAction((MovieController)theMC, mcActionSetLooping, (void *)loop);
	if (getstate(CS_PAUSED))
		StopMovie((Movie)theMovie);
}

void MCPlayer::qt_setplayrate(void)
{
	short denominator = (short)(MAXUINT1 / rate);
	short numerator = (short)(rate * denominator);
    
	SetMovieRate((Movie)theMovie, rate == 0 ? 0 :FixRatio(numerator, denominator));
	MCMovieChanged((MovieController)theMC, (Movie)theMovie);
	
	// MW-2011-08-18: [[ Layers ]] Invalidate the whole object.
	layer_redrawall();
}

void MCPlayer::qt_showbadge(Boolean show)
{
	MCDoAction((MovieController)theMC, mcActionSetUseBadge, (void *)show);
}

void MCPlayer::qt_editmovie(Boolean edit)
{
	MCEnableEditing((MovieController)theMC, edit);
}

void MCPlayer::qt_playselection(Boolean play)
{
	MCDoAction((MovieController)theMC, mcActionSetPlaySelection, (void *)play);
}

void MCPlayer::qt_enablekeys(Boolean enable)
{
	MCDoAction((MovieController)theMC, mcActionSetKeysEnabled, (void *)enable);
}

void MCPlayer::qt_setcontrollervisible()
{
    MCSetVisible((MovieController)theMC, getflag(F_VISIBLE) && getflag(F_SHOW_CONTROLLER));
}

Boolean MCPlayer::qt_ispaused(void)
{
	if (getstate(CS_PREPARED))
	{
		long t_flags;
		MCGetControllerInfo((MovieController)theMC, &t_flags);
		return (!(t_flags & mcInfoIsPlaying));
	}
    
	return True;
}

void MCPlayer::qt_showcontroller(Boolean show)
{
	MCRectangle drect = rect;
	MCRectangle oldrect = rect;
	if (show)
	{
		if (state & CS_PREPARED && formattedheight == 0) // audio clip
			drect.height = 16;
		else
			drect.height += 16;
		if (state & CS_PREPARED)
			MCSetVisible((MovieController)theMC, getflag(F_VISIBLE)); //show controller
		// MW-2011-08-18: [[ Layers ]] Set the rect.
		layer_setrect(drect, true);
	}
	else
	{
		if (state & CS_PREPARED && formattedheight == 0) // audio clip
			drect.height = 16;
		else
			drect.height -= 16;
		if (state & CS_PREPARED)
			MCSetVisible((MovieController)theMC, getflag(F_VISIBLE));//hide controller
		// MW-2011-08-18: [[ Layers ]] Set the rect.
		layer_setrect(drect, true);
	}
}

MCRectangle MCPlayer::qt_getpreferredrect(void)
{
	Rect naturalbounds;
	GetMovieNaturalBoundsRect((Movie)theMovie, &naturalbounds);
    
	MCRectangle trect;
	trect . x = trect . y = 0;
	trect . height = naturalbounds.bottom - naturalbounds.top;
	trect . width = naturalbounds.right - naturalbounds.left;
<<<<<<< HEAD
    
=======
    // PM-2015-06-09: [[ Bug 5209 ]] formattedHeight should take into account the controller
    if (flags & F_SHOW_CONTROLLER)
        trect . height += 16; // default height of native QuickTime controller is 16

>>>>>>> 731db275
	return trect;
}

uint2 MCPlayer::qt_getloudness(void)
{
	uint2 vol;
	MCDoAction((MovieController)theMC, mcActionGetVolume, &vol);
	return (uint2)((vol*100)/255);
}

void MCPlayer::qt_setloudness(uint2 loudn)
{
	uint2 vol;
	vol = (uint2)((loudn * 255) / 100);
	MCDoAction((MovieController)theMC, mcActionSetVolume, (void *)vol);
}

#ifdef LEGACY_EXEC
void MCPlayer::qt_gettracks(MCExecPoint& ep)
{
	uint2 trackcount = (uint2)GetMovieTrackCount((Movie)theMovie);
	char buffer[256];
	uint2 i;
    
	for (i = 1 ; i <= trackcount ; i++)
	{
		Track trak = GetMovieIndTrack((Movie)theMovie,i);
		if (trak == NULL)
			break;
		ep.concatuint(GetTrackID(trak), EC_RETURN, i == 1);//id
        
		Media media = GetTrackMedia(trak);
		MediaHandler mediahandler = GetMediaHandler(media);
		MediaGetName(mediahandler, (unsigned char *)buffer, 0, NULL);
		p2cstr((unsigned char*)buffer);
        
		ep.concatcstring(buffer, EC_COMMA, false);//type
		ep.concatuint((uint4)GetTrackOffset(trak), EC_COMMA, false);//start
		ep.concatuint((uint4)GetTrackDuration(trak), EC_COMMA, false);//end
	}
}
#endif

void MCPlayer::qt_gettracks(MCStringRef &r_tracks)
{
    uint2 trackcount = (uint2)GetMovieTrackCount((Movie)theMovie);
    char buffer[256];
    uint2 i;

    MCAutoListRef t_list;
    MCListCreateMutable('\n', &t_list);

    for (i = 1 ; i <= trackcount ; i++)
    {
        MCAutoStringRef t_track;

        Track trak = GetMovieIndTrack((Movie)theMovie,i);
        if (trak == NULL)
            break;

        Media media = GetTrackMedia(trak);
        MediaHandler mediahandler = GetMediaHandler(media);
        MediaGetName(mediahandler, (unsigned char *)buffer, 0, NULL);
        p2cstr((unsigned char*)buffer);

        // Format: id,type,start,end
        /* UNCHECKED */ MCStringFormat(&t_track, "%u,%s,%u,%u", GetTrackID(trak), buffer, (uint4)GetTrackOffset(trak), (uint4)GetTrackDuration(trak));
        /* UNCHECKED */ MCListAppend(*t_list, *t_track);
    }

    /* UNCHECKED */ MCListCopyAsString(*t_list, r_tracks);
}

#ifdef LEGACY_EXEC
void MCPlayer::qt_getenabledtracks(MCExecPoint& ep)
{
	uint2 trackcount = (uint2)GetMovieTrackCount((Movie)theMovie);
	uint2 i;
	bool first = true;
    
	for (i = 1 ; i <= trackcount ; i++)
	{
		Track trak = GetMovieIndTrack((Movie)theMovie,i);
		if (trak == NULL)
			break;
		if (GetTrackEnabled(trak))
		{
			ep.concatuint(GetTrackID(trak), EC_RETURN, first);
			first = false;
		}
	}
}
#endif

void MCPlayer::qt_getenabledtracks(uindex_t& r_count, uinteger_t*& r_tracks)
{
    MCAutoArray<uinteger_t> t_tracks;
    
	uint2 trackcount = (uint2)GetMovieTrackCount((Movie)theMovie);
	uint2 i;
    
	for (i = 1 ; i <= trackcount ; i++)
	{
		Track trak = GetMovieIndTrack((Movie)theMovie,i);
		if (trak == nil)
			break;
		if (GetTrackEnabled(trak))
			t_tracks . Push(GetTrackID(trak));
	}
    
    t_tracks . Take(r_tracks, r_count);
}

void MCPlayer::qt_setenabledtracks(uindex_t p_count, uinteger_t* p_tracks)
{
	uint2 trackcount = (uint2)GetMovieTrackCount((Movie)theMovie);
	uint2 i;
	for (i = 1 ; i <= trackcount ; i++)
	{//disable all tracks
		Track trak = GetMovieIndTrack((Movie)theMovie,i);
		SetTrackEnabled(trak, False);
	}
	
    for (uindex_t j = 0; j < trackcount; j++)
    {
        Track trak = GetMovieTrack((Movie)theMovie, p_tracks[j]);
        if (trak == NULL)
            return;
        
        SetTrackEnabled(trak, True);
    }

	MCMovieChanged((MovieController)theMC, (Movie)theMovie);
	Rect movieRect;
	GetMovieBox((Movie)theMovie, &movieRect);
	MCRectangle trect = resize(RectToMCRectangle(movieRect));
	if (flags & F_SHOW_BORDER)
		trect = MCU_reduce_rect(trect, -borderwidth);
	setrect(trect);
}

#if defined(TARGET_PLATFORM_MACOS_X)
inline void MCRect2MacRect(const MCRectangle& p_rect, Rect& r_rect)
{
	r_rect . left = p_rect . x;
	r_rect . top = p_rect . y;
	r_rect . right = p_rect . x + p_rect . width;
	r_rect . bottom = p_rect . y + p_rect . height;
}
#endif

void MCPlayer::qt_draw(MCDC *dc, const MCRectangle& dirty)
{
	if (theMC == NULL)
		return;
    
	MCSetVisible((MovieController)theMC, getflag(F_VISIBLE) && getflag(F_SHOW_CONTROLLER));
    
#if defined(TARGET_PLATFORM_WINDOWS)
	MCRectangle trect = MCU_reduce_rect(rect, flags & F_SHOW_BORDER ? borderwidth : 0);
	
	// MW-2011-09-23: Sync the buffering state.
	syncbuffering(dc);
    
	if (isbuffering())
	{
		MCGImageRef t_g_img;
		t_g_img = nil;
		/* UNCHECKED */ MCGImageCreateWithRasterNoCopy(MCImageBitmapGetMCGRaster(&m_offscreen->image_bitmap, false), t_g_img);
        
		MCImageDescriptor t_image;
		MCMemoryClear(&t_image, sizeof(t_image));
        // MM-2014-01-27: [[ UpdateImageFilters ]] Updated to use new libgraphics image filter types (was nearest).
		t_image.filter = kMCGImageFilterNone;
		t_image.image = t_g_img;
        
		dc -> drawimage(t_image, 0, 0, trect.width, trect.height, trect.x, trect.y);
        
		MCGImageRelease(t_g_img);
	}
	else
	{
		MCDraw((MovieController)theMC, GetHWNDPort(hwndMovie));
	}
#elif defined(TARGET_PLATFORM_MACOS_X)
	MCRectangle trect = MCU_reduce_rect(rect, flags & F_SHOW_BORDER ? borderwidth : 0);
    
	// MW-2011-09-23: Sync the buffering state.
	syncbuffering(dc);
    
	if (isbuffering())
	{
		PixMapHandle t_pixmap;
		t_pixmap = GetGWorldPixMap(m_offscreen->gworld);
		LockPixels(t_pixmap);
		
		m_offscreen->image_bitmap.data = (uint32_t*)GetPixBaseAddr(t_pixmap);
		m_offscreen->image_bitmap.stride = GetPixRowBytes(t_pixmap);
		
		MCImageDescriptor t_image;
		MCMemoryClear(&t_image, sizeof(t_image));
        // MM-2014-01-27: [[ UpdateImageFilters ]] Updated to use new libgraphics image filter types (was nearest).
		t_image.filter = kMCGImageFilterNone;
		t_image.bitmap = &m_offscreen->image_bitmap;
		
		dc -> drawimage(t_image, 0, 0, trect.width, trect.height, trect.x, trect.y);
        
		UnlockPixels(t_pixmap);
	}
	else
	{
		// MW-2011-11-23: [[ Bug ]] Players are now redrawn after compositing the rest
		//   of the content if they aren't buffered, thus making rendering here redundent.
	}
#else
#error Implement qt_draw
#endif
}

#ifdef _WINDOWS
OSErr MCS_path2FSSpec(MCStringRef p_filename, FSSpec *fspec)
{ //For QT movie only
	MCAutoStringRef t_filename;
	char *nativepath;
	char *temp;
    
	/* UNCHECKED */ MCS_resolvepath(p_filename, &t_filename);
    
	if (MCStringGetNativeCharAtIndex(*t_filename, 1) != ':' &&
		MCStringGetNativeCharAtIndex(*t_filename, 0) != '/')
	{//not c:/mc/xxx, not /mc/xxx
		MCAutoStringRef t_native;
		MCAutoStringRef t_path;
		MCAutoStringRef t_curdir;
		
		/* UNCHECKED */ MCS_getcurdir(&t_curdir);
		/* UNCHECKED */ MCStringMutableCopy(*t_curdir, &t_path);
		if (MCStringGetLength(p_filename) + MCStringGetLength(*t_curdir) < PATH_MAX)
		{
			// MW-2005-01-25: If the current directory is the root of a volume then it *does*
			//   have a path separator so we don't need to add one
			if (MCStringGetNativeCharAtIndex(*t_path, MCStringGetLength(*t_path) - 1) != '/')
            /* UNCHECKED */ MCStringAppendChar(*t_path, '/');
            
			/* UNCHECKED */ MCStringAppend(*t_path, *t_filename);
			/* UNCHECKED */ MCS_pathtonative(*t_path, &t_native);
			/* UNCHECKED */ MCStringConvertToCString(*t_native, temp);
			nativepath = strclone(temp);
		}
	}
	else
	{
		/* UNCHECKED */ MCStringConvertToCString(*t_filename, temp);
		nativepath = strclone(temp);
	}
    
	OSErr err = NativePathNameToFSSpec(nativepath, fspec, 0);
	delete nativepath;
	return err;
}
#endif

//
// QuickTime Player Implementation
//-----------------------------------------------------------------------------


//-----------------------------------------------------------------------------
// AVI Player Implementation
//

#ifdef _WINDOWS

HWND create_player_child_window(MCRectangle &p_rect, HWND p_parent, LPCSTR p_window_class)
{
	return CreateWindowExA(0, p_window_class, NULL, WS_CHILD,
                           p_rect.x, p_rect.y, p_rect.width, p_rect.height,
                           p_parent, NULL, MChInst, NULL);
}

Boolean MCPlayer::avi_prepare(void)
{
	MCI_DGV_OPEN_PARMSA mciOpen;
	memset(&mciOpen, 0, sizeof(MCI_DGV_OPEN_PARMSA));
	mciOpen.lpstrDeviceType = "AVIVideo";
    
	// OK-2009-01-09: [[Bug 1161]] - File resolving code standardized between image and player
	MCAutoStringRef t_resolved_filename;
	getstack() -> resolve_filename(filename, &t_resolved_filename);
    
	MCAutoPointer<char> t_resolved_filename_cstring;
	/* UNCHECKED */ MCStringConvertToCString(*t_resolved_filename, &t_resolved_filename_cstring);
	mciOpen.lpstrElementName = strclone(*t_resolved_filename_cstring);
	mciOpen.dwStyle = WS_CHILD;
	mciOpen.hWndParent = (HWND)getstack()->getrealwindow();
	//if lpstrDeviceType is NULL, then MCI_OPEN_TYPE should not be
	//specified. MCI will automatically figure out the device to use
	//by looking at the file extension.  can't get MCI_OPEN_SHAREABLE flag
	//to work. This limits to ONE movie can only play in ONE player
	if (mciSendCommandA(0, MCI_OPEN,
                        MCI_OPEN_ELEMENT | MCI_DGV_OPEN_PARENT | MCI_DGV_OPEN_WS,
                        (DWORD)(LPSTR)&mciOpen) != 0)
	{
		MCresult->sets("could not open video player");
		return False;
	}
    
	deviceID = mciOpen.wDeviceID;
    
	// Get movie dimensions (cropped from the frame buffer) that is
	//stretched to fit the destination rectangle on the display
	MCI_DGV_RECT_PARMS mciRect;
	mciSendCommandA(deviceID, MCI_WHERE, MCI_DGV_WHERE_SOURCE,

    (DWORD)(LPSTR)&mciRect);

	MCRectangle t_formattedrect;
	t_formattedrect = MCRectangleMake(0, 0, mciRect.rc.right, mciRect.rc.bottom);

	// IM-2014-07-29: [[ Bug 12979 ]] Transform formatted rect to stack coords
	t_formattedrect = MCRectangleGetTransformedInterior(t_formattedrect, MCGAffineTransformInvert(getstack()->getdevicetransform()));

	formattedwidth = t_formattedrect.width;
	formattedheight = t_formattedrect.height;

	// Note that the Right and Bottom members of RECT structures in MCI
	// are unusual; rc.right is set to the rectangle's width, and rc.bottom
	// is set to the rectangle's height.
	MCRectangle trect = rect;
	if (!(flags & F_LOCK_LOCATION))
	{
		// IM-2014-07-29: [[ Bug 12979 ]] Transform player rect to device coords
		trect = MCRectangleGetTransformedBounds(trect, getstack()->getdevicetransform());

		int2 x = trect.x + (trect.width >> 1);
		int2 y = trect.y + (trect.height >> 1);
		trect.width = (uint2)(mciRect.rc.right * scale);
		trect.height = (uint2)(mciRect.rc.bottom * scale);
		trect.x = x - (trect.width >> 1);
		trect.y = y - (trect.height >> 1);
		
		// IM-2014-07-29: [[ Bug 12979 ]] Transform formatted rect to stack coords
		rect = MCRectangleGetTransformedInterior(trect, MCGAffineTransformInvert(getstack()->getdevicetransform()));

		if (flags & F_SHOW_BORDER)
			rect = MCU_reduce_rect(trect, -borderwidth);
		else
			rect = trect;
	}
	else
	{
		if (flags & F_SHOW_BORDER)
			trect = MCU_reduce_rect(trect, borderwidth);

		// IM-2014-07-29: [[ Bug 12979 ]] Transform player rect to device coords
		trect = MCRectangleGetTransformedBounds(trect, getstack()->getdevicetransform());
	}

	// Create the playing window. Make it bigger for the border
	// Center the movie in the playing window
	hwndMovie = (MCSysWindowHandle)create_player_child_window(trect, (HWND)getstack()->getrealwindow(), MC_VIDEO_WIN_CLASS_NAME);
	if (hwndMovie == NULL)
	{
		MCresult->sets("could not create movie window");
		return False;
	}
	EnableWindow((HWND)hwndMovie, False); //disable child window, so the msgs go to parent window
	//playing window created O.K. make it the playback window
	MCI_DGV_WINDOW_PARMSA mciWindow;
	memset(&mciWindow, 0, sizeof(MCI_DGV_WINDOW_PARMSA));
	mciWindow.hWnd = (HWND)hwndMovie;
	mciSendCommandA(deviceID, MCI_WINDOW, MCI_DGV_WINDOW_HWND,
                    (DWORD)(LPSTR)&mciWindow); //associate window handle with the device
    
	MCI_DGV_PUT_PARMS mciPut;
	memset(&mciPut, 0, sizeof(MCI_DGV_PUT_PARMS));
	mciPut.rc.left = 0; //relative to hwndMovie's coord
	mciPut.rc.top = 0;  //relative to hwndMovie's coord
	mciPut.rc.right = trect.width;
	mciPut.rc.bottom = trect.height;
	mciSendCommandA(deviceID, MCI_PUT, MCI_DGV_RECT | MCI_DGV_PUT_DESTINATION,
                    (DWORD)(LPSTR)&mciPut);
    
	if ((flags & F_PLAY_SELECTION) && endtime != 0)
		setAVIplayselection(True);      //play selection only
	else
		setAVIplayselection(False); //play the entire movie
    
	mciPlayFlag = MCI_NOTIFY;
	if (flags & F_LOOPING)
		mciPlayFlag |= MCI_DGV_PLAY_REPEAT;
    
	AVIseek(lasttime); //set AVI movie current postion
	ShowWindow((HWND)hwndMovie, SW_SHOW); //show the playback window
	MCStack *sptr = NULL;
	if (MCscreen->getdepth() == 8)
	{ // bug in NT, need to force bg palette
		sptr = MCfocusedstackptr;
		MCScreenDC *pms = (MCScreenDC *)MCscreen;
		SetFocus(pms->getinvisiblewindow());
	}
	MCscreen->expose();
    
	//set movie's unit format to be in milliseconds
	MCI_SET_PARMS set;
	memset(&set, 0, sizeof(MCI_SET_PARMS));
	set.dwTimeFormat = MCI_FORMAT_MILLISECONDS;
	mciSendCommandA(deviceID, MCI_SET,
                    MCI_SET_TIME_FORMAT | MCI_FORMAT_MILLISECONDS,
                    (DWORD)(LPMCI_SET_PARMS)&set
                    );
	setloudness();
    
	if (sptr != NULL)
		SetFocus((HWND)sptr->getstack()->getrealwindow());
	MCresult->clear(False);
	return True;
}

Boolean MCPlayer::avi_playpause(Boolean on)
{
	if (!on)
	{
		MCI_STATUS_PARMS status; //no need to deal with the lasttime issue.
		memset(&status, 0, sizeof(MCI_STATUS_PARMS));
		status.dwItem = MCI_STATUS_MODE;
		mciSendCommandA(deviceID, MCI_STATUS, MCI_STATUS_ITEM,
                        (DWORD)(LPMCI_STATUS_PARMS)&status);
        
		if (status.dwReturn == MCI_MODE_PAUSE)
		{
			MCI_GENERIC_PARMS gp;
			memset(&gp, 0, sizeof(MCI_GENERIC_PARMS));
			if (mciSendCommandA(deviceID, MCI_RESUME, MCI_NOTIFY, (DWORD)&gp) != 0)
				return False;
		}
		else
		{//play from the begining
			MCIERROR err;
			MCI_DGV_PLAY_PARMS mciPlay;
			mciPlay.dwCallback = (DWORD)(getstack()->getrealwindow());
			mciPlay.dwFrom = mciPlayFrom;
			mciPlay.dwTo = mciPlayTo;
			if (flags & F_PLAY_SELECTION)
			{ //play selection only
				setAVIplayselection(True);
				mciPlayFlag = mciPlayFlag ;
				err = mciSendCommandA(deviceID, MCI_PLAY, mciPlayFlag,
                                      (DWORD)(LPVOID)&mciPlay);
			}
			else
			{ //play entire movie
				setAVIplayselection(False);
				err = mciSendCommandA(deviceID, MCI_PLAY, mciPlayFlag,
                                      (DWORD)(LPVOID)&mciPlay);
			}
			if (err != 0)
			{
				char xx[130];
				mciGetErrorStringA(err, xx, 130);
				MCI_GENERIC_PARMS mciGen;
				memset(&mciGen, 0, sizeof(MCI_GENERIC_PARMS));
				mciSendCommandA(deviceID, MCI_CLOSE, 0, (DWORD)(LPVOID)&mciGen);
				DestroyWindow((HWND)hwndMovie);
				hwndMovie = NULL;
				return False;
			}
		}   //play AVI movie from begining
	}
	else
	{
		if (!ispaused())
		{
			MCI_DGV_PAUSE_PARMS pause;
			memset(&pause, 0, sizeof(MCI_DGV_PAUSE_PARMS));
			if (mciSendCommandA(deviceID, MCI_PAUSE, 0, (DWORD)(LPVOID)&pause) != 0)
				return False;
		}
	}
    
	return True;
}

void MCPlayer::avi_playstepforward(void)
{
	MCI_DGV_STEP_PARMS step;
	memset(&step, 0, sizeof(MCI_DGV_STEP_PARMS));
	step.dwFrames = 1;
	mciSendCommandA(deviceID, MCI_STEP, MCI_DGV_STEP_FRAMES, (DWORD)(LPSTR)&step);
}

void MCPlayer::avi_playstepback(void)
{
	MCI_DGV_STEP_PARMS step;
	memset(&step, 0, sizeof(MCI_DGV_STEP_PARMS));
	step.dwFrames = 1;
	mciSendCommandA(deviceID, MCI_STEP, MCI_DGV_STEP_FRAMES | MCI_DGV_STEP_REVERSE, (DWORD)(LPSTR)&step);
}

Boolean MCPlayer::avi_playstop(void)
{
	if (hwndMovie != NULL && mode_avi_closewindowonplaystop())
	{ //destroy the playback window
		DestroyWindow((HWND)hwndMovie);
		hwndMovie = NULL;
	}
    
	if (deviceID != 0)
	{ //send msg to mci to close the device
		MCI_GENERIC_PARMS mciClose;
		memset(&mciClose, 0, sizeof(MCI_GENERIC_PARMS));
		if (mciSendCommandA(deviceID, MCI_CLOSE, 0, (DWORD)(LPSTR)&mciClose) != 0)
			return False;
	}
    
	return True;
}

void MCPlayer::avi_setrect(const MCRectangle& nrect)
{
	rect = nrect;
    
	if (!hwndMovie)
		return;
    
	// IM-2014-07-29: [[ Bug 12979 ]] Transform player rect to device coords
	MCRectangle trect;
	trect = MCRectangleGetTransformedBounds(nrect, getstack()->getdevicetransform());
    
	MoveWindow((HWND)hwndMovie,trect.x,trect.y,trect.width,trect.height,True);

	MCI_DGV_PUT_PARMS mciPut;
	memset(&mciPut, 0, sizeof(MCI_DGV_PUT_PARMS));
	mciPut.rc.left = 0; //relative to hwndMovie's coord
	mciPut.rc.top = 0;  //relative to hwndMovie's coord
	mciPut.rc.right = trect.width;
	mciPut.rc.bottom = trect.height;
	mciSendCommandA(deviceID, MCI_PUT, MCI_DGV_RECT | MCI_DGV_PUT_DESTINATION, (DWORD)(LPSTR)&mciPut);
	
	MCI_DGV_UPDATE_PARMS gp;
	memset(&gp, 0, sizeof(MCI_DGV_UPDATE_PARMS));
	gp.dwCallback = (DWORD)hwndMovie;
	gp.hDC = GetDC((HWND)hwndMovie);
	gp.rc.left = 0;
	gp.rc.right = 0;
	gp.rc.right = trect.width;
	gp.rc.bottom = trect.height;
	mciSendCommandA(deviceID, MCI_UPDATE, MCI_DGV_UPDATE_HDC | MCI_DGV_UPDATE_PAINT , (DWORD)&gp);
	ReleaseDC((HWND)hwndMovie, gp.hDC);
}

uint4 MCPlayer::avi_getduration(void)
{
	if (getstate(CS_PREPARED))
	{
		MCI_STATUS_PARMS status;
		memset(&status, 0, sizeof(MCI_STATUS_PARMS));
		status.dwItem = MCI_STATUS_LENGTH;
		mciSendCommandA(deviceID, MCI_STATUS, MCI_STATUS_ITEM, (DWORD)(LPSTR) &status);
		return status.dwReturn;
	}
    
	return 0;
}

uint4 MCPlayer::avi_gettimescale(void)
{
	return 1000;
}

uint4 MCPlayer::avi_getmoviecurtime(void)
{
	if (getstate(CS_PREPARED))
	{
		MCI_STATUS_PARMS status; //no need to deal with the lasttime issue.
		memset(&status, 0, sizeof(MCI_STATUS_PARMS));
		status.dwItem = MCI_STATUS_POSITION;
		mciSendCommandA(deviceID, MCI_STATUS, MCI_STATUS_ITEM, (DWORD)(LPMCI_STATUS_PARMS)&status);
		return status.dwReturn;
	}
    
	return lasttime;
}

void MCPlayer::avi_setcurtime(uint4 newtime)
{
	if (getstate(CS_PREPARED))
		AVIseek(newtime);
}

void MCPlayer::avi_setselection(void)
{
	setAVIplayselection(getflag(F_PLAY_SELECTION));
}

void MCPlayer::avi_setlooping(Boolean loop)
{
	if (loop)
		mciPlayFlag |= MCI_DGV_PLAY_REPEAT;
	else
		mciPlayFlag &= ~ MCI_DGV_PLAY_REPEAT;
}

void MCPlayer::avi_setplayrate(void)
{
	MCI_DGV_SET_PARMS set;
	memset(&set, 0, sizeof(MCI_DGV_SET_PARMS));
	set.dwSpeed = (DWORD)rate * 1000; //or should it be 1000 / rate?
	mciSendCommandA(deviceID, MCI_SET, MCI_DGV_SET_SPEED, (DWORD)(LPMCI_SET_PARMS)&set);
}

void MCPlayer::avi_showbadge(Boolean show)
{
}

void MCPlayer::avi_editmovie(Boolean edit)
{
}

void MCPlayer::avi_playselection(Boolean play)
{
	setAVIplayselection(play);
}

Boolean MCPlayer::avi_ispaused(void)
{
	if (!getstate(CS_PREPARED))
		return True;
    
	MCI_STATUS_PARMS status; //no need to deal with the lasttime issue.
	memset(&status, 0, sizeof(MCI_STATUS_PARMS));
	status.dwItem = MCI_STATUS_MODE;
	mciSendCommandA(deviceID, MCI_STATUS, MCI_STATUS_ITEM, (DWORD)(LPMCI_STATUS_PARMS)&status);
	
	return status.dwReturn == MCI_MODE_PAUSE || status.dwReturn == MCI_MODE_STOP;
}

void MCPlayer::avi_showcontroller(Boolean show)
{
}

MCRectangle MCPlayer::avi_getpreferredrect(void)
{
	MCRectangle trect;
	trect.x = trect.y = 0;
	trect.height = formattedheight;
	trect.width = formattedwidth;
	return trect;
}

uint2 MCPlayer::avi_getloudness(void)
{
	return loudness;
}

void MCPlayer::avi_setloudness(uint2 loudn)
{
	MCI_DGV_SETAUDIO_PARMSA sap;
	memset(&sap, 0, sizeof(MCI_DGV_SETAUDIO_PARMSA));
	sap.dwItem = MCI_DGV_SETAUDIO_VOLUME;
	sap.dwValue = loudn * 10; // scaled between 0 - 1000
	mciSendCommandA(deviceID, MCI_SETAUDIO,
                    MCI_DGV_SETAUDIO_VALUE | MCI_DGV_SETAUDIO_ITEM,
                    (DWORD)(LPMCI_GENERIC_PARMS)&sap);
}

void MCPlayer::avi_gettracks(MCStringRef &r_tracks)
{
	r_tracks = MCValueRetain(kMCEmptyString);
}

void MCPlayer::avi_getenabledtracks(uindex_t& r_count, uint32_t*& r_tracks)
{
	r_count = 0;
}

void MCPlayer::avi_setenabledtracks(uindex_t p_count, uint32_t* p_tracks)
{
}

void MCPlayer::avi_draw(MCDC *dc, const MCRectangle& dirty)
{
	MCI_DGV_UPDATE_PARMS gp;
	memset(&gp, 0, sizeof(MCI_DGV_UPDATE_PARMS));
	gp.dwCallback = (DWORD)hwndMovie;
	gp.hDC = GetDC((HWND)hwndMovie);
	mciSendCommandA(deviceID, MCI_UPDATE, MCI_DGV_UPDATE_HDC, (DWORD)&gp);
	ReleaseDC((HWND)hwndMovie, gp.hDC);
}

void MCPlayer::setAVIplayselection(Boolean selectionOnly)
{
	uint4 t_currtime = avi_getmoviecurtime();
	uint4 t_duration = avi_getduration();
	uint4 t_starttime = 0;
	uint4 t_endtime = t_duration;
	if (selectionOnly)
	{
		if (starttime != MAXUINT4)
		{
			t_starttime = starttime;
		}
		if (endtime != MAXUINT4)
		{
			t_endtime = endtime;
		}
	}
	if (t_currtime > t_starttime && t_currtime < t_endtime)
		t_starttime = t_currtime;
	mciPlayFrom = t_starttime;
	mciPlayTo = endtime;
	if (t_starttime != t_currtime)
	{
		mciPlayFlag |= MCI_FROM;
	}
	if (t_endtime != t_duration)
	{
		mciPlayFlag |= MCI_TO;
	}
	AVIseek(mciPlayFrom);
}

Boolean MCPlayer::AVIseek(uint4 to)
{
	MCI_SEEK_PARMS seek; //seek to the designated position
	memset(&seek, 0, sizeof(MCI_SEEK_PARMS));
	seek.dwTo = to;
	return (mciSendCommandA(deviceID, MCI_SEEK, MCI_TO, (DWORD)(LPMCI_SEEK_PARMS)&seek) == 0);
}

#endif


//-----------------------------------------------------------------------------
// QuickTime Specific Utility Functions
//

static Boolean IsQTVRInstalled(void)
{
	static Boolean t_installed = False;
	OSErr myErr;
	long myAttrs;
	myErr = Gestalt(gestaltQTVRMgrAttr, &myAttrs);
	if (myErr == noErr)
		if (myAttrs & (1 << gestaltQTVRMgrPresent))
			t_installed = True;
	return t_installed;
    
}

static Boolean IsQTVRMovie(Movie theMovie)
{
	Boolean IsQTVR = False;
	OSType evaltype,targettype =  kQTVRUnknownType;
	UserData myUserData;
	if (theMovie == NULL)
		return False;
	myUserData = GetMovieUserData(theMovie);
	if (myUserData != NULL)
	{
		GetUserDataItem(myUserData, &targettype, sizeof(targettype),
		                kUserDataMovieControllerType, 0);
		evaltype = EndianU32_BtoN(targettype);
		if (evaltype == kQTVRQTVRType || evaltype == kQTVROldPanoType
            || evaltype == kQTVROldObjectType)
			IsQTVR = true;
	}
	return(IsQTVR);
}

static Boolean QTMovieHasType(Movie tmovie, OSType movtype)
{
	switch (movtype)
	{
        case VisualMediaCharacteristic:
        case AudioMediaCharacteristic:
            return (GetMovieIndTrackType(tmovie, 1, movtype,
                                         movieTrackCharacteristic) != NULL);
        case kQTVRQTVRType:
            return IsQTVRMovie(tmovie);
        default:
            return (GetMovieIndTrackType(tmovie, 1, movtype,
                                         movieTrackMediaType) != NULL);
	}
}

//
// QuickTime Specific Utility Functions
//-----------------------------------------------------------------------------


//-----------------------------------------------------------------------------
// QuickTime Specific Callback Implementations
//

// This is the callback table entry structure
typedef struct _UserCallback UserCallbackStruct;
struct _UserCallback
{
	QTCallBack cb;        //pointer to call back
	MCPlayer *playerObj;  //which player object
	MCNameRef msg;            //user msg, when a call back is invoked
	char *param;
	uint4 calledAtTime;   //movie time, when the call back is invoked
	long timeScale;
	Boolean wascalled;
};

// The callback table is stored globally in a single array.
static UserCallbackStruct *callbacktable = NULL;
static uint2 ncallbacks = 0;

// This callback is triggered when a user-defined call point is reached.
//   mcb - the relevant QTCallback object
//   index - the entry in our 'callbacktable'
//
static pascal void userMovieCallbacks(QTCallBack mcb, long index)
{
	if (mcb == NULL)
		return;
    
	callbacktable[index].wascalled = True;
	MCPlayer *tplayer = (MCPlayer *)callbacktable[index].playerObj;
    
    // MW-2006-08-14: This seems to call undue problems with callbacks being invoked.
    //   Indeed, callbacks should *always* be invoked regardless of whether their time
    //   has passed.
    
    //	int4 tdiff = callbacktable[index].calledAtTime - tplayer->getmoviecurtime();
    //	uint4 ztime = tplayer->gettimescale();
    //	if (MCU_abs(tdiff) < (ztime / 15) )
	MCAutoStringRef t_param;
	/* UNCHECKED */ MCStringCreateWithCString(callbacktable[index].param, &t_param);
	MCscreen->delaymessage(callbacktable[index].playerObj, callbacktable[index].msg, *t_param);
}

// This callback is triggered when the end of the movie is reached.
//   mycb - the relevant QTCallback object
//   player - the target player
static pascal void MovieEndCallback(QTCallBack mycb, long player)
{
	MCPlayer *tplayer = (MCPlayer *)player;
	tplayer->reloadcallbacks(True, 0);
}

// This callback is triggered whenever the movie's frame is redrawn.
//   p_movie - the target movie
//   p_reference - a pointer to the target player
static pascal OSErr qt_movie_drawing_completion_callback(Movie p_movie, long p_reference)
{
	MCPlayer *t_player = (MCPlayer *)p_reference;
	// MW-2011-08-18: [[ Layers ]] Invalidate the whole object.
	t_player -> layer_redrawall();
	return noErr;
}

// This callback is triggered whenever the MovieController performs
// a user-initiated action.
static pascal Boolean controllerMsgFilter(MovieController mc, short action, void *params, long player)
{
	MCPlayer *tplayer = (MCPlayer *)player;
    
#ifdef _MACOSX
	Boolean wake = False;
	TimeRecord *t = (TimeRecord *)params;
	CGrafPtr oldPort;
	GDHandle oldDevice;
	switch (action)
	{
    case mcActionSetSelectionBegin:
        if (t->value.lo != tplayer->getstarttime())
        {
            tplayer->setstarttime(t->value.lo);
            GetGWorld(&oldPort, &oldDevice);
            tplayer->message(MCM_selection_changed);
            wake = True;
        }
        break;
        
    case mcActionSetSelectionDuration:
        if (t->value.lo != tplayer->getendtime() - tplayer->getstarttime())
        {
            
            if ((int4)t->value.lo < 0)
            {
                tplayer->setendtime(tplayer->getstarttime());
                tplayer->setstarttime(tplayer->getstarttime() + t->value.lo);
            }
            
            else
                tplayer->setendtime(tplayer->getstarttime() + t->value.lo);
            
            GetGWorld(&oldPort, &oldDevice);
            tplayer->message(MCM_selection_changed);
            wake = True;
        }
        break;
        
    case mcActionGoToTime:
        if (t->value.lo != (uint4)tplayer->getlasttime())
        {
            tplayer->setlasttime(t->value.lo);
            GetGWorld(&oldPort, &oldDevice);
            tplayer->message_with_args(MCM_current_time_changed, t->value.lo);
            wake = True;
        }
        break;
#else
            
    switch (action)
    {
    case mcActionSetSelectionBegin:
    case mcActionSetSelectionDuration:
    case mcActionGoToTime:
        // MW-2005-02-20: Prevent messages being sent if the callback wasn't
        //   user initiated.
        if (!tplayer -> getstate(CS_NO_MESSAGES))
            MCscreen->addmessage(tplayer, MCM_internal, MCS_time(), NULL);
        break;
#endif
                
    case mcActionPlay:
        if ((long)params != 0)
        {//play forward > 0, play backward < 0, play stop == 0
            if (tplayer -> getduration() <= tplayer -> getmoviecurtime())
                tplayer -> reloadcallbacks(False, 0);
            else
                tplayer->reloadcallbacks(False, params < 0 ? -tplayer -> getmoviecurtime() : tplayer -> getmoviecurtime());
            MCscreen->addmessage(tplayer, MCM_play_started, MCS_time(), NULL);
            tplayer -> setstate(False, CS_PAUSED);
        }
        else
        {
            // there has to be a distinction between play-stopped and play-paused,
            // if a movie is paused and is disposable, sending play-stop msg will
            // kill the the movie
            tplayer -> setstate(True, CS_PAUSED);
            if (tplayer->getduration() > tplayer->getmoviecurtime())
                MCscreen->addmessage(tplayer, MCM_play_paused, MCS_time(), NULL);
            else  //stopped
                MCscreen->addmessage(tplayer, MCM_play_stopped, MCS_time(), NULL);
        }
        break;
    case mcActionShowMessageString:
        if (params != NULL)
        {
            MCAutoStringRef t_string;
            /* UNCHECKED */ MCStringCreateWithCString(p2cstr((unsigned char *)params), &t_string);
            MCParameter *p = new MCParameter;
            p->setvalueref_argument(*t_string);
            MCscreen->addmessage(tplayer, MCM_qtdebugstr, MCS_time(), p);
        }
        break;
    case mcActionMovieClick:
    case mcActionSuspend:
    case mcActionResume:
    case mcActionDeactivate:
        return tplayer->isInteractive() ? False : True;
    }
#ifdef _MACOSX
    if (wake)
    {
        SetGWorld(oldPort, oldDevice);
        ProcessSerialNumber mypsn;
        GetCurrentProcess(&mypsn);
        WakeUpProcess(&mypsn);
    }
#endif
    return False;
}
    
// This is the QTVR node-entering callback
static pascal OSErr enterNodeCallback(QTVRInstance theInstance, UInt32 nodeid, SInt32 player)
{
    OSErr err = noErr;
    MCParameter *p = new MCParameter;
    p->setn_argument(nodeid);
    MCscreen->addmessage((MCPlayer*)player, MCM_node_changed, MCS_time(), p);
    return err;
}

// This is the QTVR hotspot-click callback
static pascal void clickHotSpotCallback(QTVRInstance qtvr, QTVRInterceptPtr qtvrMsg, SInt32 player, Boolean *cancel)
{
    *cancel = False;
    switch (qtvrMsg->selector)
    {
        case kQTVRTriggerHotSpotSelector:
        {
            MCParameter *p = new MCParameter;
            p->setn_argument((uint4)qtvrMsg->parameter[0]);
            MCscreen->addmessage((MCPlayer*)player, MCM_hot_spot_clicked, MCS_time(), p);
        }
            break;
    }
}

void MCPlayer::reloadcallbacks(Boolean reloadstopmovie, long p_from_time)
{
    uint2 i = 0;
    if (!reloadstopmovie)
        while (i < ncallbacks)
        {
            if (this == callbacktable[i].playerObj)
            {
                if (p_from_time == 0 || (p_from_time < 0 && callbacktable[i] . calledAtTime < p_from_time) || (p_from_time > 0 && callbacktable[i] . calledAtTime > p_from_time))
                {
                    CallMeWhen(callbacktable[i].cb, userMovieCallbacks, (long)i,
                               triggerTimeEither, callbacktable[i].calledAtTime,
                               callbacktable[i].timeScale); //pass "i" as index to table
                }
                
                callbacktable[i].wascalled = False;
            }
            i++;
        }
    if (reloadstopmovie)
        CallMeWhen((QTCallBack)stopMovieCB, MovieEndCallback, (long)this, triggerAtStop , 0,
                   GetMovieTimeScale((Movie)theMovie));
}

void MCPlayer::deleteUserCallbacks(void)
{//delete all the callbacks for THIS PLAYER
    uint2 i = 0;
    while (i < ncallbacks)
    {
        if (this == callbacktable[i].playerObj)
        {
            DisposeCallBack(callbacktable[i].cb);
            MCNameDelete(callbacktable[i].msg); //delete msg string
            delete callbacktable[i].param; //delete param string
            callbacktable[i].playerObj = NULL;
            callbacktable[i].wascalled = False;
        }
        else
            i++;
    }
}

Boolean MCPlayer::installUserCallbacks(void)
{
    // parse the user callback string and install callback funcs
    // if movie is prepared,
    if (MCStringIsEmpty(userCallbackStr))
        return True;
    char *t_userCallbackStr;
    /* UNCHECKED */ MCStringConvertToCString(userCallbackStr, t_userCallbackStr);
    char *cblist = t_userCallbackStr;
    char *str;
    str = cblist;
    while (*str)
    {
        char *ptr, *data1, *data2;
        if ((data1 = strchr(str, ',')) == NULL)
        {//search ',' as separator
            delete cblist;
            return False; //wrong formatf
        }
        *data1 = '\0';
        data1 ++;
        if ((data2 = strchr(data1, '\n')) != NULL)// more than one callback
            *data2++ = '\0';
        else
            data2 = data1 + strlen(data1);
        
        if (state & CS_PREPARED)
        {
            uint2 i;
            for (i = 0; i < ncallbacks; i++) //find a hole to insert a new callback
                if (callbacktable[i].playerObj == NULL)
                    break;
            
            if (i == ncallbacks)
            { //no hole for a new callback, create a new entry
                MCU_realloc((char **)&callbacktable, ncallbacks,
                            ncallbacks + 1, sizeof(UserCallbackStruct));
                ncallbacks++;
            }
            callbacktable[i].calledAtTime = strtol(str, NULL, 10);
            
            while (isspace(*data1))//strip off preceding and trailing blanks
                data1++;
            ptr = data1;
            callbacktable[i].param = NULL;
            while (*ptr)
            {
                if (isspace(*ptr))
                {
                    *ptr++ = '\0';
                    callbacktable[i].param = strclone(ptr);
                    break;
                }
                ptr++;
            }
            if (callbacktable[i].param == NULL)
                callbacktable[i].param = strclone(str);
            /* UNCHECKED */ MCNameCreateWithCString(data1, callbacktable[i].msg);
            callbacktable[i].playerObj = this;
            callbacktable[i].wascalled = False;
            if ((callbacktable[i].cb = NewCallBack(GetMovieTimeBase((Movie)theMovie),
                                                   callBackAtTime)) == NULL)
            {
                delete cblist;
                return False;
            }
            callbacktable[i].timeScale = GetMovieTimeScale((Movie)theMovie);
        }
        str = data2;
    } //End bulding the table and verifing the callback string
    delete cblist;
    return True;
}
#endif
    
    
////////////////////////////////////////////////////////////////////
// QUICKTIME ACCESSORS

void MCPlayer::getqtvrconstraints(uint1 index, real4& minrange, real4& maxrange)
{
#ifdef FEATURE_QUICKTIME
    if (qtvrinstance != NULL)
        QTVRGetConstraints((QTVRInstance)qtvrinstance, index, &minrange, &maxrange);
#endif
}

uint2 MCPlayer::getnodecount()
{
    uint2 numnodes = 0;
#ifdef FEATURE_QUICKTIME
    if (qtvrinstance != NULL)
    {
        QTAtomContainer			qtatomcontainer;
        QTAtom					qtatom;
        if (QTVRGetVRWorld((QTVRInstance)qtvrinstance, &qtatomcontainer) != noErr)
            return numnodes;
        qtatom = QTFindChildByIndex(qtatomcontainer, kParentAtomIsContainer, kQTVRNodeParentAtomType, 1, NULL);
        if (qtatom == 0)
        {
            QTDisposeAtomContainer(qtatomcontainer);
            return numnodes;
        }
        numnodes = QTCountChildrenOfType(qtatomcontainer, qtatom, kQTVRNodeIDAtomType);
    }
#endif
    return numnodes;
}

bool MCPlayer::getnode(uindex_t index, uint2 &id, MCMultimediaQTVRNodeType &type)
{
#ifdef FEATURE_QUICKTIME
    if (qtvrinstance != NULL)
    {
        QTAtomContainer			qtatomcontainer;
        QTAtom					qtatom;
        if (QTVRGetVRWorld((QTVRInstance)qtvrinstance, &qtatomcontainer) != noErr)
            return false;
        qtatom = QTFindChildByIndex(qtatomcontainer, kParentAtomIsContainer, kQTVRNodeParentAtomType, 1, NULL);
        if (qtatom == 0)
        {
            QTDisposeAtomContainer(qtatomcontainer);
            return false;
        }
        QTAtomID qtatomid;
        QTFindChildByIndex(qtatomcontainer, qtatom, kQTVRNodeIDAtomType, index, &qtatomid);
        id = (uint2)qtatomid;
        if (QTVRGetNodeType((QTVRInstance)qtvrinstance, id) == kQTVRPanoramaType)
            type = kMCQTVRNodePanoramaType;
        else
            type = kMCQTVRNodeObjectType;
        QTDisposeAtomContainer(qtatomcontainer);
        return true;
    }
#endif
    return false;
}

uint2 MCPlayer::gethotspotcount()
{
    uint2 numspots = 0;
#ifdef FEATURE_QUICKTIME
    if (qtvrinstance != NULL)
    {
        QTAtomContainer			qtatomcontainer;
        QTAtom					qtatom;
        if (QTVRGetNodeInfo((QTVRInstance)qtvrinstance, QTVRGetCurrentNodeID((QTVRInstance)qtvrinstance),
                            &qtatomcontainer) != noErr)
            return numspots;
        qtatom = QTFindChildByID(qtatomcontainer, kParentAtomIsContainer, kQTVRHotSpotParentAtomType, 1, NULL);
        if (qtatom == 0)
        {
            QTDisposeAtomContainer(qtatomcontainer);
            return numspots;
        }
        numspots = QTCountChildrenOfType(qtatomcontainer, qtatom, kQTVRHotSpotAtomType);
    }
#endif
    return numspots;
}

bool MCPlayer::gethotspot(uindex_t index, uint2 &id, MCMultimediaQTVRHotSpotType &type)
{
#ifdef FEATURE_QUICKTIME
    if (qtvrinstance != NULL)
    {
        QTAtomContainer			qtatomcontainer;
        QTAtom					qtatom;
        if (QTVRGetNodeInfo((QTVRInstance)qtvrinstance, QTVRGetCurrentNodeID((QTVRInstance)qtvrinstance),
                            &qtatomcontainer) != noErr)
            return false;
        qtatom = QTFindChildByID(qtatomcontainer, kParentAtomIsContainer, kQTVRHotSpotParentAtomType, 1, NULL);
        if (qtatom == 0)
        {
            QTDisposeAtomContainer(qtatomcontainer);
            return false;
        }
        QTAtomID qtatomid;
        QTFindChildByIndex(qtatomcontainer, qtatom, kQTVRHotSpotAtomType, index, &qtatomid);
        id = (uint2)qtatomid;
        OSType t_type;
        QTVRGetHotSpotType((QTVRInstance)qtvrinstance, id, &t_type);
        if (t_type == kQTVRHotSpotLinkType)
            type = kMCQTVRHotSpotLinkType;
        else if (t_type == kQTVRHotSpotURLType)
            type = kMCQTVRHotSpotURLType;
        else
            type = kMCQTVRHotSpotUndefinedType;
        QTDisposeAtomContainer(qtatomcontainer);
        return true;
    }
#endif
    return false;
}

/////////////////////////////////////////////////////////////////////////////////

//-----------------------------------------------------------------------------
// X11 (using mplayer) Player Implementation
//
// The MPlayer object (mplayer.cpp) fully encapulates and manages the mplayer process and provides
// a nice, easy to use interface for controlling it.

#ifdef X11
Boolean MCPlayer::x11_prepare(void)
{
    if ( m_player == NULL )
        m_player = new MPlayer();
    
    // OK-2009-01-09: [[Bug 1161]] - File resolving code standardized between image and player.
    // MCPlayer::init appears to duplicate the filename buffer, so freeing it after the call should be ok.
    MCAutoStringRef t_filename;
    getstack() -> resolve_filename(filename, &t_filename);
    
    Boolean t_success;
    MCAutoStringRefAsCString t_filename_cstring;
    /* UNCHECKED */ t_filename_cstring . Lock(*t_filename);
    t_success = (m_player -> init(*t_filename_cstring, getstack(), rect));
    
    return t_success;
}

Boolean MCPlayer::x11_playpause(Boolean on)
{
    if ( m_player != NULL)
        m_player -> play(!on) ;
    return True;
}

void MCPlayer::x11_playstepforward(void)
{
    if ( m_player != NULL)
        m_player -> seek() ;
}

void MCPlayer::x11_playstepback(void)
{
    if ( m_player != NULL)
        m_player -> seek(-5) ;
}

Boolean MCPlayer::x11_playstop(void)
{
    if ( m_player != NULL)
        m_player -> pause();
    return True;
}

void MCPlayer::x11_setrect(const MCRectangle& nrect)
{
    rect = nrect;
    if ( m_player != NULL ) 
        m_player -> resize(nrect);
}

uint4 MCPlayer::x11_getduration(void)
{
    if ( m_player != NULL)
        return ( m_player -> getduration() ) ;
    else 
        return 0;
}

uint4 MCPlayer::x11_gettimescale(void)
{
    if ( m_player != NULL)
        return ( m_player -> gettimescale() ) ;
    else 
        return 0;
}

uint4 MCPlayer::x11_getmoviecurtime(void)
{
    if ( m_player != NULL)
        return ( m_player -> getcurrenttime() ) ;
    else 
        return 0;
}

void MCPlayer::x11_setlooping(Boolean loop)
{
    if ( m_player != NULL)
        m_player -> setlooping ( loop ) ;
}

void MCPlayer::x11_setplayrate(void)
{
    if ( m_player != NULL)
        m_player -> setspeed( rate ) ;
}

Boolean MCPlayer::x11_ispaused(void)
{
    if ( m_player != NULL)
        return ( m_player -> ispaused() ) ; 
    else 
        return false ;
}

uint2 MCPlayer::x11_getloudness(void)
{
    if ( m_player != NULL)
        return ( m_player -> getloudness () ) ;
    else 
        return 100; // Return 100% as the default
}

void MCPlayer::x11_setloudness(uint2 loudn)
{
    if ( m_player != NULL)
        m_player -> setloudness ( loudn );
}

pid_t MCPlayer::getpid(void)
{
    if ( m_player != NULL )
        return m_player -> getpid();
    return 0;
}

void MCPlayer::shutdown(void)
{
    if ( m_player != NULL) m_player -> shutdown(); 
}

#endif
//
// X11 (using mplayer) Player Implementation
//-----------------------------------------------------------------------------
    
#endif // ifndef FEATURE_PLATFORM_PLAYER<|MERGE_RESOLUTION|>--- conflicted
+++ resolved
@@ -2147,24 +2147,6 @@
         installUserCallbacks(); //install all callbacks for this player
 #endif
     }
-}
-
-void MCPlayer::setforegroundcolor(const MCInterfaceNamedColor& p_color)
-{
-}
-
-void MCPlayer::getforegrouncolor(MCInterfaceNamedColor& r_color)
-{
-    r_color . name = nil;
-}
-
-void MCPlayer::sethilitecolor(const MCInterfaceNamedColor& p_color)
-{
-}
-
-void MCPlayer::gethilitecolor(MCInterfaceNamedColor &r_color)
-{
-    r_color . name = nil;
 }
 
 // End of property setters/getters
@@ -3406,14 +3388,11 @@
 	trect . x = trect . y = 0;
 	trect . height = naturalbounds.bottom - naturalbounds.top;
 	trect . width = naturalbounds.right - naturalbounds.left;
-<<<<<<< HEAD
-    
-=======
+
     // PM-2015-06-09: [[ Bug 5209 ]] formattedHeight should take into account the controller
     if (flags & F_SHOW_CONTROLLER)
         trect . height += 16; // default height of native QuickTime controller is 16
 
->>>>>>> 731db275
 	return trect;
 }
 
