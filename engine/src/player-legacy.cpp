/* Copyright (C) 2003-2013 Runtime Revolution Ltd.

This file is part of LiveCode.

LiveCode is free software; you can redistribute it and/or modify it under
the terms of the GNU General Public License v3 as published by the Free
Software Foundation.

LiveCode is distributed in the hope that it will be useful, but WITHOUT ANY
WARRANTY; without even the implied warranty of MERCHANTABILITY or
FITNESS FOR A PARTICULAR PURPOSE.  See the GNU General Public License
for more details.

You should have received a copy of the GNU General Public License
along with LiveCode.  If not see <http://www.gnu.org/licenses/>.  */


// SN-2014-07-03: [[ PlatformPlayer ]]
// We do not want to compile this in case the PlatformPlayer
// is the one targeted
#ifndef FEATURE_PLATFORM_PLAYER

#include "prefix.h"

#include "globdefs.h"
#include "filedefs.h"
#include "objdefs.h"
#include "parsedef.h"
#include "mcio.h"

//#include "execpt.h"
#include "util.h"
#include "font.h"
#include "sellst.h"
#include "stack.h"
#include "stacklst.h"
#include "card.h"
#include "field.h"
#include "aclip.h"
#include "mcerror.h"
#include "param.h"
#include "globals.h"
#include "mode.h"
#include "context.h"
#include "osspec.h"
#include "redraw.h"

#include "player-legacy.h"

#include "graphics_util.h"
#include "exec-interface.h"

#ifdef _WINDOWS_DESKTOP
#include "w32prefix.h"
#include "w32dc.h"
#include "w32context.h"

#include "digitalv.h"
#include "QTML.h"
#include <Movies.h>
#include <MediaHandlers.h>
#include <QuickTimeVR.h>
#include <QuickTimeVRFormat.h>
#include <Endian.h>
#include <QuickTimeComponents.h>
#include <ImageCodec.h>

#define PIXEL_FORMAT_32 k32BGRAPixelFormat

#elif defined(_MAC_DESKTOP)
#include "osxprefix.h"

#ifdef __LITTLE_ENDIAN__
#define PIXEL_FORMAT_32 k32BGRAPixelFormat
#else
#define PIXEL_FORMAT_32 k32ARGBPixelFormat
#endif

#elif defined(_LINUX_DESKTOP)
#include "lnxmplayer.h"
#endif

//// X11

#undef X11
#ifdef TARGET_PLATFORM_LINUX
#define X11
#endif

//// QUICKTIME PLAYER

#ifdef FEATURE_QUICKTIME
#ifndef _MACOSX
#include "FixMath.h"
#include "Gestalt.h"
#include "TextUtils.h"
#endif

#ifdef _WINDOWS

struct MCPlayerOffscreenBuffer
{
	HDC hdc;
	HBITMAP hbitmap;
	MCImageBitmap image_bitmap;
};

PixMapHandle GetPortPixMap(CGrafPtr port)
{
	return port->portPixMap;
}

#ifndef HiWord
#define HiWord HIWORD
#endif

#ifndef LoWord
#define LoWord LOWORD
#endif

OSErr MCS_path2FSSpec(MCStringRef fname, FSSpec *fspec);
#endif

#define QTMFORMATS 6
static const OSType qtmediatypes[] =
{
	VisualMediaCharacteristic,
	AudioMediaCharacteristic,
	TextMediaType,
	kQTVRQTVRType,
	SpriteMediaType,
	FlashMediaType
};

static const char *qtmediastrings[] =
{
	"video",
	"audio",
	"text",
	"qtvr",
	"sprite",
	"flash"
};

static Boolean QTMovieHasType(Movie tmovie, OSType movtype);
static pascal void userMovieCallbacks(QTCallBack mcb, long index);
static pascal void MovieEndCallback(QTCallBack mycb, long player);
static pascal OSErr qt_movie_drawing_completion_callback(Movie p_movie, long p_reference);
static pascal Boolean controllerMsgFilter(MovieController mc, short action, void *params, long player);
static pascal OSErr enterNodeCallback(QTVRInstance theInstance, UInt32 nodeid, SInt32 player);
static pascal void clickHotSpotCallback(QTVRInstance qtvr, QTVRInterceptPtr qtvrMsg, SInt32 player, Boolean *cancel);

static inline MCRectangle RectToMCRectangle(Rect r)
{
	MCRectangle mcr;
	mcr . x = r . left;
	mcr . y = r . top;
	mcr . width = r . right - r . left;
	mcr . height = r . bottom - r . top;
	return mcr;
}


#ifdef _MACOSX
struct MCPlayerOffscreenBuffer
{
	CGrafPtr gworld;
	MCImageBitmap image_bitmap;
};

static Boolean IsQTVRInstalled(void);
#endif

#endif

#ifdef _WINDOWS
extern bool create_temporary_dib(HDC p_dc, uint4 p_width, uint4 p_height, HBITMAP& r_bitmap, void*& r_bits);
#endif

//////////

extern bool MCFiltersBase64Encode(MCDataRef p_src, MCStringRef& r_dst);
extern void copy_custom_list_as_string_and_release(MCExecContext& ctxt, MCExecCustomTypeInfo *p_type, void *p_elements, uindex_t p_count, char_t p_delimiter, MCStringRef& r_string);

//-----------------------------------------------------------------------------
// Control Implementation
//

#define XANIM_WAIT 10.0
#define XANIM_COMMAND 1024

MCPlayer::MCPlayer()
{
	flags |= F_TRAVERSAL_ON;
	nextplayer = NULL;
	rect.width = rect.height = 128;
	filename = MCValueRetain(kMCEmptyString);
	istmpfile = False;
	scale = 1.0;
	rate = 1.0;
	lasttime = 0;
	starttime = endtime = MAXUINT4;
	disposable = istmpfile = False;
	userCallbackStr = MCValueRetain(kMCEmptyString);
	formattedwidth = formattedheight = 0;
	loudness = 100;
	
#ifdef FEATURE_MPLAYER
	command = NULL;
	m_player = NULL ;
#endif
    
#ifdef FEATURE_QUICKTIME
	theMovie = NULL;
	theMC = NULL;
	stopMovieCB = NULL;
	interestingTimeCB = NULL; //initialized at bufferDraw()
	qtvrstate = QTVR_NOT_INITTED;
	qtvrinstance = NULL;
#endif
    
#ifdef _MACOSX
	m_offscreen = nil;
#elif defined _WINDOWS
	deviceID = 0;
	hwndMovie = NULL;
	m_offscreen = nil;
	bufferGW = NULL;//gworld for buffering draw - for QT only
	m_has_port_association = false;
#endif
}

MCPlayer::MCPlayer(const MCPlayer &sref) : MCControl(sref)
{
	nextplayer = NULL;
	filename = MCValueRetain(sref.filename);
	istmpfile = False;
	scale = 1.0;
	rate = sref.rate;
	lasttime = sref.lasttime;
	starttime = sref.starttime;
	endtime = sref.endtime;
	disposable = istmpfile = False;
	userCallbackStr = MCValueRetain(sref.userCallbackStr);
	formattedwidth = formattedheight = 0;
	loudness = sref.loudness;
	
#ifdef FEATURE_MPLAYER
	command = NULL;
	m_player = NULL ;
#endif
    
#ifdef FEATURE_QUICKTIME
	theMovie = NULL;
	theMC = NULL;
	stopMovieCB = NULL;
	interestingTimeCB = NULL; //initialized at bufferDraw()
	bufferGW = NULL; //for QT movie in WIN & MAC
	qtvrstate = QTVR_NOT_INITTED;
	qtvrinstance = NULL;
#endif
    
#ifdef _MACOSX
	m_offscreen = nil;
#elif defined _WINDOWS
	deviceID = 0;
	hwndMovie = NULL;
	m_offscreen = nil;
	m_has_port_association = false;
#endif
}

MCPlayer::~MCPlayer()
{
	// OK-2009-04-30: [[Bug 7517]] - Ensure the player is actually closed before deletion, otherwise dangling references may still exist.
	while (opened)
		close();
	
	playstop();
	
#ifdef FEATURE_QUICKTIME
	if (this == MCtemplateplayer && qtstate == QT_INITTED && MCplayers == NULL)
	{
		extern void MCQTStopRecording(void);
		MCQTStopRecording();
		if (qtvrstate == QTVR_INITTED)
		{
#ifdef _WINDOWS
			TerminateQTVR();
#endif
			qtvrstate = QTVR_NOT_INITTED;
		}
        
#ifdef _WINDOWS
		ExitMovies(); //or ExitToShell() according to QT Developer Q&A
#endif
        
		delete s_ephemeral_player;
		s_ephemeral_player = NULL;
		qtstate = QT_NOT_INITTED;
	}
#endif
    
#ifdef FEATURE_MPLAYER
	if ( m_player != NULL )
		delete m_player ;
#endif
    
	MCValueRelease(filename);
	MCValueRelease(userCallbackStr);
}

Chunk_term MCPlayer::gettype() const
{
	return CT_PLAYER;
}

const char *MCPlayer::gettypestring()
{
	return MCplayerstring;
}

MCRectangle MCPlayer::getactiverect(void)
{
	return MCU_reduce_rect(getrect(), getflag(F_SHOW_BORDER) ? borderwidth : 0);
}

void MCPlayer::open()
{
	MCControl::open();
	if (flags & F_ALWAYS_BUFFER && !isbuffering())
		prepare(kMCEmptyString);
}

void MCPlayer::close()
{
	MCControl::close();
	if (opened == 0)
	{
		state |= CS_CLOSING;
		playstop();
		state &= ~CS_CLOSING;
	}
}

Boolean MCPlayer::kdown(MCStringRef p_string, KeySym key)
{
	if (!(state & CS_NO_MESSAGES))
		if (MCObject::kdown(p_string, key))
			return True;
    
#ifdef FEATURE_QUICKTIME
	if (qtstate == QT_INITTED && state & CS_PREPARED)
	{
		checktimes();
		qt_key(true, key);
	}
#endif
    
	return False;
}

Boolean MCPlayer::kup(MCStringRef p_string, KeySym key)
{
#ifdef FEATURE_QUICKTIME
	if (qtstate == QT_INITTED)
	{
		qt_key(false, key);
	}
#endif
    
	return False;
}

Boolean MCPlayer::mfocus(int2 x, int2 y)
{
	if (!(flags & F_VISIBLE || MCshowinvisibles)
        || (flags & F_DISABLED && getstack()->gettool(this) == T_BROWSE))
		return False;
    
#ifdef FEATURE_QUICKTIME
	if (qtstate == QT_INITTED)
		qt_move(x, y);
#endif
    
	return MCControl::mfocus(x, y);
}

void MCPlayer::munfocus()
{
	getstack()->resetcursor(True);
	MCControl::munfocus();
}

Boolean MCPlayer::mdown(uint2 which)
{
	if (state & CS_MFOCUSED || flags & F_DISABLED)
		return False;
	if (state & CS_MENU_ATTACHED)
		return MCObject::mdown(which);
	state |= CS_MFOCUSED;
	if (flags & F_TRAVERSAL_ON && !(state & CS_KFOCUSED))
		getstack()->kfocusset(this);
	switch (which)
	{
        case Button1:
            switch (getstack()->gettool(this))
		{
            case T_BROWSE:
#ifdef FEATURE_QUICKTIME
                if (qtstate == QT_INITTED)
                    qt_click(true, 1);
#endif
                if (message_with_valueref_args(MCM_mouse_down, MCSTR("1")) == ES_NORMAL)
                    return True;
                break;
            case T_POINTER:
            case T_PLAYER:  //when the movie object is in editing mode
                start(True); //starting draggin or resizing
                playpause(True);  //pause the movie
                break;
            case T_HELP:
                break;
            default:
                return False;
		}
            break;
		case Button2:
#ifdef FEATURE_QUICKTIME
            if (qtstate == QT_INITTED)
                qt_click(true, 2);
#endif
            if (message_with_valueref_args(MCM_mouse_down, MCSTR("2")) == ES_NORMAL)
                return True;
            break;
		case Button3:
#ifdef FEATURE_QUICKTIME
            if (qtstate == QT_INITTED)
                qt_click(true, 3);
#endif
            message_with_valueref_args(MCM_mouse_down, MCSTR("3"));
            break;
	}
	return True;
}

Boolean MCPlayer::mup(uint2 which, bool p_release) //mouse up
{
	if (!(state & CS_MFOCUSED))
		return False;
	if (state & CS_MENU_ATTACHED)
		return MCObject::mup(which, p_release);
	state &= ~CS_MFOCUSED;
	if (state & CS_GRAB)
	{
		ungrab(which);
		return True;
	}
	switch (which)
	{
        case Button1:
            switch (getstack()->gettool(this))
		{
            case T_BROWSE:
#ifdef FEATURE_QUICKTIME
                //if PLAYER's flag is show badge and controller is NOT visible
                if ((flags & F_SHOW_BADGE) && !(flags & F_SHOW_CONTROLLER))
                    if (MCGetVisible((MovieController)theMC))
                    { //if the CONTROLLER indicates it is visible
                        rect.height += 16;         //set the player rect to include the controller
                        flags |= F_SHOW_CONTROLLER; //set player flag to indicate so
                    }
#endif
                
#ifdef FEATURE_QUICKTIME
                if (qtstate == QT_INITTED)
                    qt_click(false, 1);
#endif
                
                if (!p_release && MCU_point_in_rect(rect, mx, my))
                    message_with_valueref_args(MCM_mouse_up, MCSTR("1"));
                else
                    message_with_valueref_args(MCM_mouse_release, MCSTR("1"));
                
                break;
            case T_PLAYER:
            case T_POINTER:
                end(true, p_release);       //stop dragging or moving the movie object, will change controller size
                break;
            case T_HELP:
                help();
                break;
            default:
                return False;
		}
            break;
        case Button2:
        case Button3:
#ifdef FEATURE_QUICKTIME
            if (qtstate == QT_INITTED)
                qt_click(false, which == Button2 ? 2 : 3);
#endif
            if (!p_release && MCU_point_in_rect(rect, mx, my))
                message_with_args(MCM_mouse_up, which);
            else
                message_with_args(MCM_mouse_release, which);
            break;
	}
	return True;
}

Boolean MCPlayer::doubledown(uint2 which)
{
	return MCControl::doubledown(which);
}

Boolean MCPlayer::doubleup(uint2 which)
{
	return MCControl::doubleup(which);
}

void MCPlayer::setrect(const MCRectangle &nrect)
{
#ifdef FEATURE_QUICKTIME
	if (qtstate == QT_INITTED)
		qt_setrect(nrect);
#ifdef TARGET_PLATFORM_WINDOWS
	else
		avi_setrect(nrect);
#endif
#elif defined(X11)
	x11_setrect(nrect);
#endif
}

void MCPlayer::timer(MCNameRef mptr, MCParameter *params)
{
#ifdef FEATURE_QUICKTIME
	if (this == s_ephemeral_player && qtstate == QT_INITTED && MCplayers != NULL && MCNameIsEqualTo(mptr, MCM_internal2, kMCCompareCaseless))
	{
		long t_next_time;
		
		// MW-2011-08-18: [[ Redraw ]] Update to use redraw.
		if (!MCRedrawIsScreenLocked())
		{
			bool t_is_playing;
			t_is_playing = false;
            
			for(MCPlayer *t_player = MCplayers; t_player != NULL; t_player = t_player -> getnextplayer())
			{
				MovieController t_mc;
				t_mc = (MovieController)t_player -> getMovieController();
				if (t_mc == NULL)
					continue;
                
				if (!t_is_playing)
					t_is_playing = !t_player -> getstate(CS_PAUSED);
                
				MCIdle(t_mc);
			}
            
			if (t_is_playing)
				t_next_time = MCqtidlerate;
			else
			{
				if ((qtversion >> 24) >= 6)
				{
					if (QTGetTimeUntilNextTask(&t_next_time, 1000) != noErr)
						t_next_time = MCqtidlerate;
				}
				else
					t_next_time = MCqtidlerate;
                
				if (t_next_time > MCidleRate)
					t_next_time = MCidleRate;
				else if (t_next_time < (long)MCqtidlerate)
					t_next_time = MCqtidlerate;
			}
		}
		else
			t_next_time = MCqtidlerate;
        
		MCscreen -> addtimer(this, MCM_internal2, (uint4)t_next_time);
		return;
	}
#endif
	
    if (MCNameIsEqualTo(mptr, MCM_play_stopped, kMCCompareCaseless))
    {
        state |= CS_PAUSED;
        if (isbuffering()) //so the last frame gets to be drawn
        {
            // MW-2011-08-18: [[ Layers ]] Invalidate the whole object.
            layer_redrawall();
        }
        if (disposable)
        {
            playstop();
            return; //obj is already deleted, do not pass msg up.
        }
    }
    else if (MCNameIsEqualTo(mptr, MCM_play_paused, kMCCompareCaseless))
    {
        state |= CS_PAUSED;
        if (isbuffering()) //so the last frame gets to be drawn
        {
            // MW-2011-08-18: [[ Layers ]] Invalidate the whole object.
            layer_redrawall();
        }
    }
#ifdef FEATURE_QUICKTIME
    else if (MCNameIsEqualTo(mptr, MCM_internal, kMCCompareCaseless) && qtstate == QT_INITTED && state & CS_PREPARED)
    {
        checktimes();
        return;
    }
#endif
	MCControl::timer(mptr, params);
}

<<<<<<< HEAD
#ifdef LEGACY_EXEC
Exec_stat MCPlayer::getprop_legacy(uint4 parid, Properties which, MCExecPoint &ep, Boolean effective)
=======
Exec_stat MCPlayer::getprop(uint4 parid, Properties which, MCExecPoint &ep, Boolean effective, bool recursive)
>>>>>>> bb71d905
{
	uint2 i = 0;
	switch (which)
	{
#ifdef /* MCPlayer::getprop */ LEGACY_EXEC
        case P_FILE_NAME:
            if (filename == NULL)
                ep.clear();
            else
                ep.setsvalue(filename);
            break;
        case P_DONT_REFRESH:
            ep.setboolean(getflag(F_DONT_REFRESH));
            break;
        case P_CURRENT_TIME:
            ep.setint(getmoviecurtime());
            break;
        case P_DURATION:
            ep.setint(getduration());
            break;
        case P_LOOPING:
            ep.setboolean(getflag(F_LOOPING));
            break;
        case P_PAUSED:
            ep.setboolean(ispaused());
            break;
        case P_ALWAYS_BUFFER:
            ep.setboolean(getflag(F_ALWAYS_BUFFER));
            break;
        case P_PLAY_RATE:
            ep.setr8(rate, ep.getnffw(), ep.getnftrailing(), ep.getnfforce());
            return ES_NORMAL;
        case P_START_TIME:
            if (starttime == MAXUINT4)
                ep.clear();
            else
                ep.setnvalue(starttime);//for QT, this is the selection start time
            break;
        case P_END_TIME:
            if (endtime == MAXUINT4)
                ep.clear();
            else
                ep.setnvalue(endtime); //for QT, this is the selection's end time
            break;
        case P_SHOW_BADGE:
            ep.setboolean(getflag(F_SHOW_BADGE));
            break;
        case P_SHOW_CONTROLLER:
            ep.setboolean(getflag(F_SHOW_CONTROLLER));
            break;
        case P_PLAY_SELECTION:
            ep.setboolean(getflag(F_PLAY_SELECTION));
            break;
        case P_SHOW_SELECTION:
            ep.setboolean(getflag(F_SHOW_SELECTION));
            break;
        case P_CALLBACKS:
            ep.setsvalue(userCallbackStr);
            break;
        case P_TIME_SCALE:
            ep.setint(gettimescale());
            break;
        case P_FORMATTED_HEIGHT:
            ep.setint(getpreferredrect().height);
            break;
        case P_FORMATTED_WIDTH:
            ep.setint(getpreferredrect().width);
            break;
        case P_MOVIE_CONTROLLER_ID:
#ifndef FEATURE_QUICKTIME
            ep.setint((int)NULL);
#else
            ep.setint((int4)theMC);
#endif
            break;
        case P_PLAY_LOUDNESS:
            ep.setint(getloudness());
            break;
        case P_TRACK_COUNT:
#ifdef FEATURE_QUICKTIME
            if (qtstate == QT_INITTED && state & CS_PREPARED)
                i = (uint2)GetMovieTrackCount((Movie)theMovie);
#endif
            ep.setint(i);
            break;
        case P_TRACKS:
            gettracks(ep);
            break;
        case P_ENABLED_TRACKS:
            getenabledtracks(ep);
            break;
        case P_MEDIA_TYPES:
            ep.clear();
#ifdef FEATURE_QUICKTIME
            if (qtstate == QT_INITTED && state & CS_PREPARED)
            {
                uint2 i;
                bool first = true;
                for (i = 0 ; i < QTMFORMATS ; i++)
                    if (QTMovieHasType((Movie)theMovie, qtmediatypes[i]))
                    {
                        ep.concatcstring(qtmediastrings[i], EC_COMMA, first);
                        first = false;
                    }
            }
#endif
            break;
        case P_CURRENT_NODE:
#ifdef FEATURE_QUICKTIME
            if (qtvrinstance != NULL)
                i = (uint2)QTVRGetCurrentNodeID((QTVRInstance)qtvrinstance);
#endif
            ep.setint(i);
            break;
        case P_PAN:
		{
			real8 pan = 0.0;
#ifdef FEATURE_QUICKTIME
			if (qtvrinstance != NULL)
				pan = QTVRGetPanAngle((QTVRInstance)qtvrinstance);
#endif
			ep.setr8(pan, ep.getnffw(), ep.getnftrailing(), ep.getnfforce());
		}
            break;
        case P_TILT:
		{
			real8 tilt = 0.0;
#ifdef FEATURE_QUICKTIME
			if (qtvrinstance != NULL)
				tilt = QTVRGetTiltAngle((QTVRInstance)qtvrinstance);
#endif
			ep.setr8(tilt, ep.getnffw(), ep.getnftrailing(), ep.getnfforce());
		}
            break;
        case P_ZOOM:
		{
			real8 zoom = 0.0;
#ifdef FEATURE_QUICKTIME
			if (qtvrinstance != NULL)
				zoom = QTVRGetFieldOfView((QTVRInstance)qtvrinstance);
#endif
			ep.setr8(zoom, ep.getnffw(), ep.getnftrailing(), ep.getnfforce());
		}
            break;
        case P_CONSTRAINTS:
			ep.clear();
#ifdef FEATURE_QUICKTIME
            if (qtvrinstance != NULL)
            {
                char buffer[R4L * 2];
                real4 minrange, maxrange;
                uint2 i;
                minrange = maxrange = 0.0;
                for (i = 0 ; i <= 2 ; i++)
                {
                    QTVRGetConstraints((QTVRInstance)qtvrinstance, i, &minrange, &maxrange);
                    sprintf(buffer, "%f,%f", minrange, maxrange);
                    ep.concatcstring(buffer, EC_RETURN, i == 0);
                }
            }
#endif
            break;
        case P_NODES:
            getnodes(ep);
            break;
        case P_HOT_SPOTS:
            gethotspots(ep);
            break;
#endif /* MCPlayer::getprop */
<<<<<<< HEAD
        default:
            return MCControl::getprop_legacy(parid, which, ep, effective);
=======
	default:
		return MCControl::getprop(parid, which, ep, effective, recursive);
>>>>>>> bb71d905
	}
	return ES_NORMAL;
}
#endif

#ifdef LEGACY_EXEC
Exec_stat MCPlayer::setprop_legacy(uint4 parid, Properties p, MCExecPoint &ep, Boolean effective)
{
	Boolean dirty = False;
	Boolean wholecard = False;
	uint4 ctime;
	MCString data = ep.getsvalue();
    
	switch (p)
	{
#ifdef /* MCPlayer::setprop */ LEGACY_EXEC
        case P_FILE_NAME:
            if (filename == NULL || data != filename)
            {
                delete filename;
                filename = NULL;
                playstop();
                starttime = MAXUINT4; //clears the selection
                endtime = MAXUINT4;
                if (data != MCnullmcstring)
                    filename = data.clone();
                prepare(MCnullstring);
                dirty = wholecard = True;
            }
            break;
        case P_DONT_REFRESH:
            if (!MCU_matchflags(data, flags, F_DONT_REFRESH, dirty))
            {
                MCeerror->add(EE_OBJECT_NAB, 0, 0, data);
                return ES_ERROR;
            }
            break;
        case P_ALWAYS_BUFFER:
            if (!MCU_matchflags(data, flags, F_ALWAYS_BUFFER, dirty))
            {
                MCeerror->add(EE_OBJECT_NAB, 0, 0, data);
                return ES_ERROR;
            }
            
            // The actual buffering state is determined upon redrawing - therefore
            // we trigger a redraw to ensure we don't unbuffer when it is
            // needed.
            
            if (opened)
                dirty = True;
            break;
        case P_CALLBACKS:
#ifdef FEATURE_QUICKTIME
            deleteUserCallbacks(); //delete all callbacks for this player
#endif
            delete userCallbackStr;
            if (data.getlength() == 0)
                userCallbackStr = NULL;
            else
            {
                userCallbackStr = data.clone();
#ifdef FEATURE_QUICKTIME
                installUserCallbacks(); //install all callbacks for this player
#endif
            }
            break;
        case P_CURRENT_TIME:
            if (!MCU_stoui4(data, ctime))
            {
                MCeerror->add(EE_OBJECT_NAN, 0, 0, data);
                return ES_ERROR;
            }
            setcurtime(ctime);
            if (isbuffering())
                dirty = True;
            break;
        case P_LOOPING:
            if (!MCU_matchflags(data, flags, F_LOOPING, dirty))
            {
                MCeerror->add(EE_OBJECT_NAB, 0, 0, data);
                return ES_ERROR;
            }
            if (dirty)
                setlooping((flags & F_LOOPING) != 0); //set/unset movie looping
            break;
        case P_PAUSED:
            playpause(data == MCtruemcstring); //pause or unpause the player
            break;
        case P_PLAY_RATE:
            if (!MCU_stor8(data, rate))
            {
                MCeerror->add(EE_OBJECT_NAN, 0, 0, data);
                return ES_ERROR;
            }
            setplayrate();
            break;
        case P_START_TIME: //for QT, this is the selection start time
            if (data.getlength() == 0)
                starttime = endtime = MAXUINT4;
            else
            {
                if (!MCU_stoui4(data, starttime))
                {
                    MCeerror->add(EE_OBJECT_NAN, 0, 0, data);
                    return ES_ERROR;
                }
#ifndef _MOBILE
                if (endtime == MAXUINT4) //if endtime is not set, set it to the length of movie
                    endtime = getduration();
                else
                    if (starttime > endtime)
                        endtime = starttime;
#endif
            }
            setselection();
            break;
        case P_END_TIME: //for QT, this is the selection end time
            if (data.getlength() == 0)
                starttime = endtime = MAXUINT4;
            else
            {
                if (!MCU_stoui4(data, endtime))
                {
                    MCeerror->add(EE_OBJECT_NAN, 0, 0, data);
                    return ES_ERROR;
                }
#ifndef _MOBILE
                if (starttime == MAXUINT4)
                    starttime = 0;
                else
                    if (starttime > endtime)
                        starttime = endtime;
#endif
            }
            setselection();
            break;
        case P_TRAVERSAL_ON:
            if (MCControl::setprop(parid, p, ep, effective) != ES_NORMAL)
                return ES_ERROR;
#ifdef FEATURE_QUICKTIME
            if (qtstate == QT_INITTED && getstate(CS_PREPARED))
                MCDoAction((MovieController)theMC, mcActionSetKeysEnabled, (void*)((flags & F_TRAVERSAL_ON) != 0));
#endif
            break;
        case P_SHOW_BADGE: //if in the buffering mode we do not want to show/hide the badge
            if (!(flags & F_ALWAYS_BUFFER))
            { //if always buffer flag is not set
                if (!MCU_matchflags(data, flags, F_SHOW_BADGE, dirty))
                {
                    MCeerror->add(EE_OBJECT_NAB, 0, 0, data);
                    return ES_ERROR;
                }
                if (dirty && !isbuffering()) //we are not actually buffering, let's show/hide the badge
                    showbadge((flags & F_SHOW_BADGE) != 0); //show/hide movie's badge
            }
            break;
        case P_SHOW_CONTROLLER:
            if (!MCU_matchflags(data, flags, F_SHOW_CONTROLLER, dirty))
            {
                MCeerror->add(EE_OBJECT_NAB, 0, 0, data);
                return ES_ERROR;
            }
            if (dirty)
            {
                showcontroller((flags & F_VISIBLE) != 0
                               && (flags & F_SHOW_CONTROLLER) != 0);
                dirty = False;
            }
            break;
        case P_PLAY_SELECTION: //make QT movie plays only the selected part
            if (!MCU_matchflags(data, flags, F_PLAY_SELECTION, dirty))
            {
                MCeerror->add
                (EE_OBJECT_NAB, 0, 0, data);
                return ES_ERROR;
            }
            if (dirty)
                playselection((flags & F_PLAY_SELECTION) != 0);
            break;
        case P_SHOW_SELECTION: //means make QT movie editable
            if (!MCU_matchflags(data, flags, F_SHOW_SELECTION, dirty))
            {
                MCeerror->add
                (EE_OBJECT_NAB, 0, 0, data);
                return ES_ERROR;
            }
            if (dirty)
                editmovie((flags & F_SHOW_SELECTION) != 0);
            break;
        case P_SHOW_BORDER:
        case P_BORDER_WIDTH:
            if (MCControl::setprop(parid, p, ep, effective) != ES_NORMAL)
                return ES_ERROR;
            setrect(rect);
            dirty = True;
            break;
        case P_MOVIE_CONTROLLER_ID:
#ifdef FEATURE_QUICKTIME
		{
			uint4 l = data.getlength();
			const char *sptr = data.getstring();
			playstop();
			if ((theMC = (void *)MCU_strtol(sptr, l, ' ', dirty)) == 0 || !dirty)
			{
				MCeerror->add(EE_OBJECT_NAN, 0, 0, data);
				return ES_ERROR;
			}
			theMovie = MCGetMovie((MovieController)theMC);
		}
#endif
            break;
        case P_PLAY_LOUDNESS:
            if (!MCU_stoui2(data, loudness))
            {
                MCeerror->add(EE_OBJECT_NAN, 0, 0, data);
                return ES_ERROR;
            }
            loudness = MCU_max(0, loudness);
            loudness = MCU_min(loudness, 100);
            setloudness();
            break;
        case P_ENABLED_TRACKS:
            if (!setenabledtracks(data))
            {
                MCeerror->add(EE_OBJECT_NAN, 0, 0, data);
                return ES_ERROR;
            }
            dirty = wholecard = True;
            break;
        case P_CURRENT_NODE:
		{
			uint2 nodeid;
			if (!MCU_stoui2(data,nodeid))
			{
				MCeerror->add(EE_OBJECT_NAN, 0, 0, data);
				return ES_ERROR;
			}
#ifdef FEATURE_QUICKTIME
			if (qtvrinstance != NULL)
			{
				if (QTVRGoToNodeID((QTVRInstance)qtvrinstance,nodeid) != noErr)
				{
					MCeerror->add(EE_OBJECT_NAN, 0, 0, data);
					return ES_ERROR;
				}
			}
#endif
		}
            break;
        case P_PAN:
		{
			real8 pan;
			if (!MCU_stor8(data, pan))
			{
				MCeerror->add(EE_OBJECT_NAN, 0, 0, data);
				return ES_ERROR;
			}
#ifdef FEATURE_QUICKTIME
			if (qtvrinstance != NULL)
				QTVRSetPanAngle((QTVRInstance)qtvrinstance, (float)pan);
#endif
			if (isbuffering())
				dirty = True;
		}
            break;
        case P_TILT:
		{
			real8 tilt;
			if (!MCU_stor8(data, tilt))
			{
				MCeerror->add(EE_OBJECT_NAN, 0, 0, data);
				return ES_ERROR;
			}
#ifdef FEATURE_QUICKTIME
			if (qtvrinstance != NULL)
				QTVRSetTiltAngle((QTVRInstance)qtvrinstance, (float)tilt);
#endif
			if (isbuffering())
				dirty = True;
		}
            break;
        case P_ZOOM:
		{
			real8 zoom;
			if (!MCU_stor8(data, zoom))
			{
				MCeerror->add(EE_OBJECT_NAN, 0, 0, data);
				return ES_ERROR;
			}
#ifdef FEATURE_QUICKTIME
			if (qtvrinstance != NULL)
				QTVRSetFieldOfView((QTVRInstance)qtvrinstance, (float)zoom);
#endif
			if (isbuffering())
				dirty = True;
		}
            break;
        case P_VISIBLE:
        case P_INVISIBLE:
		{
			uint4 oldflags = flags;
			Exec_stat stat = MCControl::setprop(parid, p, ep, effective);
			if (flags != oldflags && !(flags & F_VISIBLE))
				playstop();
#ifdef FEATURE_QUICKTIME
			if (theMC != NULL)
				MCSetVisible((MovieController)theMC, getflag(F_VISIBLE) && getflag(F_SHOW_CONTROLLER));
#endif
			
			return stat;
		}
            break;
#endif /* MCPlayer::setprop */
        default:
            return MCControl::setprop_legacy(parid, p, ep, effective);
	}
	if (dirty && opened && flags & F_VISIBLE)
	{
		// MW-2011-08-18: [[ Layers ]] Invalidate the whole object.
		layer_redrawall();
	}
	return ES_NORMAL;
}
#endif

// MW-2011-09-23: Make sure we sync the buffer state at this point, rather than
//   during drawing.
void MCPlayer::select(void)
{
	MCControl::select();
	syncbuffering(nil);
}

// MW-2011-09-23: Make sure we sync the buffer state at this point, rather than
//   during drawing.
void MCPlayer::deselect(void)
{
	MCControl::deselect();
	syncbuffering(nil);
}

MCControl *MCPlayer::clone(Boolean attach, Object_pos p, bool invisible)
{
	MCPlayer *newplayer = new MCPlayer(*this);
	if (attach)
		newplayer->attach(p, invisible);
	return newplayer;
}

IO_stat MCPlayer::extendedsave(MCObjectOutputStream& p_stream, uint4 p_part)
{
	return defaultextendedsave(p_stream, p_part);
}

IO_stat MCPlayer::extendedload(MCObjectInputStream& p_stream, uint32_t p_version, uint4 p_remaining)
{
	return defaultextendedload(p_stream, p_version, p_remaining);
}

IO_stat MCPlayer::save(IO_handle stream, uint4 p_part, bool p_force_ext)
{
	IO_stat stat;
	if (!disposable)
	{
		if ((stat = IO_write_uint1(OT_PLAYER, stream)) != IO_NORMAL)
			return stat;
		if ((stat = MCControl::save(stream, p_part, p_force_ext)) != IO_NORMAL)
			return stat;
		
		// MW-2013-11-19: [[ UnicodeFileFormat ]] If sfv >= 7000, use unicode.
        if ((stat = IO_write_stringref_new(filename, stream, MCstackfileversion >= 7000)) != IO_NORMAL)
			return stat;
		if ((stat = IO_write_uint4(starttime, stream)) != IO_NORMAL)
			return stat;
		if ((stat = IO_write_uint4(endtime, stream)) != IO_NORMAL)
			return stat;
		if ((stat = IO_write_int4((int4)(rate / 10.0 * MAXINT4),
		                          stream)) != IO_NORMAL)
			return stat;
		
		// MW-2013-11-19: [[ UnicodeFileFormat ]] If sfv >= 7000, use unicode.
        if ((stat = IO_write_stringref_new(userCallbackStr, stream, MCstackfileversion >= 7000)) != IO_NORMAL)
			return stat;
	}
	return savepropsets(stream);
}

IO_stat MCPlayer::load(IO_handle stream, uint32_t version)
{
	IO_stat stat;
    
	if ((stat = MCObject::load(stream, version)) != IO_NORMAL)
		return stat;
	
	// MW-2013-11-19: [[ UnicodeFileFormat ]] If sfv >= 7000, use unicode.
	if ((stat = IO_read_stringref_new(filename, stream, version >= 7000)) != IO_NORMAL)
		return stat;
	if ((stat = IO_read_uint4(&starttime, stream)) != IO_NORMAL)
		return stat;
	if ((stat = IO_read_uint4(&endtime, stream)) != IO_NORMAL)
		return stat;
	int4 trate;
	if ((stat = IO_read_int4(&trate, stream)) != IO_NORMAL)
		return stat;
	rate = (real8)trate * 10.0 / MAXINT4;
	
	// MW-2013-11-19: [[ UnicodeFileFormat ]] If sfv >= 7000, use unicode.
	if ((stat = IO_read_stringref_new(userCallbackStr, stream, version >= 7000)) != IO_NORMAL)
		return stat;
	return loadpropsets(stream, version);
}

// MW-2011-09-23: Ensures the buffering state is consistent with current flags
//   and state.
void MCPlayer::syncbuffering(MCContext *p_dc)
{
	bool t_should_buffer;
	
	// MW-2011-09-13: [[ Layers ]] If the layer is dynamic then the player must be buffered.
	t_should_buffer = getstate(CS_SELECTED) || getflag(F_ALWAYS_BUFFER) || getstack() -> getstate(CS_EFFECT) || (p_dc != nil && p_dc -> gettype() != CONTEXT_TYPE_SCREEN) || !MCModeMakeLocalWindows() || layer_issprite();
    
    // MW-2014-04-24: [[ Bug 12249 ]] If we are not in browse mode for this object, then it should be buffered.
    t_should_buffer = t_should_buffer || getstack() -> gettool(this) != T_BROWSE;
	
#ifdef FEATURE_QUICKTIME
	if (qtstate != QT_INITTED)
		return;
    
	if (t_should_buffer && !isbuffering())
		bufferDraw(false);
	else if (!t_should_buffer && isbuffering())
		unbufferDraw();
#endif
}

// MW-2007-08-14: [[ Bug 1949 ]] On Windows ensure we load and unload QT if not
//   currently in use.
bool MCPlayer::getversion(MCStringRef& r_string)
{
#if defined(X11)
	return MCStringCreateWithNativeChars((const char_t*)"2.0", 3, r_string);
#elif defined(_WINDOWS)
	bool t_success = true;
	
	// MW-2010-09-13: [[ Bug 8956 ]] Make sure QT is kept in memory after checking the version,
	//   if the user hasn't turned it off (dontUseQT == false).
	bool t_transient_qt;
	t_transient_qt = false;
	if (qtstate != QT_INITTED)
	{
		if (!MCdontuseQT)
			initqt();
		else
		{
			if (InitializeQTML(0L) == noErr)
				t_transient_qt = true;
			else
				t_transient_qt = false;
		}
	}
    
	long attrs;
	if ((t_transient_qt || qtstate == QT_INITTED) && Gestalt(gestaltQuickTimeVersion, &attrs) == noErr)
		t_success = MCStringFormat(r_string, "%ld.%ld.%ld", attrs >> 24, (attrs >> 20) & 0xF, (attrs >> 16) & 0xF);
	else
		t_success = MCStringCreateWithNativeChars((const char_t*)"0.0", 3, r_string);
    
	if (t_transient_qt)
		TerminateQTML();
	
	return t_success;
#elif defined(_MACOSX)
	bool t_success = true;
	initqt();
	if (qtstate == QT_INITTED)
	{//for QT
		long attrs;
		if (Gestalt(gestaltQuickTimeVersion, &attrs) == noErr)
			t_success = MCStringFormat(r_string, "%ld.%ld.%ld", attrs >> 24, (attrs >> 20) & 0xF, (attrs >> 16) & 0xF);
		else
			t_success = MCStringCreateWithNativeChars((const char_t*)"0.0", 3, r_string);  //indicates that no QT installed
	}
	else //for AVI movie
		t_success = MCStringCreateWithNativeChars((const char_t*)"0.0", 3, r_string);  //indicates that no QT installed
    
	return t_success;
#else
	r_string = MCValueRetain(kMCEmptyString);
    return true;
#endif
}

void MCPlayer::freetmp()
{
	if (istmpfile)
	{
		MCS_unlink(filename);
		MCValueAssign(filename, kMCEmptyString);
	}
}

uint4 MCPlayer::getduration() //get movie duration/length
{
#ifdef FEATURE_QUICKTIME
	if (qtstate == QT_INITTED)
		return qt_getduration();
#ifdef TARGET_PLATFORM_WINDOWS
	else
		return avi_getduration();
#endif
#elif defined(X11)
	return x11_getduration();
#else
	return 0;
#endif
}

uint4 MCPlayer::gettimescale() //get moive time scale
{
#ifdef FEATURE_QUICKTIME
	if (qtstate == QT_INITTED)
		return qt_gettimescale();
#ifdef TARGET_PLATFORM_WINDOWS
	else
		return avi_gettimescale();
#endif
#elif defined(X11) //X11 stuff
	return x11_gettimescale();
#else
	return 0;
#endif
}

uint4 MCPlayer::getmoviecurtime()
{
#ifdef FEATURE_QUICKTIME
	if (qtstate == QT_INITTED)
		return qt_getmoviecurtime();
#ifdef TARGET_PLATFORM_WINDOWS
	else
		return avi_getmoviecurtime();
#endif
#elif defined(X11)
	return x11_getmoviecurtime();
#else
	return 0;
#endif
}

void MCPlayer::setcurtime(uint4 newtime, bool notify)
{
	lasttime = newtime;
#ifdef FEATURE_QUICKTIME
	if (qtstate == QT_INITTED)
		qt_setcurtime(newtime);
#ifdef TARGET_PLATFORM_WINDOWS
	else
		avi_setcurtime(newtime);
#endif
#elif defined(X11)
	x11_setcurtime(newtime);
#endif
}

void MCPlayer::setselection(bool notify)
{
#ifdef FEATURE_QUICKTIME
	if (qtstate == QT_INITTED)
		qt_setselection();
#ifdef TARGET_PLATFORM_WINDOWS
	else
		avi_setselection();
#endif
#elif defined(X11)
	x11_setselection();
#endif
}

void MCPlayer::setlooping(Boolean loop)
{
#ifdef FEATURE_QUICKTIME
	if (qtstate == QT_INITTED) // loop or unloop QT movie
		qt_setlooping(loop);
#ifdef TARGET_PLATFORM_WINDOWS
	else
		avi_setlooping(loop);
#endif
#elif defined(X11)
	x11_setlooping(loop);
#endif
}

void MCPlayer::setplayrate()
{
#ifdef FEATURE_QUICKTIME //MAC or WIN
	if (qtstate == QT_INITTED)
		qt_setplayrate();
#ifdef TARGET_PLATFORM_WINDOWS
	else
		avi_setplayrate();
#endif
#elif defined(X11)
	x11_setplayrate();
#endif
    
	if (rate != 0)
		state = state & ~CS_PAUSED;
	else
		state = state | CS_PAUSED;
}

void MCPlayer::showbadge(Boolean show)
{
#ifdef FEATURE_QUICKTIME
	if (qtstate == QT_INITTED)// set QT movie's play rate, for QT movie only
		qt_showbadge(show);
#ifdef TARGET_PLATFORM_WINDOWS
	else
		avi_showbadge(show);
#endif
#elif defined(X11)
	x11_showbadge(show);
#endif
}

void MCPlayer::editmovie(Boolean edit)
{
#ifdef FEATURE_QUICKTIME
	if (qtstate == QT_INITTED)//on & off the ability to set selection
		qt_editmovie(edit);
#ifdef TARGET_PLATFORM_WINDOWS
	else
		avi_editmovie(edit);
#endif
#elif defined(X11)
	x11_editmovie(edit);
#endif
}

void MCPlayer::playselection(Boolean play)
{
#ifdef FEATURE_QUICKTIME
	if (qtstate == QT_INITTED)
		qt_playselection(play);
#ifdef TARGET_PLATFORM_WINDOWS
	else
		avi_playselection(play);
#endif
#elif defined(X11)
	x11_playselection(play);
#endif
}

Boolean MCPlayer::ispaused()
{

#ifdef FEATURE_QUICKTIME
	if (qtstate == QT_INITTED)
		return qt_ispaused();
#ifdef TARGET_PLATFORM_WINDOWS
	else
		return avi_ispaused();
#endif
#elif defined(X11)
	return x11_ispaused();
#else
	return True;
#endif
}

void MCPlayer::showcontroller(Boolean show)
{
#ifdef FEATURE_QUICKTIME
	if (qtstate == QT_INITTED)
		qt_showcontroller(show);
#ifdef TARGET_PLATFORM_WINDOWS
	else
		avi_showcontroller(show);
#endif
#elif defined(X11)
	x11_showcontroller(show);
#endif
}

Boolean MCPlayer::prepare(MCStringRef options)
{
	Boolean ok = False;
    
	if (state & CS_PREPARED || MCStringIsEmpty(filename))
		return True;
	
	if (!opened)
		return False;

#ifdef X11
	ok = x11_prepare();
#elif defined FEATURE_QUICKTIME
	initqt();
	if (qtstate == QT_INITTED)
		ok = qt_prepare();
#ifdef TARGET_PLATFORM_WINDOWS
	else
		ok = avi_prepare();
#endif
#endif
    
	if (ok)
	{
		state |= CS_PREPARED | CS_PAUSED;
        
#ifdef FEATURE_QUICKTIME
		// MW-2007-07-06: [[ Bug 3848 ]] We shouldn't set up this timer if we
		//   aren't using QT (s_ephemeral_player == NULL).
		if (MCplayers == NULL && s_ephemeral_player != NULL)
			MCscreen -> addtimer(s_ephemeral_player, MCM_internal2, 0);
#endif
		
#ifdef X11
		// If we get here and MClastvideowindow == DNULL it means that MClastvideowindow
		// was set to DNULL and the video window destroyed in the SIGCHLD handler -- this
		// means that the child process has terminated, which is most likly caused by
		// mplayer not being available.
		if (MClastvideowindow == DNULL)
		{
		}
		else
#endif
		{
			nextplayer = MCplayers;
			MCplayers = this;
		}
	}
    
	return ok;
}

Boolean MCPlayer::playstart(MCStringRef options)
{
	if (!prepare(options))
		return False;
	playpause(False);
	return True;
}

Boolean MCPlayer::playpause(Boolean on)
{
	if (!(state & CS_PREPARED))
		return False;
	
	Boolean ok;
	ok = False;
    
#ifdef TARGET_PLATFORM_WINDOWS
	if (qtstate != QT_INITTED)
		setstate(avi_ispaused(), CS_PAUSED);
#endif
#ifdef FEATURE_QUICKTIME
	if ((on == True) == getstate(CS_PAUSED))
		return True;
#endif
    
    
#ifdef FEATURE_QUICKTIME
	if (qtstate == QT_INITTED)
		ok = qt_playpause(on);
#ifdef TARGET_PLATFORM_WINDOWS
	else
		ok = avi_playpause(on);
#endif
#elif defined(X11)
	ok = x11_playpause(on);
#endif
	
	if (ok)
		setstate(on, CS_PAUSED);
    
	return ok;
}

void MCPlayer::playstepforward()
{
	if (!getstate(CS_PREPARED))
		return;
    
#ifdef FEATURE_QUICKTIME
	if (qtstate == QT_INITTED)
		qt_playstepforward();
#ifdef TARGET_PLATFORM_WINDOWS
	else
		avi_playstepforward();
#endif
#elif defined(X11)
	x11_playstepforward();
#endif
}

void MCPlayer::playstepback()
{
	if (!getstate(CS_PREPARED))
		return;
	
#ifdef FEATURE_QUICKTIME
	if (qtstate == QT_INITTED)
		qt_playstepback();
#ifdef TARGET_PLATFORM_WINDOWS
	else
		avi_playstepback();
#endif
#elif defined(X11)
	x11_playstepback();
#endif
}

Boolean MCPlayer::playstop()
{
	formattedwidth = formattedheight = 0;
	if (!getstate(CS_PREPARED))
		return False;
    
	Boolean needmessage = True;
	
	state &= ~(CS_PREPARED | CS_PAUSED);
	lasttime = 0;
		
#ifdef FEATURE_QUICKTIME
	if (qtstate == QT_INITTED)
		needmessage = qt_playstop();
#ifdef TARGET_PLATFORM_WINDOWS
	else
		needmessage = avi_playstop();
#endif
#elif defined(X11)
	needmessage = x11_playstop();
#endif
    
	freetmp();
    
	if (MCplayers != NULL)
	{
		if (MCplayers == this)
			MCplayers = nextplayer;
		else
		{
			MCPlayer *tptr = MCplayers;
			while (tptr->nextplayer != NULL && tptr->nextplayer != this)
				tptr = tptr->nextplayer;
			if (tptr->nextplayer == this)
                tptr->nextplayer = nextplayer;
		}
	}
	nextplayer = NULL;
    
	if (disposable)
	{
		if (needmessage)
			getcard()->message_with_valueref_args(MCM_play_stopped, getname());
		delete this;
	}
	else
		if (needmessage)
			message_with_valueref_args(MCM_play_stopped, getname());
    
	return True;
}


void MCPlayer::setfilename(MCStringRef vcname,
                           MCStringRef fname, Boolean istmp)
{
	// AL-2014-05-27: [[ Bug 12517 ]] Incoming strings can be nil
    MCNewAutoNameRef t_vcname;
    if (vcname != nil)
        MCNameCreate(vcname, &t_vcname);
    else
        t_vcname = kMCEmptyName;
    
	setname(*t_vcname);
	filename = MCValueRetain(fname != nil ? fname : kMCEmptyString);
	istmpfile = istmp;
	disposable = True;
}

void MCPlayer::setvolume(uint2 tloudness)
{
}

MCRectangle MCPlayer::getpreferredrect()
{
	if (!getstate(CS_PREPARED))
	{
		MCRectangle t_bounds;
		MCU_set_rect(t_bounds, 0, 0, formattedwidth, formattedheight);
		return t_bounds;
	}
    
#ifdef FEATURE_QUICKTIME
	if (qtstate == QT_INITTED)
		return qt_getpreferredrect();
#ifdef TARGET_PLATFORM_WINDOWS
	else
		return avi_getpreferredrect();
#endif
#elif defined(X11)
	return x11_getpreferredrect();
#else
	MCRectangle t_bounds;
	MCU_set_rect(t_bounds, 0, 0, 0, 0);
	return t_bounds;
#endif
}

uint2 MCPlayer::getloudness()
{
	if (getstate(CS_PREPARED))
#ifdef FEATURE_QUICKTIME
    if (qtstate == QT_INITTED)
        loudness = qt_getloudness();
#ifdef TARGET_PLATFORM_WINDOWS
    else
        loudness = avi_getloudness();
#endif
#elif defined(X11)
    loudness = x11_getloudness();
#else
    loudness = loudness;
#endif
	return loudness;
}

void MCPlayer::setloudness()
{
	if (state & CS_PREPARED)
#ifdef FEATURE_QUICKTIME
    if (qtstate == QT_INITTED)
        qt_setloudness(loudness);
#ifdef TARGET_PLATFORM_WINDOWS
    else
        avi_setloudness(loudness);
#endif
#elif defined(X11)
    x11_setloudness(loudness);
#else
	loudness = loudness;
#endif
}

#ifdef LEGACY_EXEC
void MCPlayer::gettracks(MCExecPoint &ep)
{
	ep . clear();
    
	if (getstate(CS_PREPARED))
#ifdef FEATURE_QUICKTIME
    if (qtstate == QT_INITTED)
        qt_gettracks(ep);
#ifdef TARGET_PLATFORM_WINDOWS
    else
        avi_gettracks(ep);
#endif
#elif defined(X11)
    x11_gettracks(ep);
#else
	0 == 0;
#endif
}
#endif

#ifdef LEGACY_EXEC
void MCPlayer::getenabledtracks(MCExecPoint &ep)
{
	ep.clear();
    
	if (getstate(CS_PREPARED))
#ifdef FEATURE_QUICKTIME
    if (qtstate == QT_INITTED)
        qt_getenabledtracks(ep);
#ifdef TARGET_PLATFORM_WINDOWS
    else
        avi_getenabledtracks(ep);
#endif
#elif defined(X11)
    x11_getenabledtracks(ep);
#else
    0 == 0;
#endif
}
#endif

Boolean MCPlayer::setenabledtracks(MCStringRef s)
{
	if (getstate(CS_PREPARED))
#ifdef FEATURE_QUICKTIME
    if (qtstate == QT_INITTED)
        return qt_setenabledtracks(s);
#ifdef TARGET_PLATFORM_WINDOWS
    else
        return avi_setenabledtracks(s);
#endif
#elif defined(X11)
    return x11_setenabledtracks(s);
#else
    0 == 0;
#endif
    
	return True;
}

#ifdef LEGACY_EXEC
void MCPlayer::getnodes(MCExecPoint &ep)
{
	ep.clear();
#ifdef FEATURE_QUICKTIME
	if (qtvrinstance != NULL)
	{
		QTAtomContainer			qtatomcontainer;
		QTAtom					qtatom;
		uint2				    numnodes = 0;
		if (QTVRGetVRWorld((QTVRInstance)qtvrinstance, &qtatomcontainer) != noErr)
			return;
		qtatom = QTFindChildByIndex(qtatomcontainer, kParentAtomIsContainer, kQTVRNodeParentAtomType, 1, NULL);
		if (qtatom == 0)
		{
			QTDisposeAtomContainer(qtatomcontainer);
			return;
		}
		numnodes = QTCountChildrenOfType(qtatomcontainer, qtatom, kQTVRNodeIDAtomType);
		QTAtomID qtatomid;
		uint2 index;
		for (index = 1; index <= numnodes; index++)
		{
			QTFindChildByIndex(qtatomcontainer, qtatom, kQTVRNodeIDAtomType, index, &qtatomid);
			ep.concatuint(qtatomid, EC_RETURN, index == 1); // id
			ep.concatcstring(QTVRGetNodeType((QTVRInstance)qtvrinstance, (uint2)qtatomid) == kQTVRPanoramaType ? "panorama" : "object", EC_COMMA, false);
		}
		QTDisposeAtomContainer(qtatomcontainer);
	}
#endif
}
#endif

#ifdef LEGACY_EXEC
void MCPlayer::gethotspots(MCExecPoint &ep)
{
	ep.clear();
#ifdef FEATURE_QUICKTIME
	if (qtvrinstance != NULL)
	{
		QTAtomContainer qtatomcontainer;
		QTAtom qtatom;
		uint2 numhotspots = 0;
		if (QTVRGetNodeInfo((QTVRInstance)qtvrinstance, QTVRGetCurrentNodeID((QTVRInstance)qtvrinstance),
		                    &qtatomcontainer) != noErr)
			return;
		qtatom = QTFindChildByID(qtatomcontainer, kParentAtomIsContainer,
		                         kQTVRHotSpotParentAtomType, 1, NULL);
		if (qtatom == 0)
		{
			QTDisposeAtomContainer(qtatomcontainer);
			return;
		}
		numhotspots = QTCountChildrenOfType(qtatomcontainer, qtatom,
		                                    kQTVRHotSpotAtomType);
		QTAtomID qtatomid;
		OSType hotspottype;
		uint2 index;
		for (index = 1; index <= numhotspots; index++)
		{
			QTFindChildByIndex(qtatomcontainer, qtatom, kQTVRHotSpotAtomType, index, &qtatomid);
			ep.concatuint(qtatomid, EC_RETURN, index == 1);//id
            
			const char *t_type;
			QTVRGetHotSpotType((QTVRInstance)qtvrinstance,(uint2)qtatomid,&hotspottype);
			switch (hotspottype)
			{
                case kQTVRHotSpotLinkType: t_type = "link"; break;
                case kQTVRHotSpotURLType: t_type = "url"; break;
                default:
                    t_type = "undefined";
			}
			ep.concatcstring(t_type ,EC_COMMA, false);//type
		}
		QTDisposeAtomContainer(qtatomcontainer);
	}
#endif
}
#endif


integer_t MCPlayer::getmediatypes()
{
    MCPlayerMediaTypeSet types = 0;
#ifdef FEATURE_QUICKTIME
    if (qtstate == QT_INITTED && state & CS_PREPARED)
    {
        for (uint2 i = 0 ; i < QTMFORMATS ; i++)
            if (QTMovieHasType((Movie)theMovie, qtmediatypes[i]))
                types |= 1 << i;
    }
#endif
    return (integer_t)types;
}

uinteger_t MCPlayer::getcurrentnode()
{
    uint2 i = 0;
#ifdef FEATURE_QUICKTIME
    if (qtvrinstance != NULL)
        i = (uint2)QTVRGetCurrentNodeID((QTVRInstance)qtvrinstance);
#endif
    return i;
}

bool MCPlayer::changecurrentnode(uinteger_t nodeid)
{
#ifdef FEATURE_QUICKTIME
    if (qtvrinstance != NULL)
    {
        QTVRGoToNodeID((QTVRInstance)qtvrinstance,nodeid);
        if (isbuffering())
            return true;
    }
#endif
    return false;
}

real8 MCPlayer::getpan()
{
    real8 pan = 0.0;
#ifdef FEATURE_QUICKTIME
    if (qtvrinstance != NULL)
        pan = QTVRGetPanAngle((QTVRInstance)qtvrinstance);
#endif
    return pan;
}

bool MCPlayer::changepan(real8 pan)
{
#ifdef FEATURE_QUICKTIME
    if (qtvrinstance != NULL)
        QTVRSetPanAngle((QTVRInstance)qtvrinstance, (float)pan);
#endif
    
    return isbuffering() == True;
}

real8 MCPlayer::gettilt()
{
    real8 tilt = 0.0;
#ifdef FEATURE_QUICKTIME
    if (qtvrinstance != NULL)
        tilt = QTVRGetTiltAngle((QTVRInstance)qtvrinstance);
#endif
    return tilt;
}

bool MCPlayer::changetilt(real8 tilt)
{
#ifdef FEATURE_QUICKTIME
    if (qtvrinstance != NULL)
        QTVRSetTiltAngle((QTVRInstance)qtvrinstance, (float)tilt);
#endif
    return isbuffering() == True;
}

real8 MCPlayer::getzoom()
{
    real8 zoom = 0.0;
#ifdef FEATURE_QUICKTIME
    if (qtvrinstance != NULL)
        zoom = QTVRGetFieldOfView((QTVRInstance)qtvrinstance);
#endif
    return zoom;
}

bool MCPlayer::changezoom(real8 zoom)
{
#ifdef FEATURE_QUICKTIME
    if (qtvrinstance != NULL)
        QTVRSetFieldOfView((QTVRInstance)qtvrinstance, (float)zoom);
#endif
    return isbuffering() == True;
}


void MCPlayer::getenabledtracks(uindex_t &r_count, uint32_t *&r_tracks_id)
{
    uindex_t t_count;
    uint32_t *t_tracks_id;
    
    t_count = 0;
    t_tracks_id = nil;
    
    if (getstate(CS_PREPARED))
#ifdef FEATURE_QUICKTIME
        if (qtstate == QT_INITTED)
            qt_getenabledtracks(t_count, t_tracks_id);
#ifdef TARGET_PLATFORM_WINDOWS
        else
            avi_getenabledtracks(t_count, t_tracks_id);
#endif
#elif defined(X11)
        x11_getenabledtracks(t_count, t_tracks_id);
#else
        0 == 0;
#endif
    
    r_count = t_count;
    r_tracks_id = t_tracks_id;
}

void MCPlayer::gettracks(MCStringRef &r_tracks)
{
    if (getstate(CS_PREPARED))
#ifdef FEATURE_QUICKTIME
        if (qtstate == QT_INITTED)
            qt_gettracks(r_tracks);
#ifdef TARGET_PLATFORM_WINDOWS
        else
            avi_gettracks(r_tracks);
#endif
#elif defined(X11)
        x11_gettracks(r_tracks);
#else
        r_tracks = MCValueRetain(kMCEmptyString);
#endif
    else
        r_tracks = MCValueRetain(kMCEmptyString);
}

void MCPlayer::getconstraints(MCMultimediaQTVRConstraints &r_constraints)
{
#ifdef FEATURE_QUICKTIME
    getqtvrconstraints(1, r_constraints . minpan, r_constraints . maxpan);
    getqtvrconstraints(2, r_constraints . mintilt, r_constraints . maxtilt);
    getqtvrconstraints(3, r_constraints . minzoom, r_constraints . maxzoom);
#endif
}

void MCPlayer::getnodes(MCStringRef &r_nodes)
{
    MCStringRef t_nodes;
    t_nodes = MCValueRetain(kMCEmptyString);
#ifdef FEATURE_QUICKTIME
    uint2 nodecount = getnodecount();
    MCAutoArray<MCMultimediaQTVRNode> t_node_array;
    
    for (uindex_t i = 1 ; i <= nodecount ; i++)
    {
        MCMultimediaQTVRNode t_node;
        if (!getnode(i, t_node . id, t_node . type))
            break;
        t_node_array . Push(t_node);
    }
    
    MCValueRelease(t_nodes);
	MCExecContext ctxt(nil, nil, nil);
    copy_custom_list_as_string_and_release(ctxt, kMCMultimediaQTVRNodeTypeInfo, t_node_array . Ptr(), t_node_array . Size(), '\n', t_nodes);
    
	if (ctxt . HasError())
		t_nodes = MCValueRetain(kMCEmptyString);
#endif
    r_nodes = t_nodes;
}

void MCPlayer::gethotspots(MCStringRef &r_hotspots)
{
    MCStringRef t_spots;
    t_spots = MCValueRetain(kMCEmptyString);
    
#ifdef FEATURE_QUICKTIME
    uint2 hotspotcount = gethotspotcount();
    MCAutoArray<MCMultimediaQTVRHotSpot> t_spot_array;
    
    for (uindex_t i = 1 ; i <= hotspotcount ; i++)
    {
        MCMultimediaQTVRHotSpot t_spot;
        if (!gethotspot(i, t_spot . id, t_spot . type))
            break;
        t_spot_array . Push(t_spot);
    }
    
    MCValueRelease(t_spots);
	MCExecContext ctxt(nil, nil, nil);
    copy_custom_list_as_string_and_release(ctxt, kMCMultimediaQTVRHotSpotTypeInfo, t_spot_array . Ptr(), t_spot_array . Size(), '\n', t_spots);
    
	if (ctxt . HasError())
		t_spots = MCValueRetain(kMCEmptyString);
#endif
    r_hotspots = t_spots;
}

void MCPlayer::updatevisibility()
{
#ifdef FEATURE_QUICKTIME
    if (theMC != NULL)
        qt_setcontrollervisible();
#endif
}

void MCPlayer::updatetraversal()
{
#ifdef FEATURE_QUICKTIME
    if (qtstate == QT_INITTED && getstate(CS_PREPARED))
        qt_enablekeys((flags & F_TRAVERSAL_ON) != 0);
#endif
}

void MCPlayer::setmoviecontrollerid(integer_t p_id)
{
#ifdef FEATURE_QUICKTIME
    playstop();
    theMC = (void *)p_id;
    theMovie = MCGetMovie((MovieController)theMC);
#endif
}

integer_t MCPlayer::getmoviecontrollerid()
{
#ifndef FEATURE_QUICKTIME
    return (integer_t)NULL;
#else
    return (integer_t)theMC;
#endif
}

uinteger_t MCPlayer::gettrackcount()
{
    uint2 i = 0;
#ifdef FEATURE_QUICKTIME
    if (qtstate == QT_INITTED && state & CS_PREPARED)
        i = (uint2)GetMovieTrackCount((Movie)theMovie);
#endif
    return i;
}

void MCPlayer::setcallbacks(MCStringRef p_callbacks)
{
#ifdef FEATURE_QUICKTIME
    deleteUserCallbacks(); //delete all callbacks for this player
#endif
    MCValueAssign(userCallbackStr, p_callbacks);
    
    if (!MCStringIsEmpty(userCallbackStr))
    {
#ifdef FEATURE_QUICKTIME
        installUserCallbacks(); //install all callbacks for this player
#endif
    }
}

void MCPlayer::setforegroundcolor(const MCInterfaceNamedColor& p_color)
{
}

void MCPlayer::getforegrouncolor(MCInterfaceNamedColor& r_color)
{
    r_color . name = nil;
}

void MCPlayer::sethilitecolor(const MCInterfaceNamedColor& p_color)
{
}

void MCPlayer::gethilitecolor(MCInterfaceNamedColor &r_color)
{
    r_color . name = nil;
}

// End of property setters/getters
////////////////////////////////////////////////////////////////////////

#ifdef _WINDOWS
void MCPlayer::changewindow(MCSysWindowHandle p_old_window)
{
	HWND t_new_window;
	t_new_window = (HWND)getstack()->getqtwindow();
	SetParent((HWND)hwndMovie, t_new_window);
}

HWND create_player_child_window(MCRectangle &p_rect, HWND p_parent, LPCSTR p_window_class);

LRESULT CALLBACK MCQTPlayerWindowProc(HWND hwnd, UINT msg, WPARAM wParam,
                                      LPARAM lParam)
{
	MSG t_winMsg;
	EventRecord t_qtEvent;
	t_winMsg.hwnd = hwnd;
	t_winMsg.message = msg;
	t_winMsg.wParam = wParam;
	t_winMsg.lParam = lParam;
    
	NativeEventToMacEvent(&t_winMsg, &t_qtEvent);
    
    
	for (MCPlayer *t_player = MCplayers; t_player != NULL; t_player = t_player->getnextplayer())
	{
		if ((HWND)t_player->getplayerwindow() == hwnd)
		{
			MCIsPlayerEvent((MovieController)t_player->getMovieController(), &t_qtEvent);
			break;
		}
	}
    
	return DefWindowProcA(hwnd, msg, wParam, lParam);
}
#endif

//-----------------------------------------------------------------------------
//  Redraw Management

// MW-2011-09-06: [[ Redraw ]] Added 'sprite' option - if true, ink and opacity are not set.
void MCPlayer::draw(MCDC *dc, const MCRectangle& p_dirty, bool p_isolated, bool p_sprite)
{
	MCRectangle dirty;
	dirty = p_dirty;
    
	if (!p_isolated)
	{
		// MW-2011-09-06: [[ Redraw ]] If rendering as a sprite, don't change opacity or ink.
		if (!p_sprite)
		{
			dc -> setopacity(blendlevel * 255 / 100);
			dc -> setfunction(ink);
		}
        
		// MW-2009-06-11: [[ Bitmap Effects ]]
		if (m_bitmap_effects == NULL)
			dc -> begin(false);
		else
		{
			if (!dc -> begin_with_effects(m_bitmap_effects, rect))
				return;
			dirty = dc -> getclip();
		}
	}
    
	if (MClook == LF_MOTIF && state & CS_KFOCUSED && !(extraflags & EF_NO_FOCUS_BORDER))
		drawfocus(dc, p_dirty);
    
#ifdef FEATURE_QUICKTIME
	if (!(state & CS_CLOSING))
		prepare(kMCEmptyString);
    
	if (qtstate == QT_INITTED)
		qt_draw(dc, dirty);
#ifdef TARGET_PLATFORM_WINDOWS
	else
		avi_draw(dc, dirty);
#endif
#else
	setforeground(dc, DI_BACK, False);
	dc->setbackground(MCscreen->getwhite());
	dc->setfillstyle(FillOpaqueStippled, nil, 0, 0);
	dc->fillrect(rect);
	dc->setbackground(MCzerocolor);
	dc->setfillstyle(FillSolid, nil, 0, 0);
#endif
    
	if (getflag(F_SHOW_BORDER))
		if (getflag(F_3D))
			draw3d(dc, rect, ETCH_SUNKEN, borderwidth);
		else
			drawborder(dc, rect, borderwidth);
	
	if (!p_isolated)
	{
		if (getstate(CS_SELECTED))
			drawselected(dc);
	}
    
	if (!p_isolated)
		dc -> end();
}

//  Redraw Management
//-----------------------------------------------------------------------------

//-----------------------------------------------------------------------------
//  QT Event Processing
//

#ifdef FEATURE_QUICKTIME
void MCPlayer::qt_move(int2 x, int2 y)
{
}

void MCPlayer::qt_click(bool p_state, uint4 p_button)
{
#ifdef TARGET_PLATFORM_WINDOWS
	if (theMC != NULL)
	{
		MSG t_msg;
		EventRecord t_event;
        
		if (p_button == 2)
			return;
        
		if (!p_state)
			return;
        
		int32_t t_dx, t_dy;
		t_dx = t_dy = 0;
		if (!isbuffering())
		{
			MCRectangle t_rect = MCU_reduce_rect(rect, flags & F_SHOW_BORDER ? borderwidth : 0);
			t_dx = t_rect.x;
			t_dy = t_rect.y;
		}
		t_msg . hwnd = (HWND)hwndMovie;
		t_msg . message = p_button == 1 ? WM_LBUTTONDOWN : WM_RBUTTONDOWN;
		t_msg . wParam = 0;
		t_msg . lParam = (mx - t_dx) | (my - t_dy) << 16;
		t_msg . time = MCeventtime;
		t_msg . pt . x = mx - t_dx;
		t_msg . pt . y = my - t_dy;
		WinEventToMacEvent(&t_msg, &t_event);
        
		t_event . where . h = mx - t_dx;
		t_event . where . v = my - t_dy;
		if (!getflag(F_TRAVERSAL_ON))
			t_event . modifiers &= activeFlagBit | btnStateBit | cmdKeyBit;
        
		MCClick((MovieController)theMC, GetHWNDPort(hwndMovie), t_event . where, t_event . when, t_event . modifiers);
	}
#else
	if (theMC != NULL)
	{
		long t_when;
		long t_modifiers;
		Point t_where;
		
		t_when = MCeventtime * 60 / 1000;
		if (isbuffering())
			t_where . h = mx - rect . x, t_where . v = my - rect . y;
		else
			t_where . h = mx, t_where . v = my;
		t_modifiers = 0;
		
		if (p_button == 1)
			t_modifiers |= (1 << btnStateBit);
		else
			t_modifiers |= (1 << btnStateBit) | (1 << cmdKeyBit);
		
		if ((MCmodifierstate & MS_SHIFT) != 0)
			t_modifiers |= (1 << shiftKeyBit);
		if ((MCmodifierstate & MS_CONTROL) != 0)
			t_modifiers |= (1 << controlKeyBit);
		if ((MCmodifierstate & MS_MOD1) != 0)
			t_modifiers |= (1 << optionKeyBit);
		
		// IM-2013-10-11: [[ FullscreenMode ]] Update to use stack coord conversion methods
		MCPoint t_loc;
		t_loc = getstack()->stacktogloballoc(MCPointMake(t_where.h, t_where.v));
		
		EventRecord t_event;
		t_event . what = p_state ? mouseDown : mouseUp;
		t_event . message = 0;
		t_event . when = t_when;
		t_event . where . h = t_loc.x;
		t_event . where . v = t_loc.y;
		t_event . message = 0;
		t_event . modifiers = t_modifiers;
		
		MCIsPlayerEvent((MovieController)theMC, &t_event);
	}
#endif
}

void MCPlayer::qt_key(bool p_state, uint4 p_key)
{
	if (theMC != NULL)
	{
		if (!getflag(F_TRAVERSAL_ON))
			return;
        
		if (!p_state)
			return;
        
		SInt8 t_key;
		long t_modifiers;
        
		t_modifiers = 0;
		if ((MCmodifierstate & MS_SHIFT) != 0)
			t_modifiers |= 1 << shiftKeyBit;
		if ((MCmodifierstate & MS_CONTROL) != 0)
			t_modifiers |= 1 << controlKeyBit;
		if ((MCmodifierstate & MS_MOD1) != 0)
			t_modifiers |= 1 << optionKeyBit;
        
		switch(p_key)
		{
            case XK_Home:
                t_key = kHomeCharCode;
                break;
            case XK_KP_Enter:
                t_key = kEnterCharCode;
                break;
            case XK_End:
                t_key = kEndCharCode;
                break;
            case XK_Help:
                t_key = kHelpCharCode;
                break;
            case XK_BackSpace:
                t_key = kBackspaceCharCode;
                break;
            case XK_Tab:
                t_key = kTabCharCode;
                break;
            case XK_Linefeed:
                t_key = kLineFeedCharCode;
                break;
            case XK_Prior:
                t_key = kPageUpCharCode;
                break;
            case XK_Next:
                t_key = kPageDownCharCode;
                break;
            case XK_Return:
                t_key = kReturnCharCode;
                break;
            case XK_Escape:
                t_key = kEscapeCharCode;
                break;
            case XK_Clear:
                t_key = kClearCharCode;
                break;
            case XK_Left:
                t_key = kLeftArrowCharCode;
                break;
            case XK_Right:
                t_key = kRightArrowCharCode;
                break;
            case XK_Up:
                t_key = kUpArrowCharCode;
                break;
            case XK_Down:
                t_key = kDownArrowCharCode;
                break;
            case XK_Delete:
                t_key = kDeleteCharCode;
                break;
            case XK_KP_Space:
                t_key = ' ';
                break;
            default:
                if (p_key > 127)
                    return;
                t_key = p_key;
                break;
		}
        
		MCKey((MovieController)theMC, t_key, t_modifiers);
	}
}
#endif
//
//  QT Event Processing
//-----------------------------------------------------------------------------


//-----------------------------------------------------------------------------
// QuickTime Player Implementation
//
#ifdef FEATURE_QUICKTIME
// Determines whether QuickTime is initialised.
QTstate MCPlayer::qtstate = QT_NOT_INITTED;
long MCPlayer::qtversion = 0;
MCPlayer *MCPlayer::s_ephemeral_player = NULL;

void MCPlayer::initqt()
{
	if (MCdontuseQT)
		return;
    
	if (qtstate == QT_INITTED)
		return;
    
	s_ephemeral_player = new MCPlayer;
    
#ifdef _WINDOWS
	if (InitializeQTML(0L) != noErr || EnterMovies() != noErr)
		qtstate = QT_FAILED;
	else
	{
		Gestalt(gestaltQuickTimeVersion, &qtversion);
		qtstate = QT_INITTED;
	}
#elif defined _MACOSX
	long response;
	if (Gestalt(gestaltQuickTimeVersion, &response) != noErr || EnterMovies() != noErr)
		qtstate = QT_FAILED;
	else
	{
		qtstate = QT_INITTED;
		qtversion = response;
	}
#endif
}

void MCPlayer::initqtvr()
{
	if (MCdontuseQT)
		return;
    
	if (qtvrstate == QTVR_INITTED)
		return;
    
#ifdef _WINDOWS
	if (InitializeQTVR() != noErr)
		qtvrstate = QTVR_FAILED;
	else
		qtvrstate = QTVR_INITTED;
#elif defined _MACOSX
	if (!IsQTVRInstalled())
		qtvrstate = QTVR_FAILED;
	else
		qtvrstate = QTVR_INITTED;
#endif
}

void MCPlayer::checktimes()
{
	if (state & CS_NO_MESSAGES)
		return;
    
	TimeRecord start, duration;
	if (MCDoAction((MovieController)theMC, mcActionGetSelectionBegin, &start))
	{
		Boolean changed = False;
		if (start.value.lo != starttime)
		{
			starttime = start.value.lo;
			changed = True;
		}
		MCDoAction((MovieController)theMC, mcActionGetSelectionDuration, &duration);
		int4 tm = start.value.lo + duration.value.lo;
		if (tm != (int4)endtime)
		{
			endtime = tm;
			changed = True;
		}
		if (changed) //send a selection changed msg to engine
			message(MCM_selection_changed);
	}
	/* check the player's last message time, the last time the player sends a *
	 * current_time_changed message                                           */
	//get movie's current time
	TimeValue t = GetMovieTime((Movie)theMovie, nil);
	if (t != lasttime)
	{
		lasttime = t;
		message_with_args(MCM_current_time_changed, lasttime);
	}
}

MCRectangle MCPlayer::resize(MCRectangle movieRect)
{
	int2 x, y;
	MCRectangle trect = rect;
	
	// MW-2011-10-24: [[ Bug 9800 ]] Store the current rect for layer notification.
	MCRectangle t_old_rect;
	t_old_rect = rect;
	
	// MW-2011-10-01: [[ Bug 9762 ]] These got inverted sometime.
	formattedheight = movieRect.height;
	formattedwidth = movieRect.width;
	
	if (!(flags & F_LOCK_LOCATION))
	{
		if (formattedheight == 0)
		{ // audio clip
			trect.height = 16;
			rect = trect;
		}
		else
		{
			x = trect.x + (trect.width >> 1);
			y = trect.y + (trect.height >> 1);
			trect.width = (uint2)(formattedwidth * scale);
			trect.height = (uint2)(formattedheight * scale);
			if (flags & F_SHOW_CONTROLLER)
				trect.height += 16;
			trect.x = x - (trect.width >> 1);
			trect.y = y - (trect.height >> 1);
			if (flags & F_SHOW_BORDER)
				rect = MCU_reduce_rect(trect, -borderwidth);
			else
				rect = trect;
		}
	}
	else
		if (flags & F_SHOW_BORDER)
			trect = MCU_reduce_rect(trect, borderwidth);
	
	// MW-2011-10-24: [[ Bug 9800 ]] If the rect has changed, notify the layer.
	if (!MCU_equal_rect(rect, t_old_rect))
		layer_rectchanged(t_old_rect, true);
	
	return trect;
}

void MCPlayer::setMCposition(const MCRectangle &newrect)
{  //re-position the Movie Controller
	Rect playingRect;
	playingRect.left = newrect.x;
	playingRect.top = newrect.y;
	playingRect.right = newrect.x + newrect.width;
	playingRect.bottom = newrect.y + newrect.height;
	if ((flags & F_SHOW_CONTROLLER && newrect.height > 16) && formattedheight != 0) //if controller is showing
		MCPositionController((MovieController)theMC, &playingRect, NULL, (long)mcScaleMovieToFit);
	else
		MCPositionController((MovieController)theMC, (const Rect *)&playingRect, NULL,
		                     (long)(mcScaleMovieToFit | mcTopLeftMovie));
}

void MCPlayer::bufferDraw(bool p_resize)
{ //direct movie controller to draw to OFFSCREEN buffer
    if (theMovie == NULL)
		return;
	MCRectangle trect = MCU_reduce_rect(rect, flags & F_SHOW_BORDER ? borderwidth : 0);
	
	// MW-2012-09-04: [[ Bug 10361 ]] Make sure we don't try and resize the rect
	//   to nothing otherwise things go awry.
	if (trect.width == 0)
		trect.width = 1;
	if (trect.height == 0)
		trect.height = 1;
	
#ifdef _WINDOWS
	ShowWindow((HWND)hwndMovie, SW_HIDE);
	if (p_resize)
	{
		HBITMAP t_old_bitmap;
		HDC t_old_dc;
		GWorldPtr t_old_gworld;
        
		t_old_gworld = (GWorldPtr)bufferGW;
		t_old_dc = m_offscreen->hdc;
		t_old_bitmap = m_offscreen->hbitmap;
        
		if (t_old_gworld != NULL)
		{
			DisposeGWorld(t_old_gworld);
			DeleteObject(t_old_bitmap);
			DeleteDC(t_old_dc);
		}
	}
	else
    /* UNCHECKED */ MCMemoryNew(m_offscreen);
    
	HBITMAP t_new_bitmap = NULL;
	HDC t_new_dc = NULL;
	GWorldPtr t_new_gworld = NULL;
	void *t_bits;
	bool t_error = false;
    
	t_error = (t_new_dc = CreateCompatibleDC(NULL)) == NULL;
	if (!t_error)
		t_error = !create_temporary_dib(t_new_dc, trect . width, trect . height, t_new_bitmap, t_bits);
	if (!t_error)
	{
		SelectObject(t_new_dc, t_new_bitmap);
		t_error = (NewGWorldFromHBITMAP(&t_new_gworld, (CTabHandle)NULL, NULL, useTempMem, t_new_bitmap, t_new_dc) != noErr);
	}
    
	if (t_error)
	{
		if (t_new_dc != NULL)
			DeleteDC(t_new_dc);
		if (t_new_bitmap != NULL)
			DeleteObject(t_new_bitmap);
		MCMemoryDelete(m_offscreen);
		m_offscreen = nil;
		if (p_resize)
			bufferDraw(false);
		return;
	}
    
	m_offscreen->hbitmap = t_new_bitmap;
	m_offscreen->hdc = t_new_dc;
	m_offscreen->image_bitmap.width = trect.width;
	m_offscreen->image_bitmap.height = trect.height;
	m_offscreen->image_bitmap.data = (uint32_t*)t_bits;
	m_offscreen->image_bitmap.stride = trect.width * sizeof(uint32_t);
	m_offscreen->image_bitmap.has_transparency = m_offscreen->image_bitmap.has_alpha = false;
    
	bufferGW = t_new_gworld;
	SetGWorld((CGrafPtr)bufferGW, (GDHandle)NULL); // Port or graphics world to make current
	MCSetControllerPort((MovieController)theMC, (CGrafPtr)bufferGW);
    
	MCRectangle r = trect;
	r.x = r.y = 0;
	setMCposition(r); //reset the movie & controller position to be drawn to the offscreen buffer
	if (flags & F_SHOW_BADGE) //if the showbadge is on, turn it off, turn it back on in unbufferDraw()
		showbadge(False);
    
	MCSetClip((MovieController)theMC, NULL, NULL);
	MCDoAction((MovieController)theMC, mcActionDraw, bufferGW);
#elif defined _MACOSX
	//if player and stack are buffering, player draws into the stack's buffer
	//if player is buffering, the stack is not. Don't know what will happen yet, we have to test
	//this part of code to see if it works correctly
	
	GWorldPtr t_old_buffer;
	if (p_resize)
		t_old_buffer = m_offscreen->gworld;
	else
		t_old_buffer = NULL;
	
	if (m_offscreen != NULL)
		MCMemoryDelete(m_offscreen);
	
	Rect macr;
	macr.left = macr.top = 0;
	macr.bottom = trect.height;
	macr.right = trect.width;
	/* UNCHECKED */ MCMemoryNew(m_offscreen);
	NewGWorld((CGrafPtr *)&m_offscreen->gworld, 32, &macr, NULL, NULL, useTempMem | kNativeEndianPixMap);
	
	if (m_offscreen->gworld == NULL) //not successful, bail out
	{
		MCMemoryDelete(m_offscreen);
		m_offscreen = nil;
		unbufferDraw();
		if (p_resize)
			bufferDraw(false);
		return;
	}
	
	m_offscreen->image_bitmap.width = trect.width;
	m_offscreen->image_bitmap.height = trect.height;
	m_offscreen->image_bitmap.has_transparency = m_offscreen->image_bitmap.has_alpha = false;
	
	MCSetControllerPort((MovieController)theMC, m_offscreen->gworld);
	MCRectangle r = trect;
	r.x = r.y = 0;
    
	setMCposition(r); //reset the movie & controller position in offscreen buffer
	if (flags & F_SHOW_BADGE) //if the showbadge is on, turn it off
		showbadge(False);
    
	MCSetClip((MovieController)theMC, NULL, NULL);
	MCDoAction((MovieController)theMC, mcActionDraw, NULL);
    
	if (t_old_buffer != NULL)
		DisposeGWorld(t_old_buffer);
#endif
    
    SetMovieDrawingCompleteProc((Movie)theMovie, movieDrawingCallWhenChanged, qt_movie_drawing_completion_callback, (long)this);
}

void MCPlayer::unbufferDraw()
{
	SetMovieDrawingCompleteProc((Movie)theMovie, 0, NULL, 0);
    
	MCRectangle trect = MCU_reduce_rect(rect, flags & F_SHOW_BORDER ? borderwidth : 0);
	
	// IM-2011-11-12: [[ Bug 11320 ]] Transform player rect to device coords
	trect = MCRectangleGetTransformedBounds(trect, getstack()->getdevicetransform());
	
#ifdef _WINDOWS
	MoveWindow((HWND)hwndMovie, trect.x, trect.y, trect.width, trect.height, False);
	ShowWindow((HWND)hwndMovie, SW_SHOW);
	trect.x = trect.y = 0;
	HWND movieWin = (HWND)hwndMovie;
    
	CGrafPtr winport = (CGrafPtr)GetNativeWindowPort((void *)movieWin);
	SetGWorld(winport, nil);
	MCSetControllerPort((MovieController)theMC, winport);
    
	DisposeGWorld((GWorldPtr)bufferGW);
	bufferGW = NULL;
	DeleteObject(m_offscreen->hbitmap);
	DeleteDC(m_offscreen->hdc);
	MCMemoryDelete(m_offscreen);
	m_offscreen = nil;
    
	setMCposition(trect); //reset the movie & controller postion
	if (flags & F_SHOW_BADGE) //if the showbadge is supposed to be on turn it back on
		showbadge(True);
	if (flags & F_SHOW_CONTROLLER)
		MCDoAction((MovieController)theMC, mcActionActivate, (void *)NULL);
    
#elif defined _MACOSX
	//reset back to draw to window
	MCSetControllerPort((MovieController)theMC, GetWindowPort((WindowPtr)getstack()->getqtwindow()));
	
	// Ok-2007-06-15: Fix for bug 5151. If the width or height of a player is set to zero, m_offscreen
	// is deleted and set to NULL in bufferDraw, unbufferDraw is then called, previously leading to a crash.
	if (m_offscreen != NULL)
	{
		DisposeGWorld(m_offscreen->gworld);
		MCMemoryDelete(m_offscreen);
		m_offscreen = nil;
	}
	
	setMCposition(trect);
	if (flags & F_SHOW_BADGE) //if the showbadge is supposed to be on, restore it
		showbadge(True);
	if (flags & F_SHOW_CONTROLLER)
		MCDoAction((MovieController)theMC, mcActionActivate, (void *)NULL);
#endif
}

static RgnHandle PicToRegion(PicHandle thePicture)
{
	Rect					myRect;
	GWorldPtr				myGWorld = NULL;
	PixMapHandle			myPixMap = NULL;
	CGrafPtr				mySavedPort = NULL;
	GDHandle				mySavedDevice = NULL;
	RgnHandle				myRegion = NULL;
	OSErr					myErr = noErr;
	if (thePicture == NULL)
		return NULL;
    
	// get the current graphics port and device
	GetGWorld(&mySavedPort, &mySavedDevice);
    
	// get the bounding box of the picture
	myRect = (**thePicture).picFrame;
	myRect.bottom = EndianS16_BtoN(myRect.bottom);
	myRect.right = EndianS16_BtoN(myRect.right);
    
	// create a new GWorld and draw the picture into it
	myErr = QTNewGWorld(&myGWorld, k1MonochromePixelFormat, &myRect,
	                    NULL, NULL, kICMTempThenAppMemory);
	if (myGWorld == NULL)
		goto bail;
    
	SetGWorld(myGWorld, NULL);
    
	myPixMap = GetPortPixMap(myGWorld);
	if (myPixMap == NULL)
		goto bail;
    
	LockPixels(myPixMap);
	HLock((Handle)myPixMap);
    
	EraseRect(&myRect);
	DrawPicture(thePicture, &myRect);
    
	// create a new region and convert the pixmap into a region
	myRegion = NewRgn();
	myErr = MemError();
	if (myErr != noErr)
		goto bail;
	myErr = BitMapToRegion(myRegion, (BitMap *)*myPixMap);
bail:
	if (myErr != noErr)
	{
		if (myRegion != NULL)
		{
			DisposeRgn(myRegion);
			myRegion = NULL;
		}
	}
	if (myGWorld != NULL)
		DisposeGWorld(myGWorld);
	// restore the original graphics port and device
	SetGWorld(mySavedPort, mySavedDevice);
	return myRegion;
}

// Function never called
#ifdef LEGACY_EXEC
MCRegionRef MCPlayer::makewindowregion()
{
#ifdef QT5 //MediaGetPublicInfo is a QT5-only function
	Track myTrack = NULL;
	MediaHandler myHandler = NULL;
	PicHandle myPicture = NULL;
	RgnHandle myRegion = NULL;
	MatrixRecord myMatrix;
	OSErr myErr = noErr;
	if (qtstate == QT_INITTED && state & CS_PREPARED)
	{
		myTrack = GetMovieIndTrackType(theMovie, 1, FOUR_CHAR_CODE('skin'),
		                               movieTrackCharacteristic);
		if (myTrack != NULL)
		{
			myHandler = GetMediaHandler(GetTrackMedia(myTrack));
			if (myHandler != NULL)
			{
				// get the current movie matrix
				GetMovieMatrix(theMovie, &myMatrix);
				myPicture = (PicHandle)NewHandle(0);
				if (myPicture == NULL)
					return NULL;
				// get the content region picture
				myErr = MediaGetPublicInfo(myHandler, FOUR_CHAR_CODE('skcr'),
				                           myPicture, NULL);
				if (myErr == noErr)
				{
					// convert it to a region
					MCScreenDC *pms = (MCScreenDC *)MCscreen;
					myRegion = PicToRegion(myPicture);
					if (myRegion)
					{
						KillPicture(myPicture);
#ifdef _MACOSX
                        
						return myRegion;
#elif defined _WINDOWS
                        
						HRGN winrgn = (HRGN)MacRegionToNativeRegion(myRegion);
						RECT	myRect;
						GetRgnBox(winrgn, &myRect);
						OffsetRgn(winrgn, -myRect.left + GetSystemMetrics(SM_CXFRAME),
						          -myRect.top + GetSystemMetrics(SM_CYCAPTION) +
						          GetSystemMetrics(SM_CXFRAME));
						return winrgn;
#endif
                        
					}
				}
			}
		}
	}
	if (myPicture != NULL)
		KillPicture(myPicture);
#endif
    
	return NULL;
}
#endif
#endif

//--

#ifdef FEATURE_QUICKTIME
Boolean MCPlayer::qt_prepare(void)
{
	CGrafPtr oldPort;
	GDHandle oldDevice;
	GetGWorld(&oldPort, &oldDevice);   // Save previous graphics world
    
	// MW-2010-06-02: [[ Bug 8773 ]] Make sure we pass 'https' urls through to QT's
	//   URL data handler.
	theMovie = NULL;
	if (MCStringIsEqualToCString(filename, "https:", kMCCompareExact) ||
		MCStringIsEqualToCString(filename, "http:", kMCCompareExact) ||
		MCStringIsEqualToCString(filename, "ftp:", kMCCompareExact) ||
		MCStringIsEqualToCString(filename, "file:", kMCCompareExact) ||
		MCStringIsEqualToCString(filename, "rtsp:", kMCCompareExact))
	{
		Size mySize = (Size)MCStringGetLength(filename) + 1;
		if (mySize)
		{
			Handle myHandle = NewHandleClear(mySize);
			if (myHandle != NULL)
			{
				MCAutoStringRefAsUTF8String t_utf8_filename;
                /* UNCHECKED */ t_utf8_filename . Lock(filename);
                BlockMove(*t_utf8_filename, *myHandle, mySize);
                NewMovieFromDataRef((Movie *)&theMovie, newMovieActive, NULL, myHandle, URLDataHandlerSubType);
			}
		}
	}
	else
	{
#if defined(TARGET_PLATFORM_MACOS_X)
		// OK-2009-01-09: [[Bug 1161]] - File resolving code standardized between image and player
		MCAutoStringRef t_filename_str;
        /* UNCHECKED */ getstack() -> resolve_filename(filename, &t_filename_str);
		
		MCAutoStringRef t_resolved_filename_str;
		CFStringRef t_cf_filename;
		t_cf_filename = NULL;
		if (MCS_resolvepath(*t_filename_str, &t_resolved_filename_str))
        /* UNCHECKED */ MCStringConvertToCFStringRef(*t_resolved_filename_str, t_cf_filename);
		
		OSErr t_error;
		Handle t_data_ref;
		OSType t_data_ref_type;
		t_error = noErr;
		t_data_ref = NULL;
		if (t_cf_filename != NULL)
			t_error = QTNewDataReferenceFromFullPathCFString(t_cf_filename, kQTPOSIXPathStyle, 0, &t_data_ref, &t_data_ref_type);
		
		short t_res_id;
		t_res_id = 0;
		if (t_error == noErr)
			t_error = NewMovieFromDataRef((Movie *)&theMovie, newMovieActive, &t_res_id, t_data_ref, t_data_ref_type);
        
		if (t_data_ref != NULL)
			DisposeHandle(t_data_ref);
        
		if (t_cf_filename != NULL)
			CFRelease(t_cf_filename);
        
#elif defined(_WINDOWS_DESKTOP)
		// OK-2009-01-09: [[Bug 1161]] - File resolving code standardized between image and player
		MCAutoStringRef t_windows_filename;
		getstack() -> resolve_filename(filename, &t_windows_filename);
        
		FSSpec fspec;
		MCS_path2FSSpec(*t_windows_filename, &fspec);
		short refNum;
		if (OpenMovieFile(&fspec, &refNum, fsRdPerm) != noErr)
		{
			freetmp();
			MCresult->sets("could not open movie file");
			return False;
		}
		short mResID = 0;   //want first movie
		Str255 mName;
		Boolean wasChanged;
		NewMovieFromFile((Movie *)&theMovie, refNum, &mResID, mName, newMovieActive, &wasChanged);
		CloseMovieFile(refNum);
#else
#error qt_prepare not implemented for this platform
#endif
	}
	
	if (theMovie == NULL)
	{
#ifdef _MACOSX
		SetGWorld(oldPort, oldDevice); // Restore previous graphics world
#endif
		freetmp();
		MCresult->sets("could not create movie reference");
		return False;
	}
	
	Rect movieRect, playingRect;
	GetMovieBox((Movie)theMovie, &movieRect);
	
	MCRectangle trect = resize(RectToMCRectangle(movieRect));
    
	// IM-2011-11-12: [[ Bug 11320 ]] Transform player rect to device coords
	trect = MCRectangleGetTransformedBounds(trect, getstack()->getdevicetransform());
	
#ifdef _WINDOWS
	hwndMovie = (MCSysWindowHandle)create_player_child_window(trect, (HWND)getstack()->getrealwindow(), MC_QTVIDEO_WIN_CLASS_NAME);
	trect.x = trect.y = 0;
	EnableWindow((HWND)hwndMovie, False);
	ShowWindow((HWND)hwndMovie, SW_SHOW);
	HWND movieWin = (HWND)hwndMovie;
	
	if (!m_has_port_association)
	{
		CreatePortAssociation(movieWin, NULL, kQTMLNoIdleEvents);
		m_has_port_association = true;
	}
    
	SetMovieGWorld((Movie)theMovie, (CGrafPtr)GetNativeWindowPort((void *)movieWin), NULL);
#elif defined _MACOSX
	SetMovieGWorld((Movie)theMovie, GetWindowPort((WindowPtr)getstack()->getqtwindow()), GetMainDevice());
#endif
	
	//set the movie playing rect
	playingRect.left = trect.x;
	playingRect.top = trect.y;
	playingRect.right = trect.x + trect.width;
	playingRect.bottom = trect.y + trect.height;
    
	long mcflag = 0;
    
	if (!(flags & F_SHOW_CONTROLLER))
		mcflag |= mcNotVisible; //set invisible flag on for Movie Controller
	if (flags & F_SHOW_BADGE) //show movie controller bages, if specified
		mcflag |= mcWithBadge;
    
	// Attach a movie controller
	SetMovieBox((Movie)theMovie, &playingRect);
	theMC = NewMovieController((Movie)theMovie, &playingRect, mcflag);
    
	setMCposition((const MCRectangle&)trect);
	SetMovieTimeValue((Movie)theMovie, lasttime);
	MCDoAction((MovieController)theMC, mcActionSetDragEnabled, (void*)False);
	MCDoAction((MovieController)theMC, mcActionSetKeysEnabled,  (void*)((flags & F_TRAVERSAL_ON) != 0));
	MCDoAction((MovieController)theMC, mcActionSetUseBadge, (void*)((flags & F_SHOW_BADGE) != 0));
	MCDoAction((MovieController)theMC, mcActionSetLooping, (void*)((flags & F_LOOPING) != 0));
	MCEnableEditing((MovieController)theMC, (flags & F_SHOW_SELECTION) != 0);
	setselection(false); //set or unset selection
	MCDoAction((MovieController)theMC, mcActionSetPlaySelection,
	           (void*)((flags & F_PLAY_SELECTION) != 0));
	MCMovieChanged((MovieController)theMC, (Movie)theMovie);
	MCSetActionFilterWithRefCon((MovieController)theMC, controllerMsgFilter, (long)this);
	// check for missing controller visual
	state |= CS_PREPARED;
	Rect tr;
	MCGetControllerBoundsRect((MovieController)theMC, &tr);
	if (flags & F_SHOW_CONTROLLER && tr.bottom < trect.y + trect.height
        && movieRect.bottom)
	{
		flags &= ~F_SHOW_CONTROLLER;
		showcontroller(False);
	}
	isinteractive =  (QTMovieHasType((Movie)theMovie, FlashMediaType)
	                  || QTMovieHasType((Movie)theMovie, SpriteMediaType)
	                  || QTMovieHasType((Movie)theMovie, kQTVRQTVRType));
	if (QTMovieHasType((Movie)theMovie, kQTVRQTVRType))
	{
		initqtvr();
		if (qtvrstate == QTVR_INITTED)
		{
			Track trak = QTVRGetQTVRTrack((Movie)theMovie, 1);
			if (trak != NULL)
			{
				QTVRGetQTVRInstance((QTVRInstance *)&qtvrinstance,trak, (MovieController)theMC);
				QTVRGoToNodeID((QTVRInstance)qtvrinstance, kQTVRDefaultNode);
				QTVRSetEnteringNodeProc((QTVRInstance)qtvrinstance,enterNodeCallback, (SInt32)this, 0);
				QTVRInstallInterceptProc((QTVRInstance)qtvrinstance, kQTVRTriggerHotSpotSelector, clickHotSpotCallback, (SInt32)this, 0);
            }
        }
    }
	stopMovieCB = NewCallBack(GetMovieTimeBase((Movie)theMovie), callBackAtExtremes);
	deleteUserCallbacks();  //delete user define callbacks.
	installUserCallbacks(); //installs user defined callbacks.
	CallMeWhen((QTCallBack)stopMovieCB, MovieEndCallback, (long)this, triggerAtStop , 0,
			   GetMovieTimeScale((Movie)theMovie));
#ifdef _MACOSX
	SetGWorld(oldPort, oldDevice);     // Restore previous graphics world
#else
#endif
    
	// MW-2006-07-26: [[ Bug 3645 ]] - We buffer here in the case of a buffered player, this prevents
	//   the player drawing itself somewhere else...
    if (getflag(F_ALWAYS_BUFFER) || !MCModeMakeLocalWindows())
		bufferDraw(m_offscreen != NULL);
    
	MCSetVisible((MovieController)theMC, getflag(F_VISIBLE) && getflag(F_SHOW_CONTROLLER));
	
	// MW-2011-10-24: [[ Bug 9800 ]] Make sure we force a redraw.
	layer_redrawall();
    
	setloudness();
    
	MCresult->clear(False);
	return True;
}

Boolean MCPlayer::qt_playpause(Boolean on)
{
	if (!on)
	{
		short denominator = (short)(MAXUINT1 / rate); //compute play rate
		short numerator = (short)(rate * denominator);
		if ((OSErr)MCDoAction((MovieController)theMC, mcActionPrerollAndPlay, (void*)FixRatio(numerator, denominator)) != noErr)
			return False;
	}
	else
	{
		StopMovie((Movie)theMovie);
		MCMovieChanged((MovieController)theMC, (Movie)theMovie);
	}
    
	return True;
}

void MCPlayer::qt_playstepforward(void)
{
	MCDoAction((MovieController)theMC, mcActionStep, (long *)0);
}

void MCPlayer::qt_playstepback(void)
{
	MCDoAction((MovieController)theMC, mcActionStep, (long *)-1);
}

Boolean MCPlayer::qt_playstop(void)
{
	Boolean needmessage;
    
	if (isbuffering())
		unbufferDraw();
    
	deleteUserCallbacks(); //delete user defined callbacks for this player
	DisposeCallBack((QTCallBack)stopMovieCB);
    
	if (!ispaused())
		MCDoAction((MovieController)theMC, mcActionPlay, (void*)0);  //stop playing
    
	needmessage = getduration() > getmoviecurtime();
	if (theMC != NULL)
	{
		DisposeMovieController((MovieController)theMC);
		theMC = NULL;
	}
    
	if (theMovie != NULL)
	{
		DisposeMovie((Movie)theMovie);
		theMovie = NULL;
	}
    
	if (qtvrinstance != NULL)
	{
		QTVRSetEnteringNodeProc((QTVRInstance)qtvrinstance,NULL, 0, 0);
		QTVRInstallInterceptProc((QTVRInstance)qtvrinstance, kQTVRTriggerHotSpotSelector,
                                 NULL, 0, 0);
		qtvrinstance = NULL;
	}
    
#ifdef _WINDOWS
	DestroyWindow((HWND)hwndMovie);
	hwndMovie = NULL;
	if (m_has_port_association)
	{
		DestroyPortAssociation((CGrafPtr)GetHWNDPort((HWND)hwndMovie));
		m_has_port_association = false;
	}
#endif
    
	return needmessage;
}

void MCPlayer::qt_setrect(const MCRectangle& nrect)
{
	bool t_resized;
	t_resized = nrect . width != rect . width || nrect . height != rect . height;
	rect = nrect;
    
	if (isbuffering())
	{
		if (t_resized)
			bufferDraw(true);
	}
	else
	{
		MCRectangle trect = MCU_reduce_rect(rect, getflag(F_SHOW_BORDER) ? borderwidth : 0);
#ifdef _WINDOWS
		MoveWindow((HWND)hwndMovie, trect.x, trect.y, trect.width, trect.height, False);
		trect.x = trect.y = 0;
#endif
		// IM-2011-11-12: [[ Bug 11320 ]] Transform player rect to device coords
		trect = MCRectangleGetTransformedBounds(trect, getstack()->getdevicetransform());
		
		setMCposition(trect);
	}
}

uint4 MCPlayer::qt_getduration(void)
{
	TimeValue result = GetMovieDuration((Movie)theMovie);
	if (result < 0)
	{
		MCS_seterrno(-2010);
		return 0;
	}
	else
		return result;
}

uint4 MCPlayer::qt_gettimescale(void)
{
	TimeValue result = GetMovieTimeScale((Movie)theMovie);
	if (result == -2010)
	{//invalid movie
		MCS_seterrno(result); //60 = sixtieths of a second, 1000 = milliseconds
		return 0;
	}
	else
		return result;
}

uint4 MCPlayer::qt_getmoviecurtime(void)
{
    if (getstate(CS_PREPARED))
		return GetMovieTime((Movie)theMovie, nil);
    
	return lasttime;
}

void MCPlayer::qt_setcurtime(uint4 newtime)
{
	if (getstate(CS_PREPARED))
	{
		SetMovieTimeValue((Movie)theMovie, newtime);
		MCMovieChanged((MovieController)theMC, (Movie)theMovie);
		if (isbuffering())
#ifdef _WINDOWS
			MCDoAction((MovieController)theMC, mcActionDraw, bufferGW);
#else
        MCDoAction((MovieController)theMC, mcActionDraw, m_offscreen->gworld);
#endif
        
		// MW-2011-08-18: [[ Layers ]] Invalidate the whole object.
		layer_redrawall();
	}
}

void MCPlayer::qt_setselection(void)
{
	uint4 st, et;
	if (starttime == MAXUINT4 || endtime == MAXUINT4)
		st = et = 0;
	else
	{
		st = starttime;
		et = endtime;
	}
    
	uint4 oldstate = state;
	state |= CS_NO_MESSAGES;
	
	TimeRecord tr;
	tr.value.hi = 0;
	tr.value.lo = st;
	tr.base = 0;
	tr.scale = GetMovieTimeScale((Movie)theMovie);
	MCDoAction((MovieController)theMC, mcActionSetSelectionBegin, &tr);
	tr.value.lo = et - st;
	MCDoAction((MovieController)theMC, mcActionSetSelectionDuration, &tr);
	
	state = oldstate;
}

void MCPlayer::qt_setlooping(Boolean loop)
{
	MCDoAction((MovieController)theMC, mcActionSetLooping, (void *)loop);
	if (getstate(CS_PAUSED))
		StopMovie((Movie)theMovie);
}

void MCPlayer::qt_setplayrate(void)
{
	short denominator = (short)(MAXUINT1 / rate);
	short numerator = (short)(rate * denominator);
    
	SetMovieRate((Movie)theMovie, rate == 0 ? 0 :FixRatio(numerator, denominator));
	MCMovieChanged((MovieController)theMC, (Movie)theMovie);
	
	// MW-2011-08-18: [[ Layers ]] Invalidate the whole object.
	layer_redrawall();
}

void MCPlayer::qt_showbadge(Boolean show)
{
	MCDoAction((MovieController)theMC, mcActionSetUseBadge, (void *)show);
}

void MCPlayer::qt_editmovie(Boolean edit)
{
	MCEnableEditing((MovieController)theMC, edit);
}

void MCPlayer::qt_playselection(Boolean play)
{
	MCDoAction((MovieController)theMC, mcActionSetPlaySelection, (void *)play);
}

void MCPlayer::qt_enablekeys(Boolean enable)
{
	MCDoAction((MovieController)theMC, mcActionSetKeysEnabled, (void *)enable);
}

void MCPlayer::qt_setcontrollervisible()
{
    MCSetVisible((MovieController)theMC, getflag(F_VISIBLE) && getflag(F_SHOW_CONTROLLER));
}

Boolean MCPlayer::qt_ispaused(void)
{
	if (getstate(CS_PREPARED))
	{
		long t_flags;
		MCGetControllerInfo((MovieController)theMC, &t_flags);
		return (!(t_flags & mcInfoIsPlaying));
	}
    
	return True;
}

void MCPlayer::qt_showcontroller(Boolean show)
{
	MCRectangle drect = rect;
	MCRectangle oldrect = rect;
	if (show)
	{
		if (state & CS_PREPARED && formattedheight == 0) // audio clip
			drect.height = 16;
		else
			drect.height += 16;
		if (state & CS_PREPARED)
			MCSetVisible((MovieController)theMC, getflag(F_VISIBLE)); //show controller
		// MW-2011-08-18: [[ Layers ]] Set the rect.
		layer_setrect(drect, true);
	}
	else
	{
		if (state & CS_PREPARED && formattedheight == 0) // audio clip
			drect.height = 16;
		else
			drect.height -= 16;
		if (state & CS_PREPARED)
			MCSetVisible((MovieController)theMC, getflag(F_VISIBLE));//hide controller
		// MW-2011-08-18: [[ Layers ]] Set the rect.
		layer_setrect(drect, true);
	}
}

MCRectangle MCPlayer::qt_getpreferredrect(void)
{
	Rect naturalbounds;
	GetMovieNaturalBoundsRect((Movie)theMovie, &naturalbounds);
    
	MCRectangle trect;
	trect . x = trect . y = 0;
	trect . height = naturalbounds.bottom - naturalbounds.top;
	trect . width = naturalbounds.right - naturalbounds.left;
    
	return trect;
}

uint2 MCPlayer::qt_getloudness(void)
{
	uint2 vol;
	MCDoAction((MovieController)theMC, mcActionGetVolume, &vol);
	return (uint2)((vol*100)/255);
}

void MCPlayer::qt_setloudness(uint2 loudn)
{
	uint2 vol;
	vol = (uint2)((loudn * 255) / 100);
	MCDoAction((MovieController)theMC, mcActionSetVolume, (void *)vol);
}

#ifdef LEGACY_EXEC
void MCPlayer::qt_gettracks(MCExecPoint& ep)
{
	uint2 trackcount = (uint2)GetMovieTrackCount((Movie)theMovie);
	char buffer[256];
	uint2 i;
    
	for (i = 1 ; i <= trackcount ; i++)
	{
		Track trak = GetMovieIndTrack((Movie)theMovie,i);
		if (trak == NULL)
			break;
		ep.concatuint(GetTrackID(trak), EC_RETURN, i == 1);//id
        
		Media media = GetTrackMedia(trak);
		MediaHandler mediahandler = GetMediaHandler(media);
		MediaGetName(mediahandler, (unsigned char *)buffer, 0, NULL);
		p2cstr((unsigned char*)buffer);
        
		ep.concatcstring(buffer, EC_COMMA, false);//type
		ep.concatuint((uint4)GetTrackOffset(trak), EC_COMMA, false);//start
		ep.concatuint((uint4)GetTrackDuration(trak), EC_COMMA, false);//end
	}
}
#endif

void MCPlayer::qt_gettracks(MCStringRef &r_tracks)
{
    uint2 trackcount = (uint2)GetMovieTrackCount((Movie)theMovie);
    char buffer[256];
    uint2 i;

    MCAutoListRef t_list;
    MCListCreateMutable('\n', &t_list);

    for (i = 1 ; i <= trackcount ; i++)
    {
        MCAutoStringRef t_track;

        Track trak = GetMovieIndTrack((Movie)theMovie,i);
        if (trak == NULL)
            break;

        Media media = GetTrackMedia(trak);
        MediaHandler mediahandler = GetMediaHandler(media);
        MediaGetName(mediahandler, (unsigned char *)buffer, 0, NULL);
        p2cstr((unsigned char*)buffer);

        // Format: id,type,start,end
        /* UNCHECKED */ MCStringFormat(&t_track, "%u,%s,%u,%u", GetTrackID(trak), buffer, (uint4)GetTrackOffset(trak), (uint4)GetTrackDuration(trak));
        /* UNCHECKED */ MCListAppend(*t_list, *t_track);
    }

    /* UNCHECKED */ MCListCopyAsString(*t_list, r_tracks);
}

#ifdef LEGACY_EXEC
void MCPlayer::qt_getenabledtracks(MCExecPoint& ep)
{
	uint2 trackcount = (uint2)GetMovieTrackCount((Movie)theMovie);
	uint2 i;
	bool first = true;
    
	for (i = 1 ; i <= trackcount ; i++)
	{
		Track trak = GetMovieIndTrack((Movie)theMovie,i);
		if (trak == NULL)
			break;
		if (GetTrackEnabled(trak))
		{
			ep.concatuint(GetTrackID(trak), EC_RETURN, first);
			first = false;
		}
	}
}
#endif

void MCPlayer::qt_getenabledtracks(uindex_t& r_count, uinteger_t*& r_tracks)
{
    MCAutoArray<uinteger_t> t_tracks;
    
	uint2 trackcount = (uint2)GetMovieTrackCount((Movie)theMovie);
	uint2 i;
    
	for (i = 1 ; i <= trackcount ; i++)
	{
		Track trak = GetMovieIndTrack((Movie)theMovie,i);
		if (trak == nil)
			break;
		if (GetTrackEnabled(trak))
			t_tracks . Push(GetTrackID(trak));
	}
    
    t_tracks . Take(r_tracks, r_count);
}

Boolean MCPlayer::qt_setenabledtracks(MCStringRef s)
{
	uint2 trackcount = (uint2)GetMovieTrackCount((Movie)theMovie);
	uint2 i;
	for (i = 1 ; i <= trackcount ; i++)
	{//disable all tracks
		Track trak = GetMovieIndTrack((Movie)theMovie,i);
		SetTrackEnabled(trak, False);
	}
	uindex_t t_start, t_end;
    t_start = 0;
    t_end = t_start;
	uint2 offset = 0;
	while (t_start != MCStringGetLength(s))
    {
        MCAutoStringRef t_substring;
        if (!MCStringFirstIndexOfChar(s, '\n', t_start, kMCCompareExact, t_end))
        {
            MCStringCopySubstring(s, MCRangeMake(t_start, MCStringGetLength(s) - t_start), &t_substring);
            t_start = MCStringGetLength(s);
        }
        else
        {
            /* UNCHECKED */ MCStringCopySubstring(s, MCRangeMake(t_start, t_end - t_start), &t_substring);
            t_start = t_end + 1;
        }
        
        integer_t t_integer;
        /* UNCHECKED */ MCStringToInteger(*t_substring, t_integer);
        Track trak = GetMovieTrack((Movie)theMovie, t_integer);
        if (trak == NULL)
        {
            return False;
        }
        SetTrackEnabled(trak, True);
		if (++offset >= trackcount)
			break;
	}
	MCMovieChanged((MovieController)theMC, (Movie)theMovie);
	Rect movieRect;
	GetMovieBox((Movie)theMovie, &movieRect);
	MCRectangle trect = resize(RectToMCRectangle(movieRect));
	if (flags & F_SHOW_BORDER)
		trect = MCU_reduce_rect(trect, -borderwidth);
	setrect(trect);
    
	return True;
}

#if defined(TARGET_PLATFORM_MACOS_X)
inline void MCRect2MacRect(const MCRectangle& p_rect, Rect& r_rect)
{
	r_rect . left = p_rect . x;
	r_rect . top = p_rect . y;
	r_rect . right = p_rect . x + p_rect . width;
	r_rect . bottom = p_rect . y + p_rect . height;
}
#endif

void MCPlayer::qt_draw(MCDC *dc, const MCRectangle& dirty)
{
	if (theMC == NULL)
		return;
    
	MCSetVisible((MovieController)theMC, getflag(F_VISIBLE) && getflag(F_SHOW_CONTROLLER));
    
#if defined(TARGET_PLATFORM_WINDOWS)
	MCRectangle trect = MCU_reduce_rect(rect, flags & F_SHOW_BORDER ? borderwidth : 0);
	
	// MW-2011-09-23: Sync the buffering state.
	syncbuffering(dc);
    
	if (isbuffering())
	{
		MCGImageRef t_g_img;
		t_g_img = nil;
		/* UNCHECKED */ MCGImageCreateWithRasterNoCopy(MCImageBitmapGetMCGRaster(&m_offscreen->image_bitmap, false), t_g_img);
        
		MCImageDescriptor t_image;
		MCMemoryClear(&t_image, sizeof(t_image));
        // MM-2014-01-27: [[ UpdateImageFilters ]] Updated to use new libgraphics image filter types (was nearest).
		t_image.filter = kMCGImageFilterNone;
		t_image.image = t_g_img;
        
		dc -> drawimage(t_image, 0, 0, trect.width, trect.height, trect.x, trect.y);
        
		MCGImageRelease(t_g_img);
	}
	else
	{
		MCDraw((MovieController)theMC, GetHWNDPort(hwndMovie));
	}
#elif defined(TARGET_PLATFORM_MACOS_X)
	MCRectangle trect = MCU_reduce_rect(rect, flags & F_SHOW_BORDER ? borderwidth : 0);
    
	// MW-2011-09-23: Sync the buffering state.
	syncbuffering(dc);
    
	if (isbuffering())
	{
		PixMapHandle t_pixmap;
		t_pixmap = GetGWorldPixMap(m_offscreen->gworld);
		LockPixels(t_pixmap);
		
		m_offscreen->image_bitmap.data = (uint32_t*)GetPixBaseAddr(t_pixmap);
		m_offscreen->image_bitmap.stride = GetPixRowBytes(t_pixmap);
		
		MCImageDescriptor t_image;
		MCMemoryClear(&t_image, sizeof(t_image));
        // MM-2014-01-27: [[ UpdateImageFilters ]] Updated to use new libgraphics image filter types (was nearest).
		t_image.filter = kMCGImageFilterNone;
		t_image.bitmap = &m_offscreen->image_bitmap;
		
		dc -> drawimage(t_image, 0, 0, trect.width, trect.height, trect.x, trect.y);
        
		UnlockPixels(t_pixmap);
	}
	else
	{
		// MW-2011-11-23: [[ Bug ]] Players are now redrawn after compositing the rest
		//   of the content if they aren't buffered, thus making rendering here redundent.
	}
#else
#error Implement qt_draw
#endif
}

#ifdef _WINDOWS
OSErr MCS_path2FSSpec(MCStringRef p_filename, FSSpec *fspec)
{ //For QT movie only
	MCAutoStringRef t_filename;
	char *nativepath;
	char *temp;
    
	/* UNCHECKED */ MCS_resolvepath(p_filename, &t_filename);
    
	if (MCStringGetNativeCharAtIndex(*t_filename, 1) != ':' &&
		MCStringGetNativeCharAtIndex(*t_filename, 0) != '/')
	{//not c:/mc/xxx, not /mc/xxx
		MCAutoStringRef t_native;
		MCAutoStringRef t_path;
		MCAutoStringRef t_curdir;
		
		/* UNCHECKED */ MCS_getcurdir(&t_curdir);
		/* UNCHECKED */ MCStringMutableCopy(*t_curdir, &t_path);
		if (MCStringGetLength(p_filename) + MCStringGetLength(*t_curdir) < PATH_MAX)
		{
			// MW-2005-01-25: If the current directory is the root of a volume then it *does*
			//   have a path separator so we don't need to add one
			if (MCStringGetNativeCharAtIndex(*t_path, MCStringGetLength(*t_path) - 1) != '/')
            /* UNCHECKED */ MCStringAppendChar(*t_path, '/');
            
			/* UNCHECKED */ MCStringAppend(*t_path, *t_filename);
			/* UNCHECKED */ MCS_pathtonative(*t_path, &t_native);
			/* UNCHECKED */ MCStringConvertToCString(*t_native, temp);
			nativepath = strclone(temp);
		}
	}
	else
	{
		/* UNCHECKED */ MCStringConvertToCString(*t_filename, temp);
		nativepath = strclone(temp);
	}
    
	OSErr err = NativePathNameToFSSpec(nativepath, fspec, 0);
	delete nativepath;
	return err;
}
#endif

//
// QuickTime Player Implementation
//-----------------------------------------------------------------------------


//-----------------------------------------------------------------------------
// AVI Player Implementation
//

#ifdef _WINDOWS

HWND create_player_child_window(MCRectangle &p_rect, HWND p_parent, LPCSTR p_window_class)
{
	return CreateWindowExA(0, p_window_class, NULL, WS_CHILD,
                           p_rect.x, p_rect.y, p_rect.width, p_rect.height,
                           p_parent, NULL, MChInst, NULL);
}

Boolean MCPlayer::avi_prepare(void)
{
	MCI_DGV_OPEN_PARMSA mciOpen;
	memset(&mciOpen, 0, sizeof(MCI_DGV_OPEN_PARMSA));
	mciOpen.lpstrDeviceType = "AVIVideo";
    
	// OK-2009-01-09: [[Bug 1161]] - File resolving code standardized between image and player
	MCAutoStringRef t_resolved_filename;
	getstack() -> resolve_filename(filename, &t_resolved_filename);
    
	MCAutoPointer<char> t_resolved_filename_cstring;
	/* UNCHECKED */ MCStringConvertToCString(*t_resolved_filename, &t_resolved_filename_cstring);
	mciOpen.lpstrElementName = strclone(*t_resolved_filename_cstring);
	mciOpen.dwStyle = WS_CHILD;
	mciOpen.hWndParent = (HWND)getstack()->getrealwindow();
	//if lpstrDeviceType is NULL, then MCI_OPEN_TYPE should not be
	//specified. MCI will automatically figure out the device to use
	//by looking at the file extension.  can't get MCI_OPEN_SHAREABLE flag
	//to work. This limits to ONE movie can only play in ONE player
	if (mciSendCommandA(0, MCI_OPEN,
                        MCI_OPEN_ELEMENT | MCI_DGV_OPEN_PARENT | MCI_DGV_OPEN_WS,
                        (DWORD)(LPSTR)&mciOpen) != 0)
	{
		MCresult->sets("could not open video player");
		return False;
	}
    
	deviceID = mciOpen.wDeviceID;
    
	// Get movie dimensions (cropped from the frame buffer) that is
	//stretched to fit the destination rectangle on the display
	MCI_DGV_RECT_PARMS mciRect;
	mciSendCommandA(deviceID, MCI_WHERE, MCI_DGV_WHERE_SOURCE,

    (DWORD)(LPSTR)&mciRect);

	MCRectangle t_formattedrect;
	t_formattedrect = MCRectangleMake(0, 0, mciRect.rc.right, mciRect.rc.bottom);

	// IM-2014-07-29: [[ Bug 12979 ]] Transform formatted rect to stack coords
	t_formattedrect = MCRectangleGetTransformedInterior(t_formattedrect, MCGAffineTransformInvert(getstack()->getdevicetransform()));

	formattedwidth = t_formattedrect.width;
	formattedheight = t_formattedrect.height;

	// Note that the Right and Bottom members of RECT structures in MCI
	// are unusual; rc.right is set to the rectangle's width, and rc.bottom
	// is set to the rectangle's height.
	MCRectangle trect = rect;
	if (!(flags & F_LOCK_LOCATION))
	{
		// IM-2014-07-29: [[ Bug 12979 ]] Transform player rect to device coords
		trect = MCRectangleGetTransformedBounds(trect, getstack()->getdevicetransform());

		int2 x = trect.x + (trect.width >> 1);
		int2 y = trect.y + (trect.height >> 1);
		trect.width = (uint2)(mciRect.rc.right * scale);
		trect.height = (uint2)(mciRect.rc.bottom * scale);
		trect.x = x - (trect.width >> 1);
		trect.y = y - (trect.height >> 1);
		
		// IM-2014-07-29: [[ Bug 12979 ]] Transform formatted rect to stack coords
		rect = MCRectangleGetTransformedInterior(trect, MCGAffineTransformInvert(getstack()->getdevicetransform()));

		if (flags & F_SHOW_BORDER)
			rect = MCU_reduce_rect(trect, -borderwidth);
		else
			rect = trect;
	}
	else
	{
		if (flags & F_SHOW_BORDER)
			trect = MCU_reduce_rect(trect, borderwidth);

		// IM-2014-07-29: [[ Bug 12979 ]] Transform player rect to device coords
		trect = MCRectangleGetTransformedBounds(trect, getstack()->getdevicetransform());
	}

	// Create the playing window. Make it bigger for the border
	// Center the movie in the playing window
	hwndMovie = (MCSysWindowHandle)create_player_child_window(trect, (HWND)getstack()->getrealwindow(), MC_VIDEO_WIN_CLASS_NAME);
	if (hwndMovie == NULL)
	{
		MCresult->sets("could not create movie window");
		return False;
	}
	EnableWindow((HWND)hwndMovie, False); //disable child window, so the msgs go to parent window
	//playing window created O.K. make it the playback window
	MCI_DGV_WINDOW_PARMSA mciWindow;
	memset(&mciWindow, 0, sizeof(MCI_DGV_WINDOW_PARMSA));
	mciWindow.hWnd = (HWND)hwndMovie;
	mciSendCommandA(deviceID, MCI_WINDOW, MCI_DGV_WINDOW_HWND,
                    (DWORD)(LPSTR)&mciWindow); //associate window handle with the device
    
	MCI_DGV_PUT_PARMS mciPut;
	memset(&mciPut, 0, sizeof(MCI_DGV_PUT_PARMS));
	mciPut.rc.left = 0; //relative to hwndMovie's coord
	mciPut.rc.top = 0;  //relative to hwndMovie's coord
	mciPut.rc.right = trect.width;
	mciPut.rc.bottom = trect.height;
	mciSendCommandA(deviceID, MCI_PUT, MCI_DGV_RECT | MCI_DGV_PUT_DESTINATION,
                    (DWORD)(LPSTR)&mciPut);
    
	if ((flags & F_PLAY_SELECTION) && endtime != 0)
		setAVIplayselection(True);      //play selection only
	else
		setAVIplayselection(False); //play the entire movie
    
	mciPlayFlag = MCI_NOTIFY;
	if (flags & F_LOOPING)
		mciPlayFlag |= MCI_DGV_PLAY_REPEAT;
    
	AVIseek(lasttime); //set AVI movie current postion
	ShowWindow((HWND)hwndMovie, SW_SHOW); //show the playback window
	MCStack *sptr = NULL;
	if (MCscreen->getdepth() == 8)
	{ // bug in NT, need to force bg palette
		sptr = MCfocusedstackptr;
		MCScreenDC *pms = (MCScreenDC *)MCscreen;
		SetFocus(pms->getinvisiblewindow());
	}
	MCscreen->expose();
    
	//set movie's unit format to be in milliseconds
	MCI_SET_PARMS set;
	memset(&set, 0, sizeof(MCI_SET_PARMS));
	set.dwTimeFormat = MCI_FORMAT_MILLISECONDS;
	mciSendCommandA(deviceID, MCI_SET,
                    MCI_SET_TIME_FORMAT | MCI_FORMAT_MILLISECONDS,
                    (DWORD)(LPMCI_SET_PARMS)&set
                    );
	setloudness();
    
	if (sptr != NULL)
		SetFocus((HWND)sptr->getstack()->getrealwindow());
	MCresult->clear(False);
	return True;
}

Boolean MCPlayer::avi_playpause(Boolean on)
{
	if (!on)
	{
		MCI_STATUS_PARMS status; //no need to deal with the lasttime issue.
		memset(&status, 0, sizeof(MCI_STATUS_PARMS));
		status.dwItem = MCI_STATUS_MODE;
		mciSendCommandA(deviceID, MCI_STATUS, MCI_STATUS_ITEM,
                        (DWORD)(LPMCI_STATUS_PARMS)&status);
        
		if (status.dwReturn == MCI_MODE_PAUSE)
		{
			MCI_GENERIC_PARMS gp;
			memset(&gp, 0, sizeof(MCI_GENERIC_PARMS));
			if (mciSendCommandA(deviceID, MCI_RESUME, MCI_NOTIFY, (DWORD)&gp) != 0)
				return False;
		}
		else
		{//play from the begining
			MCIERROR err;
			MCI_DGV_PLAY_PARMS mciPlay;
			mciPlay.dwCallback = (DWORD)(getstack()->getrealwindow());
			mciPlay.dwFrom = mciPlayFrom;
			mciPlay.dwTo = mciPlayTo;
			if (flags & F_PLAY_SELECTION)
			{ //play selection only
				setAVIplayselection(True);
				mciPlayFlag = mciPlayFlag ;
				err = mciSendCommandA(deviceID, MCI_PLAY, mciPlayFlag,
                                      (DWORD)(LPVOID)&mciPlay);
			}
			else
			{ //play entire movie
				setAVIplayselection(False);
				err = mciSendCommandA(deviceID, MCI_PLAY, mciPlayFlag,
                                      (DWORD)(LPVOID)&mciPlay);
			}
			if (err != 0)
			{
				char xx[130];
				mciGetErrorStringA(err, xx, 130);
				MCI_GENERIC_PARMS mciGen;
				memset(&mciGen, 0, sizeof(MCI_GENERIC_PARMS));
				mciSendCommandA(deviceID, MCI_CLOSE, 0, (DWORD)(LPVOID)&mciGen);
				DestroyWindow((HWND)hwndMovie);
				hwndMovie = NULL;
				return False;
			}
		}   //play AVI movie from begining
	}
	else
	{
		if (!ispaused())
		{
			MCI_DGV_PAUSE_PARMS pause;
			memset(&pause, 0, sizeof(MCI_DGV_PAUSE_PARMS));
			if (mciSendCommandA(deviceID, MCI_PAUSE, 0, (DWORD)(LPVOID)&pause) != 0)
				return False;
		}
	}
    
	return True;
}

void MCPlayer::avi_playstepforward(void)
{
	MCI_DGV_STEP_PARMS step;
	memset(&step, 0, sizeof(MCI_DGV_STEP_PARMS));
	step.dwFrames = 1;
	mciSendCommandA(deviceID, MCI_STEP, MCI_DGV_STEP_FRAMES, (DWORD)(LPSTR)&step);
}

void MCPlayer::avi_playstepback(void)
{
	MCI_DGV_STEP_PARMS step;
	memset(&step, 0, sizeof(MCI_DGV_STEP_PARMS));
	step.dwFrames = 1;
	mciSendCommandA(deviceID, MCI_STEP, MCI_DGV_STEP_FRAMES | MCI_DGV_STEP_REVERSE, (DWORD)(LPSTR)&step);
}

Boolean MCPlayer::avi_playstop(void)
{
	if (hwndMovie != NULL && mode_avi_closewindowonplaystop())
	{ //destroy the playback window
		DestroyWindow((HWND)hwndMovie);
		hwndMovie = NULL;
	}
    
	if (deviceID != 0)
	{ //send msg to mci to close the device
		MCI_GENERIC_PARMS mciClose;
		memset(&mciClose, 0, sizeof(MCI_GENERIC_PARMS));
		if (mciSendCommandA(deviceID, MCI_CLOSE, 0, (DWORD)(LPSTR)&mciClose) != 0)
			return False;
	}
    
	return True;
}

void MCPlayer::avi_setrect(const MCRectangle& nrect)
{
	rect = nrect;
    
	if (!hwndMovie)
		return;
    
	// IM-2014-07-29: [[ Bug 12979 ]] Transform player rect to device coords
	MCRectangle trect;
	trect = MCRectangleGetTransformedBounds(nrect, getstack()->getdevicetransform());
    
	MoveWindow((HWND)hwndMovie,trect.x,trect.y,trect.width,trect.height,True);

	MCI_DGV_PUT_PARMS mciPut;
	memset(&mciPut, 0, sizeof(MCI_DGV_PUT_PARMS));
	mciPut.rc.left = 0; //relative to hwndMovie's coord
	mciPut.rc.top = 0;  //relative to hwndMovie's coord
	mciPut.rc.right = trect.width;
	mciPut.rc.bottom = trect.height;
	mciSendCommandA(deviceID, MCI_PUT, MCI_DGV_RECT | MCI_DGV_PUT_DESTINATION, (DWORD)(LPSTR)&mciPut);
	
	MCI_DGV_UPDATE_PARMS gp;
	memset(&gp, 0, sizeof(MCI_DGV_UPDATE_PARMS));
	gp.dwCallback = (DWORD)hwndMovie;
	gp.hDC = GetDC((HWND)hwndMovie);
	gp.rc.left = 0;
	gp.rc.right = 0;
	gp.rc.right = trect.width;
	gp.rc.bottom = trect.height;
	mciSendCommandA(deviceID, MCI_UPDATE, MCI_DGV_UPDATE_HDC | MCI_DGV_UPDATE_PAINT , (DWORD)&gp);
	ReleaseDC((HWND)hwndMovie, gp.hDC);
}

uint4 MCPlayer::avi_getduration(void)
{
	if (getstate(CS_PREPARED))
	{
		MCI_STATUS_PARMS status;
		memset(&status, 0, sizeof(MCI_STATUS_PARMS));
		status.dwItem = MCI_STATUS_LENGTH;
		mciSendCommandA(deviceID, MCI_STATUS, MCI_STATUS_ITEM, (DWORD)(LPSTR) &status);
		return status.dwReturn;
	}
    
	return 0;
}

uint4 MCPlayer::avi_gettimescale(void)
{
	return 1000;
}

uint4 MCPlayer::avi_getmoviecurtime(void)
{
	if (getstate(CS_PREPARED))
	{
		MCI_STATUS_PARMS status; //no need to deal with the lasttime issue.
		memset(&status, 0, sizeof(MCI_STATUS_PARMS));
		status.dwItem = MCI_STATUS_POSITION;
		mciSendCommandA(deviceID, MCI_STATUS, MCI_STATUS_ITEM, (DWORD)(LPMCI_STATUS_PARMS)&status);
		return status.dwReturn;
	}
    
	return lasttime;
}

void MCPlayer::avi_setcurtime(uint4 newtime)
{
	if (getstate(CS_PREPARED))
		AVIseek(newtime);
}

void MCPlayer::avi_setselection(void)
{
	setAVIplayselection(getflag(F_PLAY_SELECTION));
}

void MCPlayer::avi_setlooping(Boolean loop)
{
	if (loop)
		mciPlayFlag |= MCI_DGV_PLAY_REPEAT;
	else
		mciPlayFlag &= ~ MCI_DGV_PLAY_REPEAT;
}

void MCPlayer::avi_setplayrate(void)
{
	MCI_DGV_SET_PARMS set;
	memset(&set, 0, sizeof(MCI_DGV_SET_PARMS));
	set.dwSpeed = (DWORD)rate * 1000; //or should it be 1000 / rate?
	mciSendCommandA(deviceID, MCI_SET, MCI_DGV_SET_SPEED, (DWORD)(LPMCI_SET_PARMS)&set);
}

void MCPlayer::avi_showbadge(Boolean show)
{
}

void MCPlayer::avi_editmovie(Boolean edit)
{
}

void MCPlayer::avi_playselection(Boolean play)
{
	setAVIplayselection(play);
}

Boolean MCPlayer::avi_ispaused(void)
{
	if (!getstate(CS_PREPARED))
		return True;
    
	MCI_STATUS_PARMS status; //no need to deal with the lasttime issue.
	memset(&status, 0, sizeof(MCI_STATUS_PARMS));
	status.dwItem = MCI_STATUS_MODE;
	mciSendCommandA(deviceID, MCI_STATUS, MCI_STATUS_ITEM, (DWORD)(LPMCI_STATUS_PARMS)&status);
	
	return status.dwReturn == MCI_MODE_PAUSE || status.dwReturn == MCI_MODE_STOP;
}

void MCPlayer::avi_showcontroller(Boolean show)
{
}

MCRectangle MCPlayer::avi_getpreferredrect(void)
{
	MCRectangle trect;
	trect.x = trect.y = 0;
	trect.height = formattedheight;
	trect.width = formattedwidth;
	return trect;
}

uint2 MCPlayer::avi_getloudness(void)
{
	return loudness;
}

void MCPlayer::avi_setloudness(uint2 loudn)
{
	MCI_DGV_SETAUDIO_PARMSA sap;
	memset(&sap, 0, sizeof(MCI_DGV_SETAUDIO_PARMSA));
	sap.dwItem = MCI_DGV_SETAUDIO_VOLUME;
	sap.dwValue = loudn * 10; // scaled between 0 - 1000
	mciSendCommandA(deviceID, MCI_SETAUDIO,
                    MCI_DGV_SETAUDIO_VALUE | MCI_DGV_SETAUDIO_ITEM,
                    (DWORD)(LPMCI_GENERIC_PARMS)&sap);
}

void MCPlayer::avi_gettracks(MCStringRef &r_tracks)
{
	r_tracks = MCValueRetain(kMCEmptyString);
}

void MCPlayer::avi_getenabledtracks(uindex_t& r_count, uinteger_t*& r_tracks)
{
	r_count = 0;
}

Boolean MCPlayer::avi_setenabledtracks(MCStringRef s)
{
	return True;
}

void MCPlayer::avi_draw(MCDC *dc, const MCRectangle& dirty)
{
	MCI_DGV_UPDATE_PARMS gp;
	memset(&gp, 0, sizeof(MCI_DGV_UPDATE_PARMS));
	gp.dwCallback = (DWORD)hwndMovie;
	gp.hDC = GetDC((HWND)hwndMovie);
	mciSendCommandA(deviceID, MCI_UPDATE, MCI_DGV_UPDATE_HDC, (DWORD)&gp);
	ReleaseDC((HWND)hwndMovie, gp.hDC);
}

void MCPlayer::setAVIplayselection(Boolean selectionOnly)
{
	uint4 t_currtime = avi_getmoviecurtime();
	uint4 t_duration = avi_getduration();
	uint4 t_starttime = 0;
	uint4 t_endtime = t_duration;
	if (selectionOnly)
	{
		if (starttime != MAXUINT4)
		{
			t_starttime = starttime;
		}
		if (endtime != MAXUINT4)
		{
			t_endtime = endtime;
		}
	}
	if (t_currtime > t_starttime && t_currtime < t_endtime)
		t_starttime = t_currtime;
	mciPlayFrom = t_starttime;
	mciPlayTo = endtime;
	if (t_starttime != t_currtime)
	{
		mciPlayFlag |= MCI_FROM;
	}
	if (t_endtime != t_duration)
	{
		mciPlayFlag |= MCI_TO;
	}
	AVIseek(mciPlayFrom);
}

Boolean MCPlayer::AVIseek(uint4 to)
{
	MCI_SEEK_PARMS seek; //seek to the designated position
	memset(&seek, 0, sizeof(MCI_SEEK_PARMS));
	seek.dwTo = to;
	return (mciSendCommandA(deviceID, MCI_SEEK, MCI_TO, (DWORD)(LPMCI_SEEK_PARMS)&seek) == 0);
}

#endif


//-----------------------------------------------------------------------------
// QuickTime Specific Utility Functions
//

static Boolean IsQTVRInstalled(void)
{
	static Boolean t_installed = False;
	OSErr myErr;
	long myAttrs;
	myErr = Gestalt(gestaltQTVRMgrAttr, &myAttrs);
	if (myErr == noErr)
		if (myAttrs & (1 << gestaltQTVRMgrPresent))
			t_installed = True;
	return t_installed;
    
}

static Boolean IsQTVRMovie(Movie theMovie)
{
	Boolean IsQTVR = False;
	OSType evaltype,targettype =  kQTVRUnknownType;
	UserData myUserData;
	if (theMovie == NULL)
		return False;
	myUserData = GetMovieUserData(theMovie);
	if (myUserData != NULL)
	{
		GetUserDataItem(myUserData, &targettype, sizeof(targettype),
		                kUserDataMovieControllerType, 0);
		evaltype = EndianU32_BtoN(targettype);
		if (evaltype == kQTVRQTVRType || evaltype == kQTVROldPanoType
            || evaltype == kQTVROldObjectType)
			IsQTVR = true;
	}
	return(IsQTVR);
}

static Boolean QTMovieHasType(Movie tmovie, OSType movtype)
{
	switch (movtype)
	{
        case VisualMediaCharacteristic:
        case AudioMediaCharacteristic:
            return (GetMovieIndTrackType(tmovie, 1, movtype,
                                         movieTrackCharacteristic) != NULL);
        case kQTVRQTVRType:
            return IsQTVRMovie(tmovie);
        default:
            return (GetMovieIndTrackType(tmovie, 1, movtype,
                                         movieTrackMediaType) != NULL);
	}
}

//
// QuickTime Specific Utility Functions
//-----------------------------------------------------------------------------


//-----------------------------------------------------------------------------
// QuickTime Specific Callback Implementations
//

// This is the callback table entry structure
typedef struct _UserCallback UserCallbackStruct;
struct _UserCallback
{
	QTCallBack cb;        //pointer to call back
	MCPlayer *playerObj;  //which player object
	MCNameRef msg;            //user msg, when a call back is invoked
	char *param;
	uint4 calledAtTime;   //movie time, when the call back is invoked
	long timeScale;
	Boolean wascalled;
};

// The callback table is stored globally in a single array.
static UserCallbackStruct *callbacktable = NULL;
static uint2 ncallbacks = 0;

// This callback is triggered when a user-defined call point is reached.
//   mcb - the relevant QTCallback object
//   index - the entry in our 'callbacktable'
//
static pascal void userMovieCallbacks(QTCallBack mcb, long index)
{
	if (mcb == NULL)
		return;
    
	callbacktable[index].wascalled = True;
	MCPlayer *tplayer = (MCPlayer *)callbacktable[index].playerObj;
    
    // MW-2006-08-14: This seems to call undue problems with callbacks being invoked.
    //   Indeed, callbacks should *always* be invoked regardless of whether their time
    //   has passed.
    
    //	int4 tdiff = callbacktable[index].calledAtTime - tplayer->getmoviecurtime();
    //	uint4 ztime = tplayer->gettimescale();
    //	if (MCU_abs(tdiff) < (ztime / 15) )
	MCAutoStringRef t_param;
	/* UNCHECKED */ MCStringCreateWithCString(callbacktable[index].param, &t_param);
	MCscreen->delaymessage(callbacktable[index].playerObj, callbacktable[index].msg, *t_param);
}

// This callback is triggered when the end of the movie is reached.
//   mycb - the relevant QTCallback object
//   player - the target player
static pascal void MovieEndCallback(QTCallBack mycb, long player)
{
	MCPlayer *tplayer = (MCPlayer *)player;
	tplayer->reloadcallbacks(True, 0);
}

// This callback is triggered whenever the movie's frame is redrawn.
//   p_movie - the target movie
//   p_reference - a pointer to the target player
static pascal OSErr qt_movie_drawing_completion_callback(Movie p_movie, long p_reference)
{
	MCPlayer *t_player = (MCPlayer *)p_reference;
	// MW-2011-08-18: [[ Layers ]] Invalidate the whole object.
	t_player -> layer_redrawall();
	return noErr;
}

// This callback is triggered whenever the MovieController performs
// a user-initiated action.
static pascal Boolean controllerMsgFilter(MovieController mc, short action, void *params, long player)
{
	MCPlayer *tplayer = (MCPlayer *)player;
    
#ifdef _MACOSX
	Boolean wake = False;
	TimeRecord *t = (TimeRecord *)params;
	CGrafPtr oldPort;
	GDHandle oldDevice;
	switch (action)
	{
    case mcActionSetSelectionBegin:
        if (t->value.lo != tplayer->getstarttime())
        {
            tplayer->setstarttime(t->value.lo);
            GetGWorld(&oldPort, &oldDevice);
            tplayer->message(MCM_selection_changed);
            wake = True;
        }
        break;
        
    case mcActionSetSelectionDuration:
        if (t->value.lo != tplayer->getendtime() - tplayer->getstarttime())
        {
            
            if ((int4)t->value.lo < 0)
            {
                tplayer->setendtime(tplayer->getstarttime());
                tplayer->setstarttime(tplayer->getstarttime() + t->value.lo);
            }
            
            else
                tplayer->setendtime(tplayer->getstarttime() + t->value.lo);
            
            GetGWorld(&oldPort, &oldDevice);
            tplayer->message(MCM_selection_changed);
            wake = True;
        }
        break;
        
    case mcActionGoToTime:
        if (t->value.lo != (uint4)tplayer->getlasttime())
        {
            tplayer->setlasttime(t->value.lo);
            GetGWorld(&oldPort, &oldDevice);
            tplayer->message_with_args(MCM_current_time_changed, t->value.lo);
            wake = True;
        }
        break;
#else
            
    switch (action)
    {
    case mcActionSetSelectionBegin:
    case mcActionSetSelectionDuration:
    case mcActionGoToTime:
        // MW-2005-02-20: Prevent messages being sent if the callback wasn't
        //   user initiated.
        if (!tplayer -> getstate(CS_NO_MESSAGES))
            MCscreen->addmessage(tplayer, MCM_internal, MCS_time(), NULL);
        break;
#endif
                
    case mcActionPlay:
        if ((long)params != 0)
        {//play forward > 0, play backward < 0, play stop == 0
            if (tplayer -> getduration() <= tplayer -> getmoviecurtime())
                tplayer -> reloadcallbacks(False, 0);
            else
                tplayer->reloadcallbacks(False, params < 0 ? -tplayer -> getmoviecurtime() : tplayer -> getmoviecurtime());
            MCscreen->addmessage(tplayer, MCM_play_started, MCS_time(), NULL);
            tplayer -> setstate(False, CS_PAUSED);
        }
        else
        {
            // there has to be a distinction between play-stopped and play-paused,
            // if a movie is paused and is disposable, sending play-stop msg will
            // kill the the movie
            tplayer -> setstate(True, CS_PAUSED);
            if (tplayer->getduration() > tplayer->getmoviecurtime())
                MCscreen->addmessage(tplayer, MCM_play_paused, MCS_time(), NULL);
            else  //stopped
                MCscreen->addmessage(tplayer, MCM_play_stopped, MCS_time(), NULL);
        }
        break;
    case mcActionShowMessageString:
        if (params != NULL)
        {
            MCAutoStringRef t_string;
            /* UNCHECKED */ MCStringCreateWithCString(p2cstr((unsigned char *)params), &t_string);
            MCParameter *p = new MCParameter;
            p->setvalueref_argument(*t_string);
            MCscreen->addmessage(tplayer, MCM_qtdebugstr, MCS_time(), p);
        }
        break;
    case mcActionMovieClick:
    case mcActionSuspend:
    case mcActionResume:
    case mcActionDeactivate:
        return tplayer->isInteractive() ? False : True;
    }
#ifdef _MACOSX
    if (wake)
    {
        SetGWorld(oldPort, oldDevice);
        ProcessSerialNumber mypsn;
        GetCurrentProcess(&mypsn);
        WakeUpProcess(&mypsn);
    }
#endif
    return False;
}
    
// This is the QTVR node-entering callback
static pascal OSErr enterNodeCallback(QTVRInstance theInstance, UInt32 nodeid, SInt32 player)
{
    OSErr err = noErr;
    MCParameter *p = new MCParameter;
    p->setn_argument(nodeid);
    MCscreen->addmessage((MCPlayer*)player, MCM_node_changed, MCS_time(), p);
    return err;
}

// This is the QTVR hotspot-click callback
static pascal void clickHotSpotCallback(QTVRInstance qtvr, QTVRInterceptPtr qtvrMsg, SInt32 player, Boolean *cancel)
{
    *cancel = False;
    switch (qtvrMsg->selector)
    {
        case kQTVRTriggerHotSpotSelector:
        {
            MCParameter *p = new MCParameter;
            p->setn_argument((uint4)qtvrMsg->parameter[0]);
            MCscreen->addmessage((MCPlayer*)player, MCM_hot_spot_clicked, MCS_time(), p);
        }
            break;
    }
}

void MCPlayer::reloadcallbacks(Boolean reloadstopmovie, long p_from_time)
{
    uint2 i = 0;
    if (!reloadstopmovie)
        while (i < ncallbacks)
        {
            if (this == callbacktable[i].playerObj)
            {
                if (p_from_time == 0 || (p_from_time < 0 && callbacktable[i] . calledAtTime < p_from_time) || (p_from_time > 0 && callbacktable[i] . calledAtTime > p_from_time))
                {
                    CallMeWhen(callbacktable[i].cb, userMovieCallbacks, (long)i,
                               triggerTimeEither, callbacktable[i].calledAtTime,
                               callbacktable[i].timeScale); //pass "i" as index to table
                }
                
                callbacktable[i].wascalled = False;
            }
            i++;
        }
    if (reloadstopmovie)
        CallMeWhen((QTCallBack)stopMovieCB, MovieEndCallback, (long)this, triggerAtStop , 0,
                   GetMovieTimeScale((Movie)theMovie));
}

void MCPlayer::deleteUserCallbacks(void)
{//delete all the callbacks for THIS PLAYER
    uint2 i = 0;
    while (i < ncallbacks)
    {
        if (this == callbacktable[i].playerObj)
        {
            DisposeCallBack(callbacktable[i].cb);
            MCNameDelete(callbacktable[i].msg); //delete msg string
            delete callbacktable[i].param; //delete param string
            callbacktable[i].playerObj = NULL;
            callbacktable[i].wascalled = False;
        }
        else
            i++;
    }
}

Boolean MCPlayer::installUserCallbacks(void)
{
    // parse the user callback string and install callback funcs
    // if movie is prepared,
    if (MCStringIsEmpty(userCallbackStr))
        return True;
    char *t_userCallbackStr;
    /* UNCHECKED */ MCStringConvertToCString(userCallbackStr, t_userCallbackStr);
    char *cblist = t_userCallbackStr;
    char *str;
    str = cblist;
    while (*str)
    {
        char *ptr, *data1, *data2;
        if ((data1 = strchr(str, ',')) == NULL)
        {//search ',' as separator
            delete cblist;
            return False; //wrong formatf
        }
        *data1 = '\0';
        data1 ++;
        if ((data2 = strchr(data1, '\n')) != NULL)// more than one callback
            *data2++ = '\0';
        else
            data2 = data1 + strlen(data1);
        
        if (state & CS_PREPARED)
        {
            uint2 i;
            for (i = 0; i < ncallbacks; i++) //find a hole to insert a new callback
                if (callbacktable[i].playerObj == NULL)
                    break;
            
            if (i == ncallbacks)
            { //no hole for a new callback, create a new entry
                MCU_realloc((char **)&callbacktable, ncallbacks,
                            ncallbacks + 1, sizeof(UserCallbackStruct));
                ncallbacks++;
            }
            callbacktable[i].calledAtTime = strtol(str, NULL, 10);
            
            while (isspace(*data1))//strip off preceding and trailing blanks
                data1++;
            ptr = data1;
            callbacktable[i].param = NULL;
            while (*ptr)
            {
                if (isspace(*ptr))
                {
                    *ptr++ = '\0';
                    callbacktable[i].param = strclone(ptr);
                    break;
                }
                ptr++;
            }
            if (callbacktable[i].param == NULL)
                callbacktable[i].param = strclone(str);
            /* UNCHECKED */ MCNameCreateWithCString(data1, callbacktable[i].msg);
            callbacktable[i].playerObj = this;
            callbacktable[i].wascalled = False;
            if ((callbacktable[i].cb = NewCallBack(GetMovieTimeBase((Movie)theMovie),
                                                   callBackAtTime)) == NULL)
            {
                delete cblist;
                return False;
            }
            callbacktable[i].timeScale = GetMovieTimeScale((Movie)theMovie);
        }
        str = data2;
    } //End bulding the table and verifing the callback string
    delete cblist;
    return True;
}
#endif
    
    
////////////////////////////////////////////////////////////////////
// QUICKTIME ACCESSORS

void MCPlayer::getqtvrconstraints(uint1 index, real4& minrange, real4& maxrange)
{
#ifdef FEATURE_QUICKTIME
    if (qtvrinstance != NULL)
        QTVRGetConstraints((QTVRInstance)qtvrinstance, index, &minrange, &maxrange);
#endif
}

uint2 MCPlayer::getnodecount()
{
    uint2 numnodes = 0;
#ifdef FEATURE_QUICKTIME
    if (qtvrinstance != NULL)
    {
        QTAtomContainer			qtatomcontainer;
        QTAtom					qtatom;
        if (QTVRGetVRWorld((QTVRInstance)qtvrinstance, &qtatomcontainer) != noErr)
            return numnodes;
        qtatom = QTFindChildByIndex(qtatomcontainer, kParentAtomIsContainer, kQTVRNodeParentAtomType, 1, NULL);
        if (qtatom == 0)
        {
            QTDisposeAtomContainer(qtatomcontainer);
            return numnodes;
        }
        numnodes = QTCountChildrenOfType(qtatomcontainer, qtatom, kQTVRNodeIDAtomType);
    }
#endif
    return numnodes;
}

bool MCPlayer::getnode(uindex_t index, uint2 &id, MCMultimediaQTVRNodeType &type)
{
#ifdef FEATURE_QUICKTIME
    if (qtvrinstance != NULL)
    {
        QTAtomContainer			qtatomcontainer;
        QTAtom					qtatom;
        if (QTVRGetVRWorld((QTVRInstance)qtvrinstance, &qtatomcontainer) != noErr)
            return false;
        qtatom = QTFindChildByIndex(qtatomcontainer, kParentAtomIsContainer, kQTVRNodeParentAtomType, 1, NULL);
        if (qtatom == 0)
        {
            QTDisposeAtomContainer(qtatomcontainer);
            return false;
        }
        QTAtomID qtatomid;
        QTFindChildByIndex(qtatomcontainer, qtatom, kQTVRNodeIDAtomType, index, &qtatomid);
        id = (uint2)qtatomid;
        if (QTVRGetNodeType((QTVRInstance)qtvrinstance, id) == kQTVRPanoramaType)
            type = kMCQTVRNodePanoramaType;
        else
            type = kMCQTVRNodeObjectType;
        QTDisposeAtomContainer(qtatomcontainer);
        return true;
    }
#endif
    return false;
}

uint2 MCPlayer::gethotspotcount()
{
    uint2 numspots = 0;
#ifdef FEATURE_QUICKTIME
    if (qtvrinstance != NULL)
    {
        QTAtomContainer			qtatomcontainer;
        QTAtom					qtatom;
        if (QTVRGetNodeInfo((QTVRInstance)qtvrinstance, QTVRGetCurrentNodeID((QTVRInstance)qtvrinstance),
                            &qtatomcontainer) != noErr)
            return numspots;
        qtatom = QTFindChildByID(qtatomcontainer, kParentAtomIsContainer, kQTVRHotSpotParentAtomType, 1, NULL);
        if (qtatom == 0)
        {
            QTDisposeAtomContainer(qtatomcontainer);
            return numspots;
        }
        numspots = QTCountChildrenOfType(qtatomcontainer, qtatom, kQTVRHotSpotAtomType);
    }
#endif
    return numspots;
}

bool MCPlayer::gethotspot(uindex_t index, uint2 &id, MCMultimediaQTVRHotSpotType &type)
{
#ifdef FEATURE_QUICKTIME
    if (qtvrinstance != NULL)
    {
        QTAtomContainer			qtatomcontainer;
        QTAtom					qtatom;
        if (QTVRGetNodeInfo((QTVRInstance)qtvrinstance, QTVRGetCurrentNodeID((QTVRInstance)qtvrinstance),
                            &qtatomcontainer) != noErr)
            return false;
        qtatom = QTFindChildByID(qtatomcontainer, kParentAtomIsContainer, kQTVRHotSpotParentAtomType, 1, NULL);
        if (qtatom == 0)
        {
            QTDisposeAtomContainer(qtatomcontainer);
            return false;
        }
        QTAtomID qtatomid;
        QTFindChildByIndex(qtatomcontainer, qtatom, kQTVRHotSpotAtomType, index, &qtatomid);
        id = (uint2)qtatomid;
        OSType t_type;
        QTVRGetHotSpotType((QTVRInstance)qtvrinstance, id, &t_type);
        if (t_type == kQTVRHotSpotLinkType)
            type = kMCQTVRHotSpotLinkType;
        else if (t_type == kQTVRHotSpotURLType)
            type = kMCQTVRHotSpotURLType;
        else
            type = kMCQTVRHotSpotUndefinedType;
        QTDisposeAtomContainer(qtatomcontainer);
        return true;
    }
#endif
    return false;
}

/////////////////////////////////////////////////////////////////////////////////

//-----------------------------------------------------------------------------
// X11 (using mplayer) Player Implementation
//
// The MPlayer object (mplayer.cpp) fully encapulates and manages the mplayer process and provides
// a nice, easy to use interface for controlling it.

#ifdef X11
Boolean MCPlayer::x11_prepare(void)
{
    if ( m_player == NULL )
        m_player = new MPlayer();
    
    // OK-2009-01-09: [[Bug 1161]] - File resolving code standardized between image and player.
    // MCPlayer::init appears to duplicate the filename buffer, so freeing it after the call should be ok.
    MCAutoStringRef t_filename;
    getstack() -> resolve_filename(filename, &t_filename);
    
    Boolean t_success;
    MCAutoStringRefAsCString t_filename_cstring;
    /* UNCHECKED */ t_filename_cstring . Lock(*t_filename);
    t_success = (m_player -> init(*t_filename_cstring, getstack(), rect));
    
    return t_success;
}

Boolean MCPlayer::x11_playpause(Boolean on)
{
    if ( m_player != NULL)
        m_player -> play(!on) ;
    return True;
}

void MCPlayer::x11_playstepforward(void)
{
    if ( m_player != NULL)
        m_player -> seek() ;
}

void MCPlayer::x11_playstepback(void)
{
    if ( m_player != NULL)
        m_player -> seek(-5) ;
}

Boolean MCPlayer::x11_playstop(void)
{
    if ( m_player != NULL)
        m_player -> pause();
    return True;
}

void MCPlayer::x11_setrect(const MCRectangle& nrect)
{
    rect = nrect;
    if ( m_player != NULL ) 
        m_player -> resize(nrect);
}

uint4 MCPlayer::x11_getduration(void)
{
    if ( m_player != NULL)
        return ( m_player -> getduration() ) ;
    else 
        return 0;
}

uint4 MCPlayer::x11_gettimescale(void)
{
    if ( m_player != NULL)
        return ( m_player -> gettimescale() ) ;
    else 
        return 0;
}

uint4 MCPlayer::x11_getmoviecurtime(void)
{
    if ( m_player != NULL)
        return ( m_player -> getcurrenttime() ) ;
    else 
        return 0;
}

void MCPlayer::x11_setlooping(Boolean loop)
{
    if ( m_player != NULL)
        m_player -> setlooping ( loop ) ;
}

void MCPlayer::x11_setplayrate(void)
{
    if ( m_player != NULL)
        m_player -> setspeed( rate ) ;
}

Boolean MCPlayer::x11_ispaused(void)
{
    if ( m_player != NULL)
        return ( m_player -> ispaused() ) ; 
    else 
        return false ;
}

uint2 MCPlayer::x11_getloudness(void)
{
    if ( m_player != NULL)
        return ( m_player -> getloudness () ) ;
    else 
        return 100; // Return 100% as the default
}

void MCPlayer::x11_setloudness(uint2 loudn)
{
    if ( m_player != NULL)
        m_player -> setloudness ( loudn );
}

pid_t MCPlayer::getpid(void)
{
    if ( m_player != NULL )
        return m_player -> getpid();
    return 0;
}

void MCPlayer::shutdown(void)
{
    if ( m_player != NULL) m_player -> shutdown(); 
}

#endif
//
// X11 (using mplayer) Player Implementation
//-----------------------------------------------------------------------------
    
#endif // ifndef FEATURE_PLATFORM_PLAYER<|MERGE_RESOLUTION|>--- conflicted
+++ resolved
@@ -618,12 +618,8 @@
 	MCControl::timer(mptr, params);
 }
 
-<<<<<<< HEAD
 #ifdef LEGACY_EXEC
-Exec_stat MCPlayer::getprop_legacy(uint4 parid, Properties which, MCExecPoint &ep, Boolean effective)
-=======
-Exec_stat MCPlayer::getprop(uint4 parid, Properties which, MCExecPoint &ep, Boolean effective, bool recursive)
->>>>>>> bb71d905
+Exec_stat MCPlayer::getprop_legacy(uint4 parid, Properties which, MCExecPoint &ep, Boolean effective, bool recursive)
 {
 	uint2 i = 0;
 	switch (which)
@@ -793,13 +789,8 @@
             gethotspots(ep);
             break;
 #endif /* MCPlayer::getprop */
-<<<<<<< HEAD
         default:
-            return MCControl::getprop_legacy(parid, which, ep, effective);
-=======
-	default:
-		return MCControl::getprop(parid, which, ep, effective, recursive);
->>>>>>> bb71d905
+            return MCControl::getprop_legacy(parid, which, ep, effective, recursive);
 	}
 	return ES_NORMAL;
 }
