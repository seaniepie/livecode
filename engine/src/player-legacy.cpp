--- conflicted
+++ resolved
@@ -190,7 +190,7 @@
 #define XANIM_COMMAND 1024
 
 MCPlayer::MCPlayer()
-{
+{	
 	flags |= F_TRAVERSAL_ON;
 	nextplayer = NULL;
 	rect.width = rect.height = 128;
@@ -204,15 +204,8 @@
 	userCallbackStr = MCValueRetain(kMCEmptyString);
 	formattedwidth = formattedheight = 0;
 	loudness = 100;
-<<<<<<< HEAD
-=======
 	dontuseqt = False;
 	usingqt = False;
-
-#ifdef FEATURE_PLATFORM_PLAYER
-	m_platform_player = nil;
-#else
->>>>>>> d0e341ae
 	
 #ifdef FEATURE_MPLAYER
 	command = NULL;
@@ -419,14 +412,8 @@
 		{
             case T_BROWSE:
 #ifdef FEATURE_QUICKTIME
-<<<<<<< HEAD
-                if (qtstate == QT_INITTED)
+                if (usingQT())
                     qt_click(true, 1);
-=======
-			if (usingQT())
-				qt_click(true, 1);
-#endif
->>>>>>> d0e341ae
 #endif
                 if (message_with_valueref_args(MCM_mouse_down, MCSTR("1")) == ES_NORMAL)
                     return True;
@@ -444,27 +431,16 @@
             break;
 		case Button2:
 #ifdef FEATURE_QUICKTIME
-<<<<<<< HEAD
-            if (qtstate == QT_INITTED)
+            if (usingQT())
                 qt_click(true, 2);
-=======
-		if (usingQT())
-			qt_click(true, 2);
->>>>>>> d0e341ae
 #endif
             if (message_with_valueref_args(MCM_mouse_down, MCSTR("2")) == ES_NORMAL)
                 return True;
             break;
 		case Button3:
 #ifdef FEATURE_QUICKTIME
-<<<<<<< HEAD
-            if (qtstate == QT_INITTED)
+            if (usingQT())
                 qt_click(true, 3);
-=======
-		if (usingQT())
-			qt_click(true, 3);
-#endif
->>>>>>> d0e341ae
 #endif
             message_with_valueref_args(MCM_mouse_down, MCSTR("3"));
             break;
@@ -501,8 +477,7 @@
 #endif
                 
 #ifdef FEATURE_QUICKTIME
-<<<<<<< HEAD
-                if (qtstate == QT_INITTED)
+                if (usingQT())
                     qt_click(false, 1);
 #endif
                 
@@ -521,35 +496,12 @@
                 break;
             default:
                 return False;
-=======
-			if (usingQT())
-				qt_click(false, 1);
-#endif
-#endif
-
-			if (!p_release && MCU_point_in_rect(rect, mx, my))
-				message_with_args(MCM_mouse_up, "1");
-			else
-				message_with_args(MCM_mouse_release, "1");
-
-			break;
-		case T_PLAYER:
-		case T_POINTER:
-			end(true, p_release);       //stop dragging or moving the movie object, will change controller size
-			break;
-		case T_HELP:
-			help();
-			break;
-		default:
-			return False;
->>>>>>> d0e341ae
 		}
             break;
         case Button2:
         case Button3:
 #ifdef FEATURE_QUICKTIME
-<<<<<<< HEAD
-            if (qtstate == QT_INITTED)
+            if (usingQT())
                 qt_click(false, which == Button2 ? 2 : 3);
 #endif
             if (!p_release && MCU_point_in_rect(rect, mx, my))
@@ -557,17 +509,6 @@
             else
                 message_with_args(MCM_mouse_release, which);
             break;
-=======
-		if (usingQT())
-			qt_click(false, which == Button2 ? 2 : 3);
-#endif
-#endif
-		if (!p_release && MCU_point_in_rect(rect, mx, my))
-			message_with_args(MCM_mouse_up, which);
-		else
-			message_with_args(MCM_mouse_release, which);
-		break;
->>>>>>> d0e341ae
 	}
 	return True;
 }
@@ -672,20 +613,11 @@
         }
     }
 #ifdef FEATURE_QUICKTIME
-<<<<<<< HEAD
-    else if (MCNameIsEqualTo(mptr, MCM_internal, kMCCompareCaseless) && qtstate == QT_INITTED && state & CS_PREPARED)
+    else if (MCNameIsEqualTo(mptr, MCM_internal, kMCCompareCaseless) && usingQT() && state & CS_PREPARED)
     {
         checktimes();
         return;
     }
-=======
-	else if (MCNameIsEqualTo(mptr, MCM_internal, kMCCompareCaseless) && usingQT() && state & CS_PREPARED)
-			{
-				checktimes();
-				return;
-			}
-#endif
->>>>>>> d0e341ae
 #endif
 	MCControl::timer(mptr, params);
 }
@@ -697,7 +629,6 @@
 	switch (which)
 	{
 #ifdef /* MCPlayer::getprop */ LEGACY_EXEC
-<<<<<<< HEAD
         case P_FILE_NAME:
             if (filename == NULL)
                 ep.clear();
@@ -762,75 +693,6 @@
             ep.setint(getpreferredrect().width);
             break;
         case P_MOVIE_CONTROLLER_ID:
-=======
-	case P_FILE_NAME:
-		if (filename == NULL)
-			ep.clear();
-		else
-			ep.setsvalue(filename);
-		break;
-	case P_DONT_REFRESH:
-		ep.setboolean(getflag(F_DONT_REFRESH));
-		break;
-	case P_CURRENT_TIME:
-		ep.setint(getmoviecurtime());
-		break;
-	case P_DURATION:
-		ep.setint(getduration());
-		break;
-	case P_LOOPING:
-		ep.setboolean(getflag(F_LOOPING));
-		break;
-	case P_DONT_USE_QT:
-		ep.setboolean(dontuseqt);
-		break;
-	case P_PAUSED:
-		ep.setboolean(ispaused());
-		break;
-	case P_ALWAYS_BUFFER:
-		ep.setboolean(getflag(F_ALWAYS_BUFFER));
-		break;
-	case P_PLAY_RATE:
-		ep.setr8(rate, ep.getnffw(), ep.getnftrailing(), ep.getnfforce());
-		return ES_NORMAL;
-	case P_START_TIME:
-		if (starttime == MAXUINT4)
-			ep.clear();
-		else
-			ep.setnvalue(starttime);//for QT, this is the selection start time
-		break;
-	case P_END_TIME:
-		if (endtime == MAXUINT4)
-			ep.clear();
-		else
-			ep.setnvalue(endtime); //for QT, this is the selection's end time
-		break;
-	case P_SHOW_BADGE:
-		ep.setboolean(getflag(F_SHOW_BADGE));
-		break;
-	case P_SHOW_CONTROLLER:
-		ep.setboolean(getflag(F_SHOW_CONTROLLER));
-		break;
-	case P_PLAY_SELECTION:
-		ep.setboolean(getflag(F_PLAY_SELECTION));
-		break;
-	case P_SHOW_SELECTION:
-		ep.setboolean(getflag(F_SHOW_SELECTION));
-		break;
-	case P_CALLBACKS:
-		ep.setsvalue(userCallbackStr);
-		break;
-	case P_TIME_SCALE:
-		ep.setint(gettimescale());
-		break;
-	case P_FORMATTED_HEIGHT:
-		ep.setint(getpreferredrect().height);
-		break;
-	case P_FORMATTED_WIDTH:
-        ep.setint(getpreferredrect().width);
-		break;
-	case P_MOVIE_CONTROLLER_ID:
->>>>>>> d0e341ae
 #ifndef FEATURE_QUICKTIME
             ep.setint((int)NULL);
 #else
@@ -842,8 +704,7 @@
             break;
         case P_TRACK_COUNT:
 #ifdef FEATURE_QUICKTIME
-<<<<<<< HEAD
-            if (qtstate == QT_INITTED && state & CS_PREPARED)
+            if (usingQT() && state & CS_PREPARED)
                 i = (uint2)GetMovieTrackCount((Movie)theMovie);
 #endif
             ep.setint(i);
@@ -857,7 +718,7 @@
         case P_MEDIA_TYPES:
             ep.clear();
 #ifdef FEATURE_QUICKTIME
-            if (qtstate == QT_INITTED && state & CS_PREPARED)
+            if (usingQT() && state & CS_PREPARED)
             {
                 uint2 i;
                 bool first = true;
@@ -868,49 +729,6 @@
                         first = false;
                     }
             }
-=======
-		if (usingQT() && state & CS_PREPARED)
-			i = (uint2)GetMovieTrackCount((Movie)theMovie);
-#endif
-#endif
-		ep.setint(i);
-		break;
-	case P_TRACKS:
-		gettracks(ep);
-		break;
-	case P_ENABLED_TRACKS:
-		getenabledtracks(ep);
-		break;
-	case P_MEDIA_TYPES:
-		ep.clear();
-#ifdef FEATURE_PLATFORM_PLAYER
-		if (m_platform_player != nil)
-		{
-			MCPlatformPlayerMediaTypes t_types;
-			MCPlatformGetPlayerProperty(m_platform_player, kMCPlatformPlayerPropertyMediaTypes, kMCPlatformPropertyTypePlayerMediaTypes, &t_types);
-			bool first = true;
-			for (i = 0 ; i < sizeof(ppmediatypes) / sizeof(ppmediatypes[0]) ; i++)
-				if ((t_types & (1 << ppmediatypes[i])) != 0)
-				{
-					ep.concatcstring(ppmediastrings[i], EC_COMMA, first);
-					first = false;
-				}
-		}
-#else
-#ifdef FEATURE_QUICKTIME
-		if (usingQT() && state & CS_PREPARED)
-		{
-			uint2 i;
-			bool first = true;
-			for (i = 0 ; i < QTMFORMATS ; i++)
-				if (QTMovieHasType((Movie)theMovie, qtmediatypes[i]))
-				{
-					ep.concatcstring(qtmediastrings[i], EC_COMMA, first);
-					first = false;
-				}
-		}
-#endif
->>>>>>> d0e341ae
 #endif
             break;
         case P_CURRENT_NODE:
@@ -1110,7 +928,6 @@
                     if (starttime > endtime)
                         starttime = endtime;
 #endif
-<<<<<<< HEAD
             }
             setselection();
             break;
@@ -1118,7 +935,7 @@
             if (MCControl::setprop(parid, p, ep, effective) != ES_NORMAL)
                 return ES_ERROR;
 #ifdef FEATURE_QUICKTIME
-            if (qtstate == QT_INITTED && getstate(CS_PREPARED))
+            if (usingQT() && getstate(CS_PREPARED))
                 MCDoAction((MovieController)theMC, mcActionSetKeysEnabled, (void*)((flags & F_TRAVERSAL_ON) != 0));
 #endif
             break;
@@ -1177,149 +994,6 @@
         case P_MOVIE_CONTROLLER_ID:
 #ifdef FEATURE_QUICKTIME
 		{
-=======
-		break;
-	case P_CURRENT_TIME:
-		if (!MCU_stoui4(data, ctime))
-		{
-			MCeerror->add(EE_OBJECT_NAN, 0, 0, data);
-			return ES_ERROR;
-		}
-		setcurtime(ctime);
-		if (isbuffering())
-			dirty = True;
-		break;
-	case P_LOOPING:
-		if (!MCU_matchflags(data, flags, F_LOOPING, dirty))
-		{
-			MCeerror->add(EE_OBJECT_NAB, 0, 0, data);
-			return ES_ERROR;
-		}
-		if (dirty)
-			setlooping((flags & F_LOOPING) != 0); //set/unset movie looping
-		break;
-
-	case P_DONT_USE_QT:
-		setdontuseqt(data == MCtruemcstring); //set/unset dontuseqt 
-		break;
-	case P_PAUSED:
-		playpause(data == MCtruemcstring); //pause or unpause the player
-		break;
-	case P_PLAY_RATE:
-		if (!MCU_stor8(data, rate))
-		{
-			MCeerror->add(EE_OBJECT_NAN, 0, 0, data);
-			return ES_ERROR;
-		}
-		setplayrate();
-		break;
-	case P_START_TIME: //for QT, this is the selection start time
-		if (data.getlength() == 0)
-			starttime = endtime = MAXUINT4;
-		else
-		{
-			if (!MCU_stoui4(data, starttime))
-			{
-				MCeerror->add(EE_OBJECT_NAN, 0, 0, data);
-				return ES_ERROR;
-			}
-#ifndef _MOBILE
-			if (endtime == MAXUINT4) //if endtime is not set, set it to the length of movie
-				endtime = getduration();
-			else
-				if (starttime > endtime)
-					endtime = starttime;
-#endif
-		}
-		setselection();
-		break;
-	case P_END_TIME: //for QT, this is the selection end time
-		if (data.getlength() == 0)
-			starttime = endtime = MAXUINT4;
-		else
-		{
-			if (!MCU_stoui4(data, endtime))
-			{
-				MCeerror->add(EE_OBJECT_NAN, 0, 0, data);
-				return ES_ERROR;
-			}
-#ifndef _MOBILE
-			if (starttime == MAXUINT4)
-				starttime = 0;
-			else
-				if (starttime > endtime)
-					starttime = endtime;
-#endif
-		}
-		setselection();
-		break;
-	case P_TRAVERSAL_ON:
-		if (MCControl::setprop(parid, p, ep, effective) != ES_NORMAL)
-			return ES_ERROR;
-#ifndef FEATURE_PLATFORM_PLAYER
-#ifdef FEATURE_QUICKTIME
-		if (usingQT() && getstate(CS_PREPARED))
-			MCDoAction((MovieController)theMC, mcActionSetKeysEnabled, (void*)((flags & F_TRAVERSAL_ON) != 0));
-#endif
-#endif
-		break;
-	case P_SHOW_BADGE: //if in the buffering mode we do not want to show/hide the badge
-		if (!(flags & F_ALWAYS_BUFFER))
-		{ //if always buffer flag is not set
-			if (!MCU_matchflags(data, flags, F_SHOW_BADGE, dirty))
-			{
-				MCeerror->add(EE_OBJECT_NAB, 0, 0, data);
-				return ES_ERROR;
-			}
-			if (dirty && !isbuffering()) //we are not actually buffering, let's show/hide the badge
-				showbadge((flags & F_SHOW_BADGE) != 0); //show/hide movie's badge
-		}
-		break;
-	case P_SHOW_CONTROLLER:
-		if (!MCU_matchflags(data, flags, F_SHOW_CONTROLLER, dirty))
-		{
-			MCeerror->add(EE_OBJECT_NAB, 0, 0, data);
-			return ES_ERROR;
-		}
-		if (dirty)
-		{
-			showcontroller((flags & F_VISIBLE) != 0
-			               && (flags & F_SHOW_CONTROLLER) != 0);
-			dirty = False;
-		}
-		break;
-	case P_PLAY_SELECTION: //make QT movie plays only the selected part
-		if (!MCU_matchflags(data, flags, F_PLAY_SELECTION, dirty))
-		{
-			MCeerror->add
-			(EE_OBJECT_NAB, 0, 0, data);
-			return ES_ERROR;
-		}
-		if (dirty)
-			playselection((flags & F_PLAY_SELECTION) != 0);
-		break;
-	case P_SHOW_SELECTION: //means make QT movie editable
-		if (!MCU_matchflags(data, flags, F_SHOW_SELECTION, dirty))
-		{
-			MCeerror->add
-			(EE_OBJECT_NAB, 0, 0, data);
-			return ES_ERROR;
-		}
-		if (dirty)
-			editmovie((flags & F_SHOW_SELECTION) != 0);
-		break;
-	case P_SHOW_BORDER:
-	case P_BORDER_WIDTH:
-		if (MCControl::setprop(parid, p, ep, effective) != ES_NORMAL)
-			return ES_ERROR;
-		setrect(rect);
-		dirty = True;
-		break;
-	case P_MOVIE_CONTROLLER_ID:
-#ifndef FEATURE_PLATFORM_PLAYER
-#ifdef FEATURE_QUICKTIME
-		{
->>>>>>> d0e341ae
 			uint4 l = data.getlength();
 			const char *sptr = data.getstring();
 			playstop();
@@ -1713,11 +1387,6 @@
 #endif
 }
 
-void MCPlayer::setdontuseqt(Boolean noqt)
-{
-	dontuseqt = noqt;
-}
-
 void MCPlayer::setplayrate()
 {
 #ifdef FEATURE_QUICKTIME //MAC or WIN
@@ -2047,13 +1716,8 @@
 {
 	if (getstate(CS_PREPARED))
 #ifdef FEATURE_QUICKTIME
-<<<<<<< HEAD
-    if (qtstate == QT_INITTED)
+    if (usingQT())
         loudness = qt_getloudness();
-=======
-		if (usingQT())
-			loudness = qt_getloudness();
->>>>>>> d0e341ae
 #ifdef TARGET_PLATFORM_WINDOWS
     else
         loudness = avi_getloudness();
@@ -2070,13 +1734,8 @@
 {
 	if (state & CS_PREPARED)
 #ifdef FEATURE_QUICKTIME
-<<<<<<< HEAD
-    if (qtstate == QT_INITTED)
+    if (usingQT())
         qt_setloudness(loudness);
-=======
-		if (usingQT())
-			qt_setloudness(loudness);
->>>>>>> d0e341ae
 #ifdef TARGET_PLATFORM_WINDOWS
     else
         avi_setloudness(loudness);
@@ -2095,13 +1754,8 @@
     
 	if (getstate(CS_PREPARED))
 #ifdef FEATURE_QUICKTIME
-<<<<<<< HEAD
-    if (qtstate == QT_INITTED)
+    if (usingQT())
         qt_gettracks(ep);
-=======
-		if (usingQT())
-			qt_gettracks(ep);
->>>>>>> d0e341ae
 #ifdef TARGET_PLATFORM_WINDOWS
     else
         avi_gettracks(ep);
@@ -2121,13 +1775,8 @@
     
 	if (getstate(CS_PREPARED))
 #ifdef FEATURE_QUICKTIME
-<<<<<<< HEAD
-    if (qtstate == QT_INITTED)
+    if (usingQT())
         qt_getenabledtracks(ep);
-=======
-		if (usingQT())
-			qt_getenabledtracks(ep);
->>>>>>> d0e341ae
 #ifdef TARGET_PLATFORM_WINDOWS
     else
         avi_getenabledtracks(ep);
@@ -2144,13 +1793,8 @@
 {
 	if (getstate(CS_PREPARED))
 #ifdef FEATURE_QUICKTIME
-<<<<<<< HEAD
-    if (qtstate == QT_INITTED)
+    if (usingQT())
         return qt_setenabledtracks(s);
-=======
-		if (usingQT())
-			return qt_setenabledtracks(s);
->>>>>>> d0e341ae
 #ifdef TARGET_PLATFORM_WINDOWS
     else
         return avi_setenabledtracks(s);
@@ -2249,7 +1893,7 @@
 {
     MCPlayerMediaTypeSet types = 0;
 #ifdef FEATURE_QUICKTIME
-    if (qtstate == QT_INITTED && state & CS_PREPARED)
+    if (usingQT() && state & CS_PREPARED)
     {
         for (uint2 i = 0 ; i < QTMFORMATS ; i++)
             if (QTMovieHasType((Movie)theMovie, qtmediatypes[i]))
@@ -2351,7 +1995,7 @@
     
     if (getstate(CS_PREPARED))
 #ifdef FEATURE_QUICKTIME
-        if (qtstate == QT_INITTED)
+        if (usingQT())
             qt_getenabledtracks(t_count, t_tracks_id);
 #ifdef TARGET_PLATFORM_WINDOWS
         else
@@ -2371,7 +2015,7 @@
 {
     if (getstate(CS_PREPARED))
 #ifdef FEATURE_QUICKTIME
-        if (qtstate == QT_INITTED)
+        if (qusingQT())
             qt_gettracks(r_tracks);
 #ifdef TARGET_PLATFORM_WINDOWS
         else
@@ -2459,7 +2103,7 @@
 void MCPlayer::updatetraversal()
 {
 #ifdef FEATURE_QUICKTIME
-    if (qtstate == QT_INITTED && getstate(CS_PREPARED))
+    if (usingQT() && getstate(CS_PREPARED))
         qt_enablekeys((flags & F_TRAVERSAL_ON) != 0);
 #endif
 }
@@ -2486,7 +2130,7 @@
 {
     uint2 i = 0;
 #ifdef FEATURE_QUICKTIME
-    if (qtstate == QT_INITTED && state & CS_PREPARED)
+    if (usingQT() && state & CS_PREPARED)
         i = (uint2)GetMovieTrackCount((Movie)theMovie);
 #endif
     return i;
@@ -2598,15 +2242,9 @@
     
 #ifdef FEATURE_QUICKTIME
 	if (!(state & CS_CLOSING))
-<<<<<<< HEAD
 		prepare(kMCEmptyString);
     
-	if (qtstate == QT_INITTED)
-=======
-		prepare(MCnullstring);
-
 	if (usingQT())
->>>>>>> d0e341ae
 		qt_draw(dc, dirty);
 #ifdef TARGET_PLATFORM_WINDOWS
 	else
