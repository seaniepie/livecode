/* Copyright (C) 2003-2013 Runtime Revolution Ltd.

This file is part of LiveCode.

LiveCode is free software; you can redistribute it and/or modify it under
the terms of the GNU General Public License v3 as published by the Free
Software Foundation.

LiveCode is distributed in the hope that it will be useful, but WITHOUT ANY
WARRANTY; without even the implied warranty of MERCHANTABILITY or
FITNESS FOR A PARTICULAR PURPOSE.  See the GNU General Public License
for more details.

You should have received a copy of the GNU General Public License
along with LiveCode.  If not see <http://www.gnu.org/licenses/>.  */

#include "prefix.h"

#include "globdefs.h"
#include "objdefs.h"
#include "parsedef.h"
#include "filedefs.h"
#include "mcerror.h"

#include "execpt.h"
#include "util.h"
#include "font.h"
#include "dispatch.h"
#include "globals.h"
#include "uidc.h"
#include "context.h"
#include "stacklst.h"

#include "graphics_util.h"
#include "unicode.h"

////////////////////////////////////////////////////////////////////////////////

#define kMCFontBreakTextCharLimit   64

////////////////////////////////////////////////////////////////////////////////

struct MCFont
{
	uint32_t references;

	MCFont *next;

	MCNameRef name;
	MCFontStyle style;
	int32_t size;

	MCFontStruct *fontstruct;
};


// TD-2013-07-01: [[ DynamicFonts ]]
struct MCLoadedFont
{
    MCLoadedFont *next;
    MCStringRef path;
    bool is_global;
    void *handle;
};

static MCLoadedFont *s_loaded_fonts = nil;
static MCFont *s_fonts = nil;

bool MCFontInitialize(void)
{
	s_fonts = nil;
	s_loaded_fonts = nil;
	return true;
}

void MCFontFinalize(void)
{
}

bool MCFontCreate(MCNameRef p_name, MCFontStyle p_style, int32_t p_size, MCFontRef& r_font)
{
	for(MCFont *t_font = s_fonts; t_font != nil; t_font = t_font -> next)
	{
		if (p_name == t_font -> name &&
			p_style == t_font -> style &&
			p_size == t_font -> size)
		{
			t_font -> references += 1;
			r_font = t_font;
			return true;
		}
	}

	MCFontRef self;
	if (!MCMemoryNew(self))
		return false;

	self -> references = 1;
	/* UNCHECKED */ MCNameClone(p_name, self -> name);
	self -> style = p_style;
	self -> size = p_size;

	uint2 t_temp_size;
	t_temp_size = self -> size;
	self -> fontstruct = MCdispatcher -> loadfont(self -> name, t_temp_size, MCFontStyleToTextStyle(self -> style), (self -> style & kMCFontStylePrinterMetrics) != 0);

	self -> next = s_fonts;
	s_fonts = self;

	r_font = self;

	return true;
}

MCFontRef MCFontRetain(MCFontRef self)
{
	self -> references += 1;
	return self;
}

void MCFontRelease(MCFontRef self)
{
	if (self == nil)
		return;

	self -> references -= 1;
	if (self -> references > 0)
		return;

	if (s_fonts != self)
	{
		MCFont *t_previous_font;
		for(t_previous_font = s_fonts; t_previous_font -> next != self; t_previous_font = t_previous_font -> next)
			;
		t_previous_font -> next = self -> next;
	}
	else
		s_fonts = self -> next;

	MCNameDelete(self -> name);
	MCMemoryDelete(self);
}

bool MCFontHasPrinterMetrics(MCFontRef self)
{
	return (self -> style & kMCFontStylePrinterMetrics) != 0;
}

int32_t MCFontGetAscent(MCFontRef self)
{
	return self -> fontstruct -> ascent;
}

int32_t MCFontGetDescent(MCFontRef self)
{
	return self -> fontstruct -> descent;
}

void MCFontBreakText(MCFontRef p_font, const char *p_text, uint32_t p_length, bool p_is_unicode, MCFontBreakTextCallback p_callback, void *p_callback_data)
{
    // If the text is small enough, don't bother trying to break it
    /*if (p_length <= (kMCFontBreakTextCharLimit * (p_is_unicode ? 2 : 1)))
     {
     p_callback(p_font, p_text, p_length, p_is_unicode, p_callback_data);
     return;
     }*/
    
    //p_callback(p_font, p_text, p_length, p_is_unicode, p_callback_data);
    //return;
    
    // Scan forward in the string for possible break locations. Breaks are
    // assigned a quality value as some locations are better for breaking than
    // others. The qualities are:
    //
    //  0.  no break found
    //  1.  grapheme break found
    //  2.  URL break found ('/' char)
    //  3.  word break found
    //
    // This isn't a particularly good algorithm but should suffice until full
    // Unicode support is added and a proper breaking algorithm implemented.
    uint32_t t_stride;
    t_stride = kMCFontBreakTextCharLimit * (p_is_unicode ? 2 : 1);
    while (p_length > 0)
    {
        int t_break_quality;
        uint32_t t_break_point, t_after_break, t_index;
        t_break_quality = 0;
        t_break_point = 0;
        t_index = 0;
        
        uint32_t t_length;
        t_length = p_length / (p_is_unicode ? 2 : 1);

        // Find the best break within the next stride characters. If there are
        // no breaking points, extend beyond the stride until one is found.
        while ((t_index < t_stride || t_break_quality == 0) && t_index < t_length)
        {
            uint32_t t_char;
            uint32_t t_advance;
            
            if (p_is_unicode)
            {
                t_char = ((unichar_t*)p_text)[t_index];
                if (0xD800 <= t_char && t_char < 0xDC00)
                {
                    // Surrogate pair
                    t_char = ((t_char - 0xD800) << 10) + (((unichar_t*)p_text)[t_index+1] - 0xDC00);
                    t_advance = 2;
                }
                else
                {
                    t_advance = 1;
                }
            }
            else
            {
                t_char = p_text[t_index];
                t_advance = 1;
            }
            
            // Prohibit breaks at the beginning of the string
            if (t_index == 0)
            {
                t_index += t_advance;
                continue;
            }
            
            if (t_char == ' ')
            {
                t_break_point = t_index;
                t_break_quality = 3;
            }
            else if (t_break_quality < 3 && t_char == '/')
            {
                t_break_point = t_index;
                t_break_quality = 2;
            }
            else if (t_break_quality < 2 && MCUnicodeCodepointIsBase(t_char))
            {
                t_break_point = t_index;
                t_break_quality = 1;
            }
            else if (t_break_quality < 2 && 0xDC00 <= t_char && t_char <= 0xDFFF)
            {
                // Trailing character of surrogate pair
                t_break_point = t_index;
                t_break_quality = 1;
            }
            
            // If the break point is a word boundary, don't look for a later
            // breaking point. Words are cached as-is where possible.
            if (t_break_quality == 3)
                break;
            
            // Advance to the next character
            t_index += t_advance;
        }
        
        // If no word break was found and the whole of the remaining text was
        // searched and the remaining text is smaller than the break size then
        // don't attempt a break just for the sake of it.
        if (t_break_quality < 3 && t_length < kMCFontBreakTextCharLimit)
            t_break_point = t_length;
        
        // If no break point was found, just process the whole line
        if (t_break_quality == 0)
            t_break_point = t_length;
        
        // Process this chunk of text
        uint32_t t_byte_len;
        t_byte_len = t_break_point * (p_is_unicode ? 2 : 1);
        p_callback(p_font, p_text, t_byte_len, p_is_unicode, p_callback_data);
        
        // Explicitly show breaking points
        //p_callback(p_font, "|", 1, false, p_callback_data);
        
        // Move on to the next chunk
        p_text += t_byte_len;
        p_length -= t_byte_len;
    }
}

struct font_measure_text_context
{
    uint32_t m_width;
};

static void MCFontMeasureTextCallback(MCFontRef p_font, const char *p_text, uint32_t p_length, bool p_is_unicode, font_measure_text_context *ctxt)
{
    if (p_length == 0 || p_text == NULL)
		return;
	
    MCGFont t_font;
	t_font = MCFontStructToMCGFont(p_font->fontstruct);
	
	MCExecPoint ep;
	ep . setsvalue(MCString(p_text, p_length));
	if (!p_font -> fontstruct -> unicode && !p_is_unicode)
		ep . nativetoutf16();
	
    ctxt -> m_width += MCGContextMeasurePlatformText(NULL, (unichar_t *) ep . getsvalue() . getstring(), ep . getsvalue() . getlength(), t_font);
}

int32_t MCFontMeasureText(MCFontRef font, const char *chars, uint32_t char_count, bool is_unicode)
{
    font_measure_text_context ctxt;
    ctxt.m_width = 0;
    
    MCFontBreakText(font, chars, char_count, is_unicode, (MCFontBreakTextCallback)MCFontMeasureTextCallback, &ctxt);
    
    return ctxt . m_width;
}

int32_t MCFontMeasureText(MCFontRef p_font, MCStringRef p_text)
{
	MCRange t_range = MCRangeMake(0, MCStringGetLength(p_text));
	return MCFontMeasureTextSubstring(p_font, p_text, t_range);
}

int32_t MCFontMeasureTextSubstring(MCFontRef p_font, MCStringRef p_text, MCRange p_range)
{
	if (MCStringIsNative(p_text))
        return MCFontMeasureText(p_font, (const char *)(MCStringGetNativeCharPtr(p_text) + p_range.offset), p_range.length, false);
	else
       return MCFontMeasureText(p_font, (const char *)(MCStringGetCharPtr(p_text) + p_range.offset), p_range.length, true);
}

struct font_draw_text_context
{
    MCGContextRef m_gcontext;
    int32_t x;
    int32_t y;
};

static void MCFontDrawTextCallback(MCFontRef p_font, const char *p_text, uint32_t p_length, bool p_is_unicode, font_draw_text_context *ctxt)
{
<<<<<<< HEAD
	if (MCStringIsNative(p_text))
		return MCFontMeasureText(p_font, (const char *)(MCStringGetNativeCharPtr(p_text) + p_range.offset), p_range.length, false);
	
	return MCFontMeasureText(p_font, (const char *)(MCStringGetCharPtr(p_text) + p_range.offset), p_range.length*sizeof(unichar_t), true);
=======
    MCGFont t_font;
	t_font = MCFontStructToMCGFont(p_font->fontstruct);

	MCExecPoint ep;
	ep . setsvalue(MCString(p_text, p_length));
	if (!p_font -> fontstruct -> unicode && !p_is_unicode)
		ep . nativetoutf16();
	
	MCGContextDrawPlatformText(ctxt->m_gcontext, (unichar_t *) ep . getsvalue() . getstring(), ep . getsvalue() . getlength(), MCGPointMake(ctxt->x, ctxt->y), t_font);
    
    // The draw position needs to be advanced. Can this be done more efficiently?
    ctxt -> x += MCGContextMeasurePlatformText(NULL, (unichar_t*)ep.getsvalue().getstring(), ep.getsvalue().getlength(), t_font);
>>>>>>> 12c4386b
}

void MCFontDrawText(MCGContextRef p_gcontext, int32_t x, int32_t y, const char *p_text, uint32_t p_length, MCFontRef p_font, bool p_is_unicode)
{
    font_draw_text_context ctxt;
    ctxt.x = x;
    ctxt.y = y;
    ctxt.m_gcontext = p_gcontext;
    
    MCFontBreakText(p_font, p_text, p_length, p_is_unicode, (MCFontBreakTextCallback)MCFontDrawTextCallback, &ctxt);
}


void MCFontDrawText(MCGContextRef p_gcontext, int32_t x, int32_t y, MCStringRef p_text, MCFontRef font)
{
	MCRange t_range = MCRangeMake(0, MCStringGetLength(p_text));
	return MCFontDrawTextSubstring(p_gcontext, x, y, p_text, t_range, font);
}

void MCFontDrawTextSubstring(MCGContextRef p_gcontext, int32_t x, int32_t y, MCStringRef p_text, MCRange p_range, MCFontRef font)
{
	if (MCStringIsNative(p_text))
<<<<<<< HEAD
		return MCFontDrawText(font, (const char *)(MCStringGetNativeCharPtr(p_text) + p_range.offset), p_range.length, false, context, x, y, image);
	
	return MCFontDrawText(font, (const char *)(MCStringGetCharPtr(p_text) + p_range.offset), p_range.length*sizeof(unichar_t), true, context, x, y, image);
=======
    {
        MCFontDrawText(p_gcontext, x, y, (const char *)(MCStringGetNativeCharPtr(p_text) + p_range.offset), p_range.length, font, false);
        return;
    }
	
	MCFontDrawText(p_gcontext, x, y, (const char *)(MCStringGetCharPtr(p_text) + p_range.offset), p_range.length, font, true);
>>>>>>> 12c4386b
}

MCFontStyle MCFontStyleFromTextStyle(uint2 p_text_style)
{
	MCFontStyle t_style;
	t_style = 0;

	if ((p_text_style & FA_ITALIC) != 0)
		t_style |= kMCFontStyleItalic;
	if ((p_text_style & FA_OBLIQUE) != 0)
		t_style |= kMCFontStyleOblique;
	if ((p_text_style & FA_WEIGHT) > 0x05)
		t_style |= kMCFontStyleBold;
	if ((p_text_style & FA_EXPAND) > 0x50)
		t_style |= kMCFontStyleExpanded;
	if ((p_text_style & FA_EXPAND) < 0x50)
		t_style |= kMCFontStyleCondensed;

	return t_style;
}

uint16_t MCFontStyleToTextStyle(MCFontStyle p_font_style)
{
	uint16_t t_style;
	t_style = FA_DEFAULT_STYLE;
	if ((p_font_style & kMCFontStyleItalic) != 0)
		t_style |= FA_ITALIC;
	if ((p_font_style & kMCFontStyleOblique) != 0)
		t_style |= FA_OBLIQUE;
	if ((p_font_style & kMCFontStyleBold) != 0)
		t_style = (t_style & ~FA_WEIGHT) | 0x07;
	if ((p_font_style & kMCFontStyleExpanded) != 0)
		t_style = (t_style & ~FA_EXPAND) | 0x70;
	if ((p_font_style & kMCFontStyleCondensed) != 0)
		t_style = (t_style & ~FA_EXPAND) | 0x30;
	return t_style;
}

void MCFontRemap(void)
{
	// Make sure the fontlist is flushed (deletes all fontstructs).
	MCdispatcher -> flushfonts();
	
	// Now reload the new fontstruct for each font.
	for(MCFont *t_font = s_fonts; t_font != nil; t_font = t_font -> next)
	{
		uint2 t_temp_size;
		t_temp_size = t_font -> size;
		t_font -> fontstruct = MCdispatcher -> loadfont(t_font -> name, t_temp_size, MCFontStyleToTextStyle(t_font -> style), (t_font -> style & kMCFontStylePrinterMetrics) != 0);
	}
}

////////////////////////////////////////////////////////////////////////////////

// TD-2013-07-02: [[ DynamicFonts ]]
// MERG-2013-08-14: [[ DynamicFonts ]] Refactored to use MCLoadedFont
bool MCFontLoad(MCStringRef p_path, bool p_globally)
{
    bool t_success;
    t_success = true;
    
    if (t_success)
    {
        // check if already loaded and unload if globally is not the same as loaded version
        for(MCLoadedFont *t_font = s_loaded_fonts; t_font != nil; t_font = t_font -> next)
            if (MCStringIsEqualTo(t_font -> path, p_path, kMCStringOptionCompareCaseless))
			{
				if (t_font -> is_global != p_globally)
				{
					t_success = MCFontUnload(p_path);
					break;
				}
				else
					return true;
			}
    }
    
    if (t_success)
    {
        void * t_loaded_font_handle;
        
        if (!MCscreen -> loadfont(p_path, p_globally, t_loaded_font_handle))
            return false;
    
        MCLoadedFontRef self;
        if (!MCMemoryNew(self))
            return false;
        
        self -> is_global = p_globally;
        self -> handle = t_loaded_font_handle;
        MCValueAssign(self -> path, p_path);
		self -> next = s_loaded_fonts;
		s_loaded_fonts = self;
		
		// MW-2013-09-11: [[ DynamicFonts ]] Make sure the engine reloads all fonts.
		MCFontRemap();
		MCstacks -> purgefonts();
    }

    return t_success;
}

bool MCFontUnload(MCStringRef p_path)
{
    MCLoadedFont *t_prev_font;
    t_prev_font = nil;
    for(MCLoadedFont *t_font = s_loaded_fonts; t_font != nil; t_font = t_font -> next)
    {
        if (MCStringIsEqualTo(t_font -> path, p_path, kMCStringOptionCompareCaseless))
        {
            if (!MCscreen -> unloadfont(p_path, t_font -> is_global, t_font -> handle))
                return false;
            
            if (t_prev_font != nil)
                t_prev_font -> next = t_font -> next;
            else
                s_loaded_fonts = t_font -> next;
			
			MCMemoryDelete(t_font -> path);
            MCMemoryDelete(t_font);
			
			// MW-2013-09-11: [[ DynamicFonts ]] Make sure the engine reloads all fonts.
			MCFontRemap();
			MCstacks -> purgefonts();
			
            break;
        }
		
        t_prev_font = t_font;
    }
    
    return true;
}

bool MCFontListLoaded(uindex_t& r_count, MCStringRef*& r_list)
{
    MCAutoArray<MCStringRef> t_list;
    
    for(MCLoadedFont *t_font = s_loaded_fonts; t_font != nil; t_font = t_font -> next)
        if (!t_list . Push(t_font -> path))
            return false;
    
    t_list . Take(r_list, r_count);
    
    return true;
}

////////////////////////////////////////////////////////////////////////////////

static const char *weightstrings[] =
    {
        "undefined",
        "ultralight",
        "extralight",
        "light",
        "semilight",
        "medium",
        "demibold",
        "bold",
        "extrabold",
        "ultrabold",
    };

static const char *expandstrings[] =
    {
        "undefined",
        "ultracondensed",
        "extracondensed",
        "condensed",
        "semicondensed",
        "normal",
        "semiexpanded",
        "expanded",
        "extraexpanded",
        "ultraexpanded",
    };

uint2 MCF_getweightint(uint2 style)
{
	return style & FA_WEIGHT;
}

const char *MCF_getweightstring(uint2 style)
{
	uint2 weight = MCF_getweightint(style);
	if (weight > MCFW_ULTRABOLD)
		weight = MCFW_UNDEFINED;
	return weightstrings[weight];
}

Boolean MCF_setweightstring(uint2 &style, MCStringRef data)
{
	uint2 w;
	for (w = MCFW_UNDEFINED ; w <= MCFW_ULTRABOLD ; w++)
		if (MCStringIsEqualToCString(data, weightstrings[w], kMCCompareCaseless))
			break;
	if (w <= MCFW_ULTRABOLD)
	{
		style &= ~FA_WEIGHT;
		style |= w;
		return True;
	}
	return False;
}

uint2 MCF_getexpandint(uint2 style)
{
	return (style >> 4) & 0x0f;
}

const char *MCF_getexpandstring(uint2 style)
{
	uint2 expand = MCF_getexpandint(style);
	if (expand > FE_ULTRAEXPANDED)
		expand = FE_UNDEFINED;
	return expandstrings[expand];
}

Boolean MCF_setexpandstring(uint2 &style, MCStringRef data)
{
	uint2 w;
	for (w = FE_UNDEFINED ; w <= FE_ULTRAEXPANDED ; w++)
		if (MCStringIsEqualToCString(data, expandstrings[w], kMCCompareCaseless))
			break;
	if (w <= FE_ULTRAEXPANDED)
	{
		style &= ~FA_EXPAND;
		style |= w << 4;
		return True;
	}
	return False;
}

const char *MCF_getslantshortstring(uint2 style)
{
	if (style & FA_ITALIC)
		return "i";
	if (style & FA_OBLIQUE)
		return "o";
	return "r";
}

const char *MCF_getslantlongstring(uint2 style)
{
	if (style & FA_ITALIC)
		return "italic";
	if (style & FA_OBLIQUE)
		return "oblique";
	return "";
}

Boolean MCF_setslantlongstring(uint2 &style, MCStringRef data)
{
	if (MCStringIsEqualToCString(data, "oblique", kMCCompareCaseless))
	{
		style |= FA_OBLIQUE;
		return True;
	}
	if (MCStringIsEqualToCString(data, "italic", kMCCompareCaseless))
	{
		style |= FA_ITALIC;
		return True;
	}
	return False;
}

Exec_stat MCF_parsetextatts(Properties which, MCStringRef data,
                            uint4 &flags, MCStringRef &fname, uint2 &height,
                            uint2 &size, uint2 &style)
{
	int2 i1;
	switch (which)
	{
	case P_TEXT_ALIGN:
		flags &= ~F_ALIGNMENT;
		if (MCStringIsEqualToCString(data, MCleftstring, kMCCompareCaseless) || MCStringIsEmpty(data))
			flags |= F_ALIGN_LEFT;
		else
			if (MCStringIsEqualToCString(data, MCcenterstring, kMCCompareCaseless))
				flags |= F_ALIGN_CENTER;
			else
				if (MCStringIsEqualToCString(data, MCrightstring, kMCCompareCaseless))
					flags |= F_ALIGN_RIGHT;
				else
					if (MCStringIsEqualToCString(data, MCjustifystring, kMCCompareCaseless))
						flags |= F_ALIGN_JUSTIFY;
					else
					{
						MCeerror->add(EE_OBJECT_BADALIGN, 0, 0, data);
						return ES_ERROR;
					}
		break;
	case P_TEXT_FONT:
		{// MW-2012-02-17: [[ IntrinsicUnicode ]] Strip any lang tag from the
			//   fontname.
			uindex_t t_offset;
			if (MCStringFirstIndexOfChar(data, ',', 0, kMCCompareExact, t_offset))
				/* UNCHECKED */ MCStringCopySubstring(data, MCRangeMake(t_offset + 1, MCStringGetLength(data) - (t_offset + 1)), fname);
			else
				fname = MCValueRetain(data);
		}
		break;
	case P_TEXT_HEIGHT:
		if (!MCU_stoi2(data, i1))
		{
			MCeerror->add
			(EE_OBJECT_TEXTHEIGHTNAN, 0, 0, data);
			return ES_ERROR;
		}
		height = i1;
		break;
	case P_TEXT_SIZE:
		if (MCStringIsEmpty(data))
			i1 = 0;
		else
			if (!MCU_stoi2(data, i1))
			{
				MCeerror->add
				(EE_OBJECT_TEXTSIZENAN, 0, 0, data);
				return ES_ERROR;
			}
		size = i1;
		break;
	case P_TEXT_STYLE:
		{
			// MW-2012-02-17: [[ SplitTextAttrs ]] If the string is empty, then
			//   return 0 for the style - indicating to unset the property.
			uint4 l = MCStringGetLength(data);
			const char *sptr = MCStringGetCString(data);
			if (l == 0)
				style = 0;
			else
			{
				style = FA_DEFAULT_STYLE;
				while (l)
				{
					const char *startptr = sptr;
					if (!MCU_strchr(sptr, l, ','))
					{
						sptr += l;
						l = 0;
					}
                    MCAutoStringRef tdata;
					/* UNCHECKED */ MCStringCreateWithNativeChars((const char_t *)startptr, sptr - startptr, &tdata);
					MCU_skip_char(sptr, l);
					MCU_skip_spaces(sptr, l);
					if (MCF_setweightstring(style, *tdata))
						continue;
					if (MCF_setexpandstring(style, *tdata))
						continue;
					if (MCF_setslantlongstring(style, *tdata))
						continue;
					if (MCStringIsEqualToCString(*tdata, MCplainstring, kMCCompareCaseless))
					{
						style = FA_DEFAULT_STYLE;
						continue;
					}
					if (MCStringIsEqualToCString(*tdata, MCmixedstring, kMCCompareCaseless))
					{
						style = FA_DEFAULT_STYLE;
						continue;
					}
					if (MCStringIsEqualToCString(*tdata, MCboxstring, kMCCompareCaseless))
					{
						style &= ~FA_3D_BOX;
						style |= FA_BOX;
						continue;
                    }
                
					if (MCStringIsEqualToCString(*tdata, MCthreedboxstring, kMCCompareCaseless))
					{
						style &= ~FA_BOX;
						style |= FA_3D_BOX;
						continue;
					}
					if (MCStringIsEqualToCString(*tdata, MCunderlinestring, kMCCompareCaseless))
					{
						style |= FA_UNDERLINE;
						continue;
					}
					if (MCStringIsEqualToCString(*tdata, MCstrikeoutstring, kMCCompareCaseless))
					{
						style |= FA_STRIKEOUT;
						continue;
					}
					if (MCStringIsEqualToCString(*tdata, MCgroupstring, kMCCompareCaseless) || MCStringIsEqualToCString(*tdata, MClinkstring, kMCCompareCaseless))
					{
						style |= FA_LINK;
						continue;
					}
					MCeerror->add(EE_OBJECT_BADSTYLE, 0, 0, data);
					return ES_ERROR;
				}
			}
		}
		break;
	default:
		break;
	}
	return ES_NORMAL;
}

    
Exec_stat MCF_unparsetextatts(Properties which, MCExecPoint &ep, uint4 flags, MCStringRef name, uint2 height, uint2 size, uint2 style)
{
	switch (which)
	{
	case P_TEXT_ALIGN:
		switch (flags & F_ALIGNMENT)
		{
		case F_ALIGN_LEFT:
			ep.setstaticcstring(MCleftstring);
			break;
		case F_ALIGN_CENTER:
			ep.setstaticcstring(MCcenterstring);
			break;
		case F_ALIGN_RIGHT:
			ep.setstaticcstring(MCrightstring);
			break;
		case F_ALIGN_JUSTIFY:
			ep.setstaticcstring(MCjustifystring);
			break;
		}
		break;
	case P_TEXT_FONT:
		ep.setsvalue(MCStringGetOldString(name));
		break;
	case P_TEXT_HEIGHT:
		ep.setint(height);
		break;
	case P_TEXT_SIZE:
		ep.setint(size);
		break;
	case P_TEXT_STYLE:
		{
			if (style == FA_DEFAULT_STYLE)
			{
				ep.setstaticcstring(MCplainstring);
				return ES_NORMAL;
			}
			
			uint32_t j;
			j = 0;

			ep.clear();
			if (MCF_getweightint(style) != MCFW_MEDIUM)
				ep.concatcstring(MCF_getweightstring(style), EC_COMMA, j++ == 0);
			if (style & FA_ITALIC || style & FA_OBLIQUE)
				ep.concatcstring(MCF_getslantlongstring(style), EC_COMMA, j++ == 0);
			if (style & FA_BOX)
				ep.concatcstring(MCboxstring, EC_COMMA, j++ == 0);
			if (style & FA_3D_BOX)
				ep.concatcstring(MCthreedboxstring, EC_COMMA, j++ == 0);
			if (style & FA_UNDERLINE)
				ep.concatcstring(MCunderlinestring, EC_COMMA, j++ == 0);
			if (style & FA_STRIKEOUT)
				ep.concatcstring(MCstrikeoutstring, EC_COMMA, j++ == 0);
			if (style & FA_LINK)
				ep.concatcstring(MClinkstring, EC_COMMA, j++ == 0);
			if (MCF_getexpandint(style) != FE_NORMAL)
				ep.concatcstring(MCF_getexpandstring(style), EC_COMMA, j++ == 0);
		}
		break;
	default:
		break;
	}
	return ES_NORMAL;
}

// MW-2011-11-23: [[ Array TextStyle ]] Convert a textStyle name into the enum.
Exec_stat MCF_parsetextstyle(MCStringRef data, Font_textstyle &style)
{
	if (MCStringIsEqualToCString(data, "bold", kMCCompareCaseless))
		style = FTS_BOLD;
	else if (MCStringIsEqualToCString(data, "condensed", kMCCompareCaseless))
		style = FTS_CONDENSED;
	else if (MCStringIsEqualToCString(data, "expanded", kMCCompareCaseless))
		style = FTS_EXPANDED;
	else if (MCStringIsEqualToCString(data, "italic", kMCCompareCaseless))
		style = FTS_ITALIC;
	else if (MCStringIsEqualToCString(data, "oblique", kMCCompareCaseless))
		style = FTS_OBLIQUE;
	else if (MCStringIsEqualToCString(data, MCboxstring, kMCCompareCaseless))
		style = FTS_BOX;
	else if (MCStringIsEqualToCString(data, MCthreedboxstring, kMCCompareCaseless))
		style = FTS_3D_BOX;
	else if (MCStringIsEqualToCString(data, MCunderlinestring, kMCCompareCaseless))
		style = FTS_UNDERLINE;
	else if (MCStringIsEqualToCString(data, MCstrikeoutstring, kMCCompareCaseless))
		style = FTS_STRIKEOUT;
	else if (MCStringIsEqualToCString(data, MCgroupstring, kMCCompareCaseless) || MCStringIsEqualToCString(data, MClinkstring, kMCCompareCaseless))
		style = FTS_LINK;
	else
	{
		MCeerror->add(EE_OBJECT_BADSTYLE, 0, 0, data);
		return ES_ERROR;
	}

	return ES_NORMAL;
}

// MW-2011-11-23: [[ Array TextStyle ]] Convert a textStyle enum into a string.
const char *MCF_unparsetextstyle(Font_textstyle style)
{
	switch(style)
	{
	case FTS_BOLD: return "bold";
	case FTS_CONDENSED: return "condensed";
	case FTS_EXPANDED: return "expanded";
	case FTS_ITALIC: return "italic";
	case FTS_OBLIQUE: return "oblique";
	case FTS_BOX: return "box";
	case FTS_3D_BOX: return "threedbox";
	case FTS_UNDERLINE: return "underline";
	case FTS_STRIKEOUT: return "strikeout";
	case FTS_LINK: return "link";
	default:
		break;
	}
	return "";
}

// MW-2011-11-23: [[ Array TextStyle ]] Check to see if the given style set contains the
//   given style.
bool MCF_istextstyleset(uint2 p_style, Font_textstyle style)
{
	switch(style)
	{
	case FTS_BOLD: return (p_style & FA_WEIGHT) == (FA_BOLD & FA_WEIGHT);
	case FTS_CONDENSED: return (p_style & FA_EXPAND) == (FA_EXPAND & FA_CONDENSED);
	case FTS_EXPANDED: return (p_style & FA_EXPAND) == (FA_EXPAND & FA_EXPANDED);
	case FTS_ITALIC: return (p_style & FA_ITALIC) != 0;
	case FTS_OBLIQUE: return (p_style & FA_OBLIQUE) != 0;
	case FTS_BOX: return (p_style & FA_BOX) != 0;
	case FTS_3D_BOX: return (p_style & FA_3D_BOX) != 0;
	case FTS_UNDERLINE: return (p_style & FA_UNDERLINE) != 0;
	case FTS_STRIKEOUT: return (p_style & FA_STRIKEOUT) != 0;
	case FTS_LINK: return (p_style & FA_LINK) != 0;
	default:
		break;
	}
	return false;
}

// MW-2011-11-23: [[ Array TextStyle ]] Turn the given style on or off in the style
//   set.
void MCF_changetextstyle(uint2& x_style_set, Font_textstyle p_style, bool p_new_state)
{
	uint2 t_flag;
	t_flag = 0;
	switch(p_style)
	{
	case FTS_BOLD:
		MCF_setweightstring(x_style_set, p_new_state ? MCSTR("bold") : MCSTR("medium"));
		return;
	case FTS_CONDENSED:
		MCF_setexpandstring(x_style_set, p_new_state ? MCSTR("condensed") : MCSTR("normal"));
		return;
	case FTS_EXPANDED:
		MCF_setexpandstring(x_style_set, p_new_state ? MCSTR("expanded") : MCSTR("normal"));
		return;
	case FTS_ITALIC:
		t_flag = FA_ITALIC;
		break;
	case FTS_OBLIQUE:
		t_flag = FA_OBLIQUE;
		break;
	case FTS_BOX:
		t_flag = FA_BOX;
		break;
	case FTS_3D_BOX:
		t_flag = FA_3D_BOX;
		break;
	case FTS_UNDERLINE:
		t_flag = FA_UNDERLINE;
		break;
	case FTS_STRIKEOUT:
		t_flag = FA_STRIKEOUT;
		break;
	case FTS_LINK:
		t_flag = FA_LINK;
		break;
	default:
		break;
	}
	if (p_new_state)
		x_style_set |= t_flag;
	else
		x_style_set &= ~t_flag;
}

/* LEGACY */
MCFontStruct* MCFontGetFontStruct(MCFontRef font)
{
    return font->fontstruct;
}<|MERGE_RESOLUTION|>--- conflicted
+++ resolved
@@ -156,17 +156,10 @@
 	return self -> fontstruct -> descent;
 }
 
-void MCFontBreakText(MCFontRef p_font, const char *p_text, uint32_t p_length, bool p_is_unicode, MCFontBreakTextCallback p_callback, void *p_callback_data)
-{
-    // If the text is small enough, don't bother trying to break it
-    /*if (p_length <= (kMCFontBreakTextCharLimit * (p_is_unicode ? 2 : 1)))
-     {
-     p_callback(p_font, p_text, p_length, p_is_unicode, p_callback_data);
-     return;
-     }*/
-    
-    //p_callback(p_font, p_text, p_length, p_is_unicode, p_callback_data);
-    //return;
+void MCFontBreakText(MCFontRef p_font, MCStringRef p_text, MCRange p_range, MCFontBreakTextCallback p_callback, void *p_callback_data)
+{
+    p_callback(p_font, p_text, p_range, p_callback_data);
+    return;
     
     // Scan forward in the string for possible break locations. Breaks are
     // assigned a quality value as some locations are better for breaking than
@@ -180,42 +173,35 @@
     // This isn't a particularly good algorithm but should suffice until full
     // Unicode support is added and a proper breaking algorithm implemented.
     uint32_t t_stride;
-    t_stride = kMCFontBreakTextCharLimit * (p_is_unicode ? 2 : 1);
-    while (p_length > 0)
+    t_stride = kMCFontBreakTextCharLimit;
+    
+    uindex_t t_length = p_range.length;
+    uindex_t t_offset = p_range.offset;
+    
+    while (t_length > 0)
     {
         int t_break_quality;
-        uint32_t t_break_point, t_after_break, t_index;
+        uindex_t t_break_point, t_after_break, t_index;
         t_break_quality = 0;
         t_break_point = 0;
         t_index = 0;
-        
-        uint32_t t_length;
-        t_length = p_length / (p_is_unicode ? 2 : 1);
 
         // Find the best break within the next stride characters. If there are
         // no breaking points, extend beyond the stride until one is found.
         while ((t_index < t_stride || t_break_quality == 0) && t_index < t_length)
         {
-            uint32_t t_char;
-            uint32_t t_advance;
+            codepoint_t t_char;
+            uindex_t t_advance;
             
-            if (p_is_unicode)
+            t_char = MCStringGetCharAtIndex(p_text, t_offset + t_index);
+            if (0xD800 <= t_char && t_char < 0xDC00)
             {
-                t_char = ((unichar_t*)p_text)[t_index];
-                if (0xD800 <= t_char && t_char < 0xDC00)
-                {
-                    // Surrogate pair
-                    t_char = ((t_char - 0xD800) << 10) + (((unichar_t*)p_text)[t_index+1] - 0xDC00);
-                    t_advance = 2;
-                }
-                else
-                {
-                    t_advance = 1;
-                }
+                // Surrogate pair
+                t_char = ((t_char - 0xD800) << 10) + (MCStringGetCharAtIndex(p_text, t_offset + t_index + 1) - 0xDC00);
+                t_advance = 2;
             }
             else
             {
-                t_char = p_text[t_index];
                 t_advance = 1;
             }
             
@@ -268,16 +254,16 @@
             t_break_point = t_length;
         
         // Process this chunk of text
-        uint32_t t_byte_len;
-        t_byte_len = t_break_point * (p_is_unicode ? 2 : 1);
-        p_callback(p_font, p_text, t_byte_len, p_is_unicode, p_callback_data);
+        MCRange t_range;
+        t_range = MCRangeMake(t_offset + t_index, t_break_point);
+        p_callback(p_font, p_text, t_range, p_callback_data);
         
         // Explicitly show breaking points
         //p_callback(p_font, "|", 1, false, p_callback_data);
         
         // Move on to the next chunk
-        p_text += t_byte_len;
-        p_length -= t_byte_len;
+        t_offset += t_break_point;
+        t_length -= t_break_point;
     }
 }
 
@@ -286,44 +272,31 @@
     uint32_t m_width;
 };
 
-static void MCFontMeasureTextCallback(MCFontRef p_font, const char *p_text, uint32_t p_length, bool p_is_unicode, font_measure_text_context *ctxt)
-{
-    if (p_length == 0 || p_text == NULL)
-		return;
+static void MCFontMeasureTextCallback(MCFontRef p_font, MCStringRef p_string, MCRange p_range, font_measure_text_context *ctxt)
+{
+    if (MCStringIsEmpty(p_string) || p_range.length == 0)
+        return;
 	
     MCGFont t_font;
 	t_font = MCFontStructToMCGFont(p_font->fontstruct);
 	
-	MCExecPoint ep;
-	ep . setsvalue(MCString(p_text, p_length));
-	if (!p_font -> fontstruct -> unicode && !p_is_unicode)
-		ep . nativetoutf16();
-	
-    ctxt -> m_width += MCGContextMeasurePlatformText(NULL, (unichar_t *) ep . getsvalue() . getstring(), ep . getsvalue() . getlength(), t_font);
-}
-
-int32_t MCFontMeasureText(MCFontRef font, const char *chars, uint32_t char_count, bool is_unicode)
+    ctxt -> m_width += MCGContextMeasurePlatformText(NULL, MCStringGetCharPtr(p_string) + p_range.offset, p_range.length*2, t_font);
+}
+
+int32_t MCFontMeasureText(MCFontRef p_font, MCStringRef p_text)
+{
+	MCRange t_range = MCRangeMake(0, MCStringGetLength(p_text));
+	return MCFontMeasureTextSubstring(p_font, p_text, t_range);
+}
+
+int32_t MCFontMeasureTextSubstring(MCFontRef p_font, MCStringRef p_string, MCRange p_range)
 {
     font_measure_text_context ctxt;
     ctxt.m_width = 0;
     
-    MCFontBreakText(font, chars, char_count, is_unicode, (MCFontBreakTextCallback)MCFontMeasureTextCallback, &ctxt);
+    MCFontBreakText(p_font, p_string, p_range, (MCFontBreakTextCallback)MCFontMeasureTextCallback, &ctxt);
     
     return ctxt . m_width;
-}
-
-int32_t MCFontMeasureText(MCFontRef p_font, MCStringRef p_text)
-{
-	MCRange t_range = MCRangeMake(0, MCStringGetLength(p_text));
-	return MCFontMeasureTextSubstring(p_font, p_text, t_range);
-}
-
-int32_t MCFontMeasureTextSubstring(MCFontRef p_font, MCStringRef p_text, MCRange p_range)
-{
-	if (MCStringIsNative(p_text))
-        return MCFontMeasureText(p_font, (const char *)(MCStringGetNativeCharPtr(p_text) + p_range.offset), p_range.length, false);
-	else
-       return MCFontMeasureText(p_font, (const char *)(MCStringGetCharPtr(p_text) + p_range.offset), p_range.length, true);
 }
 
 struct font_draw_text_context
@@ -333,61 +306,33 @@
     int32_t y;
 };
 
-static void MCFontDrawTextCallback(MCFontRef p_font, const char *p_text, uint32_t p_length, bool p_is_unicode, font_draw_text_context *ctxt)
-{
-<<<<<<< HEAD
-	if (MCStringIsNative(p_text))
-		return MCFontMeasureText(p_font, (const char *)(MCStringGetNativeCharPtr(p_text) + p_range.offset), p_range.length, false);
-	
-	return MCFontMeasureText(p_font, (const char *)(MCStringGetCharPtr(p_text) + p_range.offset), p_range.length*sizeof(unichar_t), true);
-=======
+static void MCFontDrawTextCallback(MCFontRef p_font, MCStringRef p_text, MCRange p_range, font_draw_text_context *ctxt)
+{
     MCGFont t_font;
 	t_font = MCFontStructToMCGFont(p_font->fontstruct);
 
-	MCExecPoint ep;
-	ep . setsvalue(MCString(p_text, p_length));
-	if (!p_font -> fontstruct -> unicode && !p_is_unicode)
-		ep . nativetoutf16();
+	// The drawing is done on the UTF-16 form of the text
 	
-	MCGContextDrawPlatformText(ctxt->m_gcontext, (unichar_t *) ep . getsvalue() . getstring(), ep . getsvalue() . getlength(), MCGPointMake(ctxt->x, ctxt->y), t_font);
-    
-    // The draw position needs to be advanced. Can this be done more efficiently?
-    ctxt -> x += MCGContextMeasurePlatformText(NULL, (unichar_t*)ep.getsvalue().getstring(), ep.getsvalue().getlength(), t_font);
->>>>>>> 12c4386b
-}
-
-void MCFontDrawText(MCGContextRef p_gcontext, int32_t x, int32_t y, const char *p_text, uint32_t p_length, MCFontRef p_font, bool p_is_unicode)
+	MCGContextDrawPlatformText(ctxt->m_gcontext, MCStringGetCharPtr(p_text) + p_range.offset, p_range.length*2, MCGPointMake(ctxt->x, ctxt->y), t_font);
+    
+    // The draw position needs to be advanced
+    ctxt -> x += MCGContextMeasurePlatformText(NULL, MCStringGetCharPtr(p_text) + p_range.offset, p_range.length, t_font);
+}
+
+void MCFontDrawText(MCGContextRef p_gcontext, int32_t x, int32_t y, MCStringRef p_text, MCFontRef font)
+{
+	MCRange t_range = MCRangeMake(0, MCStringGetLength(p_text));
+	return MCFontDrawTextSubstring(p_gcontext, x, y, p_text, t_range, font);
+}
+
+void MCFontDrawTextSubstring(MCGContextRef p_gcontext, int32_t x, int32_t y, MCStringRef p_text, MCRange p_range, MCFontRef p_font)
 {
     font_draw_text_context ctxt;
     ctxt.x = x;
     ctxt.y = y;
     ctxt.m_gcontext = p_gcontext;
     
-    MCFontBreakText(p_font, p_text, p_length, p_is_unicode, (MCFontBreakTextCallback)MCFontDrawTextCallback, &ctxt);
-}
-
-
-void MCFontDrawText(MCGContextRef p_gcontext, int32_t x, int32_t y, MCStringRef p_text, MCFontRef font)
-{
-	MCRange t_range = MCRangeMake(0, MCStringGetLength(p_text));
-	return MCFontDrawTextSubstring(p_gcontext, x, y, p_text, t_range, font);
-}
-
-void MCFontDrawTextSubstring(MCGContextRef p_gcontext, int32_t x, int32_t y, MCStringRef p_text, MCRange p_range, MCFontRef font)
-{
-	if (MCStringIsNative(p_text))
-<<<<<<< HEAD
-		return MCFontDrawText(font, (const char *)(MCStringGetNativeCharPtr(p_text) + p_range.offset), p_range.length, false, context, x, y, image);
-	
-	return MCFontDrawText(font, (const char *)(MCStringGetCharPtr(p_text) + p_range.offset), p_range.length*sizeof(unichar_t), true, context, x, y, image);
-=======
-    {
-        MCFontDrawText(p_gcontext, x, y, (const char *)(MCStringGetNativeCharPtr(p_text) + p_range.offset), p_range.length, font, false);
-        return;
-    }
-	
-	MCFontDrawText(p_gcontext, x, y, (const char *)(MCStringGetCharPtr(p_text) + p_range.offset), p_range.length, font, true);
->>>>>>> 12c4386b
+    MCFontBreakText(p_font, p_text, p_range, (MCFontBreakTextCallback)MCFontDrawTextCallback, &ctxt);
 }
 
 MCFontStyle MCFontStyleFromTextStyle(uint2 p_text_style)
