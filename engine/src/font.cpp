--- conflicted
+++ resolved
@@ -98,7 +98,7 @@
     uint2 t_temp_size;
     MCFontStruct* t_font_struct;
     t_temp_size = p_size;
-    t_font_struct = MCdispatcher -> loadfont(MCNameGetCString(p_name), t_temp_size, MCFontStyleToTextStyle(p_style), (p_style & kMCFontStylePrinterMetrics) != 0);
+    t_font_struct = MCdispatcher -> loadfont(p_name, t_temp_size, MCFontStyleToTextStyle(p_style), (p_style & kMCFontStylePrinterMetrics) != 0);
     
     return MCFontCreateWithFontStruct(p_name, p_style, p_size, t_font_struct, r_font);
 }
@@ -124,13 +124,7 @@
 	self -> style = p_style;
 	self -> size = p_size;
 
-<<<<<<< HEAD
-	uint2 t_temp_size;
-	t_temp_size = self -> size;
-	self -> fontstruct = MCdispatcher -> loadfont(self -> name, t_temp_size, MCFontStyleToTextStyle(self -> style), (self -> style & kMCFontStylePrinterMetrics) != 0);
-=======
     self -> fontstruct = p_font_struct;
->>>>>>> bb71d905
 
 	// MW-2013-12-04: [[ Bug 11535 ]] Test to see if the font is fixed-width, at least for
 	//   Roman script.
@@ -175,20 +169,16 @@
     if (t_font_struct == nil)
         return false;
     
-    MCNameRef t_name;
-    const char* t_name_cstring;
+    MCNewAutoNameRef t_name;
     uint2 t_size, t_style;
     Boolean t_printer;
-    if (!MCdispatcher->getfontlist()->getfontstructinfo(t_name_cstring, t_size, t_style, t_printer, t_font_struct))
-        return false;
-    
-    if (!MCNameCreateWithCString(t_name_cstring, t_name))
+    if (!MCdispatcher->getfontlist()->getfontstructinfo(&t_name, t_size, t_style, t_printer, t_font_struct))
         return false;
     
     // The returned style is not the same as the MCFont* style values
     t_style = 0;
     
-    return MCFontCreateWithFontStruct(t_name, t_style, t_size, t_font_struct, r_font);
+    return MCFontCreateWithFontStruct(*t_name, t_style, t_size, t_font_struct, r_font);
 }
 
 MCFontRef MCFontRetain(MCFontRef self)
