--- conflicted
+++ resolved
@@ -597,45 +597,19 @@
 		else
 			t_type = MCTransferData::StringToType(MCNameGetString(p_index));
 
-<<<<<<< HEAD
-        // Make sure we are getting unicode input.
-        if (t_type == TRANSFER_TYPE_TEXT)
-            t_type = TRANSFER_TYPE_UNICODE_TEXT;
-
         // MW-2014-03-12: [[ ClipboardStyledText ]] If styledText is being requested, then
         //   convert the styles data to an array and return that.
         if (t_type == TRANSFER_TYPE_STYLED_TEXT_ARRAY &&
             t_pasteboard -> Contains(TRANSFER_TYPE_STYLED_TEXT, true))
         {
-            MCAutoDataRef t_data;
+            MCAutoValueRef t_data;
             if (t_pasteboard -> Fetch(TRANSFER_TYPE_STYLED_TEXT, &t_data))
-                t_success = MCConvertStyledTextToStyledTextArray(*t_data, (MCArrayRef&)r_data);
+                t_success = MCConvertStyledTextToStyledTextArray((MCDataRef)*t_data, (MCArrayRef&)r_data);
             else
                 t_success = false;
         }
 		else if (t_type != TRANSFER_TYPE_NULL && t_pasteboard -> Contains(t_type, true))
-		{
-            MCAutoDataRef t_data;
-            if (t_pasteboard -> Fetch(t_type, &t_data))
-            {
-                if (t_type == TRANSFER_TYPE_UNICODE_TEXT)
-                {
-                    // When the text fetched is in unicode, the data must
-                    // be converted to a stringRef to allow the unicode understanding
-                    MCAutoStringRef t_string;
-                    /* UNCHECKED */ MCStringCreateWithChars((const unichar_t*)MCDataGetBytePtr(*t_data), MCDataGetLength(*t_data) / 2, &t_string);
-                    r_data = (MCValueRef)MCValueRetain(*t_string);
-                }
-                else
-                    r_data = MCValueRetain(*t_data);
-            }
-            else
-				t_success = false;
-		}
-=======
-		if (t_type != TRANSFER_TYPE_NULL && t_pasteboard -> Contains(t_type, true))
             t_success = t_pasteboard -> Fetch(t_type, r_data);
->>>>>>> 9311ff36
 		else
 		{
 			r_data = MCValueRetain(kMCEmptyData);
