--- conflicted
+++ resolved
@@ -25,19 +25,6 @@
 {
 public:
     
-<<<<<<< HEAD
-    virtual void OnOpen();
-    virtual void OnClose();
-    virtual void OnAttach();
-    virtual void OnDetach();
-    virtual bool OnPaint(MCGContextRef);
-    virtual void OnGeometryChanged(const MCRectangle& p_old_rect);
-    virtual void OnVisibilityChanged(bool p_visible);
-	virtual void OnToolChanged(Tool p_new_tool);
-	virtual void OnLayerChanged();
-    
-=======
->>>>>>> 04f55764
 	virtual bool GetNativeView(void *&r_view);
 	
     MCNativeLayerWin32(MCWidgetRef, HWND p_view);
