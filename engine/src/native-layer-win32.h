--- conflicted
+++ resolved
@@ -35,13 +35,9 @@
 	virtual void OnToolChanged(Tool p_new_tool);
 	virtual void OnLayerChanged();
     
-<<<<<<< HEAD
 	virtual bool GetNativeView(void *&r_view);
 	
-    MCNativeLayerWin32(MCWidget*, HWND p_view);
-=======
-    MCNativeLayerWin32(MCWidgetRef);
->>>>>>> 58acb6fa
+    MCNativeLayerWin32(MCWidgetRef, HWND p_view);
     ~MCNativeLayerWin32();
     
 private:
