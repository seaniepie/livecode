--- conflicted
+++ resolved
@@ -978,14 +978,11 @@
 	case P_LOCK_UPDATES:
 		ep.setboolean(m_updates_locked);
 		break;
-<<<<<<< HEAD
-#endif /* MCGroup::getprop */
-=======
     // MERG-2013-08-12: [[ ClipsToRect ]] If true group clips to the set rect rather than the rect of children
     case P_CLIPS_TO_RECT:
         ep.setboolean(getflag(F_CLIPS_TO_RECT));
         break;
->>>>>>> 2a155520
+#endif
 	default:
 		return MCControl::getprop(parid, which, ep, effective);
 	}
@@ -1347,11 +1344,7 @@
 			
 		return t_stat;
 	}
-	break;
-<<<<<<< HEAD
-#endif /* MCGroup::setprop */
-	default:
-=======
+    break;
     // MERG-2013-08-12: [[ ClipsToRect ]] If true group clips to the set rect rather than the rect of children
     case P_CLIPS_TO_RECT:
     {
@@ -1367,9 +1360,9 @@
             }
         return t_stat;
     }
-        break;
-    default:
->>>>>>> 2a155520
+    break;
+#endif /* MCGroup::setprop */
+	default:
 		return MCControl::setprop(parid, p, ep, effective);
 	}
 	if (dirty && opened)
