/* Copyright (C) 2003-2013 Runtime Revolution Ltd.

This file is part of LiveCode.

LiveCode is free software; you can redistribute it and/or modify it under
the terms of the GNU General Public License v3 as published by the Free
Software Foundation.

LiveCode is distributed in the hope that it will be useful, but WITHOUT ANY
WARRANTY; without even the implied warranty of MERCHANTABILITY or
FITNESS FOR A PARTICULAR PURPOSE.  See the GNU General Public License
for more details.

You should have received a copy of the GNU General Public License
along with LiveCode.  If not see <http://www.gnu.org/licenses/>.  */

#include "prefix.h"

#include "globdefs.h"
#include "filedefs.h"
#include "objdefs.h"
#include "parsedef.h"
#include "mcio.h"

#include "execpt.h"
#include "handler.h"
#include "hndlrlst.h"
#include "sellst.h"
#include "stack.h"
#include "tooltip.h"
#include "group.h"
#include "card.h"
#include "cdata.h"
#include "button.h"
#include "scrolbar.h"
#include "graphic.h"
#include "eps.h"
#include "image.h"
#include "field.h"
#include "magnify.h"
#include "cpalette.h"
#include "player.h"
#include "mcerror.h"
#include "util.h"
#include "font.h"
#include "redraw.h"


#include "mctheme.h"
#include "globals.h"

#include "context.h"
#include "exec.h"

uint2 MCGroup::labeloffset = 6;

////////////////////////////////////////////////////////////////////////////////

MCPropertyInfo MCGroup::kProperties[] =
{
	DEFINE_RW_OBJ_PROPERTY(P_CANT_DELETE, Bool, MCGroup, CantDelete)
	DEFINE_RW_OBJ_PROPERTY(P_DONT_SEARCH, Bool, MCGroup, DontSearch)
	DEFINE_RW_OBJ_PROPERTY(P_SHOW_PICT, Bool, MCGroup, ShowPict)
	DEFINE_RW_OBJ_PART_PROPERTY(P_RADIO_BEHAVIOR, Bool, MCGroup, RadioBehavior)
	DEFINE_RW_OBJ_PROPERTY(P_TAB_GROUP_BEHAVIOR, Bool, MCGroup, TabGroupBehavior)
	DEFINE_RW_OBJ_PART_PROPERTY(P_HILITED_BUTTON, Int16, MCGroup, HilitedButton)
	DEFINE_RW_OBJ_PART_PROPERTY(P_HILITED_BUTTON_ID, Int16, MCGroup, HilitedButtonId)
	DEFINE_RW_OBJ_PART_PROPERTY(P_HILITED_BUTTON_NAME, String, MCGroup, HilitedButtonName)
	DEFINE_RW_OBJ_PROPERTY(P_SHOW_NAME, Bool, MCGroup, ShowName)
	DEFINE_RW_OBJ_PROPERTY(P_LABEL, String, MCGroup, Label)
	DEFINE_RW_OBJ_PROPERTY(P_UNICODE_LABEL, BinaryString, MCGroup, UnicodeLabel)
	DEFINE_RW_OBJ_PROPERTY(P_HSCROLL, Int32, MCGroup, HScroll)
	DEFINE_RW_OBJ_PROPERTY(P_VSCROLL, Int32, MCGroup, VScroll)
	DEFINE_RW_OBJ_PROPERTY(P_UNBOUNDED_HSCROLL, Bool, MCGroup, UnboundedHScroll)
	DEFINE_RW_OBJ_PROPERTY(P_UNBOUNDED_VSCROLL, Bool, MCGroup, UnboundedVScroll)
	DEFINE_RW_OBJ_PROPERTY(P_HSCROLLBAR, Bool, MCGroup, HScrollbar)
	DEFINE_RW_OBJ_PROPERTY(P_VSCROLLBAR, Bool, MCGroup, VScrollbar)
	DEFINE_RW_OBJ_PROPERTY(P_SCROLLBAR_WIDTH, Int16, MCGroup, ScrollbarWidth)
	DEFINE_RO_OBJ_PROPERTY(P_FORMATTED_LEFT, Int16, MCGroup, FormattedLeft)
	DEFINE_RO_OBJ_PROPERTY(P_FORMATTED_HEIGHT, Int16, MCGroup, FormattedHeight)
	DEFINE_RO_OBJ_PROPERTY(P_FORMATTED_TOP, Int16, MCGroup, FormattedTop)
	DEFINE_RO_OBJ_PROPERTY(P_FORMATTED_WIDTH, Int16, MCGroup, FormattedWidth)
	DEFINE_RO_OBJ_PROPERTY(P_FORMATTED_RECT, Rectangle, MCGroup, FormattedRect)
	DEFINE_RW_OBJ_PROPERTY(P_BACKGROUND_BEHAVIOR, Bool, MCGroup, BackgroundBehavior)
	DEFINE_RW_OBJ_PROPERTY(P_SHARED_BEHAVIOR, Bool, MCGroup, SharedBehavior)
	DEFINE_RW_OBJ_PROPERTY(P_BOUNDING_RECT, OptionalRectangle, MCGroup, BoundingRect)
	DEFINE_RW_OBJ_PROPERTY(P_BACK_SIZE, Point, MCGroup, BackSize)
	DEFINE_RW_OBJ_PROPERTY(P_SELECT_GROUPED_CONTROLS, Bool, MCGroup, SelectGroupedControls)
    DEFINE_RO_OBJ_LIST_PROPERTY(P_CARD_NAMES, LinesOfString, MCGroup, CardNames)
};

MCObjectPropertyTable MCGroup::kPropertyTable =
{
	&MCControl::kPropertyTable,
	sizeof(kProperties) / sizeof(kProperties[0]),
	&kProperties[0],
};

////////////////////////////////////////////////////////////////////////////////

MCGroup::MCGroup()
{
	flags |= F_TRAVERSAL_ON | F_RADIO_BEHAVIOR | F_GROUP_ONLY;
	flags &= ~(F_SHOW_BORDER | F_OPAQUE);
	label = MCValueRetain(kMCEmptyString);
	controls = NULL;
	kfocused = mfocused = NULL;
	newkfocused = oldkfocused = NULL;
	number = MAXUINT2;
	leftmargin = rightmargin = topmargin = bottommargin = defaultmargin;
	vscrollbar = hscrollbar = NULL;
	scrollx = scrolly = 0;
	scrollbarwidth = MCscrollbarwidth;
	minrect.x = minrect.y = minrect.width = minrect.height = 0;
	
	// MERG-2013-06-02: [[ GrpLckUpdates ]] Make sure the group's updates are unlocked
	//   when created.
    m_updates_locked = false;
}

MCGroup::MCGroup(const MCGroup &gref) : MCControl(gref)
{
	MCGroup(gref, false);
}

MCGroup::MCGroup(const MCGroup &gref, bool p_copy_ids) : MCControl(gref)
{
	label = MCValueRetain(gref.label);
	controls = NULL;
	if (gref.controls != NULL)
	{
		MCControl *optr = gref.controls;
		do
		{
			// MW-2011-08-08: If we need to copy ids, then we must use 'doclone'
			//   and set id appropriately.
			MCControl *newcontrol;
			if (optr -> gettype() == CT_GROUP && p_copy_ids)
			{
				MCGroup *t_group;
				t_group = (MCGroup *)optr;
				newcontrol = t_group -> doclone(False, OP_NONE, true, false);
			}
			else
				newcontrol = optr -> clone(False, OP_NONE, false);

			if (p_copy_ids)
				newcontrol -> setid(optr -> getid());

			newcontrol->appendto(controls);
			newcontrol->setparent(this);
			optr = optr->next();
		}
		while (optr != gref.controls);
	}
	minrect = gref.minrect;
	kfocused = mfocused = NULL;
	number = MAXUINT2;
	if (gref.vscrollbar != NULL)
	{
		vscrollbar = new MCScrollbar(*gref.vscrollbar);
		vscrollbar->setparent(this);
		vscrollbar->allowmessages(False);
		vscrollbar->setflag(flags & F_DISABLED, F_DISABLED);
		vscrollbar->setembedded();
	}
	else
		vscrollbar = NULL;
	if (gref.hscrollbar != NULL)
	{
		hscrollbar = new MCScrollbar(*gref.hscrollbar);
		hscrollbar->setparent(this);
		hscrollbar->allowmessages(False);
		hscrollbar->setflag(flags & F_DISABLED, F_DISABLED);
		hscrollbar->setembedded();
	}
	else
		hscrollbar = NULL;
	scrollx = gref.scrollx;
	scrolly = gref.scrolly;
	scrollbarwidth = gref.scrollbarwidth;
	
	// MERG-2013-06-02: [[ GrpLckUpdates ]] Make sure the group's updates are unlocked
	//   when cloned.
    m_updates_locked = false;
}

MCGroup::~MCGroup()
{
	MCValueRelease(label);
	while (controls != NULL)
	{
		MCControl *cptr = controls->remove
		                  (controls);
		delete cptr;
	}
	if (this == MCmenubar)
	{
		MCmenubar = NULL;
		MCscreen->updatemenubar(True);
	}
	if (this == MCdefaultmenubar)
	{
		MCdefaultmenubar = NULL;
		MCscreen->updatemenubar(True);
	}
	delete vscrollbar;
	delete hscrollbar;
}

Chunk_term MCGroup::gettype() const
{
	return CT_GROUP;
}

const char *MCGroup::gettypestring()
{
	return MCgroupstring;
}

bool MCGroup::visit(MCVisitStyle p_style, uint32_t p_part, MCObjectVisitor* p_visitor)
{
	bool t_continue;
	t_continue = true;

	if (p_style == VISIT_STYLE_DEPTH_LAST)
		t_continue = p_visitor -> OnGroup(this);

	if (t_continue && controls != NULL)
	{
		MCControl *cptr = controls;
		do
		{
			t_continue = cptr -> visit(p_style, p_part, p_visitor);
			cptr = cptr->next();
		}
		while(t_continue && cptr != controls);
	}

	if (t_continue && p_style == VISIT_STYLE_DEPTH_FIRST)
		t_continue = p_visitor -> OnGroup(this);

	return t_continue;
}

void MCGroup::open()
{
	MCControl::open();
	if (controls != NULL)
	{
		MCControl *cptr = controls;
		do
		{
			cptr->open();
			cptr = cptr->next();
		}
		while (cptr != controls);
	}
	if (hscrollbar != NULL)
	{
		hscrollbar->open();
		scrollbarwidth = hscrollbar->getrect().height;
	}
	if (vscrollbar != NULL)
	{
		vscrollbar->open();
		scrollbarwidth = vscrollbar->getrect().width;
	}
	if (opened == 1)
	{
		mgrabbed = False;
		newkfocused = oldkfocused = kfocused = mfocused = NULL;
		computeminrect(False);
		setsbrects();
	}
}

void MCGroup::close()
{
	if (!opened)
		return;
	if (controls != NULL)
	{
		MCControl *cptr = controls;
		do
		{
			cptr->close();
			cptr = cptr->next();
		}
		while (cptr != controls);
	}
	if (vscrollbar != NULL)
		vscrollbar->close();
	if (hscrollbar != NULL)
		hscrollbar->close();
	MCControl::close();
}

void MCGroup::kfocus()
{
	if (!(state & CS_KFOCUSED))
	{
		if (oldkfocused != NULL)
		{
			kfocused = oldkfocused;
			state |= CS_KFOCUSED;
			kfocused->kfocus();
		}
		else
			if (!kfocusnext(True))
				getcard()->kfocusnext(False);
	}
}

Boolean MCGroup::kfocusnext(Boolean top)
{
	if (state & CS_KFOCUSED && flags & F_TAB_GROUP_BEHAVIOR
	        || !(flags & F_TRAVERSAL_ON) || !(flags & F_VISIBLE || MCshowinvisibles))
		return False;
	if (newkfocused != NULL)
	{
		kfocused = newkfocused;
		return True;
	}
	MCControl *startptr;
	if (top || kfocused == NULL)
		startptr = controls;
	else
		startptr = kfocused;
	if (startptr != NULL)
	{
		MCControl *cptr = startptr;
		do
		{
			if (cptr->kfocusnext(top))
			{
				if (kfocused == NULL)
					oldkfocused = cptr;
				else
					if (cptr != kfocused)
					{
						MCControl *tptr = kfocused;
						kfocused = NULL;
						tptr->kunfocus();
						if (kfocused == NULL)
						{
							kfocused = cptr;
							kfocused->kfocus();

							// MW-2007-07-05: [[ Bug 2065 ]] - Make sure the group is marked as focused if we have focused a control.
							state |= CS_KFOCUSED;
						}
					}
				return True;
			}
			cptr = cptr->next();
		}
		while (cptr != controls);
	}
	if (state & CS_KFOCUSED && kfocused != NULL)
	{
		MCControl *tptr = kfocused;
		kfocused = NULL;
		tptr->kunfocus();
		if (kfocused != NULL)
			return True;
		kfocused = tptr;
	}
	return False;
}

Boolean MCGroup::kfocusprev(Boolean bottom)
{
	if (state & CS_KFOCUSED && flags & F_TAB_GROUP_BEHAVIOR
	        || !(flags & F_TRAVERSAL_ON) || !(flags & F_VISIBLE || MCshowinvisibles))
		return False;
	MCControl *startptr = NULL;
	// MW-2005-07-18: [[Bug 2923]] Crash when tabbing backwards
	//   This is caused by calling 'prev' on a potentially NULL pointer.
	if (bottom || kfocused == NULL)
		startptr = (controls == NULL ? NULL : controls->prev());
	else
		startptr = kfocused;
	if (startptr != NULL)
	{
		MCControl *cptr = startptr;
		do
		{
			if (cptr->kfocusprev(bottom))
			{
				if (kfocused == NULL)
					oldkfocused = cptr;
				else
					if (cptr != kfocused)
					{
						MCControl *tptr = kfocused;
						kfocused = NULL;
						tptr->kunfocus();
						if (kfocused == NULL)
						{
							kfocused = cptr;
							kfocused->kfocus();
						}
					}
				return True;
			}
			cptr = cptr->prev();
		}
		while (cptr != controls->prev());
	}
	if (state & CS_KFOCUSED && kfocused != NULL)
	{
		MCControl *tptr = kfocused;
		kfocused = NULL;
		tptr->kunfocus();
		if (kfocused != NULL)
			return True;
		kfocused = tptr;
	}
	return False;
}

void MCGroup::kunfocus()
{
	if (kfocused != NULL)
	{
		MCControl *tkfocused = kfocused;
		kfocused = NULL;
		tkfocused->kunfocus();
		if (kfocused != NULL)
			return;
		oldkfocused = tkfocused;
	}
	else
		oldkfocused = NULL;
	state &= ~CS_KFOCUSED;
}

Boolean MCGroup::kdown(const char *string, KeySym key)
{
	if (kfocused == NULL)
		kfocused = oldkfocused;
	if (kfocused == NULL)
		return False;
	if (flags & F_TAB_GROUP_BEHAVIOR)
		switch (key)
		{
		case XK_Tab:
			if (MCmodifierstate & MS_SHIFT)
				getcard()->kfocusprev(False);
			else
				getcard()->kfocusnext(False);
			return True;
		case XK_Right:
		case XK_Down:
			state &= ~CS_KFOCUSED;
			if (!kfocusnext(False))
				kfocusnext(True);
			state |= CS_KFOCUSED;
			return True;
		case XK_Left:
		case XK_Up:
			state &= ~CS_KFOCUSED;
			if (!kfocusprev(False))
				kfocusprev(True);
			state |= CS_KFOCUSED;
			return True;
		default:
			newkfocused = kfocused;
			MCControl *oldfocused = kfocused;
			if (kfocused->kdown(string, key))
			{
				radio(0, oldfocused);
				newkfocused = NULL;
				return True;
			}
			newkfocused = NULL;
			return False;
		}
	return kfocused->kdown(string, key);
}

Boolean MCGroup::kup(const char *string, KeySym key)
{
	if (kfocused == NULL)
		return False;
	return kfocused->kup(string, key);
}

void MCGroup::mdrag(void)
{
	if (!mgrabbed)
		return;

	// MW-2008-02-27: [[ Bug 5968 ]] dragStart sent if click started in scrollbar
	if (getstate(CS_HSCROLL) || getstate(CS_VSCROLL))
		return;

	if (getstack() -> gettool(this) != T_BROWSE)
		return;

	if (mfocused != NULL)
	{
		mfocused -> mdrag();
	}
	else
	{
		message(MCM_drag_start);
		MCdragtargetptr = this;
	}
}

Boolean MCGroup::mfocus(int2 x, int2 y)
{
	if (!(flags & F_VISIBLE || MCshowinvisibles)
	        || flags & F_DISABLED && getstack()->gettool(this) == T_BROWSE)
		return False;
	if (state & CS_MENU_ATTACHED)
		return MCObject::mfocus(x, y);
	if (!(flags & F_VISIBLE || MCshowinvisibles))
	{
		mfocused = NULL;
		mgrabbed = False;
		return False;
	}
	if (state & CS_MOVE)
		return MCControl::mfocus(x, y);
	else
		if (getstate(CS_GRAB))
			return MCControl::mfocus(x, y);
	mx = x;
	my = y;
	Tool tool = getstack()->gettool(this);
	if (tool == T_BROWSE || tool == T_POINTER || tool == T_HELP)
	{
		if (mgrabbed && mfocused->mfocus(x, y))
			return True;
		mgrabbed = False;
		if (sbfocus(x, y, hscrollbar, vscrollbar))
		{
			if (mfocused != NULL)
			{
				mfocused->munfocus();
				mfocused = NULL;
			}
			return True;
		}
		if (MCControl::mfocus(x, y))
		{
			// MW-2008-01-30: [[ Bug 5832 ]] Previously we would have been immediately
			//   unfocusing the group if there were no controls, this resulted in much
			//   sadness as empty groups wouldn't be resizable :o(
			if (controls != NULL)
			{
				MCControl *tptr = controls->prev();
				do
				{
					if (tptr->mfocus(x, y))
					{
						if (mfocused != NULL && tptr != mfocused)
							mfocused->munfocus();
						if (tptr != mfocused)
						{
							mfocused = tptr;
							if (mfocused->gettype() != CT_GROUP)
							{
								mfocused->enter();

								// MW-2007-10-31: mouseMove sent before mouseEnter - make sure we send an mouseMove
								//   ... and now lets make sure it doesn't crash!
								//   Here mfocused can be NULL if a control was deleted in mfocused -> enter()
								if (mfocused != NULL)
									mfocused->mfocus(x, y);
							}
						}
						return True;
					}
					else if (tptr == mfocused)
					{
						mfocused->munfocus();//changed
						mfocused = NULL;
					}
					tptr = tptr->prev();
				}
				while (tptr != controls->prev());
			}
			if (state & CS_SELECTED)
				return True;
		}
		else
			if (mfocused != NULL)
			{
				MCControl *oldfocused = mfocused;
				mfocused = NULL;
				oldfocused->munfocus();
			}
	}
	else
		return MCControl::mfocus(x, y);
	return False;
}

void MCGroup::munfocus()
{
	mgrabbed = False;
	if (mfocused != NULL)
	{
		MCControl *oldfocused = mfocused;
		mfocused = NULL;
		// IM-2013-08-07: [[ Bug 10671 ]] Release grabbed controls when removing focus
		state &= ~CS_GRAB;
		oldfocused->munfocus();
	}
	else
	{
		mfocused = NULL;
		message(MCM_mouse_leave);
	}
	state &= ~(CS_MFOCUSED | CS_HSCROLL | CS_VSCROLL);
}

// MW-2012-03-01: [[ Bug 10045 ]] Clear the mfocus setting of the group without dispatching
//   'mouse_leave'. This is called by MCCard::mfocus() to stop mouseLeave being sent twice.
void MCGroup::clearmfocus(void)
{
	mgrabbed = False;
	mfocused = nil;
	state &= ~(CS_MFOCUSED | CS_HSCROLL | CS_VSCROLL);
}

Boolean MCGroup::mdown(uint2 which)
{
	if (state & CS_MENU_ATTACHED)
		return MCObject::mdown(which);
	if (sbdown(which, hscrollbar, vscrollbar))
		return True;
	Tool tool = getstack()->gettool(this);
	if (tool == T_POINTER && (mfocused == NULL || !MCselectgrouped || getflag(F_SELECT_GROUP)))
	{
		if (which == Button1)
		{
			if (state & CS_MFOCUSED)
				return False;
			state |= CS_MFOCUSED;
			start(True);
		}
		else
			message_with_args(MCM_mouse_down, which);
		return True;
	}
	if (mfocused == NULL)
		return False;
	mgrabbed = True;
	
	// MW-2012-03-15: [[ Bug 10074 ]] If a control's mdown() handler hides the group
	//   then grabbed gets reset causing this method to return false and the parent
	//   to send a message. To solve this we separately store whether the mdown() was
	//   handled or not.
	bool t_handled;
	t_handled = false;
	
	state |= CS_MFOCUSED;
	if (mfocused == NULL || !mfocused->mdown(which))
	{
		mgrabbed = False;
		state &= ~CS_MFOCUSED;
	}
	else
		t_handled = true;
	
	return t_handled;
}

Boolean MCGroup::mup(uint2 which)
{
	if (state & CS_MENU_ATTACHED)
		return MCObject::mup(which);
	if (state & CS_GRAB)
	{
		state &= ~(CS_GRAB | CS_MFOCUSED);
		mgrabbed = False;
		mfocused->mfocus(mx, my);
		return mfocused->mup(which);
	}
	if (sbup(which, hscrollbar, vscrollbar))
		return True;
	Tool tool = getstack()->gettool(this);
	if (tool == T_POINTER && (mfocused == NULL || !MCselectgrouped || getflag(F_SELECT_GROUP)))
	{
		if (which == Button1)
		{
			if (!(state & CS_MFOCUSED))
				return False;
			state &= ~CS_MFOCUSED;
			end();
		}
		else
			message_with_args(MCM_mouse_up, which);
		return True;
	}
	state &= ~CS_MFOCUSED;
	newkfocused = mfocused;
	MCControl *oldfocused = mfocused;
	// MH-2007-03-20: [[ Bug 705 ]] Selecting a radio button using pointer tool unhilites other radio buttons in the group with radiobehavior set.
	if (tool != T_POINTER)
		radio(0, oldfocused);
	mgrabbed = False;
	if (mfocused == NULL || mfocused->mup(which))
	{
		newkfocused = NULL;
		// MH-2007-03-20: [[ Bug 705 ]] Selecting a radio button using pointer tool unhilites other radio buttons in the group with radiobehavior set.
		if (tool != T_POINTER)
			radio(0, oldfocused);
		return True;
	}
	newkfocused = NULL;
	return False;
}


// MW-2010-10-15: [[ Bug 9055 ]] Restructured to mimic mdown behavior in pointer tool mode.
Boolean MCGroup::doubledown(uint2 which)
{
	if (sbdoubledown(which, hscrollbar, vscrollbar))
		return True;

	Tool tool = getstack() -> gettool(this);
	if (tool == T_POINTER && (mfocused == NULL || !MCselectgrouped || getflag(F_SELECT_GROUP)))
	{
		message_with_args(MCM_mouse_double_down, which);
		return True;
	}

	if (mfocused == NULL)
		return False;

	mgrabbed = True;
	state |= CS_MFOCUSED;
	if (mfocused == NULL || !mfocused->doubledown(which))
	{
		mgrabbed = False;
		state &= ~CS_MFOCUSED;
	}

	return mgrabbed;
}

// MW-2010-10-15: [[ Bug 9055 ]] Restructured to mimic mup behavior in pointer tool mode.
Boolean MCGroup::doubleup(uint2 which)
{
	if (sbdoubleup(which, hscrollbar, vscrollbar))
		return True;
	
	Tool tool = getstack() -> gettool(this);
	if (tool == T_POINTER && (mfocused == NULL || !MCselectgrouped || getflag(F_SELECT_GROUP)))
	{
		message_with_args(MCM_mouse_double_up, which);
		return True;
	}

	mgrabbed = False;
	state &= ~CS_MFOCUSED;
	if (mfocused == NULL || mfocused -> doubleup(which))
		return True;

	return False;
}

void MCGroup::setrect(const MCRectangle &nrect)
{
	bool t_size_changed;
	t_size_changed = nrect . width != rect . width || nrect . height != rect . height;

	if (controls != NULL)
		if (state & CS_SIZE || rect.x + rect.width == nrect.x + nrect.width
		        && rect.y + rect.height == nrect.y + nrect.height)
		{
			if (flags & F_HSCROLLBAR || flags & F_VSCROLLBAR)
			{
				scrollx += rect.x - nrect.x;
				scrolly += rect.y - nrect.y;
			}
			rect = nrect;
			setsbrects();
			boundcontrols();
		}
		else
		{
			uint1 oldopen = opened;
			opened = 0;  // suppress all updates and messages
			int4 oldx = scrollx;
			int4 oldy = scrolly;
			hscroll(-scrollx, False);
			vscroll(-scrolly, False);
			int2 dx = rect.x - nrect.x;
			int2 dy = rect.y - nrect.y;
			MCControl *cptr = controls;
			do
			{
				MCRectangle trect = cptr->getrect();
				trect.x -= dx;
				trect.y -= dy;
				cptr->setrect(trect);
				// MM-2012-09-05: [[ Property Listener ]] Resizing a group potentially alters the location of its children.
				cptr -> signallisteners(P_LOCATION);
				cptr = cptr->next();
			}
			while (cptr != controls);
			minrect.x -= dx;
			minrect.y -= dy;
			rect = nrect;
			setsbrects();
			hscroll(oldx, False);
			vscroll(oldy, False);
			resetscrollbars(False);
			opened = oldopen;
		}
	else
	{
		rect = nrect;
		setsbrects();
	}
	
	if (!getstate(CS_SENDING_RESIZE) && t_size_changed)
	{
		setstate(True, CS_SENDING_RESIZE);
		conditionalmessage(HH_RESIZE_CONTROL, MCM_resize_control);
		setstate(False, CS_SENDING_RESIZE);
	}
}

Exec_stat MCGroup::getprop_legacy(uint4 parid, Properties which, MCExecPoint &ep, Boolean effective)
{
	switch (which)
	{
#ifdef /* MCGroup::getprop */ LEGACY_EXEC
	case P_CANT_DELETE:
		ep.setboolean(getflag(F_G_CANT_DELETE));
		break;
	case P_DONT_SEARCH:
		ep.setboolean(getflag(F_G_DONT_SEARCH));
		break;
	case P_SHOW_PICT:
		ep.setboolean(True);
		break;
	case P_RADIO_BEHAVIOR:
		ep.setboolean(getflag(F_RADIO_BEHAVIOR));
		break;
	case P_TAB_GROUP_BEHAVIOR:
		ep.setboolean(getflag(F_TAB_GROUP_BEHAVIOR));
		break;
	case P_HILITED_BUTTON:
		ep.setint(gethilited(parid));
		break;
	case P_HILITED_BUTTON_ID:
		ep.setint(gethilitedid(parid));
		break;
	case P_HILITED_BUTTON_NAME:
		ep.setnameref_unsafe(gethilitedname(parid));
		break;
	case P_SHOW_NAME:
		ep.setboolean(getflag(F_SHOW_NAME));
		break;
	// MW-2012-02-16: [[ IntrinsicUnicode ]] Add support for getting the 'unicodeLabel'.
	case P_LABEL:
	case P_UNICODE_LABEL:
		if (label == NULL)
			ep.clear();
		else
		{
			ep.setsvalue(MCString(label, labelsize));

			// If the encoding of the label does not match the requst, then map it.
			ep.mapunicode(hasunicode(), which == P_UNICODE_LABEL);
		}
		break;
	case P_HSCROLL:
		ep.setint(scrollx);
		break;
	case P_VSCROLL:
		ep.setint(scrolly);
		break;
	case P_UNBOUNDED_HSCROLL:
		ep.setboolean(getflag(F_UNBOUNDED_HSCROLL));
		break;
	case P_UNBOUNDED_VSCROLL:
		ep.setboolean(getflag(F_UNBOUNDED_VSCROLL));
		break;
	case P_HSCROLLBAR:
		ep.setboolean(getflag(F_HSCROLLBAR));
		break;
	case P_VSCROLLBAR:
		ep.setboolean(getflag(F_VSCROLLBAR));
		break;
	case P_SCROLLBAR_WIDTH:
		ep.setint(scrollbarwidth);
		break;
	case P_FORMATTED_LEFT:
		ep.setint(minrect.x);
		break;
	case P_FORMATTED_HEIGHT:
		ep.setint(minrect.height);
		break;
	case P_FORMATTED_TOP:
		ep.setint(minrect.y);
		break;
	case P_FORMATTED_WIDTH:
		ep.setint(minrect.width);
		break;
	case P_FORMATTED_RECT:
		ep.setrectangle(minrect);
		break;
	case P_BACKGROUND_BEHAVIOR:
		// MW-2011-08-08: [[ Groups ]] Use 'isbackground()' rather than F_GROUP_ONLY.
		ep.setboolean(isbackground());
		break;
	case P_SHARED_BEHAVIOR:
		// MW-2011-08-09: [[ Groups ]] Returns whether the group is shared.
		ep.setboolean(isshared() && (parent == nil || parent -> gettype() == CT_CARD));
		break;
	case P_BOUNDING_RECT:
		if (flags & F_BOUNDING_RECT)
			ep.setrectangle(minrect);
		else
			ep.clear();
		break;
	case P_BACK_SIZE:
		ep.setpoint(rect.width, rect.height);
		break;
	case P_CARD_NAMES:
    case P_CARD_IDS:
		{
			// MERG-2013-05-01: [[ GrpCardIds ]] Add 'the cardIds' property to
			//   groups (returns ids rather than names).
			ep.clear();
			MCExecPoint ep2(ep);
			MCCard *startcard = getstack()->getcards();
			MCCard *cptr = startcard;
			uint2 j = 0;
            Properties t_prop;
            if (which == P_CARD_NAMES)
                t_prop = P_SHORT_NAME;
            else
                t_prop = P_SHORT_ID;
            do
			{
				if (cptr->countme(obj_id, False))
				{
					cptr->getprop(0, t_prop, ep2, False);
					ep.concatmcstring(ep2.getsvalue(), EC_RETURN, j++ == 0);
				}
				cptr = cptr->next();
			}
			while (cptr != startcard);
		}
		break;
	case P_CONTROL_NAMES:
	case P_CONTROL_IDS:
	case P_CHILD_CONTROL_NAMES:
	case P_CHILD_CONTROL_IDS:
        {
			// MERG-2013-05-01: [[ ChildControlProps ]] Add ability to list both
			//   immediate and all descendent controls of a group.
		
            ep.clear();
		
            // MERG-2013-08-14: [[ ChildControlProps ]] Resolved crash when group contains no controls
            if (controls != NULL)
            {
                MCExecPoint t_other_ep(ep);
                MCObject *t_object = controls;
                MCObject *t_start_object = t_object;
                uint2 i = 0;
                do
                {
                    Properties t_prop;
                    if (which == P_CHILD_CONTROL_NAMES)
                        t_prop = P_SHORT_NAME;
                    else
                        t_prop = P_SHORT_ID;
                    
                    t_object->getprop(0, t_prop, t_other_ep, False);
                    
                    ep.concatmcstring(t_other_ep.getsvalue(), EC_RETURN, i++ == 0);
                    
                    if (t_object->gettype() == CT_GROUP && (which == P_CONTROL_IDS || which == P_CONTROL_NAMES))
                    {
                        t_object->getprop(parid, which, t_other_ep, false);
                        ep.concatmcstring(t_other_ep.getsvalue(), EC_RETURN, i++ == 0);
                    }
                    
                    t_object = t_object -> next();
                    
                }
                while (t_object != t_start_object);
            }
        }
        break;
	case P_SELECT_GROUPED_CONTROLS:
		ep.setboolean(!(flags & F_SELECT_GROUP));
		break;
<<<<<<< HEAD
=======
	// MW-2013-06-20: [[ GrpLckUpdates ]] [[ Bug 10960 ]] Add accessor for 'the lockUpdates'
	case P_LOCK_UPDATES:
		ep.setboolean(m_updates_locked);
		break;
>>>>>>> 783dcc54
#endif /* MCGroup::getprop */
	default:
		return MCControl::getprop_legacy(parid, which, ep, effective);
	}
	return ES_NORMAL;
}

Exec_stat MCGroup::setprop_legacy(uint4 parid, Properties p, MCExecPoint &ep, Boolean effective)
{
	Boolean dirty = False;
	int2 i1, i2, i3, i4;
	MCString data = ep.getsvalue();

	switch (p)
	{
#ifdef /* MCGroup::setprop */ LEGACY_EXEC
	case P_SHOW_BORDER:
	case P_BORDER_WIDTH:
	case P_TEXT_SIZE:
		if (MCControl::setprop(parid, p, ep, effective) != ES_NORMAL)
			return ES_ERROR;
		dirty = computeminrect(False);
		break;
	case P_TEXT_HEIGHT:
		if (MCControl::setprop(parid, p, ep, effective) != ES_NORMAL)
			return ES_ERROR;
		resetscrollbars(False);
		break;
	case P_SHOW_PICT:
		break;
	case P_CANT_DELETE:
		if (!MCU_matchflags(data, flags, F_G_CANT_DELETE, dirty))
		{
			MCeerror->add
			(EE_OBJECT_NAB, 0, 0, data);
			return ES_ERROR;
		}
		break;
	case P_DONT_SEARCH:
		if (!MCU_matchflags(data, flags, F_G_DONT_SEARCH, dirty))
		{
			MCeerror->add
			(EE_OBJECT_NAB, 0, 0, data);
			return ES_ERROR;
		}
		break;
	case P_TAB_GROUP_BEHAVIOR:
		if (!MCU_matchflags(data, flags, F_TAB_GROUP_BEHAVIOR, dirty))
		{
			MCeerror->add
			(EE_OBJECT_NAB, 0, 0, data);
			return ES_ERROR;
		}
		break;
	case P_RADIO_BEHAVIOR:
		if (!MCU_matchflags(data, flags, F_RADIO_BEHAVIOR, dirty))
		{
			MCeerror->add
			(EE_OBJECT_NAB, 0, 0, data);
			return ES_ERROR;
		}
		if (flags & F_RADIO_BEHAVIOR)
			flags |= F_TAB_GROUP_BEHAVIOR;
		radio(parid, kfocused);
		radio(parid, mfocused);
		break;
	case P_HILITED_BUTTON:
		uint2 button;
		if (!MCU_stoui2(data, button))
		{
			MCeerror->add
			(EE_GROUP_HILITEDNAN, 0, 0, data);
			return ES_ERROR;
		}
		sethilited(parid, button);
		break;
	case P_HILITED_BUTTON_ID:
		uint4 newid;
		if (!MCU_stoui4(data, newid))
		{
			MCeerror->add
			(EE_GROUP_HILITEDNAN, 0, 0, data);
			return ES_ERROR;
		}
		sethilitedid(parid, newid);
		break;
	case P_HILITED_BUTTON_NAME:
	{
		MCAutoNameRef t_name;
		/* UNCHECKED */ ep . copyasnameref(t_name);
		sethilitedname(parid, t_name);
	}
		break;
	case P_ENABLED:
	case P_DISABLED:
		if (!MCU_matchflags(data, flags, F_DISABLED, dirty))
		{
			MCeerror->add
			(EE_OBJECT_NAB, 0, 0, data);
			return ES_ERROR;
		}
		if (p == P_ENABLED)
		{
			flags ^= F_DISABLED;
			dirty = !dirty;
		}
		if (dirty)
			setchildprops(parid, p, ep);
		break;
	case P_SHOW_NAME:
		if (!MCU_matchflags(data, flags, F_SHOW_NAME, dirty))
		{
			MCeerror->add
			(EE_OBJECT_NAB, 0, 0, data);
			return ES_ERROR;
		}
		if (dirty)
		{
			// MW-2011-09-21: [[ Layers ]] Changing the showName property
			//   affects the layer attrs.
			m_layer_attr_changed = true;
			dirty = computeminrect(False);
		}
		break;
	// MW-2012-02-16: [[ IntrinsicUnicode ]] Add support for setting the unicode label.
	case P_LABEL:
	case P_UNICODE_LABEL:
		if (label == NULL ||
			data.getlength() != labelsize ||
			memcmp(data.getstring(), label, data.getlength()) != 0 ||
			(p == P_UNICODE_LABEL) != hasunicode())
		{
			delete label;
			label = NULL;
			if (data != MCnullmcstring)
			{
				labelsize = data.getlength();
				label = new char[labelsize];
				memcpy(label, data.getstring(), labelsize);
				flags |= F_LABEL;
				
				// If we are setting the unicodeLabel we become unicode, else we
				// revert to native.
				if (p == P_UNICODE_LABEL)
					m_font_flags |= FF_HAS_UNICODE;
				else
					m_font_flags &= ~FF_HAS_UNICODE;
			}
			else
			{
				labelsize = 0;
				flags &= ~F_LABEL;
			}
			dirty = True;
		}
		break;
	case P_MARGINS:
	case P_LEFT_MARGIN:
	case P_RIGHT_MARGIN:
	case P_TOP_MARGIN:
	case P_BOTTOM_MARGIN:
		if (MCControl::setprop(parid, p, ep, effective) != ES_NORMAL)
			return ES_ERROR;
		if (leftmargin == defaultmargin && rightmargin == defaultmargin
		        && topmargin == defaultmargin && bottommargin == defaultmargin)
			flags &= ~F_MARGINS;
		else
			flags |= F_MARGINS;
		dirty = computeminrect(False);
		resetscrollbars(False);
		break;
	case P_HSCROLL:
	case P_VSCROLL:
	case P_HSCROLLBAR:
	case P_VSCROLLBAR:
	case P_SCROLLBAR_WIDTH:
		if (setsbprop(p, data, scrollx, scrolly, scrollbarwidth,
		              hscrollbar, vscrollbar, dirty) == ES_ERROR)
			return ES_ERROR;

		boundcontrols();
		break;
	case P_UNBOUNDED_HSCROLL:
		if (!MCU_matchflags(data, flags, F_UNBOUNDED_HSCROLL, dirty))
		{
			MCeerror->add(EE_OBJECT_NAB, 0, 0, data);
			return ES_ERROR;
		}
		if (opened && !getflag(F_UNBOUNDED_HSCROLL))
			hscroll(0, True);
		break;
	case P_UNBOUNDED_VSCROLL:
		if (!MCU_matchflags(data, flags, F_UNBOUNDED_VSCROLL, dirty))
		{
			MCeerror->add(EE_OBJECT_NAB, 0, 0, data);
			return ES_ERROR;
		}
		if (opened && !getflag(F_UNBOUNDED_VSCROLL))
			vscroll(0, True);
		break;
	case P_BOUNDING_RECT:
		if (!data.getlength())
		{
			flags &= ~F_BOUNDING_RECT;
			dirty = computeminrect(False);
		}
		else
		{
			if (!MCU_stoi2x4(data, i1, i2, i3, i4))
			{
				MCeerror->add
				(EE_OBJECT_NAR, 0, 0, data);
				return ES_ERROR;
			}
			if (minrect.x != i1 || minrect.y != i2 || minrect.x + minrect.width != i3
			        || minrect.y + minrect.height != i4)
			{
				minrect.x = i1;
				minrect.y = i2;
				minrect.width = MCU_max(i3 - i1, 1);
				minrect.height = MCU_max(i4 - i2, 1);
				resetscrollbars(False);
				dirty = True;
			}
			flags |= F_BOUNDING_RECT;
		}
		break;
	case P_BACKGROUND_BEHAVIOR:
	{
		// MW-2011-08-09: [[ Groups ]] backgroundBehavior maps to !F_GROUP_ONLY.
		//   We can only set the flag to true on non-nested groups.
		if (!MCU_matchflags(data, flags, F_GROUP_ONLY, dirty))
		{
			MCeerror->add(EE_OBJECT_NAB, 0, 0, data);
			return ES_ERROR;
		}

		flags ^= F_GROUP_ONLY;
		dirty = False;

		// Compute whether the parent is a group
		bool t_parent_is_group;
		t_parent_is_group = false;
		if (getparent() != nil && getparent() -> gettype() == CT_GROUP)
			t_parent_is_group = true;
		else if (getstack() -> isediting())
			t_parent_is_group = true;
			
		// MW-2011-08-09: [[ Groups ]] If setting a group to background, make sure it is not nested.
		if (isbackground() && t_parent_is_group)
		{
			setflag(True, F_GROUP_ONLY);
			MCeerror -> add(EE_GROUP_CANNOTBEBGORSHARED, 0, 0);
			return ES_ERROR;
		}

		// MW-2011-08-10: [[ Groups ]] If the group is now a background, make sure it is also shared.
		if (isbackground())
			setflag(True, F_GROUP_SHARED);
	}
	break;
	case P_SHARED_BEHAVIOR:
	{
		// MW-2011-08-09: [[ Groups ]] sharedBehavior maps to !F_GROUP_SHARED.
		//   We can only set the flag to true on non-nested groups.
		//   We can only set the flag to false on groups that are placed on a single card.
		if (!MCU_matchflags(data, flags, F_GROUP_SHARED, dirty))
		{
			MCeerror->add(EE_OBJECT_NAB, 0, 0, data);
			return ES_ERROR;
		}
			
		dirty = False;

		// Compute whether the parent is a group
		bool t_parent_is_group;
		t_parent_is_group = false;
		if (getparent() != nil && getparent() -> gettype() == CT_GROUP)
			t_parent_is_group = true;
		else if (getstack() -> isediting())
			t_parent_is_group = true;
			
		// MW-2011-08-09: [[ Groups ]] If setting a group to shared, make sure it is not nested.
		if (isshared() && t_parent_is_group)
		{
			setflag(False, F_GROUP_SHARED);
			MCeerror -> add(EE_GROUP_CANNOTBEBGORSHARED, 0, 0);
			return ES_ERROR;
		}
		
		// MW-2011-08-09: [[ Groups ]] If setting a group to non-shared, make sure it is on a single card.
		if (!isshared())
		{
			int t_found;
			t_found = 0;
			MCCard *t_cards;
			t_cards = getstack() -> getcards();
			MCCard *t_card;
			t_card = t_cards;
			if (t_card != nil)
				do
				{
					if (t_card -> getchildid(getid()))
					{
						t_found += 1;
						if (t_found > 1)
							break;
					}
					t_card = t_card -> next();
				}
				while(t_card != t_cards);
	
			// MW-2011-08-09: If the found count is 0 or more than 1, we cannot turn the shared flag off.
			if (t_found != 1)
			{
				setflag(True, F_GROUP_SHARED);
				MCeerror -> add(EE_GROUP_CANNOTBENONSHARED, 0, 0);
				return ES_ERROR;
			}
		}
	}
	break;
	case P_BACK_SIZE:
	{
		if (!MCU_stoi2x2(data, i1, i2))
		{
			MCeerror->add(EE_GROUP_BACKSIZENAP, 0, 0, data);
			return ES_ERROR;
		}
		// MW-2011-08-18: [[ Layers ]] Store the old rect then notify and invalidate.
		MCRectangle t_old_rect;
		t_old_rect = rect;
		rect.width = i1;
		rect.height = i2;
		layer_rectchanged(t_old_rect, true);
	}
	break;
	case P_SELECT_GROUPED_CONTROLS:
		if (!MCU_matchflags(data, flags, F_SELECT_GROUP, dirty))
		{
			MCeerror -> add(EE_OBJECT_NAB, 0, 0, data);
			return ES_ERROR;
		}
		dirty = False;
		flags ^= F_SELECT_GROUP;
		break;
<<<<<<< HEAD
=======
	// MERG-2013-06-02: [[ GrpLckUpdates ]] Handle setting of the lockUpdates property.
    case P_LOCK_UPDATES:
	{
		Exec_stat t_stat;
		Boolean t_lock;
		
		t_stat = ep.getboolean(t_lock, 0, 0, EE_PROPERTY_NAB);
		if (t_stat == ES_NORMAL)
			m_updates_locked = (t_lock == True);
			
		// When the lock is turned off, make sure we update the group.
		if (!t_lock)
			computeminrect(True);
			
		return t_stat;
	}
	break;
>>>>>>> 783dcc54
#endif /* MCGroup::setprop */
	default:
		return MCControl::setprop_legacy(parid, p, ep, effective);
	}
	if (dirty && opened)
	{
		// MW-2011-08-18: [[ Layers ]] Invalidate the whole object.
		layer_redrawall();
	}
	return ES_NORMAL;
}

Boolean MCGroup::del()
{
	if (flags & F_G_CANT_DELETE)
	{
		MCeerror->add
		(EE_OBJECT_CANTREMOVE, 0, 0);
		return False;
	}
	if (controls != NULL)
	{
		MCControl *cptr = controls;
		do
		{
			if (cptr->getscriptdepth() != 0)
			{
				MCeerror->add
				(EE_OBJECT_CANTREMOVE, 0, 0);
				return False;
			}
			cptr = cptr->next();
		}
		while (cptr != controls);
	}
	rect = getcard()->getrect();
	return MCControl::del();
}

void MCGroup::recompute()
{
	if (controls != NULL)
	{
		MCControl *cptr = controls;
		do
		{
			cptr->recompute();
			cptr = cptr->next();
		}
		while (cptr != controls);
	}
}

Boolean MCGroup::kfocusset(MCControl *target)
{
	if (controls != NULL)
	{
		MCControl *cptr = controls;
		do
		{
			if (cptr->kfocusset(target))
			{
				oldkfocused = cptr;
				return True;
			}
			cptr = cptr->next();
		}
		while (cptr != controls);
		kunfocus();
	}
	return False;
}


MCControl *MCGroup::clone(Boolean attach, Object_pos p, bool invisible)
{
	return doclone(attach, p, false, invisible);
}

MCControl *MCGroup::doclone(Boolean attach, Object_pos p, bool p_copy_ids, bool invisible)
{
	MCGroup *newgroup;
	newgroup = new MCGroup(*this, p_copy_ids);

	if (attach)
	{
		newgroup->attach(p, invisible);
		getcard()->message(MCM_new_background);
	}
	
	return newgroup;
}

// MW-2011-08-09: This is called by MCControl::attach to ensure that all the
//   children of the group have non-zero ids.
void MCGroup::ensureids(void)
{
	if (controls == NULL)
		return;

	MCStack *t_stack;
	t_stack = getstack();

	MCControl *t_control;
	t_control = controls;
	do
	{
		if (t_control -> getid() == 0)
			t_control -> setid(t_stack -> newid());

		if (t_control -> gettype() == CT_GROUP)
			static_cast<MCGroup *>(t_control) -> ensureids();

		t_control = t_control -> next();
	}
	while(t_control != controls);
}

MCControl *MCGroup::findnum(Chunk_term type, uint2 &num)
{
	if (type == CT_GROUP || type == CT_LAYER)
		if (num-- == 0)
			return this;
	if (controls != NULL)
	{
		MCControl *cptr = controls;
		do
		{
			MCControl *foundobj;
			if ((foundobj = cptr->findnum(type, num)) != NULL)
				return foundobj;
			cptr = cptr->next();
		}
		while (cptr != controls);
	}
	return NULL;
}

MCControl *MCGroup::findname(Chunk_term type, const MCString &inname)
{
	if (type == CT_GROUP || type == CT_LAYER)
		if (MCU_matchname(inname, CT_GROUP, getname()))
			return this;
	if (controls != NULL)
	{
		MCControl *cptr = controls;
		do
		{
			MCControl *foundobj;
			if ((foundobj = cptr->findname(type, inname)) != NULL)
				return foundobj;
			cptr = cptr->next();
		}
		while (cptr != controls);
	}
	return NULL;
}

MCControl *MCGroup::findchildwithid(Chunk_term type, uint4 p_id)
{
	if ((type == CT_GROUP || type == CT_LAYER) && (p_id == obj_id))
		return this;

	if (controls != NULL)
	{
		MCControl *cptr = controls;
		do
		{
			MCControl *foundobj;

			if (cptr -> gettype() == CT_GROUP)
			{
				MCGroup *t_group;
				t_group = (MCGroup *)cptr;
				foundobj = t_group -> findchildwithid(type, p_id);
			}
			else
				foundobj = cptr -> findid(type, p_id, False);

			if (foundobj != NULL)
				return foundobj;

			cptr = cptr -> next();
		}
		while (cptr != controls);
	}
	return NULL;
}


MCControl *MCGroup::findid(Chunk_term type, uint4 inid, Boolean alt)
{
	if ((type == CT_GROUP || type == CT_LAYER)
	        && (inid == obj_id || alt && inid == altid))
		return this;

	if (controls != NULL && (alt || type == CT_IMAGE))
	{
		MCControl *cptr = controls;
		do
		{
			MCControl *foundobj;
			if ((foundobj = cptr->findid(type, inid, alt)) != NULL)
				return foundobj;
			cptr = cptr->next();
		}
		while (cptr != controls);
	}
	return NULL;
}

Boolean MCGroup::count(Chunk_term type, MCObject *stop, uint2 &num)
{
	if (type == CT_CARD)
	{
		getstack()->setbackground(this);
		getstack()->count(CT_CARD, CT_UNDEFINED, stop, num);
		getstack()->clearbackground();
		return True;
	}
	if (type == CT_GROUP || type == CT_LAYER)
		num++;
	if (stop == this)
		return True;
	if (controls != NULL)
	{
		MCControl *cptr = controls;
		do
		{
			if (cptr->count(type, stop, num))
				return True;
			cptr = cptr->next();
		}
		while (cptr != controls);
	}
	return False;
}

Boolean MCGroup::maskrect(const MCRectangle &srect)
{
	if (!(flags & F_VISIBLE || MCshowinvisibles))
		return False;
	if (MCControl::maskrect(srect))
	{
		if (flags & F_VSCROLLBAR)
		{
			MCRectangle vrect = MCU_intersect_rect(vscrollbar->getrect(), srect);
			if (vrect.width != 0 && vrect.height != 0)
				return True;
		}
		if (flags & F_HSCROLLBAR)
		{
			MCRectangle hrect = MCU_intersect_rect(hscrollbar->getrect(), srect);
			if (hrect.width != 0 && hrect.height != 0)
				return True;
		}
		if (controls != NULL)
		{
			MCControl *cptr = controls;
			do
			{
				if (cptr->maskrect(srect))
					return True;
				cptr = cptr->next();
			}
			while (cptr != controls);
		}
		else
			// In browse mode, empty groups should not hit-test - this stops the problem
			// of a lack of *move messages being sent to the card when the pointer is over
			// the group.
			return getstack() -> gettool(this) == T_BROWSE ? False : True;
	}
	return False;
}

void MCGroup::installaccels(MCStack *stack)
{
	if (controls != NULL)
	{
		MCControl *cptr = controls;
		do
		{
			cptr->installaccels(stack);
			cptr = cptr->next();
		}
		while (cptr != controls);
	}
}

void MCGroup::removeaccels(MCStack *stack)
{
	if (controls != NULL)
	{
		MCControl *cptr = controls;
		do
		{
			cptr->removeaccels(stack);
			cptr = cptr->next();
		}
		while (cptr != controls);
	}
}

MCCdata *MCGroup::getdata(uint4 cardid, Boolean clone)
{
	MCCdata *data = NULL;
	if (controls != NULL)
	{
		MCControl *cptr = controls;
		do
		{
			MCCdata *dptr = cptr->getdata(cardid, clone);
			if (dptr != NULL)
				dptr->appendto(data);
			cptr = cptr->next();
		}
		while (cptr != controls);
	}
	return data;
}

void MCGroup::replacedata(MCCdata *&data, uint4 cardid)
{
	if (controls != NULL)
	{
		MCControl *cptr = controls;
		do
		{
			cptr->replacedata(data, cardid);
			cptr = cptr->next();
		}
		while (cptr != controls);
	}
}

void MCGroup::compactdata()
{
	if (controls != NULL)
	{
		MCControl *cptr = controls;
		do
		{
			cptr->compactdata();
			cptr = cptr->next();
		}
		while (cptr != controls);
	}
}

void MCGroup::resetfontindex(MCStack *oldstack)
{
	if (controls != NULL)
	{
		MCControl *cptr = controls;
		do
		{
			cptr->resetfontindex(oldstack);
			cptr = cptr->next();
		}
		while (cptr != controls);
	}
	MCControl::resetfontindex(oldstack);
}

Exec_stat MCGroup::hscroll(int4 offset, Boolean doredraw)
{
	int4 oldx = scrollx;
	scrollx += offset;
	
	// MW-2010-12-10: [[ Out-of-bound Scroll ]] Only bound the scroll values if the
	//   relevant scrollbar is showing or unboundedHScroll is false.
	if ((getflag(F_HSCROLLBAR) || !getflag(F_UNBOUNDED_HSCROLL)))
	{
		MCRectangle grect = getgrect();
		if (scrollx < 0 || minrect.width < grect.width)
			scrollx = 0;
		else if (scrollx > minrect.width - grect.width)
			scrollx = minrect.width - grect.width;
	}
	offset = scrollx - oldx;
	if (offset == 0 || controls == NULL)
		return ES_NORMAL;
	MCControl *cptr = controls;
	do
	{
		MCRectangle crect = cptr->getrect();
		crect.x -= offset;
		cptr->setrect(crect);
		cptr = cptr->next();
	}
	while (cptr != controls);
	minrect.x -= offset;
	if (opened && doredraw)
	{
		// MW-2011-09-07: [[ Layers ]] Notify that the layer has scrolled.
		layer_scrolled();
	}
	if (opened)
		return message_with_args(MCM_scrollbar_drag, scrollx);
	return ES_NORMAL;
}

Exec_stat MCGroup::vscroll(int4 offset, Boolean doredraw)
{
	int4 oldy = scrolly;
	scrolly += offset;
	
	// MW-2010-12-10: [[ Out-of-bound Scroll ]] Only bound the scroll values if the
	//   relevant scrollbar is showing or unboundedVScroll is false.
	if (getflag(F_VSCROLLBAR) || !getflag(F_UNBOUNDED_VSCROLL))
	{
		MCRectangle grect = getgrect();
		if (scrolly < 0 || minrect.height < grect.height)
			scrolly = 0;
		else if (scrolly > minrect.height - grect.height)
			scrolly = minrect.height - grect.height;
	}
	offset = scrolly - oldy;
	if (offset == 0 || controls == NULL)
		return ES_NORMAL;
	MCControl *cptr = controls;
	do
	{
		MCRectangle crect = cptr->getrect();
		crect.y -= offset;
		cptr->setrect(crect);
		cptr = cptr->next();
	}
	while (cptr != controls);
	minrect.y -= offset;
	if (opened && doredraw)
	{
		// MW-2011-09-07: [[ Layers ]] Notify that the layer has scrolled.
		layer_scrolled();
	}
	if (opened)
		return message_with_args(MCM_scrollbar_drag, scrolly);
	return ES_NORMAL;
}

void MCGroup::readscrollbars()
{
	real8 pos;
	if (flags & F_HSCROLLBAR)
	{
		hscrollbar->getthumb(pos);
		hscroll((int4)pos - scrollx, True);
	}
	if (flags & F_VSCROLLBAR)
	{
		vscrollbar->getthumb(pos);
		vscroll((int4)pos - scrolly, True);
	}
}

void MCGroup::resetscrollbars(Boolean move)
{
	if (!(flags & F_SCROLLBAR) && minrect.width == 0)
		return;
	MCRectangle grect = getgrect();
	if (flags & F_SHOW_BORDER)
		grect = MCU_reduce_rect(grect, -borderwidth);
	uint2 fheight = fontheight == 0 ? 8 : fontheight;

	if (flags & F_HSCROLLBAR)
	{
		scrollx = MCU_max(0, grect.x - minrect.x);
		if (move)
			hscrollbar->movethumb(scrollx);
		else
			hscrollbar->setthumb(scrollx, grect.width, fheight, scrollx
			                     + MCU_max(grect.width,
			                               minrect.x + minrect.width - grect.x));
	}
	if (flags & F_VSCROLLBAR)
	{
		scrolly = MCU_max(0, grect.y - minrect.y);
		if (move)
			vscrollbar->movethumb(scrolly);
		else
			vscrollbar->setthumb(scrolly, grect.height, fheight, scrolly
			                     + MCU_max(grect.height,
			                               minrect.y + minrect.height - grect.y));
	}
}

void MCGroup::setsbrects()
{
	MCRectangle grect = rect;
	if (flags & F_SHOW_BORDER)
		grect = MCU_reduce_rect(grect, borderwidth);
	if (flags & F_SHOW_NAME)
	{
		// MW-2012-03-16: [[ Bug ]] Make sure we have a font to use to
		//   calculate the label height.
		// MW-2013-08-22: [[ MeasureText ]] Update to use new object method.
		MCRectangle t_font_metrics;
		t_font_metrics = measuretext(MCnullmcstring, false);
		
		int32_t fheight;
		fheight = t_font_metrics . height;
		grect.y += fheight >> 1;
		grect.height -= fheight >> 1;
	}
	if (flags & F_HSCROLLBAR)
	{
		MCRectangle trect = grect;
		trect.y += trect.height - scrollbarwidth;
		trect.height = scrollbarwidth;
		if (flags & F_VSCROLLBAR)
			trect.width -= scrollbarwidth - 1;
		hscrollbar->setrect(trect);
	}
	if (flags & F_VSCROLLBAR)
	{
		MCRectangle trect = grect;
		trect.x += trect.width - scrollbarwidth;
		trect.width = scrollbarwidth;
		if (flags & F_HSCROLLBAR)
			trect.height -= scrollbarwidth - 1;
		vscrollbar->setrect(trect);
	}
	resetscrollbars(False);
}

MCControl *MCGroup::getchild(Chunk_term etype, MCStringRef p_expression, Chunk_term otype, Chunk_term ptype)
{
	if (otype < CT_GROUP || controls == NULL)
		return NULL;

	MCControl *cptr = controls;
	uint2 num = 0;

	switch (etype)
	{
	case CT_FIRST:
	case CT_SECOND:
	case CT_THIRD:
	case CT_FOURTH:
	case CT_FIFTH:
	case CT_SIXTH:
	case CT_SEVENTH:
	case CT_EIGHTH:
	case CT_NINTH:
	case CT_TENTH:
		num = etype - CT_FIRST;
		break;
	case CT_LAST:
	case CT_MIDDLE:
	case CT_ANY:
		count(otype, NULL, num);
		// MW-2007-08-30: [[ Bug 4152 ]] If we're counting groups, we get one too many as it
		//   includes the owner - thus we adjust (this means you can do 'the last group of group ...')
		if (otype == CT_GROUP)
			num--;
		switch (etype)
		{
		case CT_LAST:
			num--;
			break;
		case CT_MIDDLE:
			num >>= 1;
			break;
		case CT_ANY:
			num = MCU_any(num);
			break;
		default:
			break;
		}
		break;
	case CT_ID:
		uint4 tofindid;
		if (MCU_stoui4(p_expression, tofindid))
			do
			{
				MCControl *foundobj;
				if ((foundobj = cptr->findid(otype, tofindid, True)) != NULL)
					return foundobj;
				cptr = cptr->next();
			}
			while (cptr != controls);
		return NULL;
	case CT_EXPRESSION:
		if (MCU_stoui2(p_expression, num))
		{
			if (num < 1)
				return NULL;
			num--;
		}
		else
		{
			do
			{
				MCControl *foundobj;
				if ((foundobj = cptr->findname(otype, MCStringGetOldString(p_expression))) != NULL)
					return foundobj;
				cptr = cptr->next();
			}
			while (cptr != controls);
			return NULL;
		}
		break;
	default:
		//    fprintf(stderr, "MCGroup: didn't have child type %d\n", etype);
		return NULL;
	}
	do
	{
		MCControl *foundobj;
		if ((foundobj = cptr->findnum(otype, num)) != NULL)
			return foundobj;
		cptr = cptr->next();
	}
	while (cptr != controls);
	return NULL;
}
#ifdef OLD_EXEC
MCControl *MCGroup::getchild(Chunk_term etype, const MCString &expression,
                             Chunk_term otype, Chunk_term ptype)
{
	if (otype < CT_GROUP || controls == NULL)
		return NULL;

	MCControl *cptr = controls;
	uint2 num = 0;

	switch (etype)
	{
	case CT_FIRST:
	case CT_SECOND:
	case CT_THIRD:
	case CT_FOURTH:
	case CT_FIFTH:
	case CT_SIXTH:
	case CT_SEVENTH:
	case CT_EIGHTH:
	case CT_NINTH:
	case CT_TENTH:
		num = etype - CT_FIRST;
		break;
	case CT_LAST:
	case CT_MIDDLE:
	case CT_ANY:
		count(otype, NULL, num);
		// MW-2007-08-30: [[ Bug 4152 ]] If we're counting groups, we get one too many as it
		//   includes the owner - thus we adjust (this means you can do 'the last group of group ...')
		if (otype == CT_GROUP)
			num--;
		switch (etype)
		{
		case CT_LAST:
			num--;
			break;
		case CT_MIDDLE:
			num >>= 1;
			break;
		case CT_ANY:
			num = MCU_any(num);
			break;
		default:
			break;
		}
		break;
	case CT_ID:
		uint4 tofindid;
		if (MCU_stoui4(expression, tofindid))
			do
			{
				MCControl *foundobj;
				if ((foundobj = cptr->findid(otype, tofindid, True)) != NULL)
					return foundobj;
				cptr = cptr->next();
			}
			while (cptr != controls);
		return NULL;
	case CT_EXPRESSION:
		if (MCU_stoui2(expression, num))
		{
			if (num < 1)
				return NULL;
			num--;
		}
		else
		{
			do
			{
				MCControl *foundobj;
				if ((foundobj = cptr->findname(otype, expression)) != NULL)
					return foundobj;
				cptr = cptr->next();
			}
			while (cptr != controls);
			return NULL;
		}
		break;
	default:
		return NULL;
	}
	do
	{
		MCControl *foundobj;
		if ((foundobj = cptr->findnum(otype, num)) != NULL)
			return foundobj;
		cptr = cptr->next();
	}
	while (cptr != controls);
	return NULL;
}
#endif

MCControl *MCGroup::getchildbyordinal(Chunk_term p_ordinal_type, Chunk_term p_object_type)
{
    MCControl *cptr = controls;
    if (cptr == nil)
        return nil;
    
	uint2 num = 0;
    
	switch (p_ordinal_type)
	{
        case CT_FIRST:
        case CT_SECOND:
        case CT_THIRD:
        case CT_FOURTH:
        case CT_FIFTH:
        case CT_SIXTH:
        case CT_SEVENTH:
        case CT_EIGHTH:
        case CT_NINTH:
        case CT_TENTH:
            num = p_ordinal_type - CT_FIRST;
            break;
        case CT_LAST:
        case CT_MIDDLE:
        case CT_ANY:
            count(p_object_type, NULL, num);
            // MW-2007-08-30: [[ Bug 4152 ]] If we're counting groups, we get one too many as it
            //   includes the owner - thus we adjust (this means you can do 'the last group of group ...')
            if (p_object_type == CT_GROUP)
                num--;
            switch (p_ordinal_type)
		{
            case CT_LAST:
                num--;
                break;
            case CT_MIDDLE:
                num >>= 1;
                break;
            case CT_ANY:
                num = MCU_any(num);
                break;
            default:
                break;
		}
            break;
        default:
            return nil;
    }
	do
	{
		MCControl *foundobj;
		if ((foundobj = cptr->findnum(p_object_type, num)) != NULL)
			return foundobj;
		cptr = cptr->next();
	}
	while (cptr != controls);
	return nil;
}

MCControl *MCGroup::getchildbyid(uinteger_t p_id, Chunk_term p_object_type)
{
    MCControl *cptr = controls;
    if (cptr == nil)
        return nil;
    do
    {
        MCControl *foundobj;
        if ((foundobj = cptr->findid(p_object_type, p_id, True)) != nil)
            return foundobj;
        cptr = cptr->next();
    }
    while (cptr != controls);
    return nil;
}

MCControl *MCGroup::getchildbyname(MCNameRef p_name, Chunk_term p_object_type)
{
    MCControl *cptr = controls;
    if (cptr == nil)
        return nil;
    
    uint2 t_num = 0;
    if (MCU_stoui2(MCNameGetString(p_name), t_num))
    {
        if (t_num < 1)
            return nil;
        t_num--;
        
        do
        {
            MCControl *foundobj;
            if ((foundobj = cptr->findnum(p_object_type, t_num)) != nil)
                return foundobj;
            cptr = cptr->next();
        }
        while (cptr != controls);
        return nil;
    }
    
    do
    {
        MCControl *foundobj;
        if ((foundobj = cptr->findname(p_object_type, MCNameGetOldString(p_name))) != NULL)
            return foundobj;
        cptr = cptr->next();
    }
    while (cptr != controls);
    return nil;
}

void MCGroup::makegroup(MCControl *newcontrols, MCObject *newparent)
{
	if (parent->getstack() != newparent->getstack())
		obj_id = newparent->getstack()->newid();
	parent = newparent;
	setcontrols(newcontrols);
	computeminrect(False);
	attach(OP_NONE, false);
	if (parent->gettype() == CT_CARD)
		getcard()->relayer(this, number);
}

MCControl *MCGroup::getcontrols()
{
	getcard()->count(CT_LAYER, CT_UNDEFINED, this, number, True); // save number
	return controls;
}

void MCGroup::setcontrols(MCControl *newcontrols)
{
	controls = newcontrols;
	if (controls != NULL)
	{
		MCControl *cptr = controls;
		do
		{
			cptr->setparent(this);
			
			// MW-2011-09-21: [[ Layers ]] Make sure the controls all have their
			//   attrs reset.
			cptr -> layer_resetattrs();

			cptr = cptr->next();
		}
		while (cptr != controls);
	}
}

// MW-2007-07-09: [[ Bug 3547 ]] When going between cards an old card and a new
//   card can be simultaneously open. This results in any shared groups and their
//   controls having opened > 1. Thus, when we append a new control we need to
//   make sure it, also, is opened the appropriate number of times.
void MCGroup::appendcontrol(MCControl *newcontrol)
{
	newcontrol->appendto(controls);
	computeminrect(False);
	if (opened)
	{
		while(newcontrol -> getopened() < opened)
			newcontrol->open();

		// MW-2011-09-21: [[ Layers ]] Make sure the control has its attrs
		//   reset.
		newcontrol -> layer_resetattrs();

		// MW-2011-08-18: [[ Layers ]] Invalidate the new object.
		newcontrol -> layer_redrawall();
	}
}

void MCGroup::removecontrol(MCControl *cptr, Boolean cf)
{
	cptr = cptr->remove(controls);
	if (opened)
	{
		cptr->close();
		if (cf)
			clearfocus(cptr);
	}
	cptr->setparent(getstack());

	// MW-2011-08-18: [[ Layers ]] Make sure the area where the control used to be is invalidated.
	if (!computeminrect(False))
		layer_redrawrect(cptr -> geteffectiverect());
}

MCControl *MCGroup::getkfocused()
{
	return kfocused;
}

MCControl *MCGroup::getmfocused()
{
	return mfocused;
}

void MCGroup::clearfocus(MCControl *cptr)
{
	if (cptr == mfocused)
	{
		mfocused = NULL;
		mgrabbed = False;
	}
	if (cptr == oldkfocused)
		oldkfocused = NULL;
	if (cptr == newkfocused)
		newkfocused = NULL;

	// This solves the problem of a grouped control being deleted, but leaving the card 'thinking'
	// the group still contains the focused object.
	//
	// MW-2007-07-05: [[ Bug 5198 ]] Deleting a control in a group causes focus
	//   to be removed from the group but not from the currently focused control
	//   (if it is not the one deleted).
	//
	if (cptr == kfocused)
	{
		kfocused = NULL;
		if (parent -> gettype() == CT_CARD)
			static_cast<MCCard *>(parent) -> erasefocus(this);
		else
			static_cast<MCGroup *>(parent) -> clearfocus(this);
	}
}

void MCGroup::radio(uint4 parid, MCControl *focused)
{
	if (flags & F_RADIO_BEHAVIOR && focused != NULL)
	{
		if (focused->gettype() == CT_BUTTON)
		{
			MCButton *bptr = (MCButton *)focused;
			if (bptr->getstyle() == F_RADIO
			        && (bptr->gethilite(parid)
			            || (bptr->getstate(CS_MFOCUSED)
			                && MCU_point_in_rect(bptr->getrect(), mx, my))))
			{
				MCControl *cptr = controls;
				do
				{
					if (cptr != focused && cptr->gettype() == CT_BUTTON)
					{
						bptr = (MCButton *)cptr;
						// MH-2007-03-20: [[ Bug 3664 ]] Hiliting a radio button unhilites all other buttons in the group if radioBehavior is set to true.
						if (bptr -> getstyle() == F_RADIO)
							bptr->resethilite(parid, False);
					}
					cptr = cptr->next();
				}
				while (cptr != controls);
			}
		}
	}
}

#ifdef OLD_EXEC
uint2 MCGroup::gethilited(uint4 parid)
{
	if (controls != NULL)
	{
		MCControl *cptr = controls;
		uint2 which = 1;
		do
		{
			if (cptr->gettype() == CT_BUTTON)
			{
				MCButton *bptr = (MCButton *)cptr;
				if (!(mgrabbed == True && cptr == mfocused)
				        && bptr->gethilite(parid))
					return which;
				which++;
			}
			cptr = cptr->next();
		}
		while (cptr != controls);
	}
	return 0;
}
#endif

MCButton *MCGroup::gethilitedbutton(uint4 parid)
{
	if (controls != NULL)
	{
		MCControl *cptr = controls;
		do
		{
			if (cptr->gettype() == CT_BUTTON)
			{
				MCButton *bptr = (MCButton *)cptr;
				if (!(mgrabbed == True && cptr == mfocused)
				        && bptr->gethilite(parid))
					return bptr;
			}
			cptr = cptr->next();
		}
		while (cptr != controls);
	}
	return NULL;
}

#ifdef OLD_EXEC
uint4 MCGroup::gethilitedid(uint4 parid)
{
	MCButton *bptr = gethilitedbutton(parid);
	if (bptr != NULL)
		return bptr->getid();
	return 0;
}

MCNameRef MCGroup::gethilitedname(uint4 parid)
{
	MCButton *bptr = gethilitedbutton(parid);
	if (bptr != NULL)
		return bptr->getname();
	return kMCEmptyName;
}

void MCGroup::sethilited(uint4 parid, uint2 toset)
{
	if (controls != NULL)
	{
		MCControl *cptr = controls;
		uint2 which = 1;
		do
		{
			if (cptr->gettype() == CT_BUTTON)
			{
				MCButton *bptr = (MCButton *)cptr;
				bptr->resethilite(parid, toset == which);
				which++;
			}
			cptr = cptr->next();
		}
		while (cptr != controls);
	}
}

void MCGroup::sethilitedid(uint4 parid, uint4 toset)
{
	if (controls != NULL)
	{
		MCControl *cptr = controls;
		do
		{
			if (cptr->gettype() == CT_BUTTON)
			{
				MCButton *bptr = (MCButton *)cptr;
				bptr->resethilite(parid, toset == bptr->getid());
			}
			cptr = (MCControl *)cptr->next();
		}
		while (cptr != controls);
	}
}

void MCGroup::sethilitedname(uint4 parid, MCNameRef bname)
{
	if (controls != NULL)
	{
		MCControl *cptr = controls;
		do
		{
			if (cptr->gettype() == CT_BUTTON)
			{
				MCButton *bptr = (MCButton *)cptr;
				bptr->resethilite(parid, bptr->hasname(bname));
			}
			cptr = cptr->next();
		}
		while (cptr != controls);
	}
}

void MCGroup::setchildprops(uint4 parid, Properties p, MCExecPoint &ep)
{
	// MW-2011-08-18: [[ Redraw ]] Update to use redraw.
	MCRedrawLockScreen();
	if (controls != NULL)
	{
		MCControl *cptr = controls;
		MCerrorlock++;
		do
		{
			cptr->setprop(parid, p, ep, False);
			// MM-2012-09-05: [[ Property Listener ]] Make sure any group props which also effect children send the propertyChanged message to listeners of the children.
			cptr -> signallisteners(p);
			cptr = cptr->next();
		}
		while (cptr != controls);
		MCerrorlock--;
	}
	if (p == P_3D || p == P_OPAQUE || p == P_ENABLED || p == P_DISABLED)
	{
		if (vscrollbar != NULL)
		{
			vscrollbar->setflag(flags & F_3D, F_3D);
			vscrollbar->setflag(flags & F_OPAQUE, F_OPAQUE);
			vscrollbar->setflag(flags & F_DISABLED, F_DISABLED);
		}
		if (hscrollbar != NULL)
		{
			hscrollbar->setflag(flags & F_3D, F_3D);
			hscrollbar->setflag(flags & F_OPAQUE, F_OPAQUE);
			hscrollbar->setflag(flags & F_DISABLED, F_DISABLED);
		}
	}
	MCRedrawUnlockScreen();
}
#endif

MCRectangle MCGroup::getgrect()
{
	MCRectangle grect = rect;
	if (flags & F_SHOW_NAME)
	{
		// MW-2012-03-06: [[ Bug 10053 ]] The grect() can be requested when we don't have
		//   the font mapped (i.e. not open) so map/unmap the font as required.
		// MW-2012-03-16: [[ Bug ]] Make sure we only map/unmap a font if the group is
		//   closed *and* has no font since hscroll/vscroll set opened to 0 temporarily.
		// MW-2013-08-23: [[ MeasureText ]] Update to use measuretext() method for
		//   better encapsulation.
		MCRectangle t_font_metrics;
		t_font_metrics = measuretext(MCnullmcstring, false);
		
		int32_t fascent;
		fascent = -t_font_metrics . y;
		
		grect.y += fascent;
		grect.height -= fascent;
	}
	if (flags & F_HSCROLLBAR)
		grect.height -= scrollbarwidth;
	if (flags & F_VSCROLLBAR)
		grect.width -= scrollbarwidth;
	if (flags & F_SHOW_BORDER)
		grect = MCU_reduce_rect(grect, borderwidth);
	return grect;
}

void MCGroup::computecrect()
{
	minrect.x = rect.x + leftmargin;
	minrect.y = rect.y + topmargin;
	minrect.width = minrect.height = 0;
	if (controls != NULL)
	{
		MCControl *cptr = controls;
		do
		{
			if (cptr->getflag(F_VISIBLE))
				if (minrect.width == 0)
					minrect = cptr->getrect();
				else
					minrect = MCU_union_rect(cptr->getrect(), minrect);
			cptr = cptr->next();
		}
		while (cptr != controls);
	}
}

bool MCGroup::computeminrect(Boolean scrolling)
{
	MCRectangle oldrect = rect;
	MCRectangle oldmin = minrect;
	if (!(flags & F_BOUNDING_RECT))
	{
		computecrect();
		minrect.x -= leftmargin;
		minrect.y -= topmargin;
		minrect.width += leftmargin + rightmargin;
		minrect.height += topmargin + bottommargin;
		if (flags & F_SHOW_BORDER)
			minrect = MCU_reduce_rect(minrect, -borderwidth);
	}
	if (flags & F_LOCK_LOCATION)
	{
		boundcontrols();
		if (scrolling && flags & F_BOUNDING_RECT)
		{
			MCRectangle grect = getgrect();
			if (mx < grect.x)
				hscroll((mx - grect.x) >> 1, False);
			else
				if (mx > grect.x + grect.width)
					hscroll((mx - (grect.x + grect.width)) >> 1, False);
			if (my < grect.y)
				vscroll((my - grect.y) >> 1, False);
			else
				if (my > grect.y + grect.height)
					vscroll((my - (grect.y + grect.height)) >> 1, False);
		}
		resetscrollbars(False);
	}
	else
	{
		rect = minrect;
		if (flags & F_SHOW_NAME)
		{
			// MW-2012-03-16: [[ Bug ]] Make sure we have a font to use to
			//   calculate the label height.
			// MW-2013-08-22: [[ MeasureText ]] Update to use new object method.
			MCRectangle t_font_metrics;
			t_font_metrics = measuretext(MCnullmcstring, false);
			
			int32_t fheight;
			fheight = t_font_metrics . height;
			rect.y -= fheight - borderwidth;
			rect.height += fheight - borderwidth;
		}
		if (flags & F_HSCROLLBAR)
			rect.height += scrollbarwidth;
		if (flags & F_VSCROLLBAR)
			rect.width += scrollbarwidth;
		scrollx = scrolly = 0;
		setsbrects();
	}

	// MW-2011-10-03: [[ Layers ]] If the distance between the old content
	//   origin and new content origin has changed, notify the layer.
	if (layer_isscrolling())
	{
		if (oldmin . x != minrect . x || oldmin . y != minrect . y)
			layer_contentoriginchanged(oldmin . x - minrect . x, oldmin . y - minrect . y);
	}

	if (oldrect.x != rect.x || oldrect.y != rect.y
	        || oldrect.width != rect.width || oldrect.height != rect.height)
	{
		bool t_all;

		uint4 oldstate = state;
		if (scrolling)
			state |= CS_MOVE;
		if (!resizeparent())
		{
			// MW-2011-08-18: [[ Layers ]] Notify of rect change and invalidate.
			if (!layer_isscrolling())
			{
				layer_rectchanged(oldrect, true);
				t_all = true;
			}
			else
			{
				MCRectangle t_outer_rect;
				MCRectangle t_inner_rect;
				t_outer_rect = MCU_union_rect(rect, oldrect);
				t_inner_rect = MCU_intersect_rect(rect, oldrect);
				
				// MW-2011-10-04: Make sure we clean out the content of the scrolling group that
				//   has 'appeared. The 'layer_rectchanged' will cause the card to be updated if
				//   necessary.
				if (t_outer_rect . x < t_inner_rect . x)
					layer_dirtycontentrect(MCU_make_rect(t_outer_rect . x, t_outer_rect . y, t_inner_rect . x - t_outer_rect . x, t_outer_rect . height), false);
				if (t_outer_rect . x + t_outer_rect . width > t_inner_rect . x + t_inner_rect . width)
					layer_dirtycontentrect(MCU_make_rect(t_inner_rect . x + t_inner_rect . width, rect . y, (t_outer_rect . x + t_outer_rect . width) - (t_inner_rect . x + t_inner_rect . width), t_outer_rect . height), false);
				if (t_outer_rect . y < t_inner_rect . y)
					layer_dirtycontentrect(MCU_make_rect(t_outer_rect . x, t_outer_rect . y, t_outer_rect . width, t_inner_rect . y - t_outer_rect . y), false);
				if (t_outer_rect . x + t_outer_rect . width > t_inner_rect . x + t_inner_rect . width)
					layer_dirtycontentrect(MCU_make_rect(t_outer_rect . x, t_inner_rect . y + t_inner_rect . height, t_outer_rect . width, (t_outer_rect . y + t_outer_rect . height) - (t_inner_rect . y + t_inner_rect . height)), false);
				
				layer_rectchanged(oldrect, false);
				t_all = false;
			}
		}
		else
			t_all = true;
		state = oldstate;
		return t_all;
	}
	else if ((flags & F_HSCROLLBAR || flags & F_VSCROLLBAR)
				&& (oldmin.x != minrect.x || oldmin.y != minrect.y
					|| oldmin.width != minrect.width
					|| oldmin.height != minrect.height))
	{
		// MW-2011-08-18: [[ Layers ]] Invalidate the whole object.
		layer_redrawall();
	}
	return false;
}

void MCGroup::boundcontrols()
{
	if ((flags & F_HSCROLLBAR || flags & F_VSCROLLBAR)
	        && !(flags & F_BOUNDING_RECT))
	{
		int2 dx = minrect.x > rect.x ? minrect.x - rect.x : 0;
		int2 dy = minrect.y > rect.y ? minrect.y - rect.y : 0;
		if (dx != 0 || dy != 0)
		{
			MCControl *cptr = controls;
			if (controls)
			{
				do
				{
					MCRectangle trect = cptr->getrect();
					trect.x -= dx;
					trect.y -= dy;
					cptr->setrect(trect);
					// MM-2012-09-05: [[ Property Listener ]] Scrolling a group will effect the loc propeties of its children.
					cptr -> signallisteners(P_LOCATION);
					cptr = cptr->next();
				}
				while (cptr != controls);
			}
			minrect.x -= dx;
			minrect.y -= dy;
		}
	}
}


//-----------------------------------------------------------------------------
//  Redraw Management

// if (flags & F_OPAQUE)
//   if theme && borderwidth == DEFAULT_BORDER && no back colour && no back pixmap && show border && borderwidth && is 3d && theme has group frame
//     drawthemegroup(False)
//   else if mac && no back colour && no back pix && stack picture && screen is target then
//     copy stack background
//   else 
//     fill with background

// MW-2011-09-06: [[ Redraw ]] Added 'sprite' option - if true, ink and opacity are not set.
void MCGroup::draw(MCDC *dc, const MCRectangle& p_dirty, bool p_isolated, bool p_sprite)
{
	MCRectangle dirty;
	dirty = p_dirty;

	if (!p_isolated)
	{
		// MW-2011-09-06: [[ Redraw ]] If rendering as a sprite, don't change opacity or ink.
		if (!p_sprite)
		{
			dc -> setopacity(blendlevel * 255 / 100);
			dc -> setfunction(ink);
		}

		// MW-2011-09-06: [[ Redraw ]] If rendering as a sprite, then we don't need a new layer.
		if (m_bitmap_effects == NULL)
			dc -> begin(p_sprite || ink == GXcopy ? false : true);
		else
		{
			if (!dc -> begin_with_effects(m_bitmap_effects, rect))
				return;
			dirty = dc -> getclip();
		}
	}

	// MW-2009-06-14: This flag will be set to true if when the group
	//   renders an opaque background.
	bool t_is_opaque;
	t_is_opaque = false;

	if (MCcurtheme != NULL &&
		getstack() -> hasmenubar() && hasname(getstack() -> getmenubar()) &&
		MCcurtheme -> drawmenubarbackground(dc, dirty, getrect(), MCmenubar == this))
	{
		// MW-2009-06-14: Vista menu backgrounds are assumed opaque
		t_is_opaque = true;
	}
	else if (flags & F_OPAQUE)
	{
		uint2 i;
		if (MCcurtheme && borderwidth == DEFAULT_BORDER &&
		        !getcindex(DI_BACK, i) && !getpindex(DI_BACK, i) &&
		        flags & F_SHOW_BORDER && borderwidth && flags & F_3D &&
		        MCcurtheme->iswidgetsupported(WTHEME_TYPE_GROUP_FRAME) )
		{
			// MW-2009-06-14: It appears that themed group borders are never opaque
			//   but this needs to be verified on the different platforms.
			drawthemegroup(dc,dirty,False);
		}
		else
		{
			if (MCcurtheme == NULL || !getstack() -> ismetal() ||
				!MCcurtheme -> drawmetalbackground(dc, dirty, rect, this))
			{
				setforeground(dc, DI_BACK, False);
				dc->fillrect(rect);
			}

			// MW-2009-06-14: Non-themed, opaque backgrounds are (unsurprisingly!) opaque.
			t_is_opaque = true;
		}
	}

	// MW-2009-06-14: Change opaqueness if it is so
	bool t_was_opaque;
	if (t_is_opaque)
		t_was_opaque = dc -> changeopaque(t_is_opaque);

	// MW-2011-10-03: If we are rendering in sprite mode, we don't clip further. (Previously
	//   we would clip to the 'minrect' in this case, but sometimes that isn't in sync with
	//   what we want to draw).
	MCRectangle drect;
	if (!p_sprite)
		drect = MCU_intersect_rect(dirty, getgrect());
	else
		drect = dirty;
	if (drect.width != 0 && drect.height != 0 && controls != NULL)
	{
		MCControl *cptr = controls;
		do
		{
			if (cptr -> getopened() != 0 && (MCshowinvisibles || cptr -> getflag(F_VISIBLE)))
			{
				MCRectangle trect = MCU_intersect_rect(drect, cptr -> geteffectiverect());
				if (trect.width != 0 && trect.height != 0)
				{
					dc -> setopacity(255);
					dc -> setfunction(GXcopy);
					dc -> setclip(trect);
					cptr -> draw(dc, trect, false, false);
				}

			}

			cptr = cptr->next();
		}
		while (cptr != controls);
	}

	if (t_is_opaque)
		dc -> changeopaque(t_was_opaque);

	drect = MCU_intersect_rect(dirty, rect);
	dc->setclip(drect);

	if (flags & F_HSCROLLBAR)
	{
		MCRectangle hrect = MCU_intersect_rect(hscrollbar->getrect(), drect);
		if (hrect.width != 0 && hrect.height != 0)
			hscrollbar->draw(dc, hrect, false, false);
	}

	if (flags & F_VSCROLLBAR)
	{
		MCRectangle vrect = MCU_intersect_rect(vscrollbar->getrect(), drect);
		if (vrect.width != 0 && vrect.height != 0)
			vscrollbar->draw(dc, vrect, false, false);
	}

	dc -> setopacity(255);
	dc -> setfunction(GXcopy);
	dc -> setclip(dirty);
	drawbord(dc, dirty);

	if (!p_isolated)
	{
		dc -> end();

		if (getstate(CS_SELECTED))
			drawselected(dc);
	}
}

void MCGroup::drawthemegroup(MCDC *dc, const MCRectangle &dirty, Boolean drawframe)
{
	MCRectangle trect = rect;
	if (MCcurtheme && borderwidth == DEFAULT_BORDER &&
	        flags & F_SHOW_BORDER && borderwidth && flags & F_3D &&
	        MCcurtheme->iswidgetsupported(WTHEME_TYPE_GROUP_FRAME))
	{
		Boolean showtextlabel = flags & F_SHOW_NAME && (!isunnamed() || !MCStringIsEmpty(label));
		MCRectangle textrect;
		MCStringRef t_label;
		bool isunicode;
		MCWidgetInfo winfo;
		int32_t fascent;
		winfo.type = WTHEME_TYPE_GROUP_FRAME;
		getwidgetthemeinfo(winfo);
		if (showtextlabel)
		{
			fascent = MCFontGetAscent(m_font);
			textrect.x = rect.x + labeloffset + borderwidth;
			textrect.y = rect.y + (borderwidth >> 1) - 2;
			textrect.height = fascent + MCFontGetDescent(m_font);
			if (!MCStringIsEmpty(label))
				t_label = label;
			else
				t_label = MCNameGetString(getname());
			textrect.width = MCFontMeasureText(m_font, t_label) + 4;
			//exclude text area from widget drawing region for those themes that draw text on top of frame.
			winfo.datatype = WTHEME_DATA_RECT;
			winfo.data = &textrect;
			trect.y += fascent >> 1;
			trect.height -= (fascent >> 1) + (borderwidth >> 1);
		}
		if (flags & F_OPAQUE && !drawframe)
			winfo.type = parent->gettype() == CT_GROUP && parent->getflag(F_SHOW_BORDER) ?  WTHEME_TYPE_SECONDARYGROUP_FILL: WTHEME_TYPE_GROUP_FILL;
		else
			winfo.type = parent->gettype() == CT_GROUP && parent->getflag(F_SHOW_BORDER) ?  WTHEME_TYPE_SECONDARYGROUP_FRAME: WTHEME_TYPE_GROUP_FRAME;
		if (!(flags & F_OPAQUE && drawframe))
			MCcurtheme->drawwidget(dc, winfo, trect);
		if (showtextlabel && drawframe)
		{
			setforeground(dc, DI_FORE, False);
			MCFontDrawText(m_font, t_label, dc, textrect.x + 2, textrect.y + fascent, False);
		}
	}
}

void MCGroup::drawbord(MCDC *dc, const MCRectangle &dirty)
{
	if (MCcurtheme && borderwidth == DEFAULT_BORDER &&
	        flags & F_SHOW_BORDER && borderwidth && flags & F_3D &&
	        MCcurtheme->iswidgetsupported(WTHEME_TYPE_GROUP_FRAME))
	{
		drawthemegroup(dc, rect,True);
	}
	else
	{
		MCRectangle trect = rect;
		if (flags & F_SHOW_NAME && (!isunnamed() || label != NULL))
		{
			uint2 halfwidth = borderwidth >> 1;
			int32_t fascent, fdescent;
			fascent = MCFontGetAscent(m_font);
			fdescent = MCFontGetDescent(m_font);

			trect.y += fascent >> 1;
			trect.height -= fascent >> 1;
			MCRectangle textrect;
			textrect.x = rect.x + labeloffset + borderwidth;
			textrect.y = rect.y + (borderwidth >> 1) - 2;
			textrect.height = fascent + fdescent;

			MCStringRef t_label;
			if (!MCStringIsEmpty(label))
				t_label = label;
			else
				t_label = MCNameGetString(getname());
			textrect.width = MCFontMeasureText(m_font, t_label) + 4;

			if (flags & F_SHOW_BORDER)
			{
				uint2 halfwidth = borderwidth >> 1;
				MCPoint p[6];
				p[0].x = textrect.x;
				p[1].x = p[2].x = trect.x;
				p[3].x = p[4].x = trect.x + trect.width - halfwidth - 1;
				p[5].x = textrect.x + textrect.width;
				p[0].y = p[1].y = p[4].y = p[5].y = trect.y;
				p[2].y = p[3].y = trect.y + trect.height - halfwidth - 1;
				
				// MW-2008-03-05: [[ Bug 6004 ]] If halfwidth is 0, we just render a sunken
				//   border of width 1.
				if (halfwidth == 0)
				{
					if (getflag(F_3D))
					{
						setforeground(dc, DI_BOTTOM, False);
						dc -> drawlines(p, 3);
						dc -> drawlines(p + 4, 2);
						setforeground(dc, DI_TOP, False);
						dc -> drawlines(p + 2, 3);
					}
					else
					{
						setforeground(dc, DI_BORDER, False);
						dc -> drawlines(p, 6);
					}
				}
				else
				{
					if (flags & F_3D)
						setforeground(dc, DI_TOP, True);
					else
						setforeground(dc, DI_BORDER, False);
					uint2 i;
					for (i = 0 ; i < halfwidth ; i++)
					{
						dc->drawlines(p, 6);
						p[0].y++;
						p[5].y++;
						p[1].x++;
						p[1].y++;
						p[2].x++;
						p[2].y--;
						p[3].x--;
						p[3].y--;
						p[4].x--;
						p[4].y++;
					}
					if (flags & F_3D)
						setforeground(dc, DI_BOTTOM, True);
					MCSegment s[5];
					s[0].x1 = textrect.x;
					s[0].x2 = s[1].x1 = s[1].x2 = trect.x + halfwidth;
					s[0].y1 = s[0].y2 = s[1].y1 = s[4].y1 = s[4].y2= trect.y + halfwidth;
					s[1].y1 = trect.y + borderwidth;
					s[1].y2 = trect.y + trect.height - borderwidth - 1;
					s[2].x1 = trect.x;
					s[2].x2 = s[3].x1 = s[3].x2 = trect.x + trect.width - 1;
					s[2].y1 = s[2].y2 = s[3].y1 = trect.y + trect.height - 1;
					s[3].y1 = trect.y + trect.height - halfwidth - 1;
					s[3].y2 = trect.y;
					s[4].x2 = textrect.x + textrect.width;
					s[4].x1 = trect.x + trect.width - borderwidth - 1;
					for (i = 0 ; i < halfwidth ; i++)
					{
						dc->drawsegments(s, 5);
						s[0].y1++;
						s[0].y2++;
						s[1].x1++;
						s[1].x2++;
						s[2].y1--;
						s[2].y2--;
						s[3].x1--;
						s[3].x2--;
						s[4].y1++;
						s[4].y2++;
					}
				}
			}
			setforeground(dc, DI_FORE, False);
			MCFontDrawText(m_font, t_label, dc, textrect.x + 2, textrect.y + fascent, False);
		}
		else
		{
			if (flags & F_SHOW_BORDER)
				if (flags & F_3D)
					draw3d(dc, trect, ETCH_SUNKEN, borderwidth);
				else
					drawborder(dc, trect, borderwidth);
		}
	}
}

//  Redraw Management
//-----------------------------------------------------------------------------

///////////////////////////////////////////////////////////////////////////////
//
//  SAVING AND LOADING
//

IO_stat MCGroup::extendedsave(MCObjectOutputStream& p_stream, uint4 p_part)
{
	return defaultextendedsave(p_stream, p_part);
}

IO_stat MCGroup::extendedload(MCObjectInputStream& p_stream, const char *p_version, uint4 p_remaining)
{
	return defaultextendedload(p_stream, p_version, p_remaining);
}

IO_stat MCGroup::save(IO_handle stream, uint4 p_part, bool p_force_ext)
{
	IO_stat stat;
	
	// Update the "has label" flag
	if (!MCStringIsEmpty(label))
		flags |= F_LABEL;
	else
		flags &= ~F_LABEL;
	
	if ((stat = IO_write_uint1(OT_GROUP, stream)) != IO_NORMAL)
		return stat;
	if ((stat = MCObject::save(stream, p_part, p_force_ext)) != IO_NORMAL)
		return stat;
	if (flags & F_LABEL)
		if ((stat = IO_write_stringref(label, stream, hasunicode())) != IO_NORMAL)
			return stat;
	if (flags & F_MARGINS)
	{
		if ((stat = IO_write_int2(leftmargin, stream)) != IO_NORMAL)
			return stat;
		if ((stat = IO_write_int2(rightmargin, stream)) != IO_NORMAL)
			return stat;
		if ((stat = IO_write_int2(topmargin, stream)) != IO_NORMAL)
			return stat;
		if ((stat = IO_write_int2(bottommargin, stream)) != IO_NORMAL)
			return stat;
	}
	
	// MW-2012-02-22: [[ NoScrollSave ]] Save the old group offset, and apply the
	//   delta required by this group.
	MCPoint t_old_offset;
	t_old_offset = MCgroupedobjectoffset;
	MCgroupedobjectoffset . y += scrolly;
	MCgroupedobjectoffset . x += scrollx;
	if (flags & F_BOUNDING_RECT)
	{
		// MW-2012-02-22: [[ NoScrollSave ]] Adjust the minrect by the group offset.
		if ((stat = IO_write_int2(minrect.x + MCgroupedobjectoffset . x, stream)) != IO_NORMAL)
			return stat;
		if ((stat = IO_write_int2(minrect.y + MCgroupedobjectoffset . y, stream)) != IO_NORMAL)
			return stat;
		if ((stat = IO_write_uint2(minrect.width, stream)) != IO_NORMAL)
			return stat;
		if ((stat = IO_write_uint2(minrect.height, stream)) != IO_NORMAL)
			return stat;
	}
	if ((stat = savepropsets(stream)) != IO_NORMAL)
		return stat;
	if (vscrollbar != NULL)
	{
		if ((stat = vscrollbar->save(stream, p_part, p_force_ext)) != IO_NORMAL)
			return stat;
	}
	if (hscrollbar != NULL)
	{
		if ((stat = hscrollbar->save(stream, p_part, p_force_ext)) != IO_NORMAL)
			return stat;
	}
	if (controls != NULL)
	{
		MCControl *cptr = controls;
		do
		{
			if ((stat = cptr->save(stream, p_part, p_force_ext)) != IO_NORMAL)
				return stat;
			cptr = cptr->next();
		}
		while (cptr != controls);
	}
	// MW-2012-02-22: [[ NoScrollSave ]] Restore the previous setting of the object
	//   offset.
	MCgroupedobjectoffset = t_old_offset;

	if ((stat = IO_write_uint1(OT_GROUPEND, stream)) != IO_NORMAL)
		return stat;
	return IO_NORMAL;
}

IO_stat MCGroup::load(IO_handle stream, const char *version)
{
	IO_stat stat;
	if ((stat = MCObject::load(stream, version)) != IO_NORMAL)
		return stat;

	// MW-2011-08-10: [[ Groups ]] Make sure the group has F_GROUP_SHARED set
	//   if it is a background.
	if (isbackground())
		setflag(True, F_GROUP_SHARED);
	
	// MW-2012-02-17: [[ IntrinsicUnicode ]] If the unicode tag is set, then we are unicode.
	if ((m_font_flags & FF_HAS_UNICODE_TAG) != 0)
		m_font_flags |= FF_HAS_UNICODE;

	if (flags & F_LABEL)
	{
		uint4 tlabelsize;
		if ((stat = IO_read_stringref(label, stream, hasunicode())) != IO_NORMAL)
			return stat;
	}
	if (flags & F_MARGINS)
	{
		if ((stat = IO_read_int2(&leftmargin, stream)) != IO_NORMAL)
			return stat;
		if ((stat = IO_read_int2(&rightmargin, stream)) != IO_NORMAL)
			return stat;
		if ((stat = IO_read_int2(&topmargin, stream)) != IO_NORMAL)
			return stat;
		if ((stat = IO_read_int2(&bottommargin, stream)) != IO_NORMAL)
			return stat;
		if (leftmargin == defaultmargin
		        && leftmargin == rightmargin
		        && leftmargin == topmargin
		        && leftmargin == bottommargin)
			flags &= ~F_MARGINS;
	}
	if (flags & F_BOUNDING_RECT)
	{
		if ((stat = IO_read_int2(&minrect.x, stream)) != IO_NORMAL)
			return stat;
		if ((stat = IO_read_int2(&minrect.y, stream)) != IO_NORMAL)
			return stat;
		if ((stat = IO_read_uint2(&minrect.width, stream)) != IO_NORMAL)
			return stat;
		if ((stat = IO_read_uint2(&minrect.height, stream)) != IO_NORMAL)
			return stat;
	}
	if ((stat = loadpropsets(stream)) != IO_NORMAL)
		return stat;
	while (True)
	{
		uint1 type;
		if ((stat = IO_read_uint1(&type, stream)) != IO_NORMAL)
			return stat;
		switch (type)
		{
		case OT_GROUP:
			{
				MCGroup *newgroup = new MCGroup;
				newgroup->setparent(this);
				if ((stat = newgroup->load(stream, version)) != IO_NORMAL)
				{
					delete newgroup;
					return stat;
				}
				MCControl *newcontrol = newgroup;
				
				// MW-2011-08-09: [[ Groups ]] Nested groups are not allowed to be shared.
				newcontrol -> setflag(False, F_GROUP_SHARED);
				// MW-2011-08-09: [[ Groups ]] Nested groups are not allowed to be backgrounds.
				newcontrol -> setflag(True, F_GROUP_ONLY);
				
				newcontrol->appendto(controls);
			}
			break;
		case OT_BUTTON:
			{
				MCButton *newbutton = new MCButton;
				newbutton->setparent(this);
				if ((stat = newbutton->load(stream, version)) != IO_NORMAL)
				{
					delete newbutton;
					return stat;
				}
				MCControl *cptr = (MCControl *)newbutton;
				cptr->appendto(controls);
			}
			break;
		case OT_FIELD:
			{
				MCField *newfield = new MCField;
				newfield->setparent(this);
				if ((stat = newfield->load(stream, version)) != IO_NORMAL)
				{
					delete newfield;
					return stat;
				}
				newfield->appendto(controls);
			}
			break;
		case OT_IMAGE:
			{
				MCImage *newimage = new MCImage;
				newimage->setparent(this);
				if ((stat = newimage->load(stream, version)) != IO_NORMAL)
				{
					delete newimage;
					return stat;
				}
				MCControl *cptr = (MCControl *)newimage;
				cptr->appendto(controls);
			}
			break;
		case OT_SCROLLBAR:
			{
				MCScrollbar *newscrollbar = new MCScrollbar;
				newscrollbar->setparent(this);
				if ((stat = newscrollbar->load(stream, version)) != IO_NORMAL)
				{
					delete newscrollbar;
					return stat;
				}
				if (flags & F_VSCROLLBAR && vscrollbar == NULL)
				{
					vscrollbar = newscrollbar;
					vscrollbar->allowmessages(False);
					scrollbarwidth = vscrollbar->getrect().width;
					vscrollbar->setflag(flags & F_DISABLED, F_DISABLED);
				}
				else if (flags & F_HSCROLLBAR && hscrollbar == NULL)
				{
					hscrollbar = newscrollbar;
					hscrollbar->allowmessages(False);
					hscrollbar->setflag(flags & F_DISABLED, F_DISABLED);
				}
				else
					newscrollbar->appendto(controls);
			}
			break;
		case OT_GRAPHIC:
			{
				MCGraphic *newgraphic = new MCGraphic;
				newgraphic->setparent(this);
				if ((stat = newgraphic->load(stream, version)) != IO_NORMAL)
				{
					delete newgraphic;
					return stat;
				}
				newgraphic->appendto(controls);
			}
			break;
		case OT_MCEPS:
			{
				MCEPS *neweps = new MCEPS;
				neweps->setparent(this);
				if ((stat = neweps->load(stream, version)) != IO_NORMAL)
				{
					delete neweps;
					return stat;
				}
				neweps->appendto(controls);
			}
			break;
		case OT_MAGNIFY:
			{
				MCMagnify *newmag = new MCMagnify;
				newmag->setparent(this);
				if ((stat = newmag->load(stream, version)) != IO_NORMAL)
				{
					delete newmag;
					return stat;
				}
				newmag->appendto(controls);
			}
			break;
		case OT_COLORS:
			{
				MCColors *newcolors = new MCColors;
				newcolors->setparent(this);
				if ((stat = newcolors->load(stream, version)) != IO_NORMAL)
				{
					delete newcolors;
					return stat;
				}
				newcolors->appendto(controls);
			}
			break;
		case OT_PLAYER:
			{
				MCPlayer *newplayer = new MCPlayer;
				newplayer->setparent(this);
				if ((stat = newplayer->load(stream, version)) != IO_NORMAL)
				{
					delete newplayer;
					return stat;
				}
				newplayer->appendto(controls);
			}
			break;
		case OT_GROUPEND:
			if (strncmp(version, "1.0", 3) == 0)
			{
				computecrect();
				if (rect.x == minrect.x && rect.y == minrect.y
				        && rect.width == minrect.width && rect.height == minrect.height)
					flags &= ~(F_SHOW_BORDER | F_OPAQUE);
			}
			return IO_NORMAL;
		default:
			MCS_seek_cur(stream, -1);
			return IO_NORMAL;
		}
	}
	return IO_NORMAL;
}

Exec_stat MCGroup::opencontrols(bool p_is_preopen)
{
	if (controls != NULL)
	{
		MCControl *cptr = controls;
		do
		{
			if (cptr -> gettype() == CT_GROUP)
			{
				if (cptr -> conditionalmessage(p_is_preopen ? HH_PREOPEN_CONTROL : HH_OPEN_CONTROL, p_is_preopen ? MCM_preopen_control : MCM_open_control) == ES_ERROR)
					return ES_ERROR;
			
				if (cptr -> gettype() == CT_GROUP)
					if (static_cast<MCGroup *>(cptr) -> opencontrols(p_is_preopen) == ES_ERROR)
						return ES_ERROR;
			}
				
			cptr = cptr->next();
		}
		while (cptr != controls);
	}
	
	return ES_NORMAL;
}

Exec_stat MCGroup::closecontrols(void)
{
	if (controls != NULL)
	{
		MCControl *cptr = controls;
		do
		{
			if (cptr -> gettype() == CT_GROUP)
			{
				if (static_cast<MCGroup *>(cptr) -> closecontrols() == ES_ERROR)
					return ES_ERROR;
					
				if (cptr -> conditionalmessage(HH_CLOSE_CONTROL, MCM_close_control) == ES_ERROR)
					return ES_ERROR;
			}
				
			cptr = cptr->next();
		}
		while (cptr != controls);
	}

	return ES_NORMAL;
}

// MW-2009-01-28: [[ Inherited parentScripts ]]
// This method will return 'false' if there is not enough memory to complete
// the resolution.
bool MCGroup::resolveparentscript(void)
{
	// Resolve the parentScript of the group itself
	if (!MCObject::resolveparentscript())
		return false;

	// Now resolve the parentScript of all its children
	if (controls != NULL)
	{
		MCControl *t_control;
		t_control = controls;
		do
		{
			if (!t_control -> resolveparentscript())
				return false;

			t_control = t_control -> next();
		}
		while(t_control != controls);
	}

	return true;
}

MCObject *MCGroup::hittest(int32_t x, int32_t y)
{
	if (!(flags & F_VISIBLE || MCshowinvisibles)
		|| flags & F_DISABLED && getstack()->gettool(this) == T_BROWSE)
		return nil;
	
	// If not inside the groups bounds, do nothing.
	MCRectangle srect;
	MCU_set_rect(srect, x, y, 1, 1);
	if (!MCControl::maskrect(srect))
		return nil;
	
	// If inside a controls bounds, return that.
	if (controls != nil)
	{
		MCControl *t_control;
		t_control = controls -> prev();
		do
		{
			// MW-2011-09-28: [[ Bug 9620 ]] We should return the result of the hittest
			//   rather than the control we are hittesting, since if it is a group it
			//   might be a descendent that is hit.
			MCObject *t_hit_control;
			t_hit_control = t_control -> hittest(x, y);
			if (t_hit_control != nil)
				return t_hit_control;
			
			t_control = t_control -> prev();
		}
		while(t_control != controls -> prev());
	}
	
	// Otherwise, if we are opaque, return ourselves.
	if (getflag(F_OPAQUE))
		return this;
	
	return nil;
}

// MW-2012-02-14: [[ Fonts ]] Recompute the font inheritence hierarchy.
bool MCGroup::recomputefonts(MCFontRef p_parent_font)
{
	// First update the font referenced by the group object.
	if (!MCObject::recomputefonts(p_parent_font))
		return false;

	// The group's font only has an effect in isolation if the group is
	// showing a label.
	bool t_changed;
	t_changed = (flags & F_SHOW_NAME && (!isunnamed() || !MCStringIsEmpty(label)));

	// Now loop through all controls owned by the group and update
	// those.

	if (controls != NULL)
	{
		MCControl *t_control;
		t_control = controls;
		do
		{
			if (t_control -> recomputefonts(m_font))
				t_changed = true;
			t_control = t_control -> next();
		}
		while(t_control != controls);
	}

	// Return whether anything changed.
	return t_changed;
}

void MCGroup::relayercontrol(MCControl *p_source, MCControl *p_target)
{
	if (p_source == p_target)
		return;

	if (p_source -> next() != controls && p_source -> next() == p_target ||
		p_target == nil && p_source -> next() == controls)
		return;

	p_source -> remove(controls);
	if (p_target == nil)
		p_source -> appendto(controls);
	else if (p_target == controls)
		p_source -> insertto(controls);
	else
		p_source -> append(p_target);

	if (!computeminrect(False))
		p_source -> layer_redrawall();
}

void MCGroup::relayercontrol_remove(MCControl *p_control)
{
	p_control -> remove(controls);
	if (!computeminrect(False))
		layer_redrawrect(p_control -> geteffectiverect());
		
}

void MCGroup::relayercontrol_insert(MCControl *p_control, MCControl *p_target)
{
	p_control -> setparent(this);

	if (p_target == nil)
		p_control -> appendto(controls);
	else if (p_target == controls)
		p_control -> insertto(controls);
	else
		p_control -> append(p_target);

	if (!computeminrect(False))
		p_control -> layer_redrawall();
}<|MERGE_RESOLUTION|>--- conflicted
+++ resolved
@@ -999,13 +999,10 @@
 	case P_SELECT_GROUPED_CONTROLS:
 		ep.setboolean(!(flags & F_SELECT_GROUP));
 		break;
-<<<<<<< HEAD
-=======
 	// MW-2013-06-20: [[ GrpLckUpdates ]] [[ Bug 10960 ]] Add accessor for 'the lockUpdates'
 	case P_LOCK_UPDATES:
 		ep.setboolean(m_updates_locked);
 		break;
->>>>>>> 783dcc54
 #endif /* MCGroup::getprop */
 	default:
 		return MCControl::getprop_legacy(parid, which, ep, effective);
@@ -1352,8 +1349,6 @@
 		dirty = False;
 		flags ^= F_SELECT_GROUP;
 		break;
-<<<<<<< HEAD
-=======
 	// MERG-2013-06-02: [[ GrpLckUpdates ]] Handle setting of the lockUpdates property.
     case P_LOCK_UPDATES:
 	{
@@ -1371,7 +1366,6 @@
 		return t_stat;
 	}
 	break;
->>>>>>> 783dcc54
 #endif /* MCGroup::setprop */
 	default:
 		return MCControl::setprop_legacy(parid, p, ep, effective);
