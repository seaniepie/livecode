
/* Copyright (C) 2003-2013 Runtime Revolution Ltd.

This file is part of LiveCode.

LiveCode is free software; you can redistribute it and/or modify it under
the terms of the GNU General Public License v3 as published by the Free
Software Foundation.

LiveCode is distributed in the hope that it will be useful, but WITHOUT ANY
WARRANTY; without even the implied warranty of MERCHANTABILITY or
FITNESS FOR A PARTICULAR PURPOSE.  See the GNU General Public License
for more details.

You should have received a copy of the GNU General Public License
along with LiveCode.  If not see <http://www.gnu.org/licenses/>.  */

#include "prefix.h"

#include "parsedef.h"
#include "filedefs.h"
#include "globals.h"

#include <objc/runtime.h>
#include <objc/message.h>
#include <unistd.h>

#include "mbliphoneview.h"

#include "mblnotification.h"
#import <sys/utsname.h>

#include "libscript/script.h"

////////////////////////////////////////////////////////////////////////////////

#ifdef _DEBUG
#undef MCLog
#define MCLog(...) NSLog(@__VA_ARGS__)
#endif

////////////////////////////////////////////////////////////////////////////////

// MW-2014-09-22: [[ Bug 13446 ]] iOS8 sends notification related messages before
//   'didBecomeActive' so we queue these, and then post to the event queue after
//   the LiveCode side of the app has been initialized in didBecomeActive.

enum MCPendingNotificationEventType
{
    kMCPendingNotificationEventTypeDidReceiveLocalNotification,
    kMCPendingNotificationEventTypeDidReceiveRemoteNotification,
    kMCPendingNotificationEventTypeDidRegisterForRemoteNotification,
    kMCPendingNotificationEventTypeDidFailToRegisterForRemoteNotification,
};

struct MCPendingNotificationEvent
{
    MCPendingNotificationEvent *next;
    MCPendingNotificationEventType type;
    NSString *text;
};

static MCPendingNotificationEvent *s_notification_events = nil;

static void queue_notification_event(MCPendingNotificationEventType p_event_type, NSString *p_string)
{
    MCPendingNotificationEvent *t_event;
    t_event = new MCPendingNotificationEvent;
    t_event -> next = nil;
    t_event -> type = p_event_type;
    t_event -> text = [p_string retain];
    if (s_notification_events == nil)
        s_notification_events = t_event;
    else
        for(MCPendingNotificationEvent *t_last = s_notification_events; 1; t_last = t_last -> next)
            if (t_last -> next == nil)
            {
                t_last -> next = t_event;
                break;
            }
}

static void dispatch_notification_events(void)
{
    while(s_notification_events != nil)
    {
        MCPendingNotificationEvent *t_event;
        t_event = s_notification_events;
        s_notification_events = s_notification_events -> next;

        MCAutoStringRef t_text;
        /* UNCHECKED */ MCStringCreateWithCFString((CFStringRef)t_event -> text, &t_text);

        switch(t_event -> type)
        {
            case kMCPendingNotificationEventTypeDidReceiveLocalNotification:
                MCNotificationPostLocalNotificationEvent(*t_text);
                break;
            case kMCPendingNotificationEventTypeDidReceiveRemoteNotification:
                MCNotificationPostPushNotificationEvent(*t_text);
                break;
            case kMCPendingNotificationEventTypeDidRegisterForRemoteNotification:
                MCNotificationPostPushRegistered(*t_text);
                break;
            case kMCPendingNotificationEventTypeDidFailToRegisterForRemoteNotification:MCNotificationPostPushRegistrationError(*t_text);
                break;
        }
        
        [t_event -> text release];
        delete t_event;
    }
}

////////////////////////////////////////////////////////////////////////////////

static MCIPhoneApplication *s_application = nil;

////////////////////////////////////////////////////////////////////////////////

static UIDeviceOrientation s_pending_device_orientation = UIDeviceOrientationUnknown;

static UIDeviceOrientation patch_device_orientation(id self, SEL _cmd)
{
	return s_pending_device_orientation;
}

////////////////////////////////////////////////////////////////////////////////

@interface UIView (com_runrev_livecode_MCIPhoneUIViewUtilities)

- (UIView *)com_runrev_livecode_findFirstResponder;

- (BOOL)com_runrev_livecode_passMotionEvents;

@end

@implementation UIView (com_runrev_livecode_MCIPhoneUIViewUtilities)

- (UIView *)com_runrev_livecode_findFirstResponder
{
    if ([self isFirstResponder])        
        return self;     
	
    for (UIView *t_subview in [self subviews])
	{
        UIView *t_first_responder;
		t_first_responder = [t_subview com_runrev_livecode_findFirstResponder];
		
        if (t_first_responder != nil)
			return t_first_responder;
    }
	
    return nil;
}

- (BOOL)com_runrev_livecode_passMotionEvents
{
	if ([self superview] == nil)
		return NO;
	
	return [[self superview] com_runrev_livecode_passMotionEvents];
}

@end

////////////////////////////////////////////////////////////////////////////////

@implementation MCIPhoneApplication

//////////

+ (MCIPhoneApplication *)sharedApplication
{
	return s_application;
}

//////////

- (id)init
{
	MCLog("Application: init\n");

	// Initialize the superclass.
	self = [super init];
	if (self == nil)
		return nil;
	
	// Initialize the singleton ref.
	s_application = self;
	
	// Initialize everything to initial values.
	m_application = nil;
	m_window = nil;
	m_display_link = nil;
	m_startup_controller = nil;
	m_main_controller = nil;
	
	m_status_bar_style = UIStatusBarStyleDefault;
	m_status_bar_hidden = NO;
    m_status_bar_solid = NO;
	
	m_in_autorotation = false;
	m_prepare_status_pending = false;
	
	m_pending_orientation_notification = nil;
	m_pending_orientation = UIInterfaceOrientationPortrait;
	m_orientation_lock = 0;
	m_in_orientation_changed = false;
	
	m_keyboard_activation_pending = false;
    m_keyboard_is_visible = false;
    m_is_remote_notification = false;
	
    m_pending_push_notification = nil;
    m_pending_local_notification = nil;
    m_device_token = MCValueRetain(kMCEmptyString);
    m_launch_url = MCValueRetain(kMCEmptyString);
    m_pending_launch_url = false;
    m_did_become_active = false;
   
	// Get the user interface idiom.
	UIUserInterfaceIdiom t_idiom;
	t_idiom = [[UIDevice currentDevice] userInterfaceIdiom];
	
	// Get the info dictionary.
	NSDictionary *t_info_dict;
	t_info_dict = [[NSBundle mainBundle] infoDictionary];
	
	// Read the allowed orientations from the plist.
	NSArray *t_allowed_orientations;
	t_allowed_orientations = [t_info_dict objectForKey: @"UISupportedInterfaceOrientations"];
	if (t_allowed_orientations != nil)
	{
		m_allowed_orientations = 0;
		for(NSString *t_orientation_string in t_allowed_orientations)
		{
			UIInterfaceOrientation t_orientation;
			if ([t_orientation_string isEqualToString: @"UIInterfaceOrientationPortrait"])
				t_orientation = UIInterfaceOrientationPortrait;
			else if ([t_orientation_string isEqualToString: @"UIInterfaceOrientationPortraitUpsideDown"])
				t_orientation = UIInterfaceOrientationPortraitUpsideDown;
			else if ([t_orientation_string isEqualToString: @"UIInterfaceOrientationLandscapeLeft"])
				t_orientation = UIInterfaceOrientationLandscapeLeft;
			else if ([t_orientation_string isEqualToString: @"UIInterfaceOrientationLandscapeRight"])
				t_orientation = UIInterfaceOrientationLandscapeRight;
			else
				t_orientation = (UIInterfaceOrientation)0;
			m_allowed_orientations |= 1 << t_orientation;
		}
	}
	else
		m_allowed_orientations =
				(1 << UIInterfaceOrientationPortrait) | (1 << UIInterfaceOrientationLandscapeLeft) | 
				(1 << UIInterfaceOrientationLandscapeRight) | (1 << UIInterfaceOrientationPortraitUpsideDown);

	// We begin in 'startup' mode.
	m_status = kMCIPhoneApplicationStatusStartup;
    
    // MW-2014-10-02: [[ iOS 8 Support ]] We need this global initialized as early as
    //   possible.
    // Setup the value of the major OS version global.
    NSString *t_sys_version;
    t_sys_version = [[UIDevice currentDevice] systemVersion];
    MCmajorosversion = ([t_sys_version characterAtIndex: 0] - '0') * 100;
    MCmajorosversion += ([t_sys_version characterAtIndex: 2] - '0') * 10;
    if ([t_sys_version length] == 5)
        MCmajorosversion += [t_sys_version characterAtIndex: 4] - '0';
    
	// We are done (successfully) so return ourselves.
	return self;
}

- (void)dealloc
{
	MCLog("Application: dealloc\n");
	
    // MM-2012-09-25: [[ Bug 10391 ]] Release any unprocessed notifications.
    [m_pending_local_notification release];
    [m_pending_push_notification release];
    
	// Release things we have created.
	[m_startup_controller release];
	[m_main_controller release];
	[m_window release];
	
	// Unhook ourselves from the notification center.
	[[NSNotificationCenter defaultCenter] removeObserver: self];
	
	// Tell the device we no longer want notifications.
	[[UIDevice currentDevice] endGeneratingDeviceOrientationNotifications];
	
	// Finalize the superclass.
	[super dealloc];
}

//////////

// MM-2012-09-25: [[ iOS 6.0 ]] Return the orientations the app supports.  Overrides the pList entry.
// MM-2012-10-05: [[ Bug 10434 ]] Return all orientations: Certain native pop over controls (e.g. camera picker) run in portait, causing problems in lansdscape only apps.
- (NSUInteger)application:(UIApplication *)application supportedInterfaceOrientationsForWindow:(UIWindow *)window
{
    return ((1 << UIInterfaceOrientationPortrait) | (1 << UIInterfaceOrientationLandscapeLeft) | (1 << UIInterfaceOrientationLandscapeRight) | (1 << UIInterfaceOrientationPortraitUpsideDown));
}

//- (void)applicationDidFinishLaunching:(UIApplication *)p_application
- (BOOL)application:(UIApplication *)p_application didFinishLaunchingWithOptions:(NSDictionary *)p_launchOptions
{
	MCLog("Application: didFinishLaunching\n");

	// Store the application pointer for easy access.
	m_application = p_application;
    
	// Fetch the status bar state.
	m_status_bar_style = [m_application statusBarStyle];
	m_status_bar_hidden = [m_application isStatusBarHidden];
    
    // PM-2015-02-17: [[ Bug 14482 ]] Check if "solid" status bar style is selected
    NSDictionary *t_dict;
    t_dict = [[NSBundle mainBundle] infoDictionary];
    NSNumber *t_status_bar_solid;
    t_status_bar_solid = [t_dict objectForKey:@"com_livecode_StatusBarSolid"];
    
    m_status_bar_solid = [t_status_bar_solid boolValue];
	
	// Initialize our window with the main screen's bounds.
	m_window = [[MCIPhoneWindow alloc] initWithFrame: [[UIScreen mainScreen] bounds]];
	
	// Create the initial view controller.
	m_startup_controller = [[MCIPhoneStartupViewController alloc] init];
	
	// Create the main view controller.
	m_main_controller = [[MCIPhoneMainViewController alloc] init];

    // Check if we have received a local notification payload.
	Class t_cls = NSClassFromString(@"UILocalNotification");
    if (t_cls)
    {
#ifdef __IPHONE_8_0
        // PM-2015-02-18: [[ Bug 14400 ]] Ask for permission for local notifications only if this option is selected in standalone application settings
        NSNumber *t_uses_local_notifications;
        t_uses_local_notifications = [t_dict objectForKey:@"com_livecode_UsesLocalNotifications"];
        if ([t_uses_local_notifications boolValue])
        {
            // PM-2014-11-14: [[ Bug 13927 ]] From iOS 8 we have to ask for user permission for local notifications
            if ([UIApplication instancesRespondToSelector:@selector(registerUserNotificationSettings:)])
            {
                UIUserNotificationSettings *t_local_settings;
                t_local_settings = [UIUserNotificationSettings settingsForTypes:UIUserNotificationTypeAlert|UIUserNotificationTypeBadge|UIUserNotificationTypeSound categories:nil];
                [[UIApplication sharedApplication] registerUserNotificationSettings:t_local_settings];
            }
        }
#endif
        UILocalNotification *t_notification = [p_launchOptions objectForKey: UIApplicationLaunchOptionsLocalNotificationKey];
        if (t_notification)
        {
            // We have received a local notification with payload. Store the value until we can send the data.
            // MM-2012-09-25: [[ Bug 10391 ]] Retain notification.
            m_pending_local_notification = [[t_notification.userInfo objectForKey:@"payload"] retain];
        }
    }

    // Check if we have received a remote notification payload.
    NSDictionary *t_push_notification = [p_launchOptions objectForKey: UIApplicationLaunchOptionsRemoteNotificationKey];
    // MM-2012-09-25: [[ Bug 10391 ]] Retain notification.
    if (t_push_notification)
        m_pending_push_notification = [[t_push_notification objectForKey:@"payload"] retain];

    // Check if we have received a custom URL
    // This check is carried out at application launch
    NSURL *t_launch_url = [p_launchOptions objectForKey: UIApplicationLaunchOptionsURLKey];
    if (t_launch_url)
    {    
        MCAutoStringRef t_url_text;
		/* UNCHECKED */ MCStringCreateWithCFString((CFStringRef)[t_launch_url absoluteString], &t_url_text);
        MCValueAssign(m_launch_url, *t_url_text);
		
        // HSC-2012-03-13 [[ Bug 10076 ]] Prevent Push Notification crashing when applicationDidBecomeActive is called multiple times
        m_pending_launch_url = true;
    }    
    
	// Attach the view controller to the window.
	[m_window setRootViewController: m_startup_controller];
	
	// Display the window.
	[m_window makeKeyAndVisible];
    
	// Get the info dictionary.
	NSDictionary *t_info_dict;
	t_info_dict = [[NSBundle mainBundle] infoDictionary];
    
    // Read the allowed notification types from the plist.
    NSArray *t_allowed_push_notifications_array;
    t_allowed_push_notifications_array = [t_info_dict objectForKey: @"CFSupportedRemoteNotificationTypes"];
   
    if (t_allowed_push_notifications_array != nil)
    {
        // MM-2014-09-30: [[ iOS 8 Support ]] Use new iOS 8 registration methods for push notifications.
        if (![[UIApplication sharedApplication] respondsToSelector :@selector(registerUserNotificationSettings:)])
        {
            UIRemoteNotificationType t_allowed_notifications = UIRemoteNotificationTypeNone;
            for (NSString *t_push_notification_string in t_allowed_push_notifications_array)
            {
                if ([t_push_notification_string isEqualToString: @"CFBadge"])
                    t_allowed_notifications = (UIRemoteNotificationType) (t_allowed_notifications | UIRemoteNotificationTypeBadge);
                else if ([t_push_notification_string isEqualToString: @"CFSound"])
                    t_allowed_notifications = (UIRemoteNotificationType) (t_allowed_notifications | UIRemoteNotificationTypeSound);
                else if ([t_push_notification_string isEqualToString: @"CFAlert"])
                    t_allowed_notifications = (UIRemoteNotificationType) (t_allowed_notifications | UIRemoteNotificationTypeAlert);
            }
            
            // IM-2012-02-13 don't try to register if there are no allowed push notification types
            if (t_allowed_notifications != UIRemoteNotificationTypeNone)
            {
                // Inform the device what kind of push notifications we can handle.
                
                // MW-2013-07-29: [[ Bug 10979 ]] Dynamically call the 'registerForRemoteNotificationTypes' to
                //   avoid app-store warnings.
                objc_msgSend([UIApplication sharedApplication], sel_getUid("registerForRemoteNotificationTypes:"), t_allowed_notifications);
            }
        }
#ifdef __IPHONE_8_0
        else
        {
            UIUserNotificationType t_allowed_notifications;
            t_allowed_notifications = UIUserNotificationTypeNone;
            for (NSString *t_push_notification_string in t_allowed_push_notifications_array)
            {
                if ([t_push_notification_string isEqualToString: @"CFBadge"])
                    t_allowed_notifications = (UIRemoteNotificationType) (t_allowed_notifications | UIUserNotificationTypeBadge);
                else if ([t_push_notification_string isEqualToString: @"CFSound"])
                    t_allowed_notifications = (UIRemoteNotificationType) (t_allowed_notifications | UIUserNotificationTypeSound);
                else if ([t_push_notification_string isEqualToString: @"CFAlert"])
                    t_allowed_notifications = (UIRemoteNotificationType) (t_allowed_notifications | UIUserNotificationTypeAlert);
            }
            if (t_allowed_notifications != UIUserNotificationTypeNone)
            {
                m_is_remote_notification = true;
                UIUserNotificationSettings *t_push_settings;
                t_push_settings = [UIUserNotificationSettings settingsForTypes: t_allowed_notifications categories:nil];
                [[UIApplication sharedApplication] registerUserNotificationSettings: t_push_settings];
            }
        }
#endif
    }

    // MM-2014-09-26: [[ iOS 8 Support ]] Move the registration for orientation updates to here from init. Was causing issues with iOS 8.
    // Tell the device we want orientation notifications.
    [[UIDevice currentDevice] beginGeneratingDeviceOrientationNotifications];
    
    // Register for device orientation change notifications.
    [[NSNotificationCenter defaultCenter] addObserver: self
                                             selector: @selector(orientationChanged:)
                                                 name: UIDeviceOrientationDidChangeNotification
                                               object: nil];
}

// MM-2014-09-30: [[ iOS 8 Support ]] Method called after successully registering (local or remote) notification settings.
//  Call registerForRemoteNotifications to finish off push notification registration process. (Will send didRegisterForRemoteNotificationsWithDeviceToken which will be handled as before.)
// PM-2014-11-14: [[ Bug 13927 ]] Call registerForRemoteNotifications only if didRegisterUserNotificationSettings was called after successully registering *remote* notification settings
#ifdef __IPHONE_8_0
- (void)application: (UIApplication *)p_application didRegisterUserNotificationSettings: (UIUserNotificationSettings *)p_notificationSettings
{
    if (m_is_remote_notification)
        [p_application registerForRemoteNotifications];
}
#endif

- (void)application:(UIApplication *)p_application didReceiveLocalNotification:(UILocalNotification *)p_notification
{
    MCLog("application:didReceiveLocalNotification:");
    UIApplicationState t_state = [p_application applicationState];
    MCAutoStringRef t_mc_reminder_text;
    NSString *t_reminder_text = [p_notification.userInfo objectForKey:@"payload"];
	/* UNCHECKED */ MCStringCreateWithCFString((CFStringRef)t_reminder_text, &t_mc_reminder_text);
    if (m_did_become_active)
    {
		MCNotificationPostLocalNotificationEvent(*t_mc_reminder_text);
    }
    
    // MW-2014-09-22: [[ Bug 13446 ]] Queue the event.
    queue_notification_event(kMCPendingNotificationEventTypeDidReceiveLocalNotification, t_reminder_text);
    
    // If we are already active, dispatch.
    if (m_did_become_active)
        dispatch_notification_events();
    
/*    t_mc_reminder_text.set ([t_reminder_text cStringUsingEncoding:NSMacOSRomanStringEncoding], [t_reminder_text length]);
    if (m_did_become_active)
    {
        if (t_state == UIApplicationStateInactive)
        {
            // The application is running the in the background, so launch the reminder text.
            MCNotificationPostLocalNotificationEvent (t_mc_reminder_text);
        }
        else
        {
            // Send a message to indicate that we have received a Local Notification. Include the reminder text.
            MCNotificationPostLocalNotificationEvent (t_mc_reminder_text);
        }
    }*/
}

- (void)application:(UIApplication *)p_application didReceiveRemoteNotification:(NSDictionary *)p_dictionary
{
    MCLog("application:didReceiveRemoteNotification:");
    UIApplicationState t_state = [p_application applicationState];
    MCAutoStringRef t_mc_push_notification_text;
    NSString *t_reminder_text = [p_dictionary objectForKey:@"payload"];
    /* UNCHECKED */ MCStringCreateWithCFString((CFStringRef)t_reminder_text, &t_mc_push_notification_text);
    if (m_did_become_active)
    {
		MCNotificationPostPushNotificationEvent(*t_mc_push_notification_text);
    }
    
    // MW-2014-09-22: [[ Bug 13446 ]] Queue the event.
    queue_notification_event(kMCPendingNotificationEventTypeDidReceiveRemoteNotification, t_reminder_text);
    
    // If we are already active, dispatch.
    if (m_did_become_active)
        dispatch_notification_events();
    
/*    if (t_reminder_text != nil)
        t_mc_push_notification_text.set ([t_reminder_text cStringUsingEncoding:NSMacOSRomanStringEncoding], [t_reminder_text length]);
    if (m_did_become_active)
    {
        if (t_state == UIApplicationStateInactive)
        {
            // The application is running the in the background, so launch the reminder text.
            MCNotificationPostPushNotificationEvent(t_mc_push_notification_text);
        }
        else
        {
            // Send a message to indicate that we have received a Local Notification. Include the reminder text.
            MCNotificationPostPushNotificationEvent (t_mc_push_notification_text);
        }
    }*/
}

- (void)application:(UIApplication*)p_application didRegisterForRemoteNotificationsWithDeviceToken:(NSData*)p_device_token
{
    NSString *t_to_log = [NSString stringWithFormat:@"%s%@%s", "Application: push notification device token (", p_device_token, ")"];
    NSString *t_registration_text = [NSString stringWithFormat:@"%@", p_device_token];
    
    if (t_registration_text != nil)
    {
        MCAutoStringRef t_device_token;
		/* UNCHECKED */ MCStringCreateWithCFString((CFStringRef)t_registration_text, &t_device_token);
        MCValueAssign(m_device_token, *t_device_token);
    
        // MW-2014-09-22: [[ Bug 13446 ]] Queue the event.
        queue_notification_event(kMCPendingNotificationEventTypeDidRegisterForRemoteNotification,t_registration_text);
    
        // If we are already active, dispatch.
        if (m_did_become_active)
            dispatch_notification_events();
    }
    
/*    if (t_registration_text != nil)
    {
        MCString t_device_token;
        t_device_token.set ([t_registration_text cStringUsingEncoding:NSMacOSRomanStringEncoding], [t_registration_text length]);
        m_device_token = t_device_token.clone();
        MCLog("%s\n", [t_to_log cStringUsingEncoding: NSMacOSRomanStringEncoding]);
        MCNotificationPostPushRegistered(m_device_token);
    }*/
}

- (void)application:(UIApplication*)p_application didFailToRegisterForRemoteNotificationsWithError:(NSError*)p_error
{
    NSString *t_to_log = [NSString stringWithFormat:@"%s%@%s", "Application: push notification device token error (", p_error, ")"];
    NSString *t_error_text = [NSString stringWithFormat:@"%@", p_error];
    
    // MW-2014-09-22: [[ Bug 13446 ]] Queue the event.
    queue_notification_event(kMCPendingNotificationEventTypeDidFailToRegisterForRemoteNotification, t_error_text);
    
    // If we are already active, dispatch.
    if (m_did_become_active)
        dispatch_notification_events();
    
//    if (t_error_text != nil)
//    {
//        MCAutoStringRef t_mc_error_text;
//		/* UNCHECKED */ MCStringCreateWithCFString((CFStringRef)t_error_text, &t_mc_error_text);
//        MCLog("%s\n", [t_to_log cStringUsingEncoding: NSMacOSRomanStringEncoding]);
//        MCNotificationPostPushRegistrationError(*t_mc_error_text);
//    }
}

// Check if we have received a custom URL
// This handler is called at runtime, for example if the application tries to launch itself
- (BOOL)application:(UIApplication *)p_application openURL:(NSURL*)p_url sourceApplication:(NSString *)p_source_application annotation:(id)p_annotation
{
    BOOL t_result = NO;
    if (p_url != nil)
    {
        MCAutoStringRef t_url_text;
		/* UNCHECKED */ MCStringCreateWithCFString((CFStringRef)[p_url absoluteString], &t_url_text);
		MCValueAssign(m_launch_url, *t_url_text);
        if (m_did_become_active)
            MCNotificationPostUrlWakeUp(m_launch_url);
        t_result = YES;
    }
    return t_result;
}

- (void)applicationDidBecomeActive:(UIApplication *)p_application
{
	MCLog("Application: didBecomeActive\n");
	
	// Invoke the hook on the engine side.
	// MW-2012-08-06: [[ Fibers ]] Make sure we don't run this code twice.
	if (m_did_become_active)
		return;
	
	MCIPhoneHandleDidBecomeActive();
    	
    // Custom URLs can arrive before we are active. Need to know this so we don't send a message too early.
    m_did_become_active = true;
    
    // Queue the pending notification events (if any)
    dispatch_notification_events();
}

- (void)applicationWillResignActive:(UIApplication *)application
{
	MCLog("Application: willResignActive\n");
}

- (void)applicationWillTerminate:(UIApplication *)application
{
	MCLog("Application: willTerminate\n");
	
	// Invoke the hook on the engine side.
	MCIPhoneHandleWillTerminate();
}

- (void)applicationDidReceiveMemoryWarning:(UIApplication *)application
{
	MCLog("Application: didReceiveMemoryWarning\n");
	
	// Invoke the hook on the engine side.
	MCIPhoneHandleDidReceiveMemoryWarning();
}

void MCiOSFilePostProtectedDataAvailableEvent();
void MCiOSFilePostProtectedDataUnavailableEvent();

- (void)applicationProtectedDataWillBecomeUnavailable:(UIApplication *)application
{
    MCiOSFilePostProtectedDataUnavailableEvent();
}

- (void)applicationProtectedDataDidBecomeAvailable:(UIApplication *)application
{
    MCiOSFilePostProtectedDataAvailableEvent();
}

//////////

- (MCIPhoneApplicationStatus)status
{
	return m_status;
}

- (void)startPreparing
{	
	MCLog("Application: startPreparing\n");

	if (m_in_autorotation)
	{
		m_prepare_status_pending = true;
		return;
	}
	
	// MW-2012-08-31: [[ Bug 10340 ]] Post any pending events to the queue for
	//   notifications.
    if (m_pending_local_notification != nil)
    {
        MCAutoStringRef t_mc_reminder_text;
		/* UNCHECKED */ MCStringCreateWithCFString((CFStringRef)m_pending_local_notification, &t_mc_reminder_text);
		MCNotificationPostLocalNotificationEvent(*t_mc_reminder_text);
		
		// HSC-2012-03-13 [[ Bug 10076 ]] Prevent Push Notification crashing when applicationDidBecomeActive is called multiple times
        [m_pending_local_notification release];
        m_pending_local_notification = nil;
    }
    if (m_pending_push_notification != nil)
    {
        MCAutoStringRef t_mc_reminder_text;
		/* UNCHECKED */ MCStringCreateWithCFString((CFStringRef)m_pending_push_notification, &t_mc_reminder_text);
        MCNotificationPostPushNotificationEvent(*t_mc_reminder_text);
       
		// HSC-2012-03-13 [[ Bug 10076 ]] Prevent Push Notification crashing when applicationDidBecomeActive is called multiple times
        [m_pending_push_notification release];
        m_pending_push_notification = nil;
    }
    if (m_pending_launch_url == true && !MCStringIsEmpty(m_launch_url))
    {
        MCNotificationPostUrlWakeUp(m_launch_url);
        // HSC-2012-03-13 [[ Bug 10076 ]] Prevent Push Notification crashing when applicationDidBecomeActive is called multiple times
        m_pending_launch_url = false;
    }
	
	// Change state to prepare.
	m_status = kMCIPhoneApplicationStatusPrepare;
	
	// Set the orientation of the main controller to that of the startup controller.
	[m_main_controller setPendingOrientation: [m_startup_controller interfaceOrientation]];
	
	// Invoke the hook on the engine side.
	MCIPhoneHandleDidStartPreparing();
}

- (void)startExecuting
{	
	MCLog("Application: startExecuting\n");
	
	// We are no longer in the startup phase.
	m_status = kMCIPhoneApplicationStatusExecute;
	 
	// Register for keyboard activation/deactivation notifications.
	[[NSNotificationCenter defaultCenter] addObserver:self
											 selector:@selector(keyboardWillActivate:)
												 name: UIKeyboardWillShowNotification object:nil];
	[[NSNotificationCenter defaultCenter] addObserver:self
											 selector:@selector(keyboardWillDeactivate:)
												 name: UIKeyboardWillHideNotification object:nil];
    
    [[NSNotificationCenter defaultCenter] addObserver:self
                                             selector:@selector(keyboardDidActivate:)
                                                 name: UIKeyboardDidShowNotification object:nil];
    
    [[NSNotificationCenter defaultCenter] addObserver:self
                                             selector:@selector(keyboardDidDeactivate:)
                                                 name: UIKeyboardDidHideNotification object:nil];
	
	// Swap over the controllers.
	[m_window setRootViewController: m_main_controller];
	
	// Honour any previous keyboard request.
	if (m_keyboard_activation_pending)
		[self activateKeyboard];
	
	// Ensure the orientation is synced.
	[self syncOrientation];

	// Invoke the hook on the engine side.
	MCIPhoneHandleDidStartExecuting();
}

//////////

- (void)beginAutorotation
{
	MCLog("Application: beginAutorotation\n");
	
	m_in_autorotation = true;
}

- (void)endAutorotation
{
	MCLog("Application: endAutorotation\n");
	
	m_in_autorotation = false;

	// If a request was made to switch to prepare state during auto-rotation, then
	// do it.
	if (m_prepare_status_pending)
	{
		m_prepare_status_pending = false;
		[self startPreparing];
		return;
	}
	
	// Sync the orientation - if needed.
	[self syncOrientation];
}

//////////

- (void)orientationChanged:(NSNotification *)notification
{
	MCLog("Application: orientationChanged (%d)\n", [[UIDevice currentDevice] orientation]);
	
	// Fetch the orientation that is being requested.
	UIDeviceOrientation t_device_orientation;
	t_device_orientation = [[UIDevice currentDevice] orientation];
	
	if (UIDeviceOrientationIsValidInterfaceOrientation(t_device_orientation))
	{
		UIInterfaceOrientation t_new_orientation;
		switch(t_device_orientation)
		{
			case UIDeviceOrientationPortrait:
				t_new_orientation = UIInterfaceOrientationPortrait;
				break;
			case UIDeviceOrientationPortraitUpsideDown:
				t_new_orientation = UIInterfaceOrientationPortraitUpsideDown;
				break;
			case UIDeviceOrientationLandscapeLeft:
				t_new_orientation = UIInterfaceOrientationLandscapeRight;
				break;
			case UIDeviceOrientationLandscapeRight:
				t_new_orientation = UIInterfaceOrientationLandscapeLeft;
				break;
            default:
                assert(false);
                break;
		}
		
		// Store the pending notification.
		if (m_pending_orientation_notification != notification)
		{
			[m_pending_orientation_notification release];
			m_pending_orientation_notification = notification;
			[notification retain];
		}
		
		// Store the actual device orientation for patching.
		s_pending_device_orientation = t_device_orientation;
		
		// Store the orientation as the pending orientation.
		m_pending_orientation = t_new_orientation;
	}
	
	// Force an orientation sync event.
	[self forceSyncOrientation];
}

- (void)keyboardWillActivate:(NSNotification *)notification
{
    NSDictionary *t_info;
	t_info = [notification userInfo];
	
    CGSize t_size;
	t_size = [[t_info objectForKey:UIKeyboardFrameBeginUserInfoKey] CGRectValue].size;

    // MM-2012-02-26: [[ Bug 10677 ]] Keyboard dimensions do not take into account orientation.
    //  We want height here, so assume the keyboard is always wider than it is taller and take the min of the two.
	MCIPhoneHandleKeyboardWillActivate(MCMin(t_size . height, t_size . width));
}

- (void)keyboardWillDeactivate:(NSNotification *)notification
{
	MCIPhoneHandleKeyboardWillDeactivate();
}

- (void)keyboardDidActivate:(NSNotification *)notification
{
    m_keyboard_is_visible = true;
}

- (void)keyboardDidDeactivate:(NSNotification *)notification
{
    m_keyboard_is_visible = false;
}

- (BOOL)isKeyboardVisible
{
    return m_keyboard_is_visible;
}
//////////

- (void)switchToStatusBarStyle: (UIStatusBarStyle)p_new_style
{
	m_status_bar_style = p_new_style;
	
	[m_application setStatusBarStyle: p_new_style animated: NO];
	[[m_main_controller rootView] reshape];
}

- (void)switchToStatusBarVisibility: (BOOL)p_new_visible
{
	m_status_bar_hidden = !p_new_visible;
	
	[m_application setStatusBarHidden: !p_new_visible withAnimation: UIStatusBarAnimationNone];
	[[m_main_controller rootView] reshape];
}

// PM-2015-02-17: [[ Bug 14482 ]]
// This method should be called before switchToStatusBarStyle
- (void)setStatusBarSolid: (BOOL)p_is_solid
{
    m_status_bar_solid = p_is_solid;
}

//////////

- (CGRect)fetchScreenBounds
{
	CGRect t_viewport;
	t_viewport = [[UIScreen mainScreen] bounds];
	
    // MW-2014-10-02: [[ iOS 8 Support ]] iOS 8 already takes into account orientation when returning the bounds.
	if (MCmajorosversion < 800 && UIInterfaceOrientationIsLandscape([self fetchOrientation]))
		return CGRectMake(0.0f, 0.0f, t_viewport . size . height, t_viewport . size . width);
	
	return t_viewport;
}

- (CGRect)fetchViewBounds
{
	CGRect t_viewport;
	t_viewport = [[UIScreen mainScreen] bounds];

	// MW-2011-10-24: [[ Bug ]] The status bar only clips the display if actually
	//   hidden, or on iPhone with black translucent style.
    // MM-2013-09-25: [[ iOS7Support ]] The status bar is always overlaid ontop of the view, irrespective of its style.
    // PM-2015-02-17: [[ Bug 14482 ]] If the style is "solid", do not put status bar on top of the view
	CGFloat t_status_bar_size;
	if (m_status_bar_hidden || (MCmajorosversion >= 700 && !m_status_bar_solid)|| ([[UIDevice currentDevice] userInterfaceIdiom] == UIUserInterfaceIdiomPhone && m_status_bar_style == UIStatusBarStyleBlackTranslucent))
		t_status_bar_size = 0.0f;
	else
		t_status_bar_size = 20.0f;
	
    // MM-2014-09-26: [[ iOS 8 Support ]] iOS 8 already takes into account orientation when returning the bounds.
	if (MCmajorosversion < 800 && UIInterfaceOrientationIsLandscape([self fetchOrientation]))
		return CGRectMake(0.0f, t_status_bar_size, t_viewport . size . height, t_viewport . size . width - t_status_bar_size);
	
	return CGRectMake(0.0f, t_status_bar_size, t_viewport . size . width, t_viewport . size . height - t_status_bar_size);
}

- (UIInterfaceOrientation)fetchOrientation
{
	// During startup, the orientation is that of the startup controller.
	if (m_status == kMCIPhoneApplicationStatusStartup)
		return [m_startup_controller interfaceOrientation];
	
	// Otherwise, it is that of the main controller.
	return [m_main_controller pendingOrientation];
}

- (MCIPhoneRootView *)fetchRootView
{
	return [m_main_controller rootView];
}

- (MCIPhoneMainView *)fetchMainView
{
	return [[m_main_controller rootView] mainView];
}

- (MCIPhoneDisplayView *)fetchDisplayView
{
	return [[m_main_controller rootView] displayView];
}

- (UIViewController *)fetchMainViewController
{
	return m_main_controller;
}

// MM-2014-10-15: [[ Bug 13665 ]] Returns the currently active view controller.
- (UIViewController *)fetchCurrentViewController
{
    if (m_status == kMCIPhoneApplicationStatusStartup || m_status == kMCIPhoneApplicationStatusPrepare)
        return m_startup_controller;
    else
        return m_main_controller;
}

- (MCStringRef)fetchDeviceToken
{
    return m_device_token;
}

- (MCStringRef)fetchLaunchUrl
{
	return m_launch_url;
}

- (void)activateKeyboard
{
	// If we are still starting up, then record the request.
	if (m_status == kMCIPhoneApplicationStatusStartup)
	{
		m_keyboard_activation_pending = true;
		return;
	}
	
	// Tell the root view to activate it's text view.
	[[m_main_controller rootView] activateKeyboard];
}

- (void)deactivateKeyboard
{
	// If we are in startup, unrecord any keyboard request.
	if (m_status == kMCIPhoneApplicationStatusStartup)
	{
		m_keyboard_activation_pending = false;
		return;
	}
	
	// If the root view switches from text to main activation, we are
	// done.
	if ([[m_main_controller rootView] deactivateKeyboard])
		return;
	
	// Otherwise, find the current first responder and force it to resign.
	UIView *t_first_responder;
	t_first_responder = [m_window com_runrev_livecode_findFirstResponder];
	if (t_first_responder != nil)
		[t_first_responder resignFirstResponder];
	
	// Make sure our main view becomes first responder.
	[[[m_main_controller rootView] mainView] becomeFirstResponder];
}

- (UIKeyboardType)fetchKeyboardType
{
	return [[[m_main_controller rootView] textView] keyboardType];
}

- (void)configureKeyboardType: (UIKeyboardType)p_new_type
{
	[[[m_main_controller rootView] textView] setKeyboardType: p_new_type];
}

- (void)configureReturnKeyType: (UIReturnKeyType)p_new_type
{
	[[[m_main_controller rootView] textView] setReturnKeyType: p_new_type];
}

//////////

- (uint32_t)allowedOrientations
{
	return m_allowed_orientations;
}

- (void)setAllowedOrientations: (uint32_t)allowedOrientations
{	
	// If we aren't changing anything, do nothing.
	if (m_allowed_orientations == allowedOrientations)
		return;
	
	m_allowed_orientations = allowedOrientations;
	
	[self forceSyncOrientation];
}

// Lock orientation changes.
- (void)lockOrientation
{
	m_orientation_lock += 1;
}

// Unlock orientation changes.
- (void)unlockOrientation
{
	if (m_orientation_lock == 0)
		return;
	
	m_orientation_lock -= 1;
	
	if (m_orientation_lock == 0)
		[self forceSyncOrientation];
}

// Returns if orientation is currently locked.
- (BOOL)orientationLocked
{
	return m_orientation_lock != 0;
}

- (void)forceSyncOrientation
{
	// If we are already in an orientation changed request, do nothing.
	if (m_in_orientation_changed)
		return;
	
	// Mark there as being a orientation change pending.
	m_orientation_changed_pending = true;
	
	// Now just sync.
	[self syncOrientation];
}

- (void)syncOrientation
{
	// If we are already in an orientation changed request, do nothing.
	if (m_in_orientation_changed)
		return;
	
	// If there is no pending orientation changed, do nothing.
	if (!m_orientation_changed_pending)
		return;

	// If we are not executing, or are in an autorotation, do nothing.
	if (m_in_autorotation || m_status != kMCIPhoneApplicationStatusExecute)
		return;
	
	MCLog("Application: handleOrientationChanged\n");
	
	// We are in a suitable state for orientationChanged dispatch.
	m_orientation_changed_pending = false;
	m_in_orientation_changed = true;
	MCIPhoneHandleOrientationChanged();
}

// Commit to the current pending orientation if suitable.
- (void)commitOrientation
{
	MCLog("Application: commitOrientation\n");
	
	// There is no longer a change request pending.
	m_orientation_changed_pending = false;
	
	// If the orientation lock is in effect, do notion.
	if (m_orientation_lock == 0 && m_allowed_orientations != 0)
	{
		// Work out what orientation to use.
		uint32_t t_new_orientation;
		t_new_orientation = 0;
		
		// If there is just a single orientation in the set, use that.
		for(uint32_t i = 1; i <= 4; i++)
			if ((m_allowed_orientations & (1 << i)) == m_allowed_orientations)
				t_new_orientation = i;
		
		// If the pending orientation is in the allowed set, use that. Otherwise
		// we choose the 'closest' orientation we can.
		if (t_new_orientation == 0)
		{
			if ((m_allowed_orientations & (1 << m_pending_orientation)) != 0)
				t_new_orientation = m_pending_orientation;
			else if (UIInterfaceOrientationIsLandscape(m_pending_orientation))
			{
				if ((m_allowed_orientations & (1 << UIInterfaceOrientationPortrait)) != 0)
					t_new_orientation = UIInterfaceOrientationPortrait;
				else
					t_new_orientation = UIInterfaceOrientationPortraitUpsideDown;
			}
			else
			{
				if ((m_allowed_orientations & (1 << UIInterfaceOrientationLandscapeLeft)) != 0)
					t_new_orientation = UIInterfaceOrientationLandscapeLeft;
				else
					t_new_orientation = UIInterfaceOrientationLandscapeRight;
			}
		}
		
		// The orientation is not the chosen one, then switch.
		if ([m_main_controller pendingOrientation] != t_new_orientation)
		{
			MCLog("Application: switchToOrientation (%d)\n", t_new_orientation);
		
			[m_main_controller setPendingOrientation: (UIInterfaceOrientation)t_new_orientation];
		
			if (m_pending_orientation_notification != nil)
			{
				// MW-2012-02-24: [[ Bug 10020 ]] Make sure we set the pending orientation correctly before
				//   forcing the change.
				s_pending_device_orientation = (UIDeviceOrientation)t_new_orientation;
				
				IMP t_original;
				t_original = class_replaceMethod([UIDevice class], @selector(orientation), (IMP)patch_device_orientation, @encode(UIDeviceOrientation));
				[[NSNotificationCenter defaultCenter] postNotification: m_pending_orientation_notification];
				class_replaceMethod([UIDevice class], @selector(orientation), t_original, @encode(UIDeviceOrientation));
			}
		}
	}
	
	// We are finished with the orientation changed.
	m_in_orientation_changed = false;
};

//////////

- (void)setRedrawInterval: (uint32_t)p_interval
{
	// If the redraw interval is 0, then do nothing.
	if (p_interval <= 0)
	{
		if (m_display_link != nil)
		{
			[m_display_link invalidate];
			[m_display_link release];
			m_display_link = nil;
		}
		
		return;
	}
	
	// We have a redraw interval so make sure we have an display link.
	if (m_display_link == nil)
	{
		m_display_link = [CADisplayLink displayLinkWithTarget: self selector: @selector(performRedraw:)];
		[m_display_link addToRunLoop: [NSRunLoop mainRunLoop] forMode: NSRunLoopCommonModes];
		
		// MW-2011-10-17: [[ Bug 9814 ]] Make sure we retain the object else we crash
		//   later!
		[m_display_link retain];
	}
	
	// Set the redraw interval.
	[m_display_link setFrameInterval: p_interval];
}

- (void)disableRedrawInterval
{
	if (m_display_link != nil)
		[m_display_link setPaused: YES];
}

- (void)enableRedrawInterval
{
	if (m_display_link != nil)
		[m_display_link setPaused: NO];
}

- (void)performRedraw: (CADisplayLink *)sender
{
	MCIPhoneHandlePerformRedraw();
}

//////////

- (void)setAnimateAutorotation: (bool)p_animate
{
	[[m_main_controller rootView] setAnimateAutorotation: p_animate];
}

//////////

- (void)switchToUIKitDisplay
{
    MCLog("Application: switchToUIKitDisplay");
	[[m_main_controller rootView] switchToDisplayClass: [MCIPhoneUIKitDisplayView class]];
}

- (void)switchToOpenGLDisplay
{
    MCLog("Application: switchToOpenGLDisplay");
	[[m_main_controller rootView] switchToDisplayClass: [MCIPhoneOpenGLDisplayView class]];
}

- (void)configureContentScale: (float)p_new_scale
{
	UIView *t_display_view;
	t_display_view = [[m_main_controller rootView] displayView];
	if ([t_display_view isMemberOfClass: [MCIPhoneOpenGLDisplayView class]])
	{
		[t_display_view setContentScaleFactor: p_new_scale];
		
		MCIPhoneOpenGLDisplayView *t_gl_view = static_cast<MCIPhoneOpenGLDisplayView*>(t_display_view);
		// IM-2014-02-18: [[ Bug 11814 ]] Update the GL layer size after changing scale
		[t_gl_view resizeFromLayer:(CAEAGLLayer *)[t_gl_view layer]];
	}
}

@end

////////////////////////////////////////////////////////////////////////////////

@implementation MCIPhoneWindow

- (BOOL)passMotion
{
	UIView *t_responder;
	t_responder = [self com_runrev_livecode_findFirstResponder];
	if (t_responder != nil)
		return [t_responder com_runrev_livecode_passMotionEvents];
	return NO;
}

- (void)motionBegan: (UIEventSubtype)motion withEvent: (UIEvent *)event
{
	if ([self passMotion])
	{
		[super motionBegan: motion withEvent: event];
		return;
	}
	
	MCIPhoneHandleMotionBegan(motion, [event timestamp]);
}

- (void)motionCancelled: (UIEventSubtype)motion withEvent: (UIEvent *)event
{
	if ([self passMotion])
	{
		[super motionCancelled: motion withEvent: event];
		return;
	}
	
	MCIPhoneHandleMotionCancelled(motion, [event timestamp]);
}

- (void)motionEnded:(UIEventSubtype)motion withEvent: (UIEvent *)event
{
	if ([self passMotion])
	{
		[super motionEnded: motion withEvent: event];
		return;
	}
	
	MCIPhoneHandleMotionEnded(motion, [event timestamp]);
}

// MW-2013-05-30: [[ RemoteControl ]] Handle the remote control event and pass
//   on if applicable.
- (void)remoteControlReceivedWithEvent: (UIEvent *)event
{
	if ([event type] == UIEventTypeRemoteControl)
		MCIPhoneHandleRemoteControlEvent([event subtype], [event timestamp]);
}

@end

////////////////////////////////////////////////////////////////////////////////

@implementation MCIPhoneStartupViewController

- (id)init
{
	// Initialize the superclass.
	self = [super init];
	if (self == nil)
		return nil;
	
	// We start off with no image.
	m_image_view = nil;
	m_image_orientation = UIInterfaceOrientationPortrait;
	
	// We always use full screen layout.
	[self setWantsFullScreenLayout: YES];
	
	return self;
}

- (void)dealloc
{
	// Release the image.
	[m_image_view release];
	
	// Finalize the superclass.
	[super dealloc];
}

// MM-2012-09-25: [[ iOS 6.0 ]] Implement the new iOS 6.0 auto rotation methods.
- (BOOL)shouldAutorotate
{
    MCLog("StartupViewController: shouldAutorotate\n");
    return [[MCIPhoneApplication sharedApplication] status] == kMCIPhoneApplicationStatusStartup;
}

// MM-2012-09-25: [[ iOS 6.0 ]] Implement the new iOS 6.0 auto rotation methods.
- (NSUInteger)supportedInterfaceOrientations
{
    MCLog("StartupViewController: supportedInterfaceOrientations\n");
    return [[MCIPhoneApplication sharedApplication] allowedOrientations];
}

- (BOOL)shouldAutorotateToInterfaceOrientation: (UIInterfaceOrientation)p_new_orientation
{
	MCLog("StartupViewController: shouldAutorotateToInterfaceOrientation %d\n", p_new_orientation);
	
	// If the orientation is now locked (happens when the app enters 'prepare'
	// state) then we don't allow anymore autorotation.
	if ([[MCIPhoneApplication sharedApplication] status] != kMCIPhoneApplicationStatusStartup)
		return m_image_orientation == p_new_orientation;
	
	// Otherwise, we allow any orientation in the current allowed orientations.
	return ([[MCIPhoneApplication sharedApplication] allowedOrientations] & (1 << p_new_orientation)) != 0;
}

- (void)loadView
{
	MCLog("StartupViewController: loadView (%d)\n", [self interfaceOrientation]);
	
	// Create an empty view covering the application frame.
	UIView *t_view;
	t_view = [[UIView alloc] initWithFrame: [[UIScreen mainScreen] applicationFrame]];
	[t_view setContentMode: UIViewContentModeCenter];
	
	// We turn off user interaction as we don't need any events from the startup
	// image.
	[t_view setUserInteractionEnabled: NO];
	
	// Set the view, and release our reference to it - we can manipulate the empty
	// view using [self view];
	[self setView: t_view];
	[t_view release];
}

- (void)viewDidLoad;
{
	MCLog("StartupViewController: viewDidLoad\n");
}

- (void)viewDidUnload;
{
	MCLog("StartupViewController: viewDidUnload\n");
}

- (void)viewWillAppear:(BOOL)animated
{
	MCLog("StartupViewController: viewWillAppear\n");
	
	// If we don't have an image view yet, make sure we get one. This can happen
	// when the device starts up in portrait - 'WillAnimate' will never be called.
	if (m_image_view == nil)
		[self switchImageToOrientation: [self interfaceOrientation]];
}

- (void)viewDidAppear:(BOOL)animated
{
	MCLog("StartupViewController: viewDidAppear\n");
}

- (void)viewWillDisappear:(BOOL)animated
{
	MCLog("StartupViewController: viewWillDisappear\n");
}

- (void)viewDidDisappear:(BOOL)animated
{
	MCLog("StartupViewController: viewDidDisappear\n");
	
	// When the view disappears, get rid of the image view to save space.
	[m_image_view removeFromSuperview];
	[m_image_view release];
	m_image_view = nil;
}

- (void)willRotateToInterfaceOrientation:(UIInterfaceOrientation)toInterfaceOrientation duration:(NSTimeInterval)duration
{
	MCLog("StartupViewController: willRotateToInterfaceOrientation (%d)\n", toInterfaceOrientation);
	[[MCIPhoneApplication sharedApplication] beginAutorotation];
}

- (void)willAnimateRotationToInterfaceOrientation:(UIInterfaceOrientation)newInterfaceOrientation duration:(NSTimeInterval)duration
{
	MCLog("StartupViewController: willAnimateToInterfaceOrientation (%d)\n", newInterfaceOrientation);
	
	// We switch the image here, which should mean we get a nice smooth rotation
	// animation (this method is invoked within an animation block).
	[self switchImageToOrientation: newInterfaceOrientation];
}

- (void)didRotateFromInterfaceOrientation:(UIInterfaceOrientation)fromInterfaceOrientation
{
	MCLog("StartupViewController: didRotateFromInterfaceOrientation (%d)\n", fromInterfaceOrientation);
	[[MCIPhoneApplication sharedApplication] endAutorotation];
}

- (void)switchImageToOrientation: (UIInterfaceOrientation)p_new_orientation
{
	MCLog("StartupViewController: switchImageToOrientation (%d)\n", p_new_orientation);
	
	if (m_image_view != nil && m_image_orientation == p_new_orientation)
		return;
	
	// Remove any existing image view from the main view.
	if (m_image_view != nil)
	{
		[m_image_view removeFromSuperview];
		[m_image_view release];
		m_image_view = nil;
	}
    
    // MM-2014-10-02: [[ Bug ]] If we are a retina device, attempt to use retina splash screens.
    bool t_is_retina;
    t_is_retina = [[UIScreen mainScreen] respondsToSelector:@selector(scale)] == YES && [[UIScreen mainScreen] scale] > 1.0;
    uint32_t t_img_cnt;
    t_img_cnt = 0;
    
	// Compute the list of image names (and rotations) to try in order.
	NSString *t_image_names[5];
	CGFloat t_image_angles[5];
	if ([[UIDevice currentDevice] userInterfaceIdiom] == UIUserInterfaceIdiomPad)
	{
		// MW-2011-10-18: [[ Bug 9823 ]] The S/B only ever has portrait / landscape
		//   images, so simplify the switch to handle that case.
		// On iPad we use and rotate the appropriate image.
		switch(p_new_orientation)
		{
			default:
			case UIInterfaceOrientationPortrait:
                if (t_is_retina)
                {
                    t_image_names[t_img_cnt] = @"Default-Portrait@2x.png";
                    t_image_angles[t_img_cnt++] = 0.0f;
                }
				t_image_names[t_img_cnt] = @"Default-Portrait.png";
				t_image_angles[t_img_cnt++] = 0.0f;
				t_image_names[t_img_cnt] = @"Default.png";
				t_image_angles[t_img_cnt++] = 0.0f;
				t_image_names[t_img_cnt] = nil;
				break;
			case UIInterfaceOrientationPortraitUpsideDown:
                if (t_is_retina)
                {
                    t_image_names[t_img_cnt] = @"Default-Portrait@2x.png";
                    t_image_angles[t_img_cnt++] = 0.0f;
                }
                t_image_names[t_img_cnt] = @"Default-Portrait.png";
                t_image_angles[t_img_cnt++] = 0.0f;
                t_image_names[t_img_cnt] = @"Default.png";
                t_image_angles[t_img_cnt++] = 0.0f;
                t_image_names[t_img_cnt] = nil;
                break;
			case UIInterfaceOrientationLandscapeLeft:
                if (t_is_retina)
                {
                    t_image_names[t_img_cnt] = @"Default-Landscape@2x.png";
                    t_image_angles[t_img_cnt++] = 0.0f;
                }
                t_image_names[t_img_cnt] = @"Default-Landscape.png";
                t_image_angles[t_img_cnt++] = 0.0f;
                t_image_names[t_img_cnt] = @"Default.png";
                t_image_angles[t_img_cnt++] = -90.0f;
                t_image_names[t_img_cnt] = nil;
                break;
            case UIInterfaceOrientationLandscapeRight:
                if (t_is_retina)
                {
                    t_image_names[t_img_cnt] = @"Default-Landscape@2x.png";
                    t_image_angles[t_img_cnt++] = 0.0f;
                }
                t_image_names[t_img_cnt] = @"Default-Landscape.png";
                t_image_angles[t_img_cnt++] = 0.0f;
                t_image_names[t_img_cnt] = @"Default.png";
                t_image_angles[t_img_cnt++] = -90.0f;
                t_image_names[t_img_cnt] = nil;
                break;
		}
	}
	else
	{
        // MM-2014-10-02: [[ iOS 8 Support ]] Like the iPad, the iPhone 6 Plus allows for portrait and landscape splash screens.
        if ([[UIScreen mainScreen] bounds] . size . height == 736 || [[UIScreen mainScreen] bounds] . size . width == 736)
        {
            switch(p_new_orientation)
            {
                case UIInterfaceOrientationPortrait:
                case UIInterfaceOrientationPortraitUpsideDown:
                    t_image_names[0] = @"Default-736h@3x.png";
                    t_image_angles[0] = 0.0f;
                    break;
                case UIInterfaceOrientationLandscapeLeft:
                case UIInterfaceOrientationLandscapeRight:
                    t_image_names[0] = @"Default-414h@3x.png";
                    t_image_angles[0] = 0.0f;
                    break;
            }
            t_image_names[1] = nil;
        }
        else
        {
            // On iPhone there is only ever a 'Default' image, which we must
            // rotate appropriately since the screen could be in any orientation.
            // MM-2012-10-08: [[ Bug 10448 ]] Make sure the startup view uses the 568px tall splash screen for 4 inch devices.
            // MW-2014-10-02: [[ iOS 8 Support ]] Check height and width for 568, as mainScreen bounds are rotated
            //   on iOS 8.
            // MM-2014-10-02: [[ iOS 8 Support ]] Take into account new iPhone 6 splash screens.
            if ([[UIScreen mainScreen] bounds] . size . height == 667 || [[UIScreen mainScreen] bounds] . size . width == 667)
            {
                t_image_names[0] = @"Default-667h@2x.png";
                t_image_names[1] = nil;
            }
            // PM-2015-03-19: [[ Bug 13969 ]] Make sure the correct splash screen is used for iPhone6
            else if ([[UIScreen mainScreen] bounds] . size . height == 568 || [[UIScreen mainScreen] bounds] . size . width == 568)
            {
                t_image_names[0] = @"Default-568h@2x.png";
                t_image_names[1] = nil;
            }
            else
            {
                if (t_is_retina)
                    t_image_names[t_img_cnt++] = @"Default@2x.png";
                t_image_names[t_img_cnt++] = @"Default.png";
                t_image_names[t_img_cnt] = nil;
            }
            
            CGFloat t_angle;
            t_angle = 0.0f;
            switch(p_new_orientation)
            {
                default:
                case UIInterfaceOrientationPortrait:
                    t_angle = 0.0f;
                    break;
                case UIInterfaceOrientationPortraitUpsideDown:
                    t_angle = 180.0f;
                    break;
                case UIInterfaceOrientationLandscapeLeft:
                    t_angle = 90.0f;
                    break;
                case UIInterfaceOrientationLandscapeRight:
                    t_angle = 270.0f;
                    break;
            }
            for(uint32_t i = 0; t_image_names[i] != nil; i++)
                t_image_angles[i] = t_angle;
        }
	}
	
	// Loop through the image names until we succeed.
	UIImage *t_image;
	CGFloat t_angle;
	t_image = nil;
	t_angle = 0.0f;
	for(int i = 0; t_image_names[i] != nil; i++)
	{
		t_image = [UIImage imageWithContentsOfFile: [NSString stringWithFormat: @"%@/%@", [[NSBundle mainBundle] bundlePath], t_image_names[i]]];
		if (t_image != nil)
		{
			MCLog("StartupViewController:   using image '%@' with angle %f\n", t_image_names[i], t_image_angles[i]);
			t_angle = t_image_angles[i];
			break;
		}
	}
	
	// We have an image, and an angle so create and set our image view.
	m_image_view = [[UIImageView alloc] initWithImage: t_image];
	
	// Rotate the image view appropriately.
	[m_image_view setTransform: CGAffineTransformMakeRotation(t_angle * M_PI / 180.0f)];
	
	// Get the bounds of the screen, for placement.
	CGRect t_screen_bounds;
	t_screen_bounds = [[MCIPhoneApplication sharedApplication] fetchScreenBounds];
	
	// Center the image in the screen.
    [m_image_view setCenter: CGPointMake(t_screen_bounds . size . width / 2.0f, t_screen_bounds . size . height / 2.0f)];
	
	// Insert the image view into our view.
	[[self view] addSubview: m_image_view];
	
	// Store the orientation of the image to stop unnecessary switches.
	m_image_orientation = p_new_orientation;
}

@end

////////////////////////////////////////////////////////////////////////////////

@implementation MCIPhoneMainViewController

- (id)init
{
	MCLog("MainViewController: init\n");
	
	// Initialize the superclass.
	self = [super init];
	if (self == nil)
		return nil;
	
	// The root view of the view controller - this contains the app's views.
	m_root_view = [[MCIPhoneRootView alloc] init];
	
    // MM-2012-09-25: [[ iOS 6.0 ]] Added m_pending orientaiton to differentiate the current orientation of the controller and the orientation we want it to be in.
    //   Used by the new iOS 6.0 orientation methods.
	// We assume we are in portrait orientation to begin with.
    m_pending_orientation = UIInterfaceOrientationPortrait;
	m_current_orientation = UIInterfaceOrientationPortrait;
	
	// We always use full screen layout - the main/display subviews of the root
	// view are adjusted to take into account the statusbar.
	[self setWantsFullScreenLayout: YES];
	
	return self;
}

- (void)dealloc
{
    // PM-2014-10-13: [[ Bug 13659 ]] Remove the observer
    [[NSNotificationCenter defaultCenter] removeObserver:self];
	[m_root_view release];
	
	[super dealloc];
}

- (MCIPhoneRootView *)rootView
{
	return m_root_view;
}

- (UIInterfaceOrientation)pendingOrientation
{
	return m_pending_orientation;
}

- (void)setPendingOrientation: (UIInterfaceOrientation)p_new_orientation
{
	MCLog("MainViewController: setPendingOrientation (%d)\n", p_new_orientation);
	
	m_pending_orientation = p_new_orientation;
}

//////////

- (void)loadView
{
	MCLog("MainViewController: loadView\n");

	// Load the view.
	[self setView: m_root_view];
}

- (void)viewDidLoad;
{
	MCLog("MainViewController: viewDidLoad\n");
    
    // PM-2014-10-13: [[ Bug 13659 ]] Make sure we can interact with the LC app when Voice Over is enabled/disabled while our view is already onscreen
    [[NSNotificationCenter defaultCenter] addObserver:self
                                             selector:@selector(voiceOverStatusChanged)
                                                 name:UIAccessibilityVoiceOverStatusChanged
                                               object:nil];
}

- (void)viewDidUnload;
{
	MCLog("MainViewController: viewDidUnload\n");
}

- (void)viewWillAppear:(BOOL)animated
{
	MCLog("MainViewController: viewWillAppear\n");
}

- (void)viewDidAppear:(BOOL)animated
{
	MCLog("MainViewController: viewDidAppear\n");
	
    // MM-2012-09-25: [[ iOS 6.0 ]] When the startup view controller is visible, it appears that didRotateFromInterfaceOrientation is not called.
    //   Set current orientation here instead.
    if (MCmajorosversion >= 600)
        m_current_orientation = m_pending_orientation;
}

- (void)viewWillDisappear:(BOOL)animated
{
	MCLog("MainViewController: viewWillDisappear\n");
}

- (void)viewDidDisappear:(BOOL)animated
{
	MCLog("MainViewController: viewDidDisappear\n");
}

//////////

// MM-2012-09-25: [[ iOS 6.0 ]] Implement the new iOS 6.0 rotation methods.
//   We should only rotate if the current orientation of the controller is not that of the desired orientaiton.
- (BOOL)shouldAutorotate
{
    MCLog("MainViewController: shouldAutorotate\n");
    return m_pending_orientation != m_current_orientation;
}

// MM-2012-09-25: [[ iOS 6.0 ]] Implement the new iOS 6.0 rotation methods.
//   Called after shouldAutorotate.  Just return the list of allowed orientations for the app.
- (NSUInteger)supportedInterfaceOrientations
{
    MCLog("MainViewController: supportedInterfaceOrientations\n");
    return [[MCIPhoneApplication sharedApplication] allowedOrientations];
}

- (BOOL)shouldAutorotateToInterfaceOrientation:(UIInterfaceOrientation)p_requested_orientation
{
	MCLog("MainViewController: shouldAutorotateToInterfaceOrientation %d\n", p_requested_orientation);
	
	// If the view has already been loaded, we stick with whatever orientation
	// we currently have set.
	return m_pending_orientation == p_requested_orientation;
}

- (void)willRotateToInterfaceOrientation:(UIInterfaceOrientation)toInterfaceOrientation duration:(NSTimeInterval)duration
{
	MCLog("MainViewController: willRotateToInterfaceOrientation (%d)\n", toInterfaceOrientation);
	
	// Tell the application autorotation is about to start. This prevents
	// orientation updates occuring during rotation.
	[[MCIPhoneApplication sharedApplication] beginAutorotation];
	
	[m_root_view beginAutorotation];
}

- (void)willAnimateRotationToInterfaceOrientation:(UIInterfaceOrientation)newInterfaceOrientation duration:(NSTimeInterval)duration
{
	MCLog("MainViewController: willAnimateToInterfaceOrientation (%d)\n", newInterfaceOrientation);
	
	[m_root_view animateAutorotation];
}

- (void)didRotateFromInterfaceOrientation:(UIInterfaceOrientation)fromInterfaceOrientation
{
	MCLog("MainViewController: didRotateFromInterfaceOrientation (%d)\n", fromInterfaceOrientation);
	
	[m_root_view endAutorotation];
	
	// Tell the application autorotation has ended. This will sync the
	// orientation again if needed.
	[[MCIPhoneApplication sharedApplication] endAutorotation];
    
    // MM-2012-09-25: [[ iOS 6.0 ]] We've finished rotation, so the current orientation is now the required orientation.
    m_current_orientation = m_pending_orientation;
}

// PM-2014-10-13: [[ Bug 13659 ]] Make sure we can interact with the LC app when Voice Over is enabled/disabled while our view is already onscreen
- (void)voiceOverStatusChanged
{
    if (MCignorevoiceoversensitivity == True)
        return;
    
    UIView *t_main_view;
    t_main_view = [[MCIPhoneApplication sharedApplication] fetchMainView];

    if (UIAccessibilityIsVoiceOverRunning())
    {
        t_main_view.isAccessibilityElement = YES;
#ifdef __IPHONE_5_0
        [t_main_view setAccessibilityTraits:UIAccessibilityTraitAllowsDirectInteraction];
#endif
    }
    else
    {
        [t_main_view setAccessibilityTraits:UIAccessibilityTraitNone];
        t_main_view.isAccessibilityElement = NO;
    }
}

@end

////////////////////////////////////////////////////////////////////////////////

// PM-2014-10-22: [[ Bug 13750 ]] Utility method to determine the exact device model. If on simulator, it returns "i386" or "x86_64"
NSString* MCIPhoneGetDeviceModelName(void)
{
    struct utsname t_system_info;
    uname(&t_system_info);
    
    NSString *t_machine_name = [NSString stringWithCString:t_system_info.machine encoding:NSUTF8StringEncoding];
    
    // MARK: We can just return t_machine_name. Following is for convenience
    // Full list at http://theiphonewiki.com/wiki/Models
    
	NSDictionary *commonNamesDictionary = [NSDictionary dictionaryWithObjectsAndKeys:
										   @"iPhone",       @"iPhone1,1",
										   @"iPhone 3G",    @"iPhone1,2",
										   @"iPhone 3GS",   @"iPhone2,1",
                                           @"iPhone 4",     @"iPhone3,1",
										   
										   @"iPhone 4(Rev A)",      @"iPhone3,2",
										   @"iPhone 4(CDMA)",       @"iPhone3,3",
										   @"iPhone 4S",            @"iPhone4,1",
										   @"iPhone 5(GSM)",        @"iPhone5,1",
										   @"iPhone 5(GSM+CDMA)",   @"iPhone5,2",
										   @"iPhone 5c(GSM)",       @"iPhone5,3",
										   @"iPhone 5c(GSM+CDMA)",  @"iPhone5,4",
										   @"iPhone 5s(GSM)",       @"iPhone6,1",
                                           @"iPhone 5s(GSM+CDMA)",  @"iPhone6,2",
										   
										   @"iPhone 6+ (GSM+CDMA)", @"iPhone7,1",
                                           @"iPhone 6 (GSM+CDMA)",  @"iPhone7,2",
										   
                                           @"iPad",                     @"iPad1,1",
                                           @"iPad 2(WiFi)",             @"iPad2,1",
                                           @"iPad 2(GSM)",              @"iPad2,2",
										   @"iPad 2(CDMA)",             @"iPad2,3",
										   @"iPad 2(WiFi Rev A)",       @"iPad2,4",
										   @"iPad Mini 1G (WiFi)",      @"iPad2,5",
										   @"iPad Mini 1G (GSM)",       @"iPad2,6",
										   @"iPad Mini 1G (GSM+CDMA)",  @"iPad2,7",
                                           @"iPad 3(WiFi)",             @"iPad3,1",
										   @"iPad 3(GSM+CDMA)",         @"iPad3,2",
										   @"iPad 3(GSM)",              @"iPad3,3",
										   @"iPad 4(WiFi)",             @"iPad3,4",
                                           @"iPad 4(GSM)",              @"iPad3,5",
										   @"iPad 4(GSM+CDMA)",         @"iPad3,6",
                                        
                                           @"iPad Air(WiFi)",        @"iPad4,1",
                                           @"iPad Air(GSM)",         @"iPad4,2",
                                           @"iPad Air(GSM+CDMA)",    @"iPad4,3",
										   
                                           @"iPad Mini 2G (WiFi)",       @"iPad4,4",
                                           @"iPad Mini 2G (GSM)",        @"iPad4,5",
                                           @"iPad Mini 2G (GSM+CDMA)",   @"iPad4,6",
										   
                                           @"iPod 1st Gen",         @"iPod1,1",
                                           @"iPod 2nd Gen",         @"iPod2,1",
                                           @"iPod 3rd Gen",         @"iPod3,1",
										   @"iPod 4th Gen",         @"iPod4,1",
                                           @"iPod 5th Gen",         @"iPod5,1",
                                           // PM-2015-03-03: [[ Bug 14689 ]] Cast to NSString* to prevent EXC_BAD_ACCESS when in release mode and run in 64bit device/sim
                                           (NSString *)nil];
										   
	
	NSString *t_device_name = [commonNamesDictionary objectForKey: t_machine_name];
    
    if (t_device_name == nil)
        t_device_name = t_machine_name;
    
    return t_device_name;
}

MCIPhoneApplication *MCIPhoneGetApplication(void)
{
	return [MCIPhoneApplication sharedApplication];
}

UIView *MCIPhoneGetView(void)
{
    // PM-2014-10-13: [[ Bug 13659 ]] Make sure we can interact with the LC app when Voice Over is turned on
    // This only takes care of situations where VoiceOver is in use when our view loads.
    // In case Voice Over is activated or disabled when our view is already onscreen,
    // we need to register an observer for the notification in the viewDidLoad method
    UIView *t_main_view;
    t_main_view = [[MCIPhoneApplication sharedApplication] fetchMainView];
    
    if (UIAccessibilityIsVoiceOverRunning())
    {
        t_main_view.isAccessibilityElement = YES;
#ifdef __IPHONE_5_0
        [t_main_view setAccessibilityTraits:UIAccessibilityTraitAllowsDirectInteraction];
#endif
    }
    
    return t_main_view;
}

UIView *MCIPhoneGetRootView(void)
{
	return [[MCIPhoneApplication sharedApplication] fetchRootView];
}

UIView *MCIPhoneGetDisplayView(void)
{
	return [MCIPhoneGetRootView() displayView];
}

// MM-2014-10-15: [[ Bug 13665 ]] Return the topmost view controller. This is not necessarily always the main view controller,
//   could be the startup view controller. Was causing issues when presenting dialogs on startup.
UIViewController *MCIPhoneGetViewController(void)
{
    return [[MCIPhoneApplication sharedApplication] fetchCurrentViewController];
}

void MCIPhoneSetKeyboardType(UIKeyboardType p_type)
{
	[[MCIPhoneApplication sharedApplication] configureKeyboardType: p_type];
}

UIKeyboardType MCIPhoneGetKeyboardType(void)
{
	return [[MCIPhoneApplication sharedApplication] fetchKeyboardType];
}

void MCIPhoneSetReturnKeyType(UIReturnKeyType p_type)
{
	[[MCIPhoneApplication sharedApplication] configureReturnKeyType: p_type];
}

void MCIPhoneActivateKeyboard(void)
{
	[[MCIPhoneApplication sharedApplication] activateKeyboard];
}

void MCIPhoneDeactivateKeyboard(void)
{
	[[MCIPhoneApplication sharedApplication] deactivateKeyboard];
}

// PM-2014-10-15: [[ Bug 13677 ]] Utility for checking if keyboard is currently on screen
bool MCIPhoneIsKeyboardVisible(void)
{
    return [[MCIPhoneApplication sharedApplication] isKeyboardVisible];
}

UIInterfaceOrientation MCIPhoneGetOrientation(void)
{
	return [[MCIPhoneApplication sharedApplication] fetchOrientation];
}

CGRect MCIPhoneGetViewBounds(void)
{
	return [[MCIPhoneApplication sharedApplication] fetchViewBounds];
}

CGRect MCIPhoneGetScreenBounds(void)
{
	return [[MCIPhoneApplication sharedApplication] fetchScreenBounds];
}

void MCIPhoneSwitchViewToOpenGL(void)
{
	[[MCIPhoneApplication sharedApplication] switchToOpenGLDisplay];
}

void MCIPhoneSwitchViewToUIKit(void)
{
	[[MCIPhoneApplication sharedApplication] switchToUIKitDisplay];
}

void MCIPhoneConfigureContentScale(int32_t p_scale)
{
	[[MCIPhoneApplication sharedApplication] configureContentScale: p_scale];
}

bool MCIPhoneIsEmbedded(void)
{
	return false;
}

Exec_stat MCIPhoneHandleMessage(MCNameRef p_message, MCParameter *p_parameters)
{
	return ES_NOT_HANDLED;
}

////////////////////////////////////////////////////////////////////////////////

// MW-2012-08-06: [[ Fibers ]] 'main' moved to here.

#define VALGRIND "/usr/local/bin/valgrind"

extern void setup_simulator_hooks(void);

static char *my_strndup(const char * p, int n)
{
	char *s;
	s = (char *)malloc(n + 1);
	strncpy(s, p, n);
	s[n] = '\0';
	return s;
}

extern "C" bool MCModulesInitialize();

<<<<<<< HEAD
MC_DLLEXPORT int main(int argc, char *argv[], char *envp[])
=======
MC_DLLEXPORT_DEF int main(int argc, char *argv[], char *envp[])
>>>>>>> c417e002
{
#if defined(_DEBUG) && defined(_VALGRIND)
	if (argc < 2 ||  (argc >= 2 && strcmp(argv[1], "-valgrind") != 0))
	{
        execl(VALGRIND, VALGRIND, "--dsymutil=yes", "--leak-check=full", argv[0], "-valgrind", NULL);
		exit(-1);
	}
#endif
	
    if (!MCInitialize() || !MCSInitialize() ||
        !MCModulesInitialize() || !MCScriptInitialize())
        return -1;
    
	int t_exit_code;
    
    // MW-2012-09-26: [[ Bug ]] Make sure we set a valid current folder on
    //   startup, otherwise the iOS6 simulator complains later.
    char *t_path;
    t_path = my_strndup(argv[0], strrchr(argv[0], '/') - argv[0]);
    chdir(t_path);
    free(t_path);
    
	NSAutoreleasePool *t_pool;
	t_pool = [[NSAutoreleasePool alloc] init];

	setup_simulator_hooks();
	
	t_exit_code = UIApplicationMain(argc, argv, nil, @"com_runrev_livecode_MCIPhoneApplication");
	
	[t_pool release];
	
	return t_exit_code;
}

////////////////////////////////////////////////////////////////////////////////<|MERGE_RESOLUTION|>--- conflicted
+++ resolved
@@ -2028,11 +2028,7 @@
 
 extern "C" bool MCModulesInitialize();
 
-<<<<<<< HEAD
-MC_DLLEXPORT int main(int argc, char *argv[], char *envp[])
-=======
 MC_DLLEXPORT_DEF int main(int argc, char *argv[], char *envp[])
->>>>>>> c417e002
 {
 #if defined(_DEBUG) && defined(_VALGRIND)
 	if (argc < 2 ||  (argc >= 2 && strcmp(argv[1], "-valgrind") != 0))
