--- conflicted
+++ resolved
@@ -32,123 +32,8 @@
 
 #include "mblcalendar.h"
 
-<<<<<<< HEAD
-
-//////////////////////////////////////////////////////////////////////////////////
-
-=======
-void MCShowEventExec(MCExecContext& p_ctxt, const char* p_event_id)
-{
-#ifdef /* MCShowEventExec */ LEGACY_EXEC
-    char *t_result;
-    t_result = nil;
-    MCSystemShowEvent(p_event_id, t_result);
-    if (t_result != nil)
-        p_ctxt.SetTheResultToCString(t_result);
-    else
-        p_ctxt.SetTheResultToEmpty();
-    MCCStringFree(t_result);
-#endif /* MCShowEventExec */
-}
-
-void MCCreateEventExec(MCExecContext& p_ctxt)
-{
-#ifdef /* MCCreateEventExec */ LEGACY_EXEC
-    char *t_result;
-    t_result = nil;
-    MCSystemCreateEvent(t_result);
-    if (t_result != nil)
-        p_ctxt.SetTheResultToCString(t_result);
-    else
-        p_ctxt.SetTheResultToEmpty();
-    MCCStringFree(t_result);
-#endif /* MCCreateEventExec */
-}
-
-void MCUpdateEventExec(MCExecContext& p_ctxt, const char* p_event_id)
-{
-#ifdef /* MCUpdateEventExec */ LEGACY_EXEC
-    char *t_result;
-    t_result = nil;
-    MCSystemUpdateEvent(p_event_id, t_result);
-    if (t_result != nil)
-        p_ctxt.SetTheResultToCString(t_result);
-    else
-        p_ctxt.SetTheResultToEmpty();
-    MCCStringFree(t_result);
-#endif /* MCUpdateEventExec */
-}
-
-void MCGetEventDataExec(MCExecContext& p_ctxt, const char* p_event_id)
-{
-#ifdef /* MCGetEventDataExec */ LEGACY_EXEC
-    MCVariableValue *r_event_data = nil;
-    MCSystemGetEventData(p_ctxt, p_event_id, r_event_data);
-    if (r_event_data == nil)
-        p_ctxt.SetTheResultToEmpty();
-    else
-        p_ctxt.GetEP().setarray(r_event_data, True);
-#endif /* MCGetEventDataExec */
-}
-
-void MCRemoveEventExec(MCExecContext& p_ctxt, bool p_reocurring, const char* p_event_id)
-{    
-#ifdef /* MCRemoveEventExec */ LEGACY_EXEC
-    char  *t_event_id_deleted;
-    t_event_id_deleted = nil;
-    MCSystemRemoveEvent (p_event_id, p_reocurring, t_event_id_deleted);
-    if (t_event_id_deleted != nil)
-        p_ctxt.SetTheResultToCString(t_event_id_deleted);
-    else
-        p_ctxt.SetTheResultToEmpty();
-    MCCStringFree(t_event_id_deleted);
-#endif /* MCRemoveEventExec */
-}
-
-void MCAddEventExec(MCExecContext& p_ctxt, MCCalendar p_new_event_data)
-{
-#ifdef /* MCAddEventExec */ LEGACY_EXEC
-    char *t_result;
-    t_result = nil;
-    MCSystemAddEvent(p_new_event_data, t_result);
-    if (t_result != nil)
-        p_ctxt.SetTheResultToCString(t_result);
-    else
-        p_ctxt.SetTheResultToEmpty();
-    MCCStringFree(t_result);
-#endif /* MCAddEventExec */
-}
-
-void MCGetCalendarsEventExec(MCExecContext& p_ctxt)
-{
-#ifdef /* MCGetCalendarsEventExec */ LEGACY_EXEC
-    char *t_result;
-    t_result = nil;
-    MCSystemGetCalendarsEvent(t_result);
-    if (t_result != nil)
-        p_ctxt.SetTheResultToCString(t_result);
-    else
-        p_ctxt.SetTheResultToEmpty();
-    MCCStringFree(t_result);
-#endif /* MCGetCalendarsEventExec */
-}
-
-void MCFindEventExec(MCExecContext& p_ctxt, MCDateTime p_start_date, MCDateTime p_end_date)
-{
-#ifdef /* MCFindEventExec */ LEGACY_EXEC
-    char *t_result;
-    t_result = nil;
-    MCSystemFindEvent(p_start_date, p_end_date, t_result);
-    if (t_result != nil)
-        p_ctxt.SetTheResultToCString(t_result);
-    else
-        p_ctxt.SetTheResultToEmpty();
-    MCCStringFree(t_result);
-#endif /* MCFindEventExec */
-}
-
 ////////////////////////////////////////////////////////////////////////////////
->>>>>>> 783dcc54
+
 #ifdef /* MCParameterDataToCalendar */ LEGACY_EXEC
 MCCalendar MCParameterDataToCalendar (MCParameter *p_parameters, MCCalendar p_result)
 {
@@ -258,7 +143,6 @@
 
 bool MCArrayDataToCalendar (MCArrayRef p_array, MCCalendar& r_calendar)
 {
-<<<<<<< HEAD
     bool t_success;
     
     MCValueRelease(r_calendar.mcnote);
@@ -428,8 +312,6 @@
 
 bool MCCalendarToArrayData (MCExecContext &ctxt, MCCalendar p_calendar, MCArrayRef &r_result)
 {
-=======
->>>>>>> 783dcc54
 #ifdef /* MCCalendarToArrayData */ LEGACY_EXEC
     MCExecPoint ep(nil, nil, nil);
     MCVariableValue *t_entry = nil;
@@ -495,28 +377,13 @@
         }
     }
 #endif /* MCCalendarToArrayData */
-<<<<<<< HEAD
+
     bool t_success = false;
     
     if (!MCArrayIsMutable(r_result))
         t_success = MCArrayCreateMutable(r_result);
     
     if (t_success)
-=======
-}
-
-////////////////////////////////////////////////////////////////////////////////
-
-Exec_stat MCHandleShowEvent(void *context, MCParameter *p_parameters)
-{
-#ifdef /* MCHandleShowEvent */ LEGACY_EXEC
-    const char* t_event_id = NULL;
-    int32_t r_result;
-    MCExecPoint ep(nil, nil, nil);
-	ep . clear();
-    // Handle parameters.
-    if (p_parameters)
->>>>>>> 783dcc54
     {
         MCNewAutoNameRef t_key_allday;
         MCNameCreateWithCString("allday", &t_key_allday);
@@ -529,29 +396,7 @@
         
         t_success = MCArrayStoreValue(r_result, false, *t_key_allday, *t_str_allday);
     }
-<<<<<<< HEAD
-    
-    if (t_success)
-=======
-    MCExecContext t_ctxt(ep);
-    t_ctxt.SetTheResultToEmpty();
-    // Call the Exec implementation
-    MCShowEventExec(t_ctxt, t_event_id);
-    // Set return value
-	return t_ctxt.GetStat();
-#endif /* MCHandleShowEvent */
-}
-
-Exec_stat MCHandleUpdateEvent(void *context, MCParameter *p_parameters)
-{
-#ifdef /* MCHandleUpdateEvent */ LEGACY_EXEC
-    const char* t_event_id = NULL;
-    int32_t r_result;
-    MCExecPoint ep(nil, nil, nil);
-	ep . clear();
-    // Handle parameters.
-    if (p_parameters)
->>>>>>> 783dcc54
+    if (t_success)
     {
         MCNewAutoNameRef t_key_note;
         MCNameCreateWithCString("note", &t_key_note);
@@ -560,42 +405,7 @@
             t_success = MCArrayStoreValue(r_result, false, *t_key_note, p_calendar.mcnote);
         }
     }
-<<<<<<< HEAD
-    
-    if (t_success)
-=======
-    MCExecContext t_ctxt(ep);
-    t_ctxt.SetTheResultToEmpty();
-    // Call the Exec implementation
-    MCUpdateEventExec(t_ctxt, t_event_id);
-    // Set return value
-	return t_ctxt.GetStat();
-#endif /* MCHandleUpdateEvent */
-}
-
-Exec_stat MCHandleCreateEvent(void *context, MCParameter *p_parameters)
-{
-#ifdef /* MCHandleCreateEvent */ LEGACY_EXEC
-    int32_t r_result;
-    MCExecPoint ep(nil, nil, nil);
-    MCExecContext t_ctxt(ep);
-    t_ctxt.SetTheResultToEmpty();
-    // Call the Exec implementation
-    MCCreateEventExec(t_ctxt);
-    // Set return value
-	return t_ctxt.GetStat();
-#endif /* MCHandleCreateEvent */
-}
-
-Exec_stat MCHandleGetEventData(void *context, MCParameter *p_parameters)
-{
-#ifdef /* MCHandleGetEventData */ LEGACY_EXEC
-    MCExecPoint ep(nil, nil, nil);
-	ep . clear();
-    const char* t_event_id = NULL;
-    // Handle parameters.
-    if (p_parameters)
->>>>>>> 783dcc54
+    if (t_success)
     {
         MCNewAutoNameRef t_key_title;
         MCNameCreateWithCString("title", &t_key_title);
@@ -605,30 +415,6 @@
             t_success = MCArrayStoreValue(r_result, false, *t_key_title, p_calendar.mctitle);
         }
     }
-<<<<<<< HEAD
-=======
-    MCExecContext t_ctxt(ep);
-    t_ctxt.SetTheResultToEmpty();
-    // Call the Exec implementation
-    MCGetEventDataExec(t_ctxt, t_event_id);
-    if (MCresult->isempty())
-        MCresult->store(ep, True);
-	return t_ctxt.GetStat();
-#endif /* MCHandleGetEventData */
-}
-
-Exec_stat MCHandleRemoveEvent(void *context, MCParameter *p_parameters)
-{
-#ifdef /* MCHandleRemoveEvent */ LEGACY_EXEC
-    MCExecPoint ep(nil, nil, nil);
-	ep . clear();
-    const char* t_event_id = NULL;
-    bool t_reocurring = false;
-    bool t_success = true;
-    // Handle parameters.
-    t_success = MCParseParameters(p_parameters, "s", &t_event_id);
->>>>>>> 783dcc54
-    
     if (t_success)
     {
         MCNewAutoNameRef t_key_location;
@@ -638,8 +424,6 @@
             MCArrayStoreValue(r_result, false, *t_key_location, p_calendar.mclocation);
         }
     }
-<<<<<<< HEAD
-    
     if (t_success)
     {
         MCNewAutoNameRef t_key_calendar;
@@ -680,59 +464,7 @@
                 t_success = MCArrayStoreValue(r_result, false, *t_key_frequency_interval, *t_int_frequency_interval);
         }
     }
-    
-    if (t_success)
-=======
-    MCExecContext t_ctxt(ep);
-    t_ctxt.SetTheResultToEmpty();
-    // Call the Exec implementation
-    MCRemoveEventExec(t_ctxt, t_reocurring, t_event_id);
-    // Set return value
-    return t_ctxt.GetStat();
-#endif /* MCHandleRemoveEvent */
-}
-
-Exec_stat MCHandleAddEvent(void *context, MCParameter *p_parameters)
-{
-#ifdef /* MCHandleAddEvent */ LEGACY_EXEC
-    MCExecPoint ep(nil, nil, nil);
-    // Handle parameters. We are doing that in a dedicated call
-    MCCalendar t_new_event_data;
-    t_new_event_data = MCParameterDataToCalendar(p_parameters, t_new_event_data);
-    MCExecContext t_ctxt(ep);
-    t_ctxt.SetTheResultToEmpty();
-    // Call the Exec implementation
-    MCAddEventExec(t_ctxt, t_new_event_data);
-    // Set return value
-    return t_ctxt.GetStat();
-#endif /* MCHandleAddEvent */
-}
-
-Exec_stat MCHandleGetCalendarsEvent(void *context, MCParameter *p_parameters)
-{
-#ifdef /* MCHandleGetCalendarsEvent */ LEGACY_EXEC
-    MCExecPoint ep(nil, nil, nil);
-    MCExecContext t_ctxt(ep);
-    t_ctxt.SetTheResultToEmpty();
-    // Call the Exec implementation
-    MCGetCalendarsEventExec(t_ctxt);
-    // Set return value
-    return t_ctxt.GetStat();
-#endif /* MCHandleGetCalendarsEvent */
-}
-
-Exec_stat MCHandleFindEvent(void *context, MCParameter *p_parameters)
-{
-#ifdef /* MCHandleFindEvent */ LEGACY_EXEC
-    MCDateTime t_start_date;
-    MCDateTime t_end_date;
-    bool t_success = true;
-    const char *r_result = NULL;
-    MCExecPoint ep(nil, nil, nil);
-	ep . clear();
-    // Handle parameters.
-    if (p_parameters)
->>>>>>> 783dcc54
+    if (t_success)
     {
         MCNewAutoNameRef t_key_alert1;
         MCNameCreateWithCString("alert1", &t_key_alert1);
@@ -778,7 +510,6 @@
                 t_success = MCArrayStoreValue(r_result, false, *t_key_startdate, *t_int_startdate);
         }
     }
-<<<<<<< HEAD
     
     if (t_success)
     {
@@ -800,14 +531,4 @@
     return t_success;
 }
 
-////////////////////////////////////////////////////////////////////////////////
-=======
-    MCExecContext t_ctxt(ep);
-    t_ctxt.SetTheResultToEmpty();
-    // Call the Exec implementation
-    MCFindEventExec(t_ctxt, t_start_date, t_end_date);
-    // Set return value
-    return t_ctxt.GetStat();
-#endif /* MCHandleFindEvent */
-}
->>>>>>> 783dcc54
+////////////////////////////////////////////////////////////////////////////////