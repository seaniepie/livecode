--- conflicted
+++ resolved
@@ -284,15 +284,11 @@
 	delete t_sound;
 	delete t_channel;
 	delete t_type;
-	
-<<<<<<< HEAD
-    return t_ctxt.GetExecStat();
-=======
-	if (!ctxt . HasError())
-		return ES_NORMAL;
-
-	return ES_ERROR;
->>>>>>> ec3a4280
+
+	if (!ctxt . HasError())
+		return ES_NORMAL;
+
+	return ES_ERROR;
 }
 
 Exec_stat MCHandlePausePlayingOnChannel(void *context, MCParameter *p_parameters)
@@ -314,14 +310,10 @@
 	
 	delete t_channel;
 	
-<<<<<<< HEAD
-    return t_ctxt.GetExecStat();
-=======
-	if (!ctxt . HasError())
-		return ES_NORMAL;
-
-	return ES_ERROR;
->>>>>>> ec3a4280
+	if (!ctxt . HasError())
+		return ES_NORMAL;
+
+	return ES_ERROR;
 }
 
 Exec_stat MCHandleResumePlayingOnChannel(void *context, MCParameter *p_parameters)
@@ -342,15 +334,11 @@
 		MCSoundExecResumeSoundOnChannel(ctxt, t_channel);
 	
 	delete t_channel;
-	
-<<<<<<< HEAD
-    return t_ctxt.GetExecStat();
-=======
-	if (!ctxt . HasError())
-		return ES_NORMAL;
-
-	return ES_ERROR;
->>>>>>> ec3a4280
+
+	if (!ctxt . HasError())
+		return ES_NORMAL;
+
+	return ES_ERROR;
 }
 
 Exec_stat MCHandleStopPlayingOnChannel(void *context, MCParameter *p_parameters)
@@ -372,14 +360,10 @@
 		
 	delete t_channel;
 	
-<<<<<<< HEAD
-    return t_ctxt.GetExecStat();
-=======
-	if (!ctxt . HasError())
-		return ES_NORMAL;
-
-	return ES_ERROR;
->>>>>>> ec3a4280
+	if (!ctxt . HasError())
+		return ES_NORMAL;
+
+	return ES_ERROR;
 }
 
 Exec_stat MCHandleDeleteSoundChannel(void *context, MCParameter *p_parameters)
@@ -401,14 +385,10 @@
 		
 	delete t_channel;
 	
-<<<<<<< HEAD
-    return t_ctxt.GetExecStat();
-=======
-	if (!ctxt . HasError())
-		return ES_NORMAL;
-
-	return ES_ERROR;
->>>>>>> ec3a4280
+	if (!ctxt . HasError())
+		return ES_NORMAL;
+
+	return ES_ERROR;
 }
 
 Exec_stat MCHandleSetSoundChannelVolume(void *context, MCParameter *p_parameters)
@@ -430,15 +410,11 @@
 		MCSoundSetVolumeOfChannel(ctxt, t_channel, t_volume);
 	
 	delete t_channel;
-	
-<<<<<<< HEAD
-    return t_ctxt.GetExecStat();
-=======
-	if (!ctxt . HasError())
-		return ES_NORMAL;
-
-	return ES_ERROR;
->>>>>>> ec3a4280
+
+	if (!ctxt . HasError())
+		return ES_NORMAL;
+
+	return ES_ERROR;
 }
 
 Exec_stat MCHandleSoundChannelVolume(void *context, MCParameter *p_parameters)
@@ -464,14 +440,10 @@
 	
 	delete t_channel;
 	
-<<<<<<< HEAD
-    return t_ctxt.GetExecStat();
-=======
-	if (!ctxt . HasError())
-		return ES_NORMAL;
-
-	return ES_ERROR;
->>>>>>> ec3a4280
+	if (!ctxt . HasError())
+		return ES_NORMAL;
+
+	return ES_ERROR;
 }
 
 Exec_stat MCHandleSoundChannelStatus(void *context, MCParameter *p_parameters)
@@ -504,15 +476,11 @@
 	}
 	
 	delete t_channel;
-	
-<<<<<<< HEAD
-    return t_ctxt.GetExecStat();	
-=======
+
 	if (!ctxt . HasError())
 		return ES_NORMAL;
 
 	return ES_ERROR;	
->>>>>>> ec3a4280
 }
 
 Exec_stat MCHandleSoundOnChannel(void *context, MCParameter *p_parameters)
@@ -529,12 +497,7 @@
 	if (t_success)
 		t_success = MCParseParameters(p_parameters, "s", &t_channel);
 	
-<<<<<<< HEAD
-#ifdef MOBILE_BROKEN
-    MCAutoRawCString t_sound;
-=======
     MCAutoStringRef t_sound;
->>>>>>> ec3a4280
 	if (t_success)
 		t_success = MCSoundGetSoundOfChannel(ctxt, t_channel, &t_sound);
 	
@@ -543,19 +506,12 @@
             ep.setvalueref(*t_sound);
     
     if (t_success)
-<<<<<<< HEAD
-        MCresult->store(ep, False);
-#endif
-    
-    return t_ctxt.GetExecStat();
-=======
         ctxt . SetTheResultToValue(*t_sound);
     
 	if (!ctxt . HasError())
 		return ES_NORMAL;
 
 	return ES_ERROR;
->>>>>>> ec3a4280
 }
 
 Exec_stat MCHandleNextSoundOnChannel(void *context, MCParameter *p_parameters)
@@ -572,12 +528,7 @@
 	if (t_success)
 		t_success = MCParseParameters(p_parameters, "s", &t_channel);
 	
-<<<<<<< HEAD
-#ifdef MOBILE_BROKEN
-    MCAutoRawCString t_sound;
-=======
     MCAutoStringRef t_sound;
->>>>>>> ec3a4280
 	if (t_success)
 		t_success = MCSoundGetNextSoundOfChannel(ctxt, t_channel, &t_sound);
 	
@@ -586,12 +537,6 @@
             ep.setvalueref(*t_sound);
     
     if (t_success)
-<<<<<<< HEAD
-        MCresult->store(ep, False);
-#endif
-
-    return t_ctxt.GetExecStat();
-=======
         ctxt . SetTheResultToValue(*t_sound);
     
     
@@ -599,7 +544,6 @@
 		return ES_NORMAL;
 
 	return ES_ERROR;
->>>>>>> ec3a4280
 }
 
 Exec_stat MCHandleSoundChannels(void *context, MCParameter *p_parameters)
@@ -611,12 +555,7 @@
     bool t_success;
 	t_success = true;
     
-<<<<<<< HEAD
-#ifdef MOBILE_BROKEN
-    MCAutoRawCString t_channels;
-=======
     MCAutoStringRef t_channels;
->>>>>>> ec3a4280
 	if (t_success)
 		t_success = MCSoundGetSoundChannels(ctxt, &t_channels);
 	
@@ -625,19 +564,12 @@
             ep.setvalueref(*t_channels);
     
     if (t_success)
-<<<<<<< HEAD
-        MCresult->store(ep, False);
-#endif
-
-    return t_ctxt.GetExecStat();
-=======
         ctxt . SetTheResultToValue(*t_channels);
 
 	if (!ctxt . HasError())
 		return ES_NORMAL;
 
 	return ES_ERROR;
->>>>>>> ec3a4280
 }
 
 // MM-2012-09-07: Added support for setting the category of the current audio session (how mute button is handled etc.
@@ -674,18 +606,6 @@
     }
 
     if (t_success)
-<<<<<<< HEAD
-        t_success = MCSoundSetAudioCategory(t_ctxt, t_category);
-
-#ifdef MOBILE_BROKEN
-    if (t_success)
-        MCresult->store(ep, False);
-#endif
-    
-    MCCStringFree(t_category_string);
-    
-    return t_ctxt.GetExecStat();
-=======
         t_success = MCSoundSetAudioCategory(ctxt, t_category);
     
     if (t_success)
@@ -701,5 +621,4 @@
 		return ES_NORMAL;
 
 	return ES_ERROR;
->>>>>>> ec3a4280
-}
+}
