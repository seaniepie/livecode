--- conflicted
+++ resolved
@@ -80,12 +80,11 @@
 extern MCLicenseParameters MClicenseparameters;
 extern Boolean MCenvironmentactive;
 
-<<<<<<< HEAD
 void MCLicenseSetRevLicenseLimits(MCExecContext& ctxt, MCArrayRef p_settings);
 void MCLicenseGetRevLicenseLimits(MCExecContext& ctxt, MCArrayRef& r_limits);
 void MCLicenseGetRevLicenseInfo(MCExecContext& ctxt, MCStringRef& r_info);
 void MCLicenseGetRevLicenseInfoByKey(MCExecContext& ctxt, MCNameRef p_key, MCArrayRef& r_info);
-=======
+
 static const struct { const char *tag; MCLicenseClass value; } s_class_map[] =
 {
     { "community", kMCLicenseClassCommunity },
@@ -132,6 +131,5 @@
     
     return false;
 }
->>>>>>> 2295e2fb
 
 #endif