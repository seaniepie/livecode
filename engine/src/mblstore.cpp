/* Copyright (C) 2003-2013 Runtime Revolution Ltd.

This file is part of LiveCode.

LiveCode is free software; you can redistribute it and/or modify it under
the terms of the GNU General Public License v3 as published by the Free
Software Foundation.

LiveCode is distributed in the hope that it will be useful, but WITHOUT ANY
WARRANTY; without even the implied warranty of MERCHANTABILITY or
FITNESS FOR A PARTICULAR PURPOSE.  See the GNU General Public License
for more details.

You should have received a copy of the GNU General Public License
along with LiveCode.  If not see <http://www.gnu.org/licenses/>.  */

#include "prefix.h"

#include "filedefs.h"
#include "objdefs.h"
#include "parsedef.h"

//#include "execpt.h"
#include "globals.h"
#include "stack.h"
#include "card.h"
#include "eventqueue.h"
#include "exec.h"

#include "param.h"

#include "mblstore.h"

static struct {const char *name; Properties property;} s_purchase_properties[] =
{
	{"productId", P_PRODUCT_IDENTIFIER},
	
	{"quantity", P_PURCHASE_QUANTITY},
	
	{"developerPayload", P_DEVELOPER_PAYLOAD},
	
	{"title", P_LOCALIZED_TITLE},
	{"description", P_LOCALIZED_DESCRIPTION},
	{"price", P_LOCALIZED_PRICE},
	
	{"purchaseDate", P_PURCHASE_DATE},
	
	{"transactionIdentifier", P_TRANSACTION_IDENTIFIER},
	{"receipt", P_RECEIPT},
	{"originalTransactionIdentifier", P_ORIGINAL_TRANSACTION_IDENTIFIER},
	{"originalPurchaseDate", P_ORIGINAL_PURCHASE_DATE},
	{"originalReceipt", P_ORIGINAL_RECEIPT},

	{"signedData", P_SIGNED_DATA},
	{"signature", P_SIGNATURE},
    {"orderId", P_TRANSACTION_IDENTIFIER}, // alias for transactionIdentifier
    {"purchaseTime", P_PURCHASE_DATE}, // alias for purchaseDate
	
	{nil, P_UNDEFINED},
};

static struct {const char *name; MCPurchaseState state;} s_purchase_states[] = 
{
	{"initialized", kMCPurchaseStateInitialized},
	{"sendingRequest", kMCPurchaseStateSendingRequest},
	{"paymentReceived", kMCPurchaseStatePaymentReceived},
	{"complete", kMCPurchaseStateComplete},
	{"restored", kMCPurchaseStateRestored},
	{"cancelled", kMCPurchaseStateCancelled},
    {"alreadyEntitled", kMCPurchaseStateAlreadyEntitled},
    {"invalidSKU", kMCPurchaseStateInvalidSKU},
    {"refunded", kMCPurchaseStateRefunded},
	{"error", kMCPurchaseStateError},
    {"unverified", kMCPurchaseStateUnverified},
};

// we maintain here a list of known pending purchases, and a list of completed purchases
static MCPurchase *s_purchases = nil;
static MCExecPoint s_completed_purchases;
static uint32_t s_last_purchase_id = 1;
static uint32_t s_id = 0;

bool MCPurchaseFindById(uint32_t p_id, MCPurchase *&r_purchase)
{
	for (MCPurchase *t_purchase = MCStoreGetPurchases(); t_purchase != NULL; t_purchase = t_purchase->next)
	{
		if (t_purchase->id == p_id)
		{
			r_purchase = t_purchase;
			return true;
		}
	}
	return false;
}

bool MCPurchaseFindByProdId(MCStringRef p_prod_id, MCPurchase *&r_purchase)
{
    // First look up the purchase by purchase ID (unique). This prevents a crash when restoring auto-renewing subscriptions (iOS), where the same product ID appears multiple times.
    MCPurchase *t_purchase;
    bool t_found_by_id = MCPurchaseFindById(s_id, t_purchase);
    if (t_found_by_id && MCStringIsEqualTo(t_purchase -> prod_id, p_prod_id, kMCStringOptionCompareCaseless))
    {
        r_purchase = t_purchase;
        return true;
    }
    
	for (MCPurchase *t_purchase = MCStoreGetPurchases(); t_purchase != NULL; t_purchase = t_purchase->next)
	{
        if (MCStringIsEqualTo(t_purchase->prod_id, p_prod_id, kMCStringOptionCompareCaseless))
		{
            r_purchase = t_purchase;
			return true;
		}
	}
	return false;
}

bool MCPurchaseLookupProperty(MCStringRef p_property, Properties &r_property)
{
	for (uint32_t i = 0; s_purchase_properties[i].name != nil; i++)
	{
		if (MCStringIsEqualToCString(p_property, s_purchase_properties[i].name, kMCCompareCaseless))
		{
			r_property = s_purchase_properties[i].property;
			return true;
		}
	}
	return false;
}

bool MCPurchaseStateToString(MCPurchaseState p_state, const char *&r_string)
{
	for (uint32_t i = 0; s_purchase_states[i].name != nil; i++)
	{
		if (p_state == s_purchase_states[i].state)
		{
			r_string = s_purchase_states[i].name;
			return true;
		}
	}
	return false;
}

bool MCPurchaseList(MCStringRef& r_string)
{   
	MCAutoListRef t_list;
	if (!MCListCreateMutable('\n', &t_list))
		return false;
	for (MCPurchase *t_purchase = MCStoreGetPurchases(); t_purchase != NULL; t_purchase = t_purchase->next)
        MCListAppendFormat(*t_list,"%@", t_purchase -> prod_id); // we want a list of product IDs
	
	return MCListCopyAsString(*t_list, r_string);
}

bool MCPurchaseInit(MCPurchase *p_purchase, MCStringRef p_product_id, void *p_context);
bool MCPurchaseCreate(MCStringRef p_product_id, void *p_context, MCPurchase *&r_purchase)
{
	bool t_success = true;
	
	MCPurchase *t_purchase;
	
	t_success = MCMemoryNew(t_purchase);
	
	if (t_success)
	{
        // PM-2015-01-07: [[ Bug 14343 ]] Nil-check to prevent crash
        t_purchase->prod_id = (p_product_id != nil ? MCValueRetain(p_product_id) : MCValueRetain(kMCEmptyString));
        MCLog("MCPurchaseCreate :purchase->prod_id is : %@", t_purchase->prod_id);
		t_purchase->id = s_last_purchase_id++;
		t_purchase->ref_count = 1;
        MCLog("MCPurchaseCreate : reference count : %d", t_purchase->ref_count);
		t_purchase->state = kMCPurchaseStateInitialized;
		
		t_success = MCPurchaseInit(t_purchase, p_product_id, p_context);
	}
	
	if (t_success)
	{
		t_purchase->next = s_purchases;
		s_purchases = t_purchase;
		
		r_purchase = t_purchase;
	}
	else
    {
        MCPurchaseDelete(t_purchase);
    }
	
	return t_success;
}

void MCPurchaseFinalize(MCPurchase *);
void MCPurchaseDelete(MCPurchase *p_purchase)
{
	MCLog("MCPurchaseDelete(%p)...", p_purchase);
	if (p_purchase == NULL)
		return;
	
	if (s_purchases == p_purchase)
		s_purchases = p_purchase -> next;
	else
	{
		for (MCPurchase *t_purchase = s_purchases; t_purchase != NULL; t_purchase = t_purchase -> next)
		{
			if (t_purchase -> next == p_purchase)
			{
				t_purchase -> next = p_purchase -> next;
				break;
			}
		}
	}
	
	//MCLog("finalizing...", nil);
	MCPurchaseFinalize(p_purchase);
    MCValueRelease(p_purchase -> prod_id);
	//MCLog("freeing memory...", nil);
	MCMemoryDelete(p_purchase);
	//MCLog("...done", nil);
}

void MCPurchaseRetain(MCPurchase *p_purchase)
{
	if (p_purchase != NULL)
		p_purchase -> ref_count ++;
    MCLog("MCPurchaseRetain : reference count: %d", p_purchase->ref_count);
}

void MCPurchaseRelease(MCPurchase *p_purchase)
{
	MCLog("MCPurchaseRelease(%p)...", p_purchase);
	if (p_purchase != NULL)
	{
        if (p_purchase -> ref_count > 1)
            p_purchase -> ref_count -= 1;
        else
            MCPurchaseDelete(p_purchase);
	}
}

MCPurchase *MCStoreGetPurchases()
{
	return s_purchases;
}

////////////////////////////////////////////////////////////////////////////////

class MCPurchaseUpdateEvent : public MCCustomEvent
{
public:
	MCPurchaseUpdateEvent(MCPurchase *p_purchase);
	
	void Destroy();
	void Dispatch();
	
	static bool EventPendingForPurchase(MCPurchase *p_purchase);
private:
	MCPurchase *m_purchase;
	MCPurchaseUpdateEvent *m_next;

	static MCPurchaseUpdateEvent *s_pending_events;
};

MCPurchaseUpdateEvent *MCPurchaseUpdateEvent::s_pending_events = NULL;

MCPurchaseUpdateEvent::MCPurchaseUpdateEvent(MCPurchase *p_purchase)
{
	m_purchase = p_purchase;
	MCLog("retaining purchase (%p) until event dispatch", p_purchase);
	MCPurchaseRetain(m_purchase);
	
	m_next = s_pending_events;
	s_pending_events = this;
}

void MCPurchaseUpdateEvent::Destroy()
{
	MCLog("releasing purchase (%p) after event deletion", m_purchase);
	MCPurchaseRelease(m_purchase);
	delete this;
}

/*
     PM : CONSIDER - backward compatibility. purchaseStateUpdate callback was returned with purchaseId and purchaseState.
     Now is returned with purchaseId, productId and purchaseState     
*/
void MCPurchaseUpdateEvent::Dispatch()
{
	bool t_success = true;
	
	MCLog("removing purchase (%p) event from pending list", m_purchase);
	if (s_pending_events == this)
		s_pending_events = m_next;
	else
	{
		for (MCPurchaseUpdateEvent* t_event = s_pending_events; t_event != NULL; t_event = t_event->m_next)
		{
			if (t_event->m_next == this)
			{
				t_event->m_next = m_next;
				break;
			}
		}
	}

	MCLog("dispatching purchase (%p) event", m_purchase);

	MCAutoStringRef t_id, t_state, t_prod_id;
	const char *t_state_str = NULL;
	
	t_success = MCPurchaseStateToString(m_purchase->state, t_state_str);
    
    if (t_success)
        t_success = MCStringCreateWithCString(t_state_str, &t_state);
	
	if (t_success)
        t_success = MCStringFormat(&t_id, "%d", m_purchase->id);
    
    // PM-2015-01-07: [[ Bug 14343 ]] m_purchase->prod_id is an MCStringRef
    if (t_success)
        t_success = MCStringFormat(&t_prod_id, "%@", m_purchase->prod_id);
    
    s_id = m_purchase->id;
    
	if (t_success)
		MCdefaultstackptr->getcurcard()->message_with_valueref_args(MCM_purchase_updated, *t_id, *t_prod_id, *t_state);
}

bool MCPurchaseUpdateEvent::EventPendingForPurchase(MCPurchase *p_purchase)
{
	for (MCPurchaseUpdateEvent *i = s_pending_events; i != NULL; i = i->m_next)
		if (i->m_purchase == p_purchase)
			return true;

	return false;
}

////////////////////////////////////////////////////////////////////////////////

void MCPurchaseNotifyUpdate(MCPurchase *p_purchase)
{
    //MCLog("MCPurchaseNotifyUpdate(%p)", p_purchase);
	if (MCPurchaseUpdateEvent::EventPendingForPurchase(p_purchase))
		return;
	
    //MCLog("posting new update event", p_purchase);
	MCCustomEvent *t_event;
	t_event = new MCPurchaseUpdateEvent(p_purchase);
	MCEventQueuePostCustom(t_event);
}

void MCPurchaseCompleteListUpdate(MCPurchase *p_purchase)
{
    s_completed_purchases.concatcstring(p_purchase->prod_id, EC_RETURN, s_completed_purchases.isempty());
}

////////////////////////////////////////////////////////////////////////////////

<<<<<<< HEAD
#ifdef LEGACY_EXEC
=======

#include "param.h"

bool MCParseParameters(MCParameter*& p_parameters, const char *p_format, ...);


Exec_stat MCHandleCanMakePurchase(void *context, MCParameter *p_parameters)
{
#ifdef /* MCHandleCanMakePurchase */ LEGACY_EXEC
	MCresult -> sets(MCU_btos( MCStoreCanMakePurchase() ));
	return ES_NORMAL;
#endif /* MCHandleCanMakePurchase */
}

Exec_stat MCHandleEnablePurchaseUpdates(void *context, MCParameter *p_parameters)
{
#ifdef /* MCHandleEnablePurchaseUpdates */ LEGACY_EXEC
	MCStoreEnablePurchaseUpdates();
	return ES_NORMAL;
#endif /* MCHandleEnablePurchaseUpdates */
}

Exec_stat MCHandleDisablePurchaseUpdates(void *context, MCParameter *p_parameters)
{
#ifdef /* MCHandleDisablePurchaseUpdates */ LEGACY_EXEC
	MCStoreDisablePurchaseUpdates();
	return ES_NORMAL;
#endif /* MCHandleDisablePurchaseUpdates */
}

Exec_stat MCHandleProductSetType(void *context, MCParameter *p_parameters)
{
    bool t_success = true;
    char *t_product_id = nil;
    char *t_product_type;
    if (t_success)
        t_success = MCParseParameters(p_parameters, "ss", &t_product_id, &t_product_type);
    if (t_success)
        t_success = MCStoreProductSetType(t_product_id, t_product_type);
    
    MCCStringFree(t_product_id);
    MCCStringFree(t_product_type);

    return ES_NORMAL;
}

Exec_stat MCHandleGetPurchases(void *context, MCParameter *p_parameters)
{
    char *t_purchases;
    
    // PM-2015-01-28: [[ Bug 14461 ]] Maintain a list of successfully purchased/restored items
    t_purchases = strdup(s_completed_purchases.getcstring());
    
    MCresult -> sets(t_purchases);
    return ES_NORMAL;
}

Exec_stat MCHandleGetPurchaseProperty(void *context, MCParameter *p_parameters)
{
    bool t_success = true;
	
	char *t_product_id = nil;
    char *t_prop_name = nil;
    const char *t_prop_value = nil;
    
	if (t_success)
		t_success = MCParseParameters(p_parameters, "ss", &t_product_id, &t_prop_name);
	if (t_success)
        t_prop_value = MCStoreGetPurchaseProperty(t_product_id, t_prop_name);
        
    MCCStringFree(t_product_id);
    MCCStringFree(t_prop_name);
    
    MCresult -> sets(t_prop_value);
    return ES_NORMAL;
}

Exec_stat MCHandleSetPurchaseProperty(void *context, MCParameter *p_parameters)
{
    bool t_success = true;
    char *t_product_id = nil;
    char *t_prop_name = nil;
    char *t_prop_value = nil;
    
    if (t_success)
        t_success = MCParseParameters(p_parameters, "sss", &t_product_id, &t_prop_name, &t_prop_value);
    if (t_success)
        t_success = MCStoreSetPurchaseProperty(t_product_id, t_prop_name, t_prop_value);
    
    MCCStringFree(t_product_id);
    MCCStringFree(t_prop_name);
    MCCStringFree(t_prop_value);
    
    return ES_NORMAL;
}

Exec_stat MCHandleConsumePurchase(void *context, MCParameter *p_parameters)
{
    bool t_success = true;
    char *t_product_id = nil;
    if (t_success)
        t_success = MCParseParameters(p_parameters, "s", &t_product_id);
    if (t_success)
        t_success = MCStoreConsumePurchase(t_product_id);
    
    MCCStringFree(t_product_id);
    return ES_NORMAL;
}

Exec_stat MCHandleRestorePurchases(void *context, MCParameter *p_parameters)
{
#ifdef /* MCHandleRestorePurchases */ LEGACY_EXEC
	MCStoreRestorePurchases();
	return ES_NORMAL;
#endif /* MCHandleRestorePurchases */
}

>>>>>>> 0b7da72a
static bool list_purchases(void *context, MCPurchase* p_purchase)
{
	MCExecPoint *ep;
	ep = (MCExecPoint *)context;
	
	ep -> concatuint(p_purchase -> id, EC_RETURN, ep -> isempty());
	
	return true;
}
#endif<|MERGE_RESOLUTION|>--- conflicted
+++ resolved
@@ -76,7 +76,8 @@
 
 // we maintain here a list of known pending purchases, and a list of completed purchases
 static MCPurchase *s_purchases = nil;
-static MCExecPoint s_completed_purchases;
+#error "NEed to finish"
+static MCListRef s_completed_purchases = nil;
 static uint32_t s_last_purchase_id = 1;
 static uint32_t s_id = 0;
 
@@ -142,14 +143,8 @@
 }
 
 bool MCPurchaseList(MCStringRef& r_string)
-{   
-	MCAutoListRef t_list;
-	if (!MCListCreateMutable('\n', &t_list))
-		return false;
-	for (MCPurchase *t_purchase = MCStoreGetPurchases(); t_purchase != NULL; t_purchase = t_purchase->next)
-        MCListAppendFormat(*t_list,"%@", t_purchase -> prod_id); // we want a list of product IDs
-	
-	return MCListCopyAsString(*t_list, r_string);
+{
+    return MCListCopyAsString(s_completed_purchases, r_string);
 }
 
 bool MCPurchaseInit(MCPurchase *p_purchase, MCStringRef p_product_id, void *p_context);
@@ -350,132 +345,21 @@
 
 void MCPurchaseCompleteListUpdate(MCPurchase *p_purchase)
 {
-    s_completed_purchases.concatcstring(p_purchase->prod_id, EC_RETURN, s_completed_purchases.isempty());
+    if (s_completed_purchases == NULL)
+        /* UNCHECKED */ MCListCreateMutable('\n', s_completed_purchases);
+
+    MCListAppend(s_completed_purchases, p_purchase -> prod_id);
 }
 
 ////////////////////////////////////////////////////////////////////////////////
 
-<<<<<<< HEAD
+void MCPurchaseClearList(void)
+{
+    MCValueRelease(s_completed_purchases);
+    s_completed_purchases = NULL;
+}
+
 #ifdef LEGACY_EXEC
-=======
-
-#include "param.h"
-
-bool MCParseParameters(MCParameter*& p_parameters, const char *p_format, ...);
-
-
-Exec_stat MCHandleCanMakePurchase(void *context, MCParameter *p_parameters)
-{
-#ifdef /* MCHandleCanMakePurchase */ LEGACY_EXEC
-	MCresult -> sets(MCU_btos( MCStoreCanMakePurchase() ));
-	return ES_NORMAL;
-#endif /* MCHandleCanMakePurchase */
-}
-
-Exec_stat MCHandleEnablePurchaseUpdates(void *context, MCParameter *p_parameters)
-{
-#ifdef /* MCHandleEnablePurchaseUpdates */ LEGACY_EXEC
-	MCStoreEnablePurchaseUpdates();
-	return ES_NORMAL;
-#endif /* MCHandleEnablePurchaseUpdates */
-}
-
-Exec_stat MCHandleDisablePurchaseUpdates(void *context, MCParameter *p_parameters)
-{
-#ifdef /* MCHandleDisablePurchaseUpdates */ LEGACY_EXEC
-	MCStoreDisablePurchaseUpdates();
-	return ES_NORMAL;
-#endif /* MCHandleDisablePurchaseUpdates */
-}
-
-Exec_stat MCHandleProductSetType(void *context, MCParameter *p_parameters)
-{
-    bool t_success = true;
-    char *t_product_id = nil;
-    char *t_product_type;
-    if (t_success)
-        t_success = MCParseParameters(p_parameters, "ss", &t_product_id, &t_product_type);
-    if (t_success)
-        t_success = MCStoreProductSetType(t_product_id, t_product_type);
-    
-    MCCStringFree(t_product_id);
-    MCCStringFree(t_product_type);
-
-    return ES_NORMAL;
-}
-
-Exec_stat MCHandleGetPurchases(void *context, MCParameter *p_parameters)
-{
-    char *t_purchases;
-    
-    // PM-2015-01-28: [[ Bug 14461 ]] Maintain a list of successfully purchased/restored items
-    t_purchases = strdup(s_completed_purchases.getcstring());
-    
-    MCresult -> sets(t_purchases);
-    return ES_NORMAL;
-}
-
-Exec_stat MCHandleGetPurchaseProperty(void *context, MCParameter *p_parameters)
-{
-    bool t_success = true;
-	
-	char *t_product_id = nil;
-    char *t_prop_name = nil;
-    const char *t_prop_value = nil;
-    
-	if (t_success)
-		t_success = MCParseParameters(p_parameters, "ss", &t_product_id, &t_prop_name);
-	if (t_success)
-        t_prop_value = MCStoreGetPurchaseProperty(t_product_id, t_prop_name);
-        
-    MCCStringFree(t_product_id);
-    MCCStringFree(t_prop_name);
-    
-    MCresult -> sets(t_prop_value);
-    return ES_NORMAL;
-}
-
-Exec_stat MCHandleSetPurchaseProperty(void *context, MCParameter *p_parameters)
-{
-    bool t_success = true;
-    char *t_product_id = nil;
-    char *t_prop_name = nil;
-    char *t_prop_value = nil;
-    
-    if (t_success)
-        t_success = MCParseParameters(p_parameters, "sss", &t_product_id, &t_prop_name, &t_prop_value);
-    if (t_success)
-        t_success = MCStoreSetPurchaseProperty(t_product_id, t_prop_name, t_prop_value);
-    
-    MCCStringFree(t_product_id);
-    MCCStringFree(t_prop_name);
-    MCCStringFree(t_prop_value);
-    
-    return ES_NORMAL;
-}
-
-Exec_stat MCHandleConsumePurchase(void *context, MCParameter *p_parameters)
-{
-    bool t_success = true;
-    char *t_product_id = nil;
-    if (t_success)
-        t_success = MCParseParameters(p_parameters, "s", &t_product_id);
-    if (t_success)
-        t_success = MCStoreConsumePurchase(t_product_id);
-    
-    MCCStringFree(t_product_id);
-    return ES_NORMAL;
-}
-
-Exec_stat MCHandleRestorePurchases(void *context, MCParameter *p_parameters)
-{
-#ifdef /* MCHandleRestorePurchases */ LEGACY_EXEC
-	MCStoreRestorePurchases();
-	return ES_NORMAL;
-#endif /* MCHandleRestorePurchases */
-}
-
->>>>>>> 0b7da72a
 static bool list_purchases(void *context, MCPurchase* p_purchase)
 {
 	MCExecPoint *ep;
