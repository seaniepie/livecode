--- conflicted
+++ resolved
@@ -92,12 +92,8 @@
 	return MCvideostring;
 }
 
-<<<<<<< HEAD
 #ifdef LEGACY_EXEC
-Exec_stat MCVideoClip::getprop_legacy(uint4 parid, Properties which, MCExecPoint &ep, Boolean effective)
-=======
-Exec_stat MCVideoClip::getprop(uint4 parid, Properties which, MCExecPoint &ep, Boolean effective, bool recursive)
->>>>>>> bb71d905
+Exec_stat MCVideoClip::getprop_legacy(uint4 parid, Properties which, MCExecPoint &ep, Boolean effective, bool recursive)
 {
 	switch (which)
 	{
@@ -125,11 +121,7 @@
 		break;
 #endif /* MCVideoClip::getprop */
 	default:
-<<<<<<< HEAD
-		return MCObject::getprop_legacy(parid, which, ep, effective);
-=======
-		return MCObject::getprop(parid, which, ep, effective, recursive);
->>>>>>> bb71d905
+		return MCObject::getprop_legacy(parid, which, ep, effective, recursive);
 	}
 	return ES_NORMAL;
 }
