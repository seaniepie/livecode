/* Copyright (C) 2003-2013 Runtime Revolution Ltd.

This file is part of LiveCode.

LiveCode is free software; you can redistribute it and/or modify it under
the terms of the GNU General Public License v3 as published by the Free
Software Foundation.

LiveCode is distributed in the hope that it will be useful, but WITHOUT ANY
WARRANTY; without even the implied warranty of MERCHANTABILITY or
FITNESS FOR A PARTICULAR PURPOSE.  See the GNU General Public License
for more details.

You should have received a copy of the GNU General Public License
along with LiveCode.  If not see <http://www.gnu.org/licenses/>.  */

#include "prefix.h"

#include "globdefs.h"
#include "parsedef.h"
#include "filedefs.h"
#include "objdefs.h"
#include "mcio.h"

#include "mcerror.h"
//#include "execpt.h"
#include "exec.h"
#include "player.h"
#include "osspec.h"
#include "globals.h"
#include "util.h"
#include "socket.h"
#include "uidc.h"

#include "stacksecurity.h"

#if !defined(_MOBILE) && !defined(_SERVER)
#if 0
void IO_set_stream(IO_handle stream, char *newptr)
{
	if (newptr < stream->buffer)
		stream->ioptr = stream->buffer;
	else
		if (newptr > stream->buffer + stream->len)
			stream->ioptr = stream->buffer + stream->len;
		else
			stream->ioptr = newptr;
}
#endif // 0
#endif

bool IO_findstream(Streamnode *p_nodes, uindex_t p_node_count, MCNameRef p_name, uindex_t& r_index)
{
	while (p_node_count-- > 0)
	{
		if (MCNameIsEqualTo(p_name, p_nodes[p_node_count].name, kMCCompareExact))
		{
			r_index = p_node_count;
			return true;
		}
	}
	return false;
}

bool IO_findfile(MCNameRef p_name, uindex_t& r_index)
{
	return IO_findstream(MCfiles, MCnfiles, p_name, r_index);
}

Boolean IO_closefile(MCNameRef name)
{
	uindex_t index;
	if (IO_findfile(name, index))
	{
		if (MCfiles[index].ihandle != NULL)
			MCS_close(MCfiles[index].ihandle);
		else
		{
#ifdef OLD_IO_HANDLE
			if (MCfiles[index].ohandle->flags & IO_WRITTEN
			        && !(MCfiles[index].ohandle->flags & IO_SEEKED))
				MCS_trunc(MCfiles[index].ohandle);
#endif
			MCS_close(MCfiles[index].ohandle);
		}
		MCValueRelease(MCfiles[index].name);
		while (++index < MCnfiles)
			MCfiles[index - 1] = MCfiles[index];
		MCnfiles--;
		return True;
	}
	return False;
}

bool IO_findprocess(MCNameRef p_name, uindex_t& r_index)
{
	/* TODO - update processes to use MCNameRef */
	IO_cleanprocesses();
	return IO_findstream(MCprocesses, MCnprocesses, p_name, r_index);
}

void IO_cleanprocesses()
{
	MCS_checkprocesses();
	uint2 i = 0;
	while (i < MCnprocesses)
		if (MCprocesses[i].pid == 0
		        && (MCprocesses[i].ihandle == NULL
		            || MCS_eof(MCprocesses[i].ihandle)))
		{
#ifdef X11
			if (MCprocesses[i].mode == OM_VCLIP)
			{
				MCPlayer *tptr = MCplayers;
				while (tptr != NULL)
				{
					if (MCNameIsEqualToCString(MCprocesses[i].name, tptr->getcommand(), kMCCompareExact))
					{
						tptr->playstop(); // removes from linked list
						break;
					}
					tptr = tptr->getnextplayer();
				}
			}
#endif
			if (MCprocesses[i].ihandle != NULL)
				MCS_close(MCprocesses[i].ihandle);
			if (MCprocesses[i].ohandle != NULL)
				MCS_close(MCprocesses[i].ohandle);
			MCValueRelease(MCprocesses[i].name);
			uint2 j = i;
			while (++j < MCnprocesses)
				MCprocesses[j - 1] = MCprocesses[j];
			MCnprocesses--;
		}
		else
			i++;
}

real8 IO_cleansockets(real8 ctime)
{
	real8 etime = ctime + MCmaxwait;
	uint2 i = 0;
	while (i < MCnsockets)
		if (!MCsockets[i]->waiting && MCsockets[i]->fd == 0
			&& MCsockets[i]->nread == 0 && MCsockets[i]->resolve_state != kMCSocketStateResolving)
		{
			delete MCsockets[i];
			uint2 j = i;
			while (++j < MCnsockets)
				MCsockets[j - 1] = MCsockets[j];
			MCnsockets--;
		}
		else
		{
			MCSocket *s = MCsockets[i++];
			if (!s->waiting && !s->accepting
			        && (!s->connected && ctime > s->timeout
			            || s->wevents != NULL && ctime > s->wevents->timeout
			            || s->revents != NULL && ctime > s->revents->timeout))
			{
				if (!s->connected)
					s->timeout = ctime  + MCsockettimeout;
				if (s->revents != NULL)
					s->revents->timeout = ctime + MCsockettimeout;
				if (s->wevents != NULL)
					s->wevents->timeout = ctime + MCsockettimeout;
				MCscreen->delaymessage(s->object, MCM_socket_timeout, MCNameGetString(s->name));
			}
			if (s->wevents != NULL && s->wevents->timeout < etime)
				etime = s->wevents->timeout;
			if (s->revents != NULL && s->revents->timeout < etime)
				etime = s->revents->timeout;
		}
	return etime;
}

bool IO_findsocket(MCNameRef p_name, uindex_t& r_index)
{
	IO_cleansockets(MCS_time());
	for (r_index = 0 ; r_index < MCnsockets ; r_index++)
		if (MCNameIsEqualTo(p_name, MCsockets[r_index]->name))
			return true;
	return false;
}

void IO_freeobject(MCObject *o)
{
	IO_cleansockets(MCS_time());
	uint2 i = 0;
	while (i < MCnsockets)
#if 1
	{
		if (MCsockets[i]->object == o)
			MCsockets[i]->doclose();
		i++;
	}
#else
		if (MCsockets[i]->object == o)
		{
			delete MCsockets[i];
			uint2 j = i;
			while (++j < MCnsockets)
				MCsockets[j - 1] = MCsockets[j];
			MCnsockets--;
		}
		else
			i++;
#endif
}

IO_stat IO_read(void *ptr, uint4 byte_size, IO_handle stream)
{
	return MCS_readfixed(ptr, byte_size, stream);
}

IO_stat IO_write(const void *ptr, uint4 size, uint4 n, IO_handle stream)
{
	return MCS_write(ptr, size, n, stream);
}

IO_stat IO_read_to_eof(IO_handle stream, MCDataRef& r_data)
{
	uint4 nread;
	nread = (uint4)MCS_fsize(stream) - (uint4)MCS_tell(stream);
	void *t_stream;
	/* UNCHECKED */ MCMemoryAllocate(nread, t_stream);
	/* UNCHECKED */ MCS_readall(t_stream, nread, stream, nread);
	/* UNCHECKED */ MCDataCreateWithBytesAndRelease((byte_t*)t_stream, nread, r_data);
	return IO_NORMAL;
}

IO_stat IO_fgets(char *ptr, uint4 length, IO_handle stream)
{
	uint4 bytes = length;
	if (MCS_readall(ptr, bytes, stream, bytes) == IO_ERROR)
		return IO_ERROR;
	ptr[bytes - 1] = '\0';
	strtok(ptr, "\n");
	length = strlen(ptr) + 1;
	if (length != bytes)
		if (MCS_seek_cur(stream, length - bytes) != IO_NORMAL)
			return IO_ERROR;
	return IO_NORMAL;
}

IO_stat IO_read_real8(real8 *dest, IO_handle stream)
{
	return MCS_readfixed(dest, sizeof(real8), stream);
}

IO_stat IO_read_real4(real4 *dest, IO_handle stream)
{
	return MCS_readfixed(dest, sizeof(real4), stream);
}

IO_stat IO_read_uint4(uint4 *dest, IO_handle stream)
{
	IO_stat stat = MCS_readfixed(dest, sizeof(uint4), stream);
	if (stat != IO_ERROR)
		swap_uint4(dest);
	return stat;
}

IO_stat IO_read_int4(int4 *dest, IO_handle stream)
{
	IO_stat stat = MCS_readfixed(dest, sizeof(uint4), stream);
	if (stat != IO_ERROR)
		swap_int4(dest);
	return stat;
}

IO_stat IO_read_uint2(uint2 *dest, IO_handle stream)
{
	IO_stat stat = MCS_readfixed(dest, sizeof(uint2), stream);
	if (stat != IO_ERROR)
		swap_uint2(dest);
	return stat;
}

IO_stat IO_read_int2(int2 *dest, IO_handle stream)
{
	IO_stat stat = MCS_readfixed(dest, sizeof(int2), stream);
	if (stat != IO_ERROR)
		swap_int2(dest);
	return stat;
}

IO_stat IO_read_uint1(uint1 *dest, IO_handle stream)
{
	return MCS_readfixed(dest, sizeof(uint1), stream);
}

IO_stat IO_read_int1(int1 *dest, IO_handle stream)
{
	return MCS_readfixed(dest, sizeof(int1), stream);
}

IO_stat IO_write_real8(real8 dest, IO_handle stream)
{
	return MCS_write(&dest, sizeof(real8), 1, stream);
}

IO_stat IO_write_real4(real4 dest, IO_handle stream)
{
	return MCS_write(&dest, sizeof(real4), 1, stream);
}

IO_stat IO_write_uint4(uint4 dest, IO_handle stream)
{
	swap_uint4(&dest);
	return MCS_write(&dest, sizeof(uint4), 1, stream);
}

IO_stat IO_write_int4(int4 dest, IO_handle stream)
{
	swap_int4(&dest);
	return MCS_write(&dest, sizeof(int4), 1, stream);
}

IO_stat IO_write_uint2(uint2 dest, IO_handle stream)
{
	swap_uint2(&dest);
	return MCS_write(&dest, sizeof(uint2), 1, stream);
}

IO_stat IO_write_int2(int2 dest, IO_handle stream)
{
	swap_int2(&dest);
	return MCS_write(&dest, sizeof(int2), 1, stream);
}

IO_stat IO_write_uint1(uint1 dest, IO_handle stream)
{
	return MCS_write(&dest, sizeof(uint1), 1, stream);
}

IO_stat IO_write_int1(int1 dest, IO_handle stream)
{
	return MCS_write(&dest, sizeof(int1), 1, stream);
}

void IO_iso_to_mac(char *string, uint4 len)
{
	uint1 *sptr = (uint1 *)string;
	while (len--)
	{
		*sptr = MCisotranslations[*sptr];
		sptr++;
	}
}

void IO_mac_to_iso(char *string, uint4 len)
{
	uint1 *sptr = (uint1 *)string;
	while (len--)
	{
		*sptr = MCmactranslations[*sptr];
		sptr++;
	}
}

IO_stat IO_read_string_no_translate(char*& string, IO_handle stream, uint1 size)
{
	Boolean t_old_translatechars;
	t_old_translatechars = MCtranslatechars;
	MCtranslatechars = False;
	
	IO_stat t_stat;
	t_stat = IO_read_string(string, stream, size);
	
	MCtranslatechars = t_old_translatechars;
	
	return t_stat;
}

IO_stat IO_read_string(char *&r_string, uint32_t &r_length, IO_handle p_stream, uint8_t p_size, bool p_includes_null, bool p_translate)
{
	IO_stat stat;
	
	uint32_t t_length = 0;
	uint32_t t_bytes = 0;
	
	switch (p_size)
	{
		case 1:
		{
			uint8_t t_len;
			if ((stat = IO_read_uint1(&t_len, p_stream)) != IO_NORMAL)
				return stat;
			t_bytes = t_len;
			break;
		}
		case 2:
		{
			uint16_t t_len;
			if ((stat = IO_read_uint2(&t_len, p_stream)) != IO_NORMAL)
				return stat;
			t_bytes = t_len;
			break;
		}
		case 4:
		{
			uint32_t t_len;
			if ((stat = IO_read_uint4(&t_len, p_stream)) != IO_NORMAL)
				return stat;
			t_bytes = t_len;
			break;
		}
	}
	
	char *t_string = nil;
	if (t_bytes != 0)
	{
		t_length = p_includes_null ? t_bytes - 1 : t_bytes;
		/* UNCHECKED */ t_string = new char[t_bytes];
		stat = MCStackSecurityRead(t_string, t_length, p_stream);
		if (stat == IO_NORMAL && p_includes_null)
			stat = IO_read_uint1((uint1*)t_string + t_length, p_stream);
		if (stat != IO_NORMAL)
		{
			delete t_string;
			return stat;
		}

		if (MCtranslatechars && p_translate)
		{
#ifdef __MACROMAN__
			IO_iso_to_mac(t_string, t_length);
#else
			IO_mac_to_iso(t_string, t_length);
#endif
			
		}
	}
	
	r_string = t_string;
	r_length = t_length;
	
	return IO_NORMAL;
}

IO_stat IO_read_string(char *&r_string, IO_handle stream, uint1 size)
{
	uint32_t t_length = 0;
	return IO_read_string(r_string, t_length, stream, size, true, true);
}

IO_stat IO_read_string(char *&string, uint4 &outlen, IO_handle stream,
                       bool isunicode, uint1 size)
{
	IO_stat stat;
	
	char *t_string = nil;
	uint32_t t_length = 0;
	
	if ((stat = IO_read_string(t_string, t_length, stream, size, true, !isunicode)) != IO_NORMAL)
		return stat;

	if (isunicode)
	{
		uint2 *dptr = (uint2 *)t_string;
		uint4 len = t_length >> 1;
		while (len--)
			swap_uint2(dptr++);
	}

	string = t_string;
	outlen = t_length;
	
	return IO_NORMAL;
}

IO_stat IO_write_string(const MCString &p_string, IO_handle p_stream, uint8_t p_size, bool p_write_null)
{
	IO_stat stat = IO_NORMAL;
	uint32_t t_strlen = p_string.getlength();
	uint4 length = 0;
	uint32_t t_inc = p_write_null ? 1 : 0;
	switch (p_size)
	{
		case 1:
		{
			uint1 len = t_strlen == 0 ? 0 : MCU_min(t_strlen + t_inc, MAXUINT1);
			if ((stat = IO_write_uint1(len, p_stream)) != IO_NORMAL)
				return stat;
			length = len;
			break;
		}
		case 2:
		{
			uint2 len = t_strlen == 0 ? 0 : MCU_min(t_strlen + t_inc, MAXUINT2);
			if ((stat = IO_write_uint2(len, p_stream)) != IO_NORMAL)
				return stat;
			length = len;
			break;
		}
		case 4:
			length = t_strlen == 0 ? 0 : t_strlen + t_inc;
			if ((stat = IO_write_uint4(length, p_stream)) != IO_NORMAL)
				return stat;
			break;
	}
	if (length)
	{
		stat = MCStackSecurityWrite(p_string.getstring(), length - t_inc, p_stream);
		if (stat == IO_NORMAL && p_write_null)
			stat = IO_write_uint1(0, p_stream);
	}
	return stat;
}

IO_stat IO_write_string(const char *string, IO_handle stream, uint1 size)
{
	return IO_write_string(MCString(string), stream, size);
}

IO_stat IO_write_string(const char *string, uint4 outlen, IO_handle stream,
                        Boolean isunicode, uint1 size)
{
	IO_stat stat = IO_NORMAL;
	if (isunicode)
	{
		uint16_t *t_uniptr = (uint16_t*)string;
		uint32_t t_len = outlen / 2;
		while (t_len--)
			swap_uint2(t_uniptr++);
	}
	stat = IO_write_string(MCString(string, outlen), stream, size, true);
	if (isunicode)
	{
		uint16_t *t_uniptr = (uint16_t*)string;
		uint32_t t_len = outlen / 2;
		while (t_len--)
			swap_uint2(t_uniptr++);
	}
	
	return stat;
}

////////////////////////////////////////////////////////////////////////////////

IO_stat IO_read_mccolor(MCColor& r_color, IO_handle p_stream)
{
	IO_stat t_stat;
	t_stat = IO_NORMAL;

	if (t_stat == IO_NORMAL)
		t_stat = IO_read_uint2(&r_color . red, p_stream);

	if (t_stat == IO_NORMAL)
		t_stat = IO_read_uint2(&r_color . green, p_stream);

	if (t_stat == IO_NORMAL)
		t_stat = IO_read_uint2(&r_color . blue, p_stream);

	return t_stat;
}

IO_stat IO_write_mccolor(const MCColor& p_color, IO_handle p_stream)
{
	IO_stat t_stat;
	t_stat = IO_NORMAL;

	if (t_stat == IO_NORMAL)
		t_stat = IO_write_uint2(p_color . red, p_stream);

	if (t_stat == IO_NORMAL)
		t_stat = IO_write_uint2(p_color . green, p_stream);

	if (t_stat == IO_NORMAL)
		t_stat = IO_write_uint2(p_color . blue, p_stream);

	return t_stat;
}

////////////////////////////////////////////////////////////////////////////////

// Read/write a variable length integer. The value is either 2 or 4 bytes long.
// If the top-most bit is set in the first 2 byte word, then the second 2 word
// is present - this allows values up to 16383 to be represented with 2 bytes
// and values up to 2^31-1 in 4.

IO_stat IO_read_uint2or4(uint4 *dest, IO_handle stream)
{
	IO_stat t_stat;
	t_stat = IO_NORMAL;
	
	// Read in the first 2-byte word.
	uint16_t t_first;
	t_stat = IO_read_uint2(&t_first, stream);
	if (t_stat != IO_NORMAL)
		return t_stat;
		
	// If the top bit is clear, then we are done so return the value.
	if ((t_first & (1 << 15U)) == 0)
	{
		*dest = t_first;
		return IO_NORMAL;
	}

	// Read in the second 2-byte word.
	uint16_t t_second;
	t_stat = IO_read_uint2(&t_second, stream);
	if (t_stat != IO_NORMAL)
		return t_stat;
	
	// Combine first and second words.
	*dest = (t_first & 0x7fff) | (t_second << 15);
	return IO_NORMAL;
}

IO_stat IO_write_uint2or4(uint4 dest, IO_handle stream)
{
	// If we are writing out a value < 16384, we only need one 2-byte word.
	if (dest < 16384)
		return IO_write_uint2(dest, stream);
		
	// Write out the lowest 15 bits of the value, marking it as having another
	// word by setting the top bit.
	IO_stat t_stat;
	t_stat = IO_write_uint2((dest & 0x7fff) | 0x8000, stream);
	
	// Now write out the remaining 16 top bits.
	if (t_stat == IO_NORMAL)
		t_stat = IO_write_uint2(dest >> 15, stream);
	
	return t_stat;
}

////////////////////////////////////////////////////////////////////////////////

IO_stat IO_read_nameref(MCNameRef& r_name, IO_handle stream, uint1 size)
{
	IO_stat t_stat;
	t_stat = IO_NORMAL;

	char *t_string;
	t_string = nil;
	if (t_stat == IO_NORMAL)
		t_stat = IO_read_string(t_string, stream, size);

	if (t_stat == IO_NORMAL &&
		!MCNameCreateWithCString(t_string != nil ? t_string : MCnullstring, r_name))
		t_stat = IO_ERROR;

	delete t_string;

	return t_stat;
}

IO_stat IO_write_nameref(MCNameRef p_name, IO_handle stream, uint1 size)
{
	// MW-2011-10-21: [[ Bug 9826 ]] If the name is empty, write out nil string.
	return IO_write_stringref(MCNameGetString(p_name), stream, size);
}

// MW-2012-05-03: [[ Values* ]] Read a StringRef from a stream. For now we assume
//   native (as the fileformat only supports this). **UNICODE**
IO_stat IO_read_stringref(MCStringRef& r_string, IO_handle stream, uint1 size)
{
	IO_stat t_stat;
	t_stat = IO_NORMAL;

	char *t_string;
	uint4 t_length;
	t_string = nil;
	if (t_stat == IO_NORMAL)
		t_stat = IO_read_string(t_string, t_length, stream, size);

	if (t_stat == IO_NORMAL &&
		!MCStringCreateWithNativeChars((const char_t *)t_string, t_length, r_string))
		t_stat = IO_ERROR;

	delete t_string;

	return t_stat;
}

// MW-2012-05-03: [[ Values* ]] Write a StringRef to a stream. For now we assume
//   native (as the fileformat only supports this). **UNICODE**
IO_stat IO_write_stringref(MCStringRef p_string, IO_handle stream, uint1 size)
{
    if (p_string == nil)
        return IO_write_string(nil, 0, stream, false, size);
	// If the string is empty, then we out a nil string (matches MCNameRef behavior).
	uindex_t t_length;
<<<<<<< HEAD
	t_length = MCStringGetLength(p_string);
	MCAutoPointer<char> t_string;
    /* UNCHECKED */ MCStringConvertToCString(p_string, &t_string);
    return IO_write_string(t_length != nil ? *t_string : nil, t_length, stream, false, size);
=======
	MCAutoPointer<char_t> t_string;
    /* UNCHECKED */ MCStringConvertToNative(p_string, &t_string, t_length);
    return IO_write_string(t_length != nil ? (char *)*t_string : nil, t_length, stream, false, size);
>>>>>>> b366e602
}

IO_stat IO_read_stringref(MCStringRef& r_string, IO_handle stream, bool as_unicode, uint1 size)
{
	IO_stat stat = IO_NORMAL;
	MCStringEncoding t_encoding = as_unicode ? kMCStringEncodingUTF16 : kMCStringEncodingNative;
	
	uint4 t_length;
	char *t_bytes;
	if ((stat = IO_read_string(t_bytes, t_length, stream, as_unicode, size)) != IO_NORMAL)
		return stat;
		
	if (!MCStringCreateWithBytesAndRelease((byte_t *)t_bytes, t_length, t_encoding, false, r_string))
	{
		delete t_bytes;
		return IO_ERROR;
	}
		
	return IO_NORMAL;
}

IO_stat IO_write_stringref(MCStringRef p_string, IO_handle stream, bool as_unicode, uint1 size)
{	
	IO_stat stat = IO_NORMAL;
	MCStringEncoding t_encoding = as_unicode ? kMCStringEncodingUTF16 : kMCStringEncodingNative;
	
	MCAutoDataRef t_data;
	if (!MCStringEncode(p_string, t_encoding, false, &t_data))
		return IO_ERROR;
	
	uindex_t t_length = MCDataGetLength(*t_data);
	const char *t_bytes = (const char *)MCDataGetBytePtr(*t_data);
	stat = IO_write_string(t_bytes, t_length, stream, as_unicode, size);
	return stat;
}

IO_stat IO_read_stringref_utf8(MCStringRef& r_string, IO_handle stream, uint1 size)
{
	// Read in the UTF-8 string and create a StringRef
	IO_stat stat = IO_NORMAL;
	char *t_bytes = nil;
	uint4 t_length = 0;
	if ((stat = IO_read_string_no_translate(t_bytes, stream, size)) != IO_NORMAL)
		return stat;
	if (!MCStringCreateWithBytesAndRelease((byte_t *)t_bytes, t_bytes != nil ? strlen(t_bytes) : 0, kMCStringEncodingUTF8, false, r_string))
	{
		delete[] t_bytes;
		return IO_ERROR;
	}
	
	return IO_NORMAL;
}

IO_stat IO_write_stringref_utf8(MCStringRef p_string, IO_handle stream, uint1 size)
{
	// Convert the string to UTF-8 encoding before writing it out
	IO_stat stat;
	char *t_bytes = nil;
	uindex_t t_length = 0;
	if (!MCStringConvertToUTF8(p_string, t_bytes, t_length))
		return IO_ERROR;
	stat = IO_write_string(t_bytes, stream, size);
	MCMemoryDeleteArray(t_bytes);
	return stat;
}

////////////////////////////////////////////////////////////////////////////////

#if OLD_SYSTEM
int64_t MCS_fake_fsize(IO_handle stream)
{
	return 0;
}

int64_t MCS_fake_tell(IO_handle stream)
{
	MCFakeOpenCallbacks *t_callbacks;
	t_callbacks = (MCFakeOpenCallbacks *)stream -> len;
	if (t_callbacks -> tell == NULL)
		return IO_ERROR;
	return t_callbacks -> tell(stream -> buffer);
}

IO_stat MCS_fake_seek_cur(IO_handle stream, int64_t offset)
{
	MCFakeOpenCallbacks *t_callbacks;
	t_callbacks = (MCFakeOpenCallbacks *)stream -> len;
	if (t_callbacks -> seek_cur == NULL)
		return IO_ERROR;
	return t_callbacks -> seek_cur(stream -> buffer, (int32_t)offset);
}

IO_stat MCS_fake_seek_set(IO_handle stream, int64_t offset)
{
	MCFakeOpenCallbacks *t_callbacks;
	t_callbacks = (MCFakeOpenCallbacks *)stream -> len;
	if (t_callbacks -> seek_set == NULL)
		return IO_ERROR;
	return t_callbacks -> seek_set(stream -> buffer, (int32_t)offset);
}

IO_stat MCS_fake_read(void *ptr, uint4 size, uint4 &n, IO_handle stream)
{
	uint32_t t_amount;
	t_amount = size * n;

	MCFakeOpenCallbacks *t_callbacks;
	t_callbacks = (MCFakeOpenCallbacks *)stream -> len;
	if (t_callbacks -> read == NULL)
		return IO_ERROR;

	uint32_t t_amount_read;
	IO_stat t_stat;
	t_stat = t_callbacks -> read(stream -> buffer, ptr, t_amount, t_amount_read);

	if (t_amount_read < t_amount)
	{
		stream -> flags |= IO_ATEOF;
		t_stat = IO_EOF;
	}
	else
		stream -> flags &= ~IO_ATEOF;

	n = t_amount / size;

	return t_stat;
}
#endif

////////////////////////////////////////////////////////////////////////////////<|MERGE_RESOLUTION|>--- conflicted
+++ resolved
@@ -684,17 +684,10 @@
     if (p_string == nil)
         return IO_write_string(nil, 0, stream, false, size);
 	// If the string is empty, then we out a nil string (matches MCNameRef behavior).
-	uindex_t t_length;
-<<<<<<< HEAD
-	t_length = MCStringGetLength(p_string);
-	MCAutoPointer<char> t_string;
-    /* UNCHECKED */ MCStringConvertToCString(p_string, &t_string);
-    return IO_write_string(t_length != nil ? *t_string : nil, t_length, stream, false, size);
-=======
+    uindex_t t_length;
 	MCAutoPointer<char_t> t_string;
     /* UNCHECKED */ MCStringConvertToNative(p_string, &t_string, t_length);
     return IO_write_string(t_length != nil ? (char *)*t_string : nil, t_length, stream, false, size);
->>>>>>> b366e602
 }
 
 IO_stat IO_read_stringref(MCStringRef& r_string, IO_handle stream, bool as_unicode, uint1 size)
