--- conflicted
+++ resolved
@@ -550,27 +550,7 @@
     virtual Exec_stat Do(MCNativeControlAction action, MCParameter *parameters) = 0;
 #endif
 
-<<<<<<< HEAD
     virtual const MCNativeControlPropertyTable *getpropertytable(void) const { return &kPropertyTable; }
-=======
-    virtual void Set(MCExecContext& ctxt, MCNativeControlProperty p_property);
-    virtual void Get(MCExecContext& ctxt, MCNativeControlProperty p_property);
-    virtual Exec_stat Do(MCExecContext& ctxt, MCNativeControlAction p_action, MCParameter* p_parameters) = 0;
-    
-    // Native control setters & getters
-    virtual void SetRect(MCExecContext& ctxt, MCRectangle p_rect) = 0;
-    virtual void SetVisible(MCExecContext& ctxt, bool p_visible) = 0;
-    virtual void SetOpaque(MCExecContext& ctxt, bool p_opaque) = 0;
-    virtual void SetAlpha(MCExecContext& ctxt, uinteger_t p_alpha) = 0;
-    virtual void SetBackgroundColor(MCExecContext& ctxt, const MCNativeControlColor& p_color) = 0;
-    
-    virtual void GetRect(MCExecContext& ctxt, MCRectangle& p_rect) = 0;
-    virtual void GetVisible(MCExecContext& ctxt, bool& p_visible) = 0;
-    virtual void GetOpaque(MCExecContext& ctxt, bool& p_opaque) = 0;
-    virtual void GetAlpha(MCExecContext& ctxt, uinteger_t& p_alpha) = 0;
-    virtual void GetBackgroundColor(MCExecContext& ctxt, MCNativeControlColor& p_color) = 0;
->>>>>>> 400333a4
-    
     
 	// Common actions
 	virtual Exec_stat ExecStop(MCExecContext& ctxt) = 0;
