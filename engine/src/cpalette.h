--- conflicted
+++ resolved
@@ -35,15 +35,12 @@
 	virtual Boolean mfocus(int2 x, int2 y);
 	virtual Boolean mdown(uint2 which);
 	virtual Boolean mup(uint2 which, bool p_release);
-<<<<<<< HEAD
+
 #ifdef LEGACY_EXEC
-	virtual Exec_stat getprop_legacy(uint4 parid, Properties which, MCExecPoint &, Boolean effective);
+	virtual Exec_stat getprop_legacy(uint4 parid, Properties which, MCExecPoint &, Boolean effective, bool recursive = false);
 	virtual Exec_stat setprop_legacy(uint4 parid, Properties which, MCExecPoint &, Boolean effective);
 #endif
-=======
-	virtual Exec_stat getprop(uint4 parid, Properties which, MCExecPoint &, Boolean effective, bool recursive = false);
-	virtual Exec_stat setprop(uint4 parid, Properties which, MCExecPoint &, Boolean effective);
->>>>>>> bb71d905
+
 	virtual Boolean count(Chunk_term type, MCObject *stop, uint2 &num);
 	// virtual functions from MCControl
 	IO_stat load(IO_handle stream, uint32_t version);
