/* Copyright (C) 2003-2013 Runtime Revolution Ltd.

This file is part of LiveCode.

LiveCode is free software; you can redistribute it and/or modify it under
the terms of the GNU General Public License v3 as published by the Free
Software Foundation.

LiveCode is distributed in the hope that it will be useful, but WITHOUT ANY
WARRANTY; without even the implied warranty of MERCHANTABILITY or
FITNESS FOR A PARTICULAR PURPOSE.  See the GNU General Public License
for more details.

You should have received a copy of the GNU General Public License
along with LiveCode.  If not see <http://www.gnu.org/licenses/>.  */

//
// X ScreenDC display specific functions
//
#include "lnxprefix.h"

#include "globdefs.h"
#include "filedefs.h"
#include "objdefs.h"
#include "parsedef.h"

#include "execpt.h"
#include "dispatch.h"
#include "image.h"
#include "stack.h"
#include "card.h"
#include "field.h"
#include "sellst.h"
#include "util.h"
#include "execpt.h"
#include "debug.h"
#include "osspec.h"

#include "globals.h"
#include "unicode.h"

#include "lnxdc.h"
#include "lnxgtkthemedrawing.h"
#include "lnxtransfer.h"

#define XK_Window_L 0xFF6C
#define XK_Window_R 0xFF6D

#define SELECTIONNAME "MCConvertDestination"

int xerror(Display *dpy, XErrorEvent *ev);
void xdnd_target_event_loop ( XEvent xevent ) ;
extern Atom XdndEnter ;

Boolean tripleclick = False;

typedef struct _WM_STATE
{
	uint4 state;
	uint4 windowid;
}
WM_STATE;

Atom MCstateatom;
Atom MCprotocolatom;
Atom MCtakefocusatom;
Atom MCdeletewindowatom;
Atom MCmwmmessageatom;
Atom MCmwmhintsatom;
Atom MColwinatom;
Atom MColwtotheratom;
Atom MColwtpropatom;
Atom MColadecoratom;
Atom MColddecoratom;
Atom MColresizeatom;
Atom MColheaderatom;
Atom MColcloseatom;
Atom MClayeratom;
Atom MCclipboardatom;

Atom MCworkareaatom;
Atom MCstrutpartialatom;
Atom MCclientlistatom;

static int shmopcode;
static uint4 clicktime;
static Boolean dragclick;



void MCScreenDC::initatoms()
{
	XSetErrorHandler(xerror);
	XSync( dpy, false ) ;
	
	int ev1, ev2;
	int major, minor;
	Bool pix;
	MCshmpix = False ;
	if (!MCshmoff )
		if ( XQueryExtension(dpy, "MIT-SHM", &shmopcode, &ev1, &ev2))
	        if ( XShmQueryVersion(dpy, &major, &minor, &pix))
	{
		MCshm = True;
		MCshmpix = pix; // For shared memory pixmap's we need this to be true as well...
	}

	create_stipple();

	selectionatom = XInternAtom(dpy, SELECTIONNAME, False);
	
	MCprotocolatom = XInternAtom(dpy, "WM_PROTOCOLS", False);
	MCtakefocusatom = XInternAtom(dpy, "WM_TAKE_FOCUS", False);
	MCdeletewindowatom = XInternAtom(dpy, "WM_DELETE_WINDOW", False);
	MCstateatom = XInternAtom(dpy, "WM_STATE", False);
	MCmwmmessageatom = XInternAtom(dpy, "_MOTIF_WM_MESSAGES", True);
	MCmwmhintsatom = XInternAtom(dpy, "_MOTIF_WM_HINTS", True);
	
#ifdef OLWM
	MColwinatom = XInternAtom(dpy, "_OL_WIN_ATTR" , True);
	MColwtotheratom = XInternAtom(dpy, "_OL_WT_OTHER", True);
	MColwtpropatom = XInternAtom(dpy, "_OL_WT_PROP", True);
	MColadecoratom = XInternAtom(dpy, "_OL_DECOR_ADD", True);
	MColddecoratom = XInternAtom(dpy, "_OL_DECOR_DEL", True);
	MColresizeatom = XInternAtom(dpy, "_OL_DECOR_RESIZE", True);
	MColheaderatom = XInternAtom(dpy, "_OL_DECOR_HEADER", True);
	MColcloseatom = XInternAtom(dpy, "_OL_DECOR_CLOSE", True);
#endif
	
	MClayeratom = XInternAtom(dpy, "_WIN_LAYER", False);
	MCclipboardatom = XInternAtom(dpy, "CLIPBOARD", False);
	
	MCclientlistatom = XInternAtom(dpy, "_NET_CLIENT_LIST", True);
	MCstrutpartialatom = XInternAtom(dpy, "_NET_WM_STRUT_PARTIAL", True);
	MCworkareaatom = XInternAtom(dpy, "_NET_WORKAREA", True);
}

void MCScreenDC::setupcolors()
{
	ncolors = MCU_min(vis->colormap_size, MAX_CELLS);
	colors = new MCColor[ncolors];
    colornames = new MCStringRef[ncolors];
	allocs = new int2[ncolors];
	int2 i;
	for (i = 0 ; i < ncolors ; i++)
	{
		colors[i].flags = DoRed | DoGreen | DoBlue;
		colors[i].pixel = i;
        colornames[i] = MCValueRetain(kMCEmptyString);
		allocs[i] = 0;
	}
}



uint2 MCScreenDC::getscreen()
{
	return vis->screen;
}

Colormap MCScreenDC::getcmap()
{

	return cmap;
}

Visual *MCScreenDC::getvisual()
{
	return vis->visual;
}

uint2 MCScreenDC::getbitorder()
{
	return BitmapBitOrder(dpy);
}

uint2 MCScreenDC::getbyteorder()
{
	return ImageByteOrder(dpy);
}

uint2 MCScreenDC::getunit()
{
	return BitmapUnit(dpy);
}

KeySym MCScreenDC::translatekeysym(KeySym sym, uint4 keycode)
{
	switch (sym)
	{
	case 0:
		switch (keycode)
		{
		case 115:
			return XK_Window_L;
		case 116:
			return XK_Window_R;
		case 117:

			return XK_Menu;
		}
		break;
	case XK_L4:
	case XK_Undo:
		return XK_osfUndo;
	case XK_L10:
	case XK_apCut:
	case XK_SunCut:
		return XK_osfCut;
	case XK_L6:
	case XK_apCopy:
	case XK_SunCopy:
		return XK_osfCopy;
	case XK_L8:
	case XK_apPaste:
	case XK_SunPaste:
		return XK_osfPaste;
	case XK_Help:
		return XK_osfHelp;
	case XK_osfInsert:
	case XK_hpInsertChar:
		return XK_Insert;
	case XK_osfDelete:
	case XK_hpDeleteChar:
		return XK_Delete;
	case 0x1000FF74: // HP shift-tab keysysm
		return XK_Tab;
	}
	return sym;
}

static Boolean isKeyPressed(char *km, uint1 keycode)
{
	return (km[keycode >> 3] >> (keycode & 7)) & 1;
}

bool MCScreenDC::getkeysdown(MCListRef& r_list)
{
	MCAutoListRef t_list;
	if (!MCListCreateMutable(',', &t_list))
		return false;

	char kstring[U4L];
	char km[32];
	MCmodifierstate = querymods();
	XQueryKeymap(dpy, km);
	uint2 i;
	KeySym ksym;
	for (i = 0; i < 256; i++)
	{
		if (isKeyPressed(km, i))
		{
			ksym = i;
			if (MCmodifierstate & MS_SHIFT || MCmodifierstate & MS_CAPS_LOCK)
				ksym = XKeycodeToKeysym(dpy, i, 1);
			else
				ksym  = XKeycodeToKeysym(dpy, i, 0);
			if (ksym > 0)
				if (!MCListAppendInteger(*t_list, ksym))
					return false;
		}
	}
	return MCListCopy(*t_list, r_list);
}

void MCScreenDC::create_stipple()
{
	graystipple = XCreatePixmap(dpy, getroot(), 32, 32, 1);
	gc1 = XCreateGC(dpy, graystipple, 0, NULL);
	XSetGraphicsExposures(dpy, gc1, False);
	XSetForeground(dpy, gc1, 1);
	XSetBackground(dpy, gc1, 0);

	Boolean oldshm = MCshm;
	MCBitmap *im = createimage(1, 64, 64, False, 0x0, True, False);
	int2 i;
	uint4 *dptr = (uint4 *)im->data;
	for (i = 0 ; i < 16 ; i++)
	{

		*dptr++ = 0xAAAAAAAA;
		*dptr++ = 0xAAAAAAAA;
		*dptr++ = 0x55555555;
		*dptr++ = 0x55555555;
	}

	putimage(graystipple, im, 0, 0, 0, 0, 32, 32);
	XSync(dpy, False);
	if (oldshm != MCshm)
		putimage(graystipple, im, 0, 0, 0, 0, 32, 32);
	destroyimage(im);
}

void MCScreenDC::setmods(uint2 state, KeySym sym,
                         uint2 button, Boolean release)
{
	if (lockmods)
		return;
	if (button)
		if (release)
			MCbuttonstate = state >> 8 & 0x1F & ~(0x1L << button - 1);
		else
			MCbuttonstate = state >> 8 & 0x1F | (0x1L << button - 1);
	else
		MCbuttonstate = state >> 8 & 0x1F;
	if (sym >= XK_Shift_L && sym <= XK_Hyper_R)
		MCmodifierstate = querymods();
	else
	{
		state &= 0xFF;
		MCmodifierstate = state >> 1 & 0xFFFE | state & 0x1;
		if (state & 2)
			MCmodifierstate |= MS_CAPS_LOCK;
	}
}

//XDND
bool xdnd_interested_in_event ( XEvent xevent ) ; 
char * xdnd_get_window_title ( Window w ) ;
unsigned int keyval_to_unicode (unsigned int keyval);


unsigned int utf32_to_utf16(unsigned int p_codepoint, unsigned short *p_buffer);

Boolean MCScreenDC::handle(Boolean dispatch, Boolean anyevent,
                           Boolean &abort, Boolean &reset)
{
	XEvent event;
	char buffer[XLOOKUPSTRING_SIZE];
	KeySym keysym;
	Boolean handled = False;
	XAnyEvent *xanyevent =  (XAnyEvent *)&event;
	XFocusChangeEvent *fievent = (XFocusChangeEvent *)&event;
	XFocusChangeEvent *foevent = (XFocusChangeEvent *)&event;
	XKeyEvent *kpevent = (XKeyEvent *)&event;
	XKeyEvent *krevent = (XKeyEvent *)&event;
	XCrossingEvent *cevent = (XCrossingEvent *)&event;
	XMotionEvent *mevent = (XMotionEvent *)&event;
	XButtonEvent *bpevent = (XButtonEvent *)&event;
	XButtonEvent *brevent = (XButtonEvent *)&event;
	XPropertyEvent *pevent = (XPropertyEvent *)&event;
	XConfigureEvent *cnevent = (XConfigureEvent *)&event;
	XDestroyWindowEvent *dwevent = (XDestroyWindowEvent *)&event;
	XReparentEvent *rnevent = (XReparentEvent *)&event;
	XClientMessageEvent *cmevent = (XClientMessageEvent *)&event;
	XSelectionClearEvent *scevent = (XSelectionClearEvent *)&event;
	XSelectionEvent *snevent = (XSelectionEvent *)&event;
	XSelectionRequestEvent *srevent = (XSelectionRequestEvent *)&event;
	XMappingEvent *mnevent = (XMappingEvent *)&event;

	abort = reset = False;
	while (dispatch && pendingevents != NULL || XPending(dpy))
	{
		Boolean live;
		if (dispatch && pendingevents != NULL)
		{
			event = pendingevents->event;
			MCEventnode *tptr = (MCEventnode *)pendingevents->remove
			                    (pendingevents);
			delete tptr;
			live = False;
		}
		else
		{
			if (!XPending(dpy))
				break;
			XNextEvent(dpy, &event);
			live = True;
		}

		switch (event.type)
		{
		case Expose:
		case GraphicsExpose:
			XPutBackEvent(dpy, &event);
			expose();
			break;
		case NoExpose:
			break;
		case FocusIn:
			
				// If the application does not currently have focus, then as we are getting this event
				// we can assume that it now DOES have focus.
			if ( !m_application_has_focus)
			{
				m_application_has_focus = true ;
				hidebackdrop(false);
				if (MCdefaultstackptr != NULL)
					MCdefaultstackptr->getcard()->message(MCM_resume);
			}

			
			if (dispatch)
			{
				if (fievent->window != MCtracewindow)
					MCdispatcher->wkfocus(fievent->window);
			}
			else
			{
				MCEventnode *tptr = new MCEventnode(event);
				tptr->appendto(pendingevents);
			}
			handled = True;
			break;
		case FocusOut:
				
				// Try and work out if this FocusOut message means one of our windows has lost focus
				// to another of our windows, or if our whole application has lost focus.
			bool t_lostfocus ;
			Window t_return_window ;
			int t_return_revert_window ;

			if ( m_application_has_focus)
			{
				// Get the window that focus has been turned over to.
				XGetInputFocus ( MCdpy, &t_return_window, &t_return_revert_window );				
				t_lostfocus = ( MCdispatcher -> findstackd(t_return_window) == NULL) ;

				// Test to see if the focus has actually changed to the backdrop. As the backdrop is not 
				// associated with any stack, the backdrop will not be found by findstackd() above.
				if ( t_return_window == backdrop )
					t_lostfocus = false ;
				
				if ( t_lostfocus )
				{
					m_application_has_focus = false ;
					hidebackdrop(true) ;
					if (MCdefaultstackptr != NULL)
						MCdefaultstackptr->getcard()->message(MCM_suspend);
				}
			}
			
				
			if (dispatch)
			{
				if (foevent->window != MCtracewindow)
					MCdispatcher->wkunfocus(foevent->window);
			}
			else
			{
				MCEventnode *tptr = new MCEventnode(event);
				tptr->appendto(pendingevents);
			}
			handled = True;
			break;
		case KeyPress:
		case KeyRelease:
			{
				// Translate the keypress event into a keysym. There is no point in
				// getting the text string; it is locale-dependent and we can get all
				// the information we need from the keysym itself.
				//
				// This is done this way instead of via XLookupKeysym so that the X
				// server will do the handling of modifier keys for us.
<<<<<<< HEAD
				/* UNCHECKED */ XLookupString(kpevent, NULL, 0, &keysym, NULL);
=======
                /* UNCHECKED */ XLookupString(kpevent, NULL, 0, &keysym, NULL);
>>>>>>> 4eea8ace
				
				// Some vendor-specific keysyms exist and, where possible, these are
				// translated into generic keysyms.
				keysym = translatekeysym(keysym, kpevent->keycode);
				
				// Since X11R6.9, the X protocol specifies that all Unicode codepoints
				// with values >= 0x100 are assigned keysym values of codepoint|0x01000000
				//
				// Keysyms in the range [0x20,0x7E] and [0xA0,0xFF] are Latin-1, which
				// also matches their Unicode codepoints (but not their UTF-8 encoding).
				//
				// Keysyms in the ranges [0x0100,0x13FF] and [0x2000,0x20FF] are legacy
				// non-Latin-1 keysyms.
				//
				// XLookupString converts a keysym to its text encoding in the current
				// locale... as the engine uses "en_US.ISO-8859-1" for its LC_COLLATE
				// setting it isn't useful for converting the legacy non-Unicode syms.
				//
				// The more modern replacement Xutf8LookupString requires an input
				// context to be used, something the engine currently doesn't deal with.
				//
				// Instead, the engine has a keysym_to_unicode function that uses a
				// table lookup to deal with these legacy keysyms. (As of 30/09/2013,
				// the table supports keysets 1 to 14, lacking Latin-{5..9})
				uint32_t t_codepoint;
				t_codepoint = keyval_to_unicode(keysym);
				
				// If the keysym was mapped to a Unicode codepoint and that codepoint
				// isn't ASCII, the keysym used by the engine is a codepoint keysym.
				// (This is done because the architecture-independent parts of the
				// engine should not have to deal with legacy X11 issues and would
				// rather just have a Unicode codepoint instead)
				if (t_codepoint != 0 && keysym > 0x7F)
					keysym = t_codepoint | XK_Class_codepoint;
				
				// Convert the UTF-32 character/codepoint to a StringRef
				MCAutoStringRef t_string;
<<<<<<< HEAD
				/* UNCHECKED */ MCStringCreateWithBytes((const byte_t*)&t_codepoint, sizeof(t_codepoint), 
														  kMCStringEncodingUTF32, false, &t_string);
=======
                if (t_codepoint != 0)
                    /* UNCHECKED */ MCStringCreateWithBytes((const byte_t*)&t_codepoint, sizeof(t_codepoint),
														  kMCStringEncodingUTF32, false, &t_string);
                else
                    t_string = kMCEmptyString;
>>>>>>> 4eea8ace
				
				// Update the modifier state
				setmods(kpevent->state, keysym, 0, False);
				if (event.type == KeyPress && MCmodifierstate & MS_CONTROL)
					if (keysym == XK_Break || keysym == '.')
					{
						if (MCallowinterrupts && !MCdefaultstackptr->cantabort())
							abort = True;
						else
							MCinterrupt = True;
					}
				
				// Dispatch the event, if possible
				if (dispatch)
				{
					if (kpevent->window != MCtracewindow)
					{
						MCeventtime = kpevent->time;
						if (event.type == KeyPress)
							MCdispatcher->wkdown(kpevent->window, *t_string, keysym);
						else
							MCdispatcher->wkup(kpevent->window, *t_string, keysym);
						reset = True;
					}
				}
				else
				{
					MCEventnode *tptr = new MCEventnode(event);
					tptr->appendto(pendingevents);
				}
				handled = True;
				break;
			}
		case EnterNotify:
		case LeaveNotify:
			if (event.type == EnterNotify)
			{
				MCmousestackptr = MCdispatcher->findstackd(cevent->window);
				if (MCmousestackptr != NULL)
					MCmousestackptr->resetcursor(True);
			}
			else
				MCmousestackptr = NULL;
			if (dispatch)
			{
				if (cevent->window != MCtracewindow)
					if (event.type == EnterNotify)
					{
						if (MCmousestackptr != NULL)
						{
							MCdispatcher->enter(cevent->window);
							Window root, child;
							int rx, ry, wx, wy;
							unsigned int state;
							XQueryPointer(dpy, cevent->window, &root, &child, &rx, &ry,
							              &wx, &wy, &state);
							MCdispatcher->wmfocus(cevent->window, wx, wy);
						}
					}
					else
						MCdispatcher->wmunfocus(cevent->window);
			}
			else
			{
				MCEventnode *tptr = new MCEventnode(event);
				tptr->appendto(pendingevents);
			}
			handled = True;
			break;
		case MotionNotify:
				
			//XDND
			// Do this so we can store the last message time stamp, which is needed later for xDnD protocol.
			xdnd_interested_in_event ( event ) ;
			
			if (live)
				while (XCheckTypedWindowEvent(dpy, mevent->window,
				                              MotionNotify, &event))
					;
			setmods(mevent->state, 0, 0, False);
			MCmousex = mevent->x;
			MCmousey = mevent->y;
			MCmousestackptr = MCdispatcher->findstackd(mevent->window);
			
			//XDND
			if ( !dragclick && (MCU_abs(MCmousex - MCclicklocx) > 4 || MCU_abs(MCmousey - MCclicklocy) > 4) && MCbuttonstate != 0  ) 
			{
				last_window = mevent -> window ; 
				dragclick = true ;
				MCdispatcher -> wmdrag(mevent->window);
				
			}
			
			if (dispatch)
			{
				if (mevent->window != MCtracewindow)
				{
					MCeventtime = mevent->time;
					MCdispatcher->wmfocus(mevent->window,
					                      (int2)mevent->x, (int2)mevent->y);
				}
			}
			else
			{
				MCEventnode *tptr = new MCEventnode(event);
				tptr->appendto(pendingevents);
			}
			handled = True;
			break;
		case ButtonPress:
			
			dragclick = false ;
			
			setmods(bpevent->state, 0, bpevent->button, False);
			MCclicklocx = brevent->x;
			MCclicklocy = brevent->y;
			MCclickstackptr = MCmousestackptr;
			if (dispatch)
			{
				if (bpevent->window != MCtracewindow)
				{					MCeventtime = bpevent->time;
					if (MCmousestackptr != NULL
					        && (bpevent->button == Button4 || bpevent->button == Button5))
					{
						MCObject *mfocused = MCmousestackptr->getcard()->getmfocused();
						if (mfocused == NULL)
							mfocused = MCmousestackptr -> getcard();
						if (mfocused != NULL)
						{
							if (bpevent->button == Button4)
								mfocused->kdown(kMCEmptyString, XK_WheelDown);
							else
								mfocused->kdown(kMCEmptyString, XK_WheelUp);
						}
					}
					else
					{
						uint2 delay;
						if (bpevent->time < clicktime) /* uint4 wrap */
							delay = (bpevent->time + 10000) - (clicktime + 10000);
						else
							delay = bpevent->time - clicktime;
						clicktime = bpevent->time;
						if (backdrop != DNULL && brevent->window == backdrop)
							MCdefaultstackptr->getcard()->message_with_args(MCM_mouse_down_in_backdrop,
							                                      brevent->button);
						else
						{
							if (delay < MCdoubletime
							        && MCU_abs(MCclicklocx - bpevent->x) < MCdoubledelta
							        && MCU_abs(MCclicklocy - bpevent->y) < MCdoubledelta)
							{
								if (doubleclick)
								{
									doubleclick = False;
									tripleclick = True;
									MCdispatcher->wmdown(bpevent->window, bpevent->button);
								}
								else
								{
									doubleclick = True;
									MCdispatcher->wdoubledown(bpevent->window, bpevent->button);
								}
							}
							else
							{
								tripleclick = doubleclick = False;
								MCdispatcher->wmfocus(bpevent->window,
								                      (int2)bpevent->x, (int2)bpevent->y);
								MCdispatcher->wmdown(bpevent->window, bpevent->button);
							}
							reset = True;
						}
					}
				}
			}
			else
			{
				MCEventnode *tptr = new MCEventnode(event);
				tptr->appendto(pendingevents);
			}
			handled = True;
			break;
		case ButtonRelease:
			// Discard button4 or 5 release event (button4= ScrollWheel up, button5 = ScrollWheel down)
				
			dragclick = false ;
			
			if ( brevent-> button != Button4 && brevent -> button != Button5 ) 
			{
				setmods(brevent->state, 0, brevent->button, True);
				if (dispatch)
				{



					if (backdrop != DNULL && brevent->window == backdrop)
						MCdefaultstackptr->getcard()->message_with_args(MCM_mouse_up_in_backdrop,
															  brevent->button);
					else
						if (brevent->window != MCtracewindow)
						{
							MCeventtime = brevent->time;
							if (doubleclick)
								MCdispatcher->wdoubleup(brevent->window, brevent->button);
							else
								MCdispatcher->wmup(brevent->window, brevent->button);
							reset = True;
						}
				}
				else
				{
					MCEventnode *tptr = new MCEventnode(event);
					tptr->appendto(pendingevents);
				}
			}
			handled = True;
			break;
		case PropertyNotify:
			MCeventtime = pevent->time;
			if (pevent->state == PropertyNewValue)
				if (pevent->atom == MCstateatom)
				{
					MCStack *target = MCdispatcher->findstackd(pevent->window);
					if (target != NULL)
					{
						Atom type = None;
						int format;
						long unsigned int nitems;
						unsigned long extra;
						WM_STATE *prop;
						XGetWindowProperty(dpy, pevent->window, pevent->atom, 0,
						                   sizeof(WM_STATE), False, AnyPropertyType,
						                   &type, &format, &nitems, &extra,
						                   (unsigned char **)&prop);
						if (type != None)
						{
							switch (prop->state)
							{
							case DontCareState:
#ifndef LINUX

								if (target->getstate(CS_ISOPENING))
								{
									target->setstate(False,  CS_ISOPENING);
									break;
								}
								target->close();
#endif

								break;
							case IconicState:
								target->iconify();
								break;
							case NormalState:
								target->uniconify();
								break;
							default:
								break;
							}
							XFree((char *)prop);
						}
					}
				}
				else
					MCdispatcher->property(pevent->window, pevent->atom);
			handled = True;
			break;
		case ConfigureNotify:
			MCdispatcher->configure(cnevent->window);
			break;
		case CirculateNotify:
			break;
		case MapNotify:
			break;
		case DestroyNotify:
			break;
		case GravityNotify:
			break;
		case ReparentNotify:
			// MW-2010-11-29: We don't want to do any reconfig on reparenting as that is only
			//   done by the WM and will just result in our rect becoming screwed.
			//MCdispatcher->configure(rnevent->window);
			break;
		case UnmapNotify:
			break;
		case ClientMessage:
				
			//XDND - If we have an XdndEnter atom, we can push over to the xdnd_target_event_loop() function to handle events .
			last_window = cmevent->window ;
			if ( xdnd_interested_in_event ( event ) )
				xdnd_target_event_loop ( event ) ;

				
			if (cmevent->message_type == MCprotocolatom)
			{
				if (cmevent->data.l[0] == (long)MCtakefocusatom)
					MCdispatcher->kfocusset(cmevent->window);
				else
					if (cmevent->data.l[0] == (long)MCdeletewindowatom)
					{
						Window dw = cmevent->window;
						Window root, child;

						int rx, ry, wx, wy;
						unsigned int state;
						XGrabPointer(dpy, dw, False,
						             PointerMotionMask|ButtonPressMask|ButtonReleaseMask,
						             GrabModeAsync, GrabModeAsync, None,
						             None, CurrentTime);
						XQueryPointer(dpy, getroot(), &root, &child, &rx, &ry,
						              &wx, &wy, &state);
						// if mouse is down, wait for it to go up
						while (state & (Button1Mask | Button2Mask | Button3Mask))
						{
							XQueryPointer(dpy, getroot(), &root, &child, &rx, &ry,
							              &wx, &wy, &state);
						}
						XUngrabPointer(dpy, CurrentTime);
						MCdispatcher->wclose(dw);
					}
			}
			handled = True;
			break;
		case SelectionClear:
			if (scevent->time != MCeventtime)
				if (scevent->selection == XA_PRIMARY)
				{
					if (MCactivefield != NULL)
						MCactivefield->unselect(False, False);
					ownselection = False;
				}
			break;
		case SelectionNotify:
			//XDND
			if ( xdnd_interested_in_event ( event ) )
				xdnd_target_event_loop ( event ) ;
			break;
		case SelectionRequest:
			
			XSelectionEvent sendevent;
			sendevent.type = SelectionNotify;
			sendevent.send_event = True;
			sendevent.display = srevent->display;
			sendevent.requestor = srevent->requestor;
			sendevent.selection = srevent->selection;
			sendevent.time = srevent->time;
			sendevent.target = srevent->target;


#ifdef DEBUG_DND
			fprintf(stderr, "I have a request for %s from %x into %s\n", XGetAtomName(dpy, srevent->target),  srevent -> requestor, XGetAtomName ( dpy, srevent -> property) );
			xdnd_get_window_title(srevent->requestor);
#endif

			if ( srevent -> target == XInternAtom(dpy,"TIMESTAMP", false))
			{
				
				
			}

			
			if ( srevent -> target == XA_TARGETS )
			{
					
				uint4 t_count ;
				Atom *t_atoms ;
				t_atoms = m_Clipboard_store -> QueryAtoms ( t_count );
				
				if ( t_atoms != NULL)
				{
#ifdef DEBUG_DND
					fprintf(stderr, "Responding with : \n");
					for ( uint4 a = 0; a < t_count; a++)
						fprintf(stderr, "\t%s\n", XGetAtomName (dpy, t_atoms[a]));
#endif
					
					
					XChangeProperty(dpy, srevent -> requestor, srevent -> property,
					                srevent->target, 32, PropModeReplace,
					                (const unsigned char *)t_atoms,
					                t_count);

					XSendEvent(dpy, srevent -> requestor, False, 0, (XEvent *)&sendevent);
					
					free(t_atoms) ;

				}
			}
			else 
			{
				
				sendevent.property = None ;
				// If I don't own the clipboard at this point, then something has gone wrong	
				if ( ownsclipboard() ) 
				{
					MCAutoDataRef t_data; 
					if (m_Clipboard_store -> Fetch(  new MCMIMEtype(dpy, srevent -> target), &t_data, None, None, DNULL, DNULL, MCeventtime ))
					{
						XChangeProperty(dpy, srevent -> requestor, srevent -> property,
					                srevent -> target, 8, PropModeReplace,
					                (const unsigned char *)MCDataGetBytePtr(*t_data),
					                MCDataGetLength(*t_data));
						
						if (srevent->property != None)
							sendevent.property = srevent->property;
						else
							sendevent.property = srevent -> target;

					}
				}

				XSendEvent (dpy, sendevent.requestor, False, 0, (XEvent *)&sendevent );
			}
			break;
		case MappingNotify:
			if (mnevent->request == MappingKeyboard)
				XRefreshKeyboardMapping(mnevent);
			break;
		default:
			break;

		}
		
#ifdef _LINUX_DESKTOP
		if (!handled && MCcurtheme)
			moz_gtk_handle_event(event);
#endif

		if (anyevent && handled)
			break;
	}
	return handled;
}

void MCScreenDC::waitmessage(Window w, int event_type)
{
	real8 endtime = MCS_time() + CONFIGURE_WAIT;
	do
	{
		XEvent event;
		if (XCheckTypedWindowEvent(dpy, w, event_type, &event))
			break;
		XSync(dpy, False);

	}
	while (MCS_time() < endtime);
}

int xerror(Display *dpy, XErrorEvent *ev)
{	
	if (ev->request_code == shmopcode)
		MCshm = MCvcshm = False;
	else
	{
		if (ev->request_code != 88 && ev->request_code != 42)
		{
			if (ev->request_code == 53)
				fprintf(stderr,
						"%s: XCreatePixmap failed, X server is out of memory --- oops\n", MCStringGetCString(MCcmd));
			else
				fprintf(stderr,
						"%s: X error major code %d minor code %d error was %d\n",
						MCStringGetCString(MCcmd), ev->request_code, ev->minor_code, ev->error_code);
		}
	}
	return 0;
}<|MERGE_RESOLUTION|>--- conflicted
+++ resolved
@@ -452,11 +452,7 @@
 				//
 				// This is done this way instead of via XLookupKeysym so that the X
 				// server will do the handling of modifier keys for us.
-<<<<<<< HEAD
-				/* UNCHECKED */ XLookupString(kpevent, NULL, 0, &keysym, NULL);
-=======
                 /* UNCHECKED */ XLookupString(kpevent, NULL, 0, &keysym, NULL);
->>>>>>> 4eea8ace
 				
 				// Some vendor-specific keysyms exist and, where possible, these are
 				// translated into generic keysyms.
@@ -494,16 +490,11 @@
 				
 				// Convert the UTF-32 character/codepoint to a StringRef
 				MCAutoStringRef t_string;
-<<<<<<< HEAD
-				/* UNCHECKED */ MCStringCreateWithBytes((const byte_t*)&t_codepoint, sizeof(t_codepoint), 
-														  kMCStringEncodingUTF32, false, &t_string);
-=======
                 if (t_codepoint != 0)
                     /* UNCHECKED */ MCStringCreateWithBytes((const byte_t*)&t_codepoint, sizeof(t_codepoint),
 														  kMCStringEncodingUTF32, false, &t_string);
                 else
                     t_string = kMCEmptyString;
->>>>>>> 4eea8ace
 				
 				// Update the modifier state
 				setmods(kpevent->state, keysym, 0, False);
