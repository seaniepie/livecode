/* Copyright (C) 2003-2013 Runtime Revolution Ltd.

This file is part of LiveCode.

LiveCode is free software; you can redistribute it and/or modify it under
the terms of the GNU General Public License v3 as published by the Free
Software Foundation.

LiveCode is distributed in the hope that it will be useful, but WITHOUT ANY
WARRANTY; without even the implied warranty of MERCHANTABILITY or
FITNESS FOR A PARTICULAR PURPOSE.  See the GNU General Public License
for more details.

You should have received a copy of the GNU General Public License
along with LiveCode.  If not see <http://www.gnu.org/licenses/>.  */

//
// X ScreenDC display specific functions
//
#include "lnxprefix.h"

#include "globdefs.h"
#include "filedefs.h"
#include "objdefs.h"
#include "parsedef.h"

#include "execpt.h"
#include "dispatch.h"
#include "image.h"
#include "stack.h"
#include "card.h"
#include "field.h"
#include "sellst.h"
#include "util.h"
#include "execpt.h"
#include "debug.h"
#include "osspec.h"

#include "globals.h"
#include "unicode.h"

#include "lnxdc.h"
#include "lnxgtkthemedrawing.h"
#include "lnxtransfer.h"

#include "resolution.h"

#define XK_Window_L 0xFF6C
#define XK_Window_R 0xFF6D

#define SELECTIONNAME "MCConvertDestination"

int xerror(Display *dpy, XErrorEvent *ev);
void xdnd_target_event_loop ( XEvent xevent ) ;
extern Atom XdndEnter ;

Boolean tripleclick = False;

typedef struct _WM_STATE
{
	uint4 state;
	uint4 windowid;
}
WM_STATE;

Atom MCstateatom;
Atom MCprotocolatom;
Atom MCtakefocusatom;
Atom MCdeletewindowatom;
Atom MCmwmmessageatom;
Atom MCmwmhintsatom;
Atom MColwinatom;
Atom MColwtotheratom;
Atom MColwtpropatom;
Atom MColadecoratom;
Atom MColddecoratom;
Atom MColresizeatom;
Atom MColheaderatom;
Atom MColcloseatom;
Atom MClayeratom;
Atom MCclipboardatom;

Atom MCworkareaatom;
Atom MCstrutpartialatom;
Atom MCclientlistatom;

static int shmopcode;
static uint4 clicktime;
static Boolean dragclick;



void MCScreenDC::initatoms()
{
	XSetErrorHandler(xerror);
	XSync( dpy, false ) ;
	
	int ev1, ev2;
	int major, minor;
	Bool pix;
	MCshmpix = False ;
	if (!MCshmoff )
		if ( XQueryExtension(dpy, "MIT-SHM", &shmopcode, &ev1, &ev2))
	        if ( XShmQueryVersion(dpy, &major, &minor, &pix))
	{
		MCshm = True;
		MCshmpix = pix; // For shared memory pixmap's we need this to be true as well...
	}

	create_stipple();

	selectionatom = XInternAtom(dpy, SELECTIONNAME, False);
	
	MCprotocolatom = XInternAtom(dpy, "WM_PROTOCOLS", False);
	MCtakefocusatom = XInternAtom(dpy, "WM_TAKE_FOCUS", False);
	MCdeletewindowatom = XInternAtom(dpy, "WM_DELETE_WINDOW", False);
	MCstateatom = XInternAtom(dpy, "WM_STATE", False);
	MCmwmmessageatom = XInternAtom(dpy, "_MOTIF_WM_MESSAGES", True);
	MCmwmhintsatom = XInternAtom(dpy, "_MOTIF_WM_HINTS", True);
	
#ifdef OLWM
	MColwinatom = XInternAtom(dpy, "_OL_WIN_ATTR" , True);
	MColwtotheratom = XInternAtom(dpy, "_OL_WT_OTHER", True);
	MColwtpropatom = XInternAtom(dpy, "_OL_WT_PROP", True);
	MColadecoratom = XInternAtom(dpy, "_OL_DECOR_ADD", True);
	MColddecoratom = XInternAtom(dpy, "_OL_DECOR_DEL", True);
	MColresizeatom = XInternAtom(dpy, "_OL_DECOR_RESIZE", True);
	MColheaderatom = XInternAtom(dpy, "_OL_DECOR_HEADER", True);
	MColcloseatom = XInternAtom(dpy, "_OL_DECOR_CLOSE", True);
#endif
	
	MClayeratom = XInternAtom(dpy, "_WIN_LAYER", False);
	MCclipboardatom = XInternAtom(dpy, "CLIPBOARD", False);
	
	MCclientlistatom = XInternAtom(dpy, "_NET_CLIENT_LIST", True);
	MCstrutpartialatom = XInternAtom(dpy, "_NET_WM_STRUT_PARTIAL", True);
	MCworkareaatom = XInternAtom(dpy, "_NET_WORKAREA", True);
}

void MCScreenDC::setupcolors()
{
	ncolors = MCU_min(vis->colormap_size, MAX_CELLS);
	colors = new MCColor[ncolors];
    colornames = new MCStringRef[ncolors];
	allocs = new int2[ncolors];
	int2 i;
	for (i = 0 ; i < ncolors ; i++)
	{
		colors[i].flags = DoRed | DoGreen | DoBlue;
		colors[i].pixel = i;
        colornames[i] = MCValueRetain(kMCEmptyString);
		allocs[i] = 0;
	}
}



uint2 MCScreenDC::getscreen()
{
	return vis->screen;
}

Colormap MCScreenDC::getcmap()
{

	return cmap;
}

Visual *MCScreenDC::getvisual()
{
	return vis->visual;
}

uint2 MCScreenDC::getbitorder()
{
	return BitmapBitOrder(dpy);
}

uint2 MCScreenDC::getbyteorder()
{
	return ImageByteOrder(dpy);
}

uint2 MCScreenDC::getunit()
{
	return BitmapUnit(dpy);
}

KeySym MCScreenDC::translatekeysym(KeySym sym, uint4 keycode)
{
	switch (sym)
	{
	case 0:
		switch (keycode)
		{
		case 115:
			return XK_Window_L;
		case 116:
			return XK_Window_R;
		case 117:

			return XK_Menu;
		}
		break;
	case XK_L4:
	case XK_Undo:
		return XK_osfUndo;
	case XK_L10:
	case XK_apCut:
	case XK_SunCut:
		return XK_osfCut;
	case XK_L6:
	case XK_apCopy:
	case XK_SunCopy:
		return XK_osfCopy;
	case XK_L8:
	case XK_apPaste:
	case XK_SunPaste:
		return XK_osfPaste;
	case XK_Help:
		return XK_osfHelp;
	case XK_osfInsert:
	case XK_hpInsertChar:
		return XK_Insert;
	case XK_osfDelete:
	case XK_hpDeleteChar:
		return XK_Delete;
	case 0x1000FF74: // HP shift-tab keysysm
		return XK_Tab;
	}
	return sym;
}

static Boolean isKeyPressed(char *km, uint1 keycode)
{
	return (km[keycode >> 3] >> (keycode & 7)) & 1;
}

bool MCScreenDC::getkeysdown(MCListRef& r_list)
{
	MCAutoListRef t_list;
	if (!MCListCreateMutable(',', &t_list))
		return false;

	char kstring[U4L];
	char km[32];
	MCmodifierstate = querymods();
	XQueryKeymap(dpy, km);
	uint2 i;
	KeySym ksym;
	for (i = 0; i < 256; i++)
	{
		if (isKeyPressed(km, i))
		{
			ksym = i;
			if (MCmodifierstate & MS_SHIFT || MCmodifierstate & MS_CAPS_LOCK)
				ksym = XKeycodeToKeysym(dpy, i, 1);
			else
				ksym  = XKeycodeToKeysym(dpy, i, 0);
			if (ksym > 0)
				if (!MCListAppendInteger(*t_list, ksym))
					return false;
		}
	}
	return MCListCopy(*t_list, r_list);
}

void MCScreenDC::create_stipple()
{
	graystipple = XCreatePixmap(dpy, getroot(), 32, 32, 1);
	gc1 = XCreateGC(dpy, graystipple, 0, NULL);
	XSetGraphicsExposures(dpy, gc1, False);
	XSetForeground(dpy, gc1, 1);
	XSetBackground(dpy, gc1, 0);
}

void MCScreenDC::setmods(uint2 state, KeySym sym,
                         uint2 button, Boolean release)
{
	if (lockmods)
		return;
	if (button)
		if (release)
			MCbuttonstate = state >> 8 & 0x1F & ~(0x1L << button - 1);
		else
			MCbuttonstate = state >> 8 & 0x1F | (0x1L << button - 1);
	else
		MCbuttonstate = state >> 8 & 0x1F;
	if (sym >= XK_Shift_L && sym <= XK_Hyper_R)
		MCmodifierstate = querymods();
	else
	{
		state &= 0xFF;
		MCmodifierstate = state >> 1 & 0xFFFE | state & 0x1;
		if (state & 2)
			MCmodifierstate |= MS_CAPS_LOCK;
	}
}

//XDND
bool xdnd_interested_in_event ( XEvent xevent ) ; 
char * xdnd_get_window_title ( Window w ) ;
unsigned int keyval_to_unicode (unsigned int keyval);


unsigned int utf32_to_utf16(unsigned int p_codepoint, unsigned short *p_buffer);

Boolean MCScreenDC::handle(Boolean dispatch, Boolean anyevent,
                           Boolean &abort, Boolean &reset)
{
	XEvent event;
	char buffer[XLOOKUPSTRING_SIZE];
	KeySym keysym;
	Boolean handled = False;
	XAnyEvent *xanyevent =  (XAnyEvent *)&event;
	XFocusChangeEvent *fievent = (XFocusChangeEvent *)&event;
	XFocusChangeEvent *foevent = (XFocusChangeEvent *)&event;
	XKeyEvent *kpevent = (XKeyEvent *)&event;
	XKeyEvent *krevent = (XKeyEvent *)&event;
	XCrossingEvent *cevent = (XCrossingEvent *)&event;
	XMotionEvent *mevent = (XMotionEvent *)&event;
	XButtonEvent *bpevent = (XButtonEvent *)&event;
	XButtonEvent *brevent = (XButtonEvent *)&event;
	XPropertyEvent *pevent = (XPropertyEvent *)&event;
	XConfigureEvent *cnevent = (XConfigureEvent *)&event;
	XDestroyWindowEvent *dwevent = (XDestroyWindowEvent *)&event;
	XReparentEvent *rnevent = (XReparentEvent *)&event;
	XClientMessageEvent *cmevent = (XClientMessageEvent *)&event;
	XSelectionClearEvent *scevent = (XSelectionClearEvent *)&event;
	XSelectionEvent *snevent = (XSelectionEvent *)&event;
	XSelectionRequestEvent *srevent = (XSelectionRequestEvent *)&event;
	XMappingEvent *mnevent = (XMappingEvent *)&event;

	abort = reset = False;
	while (dispatch && pendingevents != NULL || XPending(dpy))
	{
		Boolean live;
		if (dispatch && pendingevents != NULL)
		{
			event = pendingevents->event;
			MCEventnode *tptr = (MCEventnode *)pendingevents->remove
			                    (pendingevents);
			delete tptr;
			live = False;
		}
		else
		{
			if (!XPending(dpy))
				break;
			XNextEvent(dpy, &event);
			live = True;
		}

		switch (event.type)
		{
		case Expose:
		case GraphicsExpose:
			XPutBackEvent(dpy, &event);
			expose();
			break;
		case NoExpose:
			break;
		case FocusIn:
			
				// If the application does not currently have focus, then as we are getting this event
				// we can assume that it now DOES have focus.
			if ( !m_application_has_focus)
			{
				m_application_has_focus = true ;
				hidebackdrop(false);
				if (MCdefaultstackptr != NULL)
					MCdefaultstackptr->getcard()->message(MCM_resume);
			}

			
			if (dispatch)
			{
				if (fievent->window != MCtracewindow)
					MCdispatcher->wkfocus(fievent->window);
			}
			else
			{
				MCEventnode *tptr = new MCEventnode(event);
				tptr->appendto(pendingevents);
			}
			handled = True;
			break;
		case FocusOut:
				
				// Try and work out if this FocusOut message means one of our windows has lost focus
				// to another of our windows, or if our whole application has lost focus.
			bool t_lostfocus ;
			Window t_return_window ;
			int t_return_revert_window ;

			if ( m_application_has_focus)
			{
				// Get the window that focus has been turned over to.
				XGetInputFocus ( MCdpy, &t_return_window, &t_return_revert_window );				
				t_lostfocus = ( MCdispatcher -> findstackd(t_return_window) == NULL) ;

				// Test to see if the focus has actually changed to the backdrop. As the backdrop is not 
				// associated with any stack, the backdrop will not be found by findstackd() above.
				if ( t_return_window == backdrop )
					t_lostfocus = false ;
				
				if ( t_lostfocus )
				{
					m_application_has_focus = false ;
					hidebackdrop(true) ;
					if (MCdefaultstackptr != NULL)
						MCdefaultstackptr->getcard()->message(MCM_suspend);
				}
			}
			
				
			if (dispatch)
			{
				if (foevent->window != MCtracewindow)
					MCdispatcher->wkunfocus(foevent->window);
			}
			else
			{
				MCEventnode *tptr = new MCEventnode(event);
				tptr->appendto(pendingevents);
			}
			handled = True;
			break;
		case KeyPress:
			{
				int t_len ;
				MCExecPoint utf_ep ;
				uint4 t_unicode ;
					
		
				
				t_len = XLookupString(kpevent, buffer, XLOOKUPSTRING_SIZE, &keysym, NULL) ;
				t_unicode = keyval_to_unicode ( keysym ) ;
			
				if (t_unicode != 0)
				{
					uint1 t_char;
					unsigned short t_utf16_buffer[2];
					uint4 t_utf16_length;
					t_utf16_length = utf32_to_utf16(t_unicode, t_utf16_buffer);
					if (MCUnicodeMapToNative(t_utf16_buffer, t_utf16_length, t_char))
					{
						buffer[0] = t_char;
						buffer[1] = 0;
						t_len = 1;
					}
					else
					{
						if (MCactivefield)
						{
							MCactivefield -> finsertnew(FT_IMEINSERT, MCString((char*)t_utf16_buffer, t_utf16_length * 2), LCH_UNICODE, true);
							break;
						}
					}
				}
				else
					buffer[1] = 0, t_len = 1;
				
				
				if (t_len == 0)
					buffer[0] = 0;
								
				keysym = translatekeysym(keysym, kpevent->keycode);
				setmods(kpevent->state, keysym, 0, False);
				if (MCmodifierstate & MS_CONTROL)
					if (keysym == XK_Break || keysym == '.')
					{
						if (MCallowinterrupts && !MCdefaultstackptr->cantabort())
							abort = True;
						else
							MCinterrupt = True;
					}
				if (dispatch)
				{
					if (kpevent->window != MCtracewindow)
					{
						MCeventtime = kpevent->time;
						MCdispatcher->wkdown(kpevent->window, buffer, keysym);
						reset = True;
					}
				}
				else
				{
					MCEventnode *tptr = new MCEventnode(event);
					tptr->appendto(pendingevents);
				}
				handled = True;
				break;
			}
		case KeyRelease:
			buffer[0] = buffer[1] = 0;
			XLookupString(krevent, buffer, XLOOKUPSTRING_SIZE, &keysym, NULL);
			keysym = translatekeysym(keysym, krevent->keycode);
			setmods(krevent->state, keysym, 0, False);
			if (dispatch)
			{
				if (krevent->window != MCtracewindow)
				{
					MCeventtime = krevent->time;
					MCdispatcher->wkup(krevent->window, buffer, keysym);
					reset = True;
				}
			}
			else
			{
				MCEventnode *tptr = new MCEventnode(event);
				tptr->appendto(pendingevents);
			}
			handled = True;
			break;
		case EnterNotify:
		case LeaveNotify:
			if (event.type == EnterNotify)
			{
				MCmousestackptr = MCdispatcher->findstackd(cevent->window);
				if (MCmousestackptr != NULL)
					MCmousestackptr->resetcursor(True);
			}
			else
				MCmousestackptr = NULL;
			if (dispatch)
			{
				if (cevent->window != MCtracewindow)
					if (event.type == EnterNotify)
					{
						if (MCmousestackptr != NULL)
						{
							MCdispatcher->enter(cevent->window);
							Window root, child;
							int rx, ry, wx, wy;
							unsigned int state;
							XQueryPointer(dpy, cevent->window, &root, &child, &rx, &ry,
							              &wx, &wy, &state);
							MCdispatcher->wmfocus(cevent->window, wx, wy);
						}
					}
					else
						MCdispatcher->wmunfocus(cevent->window);
			}
			else
			{
				MCEventnode *tptr = new MCEventnode(event);
				tptr->appendto(pendingevents);
			}
			handled = True;
			break;
		case MotionNotify:
		{
			//XDND
			// Do this so we can store the last message time stamp, which is needed later for xDnD protocol.
			xdnd_interested_in_event ( event ) ;
			
			if (live)
				while (XCheckTypedWindowEvent(dpy, mevent->window,
				                              MotionNotify, &event))
					;
			setmods(mevent->state, 0, 0, False);
			
			// IM-2013-08-12: [[ ResIndependence ]] Scale mouse coords to user space
			MCGFloat t_scale;
			t_scale = MCResGetDeviceScale();
			
			MCPoint t_mouseloc;
			t_mouseloc = MCPointMake(mevent->x / t_scale, mevent->y / t_scale);
			
			MCStack *t_mousestack;
			t_mousestack = MCdispatcher->findstackd(mevent->window);
			
			// IM-2013-10-09: [[ FullscreenMode ]] Update mouseloc with MCscreen getters & setters
			MCscreen->setmouseloc(t_mousestack, t_mouseloc);
			
			//XDND
			if ( !dragclick && (MCU_abs(MCmousex - MCclicklocx) > 4 || MCU_abs(MCmousey - MCclicklocy) > 4) && MCbuttonstate != 0  ) 
			{
				last_window = mevent -> window ; 
				dragclick = true ;
				MCdispatcher -> wmdrag(mevent->window);
				
			}
			
			if (dispatch)
			{
				if (mevent->window != MCtracewindow)
				{
					MCeventtime = mevent->time;
					MCdispatcher->wmfocus(mevent->window,
					                      (int2)t_mouseloc.x, (int2)t_mouseloc.y);
				}
			}
			else
			{
				MCEventnode *tptr = new MCEventnode(event);
				tptr->appendto(pendingevents);
			}
			handled = True;
			break;
		}
		case ButtonPress:
		{
			dragclick = false ;
			
			setmods(bpevent->state, 0, bpevent->button, False);
			
			// IM-2013-08-12: [[ ResIndependence ]] Scale mouse coords to user space
			MCGFloat t_scale;
			t_scale = MCResGetDeviceScale();
			
			MCPoint t_clickloc;
			t_clickloc = MCPointMake(brevent->x / t_scale, brevent->y / t_scale);
			
			MCStack *t_old_clickstack;
			MCPoint t_oldclickloc;
			MCscreen->getclickloc(t_old_clickstack, t_oldclickloc);
			
			// IM-2013-10-09: [[ FullscreenMode ]] Update clickloc with MCscreen getters & setters
			MCscreen->setclickloc(MCmousestackptr, t_clickloc);
			
			if (dispatch)
			{
				if (bpevent->window != MCtracewindow)
				{					MCeventtime = bpevent->time;
					if (MCmousestackptr != NULL
					        && (bpevent->button == Button4 || bpevent->button == Button5))
					{
						MCObject *mfocused = MCmousestackptr->getcard()->getmfocused();
						if (mfocused == NULL)
							mfocused = MCmousestackptr -> getcard();
						if (mfocused != NULL)
						{
							if (bpevent->button == Button4)
								mfocused->kdown("", XK_WheelDown);
							else
								mfocused->kdown("", XK_WheelUp);
						}
					}
					else
					{
						uint2 delay;
						if (bpevent->time < clicktime) /* uint4 wrap */
							delay = (bpevent->time + 10000) - (clicktime + 10000);
						else
							delay = bpevent->time - clicktime;
						clicktime = bpevent->time;
						if (backdrop != DNULL && brevent->window == backdrop)
							MCdefaultstackptr->getcard()->message_with_args(MCM_mouse_down_in_backdrop,
							                                      brevent->button);
						else
						{
							// MM-2013-09-16: [[ Bug 11176 ]] Make sure we calculate the y delta correctly.
							if (delay < MCdoubletime
							        && MCU_abs(t_oldclickloc.x - t_clickloc.x) < MCdoubledelta
							        && MCU_abs(t_oldclickloc.y - t_clickloc.y) < MCdoubledelta)
							{
								if (doubleclick)
								{
									doubleclick = False;
									tripleclick = True;
									MCdispatcher->wmdown(bpevent->window, bpevent->button);
								}
								else
								{
									doubleclick = True;
									MCdispatcher->wdoubledown(bpevent->window, bpevent->button);
								}
							}
							else
							{
								tripleclick = doubleclick = False;
								MCdispatcher->wmfocus(bpevent->window,
								                      (int2)t_clickloc.x, (int2)t_clickloc.y);
								MCdispatcher->wmdown(bpevent->window, bpevent->button);
							}
							reset = True;
						}
					}
				}
			}
			else
			{
				MCEventnode *tptr = new MCEventnode(event);
				tptr->appendto(pendingevents);
			}
			handled = True;
			break;
		}
		case ButtonRelease:
			// Discard button4 or 5 release event (button4= ScrollWheel up, button5 = ScrollWheel down)
				
			dragclick = false ;
			
			if ( brevent-> button != Button4 && brevent -> button != Button5 ) 
			{
				setmods(brevent->state, 0, brevent->button, True);
				if (dispatch)
				{



					if (backdrop != DNULL && brevent->window == backdrop)
						MCdefaultstackptr->getcard()->message_with_args(MCM_mouse_up_in_backdrop,
															  brevent->button);
					else
						if (brevent->window != MCtracewindow)
						{
							MCeventtime = brevent->time;
							if (doubleclick)
								MCdispatcher->wdoubleup(brevent->window, brevent->button);
							else
								MCdispatcher->wmup(brevent->window, brevent->button);
							reset = True;
						}
				}
				else
				{
					MCEventnode *tptr = new MCEventnode(event);
					tptr->appendto(pendingevents);
				}
			}
			handled = True;
			break;
		case PropertyNotify:
			MCeventtime = pevent->time;
			if (pevent->state == PropertyNewValue)
				if (pevent->atom == MCstateatom)
				{
					MCStack *target = MCdispatcher->findstackd(pevent->window);
					if (target != NULL)
					{
						Atom type = None;
						int format;
						long unsigned int nitems;
						unsigned long extra;
						WM_STATE *prop;
						XGetWindowProperty(dpy, pevent->window, pevent->atom, 0,
						                   sizeof(WM_STATE), False, AnyPropertyType,
						                   &type, &format, &nitems, &extra,
						                   (unsigned char **)&prop);
						if (type != None)
						{
							switch (prop->state)
							{
							case DontCareState:
#ifndef LINUX

								if (target->getstate(CS_ISOPENING))
								{
									target->setstate(False,  CS_ISOPENING);
									break;
								}
								target->close();
#endif

								break;
							case IconicState:
								target->iconify();
								break;
							case NormalState:
								target->uniconify();
								break;
							default:
								break;
							}
							XFree((char *)prop);
						}
					}
				}
			handled = True;
			break;
		case ConfigureNotify:
			MCdispatcher->configure(cnevent->window);
			break;
		case CirculateNotify:
			break;
		case MapNotify:
			break;
		case DestroyNotify:
			break;
		case GravityNotify:
			break;
		case ReparentNotify:
			// MW-2010-11-29: We don't want to do any reconfig on reparenting as that is only
			//   done by the WM and will just result in our rect becoming screwed.
			//MCdispatcher->configure(rnevent->window);
			break;
		case UnmapNotify:
			break;
		case ClientMessage:
				
			//XDND - If we have an XdndEnter atom, we can push over to the xdnd_target_event_loop() function to handle events .
			last_window = cmevent->window ;
			if ( xdnd_interested_in_event ( event ) )
				xdnd_target_event_loop ( event ) ;

				
			if (cmevent->message_type == MCprotocolatom)
			{
				if (cmevent->data.l[0] == (long)MCtakefocusatom)
					MCdispatcher->kfocusset(cmevent->window);
				else
					if (cmevent->data.l[0] == (long)MCdeletewindowatom)
					{
						Window dw = cmevent->window;
						Window root, child;

						int rx, ry, wx, wy;
						unsigned int state;
						XGrabPointer(dpy, dw, False,
						             PointerMotionMask|ButtonPressMask|ButtonReleaseMask,
						             GrabModeAsync, GrabModeAsync, None,
						             None, CurrentTime);
						XQueryPointer(dpy, getroot(), &root, &child, &rx, &ry,
						              &wx, &wy, &state);
						// if mouse is down, wait for it to go up
						while (state & (Button1Mask | Button2Mask | Button3Mask))
						{
							XQueryPointer(dpy, getroot(), &root, &child, &rx, &ry,
							              &wx, &wy, &state);
						}
						XUngrabPointer(dpy, CurrentTime);
						MCdispatcher->wclose(dw);
					}
			}
			handled = True;
			break;
		case SelectionClear:
			if (scevent->time != MCeventtime)
				if (scevent->selection == XA_PRIMARY)
				{
					if (MCactivefield != NULL)
						MCactivefield->unselect(False, False);
					ownselection = False;
				}
			break;
		case SelectionNotify:
			//XDND
			if ( xdnd_interested_in_event ( event ) )
				xdnd_target_event_loop ( event ) ;
			break;
		case SelectionRequest:
			
			XSelectionEvent sendevent;
			sendevent.type = SelectionNotify;
			sendevent.send_event = True;
			sendevent.display = srevent->display;
			sendevent.requestor = srevent->requestor;
			sendevent.selection = srevent->selection;
			sendevent.time = srevent->time;
			sendevent.target = srevent->target;


#ifdef DEBUG_DND
			fprintf(stderr, "I have a request for %s from %x into %s\n", XGetAtomName(dpy, srevent->target),  srevent -> requestor, XGetAtomName ( dpy, srevent -> property) );
			xdnd_get_window_title(srevent->requestor);
#endif

			if ( srevent -> target == XInternAtom(dpy,"TIMESTAMP", false))
			{
				
				
			}

			
			if ( srevent -> target == XA_TARGETS )
			{
					
				uint4 t_count ;
				Atom *t_atoms ;
				t_atoms = m_Clipboard_store -> QueryAtoms ( t_count );
				
				if ( t_atoms != NULL)
				{
#ifdef DEBUG_DND
					fprintf(stderr, "Responding with : \n");
					for ( uint4 a = 0; a < t_count; a++)
						fprintf(stderr, "\t%s\n", XGetAtomName (dpy, t_atoms[a]));
#endif
					
					
					XChangeProperty(dpy, srevent -> requestor, srevent -> property,
					                srevent->target, 32, PropModeReplace,
					                (const unsigned char *)t_atoms,
					                t_count);

					XSendEvent(dpy, srevent -> requestor, False, 0, (XEvent *)&sendevent);
					
					free(t_atoms) ;

				}
			}
			else 
			{
				
				sendevent.property = None ;
				// If I don't own the clipboard at this point, then something has gone wrong	
				if ( ownsclipboard() ) 
				{
					MCAutoDataRef t_data; 
					if (m_Clipboard_store -> Fetch(  new MCMIMEtype(dpy, srevent -> target), &t_data, None, None, DNULL, DNULL, MCeventtime ))
					{
						XChangeProperty(dpy, srevent -> requestor, srevent -> property,
					                srevent -> target, 8, PropModeReplace,
					                (const unsigned char *)MCDataGetBytePtr(*t_data),
					                MCDataGetLength(*t_data));
						
						if (srevent->property != None)
							sendevent.property = srevent->property;
						else
							sendevent.property = srevent -> target;

					}
				}

				XSendEvent (dpy, sendevent.requestor, False, 0, (XEvent *)&sendevent );
			}
			break;
		case MappingNotify:
			if (mnevent->request == MappingKeyboard)
				XRefreshKeyboardMapping(mnevent);
			break;
		default:
			break;

		}
		
#ifdef _LINUX_DESKTOP
		if (!handled && MCcurtheme)
			moz_gtk_handle_event(event);
#endif

		if (anyevent && handled)
			break;
	}
	return handled;
}

void MCScreenDC::waitmessage(Window w, int event_type)
{
	real8 endtime = MCS_time() + CONFIGURE_WAIT;
	do
	{
		XEvent event;
		if (XCheckTypedWindowEvent(dpy, w, event_type, &event))
			break;
		XSync(dpy, False);

	}
	while (MCS_time() < endtime);
}

int xerror(Display *dpy, XErrorEvent *ev)
{	
	if (ev->request_code == shmopcode)
		MCshm = MCvcshm = False;
	else
	{
		if (ev->request_code != 88 && ev->request_code != 42)
		{
			if (ev->request_code == 53)
				fprintf(stderr,
						"%s: XCreatePixmap failed, X server is out of memory --- oops\n", MCStringGetCString(MCcmd));
			else
			{
				// SB-2013-05-30: [[ XErrorMsg ]] Added 'XGetErrorText()' for more helpful error message.
				char msg[80];
	 			XGetErrorText(dpy, ev->error_code, msg, 80);
				fprintf(stderr,
<<<<<<< HEAD
						"%s: X error major code %d minor code %d error was %d\n",
						MCStringGetCString(MCcmd), ev->request_code, ev->minor_code, ev->error_code);
=======
						"%s: X error major code %d minor code %d error was %d : %s\n",
						MCcmd, ev->request_code, ev->minor_code, ev->error_code, msg);
			}
>>>>>>> 783dcc54
		}
	}
	return 0;
}<|MERGE_RESOLUTION|>--- conflicted
+++ resolved
@@ -969,14 +969,9 @@
 				char msg[80];
 	 			XGetErrorText(dpy, ev->error_code, msg, 80);
 				fprintf(stderr,
-<<<<<<< HEAD
 						"%s: X error major code %d minor code %d error was %d\n",
 						MCStringGetCString(MCcmd), ev->request_code, ev->minor_code, ev->error_code);
-=======
-						"%s: X error major code %d minor code %d error was %d : %s\n",
-						MCcmd, ev->request_code, ev->minor_code, ev->error_code, msg);
-			}
->>>>>>> 783dcc54
+			}
 		}
 	}
 	return 0;
