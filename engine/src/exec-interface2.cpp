--- conflicted
+++ resolved
@@ -3334,15 +3334,10 @@
     // MW-2012-12-13: [[ Bug 10592 ]] If wholechunk is False then we don't expand
     //   line chunks to include the CR at the end.
     
-<<<<<<< HEAD
     findex_t start, end;
-=======
-    int4 start, end;
-    
     start = r_mark . start;
     end = r_mark . finish;
-    
->>>>>>> a1bd0d12
+
 	Boolean wholeline = True;
 	Boolean wholeword = True;
 	switch (p_function)
