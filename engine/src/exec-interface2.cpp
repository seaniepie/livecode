/* Copyright (C) 2003-2013 Runtime Revolution Ltd.

This file is part of LiveCode.

LiveCode is free software; you can redistribute it and/or modify it under
the terms of the GNU General Public License v3 as published by the Free
Software Foundation.

LiveCode is distributed in the hope that it will be useful, but WITHOUT ANY
WARRANTY; without even the implied warranty of MERCHANTABILITY or
FITNESS FOR A PARTICULAR PURPOSE.  See the GNU General Public License
for more details.

You should have received a copy of the GNU General Public License
along with LiveCode.  If not see <http://www.gnu.org/licenses/>.  */

#include "prefix.h"

#include "globdefs.h"
#include "filedefs.h"
#include "objdefs.h"
#include "parsedef.h"
#include "mcio.h"
#include "sysdefs.h"

#include "globals.h"
#include "field.h"
#include "stack.h"
#include "card.h"
#include "button.h"
#include "util.h"
#include "dispatch.h"
#include "stacklst.h"
#include "image.h"
#include "sellst.h"
#include "chunk.h"
#include "date.h"

#include "exec.h"
#include "mode.h"

#include "eps.h"
#include "graphic.h"
#include "group.h"
#include "scrolbar.h"
#include "player.h"
#include "aclip.h"
#include "vclip.h"
#include "osspec.h"

#include "debug.h"
#include "card.h"
#include "cardlst.h"

#include "undolst.h"

#include "redraw.h"
#include "visual.h"
#include "mctheme.h"

#include "objptr.h"

#include "exec-interface.h"

////////////////////////////////////////////////////////////////////////////////

MC_EXEC_DEFINE_GET_METHOD(Interface, DialogData, 1)
MC_EXEC_DEFINE_SET_METHOD(Interface, DialogData, 1)
MC_EXEC_DEFINE_GET_METHOD(Interface, LookAndFeel, 1)
MC_EXEC_DEFINE_SET_METHOD(Interface, LookAndFeel, 1)
MC_EXEC_DEFINE_GET_METHOD(Interface, ScreenMouseLoc, 1)
MC_EXEC_DEFINE_SET_METHOD(Interface, ScreenMouseLoc, 1)
MC_EXEC_DEFINE_GET_METHOD(Interface, Backdrop, 1)
MC_EXEC_DEFINE_SET_METHOD(Interface, Backdrop, 1)
MC_EXEC_DEFINE_GET_METHOD(Interface, BufferImages, 1)
MC_EXEC_DEFINE_SET_METHOD(Interface, BufferImages, 1)
MC_EXEC_DEFINE_GET_METHOD(Interface, SystemFileSelector, 1)
MC_EXEC_DEFINE_SET_METHOD(Interface, SystemFileSelector, 1)
MC_EXEC_DEFINE_GET_METHOD(Interface, SystemColorSelector, 1)
MC_EXEC_DEFINE_SET_METHOD(Interface, SystemColorSelector, 1)
MC_EXEC_DEFINE_GET_METHOD(Interface, SystemPrintSelector, 1)
MC_EXEC_DEFINE_SET_METHOD(Interface, SystemPrintSelector, 1)
MC_EXEC_DEFINE_GET_METHOD(Interface, PaintCompression, 1)
MC_EXEC_DEFINE_SET_METHOD(Interface, PaintCompression, 1)
MC_EXEC_DEFINE_GET_METHOD(Interface, BrushBackColor, 1)
MC_EXEC_DEFINE_SET_METHOD(Interface, BrushBackColor, 1)
MC_EXEC_DEFINE_GET_METHOD(Interface, PenBackColor, 1)
MC_EXEC_DEFINE_SET_METHOD(Interface, PenBackColor, 1)
MC_EXEC_DEFINE_GET_METHOD(Interface, BrushColor, 1)
MC_EXEC_DEFINE_SET_METHOD(Interface, BrushColor, 1)
MC_EXEC_DEFINE_GET_METHOD(Interface, PenColor, 1)
MC_EXEC_DEFINE_SET_METHOD(Interface, PenColor, 1)
MC_EXEC_DEFINE_GET_METHOD(Interface, BrushPattern, 1)
MC_EXEC_DEFINE_SET_METHOD(Interface, BrushPattern, 1)
MC_EXEC_DEFINE_GET_METHOD(Interface, PenPattern, 1)
MC_EXEC_DEFINE_SET_METHOD(Interface, PenPattern, 1)
MC_EXEC_DEFINE_GET_METHOD(Interface, Filled, 1)
MC_EXEC_DEFINE_SET_METHOD(Interface, Filled, 1)
MC_EXEC_DEFINE_GET_METHOD(Interface, PolySides, 1)
MC_EXEC_DEFINE_SET_METHOD(Interface, PolySides, 1)
MC_EXEC_DEFINE_GET_METHOD(Interface, LineSize, 1)
MC_EXEC_DEFINE_SET_METHOD(Interface, LineSize, 1)
MC_EXEC_DEFINE_GET_METHOD(Interface, RoundRadius, 1)
MC_EXEC_DEFINE_SET_METHOD(Interface, RoundRadius, 1)
MC_EXEC_DEFINE_GET_METHOD(Interface, StartAngle, 1)
MC_EXEC_DEFINE_SET_METHOD(Interface, StartAngle, 1)
MC_EXEC_DEFINE_GET_METHOD(Interface, ArcAngle, 1)
MC_EXEC_DEFINE_SET_METHOD(Interface, ArcAngle, 1)
MC_EXEC_DEFINE_GET_METHOD(Interface, RoundEnds, 1)
MC_EXEC_DEFINE_SET_METHOD(Interface, RoundEnds, 1)
MC_EXEC_DEFINE_GET_METHOD(Interface, Dashes, 1)
MC_EXEC_DEFINE_SET_METHOD(Interface, Dashes, 1)
MC_EXEC_DEFINE_GET_METHOD(Interface, RecentCards, 1)
MC_EXEC_DEFINE_GET_METHOD(Interface, RecentNames, 1)
MC_EXEC_DEFINE_GET_METHOD(Interface, EditBackground, 1)
MC_EXEC_DEFINE_SET_METHOD(Interface, EditBackground, 1)
MC_EXEC_DEFINE_GET_METHOD(Interface, LockScreen, 1)
MC_EXEC_DEFINE_SET_METHOD(Interface, LockScreen, 1)
MC_EXEC_DEFINE_GET_METHOD(Interface, AccentColor, 1)
MC_EXEC_DEFINE_SET_METHOD(Interface, AccentColor, 1)
MC_EXEC_DEFINE_GET_METHOD(Interface, HiliteColor, 1)
MC_EXEC_DEFINE_SET_METHOD(Interface, HiliteColor, 1)
MC_EXEC_DEFINE_GET_METHOD(Interface, LinkColor, 1)
MC_EXEC_DEFINE_SET_METHOD(Interface, LinkColor, 1)
MC_EXEC_DEFINE_GET_METHOD(Interface, LinkHiliteColor, 1)
MC_EXEC_DEFINE_SET_METHOD(Interface, LinkHiliteColor, 1)
MC_EXEC_DEFINE_GET_METHOD(Interface, LinkVisitedColor, 1)
MC_EXEC_DEFINE_SET_METHOD(Interface, LinkVisitedColor, 1)
MC_EXEC_DEFINE_GET_METHOD(Interface, UnderlineLinks, 1)
MC_EXEC_DEFINE_SET_METHOD(Interface, UnderlineLinks, 1)
MC_EXEC_DEFINE_GET_METHOD(Interface, SelectGroupedControls, 1)
MC_EXEC_DEFINE_SET_METHOD(Interface, SelectGroupedControls, 1)
MC_EXEC_DEFINE_GET_METHOD(Interface, Icon, 1)
MC_EXEC_DEFINE_SET_METHOD(Interface, Icon, 1)
MC_EXEC_DEFINE_GET_METHOD(Interface, AllowInlineInput, 1)
MC_EXEC_DEFINE_SET_METHOD(Interface, AllowInlineInput, 1)
MC_EXEC_DEFINE_GET_METHOD(Interface, DragDelta, 1)
MC_EXEC_DEFINE_SET_METHOD(Interface, DragDelta, 1)
MC_EXEC_DEFINE_GET_METHOD(Interface, StackFileType, 1)
MC_EXEC_DEFINE_SET_METHOD(Interface, StackFileType, 1)
MC_EXEC_DEFINE_GET_METHOD(Interface, StackFileVersion, 1)
MC_EXEC_DEFINE_SET_METHOD(Interface, StackFileVersion, 1)
MC_EXEC_DEFINE_GET_METHOD(Interface, IconMenu, 1)
MC_EXEC_DEFINE_SET_METHOD(Interface, IconMenu, 1)
MC_EXEC_DEFINE_GET_METHOD(Interface, StatusIcon, 1)
MC_EXEC_DEFINE_SET_METHOD(Interface, StatusIcon, 1)
MC_EXEC_DEFINE_GET_METHOD(Interface, StatusIconToolTip, 1)
MC_EXEC_DEFINE_SET_METHOD(Interface, StatusIconToolTip, 1)
MC_EXEC_DEFINE_GET_METHOD(Interface, StatusIconMenu, 1)
MC_EXEC_DEFINE_SET_METHOD(Interface, StatusIconMenu, 1)
MC_EXEC_DEFINE_GET_METHOD(Interface, ProcessType, 1)
MC_EXEC_DEFINE_SET_METHOD(Interface, ProcessType, 1)
MC_EXEC_DEFINE_GET_METHOD(Interface, ShowInvisibles, 1)
MC_EXEC_DEFINE_SET_METHOD(Interface, ShowInvisibles, 1)
MC_EXEC_DEFINE_GET_METHOD(Interface, Cursor, 1)
MC_EXEC_DEFINE_SET_METHOD(Interface, Cursor, 1)
MC_EXEC_DEFINE_GET_METHOD(Interface, DefaultCursor, 1)
MC_EXEC_DEFINE_SET_METHOD(Interface, DefaultCursor, 1)
MC_EXEC_DEFINE_GET_METHOD(Interface, DefaultStack, 1)
MC_EXEC_DEFINE_SET_METHOD(Interface, DefaultStack, 1)
MC_EXEC_DEFINE_GET_METHOD(Interface, DefaultMenubar, 1)
MC_EXEC_DEFINE_SET_METHOD(Interface, DefaultMenubar, 1)
MC_EXEC_DEFINE_GET_METHOD(Interface, DragSpeed, 1)
MC_EXEC_DEFINE_SET_METHOD(Interface, DragSpeed, 1)
MC_EXEC_DEFINE_GET_METHOD(Interface, MoveSpeed, 1)
MC_EXEC_DEFINE_SET_METHOD(Interface, MoveSpeed, 1)
MC_EXEC_DEFINE_GET_METHOD(Interface, LockCursor, 1)
MC_EXEC_DEFINE_SET_METHOD(Interface, LockCursor, 1)
MC_EXEC_DEFINE_GET_METHOD(Interface, LockErrors, 1)
MC_EXEC_DEFINE_SET_METHOD(Interface, LockErrors, 1)
MC_EXEC_DEFINE_GET_METHOD(Interface, LockMenus, 1)
MC_EXEC_DEFINE_SET_METHOD(Interface, LockMenus, 1)
MC_EXEC_DEFINE_GET_METHOD(Interface, LockMessages, 1)
MC_EXEC_DEFINE_SET_METHOD(Interface, LockMessages, 1)
MC_EXEC_DEFINE_GET_METHOD(Interface, LockMoves, 1)
MC_EXEC_DEFINE_SET_METHOD(Interface, LockMoves, 1)
MC_EXEC_DEFINE_GET_METHOD(Interface, LockRecent, 1)
MC_EXEC_DEFINE_SET_METHOD(Interface, LockRecent, 1)
MC_EXEC_DEFINE_GET_METHOD(Interface, IdleRate, 1)
MC_EXEC_DEFINE_SET_METHOD(Interface, IdleRate, 1)
MC_EXEC_DEFINE_GET_METHOD(Interface, IdleTicks, 1)
MC_EXEC_DEFINE_SET_METHOD(Interface, IdleTicks, 1)
MC_EXEC_DEFINE_GET_METHOD(Interface, BlinkRate, 1)
MC_EXEC_DEFINE_SET_METHOD(Interface, BlinkRate, 1)
MC_EXEC_DEFINE_GET_METHOD(Interface, RepeatRate, 1)
MC_EXEC_DEFINE_SET_METHOD(Interface, RepeatRate, 1)
MC_EXEC_DEFINE_GET_METHOD(Interface, RepeatDelay, 1)
MC_EXEC_DEFINE_SET_METHOD(Interface, RepeatDelay, 1)
MC_EXEC_DEFINE_GET_METHOD(Interface, TypeRate, 1)
MC_EXEC_DEFINE_SET_METHOD(Interface, TypeRate, 1)
MC_EXEC_DEFINE_GET_METHOD(Interface, SyncRate, 1)
MC_EXEC_DEFINE_SET_METHOD(Interface, SyncRate, 1)
MC_EXEC_DEFINE_GET_METHOD(Interface, EffectRate, 1)
MC_EXEC_DEFINE_SET_METHOD(Interface, EffectRate, 1)
MC_EXEC_DEFINE_GET_METHOD(Interface, DoubleDelta, 1)
MC_EXEC_DEFINE_SET_METHOD(Interface, DoubleDelta, 1)
MC_EXEC_DEFINE_GET_METHOD(Interface, DoubleTime, 1)
MC_EXEC_DEFINE_SET_METHOD(Interface, DoubleTime, 1)
MC_EXEC_DEFINE_GET_METHOD(Interface, TooltipDelay, 1)
MC_EXEC_DEFINE_SET_METHOD(Interface, TooltipDelay, 1)
MC_EXEC_DEFINE_GET_METHOD(Interface, NavigationArrows, 1)
MC_EXEC_DEFINE_SET_METHOD(Interface, NavigationArrows, 1)
MC_EXEC_DEFINE_GET_METHOD(Interface, ExtendKey, 1)
MC_EXEC_DEFINE_SET_METHOD(Interface, ExtendKey, 1)
MC_EXEC_DEFINE_GET_METHOD(Interface, PointerFocus, 1)
MC_EXEC_DEFINE_SET_METHOD(Interface, PointerFocus, 1)
MC_EXEC_DEFINE_GET_METHOD(Interface, EmacsKeyBindings, 1)
MC_EXEC_DEFINE_SET_METHOD(Interface, EmacsKeyBindings, 1)
MC_EXEC_DEFINE_GET_METHOD(Interface, RaiseMenus, 1)
MC_EXEC_DEFINE_SET_METHOD(Interface, RaiseMenus, 1)
MC_EXEC_DEFINE_GET_METHOD(Interface, ActivatePalettes, 1)
MC_EXEC_DEFINE_SET_METHOD(Interface, ActivatePalettes, 1)
MC_EXEC_DEFINE_GET_METHOD(Interface, HidePalettes, 1)
MC_EXEC_DEFINE_SET_METHOD(Interface, HidePalettes, 1)
MC_EXEC_DEFINE_GET_METHOD(Interface, RaisePalettes, 1)
MC_EXEC_DEFINE_SET_METHOD(Interface, RaisePalettes, 1)
MC_EXEC_DEFINE_GET_METHOD(Interface, RaiseWindows, 1)
MC_EXEC_DEFINE_SET_METHOD(Interface, RaiseWindows, 1)
MC_EXEC_DEFINE_GET_METHOD(Interface, HideBackdrop, 1)
MC_EXEC_DEFINE_SET_METHOD(Interface, HideBackdrop, 1)
MC_EXEC_DEFINE_GET_METHOD(Interface, DontUseNavigationServices, 1)
MC_EXEC_DEFINE_SET_METHOD(Interface, DontUseNavigationServices, 1)
MC_EXEC_DEFINE_GET_METHOD(Interface, ProportionalThumbs, 1)
MC_EXEC_DEFINE_SET_METHOD(Interface, ProportionalThumbs, 1)
MC_EXEC_DEFINE_GET_METHOD(Interface, SharedMemory, 1)
MC_EXEC_DEFINE_SET_METHOD(Interface, SharedMemory, 1)
MC_EXEC_DEFINE_GET_METHOD(Interface, ScreenGamma, 1)
MC_EXEC_DEFINE_SET_METHOD(Interface, ScreenGamma, 1)
MC_EXEC_DEFINE_GET_METHOD(Interface, SelectionMode, 1)
MC_EXEC_DEFINE_SET_METHOD(Interface, SelectionMode, 1)
MC_EXEC_DEFINE_GET_METHOD(Interface, SelectionHandleColor, 1)
MC_EXEC_DEFINE_SET_METHOD(Interface, SelectionHandleColor, 1)
MC_EXEC_DEFINE_GET_METHOD(Interface, WindowBoundingRect, 1)
MC_EXEC_DEFINE_SET_METHOD(Interface, WindowBoundingRect, 1)
MC_EXEC_DEFINE_GET_METHOD(Interface, JpegQuality, 1)
MC_EXEC_DEFINE_SET_METHOD(Interface, JpegQuality, 1)
MC_EXEC_DEFINE_GET_METHOD(Interface, RelayerGroupedControls, 1)
MC_EXEC_DEFINE_SET_METHOD(Interface, RelayerGroupedControls, 1)
MC_EXEC_DEFINE_GET_METHOD(Interface, Brush, 1)
MC_EXEC_DEFINE_SET_METHOD(Interface, Brush, 1)
MC_EXEC_DEFINE_GET_METHOD(Interface, Eraser, 1)
MC_EXEC_DEFINE_SET_METHOD(Interface, Eraser, 1)
MC_EXEC_DEFINE_GET_METHOD(Interface, Spray, 1)
MC_EXEC_DEFINE_SET_METHOD(Interface, Spray, 1)
MC_EXEC_DEFINE_GET_METHOD(Interface, Centered, 1)
MC_EXEC_DEFINE_SET_METHOD(Interface, Centered, 1)
MC_EXEC_DEFINE_GET_METHOD(Interface, Grid, 1)
MC_EXEC_DEFINE_SET_METHOD(Interface, Grid, 1)
MC_EXEC_DEFINE_GET_METHOD(Interface, GridSize, 1)
MC_EXEC_DEFINE_SET_METHOD(Interface, GridSize, 1)
MC_EXEC_DEFINE_GET_METHOD(Interface, Slices, 1)
MC_EXEC_DEFINE_SET_METHOD(Interface, Slices, 1)
MC_EXEC_DEFINE_GET_METHOD(Interface, BeepLoudness, 1)
MC_EXEC_DEFINE_SET_METHOD(Interface, BeepLoudness, 1)
MC_EXEC_DEFINE_GET_METHOD(Interface, BeepPitch, 1)
MC_EXEC_DEFINE_SET_METHOD(Interface, BeepPitch, 1)
MC_EXEC_DEFINE_GET_METHOD(Interface, BeepDuration, 1)
MC_EXEC_DEFINE_SET_METHOD(Interface, BeepDuration, 1)
MC_EXEC_DEFINE_GET_METHOD(Interface, BeepSound, 1)
MC_EXEC_DEFINE_SET_METHOD(Interface, BeepSound, 1)
MC_EXEC_DEFINE_GET_METHOD(Interface, Tool, 1)
MC_EXEC_DEFINE_SET_METHOD(Interface, Tool, 1)
MC_EXEC_DEFINE_GET_METHOD(Interface, ScreenRect, 3)
MC_EXEC_DEFINE_GET_METHOD(Interface, ScreenRects, 3)

MC_EXEC_DEFINE_EVAL_METHOD(Interface, HomeStackAsObject, 1)
MC_EXEC_DEFINE_EVAL_METHOD(Interface, HelpStackAsObject, 1)
MC_EXEC_DEFINE_EVAL_METHOD(Interface, SelectedObjectAsObject, 1)
MC_EXEC_DEFINE_EVAL_METHOD(Interface, TopStackAsObject, 1)
MC_EXEC_DEFINE_EVAL_METHOD(Interface, ClickStackAsObject, 1)
MC_EXEC_DEFINE_EVAL_METHOD(Interface, MouseStackAsObject, 1)
MC_EXEC_DEFINE_EVAL_METHOD(Interface, ClickFieldAsObject, 1)
MC_EXEC_DEFINE_EVAL_METHOD(Interface, SelectedFieldAsObject, 1)
MC_EXEC_DEFINE_EVAL_METHOD(Interface, SelectedImageAsObject, 1)
MC_EXEC_DEFINE_EVAL_METHOD(Interface, FoundFieldAsObject, 1)
MC_EXEC_DEFINE_EVAL_METHOD(Interface, MouseControlAsObject, 1)
MC_EXEC_DEFINE_EVAL_METHOD(Interface, FocusedObjectAsObject, 1)
MC_EXEC_DEFINE_EVAL_METHOD(Interface, BinaryStackAsObject, 2)
MC_EXEC_DEFINE_EVAL_METHOD(Interface, DefaultStackAsObject, 1)
MC_EXEC_DEFINE_EVAL_METHOD(Interface, StackOfStackByName, 3)
MC_EXEC_DEFINE_EVAL_METHOD(Interface, StackOfStackById, 3)
MC_EXEC_DEFINE_EVAL_METHOD(Interface, SubstackOfStackByName, 3)
MC_EXEC_DEFINE_EVAL_METHOD(Interface, SubstackOfStackById, 3)
MC_EXEC_DEFINE_EVAL_METHOD(Interface, AudioClipOfStackByOrdinal, 3)
MC_EXEC_DEFINE_EVAL_METHOD(Interface, AudioClipOfStackById, 3)
MC_EXEC_DEFINE_EVAL_METHOD(Interface, AudioClipOfStackByName, 3)
MC_EXEC_DEFINE_EVAL_METHOD(Interface, VideoClipOfStackByOrdinal, 3)
MC_EXEC_DEFINE_EVAL_METHOD(Interface, VideoClipOfStackById, 3)
MC_EXEC_DEFINE_EVAL_METHOD(Interface, VideoClipOfStackByName, 3)
MC_EXEC_DEFINE_EVAL_METHOD(Interface, BackgroundOfStackByOrdinal, 3)
MC_EXEC_DEFINE_EVAL_METHOD(Interface, BackgroundOfStackById, 3)
MC_EXEC_DEFINE_EVAL_METHOD(Interface, BackgroundOfStackByName, 3)
MC_EXEC_DEFINE_EVAL_METHOD(Interface, CardOfStackByOrdinal, 4)
MC_EXEC_DEFINE_EVAL_METHOD(Interface, CardOfStackById, 4)
MC_EXEC_DEFINE_EVAL_METHOD(Interface, CardOfStackByName, 4)
MC_EXEC_DEFINE_EVAL_METHOD(Interface, ThisCardOfStack, 2)
MC_EXEC_DEFINE_EVAL_METHOD(Interface, CardOfBackgroundByOrdinal, 4)
MC_EXEC_DEFINE_EVAL_METHOD(Interface, CardOfBackgroundById, 4)
MC_EXEC_DEFINE_EVAL_METHOD(Interface, CardOfBackgroundByName, 4)
MC_EXEC_DEFINE_EVAL_METHOD(Interface, GroupOfCardByOrdinal, 4)
MC_EXEC_DEFINE_EVAL_METHOD(Interface, GroupOfCardById, 4)
MC_EXEC_DEFINE_EVAL_METHOD(Interface, GroupOfCardByName, 4)
MC_EXEC_DEFINE_EVAL_METHOD(Interface, GroupOfCardOrStackById, 4)
MC_EXEC_DEFINE_EVAL_METHOD(Interface, GroupOfGroupByOrdinal, 3)
MC_EXEC_DEFINE_EVAL_METHOD(Interface, GroupOfGroupById, 3)
MC_EXEC_DEFINE_EVAL_METHOD(Interface, GroupOfGroupByName, 3)
MC_EXEC_DEFINE_EVAL_METHOD(Interface, MenubarAsObject, 1)
MC_EXEC_DEFINE_EVAL_METHOD(Interface, ObjectOfGroupByOrdinal, 4)
MC_EXEC_DEFINE_EVAL_METHOD(Interface, ObjectOfGroupById, 4)
MC_EXEC_DEFINE_EVAL_METHOD(Interface, ObjectOfGroupByName, 4)
MC_EXEC_DEFINE_EVAL_METHOD(Interface, ObjectOfCardByOrdinal, 5)
MC_EXEC_DEFINE_EVAL_METHOD(Interface, ObjectOfCardById, 5)
MC_EXEC_DEFINE_EVAL_METHOD(Interface, ObjectOfCardByName, 5)
MC_EXEC_DEFINE_EVAL_METHOD(Interface, ObjectOfCardOrStackById, 5)
MC_EXEC_DEFINE_EVAL_METHOD(Interface, StackByValue, 2)

MC_EXEC_DEFINE_EVAL_METHOD(Interface, HomeStackAsOptionalObject, 1)
MC_EXEC_DEFINE_EVAL_METHOD(Interface, HelpStackAsOptionalObject, 1)
MC_EXEC_DEFINE_EVAL_METHOD(Interface, DefaultStackAsOptionalObject, 1)
MC_EXEC_DEFINE_EVAL_METHOD(Interface, StackOfOptionalStackByName, 3)
MC_EXEC_DEFINE_EVAL_METHOD(Interface, StackOfOptionalStackById, 3)
MC_EXEC_DEFINE_EVAL_METHOD(Interface, SubstackOfOptionalStackByName, 3)
MC_EXEC_DEFINE_EVAL_METHOD(Interface, SubstackOfOptionalStackById, 3)
MC_EXEC_DEFINE_EVAL_METHOD(Interface, OptionalStackWithBackgroundByOrdinal, 3)
MC_EXEC_DEFINE_EVAL_METHOD(Interface, OptionalStackWithBackgroundById, 3)
MC_EXEC_DEFINE_EVAL_METHOD(Interface, OptionalStackWithBackgroundByName, 3)
MC_EXEC_DEFINE_EVAL_METHOD(Interface, CardOfOptionalStackByOrdinal, 4)
MC_EXEC_DEFINE_EVAL_METHOD(Interface, CardOfOptionalStackById, 4)
MC_EXEC_DEFINE_EVAL_METHOD(Interface, CardOfOptionalStackByName, 4)
MC_EXEC_DEFINE_EVAL_METHOD(Interface, ThisCardOfOptionalStack, 2)

MC_EXEC_DEFINE_EVAL_METHOD(Interface, TextOfContainer, 2)

////////////////////////////////////////////////////////////////////////////////

void MCInterfaceNamedColorParse(MCExecContext& ctxt, MCStringRef p_input, MCInterfaceNamedColor& r_output)
{
	if (MCStringIsEmpty(p_input))
	{
		r_output . name = MCValueRetain(kMCEmptyString);
		return;
	}

	MCColor t_color;
	MCStringRef t_color_name;
	t_color_name = nil;
	if (!MCscreen -> parsecolor(p_input, t_color, &t_color_name))
	{
		 ctxt . LegacyThrow(EE_PROPERTY_BADCOLOR);
		 return;
	}
	
	r_output . color = t_color;
	r_output . name = t_color_name;
}

void MCInterfaceNamedColorFormat(MCExecContext& ctxt, const MCInterfaceNamedColor& p_input, MCStringRef& r_output)
{
	if (p_input . name != nil)
	{
		r_output = (MCStringRef)MCValueRetain(p_input . name);
		return;
	}
	
	if (ctxt . FormatLegacyColor(p_input . color, r_output))
		return;
		
	ctxt . Throw();
}

static void MCInterfaceNamedColorInit(MCExecContext& ctxt, MCInterfaceNamedColor& r_output)
{
	MCMemoryClear(&r_output, sizeof(MCInterfaceNamedColor));
}

void MCInterfaceNamedColorFree(MCExecContext& ctxt, MCInterfaceNamedColor& p_input)
{
	MCValueRelease(p_input . name);
}

static void MCInterfaceNamedColorCopy(MCExecContext& ctxt, const MCInterfaceNamedColor& p_source, MCInterfaceNamedColor& r_target)
{
	r_target . color = p_source . color;
	if (p_source . name != nil)
		r_target . name = (MCStringRef)MCValueRetain(p_source . name);
}

static bool MCInterfaceNamedColorIsEqualTo(const MCInterfaceNamedColor& p_left, const MCInterfaceNamedColor& p_right)
{
	if (p_left . name != nil && p_right . name != nil)
		return MCStringIsEqualTo(p_left . name, p_right . name, kMCStringOptionCompareCaseless);

	if (p_left . name != nil || p_right . name != nil)
		return false;

	return p_left . color . red == p_right . color . red &&
			p_left . color . green == p_right . color . green &&
			p_left . color . blue == p_right . color . blue;
}

static MCExecCustomTypeInfo _kMCInterfaceNamedColorTypeInfo =
{
	"Interface.NamedColor",
	sizeof(MCInterfaceNamedColor),
	(void *)MCInterfaceNamedColorParse,
	(void *)MCInterfaceNamedColorFormat,
	(void *)MCInterfaceNamedColorFree
};

//////////

enum MCInterfaceBackdropType
{
	kMCInterfaceBackdropTypeNone,
	kMCInterfaceBackdropTypeColor,
	kMCInterfaceBackdropTypePattern,
};

struct MCInterfaceBackdrop
{
	MCInterfaceBackdropType type;
	union
	{
		MCInterfaceNamedColor named_color;
		uinteger_t pattern;
	};
};

static void MCInterfaceBackdropParse(MCExecContext& ctxt, MCStringRef p_input, MCInterfaceBackdrop& r_backdrop)
{
	if (MCValueIsEmpty(p_input) ||
		MCStringIsEqualToCString(p_input, "none", kMCCompareCaseless))
	{
		r_backdrop . type = kMCInterfaceBackdropTypeNone;
		return;
	}

	bool t_converted;
	if (!ctxt . TryToConvertToUnsignedInteger(p_input, t_converted, r_backdrop . pattern))
	{
		ctxt . Throw();
		return;
	}

	if (t_converted)
	{
		if (r_backdrop . pattern == 0)
			r_backdrop . type = kMCInterfaceBackdropTypeNone;
		else
			r_backdrop . type = kMCInterfaceBackdropTypePattern;

		return;
	}

	MCInterfaceNamedColorParse(ctxt, p_input, r_backdrop . named_color);
	if (ctxt . HasError())
	{
		// Should EE_BACKDROP_BADVALUE (?)
		return;
	}

	r_backdrop . type = kMCInterfaceBackdropTypeColor;
}

static void MCInterfaceBackdropFormat(MCExecContext& ctxt, const MCInterfaceBackdrop& p_backdrop, MCStringRef& r_output)
{
	switch(p_backdrop . type)
	{
	case kMCInterfaceBackdropTypeNone:
		if (MCStringCreateWithCString("none", r_output))
			return;
		break;
	case kMCInterfaceBackdropTypeColor:
		MCInterfaceNamedColorFormat(ctxt, p_backdrop . named_color, r_output);
		return;
	case kMCInterfaceBackdropTypePattern:
		if (ctxt . FormatUnsignedInteger(p_backdrop . pattern, r_output))
			return;
		break;
	}

	ctxt . Throw();
}

static void MCInterfaceBackdropInit(MCExecContext& ctxt, MCInterfaceBackdrop& r_backdrop)
{
	MCMemoryClear(&r_backdrop, sizeof(MCInterfaceBackdrop));
}

static void MCInterfaceBackdropFree(MCExecContext& ctxt, MCInterfaceBackdrop& p_backdrop)
{
	if (p_backdrop . type == kMCInterfaceBackdropTypeColor)
		MCInterfaceNamedColorFree(ctxt, p_backdrop . named_color);
}

static void MCInterfaceBackdropCopy(MCExecContext& ctxt, const MCInterfaceBackdrop& p_source, MCInterfaceBackdrop& r_target)
{
	r_target . type = p_source . type;
	if (r_target . type == kMCInterfaceBackdropTypePattern)
		r_target . pattern = p_source . pattern;
	else if (r_target . type == kMCInterfaceBackdropTypeColor)
		MCInterfaceNamedColorCopy(ctxt, p_source . named_color, r_target . named_color);
}

static bool MCInterfaceBackdropIsEqualTo(const MCInterfaceBackdrop& p_left, const MCInterfaceBackdrop& p_right)
{
	if (p_left . type != p_right . type)
		return false;

	if (p_left . type == kMCInterfaceBackdropTypeNone)
		return true;

	if (p_left . type == kMCInterfaceBackdropTypePattern)
		return p_left . pattern == p_right . pattern;

	return MCInterfaceNamedColorIsEqualTo(p_left . named_color, p_right . named_color);
}

static MCExecCustomTypeInfo _kMCInterfaceBackdropTypeInfo =
{
	"Interface.Backdrop",
	sizeof(MCInterfaceBackdrop),
	(void *)MCInterfaceBackdropParse,
	(void *)MCInterfaceBackdropFormat,
	(void *)MCInterfaceBackdropFree,
};

//////////

static MCExecEnumTypeElementInfo _kMCInterfaceLookAndFeelElementInfo[] =
{	
	{ "Appearance Manager", LF_AM, false },
	{ "Motif", LF_MOTIF, false },
	{ "Macintosh", LF_MAC, false },
	{ "Windows 95", LF_WIN95, false },
};

static MCExecEnumTypeInfo _kMCInterfaceLookAndFeelTypeInfo =
{
	"Interface.LookAndFeel",
	sizeof(_kMCInterfaceLookAndFeelElementInfo) / sizeof(MCExecEnumTypeElementInfo),
	_kMCInterfaceLookAndFeelElementInfo
};

//////////

static MCExecEnumTypeElementInfo _kMCInterfacePaintCompressionElementInfo[] =
{
	{ "png", EX_PNG },
	{ "jpeg", EX_JPEG },
	{ "gif", EX_GIF },
	{ "rle", EX_PBM },
};

static MCExecEnumTypeInfo _kMCInterfacePaintCompressionTypeInfo =
{
	"Interface.PaintCompression",
	sizeof(_kMCInterfacePaintCompressionElementInfo) / sizeof(MCExecEnumTypeElementInfo),
	_kMCInterfacePaintCompressionElementInfo,
};

//////////

static MCExecEnumTypeElementInfo _kMCInterfaceProcessTypeElementInfo[] =
{
	{ "background", 0 },
	{ "foreground", 1 },
};

static MCExecEnumTypeInfo _kMCInterfaceProcessTypeTypeInfo =
{
	"Interface.ProcessType",
	sizeof(_kMCInterfaceProcessTypeElementInfo) / sizeof(MCExecEnumTypeElementInfo),
	_kMCInterfaceProcessTypeElementInfo,
};

//////////

static MCExecEnumTypeElementInfo _kMCInterfaceSelectionModeElementInfo[] =
{
	{ "surround", 0 },
	{ "intersect", 1 },
};

static MCExecEnumTypeInfo _kMCInterfaceSelectionModeTypeInfo =
{
	"Interface.ProcessType",
	sizeof(_kMCInterfaceSelectionModeElementInfo) / sizeof(MCExecEnumTypeElementInfo),
	_kMCInterfaceSelectionModeElementInfo,
};

////////////////////////////////////////////////////////////////////////////////

MCExecEnumTypeInfo *kMCInterfaceLookAndFeelTypeInfo = &_kMCInterfaceLookAndFeelTypeInfo;
MCExecCustomTypeInfo *kMCInterfaceBackdropTypeInfo = &_kMCInterfaceBackdropTypeInfo;
MCExecCustomTypeInfo *kMCInterfaceNamedColorTypeInfo = &_kMCInterfaceNamedColorTypeInfo;
MCExecEnumTypeInfo *kMCInterfacePaintCompressionTypeInfo = &_kMCInterfacePaintCompressionTypeInfo;
MCExecEnumTypeInfo *kMCInterfaceProcessTypeTypeInfo = &_kMCInterfaceProcessTypeTypeInfo;
MCExecEnumTypeInfo *kMCInterfaceSelectionModeTypeInfo = &_kMCInterfaceSelectionModeTypeInfo;

////////////////////////////////////////////////////////////////////////////////

static MCInterfaceBackdrop MCbackdrop;
static uint4 MCiconid;
static MCStringRef MCiconmenu;
static uint4 MCstatusiconid;
static MCStringRef MCstatusiconmenu;
static MCStringRef MCstatusicontooltip;

void MCInterfaceInitialize(MCExecContext& ctxt)
{
	MCInterfaceBackdropInit(ctxt, MCbackdrop);
	MCiconid = 0;
	MCiconmenu = (MCStringRef)MCValueRetain(kMCEmptyString);
	MCstatusiconid = 0;
	MCstatusiconmenu = (MCStringRef)MCValueRetain(kMCEmptyString);
	MCstatusicontooltip = (MCStringRef)MCValueRetain(kMCEmptyString);
}

void MCInterfaceFinalize(MCExecContext& ctxt)
{
	MCInterfaceBackdropFree(ctxt, MCbackdrop);
	MCValueRelease(MCiconmenu);
	MCValueRelease(MCstatusiconmenu);
	MCValueRelease(MCstatusicontooltip);
}

////////////////////////////////////////////////////////////////////////////////
////////////////////////////////////////////////////////////////////////////////

void MCInterfaceGetDialogData(MCExecContext& ctxt, MCValueRef& r_value)
{
	r_value = MCValueRetain(MCdialogdata -> getvalueref());
}

void MCInterfaceSetDialogData(MCExecContext& ctxt, MCValueRef p_value)
{
	MCdialogdata -> setvalueref(p_value);
}

////////////////////////////////////////////////////////////////////////////////

void MCInterfaceGetLookAndFeel(MCExecContext& ctxt, intenum_t& r_value)
{
	if (MCcurtheme != nil)
		r_value = LF_AM;
	else
		r_value = MClook;
}

void MCInterfaceSetLookAndFeel(MCExecContext& ctxt, intenum_t p_value)
{
	MCTheme *newtheme = NULL;
	MCField *oldactive = MCactivefield;
	if (oldactive != NULL)
		oldactive->kunfocus();
	uint2 oldlook = MClook;
	MCTheme *oldtheme = MCcurtheme;
	MCcurtheme = NULL;
	MClook = p_value;
	
	if (p_value == LF_AM)
	{
		if (!oldtheme || 
			(oldtheme->getthemeid() != LF_NATIVEWIN && 
			 oldtheme->getthemeid() != LF_NATIVEMAC &&
			 oldtheme->getthemeid() != LF_NATIVEGTK))
		{
			MCcurtheme = MCThemeCreateNative();
			if (MCcurtheme->load())
			{
				if (oldtheme != NULL)
					oldtheme -> unload();
				delete oldtheme;
				MClook = MCcurtheme->getthemefamilyid();
			}
			else
			{
				delete MCcurtheme;
				MCcurtheme = oldtheme;
				MClook = oldlook;
			}
		}
		else
		{
			MCcurtheme = oldtheme;
			MClook = oldlook;
		}
	}
	if (MClook != oldlook || MCcurtheme != oldtheme)
	{
		if (IsMacEmulatedLF())
		{
			MCtemplatescrollbar->alloccolors();
			MCtemplatebutton->allocicons();
		}
		if (oldtheme)
		{
			oldtheme->unload();
			delete oldtheme;
		}
		
		// MW-2011-08-17: [[ Redraw ]] Changing theme means we must dirty
		//   everything.
		MCRedrawDirtyScreen();
	}
	if (oldactive != NULL)
		oldactive->kfocus();
}

void MCInterfaceGetScreenMouseLoc(MCExecContext& ctxt, MCPoint& r_value)
{
	int2 mx, my;
	MCscreen->querymouse(mx, my);
	r_value . x = mx;
	r_value . y = my;
}

void MCInterfaceSetScreenMouseLoc(MCExecContext& ctxt, MCPoint p_value)
{
	MCscreen->setmouse(p_value . x, p_value . y);
}

////////////////////////////////////////////////////////////////////////////////

void MCInterfaceGetBackdrop(MCExecContext& ctxt, MCInterfaceBackdrop& r_backdrop)
{
	MCInterfaceBackdropCopy(ctxt, MCbackdrop, r_backdrop);
}

void MCInterfaceSetBackdrop(MCExecContext& ctxt, const MCInterfaceBackdrop& p_backdrop)
{
	if (MCInterfaceBackdropIsEqualTo(p_backdrop, MCbackdrop))
		return;
	
	MCInterfaceBackdropFree(ctxt, MCbackdrop);
	MCInterfaceBackdropCopy(ctxt, p_backdrop, MCbackdrop);
	if (ctxt . HasError())
		return;

	if (MCbackdroppattern != nil)
	{
		MCpatternlist -> freepat(MCbackdroppattern);
		MCbackdroppattern = nil;
	}

	switch (p_backdrop . type)
	{
	case kMCInterfaceBackdropTypeNone:
		MCscreen -> disablebackdrop();
		MCscreen -> configurebackdrop(MCscreen -> getwhite(), NULL, nil);
		return;
	case kMCInterfaceBackdropTypeColor:
		MCscreen -> configurebackdrop(MCbackdrop . named_color . color, nil, nil);
		MCscreen -> enablebackdrop();
		break;
	case kMCInterfaceBackdropTypePattern:
		MCbackdroppattern = MCpatternlist->allocpat(p_backdrop . pattern, ctxt . GetObject());
		MCscreen -> configurebackdrop(MCbackdrop . named_color . color, MCbackdroppattern, nil);
		MCscreen -> enablebackdrop();
		break;
	}
}

void MCInterfaceGetBufferImages(MCExecContext& ctxt, bool &r_value)
{
	r_value = MCbufferimages == True;
}

void MCInterfaceSetBufferImages(MCExecContext& ctxt, bool p_value)
{
	MCbufferimages = p_value ? True : False;
}

void MCInterfaceGetSystemFileSelector(MCExecContext& ctxt, bool &r_value)
{
	r_value = MCsystemFS == True;
}

void MCInterfaceSetSystemFileSelector(MCExecContext& ctxt, bool p_value)
{
	MCsystemFS = p_value ? True : False;
}

void MCInterfaceGetSystemColorSelector(MCExecContext& ctxt, bool &r_value)
{
	r_value = MCsystemCS == True;
}

void MCInterfaceSetSystemColorSelector(MCExecContext& ctxt, bool p_value)
{
	MCsystemCS = p_value ? True : False;
}

void MCInterfaceGetSystemPrintSelector(MCExecContext& ctxt, bool &r_value)
{
	r_value = MCsystemPS == True;
}

void MCInterfaceSetSystemPrintSelector(MCExecContext& ctxt, bool p_value)
{
	MCsystemPS = p_value ? True : False;
}

////////////////////////////////////////////////////////////////////////////////

void get_interface_color(const MCColor& p_color, MCStringRef p_color_name, MCInterfaceNamedColor& r_color)
{
	r_color . name = p_color_name != nil ? (MCStringRef)MCValueRetain(p_color_name) : nil;
	r_color . color = p_color;
}

void set_interface_color(MCColor& x_color, MCStringRef& x_color_name, const MCInterfaceNamedColor& p_color)
{
	if (x_color_name != nil)
		MCValueRelease(x_color_name);
	x_color_name = p_color . name != nil ? (MCStringRef)MCValueRetain(p_color . name) : nil;
	x_color = p_color . color;
}

void MCInterfaceGetPaintCompression(MCExecContext& ctxt, intenum_t& r_value)
{
	r_value = MCpaintcompression;
}

void MCInterfaceSetPaintCompression(MCExecContext& ctxt, intenum_t p_value)
{
	MCpaintcompression = (Export_format)p_value;
}

//////////

void MCInterfaceGetBrushBackColor(MCExecContext& ctxt, MCValueRef& r_color)
{
	r_color = MCValueRetain(kMCEmptyString);
}

void MCInterfaceSetBrushBackColor(MCExecContext& ctxt, MCValueRef color)
{
	// NO-OP
}

void MCInterfaceGetPenBackColor(MCExecContext& ctxt, MCValueRef& r_color)
{
	r_color = MCValueRetain(kMCEmptyString);
}

void MCInterfaceSetPenBackColor(MCExecContext& ctxt, MCValueRef color)
{
	// NO-OP
}

//////////

void MCInterfaceGetBrushColor(MCExecContext& ctxt, MCInterfaceNamedColor& r_color)
{
	get_interface_color(MCbrushcolor, MCbrushcolorname, r_color);
}

void MCInterfaceSetBrushColor(MCExecContext& ctxt, const MCInterfaceNamedColor& p_color)
{
	MCeditingimage = nil;
	MCpatternlist->freepat(MCbrushpattern);
	set_interface_color(MCbrushcolor, MCbrushcolorname, p_color);
	MCscreen -> alloccolor(MCbrushcolor);
}

void MCInterfaceGetPenColor(MCExecContext& ctxt, MCInterfaceNamedColor& r_color)
{
	get_interface_color(MCpencolor, MCpencolorname, r_color);
}

void MCInterfaceSetPenColor(MCExecContext& ctxt, const MCInterfaceNamedColor& p_color)
{
	MCeditingimage = nil;
	MCpatternlist->freepat(MCpenpattern);
	set_interface_color(MCpencolor, MCpencolorname, p_color);
	MCscreen -> alloccolor(MCpencolor);
}

void MCInterfaceGetBrushPattern(MCExecContext& ctxt, uinteger_t& r_pattern)
{
	if (MCbrushpmid < PI_END && MCbrushpmid > PI_PATTERNS)
		r_pattern = MCbrushpmid - PI_PATTERNS;
	else
		
		r_pattern = MCbrushpmid;
}

void MCInterfaceSetBrushPattern(MCExecContext& ctxt, uinteger_t pattern)
{
	MCPatternRef newpm;
	if (MCbrushpmid < PI_END)
		MCbrushpmid += PI_PATTERNS;
	newpm = MCpatternlist->allocpat(MCbrushpmid, ctxt . GetObject());
	if (newpm == None)
	{
		ctxt . LegacyThrow(EE_PROPERTY_BRUSHPATNOIMAGE);
		return;
	}
	MCeditingimage = nil;
	MCpatternlist->freepat(MCbrushpattern);
	MCbrushpattern = newpm;
}

void MCInterfaceGetPenPattern(MCExecContext& ctxt, uinteger_t& r_pattern)
{
	if (MCpenpmid < PI_END && MCpenpmid > PI_PATTERNS)
		r_pattern = MCpenpmid - PI_PATTERNS;
	else
		r_pattern = MCpenpmid;
}

void MCInterfaceSetPenPattern(MCExecContext& ctxt, uinteger_t pattern)
{
	MCPatternRef newpm;
	if (MCpenpmid < PI_END)
		MCpenpmid += PI_PATTERNS;
	newpm = MCpatternlist->allocpat(MCpenpmid, ctxt . GetObject());
	if (newpm == nil)
	{
		ctxt . LegacyThrow(EE_PROPERTY_PENPATNOIMAGE);
		return;
	}
	MCeditingimage = nil;
	MCpatternlist->freepat(MCpenpattern);
	MCpenpattern = newpm;
}

void MCInterfaceGetFilled(MCExecContext& ctxt, bool& r_filled)
{
	r_filled = MCfilled == True;
}

void MCInterfaceSetFilled(MCExecContext& ctxt, bool p_filled)
{
	MCfilled = p_filled;
}

void MCInterfaceGetPolySides(MCExecContext& ctxt, uinteger_t& r_sides)
{
	r_sides = MCpolysides;
}

void MCInterfaceSetPolySides(MCExecContext& ctxt, uinteger_t p_sides)
{
	MCpolysides = MCU_max(3U, MCU_min(p_sides, (uinteger_t)MCscreen->getmaxpoints()));
}

void MCInterfaceGetLineSize(MCExecContext& ctxt, uinteger_t& r_size)
{
	r_size = MClinesize;
}

void MCInterfaceSetLineSize(MCExecContext& ctxt, uinteger_t p_size)
{
	MClinesize = p_size;
}

void MCInterfaceGetRoundRadius(MCExecContext& ctxt, uinteger_t& r_radius)
{
	r_radius = MCroundradius;
}

void MCInterfaceSetRoundRadius(MCExecContext& ctxt, uinteger_t p_radius)
{
	MCroundradius = p_radius;
}

void MCInterfaceGetStartAngle(MCExecContext& ctxt, uinteger_t& r_angle)
{
	r_angle = MCstartangle;
}

void MCInterfaceSetStartAngle(MCExecContext& ctxt, uinteger_t p_angle)
{
	MCstartangle = p_angle % 360;
}

void MCInterfaceGetArcAngle(MCExecContext& ctxt, uinteger_t& r_angle)
{
	r_angle = MCarcangle;
}

void MCInterfaceSetArcAngle(MCExecContext& ctxt, uinteger_t p_angle)
{
	MCarcangle = p_angle % 361;
}

void MCInterfaceGetRoundEnds(MCExecContext& ctxt, bool& r_value)
{
	r_value = MCroundends == True;
}

void MCInterfaceSetRoundEnds(MCExecContext& ctxt, bool p_value)
{
	MCroundends = p_value;
}

void MCInterfaceGetDashes(MCExecContext& ctxt, uindex_t& r_count, uinteger_t*& r_dashes)
{
    MCAutoArray<uinteger_t> t_dashes;
    
    for (uindex_t i = 0; i < MCndashes; i++)
        t_dashes . Push(MCdashes[i]);
    
    t_dashes . Take(r_dashes, r_count);
}

void MCInterfaceSetDashes(MCExecContext& ctxt, uindex_t p_count, uinteger_t* p_dashes)
{
    MCAutoArray<uint1> t_dashes;
    
    uint1 *newdashes = nil;
    uint2 newndashes = 0;
    uint4 t_dash_length = 0;
    uindex_t t_new_count;
    
    for (uindex_t i = 0; i < p_count; i++)
    {
        if (p_dashes[i] >= 256)
        {
            ctxt . LegacyThrow(EE_GRAPHIC_NAN);
            return;
        }
        t_dashes . Push((uint1)p_dashes[i]);
        t_dash_length += p_dashes[i];
    }
    
    t_dashes . Take(newdashes, t_new_count);
    newndashes = t_new_count;
    
    if (newndashes > 0 && t_dash_length == 0)
    {
        delete newdashes;
        newdashes = nil;
        newndashes = 0;
    }
    
	delete MCdashes;
	MCdashes = newdashes;
	MCndashes = newndashes;
}

////////////////////////////////////////////////////////////////////////////////

void MCInterfaceGetRecentCards(MCExecContext& ctxt, MCStringRef& r_cards)
{
	if (MCrecent -> GetRecent(ctxt, nil, P_LONG_ID, r_cards))
		return;

	ctxt . Throw();
}

void MCInterfaceGetRecentNames(MCExecContext& ctxt, MCStringRef& r_names)
{
	if (MCrecent -> GetRecent(ctxt, nil, P_SHORT_NAME, r_names))
		return;

	ctxt . Throw();
}

void MCInterfaceGetEditBackground(MCExecContext& ctxt, bool& r_value)
{
	MCdefaultstackptr -> getboolprop(ctxt, 0, P_EDIT_BACKGROUND, False, r_value);
}

void MCInterfaceSetEditBackground(MCExecContext& ctxt, bool p_new_value)
{
	MCdefaultstackptr -> setboolprop(ctxt, 0, P_EDIT_BACKGROUND, False, p_new_value);
}

void MCInterfaceGetLockScreen(MCExecContext& ctxt, bool& r_value)
{
	// MW-2011-08-18: [[ Redraw ]] Update to use redraw.
	r_value = MCRedrawIsScreenLocked();
}

void MCInterfaceSetLockScreen(MCExecContext& ctxt, bool p_new_lock)
{
	// MW-2011-08-18: [[ Redraw ]] Update to use redraw methods.
	if (p_new_lock)
		MCRedrawLockScreen();
	else
		MCRedrawUnlockScreenWithEffects();
}

////////////////////////////////////////////////////////////////////////////////

void MCInterfaceGetAccentColor(MCExecContext& ctxt, MCInterfaceNamedColor& r_color)
{
	get_interface_color(MCaccentcolor, MCaccentcolorname, r_color);
}

void MCInterfaceSetAccentColor(MCExecContext& ctxt, const MCInterfaceNamedColor& p_color)
{
	set_interface_color(MCaccentcolor, MCaccentcolorname, p_color);
}

void MCInterfaceGetHiliteColor(MCExecContext& ctxt, MCInterfaceNamedColor& r_color)
{
	get_interface_color(MChilitecolor, MChilitecolorname, r_color);
}

void MCInterfaceSetHiliteColor(MCExecContext& ctxt, const MCInterfaceNamedColor& p_color)
{
	set_interface_color(MChilitecolor, MChilitecolorname, p_color);
}

void MCInterfaceGetLinkColor(MCExecContext& ctxt, MCInterfaceNamedColor& r_color)
{
	get_interface_color(MClinkatts . color, MClinkatts . colorname, r_color);
}

void MCInterfaceSetLinkColor(MCExecContext& ctxt, const MCInterfaceNamedColor& p_color)
{
	set_interface_color(MClinkatts . color, MClinkatts . colorname, p_color);
	
	// MW-2011-08-17: [[ Redraw ]] Global property could affect anything so dirty screen.
	MCRedrawDirtyScreen();
}

void MCInterfaceGetLinkHiliteColor(MCExecContext& ctxt, MCInterfaceNamedColor& r_color)
{
	get_interface_color(MClinkatts . color, MClinkatts . colorname, r_color);
}

void MCInterfaceSetLinkHiliteColor(MCExecContext& ctxt, const MCInterfaceNamedColor& p_color)
{
	set_interface_color(MClinkatts . hilitecolor, MClinkatts . hilitecolorname, p_color);
	
	// MW-2011-08-17: [[ Redraw ]] Global property could affect anything so dirty screen.
	MCRedrawDirtyScreen();
}

void MCInterfaceGetLinkVisitedColor(MCExecContext& ctxt, MCInterfaceNamedColor& r_color)
{
	get_interface_color(MClinkatts . visitedcolor, MClinkatts . visitedcolorname, r_color);
}

void MCInterfaceSetLinkVisitedColor(MCExecContext& ctxt, const MCInterfaceNamedColor& p_color)
{
	set_interface_color(MClinkatts . visitedcolor, MClinkatts . visitedcolorname, p_color);
	
	// MW-2011-08-17: [[ Redraw ]] Global property could affect anything so dirty screen.
	MCRedrawDirtyScreen();
}

void MCInterfaceGetUnderlineLinks(MCExecContext& ctxt, bool& r_value)
{
	r_value = MClinkatts . underline == True;
}

void MCInterfaceSetUnderlineLinks(MCExecContext& ctxt, bool p_value)
{
	MClinkatts . underline = p_value;
	
	// MW-2011-08-17: [[ Redraw ]] Global property could affect anything so dirty screen.
	MCRedrawDirtyScreen();
}

////////////////////////////////////////////////////////////////////////////////

void MCInterfaceGetSelectGroupedControls(MCExecContext& ctxt, bool& r_value)
{
	r_value = MCselectgrouped == True;
}

void MCInterfaceSetSelectGroupedControls(MCExecContext& ctxt, bool p_value)
{
	MCselectgrouped = p_value;
}

////////////////////////////////////////////////////////////////////////////////

void MCInterfaceGetIcon(MCExecContext& ctxt, uinteger_t& r_icon)
{
	r_icon = MCiconid;
}

void MCInterfaceSetIcon(MCExecContext& ctxt, uinteger_t p_icon)
{
	MCiconid = p_icon;
	MCscreen -> seticon(MCiconid);
}

void MCInterfaceGetIconMenu(MCExecContext& ctxt, MCStringRef& r_menu)
{
	r_menu = (MCStringRef)MCValueRetain(MCiconmenu);
}

void MCInterfaceSetIconMenu(MCExecContext& ctxt, MCStringRef p_menu)
{
	MCValueAssign(MCiconmenu, p_menu);
	MCscreen -> seticonmenu(MCiconmenu);
}

void MCInterfaceGetStatusIcon(MCExecContext& ctxt, uinteger_t& r_icon)
{
	r_icon = MCstatusiconid;
}

void MCInterfaceSetStatusIcon(MCExecContext& ctxt, uinteger_t p_icon)
{
	if (MCstatusiconid == p_icon)
		return;
		
	MCstatusiconid = p_icon;
	MCscreen -> configurestatusicon(MCstatusiconid, MCstatusiconmenu, MCstatusicontooltip);
}

void MCInterfaceGetStatusIconToolTip(MCExecContext& ctxt, MCStringRef& r_tooltip)
{
	r_tooltip = (MCStringRef)MCValueRetain(MCstatusicontooltip);
}

void MCInterfaceSetStatusIconToolTip(MCExecContext& ctxt, MCStringRef p_tooltip)
{
	MCValueAssign(MCstatusicontooltip, p_tooltip);
	MCscreen -> configurestatusicon(MCstatusiconid, MCstatusiconmenu, MCstatusicontooltip);
}

void MCInterfaceGetStatusIconMenu(MCExecContext& ctxt, MCStringRef& r_icon_menu)
{
	r_icon_menu = (MCStringRef)MCValueRetain(MCstatusiconmenu);
}

void MCInterfaceSetStatusIconMenu(MCExecContext& ctxt, MCStringRef p_icon_menu)
{
	MCValueAssign(MCstatusiconmenu, p_icon_menu);
	MCscreen -> configurestatusicon(MCstatusiconid, MCstatusiconmenu, MCstatusicontooltip);
}

////////////////////////////////////////////////////////////////////////////////

void MCInterfaceGetAllowInlineInput(MCExecContext& ctxt, bool &r_value)
{
	r_value = MCinlineinput == True;
}

void MCInterfaceSetAllowInlineInput(MCExecContext& ctxt, bool p_value)
{
	MCinlineinput = p_value ? True : False;
}

void MCInterfaceGetDragDelta(MCExecContext& ctxt, uinteger_t& r_value)
{
	r_value = MCdragdelta;
}

void MCInterfaceSetDragDelta(MCExecContext& ctxt, uinteger_t p_value)
{
	MCdragdelta = p_value;
}

void MCInterfaceGetStackFileType(MCExecContext& ctxt, MCStringRef& r_value)
{
	r_value = MCValueRetain(MCstackfiletype);
}

void MCInterfaceSetStackFileType(MCExecContext& ctxt, MCStringRef p_value)
{
	MCValueAssign(MCstackfiletype, p_value);
}


void MCInterfaceGetStackFileVersion(MCExecContext& ctxt, MCStringRef& r_value)
{
	if (MCstackfileversion % 100 == 0) 
	{
		if (MCStringFormat(r_value, "%d.%d", MCstackfileversion / 1000, (MCstackfileversion % 1000) / 100))
			return;
	}
	else
	{
		if (MCStringFormat(r_value, "%d.%d.%d", MCstackfileversion / 1000, (MCstackfileversion % 1000) / 100, (MCstackfileversion % 100) / 10))
			return;
	}

	ctxt . Throw();
}

void MCInterfaceSetStackFileVersion(MCExecContext& ctxt, MCStringRef p_value)
{
	uint4 major = 0, minor = 0, revision = 0, version = 0;
	uint4 count;
	// MW-2006-03-24: This should be snscanf - except it doesn't exist on BSD!!
	char *t_version;
	
	t_version = strclone(MCStringGetCString(p_value));
	count = sscanf(t_version, "%d.%d.%d", &major, &minor, &revision);
	delete t_version;
	
	version = major * 1000 + minor * 100 + revision * 10;
	
	// MW-2012-03-04: [[ StackFile5500 ]] Allow versions up to 5500 to be set.
	if (count < 2 || version < 2400 || version > 5500)
	{
		ctxt . LegacyThrow(EE_PROPERTY_STACKFILEBADVERSION);
		return;
	}
	MCstackfileversion = version;
}

////////////////////////////////////////////////////////////////////////////////

void MCInterfaceGetProcessType(MCExecContext& ctxt, intenum_t& r_value)
{
	r_value = MCS_processtypeisforeground() ? 1 : 0;
}

void MCInterfaceSetProcessType(MCExecContext& ctxt, intenum_t p_value)
{
	bool t_wants_foreground;
	if (p_value == 0)
		t_wants_foreground = false;
	else
		t_wants_foreground = true;
		
	if (MCS_changeprocesstype(t_wants_foreground))
		return;
		
	ctxt . LegacyThrow(EE_PROCESSTYPE_NOTPOSSIBLE);
}

////////////////////////////////////////////////////////////////////////////////

void MCInterfaceGetShowInvisibles(MCExecContext& ctxt, bool& r_value)
{
	r_value = MCshowinvisibles == True;
}

void MCInterfaceSetShowInvisibles(MCExecContext& ctxt, bool p_value)
{
	MCshowinvisibles = p_value ? True : False;
	
	// MW-2011-08-17: [[ Redraw ]] Things are now visible that weren't before so dirty the screen.
	MCRedrawDirtyScreen();
}

void MCInterfaceSetCursor(MCExecContext& ctxt, uinteger_t& r_id, bool p_is_default, MCCursorRef& r_cursor)
{
	if (r_id < PI_NCURSORS)
	{
		if (!p_is_default && r_id == PI_BUSY)
		{
			r_id = PI_BUSY1 + MCbusycount;
			MCbusycount = MCbusycount + 1 & 0x7;
		}
		r_cursor = MCcursors[r_id];
	}
	else
	{
		// MW-2009-02-02: [[ Improved image search ]]
		// Search for the appropriate image object using the standard method - note
		// here we use the object attached to the execution context rather than the
		// 'parent' - this ensures that the search follows the use of behavior.
		MCImage *newim;
		newim = ctxt . GetObject() -> resolveimageid(r_id);
		
		if (newim == nil)
		{
			if (r_id == 28)
				r_cursor = MCcursors[8];
			else if (r_id == 29)
				r_cursor = MCcursors[1];
			else
			{
				ctxt . LegacyThrow(EE_PROPERTY_CURSORNOIMAGE);
				return;
			}
		}
		else
			r_cursor = newim->getcursor(p_is_default);
	}
}


void MCInterfaceGetCursor(MCExecContext& ctxt, uinteger_t& r_value)
{
	r_value = MCcursorid;
}

void MCInterfaceSetCursor(MCExecContext& ctxt, uinteger_t p_value)
{
	MCCursorRef t_cursor;
	MCInterfaceSetCursor(ctxt, p_value, false, t_cursor);
	if (t_cursor != nil)
	{
		MCcursor = t_cursor;
		MCcursorid = p_value;
		if (MCmousestackptr != NULL)
			MCmousestackptr->resetcursor(True);
		else
			MCdefaultstackptr->resetcursor(True);
	}
}

void MCInterfaceGetDefaultCursor(MCExecContext& ctxt, uinteger_t& r_value)
{
	r_value = MCdefaultcursorid;
}

void MCInterfaceSetDefaultCursor(MCExecContext& ctxt, uinteger_t p_value)
{
	MCCursorRef t_cursor;
	MCInterfaceSetCursor(ctxt, p_value, true, t_cursor);
	if (t_cursor != nil)
	{
		MCdefaultcursor = t_cursor;
		MCdefaultcursorid = p_value;
		if (MCmousestackptr != NULL)
			MCmousestackptr->resetcursor(True);
		else
			MCdefaultstackptr->resetcursor(True);
	}
}
void MCInterfaceGetDefaultStack(MCExecContext& ctxt, MCStringRef& r_value)
{
	MCAutoValueRef t_value;
	if (MCdefaultstackptr -> names(P_NAME, &t_value))
		if (ctxt.ConvertToString(*t_value, r_value))
			return;
	
	ctxt.Throw();
}

void MCInterfaceSetDefaultStack(MCExecContext& ctxt, MCStringRef p_value)
{
	MCStack *sptr;
	sptr = MCdefaultstackptr->findstackname_oldstring(MCStringGetOldString(p_value));
	
	if (sptr == nil)
	{
		ctxt . LegacyThrow(EE_PROPERTY_NODEFAULTSTACK);
		return;
	}

	MCdefaultstackptr = MCstaticdefaultstackptr = sptr;
}

void MCInterfaceGetDefaultMenubar(MCExecContext& ctxt, MCNameRef& r_value)
{	
	if (MCdefaultmenubar == nil)
	{
		r_value = MCValueRetain(kMCEmptyName);
		return;
	}
	else
	{
		MCAutoValueRef t_value;
		MCAutoStringRef t_string;
		if (MCdefaultmenubar->names(P_LONG_NAME, &t_value))
			if (ctxt.ConvertToString(*t_value, &t_string))
				if (MCNameCreate(*t_string, r_value))
					return;
	}

	ctxt . Throw();
}

void MCInterfaceSetDefaultMenubar(MCExecContext& ctxt, MCNameRef p_value)
{
	MCGroup *gptr = (MCGroup *)MCdefaultstackptr->getobjname(CT_GROUP, p_value);
																	 
	if (gptr == NULL)
	{
		ctxt . LegacyThrow(EE_PROPERTY_NODEFAULTMENUBAR);
		return;
	}
	
	MCdefaultmenubar = gptr;
	MCscreen->updatemenubar(False);
}
void MCInterfaceGetDragSpeed(MCExecContext& ctxt, uinteger_t& r_value)
{
	r_value = MCdragspeed;
}

void MCInterfaceSetDragSpeed(MCExecContext& ctxt, uinteger_t p_value)
{
	MCdragspeed = p_value;
}

void MCInterfaceGetMoveSpeed(MCExecContext& ctxt, uinteger_t& r_value)
{
	r_value = MCmovespeed;
}

void MCInterfaceSetMoveSpeed(MCExecContext& ctxt, uinteger_t p_value)
{
	MCmovespeed = p_value;
}

void MCInterfaceGetLockCursor(MCExecContext& ctxt, bool& r_value)
{
	r_value = MClockcursor == True;
}

void MCInterfaceSetLockCursor(MCExecContext& ctxt, bool p_value)
{
	MClockcursor = p_value ? True : False;
	if (!MClockcursor)
		ctxt . GetObject()->getstack()->resetcursor(True);
}

void MCInterfaceGetLockErrors(MCExecContext& ctxt, bool& r_value)
{
	r_value = MClockerrors == True;
}

void MCInterfaceSetLockErrors(MCExecContext& ctxt, bool p_value)
{			
	MCerrorlockptr = ctxt . GetObject();
	MClockerrors = p_value ? True : False;
}

void MCInterfaceGetLockMenus(MCExecContext& ctxt, bool& r_value)
{
	r_value = MClockmenus == True;
}

void MCInterfaceSetLockMenus(MCExecContext& ctxt, bool p_value)
{
	MClockmenus = p_value ? True : False;
	MCscreen->updatemenubar(True);
}

void MCInterfaceGetLockMessages(MCExecContext& ctxt, bool& r_value)
{
	r_value = MClockmessages == True;
}

void MCInterfaceSetLockMessages(MCExecContext& ctxt, bool p_value)
{
	MClockmessages = p_value ? True : False;
}

void MCInterfaceGetLockMoves(MCExecContext& ctxt, bool& r_value)
{
	r_value = MClockmoves == True;
}

void MCInterfaceSetLockMoves(MCExecContext& ctxt, bool p_value)
{
	MClockmoves = p_value ? True : False;
}

void MCInterfaceGetLockRecent(MCExecContext& ctxt, bool& r_value)
{
	r_value = MClockrecent == True;
}

void MCInterfaceSetLockRecent(MCExecContext& ctxt, bool p_value)
{
	MClockrecent = p_value ? True : False;
}

////////////////////////////////////////////////////////////////////////////////

void MCInterfaceGetIdleRate(MCExecContext& ctxt, uinteger_t& r_value)
{
	r_value = MCidleRate;
}

void MCInterfaceSetIdleRate(MCExecContext& ctxt, uinteger_t p_value)
{
	MCidleRate = MCU_max(p_value, (uint4)1);
}

void MCInterfaceGetIdleTicks(MCExecContext& ctxt, uinteger_t& r_value)
{
	r_value = MCidleRate * 60 / 1000;
}

void MCInterfaceSetIdleTicks(MCExecContext& ctxt, uinteger_t p_value)
{
	MCidleRate = MCU_max(p_value * 1000 / 60, (uint4)1);
}

void MCInterfaceGetBlinkRate(MCExecContext& ctxt, uinteger_t& r_value)
{
	r_value = MCblinkrate;
}

void MCInterfaceSetBlinkRate(MCExecContext& ctxt, uinteger_t p_value)
{
	MCblinkrate = MCU_max(p_value, (uint4)1);
}

void MCInterfaceGetRepeatRate(MCExecContext& ctxt, uinteger_t& r_value)
{
	r_value = MCrepeatrate;
}

void MCInterfaceSetRepeatRate(MCExecContext& ctxt, uinteger_t p_value)
{
	MCrepeatrate = MCU_max(p_value, (uint4)1);
}

void MCInterfaceGetRepeatDelay(MCExecContext& ctxt, uinteger_t& r_value)
{
	r_value = MCrepeatdelay;
}

void MCInterfaceSetRepeatDelay(MCExecContext& ctxt, uinteger_t p_value)
{
	MCrepeatdelay = p_value;
}

void MCInterfaceGetTypeRate(MCExecContext& ctxt, uinteger_t& r_value)
{
	r_value = MCtyperate;
}

void MCInterfaceSetTypeRate(MCExecContext& ctxt, uinteger_t p_value)
{
	MCtyperate = p_value;
}

void MCInterfaceGetSyncRate(MCExecContext& ctxt, uinteger_t& r_value)
{
	r_value = MCsyncrate;
}

void MCInterfaceSetSyncRate(MCExecContext& ctxt, uinteger_t p_value)
{
	MCsyncrate = MCU_max(p_value, (uint4)1);
}

void MCInterfaceGetEffectRate(MCExecContext& ctxt, uinteger_t& r_value)
{
	r_value = MCeffectrate;
}

void MCInterfaceSetEffectRate(MCExecContext& ctxt, uinteger_t p_value)
{
	MCeffectrate = p_value;
}

void MCInterfaceGetDoubleDelta(MCExecContext& ctxt, uinteger_t& r_value)
{
	r_value = MCdoubledelta;
}

void MCInterfaceSetDoubleDelta(MCExecContext& ctxt, uinteger_t p_value)
{
	MCdoubledelta = p_value;
}

void MCInterfaceGetDoubleTime(MCExecContext& ctxt, uinteger_t& r_value)
{
	r_value = MCdoubletime;
}

void MCInterfaceSetDoubleTime(MCExecContext& ctxt, uinteger_t p_value)
{
	MCdoubletime = p_value;
}

void MCInterfaceGetTooltipDelay(MCExecContext& ctxt, uinteger_t& r_value)
{
	r_value = MCtooltipdelay;
}

void MCInterfaceSetTooltipDelay(MCExecContext& ctxt, uinteger_t p_value)
{
	MCtooltipdelay = p_value;
}

////////////////////////////////////////////////////////////////////////////////

void MCInterfaceGetNavigationArrows(MCExecContext& ctxt, bool& r_value)
{
	r_value = MCnavigationarrows == True;
}

void MCInterfaceSetNavigationArrows(MCExecContext& ctxt, bool p_value)
{
	MCnavigationarrows = p_value ? True : False;
}

void MCInterfaceGetExtendKey(MCExecContext& ctxt, uinteger_t& r_value)
{
	r_value = MCextendkey;
}

void MCInterfaceSetExtendKey(MCExecContext& ctxt, uinteger_t p_value)
{
	MCextendkey = p_value;
}

void MCInterfaceGetPointerFocus(MCExecContext& ctxt, bool& r_value)
{
	r_value = MCpointerfocus == True;
}

void MCInterfaceSetPointerFocus(MCExecContext& ctxt, bool p_value)
{
	MCpointerfocus = p_value ? True : False;
}

void MCInterfaceGetEmacsKeyBindings(MCExecContext& ctxt, bool& r_value)
{
	r_value = MCemacskeys == True;
}

void MCInterfaceSetEmacsKeyBindings(MCExecContext& ctxt, bool p_value)
{
	MCemacskeys = p_value ? True : False;
}

void MCInterfaceGetRaiseMenus(MCExecContext& ctxt, bool& r_value)
{
	r_value = MCraisemenus == True;
}

void MCInterfaceSetRaiseMenus(MCExecContext& ctxt, bool p_value)
{
	MCraisemenus = p_value ? True : False;
}

void MCInterfaceGetActivatePalettes(MCExecContext& ctxt, bool& r_value)
{
	r_value = MCactivatepalettes == True;
}

void MCInterfaceSetActivatePalettes(MCExecContext& ctxt, bool p_value)
{
	MCactivatepalettes = p_value ? True : False;
}

void MCInterfaceGetHidePalettes(MCExecContext& ctxt, bool& r_value)
{
	r_value = MChidepalettes == True;
}

void MCInterfaceSetHidePalettes(MCExecContext& ctxt, bool p_value)
{
	MChidepalettes = p_value ? True : False;
}


void MCInterfaceGetRaisePalettes(MCExecContext& ctxt, bool& r_value)
{
	r_value = MCraisepalettes == True;
}

void MCInterfaceSetRaisePalettes(MCExecContext& ctxt, bool p_value)
{
	// MW-2004-11-17: On Linux, effect a restack if 'raisepalettes' is changed
	// MW-2004-11-24: Altered MCStacklst::restack to find right stack if passed NULL
	MCraisepalettes = p_value ? True : False;
#ifdef LINUX
	MCstacks -> restack(NULL);
#endif
}

void MCInterfaceGetRaiseWindows(MCExecContext& ctxt, bool& r_value)
{
	r_value = MCraisewindows == True;
}

void MCInterfaceSetRaiseWindows(MCExecContext& ctxt, bool p_value)
{
	MCraisewindows = p_value ? True : False;
	MCscreen -> enactraisewindows();
}

void MCInterfaceGetHideBackdrop(MCExecContext& ctxt, bool& r_value)
{
	r_value = MChidebackdrop == True;
}

void MCInterfaceSetHideBackdrop(MCExecContext& ctxt, bool p_value)
{
	MChidebackdrop = p_value ? True : False;
}

void MCInterfaceGetDontUseNavigationServices(MCExecContext& ctxt, bool& r_value)
{
	r_value = MCdontuseNS == True;
}

void MCInterfaceSetDontUseNavigationServices(MCExecContext& ctxt, bool p_value)
{
	MCdontuseNS = p_value ? True : False;
}

////////////////////////////////////////////////////////////////////////////////

void MCInterfaceGetProportionalThumbs(MCExecContext& ctxt, bool& r_value)
{
	r_value = MCproportionalthumbs == True;
}

void MCInterfaceSetProportionalThumbs(MCExecContext& ctxt, bool p_value)
{
	if (IsMacLFAM())
		return;

	MCproportionalthumbs = p_value ? True : False;
	
	// MW-2011-08-17: [[ Redraw ]] This affects the redraw of any scrollbar so dirty everything.
	MCRedrawDirtyScreen();
}

void MCInterfaceGetSharedMemory(MCExecContext& ctxt, bool& r_value)
{
	r_value = MCshm == True;
}

void MCInterfaceSetSharedMemory(MCExecContext& ctxt, bool p_value)
{
	MCshm = p_value ? True : False;
}

void MCInterfaceGetScreenGamma(MCExecContext& ctxt, double& r_value)
{
	r_value = MCgamma;
}

void MCInterfaceSetScreenGamma(MCExecContext& ctxt, double p_value)
{
	MCgamma = p_value;
}

void MCInterfaceGetSelectionMode(MCExecContext& ctxt, intenum_t& r_value)
{
	r_value = (intenum_t)MCselectintersect;
}

void MCInterfaceSetSelectionMode(MCExecContext& ctxt, intenum_t p_value)
{
	MCselectintersect = (Boolean)p_value;
}

void MCInterfaceGetSelectionHandleColor(MCExecContext& ctxt, MCInterfaceNamedColor& r_color)
{
	get_interface_color(MCselectioncolor, MCselectioncolorname, r_color);
}

void MCInterfaceSetSelectionHandleColor(MCExecContext& ctxt, const MCInterfaceNamedColor& p_color)
{
	set_interface_color(MCselectioncolor, MCselectioncolorname, p_color);
	MCselected->redraw();
}

void MCInterfaceGetWindowBoundingRect(MCExecContext& ctxt, MCRectangle& r_value)
{
	r_value = MCwbr;
}

void MCInterfaceSetWindowBoundingRect(MCExecContext& ctxt, MCRectangle p_value)
{
	MCwbr = p_value;
}

void MCInterfaceGetJpegQuality(MCExecContext& ctxt, uinteger_t& r_value)
{
	r_value = MCjpegquality;
}

void MCInterfaceSetJpegQuality(MCExecContext& ctxt, uinteger_t p_value)
{
	MCjpegquality = MCU_min(p_value, (uint4)100);
}

void MCInterfaceGetRelayerGroupedControls(MCExecContext& ctxt, bool& r_value)
{
	r_value = MCrelayergrouped == True;
}

void MCInterfaceSetRelayerGroupedControls(MCExecContext& ctxt, bool p_value)
{
	MCrelayergrouped= p_value ? True : False;
}

////////////////////////////////////////////////////////////////////////////////

void MCInterfaceSetBrush(MCExecContext& ctxt, Properties p_which, uinteger_t p_value)
{
	uint4 t_newbrush = p_value;
	if (t_newbrush < PI_PATTERNS)
		t_newbrush += PI_BRUSHES;

	// MW-2009-02-02: [[ Improved image search ]]
	// Search for the appropriate image object using the standard method - note
	// here we use the object attached to the execution context rather than the
	// 'parent' - this ensures that the search follows the use of behavior.
	MCImage *newim;
	newim = ctxt . GetObject() -> resolveimageid(t_newbrush);

	if (newim == NULL)
	{
		ctxt . LegacyThrow(EE_PROPERTY_BRUSHNOIMAGE);
		return;
	}

	switch (p_which)
	{
	case P_BRUSH:
		MCbrush = t_newbrush;
		break;
	case P_ERASER:
		MCeraser = t_newbrush;
		break;
	case P_SPRAY:
		MCspray = t_newbrush;
		break;
	default:
		break;
	}

	newim->createbrush(p_which);
	ctxt . GetObject() -> getstack() -> resetcursor(True);
}

void MCInterfaceGetBrush(MCExecContext& ctxt, uinteger_t& r_value)
{
	r_value = MCbrush < PI_PATTERNS ? MCbrush - PI_BRUSHES : MCbrush;
}

void MCInterfaceSetBrush(MCExecContext& ctxt, uinteger_t p_value)
{
	MCInterfaceSetBrush(ctxt, P_BRUSH, p_value);
}

void MCInterfaceGetEraser(MCExecContext& ctxt, uinteger_t& r_value)
{
	r_value = MCeraser < PI_PATTERNS ? MCeraser - PI_BRUSHES : MCeraser;
}

void MCInterfaceSetEraser(MCExecContext& ctxt, uinteger_t p_value)
{
	MCInterfaceSetBrush(ctxt, P_ERASER, p_value);
}

void MCInterfaceGetSpray(MCExecContext& ctxt, uinteger_t& r_value)
{
	r_value = MCspray < PI_PATTERNS ? MCspray - PI_BRUSHES : MCspray;
}

void MCInterfaceSetSpray(MCExecContext& ctxt, uinteger_t p_value)
{
	MCInterfaceSetBrush(ctxt, P_SPRAY, p_value);
}

void MCInterfaceGetCentered(MCExecContext& ctxt, bool& r_value)
{
	r_value = MCcentered == True;
}

void MCInterfaceSetCentered(MCExecContext& ctxt, bool p_value)
{
	MCcentered = p_value ? True : False;
}

void MCInterfaceGetGrid(MCExecContext& ctxt, bool& r_value)
{
	r_value = MCgrid == True;
}

void MCInterfaceSetGrid(MCExecContext& ctxt, bool p_value)
{
	MCgrid = p_value ? True : False;
}

void MCInterfaceGetGridSize(MCExecContext& ctxt, uinteger_t& r_value)
{
	r_value = MCgridsize;
}

void MCInterfaceSetGridSize(MCExecContext& ctxt, uinteger_t p_value)
{
	MCgridsize = MCU_max(p_value, (uint4)1);
}

void MCInterfaceGetSlices(MCExecContext& ctxt, uinteger_t& r_value)
{
	r_value = MCslices;
}

void MCInterfaceSetSlices(MCExecContext& ctxt, uinteger_t p_value)
{
	MCslices = p_value < 2 ? 2 : p_value;
}

void MCInterfaceGetBeepLoudness(MCExecContext& ctxt, integer_t& r_value)
{
	MCscreen -> getbeep(P_BEEP_LOUDNESS, r_value);
}

void MCInterfaceSetBeepLoudness(MCExecContext& ctxt, integer_t p_value)
{
	MCscreen -> setbeep(P_BEEP_LOUDNESS, p_value);
}

void MCInterfaceGetBeepPitch(MCExecContext& ctxt, integer_t& r_value)
{
	MCscreen -> getbeep(P_BEEP_PITCH, r_value);
}

void MCInterfaceSetBeepPitch(MCExecContext& ctxt, integer_t p_value)
{
	MCscreen -> setbeep(P_BEEP_PITCH, p_value);
}

void MCInterfaceGetBeepDuration(MCExecContext& ctxt, integer_t& r_value)
{
	MCscreen -> getbeep(P_BEEP_DURATION, r_value);
}

void MCInterfaceSetBeepDuration(MCExecContext& ctxt, integer_t p_value)
{
	MCscreen -> setbeep(P_BEEP_DURATION, p_value);
}

void MCInterfaceGetBeepSound(MCExecContext& ctxt, MCStringRef& r_value)
{
	if (!MCscreen -> getbeepsound(r_value))
		r_value = MCValueRetain(kMCEmptyString);
}

void MCInterfaceSetBeepSound(MCExecContext& ctxt, MCStringRef p_value)
{
	if (MCscreen -> setbeepsound(p_value))
		return;

	ctxt . Throw();
}
void MCInterfaceGetTool(MCExecContext& ctxt, MCStringRef& r_value)
{
	MCStringFormat(r_value, "%s tool", MCtoolnames[MCcurtool]);
}

void MCInterfaceSetTool(MCExecContext& ctxt, MCStringRef p_value)
{
	MCU_choose_tool(ctxt, p_value, T_UNDEFINED);
}

////////////////////////////////////////////////////////////////////////////////

void MCInterfaceGetScreenRect(MCExecContext& ctxt, bool p_working, bool p_effective, MCRectangle& r_value)
{
	const MCDisplay *t_displays;
	MCscreen -> getdisplays(t_displays, p_effective);

	r_value = p_working ? t_displays[0] . workarea : t_displays[0] . viewport;
}

void MCInterfaceGetScreenRects(MCExecContext& ctxt, bool p_working, bool p_effective, MCStringRef& r_value)
{
	MCAutoListRef t_list;
	bool t_success = true;

	t_success = MCListCreateMutable('\n', &t_list);

	const MCDisplay *t_displays;
	uinteger_t t_count = 0;

	t_count = MCscreen->getdisplays(t_displays, p_effective);

	for (uinteger_t i = 0; t_success && i < t_count; i++)
	{
		MCAutoStringRef t_string;
		MCRectangle t_rect;

		t_rect = p_working ? t_displays[i].workarea : t_displays[i].viewport;
		t_success = MCStringFormat(&t_string, "%d,%d,%d,%d", t_rect.x, t_rect.y,
			t_rect.x + t_rect.width, t_rect.y + t_rect.height) &&
			MCListAppend(*t_list, *t_string);
	}

	if (t_success)
		t_success = MCListCopyAsString(*t_list, r_value);

	if (t_success)
		return;

	ctxt.Throw();
}

////////////////////////////////////////////////////////////////////////////////

void MCInterfaceEvalHelpStackAsObject(MCExecContext& ctxt, MCObjectPtr& r_object)
{
    MCStack *t_stack;
    t_stack = MCdefaultstackptr->findstackname(MCM_help);
    
    if (t_stack != nil)
    {
        r_object . object = t_stack;
        r_object . part_id = 0;
		return;
    }
    
    ctxt . LegacyThrow(EE_CHUNK_NOTARGET);
}

void MCInterfaceEvalHomeStackAsObject(MCExecContext& ctxt, MCObjectPtr& r_object)
{
    MCStack *t_stack;
    t_stack = MCdispatcher -> gethome();
    
    if (t_stack != nil)
    {
        r_object . object = t_stack;
        r_object . part_id = 0;
		return;
    }
    
    ctxt . LegacyThrow(EE_CHUNK_NOTARGET);
}

void MCInterfaceEvalSelectedObjectAsObject(MCExecContext& ctxt, MCObjectPtr& r_object)
{
    MCObject *t_object;
    t_object = MCselected -> getfirst();
    
    if (t_object != nil)
    {
        r_object . object = t_object;
        r_object . part_id = 0;
        return;
    }
    
    ctxt . LegacyThrow(EE_CHUNK_NOTARGET);
}

void MCInterfaceEvalTopStackAsObject(MCExecContext& ctxt, MCObjectPtr& r_object)
{
    if (MCtopstackptr != nil)
    {
        r_object . object = MCtopstackptr;
        r_object . part_id = 0;
        return;
    }
    
    ctxt . LegacyThrow(EE_CHUNK_NOTARGET);
}

void MCInterfaceEvalClickStackAsObject(MCExecContext& ctxt, MCObjectPtr& r_object)
{
    if (MCclickstackptr != nil)
    {
        r_object . object = MCclickstackptr;
        r_object . part_id = 0;
        return;
    }
    
    ctxt . LegacyThrow(EE_CHUNK_NOTARGET);
}

void MCInterfaceEvalMouseStackAsObject(MCExecContext& ctxt, MCObjectPtr& r_object)
{
    if (MCmousestackptr != nil)
    {
        r_object . object = MCmousestackptr;
        r_object . part_id = 0;
        return;
    }
    
    ctxt . LegacyThrow(EE_CHUNK_NOTARGET);
}

void MCInterfaceEvalClickFieldAsObject(MCExecContext& ctxt, MCObjectPtr& r_object)
{
    if (MCclickfield != nil)
    {
        r_object . object = MCclickfield;
        r_object . part_id = 0;
        return;
    }
    
    ctxt . LegacyThrow(EE_CHUNK_NOTARGET);
}

void MCInterfaceEvalSelectedFieldAsObject(MCExecContext& ctxt, MCObjectPtr& r_object)
{
    if (MCactivefield != nil)
    {
        r_object . object = MCactivefield;
        r_object . part_id = 0;
        return;
    }
    
    ctxt . LegacyThrow(EE_CHUNK_NOTARGET);
}
void MCInterfaceEvalSelectedImageAsObject(MCExecContext& ctxt, MCObjectPtr& r_object)
{
    if (MCactiveimage != nil)
    {
        r_object . object = MCactiveimage;
        r_object . part_id = 0;
        return;
    }
    
    ctxt . LegacyThrow(EE_CHUNK_NOTARGET);
}
void MCInterfaceEvalFoundFieldAsObject(MCExecContext& ctxt, MCObjectPtr& r_object)
{
    if (MCfoundfield != nil)
    {
        r_object . object = MCfoundfield;
        r_object . part_id = 0;
        return;
    }
    
    ctxt . LegacyThrow(EE_CHUNK_NOTARGET);
}

void MCInterfaceEvalMouseControlAsObject(MCExecContext& ctxt, MCObjectPtr& r_object)
{
    // OK-2009-01-19: Refactored to ensure behaviour is the same as the mouseControl.
    if (MCmousestackptr != nil)
    {
        r_object . object = MCmousestackptr->getcard()->getmousecontrol();
        r_object . part_id = 0;
        return;
    }
    
    ctxt . LegacyThrow(EE_CHUNK_NOTARGET);
}

void MCInterfaceEvalFocusedObjectAsObject(MCExecContext& ctxt, MCObjectPtr& r_object)
{
    MCObject *t_object;
    t_object = MCdefaultstackptr->getcard()->getkfocused();
    
    if (t_object == nil)
        t_object = MCdefaultstackptr->getcard();
    
    if (t_object != nil)
    {
        r_object . object = t_object;
        r_object . part_id = 0;
        return;
    }
    
    ctxt . LegacyThrow(EE_CHUNK_NOTARGET);
}

static MCStack *MCInterfaceTryToEvalBinaryStack(MCStringRef p_data, bool& r_binary_fail)
{
    uint4 offset;
    MCStack *t_stack;
    bool t_binary_fail;
    
    t_stack = nil;
    t_binary_fail = false;
    
    if (MCU_offset(SIGNATURE, MCStringGetCString(p_data), offset) && (MCStringGetLength(p_data) > 8 && strncmp(MCStringGetCString(p_data), "REVO", 4) == 0))
    {
        IO_handle stream = MCS_fakeopen(MCStringGetOldString(p_data));
        /* UNCHECKED */ MCdispatcher->readfile(NULL, NULL, stream, t_stack);
        MCS_close(stream);
        t_binary_fail = t_stack == nil;
    }

    r_binary_fail = t_binary_fail;
    return t_stack;
}
                                           
void MCInterfaceEvalBinaryStackAsObject(MCExecContext& ctxt, MCStringRef p_data, MCObjectPtr& r_object)
{
    MCStack *t_stack;
    bool t_binary_fail;
    
    t_stack = MCInterfaceTryToEvalBinaryStack(p_data, t_binary_fail);
    
    if (t_stack != nil)
    {
        r_object . object = t_stack;
        r_object . part_id = 0;
        return;
    }
    
    ctxt . LegacyThrow(EE_CHUNK_NOSTACK);
}

void MCInterfaceEvalDefaultStackAsObject(MCExecContext& ctxt, MCObjectPtr& r_object)
{
    if (MCdefaultstackptr != nil)
    {
        r_object . object = MCdefaultstackptr;
        r_object . part_id = 0;
        return;
    }
    
    ctxt . LegacyThrow(EE_CHUNK_NOSTACK);
}

void MCInterfaceEvalStackOfStackByName(MCExecContext& ctxt, MCObjectPtr p_parent, MCNameRef p_name, MCObjectPtr& r_stack)
{
    MCStack *t_stack;
    t_stack = static_cast<MCStack *>(p_parent . object) -> findstackname(p_name);
    if (t_stack != nil)
    {
        r_stack . object = t_stack;
        r_stack . part_id = p_parent . part_id;
        return;
    }
    
    ctxt . LegacyThrow(EE_CHUNK_NOSTACK);
}

void MCInterfaceEvalStackOfStackById(MCExecContext& ctxt, MCObjectPtr p_parent, uinteger_t p_id, MCObjectPtr& r_stack)
{
    MCStack *t_stack;
    t_stack = static_cast<MCStack *>(p_parent . object) -> findstackid(p_id);
    
    if (t_stack != nil)
    {
        r_stack . object = t_stack;
        r_stack . part_id = p_parent . part_id;
        return;
    }
    
    ctxt . LegacyThrow(EE_CHUNK_NOSTACK);
}

void MCInterfaceEvalStackByValue(MCExecContext& ctxt, MCValueRef p_value, MCObjectPtr& r_stack)
{
    uint4 offset;
    if (MCU_offset(SIGNATURE, MCStringGetCString((MCStringRef)p_value), offset) && (MCStringGetLength((MCStringRef)p_value) > 8 && strncmp(MCStringGetCString((MCStringRef)p_value), "REVO", 4) == 0))
    {
        MCInterfaceEvalBinaryStackAsObject(ctxt, (MCStringRef)p_value, r_stack);
        return;
    }
    
    MCStack *t_stack;
    
    integer_t t_id;                            
    if (MCU_stoi4((MCStringRef)p_value, t_id))
    {
        t_stack = MCdefaultstackptr -> findstackid(t_id);
        if (t_stack != nil)
        {
            r_stack . object = t_stack;
            r_stack . part_id = 0;
            return;
        }
    }
    
	t_stack = MCdefaultstackptr -> findstackname((MCNameRef)p_value);
	if (t_stack != nil)
    {
        r_stack . object = t_stack;
        r_stack . part_id = 0;
        return;
    }

    MCEngineEvalValueAsObject(ctxt, p_value, r_stack);
}

void MCInterfaceEvalSubstackOfStackByName(MCExecContext& ctxt, MCObjectPtr p_parent, MCNameRef p_name, MCObjectPtr& r_stack)
{
    MCStack *t_stack;
	t_stack = static_cast<MCStack *>(p_parent . object) -> findsubstackname(p_name);
    if (t_stack != nil)
    {
        r_stack . object = t_stack;
        r_stack . part_id = p_parent . part_id;
        return;
    }

    ctxt . LegacyThrow(EE_CHUNK_NOSTACK);
}

void MCInterfaceEvalSubstackOfStackById(MCExecContext& ctxt, MCObjectPtr p_parent, uinteger_t p_id, MCObjectPtr& r_stack)
{
    MCStack *t_stack;
    t_stack = static_cast<MCStack *>(p_parent . object) -> findsubstackid(p_id);
    
    if (t_stack != nil)
    {
        r_stack . object = t_stack;
        r_stack . part_id = p_parent . part_id;
        return;
    }

    ctxt . LegacyThrow(EE_CHUNK_NOSTACK);
}

void MCInterfaceEvalAudioClipOfStackByOrdinal(MCExecContext& ctxt, MCObjectPtr p_stack, uinteger_t p_ordinal_type, MCObjectPtr& r_clip)
{
    MCObject *t_clip;
    t_clip = static_cast<MCStack *>(p_stack . object) -> getAV((Chunk_term)p_ordinal_type, kMCEmptyString, CT_AUDIO_CLIP);
    
    if (t_clip != nil)
    {
        r_clip . object = t_clip;
        r_clip . part_id = p_stack . part_id;
        return;
    }
    
    ctxt . LegacyThrow(EE_CHUNK_NOOBJECT);
}

void MCInterfaceEvalAudioClipOfStackById(MCExecContext& ctxt, MCObjectPtr p_stack, uinteger_t p_id, MCObjectPtr& r_clip)
{
    MCObject *t_clip;
    t_clip = static_cast<MCStack *>(p_stack . object) -> getAVid(CT_AUDIO_CLIP, p_id);
    
    if (t_clip != nil)
    {
        r_clip . object = t_clip;
        r_clip . part_id = p_stack . part_id;
        return;
    }
    
    ctxt . LegacyThrow(EE_CHUNK_NOOBJECT);
}

void MCInterfaceEvalAudioClipOfStackByName(MCExecContext& ctxt, MCObjectPtr p_stack, MCNameRef p_name, MCObjectPtr& r_clip)
{
    MCObject *t_clip;
    
    if (!static_cast<MCStack *>(p_stack . object) -> getAVname(CT_AUDIO_CLIP, p_name, t_clip) &&
        (MCacptr != NULL && MCacptr -> hasname(p_name)))
            t_clip = MCacptr;
    
    if (t_clip != nil)
    {
        r_clip . object = t_clip;
        r_clip . part_id = p_stack . part_id;
        return;
    }
    
    ctxt . LegacyThrow(EE_CHUNK_NOOBJECT);
}

void MCInterfaceEvalVideoClipOfStackByOrdinal(MCExecContext& ctxt, MCObjectPtr p_stack, uinteger_t p_ordinal_type, MCObjectPtr& r_clip)
{
    MCObject *t_clip;
    t_clip = static_cast<MCStack *>(p_stack . object) -> getAV((Chunk_term)p_ordinal_type, kMCEmptyString, CT_VIDEO_CLIP);
    
    if (t_clip != nil)
    {
        r_clip . object = t_clip;
        r_clip . part_id = p_stack . part_id;
        return;
    }
    
    ctxt . LegacyThrow(EE_CHUNK_NOOBJECT);
}

void MCInterfaceEvalVideoClipOfStackById(MCExecContext& ctxt, MCObjectPtr p_stack, uinteger_t p_id, MCObjectPtr& r_clip)
{
    MCObject *t_clip;
    t_clip = static_cast<MCStack *>(p_stack . object) -> getAVid(CT_VIDEO_CLIP, p_id);
    
    if (t_clip != nil)
    {
        r_clip . object = t_clip;
        r_clip . part_id = p_stack . part_id;
        return;
    }
    
    ctxt . LegacyThrow(EE_CHUNK_NOOBJECT);
}

void MCInterfaceEvalVideoClipOfStackByName(MCExecContext& ctxt, MCObjectPtr p_stack, MCNameRef p_name, MCObjectPtr& r_clip)
{
    MCObject *t_clip;
    
    if (!static_cast<MCStack *>(p_stack . object) -> getAVname(CT_VIDEO_CLIP, p_name, t_clip))
    {
        IO_cleanprocesses();
        MCPlayer *tptr = MCplayers;
        while (tptr != NULL)
        {
            if (tptr -> hasname(p_name))
            {
                t_clip = tptr;
                break;
            }
            tptr = tptr->getnextplayer();
        }
    }
    
    if (t_clip != nil)
    {
        r_clip . object = t_clip;
        r_clip . part_id = p_stack . part_id;
        return;
    }
    
    ctxt . LegacyThrow(EE_CHUNK_NOOBJECT);
}

void MCInterfaceEvalBackgroundOfStackByOrdinal(MCExecContext& ctxt, MCObjectPtr p_stack, Chunk_term p_ordinal_type, MCObjectPtr& r_bg)
{
    MCGroup *t_background;
    t_background = static_cast<MCStack *>(p_stack . object) -> getbackgroundbyordinal(p_ordinal_type);
    
    if (t_background != nil)
    {
        r_bg . object = t_background;
        r_bg . part_id = p_stack . part_id;
        return;
    }
    
    ctxt . LegacyThrow(EE_CHUNK_NOBACKGROUND);
}

void MCInterfaceEvalBackgroundOfStackById(MCExecContext& ctxt, MCObjectPtr p_stack, uinteger_t p_id, MCObjectPtr& r_bg)
{
    MCGroup *t_background;
    t_background =  static_cast<MCStack *>(p_stack . object) -> getbackgroundbyid(p_id);
    
    if (t_background != nil)
    {
        r_bg . object = t_background;
        r_bg . part_id = p_stack . part_id;
        return;
    }
    
    ctxt . LegacyThrow(EE_CHUNK_NOBACKGROUND);
}

void MCInterfaceEvalBackgroundOfStackByName(MCExecContext& ctxt, MCObjectPtr p_stack, MCNameRef p_name, MCObjectPtr& r_bg)
{
    MCGroup *t_background;
    t_background = static_cast<MCStack *>(p_stack . object) -> getbackgroundbyname(p_name);
    
    if (t_background != nil)
    {
        r_bg . object = t_background;
        r_bg . part_id = p_stack . part_id;
        return;
    }
    
    ctxt . LegacyThrow(EE_CHUNK_NOBACKGROUND);
}

void MCInterfaceEvalStackWithBackgroundByOrdinal(MCExecContext& ctxt, MCObjectPtr p_stack, Chunk_term p_ordinal_type, MCObjectPtr& r_stack)
{
    MCGroup *t_background;
    MCStack *t_stack;
    t_stack =  static_cast<MCStack *>(p_stack . object);
    t_background = t_stack -> getbackgroundbyordinal(p_ordinal_type);
    
    if (t_background != nil)
    {
        t_stack -> setbackground(t_background);
        r_stack . object = t_stack;
        r_stack . part_id = p_stack . part_id;
    }
}

void MCInterfaceEvalStackWithBackgroundById(MCExecContext& ctxt, MCObjectPtr p_stack, uinteger_t p_id, MCObjectPtr& r_stack)
{
    MCGroup *t_background;
    MCStack *t_stack;
    t_stack =  static_cast<MCStack *>(p_stack . object);
    t_background = t_stack -> getbackgroundbyid(p_id);
    
    if (t_background != nil)
    {
        t_stack -> setbackground(t_background);
        r_stack . object = t_stack;
        r_stack . part_id = p_stack . part_id;
    }
}

void MCInterfaceEvalStackWithBackgroundByName(MCExecContext& ctxt, MCObjectPtr p_stack, MCNameRef p_name, MCObjectPtr& r_stack)
{
    MCGroup *t_background;
    MCStack *t_stack;
    t_stack =  static_cast<MCStack *>(p_stack . object);
    t_background = t_stack -> getbackgroundbyname(p_name);
    
    if (t_background != nil)
    {
        t_stack -> setbackground(t_background);
        r_stack . object = t_stack;
        r_stack . part_id = p_stack . part_id;
    }
}

void MCInterfaceEvalCardOfStackByOrdinal(MCExecContext& ctxt, MCObjectPtr p_stack, bool p_marked, Chunk_term p_ordinal_type, MCObjectPtr& r_card)
{
    MCCard *t_card;
    
    if (p_ordinal_type == CT_RECENT)
        t_card = MCrecent->getrel(-1);
    else
    {
        MCStack *t_stack;
        t_stack = static_cast<MCStack *>(p_stack . object);
        if (p_marked)
            t_stack -> setmark();
        t_card = t_stack -> getchild(p_ordinal_type, kMCEmptyString, CT_CARD);
        t_stack -> clearmark();
    }
    
    if (t_card != nil)
    {
        r_card . object = t_card;
        r_card . part_id = t_card -> getid();
        return;
    }

    ctxt . LegacyThrow(EE_CHUNK_NOCARD);
}

void MCInterfaceEvalThisCardOfStack(MCExecContext& ctxt, MCObjectPtr p_stack, MCObjectPtr& r_card)
{
    // if a target object has been evaluated, then this method should not be called.
    // Since this is run-time information, instead we call the method but return the
    // previously evaluated object.
    if (p_stack . object -> gettype() == CT_CARD || p_stack . object -> gettype() == CT_GROUP)
    {
        r_card . object = p_stack . object;
        r_card . part_id = p_stack . part_id;
        return;
    }
    
    MCInterfaceEvalCardOfStackByOrdinal(ctxt, p_stack, false, CT_THIS, r_card);
}

void MCInterfaceEvalCardOfStackById(MCExecContext& ctxt, MCObjectPtr p_stack, bool p_marked, uinteger_t p_id, MCObjectPtr& r_card)
{
    MCCard *t_card;
    MCStack *t_stack;
    t_stack = static_cast<MCStack *>(p_stack . object);
    
    if (p_marked)
        t_stack -> setmark();
    t_card = t_stack -> getchildbyid(p_id);
    t_stack -> clearmark();
    
    if (t_card != nil)
    {
        r_card . object = t_card;
        r_card . part_id = t_card -> getid();
        return;
    }
    
    ctxt . LegacyThrow(EE_CHUNK_NOCARD);
}

void MCInterfaceEvalCardOfStackByName(MCExecContext& ctxt, MCObjectPtr p_stack, bool p_marked, MCNameRef p_name, MCObjectPtr& r_card)
{
    if (MCStringIsEqualToCString(MCNameGetString(p_name), "window", kMCCompareExact))
    {
        MCInterfaceEvalThisCardOfStack(ctxt, p_stack, r_card);
        return;
    }
    
    MCCard *t_card;
    MCStack *t_stack;
    t_stack = static_cast<MCStack *>(p_stack . object);
    
    if (p_marked)
        t_stack -> setmark();
    t_card = t_stack -> getchildbyname(p_name);
    t_stack -> clearmark();
    
    if (t_card != nil)
    {
        r_card . object = t_card;
        r_card . part_id = t_card -> getid();
        return;
    }
    
    ctxt . LegacyThrow(EE_CHUNK_NOCARD);
}

void MCInterfaceEvalCardOfBackgroundByOrdinal(MCExecContext& ctxt, MCObjectPtr p_stack_with_background, bool p_marked, Chunk_term p_ordinal_type, MCObjectPtr& r_card)
{
    MCCard *t_card;
    t_card = nil;
    
    if (p_ordinal_type == CT_RECENT)
        t_card = MCrecent->getrel(-1);
    else
    {
        MCStack *t_stack;
        t_stack = static_cast<MCStack *>(p_stack_with_background . object);
        
        if (t_stack != nil)
        {
            MCObjectPtr t_objptr;
            t_objptr . object = t_stack;
            t_objptr . part_id = 0;
            MCInterfaceEvalCardOfStackByOrdinal(ctxt, t_objptr, p_marked, p_ordinal_type, r_card);
            t_stack -> clearbackground();
            return;
        }
    }
    
    if (t_card != nil)
    {
        r_card . object = t_card;
        r_card . part_id = t_card -> getid();
        return;
    }
    
    ctxt . LegacyThrow(EE_CHUNK_NOCARD);
}

void MCInterfaceEvalCardOfBackgroundById(MCExecContext& ctxt, MCObjectPtr p_stack_with_background, bool p_marked, uinteger_t p_id, MCObjectPtr& r_card)
{
    MCStack *t_stack;
    t_stack = static_cast<MCStack *>(p_stack_with_background . object);
    
    if (t_stack != nil)
    {
        MCObjectPtr t_objptr;
        t_objptr . object = t_stack;
        t_objptr . part_id = 0;
        MCInterfaceEvalCardOfStackById(ctxt, t_objptr, p_marked, p_id, r_card);
        t_stack -> clearbackground();
        return;
    }
    
    ctxt . LegacyThrow(EE_CHUNK_NOCARD);
}

void MCInterfaceEvalCardOfBackgroundByName(MCExecContext& ctxt, MCObjectPtr p_stack_with_background, bool p_marked, MCNameRef p_name, MCObjectPtr& r_card)
{
    MCStack *t_stack;
    t_stack = static_cast<MCStack *>(p_stack_with_background . object);
    
    if (t_stack != nil)
    {
        MCObjectPtr t_objptr;
        t_objptr . object = t_stack;
        t_objptr . part_id = 0;
        MCInterfaceEvalCardOfStackByName(ctxt, t_objptr, p_marked, p_name, r_card);
        t_stack -> clearbackground();
        return;
    }
    
    ctxt . LegacyThrow(EE_CHUNK_NOCARD);
}

void MCInterfaceEvalGroupOfCardByOrdinal(MCExecContext& ctxt, MCObjectPtr p_card, Chunk_term p_parent_type, Chunk_term p_ordinal_type, MCObjectPtr& r_group)
{
    MCControl *t_group;
    t_group = static_cast<MCCard *>(p_card . object) -> getchildbyordinal(p_ordinal_type, CT_GROUP, p_parent_type);
    
    if (t_group != nil)
    {
        r_group . object = t_group;
        r_group . part_id = p_card . part_id;
        return;
    }
    
    ctxt . LegacyThrow(EE_CHUNK_NOBACKGROUND);
}

void MCInterfaceEvalGroupOfCardById(MCExecContext& ctxt, MCObjectPtr p_card, Chunk_term p_parent_type, uinteger_t p_id, MCObjectPtr& r_group)
{
    MCControl *t_group;
    t_group = static_cast<MCCard *>(p_card . object) -> getchildbyid(p_id, CT_GROUP, p_parent_type);
    
    if (t_group != nil)
    {
        r_group . object = t_group;
        r_group . part_id = p_card . part_id;
        return;
    }
    
    ctxt . LegacyThrow(EE_CHUNK_NOBACKGROUND);
}


void MCInterfaceEvalGroupOfCardByName(MCExecContext& ctxt, MCObjectPtr p_card, Chunk_term p_parent_type, MCNameRef p_name, MCObjectPtr& r_group)
{
    MCControl *t_group;
    t_group = static_cast<MCCard *>(p_card . object) -> getchildbyname(p_name, CT_GROUP, p_parent_type);
    
    if (t_group != nil)
    {
        r_group . object = t_group;
        r_group . part_id = p_card . part_id;
        return;
    }
    
    ctxt . LegacyThrow(EE_CHUNK_NOBACKGROUND);
}

void MCInterfaceEvalGroupOfCardOrStackById(MCExecContext& ctxt, MCObjectPtr p_card, Chunk_term p_parent_type, uinteger_t p_id, MCObjectPtr& r_group)
{
    MCControl *t_group;
    uinteger_t t_part_id;
    MCCard *t_card;
    t_card = static_cast<MCCard *>(p_card . object);
    
    t_group = t_card -> getchildbyid(p_id, CT_GROUP, p_parent_type);
    
    if (t_group == nil)
    {
        MCStack *t_stack;
        t_stack = t_card -> getstack();
        if (t_stack != nil)
            t_group = t_stack -> getcontrolid(CT_GROUP, p_id, true);
        
        t_part_id = 0;
    }
    else
        t_part_id = t_card -> getid();
    
    
    if (t_group != nil)
    {
        r_group . object = t_group;
        r_group . part_id = t_part_id;
    }
    
    ctxt . LegacyThrow(EE_CHUNK_NOBACKGROUND);
}

void MCInterfaceEvalGroupOfGroupByOrdinal(MCExecContext& ctxt, MCObjectPtr p_group, Chunk_term p_ordinal_type, MCObjectPtr& r_group)
{
    MCControl *t_group;
    t_group = static_cast<MCGroup *>(p_group . object) -> getchildbyordinal(p_ordinal_type, CT_GROUP);
    
    if (t_group != nil)
    {
        r_group . object = t_group;
        r_group . part_id = p_group . part_id;
        return;
    }
    
    ctxt . LegacyThrow(EE_CHUNK_NOBACKGROUND);
}

void MCInterfaceEvalGroupOfGroupById(MCExecContext& ctxt, MCObjectPtr p_group, uinteger_t p_id, MCObjectPtr& r_group)
{
    MCControl *t_group;
    t_group = static_cast<MCGroup *>(p_group . object) -> getchildbyid(p_id, CT_GROUP);
    
    if (t_group != nil)
    {
        r_group . object = t_group;
        r_group . part_id = p_group . part_id;
        return;
    }
    
    ctxt . LegacyThrow(EE_CHUNK_NOBACKGROUND);
}

void MCInterfaceEvalGroupOfGroupByName(MCExecContext& ctxt, MCObjectPtr p_group, MCNameRef p_name, MCObjectPtr& r_group)
{
    MCControl *t_group;
    t_group = static_cast<MCGroup *>(p_group.  object) -> getchildbyname(p_name, CT_GROUP);
    
    if (t_group != nil)
    {
        r_group . object = t_group;
        r_group . part_id = p_group . part_id;
        return;
    }
    
    ctxt . LegacyThrow(EE_CHUNK_NOBACKGROUND);
}

void MCInterfaceEvalMenubarAsObject(MCExecContext& ctxt, MCObjectPtr& r_menubar)
{
    if (MCmenubar != nil)
    {
        r_menubar . object = MCmenubar;
        r_menubar . part_id = 0;
        return;
    }
    
    if (MCdefaultmenubar != nil)
    {
        r_menubar . object = MCdefaultmenubar;
        r_menubar . part_id = 0;
        return;
    }
    
    ctxt . LegacyThrow(EE_CHUNK_NOBACKGROUND);
}

void MCInterfaceEvalObjectOfGroupByOrdinal(MCExecContext& ctxt, MCObjectPtr p_group, Chunk_term p_object_type, Chunk_term p_ordinal_type, MCObjectPtr& r_object)
{
    MCObject *t_object;
    t_object = static_cast<MCGroup *>(p_group.  object) -> getchildbyordinal(p_ordinal_type, p_object_type);
    
    if (t_object != nil)
    {
        r_object . object = t_object;
        r_object . part_id = p_group . part_id;
        return;
    }
    
    ctxt . LegacyThrow(EE_CHUNK_NOOBJECT);
}

void MCInterfaceEvalObjectOfGroupById(MCExecContext& ctxt, MCObjectPtr p_group, Chunk_term p_object_type, uinteger_t p_id, MCObjectPtr& r_object)
{
    MCObject *t_object;
    t_object = static_cast<MCGroup *>(p_group.  object) -> getchildbyid(p_id, p_object_type);
    
    if (t_object != nil)
    {
        r_object . object = t_object;
        r_object . part_id = p_group . part_id;
        return;
    }
    
    ctxt . LegacyThrow(EE_CHUNK_NOOBJECT);
}

void MCInterfaceEvalObjectOfGroupByName(MCExecContext& ctxt, MCObjectPtr p_group, Chunk_term p_object_type, MCNameRef p_name, MCObjectPtr& r_object)
{
    MCObject *t_object;
    t_object = static_cast<MCGroup *>(p_group.  object) -> getchildbyname(p_name, p_object_type);
    
    if (t_object != nil)
    {
        r_object . object = t_object;
        r_object . part_id = p_group . part_id;
        return;
    }
    
    ctxt . LegacyThrow(EE_CHUNK_NOOBJECT);
}

void MCInterfaceEvalObjectOfCardByOrdinal(MCExecContext& ctxt, MCObjectPtr p_card, Chunk_term p_object_type, Chunk_term p_parent_type, Chunk_term p_ordinal_type, MCObjectPtr& r_object)
{
    MCObject *t_object;
    t_object = static_cast<MCCard *>(p_card . object) -> getchildbyordinal(p_ordinal_type, p_object_type, p_parent_type);
    
    if (t_object != nil)
    {
        r_object . object = t_object;
        r_object . part_id = p_card . part_id;
        return;
    }
    
    ctxt . LegacyThrow(EE_CHUNK_NOOBJECT);
}

void MCInterfaceEvalObjectOfCardById(MCExecContext& ctxt, MCObjectPtr p_card, Chunk_term p_object_type, Chunk_term p_parent_type, uinteger_t p_id, MCObjectPtr& r_object)
{
    MCObject *t_object;
    t_object = static_cast<MCCard *>(p_card . object) -> getchildbyid(p_id, p_object_type, p_parent_type);
    
    if (t_object != nil)
    {
        r_object . object = t_object;
        r_object . part_id = p_card . part_id;
        return;
    }
    
    ctxt . LegacyThrow(EE_CHUNK_NOOBJECT);
}

void MCInterfaceEvalObjectOfCardOrStackById(MCExecContext& ctxt, MCObjectPtr p_card, Chunk_term p_object_type, Chunk_term p_parent_type, uinteger_t p_id, MCObjectPtr& r_object)
{
    MCObject *t_object;
    uinteger_t t_part_id;
    MCCard *t_card;
    t_card = static_cast<MCCard *>(p_card . object);
    
    t_object = t_card -> getchildbyid(p_id, p_object_type, p_parent_type);
    
    if (t_object == nil)
    {
        MCStack *t_stack;
        t_stack = t_card -> getstack();
        if (t_stack != nil)
            t_object = t_stack -> getcontrolid(p_object_type, p_id, true);
        
        t_part_id = 0;
    }
    else
        t_part_id = t_card -> getid();
    
    
    if (t_object != nil)
    {
        r_object . object = t_object;
        r_object . part_id = t_part_id;
        return;
    }
    
    ctxt . LegacyThrow(EE_CHUNK_NOOBJECT);
}

void MCInterfaceEvalObjectOfCardByName(MCExecContext& ctxt, MCObjectPtr p_card, Chunk_term p_object_type, Chunk_term p_parent_type, MCNameRef p_name, MCObjectPtr& r_object)
{
    MCObject *t_object;
    t_object = static_cast<MCCard *>(p_card . object) -> getchildbyname(p_name, p_object_type, p_parent_type);
    
    if (t_object != nil)
    {
        r_object . object = t_object;
        r_object . part_id = p_card . part_id;
        return;
    }
    
    ctxt . LegacyThrow(EE_CHUNK_NOOBJECT);
}

void MCInterfaceEvalStackOfObject(MCExecContext& ctxt, MCObjectPtr p_object, MCObjectPtr& r_object)
{
    if (p_object . object -> gettype() == CT_STACK)
    {
        r_object . object = p_object . object;
        r_object . part_id = p_object . part_id;
        return;
    }
    
    MCCard *t_card;
    t_card = p_object . object -> getcard();
    
    r_object . object = t_card -> getstack();
    r_object . part_id = p_object . part_id;
}

void MCInterfaceEvalStackWithOptionalBackground(MCExecContext& ctxt, MCObjectPtr p_object, MCObjectPtr& r_object)
{
    if (p_object . object -> gettype() == CT_GROUP)
    {
        MCStack *sptr;
        MCGroup *bptr;
        bptr = static_cast<MCGroup *>(p_object . object);
        sptr = bptr -> getcard() -> getstack();
        sptr -> setbackground(bptr);
        r_object . object = sptr;
        r_object . part_id = p_object . part_id;
        return;
    }
    else if (p_object . object -> gettype() == CT_CARD)
    {
        r_object . object = p_object . object -> getstack();
        r_object . part_id = 0;
        return;
    }

    r_object . object = p_object . object;
    r_object . part_id = p_object . part_id;
}

////////////////////////////////////////////////////////////////////////////////

// The following are used by MCGo, and do not throw any errors. If the incoming object pointer is nil, they return nil.

void MCInterfaceEvalDefaultStackAsOptionalObject(MCExecContext& ctxt, MCObjectPtr& r_object)
{
    ctxt . SetTheResultToEmpty();
    r_object . object = MCdefaultstackptr;
    r_object . part_id = 0;
}

void MCInterfaceEvalHomeStackAsOptionalObject(MCExecContext& ctxt, MCObjectPtr& r_object)
{
    ctxt . SetTheResultToEmpty();
    r_object . object = MCdispatcher -> gethome();
    r_object . part_id = 0;
}

void MCInterfaceEvalHelpStackAsOptionalObject(MCExecContext& ctxt, MCObjectPtr& r_object)
{
    ctxt . SetTheResultToEmpty();
    r_object . object = MCdefaultstackptr->findstackname(MCM_help);
    r_object . part_id = 0;
}

void MCInterfaceEvalStackOfOptionalStackByName(MCExecContext& ctxt, MCNameRef p_name, MCObjectPtr p_parent, MCObjectPtr& r_stack)
{
    MCStack *t_stack;
    t_stack = nil;
    
    if (p_parent . object != nil)
    {
        t_stack = static_cast<MCStack *>(p_parent . object) -> findstackname(p_name);
    }
    
    r_stack . object = t_stack;
    r_stack . part_id = p_parent . part_id;
}

void MCInterfaceEvalStackOfOptionalStackById(MCExecContext& ctxt, MCObjectPtr p_parent, uinteger_t p_id, MCObjectPtr& r_stack)
{
    MCStack *t_stack;
    t_stack = nil;
    
    if (p_parent . object != nil)
        t_stack = static_cast<MCStack *>(p_parent . object) -> findstackid(p_id);
    
    r_stack . object = t_stack;
    r_stack . part_id = p_parent . part_id;
}

void MCInterfaceEvalOptionalStackOrCardByValue(MCExecContext& ctxt, MCValueRef p_value, MCObjectPtr& r_object)
{
    ctxt . SetTheResultToEmpty();
    
    MCStack *t_stack;
    bool t_binary_fail;
    
    t_stack = MCInterfaceTryToEvalBinaryStack((MCStringRef)p_value, t_binary_fail);
    
    if (t_binary_fail)
    {
        ctxt . SetTheResultToStaticCString("can't build stack from string");
        r_object . object = nil;
        r_object . part_id = 0;
        return;
    }
    
    if (t_stack == nil)
    {
        integer_t t_id;
        if (MCU_stoi4((MCStringRef)p_value, t_id))
            t_stack = MCdefaultstackptr -> findstackid(t_id);
    }
    
    if (t_stack == nil)
        t_stack = MCdefaultstackptr -> findstackname((MCNameRef)p_value);
    
    if (t_stack != nil)
    {
        r_object . object = t_stack;
        r_object . part_id = 0;
        return;
    }
    
    bool t_parse_error;
    
    if (!MCEngineEvalValueAsObject(p_value, false, r_object, t_parse_error))
    {
        if (t_parse_error)
            ctxt . SetTheResultToStaticCString("no such card");
        r_object . object = nil;
        r_object . part_id = 0;
    }
}

void MCInterfaceEvalSubstackOfOptionalStackByName(MCExecContext& ctxt, MCObjectPtr p_parent, MCNameRef p_name, MCObjectPtr& r_stack)
{
    MCStack *t_stack;
    t_stack = nil;
    
    if (p_parent . object != nil)
        t_stack = static_cast<MCStack *>(p_parent . object) -> findsubstackname(p_name);

    r_stack . object = t_stack;
    r_stack . part_id = p_parent . part_id;

}

void MCInterfaceEvalSubstackOfOptionalStackById(MCExecContext& ctxt, MCObjectPtr p_parent, uinteger_t p_id, MCObjectPtr& r_stack)
{
    MCStack *t_stack;
    t_stack = nil;
    
    if (p_parent . object != nil)
        t_stack = static_cast<MCStack *>(p_parent . object) -> findsubstackid(p_id);
    
    r_stack . object = t_stack;
    r_stack . part_id = p_parent . part_id;
    return;
}

void MCInterfaceEvalOptionalStackWithBackgroundByOrdinal(MCExecContext& ctxt, MCObjectPtr p_stack, Chunk_term p_ordinal_type, MCObjectPtr& r_stack)
{
    MCStack *t_stack;
    t_stack = nil;
    
    if (p_stack . object != nil)
    {
        MCGroup *t_background;
        
        t_stack = static_cast<MCStack *>(p_stack . object);
        t_background = t_stack -> getbackgroundbyordinal(p_ordinal_type);
        t_stack -> setbackground(t_background);
    }
    
    r_stack . object = t_stack;
    r_stack . part_id = p_stack . part_id;
}

void MCInterfaceEvalOptionalStackWithBackgroundById(MCExecContext& ctxt, MCObjectPtr p_stack, uinteger_t p_id, MCObjectPtr& r_stack)
{
    MCStack *t_stack;
    t_stack = nil;
    
    if (p_stack . object != nil)
    {
        MCGroup *t_background;
        
        t_stack = static_cast<MCStack *>(p_stack . object);
        t_background =  t_stack -> getbackgroundbyid(p_id);
        t_stack -> setbackground(t_background);
    }
    
    r_stack . object = t_stack;
    r_stack . part_id = p_stack . part_id;
}

void MCInterfaceEvalOptionalStackWithBackgroundByName(MCExecContext& ctxt, MCObjectPtr p_stack, MCNameRef p_name, MCObjectPtr& r_stack)
{
    MCStack *t_stack;
    t_stack = nil;
    
    if (p_stack . object != nil)
    {
        MCGroup *t_background;
        
        t_stack = static_cast<MCStack *>(p_stack . object);
        t_background = t_stack -> getbackgroundbyname(p_name);
    }
        
    r_stack . object = t_stack;
    r_stack . part_id = p_stack . part_id;
}

void MCInterfaceEvalCardOfOptionalStackByOrdinal(MCExecContext& ctxt, MCObjectPtr p_stack, bool p_marked, Chunk_term p_ordinal_type, MCObjectPtr& r_card)
{
    MCCard *t_card;
    t_card = nil;
    
    if (p_stack . object != nil)
    {
        if (p_ordinal_type == CT_RECENT)
            t_card = MCrecent->getrel(-1);
        else
        {
            MCStack *t_stack;
            t_stack = static_cast<MCStack *>(p_stack . object);
            if (p_marked)
                t_stack -> setmark();
            t_card = t_stack -> getchild(CT_ID, kMCEmptyString, p_ordinal_type);
            t_stack -> clearmark();
            t_stack -> clearbackground();
        }
    }
    
    r_card . object = t_card;
    r_card . part_id = t_card != nil ? t_card -> getid() : p_stack . part_id;
}

void MCInterfaceEvalThisCardOfOptionalStack(MCExecContext& ctxt, MCObjectPtr p_stack, MCObjectPtr& r_card)
{
    MCInterfaceEvalCardOfOptionalStackByOrdinal(ctxt, p_stack, false, CT_THIS, r_card);
}

void MCInterfaceEvalCardOfOptionalStackById(MCExecContext& ctxt, MCObjectPtr p_stack, bool p_marked, uinteger_t p_id, MCObjectPtr& r_card)
{
    MCCard *t_card;
    t_card = nil;
    
    if (p_stack . object != nil)
    {
        MCStack *t_stack;
        t_stack = static_cast<MCStack *>(p_stack . object);
        
        if (p_marked)
            t_stack -> setmark();
        t_card = t_stack -> getchildbyid(p_id);
        t_stack -> clearmark();
        t_stack -> clearbackground();
    }
    
    r_card . object = t_card;
    r_card . part_id = t_card != nil ? t_card -> getid() : p_stack . part_id;
}

void MCInterfaceEvalCardOfOptionalStackByName(MCExecContext& ctxt, MCObjectPtr p_stack, bool p_marked, MCNameRef p_name, MCObjectPtr& r_card)
{
    if (MCStringIsEqualToCString(MCNameGetString(p_name), "window", kMCCompareExact))
    {
        MCInterfaceEvalThisCardOfOptionalStack(ctxt, p_stack, r_card);
        return;
    }
    
    MCCard *t_card;
    t_card = nil;
    
    if (p_stack . object != nil)
    {
        MCStack *t_stack;
        t_stack = static_cast<MCStack *>(p_stack . object);
        
        if (p_marked)
            t_stack -> setmark();
        r_card . object = t_stack -> getchildbyname(p_name);
        t_stack -> clearmark();
        t_stack -> clearbackground();
    }

    r_card . object = t_card;
    r_card . part_id = t_card != nil ? t_card -> getid() : p_stack . part_id;
}

void MCInterfaceMarkObject(MCExecContext& ctxt, MCObjectPtr p_object, Boolean wholechunk, MCMarkedText& r_mark)
{
    if (p_object . object -> gettype() == CT_FIELD || p_object . object -> gettype() == CT_BUTTON)
    {
        p_object . object -> getstringprop(ctxt, p_object . part_id, P_TEXT, False, r_mark . text);
        r_mark . start = 0;
        r_mark . finish = MCStringGetLength(r_mark . text);
    	return;
    }
    r_mark . text = nil;
}

void MCInterfaceMarkContainer(MCExecContext& ctxt, MCObjectPtr p_container, MCMarkedText& r_mark)
{
    switch (p_container . object -> gettype())
    {
        case CT_FIELD:
        case CT_BUTTON:
            MCInterfaceMarkObject(ctxt, p_container, false, r_mark);
            return;
        case CT_IMAGE:
        case CT_AUDIO_CLIP:
        case CT_VIDEO_CLIP:
            p_container . object -> getstringprop(ctxt, p_container . part_id, P_TEXT, False, r_mark . text);
            r_mark . start = 0;
            r_mark . finish = MCStringGetLength(r_mark . text);
            return;
        default:
            break;
    }
    
    r_mark . text = nil;
    ctxt . LegacyThrow(EE_CHUNK_OBJECTNOTCONTAINER);
}

void MCInterfaceMarkFunction(MCExecContext& ctxt, MCObjectPtr p_object, Functions p_function, bool p_whole_chunk, MCMarkedText& r_mark)
{
    if (p_object . object -> gettype() != CT_FIELD)
        return;
    
    MCInterfaceMarkObject(ctxt, p_object, p_whole_chunk, r_mark);
    
    MCField *t_field;
    t_field = (MCField *)p_object . object;
    // MW-2012-12-13: [[ Bug 10592 ]] If wholechunk is False then we don't expand
    //   line chunks to include the CR at the end.
    
    int4 start, end;
    
    start = r_mark . start;
    end = r_mark . finish;
    
	Boolean wholeline = True;
	Boolean wholeword = True;
	switch (p_function)
	{
        case F_CLICK_CHAR_CHUNK:
            wholeword = False;
        case F_CLICK_CHUNK:
        case F_CLICK_TEXT:
            wholeline = False;
        case F_CLICK_LINE:
            if (!t_field->locmark(wholeline, wholeword, True, True, p_whole_chunk, start, end))
                start = end = 0;
            break;
        case F_FOUND_CHUNK:
        case F_FOUND_TEXT:
            wholeline = False;
        case F_FOUND_LINE:
            if (!t_field->foundmark(wholeline, p_whole_chunk, start, end))
                start = end = 0;
            break;
        case F_SELECTED_CHUNK:
        case F_SELECTED_TEXT:
            wholeline = False;
        case F_SELECTED_LINE:
            if (!t_field->selectedmark(wholeline, start, end, False, p_whole_chunk))
                start = end = 0;
            break;
        case F_MOUSE_CHAR_CHUNK:
            wholeword = False;
        case F_MOUSE_CHUNK:
        case F_MOUSE_TEXT:
            wholeline = False;
        case F_MOUSE_LINE:
            if (!t_field->locmark(wholeline, wholeword, False, True, p_whole_chunk, start, end))
                start = end = 0;
            break;
        default:
            start = 0;
            end = t_field->getpgsize(NULL);
            break;
	}
    r_mark . start = start;
    r_mark . finish  = end;
}

void MCInterfaceEvalTextOfContainer(MCExecContext& ctxt, MCObjectPtr p_container, MCStringRef &r_text)
{
    switch (p_container . object -> gettype())
    {
        case CT_BUTTON:
        case CT_IMAGE:
        case CT_AUDIO_CLIP:
        case CT_VIDEO_CLIP:
            p_container . object -> getstringprop(ctxt, p_container . part_id, P_TEXT, False, r_text);
            return;
        default:
            ctxt . LegacyThrow(EE_CHUNK_OBJECTNOTCONTAINER);
    }
<<<<<<< HEAD
=======
    
    ctxt . LegacyThrow(EE_CHUNK_OBJECTNOTCONTAINER);
}

////////////////////////////////////////////////////////////////////////////////

void MCInterfaceExecMarkCard(MCExecContext& ctxt, MCObjectPtr t_object)
{
    t_object . object -> setboolprop(ctxt, t_object . part_id, P_MARKED, false, true);
}

void MCInterfaceExecUnmarkCard(MCExecContext& ctxt, MCObjectPtr t_object)
{
    t_object . object -> setboolprop(ctxt, t_object . part_id, P_MARKED, false, false);
}

void MCInterfaceExecMarkCardsConditional(MCExecContext& ctxt, MCExpression *p_where)
{
    MCdefaultstackptr -> mark(ctxt, p_where, true);
}

void MCInterfaceExecMarkAllCards(MCExecContext& ctxt)
{
    MCdefaultstackptr -> mark(ctxt, nil, true);
}

void MCInterfaceExecUnmarkCardsConditional(MCExecContext& ctxt, MCExpression *p_where)
{
    MCdefaultstackptr -> mark(ctxt, p_where, false);
}

void MCInterfaceExecUnmarkAllCards(MCExecContext& ctxt)
{
    MCdefaultstackptr -> mark(ctxt, nil, false);
}

void MCInterfaceExecMarkFind(MCExecContext& ctxt, Find_mode p_mode, MCStringRef p_needle, MCChunk *p_field)
{
    MCdefaultstackptr -> markfind(ctxt . GetEP(), p_mode, MCStringGetOldString(p_needle), p_field, true);
}

void MCInterfaceExecUnmarkFind(MCExecContext& ctxt, Find_mode p_mode, MCStringRef p_needle, MCChunk *p_field)
{
    MCdefaultstackptr -> markfind(ctxt . GetEP(), p_mode, MCStringGetOldString(p_needle), p_field, false);
}

////////////////////////////////////////////////////////////////////////////////

void MCInterfaceDoRelayer(MCExecContext& ctxt, int p_relation, MCObjectPtr p_source, MCObjectPtr p_target)
{
    // Fetch the card of the source.
	MCCard *t_card;
	t_card = p_source . object -> getstack() -> getcard(p_source . part_id);
    
    
	// Ensure the source object is a control (group etc.)
	if (p_source . object -> gettype() < CT_GROUP)
	{
		ctxt . LegacyThrow(EE_RELAYER_SOURCENOTCONTROL);
		return;
	}
    
	// If the relation is front or back, then ensure the target is a card or
	// group.
	if ((p_relation == RR_FRONT || p_relation == RR_BACK) &&
		(p_target . object -> gettype() != CT_CARD && p_target . object -> gettype() != CT_GROUP))
	{
		ctxt . LegacyThrow(EE_RELAYER_TARGETNOTCONTAINER);
		return;
	}
    
	// If the relation is before or after, make sure the target is a control.
	if ((p_relation == RR_BEFORE || p_relation == RR_AFTER) &&
		p_target . object -> gettype() < CT_GROUP)
	{
		ctxt . LegacyThrow(EE_RELAYER_TARGETNOTCONTROL);
		return;
	}
    
	// Make sure source and target objects are on the same card.
	if (p_source . object -> getstack() != p_target . object -> getstack() ||
		t_card != p_target . object -> getstack() -> getcard(p_target . part_id))
	{
		ctxt . LegacyThrow(EE_RELAYER_CARDNOTSAME);
		return;
	}
    
	// Next resolve everything in terms of before.
	MCObject *t_new_owner;
	MCControl *t_new_target;
	if (p_relation == RR_FRONT || p_relation == RR_BACK)
	{
		// The new owner is just the target.
		t_new_owner = p_target . object;
        
		if (t_new_owner -> gettype() == CT_CARD)
		{
			MCObjptr *t_ptrs;
			t_ptrs = static_cast<MCCard *>(t_new_owner) -> getobjptrs();
			if (t_ptrs != nil && p_relation == RR_BACK)
				t_new_target = t_ptrs -> getref();
			else
				t_new_target = nil;
		}
		else
		{
			MCControl *t_controls;
			t_controls = static_cast<MCGroup *>(t_new_owner) -> getcontrols();
			if (t_controls != nil && p_relation == RR_BACK)
				t_new_target = t_controls;
			else
				t_new_target = nil;
		}
	}
	else
	{
		// The new owner is the owner of the target.
		t_new_owner = p_target . object -> getparent();
        
		if (t_new_owner -> gettype() == CT_CARD)
		{
			MCObjptr *t_target_objptr;
			t_target_objptr = t_card -> getobjptrforcontrol(static_cast<MCControl *>(p_target . object));
            
			MCObjptr *t_ptrs;
			t_ptrs = static_cast<MCCard *>(t_new_owner) -> getobjptrs();
			if (p_relation == RR_AFTER)
				t_new_target = t_target_objptr -> next() != t_ptrs ? t_target_objptr -> next() -> getref() : nil;
			else
				t_new_target = static_cast<MCControl *>(p_target . object);
		}
		else
		{
			MCControl *t_controls;
			t_controls = static_cast<MCGroup *>(t_new_owner) -> getcontrols();
			if (p_relation == RR_AFTER)
				t_new_target = p_target . object -> next() != t_controls ? static_cast<MCControl *>(p_target . object -> next()) : nil;
			else
				t_new_target = static_cast<MCControl *>(p_target . object);
		}
	}
    
	// At this point the operation is couched entirely in terms of new owner and
	// object that should follow this one - or nil if it should go at end of the
	// owner. We must now check that we aren't trying to put a control into a
	// descendent - i.e. that source is not an ancestor of new target.
	if (t_new_owner -> gettype() == CT_GROUP)
	{
		MCObject *t_ancestor;
		t_ancestor = t_new_owner -> getparent();
		while(t_ancestor -> gettype() != CT_CARD)
		{
			if (t_ancestor == p_source . object)
			{
				ctxt . LegacyThrow(EE_RELAYER_ILLEGALMOVE);
				return;
			}
			t_ancestor = t_ancestor -> getparent();
		}
	}
    
	// Perform the relayering.
	bool t_success;
	t_success = true;
	if (t_new_owner == p_source . object -> getparent())
	{
		t_new_owner -> relayercontrol(static_cast<MCControl *>(p_source . object), t_new_target);
        
		// MW-2013-04-29: [[ Bug 10861 ]] Make sure we trigger a property update as 'layer'
		//   is changing.
		p_source . object -> signallisteners(P_LAYER);
        
		if (t_card -> getstack() == MCmousestackptr && MCU_point_in_rect(p_source . object->getrect(), MCmousex, MCmousey))
			t_card -> mfocus(MCmousex, MCmousey);
	}
	else
	{
		// As we call handlers that might invoke messages, we need to take
		// object handles here.
		MCObjectHandle *t_source_handle, *t_new_owner_handle, *t_new_target_handle;
		t_source_handle = p_source . object -> gethandle();
		t_new_owner_handle = t_new_owner -> gethandle();
		t_new_target_handle = t_new_target != nil ? t_new_target -> gethandle() : nil;
        
		// Make sure we remove focus from the control.
		bool t_was_mfocused, t_was_kfocused;
		t_was_mfocused = t_card -> getstate(CS_MFOCUSED) == True;
		t_was_kfocused = t_card -> getstate(CS_KFOCUSED) == True;
		if (t_was_mfocused)
			t_card -> munfocus();
		if (t_was_kfocused)
			t_card -> kunfocus();
        
		// Check the source and new owner objects exist, and if we have a target object
		// that that exists and is still a child of new owner.
		if (t_source_handle -> Exists() &&
			t_new_owner_handle -> Exists() &&
			(t_new_target == nil || t_new_target_handle -> Exists() && t_new_target -> getparent() == t_new_owner))
		{
			p_source . object -> getparent() -> relayercontrol_remove(static_cast<MCControl *>(p_source . object));
			t_new_owner -> relayercontrol_insert(static_cast<MCControl *>(p_source . object), t_new_target);
			
			// MW-2013-04-29: [[ Bug 10861 ]] Make sure we trigger a property update as 'layer'
			//   is changing.
			p_source . object -> signallisteners(P_LAYER);
		}
		else
		{
			ctxt . LegacyThrow(EE_RELAYER_OBJECTSVANISHED);
			t_success = false;
		}
        
		if (t_was_kfocused)
			t_card -> kfocus();
		if (t_was_mfocused)
			t_card -> mfocus(MCmousex, MCmousey);
        
		t_source_handle -> Release();
		t_new_owner_handle -> Release();
		if (t_new_target != nil)
			t_new_target_handle -> Release();
	}
    
	if (t_success)
        return;
    
    ctxt . Throw();
}

void MCInterfaceExecRelayer(MCExecContext& ctxt, int p_relation, MCObjectPtr p_source, uinteger_t p_layer)
{
    MCObjectPtr t_target;
    t_target . object = p_source . object -> getstack() -> getcard(p_source . part_id) -> getobjbylayer(p_layer);
    if (t_target . object == nil)
    {
        ctxt . LegacyThrow(EE_RELAYER_NOTARGET);
        return;
    }
    t_target. part_id = p_source . part_id;
    
    MCInterfaceDoRelayer(ctxt, p_relation, p_source, t_target);
}

void MCInterfaceExecRelayerRelativeToControl(MCExecContext& ctxt, int p_relation, MCObjectPtr p_source, MCObjectPtr p_target)
{
    MCInterfaceDoRelayer(ctxt, p_relation, p_source, p_target);
}

void MCInterfaceExecRelayerRelativeToOwner(MCExecContext& ctxt, int p_relation, MCObjectPtr p_source)
{
    MCObjectPtr t_target;
    t_target . object = p_source . object -> getparent();
    t_target . part_id = p_source . part_id;
    
    MCInterfaceDoRelayer(ctxt, p_relation, p_source, t_target);
>>>>>>> 52910ed7
}<|MERGE_RESOLUTION|>--- conflicted
+++ resolved
@@ -3404,10 +3404,6 @@
         default:
             ctxt . LegacyThrow(EE_CHUNK_OBJECTNOTCONTAINER);
     }
-<<<<<<< HEAD
-=======
-    
-    ctxt . LegacyThrow(EE_CHUNK_OBJECTNOTCONTAINER);
 }
 
 ////////////////////////////////////////////////////////////////////////////////
@@ -3444,12 +3440,12 @@
 
 void MCInterfaceExecMarkFind(MCExecContext& ctxt, Find_mode p_mode, MCStringRef p_needle, MCChunk *p_field)
 {
-    MCdefaultstackptr -> markfind(ctxt . GetEP(), p_mode, MCStringGetOldString(p_needle), p_field, true);
+    MCdefaultstackptr -> markfind(ctxt, p_mode, p_needle, p_field, true);
 }
 
 void MCInterfaceExecUnmarkFind(MCExecContext& ctxt, Find_mode p_mode, MCStringRef p_needle, MCChunk *p_field)
 {
-    MCdefaultstackptr -> markfind(ctxt . GetEP(), p_mode, MCStringGetOldString(p_needle), p_field, false);
+    MCdefaultstackptr -> markfind(ctxt, p_mode, p_needle, p_field, false);
 }
 
 ////////////////////////////////////////////////////////////////////////////////
@@ -3661,5 +3657,4 @@
     t_target . part_id = p_source . part_id;
     
     MCInterfaceDoRelayer(ctxt, p_relation, p_source, t_target);
->>>>>>> 52910ed7
 }