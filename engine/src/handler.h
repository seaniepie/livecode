--- conflicted
+++ resolved
@@ -117,17 +117,9 @@
 	bool getvarnames(bool p_all, MCListRef& r_list);
 #ifdef LEGACY_EXEC
 	Exec_stat getvarnames(MCExecPoint &, Boolean all);
-<<<<<<< HEAD
 #endif
-	void eval_ctxt(MCExecContext& ctxt, MCStringRef p_expression, MCExecValue& r_value);
-	void eval(MCExecContext& ctxt, MCStringRef p_expression, MCValueRef& r_value);
 	//Exec_stat eval(MCExecPoint &);
-	uint4 linecount();
-	void deletestatements(MCStatement *statements);
-	void doscript(MCExecContext& ctxt, MCStringRef p_script, uinteger_t p_line = 0, uinteger_t p_pos = 0);
-=======
-	uint4 linecount();
->>>>>>> 5987e666
+    uint4 linecount();
 
 	// Used by the externals API, this method returns the current incarnation of
 	// the 'it' variable in this handler - if any.
