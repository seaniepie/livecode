--- conflicted
+++ resolved
@@ -532,15 +532,11 @@
 	MCObjectList *t_newobject;
 	t_newobject = nil;
 	
-<<<<<<< HEAD
-	t_newobject = new (nothrow) MCObjectList(p_object);
-=======
     /* Make sure the object's script is compiled so that we can enumerate the
      * handlers, assuming it compiles. */
     p_object -> parsescript(False);
     
-	t_newobject = new MCObjectList(p_object);
->>>>>>> 35702474
+	t_newobject = new (nothrow) MCObjectList(p_object);
 	
 	if (t_newobject == nil)
 		return false;
