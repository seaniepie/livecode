/* Copyright (C) 2003-2013 Runtime Revolution Ltd.

This file is part of LiveCode.

LiveCode is free software; you can redistribute it and/or modify it under
the terms of the GNU General Public License v3 as published by the Free
Software Foundation.

LiveCode is distributed in the hope that it will be useful, but WITHOUT ANY
WARRANTY; without even the implied warranty of MERCHANTABILITY or
FITNESS FOR A PARTICULAR PURPOSE.  See the GNU General Public License
for more details.

You should have received a copy of the GNU General Public License
along with LiveCode.  If not see <http://www.gnu.org/licenses/>.  */

#include "prefix.h"

#include "globdefs.h"
#include "filedefs.h"
#include "objdefs.h"
#include "parsedef.h"
#include "mcio.h"

//#include "execpt.h"
#include "dispatch.h"
#include "stack.h"
#include "tooltip.h"
#include "card.h"
#include "field.h"
#include "button.h"
#include "image.h"
#include "aclip.h"
#include "vclip.h"
#include "stacklst.h"
#include "mcerror.h"
#include "hc.h"
#include "util.h"
#include "param.h"
#include "debug.h"
#include "statemnt.h"
#include "funcs.h"
#include "magnify.h"
#include "sellst.h"
#include "undolst.h"
#include "styledtext.h"
#include "hndlrlst.h"
#include "handler.h"
#include "property.h"
#include "internal.h"
#include "player.h"
#include "objptr.h"
#include "osspec.h"

#include "globals.h"
#include "license.h"
#include "mode.h"
#include "revbuild.h"
#include "parentscript.h"
#include "chunk.h"
#include "scriptpt.h"

#include "resolution.h"
#include "group.h"

#if defined(_WINDOWS_DESKTOP)
#include "w32prefix.h"
#include "w32dc.h"
#include <process.h>

// MW-2013-04-18: [[ Bug ]] Temporarily undefine 'GetObject' so that the reference
//   to the GetObject() parentscript object method works. (Platform-specific stuff
//   needs to move into separate files!)
#undef GetObject

#elif defined(_MAC_DESKTOP)
#include "osxprefix.h"
#elif defined(_LINUX_DESKTOP)
#include <unistd.h>
#endif

////////////////////////////////////////////////////////////////////////////////

 void X_main_loop(void);

//////////

bool MCFiltersDecompress(MCDataRef p_source, MCDataRef& r_result);

////////////////////////////////////////////////////////////////////////////////

// MM-2012-09-05: [[ Property Listener ]]
#ifdef FEATURE_PROPERTY_LISTENER
void MCInternalObjectListenerMessagePendingListeners(void);
#ifdef LEGACY_EXEC
void MCInternalObjectListenerListListeners(MCExecPoint &ep);
#endif
void MCInternalObjectListenerGetListeners(MCExecContext& ctxt, MCStringRef*& r_listeners, uindex_t& r_count);
#endif

////////////////////////////////////////////////////////////////////////////////
//
//  Globals specific to DEVELOPMENT mode
//

MCLicenseParameters MClicenseparameters =
{
	NULL, NULL, NULL, kMCLicenseClassNone, 0,
	10, 10, 50, 10,
	0,
	NULL,
};

Boolean MCenvironmentactive = False;

MCObject *MCmessageboxredirect = NULL;

// IM-2013-04-16: [[ BZ 10836 ]] Provide reference to the last "put" source
// as a global property, the "revMessageBoxLastObject"
MCObjectHandle *MCmessageboxlastobject = nil;
MCNameRef MCmessageboxlasthandler = nil;
uint32_t MCmessageboxlastline = 0;

Boolean MCcrashreportverbose = False;
MCStringRef MCcrashreportfilename = nil;

////////////////////////////////////////////////////////////////////////////////
//
//  Property tables specific to DEVELOPMENT mode
//

MCPropertyInfo MCObject::kModeProperties[] =
{
	DEFINE_RO_OBJ_NON_EFFECTIVE_LIST_PROPERTY(P_REV_AVAILABLE_HANDLERS, LinesOfString, MCObject, RevAvailableHandlers)
	DEFINE_RO_OBJ_EFFECTIVE_LIST_PROPERTY(P_REV_AVAILABLE_HANDLERS, LinesOfString, MCObject, RevAvailableHandlers)
    DEFINE_RO_OBJ_ARRAY_PROPERTY(P_REV_AVAILABLE_VARIABLES, String, MCObject, RevAvailableVariables)
    DEFINE_RO_OBJ_PROPERTY(P_REV_AVAILABLE_VARIABLES, String, MCObject, RevAvailableVariablesNonArray)
};

MCObjectPropertyTable MCObject::kModePropertyTable =
{
	nil,
	sizeof(kModeProperties) / sizeof(kModeProperties[0]),
	&kModeProperties[0],
};

MCPropertyInfo MCStack::kModeProperties[] =
{
    DEFINE_RW_OBJ_PROPERTY(P_IDE_OVERRIDE, Bool, MCStack, IdeOverride)
    DEFINE_RO_OBJ_PROPERTY(P_REFERRING_STACK, String, MCStack, ReferringStack)
    DEFINE_RO_OBJ_LIST_PROPERTY(P_UNPLACED_GROUP_IDS, LinesOfUInt, MCStack, UnplacedGroupIds)
};

MCObjectPropertyTable MCStack::kModePropertyTable =
{
    &MCObject::kModePropertyTable,
	sizeof(kModeProperties) / sizeof(kModeProperties[0]),
	&kModeProperties[0],
};

MCPropertyInfo MCProperty::kModeProperties[] =
{    
	DEFINE_RW_PROPERTY(P_REV_CRASH_REPORT_SETTINGS, Array, Mode, RevCrashReportSettings)
    DEFINE_RO_PROPERTY(P_REV_MESSAGE_BOX_LAST_OBJECT, String, Mode, RevMessageBoxLastObject)
    DEFINE_RW_PROPERTY(P_REV_MESSAGE_BOX_REDIRECT, String, Mode, RevMessageBoxRedirect)
	DEFINE_RO_ARRAY_PROPERTY(P_REV_LICENSE_INFO, String, Mode, RevLicenseInfo)
    DEFINE_RO_PROPERTY(P_REV_LICENSE_INFO, String, Mode, RevLicenseInfo)
    DEFINE_RW_PROPERTY(P_REV_LICENSE_LIMITS, Array, Mode, RevLicenseLimits)
    DEFINE_RO_PROPERTY(P_REV_OBJECT_LISTENERS, LinesOfString, Mode, RevObjectListeners)
    DEFINE_RW_PROPERTY(P_REV_PROPERTY_LISTENER_THROTTLE_TIME, UInt32, Mode, RevPropertyListenerThrottleTime)
};

MCPropertyTable MCProperty::kModePropertyTable =
{
	sizeof(kModeProperties) / sizeof(kModeProperties[0]),
	&kModeProperties[0],
};

////////////////////////////////////////////////////////////////////////////////
//
//  Commands and functions specific to development mode.
//

class MCRevRelicense : public MCStatement
{
public:
	MCRevRelicense()
	{
	}
	
	virtual ~MCRevRelicense();
	virtual Parse_stat parse(MCScriptPoint &);
	virtual void exec_ctxt(MCExecContext &);
};

static MCStringRef s_command_path = nil;

static void restart_revolution(void)
{
#if defined(TARGET_PLATFORM_WINDOWS)
    MCAutoStringRefAsUTF8String t_command_path;
    t_command_path . Lock(s_command_path);
	_spawnl(_P_NOWAIT, *t_command_path, *t_command_path, NULL);
#elif defined(TARGET_PLATFORM_MACOS_X) || defined(TARGET_PLATFORM_LINUX)
	if (fork() == 0)
	{
        MCAutoStringRefAsUTF8String t_mccmd;
        t_mccmd . Lock(MCcmd);
		usleep(250000);
		execl(*t_mccmd, *t_mccmd, NULL);
	}
#else
#error restart not defined
#endif
}

MCRevRelicense::~MCRevRelicense(void)
{
}

Parse_stat MCRevRelicense::parse(MCScriptPoint& sp)
{
  initpoint(sp);
	
	return PS_NORMAL;
}

void MCRevRelicense::exec_ctxt(MCExecContext& ctxt)
{
	switch(MCdefaultstackptr -> getcard() -> message(MCM_shut_down_request))
	{
	case ES_PASS:
	case ES_NOT_HANDLED:
		break;
		
	default:
        ctxt . SetTheResultToCString("cancelled");
        return;
	}
	
    if (MClicenseparameters . license_token == NULL || MCStringIsEmpty(MClicenseparameters . license_token))
	{
		ctxt . SetTheResultToCString("no token");
		return;
	}

    if (!MCS_unlink(MClicenseparameters . license_token))
	{
		ctxt . SetTheResultToCString("token deletion failed");
		return;
	}

	MCretcode = 0;
	MCquit = True;
	MCexitall = True;
	MCtracestackptr = NULL;
	MCtraceabort = True;
	MCtracereturn = True;
    
    MCAutoStringRef t_command_path;
    MCS_resolvepath(MCcmd, &t_command_path);
	
	s_command_path = MCValueRetain(*t_command_path);

	atexit(restart_revolution);
}

////////////////////////////////////////////////////////////////////////////////
//
//  Implementation of MCDispatch::startup method for DEVELOPMENT mode.
//

extern void send_relaunch(void);
extern void send_startup_message(bool p_do_relaunch = true);

extern uint4 MCstartupstack_length;
extern uint1 MCstartupstack[];

IO_stat MCDispatch::startup(void)
{
	IO_stat stat;
	MCStack *sptr;

	// set up image cache before the first stack is opened
	MCCachedImageRep::init();
    MCAutoStringRef t_startdir;
    MCS_getcurdir(&t_startdir);
	
    char *t_startdir_cstring, *t_mccmd;
    /* UNCHECKED */ MCStringConvertToCString(*t_startdir, t_startdir_cstring);
    /* UNCHECKED */ MCStringConvertToCString(MCcmd, t_mccmd);
    startdir = t_startdir_cstring;
    enginedir = t_mccmd;


	char *eptr;
	eptr = strrchr(enginedir, PATH_SEPARATOR);
	if (eptr != NULL)
		*eptr = '\0';
	else
		*enginedir = '\0';

	MCDataRef t_decompressed;
	MCDataRef t_compressed;
	/* UNCHECKED */ MCDataCreateWithBytes((const char_t*)MCstartupstack, MCstartupstack_length, t_compressed);
	/* UNCHECKED */ MCFiltersDecompress(t_compressed, t_decompressed);
	MCValueRelease(t_compressed);
    
    IO_handle stream = MCS_fakeopen(MCDataGetBytePtr(t_decompressed), MCDataGetLength(t_decompressed));
	if ((stat = MCdispatcher -> readfile(NULL, NULL, stream, sptr)) != IO_NORMAL)
	{
		MCS_close(stream);
		return stat;
	}

	MCS_close(stream);

	/* FRAGILE */ memset((void *)MCDataGetBytePtr(t_decompressed), 0, MCDataGetLength(t_decompressed));
	MCValueRelease(t_decompressed);

	// Temporary fix to make sure environment stack doesn't get lost behind everything.
#if defined(_MACOSX)
	ProcessSerialNumber t_psn = { 0, kCurrentProcess };
	SetFrontProcess(&t_psn);
#elif defined(_WINDOWS)
	SetForegroundWindow(((MCScreenDC *)MCscreen) -> getinvisiblewindow());
#endif
	
	MCenvironmentactive = True;
	sptr -> setfilename(MCcmd);
	MCdefaultstackptr = MCstaticdefaultstackptr = stacks;

	{
		MCdefaultstackptr -> setextendedstate(true, ECS_DURING_STARTUP);
		MCdefaultstackptr -> message(MCM_start_up, nil, False, True);
		MCdefaultstackptr -> setextendedstate(false, ECS_DURING_STARTUP);
	}
	
	if (!MCquit)
    {
        MCExecContext ctxt(nil, nil, nil);
        MCValueRef t_valueref;
        t_valueref = nil;
        MCValueRef t_valueref2;
        t_valueref2 = nil;
		MCresult -> eval(ctxt, t_valueref);
		
		if (MCValueIsEmpty(t_valueref))
		{
			sptr -> open();
			MCImage::init();
			
			X_main_loop();
			MCresult -> eval(ctxt, t_valueref2);
			if (MCValueIsEmpty(t_valueref2))
            {
                MCValueRelease(t_valueref);
                MCValueRelease(t_valueref2);
				return IO_NORMAL;
            }
            else
                MCValueAssign(t_valueref, t_valueref2);
                
		}

		// TODO: Script Wiping
		// if (sptr -> getscript() != NULL)
		//	memset(sptr -> getscript(), 0, strlen(sptr -> getscript()));

		destroystack(sptr, True);
		MCtopstackptr = NULL;
		MCquit = False;
		MCenvironmentactive = False;

		send_relaunch();
        MCNewAutoNameRef t_name;
        ctxt . ConvertToName(t_valueref, &t_name);

		sptr = findstackname(*t_name);
        if (t_valueref != nil)
            MCValueRelease(t_valueref);
        if (t_valueref2 != nil)
            MCValueRelease(t_valueref2);

		if (sptr == NULL && (stat = loadfile(MCNameGetString(*t_name), sptr)) != IO_NORMAL)
			return stat;
	}

	if (!MCquit)
	{
		// OK-2007-11-13 : Bug 5525, after opening the IDE engine, the allowInterrupts should always default to false,
		// regardless of what the environment stack may have set it to.
		MCallowinterrupts = true;
		sptr -> setparent(this);
		MCdefaultstackptr = MCstaticdefaultstackptr = stacks;
		send_startup_message(false);
		if (!MCquit)
			sptr -> open();
	}

	return IO_NORMAL;
}

////////////////////////////////////////////////////////////////////////////////
//
//  Implementation of MCStack::mode* hooks for DEVELOPMENT mode.
//

<<<<<<< HEAD
static MCStack *s_links = NULL;

struct MCStackModeData
{
	MCStack *next;
	MCStack *previous;
	MCStack *referrer;
};

void MCStack::mode_create(void)
{
	m_mode_data = new MCStackModeData;
	m_mode_data -> next = NULL;
	m_mode_data -> previous = NULL;
	m_mode_data -> referrer = MCtargetptr != NULL ? MCtargetptr -> getstack() : NULL;
	s_links = this;
}

void MCStack::mode_copy(const MCStack& stack)
{
	mode_create();
}

void MCStack::mode_destroy(void)
{
	MCStack *t_previous_link;
	bool t_link_found;
	t_link_found = false;
	t_previous_link = NULL;
	for(MCStack *t_link = s_links; t_link != NULL; t_link = t_link -> m_mode_data -> next)
	{
		if (t_link -> m_mode_data -> referrer == this)
			t_link -> m_mode_data -> referrer = m_mode_data -> referrer;
			
		if (!t_link_found)
		{
			t_link_found = t_link == this;
			if (!t_link_found)
				t_previous_link = t_link;
		}
	}
			
	if (t_previous_link == NULL)
		s_links = m_mode_data -> next;
	else
		t_previous_link -> m_mode_data -> next = m_mode_data -> next;

	delete m_mode_data;
}

#ifdef LEGACY_EXEC
Exec_stat MCStack::mode_getprop(uint4 parid, Properties which, MCExecPoint &ep, MCStringRef carray, Boolean effective)
=======
Exec_stat MCStack::mode_getprop(uint4 parid, Properties which, MCExecPoint &ep, const MCString &carray, Boolean effective)
>>>>>>> f7d1b04e
{
#ifdef /* MCStack::mode_getprop */ LEGACY_EXEC
	switch(which)
	{
	case P_REFERRING_STACK:
		ep . clear();
	break;

	case P_UNPLACED_GROUP_IDS:
		ep . clear();
		
		if (controls != NULL)
		{
			uint4 t_count;
			t_count = 0;
			
			MCControl *t_control;
			t_control = controls;
			do
			{
				if (t_control -> gettype() == CT_GROUP && t_control -> getparent() != curcard)
				{
					ep . concatuint(t_control -> getid(), EC_RETURN, t_count == 0);
					t_count += 1;
				}
					
				t_control = t_control -> next();
			}
			while(t_control != controls);
		}
	break;

	case P_IDE_OVERRIDE:
		ep.setboolean(getextendedstate(ECS_IDE));
	break;

	default:
		return ES_NOT_HANDLED;
	}
	return ES_NORMAL;
#endif /* MCStack::mode_getprop */
    return ES_ERROR;
}
#endif


#ifdef LEGACY_EXEC
Exec_stat MCStack::mode_setprop(uint4 parid, Properties which, MCExecPoint &ep, MCStringRef cprop, MCStringRef carray, Boolean effective)
{
#ifdef /* MCStack::mode_setprop */ LEGACY_EXEC
	switch(which)
	{
	case P_IDE_OVERRIDE:
		Boolean t_state;
		if (!MCU_stob(ep . getsvalue(), t_state))
		{
			MCeerror -> add(EE_OBJECT_NAB, 0, 0, ep . getsvalue());
			return ES_ERROR;
		}

		setextendedstate(t_state == True, ECS_IDE);
	break;

	default:
		return ES_NOT_HANDLED;
	}

	return ES_NORMAL;
#endif /* MCStack::mode_setprop */
    return ES_ERROR;
}
#endif

void MCStack::mode_load(void)
{
	// We introduce the notion of an 'IDE' stack - such a stack is set by giving it
	// a custom property 'ideOverride' with value true.
	if (props != NULL)
	{
		MCAutoNameRef t_ide_override_name;
		/* UNCHECKED */ t_ide_override_name . CreateWithCString("ideOverride");

		MClockmessages++;
        MCExecValue t_value;
        MCExecContext ctxt(nil, nil, nil);
        getcustomprop(ctxt, kMCEmptyName, t_ide_override_name, t_value);
		MClockmessages--;

		bool t_treat_as_ide;
        MCExecTypeConvertAndReleaseAlways(ctxt, t_value . type, &t_value, kMCExecValueTypeBool, &t_treat_as_ide);
        if (!ctxt . HasError() && t_treat_as_ide)
			setextendedstate(true, ECS_IDE);
	}
}

void MCStack::mode_getrealrect(MCRectangle& r_rect)
{
	MCscreen->getwindowgeometry(window, r_rect);
}

void MCStack::mode_takewindow(MCStack *other)
{
}

void MCStack::mode_takefocus(void)
{
	MCscreen->setinputfocus(window);
}

bool MCStack::mode_needstoopen(void)
{
	return true;
}

void MCStack::mode_setgeom(void)
{
}

void MCStack::mode_setcursor(void)
{
	MCscreen->setcursor(window, cursor);
}

bool MCStack::mode_openasdialog(void)
{
	return true;
}

void MCStack::mode_closeasdialog(void)
{
}

void MCStack::mode_openasmenu(MCStack *grab)
{
}

void MCStack::mode_closeasmenu(void)
{
}

void MCStack::mode_constrain(MCRectangle& rect)
{
}

#ifdef _WINDOWS
MCSysWindowHandle MCStack::getrealwindow(void)
{
	return window->handle.window;
}

MCSysWindowHandle MCStack::getqtwindow(void)
{
	return window->handle.window;
}
#endif

////////////////////////////////////////////////////////////////////////////////

#ifdef LEGACY_EXEC
static bool enumerate_handlers_for_object(MCObject *p_object, MCExecPoint &ep, bool p_first)
{
	if (p_object == NULL)
		return p_first;
	
	if (!p_first)
		ep . appendnewline();	
	p_first = true;
	
	MCHandlerlist *t_handlers;
	t_handlers = p_object -> gethandlers();
	if (t_handlers != NULL && p_object -> getstack() -> iskeyed())
		p_first = t_handlers -> enumerate(ep, p_first);
	
	if (p_object -> gettype() == CT_CARD)
	{
		MCCard *t_card;
		t_card = (MCCard *) p_object;
		
		MCObjptr *t_card_objs;
		t_card_objs = t_card -> getobjptrs();		
		
		if (t_card_objs != NULL)
		{
			MCObjptr *t_object_ptr;
			t_object_ptr = t_card_objs -> prev();
			do
			{
				MCGroup *t_group;
				t_group = t_object_ptr -> getrefasgroup();
				if (t_group != NULL && t_group -> isbackground())
				{
					t_group -> parsescript(False);
					p_first = enumerate_handlers_for_object(t_group, ep, p_first);
				}
				t_object_ptr = t_object_ptr -> prev();
			}
			while (t_object_ptr != t_card_objs -> prev());
		}
	}
	
	if (p_object -> getparentscript() != NULL)
	{
		MCObject *t_behavior;
		t_behavior = p_object -> getparentscript() -> GetObject();
		if (t_behavior != NULL)
		{
			t_behavior -> parsescript(False);
			p_first = enumerate_handlers_for_object(t_behavior, ep, p_first);
		}
	}
	
	return p_first;
}
#endif

#ifdef LECACY_EXEC
static bool enumerate_handlers_for_list(MCObjectList *p_list, MCObject *p_ignore, MCExecPoint &ep, bool p_first)
{
	if (p_list == NULL)
		return p_first;
	
	MCObjectList *t_object_ref;
	t_object_ref = p_list;
	do
	{
		if (p_ignore != t_object_ref -> getobject())
			if (!t_object_ref -> getremoved())
				p_first = enumerate_handlers_for_object(t_object_ref -> getobject(), ep, p_first);
		
		t_object_ref = t_object_ref -> next();
	}
	while (t_object_ref != p_list);
	
	return p_first;
}
#endif

////////////////////////////////////////////////////////////////////////////////
//
//  Implementation of MCObject::getmodeprop for DEVELOPMENT mode.
//

// IM-2014-02-25: [[ Bug 11841 ]] MCObjectList helper functions
bool MCObjectListAppend(MCObjectList *&x_list, MCObject *p_object, bool p_unique)
{
	if (p_unique && x_list != nil)
	{
		MCObjectList *t_object;
		t_object = x_list;
		
		do
		{
			if (t_object->getobject() == p_object)
				return true;
			t_object = t_object->next();
		}
		while (t_object != x_list);
	}

	MCObjectList *t_newobject;
	t_newobject = nil;
	
	t_newobject = new MCObjectList(p_object);
	
	if (t_newobject == nil)
		return false;
	
	if (x_list == nil)
		x_list = t_newobject;
	else
		x_list->append(t_newobject);
	
	return true;
}

bool MCObjectListAppend(MCObjectList *&x_list, MCObjectList *p_list, bool p_unique)
{
	bool t_success;
	t_success = true;
	
	if (p_list != nil)
	{
		MCObjectList *t_object;
		t_object = p_list;
		
		do
		{
			if (!t_object->getremoved())
				t_success = MCObjectListAppend(x_list, t_object->getobject(), p_unique);
			t_object = t_object->next();
		}
		while (t_success && t_object != p_list);
	}
	
	return t_success;
}

void MCObjectListFree(MCObjectList *p_list)
{
	if (p_list == nil)
		return;
	
	while (p_list->next() != p_list)
		delete p_list->next();
	
	delete p_list;
}

#ifdef LEGACY_EXEC
Exec_stat MCObject::mode_getprop(uint4 parid, Properties which, MCExecPoint &ep, const MCString &carray, Boolean effective)
{
#ifdef /* MCObject::mode_getprop */ LEGACY_EXEC
	switch(which)
	{
	// MW-2010-07-09: [[ Bug 8848 ]] Previously scripts were being compiled into
	//   separate hlists causing script local variable loss in the behavior
	//   case. Instead we just use parsescript in non-reporting mode.
	case P_REV_AVAILABLE_HANDLERS:
	{
		bool t_first;
		t_first = true;
		ep . clear();

		if (!effective)
		{
            // MW-2014-07-25: [[ Bug 12819 ]] Make sure we don't list handlers of passworded stacks.
            if (getstack() -> iskeyed())
            {
                parsescript(False);
                if (hlist != NULL)
                    t_first = hlist -> enumerate(ep, t_first);
            }
		}
		else
		{
			bool t_success;
			t_success = true;
			
			// IM-2014-02-25: [[ Bug 11841 ]] Collect non-repeating objects in the message path
			MCObjectList *t_object_list;
			t_object_list = nil;
			
			// MM-2013-09-10: [[ Bug 10634 ]] Make we search both parent scripts and library stacks for handlers.
			t_success = MCObjectListAppend(t_object_list, MCfrontscripts, true);
			

			for (MCObject *t_object = this; t_success && t_object != NULL; t_object = t_object -> parent)
			{
				t_object -> parsescript(False);
				t_success = MCObjectListAppend(t_object_list, t_object, true);
			}

			if (t_success)
				t_success = MCObjectListAppend(t_object_list, MCbackscripts, true);

			for (uint32_t i = 0; t_success && i < MCnusing; i++)
			{
				if (MCusing[i] == this)
					continue;
				t_success = MCObjectListAppend(t_object_list, MCusing[i], true);
			}
			
			// IM-2014-02-25: [[ Bug 11841 ]] Enumerate the handlers for each object
			if (t_success)
				t_first = enumerate_handlers_for_list(t_object_list, nil, ep, t_first);
			
			MCObjectListFree(t_object_list);
		}
	}
	break;

	// OK-2008-04-23 : Added for script editor
	case P_REV_AVAILABLE_VARIABLES:
	{
		ep.clear();
        // MW-2014-07-25: [[ Bug 12819 ]] Make sure we don't list variables of passworded stacks.
		if (hlist == NULL || !getstack() -> iskeyed())
		{
			return ES_NORMAL;
		}

		// A handler can be specified using array notation in the form <handler_type>,<handler_name>.
		// Where handler type is a single letter using the same conventation as the revAvailableHandlers.
		//
		// If a handler is specified, the list of variables for that handler is returned in the same format
		// as the variableNames property.
		//
		// If no handler is specified, the property returns the list of script locals for the object followed
		// by the list of script-declared globals.
		// 
		// At the moment, no errors are thrown, just returns empty if it doesn't like something.
		if (carray == NULL)
		{
			hlist -> appendlocalnames(ep);
			ep . appendnewline();
			hlist -> appendglobalnames(ep, true);
			return ES_NORMAL;
		}

		uindex_t t_comma_pos;
        if (!MCStringFirstIndexOfChar(carray, ',', 0, kMCCompareExact, t_comma_pos))
		{
			return ES_NORMAL;
		}

		// The handler name begins after the comma character
		uindex_t t_handler_name_pos;
        t_handler_name_pos = t_comma_pos + 1;

		// The handler code must be the first char of the string
		char t_handler_code;
		t_handler_code = MCStringGetNativeCharAtIndex(carray, 0);
		t_handler_code = MCS_toupper(t_handler_code);

		Handler_type t_handler_type;
		switch (t_handler_code)
		{
		case 'M':
			t_handler_type = HT_MESSAGE;
			break;
		case 'C':
			t_handler_type = HT_MESSAGE;
			break;
		case 'F':
			t_handler_type = HT_FUNCTION;
			break;
		case 'G':
			t_handler_type = HT_GETPROP;
			break;
		case 'S':
			t_handler_type = HT_SETPROP;
			break;
		default:
			t_handler_type = HT_MESSAGE;
		}
        
        MCAutoStringRef t_handler_substring;
        MCStringCopySubstring(carray, MCRangeMake(t_handler_name_pos, MCStringGetLength(carray) - t_handler_name_pos), &t_handler_substring);

		MCAutoNameRef t_handler_name;
		MCNameCreate(*t_handler_substring, t_handler_name);

		Exec_stat t_status;

		// The handler list class allows us to locate the handler, just return empty if it can't be found.
		MCHandler *t_handler;
		t_status = hlist -> findhandler(t_handler_type, t_handler_name, t_handler);
		if (t_status != ES_NORMAL)
		{
			return ES_NORMAL;
		}

		if (t_handler != NULL)
			t_handler -> getvarnames(ep, true);

		return ES_NORMAL;
	}
	break;

	default:
		return ES_NOT_HANDLED;
	}

	return ES_NORMAL;
#endif /* MCObject::mode_getprop */
    return ES_ERROR;
}
#endif

////////////////////////////////////////////////////////////////////////////////
//
//  Implementation of MCProperty::mode_eval/mode_set for DEVELOPMENT mode.
//

#ifdef LEGACY_EXEC
Exec_stat MCProperty::mode_set(MCExecPoint& ep)
{
#ifdef /* MCProperty::mode_set */ LEGACY_EXEC
	switch(which)
	{
	case P_REV_CRASH_REPORT_SETTINGS:
		{
			MCAutoArrayRef t_settings;
			if (!ep . copyasarrayref(&t_settings))
				break;

			MCExecPoint ep_key(ep);

			if (ep_key . fetcharrayelement_cstring(*t_settings, "verbose") == ES_NORMAL)
				MCU_stob(ep_key . getsvalue(), MCcrashreportverbose);

			if (ep_key . fetcharrayelement_cstring(*t_settings, "filename") == ES_NORMAL)
			{
				if (MCcrashreportfilename != NULL)
					delete MCcrashreportfilename;
				MCcrashreportfilename = ep_key . getsvalue() . getlength() > 0 ? ep_key . getsvalue() . clone() : NULL;
			}
		}
		break;

	case P_REV_LICENSE_LIMITS:
		{
			if(!MCenvironmentactive)
				break;

			MCAutoArrayRef t_settings;
			if (!ep . copyasarrayref(&t_settings))
				break;

			MCExecPoint ep_key(ep);

			if (ep_key . fetcharrayelement_cstring(*t_settings, "token"))
				MClicenseparameters . license_token = ep_key . getsvalue() . clone();

			if (ep_key . fetcharrayelement_cstring(*t_settings, "name"))
				MClicenseparameters . license_name = ep_key . getsvalue() . clone();

			if (ep_key . fetcharrayelement_cstring(*t_settings, "organization"))
				MClicenseparameters . license_organization = ep_key . getsvalue() . clone();

			if (ep_key . fetcharrayelement_cstring(*t_settings, "class"))
			{
				static struct { const char *tag; uint32_t value; } s_class_map[] =
				{
					{ "community", kMCLicenseClassCommunity },
					{ "commercial", kMCLicenseClassCommercial },
					{ "professional", kMCLicenseClassProfessional },
					{ NULL, kMCLicenseClassNone }
				};
				
				uint4 t_index;
				for(t_index = 0; s_class_map[t_index] . tag != NULL; ++t_index)
					if (ep_key . getsvalue() == s_class_map[t_index] . tag)
						break;

				MClicenseparameters . license_class = s_class_map[t_index] . value;
			}

			if (ep_key . fetcharrayelement_cstring(*t_settings, "multiplicity") && ep_key . ton() == ES_NORMAL)
				MClicenseparameters . license_multiplicity = ep_key . getuint4();

			if (ep_key . fetcharrayelement_cstring(*t_settings, "scriptlimit") && ep_key . ton() == ES_NORMAL)
				MClicenseparameters . script_limit = ep_key . getnvalue() <= 0 ? 0 : ep_key . getuint4();

			if (ep_key . fetcharrayelement_cstring(*t_settings, "dolimit") && ep_key . ton() == ES_NORMAL)
				MClicenseparameters . do_limit = ep_key . getnvalue() <= 0 ? 0 : ep_key . getuint4();

			if (ep_key . fetcharrayelement_cstring(*t_settings, "usinglimit") && ep_key . ton() == ES_NORMAL)
				MClicenseparameters . using_limit = ep_key . getnvalue() <= 0 ? 0 : ep_key . getuint4();

			if (ep_key . fetcharrayelement_cstring(*t_settings, "insertlimit") && ep_key . ton() == ES_NORMAL)
				MClicenseparameters . insert_limit = ep_key . getnvalue() <= 0 ? 0 : ep_key . getuint4();

			if (ep_key . fetcharrayelement_cstring(*t_settings, "deploy"))
			{
				static struct { const char *tag; uint32_t value; } s_deploy_map[] =
				{
					{ "windows", kMCLicenseDeployToWindows },
					{ "macosx", kMCLicenseDeployToMacOSX },
					{ "linux", kMCLicenseDeployToLinux },
					{ "ios", kMCLicenseDeployToIOS },
					{ "android", kMCLicenseDeployToAndroid },
					{ "winmobile", kMCLicenseDeployToWinMobile },
					{ "meego", kMCLicenseDeployToLinuxMobile },
					{ "server", kMCLicenseDeployToServer },
					{ "ios-embedded", kMCLicenseDeployToIOSEmbedded },
					{ "android-embedded", kMCLicenseDeployToIOSEmbedded },
				};

				MClicenseparameters . deploy_targets = 0;

				uint32_t t_target_count;
				char **t_targets;
				t_target_count = 0;
				t_targets = nil;
				if (MCCStringSplit(ep_key . getcstring(), ',', t_targets, t_target_count))
				{
					for(uint32_t i = 0; i < t_target_count; i++)
					{
						for(uint32_t j = 0; j < sizeof(s_deploy_map) / sizeof(s_deploy_map[0]); j++)
							if (MCCStringEqualCaseless(s_deploy_map[j] . tag, t_targets[i]))
							{
								MClicenseparameters . deploy_targets |= s_deploy_map[j] . value;
								break;
							}
					}
					MCCStringArrayFree(t_targets, t_target_count);
				}
			}

			if (ep_key . fetcharrayelement_cstring(*t_settings, "addons") && ep_key . isarray())
				/* UNCHECKED */ ep_key . copyasarrayref(MClicenseparameters . addons);
		}
		break;

	case P_REV_MESSAGE_BOX_REDIRECT:
		{
			MCObject *t_object;
			t_object = getobj(ep);
			if (t_object != NULL)
				MCmessageboxredirect = t_object;
			else
				MCmessageboxredirect = NULL;
		}
		break;

#ifdef FEATURE_PROPERTY_LISTENER
	// MM-2012-11-06: [[ Property Listener ]]
	case P_REV_PROPERTY_LISTENER_THROTTLE_TIME:
		if (ep.getuint4(MCpropertylistenerthrottletime, line, pos, EE_OBJECT_NAN) != ES_NORMAL)
			return ES_ERROR;			
		break;
#endif
			
	default:
		return ES_NOT_HANDLED;
	}

	return ES_NORMAL;
#endif /* MCProperty::mode_set */
    return ES_ERROR;
}
#endif


#ifdef LEGACY_EXEC
Exec_stat MCProperty::mode_eval(MCExecPoint& ep)
{
#ifdef /* MCProperty::mode_eval */ LEGACY_EXEC
	switch(which)
	{
	case P_REV_MESSAGE_BOX_LAST_OBJECT:
		if (MCmessageboxlastobject != NULL && MCmessageboxlastobject->Exists())
		{
			MCmessageboxlastobject->Get()->names_old(P_LONG_ID, ep, 0);
			ep.concatnameref(MCmessageboxlasthandler, EC_COMMA, false);
			ep.concatuint(MCmessageboxlastline, EC_COMMA, false);
			if (MCmessageboxlastobject->Get()->getparentscript() != nil)
			{
				MCExecPoint ep2;
				MCmessageboxlastobject->Get()->getparentscript()->GetObject()->names_old(P_LONG_ID, ep2, 0);
				ep.concatmcstring(ep2.getsvalue(), EC_COMMA, false);
			}
		}
		else
			ep.clear();
		break;
	case P_REV_MESSAGE_BOX_REDIRECT:
		if (MCmessageboxredirect != NULL)
			return MCmessageboxredirect -> names_old(P_LONG_ID, ep, 0);
		ep . clear();
		break;
	case P_REV_LICENSE_LIMITS:
		ep.clear();
		break;
	case P_REV_CRASH_REPORT_SETTINGS:
		ep.clear();
		break;
	case P_REV_LICENSE_INFO:
	{
		if (ep . isempty())
		{
			static const char *s_class_types[] =
			{
				"",
				"Community",
				"Commercial",
				"Professional",
			};

			static const char *s_deploy_targets[] =
			{
				"Windows",
				"Mac OS X",
				"Linux",
				"iOS",
				"Android",
				"Windows Mobile",
				"Linux Mobile",
				"Server",
				"iOS Embedded",
				"Android Embedded",
			};

			ep . clear();
			ep . concatcstring(MClicenseparameters . license_name, EC_RETURN, true);
			ep . concatcstring(MClicenseparameters . license_organization, EC_RETURN, false);
			ep . concatcstring(s_class_types[MClicenseparameters . license_class], EC_RETURN, false);
			ep . concatuint(MClicenseparameters . license_multiplicity, EC_RETURN, false);
			
			ep . appendnewline();
			if (MClicenseparameters . deploy_targets != 0)
			{
				bool t_first;
				t_first = true;
				for(uint32_t i = 0; i < 9; i++)
				{
					if ((MClicenseparameters . deploy_targets & (1 << i)) != 0)
					{
						ep . concatcstring(s_deploy_targets[i], EC_COMMA, t_first);
						t_first = false;
					}
				}
			}

			ep . appendnewline();
			if (MClicenseparameters . addons != nil)
			{
				MCAutoStringRef t_keys;
				/* UNCHECKED */ MCArrayListKeys(MClicenseparameters . addons, ',', &t_keys);
				/* UNCHECKED */ ep . concatstringref(*t_keys, EC_RETURN, false);
			}

			ep . concatcstring(MCnullmcstring == MClicenseparameters . license_token ? "Global" : "Local", EC_RETURN, false);
		}
		else
		{
			if (MClicenseparameters . addons == nil ||
				!ep . fetcharrayelement_oldstring(MClicenseparameters . addons, ep . getsvalue()))
				ep . clear();
		}
	}
	break;
#ifdef FEATURE_PROPERTY_LISTENER
	// MM-2012-09-05: [[ Property Listener ]]
	case P_REV_OBJECT_LISTENERS:
		MCInternalObjectListenerListListeners(ep);
		break;
	case P_REV_PROPERTY_LISTENER_THROTTLE_TIME:
		ep.setnvalue(MCpropertylistenerthrottletime);
		break;
#endif			
	default:
		return ES_NOT_HANDLED;
	}

	return ES_NORMAL;
#endif /* MCProperty::mode_eval */
    return ES_ERROR;
}
#endif

////////////////////////////////////////////////////////////////////////////////
//
//  Implementation of mode hooks for DEVELOPMENT mode.
//

// All stacks can be saved in development mode, so this is a no-op.
IO_stat MCModeCheckSaveStack(MCStack *stack, const MCStringRef p_filename)
{
	return IO_NORMAL;
}

// For development mode, the environment depends on the license edition
MCNameRef MCModeGetEnvironment(void)
{
	return MCN_development;
}

uint32_t MCModeGetEnvironmentType(void)
{
	return kMCModeEnvironmentTypeEditor;
}


// In development mode, we are always licensed.
bool MCModeGetLicensed(void)
{
	return true;
}

// In development mode, we don't want the executable added as an argument.
bool MCModeIsExecutableFirstArgument(void)
{
	return false;
}

// In development mode, we always automatically open stacks.
bool MCModeShouldLoadStacksOnStartup(void)
{
	return true;
}

// In development mode, we just issue a generic error.
void MCModeGetStartupErrorMessage(MCStringRef& r_caption, MCStringRef& r_text)
{
	r_caption = MCSTR("Initialization Error");
	r_text = MCSTR("Error while initializing development environment");
}

// In development mode, we can set any object's script.
bool MCModeCanSetObjectScript(uint4 obj_id)
{
	return true;
}

// In development mode, we don't check the old CANT_STANDALONE flag.
bool MCModeShouldCheckCantStandalone(void)
{
	return false;
}

bool MCModeHandleMessageBoxChanged(MCExecContext& ctxt, MCStringRef p_string)
{
	// IM-2013-04-16: [[ BZ 10836 ]] update revMessageBoxLastObject
	// if the source of the change is not within the message box
	MCObject *t_msg_box = nil;
	if (MCmessageboxredirect != nil)
		t_msg_box = MCmessageboxredirect;
	else
	{
		if (MCmbstackptr == nil)
			MCmbstackptr = MCdispatcher->findstackname(MCN_messagename);
		t_msg_box = MCmbstackptr;
	}
	
	MCObject *t_src_object = nil;
	if (ctxt.GetObject() != nil)
		t_src_object = ctxt.GetObject();
	
	bool t_in_msg_box = false;
	
	MCObject *t_obj_ptr = t_src_object;
	while (t_obj_ptr != nil)
	{
		if (t_obj_ptr == t_msg_box)
		{
			t_in_msg_box = true;
			break;
		}
		t_obj_ptr = t_obj_ptr->getparent();
	}
	
	if (!t_in_msg_box)
	{
		if (MCmessageboxlastobject != nil)
			MCmessageboxlastobject->Release();
		MCmessageboxlastobject = t_src_object->gethandle();
		
		MCNameDelete(MCmessageboxlasthandler);
		MCmessageboxlasthandler = nil;
		MCNameClone(ctxt.GetHandler()->getname(), MCmessageboxlasthandler);
		
        MCmessageboxlastline = ctxt . GetLine();
	}
	
	if (MCmessageboxredirect != NULL)
	{
		if (MCmessageboxredirect -> gettype() == CT_FIELD)
		{
			MCStack *t_msg_stack;
			t_msg_stack = MCmessageboxredirect -> getstack();
			Window_mode newmode = t_msg_stack -> userlevel() == 0 ? WM_MODELESS
										: (Window_mode)(t_msg_stack -> userlevel() + WM_TOP_LEVEL_LOCKED);
			
			// MW-2011-07-05: [[ Bug 9608 ]] The 'ep' that is passed through to us does
			//   not necessarily have an attached object any more. Given that the 'rel'
			//   parameter of the open stack call is unused, computing it from that
			//   context is redundent.
			if (t_msg_stack -> getmode() != newmode)
				t_msg_stack -> openrect(t_msg_stack -> getrect(), newmode, NULL, WP_DEFAULT, OP_NONE);
			else
				t_msg_stack -> raise();

			((MCField *)MCmessageboxredirect) -> settext(0, p_string, False);
		}
		else
		{
			MCAutoNameRef t_msg_changed;
			/* UNCHECKED */ t_msg_changed . CreateWithCString("msgchanged");
			
			bool t_added = false;
			if (MCnexecutioncontexts < MAX_CONTEXTS && ctxt.GetObject() != nil)
			{
				MCexecutioncontexts[MCnexecutioncontexts++] = &ctxt;
				t_added = true;
			}
			
			MCmessageboxredirect -> message(t_msg_changed);
		
			if (t_added)
				MCnexecutioncontexts--;
		}

		return true;
	}

	return false;
}

bool MCModeHandleRelaunch(MCStringRef & r_id)
{
	r_id = MCSTR("LiveCodeTools");
	return true;
}

const char *MCModeGetStartupStack(void)
{
	return NULL;
}

bool MCModeCanLoadHome(void)
{
	return true;
}

MCStatement *MCModeNewCommand(int2 which)
{
	switch(which)
	{
	case S_INTERNAL:
		return new MCInternal;
	case S_REV_RELICENSE:
		return new MCRevRelicense;
	default:
		break;
	}

	return NULL;
}

MCExpression *MCModeNewFunction(int2 which)
{
	return NULL;
}

void MCModeObjectDestroyed(MCObject *object)
{
	if (MCmessageboxredirect == object)
		MCmessageboxredirect = NULL;
}

bool MCModeShouldQueueOpeningStacks(void)
{
	return MCscreen == NULL || MCenvironmentactive;
}

bool MCModeShouldPreprocessOpeningStacks(void)
{
	return true;
}

Window MCModeGetParentWindow(void)
{
	Window t_window;
	t_window = MCdefaultstackptr -> getwindow();
	if (t_window == NULL && MCtopstackptr != NULL)
		t_window = MCtopstackptr -> getwindow();
	return t_window;
}

bool MCModeCanAccessDomain(MCStringRef p_name)
{
	return false;
}

void MCModeQueueEvents(void)
{
#ifdef FEATURE_PROPERTY_LISTENER
	// MM-2012-09-05: [[ Property Listener ]]
	MCInternalObjectListenerMessagePendingListeners();
	
	// MW-2013-03-20: [[ MainStacksChanged ]]
	if (MCmainstackschanged)
	{
		MCdefaultstackptr -> message(MCM_main_stacks_changed);
		MCmainstackschanged = False;
	}
#endif
}

Exec_stat MCModeExecuteScriptInBrowser(MCStringRef p_script)
{
	MCeerror -> add(EE_ENVDO_NOTSUPPORTED, 0, 0);
	return ES_ERROR;
}

bool MCModeMakeLocalWindows(void)
{
	return true;
}

void MCModeActivateIme(MCStack *p_stack, bool p_activate)
{
	MCscreen -> activateIME(p_activate);
}

void MCModeConfigureIme(MCStack *p_stack, bool p_enabled, int32_t x, int32_t y)
{
	if (!p_enabled)
		MCscreen -> clearIME(p_stack -> getwindow());
    else
        MCscreen -> configureIME(x, y);
}

void MCModeShowToolTip(int32_t x, int32_t y, uint32_t text_size, uint32_t bg_color, MCStringRef text_font, MCStringRef message)
{
}

void MCModeHideToolTip(void)
{
}

void MCModeResetCursors(void)
{
	MCscreen -> resetcursors();
}

bool MCModeCollectEntropy(void)
{
	return true;
}

// The IDE engine has its home stack sit in the message path for all stacks so
// we return true here.
bool MCModeHasHomeStack(void)
{
	return true;
}

////////////////////////////////////////////////////////////////////////////////
//
//  Implementation of remote dialog methods
//

void MCRemoteFileDialog(MCStringRef p_title, MCStringRef p_prompt, MCStringRef *p_types, uint32_t p_type_count, MCStringRef p_initial_folder, MCStringRef p_initial_file, bool p_save, bool p_files, MCStringRef &r_value)
{
}

void MCRemoteColorDialog(MCStringRef p_title, uint32_t p_red, uint32_t p_green, uint32_t p_blue, bool& r_chosen, MCColor& r_chosen_color)
{
}

void MCRemoteFolderDialog(MCStringRef p_title, MCStringRef p_prompt, MCStringRef p_initial, MCStringRef &r_value)
{
}

void MCRemotePrintSetupDialog(MCDataRef p_config_data, MCDataRef &r_reply_data, uint32_t &r_result)
{
}

void MCRemotePageSetupDialog(MCDataRef p_config_data, MCDataRef &r_reply_data, uint32_t &r_result)
{
}

#ifdef _MACOSX
uint32_t MCModePopUpMenu(MCMacSysMenuHandle p_menu, int32_t p_x, int32_t p_y, uint32_t p_index, MCStack *p_stack)
{
	return 0;
}
#endif

////////////////////////////////////////////////////////////////////////////////
//
//  Implementation of Windows-specific mode hooks for DEVELOPMENT mode.
//

#ifdef TARGET_PLATFORM_WINDOWS

#include <dbghelp.h>

typedef BOOL (WINAPI *MiniDumpWriteDumpPtr)(HANDLE, DWORD, HANDLE, MINIDUMP_TYPE, PMINIDUMP_EXCEPTION_INFORMATION, PMINIDUMP_USER_STREAM_INFORMATION, PMINIDUMP_CALLBACK_INFORMATION);

LONG WINAPI unhandled_exception_filter(struct _EXCEPTION_POINTERS *p_exception_info)
{
	if (MCcrashreportfilename == NULL)
		return EXCEPTION_EXECUTE_HANDLER;

	HMODULE t_dbg_help_module = NULL;
	t_dbg_help_module = LoadLibraryA("dbghelp.dll");

	MiniDumpWriteDumpPtr t_write_minidump = NULL;
	if (t_dbg_help_module != NULL)
		t_write_minidump = (MiniDumpWriteDumpPtr)GetProcAddress(t_dbg_help_module, "MiniDumpWriteDump");

	char *t_path = NULL;
	if (t_write_minidump != NULL)
		t_path = MCS_resolvepath(MCStringGetCString(MCcrashreportfilename));

	HANDLE t_file = NULL;
	if (t_path != NULL)
		t_file = CreateFileA(t_path, GENERIC_WRITE, 0, NULL, CREATE_ALWAYS, 0, NULL);

	BOOL t_minidump_written = FALSE;
	if (t_file != NULL)
	{
		MINIDUMP_EXCEPTION_INFORMATION t_info;
		t_info . ThreadId = GetCurrentThreadId();
		t_info . ExceptionPointers = p_exception_info;
		t_info . ClientPointers = FALSE;
		t_minidump_written = t_write_minidump(GetCurrentProcess(), GetCurrentProcessId(), t_file, MCcrashreportverbose ? MiniDumpWithDataSegs : MiniDumpNormal, &t_info, NULL, NULL);
	}

	if (t_file != NULL)
		CloseHandle(t_file);

	if (t_path != NULL)
		delete t_path;
	
	if (t_dbg_help_module != NULL)
		FreeLibrary(t_dbg_help_module);

	return EXCEPTION_EXECUTE_HANDLER;
}

void MCModeSetupCrashReporting(void)
{
	SetUnhandledExceptionFilter(unhandled_exception_filter);
}

bool MCModeHandleMessage(LPARAM lparam)
{
	return false;
}

typedef BOOL (WINAPI *AttachConsolePtr)(DWORD id);
void MCModePreMain(void)
{
	HMODULE t_kernel;
	t_kernel = LoadLibraryA("kernel32.dll");
	if (t_kernel != nil)
	{
		void *t_attach_console;
		t_attach_console = GetProcAddress(t_kernel, "AttachConsole");
		if (t_attach_console != nil)
		{
			((AttachConsolePtr)t_attach_console)(-1);
			return;
		}
	}
}

bool MCPlayer::mode_avi_closewindowonplaystop()
{
	return true;
}

#endif

////////////////////////////////////////////////////////////////////////////////
//
//  Implementation of Mac OS X-specific mode hooks for DEVELOPMENT mode.
//

#ifdef _MACOSX

bool MCModePreWaitNextEvent(Boolean anyevent)
{
	return false;
}

#endif

////////////////////////////////////////////////////////////////////////////////
//
//  Implementation of Linux-specific mode hooks for DEVELOPMENT mode.
//

#ifdef _LINUX

void MCModePreSelectHook(int& maxfd, fd_set& rfds, fd_set& wfds, fd_set& efds)
{
}

void MCModePostSelectHook(fd_set& rfds, fd_set& wfds, fd_set& efds)
{
}

#endif

////////////////////////////////////////////////////////////////////////////////
//
//  Refactored object property getters and setters for DEVELOPMENT mode.
//

void MCStack::GetReferringStack(MCExecContext& ctxt, MCStringRef& r_id)
{
    if (m_mode_data -> referrer != NULL)
        m_mode_data -> referrer -> GetLongId(ctxt, r_id);
    else
        r_id = MCValueRetain(kMCEmptyString);
}

void MCStack::GetUnplacedGroupIds(MCExecContext& ctxt, uindex_t& r_count, uinteger_t*& r_ids)
{
    if (controls == nil)
    {
        r_count = 0;
        return;
    }

    MCControl *t_control;
    t_control = controls;
    
    MCAutoArray<uinteger_t> t_ids;
    
    do
    {
        if (t_control -> gettype() == CT_GROUP && t_control -> getparent() != curcard)
            t_ids . Push(t_control -> getid());
        
        t_control = t_control -> next();
    }
    while(t_control != controls);
    
    t_ids . Take(r_ids, r_count);
}

void MCStack::GetIdeOverride(MCExecContext& ctxt, bool& r_value)
{
    r_value = getextendedstate(ECS_IDE);
}

void MCStack::SetIdeOverride(MCExecContext& ctxt, bool p_value)
{
    setextendedstate(p_value, ECS_IDE);
}

void MCObject::GetRevAvailableHandlers(MCExecContext& ctxt, uindex_t& r_count, MCStringRef*& r_handlers)
{
    // MW-2010-07-09: [[ Bug 8848 ]] Previously scripts were being compiled into
    //   separate hlists causing script local variable loss in the behavior
    //   case. Instead we just use parsescript in non-reporting mode.
    
    parsescript(False);
    if (hlist == nil)
    {
        r_count = 0;
        return;
    }
    
    hlist -> enumerate(ctxt, true, r_count, r_handlers);
}

void MCObject::GetEffectiveRevAvailableHandlers(MCExecContext& ctxt, uindex_t& r_count, MCStringRef*& r_handlers)
{
    bool t_first;
    t_first = true;
    
    MCAutoArray<MCStringRef> t_handlers;
    
    // IM-2014-02-25: [[ Bug 11841 ]] Collect non-repeating objects in the message path
    MCObjectList *t_object_list;
    t_object_list = nil;
    
    bool t_success;
    t_success = true;
    
    // MM-2013-09-10: [[ Bug 10634 ]] Make we search both parent scripts and library stacks for handlers.
    t_success = MCObjectListAppend(t_object_list, MCfrontscripts, true);
    
    for (MCObject *t_object = this; t_success && t_object != NULL; t_object = t_object -> parent)
    {
        t_object -> parsescript(False);
        t_success = MCObjectListAppend(t_object_list, t_object, true);
    }
    
    if (t_success)
        t_success = MCObjectListAppend(t_object_list, MCbackscripts, true);
    
    for (uint32_t i = 0; t_success && i < MCnusing; i++)
    {
        if (MCusing[i] == this)
            continue;
        t_success = MCObjectListAppend(t_object_list, MCusing[i], true);
    }
    
    // IM-2014-02-25: [[ Bug 11841 ]] Enumerate the handlers for each object
    if (t_success)
    {
        MCObjectList *t_object_ref;
        t_object_ref = t_object_list;
        do
        {
            // AL-2014-05-23: [[ Bug 12491 ]] The object list checks for uniqueness,
            //  so no need to check if the object is itself a frontscript.
            
            t_first = true;
            MCHandlerlist *t_handler_list;
            
            if (!t_object_ref -> getremoved() && t_object_ref -> getobject() -> getstack() -> iskeyed())
                t_handler_list = t_object_ref -> getobject() -> hlist;
            else
                t_handler_list = NULL;
            
            if (t_handler_list != NULL)
            {
                MCStringRef *t_handler_array;
                t_handler_array = nil;
                uindex_t t_count;
                
                t_first = t_handler_list -> enumerate(ctxt, t_first, t_count, t_handler_array);
            
                for (uindex_t i = 0; i < t_count; i++)
                    t_handlers . Push(t_handler_array[i]);
                
                MCMemoryDeleteArray(t_handler_array);
            }
            
            t_object_ref = t_object_ref -> next();
        }
        while(t_object_ref != t_object_list);
    }
    
    MCObjectListFree(t_object_list);
     
    t_handlers . Take(r_handlers, r_count);
}

void MCObject::GetRevAvailableVariablesNonArray(MCExecContext& ctxt, MCStringRef& r_variables)
{
    GetRevAvailableVariables(ctxt, nil, r_variables);
}

void MCObject::GetRevAvailableVariables(MCExecContext& ctxt, MCNameRef p_key, MCStringRef& r_variables)
{
    // OK-2008-04-23 : Added for script editor
    if (hlist == NULL)
    {
        r_variables = MCValueRetain(kMCEmptyString);
        return;
    }
    // A handler can be specified using array notation in the form <handler_type>,<handler_name>.
    // Where handler type is a single letter using the same conventation as the revAvailableHandlers.
    //
    // If a handler is specified, the list of variables for that handler is returned in the same format
    // as the variableNames property.
    //
    // If no handler is specified, the property returns the list of script locals for the object followed
    // by the list of script-declared globals.
    //
    // At the moment, no errors are thrown, just returns empty if it doesn't like something.
    if (p_key == nil)
    {
        MCAutoListRef t_list;
        if (!MCListCreateMutable('\n', &t_list))
            return;
        
        MCAutoListRef t_global_list, t_local_list;
        
        if (!(hlist->getlocalnames(&t_local_list) &&
              MCListAppend(*t_list, *t_local_list)))
        {
            ctxt . Throw();
            return;
        }
        
        if (!(hlist->getglobalnames(&t_global_list) &&
                MCListAppend(*t_list, *t_global_list)))
        {
            ctxt . Throw();
            return;
        }
        MCListCopyAsString(*t_list, r_variables);
        return;
    }

    
    MCStringRef t_key;
    t_key = MCNameGetString(p_key);
    
    // The handler name begins after the comma character
    MCAutoStringRef t_handler_name;
    uindex_t t_comma_offset;
    if (!MCStringFirstIndexOfChar(t_key, ',', 0, kMCCompareExact, t_comma_offset))
    {
        r_variables = MCValueRetain(kMCEmptyString);
        return;
    }
    
    if (!MCStringCopySubstring(t_key, MCRangeMake(t_comma_offset + 1, MCStringGetLength(t_key) - t_comma_offset - 1), &t_handler_name))
    {
        ctxt . Throw();
        return;
    }
    
    // The handler code must be the first char of the string
    const char_t t_handler_code = MCStringGetNativeCharAtIndex(t_key, 0);
    
    Handler_type t_handler_type;
    switch (t_handler_code)
    {
        case 'M':
            t_handler_type = HT_MESSAGE;
            break;
        case 'C':
            t_handler_type = HT_MESSAGE;
            break;
        case 'F':
            t_handler_type = HT_FUNCTION;
            break;
        case 'G':
            t_handler_type = HT_GETPROP;
            break;
        case 'S':
            t_handler_type = HT_SETPROP;
            break;
        default:
            t_handler_type = HT_MESSAGE;
    }
    
    Exec_stat t_status;
    MCNewAutoNameRef t_name;
    MCNameCreate(*t_handler_name, &t_name);
    // The handler list class allows us to locate the handler, just return empty if it can't be found.
    MCHandler *t_handler;
    t_status = hlist -> findhandler(t_handler_type, *t_name, t_handler);

    if (t_handler != NULL)
    {
        MCAutoListRef t_list;
        t_handler -> getvarnames(true, &t_list);
        MCListCopyAsString(*t_list, r_variables);
    }
}

////////////////////////////////////////////////////////////////////////////////
//
//  Refactored global property getters and setters for DEVELOPMENT mode.
//

void MCModeSetRevCrashReportSettings(MCExecContext& ctxt, MCArrayRef p_settings)
{
    bool t_case_sensitive = ctxt . GetCaseSensitive();
    MCValueRef t_verbose, t_filename;
    if (MCArrayFetchValue(p_settings, t_case_sensitive, MCNAME("verbose"), t_verbose))
        MCcrashreportverbose = (MCBooleanRef)t_verbose == kMCTrue;
    
    if (MCArrayFetchValue(p_settings, t_case_sensitive, MCNAME("filename"), t_filename))
    {
        if (MCcrashreportfilename != nil)
            MCValueRelease(MCcrashreportfilename);
        if (MCStringIsEmpty((MCStringRef)t_filename))
            MCcrashreportfilename = nil;
        else
            MCcrashreportfilename = MCValueRetain((MCStringRef)t_filename);
    }
}

void MCModeSetRevLicenseLimits(MCExecContext& ctxt, MCArrayRef p_settings)
{
    if(!MCenvironmentactive)
        return;
    
    bool t_case_sensitive = ctxt . GetCaseSensitive();
    MCValueRef t_value;
    MCStringRef t_string;
    if (MCArrayFetchValue(p_settings, t_case_sensitive, MCNAME("token"), t_value)
            && ctxt . ConvertToString(t_value, t_string))
    {
        MCValueRelease(MClicenseparameters . license_token);
        MClicenseparameters . license_token = t_string;
    }
    
    if (MCArrayFetchValue(p_settings, t_case_sensitive, MCNAME("name"), t_value)
            && ctxt . ConvertToString(t_value, t_string))
    {
        MCValueRelease(MClicenseparameters . license_name);
        MClicenseparameters . license_name = t_string;
    }
    
    if (MCArrayFetchValue(p_settings, t_case_sensitive, MCNAME("organization"), t_value)
            && ctxt . ConvertToString(t_value, t_string))
    {
        MCValueRelease( MClicenseparameters . license_organization);
         MClicenseparameters . license_organization = t_string;
    }
    
    if (MCArrayFetchValue(p_settings, t_case_sensitive, MCNAME("class"), t_value))
    {
        MCAutoStringRef t_class;
        if (ctxt . ConvertToString(t_value, &t_class))
        {
            static struct { const char *tag; uint32_t value; } s_class_map[] =
            {
                { "community", kMCLicenseClassCommunity },
                { "commercial", kMCLicenseClassCommercial },
                { "professional", kMCLicenseClassProfessional },
                { "", kMCLicenseClassNone }
            };
            
            uint4 t_index;
            for(t_index = 0; s_class_map[t_index] . tag != NULL; ++t_index)
                if (MCStringIsEqualToCString(*t_class, s_class_map[t_index] . tag, kMCCompareCaseless))
                    break;
            
            MClicenseparameters . license_class = s_class_map[t_index] . value;
        }
        else
            MClicenseparameters . license_class = kMCLicenseClassNone;
    }
    
    if (MCArrayFetchValue(p_settings, t_case_sensitive, MCNAME("multiplicity"), t_value))
        MClicenseparameters . license_multiplicity = MCNumberFetchAsUnsignedInteger((MCNumberRef)t_value);
    
    if (MCArrayFetchValue(p_settings, t_case_sensitive, MCNAME("scriptlimit"), t_value))
    {
        integer_t t_limit;
        t_limit = MCNumberFetchAsInteger((MCNumberRef)t_value);
        MClicenseparameters . script_limit = t_limit <= 0 ? 0 : t_limit;
    }
    
    if (MCArrayFetchValue(p_settings, t_case_sensitive, MCNAME("dolimit"), t_value))
    {
        integer_t t_limit;
        t_limit = MCNumberFetchAsInteger((MCNumberRef)t_value);
        MClicenseparameters . do_limit = t_limit <= 0 ? 0 : t_limit;
    }
    
    if (MCArrayFetchValue(p_settings, t_case_sensitive, MCNAME("usinglimit"), t_value))
    {
        integer_t t_limit;
        t_limit = MCNumberFetchAsInteger((MCNumberRef)t_value);
        MClicenseparameters . using_limit = t_limit <= 0 ? 0 : t_limit;
    }
    
    if (MCArrayFetchValue(p_settings, t_case_sensitive, MCNAME("insertlimit"), t_value))
    {
        integer_t t_limit;
        t_limit = MCNumberFetchAsInteger((MCNumberRef)t_value);
        MClicenseparameters . insert_limit = t_limit <= 0 ? 0 : t_limit;
    }
    
    if (MCArrayFetchValue(p_settings, t_case_sensitive, MCNAME("deploy"), t_value))
    {
        static struct { const char *tag; uint32_t value; } s_deploy_map[] =
        {
            { "windows", kMCLicenseDeployToWindows },
            { "macosx", kMCLicenseDeployToMacOSX },
            { "linux", kMCLicenseDeployToLinux },
            { "ios", kMCLicenseDeployToIOS },
            { "android", kMCLicenseDeployToAndroid },
            { "winmobile", kMCLicenseDeployToWinMobile },
            { "meego", kMCLicenseDeployToLinuxMobile },
            { "server", kMCLicenseDeployToServer },
            { "ios-embedded", kMCLicenseDeployToIOSEmbedded },
            { "android-embedded", kMCLicenseDeployToIOSEmbedded },
        };
        
        MClicenseparameters . deploy_targets = 0;
        
        MCAutoStringRef t_params;
        if (ctxt . ConvertToString(t_value, &t_params))
        {
            MCAutoArrayRef t_split_strings;
            MCValueRef t_fetched_string;
            if (MCStringSplit(*t_params, MCSTR(","), nil, kMCCompareExact, &t_split_strings))
            {
                for(uint32_t i = 0; i < MCArrayGetCount(*t_split_strings); i++)
                {
                    // Fetch the string value created with MCStringSplit
                    MCArrayFetchValueAtIndex(*t_split_strings, i+1, t_fetched_string);
                    
                    for(uint32_t j = 0; j < sizeof(s_deploy_map) / sizeof(s_deploy_map[0]); j++)
                        if (MCStringIsEqualToCString((MCStringRef)t_fetched_string, s_deploy_map[j] . tag, kMCStringOptionCompareCaseless))
                        {
                            MClicenseparameters . deploy_targets |= s_deploy_map[j] . value;
                            break;
                        }
                }
            }
        }
    }
    
    if (MCArrayFetchValue(p_settings, t_case_sensitive, MCNAME("addons"), t_value) && MCValueIsArray(t_value))
    {
        MCValueRelease(MClicenseparameters . addons);
        MCArrayCopy((MCArrayRef)t_value, MClicenseparameters . addons);
    }
}

static MCObject *getobj(MCExecContext& ctxt, MCStringRef p_string)
{    
    MCObject *objptr = NULL;
    MCChunk *tchunk = new MCChunk(False);
    MCerrorlock++;
    MCScriptPoint sp(p_string);
    if (tchunk->parse(sp, False) == PS_NORMAL)
    {
        uint4 parid;
        tchunk->getobj(ctxt, objptr, parid, True);
    }
    MCerrorlock--;
    delete tchunk;
    return objptr;
}

void MCModeSetRevMessageBoxRedirect(MCExecContext& ctxt, MCStringRef p_target)
{
    MCObject *t_object;
    t_object = getobj(ctxt, p_target);
    if (t_object != NULL)
        MCmessageboxredirect = t_object;
    else
        MCmessageboxredirect = NULL;
}
            
void MCModeSetRevPropertyListenerThrottleTime(MCExecContext& ctxt, uinteger_t p_time)
{
#ifdef FEATURE_PROPERTY_LISTENER
    // MM-2012-11-06: [[ Property Listener ]]
    MCpropertylistenerthrottletime = p_time;
#endif
}

void MCModeGetRevMessageBoxLastObject(MCExecContext& ctxt, MCStringRef& r_object)
{
    if (MCmessageboxlastobject != NULL && MCmessageboxlastobject->Exists())
    {
        bool t_success;

        MCAutoStringRef t_obj, t_long_id;
        MCAutoValueRef t_id_value;
        t_success = MCStringCreateMutable(0, &t_obj);
        
        if (t_success)
            t_success = MCmessageboxlastobject->Get()->names(P_LONG_ID, &t_id_value);
        if (t_success && ctxt . ConvertToString(*t_id_value, &t_long_id))
            t_success = MCStringAppendFormat(*t_obj, "%@,%@,%u", *t_long_id, MCNameGetString(MCmessageboxlasthandler), MCmessageboxlastline);

        if (t_success && MCmessageboxlastobject->Get()->getparentscript() != nil)
        {
            MCAutoStringRef t_long_id;
            MCAutoValueRef t_id_value;

            t_success = MCmessageboxlastobject->Get()->getparentscript()->GetObject()->names(P_LONG_ID, &t_id_value);
            if (t_success && ctxt . ConvertToString(*t_id_value, &t_long_id))
                t_success = MCStringAppendFormat(*t_obj, ",%@", *t_long_id);
        }
        if (t_success && MCStringCopy(*t_obj, r_object))
            return;
    }
    else
    {
        r_object = MCValueRetain(kMCEmptyString);
        return;
    }
    
    ctxt . Throw();
}

void MCModeGetRevMessageBoxRedirect(MCExecContext& ctxt, MCStringRef& r_id)
{
    if (MCmessageboxredirect != NULL)
    {
        MCAutoValueRef t_long_id;
        if (MCmessageboxredirect -> names(P_LONG_ID, &t_long_id) &&
            ctxt . ConvertToString(*t_long_id, r_id))
            return;
    }
    else
    {
        r_id = MCValueRetain(kMCEmptyString);
        return;
    }
    
    ctxt . Throw();
}

void MCModeGetRevLicenseLimits(MCExecContext& ctxt, MCArrayRef& r_limits)
{
    r_limits = MCValueRetain(kMCEmptyArray);
}

void MCModeGetRevCrashReportSettings(MCExecContext& ctxt, MCArrayRef& r_settings)
{
    r_settings = MCValueRetain(kMCEmptyArray);
}

void MCModeGetRevLicenseInfo(MCExecContext& ctxt, MCStringRef& r_info)
{
    static const char *s_class_types[] =
    {
        "",
        "Community",
        "Commercial",
        "Professional",
    };
    
    static const char *s_deploy_targets[] =
    {
        "Windows",
        "Mac OS X",
        "Linux",
        "iOS",
        "Android",
        "Windows Mobile",
        "Linux Mobile",
        "Server",
        "iOS Embedded",
        "Android Embedded",
    };
    
    bool t_success;
    
    MCAutoStringRef t_info;
    t_success = MCStringCreateMutable(0, &t_info);
    
    if (t_success)
        t_success = MCStringAppendFormat(*t_info, "%@\n%@\n%s\n%u\n", MClicenseparameters . license_name, MClicenseparameters . license_organization, s_class_types[MClicenseparameters . license_class], MClicenseparameters . license_multiplicity);
    
    if (MClicenseparameters . deploy_targets != 0)
    {
        bool t_first;
        t_first = true;
        for(uint32_t i = 0; t_success && i < 9; i++)
        {
            if ((MClicenseparameters . deploy_targets & (1 << i)) != 0)
            {
                t_success = MCStringAppendFormat(*t_info, t_first ? "%s" : ",%s", s_deploy_targets[i]);
                t_first = false;
            }
        }
    }
    
    if (t_success)
        t_success = MCStringAppendNativeChar(*t_info, '\n');
    
    if (t_success && MClicenseparameters . addons != nil)
    {
        MCAutoStringRef t_keys;
        t_success = (MCArrayListKeys(MClicenseparameters . addons, ',', &t_keys) &&
                    MCStringAppendFormat(*t_info, "\n%@", *t_keys));
    }
    
    if (t_success)
        if (MCStringAppendFormat(*t_info, "\n%s", MCStringIsEmpty(MClicenseparameters . license_token) ? "Global" : "Local") &&
                MCStringCopy(*t_info, r_info))
            return;
    
    ctxt . Throw();
}

void MCModeGetRevLicenseInfo(MCExecContext& ctxt, MCNameRef p_key, MCStringRef& r_info)
{
    MCValueRef t_value;
    if (MClicenseparameters . addons == nil ||
        !MCArrayFetchValue(MClicenseparameters . addons, ctxt . GetCaseSensitive(), p_key, t_value))
        {
            r_info = MCValueRetain(kMCEmptyString);
            return;
        }
    
    if (ctxt . ConvertToString(t_value, r_info))
        return;
    
    ctxt . Throw();
}

void MCModeGetRevObjectListeners(MCExecContext& ctxt, uindex_t& r_count, MCStringRef*& r_listeners)
{
#ifdef FEATURE_PROPERTY_LISTENER
    // MM-2012-09-05: [[ Property Listener ]]
    MCInternalObjectListenerGetListeners(ctxt, r_listeners, r_count);
#endif			
    r_count = 0;
}
void MCModeGetRevPropertyListenerThrottleTime(MCExecContext& ctxt, uinteger_t& r_time)
{
#ifdef FEATURE_PROPERTY_LISTENER
    r_time = MCpropertylistenerthrottletime;
#endif			
    r_time = 0;
}<|MERGE_RESOLUTION|>--- conflicted
+++ resolved
@@ -406,62 +406,8 @@
 //  Implementation of MCStack::mode* hooks for DEVELOPMENT mode.
 //
 
-<<<<<<< HEAD
-static MCStack *s_links = NULL;
-
-struct MCStackModeData
-{
-	MCStack *next;
-	MCStack *previous;
-	MCStack *referrer;
-};
-
-void MCStack::mode_create(void)
-{
-	m_mode_data = new MCStackModeData;
-	m_mode_data -> next = NULL;
-	m_mode_data -> previous = NULL;
-	m_mode_data -> referrer = MCtargetptr != NULL ? MCtargetptr -> getstack() : NULL;
-	s_links = this;
-}
-
-void MCStack::mode_copy(const MCStack& stack)
-{
-	mode_create();
-}
-
-void MCStack::mode_destroy(void)
-{
-	MCStack *t_previous_link;
-	bool t_link_found;
-	t_link_found = false;
-	t_previous_link = NULL;
-	for(MCStack *t_link = s_links; t_link != NULL; t_link = t_link -> m_mode_data -> next)
-	{
-		if (t_link -> m_mode_data -> referrer == this)
-			t_link -> m_mode_data -> referrer = m_mode_data -> referrer;
-			
-		if (!t_link_found)
-		{
-			t_link_found = t_link == this;
-			if (!t_link_found)
-				t_previous_link = t_link;
-		}
-	}
-			
-	if (t_previous_link == NULL)
-		s_links = m_mode_data -> next;
-	else
-		t_previous_link -> m_mode_data -> next = m_mode_data -> next;
-
-	delete m_mode_data;
-}
-
 #ifdef LEGACY_EXEC
 Exec_stat MCStack::mode_getprop(uint4 parid, Properties which, MCExecPoint &ep, MCStringRef carray, Boolean effective)
-=======
-Exec_stat MCStack::mode_getprop(uint4 parid, Properties which, MCExecPoint &ep, const MCString &carray, Boolean effective)
->>>>>>> f7d1b04e
 {
 #ifdef /* MCStack::mode_getprop */ LEGACY_EXEC
 	switch(which)
@@ -1639,10 +1585,7 @@
 
 void MCStack::GetReferringStack(MCExecContext& ctxt, MCStringRef& r_id)
 {
-    if (m_mode_data -> referrer != NULL)
-        m_mode_data -> referrer -> GetLongId(ctxt, r_id);
-    else
-        r_id = MCValueRetain(kMCEmptyString);
+    r_id = MCValueRetain(kMCEmptyString);
 }
 
 void MCStack::GetUnplacedGroupIds(MCExecContext& ctxt, uindex_t& r_count, uinteger_t*& r_ids)
