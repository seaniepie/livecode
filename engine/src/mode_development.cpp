/* Copyright (C) 2003-2013 Runtime Revolution Ltd.

This file is part of LiveCode.

LiveCode is free software; you can redistribute it and/or modify it under
the terms of the GNU General Public License v3 as published by the Free
Software Foundation.

LiveCode is distributed in the hope that it will be useful, but WITHOUT ANY
WARRANTY; without even the implied warranty of MERCHANTABILITY or
FITNESS FOR A PARTICULAR PURPOSE.  See the GNU General Public License
for more details.

You should have received a copy of the GNU General Public License
along with LiveCode.  If not see <http://www.gnu.org/licenses/>.  */

#include "prefix.h"

#include "globdefs.h"
#include "filedefs.h"
#include "objdefs.h"
#include "parsedef.h"
#include "mcio.h"

#include "execpt.h"
#include "dispatch.h"
#include "stack.h"
#include "tooltip.h"
#include "card.h"
#include "field.h"
#include "button.h"
#include "image.h"
#include "aclip.h"
#include "vclip.h"
#include "stacklst.h"
#include "mcerror.h"
#include "hc.h"
#include "util.h"
#include "param.h"
#include "debug.h"
#include "statemnt.h"
#include "funcs.h"
#include "magnify.h"
#include "sellst.h"
#include "undolst.h"
#include "styledtext.h"
#include "hndlrlst.h"
#include "handler.h"
#include "property.h"
#include "internal.h"
#include "player.h"
#include "objptr.h"
#include "osspec.h"

#include "globals.h"
#include "license.h"
#include "mode.h"
#include "revbuild.h"
#include "parentscript.h"

#if defined(_WINDOWS_DESKTOP)
#include "w32prefix.h"
#include "w32dc.h"
#include <process.h>

// MW-2013-04-18: [[ Bug ]] Temporarily undefine 'GetObject' so that the reference
//   to the GetObject() parentscript object method works. (Platform-specific stuff
//   needs to move into separate files!)
#undef GetObject

#elif defined(_MAC_DESKTOP)
#include "osxprefix.h"
#elif defined(_LINUX_DESKTOP)
#include <unistd.h>
#endif

////////////////////////////////////////////////////////////////////////////////

 void X_main_loop(void);

//////////

bool MCFiltersDecompress(MCDataRef p_source, MCDataRef& r_result);

////////////////////////////////////////////////////////////////////////////////

// MM-2012-09-05: [[ Property Listener ]]
#ifdef FEATURE_PROPERTY_LISTENER
void MCInternalObjectListenerMessagePendingListeners(void);
void MCInternalObjectListenerListListeners(MCExecPoint &ep);
#endif

////////////////////////////////////////////////////////////////////////////////
//
//  Globals specific to DEVELOPMENT mode
//

MCLicenseParameters MClicenseparameters =
{
	NULL, NULL, NULL, kMCLicenseClassNone, 0,
	10, 10, 50, 10,
	0,
	NULL,
};

Boolean MCenvironmentactive = False;

MCObject *MCmessageboxredirect = NULL;

// IM-2013-04-16: [[ BZ 10836 ]] Provide reference to the last "put" source
// as a global property, the "revMessageBoxLastObject"
MCObjectHandle *MCmessageboxlastobject = nil;
MCNameRef MCmessageboxlasthandler = nil;
uint32_t MCmessageboxlastline = 0;

Boolean MCcrashreportverbose = False;
char *MCcrashreportfilename = NULL;

////////////////////////////////////////////////////////////////////////////////
//
//  Commands and functions specific to development mode.
//

class MCRevRelicense : public MCStatement
{
public:
	MCRevRelicense()
	{
	}
	
	virtual ~MCRevRelicense();
	virtual Parse_stat parse(MCScriptPoint &);
	virtual Exec_stat exec(MCExecPoint &);
};

static MCStringRef s_command_path = nil;

static void restart_revolution(void)
{
#if defined(TARGET_PLATFORM_WINDOWS)
	_spawnl(_P_NOWAIT, MCStringGetCString(s_command_path), MCStringGetCString(s_command_path), NULL);
#elif defined(TARGET_PLATFORM_MACOS_X)
	if (fork() == 0)
	{
		usleep(250000);
		execl(MCStringGetCString(MCcmd), MCStringGetCString(MCcmd), NULL);
	}
#elif defined(TARGET_PLATFORM_LINUX)
	if (fork() == 0)
	{
		usleep(250000);
		execl(MCStringGetCString(MCcmd), MCStringGetCString(MCcmd), NULL);
	}
#else
#error restart not defined
#endif
}

MCRevRelicense::~MCRevRelicense(void)
{
}

Parse_stat MCRevRelicense::parse(MCScriptPoint& sp)
{
  initpoint(sp);
	
	return PS_NORMAL;
}

Exec_stat MCRevRelicense::exec(MCExecPoint& ep)
{
	switch(MCdefaultstackptr -> getcard() -> message(MCM_shut_down_request))
	{
	case ES_PASS:
	case ES_NOT_HANDLED:
		break;
		
	default:
		MCresult -> sets("cancelled");
		
		return ES_NORMAL;
	}
	
	if (MClicenseparameters . license_token == NULL || strlen(MClicenseparameters . license_token) == 0)
	{
		MCresult -> sets("no token");
		return ES_NORMAL;
	}
	
	MCAutoStringRef license_token_string;
	/* UNCHECKED */ MCStringCreateWithCString(MClicenseparameters . license_token, &license_token_string);
	if (!MCS_unlink(*license_token_string))
	{
		MCresult -> sets("token deletion failed");
		return ES_NORMAL;
	}

	MCretcode = 0;
	MCquit = True;
	MCexitall = True;
	MCtracestackptr = NULL;
	MCtraceabort = True;
	MCtracereturn = True;
    
    MCAutoStringRef t_command_path;
    MCS_resolvepath(MCcmd, &t_command_path);
	
	s_command_path = MCValueRetain(*t_command_path);

	atexit(restart_revolution);
	
	return ES_NORMAL;
}

////////////////////////////////////////////////////////////////////////////////
//
//  Implementation of MCDispatch::startup method for DEVELOPMENT mode.
//

extern void send_relaunch(void);
extern void send_startup_message(bool p_do_relaunch = true);

extern uint4 MCstartupstack_length;
extern uint1 MCstartupstack[];

IO_stat MCDispatch::startup(void)
{
	IO_stat stat;
	MCStack *sptr;

	// set up image cache before the first stack is opened
	MCCachedImageRep::init();
    MCAutoStringRef t_startdir;
    MCS_getcurdir(&t_startdir);
	
	startdir = strdup(MCStringGetCString(*t_startdir));
	enginedir = strdup(MCStringGetCString(MCcmd));

	char *eptr;
	eptr = strrchr(enginedir, PATH_SEPARATOR);
	if (eptr != NULL)
		*eptr = '\0';
	else
		*enginedir = '\0';

	MCDataRef t_decompressed;
	MCDataRef t_compressed;
	/* UNCHECKED */ MCDataCreateWithBytes((const char_t*)MCstartupstack, MCstartupstack_length, t_compressed);
	/* UNCHECKED */ MCFiltersDecompress(t_compressed, t_decompressed);
	MCValueRelease(t_compressed);
    
	IO_handle stream = MCS_fakeopen(MCDataGetOldString(t_decompressed));
	if ((stat = MCdispatcher -> readfile(NULL, NULL, stream, sptr)) != IO_NORMAL)
	{
		MCS_close(stream);
		return stat;
	}

	MCS_close(stream);

	/* FRAGILE */ memset((void *)MCDataGetBytePtr(t_decompressed), 0, MCDataGetLength(t_decompressed));
	MCValueRelease(t_decompressed);

	// Temporary fix to make sure environment stack doesn't get lost behind everything.
#if defined(_MACOSX)
	ProcessSerialNumber t_psn = { 0, kCurrentProcess };
	SetFrontProcess(&t_psn);
#elif defined(_WINDOWS)
	SetForegroundWindow(((MCScreenDC *)MCscreen) -> getinvisiblewindow());
#endif
	
	MCenvironmentactive = True;
	sptr -> setfilename(MCcmd);
	MCdefaultstackptr = MCstaticdefaultstackptr = stacks;

	{
		MCdefaultstackptr -> setextendedstate(true, ECS_DURING_STARTUP);
		MCdefaultstackptr -> message(MCM_start_up, nil, False, True);
		MCdefaultstackptr -> setextendedstate(false, ECS_DURING_STARTUP);
	}
	
	if (!MCquit)
	{
		MCExecPoint ep;
		MCresult -> eval(ep);
		ep . appendchar('\0');
		if (ep . getsvalue() . getlength() == 1)
		{
			sptr -> open();
			MCImage::init();
			
			X_main_loop();

			MCresult -> eval(ep);
			ep . appendchar('\0');
			if (ep . getsvalue() . getlength() == 1)
				return IO_NORMAL;
		}

		// TODO: Script Wiping
		// if (sptr -> getscript() != NULL)
		//	memset(sptr -> getscript(), 0, strlen(sptr -> getscript()));

		destroystack(sptr, True);
		MCtopstackptr = NULL;
		MCquit = False;
		MCenvironmentactive = False;

		send_relaunch();

		sptr = findstackname(ep . getsvalue());

		if (sptr == NULL && (stat = loadfile(ep . getsvalue() . getstring(), sptr)) != IO_NORMAL)
			return stat;
	}

	if (!MCquit)
	{
		// OK-2007-11-13 : Bug 5525, after opening the IDE engine, the allowInterrupts should always default to false,
		// regardless of what the environment stack may have set it to.
		MCallowinterrupts = true;
		sptr -> setparent(this);
		MCdefaultstackptr = MCstaticdefaultstackptr = stacks;
		send_startup_message(false);
		if (!MCquit)
			sptr -> open();
	}

	return IO_NORMAL;
}

////////////////////////////////////////////////////////////////////////////////
//
//  Implementation of MCStack::mode* hooks for DEVELOPMENT mode.
//

static MCStack *s_links = NULL;

struct MCStackModeData
{
	MCStack *next;
	MCStack *previous;
	MCStack *referrer;
};

void MCStack::mode_create(void)
{
	m_mode_data = new MCStackModeData;
	m_mode_data -> next = NULL;
	m_mode_data -> previous = NULL;
	m_mode_data -> referrer = MCtargetptr != NULL ? MCtargetptr -> getstack() : NULL;
	s_links = this;
}

void MCStack::mode_copy(const MCStack& stack)
{
	mode_create();
}

void MCStack::mode_destroy(void)
{
	MCStack *t_previous_link;
	bool t_link_found;
	t_link_found = false;
	t_previous_link = NULL;
	for(MCStack *t_link = s_links; t_link != NULL; t_link = t_link -> m_mode_data -> next)
	{
		if (t_link -> m_mode_data -> referrer == this)
			t_link -> m_mode_data -> referrer = m_mode_data -> referrer;
			
		if (!t_link_found)
		{
			t_link_found = t_link == this;
			if (!t_link_found)
				t_previous_link = t_link;
		}
	}
			
	if (t_previous_link == NULL)
		s_links = m_mode_data -> next;
	else
		t_previous_link -> m_mode_data -> next = m_mode_data -> next;

	delete m_mode_data;
}

Exec_stat MCStack::mode_getprop(uint4 parid, Properties which, MCExecPoint &ep, MCStringRef carray, Boolean effective)
{
	switch(which)
	{
	case P_REFERRING_STACK:
		if (m_mode_data -> referrer != NULL)
			return m_mode_data -> referrer -> getprop(0, P_LONG_ID, ep, False);
		else
			ep . clear();
	break;

	case P_UNPLACED_GROUP_IDS:
		ep . clear();
		
		if (controls != NULL)
		{
			uint4 t_count;
			t_count = 0;
			
			MCControl *t_control;
			t_control = controls;
			do
			{
				if (t_control -> gettype() == CT_GROUP && t_control -> getparent() != curcard)
				{
					ep . concatuint(t_control -> getid(), EC_RETURN, t_count == 0);
					t_count += 1;
				}
					
				t_control = t_control -> next();
			}
			while(t_control != controls);
		}
	break;

	case P_IDE_OVERRIDE:
		ep.setboolean(getextendedstate(ECS_IDE));
	break;

	default:
		return ES_NOT_HANDLED;
	}
	return ES_NORMAL;
}

Exec_stat MCStack::mode_setprop(uint4 parid, Properties which, MCExecPoint &ep, MCStringRef cprop, MCStringRef carray, Boolean effective)
{
	switch(which)
	{
	case P_IDE_OVERRIDE:
		Boolean t_state;
		if (!MCU_stob(ep . getsvalue(), t_state))
		{
			MCeerror -> add(EE_OBJECT_NAB, 0, 0, ep . getsvalue());
			return ES_ERROR;
		}

		setextendedstate(t_state == True, ECS_IDE);
	break;

	default:
		return ES_NOT_HANDLED;
	}

	return ES_NORMAL;
}

void MCStack::mode_load(void)
{
	// We introduce the notion of an 'IDE' stack - such a stack is set by giving it
	// a custom property 'ideOverride' with value true.
	if (props != NULL)
	{
		MCAutoNameRef t_ide_override_name;
		/* UNCHECKED */ t_ide_override_name . CreateWithCString("ideOverride");

		MCExecPoint ep;
		MClockmessages++;
		getcustomprop(ep, kMCEmptyName, t_ide_override_name);
		MClockmessages--;

		Boolean t_treat_as_ide;
		if (MCU_stob(ep . getsvalue(), t_treat_as_ide) && t_treat_as_ide)
			setextendedstate(true, ECS_IDE);
	}
}

void MCStack::mode_getrealrect(MCRectangle& r_rect)
{
	MCscreen->getwindowgeometry(window, r_rect);
}

void MCStack::mode_takewindow(MCStack *other)
{
}

void MCStack::mode_takefocus(void)
{
	MCscreen->setinputfocus(window);
}

bool MCStack::mode_needstoopen(void)
{
	return true;
}

void MCStack::mode_setgeom(void)
{
}

void MCStack::mode_setcursor(void)
{
	MCscreen->setcursor(window, cursor);
}

bool MCStack::mode_openasdialog(void)
{
	return true;
}

void MCStack::mode_closeasdialog(void)
{
}

void MCStack::mode_openasmenu(MCStack *grab)
{
}

void MCStack::mode_closeasmenu(void)
{
}

bool MCStack::mode_haswindow(void)
{
	return window != DNULL;
}

void MCStack::mode_constrain(MCRectangle& rect)
{
}

#ifdef _WINDOWS
MCSysWindowHandle MCStack::getrealwindow(void)
{
	return window->handle.window;
}

MCSysWindowHandle MCStack::getqtwindow(void)
{
	return window->handle.window;
}
#endif

#ifdef _MACOSX
MCSysWindowHandle MCStack::getqtwindow(void)
{
	return window->handle.window;
}
#endif

////////////////////////////////////////////////////////////////////////////////
//
//  Implementation of MCObject::getmodeprop for DEVELOPMENT mode.
//

Exec_stat MCObject::mode_getprop(uint4 parid, Properties which, MCExecPoint &ep, MCStringRef carray, Boolean effective)
{
	switch(which)
	{
	// MW-2010-07-09: [[ Bug 8848 ]] Previously scripts were being compiled into
	//   separate hlists causing script local variable loss in the behavior
	//   case. Instead we just use parsescript in non-reporting mode.
	case P_REV_AVAILABLE_HANDLERS:
	{
		bool t_first;
		t_first = true;
		ep . clear();

		if (!effective)
		{
			parsescript(False);
			if (hlist != NULL)
				t_first = hlist -> enumerate(ep, t_first);
		}
		else
		{

			if (MCfrontscripts != NULL)
			{
				MCObjectList *t_object_ref;
				t_object_ref = MCfrontscripts;
				do
				{
					// OK-2008-08-22: [[Check in case the object is itself a frontscript]]
					if (t_object_ref -> getobject() == this)
					{
						t_object_ref = t_object_ref -> next();
						continue;
					}

					if (!t_first)
						ep . appendnewline();

					t_first = true;
					MCHandlerlist *t_handler_list;
					if (!t_object_ref -> getremoved() && t_object_ref -> getobject() -> getstack() -> iskeyed())
						t_handler_list = t_object_ref -> getobject() -> hlist;
					else
						t_handler_list = NULL;

					if (t_handler_list != NULL)
						t_first = t_handler_list -> enumerate(ep, t_first);

					t_object_ref = t_object_ref -> next();
				}
				while(t_object_ref != MCfrontscripts);
			}

			for(MCObject *t_object = this; t_object != NULL; t_object = t_object -> parent)
			{
				if (!t_first)
					ep . appendnewline();

				t_first = true;

				t_object -> parsescript(False);
				if (t_object -> hlist != NULL && t_object -> getstack() -> iskeyed())
					t_first = t_object -> hlist -> enumerate(ep, t_first);
			}

			if (MCbackscripts != NULL)
			{
				MCObjectList *t_object_ref;
				t_object_ref = MCbackscripts;
				do
				{
					// OK-2008-08-22: [[Check in case the object is itself a backscript]]
					if (t_object_ref -> getobject() == this)
					{
						t_object_ref = t_object_ref -> next();
						continue;
					}

					if (!t_first)
						ep . appendnewline();

					t_first = true;
					MCHandlerlist *t_handler_list;
					if (!t_object_ref -> getremoved() && t_object_ref -> getobject() -> getstack() -> iskeyed())
						t_handler_list = t_object_ref -> getobject() -> hlist;
					else
						t_handler_list = NULL;

					if (t_handler_list != NULL)
						t_first = t_handler_list -> enumerate(ep, t_first);

					t_object_ref = t_object_ref -> next();
				}
				while(t_object_ref != MCbackscripts);
			}
		}
	}
	break;

	// OK-2008-04-23 : Added for script editor
	case P_REV_AVAILABLE_VARIABLES:
	{
		ep.clear();
		if (hlist == NULL)
		{
			return ES_NORMAL;
		}

		// A handler can be specified using array notation in the form <handler_type>,<handler_name>.
		// Where handler type is a single letter using the same conventation as the revAvailableHandlers.
		//
		// If a handler is specified, the list of variables for that handler is returned in the same format
		// as the variableNames property.
		//
		// If no handler is specified, the property returns the list of script locals for the object followed
		// by the list of script-declared globals.
		// 
		// At the moment, no errors are thrown, just returns empty if it doesn't like something.
		if (carray == NULL)
		{
			hlist -> appendlocalnames(ep);
			ep . appendnewline();
			hlist -> appendglobalnames(ep, true);
			return ES_NORMAL;
		}

		char *t_key;
		t_key = strdup(MCStringGetCString(carray));
		if (t_key == NULL)
			return ES_NORMAL;

		char *t_comma;
		t_comma = strchr(t_key, ',');
		if (t_comma == NULL)
		{
			free(t_key);
			return ES_NORMAL;
		}

		// The handler name begins after the comma character
		char *t_handler_name_cstring;
		t_handler_name_cstring = t_comma + 1;

		// The handler code must be the first char of the string
		char t_handler_code;
		t_handler_code = *t_key;
		t_handler_code = MCS_toupper(t_handler_code);

		Handler_type t_handler_type;
		switch (t_handler_code)
		{
		case 'M':
			t_handler_type = HT_MESSAGE;
			break;
		case 'C':
			t_handler_type = HT_MESSAGE;
			break;
		case 'F':
			t_handler_type = HT_FUNCTION;
			break;
		case 'G':
			t_handler_type = HT_GETPROP;
			break;
		case 'S':
			t_handler_type = HT_SETPROP;
			break;
		default:
			t_handler_type = HT_MESSAGE;
		}

		MCAutoNameRef t_handler_name;
		/* UNCHECKED */ t_handler_name . CreateWithCString(t_handler_name_cstring);

		Exec_stat t_status;

		// The handler list class allows us to locate the handler, just return empty if it can't be found.
		MCHandler *t_handler;
		t_status = hlist -> findhandler(t_handler_type, t_handler_name, t_handler);
		if (t_status != ES_NORMAL)
		{
			free(t_key);
			return ES_NORMAL;
		}

		if (t_handler != NULL)
			t_handler -> getvarnames(ep, true);

		free(t_key);
		return ES_NORMAL;
	}
	break;

	default:
		return ES_NOT_HANDLED;
	}

	return ES_NORMAL;
}

////////////////////////////////////////////////////////////////////////////////
//
//  Implementation of MCProperty::mode_eval/mode_set for DEVELOPMENT mode.
//

Exec_stat MCProperty::mode_set(MCExecPoint& ep)
{
	switch(which)
	{
	case P_REV_CRASH_REPORT_SETTINGS:
		{
			MCAutoArrayRef t_settings;
			if (!ep . copyasarrayref(&t_settings))
				break;

			MCExecPoint ep_key(ep);

			if (ep_key . fetcharrayelement_cstring(*t_settings, "verbose") == ES_NORMAL)
				MCU_stob(ep_key . getsvalue(), MCcrashreportverbose);

			if (ep_key . fetcharrayelement_cstring(*t_settings, "filename") == ES_NORMAL)
			{
				if (MCcrashreportfilename != NULL)
					delete MCcrashreportfilename;
				MCcrashreportfilename = ep_key . getsvalue() . getlength() > 0 ? ep_key . getsvalue() . clone() : NULL;
			}
		}
		break;

	case P_REV_LICENSE_LIMITS:
		{
			if(!MCenvironmentactive)
				break;

			MCAutoArrayRef t_settings;
			if (!ep . copyasarrayref(&t_settings))
				break;

			MCExecPoint ep_key(ep);

			if (ep_key . fetcharrayelement_cstring(*t_settings, "token"))
				MClicenseparameters . license_token = ep_key . getsvalue() . clone();

			if (ep_key . fetcharrayelement_cstring(*t_settings, "name"))
				MClicenseparameters . license_name = ep_key . getsvalue() . clone();

			if (ep_key . fetcharrayelement_cstring(*t_settings, "organization"))
				MClicenseparameters . license_organization = ep_key . getsvalue() . clone();

			if (ep_key . fetcharrayelement_cstring(*t_settings, "class"))
			{
				static struct { const char *tag; uint32_t value; } s_class_map[] =
				{
					{ "community", kMCLicenseClassCommunity },
					{ "commercial", kMCLicenseClassCommercial },
					{ "professional", kMCLicenseClassProfessional },
					{ NULL, kMCLicenseClassNone }
				};
				
				uint4 t_index;
				for(t_index = 0; s_class_map[t_index] . tag != NULL; ++t_index)
					if (ep_key . getsvalue() == s_class_map[t_index] . tag)
						break;

				MClicenseparameters . license_class = s_class_map[t_index] . value;
			}

			if (ep_key . fetcharrayelement_cstring(*t_settings, "multiplicity") && ep_key . ton() == ES_NORMAL)
				MClicenseparameters . license_multiplicity = ep_key . getuint4();

			if (ep_key . fetcharrayelement_cstring(*t_settings, "scriptlimit") && ep_key . ton() == ES_NORMAL)
				MClicenseparameters . script_limit = ep_key . getnvalue() <= 0 ? 0 : ep_key . getuint4();

			if (ep_key . fetcharrayelement_cstring(*t_settings, "dolimit") && ep_key . ton() == ES_NORMAL)
				MClicenseparameters . do_limit = ep_key . getnvalue() <= 0 ? 0 : ep_key . getuint4();

			if (ep_key . fetcharrayelement_cstring(*t_settings, "usinglimit") && ep_key . ton() == ES_NORMAL)
				MClicenseparameters . using_limit = ep_key . getnvalue() <= 0 ? 0 : ep_key . getuint4();

			if (ep_key . fetcharrayelement_cstring(*t_settings, "insertlimit") && ep_key . ton() == ES_NORMAL)
				MClicenseparameters . insert_limit = ep_key . getnvalue() <= 0 ? 0 : ep_key . getuint4();

			if (ep_key . fetcharrayelement_cstring(*t_settings, "deploy"))
			{
				static struct { const char *tag; uint32_t value; } s_deploy_map[] =
				{
					{ "windows", kMCLicenseDeployToWindows },
					{ "macosx", kMCLicenseDeployToMacOSX },
					{ "linux", kMCLicenseDeployToLinux },
					{ "ios", kMCLicenseDeployToIOS },
					{ "android", kMCLicenseDeployToAndroid },
					{ "winmobile", kMCLicenseDeployToWinMobile },
					{ "meego", kMCLicenseDeployToLinuxMobile },
					{ "server", kMCLicenseDeployToServer },
					{ "ios-embedded", kMCLicenseDeployToIOSEmbedded },
					{ "android-embedded", kMCLicenseDeployToIOSEmbedded },
				};

				MClicenseparameters . deploy_targets = 0;

				uint32_t t_target_count;
				char **t_targets;
				t_target_count = 0;
				t_targets = nil;
				if (MCCStringSplit(ep_key . getcstring(), ',', t_targets, t_target_count))
				{
					for(uint32_t i = 0; i < t_target_count; i++)
					{
						for(uint32_t j = 0; j < sizeof(s_deploy_map) / sizeof(s_deploy_map[0]); j++)
							if (MCCStringEqualCaseless(s_deploy_map[j] . tag, t_targets[i]))
							{
								MClicenseparameters . deploy_targets |= s_deploy_map[j] . value;
								break;
							}
					}
					MCCStringArrayFree(t_targets, t_target_count);
				}
			}

			if (ep_key . fetcharrayelement_cstring(*t_settings, "addons") && ep_key . isarray())
				/* UNCHECKED */ ep_key . copyasarrayref(MClicenseparameters . addons);
		}
		break;

	case P_REV_MESSAGE_BOX_REDIRECT:
		{
			MCObject *t_object;
			t_object = getobj(ep);
			if (t_object != NULL)
				MCmessageboxredirect = t_object;
			else
				MCmessageboxredirect = NULL;
		}
		break;

#ifdef FEATURE_PROPERTY_LISTENER
	// MM-2012-11-06: [[ Property Listener ]]
	case P_REV_PROPERTY_LISTENER_THROTTLE_TIME:
		if (ep.getuint4(MCpropertylistenerthrottletime, line, pos, EE_OBJECT_NAN) != ES_NORMAL)
			return ES_ERROR;			
		break;
#endif
			
	default:
		return ES_NOT_HANDLED;
	}

	return ES_NORMAL;
}

Exec_stat MCProperty::mode_eval(MCExecPoint& ep)
{
	switch(which)
	{
	case P_REV_MESSAGE_BOX_LAST_OBJECT:
		if (MCmessageboxlastobject != NULL && MCmessageboxlastobject->Exists())
		{
			MCmessageboxlastobject->Get()->names_old(P_LONG_ID, ep, 0);
			ep.concatnameref(MCmessageboxlasthandler, EC_COMMA, false);
			ep.concatuint(MCmessageboxlastline, EC_COMMA, false);
			if (MCmessageboxlastobject->Get()->getparentscript() != nil)
			{
				MCExecPoint ep2;
				MCmessageboxlastobject->Get()->getparentscript()->GetObject()->names_old(P_LONG_ID, ep2, 0);
				ep.concatmcstring(ep2.getsvalue(), EC_COMMA, false);
			}
		}
		else
			ep.clear();
		break;
	case P_REV_MESSAGE_BOX_REDIRECT:
		if (MCmessageboxredirect != NULL)
			return MCmessageboxredirect -> names_old(P_LONG_ID, ep, 0);
		ep . clear();
		break;
	case P_REV_LICENSE_LIMITS:
		ep.clear();
		break;
	case P_REV_CRASH_REPORT_SETTINGS:
		ep.clear();
		break;
	case P_REV_LICENSE_INFO:
	{
		if (ep . isempty())
		{
			static const char *s_class_types[] =
			{
				"",
				"Community",
				"Commercial",
				"Professional",
			};

			static const char *s_deploy_targets[] =
			{
				"Windows",
				"Mac OS X",
				"Linux",
				"iOS",
				"Android",
				"Windows Mobile",
				"Linux Mobile",
				"Server",
				"iOS Embedded",
				"Android Embedded",
			};

			ep . clear();
			ep . concatcstring(MClicenseparameters . license_name, EC_RETURN, true);
			ep . concatcstring(MClicenseparameters . license_organization, EC_RETURN, false);
			ep . concatcstring(s_class_types[MClicenseparameters . license_class], EC_RETURN, false);
			ep . concatuint(MClicenseparameters . license_multiplicity, EC_RETURN, false);
			
			ep . appendnewline();
			if (MClicenseparameters . deploy_targets != 0)
			{
				bool t_first;
				t_first = true;
				for(uint32_t i = 0; i < 9; i++)
				{
					if ((MClicenseparameters . deploy_targets & (1 << i)) != 0)
					{
						ep . concatcstring(s_deploy_targets[i], EC_COMMA, t_first);
						t_first = false;
					}
				}
			}

			ep . appendnewline();
			if (MClicenseparameters . addons != nil)
			{
				MCAutoStringRef t_keys;
				/* UNCHECKED */ MCArrayListKeys(MClicenseparameters . addons, ',', &t_keys);
				/* UNCHECKED */ ep . concatstringref(*t_keys, EC_RETURN, false);
			}

			ep . concatcstring(MCnullmcstring == MClicenseparameters . license_token ? "Global" : "Local", EC_RETURN, false);
		}
		else
		{
			if (MClicenseparameters . addons == nil ||
				!ep . fetcharrayelement_oldstring(MClicenseparameters . addons, ep . getsvalue()))
				ep . clear();
		}
	}
	break;
#ifdef FEATURE_PROPERTY_LISTENER
	// MM-2012-09-05: [[ Property Listener ]]
	case P_REV_OBJECT_LISTENERS:
		MCInternalObjectListenerListListeners(ep);
		break;
	case P_REV_PROPERTY_LISTENER_THROTTLE_TIME:
		ep.setnvalue(MCpropertylistenerthrottletime);
		break;
#endif			
	default:
		return ES_NOT_HANDLED;
	}

	return ES_NORMAL;
}

////////////////////////////////////////////////////////////////////////////////
//
//  Implementation of mode hooks for DEVELOPMENT mode.
//

// All stacks can be saved in development mode, so this is a no-op.
IO_stat MCModeCheckSaveStack(MCStack *stack, const MCStringRef p_filename)
{
	return IO_NORMAL;
}

// For development mode, the environment depends on the license edition
MCNameRef MCModeGetEnvironment(void)
{
	return MCN_development;
}

uint32_t MCModeGetEnvironmentType(void)
{
	return kMCModeEnvironmentTypeEditor;
}


// In development mode, we are always licensed.
bool MCModeGetLicensed(void)
{
	return true;
}

// In development mode, we don't want the executable added as an argument.
bool MCModeIsExecutableFirstArgument(void)
{
	return false;
}

// In development mode, we always automatically open stacks.
bool MCModeShouldLoadStacksOnStartup(void)
{
	return true;
}

// In development mode, we just issue a generic error.
void MCModeGetStartupErrorMessage(const char*& r_caption, const char *& r_text)
{
	r_caption = "Initialization Error";
	r_text = "Error while initializing development environment";
}

// In development mode, we can set any object's script.
bool MCModeCanSetObjectScript(uint4 obj_id)
{
	return true;
}

// In development mode, we don't check the old CANT_STANDALONE flag.
bool MCModeShouldCheckCantStandalone(void)
{
	return false;
}

bool MCModeHandleMessageBoxChanged(MCExecContext& ctxt, MCStringRef p_string)
{
	// IM-2013-04-16: [[ BZ 10836 ]] update revMessageBoxLastObject
	// if the source of the change is not within the message box
	MCObject *t_msg_box = nil;
	if (MCmessageboxredirect != nil)
		t_msg_box = MCmessageboxredirect;
	else
	{
		if (MCmbstackptr == nil)
			MCmbstackptr = MCdispatcher->findstackname(MCmessagenamestring);
		t_msg_box = MCmbstackptr;
	}
	
	MCObject *t_src_object = nil;
	if (ctxt.GetObject() != nil)
		t_src_object = ctxt.GetObject();
	
	bool t_in_msg_box = false;
	
	MCObject *t_obj_ptr = t_src_object;
	while (t_obj_ptr != nil)
	{
		if (t_obj_ptr == t_msg_box)
		{
			t_in_msg_box = true;
			break;
		}
		t_obj_ptr = t_obj_ptr->getparent();
	}
	
	if (!t_in_msg_box)
	{
		if (MCmessageboxlastobject != nil)
			MCmessageboxlastobject->Release();
		MCmessageboxlastobject = t_src_object->gethandle();
		
		MCNameDelete(MCmessageboxlasthandler);
		MCmessageboxlasthandler = nil;
		MCNameClone(ctxt.GetHandler()->getname(), MCmessageboxlasthandler);
		
		MCmessageboxlastline = ctxt.GetEP().getline();
	}
	
	if (MCmessageboxredirect != NULL)
	{
		if (MCmessageboxredirect -> gettype() == CT_FIELD)
		{
			MCStack *t_msg_stack;
			t_msg_stack = MCmessageboxredirect -> getstack();
			Window_mode newmode = t_msg_stack -> userlevel() == 0 ? WM_MODELESS
										: (Window_mode)(t_msg_stack -> userlevel() + WM_TOP_LEVEL_LOCKED);
			
			// MW-2011-07-05: [[ Bug 9608 ]] The 'ep' that is passed through to us does
			//   not necessarily have an attached object any more. Given that the 'rel'
			//   parameter of the open stack call is unused, computing it from that
			//   context is redundent.
			if (t_msg_stack -> getmode() != newmode)
				t_msg_stack -> openrect(t_msg_stack -> getrect(), newmode, NULL, WP_DEFAULT, OP_NONE);
			else
				t_msg_stack -> raise();

<<<<<<< HEAD
			((MCField *)MCmessageboxredirect) -> settext(0, p_string, False);
=======
			MCAutoStringRef t_string;
			ep . copyasstringref(&t_string);
			((MCField *)MCmessageboxredirect) -> settext(0, *t_string, False);
>>>>>>> 8a9a94bf
		}
		else
		{
			MCAutoNameRef t_msg_changed;
			/* UNCHECKED */ t_msg_changed . CreateWithCString("msgchanged");
			
			bool t_added;
			if (MCnexecutioncontexts < MAX_CONTEXTS && ctxt.GetObject() != nil)
			{
				MCexecutioncontexts[MCnexecutioncontexts++] = &ctxt;
				t_added = true;
			}
			
			MCmessageboxredirect -> message(t_msg_changed);
		
			if (t_added)
				MCnexecutioncontexts--;
		}

		return true;
	}

	return false;
}

bool MCModeHandleRelaunch(const char *& r_id)
{
	r_id = "LiveCodeTools";
	return true;
}

const char *MCModeGetStartupStack(void)
{
	return NULL;
}

bool MCModeCanLoadHome(void)
{
	return true;
}

MCStatement *MCModeNewCommand(int2 which)
{
	switch(which)
	{
	case S_INTERNAL:
		return new MCInternal;
	case S_REV_RELICENSE:
		return new MCRevRelicense;
	default:
		break;
	}

	return NULL;
}

MCExpression *MCModeNewFunction(int2 which)
{
	return NULL;
}

void MCModeObjectDestroyed(MCObject *object)
{
	if (MCmessageboxredirect == object)
		MCmessageboxredirect = NULL;
}

bool MCModeShouldQueueOpeningStacks(void)
{
	return MCscreen == NULL || MCenvironmentactive;
}

bool MCModeShouldPreprocessOpeningStacks(void)
{
	return true;
}

Window MCModeGetParentWindow(void)
{
	Window t_window;
	t_window = MCdefaultstackptr -> getwindow();
	if (t_window == DNULL && MCtopstackptr != NULL)
		t_window = MCtopstackptr -> getwindow();
	return t_window;
}

bool MCModeCanAccessDomain(MCStringRef p_name)
{
	return false;
}

void MCModeQueueEvents(void)
{
#ifdef FEATURE_PROPERTY_LISTENER
	// MM-2012-09-05: [[ Property Listener ]]
	MCInternalObjectListenerMessagePendingListeners();
	
	// MW-2013-03-20: [[ MainStacksChanged ]]
	if (MCmainstackschanged)
	{
		MCdefaultstackptr -> message(MCM_main_stacks_changed);
		MCmainstackschanged = False;
	}
#endif
}

Exec_stat MCModeExecuteScriptInBrowser(MCStringRef p_script)
{
	MCeerror -> add(EE_ENVDO_NOTSUPPORTED, 0, 0);
	return ES_ERROR;
}

bool MCModeMakeLocalWindows(void)
{
	return true;
}

void MCModeActivateIme(MCStack *p_stack, bool p_activate)
{
	MCscreen -> activateIME(p_activate);
}

void MCModeConfigureIme(MCStack *p_stack, bool p_enabled, int32_t x, int32_t y)
{
	if (!p_enabled)
		MCscreen -> clearIME(p_stack -> getwindow());
}

void MCModeShowToolTip(int32_t x, int32_t y, uint32_t text_size, uint32_t bg_color, MCStringRef text_font, MCStringRef message)
{
}

void MCModeHideToolTip(void)
{
}

void MCModeResetCursors(void)
{
	MCscreen -> resetcursors();
}

bool MCModeCollectEntropy(void)
{
	return true;
}

// The IDE engine has its home stack sit in the message path for all stacks so
// we return true here.
bool MCModeHasHomeStack(void)
{
	return true;
}

////////////////////////////////////////////////////////////////////////////////
//
//  Implementation of remote dialog methods
//

void MCRemoteFileDialog(MCExecPoint& ep, const char *p_title, const char *p_prompt, const char * const p_types[], uint32_t p_type_count, const char *p_initial_folder, const char *p_initial_file, bool p_save, bool p_files)
{
}

void MCRemoteColorDialog(MCExecPoint& ep, const char *p_title, uint32_t p_red, uint32_t p_green, uint32_t p_blue)
{
}

void MCRemoteFolderDialog(MCExecPoint& ep, const char *p_title, const char *p_prompt, const char *p_initial)
{
}

void MCRemotePrintSetupDialog(char *&r_reply_data, uint32_t &r_reply_data_size, uint32_t &r_result, const char *p_config_data, uint32_t p_config_data_size)
{
}

void MCRemotePageSetupDialog(char *&r_reply_data, uint32_t &r_reply_data_size, uint32_t &r_result, const char *p_config_data, uint32_t p_config_data_size)
{
}

#ifdef _MACOSX
uint32_t MCModePopUpMenu(MCMacSysMenuHandle p_menu, int32_t p_x, int32_t p_y, uint32_t p_index, MCStack *p_stack)
{
	return 0;
}
#endif

////////////////////////////////////////////////////////////////////////////////
//
//  Implementation of Windows-specific mode hooks for DEVELOPMENT mode.
//

#ifdef TARGET_PLATFORM_WINDOWS

#include <dbghelp.h>

typedef BOOL (WINAPI *MiniDumpWriteDumpPtr)(HANDLE, DWORD, HANDLE, MINIDUMP_TYPE, PMINIDUMP_EXCEPTION_INFORMATION, PMINIDUMP_USER_STREAM_INFORMATION, PMINIDUMP_CALLBACK_INFORMATION);

LONG WINAPI unhandled_exception_filter(struct _EXCEPTION_POINTERS *p_exception_info)
{
	if (MCcrashreportfilename == NULL)
		return EXCEPTION_EXECUTE_HANDLER;

	HMODULE t_dbg_help_module = NULL;
	t_dbg_help_module = LoadLibraryA("dbghelp.dll");

	MiniDumpWriteDumpPtr t_write_minidump;
	if (t_dbg_help_module != NULL)
		t_write_minidump = (MiniDumpWriteDumpPtr)GetProcAddress(t_dbg_help_module, "MiniDumpWriteDump");

	char *t_path = NULL;
	if (t_write_minidump != NULL)
		t_path = MCS_resolvepath(MCcrashreportfilename);

	HANDLE t_file = NULL;
	if (t_path != NULL)
		t_file = CreateFileA(t_path, GENERIC_WRITE, 0, NULL, CREATE_ALWAYS, 0, NULL);

	BOOL t_minidump_written = FALSE;
	if (t_file != NULL)
	{
		MINIDUMP_EXCEPTION_INFORMATION t_info;
		t_info . ThreadId = GetCurrentThreadId();
		t_info . ExceptionPointers = p_exception_info;
		t_info . ClientPointers = FALSE;
		t_minidump_written = t_write_minidump(GetCurrentProcess(), GetCurrentProcessId(), t_file, MCcrashreportverbose ? MiniDumpWithDataSegs : MiniDumpNormal, &t_info, NULL, NULL);
	}

	if (t_file != NULL)
		CloseHandle(t_file);

	if (t_path != NULL)
		delete t_path;
	
	if (t_dbg_help_module != NULL)
		FreeLibrary(t_dbg_help_module);

	return EXCEPTION_EXECUTE_HANDLER;
}

void MCModeSetupCrashReporting(void)
{
	SetUnhandledExceptionFilter(unhandled_exception_filter);
}

bool MCModeHandleMessage(LPARAM lparam)
{
	return false;
}

typedef BOOL (WINAPI *AttachConsolePtr)(DWORD id);
void MCModePreMain(void)
{
	HMODULE t_kernel;
	t_kernel = LoadLibraryA("kernel32.dll");
	if (t_kernel != nil)
	{
		void *t_attach_console;
		t_attach_console = GetProcAddress(t_kernel, "AttachConsole");
		if (t_attach_console != nil)
		{
			((AttachConsolePtr)t_attach_console)(-1);
			return;
		}
	}
}

bool MCPlayer::mode_avi_closewindowonplaystop()
{
	return true;
}

#endif

////////////////////////////////////////////////////////////////////////////////
//
//  Implementation of Mac OS X-specific mode hooks for DEVELOPMENT mode.
//

#ifdef _MACOSX

bool MCModePreWaitNextEvent(Boolean anyevent)
{
	return false;
}

#endif

////////////////////////////////////////////////////////////////////////////////
//
//  Implementation of Linux-specific mode hooks for DEVELOPMENT mode.
//

#ifdef _LINUX

void MCModePreSelectHook(int& maxfd, fd_set& rfds, fd_set& wfds, fd_set& efds)
{
}

void MCModePostSelectHook(fd_set& rfds, fd_set& wfds, fd_set& efds)
{
}

#endif<|MERGE_RESOLUTION|>--- conflicted
+++ resolved
@@ -1132,13 +1132,7 @@
 			else
 				t_msg_stack -> raise();
 
-<<<<<<< HEAD
 			((MCField *)MCmessageboxredirect) -> settext(0, p_string, False);
-=======
-			MCAutoStringRef t_string;
-			ep . copyasstringref(&t_string);
-			((MCField *)MCmessageboxredirect) -> settext(0, *t_string, False);
->>>>>>> 8a9a94bf
 		}
 		else
 		{
