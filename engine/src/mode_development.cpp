--- conflicted
+++ resolved
@@ -508,107 +508,6 @@
 //  Implementation of MCObject::getmodeprop for DEVELOPMENT mode.
 //
 
-<<<<<<< HEAD
-/* This functions are designed for, and should only be used for
- * revAvailableHandlers as they are tied to its requirements at present. */
-bool MCObjectListAppendObject(MCObjectList *&x_list, MCObject *p_object)
-{
-	if (x_list != nil)
-	{
-		MCObjectList *t_object;
-		t_object = x_list;
-		
-		do
-		{
-			if (t_object->getobject() == p_object)
-				return true;
-			t_object = t_object->next();
-		}
-		while (t_object != x_list);
-	}
-
-	MCObjectList *t_newobject;
-	t_newobject = nil;
-	
-    /* Make sure the object's script is compiled so that we can enumerate the
-     * handlers, assuming it compiles. */
-    p_object -> parsescript(False);
-    
-	t_newobject = new (nothrow) MCObjectList(p_object);
-	
-	if (t_newobject == nil)
-		return false;
-	
-	if (x_list == nil)
-		x_list = t_newobject;
-	else
-		x_list->append(t_newobject);
-	
-	return true;
-}
-
-bool MCObjectListAppendObjectAndBehaviors(MCObjectList *&x_list, MCObject *p_object)
-{
-    if (!MCObjectListAppendObject(x_list, p_object))
-    {
-        return false;
-    }
-    
-    MCParentScript *t_parent_script = p_object->getparentscript();
-    while(t_parent_script != nullptr)
-    {
-        if (t_parent_script->IsBlocked())
-        {
-            continue;
-        }
-        
-        MCObject *t_parent_object = t_parent_script->GetObject();
-        if (!MCObjectListAppendObject(x_list, t_parent_object))
-        {
-            return false;
-        }
-        
-        t_parent_script = t_parent_object->getparentscript();
-    }
-    
-    return true;
-}
-
-bool MCObjectListAppendObjectList(MCObjectList *&x_list, MCObjectList *p_list)
-{
-	bool t_success;
-	t_success = true;
-	
-	if (p_list != nil)
-	{
-		MCObjectList *t_object;
-		t_object = p_list;
-		
-		do
-		{
-			if (!t_object->getremoved())
-				t_success = MCObjectListAppendObjectAndBehaviors(x_list, t_object->getobject());
-			t_object = t_object->next();
-		}
-		while (t_success && t_object != p_list);
-	}
-	
-	return t_success;
-}
-
-void MCObjectListFree(MCObjectList *p_list)
-{
-	if (p_list == nil)
-		return;
-	
-	while (p_list->next() != p_list)
-		delete p_list->next();
-	
-	delete p_list;
-}
-
-=======
->>>>>>> ff1b514e
 ////////////////////////////////////////////////////////////////////////////////
 //
 //  Implementation of mode hooks for DEVELOPMENT mode.
@@ -1027,215 +926,6 @@
     m_is_ide_stack = p_value;
 }
 
-<<<<<<< HEAD
-void MCObject::GetRevAvailableHandlers(MCExecContext& ctxt, uindex_t& r_count, MCStringRef*& r_handlers)
-{
-    // MW-2010-07-09: [[ Bug 8848 ]] Previously scripts were being compiled into
-    //   separate hlists causing script local variable loss in the behavior
-    //   case. Instead we just use parsescript in non-reporting mode.
-    
-    parsescript(False);
-    if (hlist == nil)
-    {
-        r_count = 0;
-        return;
-    }
-    
-    hlist -> enumerate(ctxt, true, r_count, r_handlers);
-}
-
-void MCObject::GetEffectiveRevAvailableHandlers(MCExecContext& ctxt, uindex_t& r_count, MCStringRef*& r_handlers)
-{
-    bool t_first;
-    t_first = true;
-    
-    MCAutoArray<MCStringRef> t_handlers;
-    
-    // IM-2014-02-25: [[ Bug 11841 ]] Collect non-repeating objects in the message path
-    MCObjectList *t_object_list;
-    t_object_list = nil;
-    
-    bool t_success;
-    t_success = true;
-    
-    // MM-2013-09-10: [[ Bug 10634 ]] Make we search both parent scripts and library stacks for handlers.
-    t_success = MCObjectListAppendObjectList(t_object_list, MCfrontscripts);
-    
-    for (MCObject *t_object = this; t_success && t_object != NULL; t_object = t_object -> parent)
-    {
-        t_success = MCObjectListAppendObjectAndBehaviors(t_object_list, t_object);
-    }
-    
-    if (t_success)
-        t_success = MCObjectListAppendObjectList(t_object_list, MCbackscripts);
-    
-    for (uint32_t i = 0; t_success && i < MCnusing; i++)
-    {
-        if (MCusing[i] == this)
-            continue;
-        t_success = MCObjectListAppendObjectAndBehaviors(t_object_list, MCusing[i]);
-    }
-    
-    // IM-2014-02-25: [[ Bug 11841 ]] Enumerate the handlers for each object
-    if (t_success)
-    {
-        MCObjectList *t_object_ref;
-        t_object_ref = t_object_list;
-        do
-        {
-            // AL-2014-05-23: [[ Bug 12491 ]] The object list checks for uniqueness,
-            //  so no need to check if the object is itself a frontscript.
-            
-            t_first = true;
-            MCHandlerlist *t_handler_list;
-            
-            if (!t_object_ref -> getremoved() && t_object_ref -> getobject() -> getstack() -> iskeyed())
-                t_handler_list = t_object_ref -> getobject() -> hlist;
-            else
-                t_handler_list = NULL;
-            
-            if (t_handler_list != NULL)
-            {
-                MCStringRef *t_handler_array;
-                t_handler_array = nil;
-                uindex_t t_count;
-                
-                t_first = t_handler_list -> enumerate(ctxt, t_first, t_count, t_handler_array);
-            
-                for (uindex_t i = 0; i < t_count; i++)
-                    t_handlers . Push(t_handler_array[i]);
-                
-                MCMemoryDeleteArray(t_handler_array);
-            }
-            
-            t_object_ref = t_object_ref -> next();
-        }
-        while(t_object_ref != t_object_list);
-    }
-    
-    MCObjectListFree(t_object_list);
-     
-    t_handlers . Take(r_handlers, r_count);
-}
-
-void MCObject::GetRevAvailableVariablesNonArray(MCExecContext& ctxt, MCStringRef& r_variables)
-{
-    GetRevAvailableVariables(ctxt, nil, r_variables);
-}
-
-void MCObject::GetRevAvailableVariables(MCExecContext& ctxt, MCNameRef p_key, MCStringRef& r_variables)
-{
-    // OK-2008-04-23 : Added for script editor
-    if (hlist == NULL)
-    {
-        r_variables = MCValueRetain(kMCEmptyString);
-        return;
-    }
-    // A handler can be specified using array notation in the form <handler_type>,<handler_name>.
-    // Where handler type is a single letter using the same conventation as the revAvailableHandlers.
-    //
-    // If a handler is specified, the list of variables for that handler is returned in the same format
-    // as the variableNames property.
-    //
-    // If no handler is specified, the property returns the list of script locals for the object followed
-    // by the list of script-declared globals.
-    //
-    // At the moment, no errors are thrown, just returns empty if it doesn't like something.
-    if (p_key == nil)
-    {
-        MCAutoListRef t_list;
-        if (!MCListCreateMutable('\n', &t_list))
-            return;
-        
-        MCAutoListRef t_global_list, t_local_list;
-        
-        if (!(hlist->getlocalnames(&t_local_list) &&
-              MCListAppend(*t_list, *t_local_list)))
-        {
-            ctxt . Throw();
-            return;
-        }
-        
-        if (!(hlist->getglobalnames(&t_global_list) &&
-                MCListAppend(*t_list, *t_global_list)))
-        {
-            ctxt . Throw();
-            return;
-        }
-        MCListCopyAsString(*t_list, r_variables);
-        return;
-    }
-
-    
-    MCStringRef t_key;
-    t_key = MCNameGetString(p_key);
-    
-    // The handler name begins after the comma character
-    MCAutoStringRef t_handler_name;
-    uindex_t t_comma_offset;
-    if (!MCStringFirstIndexOfChar(t_key, ',', 0, kMCCompareExact, t_comma_offset))
-    {
-        r_variables = MCValueRetain(kMCEmptyString);
-        return;
-    }
-    
-    if (!MCStringCopySubstring(t_key, MCRangeMakeMinMax(t_comma_offset + 1, MCStringGetLength(t_key)), &t_handler_name))
-    {
-        ctxt . Throw();
-        return;
-    }
-    
-    // The handler code must be the first char of the string
-    const char_t t_handler_code = MCStringGetNativeCharAtIndex(t_key, 0);
-    
-    Handler_type t_handler_type;
-    switch (t_handler_code)
-    {
-        case 'M':
-            t_handler_type = HT_MESSAGE;
-            break;
-        case 'C':
-            t_handler_type = HT_MESSAGE;
-            break;
-        case 'F':
-            t_handler_type = HT_FUNCTION;
-            break;
-        case 'G':
-            t_handler_type = HT_GETPROP;
-            break;
-        case 'S':
-            t_handler_type = HT_SETPROP;
-            break;
-        case 'A':
-            t_handler_type = HT_AFTER;
-            break;
-        case 'B':
-            t_handler_type = HT_BEFORE;
-            break;
-        default:
-            t_handler_type = HT_MESSAGE;
-            break;
-    }
-    
-    Exec_stat t_status;
-    MCNewAutoNameRef t_name;
-    MCNameCreate(*t_handler_name, &t_name);
-    // The handler list class allows us to locate the handler, just return empty if it can't be found.
-    MCHandler *t_handler;
-    t_status = hlist -> findhandler(t_handler_type, *t_name, t_handler);
-
-    if (t_status == ES_NORMAL)
-    {
-        MCAutoListRef t_list;
-        t_handler -> getvarnames(true, &t_list);
-        MCListCopyAsString(*t_list, r_variables);
-    }
-    else
-        r_variables = nil;
-}
-
-=======
->>>>>>> ff1b514e
 ////////////////////////////////////////////////////////////////////////////////
 //
 //  Refactored global property getters and setters for DEVELOPMENT mode.
