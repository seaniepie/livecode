--- conflicted
+++ resolved
@@ -716,11 +716,6 @@
 		if (MCmessageboxredirect -> gettype() == CT_FIELD)
 		{
             MCField *t_msg_field = MCmessageboxredirect.GetAs<MCField>();
-<<<<<<< HEAD
-            
-=======
-
->>>>>>> 60cd26e1
 			MCStack *t_msg_stack;
 			t_msg_stack = t_msg_field -> getstack();
 
@@ -737,11 +732,6 @@
 				t_msg_stack -> openrect(t_msg_stack -> getrect(), newmode, NULL, WP_DEFAULT, OP_NONE);
 			else
 				t_msg_stack -> raise();
-<<<<<<< HEAD
-=======
-
-			t_msg_field -> settext(0, p_string, False);
->>>>>>> 60cd26e1
 		}
 		else
 		{
@@ -803,13 +793,6 @@
 	return NULL;
 }
 
-<<<<<<< HEAD
-void MCModeObjectDeleted(MCObject *object)
-{
-}
-
-=======
->>>>>>> 60cd26e1
 bool MCModeShouldQueueOpeningStacks(void)
 {
 	return MCscreen == NULL || MCenvironmentactive;
