/* Copyright (C) 2003-2013 Runtime Revolution Ltd.

This file is part of LiveCode.

LiveCode is free software; you can redistribute it and/or modify it under
the terms of the GNU General Public License v3 as published by the Free
Software Foundation.

LiveCode is distributed in the hope that it will be useful, but WITHOUT ANY
WARRANTY; without even the implied warranty of MERCHANTABILITY or
FITNESS FOR A PARTICULAR PURPOSE.  See the GNU General Public License
for more details.

You should have received a copy of the GNU General Public License
along with LiveCode.  If not see <http://www.gnu.org/licenses/>.  */

#include "prefix.h"

#include "globdefs.h"
#include "filedefs.h"
#include "objdefs.h"
#include "parsedef.h"
#include "mcio.h"

#include "execpt.h"
#include "dispatch.h"
#include "stack.h"
#include "card.h"
#include "group.h"
#include "button.h"
#include "image.h"
#include "cdata.h"
#include "stacklst.h"
#include "sellst.h"
#include "undolst.h"
#include "pxmaplst.h"
#include "hndlrlst.h"
#include "handler.h"
#include "scriptpt.h"
#include "mcerror.h"
#include "param.h"
#include "font.h"
#include "util.h"
#include "debug.h"
#include "aclip.h"
#include "vclip.h"
#include "field.h"
#include "chunk.h"
#include "objectstream.h"
#include "parentscript.h"
#include "bitmapeffect.h"
#include "objectpropsets.h"
#include "exec.h"

#include "globals.h"
#include "mctheme.h"
#include "redraw.h"

#include "license.h"
#include "context.h"
#include "mode.h"

////////////////////////////////////////////////////////////////////////////////

MCPropertyInfo MCObject::kProperties[] =
{
	DEFINE_RW_OBJ_PROPERTY(P_ID, UInt32, MCObject, Id)
	DEFINE_RW_OBJ_PROPERTY(P_SHORT_ID, UInt32, MCObject, Id)
	DEFINE_RO_OBJ_PROPERTY(P_ABBREV_ID, String, MCObject, AbbrevId)
	DEFINE_RO_OBJ_PROPERTY(P_LONG_ID, String, MCObject, LongId)
	DEFINE_RW_OBJ_PROPERTY(P_NAME, String, MCObject, Name)
	DEFINE_RO_OBJ_PROPERTY(P_SHORT_NAME, String, MCObject, ShortName)
	DEFINE_RO_OBJ_PROPERTY(P_LONG_NAME, String, MCObject, LongName)
	DEFINE_RW_OBJ_PROPERTY(P_ALT_ID, UInt32, MCObject, AltId)
	DEFINE_RW_OBJ_PART_CUSTOM_PROPERTY(P_LAYER, InterfaceLayer, MCObject, Layer)
	DEFINE_RW_OBJ_PROPERTY(P_SCRIPT, String, MCObject, Script)
	DEFINE_RW_OBJ_PROPERTY(P_PARENT_SCRIPT, OptionalString, MCObject, ParentScript)
	DEFINE_RO_OBJ_PART_PROPERTY(P_NUMBER, UInt32, MCObject, Number)

	DEFINE_RW_OBJ_NON_EFFECTIVE_PROPERTY(P_FORE_PIXEL, OptionalUInt32, MCObject, ForePixel)
	DEFINE_RO_OBJ_EFFECTIVE_PROPERTY(P_FORE_PIXEL, UInt32, MCObject, ForePixel)
	DEFINE_RW_OBJ_NON_EFFECTIVE_PROPERTY(P_BACK_PIXEL, OptionalUInt32, MCObject, BackPixel)
	DEFINE_RO_OBJ_EFFECTIVE_PROPERTY(P_BACK_PIXEL, UInt32, MCObject, BackPixel)
	DEFINE_RW_OBJ_NON_EFFECTIVE_PROPERTY(P_HILITE_PIXEL, OptionalUInt32, MCObject, HilitePixel)
	DEFINE_RO_OBJ_EFFECTIVE_PROPERTY(P_HILITE_PIXEL, UInt32, MCObject, HilitePixel)
	DEFINE_RW_OBJ_NON_EFFECTIVE_PROPERTY(P_BORDER_PIXEL, OptionalUInt32, MCObject, BorderPixel)
	DEFINE_RO_OBJ_EFFECTIVE_PROPERTY(P_BORDER_PIXEL, UInt32, MCObject, BorderPixel)
	DEFINE_RW_OBJ_NON_EFFECTIVE_PROPERTY(P_TOP_PIXEL, OptionalUInt32, MCObject, TopPixel)
	DEFINE_RO_OBJ_EFFECTIVE_PROPERTY(P_TOP_PIXEL, UInt32, MCObject, TopPixel)
	DEFINE_RW_OBJ_NON_EFFECTIVE_PROPERTY(P_BOTTOM_PIXEL, OptionalUInt32, MCObject, BottomPixel)
	DEFINE_RO_OBJ_EFFECTIVE_PROPERTY(P_BOTTOM_PIXEL, UInt32, MCObject, BottomPixel)
	DEFINE_RW_OBJ_NON_EFFECTIVE_PROPERTY(P_SHADOW_PIXEL, OptionalUInt32, MCObject, ShadowPixel)
	DEFINE_RO_OBJ_EFFECTIVE_PROPERTY(P_SHADOW_PIXEL, UInt32, MCObject, ShadowPixel)
	DEFINE_RW_OBJ_NON_EFFECTIVE_PROPERTY(P_FOCUS_PIXEL, OptionalUInt32, MCObject, FocusPixel)
	DEFINE_RO_OBJ_EFFECTIVE_PROPERTY(P_FOCUS_PIXEL, UInt32, MCObject, FocusPixel)
	DEFINE_RW_OBJ_PROPERTY(P_PEN_BACK_COLOR, Any, MCObject, PenBackColor)
	DEFINE_RW_OBJ_PROPERTY(P_BRUSH_BACK_COLOR, Any, MCObject, PenBackColor)
	DEFINE_RW_OBJ_PROPERTY(P_PEN_PATTERN, OptionalUInt32, MCObject, PenPattern)
	DEFINE_RW_OBJ_PROPERTY(P_BRUSH_PATTERN, OptionalUInt32, MCObject, PenPattern)

	DEFINE_RW_OBJ_NON_EFFECTIVE_CUSTOM_PROPERTY(P_PEN_COLOR, InterfaceNamedColor, MCObject, ForeColor)
	DEFINE_RO_OBJ_EFFECTIVE_CUSTOM_PROPERTY(P_PEN_COLOR, InterfaceNamedColor, MCObject, ForeColor)
	DEFINE_RW_OBJ_NON_EFFECTIVE_CUSTOM_PROPERTY(P_BRUSH_COLOR, InterfaceNamedColor, MCObject, BackColor)
	DEFINE_RO_OBJ_EFFECTIVE_CUSTOM_PROPERTY(P_BRUSH_COLOR, InterfaceNamedColor, MCObject, BackColor)
	DEFINE_RW_OBJ_NON_EFFECTIVE_CUSTOM_PROPERTY(P_FORE_COLOR, InterfaceNamedColor, MCObject, ForeColor)
	DEFINE_RO_OBJ_EFFECTIVE_CUSTOM_PROPERTY(P_FORE_COLOR, InterfaceNamedColor, MCObject, ForeColor)
	DEFINE_RW_OBJ_NON_EFFECTIVE_CUSTOM_PROPERTY(P_BACK_COLOR, InterfaceNamedColor, MCObject, BackColor)
	DEFINE_RO_OBJ_EFFECTIVE_CUSTOM_PROPERTY(P_BACK_COLOR, InterfaceNamedColor, MCObject, BackColor)
	DEFINE_RW_OBJ_NON_EFFECTIVE_CUSTOM_PROPERTY(P_HILITE_COLOR, InterfaceNamedColor, MCObject, HiliteColor)
	DEFINE_RO_OBJ_EFFECTIVE_CUSTOM_PROPERTY(P_HILITE_COLOR, InterfaceNamedColor, MCObject, HiliteColor)
	DEFINE_RW_OBJ_NON_EFFECTIVE_CUSTOM_PROPERTY(P_BORDER_COLOR, InterfaceNamedColor, MCObject, BorderColor)
	DEFINE_RO_OBJ_EFFECTIVE_CUSTOM_PROPERTY(P_BORDER_COLOR, InterfaceNamedColor, MCObject, BorderColor)
	DEFINE_RW_OBJ_NON_EFFECTIVE_CUSTOM_PROPERTY(P_TOP_COLOR, InterfaceNamedColor, MCObject, TopColor)
	DEFINE_RO_OBJ_EFFECTIVE_CUSTOM_PROPERTY(P_TOP_COLOR, InterfaceNamedColor, MCObject, TopColor)
	DEFINE_RW_OBJ_NON_EFFECTIVE_CUSTOM_PROPERTY(P_BOTTOM_COLOR, InterfaceNamedColor, MCObject, BottomColor)
	DEFINE_RO_OBJ_EFFECTIVE_CUSTOM_PROPERTY(P_BOTTOM_COLOR, InterfaceNamedColor, MCObject, BottomColor)
	DEFINE_RW_OBJ_NON_EFFECTIVE_CUSTOM_PROPERTY(P_SHADOW_COLOR, InterfaceNamedColor, MCObject, ShadowColor)
	DEFINE_RO_OBJ_EFFECTIVE_CUSTOM_PROPERTY(P_SHADOW_COLOR, InterfaceNamedColor, MCObject, ShadowColor)
	DEFINE_RW_OBJ_NON_EFFECTIVE_CUSTOM_PROPERTY(P_FOCUS_COLOR, InterfaceNamedColor, MCObject, FocusColor)
	DEFINE_RO_OBJ_EFFECTIVE_CUSTOM_PROPERTY(P_FOCUS_COLOR, InterfaceNamedColor, MCObject, FocusColor)

	DEFINE_RW_OBJ_NON_EFFECTIVE_PROPERTY(P_FORE_PATTERN, OptionalUInt32, MCObject, ForePattern)
	DEFINE_RO_OBJ_EFFECTIVE_PROPERTY(P_FORE_PATTERN, UInt32, MCObject, ForePattern)
	DEFINE_RW_OBJ_NON_EFFECTIVE_PROPERTY(P_BACK_PATTERN, OptionalUInt32, MCObject, BackPattern)
	DEFINE_RO_OBJ_EFFECTIVE_PROPERTY(P_BACK_PATTERN, UInt32, MCObject, BackPattern)
	DEFINE_RW_OBJ_NON_EFFECTIVE_PROPERTY(P_HILITE_PATTERN, OptionalUInt32, MCObject, HilitePattern)
	DEFINE_RO_OBJ_EFFECTIVE_PROPERTY(P_HILITE_PATTERN, UInt32, MCObject, HilitePattern)
	DEFINE_RW_OBJ_NON_EFFECTIVE_PROPERTY(P_BORDER_PATTERN, OptionalUInt32, MCObject, BorderPattern)
	DEFINE_RO_OBJ_EFFECTIVE_PROPERTY(P_BORDER_PATTERN, UInt32, MCObject, BorderPattern)
	DEFINE_RW_OBJ_NON_EFFECTIVE_PROPERTY(P_TOP_PATTERN, OptionalUInt32, MCObject, TopPattern)
	DEFINE_RO_OBJ_EFFECTIVE_PROPERTY(P_TOP_PATTERN, UInt32, MCObject, TopPattern)
	DEFINE_RW_OBJ_NON_EFFECTIVE_PROPERTY(P_BOTTOM_PATTERN, OptionalUInt32, MCObject, BottomPattern)
	DEFINE_RO_OBJ_EFFECTIVE_PROPERTY(P_BOTTOM_PATTERN, UInt32, MCObject, BottomPattern)
	DEFINE_RW_OBJ_NON_EFFECTIVE_PROPERTY(P_SHADOW_PATTERN, OptionalUInt32, MCObject, ShadowPattern)
	DEFINE_RO_OBJ_EFFECTIVE_PROPERTY(P_SHADOW_PATTERN, UInt32, MCObject, ShadowPattern)
	DEFINE_RW_OBJ_NON_EFFECTIVE_PROPERTY(P_FOCUS_PATTERN, OptionalUInt32, MCObject, FocusPattern)
	DEFINE_RO_OBJ_EFFECTIVE_PROPERTY(P_FOCUS_PATTERN, UInt32, MCObject, FocusPattern)

	DEFINE_RW_OBJ_NON_EFFECTIVE_PROPERTY(P_COLORS, String, MCObject, Colors)
	DEFINE_RO_OBJ_EFFECTIVE_PROPERTY(P_COLORS, String, MCObject, Colors)
	DEFINE_RW_OBJ_NON_EFFECTIVE_PROPERTY(P_PATTERNS, String, MCObject, Patterns)
	DEFINE_RO_OBJ_EFFECTIVE_PROPERTY(P_PATTERNS, String, MCObject, Patterns)

	DEFINE_RW_OBJ_PROPERTY(P_LOCK_LOCATION, Bool, MCObject, LockLocation)
	DEFINE_RW_OBJ_NON_EFFECTIVE_PROPERTY(P_TEXT_HEIGHT, OptionalUInt16, MCObject, TextHeight)
	DEFINE_RO_OBJ_EFFECTIVE_PROPERTY(P_TEXT_HEIGHT, UInt16, MCObject, TextHeight)
	DEFINE_RW_OBJ_NON_EFFECTIVE_OPTIONAL_ENUM_PROPERTY(P_TEXT_ALIGN, InterfaceTextAlign, MCObject, TextAlign)
	DEFINE_RO_OBJ_EFFECTIVE_ENUM_PROPERTY(P_TEXT_ALIGN, InterfaceTextAlign, MCObject, TextAlign)
	DEFINE_RW_OBJ_NON_EFFECTIVE_PROPERTY(P_TEXT_FONT, OptionalString, MCObject, TextFont)
	DEFINE_RO_OBJ_EFFECTIVE_PROPERTY(P_TEXT_FONT, String, MCObject, TextFont)
	DEFINE_RW_OBJ_NON_EFFECTIVE_PROPERTY(P_TEXT_SIZE, OptionalUInt16, MCObject, TextSize)
	DEFINE_RO_OBJ_EFFECTIVE_PROPERTY(P_TEXT_SIZE, UInt16, MCObject, TextSize)
	DEFINE_RW_OBJ_NON_EFFECTIVE_CUSTOM_PROPERTY(P_TEXT_STYLE, InterfaceTextStyle, MCObject, TextStyle)
	DEFINE_RO_OBJ_EFFECTIVE_CUSTOM_PROPERTY(P_TEXT_STYLE, InterfaceTextStyle, MCObject, TextStyle)

	DEFINE_RW_OBJ_PROPERTY(P_SHOW_BORDER, Bool, MCObject, ShowBorder)
	DEFINE_RW_OBJ_PROPERTY(P_SHOW_FOCUS_BORDER, Bool, MCObject, ShowFocusBorder)
	DEFINE_RW_OBJ_PROPERTY(P_BORDER_WIDTH, UInt16, MCObject, BorderWidth)
	DEFINE_RW_OBJ_PROPERTY(P_LINE_SIZE, UInt16, MCObject, BorderWidth)
	DEFINE_RW_OBJ_PROPERTY(P_PEN_WIDTH, UInt16, MCObject, BorderWidth)
	DEFINE_RW_OBJ_PROPERTY(P_PEN_HEIGHT, UInt16, MCObject, BorderWidth)
	DEFINE_RW_OBJ_PROPERTY(P_OPAQUE, Bool, MCObject, Opaque)	
	DEFINE_RW_OBJ_PROPERTY(P_FILLED, Bool, MCObject, Opaque)
	DEFINE_RW_OBJ_CUSTOM_PROPERTY(P_SHADOW, InterfaceShadow, MCObject, Shadow)
	DEFINE_RW_OBJ_PROPERTY(P_SHADOW_OFFSET, Int16, MCObject, ShadowOffset)
	DEFINE_RW_OBJ_PROPERTY(P_3D, Bool, MCObject, 3D)

	DEFINE_RW_OBJ_PART_PROPERTY(P_VISIBLE, Bool, MCObject, Visible)
	DEFINE_RW_OBJ_PART_PROPERTY(P_INVISIBLE, Bool, MCObject, Invisible)
	DEFINE_RW_OBJ_PART_PROPERTY(P_ENABLED, Bool, MCObject, Enabled)
	DEFINE_RW_OBJ_PART_PROPERTY(P_DISABLED, Bool, MCObject, Disabled)
	DEFINE_RW_OBJ_PROPERTY(P_SELECTED, Bool, MCObject, Selected)
	DEFINE_RW_OBJ_PROPERTY(P_TRAVERSAL_ON, Bool, MCObject, TraversalOn)

	DEFINE_RO_OBJ_PROPERTY(P_OWNER, OptionalString, MCObject, Owner)
	DEFINE_RO_OBJ_PROPERTY(P_SHORT_OWNER, OptionalString, MCObject, ShortOwner)
	DEFINE_RO_OBJ_PROPERTY(P_ABBREV_OWNER, OptionalString, MCObject, AbbrevOwner)
	DEFINE_RO_OBJ_PROPERTY(P_LONG_OWNER, OptionalString, MCObject, LongOwner)

	DEFINE_RW_OBJ_PART_PROPERTY(P_PROPERTIES, Array, MCObject, Properties)
	DEFINE_RW_OBJ_PROPERTY(P_CUSTOM_PROPERTY_SET, String, MCObject, CustomPropertySet)
	DEFINE_RW_OBJ_LIST_PROPERTY(P_CUSTOM_PROPERTY_SETS, LinesOfString, MCObject, CustomPropertySets)
    
	DEFINE_RW_OBJ_ENUM_PROPERTY(P_INK, InterfaceInkNames, MCObject, Ink)
	DEFINE_RW_OBJ_NON_EFFECTIVE_PROPERTY(P_CANT_SELECT, Bool, MCObject, CantSelect)
	DEFINE_RO_OBJ_EFFECTIVE_PROPERTY(P_CANT_SELECT, Bool, MCObject, CantSelect)
	DEFINE_RW_OBJ_PROPERTY(P_BLEND_LEVEL, UInt16, MCObject, BlendLevel)

	DEFINE_RW_OBJ_NON_EFFECTIVE_PROPERTY(P_LOCATION, Point, MCObject, Location)
	DEFINE_RW_OBJ_EFFECTIVE_PROPERTY(P_LOCATION, Point, MCObject, Location)

	DEFINE_RW_OBJ_NON_EFFECTIVE_PROPERTY(P_RECTANGLE, Rectangle, MCObject, Rectangle)
	DEFINE_RW_OBJ_EFFECTIVE_PROPERTY(P_RECTANGLE, Rectangle, MCObject, Rectangle)

	DEFINE_RW_OBJ_NON_EFFECTIVE_PROPERTY(P_WIDTH, UInt16, MCObject, Width)
	DEFINE_RW_OBJ_EFFECTIVE_PROPERTY(P_WIDTH, UInt16, MCObject, Width)
	DEFINE_RW_OBJ_NON_EFFECTIVE_PROPERTY(P_HEIGHT, UInt16, MCObject, Height)
	DEFINE_RW_OBJ_EFFECTIVE_PROPERTY(P_HEIGHT, UInt16, MCObject, Height)

	DEFINE_RW_OBJ_NON_EFFECTIVE_PROPERTY(P_LEFT, Int16, MCObject, Left)
	DEFINE_RW_OBJ_NON_EFFECTIVE_PROPERTY(P_RIGHT, Int16, MCObject, Right)
	DEFINE_RW_OBJ_NON_EFFECTIVE_PROPERTY(P_BOTTOM, Int16, MCObject, Bottom)
	DEFINE_RW_OBJ_NON_EFFECTIVE_PROPERTY(P_TOP, Int16, MCObject, Top)

	DEFINE_RW_OBJ_NON_EFFECTIVE_PROPERTY(P_TOP_LEFT, Point, MCObject, TopLeft)
	DEFINE_RW_OBJ_NON_EFFECTIVE_PROPERTY(P_TOP_RIGHT, Point, MCObject, TopRight)	
	DEFINE_RW_OBJ_NON_EFFECTIVE_PROPERTY(P_BOTTOM_LEFT, Point, MCObject, BottomLeft)
	DEFINE_RW_OBJ_NON_EFFECTIVE_PROPERTY(P_BOTTOM_RIGHT, Point, MCObject, BottomRight)

	DEFINE_RW_OBJ_EFFECTIVE_PROPERTY(P_LEFT, Int16, MCObject, Left)
	DEFINE_RW_OBJ_EFFECTIVE_PROPERTY(P_RIGHT, Int16, MCObject, Right)
	DEFINE_RW_OBJ_EFFECTIVE_PROPERTY(P_BOTTOM, Int16, MCObject, Bottom)
	DEFINE_RW_OBJ_EFFECTIVE_PROPERTY(P_TOP, Int16, MCObject, Top)

	DEFINE_RW_OBJ_EFFECTIVE_PROPERTY(P_TOP_LEFT, Point, MCObject, TopLeft)
	DEFINE_RW_OBJ_EFFECTIVE_PROPERTY(P_TOP_RIGHT, Point, MCObject, TopRight)	
	DEFINE_RW_OBJ_EFFECTIVE_PROPERTY(P_BOTTOM_LEFT, Point, MCObject, BottomLeft)
	DEFINE_RW_OBJ_EFFECTIVE_PROPERTY(P_BOTTOM_RIGHT, Point, MCObject, BottomRight)

	DEFINE_RO_OBJ_ENUM_PROPERTY(P_ENCODING, InterfaceEncoding, MCObject, Encoding)
    
    DEFINE_RW_OBJ_ARRAY_PROPERTY(P_TEXT_STYLE, Bool, MCObject, TextStyleElement)
    DEFINE_RW_OBJ_ARRAY_PROPERTY(P_CUSTOM_KEYS, String, MCObject, CustomKeysElement)
    DEFINE_RW_OBJ_ARRAY_PROPERTY(P_CUSTOM_PROPERTIES, Any, MCObject, CustomProperties)
    
    DEFINE_RW_OBJ_PROPERTY(P_CUSTOM_KEYS, String, MCObject, CustomKeys) 
    
};

MCObjectPropertyTable MCObject::kPropertyTable =
{
	nil,
	sizeof(kProperties) / sizeof(kProperties[0]),
	&kProperties[0],
};

////////////////////////////////////////////////////////////////////////////////

static const char *ink_names[] =
{
	"clear",
	"srcAnd",
	"srcAndReverse",
	"srcCopy",
	"notSrcAnd",
	"noop",
	"srcXor",
	"srcOr",
	"notSrcAndReverse",
	"notSrcXor",
	"reverse",
	"srcOrReverse",
	"notSrcCopy",
	"notSrcOr",
	"notSrcOrReverse",
	"set",
	"srcBic",
	"notSrcBic",

	"blend",
	"addpin",
	"addOver",
	"subPin",
	"transparent",
	"addMax",
	"subOver",
	"adMin",
	
	"blendClear",
	"blendSrc",
	"blendDst",
	"blendSrcOver",
	"blendDstOver",
	"blendSrcIn",
	"blendDstIn",
	"blendSrcOut",
	"blendDstOut",
	"blendSrcAtop",
	"blendDstAtop",
	"blendXor",
	"blendPlus",
	"blendMultiply",
	"blendScreen",

	"blendOverlay",
	"blendDarken",
	"blendLighten",
	"blendDodge",
	"blendBurn",
	"blendHardLight",
	"blendSoftLight",
	"blendDifference",
	"blendExclusion"
};

////////////////////////////////////////////////////////////////////////////////
#ifdef /* MCObject::getrectprop */ LEGACY_EXEC
Exec_stat MCObject::getrectprop(Properties p_which, MCExecPoint& ep, Boolean p_effective)
{
	MCRectangle t_rect;
	t_rect = getrectangle(p_effective == True);

	switch(p_which)
	{
	case P_LOCATION:
		ep.setpoint(t_rect.x + (t_rect.width >> 1), t_rect.y + (t_rect.height >> 1));
		break;
	case P_LEFT:
		ep.setint(t_rect.x);
		break;
	case P_TOP:
		ep.setint(t_rect.y);
		break;
	case P_RIGHT:
		ep.setint(t_rect.x + t_rect.width);
		break;
	case P_BOTTOM:
		ep.setint(t_rect.y + t_rect.height);
		break;
	case P_TOP_LEFT:
		ep.setpoint(t_rect.x, t_rect.y);
		break;
	case P_TOP_RIGHT:
		ep.setpoint(t_rect.x + t_rect.width, t_rect.y);
		break;
	case P_BOTTOM_LEFT:
		ep.setpoint(t_rect.x, t_rect.y + t_rect.height);
		break;
	case P_BOTTOM_RIGHT:
		ep.setpoint(t_rect.x + t_rect.width, t_rect.y + t_rect.height);
		break;
	case P_WIDTH:
		ep.setint(t_rect.width);
		break;
	case P_HEIGHT:
		ep.setint(t_rect.height);
		break;
	case P_RECTANGLE:
		ep.setrectangle(t_rect);
		break;
	default:
		assert(false);
		break;
	}

	return ES_NORMAL;
}
#endif /* MCObject::getrectprop */

Exec_stat MCObject::sendgetprop(MCExecPoint& ep, MCNameRef p_set_name, MCNameRef p_prop_name)
{
	// If the set name is nil, then we send a 'getProp <propname>' otherwise we
	// send a 'getProp <setname> <propname>'.
	//
	MCNameRef t_getprop_name;
	MCNameRef t_param_name;
	if (MCNameIsEqualTo(p_set_name, kMCEmptyName, kMCCompareCaseless))
		t_getprop_name = p_prop_name, t_param_name = kMCEmptyName;
	else
		t_getprop_name = p_set_name, t_param_name = p_prop_name;

	Exec_stat t_stat = ES_NOT_HANDLED;
	if (!MClockmessages && (ep.getobj() != this || !ep.gethandler()->hasname(t_getprop_name)))
	{
		MCParameter p1;
		p1.setvalueref_argument(t_param_name);

		MCStack *oldstackptr = MCdefaultstackptr;
		MCdefaultstackptr = getstack();
		MCObject *oldtargetptr = MCtargetptr;
		MCtargetptr = this;
		Boolean added = False;
		if (MCnexecutioncontexts < MAX_CONTEXTS)
		{
			MCexecutioncontexts[MCnexecutioncontexts++] = &ep;
			added = True;
		}
		t_stat = MCU_dofrontscripts(HT_GETPROP, t_getprop_name, &p1);
		if (t_stat == ES_NOT_HANDLED || t_stat == ES_PASS)
			t_stat = handle(HT_GETPROP, t_getprop_name, &p1, this);
		MCdefaultstackptr = oldstackptr;
		MCtargetptr = oldtargetptr;
		if (added)
			MCnexecutioncontexts--;
	}

	if (t_stat == ES_NORMAL)
		MCresult -> eval(ep);

	return t_stat;
}

Exec_stat MCObject::getcustomprop(MCExecPoint& ep, MCNameRef p_set_name, MCNameRef p_prop_name)
{
	assert(p_set_name != nil);
	assert(p_prop_name != nil);

	Exec_stat t_stat;

	t_stat = sendgetprop(ep, p_set_name, p_prop_name);
	if (t_stat == ES_NOT_HANDLED || t_stat == ES_PASS)
	{
		MCObjectPropertySet *p;
		if (!findpropset(p_set_name, false, p) ||
			!p -> fetchelement(ep, p_prop_name))
			ep.clear();

		t_stat = ES_NORMAL;
	}

	return t_stat;
}

Exec_stat MCObject::getprop_legacy(uint4 parid, Properties which, MCExecPoint &ep, Boolean effective)
{
#ifdef /* MCObject::getprop */ LEGACY_EXEC
	uint2 num = 0;

	switch (which)
	{
	case P_ID:
	case P_SHORT_ID:
	case P_LONG_ID:
	case P_ABBREV_ID:
	case P_NAME:
	case P_SHORT_NAME:
	case P_ABBREV_NAME:
	case P_LONG_NAME:
		return names(which, ep, parid);
	case P_ALT_ID:
		ep.setint(altid);
		break;
	case P_LAYER:
		// OK-2009-03-12: [[Bug 8049]] - Fix relayering of grouped objects broken by 
		// previous fix for crash when attempting to get the layer of an object outside
		// the group being edited in edit group mode.

		if (parent != NULL)
		{
			MCCard *t_card;
			t_card = getcard(parid);

			if(parid != 0 && t_card == NULL)
				t_card = getstack()->findcardbyid(parid);

			if (t_card == NULL)
			{
				// This shouldn't happen, but rather than a crash, throw a random execution error..
				MCeerror -> add(EE_CHUNK_NOCARD, 0, 0);
				return ES_ERROR;
			}

			t_card -> count(CT_LAYER, CT_UNDEFINED, this, num, True);
		}

		ep.setint(num);
		break;
	case P_SCRIPT:
		if (!MCdispatcher->cut(True))
		{
			MCeerror->add
			(EE_OBJECT_NOHOME, 0, 0);
			return ES_ERROR;
		}
		if (!getstack()->iskeyed())
		{
			MCeerror->add
			(EE_STACK_NOKEY, 0, 0);
			return ES_ERROR;
		}
		if (script != nil)
		{
			getstack() -> unsecurescript(this);
			ep.copysvalue(script);
			getstack() -> securescript(this);
		}
		else
			ep . clear();
		break;

	// MW-2008-10-25: Handle the parentScript property when getting
	case P_PARENT_SCRIPT:
	{
		ep . clear();

		// If there is a parent script we return a reference string
		if (parent_script != NULL)
		{
			MCParentScript *t_parent;
			t_parent = parent_script -> GetParent();
 
			ep . setstringf("button id %d of stack \"%s\"",
								t_parent -> GetObjectId(),
								MCNameGetCString(t_parent -> GetObjectStack()));
		}
	}
	break;

	case P_NUMBER:
		if (getstack()->hcaddress())
			if (parent->gettype() == CT_CARD)
				getcard(parid)->count(gettype(), CT_CARD, this, num, True);
			else
				getcard(parid)->count(gettype(), CT_BACKGROUND, this, num, True);
		else
			getcard(parid)->count(gettype(), CT_UNDEFINED, this, num, True);
		ep.setint(num);
		break;
	case P_FORE_PIXEL:
	case P_BACK_PIXEL:
	case P_HILITE_PIXEL:
	case P_BORDER_PIXEL:
	case P_TOP_PIXEL:
	case P_BOTTOM_PIXEL:
	case P_SHADOW_PIXEL:
	case P_FOCUS_PIXEL:
	{
		// MW-2011-02-27: [[ Bug 9419 ]] If the object isn't already open, then alloc the color
		//   first.
		uint2 i;
		if (getcindex(which - P_FORE_PIXEL, i))
		{
			if (!opened)
				MCscreen->alloccolor(colors[i]);
			ep.setint(colors[i].pixel & 0xFFFFFF);
		}
		else if (effective && parent != NULL)
			return parent->getprop(parid, which, ep, effective);
		else
			ep.clear();
	}
	break;
	case P_PEN_BACK_COLOR:
	case P_BRUSH_BACK_COLOR:
	case P_PEN_PATTERN:
	case P_BRUSH_PATTERN:
		ep.clear();
		break;
	case P_PEN_COLOR:
	case P_BRUSH_COLOR:
	case P_FORE_COLOR:
	case P_BACK_COLOR:
	case P_HILITE_COLOR:
	case P_BORDER_COLOR:
	case P_TOP_COLOR:
	case P_BOTTOM_COLOR:
	case P_SHADOW_COLOR:
	case P_FOCUS_COLOR:
	{
		uint2 i;
		if (which == P_PEN_COLOR)
			which = P_FORE_COLOR;
		else if (which == P_BRUSH_COLOR)
			which = P_BACK_COLOR;
		if (getcindex(which - P_FORE_COLOR, i))
			ep.setcolor(colors[i], colornames[i]);
		else if (effective && parent != NULL)
			return parent->getprop(parid, which, ep, effective);
		else
			ep.clear();
	}
	break;
	case P_COLORS:
		{
			MCExecPoint ep2(ep);
			ep.clear();
			uint2 p;
			for (p = P_FORE_COLOR ; p <= P_FOCUS_COLOR ; p++)
			{
				getprop(parid, (Properties)p, ep2, effective);
				ep.concatmcstring(ep2.getsvalue(), EC_RETURN, p == P_FORE_COLOR);
			}
		}
		break;
	case P_FORE_PATTERN:
	case P_BACK_PATTERN:
	case P_HILITE_PATTERN:
	case P_BORDER_PATTERN:
	case P_TOP_PATTERN:
	case P_BOTTOM_PATTERN:
	case P_SHADOW_PATTERN:
	case P_FOCUS_PATTERN:
	{
		uint2 i;
		if (getpindex(which - P_FORE_PATTERN, i))
			if (pixmapids[i] < PI_END && pixmapids[i] > PI_PATTERNS)
				ep.setint(pixmapids[i] - PI_PATTERNS);

			else
				ep.setint(pixmapids[i]);
		else
			if (effective && parent != NULL)
				return parent->getprop(parid, which, ep, effective);
			else
				ep.clear();
	}
	break;
	case P_PATTERNS:
		{
			MCExecPoint ep2(ep);
			ep.clear();
			uint2 p;
			for (p = P_FORE_PATTERN ; p <= P_FOCUS_PATTERN ; p++)
			{
				getprop(parid, (Properties)p, ep2, effective);
				ep.concatmcstring(ep2.getsvalue(), EC_RETURN, p == P_FORE_PATTERN);
			}
		}
		break;
	case P_LOCK_LOCATION:
		ep.setboolean(getflag(F_LOCK_LOCATION));
		break;
	case P_TEXT_HEIGHT:
		// MW-2012-02-19: [[ SplitTextAttrs ]] If the textHeight has been set, or we
		//   want the effective property, then call 'gettextheight()'. Otherwise the
		//   value is empty.
		if (fontheight != 0 || effective)
			ep . setuint(gettextheight());
		else
			ep . clear();
		break;
	case P_TEXT_ALIGN:
	case P_TEXT_FONT:
	case P_TEXT_SIZE:
	case P_TEXT_STYLE:
		// MW-2012-02-19: [[ SplitTextAttrs ]] If we don't have the requested prop
		//   set, then handle by delegating upwards.
		if (which != P_TEXT_ALIGN &&
			 (which == P_TEXT_FONT && (m_font_flags & FF_HAS_TEXTFONT) == 0) ||
			 (which == P_TEXT_SIZE && (m_font_flags & FF_HAS_TEXTSIZE) == 0) ||
			 (which == P_TEXT_STYLE && (m_font_flags & FF_HAS_TEXTSTYLE) == 0))
		{
			if (effective && parent != NULL)
				return parent->getprop(parid, which, ep, effective);
			else
				ep.clear();
		}
		else
		{
			uint2 fheight, fontsize, fontstyle;
			const char *fontname;
			getfontattsnew(fontname, fontsize, fontstyle);
			fheight = gettextheight();
			return MCF_unparsetextatts(which, ep, flags, fontname, fheight, fontsize, fontstyle);
		}
		break;
	case P_SHOW_BORDER:
		ep.setboolean(getflag(F_SHOW_BORDER));
		break;
	case P_SHOW_FOCUS_BORDER:
		ep.setboolean(!(extraflags & EF_NO_FOCUS_BORDER));
		break;
	case P_BORDER_WIDTH:
	case P_LINE_SIZE:
	case P_PEN_WIDTH:
	case P_PEN_HEIGHT:
		ep.setint(borderwidth);
		break;
	case P_OPAQUE:
	case P_FILLED:
		ep.setboolean(getflag(F_OPAQUE));
		break;
	case P_SHADOW:
		ep.setboolean(getflag(F_SHADOW));
		break;
	case P_SHADOW_OFFSET:
		ep.setint(shadowoffset);
		break;
	case P_3D:
		ep.setboolean(getflag(F_3D));
		break;
	case P_VISIBLE:
		ep.setboolean(getflag(F_VISIBLE));
		break;
	case P_INVISIBLE:
		ep.setboolean(!(flags & F_VISIBLE));
		break;
	case P_DISABLED:
		ep.setboolean(getflag(F_DISABLED));
		break;
	case P_ENABLED:
		ep.setboolean(!(flags & F_DISABLED));
		break;
	case P_SELECTED:
		ep.setboolean(getstate(CS_SELECTED));
		break;
	case P_TRAVERSAL_ON:
		ep.setboolean(getflag(F_TRAVERSAL_ON));
		break;
	case P_OWNER:
	case P_SHORT_OWNER:
	case P_ABBREV_OWNER:
	case P_LONG_OWNER:
		if (parent != NULL)
			return parent->getprop(0, (Properties)(P_NAME + which - P_OWNER), ep, False);
		ep.clear();
		break;
	case P_PROPERTIES:
		return getproparray(ep, parid);
	case P_CUSTOM_PROPERTY_SET:
		ep . setnameref_unsafe(getdefaultpropsetname());
		break;
	case P_CUSTOM_PROPERTY_SETS:
		listpropsets(ep);
		break;
	case P_INK:
		ep.setstaticcstring(ink_names[ink]);
		break;
	case P_CANT_SELECT:
		ep.setboolean(!isselectable(effective == False));
		break;
	case P_BLEND_LEVEL:
		ep.setint(100 - blendlevel);
		break;
	case P_LOCATION:
	case P_LEFT:
	case P_TOP:
	case P_RIGHT:
	case P_BOTTOM:
	case P_TOP_LEFT:
	case P_TOP_RIGHT:
	case P_BOTTOM_LEFT:
	case P_BOTTOM_RIGHT:
	case P_WIDTH:
	case P_HEIGHT:
	case P_RECTANGLE:
		return getrectprop(which, ep, effective);
	// MW-2012-02-22: [[ IntrinsicUnicode ]] Handle the encoding property.
	case P_ENCODING:
		if (hasunicode())
			ep . setstaticcstring(MCunicodestring);
		else
			ep . setstaticcstring(MCnativestring);
		break;
	default:
		{
			Exec_stat t_stat;
			t_stat = mode_getprop(parid, which, ep, kMCEmptyString, effective);
			if (t_stat == ES_NOT_HANDLED)
			{
				MCeerror->add(EE_OBJECT_GETNOPROP, 0, 0);
				return ES_ERROR;
			}
			return t_stat;
		}
	}

	return ES_NORMAL;
#endif /* MCObject::getprop */
	Exec_stat t_stat;
	t_stat = mode_getprop(parid, which, ep, kMCEmptyString, effective);
	if (t_stat == ES_NOT_HANDLED)
	{
		MCeerror->add(EE_OBJECT_GETNOPROP, 0, 0);
		return ES_ERROR;
	}
	return t_stat;
}

static bool string_contains_item(const char *p_string, const char *p_item)
{ 
	const char *t_offset;
	t_offset = strstr(p_string, p_item);
	if (t_offset == nil)
		return false;
	if (t_offset != p_string && t_offset[-1] != ',')
		return false;
	
	uint32_t t_length;
	t_length = strlen(p_item);
    if (t_offset[t_length] != '\0' && t_offset[t_length] != ',')
		return false;

	return true;
}

// MW-2011-11-23: [[ Array Chunk Props ]] Add 'effective' param to arrayprop access.
Exec_stat MCObject::getarrayprop_legacy(uint4 parid, Properties which, MCExecPoint& ep, MCNameRef key, Boolean effective)
{
	switch(which)
	{
	// MW-2011-11-23: [[ Array TextStyle ]] We now treat textStyle as (potentially) an
	//   an array.
	case P_TEXT_STYLE:
	{
		// First fetch the current property value.
		if (getprop(parid, which, ep, effective) != ES_NORMAL)
			return ES_ERROR;

		// If the key is empty, then we are done.
		if (MCNameIsEmpty(key))
			return ES_NORMAL;

		// Parse the requested text style.
		Font_textstyle t_style;
		if (MCF_parsetextstyle(MCNameGetString(key), t_style) != ES_NORMAL)
			return ES_ERROR;

		// Check the textstyle string is within the object's textstyle set.
        ep . setboolean(string_contains_item(ep . getcstring(), MCF_unparsetextstyle(t_style)));
	}
	break;
	case P_CUSTOM_KEYS:
	case P_CUSTOM_PROPERTIES:
		{
			MCObjectPropertySet *p;
			if (findpropset(key, true, p))
			{
				if (which == P_CUSTOM_KEYS)
					p -> list(ep);
				else
					p -> fetch(ep);
			}
			else
				ep.clear();
		}
		break;
	default:
		{
			Exec_stat t_stat;
			t_stat = mode_getprop(parid, which, ep, MCNameGetString(key), False);
			if (t_stat == ES_NOT_HANDLED)
			{
				MCeerror->add(EE_OBJECT_GETNOPROP, 0, 0);
				return ES_ERROR;
			}
			return t_stat;
		}
	}
	return ES_NORMAL;
}

////////////////////////////////////////////////////////////////////////////////
#ifdef /* MCObject::setrectprop */ LEGACY_EXEC
Exec_stat MCObject::setrectprop(Properties p_which, MCExecPoint& ep, Boolean p_effective)
{
	MCString t_data;
	t_data = ep . getsvalue();

	// MW-2012-10-26: Use 'getrectangle()' so we also make 'effective' work for a stack.
	MCRectangle t_outer_rect, t_rect;
	t_outer_rect = t_rect = getrectangle(p_effective == True);

	int2 i1, i2, i3, i4;
	switch(p_which)
	{
	case P_BOTTOM_LEFT:
	case P_BOTTOM_RIGHT:
	case P_LOCATION:
	case P_TOP_LEFT:
	case P_TOP_RIGHT:
		if (!MCU_stoi2x2(t_data, i1, i2))
		{
			MCeerror->add(EE_OBJECT_NAP, 0, 0, t_data);
			return ES_ERROR;
		}

		switch (p_which)
		{
		case P_BOTTOM_LEFT:
			i2 -= t_rect.height;
			break;
		case P_BOTTOM_RIGHT:
			i1 -= t_rect.width;
			i2 -= t_rect.height;
			break;
		case P_LOCATION:
			i1 -= t_rect.width >> 1;
			i2 -= t_rect.height >> 1;
			break;
		case P_TOP_LEFT:
			break;
		case P_TOP_RIGHT:
			i1 -= t_rect.width;
			break;
		default:
			break;
		}

		t_rect . x = i1;
		t_rect . y = i2;
		break;
	case P_WIDTH:
	case P_HEIGHT:
		if (!MCU_stoi2(t_data, i1) || i1 < 0)
		{
			MCeerror->add(EE_OBJECT_NAN, 0, 0, t_data);
			return ES_ERROR;
		}
		if (p_which == P_WIDTH)
		{
			if (!getflag(F_LOCK_LOCATION))
				t_rect.x += (t_rect.width - i1) >> 1;
			t_rect.width = MCU_max(i1, 1);
		}
		else
		{
			if (!getflag(F_LOCK_LOCATION))
				t_rect.y += (t_rect.height - i1) >> 1;
			t_rect.height = MCU_max(i1, 1);
		}
		break;
	case P_LEFT:
	case P_RIGHT:
	case P_TOP:
	case P_BOTTOM:
		if (!MCU_stoi2(t_data, i1))
		{
			MCeerror->add(EE_OBJECT_NAN, 0, 0, t_data);
			return ES_ERROR;
		}
		switch (p_which)
		{
		case P_LEFT:
			t_rect.x = i1;
			break;
		case P_RIGHT:
			t_rect.x = i1 - t_rect.width;
			break;
		case P_TOP:
			t_rect.y = i1;
			break;
		case P_BOTTOM:
			t_rect.y = i1 - t_rect.height;
			break;
		default:
			break;
		}
		break;
	
	case P_RECTANGLE:
		if (!MCU_stoi2x4(t_data, i1, i2, i3, i4))
		{
			MCeerror->add(EE_OBJECT_NAR, 0, 0, t_data);
			return ES_ERROR;
		}
		t_rect.x = i1;
		t_rect.y = i2;
		t_rect.width = MCU_max(i3 - i1, 1);
		t_rect.height = MCU_max(i4 - i2, 1);
		break;

	default:
		break;
	}

	// MW-2012-10-26: Adjust the rectangle appropriately based on any effective margins.
	if (p_effective)
	{
		MCRectangle t_inner_rect;
		t_inner_rect = getrectangle(false);

		t_rect . x += t_inner_rect . x - t_outer_rect . x;
		t_rect . y += t_inner_rect . y - t_outer_rect . y;
		t_rect . width -= (t_inner_rect . x - t_outer_rect . x) + (t_outer_rect . x + t_outer_rect . width - (t_inner_rect . x + t_inner_rect . width));
		t_rect . height -= (t_inner_rect . y - t_outer_rect . y) + (t_outer_rect . y + t_outer_rect . height - (t_inner_rect . y + t_inner_rect . height));
	}

	if (!MCU_equal_rect(t_rect, rect))
	{
		Boolean needmfocus;
		needmfocus = false;

		if (opened && getstack() == MCmousestackptr)
		{
			MCControl *mfocused = MCmousestackptr->getcard()->getmfocused();
			if (MCU_point_in_rect(rect, MCmousex, MCmousey))
			{
				if (!MCU_point_in_rect(t_rect, MCmousex, MCmousey) && this == mfocused)
					needmfocus = True;
			}
			else
				if (MCU_point_in_rect(t_rect, MCmousex, MCmousey) && this != mfocused)
					needmfocus = True;
		}

		if (gettype() >= CT_GROUP)
		{
			// MW-2011-08-18: [[ Layers ]] Notify of change of rect.
			static_cast<MCControl *>(this) -> layer_setrect(t_rect, false);
			// Notify the parent of the resize.
			resizeparent();
		}
		else
			setrect(t_rect);

		if (needmfocus)
			MCmousestackptr->getcard()->mfocus(MCmousex, MCmousey);
	}
	
	return ES_NORMAL;
}
#endif /* MCObject::setrectprop */

#ifdef /* MCObject::setscriptprop */ LEGACY_EXEC
Exec_stat MCObject::setscriptprop(MCExecPoint& ep)
{
	if (!MCdispatcher->cut(True))
	{
		MCeerror->add(EE_OBJECT_NOHOME, 0, 0);
		return ES_ERROR;
	}
	if (!getstack()->iskeyed())
	{
		MCeerror->add(EE_STACK_NOKEY, 0, 0);
		return ES_ERROR;
	}
	if (scriptdepth != 0)
	{
		MCeerror->add(EE_OBJECT_SCRIPTEXECUTING, 0, 0);
		return ES_ERROR;
	}
	
	MCString data;
	data = ep . getsvalue();

	uint4 length;
	length = data.getlength();
	if (length == 0)
	{
		delete hlist;
		hlist = NULL;
		delete script;
		script = NULL;
		flags &= ~F_SCRIPT;
		hashandlers = 0;
	}
	else
	{
		char *oldscript = script;
		if (data.getstring()[length - 1] != '\n')
		{
			script = new char[length + 2];
			memcpy(script, data.getstring(), length);
			script[length++] = '\n';
			script[length] = '\0';
		}
		else
			script = data.clone();
			
		getstack() -> securescript(this);
		
		if (MCModeCanSetObjectScript(obj_id))
		{ // not template object
			hashandlers = 0;
			parsescript(False, True);
			if (hlist != NULL && MClicenseparameters . script_limit > 0 && hlist -> linecount() >= MClicenseparameters . script_limit)
			{
				delete hlist;
				hlist = NULL;
				delete script;
				script = oldscript;
				oldscript = NULL;
				if (script == NULL)
					flags &= ~F_SCRIPT;
				MCperror->add(PE_OBJECT_NOTLICENSED, 0, 0);
			}
			if (!MCperror->isempty())
			{
				MCresult->copysvalue(MCperror->getsvalue());
				MCperror->clear();
			}
			else
				MCresult->clear();
		}
		delete oldscript;
	}

	return ES_NORMAL;
}
#endif /* MCObject::setscriptprop */

#ifdef /* MCObject::setparentscriptprop */ LEGACY_EXEC
Exec_stat MCObject::setparentscriptprop(MCExecPoint& ep)
{
	// MW-2008-10-25: Add the setting logic for parent scripts. This code is a
	//   modified version of what goes on in MCChunk::getobj when the final
	//   target for a chunk is an expression. We first parse the string as a
	//   chunk expression, then attempt to get the object of it. If the object
	//   doesn't exist, the set fails.
	Exec_stat t_stat;
	t_stat = ES_ERROR;

	// MW-2008-11-02: [[ Bug ]] Setting the parentScript of an object to
	//   empty should unset the parent script property and not throw an
	//   error.
	MCString data;
	data = ep . getsvalue();
	if (data . getlength() == 0)
	{
		if (parent_script != NULL)
			parent_script -> Release();
		parent_script = NULL;
		return ES_NORMAL;
	}

	// Create a script point with the value are setting the property to
	// as source text.
	MCScriptPoint sp(data);

	// Create a new chunk object to parse the reference into
	MCChunk *t_chunk;
	t_chunk = new MCChunk(False);

	// Attempt to parse a chunk. We also check that there is no 'junk' at
	// the end of the string - if there is, its an error. Note the errorlock
	// here - it stops parse errors being pushed onto MCperror.
	Symbol_type t_next_type;
	MCerrorlock++;
	if (t_chunk -> parse(sp, False) == PS_NORMAL && sp.next(t_next_type) == PS_EOF)
		t_stat = ES_NORMAL;
	MCerrorlock--;

	// Now attempt to evaluate the object reference - this will only succeed
	// if the object exists.
	MCExecPoint ep2(ep);
	MCObject *t_object;
	uint32_t t_part_id;
	if (t_stat == ES_NORMAL)
		t_stat = t_chunk -> getobj(ep2, t_object, t_part_id, False);

	// Check that the object is a button
	if (t_stat == ES_NORMAL && t_object -> gettype() != CT_BUTTON)
		t_stat = ES_ERROR;

	// MW-2009-01-28: [[ Bug ]] Make sure we aren't setting the parentScript of
	//   an object to itself.
	if (t_stat == ES_NORMAL && t_object == this)
		t_stat = ES_ERROR;

	if (t_stat == ES_NORMAL)
	{
		// Check to see if we are already parent-linked to t_object and if so
		// do nothing.
		//
		if (parent_script == NULL || parent_script -> GetParent() -> GetObject() != t_object)
		{
			// We have the target object, so extract its rugged id. That is the
			// (id, stack, mainstack) triple. Note that mainstack is NULL if the
			// object lies on a mainstack.
			//
			uint32_t t_id;
			t_id = t_object -> getid();

			MCNameRef t_stack;
			t_stack = t_object -> getstack() -> getname();

			// Now attempt to acquire a parent script use object. This can only
			// fail if memory is exhausted, so in this case just return an error
			// stat.
			MCParentScriptUse *t_use;
			t_use = MCParentScript::Acquire(this, t_id, t_stack);
			if (t_use == NULL)
				t_stat = ES_ERROR;

			// MW-2009-01-28: [[ Inherited parentScripts ]]
			// Next we have to ensure the inheritence hierarchy is in place (The
			// inherit call will create super-uses, and will return false if there
				// is not enough memory).
#ifdef FEATURE_INHERITED_PARENTSCRIPTS
			if (!t_use -> Inherit())
				t_stat = ES_ERROR;

			// TODO: Update all the Uses of this object, if it is currently
			// being used as a parentScript, because we have now changed the
			// inheritence hierarchy dynamically, and the various uses need
			// their super_use chains updated.
			// 
#endif

			// We have succeeded in creating a new use of an object as a parent
			// script, so now release the old parent script this object points
			// to (if any) and install the new one.
			if (parent_script != NULL)
				parent_script -> Release();

			parent_script = t_use;

			// Finally resolve the parent script as pointing to the object.
			parent_script -> GetParent() -> Resolve(t_object);
		}
	}
	else
		MCeerror -> add(EE_PARENTSCRIPT_BADOBJECT, 0, 0, data);

	// Delete our temporary chunk object.
	delete t_chunk;

	return t_stat;
}
#endif /* MCObject::setparentscriptprop */

#ifdef /* MCObject::setshowfocusborderprop */ LEGACY_EXEC
Exec_stat MCObject::setshowfocusborderprop(MCExecPoint& ep)
{
	MCString data;
	data = ep . getsvalue();

	Boolean newstate;
	if (!MCU_stob(ep . getsvalue(), newstate))
	{
		MCeerror->add(EE_OBJECT_NAB, 0, 0, data);
		return ES_ERROR;
	}

	// Fetch the current transient rect of the control
	uint2 t_old_trans;
	t_old_trans = gettransient();

	if (newstate)
		extraflags &= ~EF_NO_FOCUS_BORDER;
	else
		extraflags |= EF_NO_FOCUS_BORDER;

	// Redraw the control if the parent doesn't and we are open
	if (opened)
	{
		// MW-2011-08-18: [[ Layers ]] Take note of transient change and invalidate.
		if (gettype() >= CT_GROUP)
			static_cast<MCControl *>(this) -> layer_transientchangedandredrawall(t_old_trans);
	}

	return ES_NORMAL;
}
#endif /* MCObject::setshowfocusborderprop */

#ifdef /* MCObject::setvisibleprop */ LEGACY_EXEC
Exec_stat MCObject::setvisibleprop(uint4 parid, Properties which, MCExecPoint& ep)
{
	Boolean dirty;
	dirty = True;

	MCString data;
	data = ep . getsvalue();
	if (!MCU_matchflags(data, flags, F_VISIBLE, dirty))
	{
		MCeerror->add(EE_OBJECT_NAB, 0, 0, data);
		return ES_ERROR;
	}

	if (which == P_INVISIBLE)
	{
		flags ^= F_VISIBLE;
		dirty = !dirty;
	}

	// MW-2011-10-17: [[ Bug 9813 ]] Record the current effective rect of the object.
	MCRectangle t_old_effective_rect;
	if (dirty && opened && gettype() >= CT_GROUP)
		t_old_effective_rect = static_cast<MCControl *>(this) -> geteffectiverect();
	
	Boolean needmfocus;
	needmfocus = False;
	if (dirty)
	{
		if (opened && getstack() == MCmousestackptr)
			if (!(flags & F_VISIBLE))
			{
				MCObject *mfocused = MCmousestackptr->getcard()->getmfocused();
				// MW-2012-02-22: [[ Bug 10018 ]] If the target is a group then check
				//   to see if it is the ancestor of the mfocused control; otherwise
				//   just compare directly.
				if (mfocused != nil && gettype() == CT_GROUP)
				{
					while(mfocused -> gettype() != CT_CARD)
					{
						if (mfocused == this)
						{
							needmfocus = True;
							break;
						}
						mfocused = mfocused -> getparent();
					}
				}
				else if (this == mfocused)
					needmfocus = True;
			}
			else if (MCU_point_in_rect(rect, MCmousex, MCmousey))
				needmfocus = True;

		if (state & CS_KFOCUSED)
			getcard(parid)->kunfocus();

		// MW-2008-08-04: [[ Bug 7094 ]] If we change the visibility of the control
		//   while its grabbed, we should ungrab it - otherwise it sticks to the
		//   cursor.
		if (gettype() >= CT_GROUP && getstate(CS_GRAB))
			state &= ~CS_GRAB;

		if (resizeparent())
			dirty = False;
	}

	if (dirty)
		signallisteners(P_VISIBLE);
	
	if (dirty && opened)
	{
		// MW-2011-08-18: [[ Layers ]] Take note of the change in visibility.
		if (gettype() >= CT_GROUP)
			static_cast<MCControl *>(this) -> layer_visibilitychanged(t_old_effective_rect);
	}

	if (needmfocus)
		MCmousestackptr->getcard()->mfocus(MCmousex, MCmousey);

	return ES_NORMAL;
}
#endif /* MCObject::setvisibleprop */

Exec_stat MCObject::sendsetprop(MCExecPoint& ep, MCNameRef p_set_name, MCNameRef p_prop_name)
{
	// If the set name is nil, then we send a 'setProp <propname> <value>'
	// otherwise we send a 'setProp <setname>[<propname>] <value>'.
	MCNameRef t_setprop_name;
	MCNameRef t_param_name;
	if (MCNameIsEqualTo(p_set_name, kMCEmptyName, kMCCompareCaseless))
		t_setprop_name = p_prop_name, t_param_name = kMCEmptyName;
	else
		t_setprop_name = p_set_name, t_param_name = p_prop_name;

	// Note that in either case (non-array or array setProp), the param list is
	// the same:
	//   setProp pPropName, pValue
	// The parameter list is auto-adjusted if it is of array type in MCHandler::exec.

	Exec_stat t_stat = ES_NOT_HANDLED;
	if (!MClockmessages && (ep.getobj() != this || !ep.gethandler()->hasname(t_setprop_name)))
	{
		MCParameter p1, p2;
		p1.setnext(&p2);

		p1.setvalueref_argument(t_param_name);
		p2.set_argument(ep);
		
		MCStack *oldstackptr = MCdefaultstackptr;
		MCdefaultstackptr = getstack();
		MCObject *oldtargetptr = MCtargetptr;
		MCtargetptr = this;
		Boolean added = False;
		if (MCnexecutioncontexts < MAX_CONTEXTS)
		{
			MCexecutioncontexts[MCnexecutioncontexts++] = &ep;
			added = True;
		}

		t_stat = MCU_dofrontscripts(HT_SETPROP, t_setprop_name, &p1);
		if (t_stat == ES_NOT_HANDLED || t_stat == ES_PASS)
			t_stat = handle(HT_SETPROP, t_setprop_name, &p1, this);

		if (added)
			MCnexecutioncontexts--;
		MCdefaultstackptr = oldstackptr;
		MCtargetptr = oldtargetptr;
	}

	return t_stat;
}

Exec_stat MCObject::setcustomprop(MCExecPoint& ep, MCNameRef p_set_name, MCNameRef p_prop_name)
{
	Exec_stat t_stat;
	t_stat = sendsetprop(ep, p_set_name, p_prop_name);

	if (t_stat == ES_PASS || t_stat == ES_NOT_HANDLED)
	{
		MCObjectPropertySet *p;
		/* UNCHECKED */ ensurepropset(p_set_name, false, p);
		if (!p -> storeelement(ep, p_prop_name))
			return ES_ERROR;
		return ES_NORMAL;
	}

	return t_stat;
}

Exec_stat MCObject::setprop_legacy(uint4 parid, Properties which, MCExecPoint &ep, Boolean effective)
{
#ifdef /* MCObject::setprop */ LEGACY_EXEC
	Boolean dirty = True;
	Boolean newstate;
	int2 i1;
	uint2 i;
	char *newfontname = NULL;
	uint2 fontsize, fontstyle;
	MCString data = ep.getsvalue();

	switch (which)
	{
	case P_ID:
		uint4 newid;
	
		if (!MCU_stoui4(data, newid))
		{
			MCeerror->add(EE_OBJECT_IDNAN, 0, 0, data);
			return ES_ERROR;
		}

		return changeid(newid);
	case P_NAME:
		{
			// Cannot have return characters in object names.
			ep . replacechar('\n', '_');
	
			MCAutoNameRef t_new_name;
			/* UNCHECKED */ ep . copyasnameref(t_new_name);
				
			// MW-2012-09-12; [[ Bug ]] Make sure we compare literally, otherwise can't
			//   change case of names of objects.
			if (getname() != t_new_name)
			{
				MCAutoNameRef t_old_name;
				t_old_name . Clone(getname());
				setname(t_new_name);
				message_with_args(MCM_name_changed, t_old_name, getname());
			}
		}
		break;
	case P_ALT_ID:
		if (!MCU_stoui2(data, i))
		{
			MCeerror->add(EE_OBJECT_NAN, 0, 0, data);
			return ES_ERROR;
		}
		altid = i;
		dirty = False;
		break;
	case P_LAYER:
		if (data == MCtopstring)
			i1 = MAXINT2;
		else if (data == MCbottomstring)
			i1 = 1;
		else if (!MCU_stoi2(data, i1))
		{
			MCeerror->add
			(EE_OBJECT_LAYERNAN, 0, 0, data);
			return ES_ERROR;
		}
		if (parent == NULL || getcard(parid)->relayer((MCControl *)this, i1) != ES_NORMAL)
		{
			MCeerror->add(EE_OBJECT_BADRELAYER, 0, 0, data);
			return ES_ERROR;
		}
		break;
	case P_SCRIPT:
		return setscriptprop(ep);
	case P_PARENT_SCRIPT:
		return setparentscriptprop(ep);

	case P_FORE_PIXEL:
	case P_BACK_PIXEL:
	case P_HILITE_PIXEL:
	case P_BORDER_PIXEL:
	case P_TOP_PIXEL:
	case P_BOTTOM_PIXEL:
	case P_SHADOW_PIXEL:
	case P_FOCUS_PIXEL:
		if (!getcindex(which - P_FORE_PIXEL, i))
			i = createcindex(which - P_FORE_PIXEL);
		uint4 pvalue;
		if (!MCU_stoui4(data, pvalue))
		{
			MCeerror->add(EE_OBJECT_PIXELNAN, 0, 0, data);
			return ES_ERROR;
		}
		colors[i].pixel = pvalue;
		MCscreen->querycolor(colors[i]);
		delete colornames[i];
		colornames[i] = NULL;
		break;
	case P_BRUSH_COLOR:
		if (!setcolor(DI_BACK, data))
			return ES_ERROR;
		break;
	case P_PEN_COLOR:
		if (!setcolor(DI_FORE, data))
			return ES_ERROR;
		break;
	case P_BRUSH_BACK_COLOR:
	case P_PEN_BACK_COLOR:
		break;
	case P_FORE_COLOR:
	case P_BACK_COLOR:
	case P_HILITE_COLOR:
	case P_BORDER_COLOR:
	case P_TOP_COLOR:
	case P_BOTTOM_COLOR:
	case P_SHADOW_COLOR:
	case P_FOCUS_COLOR:
		if (!setcolor(which - P_FORE_COLOR, data))
			return ES_ERROR;
		break;
	case P_COLORS:
		if (!setcolors(data))
			return ES_ERROR;
		break;
	case P_BRUSH_PATTERN:
		if (!setpattern(DI_BACK, data))
			return ES_ERROR;
		break;
	case P_PEN_PATTERN:
		if (!setpattern(DI_FORE, data))
			return ES_ERROR;
		break;
	case P_FORE_PATTERN:
	case P_BACK_PATTERN:
	case P_HILITE_PATTERN:
	case P_BORDER_PATTERN:
	case P_TOP_PATTERN:
	case P_BOTTOM_PATTERN:
	case P_SHADOW_PATTERN:
	case P_FOCUS_PATTERN:
		if (!setpattern(which - P_FORE_PATTERN, data))
			return ES_ERROR;
		break;
	case P_PATTERNS:
		if (!setpatterns(data))
			return ES_ERROR;
		break;
	case P_LOCK_LOCATION:
		if (!MCU_matchflags(data, flags, F_LOCK_LOCATION, dirty))
		{
			MCeerror->add(EE_OBJECT_NAB, 0, 0, data);
			return ES_ERROR;
		}
		break;
	case P_TEXT_ALIGN:
		if (MCF_parsetextatts(which, data, flags, newfontname, fontheight, fontsize, fontstyle) != ES_NORMAL)
			return ES_ERROR;
		break;
	case P_TEXT_FONT:
	case P_TEXT_SIZE:
	case P_TEXT_STYLE:
	case P_TEXT_HEIGHT:
		{
			// MW-2013-03-06: [[ Bug 10698 ]] When a text property is set on a stack we
			//   must recomputefonts() due to substacks. However, substacks can be open
			//   independently of their mainstacks which causes a problem for font mapping.
			//   If we map the font after setting attributes, we won't be able to tell if
			//   the concrete font has changed. Therefore, we map here if not mapped and
			//   then unmap afterwards (only stacks need this - for all other objects
			//   child open => parent open).
			// MW-2013-03-21: [[ Bug ]] The templateStack has no parent, so probably best
			//   *not* to attempt to mapfonts on it!
			// MW-2013-03-28: [[ Bug 10791 ]] Exceptions to every rule - the home stack
			//   can be open but with no font...
			bool t_unmap_font;
			t_unmap_font = false;
			if ((opened == 0 || m_font == nil) && gettype() == CT_STACK && parent != nil)
			{
				mapfont();
				t_unmap_font = true;
			}

			if (data.getlength() == 0)
			{
				// MW-2012-02-19: [[ SplitTextAttrs ]] If the attr is textHeight, just
				//   set the instance var to 0. Otherwise, use setfontattrs() to clear
				//   the appropriate property.
				if (which == P_TEXT_HEIGHT)
					fontheight = 0;
				else
				{
					uint32_t t_font_flags;
					t_font_flags = 0;
					switch(which)
					{
					case P_TEXT_FONT: t_font_flags |= FF_HAS_TEXTFONT; break;
					case P_TEXT_STYLE: t_font_flags |= FF_HAS_TEXTSTYLE; break;
					case P_TEXT_SIZE: t_font_flags |= FF_HAS_TEXTSIZE; break;
					default:
						break;
					}
					setfontattrs(t_font_flags, nil, 0, 0);
				}
			}
			else
			{
				// Parse the data out to the appropriate attrs.
				if (MCF_parsetextatts(which, data, flags, newfontname, fontheight, fontsize, fontstyle) != ES_NORMAL)
					return ES_ERROR;

				// MW-2012-02-19: [[ SplitTextAttrs ] The fontheight value will be set
				//   by MCF_parsetextatts if appropriate. Otherwise, work out what attr
				//   is being set, and use 'setfontattrs()' to do so.
				if (which != P_TEXT_HEIGHT)
				{
					// Convert the font name to a name, but only in the case of it being
					// the textFont prop that we are setting.
					MCAutoNameRef t_font_name;
					if (which == P_TEXT_FONT)
						/* UNCHECKED */ MCNameCreateWithCString(newfontname, t_font_name);

					uint32_t t_font_flags;
					t_font_flags = 0;
					switch(which)
					{
					case P_TEXT_FONT: t_font_flags |= FF_HAS_TEXTFONT; break;
					case P_TEXT_STYLE: t_font_flags |= FF_HAS_TEXTSTYLE; break;
					case P_TEXT_SIZE: t_font_flags |= FF_HAS_TEXTSIZE; break;
					default:
						break;
					}

					setfontattrs(t_font_flags, t_font_name, fontsize, fontstyle);
				}
			}

			// MW-2012-02-19: [[ SplitTextAttrs ]] If the textSize is changed, then make sure we
			//   reset the textHeight to derive from it.
			if (which == P_TEXT_SIZE)
				fontheight = 0;

			// MW-2012-02-14: [[ FontRefs ]] If font/size/style was set, then force a recompute
			//   of fonts if opened.
			if (which != P_TEXT_HEIGHT)
			{
				// MW-2012-12-14: [[ Bug ]] If this object is a stack, always recompute fonts
				//   to ensure substacks update properly.
				// MW-2013-03-21: [[ Bug ]] Unless its the templateStack (parent == nil) in which
				//   case we don't want to do any font recomputation.
				if ((gettype() == CT_STACK && parent != nil) || opened)
				{
					dirty = recomputefonts(parent -> getfontref());
					if (dirty)
						recompute();
				}
			}
			else
				recompute();
				
			if (t_unmap_font)
				unmapfont();

			delete newfontname;
		}
		break;
	case P_SHOW_BORDER:
		if (!MCU_matchflags(data, flags, F_SHOW_BORDER, dirty))
		{
			MCeerror->add(EE_OBJECT_NAB, 0, 0, data);
			return ES_ERROR;
		}
		break;
	case P_SHOW_FOCUS_BORDER:
		return setshowfocusborderprop(ep);

	case P_BORDER_WIDTH:
	case P_LINE_SIZE:
	case P_PEN_WIDTH:
	case P_PEN_HEIGHT:
		if (!MCU_stoi2(data, i1))
		{
			MCeerror->add
			(EE_OBJECT_NAN, 0, 0, data);
			return ES_ERROR;
		}
		borderwidth = (uint1)i1;
		break;
	case P_FILLED:
	case P_OPAQUE:
		if (!MCU_matchflags(data, flags, F_OPAQUE, dirty))
		{
			MCeerror->add(EE_OBJECT_NAB, 0, 0, data);
			return ES_ERROR;
		}
		break;
	case P_SHADOW:
		if (!MCU_matchflags(data, flags, F_SHADOW, dirty))
		{
			if (!MCU_stoi2(data, i1))
			{ // for SC shadow
				MCeerror->add(EE_OBJECT_NAB, 0, 0, data);
				return ES_ERROR;
			}
			else
			{
				shadowoffset = (int1)i1;
				flags |= F_SHADOW;
			}
		}
		break;
	case P_SHADOW_OFFSET:
		if (!MCU_stoi2(data, i1))
		{
			MCeerror->add(EE_OBJECT_NAN, 0, 0, data);
			return ES_ERROR;
		}
		shadowoffset = (int1)i1;
		break;
	case P_3D:
		if (!MCU_matchflags(data, flags, F_3D, dirty))
		{
			MCeerror->add(EE_OBJECT_NAB, 0, 0, data);
			return ES_ERROR;
		}
		break;
	case P_VISIBLE:
	case P_INVISIBLE:
		return setvisibleprop(parid, which, ep);
	case P_TRAVERSAL_ON:
		if (!MCU_matchflags(data, flags, F_TRAVERSAL_ON, dirty))
		{
			MCeerror->add(EE_OBJECT_NAB, 0, 0, data);
			return ES_ERROR;
		}
		if (state & CS_KFOCUSED && !(flags & F_TRAVERSAL_ON))
			state &= ~CS_KFOCUSED;
		break;
	case P_ENABLED:
	case P_DISABLED:
		if (!MCU_matchflags(data, flags, F_DISABLED, dirty))
		{
			MCeerror->add(EE_OBJECT_NAB, 0, 0, data);
			return ES_ERROR;
		}
		if (which == P_ENABLED)
		{
			flags ^= F_DISABLED;
			dirty = !dirty;
		}
		if (flags & F_DISABLED && state & CS_KFOCUSED)
			getcard(parid)->kunfocus();
		break;
	case P_SELECTED:
		if (!MCU_stob(data, newstate))
		{
			MCeerror->add(EE_OBJECT_NAB, 0, 0, data);
			return ES_ERROR;
		}
		if (newstate != (Boolean)((state & CS_SELECTED) != 0))
			if (newstate)
				MCselected->add
				(this);
			else
				MCselected->remove
				(this);
		dirty = False;
		break;
	case P_PROPERTIES:
		if (ep.getformat() == VF_ARRAY)
			return ep.getarray()->setprops(parid, this);
		dirty = False;
		break;
	case P_CUSTOM_PROPERTY_SET:
		{
		MCAutoNameRef t_propset_name;
		/* UNCHECKED */ ep . copyasnameref(t_propset_name);
		/* UNCHECKED */ setpropset(t_propset_name);
		dirty = False;
	}
		break;
	case P_CUSTOM_PROPERTY_SETS:
		/* UNCHECKED */ changepropsets(ep);
		dirty = False;
		break;
	case P_INK:
		for (i = 0 ; i < NUM_INKS ; i++)
			if (data == ink_names[i])
				break;
		if (i < NUM_INKS && (uint1)i != ink)
			ink = (uint1)i;
		else
			dirty = False;
		break;
	case P_CANT_SELECT:
		if (!MCU_stob(data, newstate))
		{
			MCeerror->add(EE_OBJECT_NAB, 0, 0, data);
			return ES_ERROR;
		}
		if (newstate)
			extraflags |= EF_CANT_SELECT;
		else
			extraflags &= ~EF_CANT_SELECT;
		break;
	case P_BLEND_LEVEL:
	{
		uint2 t_new_blendlevel;
		if (!MCU_stoui2(data, t_new_blendlevel))
		{
			MCeerror->add(EE_OBJECT_NAN, 0, 0, data);
			return ES_ERROR;
		}
		t_new_blendlevel = 100 - MCU_min(MCU_max(0, t_new_blendlevel), 100);
		if ((uint1)t_new_blendlevel != blendlevel)
		{
			blendlevel = (uint1)t_new_blendlevel;

			// MW-2012-04-11: [[ Bug ]] Special case for when a dynamic layer has its
			//   blend level changed - all we need do is invalidate the card.
			if (gettype() < CT_GROUP || !static_cast<MCControl *>(this) -> layer_issprite())
				dirty = True;
			else
			{
				dirty = False;
				static_cast<MCCard *>(parent) -> layer_dirtyrect(static_cast<MCControl *>(this) -> geteffectiverect());
			}
		}
		else
			dirty = False;
	}
	break;

	case P_BOTTOM_LEFT:
	case P_BOTTOM_RIGHT:
	case P_LOCATION:
	case P_TOP_LEFT:
	case P_TOP_RIGHT:
	case P_LEFT:
	case P_RIGHT:
	case P_TOP:
	case P_BOTTOM:
	case P_WIDTH:
	case P_HEIGHT:
	case P_RECTANGLE:
		return setrectprop(which, ep, effective);

	default:
		MCeerror->add(EE_OBJECT_SETNOPROP, 0, 0);
		return ES_ERROR;
	}
	if (dirty && opened)
	{
		// MW-2011-08-18: [[ Layers ]] Invalidate the whole object.
		if (gettype() >= CT_GROUP)
			static_cast<MCControl *>(this) -> layer_redrawall();
	}
	return ES_NORMAL;
#endif /* MCObject::setprop */

	MCeerror->add(EE_OBJECT_SETNOPROP, 0, 0);
	return ES_ERROR;
}

// MW-2011-11-23: [[ Array Chunk Props ]] Add 'effective' param to arrayprop access.
Exec_stat MCObject::setarrayprop_legacy(uint4 parid, Properties which, MCExecPoint& ep, MCNameRef key, Boolean effective)
{
	switch(which)
	{
	case P_TEXT_STYLE:
	{
		// MW-2013-05-13: [[ Bug ]] Make sure we don't co-erce to a string unless
		//   we are only processing a string.
		MCString data;
		data = ep . getsvalue();
	
		// MW-2011-11-23: [[ Array TextStyle ]] If the key is empty, then we are
		//   manipulating the whole set at once.
		if (MCNameIsEmpty(key))
			return setprop(parid, which, ep, effective);

		// Determine whether we are setting or unsetting.
		Boolean newstate;
		if (!MCU_stob(data, newstate))
		{
			MCeerror->add(EE_OBJECT_NAB, 0, 0, data);
			return ES_ERROR;
		}

		// Parse the requested text style.
		Font_textstyle t_style;
		if (MCF_parsetextstyle(MCNameGetString(key), t_style) != ES_NORMAL)
			return ES_ERROR;

		// MW-2012-02-19: [[ SplitTextAttrs ]] If we have no textStyle set then
		//   start off with a textStyle of 0, otherwise fetch its setting.
		// MW-2012-02-23: [[ Bug ]] The default style should be FA_DEFAULT_STYLE,
		//   not 0.
		uint2 t_style_set;
		if ((m_font_flags & FF_HAS_TEXTSTYLE) == 0)
			t_style_set = FA_DEFAULT_STYLE;
		else
			t_style_set = gettextstyle();

		// Change the requested style in the style set.
		MCF_changetextstyle(t_style_set, t_style, newstate == True);

		// Now unparse to a style string, and apply.
		MCF_unparsetextatts(P_TEXT_STYLE, ep, 0, nil, 0, 0, t_style_set);
		return setprop(parid, which, ep, False);
	}
	break;
	case P_CUSTOM_KEYS:
		{
			// MW-2013-05-13: [[ Bug ]] Make sure we don't co-erce to a string unless
			//   we are only processing a string.
			MCString data;
			data = ep . getsvalue();
		
			MCObjectPropertySet *p;

			if (data == MCnullmcstring)
			{
				if (findpropset(key, true, p))
					p -> clear();
				break;
			}

			/* UNCHECKED */ ensurepropset(key, true, p);
			/* UNCHECKED */ p -> restrict(ep);
		}
		break;
	case P_CUSTOM_PROPERTIES:
		{
			MCObjectPropertySet *p;

			if (!ep . isarray())
			{
				if (findpropset(key, true, p))
					p -> clear();
				break;
			}
			/* UNCHECKED */ ensurepropset(key, true, p);
			p -> store(ep);
		}
		break;
	default:
		{
			Exec_stat t_stat;
			t_stat = mode_getprop(parid, which, ep, MCNameGetString(key), False);
			if (t_stat == ES_NOT_HANDLED)
			{
				MCeerror->add(EE_OBJECT_GETNOPROP, 0, 0);
				return ES_ERROR;
			}
			return t_stat;
		}
	}
	return ES_NORMAL;
}

#ifdef OLD_EXEC
Exec_stat MCObject::setprops(uint32_t p_parid, MCExecPoint& ep)
{
	MCAutoArrayRef t_array;
	if (!ep . copyasarrayref(&t_array))
		return ES_NORMAL;

	// MW-2011-08-18: [[ Redraw ]] Update to use redraw.
	MCRedrawLockScreen();
	MCerrorlock++;

	uintptr_t t_iterator;
	t_iterator = 0;
	MCNameRef t_key;
	MCValueRef t_value;
	while(MCArrayIterate(*t_array, t_iterator, t_key, t_value))
	{
		MCScriptPoint sp(MCStringGetCString(MCNameGetString(t_key)));
		Symbol_type type;
		const LT *te;
		if (sp.next(type) && sp.lookup(SP_FACTOR, te) == PS_NORMAL
		        && te->type == TT_PROPERTY && te->which != P_ID)
		{
			ep . setvalueref(t_value);
			setprop(p_parid, (Properties)te->which, ep, False);
		}
	}	
	MCerrorlock--;
	MCRedrawUnlockScreen();

	return ES_NORMAL;
}
#endif
////////////////////////////////////////////////////////////////////////////////

static bool MCPropertyFormatUIntList(uinteger_t *p_list, uindex_t p_count, char_t p_delimiter, MCStringRef& r_string)
{
    if (p_count == 0)
    {
        r_string = MCValueRetain(kMCEmptyString);
        return true;
    }
    
	MCAutoStringRef t_list;
	bool t_success;
	t_success = MCStringCreateMutable(0, &t_list);
	
	for (uindex_t i = 0; i < p_count && t_success; i++)
	{
		if (t_success && i != 0)
			t_success = MCStringAppendNativeChar(*t_list, p_delimiter);
        
		t_success = MCStringAppendFormat(*t_list, "%d", p_list[i]);
	}
	
	if (t_success)
		return MCStringCopy(*t_list, r_string);
	
	return false;
}

static bool MCPropertyFormatStringList(MCStringRef *p_list, uindex_t p_count, char_t p_delimiter, MCStringRef& r_string)
{
    if (p_count == 0)
    {
        r_string = MCValueRetain(kMCEmptyString);
        return true;
    }
    
	MCAutoStringRef t_list;
	bool t_success;
	t_success = MCStringCreateMutable(0, &t_list);
	
	for (uindex_t i = 0; i < p_count && t_success; i++)
	{
        if (t_success && i != 0)
			t_success = MCStringAppendNativeChar(*t_list, p_delimiter);
        
		t_success = MCStringAppend(*t_list, p_list[i]);
	}
	
	if (t_success)
		return MCStringCopy(*t_list, r_string);
	
	return false;
}

static bool MCPropertyFormatPointList(MCPoint *p_list, uindex_t p_count, char_t p_delimiter, MCStringRef& r_string)
{
    if (p_count == 0)
    {
        r_string = MCValueRetain(kMCEmptyString);
        return true;
    }
    
	MCAutoStringRef t_list;
	bool t_success;
	t_success = MCStringCreateMutable(0, &t_list);
	
	for (uindex_t i = 0; i < p_count && t_success; i++)
	{
        if (t_success && i != 0)
			t_success = MCStringAppendNativeChar(*t_list, p_delimiter);
        
		t_success = MCStringAppendFormat(*t_list, "%d,%d", p_list[i].x, p_list[i].y);
	}
	
	if (t_success)
		return MCStringCopy(*t_list, r_string);
	
	return false;
}

static bool MCPropertyParseUIntList(MCStringRef p_input, char_t p_delimiter, uindex_t& r_count, uinteger_t*& r_list)
{
    uindex_t t_length;
	t_length = MCStringGetLength(p_input);
    
    if (t_length == 0)
    {
        r_count = 0;
        return true;
    }
    
	MCAutoArray<uinteger_t> t_list;
	
    bool t_success;
    t_success = true;
    
	uindex_t t_old_offset;
	t_old_offset = 0;
	uindex_t t_new_offset;
	t_new_offset = 0;
	
	while (t_success && t_old_offset <= t_length)
	{
		MCAutoStringRef t_uint_string;
		uinteger_t t_d;
		
		if (!MCStringFirstIndexOfChar(p_input, p_delimiter, t_old_offset, kMCCompareCaseless, t_new_offset))
			t_new_offset = t_length;
		
        if (t_new_offset <= t_old_offset)
            break;
        
		if (t_success)
            t_success = MCStringCopySubstring(p_input, MCRangeMake(t_old_offset, t_new_offset - t_old_offset), &t_uint_string);
		
		if (t_success)
			t_success = MCU_stoui4(*t_uint_string, t_d);
		
		if (t_success)
			t_success = t_list . Push(t_d);
		
		t_old_offset = t_new_offset + 1;
	}
	
	if (t_success)
		t_list . Take(r_list, r_count);
	
	return t_success;
}

static bool MCPropertyParseStringList(MCStringRef p_input, char_t p_delimiter, uindex_t& r_count, MCStringRef*& r_list)
{
    uindex_t t_length;
	t_length = MCStringGetLength(p_input);
    
    if (t_length == 0)
    {
        r_count = 0;
        return true;
    }
    
	MCAutoArray<MCStringRef> t_list;
    
    bool t_success;
    t_success = true;
    
	uindex_t t_old_offset;
	t_old_offset = 0;
	uindex_t t_new_offset;
	t_new_offset = 0;
	
	while (t_success && t_old_offset <= t_length)
	{
		MCStringRef t_string;
		
		if (!MCStringFirstIndexOfChar(p_input, p_delimiter, t_old_offset, kMCCompareCaseless, t_new_offset))
			t_new_offset = t_length;
		
        if (t_new_offset <= t_old_offset)
            break;
        
		if (t_success)
            t_success = MCStringCopySubstring(p_input, MCRangeMake(t_old_offset, t_new_offset - t_old_offset), t_string);
		
		if (t_success)
			t_success = t_list . Push(t_string);
		
		t_old_offset = t_new_offset + 1;
	}
	
	if (t_success)
		t_list . Take(r_list, r_count);
	
	return t_success;
}

static bool MCPropertyParsePointList(MCStringRef p_input, char_t p_delimiter, uindex_t& r_count, MCPoint*& r_list)
{
    uindex_t t_length;
	t_length = MCStringGetLength(p_input);
    
    if (t_length == 0)
    {
        r_count = 0;
        return true;
    }
    
	MCAutoArray<MCPoint> t_list;
    
    bool t_success;
    t_success = true;
    
	uindex_t t_old_offset;
	t_old_offset = 0;
	uindex_t t_new_offset;
	t_new_offset = 0;
	
	while (t_success && t_old_offset <= t_length)
	{
		MCAutoStringRef t_point_string;
        MCPoint t_point;
		
		if (!MCStringFirstIndexOfChar(p_input, p_delimiter, t_old_offset, kMCCompareCaseless, t_new_offset))
			t_new_offset = t_length;
		
        if (t_new_offset <= t_old_offset)
            break;
        
		if (t_success)
            t_success = MCStringCopySubstring(p_input, MCRangeMake(t_old_offset, t_new_offset - t_old_offset), &t_point_string);

        if (t_success)
            MCU_stoi2x2(*t_point_string, t_point . x, t_point . y);
        
		if (t_success)
			t_success = t_list . Push(t_point);
		
		t_old_offset = t_new_offset + 1;
	}
	
	if (t_success)
		t_list . Take(r_list, r_count);
	
	return t_success;
}

static MCPropertyInfo *lookup_object_property(const MCObjectPropertyTable *p_table, Properties p_which, bool p_effective, bool p_array_prop)
{
	for(uindex_t i = 0; i < p_table -> size; i++)
		if (p_table -> table[i] . property == p_which && (!p_table -> table[i] . has_effective || p_table -> table[i] . effective == p_effective) &&
            (p_array_prop == p_table -> table[i] . is_array_prop))
			return &p_table -> table[i];
	
	if (p_table -> parent != nil)
		return lookup_object_property(p_table -> parent, p_which, p_effective, p_array_prop);
	
	return nil;
}

Exec_stat MCObject::getarrayprop(uint32_t p_part_id, Properties p_which, MCExecPoint& ep, MCNameRef p_index, Boolean p_effective)
{
    if (MCNameIsEmpty(p_index))
        return getprop(p_part_id, p_which, ep, p_effective);
    
	MCPropertyInfo *t_info;
	t_info = lookup_object_property(getpropertytable(), p_which, p_effective == True, true);
	
	if (t_info != nil && t_info -> getter == nil)
	{
		MCeerror -> add(EE_OBJECT_GETNOPROP, 0, 0);
		return ES_ERROR;
	}
	
	if (t_info != nil)
	{
		MCExecContext ctxt(ep);
		
		MCObjectPtr t_object;
		t_object . object = this;
		t_object . part_id = p_part_id;
		
		switch(t_info -> type)
		{
			case kMCPropertyTypeAny:
			{
				MCAutoValueRef t_any;
				((void(*)(MCExecContext&, MCObjectPtr, MCNameRef, MCValueRef&))t_info -> getter)(ctxt, t_object, p_index, &t_any);
				if (!ctxt . HasError())
				{
					ep . setvalueref(*t_any);
					return ES_NORMAL;
				}
			}
				break;
				
			case kMCPropertyTypeBool:
			{
				bool t_value;
				((void(*)(MCExecContext&, MCObjectPtr, MCNameRef, bool&))t_info -> getter)(ctxt, t_object, p_index, t_value);
				if (!ctxt . HasError())
				{
					ep . setboolean(t_value ? True : False);
					return ES_NORMAL;
				}
			}
				break;
				
			case kMCPropertyTypeString:
			{
				MCAutoStringRef t_value;
				((void(*)(MCExecContext&, MCObjectPtr, MCNameRef, MCStringRef&))t_info -> getter)(ctxt, t_object, p_index, &t_value);
				if (!ctxt . HasError())
				{
					ep . setvalueref(*t_value);
					return ES_NORMAL;
				}
			}
				break;
                
			case kMCPropertyTypeArray:
			{
				MCAutoArrayRef t_value;
				((void(*)(MCExecContext&, MCObjectPtr, MCNameRef, MCArrayRef&))t_info -> getter)(ctxt, t_object, p_index, &t_value);
				if (!ctxt . HasError())
				{
					ep . setvalueref(*t_value);
					return ES_NORMAL;
				}
			}
				break;
        }
        return ctxt . Catch(0, 0);
    }
    
    Exec_stat t_stat;
    t_stat = mode_getprop(p_part_id, p_which, ep, MCNameGetString(p_index), False);
    if (t_stat == ES_NOT_HANDLED)
    {
        MCeerror->add(EE_OBJECT_GETNOPROP, 0, 0);
        return ES_ERROR;
    }
    return t_stat;
}

Exec_stat MCObject::setarrayprop(uint32_t p_part_id, Properties p_which, MCExecPoint& ep, MCNameRef p_index, Boolean p_effective)
{
    if (MCNameIsEmpty(p_index))
        return setprop(p_part_id, p_which, ep, p_effective);
    
	MCPropertyInfo *t_info;
	t_info = lookup_object_property(getpropertytable(), p_which, p_effective == True, true);
    
	if (t_info != nil && t_info -> setter == nil)
	{
		MCeerror -> add(EE_OBJECT_SETNOPROP, 0, 0);
		return ES_ERROR;
	}
    
	if (t_info != nil)
	{
		MCExecContext ctxt(ep);
		
		MCObjectPtr t_object;
		t_object . object = this;
		t_object . part_id = p_part_id;
		
		switch(t_info -> type)
		{
			case kMCPropertyTypeAny:
			{
				MCAutoValueRef t_value;
				/* UNCHECKED */ ep . copyasvalueref(&t_value);
				((void(*)(MCExecContext&, MCObjectPtr, MCNameRef, MCValueRef))t_info -> setter)(ctxt, t_object, p_index, *t_value);
			}
                break;
				
			case kMCPropertyTypeBool:
			{
				bool t_value;
				if (!ep . copyasbool(t_value))
					ctxt . LegacyThrow(EE_PROPERTY_NAB);
				if (!ctxt . HasError())
					((void(*)(MCExecContext&, MCObjectPtr, MCNameRef, bool))t_info -> setter)(ctxt, t_object, p_index, t_value);
			}
                break;
                
                
			case kMCPropertyTypeString:
			{
				MCAutoStringRef t_value;
                if (!ep . copyasstringref(&t_value))
                    ctxt . LegacyThrow(EE_PROPERTY_NAS);
				if (!ctxt . HasError())
					((void(*)(MCExecContext&, MCObjectPtr, MCNameRef, MCStringRef))t_info -> setter)(ctxt, t_object, p_index, *t_value);
			}
                break;
                
			case kMCPropertyTypeArray:
			{
				MCAutoArrayRef t_value;
				if (!ep . copyasarrayref(&t_value))
					ctxt . LegacyThrow(EE_PROPERTY_NOTANARRAY);
				if (!ctxt . HasError())
					((void(*)(MCExecContext&, MCObjectPtr, MCNameRef, MCArrayRef))t_info -> setter)(ctxt, t_object, p_index, *t_value);
			}
                break;
		}
		
		if (!ctxt . HasError())
			return ES_NORMAL;
        
		return ctxt . Catch(0, 0);
	}
    
    Exec_stat t_stat;
    t_stat = mode_getprop(p_part_id, p_which, ep, MCNameGetString(p_index), False);
    if (t_stat == ES_NOT_HANDLED)
    {
        MCeerror->add(EE_OBJECT_GETNOPROP, 0, 0);
        return ES_ERROR;
    }
    return t_stat;
}

Exec_stat MCObject::getprop(uint32_t p_part_id, Properties p_which, MCExecPoint& ep, Boolean p_effective)
{
	MCPropertyInfo *t_info;
	t_info = lookup_object_property(getpropertytable(), p_which, p_effective == True, false);
	
	if (t_info != nil && t_info -> getter == nil)
	{
		MCeerror -> add(EE_OBJECT_GETNOPROP, 0, 0);
		return ES_ERROR;
	}
	
	if (t_info != nil)
	{
		MCExecContext ctxt(ep);
		
		MCObjectPtr t_object;
		t_object . object = this;
		t_object . part_id = p_part_id;
		
		switch(t_info -> type)
		{
			case kMCPropertyTypeAny:
			{
				MCAutoValueRef t_any;
				((void(*)(MCExecContext&, MCObjectPtr, MCValueRef&))t_info -> getter)(ctxt, t_object, &t_any);
				if (!ctxt . HasError())
				{
					ep . setvalueref(*t_any);
					return ES_NORMAL;
				}
			}
				break;
				
			case kMCPropertyTypeBool:
			{
				bool t_value;
				((void(*)(MCExecContext&, MCObjectPtr, bool&))t_info -> getter)(ctxt, t_object, t_value);
				if (!ctxt . HasError())
				{
					ep . setboolean(t_value ? True : False);
					return ES_NORMAL;
				}
			}
				break;
				
			case kMCPropertyTypeInt16:
			case kMCPropertyTypeInt32:
			{
				integer_t t_value;
				((void(*)(MCExecContext&, MCObjectPtr, integer_t&))t_info -> getter)(ctxt, t_object, t_value);
				if (!ctxt . HasError())
				{
					ep . setint(t_value);
					return ES_NORMAL;
				}
			}
				break;
				
			case kMCPropertyTypeUInt16:
			case kMCPropertyTypeUInt32:
			{
				uinteger_t t_value;
				((void(*)(MCExecContext&, MCObjectPtr, uinteger_t&))t_info -> getter)(ctxt, t_object, t_value);
				if (!ctxt . HasError())
				{
					ep . setuint(t_value);
					return ES_NORMAL;
				}
			}
				break;
				
			case kMCPropertyTypeDouble:
			{
				double t_value;
				((void(*)(MCExecContext&, MCObjectPtr, double&))t_info -> getter)(ctxt, t_object, t_value);
				if (!ctxt . HasError())
				{
					ep . setnvalue(t_value);
					return ES_NORMAL;
				}
			}
				break;
				
			case kMCPropertyTypeChar:
			{
				char_t t_value;
				((void(*)(MCExecContext&, MCObjectPtr, char_t&))t_info -> getter)(ctxt, t_object, t_value);
				if (!ctxt . HasError())
				{
					ep . setchar((char)t_value);
					return ES_NORMAL;
				}
			}
				break;
				
			case kMCPropertyTypeString:
			{	
				MCAutoStringRef t_value;
				((void(*)(MCExecContext&, MCObjectPtr, MCStringRef&))t_info -> getter)(ctxt, t_object, &t_value);
				if (!ctxt . HasError())
				{
					ep . setvalueref(*t_value);
					return ES_NORMAL;
				}
			}
				break;
				
<<<<<<< HEAD
=======
			case kMCPropertyTypeBinaryString:
			{	
				MCAutoDataRef t_value;
				((void(*)(MCExecContext&, MCObjectPtr, MCDataRef&))t_info -> getter)(ctxt, t_object, &t_value);
				if (!ctxt . HasError())
				{
					ep . setvalueref(*t_value);
					return ES_NORMAL;
				}
			}
				break;
				
>>>>>>> f0e03497
			case kMCPropertyTypeName:
			{
				MCNewAutoNameRef t_value;
				((void(*)(MCExecContext&, MCObjectPtr, MCNameRef&))t_info->getter)(ctxt, t_object, &t_value);
				if (!ctxt.HasError())
				{
					ep.setvalueref(*t_value);
					return ES_NORMAL;
				}
			}
				break;
				
			case kMCPropertyTypeColor:
			{
				MCColor t_value;
				((void(*)(MCExecContext&, MCObjectPtr, MCColor&))t_info -> getter)(ctxt, t_object, t_value);
				if (!ctxt . HasError())
				{
					ep . setcolor(t_value);
					return ES_NORMAL;
				}
			}
				break;
				
			case kMCPropertyTypeRectangle:
			{
				MCRectangle t_value;
				((void(*)(MCExecContext&, MCObjectPtr, MCRectangle&))t_info -> getter)(ctxt, t_object, t_value);
				if (!ctxt . HasError())
				{
					ep . setrectangle(t_value);
					return ES_NORMAL;
				}
			}
				break;
				
			case kMCPropertyTypePoint:
			{
				MCPoint t_value;
				((void(*)(MCExecContext&, MCObjectPtr, MCPoint&))t_info -> getter)(ctxt, t_object, t_value);
				if (!ctxt . HasError())
				{
					ep . setpoint(t_value);
					return ES_NORMAL;
				}
			}
				break;
				
			case kMCPropertyTypeInt16X2:
			{
				integer_t t_value[2];
				((void(*)(MCExecContext&, MCObjectPtr, integer_t[2]))t_info -> getter)(ctxt, t_object, t_value);
				if (!ctxt . HasError())
				{
					ep . setstringf("%d,%d", t_value[0], t_value[1]);
					return ES_NORMAL;
				}
			}
				break;
				
			case kMCPropertyTypeInt16X4:
			{
				integer_t t_value[4];
				((void(*)(MCExecContext&, MCObjectPtr, integer_t[4]))t_info -> getter)(ctxt, t_object, t_value);
				if (!ctxt . HasError())
				{
					ep . setstringf("%d,%d,%d,%d", t_value[0], t_value[1], t_value[2], t_value[3]);
					return ES_NORMAL;
				}
			}
				break;
				
			case kMCPropertyTypeArray:
			{
				MCAutoArrayRef t_value;
				((void(*)(MCExecContext&, MCObjectPtr, MCArrayRef&))t_info -> getter)(ctxt, t_object, &t_value);
				if (!ctxt . HasError())
				{
                    if (*t_value != nil)
                        ep . setvalueref(*t_value);
                    else
                        ep . clear();
                    return ES_NORMAL;
				}
			}
				break;
                
			case kMCPropertyTypeEnum:
			{
				int t_value;
				((void(*)(MCExecContext&, MCObjectPtr, int&))t_info -> getter)(ctxt, t_object, t_value);
				if (!ctxt . HasError())
				{
					MCExecEnumTypeInfo *t_enum_info;
					t_enum_info = (MCExecEnumTypeInfo *)(t_info -> type_info);
					for(uindex_t i = 0; i < t_enum_info -> count; i++)
						if (t_enum_info -> elements[i] . value == t_value)
						{
							ep . setcstring(t_enum_info -> elements[i] . tag);
							return ES_NORMAL;
						}
					
					// THIS MEANS A METHOD HAS RETURNED AN ILLEGAL VALUE
					MCAssert(false);
					return ES_ERROR;
				}
			}
				break;

			case kMCPropertyTypeOptionalEnum:
			{
				int t_value;
				int *t_value_ptr;
				t_value_ptr = &t_value;
				((void(*)(MCExecContext&, MCObjectPtr, int*&))t_info -> getter)(ctxt, t_object, t_value_ptr);
				if (!ctxt . HasError())
				{
					if (t_value_ptr == nil)
						ep . clear();
					else
					{
						MCExecEnumTypeInfo *t_enum_info;
						t_enum_info = (MCExecEnumTypeInfo *)(t_info -> type_info);
						for(uindex_t i = 0; i < t_enum_info -> count; i++)
							if (t_enum_info -> elements[i] . value == t_value)
							{
								ep . setcstring(t_enum_info -> elements[i] . tag);
								return ES_NORMAL;
							}
						
						// THIS MEANS A METHOD HAS RETURNED AN ILLEGAL VALUE
						MCAssert(false);
						return ES_ERROR;
					}
					return ES_NORMAL;
				}
			}
				break;
								
			case kMCPropertyTypeSet:
			{
				unsigned int t_value;
				((void(*)(MCExecContext&, MCObjectPtr, unsigned int&))t_info -> getter)(ctxt, t_object, t_value);
				if (!ctxt . HasError())
				{
					MCExecSetTypeInfo *t_set_info;
					t_set_info = (MCExecSetTypeInfo *)(t_info -> type_info);
					
					bool t_first;
					t_first = true;
					
					ep . clear();
					for(uindex_t i = 0; i < t_set_info -> count; i++)
						if (((1 << t_set_info -> elements[i] . bit) & t_value) != 0)
						{
							ep . concatcstring(t_set_info -> elements[i] . tag, EC_COMMA, t_first);
							t_first = false;
						}
					
					return ES_NORMAL;
				}
			}
				break;
				
			case kMCPropertyTypeCustom:
			{
				MCExecCustomTypeInfo *t_custom_info;
				t_custom_info = (MCExecCustomTypeInfo *)(t_info -> type_info);
				
				MCAssert(t_custom_info -> size <= 64);
				
				char t_value[64];
				((void(*)(MCExecContext&, MCObjectPtr, void *))t_info -> getter)(ctxt, t_object, t_value);
				if (!ctxt . HasError())
				{
					MCAutoStringRef t_value_ref;
					((MCExecCustomTypeFormatProc)t_custom_info -> format)(ctxt, t_value, &t_value_ref);
					((MCExecCustomTypeFreeProc)t_custom_info -> free)(ctxt, t_value);
					if (!ctxt . HasError())
					{
						ep . setvalueref(*t_value_ref);
						return ES_NORMAL;
					}
				}
				
			}
				break;

			case kMCPropertyTypeOptionalInt16:	
			{
				integer_t t_value;
				integer_t *t_value_ptr;
				t_value_ptr = &t_value;
				((void(*)(MCExecContext&, MCObjectPtr, integer_t*&))t_info -> getter)(ctxt, t_object, t_value_ptr);
				if (!ctxt . HasError())
				{
					if (t_value_ptr == nil)
						ep . clear();
					else
						ep . setint(t_value);
					return ES_NORMAL;
				}
			}
				break;

			case kMCPropertyTypeOptionalUInt16:	
			case kMCPropertyTypeOptionalUInt32:
			{
				uinteger_t t_value;
				uinteger_t *t_value_ptr;
				t_value_ptr = &t_value;
				((void(*)(MCExecContext&, MCObjectPtr, uinteger_t*&))t_info -> getter)(ctxt, t_object, t_value_ptr);
				if (!ctxt . HasError())
				{
					if (t_value_ptr == nil)
						ep . clear();
					else
						ep . setint(t_value);
					return ES_NORMAL;
				}
			}
				break;
				
			case kMCPropertyTypeOptionalString:
			{
				MCAutoStringRef t_value;
				((void(*)(MCExecContext&, MCObjectPtr, MCStringRef&))t_info -> getter)(ctxt, t_object, &t_value);
				if (!ctxt . HasError())
				{
					if (*t_value == nil)
						ep . clear();
					else
						ep . setvalueref(*t_value);
					
					return ES_NORMAL;
				}
				
			}
				break;

			case kMCPropertyTypeOptionalRectangle:
			{
				MCRectangle t_value;
				MCRectangle *t_value_ptr;
				t_value_ptr = &t_value;
				((void(*)(MCExecContext&, MCObjectPtr, MCRectangle*&))t_info -> getter)(ctxt, t_object, t_value_ptr);
				if (!ctxt . HasError())
				{
					if (t_value_ptr == nil)
						ep . clear();
					else
						ep . setrectangle(t_value);
					return ES_NORMAL;
				}
			}
				break;
                
            case kMCPropertyTypeLinesOfString:
            {
				MCStringRef* t_value;
                uindex_t t_count;
				((void(*)(MCExecContext&, MCObjectPtr, uindex_t&, MCStringRef*&))t_info -> getter)(ctxt, t_object, t_count, t_value);
				if (!ctxt . HasError())
                {
                    MCAutoStringRef t_output;
                    if (MCPropertyFormatStringList(t_value, t_count, '\n', &t_output))
                    {
                        ep . setvalueref(*t_output);
                        return ES_NORMAL;
                    }
				}
			}
				break;
                
            case kMCPropertyTypeLinesOfUInt:
            case kMCPropertyTypeItemsOfUInt:
            {
				uinteger_t* t_value;
                uindex_t t_count;
				((void(*)(MCExecContext&, MCObjectPtr, uindex_t&, uinteger_t*&))t_info -> getter)(ctxt, t_object, t_count, t_value);
				if (!ctxt . HasError())
                {
                    MCAutoStringRef t_output;
                    char_t t_delimiter;
                    t_delimiter = t_info -> type == kMCPropertyTypeLinesOfUInt ? '\n' : ',';
                    if (MCPropertyFormatUIntList(t_value, t_count, t_delimiter, &t_output))
                    {
                        ep . setvalueref(*t_output);
                        return ES_NORMAL;
                    }
				}
			}
				break;
                
            case kMCPropertyTypeLinesOfPoint:
            {
				MCPoint* t_value;
                uindex_t t_count;
				((void(*)(MCExecContext&, MCObjectPtr, uindex_t&, MCPoint*&))t_info -> getter)(ctxt, t_object, t_count, t_value);
				if (!ctxt . HasError())
                {
                    MCAutoStringRef t_output;
                    if (MCPropertyFormatPointList(t_value, t_count, '\n', &t_output))
                    {
                        ep . setvalueref(*t_output);
                        return ES_NORMAL;
                    }
				}
			}
				break;
		}
		
		return ctxt . Catch(0, 0);
	}
	

	return getprop_legacy(p_part_id, p_which, ep, p_effective);
}

Exec_stat MCObject::setprop(uint32_t p_part_id, Properties p_which, MCExecPoint& ep, Boolean p_effective)
{
	MCPropertyInfo *t_info;
	t_info = lookup_object_property(getpropertytable(), p_which, p_effective == True, false);

	if (t_info != nil && t_info -> setter == nil)
	{
		MCeerror -> add(EE_OBJECT_SETNOPROP, 0, 0);
		return ES_ERROR;
	}

	if (t_info != nil)
	{
		MCExecContext ctxt(ep);
		
		MCObjectPtr t_object;
		t_object . object = this;
		t_object . part_id = p_part_id;
		
		switch(t_info -> type)
		{
			case kMCPropertyTypeAny:
			{
				MCAutoValueRef t_value;
				if (!ep . copyasvalueref(&t_value))
					return ES_ERROR;
				((void(*)(MCExecContext&, MCObjectPtr, MCValueRef))t_info -> setter)(ctxt, t_object, *t_value);
			}
			break;
				
			case kMCPropertyTypeBool:
			{
				bool t_value;
				if (!ep . copyasbool(t_value))
					ctxt . LegacyThrow(EE_PROPERTY_NAB);
				if (!ctxt . HasError())
					((void(*)(MCExecContext&, MCObjectPtr, bool))t_info -> setter)(ctxt, t_object, t_value);
			}
			break;
				 
			case kMCPropertyTypeInt16:
			{
				integer_t t_value;
				if (!ep . copyasint(t_value) ||
					t_value < -32768 || t_value > 32767)
					ctxt . LegacyThrow(EE_PROPERTY_NAN);
				if (!ctxt . HasError())
					((void(*)(MCExecContext&, MCObjectPtr, integer_t))t_info -> setter)(ctxt, t_object, t_value);				
			}
			break;
				
			case kMCPropertyTypeInt32:
			{
				integer_t t_value;
				if (!ep . copyasint(t_value))
					ctxt . LegacyThrow(EE_PROPERTY_NAN);
				if (!ctxt . HasError())
					((void(*)(MCExecContext&, MCObjectPtr, integer_t))t_info -> setter)(ctxt, t_object, t_value);				
			}
			break; 
			
			case kMCPropertyTypeUInt16:
			{
				uinteger_t t_value;
				if (!ep . copyasuint(t_value) ||
					t_value < 0 || t_value > 65535)
					ctxt . LegacyThrow(EE_PROPERTY_NAN);
				if (!ctxt . HasError())
					((void(*)(MCExecContext&, MCObjectPtr, uinteger_t))t_info -> setter)(ctxt, t_object, t_value);				
			}
			break;
				
			case kMCPropertyTypeUInt32:
			{
				uinteger_t t_value;
				if (!ep . copyasuint(t_value))
					ctxt . LegacyThrow(EE_PROPERTY_NAN);
				if (!ctxt . HasError())
					((void(*)(MCExecContext&, MCObjectPtr, uinteger_t))t_info -> setter)(ctxt, t_object, t_value);				
			}
			break;
				
			case kMCPropertyTypeDouble:
			{
				double t_value;
				if (!ep . copyasdouble(t_value))
					ctxt . LegacyThrow(EE_PROPERTY_NAN);
				if (!ctxt . HasError())
					((void(*)(MCExecContext&, MCObjectPtr, double))t_info -> setter)(ctxt, t_object, t_value);	
			}
			break;
			
			case kMCPropertyTypeChar:
			{
				char_t t_value;
				if (!ep . copyaschar(t_value))
					ctxt . LegacyThrow(EE_PROPERTY_NAC);
				if (!ctxt . HasError())
					((void(*)(MCExecContext&, MCObjectPtr, char_t))t_info -> setter)(ctxt, t_object, t_value);	
			}
			break;
				
			case kMCPropertyTypeString:
			{
				MCAutoStringRef t_value;
				if (!ep . copyasstringref(&t_value))
					ctxt . LegacyThrow(EE_PROPERTY_NAC);
				if (!ctxt . HasError())
					((void(*)(MCExecContext&, MCObjectPtr, MCStringRef))t_info -> setter)(ctxt, t_object, *t_value);	
			}
			break;
				
<<<<<<< HEAD
=======
			case kMCPropertyTypeBinaryString:
			{
				MCAutoDataRef t_value;
				if (!ep . copyasdataref(&t_value))
					ctxt . LegacyThrow(EE_PROPERTY_NAC);
				if (!ctxt . HasError())
					((void(*)(MCExecContext&, MCObjectPtr, MCDataRef))t_info -> setter)(ctxt, t_object, *t_value);	
			}
			break;
				
>>>>>>> f0e03497
			case kMCPropertyTypeName:
			{
				MCNewAutoNameRef t_value;
				if (!ep.copyasnameref(&t_value))
					ctxt.LegacyThrow(EE_PROPERTY_NAC);
				if (!ctxt.HasError())
					((void(*)(MCExecContext&, MCObjectPtr, MCNameRef))t_info->setter)(ctxt, t_object, *t_value);
			}
			break;
				
			case kMCPropertyTypeColor:
			{
				MCColor t_value;
				if (!ep . copyaslegacycolor(t_value))
					ctxt . LegacyThrow(EE_PROPERTY_NOTACOLOR);
				if (!ctxt . HasError())
					((void(*)(MCExecContext&, MCObjectPtr, MCColor))t_info -> setter)(ctxt, t_object, t_value);	
			}
			break;
				
			case kMCPropertyTypeRectangle:
			{
				MCRectangle t_value;
				if (!ep . copyaslegacyrectangle(t_value))
					ctxt . LegacyThrow(EE_PROPERTY_NOTARECT);
				if (!ctxt . HasError())
					((void(*)(MCExecContext&, MCObjectPtr, MCRectangle))t_info -> setter)(ctxt, t_object, t_value);	
			}
			break;
				
			case kMCPropertyTypePoint:
			{
				MCPoint t_value;
				if (!ep . copyaslegacypoint(t_value))
					ctxt . LegacyThrow(EE_PROPERTY_NOTAPOINT);
				if (!ctxt . HasError())
					((void(*)(MCExecContext&, MCObjectPtr, MCPoint))t_info -> setter)(ctxt, t_object, t_value);	
			}
			break;
			
			case kMCPropertyTypeInt16X2:
			{
				int2 a, b;
				if (!MCU_stoi2x2(ep . getsvalue(), a, b))
					ctxt . LegacyThrow(EE_PROPERTY_NOTAINTPAIR);
				if (!ctxt . HasError())
				{
					integer_t t_value[2];
					t_value[0] = a;
					t_value[1] = b;
					((void(*)(MCExecContext&, MCObjectPtr, integer_t[2]))t_info -> setter)(ctxt, t_object, t_value);
				}
			}
			break;
			
			case kMCPropertyTypeInt16X4:
			{
				int2 a, b, c, d;
				if (!MCU_stoi2x4(ep . getsvalue(), a, b, c, d))
					ctxt . LegacyThrow(EE_PROPERTY_NOTAINTQUAD);
				if (!ctxt . HasError())
				{
					integer_t t_value[4];
					t_value[0] = a;
					t_value[1] = b;
					t_value[2] = c;
					t_value[3] = d;
					((void(*)(MCExecContext&, MCObjectPtr, integer_t[4]))t_info -> setter)(ctxt, t_object, t_value);
				}
			}
			break;

			case kMCPropertyTypeArray:
			{
				MCAutoArrayRef t_value;
				if (!ep . copyasarrayref(&t_value))
					ctxt . LegacyThrow(EE_PROPERTY_NOTANARRAY);
				if (!ctxt . HasError())
					((void(*)(MCExecContext&, MCObjectPtr, MCArrayRef))t_info -> setter)(ctxt, t_object, *t_value);	
			}
			break;	

			case kMCPropertyTypeEnum:
			{
				MCExecEnumTypeInfo *t_enum_info;
				t_enum_info = (MCExecEnumTypeInfo *)t_info -> type_info;
				
				bool t_found;
				t_found = false;
				intenum_t t_value;
				for(uindex_t i = 0; i < t_enum_info -> count; i++)
					if (!t_enum_info -> elements[i] . read_only &&
						MCU_strcasecmp(ep . getcstring(), t_enum_info -> elements[i] . tag) == 0)
					{
						t_found = true;
						t_value = t_enum_info -> elements[i] . value;
					}
			
				if (!t_found)
					ctxt . LegacyThrow(EE_PROPERTY_BADENUMVALUE);
				if (!ctxt . HasError())
					((void(*)(MCExecContext&, MCObjectPtr, int))t_info -> setter)(ctxt, t_object, t_value);
			}
			break;

			case kMCPropertyTypeOptionalEnum:
			{
				MCExecEnumTypeInfo *t_enum_info;
				t_enum_info = (MCExecEnumTypeInfo *)t_info -> type_info;
				
				intenum_t t_value;
				intenum_t* t_value_ptr;
				if (ep . isempty())
					t_value_ptr = nil;
				else
				{
					t_value_ptr = &t_value;
					bool t_found;
					t_found = false;
					for(uindex_t i = 0; i < t_enum_info -> count; i++)
						if (!t_enum_info -> elements[i] . read_only &&
							MCU_strcasecmp(ep . getcstring(), t_enum_info -> elements[i] . tag) == 0)
						{
							t_found = true;
							t_value = t_enum_info -> elements[i] . value;
						}
				
					if (!t_found)
						ctxt . LegacyThrow(EE_PROPERTY_BADENUMVALUE);
				}
				if (!ctxt . HasError())
					((void(*)(MCExecContext&, MCObjectPtr, int*))t_info -> setter)(ctxt, t_object, t_value_ptr);
			}
			break;

			case kMCPropertyTypeSet:
			{
				MCExecSetTypeInfo *t_set_info;
				t_set_info = (MCExecSetTypeInfo *)(t_info -> type_info);
				
				intset_t t_value = 0;
				char **t_elements;
				uindex_t t_element_count;
				MCCStringSplit(ep . getcstring(), ',', t_elements, t_element_count);

				for (uindex_t i = 0; i < t_element_count; i++)
				{
					for (uindex_t j = 0; j < t_set_info -> count; j++)
					{
						if (MCU_strcasecmp(t_elements[i], t_set_info -> elements[j] . tag) == 0)
						{
							t_value |= 1 << t_set_info -> elements[j] . bit;
							break;
						}
					}
				}

				MCCStringArrayFree(t_elements, t_element_count);
				((void(*)(MCExecContext&, MCObjectPtr, unsigned int))t_info -> setter)(ctxt, t_object, t_value);
			}
			break;
				
			case kMCPropertyTypeCustom:
			{
				MCExecCustomTypeInfo *t_custom_info;
				t_custom_info = (MCExecCustomTypeInfo *)(t_info -> type_info);
				
				MCAssert(t_custom_info -> size <= 64);
			
				MCAutoStringRef t_input_value;
				/* UNCHECKED */ ep . copyasstringref(&t_input_value);
				
				char t_value[64];
				((MCExecCustomTypeParseProc)t_custom_info -> parse)(ctxt, *t_input_value, t_value);
				if (!ctxt . HasError())
				{
					((void(*)(MCExecContext&, MCObjectPtr, void *))t_info -> setter)(ctxt, t_object, t_value);
					((MCExecCustomTypeFreeProc)t_custom_info -> free)(ctxt, t_value);
				}
			}
			break;

			case kMCPropertyTypeOptionalInt16:
			{
				integer_t t_value;
				integer_t *t_value_ptr;
				if (ep . isempty())
					t_value_ptr = nil;
				else
				{
					t_value_ptr = &t_value;
					if (!ep . copyasint(t_value) ||
						t_value < -32768 || t_value > 32767)
						ctxt . LegacyThrow(EE_PROPERTY_NAN);
				}
				
				if (!ctxt . HasError())
					((void(*)(MCExecContext&, MCObjectPtr, integer_t*))t_info -> setter)(ctxt, t_object, t_value_ptr);		
			}
			break;

			case kMCPropertyTypeOptionalUInt16:
			{
				uinteger_t t_value;
				uinteger_t *t_value_ptr;
				if (ep . isempty())
					t_value_ptr = nil;
				else
				{
					t_value_ptr = &t_value;
					if (!ep . copyasuint(t_value) ||
						t_value < 0 || t_value > 65535)
						ctxt . LegacyThrow(EE_PROPERTY_NAN);
				}
				
				if (!ctxt . HasError())
					((void(*)(MCExecContext&, MCObjectPtr, uinteger_t*))t_info -> setter)(ctxt, t_object, t_value_ptr);		
			}
			break;

			case kMCPropertyTypeOptionalUInt32:
			{
				uinteger_t t_value;
				uinteger_t *t_value_ptr;
				if (ep . isempty())
					t_value_ptr = nil;
				else
				{
					t_value_ptr = &t_value;
					if (!ep . copyasuint(t_value))
						ctxt . LegacyThrow(EE_PROPERTY_NAN);
				}
				
				if (!ctxt . HasError())
					((void(*)(MCExecContext&, MCObjectPtr, uinteger_t*))t_info -> setter)(ctxt, t_object, t_value_ptr);		
			}
			break;
			
			case kMCPropertyTypeOptionalString:
			{
				MCAutoStringRef t_value;
				if (!ep . isempty())
				{
					if (!ep . copyasstringref(&t_value))
						ctxt . LegacyThrow(EE_PROPERTY_NAS);
				}
				
				if (!ctxt . HasError())
					((void(*)(MCExecContext&, MCObjectPtr, MCStringRef))t_info -> setter)(ctxt, t_object, *t_value);
			}
			break;

			case kMCPropertyTypeOptionalRectangle:
			{
				MCRectangle t_value;
				MCRectangle *t_value_ptr;
				if (ep . isempty())
					t_value_ptr = nil;
				else
				{
					t_value_ptr = &t_value;
					if (!ep . copyaslegacyrectangle(t_value))
						ctxt . LegacyThrow(EE_PROPERTY_NOTARECT);
				}
				if (!ctxt . HasError())
					((void(*)(MCExecContext&, MCObjectPtr, MCRectangle*))t_info -> setter)(ctxt, t_object, t_value_ptr);	
			}
			break;
                
            case kMCPropertyTypeLinesOfString:
            {
				MCAutoStringRef t_input;
                MCStringRef *t_value;
                uindex_t t_count;
                
                if (!ep . copyasstringref(&t_input) || !MCPropertyParseStringList(*t_input, '\n', t_count, t_value))
                    ctxt . LegacyThrow(EE_PROPERTY_NAS);
                
				if (!ctxt . HasError())
                    ((void(*)(MCExecContext&, MCObjectPtr, uindex_t, MCStringRef*))t_info -> setter)(ctxt, t_object, t_count, t_value);
			}
				break;
                
            case kMCPropertyTypeLinesOfUInt:
            case kMCPropertyTypeItemsOfUInt:
            {
                MCAutoStringRef t_input;
				uinteger_t* t_value;
                uindex_t t_count;
                
                char_t t_delimiter;
                t_delimiter = t_info -> type == kMCPropertyTypeLinesOfUInt ? '\n' : ',';

                if (!ep . copyasstringref(&t_input) || !MCPropertyParseUIntList(*t_input, t_delimiter, t_count, t_value))
                    ctxt . LegacyThrow(EE_PROPERTY_NAN);
                
				if (!ctxt . HasError())
                    ((void(*)(MCExecContext&, MCObjectPtr, uindex_t, uinteger_t*))t_info -> setter)(ctxt, t_object, t_count, t_value);
			}
				break;
                
            case kMCPropertyTypeLinesOfPoint:
            {
				MCAutoStringRef t_input;
                MCPoint *t_value;
                uindex_t t_count;
                
                if (!ep . copyasstringref(&t_input) || !MCPropertyParsePointList(*t_input, '\n', t_count, t_value))
                    ctxt . LegacyThrow(EE_PROPERTY_NAS);
                
				if (!ctxt . HasError())
                    ((void(*)(MCExecContext&, MCObjectPtr, uindex_t, MCPoint*))t_info -> setter)(ctxt, t_object, t_count, t_value);
			}
				break;

			default:
				ctxt . Unimplemented();
				break;
		}
		
		if (!ctxt . HasError())
			return ES_NORMAL;

		return ctxt . Catch(0, 0);
	}
	
	return setprop_legacy(p_part_id, p_which, ep, p_effective);
}

////////////////////////////////////////////////////////////////////////////////

void MCObject::getboolprop(MCExecContext& ctxt, uint32_t p_part_id, Properties p_which, Boolean p_effective, bool& r_value)
{
	if (getprop(p_part_id, p_which, ctxt . GetEP(), p_effective) == ES_NORMAL &&
		ctxt . GetEP() . copyasbool(r_value))
		return;

	ctxt . Throw();
}

void MCObject::setboolprop(MCExecContext& ctxt, uint32_t p_part_id, Properties p_which, Boolean p_effective, bool p_value)
{
	ctxt . GetEP() . setbool(p_value);
	if (setprop(p_part_id, p_which, ctxt . GetEP(), p_effective) == ES_NORMAL)
		return;
	
	ctxt . Throw();
}

//////////

void MCObject::getintprop(MCExecContext& ctxt, uint32_t p_part_id, Properties p_which, Boolean p_effective, integer_t& r_value)
{
	if (getprop(p_part_id, p_which, ctxt . GetEP(), p_effective) == ES_NORMAL &&
		ctxt . GetEP() . copyasint(r_value))
		return;

	ctxt . Throw();
}

//////////

void MCObject::getuintprop(MCExecContext& ctxt, uint32_t p_part_id, Properties p_which, Boolean p_effective, uinteger_t& r_value)
{
	if (getprop(p_part_id, p_which, ctxt . GetEP(), p_effective) == ES_NORMAL &&
		ctxt . GetEP() . copyasuint(r_value))
		return;

	ctxt . Throw();
}

void MCObject::setuintprop(MCExecContext& ctxt, uint32_t p_part_id, Properties p_which, Boolean p_effective, uinteger_t p_value)
{
	ctxt . GetEP() . setuint(p_value);
	if (setprop(p_part_id, p_which, ctxt . GetEP(), p_effective) == ES_NORMAL)
		return;
	
	ctxt . Throw();
}

void MCObject::setintprop(MCExecContext& ctxt, uint32_t p_part_id, Properties p_which, Boolean p_effective, integer_t p_value)
{
	ctxt . GetEP() . setint(p_value);
	if (setprop(p_part_id, p_which, ctxt . GetEP(), p_effective) == ES_NORMAL)
		return;
	
	ctxt . Throw();
}
//////////

void MCObject::getdoubleprop(MCExecContext& ctxt, uint32_t p_part_id, Properties p_which, Boolean p_effective, double& r_value)
{
	if (getprop(p_part_id, p_which, ctxt . GetEP(), p_effective) == ES_NORMAL &&
		ctxt . GetEP() . copyasdouble(r_value))
		return;

	ctxt . Throw();
}

void MCObject::getnumberprop(MCExecContext& ctxt, uint32_t p_part_id, Properties p_which, Boolean p_effective, MCNumberRef& r_value)
{
	if (getprop(p_part_id, p_which, ctxt . GetEP(), p_effective) == ES_NORMAL &&
		ctxt . GetEP() . copyasnumber(r_value))
		return;

	ctxt . Throw();
}

/////////

void MCObject::getstringprop(MCExecContext& ctxt, uint32_t p_part_id, Properties p_which, Boolean p_effective, MCStringRef& r_value)
{
	if (getprop(p_part_id, p_which, ctxt . GetEP(), p_effective) == ES_NORMAL &&
		ctxt . GetEP() . copyasstring(r_value))
		return;

	ctxt . Throw();
}

void MCObject::setstringprop(MCExecContext& ctxt, uint32_t p_part_id, Properties p_which, Boolean p_effective, MCStringRef p_value)
{
	ctxt . GetEP() . setvalueref(p_value);
	if (setprop(p_part_id, p_which, ctxt . GetEP(), p_effective) == ES_NORMAL)
		return;
	
	ctxt . Throw();
}

/////////

void MCObject::getarrayprop(MCExecContext& ctxt, uint32_t p_part_id, Properties p_which, Boolean p_effective, MCArrayRef& r_value)
{
	if (getprop(p_part_id, p_which, ctxt . GetEP(), p_effective) == ES_NORMAL &&
		ctxt . GetEP() . copyasarray(r_value))
		return;

	ctxt . Throw();
}

void MCObject::getvariantprop(MCExecContext& ctxt, uint32_t p_part_id, Properties p_which, Boolean p_effective, MCValueRef& r_value)
{
	if (getprop(p_part_id, p_which, ctxt . GetEP(), p_effective) == ES_NORMAL &&
		ctxt . GetEP() . copyasvariant(r_value))
		return;

	ctxt . Throw();
}

/////////

void MCObject::setdataprop(MCExecContext& ctxt, uint32_t p_part_id, Properties p_which, Boolean p_effective, MCDataRef p_value)
{
	ctxt . GetEP() . setvalueref(p_value);
	if (setprop(p_part_id, p_which, ctxt . GetEP(), p_effective) == ES_NORMAL)
		return;
	
    ctxt . Throw();
}

//////////

void MCObject::getpointprop(MCExecContext& ctxt, uint32_t p_part_id, Properties p_which, Boolean p_effective, MCPoint &r_point)
{
	if (getprop(p_part_id, p_which, ctxt.GetEP(), p_effective) == ES_NORMAL
		&& ctxt.GetEP().copyaspoint(r_point))
		return;
	
	ctxt.Throw();
}

void MCObject::setpointprop(MCExecContext& ctxt, uint32_t p_part_id, Properties p_which, Boolean p_effective, const MCPoint &p_point)
{
	ctxt.GetEP().setpoint(p_point);
	if (setprop(p_part_id, p_which, ctxt.GetEP(), p_effective) == ES_NORMAL)
		return;
	
    ctxt.Throw();
}

////////////////////////////////////////////////////////////////////////////////

#include "props.cpp"<|MERGE_RESOLUTION|>--- conflicted
+++ resolved
@@ -2474,8 +2474,6 @@
 			}
 				break;
 				
-<<<<<<< HEAD
-=======
 			case kMCPropertyTypeBinaryString:
 			{	
 				MCAutoDataRef t_value;
@@ -2487,8 +2485,7 @@
 				}
 			}
 				break;
-				
->>>>>>> f0e03497
+
 			case kMCPropertyTypeName:
 			{
 				MCNewAutoNameRef t_value;
@@ -2920,8 +2917,6 @@
 			}
 			break;
 				
-<<<<<<< HEAD
-=======
 			case kMCPropertyTypeBinaryString:
 			{
 				MCAutoDataRef t_value;
@@ -2931,8 +2926,7 @@
 					((void(*)(MCExecContext&, MCObjectPtr, MCDataRef))t_info -> setter)(ctxt, t_object, *t_value);	
 			}
 			break;
-				
->>>>>>> f0e03497
+
 			case kMCPropertyTypeName:
 			{
 				MCNewAutoNameRef t_value;
