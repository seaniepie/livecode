
/* Copyright (C) 2003-2013 Runtime Revolution Ltd.

This file is part of LiveCode.

LiveCode is free software; you can redistribute it and/or modify it under
the terms of the GNU General Public License v3 as published by the Free
Software Foundation.

LiveCode is distributed in the hope that it will be useful, but WITHOUT ANY
WARRANTY; without even the implied warranty of MERCHANTABILITY or
FITNESS FOR A PARTICULAR PURPOSE.  See the GNU General Public License
for more details.

You should have received a copy of the GNU General Public License
along with LiveCode.  If not see <http://www.gnu.org/licenses/>.  */

#include "w32prefix.h"

#include "globdefs.h"
#include "filedefs.h"
#include "objdefs.h"
#include "parsedef.h"
#include "mcio.h"

#include "param.h"
#include "mcerror.h"
//#include "execpt.h"
#include "util.h"
#include "object.h"
#include "stack.h"
#include "globals.h"
#include "scriptenvironment.h"
#include "meta.h"
#include "securemode.h"
#include "socket.h"
#include "notify.h"
#include "osspec.h"

#include "exec.h"

#include "w32dc.h"

#include <locale.h>
#include <signal.h>
#include <sys/timeb.h>
#include <sys/stat.h>
#include <io.h>
#include <process.h>
#include <float.h>
#include <iphlpapi.h>

#ifdef /* MCS_loadfile_dsk_w32 */ LEGACY_SYSTEM
void MCS_loadfile(MCExecPoint &ep, Boolean binary)
{
	if (!MCSecureModeCanAccessDisk())
	{
		ep.clear();
		MCresult->sets("can't open file");
		return;
	}
	char *tpath = ep.getsvalue().clone();
	char *newpath = MCS_resolvepath(tpath);
	ep.clear();
	delete tpath;
	HANDLE hf = CreateFileA(newpath, GENERIC_READ, FILE_SHARE_READ, NULL,
                            OPEN_EXISTING, FILE_ATTRIBUTE_NORMAL, NULL);
	delete newpath;
	if (hf == INVALID_HANDLE_VALUE)
	{
		MCS_seterrno(GetLastError());
		MCresult->sets("can't open file");
	}
	else
	{
		DWORD fsize;
		DWORD nread = 0;
		if ((fsize = GetFileSize(hf, NULL)) == 0xFFFFFFFF
            || ep.getbuffer(fsize) == NULL
            || !ReadFile(hf, ep.getbuffer(fsize), fsize, &nread, NULL)
            || nread != fsize)
		{
			ep.clear();
			MCS_seterrno(GetLastError());
			MCresult->sets("error reading file");
		}
		else
		{
			ep.setlength(fsize);
			if (!binary)
				ep.texttobinary();
			MCresult->clear(False);
		}
		CloseHandle(hf);
<<<<<<< HEAD
	}
=======
    }
>>>>>>> 6ac71968
}
#endif /* MCS_loadfile_dsk_w32 */

#ifdef /* MCS_savefile_dsk_w32 */ LEGACY_SYSTEM
void MCS_savefile(const MCString &fname, MCExecPoint &data, Boolean binary)
{
	if (!MCSecureModeCanAccessDisk())
	{
		MCresult->sets("can't open file");
		return;
	}

	char *tpath = fname.clone();
	char *newpath = MCS_resolvepath(tpath);
	delete tpath;
	HANDLE hf = CreateFileA(newpath, GENERIC_WRITE, FILE_SHARE_WRITE, NULL,
	                       OPEN_ALWAYS, FILE_ATTRIBUTE_NORMAL, NULL);
	delete newpath;
	if (hf == INVALID_HANDLE_VALUE)
	{
		MCS_seterrno(GetLastError());
		MCresult->sets("can't open file");
	}
	else
	{
		if (!binary)
			data.binarytotext();
		DWORD nwrote;
		if (!WriteFile(hf, data.getsvalue().getstring(),
		               data.getsvalue().getlength(), &nwrote, NULL)
		        || nwrote != (DWORD)data.getsvalue().getlength())
		{
			MCS_seterrno(GetLastError());
			MCresult->sets("error writing file");
		}
		else
		{
			SetEndOfFile(hf);
			MCresult->clear(False);
		}
		CloseHandle(hf);
	}
}
#endif /* MCS_savefile_dsk_w32 */

#ifdef LEGACY_SYSTEM
Boolean MCS_nodelay(int4 fd)
{
	return True;
}

IO_handle MCS_fakeopen(const MCString &data)
{
	return new IO_header(NULL, (char *)data.getstring(), data.getlength(), IO_FAKE);
}

IO_handle MCS_fakeopenwrite(void)
{
	return new IO_header(NULL, NULL, 0, IO_FAKEWRITE);
}

IO_handle MCS_fakeopencustom(MCFakeOpenCallbacks *p_callbacks, void *p_state)
{
	return new IO_header(NULL, (char *)p_state, (uint32_t)p_callbacks, IO_FAKECUSTOM);
}

IO_stat MCS_fakeclosewrite(IO_handle& stream, char*& r_buffer, uint4& r_length)
{
	if ((stream -> flags & IO_FAKEWRITE) != IO_FAKEWRITE)
	{
		r_buffer = NULL;
		r_length = 0;
		MCS_close(stream);
		return IO_ERROR;
	}

	r_buffer = (char *)realloc(stream -> buffer, stream -> len);
	r_length = stream -> len;

	MCS_close(stream);

	return IO_NORMAL;
}

IO_handle MCS_open(const char *path, const char *mode,
                   Boolean map, Boolean driver, uint4 offset)
{
	Boolean appendmode = False;
	DWORD omode = 0;		//file open mode
	DWORD createmode = OPEN_ALWAYS;
	DWORD fa = FILE_ATTRIBUTE_NORMAL; //file flags & attribute
	char *newpath = MCS_resolvepath(path);
	HANDLE hf = NULL;
	IO_handle handle;

	bool t_device = false;
	bool t_serial_device = false;

	// MW-2008-08-18: [[ Bug 6941 ]] Update device logic.
	//   To open COM<n> for <n> > 9 we need to use '\\.\COM<n>'.
	uint4 t_path_len;
	t_path_len = strlen(newpath);
	if (*newpath != '\0' && newpath[t_path_len - 1] == ':')
	{
		if (MCU_strncasecmp(newpath, "COM", 3) == 0)
		{
			// If the path length > 4 then it means it must have double digits so rewrite
			if (t_path_len > 4)
			{
				char *t_rewritten_path;
				t_rewritten_path = new char[t_path_len + 4 + 1];
				sprintf(t_rewritten_path, "\\\\.\\%s", newpath);
				delete newpath;
				newpath = t_rewritten_path;
				t_path_len += 4;
			}
			
			// Strictly speaking, we don't need the ':' at the end of the path, so we remove it.
			newpath[t_path_len - 1] = '\0';

			t_serial_device = true;
		}
		
		t_device = true;
	}

	if (strequal(mode, IO_READ_MODE))
	{
		omode = GENERIC_READ;
		createmode = OPEN_EXISTING;
	}
	if (strequal(mode, IO_WRITE_MODE))
	{
		omode = GENERIC_WRITE;
		createmode = CREATE_ALWAYS;
	}
	if (strequal(mode, IO_UPDATE_MODE))
		omode = GENERIC_WRITE | GENERIC_READ;
	if (strequal(mode, IO_APPEND_MODE))
	{
		omode = GENERIC_WRITE;
		appendmode = True;
	}

	DWORD sharemode;
	if (t_device)
	{
		createmode = OPEN_EXISTING;
		sharemode = 0;
	}
	else
		sharemode = FILE_SHARE_READ | FILE_SHARE_WRITE;
	if ((hf = CreateFileA(newpath, omode, sharemode, NULL,
	                     createmode, fa, NULL)) == INVALID_HANDLE_VALUE)
	{
		delete newpath;
		return NULL;
	}
	delete newpath;

	if (t_serial_device)
	{
		DCB dcb;
		dcb . DCBlength = sizeof(DCB);
		if (!GetCommState(hf, &dcb) || !BuildCommDCBA(MCserialcontrolsettings, &dcb)
		        || !SetCommState(hf, &dcb))
		{
			MCS_seterrno(GetLastError());
			CloseHandle(hf);
			MCresult->sets("SetCommState error");
			return NULL;
		}
		COMMTIMEOUTS timeout;         //set timeout to prevent blocking
		memset(&timeout, 0, sizeof(COMMTIMEOUTS));
		timeout.ReadIntervalTimeout = MAXDWORD;
		timeout.WriteTotalTimeoutConstant = 2000;
		if (!SetCommTimeouts(hf, (LPCOMMTIMEOUTS)&timeout))
		{
			MCS_seterrno(GetLastError());
			CloseHandle(hf);
			MCresult->sets("SetCommTimeouts error");
			return NULL;
		}
		map = False;
	}

	handle = new IO_header((MCWinSysHandle)hf, NULL, 0, 0);

	if (appendmode) //if append mode, move file ptr to the end of file
		SetFilePointer(hf, 0, NULL, FILE_END);

	if (map && MCmmap && (omode == GENERIC_READ) //if memory map file
	        && (handle->mhandle = (MCWinSysHandle)CreateFileMappingA(hf, NULL, PAGE_READONLY,
	                                                0, 0, NULL)) != NULL)
	{
		handle->len = GetFileSize(hf, NULL);
		handle->buffer = (char*)MapViewOfFile(handle->mhandle,
		                                      FILE_MAP_READ, 0, 0, 0);
		handle->ioptr = handle->buffer;
		if (handle->buffer == NULL)
		{
			CloseHandle(handle->mhandle);
			if (offset != 0) //move file ptr to the offset position
				SetFilePointer(hf, offset, NULL, FILE_BEGIN);
		}
		else
			handle->ioptr += offset;
	}
	else
		if (offset != 0) //move file ptr to the offset position
			SetFilePointer(hf, offset, NULL, FILE_BEGIN);

	return handle;
}

IO_stat MCS_close(IO_handle &stream)
{
	if (stream->buffer != NULL)
	{ //memory map file
		if (stream->mhandle != NULL)
		{
			UnmapViewOfFile(stream->buffer);
			CloseHandle(stream->mhandle);
		}
	}
	if (!(stream->flags & IO_FAKE))
		CloseHandle(stream->fhandle);
	delete stream;
	stream = NULL;
	return IO_NORMAL;
}

/* thread created to read data from child process's pipe */
static bool s_finished_reading = false;

static void readThreadDone(void *param)
{
	s_finished_reading = true;
}

static DWORD readThread(Streamnode *process)
{
	IO_handle ihandle;
	ihandle = process -> ihandle;

	DWORD nread;
	ihandle->buffer = new char[READ_PIPE_SIZE];
	uint4 bsize = READ_PIPE_SIZE;
	ihandle->ioptr = ihandle->buffer;   //set ioptr member
	ihandle->len = 0; //set len member
	while (ihandle->fhandle != NULL)
	{
		if (!PeekNamedPipe(ihandle->fhandle, NULL, 0, NULL, &nread, NULL))
			break;
		if (nread == 0)
		{
			if (WaitForSingleObject(process -> phandle, 0) != WAIT_TIMEOUT)
				break;
			Sleep(100);
			continue;
		}
		if (ihandle->len + nread >= bsize)
		{
			uint4 newsize = ihandle->len + nread + READ_PIPE_SIZE;
			MCU_realloc(&ihandle->buffer, bsize, newsize, 1);
			bsize = newsize;
			ihandle->ioptr = ihandle->buffer;
		}
		if (!ReadFile(ihandle->fhandle, (LPVOID)&ihandle->buffer[ihandle->len],
		              nread, &nread, NULL)
		        || nread == 0)
		{
			ihandle->len += nread;
			break;
		}
		ihandle->len += nread;
		ihandle->flags = 0;
		if (ihandle->ioptr != ihandle->buffer)
		{
			ihandle->len -= ihandle->ioptr - ihandle->buffer;
			memcpy(ihandle->buffer, ihandle->ioptr, ihandle->len);
			ihandle->ioptr = ihandle->buffer;
		}
	}
	MCNotifyPush(readThreadDone, nil, false, false);
	return 0;
}

IO_stat MCS_runcmd(MCExecPoint &ep)
{
	IO_cleanprocesses();
	SECURITY_ATTRIBUTES saAttr;
	/* Set the bInheritHandle flag so pipe handles are inherited. */
	saAttr.nLength = sizeof(SECURITY_ATTRIBUTES);
	saAttr.bInheritHandle = TRUE;
	saAttr.lpSecurityDescriptor = NULL;

	Boolean created = True;
	HANDLE hChildStdinRd = NULL;
	HANDLE hChildStdinWr = NULL;
	HANDLE hChildStdoutRd = NULL;
	HANDLE hChildStdoutWr = NULL;
	HANDLE hChildStderrWr = NULL;
	if (!CreatePipe(&hChildStdoutRd, &hChildStdoutWr, &saAttr, 0)
	        || !CreatePipe(&hChildStdinRd, &hChildStdinWr, &saAttr, 0))
		created = False;

	// MW-2012-08-06: [[ Bug 10161 ]] Make sure our ends of the pipes are not inherited
	//   into the child.
	if (!SetHandleInformation(hChildStdoutRd, HANDLE_FLAG_INHERIT, 0) ||
		!SetHandleInformation(hChildStdinWr, HANDLE_FLAG_INHERIT, 0))
		created = False;

	PROCESS_INFORMATION piProcInfo;
	STARTUPINFOA siStartInfo;
	memset(&siStartInfo, 0, sizeof(STARTUPINFOA));
	siStartInfo.cb = sizeof(STARTUPINFOA);
	siStartInfo.dwFlags = STARTF_USESTDHANDLES;
	siStartInfo.dwFlags = STARTF_USESTDHANDLES | STARTF_USESHOWWINDOW;
	if (MChidewindows)
		siStartInfo.wShowWindow = SW_HIDE;
	else
		siStartInfo.wShowWindow = SW_SHOW;
	siStartInfo.hStdInput = hChildStdinRd;
	siStartInfo.hStdOutput = hChildStdoutWr;

	// SN-2014-06-16 [[ Bug 12648 ]] Shell command does not accept spaces despite being quoted (Windows)
	// Quotes surrounding the command call are needed to preserve the quotes of the command and command arguments
	ep.insert("\"", 0, 0);
	ep.appendchar('\"');
	ep.insert(" /C ", 0, 0);
	ep.insert(MCshellcmd, 0, 0);
	char *pname = ep.getsvalue().clone();
	MCU_realloc((char **)&MCprocesses, MCnprocesses,
	            MCnprocesses + 1, sizeof(Streamnode));
	uint4 index = MCnprocesses;
	MCprocesses[index].name = strclone("shell");
	MCprocesses[index].mode = OM_NEITHER;
	MCprocesses[index].ohandle = NULL;
	MCprocesses[index].ihandle = new IO_header((MCWinSysHandle)hChildStdoutRd, NULL, 0, 0);
	// MW-2012-09-10: [[ Bug 10230 ]] Make sure we mark this IO handle as a pipe.
	MCprocesses[index].ihandle -> is_pipe = true;
	if (created)
	{
		HANDLE phandle = GetCurrentProcess();
		DuplicateHandle(phandle, hChildStdoutWr, phandle, &hChildStderrWr,
		                0, TRUE, DUPLICATE_SAME_ACCESS);
		siStartInfo.hStdError = hChildStderrWr;
		DWORD threadID = 0;
		if (CreateProcessA(NULL, pname, NULL, NULL, TRUE, CREATE_NEW_CONSOLE,
		                  NULL, NULL, &siStartInfo, &piProcInfo))
		{
			MCprocesses[MCnprocesses].pid = piProcInfo.dwProcessId;
			MCprocesses[MCnprocesses++].phandle = (MCWinSysHandle)piProcInfo.hProcess;
			MCprocesses[index].thandle = (MCWinSysHandle)CreateThread(NULL, 0,	(LPTHREAD_START_ROUTINE)readThread, &MCprocesses[index], 0, &threadID);
			if (MCprocesses[index].thandle == NULL)
				created = False;
			else
				SetThreadPriority(MCprocesses[index].thandle, THREAD_PRIORITY_HIGHEST);
		}
		else
		{
			MCS_seterrno(GetLastError());
			created = False;
		}
	}
	BOOL isclosed = CloseHandle(hChildStdinRd);
	isclosed = CloseHandle(hChildStdinWr);
	isclosed = CloseHandle(hChildStdoutWr);
	isclosed = CloseHandle(hChildStderrWr);
	if (!created)
	{
		CloseHandle(hChildStdoutRd);
		Sleep(0);
		MCeerror->add(EE_SHELL_BADCOMMAND, 0, 0, pname);
		delete pname;
		return IO_ERROR;
	}

	s_finished_reading = false;

	do
	{
		if (MCscreen->wait(READ_INTERVAL, False, False))
		{
			MCeerror->add(EE_SHELL_ABORT, 0, 0, pname);
			if (MCprocesses[index].pid != 0)
			{
				TerminateProcess(MCprocesses[index].phandle, 0);
				MCprocesses[index].pid = 0;
				TerminateThread(MCprocesses[index].thandle, 0);
				CloseHandle(piProcInfo.hProcess);
				CloseHandle(piProcInfo.hThread);
			}
			MCS_close(MCprocesses[index].ihandle);
			IO_cleanprocesses();
			delete pname;
			return IO_ERROR;
		}
	}
	while(!s_finished_reading);
	MCS_checkprocesses();
	if (MCprocesses[index].pid == 0)
	{
		Sleep(0);
		TerminateThread(MCprocesses[index].thandle, 0);
		CloseHandle(piProcInfo.hProcess);
		CloseHandle(piProcInfo.hThread);
	}
	if (MCprocesses[index].retcode)
	{
		MCExecPoint ep2(ep);
		ep2.setint(MCprocesses[index].retcode);
		MCresult->store(ep2, False);
	}
	else
		MCresult->clear(False);
	ep.copysvalue(MCprocesses[index].ihandle->buffer, MCprocesses[index].ihandle->len);
	delete MCprocesses[index].ihandle->buffer;
	MCS_close(MCprocesses[index].ihandle);
	IO_cleanprocesses();
	delete pname;
	ep.texttobinary();
	return IO_NORMAL;
}

uint2 MCS_umask(uint2 mask)
{
	return _umask(mask);
}

IO_stat MCS_chmod(const char *path, uint2 mask)
{
	if (_chmod(path, mask) != 0)
		return IO_ERROR;
	return IO_NORMAL;
}

int4 MCS_getumask()
{
	return 0;
}

void MCS_setumask(int4 newmask)
{}

IO_stat MCS_trunc(IO_handle stream)
{
	if (SetEndOfFile(stream->fhandle))
		return IO_NORMAL;
	else
		return IO_ERROR;
}

Boolean MCS_mkdir(const char *path)
{
	Boolean result = False;
	char *tpath = MCS_resolvepath(path);
	if (CreateDirectoryA(tpath, NULL))
		result = True;
	delete tpath;
	return result;
}

Boolean MCS_rmdir(const char *path)
{
	Boolean result = False;
	char *tpath = MCS_resolvepath(path);
	if (RemoveDirectoryA(tpath))
		result = True;
	delete tpath;
	return result;
}

IO_stat MCS_flush(IO_handle stream)
{  //flush output buffer
	if (FlushFileBuffers(stream->fhandle) != NO_ERROR)
		return IO_ERROR;
	return IO_NORMAL;
}

IO_stat MCS_sync(IO_handle stream)
{
	//get the current file position pointer
	LONG fph;
	fph = 0;
	DWORD fp = SetFilePointer(stream->fhandle, 0, &fph, FILE_CURRENT);
	if (fp == INVALID_SET_FILE_POINTER && GetLastError() != NO_ERROR)
		return IO_ERROR;
	DWORD nfp = SetFilePointer(stream->fhandle, fp, &fph, FILE_BEGIN);
	if (nfp == INVALID_SET_FILE_POINTER && GetLastError() != NO_ERROR)
		return IO_ERROR;
	else
		return IO_NORMAL;
}

Boolean MCS_eof(IO_handle stream)
{
	if (stream->buffer != NULL)
		return stream->ioptr - stream->buffer >= (int4)stream->len;
	return (stream->flags & IO_ATEOF) != 0;
}

static IO_stat MCS_seek_do(HANDLE p_file, int64_t p_offset, DWORD p_type)
{
	LONG high_offset;
	high_offset = (LONG)(p_offset >> 32);
	DWORD fp;
	fp = SetFilePointer(p_file, (LONG)(p_offset & 0xFFFFFFFF),
	                   &high_offset, p_type);
	if (fp == INVALID_SET_FILE_POINTER && GetLastError() != NO_ERROR)
		return IO_ERROR;
	return IO_NORMAL;
}

IO_stat MCS_seek_cur(IO_handle stream, int64_t offset)
{
	IO_stat is = IO_NORMAL;

	// MW-2009-06-25: If this is a custom stream, call the appropriate callback.
	// MW-2009-06-30: Refactored to common implementation in mcio.cpp.
	if ((stream -> flags & IO_FAKECUSTOM) == IO_FAKECUSTOM)
		return MCS_fake_seek_cur(stream, offset);

	if (stream->buffer != NULL)
		IO_set_stream(stream, stream->ioptr + offset);
	else
		is = MCS_seek_do(stream -> fhandle, offset, FILE_CURRENT);
	return is;
}

IO_stat MCS_seek_set(IO_handle stream, int64_t offset)
{
	// MW-2009-06-30: If this is a custom stream, call the appropriate callback.
	if ((stream -> flags & IO_FAKECUSTOM) == IO_FAKECUSTOM)
		return MCS_fake_seek_set(stream, offset);

	IO_stat is = IO_NORMAL;
	if (stream->buffer != NULL)
		IO_set_stream(stream, stream->buffer + offset);
	else
		is = MCS_seek_do(stream -> fhandle, offset, FILE_BEGIN);
	return is;
}

IO_stat MCS_seek_end(IO_handle stream, int64_t offset)
{
	IO_stat is = IO_NORMAL;
	if (stream->buffer != NULL)
		IO_set_stream(stream, stream->buffer + stream->len + offset);
	else
		is = MCS_seek_do(stream -> fhandle, offset, FILE_END);
	return is;
}

int64_t MCS_tell(IO_handle stream)
{
	// MW-2009-06-30: If this is a custom stream, call the appropriate callback.
	if ((stream -> flags & IO_FAKECUSTOM) == IO_FAKECUSTOM)
		return MCS_fake_tell(stream);

	if (stream->buffer != NULL)
		return stream->ioptr - stream->buffer;

	DWORD low;
	LONG high;
	high = 0;
	low = SetFilePointer(stream -> fhandle, 0, &high, FILE_CURRENT);
	return low | ((int64_t)high << 32);
}

IO_stat MCS_putback(char c, IO_handle stream)
{
	if (stream -> buffer != NULL)
		return MCS_seek_cur(stream, -1);

	if (stream -> putback != -1)
		return IO_ERROR;
		
	stream -> putback = c;
	
	return IO_NORMAL;
}

IO_stat MCS_read(void *ptr, uint4 size, uint4 &n, IO_handle stream)
{
	if (MCabortscript || ptr == NULL || stream == NULL)
		return IO_ERROR;

	if ((stream -> flags & IO_FAKEWRITE) == IO_FAKEWRITE)
		return IO_ERROR;

	// MW-2009-06-25: If this is a custom stream, call the appropriate callback.
	// MW-2009-06-30: Refactored to common (platform-independent) implementation
	//   in mcio.cpp
	if ((stream -> flags & IO_FAKECUSTOM) == IO_FAKECUSTOM)
		return MCS_fake_read(ptr, size, n, stream);

	LPVOID sptr = ptr;
	DWORD nread;
	Boolean result = False;
	IO_stat istat = IO_NORMAL;

	if (stream->buffer != NULL)
	{ //memory map file or process with a thread
		uint4 nread = size * n;     //into the IO_handle's buffer
		if (nread > stream->len - (stream->ioptr - stream->buffer))
		{
			n = (stream->len - (stream->ioptr - stream->buffer)) / size;
			nread = size * n;
			istat = IO_EOF;
		}
		if (nread == 1)
		{
			char *tptr = (char *)ptr;
			*tptr = *stream->ioptr++;
		}
		else
		{
			memcpy(ptr, stream->ioptr, nread);
			stream->ioptr += nread;
		}
		return istat;
	}
	
	if (stream -> fhandle == 0)
	{
		MCS_seterrno(GetLastError());
		n = 0;
		return IO_ERROR;
	}
	
	// If this is named pipe, handle things differently -- we first peek to see how
	// much is available to read.
	// MW-2012-09-10: [[ Bug 10230 ]] If this stream is a pipe then handle that case.
	if (stream -> is_pipe)
	{
		// See how much data is available - if this fails then return eof or an error
		// depending on 'GetLastError()'.
		uint32_t t_available;
		if (!PeekNamedPipe(stream -> fhandle, NULL, 0, NULL, (DWORD *)&t_available, NULL))
		{
			n = 0;

			DWORD t_error;
			t_error = GetLastError();
			if (t_error == ERROR_HANDLE_EOF || t_error == ERROR_BROKEN_PIPE)
			{
				stream -> flags |= IO_ATEOF;
				return IO_EOF;
			}

			MCS_seterrno(GetLastError());
			return IO_ERROR;
		}

		// Adjust for putback
		int32_t t_adjust;
		t_adjust = 0;
		if (stream -> putback != -1)
			t_adjust = 1;

		// Calculate how many elements we can read, and how much we need to read
		// to make them.
		uint32_t t_count, t_byte_count;
		t_count = MCU_min((t_available + t_adjust) / size, n);
		t_byte_count = t_count * size;

		// Copy in the putback char if any
		uint1 *t_dst_ptr;
		t_dst_ptr = (uint1*)sptr;
		if (stream -> putback != -1)
		{
			*t_dst_ptr++ = (uint1)stream -> putback;
			stream -> putback = -1;
		}

		// Now read all the data we can - here we check for EOF also.
		uint32_t t_amount_read;
		IO_stat t_stat;
		t_stat = IO_NORMAL;
		t_amount_read = 0;
		if (t_byte_count - t_adjust > 0)
			if (!ReadFile(stream -> fhandle, (LPVOID)t_dst_ptr, t_byte_count - t_adjust, (DWORD *)&t_amount_read, NULL))
			{
				if (GetLastError() == ERROR_HANDLE_EOF)
				{
					stream -> flags |= IO_ATEOF;
					t_stat = IO_EOF;
				}
				else
				{
					MCS_seterrno(GetLastError());
					t_stat = IO_ERROR;
				}
			}

		// Return the number of objects of 'size' bytes that were read.
		n = (t_amount_read + t_adjust) / size;

		return t_stat;
	}

	if (stream -> putback != -1)
	{
		*((uint1 *)sptr) = (uint1)stream -> putback;
		stream -> putback = -1;
		
		if (!ReadFile(stream -> fhandle, (LPVOID)((char *)sptr + 1), (DWORD)size * n - 1, &nread, NULL))
		{
			MCS_seterrno(GetLastError());
			n = (nread + 1) / size;
			return IO_ERROR;
		}
		
		nread += 1;
	}
	else if (!ReadFile(stream->fhandle, (LPVOID)sptr, (DWORD)size * n, &nread, NULL))
	{
		MCS_seterrno(GetLastError());
		n = nread / size;
		return IO_ERROR;
	}

	if (nread < size * n)
	{
		stream->flags |= IO_ATEOF;
		n = nread / size;
		return IO_EOF;
	}
	else
		stream->flags &= ~IO_ATEOF;

	n = nread / size;
	return IO_NORMAL;
}


IO_stat MCS_write(const void *ptr, uint4 size, uint4 n, IO_handle stream)
{
	if (stream == IO_stdin)
		return IO_NORMAL;

	if (stream == NULL)
		return IO_ERROR;

	if ((stream -> flags & IO_FAKEWRITE) == IO_FAKEWRITE)
		return MCU_dofakewrite(stream -> buffer, stream -> len, ptr, size, n);

	if (stream -> fhandle == 0)
		return IO_ERROR;

	DWORD nwrote;
	if (!WriteFile(stream->fhandle, (LPVOID)ptr, (DWORD)size * n,
	               &nwrote, NULL))
	{
		MCS_seterrno(GetLastError());
		return IO_ERROR;
	}
	if (nwrote != size * n)
		return IO_ERROR;
	return IO_NORMAL;
}

bool MCS_isfake(IO_handle stream)
{
	return (stream -> flags & IO_FAKEWRITE) != 0;
}

uint4 MCS_faketell(IO_handle stream)
{
	return stream -> len;
}

void MCS_fakewriteat(IO_handle stream, uint4 p_pos, const void *p_buffer, uint4 p_size)
{
	memcpy(stream -> buffer + p_pos, p_buffer, p_size);
}

// MW-2005-02-22: Make these global for opensslsocket.cpp
static Boolean wsainited = False;
HWND sockethwnd;
HANDLE g_socket_wakeup;

Boolean wsainit()
{
	if (!wsainited)
	{
		WORD request = MAKEWORD(1,1);
		WSADATA wsaData;
		if (WSAStartup(request, (LPWSADATA)&wsaData))
			MCresult->sets("can't find a usable winsock.dll");
		else
		{
			wsainited = True;

			// OK-2009-02-24: [[Bug 7628]]
			MCresult -> sets("");
			if (!MCnoui)
				sockethwnd = CreateWindowA(MC_WIN_CLASS_NAME, "MCsocket", WS_POPUP, 0, 0,
				                          8, 8, NULL, NULL, MChInst, NULL);
			else
				g_socket_wakeup = CreateEvent(NULL, FALSE, FALSE, NULL);
		}
	}
	MCS_seterrno(0);
	return wsainited;
}



uint4 MCS_getpid()
{
	return _getpid();
}

const char *MCS_getaddress()
{
	static char *buffer;
	if (!wsainit())
		return "unknown";
	if (buffer == NULL)
		buffer = new char[MAXHOSTNAMELEN + strlen(MCcmd) + 2];
	gethostname(buffer, MAXHOSTNAMELEN);
	strcat(buffer, ":");
	strcat(buffer, MCcmd);
	return buffer;
}

const char *MCS_getmachine()
{
	return "x86";
}

const char *MCS_getprocessor()
{
	return "x86";
}

real8 MCS_getfreediskspace(void)
{
	DWORD sc, bs, fc, tc;
	GetDiskFreeSpace(NULL, &sc, &bs, &fc, &tc);
	return ((real8)bs * (real8)sc * (real8)fc);
}

const char *MCS_getsystemversion()
{
	static Meta::static_ptr_t<char> buffer;
	if (buffer == NULL)
		buffer = new char[9 + 2 * I4L];
	sprintf(buffer, "NT %d.%d", (MCmajorosversion >> 8) & 0xFF, MCmajorosversion & 0xFF);
	return buffer;
}



void MCS_loadfile(MCExecPoint &ep, Boolean binary)
{
	if (!MCSecureModeCanAccessDisk())
	{
		ep.clear();
		MCresult->sets("can't open file");
		return;
	}
	char *tpath = ep.getsvalue().clone();
	char *newpath = MCS_resolvepath(tpath);
	ep.clear();
	delete tpath;
	HANDLE hf = CreateFileA(newpath, GENERIC_READ, FILE_SHARE_READ, NULL,
	                       OPEN_EXISTING, FILE_ATTRIBUTE_NORMAL, NULL);
	delete newpath;
	if (hf == INVALID_HANDLE_VALUE)
	{
		MCS_seterrno(GetLastError());
		MCresult->sets("can't open file");
	}
	else
	{
		DWORD fsize;
		DWORD nread = 0;
		if ((fsize = GetFileSize(hf, NULL)) == 0xFFFFFFFF
		        || ep.getbuffer(fsize) == NULL
		        || !ReadFile(hf, ep.getbuffer(fsize), fsize, &nread, NULL)
		        || nread != fsize)
		{
			ep.clear();
			MCS_seterrno(GetLastError());
			MCresult->sets("error reading file");
		}
		else
		{
			ep.setlength(fsize);
			if (!binary)
				ep.texttobinary();
			MCresult->clear(False);
		}
		CloseHandle(hf);
	}
}

void MCS_loadresfile(MCExecPoint &ep)
{
	ep.clear();
	MCresult->sets("not supported");
}

void MCS_savefile(const MCString &fname, MCExecPoint &data, Boolean binary)
{
	if (!MCSecureModeCanAccessDisk())
	{
		MCresult->sets("can't open file");
		return;
	}

	char *tpath = fname.clone();
	char *newpath = MCS_resolvepath(tpath);
	delete tpath;
	HANDLE hf = CreateFileA(newpath, GENERIC_WRITE, FILE_SHARE_WRITE, NULL,
	                       OPEN_ALWAYS, FILE_ATTRIBUTE_NORMAL, NULL);
	delete newpath;
	if (hf == INVALID_HANDLE_VALUE)
	{
		MCS_seterrno(GetLastError());
		MCresult->sets("can't open file");
	}
	else
	{
		if (!binary)
			data.binarytotext();
		DWORD nwrote;
		if (!WriteFile(hf, data.getsvalue().getstring(),
		               data.getsvalue().getlength(), &nwrote, NULL)
		        || nwrote != (DWORD)data.getsvalue().getlength())
		{
			MCS_seterrno(GetLastError());
			MCresult->sets("error writing file");
		}
		else
		{
			SetEndOfFile(hf);
			MCresult->clear(False);
		}
		CloseHandle(hf);
	}
}

void MCS_saveresfile(const MCString &s, const MCString data)
{
	MCresult->sets("not supported");
}

Boolean MCS_poll(real8 delay, int fd)
{
	extern HANDLE g_notify_wakeup;
	HANDLE t_handles[2];
	t_handles[0] = g_notify_wakeup;
	t_handles[1] = g_socket_wakeup;

	int t_num_handles = 2;
	if (t_handles[1] == NULL)
		t_num_handles = 1;

	MsgWaitForMultipleObjects(t_num_handles, t_handles, FALSE, delay * 1000.0, 0);

	Boolean handled = False;
	int4 n;
	uint2 i;
	fd_set rmaskfd, wmaskfd, emaskfd;
	FD_ZERO(&rmaskfd);
	FD_ZERO(&wmaskfd);
	FD_ZERO(&emaskfd);
	uint4 maxfd = 0;
	if (!MCnoui)
	{
		FD_SET(fd, &rmaskfd);
		maxfd = fd;
	}
	for (i = 0 ; i < MCnsockets ; i++)
	{
		if (MCsockets[i]->doread)
		{
			MCsockets[i]->readsome();
			i = 0;
		}
	}
	for (i = 0 ; i < MCnsockets ; i++)
	{
		if (MCsockets[i]->connected && !MCsockets[i]->closing
		        && !MCsockets[i]->shared || MCsockets[i]->accepting)
			FD_SET(MCsockets[i]->fd, &rmaskfd);
		if (!MCsockets[i]->connected || MCsockets[i]->wevents != NULL)
			FD_SET(MCsockets[i]->fd, &wmaskfd);
		FD_SET(MCsockets[i]->fd, &emaskfd);
		if (MCsockets[i]->fd > maxfd)
			maxfd = MCsockets[i]->fd;
		if (MCsockets[i]->added)
		{
			delay = 0.0;
			MCsockets[i]->added = False;
			handled = True;
		}
	}
	struct timeval timeoutval = {0, 0};
	n = select(maxfd + 1, &rmaskfd, &wmaskfd, &emaskfd, &timeoutval);
	if (n <= 0)
		return handled;
	for (i = 0 ; i < MCnsockets ; i++)
	{
		if (FD_ISSET(MCsockets[i]->fd, &emaskfd))
		{
			if (!MCsockets[i]->waiting)
			{
				MCsockets[i]->error = strclone("select error");
				MCsockets[i]->doclose();
			}
		}
		else
		{
			if (FD_ISSET(MCsockets[i]->fd, &wmaskfd))
				MCsockets[i]->writesome();
			if (FD_ISSET(MCsockets[i]->fd, &rmaskfd) && !MCsockets[i]->shared)
				MCsockets[i]->readsome();
		}
	}
	return n != 0;
}



//FILE and APPLEEVENT
void MCS_send(const MCString &message, const char *program,
              const char *eventtype, Boolean reply)
{
	MCresult->sets("not supported");
}

void MCS_reply(const MCString &message, const char *keyword, Boolean error)
{
	MCresult->sets("not supported");
}

char *MCS_request_ae(const MCString &message, uint2 ae)
{
	MCresult->sets("not supported");
	return NULL;
}

char *MCS_request_program(const MCString &message, const char *program)
{
	MCresult->sets("not supported");
	return NULL;
}

void MCS_copyresourcefork(const char *source, const char *dest)
{}

void MCS_copyresource(const char *source, const char *dest,
                      const char *type, const char *name,
                      const char *newid)
{
	MCresult->sets("not supported");
}

void MCS_deleteresource(const char *source, const char *type,
                        const char *name)
{
	MCresult->sets("not supported");
}

void MCS_getresource(const char *source, const char *type,
                     const char *name, MCExecPoint &ep)
{
	ep.clear();
	MCresult->sets("not supported");
}

char *MCS_getresources(const char *source, const char *type)
{
	MCresult->sets("not supported");
	return NULL;
}

void MCS_setresource(const char *source, const char *type,
                     const char *name, const char *id, const char *flags,
                     const MCString &s)
{
	MCresult->sets("not supported");
}

typedef struct
{
	const char *token;
	uint4 winfolder;
}
sysfolders;

// need to add at least a temp folder and the system folder here
static sysfolders sysfolderlist[] = {
                                        {"desktop", CSIDL_DESKTOP},
                                        {"fonts", CSIDL_FONTS},
                                        {"documents", CSIDL_PERSONAL},
                                        {"start", CSIDL_STARTMENU},
										{"home", CSIDL_PROFILE}, //TS-2007-08-20 Added so that "home" gives something useful across all platforms
										// MW-2012-10-08: [[ Bug 10277 ]] Maps to roming appdata folder.
										{"support", CSIDL_APPDATA},
                                    };



// OK-2009-01-28: [[Bug 7452]] - SpecialFolderPath not working with redirected My Documents folder on Windows.
void MCS_getlongfilepath(MCExecPoint ep, char *&r_long_path, uint4 &r_length)
{
	// Clone the original exec point so that MCS_longfilepath doesn't overwrite it
	MCExecPoint *ep2;
	ep2 = new MCExecPoint(ep);

	// Attempt to expand the path
	MCS_longfilepath(*ep2);
	
	// If the path conversion was not succesful, and ep2 was cleared, then
	// we revert back to using the original ep.
	MCExecPoint *ep3;
	if (ep2 -> getsvalue() . getlength() == 0)
		ep3 = &ep;
	else
		ep3 = ep2;

	char *t_long_path;
	t_long_path = (char *)malloc(ep3 -> getsvalue() . getlength() + 1);
	memcpy(t_long_path, ep3 -> getsvalue() . getstring(), ep3 -> getsvalue() . getlength());
	t_long_path[ep3 -> getsvalue() . getlength()] = '\0';

	r_long_path = t_long_path;
	r_length = ep3 -> getsvalue() . getlength();

	delete ep2;
}


void MCS_getspecialfolder(MCExecPoint &ep)
{
	Boolean wasfound = False;
	uint4 specialfolder = 0;
	if (ep.getsvalue() == "temporary")
	{
		if (GetTempPathA(PATH_MAX, ep.getbuffer(PATH_MAX)))
		{
			char *sptr = strrchr(ep.getbuffer(0), '\\');
			if (sptr != NULL)
				*sptr = '\0';

			wasfound = True;
		}
	}
	else
		if (ep.getsvalue() == "system")
		{
			if (GetWindowsDirectoryA(ep.getbuffer(PATH_MAX), PATH_MAX))
				wasfound = True;
		}
		// SN-2014-07-30: [[ Bug 13026 ]] specialFolderPath("engine") added for Windows
		else if (ep.getsvalue() == "engine")
		{
            extern char *MCcmd;
            uindex_t t_length = strrchr(MCcmd, '/') - MCcmd;
			char *t_folder_path;
			t_folder_path = strdup(MCcmd);
			t_folder_path[t_length] = '\0';
            ep.setbuffer(t_folder_path, t_length);
			// We expect the buffer to be a native path
			MCU_path2std(ep.getbuffer(0));
            wasfound = true;
		}
		else
		{
			if (ep.ton() == ES_NORMAL)
			{
				specialfolder = ep.getuint4();
				wasfound = True;
			}
			else
			{
				uint1 i;
				for (i = 0 ; i < ELEMENTS(sysfolderlist) ; i++)
					if (ep.getsvalue() == sysfolderlist[i].token)
					{
						specialfolder = sysfolderlist[i].winfolder;
						wasfound = True;
						break;
					}
			}
			if (wasfound)
			{
				LPITEMIDLIST lpiil;
				LPMALLOC lpm;
				SHGetMalloc(&lpm);
				wasfound = False;
				if (SHGetSpecialFolderLocation(HWND_DESKTOP, specialfolder,
				                               &lpiil) == 0
				        && SHGetPathFromIDListA(lpiil, ep.getbuffer(PATH_MAX)))
					wasfound = True;
				lpm->Free(lpiil);
				lpm->Release();
			}
		}
	if (wasfound)
	{
		// TS-2008-06-16: [[ Bug 6403 ]] - specialFolderPath() returns 8.3 paths
		// First we need to swap to standard path seperator
		MCU_path2std(ep.getbuffer(0));
		// Next copy ep.buffer into ep.svalue
		ep.setsvalue(ep.getbuffer(0));

		// OK-2009-01-28: [[Bug 7452]]
		// And call the function to expand the path - if cannot convert to a longfile path,
		// we should return what we already had!
		char *t_long_path;
		uint4 t_path_length;
		MCS_getlongfilepath(ep, t_long_path, t_path_length);

		// MW-2010-10-22: [[ Bug 7988 ]] Make sure the result is empty regardless of outcome of prevous call.
		MCresult -> clear();
		
		char *t_old_buffer;
		t_old_buffer = ep . getbuffer(0);
		ep . clear();
		delete t_old_buffer;

		ep . setbuffer(t_long_path, t_path_length);
		ep.setstrlen();
	}
	else
	{
		ep.clear();
		MCresult->sets("folder not found");
	}
}

void MCS_shortfilepath(MCExecPoint &ep)
{
	char *tpath = ep.getsvalue().clone();
	char *newpath = MCS_resolvepath(tpath);
	delete tpath;
	if (!GetShortPathNameA(newpath, ep.getbuffer(PATH_MAX), PATH_MAX))
	{
		MCresult->sets("can't get");
		MCS_seterrno(GetLastError());
		ep.clear();
	}
	else
	{
		MCU_path2std(ep.getbuffer(0));
		ep.setstrlen();
	}
	delete newpath;
}

#define PATH_DELIMITER '\\'


void MCS_longfilepath(MCExecPoint &ep)
{
	char *tpath = ep.getsvalue().clone();
	char *shortpath = MCS_resolvepath(tpath);
	delete tpath;
	char *longpath = ep.getbuffer(PATH_MAX);
	char *p, *pStart;
	char buff[PATH_MAX];
	WIN32_FIND_DATAA wfd;
	HANDLE handle;
	int i;

	// Keep strings null-terminated
	*buff = '\0';
	*longpath = '\0';
	//
	p = shortpath;
	while (p != NULL)
	{
		// Find next
		p = strchr(pStart = p, PATH_DELIMITER);
		// See if a token was found
		if (p != pStart)
		{
			i = strlen(buff);
			// Append token to temp buffer
			if (p == NULL)
			{
				strcpy(buff + i, pStart);
			}
			else
			{
				*p = '\0';
				strcpy(buff + i, pStart);
				*p = PATH_DELIMITER;
			}
			// Copy token unmodified if drive specifier
			if (strchr(buff + i, ':') != NULL)
				strcat(longpath, buff + i);
			else
			{
				// Convert token to long name
				handle = FindFirstFileA(buff, &wfd);
				if (handle == INVALID_HANDLE_VALUE)
				{
					MCresult->sets("can't get");
					MCS_seterrno(GetLastError());
					ep.clear();
					delete shortpath;
					return;
				}
				strcat(longpath, wfd.cFileName);
				FindClose(handle);
			}
		}
		// Copy terminator
		if (p != NULL)
		{
			buff[i = strlen(buff)] = *p;
			buff[i + 1] = '\0';
			longpath[i = strlen(longpath)] = *p;
			longpath[i + 1] = '\0';
		}
		// Bump pointer
		if (p)
			p++;
	}
	MCU_path2std(ep.getbuffer(0));
	ep.setstrlen();
	delete shortpath;
}

Boolean MCS_createalias(char *srcpath, char *dstpath)
{
	HRESULT err;
	char *source = MCS_resolvepath(srcpath);
	char *dest = MCS_resolvepath(dstpath);
	IShellLinkA *ISHLNKvar1;
	err = CoCreateInstance(CLSID_ShellLink, NULL,
	                       CLSCTX_INPROC_SERVER, IID_IShellLinkA,
	                       (void **)&ISHLNKvar1);
	if (SUCCEEDED(err))
	{
		IPersistFile *IPFILEvar1;
		if (source[1] != ':' && source[0] != '/')
		{
			char *tpath = MCS_getcurdir(); //prepend the current dir
			strcat(tpath, "/");
			strcat(tpath, source);
			delete source;
			MCU_path2native(tpath);
			source = tpath;
		}
		ISHLNKvar1->SetPath(source);
		char *buffer = strrchr( source, '\\' );
		if (buffer != NULL)
		{
			*(buffer+1) = '\0';
			ISHLNKvar1->SetWorkingDirectory(source);
		}
		err = ISHLNKvar1->QueryInterface(IID_IPersistFile, (void **)&IPFILEvar1);
		if (SUCCEEDED(err))
		{
			WORD DWbuffer[PATH_MAX];
			MultiByteToWideChar(CP_ACP, 0, dest, -1,
			                    (LPWSTR)DWbuffer, PATH_MAX);
			err = IPFILEvar1->Save((LPCOLESTR)DWbuffer, TRUE);
			IPFILEvar1->Release();
		}
		ISHLNKvar1->Release();
	}
	delete source;
	delete dest;
	return SUCCEEDED(err);
}

void MCS_resolvealias(MCExecPoint &ep)
{
	char *tpath = ep.getsvalue().clone();
	char *source = MCS_resolvepath(tpath);
	delete tpath;
	char *dest = ep.getbuffer(PATH_MAX);
	HRESULT hres;
	IShellLinkA* psl;
	char szGotPath[PATH_MAX];
	WIN32_FIND_DATA wfd;
	*dest = 0;
	hres = CoCreateInstance(CLSID_ShellLink, NULL, CLSCTX_INPROC_SERVER,
	                        IID_IShellLinkA, (LPVOID *) &psl);
	if (SUCCEEDED(hres))
	{
		IPersistFile* ppf;
		hres = psl->QueryInterface(IID_IPersistFile, (void **)&ppf);
		if (SUCCEEDED(hres))
		{
			WORD wsz[PATH_MAX];
			MultiByteToWideChar(CP_ACP, 0, source, -1, (LPWSTR)wsz, PATH_MAX);
			hres = ppf->Load((LPCOLESTR)wsz, STGM_READ);
			if (SUCCEEDED(hres))
			{
				hres = psl->Resolve(HWND_DESKTOP, SLR_ANY_MATCH|SLR_NO_UI|SLR_UPDATE);
				if (SUCCEEDED(hres))
				{
					hres = psl->GetPath(szGotPath, PATH_MAX, (WIN32_FIND_DATAA *)&wfd,
					                    SLGP_SHORTPATH);
					lstrcpyA(dest, szGotPath);
				}
			}
			ppf->Release();
		}
		psl->Release();
	}
	delete source;
	if (SUCCEEDED(hres))
	{
		MCU_path2std(ep.getbuffer(0));
		ep.setstrlen();
	}
	else
	{
		MCresult->sets("can't get");
		MCS_seterrno(GetLastError());
		ep.clear();
	}
}

void MCS_doalternatelanguage(MCString &s, const char *langname)
{
	MCScriptEnvironment *t_environment;
	t_environment = MCscreen -> createscriptenvironment(langname);
	if (t_environment == NULL)
		MCresult -> sets("alternate language not found");
	else
	{
		MCExecPoint ep(NULL, NULL, NULL);
		ep . setsvalue(s);
		ep . nativetoutf8();
		
		char *t_result;
		t_result = t_environment -> Run(ep . getcstring());
		t_environment -> Release();

		if (t_result != NULL)
		{
			ep . setsvalue(t_result);
			ep . utf8tonative();
			MCresult -> copysvalue(ep . getsvalue());
		}
		else
			MCresult -> sets("execution error");
	}
}

#define DEFINE_GUID_(name, l, w1, w2, b1, b2, b3, b4, b5, b6, b7, b8) \
        EXTERN_C const GUID DECLSPEC_SELECTANY name \
                = { l, w1, w2, { b1, b2,  b3,  b4,  b5,  b6,  b7,  b8 } }
// {F0B7A1A2-9847-11cf-8F20-00805F2CD064}
DEFINE_GUID_(CATID_ActiveScriptParse, 0xf0b7a1a2, 0x9847, 0x11cf, 0x8f, 0x20, 0x00, 0x80, 0x5f, 0x2c, 0xd0, 0x64);

void MCS_alternatelanguages(MCExecPoint &ep)
{
	ep.clear();

	HRESULT t_result;
	t_result = S_OK;

	ICatInformation *t_cat_info;
	t_cat_info = NULL;
	if (t_result == S_OK)
		t_result = CoCreateInstance(CLSID_StdComponentCategoriesMgr, NULL, CLSCTX_INPROC_SERVER, IID_ICatInformation, (void **)&t_cat_info);
	
	IEnumCLSID *t_cls_enum;
	t_cls_enum = NULL;
	if (t_result == S_OK)
		t_result = t_cat_info -> EnumClassesOfCategories(1, &CATID_ActiveScriptParse, (ULONG)-1, NULL, &t_cls_enum);

	if (t_result == S_OK)
	{
		GUID t_cls_uuid;
		unsigned int t_index;
		t_index = 0;

		while(t_cls_enum -> Next(1, &t_cls_uuid, NULL) == S_OK)
		{
			LPOLESTR t_prog_id;
			if (ProgIDFromCLSID(t_cls_uuid, &t_prog_id) == S_OK)
			{
				MCExecPoint t_unicode_ep(NULL, NULL, NULL);
				t_unicode_ep . setsvalue(MCString((char *)t_prog_id, wcslen(t_prog_id) * 2));
				t_unicode_ep . utf16tonative();
				ep . concatmcstring(t_unicode_ep . getsvalue(), EC_RETURN, t_index == 0);
				t_index += 1;

				CoTaskMemFree(t_prog_id);
			}
		}
	}

	if (t_cls_enum != NULL)
		t_cls_enum -> Release();

	if (t_cat_info != NULL)
		t_cat_info -> Release();
}

struct  LangID2Charset
{
	Lang_charset charset;
	LANGID langid;
};

static LangID2Charset langidtocharsets[] = {
            { LCH_ENGLISH, MAKELANGID(LANG_ENGLISH, SUBLANG_DEFAULT) },
            { LCH_ROMAN, MAKELANGID(LANG_ENGLISH, SUBLANG_DEFAULT)},
            { LCH_JAPANESE, MAKELANGID(LANG_JAPANESE, SUBLANG_DEFAULT) },
            { LCH_CHINESE, MAKELANGID(LANG_CHINESE, SUBLANG_CHINESE_TRADITIONAL) },
            { LCH_ARABIC, MAKELANGID(LANG_ARABIC, SUBLANG_DEFAULT) },
            { LCH_RUSSIAN, MAKELANGID(LANG_RUSSIAN, SUBLANG_DEFAULT) },
            { LCH_TURKISH, MAKELANGID(LANG_TURKISH, SUBLANG_DEFAULT) },
            { LCH_BULGARIAN, MAKELANGID(LANG_BULGARIAN, SUBLANG_DEFAULT) },
            { LCH_POLISH, MAKELANGID(LANG_POLISH, SUBLANG_DEFAULT) },
            { LCH_UKRAINIAN, MAKELANGID(LANG_UKRAINIAN, SUBLANG_DEFAULT) },
            { LCH_HEBREW, MAKELANGID(LANG_HEBREW, SUBLANG_DEFAULT)},
            { LCH_GREEK, MAKELANGID(LANG_GREEK, SUBLANG_DEFAULT) },
            { LCH_KOREAN, MAKELANGID(LANG_KOREAN, SUBLANG_DEFAULT) },
            { LCH_THAI,	MAKELANGID(LANG_THAI, SUBLANG_DEFAULT) },
            { LCH_SIMPLE_CHINESE, MAKELANGID(LANG_CHINESE, SUBLANG_CHINESE_SIMPLIFIED)},
            { LCH_UNICODE, MAKELANGID(LANG_NEUTRAL, SUBLANG_DEFAULT)}
        };

uint1 MCS_langidtocharset(uint2 langid)
{
	uint2 i;
	for (i = 0; i < ELEMENTS(langidtocharsets); i++)
		if (langidtocharsets[i].langid == langid)
			return langidtocharsets[i].charset;
	return 0;
}

uint2 MCS_charsettolangid(uint1 charset)
{
	uint2 i;
	for (i = 0; i < ELEMENTS(langidtocharsets); i++)
		if (langidtocharsets[i].charset == charset)
			return langidtocharsets[i].langid;
	return 0;
}

void MCS_multibytetounicode(const char *s, uint4 len, char *d,
                            uint4 destbufferlength, uint4 &destlen,
                            uint1 charset)
{
	char szLocaleData[6];
	uint2 codepage = 0;
	GetLocaleInfoA(MAKELCID(MCS_charsettolangid(charset), SORT_DEFAULT) ,
	               LOCALE_IDEFAULTANSICODEPAGE, szLocaleData, 6);
	codepage = (uint2)strtoul(szLocaleData, NULL, 10);
	uint4 dsize = MultiByteToWideChar( codepage, 0, s, len, (LPWSTR)d,
	                                   destbufferlength >> 1);
	destlen = dsize << 1;
}

void MCS_unicodetomultibyte(const char *s, uint4 len, char *d,
                            uint4 destbufferlength, uint4 &destlen,
                            uint1 charset)
{
	char szLocaleData[6];
	uint2 codepage = 0;
	GetLocaleInfoA(MAKELCID(MCS_charsettolangid(charset), SORT_DEFAULT)
	               , LOCALE_IDEFAULTANSICODEPAGE, szLocaleData, 6);
	codepage = (uint2)strtoul(szLocaleData, NULL, 10);
	uint4 dsize = WideCharToMultiByte( codepage, 0, (LPCWSTR)s, len >> 1,
	                                   d, destbufferlength, NULL, NULL);
	destlen = dsize;
}

Boolean MCS_isleadbyte(uint1 charset, char *s)
{
	if (!charset)
		return False;
	char szLocaleData[6];
	GetLocaleInfoA(MAKELCID(MCS_charsettolangid(charset), SORT_DEFAULT),
	               LOCALE_IDEFAULTANSICODEPAGE, szLocaleData, 6);
	uint2 codepage = (uint2)strtoul(szLocaleData, NULL, 10);
	return IsDBCSLeadByteEx(codepage, *s);
}

static void MCS_do_launch(char *p_document)
{
	// MW-2011-02-01: [[ Bug 9332 ]] Adjust the 'show' hint to normal to see if that makes
	//   things always appear on top...
	int t_result;
	t_result = (int)ShellExecuteA(NULL, "open", p_document, NULL, NULL, SW_SHOWNORMAL);

	if (t_result < 32)
	{
		switch(t_result)
		{
		case ERROR_BAD_FORMAT:
		case SE_ERR_ACCESSDENIED:
		case SE_ERR_FNF:
		case SE_ERR_PNF:
		case SE_ERR_SHARE:
		case SE_ERR_DLLNOTFOUND:
			MCresult -> sets("can't open file");
		break;

		case SE_ERR_ASSOCINCOMPLETE:
		case SE_ERR_NOASSOC:
			MCresult -> sets("no association");
		break;

		case SE_ERR_DDEBUSY:
		case SE_ERR_DDEFAIL:
		case SE_ERR_DDETIMEOUT:
			MCresult -> sets("request failed");
		break;

		case 0:
		case SE_ERR_OOM:
			MCresult -> sets("no memory");
		break;
		}
	}
	else
		MCresult -> clear();
}

void MCS_launch_document(char *p_document)
{
	char *t_native_document;

	t_native_document = MCS_resolvepath(p_document);
	delete p_document;

	// MW-2007-12-13: [[ Bug 5680 ]] Might help if we actually passed the correct
	//   pointer to do_launch!
	MCS_do_launch(t_native_document);

	delete t_native_document;
}

void MCS_launch_url(char *p_document)
{
	MCS_do_launch(p_document);
	
	// MW-2007-12-13: <p_document> is owned by the callee
	delete p_document;
}

MCSysModuleHandle MCS_loadmodule(const char *p_filename)
{
	char *t_native_filename;
	t_native_filename = MCS_resolvepath(p_filename);
	if (t_native_filename == NULL)
		return NULL;

	// MW-2011-02-28: [[ Bug 9410 ]] Use the Ex form of LoadLibrary and ask it to try
	//   to resolve dependent DLLs from the folder containing the DLL first.
	HMODULE t_handle;
	t_handle = LoadLibraryExA(t_native_filename, NULL, LOAD_WITH_ALTERED_SEARCH_PATH);
	if (t_handle == NULL)
	{
		delete t_native_filename;
		return NULL;
	}

	delete t_native_filename;

	return (MCSysModuleHandle)t_handle;
}

void MCS_unloadmodule(MCSysModuleHandle p_module)
{
	FreeLibrary((HMODULE)p_module);
}

void *MCS_resolvemodulesymbol(MCSysModuleHandle p_module, const char *p_symbol)
{
	return GetProcAddress((HMODULE)p_module, p_symbol);
}

bool MCS_processtypeisforeground(void)
{
	return true;
}

bool MCS_changeprocesstype(bool to_foreground)
{
	if (!to_foreground)
		return false;
	return true;
}

bool MCS_isatty(int fd)
{
	return _isatty(fd) != 0;
}

bool MCS_isnan(double v)
{
	return _isnan(v) != 0;
}

uint32_t MCS_getsyserror(void)
{
	return GetLastError();
}

bool MCS_mcisendstring(const char *p_command, char p_buffer[256])
{
	DWORD t_error_code;
	t_error_code = mciSendStringA(p_command, p_buffer, 255, NULL);
	if (t_error_code == 0)
		return true;

	if (!mciGetErrorStringA(t_error_code, p_buffer, 255))
		sprintf(p_buffer, "Error %d", t_error_code);

	return false;
}

void MCS_system_alert(const char *p_title, const char *p_message)
{
	MessageBoxA(NULL, p_message, p_title, MB_OK | MB_ICONSTOP);
}

bool MCS_generate_uuid(char p_buffer[128])
{
	GUID t_guid;
	if (CoCreateGuid(&t_guid) == S_OK)
	{
		unsigned char __RPC_FAR *t_guid_string;
		if (UuidToStringA(&t_guid, &t_guid_string) == RPC_S_OK)
		{
			strcpy(p_buffer, (char *)t_guid_string);
			RpcStringFreeA(&t_guid_string);
		}

		return true;
	}

	return false;
}

////////////////////////////////////////////////////////////////////////////////

static bool read_blob_from_pipe(HANDLE p_pipe, void*& r_data, uint32_t& r_data_length)
{
	uint32_t t_amount;
	DWORD t_read;
	if (!ReadFile(p_pipe, &t_amount, sizeof(uint32_t), &t_read, NULL) ||
		t_read != sizeof(uint32_t))
		return false;

	void *t_buffer;
	t_buffer = malloc(t_amount);
	if (t_buffer == nil)
		return false;

	if (!ReadFile(p_pipe, t_buffer, t_amount, &t_read, NULL) ||
		t_read != t_amount)
		return false;

	r_data = t_buffer;
	r_data_length = t_amount;

	return true;
}

static bool write_blob_to_pipe(HANDLE p_pipe, uint32_t p_count, void *p_data)
{
	DWORD t_written;
	if (!WriteFile(p_pipe, &p_count, sizeof(p_count), &t_written, NULL) ||
		t_written != 4)
		return false;
	if (!WriteFile(p_pipe, p_data, p_count, &t_written, NULL) ||
		t_written != p_count)
		return false;
	return true;
}

// MW-2010-05-11: This call is only present on Vista and above, which is the place we
//   need it - so weakly bind.
typedef DWORD (APIENTRY *GetProcessIdOfThreadPtr)(HANDLE thread);
static DWORD DoGetProcessIdOfThread(HANDLE p_thread)
{
	// We can safely assume that the kernel dll is loaded!
	HMODULE t_module;
	t_module = GetModuleHandleA("Kernel32.dll");
	if (t_module == NULL)
		return -1;

	// Resolve the symbol
	void *t_ptr;
	t_ptr = GetProcAddress(t_module, "GetProcessIdOfThread");
	if (t_ptr == NULL)
		return -1;

	// Call it
	return ((GetProcessIdOfThreadPtr)t_ptr)(p_thread);
}

////////////////////////////////////////////////////////////////////////////////

// MW-2010-05-09: Updated to add 'elevated' parameter for executing binaries
//   at increased privilege level.
void MCS_startprocess(char *name, char *doc, Open_mode mode, Boolean elevated)
{
	Boolean reading = mode == OM_READ || mode == OM_UPDATE;
	Boolean writing = mode == OM_APPEND || mode == OM_WRITE || mode == OM_UPDATE;
	MCU_realloc((char **)&MCprocesses, MCnprocesses, MCnprocesses + 1,
	            sizeof(Streamnode));
	MCprocesses[MCnprocesses].name = name;
	MCprocesses[MCnprocesses].mode = mode;
	MCprocesses[MCnprocesses].ihandle = NULL;
	MCprocesses[MCnprocesses].ohandle = NULL;
	MCprocesses[MCnprocesses].phandle = NULL; //process handle
	MCprocesses[MCnprocesses].thandle = NULL; //child thread handle

	SECURITY_ATTRIBUTES saAttr;
	saAttr.nLength = sizeof(SECURITY_ATTRIBUTES);
	saAttr.bInheritHandle = TRUE;
	saAttr.lpSecurityDescriptor = NULL;

	Boolean created = True;
	HANDLE t_process_handle = NULL;
	DWORD t_process_id = 0;
	HANDLE hChildStdinWr = NULL;
	HANDLE hChildStdoutRd = NULL;
	const char *t_error;
	t_error = nil;
	if (created)
	{
		char *cmdline = name;
		if (doc != NULL && *doc != '\0')
		{
			cmdline = new char[strlen(name) + strlen(doc) + 4];
			sprintf(cmdline, "%s \"%s\"", name, doc);
		}
		
		// There's no such thing as Elevation before Vista (majorversion 6)
		if (!elevated || MCmajorosversion < 0x0600)
		{
			HANDLE hChildStdinRd = NULL;
			HANDLE hChildStdoutWr = NULL;
			HANDLE hChildStderrWr = NULL;
			if (!CreatePipe(&hChildStdoutRd, &hChildStdoutWr, &saAttr, 0)
					|| !CreatePipe(&hChildStdinRd, &hChildStdinWr, &saAttr, 0))
				created = False;
			else
			{
				// Make sure we turn off inheritence for the read side of stdout and write side of stdin
				SetHandleInformation(hChildStdoutRd, HANDLE_FLAG_INHERIT, 0);
				SetHandleInformation(hChildStdinWr, HANDLE_FLAG_INHERIT, 0);

				// Clone the write handle to be stderr too
				HANDLE phandle = GetCurrentProcess();
				DuplicateHandle(phandle, hChildStdoutWr, phandle, &hChildStderrWr, 0, TRUE, DUPLICATE_SAME_ACCESS);
			}

			if (created)
			{
				PROCESS_INFORMATION piProcInfo;
				STARTUPINFOA siStartInfo;
				memset(&siStartInfo, 0, sizeof(STARTUPINFOA));
				siStartInfo.cb = sizeof(STARTUPINFOA);
				siStartInfo.dwFlags = STARTF_USESTDHANDLES | STARTF_USESHOWWINDOW;
				if (MChidewindows)
					siStartInfo.wShowWindow = SW_HIDE;
				else
					siStartInfo.wShowWindow = SW_SHOW;
				siStartInfo.hStdInput = hChildStdinRd;
				siStartInfo.hStdOutput = hChildStdoutWr;
				siStartInfo.hStdError = hChildStderrWr;
				if (CreateProcessA(NULL, cmdline, NULL, NULL, TRUE, CREATE_NEW_CONSOLE, NULL, NULL, &siStartInfo, &piProcInfo))
				{
					t_process_handle = piProcInfo . hProcess;
					t_process_id = piProcInfo . dwProcessId;
					CloseHandle(piProcInfo . hThread);
				}
				else
					created = False;
			}

			CloseHandle(hChildStdinRd);
			CloseHandle(hChildStdoutWr);
			CloseHandle(hChildStderrWr);
		}
		else
		{
			// Unfortunately, one cannot use any 'CreateProcess' type calls to
			// elevate a process - one must use ShellExecuteEx. This unfortunately
			// means we have no way of *directly* passing things like env vars and
			// std handles to it. Instead, we do the following:
			//   1) Launch ourselves with the parameter '-elevated-slave'
			//   2) Wait until either the target process vanishes, or we get
			//      a thread message posted to us with a pair of pipe handles.
			//   3) Write the command line and env strings to the pipe
			//   4) Wait for a further message with process handle and id
			//   5) Carry on with the handles we were given to start with
			// If the launched process vanished before (4) it is treated as failure.

			char t_parameters[64];
			sprintf(t_parameters, "-elevated-slave%08x", GetCurrentThreadId());

			SHELLEXECUTEINFOA t_info;
			memset(&t_info, 0, sizeof(SHELLEXECUTEINFO));
			t_info . cbSize = sizeof(SHELLEXECUTEINFO);
			t_info . fMask = SEE_MASK_NOCLOSEPROCESS | SEE_MASK_FLAG_NO_UI | SEE_MASK_NO_CONSOLE ;
			t_info . hwnd = (HWND)MCdefaultstackptr -> getrealwindow();
			t_info . lpVerb = "runas";
			t_info . lpFile = MCcmd;
			t_info . lpParameters = t_parameters;
			t_info . nShow = SW_HIDE;
			if (ShellExecuteExA(&t_info) && (uintptr_t)t_info . hInstApp > 32)
			{
				MSG t_msg;
				t_msg . message = WM_QUIT;
				while(!PeekMessageA(&t_msg, (HWND)-1, WM_USER + 10, WM_USER + 10, PM_REMOVE))
					if (MsgWaitForMultipleObjects(1, &t_info . hProcess, FALSE, INFINITE, QS_POSTMESSAGE) == WAIT_OBJECT_0)
					{
						created = False;
						break;
					}

				if (created && t_msg . message == WM_USER + 10)
				{
					HANDLE t_output_pipe, t_input_pipe;
					t_input_pipe = (HANDLE)t_msg . wParam;
					t_output_pipe = (HANDLE)t_msg . lParam;

					// Get the environment strings to send across
					char *t_env_strings;
					uint32_t t_env_length;
#undef GetEnvironmentStrings
					t_env_strings = GetEnvironmentStrings();
					if (t_env_strings != nil)
					{
						t_env_length = 0;
						while(t_env_strings[t_env_length] != '\0' || t_env_strings[t_env_length + 1] != '\0')
							t_env_length += 1;
						t_env_length += 2;
					}

					// Write out the cmd line and env strings
					if (write_blob_to_pipe(t_output_pipe, strlen(cmdline) + 1, cmdline) &&
						write_blob_to_pipe(t_output_pipe, t_env_length, t_env_strings))
					{
						// Now we should have a process id and handle waiting for us.
						MSG t_msg;
						t_msg . message = WM_QUIT;
						while(!PeekMessageA(&t_msg, (HWND)-1, WM_USER + 10, WM_USER + 10, PM_REMOVE))
							if (MsgWaitForMultipleObjects(1, &t_info . hProcess, FALSE, INFINITE, QS_POSTMESSAGE) == WAIT_OBJECT_0)
							{
								created = False;
								break;
							}

						if (created && t_msg . message == WM_USER + 10 && t_msg . lParam != NULL)
						{
							t_process_id = (DWORD)t_msg . wParam;
							t_process_handle = (HANDLE)t_msg . lParam;
						}
						else
							created = False;
					}
					else
						created = False;

					FreeEnvironmentStringsA(t_env_strings);

					hChildStdinWr = t_output_pipe;
					hChildStdoutRd = t_input_pipe;
				}
				else
					created = False;

				CloseHandle(t_info . hProcess);
			}
			else
			{
				if ((uintptr_t)t_info . hInstApp == SE_ERR_ACCESSDENIED)
					t_error = "access denied";
				created = False;
			}
		}

		if (doc != NULL)
		{
			if (*doc != '\0')
				delete cmdline;
			delete doc;
		}
	}
	if (created)
	{
		if (writing)
		{
			MCprocesses[MCnprocesses].ohandle = new IO_header((MCWinSysHandle)hChildStdinWr, NULL, 0, 0);
			// MW-2012-09-10: [[ Bug 10230 ]] Make sure we mark this IO handle as a pipe.
			MCprocesses[MCnprocesses].ohandle -> is_pipe = true;
		}
		else
			CloseHandle(hChildStdinWr);
		if (reading)
		{
			MCprocesses[MCnprocesses].ihandle = new IO_header((MCWinSysHandle)hChildStdoutRd, NULL, 0, 0);
			// MW-2012-09-10: [[ Bug 10230 ]] Make sure we mark this IO handle as a pipe.
			MCprocesses[MCnprocesses].ihandle -> is_pipe = true;
		}
		else
			CloseHandle(hChildStdoutRd);
	}
	if (!created)
	{
		MCresult->sets(t_error == nil ? "not opened" : t_error);
		MCS_seterrno(GetLastError());
		CloseHandle(hChildStdinWr);
		CloseHandle(hChildStdoutRd);
	}
	else
	{
		MCresult->clear(False);
		MCprocesses[MCnprocesses].pid = t_process_id;
		MCprocesses[MCnprocesses++].phandle = (MCWinSysHandle)t_process_handle;
	}
}

// MW-2010-05-09: This is bootstrap 'main' that effectively implemented a CreateProcess
//   via 'ShellExecute' 'runas'.
int MCS_windows_elevation_bootstrap_main(HINSTANCE hInstance, HINSTANCE hPrevInstance, LPSTR lpCmdLine, int nCmdShow)
{
	bool t_success;
	t_success = true;

	// Fetch the thread id (present immediately after '-elevated-slave' as hex).
	uint32_t t_parent_thread_id;
	if (t_success)
	{
		char *t_end;
		t_parent_thread_id = strtoul(lpCmdLine + 15, &t_end, 16);
		if (t_end != lpCmdLine + strlen(lpCmdLine))
			t_success = false;
	}

	// Open the parent's thread
	HANDLE t_parent_thread;
	t_parent_thread = nil;
	if (t_success)
	{
		t_parent_thread = OpenThread(SYNCHRONIZE | THREAD_QUERY_INFORMATION, FALSE, t_parent_thread_id);
		if (t_parent_thread == nil)
			t_success = false;
	}

	// Open the parent's process
	HANDLE t_parent_process;
	t_parent_process = nil;
	if (t_success)
	{
		t_parent_process = OpenProcess(SYNCHRONIZE | PROCESS_DUP_HANDLE, FALSE, DoGetProcessIdOfThread(t_parent_thread));
		if (t_parent_process == nil)
			t_success = false;
	}

	// Create a pipe the write end of which we will give to the parent
	HANDLE t_fromparent_read, t_fromparent_write;
	HANDLE t_toparent_read, t_toparent_write;
	HANDLE t_toparent_write_dup;
	t_fromparent_read = t_fromparent_write = nil;
	t_toparent_read = t_toparent_write = nil;
	t_toparent_write_dup = nil;
	if (t_success)
	{
		SECURITY_ATTRIBUTES t_attr;
		t_attr . nLength = sizeof(SECURITY_ATTRIBUTES);
		t_attr . bInheritHandle = TRUE;
		t_attr . lpSecurityDescriptor = NULL;
		if (!CreatePipe(&t_fromparent_read, &t_fromparent_write, &t_attr, 0) ||
			!CreatePipe(&t_toparent_read, &t_toparent_write, &t_attr, 0) ||
			!DuplicateHandle(GetCurrentProcess(), t_toparent_write, GetCurrentProcess(), &t_toparent_write_dup, 0, TRUE, DUPLICATE_SAME_ACCESS))
			t_success = false;
	}

	// Make sure the ends we are duplicating are not inheritable
	if (t_success)
	{
		SetHandleInformation(t_fromparent_write, HANDLE_FLAG_INHERIT, 0);
		SetHandleInformation(t_toparent_read, HANDLE_FLAG_INHERIT, 0);
	}

	// Duplicate the appropriate ends into the parent
	HANDLE t_parent_data_write, t_parent_data_read;
	t_parent_data_write = nil;
	t_parent_data_read = nil;
	if (t_success)
	{
		if (!DuplicateHandle(GetCurrentProcess(), t_fromparent_write, t_parent_process, &t_parent_data_write, 0, FALSE, DUPLICATE_SAME_ACCESS | DUPLICATE_CLOSE_SOURCE) ||
			!DuplicateHandle(GetCurrentProcess(), t_toparent_read, t_parent_process, &t_parent_data_read, 0, FALSE, DUPLICATE_SAME_ACCESS | DUPLICATE_CLOSE_SOURCE))
			t_success = false;
	}

	// Post the pipe handles to the parent
	if (t_success)
		PostThreadMessageA(t_parent_thread_id, WM_USER + 10, (WPARAM)t_parent_data_read, (LPARAM)t_parent_data_write);

	// Now we must read the command line and env strings
	uint32_t t_cmd_line_length;
	void *t_cmd_line;
	t_cmd_line_length = 0;
	t_cmd_line = nil;
	if (t_success)
		t_success = read_blob_from_pipe(t_fromparent_read, t_cmd_line, t_cmd_line_length);

	uint32_t t_env_strings_length;
	void *t_env_strings;
	t_env_strings_length = 0;
	t_env_strings = nil;
	if (t_success)
		t_success = read_blob_from_pipe(t_fromparent_read, t_env_strings, t_env_strings_length);

	// If we succeeded in reading those, we are all set to create the process
	HANDLE t_process_handle, t_thread_handle;
	DWORD t_process_id;
	t_thread_handle = NULL;
	t_process_handle = NULL;
	t_process_id = 0;
	if (t_success)
	{
		PROCESS_INFORMATION piProcInfo;
		STARTUPINFOA siStartInfo;
		memset(&siStartInfo, 0, sizeof(STARTUPINFOA));
		siStartInfo.cb = sizeof(STARTUPINFOA);
		siStartInfo.dwFlags = STARTF_USESTDHANDLES | STARTF_USESHOWWINDOW;
		siStartInfo.wShowWindow = SW_HIDE;
		siStartInfo.hStdInput = t_fromparent_read;
		siStartInfo.hStdOutput = t_toparent_write;
		siStartInfo.hStdError = t_toparent_write_dup;
		if (CreateProcessA(NULL, (LPSTR)t_cmd_line, NULL, NULL, TRUE, CREATE_NEW_CONSOLE | CREATE_SUSPENDED, t_env_strings, NULL, &siStartInfo, &piProcInfo))
		{
			t_process_handle = piProcInfo . hProcess;
			t_process_id = piProcInfo . dwProcessId;
			t_thread_handle = piProcInfo . hThread;
		}
		else
		{
			DWORD t_error;
			t_error = GetLastError();
			t_success = false;
		}
	}

	// If the process started, then try to duplicate its handle into the parent
	HANDLE t_parent_process_handle;
	t_parent_process_handle = NULL;
	if (t_success)
	{
		if (!DuplicateHandle(GetCurrentProcess(), t_process_handle, t_parent_process, &t_parent_process_handle, 0, FALSE, DUPLICATE_SAME_ACCESS))
			t_success = false;
	}

	// Now tell the parent process about the handle and id
	if (t_success)
		PostThreadMessage(t_parent_thread_id, WM_USER + 10, (WPARAM)t_process_id, (LPARAM)t_parent_process_handle);

	// If everything happened as we expected, resume the process. Otherwise we
	// terminate it.
	if (t_success)
		ResumeThread(t_thread_handle);
	else
		TerminateProcess(t_process_handle, 0);

	// Free up our resources
	free(t_env_strings);
	free(t_cmd_line);
	if (t_thread_handle != nil)
		CloseHandle(t_thread_handle);
	if (t_process_handle != nil)
		CloseHandle(t_process_handle);
	if (t_fromparent_read != nil)
		CloseHandle(t_fromparent_read);
	if (t_toparent_write != nil)
		CloseHandle(t_toparent_write);
	if (t_toparent_write_dup != nil)
		CloseHandle(t_toparent_write_dup);
	if (t_parent_thread != nil)
		CloseHandle(t_parent_thread);
	if (t_parent_process != nil)
		CloseHandle(t_parent_process);

	return 0;
}
#endif

////////////////////////////////////////////////////////////////////////////////<|MERGE_RESOLUTION|>--- conflicted
+++ resolved
@@ -92,11 +92,7 @@
 			MCresult->clear(False);
 		}
 		CloseHandle(hf);
-<<<<<<< HEAD
-	}
-=======
     }
->>>>>>> 6ac71968
 }
 #endif /* MCS_loadfile_dsk_w32 */
 
