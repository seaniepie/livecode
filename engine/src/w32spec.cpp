/* Copyright (C) 2003-2013 Runtime Revolution Ltd.

This file is part of LiveCode.

LiveCode is free software; you can redistribute it and/or modify it under
the terms of the GNU General Public License v3 as published by the Free
Software Foundation.

LiveCode is distributed in the hope that it will be useful, but WITHOUT ANY
WARRANTY; without even the implied warranty of MERCHANTABILITY or
FITNESS FOR A PARTICULAR PURPOSE.  See the GNU General Public License
for more details.

You should have received a copy of the GNU General Public License
along with LiveCode.  If not see <http://www.gnu.org/licenses/>.  */

#include "w32prefix.h"

#include "globdefs.h"
#include "filedefs.h"
#include "objdefs.h"
#include "parsedef.h"
#include "mcio.h"

#include "param.h"
#include "mcerror.h"
//#include "execpt.h"
#include "util.h"
#include "object.h"
#include "stack.h"
#include "globals.h"
#include "scriptenvironment.h"
#include "meta.h"
#include "securemode.h"
#include "socket.h"
#include "notify.h"
#include "osspec.h"

#include "exec.h"

#include "w32dc.h"

#include <locale.h>
#include <signal.h>
#include <sys/timeb.h>
#include <sys/stat.h>
#include <io.h>
#include <process.h>
#include <float.h>
#include <iphlpapi.h>

#ifdef /* MCS_loadfile_dsk_w32 */ LEGACY_SYSTEM
void MCS_loadfile(MCExecPoint &ep, Boolean binary)
{
	if (!MCSecureModeCanAccessDisk())
	{
		ep.clear();
		MCresult->sets("can't open file");
		return;
	}
	char *tpath = ep.getsvalue().clone();
	char *newpath = MCS_resolvepath(tpath);
	ep.clear();
	delete tpath;
	HANDLE hf = CreateFileA(newpath, GENERIC_READ, FILE_SHARE_READ, NULL,
                            OPEN_EXISTING, FILE_ATTRIBUTE_NORMAL, NULL);
	delete newpath;
	if (hf == INVALID_HANDLE_VALUE)
	{
		MCS_seterrno(GetLastError());
		MCresult->sets("can't open file");
	}
	else
	{
		DWORD fsize;
		DWORD nread = 0;
		if ((fsize = GetFileSize(hf, NULL)) == 0xFFFFFFFF
            || ep.getbuffer(fsize) == NULL
            || !ReadFile(hf, ep.getbuffer(fsize), fsize, &nread, NULL)
            || nread != fsize)
		{
			ep.clear();
			MCS_seterrno(GetLastError());
			MCresult->sets("error reading file");
		}
		else
		{
			ep.setlength(fsize);
			if (!binary)
				ep.texttobinary();
			MCresult->clear(False);
		}
		CloseHandle(hf);
	}
<<<<<<< HEAD
=======
	delete p;
	return done;
}

// returns in native path format
const char *MCS_tmpnam()
{
	MCExecPoint ep(NULL, NULL, NULL);
	
	// MW-2008-06-19: Make sure fname is stored in a static to keep the (rather
	//   unplesant) current semantics of the call.
	static char *fname;
	if (fname != NULL)
		delete fname;

	// TS-2008-06-18: [[ Bug 6403 ]] - specialFolderPath() returns 8.3 paths
	fname = _tempnam("\\tmp", "tmp");

	char *t_ptr = (char*)strrchr(fname, '\\');
	if (t_ptr != NULL)
		*t_ptr = 0 ;
	
	MCU_path2std(fname);
	ep.setsvalue(fname);
	MCS_longfilepath(ep);

	if (t_ptr != NULL)
		ep.appendstringf("/%s", ++t_ptr);

	// MW-2008-06-19: Make sure we delete this version of fname, since we don't
	//   need it anymore.
	delete fname;

	// MW-2008-06-19: Use ep . getsvalue() . clone() to make sure we get a copy
	//   of the ExecPoint's string as a NUL-terminated (C-string) string.
	fname = ep . getsvalue() . clone();

	return fname;
}

// returns in native path format
char *MCS_resolvepath(const char *path)
{
	if (path == NULL)
	{
		char *tpath = MCS_getcurdir();
		MCU_path2native(tpath);
		return tpath;
	}
    // SN-2015-06-05: [[ Bug 15432 ]] The function resolving / fixing paths to
    //  an absolute one is MCS_get_canonical_path on Windows. We then use it
    //  here as well.
    char *cstr = MCS_get_canonical_path(path);
	MCU_path2native(cstr);
	return cstr;
>>>>>>> eaa76cbd
}
#endif /* MCS_loadfile_dsk_w32 */

#ifdef /* MCS_savefile_dsk_w32 */ LEGACY_SYSTEM
void MCS_savefile(const MCString &fname, MCExecPoint &data, Boolean binary)
{
	if (!MCSecureModeCanAccessDisk())
	{
		MCresult->sets("can't open file");
		return;
	}

	char *tpath = fname.clone();
	char *newpath = MCS_resolvepath(tpath);
	delete tpath;
	HANDLE hf = CreateFileA(newpath, GENERIC_WRITE, FILE_SHARE_WRITE, NULL,
	                       OPEN_ALWAYS, FILE_ATTRIBUTE_NORMAL, NULL);
	delete newpath;
	if (hf == INVALID_HANDLE_VALUE)
	{
		MCS_seterrno(GetLastError());
		MCresult->sets("can't open file");
	}
	else
	{
		if (!binary)
			data.binarytotext();
		DWORD nwrote;
		if (!WriteFile(hf, data.getsvalue().getstring(),
		               data.getsvalue().getlength(), &nwrote, NULL)
		        || nwrote != (DWORD)data.getsvalue().getlength())
		{
			MCS_seterrno(GetLastError());
			MCresult->sets("error writing file");
		}
		else
		{
			SetEndOfFile(hf);
			MCresult->clear(False);
		}
		CloseHandle(hf);
	}
}
#endif /* MCS_savefile_dsk_w32 */

#ifdef LEGACY_SYSTEM
Boolean MCS_nodelay(int4 fd)
{
	return True;
}

IO_handle MCS_fakeopen(const MCString &data)
{
	return new IO_header(NULL, (char *)data.getstring(), data.getlength(), IO_FAKE);
}

IO_handle MCS_fakeopenwrite(void)
{
	return new IO_header(NULL, NULL, 0, IO_FAKEWRITE);
}

IO_handle MCS_fakeopencustom(MCFakeOpenCallbacks *p_callbacks, void *p_state)
{
	return new IO_header(NULL, (char *)p_state, (uint32_t)p_callbacks, IO_FAKECUSTOM);
}

IO_stat MCS_fakeclosewrite(IO_handle& stream, char*& r_buffer, uint4& r_length)
{
	if ((stream -> flags & IO_FAKEWRITE) != IO_FAKEWRITE)
	{
		r_buffer = NULL;
		r_length = 0;
		MCS_close(stream);
		return IO_ERROR;
	}

	r_buffer = (char *)realloc(stream -> buffer, stream -> len);
	r_length = stream -> len;

	MCS_close(stream);

	return IO_NORMAL;
}

IO_handle MCS_open(const char *path, const char *mode,
                   Boolean map, Boolean driver, uint4 offset)
{
	Boolean appendmode = False;
	DWORD omode = 0;		//file open mode
	DWORD createmode = OPEN_ALWAYS;
	DWORD fa = FILE_ATTRIBUTE_NORMAL; //file flags & attribute
	char *newpath = MCS_resolvepath(path);
	HANDLE hf = NULL;
	IO_handle handle;

	bool t_device = false;
	bool t_serial_device = false;

	// MW-2008-08-18: [[ Bug 6941 ]] Update device logic.
	//   To open COM<n> for <n> > 9 we need to use '\\.\COM<n>'.
	uint4 t_path_len;
	t_path_len = strlen(newpath);
	if (*newpath != '\0' && newpath[t_path_len - 1] == ':')
	{
		if (MCU_strncasecmp(newpath, "COM", 3) == 0)
		{
			// If the path length > 4 then it means it must have double digits so rewrite
			if (t_path_len > 4)
			{
				char *t_rewritten_path;
				t_rewritten_path = new char[t_path_len + 4 + 1];
				sprintf(t_rewritten_path, "\\\\.\\%s", newpath);
				delete newpath;
				newpath = t_rewritten_path;
				t_path_len += 4;
			}
			
			// Strictly speaking, we don't need the ':' at the end of the path, so we remove it.
			newpath[t_path_len - 1] = '\0';

			t_serial_device = true;
		}
		
		t_device = true;
	}

	if (strequal(mode, IO_READ_MODE))
	{
		omode = GENERIC_READ;
		createmode = OPEN_EXISTING;
	}
	if (strequal(mode, IO_WRITE_MODE))
	{
		omode = GENERIC_WRITE;
		createmode = CREATE_ALWAYS;
	}
	if (strequal(mode, IO_UPDATE_MODE))
		omode = GENERIC_WRITE | GENERIC_READ;
	if (strequal(mode, IO_APPEND_MODE))
	{
		omode = GENERIC_WRITE;
		appendmode = True;
	}

	DWORD sharemode;
	if (t_device)
	{
		createmode = OPEN_EXISTING;
		sharemode = 0;
	}
	else
		sharemode = FILE_SHARE_READ | FILE_SHARE_WRITE;
	if ((hf = CreateFileA(newpath, omode, sharemode, NULL,
	                     createmode, fa, NULL)) == INVALID_HANDLE_VALUE)
	{
		delete newpath;
		return NULL;
	}
	delete newpath;

	if (t_serial_device)
	{
		DCB dcb;
		dcb . DCBlength = sizeof(DCB);
		if (!GetCommState(hf, &dcb) || !BuildCommDCBA(MCserialcontrolsettings, &dcb)
		        || !SetCommState(hf, &dcb))
		{
			MCS_seterrno(GetLastError());
			CloseHandle(hf);
			MCresult->sets("SetCommState error");
			return NULL;
		}
		COMMTIMEOUTS timeout;         //set timeout to prevent blocking
		memset(&timeout, 0, sizeof(COMMTIMEOUTS));
		timeout.ReadIntervalTimeout = MAXDWORD;
		timeout.WriteTotalTimeoutConstant = 2000;
		if (!SetCommTimeouts(hf, (LPCOMMTIMEOUTS)&timeout))
		{
			MCS_seterrno(GetLastError());
			CloseHandle(hf);
			MCresult->sets("SetCommTimeouts error");
			return NULL;
		}
		map = False;
	}

	handle = new IO_header((MCWinSysHandle)hf, NULL, 0, 0);

	if (appendmode) //if append mode, move file ptr to the end of file
		SetFilePointer(hf, 0, NULL, FILE_END);

	if (map && MCmmap && (omode == GENERIC_READ) //if memory map file
	        && (handle->mhandle = (MCWinSysHandle)CreateFileMappingA(hf, NULL, PAGE_READONLY,
	                                                0, 0, NULL)) != NULL)
	{
		handle->len = GetFileSize(hf, NULL);
		handle->buffer = (char*)MapViewOfFile(handle->mhandle,
		                                      FILE_MAP_READ, 0, 0, 0);
		handle->ioptr = handle->buffer;
		if (handle->buffer == NULL)
		{
			CloseHandle(handle->mhandle);
			if (offset != 0) //move file ptr to the offset position
				SetFilePointer(hf, offset, NULL, FILE_BEGIN);
		}
		else
			handle->ioptr += offset;
	}
	else
		if (offset != 0) //move file ptr to the offset position
			SetFilePointer(hf, offset, NULL, FILE_BEGIN);

	return handle;
}

IO_stat MCS_close(IO_handle &stream)
{
	if (stream->buffer != NULL)
	{ //memory map file
		if (stream->mhandle != NULL)
		{
			UnmapViewOfFile(stream->buffer);
			CloseHandle(stream->mhandle);
		}
	}
	if (!(stream->flags & IO_FAKE))
		CloseHandle(stream->fhandle);
	delete stream;
	stream = NULL;
	return IO_NORMAL;
}

/* thread created to read data from child process's pipe */
static bool s_finished_reading = false;

static void readThreadDone(void *param)
{
	s_finished_reading = true;
}

static DWORD readThread(Streamnode *process)
{
	IO_handle ihandle;
	ihandle = process -> ihandle;

	DWORD nread;
	ihandle->buffer = new char[READ_PIPE_SIZE];
	uint4 bsize = READ_PIPE_SIZE;
	ihandle->ioptr = ihandle->buffer;   //set ioptr member
	ihandle->len = 0; //set len member
	while (ihandle->fhandle != NULL)
	{
		if (!PeekNamedPipe(ihandle->fhandle, NULL, 0, NULL, &nread, NULL))
			break;
		if (nread == 0)
		{
			if (WaitForSingleObject(process -> phandle, 0) != WAIT_TIMEOUT)
				break;
			Sleep(100);
			continue;
		}
		if (ihandle->len + nread >= bsize)
		{
			uint4 newsize = ihandle->len + nread + READ_PIPE_SIZE;
			MCU_realloc(&ihandle->buffer, bsize, newsize, 1);
			bsize = newsize;
			ihandle->ioptr = ihandle->buffer;
		}
		if (!ReadFile(ihandle->fhandle, (LPVOID)&ihandle->buffer[ihandle->len],
		              nread, &nread, NULL)
		        || nread == 0)
		{
			ihandle->len += nread;
			break;
		}
		ihandle->len += nread;
		ihandle->flags = 0;
		if (ihandle->ioptr != ihandle->buffer)
		{
			ihandle->len -= ihandle->ioptr - ihandle->buffer;
			memcpy(ihandle->buffer, ihandle->ioptr, ihandle->len);
			ihandle->ioptr = ihandle->buffer;
		}
	}
	MCNotifyPush(readThreadDone, nil, false, false);
	return 0;
}

IO_stat MCS_runcmd(MCExecPoint &ep)
{
	IO_cleanprocesses();
	SECURITY_ATTRIBUTES saAttr;
	/* Set the bInheritHandle flag so pipe handles are inherited. */
	saAttr.nLength = sizeof(SECURITY_ATTRIBUTES);
	saAttr.bInheritHandle = TRUE;
	saAttr.lpSecurityDescriptor = NULL;

	Boolean created = True;
	HANDLE hChildStdinRd = NULL;
	HANDLE hChildStdinWr = NULL;
	HANDLE hChildStdoutRd = NULL;
	HANDLE hChildStdoutWr = NULL;
	HANDLE hChildStderrWr = NULL;
	if (!CreatePipe(&hChildStdoutRd, &hChildStdoutWr, &saAttr, 0)
	        || !CreatePipe(&hChildStdinRd, &hChildStdinWr, &saAttr, 0))
		created = False;

	// MW-2012-08-06: [[ Bug 10161 ]] Make sure our ends of the pipes are not inherited
	//   into the child.
	if (!SetHandleInformation(hChildStdoutRd, HANDLE_FLAG_INHERIT, 0) ||
		!SetHandleInformation(hChildStdinWr, HANDLE_FLAG_INHERIT, 0))
		created = False;

	PROCESS_INFORMATION piProcInfo;
	STARTUPINFOA siStartInfo;
	memset(&siStartInfo, 0, sizeof(STARTUPINFOA));
	siStartInfo.cb = sizeof(STARTUPINFOA);
	siStartInfo.dwFlags = STARTF_USESTDHANDLES;
	siStartInfo.dwFlags = STARTF_USESTDHANDLES | STARTF_USESHOWWINDOW;
	if (MChidewindows)
		siStartInfo.wShowWindow = SW_HIDE;
	else
		siStartInfo.wShowWindow = SW_SHOW;
	siStartInfo.hStdInput = hChildStdinRd;
	siStartInfo.hStdOutput = hChildStdoutWr;

	// SN-2014-06-16 [[ Bug 12648 ]] Shell command does not accept spaces despite being quoted (Windows)
	// Quotes surrounding the command call are needed to preserve the quotes of the command and command arguments
	ep.insert("\"", 0, 0);
	ep.appendchar('\"');
	ep.insert(" /C ", 0, 0);
	ep.insert(MCshellcmd, 0, 0);
	char *pname = ep.getsvalue().clone();
	MCU_realloc((char **)&MCprocesses, MCnprocesses,
	            MCnprocesses + 1, sizeof(Streamnode));
	uint4 index = MCnprocesses;
	MCprocesses[index].name = strclone("shell");
	MCprocesses[index].mode = OM_NEITHER;
	MCprocesses[index].ohandle = NULL;
	MCprocesses[index].ihandle = new IO_header((MCWinSysHandle)hChildStdoutRd, NULL, 0, 0);
	// MW-2012-09-10: [[ Bug 10230 ]] Make sure we mark this IO handle as a pipe.
	MCprocesses[index].ihandle -> is_pipe = true;
	if (created)
	{
		HANDLE phandle = GetCurrentProcess();
		DuplicateHandle(phandle, hChildStdoutWr, phandle, &hChildStderrWr,
		                0, TRUE, DUPLICATE_SAME_ACCESS);
		siStartInfo.hStdError = hChildStderrWr;
		DWORD threadID = 0;
		if (CreateProcessA(NULL, pname, NULL, NULL, TRUE, CREATE_NEW_CONSOLE,
		                  NULL, NULL, &siStartInfo, &piProcInfo))
		{
			MCprocesses[MCnprocesses].pid = piProcInfo.dwProcessId;
			MCprocesses[MCnprocesses++].phandle = (MCWinSysHandle)piProcInfo.hProcess;
			MCprocesses[index].thandle = (MCWinSysHandle)CreateThread(NULL, 0,	(LPTHREAD_START_ROUTINE)readThread, &MCprocesses[index], 0, &threadID);
			if (MCprocesses[index].thandle == NULL)
				created = False;
			else
				SetThreadPriority(MCprocesses[index].thandle, THREAD_PRIORITY_HIGHEST);
		}
		else
		{
			MCS_seterrno(GetLastError());
			created = False;
		}
	}
	BOOL isclosed = CloseHandle(hChildStdinRd);
	isclosed = CloseHandle(hChildStdinWr);
	isclosed = CloseHandle(hChildStdoutWr);
	isclosed = CloseHandle(hChildStderrWr);
	if (!created)
	{
		CloseHandle(hChildStdoutRd);
		Sleep(0);
		MCeerror->add(EE_SHELL_BADCOMMAND, 0, 0, pname);
		delete pname;
		return IO_ERROR;
	}

	s_finished_reading = false;

	do
	{
		if (MCscreen->wait(READ_INTERVAL, False, False))
		{
			MCeerror->add(EE_SHELL_ABORT, 0, 0, pname);
			if (MCprocesses[index].pid != 0)
			{
				TerminateProcess(MCprocesses[index].phandle, 0);
				MCprocesses[index].pid = 0;
				TerminateThread(MCprocesses[index].thandle, 0);
				CloseHandle(piProcInfo.hProcess);
				CloseHandle(piProcInfo.hThread);
			}
			MCS_close(MCprocesses[index].ihandle);
			IO_cleanprocesses();
			delete pname;
			return IO_ERROR;
		}
	}
	while(!s_finished_reading);
	MCS_checkprocesses();
	if (MCprocesses[index].pid == 0)
	{
		Sleep(0);
		TerminateThread(MCprocesses[index].thandle, 0);
		CloseHandle(piProcInfo.hProcess);
		CloseHandle(piProcInfo.hThread);
	}
	if (MCprocesses[index].retcode)
	{
		MCExecPoint ep2(ep);
		ep2.setint(MCprocesses[index].retcode);
		MCresult->store(ep2, False);
	}
	else
		MCresult->clear(False);
	ep.copysvalue(MCprocesses[index].ihandle->buffer, MCprocesses[index].ihandle->len);
	delete MCprocesses[index].ihandle->buffer;
	MCS_close(MCprocesses[index].ihandle);
	IO_cleanprocesses();
	delete pname;
	ep.texttobinary();
	return IO_NORMAL;
}

uint2 MCS_umask(uint2 mask)
{
	return _umask(mask);
}

IO_stat MCS_chmod(const char *path, uint2 mask)
{
	if (_chmod(path, mask) != 0)
		return IO_ERROR;
	return IO_NORMAL;
}

int4 MCS_getumask()
{
	return 0;
}

void MCS_setumask(int4 newmask)
{}

IO_stat MCS_trunc(IO_handle stream)
{
	if (SetEndOfFile(stream->fhandle))
		return IO_NORMAL;
	else
		return IO_ERROR;
}

Boolean MCS_mkdir(const char *path)
{
	Boolean result = False;
	char *tpath = MCS_resolvepath(path);
	if (CreateDirectoryA(tpath, NULL))
		result = True;
	delete tpath;
	return result;
}

Boolean MCS_rmdir(const char *path)
{
	Boolean result = False;
	char *tpath = MCS_resolvepath(path);
	if (RemoveDirectoryA(tpath))
		result = True;
	delete tpath;
	return result;
}

IO_stat MCS_flush(IO_handle stream)
{  //flush output buffer
	if (FlushFileBuffers(stream->fhandle) != NO_ERROR)
		return IO_ERROR;
	return IO_NORMAL;
}

IO_stat MCS_sync(IO_handle stream)
{
	//get the current file position pointer
	LONG fph;
	fph = 0;
	DWORD fp = SetFilePointer(stream->fhandle, 0, &fph, FILE_CURRENT);
	if (fp == INVALID_SET_FILE_POINTER && GetLastError() != NO_ERROR)
		return IO_ERROR;
	DWORD nfp = SetFilePointer(stream->fhandle, fp, &fph, FILE_BEGIN);
	if (nfp == INVALID_SET_FILE_POINTER && GetLastError() != NO_ERROR)
		return IO_ERROR;
	else
		return IO_NORMAL;
}

Boolean MCS_eof(IO_handle stream)
{
	if (stream->buffer != NULL)
		return stream->ioptr - stream->buffer >= (int4)stream->len;
	return (stream->flags & IO_ATEOF) != 0;
}

static IO_stat MCS_seek_do(HANDLE p_file, int64_t p_offset, DWORD p_type)
{
	LONG high_offset;
	high_offset = (LONG)(p_offset >> 32);
	DWORD fp;
	fp = SetFilePointer(p_file, (LONG)(p_offset & 0xFFFFFFFF),
	                   &high_offset, p_type);
	if (fp == INVALID_SET_FILE_POINTER && GetLastError() != NO_ERROR)
		return IO_ERROR;
	return IO_NORMAL;
}

IO_stat MCS_seek_cur(IO_handle stream, int64_t offset)
{
	IO_stat is = IO_NORMAL;

	// MW-2009-06-25: If this is a custom stream, call the appropriate callback.
	// MW-2009-06-30: Refactored to common implementation in mcio.cpp.
	if ((stream -> flags & IO_FAKECUSTOM) == IO_FAKECUSTOM)
		return MCS_fake_seek_cur(stream, offset);

	if (stream->buffer != NULL)
		IO_set_stream(stream, stream->ioptr + offset);
	else
		is = MCS_seek_do(stream -> fhandle, offset, FILE_CURRENT);
	return is;
}

IO_stat MCS_seek_set(IO_handle stream, int64_t offset)
{
	// MW-2009-06-30: If this is a custom stream, call the appropriate callback.
	if ((stream -> flags & IO_FAKECUSTOM) == IO_FAKECUSTOM)
		return MCS_fake_seek_set(stream, offset);

	IO_stat is = IO_NORMAL;
	if (stream->buffer != NULL)
		IO_set_stream(stream, stream->buffer + offset);
	else
		is = MCS_seek_do(stream -> fhandle, offset, FILE_BEGIN);
	return is;
}

IO_stat MCS_seek_end(IO_handle stream, int64_t offset)
{
	IO_stat is = IO_NORMAL;
	if (stream->buffer != NULL)
		IO_set_stream(stream, stream->buffer + stream->len + offset);
	else
		is = MCS_seek_do(stream -> fhandle, offset, FILE_END);
	return is;
}

int64_t MCS_tell(IO_handle stream)
{
	// MW-2009-06-30: If this is a custom stream, call the appropriate callback.
	if ((stream -> flags & IO_FAKECUSTOM) == IO_FAKECUSTOM)
		return MCS_fake_tell(stream);

	if (stream->buffer != NULL)
		return stream->ioptr - stream->buffer;

	DWORD low;
	LONG high;
	high = 0;
	low = SetFilePointer(stream -> fhandle, 0, &high, FILE_CURRENT);
	return low | ((int64_t)high << 32);
}

IO_stat MCS_putback(char c, IO_handle stream)
{
	if (stream -> buffer != NULL)
		return MCS_seek_cur(stream, -1);

	if (stream -> putback != -1)
		return IO_ERROR;
		
	stream -> putback = c;
	
	return IO_NORMAL;
}

IO_stat MCS_read(void *ptr, uint4 size, uint4 &n, IO_handle stream)
{
	if (MCabortscript || ptr == NULL || stream == NULL)
		return IO_ERROR;

	if ((stream -> flags & IO_FAKEWRITE) == IO_FAKEWRITE)
		return IO_ERROR;

	// MW-2009-06-25: If this is a custom stream, call the appropriate callback.
	// MW-2009-06-30: Refactored to common (platform-independent) implementation
	//   in mcio.cpp
	if ((stream -> flags & IO_FAKECUSTOM) == IO_FAKECUSTOM)
		return MCS_fake_read(ptr, size, n, stream);

	LPVOID sptr = ptr;
	DWORD nread;
	Boolean result = False;
	IO_stat istat = IO_NORMAL;

	if (stream->buffer != NULL)
	{ //memory map file or process with a thread
		uint4 nread = size * n;     //into the IO_handle's buffer
		if (nread > stream->len - (stream->ioptr - stream->buffer))
		{
			n = (stream->len - (stream->ioptr - stream->buffer)) / size;
			nread = size * n;
			istat = IO_EOF;
		}
		if (nread == 1)
		{
			char *tptr = (char *)ptr;
			*tptr = *stream->ioptr++;
		}
		else
		{
			memcpy(ptr, stream->ioptr, nread);
			stream->ioptr += nread;
		}
		return istat;
	}
	
	if (stream -> fhandle == 0)
	{
		MCS_seterrno(GetLastError());
		n = 0;
		return IO_ERROR;
	}
	
	// If this is named pipe, handle things differently -- we first peek to see how
	// much is available to read.
	// MW-2012-09-10: [[ Bug 10230 ]] If this stream is a pipe then handle that case.
	if (stream -> is_pipe)
	{
		// See how much data is available - if this fails then return eof or an error
		// depending on 'GetLastError()'.
		uint32_t t_available;
		if (!PeekNamedPipe(stream -> fhandle, NULL, 0, NULL, (DWORD *)&t_available, NULL))
		{
			n = 0;

			DWORD t_error;
			t_error = GetLastError();
			if (t_error == ERROR_HANDLE_EOF || t_error == ERROR_BROKEN_PIPE)
			{
				stream -> flags |= IO_ATEOF;
				return IO_EOF;
			}

			MCS_seterrno(GetLastError());
			return IO_ERROR;
		}

		// Adjust for putback
		int32_t t_adjust;
		t_adjust = 0;
		if (stream -> putback != -1)
			t_adjust = 1;

		// Calculate how many elements we can read, and how much we need to read
		// to make them.
		uint32_t t_count, t_byte_count;
		t_count = MCU_min((t_available + t_adjust) / size, n);
		t_byte_count = t_count * size;

		// Copy in the putback char if any
		uint1 *t_dst_ptr;
		t_dst_ptr = (uint1*)sptr;
		if (stream -> putback != -1)
		{
			*t_dst_ptr++ = (uint1)stream -> putback;
			stream -> putback = -1;
		}

		// Now read all the data we can - here we check for EOF also.
		uint32_t t_amount_read;
		IO_stat t_stat;
		t_stat = IO_NORMAL;
		t_amount_read = 0;
		if (t_byte_count - t_adjust > 0)
			if (!ReadFile(stream -> fhandle, (LPVOID)t_dst_ptr, t_byte_count - t_adjust, (DWORD *)&t_amount_read, NULL))
			{
				if (GetLastError() == ERROR_HANDLE_EOF)
				{
					stream -> flags |= IO_ATEOF;
					t_stat = IO_EOF;
				}
				else
				{
					MCS_seterrno(GetLastError());
					t_stat = IO_ERROR;
				}
			}

		// Return the number of objects of 'size' bytes that were read.
		n = (t_amount_read + t_adjust) / size;

		return t_stat;
	}

	if (stream -> putback != -1)
	{
		*((uint1 *)sptr) = (uint1)stream -> putback;
		stream -> putback = -1;
		
		if (!ReadFile(stream -> fhandle, (LPVOID)((char *)sptr + 1), (DWORD)size * n - 1, &nread, NULL))
		{
			MCS_seterrno(GetLastError());
			n = (nread + 1) / size;
			return IO_ERROR;
		}
		
		nread += 1;
	}
	else if (!ReadFile(stream->fhandle, (LPVOID)sptr, (DWORD)size * n, &nread, NULL))
	{
		MCS_seterrno(GetLastError());
		n = nread / size;
		return IO_ERROR;
	}

	if (nread < size * n)
	{
		stream->flags |= IO_ATEOF;
		n = nread / size;
		return IO_EOF;
	}
	else
		stream->flags &= ~IO_ATEOF;

	n = nread / size;
	return IO_NORMAL;
}


IO_stat MCS_write(const void *ptr, uint4 size, uint4 n, IO_handle stream)
{
	if (stream == IO_stdin)
		return IO_NORMAL;

	if (stream == NULL)
		return IO_ERROR;

	if ((stream -> flags & IO_FAKEWRITE) == IO_FAKEWRITE)
		return MCU_dofakewrite(stream -> buffer, stream -> len, ptr, size, n);

	if (stream -> fhandle == 0)
		return IO_ERROR;

	DWORD nwrote;
	if (!WriteFile(stream->fhandle, (LPVOID)ptr, (DWORD)size * n,
	               &nwrote, NULL))
	{
		MCS_seterrno(GetLastError());
		return IO_ERROR;
	}
	if (nwrote != size * n)
		return IO_ERROR;
	return IO_NORMAL;
}

bool MCS_isfake(IO_handle stream)
{
	return (stream -> flags & IO_FAKEWRITE) != 0;
}

uint4 MCS_faketell(IO_handle stream)
{
	return stream -> len;
}

void MCS_fakewriteat(IO_handle stream, uint4 p_pos, const void *p_buffer, uint4 p_size)
{
	memcpy(stream -> buffer + p_pos, p_buffer, p_size);
}

// MW-2005-02-22: Make these global for opensslsocket.cpp
static Boolean wsainited = False;
HWND sockethwnd;

Boolean wsainit()
{
	if (!wsainited)
	{
		WORD request = MAKEWORD(1,1);
		WSADATA wsaData;
		if (WSAStartup(request, (LPWSADATA)&wsaData))
			MCresult->sets("can't find a usable winsock.dll");
		else
		{
			wsainited = True;

			// OK-2009-02-24: [[Bug 7628]]
			MCresult -> sets("");
			if (!MCnoui)
				sockethwnd = CreateWindowA(MC_WIN_CLASS_NAME, "MCsocket", WS_POPUP, 0, 0,
				                          8, 8, NULL, NULL, MChInst, NULL);
		}
	}
	MCS_seterrno(0);
	return wsainited;
}



uint4 MCS_getpid()
{
	return _getpid();
}

const char *MCS_getaddress()
{
	static char *buffer;
	if (!wsainit())
		return "unknown";
	if (buffer == NULL)
		buffer = new char[MAXHOSTNAMELEN + strlen(MCcmd) + 2];
	gethostname(buffer, MAXHOSTNAMELEN);
	strcat(buffer, ":");
	strcat(buffer, MCcmd);
	return buffer;
}

const char *MCS_getmachine()
{
	return "x86";
}

const char *MCS_getprocessor()
{
	return "x86";
}

real8 MCS_getfreediskspace(void)
{
	DWORD sc, bs, fc, tc;
	GetDiskFreeSpace(NULL, &sc, &bs, &fc, &tc);
	return ((real8)bs * (real8)sc * (real8)fc);
}

const char *MCS_getsystemversion()
{
	static Meta::static_ptr_t<char> buffer;
	if (buffer == NULL)
		buffer = new char[9 + 2 * I4L];
	sprintf(buffer, "NT %d.%d", (MCmajorosversion >> 8) & 0xFF, MCmajorosversion & 0xFF);
	return buffer;
}



void MCS_loadfile(MCExecPoint &ep, Boolean binary)
{
	if (!MCSecureModeCanAccessDisk())
	{
		ep.clear();
		MCresult->sets("can't open file");
		return;
	}
	char *tpath = ep.getsvalue().clone();
	char *newpath = MCS_resolvepath(tpath);
	ep.clear();
	delete tpath;
	HANDLE hf = CreateFileA(newpath, GENERIC_READ, FILE_SHARE_READ, NULL,
	                       OPEN_EXISTING, FILE_ATTRIBUTE_NORMAL, NULL);
	delete newpath;
	if (hf == INVALID_HANDLE_VALUE)
	{
		MCS_seterrno(GetLastError());
		MCresult->sets("can't open file");
	}
	else
	{
		DWORD fsize;
		DWORD nread = 0;
		if ((fsize = GetFileSize(hf, NULL)) == 0xFFFFFFFF
		        || ep.getbuffer(fsize) == NULL
		        || !ReadFile(hf, ep.getbuffer(fsize), fsize, &nread, NULL)
		        || nread != fsize)
		{
			ep.clear();
			MCS_seterrno(GetLastError());
			MCresult->sets("error reading file");
		}
		else
		{
			ep.setlength(fsize);
			if (!binary)
				ep.texttobinary();
			MCresult->clear(False);
		}
		CloseHandle(hf);
	}
}

void MCS_loadresfile(MCExecPoint &ep)
{
	ep.clear();
	MCresult->sets("not supported");
}

void MCS_savefile(const MCString &fname, MCExecPoint &data, Boolean binary)
{
	if (!MCSecureModeCanAccessDisk())
	{
		MCresult->sets("can't open file");
		return;
	}

	char *tpath = fname.clone();
	char *newpath = MCS_resolvepath(tpath);
	delete tpath;
	HANDLE hf = CreateFileA(newpath, GENERIC_WRITE, FILE_SHARE_WRITE, NULL,
	                       OPEN_ALWAYS, FILE_ATTRIBUTE_NORMAL, NULL);
	delete newpath;
	if (hf == INVALID_HANDLE_VALUE)
	{
		MCS_seterrno(GetLastError());
		MCresult->sets("can't open file");
	}
	else
	{
		if (!binary)
			data.binarytotext();
		DWORD nwrote;
		if (!WriteFile(hf, data.getsvalue().getstring(),
		               data.getsvalue().getlength(), &nwrote, NULL)
		        || nwrote != (DWORD)data.getsvalue().getlength())
		{
			MCS_seterrno(GetLastError());
			MCresult->sets("error writing file");
		}
		else
		{
			SetEndOfFile(hf);
			MCresult->clear(False);
		}
		CloseHandle(hf);
	}
}

void MCS_saveresfile(const MCString &s, const MCString data)
{
	MCresult->sets("not supported");
}

Boolean MCS_poll(real8 delay, int fd)
{
	Boolean handled = False;
	int4 n;
	uint2 i;
	fd_set rmaskfd, wmaskfd, emaskfd;
	FD_ZERO(&rmaskfd);
	FD_ZERO(&wmaskfd);
	FD_ZERO(&emaskfd);
	uint4 maxfd = 0;
	if (!MCnoui)
	{
		FD_SET(fd, &rmaskfd);
		maxfd = fd;
	}
	for (i = 0 ; i < MCnsockets ; i++)
	{
		if (MCsockets[i]->doread)
		{
			MCsockets[i]->readsome();
			i = 0;
		}
	}
	for (i = 0 ; i < MCnsockets ; i++)
	{
		if (MCsockets[i]->connected && !MCsockets[i]->closing
		        && !MCsockets[i]->shared || MCsockets[i]->accepting)
			FD_SET(MCsockets[i]->fd, &rmaskfd);
		if (!MCsockets[i]->connected || MCsockets[i]->wevents != NULL)
			FD_SET(MCsockets[i]->fd, &wmaskfd);
		FD_SET(MCsockets[i]->fd, &emaskfd);
		if (MCsockets[i]->fd > maxfd)
			maxfd = MCsockets[i]->fd;
		if (MCsockets[i]->added)
		{
			delay = 0.0;
			MCsockets[i]->added = False;
			handled = True;
		}
	}
	struct timeval timeoutval;
	timeoutval.tv_sec = (long)delay;
	timeoutval.tv_usec = (long)((delay - floor(delay)) * 1000000.0);
	n = select(maxfd + 1, &rmaskfd, &wmaskfd, &emaskfd, &timeoutval);
	if (n <= 0)
		return handled;
	for (i = 0 ; i < MCnsockets ; i++)
	{
		if (FD_ISSET(MCsockets[i]->fd, &emaskfd))
		{
			if (!MCsockets[i]->waiting)
			{
				MCsockets[i]->error = strclone("select error");
				MCsockets[i]->doclose();
			}
		}
		else
		{
			if (FD_ISSET(MCsockets[i]->fd, &wmaskfd))
				MCsockets[i]->writesome();
			if (FD_ISSET(MCsockets[i]->fd, &rmaskfd) && !MCsockets[i]->shared)
				MCsockets[i]->readsome();
		}
	}
	return n != 0;
}



//FILE and APPLEEVENT
void MCS_send(const MCString &message, const char *program,
              const char *eventtype, Boolean reply)
{
	MCresult->sets("not supported");
}

void MCS_reply(const MCString &message, const char *keyword, Boolean error)
{
	MCresult->sets("not supported");
}

char *MCS_request_ae(const MCString &message, uint2 ae)
{
	MCresult->sets("not supported");
	return NULL;
}

char *MCS_request_program(const MCString &message, const char *program)
{
	MCresult->sets("not supported");
	return NULL;
}

void MCS_copyresourcefork(const char *source, const char *dest)
{}

void MCS_copyresource(const char *source, const char *dest,
                      const char *type, const char *name,
                      const char *newid)
{
	MCresult->sets("not supported");
}

void MCS_deleteresource(const char *source, const char *type,
                        const char *name)
{
	MCresult->sets("not supported");
}

void MCS_getresource(const char *source, const char *type,
                     const char *name, MCExecPoint &ep)
{
	ep.clear();
	MCresult->sets("not supported");
}

char *MCS_getresources(const char *source, const char *type)
{
	MCresult->sets("not supported");
	return NULL;
}

void MCS_setresource(const char *source, const char *type,
                     const char *name, const char *id, const char *flags,
                     const MCString &s)
{
	MCresult->sets("not supported");
}

typedef struct
{
	const char *token;
	uint4 winfolder;
}
sysfolders;

// need to add at least a temp folder and the system folder here
static sysfolders sysfolderlist[] = {
                                        {"desktop", CSIDL_DESKTOP},
                                        {"fonts", CSIDL_FONTS},
                                        {"documents", CSIDL_PERSONAL},
                                        {"start", CSIDL_STARTMENU},
										{"home", CSIDL_PROFILE}, //TS-2007-08-20 Added so that "home" gives something useful across all platforms
										// MW-2012-10-08: [[ Bug 10277 ]] Maps to roming appdata folder.
										{"support", CSIDL_APPDATA},
                                    };



// OK-2009-01-28: [[Bug 7452]] - SpecialFolderPath not working with redirected My Documents folder on Windows.
void MCS_getlongfilepath(MCExecPoint ep, char *&r_long_path, uint4 &r_length)
{
	// Clone the original exec point so that MCS_longfilepath doesn't overwrite it
	MCExecPoint *ep2;
	ep2 = new MCExecPoint(ep);

	// Attempt to expand the path
	MCS_longfilepath(*ep2);
	
	// If the path conversion was not succesful, and ep2 was cleared, then
	// we revert back to using the original ep.
	MCExecPoint *ep3;
	if (ep2 -> getsvalue() . getlength() == 0)
		ep3 = &ep;
	else
		ep3 = ep2;

	char *t_long_path;
	t_long_path = (char *)malloc(ep3 -> getsvalue() . getlength() + 1);
	memcpy(t_long_path, ep3 -> getsvalue() . getstring(), ep3 -> getsvalue() . getlength());
	t_long_path[ep3 -> getsvalue() . getlength()] = '\0';

	r_long_path = t_long_path;
	r_length = ep3 -> getsvalue() . getlength();

	delete ep2;
}


void MCS_getspecialfolder(MCExecPoint &ep)
{
	Boolean wasfound = False;
	uint4 specialfolder = 0;
	if (ep.getsvalue() == "temporary")
	{
		if (GetTempPathA(PATH_MAX, ep.getbuffer(PATH_MAX)))
		{
			char *sptr = strrchr(ep.getbuffer(0), '\\');
			if (sptr != NULL)
				*sptr = '\0';

			wasfound = True;
		}
	}
	else
		if (ep.getsvalue() == "system")
		{
			if (GetWindowsDirectoryA(ep.getbuffer(PATH_MAX), PATH_MAX))
				wasfound = True;
		}
		// SN-2014-07-30: [[ Bug 13026 ]] specialFolderPath("engine") added for Windows
		else if (ep.getsvalue() == "engine")
		{
            extern char *MCcmd;
            uindex_t t_length = strrchr(MCcmd, '/') - MCcmd;
			char *t_folder_path;
			t_folder_path = strdup(MCcmd);
			t_folder_path[t_length] = '\0';
            ep.setbuffer(t_folder_path, t_length);
			// We expect the buffer to be a native path
			MCU_path2std(ep.getbuffer(0));
            wasfound = true;
		}
		else
		{
			if (ep.ton() == ES_NORMAL)
			{
				specialfolder = ep.getuint4();
				wasfound = True;
			}
			else
			{
				uint1 i;
				for (i = 0 ; i < ELEMENTS(sysfolderlist) ; i++)
					if (ep.getsvalue() == sysfolderlist[i].token)
					{
						specialfolder = sysfolderlist[i].winfolder;
						wasfound = True;
						break;
					}
			}
			if (wasfound)
			{
				LPITEMIDLIST lpiil;
				LPMALLOC lpm;
				SHGetMalloc(&lpm);
				wasfound = False;
				if (SHGetSpecialFolderLocation(HWND_DESKTOP, specialfolder,
				                               &lpiil) == 0
				        && SHGetPathFromIDListA(lpiil, ep.getbuffer(PATH_MAX)))
					wasfound = True;
				lpm->Free(lpiil);
				lpm->Release();
			}
		}
	if (wasfound)
	{
		// TS-2008-06-16: [[ Bug 6403 ]] - specialFolderPath() returns 8.3 paths
		// First we need to swap to standard path seperator
		MCU_path2std(ep.getbuffer(0));
		// Next copy ep.buffer into ep.svalue
		ep.setsvalue(ep.getbuffer(0));

		// OK-2009-01-28: [[Bug 7452]]
		// And call the function to expand the path - if cannot convert to a longfile path,
		// we should return what we already had!
		char *t_long_path;
		uint4 t_path_length;
		MCS_getlongfilepath(ep, t_long_path, t_path_length);

		// MW-2010-10-22: [[ Bug 7988 ]] Make sure the result is empty regardless of outcome of prevous call.
		MCresult -> clear();
		
		char *t_old_buffer;
		t_old_buffer = ep . getbuffer(0);
		ep . clear();
		delete t_old_buffer;

		ep . setbuffer(t_long_path, t_path_length);
		ep.setstrlen();
	}
	else
	{
		ep.clear();
		MCresult->sets("folder not found");
	}
}

void MCS_shortfilepath(MCExecPoint &ep)
{
	char *tpath = ep.getsvalue().clone();
	char *newpath = MCS_resolvepath(tpath);
	delete tpath;
	if (!GetShortPathNameA(newpath, ep.getbuffer(PATH_MAX), PATH_MAX))
	{
		MCresult->sets("can't get");
		MCS_seterrno(GetLastError());
		ep.clear();
	}
	else
	{
		MCU_path2std(ep.getbuffer(0));
		ep.setstrlen();
	}
	delete newpath;
}

#define PATH_DELIMITER '\\'


void MCS_longfilepath(MCExecPoint &ep)
{
	char *tpath = ep.getsvalue().clone();
	char *shortpath = MCS_resolvepath(tpath);
	delete tpath;
	char *longpath = ep.getbuffer(PATH_MAX);
	char *p, *pStart;
	char buff[PATH_MAX];
	WIN32_FIND_DATAA wfd;
	HANDLE handle;
	int i;

	// Keep strings null-terminated
	*buff = '\0';
	*longpath = '\0';
	//
	p = shortpath;
	while (p != NULL)
	{
		// Find next
		p = strchr(pStart = p, PATH_DELIMITER);
		// See if a token was found
		if (p != pStart)
		{
			i = strlen(buff);
			// Append token to temp buffer
			if (p == NULL)
			{
				strcpy(buff + i, pStart);
			}
			else
			{
				*p = '\0';
				strcpy(buff + i, pStart);
				*p = PATH_DELIMITER;
			}
			// Copy token unmodified if drive specifier
			if (strchr(buff + i, ':') != NULL)
				strcat(longpath, buff + i);
			else
			{
				// Convert token to long name
				handle = FindFirstFileA(buff, &wfd);
				if (handle == INVALID_HANDLE_VALUE)
				{
					MCresult->sets("can't get");
					MCS_seterrno(GetLastError());
					ep.clear();
					delete shortpath;
					return;
				}
				strcat(longpath, wfd.cFileName);
				FindClose(handle);
			}
		}
		// Copy terminator
		if (p != NULL)
		{
			buff[i = strlen(buff)] = *p;
			buff[i + 1] = '\0';
			longpath[i = strlen(longpath)] = *p;
			longpath[i + 1] = '\0';
		}
		// Bump pointer
		if (p)
			p++;
	}
	MCU_path2std(ep.getbuffer(0));
	ep.setstrlen();
	delete shortpath;
}

Boolean MCS_createalias(char *srcpath, char *dstpath)
{
	HRESULT err;
	char *source = MCS_resolvepath(srcpath);
	char *dest = MCS_resolvepath(dstpath);
	IShellLinkA *ISHLNKvar1;
	err = CoCreateInstance(CLSID_ShellLink, NULL,
	                       CLSCTX_INPROC_SERVER, IID_IShellLinkA,
	                       (void **)&ISHLNKvar1);
	if (SUCCEEDED(err))
	{
		IPersistFile *IPFILEvar1;
		if (source[1] != ':' && source[0] != '/')
		{
			char *tpath = MCS_getcurdir(); //prepend the current dir
			strcat(tpath, "/");
			strcat(tpath, source);
			delete source;
			MCU_path2native(tpath);
			source = tpath;
		}
		ISHLNKvar1->SetPath(source);
		char *buffer = strrchr( source, '\\' );
		if (buffer != NULL)
		{
			*(buffer+1) = '\0';
			ISHLNKvar1->SetWorkingDirectory(source);
		}
		err = ISHLNKvar1->QueryInterface(IID_IPersistFile, (void **)&IPFILEvar1);
		if (SUCCEEDED(err))
		{
			WORD DWbuffer[PATH_MAX];
			MultiByteToWideChar(CP_ACP, 0, dest, -1,
			                    (LPWSTR)DWbuffer, PATH_MAX);
			err = IPFILEvar1->Save((LPCOLESTR)DWbuffer, TRUE);
			IPFILEvar1->Release();
		}
		ISHLNKvar1->Release();
	}
	delete source;
	delete dest;
	return SUCCEEDED(err);
}

void MCS_resolvealias(MCExecPoint &ep)
{
	char *tpath = ep.getsvalue().clone();
	char *source = MCS_resolvepath(tpath);
	delete tpath;
	char *dest = ep.getbuffer(PATH_MAX);
	HRESULT hres;
	IShellLinkA* psl;
	char szGotPath[PATH_MAX];
	WIN32_FIND_DATA wfd;
	*dest = 0;
	hres = CoCreateInstance(CLSID_ShellLink, NULL, CLSCTX_INPROC_SERVER,
	                        IID_IShellLinkA, (LPVOID *) &psl);
	if (SUCCEEDED(hres))
	{
		IPersistFile* ppf;
		hres = psl->QueryInterface(IID_IPersistFile, (void **)&ppf);
		if (SUCCEEDED(hres))
		{
			WORD wsz[PATH_MAX];
			MultiByteToWideChar(CP_ACP, 0, source, -1, (LPWSTR)wsz, PATH_MAX);
			hres = ppf->Load((LPCOLESTR)wsz, STGM_READ);
			if (SUCCEEDED(hres))
			{
				hres = psl->Resolve(HWND_DESKTOP, SLR_ANY_MATCH|SLR_NO_UI|SLR_UPDATE);
				if (SUCCEEDED(hres))
				{
					hres = psl->GetPath(szGotPath, PATH_MAX, (WIN32_FIND_DATAA *)&wfd,
					                    SLGP_SHORTPATH);
					lstrcpyA(dest, szGotPath);
				}
			}
			ppf->Release();
		}
		psl->Release();
	}
	delete source;
	if (SUCCEEDED(hres))
	{
		MCU_path2std(ep.getbuffer(0));
		ep.setstrlen();
	}
	else
	{
		MCresult->sets("can't get");
		MCS_seterrno(GetLastError());
		ep.clear();
	}
}

void MCS_doalternatelanguage(MCString &s, const char *langname)
{
	MCScriptEnvironment *t_environment;
	t_environment = MCscreen -> createscriptenvironment(langname);
	if (t_environment == NULL)
		MCresult -> sets("alternate language not found");
	else
	{
		MCExecPoint ep(NULL, NULL, NULL);
		ep . setsvalue(s);
		ep . nativetoutf8();
		
		char *t_result;
		t_result = t_environment -> Run(ep . getcstring());
		t_environment -> Release();

		if (t_result != NULL)
		{
			ep . setsvalue(t_result);
			ep . utf8tonative();
			MCresult -> copysvalue(ep . getsvalue());
		}
		else
			MCresult -> sets("execution error");
	}
}

#define DEFINE_GUID_(name, l, w1, w2, b1, b2, b3, b4, b5, b6, b7, b8) \
        EXTERN_C const GUID DECLSPEC_SELECTANY name \
                = { l, w1, w2, { b1, b2,  b3,  b4,  b5,  b6,  b7,  b8 } }
// {F0B7A1A2-9847-11cf-8F20-00805F2CD064}
DEFINE_GUID_(CATID_ActiveScriptParse, 0xf0b7a1a2, 0x9847, 0x11cf, 0x8f, 0x20, 0x00, 0x80, 0x5f, 0x2c, 0xd0, 0x64);

void MCS_alternatelanguages(MCExecPoint &ep)
{
	ep.clear();

	HRESULT t_result;
	t_result = S_OK;

	ICatInformation *t_cat_info;
	t_cat_info = NULL;
	if (t_result == S_OK)
		t_result = CoCreateInstance(CLSID_StdComponentCategoriesMgr, NULL, CLSCTX_INPROC_SERVER, IID_ICatInformation, (void **)&t_cat_info);
	
	IEnumCLSID *t_cls_enum;
	t_cls_enum = NULL;
	if (t_result == S_OK)
		t_result = t_cat_info -> EnumClassesOfCategories(1, &CATID_ActiveScriptParse, (ULONG)-1, NULL, &t_cls_enum);

	if (t_result == S_OK)
	{
		GUID t_cls_uuid;
		unsigned int t_index;
		t_index = 0;

		while(t_cls_enum -> Next(1, &t_cls_uuid, NULL) == S_OK)
		{
			LPOLESTR t_prog_id;
			if (ProgIDFromCLSID(t_cls_uuid, &t_prog_id) == S_OK)
			{
				MCExecPoint t_unicode_ep(NULL, NULL, NULL);
				t_unicode_ep . setsvalue(MCString((char *)t_prog_id, wcslen(t_prog_id) * 2));
				t_unicode_ep . utf16tonative();
				ep . concatmcstring(t_unicode_ep . getsvalue(), EC_RETURN, t_index == 0);
				t_index += 1;

				CoTaskMemFree(t_prog_id);
			}
		}
	}

	if (t_cls_enum != NULL)
		t_cls_enum -> Release();

	if (t_cat_info != NULL)
		t_cat_info -> Release();
}

struct  LangID2Charset
{
	Lang_charset charset;
	LANGID langid;
};

static LangID2Charset langidtocharsets[] = {
            { LCH_ENGLISH, MAKELANGID(LANG_ENGLISH, SUBLANG_DEFAULT) },
            { LCH_ROMAN, MAKELANGID(LANG_ENGLISH, SUBLANG_DEFAULT)},
            { LCH_JAPANESE, MAKELANGID(LANG_JAPANESE, SUBLANG_DEFAULT) },
            { LCH_CHINESE, MAKELANGID(LANG_CHINESE, SUBLANG_CHINESE_TRADITIONAL) },
            { LCH_ARABIC, MAKELANGID(LANG_ARABIC, SUBLANG_DEFAULT) },
            { LCH_RUSSIAN, MAKELANGID(LANG_RUSSIAN, SUBLANG_DEFAULT) },
            { LCH_TURKISH, MAKELANGID(LANG_TURKISH, SUBLANG_DEFAULT) },
            { LCH_BULGARIAN, MAKELANGID(LANG_BULGARIAN, SUBLANG_DEFAULT) },
            { LCH_POLISH, MAKELANGID(LANG_POLISH, SUBLANG_DEFAULT) },
            { LCH_UKRAINIAN, MAKELANGID(LANG_UKRAINIAN, SUBLANG_DEFAULT) },
            { LCH_HEBREW, MAKELANGID(LANG_HEBREW, SUBLANG_DEFAULT)},
            { LCH_GREEK, MAKELANGID(LANG_GREEK, SUBLANG_DEFAULT) },
            { LCH_KOREAN, MAKELANGID(LANG_KOREAN, SUBLANG_DEFAULT) },
            { LCH_THAI,	MAKELANGID(LANG_THAI, SUBLANG_DEFAULT) },
            { LCH_SIMPLE_CHINESE, MAKELANGID(LANG_CHINESE, SUBLANG_CHINESE_SIMPLIFIED)},
            { LCH_UNICODE, MAKELANGID(LANG_NEUTRAL, SUBLANG_DEFAULT)}
        };

uint1 MCS_langidtocharset(uint2 langid)
{
	uint2 i;
	for (i = 0; i < ELEMENTS(langidtocharsets); i++)
		if (langidtocharsets[i].langid == langid)
			return langidtocharsets[i].charset;
	return 0;
}

uint2 MCS_charsettolangid(uint1 charset)
{
	uint2 i;
	for (i = 0; i < ELEMENTS(langidtocharsets); i++)
		if (langidtocharsets[i].charset == charset)
			return langidtocharsets[i].langid;
	return 0;
}

void MCS_multibytetounicode(const char *s, uint4 len, char *d,
                            uint4 destbufferlength, uint4 &destlen,
                            uint1 charset)
{
	char szLocaleData[6];
	uint2 codepage = 0;
	GetLocaleInfoA(MAKELCID(MCS_charsettolangid(charset), SORT_DEFAULT) ,
	               LOCALE_IDEFAULTANSICODEPAGE, szLocaleData, 6);
	codepage = (uint2)strtoul(szLocaleData, NULL, 10);
	uint4 dsize = MultiByteToWideChar( codepage, 0, s, len, (LPWSTR)d,
	                                   destbufferlength >> 1);
	destlen = dsize << 1;
}

void MCS_unicodetomultibyte(const char *s, uint4 len, char *d,
                            uint4 destbufferlength, uint4 &destlen,
                            uint1 charset)
{
	char szLocaleData[6];
	uint2 codepage = 0;
	GetLocaleInfoA(MAKELCID(MCS_charsettolangid(charset), SORT_DEFAULT)
	               , LOCALE_IDEFAULTANSICODEPAGE, szLocaleData, 6);
	codepage = (uint2)strtoul(szLocaleData, NULL, 10);
	uint4 dsize = WideCharToMultiByte( codepage, 0, (LPCWSTR)s, len >> 1,
	                                   d, destbufferlength, NULL, NULL);
	destlen = dsize;
}

Boolean MCS_isleadbyte(uint1 charset, char *s)
{
	if (!charset)
		return False;
	char szLocaleData[6];
	GetLocaleInfoA(MAKELCID(MCS_charsettolangid(charset), SORT_DEFAULT),
	               LOCALE_IDEFAULTANSICODEPAGE, szLocaleData, 6);
	uint2 codepage = (uint2)strtoul(szLocaleData, NULL, 10);
	return IsDBCSLeadByteEx(codepage, *s);
}

static void MCS_do_launch(char *p_document)
{
	// MW-2011-02-01: [[ Bug 9332 ]] Adjust the 'show' hint to normal to see if that makes
	//   things always appear on top...
	int t_result;
	t_result = (int)ShellExecuteA(NULL, "open", p_document, NULL, NULL, SW_SHOWNORMAL);

	if (t_result < 32)
	{
		switch(t_result)
		{
		case ERROR_BAD_FORMAT:
		case SE_ERR_ACCESSDENIED:
		case SE_ERR_FNF:
		case SE_ERR_PNF:
		case SE_ERR_SHARE:
		case SE_ERR_DLLNOTFOUND:
			MCresult -> sets("can't open file");
		break;

		case SE_ERR_ASSOCINCOMPLETE:
		case SE_ERR_NOASSOC:
			MCresult -> sets("no association");
		break;

		case SE_ERR_DDEBUSY:
		case SE_ERR_DDEFAIL:
		case SE_ERR_DDETIMEOUT:
			MCresult -> sets("request failed");
		break;

		case 0:
		case SE_ERR_OOM:
			MCresult -> sets("no memory");
		break;
		}
	}
	else
		MCresult -> clear();
}

void MCS_launch_document(char *p_document)
{
	char *t_native_document;

	t_native_document = MCS_resolvepath(p_document);
	delete p_document;

	// MW-2007-12-13: [[ Bug 5680 ]] Might help if we actually passed the correct
	//   pointer to do_launch!
	MCS_do_launch(t_native_document);

	delete t_native_document;
}

void MCS_launch_url(char *p_document)
{
	MCS_do_launch(p_document);
	
	// MW-2007-12-13: <p_document> is owned by the callee
	delete p_document;
}

MCSysModuleHandle MCS_loadmodule(const char *p_filename)
{
	char *t_native_filename;
	t_native_filename = MCS_resolvepath(p_filename);
	if (t_native_filename == NULL)
		return NULL;

	// MW-2011-02-28: [[ Bug 9410 ]] Use the Ex form of LoadLibrary and ask it to try
	//   to resolve dependent DLLs from the folder containing the DLL first.
	HMODULE t_handle;
	t_handle = LoadLibraryExA(t_native_filename, NULL, LOAD_WITH_ALTERED_SEARCH_PATH);
	if (t_handle == NULL)
	{
		delete t_native_filename;
		return NULL;
	}

	delete t_native_filename;

	return (MCSysModuleHandle)t_handle;
}

void MCS_unloadmodule(MCSysModuleHandle p_module)
{
	FreeLibrary((HMODULE)p_module);
}

void *MCS_resolvemodulesymbol(MCSysModuleHandle p_module, const char *p_symbol)
{
	return GetProcAddress((HMODULE)p_module, p_symbol);
}

bool MCS_processtypeisforeground(void)
{
	return true;
}

bool MCS_changeprocesstype(bool to_foreground)
{
	if (!to_foreground)
		return false;
	return true;
}

bool MCS_isatty(int fd)
{
	return _isatty(fd) != 0;
}

bool MCS_isnan(double v)
{
	return _isnan(v) != 0;
}

uint32_t MCS_getsyserror(void)
{
	return GetLastError();
}

bool MCS_mcisendstring(const char *p_command, char p_buffer[256])
{
	DWORD t_error_code;
	t_error_code = mciSendStringA(p_command, p_buffer, 255, NULL);
	if (t_error_code == 0)
		return true;

	if (!mciGetErrorStringA(t_error_code, p_buffer, 255))
		sprintf(p_buffer, "Error %d", t_error_code);

	return false;
}

void MCS_system_alert(const char *p_title, const char *p_message)
{
	MessageBoxA(NULL, p_message, p_title, MB_OK | MB_ICONSTOP);
}

bool MCS_generate_uuid(char p_buffer[128])
{
	GUID t_guid;
	if (CoCreateGuid(&t_guid) == S_OK)
	{
		unsigned char __RPC_FAR *t_guid_string;
		if (UuidToStringA(&t_guid, &t_guid_string) == RPC_S_OK)
		{
			strcpy(p_buffer, (char *)t_guid_string);
			RpcStringFreeA(&t_guid_string);
		}

		return true;
	}

	return false;
}

////////////////////////////////////////////////////////////////////////////////

static bool read_blob_from_pipe(HANDLE p_pipe, void*& r_data, uint32_t& r_data_length)
{
	uint32_t t_amount;
	DWORD t_read;
	if (!ReadFile(p_pipe, &t_amount, sizeof(uint32_t), &t_read, NULL) ||
		t_read != sizeof(uint32_t))
		return false;

	void *t_buffer;
	t_buffer = malloc(t_amount);
	if (t_buffer == nil)
		return false;

	if (!ReadFile(p_pipe, t_buffer, t_amount, &t_read, NULL) ||
		t_read != t_amount)
		return false;

	r_data = t_buffer;
	r_data_length = t_amount;

	return true;
}

static bool write_blob_to_pipe(HANDLE p_pipe, uint32_t p_count, void *p_data)
{
	DWORD t_written;
	if (!WriteFile(p_pipe, &p_count, sizeof(p_count), &t_written, NULL) ||
		t_written != 4)
		return false;
	if (!WriteFile(p_pipe, p_data, p_count, &t_written, NULL) ||
		t_written != p_count)
		return false;
	return true;
}

// MW-2010-05-11: This call is only present on Vista and above, which is the place we
//   need it - so weakly bind.
typedef DWORD (APIENTRY *GetProcessIdOfThreadPtr)(HANDLE thread);
static DWORD DoGetProcessIdOfThread(HANDLE p_thread)
{
	// We can safely assume that the kernel dll is loaded!
	HMODULE t_module;
	t_module = GetModuleHandleA("Kernel32.dll");
	if (t_module == NULL)
		return -1;

	// Resolve the symbol
	void *t_ptr;
	t_ptr = GetProcAddress(t_module, "GetProcessIdOfThread");
	if (t_ptr == NULL)
		return -1;

	// Call it
	return ((GetProcessIdOfThreadPtr)t_ptr)(p_thread);
}

////////////////////////////////////////////////////////////////////////////////

// MW-2010-05-09: Updated to add 'elevated' parameter for executing binaries
//   at increased privilege level.
void MCS_startprocess(char *name, char *doc, Open_mode mode, Boolean elevated)
{
	Boolean reading = mode == OM_READ || mode == OM_UPDATE;
	Boolean writing = mode == OM_APPEND || mode == OM_WRITE || mode == OM_UPDATE;
	MCU_realloc((char **)&MCprocesses, MCnprocesses, MCnprocesses + 1,
	            sizeof(Streamnode));
	MCprocesses[MCnprocesses].name = name;
	MCprocesses[MCnprocesses].mode = mode;
	MCprocesses[MCnprocesses].ihandle = NULL;
	MCprocesses[MCnprocesses].ohandle = NULL;
	MCprocesses[MCnprocesses].phandle = NULL; //process handle
	MCprocesses[MCnprocesses].thandle = NULL; //child thread handle

	SECURITY_ATTRIBUTES saAttr;
	saAttr.nLength = sizeof(SECURITY_ATTRIBUTES);
	saAttr.bInheritHandle = TRUE;
	saAttr.lpSecurityDescriptor = NULL;

	Boolean created = True;
	HANDLE t_process_handle = NULL;
	DWORD t_process_id = 0;
	HANDLE hChildStdinWr = NULL;
	HANDLE hChildStdoutRd = NULL;
	const char *t_error;
	t_error = nil;
	if (created)
	{
		char *cmdline = name;
		if (doc != NULL && *doc != '\0')
		{
			cmdline = new char[strlen(name) + strlen(doc) + 4];
			sprintf(cmdline, "%s \"%s\"", name, doc);
		}
		
		// There's no such thing as Elevation before Vista (majorversion 6)
		if (!elevated || MCmajorosversion < 0x0600)
		{
			HANDLE hChildStdinRd = NULL;
			HANDLE hChildStdoutWr = NULL;
			HANDLE hChildStderrWr = NULL;
			if (!CreatePipe(&hChildStdoutRd, &hChildStdoutWr, &saAttr, 0)
					|| !CreatePipe(&hChildStdinRd, &hChildStdinWr, &saAttr, 0))
				created = False;
			else
			{
				// Make sure we turn off inheritence for the read side of stdout and write side of stdin
				SetHandleInformation(hChildStdoutRd, HANDLE_FLAG_INHERIT, 0);
				SetHandleInformation(hChildStdinWr, HANDLE_FLAG_INHERIT, 0);

				// Clone the write handle to be stderr too
				HANDLE phandle = GetCurrentProcess();
				DuplicateHandle(phandle, hChildStdoutWr, phandle, &hChildStderrWr, 0, TRUE, DUPLICATE_SAME_ACCESS);
			}

			if (created)
			{
				PROCESS_INFORMATION piProcInfo;
				STARTUPINFOA siStartInfo;
				memset(&siStartInfo, 0, sizeof(STARTUPINFOA));
				siStartInfo.cb = sizeof(STARTUPINFOA);
				siStartInfo.dwFlags = STARTF_USESTDHANDLES | STARTF_USESHOWWINDOW;
				if (MChidewindows)
					siStartInfo.wShowWindow = SW_HIDE;
				else
					siStartInfo.wShowWindow = SW_SHOW;
				siStartInfo.hStdInput = hChildStdinRd;
				siStartInfo.hStdOutput = hChildStdoutWr;
				siStartInfo.hStdError = hChildStderrWr;
				if (CreateProcessA(NULL, cmdline, NULL, NULL, TRUE, CREATE_NEW_CONSOLE, NULL, NULL, &siStartInfo, &piProcInfo))
				{
					t_process_handle = piProcInfo . hProcess;
					t_process_id = piProcInfo . dwProcessId;
					CloseHandle(piProcInfo . hThread);
				}
				else
					created = False;
			}

			CloseHandle(hChildStdinRd);
			CloseHandle(hChildStdoutWr);
			CloseHandle(hChildStderrWr);
		}
		else
		{
			// Unfortunately, one cannot use any 'CreateProcess' type calls to
			// elevate a process - one must use ShellExecuteEx. This unfortunately
			// means we have no way of *directly* passing things like env vars and
			// std handles to it. Instead, we do the following:
			//   1) Launch ourselves with the parameter '-elevated-slave'
			//   2) Wait until either the target process vanishes, or we get
			//      a thread message posted to us with a pair of pipe handles.
			//   3) Write the command line and env strings to the pipe
			//   4) Wait for a further message with process handle and id
			//   5) Carry on with the handles we were given to start with
			// If the launched process vanished before (4) it is treated as failure.

			char t_parameters[64];
			sprintf(t_parameters, "-elevated-slave%08x", GetCurrentThreadId());

			SHELLEXECUTEINFOA t_info;
			memset(&t_info, 0, sizeof(SHELLEXECUTEINFO));
			t_info . cbSize = sizeof(SHELLEXECUTEINFO);
			t_info . fMask = SEE_MASK_NOCLOSEPROCESS | SEE_MASK_FLAG_NO_UI | SEE_MASK_NO_CONSOLE ;
			t_info . hwnd = (HWND)MCdefaultstackptr -> getrealwindow();
			t_info . lpVerb = "runas";
			t_info . lpFile = MCcmd;
			t_info . lpParameters = t_parameters;
			t_info . nShow = SW_HIDE;
			if (ShellExecuteExA(&t_info) && (uintptr_t)t_info . hInstApp > 32)
			{
				MSG t_msg;
				t_msg . message = WM_QUIT;
				while(!PeekMessageA(&t_msg, (HWND)-1, WM_USER + 10, WM_USER + 10, PM_REMOVE))
					if (MsgWaitForMultipleObjects(1, &t_info . hProcess, FALSE, INFINITE, QS_POSTMESSAGE) == WAIT_OBJECT_0)
					{
						created = False;
						break;
					}

				if (created && t_msg . message == WM_USER + 10)
				{
					HANDLE t_output_pipe, t_input_pipe;
					t_input_pipe = (HANDLE)t_msg . wParam;
					t_output_pipe = (HANDLE)t_msg . lParam;

					// Get the environment strings to send across
					char *t_env_strings;
					uint32_t t_env_length;
#undef GetEnvironmentStrings
					t_env_strings = GetEnvironmentStrings();
					if (t_env_strings != nil)
					{
						t_env_length = 0;
						while(t_env_strings[t_env_length] != '\0' || t_env_strings[t_env_length + 1] != '\0')
							t_env_length += 1;
						t_env_length += 2;
					}

					// Write out the cmd line and env strings
					if (write_blob_to_pipe(t_output_pipe, strlen(cmdline) + 1, cmdline) &&
						write_blob_to_pipe(t_output_pipe, t_env_length, t_env_strings))
					{
						// Now we should have a process id and handle waiting for us.
						MSG t_msg;
						t_msg . message = WM_QUIT;
						while(!PeekMessageA(&t_msg, (HWND)-1, WM_USER + 10, WM_USER + 10, PM_REMOVE))
							if (MsgWaitForMultipleObjects(1, &t_info . hProcess, FALSE, INFINITE, QS_POSTMESSAGE) == WAIT_OBJECT_0)
							{
								created = False;
								break;
							}

						if (created && t_msg . message == WM_USER + 10 && t_msg . lParam != NULL)
						{
							t_process_id = (DWORD)t_msg . wParam;
							t_process_handle = (HANDLE)t_msg . lParam;
						}
						else
							created = False;
					}
					else
						created = False;

					FreeEnvironmentStringsA(t_env_strings);

					hChildStdinWr = t_output_pipe;
					hChildStdoutRd = t_input_pipe;
				}
				else
					created = False;

				CloseHandle(t_info . hProcess);
			}
			else
			{
				if ((uintptr_t)t_info . hInstApp == SE_ERR_ACCESSDENIED)
					t_error = "access denied";
				created = False;
			}
		}

		if (doc != NULL)
		{
			if (*doc != '\0')
				delete cmdline;
			delete doc;
		}
	}
	if (created)
	{
		if (writing)
		{
			MCprocesses[MCnprocesses].ohandle = new IO_header((MCWinSysHandle)hChildStdinWr, NULL, 0, 0);
			// MW-2012-09-10: [[ Bug 10230 ]] Make sure we mark this IO handle as a pipe.
			MCprocesses[MCnprocesses].ohandle -> is_pipe = true;
		}
		else
			CloseHandle(hChildStdinWr);
		if (reading)
		{
			MCprocesses[MCnprocesses].ihandle = new IO_header((MCWinSysHandle)hChildStdoutRd, NULL, 0, 0);
			// MW-2012-09-10: [[ Bug 10230 ]] Make sure we mark this IO handle as a pipe.
			MCprocesses[MCnprocesses].ihandle -> is_pipe = true;
		}
		else
			CloseHandle(hChildStdoutRd);
	}
	if (!created)
	{
		MCresult->sets(t_error == nil ? "not opened" : t_error);
		MCS_seterrno(GetLastError());
		CloseHandle(hChildStdinWr);
		CloseHandle(hChildStdoutRd);
	}
	else
	{
		MCresult->clear(False);
		MCprocesses[MCnprocesses].pid = t_process_id;
		MCprocesses[MCnprocesses++].phandle = (MCWinSysHandle)t_process_handle;
	}
}

// MW-2010-05-09: This is bootstrap 'main' that effectively implemented a CreateProcess
//   via 'ShellExecute' 'runas'.
int MCS_windows_elevation_bootstrap_main(HINSTANCE hInstance, HINSTANCE hPrevInstance, LPSTR lpCmdLine, int nCmdShow)
{
	bool t_success;
	t_success = true;

	// Fetch the thread id (present immediately after '-elevated-slave' as hex).
	uint32_t t_parent_thread_id;
	if (t_success)
	{
		char *t_end;
		t_parent_thread_id = strtoul(lpCmdLine + 15, &t_end, 16);
		if (t_end != lpCmdLine + strlen(lpCmdLine))
			t_success = false;
	}

	// Open the parent's thread
	HANDLE t_parent_thread;
	t_parent_thread = nil;
	if (t_success)
	{
		t_parent_thread = OpenThread(SYNCHRONIZE | THREAD_QUERY_INFORMATION, FALSE, t_parent_thread_id);
		if (t_parent_thread == nil)
			t_success = false;
	}

	// Open the parent's process
	HANDLE t_parent_process;
	t_parent_process = nil;
	if (t_success)
	{
		t_parent_process = OpenProcess(SYNCHRONIZE | PROCESS_DUP_HANDLE, FALSE, DoGetProcessIdOfThread(t_parent_thread));
		if (t_parent_process == nil)
			t_success = false;
	}

	// Create a pipe the write end of which we will give to the parent
	HANDLE t_fromparent_read, t_fromparent_write;
	HANDLE t_toparent_read, t_toparent_write;
	HANDLE t_toparent_write_dup;
	t_fromparent_read = t_fromparent_write = nil;
	t_toparent_read = t_toparent_write = nil;
	t_toparent_write_dup = nil;
	if (t_success)
	{
		SECURITY_ATTRIBUTES t_attr;
		t_attr . nLength = sizeof(SECURITY_ATTRIBUTES);
		t_attr . bInheritHandle = TRUE;
		t_attr . lpSecurityDescriptor = NULL;
		if (!CreatePipe(&t_fromparent_read, &t_fromparent_write, &t_attr, 0) ||
			!CreatePipe(&t_toparent_read, &t_toparent_write, &t_attr, 0) ||
			!DuplicateHandle(GetCurrentProcess(), t_toparent_write, GetCurrentProcess(), &t_toparent_write_dup, 0, TRUE, DUPLICATE_SAME_ACCESS))
			t_success = false;
	}

	// Make sure the ends we are duplicating are not inheritable
	if (t_success)
	{
		SetHandleInformation(t_fromparent_write, HANDLE_FLAG_INHERIT, 0);
		SetHandleInformation(t_toparent_read, HANDLE_FLAG_INHERIT, 0);
	}

	// Duplicate the appropriate ends into the parent
	HANDLE t_parent_data_write, t_parent_data_read;
	t_parent_data_write = nil;
	t_parent_data_read = nil;
	if (t_success)
	{
		if (!DuplicateHandle(GetCurrentProcess(), t_fromparent_write, t_parent_process, &t_parent_data_write, 0, FALSE, DUPLICATE_SAME_ACCESS | DUPLICATE_CLOSE_SOURCE) ||
			!DuplicateHandle(GetCurrentProcess(), t_toparent_read, t_parent_process, &t_parent_data_read, 0, FALSE, DUPLICATE_SAME_ACCESS | DUPLICATE_CLOSE_SOURCE))
			t_success = false;
	}

	// Post the pipe handles to the parent
	if (t_success)
		PostThreadMessageA(t_parent_thread_id, WM_USER + 10, (WPARAM)t_parent_data_read, (LPARAM)t_parent_data_write);

	// Now we must read the command line and env strings
	uint32_t t_cmd_line_length;
	void *t_cmd_line;
	t_cmd_line_length = 0;
	t_cmd_line = nil;
	if (t_success)
		t_success = read_blob_from_pipe(t_fromparent_read, t_cmd_line, t_cmd_line_length);

	uint32_t t_env_strings_length;
	void *t_env_strings;
	t_env_strings_length = 0;
	t_env_strings = nil;
	if (t_success)
		t_success = read_blob_from_pipe(t_fromparent_read, t_env_strings, t_env_strings_length);

	// If we succeeded in reading those, we are all set to create the process
	HANDLE t_process_handle, t_thread_handle;
	DWORD t_process_id;
	t_thread_handle = NULL;
	t_process_handle = NULL;
	t_process_id = 0;
	if (t_success)
	{
		PROCESS_INFORMATION piProcInfo;
		STARTUPINFOA siStartInfo;
		memset(&siStartInfo, 0, sizeof(STARTUPINFOA));
		siStartInfo.cb = sizeof(STARTUPINFOA);
		siStartInfo.dwFlags = STARTF_USESTDHANDLES | STARTF_USESHOWWINDOW;
		siStartInfo.wShowWindow = SW_HIDE;
		siStartInfo.hStdInput = t_fromparent_read;
		siStartInfo.hStdOutput = t_toparent_write;
		siStartInfo.hStdError = t_toparent_write_dup;
		if (CreateProcessA(NULL, (LPSTR)t_cmd_line, NULL, NULL, TRUE, CREATE_NEW_CONSOLE | CREATE_SUSPENDED, t_env_strings, NULL, &siStartInfo, &piProcInfo))
		{
			t_process_handle = piProcInfo . hProcess;
			t_process_id = piProcInfo . dwProcessId;
			t_thread_handle = piProcInfo . hThread;
		}
		else
		{
			DWORD t_error;
			t_error = GetLastError();
			t_success = false;
		}
	}

	// If the process started, then try to duplicate its handle into the parent
	HANDLE t_parent_process_handle;
	t_parent_process_handle = NULL;
	if (t_success)
	{
		if (!DuplicateHandle(GetCurrentProcess(), t_process_handle, t_parent_process, &t_parent_process_handle, 0, FALSE, DUPLICATE_SAME_ACCESS))
			t_success = false;
	}

	// Now tell the parent process about the handle and id
	if (t_success)
		PostThreadMessage(t_parent_thread_id, WM_USER + 10, (WPARAM)t_process_id, (LPARAM)t_parent_process_handle);

	// If everything happened as we expected, resume the process. Otherwise we
	// terminate it.
	if (t_success)
		ResumeThread(t_thread_handle);
	else
		TerminateProcess(t_process_handle, 0);

	// Free up our resources
	free(t_env_strings);
	free(t_cmd_line);
	if (t_thread_handle != nil)
		CloseHandle(t_thread_handle);
	if (t_process_handle != nil)
		CloseHandle(t_process_handle);
	if (t_fromparent_read != nil)
		CloseHandle(t_fromparent_read);
	if (t_toparent_write != nil)
		CloseHandle(t_toparent_write);
	if (t_toparent_write_dup != nil)
		CloseHandle(t_toparent_write_dup);
	if (t_parent_thread != nil)
		CloseHandle(t_parent_thread);
	if (t_parent_process != nil)
		CloseHandle(t_parent_process);

	return 0;
}
#endif

////////////////////////////////////////////////////////////////////////////////<|MERGE_RESOLUTION|>--- conflicted
+++ resolved
@@ -1,3 +1,4 @@
+
 /* Copyright (C) 2003-2013 Runtime Revolution Ltd.
 
 This file is part of LiveCode.
@@ -91,65 +92,7 @@
 			MCresult->clear(False);
 		}
 		CloseHandle(hf);
-	}
-<<<<<<< HEAD
-=======
-	delete p;
-	return done;
-}
-
-// returns in native path format
-const char *MCS_tmpnam()
-{
-	MCExecPoint ep(NULL, NULL, NULL);
-	
-	// MW-2008-06-19: Make sure fname is stored in a static to keep the (rather
-	//   unplesant) current semantics of the call.
-	static char *fname;
-	if (fname != NULL)
-		delete fname;
-
-	// TS-2008-06-18: [[ Bug 6403 ]] - specialFolderPath() returns 8.3 paths
-	fname = _tempnam("\\tmp", "tmp");
-
-	char *t_ptr = (char*)strrchr(fname, '\\');
-	if (t_ptr != NULL)
-		*t_ptr = 0 ;
-	
-	MCU_path2std(fname);
-	ep.setsvalue(fname);
-	MCS_longfilepath(ep);
-
-	if (t_ptr != NULL)
-		ep.appendstringf("/%s", ++t_ptr);
-
-	// MW-2008-06-19: Make sure we delete this version of fname, since we don't
-	//   need it anymore.
-	delete fname;
-
-	// MW-2008-06-19: Use ep . getsvalue() . clone() to make sure we get a copy
-	//   of the ExecPoint's string as a NUL-terminated (C-string) string.
-	fname = ep . getsvalue() . clone();
-
-	return fname;
-}
-
-// returns in native path format
-char *MCS_resolvepath(const char *path)
-{
-	if (path == NULL)
-	{
-		char *tpath = MCS_getcurdir();
-		MCU_path2native(tpath);
-		return tpath;
-	}
-    // SN-2015-06-05: [[ Bug 15432 ]] The function resolving / fixing paths to
-    //  an absolute one is MCS_get_canonical_path on Windows. We then use it
-    //  here as well.
-    char *cstr = MCS_get_canonical_path(path);
-	MCU_path2native(cstr);
-	return cstr;
->>>>>>> eaa76cbd
+    }
 }
 #endif /* MCS_loadfile_dsk_w32 */
 
