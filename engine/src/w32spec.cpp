/* Copyright (C) 2003-2013 Runtime Revolution Ltd.

This file is part of LiveCode.

LiveCode is free software; you can redistribute it and/or modify it under
the terms of the GNU General Public License v3 as published by the Free
Software Foundation.

LiveCode is distributed in the hope that it will be useful, but WITHOUT ANY
WARRANTY; without even the implied warranty of MERCHANTABILITY or
FITNESS FOR A PARTICULAR PURPOSE.  See the GNU General Public License
for more details.

You should have received a copy of the GNU General Public License
along with LiveCode.  If not see <http://www.gnu.org/licenses/>.  */

#include "w32prefix.h"

#include "globdefs.h"
#include "filedefs.h"
#include "objdefs.h"
#include "parsedef.h"
#include "mcio.h"

#include "param.h"
#include "mcerror.h"
#include "execpt.h"
#include "util.h"
#include "object.h"
#include "stack.h"
#include "globals.h"
#include "scriptenvironment.h"
#include "meta.h"
#include "securemode.h"
#include "socket.h"
#include "notify.h"
#include "osspec.h"

#include "exec.h"

#include "w32dc.h"

#include <locale.h>
#include <signal.h>
#include <sys/timeb.h>
#include <sys/stat.h>
#include <io.h>
#include <process.h>
#include <float.h>
#include <iphlpapi.h>

<<<<<<< HEAD
//int *g_mainthread_errno;

extern bool MCFiltersUrlEncode(MCStringRef p_source, MCStringRef& r_result);
extern bool MCStringsSplit(MCStringRef p_string, codepoint_t p_separator, MCStringRef*&r_strings, uindex_t& r_count);

//bool MCS_getcurdir_native(MCStringRef& r_path);
//bool MCS_path_append(MCStringRef p_base, MCStringRef p_component, codepoint_t p_separator, MCStringRef& r_path);
//
//// MW-2004-11-28: A null FPE signal handler.
//static void handle_fp_exception(int p_signal)
//{
//	p_signal = p_signal;
//}
//
//static bool handle_is_pipe(MCWinSysHandle p_handle)
//{
//	DWORD t_flags;
//
//	int t_result;
//	t_result = GetNamedPipeInfo((HANDLE)p_handle, &t_flags, NULL, NULL, NULL);
//
//	return t_result != 0;
//}
//
//void MCS_init()
//{
//	IO_stdin = new IO_header((MCWinSysHandle)GetStdHandle(STD_INPUT_HANDLE), NULL, 0, 0);
//	IO_stdin -> is_pipe = handle_is_pipe(IO_stdin -> fhandle);
//	IO_stdout = new IO_header((MCWinSysHandle)GetStdHandle(STD_OUTPUT_HANDLE), NULL, 0, 0);
//	IO_stdout -> is_pipe = handle_is_pipe(IO_stdout -> fhandle);
//	IO_stderr = new IO_header((MCWinSysHandle)GetStdHandle(STD_ERROR_HANDLE), NULL, 0, 0);
//	IO_stderr -> is_pipe = handle_is_pipe(IO_stderr -> fhandle);
//
//	setlocale(LC_CTYPE, MCnullstring);
//	setlocale(LC_COLLATE, MCnullstring);
//
//	// MW-2004-11-28: The ctype array seems to have changed in the latest version of VC++
//	((unsigned short *)_pctype)[160] &= ~_SPACE;
//
//	MCinfinity = HUGE_VAL;
//	MCS_time(); // force init
//	if (timeBeginPeriod(1) == TIMERR_NOERROR)
//		MCS_reset_time();
//	else
//		MClowrestimers = True;
//	MCExecPoint ep;
//	ep.setstaticcstring("HKEY_CURRENT_USER\\Software\\Microsoft\\Windows\\CurrentVersion\\Internet Settings\\ProxyEnable");
//	MCS_query_registry(ep);
//	if (ep.getsvalue().getlength() && ep.getsvalue().getstring()[0])
//	{
//		ep.setstaticcstring("HKEY_CURRENT_USER\\Software\\Microsoft\\Windows\\CurrentVersion\\Internet Settings\\ProxyServer");
//		MCS_query_registry(ep);
//		if (ep.getsvalue().getlength())
//			MChttpproxy = ep . getsvalue() . clone();
//	}
//	else
//	{
//		ep.setstaticcstring("HKEY_CURRENT_USER\\Software\\Netscape\\Netscape Navigator\\Proxy Information\\HTTP_Proxy");
//		MCS_query_registry(ep);
//		if (ep.getsvalue().getlength())
//		{
//			char *t_host;
//			int4 t_port;
//			t_host = ep.getsvalue().clone();
//			ep.setstaticcstring("HKEY_CURRENT_USER\\Software\\Netscape\\Netscape Navigator\\Proxy Information\\HTTP_ProxyPort");
//			MCS_query_registry(ep);
//			ep.ston();
//			t_port = ep.getint4();
//			ep.setstringf("%s:%d", t_host, t_port);
//			MChttpproxy = ep . getsvalue() . clone();
//			delete t_host;
//		}
//	}
//
//	// On NT systems 'cmd.exe' is the command processor
//	MCshellcmd = strclone("cmd.exe");
//
//	// MW-2005-05-26: Store a global variable containing major OS version...
//	OSVERSIONINFOA osv;
//	memset(&osv, 0, sizeof(OSVERSIONINFOA));
//	osv.dwOSVersionInfoSize = sizeof(OSVERSIONINFOA);
//	GetVersionExA(&osv);
//	MCmajorosversion = osv . dwMajorVersion << 8 | osv . dwMinorVersion;
//
//	// MW-2012-09-19: [[ Bug ]] Adjustment to tooltip metrics for Windows.
//	if (MCmajorosversion >= 0x0500)
//	{
//		MCttsize = 11;
//		MCttfont = "Tahoma";
//	}
//	else if (MCmajorosversion >= 0x0600)
//	{
//		MCttsize = 11;
//		MCttfont = "Segoe UI";
//	}
//
//	OleInitialize(NULL); //for drag & drop
//
//	// MW-2004-11-28: Install a signal handler for FP exceptions - these should be masked
//	//   so it *should* be unnecessary but Win9x plays with the FP control word.
//	signal(SIGFPE, handle_fp_exception);
//}
>>>>>>> refactor-syntax_unicode
//
//void MCS_shutdown()
//{
//	OleUninitialize();
//}
//
//// MW-2007-12-14: [[ Bug 5113 ]] Slow-down on mathematical operations - make sure
////   we access errno directly to stop us having to do a thread-local-data lookup.
//void MCS_seterrno(int value)
//{
//	*g_mainthread_errno = value;
//}
//
//int MCS_geterrno()
//{
//	return *g_mainthread_errno;
//}
//
//static MMRESULT tid;
//
//void CALLBACK MCS_tp(UINT id, UINT msg, DWORD user, DWORD dw1, DWORD dw2)
//{
//	MCalarm = True;
//}
//
//void MCS_alarm(real8 secs)
//{ //no action
//	if (!MCnoui)
//		if (secs == 0)
//		{
//			if (tid != 0)
//			{
//				timeKillEvent(tid);
//				tid = 0;
//			}
//		}
//		else
//			if (tid == 0)
//				tid = timeSetEvent((UINT)(secs * 1000.0), 100, MCS_tp,
//				                   0, TIME_PERIODIC);
//}
//
//void MCS_checkprocesses()
//{
//	uint2 i;
//	for (i = 0 ; i < MCnprocesses ; i++)
//		if (MCprocesses[i].phandle != NULL)
//		{
//			DWORD err = WaitForSingleObject(MCprocesses[i].phandle, 0);
//			if (err == WAIT_OBJECT_0 || err == WAIT_FAILED)
//			{
//				// MW-2010-05-17: Make sure we keep the process around long enough to
//				//   read in all its data.
//				uint32_t t_available;
//				if (MCprocesses[i].ihandle == NULL || !PeekNamedPipe(MCprocesses[i].ihandle->fhandle, NULL, 0, NULL, (DWORD *)&t_available, NULL))
//					t_available = 0;
//				if (t_available != 0)
//					continue;
//
//				// MW-2010-10-25: [[ Bug 9134 ]] Make sure the we mark the stream as 'ATEOF'
//				if (MCprocesses[i] . ihandle != nil)
//					MCprocesses[i] . ihandle -> flags |= IO_ATEOF;
//
//				DWORD retcode;
//				GetExitCodeProcess(MCprocesses[i].phandle, &retcode);
//				MCprocesses[i].retcode = retcode;
//				MCprocesses[i].pid = 0;
//				MCprocesses[i].phandle = NULL;
//				Sleep(0);
//				if (MCprocesses[i].thandle != NULL)
//				{
//					TerminateThread(MCprocesses[i].thandle, 0);
//					MCprocesses[i].thandle = NULL;
//				}
//			}
//		}
//}
//
//void MCS_closeprocess(uint2 index)
//{
//	if (MCprocesses[index].thandle  != NULL)
//	{
//		TerminateThread(MCprocesses[index].thandle, 0);
//		MCprocesses[index].thandle = NULL;
//	}
//	if (MCprocesses[index].ihandle != NULL)
//	{
//		MCS_close(MCprocesses[index].ihandle);
//		MCprocesses[index].ihandle = NULL;
//	}
//	if (MCprocesses[index].ohandle != NULL)
//	{
//		MCS_close(MCprocesses[index].ohandle);
//		MCprocesses[index].ohandle = NULL;
//	}
//	MCprocesses[index].mode = OM_NEITHER;
//}
//
//void MCS_kill(int4 pid, int4 sig)
//{
//	uint2 i;
//	for (i = 0 ; i < MCnprocesses ; i++)
//	{
//		if (pid == MCprocesses[i].pid)
//		{
//			if (MCprocesses[i].thandle  != NULL)
//			{
//				TerminateThread(MCprocesses[i].thandle, 0);
//				MCprocesses[i].thandle = NULL;
//			}
//			TerminateProcess(MCprocesses[i].phandle, 0);
//			MCprocesses[i].phandle = NULL;
//			MCprocesses[i].pid = 0;
//			break;
//		}
//	}
//}
//
//void MCS_killall()
//{
//	uint2 i;
//	for (i = 0 ; i < MCnprocesses ; i++)
//	{
//		//kill MCprocesses[i] here
//		if (MCprocesses[i].ihandle != NULL || MCprocesses[i].ohandle != NULL)
//			TerminateProcess(MCprocesses[i].phandle, 0);
//		MCprocesses[i].phandle = NULL;
//	}
//}
//
//// MW-2005-02-22: Make this global for now so it is accesible by opensslsocket.cpp
//real8 curtime;
//static real8 starttime;
//static DWORD startcount;
//
//real8 MCS_time()
//{
//	if (startcount)
//	{
//		DWORD newcount = timeGetTime();
//		if (newcount < startcount)
//			startcount = newcount;
//		else
//		{
//			curtime = starttime + (newcount - startcount) / 1000.0;
//			return curtime;
//		}
//	}
//	struct _timeb timebuffer;
//	_ftime(&timebuffer);
//	starttime = timebuffer.time + timebuffer.millitm / 1000.0;
//	return starttime;
//}
//
//void MCS_reset_time()
//{
//	if (!MClowrestimers)
//	{
//		startcount = 0;
//		MCS_time();
//		startcount = timeGetTime();
//	}
//}
//
//void MCS_sleep(real8 delay)
//{
//	Sleep((DWORD)(delay * 1000.0));  //takes milliseconds as parameter
//}
//
//char *MCS_getenv(const char *name)
//{
//	return getenv(name);
//}
//
//void MCS_setenv(const char *name, const char *value)
//{
//	char *dptr = new char[strlen(name) + strlen(value) + 2];
//	sprintf(dptr, "%s=%s", name, value);
//	_putenv(dptr);
//
//	// MW-2005-10-29: Memory leak
//	delete[] dptr;
//}
//
//void MCS_unsetenv(const char *name)
//{
//	char *dptr = new char[strlen(name) + 2];
//	sprintf(dptr, "%s=", name);
//	_putenv(dptr);
//
//	// MW-2005-10-29: Memory leak
//	delete[] dptr;
//}
//
//Boolean MCS_rename(const char *oldname, const char *newname)
//{
//	char *op = MCS_resolvepath(oldname);
//	char *np = MCS_resolvepath(newname);
//	Boolean done = rename(op, np) == 0;
//	delete op;
//	delete np;
//	return done;
//}
//
//Boolean MCS_backup(const char *oname, const char *nname)
//{
//	return MCS_rename(oname, nname);
//}
//
//Boolean MCS_unbackup(const char *oname, const char *nname)
//{
//	return MCS_rename(oname, nname);
//}
//
//Boolean MCS_unlink(const char *path)
//{
//	char *p = MCS_resolvepath(path);
//	Boolean done = remove(p) == 0;
//	if (!done)
//	{ // bug in NT serving: can't delete full path from current dir
//		char dir[PATH_MAX];
//		GetCurrentDirectoryA(PATH_MAX, dir);
//		if (p[0] == '\\' && p[1] == '\\' && dir[0] == '\\' && dir[1] == '\\')
//		{
//			SetCurrentDirectoryA("C:\\");
//			done = remove(p) == 0;
//			SetCurrentDirectoryA(dir);
//		}
//	}
//	delete p;
//	return done;
//}
//
//// returns in native path format
//bool MCS_tmpnam(MCStringRef& r_string)
//{
//	MCAutoStringRef t_path;
//	MCAutoStringRef t_stdpath;
//	MCAutoStringRef t_long_path;
//	MCAutoPointer<char> t_fname;
//
//	t_fname = _tempnam("\\tmp", "tmp");
//	uindex_t t_length;
//
//	const char *t_ptr = strrchr(*t_fname, '\\');
//	if (t_ptr == nil)
//		t_length = strlen(*t_fname);
//	else
//		t_length = t_ptr - *t_fname;
//
//	if (!MCStringCreateWithNativeChars((const char_t*)*t_fname, t_length, &t_path) ||
//		!MCU_path2std(*t_path, &t_stdpath) ||
//		!MCS_longfilepath(*t_stdpath, &t_long_path))
//		return false;
//
//	if (t_ptr == nil)
//		return MCStringCopy(*t_long_path, r_string);
//
//	MCAutoStringRef t_tmp_name;
//	return MCStringMutableCopy(*t_long_path, &t_tmp_name) &&
//		MCStringAppendFormat(*t_tmp_name, "/%s", t_ptr + 1) &&
//		MCStringCopy(*t_tmp_name, r_string);
//}
//
//// returns in native path format
//bool MCS_resolvepath(MCStringRef p_path, MCStringRef& r_resolved_path)
//{
//	if (MCStringGetLength(p_path) == 0)
//		return MCS_getcurdir_native(r_resolved_path);
//
//	return MCU_path2native(p_path, r_resolved_path);
//}
//
//static inline bool is_legal_drive(char p_char)
//{
//	return (p_char >= 'a' && p_char <= 'z') || (p_char >= 'A' && p_char <= 'Z');
//}
//
//char *MCS_get_canonical_path(const char *path)
//{
//	char *t_path = NULL;
//	char *t_curdir = NULL;
//
//	if (path == NULL)
//		return NULL;
//
//	if (path[0] == '/' && path[1] != '/')
//	{
//		// path in root of current drive
//		t_curdir = MCS_getcurdir();
//
//		int t_path_len;
//		t_path_len = strlen(path);
//		while (path[0] == '/')
//		{
//			path ++;
//			t_path_len --;
//		}
//		
//		t_path = (char*)malloc(3 + t_path_len + 1);
//		t_path[0] = t_curdir[0]; t_path[1] = ':'; t_path[2] = '/';
//		strcpy(t_path + 3, path);
//	}
//	else if (is_legal_drive(path[0]) && path[1] == ':')
//	{
//		// absolute path
//		t_path = strclone(path);
//	}
//	else
//	{
//		// relative to current folder
//		t_curdir = MCS_getcurdir();
//		int t_curdir_len;
//		t_curdir_len = strlen(t_curdir);
//
//		while (t_curdir_len > 0 && t_curdir[t_curdir_len - 1] == '/')
//			t_curdir_len--;
//
//		int t_path_len;
//		t_path_len = strlen(path);
//
//		while (t_path_len > 0 && path[0] == '/')
//		{
//			path ++;
//			t_path_len --;
//		}
//
//		t_path = (char*)malloc(t_curdir_len + 1 + t_path_len + 1);
//		memcpy(t_path, t_curdir, t_curdir_len);
//		t_path[t_curdir_len] = '/';
//		memcpy(t_path + t_curdir_len + 1, path, t_path_len + 1);
//	}
//
//	MCU_fix_path(t_path);
//	return t_path;
//}
//
//bool MCS_getcurdir_native(MCStringRef& r_path)
//{
//	MCAutoNativeCharArray t_buffer;
//	DWORD t_path_len = GetCurrentDirectoryA(0, NULL);
//	if (t_path_len == 0 || !t_buffer.New(t_path_len))
//		return false;
//	if (t_path_len - 1 != GetCurrentDirectoryA(t_path_len, (LPSTR)t_buffer.Chars()))
//		return false;
//
//	t_buffer.Shrink(t_path_len - 1);
//	return t_buffer.CreateStringAndRelease(r_path);
//}
//
//bool MCS_getcurdir(MCStringRef& r_path)
//{
//	MCAutoStringRef t_path;
//	return MCS_getcurdir_native(&t_path) &&
//		MCU_path2std(*t_path, r_path);
//}
//
//bool MCS_setcurdir(MCStringRef p_path)
//{
//	MCAutoStringRef t_new_path;
//	if (MCS_resolvepath(p_path, &t_new_path))
//		return SetCurrentDirectoryA((LPCSTR)MCStringGetCString(*t_new_path)) == TRUE;
//
//	return false;
//}
//
//Boolean MCS_setcurdir(const char *path)
//{
//	char *newpath = MCS_resolvepath(path);
//	BOOL done = SetCurrentDirectoryA((LPCSTR)newpath);
//	delete newpath;
//	return done;
//}
//
//bool MCS_getentries(bool p_files, bool p_detailed, MCListRef& r_list)
//{
//	MCAutoListRef t_list;
//
//	if (!MCListCreateMutable('\n', &t_list))
//		return false;
//
//	WIN32_FIND_DATAA data;
//	HANDLE ffh;            //find file handle
//	uint4 t_entry_count;
//	t_entry_count = 0;
//	Boolean ok = False;
//
//	MCAutoStringRef t_curdir_native;
//	MCAutoStringRef t_search_path;
//
//	const char *t_separator;
//	/* UNCHECKED */ MCS_getcurdir_native(&t_curdir_native);
//	if (MCStringGetCharAtIndex(*t_curdir_native, MCStringGetLength(*t_curdir_native) - 1) != '\\')
//		t_separator = "\\";
//	else
//		t_separator = "";
//	/* UNCHECKED */ MCStringFormat(&t_search_path, "%s%s*.*", MCStringGetCString(*t_curdir_native), t_separator);
//
//	/*
//	* Now open the directory for reading and iterate over the contents.
//	*/
//	ffh = FindFirstFileA(MCStringGetCString(*t_search_path), &data);
//	if (ffh == INVALID_HANDLE_VALUE)
//		return false;
//
//	do
//	{
//		if (strequal(data.cFileName, "."))
//			continue;
//		if ((data.dwFileAttributes & FILE_ATTRIBUTE_DIRECTORY) && !p_files
//		        || !(data.dwFileAttributes & FILE_ATTRIBUTE_DIRECTORY) && p_files)
//		{
//			MCAutoStringRef t_detailed_string;
//			if (p_detailed)
//			{
//				MCAutoStringRef t_filename_string;
//				/* UNCHECKED */ MCStringCreateWithNativeChars((char_t *)data.cFileName, MCCStringLength(data.cFileName), &t_filename_string);
//				MCAutoStringRef t_urlencoded_string;
//				/* UNCHECKED */ MCFiltersUrlEncode(*t_filename_string, &t_urlencoded_string);
//				struct _stati64 buf;
//				_stati64(data.cFileName, &buf);
//				// MW-2007-02-26: [[ Bug 4474 ]] - Fix issue with detailed files not working on windows due to time field lengths
//				// MW-2007-12-10: [[ Bug 606 ]] - Make unsupported fields appear as empty
//				/* UNCHECKED */ MCStringFormat(&t_detailed_string,
//					"%s,%I64d,,%ld,%ld,%ld,,,,%03o,",
//					MCStringGetCString(*t_urlencoded_string),
//					buf.st_size, (long)buf.st_ctime, (long)buf.st_mtime,
//					(long)buf.st_atime, buf.st_mode & 0777);
//			}
//
//			if (p_detailed)
//				/* UNCHECKED */ MCListAppend(*t_list, *t_detailed_string);
//			else
//				/* UNCHECKED */ MCListAppendNativeChars(*t_list, (char_t *)data.cFileName, MCCStringLength(data.cFileName));
//
//			t_entry_count += 1;
//		}
//	}
//	while (FindNextFileA(ffh, &data));
//	FindClose(ffh);
//
//	return MCListCopy(*t_list, r_list);
//}

////////////////////////////////////////////////////////////////////////////////
//
//bool dns_servers_from_network_params(MCListRef& r_list)
//{
//	MCAutoListRef t_list;
//	ULONG t_buffer_size = 0;
//	MCAutoBlock<byte_t> t_buffer;
//
//	FIXED_INFO *t_fixed_info = nil;
//
//	errno = GetNetworkParams(t_fixed_info, &t_buffer_size);
//	if (errno == ERROR_NO_DATA)
//	{
//		r_list = MCValueRetain(kMCEmptyList);
//		return true;
//	}
//	else if (errno != ERROR_BUFFER_OVERFLOW)
//		return false;
//
//	if (!t_buffer.Allocate(t_buffer_size))
//		return false;
//
//	if (!MCListCreateMutable('\n', &t_list))
//		return false;
//
//	t_fixed_info = (FIXED_INFO*)*t_buffer;
//	MCMemoryClear(t_fixed_info, t_buffer_size);
//
//	errno = GetNetworkParams(t_fixed_info, &t_buffer_size);
//
//	if (errno == ERROR_SUCCESS)
//	{
//		IP_ADDR_STRING *t_addr_string = &t_fixed_info->DnsServerList;
//		while (t_addr_string != nil && t_addr_string->IpAddress.String[0] != '\0')
//		{
//			if (!MCListAppendCString(*t_list, t_addr_string->IpAddress.String))
//				return false;
//			t_addr_string = t_addr_string->Next;
//		}
//	}
//
//	return MCListCopy(*t_list, r_list);
//}
//
//#define NAMESERVER_REG_KEY "HKEY_LOCAL_MACHINE\\SYSTEM\\ControlSet001\\Services\\Tcpip\\Parameters\\NameServer"
//bool dns_servers_from_registry(MCListRef& r_list)
//{
//	MCAutoStringRef t_key, t_value, t_type, t_error;
//	if (!MCStringCreateWithCString(NAMESERVER_REG_KEY, &t_key))
//		return false;
//	if (!MCS_query_registry(*t_key, &t_value, &t_type, &t_error))
//		return false;
//
//	if (*t_error == nil)
//	{
//		r_list = MCValueRetain(kMCEmptyList);
//		return true;
//	}
//
//	MCAutoListRef t_list;
//	if (!MCListCreateMutable('\n', &t_list))
//		return false;
//
//	const char_t *t_chars;
//	uindex_t t_char_count;
//	t_chars = MCStringGetNativeCharPtr(*t_value);
//	t_char_count = MCStringGetLength(*t_value);
//
//	uindex_t t_start = 0;
//
//	for (uindex_t i = 0; i < t_char_count; i++)
//	{
//		if (t_chars[i] == ' ' || t_chars[i] == ',' || t_chars[i] == '\n')
//		{
//			if (!MCListAppendNativeChars(*t_list, t_chars + t_start, i - t_start))
//				return false;
//			t_start = i + 1;
//		}
//	}
//	if (t_start < t_char_count)
//	{
//		if (!MCListAppendNativeChars(*t_list, t_chars + t_start, t_char_count - t_start))
//			return false;
//	}
//
//	return MCListCopy(*t_list, r_list);
//}
//
//bool MCS_getDNSservers(MCListRef& r_list)
//{
//	MCAutoListRef t_list;
//	if (!dns_servers_from_network_params(&t_list))
//		return false;
//
//	if (!MCListIsEmpty(*t_list))
//		return MCListCopy(*t_list, r_list);
//
//	return dns_servers_from_registry(r_list);
//}

bool MCS_getdevices(MCListRef& r_list)
{
	r_list = MCValueRetain(kMCEmptyList);
	return true;
}

bool MCS_getdrives(MCListRef& r_list)
{
	MCAutoListRef t_list;
	MCAutoBlock<char_t> t_buffer;
	DWORD maxsize = GetLogicalDriveStringsA(0, NULL);
	if (!t_buffer . Allocate(maxsize) || !MCListCreateMutable('\n', &t_list))
		return false;

	char_t *sptr = *t_buffer;
	char_t *dptr = sptr;
	GetLogicalDriveStringsA(maxsize, (LPSTR)sptr);
	while (True)
	{
		if (*sptr == '\\')
			sptr++;
		else
		{
			*dptr = *sptr++;
			if (*dptr++ == '\0')
				if (*sptr == '\0')
					break;
				else
					*(dptr - 1) = '\n';
		}
	}
	return MCListAppendNativeChars(*t_list, *t_buffer, dptr - 1 - *t_buffer) &&
		MCListCopy(*t_list, r_list);
//	return MCStringCreateWithNativeChars(*t_buffer, dptr - 1 - *t_buffer, r_string);
}
//
//Boolean MCS_noperm(const char *path)
//{
//	struct stat buf;
//	if (stat(path, &buf))
//		return False;
//	if (buf.st_mode & S_IFDIR)
//		return True;
//	if (!(buf.st_mode & _S_IWRITE))
//		return True;
//	return False;
//}
//
//bool MCS_native_path_exists(MCStringRef p_path, bool p_is_file)
//{
//	// MW-2010-10-22: [[ Bug 8259 ]] Use a proper Win32 API function - otherwise network shares don't work.
//	DWORD t_attrs;
//	t_attrs = GetFileAttributesA(MCStringGetCString(p_path));
//
//	if (t_attrs == INVALID_FILE_ATTRIBUTES)
//		return false;
//
//	return p_is_file == ((t_attrs & FILE_ATTRIBUTE_DIRECTORY) == 0);
//}
//
//bool MCS_exists(MCStringRef p_path, bool p_is_file)
//{
//	MCAutoStringRef t_resolved;
//	// MW-2004-04-20: [[ Purify ]] If *newpath == 0 then we should return False
//	if (!MCS_resolvepath(p_path, &t_resolved) || MCStringGetLength(*t_resolved) == 0)
//		return false;
//
//	// MW-2008-01-15: [[ Bug 4981 ]] - It seems that stat will fail for checking
//	//   a folder 'C:' and requires that it be 'C:\'
//	if (MCStringGetLength(*t_resolved) == 2 && MCStringGetCharAtIndex(*t_resolved, 1) == ':')
//	{
//		MCAutoStringRef t_drive_string;
//		return MCStringMutableCopy(*t_resolved, &t_drive_string) &&
//			MCStringAppendChar(*t_drive_string, '\\') &&
//			MCS_native_path_exists(*t_drive_string, p_is_file);
//	}
//
//	// OK-2007-12-05 : Bug 5555, modified to allow paths with trailing backslashes on Windows.
//	uindex_t t_path_len = MCStringGetLength(*t_resolved);
//	char_t t_last_char = MCStringGetNativeCharAtIndex(*t_resolved, t_path_len - 1);
//	if ((t_last_char == '\\' || t_last_char == '/') &&
//		!(t_path_len == 3 && MCStringGetNativeCharAtIndex(*t_resolved, 1) == ':'))
//	{
//		MCAutoStringRef t_trimmed_string;
//		return MCStringCopySubstring(*t_resolved, MCRangeMake(0, t_path_len - 1), &t_trimmed_string) &&
//			MCS_native_path_exists(*t_trimmed_string, p_is_file);
//	}
//
//	return MCS_native_path_exists(*t_resolved, p_is_file);
//}
//
//int64_t MCS_fsize(IO_handle stream)
//{
//	if ((stream -> flags & IO_FAKECUSTOM) == IO_FAKECUSTOM)
//		return MCS_fake_fsize(stream);
//
//	if (stream->flags & IO_FAKE)
//		return stream->len;
//	else
//	{
//		DWORD t_high_word, t_low_word;
//		t_low_word = GetFileSize(stream -> fhandle, &t_high_word);
//		if (t_low_word != INVALID_FILE_SIZE || GetLastError() == NO_ERROR)
//			return (int64_t)t_low_word | (int64_t)t_high_word << 32;
//	}
//	return 0;
//}

Boolean MCS_nodelay(int4 fd)
{
	return True;
}
//
//IO_handle MCS_fakeopen(const MCString &data)
//{
	//return new IO_header(NULL, (char *)data.getstring(), data.getlength(), IO_FAKE);
//}
//
//IO_handle MCS_fakeopenwrite(void)
//{
//	return new IO_header(NULL, NULL, 0, IO_FAKEWRITE);
//}
//
//IO_handle MCS_fakeopencustom(MCFakeOpenCallbacks *p_callbacks, void *p_state)
//{
//	return new IO_header(NULL, (char *)p_state, (uint32_t)p_callbacks, IO_FAKECUSTOM);
//}
//
//IO_stat MCS_fakeclosewrite(IO_handle& stream, char*& r_buffer, uint4& r_length)
//{
//	if ((stream -> flags & IO_FAKEWRITE) != IO_FAKEWRITE)
//	{
//		r_buffer = NULL;
//		r_length = 0;
//		MCS_close(stream);
//		return IO_ERROR;
//	}
//
//	r_buffer = (char *)realloc(stream -> buffer, stream -> len);
//	r_length = stream -> len;
//
//	MCS_close(stream);
//
//	return IO_NORMAL;
//}
//
//IO_handle MCS_open(const char *path, const char *mode,
//                   Boolean map, Boolean driver, uint4 offset)
//{
//	Boolean appendmode = False;
//	DWORD omode = 0;		//file open mode
//	DWORD createmode = OPEN_ALWAYS;
//	DWORD fa = FILE_ATTRIBUTE_NORMAL; //file flags & attribute
//	char *newpath = MCS_resolvepath(path);
//	HANDLE hf = NULL;
//	IO_handle handle;
//
//	bool t_device = false;
//	bool t_serial_device = false;
//
//	// MW-2008-08-18: [[ Bug 6941 ]] Update device logic.
//	//   To open COM<n> for <n> > 9 we need to use '\\.\COM<n>'.
//	uint4 t_path_len;
//	t_path_len = strlen(newpath);
//	if (*newpath != '\0' && newpath[t_path_len - 1] == ':')
//	{
//		if (MCU_strncasecmp(newpath, "COM", 3) == 0)
//		{
//			// If the path length > 4 then it means it must have double digits so rewrite
//			if (t_path_len > 4)
//			{
//				char *t_rewritten_path;
//				t_rewritten_path = new char[t_path_len + 4 + 1];
//				sprintf(t_rewritten_path, "\\\\.\\%s", newpath);
//				delete newpath;
//				newpath = t_rewritten_path;
//				t_path_len += 4;
//			}
//			
//			// Strictly speaking, we don't need the ':' at the end of the path, so we remove it.
//			newpath[t_path_len - 1] = '\0';
//
//			t_serial_device = true;
//		}
//		
//		t_device = true;
//	}
//
//	if (strequal(mode, IO_READ_MODE))
//	{
//		omode = GENERIC_READ;
//		createmode = OPEN_EXISTING;
//	}
//	if (strequal(mode, IO_WRITE_MODE))
//	{
//		omode = GENERIC_WRITE;
//		createmode = CREATE_ALWAYS;
//	}
//	if (strequal(mode, IO_UPDATE_MODE))
//		omode = GENERIC_WRITE | GENERIC_READ;
//	if (strequal(mode, IO_APPEND_MODE))
//	{
//		omode = GENERIC_WRITE;
//		appendmode = True;
//	}
//
//	DWORD sharemode;
//	if (t_device)
//	{
//		createmode = OPEN_EXISTING;
//		sharemode = 0;
//	}
//	else
//		sharemode = FILE_SHARE_READ | FILE_SHARE_WRITE;
//	if ((hf = CreateFileA(newpath, omode, sharemode, NULL,
//	                     createmode, fa, NULL)) == INVALID_HANDLE_VALUE)
//	{
//		delete newpath;
//		return NULL;
//	}
//	delete newpath;
//
//	if (t_serial_device)
//	{
//		DCB dcb;
//		dcb . DCBlength = sizeof(DCB);
//		if (!GetCommState(hf, &dcb) || !BuildCommDCBA(MCserialcontrolsettings, &dcb)
//		        || !SetCommState(hf, &dcb))
//		{
//			MCS_seterrno(GetLastError());
//			CloseHandle(hf);
//			MCresult->sets("SetCommState error");
//			return NULL;
//		}
//		COMMTIMEOUTS timeout;         //set timeout to prevent blocking
//		memset(&timeout, 0, sizeof(COMMTIMEOUTS));
//		timeout.ReadIntervalTimeout = MAXDWORD;
//		timeout.WriteTotalTimeoutConstant = 2000;
//		if (!SetCommTimeouts(hf, (LPCOMMTIMEOUTS)&timeout))
//		{
//			MCS_seterrno(GetLastError());
//			CloseHandle(hf);
//			MCresult->sets("SetCommTimeouts error");
//			return NULL;
//		}
//		map = False;
//	}
//
//	handle = new IO_header((MCWinSysHandle)hf, NULL, 0, 0);
//
//	if (appendmode) //if append mode, move file ptr to the end of file
//		SetFilePointer(hf, 0, NULL, FILE_END);
//
//	if (map && MCmmap && (omode == GENERIC_READ) //if memory map file
//	        && (handle->mhandle = (MCWinSysHandle)CreateFileMappingA(hf, NULL, PAGE_READONLY,
//	                                                0, 0, NULL)) != NULL)
//	{
//		handle->len = GetFileSize(hf, NULL);
//		handle->buffer = (char*)MapViewOfFile(handle->mhandle,
//		                                      FILE_MAP_READ, 0, 0, 0);
//		handle->ioptr = handle->buffer;
//		if (handle->buffer == NULL)
//		{
//			CloseHandle(handle->mhandle);
//			if (offset != 0) //move file ptr to the offset position
//				SetFilePointer(hf, offset, NULL, FILE_BEGIN);
//		}
//		else
//			handle->ioptr += offset;
//	}
//	else
//		if (offset != 0) //move file ptr to the offset position
//			SetFilePointer(hf, offset, NULL, FILE_BEGIN);
//
//	return handle;
//}
//
//void MCS_close(IO_handle &stream)
//{
//	if (stream->buffer != NULL)
//	{ //memory map file
//		if (stream->mhandle != NULL)
//		{
//			UnmapViewOfFile(stream->buffer);
//			CloseHandle(stream->mhandle);
//		}
//	}
//	if (!(stream->flags & IO_FAKE))
//		CloseHandle(stream->fhandle);
//	delete stream;
//	stream = NULL;
//}
//
///* thread created to read data from child process's pipe */
//static bool s_finished_reading = false;
//
//static void readThreadDone(void *param)
//{
//	s_finished_reading = true;
//}
//
//static DWORD readThread(Streamnode *process)
//{
//	IO_handle ihandle;
//	ihandle = process -> ihandle;
//
//	DWORD nread;
//	ihandle->buffer = new char[READ_PIPE_SIZE];
//	uint4 bsize = READ_PIPE_SIZE;
//	ihandle->ioptr = ihandle->buffer;   //set ioptr member
//	ihandle->len = 0; //set len member
//	while (ihandle->fhandle != NULL)
//	{
//		if (!PeekNamedPipe(ihandle->fhandle, NULL, 0, NULL, &nread, NULL))
//			break;
//		if (nread == 0)
//		{
//			if (WaitForSingleObject(process -> phandle, 0) != WAIT_TIMEOUT)
//				break;
//			Sleep(100);
//			continue;
//		}
//		if (ihandle->len + nread >= bsize)
//		{
//			uint4 newsize = ihandle->len + nread + READ_PIPE_SIZE;
//			MCU_realloc(&ihandle->buffer, bsize, newsize, 1);
//			bsize = newsize;
//			ihandle->ioptr = ihandle->buffer;
//		}
//		if (!ReadFile(ihandle->fhandle, (LPVOID)&ihandle->buffer[ihandle->len],
//		              nread, &nread, NULL)
//		        || nread == 0)
//		{
//			ihandle->len += nread;
//			break;
//		}
//		ihandle->len += nread;
//		ihandle->flags = 0;
//		if (ihandle->ioptr != ihandle->buffer)
//		{
//			ihandle->len -= ihandle->ioptr - ihandle->buffer;
//			memcpy(ihandle->buffer, ihandle->ioptr, ihandle->len);
//			ihandle->ioptr = ihandle->buffer;
//		}
//	}
//	MCNotifyPush(readThreadDone, nil, false, false);
//	return 0;
//}
//
//IO_stat MCS_runcmd(MCExecPoint &ep)
//{
//	IO_cleanprocesses();
//	SECURITY_ATTRIBUTES saAttr;
//	/* Set the bInheritHandle flag so pipe handles are inherited. */
//	saAttr.nLength = sizeof(SECURITY_ATTRIBUTES);
//	saAttr.bInheritHandle = TRUE;
//	saAttr.lpSecurityDescriptor = NULL;
//
//	Boolean created = True;
//	HANDLE hChildStdinRd = NULL;
//	HANDLE hChildStdinWr = NULL;
//	HANDLE hChildStdoutRd = NULL;
//	HANDLE hChildStdoutWr = NULL;
//	HANDLE hChildStderrWr = NULL;
//	if (!CreatePipe(&hChildStdoutRd, &hChildStdoutWr, &saAttr, 0)
//	        || !CreatePipe(&hChildStdinRd, &hChildStdinWr, &saAttr, 0))
//		created = False;
//
//	// MW-2012-08-06: [[ Bug 10161 ]] Make sure our ends of the pipes are not inherited
//	//   into the child.
//	if (!SetHandleInformation(hChildStdoutRd, HANDLE_FLAG_INHERIT, 0) ||
//		!SetHandleInformation(hChildStdinWr, HANDLE_FLAG_INHERIT, 0))
//		created = False;
//
//	PROCESS_INFORMATION piProcInfo;
//	STARTUPINFOA siStartInfo;
//	memset(&siStartInfo, 0, sizeof(STARTUPINFOA));
//	siStartInfo.cb = sizeof(STARTUPINFOA);
//	siStartInfo.dwFlags = STARTF_USESTDHANDLES;
//	siStartInfo.dwFlags = STARTF_USESTDHANDLES | STARTF_USESHOWWINDOW;
//	if (MChidewindows)
//		siStartInfo.wShowWindow = SW_HIDE;
//	else
//		siStartInfo.wShowWindow = SW_SHOW;
//	siStartInfo.hStdInput = hChildStdinRd;
//	siStartInfo.hStdOutput = hChildStdoutWr;
//
//	ep.insert(" /C ", 0, 0);
//	ep.insert(MCshellcmd, 0, 0);
//	char *pname = ep.getsvalue().clone();
//	MCU_realloc((char **)&MCprocesses, MCnprocesses,
//	            MCnprocesses + 1, sizeof(Streamnode));
//	uint4 index = MCnprocesses;
//	MCprocesses[index].name = (MCNameRef)MCValueRetain(MCM_shell);
//	MCprocesses[index].mode = OM_NEITHER;
//	MCprocesses[index].ohandle = NULL;
//	MCprocesses[index].ihandle = new IO_header((MCWinSysHandle)hChildStdoutRd, NULL, 0, 0);
//	// MW-2012-09-10: [[ Bug 10230 ]] Make sure we mark this IO handle as a pipe.
//	MCprocesses[index].ihandle -> is_pipe = true;
//	if (created)
//	{
//		HANDLE phandle = GetCurrentProcess();
//		DuplicateHandle(phandle, hChildStdoutWr, phandle, &hChildStderrWr,
//		                0, TRUE, DUPLICATE_SAME_ACCESS);
//		siStartInfo.hStdError = hChildStderrWr;
//		DWORD threadID = 0;
//		if (CreateProcessA(NULL, pname, NULL, NULL, TRUE, CREATE_NEW_CONSOLE,
//		                  NULL, NULL, &siStartInfo, &piProcInfo))
//		{
//			MCprocesses[MCnprocesses].pid = piProcInfo.dwProcessId;
//			MCprocesses[MCnprocesses++].phandle = (MCWinSysHandle)piProcInfo.hProcess;
//			MCprocesses[index].thandle = (MCWinSysHandle)CreateThread(NULL, 0,	(LPTHREAD_START_ROUTINE)readThread, &MCprocesses[index], 0, &threadID);
//			if (MCprocesses[index].thandle == NULL)
//				created = False;
//			else
//				SetThreadPriority(MCprocesses[index].thandle, THREAD_PRIORITY_HIGHEST);
//		}
//		else
//		{
//			MCS_seterrno(GetLastError());
//			created = False;
//		}
//	}
//	BOOL isclosed = CloseHandle(hChildStdinRd);
//	isclosed = CloseHandle(hChildStdinWr);
//	isclosed = CloseHandle(hChildStdoutWr);
//	isclosed = CloseHandle(hChildStderrWr);
//	if (!created)
//	{
//		CloseHandle(hChildStdoutRd);
//		Sleep(0);
//		MCeerror->add(EE_SHELL_BADCOMMAND, 0, 0, pname);
//		delete pname;
//		return IO_ERROR;
//	}
//
//	s_finished_reading = false;
//
//	do
//	{
//		if (MCscreen->wait(READ_INTERVAL, False, False))
//		{
//			MCeerror->add(EE_SHELL_ABORT, 0, 0, pname);
//			if (MCprocesses[index].pid != 0)
//			{
//				TerminateProcess(MCprocesses[index].phandle, 0);
//				MCprocesses[index].pid = 0;
//				TerminateThread(MCprocesses[index].thandle, 0);
//				CloseHandle(piProcInfo.hProcess);
//				CloseHandle(piProcInfo.hThread);
//			}
//			MCS_close(MCprocesses[index].ihandle);
//			IO_cleanprocesses();
//			delete pname;
//			return IO_ERROR;
//		}
//	}
//	while(!s_finished_reading);
//	MCS_checkprocesses();
//	if (MCprocesses[index].pid == 0)
//	{
//		Sleep(0);
//		TerminateThread(MCprocesses[index].thandle, 0);
//		CloseHandle(piProcInfo.hProcess);
//		CloseHandle(piProcInfo.hThread);
//	}
//	if (MCprocesses[index].retcode)
//	{
//		MCExecPoint ep2(ep);
//		ep2.setint(MCprocesses[index].retcode);
//		MCresult->set(ep2);
//	}
//	else
//		MCresult->clear(False);
//	ep.copysvalue(MCprocesses[index].ihandle->buffer, MCprocesses[index].ihandle->len);
//	delete MCprocesses[index].ihandle->buffer;
//	MCS_close(MCprocesses[index].ihandle);
//	IO_cleanprocesses();
//	delete pname;
//	ep.texttobinary();
//	return IO_NORMAL;
//}
//
//uint2 MCS_umask(uint2 mask)
//{
//	return _umask(mask);
//}
//
//IO_stat MCS_chmod(const char *path, uint2 mask)
//{
//	if (_chmod(path, mask) != 0)
//		return IO_ERROR;
//	return IO_NORMAL;
//}
//
//int4 MCS_getumask()
//{
//	return 0;
//}
//
//void MCS_setumask(int4 newmask)
//{}
//
//IO_stat MCS_trunc(IO_handle stream)
//{
//	if (SetEndOfFile(stream->fhandle))
//		return IO_NORMAL;
//	else
//		return IO_ERROR;
//}
//
//Boolean MCS_mkdir(const char *path)
//{
//	Boolean result = False;
//	char *tpath = MCS_resolvepath(path);
//	if (CreateDirectoryA(tpath, NULL))
//		result = True;
//	delete tpath;
//	return result;
//}
//
//Boolean MCS_rmdir(const char *path)
//{
//	Boolean result = False;
//	char *tpath = MCS_resolvepath(path);
//	if (RemoveDirectoryA(tpath))
//		result = True;
//	delete tpath;
//	return result;
//}
//
//IO_stat MCS_flush(IO_handle stream)
//{  //flush output buffer
//	if (FlushFileBuffers(stream->fhandle) != NO_ERROR)
//		return IO_ERROR;
//	return IO_NORMAL;
//}
//
//IO_stat MCS_sync(IO_handle stream)
//{
//	//get the current file position pointer
//	LONG fph;
//	fph = 0;
//	DWORD fp = SetFilePointer(stream->fhandle, 0, &fph, FILE_CURRENT);
//	if (fp == INVALID_SET_FILE_POINTER && GetLastError() != NO_ERROR)
//		return IO_ERROR;
//	DWORD nfp = SetFilePointer(stream->fhandle, fp, &fph, FILE_BEGIN);
//	if (nfp == INVALID_SET_FILE_POINTER && GetLastError() != NO_ERROR)
//		return IO_ERROR;
//	else
//		return IO_NORMAL;
//}
//
//Boolean MCS_eof(IO_handle stream)
//{
//	if (stream->buffer != NULL)
//		return stream->ioptr - stream->buffer >= (int4)stream->len;
//	return (stream->flags & IO_ATEOF) != 0;
//}

static IO_stat MCS_seek_do(HANDLE p_file, int64_t p_offset, DWORD p_type)
{
	LONG high_offset;
	high_offset = (LONG)(p_offset >> 32);
	DWORD fp;
	fp = SetFilePointer(p_file, (LONG)(p_offset & 0xFFFFFFFF),
	                   &high_offset, p_type);
	if (fp == INVALID_SET_FILE_POINTER && GetLastError() != NO_ERROR)
		return IO_ERROR;
	return IO_NORMAL;
}
//
//IO_stat MCS_seek_cur(IO_handle stream, int64_t offset)
//{
//	IO_stat is = IO_NORMAL;
//
//	// MW-2009-06-25: If this is a custom stream, call the appropriate callback.
//	// MW-2009-06-30: Refactored to common implementation in mcio.cpp.
//	if ((stream -> flags & IO_FAKECUSTOM) == IO_FAKECUSTOM)
//		return MCS_fake_seek_cur(stream, offset);
//
//	if (stream->buffer != NULL)
//		IO_set_stream(stream, stream->ioptr + offset);
//	else
//		is = MCS_seek_do(stream -> fhandle, offset, FILE_CURRENT);
//	return is;
//}
//
//IO_stat MCS_seek_set(IO_handle stream, int64_t offset)
//{
//	// MW-2009-06-30: If this is a custom stream, call the appropriate callback.
//	if ((stream -> flags & IO_FAKECUSTOM) == IO_FAKECUSTOM)
//		return MCS_fake_seek_set(stream, offset);
//
//	IO_stat is = IO_NORMAL;
//	if (stream->buffer != NULL)
//		IO_set_stream(stream, stream->buffer + offset);
//	else
//		is = MCS_seek_do(stream -> fhandle, offset, FILE_BEGIN);
//	return is;
//}
//
//IO_stat MCS_seek_end(IO_handle stream, int64_t offset)
//{
//	IO_stat is = IO_NORMAL;
//	if (stream->buffer != NULL)
//		IO_set_stream(stream, stream->buffer + stream->len + offset);
//	else
//		is = MCS_seek_do(stream -> fhandle, offset, FILE_END);
//	return is;
//}
//
//int64_t MCS_tell(IO_handle stream)
//{
//	// MW-2009-06-30: If this is a custom stream, call the appropriate callback.
//	if ((stream -> flags & IO_FAKECUSTOM) == IO_FAKECUSTOM)
//		return MCS_fake_tell(stream);
//
//	if (stream->buffer != NULL)
//		return stream->ioptr - stream->buffer;
//
//	DWORD low;
//	LONG high;
//	high = 0;
//	low = SetFilePointer(stream -> fhandle, 0, &high, FILE_CURRENT);
//	return low | ((int64_t)high << 32);
//}
//
//IO_stat MCS_putback(char c, IO_handle stream)
//{
//	if (stream -> buffer != NULL)
//		return MCS_seek_cur(stream, -1);
//
//	if (stream -> putback != -1)
//		return IO_ERROR;
//		
//	stream -> putback = c;
//	
//	return IO_NORMAL;
//}
//
//IO_stat MCS_read(void *ptr, uint4 size, uint4 &n, IO_handle stream)
//{
//	if (MCabortscript || ptr == NULL || stream == NULL)
//		return IO_ERROR;
//
//	if ((stream -> flags & IO_FAKEWRITE) == IO_FAKEWRITE)
//		return IO_ERROR;
//
//	// MW-2009-06-25: If this is a custom stream, call the appropriate callback.
//	// MW-2009-06-30: Refactored to common (platform-independent) implementation
//	//   in mcio.cpp
//	if ((stream -> flags & IO_FAKECUSTOM) == IO_FAKECUSTOM)
//		return MCS_fake_read(ptr, size, n, stream);
//
//	LPVOID sptr = ptr;
//	DWORD nread;
//	Boolean result = False;
//	IO_stat istat = IO_NORMAL;
//
//	if (stream->buffer != NULL)
//	{ //memory map file or process with a thread
//		uint4 nread = size * n;     //into the IO_handle's buffer
//		if (nread > stream->len - (stream->ioptr - stream->buffer))
//		{
//			n = (stream->len - (stream->ioptr - stream->buffer)) / size;
//			nread = size * n;
//			istat = IO_EOF;
//		}
//		if (nread == 1)
//		{
//			char *tptr = (char *)ptr;
//			*tptr = *stream->ioptr++;
//		}
//		else
//		{
//			memcpy(ptr, stream->ioptr, nread);
//			stream->ioptr += nread;
//		}
//		return istat;
//	}
//	
//	if (stream -> fhandle == 0)
//	{
//		MCS_seterrno(GetLastError());
//		n = 0;
//		return IO_ERROR;
//	}
//	
//	// If this is named pipe, handle things differently -- we first peek to see how
//	// much is available to read.
//	// MW-2012-09-10: [[ Bug 10230 ]] If this stream is a pipe then handle that case.
//	if (stream -> is_pipe)
//	{
//		// See how much data is available - if this fails then return eof or an error
//		// depending on 'GetLastError()'.
//		uint32_t t_available;
//		if (!PeekNamedPipe(stream -> fhandle, NULL, 0, NULL, (DWORD *)&t_available, NULL))
//		{
//			n = 0;
//
//			DWORD t_error;
//			t_error = GetLastError();
//			if (t_error == ERROR_HANDLE_EOF || t_error == ERROR_BROKEN_PIPE)
//			{
//				stream -> flags |= IO_ATEOF;
//				return IO_EOF;
//			}
//
//			MCS_seterrno(GetLastError());
//			return IO_ERROR;
//		}
//
//		// Adjust for putback
//		int32_t t_adjust;
//		t_adjust = 0;
//		if (stream -> putback != -1)
//			t_adjust = 1;
//
//		// Calculate how many elements we can read, and how much we need to read
//		// to make them.
//		uint32_t t_count, t_byte_count;
//		t_count = MCU_min((t_available + t_adjust) / size, n);
//		t_byte_count = t_count * size;
//
//		// Copy in the putback char if any
//		uint1 *t_dst_ptr;
//		t_dst_ptr = (uint1*)sptr;
//		if (stream -> putback != -1)
//		{
//			*t_dst_ptr++ = (uint1)stream -> putback;
//			stream -> putback = -1;
//		}
//
//		// Now read all the data we can - here we check for EOF also.
//		uint32_t t_amount_read;
//		IO_stat t_stat;
//		t_stat = IO_NORMAL;
//		t_amount_read = 0;
//		if (t_byte_count - t_adjust > 0)
//			if (!ReadFile(stream -> fhandle, (LPVOID)t_dst_ptr, t_byte_count - t_adjust, (DWORD *)&t_amount_read, NULL))
//			{
//				if (GetLastError() == ERROR_HANDLE_EOF)
//				{
//					stream -> flags |= IO_ATEOF;
//					t_stat = IO_EOF;
//				}
//				else
//				{
//					MCS_seterrno(GetLastError());
//					t_stat = IO_ERROR;
//				}
//			}
//
//		// Return the number of objects of 'size' bytes that were read.
//		n = (t_amount_read + t_adjust) / size;
//
//		return t_stat;
//	}
//
//	if (stream -> putback != -1)
//	{
//		*((uint1 *)sptr) = (uint1)stream -> putback;
//		stream -> putback = -1;
//		
//		if (!ReadFile(stream -> fhandle, (LPVOID)((char *)sptr + 1), (DWORD)size * n - 1, &nread, NULL))
//		{
//			MCS_seterrno(GetLastError());
//			n = (nread + 1) / size;
//			return IO_ERROR;
//		}
//		
//		nread += 1;
//	}
//	else if (!ReadFile(stream->fhandle, (LPVOID)sptr, (DWORD)size * n, &nread, NULL))
//	{
//		MCS_seterrno(GetLastError());
//		n = nread / size;
//		return IO_ERROR;
//	}
//
//	if (nread < size * n)
//	{
//		stream->flags |= IO_ATEOF;
//		n = nread / size;
//		return IO_EOF;
//	}
//	else
//		stream->flags &= ~IO_ATEOF;
//
//	n = nread / size;
//	return IO_NORMAL;
//}
//
//
//IO_stat MCS_write(const void *ptr, uint4 size, uint4 n, IO_handle stream)
//{
//	if (stream == IO_stdin)
//		return IO_NORMAL;
//
//	if (stream == NULL)
//		return IO_ERROR;
//
//	if ((stream -> flags & IO_FAKEWRITE) == IO_FAKEWRITE)
//		return MCU_dofakewrite(stream -> buffer, stream -> len, ptr, size, n);
//
//	if (stream -> fhandle == 0)
//		return IO_ERROR;
//
//	DWORD nwrote;
//	if (!WriteFile(stream->fhandle, (LPVOID)ptr, (DWORD)size * n,
//	               &nwrote, NULL))
//	{
//		MCS_seterrno(GetLastError());
//		return IO_ERROR;
//	}
//	if (nwrote != size * n)
//		return IO_ERROR;
//	return IO_NORMAL;
//}
//
//bool MCS_isfake(IO_handle stream)
//{
//	return (stream -> flags & IO_FAKEWRITE) != 0;
//}
//
//uint4 MCS_faketell(IO_handle stream)
//{
//	return stream -> len;
//}
//
//void MCS_fakewriteat(IO_handle stream, uint4 p_pos, const void *p_buffer, uint4 p_size)
//{
//	memcpy(stream -> buffer + p_pos, p_buffer, p_size);
//}
//
// MW-2005-02-22: Make these global for opensslsocket.cpp
static Boolean wsainited = False;
HWND sockethwnd;

Boolean wsainit()
{
	if (!wsainited)
	{
		WORD request = MAKEWORD(1,1);
		WSADATA wsaData;
		if (WSAStartup(request, (LPWSADATA)&wsaData))
			MCresult->sets("can't find a usable winsock.dll");
		else
		{
			wsainited = True;

			// OK-2009-02-24: [[Bug 7628]]
			MCresult -> sets("");
			if (!MCnoui)
				sockethwnd = CreateWindowA(MC_WIN_CLASS_NAME, "MCsocket", WS_POPUP, 0, 0,
				                          8, 8, NULL, NULL, MChInst, NULL);
		}
	}
	MCS_seterrno(0);
	return wsainited;
}
//
//
//
//uint4 MCS_getpid()
//{
//	return _getpid();
//}
//
//bool MCS_getaddress(MCStringRef& r_address)
//{
//	if (!wsainit())
//		return MCStringCreateWithCString("unknown", r_address);
//
//	char *buffer = new char[MAXHOSTNAMELEN + 1];
//	gethostname(buffer, MAXHOSTNAMELEN);
//	return MCStringFormat(r_address, "%s:&d", buffer, MCcmd);
//}
//
//bool MCS_getmachine(MCStringRef& r_string)
//{
//	return MCStringCopy(MCNameGetString(MCN_x86), r_string);
//}
//
//MCNameRef MCS_getprocessor()
//{
//	return MCN_x86;
//}
//
//real8 MCS_getfreediskspace(void)
//{
//	DWORD sc, bs, fc, tc;
//	GetDiskFreeSpace(NULL, &sc, &bs, &fc, &tc);
//	return ((real8)bs * (real8)sc * (real8)fc);
//}
//
//bool MCS_getsystemversion(MCStringRef& r_string)
//{
	//return MCStringFormat(r_string, "NT %d.%d", (MCmajorosversion >> 8) & 0xFF, MCmajorosversion & 0xFF);
//}


=======
>>>>>>> 2933297c
#ifdef /* MCS_loadfile_dsk_w32 */ LEGACY_SYSTEM
void MCS_loadfile(MCExecPoint &ep, Boolean binary)
{
	if (!MCSecureModeCanAccessDisk())
	{
		ep.clear();
		MCresult->sets("can't open file");
		return;
	}
	char *tpath = ep.getsvalue().clone();
	char *newpath = MCS_resolvepath(tpath);
	ep.clear();
	delete tpath;
	HANDLE hf = CreateFileA(newpath, GENERIC_READ, FILE_SHARE_READ, NULL,
	                       OPEN_EXISTING, FILE_ATTRIBUTE_NORMAL, NULL);
	delete newpath;
	if (hf == INVALID_HANDLE_VALUE)
	{
		MCS_seterrno(GetLastError());
		MCresult->sets("can't open file");
	}
	else
	{
		DWORD fsize;
		DWORD nread = 0;
		char *buf;
		fsize = GetFileSize(hf, NULL);
		if (fsize != 0xFFFFFFFF)
			ep.reserve(fsize, buf);
		if (fsize == 0xFFFFFFFF
		        || !ReadFile(hf, buf, fsize, &nread, NULL)
		        || nread != fsize)
		{
			ep.clear();
			MCS_seterrno(GetLastError());
			MCresult->sets("error reading file");
		}
		else
		{
			ep.commit(fsize);
			if (!binary)
				ep.texttobinary();
			MCresult->clear(False);
		}
		CloseHandle(hf);
	}
}
#endif /* MCS_loadfile_dsk_w32 */

#ifdef /* MCS_savefile_dsk_w32 */ LEGACY_SYSTEM
void MCS_savefile(const MCString &fname, MCExecPoint &data, Boolean binary)
{
	if (!MCSecureModeCanAccessDisk())
	{
		MCresult->sets("can't open file");
		return;
	}

	char *tpath = fname.clone();
	char *newpath = MCS_resolvepath(tpath);
	delete tpath;
	HANDLE hf = CreateFileA(newpath, GENERIC_WRITE, FILE_SHARE_WRITE, NULL,
	                       OPEN_ALWAYS, FILE_ATTRIBUTE_NORMAL, NULL);
	delete newpath;
	if (hf == INVALID_HANDLE_VALUE)
	{
		MCS_seterrno(GetLastError());
		MCresult->sets("can't open file");
	}
	else
	{
		if (!binary)
			data.binarytotext();
		DWORD nwrote;
		if (!WriteFile(hf, data.getsvalue().getstring(),
		               data.getsvalue().getlength(), &nwrote, NULL)
		        || nwrote != (DWORD)data.getsvalue().getlength())
		{
			MCS_seterrno(GetLastError());
			MCresult->sets("error writing file");
		}
		else
		{
			SetEndOfFile(hf);
			MCresult->clear(False);
		}
		CloseHandle(hf);
	}
}
#endif /* MCS_savefile_dsk_w32 */

struct  LangID2Charset
{
	Lang_charset charset;
	LANGID langid;
};

static LangID2Charset langidtocharsets[] = {
            { LCH_ENGLISH, MAKELANGID(LANG_ENGLISH, SUBLANG_DEFAULT) },
            { LCH_ROMAN, MAKELANGID(LANG_ENGLISH, SUBLANG_DEFAULT)},
            { LCH_JAPANESE, MAKELANGID(LANG_JAPANESE, SUBLANG_DEFAULT) },
            { LCH_CHINESE, MAKELANGID(LANG_CHINESE, SUBLANG_CHINESE_TRADITIONAL) },
            { LCH_ARABIC, MAKELANGID(LANG_ARABIC, SUBLANG_DEFAULT) },
            { LCH_RUSSIAN, MAKELANGID(LANG_RUSSIAN, SUBLANG_DEFAULT) },
            { LCH_TURKISH, MAKELANGID(LANG_TURKISH, SUBLANG_DEFAULT) },
            { LCH_BULGARIAN, MAKELANGID(LANG_BULGARIAN, SUBLANG_DEFAULT) },
            { LCH_POLISH, MAKELANGID(LANG_POLISH, SUBLANG_DEFAULT) },
            { LCH_UKRAINIAN, MAKELANGID(LANG_UKRAINIAN, SUBLANG_DEFAULT) },
            { LCH_HEBREW, MAKELANGID(LANG_HEBREW, SUBLANG_DEFAULT)},
            { LCH_GREEK, MAKELANGID(LANG_GREEK, SUBLANG_DEFAULT) },
            { LCH_KOREAN, MAKELANGID(LANG_KOREAN, SUBLANG_DEFAULT) },
            { LCH_THAI,	MAKELANGID(LANG_THAI, SUBLANG_DEFAULT) },
            { LCH_SIMPLE_CHINESE, MAKELANGID(LANG_CHINESE, SUBLANG_CHINESE_SIMPLIFIED)},
            { LCH_UNICODE, MAKELANGID(LANG_NEUTRAL, SUBLANG_DEFAULT)}
        };

uint1 MCS_langidtocharset(uint2 langid)
{
	uint2 i;
	for (i = 0; i < ELEMENTS(langidtocharsets); i++)
		if (langidtocharsets[i].langid == langid)
			return langidtocharsets[i].charset;
	return 0;
}

uint2 MCS_charsettolangid(uint1 charset)
{
	uint2 i;
	for (i = 0; i < ELEMENTS(langidtocharsets); i++)
		if (langidtocharsets[i].charset == charset)
			return langidtocharsets[i].langid;
	return 0;
}

bool MCS_generate_uuid(char p_buffer[128])
{
	GUID t_guid;
	if (CoCreateGuid(&t_guid) == S_OK)
	{
		unsigned char __RPC_FAR *t_guid_string;
		if (UuidToStringA(&t_guid, &t_guid_string) == RPC_S_OK)
		{
			strcpy(p_buffer, (char *)t_guid_string);
			RpcStringFreeA(&t_guid_string);
		}

		return true;
	}

	return false;
<<<<<<< HEAD
}

////////////////////////////////////////////////////////////////////////////////
//
//static bool read_blob_from_pipe(HANDLE p_pipe, void*& r_data, uint32_t& r_data_length)
//{
//	uint32_t t_amount;
//	DWORD t_read;
//	if (!ReadFile(p_pipe, &t_amount, sizeof(uint32_t), &t_read, NULL) ||
//		t_read != sizeof(uint32_t))
//		return false;
//
//	void *t_buffer;
//	t_buffer = malloc(t_amount);
//	if (t_buffer == nil)
//		return false;
//
//	if (!ReadFile(p_pipe, t_buffer, t_amount, &t_read, NULL) ||
//		t_read != t_amount)
//		return false;
//
//	r_data = t_buffer;
//	r_data_length = t_amount;
//
//	return true;
//}
//
//static bool write_blob_to_pipe(HANDLE p_pipe, uint32_t p_count, const void *p_data)
//{
//	DWORD t_written;
//	if (!WriteFile(p_pipe, &p_count, sizeof(p_count), &t_written, NULL) ||
//		t_written != 4)
//		return false;
//	if (!WriteFile(p_pipe, p_data, p_count, &t_written, NULL) ||
//		t_written != p_count)
//		return false;
//	return true;
//}
//
//// MW-2010-05-11: This call is only present on Vista and above, which is the place we
////   need it - so weakly bind.
//typedef DWORD (APIENTRY *GetProcessIdOfThreadPtr)(HANDLE thread);
//static DWORD DoGetProcessIdOfThread(HANDLE p_thread)
//{
//	// We can safely assume that the kernel dll is loaded!
//	HMODULE t_module;
//	t_module = GetModuleHandleA("Kernel32.dll");
//	if (t_module == NULL)
//		return -1;
//
//	// Resolve the symbol
//	void *t_ptr;
//	t_ptr = GetProcAddress(t_module, "GetProcessIdOfThread");
//	if (t_ptr == NULL)
//		return -1;
//
//	// Call it
//	return ((GetProcessIdOfThreadPtr)t_ptr)(p_thread);
//}
//
////////////////////////////////////////////////////////////////////////////////
//
//// MW-2010-05-09: Updated to add 'elevated' parameter for executing binaries
////   at increased privilege level.
//void MCS_startprocess(MCNameRef p_name, const char *doc, Open_mode mode, Boolean elevated)
//{
//	Boolean reading = mode == OM_READ || mode == OM_UPDATE;
//	Boolean writing = mode == OM_APPEND || mode == OM_WRITE || mode == OM_UPDATE;
//	MCU_realloc((char **)&MCprocesses, MCnprocesses, MCnprocesses + 1,
//	            sizeof(Streamnode));
//	MCprocesses[MCnprocesses].name = (MCNameRef)MCValueRetain(p_name);
//	MCprocesses[MCnprocesses].mode = mode;
//	MCprocesses[MCnprocesses].ihandle = NULL;
//	MCprocesses[MCnprocesses].ohandle = NULL;
//	MCprocesses[MCnprocesses].phandle = NULL; //process handle
//	MCprocesses[MCnprocesses].thandle = NULL; //child thread handle
//
//	SECURITY_ATTRIBUTES saAttr;
//	saAttr.nLength = sizeof(SECURITY_ATTRIBUTES);
//	saAttr.bInheritHandle = TRUE;
//	saAttr.lpSecurityDescriptor = NULL;
//
//	Boolean created = True;
//	HANDLE t_process_handle = NULL;
//	DWORD t_process_id = 0;
//	HANDLE hChildStdinWr = NULL;
//	HANDLE hChildStdoutRd = NULL;
//	const char *t_error;
//	t_error = nil;
//	if (created)
//	{
//		MCAutoStringRef t_cmdline;
//		if (doc != nil && *doc != '\0')
//			/* UNCHECKED */ MCStringFormat(&t_cmdline, "%s \"%s\"", MCNameGetCString(p_name), doc);
//		else
//			t_cmdline = MCNameGetString(p_name);
//		
//		// There's no such thing as Elevation before Vista (majorversion 6)
//		if (!elevated || MCmajorosversion < 0x0600)
//		{
//			HANDLE hChildStdinRd = NULL;
//			HANDLE hChildStdoutWr = NULL;
//			HANDLE hChildStderrWr = NULL;
//			if (!CreatePipe(&hChildStdoutRd, &hChildStdoutWr, &saAttr, 0)
//					|| !CreatePipe(&hChildStdinRd, &hChildStdinWr, &saAttr, 0))
//				created = False;
//			else
//			{
//				// Make sure we turn off inheritence for the read side of stdout and write side of stdin
//				SetHandleInformation(hChildStdoutRd, HANDLE_FLAG_INHERIT, 0);
//				SetHandleInformation(hChildStdinWr, HANDLE_FLAG_INHERIT, 0);
//
//				// Clone the write handle to be stderr too
//				HANDLE phandle = GetCurrentProcess();
//				DuplicateHandle(phandle, hChildStdoutWr, phandle, &hChildStderrWr, 0, TRUE, DUPLICATE_SAME_ACCESS);
//			}
//
//			if (created)
//			{
//				PROCESS_INFORMATION piProcInfo;
//				STARTUPINFOA siStartInfo;
//				memset(&siStartInfo, 0, sizeof(STARTUPINFOA));
//				siStartInfo.cb = sizeof(STARTUPINFOA);
//				siStartInfo.dwFlags = STARTF_USESTDHANDLES | STARTF_USESHOWWINDOW;
//				if (MChidewindows)
//					siStartInfo.wShowWindow = SW_HIDE;
//				else
//					siStartInfo.wShowWindow = SW_SHOW;
//				siStartInfo.hStdInput = hChildStdinRd;
//				siStartInfo.hStdOutput = hChildStdoutWr;
//				siStartInfo.hStdError = hChildStderrWr;
//				if (CreateProcessA(NULL, (LPSTR)MCStringGetCString(*t_cmdline), NULL, NULL, TRUE, CREATE_NEW_CONSOLE, NULL, NULL, &siStartInfo, &piProcInfo))
//				{
//					t_process_handle = piProcInfo . hProcess;
//					t_process_id = piProcInfo . dwProcessId;
//					CloseHandle(piProcInfo . hThread);
//				}
//				else
//					created = False;
//			}
//
//			CloseHandle(hChildStdinRd);
//			CloseHandle(hChildStdoutWr);
//			CloseHandle(hChildStderrWr);
//		}
//		else
//		{
//			// Unfortunately, one cannot use any 'CreateProcess' type calls to
//			// elevate a process - one must use ShellExecuteEx. This unfortunately
//			// means we have no way of *directly* passing things like env vars and
//			// std handles to it. Instead, we do the following:
//			//   1) Launch ourselves with the parameter '-elevated-slave'
//			//   2) Wait until either the target process vanishes, or we get
//			//      a thread message posted to us with a pair of pipe handles.
//			//   3) Write the command line and env strings to the pipe
//			//   4) Wait for a further message with process handle and id
//			//   5) Carry on with the handles we were given to start with
//			// If the launched process vanished before (4) it is treated as failure.
//
//			char t_parameters[64];
//			sprintf(t_parameters, "-elevated-slave%08x", GetCurrentThreadId());
//
//			SHELLEXECUTEINFOA t_info;
//			memset(&t_info, 0, sizeof(SHELLEXECUTEINFO));
//			t_info . cbSize = sizeof(SHELLEXECUTEINFO);
//			t_info . fMask = SEE_MASK_NOCLOSEPROCESS | SEE_MASK_FLAG_NO_UI | SEE_MASK_NO_CONSOLE ;
//			t_info . hwnd = (HWND)MCdefaultstackptr -> getrealwindow();
//			t_info . lpVerb = "runas";
//			t_info . lpFile = MCcmd;
//			t_info . lpParameters = t_parameters;
//			t_info . nShow = SW_HIDE;
//			if (ShellExecuteExA(&t_info) && (uintptr_t)t_info . hInstApp > 32)
//			{
//				MSG t_msg;
//				t_msg . message = WM_QUIT;
//				while(!PeekMessageA(&t_msg, (HWND)-1, WM_USER + 10, WM_USER + 10, PM_REMOVE))
//					if (MsgWaitForMultipleObjects(1, &t_info . hProcess, FALSE, INFINITE, QS_POSTMESSAGE) == WAIT_OBJECT_0)
//					{
//						created = False;
//						break;
//					}
//
//				if (created && t_msg . message == WM_USER + 10)
//				{
//					HANDLE t_output_pipe, t_input_pipe;
//					t_input_pipe = (HANDLE)t_msg . wParam;
//					t_output_pipe = (HANDLE)t_msg . lParam;
//
//					// Get the environment strings to send across
//					char *t_env_strings;
//					uint32_t t_env_length;
//#undef GetEnvironmentStrings
//					t_env_strings = GetEnvironmentStrings();
//					if (t_env_strings != nil)
//					{
//						t_env_length = 0;
//						while(t_env_strings[t_env_length] != '\0' || t_env_strings[t_env_length + 1] != '\0')
//							t_env_length += 1;
//						t_env_length += 2;
//					}
//
//					// Write out the cmd line and env strings
//					const char *cmdline;
//					cmdline = MCStringGetCString(*t_cmdline);
//					if (write_blob_to_pipe(t_output_pipe, strlen(cmdline) + 1, cmdline) &&
//						write_blob_to_pipe(t_output_pipe, t_env_length, t_env_strings))
//					{
//						// Now we should have a process id and handle waiting for us.
//						MSG t_msg;
//						t_msg . message = WM_QUIT;
//						while(!PeekMessageA(&t_msg, (HWND)-1, WM_USER + 10, WM_USER + 10, PM_REMOVE))
//							if (MsgWaitForMultipleObjects(1, &t_info . hProcess, FALSE, INFINITE, QS_POSTMESSAGE) == WAIT_OBJECT_0)
//							{
//								created = False;
//								break;
//							}
//
//						if (created && t_msg . message == WM_USER + 10 && t_msg . lParam != NULL)
//						{
//							t_process_id = (DWORD)t_msg . wParam;
//							t_process_handle = (HANDLE)t_msg . lParam;
//						}
//						else
//							created = False;
//					}
//					else
//						created = False;
//
//					FreeEnvironmentStringsA(t_env_strings);
//
//					hChildStdinWr = t_output_pipe;
//					hChildStdoutRd = t_input_pipe;
//				}
//				else
//					created = False;
//
//				CloseHandle(t_info . hProcess);
//			}
//			else
//			{
//				if ((uintptr_t)t_info . hInstApp == SE_ERR_ACCESSDENIED)
//					t_error = "access denied";
//				created = False;
//			}
//		}
//	}
//	if (created)
//	{
//		if (writing)
//		{
//			MCprocesses[MCnprocesses].ohandle = new IO_header((MCWinSysHandle)hChildStdinWr, NULL, 0, 0);
//			// MW-2012-09-10: [[ Bug 10230 ]] Make sure we mark this IO handle as a pipe.
//			MCprocesses[MCnprocesses].ohandle -> is_pipe = true;
//		}
//		else
//			CloseHandle(hChildStdinWr);
//		if (reading)
//		{
//			MCprocesses[MCnprocesses].ihandle = new IO_header((MCWinSysHandle)hChildStdoutRd, NULL, 0, 0);
//			// MW-2012-09-10: [[ Bug 10230 ]] Make sure we mark this IO handle as a pipe.
//			MCprocesses[MCnprocesses].ihandle -> is_pipe = true;
//		}
//		else
//			CloseHandle(hChildStdoutRd);
//	}
//	if (!created)
//	{
//		MCresult->sets(t_error == nil ? "not opened" : t_error);
//		MCS_seterrno(GetLastError());
//		CloseHandle(hChildStdinWr);
//		CloseHandle(hChildStdoutRd);
//	}
//	else
//	{
//		MCresult->clear(False);
//		MCprocesses[MCnprocesses].pid = t_process_id;
//		MCprocesses[MCnprocesses++].phandle = (MCWinSysHandle)t_process_handle;
//	}
//}
//
//// MW-2010-05-09: This is bootstrap 'main' that effectively implemented a CreateProcess
////   via 'ShellExecute' 'runas'.
//int MCS_windows_elevation_bootstrap_main(HINSTANCE hInstance, HINSTANCE hPrevInstance, LPSTR lpCmdLine, int nCmdShow)
//{
//	bool t_success;
//	t_success = true;
//
//	// Fetch the thread id (present immediately after '-elevated-slave' as hex).
//	uint32_t t_parent_thread_id;
//	if (t_success)
//	{
//		char *t_end;
//		t_parent_thread_id = strtoul(lpCmdLine + 15, &t_end, 16);
//		if (t_end != lpCmdLine + strlen(lpCmdLine))
//			t_success = false;
//	}
//
//	// Open the parent's thread
//	HANDLE t_parent_thread;
//	t_parent_thread = nil;
//	if (t_success)
//	{
//		t_parent_thread = OpenThread(SYNCHRONIZE | THREAD_QUERY_INFORMATION, FALSE, t_parent_thread_id);
//		if (t_parent_thread == nil)
//			t_success = false;
//	}
//
//	// Open the parent's process
//	HANDLE t_parent_process;
//	t_parent_process = nil;
//	if (t_success)
//	{
//		t_parent_process = OpenProcess(SYNCHRONIZE | PROCESS_DUP_HANDLE, FALSE, DoGetProcessIdOfThread(t_parent_thread));
//		if (t_parent_process == nil)
//			t_success = false;
//	}
//
//	// Create a pipe the write end of which we will give to the parent
//	HANDLE t_fromparent_read, t_fromparent_write;
//	HANDLE t_toparent_read, t_toparent_write;
//	HANDLE t_toparent_write_dup;
//	t_fromparent_read = t_fromparent_write = nil;
//	t_toparent_read = t_toparent_write = nil;
//	t_toparent_write_dup = nil;
//	if (t_success)
//	{
//		SECURITY_ATTRIBUTES t_attr;
//		t_attr . nLength = sizeof(SECURITY_ATTRIBUTES);
//		t_attr . bInheritHandle = TRUE;
//		t_attr . lpSecurityDescriptor = NULL;
//		if (!CreatePipe(&t_fromparent_read, &t_fromparent_write, &t_attr, 0) ||
//			!CreatePipe(&t_toparent_read, &t_toparent_write, &t_attr, 0) ||
//			!DuplicateHandle(GetCurrentProcess(), t_toparent_write, GetCurrentProcess(), &t_toparent_write_dup, 0, TRUE, DUPLICATE_SAME_ACCESS))
//			t_success = false;
//	}
//
//	// Make sure the ends we are duplicating are not inheritable
//	if (t_success)
//	{
//		SetHandleInformation(t_fromparent_write, HANDLE_FLAG_INHERIT, 0);
//		SetHandleInformation(t_toparent_read, HANDLE_FLAG_INHERIT, 0);
//	}
//
//	// Duplicate the appropriate ends into the parent
//	HANDLE t_parent_data_write, t_parent_data_read;
//	t_parent_data_write = nil;
//	t_parent_data_read = nil;
//	if (t_success)
//	{
//		if (!DuplicateHandle(GetCurrentProcess(), t_fromparent_write, t_parent_process, &t_parent_data_write, 0, FALSE, DUPLICATE_SAME_ACCESS | DUPLICATE_CLOSE_SOURCE) ||
//			!DuplicateHandle(GetCurrentProcess(), t_toparent_read, t_parent_process, &t_parent_data_read, 0, FALSE, DUPLICATE_SAME_ACCESS | DUPLICATE_CLOSE_SOURCE))
//			t_success = false;
//	}
//
//	// Post the pipe handles to the parent
//	if (t_success)
//		PostThreadMessageA(t_parent_thread_id, WM_USER + 10, (WPARAM)t_parent_data_read, (LPARAM)t_parent_data_write);
//
//	// Now we must read the command line and env strings
//	uint32_t t_cmd_line_length;
//	void *t_cmd_line;
//	t_cmd_line_length = 0;
//	t_cmd_line = nil;
//	if (t_success)
//		t_success = read_blob_from_pipe(t_fromparent_read, t_cmd_line, t_cmd_line_length);
//
//	uint32_t t_env_strings_length;
//	void *t_env_strings;
//	t_env_strings_length = 0;
//	t_env_strings = nil;
//	if (t_success)
//		t_success = read_blob_from_pipe(t_fromparent_read, t_env_strings, t_env_strings_length);
//
//	// If we succeeded in reading those, we are all set to create the process
//	HANDLE t_process_handle, t_thread_handle;
//	DWORD t_process_id;
//	t_thread_handle = NULL;
//	t_process_handle = NULL;
//	t_process_id = 0;
//	if (t_success)
//	{
//		PROCESS_INFORMATION piProcInfo;
//		STARTUPINFOA siStartInfo;
//		memset(&siStartInfo, 0, sizeof(STARTUPINFOA));
//		siStartInfo.cb = sizeof(STARTUPINFOA);
//		siStartInfo.dwFlags = STARTF_USESTDHANDLES | STARTF_USESHOWWINDOW;
//		siStartInfo.wShowWindow = SW_HIDE;
//		siStartInfo.hStdInput = t_fromparent_read;
//		siStartInfo.hStdOutput = t_toparent_write;
//		siStartInfo.hStdError = t_toparent_write_dup;
//		if (CreateProcessA(NULL, (LPSTR)t_cmd_line, NULL, NULL, TRUE, CREATE_NEW_CONSOLE | CREATE_SUSPENDED, t_env_strings, NULL, &siStartInfo, &piProcInfo))
//		{
//			t_process_handle = piProcInfo . hProcess;
//			t_process_id = piProcInfo . dwProcessId;
//			t_thread_handle = piProcInfo . hThread;
//		}
//		else
//		{
//			DWORD t_error;
//			t_error = GetLastError();
//			t_success = false;
//		}
//	}
//
//	// If the process started, then try to duplicate its handle into the parent
//	HANDLE t_parent_process_handle;
//	t_parent_process_handle = NULL;
//	if (t_success)
//	{
//		if (!DuplicateHandle(GetCurrentProcess(), t_process_handle, t_parent_process, &t_parent_process_handle, 0, FALSE, DUPLICATE_SAME_ACCESS))
//			t_success = false;
//	}
//
//	// Now tell the parent process about the handle and id
//	if (t_success)
//		PostThreadMessage(t_parent_thread_id, WM_USER + 10, (WPARAM)t_process_id, (LPARAM)t_parent_process_handle);
//
//	// If everything happened as we expected, resume the process. Otherwise we
//	// terminate it.
//	if (t_success)
//		ResumeThread(t_thread_handle);
//	else
//		TerminateProcess(t_process_handle, 0);
//
//	// Free up our resources
//	free(t_env_strings);
//	free(t_cmd_line);
//	if (t_thread_handle != nil)
//		CloseHandle(t_thread_handle);
//	if (t_process_handle != nil)
//		CloseHandle(t_process_handle);
//	if (t_fromparent_read != nil)
//		CloseHandle(t_fromparent_read);
//	if (t_toparent_write != nil)
//		CloseHandle(t_toparent_write);
//	if (t_toparent_write_dup != nil)
//		CloseHandle(t_toparent_write_dup);
//	if (t_parent_thread != nil)
//		CloseHandle(t_parent_thread);
//	if (t_parent_process != nil)
//		CloseHandle(t_parent_process);
//
//	return 0;
//}
>>>>>>> refactor-syntax_unicode

////////////////////////////////////////////////////////////////////////////////
=======
}
>>>>>>> 2933297c
<|MERGE_RESOLUTION|>--- conflicted
+++ resolved
@@ -49,1559 +49,6 @@
 #include <float.h>
 #include <iphlpapi.h>
 
-<<<<<<< HEAD
-//int *g_mainthread_errno;
-
-extern bool MCFiltersUrlEncode(MCStringRef p_source, MCStringRef& r_result);
-extern bool MCStringsSplit(MCStringRef p_string, codepoint_t p_separator, MCStringRef*&r_strings, uindex_t& r_count);
-
-//bool MCS_getcurdir_native(MCStringRef& r_path);
-//bool MCS_path_append(MCStringRef p_base, MCStringRef p_component, codepoint_t p_separator, MCStringRef& r_path);
-//
-//// MW-2004-11-28: A null FPE signal handler.
-//static void handle_fp_exception(int p_signal)
-//{
-//	p_signal = p_signal;
-//}
-//
-//static bool handle_is_pipe(MCWinSysHandle p_handle)
-//{
-//	DWORD t_flags;
-//
-//	int t_result;
-//	t_result = GetNamedPipeInfo((HANDLE)p_handle, &t_flags, NULL, NULL, NULL);
-//
-//	return t_result != 0;
-//}
-//
-//void MCS_init()
-//{
-//	IO_stdin = new IO_header((MCWinSysHandle)GetStdHandle(STD_INPUT_HANDLE), NULL, 0, 0);
-//	IO_stdin -> is_pipe = handle_is_pipe(IO_stdin -> fhandle);
-//	IO_stdout = new IO_header((MCWinSysHandle)GetStdHandle(STD_OUTPUT_HANDLE), NULL, 0, 0);
-//	IO_stdout -> is_pipe = handle_is_pipe(IO_stdout -> fhandle);
-//	IO_stderr = new IO_header((MCWinSysHandle)GetStdHandle(STD_ERROR_HANDLE), NULL, 0, 0);
-//	IO_stderr -> is_pipe = handle_is_pipe(IO_stderr -> fhandle);
-//
-//	setlocale(LC_CTYPE, MCnullstring);
-//	setlocale(LC_COLLATE, MCnullstring);
-//
-//	// MW-2004-11-28: The ctype array seems to have changed in the latest version of VC++
-//	((unsigned short *)_pctype)[160] &= ~_SPACE;
-//
-//	MCinfinity = HUGE_VAL;
-//	MCS_time(); // force init
-//	if (timeBeginPeriod(1) == TIMERR_NOERROR)
-//		MCS_reset_time();
-//	else
-//		MClowrestimers = True;
-//	MCExecPoint ep;
-//	ep.setstaticcstring("HKEY_CURRENT_USER\\Software\\Microsoft\\Windows\\CurrentVersion\\Internet Settings\\ProxyEnable");
-//	MCS_query_registry(ep);
-//	if (ep.getsvalue().getlength() && ep.getsvalue().getstring()[0])
-//	{
-//		ep.setstaticcstring("HKEY_CURRENT_USER\\Software\\Microsoft\\Windows\\CurrentVersion\\Internet Settings\\ProxyServer");
-//		MCS_query_registry(ep);
-//		if (ep.getsvalue().getlength())
-//			MChttpproxy = ep . getsvalue() . clone();
-//	}
-//	else
-//	{
-//		ep.setstaticcstring("HKEY_CURRENT_USER\\Software\\Netscape\\Netscape Navigator\\Proxy Information\\HTTP_Proxy");
-//		MCS_query_registry(ep);
-//		if (ep.getsvalue().getlength())
-//		{
-//			char *t_host;
-//			int4 t_port;
-//			t_host = ep.getsvalue().clone();
-//			ep.setstaticcstring("HKEY_CURRENT_USER\\Software\\Netscape\\Netscape Navigator\\Proxy Information\\HTTP_ProxyPort");
-//			MCS_query_registry(ep);
-//			ep.ston();
-//			t_port = ep.getint4();
-//			ep.setstringf("%s:%d", t_host, t_port);
-//			MChttpproxy = ep . getsvalue() . clone();
-//			delete t_host;
-//		}
-//	}
-//
-//	// On NT systems 'cmd.exe' is the command processor
-//	MCshellcmd = strclone("cmd.exe");
-//
-//	// MW-2005-05-26: Store a global variable containing major OS version...
-//	OSVERSIONINFOA osv;
-//	memset(&osv, 0, sizeof(OSVERSIONINFOA));
-//	osv.dwOSVersionInfoSize = sizeof(OSVERSIONINFOA);
-//	GetVersionExA(&osv);
-//	MCmajorosversion = osv . dwMajorVersion << 8 | osv . dwMinorVersion;
-//
-//	// MW-2012-09-19: [[ Bug ]] Adjustment to tooltip metrics for Windows.
-//	if (MCmajorosversion >= 0x0500)
-//	{
-//		MCttsize = 11;
-//		MCttfont = "Tahoma";
-//	}
-//	else if (MCmajorosversion >= 0x0600)
-//	{
-//		MCttsize = 11;
-//		MCttfont = "Segoe UI";
-//	}
-//
-//	OleInitialize(NULL); //for drag & drop
-//
-//	// MW-2004-11-28: Install a signal handler for FP exceptions - these should be masked
-//	//   so it *should* be unnecessary but Win9x plays with the FP control word.
-//	signal(SIGFPE, handle_fp_exception);
-//}
->>>>>>> refactor-syntax_unicode
-//
-//void MCS_shutdown()
-//{
-//	OleUninitialize();
-//}
-//
-//// MW-2007-12-14: [[ Bug 5113 ]] Slow-down on mathematical operations - make sure
-////   we access errno directly to stop us having to do a thread-local-data lookup.
-//void MCS_seterrno(int value)
-//{
-//	*g_mainthread_errno = value;
-//}
-//
-//int MCS_geterrno()
-//{
-//	return *g_mainthread_errno;
-//}
-//
-//static MMRESULT tid;
-//
-//void CALLBACK MCS_tp(UINT id, UINT msg, DWORD user, DWORD dw1, DWORD dw2)
-//{
-//	MCalarm = True;
-//}
-//
-//void MCS_alarm(real8 secs)
-//{ //no action
-//	if (!MCnoui)
-//		if (secs == 0)
-//		{
-//			if (tid != 0)
-//			{
-//				timeKillEvent(tid);
-//				tid = 0;
-//			}
-//		}
-//		else
-//			if (tid == 0)
-//				tid = timeSetEvent((UINT)(secs * 1000.0), 100, MCS_tp,
-//				                   0, TIME_PERIODIC);
-//}
-//
-//void MCS_checkprocesses()
-//{
-//	uint2 i;
-//	for (i = 0 ; i < MCnprocesses ; i++)
-//		if (MCprocesses[i].phandle != NULL)
-//		{
-//			DWORD err = WaitForSingleObject(MCprocesses[i].phandle, 0);
-//			if (err == WAIT_OBJECT_0 || err == WAIT_FAILED)
-//			{
-//				// MW-2010-05-17: Make sure we keep the process around long enough to
-//				//   read in all its data.
-//				uint32_t t_available;
-//				if (MCprocesses[i].ihandle == NULL || !PeekNamedPipe(MCprocesses[i].ihandle->fhandle, NULL, 0, NULL, (DWORD *)&t_available, NULL))
-//					t_available = 0;
-//				if (t_available != 0)
-//					continue;
-//
-//				// MW-2010-10-25: [[ Bug 9134 ]] Make sure the we mark the stream as 'ATEOF'
-//				if (MCprocesses[i] . ihandle != nil)
-//					MCprocesses[i] . ihandle -> flags |= IO_ATEOF;
-//
-//				DWORD retcode;
-//				GetExitCodeProcess(MCprocesses[i].phandle, &retcode);
-//				MCprocesses[i].retcode = retcode;
-//				MCprocesses[i].pid = 0;
-//				MCprocesses[i].phandle = NULL;
-//				Sleep(0);
-//				if (MCprocesses[i].thandle != NULL)
-//				{
-//					TerminateThread(MCprocesses[i].thandle, 0);
-//					MCprocesses[i].thandle = NULL;
-//				}
-//			}
-//		}
-//}
-//
-//void MCS_closeprocess(uint2 index)
-//{
-//	if (MCprocesses[index].thandle  != NULL)
-//	{
-//		TerminateThread(MCprocesses[index].thandle, 0);
-//		MCprocesses[index].thandle = NULL;
-//	}
-//	if (MCprocesses[index].ihandle != NULL)
-//	{
-//		MCS_close(MCprocesses[index].ihandle);
-//		MCprocesses[index].ihandle = NULL;
-//	}
-//	if (MCprocesses[index].ohandle != NULL)
-//	{
-//		MCS_close(MCprocesses[index].ohandle);
-//		MCprocesses[index].ohandle = NULL;
-//	}
-//	MCprocesses[index].mode = OM_NEITHER;
-//}
-//
-//void MCS_kill(int4 pid, int4 sig)
-//{
-//	uint2 i;
-//	for (i = 0 ; i < MCnprocesses ; i++)
-//	{
-//		if (pid == MCprocesses[i].pid)
-//		{
-//			if (MCprocesses[i].thandle  != NULL)
-//			{
-//				TerminateThread(MCprocesses[i].thandle, 0);
-//				MCprocesses[i].thandle = NULL;
-//			}
-//			TerminateProcess(MCprocesses[i].phandle, 0);
-//			MCprocesses[i].phandle = NULL;
-//			MCprocesses[i].pid = 0;
-//			break;
-//		}
-//	}
-//}
-//
-//void MCS_killall()
-//{
-//	uint2 i;
-//	for (i = 0 ; i < MCnprocesses ; i++)
-//	{
-//		//kill MCprocesses[i] here
-//		if (MCprocesses[i].ihandle != NULL || MCprocesses[i].ohandle != NULL)
-//			TerminateProcess(MCprocesses[i].phandle, 0);
-//		MCprocesses[i].phandle = NULL;
-//	}
-//}
-//
-//// MW-2005-02-22: Make this global for now so it is accesible by opensslsocket.cpp
-//real8 curtime;
-//static real8 starttime;
-//static DWORD startcount;
-//
-//real8 MCS_time()
-//{
-//	if (startcount)
-//	{
-//		DWORD newcount = timeGetTime();
-//		if (newcount < startcount)
-//			startcount = newcount;
-//		else
-//		{
-//			curtime = starttime + (newcount - startcount) / 1000.0;
-//			return curtime;
-//		}
-//	}
-//	struct _timeb timebuffer;
-//	_ftime(&timebuffer);
-//	starttime = timebuffer.time + timebuffer.millitm / 1000.0;
-//	return starttime;
-//}
-//
-//void MCS_reset_time()
-//{
-//	if (!MClowrestimers)
-//	{
-//		startcount = 0;
-//		MCS_time();
-//		startcount = timeGetTime();
-//	}
-//}
-//
-//void MCS_sleep(real8 delay)
-//{
-//	Sleep((DWORD)(delay * 1000.0));  //takes milliseconds as parameter
-//}
-//
-//char *MCS_getenv(const char *name)
-//{
-//	return getenv(name);
-//}
-//
-//void MCS_setenv(const char *name, const char *value)
-//{
-//	char *dptr = new char[strlen(name) + strlen(value) + 2];
-//	sprintf(dptr, "%s=%s", name, value);
-//	_putenv(dptr);
-//
-//	// MW-2005-10-29: Memory leak
-//	delete[] dptr;
-//}
-//
-//void MCS_unsetenv(const char *name)
-//{
-//	char *dptr = new char[strlen(name) + 2];
-//	sprintf(dptr, "%s=", name);
-//	_putenv(dptr);
-//
-//	// MW-2005-10-29: Memory leak
-//	delete[] dptr;
-//}
-//
-//Boolean MCS_rename(const char *oldname, const char *newname)
-//{
-//	char *op = MCS_resolvepath(oldname);
-//	char *np = MCS_resolvepath(newname);
-//	Boolean done = rename(op, np) == 0;
-//	delete op;
-//	delete np;
-//	return done;
-//}
-//
-//Boolean MCS_backup(const char *oname, const char *nname)
-//{
-//	return MCS_rename(oname, nname);
-//}
-//
-//Boolean MCS_unbackup(const char *oname, const char *nname)
-//{
-//	return MCS_rename(oname, nname);
-//}
-//
-//Boolean MCS_unlink(const char *path)
-//{
-//	char *p = MCS_resolvepath(path);
-//	Boolean done = remove(p) == 0;
-//	if (!done)
-//	{ // bug in NT serving: can't delete full path from current dir
-//		char dir[PATH_MAX];
-//		GetCurrentDirectoryA(PATH_MAX, dir);
-//		if (p[0] == '\\' && p[1] == '\\' && dir[0] == '\\' && dir[1] == '\\')
-//		{
-//			SetCurrentDirectoryA("C:\\");
-//			done = remove(p) == 0;
-//			SetCurrentDirectoryA(dir);
-//		}
-//	}
-//	delete p;
-//	return done;
-//}
-//
-//// returns in native path format
-//bool MCS_tmpnam(MCStringRef& r_string)
-//{
-//	MCAutoStringRef t_path;
-//	MCAutoStringRef t_stdpath;
-//	MCAutoStringRef t_long_path;
-//	MCAutoPointer<char> t_fname;
-//
-//	t_fname = _tempnam("\\tmp", "tmp");
-//	uindex_t t_length;
-//
-//	const char *t_ptr = strrchr(*t_fname, '\\');
-//	if (t_ptr == nil)
-//		t_length = strlen(*t_fname);
-//	else
-//		t_length = t_ptr - *t_fname;
-//
-//	if (!MCStringCreateWithNativeChars((const char_t*)*t_fname, t_length, &t_path) ||
-//		!MCU_path2std(*t_path, &t_stdpath) ||
-//		!MCS_longfilepath(*t_stdpath, &t_long_path))
-//		return false;
-//
-//	if (t_ptr == nil)
-//		return MCStringCopy(*t_long_path, r_string);
-//
-//	MCAutoStringRef t_tmp_name;
-//	return MCStringMutableCopy(*t_long_path, &t_tmp_name) &&
-//		MCStringAppendFormat(*t_tmp_name, "/%s", t_ptr + 1) &&
-//		MCStringCopy(*t_tmp_name, r_string);
-//}
-//
-//// returns in native path format
-//bool MCS_resolvepath(MCStringRef p_path, MCStringRef& r_resolved_path)
-//{
-//	if (MCStringGetLength(p_path) == 0)
-//		return MCS_getcurdir_native(r_resolved_path);
-//
-//	return MCU_path2native(p_path, r_resolved_path);
-//}
-//
-//static inline bool is_legal_drive(char p_char)
-//{
-//	return (p_char >= 'a' && p_char <= 'z') || (p_char >= 'A' && p_char <= 'Z');
-//}
-//
-//char *MCS_get_canonical_path(const char *path)
-//{
-//	char *t_path = NULL;
-//	char *t_curdir = NULL;
-//
-//	if (path == NULL)
-//		return NULL;
-//
-//	if (path[0] == '/' && path[1] != '/')
-//	{
-//		// path in root of current drive
-//		t_curdir = MCS_getcurdir();
-//
-//		int t_path_len;
-//		t_path_len = strlen(path);
-//		while (path[0] == '/')
-//		{
-//			path ++;
-//			t_path_len --;
-//		}
-//		
-//		t_path = (char*)malloc(3 + t_path_len + 1);
-//		t_path[0] = t_curdir[0]; t_path[1] = ':'; t_path[2] = '/';
-//		strcpy(t_path + 3, path);
-//	}
-//	else if (is_legal_drive(path[0]) && path[1] == ':')
-//	{
-//		// absolute path
-//		t_path = strclone(path);
-//	}
-//	else
-//	{
-//		// relative to current folder
-//		t_curdir = MCS_getcurdir();
-//		int t_curdir_len;
-//		t_curdir_len = strlen(t_curdir);
-//
-//		while (t_curdir_len > 0 && t_curdir[t_curdir_len - 1] == '/')
-//			t_curdir_len--;
-//
-//		int t_path_len;
-//		t_path_len = strlen(path);
-//
-//		while (t_path_len > 0 && path[0] == '/')
-//		{
-//			path ++;
-//			t_path_len --;
-//		}
-//
-//		t_path = (char*)malloc(t_curdir_len + 1 + t_path_len + 1);
-//		memcpy(t_path, t_curdir, t_curdir_len);
-//		t_path[t_curdir_len] = '/';
-//		memcpy(t_path + t_curdir_len + 1, path, t_path_len + 1);
-//	}
-//
-//	MCU_fix_path(t_path);
-//	return t_path;
-//}
-//
-//bool MCS_getcurdir_native(MCStringRef& r_path)
-//{
-//	MCAutoNativeCharArray t_buffer;
-//	DWORD t_path_len = GetCurrentDirectoryA(0, NULL);
-//	if (t_path_len == 0 || !t_buffer.New(t_path_len))
-//		return false;
-//	if (t_path_len - 1 != GetCurrentDirectoryA(t_path_len, (LPSTR)t_buffer.Chars()))
-//		return false;
-//
-//	t_buffer.Shrink(t_path_len - 1);
-//	return t_buffer.CreateStringAndRelease(r_path);
-//}
-//
-//bool MCS_getcurdir(MCStringRef& r_path)
-//{
-//	MCAutoStringRef t_path;
-//	return MCS_getcurdir_native(&t_path) &&
-//		MCU_path2std(*t_path, r_path);
-//}
-//
-//bool MCS_setcurdir(MCStringRef p_path)
-//{
-//	MCAutoStringRef t_new_path;
-//	if (MCS_resolvepath(p_path, &t_new_path))
-//		return SetCurrentDirectoryA((LPCSTR)MCStringGetCString(*t_new_path)) == TRUE;
-//
-//	return false;
-//}
-//
-//Boolean MCS_setcurdir(const char *path)
-//{
-//	char *newpath = MCS_resolvepath(path);
-//	BOOL done = SetCurrentDirectoryA((LPCSTR)newpath);
-//	delete newpath;
-//	return done;
-//}
-//
-//bool MCS_getentries(bool p_files, bool p_detailed, MCListRef& r_list)
-//{
-//	MCAutoListRef t_list;
-//
-//	if (!MCListCreateMutable('\n', &t_list))
-//		return false;
-//
-//	WIN32_FIND_DATAA data;
-//	HANDLE ffh;            //find file handle
-//	uint4 t_entry_count;
-//	t_entry_count = 0;
-//	Boolean ok = False;
-//
-//	MCAutoStringRef t_curdir_native;
-//	MCAutoStringRef t_search_path;
-//
-//	const char *t_separator;
-//	/* UNCHECKED */ MCS_getcurdir_native(&t_curdir_native);
-//	if (MCStringGetCharAtIndex(*t_curdir_native, MCStringGetLength(*t_curdir_native) - 1) != '\\')
-//		t_separator = "\\";
-//	else
-//		t_separator = "";
-//	/* UNCHECKED */ MCStringFormat(&t_search_path, "%s%s*.*", MCStringGetCString(*t_curdir_native), t_separator);
-//
-//	/*
-//	* Now open the directory for reading and iterate over the contents.
-//	*/
-//	ffh = FindFirstFileA(MCStringGetCString(*t_search_path), &data);
-//	if (ffh == INVALID_HANDLE_VALUE)
-//		return false;
-//
-//	do
-//	{
-//		if (strequal(data.cFileName, "."))
-//			continue;
-//		if ((data.dwFileAttributes & FILE_ATTRIBUTE_DIRECTORY) && !p_files
-//		        || !(data.dwFileAttributes & FILE_ATTRIBUTE_DIRECTORY) && p_files)
-//		{
-//			MCAutoStringRef t_detailed_string;
-//			if (p_detailed)
-//			{
-//				MCAutoStringRef t_filename_string;
-//				/* UNCHECKED */ MCStringCreateWithNativeChars((char_t *)data.cFileName, MCCStringLength(data.cFileName), &t_filename_string);
-//				MCAutoStringRef t_urlencoded_string;
-//				/* UNCHECKED */ MCFiltersUrlEncode(*t_filename_string, &t_urlencoded_string);
-//				struct _stati64 buf;
-//				_stati64(data.cFileName, &buf);
-//				// MW-2007-02-26: [[ Bug 4474 ]] - Fix issue with detailed files not working on windows due to time field lengths
-//				// MW-2007-12-10: [[ Bug 606 ]] - Make unsupported fields appear as empty
-//				/* UNCHECKED */ MCStringFormat(&t_detailed_string,
-//					"%s,%I64d,,%ld,%ld,%ld,,,,%03o,",
-//					MCStringGetCString(*t_urlencoded_string),
-//					buf.st_size, (long)buf.st_ctime, (long)buf.st_mtime,
-//					(long)buf.st_atime, buf.st_mode & 0777);
-//			}
-//
-//			if (p_detailed)
-//				/* UNCHECKED */ MCListAppend(*t_list, *t_detailed_string);
-//			else
-//				/* UNCHECKED */ MCListAppendNativeChars(*t_list, (char_t *)data.cFileName, MCCStringLength(data.cFileName));
-//
-//			t_entry_count += 1;
-//		}
-//	}
-//	while (FindNextFileA(ffh, &data));
-//	FindClose(ffh);
-//
-//	return MCListCopy(*t_list, r_list);
-//}
-
-////////////////////////////////////////////////////////////////////////////////
-//
-//bool dns_servers_from_network_params(MCListRef& r_list)
-//{
-//	MCAutoListRef t_list;
-//	ULONG t_buffer_size = 0;
-//	MCAutoBlock<byte_t> t_buffer;
-//
-//	FIXED_INFO *t_fixed_info = nil;
-//
-//	errno = GetNetworkParams(t_fixed_info, &t_buffer_size);
-//	if (errno == ERROR_NO_DATA)
-//	{
-//		r_list = MCValueRetain(kMCEmptyList);
-//		return true;
-//	}
-//	else if (errno != ERROR_BUFFER_OVERFLOW)
-//		return false;
-//
-//	if (!t_buffer.Allocate(t_buffer_size))
-//		return false;
-//
-//	if (!MCListCreateMutable('\n', &t_list))
-//		return false;
-//
-//	t_fixed_info = (FIXED_INFO*)*t_buffer;
-//	MCMemoryClear(t_fixed_info, t_buffer_size);
-//
-//	errno = GetNetworkParams(t_fixed_info, &t_buffer_size);
-//
-//	if (errno == ERROR_SUCCESS)
-//	{
-//		IP_ADDR_STRING *t_addr_string = &t_fixed_info->DnsServerList;
-//		while (t_addr_string != nil && t_addr_string->IpAddress.String[0] != '\0')
-//		{
-//			if (!MCListAppendCString(*t_list, t_addr_string->IpAddress.String))
-//				return false;
-//			t_addr_string = t_addr_string->Next;
-//		}
-//	}
-//
-//	return MCListCopy(*t_list, r_list);
-//}
-//
-//#define NAMESERVER_REG_KEY "HKEY_LOCAL_MACHINE\\SYSTEM\\ControlSet001\\Services\\Tcpip\\Parameters\\NameServer"
-//bool dns_servers_from_registry(MCListRef& r_list)
-//{
-//	MCAutoStringRef t_key, t_value, t_type, t_error;
-//	if (!MCStringCreateWithCString(NAMESERVER_REG_KEY, &t_key))
-//		return false;
-//	if (!MCS_query_registry(*t_key, &t_value, &t_type, &t_error))
-//		return false;
-//
-//	if (*t_error == nil)
-//	{
-//		r_list = MCValueRetain(kMCEmptyList);
-//		return true;
-//	}
-//
-//	MCAutoListRef t_list;
-//	if (!MCListCreateMutable('\n', &t_list))
-//		return false;
-//
-//	const char_t *t_chars;
-//	uindex_t t_char_count;
-//	t_chars = MCStringGetNativeCharPtr(*t_value);
-//	t_char_count = MCStringGetLength(*t_value);
-//
-//	uindex_t t_start = 0;
-//
-//	for (uindex_t i = 0; i < t_char_count; i++)
-//	{
-//		if (t_chars[i] == ' ' || t_chars[i] == ',' || t_chars[i] == '\n')
-//		{
-//			if (!MCListAppendNativeChars(*t_list, t_chars + t_start, i - t_start))
-//				return false;
-//			t_start = i + 1;
-//		}
-//	}
-//	if (t_start < t_char_count)
-//	{
-//		if (!MCListAppendNativeChars(*t_list, t_chars + t_start, t_char_count - t_start))
-//			return false;
-//	}
-//
-//	return MCListCopy(*t_list, r_list);
-//}
-//
-//bool MCS_getDNSservers(MCListRef& r_list)
-//{
-//	MCAutoListRef t_list;
-//	if (!dns_servers_from_network_params(&t_list))
-//		return false;
-//
-//	if (!MCListIsEmpty(*t_list))
-//		return MCListCopy(*t_list, r_list);
-//
-//	return dns_servers_from_registry(r_list);
-//}
-
-bool MCS_getdevices(MCListRef& r_list)
-{
-	r_list = MCValueRetain(kMCEmptyList);
-	return true;
-}
-
-bool MCS_getdrives(MCListRef& r_list)
-{
-	MCAutoListRef t_list;
-	MCAutoBlock<char_t> t_buffer;
-	DWORD maxsize = GetLogicalDriveStringsA(0, NULL);
-	if (!t_buffer . Allocate(maxsize) || !MCListCreateMutable('\n', &t_list))
-		return false;
-
-	char_t *sptr = *t_buffer;
-	char_t *dptr = sptr;
-	GetLogicalDriveStringsA(maxsize, (LPSTR)sptr);
-	while (True)
-	{
-		if (*sptr == '\\')
-			sptr++;
-		else
-		{
-			*dptr = *sptr++;
-			if (*dptr++ == '\0')
-				if (*sptr == '\0')
-					break;
-				else
-					*(dptr - 1) = '\n';
-		}
-	}
-	return MCListAppendNativeChars(*t_list, *t_buffer, dptr - 1 - *t_buffer) &&
-		MCListCopy(*t_list, r_list);
-//	return MCStringCreateWithNativeChars(*t_buffer, dptr - 1 - *t_buffer, r_string);
-}
-//
-//Boolean MCS_noperm(const char *path)
-//{
-//	struct stat buf;
-//	if (stat(path, &buf))
-//		return False;
-//	if (buf.st_mode & S_IFDIR)
-//		return True;
-//	if (!(buf.st_mode & _S_IWRITE))
-//		return True;
-//	return False;
-//}
-//
-//bool MCS_native_path_exists(MCStringRef p_path, bool p_is_file)
-//{
-//	// MW-2010-10-22: [[ Bug 8259 ]] Use a proper Win32 API function - otherwise network shares don't work.
-//	DWORD t_attrs;
-//	t_attrs = GetFileAttributesA(MCStringGetCString(p_path));
-//
-//	if (t_attrs == INVALID_FILE_ATTRIBUTES)
-//		return false;
-//
-//	return p_is_file == ((t_attrs & FILE_ATTRIBUTE_DIRECTORY) == 0);
-//}
-//
-//bool MCS_exists(MCStringRef p_path, bool p_is_file)
-//{
-//	MCAutoStringRef t_resolved;
-//	// MW-2004-04-20: [[ Purify ]] If *newpath == 0 then we should return False
-//	if (!MCS_resolvepath(p_path, &t_resolved) || MCStringGetLength(*t_resolved) == 0)
-//		return false;
-//
-//	// MW-2008-01-15: [[ Bug 4981 ]] - It seems that stat will fail for checking
-//	//   a folder 'C:' and requires that it be 'C:\'
-//	if (MCStringGetLength(*t_resolved) == 2 && MCStringGetCharAtIndex(*t_resolved, 1) == ':')
-//	{
-//		MCAutoStringRef t_drive_string;
-//		return MCStringMutableCopy(*t_resolved, &t_drive_string) &&
-//			MCStringAppendChar(*t_drive_string, '\\') &&
-//			MCS_native_path_exists(*t_drive_string, p_is_file);
-//	}
-//
-//	// OK-2007-12-05 : Bug 5555, modified to allow paths with trailing backslashes on Windows.
-//	uindex_t t_path_len = MCStringGetLength(*t_resolved);
-//	char_t t_last_char = MCStringGetNativeCharAtIndex(*t_resolved, t_path_len - 1);
-//	if ((t_last_char == '\\' || t_last_char == '/') &&
-//		!(t_path_len == 3 && MCStringGetNativeCharAtIndex(*t_resolved, 1) == ':'))
-//	{
-//		MCAutoStringRef t_trimmed_string;
-//		return MCStringCopySubstring(*t_resolved, MCRangeMake(0, t_path_len - 1), &t_trimmed_string) &&
-//			MCS_native_path_exists(*t_trimmed_string, p_is_file);
-//	}
-//
-//	return MCS_native_path_exists(*t_resolved, p_is_file);
-//}
-//
-//int64_t MCS_fsize(IO_handle stream)
-//{
-//	if ((stream -> flags & IO_FAKECUSTOM) == IO_FAKECUSTOM)
-//		return MCS_fake_fsize(stream);
-//
-//	if (stream->flags & IO_FAKE)
-//		return stream->len;
-//	else
-//	{
-//		DWORD t_high_word, t_low_word;
-//		t_low_word = GetFileSize(stream -> fhandle, &t_high_word);
-//		if (t_low_word != INVALID_FILE_SIZE || GetLastError() == NO_ERROR)
-//			return (int64_t)t_low_word | (int64_t)t_high_word << 32;
-//	}
-//	return 0;
-//}
-
-Boolean MCS_nodelay(int4 fd)
-{
-	return True;
-}
-//
-//IO_handle MCS_fakeopen(const MCString &data)
-//{
-	//return new IO_header(NULL, (char *)data.getstring(), data.getlength(), IO_FAKE);
-//}
-//
-//IO_handle MCS_fakeopenwrite(void)
-//{
-//	return new IO_header(NULL, NULL, 0, IO_FAKEWRITE);
-//}
-//
-//IO_handle MCS_fakeopencustom(MCFakeOpenCallbacks *p_callbacks, void *p_state)
-//{
-//	return new IO_header(NULL, (char *)p_state, (uint32_t)p_callbacks, IO_FAKECUSTOM);
-//}
-//
-//IO_stat MCS_fakeclosewrite(IO_handle& stream, char*& r_buffer, uint4& r_length)
-//{
-//	if ((stream -> flags & IO_FAKEWRITE) != IO_FAKEWRITE)
-//	{
-//		r_buffer = NULL;
-//		r_length = 0;
-//		MCS_close(stream);
-//		return IO_ERROR;
-//	}
-//
-//	r_buffer = (char *)realloc(stream -> buffer, stream -> len);
-//	r_length = stream -> len;
-//
-//	MCS_close(stream);
-//
-//	return IO_NORMAL;
-//}
-//
-//IO_handle MCS_open(const char *path, const char *mode,
-//                   Boolean map, Boolean driver, uint4 offset)
-//{
-//	Boolean appendmode = False;
-//	DWORD omode = 0;		//file open mode
-//	DWORD createmode = OPEN_ALWAYS;
-//	DWORD fa = FILE_ATTRIBUTE_NORMAL; //file flags & attribute
-//	char *newpath = MCS_resolvepath(path);
-//	HANDLE hf = NULL;
-//	IO_handle handle;
-//
-//	bool t_device = false;
-//	bool t_serial_device = false;
-//
-//	// MW-2008-08-18: [[ Bug 6941 ]] Update device logic.
-//	//   To open COM<n> for <n> > 9 we need to use '\\.\COM<n>'.
-//	uint4 t_path_len;
-//	t_path_len = strlen(newpath);
-//	if (*newpath != '\0' && newpath[t_path_len - 1] == ':')
-//	{
-//		if (MCU_strncasecmp(newpath, "COM", 3) == 0)
-//		{
-//			// If the path length > 4 then it means it must have double digits so rewrite
-//			if (t_path_len > 4)
-//			{
-//				char *t_rewritten_path;
-//				t_rewritten_path = new char[t_path_len + 4 + 1];
-//				sprintf(t_rewritten_path, "\\\\.\\%s", newpath);
-//				delete newpath;
-//				newpath = t_rewritten_path;
-//				t_path_len += 4;
-//			}
-//			
-//			// Strictly speaking, we don't need the ':' at the end of the path, so we remove it.
-//			newpath[t_path_len - 1] = '\0';
-//
-//			t_serial_device = true;
-//		}
-//		
-//		t_device = true;
-//	}
-//
-//	if (strequal(mode, IO_READ_MODE))
-//	{
-//		omode = GENERIC_READ;
-//		createmode = OPEN_EXISTING;
-//	}
-//	if (strequal(mode, IO_WRITE_MODE))
-//	{
-//		omode = GENERIC_WRITE;
-//		createmode = CREATE_ALWAYS;
-//	}
-//	if (strequal(mode, IO_UPDATE_MODE))
-//		omode = GENERIC_WRITE | GENERIC_READ;
-//	if (strequal(mode, IO_APPEND_MODE))
-//	{
-//		omode = GENERIC_WRITE;
-//		appendmode = True;
-//	}
-//
-//	DWORD sharemode;
-//	if (t_device)
-//	{
-//		createmode = OPEN_EXISTING;
-//		sharemode = 0;
-//	}
-//	else
-//		sharemode = FILE_SHARE_READ | FILE_SHARE_WRITE;
-//	if ((hf = CreateFileA(newpath, omode, sharemode, NULL,
-//	                     createmode, fa, NULL)) == INVALID_HANDLE_VALUE)
-//	{
-//		delete newpath;
-//		return NULL;
-//	}
-//	delete newpath;
-//
-//	if (t_serial_device)
-//	{
-//		DCB dcb;
-//		dcb . DCBlength = sizeof(DCB);
-//		if (!GetCommState(hf, &dcb) || !BuildCommDCBA(MCserialcontrolsettings, &dcb)
-//		        || !SetCommState(hf, &dcb))
-//		{
-//			MCS_seterrno(GetLastError());
-//			CloseHandle(hf);
-//			MCresult->sets("SetCommState error");
-//			return NULL;
-//		}
-//		COMMTIMEOUTS timeout;         //set timeout to prevent blocking
-//		memset(&timeout, 0, sizeof(COMMTIMEOUTS));
-//		timeout.ReadIntervalTimeout = MAXDWORD;
-//		timeout.WriteTotalTimeoutConstant = 2000;
-//		if (!SetCommTimeouts(hf, (LPCOMMTIMEOUTS)&timeout))
-//		{
-//			MCS_seterrno(GetLastError());
-//			CloseHandle(hf);
-//			MCresult->sets("SetCommTimeouts error");
-//			return NULL;
-//		}
-//		map = False;
-//	}
-//
-//	handle = new IO_header((MCWinSysHandle)hf, NULL, 0, 0);
-//
-//	if (appendmode) //if append mode, move file ptr to the end of file
-//		SetFilePointer(hf, 0, NULL, FILE_END);
-//
-//	if (map && MCmmap && (omode == GENERIC_READ) //if memory map file
-//	        && (handle->mhandle = (MCWinSysHandle)CreateFileMappingA(hf, NULL, PAGE_READONLY,
-//	                                                0, 0, NULL)) != NULL)
-//	{
-//		handle->len = GetFileSize(hf, NULL);
-//		handle->buffer = (char*)MapViewOfFile(handle->mhandle,
-//		                                      FILE_MAP_READ, 0, 0, 0);
-//		handle->ioptr = handle->buffer;
-//		if (handle->buffer == NULL)
-//		{
-//			CloseHandle(handle->mhandle);
-//			if (offset != 0) //move file ptr to the offset position
-//				SetFilePointer(hf, offset, NULL, FILE_BEGIN);
-//		}
-//		else
-//			handle->ioptr += offset;
-//	}
-//	else
-//		if (offset != 0) //move file ptr to the offset position
-//			SetFilePointer(hf, offset, NULL, FILE_BEGIN);
-//
-//	return handle;
-//}
-//
-//void MCS_close(IO_handle &stream)
-//{
-//	if (stream->buffer != NULL)
-//	{ //memory map file
-//		if (stream->mhandle != NULL)
-//		{
-//			UnmapViewOfFile(stream->buffer);
-//			CloseHandle(stream->mhandle);
-//		}
-//	}
-//	if (!(stream->flags & IO_FAKE))
-//		CloseHandle(stream->fhandle);
-//	delete stream;
-//	stream = NULL;
-//}
-//
-///* thread created to read data from child process's pipe */
-//static bool s_finished_reading = false;
-//
-//static void readThreadDone(void *param)
-//{
-//	s_finished_reading = true;
-//}
-//
-//static DWORD readThread(Streamnode *process)
-//{
-//	IO_handle ihandle;
-//	ihandle = process -> ihandle;
-//
-//	DWORD nread;
-//	ihandle->buffer = new char[READ_PIPE_SIZE];
-//	uint4 bsize = READ_PIPE_SIZE;
-//	ihandle->ioptr = ihandle->buffer;   //set ioptr member
-//	ihandle->len = 0; //set len member
-//	while (ihandle->fhandle != NULL)
-//	{
-//		if (!PeekNamedPipe(ihandle->fhandle, NULL, 0, NULL, &nread, NULL))
-//			break;
-//		if (nread == 0)
-//		{
-//			if (WaitForSingleObject(process -> phandle, 0) != WAIT_TIMEOUT)
-//				break;
-//			Sleep(100);
-//			continue;
-//		}
-//		if (ihandle->len + nread >= bsize)
-//		{
-//			uint4 newsize = ihandle->len + nread + READ_PIPE_SIZE;
-//			MCU_realloc(&ihandle->buffer, bsize, newsize, 1);
-//			bsize = newsize;
-//			ihandle->ioptr = ihandle->buffer;
-//		}
-//		if (!ReadFile(ihandle->fhandle, (LPVOID)&ihandle->buffer[ihandle->len],
-//		              nread, &nread, NULL)
-//		        || nread == 0)
-//		{
-//			ihandle->len += nread;
-//			break;
-//		}
-//		ihandle->len += nread;
-//		ihandle->flags = 0;
-//		if (ihandle->ioptr != ihandle->buffer)
-//		{
-//			ihandle->len -= ihandle->ioptr - ihandle->buffer;
-//			memcpy(ihandle->buffer, ihandle->ioptr, ihandle->len);
-//			ihandle->ioptr = ihandle->buffer;
-//		}
-//	}
-//	MCNotifyPush(readThreadDone, nil, false, false);
-//	return 0;
-//}
-//
-//IO_stat MCS_runcmd(MCExecPoint &ep)
-//{
-//	IO_cleanprocesses();
-//	SECURITY_ATTRIBUTES saAttr;
-//	/* Set the bInheritHandle flag so pipe handles are inherited. */
-//	saAttr.nLength = sizeof(SECURITY_ATTRIBUTES);
-//	saAttr.bInheritHandle = TRUE;
-//	saAttr.lpSecurityDescriptor = NULL;
-//
-//	Boolean created = True;
-//	HANDLE hChildStdinRd = NULL;
-//	HANDLE hChildStdinWr = NULL;
-//	HANDLE hChildStdoutRd = NULL;
-//	HANDLE hChildStdoutWr = NULL;
-//	HANDLE hChildStderrWr = NULL;
-//	if (!CreatePipe(&hChildStdoutRd, &hChildStdoutWr, &saAttr, 0)
-//	        || !CreatePipe(&hChildStdinRd, &hChildStdinWr, &saAttr, 0))
-//		created = False;
-//
-//	// MW-2012-08-06: [[ Bug 10161 ]] Make sure our ends of the pipes are not inherited
-//	//   into the child.
-//	if (!SetHandleInformation(hChildStdoutRd, HANDLE_FLAG_INHERIT, 0) ||
-//		!SetHandleInformation(hChildStdinWr, HANDLE_FLAG_INHERIT, 0))
-//		created = False;
-//
-//	PROCESS_INFORMATION piProcInfo;
-//	STARTUPINFOA siStartInfo;
-//	memset(&siStartInfo, 0, sizeof(STARTUPINFOA));
-//	siStartInfo.cb = sizeof(STARTUPINFOA);
-//	siStartInfo.dwFlags = STARTF_USESTDHANDLES;
-//	siStartInfo.dwFlags = STARTF_USESTDHANDLES | STARTF_USESHOWWINDOW;
-//	if (MChidewindows)
-//		siStartInfo.wShowWindow = SW_HIDE;
-//	else
-//		siStartInfo.wShowWindow = SW_SHOW;
-//	siStartInfo.hStdInput = hChildStdinRd;
-//	siStartInfo.hStdOutput = hChildStdoutWr;
-//
-//	ep.insert(" /C ", 0, 0);
-//	ep.insert(MCshellcmd, 0, 0);
-//	char *pname = ep.getsvalue().clone();
-//	MCU_realloc((char **)&MCprocesses, MCnprocesses,
-//	            MCnprocesses + 1, sizeof(Streamnode));
-//	uint4 index = MCnprocesses;
-//	MCprocesses[index].name = (MCNameRef)MCValueRetain(MCM_shell);
-//	MCprocesses[index].mode = OM_NEITHER;
-//	MCprocesses[index].ohandle = NULL;
-//	MCprocesses[index].ihandle = new IO_header((MCWinSysHandle)hChildStdoutRd, NULL, 0, 0);
-//	// MW-2012-09-10: [[ Bug 10230 ]] Make sure we mark this IO handle as a pipe.
-//	MCprocesses[index].ihandle -> is_pipe = true;
-//	if (created)
-//	{
-//		HANDLE phandle = GetCurrentProcess();
-//		DuplicateHandle(phandle, hChildStdoutWr, phandle, &hChildStderrWr,
-//		                0, TRUE, DUPLICATE_SAME_ACCESS);
-//		siStartInfo.hStdError = hChildStderrWr;
-//		DWORD threadID = 0;
-//		if (CreateProcessA(NULL, pname, NULL, NULL, TRUE, CREATE_NEW_CONSOLE,
-//		                  NULL, NULL, &siStartInfo, &piProcInfo))
-//		{
-//			MCprocesses[MCnprocesses].pid = piProcInfo.dwProcessId;
-//			MCprocesses[MCnprocesses++].phandle = (MCWinSysHandle)piProcInfo.hProcess;
-//			MCprocesses[index].thandle = (MCWinSysHandle)CreateThread(NULL, 0,	(LPTHREAD_START_ROUTINE)readThread, &MCprocesses[index], 0, &threadID);
-//			if (MCprocesses[index].thandle == NULL)
-//				created = False;
-//			else
-//				SetThreadPriority(MCprocesses[index].thandle, THREAD_PRIORITY_HIGHEST);
-//		}
-//		else
-//		{
-//			MCS_seterrno(GetLastError());
-//			created = False;
-//		}
-//	}
-//	BOOL isclosed = CloseHandle(hChildStdinRd);
-//	isclosed = CloseHandle(hChildStdinWr);
-//	isclosed = CloseHandle(hChildStdoutWr);
-//	isclosed = CloseHandle(hChildStderrWr);
-//	if (!created)
-//	{
-//		CloseHandle(hChildStdoutRd);
-//		Sleep(0);
-//		MCeerror->add(EE_SHELL_BADCOMMAND, 0, 0, pname);
-//		delete pname;
-//		return IO_ERROR;
-//	}
-//
-//	s_finished_reading = false;
-//
-//	do
-//	{
-//		if (MCscreen->wait(READ_INTERVAL, False, False))
-//		{
-//			MCeerror->add(EE_SHELL_ABORT, 0, 0, pname);
-//			if (MCprocesses[index].pid != 0)
-//			{
-//				TerminateProcess(MCprocesses[index].phandle, 0);
-//				MCprocesses[index].pid = 0;
-//				TerminateThread(MCprocesses[index].thandle, 0);
-//				CloseHandle(piProcInfo.hProcess);
-//				CloseHandle(piProcInfo.hThread);
-//			}
-//			MCS_close(MCprocesses[index].ihandle);
-//			IO_cleanprocesses();
-//			delete pname;
-//			return IO_ERROR;
-//		}
-//	}
-//	while(!s_finished_reading);
-//	MCS_checkprocesses();
-//	if (MCprocesses[index].pid == 0)
-//	{
-//		Sleep(0);
-//		TerminateThread(MCprocesses[index].thandle, 0);
-//		CloseHandle(piProcInfo.hProcess);
-//		CloseHandle(piProcInfo.hThread);
-//	}
-//	if (MCprocesses[index].retcode)
-//	{
-//		MCExecPoint ep2(ep);
-//		ep2.setint(MCprocesses[index].retcode);
-//		MCresult->set(ep2);
-//	}
-//	else
-//		MCresult->clear(False);
-//	ep.copysvalue(MCprocesses[index].ihandle->buffer, MCprocesses[index].ihandle->len);
-//	delete MCprocesses[index].ihandle->buffer;
-//	MCS_close(MCprocesses[index].ihandle);
-//	IO_cleanprocesses();
-//	delete pname;
-//	ep.texttobinary();
-//	return IO_NORMAL;
-//}
-//
-//uint2 MCS_umask(uint2 mask)
-//{
-//	return _umask(mask);
-//}
-//
-//IO_stat MCS_chmod(const char *path, uint2 mask)
-//{
-//	if (_chmod(path, mask) != 0)
-//		return IO_ERROR;
-//	return IO_NORMAL;
-//}
-//
-//int4 MCS_getumask()
-//{
-//	return 0;
-//}
-//
-//void MCS_setumask(int4 newmask)
-//{}
-//
-//IO_stat MCS_trunc(IO_handle stream)
-//{
-//	if (SetEndOfFile(stream->fhandle))
-//		return IO_NORMAL;
-//	else
-//		return IO_ERROR;
-//}
-//
-//Boolean MCS_mkdir(const char *path)
-//{
-//	Boolean result = False;
-//	char *tpath = MCS_resolvepath(path);
-//	if (CreateDirectoryA(tpath, NULL))
-//		result = True;
-//	delete tpath;
-//	return result;
-//}
-//
-//Boolean MCS_rmdir(const char *path)
-//{
-//	Boolean result = False;
-//	char *tpath = MCS_resolvepath(path);
-//	if (RemoveDirectoryA(tpath))
-//		result = True;
-//	delete tpath;
-//	return result;
-//}
-//
-//IO_stat MCS_flush(IO_handle stream)
-//{  //flush output buffer
-//	if (FlushFileBuffers(stream->fhandle) != NO_ERROR)
-//		return IO_ERROR;
-//	return IO_NORMAL;
-//}
-//
-//IO_stat MCS_sync(IO_handle stream)
-//{
-//	//get the current file position pointer
-//	LONG fph;
-//	fph = 0;
-//	DWORD fp = SetFilePointer(stream->fhandle, 0, &fph, FILE_CURRENT);
-//	if (fp == INVALID_SET_FILE_POINTER && GetLastError() != NO_ERROR)
-//		return IO_ERROR;
-//	DWORD nfp = SetFilePointer(stream->fhandle, fp, &fph, FILE_BEGIN);
-//	if (nfp == INVALID_SET_FILE_POINTER && GetLastError() != NO_ERROR)
-//		return IO_ERROR;
-//	else
-//		return IO_NORMAL;
-//}
-//
-//Boolean MCS_eof(IO_handle stream)
-//{
-//	if (stream->buffer != NULL)
-//		return stream->ioptr - stream->buffer >= (int4)stream->len;
-//	return (stream->flags & IO_ATEOF) != 0;
-//}
-
-static IO_stat MCS_seek_do(HANDLE p_file, int64_t p_offset, DWORD p_type)
-{
-	LONG high_offset;
-	high_offset = (LONG)(p_offset >> 32);
-	DWORD fp;
-	fp = SetFilePointer(p_file, (LONG)(p_offset & 0xFFFFFFFF),
-	                   &high_offset, p_type);
-	if (fp == INVALID_SET_FILE_POINTER && GetLastError() != NO_ERROR)
-		return IO_ERROR;
-	return IO_NORMAL;
-}
-//
-//IO_stat MCS_seek_cur(IO_handle stream, int64_t offset)
-//{
-//	IO_stat is = IO_NORMAL;
-//
-//	// MW-2009-06-25: If this is a custom stream, call the appropriate callback.
-//	// MW-2009-06-30: Refactored to common implementation in mcio.cpp.
-//	if ((stream -> flags & IO_FAKECUSTOM) == IO_FAKECUSTOM)
-//		return MCS_fake_seek_cur(stream, offset);
-//
-//	if (stream->buffer != NULL)
-//		IO_set_stream(stream, stream->ioptr + offset);
-//	else
-//		is = MCS_seek_do(stream -> fhandle, offset, FILE_CURRENT);
-//	return is;
-//}
-//
-//IO_stat MCS_seek_set(IO_handle stream, int64_t offset)
-//{
-//	// MW-2009-06-30: If this is a custom stream, call the appropriate callback.
-//	if ((stream -> flags & IO_FAKECUSTOM) == IO_FAKECUSTOM)
-//		return MCS_fake_seek_set(stream, offset);
-//
-//	IO_stat is = IO_NORMAL;
-//	if (stream->buffer != NULL)
-//		IO_set_stream(stream, stream->buffer + offset);
-//	else
-//		is = MCS_seek_do(stream -> fhandle, offset, FILE_BEGIN);
-//	return is;
-//}
-//
-//IO_stat MCS_seek_end(IO_handle stream, int64_t offset)
-//{
-//	IO_stat is = IO_NORMAL;
-//	if (stream->buffer != NULL)
-//		IO_set_stream(stream, stream->buffer + stream->len + offset);
-//	else
-//		is = MCS_seek_do(stream -> fhandle, offset, FILE_END);
-//	return is;
-//}
-//
-//int64_t MCS_tell(IO_handle stream)
-//{
-//	// MW-2009-06-30: If this is a custom stream, call the appropriate callback.
-//	if ((stream -> flags & IO_FAKECUSTOM) == IO_FAKECUSTOM)
-//		return MCS_fake_tell(stream);
-//
-//	if (stream->buffer != NULL)
-//		return stream->ioptr - stream->buffer;
-//
-//	DWORD low;
-//	LONG high;
-//	high = 0;
-//	low = SetFilePointer(stream -> fhandle, 0, &high, FILE_CURRENT);
-//	return low | ((int64_t)high << 32);
-//}
-//
-//IO_stat MCS_putback(char c, IO_handle stream)
-//{
-//	if (stream -> buffer != NULL)
-//		return MCS_seek_cur(stream, -1);
-//
-//	if (stream -> putback != -1)
-//		return IO_ERROR;
-//		
-//	stream -> putback = c;
-//	
-//	return IO_NORMAL;
-//}
-//
-//IO_stat MCS_read(void *ptr, uint4 size, uint4 &n, IO_handle stream)
-//{
-//	if (MCabortscript || ptr == NULL || stream == NULL)
-//		return IO_ERROR;
-//
-//	if ((stream -> flags & IO_FAKEWRITE) == IO_FAKEWRITE)
-//		return IO_ERROR;
-//
-//	// MW-2009-06-25: If this is a custom stream, call the appropriate callback.
-//	// MW-2009-06-30: Refactored to common (platform-independent) implementation
-//	//   in mcio.cpp
-//	if ((stream -> flags & IO_FAKECUSTOM) == IO_FAKECUSTOM)
-//		return MCS_fake_read(ptr, size, n, stream);
-//
-//	LPVOID sptr = ptr;
-//	DWORD nread;
-//	Boolean result = False;
-//	IO_stat istat = IO_NORMAL;
-//
-//	if (stream->buffer != NULL)
-//	{ //memory map file or process with a thread
-//		uint4 nread = size * n;     //into the IO_handle's buffer
-//		if (nread > stream->len - (stream->ioptr - stream->buffer))
-//		{
-//			n = (stream->len - (stream->ioptr - stream->buffer)) / size;
-//			nread = size * n;
-//			istat = IO_EOF;
-//		}
-//		if (nread == 1)
-//		{
-//			char *tptr = (char *)ptr;
-//			*tptr = *stream->ioptr++;
-//		}
-//		else
-//		{
-//			memcpy(ptr, stream->ioptr, nread);
-//			stream->ioptr += nread;
-//		}
-//		return istat;
-//	}
-//	
-//	if (stream -> fhandle == 0)
-//	{
-//		MCS_seterrno(GetLastError());
-//		n = 0;
-//		return IO_ERROR;
-//	}
-//	
-//	// If this is named pipe, handle things differently -- we first peek to see how
-//	// much is available to read.
-//	// MW-2012-09-10: [[ Bug 10230 ]] If this stream is a pipe then handle that case.
-//	if (stream -> is_pipe)
-//	{
-//		// See how much data is available - if this fails then return eof or an error
-//		// depending on 'GetLastError()'.
-//		uint32_t t_available;
-//		if (!PeekNamedPipe(stream -> fhandle, NULL, 0, NULL, (DWORD *)&t_available, NULL))
-//		{
-//			n = 0;
-//
-//			DWORD t_error;
-//			t_error = GetLastError();
-//			if (t_error == ERROR_HANDLE_EOF || t_error == ERROR_BROKEN_PIPE)
-//			{
-//				stream -> flags |= IO_ATEOF;
-//				return IO_EOF;
-//			}
-//
-//			MCS_seterrno(GetLastError());
-//			return IO_ERROR;
-//		}
-//
-//		// Adjust for putback
-//		int32_t t_adjust;
-//		t_adjust = 0;
-//		if (stream -> putback != -1)
-//			t_adjust = 1;
-//
-//		// Calculate how many elements we can read, and how much we need to read
-//		// to make them.
-//		uint32_t t_count, t_byte_count;
-//		t_count = MCU_min((t_available + t_adjust) / size, n);
-//		t_byte_count = t_count * size;
-//
-//		// Copy in the putback char if any
-//		uint1 *t_dst_ptr;
-//		t_dst_ptr = (uint1*)sptr;
-//		if (stream -> putback != -1)
-//		{
-//			*t_dst_ptr++ = (uint1)stream -> putback;
-//			stream -> putback = -1;
-//		}
-//
-//		// Now read all the data we can - here we check for EOF also.
-//		uint32_t t_amount_read;
-//		IO_stat t_stat;
-//		t_stat = IO_NORMAL;
-//		t_amount_read = 0;
-//		if (t_byte_count - t_adjust > 0)
-//			if (!ReadFile(stream -> fhandle, (LPVOID)t_dst_ptr, t_byte_count - t_adjust, (DWORD *)&t_amount_read, NULL))
-//			{
-//				if (GetLastError() == ERROR_HANDLE_EOF)
-//				{
-//					stream -> flags |= IO_ATEOF;
-//					t_stat = IO_EOF;
-//				}
-//				else
-//				{
-//					MCS_seterrno(GetLastError());
-//					t_stat = IO_ERROR;
-//				}
-//			}
-//
-//		// Return the number of objects of 'size' bytes that were read.
-//		n = (t_amount_read + t_adjust) / size;
-//
-//		return t_stat;
-//	}
-//
-//	if (stream -> putback != -1)
-//	{
-//		*((uint1 *)sptr) = (uint1)stream -> putback;
-//		stream -> putback = -1;
-//		
-//		if (!ReadFile(stream -> fhandle, (LPVOID)((char *)sptr + 1), (DWORD)size * n - 1, &nread, NULL))
-//		{
-//			MCS_seterrno(GetLastError());
-//			n = (nread + 1) / size;
-//			return IO_ERROR;
-//		}
-//		
-//		nread += 1;
-//	}
-//	else if (!ReadFile(stream->fhandle, (LPVOID)sptr, (DWORD)size * n, &nread, NULL))
-//	{
-//		MCS_seterrno(GetLastError());
-//		n = nread / size;
-//		return IO_ERROR;
-//	}
-//
-//	if (nread < size * n)
-//	{
-//		stream->flags |= IO_ATEOF;
-//		n = nread / size;
-//		return IO_EOF;
-//	}
-//	else
-//		stream->flags &= ~IO_ATEOF;
-//
-//	n = nread / size;
-//	return IO_NORMAL;
-//}
-//
-//
-//IO_stat MCS_write(const void *ptr, uint4 size, uint4 n, IO_handle stream)
-//{
-//	if (stream == IO_stdin)
-//		return IO_NORMAL;
-//
-//	if (stream == NULL)
-//		return IO_ERROR;
-//
-//	if ((stream -> flags & IO_FAKEWRITE) == IO_FAKEWRITE)
-//		return MCU_dofakewrite(stream -> buffer, stream -> len, ptr, size, n);
-//
-//	if (stream -> fhandle == 0)
-//		return IO_ERROR;
-//
-//	DWORD nwrote;
-//	if (!WriteFile(stream->fhandle, (LPVOID)ptr, (DWORD)size * n,
-//	               &nwrote, NULL))
-//	{
-//		MCS_seterrno(GetLastError());
-//		return IO_ERROR;
-//	}
-//	if (nwrote != size * n)
-//		return IO_ERROR;
-//	return IO_NORMAL;
-//}
-//
-//bool MCS_isfake(IO_handle stream)
-//{
-//	return (stream -> flags & IO_FAKEWRITE) != 0;
-//}
-//
-//uint4 MCS_faketell(IO_handle stream)
-//{
-//	return stream -> len;
-//}
-//
-//void MCS_fakewriteat(IO_handle stream, uint4 p_pos, const void *p_buffer, uint4 p_size)
-//{
-//	memcpy(stream -> buffer + p_pos, p_buffer, p_size);
-//}
-//
-// MW-2005-02-22: Make these global for opensslsocket.cpp
-static Boolean wsainited = False;
-HWND sockethwnd;
-
-Boolean wsainit()
-{
-	if (!wsainited)
-	{
-		WORD request = MAKEWORD(1,1);
-		WSADATA wsaData;
-		if (WSAStartup(request, (LPWSADATA)&wsaData))
-			MCresult->sets("can't find a usable winsock.dll");
-		else
-		{
-			wsainited = True;
-
-			// OK-2009-02-24: [[Bug 7628]]
-			MCresult -> sets("");
-			if (!MCnoui)
-				sockethwnd = CreateWindowA(MC_WIN_CLASS_NAME, "MCsocket", WS_POPUP, 0, 0,
-				                          8, 8, NULL, NULL, MChInst, NULL);
-		}
-	}
-	MCS_seterrno(0);
-	return wsainited;
-}
-//
-//
-//
-//uint4 MCS_getpid()
-//{
-//	return _getpid();
-//}
-//
-//bool MCS_getaddress(MCStringRef& r_address)
-//{
-//	if (!wsainit())
-//		return MCStringCreateWithCString("unknown", r_address);
-//
-//	char *buffer = new char[MAXHOSTNAMELEN + 1];
-//	gethostname(buffer, MAXHOSTNAMELEN);
-//	return MCStringFormat(r_address, "%s:&d", buffer, MCcmd);
-//}
-//
-//bool MCS_getmachine(MCStringRef& r_string)
-//{
-//	return MCStringCopy(MCNameGetString(MCN_x86), r_string);
-//}
-//
-//MCNameRef MCS_getprocessor()
-//{
-//	return MCN_x86;
-//}
-//
-//real8 MCS_getfreediskspace(void)
-//{
-//	DWORD sc, bs, fc, tc;
-//	GetDiskFreeSpace(NULL, &sc, &bs, &fc, &tc);
-//	return ((real8)bs * (real8)sc * (real8)fc);
-//}
-//
-//bool MCS_getsystemversion(MCStringRef& r_string)
-//{
-	//return MCStringFormat(r_string, "NT %d.%d", (MCmajorosversion >> 8) & 0xFF, MCmajorosversion & 0xFF);
-//}
-
-
-=======
->>>>>>> 2933297c
 #ifdef /* MCS_loadfile_dsk_w32 */ LEGACY_SYSTEM
 void MCS_loadfile(MCExecPoint &ep, Boolean binary)
 {
@@ -1752,454 +199,6 @@
 	}
 
 	return false;
-<<<<<<< HEAD
-}
-
-////////////////////////////////////////////////////////////////////////////////
-//
-//static bool read_blob_from_pipe(HANDLE p_pipe, void*& r_data, uint32_t& r_data_length)
-//{
-//	uint32_t t_amount;
-//	DWORD t_read;
-//	if (!ReadFile(p_pipe, &t_amount, sizeof(uint32_t), &t_read, NULL) ||
-//		t_read != sizeof(uint32_t))
-//		return false;
-//
-//	void *t_buffer;
-//	t_buffer = malloc(t_amount);
-//	if (t_buffer == nil)
-//		return false;
-//
-//	if (!ReadFile(p_pipe, t_buffer, t_amount, &t_read, NULL) ||
-//		t_read != t_amount)
-//		return false;
-//
-//	r_data = t_buffer;
-//	r_data_length = t_amount;
-//
-//	return true;
-//}
-//
-//static bool write_blob_to_pipe(HANDLE p_pipe, uint32_t p_count, const void *p_data)
-//{
-//	DWORD t_written;
-//	if (!WriteFile(p_pipe, &p_count, sizeof(p_count), &t_written, NULL) ||
-//		t_written != 4)
-//		return false;
-//	if (!WriteFile(p_pipe, p_data, p_count, &t_written, NULL) ||
-//		t_written != p_count)
-//		return false;
-//	return true;
-//}
-//
-//// MW-2010-05-11: This call is only present on Vista and above, which is the place we
-////   need it - so weakly bind.
-//typedef DWORD (APIENTRY *GetProcessIdOfThreadPtr)(HANDLE thread);
-//static DWORD DoGetProcessIdOfThread(HANDLE p_thread)
-//{
-//	// We can safely assume that the kernel dll is loaded!
-//	HMODULE t_module;
-//	t_module = GetModuleHandleA("Kernel32.dll");
-//	if (t_module == NULL)
-//		return -1;
-//
-//	// Resolve the symbol
-//	void *t_ptr;
-//	t_ptr = GetProcAddress(t_module, "GetProcessIdOfThread");
-//	if (t_ptr == NULL)
-//		return -1;
-//
-//	// Call it
-//	return ((GetProcessIdOfThreadPtr)t_ptr)(p_thread);
-//}
-//
-////////////////////////////////////////////////////////////////////////////////
-//
-//// MW-2010-05-09: Updated to add 'elevated' parameter for executing binaries
-////   at increased privilege level.
-//void MCS_startprocess(MCNameRef p_name, const char *doc, Open_mode mode, Boolean elevated)
-//{
-//	Boolean reading = mode == OM_READ || mode == OM_UPDATE;
-//	Boolean writing = mode == OM_APPEND || mode == OM_WRITE || mode == OM_UPDATE;
-//	MCU_realloc((char **)&MCprocesses, MCnprocesses, MCnprocesses + 1,
-//	            sizeof(Streamnode));
-//	MCprocesses[MCnprocesses].name = (MCNameRef)MCValueRetain(p_name);
-//	MCprocesses[MCnprocesses].mode = mode;
-//	MCprocesses[MCnprocesses].ihandle = NULL;
-//	MCprocesses[MCnprocesses].ohandle = NULL;
-//	MCprocesses[MCnprocesses].phandle = NULL; //process handle
-//	MCprocesses[MCnprocesses].thandle = NULL; //child thread handle
-//
-//	SECURITY_ATTRIBUTES saAttr;
-//	saAttr.nLength = sizeof(SECURITY_ATTRIBUTES);
-//	saAttr.bInheritHandle = TRUE;
-//	saAttr.lpSecurityDescriptor = NULL;
-//
-//	Boolean created = True;
-//	HANDLE t_process_handle = NULL;
-//	DWORD t_process_id = 0;
-//	HANDLE hChildStdinWr = NULL;
-//	HANDLE hChildStdoutRd = NULL;
-//	const char *t_error;
-//	t_error = nil;
-//	if (created)
-//	{
-//		MCAutoStringRef t_cmdline;
-//		if (doc != nil && *doc != '\0')
-//			/* UNCHECKED */ MCStringFormat(&t_cmdline, "%s \"%s\"", MCNameGetCString(p_name), doc);
-//		else
-//			t_cmdline = MCNameGetString(p_name);
-//		
-//		// There's no such thing as Elevation before Vista (majorversion 6)
-//		if (!elevated || MCmajorosversion < 0x0600)
-//		{
-//			HANDLE hChildStdinRd = NULL;
-//			HANDLE hChildStdoutWr = NULL;
-//			HANDLE hChildStderrWr = NULL;
-//			if (!CreatePipe(&hChildStdoutRd, &hChildStdoutWr, &saAttr, 0)
-//					|| !CreatePipe(&hChildStdinRd, &hChildStdinWr, &saAttr, 0))
-//				created = False;
-//			else
-//			{
-//				// Make sure we turn off inheritence for the read side of stdout and write side of stdin
-//				SetHandleInformation(hChildStdoutRd, HANDLE_FLAG_INHERIT, 0);
-//				SetHandleInformation(hChildStdinWr, HANDLE_FLAG_INHERIT, 0);
-//
-//				// Clone the write handle to be stderr too
-//				HANDLE phandle = GetCurrentProcess();
-//				DuplicateHandle(phandle, hChildStdoutWr, phandle, &hChildStderrWr, 0, TRUE, DUPLICATE_SAME_ACCESS);
-//			}
-//
-//			if (created)
-//			{
-//				PROCESS_INFORMATION piProcInfo;
-//				STARTUPINFOA siStartInfo;
-//				memset(&siStartInfo, 0, sizeof(STARTUPINFOA));
-//				siStartInfo.cb = sizeof(STARTUPINFOA);
-//				siStartInfo.dwFlags = STARTF_USESTDHANDLES | STARTF_USESHOWWINDOW;
-//				if (MChidewindows)
-//					siStartInfo.wShowWindow = SW_HIDE;
-//				else
-//					siStartInfo.wShowWindow = SW_SHOW;
-//				siStartInfo.hStdInput = hChildStdinRd;
-//				siStartInfo.hStdOutput = hChildStdoutWr;
-//				siStartInfo.hStdError = hChildStderrWr;
-//				if (CreateProcessA(NULL, (LPSTR)MCStringGetCString(*t_cmdline), NULL, NULL, TRUE, CREATE_NEW_CONSOLE, NULL, NULL, &siStartInfo, &piProcInfo))
-//				{
-//					t_process_handle = piProcInfo . hProcess;
-//					t_process_id = piProcInfo . dwProcessId;
-//					CloseHandle(piProcInfo . hThread);
-//				}
-//				else
-//					created = False;
-//			}
-//
-//			CloseHandle(hChildStdinRd);
-//			CloseHandle(hChildStdoutWr);
-//			CloseHandle(hChildStderrWr);
-//		}
-//		else
-//		{
-//			// Unfortunately, one cannot use any 'CreateProcess' type calls to
-//			// elevate a process - one must use ShellExecuteEx. This unfortunately
-//			// means we have no way of *directly* passing things like env vars and
-//			// std handles to it. Instead, we do the following:
-//			//   1) Launch ourselves with the parameter '-elevated-slave'
-//			//   2) Wait until either the target process vanishes, or we get
-//			//      a thread message posted to us with a pair of pipe handles.
-//			//   3) Write the command line and env strings to the pipe
-//			//   4) Wait for a further message with process handle and id
-//			//   5) Carry on with the handles we were given to start with
-//			// If the launched process vanished before (4) it is treated as failure.
-//
-//			char t_parameters[64];
-//			sprintf(t_parameters, "-elevated-slave%08x", GetCurrentThreadId());
-//
-//			SHELLEXECUTEINFOA t_info;
-//			memset(&t_info, 0, sizeof(SHELLEXECUTEINFO));
-//			t_info . cbSize = sizeof(SHELLEXECUTEINFO);
-//			t_info . fMask = SEE_MASK_NOCLOSEPROCESS | SEE_MASK_FLAG_NO_UI | SEE_MASK_NO_CONSOLE ;
-//			t_info . hwnd = (HWND)MCdefaultstackptr -> getrealwindow();
-//			t_info . lpVerb = "runas";
-//			t_info . lpFile = MCcmd;
-//			t_info . lpParameters = t_parameters;
-//			t_info . nShow = SW_HIDE;
-//			if (ShellExecuteExA(&t_info) && (uintptr_t)t_info . hInstApp > 32)
-//			{
-//				MSG t_msg;
-//				t_msg . message = WM_QUIT;
-//				while(!PeekMessageA(&t_msg, (HWND)-1, WM_USER + 10, WM_USER + 10, PM_REMOVE))
-//					if (MsgWaitForMultipleObjects(1, &t_info . hProcess, FALSE, INFINITE, QS_POSTMESSAGE) == WAIT_OBJECT_0)
-//					{
-//						created = False;
-//						break;
-//					}
-//
-//				if (created && t_msg . message == WM_USER + 10)
-//				{
-//					HANDLE t_output_pipe, t_input_pipe;
-//					t_input_pipe = (HANDLE)t_msg . wParam;
-//					t_output_pipe = (HANDLE)t_msg . lParam;
-//
-//					// Get the environment strings to send across
-//					char *t_env_strings;
-//					uint32_t t_env_length;
-//#undef GetEnvironmentStrings
-//					t_env_strings = GetEnvironmentStrings();
-//					if (t_env_strings != nil)
-//					{
-//						t_env_length = 0;
-//						while(t_env_strings[t_env_length] != '\0' || t_env_strings[t_env_length + 1] != '\0')
-//							t_env_length += 1;
-//						t_env_length += 2;
-//					}
-//
-//					// Write out the cmd line and env strings
-//					const char *cmdline;
-//					cmdline = MCStringGetCString(*t_cmdline);
-//					if (write_blob_to_pipe(t_output_pipe, strlen(cmdline) + 1, cmdline) &&
-//						write_blob_to_pipe(t_output_pipe, t_env_length, t_env_strings))
-//					{
-//						// Now we should have a process id and handle waiting for us.
-//						MSG t_msg;
-//						t_msg . message = WM_QUIT;
-//						while(!PeekMessageA(&t_msg, (HWND)-1, WM_USER + 10, WM_USER + 10, PM_REMOVE))
-//							if (MsgWaitForMultipleObjects(1, &t_info . hProcess, FALSE, INFINITE, QS_POSTMESSAGE) == WAIT_OBJECT_0)
-//							{
-//								created = False;
-//								break;
-//							}
-//
-//						if (created && t_msg . message == WM_USER + 10 && t_msg . lParam != NULL)
-//						{
-//							t_process_id = (DWORD)t_msg . wParam;
-//							t_process_handle = (HANDLE)t_msg . lParam;
-//						}
-//						else
-//							created = False;
-//					}
-//					else
-//						created = False;
-//
-//					FreeEnvironmentStringsA(t_env_strings);
-//
-//					hChildStdinWr = t_output_pipe;
-//					hChildStdoutRd = t_input_pipe;
-//				}
-//				else
-//					created = False;
-//
-//				CloseHandle(t_info . hProcess);
-//			}
-//			else
-//			{
-//				if ((uintptr_t)t_info . hInstApp == SE_ERR_ACCESSDENIED)
-//					t_error = "access denied";
-//				created = False;
-//			}
-//		}
-//	}
-//	if (created)
-//	{
-//		if (writing)
-//		{
-//			MCprocesses[MCnprocesses].ohandle = new IO_header((MCWinSysHandle)hChildStdinWr, NULL, 0, 0);
-//			// MW-2012-09-10: [[ Bug 10230 ]] Make sure we mark this IO handle as a pipe.
-//			MCprocesses[MCnprocesses].ohandle -> is_pipe = true;
-//		}
-//		else
-//			CloseHandle(hChildStdinWr);
-//		if (reading)
-//		{
-//			MCprocesses[MCnprocesses].ihandle = new IO_header((MCWinSysHandle)hChildStdoutRd, NULL, 0, 0);
-//			// MW-2012-09-10: [[ Bug 10230 ]] Make sure we mark this IO handle as a pipe.
-//			MCprocesses[MCnprocesses].ihandle -> is_pipe = true;
-//		}
-//		else
-//			CloseHandle(hChildStdoutRd);
-//	}
-//	if (!created)
-//	{
-//		MCresult->sets(t_error == nil ? "not opened" : t_error);
-//		MCS_seterrno(GetLastError());
-//		CloseHandle(hChildStdinWr);
-//		CloseHandle(hChildStdoutRd);
-//	}
-//	else
-//	{
-//		MCresult->clear(False);
-//		MCprocesses[MCnprocesses].pid = t_process_id;
-//		MCprocesses[MCnprocesses++].phandle = (MCWinSysHandle)t_process_handle;
-//	}
-//}
-//
-//// MW-2010-05-09: This is bootstrap 'main' that effectively implemented a CreateProcess
-////   via 'ShellExecute' 'runas'.
-//int MCS_windows_elevation_bootstrap_main(HINSTANCE hInstance, HINSTANCE hPrevInstance, LPSTR lpCmdLine, int nCmdShow)
-//{
-//	bool t_success;
-//	t_success = true;
-//
-//	// Fetch the thread id (present immediately after '-elevated-slave' as hex).
-//	uint32_t t_parent_thread_id;
-//	if (t_success)
-//	{
-//		char *t_end;
-//		t_parent_thread_id = strtoul(lpCmdLine + 15, &t_end, 16);
-//		if (t_end != lpCmdLine + strlen(lpCmdLine))
-//			t_success = false;
-//	}
-//
-//	// Open the parent's thread
-//	HANDLE t_parent_thread;
-//	t_parent_thread = nil;
-//	if (t_success)
-//	{
-//		t_parent_thread = OpenThread(SYNCHRONIZE | THREAD_QUERY_INFORMATION, FALSE, t_parent_thread_id);
-//		if (t_parent_thread == nil)
-//			t_success = false;
-//	}
-//
-//	// Open the parent's process
-//	HANDLE t_parent_process;
-//	t_parent_process = nil;
-//	if (t_success)
-//	{
-//		t_parent_process = OpenProcess(SYNCHRONIZE | PROCESS_DUP_HANDLE, FALSE, DoGetProcessIdOfThread(t_parent_thread));
-//		if (t_parent_process == nil)
-//			t_success = false;
-//	}
-//
-//	// Create a pipe the write end of which we will give to the parent
-//	HANDLE t_fromparent_read, t_fromparent_write;
-//	HANDLE t_toparent_read, t_toparent_write;
-//	HANDLE t_toparent_write_dup;
-//	t_fromparent_read = t_fromparent_write = nil;
-//	t_toparent_read = t_toparent_write = nil;
-//	t_toparent_write_dup = nil;
-//	if (t_success)
-//	{
-//		SECURITY_ATTRIBUTES t_attr;
-//		t_attr . nLength = sizeof(SECURITY_ATTRIBUTES);
-//		t_attr . bInheritHandle = TRUE;
-//		t_attr . lpSecurityDescriptor = NULL;
-//		if (!CreatePipe(&t_fromparent_read, &t_fromparent_write, &t_attr, 0) ||
-//			!CreatePipe(&t_toparent_read, &t_toparent_write, &t_attr, 0) ||
-//			!DuplicateHandle(GetCurrentProcess(), t_toparent_write, GetCurrentProcess(), &t_toparent_write_dup, 0, TRUE, DUPLICATE_SAME_ACCESS))
-//			t_success = false;
-//	}
-//
-//	// Make sure the ends we are duplicating are not inheritable
-//	if (t_success)
-//	{
-//		SetHandleInformation(t_fromparent_write, HANDLE_FLAG_INHERIT, 0);
-//		SetHandleInformation(t_toparent_read, HANDLE_FLAG_INHERIT, 0);
-//	}
-//
-//	// Duplicate the appropriate ends into the parent
-//	HANDLE t_parent_data_write, t_parent_data_read;
-//	t_parent_data_write = nil;
-//	t_parent_data_read = nil;
-//	if (t_success)
-//	{
-//		if (!DuplicateHandle(GetCurrentProcess(), t_fromparent_write, t_parent_process, &t_parent_data_write, 0, FALSE, DUPLICATE_SAME_ACCESS | DUPLICATE_CLOSE_SOURCE) ||
-//			!DuplicateHandle(GetCurrentProcess(), t_toparent_read, t_parent_process, &t_parent_data_read, 0, FALSE, DUPLICATE_SAME_ACCESS | DUPLICATE_CLOSE_SOURCE))
-//			t_success = false;
-//	}
-//
-//	// Post the pipe handles to the parent
-//	if (t_success)
-//		PostThreadMessageA(t_parent_thread_id, WM_USER + 10, (WPARAM)t_parent_data_read, (LPARAM)t_parent_data_write);
-//
-//	// Now we must read the command line and env strings
-//	uint32_t t_cmd_line_length;
-//	void *t_cmd_line;
-//	t_cmd_line_length = 0;
-//	t_cmd_line = nil;
-//	if (t_success)
-//		t_success = read_blob_from_pipe(t_fromparent_read, t_cmd_line, t_cmd_line_length);
-//
-//	uint32_t t_env_strings_length;
-//	void *t_env_strings;
-//	t_env_strings_length = 0;
-//	t_env_strings = nil;
-//	if (t_success)
-//		t_success = read_blob_from_pipe(t_fromparent_read, t_env_strings, t_env_strings_length);
-//
-//	// If we succeeded in reading those, we are all set to create the process
-//	HANDLE t_process_handle, t_thread_handle;
-//	DWORD t_process_id;
-//	t_thread_handle = NULL;
-//	t_process_handle = NULL;
-//	t_process_id = 0;
-//	if (t_success)
-//	{
-//		PROCESS_INFORMATION piProcInfo;
-//		STARTUPINFOA siStartInfo;
-//		memset(&siStartInfo, 0, sizeof(STARTUPINFOA));
-//		siStartInfo.cb = sizeof(STARTUPINFOA);
-//		siStartInfo.dwFlags = STARTF_USESTDHANDLES | STARTF_USESHOWWINDOW;
-//		siStartInfo.wShowWindow = SW_HIDE;
-//		siStartInfo.hStdInput = t_fromparent_read;
-//		siStartInfo.hStdOutput = t_toparent_write;
-//		siStartInfo.hStdError = t_toparent_write_dup;
-//		if (CreateProcessA(NULL, (LPSTR)t_cmd_line, NULL, NULL, TRUE, CREATE_NEW_CONSOLE | CREATE_SUSPENDED, t_env_strings, NULL, &siStartInfo, &piProcInfo))
-//		{
-//			t_process_handle = piProcInfo . hProcess;
-//			t_process_id = piProcInfo . dwProcessId;
-//			t_thread_handle = piProcInfo . hThread;
-//		}
-//		else
-//		{
-//			DWORD t_error;
-//			t_error = GetLastError();
-//			t_success = false;
-//		}
-//	}
-//
-//	// If the process started, then try to duplicate its handle into the parent
-//	HANDLE t_parent_process_handle;
-//	t_parent_process_handle = NULL;
-//	if (t_success)
-//	{
-//		if (!DuplicateHandle(GetCurrentProcess(), t_process_handle, t_parent_process, &t_parent_process_handle, 0, FALSE, DUPLICATE_SAME_ACCESS))
-//			t_success = false;
-//	}
-//
-//	// Now tell the parent process about the handle and id
-//	if (t_success)
-//		PostThreadMessage(t_parent_thread_id, WM_USER + 10, (WPARAM)t_process_id, (LPARAM)t_parent_process_handle);
-//
-//	// If everything happened as we expected, resume the process. Otherwise we
-//	// terminate it.
-//	if (t_success)
-//		ResumeThread(t_thread_handle);
-//	else
-//		TerminateProcess(t_process_handle, 0);
-//
-//	// Free up our resources
-//	free(t_env_strings);
-//	free(t_cmd_line);
-//	if (t_thread_handle != nil)
-//		CloseHandle(t_thread_handle);
-//	if (t_process_handle != nil)
-//		CloseHandle(t_process_handle);
-//	if (t_fromparent_read != nil)
-//		CloseHandle(t_fromparent_read);
-//	if (t_toparent_write != nil)
-//		CloseHandle(t_toparent_write);
-//	if (t_toparent_write_dup != nil)
-//		CloseHandle(t_toparent_write_dup);
-//	if (t_parent_thread != nil)
-//		CloseHandle(t_parent_thread);
-//	if (t_parent_process != nil)
-//		CloseHandle(t_parent_process);
-//
-//	return 0;
-//}
->>>>>>> refactor-syntax_unicode
-
-////////////////////////////////////////////////////////////////////////////////
-=======
-}
->>>>>>> 2933297c
+}
+
+////////////////////////////////////////////////////////////////////////////////