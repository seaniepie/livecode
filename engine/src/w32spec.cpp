/* Copyright (C) 2003-2013 Runtime Revolution Ltd.

This file is part of LiveCode.

LiveCode is free software; you can redistribute it and/or modify it under
the terms of the GNU General Public License v3 as published by the Free
Software Foundation.

LiveCode is distributed in the hope that it will be useful, but WITHOUT ANY
WARRANTY; without even the implied warranty of MERCHANTABILITY or
FITNESS FOR A PARTICULAR PURPOSE.  See the GNU General Public License
for more details.

You should have received a copy of the GNU General Public License
along with LiveCode.  If not see <http://www.gnu.org/licenses/>.  */

#include "w32prefix.h"

#include "globdefs.h"
#include "filedefs.h"
#include "objdefs.h"
#include "parsedef.h"
#include "mcio.h"

#include "param.h"
#include "mcerror.h"
#include "execpt.h"
#include "util.h"
#include "object.h"
#include "stack.h"
#include "globals.h"
#include "scriptenvironment.h"
#include "meta.h"
#include "securemode.h"
#include "socket.h"
#include "notify.h"
#include "osspec.h"

#include "exec.h"

#include "w32dc.h"

#include <locale.h>
#include <signal.h>
#include <sys/timeb.h>
#include <sys/stat.h>
#include <io.h>
#include <process.h>
#include <float.h>
#include <iphlpapi.h>

//int *g_mainthread_errno;

extern bool MCFiltersUrlEncode(MCStringRef p_source, MCStringRef& r_result);
extern bool MCStringsSplit(MCStringRef p_string, codepoint_t p_separator, MCStringRef*&r_strings, uindex_t& r_count);

bool MCS_getcurdir_native(MCStringRef& r_path);
bool MCS_path_append(MCStringRef p_base, MCStringRef p_component, codepoint_t p_separator, MCStringRef& r_path);

// MW-2004-11-28: A null FPE signal handler.
static void handle_fp_exception(int p_signal)
{
	p_signal = p_signal;
}

static bool handle_is_pipe(MCWinSysHandle p_handle)
{
	DWORD t_flags;

	int t_result;
	t_result = GetNamedPipeInfo((HANDLE)p_handle, &t_flags, NULL, NULL, NULL);

	return t_result != 0;
}

void MCS_init()
{
	IO_stdin = new IO_header((MCWinSysHandle)GetStdHandle(STD_INPUT_HANDLE), NULL, 0, 0);
	IO_stdin -> is_pipe = handle_is_pipe(IO_stdin -> fhandle);
	IO_stdout = new IO_header((MCWinSysHandle)GetStdHandle(STD_OUTPUT_HANDLE), NULL, 0, 0);
	IO_stdout -> is_pipe = handle_is_pipe(IO_stdout -> fhandle);
	IO_stderr = new IO_header((MCWinSysHandle)GetStdHandle(STD_ERROR_HANDLE), NULL, 0, 0);
	IO_stderr -> is_pipe = handle_is_pipe(IO_stderr -> fhandle);

	setlocale(LC_CTYPE, MCnullstring);
	setlocale(LC_COLLATE, MCnullstring);

	// MW-2004-11-28: The ctype array seems to have changed in the latest version of VC++
	((unsigned short *)_pctype)[160] &= ~_SPACE;

	MCinfinity = HUGE_VAL;
	MCS_time(); // force init
	if (timeBeginPeriod(1) == TIMERR_NOERROR)
		MCS_reset_time();
	else
		MClowrestimers = True;
	MCExecPoint ep;
	ep.setstaticcstring("HKEY_CURRENT_USER\\Software\\Microsoft\\Windows\\CurrentVersion\\Internet Settings\\ProxyEnable");
	MCS_query_registry(ep);
	if (ep.getsvalue().getlength() && ep.getsvalue().getstring()[0])
	{
		ep.setstaticcstring("HKEY_CURRENT_USER\\Software\\Microsoft\\Windows\\CurrentVersion\\Internet Settings\\ProxyServer");
		MCS_query_registry(ep);
		if (ep.getsvalue().getlength())
		{
			MCAutoStringRef t_http_proxy;
			/* UNCHECKED */ ep . copyasstringref(&t_http_proxy);
			MCValueAssign(MChttpproxy, *t_http_proxy);
		}
	}
	else
	{
		ep.setstaticcstring("HKEY_CURRENT_USER\\Software\\Netscape\\Netscape Navigator\\Proxy Information\\HTTP_Proxy");
		MCS_query_registry(ep);
		if (ep.getsvalue().getlength())
		{
			char *t_host;
			int4 t_port;
			t_host = ep.getsvalue().clone();
			ep.setstaticcstring("HKEY_CURRENT_USER\\Software\\Netscape\\Netscape Navigator\\Proxy Information\\HTTP_ProxyPort");
			MCS_query_registry(ep);
			ep.ston();
			t_port = ep.getint4();
			ep.setstringf("%s:%d", t_host, t_port);
			MCAutoStringRef t_http_proxy;
			/* UNCHECKED */ ep . copyasstringref(&t_http_proxy);
			MCValueAssign(MChttpproxy, *t_http_proxy);
			delete t_host;
		}
	}

	// On NT systems 'cmd.exe' is the command processor
	MCValueAssign(MCshellcmd, MCSTR("cmd.exe"));

	// MW-2005-05-26: Store a global variable containing major OS version...
	OSVERSIONINFOA osv;
	memset(&osv, 0, sizeof(OSVERSIONINFOA));
	osv.dwOSVersionInfoSize = sizeof(OSVERSIONINFOA);
	GetVersionExA(&osv);
	MCmajorosversion = osv . dwMajorVersion << 8 | osv . dwMinorVersion;

	// MW-2012-09-19: [[ Bug ]] Adjustment to tooltip metrics for Windows.
	if (MCmajorosversion >= 0x0500)
	{
		MCttsize = 11;
		MCValueAssign(MCttfont, MCSTR("Tahoma"));
	}
	else if (MCmajorosversion >= 0x0600)
	{
		MCttsize = 11;
		MCValueAssign(MCttfont, MCSTR("Segoe UI"));
	}

	OleInitialize(NULL); //for drag & drop

	// MW-2004-11-28: Install a signal handler for FP exceptions - these should be masked
	//   so it *should* be unnecessary but Win9x plays with the FP control word.
	signal(SIGFPE, handle_fp_exception);
}
//
//void MCS_shutdown()
//{
//	OleUninitialize();
//}
//
//// MW-2007-12-14: [[ Bug 5113 ]] Slow-down on mathematical operations - make sure
////   we access errno directly to stop us having to do a thread-local-data lookup.
//void MCS_seterrno(int value)
//{
//	*g_mainthread_errno = value;
//}
//
//int MCS_geterrno()
//{
//	return *g_mainthread_errno;
//}
//
//static MMRESULT tid;
//
//void CALLBACK MCS_tp(UINT id, UINT msg, DWORD user, DWORD dw1, DWORD dw2)
//{
//	MCalarm = True;
//}
//
//void MCS_alarm(real8 secs)
//{ //no action
//	if (!MCnoui)
//		if (secs == 0)
//		{
//			if (tid != 0)
//			{
//				timeKillEvent(tid);
//				tid = 0;
//			}
//		}
//		else
//			if (tid == 0)
//				tid = timeSetEvent((UINT)(secs * 1000.0), 100, MCS_tp,
//				                   0, TIME_PERIODIC);
//}
//
//void MCS_checkprocesses()
//{
//	uint2 i;
//	for (i = 0 ; i < MCnprocesses ; i++)
//		if (MCprocesses[i].phandle != NULL)
//		{
//			DWORD err = WaitForSingleObject(MCprocesses[i].phandle, 0);
//			if (err == WAIT_OBJECT_0 || err == WAIT_FAILED)
//			{
//				// MW-2010-05-17: Make sure we keep the process around long enough to
//				//   read in all its data.
//				uint32_t t_available;
//				if (MCprocesses[i].ihandle == NULL || !PeekNamedPipe(MCprocesses[i].ihandle->fhandle, NULL, 0, NULL, (DWORD *)&t_available, NULL))
//					t_available = 0;
//				if (t_available != 0)
//					continue;
//
//				// MW-2010-10-25: [[ Bug 9134 ]] Make sure the we mark the stream as 'ATEOF'
//				if (MCprocesses[i] . ihandle != nil)
//					MCprocesses[i] . ihandle -> flags |= IO_ATEOF;
//
//				DWORD retcode;
//				GetExitCodeProcess(MCprocesses[i].phandle, &retcode);
//				MCprocesses[i].retcode = retcode;
//				MCprocesses[i].pid = 0;
//				MCprocesses[i].phandle = NULL;
//				Sleep(0);
//				if (MCprocesses[i].thandle != NULL)
//				{
//					TerminateThread(MCprocesses[i].thandle, 0);
//					MCprocesses[i].thandle = NULL;
//				}
//			}
//		}
//}
//
//void MCS_closeprocess(uint2 index)
//{
//	if (MCprocesses[index].thandle  != NULL)
//	{
//		TerminateThread(MCprocesses[index].thandle, 0);
//		MCprocesses[index].thandle = NULL;
//	}
//	if (MCprocesses[index].ihandle != NULL)
//	{
//		MCS_close(MCprocesses[index].ihandle);
//		MCprocesses[index].ihandle = NULL;
//	}
//	if (MCprocesses[index].ohandle != NULL)
//	{
//		MCS_close(MCprocesses[index].ohandle);
//		MCprocesses[index].ohandle = NULL;
//	}
//	MCprocesses[index].mode = OM_NEITHER;
//}
//
//void MCS_kill(int4 pid, int4 sig)
//{
//	uint2 i;
//	for (i = 0 ; i < MCnprocesses ; i++)
//	{
//		if (pid == MCprocesses[i].pid)
//		{
//			if (MCprocesses[i].thandle  != NULL)
//			{
//				TerminateThread(MCprocesses[i].thandle, 0);
//				MCprocesses[i].thandle = NULL;
//			}
//			TerminateProcess(MCprocesses[i].phandle, 0);
//			MCprocesses[i].phandle = NULL;
//			MCprocesses[i].pid = 0;
//			break;
//		}
//	}
//}
//
//void MCS_killall()
//{
//	uint2 i;
//	for (i = 0 ; i < MCnprocesses ; i++)
//	{
//		//kill MCprocesses[i] here
//		if (MCprocesses[i].ihandle != NULL || MCprocesses[i].ohandle != NULL)
//			TerminateProcess(MCprocesses[i].phandle, 0);
//		MCprocesses[i].phandle = NULL;
//	}
//}
//
//// MW-2005-02-22: Make this global for now so it is accesible by opensslsocket.cpp
//real8 curtime;
//static real8 starttime;
//static DWORD startcount;
//
//real8 MCS_time()
//{
//	if (startcount)
//	{
//		DWORD newcount = timeGetTime();
//		if (newcount < startcount)
//			startcount = newcount;
//		else
//		{
//			curtime = starttime + (newcount - startcount) / 1000.0;
//			return curtime;
//		}
//	}
//	struct _timeb timebuffer;
//	_ftime(&timebuffer);
//	starttime = timebuffer.time + timebuffer.millitm / 1000.0;
//	return starttime;
//}

void MCS_reset_time()
{
	if (!MClowrestimers)
	{
		startcount = 0;
		MCS_time();
		startcount = timeGetTime();
	}
}
//
//void MCS_sleep(real8 delay)
//{
//	Sleep((DWORD)(delay * 1000.0));  //takes milliseconds as parameter
//}
//
//char *MCS_getenv(const char *name)
//{
//	return getenv(name);
//}
//
//void MCS_setenv(const char *name, const char *value)
//{
//	char *dptr = new char[strlen(name) + strlen(value) + 2];
//	sprintf(dptr, "%s=%s", name, value);
//	_putenv(dptr);
//
//	// MW-2005-10-29: Memory leak
//	delete[] dptr;
//}
//
//void MCS_unsetenv(const char *name)
//{
//	char *dptr = new char[strlen(name) + 2];
//	sprintf(dptr, "%s=", name);
//	_putenv(dptr);
//
//	// MW-2005-10-29: Memory leak
//	delete[] dptr;
//}
//
//Boolean MCS_rename(const char *oldname, const char *newname)
//{
//	char *op = MCS_resolvepath(oldname);
//	char *np = MCS_resolvepath(newname);
//	Boolean done = rename(op, np) == 0;
//	delete op;
//	delete np;
//	return done;
//}
//
//Boolean MCS_backup(const char *oname, const char *nname)
//{
//	return MCS_rename(oname, nname);
//}
//
//Boolean MCS_unbackup(const char *oname, const char *nname)
//{
//	return MCS_rename(oname, nname);
//}
//
//Boolean MCS_unlink(const char *path)
//{
//	char *p = MCS_resolvepath(path);
//	Boolean done = remove(p) == 0;
//	if (!done)
//	{ // bug in NT serving: can't delete full path from current dir
//		char dir[PATH_MAX];
//		GetCurrentDirectoryA(PATH_MAX, dir);
//		if (p[0] == '\\' && p[1] == '\\' && dir[0] == '\\' && dir[1] == '\\')
//		{
//			SetCurrentDirectoryA("C:\\");
//			done = remove(p) == 0;
//			SetCurrentDirectoryA(dir);
//		}
//	}
//	delete p;
//	return done;
//}
//
//// returns in native path format
//bool MCS_tmpnam(MCStringRef& r_string)
//{
//	MCAutoStringRef t_path;
//	MCAutoStringRef t_stdpath;
//	MCAutoStringRef t_long_path;
//	MCAutoPointer<char> t_fname;
//
//	t_fname = _tempnam("\\tmp", "tmp");
//	uindex_t t_length;
//
//	const char *t_ptr = strrchr(*t_fname, '\\');
//	if (t_ptr == nil)
//		t_length = strlen(*t_fname);
//	else
//		t_length = t_ptr - *t_fname;
//
//	if (!MCStringCreateWithNativeChars((const char_t*)*t_fname, t_length, &t_path) ||
//		!MCU_path2std(*t_path, &t_stdpath) ||
//		!MCS_longfilepath(*t_stdpath, &t_long_path))
//		return false;
//
//	if (t_ptr == nil)
//		return MCStringCopy(*t_long_path, r_string);
//
//	MCAutoStringRef t_tmp_name;
//	return MCStringMutableCopy(*t_long_path, &t_tmp_name) &&
//		MCStringAppendFormat(*t_tmp_name, "/%s", t_ptr + 1) &&
//		MCStringCopy(*t_tmp_name, r_string);
//}

// returns in native path format
bool MCS_resolvepath(MCStringRef p_path, MCStringRef& r_resolved_path)
{
	if (MCStringGetLength(p_path) == 0)
		return MCS_getcurdir_native(r_resolved_path);

	return MCU_path2native(p_path, r_resolved_path);
}

static inline bool is_legal_drive(char p_char)
{
	return (p_char >= 'a' && p_char <= 'z') || (p_char >= 'A' && p_char <= 'Z');
}

char *MCS_get_canonical_path(const char *path)
{
	char *t_path = NULL;
	char *t_curdir = NULL;

	if (path == NULL)
		return NULL;

	if (path[0] == '/' && path[1] != '/')
	{
		// path in root of current drive
		t_curdir = MCS_getcurdir();

		int t_path_len;
		t_path_len = strlen(path);
		while (path[0] == '/')
		{
			path ++;
			t_path_len --;
		}
		
		t_path = (char*)malloc(3 + t_path_len + 1);
		t_path[0] = t_curdir[0]; t_path[1] = ':'; t_path[2] = '/';
		strcpy(t_path + 3, path);
	}
	else if (is_legal_drive(path[0]) && path[1] == ':')
	{
		// absolute path
		t_path = strclone(path);
	}
	else
	{
		// relative to current folder
		t_curdir = MCS_getcurdir();
		int t_curdir_len;
		t_curdir_len = strlen(t_curdir);

		while (t_curdir_len > 0 && t_curdir[t_curdir_len - 1] == '/')
			t_curdir_len--;

		int t_path_len;
		t_path_len = strlen(path);

		while (t_path_len > 0 && path[0] == '/')
		{
			path ++;
			t_path_len --;
		}

		t_path = (char*)malloc(t_curdir_len + 1 + t_path_len + 1);
		memcpy(t_path, t_curdir, t_curdir_len);
		t_path[t_curdir_len] = '/';
		memcpy(t_path + t_curdir_len + 1, path, t_path_len + 1);
	}

	MCU_fix_path(t_path);
	return t_path;
}

bool MCS_getcurdir_native(MCStringRef& r_path)
{
	MCAutoNativeCharArray t_buffer;
	DWORD t_path_len = GetCurrentDirectoryA(0, NULL);
	if (t_path_len == 0 || !t_buffer.New(t_path_len))
		return false;
	if (t_path_len - 1 != GetCurrentDirectoryA(t_path_len, (LPSTR)t_buffer.Chars()))
		return false;

	t_buffer.Shrink(t_path_len - 1);
	return t_buffer.CreateStringAndRelease(r_path);
}
//
//bool MCS_getcurdir(MCStringRef& r_path)
//{
//	MCAutoStringRef t_path;
//	return MCS_getcurdir_native(&t_path) &&
//		MCU_path2std(*t_path, r_path);
//}
//
//bool MCS_setcurdir(MCStringRef p_path)
//{
//	MCAutoStringRef t_new_path;
//	if (MCS_resolvepath(p_path, &t_new_path))
//		return SetCurrentDirectoryA((LPCSTR)MCStringGetCString(*t_new_path)) == TRUE;
//
//	return false;
//}
//
//Boolean MCS_setcurdir(const char *path)
//{
//	char *newpath = MCS_resolvepath(path);
//	BOOL done = SetCurrentDirectoryA((LPCSTR)newpath);
//	delete newpath;
//	return done;
//}
//
//bool MCS_getentries(bool p_files, bool p_detailed, MCListRef& r_list)
//{
//	MCAutoListRef t_list;
//
//	if (!MCListCreateMutable('\n', &t_list))
//		return false;
//
//	WIN32_FIND_DATAA data;
//	HANDLE ffh;            //find file handle
//	uint4 t_entry_count;
//	t_entry_count = 0;
//	Boolean ok = False;
//
//	MCAutoStringRef t_curdir_native;
//	MCAutoStringRef t_search_path;
//
//	const char *t_separator;
//	/* UNCHECKED */ MCS_getcurdir_native(&t_curdir_native);
//	if (MCStringGetCharAtIndex(*t_curdir_native, MCStringGetLength(*t_curdir_native) - 1) != '\\')
//		t_separator = "\\";
//	else
//		t_separator = "";
//	/* UNCHECKED */ MCStringFormat(&t_search_path, "%s%s*.*", MCStringGetCString(*t_curdir_native), t_separator);
//
//	/*
//	* Now open the directory for reading and iterate over the contents.
//	*/
//	ffh = FindFirstFileA(MCStringGetCString(*t_search_path), &data);
//	if (ffh == INVALID_HANDLE_VALUE)
//		return false;
//
//	do
//	{
//		if (strequal(data.cFileName, "."))
//			continue;
//		if ((data.dwFileAttributes & FILE_ATTRIBUTE_DIRECTORY) && !p_files
//		        || !(data.dwFileAttributes & FILE_ATTRIBUTE_DIRECTORY) && p_files)
//		{
//			MCAutoStringRef t_detailed_string;
//			if (p_detailed)
//			{
//				MCAutoStringRef t_filename_string;
//				/* UNCHECKED */ MCStringCreateWithNativeChars((char_t *)data.cFileName, MCCStringLength(data.cFileName), &t_filename_string);
//				MCAutoStringRef t_urlencoded_string;
//				/* UNCHECKED */ MCFiltersUrlEncode(*t_filename_string, &t_urlencoded_string);
//				struct _stati64 buf;
//				_stati64(data.cFileName, &buf);
//				// MW-2007-02-26: [[ Bug 4474 ]] - Fix issue with detailed files not working on windows due to time field lengths
//				// MW-2007-12-10: [[ Bug 606 ]] - Make unsupported fields appear as empty
//				/* UNCHECKED */ MCStringFormat(&t_detailed_string,
//					"%s,%I64d,,%ld,%ld,%ld,,,,%03o,",
//					MCStringGetCString(*t_urlencoded_string),
//					buf.st_size, (long)buf.st_ctime, (long)buf.st_mtime,
//					(long)buf.st_atime, buf.st_mode & 0777);
//			}
//
//			if (p_detailed)
//				/* UNCHECKED */ MCListAppend(*t_list, *t_detailed_string);
//			else
//				/* UNCHECKED */ MCListAppendNativeChars(*t_list, (char_t *)data.cFileName, MCCStringLength(data.cFileName));
//
//			t_entry_count += 1;
//		}
//	}
//	while (FindNextFileA(ffh, &data));
//	FindClose(ffh);
//
//	return MCListCopy(*t_list, r_list);
//}

////////////////////////////////////////////////////////////////////////////////
//
//bool dns_servers_from_network_params(MCListRef& r_list)
//{
//	MCAutoListRef t_list;
//	ULONG t_buffer_size = 0;
//	MCAutoBlock<byte_t> t_buffer;
//
//	FIXED_INFO *t_fixed_info = nil;
//
//	errno = GetNetworkParams(t_fixed_info, &t_buffer_size);
//	if (errno == ERROR_NO_DATA)
//	{
//		r_list = MCValueRetain(kMCEmptyList);
//		return true;
//	}
//	else if (errno != ERROR_BUFFER_OVERFLOW)
//		return false;
//
//	if (!t_buffer.Allocate(t_buffer_size))
//		return false;
//
//	if (!MCListCreateMutable('\n', &t_list))
//		return false;
//
//	t_fixed_info = (FIXED_INFO*)*t_buffer;
//	MCMemoryClear(t_fixed_info, t_buffer_size);
//
//	errno = GetNetworkParams(t_fixed_info, &t_buffer_size);
//
//	if (errno == ERROR_SUCCESS)
//	{
//		IP_ADDR_STRING *t_addr_string = &t_fixed_info->DnsServerList;
//		while (t_addr_string != nil && t_addr_string->IpAddress.String[0] != '\0')
//		{
//			if (!MCListAppendCString(*t_list, t_addr_string->IpAddress.String))
//				return false;
//			t_addr_string = t_addr_string->Next;
//		}
//	}
//
//	return MCListCopy(*t_list, r_list);
//}
//
//#define NAMESERVER_REG_KEY "HKEY_LOCAL_MACHINE\\SYSTEM\\ControlSet001\\Services\\Tcpip\\Parameters\\NameServer"
//bool dns_servers_from_registry(MCListRef& r_list)
//{
//	MCAutoStringRef t_key, t_value, t_type, t_error;
//	if (!MCStringCreateWithCString(NAMESERVER_REG_KEY, &t_key))
//		return false;
//	if (!MCS_query_registry(*t_key, &t_value, &t_type, &t_error))
//		return false;
//
//	if (*t_error == nil)
//	{
//		r_list = MCValueRetain(kMCEmptyList);
//		return true;
//	}
//
//	MCAutoListRef t_list;
//	if (!MCListCreateMutable('\n', &t_list))
//		return false;
//
//	const char_t *t_chars;
//	uindex_t t_char_count;
//	t_chars = MCStringGetNativeCharPtr(*t_value);
//	t_char_count = MCStringGetLength(*t_value);
//
//	uindex_t t_start = 0;
//
//	for (uindex_t i = 0; i < t_char_count; i++)
//	{
//		if (t_chars[i] == ' ' || t_chars[i] == ',' || t_chars[i] == '\n')
//		{
//			if (!MCListAppendNativeChars(*t_list, t_chars + t_start, i - t_start))
//				return false;
//			t_start = i + 1;
//		}
//	}
//	if (t_start < t_char_count)
//	{
//		if (!MCListAppendNativeChars(*t_list, t_chars + t_start, t_char_count - t_start))
//			return false;
//	}
//
//	return MCListCopy(*t_list, r_list);
//}
//
//bool MCS_getDNSservers(MCListRef& r_list)
//{
//	MCAutoListRef t_list;
//	if (!dns_servers_from_network_params(&t_list))
//		return false;
//
//	if (!MCListIsEmpty(*t_list))
//		return MCListCopy(*t_list, r_list);
//
//	return dns_servers_from_registry(r_list);
//}

bool MCS_getdevices(MCListRef& r_list)
{
	r_list = MCValueRetain(kMCEmptyList);
	return true;
}

bool MCS_getdrives(MCListRef& r_list)
{
	MCAutoListRef t_list;
	MCAutoBlock<char_t> t_buffer;
	DWORD maxsize = GetLogicalDriveStringsA(0, NULL);
	if (!t_buffer . Allocate(maxsize) || !MCListCreateMutable('\n', &t_list))
		return false;

	char_t *sptr = *t_buffer;
	char_t *dptr = sptr;
	GetLogicalDriveStringsA(maxsize, (LPSTR)sptr);
	while (True)
	{
		if (*sptr == '\\')
			sptr++;
		else
		{
			*dptr = *sptr++;
			if (*dptr++ == '\0')
				if (*sptr == '\0')
					break;
				else
					*(dptr - 1) = '\n';
		}
	}
	return MCListAppendNativeChars(*t_list, *t_buffer, dptr - 1 - *t_buffer) &&
		MCListCopy(*t_list, r_list);
//	return MCStringCreateWithNativeChars(*t_buffer, dptr - 1 - *t_buffer, r_string);
}
//
//Boolean MCS_noperm(const char *path)
//{
//	struct stat buf;
//	if (stat(path, &buf))
//		return False;
//	if (buf.st_mode & S_IFDIR)
//		return True;
//	if (!(buf.st_mode & _S_IWRITE))
//		return True;
//	return False;
//}
//
//bool MCS_native_path_exists(MCStringRef p_path, bool p_is_file)
//{
//	// MW-2010-10-22: [[ Bug 8259 ]] Use a proper Win32 API function - otherwise network shares don't work.
//	DWORD t_attrs;
//	t_attrs = GetFileAttributesA(MCStringGetCString(p_path));
//
//	if (t_attrs == INVALID_FILE_ATTRIBUTES)
//		return false;
//
//	return p_is_file == ((t_attrs & FILE_ATTRIBUTE_DIRECTORY) == 0);
//}
//
//bool MCS_exists(MCStringRef p_path, bool p_is_file)
//{
//	MCAutoStringRef t_resolved;
//	// MW-2004-04-20: [[ Purify ]] If *newpath == 0 then we should return False
//	if (!MCS_resolvepath(p_path, &t_resolved) || MCStringGetLength(*t_resolved) == 0)
//		return false;
//
//	// MW-2008-01-15: [[ Bug 4981 ]] - It seems that stat will fail for checking
//	//   a folder 'C:' and requires that it be 'C:\'
//	if (MCStringGetLength(*t_resolved) == 2 && MCStringGetCharAtIndex(*t_resolved, 1) == ':')
//	{
//		MCAutoStringRef t_drive_string;
//		return MCStringMutableCopy(*t_resolved, &t_drive_string) &&
//			MCStringAppendChar(*t_drive_string, '\\') &&
//			MCS_native_path_exists(*t_drive_string, p_is_file);
//	}
//
//	// OK-2007-12-05 : Bug 5555, modified to allow paths with trailing backslashes on Windows.
//	uindex_t t_path_len = MCStringGetLength(*t_resolved);
//	char_t t_last_char = MCStringGetNativeCharAtIndex(*t_resolved, t_path_len - 1);
//	if ((t_last_char == '\\' || t_last_char == '/') &&
//		!(t_path_len == 3 && MCStringGetNativeCharAtIndex(*t_resolved, 1) == ':'))
//	{
//		MCAutoStringRef t_trimmed_string;
//		return MCStringCopySubstring(*t_resolved, MCRangeMake(0, t_path_len - 1), &t_trimmed_string) &&
//			MCS_native_path_exists(*t_trimmed_string, p_is_file);
//	}
//
//	return MCS_native_path_exists(*t_resolved, p_is_file);
//}

int64_t MCS_fsize(IO_handle stream)
{
	if ((stream -> flags & IO_FAKECUSTOM) == IO_FAKECUSTOM)
		return MCS_fake_fsize(stream);

	if (stream->flags & IO_FAKE)
		return stream->len;
	else
	{
		DWORD t_high_word, t_low_word;
		t_low_word = GetFileSize(stream -> fhandle, &t_high_word);
		if (t_low_word != INVALID_FILE_SIZE || GetLastError() == NO_ERROR)
			return (int64_t)t_low_word | (int64_t)t_high_word << 32;
	}
	return 0;
}

Boolean MCS_nodelay(int4 fd)
{
	return True;
}

IO_handle MCS_fakeopen(const MCString &data)
{
	return new IO_header(NULL, (char *)data.getstring(), data.getlength(), IO_FAKE);
}

IO_handle MCS_fakeopenwrite(void)
{
	return new IO_header(NULL, NULL, 0, IO_FAKEWRITE);
}

IO_handle MCS_fakeopencustom(MCFakeOpenCallbacks *p_callbacks, void *p_state)
{
	return new IO_header(NULL, (char *)p_state, (uint32_t)p_callbacks, IO_FAKECUSTOM);
}

IO_stat MCS_fakeclosewrite(IO_handle& stream, char*& r_buffer, uint4& r_length)
{
	if ((stream -> flags & IO_FAKEWRITE) != IO_FAKEWRITE)
	{
		r_buffer = NULL;
		r_length = 0;
		MCS_close(stream);
		return IO_ERROR;
	}

	r_buffer = (char *)realloc(stream -> buffer, stream -> len);
	r_length = stream -> len;

	MCS_close(stream);

	return IO_NORMAL;
}
<<<<<<< HEAD
//
//IO_handle MCS_open(const char *path, const char *mode,
//                   Boolean map, Boolean driver, uint4 offset)
//{
//	Boolean appendmode = False;
//	DWORD omode = 0;		//file open mode
//	DWORD createmode = OPEN_ALWAYS;
//	DWORD fa = FILE_ATTRIBUTE_NORMAL; //file flags & attribute
//	char *newpath = MCS_resolvepath(path);
//	HANDLE hf = NULL;
//	IO_handle handle;
//
//	bool t_device = false;
//	bool t_serial_device = false;
//
//	// MW-2008-08-18: [[ Bug 6941 ]] Update device logic.
//	//   To open COM<n> for <n> > 9 we need to use '\\.\COM<n>'.
//	uint4 t_path_len;
//	t_path_len = strlen(newpath);
//	if (*newpath != '\0' && newpath[t_path_len - 1] == ':')
//	{
//		if (MCU_strncasecmp(newpath, "COM", 3) == 0)
//		{
//			// If the path length > 4 then it means it must have double digits so rewrite
//			if (t_path_len > 4)
//			{
//				char *t_rewritten_path;
//				t_rewritten_path = new char[t_path_len + 4 + 1];
//				sprintf(t_rewritten_path, "\\\\.\\%s", newpath);
//				delete newpath;
//				newpath = t_rewritten_path;
//				t_path_len += 4;
//			}
//			
//			// Strictly speaking, we don't need the ':' at the end of the path, so we remove it.
//			newpath[t_path_len - 1] = '\0';
//
//			t_serial_device = true;
//		}
//		
//		t_device = true;
//	}
//
//	if (strequal(mode, IO_READ_MODE))
//	{
//		omode = GENERIC_READ;
//		createmode = OPEN_EXISTING;
//	}
//	if (strequal(mode, IO_WRITE_MODE))
//	{
//		omode = GENERIC_WRITE;
//		createmode = CREATE_ALWAYS;
//	}
//	if (strequal(mode, IO_UPDATE_MODE))
//		omode = GENERIC_WRITE | GENERIC_READ;
//	if (strequal(mode, IO_APPEND_MODE))
//	{
//		omode = GENERIC_WRITE;
//		appendmode = True;
//	}
//
//	DWORD sharemode;
//	if (t_device)
//	{
//		createmode = OPEN_EXISTING;
//		sharemode = 0;
//	}
//	else
//		sharemode = FILE_SHARE_READ | FILE_SHARE_WRITE;
//	if ((hf = CreateFileA(newpath, omode, sharemode, NULL,
//	                     createmode, fa, NULL)) == INVALID_HANDLE_VALUE)
//	{
//		delete newpath;
//		return NULL;
//	}
//	delete newpath;
//
//	if (t_serial_device)
//	{
//		DCB dcb;
//		dcb . DCBlength = sizeof(DCB);
//		if (!GetCommState(hf, &dcb) || !BuildCommDCBA(MCserialcontrolsettings, &dcb)
//		        || !SetCommState(hf, &dcb))
//		{
//			MCS_seterrno(GetLastError());
//			CloseHandle(hf);
//			MCresult->sets("SetCommState error");
//			return NULL;
//		}
//		COMMTIMEOUTS timeout;         //set timeout to prevent blocking
//		memset(&timeout, 0, sizeof(COMMTIMEOUTS));
//		timeout.ReadIntervalTimeout = MAXDWORD;
//		timeout.WriteTotalTimeoutConstant = 2000;
//		if (!SetCommTimeouts(hf, (LPCOMMTIMEOUTS)&timeout))
//		{
//			MCS_seterrno(GetLastError());
//			CloseHandle(hf);
//			MCresult->sets("SetCommTimeouts error");
//			return NULL;
//		}
//		map = False;
//	}
//
//	handle = new IO_header((MCWinSysHandle)hf, NULL, 0, 0);
//
//	if (appendmode) //if append mode, move file ptr to the end of file
//		SetFilePointer(hf, 0, NULL, FILE_END);
//
//	if (map && MCmmap && (omode == GENERIC_READ) //if memory map file
//	        && (handle->mhandle = (MCWinSysHandle)CreateFileMappingA(hf, NULL, PAGE_READONLY,
//	                                                0, 0, NULL)) != NULL)
//	{
//		handle->len = GetFileSize(hf, NULL);
//		handle->buffer = (char*)MapViewOfFile(handle->mhandle,
//		                                      FILE_MAP_READ, 0, 0, 0);
//		handle->ioptr = handle->buffer;
//		if (handle->buffer == NULL)
//		{
//			CloseHandle(handle->mhandle);
//			if (offset != 0) //move file ptr to the offset position
//				SetFilePointer(hf, offset, NULL, FILE_BEGIN);
//		}
//		else
//			handle->ioptr += offset;
//	}
//	else
//		if (offset != 0) //move file ptr to the offset position
//			SetFilePointer(hf, offset, NULL, FILE_BEGIN);
//
//	return handle;
//}

void MCS_close(IO_handle &stream)
=======

IO_handle MCS_open(const char *path, const char *mode,
                   Boolean map, Boolean driver, uint4 offset)
{
	Boolean appendmode = False;
	DWORD omode = 0;		//file open mode
	DWORD createmode = OPEN_ALWAYS;
	DWORD fa = FILE_ATTRIBUTE_NORMAL; //file flags & attribute
	char *newpath = MCS_resolvepath(path);
	HANDLE hf = NULL;
	IO_handle handle;

	bool t_device = false;
	bool t_serial_device = false;

	// MW-2008-08-18: [[ Bug 6941 ]] Update device logic.
	//   To open COM<n> for <n> > 9 we need to use '\\.\COM<n>'.
	uint4 t_path_len;
	t_path_len = strlen(newpath);
	if (*newpath != '\0' && newpath[t_path_len - 1] == ':')
	{
		if (MCU_strncasecmp(newpath, "COM", 3) == 0)
		{
			// If the path length > 4 then it means it must have double digits so rewrite
			if (t_path_len > 4)
			{
				char *t_rewritten_path;
				t_rewritten_path = new char[t_path_len + 4 + 1];
				sprintf(t_rewritten_path, "\\\\.\\%s", newpath);
				delete newpath;
				newpath = t_rewritten_path;
				t_path_len += 4;
			}
			
			// Strictly speaking, we don't need the ':' at the end of the path, so we remove it.
			newpath[t_path_len - 1] = '\0';

			t_serial_device = true;
		}
		
		t_device = true;
	}

	if (strequal(mode, IO_READ_MODE))
	{
		omode = GENERIC_READ;
		createmode = OPEN_EXISTING;
	}
	if (strequal(mode, IO_WRITE_MODE))
	{
		omode = GENERIC_WRITE;
		createmode = CREATE_ALWAYS;
	}
	if (strequal(mode, IO_UPDATE_MODE))
		omode = GENERIC_WRITE | GENERIC_READ;
	if (strequal(mode, IO_APPEND_MODE))
	{
		omode = GENERIC_WRITE;
		appendmode = True;
	}

	DWORD sharemode;
	if (t_device)
	{
		createmode = OPEN_EXISTING;
		sharemode = 0;
	}
	else
		sharemode = FILE_SHARE_READ | FILE_SHARE_WRITE;
	if ((hf = CreateFileA(newpath, omode, sharemode, NULL,
	                     createmode, fa, NULL)) == INVALID_HANDLE_VALUE)
	{
		delete newpath;
		return NULL;
	}
	delete newpath;

	if (t_serial_device)
	{
		DCB dcb;
		dcb . DCBlength = sizeof(DCB);
		if (!GetCommState(hf, &dcb) || !BuildCommDCBA(MCStringGetCString(MCserialcontrolsettings), &dcb)
		        || !SetCommState(hf, &dcb))
		{
			MCS_seterrno(GetLastError());
			CloseHandle(hf);
			MCresult->sets("SetCommState error");
			return NULL;
		}
		COMMTIMEOUTS timeout;         //set timeout to prevent blocking
		memset(&timeout, 0, sizeof(COMMTIMEOUTS));
		timeout.ReadIntervalTimeout = MAXDWORD;
		timeout.WriteTotalTimeoutConstant = 2000;
		if (!SetCommTimeouts(hf, (LPCOMMTIMEOUTS)&timeout))
		{
			MCS_seterrno(GetLastError());
			CloseHandle(hf);
			MCresult->sets("SetCommTimeouts error");
			return NULL;
		}
		map = False;
	}

	handle = new IO_header((MCWinSysHandle)hf, NULL, 0, 0);

	if (appendmode) //if append mode, move file ptr to the end of file
		SetFilePointer(hf, 0, NULL, FILE_END);

	if (map && MCmmap && (omode == GENERIC_READ) //if memory map file
	        && (handle->mhandle = (MCWinSysHandle)CreateFileMappingA(hf, NULL, PAGE_READONLY,
	                                                0, 0, NULL)) != NULL)
	{
		handle->len = GetFileSize(hf, NULL);
		handle->buffer = (char*)MapViewOfFile(handle->mhandle,
		                                      FILE_MAP_READ, 0, 0, 0);
		handle->ioptr = handle->buffer;
		if (handle->buffer == NULL)
		{
			CloseHandle(handle->mhandle);
			if (offset != 0) //move file ptr to the offset position
				SetFilePointer(hf, offset, NULL, FILE_BEGIN);
		}
		else
			handle->ioptr += offset;
	}
	else
		if (offset != 0) //move file ptr to the offset position
			SetFilePointer(hf, offset, NULL, FILE_BEGIN);

	return handle;
}

IO_stat MCS_close(IO_handle &stream)
>>>>>>> aeb34208
{
	if (stream->buffer != NULL)
	{ //memory map file
		if (stream->mhandle != NULL)
		{
			UnmapViewOfFile(stream->buffer);
			CloseHandle(stream->mhandle);
		}
	}
	if (!(stream->flags & IO_FAKE))
		CloseHandle(stream->fhandle);
	delete stream;
	stream = NULL;
}

/* thread created to read data from child process's pipe */
static bool s_finished_reading = false;

static void readThreadDone(void *param)
{
	s_finished_reading = true;
}

static DWORD readThread(Streamnode *process)
{
	IO_handle ihandle;
	ihandle = process -> ihandle;

	DWORD nread;
	ihandle->buffer = new char[READ_PIPE_SIZE];
	uint4 bsize = READ_PIPE_SIZE;
	ihandle->ioptr = ihandle->buffer;   //set ioptr member
	ihandle->len = 0; //set len member
	while (ihandle->fhandle != NULL)
	{
		if (!PeekNamedPipe(ihandle->fhandle, NULL, 0, NULL, &nread, NULL))
			break;
		if (nread == 0)
		{
			if (WaitForSingleObject(process -> phandle, 0) != WAIT_TIMEOUT)
				break;
			Sleep(100);
			continue;
		}
		if (ihandle->len + nread >= bsize)
		{
			uint4 newsize = ihandle->len + nread + READ_PIPE_SIZE;
			MCU_realloc(&ihandle->buffer, bsize, newsize, 1);
			bsize = newsize;
			ihandle->ioptr = ihandle->buffer;
		}
		if (!ReadFile(ihandle->fhandle, (LPVOID)&ihandle->buffer[ihandle->len],
		              nread, &nread, NULL)
		        || nread == 0)
		{
			ihandle->len += nread;
			break;
		}
		ihandle->len += nread;
		ihandle->flags = 0;
		if (ihandle->ioptr != ihandle->buffer)
		{
			ihandle->len -= ihandle->ioptr - ihandle->buffer;
			memcpy(ihandle->buffer, ihandle->ioptr, ihandle->len);
			ihandle->ioptr = ihandle->buffer;
		}
	}
	MCNotifyPush(readThreadDone, nil, false, false);
	return 0;
}
//
//IO_stat MCS_runcmd(MCExecPoint &ep)
//{
//	IO_cleanprocesses();
//	SECURITY_ATTRIBUTES saAttr;
//	/* Set the bInheritHandle flag so pipe handles are inherited. */
//	saAttr.nLength = sizeof(SECURITY_ATTRIBUTES);
//	saAttr.bInheritHandle = TRUE;
//	saAttr.lpSecurityDescriptor = NULL;
//
//	Boolean created = True;
//	HANDLE hChildStdinRd = NULL;
//	HANDLE hChildStdinWr = NULL;
//	HANDLE hChildStdoutRd = NULL;
//	HANDLE hChildStdoutWr = NULL;
//	HANDLE hChildStderrWr = NULL;
//	if (!CreatePipe(&hChildStdoutRd, &hChildStdoutWr, &saAttr, 0)
//	        || !CreatePipe(&hChildStdinRd, &hChildStdinWr, &saAttr, 0))
//		created = False;
//
//	// MW-2012-08-06: [[ Bug 10161 ]] Make sure our ends of the pipes are not inherited
//	//   into the child.
//	if (!SetHandleInformation(hChildStdoutRd, HANDLE_FLAG_INHERIT, 0) ||
//		!SetHandleInformation(hChildStdinWr, HANDLE_FLAG_INHERIT, 0))
//		created = False;
//
//	PROCESS_INFORMATION piProcInfo;
//	STARTUPINFOA siStartInfo;
//	memset(&siStartInfo, 0, sizeof(STARTUPINFOA));
//	siStartInfo.cb = sizeof(STARTUPINFOA);
//	siStartInfo.dwFlags = STARTF_USESTDHANDLES;
//	siStartInfo.dwFlags = STARTF_USESTDHANDLES | STARTF_USESHOWWINDOW;
//	if (MChidewindows)
//		siStartInfo.wShowWindow = SW_HIDE;
//	else
//		siStartInfo.wShowWindow = SW_SHOW;
//	siStartInfo.hStdInput = hChildStdinRd;
//	siStartInfo.hStdOutput = hChildStdoutWr;
//
//	ep.insert(" /C ", 0, 0);
//	ep.insert(MCshellcmd, 0, 0);
//	char *pname = ep.getsvalue().clone();
//	MCU_realloc((char **)&MCprocesses, MCnprocesses,
//	            MCnprocesses + 1, sizeof(Streamnode));
//	uint4 index = MCnprocesses;
//	MCprocesses[index].name = (MCNameRef)MCValueRetain(MCM_shell);
//	MCprocesses[index].mode = OM_NEITHER;
//	MCprocesses[index].ohandle = NULL;
//	MCprocesses[index].ihandle = new IO_header((MCWinSysHandle)hChildStdoutRd, NULL, 0, 0);
//	// MW-2012-09-10: [[ Bug 10230 ]] Make sure we mark this IO handle as a pipe.
//	MCprocesses[index].ihandle -> is_pipe = true;
//	if (created)
//	{
//		HANDLE phandle = GetCurrentProcess();
//		DuplicateHandle(phandle, hChildStdoutWr, phandle, &hChildStderrWr,
//		                0, TRUE, DUPLICATE_SAME_ACCESS);
//		siStartInfo.hStdError = hChildStderrWr;
//		DWORD threadID = 0;
//		if (CreateProcessA(NULL, pname, NULL, NULL, TRUE, CREATE_NEW_CONSOLE,
//		                  NULL, NULL, &siStartInfo, &piProcInfo))
//		{
//			MCprocesses[MCnprocesses].pid = piProcInfo.dwProcessId;
//			MCprocesses[MCnprocesses++].phandle = (MCWinSysHandle)piProcInfo.hProcess;
//			MCprocesses[index].thandle = (MCWinSysHandle)CreateThread(NULL, 0,	(LPTHREAD_START_ROUTINE)readThread, &MCprocesses[index], 0, &threadID);
//			if (MCprocesses[index].thandle == NULL)
//				created = False;
//			else
//				SetThreadPriority(MCprocesses[index].thandle, THREAD_PRIORITY_HIGHEST);
//		}
//		else
//		{
//			MCS_seterrno(GetLastError());
//			created = False;
//		}
//	}
//	BOOL isclosed = CloseHandle(hChildStdinRd);
//	isclosed = CloseHandle(hChildStdinWr);
//	isclosed = CloseHandle(hChildStdoutWr);
//	isclosed = CloseHandle(hChildStderrWr);
//	if (!created)
//	{
//		CloseHandle(hChildStdoutRd);
//		Sleep(0);
//		MCeerror->add(EE_SHELL_BADCOMMAND, 0, 0, pname);
//		delete pname;
//		return IO_ERROR;
//	}
//
//	s_finished_reading = false;
//
//	do
//	{
//		if (MCscreen->wait(READ_INTERVAL, False, False))
//		{
//			MCeerror->add(EE_SHELL_ABORT, 0, 0, pname);
//			if (MCprocesses[index].pid != 0)
//			{
//				TerminateProcess(MCprocesses[index].phandle, 0);
//				MCprocesses[index].pid = 0;
//				TerminateThread(MCprocesses[index].thandle, 0);
//				CloseHandle(piProcInfo.hProcess);
//				CloseHandle(piProcInfo.hThread);
//			}
//			MCS_close(MCprocesses[index].ihandle);
//			IO_cleanprocesses();
//			delete pname;
//			return IO_ERROR;
//		}
//	}
//	while(!s_finished_reading);
//	MCS_checkprocesses();
//	if (MCprocesses[index].pid == 0)
//	{
//		Sleep(0);
//		TerminateThread(MCprocesses[index].thandle, 0);
//		CloseHandle(piProcInfo.hProcess);
//		CloseHandle(piProcInfo.hThread);
//	}
//	if (MCprocesses[index].retcode)
//	{
//		MCExecPoint ep2(ep);
//		ep2.setint(MCprocesses[index].retcode);
//		MCresult->set(ep2);
//	}
//	else
//		MCresult->clear(False);
//	ep.copysvalue(MCprocesses[index].ihandle->buffer, MCprocesses[index].ihandle->len);
//	delete MCprocesses[index].ihandle->buffer;
//	MCS_close(MCprocesses[index].ihandle);
//	IO_cleanprocesses();
//	delete pname;
//	ep.texttobinary();
//	return IO_NORMAL;
//}
//
//uint2 MCS_umask(uint2 mask)
//{
//	return _umask(mask);
//}
//
//IO_stat MCS_chmod(const char *path, uint2 mask)
//{
//	if (_chmod(path, mask) != 0)
//		return IO_ERROR;
//	return IO_NORMAL;
//}
//
//int4 MCS_getumask()
//{
//	return 0;
//}
//
//void MCS_setumask(int4 newmask)
//{}
//
//IO_stat MCS_trunc(IO_handle stream)
//{
//	if (SetEndOfFile(stream->fhandle))
//		return IO_NORMAL;
//	else
//		return IO_ERROR;
//}
//
//Boolean MCS_mkdir(const char *path)
//{
//	Boolean result = False;
//	char *tpath = MCS_resolvepath(path);
//	if (CreateDirectoryA(tpath, NULL))
//		result = True;
//	delete tpath;
//	return result;
//}
//
//Boolean MCS_rmdir(const char *path)
//{
//	Boolean result = False;
//	char *tpath = MCS_resolvepath(path);
//	if (RemoveDirectoryA(tpath))
//		result = True;
//	delete tpath;
//	return result;
//}

IO_stat MCS_flush(IO_handle stream)
{  //flush output buffer
	if (FlushFileBuffers(stream->fhandle) != NO_ERROR)
		return IO_ERROR;
	return IO_NORMAL;
}

IO_stat MCS_sync(IO_handle stream)
{
	//get the current file position pointer
	LONG fph;
	fph = 0;
	DWORD fp = SetFilePointer(stream->fhandle, 0, &fph, FILE_CURRENT);
	if (fp == INVALID_SET_FILE_POINTER && GetLastError() != NO_ERROR)
		return IO_ERROR;
	DWORD nfp = SetFilePointer(stream->fhandle, fp, &fph, FILE_BEGIN);
	if (nfp == INVALID_SET_FILE_POINTER && GetLastError() != NO_ERROR)
		return IO_ERROR;
	else
		return IO_NORMAL;
}

Boolean MCS_eof(IO_handle stream)
{
	if (stream->buffer != NULL)
		return stream->ioptr - stream->buffer >= (int4)stream->len;
	return (stream->flags & IO_ATEOF) != 0;
}

static IO_stat MCS_seek_do(HANDLE p_file, int64_t p_offset, DWORD p_type)
{
	LONG high_offset;
	high_offset = (LONG)(p_offset >> 32);
	DWORD fp;
	fp = SetFilePointer(p_file, (LONG)(p_offset & 0xFFFFFFFF),
	                   &high_offset, p_type);
	if (fp == INVALID_SET_FILE_POINTER && GetLastError() != NO_ERROR)
		return IO_ERROR;
	return IO_NORMAL;
}

IO_stat MCS_seek_cur(IO_handle stream, int64_t offset)
{
	IO_stat is = IO_NORMAL;

	// MW-2009-06-25: If this is a custom stream, call the appropriate callback.
	// MW-2009-06-30: Refactored to common implementation in mcio.cpp.
	if ((stream -> flags & IO_FAKECUSTOM) == IO_FAKECUSTOM)
		return MCS_fake_seek_cur(stream, offset);

	if (stream->buffer != NULL)
		IO_set_stream(stream, stream->ioptr + offset);
	else
		is = MCS_seek_do(stream -> fhandle, offset, FILE_CURRENT);
	return is;
}

IO_stat MCS_seek_set(IO_handle stream, int64_t offset)
{
	// MW-2009-06-30: If this is a custom stream, call the appropriate callback.
	if ((stream -> flags & IO_FAKECUSTOM) == IO_FAKECUSTOM)
		return MCS_fake_seek_set(stream, offset);

	IO_stat is = IO_NORMAL;
	if (stream->buffer != NULL)
		IO_set_stream(stream, stream->buffer + offset);
	else
		is = MCS_seek_do(stream -> fhandle, offset, FILE_BEGIN);
	return is;
}

IO_stat MCS_seek_end(IO_handle stream, int64_t offset)
{
	IO_stat is = IO_NORMAL;
	if (stream->buffer != NULL)
		IO_set_stream(stream, stream->buffer + stream->len + offset);
	else
		is = MCS_seek_do(stream -> fhandle, offset, FILE_END);
	return is;
}

int64_t MCS_tell(IO_handle stream)
{
	// MW-2009-06-30: If this is a custom stream, call the appropriate callback.
	if ((stream -> flags & IO_FAKECUSTOM) == IO_FAKECUSTOM)
		return MCS_fake_tell(stream);

	if (stream->buffer != NULL)
		return stream->ioptr - stream->buffer;

	DWORD low;
	LONG high;
	high = 0;
	low = SetFilePointer(stream -> fhandle, 0, &high, FILE_CURRENT);
	return low | ((int64_t)high << 32);
}

IO_stat MCS_putback(char c, IO_handle stream)
{
	if (stream -> buffer != NULL)
		return MCS_seek_cur(stream, -1);

	if (stream -> putback != -1)
		return IO_ERROR;
		
	stream -> putback = c;
	
	return IO_NORMAL;
}

IO_stat MCS_read(void *ptr, uint4 size, uint4 &n, IO_handle stream)
{
	if (MCabortscript || ptr == NULL || stream == NULL)
		return IO_ERROR;

	if ((stream -> flags & IO_FAKEWRITE) == IO_FAKEWRITE)
		return IO_ERROR;

	// MW-2009-06-25: If this is a custom stream, call the appropriate callback.
	// MW-2009-06-30: Refactored to common (platform-independent) implementation
	//   in mcio.cpp
	if ((stream -> flags & IO_FAKECUSTOM) == IO_FAKECUSTOM)
		return MCS_fake_read(ptr, size, n, stream);

	LPVOID sptr = ptr;
	DWORD nread;
	Boolean result = False;
	IO_stat istat = IO_NORMAL;

	if (stream->buffer != NULL)
	{ //memory map file or process with a thread
		uint4 nread = size * n;     //into the IO_handle's buffer
		if (nread > stream->len - (stream->ioptr - stream->buffer))
		{
			n = (stream->len - (stream->ioptr - stream->buffer)) / size;
			nread = size * n;
			istat = IO_EOF;
		}
		if (nread == 1)
		{
			char *tptr = (char *)ptr;
			*tptr = *stream->ioptr++;
		}
		else
		{
			memcpy(ptr, stream->ioptr, nread);
			stream->ioptr += nread;
		}
		return istat;
	}
	
	if (stream -> fhandle == 0)
	{
		MCS_seterrno(GetLastError());
		n = 0;
		return IO_ERROR;
	}
	
	// If this is named pipe, handle things differently -- we first peek to see how
	// much is available to read.
	// MW-2012-09-10: [[ Bug 10230 ]] If this stream is a pipe then handle that case.
	if (stream -> is_pipe)
	{
		// See how much data is available - if this fails then return eof or an error
		// depending on 'GetLastError()'.
		uint32_t t_available;
		if (!PeekNamedPipe(stream -> fhandle, NULL, 0, NULL, (DWORD *)&t_available, NULL))
		{
			n = 0;

			DWORD t_error;
			t_error = GetLastError();
			if (t_error == ERROR_HANDLE_EOF || t_error == ERROR_BROKEN_PIPE)
			{
				stream -> flags |= IO_ATEOF;
				return IO_EOF;
			}

			MCS_seterrno(GetLastError());
			return IO_ERROR;
		}

		// Adjust for putback
		int32_t t_adjust;
		t_adjust = 0;
		if (stream -> putback != -1)
			t_adjust = 1;

		// Calculate how many elements we can read, and how much we need to read
		// to make them.
		uint32_t t_count, t_byte_count;
		t_count = MCU_min((t_available + t_adjust) / size, n);
		t_byte_count = t_count * size;

		// Copy in the putback char if any
		uint1 *t_dst_ptr;
		t_dst_ptr = (uint1*)sptr;
		if (stream -> putback != -1)
		{
			*t_dst_ptr++ = (uint1)stream -> putback;
			stream -> putback = -1;
		}

		// Now read all the data we can - here we check for EOF also.
		uint32_t t_amount_read;
		IO_stat t_stat;
		t_stat = IO_NORMAL;
		t_amount_read = 0;
		if (t_byte_count - t_adjust > 0)
			if (!ReadFile(stream -> fhandle, (LPVOID)t_dst_ptr, t_byte_count - t_adjust, (DWORD *)&t_amount_read, NULL))
			{
				if (GetLastError() == ERROR_HANDLE_EOF)
				{
					stream -> flags |= IO_ATEOF;
					t_stat = IO_EOF;
				}
				else
				{
					MCS_seterrno(GetLastError());
					t_stat = IO_ERROR;
				}
			}

		// Return the number of objects of 'size' bytes that were read.
		n = (t_amount_read + t_adjust) / size;

		return t_stat;
	}

	if (stream -> putback != -1)
	{
		*((uint1 *)sptr) = (uint1)stream -> putback;
		stream -> putback = -1;
		
		if (!ReadFile(stream -> fhandle, (LPVOID)((char *)sptr + 1), (DWORD)size * n - 1, &nread, NULL))
		{
			MCS_seterrno(GetLastError());
			n = (nread + 1) / size;
			return IO_ERROR;
		}
		
		nread += 1;
	}
	else if (!ReadFile(stream->fhandle, (LPVOID)sptr, (DWORD)size * n, &nread, NULL))
	{
		MCS_seterrno(GetLastError());
		n = nread / size;
		return IO_ERROR;
	}

	if (nread < size * n)
	{
		stream->flags |= IO_ATEOF;
		n = nread / size;
		return IO_EOF;
	}
	else
		stream->flags &= ~IO_ATEOF;

	n = nread / size;
	return IO_NORMAL;
}


IO_stat MCS_write(const void *ptr, uint4 size, uint4 n, IO_handle stream)
{
	if (stream == IO_stdin)
		return IO_NORMAL;

	if (stream == NULL)
		return IO_ERROR;

	if ((stream -> flags & IO_FAKEWRITE) == IO_FAKEWRITE)
		return MCU_dofakewrite(stream -> buffer, stream -> len, ptr, size, n);

	if (stream -> fhandle == 0)
		return IO_ERROR;

	DWORD nwrote;
	if (!WriteFile(stream->fhandle, (LPVOID)ptr, (DWORD)size * n,
	               &nwrote, NULL))
	{
		MCS_seterrno(GetLastError());
		return IO_ERROR;
	}
	if (nwrote != size * n)
		return IO_ERROR;
	return IO_NORMAL;
}

bool MCS_isfake(IO_handle stream)
{
	return (stream -> flags & IO_FAKEWRITE) != 0;
}

uint4 MCS_faketell(IO_handle stream)
{
	return stream -> len;
}

void MCS_fakewriteat(IO_handle stream, uint4 p_pos, const void *p_buffer, uint4 p_size)
{
	memcpy(stream -> buffer + p_pos, p_buffer, p_size);
}

// MW-2005-02-22: Make these global for opensslsocket.cpp
static Boolean wsainited = False;
HWND sockethwnd;

Boolean wsainit()
{
	if (!wsainited)
	{
		WORD request = MAKEWORD(1,1);
		WSADATA wsaData;
		if (WSAStartup(request, (LPWSADATA)&wsaData))
			MCresult->sets("can't find a usable winsock.dll");
		else
		{
			wsainited = True;

			// OK-2009-02-24: [[Bug 7628]]
			MCresult -> sets("");
			if (!MCnoui)
				sockethwnd = CreateWindowA(MC_WIN_CLASS_NAME, "MCsocket", WS_POPUP, 0, 0,
				                          8, 8, NULL, NULL, MChInst, NULL);
		}
	}
	MCS_seterrno(0);
	return wsainited;
}
<<<<<<< HEAD
//
//
//
//uint4 MCS_getpid()
//{
//	return _getpid();
//}
//
//bool MCS_getaddress(MCStringRef& r_address)
//{
//	if (!wsainit())
//		return MCStringCreateWithCString("unknown", r_address);
//
//	char *buffer = new char[MAXHOSTNAMELEN + 1];
//	gethostname(buffer, MAXHOSTNAMELEN);
//	return MCStringFormat(r_address, "%s:&d", buffer, MCcmd);
//}
//
//bool MCS_getmachine(MCStringRef& r_string)
//{
//	return MCStringCopy(MCNameGetString(MCN_x86), r_string);
//}
//
//MCNameRef MCS_getprocessor()
//{
//	return MCN_x86;
//}
=======



uint4 MCS_getpid()
{
	return _getpid();
}

bool MCS_getaddress(MCStringRef& r_address)
{
	if (!wsainit())
		return MCStringCreateWithCString("unknown", r_address);

	char *buffer = new char[MAXHOSTNAMELEN + 1];
	gethostname(buffer, MAXHOSTNAMELEN);
	return MCStringFormat(r_address, "%s:&d", buffer, MCStringGetCString(MCcmd));
}

bool MCS_getmachine(MCStringRef& r_string)
{
	return MCStringCopy(MCNameGetString(MCN_x86), r_string);
}

MCNameRef MCS_getprocessor()
{
	return MCN_x86;
}
>>>>>>> aeb34208

real8 MCS_getfreediskspace(void)
{
	DWORD sc, bs, fc, tc;
	GetDiskFreeSpace(NULL, &sc, &bs, &fc, &tc);
	return ((real8)bs * (real8)sc * (real8)fc);
}
//
//bool MCS_getsystemversion(MCStringRef& r_string)
//{
	return MCStringFormat(r_string, "NT %d.%d", (MCmajorosversion >> 8) & 0xFF, MCmajorosversion & 0xFF);
//}



void MCS_loadfile(MCExecPoint &ep, Boolean binary)
{
	if (!MCSecureModeCanAccessDisk())
	{
		ep.clear();
		MCresult->sets("can't open file");
		return;
	}
	char *tpath = ep.getsvalue().clone();
	char *newpath = MCS_resolvepath(tpath);
	ep.clear();
	delete tpath;
	HANDLE hf = CreateFileA(newpath, GENERIC_READ, FILE_SHARE_READ, NULL,
	                       OPEN_EXISTING, FILE_ATTRIBUTE_NORMAL, NULL);
	delete newpath;
	if (hf == INVALID_HANDLE_VALUE)
	{
		MCS_seterrno(GetLastError());
		MCresult->sets("can't open file");
	}
	else
	{
		DWORD fsize;
		DWORD nread = 0;
		char *buf;
		fsize = GetFileSize(hf, NULL);
		if (fsize != 0xFFFFFFFF)
			ep.reserve(fsize, buf);
		if (fsize == 0xFFFFFFFF
		        || !ReadFile(hf, buf, fsize, &nread, NULL)
		        || nread != fsize)
		{
			ep.clear();
			MCS_seterrno(GetLastError());
			MCresult->sets("error reading file");
		}
		else
		{
			ep.commit(fsize);
			if (!binary)
				ep.texttobinary();
			MCresult->clear(False);
		}
		CloseHandle(hf);
	}
}

void MCS_loadresfile(MCExecPoint &ep)
{
	ep.clear();
	MCresult->sets("not supported");
}

void MCS_savefile(const MCString &fname, MCExecPoint &data, Boolean binary)
{
	if (!MCSecureModeCanAccessDisk())
	{
		MCresult->sets("can't open file");
		return;
	}

	char *tpath = fname.clone();
	char *newpath = MCS_resolvepath(tpath);
	delete tpath;
	HANDLE hf = CreateFileA(newpath, GENERIC_WRITE, FILE_SHARE_WRITE, NULL,
	                       OPEN_ALWAYS, FILE_ATTRIBUTE_NORMAL, NULL);
	delete newpath;
	if (hf == INVALID_HANDLE_VALUE)
	{
		MCS_seterrno(GetLastError());
		MCresult->sets("can't open file");
	}
	else
	{
		if (!binary)
			data.binarytotext();
		DWORD nwrote;
		if (!WriteFile(hf, data.getsvalue().getstring(),
		               data.getsvalue().getlength(), &nwrote, NULL)
		        || nwrote != (DWORD)data.getsvalue().getlength())
		{
			MCS_seterrno(GetLastError());
			MCresult->sets("error writing file");
		}
		else
		{
			SetEndOfFile(hf);
			MCresult->clear(False);
		}
		CloseHandle(hf);
	}
}

void MCS_saveresfile(const MCString &s, const MCString data)
{
	MCresult->sets("not supported");
}

Boolean MCS_poll(real8 delay, int fd)
{
	Boolean handled = False;
	int4 n;
	uint2 i;
	fd_set rmaskfd, wmaskfd, emaskfd;
	FD_ZERO(&rmaskfd);
	FD_ZERO(&wmaskfd);
	FD_ZERO(&emaskfd);
	uint4 maxfd = 0;
	if (!MCnoui)
	{
		FD_SET(fd, &rmaskfd);
		maxfd = fd;
	}
	for (i = 0 ; i < MCnsockets ; i++)
	{
		if (MCsockets[i]->doread)
		{
			MCsockets[i]->readsome();
			i = 0;
		}
	}
	for (i = 0 ; i < MCnsockets ; i++)
	{
		if (MCsockets[i]->connected && !MCsockets[i]->closing
		        && !MCsockets[i]->shared || MCsockets[i]->accepting)
			FD_SET(MCsockets[i]->fd, &rmaskfd);
		if (!MCsockets[i]->connected || MCsockets[i]->wevents != NULL)
			FD_SET(MCsockets[i]->fd, &wmaskfd);
		FD_SET(MCsockets[i]->fd, &emaskfd);
		if (MCsockets[i]->fd > maxfd)
			maxfd = MCsockets[i]->fd;
		if (MCsockets[i]->added)
		{
			delay = 0.0;
			MCsockets[i]->added = False;
			handled = True;
		}
	}
	struct timeval timeoutval;
	timeoutval.tv_sec = (long)delay;
	timeoutval.tv_usec = (long)((delay - floor(delay)) * 1000000.0);
	n = select(maxfd + 1, &rmaskfd, &wmaskfd, &emaskfd, &timeoutval);
	if (n <= 0)
		return handled;
	for (i = 0 ; i < MCnsockets ; i++)
	{
		if (FD_ISSET(MCsockets[i]->fd, &emaskfd))
		{
			if (!MCsockets[i]->waiting)
			{
				MCsockets[i]->error = strclone("select error");
				MCsockets[i]->doclose();
			}
		}
		else
		{
			if (FD_ISSET(MCsockets[i]->fd, &wmaskfd))
				MCsockets[i]->writesome();
			if (FD_ISSET(MCsockets[i]->fd, &rmaskfd) && !MCsockets[i]->shared)
				MCsockets[i]->readsome();
		}
	}
	return n != 0;
}



//FILE and APPLEEVENT
void MCS_send(const MCString &message, const char *program,
              const char *eventtype, Boolean reply)
{
	MCresult->sets("not supported");
}

void MCS_reply(const MCString &message, const char *keyword, Boolean error)
{
	MCresult->sets("not supported");
}

char *MCS_request_ae(const MCString &message, uint2 ae)
{
	MCresult->sets("not supported");
	return NULL;
}

char *MCS_request_program(const MCString &message, const char *program)
{
	MCresult->sets("not supported");
	return NULL;
}

void MCS_copyresourcefork(MCStringRef source, MCStringRef dest)
{}

bool MCS_copyresource(MCStringRef p_source, MCStringRef p_dest, MCStringRef p_type,
					  MCStringRef p_name, MCStringRef p_newid, MCStringRef& r_error)
{
	return MCStringCreateWithCString("not supported", r_error);
}

bool MCS_deleteresource(MCStringRef p_source, MCStringRef p_type, MCStringRef p_name, MCStringRef& r_error)
{
	return MCStringCreateWithCString("not supported", r_error);
}

bool MCS_getresource(MCStringRef p_source, MCStringRef p_type, MCStringRef p_name, MCStringRef& r_value, MCStringRef& r_error)
{
	return MCStringCreateWithCString("not supported", r_error);
}

bool MCS_getresources(MCStringRef p_source, MCStringRef p_type, MCListRef& r_list, MCStringRef& r_error)
{
	return MCStringCreateWithCString("not supported", r_error);
}

extern bool MCS_setresource(MCStringRef p_source, MCStringRef p_type, MCStringRef p_id, MCStringRef p_name,
							MCStringRef p_flags, MCStringRef p_value, MCStringRef& r_error)
{
	return MCStringCreateWithCString("not supported", r_error);
}
//
//typedef struct
//{
//	MCNameRef *token;
//	uint4 winfolder;
//}
//sysfolders;
//
//// need to add at least a temp folder and the system folder here
//static sysfolders sysfolderlist[] = {
//                                        {&MCN_desktop, CSIDL_DESKTOP},
//                                        {&MCN_fonts, CSIDL_FONTS},
//                                        {&MCN_documents, CSIDL_PERSONAL},
//                                        {&MCN_start, CSIDL_STARTMENU},
//										{&MCN_system, CSIDL_WINDOWS},
//										{&MCN_home, CSIDL_PROFILE}, //TS-2007-08-20 Added so that "home" gives something useful across all platforms
//										{&MCN_support, CSIDL_APPDATA},
//                                    };
//
//bool MCS_specialfolder_to_csidl(MCStringRef p_folder, uint32_t& r_csidl)
//{
//	for (uindex_t i = 0 ; i < ELEMENTS(sysfolderlist) ; i++)
//	{
//		if (MCStringIsEqualTo(p_folder, MCNameGetString(*(sysfolderlist[i].token)), kMCStringOptionCompareCaseless))
//		{
//			r_csidl = sysfolderlist[i].winfolder;
//			return true;
//		}
//	}
//
//	return false;
//}

// OK-2009-01-28: [[Bug 7452]] - SpecialFolderPath not working with redirected My Documents folder on Windows.
bool MCS_getlongfilepath(MCStringRef p_short_path, MCStringRef& r_long_path)
{
	// If the path conversion was not succesful, then
	// we revert back to using the original path.
	MCAutoStringRef t_long_path;
	if (MCS_longfilepath(p_short_path, &t_long_path) && MCStringGetLength(*t_long_path) > 0)
	{
		r_long_path = MCValueRetain(*t_long_path);
		return true;
	}

	return MCStringCopy(p_short_path, r_long_path);
}
//
//// return kMCEmptyString if path not found
//bool MCS_getspecialfolder(MCExecContext& ctxt, MCStringRef p_special, MCStringRef& r_path)
//{
//	bool t_wasfound = false;
//	uint32_t t_special_folder = 0;
//	MCAutoStringRef t_native_path;
//	if (MCStringIsEqualTo(p_special, MCNameGetString(MCN_temporary), kMCStringOptionCompareCaseless))
//	{
//		MCAutoNativeCharArray t_buffer;
//		uindex_t t_length;
//		t_length = GetTempPathA(0, NULL);
//		if (t_length != 0)
//		{
//			if (!t_buffer.New(t_length))
//				return false;
//			t_length = GetTempPathA(t_length, (LPSTR)t_buffer.Chars());
//			if (t_length != 0)
//			{
//				if (!t_buffer.CreateStringAndRelease(&t_native_path))
//					return false;
//				t_wasfound = true;
//			}
//		}
//	}
//	//else if (MCStringIsEqualTo(p_special, MCNameGetString(MCN_system), kMCStringOptionCompareCaseless))
//	//{
//		//char *buf;
//		//ep.reserve(PATH_MAX, buf);
//		//if (GetWindowsDirectoryA(buf, PATH_MAX))
//		//{
//		//	wasfound = True;
//		//	ep.commit(strlen(buf));
//		//}
//	//}
//	else
//	{
//		if (ctxt.ConvertToUnsignedInteger(p_special, t_special_folder) ||
//			MCS_specialfolder_to_csidl(p_special, t_special_folder))
//		{
//			LPITEMIDLIST lpiil;
//			MCAutoNativeCharArray t_buffer;
//			if (!t_buffer.New(PATH_MAX))
//				return false;
//
//			t_wasfound = (SHGetSpecialFolderLocation(HWND_DESKTOP, t_special_folder, &lpiil) == 0) &&
//				SHGetPathFromIDListA(lpiil, (LPSTR)t_buffer.Chars());
//
//			CoTaskMemFree(lpiil);
//
//			if (t_wasfound && !t_buffer.CreateStringAndRelease(&t_native_path))
//				return false;
//		}
//	}
//	if (t_wasfound)
//	{
//		MCAutoStringRef t_standard_path;
//		// TS-2008-06-16: [[ Bug 6403 ]] - specialFolderPath() returns 8.3 paths
//		// First we need to swap to standard path seperator
//		if (!MCU_path2std(*t_native_path, &t_standard_path))
//			return false;
//
//		// OK-2009-01-28: [[Bug 7452]]
//		// And call the function to expand the path - if cannot convert to a longfile path,
//		// we should return what we already had!
//		return MCS_getlongfilepath(*t_standard_path, r_path);
//	}
//	else
//	{
//		r_path = MCValueRetain(kMCEmptyString);
//		return true;
//	}
//}
//
//bool MCS_shortfilepath(MCStringRef p_path, MCStringRef& r_short_path)
//{
//	MCAutoStringRef t_resolved, t_short_path;
//	MCAutoNativeCharArray t_buffer;
//
//	if (!MCS_resolvepath(p_path, &t_resolved) ||
//		!t_buffer.New(PATH_MAX + 1))
//		return false;
//
//	if (!GetShortPathNameA(MCStringGetCString(*t_resolved), (LPSTR)t_buffer.Chars(), PATH_MAX))
//	{
//		MCS_seterrno(GetLastError());
//		r_short_path = MCValueRetain(kMCEmptyString);
//		return true;
//	}
//	t_buffer.Shrink(MCCStringLength((const char*)t_buffer.Chars()));
//	return t_buffer.CreateStringAndRelease(&t_short_path) &&
//		MCU_path2std(*t_short_path, r_short_path);
//}
//
//bool MCS_path_append(MCStringRef p_base, unichar_t p_separator, MCStringRef p_component, MCStringRef& r_path)
//{
//	MCAutoStringRef t_path;
//	if (!MCStringMutableCopy(p_base, &t_path))
//		return false;
//
//	if (MCStringGetCharAtIndex(p_base, MCStringGetLength(p_base) - 1) != p_separator &&
//		!MCStringAppendChars(*t_path, &p_separator, 1))
//		return false;
//
//	return MCStringAppend(*t_path, p_component) && MCStringCopy(*t_path, r_path);
//}

//#define PATH_DELIMITER '\\'
//
//
//bool MCS_longfilepath(MCStringRef p_path, MCStringRef& r_long_path)
//{
//	MCAutoStringRef t_resolved_path;
//	if (!MCS_resolvepath(p_path, &t_resolved_path))
//		return false;
//
//	MCAutoStringRef t_long_path;
//	if (!MCStringCreateMutable(0, &t_long_path))
//		return false;
//
//	MCAutoStringRefArray t_components;
//	if (!MCStringsSplit(*t_resolved_path, '\\', t_components.PtrRef(), t_components.CountRef()))
//		return false;
//
//	for (uindex_t i = 0; i < t_components.Count(); i++)
//	{
//		if (MCStringGetCharAtIndex(t_components[i], 1) == ':')
//		{
//			if (!MCStringAppend(*t_long_path, t_components[i]))
//				return false;
//		}
//		else
//		{
//			MCAutoStringRef t_short_path;
//			if (!MCS_path_append(*t_long_path, PATH_DELIMITER, t_components[i], &t_short_path))
//				return false;
//
//			// Convert token to long name
//			WIN32_FIND_DATAA wfd;
//			HANDLE handle;
//
//			handle = FindFirstFileA(MCStringGetCString(*t_short_path), &wfd);
//			if (handle == INVALID_HANDLE_VALUE)
//			{
//				MCS_seterrno(GetLastError());
//				r_long_path = MCValueRetain(kMCEmptyString);
//				return true;
//			}
//			MCAutoStringRef t_filename;
//			bool t_success = MCStringAppendFormat(*t_long_path, "\\%s", wfd.cFileName);
//			FindClose(handle);
//			if (!t_success)
//				return false;
//		}
//	}
//
//	return MCU_path2std(*t_long_path, r_long_path);
//}
//
//Boolean MCS_createalias(const char *srcpath, const char *dstpath)
//{
//	HRESULT err;
//	char *source = MCS_resolvepath(srcpath);
//	char *dest = MCS_resolvepath(dstpath);
//	IShellLinkA *ISHLNKvar1;
//	err = CoCreateInstance(CLSID_ShellLink, NULL,
//	                       CLSCTX_INPROC_SERVER, IID_IShellLinkA,
//	                       (void **)&ISHLNKvar1);
//	if (SUCCEEDED(err))
//	{
//		IPersistFile *IPFILEvar1;
//		if (source[1] != ':' && source[0] != '/')
//		{
//			char *tpath = MCS_getcurdir(); //prepend the current dir
//			strcat(tpath, "/");
//			strcat(tpath, source);
//			delete source;
//			MCU_path2native(tpath);
//			source = tpath;
//		}
//		ISHLNKvar1->SetPath(source);
//		char *buffer = strrchr( source, '\\' );
//		if (buffer != NULL)
//		{
//			*(buffer+1) = '\0';
//			ISHLNKvar1->SetWorkingDirectory(source);
//		}
//		err = ISHLNKvar1->QueryInterface(IID_IPersistFile, (void **)&IPFILEvar1);
//		if (SUCCEEDED(err))
//		{
//			WORD DWbuffer[PATH_MAX];
//			MultiByteToWideChar(CP_ACP, 0, dest, -1,
//			                    (LPWSTR)DWbuffer, PATH_MAX);
//			err = IPFILEvar1->Save((LPCOLESTR)DWbuffer, TRUE);
//			IPFILEvar1->Release();
//		}
//		ISHLNKvar1->Release();
//	}
//	delete source;
//	delete dest;
//	return SUCCEEDED(err);
//}
//
//bool MCS_resolvealias(MCStringRef p_path, MCStringRef& r_resolved, MCStringRef& r_error)
//{
//	MCAutoStringRef t_resolved_path;
//	
//	if (!MCS_resolvepath(p_path, &t_resolved_path))
//		return false;
//	
//	MCAutoNativeCharArray t_dest;
//	if (!t_dest.New(PATH_MAX))
//		return false;
//
//	HRESULT hres;
//	IShellLinkA* psl;
//	WIN32_FIND_DATA wfd;
//	t_dest.Chars()[0] = 0;
//	hres = CoCreateInstance(CLSID_ShellLink, NULL, CLSCTX_INPROC_SERVER,
//	                        IID_IShellLinkA, (LPVOID *) &psl);
//	if (SUCCEEDED(hres))
//	{
//		IPersistFile* ppf;
//		hres = psl->QueryInterface(IID_IPersistFile, (void **)&ppf);
//		if (SUCCEEDED(hres))
//		{
//			WORD wsz[PATH_MAX];
//			MultiByteToWideChar(CP_ACP, 0, MCStringGetCString(*t_resolved_path), -1, (LPWSTR)wsz, PATH_MAX);
//			hres = ppf->Load((LPCOLESTR)wsz, STGM_READ);
//			if (SUCCEEDED(hres))
//			{
//				hres = psl->Resolve(HWND_DESKTOP, SLR_ANY_MATCH|SLR_NO_UI|SLR_UPDATE);
//				if (SUCCEEDED(hres))
//				{
//					hres = psl->GetPath((char*)t_dest.Chars(), PATH_MAX, (WIN32_FIND_DATAA *)&wfd,
//					                    SLGP_SHORTPATH);
//				}
//			}
//			ppf->Release();
//		}
//		psl->Release();
//	}
//	if (SUCCEEDED(hres))
//	{
//		MCAutoStringRef t_std_path;
//		t_dest.Shrink(MCCStringLength((char*)t_dest.Chars()));
//		return t_dest.CreateStringAndRelease(&t_std_path) && MCU_path2std(*t_std_path, r_resolved);
//	}
//	else
//	{
//		MCS_seterrno(GetLastError());
//		return MCStringCreateWithCString("can't get", r_error);
//	}
//}

void MCS_doalternatelanguage(MCStringRef p_script, MCStringRef p_language)
{
	MCScriptEnvironment *t_environment;
	t_environment = MCscreen -> createscriptenvironment(MCStringGetCString(p_language));
	if (t_environment == NULL)
		MCresult -> sets("alternate language not found");
	else
	{
		MCExecPoint ep(NULL, NULL, NULL);
		ep . setsvalue(MCStringGetOldString(p_script));
		ep . nativetoutf8();
		
		char *t_result;
		t_result = t_environment -> Run(ep . getcstring());
		t_environment -> Release();

		if (t_result != NULL)
		{
			ep . setsvalue(t_result);
			ep . utf8tonative();
			MCresult -> copysvalue(ep . getsvalue());
		}
		else
			MCresult -> sets("execution error");
	}
}

#define DEFINE_GUID_(name, l, w1, w2, b1, b2, b3, b4, b5, b6, b7, b8) \
        EXTERN_C const GUID DECLSPEC_SELECTANY name \
                = { l, w1, w2, { b1, b2,  b3,  b4,  b5,  b6,  b7,  b8 } }
// {F0B7A1A2-9847-11cf-8F20-00805F2CD064}
DEFINE_GUID_(CATID_ActiveScriptParse, 0xf0b7a1a2, 0x9847, 0x11cf, 0x8f, 0x20, 0x00, 0x80, 0x5f, 0x2c, 0xd0, 0x64);

bool MCS_alternatelanguages(MCListRef& r_list)
{
	MCAutoListRef t_list;
	
	if (!MCListCreateMutable('\n', &t_list))
		return false;

	bool t_success = true;
	HRESULT t_result;
	t_result = S_OK;

	ICatInformation *t_cat_info;
	t_cat_info = NULL;
	if (t_result == S_OK)
		t_result = CoCreateInstance(CLSID_StdComponentCategoriesMgr, NULL, CLSCTX_INPROC_SERVER, IID_ICatInformation, (void **)&t_cat_info);
	
	IEnumCLSID *t_cls_enum;
	t_cls_enum = NULL;
	if (t_result == S_OK)
		t_result = t_cat_info -> EnumClassesOfCategories(1, &CATID_ActiveScriptParse, (ULONG)-1, NULL, &t_cls_enum);

	if (t_result == S_OK)
	{
		GUID t_cls_uuid;

		while(t_success && t_cls_enum -> Next(1, &t_cls_uuid, NULL) == S_OK)
		{
			LPOLESTR t_prog_id;
			if (ProgIDFromCLSID(t_cls_uuid, &t_prog_id) == S_OK)
			{
				MCAutoStringRef t_string;
				t_success = MCStringCreateWithChars(t_prog_id, wcslen(t_prog_id), &t_string) && MCListAppend(*t_list, *t_string);

				CoTaskMemFree(t_prog_id);
			}
		}
	}

	if (t_cls_enum != NULL)
		t_cls_enum -> Release();

	if (t_cat_info != NULL)
		t_cat_info -> Release();
	
	return t_success && MCListCopy(*t_list, r_list);
}

struct  LangID2Charset
{
	Lang_charset charset;
	LANGID langid;
};

static LangID2Charset langidtocharsets[] = {
            { LCH_ENGLISH, MAKELANGID(LANG_ENGLISH, SUBLANG_DEFAULT) },
            { LCH_ROMAN, MAKELANGID(LANG_ENGLISH, SUBLANG_DEFAULT)},
            { LCH_JAPANESE, MAKELANGID(LANG_JAPANESE, SUBLANG_DEFAULT) },
            { LCH_CHINESE, MAKELANGID(LANG_CHINESE, SUBLANG_CHINESE_TRADITIONAL) },
            { LCH_ARABIC, MAKELANGID(LANG_ARABIC, SUBLANG_DEFAULT) },
            { LCH_RUSSIAN, MAKELANGID(LANG_RUSSIAN, SUBLANG_DEFAULT) },
            { LCH_TURKISH, MAKELANGID(LANG_TURKISH, SUBLANG_DEFAULT) },
            { LCH_BULGARIAN, MAKELANGID(LANG_BULGARIAN, SUBLANG_DEFAULT) },
            { LCH_POLISH, MAKELANGID(LANG_POLISH, SUBLANG_DEFAULT) },
            { LCH_UKRAINIAN, MAKELANGID(LANG_UKRAINIAN, SUBLANG_DEFAULT) },
            { LCH_HEBREW, MAKELANGID(LANG_HEBREW, SUBLANG_DEFAULT)},
            { LCH_GREEK, MAKELANGID(LANG_GREEK, SUBLANG_DEFAULT) },
            { LCH_KOREAN, MAKELANGID(LANG_KOREAN, SUBLANG_DEFAULT) },
            { LCH_THAI,	MAKELANGID(LANG_THAI, SUBLANG_DEFAULT) },
            { LCH_SIMPLE_CHINESE, MAKELANGID(LANG_CHINESE, SUBLANG_CHINESE_SIMPLIFIED)},
            { LCH_UNICODE, MAKELANGID(LANG_NEUTRAL, SUBLANG_DEFAULT)}
        };

uint1 MCS_langidtocharset(uint2 langid)
{
	uint2 i;
	for (i = 0; i < ELEMENTS(langidtocharsets); i++)
		if (langidtocharsets[i].langid == langid)
			return langidtocharsets[i].charset;
	return 0;
}

uint2 MCS_charsettolangid(uint1 charset)
{
	uint2 i;
	for (i = 0; i < ELEMENTS(langidtocharsets); i++)
		if (langidtocharsets[i].charset == charset)
			return langidtocharsets[i].langid;
	return 0;
}

void MCS_multibytetounicode(const char *s, uint4 len, char *d,
                            uint4 destbufferlength, uint4 &destlen,
                            uint1 charset)
{
	char szLocaleData[6];
	uint2 codepage = 0;
	GetLocaleInfoA(MAKELCID(MCS_charsettolangid(charset), SORT_DEFAULT) ,
	               LOCALE_IDEFAULTANSICODEPAGE, szLocaleData, 6);
	codepage = (uint2)strtoul(szLocaleData, NULL, 10);
	uint4 dsize = MultiByteToWideChar( codepage, 0, s, len, (LPWSTR)d,
	                                   destbufferlength >> 1);
	destlen = dsize << 1;
}

void MCS_unicodetomultibyte(const char *s, uint4 len, char *d,
                            uint4 destbufferlength, uint4 &destlen,
                            uint1 charset)
{
	char szLocaleData[6];
	uint2 codepage = 0;
	GetLocaleInfoA(MAKELCID(MCS_charsettolangid(charset), SORT_DEFAULT)
	               , LOCALE_IDEFAULTANSICODEPAGE, szLocaleData, 6);
	codepage = (uint2)strtoul(szLocaleData, NULL, 10);
	uint4 dsize = WideCharToMultiByte( codepage, 0, (LPCWSTR)s, len >> 1,
	                                   d, destbufferlength, NULL, NULL);
	destlen = dsize;
}

Boolean MCS_isleadbyte(uint1 charset, char *s)
{
	if (!charset)
		return False;
	char szLocaleData[6];
	GetLocaleInfoA(MAKELCID(MCS_charsettolangid(charset), SORT_DEFAULT),
	               LOCALE_IDEFAULTANSICODEPAGE, szLocaleData, 6);
	uint2 codepage = (uint2)strtoul(szLocaleData, NULL, 10);
	return IsDBCSLeadByteEx(codepage, *s);
}

static void MCS_do_launch(const char *p_document)
{
	// MW-2011-02-01: [[ Bug 9332 ]] Adjust the 'show' hint to normal to see if that makes
	//   things always appear on top...
	int t_result;
	t_result = (int)ShellExecuteA(NULL, "open", p_document, NULL, NULL, SW_SHOWNORMAL);

	if (t_result < 32)
	{
		switch(t_result)
		{
		case ERROR_BAD_FORMAT:
		case SE_ERR_ACCESSDENIED:
		case SE_ERR_FNF:
		case SE_ERR_PNF:
		case SE_ERR_SHARE:
		case SE_ERR_DLLNOTFOUND:
			MCresult -> sets("can't open file");
		break;

		case SE_ERR_ASSOCINCOMPLETE:
		case SE_ERR_NOASSOC:
			MCresult -> sets("no association");
		break;

		case SE_ERR_DDEBUSY:
		case SE_ERR_DDEFAIL:
		case SE_ERR_DDETIMEOUT:
			MCresult -> sets("request failed");
		break;

		case 0:
		case SE_ERR_OOM:
			MCresult -> sets("no memory");
		break;
		}
	}
	else
		MCresult -> clear();
}

void MCS_launch_document(const char *p_document)
{
	char *t_native_document;

	t_native_document = MCS_resolvepath(p_document);

	// MW-2007-12-13: [[ Bug 5680 ]] Might help if we actually passed the correct
	//   pointer to do_launch!
	MCS_do_launch(t_native_document);

	delete t_native_document;
}

void MCS_launch_url(const char *p_document)
{
	MCS_do_launch(p_document);
}
//
//MCSysModuleHandle MCS_loadmodule(const char *p_filename)
//{
//	char *t_native_filename;
//	t_native_filename = MCS_resolvepath(p_filename);
//	if (t_native_filename == NULL)
//		return NULL;
//
//	// MW-2011-02-28: [[ Bug 9410 ]] Use the Ex form of LoadLibrary and ask it to try
//	//   to resolve dependent DLLs from the folder containing the DLL first.
//	HMODULE t_handle;
//	t_handle = LoadLibraryExA(t_native_filename, NULL, LOAD_WITH_ALTERED_SEARCH_PATH);
//	if (t_handle == NULL)
//	{
//		delete t_native_filename;
//		return NULL;
//	}
//
//	delete t_native_filename;
//
//	return (MCSysModuleHandle)t_handle;
//}
//
//void MCS_unloadmodule(MCSysModuleHandle p_module)
//{
//	FreeLibrary((HMODULE)p_module);
//}
//
//void *MCS_resolvemodulesymbol(MCSysModuleHandle p_module, const char *p_symbol)
//{
//	return GetProcAddress((HMODULE)p_module, p_symbol);
//}

bool MCS_processtypeisforeground(void)
{
	return true;
}

bool MCS_changeprocesstype(bool to_foreground)
{
	if (!to_foreground)
		return false;
	return true;
}

bool MCS_isatty(int fd)
{
	return _isatty(fd) != 0;
}

bool MCS_isnan(double v)
{
	return _isnan(v) != 0;
}

uint32_t MCS_getsyserror(void)
{
	return GetLastError();
}

//bool MCS_mcisendstring(MCStringRef p_command, MCStringRef& r_result, bool& r_error)
//{
//	DWORD t_error_code;
//	char t_buffer[256];
//	t_buffer[0] = '\0';
//	t_error_code = mciSendStringA(MCStringGetCString(p_command), t_buffer, 255, NULL);
//	r_error = t_error_code != 0;
//	if (!r_error)
//		return MCStringCreateWithCString(t_buffer, r_result);
//
//	return mciGetErrorStringA(t_error_code, t_buffer, 255) &&
//		MCStringCreateWithCString(t_buffer, r_result);
//}

bool MCS_generate_uuid(char p_buffer[128])
{
	GUID t_guid;
	if (CoCreateGuid(&t_guid) == S_OK)
	{
		unsigned char __RPC_FAR *t_guid_string;
		if (UuidToStringA(&t_guid, &t_guid_string) == RPC_S_OK)
		{
			strcpy(p_buffer, (char *)t_guid_string);
			RpcStringFreeA(&t_guid_string);
		}

		return true;
	}

	return false;
}

////////////////////////////////////////////////////////////////////////////////

static bool read_blob_from_pipe(HANDLE p_pipe, void*& r_data, uint32_t& r_data_length)
{
	uint32_t t_amount;
	DWORD t_read;
	if (!ReadFile(p_pipe, &t_amount, sizeof(uint32_t), &t_read, NULL) ||
		t_read != sizeof(uint32_t))
		return false;

	void *t_buffer;
	t_buffer = malloc(t_amount);
	if (t_buffer == nil)
		return false;

	if (!ReadFile(p_pipe, t_buffer, t_amount, &t_read, NULL) ||
		t_read != t_amount)
		return false;

	r_data = t_buffer;
	r_data_length = t_amount;

	return true;
}

static bool write_blob_to_pipe(HANDLE p_pipe, uint32_t p_count, const void *p_data)
{
	DWORD t_written;
	if (!WriteFile(p_pipe, &p_count, sizeof(p_count), &t_written, NULL) ||
		t_written != 4)
		return false;
	if (!WriteFile(p_pipe, p_data, p_count, &t_written, NULL) ||
		t_written != p_count)
		return false;
	return true;
}

// MW-2010-05-11: This call is only present on Vista and above, which is the place we
//   need it - so weakly bind.
typedef DWORD (APIENTRY *GetProcessIdOfThreadPtr)(HANDLE thread);
static DWORD DoGetProcessIdOfThread(HANDLE p_thread)
{
	// We can safely assume that the kernel dll is loaded!
	HMODULE t_module;
	t_module = GetModuleHandleA("Kernel32.dll");
	if (t_module == NULL)
		return -1;

	// Resolve the symbol
	void *t_ptr;
	t_ptr = GetProcAddress(t_module, "GetProcessIdOfThread");
	if (t_ptr == NULL)
		return -1;

	// Call it
	return ((GetProcessIdOfThreadPtr)t_ptr)(p_thread);
}

////////////////////////////////////////////////////////////////////////////////

<<<<<<< HEAD
//// MW-2010-05-09: Updated to add 'elevated' parameter for executing binaries
////   at increased privilege level.
//void MCS_startprocess(MCNameRef p_name, const char *doc, Open_mode mode, Boolean elevated)
//{
//	Boolean reading = mode == OM_READ || mode == OM_UPDATE;
//	Boolean writing = mode == OM_APPEND || mode == OM_WRITE || mode == OM_UPDATE;
//	MCU_realloc((char **)&MCprocesses, MCnprocesses, MCnprocesses + 1,
//	            sizeof(Streamnode));
//	MCprocesses[MCnprocesses].name = (MCNameRef)MCValueRetain(p_name);
//	MCprocesses[MCnprocesses].mode = mode;
//	MCprocesses[MCnprocesses].ihandle = NULL;
//	MCprocesses[MCnprocesses].ohandle = NULL;
//	MCprocesses[MCnprocesses].phandle = NULL; //process handle
//	MCprocesses[MCnprocesses].thandle = NULL; //child thread handle
//
//	SECURITY_ATTRIBUTES saAttr;
//	saAttr.nLength = sizeof(SECURITY_ATTRIBUTES);
//	saAttr.bInheritHandle = TRUE;
//	saAttr.lpSecurityDescriptor = NULL;
//
//	Boolean created = True;
//	HANDLE t_process_handle = NULL;
//	DWORD t_process_id = 0;
//	HANDLE hChildStdinWr = NULL;
//	HANDLE hChildStdoutRd = NULL;
//	const char *t_error;
//	t_error = nil;
//	if (created)
//	{
//		MCAutoStringRef t_cmdline;
//		if (doc != nil && *doc != '\0')
//			/* UNCHECKED */ MCStringFormat(&t_cmdline, "%s \"%s\"", MCNameGetCString(p_name), doc);
//		else
//			t_cmdline = MCNameGetString(p_name);
//		
//		// There's no such thing as Elevation before Vista (majorversion 6)
//		if (!elevated || MCmajorosversion < 0x0600)
//		{
//			HANDLE hChildStdinRd = NULL;
//			HANDLE hChildStdoutWr = NULL;
//			HANDLE hChildStderrWr = NULL;
//			if (!CreatePipe(&hChildStdoutRd, &hChildStdoutWr, &saAttr, 0)
//					|| !CreatePipe(&hChildStdinRd, &hChildStdinWr, &saAttr, 0))
//				created = False;
//			else
//			{
//				// Make sure we turn off inheritence for the read side of stdout and write side of stdin
//				SetHandleInformation(hChildStdoutRd, HANDLE_FLAG_INHERIT, 0);
//				SetHandleInformation(hChildStdinWr, HANDLE_FLAG_INHERIT, 0);
//
//				// Clone the write handle to be stderr too
//				HANDLE phandle = GetCurrentProcess();
//				DuplicateHandle(phandle, hChildStdoutWr, phandle, &hChildStderrWr, 0, TRUE, DUPLICATE_SAME_ACCESS);
//			}
//
//			if (created)
//			{
//				PROCESS_INFORMATION piProcInfo;
//				STARTUPINFOA siStartInfo;
//				memset(&siStartInfo, 0, sizeof(STARTUPINFOA));
//				siStartInfo.cb = sizeof(STARTUPINFOA);
//				siStartInfo.dwFlags = STARTF_USESTDHANDLES | STARTF_USESHOWWINDOW;
//				if (MChidewindows)
//					siStartInfo.wShowWindow = SW_HIDE;
//				else
//					siStartInfo.wShowWindow = SW_SHOW;
//				siStartInfo.hStdInput = hChildStdinRd;
//				siStartInfo.hStdOutput = hChildStdoutWr;
//				siStartInfo.hStdError = hChildStderrWr;
//				if (CreateProcessA(NULL, (LPSTR)MCStringGetCString(*t_cmdline), NULL, NULL, TRUE, CREATE_NEW_CONSOLE, NULL, NULL, &siStartInfo, &piProcInfo))
//				{
//					t_process_handle = piProcInfo . hProcess;
//					t_process_id = piProcInfo . dwProcessId;
//					CloseHandle(piProcInfo . hThread);
//				}
//				else
//					created = False;
//			}
//
//			CloseHandle(hChildStdinRd);
//			CloseHandle(hChildStdoutWr);
//			CloseHandle(hChildStderrWr);
//		}
//		else
//		{
//			// Unfortunately, one cannot use any 'CreateProcess' type calls to
//			// elevate a process - one must use ShellExecuteEx. This unfortunately
//			// means we have no way of *directly* passing things like env vars and
//			// std handles to it. Instead, we do the following:
//			//   1) Launch ourselves with the parameter '-elevated-slave'
//			//   2) Wait until either the target process vanishes, or we get
//			//      a thread message posted to us with a pair of pipe handles.
//			//   3) Write the command line and env strings to the pipe
//			//   4) Wait for a further message with process handle and id
//			//   5) Carry on with the handles we were given to start with
//			// If the launched process vanished before (4) it is treated as failure.
//
//			char t_parameters[64];
//			sprintf(t_parameters, "-elevated-slave%08x", GetCurrentThreadId());
//
//			SHELLEXECUTEINFOA t_info;
//			memset(&t_info, 0, sizeof(SHELLEXECUTEINFO));
//			t_info . cbSize = sizeof(SHELLEXECUTEINFO);
//			t_info . fMask = SEE_MASK_NOCLOSEPROCESS | SEE_MASK_FLAG_NO_UI | SEE_MASK_NO_CONSOLE ;
//			t_info . hwnd = (HWND)MCdefaultstackptr -> getrealwindow();
//			t_info . lpVerb = "runas";
//			t_info . lpFile = MCcmd;
//			t_info . lpParameters = t_parameters;
//			t_info . nShow = SW_HIDE;
//			if (ShellExecuteExA(&t_info) && (uintptr_t)t_info . hInstApp > 32)
//			{
//				MSG t_msg;
//				t_msg . message = WM_QUIT;
//				while(!PeekMessageA(&t_msg, (HWND)-1, WM_USER + 10, WM_USER + 10, PM_REMOVE))
//					if (MsgWaitForMultipleObjects(1, &t_info . hProcess, FALSE, INFINITE, QS_POSTMESSAGE) == WAIT_OBJECT_0)
//					{
//						created = False;
//						break;
//					}
//
//				if (created && t_msg . message == WM_USER + 10)
//				{
//					HANDLE t_output_pipe, t_input_pipe;
//					t_input_pipe = (HANDLE)t_msg . wParam;
//					t_output_pipe = (HANDLE)t_msg . lParam;
//
//					// Get the environment strings to send across
//					char *t_env_strings;
//					uint32_t t_env_length;
//#undef GetEnvironmentStrings
//					t_env_strings = GetEnvironmentStrings();
//					if (t_env_strings != nil)
//					{
//						t_env_length = 0;
//						while(t_env_strings[t_env_length] != '\0' || t_env_strings[t_env_length + 1] != '\0')
//							t_env_length += 1;
//						t_env_length += 2;
//					}
//
//					// Write out the cmd line and env strings
//					const char *cmdline;
//					cmdline = MCStringGetCString(*t_cmdline);
//					if (write_blob_to_pipe(t_output_pipe, strlen(cmdline) + 1, cmdline) &&
//						write_blob_to_pipe(t_output_pipe, t_env_length, t_env_strings))
//					{
//						// Now we should have a process id and handle waiting for us.
//						MSG t_msg;
//						t_msg . message = WM_QUIT;
//						while(!PeekMessageA(&t_msg, (HWND)-1, WM_USER + 10, WM_USER + 10, PM_REMOVE))
//							if (MsgWaitForMultipleObjects(1, &t_info . hProcess, FALSE, INFINITE, QS_POSTMESSAGE) == WAIT_OBJECT_0)
//							{
//								created = False;
//								break;
//							}
//
//						if (created && t_msg . message == WM_USER + 10 && t_msg . lParam != NULL)
//						{
//							t_process_id = (DWORD)t_msg . wParam;
//							t_process_handle = (HANDLE)t_msg . lParam;
//						}
//						else
//							created = False;
//					}
//					else
//						created = False;
//
//					FreeEnvironmentStringsA(t_env_strings);
//
//					hChildStdinWr = t_output_pipe;
//					hChildStdoutRd = t_input_pipe;
//				}
//				else
//					created = False;
//
//				CloseHandle(t_info . hProcess);
//			}
//			else
//			{
//				if ((uintptr_t)t_info . hInstApp == SE_ERR_ACCESSDENIED)
//					t_error = "access denied";
//				created = False;
//			}
//		}
//	}
//	if (created)
//	{
//		if (writing)
//		{
//			MCprocesses[MCnprocesses].ohandle = new IO_header((MCWinSysHandle)hChildStdinWr, NULL, 0, 0);
//			// MW-2012-09-10: [[ Bug 10230 ]] Make sure we mark this IO handle as a pipe.
//			MCprocesses[MCnprocesses].ohandle -> is_pipe = true;
//		}
//		else
//			CloseHandle(hChildStdinWr);
//		if (reading)
//		{
//			MCprocesses[MCnprocesses].ihandle = new IO_header((MCWinSysHandle)hChildStdoutRd, NULL, 0, 0);
//			// MW-2012-09-10: [[ Bug 10230 ]] Make sure we mark this IO handle as a pipe.
//			MCprocesses[MCnprocesses].ihandle -> is_pipe = true;
//		}
//		else
//			CloseHandle(hChildStdoutRd);
//	}
//	if (!created)
//	{
//		MCresult->sets(t_error == nil ? "not opened" : t_error);
//		MCS_seterrno(GetLastError());
//		CloseHandle(hChildStdinWr);
//		CloseHandle(hChildStdoutRd);
//	}
//	else
//	{
//		MCresult->clear(False);
//		MCprocesses[MCnprocesses].pid = t_process_id;
//		MCprocesses[MCnprocesses++].phandle = (MCWinSysHandle)t_process_handle;
//	}
//}
=======
// MW-2010-05-09: Updated to add 'elevated' parameter for executing binaries
//   at increased privilege level.
void MCS_startprocess(MCNameRef p_name, const char *doc, Open_mode mode, Boolean elevated)
{
	Boolean reading = mode == OM_READ || mode == OM_UPDATE;
	Boolean writing = mode == OM_APPEND || mode == OM_WRITE || mode == OM_UPDATE;
	MCU_realloc((char **)&MCprocesses, MCnprocesses, MCnprocesses + 1,
	            sizeof(Streamnode));
	MCprocesses[MCnprocesses].name = (MCNameRef)MCValueRetain(p_name);
	MCprocesses[MCnprocesses].mode = mode;
	MCprocesses[MCnprocesses].ihandle = NULL;
	MCprocesses[MCnprocesses].ohandle = NULL;
	MCprocesses[MCnprocesses].phandle = NULL; //process handle
	MCprocesses[MCnprocesses].thandle = NULL; //child thread handle

	SECURITY_ATTRIBUTES saAttr;
	saAttr.nLength = sizeof(SECURITY_ATTRIBUTES);
	saAttr.bInheritHandle = TRUE;
	saAttr.lpSecurityDescriptor = NULL;

	Boolean created = True;
	HANDLE t_process_handle = NULL;
	DWORD t_process_id = 0;
	HANDLE hChildStdinWr = NULL;
	HANDLE hChildStdoutRd = NULL;
	const char *t_error;
	t_error = nil;
	if (created)
	{
		MCAutoStringRef t_cmdline;
		if (doc != nil && *doc != '\0')
			/* UNCHECKED */ MCStringFormat(&t_cmdline, "%s \"%s\"", MCNameGetCString(p_name), doc);
		else
			t_cmdline = MCNameGetString(p_name);
		
		// There's no such thing as Elevation before Vista (majorversion 6)
		if (!elevated || MCmajorosversion < 0x0600)
		{
			HANDLE hChildStdinRd = NULL;
			HANDLE hChildStdoutWr = NULL;
			HANDLE hChildStderrWr = NULL;
			if (!CreatePipe(&hChildStdoutRd, &hChildStdoutWr, &saAttr, 0)
					|| !CreatePipe(&hChildStdinRd, &hChildStdinWr, &saAttr, 0))
				created = False;
			else
			{
				// Make sure we turn off inheritence for the read side of stdout and write side of stdin
				SetHandleInformation(hChildStdoutRd, HANDLE_FLAG_INHERIT, 0);
				SetHandleInformation(hChildStdinWr, HANDLE_FLAG_INHERIT, 0);

				// Clone the write handle to be stderr too
				HANDLE phandle = GetCurrentProcess();
				DuplicateHandle(phandle, hChildStdoutWr, phandle, &hChildStderrWr, 0, TRUE, DUPLICATE_SAME_ACCESS);
			}

			if (created)
			{
				PROCESS_INFORMATION piProcInfo;
				STARTUPINFOA siStartInfo;
				memset(&siStartInfo, 0, sizeof(STARTUPINFOA));
				siStartInfo.cb = sizeof(STARTUPINFOA);
				siStartInfo.dwFlags = STARTF_USESTDHANDLES | STARTF_USESHOWWINDOW;
				if (MChidewindows)
					siStartInfo.wShowWindow = SW_HIDE;
				else
					siStartInfo.wShowWindow = SW_SHOW;
				siStartInfo.hStdInput = hChildStdinRd;
				siStartInfo.hStdOutput = hChildStdoutWr;
				siStartInfo.hStdError = hChildStderrWr;
				if (CreateProcessA(NULL, (LPSTR)MCStringGetCString(*t_cmdline), NULL, NULL, TRUE, CREATE_NEW_CONSOLE, NULL, NULL, &siStartInfo, &piProcInfo))
				{
					t_process_handle = piProcInfo . hProcess;
					t_process_id = piProcInfo . dwProcessId;
					CloseHandle(piProcInfo . hThread);
				}
				else
					created = False;
			}

			CloseHandle(hChildStdinRd);
			CloseHandle(hChildStdoutWr);
			CloseHandle(hChildStderrWr);
		}
		else
		{
			// Unfortunately, one cannot use any 'CreateProcess' type calls to
			// elevate a process - one must use ShellExecuteEx. This unfortunately
			// means we have no way of *directly* passing things like env vars and
			// std handles to it. Instead, we do the following:
			//   1) Launch ourselves with the parameter '-elevated-slave'
			//   2) Wait until either the target process vanishes, or we get
			//      a thread message posted to us with a pair of pipe handles.
			//   3) Write the command line and env strings to the pipe
			//   4) Wait for a further message with process handle and id
			//   5) Carry on with the handles we were given to start with
			// If the launched process vanished before (4) it is treated as failure.

			char t_parameters[64];
			sprintf(t_parameters, "-elevated-slave%08x", GetCurrentThreadId());

			SHELLEXECUTEINFOA t_info;
			memset(&t_info, 0, sizeof(SHELLEXECUTEINFO));
			t_info . cbSize = sizeof(SHELLEXECUTEINFO);
			t_info . fMask = SEE_MASK_NOCLOSEPROCESS | SEE_MASK_FLAG_NO_UI | SEE_MASK_NO_CONSOLE ;
			t_info . hwnd = (HWND)MCdefaultstackptr -> getrealwindow();
			t_info . lpVerb = "runas";
			t_info . lpFile = MCStringGetCString(MCcmd);
			t_info . lpParameters = t_parameters;
			t_info . nShow = SW_HIDE;
			if (ShellExecuteExA(&t_info) && (uintptr_t)t_info . hInstApp > 32)
			{
				MSG t_msg;
				t_msg . message = WM_QUIT;
				while(!PeekMessageA(&t_msg, (HWND)-1, WM_USER + 10, WM_USER + 10, PM_REMOVE))
					if (MsgWaitForMultipleObjects(1, &t_info . hProcess, FALSE, INFINITE, QS_POSTMESSAGE) == WAIT_OBJECT_0)
					{
						created = False;
						break;
					}

				if (created && t_msg . message == WM_USER + 10)
				{
					HANDLE t_output_pipe, t_input_pipe;
					t_input_pipe = (HANDLE)t_msg . wParam;
					t_output_pipe = (HANDLE)t_msg . lParam;

					// Get the environment strings to send across
					char *t_env_strings;
					uint32_t t_env_length;
#undef GetEnvironmentStrings
					t_env_strings = GetEnvironmentStrings();
					if (t_env_strings != nil)
					{
						t_env_length = 0;
						while(t_env_strings[t_env_length] != '\0' || t_env_strings[t_env_length + 1] != '\0')
							t_env_length += 1;
						t_env_length += 2;
					}

					// Write out the cmd line and env strings
					const char *cmdline;
					cmdline = MCStringGetCString(*t_cmdline);
					if (write_blob_to_pipe(t_output_pipe, strlen(cmdline) + 1, cmdline) &&
						write_blob_to_pipe(t_output_pipe, t_env_length, t_env_strings))
					{
						// Now we should have a process id and handle waiting for us.
						MSG t_msg;
						t_msg . message = WM_QUIT;
						while(!PeekMessageA(&t_msg, (HWND)-1, WM_USER + 10, WM_USER + 10, PM_REMOVE))
							if (MsgWaitForMultipleObjects(1, &t_info . hProcess, FALSE, INFINITE, QS_POSTMESSAGE) == WAIT_OBJECT_0)
							{
								created = False;
								break;
							}

						if (created && t_msg . message == WM_USER + 10 && t_msg . lParam != NULL)
						{
							t_process_id = (DWORD)t_msg . wParam;
							t_process_handle = (HANDLE)t_msg . lParam;
						}
						else
							created = False;
					}
					else
						created = False;

					FreeEnvironmentStringsA(t_env_strings);

					hChildStdinWr = t_output_pipe;
					hChildStdoutRd = t_input_pipe;
				}
				else
					created = False;

				CloseHandle(t_info . hProcess);
			}
			else
			{
				if ((uintptr_t)t_info . hInstApp == SE_ERR_ACCESSDENIED)
					t_error = "access denied";
				created = False;
			}
		}
	}
	if (created)
	{
		if (writing)
		{
			MCprocesses[MCnprocesses].ohandle = new IO_header((MCWinSysHandle)hChildStdinWr, NULL, 0, 0);
			// MW-2012-09-10: [[ Bug 10230 ]] Make sure we mark this IO handle as a pipe.
			MCprocesses[MCnprocesses].ohandle -> is_pipe = true;
		}
		else
			CloseHandle(hChildStdinWr);
		if (reading)
		{
			MCprocesses[MCnprocesses].ihandle = new IO_header((MCWinSysHandle)hChildStdoutRd, NULL, 0, 0);
			// MW-2012-09-10: [[ Bug 10230 ]] Make sure we mark this IO handle as a pipe.
			MCprocesses[MCnprocesses].ihandle -> is_pipe = true;
		}
		else
			CloseHandle(hChildStdoutRd);
	}
	if (!created)
	{
		MCresult->sets(t_error == nil ? "not opened" : t_error);
		MCS_seterrno(GetLastError());
		CloseHandle(hChildStdinWr);
		CloseHandle(hChildStdoutRd);
	}
	else
	{
		MCresult->clear(False);
		MCprocesses[MCnprocesses].pid = t_process_id;
		MCprocesses[MCnprocesses++].phandle = (MCWinSysHandle)t_process_handle;
	}
}
>>>>>>> aeb34208

// MW-2010-05-09: This is bootstrap 'main' that effectively implemented a CreateProcess
//   via 'ShellExecute' 'runas'.
int MCS_windows_elevation_bootstrap_main(HINSTANCE hInstance, HINSTANCE hPrevInstance, LPSTR lpCmdLine, int nCmdShow)
{
	bool t_success;
	t_success = true;

	// Fetch the thread id (present immediately after '-elevated-slave' as hex).
	uint32_t t_parent_thread_id;
	if (t_success)
	{
		char *t_end;
		t_parent_thread_id = strtoul(lpCmdLine + 15, &t_end, 16);
		if (t_end != lpCmdLine + strlen(lpCmdLine))
			t_success = false;
	}

	// Open the parent's thread
	HANDLE t_parent_thread;
	t_parent_thread = nil;
	if (t_success)
	{
		t_parent_thread = OpenThread(SYNCHRONIZE | THREAD_QUERY_INFORMATION, FALSE, t_parent_thread_id);
		if (t_parent_thread == nil)
			t_success = false;
	}

	// Open the parent's process
	HANDLE t_parent_process;
	t_parent_process = nil;
	if (t_success)
	{
		t_parent_process = OpenProcess(SYNCHRONIZE | PROCESS_DUP_HANDLE, FALSE, DoGetProcessIdOfThread(t_parent_thread));
		if (t_parent_process == nil)
			t_success = false;
	}

	// Create a pipe the write end of which we will give to the parent
	HANDLE t_fromparent_read, t_fromparent_write;
	HANDLE t_toparent_read, t_toparent_write;
	HANDLE t_toparent_write_dup;
	t_fromparent_read = t_fromparent_write = nil;
	t_toparent_read = t_toparent_write = nil;
	t_toparent_write_dup = nil;
	if (t_success)
	{
		SECURITY_ATTRIBUTES t_attr;
		t_attr . nLength = sizeof(SECURITY_ATTRIBUTES);
		t_attr . bInheritHandle = TRUE;
		t_attr . lpSecurityDescriptor = NULL;
		if (!CreatePipe(&t_fromparent_read, &t_fromparent_write, &t_attr, 0) ||
			!CreatePipe(&t_toparent_read, &t_toparent_write, &t_attr, 0) ||
			!DuplicateHandle(GetCurrentProcess(), t_toparent_write, GetCurrentProcess(), &t_toparent_write_dup, 0, TRUE, DUPLICATE_SAME_ACCESS))
			t_success = false;
	}

	// Make sure the ends we are duplicating are not inheritable
	if (t_success)
	{
		SetHandleInformation(t_fromparent_write, HANDLE_FLAG_INHERIT, 0);
		SetHandleInformation(t_toparent_read, HANDLE_FLAG_INHERIT, 0);
	}

	// Duplicate the appropriate ends into the parent
	HANDLE t_parent_data_write, t_parent_data_read;
	t_parent_data_write = nil;
	t_parent_data_read = nil;
	if (t_success)
	{
		if (!DuplicateHandle(GetCurrentProcess(), t_fromparent_write, t_parent_process, &t_parent_data_write, 0, FALSE, DUPLICATE_SAME_ACCESS | DUPLICATE_CLOSE_SOURCE) ||
			!DuplicateHandle(GetCurrentProcess(), t_toparent_read, t_parent_process, &t_parent_data_read, 0, FALSE, DUPLICATE_SAME_ACCESS | DUPLICATE_CLOSE_SOURCE))
			t_success = false;
	}

	// Post the pipe handles to the parent
	if (t_success)
		PostThreadMessageA(t_parent_thread_id, WM_USER + 10, (WPARAM)t_parent_data_read, (LPARAM)t_parent_data_write);

	// Now we must read the command line and env strings
	uint32_t t_cmd_line_length;
	void *t_cmd_line;
	t_cmd_line_length = 0;
	t_cmd_line = nil;
	if (t_success)
		t_success = read_blob_from_pipe(t_fromparent_read, t_cmd_line, t_cmd_line_length);

	uint32_t t_env_strings_length;
	void *t_env_strings;
	t_env_strings_length = 0;
	t_env_strings = nil;
	if (t_success)
		t_success = read_blob_from_pipe(t_fromparent_read, t_env_strings, t_env_strings_length);

	// If we succeeded in reading those, we are all set to create the process
	HANDLE t_process_handle, t_thread_handle;
	DWORD t_process_id;
	t_thread_handle = NULL;
	t_process_handle = NULL;
	t_process_id = 0;
	if (t_success)
	{
		PROCESS_INFORMATION piProcInfo;
		STARTUPINFOA siStartInfo;
		memset(&siStartInfo, 0, sizeof(STARTUPINFOA));
		siStartInfo.cb = sizeof(STARTUPINFOA);
		siStartInfo.dwFlags = STARTF_USESTDHANDLES | STARTF_USESHOWWINDOW;
		siStartInfo.wShowWindow = SW_HIDE;
		siStartInfo.hStdInput = t_fromparent_read;
		siStartInfo.hStdOutput = t_toparent_write;
		siStartInfo.hStdError = t_toparent_write_dup;
		if (CreateProcessA(NULL, (LPSTR)t_cmd_line, NULL, NULL, TRUE, CREATE_NEW_CONSOLE | CREATE_SUSPENDED, t_env_strings, NULL, &siStartInfo, &piProcInfo))
		{
			t_process_handle = piProcInfo . hProcess;
			t_process_id = piProcInfo . dwProcessId;
			t_thread_handle = piProcInfo . hThread;
		}
		else
		{
			DWORD t_error;
			t_error = GetLastError();
			t_success = false;
		}
	}

	// If the process started, then try to duplicate its handle into the parent
	HANDLE t_parent_process_handle;
	t_parent_process_handle = NULL;
	if (t_success)
	{
		if (!DuplicateHandle(GetCurrentProcess(), t_process_handle, t_parent_process, &t_parent_process_handle, 0, FALSE, DUPLICATE_SAME_ACCESS))
			t_success = false;
	}

	// Now tell the parent process about the handle and id
	if (t_success)
		PostThreadMessage(t_parent_thread_id, WM_USER + 10, (WPARAM)t_process_id, (LPARAM)t_parent_process_handle);

	// If everything happened as we expected, resume the process. Otherwise we
	// terminate it.
	if (t_success)
		ResumeThread(t_thread_handle);
	else
		TerminateProcess(t_process_handle, 0);

	// Free up our resources
	free(t_env_strings);
	free(t_cmd_line);
	if (t_thread_handle != nil)
		CloseHandle(t_thread_handle);
	if (t_process_handle != nil)
		CloseHandle(t_process_handle);
	if (t_fromparent_read != nil)
		CloseHandle(t_fromparent_read);
	if (t_toparent_write != nil)
		CloseHandle(t_toparent_write);
	if (t_toparent_write_dup != nil)
		CloseHandle(t_toparent_write_dup);
	if (t_parent_thread != nil)
		CloseHandle(t_parent_thread);
	if (t_parent_process != nil)
		CloseHandle(t_parent_process);

	return 0;
}

////////////////////////////////////////////////////////////////////////////////<|MERGE_RESOLUTION|>--- conflicted
+++ resolved
@@ -846,7 +846,6 @@
 
 	return IO_NORMAL;
 }
-<<<<<<< HEAD
 //
 //IO_handle MCS_open(const char *path, const char *mode,
 //                   Boolean map, Boolean driver, uint4 offset)
@@ -980,141 +979,6 @@
 //}
 
 void MCS_close(IO_handle &stream)
-=======
-
-IO_handle MCS_open(const char *path, const char *mode,
-                   Boolean map, Boolean driver, uint4 offset)
-{
-	Boolean appendmode = False;
-	DWORD omode = 0;		//file open mode
-	DWORD createmode = OPEN_ALWAYS;
-	DWORD fa = FILE_ATTRIBUTE_NORMAL; //file flags & attribute
-	char *newpath = MCS_resolvepath(path);
-	HANDLE hf = NULL;
-	IO_handle handle;
-
-	bool t_device = false;
-	bool t_serial_device = false;
-
-	// MW-2008-08-18: [[ Bug 6941 ]] Update device logic.
-	//   To open COM<n> for <n> > 9 we need to use '\\.\COM<n>'.
-	uint4 t_path_len;
-	t_path_len = strlen(newpath);
-	if (*newpath != '\0' && newpath[t_path_len - 1] == ':')
-	{
-		if (MCU_strncasecmp(newpath, "COM", 3) == 0)
-		{
-			// If the path length > 4 then it means it must have double digits so rewrite
-			if (t_path_len > 4)
-			{
-				char *t_rewritten_path;
-				t_rewritten_path = new char[t_path_len + 4 + 1];
-				sprintf(t_rewritten_path, "\\\\.\\%s", newpath);
-				delete newpath;
-				newpath = t_rewritten_path;
-				t_path_len += 4;
-			}
-			
-			// Strictly speaking, we don't need the ':' at the end of the path, so we remove it.
-			newpath[t_path_len - 1] = '\0';
-
-			t_serial_device = true;
-		}
-		
-		t_device = true;
-	}
-
-	if (strequal(mode, IO_READ_MODE))
-	{
-		omode = GENERIC_READ;
-		createmode = OPEN_EXISTING;
-	}
-	if (strequal(mode, IO_WRITE_MODE))
-	{
-		omode = GENERIC_WRITE;
-		createmode = CREATE_ALWAYS;
-	}
-	if (strequal(mode, IO_UPDATE_MODE))
-		omode = GENERIC_WRITE | GENERIC_READ;
-	if (strequal(mode, IO_APPEND_MODE))
-	{
-		omode = GENERIC_WRITE;
-		appendmode = True;
-	}
-
-	DWORD sharemode;
-	if (t_device)
-	{
-		createmode = OPEN_EXISTING;
-		sharemode = 0;
-	}
-	else
-		sharemode = FILE_SHARE_READ | FILE_SHARE_WRITE;
-	if ((hf = CreateFileA(newpath, omode, sharemode, NULL,
-	                     createmode, fa, NULL)) == INVALID_HANDLE_VALUE)
-	{
-		delete newpath;
-		return NULL;
-	}
-	delete newpath;
-
-	if (t_serial_device)
-	{
-		DCB dcb;
-		dcb . DCBlength = sizeof(DCB);
-		if (!GetCommState(hf, &dcb) || !BuildCommDCBA(MCStringGetCString(MCserialcontrolsettings), &dcb)
-		        || !SetCommState(hf, &dcb))
-		{
-			MCS_seterrno(GetLastError());
-			CloseHandle(hf);
-			MCresult->sets("SetCommState error");
-			return NULL;
-		}
-		COMMTIMEOUTS timeout;         //set timeout to prevent blocking
-		memset(&timeout, 0, sizeof(COMMTIMEOUTS));
-		timeout.ReadIntervalTimeout = MAXDWORD;
-		timeout.WriteTotalTimeoutConstant = 2000;
-		if (!SetCommTimeouts(hf, (LPCOMMTIMEOUTS)&timeout))
-		{
-			MCS_seterrno(GetLastError());
-			CloseHandle(hf);
-			MCresult->sets("SetCommTimeouts error");
-			return NULL;
-		}
-		map = False;
-	}
-
-	handle = new IO_header((MCWinSysHandle)hf, NULL, 0, 0);
-
-	if (appendmode) //if append mode, move file ptr to the end of file
-		SetFilePointer(hf, 0, NULL, FILE_END);
-
-	if (map && MCmmap && (omode == GENERIC_READ) //if memory map file
-	        && (handle->mhandle = (MCWinSysHandle)CreateFileMappingA(hf, NULL, PAGE_READONLY,
-	                                                0, 0, NULL)) != NULL)
-	{
-		handle->len = GetFileSize(hf, NULL);
-		handle->buffer = (char*)MapViewOfFile(handle->mhandle,
-		                                      FILE_MAP_READ, 0, 0, 0);
-		handle->ioptr = handle->buffer;
-		if (handle->buffer == NULL)
-		{
-			CloseHandle(handle->mhandle);
-			if (offset != 0) //move file ptr to the offset position
-				SetFilePointer(hf, offset, NULL, FILE_BEGIN);
-		}
-		else
-			handle->ioptr += offset;
-	}
-	else
-		if (offset != 0) //move file ptr to the offset position
-			SetFilePointer(hf, offset, NULL, FILE_BEGIN);
-
-	return handle;
-}
-
-IO_stat MCS_close(IO_handle &stream)
->>>>>>> aeb34208
 {
 	if (stream->buffer != NULL)
 	{ //memory map file
@@ -1699,7 +1563,6 @@
 	MCS_seterrno(0);
 	return wsainited;
 }
-<<<<<<< HEAD
 //
 //
 //
@@ -1727,35 +1590,6 @@
 //{
 //	return MCN_x86;
 //}
-=======
-
-
-
-uint4 MCS_getpid()
-{
-	return _getpid();
-}
-
-bool MCS_getaddress(MCStringRef& r_address)
-{
-	if (!wsainit())
-		return MCStringCreateWithCString("unknown", r_address);
-
-	char *buffer = new char[MAXHOSTNAMELEN + 1];
-	gethostname(buffer, MAXHOSTNAMELEN);
-	return MCStringFormat(r_address, "%s:&d", buffer, MCStringGetCString(MCcmd));
-}
-
-bool MCS_getmachine(MCStringRef& r_string)
-{
-	return MCStringCopy(MCNameGetString(MCN_x86), r_string);
-}
-
-MCNameRef MCS_getprocessor()
-{
-	return MCN_x86;
-}
->>>>>>> aeb34208
 
 real8 MCS_getfreediskspace(void)
 {
@@ -2665,7 +2499,6 @@
 
 ////////////////////////////////////////////////////////////////////////////////
 
-<<<<<<< HEAD
 //// MW-2010-05-09: Updated to add 'elevated' parameter for executing binaries
 ////   at increased privilege level.
 //void MCS_startprocess(MCNameRef p_name, const char *doc, Open_mode mode, Boolean elevated)
@@ -2883,225 +2716,6 @@
 //		MCprocesses[MCnprocesses++].phandle = (MCWinSysHandle)t_process_handle;
 //	}
 //}
-=======
-// MW-2010-05-09: Updated to add 'elevated' parameter for executing binaries
-//   at increased privilege level.
-void MCS_startprocess(MCNameRef p_name, const char *doc, Open_mode mode, Boolean elevated)
-{
-	Boolean reading = mode == OM_READ || mode == OM_UPDATE;
-	Boolean writing = mode == OM_APPEND || mode == OM_WRITE || mode == OM_UPDATE;
-	MCU_realloc((char **)&MCprocesses, MCnprocesses, MCnprocesses + 1,
-	            sizeof(Streamnode));
-	MCprocesses[MCnprocesses].name = (MCNameRef)MCValueRetain(p_name);
-	MCprocesses[MCnprocesses].mode = mode;
-	MCprocesses[MCnprocesses].ihandle = NULL;
-	MCprocesses[MCnprocesses].ohandle = NULL;
-	MCprocesses[MCnprocesses].phandle = NULL; //process handle
-	MCprocesses[MCnprocesses].thandle = NULL; //child thread handle
-
-	SECURITY_ATTRIBUTES saAttr;
-	saAttr.nLength = sizeof(SECURITY_ATTRIBUTES);
-	saAttr.bInheritHandle = TRUE;
-	saAttr.lpSecurityDescriptor = NULL;
-
-	Boolean created = True;
-	HANDLE t_process_handle = NULL;
-	DWORD t_process_id = 0;
-	HANDLE hChildStdinWr = NULL;
-	HANDLE hChildStdoutRd = NULL;
-	const char *t_error;
-	t_error = nil;
-	if (created)
-	{
-		MCAutoStringRef t_cmdline;
-		if (doc != nil && *doc != '\0')
-			/* UNCHECKED */ MCStringFormat(&t_cmdline, "%s \"%s\"", MCNameGetCString(p_name), doc);
-		else
-			t_cmdline = MCNameGetString(p_name);
-		
-		// There's no such thing as Elevation before Vista (majorversion 6)
-		if (!elevated || MCmajorosversion < 0x0600)
-		{
-			HANDLE hChildStdinRd = NULL;
-			HANDLE hChildStdoutWr = NULL;
-			HANDLE hChildStderrWr = NULL;
-			if (!CreatePipe(&hChildStdoutRd, &hChildStdoutWr, &saAttr, 0)
-					|| !CreatePipe(&hChildStdinRd, &hChildStdinWr, &saAttr, 0))
-				created = False;
-			else
-			{
-				// Make sure we turn off inheritence for the read side of stdout and write side of stdin
-				SetHandleInformation(hChildStdoutRd, HANDLE_FLAG_INHERIT, 0);
-				SetHandleInformation(hChildStdinWr, HANDLE_FLAG_INHERIT, 0);
-
-				// Clone the write handle to be stderr too
-				HANDLE phandle = GetCurrentProcess();
-				DuplicateHandle(phandle, hChildStdoutWr, phandle, &hChildStderrWr, 0, TRUE, DUPLICATE_SAME_ACCESS);
-			}
-
-			if (created)
-			{
-				PROCESS_INFORMATION piProcInfo;
-				STARTUPINFOA siStartInfo;
-				memset(&siStartInfo, 0, sizeof(STARTUPINFOA));
-				siStartInfo.cb = sizeof(STARTUPINFOA);
-				siStartInfo.dwFlags = STARTF_USESTDHANDLES | STARTF_USESHOWWINDOW;
-				if (MChidewindows)
-					siStartInfo.wShowWindow = SW_HIDE;
-				else
-					siStartInfo.wShowWindow = SW_SHOW;
-				siStartInfo.hStdInput = hChildStdinRd;
-				siStartInfo.hStdOutput = hChildStdoutWr;
-				siStartInfo.hStdError = hChildStderrWr;
-				if (CreateProcessA(NULL, (LPSTR)MCStringGetCString(*t_cmdline), NULL, NULL, TRUE, CREATE_NEW_CONSOLE, NULL, NULL, &siStartInfo, &piProcInfo))
-				{
-					t_process_handle = piProcInfo . hProcess;
-					t_process_id = piProcInfo . dwProcessId;
-					CloseHandle(piProcInfo . hThread);
-				}
-				else
-					created = False;
-			}
-
-			CloseHandle(hChildStdinRd);
-			CloseHandle(hChildStdoutWr);
-			CloseHandle(hChildStderrWr);
-		}
-		else
-		{
-			// Unfortunately, one cannot use any 'CreateProcess' type calls to
-			// elevate a process - one must use ShellExecuteEx. This unfortunately
-			// means we have no way of *directly* passing things like env vars and
-			// std handles to it. Instead, we do the following:
-			//   1) Launch ourselves with the parameter '-elevated-slave'
-			//   2) Wait until either the target process vanishes, or we get
-			//      a thread message posted to us with a pair of pipe handles.
-			//   3) Write the command line and env strings to the pipe
-			//   4) Wait for a further message with process handle and id
-			//   5) Carry on with the handles we were given to start with
-			// If the launched process vanished before (4) it is treated as failure.
-
-			char t_parameters[64];
-			sprintf(t_parameters, "-elevated-slave%08x", GetCurrentThreadId());
-
-			SHELLEXECUTEINFOA t_info;
-			memset(&t_info, 0, sizeof(SHELLEXECUTEINFO));
-			t_info . cbSize = sizeof(SHELLEXECUTEINFO);
-			t_info . fMask = SEE_MASK_NOCLOSEPROCESS | SEE_MASK_FLAG_NO_UI | SEE_MASK_NO_CONSOLE ;
-			t_info . hwnd = (HWND)MCdefaultstackptr -> getrealwindow();
-			t_info . lpVerb = "runas";
-			t_info . lpFile = MCStringGetCString(MCcmd);
-			t_info . lpParameters = t_parameters;
-			t_info . nShow = SW_HIDE;
-			if (ShellExecuteExA(&t_info) && (uintptr_t)t_info . hInstApp > 32)
-			{
-				MSG t_msg;
-				t_msg . message = WM_QUIT;
-				while(!PeekMessageA(&t_msg, (HWND)-1, WM_USER + 10, WM_USER + 10, PM_REMOVE))
-					if (MsgWaitForMultipleObjects(1, &t_info . hProcess, FALSE, INFINITE, QS_POSTMESSAGE) == WAIT_OBJECT_0)
-					{
-						created = False;
-						break;
-					}
-
-				if (created && t_msg . message == WM_USER + 10)
-				{
-					HANDLE t_output_pipe, t_input_pipe;
-					t_input_pipe = (HANDLE)t_msg . wParam;
-					t_output_pipe = (HANDLE)t_msg . lParam;
-
-					// Get the environment strings to send across
-					char *t_env_strings;
-					uint32_t t_env_length;
-#undef GetEnvironmentStrings
-					t_env_strings = GetEnvironmentStrings();
-					if (t_env_strings != nil)
-					{
-						t_env_length = 0;
-						while(t_env_strings[t_env_length] != '\0' || t_env_strings[t_env_length + 1] != '\0')
-							t_env_length += 1;
-						t_env_length += 2;
-					}
-
-					// Write out the cmd line and env strings
-					const char *cmdline;
-					cmdline = MCStringGetCString(*t_cmdline);
-					if (write_blob_to_pipe(t_output_pipe, strlen(cmdline) + 1, cmdline) &&
-						write_blob_to_pipe(t_output_pipe, t_env_length, t_env_strings))
-					{
-						// Now we should have a process id and handle waiting for us.
-						MSG t_msg;
-						t_msg . message = WM_QUIT;
-						while(!PeekMessageA(&t_msg, (HWND)-1, WM_USER + 10, WM_USER + 10, PM_REMOVE))
-							if (MsgWaitForMultipleObjects(1, &t_info . hProcess, FALSE, INFINITE, QS_POSTMESSAGE) == WAIT_OBJECT_0)
-							{
-								created = False;
-								break;
-							}
-
-						if (created && t_msg . message == WM_USER + 10 && t_msg . lParam != NULL)
-						{
-							t_process_id = (DWORD)t_msg . wParam;
-							t_process_handle = (HANDLE)t_msg . lParam;
-						}
-						else
-							created = False;
-					}
-					else
-						created = False;
-
-					FreeEnvironmentStringsA(t_env_strings);
-
-					hChildStdinWr = t_output_pipe;
-					hChildStdoutRd = t_input_pipe;
-				}
-				else
-					created = False;
-
-				CloseHandle(t_info . hProcess);
-			}
-			else
-			{
-				if ((uintptr_t)t_info . hInstApp == SE_ERR_ACCESSDENIED)
-					t_error = "access denied";
-				created = False;
-			}
-		}
-	}
-	if (created)
-	{
-		if (writing)
-		{
-			MCprocesses[MCnprocesses].ohandle = new IO_header((MCWinSysHandle)hChildStdinWr, NULL, 0, 0);
-			// MW-2012-09-10: [[ Bug 10230 ]] Make sure we mark this IO handle as a pipe.
-			MCprocesses[MCnprocesses].ohandle -> is_pipe = true;
-		}
-		else
-			CloseHandle(hChildStdinWr);
-		if (reading)
-		{
-			MCprocesses[MCnprocesses].ihandle = new IO_header((MCWinSysHandle)hChildStdoutRd, NULL, 0, 0);
-			// MW-2012-09-10: [[ Bug 10230 ]] Make sure we mark this IO handle as a pipe.
-			MCprocesses[MCnprocesses].ihandle -> is_pipe = true;
-		}
-		else
-			CloseHandle(hChildStdoutRd);
-	}
-	if (!created)
-	{
-		MCresult->sets(t_error == nil ? "not opened" : t_error);
-		MCS_seterrno(GetLastError());
-		CloseHandle(hChildStdinWr);
-		CloseHandle(hChildStdoutRd);
-	}
-	else
-	{
-		MCresult->clear(False);
-		MCprocesses[MCnprocesses].pid = t_process_id;
-		MCprocesses[MCnprocesses++].phandle = (MCWinSysHandle)t_process_handle;
-	}
-}
->>>>>>> aeb34208
 
 // MW-2010-05-09: This is bootstrap 'main' that effectively implemented a CreateProcess
 //   via 'ShellExecute' 'runas'.
