--- conflicted
+++ resolved
@@ -135,10 +135,9 @@
 		CloseHandle(hf);
 	}
 }
-<<<<<<< HEAD
 #endif /* MCS_savefile_dsk_w32 */
-=======
-
+
+#ifdef LEGACY_SYSTEM
 Boolean MCS_nodelay(int4 fd)
 {
 	return True;
@@ -2275,6 +2274,6 @@
 
 	return 0;
 }
-
-////////////////////////////////////////////////////////////////////////////////
->>>>>>> f7d1b04e
+#endif
+
+////////////////////////////////////////////////////////////////////////////////