/* Copyright (C) 2003-2013 Runtime Revolution Ltd.

This file is part of LiveCode.

LiveCode is free software; you can redistribute it and/or modify it under
the terms of the GNU General Public License v3 as published by the Free
Software Foundation.

LiveCode is distributed in the hope that it will be useful, but WITHOUT ANY
WARRANTY; without even the implied warranty of MERCHANTABILITY or
FITNESS FOR A PARTICULAR PURPOSE.  See the GNU General Public License
for more details.

You should have received a copy of the GNU General Public License
along with LiveCode.  If not see <http://www.gnu.org/licenses/>.  */

#include "prefix.h"

#include "globdefs.h"
#include "objdefs.h"
#include "parsedef.h"
#include "filedefs.h"
#include "mcio.h"

#include "scriptpt.h"
#include "execpt.h"
#include "handler.h"
#include "object.h"
#include "dispatch.h"
#include "stack.h"
#include "aclip.h"
#include "vclip.h"
#include "card.h"
#include "group.h"
#include "button.h"
#include "field.h"
#include "image.h"
#include "graphic.h"
#include "eps.h"
#include "scrolbar.h"
#include "player.h"
#include "sellst.h"
#include "stacklst.h"
#include "cardlst.h"
#include "chunk.h"
#include "mcerror.h"
#include "util.h"
#include "debug.h"

#include "globals.h"

#include "syntax.h"
#include "exec.h"

////////////////////////////////////////////////////////////////////////////////

#ifdef COLLECTING_CHUNKS
#include "newchunk.h"
class MCSyntaxCollector
{
public:
	MCSyntaxCollector(MCScriptPoint& sp, Boolean doingthe, bool p_dest)
		: m_sp(sp), m_the(doingthe), m_dest(p_dest)
	{
		m_start = m_sp . getcurptr();
	}

	~MCSyntaxCollector(void)
	{
		m_end = m_sp . getcurptr();
		
		FILE *f;
		f = fopen("G:\\Scratch\\Chunks.txt", "a");
		if (f != NULL)
		{
			if (m_dest)
				fprintf(f, "C: ");
			else
				fprintf(f, "E: ");

			if (m_the)
				fprintf(f, "the ");

			for(int32_t i = 0; i < m_end - m_start; ++i)
			{
				if (m_start[i] == '\\')
				{
					fputc('\\', f);
					fputc('\\', f);
				}
				else if (m_start[i] == '\n')
				{
					fputc('\\', f);
					fputc('n', f);
				}
				else
					fputc(m_start[i], f);
			}
			fputc('\n', f);
			fclose(f);
		}
	}

private:
	MCScriptPoint& m_sp;
	bool m_dest;
	Boolean m_the;
	const uint1 *m_start;
	const uint1 *m_end;
};
#endif

MCCRef::MCCRef()
{
	etype = otype = ptype = CT_UNDEFINED;
	startpos = endpos = NULL;
	next = NULL;
}

MCCRef::~MCCRef()
{
	delete startpos;
	delete endpos;
}

MCChunk::MCChunk(Boolean isforset)
{
	url = stack = background = card = group = object = NULL;
	cline = item = word = token = character = NULL;
	source = NULL;
	destvar = NULL;
	destobj = NULL;
	if (isforset)
		desttype = DT_ISDEST;
	else
		desttype = DT_UNDEFINED;
	function = F_UNDEFINED;
	marked = False;
	next = NULL;
}

MCChunk::~MCChunk()
{
	delete url;
	while (stack != NULL)
	{
		MCCRef *tptr = stack;
		stack = stack->next;
		delete tptr;
	}
	delete background;
	delete card;
	while(group != NULL)
	{
		MCCRef *tptr = group;
		group = group->next;
		delete tptr;
	}
	while(object != NULL)
	{
		MCCRef *tptr = object;
		object = object->next;
		delete tptr;
	}
	delete cline;
	delete item;
	delete word;
	delete token;
	delete character;
	delete source;
	delete destvar;
}

Parse_stat MCChunk::parse(MCScriptPoint &sp, Boolean doingthe)
{
	Symbol_type type;
	Boolean need_target = True;
	const LT *te;
	MCCRef *curref = NULL;
	Chunk_term oterm = CT_UNDEFINED;
	Chunk_term nterm = CT_UNDEFINED;
	Chunk_term lterm = CT_UNDEFINED;

#ifdef COLLECTING_CHUNKS
	MCSyntaxCollector collect(sp, doingthe, desttype == DT_ISDEST);
#endif

	initpoint(sp);
	while (True)
	{
		if (sp.next(type) != PS_NORMAL)
			if (need_target)
			{
				MCperror->add(PE_CHUNK_NOCHUNK, sp);
				return PS_ERROR;
			}
			else
				break;
		if (type == ST_ID)
		{
			te = NULL;
			if (sp.lookup(SP_FACTOR, te) != PS_NORMAL || te->type == TT_PROPERTY)
			{
				if (need_target)
				{
					if (desttype == DT_ISDEST && stack == NULL && background == NULL
					        && card == NULL && group == NULL && object == NULL)
					{
						MCExpression *newfact = NULL;
						// MW-2011-06-22: [[ SERVER ]] Update to use SP findvar method to take into account
						//   execution outwith a handler.
						if (doingthe
						        || sp.findvar(sp.gettoken_nameref(), &destvar) != PS_NORMAL
						        && (MCexplicitvariables
						            || sp.lookupconstant(&newfact) == PS_NORMAL
						            || sp.findnewvar(sp.gettoken_nameref(), kMCEmptyName, &destvar) != PS_NORMAL))
						{
							delete newfact;
							MCperror->add(PE_CHUNK_NOVARIABLE, sp);
							return PS_ERROR;
						}
						destvar->parsearray(sp);
						desttype = DT_VARIABLE;
						return PS_NORMAL;
					}
					else
					{
						if (doingthe)
							sp.backup();
						sp.backup();
						if (sp.parseexp(True, False, &source) != PS_NORMAL)
						{
							MCperror->add
							(PE_CHUNK_BADEXP, sp);
							return PS_ERROR;
						}
						desttype = DT_EXPRESSION;
					}
				}
				else
					sp.backup();
				break;
			}
			switch (te->type)
			{
			case TT_THE:
				// MW-2013-01-17: [[ Bug 10644 ]] If we have a string chunk of a property
				//   then it should be evaluated as a string. However, if the string chunk
				//   is of a previously parsed object then we must pass as a dest so the
				//   object resolves correctly.
				if (desttype != DT_ISDEST && (cline != NULL || item != NULL
				                              || word != NULL || token != NULL
				                              || character != NULL) &&
											 (stack == nil && background == nil &&
											  card == nil && group == nil &&
											  object == nil))
				{
					sp.backup();
					if (sp.parseexp(True, False, &source) != PS_NORMAL)
					{
						MCperror->add
						(PE_CHUNK_BADEXP, sp);
						return PS_ERROR;
					}
					return PS_NORMAL;
				}
				doingthe = True;
				break;
			case TT_PREP:
				if (need_target)
				{
					MCperror->add
					(PE_CHUNK_BADPREP, sp);
					return PS_ERROR;
				}
				sp.backup();
				return PS_NORMAL;
			case TT_TO:
				if (curref != NULL && lterm >= CT_LINE)
				{
					if (curref->etype == CT_RANGE)
					{
						MCperror->add
						(PE_CHUNK_BADRANGE, sp);
						return PS_ERROR;
					}
					curref->etype = CT_RANGE;
					if (sp.parseexp(False, False, &curref->endpos) != PS_NORMAL)
					{
						MCperror->add
						(PE_CHUNK_NOENDEXP, sp);
						return PS_ERROR;
					}
				}
				else
				{
					sp.backup();
					return PS_NORMAL;
				}
				break;
			case TT_IN:
				if (!need_target)
				{
					sp.backup();
					return PS_NORMAL;
				}
				break;
			case TT_OF:
				need_target = True;
				break;
			case TT_CLASS:
				if (te->which != CT_MARKED)
				{
					MCperror->add
					(PE_CHUNK_NOCHUNK, sp);
					return PS_ERROR;
				}
				marked = True;
				break;
			case TT_CHUNK:
				nterm = (Chunk_term)te->which;
				switch (ct_class(nterm))
				{
				case CT_ORDINAL:
					oterm = nterm;
					break;
				case CT_TYPES:
					// MW-2011-08-08: [[ Bug ]] Allow control ... of control ...
					if (lterm != CT_UNDEFINED && nterm > lterm
					        || nterm == lterm && nterm != CT_GROUP && nterm != CT_LAYER && nterm != CT_STACK)
					{
						MCperror->add(PE_CHUNK_BADORDER, sp);
						return PS_ERROR;
					}
					curref = new MCCRef;
					curref->otype = nterm;
					if (curref->otype == CT_BACKGROUND || curref->otype == CT_CARD)
					{
						Symbol_type itype;
						const LT *ite;
						if (sp.next(itype) == PS_NORMAL)
						{
							if (sp.lookup(SP_FACTOR, ite) == PS_NORMAL
							        && ite->type == TT_CHUNK
							        && ite->which >= CT_LAYER && ite->which <= CT_FIELD)
							{
								curref->ptype = curref->otype;
								nterm = curref->otype = (Chunk_term)ite->which;
							}
							else
								sp.backup();
						}
					}
					if (oterm == CT_UNDEFINED)
					{
						if (sp.skip_token(SP_FACTOR, TT_PROPERTY) == PS_NORMAL)
							curref->etype = CT_ID;
						else
							curref->etype = CT_EXPRESSION;
						if (sp.parseexp(curref->otype <= CT_FIELD, False,
						                &curref->startpos) != PS_NORMAL)
						{
							MCperror->add(PE_CHUNK_NOSTARTEXP, sp);
							delete curref;
							return PS_ERROR;
						}
					}
					else
					{
						curref->etype = oterm;
						oterm = CT_UNDEFINED;
					}
					switch (curref->otype)
					{
					case CT_URL:
					case CT_URL_HEADER:
						url = curref;
						break;
					case CT_TOP_LEVEL:
					case CT_MODELESS:
					case CT_PALETTE:
					case CT_MODAL:
					case CT_PULLDOWN:
					case CT_POPUP:
					case CT_OPTION:
					case CT_STACK:
						if (oterm > CT_STACK)
						{
							MCperror->add(PE_CHUNK_BADSTACKREF, sp);
							delete curref;
							return PS_ERROR;
						}
						curref->next = stack;
						stack = curref;
						break;
					case CT_BACKGROUND:
						background = curref;
						break;
					case CT_CARD:
						card = curref;
						break;
					case CT_GROUP:
						curref->next = group;
						group = curref;
						break;
					case CT_LAYER:
						// MW-2011-08-08: [[ Bug ]] Chain 'control' chunks allowing things like 'graphic ... of control ...'
						//   where the latter chunk refers to a group.
						curref->next = object;
						object = curref;
						break;
					case CT_AUDIO_CLIP:
					case CT_VIDEO_CLIP:
					case CT_MENU:
					case CT_BUTTON:
					case CT_SCROLLBAR:
					case CT_PLAYER:
					case CT_IMAGE:
					case CT_FIELD:
					case CT_GRAPHIC:
					case CT_EPS:
					case CT_COLOR_PALETTE:
					case CT_MAGNIFY:
						object = curref;
						break;

					case CT_LINE:
						cline = curref;
						break;
					case CT_ITEM:
						item = curref;
						break;
					case CT_WORD:
						word = curref;
						break;
					case CT_TOKEN:
						token = curref;
						break;
					case CT_CHARACTER:
						character = curref;
						break;
					default: /* curref->otype */
						fprintf(stderr, "MCChunk: ERROR bad chunk type %d\n", nterm);
						break;
					}
					if (nterm < CT_LINE)
						need_target = False;
					lterm = nterm;
					break;
				default: /* chunk class */
					MCperror->add(PE_CHUNK_BADCHUNK, sp);
					return PS_ERROR;
				}
				doingthe = False;
				break;
			case TT_FUNCTION:
				function = (Functions)te->which;
				switch (function)
				{
				case F_CLICK_CHUNK:
				case F_CLICK_CHAR_CHUNK:
				case F_CLICK_FIELD:
				case F_CLICK_LINE:
				case F_CLICK_TEXT:
				case F_FOUND_CHUNK:
				case F_FOUND_FIELD:
				case F_FOUND_LINE:
				case F_FOUND_TEXT:
				case F_SELECTED_CHUNK:
				case F_SELECTED_FIELD:
				case F_SELECTED_IMAGE:
				case F_SELECTED_LINE:
				case F_SELECTED_TEXT:
				case F_MOUSE_CONTROL:
				case F_MOUSE_CHUNK:
				case F_MOUSE_CHAR_CHUNK:
				case F_MOUSE_LINE:
				case F_MOUSE_TEXT:
				case F_DRAG_SOURCE:
				case F_DRAG_DESTINATION:
				case F_FOCUSED_OBJECT:
					if (desttype == DT_ISDEST)
					{ // delete the selectedLine of field x
						if (function == F_SELECTED_LINE || function == F_SELECTED_CHUNK)
						{}
					}
					else
						if (cline != NULL || item != NULL || word != NULL
						        || token != NULL || character != NULL)
						{
							sp.backup();
							if (sp.parseexp(True, False, &source) != PS_NORMAL)
							{
								MCperror->add(PE_CHUNK_BADEXP, sp);
								return PS_ERROR;
							}
							return PS_NORMAL;
						}
					desttype = DT_FUNCTION;
					break;
				case F_ME:
					desttype = DT_ME;
					destobj = sp.getobj();
					break;
				case F_MENU_OBJECT:
					desttype = DT_MENU_OBJECT;
					break;
				case F_TARGET:
					desttype = DT_TARGET;
					break;
				// MW-2008-11-05: [[ Owner Reference ]] If we encounter 'the owner of ...' then
				//   parse the syntax as:
				//     'the' owner [ 'of' ] <chunk>
				//     owner 'of' <chunk>
				case F_OWNER:
					desttype = DT_OWNER;
					if (sp . skip_token(SP_FACTOR, TT_OF) != PS_NORMAL && !doingthe)
					{
						MCperror -> add(PE_PROPERTY_NOTOF, sp);
						return PS_ERROR;
					}
					source = new MCChunk(False);
					if (static_cast<MCChunk *>(source) -> parse(sp, False) != PS_NORMAL)
					{
						MCperror->add(PE_PROPERTY_BADCHUNK, sp);
						return PS_ERROR;
					}
					return PS_NORMAL;
				case F_TEMPLATE_STACK:
				case F_TEMPLATE_AUDIO_CLIP:
				case F_TEMPLATE_VIDEO_CLIP:
				case F_TEMPLATE_GROUP:
				case F_TEMPLATE_CARD:
				case F_TEMPLATE_BUTTON:
				case F_TEMPLATE_FIELD:
				case F_TEMPLATE_IMAGE:
				case F_TEMPLATE_SCROLLBAR:
				case F_TEMPLATE_PLAYER:
				case F_TEMPLATE_GRAPHIC:
				case F_TEMPLATE_EPS:
					desttype = (Dest_type)(te->which - F_TEMPLATE_BUTTON + DT_BUTTON);
					break;
				case F_SELECTED_OBJECT:
					desttype = DT_SELECTED;
					break;
				case F_TOP_STACK:
					desttype = DT_TOP_STACK;
					break;
				case F_CLICK_STACK:
					desttype = DT_CLICK_STACK;
					break;
				case F_MOUSE_STACK:
					desttype = DT_MOUSE_STACK;
					break;
				default: /* function */
					if (need_target && desttype != DT_ISDEST)
					{
						if (doingthe)
							sp.backup();
						sp.backup();
						if (sp.parseexp(True, False, &source) != PS_NORMAL)
						{
							MCperror->add(PE_CHUNK_BADEXP, sp);
							return PS_ERROR;
						}
						return PS_NORMAL;
					}
					else
					{
						sp.backup();
						if (need_target)
							return PS_ERROR;
						return PS_NORMAL;
					}
				}
				if (sp.skip_token(SP_FACTOR, TT_LPAREN) == PS_NORMAL)
					if (sp.skip_token(SP_FACTOR, TT_RPAREN) != PS_NORMAL)
					{
						MCperror->add
						(PE_CHUNK_BADEXP, sp);
						return PS_ERROR;
					}
				return PS_NORMAL;
			default: /* factor */
				if (need_target)
				{
					if (stack != NULL || background != NULL || card != NULL
					        || group != NULL || object != NULL)
					{
						MCperror->add
						(PE_CHUNK_NOCHUNK, sp);
						return PS_ERROR;
					}
					if (desttype != DT_UNDEFINED)
					{
						MCperror->add
						(PE_CHUNK_BADDEST, sp);
						return PS_ERROR;
					}
					if (doingthe)
						sp.backup();
					sp.backup();
					if (sp.parseexp(True, False, &source) != PS_NORMAL)
					{
						MCperror->add(PE_CHUNK_BADEXP, sp);
						return PS_ERROR;
					}
				}
				else
					sp.backup();
				return PS_NORMAL;
			}
		}
		else
		{ /* token type != ST_ID */
			if (need_target)
			{
				if (stack != NULL || background != NULL || card != NULL
				        || group != NULL || object != NULL)
				{
					MCperror->add(PE_CHUNK_NOCHUNK, sp);
					return PS_ERROR;
				}
				if (desttype != DT_UNDEFINED)
				{
					MCperror->add(PE_CHUNK_BADDEST, sp);
					return PS_ERROR;
				}
				sp.backup();
				if (sp.parseexp(True, True, &source) != PS_NORMAL)
				{
					MCperror->add(PE_CHUNK_BADEXP, sp);
					return PS_ERROR;
				}

				// MW-2007-07-03: [[ Bug 1925 ]] We have just parsed an expression so set
				//   the desttype appropriately. This means things such as the foo of (...)
				//   works correctly.
				desttype = DT_EXPRESSION;
			}
			else
				sp.backup();
			break;
		}
	}
	return PS_NORMAL;
}

MCVarref *MCChunk::getrootvarref(void)
{
	if (destvar != NULL)
		return destvar;

	if (source != NULL)
		return source -> getrootvarref();

	return NULL;
}

void MCChunk::take_components(MCChunk *tchunk)
{
	if (tchunk->character != NULL)
	{
		delete character;
		character = tchunk->character;
		tchunk->character = NULL;
	}
	if (tchunk->token != NULL)
	{
		delete token;
		token = tchunk->token;
		tchunk->token = NULL;
	}
	if (tchunk->word != NULL)
	{
		delete word;
		word = tchunk->word;
		tchunk->word = NULL;
	}
	if (tchunk->item != NULL)
	{
		delete item;
		item = tchunk->item;
		tchunk->item = NULL;
	}
	if (tchunk->cline != NULL)
	{
		delete cline;
		cline = tchunk->cline;
		tchunk->cline = NULL;
	}
}

#ifdef NO_EP
bool MCChunk::getobj(MCExecContext& ctxt, MCObjectPtr& r_object, bool p_recurse)
{
    MCObjectPtr t_object;
    
    r_object . object = nil;
    r_object . part_id = 0;
    
	if (desttype != DT_UNDEFINED && desttype != DT_ISDEST)
	{
		if (desttype == DT_EXPRESSION || desttype == DT_VARIABLE)
		{
            bool t_success = false;
            if (p_recurse)
            {
                MCAutoValueRef t_value;
                if (desttype == DT_EXPRESSION)
                {
                    if (!source->eval(ctxt, &t_value))
                    {
                        MCeerror->add(EE_CHUNK_BADOBJECTEXP, line, pos);
                        return false;
                    }
                }
                else
                {
                    if (!destvar->eval(ctxt, &t_value))
                    {
                        MCeerror->add(EE_CHUNK_BADOBJECTEXP, line, pos);
                        return false;
                    }
                }
                /*
                 MCAutoValueRef t_value;
                 ep . copyasvalueref(&t_value);
                 MCEngineEvalValueAsObject(ctxt, *t_value, t_object);
                 */
                MCScriptPoint sp((MCStringRef)*t_value);
				MCChunk *tchunk = new MCChunk(False);
				MCerrorlock++;
				Symbol_type type;
				if (tchunk->parse(sp, False) == PS_NORMAL
                    && sp.next(type) == PS_EOF)
					t_success = true;
				MCerrorlock--;
				if (t_success)
					t_success = tchunk->getobj(ctxt, t_object, False);
				if (t_success)
					take_components(tchunk);
				delete tchunk;
			}
			if (!t_success)
			{
				MCeerror->add(EE_CHUNK_BADOBJECTEXP, line, pos);
				return false;
			}
        }
		else if (desttype == DT_OWNER)
		{
            // MW-2008-11-05: [[ Owner Reference ]] If the desttype is DT_OWNER it means that <source>
            //   must point to an MCChunk object (as that's how its parsed).
            //   In this case attempt to evaluate it and then step up one in the ownership chain. Note
            //   that we can't step higher than a mainstack, so we set objptr to NULL in this case.
            if (!static_cast<MCChunk *>(source) -> getobj(ctxt, t_object, True))
            {
                MCeerror -> add(EE_CHUNK_BADOBJECTEXP, line, pos);
                return false;
            }
            MCEngineEvalOwnerAsObject(ctxt, t_object, t_object);
        }
        else if (desttype >= DT_FIRST_OBJECT && desttype < DT_LAST_OBJECT)
        {
            MCEngineEvalTemplateAsObject(ctxt, desttype, t_object);
        }
        else
        {
            switch(desttype)
			{
                case DT_ME:
                    //MCEngineEvalMeAsObject(ctxt, t_object);
                    if (ctxt . GetParentScript() == nil)
                        t_object . object = destobj;
                    else
                        t_object . object = ctxt . GetObject();
                    t_object . part_id = 0;
                    break;
                case DT_MENU_OBJECT:
                    MCEngineEvalMenuObjectAsObject(ctxt, t_object);
                    break;
                case DT_TARGET:
                    MCEngineEvalTargetAsObject(ctxt, t_object);
                    break;
                case DT_ERROR:
                    MCEngineEvalErrorObjectAsObject(ctxt, t_object);
                    break;
                case DT_SELECTED:
                    MCInterfaceEvalSelectedObjectAsObject(ctxt, t_object);
                    break;
                case DT_TOP_STACK:
                    MCInterfaceEvalTopStackAsObject(ctxt, t_object);
                    break;
                case DT_CLICK_STACK:
                    MCInterfaceEvalClickStackAsObject(ctxt, t_object);
                    break;
                case DT_MOUSE_STACK:
                    MCInterfaceEvalMouseStackAsObject(ctxt, t_object);
                    break;
                case DT_FUNCTION:
                    switch (function)
                {
                    case F_CLICK_CHUNK:
                    case F_CLICK_CHAR_CHUNK:
                    case F_CLICK_FIELD:
                    case F_CLICK_LINE:
                    case F_CLICK_TEXT:
                        MCInterfaceEvalClickFieldAsObject(ctxt, t_object);
                        break;
                    case F_SELECTED_CHUNK:
                    case F_SELECTED_FIELD:
                    case F_SELECTED_LINE:
                    case F_SELECTED_TEXT:
                        MCInterfaceEvalSelectedFieldAsObject(ctxt, t_object);
                        break;
                    case F_SELECTED_IMAGE:
                        MCInterfaceEvalSelectedImageAsObject(ctxt, t_object);
                        break;
                    case F_FOUND_CHUNK:
                    case F_FOUND_FIELD:
                    case F_FOUND_LINE:
                    case F_FOUND_TEXT:
                        MCInterfaceEvalFoundFieldAsObject(ctxt, t_object);
                        break;
                    case F_MOUSE_CONTROL:
                    case F_MOUSE_CHUNK:
                    case F_MOUSE_CHAR_CHUNK:
                    case F_MOUSE_LINE:
                    case F_MOUSE_TEXT:
                        MCInterfaceEvalMouseControlAsObject(ctxt, t_object);
                        break;
                    case F_FOCUSED_OBJECT:
                        MCInterfaceEvalFocusedObjectAsObject(ctxt, t_object);
                        break;
                    case F_DRAG_SOURCE:
                        MCPasteboardEvalDragSourceAsObject(ctxt, t_object);
                        break;
                    case F_DRAG_DESTINATION:
                        MCPasteboardEvalDragDestinationAsObject(ctxt, t_object);
                        break;
                    default:
                        break;
                }
                    break;
                default:
                    break;
            }
        }
		if (t_object . object == nil)
		{
			MCeerror->add(EE_CHUNK_NOTARGET, line, pos);
			return false;
		}
        if (background == nil && card == nil && group == nil && object == nil)
        {
            r_object . object = t_object . object;
            r_object . part_id = t_object . part_id;
            return true;
        }
        switch (t_object . object -> gettype())
		{
            case CT_STACK:
                break;
            case CT_CARD:
                if (stack != nil || background != nil || card != nil)
                 t_object . object = t_object . object -> getstack();
                break;
            case CT_GROUP:
                if (stack != nil || background != nil)
                {
                 t_object . object = t_object . object -> getstack();
                }
                else if (card != nil)
                {
                    MCGroup *t_bg = static_cast<MCGroup *>(t_object . object);
                    MCStack *t_stack = t_bg -> getstack();
                    t_stack -> setbackground(t_bg);
                 t_object . object = t_stack;
                }
                break;
            case CT_AUDIO_CLIP:
            case CT_VIDEO_CLIP:
            case CT_LAYER:
            case CT_MENU:
            case CT_BUTTON:
            case CT_IMAGE:
            case CT_FIELD:
            case CT_GRAPHIC:
            case CT_EPS:
            case CT_SCROLLBAR:
            case CT_PLAYER:
            case CT_MAGNIFY:
            case CT_COLOR_PALETTE:
                MCCard *t_card;
                t_card = t_object . object -> getcard(t_object . part_id);
                if (t_card == nil)
                    return false;
                
             t_object . part_id = t_card -> getid();
                break;
            default:
                break;
        }
	}
	else if (stack == nil && background == nil && card == nil && group == nil && object == nil)
    {
        return false;
    }
    else if (url != nil)
    {
        if (stack -> etype == CT_EXPRESSION)
        {
            MCAutoValueRef t_value;
            if (!url -> startpos -> eval(ctxt, &t_value))
            {
                MCeerror->add(EE_CHUNK_BADSTACKEXP, line, pos);
                return false;
            }
            MCInterfaceEvalBinaryStackAsObject(ctxt, (MCStringRef)*t_value, t_object);
        }
    }
    else
    {
        MCInterfaceEvalDefaultStackAsObject(ctxt, t_object);
	}
    
	if (stack != nil)
	{
		switch (stack->etype)
		{
            case CT_EXPRESSION:
            case CT_ID:
            {
                MCAutoValueRef t_stack;
                if (!stack->startpos->eval(ctxt, &t_stack))
                {
                    MCeerror->add(EE_CHUNK_BADSTACKEXP, line, pos);
                    return ES_ERROR;
                }
                if (stack -> etype == CT_EXPRESSION)
                    MCInterfaceEvalStackOfStackByName(ctxt, t_object, (MCNameRef)*t_stack, t_object);
                else
                {
                    uint4 t_id;
                    t_id = MCNumberFetchAsUnsignedInteger((MCNumberRef)*t_stack);
                    MCInterfaceEvalStackOfStackById(ctxt, t_object, t_id, t_object);
                }
            }
                break;
            case CT_THIS:
                break;
            default:
                MCeerror->add(EE_CHUNK_BADSTACKEXP, line, pos);
                return false;
		}
        
		if (stack->next != NULL)
		{
			switch (stack->next->etype)
			{
                case CT_EXPRESSION:
                case CT_ID:
                {
                    MCAutoValueRef t_substack;
                    if (!stack->next->startpos->eval(ctxt, &t_substack))
                    {
                        MCeerror->add(EE_CHUNK_BADSTACKEXP, line, pos);
                        return ES_ERROR;
                    }
                    if (stack -> etype == CT_EXPRESSION)
                        MCInterfaceEvalStackOfStackByName(ctxt, t_object, (MCNameRef)*t_substack, t_object);
                    else
                    {
                        uint4 t_id;
                        t_id = MCNumberFetchAsUnsignedInteger((MCNumberRef)*t_substack);
                        MCInterfaceEvalStackOfStackById(ctxt, t_object, t_id, t_object);
                    }
                }
                    break;
                case CT_THIS:
                    break;
                default:
                    MCeerror->add(EE_CHUNK_BADSTACKEXP, line, pos);
                    return false;
			}
		}
	}
    
	if (object != nil && (object->otype == CT_AUDIO_CLIP || object->otype == CT_VIDEO_CLIP))
	{
        switch (ct_class(object -> etype))
        {
            case CT_ORDINAL:
                if (object -> otype == CT_AUDIO_CLIP)
                    MCInterfaceEvalAudioClipOfStackByOrdinal(ctxt, t_object, object -> etype, t_object);
                else
                    MCInterfaceEvalVideoClipOfStackByOrdinal(ctxt, t_object, object -> etype, t_object);
                break;
            case CT_ID:
            {
                if (object->startpos->eval(ep2) != ES_NORMAL)
                {
                    MCeerror->add(EE_CHUNK_BADOBJECTEXP, line, pos);
                    return ES_ERROR;
                }
                uint4 t_id;
                t_id = ep . getuint4();
                if (object -> otype == CT_AUDIO_CLIP)
                    MCInterfaceEvalAudioClipOfStackById(ctxt, t_object, t_id, t_object);
                else
                    MCInterfaceEvalVideoClipOfStackById(ctxt, t_object, t_id, t_object);
            }
                break;
            case CT_EXPRESSION:
            {
                if (object->startpos->eval(ep2) != ES_NORMAL)
                {
                    MCeerror->add(EE_CHUNK_BADOBJECTEXP, line, pos);
                    return ES_ERROR;
                }
                MCNewAutoNameRef t_expression;
                /* UNCHECKED */ ep2 . copyasnameref(&t_expression);
                if (object -> otype == CT_AUDIO_CLIP)
                    MCInterfaceEvalAudioClipOfStackByName(ctxt, t_object, *t_expression, t_object);
                else
                    MCInterfaceEvalVideoClipOfStackByName(ctxt, t_object, *t_expression, t_object);
            }
                break;
            default:
                MCeerror->add(EE_CHUNK_BADOBJECTEXP, line, pos);
                break;
        }
        if (!ctxt . HasError())
        {
            r_object . object = t_object . object;
            r_object . part_id = t_object . part_id;
            return ES_NORMAL;
        }
        
        return ES_ERROR;
	}
    
	if (background != nil)
	{
		switch (ct_class(background->etype))
		{
            case CT_ORDINAL:
                if (card == nil)
                    MCInterfaceEvalBackgroundOfStackByOrdinal(ctxt, t_object, background -> etype, t_object);
                else
                    MCInterfaceEvalStackWithBackgroundByOrdinal(ctxt, t_object, background -> etype, t_object);
                break;
            case CT_ID:
            {
                if (background->startpos->eval(ep2) != ES_NORMAL)
                {
                    MCeerror->add(EE_CHUNK_BADBACKGROUNDEXP, line, pos);
                    return ES_ERROR;
                }
                uint4 t_id;
                t_id = ep . getuint4();
                if (card == nil)
                    MCInterfaceEvalBackgroundOfStackById(ctxt, t_object, t_id, t_object);
                else
                    MCInterfaceEvalStackWithBackgroundById(ctxt, t_object, t_id, t_object);
            }
                break;
            case CT_EXPRESSION:
            {
                if (background->startpos->eval(ep2) != ES_NORMAL)
                {
                    MCeerror->add(EE_CHUNK_BADBACKGROUNDEXP, line, pos);
                    return ES_ERROR;
                }
                MCNewAutoNameRef t_expression;
                /* UNCHECKED */ ep2 . copyasnameref(&t_expression);
                if (card == nil)
                    MCInterfaceEvalBackgroundOfStackByName(ctxt, t_object, *t_expression, t_object);
                else
                    MCInterfaceEvalStackWithBackgroundByName(ctxt, t_object, *t_expression, t_object);
            }
                break;
            default:
                MCeerror->add(EE_CHUNK_BADBACKGROUNDEXP, line, pos);
                return ES_ERROR;
        }
    }
    
    if (card != nil)
	{
		switch (ct_class(card->etype))
		{
            case CT_DIRECT:
                // recent
                break;
            case CT_ORDINAL:
                if (background != nil)
                    MCInterfaceEvalCardOfBackgroundByOrdinal(ctxt, t_object, marked, card -> etype, t_object);
                else
                    MCInterfaceEvalCardOfStackByOrdinal(ctxt, t_object, marked, card -> etype, t_object);
                break;
            case CT_ID:
            {
                if (card->startpos->eval(ep2) != ES_NORMAL)
                {
                    MCeerror->add(EE_CHUNK_BADCARDEXP, line, pos);
                    return ES_ERROR;
                }
                uint4 t_id;
                t_id = ep2 . getuint4();
                if (background != nil)
                    MCInterfaceEvalCardOfBackgroundById(ctxt, t_object, marked, t_id, t_object);
                else
                    MCInterfaceEvalCardOfStackById(ctxt, t_object, marked, t_id, t_object);
            }
                break;
            case CT_EXPRESSION:
            {
                if (card->startpos->eval(ep2) != ES_NORMAL)
                {
                    MCeerror->add(EE_CHUNK_BADCARDEXP, line, pos);
                    return ES_ERROR;
                }
                MCNewAutoNameRef t_expression;
                /* UNCHECKED */ ep2 . copyasnameref(&t_expression);
                if (background != nil)
                    MCInterfaceEvalCardOfBackgroundByName(ctxt, t_object, marked, *t_expression, t_object);
                else
                    MCInterfaceEvalCardOfStackByName(ctxt, t_object, marked, *t_expression, t_object);
            }
                break;
            default:
                MCeerror->add(EE_CHUNK_BADCARDEXP, line, pos);
                return ES_ERROR;
		}
	}
	else if (group != nil || object != nil)
	{
		MCInterfaceEvalThisCardOfStack(ctxt, t_object, t_object);
	}
    
    // MW-2011-08-09: [[ Groups ]] If there was an explicit stack reference,
    //   but no explicit card, we search the stack directly for the CT_ID
    //   case.
    bool t_stack_override;
    t_stack_override = false;
    if (stack != nil && card == nil)
        t_stack_override = true;
    
    MCCRef *tgptr = group;
    while (tgptr != nil)
    {
        switch (ct_class(tgptr -> etype))
        {
            case CT_ORDINAL:
                //              if (tgptr == group && (card != nil || background == nil))
                if (t_object . object -> gettype() == CT_CARD)
                    MCInterfaceEvalGroupOfCardByOrdinal(ctxt, t_object, tgptr -> ptype, tgptr -> etype, t_object);
                else
                    MCInterfaceEvalGroupOfGroupByOrdinal(ctxt, t_object, tgptr -> etype, t_object);
                break;
            case CT_ID:
            {
                if (tgptr->startpos->eval(ep2) != ES_NORMAL)
                {
                    MCeerror->add(EE_CHUNK_BADBACKGROUNDEXP, line, pos);
                    return ES_ERROR;
                }
                uint4 t_id;
                t_id = ep2 . getuint4();
                // MW-2011-08-09: [[ Groups ]] If there was an explicit stack reference,
                //   but no explicit card, we search the stack directly for the CT_ID
                //   case.
                // (Assuming the group wasn't found on the card)
                //              if (tgptr == group && (card != nil || background == nil))
                if (t_object . object -> gettype() == CT_CARD)
                {
                    if (t_stack_override)
                        MCInterfaceEvalGroupOfCardOrStackById(ctxt, t_object, tgptr -> ptype, t_id, t_object);
                    else
                        MCInterfaceEvalGroupOfCardById(ctxt, t_object, tgptr -> ptype, t_id, t_object);
                }
                else
                {
                    // if we have a group then stack override is irrelevant.
                    MCInterfaceEvalGroupOfGroupById(ctxt, t_object, t_id, t_object);
                }
            }
                break;
            case CT_EXPRESSION:
            {
                if (tgptr->startpos->eval(ep2) != ES_NORMAL)
                {
                    MCeerror->add(EE_CHUNK_BADBACKGROUNDEXP, line, pos);
                    return ES_ERROR;
                }
                MCNewAutoNameRef t_expression;
                /* UNCHECKED */ ep2 . copyasnameref(&t_expression);
                //                if (tgptr == group && (card != nil || background == nil))
                if (t_object . object -> gettype() == CT_CARD)
                    MCInterfaceEvalGroupOfCardByName(ctxt, t_object, tgptr -> ptype, *t_expression, t_object);
                else
                    MCInterfaceEvalGroupOfGroupByName(ctxt, t_object, *t_expression, t_object);
            }
                break;
            default:
                MCeerror->add(EE_CHUNK_BADBACKGROUNDEXP, line, pos);
                return ES_ERROR;
        }
        tgptr = tgptr -> next;
    }
    
	// MW-2011-08-08: [[ Bug ]] Loop through chain of object chunks. This allows
	//   things like field ... of control ... of.
    if (object != nil)
    {
        MCCRef *toptr = object;
        while (toptr != nil)
        {
            if (toptr -> otype == CT_MENU)
                MCInterfaceEvalMenubarAsObject(ctxt, t_object);
            else
            {
                switch (ct_class(toptr -> etype))
                {
                    case CT_ORDINAL:
                        //                        if (toptr == object && group == nil)
                        if (t_object . object -> gettype() == CT_CARD)
                            MCInterfaceEvalObjectOfCardByOrdinal(ctxt, t_object, toptr -> otype, toptr -> ptype, toptr -> etype, t_object);
                        else
                            MCInterfaceEvalObjectOfGroupByOrdinal(ctxt, t_object, toptr -> otype, toptr -> etype, t_object);
                        break;
                    case CT_ID:
                    {
                        if (toptr->startpos->eval(ep2) != ES_NORMAL)
                        {
                            MCeerror->add(EE_CHUNK_BADOBJECTEXP, line, pos);
                            return ES_ERROR;
                        }
                        uint4 t_id;
                        t_id = ep2 . getuint4();
                        // If we are in stack override mode, then search the stack *after*
                        // searching the card as searching the stack will take longer.
                        //                        if (toptr == object && group == nil)
                        if (t_object . object -> gettype() == CT_CARD)
                        {
                            if (t_stack_override)
                                MCInterfaceEvalObjectOfCardOrStackById(ctxt, t_object, toptr -> otype, toptr -> ptype, t_id, t_object);
                            else
                                MCInterfaceEvalObjectOfCardById(ctxt, t_object, toptr -> otype, toptr -> ptype, t_id, t_object);
                        }
                        else
                        {
                            // if we have a group then stack override is irrelevant.
                            MCInterfaceEvalObjectOfGroupById(ctxt, t_object, toptr -> otype, t_id, t_object);
                        }
                    }
                        break;
                    case CT_EXPRESSION:
                    {
                        if (toptr->startpos->eval(ep2) != ES_NORMAL)
                        {
                            MCeerror->add(EE_CHUNK_BADOBJECTEXP, line, pos);
                            return ES_ERROR;
                        }
                        MCNewAutoNameRef t_expression;
                        /* UNCHECKED */ ep2 . copyasnameref(&t_expression);
                        
                        //                        if (toptr == object && group == nil)
                        if (t_object . object -> gettype() == CT_CARD)
                            MCInterfaceEvalObjectOfCardByName(ctxt, t_object, toptr -> otype, toptr -> ptype, *t_expression, t_object);
                        else
                            MCInterfaceEvalObjectOfGroupByName(ctxt, t_object, toptr -> otype, *t_expression, t_object);
                    }
                        break;
                    default:
                        MCeerror->add(EE_CHUNK_BADOBJECTEXP, line, pos);
                        return ES_ERROR;
                }
            }
            toptr = toptr -> next;
        }
    }
    
    if (!ctxt . HasError())
    {
        r_object . object = t_object . object;
        r_object . part_id = t_object . part_id;
        return ES_NORMAL;
    }
    
    return ES_ERROR;
}
#endif

Exec_stat MCChunk::getobj(MCExecPoint& ep, MCObjectPtr& r_object, Boolean p_recurse)
{
<<<<<<< HEAD
	return getobj(ep, r_object . object, r_object . part_id, p_recurse);
#if 0
=======
>>>>>>> a168c803
    MCExecPoint ep2(ep);
    MCExecContext ctxt(ep);
    
    MCObjectPtr t_object;
    
    r_object . object = nil;
    r_object . part_id = 0;
    
	if (desttype != DT_UNDEFINED && desttype != DT_ISDEST)
	{
		if (desttype == DT_EXPRESSION || desttype == DT_VARIABLE)
		{
            Exec_stat stat = ES_ERROR;
            if (p_recurse)
            {
                if (desttype == DT_EXPRESSION)
                {
                    if (source->eval(ep2) != ES_NORMAL)
                    {
                        MCeerror->add(EE_CHUNK_BADOBJECTEXP, line, pos);
                        return ES_ERROR;
                    }
                }
                else
                {
                    if (destvar->eval(ep2) != ES_NORMAL)
                    {
                        MCeerror->add(EE_CHUNK_BADOBJECTEXP, line, pos);
                        return ES_ERROR;
                    }
                }
/*
                MCAutoValueRef t_value;
                ep . copyasvalueref(&t_value);
                MCEngineEvalValueAsObject(ctxt, *t_value, t_object);
*/
                MCScriptPoint sp(ep2);
				MCChunk *tchunk = new MCChunk(False);
				MCerrorlock++;
				Symbol_type type;
				if (tchunk->parse(sp, False) == PS_NORMAL
                    && sp.next(type) == PS_EOF)
					stat = ES_NORMAL;
				MCerrorlock--;
				if (stat == ES_NORMAL)
					stat = tchunk->getobj(ep2, t_object, False);
				if (stat == ES_NORMAL)
					take_components(tchunk);
				delete tchunk;
			}
			if (stat != ES_NORMAL)
			{
				MCeerror->add(EE_CHUNK_BADOBJECTEXP, line, pos, ep2.getsvalue());
				return ES_ERROR;
			}
        }
		else if (desttype == DT_OWNER)
		{
            // MW-2008-11-05: [[ Owner Reference ]] If the desttype is DT_OWNER it means that <source>
            //   must point to an MCChunk object (as that's how its parsed).
            //   In this case attempt to evaluate it and then step up one in the ownership chain. Note
            //   that we can't step higher than a mainstack, so we set objptr to NULL in this case.
            if (static_cast<MCChunk *>(source) -> getobj(ep2, t_object, True) != ES_NORMAL)
            {
                MCeerror -> add(EE_CHUNK_BADOBJECTEXP, line, pos);
                return ES_ERROR;
            }
            MCEngineEvalOwnerAsObject(ctxt, t_object, t_object);
        }
        else if (desttype >= DT_FIRST_OBJECT && desttype < DT_LAST_OBJECT)
        {
            MCEngineEvalTemplateAsObject(ctxt, desttype, t_object);
        }
        else
        {
            switch(desttype)
			{
                case DT_ME:
                    //MCEngineEvalMeAsObject(ctxt, t_object);
                    if (ep.getparentscript() == NULL)
                        t_object . object = destobj;
                    else
                        t_object . object = ep . getobj();
                    t_object . part_id = 0;
                    break;
                case DT_MENU_OBJECT:
                    MCEngineEvalMenuObjectAsObject(ctxt, t_object);
                    break;
                case DT_TARGET:
                    MCEngineEvalTargetAsObject(ctxt, t_object);
                    break;
                case DT_ERROR:
                    MCEngineEvalErrorObjectAsObject(ctxt, t_object);
                    break;
                case DT_SELECTED:
                    MCInterfaceEvalSelectedObjectAsObject(ctxt, t_object);
                    break;
                case DT_TOP_STACK:
                    MCInterfaceEvalTopStackAsObject(ctxt, t_object);
                    break;
                case DT_CLICK_STACK:
                    MCInterfaceEvalClickStackAsObject(ctxt, t_object);
                    break;
                case DT_MOUSE_STACK:
                    MCInterfaceEvalMouseStackAsObject(ctxt, t_object);
                    break;
                case DT_FUNCTION:
                    switch (function)
                {
                    case F_CLICK_CHUNK:
                    case F_CLICK_CHAR_CHUNK:
                    case F_CLICK_FIELD:
                    case F_CLICK_LINE:
                    case F_CLICK_TEXT:
                        MCInterfaceEvalClickFieldAsObject(ctxt, t_object);
                        break;
                    case F_SELECTED_CHUNK:
                    case F_SELECTED_FIELD:
                    case F_SELECTED_LINE:
                    case F_SELECTED_TEXT:
                        MCInterfaceEvalSelectedFieldAsObject(ctxt, t_object);
                        break;
                    case F_SELECTED_IMAGE:
                        MCInterfaceEvalSelectedImageAsObject(ctxt, t_object);
                        break;
                    case F_FOUND_CHUNK:
                    case F_FOUND_FIELD:
                    case F_FOUND_LINE:
                    case F_FOUND_TEXT:
                        MCInterfaceEvalFoundFieldAsObject(ctxt, t_object);
                        break;
                    case F_MOUSE_CONTROL:
                    case F_MOUSE_CHUNK:
                    case F_MOUSE_CHAR_CHUNK:
                    case F_MOUSE_LINE:
                    case F_MOUSE_TEXT:
                        MCInterfaceEvalMouseControlAsObject(ctxt, t_object);
                        break;
                    case F_FOCUSED_OBJECT:
                        MCInterfaceEvalFocusedObjectAsObject(ctxt, t_object);
                        break;
                    case F_DRAG_SOURCE:
                        MCPasteboardEvalDragSourceAsObject(ctxt, t_object);
                        break;
                    case F_DRAG_DESTINATION:
                        MCPasteboardEvalDragDestinationAsObject(ctxt, t_object);
                        break;
                    default:
                        break;
                }
                    break;
                default:
                    break;
            }
        }
		if (t_object . object == nil)
		{
			MCeerror->add(EE_CHUNK_NOTARGET, line, pos);
			return ES_ERROR;
		}
        if (background == nil && card == nil && group == nil && object == nil)
        {
            r_object . object = t_object . object;
            r_object . part_id = t_object . part_id;
            return ES_NORMAL;
        }
        switch (t_object . object -> gettype())
		{
<<<<<<< HEAD
            case CT_STACK:
                break;
            case CT_CARD:
                if (stack != nil || background != nil || card != nil)
                   t_object . object = t_object . object -> getstack();
                break;
            case CT_GROUP:
                if (stack != nil || background != nil)
                {
                   t_object . object = t_object . object -> getstack();
                }
                else if (card != nil)
                {
                    MCGroup *t_bg = static_cast<MCGroup *>(t_object . object);
                    MCStack *t_stack = t_bg -> getstack();
                    t_stack -> setbackground(t_bg);
                   t_object . object = t_stack;
                }
                break;
=======
>>>>>>> a168c803
            case CT_AUDIO_CLIP:
            case CT_VIDEO_CLIP:
            case CT_LAYER:
            case CT_MENU:
            case CT_BUTTON:
            case CT_IMAGE:
            case CT_FIELD:
            case CT_GRAPHIC:
            case CT_EPS:
            case CT_SCROLLBAR:
            case CT_PLAYER:
            case CT_MAGNIFY:
            case CT_COLOR_PALETTE:
                MCCard *t_card;
                t_card = t_object . object -> getcard(t_object . part_id);
                if (t_card == nil)
                    return ES_ERROR;

<<<<<<< HEAD
               t_object . part_id = t_card -> getid();
                break;
=======
                t_object . part_id = t_card -> getid();
                r_object . object = t_object . object;
                r_object . part_id = t_object . part_id;
                return ES_NORMAL;
>>>>>>> a168c803
            default:
                break;
        }
	}
	else if (stack == nil && background == nil && card == nil && group == nil && object == nil)
    {
        return ES_ERROR;
    }
    else if (url != nil)
    {
        if (stack -> etype == CT_EXPRESSION)
        {
            if (url -> startpos -> eval(ep2) != ES_NORMAL)
            {
                MCeerror->add(EE_CHUNK_BADSTACKEXP, line, pos);
                return ES_ERROR;
            }
            MCAutoStringRef t_data;
            /* UNCHECKED */ ep . copyasstringref(&t_data);
            MCInterfaceEvalBinaryStackAsObject(ctxt, *t_data, t_object);
        }
    }
    else
    {
        MCInterfaceEvalDefaultStackAsObject(ctxt, t_object);
	}
    
	if (stack != nil)
	{
<<<<<<< HEAD
=======
        MCInterfaceEvalStackOfObject(ctxt, t_object, t_object);
>>>>>>> a168c803
		switch (stack->etype)
		{
            case CT_EXPRESSION:
            {
                if (stack->startpos->eval(ep2) != ES_NORMAL)
                {
                    MCeerror->add(EE_CHUNK_BADSTACKEXP, line, pos);
                    return ES_ERROR;
                }
                MCNewAutoNameRef t_expression;
                /* UNCHECKED */ ep2 . copyasnameref(&t_expression);
                MCInterfaceEvalStackOfStackByName(ctxt, t_object, *t_expression, t_object);
            }
                break;
            case CT_ID:
            {
                if (stack->startpos->eval(ep2) != ES_NORMAL)
                {
                    MCeerror->add(EE_CHUNK_BADSTACKEXP, line, pos);
                    return ES_ERROR;
                }
                uint4 t_id;
                t_id = ep2 . getuint4();
                MCInterfaceEvalStackOfStackById(ctxt, t_object, t_id, t_object);
            }
                break;
            case CT_THIS:
                break;
            default:
                MCeerror->add(EE_CHUNK_BADSTACKEXP, line, pos);
                return ES_ERROR;
		}
        
		if (stack->next != NULL)
		{
			switch (stack->next->etype)
			{
                case CT_EXPRESSION:
                {
                    if (stack->next->startpos->eval(ep2) != ES_NORMAL)
                    {
                        MCeerror->add(EE_CHUNK_BADSTACKEXP, line, pos);
                        return ES_ERROR;
                    }
                    MCNewAutoNameRef t_expression;
                    /* UNCHECKED */ ep2 . copyasnameref(&t_expression);
                    MCInterfaceEvalSubstackOfStackByName(ctxt, t_object, *t_expression, t_object);
                }
                    break;
                case CT_ID:
                {
                    if (stack->next->startpos->eval(ep2) != ES_NORMAL)
                    {
                        MCeerror->add(EE_CHUNK_BADSTACKEXP, line, pos);
                        return ES_ERROR;
                    }
                    uint4 t_id;
                    t_id = ep2 . getuint4();
                    MCInterfaceEvalSubstackOfStackById(ctxt, t_object, t_id, t_object);
                }
                    break;
                case CT_THIS:
                    break;
                default:
                    MCeerror->add(EE_CHUNK_BADSTACKEXP, line, pos);
                    return ES_ERROR;
			}
		}
	}
    
	if (object != nil && (object->otype == CT_AUDIO_CLIP || object->otype == CT_VIDEO_CLIP))
	{
<<<<<<< HEAD
=======
        MCInterfaceEvalStackOfObject(ctxt, t_object, t_object);
>>>>>>> a168c803
        switch (ct_class(object -> etype))
        {
            case CT_ORDINAL:
                if (object -> otype == CT_AUDIO_CLIP)
                    MCInterfaceEvalAudioClipOfStackByOrdinal(ctxt, t_object, object -> etype, t_object);
                else
                    MCInterfaceEvalVideoClipOfStackByOrdinal(ctxt, t_object, object -> etype, t_object);
                break;
            case CT_ID:
            {
                if (object->startpos->eval(ep2) != ES_NORMAL)
                {
                    MCeerror->add(EE_CHUNK_BADOBJECTEXP, line, pos);
                    return ES_ERROR;
                }
                uint4 t_id;
                t_id = ep . getuint4();
                if (object -> otype == CT_AUDIO_CLIP)
                    MCInterfaceEvalAudioClipOfStackById(ctxt, t_object, t_id, t_object);
                else
                    MCInterfaceEvalVideoClipOfStackById(ctxt, t_object, t_id, t_object);
            }
                break;
            case CT_EXPRESSION:
            {
                if (object->startpos->eval(ep2) != ES_NORMAL)
                {
                    MCeerror->add(EE_CHUNK_BADOBJECTEXP, line, pos);
                    return ES_ERROR;
                }
                MCNewAutoNameRef t_expression;
                /* UNCHECKED */ ep2 . copyasnameref(&t_expression);
                if (object -> otype == CT_AUDIO_CLIP)
                    MCInterfaceEvalAudioClipOfStackByName(ctxt, t_object, *t_expression, t_object);
                else
                    MCInterfaceEvalVideoClipOfStackByName(ctxt, t_object, *t_expression, t_object);
            }
                break;
            default:
                MCeerror->add(EE_CHUNK_BADOBJECTEXP, line, pos);
                break;
        }
        if (!ctxt . HasError())
        {
            r_object . object = t_object . object;
            r_object . part_id = t_object . part_id;
            return ES_NORMAL;
        }
        
        return ES_ERROR;
	}
    
	if (background != nil)
<<<<<<< HEAD
	{        
=======
	{
        MCInterfaceEvalStackOfObject(ctxt, t_object, t_object);
>>>>>>> a168c803
		switch (ct_class(background->etype))
		{
            case CT_ORDINAL:
                if (card == nil)
                    MCInterfaceEvalBackgroundOfStackByOrdinal(ctxt, t_object, background -> etype, t_object);
                else
                    MCInterfaceEvalStackWithBackgroundByOrdinal(ctxt, t_object, background -> etype, t_object);
                break;
            case CT_ID:
            {
                if (background->startpos->eval(ep2) != ES_NORMAL)
                {
                    MCeerror->add(EE_CHUNK_BADBACKGROUNDEXP, line, pos);
                    return ES_ERROR;
                }
                uint4 t_id;
                t_id = ep . getuint4();
                if (card == nil)
                    MCInterfaceEvalBackgroundOfStackById(ctxt, t_object, t_id, t_object);
                else
                    MCInterfaceEvalStackWithBackgroundById(ctxt, t_object, t_id, t_object);
            }
                break;
            case CT_EXPRESSION:
            {
                if (background->startpos->eval(ep2) != ES_NORMAL)
                {
                    MCeerror->add(EE_CHUNK_BADBACKGROUNDEXP, line, pos);
                    return ES_ERROR;
                }
                MCNewAutoNameRef t_expression;
                /* UNCHECKED */ ep2 . copyasnameref(&t_expression);
                if (card == nil)
                    MCInterfaceEvalBackgroundOfStackByName(ctxt, t_object, *t_expression, t_object);
                else
                    MCInterfaceEvalStackWithBackgroundByName(ctxt, t_object, *t_expression, t_object);
            }
                break;
            default:
                MCeerror->add(EE_CHUNK_BADBACKGROUNDEXP, line, pos);
                return ES_ERROR;
        }
    }
    
    if (card != nil)
	{
<<<<<<< HEAD
=======
        MCInterfaceEvalStackWithOptionalBackground(ctxt, t_object, t_object);
>>>>>>> a168c803
		switch (ct_class(card->etype))
		{
            case CT_DIRECT:
                // recent
                break;
            case CT_ORDINAL:
                if (background != nil)
                    MCInterfaceEvalCardOfBackgroundByOrdinal(ctxt, t_object, marked, card -> etype, t_object);
                else
                    MCInterfaceEvalCardOfStackByOrdinal(ctxt, t_object, marked, card -> etype, t_object);
                break;
            case CT_ID:
            {
                if (card->startpos->eval(ep2) != ES_NORMAL)
                {
                    MCeerror->add(EE_CHUNK_BADCARDEXP, line, pos);
                    return ES_ERROR;
                }
                uint4 t_id;
                t_id = ep2 . getuint4();
                if (background != nil)
                    MCInterfaceEvalCardOfBackgroundById(ctxt, t_object, marked, t_id, t_object);
                else
                    MCInterfaceEvalCardOfStackById(ctxt, t_object, marked, t_id, t_object);
            }
                break;
            case CT_EXPRESSION:
            {
                if (card->startpos->eval(ep2) != ES_NORMAL)
                {
                    MCeerror->add(EE_CHUNK_BADCARDEXP, line, pos);
                    return ES_ERROR;
                }
                MCNewAutoNameRef t_expression;
                /* UNCHECKED */ ep2 . copyasnameref(&t_expression);
                if (background != nil)
                    MCInterfaceEvalCardOfBackgroundByName(ctxt, t_object, marked, *t_expression, t_object);
                else
                    MCInterfaceEvalCardOfStackByName(ctxt, t_object, marked, *t_expression, t_object);
            }
                break;
            default:
                MCeerror->add(EE_CHUNK_BADCARDEXP, line, pos);
                return ES_ERROR;
		}
	}
	else if (group != nil || object != nil)
	{
		MCInterfaceEvalThisCardOfStack(ctxt, t_object, t_object);
	}
    
    // MW-2011-08-09: [[ Groups ]] If there was an explicit stack reference,
    //   but no explicit card, we search the stack directly for the CT_ID
    //   case.
    bool t_stack_override;
    t_stack_override = false;
    if (stack != nil && card == nil)
        t_stack_override = true;
    
    MCCRef *tgptr = group;
    while (tgptr != nil)
    {
        switch (ct_class(tgptr -> etype))
        {
            case CT_ORDINAL:
//              if (tgptr == group && (card != nil || background == nil))
                if (t_object . object -> gettype() == CT_CARD)
                    MCInterfaceEvalGroupOfCardByOrdinal(ctxt, t_object, tgptr -> ptype, tgptr -> etype, t_object);
                else
                    MCInterfaceEvalGroupOfGroupByOrdinal(ctxt, t_object, tgptr -> etype, t_object);
                break;
            case CT_ID:
            {
                if (tgptr->startpos->eval(ep2) != ES_NORMAL)
                {
                    MCeerror->add(EE_CHUNK_BADBACKGROUNDEXP, line, pos);
                    return ES_ERROR;
                }
                uint4 t_id;
                t_id = ep2 . getuint4();
                // MW-2011-08-09: [[ Groups ]] If there was an explicit stack reference,
                //   but no explicit card, we search the stack directly for the CT_ID
                //   case.
                // (Assuming the group wasn't found on the card)
//              if (tgptr == group && (card != nil || background == nil))
                if (t_object . object -> gettype() == CT_CARD)
                {
                    if (t_stack_override)
                        MCInterfaceEvalGroupOfCardOrStackById(ctxt, t_object, tgptr -> ptype, t_id, t_object);
                    else
                        MCInterfaceEvalGroupOfCardById(ctxt, t_object, tgptr -> ptype, t_id, t_object);
                }
                else
                {
                    // if we have a group then stack override is irrelevant.
                    MCInterfaceEvalGroupOfGroupById(ctxt, t_object, t_id, t_object);
                }
            }
                break;
            case CT_EXPRESSION:
            {
                if (tgptr->startpos->eval(ep2) != ES_NORMAL)
                {
                    MCeerror->add(EE_CHUNK_BADBACKGROUNDEXP, line, pos);
                    return ES_ERROR;
                }
                MCNewAutoNameRef t_expression;
                /* UNCHECKED */ ep2 . copyasnameref(&t_expression);
//                if (tgptr == group && (card != nil || background == nil))
                if (t_object . object -> gettype() == CT_CARD)
                    MCInterfaceEvalGroupOfCardByName(ctxt, t_object, tgptr -> ptype, *t_expression, t_object);
                else
                    MCInterfaceEvalGroupOfGroupByName(ctxt, t_object, *t_expression, t_object);
            }
                break;
            default:
                MCeerror->add(EE_CHUNK_BADBACKGROUNDEXP, line, pos);
                return ES_ERROR;
        }
        tgptr = tgptr -> next;
    }
    
<<<<<<< HEAD
=======
	// Stack override handles the case of 'control id ...' where there is no card
	// reference. It enables access to top-level objects in the stack via id.
    
    if (card == nil)
        t_stack_override = true;
    
>>>>>>> a168c803
	// MW-2011-08-08: [[ Bug ]] Loop through chain of object chunks. This allows
	//   things like field ... of control ... of.
    if (object != nil)
    {
        MCCRef *toptr = object;
        while (toptr != nil)
        {
            if (toptr -> otype == CT_MENU)
                MCInterfaceEvalMenubarAsObject(ctxt, t_object);
            else
            {
                switch (ct_class(toptr -> etype))
                {
                    case CT_ORDINAL:
//                        if (toptr == object && group == nil)
                        if (t_object . object -> gettype() == CT_CARD)
                            MCInterfaceEvalObjectOfCardByOrdinal(ctxt, t_object, toptr -> otype, toptr -> ptype, toptr -> etype, t_object);
                        else
                            MCInterfaceEvalObjectOfGroupByOrdinal(ctxt, t_object, toptr -> otype, toptr -> etype, t_object);
                        break;
                    case CT_ID:
                    {
                        if (toptr->startpos->eval(ep2) != ES_NORMAL)
                        {
                            MCeerror->add(EE_CHUNK_BADOBJECTEXP, line, pos);
                            return ES_ERROR;
                        }
                        uint4 t_id;
                        t_id = ep2 . getuint4();
                        // If we are in stack override mode, then search the stack *after*
                        // searching the card as searching the stack will take longer.
//                        if (toptr == object && group == nil)
                        if (t_object . object -> gettype() == CT_CARD)
                        {
                            if (t_stack_override)
                                MCInterfaceEvalObjectOfCardOrStackById(ctxt, t_object, toptr -> otype, toptr -> ptype, t_id, t_object);
                            else
                                MCInterfaceEvalObjectOfCardById(ctxt, t_object, toptr -> otype, toptr -> ptype, t_id, t_object);
                        }
                        else
                        {
                            // if we have a group then stack override is irrelevant.
                            MCInterfaceEvalObjectOfGroupById(ctxt, t_object, toptr -> otype, t_id, t_object);
                        }
                    }
                        break;
                    case CT_EXPRESSION:
                    {
                        if (toptr->startpos->eval(ep2) != ES_NORMAL)
                        {
                            MCeerror->add(EE_CHUNK_BADOBJECTEXP, line, pos);
                            return ES_ERROR;
                        }
                        MCNewAutoNameRef t_expression;
                        /* UNCHECKED */ ep2 . copyasnameref(&t_expression);
                        
//                        if (toptr == object && group == nil)
                        if (t_object . object -> gettype() == CT_CARD)
                            MCInterfaceEvalObjectOfCardByName(ctxt, t_object, toptr -> otype, toptr -> ptype, *t_expression, t_object);
                        else
                            MCInterfaceEvalObjectOfGroupByName(ctxt, t_object, toptr -> otype, *t_expression, t_object);
                    }
                        break;
                    default:
                        MCeerror->add(EE_CHUNK_BADOBJECTEXP, line, pos);
                        return ES_ERROR;
                }
            }
            toptr = toptr -> next;
        }
    }
<<<<<<< HEAD
    
=======

>>>>>>> a168c803
    if (!ctxt . HasError())
    {
        r_object . object = t_object . object;
        r_object . part_id = t_object . part_id;
        return ES_NORMAL;
    }
    
    return ES_ERROR;
<<<<<<< HEAD
#endif
=======
>>>>>>> a168c803
}

Exec_stat MCChunk::getobj(MCExecPoint &ep, MCObject *&objptr, uint4 &parid, Boolean recurse)
{
//    return getobj_legacy(ep, objptr, parid, recurse);
    objptr = nil;
    parid = 0;
    
    MCObjectPtr t_object;
    if (getobj(ep, t_object, recurse) == ES_NORMAL)
    {
        objptr = t_object . object;
        parid = t_object . part_id;
        return ES_NORMAL;
    }
    
    return ES_ERROR;
}
#ifdef LEGACY_EXEC
Exec_stat MCChunk::getobj_legacy(MCExecPoint &ep, MCObject *&objptr,
                          uint4 &parid, Boolean recurse)
{
	objptr = NULL;
	parid = 0;
	MCStack *sptr = MCdefaultstackptr;
	MCGroup *bptr = NULL;
	MCCard *cptr = NULL;
	MCGroup *gptr = NULL;

	MCExecPoint ep2(ep);
	if (desttype != DT_UNDEFINED && desttype != DT_ISDEST)
	{
		Exec_stat stat = ES_ERROR;
		switch (desttype)
		{
		case DT_EXPRESSION:
		case DT_VARIABLE:
			if (recurse)
			{
				if (desttype == DT_EXPRESSION)
				{
					if (source->eval(ep2) != ES_NORMAL)
					{
						MCeerror->add(EE_CHUNK_BADOBJECTEXP, line, pos);
						return ES_ERROR;
					}
				}
				else
				{
					if (destvar->eval(ep2) != ES_NORMAL)
					{
						MCeerror->add(EE_CHUNK_BADOBJECTEXP, line, pos);
						return ES_ERROR;
					}
				}
				MCScriptPoint sp(ep2);
				MCChunk *tchunk = new MCChunk(False);
				MCerrorlock++;
				Symbol_type type;
				if (tchunk->parse(sp, False) == PS_NORMAL
				        && sp.next(type) == PS_EOF)
					stat = ES_NORMAL;
				MCerrorlock--;
				if (stat == ES_NORMAL)
					stat = tchunk->getobj(ep2, objptr, parid, False);
				if (stat == ES_NORMAL)
					take_components(tchunk);
				delete tchunk;
			}
			if (stat != ES_NORMAL)
			{
				MCeerror->add
				(EE_CHUNK_BADOBJECTEXP, line, pos, ep2.getsvalue());
				return ES_ERROR;
			}
			break;
		case DT_ME:
			// MW-2009-01-28: [[ Inherited parentScripts ]]
			// If we are executing in the context of a parent-handle invocation
			// (indicated by getparentscript() of the EP being non-NULL) 'me'
			// refers to the derived object context, otherwise it is the object
			// we were compiled in.
			if (ep.getparentscript() == NULL)
				objptr = destobj;
			else
				objptr = ep . getobj();
			break;
		case DT_MENU_OBJECT:
			objptr = MCmenuobjectptr;
			break;
		case DT_TARGET:
			objptr = MCtargetptr;
			break;
		// MW-2008-11-05: [[ Owner Reference ]] If the desttype is DT_OWNER it means that <source>
		//   must point to an MCChunk object (as that's how its parsed).
		//   In this case attempt to evaluate it and then step up one in the ownership chain. Note
		//   that we can't step higher than a mainstack, so we set objptr to NULL in this case.
		case DT_OWNER:
			if (static_cast<MCChunk *>(source) -> getobj(ep2, objptr, parid, True) != ES_NORMAL)
			{
				MCeerror -> add(EE_CHUNK_BADOBJECTEXP, line, pos);
				return ES_ERROR;
			}
			if (objptr -> gettype() == CT_STACK && MCdispatcher -> ismainstack(static_cast<MCStack *>(objptr)))
				objptr = NULL;
			else
				objptr = objptr -> getparent();
			break;
		case DT_STACK:
			objptr = MCtemplatestack;
			return ES_NORMAL;
		case DT_AUDIO_CLIP:
			objptr = MCtemplateaudio;
			return ES_NORMAL;
		case DT_VIDEO_CLIP:
			objptr = MCtemplatevideo;
			return ES_NORMAL;
		case DT_GROUP:
			objptr = MCtemplategroup;
			return ES_NORMAL;
		case DT_CARD:
			objptr = MCtemplatecard;
			return ES_NORMAL;
		case DT_BUTTON:
			objptr = MCtemplatebutton;
			return ES_NORMAL;
		case DT_FIELD:
			objptr = MCtemplatefield;
			return ES_NORMAL;
		case DT_IMAGE:
			objptr = MCtemplateimage;
			return ES_NORMAL;
		case DT_SCROLLBAR:
			objptr = MCtemplatescrollbar;
			return ES_NORMAL;
		case DT_PLAYER:
			objptr = MCtemplateplayer;
			return ES_NORMAL;
		case DT_GRAPHIC:
			objptr = MCtemplategraphic;
			return ES_NORMAL;
		case DT_EPS:
			objptr = MCtemplateeps;
			return ES_NORMAL;
		case DT_ERROR:
			objptr = MCerrorptr;
			break;
		case DT_SELECTED:
			objptr = MCselected->getfirst();
			break;
		case DT_TOP_STACK:
			objptr = MCtopstackptr;
			break;
		case DT_CLICK_STACK:
			objptr = MCclickstackptr;
			break;
		case DT_MOUSE_STACK:
			objptr = MCmousestackptr;
			break;
		case DT_FUNCTION:
			switch (function)
			{
			case F_CLICK_CHUNK:
			case F_CLICK_CHAR_CHUNK:
			case F_CLICK_FIELD:
			case F_CLICK_LINE:
			case F_CLICK_TEXT:
				objptr = MCclickfield;
				break;
			case F_SELECTED_CHUNK:
			case F_SELECTED_FIELD:
			case F_SELECTED_LINE:
			case F_SELECTED_TEXT:
				objptr = MCactivefield;
				break;
			case F_SELECTED_IMAGE:
				objptr = MCactiveimage;
				break;
			case F_FOUND_CHUNK:
			case F_FOUND_FIELD:
			case F_FOUND_LINE:
			case F_FOUND_TEXT:
				objptr = MCfoundfield;
				break;
			case F_MOUSE_CONTROL:
			case F_MOUSE_CHUNK:
			case F_MOUSE_CHAR_CHUNK:
			case F_MOUSE_LINE:
			case F_MOUSE_TEXT:
				// OK-2009-01-19: Refactored to ensure behaviour is the same as the mouseControl.
				if (MCmousestackptr != NULL)
					objptr = MCmousestackptr->getcard()->getmousecontrol();
				else
					objptr = NULL;
				break;
			case F_FOCUSED_OBJECT:
				objptr = MCdefaultstackptr->getcard()->getkfocused();
				if (objptr == NULL)
					objptr = MCdefaultstackptr->getcard();
				break;
			case F_DRAG_SOURCE:
				objptr = MCdragsource;
				break;
			case F_DRAG_DESTINATION:
				objptr = MCdragdest;
				break;
			default:
				objptr = NULL;
				break;
			}
			break;
		default:
			objptr = NULL;
			break;
		}
		if (objptr == NULL)
		{
			MCeerror->add(EE_CHUNK_NOTARGET, line, pos);
			return ES_ERROR;
		}
		switch (objptr->gettype())
		{
		case CT_STACK:
			sptr = (MCStack *)objptr;
			break;
		case CT_CARD:
			cptr = (MCCard *)objptr;
			sptr = cptr->getstack();
			break;
		case CT_GROUP:
			bptr = gptr = (MCGroup *)objptr;
			cptr = gptr->getcard();
			sptr = cptr->getstack();
			break;
		case CT_AUDIO_CLIP:
		case CT_VIDEO_CLIP:
		case CT_LAYER:
		case CT_MENU:
		case CT_BUTTON:
		case CT_IMAGE:
		case CT_FIELD:
		case CT_GRAPHIC:
		case CT_EPS:
		case CT_SCROLLBAR:
		case CT_PLAYER:
		case CT_MAGNIFY:
		case CT_COLOR_PALETTE:
			MCCard *t_card;
			t_card = objptr -> getcard(parid);
			if (t_card == NULL)
				return ES_ERROR;

			parid = t_card -> getid();
			return ES_NORMAL;
		default:
			break;
		}
	}
	else
		if (stack == NULL && background == NULL && card == NULL
		        && group == NULL && object == NULL)
			return ES_ERROR;
		else
			if (url != NULL)
			{
				uint4 offset;
				if (MCU_offset(SIGNATURE, ep.getsvalue(), offset) && (ep . getsvalue() . getlength() > 8 && strncmp(ep . getsvalue() . getstring(), "REVO", 4) == 0))
				{
					IO_handle stream = MCS_fakeopen(ep.getsvalue());
					if (MCdispatcher->readfile(NULL, NULL, stream, sptr) != IO_NORMAL)
					{
						MCS_close(stream);
						return ES_ERROR;
					}
					MCS_close(stream);
				}
				else
					return ES_ERROR;
			}
			else
				sptr = MCdefaultstackptr;
	if (stack != NULL)
	{
		switch (stack->etype)
		{
		case CT_EXPRESSION:
		case CT_ID:
			if (stack->startpos->eval(ep2) != ES_NORMAL)
			{
				MCeerror->add(EE_CHUNK_BADSTACKEXP, line, pos);
				return ES_ERROR;
			}
			if (stack->etype == CT_ID)
				sptr = sptr->findstackid(ep2.getuint4());
			else
				sptr = sptr->findstackname_oldstring(ep2.getsvalue());
			break;
		case CT_THIS:
			break;
		default:
			MCeerror->add(EE_CHUNK_BADSTACKEXP, line, pos);
			return ES_ERROR;
		}
		if (sptr != NULL && stack->next != NULL)
		{
			switch (stack->next->etype)
			{
			case CT_EXPRESSION:
			case CT_ID:
				if (stack->next->startpos->eval(ep2) != ES_NORMAL)
				{
					MCeerror->add(EE_CHUNK_BADSTACKEXP, line, pos);
					return ES_ERROR;
				}
				if (stack->next->etype == CT_ID)
					sptr = sptr->findsubstackid(ep2.getuint4());
				else
					sptr = sptr->findsubstackname_oldstring(ep2.getsvalue());
				break;
			case CT_THIS:
				break;
			default:
				MCeerror->add(EE_CHUNK_BADSTACKEXP, line, pos);
				return ES_ERROR;
			}
		}
	}
	if (sptr == NULL)
	{
		MCeerror->add(EE_CHUNK_NOSTACK, line, pos);
		return ES_ERROR;
	}

	if (object != NULL && (object->otype == CT_AUDIO_CLIP || object->otype == CT_VIDEO_CLIP))
	{
		if (ct_class(object->etype) == CT_ORDINAL)
			objptr = sptr->getAV(object->etype, kMCEmptyString, object->otype);
		else
		{
			if (object->startpos->eval(ep2) != ES_NORMAL)
			{
				MCeerror->add(EE_CHUNK_BADOBJECTEXP, line, pos);
				return ES_ERROR;
			}
            MCAutoStringRef t_value;
            ep2 . copyasstringref(&t_value);
			objptr = sptr->getAV(object->etype, *t_value, object->otype);
			if (objptr == NULL)
				objptr = sptr->getobjname(object->otype, *t_value);
		}
		if (objptr == NULL)
		{
			// Lookup the name we are searching for. If it doesn't exist, then no object can
			// have it as a name.
			MCNameRef t_obj_name;
			t_obj_name = MCNameLookupWithOldString(ep2.getsvalue(), kMCCompareCaseless);
			if (t_obj_name != nil)
			{
			if (object->otype == CT_VIDEO_CLIP)
			{
				IO_cleanprocesses();
				MCPlayer *tptr = MCplayers;
				while (tptr != NULL)
				{
						if (tptr -> hasname(t_obj_name))
					{
						objptr = tptr;
						break;
					}
					tptr = tptr->getnextplayer();
				}
			}
				else if (MCacptr != NULL && MCacptr -> hasname(t_obj_name))
					objptr = MCacptr;
			}
		}
		if (objptr == NULL)
		{
			MCeerror->add(EE_CHUNK_NOOBJECT, line, pos, ep2.getsvalue());
			return ES_ERROR;
		}
		return ES_NORMAL;
	}

	if (background == NULL && card == NULL && group == NULL && object == NULL)
	{
		if (objptr == NULL)
			objptr = sptr;
		return ES_NORMAL;
	}

	if (background != NULL)
	{
		switch (ct_class(background->etype))
		{
		case CT_ORDINAL:
			bptr = (MCGroup *)sptr->getbackground(background->etype, MCnullmcstring,
			                                      CT_GROUP);
			break;
		case CT_ID:
		case CT_EXPRESSION:
			if (background->startpos->eval(ep2) != ES_NORMAL)
			{
				MCeerror->add(EE_CHUNK_BADBACKGROUNDEXP, line, pos);
				return ES_ERROR;
			}
			bptr = (MCGroup *)sptr->getbackground(background->etype,
			                                      ep2.getsvalue(), CT_GROUP);
			break;
		default:
			MCeerror->add(EE_CHUNK_BADBACKGROUNDEXP, line, pos);
			return ES_ERROR;
		}
		if (bptr == NULL)
		{
			MCeerror->add(EE_CHUNK_NOBACKGROUND, line, pos);
			return ES_ERROR;
		}
	}

	if (card == NULL && group == NULL && object == NULL)
	{
		objptr = bptr;
		return ES_NORMAL;
	}
	else
		if (bptr != NULL)
			sptr->setbackground(bptr);

	Boolean thiscard = False;
	if (card != NULL)
	{
		switch (ct_class(card->etype))
		{
		case CT_DIRECT:
			// recent
			break;
		case CT_ORDINAL:
			if (card->etype == CT_RECENT)
				cptr = MCrecent->getrel(-1);
			else
			{
				if (marked)
					sptr->setmark();
				cptr = sptr->getchild(card->etype, kMCEmptyString, card->otype);
			}
			break;
		case CT_ID:
		case CT_EXPRESSION:
		{
			if (marked)
				sptr->setmark();
			if (card->startpos->eval(ep2) != ES_NORMAL)
			{
				sptr->clearbackground();
				MCeerror->add(EE_CHUNK_BADCARDEXP, line, pos);
				return ES_ERROR;
			}
			MCAutoStringRef t_exp;
			/* UNCHECKED */ ep2 . copyasstringref(&t_exp);
			cptr = sptr->getchild(card->etype, *t_exp, card->otype);
		}
			break;
		default:
			sptr->clearbackground();
			MCeerror->add(EE_CHUNK_BADCARDEXP, line, pos);
			return ES_ERROR;
		}
	}
	else if (cptr == NULL && bptr == NULL)
	{
		cptr = sptr->getchild(CT_THIS, kMCEmptyString, CT_CARD);
		thiscard = True;
	}

	sptr->clearbackground();
	sptr->clearmark();
	if (cptr == NULL)
	{
		if (bptr == NULL || group == NULL && object == NULL)
		{
			MCeerror->add(EE_CHUNK_NOCARD, line, pos);
			return ES_ERROR;
		}
	}
	else
		parid = cptr->getid();

	if (group == NULL && object == NULL)
	{
		objptr = cptr;
		return ES_NORMAL;
	}

	// MW-2011-08-09: [[ Groups ]] If there was an explicit stack reference,
	//   but no explicit card, we search the stack directly for the CT_ID
	//   case.
	bool t_stack_override;
	t_stack_override = false;
	if (stack != NULL && card == NULL)
		t_stack_override = true;

	MCCRef *tgptr = group;
	while (tgptr != NULL)
	{
		if (gptr != NULL)
			cptr = NULL;

		Chunk_term t_etype;
		t_etype = ct_class(tgptr->etype);
		if (t_etype == CT_ID || t_etype == CT_EXPRESSION || t_etype == CT_ORDINAL)
		{
			if (t_etype == CT_ID || t_etype == CT_EXPRESSION)
			{
				if (tgptr->startpos->eval(ep2) != ES_NORMAL)
				{
					MCeerror->add(EE_CHUNK_BADBACKGROUNDEXP, line, pos);
					return ES_ERROR;
				}
			}

			// If the expression type isn't ID, we don't search the stack.
			if (t_etype != CT_ID)
				t_stack_override = false;

			MCAutoStringRef t_expression;
			/* UNCHECKED */ ep2 . copyasstringref(&t_expression);
			if (cptr != NULL)
			{
				gptr = (MCGroup *)cptr->getchild(tgptr->etype, *t_expression, tgptr->otype, tgptr->ptype);

				// If the control couldn't be found on the card, and we are in
				// stack override mode, then search the stack. We do this *after*
				// searching the card as searching the stack will take longer.
				if (gptr == nil && t_stack_override && ep2.ston() == ES_NORMAL)
				{
					t_stack_override = false;
					gptr = (MCGroup *)sptr->getcontrolid(tgptr->otype, ep2.getuint4(), true);
				}
			}
			else
				gptr = (MCGroup *)bptr->getchild(tgptr->etype, *t_expression, tgptr->otype, tgptr->ptype);

		}
		else
		{
			MCeerror->add(EE_CHUNK_BADBACKGROUNDEXP, line, pos);
			return ES_ERROR;
		}

		if (gptr == NULL)
		{
			MCeerror->add(EE_CHUNK_NOBACKGROUND, line, pos);
			return ES_ERROR;
		}

		tgptr = tgptr->next;
		bptr = gptr;
	}
	
	if (object == NULL)
	{
		objptr = gptr;
		return ES_NORMAL;
	}
	
	// MW-2011-08-08: [[ Bug ]] Loop through chain of object chunks. This allows
	//   things like field ... of control ... of.
	MCCRef *toptr = object;
	while(toptr != NULL)
	{
		if (toptr->otype == CT_MENU)
		{
			if (MCmenubar != NULL)
				gptr = MCmenubar;
			else if (MCdefaultmenubar != NULL)
				gptr = MCdefaultmenubar;
			else
			{
				MCeerror->add(EE_CHUNK_NOOBJECT, line, pos, ep2.getsvalue());
				return ES_ERROR;
			}
		}

		Chunk_term t_etype;
		t_etype = ct_class(toptr->etype);
		if (t_etype == CT_ID || t_etype == CT_EXPRESSION || t_etype == CT_ORDINAL)
		{
			if (t_etype == CT_ID || t_etype == CT_EXPRESSION)
			{
				if (toptr->startpos->eval(ep2) != ES_NORMAL)
				{
					MCeerror->add(EE_CHUNK_BADOBJECTEXP, line, pos);
					return ES_ERROR;
				}
			}

			// If the expression type isn't ID, we don't search the stack.
			if (t_etype != CT_ID)
				t_stack_override = false;

			MCAutoStringRef t_expression;
			/* UNCHECKED */ ep2 . copyasstringref(&t_expression);

			if (gptr != NULL)
				objptr = gptr->getchild(toptr->etype, *t_expression, toptr->otype, toptr->ptype);
			else if (cptr != NULL)
			{
				objptr = cptr->getchild(toptr->etype, *t_expression, toptr->otype, toptr->ptype);

				// If the control couldn't be found on the card, and we are in
				// stack override mode, then search the stack. We do this *after*
				// searching the card as searching the stack will take longer.
				if (gptr == nil && t_stack_override && ep2.ston() == ES_NORMAL)
				{
					t_stack_override = false;
					objptr = (MCGroup *)sptr->getcontrolid(toptr->otype, ep2.getuint4(), true);
				}
			}
			else
				objptr = bptr->getchild(toptr->etype, *t_expression, toptr->otype, toptr->ptype);
		}
		else
		{
			MCeerror->add(EE_CHUNK_BADOBJECTEXP, line, pos);
			return ES_ERROR;
		}

		toptr = toptr->next;

		// If no object resolves there's nothing more to do.
		if (objptr == NULL)
			break;

		// If there is another object clause, and it isn't a group, it must be
		// an error (object clauses are chaing right to left, so as soon as a
		// non-group has been encountered we can't do any more).
		if (toptr != NULL && objptr -> gettype() != CT_GROUP)
		{
			MCeerror -> add(EE_CHUNK_NOBACKGROUND, line, pos);
			return ES_ERROR;
		}

		// We must have a group, so change the group pointer that the next
		// clause will be looked up within.
		gptr = (MCGroup *)objptr;
	}

	// This clause handles the case of 'control id ...' where there is no card
	// reference. It enables access to top-level objects in the stack via id.
	if (objptr == NULL && thiscard)
		if (ct_class(object->etype) == CT_ID)
		{
			if (ep2.ton() == ES_NORMAL)
			{
				uint4 tofindid = ep2.getuint4();
				objptr = sptr->getcontrolid(object->otype, tofindid, false);
			}
		}

	if (objptr == NULL)
	{
		MCeerror->add(EE_CHUNK_NOOBJECT, line, pos, ep2.getsvalue());
		return ES_ERROR;
	}

	return ES_NORMAL;

    objptr = nil;
	parid = 0;
    
    MCObjectPtr t_object;
    if (getobj(ep, t_object, recurse) == ES_NORMAL)
    {
        objptr = t_object . object;
        parid = t_object . part_id;
        return ES_NORMAL;
    }
    
    return ES_ERROR;
}

Exec_stat MCChunk::extents(MCCRef *ref, int4 &start, int4 &number,
                           MCExecPoint &ep, const char *sptr, const char *eptr,
                           int4 (*count)(MCExecPoint &ep, const char *sptr,
                                         const char *eptr))
{
	int4 nchunks = -1;
	int4 tn;
	MCExecPoint ep2(ep);
	number = 1;
	switch (ref->etype)
	{
	case CT_ANY:
		start = MCU_any((*count)(ep, sptr, eptr));
		break;
	case CT_FIRST:
	case CT_SECOND:
	case CT_THIRD:
	case CT_FOURTH:
	case CT_FIFTH:
	case CT_SIXTH:
	case CT_SEVENTH:
	case CT_EIGHTH:
	case CT_NINTH:
	case CT_TENTH:
		start = ref->etype - CT_FIRST;
		break;
	case CT_LAST:
		start = ((*count)(ep, sptr, eptr)) - 1;
		break;
	case CT_MIDDLE:
		start = ((*count)(ep, sptr, eptr)) / 2;
		break;
	case CT_RANGE:
		if (ref->startpos->eval(ep2) != ES_NORMAL || ep2.ton() != ES_NORMAL)
		{
			MCeerror->add(EE_CHUNK_BADRANGESTART, line, pos);
			return ES_ERROR;
		}
		start = ep2.getint4();
		if (start < 0)
		{
			nchunks = (*count)(ep, sptr, eptr);
			start += nchunks;
		}
		else
			start--;
		if (ref->endpos->eval(ep2) != ES_NORMAL || ep2.ton() != ES_NORMAL)
		{
			MCeerror->add(EE_CHUNK_BADRANGEEND, line, pos);
			return ES_ERROR;
		}
		tn = ep2.getint4();
		if (tn < 0)
		{
			if (nchunks == -1)
				nchunks = (*count)(ep, sptr, eptr);
			tn += nchunks + 1;
		}
		number = tn - start;
		break;
	case CT_EXPRESSION:
		if (ref->startpos->eval(ep2) != ES_NORMAL || ep2.ton() != ES_NORMAL)
		{
			MCeerror->add(EE_CHUNK_BADEXPRESSION, line, pos);
			return ES_ERROR;
		}
		start = ep2.getint4();
		if (start < 0)
			start += (*count)(ep, sptr, eptr);
		else
			start--;
		break;
	default:
		fprintf(stderr, "MCChunk: ERROR bad extents\n");
	}
	if (start < 0)
	{
		number += start;
		start = 0;
	}
	if (number < 0)
		number = 0;
	return ES_NORMAL;
}

static int4 countlines(MCExecPoint &ep, const char *sptr, const char *eptr)
{
	int4 clines = 1;
	if (sptr < eptr)
		do
		{
			if (*sptr == ep.getlinedel() && sptr + 1 < eptr)
				clines++;
		}
		while (++sptr < eptr);
	return clines;
}

static int4 countitems(MCExecPoint &ep, const char *sptr, const char *eptr)
{
	int4 items = 1;
	if (sptr < eptr)
		do
		{
			if (*sptr == ep.getitemdel() && sptr + 1 < eptr)
				items++;
		}
		while (++sptr < eptr);
	return items;
}

static int4 countwords(MCExecPoint &ep, const char *sptr, const char *eptr)
{
	int4 words = 0;
	if (sptr < eptr)
		do
		{
			if (!isspace((uint1)*sptr))
			{
				words++;
				if (*sptr == '"')
				{
					sptr++;
					while (sptr < eptr && *sptr != '"' && *sptr != ep.getlinedel())
						sptr++;
				}
				else
					while (sptr < eptr && !isspace((uint1)*sptr))
						sptr++;
			}
		}
		while (++sptr < eptr);
	return words;
}

static int4 counttokens(MCExecPoint &ep, const char *sptr, const char *eptr)
{
	int4 tokens = 0;
	MCString s(sptr, eptr - sptr);
	MCScriptPoint sp(s);
	Parse_stat ps = sp.nexttoken();
	while (ps != PS_ERROR && ps != PS_EOF)
	{
		tokens++;
		ps = sp.nexttoken();
	}
	return tokens;
}

static int4 countchars(MCExecPoint &ep, const char *sptr, const char *eptr)
{
	return eptr - sptr;
}

static void skip_word(const char *&sptr, const char *&eptr)
{
	if (*sptr == '"')
	{
		sptr++;
		while (sptr < eptr && *sptr != '"' && *sptr != '\n')
			sptr++;
		if (sptr < eptr && *sptr == '"')
			sptr++;
	}
	else
		while (sptr < eptr && !isspace((uint1)*sptr))
			sptr++;
}
#endif

Exec_stat MCChunk::mark(MCExecPoint &ep, Boolean force, Boolean wholechunk, MCMarkedText& x_mark, bool includechars)
{
    MCExecContext ctxt(ep);
    int4 t_first, t_last;
    
    if (cline != nil)
    {
        if (cline -> etype == CT_RANGE || cline -> etype == CT_EXPRESSION)
        {
            if (cline->startpos->eval(ep) != ES_NORMAL || ep.ton() != ES_NORMAL)
            {
                MCeerror->add(EE_CHUNK_BADRANGESTART, line, pos);
                return ES_ERROR;
            }
            t_first = ep . getint4();
        
            if (cline -> etype == CT_RANGE)
            {
                if (cline->endpos->eval(ep) != ES_NORMAL || ep.ton() != ES_NORMAL)
                {
                    MCeerror->add(EE_CHUNK_BADRANGEEND, line, pos);
                    return ES_ERROR;
                }
                t_last = ep.getint4();
            }
            else
                t_last = t_first;
            
            MCStringsMarkLinesOfTextByRange(ctxt, t_first, t_last, x_mark);
        }
        else
            MCStringsMarkLinesOfTextByOrdinal(ctxt, cline -> etype, x_mark);
    }
    
    if (item != nil)
    {
        if (item -> etype == CT_RANGE || item -> etype == CT_EXPRESSION)
        {
            if (item->startpos->eval(ep) != ES_NORMAL || ep.ton() != ES_NORMAL)
            {
                MCeerror->add(EE_CHUNK_BADRANGESTART, line, pos);
                return ES_ERROR;
            }
            t_first = ep . getint4();
            
            if (item -> etype == CT_RANGE)
            {
                if (item->endpos->eval(ep) != ES_NORMAL || ep.ton() != ES_NORMAL)
                {
                    MCeerror->add(EE_CHUNK_BADRANGEEND, line, pos);
                    return ES_ERROR;
                }
                t_last = ep.getint4();
            }
            else
                t_last = t_first;
            
            MCStringsMarkItemsOfTextByRange(ctxt, t_first, t_last, x_mark);
        }
        else
            MCStringsMarkItemsOfTextByOrdinal(ctxt, item -> etype, x_mark);
    }
    
    if (word != nil)
    {
        if (word -> etype == CT_RANGE || word -> etype == CT_EXPRESSION)
        {
            if (word->startpos->eval(ep) != ES_NORMAL || ep.ton() != ES_NORMAL)
            {
                MCeerror->add(EE_CHUNK_BADRANGESTART, line, pos);
                return ES_ERROR;
            }
            t_first = ep . getint4();
            
            if (word -> etype == CT_RANGE)
            {
                if (word->endpos->eval(ep) != ES_NORMAL || ep.ton() != ES_NORMAL)
                {
                    MCeerror->add(EE_CHUNK_BADRANGEEND, line, pos);
                    return ES_ERROR;
                }
                t_last = ep.getint4();
            }
            else
                t_last = t_first;
            
            MCStringsMarkWordsOfTextByRange(ctxt, t_first, t_last, x_mark);
        }
        else
            MCStringsMarkWordsOfTextByOrdinal(ctxt, word -> etype, x_mark);
    }
    
    if (token != nil)
    {
        if (token -> etype == CT_RANGE || token -> etype == CT_EXPRESSION)
        {
            if (token->startpos->eval(ep) != ES_NORMAL || ep.ton() != ES_NORMAL)
            {
                MCeerror->add(EE_CHUNK_BADRANGESTART, line, pos);
                return ES_ERROR;
            }
            t_first = ep . getint4();
            
            if (token -> etype == CT_RANGE)
            {
                if (token->endpos->eval(ep) != ES_NORMAL || ep.ton() != ES_NORMAL)
                {
                    MCeerror->add(EE_CHUNK_BADRANGEEND, line, pos);
                    return ES_ERROR;
                }
                t_last = ep.getint4();
            }
            else
                t_last = t_first;
            
            MCStringsMarkTokensOfTextByRange(ctxt, t_first, t_last, x_mark);
        }
        else
            MCStringsMarkTokensOfTextByOrdinal(ctxt, token -> etype, x_mark);
    }
    
    if (character != nil)
    {
        if (character -> etype == CT_RANGE || character -> etype == CT_EXPRESSION)
        {
            if (character->startpos->eval(ep) != ES_NORMAL || ep.ton() != ES_NORMAL)
            {
                MCeerror->add(EE_CHUNK_BADRANGESTART, line, pos);
                return ES_ERROR;
            }
            t_first = ep . getint4();
            
            if (character -> etype == CT_RANGE)
            {
                if (character->endpos->eval(ep) != ES_NORMAL || ep.ton() != ES_NORMAL)
                {
                    MCeerror->add(EE_CHUNK_BADRANGEEND, line, pos);
                    return ES_ERROR;
                }
                t_last = ep.getint4();
            }
            else
                t_last = t_first;
            
            MCStringsMarkCharsOfTextByRange(ctxt, t_first, t_last, x_mark);
        }
        else
            MCStringsMarkCharsOfTextByOrdinal(ctxt, character -> etype, x_mark);
    }
    
    return ES_NORMAL;
}
#ifdef LEGACY_EXEC
// MW-2012-02-23: [[ FieldChars ]] Added the 'includechars' flag, if true any char chunk
//   will be processed; otherwise it will be ignored.
Exec_stat MCChunk::mark_legacy(MCExecPoint &ep, int4 &start, int4 &end, Boolean force, Boolean wholechunk, bool includechars)
{
	start = 0;
	end = ep.getsvalue().getlength();
	const char *startptr = ep.getsvalue().getstring();
	const char *sptr = startptr;
	const char *eptr = sptr + ep.getsvalue().getlength();
	int4 s, n;

	if (cline != NULL)
	{
		if (extents(cline, s, n, ep, sptr, eptr, countlines) != ES_NORMAL)
		{
			MCeerror->add(EE_CHUNK_BADLINEMARK, line, pos);
			return ES_ERROR;
		}
		if (n == 0)
		{
			eptr = sptr;
			end = start;
		}
		else
		{
			uint4 add = 0;
			while (s--)
			{
				while (sptr < eptr && *sptr++ != ep.getlinedel())
					;
				if (sptr == eptr && !(s == 0 && sptr > startptr && *(sptr - 1) == ep.getlinedel()))
					add++;
			}
			start = sptr - startptr;
			while (sptr < eptr && n--)
			{
				while (sptr < eptr && *sptr != ep.getlinedel())
					sptr++;
				if (sptr < eptr && n)
					sptr++;
			}
			end = sptr - startptr;
			if (wholechunk && item == NULL && word == NULL && character == NULL)
			{
				if (sptr < eptr)
					end++;
				else if (start > 0 && !add)
					start--;
				return ES_NORMAL;
			}
			if (force && add)
			{
				ep.fill(start, ep.getlinedel(), add);
				start += add;
				end += add;
				startptr = ep.getsvalue().getstring();
			}
			sptr = startptr + start;
			eptr = startptr + end;
		}
	}

	if (item != NULL)
	{
		int4 ostart = start;
		uint4 add	= 0;
		if (extents(item, s, n, ep, sptr, eptr, countitems) != ES_NORMAL)
		{
			MCeerror->add(EE_CHUNK_BADITEMMARK, line, pos);
			return ES_ERROR;
		}
		while (s--)
		{
			while (sptr < eptr && *sptr++ != ep.getitemdel())
				;
			if (sptr == eptr
			        && !(s == 0 && sptr > startptr && *(sptr - 1) == ep.getitemdel()))
				add++;
		}
		start = sptr - startptr;
		if (n == 0)
		{
			eptr = sptr;
			end = start;
		}
		else
		{
			while (sptr < eptr && n--)
			{
				while (sptr < eptr && *sptr != ep.getitemdel())
					sptr++;
				if (sptr < eptr && n)
					sptr++;
			}
			end = sptr - startptr;
			if (wholechunk && word == NULL && character == NULL)
			{
				if (startptr + end < eptr)
					end++;
				else if (start > ostart && !add)
					start--;
				return ES_NORMAL;
			}
			if (force && add)
			{
				char id = ep.getitemdel();
				ep.fill(start, id, add);
				start += add;
				end += add;
				startptr = ep.getsvalue().getstring();
			}
			sptr = startptr + start;
			eptr = startptr + end;
		}
	}
	if (word != NULL)
	{
		const char *osptr = sptr;
		if (extents(word, s, n, ep, sptr, eptr, countwords) != ES_NORMAL)
		{
			MCeerror->add(EE_CHUNK_BADWORDMARK, line, pos);
			return ES_ERROR;
		}
		while (sptr < eptr && isspace((uint1)*sptr))
			sptr++;
		while (sptr < eptr &&  s--)
		{
			skip_word(sptr, eptr);
			while (sptr < eptr && isspace((uint1)*sptr))
				sptr++;
		}
		start = sptr - startptr;
		if (n == 0)
		{
			eptr = sptr;
			end = start;
		}
		else
		{
			while (sptr < eptr && n--)
			{
				skip_word(sptr, eptr);
				if (n)
					while (sptr < eptr && isspace((uint1)*sptr))
						sptr++;
			}
			if (wholechunk && character == NULL)
			{
				while (sptr < eptr && isspace((uint1)*sptr))
					sptr++;
				end = sptr - startptr;
				if (sptr == eptr)
				{
					const char *tsptr = startptr + start - 1;
					while (tsptr > osptr && isspace((uint1)*tsptr))
						tsptr--;
					start = tsptr - startptr + 1;
				}
				return ES_NORMAL;
			}
			osptr += start;
			while (sptr > osptr && isspace((uint1)*(sptr - 1)))
				sptr--;
			end = sptr - startptr;
			sptr = startptr + start;
			eptr = startptr + end;
		}
	}

	if (token != NULL)
	{
		if (extents(token, s, n, ep, sptr, eptr, counttokens) != ES_NORMAL)
		{
			MCeerror->add
			(EE_CHUNK_BADTOKENMARK, line, pos);
			return ES_ERROR;
		}
		uint4 offset = sptr - startptr;
		MCString string(sptr, eptr - sptr);
		MCScriptPoint sp(string);
		MCerrorlock++;

		Parse_stat ps = sp.nexttoken();
		while (s-- && ps != PS_ERROR && ps != PS_EOF)
			ps = sp.nexttoken();
		start = sp.gettoken_oldstring().getstring() - sp.getscript() + offset;
		while (--n && ps != PS_ERROR && ps != PS_EOF)
			ps = sp.nexttoken();
		end = sp.gettoken_oldstring().getstring() + sp.gettoken_oldstring().getlength()
		      - sp.getscript() + offset;
		MCerrorlock--;
		sptr = startptr + start;
		eptr = startptr + end;
	}

	// MW-2012-02-23: [[ FieldChars ]] If we want to compute the final char chunk
	//   portion and have a char chunk, process it.
	if (character != NULL && includechars)
	{
		if (extents(character, s, n, ep, sptr, eptr, countchars) != ES_NORMAL)
		{
			MCeerror->add(EE_CHUNK_BADCHARMARK, line, pos);
			return ES_ERROR;
		}
		if (start + s < end)
			start += s;
		else
			start = end;
		end = MCU_min(end, start + n);
	}
	return ES_NORMAL;
}

Exec_stat MCChunk::gets(MCExecPoint &ep)
{
	int4 start, end;

	if (mark_legacy(ep, start, end, False, False) != ES_NORMAL)
	{
		MCeerror->add(EE_CHUNK_CANTMARK, line, pos);
		return ES_ERROR;
	}
	ep.substring(start, end);
	return ES_NORMAL;
}

Exec_stat MCChunk::eval_legacy(MCExecPoint &ep)
{
	if (source != NULL && url == NULL && stack == NULL && background == NULL && card == NULL
	        && group == NULL && object == NULL)
	{
		if (desttype != DT_OWNER)
		{
			if (source->eval(ep) != ES_NORMAL)
			{
				MCeerror->add(EE_CHUNK_CANTGETSOURCE, line, pos);
				return ES_ERROR;
			}
		}
		else
		{
			// MW-2008-11-05: [[ Owner Reference ]] This case handles the syntax:
			//     <text chunk> of the owner of ...
			//   In this case we evaluate the owner property of the resolved object.
			MCObject *t_object;
			uint4 t_part;
			MCExecPoint ep2(ep);
			if (static_cast<MCChunk *>(source) -> getobj(ep, t_object, t_part, True) != ES_NORMAL)
			{
				MCeerror -> add(EE_CHUNK_BADOBJECTEXP, line, pos);
				return ES_ERROR;
			}
			
			if (t_object -> gettype() == CT_STACK && MCdispatcher -> ismainstack(static_cast<MCStack *>(t_object)))
				ep . clear();
			else if (t_object -> getparent() -> getprop(t_part, P_OWNER, ep, False) != ES_NORMAL)
				return ES_ERROR;
		}
	}
	else if (destvar != NULL)
	{
		if (destvar->eval(ep) != ES_NORMAL)
		{
			MCeerror->add
			(EE_CHUNK_CANTGETDEST, line, pos);
			return ES_ERROR;
		}
	}
	else
	{
		if (url != NULL)
		{
			if (url->startpos == NULL || url->startpos->eval(ep) != ES_NORMAL)
			{
				MCeerror->add
				(EE_CHUNK_CANTGETDEST, line, pos);
				return ES_ERROR;
			}
			MCU_geturl(ep);
		}
		MCObject *objptr;
		uint4 parid;
		if (getobj(ep, objptr, parid, True) != ES_NORMAL)
		{
			if (url == NULL
					|| stack != NULL || background != NULL || card != NULL
					|| group != NULL || object != NULL)
			{
				MCeerror->add
				(EE_CHUNK_CANTFINDOBJECT, line, pos);
				return ES_ERROR;
			}
		}
		else
		{
			switch (objptr->gettype())
			{
			case CT_BUTTON:
			case CT_IMAGE:
			case CT_AUDIO_CLIP:
			case CT_VIDEO_CLIP:
				objptr->getprop(parid, P_TEXT, ep, False);
				break;
			case CT_FIELD:
				{
					MCField *fptr = (MCField *)objptr;
					int4 start, end;
					switch (function)
					{
					case F_CLICK_CHUNK:
					case F_CLICK_CHAR_CHUNK:
					case F_CLICK_LINE:
					case F_CLICK_TEXT:
					case F_SELECTED_CHUNK:
					case F_SELECTED_LINE:
					case F_SELECTED_TEXT:
					case F_FOUND_CHUNK:
					case F_FOUND_LINE:
					case F_FOUND_TEXT:
					case F_MOUSE_CHUNK:
					case F_MOUSE_LINE:
					case F_MOUSE_CHAR_CHUNK:
					case F_MOUSE_TEXT:
						// MW-2012-12-13: [[ Bug 10592 ]] We are eval'ing so don't want the whole
						//   chunk in this case.
						fmark(fptr, start, end, False);
						fptr->returntext(ep, start, end);
						break;
					default:
						// MW-2012-01-27: [[ UnicodeChunks ]] Defer to the 'fieldmark' routine
						//   to fetch the string - notice we set keeptext to True as we want the
						//   real content.
						return fieldmark(ep, fptr, parid, start, end, False, False, True);
					}
				}
				break;
			default:
				MCeerror->add(EE_CHUNK_OBJECTNOTCONTAINER, line, pos);
				return ES_ERROR;
			}
		}
	}

	if (cline != NULL || item != NULL || word != NULL || token != NULL
	        || character != NULL)
	{
		// MW-2007-11-28: [[ Bug 5610 ]] If we have an array, force a conversion to string (empty)
		//   for backwards compatibility.
		if (ep . isarray())
			ep . clear();
		if (ep.tos() != ES_NORMAL || gets(ep) != ES_NORMAL)
		{
			MCeerror->add(EE_CHUNK_CANTGETSUBSTRING, line, pos, ep.getsvalue());
			return ES_ERROR;
		}
	}
	return ES_NORMAL;
    
#if 0
    MCAutoStringRef t_text;
    MCExecContext ctxt(ep);
    
 	if (source != NULL && url == NULL && stack == NULL && background == NULL && card == NULL
        && group == NULL && object == NULL)
	{
		if (desttype != DT_OWNER)
		{
			if (source->eval(ep) != ES_NORMAL)
			{
				MCeerror->add(EE_CHUNK_CANTGETSOURCE, line, pos);
				return ES_ERROR;
			}
            ep . copyasstringref(&t_text);
		}
		else
		{
			// MW-2008-11-05: [[ Owner Reference ]] This case handles the syntax:
			//     <text chunk> of the owner of ...
			//   In this case we evaluate the owner property of the resolved object.
            MCObjectPtr t_object;
            MCExecPoint ep2(ep);
			if (static_cast<MCChunk *>(source) -> getobj(ep, t_object, True) != ES_NORMAL)
			{
				MCeerror -> add(EE_CHUNK_BADOBJECTEXP, line, pos);
				return ES_ERROR;
			}
			
			MCEngineEvalOwner(ctxt, t_object, &t_text);
		}
	}
	else if (destvar != NULL)
	{
		if (destvar->eval(ep) != ES_NORMAL)
		{
			MCeerror->add(EE_CHUNK_CANTGETDEST, line, pos);
			return ES_ERROR;
		}
        ep . copyasstringref(&t_text);
	}
	else
	{
		if (url != NULL)
		{
			if (url->startpos == NULL || url->startpos->eval(ep) != ES_NORMAL)
			{
				MCeerror->add(EE_CHUNK_CANTGETDEST, line, pos);
				return ES_ERROR;
			}
			MCU_geturl(ep);
		}
		MCObjectPtr t_object;
		if (getobj(ep, t_object, True) != ES_NORMAL)
		{
			if (url == NULL || stack != NULL || background != NULL ||
                card != NULL || group != NULL || object != NULL)
			{
				MCeerror->add(EE_CHUNK_CANTFINDOBJECT, line, pos);
				return ES_ERROR;
			}
            ep . copyasstringref(&t_text);
		}
		else
		{
            if (t_object . object -> gettype() == CT_FIELD)
            {
                switch (function)
                {
                    case F_CLICK_CHUNK:
                    case F_CLICK_CHAR_CHUNK:
                    case F_CLICK_LINE:
                    case F_CLICK_TEXT:
                    case F_SELECTED_CHUNK:
                    case F_SELECTED_LINE:
                    case F_SELECTED_TEXT:
                    case F_FOUND_CHUNK:
                    case F_FOUND_LINE:
                    case F_FOUND_TEXT:
                    case F_MOUSE_CHUNK:
                    case F_MOUSE_LINE:
                    case F_MOUSE_CHAR_CHUNK:
                    case F_MOUSE_TEXT:
                        // MW-2012-12-13: [[ Bug 10592 ]] We are eval'ing so don't want the whole
                        //   chunk in this case.
                        MCInterfaceEvalFieldChunk(ctxt, t_object, function, &t_text);
                        break;
                    default:
                    {
                        if (desttype == DT_FUNCTION)
                        {
                            MCInterfaceEvalFieldChunk(ctxt, t_object, function, &t_text);
                            break;
                        }
                        integer_t t_start, t_end;
                        MCField *t_field = static_cast<MCField *>(t_object . object);
                        t_field -> nativizetext(t_object . part_id, ep, true);
                        ep . copyasstringref(&t_text);
                    }
                }
                
            }
            else
                MCInterfaceEvalTextOfContainer(ctxt, t_object, &t_text);
		}
	}
    
    if (cline != nil || item != nil || word != nil || token != nil
        || character != nil)
	{
/*		// MW-2007-11-28: [[ Bug 5610 ]] If we have an array, force a conversion to string (empty)
		//   for backwards compatibility.
		if (ep . isarray())
			ep . clear(); 
         
        if (ep . tos() != ES_NORMAL)
        {
            MCeerror->add(EE_CHUNK_CANTGETSUBSTRING, line, pos, ep.getsvalue());
            return ES_ERROR;
        }
        
        // at this point we should have evaluated some text.
        
        MCAutoStringRef t_text;
        ep . copyasstringref(&t_text); */
        
        MCAutoStringRef t_lines, t_items, t_words, t_tokens, t_chars;
        if (evaltextchunk(ep, cline, *t_text, CT_LINE, &t_lines) != ES_NORMAL ||
            evaltextchunk(ep, item, *t_lines,  CT_ITEM, &t_items) != ES_NORMAL ||
            evaltextchunk(ep, word, *t_items, CT_WORD, &t_words) != ES_NORMAL ||
            evaltextchunk(ep, token, *t_words, CT_TOKEN, &t_tokens) != ES_NORMAL ||
            evaltextchunk(ep, character, *t_tokens, CT_CHARACTER, &t_chars) != ES_NORMAL)
        {
            MCeerror->add(EE_CHUNK_CANTGETSUBSTRING, line, pos, ep.getsvalue());
            return ES_ERROR;
        }
        
        ep . setvalueref(*t_chars);
    }
    
    return ES_NORMAL;
#endif
}

Exec_stat MCChunk::evaltextchunk(MCExecPoint &ep, MCCRef *ref, MCStringRef p_source, Chunk_term p_chunk_type, MCStringRef& r_text)
{
    MCExecContext ctxt(ep); 
	if (ref != nil)
    {
        int4 t_start;
        int4 t_end;
        if (ref -> etype == CT_RANGE)
        {
            if (ref->startpos->eval(ep) != ES_NORMAL || ep.ton() != ES_NORMAL)
            {
                MCeerror->add(EE_CHUNK_BADRANGESTART, line, pos);
                return ES_ERROR;
            }
            t_start = ep . getint4();
            
            if (ref->endpos->eval(ep) != ES_NORMAL || ep.ton() != ES_NORMAL)
            {
                MCeerror->add(EE_CHUNK_BADRANGEEND, line, pos);
                return ES_ERROR;
            }
            t_end = ep.getint4();
            
            MCStringsEvalTextChunkByRange(ctxt, p_source, p_chunk_type, t_start, t_end, false, r_text);
        }
        else if (ref -> etype == CT_EXPRESSION)
        {
            if (ref->startpos->eval(ep) != ES_NORMAL || ep.ton() != ES_NORMAL)
            {
                MCeerror->add(EE_CHUNK_BADEXPRESSION, line, pos);
                return ES_ERROR;
            }
            t_start = ep . getint4();
            
            MCStringsEvalTextChunkByExpression(ctxt, p_source, p_chunk_type, t_start, false, r_text);
        }
        else
            MCStringsEvalTextChunkByOrdinal(ctxt, p_source, p_chunk_type, ref -> etype, false, r_text);
    }
    else
    {
        r_text = MCValueRetain(p_source);
    }
    
    if (!ctxt . HasError())
        return ES_NORMAL;
    
    ctxt . LegacyThrow(EE_CHUNK_CANTMARK);
    return ES_ERROR;
}
#endif

Exec_stat MCChunk::eval(MCExecPoint &ep)
{
    MCAutoStringRef t_text;
    MCExecContext ctxt(ep);
    
 	if (source != NULL && url == NULL && stack == NULL && background == NULL && card == NULL
        && group == NULL && object == NULL)
	{
		if (desttype != DT_OWNER)
		{
			if (source->eval(ep) != ES_NORMAL)
			{
				MCeerror->add(EE_CHUNK_CANTGETSOURCE, line, pos);
				return ES_ERROR;
			}
            ep . copyasstringref(&t_text);
		}
		else
		{
			// MW-2008-11-05: [[ Owner Reference ]] This case handles the syntax:
			//     <text chunk> of the owner of ...
			//   In this case we evaluate the owner property of the resolved object.
            MCObjectPtr t_object;
            MCExecPoint ep2(ep);
			if (static_cast<MCChunk *>(source) -> getobj(ep, t_object, True) != ES_NORMAL)
			{
				MCeerror -> add(EE_CHUNK_BADOBJECTEXP, line, pos);
				return ES_ERROR;
			}
			
			MCEngineEvalOwner(ctxt, t_object, &t_text);
		}
	}
	else if (destvar != NULL)
	{
		if (destvar->eval(ep) != ES_NORMAL)
		{
			MCeerror->add(EE_CHUNK_CANTGETDEST, line, pos);
			return ES_ERROR;
		}
        ep . copyasstringref(&t_text);
	}
	else
	{
		if (url != NULL)
		{
			if (url->startpos == NULL || url->startpos->eval(ep) != ES_NORMAL)
			{
				MCeerror->add(EE_CHUNK_CANTGETDEST, line, pos);
				return ES_ERROR;
			}
			MCU_geturl(ep);
		}
		MCObjectPtr t_object;
		if (getobj(ep, t_object, True) != ES_NORMAL)
		{
			if (url == NULL || stack != NULL || background != NULL ||
                card != NULL || group != NULL || object != NULL)
			{
				MCeerror->add(EE_CHUNK_CANTFINDOBJECT, line, pos);
				return ES_ERROR;
			}
            ep . copyasstringref(&t_text);
		}
		else 
		{
            switch (function)
            {
                case F_CLICK_CHUNK:
                    MCInterfaceEvalClickChunk(ctxt, &t_text);
                    break;
                case F_CLICK_CHAR_CHUNK:
                    MCInterfaceEvalClickCharChunk(ctxt, &t_text);
                    break;
                case F_CLICK_LINE:
                    MCInterfaceEvalClickLine(ctxt, &t_text);
                    break;
                case F_CLICK_TEXT:
                    MCInterfaceEvalClickText(ctxt, &t_text);
                    break;
                case F_SELECTED_CHUNK:
                    MCInterfaceEvalSelectedChunk(ctxt, &t_text);
                    break;
                case F_SELECTED_LINE:
                    MCInterfaceEvalSelectedLine(ctxt, &t_text);
                    break;
                case F_SELECTED_TEXT:
                    MCInterfaceEvalSelectedText(ctxt, &t_text);
                    break;
                case F_FOUND_CHUNK:
                    MCInterfaceEvalFoundChunk(ctxt, &t_text);
                    break;
                case F_FOUND_LINE:
                    MCInterfaceEvalFoundLine(ctxt, &t_text);
                    break;
                case F_FOUND_TEXT:
                    MCInterfaceEvalFoundText(ctxt, &t_text);
                    break;
                case F_MOUSE_CHUNK:
                    MCInterfaceEvalMouseChunk(ctxt, &t_text);
                    break;
                case F_MOUSE_LINE:
                    MCInterfaceEvalMouseLine(ctxt, &t_text);
                    break;
                case F_MOUSE_CHAR_CHUNK:
                    MCInterfaceEvalMouseCharChunk(ctxt, &t_text);
                    break;
                case F_MOUSE_TEXT:
                    MCInterfaceEvalMouseText(ctxt, &t_text);
                    break;
                default:
                    MCMarkedText t_mark;
                    MCInterfaceMarkContainer(ctxt, t_object, t_mark);
                    MCStringsEvalTextChunk(ctxt, t_mark, &t_text);
                    MCValueRelease(t_mark . text);
                    break;
            }
		}
	}

    if (*t_text != nil)
    {
        if (cline != NULL || item != NULL || word != NULL || token != NULL || character != NULL)
        {
            MCMarkedText t_new_mark;
            t_new_mark . text = MCValueRetain(*t_text);
            t_new_mark . start = 0;
            t_new_mark . finish = MAXUINT4;
            mark(ep, false, false, t_new_mark);
            MCAutoStringRef t_string;
            MCStringsEvalTextChunk(ctxt, t_new_mark, &t_string);
            /* UNCHECKED */ ep . setvalueref(*t_string);
        }
        else
            ep . setvalueref(*t_text);
    }
    
    if (!ctxt . HasError())
        return ES_NORMAL;
    
    return ctxt . Catch(line, pos);
}

#ifdef LEGACY_EXEC
Exec_stat MCChunk::set_legacy(MCExecPoint &ep, Preposition_type ptype)
{
	MCObject *objptr = NULL;
	MCField *fptr = NULL;
	uint4 parid;
	int4 start, end;
	MCExecPoint ep2(ep);
	char *desturl = NULL;

	if (destvar != NULL)
		destvar->clearuql();
	if (destvar == NULL && url == NULL)
	{
		if (getobj(ep2, objptr, parid, True) != ES_NORMAL)
		{
			MCeerror->add(EE_CHUNK_SETCANTGETBOJECT, line, pos);
			return ES_ERROR;
		}
		switch (objptr->gettype())
		{
		case CT_BUTTON:
		case CT_IMAGE:
		case CT_AUDIO_CLIP:
		case CT_VIDEO_CLIP:
			break;
		case CT_FIELD:
			fptr = (MCField *)objptr;
			break;
		default:
			MCeerror->add(EE_CHUNK_SETNOTACONTAINER, line, pos);
			return ES_ERROR;
		}
	}

	if (cline == NULL && item == NULL && word == NULL
	        && token == NULL && character == NULL
	        && desttype != DT_FUNCTION && ptype == PT_INTO)
	{
		if (destvar != NULL)
		{
			if (destvar->set(ep) != ES_NORMAL)
			{
				MCeerror->add(EE_CHUNK_CANTSETDEST, line, pos);
				return ES_ERROR;
			}
		}
		else
		{
			if (url != NULL)
			{
				if (url->startpos->eval(ep2) != ES_NORMAL)
				{
					MCeerror->add(EE_CHUNK_BADEXPRESSION, line, pos);
					return ES_ERROR;
				}
				MCU_puturl(ep2, ep);
			}
			else
				if (ep.tos() != ES_NORMAL
				        || objptr->setprop(parid, P_TEXT, ep, False) != ES_NORMAL)
				{
					MCeerror->add(EE_CHUNK_CANTSETDEST, line, pos);
					return ES_ERROR;
				}
		}
		return ES_NORMAL;
	}

	// MW-2007-11-28: [[ Bug 5610 ]] If we have an array, force a conversion to string (empty)
	//   for backwards compatibility.
	if (ep . isarray())
		ep . clear();
	else if (ep.tos() != ES_NORMAL)
	{
		MCeerror->add(EE_CHUNK_CANTSETDEST, line, pos);
		return ES_ERROR;
	}

	if (destvar != NULL)
	{
		if (cline == NULL && item == NULL && word == NULL
		        && token == NULL && character == NULL && ptype == PT_AFTER)
		{
			destvar->set(ep, True);
			return ES_NORMAL;
		}
		if (destvar->eval(ep2) != ES_NORMAL)
		{
			MCeerror->add(EE_CHUNK_SETCANTGETDEST, line, pos);
			return ES_ERROR;
		}
		uint4 oldlength = ep2.getsvalue().getlength();
		if (mark_legacy(ep2, start, end, True, False) != ES_NORMAL)
		{
			MCeerror->add(EE_CHUNK_CANTMARK, line, pos);
			return ES_ERROR;
		}
		//ONLY DO optimization 586 if it is into not before or after
		// SMR 1941

		// MW-2005-03-10: Fix bug 2471. Only do this optimisation if the destination is *ONLY* a string
		// MW-2012-03-15: [[ Bug ]] Only take the shortcut if the varible is not env, not msg and there
		//   are no watched vars.
#ifdef OLD_EXEC
		if (destvar -> getisplain() && ep2.getformat() == VF_STRING && end - start == ep.getsvalue().getlength() && ptype == PT_INTO
		        && ep2.getsvalue().getlength() == oldlength && MCnwatchedvars == 0)
		{
			memcpy((char *)ep2.getsvalue().getstring() + start, ep.getsvalue().getstring(),
			       ep.getsvalue().getlength());
			return ES_NORMAL;
		}
#endif
	}
	else
	{
		if (url == NULL && objptr->gettype() == CT_FIELD)
		{
			if (fieldmark(ep2, fptr, parid, start, end, False, True) != ES_NORMAL)
				return ES_ERROR;
		}
		else
		{
			if (url != NULL)
			{
				if (url->startpos->eval(ep2) != ES_NORMAL)
				{
					MCeerror->add(EE_CHUNK_BADEXPRESSION, line, pos);
					return ES_ERROR;
				}
				desturl = ep2.getsvalue().clone();
				MCU_geturl(ep2);
			}
			else
				objptr->getprop(parid, P_TEXT, ep2, False);
			if (mark_legacy(ep2, start, end, True, False) != ES_NORMAL)
			{
				MCeerror->add(EE_CHUNK_CANTMARK, line, pos);
				return ES_ERROR;
			}
		}
	}
	switch (ptype)
	{
	case PT_BEFORE:
		if (fptr == NULL)
			ep2.insert(ep.getsvalue(), start, start);
		else
			end = start;
		break;
	case PT_INTO:
		if (fptr == NULL)
			ep2.insert(ep.getsvalue(), start, end);
		break;
	case PT_AFTER:
		if (fptr == NULL)
			ep2.insert(ep.getsvalue(), end, end);
		else
			start = end;
		break;
	default:
		fprintf(stderr, "MCChunk: ERROR bad prep in gets\n");
		break;
	}
	if (destvar != NULL)
	{
		if (destvar->set(ep2) != ES_NORMAL)
		{
			MCeerror->add(EE_CHUNK_CANTSETDEST, line, pos);
			return ES_ERROR;
		}
	}
	else
		if (url != NULL)
		{
			ep.setsvalue(desturl);
			MCU_puturl(ep, ep2);
			delete desturl;
		}
		else
			if (fptr != NULL)
			{
				if (fptr->settextindex(parid, start, end, ep.getsvalue(), False) != ES_NORMAL)
				{
					MCeerror->add(EE_CHUNK_CANTSETDEST, line, pos);
					return ES_ERROR;
				}
			}
			else
				if (objptr->setprop(parid, P_TEXT, ep2, False) != ES_NORMAL)
				{
					MCeerror->add(EE_CHUNK_CANTSETDEST, line, pos);
					return ES_ERROR;
				}
	return ES_NORMAL;
    
    
#if 0
    MCExecContext ctxt(ep);
    MCAutoValueRef t_value;
    
    ep . copyasvalueref(&t_value);
    
    if (destvar != nil)
    {
        MCVariableChunkPtr t_var_chunk;
        if (evalvarchunk(ep, false, true, t_var_chunk) != ES_NORMAL)
            return ES_ERROR;
        
        MCEngineExecPutIntoVariable(ctxt, *t_value, ptype, t_var_chunk);
    }
    else if (url != nil)
    {
        MCAutoStringRef t_string;
        if (!ctxt . ConvertToString(*t_value, &t_string))
        {
            MCeerror -> add(EE_CHUNK_CANTSETDEST, line, pos);
            return ES_ERROR;
        }
        
        MCUrlChunkPtr t_url_chunk;
        t_url_chunk . url = nil;
        if (evalurlchunk(ep, false, true, t_url_chunk) != ES_NORMAL)
            return ES_ERROR;
        
        MCNetworkExecPutIntoUrl(ctxt, *t_string, ptype, t_url_chunk);
        
        MCValueRelease(t_url_chunk . url);
    }
    else
    {
        MCAutoStringRef t_string;
        if (!ctxt . ConvertToString(*t_value, &t_string))
        {
            MCeerror -> add(EE_CHUNK_CANTSETDEST, line, pos);
            return ES_ERROR;
        }
        
        MCObjectChunkPtr t_obj_chunk;
        if (evalobjectchunk(ep, false, true, t_obj_chunk) != ES_NORMAL)
            return ES_ERROR;
        
        if (t_obj_chunk . object -> gettype() == CT_FIELD)
            MCInterfaceExecPutIntoField(ctxt, *t_string, ptype, t_obj_chunk, /* is_unicode */ true);
        else
            MCInterfaceExecPutIntoObject(ctxt, *t_string, ptype, t_obj_chunk);
    }
    
#if 0
    MCStringRef t_to_insert;
    ep . copyasstringref(t_to_insert);
    
    MCStringRef t_lines, t_items, t_words, t_tokens;
    
    if (evalmutabletextchunk(ep, cline, t_text, CT_LINE, t_lines) != ES_NORMAL ||
        evalmutabletextchunk(ep, item, t_lines,  CT_ITEM, t_items) != ES_NORMAL ||
        evalmutabletextchunk(ep, word, t_items, CT_WORD, t_words) != ES_NORMAL ||
        evalmutabletextchunk(ep, token, t_words, CT_TOKEN, t_tokens) != ES_NORMAL)
    {
        MCeerror->add(EE_CHUNK_CANTMARK, line, pos, ep.getsvalue());
        return ES_ERROR;
    }

    if (setmutabletextchunk(ep, character, t_to_insert, ptype, CT_CHARACTER, t_tokens) != ES_NORMAL ||
        setmutabletextchunk(ep, token, t_tokens, ptype, CT_TOKEN, t_words) != ES_NORMAL ||
        setmutabletextchunk(ep, word, t_words, ptype, CT_WORD, t_items) != ES_NORMAL ||
        setmutabletextchunk(ep, item, t_items, ptype,  CT_ITEM, t_lines) != ES_NORMAL ||
        setmutabletextchunk(ep, cline, t_lines, ptype, CT_LINE, t_text) != ES_NORMAL )
    {
        MCeerror->add(EE_CHUNK_CANTMARK, line, pos, ep.getsvalue());
        return ES_ERROR;
    }

    ep . setvalueref(t_text);
    
	if (destvar != NULL)
	{
		if (destvar->set(ep2) != ES_NORMAL)
		{
			MCeerror->add(EE_CHUNK_CANTSETDEST, line, pos);
			return ES_ERROR;
		}
	}
	else
		if (url != NULL)
		{
			ep.setsvalue(desturl);
			MCU_puturl(ep, ep2);
			delete desturl;
		}
		else
			if (t_field != NULL)
			{
				if (t_field->settext(t_object . part_id, ep . getsvalue(), False, true) != ES_NORMAL)
				{
					MCeerror->add(EE_CHUNK_CANTSETDEST, line, pos);
					return ES_ERROR;
				}
			}
			else
				t_object . object -> setstringprop(ctxt, t_object . part_id, P_TEXT, False, t_text);

#endif
    
    if (!ctxt . HasError())
        return ES_NORMAL;
    
    return ES_ERROR;
#endif
}
#endif

Exec_stat MCChunk::set(MCExecPoint& ep, Preposition_type p_type, MCValueRef p_value)
{
    MCExecContext ctxt(ep);
    
    if (isvarchunk())
    {
        MCVariableChunkPtr t_var_chunk;
        if (evalvarchunk(ep, false, true, t_var_chunk) != ES_NORMAL)
            return ES_ERROR;
        
        MCEngineExecPutIntoVariable(ctxt, p_value, p_type, t_var_chunk);
    }
    else if (isurlchunk())
    {
        MCAutoStringRef t_string;
        if (!ctxt . ConvertToString(p_value, &t_string))
        {
            MCeerror -> add(EE_CHUNK_CANTSETDEST, line, pos);
            return ES_ERROR;
        }
        
        MCUrlChunkPtr t_url_chunk;
        t_url_chunk . url = nil;
        if (evalurlchunk(ep, false, true, t_url_chunk) != ES_NORMAL)
            return ES_ERROR;
        
        MCNetworkExecPutIntoUrl(ctxt, *t_string, p_type, t_url_chunk);
        
        MCValueRelease(t_url_chunk . url);
    }
    else
    {
        MCAutoStringRef t_string;
        if (!ctxt . ConvertToString(p_value, &t_string))
        {
            MCeerror -> add(EE_CHUNK_CANTSETDEST, line, pos);
            return ES_ERROR;
        }
        
        MCObjectChunkPtr t_obj_chunk;
        if (evalobjectchunk(ep, false, true, t_obj_chunk) != ES_NORMAL)
            return ES_ERROR;
        
        if (t_obj_chunk . object -> gettype() == CT_FIELD)
            MCInterfaceExecPutIntoField(ctxt, *t_string, p_type, t_obj_chunk);
        else
            MCInterfaceExecPutIntoObject(ctxt, *t_string, p_type, t_obj_chunk);
    }
    
    if (!ctxt . HasError())
        return ES_NORMAL;
    
    return ES_ERROR;
}

#ifdef LEGACY_EXEC
Exec_stat MCChunk::setunicode(MCExecPoint& ep, Preposition_type p_prep)
{
	if (destvar == nil && url == nil)
	{
		MCObject *objptr;
		uint32_t parid;
		MCExecPoint ep2(ep);
		if (getobj(ep2, objptr, parid, True) != ES_NORMAL)
		{
			MCeerror -> add(EE_CHUNK_SETCANTGETBOJECT, line, pos);
			return ES_ERROR;
		}
		
		if (ep . tos() != ES_NORMAL)
		{
			MCeerror->add(EE_CHUNK_CANTSETDEST, line, pos);
			return ES_ERROR;
		}
		
		if (objptr -> gettype() == CT_FIELD)
		{
			MCField *t_field;
			t_field = (MCField *)objptr;
			
			if (cline == NULL && item == NULL && word == NULL
				&& token == NULL && character == NULL
				&& desttype != DT_FUNCTION && p_prep == PT_INTO)
			{
				if (ep.tos() != ES_NORMAL
				        || objptr->setprop(parid, P_UNICODE_TEXT, ep, False) != ES_NORMAL)
				{
					MCeerror->add(EE_CHUNK_CANTSETDEST, line, pos);
					return ES_ERROR;
				}
				
				return ES_NORMAL;
			}
			
			int32_t t_start, t_end;
			if (fieldmark(ep2, t_field, parid, t_start, t_end, False, True) != ES_NORMAL)
				return ES_ERROR;
			
			switch(p_prep)
			{
			case PT_BEFORE:
				t_end = t_start;
				break;
			default:
			case PT_INTO:
				break;
			case PT_AFTER:
				t_start = t_end;
				break;
			}
			
			if (t_field -> settextindex(parid, t_start, t_end, ep . getsvalue(), False, true) != ES_NORMAL)
			{
				MCeerror -> add(EE_CHUNK_CANTSETDEST, line, pos);
				return ES_ERROR;
			}
			
			return ES_NORMAL;
		}
	}
	
	MCeerror -> add(EE_CHUNK_CANTSETUNICODEDEST, line, pos);
	return ES_ERROR;
}
#endif

Exec_stat MCChunk::count(Chunk_term tocount, Chunk_term ptype, MCExecPoint &ep)
{
	// MW-2009-07-22: First non-control chunk is now CT_ELEMENT.
	if (tocount < CT_ELEMENT)
	{
		uint2 i = 0;
		MCObject *optr;
		uint4 parid;
		if (getobj(ep, optr, parid, True) != ES_NORMAL)
		{
			if (stack != NULL)
				return ES_ERROR;
			optr = MCdefaultstackptr;
		}
		if (tocount == CT_MARKED)
		{
			MCStack *sptr = optr->getstack();
			sptr->setmark();
			if (optr->gettype() == CT_GROUP)
			{
				MCGroup *gptr = (MCGroup *)optr;
				gptr->count(CT_CARD, NULL, i);
			}
			else
				sptr->count(CT_CARD, CT_UNDEFINED, NULL, i);
			sptr->clearmark();
		}
		else
			switch (optr->gettype())
			{
			case CT_STACK:
				{
					MCStack *sptr = (MCStack *)optr;
					sptr->count(tocount, ptype, NULL, i);
				}
				break;
			case CT_CARD:
				{
					MCCard *cptr = (MCCard *)optr;
					cptr->count(tocount, ptype, NULL, i, True);
				}
				break;
			case CT_GROUP:
				{
					MCGroup *gptr = (MCGroup *)optr;
					gptr->count(tocount, NULL, i);
					if (tocount == CT_LAYER || tocount == CT_GROUP)
						i--;
				}
				break;
			default:
				break;
			}
		ep.setnvalue(i);
	}
	else
	{
		uint4 i = 0;
		if (eval(ep) != ES_NORMAL)
			return ES_ERROR;

		// MW-2009-07-22: If the value of the chunk is an array, then either
		//   the count will be zero (if a string chunk has been requested),
		//   otherwise it will be the count of the keys...
		if (!ep . isarray())
		{
            MCAutoStringRef t_string;
            ep . copyasstringref(&t_string);
            MCExecContext ctxt(ep);
            i = MCStringsCountChunks(ctxt, tocount, *t_string);
        }
		else
		{
			switch(tocount)
			{
			case CT_KEY:
			case CT_ELEMENT:
				i = MCArrayGetCount(ep . getarrayref());
				break;
			default:
				i = 0;
				break;
			}
		}

		ep.setnvalue(i);
	}
	return ES_NORMAL;
}

#ifdef LEGACY_EXEC
// MW-2012-12-13: [[ Bug 10592 ]] If wholechunk is False then we don't expand
//   line chunks to include the CR at the end.
Exec_stat MCChunk::fmark(MCField *fptr, int4 &start, int4 &end, Boolean wholechunk)
{
	Boolean wholeline = True;
	Boolean wholeword = True;
	switch (function)
	{
	case F_CLICK_CHAR_CHUNK:
		wholeword = False;
	case F_CLICK_CHUNK:
	case F_CLICK_TEXT:
		wholeline = False;
	case F_CLICK_LINE:
		if (!fptr->locmark(wholeline, wholeword, True, True, wholechunk, start, end))
			start = end = 0;
		break;
	case F_FOUND_CHUNK:
	case F_FOUND_TEXT:
		wholeline = False;
	case F_FOUND_LINE:
		if (!fptr->foundmark(wholeline, wholechunk, start, end))
			start = end = 0;
		break;
	case F_SELECTED_CHUNK:
	case F_SELECTED_TEXT:
		wholeline = False;
	case F_SELECTED_LINE:
		if (!fptr->selectedmark(wholeline, start, end, False, wholechunk))
			start = end = 0;
		break;
	case F_MOUSE_CHAR_CHUNK:
		wholeword = False;
	case F_MOUSE_CHUNK:
	case F_MOUSE_TEXT:
		wholeline = False;
	case F_MOUSE_LINE:
		if (!fptr->locmark(wholeline, wholeword, False, True, wholechunk, start, end))
			start = end = 0;
		break;
	default:
		start = 0;
		end = fptr->getpgsize(NULL);
		break;
	}
	
	return ES_NORMAL;
}

// MW-2012-02-23: [[ FieldChars ]] Computes the start and end of the char chunk in
//   the given field, taking into account the indices are given in char indices.
Exec_stat MCChunk::markcharactersinfield(uint32_t p_part_id, MCExecPoint& ep, int32_t& x_start, int32_t& x_end, MCField *p_field)
{
	MCExecPoint ep2(ep);
	int32_t t_number, t_start;
	t_start = 0;
	t_number = 1;
	switch(character -> etype)
	{
		case CT_ANY:
			t_start = MCU_any(p_field -> countchars(p_part_id, x_start, x_end));
			break;
		case CT_FIRST:
		case CT_SECOND:
		case CT_THIRD:
		case CT_FOURTH:
		case CT_FIFTH:
		case CT_SIXTH:
		case CT_SEVENTH:
		case CT_EIGHTH:
		case CT_NINTH:
		case CT_TENTH:
			t_start = character -> etype - CT_FIRST;
			break;
		case CT_LAST:
			t_start = p_field -> countchars(p_part_id, x_start, x_end) - 1;
			break;
		case CT_MIDDLE:
			t_start = p_field -> countchars(p_part_id, x_start, x_end) / 2;
			break;
		case CT_RANGE:
		{
			int32_t t_count = -1, tn;
			if (character->startpos->eval(ep2) != ES_NORMAL || ep2.ton() != ES_NORMAL)
			{
				MCeerror->add(EE_CHUNK_BADRANGESTART, line, pos);
				return ES_ERROR;
			}
			t_start = ep2.getint4();
			if (t_start < 0)
			{
				t_count = p_field -> countchars(p_part_id, x_start, x_end);
				t_start += t_count;
			}
			else
				t_start--;
			
			if (character->endpos->eval(ep2) != ES_NORMAL || ep2.ton() != ES_NORMAL)
			{
				MCeerror->add(EE_CHUNK_BADRANGEEND, line, pos);
				return ES_ERROR;
			}
			tn = ep2.getint4();
			if (tn < 0)
			{
				if (t_count == -1)
					t_count = p_field -> countchars(p_part_id, x_start, x_end);
				tn += t_count + 1;
			}
			t_number = tn - t_start;
		}
		break;
		case CT_EXPRESSION:
			if (character->startpos->eval(ep2) != ES_NORMAL || ep2.ton() != ES_NORMAL)
			{
				MCeerror->add(EE_CHUNK_BADEXPRESSION, line, pos);
				return ES_ERROR;
			}
			t_start = ep2.getint4();
			if (t_start < 0)
				t_start += p_field -> countchars(p_part_id, x_start, x_end);
			else
				t_start--;
			break;
		default:
			MCUnreachable();
			break;
	}
		
	if (t_start < 0)
	{
		t_number += t_start;
		t_start = 0;
	}
	
	if (t_number < 0)
		t_number = 0;
	
	p_field -> resolvechars(p_part_id, x_start, x_end, t_start, t_number);
	
	return ES_NORMAL;
}

// SMR, 1877, only expand contents when "force" is true (for set and setprop).
Exec_stat MCChunk::fieldmark(MCExecPoint &ep, MCField *fptr, uint4 parid,
                             int4 &start, int4 &end, Boolean wholechunk, Boolean force, Boolean keeptext)
{
	if (desttype == DT_FUNCTION)
	{
		// MW-2012-09-20: [[ Bug 10229 ]] If 'keeptext' is true, make sure we leave with
		//   the ep containing the field's content between start and end.
		// MW-2012-12-13: [[ Bug 10592 ]] Pass through wholechunk to ensure we only get the CR
		//   included when we need it.
		fmark(fptr, start, end, wholechunk);
		if (cline != NULL || item != NULL || word != NULL || token != NULL || character != NULL)
		{
			fptr->returntext(ep, start, end);
			int4 si, ei;
			if (mark_legacy(ep, si, ei, force, wholechunk, false) != ES_NORMAL)
			{
				MCeerror->add(EE_CHUNK_BADTEXT, line, pos);
				return ES_ERROR;
			}
			
			end = start + ei;
			start += si;
			
			if (character != nil)
				if (markcharactersinfield(parid, ep, start, end, fptr) != ES_NORMAL)
				{
					MCeerror->add(EE_CHUNK_BADTEXT, line, pos);
					return ES_ERROR;
				}
			
		}
		else if (keeptext)
			fptr -> returntext(ep, start, end);
	}
	else
	{
		// We can make do with ASCII content if the delimiters (if needed) are
		// ASCII chars.
		bool t_ascii_only;
		t_ascii_only = (cline == nil || (unsigned)ep . getlinedel() <= 127) && (item == nil || (unsigned)ep . getitemdel() <= 127);
		
		// Fetch the nativized text - the method returns true if it had to
		// coecre unicode.
		bool t_has_unicode;
		t_has_unicode = fptr->nativizetext(parid, ep, t_ascii_only);
		
		// Perform the 'mark' operation.
		MCString oldstring = ep.getsvalue();
		if (mark_legacy(ep, start, end, force, wholechunk, !t_has_unicode) != ES_NORMAL)
		{
			MCeerror->add(EE_CHUNK_BADTEXT, line, pos);
			return ES_ERROR;
		}
		
		// If the ep got changed, mutate the field appropriately.
		if (ep.getsvalue() != oldstring)
		{
			MCExecPoint ep2(ep);
			fptr->nativizetext(parid, ep2, t_ascii_only);
			int4 si = 0;
			int4 sei = ep.getsvalue().getlength() - 1;
			int4 oei = ep2.getsvalue().getlength() - 1;
			const char *sref = ep.getsvalue().getstring();
			const char *oref = ep2.getsvalue().getstring();
			while (si <= oei && sref[si] == oref[si])
				si++;
			while (oei >= si && sref[sei] == oref[oei])
			{
				sei--;
				oei--;
			}
			sei++;
			MCString newstring;
			newstring.set(&sref[si], sei - si);
			fptr->settextindex(parid, si, si, newstring, False);
		}
		
		if (t_has_unicode && character != nil)
			if (markcharactersinfield(parid, ep, start, end, fptr) != ES_NORMAL)
			{
				MCeerror->add(EE_CHUNK_BADTEXT, line, pos);
				return ES_ERROR;
			}
		
		// MW-2012-01-29: [[ Bug ]] If keeptext is true make sure we substring, remembering
		//   to refetch the text if unicode.
		if (keeptext)
		{
			// MW-2012-02-21: [[ FieldExport ]] If the buffer doesn't have native text in it
			//   (due to unicode being involved) then fetch the appropriate range as native.
			//   Otherwise, just trim the buffer.
			if (t_has_unicode)
				fptr -> exportastext(parid, ep, start, end, false);
			else
				ep . substring(start, end);
		}
	}
	return ES_NORMAL;
}
#endif

Exec_stat MCChunk::getobjforprop(MCExecPoint& ep, MCObject*& r_object, uint4& r_parid)
{
	MCObject *objptr;
	uint4 parid;

	if (getobj(ep, objptr, parid, True) != ES_NORMAL)
	{
		MCeerror->add(EE_CHUNK_CANTFINDOBJECT, line, pos);
		return ES_ERROR;
	}
	Boolean tfunction = False;
	if (desttype == DT_FUNCTION && function != F_CLICK_FIELD
	        && function != F_SELECTED_FIELD && function != F_FOUND_FIELD
	        && function != F_MOUSE_CONTROL && function != F_FOCUSED_OBJECT
	        && function != F_SELECTED_IMAGE
			&& function != F_DRAG_SOURCE && function != F_DRAG_DESTINATION)
		tfunction = True;
	if (!tfunction && cline == NULL && item == NULL
	        && word == NULL && token == NULL && character == NULL)
	{
		r_object = objptr;
		r_parid = parid;
		return ES_NORMAL;
	}

	MCeerror->add(EE_CHUNK_NOPROP, line, pos);
	return ES_ERROR;
}

#ifdef LEGACY_EXEC
// MW-2011-11-23: [[ Array Chunk Props ]] If index is not nil, then treat as an array chunk prop
Exec_stat MCChunk::getprop_legacy(Properties which, MCExecPoint &ep, MCNameRef index, Boolean effective)
{
	MCObject *objptr;
	uint4 parid;
    
	if (url != NULL)
	{
		if (url->startpos == NULL || url->startpos->eval(ep) != ES_NORMAL)
		{
			MCeerror->add(EE_CHUNK_CANTGETDEST, line, pos);
			return ES_ERROR;
		}
		MCU_geturl(ep);
	}
	if (getobj_legacy(ep, objptr, parid, True) != ES_NORMAL)
	{
		MCeerror->add(EE_CHUNK_CANTFINDOBJECT, line, pos);
		return ES_ERROR;
	}
	Boolean tfunction = False;
	if (desttype == DT_FUNCTION && function != F_CLICK_FIELD
        && function != F_SELECTED_FIELD && function != F_FOUND_FIELD
        && function != F_MOUSE_CONTROL && function != F_FOCUSED_OBJECT
        && function != F_SELECTED_IMAGE
        && function != F_DRAG_SOURCE && function != F_DRAG_DESTINATION)
		tfunction = True;
	if (!tfunction && cline == NULL && item == NULL
        && word == NULL && token == NULL && character == NULL)
	{
		// MW-2011-11-23: [[ Array Chunk Props ]] If index is nil, then its just a normal
		//   prop, else its an array prop.
		Exec_stat t_stat;
		if (index == nil)
			t_stat = objptr->getprop(parid, which, ep, effective);
		else
			t_stat = objptr->getarrayprop(parid, which, ep, index, effective);
        
		if (t_stat != ES_NORMAL)
		{
			MCeerror->add(EE_CHUNK_NOPROP, line, pos);
			return ES_ERROR;
		}
	}
	else
	{
		int4 start, end;
		if (objptr->gettype() != CT_FIELD)
		{
			MCeerror->add(EE_CHUNK_BADCONTAINER, line, pos);
			return ES_ERROR;
		}
		MCField *fptr = (MCField *)objptr;
		if (fieldmark(ep, fptr, parid, start, end, False, False) != ES_NORMAL)
			return ES_ERROR;
        
		// MW-2011-11-23: [[ Array TextStyle ]] Pass the 'index' along to method to
		//   handle specific styles.
		if (fptr->gettextatts(parid, which, ep, index, effective, start, end, islinechunk()) != ES_NORMAL)
		{
			MCeerror->add(EE_CHUNK_CANTGETATTS, line, pos);
			return ES_ERROR;
		}
	}
	return ES_NORMAL;
}

// MW-2011-11-23: [[ Array Chunk Props ]] If index is not nil, then treat as an array chunk prop
Exec_stat MCChunk::setprop_legacy(Properties which, MCExecPoint &ep, MCNameRef index, Boolean effective)
{
	MCObject *objptr;
	uint4 parid;
    
	if (url != NULL)
	{
		if (url->startpos == NULL || url->startpos->eval(ep) != ES_NORMAL)
		{
			MCeerror->add(EE_CHUNK_CANTGETDEST, line, pos);
			return ES_ERROR;
		}
		MCU_geturl(ep);
	}
	if (getobj_legacy(ep, objptr, parid, True) != ES_NORMAL)
	{
		MCeerror->add(EE_CHUNK_CANTFINDOBJECT, line, pos);
		return ES_ERROR;
	}
	Boolean tfunction = False;
	if (desttype == DT_FUNCTION && function != F_CLICK_FIELD
        && function != F_SELECTED_FIELD && function != F_FOUND_FIELD
        && function != F_MOUSE_CONTROL && function != F_FOCUSED_OBJECT
        && function != F_SELECTED_IMAGE
        && function != F_DRAG_SOURCE && function != F_DRAG_DESTINATION)
		tfunction = True;
	if (!tfunction && cline == NULL && item == NULL
        && token == NULL && word == NULL && character == NULL)
	{
		// MW-2011-11-23: [[ Array Chunk Props ]] If index is nil, then its just a normal
		//   prop, else its an array prop.
		Exec_stat t_stat;
		if (index == nil)
			t_stat = objptr->setprop(parid, which, ep, effective);
		else
			t_stat = objptr->setarrayprop(parid, which, ep, index, effective);
        
		if (t_stat != ES_NORMAL)
		{
			MCeerror->add(EE_CHUNK_NOPROP, line, pos);
			return ES_ERROR;
		}
	}
	else
		if (objptr->gettype() == CT_BUTTON)
		{
			Boolean value;
			if (!MCU_stob(ep.getsvalue(), value))
			{
				MCeerror->add(EE_OBJECT_NAB, 0, 0, ep.getsvalue());
				return ES_ERROR;
			}
			if (which == P_ENABLED)
			{
				which = P_DISABLED;
				value = !value;
			}
			return changeprop(ep, which, value);
		}
		else
		{
			if (objptr->gettype() != CT_FIELD)
			{
				MCeerror->add(EE_CHUNK_BADCONTAINER, line, pos);
				return ES_ERROR;
			}
			MCField *fptr = (MCField *)objptr;
			MCExecPoint ep2(ep);
			int4 start, end;
			if (fieldmark(ep2, fptr, parid, start, end, False, True) != ES_NORMAL)
				return ES_ERROR;
            
			// MW-2011-11-23: [[ Array TextStyle ]] Pass the 'index' along to method to
			//   handle specific styles.
			// MW-2011-12-08: [[ StyledText ]] Pass the ep, rather than the svalue of
			//   the ep.
			// MW-2012-01-25: [[ ParaStyles ]] Pass whether this was an explicit line chunk
			//   or not. This is used to disambiguate the setting of 'backColor'.
			if (fptr->settextatts(parid, which, ep, index, start, end, islinechunk()) != ES_NORMAL)
			{
				MCeerror->add(EE_CHUNK_CANTSETATTS, line, pos);
				return ES_ERROR;
			}
		}
	
	// MM-2012-09-05: [[ Property Listener ]] Make sure any listeners are updated of the property change.
	//  Handled at this point rather than MCProperty::set as here we know if it is a valid object set prop.
	objptr -> signallisteners(which);
	
	return ES_NORMAL;
}
#endif
// MW-2011-11-23: [[ Array Chunk Props ]] If index is not nil, then treat as an array chunk prop
Exec_stat MCChunk::getprop(Properties which, MCExecPoint &ep, MCNameRef index, Boolean effective)
{
    //return getprop_legacy(which, ep, index, effective);
    
    if (url != NULL)
	{
		if (url->startpos == NULL || url->startpos->eval(ep) != ES_NORMAL)
		{
			MCeerror->add(EE_CHUNK_CANTGETDEST, line, pos);
			return ES_ERROR;
		}
		MCU_geturl(ep);
	}
    
    MCObjectChunkPtr t_obj_chunk;
    if (evalobjectchunk(ep, false, false, t_obj_chunk) != ES_NORMAL)
        return ES_ERROR;
    
    if (t_obj_chunk . chunk == CT_UNDEFINED)
    {
        // MW-2011-11-23: [[ Array Chunk Props ]] If index is nil, then its just a normal
		//   prop, else its an array prop.
		Exec_stat t_stat;
		if (index == nil)
			t_stat = t_obj_chunk . object->getprop(t_obj_chunk . part_id, which, ep, effective);
		else
			t_stat = t_obj_chunk . object->getarrayprop(t_obj_chunk . part_id, which, ep, index, effective);
        
		if (t_stat != ES_NORMAL)
		{
			MCeerror->add(EE_CHUNK_NOPROP, line, pos);
			return ES_ERROR;
		}
    }
    else
	{
		if (t_obj_chunk . object->gettype() != CT_FIELD)
		{
			MCeerror->add(EE_CHUNK_BADCONTAINER, line, pos);
			return ES_ERROR;
		}
        
		// MW-2011-11-23: [[ Array TextStyle ]] Pass the 'index' along to method to
		//   handle specific styles.
        MCField *fptr;
        fptr = static_cast<MCField *>(t_obj_chunk . object);
		if (fptr->gettextatts(t_obj_chunk . part_id, which, ep, index, effective, t_obj_chunk . mark . start, t_obj_chunk . mark . finish, islinechunk()) != ES_NORMAL)
		{
			MCeerror->add(EE_CHUNK_CANTGETATTS, line, pos);
			return ES_ERROR;
		}
	}
	return ES_NORMAL;
}

// MW-2011-11-23: [[ Array Chunk Props ]] If index is not nil, then treat as an array chunk prop
Exec_stat MCChunk::setprop(Properties which, MCExecPoint &ep, MCNameRef index, Boolean effective)
{
    //return setprop_legacy(which, ep, index, effective);
        
    if (url != NULL)
    {
        if (url->startpos == NULL || url->startpos->eval(ep) != ES_NORMAL)
        {
            MCeerror->add(EE_CHUNK_CANTGETDEST, line, pos);
            return ES_ERROR;
        }
        MCU_geturl(ep);
    }
    
    MCObjectChunkPtr t_obj_chunk;
    MCExecPoint ep2(ep);
    if (evalobjectchunk(ep2, false, true, t_obj_chunk) != ES_NORMAL)
        return ES_ERROR;
    
    if (t_obj_chunk . chunk == CT_UNDEFINED)
    {
        // MW-2011-11-23: [[ Array Chunk Props ]] If index is nil, then its just a normal
        //   prop, else its an array prop.
        Exec_stat t_stat;
        if (index == nil)
            t_stat = t_obj_chunk . object->setprop(t_obj_chunk . part_id, which, ep, effective);
        else
            t_stat = t_obj_chunk . object->setarrayprop(t_obj_chunk . part_id, which, ep, index, effective);
        
        if (t_stat != ES_NORMAL)
        {
            MCeerror->add(EE_CHUNK_NOPROP, line, pos);
            return ES_ERROR;
        }
    }
    else
    {
        if (t_obj_chunk . object -> gettype() == CT_BUTTON)
        {
            MCExecContext ctxt(ep);
            bool t_value;
            if (ep . copyasbool(t_value))
            {
                MCeerror->add(EE_OBJECT_NAB, 0, 0, ep.getsvalue());
                return ES_ERROR;
            }
			switch (which)
            {
                case P_DISABLED:
                    if (t_value)
                        MCInterfaceExecDisableChunkOfButton(ctxt, t_obj_chunk);
                    else
                        MCInterfaceExecEnableChunkOfButton(ctxt, t_obj_chunk);
                    break;
                case P_HILITE:
                    if (t_value)
                        MCInterfaceExecHiliteChunkOfButton(ctxt, t_obj_chunk);
                    else
                        MCInterfaceExecUnhiliteChunkOfButton(ctxt, t_obj_chunk);
                    break;
                default:
                    break;
			}
        }
        else
        {
            if (t_obj_chunk . object -> gettype() != CT_FIELD)
            {
                MCeerror->add(EE_CHUNK_BADCONTAINER, line, pos);
                return ES_ERROR;
            }
            // MW-2011-11-23: [[ Array TextStyle ]] Pass the 'index' along to method to
            //   handle specific styles.
            // MW-2011-12-08: [[ StyledText ]] Pass the ep, rather than the svalue of
            //   the ep.
            // MW-2012-01-25: [[ ParaStyles ]] Pass whether this was an explicit line chunk
            //   or not. This is used to disambiguate the setting of 'backColor'.
            MCField *fptr;
            fptr = static_cast<MCField *>(t_obj_chunk . object);
            if (fptr->settextatts(t_obj_chunk . part_id, which, ep, index, t_obj_chunk . mark . start, t_obj_chunk . mark . finish, islinechunk()) != ES_NORMAL)
            {
                MCeerror->add(EE_CHUNK_CANTSETATTS, line, pos);
                return ES_ERROR;
            }
        }
    }
    
    // MM-2012-09-05: [[ Property Listener ]] Make sure any listeners are updated of the property change.
    //  Handled at this point rather than MCProperty::set as here we know if it is a valid object set prop.
    t_obj_chunk . object -> signallisteners(which);
    
    return ES_NORMAL;
}

Chunk_term MCChunk::getlastchunktype(void)
{
	if (character != nil)
		return CT_CHARACTER;
	if (item != nil)
		return CT_ITEM;
	if (word != nil)
		return CT_WORD;
	if (token != nil)
		return CT_TOKEN;
	if (cline != nil)
		return CT_LINE;
	return CT_UNDEFINED;
}

Exec_stat MCChunk::evalvarchunk(MCExecPoint& ep, bool p_whole_chunk, bool p_force, MCVariableChunkPtr& r_chunk)
{
    MCExecContext ctxt(ep);
    MCEngineMarkVariable(ctxt, destvar, r_chunk . mark);

	if (mark(ep, p_force, p_whole_chunk, r_chunk . mark) != ES_NORMAL)
	{
		MCeerror->add(EE_CHUNK_CANTMARK, line, pos);
		return ES_ERROR;
	}

	r_chunk . variable = destvar;
	r_chunk . chunk = getlastchunktype();

	return ES_NORMAL;
}

Exec_stat MCChunk::evalurlchunk(MCExecPoint& ep, bool p_whole_chunk, bool p_force, MCUrlChunkPtr& r_chunk)
{
	if (url->startpos->eval(ep) != ES_NORMAL)
	{
		MCeerror->add(EE_CHUNK_BADEXPRESSION, line, pos);
		return ES_ERROR;
	}
	
	MCAutoStringRef t_url;
    MCAutoStringRef t_string;
	/* UNCHECKED */ ep . copyasstringref(&t_url);
	
    MCExecContext ctxt(ep);
    MCNetworkMarkUrl(ctxt, *t_url, r_chunk . mark);
    
	if (mark(ep, p_force, p_whole_chunk, r_chunk . mark) != ES_NORMAL)
	{
		MCeerror->add(EE_CHUNK_CANTMARK, line, pos);
		return ES_ERROR;
	}
	
	r_chunk . url = MCValueRetain(*t_url);
	r_chunk . chunk = getlastchunktype();
	
	return ES_NORMAL;
}

Exec_stat MCChunk::evalobjectchunk(MCExecPoint& ep, bool p_whole_chunk, bool p_force, MCObjectChunkPtr& r_chunk)
{
	MCObjectPtr t_object;
	if (getobj(ep, t_object, True) != ES_NORMAL)
	{
		MCeerror->add(EE_CHUNK_CANTFINDOBJECT, line, pos);
		return ES_ERROR;
	}
    bool t_function = false;
	if (desttype == DT_FUNCTION && function != F_CLICK_FIELD
        && function != F_SELECTED_FIELD && function != F_FOUND_FIELD
        && function != F_MOUSE_CONTROL && function != F_FOCUSED_OBJECT
        && function != F_SELECTED_IMAGE
        && function != F_DRAG_SOURCE && function != F_DRAG_DESTINATION)
		t_function = true;
    
    MCExecContext ctxt(ep);
    if (t_function)
        MCInterfaceMarkFunction(ctxt, t_object, function, p_whole_chunk, r_chunk . mark);
    else if (cline != nil || item != nil || token != nil || word != nil || character!= nil)
        MCInterfaceMarkObject(ctxt, t_object, p_whole_chunk, r_chunk . mark);
    else
    {
        r_chunk . chunk = CT_UNDEFINED;
        r_chunk . object = t_object . object;
        r_chunk . part_id = t_object . part_id;
        r_chunk . mark . start = 0;
        r_chunk . mark . finish = MAXUINT4;
        return ES_NORMAL;
    }
    
    if (mark(ep, p_force, p_whole_chunk, r_chunk . mark) != ES_NORMAL)
    {
        MCeerror->add(EE_CHUNK_CANTMARK, line, pos);
        return ES_ERROR;
    }
    
    r_chunk . object = t_object . object;
    r_chunk . part_id = t_object . part_id;
    r_chunk . chunk = !t_function ? getlastchunktype() : CT_CHARACTER;
    
    return ES_NORMAL;
}

#if 0
Exec_stat MCChunk::evalvarchunk(MCExecPoint& ep, bool p_whole_chunk, bool p_force, MCVariableChunkPtr& r_chunk)
{
	if (destvar == nil)
	{
		MCeerror->add(EE_CHUNK_BADCONTAINER, line, pos);
		return ES_ERROR;
	}
    
	if (destvar->eval(ep) != ES_NORMAL)
	{
		MCeerror->add(EE_CHUNK_SETCANTGETDEST, line, pos);
		return ES_ERROR;
	}
    
	int4 start, end;
	if (mark_legacy(ep, start, end, p_force, p_whole_chunk) != ES_NORMAL)
	{
		MCeerror->add(EE_CHUNK_CANTMARK, line, pos);
		return ES_ERROR;
	}
    
	r_chunk . variable = destvar;
	r_chunk . chunk = getlastchunktype();
	r_chunk . start = start;
	r_chunk . finish = end;
    
	return ES_NORMAL;
}

Exec_stat MCChunk::evalurlchunk(MCExecPoint& ep, bool p_whole_chunk, bool p_force, MCUrlChunkPtr& r_chunk)
{
	if (url->startpos->eval(ep) != ES_NORMAL)
	{
		MCeerror->add(EE_CHUNK_BADEXPRESSION, line, pos);
		return ES_ERROR;
	}
	
	MCAutoStringRef t_url;
	/* UNCHECKED */ ep . copyasstringref(&t_url);
	
	MCU_geturl(ep);
    
	int4 start, end;
	if (mark_legacy(ep, start, end, p_force, p_whole_chunk) != ES_NORMAL)
	{
		MCeerror->add(EE_CHUNK_CANTMARK, line, pos);
		return ES_ERROR;
	}
	
	r_chunk . url = MCValueRetain(*t_url);
	r_chunk . chunk = getlastchunktype();
	r_chunk . start = start;
	r_chunk . finish = end;
	
	return ES_NORMAL;
}

Exec_stat MCChunk::evalobjectchunk(MCExecPoint& ep, bool p_whole_chunk, bool p_force, MCObjectChunkPtr& r_chunk)
{
	MCObject *objptr;
	uint4 parid;
	if (getobj(ep, objptr, parid, True) != ES_NORMAL)
	{
		MCeerror->add(EE_CHUNK_CANTFINDOBJECT, line, pos);
		return ES_ERROR;
	}
    
	Boolean tfunction = False;
	if (desttype == DT_FUNCTION && function != F_CLICK_FIELD
        && function != F_SELECTED_FIELD && function != F_FOUND_FIELD
        && function != F_MOUSE_CONTROL && function != F_FOCUSED_OBJECT
        && function != F_SELECTED_IMAGE
        && function != F_DRAG_SOURCE && function != F_DRAG_DESTINATION)
		tfunction = True;
    
	if (!tfunction && cline == NULL && item == NULL
        && token == NULL && word == NULL && character == NULL)
	{
		r_chunk . object = objptr;
		r_chunk . part_id = parid;
		r_chunk . chunk = CT_UNDEFINED;
		r_chunk . start = 0;
		r_chunk . finish = INDEX_MAX;
		return ES_NORMAL;
	}
    
	if (objptr -> gettype() == CT_BUTTON && ((MCButton *)objptr) -> getentry() == nil)
	{
		// MW-2012-02-16: [[ IntrinsicUnicode ]] For simplicity, always process the
		//   button text in utf-8.
		objptr->getprop(parid, P_UNICODE_TEXT, ep, False);
        
		ep . utf16toutf8();
        
		int4 start, end;
		if (mark_legacy(ep, start, end, p_force, p_whole_chunk) != ES_NORMAL)
		{
			MCeerror->add(EE_CHUNK_CANTMARK, line, pos);
			return ES_ERROR;
		}
        
		r_chunk . object = objptr;
		r_chunk . part_id = parid;
		r_chunk . chunk = getlastchunktype();
		r_chunk . start = start;
		r_chunk . finish = end;
		return ES_NORMAL;
	}
    
	if (objptr -> gettype() == CT_BUTTON || objptr -> gettype() == CT_FIELD)
	{
		MCField *t_field;
		if (objptr -> gettype() == CT_FIELD)
			t_field = (MCField *)objptr;
		else
			t_field = ((MCButton *)objptr) -> getentry();
		
		int4 start, end;
		if (fieldmark(ep, t_field, 0, start, end, p_whole_chunk, p_force) != ES_NORMAL)
			return ES_ERROR;
        
		r_chunk . object = objptr;
		r_chunk . part_id = parid;
		r_chunk . chunk = getlastchunktype();
		r_chunk . start = start;
		r_chunk . finish = end;
		return ES_NORMAL;
	}
    
	MCeerror->add(EE_CHUNK_BADCONTAINER, line, pos);
	return ES_ERROR;
}
#endif
#ifdef TO_REMOVE
Exec_stat MCChunk::select(MCExecPoint &ep, Preposition_type where, Boolean text, Boolean first)
{
	MCObject *objptr;
	uint4 parid;
	if (getobj(ep, objptr, parid, True) != ES_NORMAL)
	{
		MCeerror->add(EE_CHUNK_CANTFINDOBJECT, line, pos);
		return ES_ERROR;
	}
	if  (!objptr->getopened() && objptr->getid())
	{
		MCeerror->add(EE_CHUNK_NOTOPEN, line, pos);
		return ES_ERROR;
	}
	Boolean tfunction = False;
	if (desttype == DT_FUNCTION && function != F_CLICK_FIELD
	        && function != F_SELECTED_FIELD && function != F_FOUND_FIELD
	        && function != F_MOUSE_CONTROL && function != F_FOCUSED_OBJECT
	        && function != F_SELECTED_IMAGE
			&& function != F_DRAG_SOURCE && function != F_DRAG_DESTINATION)
		tfunction = True;
	if (!text && !tfunction && where == PT_AT && cline == NULL && item == NULL
	        && token == NULL && word == NULL && character == NULL)
	{
		if (first)
			MCselected->clear(False);
		MCselected->add(objptr);
	}
	else
	{
		MCField *fptr = (MCField *)objptr;
		MCButton *bptr = (MCButton *)objptr;
		if (objptr->gettype() != CT_FIELD
		        && (objptr->gettype() != CT_BUTTON
		            || (fptr = bptr->getentry()) == NULL))
			if (objptr->gettype() == CT_BUTTON)
			{
				// MW-2012-02-16: [[ IntrinsicUnicode ]] For simplicity, always process the
				//   button text in utf-8.
				objptr->getprop(parid, P_UNICODE_TEXT, ep, False);

				ep . utf16toutf8();

				int4 start, end;
				if (mark(ep, start, end, True, True) != ES_NORMAL)
				{
					MCeerror->add(EE_CHUNK_CANTMARK, line, pos);
					return ES_ERROR;
				}
				int4 hiliteline = 1;
				const char *sptr = ep.getsvalue().getstring();
				if (sptr != NULL)
				{
					const char *eptr = sptr + start + 1;
					while (sptr < eptr)
						if (*sptr++ == '\n')
							hiliteline++;
					bptr->setmenuhistory(hiliteline);
				}
				return ES_NORMAL;
			}
			else
			{
				// Anything that isn't a field or combo-box, or button
				MCeerror->add(EE_CHUNK_BADCONTAINER, line, pos);
				return ES_ERROR;
			}

		// Field or combo-box - fptr contains field

		int4 start = 0;
		int4 end = 0;
		if (text)
		{
			// MW-2012-02-20: We just need the length here, so use 'getpgsize()' instead.
			end = fptr -> getpgsize(nil);
		}
		else if (fieldmark(ep, fptr, 0, start, end, False, False) != ES_NORMAL)
			return ES_ERROR;
		switch (where)
		{
		case PT_AFTER:
			start = end;
			break;
		case PT_BEFORE:
			end = start;
		default:
			break;
		}
		return fptr->seltext(start, end, True);
	}
	return ES_NORMAL;
}
#endif

// This method returns true if the chunk represents a text chunk. A text chunk
// is considered to be one which:
//   - has a non-object function as base
//   - contains 'word', 'line', 'item', 'token' or 'character'.
// Its primary use is by the copy/cut/paste commands when determining if a set
// of targets is valid.
//
bool MCChunk::istextchunk(void) const
{
	Boolean tfunction;
	if (desttype == DT_FUNCTION && function != F_CLICK_FIELD
        && function != F_SELECTED_FIELD && function != F_FOUND_FIELD
        && function != F_MOUSE_CONTROL && function != F_FOCUSED_OBJECT
        && function != F_SELECTED_IMAGE
		&& function != F_DRAG_SOURCE && function != F_DRAG_DESTINATION)
		tfunction = True;
	else
		tfunction = False;
		
	if (!tfunction && cline == NULL && item == NULL
	        && token == NULL && word == NULL && character == NULL)
		return false;

	return true;
}

// MW-2012-01-25: [[ ParaStyles ]] Returns true if this is an explicit 'line' chunk.
// MW-2012-02-13: [[ Bug ]] Some function chunks should also be treated as lines.
bool MCChunk::islinechunk(void) const
{
	// If we have any of item, token, word or character entries then we are not a line.
	if (item != nil || token != nil || word != nil || character != nil)
		return false;

	// If there is a line entry, then we must be a line.
	if (cline != nil)
		return true;

	// Otherwise, we are only a line if we are of function type and it is one of the
	// 'line' functions.
	if (desttype == DT_FUNCTION && (function == F_SELECTED_LINE || function == F_FOUND_LINE || function == F_CLICK_LINE || function == F_MOUSE_LINE))
		return true;

	// We are not a line.
	return false;
}

bool MCChunk::isvarchunk(void) const
{
	return destvar != nil;
}

bool MCChunk::isurlchunk(void) const
{
	return url != nil;
}

bool MCChunk::issubstringchunk(void) const
{
	if (destvar == nil)
		return false;

	if (cline != NULL || item != NULL || token != NULL
	            || word != NULL || character != NULL)
		return true;

	return false;
}

#ifdef LEGACY_EXEC
// This method works out the start and end points of the text chunk in the
// given field.
//
Exec_stat MCChunk::marktextchunk(MCExecPoint& ep, MCField*& r_field, uint4& r_part, uint4& r_start, uint4& r_end)
{
	MCObject *t_object;
	uint4 t_part;
	if (getobj(ep, t_object, t_part, True) != ES_NORMAL)
	{
		MCeerror -> add(EE_CHUNK_CANTFINDOBJECT, line, pos);
		return ES_ERROR;
	}

	if (t_object -> gettype() != CT_FIELD)
	{
		MCeerror->add(EE_CHUNK_BADCONTAINER, line, pos);
		return ES_ERROR;
	}

	int4 t_start, t_end;
	if (fieldmark(ep, static_cast<MCField *>(t_object), t_part, t_start, t_end, True, False) != ES_NORMAL)
		return ES_ERROR;

	r_field = static_cast<MCField *>(t_object);
	r_part = t_part;
	r_start = t_start;
	r_end = t_end;

	return ES_NORMAL;
}
#endif

#if TO_REMOVE
Exec_stat MCChunk::del(MCExecPoint &ep)
{
	int4 start, end;
	if (destvar != NULL
	        && (cline != NULL || item != NULL || token != NULL
	            || word != NULL || character != NULL))
	{
		if (destvar->eval(ep) != ES_NORMAL)
		{
			MCeerror->add(EE_CHUNK_SETCANTGETDEST, line, pos);
			return ES_ERROR;
		}
		if (mark(ep, start, end, True, True) != ES_NORMAL)
		{
			MCeerror->add(EE_CHUNK_CANTMARK, line, pos);
			return ES_ERROR;
		}
		ep.insert(MCnullmcstring, start, end);
		if (destvar->set(ep) != ES_NORMAL)
		{
			MCeerror->add(EE_CHUNK_CANTSETDEST, line, pos);
			return ES_ERROR;
		}
	}
	else
	{
		MCObject *objptr;
		uint4 parid;

		if (getobj(ep, objptr, parid, True) != ES_NORMAL)
		{
			MCeerror->add(EE_CHUNK_CANTFINDOBJECT, line, pos);
			return ES_ERROR;
		}
		Boolean tfunction = False;
		if (desttype == DT_FUNCTION && function != F_CLICK_FIELD
		        && function != F_SELECTED_FIELD && function != F_FOUND_FIELD
		        && function != F_MOUSE_CONTROL && function != F_FOCUSED_OBJECT
		        && function != F_SELECTED_IMAGE
				&& function != F_DRAG_SOURCE && function != F_DRAG_DESTINATION)
			tfunction = True;
		if (!tfunction && cline == NULL && item == NULL
		        && token == NULL && word == NULL && character == NULL)
		{
			if (!objptr->del())
			{
				MCeerror->add(EE_CHUNK_CANTDELETEOBJECT, line, pos);
				return ES_ERROR;
			}
			if (objptr->gettype() == CT_STACK)
				MCtodestroy->remove((MCStack *)objptr); // prevent duplicates
			objptr->scheduledelete();
		}
		else
			if (objptr->gettype() == CT_BUTTON)
			{
				// MW-2012-02-16: [[ IntrinsicUnicode ]] For simplicity, always process the
				//   button text in utf-8.

				objptr->getprop(parid, P_UNICODE_TEXT, ep, False);

				ep . utf16toutf8();

				if (mark(ep, start, end, True, True) != ES_NORMAL)
				{
					MCeerror->add(EE_CHUNK_CANTMARK, line, pos);
					return ES_ERROR;
				}
				ep.insert(MCnullmcstring, start, end);

				ep . utf8toutf16();

				objptr->setprop(parid, P_UNICODE_TEXT, ep, False);
			}
			else
				if (objptr->gettype() == CT_FIELD)
				{
					MCField *fptr = (MCField *)objptr;
					if (fieldmark(ep, fptr, parid, start, end, True, False) != ES_NORMAL)
						return ES_ERROR;
					fptr->settextindex(parid, start, end, MCnullmcstring, False);
				}
				else
				{
					MCeerror->add(EE_CHUNK_BADCONTAINER, line, pos);
					return ES_ERROR;
				}
	}
	return ES_NORMAL;
}

Exec_stat MCChunk::changeprop(MCExecPoint &ep, Properties prop, Boolean value)
{
	MCObject *optr;
	uint4 parid;
	if (getobj(ep, optr, parid, True) != ES_NORMAL)
	{
		MCeerror->add(EE_DISABLE_NOOBJ, line, pos);
		return ES_ERROR;
	}
	if (cline == NULL && item == NULL && token == NULL
	        && word == NULL && character == NULL)
	{
		MCExecPoint ep(optr, NULL, NULL);
		ep.setboolean(value);
		return optr->setprop(parid, prop, ep, False);
	}

	// MW-2007-07-05: [[ Bug 2378 ]] Cannot use enable/disable, hilite/unhilite on
	//   unicode menus.
	if (optr->gettype() == CT_BUTTON)
	{
		// MW-2012-02-16: [[ IntrinsicUnicode ]] For simplicity, always process the
		//   button text in utf-8.

		optr->getprop(parid, P_UNICODE_TEXT, ep, False);

		ep . utf16toutf8();

		int4 start, end;
		if (mark_legacy(ep, start, end, True, False) != ES_NORMAL)
		{
			MCeerror->add(EE_CHUNK_CANTMARK, line, pos);
			return ES_ERROR;
		}

		bool t_changed;
		t_changed = false;
		if (prop == P_DISABLED)
			if (value)
			{
				if (ep.getsvalue().getstring()[start] != '(')
					ep.insert("(", start, start), t_changed = true;
			}
			else
			{
				if (ep.getsvalue().getstring()[start] == '(')
					ep.insert(MCnullmcstring, start, start + 1), t_changed = true;
			}
		else
		{
			if (ep.getsvalue().getstring()[start] == '(')
				start++;
			if (value)
			{
				if (ep.getsvalue().getstring()[start + 1] == 'n')
					ep.insert("c", start + 1, start + 2), t_changed = true;
				else
					if (ep.getsvalue().getstring()[start + 1] == 'u')
						ep.insert("r", start + 1, start + 2), t_changed = true;
			}
			else
			{
				if (ep.getsvalue().getstring()[start + 1] == 'c')
					ep.insert("n", start + 1, start + 2), t_changed = true;
				else
					if (ep.getsvalue().getstring()[start + 1] == 'r')
						ep.insert("u", start + 1, start + 2), t_changed = true;
			}
		}
		if (t_changed)
		{
			ep . utf8toutf16();
			if (optr->setprop(parid, P_UNICODE_TEXT, ep, False) != ES_NORMAL)
			{
				MCeerror->add(EE_CHUNK_CANTSETDEST, line, pos);
				return ES_ERROR;
			}
		}
	}
	else
	{
		MCeerror->add(EE_DISABLE_NOOBJ, line, pos);
		return ES_ERROR;
	}
	return ES_NORMAL;
}
#endif
////////////////////////////////////////////////////////////////////////////////

void MCChunk::compile(MCSyntaxFactoryRef ctxt)
{
	MCSyntaxFactoryBeginExpression(ctxt, line, pos);
    
 	if (source != NULL && url == NULL && stack == NULL && background == NULL && card == NULL
        && group == NULL && object == NULL)
	{
		if (desttype != DT_OWNER)
		{
			source -> compile(ctxt);
		}
		else
		{
            MCSyntaxFactoryBeginExpression(ctxt, line, pos);
            static_cast<MCChunk *>(source) -> compile_object_ptr(ctxt);
			MCSyntaxFactoryEvalMethod(ctxt, kMCEngineEvalOwnerMethodInfo);
		}
	}
	else if (destvar != NULL)
	{
		destvar -> compile(ctxt);
	}
	else
	{
		if (url != NULL)
		{
            //(is MCU_geturl implicit here?)
            url -> startpos -> compile(ctxt);
            MCSyntaxFactoryEvalMethod(ctxt, kMCEngineEvalValueAsObjectMethodInfo);

            // what if url compiles as text?
		}
        else
        {
            this -> compile_object_ptr(ctxt);
        }

        MCExecMethodInfo *t_method = nil;
        switch (function)
        {
            case F_CLICK_CHUNK:
                t_method = kMCInterfaceEvalClickChunkMethodInfo;
                break;
            case F_CLICK_CHAR_CHUNK:
                t_method = kMCInterfaceEvalClickCharChunkMethodInfo;
                break;
            case F_CLICK_LINE:
                t_method = kMCInterfaceEvalClickLineMethodInfo;
                break;
            case F_CLICK_TEXT:
                t_method = kMCInterfaceEvalClickTextMethodInfo;
                break;
            case F_SELECTED_CHUNK:
                t_method = kMCInterfaceEvalSelectedChunkMethodInfo;
                break;
            case F_SELECTED_LINE:
                t_method = kMCInterfaceEvalSelectedLineMethodInfo;
                break;
            case F_SELECTED_TEXT:
                t_method = kMCInterfaceEvalSelectedTextMethodInfo;
                break;
            case F_FOUND_CHUNK:
                t_method = kMCInterfaceEvalFoundChunkMethodInfo;
                break;
            case F_FOUND_LINE:
                t_method = kMCInterfaceEvalFoundLineMethodInfo;
                break;
            case F_FOUND_TEXT:
                t_method = kMCInterfaceEvalFoundTextMethodInfo;
                break;
            case F_MOUSE_CHUNK:
                t_method = kMCInterfaceEvalMouseChunkMethodInfo;
                break;
            case F_MOUSE_LINE:
                t_method = kMCInterfaceEvalMouseLineMethodInfo;
                break;
            case F_MOUSE_CHAR_CHUNK:
                t_method = kMCInterfaceEvalMouseCharChunkMethodInfo;
                break;
            case F_MOUSE_TEXT:
                t_method = kMCInterfaceEvalMouseTextMethodInfo;
                break;
            default:
                t_method = kMCInterfaceEvalTextOfContainerMethodInfo;
                break;
        }
        MCSyntaxFactoryEvalMethod(ctxt, t_method);
	}

	if (cline != nil)
    {
        if (cline -> etype == CT_RANGE)
        {
            cline->startpos->compile(ctxt);
            cline->endpos->compile(ctxt);
            MCSyntaxFactoryEvalMethod(ctxt, kMCStringsEvalLinesOfTextByRangeMethodInfo);
        }
        else if (cline -> etype == CT_EXPRESSION)
        {
            cline->startpos->compile(ctxt);
            MCSyntaxFactoryEvalMethod(ctxt, kMCStringsEvalLinesOfTextByExpressionMethodInfo);
        }
        else
        {
            MCSyntaxFactoryEvalConstantInt(ctxt, cline -> etype);
            MCSyntaxFactoryEvalMethod(ctxt, kMCStringsEvalLinesOfTextByOrdinalMethodInfo);
        }
    }

	if (item != nil)
    {
        if (item -> etype == CT_RANGE)
        {
            item->startpos->compile(ctxt);
            item->endpos->compile(ctxt);
            MCSyntaxFactoryEvalMethod(ctxt, kMCStringsEvalItemsOfTextByRangeMethodInfo);
        }
        else if (cline -> etype == CT_EXPRESSION)
        {
            item->startpos->compile(ctxt);
            MCSyntaxFactoryEvalMethod(ctxt, kMCStringsEvalItemsOfTextByExpressionMethodInfo);
        }
        else
        {
            MCSyntaxFactoryEvalConstantInt(ctxt, item -> etype);
            MCSyntaxFactoryEvalMethod(ctxt, kMCStringsEvalItemsOfTextByOrdinalMethodInfo);
        }
    }
    
    if (word != nil)
    {
        if (word -> etype == CT_RANGE)
        {
            word->startpos->compile(ctxt);
            word->endpos->compile(ctxt);
            MCSyntaxFactoryEvalMethod(ctxt, kMCStringsEvalWordsOfTextByRangeMethodInfo);
        }
        else if (word -> etype == CT_EXPRESSION)
        {
            word->startpos->compile(ctxt);
            MCSyntaxFactoryEvalMethod(ctxt, kMCStringsEvalWordsOfTextByExpressionMethodInfo);
        }
        else
        {
            MCSyntaxFactoryEvalConstantInt(ctxt, word -> etype);
            MCSyntaxFactoryEvalMethod(ctxt, kMCStringsEvalWordsOfTextByOrdinalMethodInfo);
        }
    }
    
    if (token != nil)
    {
        if (token -> etype == CT_RANGE)
        {
            token->startpos->compile(ctxt);
            token->endpos->compile(ctxt);
            MCSyntaxFactoryEvalMethod(ctxt, kMCStringsEvalTokensOfTextByRangeMethodInfo);
        }
        else if (token -> etype == CT_EXPRESSION)
        {
            token->startpos->compile(ctxt);
            MCSyntaxFactoryEvalMethod(ctxt, kMCStringsEvalTokensOfTextByExpressionMethodInfo);
        }
        else
        {
            MCSyntaxFactoryEvalConstantInt(ctxt, token -> etype);
            MCSyntaxFactoryEvalMethod(ctxt, kMCStringsEvalTokensOfTextByOrdinalMethodInfo);
        }
    }
    
    if (character != nil)
    {
        if (character -> etype == CT_RANGE)
        {
            character->startpos->compile(ctxt);
            character->endpos->compile(ctxt);
            MCSyntaxFactoryEvalMethod(ctxt, kMCStringsEvalCharsOfTextByRangeMethodInfo);
        }
        else if (character -> etype == CT_EXPRESSION)
        {
            character->startpos->compile(ctxt);
            MCSyntaxFactoryEvalMethod(ctxt, kMCStringsEvalCharsOfTextByExpressionMethodInfo);
        }
        else
        {
            MCSyntaxFactoryEvalConstantInt(ctxt, character -> etype);
            MCSyntaxFactoryEvalMethod(ctxt, kMCStringsEvalCharsOfTextByOrdinalMethodInfo);
        }
    }
    
	MCSyntaxFactoryEndExpression(ctxt);
}

void MCChunk::compile_in(MCSyntaxFactoryRef ctxt)
{
	MCSyntaxFactoryBeginExpression(ctxt, line, pos);
	MCSyntaxFactoryEvalUnimplemented(ctxt);
	MCSyntaxFactoryEndExpression(ctxt);
}

void MCChunk::compile_out(MCSyntaxFactoryRef ctxt)
{
	MCSyntaxFactoryBeginExpression(ctxt, line, pos);
	MCSyntaxFactoryEvalUnimplemented(ctxt);
	MCSyntaxFactoryEndExpression(ctxt);
}

void MCChunk::compile_inout(MCSyntaxFactoryRef ctxt)
{
	MCSyntaxFactoryBeginExpression(ctxt, line, pos);
	MCSyntaxFactoryEvalUnimplemented(ctxt);
	MCSyntaxFactoryEndExpression(ctxt);
}

/*

Root
	: <expr>
	| <var>
	| me | the menuObject | the target | the owner
	| template<object>
	| the errorObject | the selectedObject
	| the topStack | the clickStack | the mouseStack
	| <function>
	
StackChunk
	: stack <ref>
	| stack <ref> of stack <ref>
	| stack <ref> of Root
	| stack <ref> of stack <ref> of Root
	


if desttype is DT_ISDEST then it means that the chunk is to be treated in
container context - in particular the contents of vars is not eval'd to an obj.

if desttype is not DT_ISDEST and desttype is not DT_UNDEFINED then
	resolve target object
else if no object chunks then
	error
else if url chunk then
	fetch stack from stream
else
	stack context is defaultStack
	
if there is a mainstack chunk then
	resolve stack in context of parent (if any)
	if there is a substack chunk then
		resolve substack in context of parent (if any)

if no stack has been resolved then
	error
	
if there is an audioClip or videoCLip chunk then
	resolve vc or ac in context of resolved stack
	return resolved vc / ac
	
if there are no more object chunks then
	return resolved stack
	
if background is not 

*/

void MCChunk::compile_object_ptr(MCSyntaxFactoryRef ctxt)
{
#ifdef NEW_CHUNK
	MCSyntaxFactoryBeginExpression(ctxt, line, pos); 

	if (desttype != DT_UNDEFINED && desttype != DT_ISDEST)
	{
		if (desttype == DT_EXPRESSION)
		{
			source -> compile(ctxt);
			MCSyntaxFactoryEvalMethod(ctxt, kMCEngineEvalValueAsObjectMethodInfo);
		}
		else if (desttype == DT_VARIABLE)
		{
			destvar -> compile(ctxt);
			MCSyntaxFactoryEvalMethod(ctxt, kMCEngineEvalValueAsObjectMethodInfo);
		}
		else if (desttype == DT_OWNER)
		{
			static_cast<MCChunk *>(source) -> compile_object_ptr(ctxt);
			MCSyntaxFactoryEvalMethod(ctxt, kMCEngineEvalOwnerAsObjectMethodInfo);
		}
		else if (desttype >= DT_FIRST_OBJECT && desttype < DT_LAST_OBJECT)
		{
			MCSyntaxFactoryEvalConstantUInt(ctxt, desttype);
			MCSyntaxFactoryEvalMethod(ctxt, kMCEngineEvalTemplateAsObjectMethodInfo);
		}
		else
		{
			MCExecMethodInfo *t_method;
			switch(desttype)
			{
			case DT_ME:
				t_method = kMCEngineEvalMeAsObjectMethodInfo;
				break;
			case DT_MENU_OBJECT:
				t_method = kMCEngineEvalMenuObjectAsObjectMethodInfo;
				break;
			case DT_TARGET:
				t_method = kMCEngineEvalTargetAsObjectMethodInfo;
				break;
			case DT_ERROR:
				t_method = kMCEngineEvalErrorObjectAsObjectMethodInfo;
				break;
			case DT_SELECTED:
				t_method = kMCInterfaceEvalSelectedObjectAsObjectMethodInfo;
				break;
			case DT_TOP_STACK:
				t_method = kMCInterfaceEvalTopStackAsObjectMethodInfo;
				break;
			case DT_CLICK_STACK:
				t_method = kMCInterfaceEvalClickStackAsObjectMethodInfo;
				break;
			case DT_MOUSE_STACK:
				t_method = kMCInterfaceEvalMouseStackAsObjectMethodInfo;
				break;
			case DT_FUNCTION:
				switch(function)
				{
				case F_CLICK_CHUNK:
				case F_CLICK_CHAR_CHUNK:
				case F_CLICK_FIELD:
				case F_CLICK_LINE:
				case F_CLICK_TEXT:
					t_method = kMCInterfaceEvalClickFieldAsObjectMethodInfo;
					break;
				case F_SELECTED_CHUNK:
				case F_SELECTED_FIELD:
				case F_SELECTED_LINE:
				case F_SELECTED_TEXT:
					t_method = kMCInterfaceEvalSelectedFieldAsObjectMethodInfo;
					break;
				case F_SELECTED_IMAGE:
					t_method = kMCInterfaceEvalSelectedImageAsObjectMethodInfo;
					break;
				case F_FOUND_CHUNK:
				case F_FOUND_FIELD:
				case F_FOUND_LINE:
				case F_FOUND_TEXT:
					t_method = kMCInterfaceEvalFoundFieldAsObjectMethodInfo;
					break;
				case F_MOUSE_CONTROL:
				case F_MOUSE_CHUNK:
				case F_MOUSE_CHAR_CHUNK:
				case F_MOUSE_LINE:
				case F_MOUSE_TEXT:
					t_method = kMCInterfaceEvalMouseControlAsObjectMethodInfo;
					break;
				case F_FOCUSED_OBJECT:
					t_method = kMCInterfaceEvalFocusedObjectAsObjectMethodInfo;
					break;
				case F_DRAG_SOURCE:
					t_method = kMCPasteboardEvalDragSourceAsObjectMethodInfo;
					break;
				case F_DRAG_DESTINATION:
					t_method = kMCPasteboardEvalDragDestinationAsObjectMethodInfo;
					break;
				default:
					t_method = nil;
					break;
				}
				break;
			default:
				t_method = nil;
				break;
			}
			
			if (t_method != nil)
				MCSyntaxFactoryEvalMethod(ctxt, t_method);
			else
				return /* ES_ERROR */ ;
		}
		
		// IF OBJECT IS CONTROL THEN RETURN (?) better to handle as type problem
	}
	else if (stack == nil && background == nil && card == nil && group == nil && object == nil)
	{
        return /* ES_ERROR */ ;
	}
	else if (url != nil)
    {
        if (stack -> etype == CT_EXPRESSION)
        {
            url -> startpos -> compile(ctxt);
            MCSyntaxFactoryEvalMethod(ctxt, kMCInterfaceEvalBinaryStackAsObjectMethodInfo);
        }
        else
        {
            return /* ES_ERROR */ ;
        }
	}
	else
		MCSyntaxFactoryEvalMethod(ctxt, kMCInterfaceEvalDefaultStackAsObjectMethodInfo);
    
	// At this point the top of the stack should be an expr evaluating to an objptr.
    
    // If objptr is nil then an error will already have been thrown.
		
	// If we have a stack clause, then we resolve the stack of the objptr. These methods
	// all take a 'stack' type so will throw an error if things like:
	//   stack foo of the templateField
	// are tried.
	// Additionally, these methods will throw an error if the objptr is nil since this means
	// an attempt was made to do something like:
	//   stack foo of the mouseStack
	// when 'the mouseStack' is nil.
	// The search here first checks the target stack, then its substacks, then the dispatcher
	// (which recuses to findstack on each of them).
	if (stack != nil)
	{
        MCSyntaxFactoryEvalMethod(ctxt, kMCInterfaceEvalStackOfObjectMethodInfo);
		switch(stack -> etype)
		{
		case CT_EXPRESSION:
			stack -> startpos -> compile(ctxt);
			MCSyntaxFactoryEvalMethod(ctxt, kMCInterfaceEvalStackOfStackByNameMethodInfo);
			break;
		case CT_ID:
			stack -> startpos -> compile(ctxt);
			MCSyntaxFactoryEvalMethod(ctxt, kMCInterfaceEvalStackOfStackByIdMethodInfo);
			break;
		case CT_THIS:
			break;
		default:
			// ERROR
			break;
		}
		
		// If there is another stack reference, then it means resolve a substack. This
		// is slightly different from StackOfStack since it *only* searches substacks.
		if (stack -> next != nil)
		{
			switch(stack -> next -> etype)
			{
			case CT_EXPRESSION:
				stack -> next -> startpos -> compile(ctxt);
				MCSyntaxFactoryEvalMethod(ctxt, kMCInterfaceEvalSubstackOfStackByNameMethodInfo);
				break;
			case CT_ID:
				stack -> next -> startpos -> compile(ctxt);
				MCSyntaxFactoryEvalMethod(ctxt, kMCInterfaceEvalSubstackOfStackByIdMethodInfo);
				break;
			case CT_THIS:
				break;
			default:
				// ERROR
				break;
			}
		}
	}
    
	// Next - if there is an audioClip/videoClip chunk of <optional stack> then resolve that
	// 
	if (object != nil && (object -> otype == CT_AUDIO_CLIP || object -> otype == CT_VIDEO_CLIP))
	{
        MCSyntaxFactoryEvalMethod(ctxt, kMCInterfaceEvalStackOfObjectMethodInfo);
        switch (ct_class(object -> etype))
        {
            case CT_ORDINAL:
                MCSyntaxFactoryEvalConstantUInt(ctxt, object -> etype);
                MCSyntaxFactoryEvalMethod(ctxt, object -> otype == CT_AUDIO_CLIP ? kMCInterfaceEvalAudioClipOfStackByOrdinalMethodInfo : kMCInterfaceEvalVideoClipOfStackByOrdinalMethodInfo);
                break;
            case CT_ID:
                object -> startpos -> compile(ctxt);
                MCSyntaxFactoryEvalMethod(ctxt, object -> otype == CT_AUDIO_CLIP ? kMCInterfaceEvalAudioClipOfStackByIdMethodInfo : kMCInterfaceEvalVideoClipOfStackByIdMethodInfo);
                break;
            case CT_EXPRESSION:
                object -> startpos -> compile(ctxt);
                MCSyntaxFactoryEvalMethod(ctxt, object -> otype == CT_AUDIO_CLIP ? kMCInterfaceEvalAudioClipOfStackByNameMethodInfo : kMCInterfaceEvalVideoClipOfStackByNameMethodInfo);
            default:
                // ERROR
                break;
        }
        MCSyntaxFactoryEndExpression(ctxt);
        return;
    }

	if (background != nil)
	{
        MCSyntaxFactoryEvalMethod(ctxt, kMCInterfaceEvalStackOfObjectMethodInfo);
		switch(ct_class(background -> etype))
		{
		case CT_ORDINAL:
			MCSyntaxFactoryEvalConstantUInt(ctxt, background -> etype);
			MCSyntaxFactoryEvalMethod(ctxt, kMCInterfaceEvalBackgroundOfStackByOrdinalMethodInfo);
			break;
		case CT_ID:
			background -> startpos -> compile(ctxt);
			MCSyntaxFactoryEvalMethod(ctxt, kMCInterfaceEvalBackgroundOfStackByIdMethodInfo);
			break;
		case CT_EXPRESSION:
			background -> startpos -> compile(ctxt);
			MCSyntaxFactoryEvalMethod(ctxt, kMCInterfaceEvalBackgroundOfStackByNameMethodInfo);
			break;
		default:
			// ERROR
			break;
		}
	}
    
	if (card != nil)
	{
        MCSyntaxFactoryEvalMethod(ctxt, kMCInterfaceEvalStackWithOptionalBackgroundMethodInfo);
		MCSyntaxFactoryEvalConstantBool(ctxt, marked);
			
		switch(ct_class(card -> etype))
		{
		// case CT_DIRECT: (DONT THINK THIS IS POSSIBLE)
		//	break;
		case CT_ORDINAL:
			MCSyntaxFactoryEvalConstantUInt(ctxt, card -> etype);
			MCSyntaxFactoryEvalMethod(ctxt, background == nil ? kMCInterfaceEvalCardOfStackByOrdinalMethodInfo : kMCInterfaceEvalCardOfBackgroundByOrdinalMethodInfo);
			break;
		case CT_ID:
		case CT_EXPRESSION:
			card -> startpos -> compile(ctxt);
			MCSyntaxFactoryEvalMethod(ctxt, background == nil ? kMCInterfaceEvalCardOfStackByIdMethodInfo : kMCInterfaceEvalCardOfBackgroundByIdMethodInfo);
			MCSyntaxFactoryEvalMethod(ctxt, background == nil ? kMCInterfaceEvalCardOfStackByNameMethodInfo : kMCInterfaceEvalCardOfBackgroundByNameMethodInfo);
			break;
		default:
			// ERROR
			break;
		}
	}
	else if (background == nil && (group != nil || object != nil))
	{
		MCSyntaxFactoryEvalMethod(ctxt, kMCInterfaceEvalThisCardOfStackMethodInfo);
	}
               
    // group number/name/id of <group of><group of>... stack
               
    if (group != nil)
    {
        MCCRef *tgptr = group;
        while (tgptr != nil)
        {
            MCSyntaxFactoryEvalConstantUInt(ctxt, tgptr -> ptype);
            switch (ct_class(tgptr -> etype))
            {
                case CT_ORDINAL:
                    MCSyntaxFactoryEvalConstantUInt(ctxt, tgptr -> etype);
                    MCSyntaxFactoryEvalMethodWithArgs(ctxt, kMCInterfaceEvalGroupOfGroupByOrdinalMethodInfo, 0, 2);
                    MCSyntaxFactoryEvalMethod(ctxt, kMCInterfaceEvalGroupOfCardByOrdinalMethodInfo);
                    break;
                case CT_ID:
                    tgptr -> startpos -> compile(ctxt);
                    // MW-2011-08-09: [[ Groups ]] If there was an explicit stack reference,
                    //   but no explicit card, we search the stack directly for the CT_ID
                    //   case.
                    // (Assuming the group wasn't found on the card)
                    if (card == nil && stack != nil)
                        MCSyntaxFactoryEvalMethod(ctxt, kMCInterfaceEvalGroupOfCardOrStackByIdMethodInfo);
                    else
                        MCSyntaxFactoryEvalMethod(ctxt, kMCInterfaceEvalGroupOfCardByIdMethodInfo);
                    // if we have a group then stack override is irrelevant.
                    MCSyntaxFactoryEvalMethodWithArgs(ctxt, kMCInterfaceEvalGroupOfGroupByIdMethodInfo, 0, 2);
                    break;
                case CT_EXPRESSION:
                    tgptr -> startpos -> compile(ctxt);
                    MCSyntaxFactoryEvalMethodWithArgs(ctxt, kMCInterfaceEvalGroupOfGroupByNameMethodInfo, 0, 2);
                    MCSyntaxFactoryEvalMethod(ctxt, kMCInterfaceEvalGroupOfCardByNameMethodInfo);
                    break;
                default:
                    // ERROR
                    break;
            }
            tgptr = tgptr -> next;
        }
    }
               
    // MW-2011-08-08: [[ Bug ]] Loop through chain of object chunks. This allows
    //   things like field ... of control ... of.
               
    if (object != nil)
    {
        MCCRef *toptr = object;
        while (toptr != nil)
        {
            if (toptr -> otype == CT_MENU)
                MCSyntaxFactoryEvalMethod(ctxt, kMCInterfaceEvalMenubarAsObjectMethodInfo);
            else
            {
                MCSyntaxFactoryEvalConstantUInt(ctxt, toptr -> otype);
                MCSyntaxFactoryEvalConstantUInt(ctxt, toptr -> ptype);
                
                switch (ct_class(toptr -> etype))
                {
                    case CT_ORDINAL:
                        MCSyntaxFactoryEvalConstantUInt(ctxt, toptr -> etype);
                        MCSyntaxFactoryEvalMethodWithArgs(ctxt, kMCInterfaceEvalObjectOfGroupByOrdinalMethodInfo, 0, 1, 3);
                        MCSyntaxFactoryEvalMethod(ctxt, kMCInterfaceEvalObjectOfCardByOrdinalMethodInfo);
                        break;
                    case CT_ID:
                        toptr -> startpos -> compile(ctxt);
                        // If we are in stack override mode, then search the stack *after*
                        // searching the card as searching the stack will take longer.
                        if (group == nil && card == nil && stack != nil)
                            MCSyntaxFactoryEvalMethod(ctxt, kMCInterfaceEvalObjectOfCardOrStackByIdMethodInfo);
                        else 
                            MCSyntaxFactoryEvalMethod(ctxt, kMCInterfaceEvalObjectOfCardByIdMethodInfo);
                        // if we have a group then stack override is irrelevant.
                        MCSyntaxFactoryEvalMethodWithArgs(ctxt, kMCInterfaceEvalObjectOfGroupByIdMethodInfo, 0, 1, 3);
                        break;
                    case CT_EXPRESSION:
                        toptr -> startpos -> compile(ctxt);
                        MCSyntaxFactoryEvalMethodWithArgs(ctxt, kMCInterfaceEvalObjectOfGroupByNameMethodInfo, 0, 1, 3);
                        MCSyntaxFactoryEvalMethod(ctxt, kMCInterfaceEvalObjectOfCardByNameMethodInfo);
                        break;
                    default:
                        // ERROR
                        break;
                }
            }
            toptr = toptr -> next;
        }
    }
    MCSyntaxFactoryEndExpression(ctxt);
#endif
}
								  
////////////////////////////////////////////////////////////////////////////////<|MERGE_RESOLUTION|>--- conflicted
+++ resolved
@@ -1296,11 +1296,6 @@
 
 Exec_stat MCChunk::getobj(MCExecPoint& ep, MCObjectPtr& r_object, Boolean p_recurse)
 {
-<<<<<<< HEAD
-	return getobj(ep, r_object . object, r_object . part_id, p_recurse);
-#if 0
-=======
->>>>>>> a168c803
     MCExecPoint ep2(ep);
     MCExecContext ctxt(ep);
     
@@ -1469,28 +1464,6 @@
         }
         switch (t_object . object -> gettype())
 		{
-<<<<<<< HEAD
-            case CT_STACK:
-                break;
-            case CT_CARD:
-                if (stack != nil || background != nil || card != nil)
-                   t_object . object = t_object . object -> getstack();
-                break;
-            case CT_GROUP:
-                if (stack != nil || background != nil)
-                {
-                   t_object . object = t_object . object -> getstack();
-                }
-                else if (card != nil)
-                {
-                    MCGroup *t_bg = static_cast<MCGroup *>(t_object . object);
-                    MCStack *t_stack = t_bg -> getstack();
-                    t_stack -> setbackground(t_bg);
-                   t_object . object = t_stack;
-                }
-                break;
-=======
->>>>>>> a168c803
             case CT_AUDIO_CLIP:
             case CT_VIDEO_CLIP:
             case CT_LAYER:
@@ -1509,15 +1482,10 @@
                 if (t_card == nil)
                     return ES_ERROR;
 
-<<<<<<< HEAD
-               t_object . part_id = t_card -> getid();
-                break;
-=======
                 t_object . part_id = t_card -> getid();
                 r_object . object = t_object . object;
                 r_object . part_id = t_object . part_id;
                 return ES_NORMAL;
->>>>>>> a168c803
             default:
                 break;
         }
@@ -1546,11 +1514,8 @@
 	}
     
 	if (stack != nil)
-	{
-<<<<<<< HEAD
-=======
+    {
         MCInterfaceEvalStackOfObject(ctxt, t_object, t_object);
->>>>>>> a168c803
 		switch (stack->etype)
 		{
             case CT_EXPRESSION:
@@ -1623,10 +1588,7 @@
     
 	if (object != nil && (object->otype == CT_AUDIO_CLIP || object->otype == CT_VIDEO_CLIP))
 	{
-<<<<<<< HEAD
-=======
         MCInterfaceEvalStackOfObject(ctxt, t_object, t_object);
->>>>>>> a168c803
         switch (ct_class(object -> etype))
         {
             case CT_ORDINAL:
@@ -1680,12 +1642,8 @@
 	}
     
 	if (background != nil)
-<<<<<<< HEAD
-	{        
-=======
 	{
         MCInterfaceEvalStackOfObject(ctxt, t_object, t_object);
->>>>>>> a168c803
 		switch (ct_class(background->etype))
 		{
             case CT_ORDINAL:
@@ -1732,10 +1690,7 @@
     
     if (card != nil)
 	{
-<<<<<<< HEAD
-=======
         MCInterfaceEvalStackWithOptionalBackground(ctxt, t_object, t_object);
->>>>>>> a168c803
 		switch (ct_class(card->etype))
 		{
             case CT_DIRECT:
@@ -1858,15 +1813,12 @@
         tgptr = tgptr -> next;
     }
     
-<<<<<<< HEAD
-=======
 	// Stack override handles the case of 'control id ...' where there is no card
 	// reference. It enables access to top-level objects in the stack via id.
     
     if (card == nil)
         t_stack_override = true;
     
->>>>>>> a168c803
 	// MW-2011-08-08: [[ Bug ]] Loop through chain of object chunks. This allows
 	//   things like field ... of control ... of.
     if (object != nil)
@@ -1938,11 +1890,7 @@
             toptr = toptr -> next;
         }
     }
-<<<<<<< HEAD
-    
-=======
-
->>>>>>> a168c803
+    
     if (!ctxt . HasError())
     {
         r_object . object = t_object . object;
@@ -1951,15 +1899,10 @@
     }
     
     return ES_ERROR;
-<<<<<<< HEAD
-#endif
-=======
->>>>>>> a168c803
 }
 
 Exec_stat MCChunk::getobj(MCExecPoint &ep, MCObject *&objptr, uint4 &parid, Boolean recurse)
 {
-//    return getobj_legacy(ep, objptr, parid, recurse);
     objptr = nil;
     parid = 0;
     
@@ -1973,6 +1916,7 @@
     
     return ES_ERROR;
 }
+
 #ifdef LEGACY_EXEC
 Exec_stat MCChunk::getobj_legacy(MCExecPoint &ep, MCObject *&objptr,
                           uint4 &parid, Boolean recurse)
@@ -4164,7 +4108,7 @@
             MCAutoStringRef t_string;
             ep . copyasstringref(&t_string);
             MCExecContext ctxt(ep);
-            i = MCStringsCountChunks(ctxt, tocount, *t_string);
+            MCStringsCountChunks(ctxt, tocount, *t_string, i);
         }
 		else
 		{
