/* Copyright (C) 2003-2013 Runtime Revolution Ltd.

This file is part of LiveCode.

LiveCode is free software; you can redistribute it and/or modify it under
the terms of the GNU General Public License v3 as published by the Free
Software Foundation.

LiveCode is distributed in the hope that it will be useful, but WITHOUT ANY
WARRANTY; without even the implied warranty of MERCHANTABILITY or
FITNESS FOR A PARTICULAR PURPOSE.  See the GNU General Public License
for more details.

You should have received a copy of the GNU General Public License
along with LiveCode.  If not see <http://www.gnu.org/licenses/>.  */

#include "prefix.h"

#include "globdefs.h"
#include "objdefs.h"
#include "parsedef.h"
#include "filedefs.h"
#include "mcio.h"

#include "scriptpt.h"
//#include "execpt.h"
#include "handler.h"
#include "object.h"
#include "dispatch.h"
#include "stack.h"
#include "aclip.h"
#include "vclip.h"
#include "card.h"
#include "group.h"
#include "button.h"
#include "field.h"
#include "image.h"
#include "graphic.h"
#include "eps.h"
#include "scrolbar.h"
#include "player.h"
#include "sellst.h"
#include "stacklst.h"
#include "cardlst.h"
#include "chunk.h"
#include "mcerror.h"
#include "util.h"
#include "debug.h"
#include "variable.h"

#include "globals.h"

#include "syntax.h"
#include "exec.h"

////////////////////////////////////////////////////////////////////////////////

#ifdef COLLECTING_CHUNKS
#include "newchunk.h"
class MCSyntaxCollector
{
public:
	MCSyntaxCollector(MCScriptPoint& sp, Boolean doingthe, bool p_dest)
		: m_sp(sp), m_the(doingthe), m_dest(p_dest)
	{
		m_start = m_sp . getcurptr();
	}

	~MCSyntaxCollector(void)
	{
		m_end = m_sp . getcurptr();
		
		FILE *f;
		f = fopen("G:\\Scratch\\Chunks.txt", "a");
		if (f != NULL)
		{
			if (m_dest)
				fprintf(f, "C: ");
			else
				fprintf(f, "E: ");

			if (m_the)
				fprintf(f, "the ");

			for(int32_t i = 0; i < m_end - m_start; ++i)
			{
				if (m_start[i] == '\\')
				{
					fputc('\\', f);
					fputc('\\', f);
				}
				else if (m_start[i] == '\n')
				{
					fputc('\\', f);
					fputc('n', f);
				}
				else
					fputc(m_start[i], f);
			}
			fputc('\n', f);
			fclose(f);
		}
	}

private:
	MCScriptPoint& m_sp;
	bool m_dest;
	Boolean m_the;
	const uint1 *m_start;
	const uint1 *m_end;
};
#endif

MCCRef::MCCRef()
{
	etype = otype = ptype = CT_UNDEFINED;
	startpos = endpos = NULL;
	next = NULL;
}

MCCRef::~MCCRef()
{
	delete startpos;
	delete endpos;
}

MCChunk::MCChunk(Boolean isforset)
{
	url = stack = background = card = group = object = NULL;
	cline = item = word = token = character = NULL;
    paragraph = sentence = trueword = NULL;
    codepoint = codeunit = byte = NULL;
	source = NULL;
	destvar = NULL;
	destobj = NULL;
	if (isforset)
		desttype = DT_ISDEST;
	else
		desttype = DT_UNDEFINED;
	function = F_UNDEFINED;
	marked = False;
	next = NULL;
    
    // MW-2014-05-28: [[ Bug 11928 ]] We assume (at first) we are not a transient text chunk (i.e. one that is evaluated from a var).
    m_transient_text_chunk = false;
}

MCChunk::~MCChunk()
{
	delete url;
	while (stack != NULL)
	{
		MCCRef *tptr = stack;
		stack = stack->next;
		delete tptr;
	}
	delete background;
	delete card;
	while(group != NULL)
	{
		MCCRef *tptr = group;
		group = group->next;
		delete tptr;
	}
	while(object != NULL)
	{
		MCCRef *tptr = object;
		object = object->next;
		delete tptr;
	}
	delete cline;
	delete item;
	delete word;
	delete token;
	delete character;
    delete codepoint;
    delete codeunit;
    delete byte;
    delete paragraph;
    delete sentence;
    delete trueword;
	delete source;
	delete destvar;
}

Parse_stat MCChunk::parse(MCScriptPoint &sp, Boolean doingthe)
{
	Symbol_type type;
	Boolean need_target = True;
	const LT *te;
	MCCRef *curref = NULL;
	Chunk_term oterm = CT_UNDEFINED;
	Chunk_term nterm = CT_UNDEFINED;
	Chunk_term lterm = CT_UNDEFINED;

#ifdef COLLECTING_CHUNKS
	MCSyntaxCollector collect(sp, doingthe, desttype == DT_ISDEST);
#endif

	initpoint(sp);
	while (True)
	{
		if (sp.next(type) != PS_NORMAL)
			if (need_target)
			{
				MCperror->add(PE_CHUNK_NOCHUNK, sp);
				return PS_ERROR;
			}
			else
				break;
		if (type == ST_ID)
		{
			te = NULL;
			if (sp.lookup(SP_FACTOR, te) != PS_NORMAL || te->type == TT_PROPERTY)
			{
				if (need_target)
				{
					if (desttype == DT_ISDEST && stack == NULL && background == NULL
					        && card == NULL && group == NULL && object == NULL)
					{
						MCExpression *newfact = NULL;
						// MW-2011-06-22: [[ SERVER ]] Update to use SP findvar method to take into account
						//   execution outwith a handler.
						if (doingthe
						        || sp.findvar(sp.gettoken_nameref(), &destvar) != PS_NORMAL
						        && (MCexplicitvariables
						            || sp.lookupconstant(&newfact) == PS_NORMAL
						            || sp.findnewvar(sp.gettoken_nameref(), kMCEmptyName, &destvar) != PS_NORMAL))
						{
							delete newfact;
							MCperror->add(PE_CHUNK_NOVARIABLE, sp);
							return PS_ERROR;
						}
						destvar->parsearray(sp);
						desttype = DT_VARIABLE;
						return PS_NORMAL;
					}
					else
					{
						if (doingthe)
							sp.backup();
						sp.backup();
						if (sp.parseexp(True, False, &source) != PS_NORMAL)
						{
							MCperror->add
							(PE_CHUNK_BADEXP, sp);
							return PS_ERROR;
						}
						desttype = DT_EXPRESSION;
					}
				}
				else
					sp.backup();
				break;
			}
			switch (te->type)
			{
			case TT_THE:
				// MW-2013-01-17: [[ Bug 10644 ]] If we have a string chunk of a property
				//   then it should be evaluated as a string. However, if the string chunk
				//   is of a previously parsed object then we must pass as a dest so the
				//   object resolves correctly.
				if (desttype != DT_ISDEST && (cline != NULL || paragraph != NULL || sentence != NULL
				                              || item != NULL || word != NULL || trueword != NULL
				                              || token != NULL || character != NULL || codepoint != NULL
                                              || codeunit != NULL || byte != NULL) &&
											 (stack == nil && background == nil &&
											  card == nil && group == nil &&
											  object == nil))
				{
					sp.backup();
					if (sp.parseexp(True, False, &source) != PS_NORMAL)
					{
						MCperror->add
						(PE_CHUNK_BADEXP, sp);
						return PS_ERROR;
					}
					return PS_NORMAL;
				}
				doingthe = True;
				break;
			case TT_PREP:
				if (need_target)
				{
					MCperror->add
					(PE_CHUNK_BADPREP, sp);
					return PS_ERROR;
				}
				sp.backup();
				return PS_NORMAL;
			case TT_TO:
				if (curref != NULL && lterm >= CT_LINE)
				{
					if (curref->etype == CT_RANGE)
					{
						MCperror->add
						(PE_CHUNK_BADRANGE, sp);
						return PS_ERROR;
					}
					curref->etype = CT_RANGE;
					if (sp.parseexp(False, False, &curref->endpos) != PS_NORMAL)
					{
						MCperror->add
						(PE_CHUNK_NOENDEXP, sp);
						return PS_ERROR;
					}
				}
				else
				{
					sp.backup();
					return PS_NORMAL;
				}
				break;
			case TT_IN:
				if (!need_target)
				{
					sp.backup();
					return PS_NORMAL;
				}
				break;
			case TT_OF:
				need_target = True;
				break;
			case TT_CLASS:
				if (te->which != CT_MARKED)
				{
					MCperror->add
					(PE_CHUNK_NOCHUNK, sp);
					return PS_ERROR;
				}
				marked = True;
				break;
			case TT_CHUNK:
				nterm = (Chunk_term)te->which;
				// MW-2013-08-05: [[ ThisMe ]] If 'this' is followed by 'me' we become 'this me'.
				if (nterm == CT_THIS &&
					sp . skip_token(SP_FACTOR, TT_FUNCTION, F_ME) == PS_NORMAL)
				{
					// Destination type is 'this me' handled in MCChunk::getobj()
					desttype = DT_THIS_ME;
					// Destination object is the script being compiled
					destobj = sp.getobj();
					// Nothing can come after 'this me' so return success.
					return PS_NORMAL;
				}
				
				switch (ct_class(nterm))
				{
				case CT_ORDINAL:
					oterm = nterm;
					break;
				case CT_TYPES:
					// MW-2011-08-08: [[ Bug ]] Allow control ... of control ...
					if (lterm != CT_UNDEFINED && nterm > lterm
					        || nterm == lterm && nterm != CT_GROUP && nterm != CT_LAYER && nterm != CT_STACK)
					{
						MCperror->add(PE_CHUNK_BADORDER, sp);
						return PS_ERROR;
					}
					curref = new MCCRef;
					curref->otype = nterm;
					if (curref->otype == CT_BACKGROUND || curref->otype == CT_CARD)
					{
						Symbol_type itype;
						const LT *ite;
						if (sp.next(itype) == PS_NORMAL)
						{
							if (sp.lookup(SP_FACTOR, ite) == PS_NORMAL
							        && ite->type == TT_CHUNK
							        && ite->which >= CT_LAYER && ite->which <= CT_FIELD)
							{
								curref->ptype = curref->otype;
								nterm = curref->otype = (Chunk_term)ite->which;
							}
							else
								sp.backup();
						}
					}
					if (oterm == CT_UNDEFINED)
					{
						if (sp.skip_token(SP_FACTOR, TT_PROPERTY) == PS_NORMAL)
							curref->etype = CT_ID;
						else
							curref->etype = CT_EXPRESSION;
						if (sp.parseexp(curref->otype <= CT_FIELD, False,
						                &curref->startpos) != PS_NORMAL)
						{
							MCperror->add(PE_CHUNK_NOSTARTEXP, sp);
							delete curref;
							return PS_ERROR;
						}
					}
					else
					{
						curref->etype = oterm;
						oterm = CT_UNDEFINED;
					}
					switch (curref->otype)
					{
					case CT_URL:
					case CT_URL_HEADER:
						url = curref;
						break;
					case CT_TOP_LEVEL:
					case CT_MODELESS:
					case CT_PALETTE:
					case CT_MODAL:
					case CT_PULLDOWN:
					case CT_POPUP:
					case CT_OPTION:
					case CT_STACK:
						if (oterm > CT_STACK)
						{
							MCperror->add(PE_CHUNK_BADSTACKREF, sp);
							delete curref;
							return PS_ERROR;
						}
						curref->next = stack;
						stack = curref;
						break;
					case CT_BACKGROUND:
						background = curref;
						break;
					case CT_CARD:
						card = curref;
						break;
					case CT_GROUP:
						curref->next = group;
						group = curref;
						break;
					case CT_LAYER:
						// MW-2011-08-08: [[ Bug ]] Chain 'control' chunks allowing things like 'graphic ... of control ...'
						//   where the latter chunk refers to a group.
						curref->next = object;
						object = curref;
						break;
					case CT_AUDIO_CLIP:
					case CT_VIDEO_CLIP:
					case CT_MENU:
					case CT_BUTTON:
					case CT_SCROLLBAR:
					case CT_PLAYER:
					case CT_IMAGE:
					case CT_FIELD:
					case CT_GRAPHIC:
					case CT_EPS:
					case CT_COLOR_PALETTE:
					case CT_MAGNIFY:
						object = curref;
						break;

					case CT_LINE:
						cline = curref;
                        break;
                    case CT_PARAGRAPH:
                        paragraph = curref;
                        break;
                    case CT_SENTENCE:
                        sentence = curref;
                        break;
					case CT_ITEM:
						item = curref;
						break;
					case CT_WORD:
						word = curref;
						break;
                    case CT_TRUEWORD:
                        trueword = curref;
                        break;
					case CT_TOKEN:
						token = curref;
						break;
					case CT_CHARACTER:
						character = curref;
						break;
                    case CT_CODEPOINT:
                        codepoint = curref;
                        break;
                    case CT_CODEUNIT:
                        codeunit = curref;
                        break;
                    case CT_BYTE:
                        byte = curref;
                        break;
					default: /* curref->otype */
						fprintf(stderr, "MCChunk: ERROR bad chunk type %d\n", nterm);
						break;
					}
					if (nterm < CT_LINE)
						need_target = False;
					lterm = nterm;
					break;
				default: /* chunk class */
					MCperror->add(PE_CHUNK_BADCHUNK, sp);
					return PS_ERROR;
				}
				doingthe = False;
				break;
			case TT_FUNCTION:
				function = (Functions)te->which;
				switch (function)
				{
				case F_CLICK_CHUNK:
				case F_CLICK_CHAR_CHUNK:
				case F_CLICK_FIELD:
				case F_CLICK_LINE:
				case F_CLICK_TEXT:
				case F_FOUND_CHUNK:
				case F_FOUND_FIELD:
				case F_FOUND_LINE:
				case F_FOUND_TEXT:
				case F_SELECTED_CHUNK:
				case F_SELECTED_FIELD:
				case F_SELECTED_IMAGE:
				case F_SELECTED_LINE:
				case F_SELECTED_TEXT:
				case F_MOUSE_CONTROL:
				case F_MOUSE_CHUNK:
				case F_MOUSE_CHAR_CHUNK:
				case F_MOUSE_LINE:
				case F_MOUSE_TEXT:
				case F_DRAG_SOURCE:
				case F_DRAG_DESTINATION:
				case F_FOCUSED_OBJECT:
					if (desttype == DT_ISDEST)
					{ // delete the selectedLine of field x
						if (function == F_SELECTED_LINE || function == F_SELECTED_CHUNK)
						{}
					}
					else if (cline != NULL || paragraph != NULL || sentence != NULL || item != NULL
                             || trueword != NULL || word != NULL || token != NULL || character != NULL
                             || codepoint != NULL || codeunit != NULL || byte != NULL)
					{
						sp.backup();
						if (sp.parseexp(True, False, &source) != PS_NORMAL)
						{
							MCperror->add(PE_CHUNK_BADEXP, sp);
							return PS_ERROR;
						}
						return PS_NORMAL;
					}
					desttype = DT_FUNCTION;
					break;
				case F_ME:
					desttype = DT_ME;
					destobj = sp.getobj();
					break;
				case F_MENU_OBJECT:
					desttype = DT_MENU_OBJECT;
					break;
				case F_TARGET:
					desttype = DT_TARGET;
					break;
				// MW-2008-11-05: [[ Owner Reference ]] If we encounter 'the owner of ...' then
				//   parse the syntax as:
				//     'the' owner [ 'of' ] <chunk>
				//     owner 'of' <chunk>
				case F_OWNER:
					desttype = DT_OWNER;
					if (sp . skip_token(SP_FACTOR, TT_OF) != PS_NORMAL && !doingthe)
					{
						MCperror -> add(PE_PROPERTY_NOTOF, sp);
						return PS_ERROR;
					}
					source = new MCChunk(False);
					if (static_cast<MCChunk *>(source) -> parse(sp, False) != PS_NORMAL)
					{
						MCperror->add(PE_PROPERTY_BADCHUNK, sp);
						return PS_ERROR;
					}
					return PS_NORMAL;
				case F_TEMPLATE_STACK:
				case F_TEMPLATE_AUDIO_CLIP:
				case F_TEMPLATE_VIDEO_CLIP:
				case F_TEMPLATE_GROUP:
				case F_TEMPLATE_CARD:
				case F_TEMPLATE_BUTTON:
				case F_TEMPLATE_FIELD:
				case F_TEMPLATE_IMAGE:
				case F_TEMPLATE_SCROLLBAR:
				case F_TEMPLATE_PLAYER:
				case F_TEMPLATE_GRAPHIC:
				case F_TEMPLATE_EPS:
					desttype = (Dest_type)(te->which - F_TEMPLATE_BUTTON + DT_BUTTON);
					break;
				case F_SELECTED_OBJECT:
					desttype = DT_SELECTED;
					break;
				case F_TOP_STACK:
					desttype = DT_TOP_STACK;
					break;
				case F_CLICK_STACK:
					desttype = DT_CLICK_STACK;
					break;
				case F_MOUSE_STACK:
					desttype = DT_MOUSE_STACK;
					break;
				default: /* function */
					if (need_target && desttype != DT_ISDEST)
					{
						if (doingthe)
							sp.backup();
						sp.backup();
						if (sp.parseexp(True, False, &source) != PS_NORMAL)
						{
							MCperror->add(PE_CHUNK_BADEXP, sp);
							return PS_ERROR;
						}
						// MW-2013-06-20: [[ Bug 10966 ]] Make sure we mark the chunk as being of
						//   'expression' type. This means 'source' will be evaluated and then parsed
						//   as a control reference in 'getobj()' context. This has wider implications
						//   that just 'controlAtLoc()' - it means any function used on the rhs of
						//   'of' for properties will now function correctly.
						desttype = DT_EXPRESSION;
						return PS_NORMAL;
					}
					else
					{
						sp.backup();
						if (need_target)
							return PS_ERROR;
						return PS_NORMAL;
					}
				}
				if (sp.skip_token(SP_FACTOR, TT_LPAREN) == PS_NORMAL)
					if (sp.skip_token(SP_FACTOR, TT_RPAREN) != PS_NORMAL)
					{
						MCperror->add
						(PE_CHUNK_BADEXP, sp);
						return PS_ERROR;
					}
				return PS_NORMAL;
			default: /* factor */
				if (need_target)
				{
					if (stack != NULL || background != NULL || card != NULL
					        || group != NULL || object != NULL)
					{
						MCperror->add
						(PE_CHUNK_NOCHUNK, sp);
						return PS_ERROR;
					}
					if (desttype != DT_UNDEFINED)
					{
						MCperror->add
						(PE_CHUNK_BADDEST, sp);
						return PS_ERROR;
					}
					if (doingthe)
						sp.backup();
					sp.backup();
					if (sp.parseexp(True, False, &source) != PS_NORMAL)
					{
						MCperror->add(PE_CHUNK_BADEXP, sp);
						return PS_ERROR;
					}
				}
				else
					sp.backup();
				return PS_NORMAL;
			}
		}
		else
		{ /* token type != ST_ID */
			if (need_target)
			{
				if (stack != NULL || background != NULL || card != NULL
				        || group != NULL || object != NULL)
				{
					MCperror->add(PE_CHUNK_NOCHUNK, sp);
					return PS_ERROR;
				}
				if (desttype != DT_UNDEFINED)
				{
					MCperror->add(PE_CHUNK_BADDEST, sp);
					return PS_ERROR;
				}
				sp.backup();
				if (sp.parseexp(True, True, &source) != PS_NORMAL)
				{
					MCperror->add(PE_CHUNK_BADEXP, sp);
					return PS_ERROR;
				}

				// MW-2007-07-03: [[ Bug 1925 ]] We have just parsed an expression so set
				//   the desttype appropriately. This means things such as the foo of (...)
				//   works correctly.
				desttype = DT_EXPRESSION;
			}
			else
				sp.backup();
			break;
		}
	}
	return PS_NORMAL;
}

MCVarref *MCChunk::getrootvarref(void)
{
	if (destvar != NULL)
		return destvar;

	if (source != NULL)
		return source -> getrootvarref();

	return NULL;
}

void MCChunk::take_components(MCChunk *tchunk)
{
    if (tchunk->byte != NULL)
	{
		delete byte;
		byte = tchunk->byte;
		tchunk->byte = NULL;
    }
    if (tchunk->codeunit != NULL)
	{
		delete codeunit;
		codeunit = tchunk->codeunit;
		tchunk->codeunit = NULL;
    }
    if (tchunk->codepoint != NULL)
	{
		delete codepoint;
		codepoint = tchunk->codepoint;
		tchunk->codepoint = NULL;
    }
	if (tchunk->character != NULL)
	{
		delete character;
		character = tchunk->character;
		tchunk->character = NULL;
	}
	if (tchunk->token != NULL)
	{
		delete token;
		token = tchunk->token;
		tchunk->token = NULL;
	}
	if (tchunk->word != NULL)
	{
		delete word;
		word = tchunk->word;
		tchunk->word = NULL;
	}
    if (tchunk->trueword != NULL)
	{
		delete trueword;
		trueword = tchunk->trueword;
		tchunk->trueword = NULL;
    }
	if (tchunk->item != NULL)
	{
		delete item;
		item = tchunk->item;
		tchunk->item = NULL;
	}
    if (tchunk->sentence != NULL)
	{
		delete sentence;
		sentence = tchunk->sentence;
		tchunk->sentence = NULL;
    }
    if (tchunk->paragraph != NULL)
	{
		delete paragraph;
		paragraph = tchunk->paragraph;
		tchunk->paragraph = NULL;
    }
	if (tchunk->cline != NULL)
	{
		delete cline;
		cline = tchunk->cline;
		tchunk->cline = NULL;
<<<<<<< HEAD
    }
}

bool MCChunk::getobj(MCExecContext& ctxt, MCObjectPtr& r_object, Boolean p_recurse)
{
    r_object . object = nil;
    
    getoptionalobj(ctxt, r_object, p_recurse);

    if (r_object . object == nil)
    {
        ctxt . Throw();
        return false;
    }

    return true;
}

void MCChunk::getoptionalobj(MCExecContext& ctxt, MCObject *&r_object, uint4& r_parid, Boolean p_recurse)
{
    MCObjectPtr t_obj_ptr;

    getoptionalobj(ctxt, t_obj_ptr, p_recurse);
    
    // ensure that the context does not contain an error until we decide how strict chunk parsing is.
    ctxt . IgnoreLastError();
    
    r_object = t_obj_ptr . object;
    r_parid = t_obj_ptr . part_id;
=======
	}
    
    // MW-2014-05-28: [[ Bug 11928 ]] As soon as we take components from a chunk then
    //   mark us as transient text, so that we don't use the same components next time.
    m_transient_text_chunk = true;
>>>>>>> 974cd9d8
}

void MCChunk::getoptionalobj(MCExecContext& ctxt, MCObjectPtr &r_object, Boolean p_recurse)
{
    MCObjectPtr t_object;
    t_object . object = nil;
    t_object . part_id = 0;
    
    r_object . object = nil;
    r_object . part_id = 0;

    if (desttype != DT_UNDEFINED && desttype != DT_ISDEST)
    {
        if (desttype == DT_EXPRESSION || desttype == DT_VARIABLE)
        {
            bool t_error = true;
            MCAutoStringRef t_value;
            if (p_recurse)
            {
                if (desttype == DT_EXPRESSION)
                    ctxt . EvalExprAsStringRef(source, EE_CHUNK_BADOBJECTEXP, &t_value);
                else
                    ctxt . EvalExprAsStringRef(destvar, EE_CHUNK_BADOBJECTEXP, &t_value);

                if (ctxt . HasError())
                    return;
/*
                MCAutoValueRef t_value;
                ep . copyasvalueref(&t_value);
                MCEngineEvalValueAsObject(ctxt, *t_value, t_object);
*/

                // SN-2014-04-08 [[ Bug 12147 ]] create button in group command fails 
                MCScriptPoint sp(ctxt, *t_value);
                MCChunk *tchunk = new MCChunk(False);
                MCerrorlock++;
                Symbol_type type;
                if (tchunk->parse(sp, False) == PS_NORMAL
                        && sp.next(type) == PS_EOF)
                    t_error = false;
                
                MCerrorlock--;
                
                if (!t_error)
                {
                    if (tchunk->getobj(ctxt, t_object, False))
                        take_components(tchunk);
                    else
                        t_error= true;
                }
                
                delete tchunk;
            }
            // SN-2013-11-7: If no recurse, there is no error to trigger
            // Otherwise, the caller gets a 'marred' context with an error
            else
                return;

            if (t_error)
            {
                ctxt . LegacyThrow(EE_CHUNK_BADOBJECTEXP, *t_value);
                return;
            }
        }
        else if (desttype == DT_OWNER)
        {
            // MW-2008-11-05: [[ Owner Reference ]] If the desttype is DT_OWNER it means that <source>
            //   must point to an MCChunk object (as that's how its parsed).
            //   In this case attempt to evaluate it and then step up one in the ownership chain. Note
            //   that we can't step higher than a mainstack, so we set objptr to NULL in this case.
            if (!static_cast<MCChunk *>(source) -> getobj(ctxt, t_object, True))
            {
                ctxt . LegacyThrow(EE_CHUNK_BADOBJECTEXP);
                return;
            }

            MCEngineEvalOwnerAsObject(ctxt, t_object, t_object);
        }
        else if (desttype >= DT_FIRST_OBJECT && desttype < DT_LAST_OBJECT)
        {
            MCEngineEvalTemplateAsObject(ctxt, desttype, t_object);
        }
        else
        {
            switch(desttype)
            {
                case DT_THIS_ME:
                    t_object . object = destobj;
                    t_object . part_id = 0;
                    break;
                case DT_ME:
                    //MCEngineEvalMeAsObject(ctxt, t_object);
                    if (ctxt . GetParentScript() == NULL)
                        t_object . object = destobj;
                    else
                        t_object . object = ctxt . GetObject();
                    t_object . part_id = 0;
                    break;
                case DT_MENU_OBJECT:
                    MCEngineEvalMenuObjectAsObject(ctxt, t_object);
                    break;
                case DT_TARGET:
                    MCEngineEvalTargetAsObject(ctxt, t_object);
                    break;
                case DT_ERROR:
                    MCEngineEvalErrorObjectAsObject(ctxt, t_object);
                    break;
                case DT_SELECTED:
                    MCInterfaceEvalSelectedObjectAsObject(ctxt, t_object);
                    break;
                case DT_TOP_STACK:
                    MCInterfaceEvalTopStackAsObject(ctxt, t_object);
                    break;
                case DT_CLICK_STACK:
                    MCInterfaceEvalClickStackAsObject(ctxt, t_object);
                    break;
                case DT_MOUSE_STACK:
                    MCInterfaceEvalMouseStackAsObject(ctxt, t_object);
                    break;
                case DT_FUNCTION:
                    switch (function)
                {
                    case F_CLICK_CHUNK:
                    case F_CLICK_CHAR_CHUNK:
                    case F_CLICK_FIELD:
                    case F_CLICK_LINE:
                    case F_CLICK_TEXT:
                        MCInterfaceEvalClickFieldAsObject(ctxt, t_object);
                        break;
                    case F_SELECTED_CHUNK:
                    case F_SELECTED_FIELD:
                    case F_SELECTED_LINE:
                    case F_SELECTED_TEXT:
                        MCInterfaceEvalSelectedFieldAsObject(ctxt, t_object);
                        break;
                    case F_SELECTED_IMAGE:
                        MCInterfaceEvalSelectedImageAsObject(ctxt, t_object);
                        break;
                    case F_FOUND_CHUNK:
                    case F_FOUND_FIELD:
                    case F_FOUND_LINE:
                    case F_FOUND_TEXT:
                        MCInterfaceEvalFoundFieldAsObject(ctxt, t_object);
                        break;
                    case F_MOUSE_CONTROL:
                    case F_MOUSE_CHUNK:
                    case F_MOUSE_CHAR_CHUNK:
                    case F_MOUSE_LINE:
                    case F_MOUSE_TEXT:
                        MCInterfaceEvalMouseControlAsObject(ctxt, t_object);
                        break;
                    case F_FOCUSED_OBJECT:
                        MCInterfaceEvalFocusedObjectAsObject(ctxt, t_object);
                        break;
                    case F_DRAG_SOURCE:
                        MCPasteboardEvalDragSourceAsObject(ctxt, t_object);
                        break;
                    case F_DRAG_DESTINATION:
                        MCPasteboardEvalDragDestinationAsObject(ctxt, t_object);
                        break;
                    default:
                        break;
                }
                    break;
                default:
                    break;
            }
        }
        if (t_object . object == nil)
        {
            ctxt . LegacyThrow(EE_CHUNK_NOTARGET);
            return;
        }
        if (background == nil && card == nil && group == nil && object == nil)
        {
            r_object . object = t_object . object;
            r_object . part_id = t_object . part_id;
            return;
        }
        switch (t_object . object -> gettype())
        {
            case CT_AUDIO_CLIP:
            case CT_VIDEO_CLIP:
            case CT_LAYER:
            case CT_MENU:
            case CT_BUTTON:
            case CT_IMAGE:
            case CT_FIELD:
            case CT_GRAPHIC:
            case CT_EPS:
            case CT_SCROLLBAR:
            case CT_PLAYER:
            case CT_MAGNIFY:
            case CT_COLOR_PALETTE:
                MCCard *t_card;
                t_card = t_object . object -> getcard(t_object . part_id);
                if (t_card == nil)
                {
                    // Optional obj: this doesn't throw an error
                    //  but rather leave r_object . object set to nil
                    return;
                }

                t_object . part_id = t_card -> getid();
                r_object . object = t_object . object;
                r_object . part_id = t_object . part_id;
                return;
            default:
                break;
        }
    }
    else if (stack == nil && background == nil && card == nil && group == nil && object == nil)
    {
        // Optional obj: this doesn't throw an error
        //  but rather leave r_object . object set to nil
        return;
    }
    else if (url != nil)
    {
        if (stack -> etype == CT_EXPRESSION)
        {
            MCAutoStringRef t_data;
            if (url -> startpos == nil || !ctxt . EvalExprAsStringRef(url -> startpos, EE_CHUNK_BADSTACKEXP, &t_data))
                return;

            MCInterfaceEvalBinaryStackAsObject(ctxt, *t_data, t_object);
        }
    }
    else
    {
        MCInterfaceEvalDefaultStackAsObject(ctxt, t_object);
    }

    if (stack != nil)
    {
        MCInterfaceEvalStackOfObject(ctxt, t_object, t_object);
        switch (stack->etype)
        {
            case CT_EXPRESSION:
            {
                MCNewAutoNameRef t_expression;
                if (!ctxt . EvalExprAsNameRef(stack -> startpos, EE_CHUNK_BADSTACKEXP, &t_expression))
                    return;

                MCInterfaceEvalStackOfStackByName(ctxt, t_object, *t_expression, t_object);

            }
                break;
            case CT_ID:
            {
                uint4 t_id;
                if (!ctxt . EvalExprAsUInt(stack -> startpos, EE_CHUNK_BADSTACKEXP, t_id))
                    return;

                MCInterfaceEvalStackOfStackById(ctxt, t_object, t_id, t_object);
            }
                break;
            case CT_THIS:
                break;
            default:
                ctxt . LegacyThrow(EE_CHUNK_BADSTACKEXP);
                return;
        }

        if (stack->next != NULL)
        {
            switch (stack->next->etype)
            {
                case CT_EXPRESSION:
                {
                    MCNewAutoNameRef t_expression;
                    if (!ctxt . EvalExprAsNameRef(stack -> next -> startpos, EE_CHUNK_BADSTACKEXP, &t_expression))
                        return;

                    MCInterfaceEvalSubstackOfStackByName(ctxt, t_object, *t_expression, t_object);
                }
                    break;
                case CT_ID:
                {
                    uint4 t_id;
                    if (!ctxt . EvalExprAsUInt(stack -> next -> startpos, EE_CHUNK_BADSTACKEXP, t_id))
                        return;

                    MCInterfaceEvalSubstackOfStackById(ctxt, t_object, t_id, t_object);
                }
                    break;
                case CT_THIS:
                    break;
                default:
                    ctxt . LegacyThrow(EE_CHUNK_BADSTACKEXP);
                    return;
            }
        }
    }

    if (object != nil && (object->otype == CT_AUDIO_CLIP || object->otype == CT_VIDEO_CLIP))
    {
        MCInterfaceEvalStackOfObject(ctxt, t_object, t_object);
        switch (ct_class(object -> etype))
        {
            case CT_ORDINAL:
                if (object -> otype == CT_AUDIO_CLIP)
                    MCInterfaceEvalAudioClipOfStackByOrdinal(ctxt, t_object, object -> etype, t_object);
                else
                    MCInterfaceEvalVideoClipOfStackByOrdinal(ctxt, t_object, object -> etype, t_object);
                break;
            case CT_ID:
            {
                uint4 t_id;
                if (!ctxt . EvalExprAsUInt(object -> startpos, EE_CHUNK_BADOBJECTEXP, t_id))
                    return;

                if (object -> otype == CT_AUDIO_CLIP)
                    MCInterfaceEvalAudioClipOfStackById(ctxt, t_object, t_id, t_object);
                else
                    MCInterfaceEvalVideoClipOfStackById(ctxt, t_object, t_id, t_object);
            }
                break;
            case CT_EXPRESSION:
            {
                MCNewAutoNameRef t_expression;
                if (!ctxt . EvalExprAsNameRef(object -> startpos, EE_CHUNK_BADOBJECTEXP, &t_expression))
                    return;

                if (object -> otype == CT_AUDIO_CLIP)
                    MCInterfaceEvalAudioClipOfStackByName(ctxt, t_object, *t_expression, t_object);
                else
                    MCInterfaceEvalVideoClipOfStackByName(ctxt, t_object, *t_expression, t_object);
            }
                break;
            default:
                ctxt . LegacyThrow(EE_CHUNK_BADOBJECTEXP);
                break;
        }
        if (!ctxt . HasError())
        {
            r_object . object = t_object . object;
            r_object . part_id = t_object . part_id;
        }

        return;
    }

    if (background != nil)
    {
        MCInterfaceEvalStackOfObject(ctxt, t_object, t_object);
        switch (ct_class(background->etype))
        {
            case CT_ORDINAL:
                if (card == nil)
                    MCInterfaceEvalBackgroundOfStackByOrdinal(ctxt, t_object, background -> etype, t_object);
                else
                    MCInterfaceEvalStackWithBackgroundByOrdinal(ctxt, t_object, background -> etype, t_object);
                break;
            case CT_ID:
            {
                uint4 t_id;
                if (!ctxt . EvalExprAsUInt(background -> startpos, EE_CHUNK_BADBACKGROUNDEXP, t_id))
                    return;

                if (card == nil)
                    MCInterfaceEvalBackgroundOfStackById(ctxt, t_object, t_id, t_object);
                else
                    MCInterfaceEvalStackWithBackgroundById(ctxt, t_object, t_id, t_object);
            }
                break;
            case CT_EXPRESSION:
            {
                MCNewAutoNameRef t_expression;
                if (!ctxt . EvalExprAsNameRef(background -> startpos, EE_CHUNK_BADBACKGROUNDEXP, &t_expression))
                    return;

                if (card == nil)
                    MCInterfaceEvalBackgroundOfStackByName(ctxt, t_object, *t_expression, t_object);
                else
                    MCInterfaceEvalStackWithBackgroundByName(ctxt, t_object, *t_expression, t_object);
            }
                break;
            default:
                ctxt . LegacyThrow(EE_CHUNK_BADBACKGROUNDEXP);
                return;
        }
    }

    if (card != nil)
    {
        MCInterfaceEvalStackWithOptionalBackground(ctxt, t_object, t_object);
        switch (ct_class(card->etype))
        {
            case CT_DIRECT:
                // recent
                break;
            case CT_ORDINAL:
                if (background != nil)
                    MCInterfaceEvalCardOfBackgroundByOrdinal(ctxt, t_object, marked, card -> etype, t_object);
                else
                    MCInterfaceEvalCardOfStackByOrdinal(ctxt, t_object, marked, card -> etype, t_object);
                break;
            case CT_ID:
            {
                uint4 t_id;
                if (!ctxt . EvalExprAsUInt(card -> startpos, EE_CHUNK_BADCARDEXP, t_id))
                    return;

                if (background != nil)
                    MCInterfaceEvalCardOfBackgroundById(ctxt, t_object, marked, t_id, t_object);
                else
                    MCInterfaceEvalCardOfStackById(ctxt, t_object, marked, t_id, t_object);
            }
                break;
            case CT_EXPRESSION:
            {
                MCNewAutoNameRef t_expression;
                if (!ctxt . EvalExprAsNameRef(card -> startpos, EE_CHUNK_BADCARDEXP, &t_expression))
                    return;

                if (background != nil)
                    MCInterfaceEvalCardOfBackgroundByName(ctxt, t_object, marked, *t_expression, t_object);
                else
                    MCInterfaceEvalCardOfStackByName(ctxt, t_object, marked, *t_expression, t_object);
            }
                break;
            default:
                ctxt . LegacyThrow(EE_CHUNK_BADCARDEXP);
                return;
        }
    }
    else if (group != nil || object != nil)
    {
        MCInterfaceEvalThisCardOfStack(ctxt, t_object, t_object);
    }

    // MW-2011-08-09: [[ Groups ]] If there was an explicit stack reference,
    //   but no explicit card, we search the stack directly for the CT_ID
    //   case.
    bool t_stack_override;
    t_stack_override = false;
    if (stack != nil && card == nil)
        t_stack_override = true;

    MCCRef *tgptr = group;
    while (tgptr != nil)
    {
        switch (ct_class(tgptr -> etype))
        {
            case CT_ORDINAL:
//              if (tgptr == group && (card != nil || background == nil))
                if (t_object . object -> gettype() == CT_CARD)
                    MCInterfaceEvalGroupOfCardByOrdinal(ctxt, t_object, tgptr -> ptype, tgptr -> etype, t_object);
                else
                    MCInterfaceEvalGroupOfGroupByOrdinal(ctxt, t_object, tgptr -> etype, t_object);
                break;
            case CT_ID:
            {
                uint4 t_id;
                if (!ctxt . EvalExprAsUInt(tgptr -> startpos, EE_CHUNK_BADBACKGROUNDEXP, t_id))
                    return;

                // MW-2011-08-09: [[ Groups ]] If there was an explicit stack reference,
                //   but no explicit card, we search the stack directly for the CT_ID
                //   case.
                // (Assuming the group wasn't found on the card)
//              if (tgptr == group && (card != nil || background == nil))
                if (t_object . object -> gettype() == CT_CARD)
                {
                    if (t_stack_override)
                        MCInterfaceEvalGroupOfCardOrStackById(ctxt, t_object, tgptr -> ptype, t_id, t_object);
                    else
                        MCInterfaceEvalGroupOfCardById(ctxt, t_object, tgptr -> ptype, t_id, t_object);
                }
                else
                {
                    // if we have a group then stack override is irrelevant.
                    MCInterfaceEvalGroupOfGroupById(ctxt, t_object, t_id, t_object);
                }
            }
                break;
            case CT_EXPRESSION:
            {
                MCNewAutoNameRef t_expression;
                if (!ctxt . EvalExprAsNameRef(tgptr -> startpos, EE_CHUNK_BADBACKGROUNDEXP, &t_expression))
                    return;

                if (t_object . object -> gettype() == CT_CARD)
                    MCInterfaceEvalGroupOfCardByName(ctxt, t_object, tgptr -> ptype, *t_expression, t_object);
                else
                    MCInterfaceEvalGroupOfGroupByName(ctxt, t_object, *t_expression, t_object);
            }
                break;
            default:
                ctxt . LegacyThrow(EE_CHUNK_BADBACKGROUNDEXP);
                return;
        }
        tgptr = tgptr -> next;
    }

    // Stack override handles the case of 'control id ...' where there is no card
    // reference. It enables access to top-level objects in the stack via id.

    if (card == nil)
        t_stack_override = true;

    // MW-2011-08-08: [[ Bug ]] Loop through chain of object chunks. This allows
    //   things like field ... of control ... of.
    if (object != nil)
    {
        MCCRef *toptr = object;
        while (toptr != nil)
        {
            if (toptr -> otype == CT_MENU)
                MCInterfaceEvalMenubarAsObject(ctxt, t_object);

            switch (ct_class(toptr -> etype))
            {
                case CT_ORDINAL:
                    //                        if (toptr == object && group == nil)
                    if (t_object . object -> gettype() == CT_CARD)
                        MCInterfaceEvalObjectOfCardByOrdinal(ctxt, t_object, toptr -> otype, toptr -> ptype, toptr -> etype, t_object);
                    else
                        MCInterfaceEvalObjectOfGroupByOrdinal(ctxt, t_object, toptr -> otype, toptr -> etype, t_object);
                    break;
                case CT_ID:
                {
                    uint4 t_id;
                    if (!ctxt . EvalExprAsUInt(toptr -> startpos, EE_CHUNK_BADOBJECTEXP, t_id))
                        return;
                    
                    // If we are in stack override mode, then search the stack *after*
                    // searching the card as searching the stack will take longer.
                    //                        if (toptr == object && group == nil)
                    if (t_object . object -> gettype() == CT_CARD)
                    {
                        if (t_stack_override)
                            MCInterfaceEvalObjectOfCardOrStackById(ctxt, t_object, toptr -> otype, toptr -> ptype, t_id, t_object);
                        else
                            MCInterfaceEvalObjectOfCardById(ctxt, t_object, toptr -> otype, toptr -> ptype, t_id, t_object);
                    }
                    else
                    {
                        // if we have a group then stack override is irrelevant.
                        MCInterfaceEvalObjectOfGroupById(ctxt, t_object, toptr -> otype, t_id, t_object);
                    }
                }
                    break;
                case CT_EXPRESSION:
                {
                    MCNewAutoNameRef t_expression;
                    if (!ctxt . EvalExprAsNameRef(toptr -> startpos, EE_CHUNK_BADOBJECTEXP, &t_expression))
                        return;
                    
                    if (t_object . object -> gettype() == CT_CARD)
                        MCInterfaceEvalObjectOfCardByName(ctxt, t_object, toptr -> otype, toptr -> ptype, *t_expression, t_object);
                    else
                        MCInterfaceEvalObjectOfGroupByName(ctxt, t_object, toptr -> otype, *t_expression, t_object);
                }
                    break;
                default:
                    ctxt . LegacyThrow(EE_CHUNK_BADOBJECTEXP);
                    return;
            }
            toptr = toptr -> next;
        }
    }

    if (!ctxt . HasError())
    {
        r_object . object = t_object . object;
        r_object . part_id = t_object . part_id;
    }
}

bool MCChunk::getobj(MCExecContext &ctxt, MCObject *&objptr, uint4 &parid, Boolean recurse)
{
    objptr = nil;
    parid = 0;

    MCObjectPtr t_object;

    if (!getobj(ctxt, t_object, recurse))
        return false;

    objptr = t_object . object;
    parid = t_object . part_id;

    return true;
}

#ifdef LEGACY_EXEC
Exec_stat MCChunk::getobj(MCExecPoint &ep, MCObject *&objptr, uint4 &parid, Boolean recurse)
{
    objptr = nil;
    parid = 0;

    MCObjectPtr t_object;

    if (getobj(ep, t_object, recurse) == ES_NORMAL)
    {
        objptr = t_object . object;
        parid = t_object . part_id;
        return ES_NORMAL;
    }

    return ES_ERROR;
}
#endif

#ifdef LEGACY_EXEC
Exec_stat MCChunk::getobj_legacy(MCExecPoint &ep, MCObject *&objptr,
                          uint4 &parid, Boolean recurse)
{
	objptr = NULL;
	parid = 0;
	MCStack *sptr = MCdefaultstackptr;
	MCGroup *bptr = NULL;
	MCCard *cptr = NULL;
	MCGroup *gptr = NULL;

	MCExecPoint ep2(ep);
	if (desttype != DT_UNDEFINED && desttype != DT_ISDEST)
	{
		Exec_stat stat = ES_ERROR;
		switch (desttype)
		{
		case DT_EXPRESSION:
		case DT_VARIABLE:
			if (recurse)
			{
				if (desttype == DT_EXPRESSION)
				{
					if (source->eval(ep2) != ES_NORMAL)
					{
						MCeerror->add(EE_CHUNK_BADOBJECTEXP, line, pos);
						return ES_ERROR;
					}
				}
				else
				{
					if (destvar->eval(ep2) != ES_NORMAL)
					{
						MCeerror->add(EE_CHUNK_BADOBJECTEXP, line, pos);
						return ES_ERROR;
					}
				}
				MCScriptPoint sp(ep2);
				MCChunk *tchunk = new MCChunk(False);
				MCerrorlock++;
				Symbol_type type;
				if (tchunk->parse(sp, False) == PS_NORMAL
				        && sp.next(type) == PS_EOF)
					stat = ES_NORMAL;
				MCerrorlock--;
				if (stat == ES_NORMAL)
					stat = tchunk->getobj(ep2, objptr, parid, False);
				if (stat == ES_NORMAL)
					take_components(tchunk);
				delete tchunk;
			}
			if (stat != ES_NORMAL)
			{
				MCeerror->add
				(EE_CHUNK_BADOBJECTEXP, line, pos, ep2.getsvalue());
				return ES_ERROR;
			}
			break;
		case DT_ME:
			// MW-2009-01-28: [[ Inherited parentScripts ]]
			// If we are executing in the context of a parent-handle invocation
			// (indicated by getparentscript() of the EP being non-NULL) 'me'
			// refers to the derived object context, otherwise it is the object
			// we were compiled in.
			if (ep.getparentscript() == NULL)
				objptr = destobj;
			else
				objptr = ep . getobj();
			break;
		// MW-2013-08-05: [[ ThisMe ]] 'this me' is the object of the script
		//   currently being executed, so it is always the object the script
		//   was compiled into.
		case DT_THIS_ME:
			objptr = destobj;
			break;
		case DT_MENU_OBJECT:
			objptr = MCmenuobjectptr;
			break;
		case DT_TARGET:
			objptr = MCtargetptr;
			break;
		// MW-2008-11-05: [[ Owner Reference ]] If the desttype is DT_OWNER it means that <source>
		//   must point to an MCChunk object (as that's how its parsed).
		//   In this case attempt to evaluate it and then step up one in the ownership chain. Note
		//   that we can't step higher than a mainstack, so we set objptr to NULL in this case.
		case DT_OWNER:
			if (static_cast<MCChunk *>(source) -> getobj(ep2, objptr, parid, True) != ES_NORMAL)
			{
				MCeerror -> add(EE_CHUNK_BADOBJECTEXP, line, pos);
				return ES_ERROR;
			}
			if (objptr -> gettype() == CT_STACK && MCdispatcher -> ismainstack(static_cast<MCStack *>(objptr)))
				objptr = NULL;
			else
				objptr = objptr -> getparent();
			break;
		case DT_STACK:
			objptr = MCtemplatestack;
			return ES_NORMAL;
		case DT_AUDIO_CLIP:
			objptr = MCtemplateaudio;
			return ES_NORMAL;
		case DT_VIDEO_CLIP:
			objptr = MCtemplatevideo;
			return ES_NORMAL;
		case DT_GROUP:
			objptr = MCtemplategroup;
			return ES_NORMAL;
		case DT_CARD:
			objptr = MCtemplatecard;
			return ES_NORMAL;
		case DT_BUTTON:
			objptr = MCtemplatebutton;
			return ES_NORMAL;
		case DT_FIELD:
			objptr = MCtemplatefield;
			return ES_NORMAL;
		case DT_IMAGE:
			objptr = MCtemplateimage;
			return ES_NORMAL;
		case DT_SCROLLBAR:
			objptr = MCtemplatescrollbar;
			return ES_NORMAL;
		case DT_PLAYER:
			objptr = MCtemplateplayer;
			return ES_NORMAL;
		case DT_GRAPHIC:
			objptr = MCtemplategraphic;
			return ES_NORMAL;
		case DT_EPS:
			objptr = MCtemplateeps;
			return ES_NORMAL;
		case DT_ERROR:
			objptr = MCerrorptr;
			break;
		case DT_SELECTED:
			objptr = MCselected->getfirst();
			break;
		case DT_TOP_STACK:
			objptr = MCtopstackptr;
			break;
		case DT_CLICK_STACK:
			objptr = MCclickstackptr;
			break;
		case DT_MOUSE_STACK:
			objptr = MCmousestackptr;
			break;
		case DT_FUNCTION:
			switch (function)
			{
			case F_CLICK_CHUNK:
			case F_CLICK_CHAR_CHUNK:
			case F_CLICK_FIELD:
			case F_CLICK_LINE:
			case F_CLICK_TEXT:
				objptr = MCclickfield;
				break;
			case F_SELECTED_CHUNK:
			case F_SELECTED_FIELD:
			case F_SELECTED_LINE:
			case F_SELECTED_TEXT:
				objptr = MCactivefield;
				break;
			case F_SELECTED_IMAGE:
				objptr = MCactiveimage;
				break;
			case F_FOUND_CHUNK:
			case F_FOUND_FIELD:
			case F_FOUND_LINE:
			case F_FOUND_TEXT:
				objptr = MCfoundfield;
				break;
			case F_MOUSE_CONTROL:
			case F_MOUSE_CHUNK:
			case F_MOUSE_CHAR_CHUNK:
			case F_MOUSE_LINE:
			case F_MOUSE_TEXT:
				// OK-2009-01-19: Refactored to ensure behaviour is the same as the mouseControl.
				if (MCmousestackptr != NULL)
					objptr = MCmousestackptr->getcard()->getmousecontrol();
				else
					objptr = NULL;
				break;
			case F_FOCUSED_OBJECT:
				objptr = MCdefaultstackptr->getcard()->getkfocused();
				if (objptr == NULL)
					objptr = MCdefaultstackptr->getcard();
				break;
			case F_DRAG_SOURCE:
				objptr = MCdragsource;
				break;
			case F_DRAG_DESTINATION:
				objptr = MCdragdest;
				break;
			default:
				objptr = NULL;
				break;
			}
			break;
		default:
			objptr = NULL;
			break;
		}
		if (objptr == NULL)
		{
			MCeerror->add(EE_CHUNK_NOTARGET, line, pos);
			return ES_ERROR;
		}
		switch (objptr->gettype())
		{
		case CT_STACK:
			sptr = (MCStack *)objptr;
			break;
		case CT_CARD:
			cptr = (MCCard *)objptr;
			sptr = cptr->getstack();
			break;
		case CT_GROUP:
			bptr = gptr = (MCGroup *)objptr;
			cptr = gptr->getcard();
			sptr = cptr->getstack();
			break;
		case CT_AUDIO_CLIP:
		case CT_VIDEO_CLIP:
		case CT_LAYER:
		case CT_MENU:
		case CT_BUTTON:
		case CT_IMAGE:
		case CT_FIELD:
		case CT_GRAPHIC:
		case CT_EPS:
		case CT_SCROLLBAR:
		case CT_PLAYER:
		case CT_MAGNIFY:
		case CT_COLOR_PALETTE:
			MCCard *t_card;
			t_card = objptr -> getcard(parid);
			if (t_card == NULL)
				return ES_ERROR;

			parid = t_card -> getid();
			return ES_NORMAL;
		default:
			break;
		}
	}
	else
		if (stack == NULL && background == NULL && card == NULL
		        && group == NULL && object == NULL)
			return ES_ERROR;
		else
			if (url != NULL)
			{
				uint4 offset;
				if (MCU_offset(SIGNATURE, ep.getsvalue(), offset) && (ep . getsvalue() . getlength() > 8 && strncmp(ep . getsvalue() . getstring(), "REVO", 4) == 0))
				{
					IO_handle stream = MCS_fakeopen(ep.getsvalue());
					if (MCdispatcher->readfile(NULL, NULL, stream, sptr) != IO_NORMAL)
					{
						MCS_close(stream);
						return ES_ERROR;
					}
					MCS_close(stream);
				}
				else
					return ES_ERROR;
			}
			else
				sptr = MCdefaultstackptr;
	if (stack != NULL)
	{
		switch (stack->etype)
		{
		case CT_EXPRESSION:
		case CT_ID:
			if (stack->startpos->eval(ep2) != ES_NORMAL)
			{
				MCeerror->add(EE_CHUNK_BADSTACKEXP, line, pos);
				return ES_ERROR;
			}
			if (stack->etype == CT_ID)
				sptr = sptr->findstackid(ep2.getuint4());
			else
				sptr = sptr->findstackname_oldstring(ep2.getsvalue());
			break;
		case CT_THIS:
			break;
		default:
			MCeerror->add(EE_CHUNK_BADSTACKEXP, line, pos);
			return ES_ERROR;
		}
		if (sptr != NULL && stack->next != NULL)
		{
			switch (stack->next->etype)
			{
			case CT_EXPRESSION:
			case CT_ID:
				if (stack->next->startpos->eval(ep2) != ES_NORMAL)
				{
					MCeerror->add(EE_CHUNK_BADSTACKEXP, line, pos);
					return ES_ERROR;
				}
				if (stack->next->etype == CT_ID)
					sptr = sptr->findsubstackid(ep2.getuint4());
				else
					sptr = sptr->findsubstackname_oldstring(ep2.getsvalue());
				break;
			case CT_THIS:
				break;
			default:
				MCeerror->add(EE_CHUNK_BADSTACKEXP, line, pos);
				return ES_ERROR;
			}
		}
	}
	if (sptr == NULL)
	{
		MCeerror->add(EE_CHUNK_NOSTACK, line, pos);
		return ES_ERROR;
	}

	if (object != NULL && (object->otype == CT_AUDIO_CLIP || object->otype == CT_VIDEO_CLIP))
	{
		if (ct_class(object->etype) == CT_ORDINAL)
			objptr = sptr->getAV(object->etype, kMCEmptyString, object->otype);
		else
		{
			if (object->startpos->eval(ep2) != ES_NORMAL)
			{
				MCeerror->add(EE_CHUNK_BADOBJECTEXP, line, pos);
				return ES_ERROR;
			}
            MCNewAutoNameRef t_name;
            ep2 . copyasnameref(&t_name);
			objptr = sptr->getAV(object->etype, MCNameGetString(*t_name), object->otype);
			if (objptr == NULL)
				objptr = sptr->getobjname(object->otype, *t_name);
		}
		if (objptr == NULL)
		{
			// Lookup the name we are searching for. If it doesn't exist, then no object can
			// have it as a name.
			MCNameRef t_obj_name;
			t_obj_name = MCNameLookupWithOldString(ep2.getsvalue(), kMCCompareCaseless);
			if (t_obj_name != nil)
			{
			if (object->otype == CT_VIDEO_CLIP)
			{
				IO_cleanprocesses();
				MCPlayer *tptr = MCplayers;
				while (tptr != NULL)
				{
						if (tptr -> hasname(t_obj_name))
					{
						objptr = tptr;
						break;
					}
					tptr = tptr->getnextplayer();
				}
			}
				else if (MCacptr != NULL && MCacptr -> hasname(t_obj_name))
					objptr = MCacptr;
			}
		}
		if (objptr == NULL)
		{
			MCeerror->add(EE_CHUNK_NOOBJECT, line, pos, ep2.getsvalue());
			return ES_ERROR;
		}
		return ES_NORMAL;
	}

	if (background == NULL && card == NULL && group == NULL && object == NULL)
	{
		if (objptr == NULL)
			objptr = sptr;
		return ES_NORMAL;
	}

	if (background != NULL)
	{
		switch (ct_class(background->etype))
		{
		case CT_ORDINAL:
			bptr = (MCGroup *)sptr->getbackground(background->etype, kMCEmptyString,
			                                      CT_GROUP);
			break;
		case CT_ID:
		case CT_EXPRESSION:
			if (background->startpos->eval(ep2) != ES_NORMAL)
			{
				MCeerror->add(EE_CHUNK_BADBACKGROUNDEXP, line, pos);
				return ES_ERROR;
			}
			{
				MCAutoStringRef t_string;
				/* UNCHECKED */ ep2.copyasstringref(&t_string);
				bptr = (MCGroup *)sptr->getbackground(background->etype, *t_string, CT_GROUP);
			}
			break;
		default:
			MCeerror->add(EE_CHUNK_BADBACKGROUNDEXP, line, pos);
			return ES_ERROR;
		}
		if (bptr == NULL)
		{
			MCeerror->add(EE_CHUNK_NOBACKGROUND, line, pos);
			return ES_ERROR;
		}
	}

	if (card == NULL && group == NULL && object == NULL)
	{
		objptr = bptr;
		return ES_NORMAL;
	}
	else
		if (bptr != NULL)
			sptr->setbackground(bptr);

	Boolean thiscard = False;
	if (card != NULL)
	{
		switch (ct_class(card->etype))
		{
		case CT_DIRECT:
			// recent
			break;
		case CT_ORDINAL:
			if (card->etype == CT_RECENT)
				cptr = MCrecent->getrel(-1);
			else
			{
				if (marked)
					sptr->setmark();
				cptr = sptr->getchild(card->etype, kMCEmptyString, card->otype);
			}
			break;
		case CT_ID:
		case CT_EXPRESSION:
		{
			if (marked)
				sptr->setmark();
			if (card->startpos->eval(ep2) != ES_NORMAL)
			{
				sptr->clearbackground();
				MCeerror->add(EE_CHUNK_BADCARDEXP, line, pos);
				return ES_ERROR;
			}
			MCAutoStringRef t_exp;
			/* UNCHECKED */ ep2 . copyasstringref(&t_exp);
			cptr = sptr->getchild(card->etype, *t_exp, card->otype);
		}
			break;
		default:
			sptr->clearbackground();
			MCeerror->add(EE_CHUNK_BADCARDEXP, line, pos);
			return ES_ERROR;
		}
	}
	else if (cptr == NULL && bptr == NULL)
	{
		cptr = sptr->getchild(CT_THIS, kMCEmptyString, CT_CARD);
		thiscard = True;
	}

	sptr->clearbackground();
	sptr->clearmark();
	if (cptr == NULL)
	{
		if (bptr == NULL || group == NULL && object == NULL)
		{
			MCeerror->add(EE_CHUNK_NOCARD, line, pos);
			return ES_ERROR;
		}
	}
	else
		parid = cptr->getid();

	if (group == NULL && object == NULL)
	{
		objptr = cptr;
		return ES_NORMAL;
	}

	// MW-2011-08-09: [[ Groups ]] If there was an explicit stack reference,
	//   but no explicit card, we search the stack directly for the CT_ID
	//   case.
	bool t_stack_override;
	t_stack_override = false;
	if (stack != NULL && card == NULL)
		t_stack_override = true;

	MCCRef *tgptr = group;
	while (tgptr != NULL)
	{
		if (gptr != NULL)
			cptr = NULL;

		Chunk_term t_etype;
		t_etype = ct_class(tgptr->etype);
		if (t_etype == CT_ID || t_etype == CT_EXPRESSION || t_etype == CT_ORDINAL)
		{
			if (t_etype == CT_ID || t_etype == CT_EXPRESSION)
			{
				if (tgptr->startpos->eval(ep2) != ES_NORMAL)
				{
					MCeerror->add(EE_CHUNK_BADBACKGROUNDEXP, line, pos);
					return ES_ERROR;
				}
			}

			// If the expression type isn't ID, we don't search the stack.
			if (t_etype != CT_ID)
				t_stack_override = false;

			MCAutoStringRef t_expression;
			/* UNCHECKED */ ep2 . copyasstringref(&t_expression);
			if (cptr != NULL)
			{
				gptr = (MCGroup *)cptr->getchild(tgptr->etype, *t_expression, tgptr->otype, tgptr->ptype);

				// If the control couldn't be found on the card, and we are in
				// stack override mode, then search the stack. We do this *after*
				// searching the card as searching the stack will take longer.
				if (gptr == nil && t_stack_override && ep2.ston() == ES_NORMAL)
				{
					t_stack_override = false;
					gptr = (MCGroup *)sptr->getcontrolid(tgptr->otype, ep2.getuint4(), true);
				}
			}
			else
				gptr = (MCGroup *)bptr->getchild(tgptr->etype, *t_expression, tgptr->otype, tgptr->ptype);

		}
		else
		{
			MCeerror->add(EE_CHUNK_BADBACKGROUNDEXP, line, pos);
			return ES_ERROR;
		}

		if (gptr == NULL)
		{
			MCeerror->add(EE_CHUNK_NOBACKGROUND, line, pos);
			return ES_ERROR;
		}

		tgptr = tgptr->next;
		bptr = gptr;
	}
	
	if (object == NULL)
	{
		objptr = gptr;
		return ES_NORMAL;
	}
	
	// MW-2011-08-08: [[ Bug ]] Loop through chain of object chunks. This allows
	//   things like field ... of control ... of.
	MCCRef *toptr = object;
	while(toptr != NULL)
	{
		if (toptr->otype == CT_MENU)
		{
			if (MCmenubar != NULL)
				gptr = MCmenubar;
			else if (MCdefaultmenubar != NULL)
				gptr = MCdefaultmenubar;
			else
			{
				MCeerror->add(EE_CHUNK_NOOBJECT, line, pos, ep2.getsvalue());
				return ES_ERROR;
			}
		}

		Chunk_term t_etype;
		t_etype = ct_class(toptr->etype);
		if (t_etype == CT_ID || t_etype == CT_EXPRESSION || t_etype == CT_ORDINAL)
		{
			if (t_etype == CT_ID || t_etype == CT_EXPRESSION)
			{
				if (toptr->startpos->eval(ep2) != ES_NORMAL)
				{
					MCeerror->add(EE_CHUNK_BADOBJECTEXP, line, pos);
					return ES_ERROR;
				}
			}

			// If the expression type isn't ID, we don't search the stack.
			if (t_etype != CT_ID)
				t_stack_override = false;

			MCAutoStringRef t_expression;
			/* UNCHECKED */ ep2 . copyasstringref(&t_expression);

			if (gptr != NULL)
				objptr = gptr->getchild(toptr->etype, *t_expression, toptr->otype, toptr->ptype);
			else if (cptr != NULL)
			{
				objptr = cptr->getchild(toptr->etype, *t_expression, toptr->otype, toptr->ptype);

				// If the control couldn't be found on the card, and we are in
				// stack override mode, then search the stack. We do this *after*
				// searching the card as searching the stack will take longer.
				if (gptr == nil && t_stack_override && ep2.ston() == ES_NORMAL)
				{
					t_stack_override = false;
					objptr = (MCGroup *)sptr->getcontrolid(toptr->otype, ep2.getuint4(), true);
				}
			}
			else
				objptr = bptr->getchild(toptr->etype, *t_expression, toptr->otype, toptr->ptype);
		}
		else
		{
			MCeerror->add(EE_CHUNK_BADOBJECTEXP, line, pos);
			return ES_ERROR;
		}

		toptr = toptr->next;

		// If no object resolves there's nothing more to do.
		if (objptr == NULL)
			break;

		// If there is another object clause, and it isn't a group, it must be
		// an error (object clauses are chaing right to left, so as soon as a
		// non-group has been encountered we can't do any more).
		if (toptr != NULL && objptr -> gettype() != CT_GROUP)
		{
			MCeerror -> add(EE_CHUNK_NOBACKGROUND, line, pos);
			return ES_ERROR;
		}

		// We must have a group, so change the group pointer that the next
		// clause will be looked up within.
		gptr = (MCGroup *)objptr;
	}

	// This clause handles the case of 'control id ...' where there is no card
	// reference. It enables access to top-level objects in the stack via id.
	if (objptr == NULL && thiscard)
		if (ct_class(object->etype) == CT_ID)
		{
			if (ep2.ton() == ES_NORMAL)
			{
				uint4 tofindid = ep2.getuint4();
				objptr = sptr->getcontrolid(object->otype, tofindid, false);
			}
		}

	if (objptr == NULL)
	{
		MCeerror->add(EE_CHUNK_NOOBJECT, line, pos, ep2.getsvalue());
		return ES_ERROR;
	}

	return ES_NORMAL;

    objptr = nil;
	parid = 0;
    
    MCObjectPtr t_object;
    if (getobj(ep, t_object, recurse) == ES_NORMAL)
    {
        objptr = t_object . object;
        parid = t_object . part_id;
        return ES_NORMAL;
    }
    
    return ES_ERROR;
}

Exec_stat MCChunk::extents(MCCRef *ref, int4 &start, int4 &number,
                           MCExecPoint &ep, const char *sptr, const char *eptr,
                           int4 (*count)(MCExecPoint &ep, const char *sptr,
                                         const char *eptr))
{
	int4 nchunks = -1;
	int4 tn;
	MCExecPoint ep2(ep);
	number = 1;
	switch (ref->etype)
	{
	case CT_ANY:
		start = MCU_any((*count)(ep, sptr, eptr));
		break;
	case CT_FIRST:
	case CT_SECOND:
	case CT_THIRD:
	case CT_FOURTH:
	case CT_FIFTH:
	case CT_SIXTH:
	case CT_SEVENTH:
	case CT_EIGHTH:
	case CT_NINTH:
	case CT_TENTH:
		start = ref->etype - CT_FIRST;
		break;
	case CT_LAST:
		start = ((*count)(ep, sptr, eptr)) - 1;
		break;
	case CT_MIDDLE:
		start = ((*count)(ep, sptr, eptr)) / 2;
		break;
	case CT_RANGE:
		if (ref->startpos->eval(ep2) != ES_NORMAL || ep2.ton() != ES_NORMAL)
		{
			MCeerror->add(EE_CHUNK_BADRANGESTART, line, pos);
			return ES_ERROR;
		}
		start = ep2.getint4();
		if (start < 0)
		{
			nchunks = (*count)(ep, sptr, eptr);
			start += nchunks;
		}
		else
			start--;
		if (ref->endpos->eval(ep2) != ES_NORMAL || ep2.ton() != ES_NORMAL)
		{
			MCeerror->add(EE_CHUNK_BADRANGEEND, line, pos);
			return ES_ERROR;
		}
		tn = ep2.getint4();
		if (tn < 0)
		{
			if (nchunks == -1)
				nchunks = (*count)(ep, sptr, eptr);
			tn += nchunks + 1;
		}
		number = tn - start;
		break;
	case CT_EXPRESSION:
		if (ref->startpos->eval(ep2) != ES_NORMAL || ep2.ton() != ES_NORMAL)
		{
			MCeerror->add(EE_CHUNK_BADEXPRESSION, line, pos);
			return ES_ERROR;
		}
		start = ep2.getint4();
		if (start < 0)
			start += (*count)(ep, sptr, eptr);
		else
			start--;
		break;
	default:
		fprintf(stderr, "MCChunk: ERROR bad extents\n");
	}
	if (start < 0)
	{
		number += start;
		start = 0;
	}
	if (number < 0)
		number = 0;
	return ES_NORMAL;
}

static int4 countlines(MCExecPoint &ep, const char *sptr, const char *eptr)
{
	int4 clines = 1;
	if (sptr < eptr)
		do
		{
			if (*sptr == ep.getlinedel() && sptr + 1 < eptr)
				clines++;
		}
		while (++sptr < eptr);
	return clines;
}

static int4 countitems(MCExecPoint &ep, const char *sptr, const char *eptr)
{
	int4 items = 1;
	if (sptr < eptr)
		do
		{
			if (*sptr == ep.getitemdel() && sptr + 1 < eptr)
				items++;
		}
		while (++sptr < eptr);
	return items;
}

static int4 countwords(MCExecPoint &ep, const char *sptr, const char *eptr)
{
	int4 words = 0;
	if (sptr < eptr)
		do
		{
			if (!isspace((uint1)*sptr))
			{
				words++;
				if (*sptr == '"')
				{
					sptr++;
					while (sptr < eptr && *sptr != '"' && *sptr != ep.getlinedel())
						sptr++;
				}
				else
					while (sptr < eptr && !isspace((uint1)*sptr))
						sptr++;
			}
		}
		while (++sptr < eptr);
	return words;
}

static int4 counttokens(MCExecPoint &ep, const char *sptr, const char *eptr)
{
	int4 tokens = 0;
    MCAutoStringRef s;
    /* UNCHECKED */ MCStringCreateWithNativeChars((const char_t *) sptr, eptr - sptr, &s);
	MCScriptPoint sp(*s);
	Parse_stat ps = sp.nexttoken();
	while (ps != PS_ERROR && ps != PS_EOF)
	{
		tokens++;
		ps = sp.nexttoken();
	}
	return tokens;
}

static int4 countchars(MCExecPoint &ep, const char *sptr, const char *eptr)
{
	return eptr - sptr;
}

static void skip_word(const char *&sptr, const char *&eptr)
{
	if (*sptr == '"')
	{
		sptr++;
		while (sptr < eptr && *sptr != '"' && *sptr != '\n')
			sptr++;
		if (sptr < eptr && *sptr == '"')
			sptr++;
	}
	else
		while (sptr < eptr && !isspace((uint1)*sptr))
			sptr++;
}
#endif

void MCChunk::mark(MCExecContext &ctxt, bool force, bool wholechunk, MCMarkedText& x_mark, bool includechars)
{
    int4 t_first, t_last;
    x_mark . changed = false;
    bool t_further_chunks = false;
    
    if (cline != nil)
    {
        t_further_chunks = (paragraph != nil || sentence != nil || item != nil || word != nil || trueword != nil
                            || character != nil || codepoint != nil || codeunit != nil || byte != nil);
        if (cline -> etype == CT_RANGE || cline -> etype == CT_EXPRESSION)
        {
            if (!ctxt . EvalExprAsInt(cline -> startpos, EE_CHUNK_BADRANGESTART, t_first))
                return;
        
            if (cline -> etype == CT_RANGE)
            {
                if (!ctxt . EvalExprAsInt(cline -> endpos, EE_CHUNK_BADRANGEEND, t_last))
                    return;
            }
            else
                t_last = t_first;
            
            MCStringsMarkLinesOfTextByRange(ctxt, t_first, t_last, force, wholechunk, t_further_chunks, x_mark);
        }
        else
            MCStringsMarkLinesOfTextByOrdinal(ctxt, cline -> etype, force, wholechunk, t_further_chunks, x_mark);
    }
    
    if (paragraph != nil)
    {
        t_further_chunks = (sentence != nil || item != nil || word != nil || trueword != nil
                            || character != nil || codepoint != nil || codeunit != nil || byte != nil);
        if (paragraph -> etype == CT_RANGE || paragraph -> etype == CT_EXPRESSION)
        {
            if (!ctxt . EvalExprAsInt(paragraph -> startpos, EE_CHUNK_BADRANGESTART, t_first))
                return;
            
            if (paragraph -> etype == CT_RANGE)
            {
                if (!ctxt . EvalExprAsInt(paragraph -> endpos, EE_CHUNK_BADRANGEEND, t_last))
                    return;
            }
            else
                t_last = t_first;
            
            MCStringsMarkParagraphsOfTextByRange(ctxt, t_first, t_last, force, wholechunk, t_further_chunks, x_mark);
        }
        else
            MCStringsMarkParagraphsOfTextByOrdinal(ctxt, paragraph -> etype, force, wholechunk, t_further_chunks, x_mark);
    }
    
    if (sentence != nil)
    {
        t_further_chunks = (item != nil || word != nil || trueword != nil || character != nil 
                            || codepoint != nil || codeunit != nil || byte != nil);
        if (sentence -> etype == CT_RANGE || sentence -> etype == CT_EXPRESSION)
        {
            if (!ctxt . EvalExprAsInt(sentence -> startpos, EE_CHUNK_BADRANGESTART, t_first))
                return;
            
            if (sentence -> etype == CT_RANGE)
            {
                if (!ctxt . EvalExprAsInt(sentence -> endpos, EE_CHUNK_BADRANGEEND, t_last))
                    return;
            }
            else
                t_last = t_first;
            
            MCStringsMarkSentencesOfTextByRange(ctxt, t_first, t_last, force, wholechunk, t_further_chunks, x_mark);
        }
        else
            MCStringsMarkSentencesOfTextByOrdinal(ctxt, sentence -> etype, force, wholechunk, t_further_chunks, x_mark);
    }
    
    if (item != nil)
    {
        t_further_chunks = (word != nil || trueword != nil || character != nil || codepoint != nil || codeunit != nil || byte != nil);
        if (item -> etype == CT_RANGE || item -> etype == CT_EXPRESSION)
        {
            if (!ctxt . EvalExprAsInt(item -> startpos, EE_CHUNK_BADRANGESTART, t_first))
                return;
            
            if (item -> etype == CT_RANGE)
            {
                if (!ctxt . EvalExprAsInt(item -> endpos, EE_CHUNK_BADRANGEEND, t_last))
                    return;
            }
            else
                t_last = t_first;
            
            MCStringsMarkItemsOfTextByRange(ctxt, t_first, t_last, force, wholechunk, t_further_chunks, x_mark);
        }
        else
            MCStringsMarkItemsOfTextByOrdinal(ctxt, item -> etype, force, wholechunk, t_further_chunks, x_mark);
    }
    
    if (word != nil)
    {
        t_further_chunks = (trueword != nil || character != nil || codepoint != nil || codeunit != nil || byte != nil);
        if (word -> etype == CT_RANGE || word -> etype == CT_EXPRESSION)
        {
            if (!ctxt . EvalExprAsInt(word -> startpos, EE_CHUNK_BADRANGESTART, t_first))
                return;
            
            if (word -> etype == CT_RANGE)
            {
                if (!ctxt . EvalExprAsInt(word -> endpos, EE_CHUNK_BADRANGEEND, t_last))
                    return;
            }
            else
                t_last = t_first;
            
            MCStringsMarkWordsOfTextByRange(ctxt, t_first, t_last, force, wholechunk, t_further_chunks, x_mark);
        }
        else
            MCStringsMarkWordsOfTextByOrdinal(ctxt, word -> etype, force, wholechunk, t_further_chunks, x_mark);
    }
    
    if (trueword != nil)
    {
        t_further_chunks = (character != nil || codepoint != nil || codeunit != nil || byte != nil);
        if (trueword -> etype == CT_RANGE || trueword -> etype == CT_EXPRESSION)
        {
            if (!ctxt . EvalExprAsInt(trueword -> startpos, EE_CHUNK_BADRANGESTART, t_first))
                return;
            
            if (trueword -> etype == CT_RANGE)
            {
                if (!ctxt . EvalExprAsInt(trueword -> endpos, EE_CHUNK_BADRANGEEND, t_last))
                    return;
            }
            else
                t_last = t_first;
            
            MCStringsMarkTrueWordsOfTextByRange(ctxt, t_first, t_last, force, wholechunk, t_further_chunks, x_mark);
        }
        else
            MCStringsMarkTrueWordsOfTextByOrdinal(ctxt, trueword -> etype, force, wholechunk, t_further_chunks, x_mark);
    }
    
    if (token != nil)
    {
        if (token -> etype == CT_RANGE || token -> etype == CT_EXPRESSION)
        {
            if (!ctxt . EvalExprAsInt(token -> startpos, EE_CHUNK_BADRANGESTART, t_first))
                return;

            if (token -> etype == CT_RANGE)
            {
                if (!ctxt . EvalExprAsInt(token -> endpos, EE_CHUNK_BADRANGEEND, t_last))
                    return;
            }
            else
                t_last = t_first;
            
            MCStringsMarkTokensOfTextByRange(ctxt, t_first, t_last, force, wholechunk, t_further_chunks, x_mark);
        }
        else
            MCStringsMarkTokensOfTextByOrdinal(ctxt, token -> etype, force, wholechunk, t_further_chunks, x_mark);
    }
    
    if (character != nil)
    {
        if (character -> etype == CT_RANGE || character -> etype == CT_EXPRESSION)
        {
            if (!ctxt . EvalExprAsInt(character -> startpos, EE_CHUNK_BADRANGESTART, t_first))
                return;

            if (character -> etype == CT_RANGE)
            {
                if (!ctxt . EvalExprAsInt(character -> endpos, EE_CHUNK_BADRANGEEND, t_last))
                    return;
            }
            else
                t_last = t_first;
            
            MCStringsMarkCharsOfTextByRange(ctxt, t_first, t_last, force, wholechunk, t_further_chunks, x_mark);
        }
        else
            MCStringsMarkCharsOfTextByOrdinal(ctxt, character -> etype, force, wholechunk, t_further_chunks, x_mark);
    }

    if (codepoint != nil)
    {
        if (codepoint -> etype == CT_RANGE || codepoint -> etype == CT_EXPRESSION)
        {
            if (!ctxt . EvalExprAsInt(codepoint -> startpos, EE_CHUNK_BADRANGESTART, t_first))
                return;
            
            if (codepoint -> etype == CT_RANGE)
            {
                if (!ctxt . EvalExprAsInt(codepoint -> endpos, EE_CHUNK_BADRANGEEND, t_last))
                    return;
            }
            else
                t_last = t_first;
            
            MCStringsMarkCodepointsOfTextByRange(ctxt, t_first, t_last, force, wholechunk, t_further_chunks, x_mark);
        }
        else
           MCStringsMarkCodepointsOfTextByOrdinal(ctxt, codepoint -> etype, force, wholechunk, t_further_chunks, x_mark);
    }
    
    if (codeunit != nil)
    {
        if (codeunit -> etype == CT_RANGE || codeunit -> etype == CT_EXPRESSION)
        {
            if (!ctxt . EvalExprAsInt(codeunit -> startpos, EE_CHUNK_BADRANGESTART, t_first))
                return;
            
            if (codeunit -> etype == CT_RANGE)
            {
                if (!ctxt . EvalExprAsInt(codeunit -> endpos, EE_CHUNK_BADRANGEEND, t_last))
                    return;
            }
            else
                t_last = t_first;
            
            MCStringsMarkCodeunitsOfTextByRange(ctxt, t_first, t_last, force, wholechunk, t_further_chunks, x_mark);
        }
        else
            MCStringsMarkCodeunitsOfTextByOrdinal(ctxt, codeunit -> etype, force, wholechunk, t_further_chunks, x_mark);
    }
    
    if (byte != nil)
    {
        if (byte -> etype == CT_RANGE || byte -> etype == CT_EXPRESSION)
        {
            if (!ctxt . EvalExprAsInt(byte -> startpos, EE_CHUNK_BADRANGESTART, t_first))
                return;
            
            if (byte -> etype == CT_RANGE)
            {
                if (!ctxt . EvalExprAsInt(byte -> endpos, EE_CHUNK_BADRANGEEND, t_last))
                    return;
            }
            else
                t_last = t_first;
            
            MCStringsMarkBytesOfTextByRange(ctxt, t_first, t_last, x_mark);
        }
        else
            MCStringsMarkBytesOfTextByOrdinal(ctxt, byte -> etype, x_mark);
    }
}

#ifdef LEGACY_EXEC
// MW-2012-02-23: [[ FieldChars ]] Added the 'includechars' flag, if true any char chunk
//   will be processed; otherwise it will be ignored.
Exec_stat MCChunk::mark_legacy(MCExecPoint &ep, int4 &start, int4 &end, Boolean force, Boolean wholechunk, bool includechars)
{
	start = 0;
	end = ep.getsvalue().getlength();
	const char *startptr = ep.getsvalue().getstring();
	const char *sptr = startptr;
	const char *eptr = sptr + ep.getsvalue().getlength();
	int4 s, n;

	if (cline != NULL)
	{
		if (extents(cline, s, n, ep, sptr, eptr, countlines) != ES_NORMAL)
		{
			MCeerror->add(EE_CHUNK_BADLINEMARK, line, pos);
			return ES_ERROR;
		}
		if (n == 0)
		{
			eptr = sptr;
			end = start;
		}
		else
		{
			uint4 add = 0;
			while (s--)
			{
				while (sptr < eptr && *sptr++ != ep.getlinedel())
					;
				if (sptr == eptr && !(s == 0 && sptr > startptr && *(sptr - 1) == ep.getlinedel()))
					add++;
			}
			start = sptr - startptr;
			while (sptr < eptr && n--)
			{
				while (sptr < eptr && *sptr != ep.getlinedel())
					sptr++;
				if (sptr < eptr && n)
					sptr++;
			}
			end = sptr - startptr;
			if (wholechunk && item == NULL && word == NULL && character == NULL)
			{
				if (sptr < eptr)
					end++;
				else if (start > 0 && !add)
					start--;
				return ES_NORMAL;
			}
			if (force && add)
			{
				ep.fill(start, ep.getlinedel(), add);
				start += add;
				end += add;
				startptr = ep.getsvalue().getstring();
			}
			sptr = startptr + start;
			eptr = startptr + end;
		}
	}

	if (item != NULL)
	{
		int4 ostart = start;
		uint4 add	= 0;
		if (extents(item, s, n, ep, sptr, eptr, countitems) != ES_NORMAL)
		{
			MCeerror->add(EE_CHUNK_BADITEMMARK, line, pos);
			return ES_ERROR;
		}
		while (s--)
		{
			while (sptr < eptr && *sptr++ != ep.getitemdel())
				;
			if (sptr == eptr
			        && !(s == 0 && sptr > startptr && *(sptr - 1) == ep.getitemdel()))
				add++;
		}
		start = sptr - startptr;
		if (n == 0)
		{
			eptr = sptr;
			end = start;
		}
		else
		{
			while (sptr < eptr && n--)
			{
				while (sptr < eptr && *sptr != ep.getitemdel())
					sptr++;
				if (sptr < eptr && n)
					sptr++;
			}
			end = sptr - startptr;
			if (wholechunk && word == NULL && character == NULL)
			{
				if (startptr + end < eptr)
					end++;
				else if (start > ostart && !add)
					start--;
				return ES_NORMAL;
			}
			if (force && add)
			{
				char id = ep.getitemdel();
				ep.fill(start, id, add);
				start += add;
				end += add;
				startptr = ep.getsvalue().getstring();
			}
			sptr = startptr + start;
			eptr = startptr + end;
		}
	}
	if (word != NULL)
	{
		const char *osptr = sptr;
		if (extents(word, s, n, ep, sptr, eptr, countwords) != ES_NORMAL)
		{
			MCeerror->add(EE_CHUNK_BADWORDMARK, line, pos);
			return ES_ERROR;
		}
		while (sptr < eptr && isspace((uint1)*sptr))
			sptr++;
		while (sptr < eptr &&  s--)
		{
			skip_word(sptr, eptr);
			while (sptr < eptr && isspace((uint1)*sptr))
				sptr++;
		}
		start = sptr - startptr;
		if (n == 0)
		{
			eptr = sptr;
			end = start;
		}
		else
		{
			while (sptr < eptr && n--)
			{
				skip_word(sptr, eptr);
				if (n)
					while (sptr < eptr && isspace((uint1)*sptr))
						sptr++;
			}
			if (wholechunk && character == NULL)
			{
				while (sptr < eptr && isspace((uint1)*sptr))
					sptr++;
				end = sptr - startptr;
				if (sptr == eptr)
				{
					const char *tsptr = startptr + start - 1;
					while (tsptr > osptr && isspace((uint1)*tsptr))
						tsptr--;
					start = tsptr - startptr + 1;
				}
				return ES_NORMAL;
			}
			osptr += start;
			while (sptr > osptr && isspace((uint1)*(sptr - 1)))
				sptr--;
			end = sptr - startptr;
			sptr = startptr + start;
			eptr = startptr + end;
		}
	}

	if (token != NULL)
	{
		if (extents(token, s, n, ep, sptr, eptr, counttokens) != ES_NORMAL)
		{
			MCeerror->add
			(EE_CHUNK_BADTOKENMARK, line, pos);
			return ES_ERROR;
		}
		uint4 offset = sptr - startptr;
        MCAutoStringRef string;
        /* UNCHECKED */ MCStringCreateWithNativeChars((const char_t *) sptr, eptr - sptr, &string);

        MCScriptPoint sp(*string);
		MCerrorlock++;

		Parse_stat ps = sp.nexttoken();
		while (s-- && ps != PS_ERROR && ps != PS_EOF)
			ps = sp.nexttoken();
		start = sp.gettoken_oldstring().getstring() - sp.getscript() + offset;
		while (--n && ps != PS_ERROR && ps != PS_EOF)
			ps = sp.nexttoken();
		end = sp.gettoken_oldstring().getstring() + sp.gettoken_oldstring().getlength()
		      - sp.getscript() + offset;
		MCerrorlock--;
		sptr = startptr + start;
		eptr = startptr + end;
	}

	// MW-2012-02-23: [[ FieldChars ]] If we want to compute the final char chunk
	//   portion and have a char chunk, process it.
	if (character != NULL && includechars)
	{
		if (extents(character, s, n, ep, sptr, eptr, countchars) != ES_NORMAL)
		{
			MCeerror->add(EE_CHUNK_BADCHARMARK, line, pos);
			return ES_ERROR;
		}
		if (start + s < end)
			start += s;
		else
			start = end;
		end = MCU_min(end, start + n);
	}
	return ES_NORMAL;
}

Exec_stat MCChunk::gets(MCExecPoint &ep)
{
	int4 start, end;

	if (mark_legacy(ep, start, end, False, False) != ES_NORMAL)
	{
		MCeerror->add(EE_CHUNK_CANTMARK, line, pos);
		return ES_ERROR;
	}
	ep.substring(start, end);
	return ES_NORMAL;
}

Exec_stat MCChunk::eval_legacy(MCExecPoint &ep)
{
	if (source != NULL && url == NULL && stack == NULL && background == NULL && card == NULL
	        && group == NULL && object == NULL)
	{
		if (desttype != DT_OWNER)
		{
			if (source->eval(ep) != ES_NORMAL)
			{
				MCeerror->add(EE_CHUNK_CANTGETSOURCE, line, pos);
				return ES_ERROR;
			}
		}
		else
		{
			// MW-2008-11-05: [[ Owner Reference ]] This case handles the syntax:
			//     <text chunk> of the owner of ...
			//   In this case we evaluate the owner property of the resolved object.
			MCObject *t_object;
			uint4 t_part;
			MCExecPoint ep2(ep);
			if (static_cast<MCChunk *>(source) -> getobj(ep, t_object, t_part, True) != ES_NORMAL)
			{
				MCeerror -> add(EE_CHUNK_BADOBJECTEXP, line, pos);
				return ES_ERROR;
			}
			
			if (t_object -> gettype() == CT_STACK && MCdispatcher -> ismainstack(static_cast<MCStack *>(t_object)))
				ep . clear();
			else if (t_object -> getparent() -> getprop(t_part, P_OWNER, ep, False) != ES_NORMAL)
				return ES_ERROR;
		}
	}
	else if (destvar != NULL)
	{
		if (destvar->eval(ep) != ES_NORMAL)
		{
			MCeerror->add
			(EE_CHUNK_CANTGETDEST, line, pos);
			return ES_ERROR;
		}
	}
	else
	{
		if (url != NULL)
		{
			if (url->startpos == NULL || url->startpos->eval(ep) != ES_NORMAL)
			{
				MCeerror->add
				(EE_CHUNK_CANTGETDEST, line, pos);
				return ES_ERROR;
			}
			MCU_geturl(ep);
		}
		MCObject *objptr;
		uint4 parid;
		if (getobj(ep, objptr, parid, True) != ES_NORMAL)
		{
			if (url == NULL
					|| stack != NULL || background != NULL || card != NULL
					|| group != NULL || object != NULL)
			{
				MCeerror->add
				(EE_CHUNK_CANTFINDOBJECT, line, pos);
				return ES_ERROR;
			}
		}
		else
		{
			switch (objptr->gettype())
			{
			case CT_BUTTON:
			case CT_IMAGE:
			case CT_AUDIO_CLIP:
			case CT_VIDEO_CLIP:
				objptr->getprop(parid, P_TEXT, ep, False);
				break;
			case CT_FIELD:
				{
					MCField *fptr = (MCField *)objptr;
					int4 start, end;
					switch (function)
					{
					case F_CLICK_CHUNK:
					case F_CLICK_CHAR_CHUNK:
					case F_CLICK_LINE:
					case F_CLICK_TEXT:
					case F_SELECTED_CHUNK:
					case F_SELECTED_LINE:
					case F_SELECTED_TEXT:
					case F_FOUND_CHUNK:
					case F_FOUND_LINE:
					case F_FOUND_TEXT:
					case F_MOUSE_CHUNK:
					case F_MOUSE_LINE:
					case F_MOUSE_CHAR_CHUNK:
					case F_MOUSE_TEXT:
						// MW-2012-12-13: [[ Bug 10592 ]] We are eval'ing so don't want the whole
						//   chunk in this case.
						fmark(fptr, start, end, False);
						fptr->returntext(ep, start, end);
						break;
					default:
						// MW-2012-01-27: [[ UnicodeChunks ]] Defer to the 'fieldmark' routine
						//   to fetch the string - notice we set keeptext to True as we want the
						//   real content.
						return fieldmark(ep, fptr, parid, start, end, False, False, True);
					}
				}
				break;
			default:
				MCeerror->add(EE_CHUNK_OBJECTNOTCONTAINER, line, pos);
				return ES_ERROR;
			}
		}
	}

	if (cline != NULL || item != NULL || word != NULL || token != NULL
	        || character != NULL)
	{
		// MW-2007-11-28: [[ Bug 5610 ]] If we have an array, force a conversion to string (empty)
		//   for backwards compatibility.
		if (ep . isarray())
			ep . clear();
		if (ep.tos() != ES_NORMAL || gets(ep) != ES_NORMAL)
		{
			MCeerror->add(EE_CHUNK_CANTGETSUBSTRING, line, pos, ep.getsvalue());
			return ES_ERROR;
		}
	}
	return ES_NORMAL;
}

Exec_stat MCChunk::evaltextchunk(MCExecPoint &ep, MCCRef *ref, MCStringRef p_source, Chunk_term p_chunk_type, MCStringRef& r_text)
{
    MCExecContext ctxt(ep); 
	if (ref != nil)
    {
        int4 t_start;
        int4 t_end;
        if (ref -> etype == CT_RANGE)
        {
            if (ref->startpos->eval(ep) != ES_NORMAL || ep.ton() != ES_NORMAL)
            {
                MCeerror->add(EE_CHUNK_BADRANGESTART, line, pos);
                return ES_ERROR;
            }
            t_start = ep . getint4();
            
            if (ref->endpos->eval(ep) != ES_NORMAL || ep.ton() != ES_NORMAL)
            {
                MCeerror->add(EE_CHUNK_BADRANGEEND, line, pos);
                return ES_ERROR;
            }
            t_end = ep.getint4();
            
            MCStringsEvalTextChunkByRange(ctxt, p_source, p_chunk_type, t_start, t_end, false, r_text);
        }
        else if (ref -> etype == CT_EXPRESSION)
        {
            if (ref->startpos->eval(ep) != ES_NORMAL || ep.ton() != ES_NORMAL)
            {
                MCeerror->add(EE_CHUNK_BADEXPRESSION, line, pos);
                return ES_ERROR;
            }
            t_start = ep . getint4();
            
            MCStringsEvalTextChunkByExpression(ctxt, p_source, p_chunk_type, t_start, false, r_text);
        }
        else
            MCStringsEvalTextChunkByOrdinal(ctxt, p_source, p_chunk_type, ref -> etype, false, r_text);
    }
    else
    {
        r_text = MCValueRetain(p_source);
    }
    
    if (!ctxt . HasError())
        return ES_NORMAL;
    
    ctxt . LegacyThrow(EE_CHUNK_CANTMARK);
    return ES_ERROR;
}
#endif

void MCChunk::eval_ctxt(MCExecContext &ctxt, MCExecValue &r_text)
{
    MCExecValue t_text;
    MCAutoValueRef t_valueref;
    bool t_exec_expr = false;

    if (source != NULL && url == NULL && stack == NULL && background == NULL && card == NULL
        && group == NULL && object == NULL)
    {
        if (desttype != DT_OWNER)
        {
            if (!ctxt . EvaluateExpression(source, EE_CHUNK_CANTGETSOURCE, t_text))
                return;
            t_exec_expr = true;
        }
        else
        {
            // MW-2008-11-05: [[ Owner Reference ]] This case handles the syntax:
            //     <text chunk> of the owner of ...
            //   In this case we evaluate the owner property of the resolved object.
            MCObjectPtr t_object;
            if (!static_cast<MCChunk *>(source) -> getobj(ctxt, t_object, True))
            {
                ctxt . LegacyThrow(EE_CHUNK_BADOBJECTEXP);
                return;
            }

            MCEngineEvalOwner(ctxt, t_object, (MCStringRef&)&t_valueref);
        }
    }
    else if (destvar != NULL)
    {
        if (!ctxt . EvaluateExpression(destvar, EE_CHUNK_CANTGETDEST, t_text))
            return;
        t_exec_expr = true;
    }
    else
    {
        MCAutoValueRef t_url_output;
        if (url != NULL)
        {
            MCAutoStringRef t_target;
            if (!ctxt . EvalExprAsStringRef(url -> startpos, EE_CHUNK_CANTGETDEST, &t_target))
                return;

            MCU_geturl(ctxt, *t_target, &t_url_output);
        }

        MCObjectPtr t_object;
        getoptionalobj(ctxt, t_object, True);

        if (t_object . object == nil)
        {
            if (url == NULL || stack != NULL || background != NULL ||
                card != NULL || group != NULL || object != NULL)
            {
                ctxt . LegacyThrow(EE_CHUNK_CANTFINDOBJECT);
                return;
            }
            t_valueref = *t_url_output;
        }
        else
        {
            switch (function)
            {
                case F_CLICK_CHUNK:
                    MCInterfaceEvalClickChunk(ctxt, (MCStringRef&)&t_valueref);
                    break;
                case F_CLICK_CHAR_CHUNK:
                    MCInterfaceEvalClickCharChunk(ctxt, (MCStringRef&)&t_valueref);
                    break;
                case F_CLICK_LINE:
                    MCInterfaceEvalClickLine(ctxt, (MCStringRef&)&t_valueref);
                    break;
                case F_CLICK_TEXT:
                    MCInterfaceEvalClickText(ctxt, (MCStringRef&)&t_valueref);
                    break;
                case F_SELECTED_CHUNK:
                    MCInterfaceEvalSelectedChunk(ctxt, (MCStringRef&)&t_valueref);
                    break;
                case F_SELECTED_LINE:
                    MCInterfaceEvalSelectedLine(ctxt, (MCStringRef&)&t_valueref);
                    break;
                case F_SELECTED_TEXT:
                    MCInterfaceEvalSelectedText(ctxt, (MCStringRef&)&t_valueref);
                    break;
                case F_FOUND_CHUNK:
                    MCInterfaceEvalFoundChunk(ctxt, (MCStringRef&)&t_valueref);
                    break;
                case F_FOUND_LINE:
                    MCInterfaceEvalFoundLine(ctxt, (MCStringRef&)&t_valueref);
                    break;
                case F_FOUND_TEXT:
                    MCInterfaceEvalFoundText(ctxt, (MCStringRef&)&t_valueref);
                    break;
                case F_MOUSE_CHUNK:
                    MCInterfaceEvalMouseChunk(ctxt, (MCStringRef&)&t_valueref);
                    break;
                case F_MOUSE_LINE:
                    MCInterfaceEvalMouseLine(ctxt, (MCStringRef&)&t_valueref);
                    break;
                case F_MOUSE_CHAR_CHUNK:
                    MCInterfaceEvalMouseCharChunk(ctxt, (MCStringRef&)&t_valueref);
                    break;
                case F_MOUSE_TEXT:
                    MCInterfaceEvalMouseText(ctxt, (MCStringRef&)&t_valueref);
                    break;
                default:
                    MCMarkedText t_mark;
                    MCInterfaceMarkContainer(ctxt, t_object, t_mark);
                    MCStringsEvalTextChunk(ctxt, t_mark, (MCStringRef&)&t_valueref);
                    MCValueRelease(t_mark . text);
                    break;
            }
        }
    }

    if (*t_valueref != nil || t_exec_expr)
    {
        if (isstringchunk() || byte != nil)
        {
            MCMarkedText t_new_mark;
            t_new_mark . text = nil;
            t_new_mark . start = 0;
            t_new_mark . finish = MAXUINT4;
            
            bool t_success = true;
            
            if (isstringchunk())
            {
                // Must be a string ref
                MCAutoStringRef t_text_str;
                if (t_exec_expr)
                {
                    MCExecTypeConvertAndReleaseAlways(ctxt, t_text . type, &t_text, kMCExecValueTypeStringRef, &(&t_text_str));
                    t_success = !ctxt . HasError();
                }
                else
                    t_success = ctxt . ConvertToString(*t_valueref, &t_text_str);
                
                if (!t_success)
                {
                    ctxt.Throw();
                    return;
                }
                t_new_mark . text = MCValueRetain(*t_text_str);
                mark(ctxt, false, false, t_new_mark);
                
            }
            
            if (!isdatachunk())
                MCStringsEvalTextChunk(ctxt, t_new_mark, r_text . stringref_value), r_text . type = kMCExecValueTypeStringRef;
            else
                MCStringsEvalByteChunk(ctxt, t_new_mark, r_text . dataref_value), r_text . type = kMCExecValueTypeDataRef;

            MCValueRelease(t_new_mark . text);
        }
        else
        {
            if (t_exec_expr)
                r_text = t_text;
            else
                MCExecTypeSetValueRef(r_text, MCValueRetain(*t_valueref));
        }
    }
    else
        MCExecTypeSetValueRef(r_text, MCValueRetain(kMCEmptyString));
}

#ifdef LEGACY_EXEC
Exec_stat MCChunk::set_legacy(MCExecPoint &ep, Preposition_type ptype)
{
	MCObject *objptr = NULL;
	MCField *fptr = NULL;
	uint4 parid;
	int4 start, end;
	MCExecPoint ep2(ep);
	char *desturl = NULL;

	if (destvar != NULL)
		destvar->clearuql();
	if (destvar == NULL && url == NULL)
	{
		if (getobj(ep2, objptr, parid, True) != ES_NORMAL)
		{
			MCeerror->add(EE_CHUNK_SETCANTGETBOJECT, line, pos);
			return ES_ERROR;
		}
		switch (objptr->gettype())
		{
		case CT_BUTTON:
		case CT_IMAGE:
		case CT_AUDIO_CLIP:
		case CT_VIDEO_CLIP:
			break;
		case CT_FIELD:
			fptr = (MCField *)objptr;
			break;
		default:
			MCeerror->add(EE_CHUNK_SETNOTACONTAINER, line, pos);
			return ES_ERROR;
		}
	}

	if (cline == NULL && item == NULL && word == NULL
	        && token == NULL && character == NULL
	        && desttype != DT_FUNCTION && ptype == PT_INTO)
	{
		if (destvar != NULL)
		{
			if (destvar->set(ep) != ES_NORMAL)
			{
				MCeerror->add(EE_CHUNK_CANTSETDEST, line, pos);
				return ES_ERROR;
			}
		}
		else
		{
			if (url != NULL)
			{
				if (url->startpos->eval(ep2) != ES_NORMAL)
				{
					MCeerror->add(EE_CHUNK_BADEXPRESSION, line, pos);
					return ES_ERROR;
				}
				MCU_puturl(ep2, ep);
			}
			else
				if (ep.tos() != ES_NORMAL
				        || objptr->setprop(parid, P_TEXT, ep, False) != ES_NORMAL)
				{
					MCeerror->add(EE_CHUNK_CANTSETDEST, line, pos);
					return ES_ERROR;
				}
		}
		return ES_NORMAL;
	}

	// MW-2007-11-28: [[ Bug 5610 ]] If we have an array, force a conversion to string (empty)
	//   for backwards compatibility.
	if (ep . isarray())
		ep . clear();
	else if (ep.tos() != ES_NORMAL)
	{
		MCeerror->add(EE_CHUNK_CANTSETDEST, line, pos);
		return ES_ERROR;
	}

	if (destvar != NULL)
	{
		if (cline == NULL && item == NULL && word == NULL
		        && token == NULL && character == NULL && ptype == PT_AFTER)
		{
			destvar->set(ep, True);
			return ES_NORMAL;
		}
		if (destvar->eval(ep2) != ES_NORMAL)
		{
			MCeerror->add(EE_CHUNK_SETCANTGETDEST, line, pos);
			return ES_ERROR;
		}
		uint4 oldlength = ep2.getsvalue().getlength();
		if (mark_legacy(ep2, start, end, True, False) != ES_NORMAL)
		{
			MCeerror->add(EE_CHUNK_CANTMARK, line, pos);
			return ES_ERROR;
		}
		//ONLY DO optimization 586 if it is into not before or after
		// SMR 1941

		// MW-2005-03-10: Fix bug 2471. Only do this optimisation if the destination is *ONLY* a string
		// MW-2012-03-15: [[ Bug ]] Only take the shortcut if the varible is not env, not msg and there
		//   are no watched vars.
#ifdef OLD_EXEC
		if (destvar -> getisplain() && ep2.getformat() == VF_STRING && end - start == ep.getsvalue().getlength() && ptype == PT_INTO
		        && ep2.getsvalue().getlength() == oldlength && MCnwatchedvars == 0)
		{
			memcpy((char *)ep2.getsvalue().getstring() + start, ep.getsvalue().getstring(),
			       ep.getsvalue().getlength());
			return ES_NORMAL;
		}
#endif
	}
	else
	{
		if (url == NULL && objptr->gettype() == CT_FIELD)
		{
			if (fieldmark(ep2, fptr, parid, start, end, False, True) != ES_NORMAL)
				return ES_ERROR;
		}
		else
		{
			if (url != NULL)
			{
				if (url->startpos->eval(ep2) != ES_NORMAL)
				{
					MCeerror->add(EE_CHUNK_BADEXPRESSION, line, pos);
					return ES_ERROR;
				}
				desturl = ep2.getsvalue().clone();
				MCU_geturl(ep2);
			}
			else
				objptr->getprop(parid, P_TEXT, ep2, False);
			if (mark_legacy(ep2, start, end, True, False) != ES_NORMAL)
			{
				MCeerror->add(EE_CHUNK_CANTMARK, line, pos);
				return ES_ERROR;
			}
		}
	}
	switch (ptype)
	{
	case PT_BEFORE:
		if (fptr == NULL)
			ep2.insert(ep.getsvalue(), start, start);
		else
			end = start;
		break;
	case PT_INTO:
		if (fptr == NULL)
			ep2.insert(ep.getsvalue(), start, end);
		break;
	case PT_AFTER:
		if (fptr == NULL)
			ep2.insert(ep.getsvalue(), end, end);
		else
			start = end;
		break;
	default:
		fprintf(stderr, "MCChunk: ERROR bad prep in gets\n");
		break;
	}
	if (destvar != NULL)
	{
		if (destvar->set(ep2) != ES_NORMAL)
		{
			MCeerror->add(EE_CHUNK_CANTSETDEST, line, pos);
			return ES_ERROR;
		}
	}
	else
		if (url != NULL)
		{
			ep.setsvalue(desturl);
			MCU_puturl(ep, ep2);
			delete desturl;
		}
		else
			if (fptr != NULL)
			{
				if (fptr->settextindex(parid, start, end, ep.getsvalue(), False) != ES_NORMAL)
				{
					MCeerror->add(EE_CHUNK_CANTSETDEST, line, pos);
					return ES_ERROR;
				}
			}
			else
				if (objptr->setprop(parid, P_TEXT, ep2, False) != ES_NORMAL)
				{
					MCeerror->add(EE_CHUNK_CANTSETDEST, line, pos);
					return ES_ERROR;
				}
	return ES_NORMAL;
}
#endif

bool MCChunk::set(MCExecContext &ctxt, Preposition_type p_type, MCValueRef p_value, bool p_unicode)
{
    if (destvar != nil)
    {
        MCVariableChunkPtr t_var_chunk;
        if (!evalvarchunk(ctxt, false, true, t_var_chunk))
            return false;

        MCEngineExecPutIntoVariable(ctxt, p_value, p_type, t_var_chunk);
    }
    else if (isurlchunk())
    {
        MCUrlChunkPtr t_url_chunk;
        t_url_chunk . url = nil;
        if (!evalurlchunk(ctxt, false, true, t_url_chunk))
            return false;

        MCNetworkExecPutIntoUrl(ctxt, p_value, p_type, t_url_chunk);

        MCValueRelease(t_url_chunk . url);
        MCValueRelease(t_url_chunk . mark . text);
    }
    else
    {
        MCObjectChunkPtr t_obj_chunk;
        if (!evalobjectchunk(ctxt, false, true, t_obj_chunk))
            return false;

        if (p_unicode)
        {
            if (t_obj_chunk . object -> gettype() != CT_FIELD)
            {
                ctxt . LegacyThrow(EE_CHUNK_CANTSETUNICODEDEST);
                MCValueRelease(t_obj_chunk . mark . text);
                return false;
            }

            MCAutoDataRef t_data;
            if (!ctxt . ConvertToData(p_value, &t_data))
            {
                ctxt . LegacyThrow(EE_CHUNK_CANTSETUNICODEDEST);
                MCValueRelease(t_obj_chunk . mark . text);
                return false;
            }
            MCInterfaceExecPutUnicodeIntoField(ctxt, *t_data, p_type, t_obj_chunk);
        }
        else
        {
            MCAutoStringRef t_string;
            if (!ctxt . ConvertToString(p_value, &t_string))
            {
                ctxt . LegacyThrow(EE_CHUNK_CANTSETDEST);
                MCValueRelease(t_obj_chunk . mark . text);
                return false;
            }

            if (t_obj_chunk . object -> gettype() == CT_FIELD)
                MCInterfaceExecPutIntoField(ctxt, *t_string, p_type, t_obj_chunk);
            else
                MCInterfaceExecPutIntoObject(ctxt, *t_string, p_type, t_obj_chunk);
        }
        MCValueRelease(t_obj_chunk . mark . text);
    }

    if (!ctxt . HasError())
        return true;

    return false;
}

bool MCChunk::set(MCExecContext &ctxt, Preposition_type p_type, MCExecValue p_value, bool p_unicode)
{    
    if (destvar != nil)
    {
        MCVariableChunkPtr t_var_chunk;
        if (!evalvarchunk(ctxt, false, true, t_var_chunk))
            return false;

        MCEngineExecPutIntoVariable(ctxt, p_value, p_type, t_var_chunk);
    }
    else if (isurlchunk())
    {
        MCAutoValueRef t_valueref;
        MCExecTypeConvertAndReleaseAlways(ctxt, p_value . type, &p_value, kMCExecValueTypeValueRef, &(&t_valueref));
        MCUrlChunkPtr t_url_chunk;
        t_url_chunk . url = nil;
        if (!evalurlchunk(ctxt, false, true, t_url_chunk))
            return false;
        
        MCNetworkExecPutIntoUrl(ctxt, *t_valueref, p_type, t_url_chunk);
        
        MCValueRelease(t_url_chunk . url);
        MCValueRelease(t_url_chunk . mark . text);
    }
    else
    {
        MCObjectChunkPtr t_obj_chunk;
        if (!evalobjectchunk(ctxt, false, true, t_obj_chunk))
            return false;
        
        if (p_unicode)
        {
            if (t_obj_chunk . object -> gettype() != CT_FIELD)
            {
                ctxt . LegacyThrow(EE_CHUNK_CANTSETUNICODEDEST);
                MCValueRelease(t_obj_chunk . mark . text);
                return false;
            }
            
            MCAutoDataRef t_data;
            MCExecTypeConvertAndReleaseAlways(ctxt, p_value . type, &p_value, kMCExecValueTypeDataRef, &(&t_data));
            if (ctxt . HasError())
            {
                ctxt . LegacyThrow(EE_CHUNK_CANTSETUNICODEDEST);
                MCValueRelease(t_obj_chunk . mark . text);
                return false;
            }
            MCInterfaceExecPutUnicodeIntoField(ctxt, *t_data, p_type, t_obj_chunk);
        }
        else if (t_obj_chunk . object -> gettype() == CT_FIELD)
        {
            MCAutoStringRef t_string;
            MCExecTypeConvertAndReleaseAlways(ctxt, p_value . type, &p_value, kMCExecValueTypeStringRef, &(&t_string));
            if (ctxt . HasError())
            {
                ctxt . LegacyThrow(EE_CHUNK_CANTSETDEST);
                MCValueRelease(t_obj_chunk . mark . text);
                return false;
            }            
            
            MCInterfaceExecPutIntoField(ctxt, *t_string, p_type, t_obj_chunk);
        }
        else
            MCInterfaceExecPutIntoObject(ctxt, p_value, p_type, t_obj_chunk);

        MCValueRelease(t_obj_chunk . mark . text);
    }
    
    if (!ctxt . HasError())
        return true;
    
    return false;
}

#ifdef LEGACY_EXEC
Exec_stat MCChunk::setunicode(MCExecPoint& ep, Preposition_type p_prep)
{
	if (destvar == nil && url == nil)
	{
		MCObject *objptr;
		uint32_t parid;
		MCExecPoint ep2(ep);
		if (getobj(ep2, objptr, parid, True) != ES_NORMAL)
		{
			MCeerror -> add(EE_CHUNK_SETCANTGETBOJECT, line, pos);
			return ES_ERROR;
		}
		
		if (ep . tos() != ES_NORMAL)
		{
			MCeerror->add(EE_CHUNK_CANTSETDEST, line, pos);
			return ES_ERROR;
		}
		
		if (objptr -> gettype() == CT_FIELD)
		{
			MCField *t_field;
			t_field = (MCField *)objptr;
			
			if (cline == NULL && item == NULL && word == NULL
				&& token == NULL && character == NULL
				&& desttype != DT_FUNCTION && p_prep == PT_INTO)
			{
				if (ep.tos() != ES_NORMAL
				        || objptr->setprop(parid, P_UNICODE_TEXT, ep, False) != ES_NORMAL)
				{
					MCeerror->add(EE_CHUNK_CANTSETDEST, line, pos);
					return ES_ERROR;
				}
				
				return ES_NORMAL;
			}
			
			int32_t t_start, t_end;
			if (fieldmark(ep2, t_field, parid, t_start, t_end, False, True) != ES_NORMAL)
				return ES_ERROR;
			
			switch(p_prep)
			{
			case PT_BEFORE:
				t_end = t_start;
				break;
			default:
			case PT_INTO:
				break;
			case PT_AFTER:
				t_start = t_end;
				break;
			}
			
			if (t_field -> settextindex(parid, t_start, t_end, ep . getsvalue(), False, true) != ES_NORMAL)
			{
				MCeerror -> add(EE_CHUNK_CANTSETDEST, line, pos);
				return ES_ERROR;
			}
			
			return ES_NORMAL;
		}
	}
	
	MCeerror -> add(EE_CHUNK_CANTSETUNICODEDEST, line, pos);
	return ES_ERROR;
}
#endif

#ifdef /* MCChunk::count */ LEGACY_EXEC
Exec_stat MCChunk::count(Chunk_term tocount, Chunk_term ptype, MCExecPoint &ep)
{
	// MW-2009-07-22: First non-control chunk is now CT_ELEMENT.
	if (tocount < CT_ELEMENT)
	{
		uint2 i = 0;
		MCObject *optr;
		uint4 parid;
		if (getobj(ep, optr, parid, True) != ES_NORMAL)
		{
			if (stack != NULL)
				return ES_ERROR;
			optr = MCdefaultstackptr;
		}
		if (tocount == CT_MARKED)
		{
			MCStack *sptr = optr->getstack();
			sptr->setmark();
			if (optr->gettype() == CT_GROUP)
			{
				MCGroup *gptr = (MCGroup *)optr;
				gptr->count(CT_CARD, NULL, i);
			}
			else
				sptr->count(CT_CARD, CT_UNDEFINED, NULL, i);
			sptr->clearmark();
		}
		else
			switch (optr->gettype())
			{
			case CT_STACK:
				{
					MCStack *sptr = (MCStack *)optr;
					sptr->count(tocount, ptype, NULL, i);
				}
				break;
			case CT_CARD:
				{
					MCCard *cptr = (MCCard *)optr;
					cptr->count(tocount, ptype, NULL, i, True);
				}
				break;
			case CT_GROUP:
				{
					MCGroup *gptr = (MCGroup *)optr;
					gptr->count(tocount, NULL, i);
					if (tocount == CT_LAYER || tocount == CT_GROUP)
						i--;
				}
				break;
			default:
				break;
			}
		ep.setnvalue(i);
	}
	else
	{
		uint4 i = 0;
		if (eval(ep) != ES_NORMAL)
			return ES_ERROR;

		// MW-2009-07-22: If the value of the chunk is an array, then either
		//   the count will be zero (if a string chunk has been requested),
		//   otherwise it will be the count of the keys...
		if (!ep . isarray())
		{
            MCAutoStringRef t_string;
            ep . copyasstringref(&t_string);
            MCExecContext ctxt(ep);
            MCStringsCountChunks(ctxt, tocount, *t_string, i);
        }
		else
		{
			switch(tocount)
			{
			case CT_KEY:
			case CT_ELEMENT:
				i = MCArrayGetCount(ep . getarrayref());
				break;
			default:
				i = 0;
				break;
			}
		}

		ep.setnvalue(i);
	}
    return ES_NORMAL;
}
#endif /* MCChunk::count */

void MCChunk::count(MCExecContext &ctxt, Chunk_term tocount, Chunk_term ptype, uinteger_t& r_count)
{
    // MW-2009-07-22: First non-control chunk is now CT_ELEMENT.
    if (tocount <= CT_LAST_CONTROL)
    {
        uint2 i = 0;
        MCObject *optr;
        uint4 parid;
        getoptionalobj(ctxt, optr, parid, True);

        if (optr == nil)
        {
            if (stack != NULL)
                return;
            optr = MCdefaultstackptr;
        }
        if (tocount == CT_MARKED)
        {
            MCStack *sptr = optr->getstack();
            sptr->setmark();
            if (optr->gettype() == CT_GROUP)
            {
                MCGroup *gptr = (MCGroup *)optr;
                gptr->count(CT_CARD, NULL, i);
            }
            else
                sptr->count(CT_CARD, CT_UNDEFINED, NULL, i);
            sptr->clearmark();
        }
        else
            switch (optr->gettype())
            {
            case CT_STACK:
                {
                    MCStack *sptr = (MCStack *)optr;
                    sptr->count(tocount, ptype, NULL, i);
                }
                break;
            case CT_CARD:
                {
                    MCCard *cptr = (MCCard *)optr;
                    cptr->count(tocount, ptype, NULL, i, True);
                }
                break;
            case CT_GROUP:
                {
                    MCGroup *gptr = (MCGroup *)optr;
                    gptr->count(tocount, NULL, i);
                    if (tocount == CT_LAYER || tocount == CT_GROUP)
                        i--;
                }
                break;
            default:
                break;
            }
        r_count = i;
    }
    else if (tocount < CT_BYTE)
    {
        MCAutoStringRef t_string;
        if (!ctxt . EvalExprAsStringRef(this, EE_CHUNK_BADEXPRESSION, &t_string))
            return;
        
        MCStringsCountChunks(ctxt, tocount, *t_string, r_count);
    }
    else if (tocount == CT_BYTE)
    {
        MCAutoDataRef t_data;
        if (!ctxt . EvalExprAsDataRef(this, EE_CHUNK_BADEXPRESSION, &t_data))
            return;
        
       r_count = MCDataGetLength(*t_data);
    }
    else
    {
        MCAutoValueRef t_value;

        // MW-2009-07-22: If the value of the chunk is an array, then either
        //   the count will be zero (if a string chunk has been requested),
        //   otherwise it will be the count of the keys...
        // SN-2013-11-5: Apperently eval() is no longer able to return an array
        if (!ctxt . EvalExprAsValueRef(this, EE_CHUNK_BADEXPRESSION, &t_value))
            return;

        if (MCValueGetTypeCode(*t_value) == kMCValueTypeCodeArray)
            r_count = MCArrayGetCount((MCArrayRef)*t_value);
        else
        {
            MCAutoStringRef t_string;
            if (!ctxt . ConvertToString(*t_value, &t_string))
            {
                ctxt.LegacyThrow(EE_CHUNK_BADEXPRESSION);
                return;
            }
            
            MCStringsCountChunks(ctxt, tocount, *t_string, r_count);
        }
    }
}

#ifdef LEGACY_EXEC
// MW-2012-12-13: [[ Bug 10592 ]] If wholechunk is False then we don't expand
//   line chunks to include the CR at the end.
Exec_stat MCChunk::fmark(MCField *fptr, int4 &start, int4 &end, Boolean wholechunk)
{
	Boolean wholeline = True;
	Boolean wholeword = True;
	switch (function)
	{
	case F_CLICK_CHAR_CHUNK:
		wholeword = False;
	case F_CLICK_CHUNK:
	case F_CLICK_TEXT:
		wholeline = False;
	case F_CLICK_LINE:
		if (!fptr->locmark(wholeline, wholeword, True, True, wholechunk, start, end))
			start = end = 0;
		break;
	case F_FOUND_CHUNK:
	case F_FOUND_TEXT:
		wholeline = False;
	case F_FOUND_LINE:
		if (!fptr->foundmark(wholeline, wholechunk, start, end))
			start = end = 0;
		break;
	case F_SELECTED_CHUNK:
	case F_SELECTED_TEXT:
		wholeline = False;
	case F_SELECTED_LINE:
        // MW-2014-05-28: [[ Bug 11928 ]] 'wholeline' is sufficient to determine whether the
            //  CR should be included.
		if (!fptr->selectedmark(wholeline, start, end, False))
			start = end = 0;
		break;
	case F_MOUSE_CHAR_CHUNK:
		wholeword = False;
	case F_MOUSE_CHUNK:
	case F_MOUSE_TEXT:
		wholeline = False;
	case F_MOUSE_LINE:
		if (!fptr->locmark(wholeline, wholeword, False, True, wholechunk, start, end))
			start = end = 0;
		break;
	default:
		start = 0;
		end = fptr->getpgsize(NULL);
		break;
	}
	
	return ES_NORMAL;
}

// MW-2012-02-23: [[ FieldChars ]] Computes the start and end of the char chunk in
//   the given field, taking into account the indices are given in char indices.
Exec_stat MCChunk::markcharactersinfield(uint32_t p_part_id, MCExecPoint& ep, int32_t& x_start, int32_t& x_end, MCField *p_field)
{
	MCExecPoint ep2(ep);
	int32_t t_number, t_start;
	t_start = 0;
	t_number = 1;
	switch(character -> etype)
	{
		case CT_ANY:
			t_start = MCU_any(p_field -> countchars(p_part_id, x_start, x_end));
			break;
		case CT_FIRST:
		case CT_SECOND:
		case CT_THIRD:
		case CT_FOURTH:
		case CT_FIFTH:
		case CT_SIXTH:
		case CT_SEVENTH:
		case CT_EIGHTH:
		case CT_NINTH:
		case CT_TENTH:
			t_start = character -> etype - CT_FIRST;
			break;
		case CT_LAST:
			t_start = p_field -> countchars(p_part_id, x_start, x_end) - 1;
			break;
		case CT_MIDDLE:
			t_start = p_field -> countchars(p_part_id, x_start, x_end) / 2;
			break;
		case CT_RANGE:
		{
			int32_t t_count = -1, tn;
			if (character->startpos->eval(ep2) != ES_NORMAL || ep2.ton() != ES_NORMAL)
			{
				MCeerror->add(EE_CHUNK_BADRANGESTART, line, pos);
				return ES_ERROR;
			}
			t_start = ep2.getint4();
			if (t_start < 0)
			{
				t_count = p_field -> countchars(p_part_id, x_start, x_end);
				t_start += t_count;
			}
			else
				t_start--;
			
			if (character->endpos->eval(ep2) != ES_NORMAL || ep2.ton() != ES_NORMAL)
			{
				MCeerror->add(EE_CHUNK_BADRANGEEND, line, pos);
				return ES_ERROR;
			}
			tn = ep2.getint4();
			if (tn < 0)
			{
				if (t_count == -1)
					t_count = p_field -> countchars(p_part_id, x_start, x_end);
				tn += t_count + 1;
			}
			t_number = tn - t_start;
		}
		break;
		case CT_EXPRESSION:
			if (character->startpos->eval(ep2) != ES_NORMAL || ep2.ton() != ES_NORMAL)
			{
				MCeerror->add(EE_CHUNK_BADEXPRESSION, line, pos);
				return ES_ERROR;
			}
			t_start = ep2.getint4();
			if (t_start < 0)
				t_start += p_field -> countchars(p_part_id, x_start, x_end);
			else
				t_start--;
			break;
		default:
			MCUnreachable();
			break;
	}
		
	if (t_start < 0)
	{
		t_number += t_start;
		t_start = 0;
	}
	
	if (t_number < 0)
		t_number = 0;
	
	p_field -> resolvechars(p_part_id, x_start, x_end, t_start, t_number);
	
	return ES_NORMAL;
}

// SMR, 1877, only expand contents when "force" is true (for set and setprop).
Exec_stat MCChunk::fieldmark(MCExecPoint &ep, MCField *fptr, uint4 parid,
                             int4 &start, int4 &end, Boolean wholechunk, Boolean force, Boolean keeptext)
{
	if (desttype == DT_FUNCTION)
	{
		// MW-2012-09-20: [[ Bug 10229 ]] If 'keeptext' is true, make sure we leave with
		//   the ep containing the field's content between start and end.
		// MW-2012-12-13: [[ Bug 10592 ]] Pass through wholechunk to ensure we only get the CR
		//   included when we need it.
		fmark(fptr, start, end, wholechunk);
		if (cline != NULL || item != NULL || word != NULL || token != NULL || character != NULL)
		{
			fptr->returntext(ep, start, end);
			int4 si, ei;
			if (mark_legacy(ep, si, ei, force, wholechunk, false) != ES_NORMAL)
			{
				MCeerror->add(EE_CHUNK_BADTEXT, line, pos);
				return ES_ERROR;
			}
			
			end = start + ei;
			start += si;
			
			if (character != nil)
				if (markcharactersinfield(parid, ep, start, end, fptr) != ES_NORMAL)
				{
					MCeerror->add(EE_CHUNK_BADTEXT, line, pos);
					return ES_ERROR;
				}
			
		}
		else if (keeptext)
			fptr -> returntext(ep, start, end);
	}
	else
	{
		// We can make do with ASCII content if the delimiters (if needed) are
		// ASCII chars.
		bool t_ascii_only;
		t_ascii_only = (cline == nil || (unsigned)ep . getlinedel() <= 127) && (item == nil || (unsigned)ep . getitemdel() <= 127);
		
		// Fetch the nativized text - the method returns true if it had to
		// coecre unicode.
		bool t_has_unicode;
		t_has_unicode = fptr->nativizetext(parid, ep, t_ascii_only);
		
		// Perform the 'mark' operation.
		MCString oldstring = ep.getsvalue();
		if (mark_legacy(ep, start, end, force, wholechunk, !t_has_unicode) != ES_NORMAL)
		{
			MCeerror->add(EE_CHUNK_BADTEXT, line, pos);
			return ES_ERROR;
		}
		
		// If the ep got changed, mutate the field appropriately.
		if (ep.getsvalue() != oldstring)
		{
			MCExecPoint ep2(ep);
			fptr->nativizetext(parid, ep2, t_ascii_only);
			int4 si = 0;
			int4 sei = ep.getsvalue().getlength() - 1;
			int4 oei = ep2.getsvalue().getlength() - 1;
			const char *sref = ep.getsvalue().getstring();
			const char *oref = ep2.getsvalue().getstring();
			while (si <= oei && sref[si] == oref[si])
				si++;
			while (oei >= si && sref[sei] == oref[oei])
			{
				sei--;
				oei--;
			}
			sei++;
			MCString newstring;
			newstring.set(&sref[si], sei - si);
			fptr->settextindex(parid, si, si, newstring, False);
		}
		
		if (t_has_unicode && character != nil)
			if (markcharactersinfield(parid, ep, start, end, fptr) != ES_NORMAL)
			{
				MCeerror->add(EE_CHUNK_BADTEXT, line, pos);
				return ES_ERROR;
			}
		
		// MW-2012-01-29: [[ Bug ]] If keeptext is true make sure we substring, remembering
		//   to refetch the text if unicode.
		if (keeptext)
		{
			// MW-2012-02-21: [[ FieldExport ]] If the buffer doesn't have native text in it
			//   (due to unicode being involved) then fetch the appropriate range as native.
			//   Otherwise, just trim the buffer.
			if (t_has_unicode)
				fptr -> exportastext(parid, ep, start, end, false);
			else
				ep . substring(start, end);
		}
	}
	return ES_NORMAL;
}
#endif

#ifdef /* MCChunk::getobjforprop */ LEGACY_EXEC
Exec_stat MCChunk::getobjforprop(MCExecPoint& ep, MCObject*& r_object, uint4& r_parid)
{
	MCObject *objptr;
	uint4 parid;

	if (getobj(ep, objptr, parid, True) != ES_NORMAL)
	{
		MCeerror->add(EE_CHUNK_CANTFINDOBJECT, line, pos);
		return ES_ERROR;
	}
	
	// MW-2013-06-20: [[ Bug 10966 ]] Use 'istextchunk()' to determine whether
	//   the chunk can be evaluated as an object.
	if (!istextchunk())
	{
		r_object = objptr;
		r_parid = parid;
		return ES_NORMAL;
	}

	MCeerror->add(EE_CHUNK_NOPROP, line, pos);
	return ES_ERROR;
}
#endif /* MCChunk::getobjforprop */

bool MCChunk::getobjforprop(MCExecContext& ctxt, MCObject*& r_object, uint4& r_parid)
{
	MCObject *objptr;
	uint4 parid;
    
	if (!getobj(ctxt, objptr, parid, True))
	{
		MCeerror->add(EE_CHUNK_CANTFINDOBJECT, line, pos);
		return false;
	}
	Boolean tfunction = False;
	if (desttype == DT_FUNCTION && function != F_CLICK_FIELD
        && function != F_SELECTED_FIELD && function != F_FOUND_FIELD
        && function != F_MOUSE_CONTROL && function != F_FOCUSED_OBJECT
        && function != F_SELECTED_IMAGE
        && function != F_DRAG_SOURCE && function != F_DRAG_DESTINATION)
		tfunction = True;
	if (!tfunction && cline == nil && paragraph == nil && sentence == nil
        && item == nil && trueword == nil && word == nil && token == nil
        && character == nil && codepoint == nil && codeunit == nil && byte == nil)
	{
		r_object = objptr;
		r_parid = parid;
		return true;
	}
    
	MCeerror->add(EE_CHUNK_NOPROP, line, pos);
	return false;
}

#ifdef LEGACY_EXEC
// MW-2011-11-23: [[ Array Chunk Props ]] If index is not nil, then treat as an array chunk prop
Exec_stat MCChunk::getprop_legacy(Properties which, MCExecPoint &ep, MCNameRef index, Boolean effective)
{
	MCObject *objptr;
	uint4 parid;
    
	if (url != NULL)
	{
		if (url->startpos == NULL || url->startpos->eval(ep) != ES_NORMAL)
		{
			MCeerror->add(EE_CHUNK_CANTGETDEST, line, pos);
			return ES_ERROR;
		}
		MCU_geturl(ep);
	}
	if (getobj_legacy(ep, objptr, parid, True) != ES_NORMAL)
	{
		MCeerror->add(EE_CHUNK_CANTFINDOBJECT, line, pos);
		return ES_ERROR;
	}
	
	// MW-2013-06-20: [[ Bug 10966 ]] Use 'istextchunk()' to determine whether
	//   the chunk can be evaluated as an object.
	if (!istextchunk())
	{
		// MW-2011-11-23: [[ Array Chunk Props ]] If index is nil, then its just a normal
		//   prop, else its an array prop.
		Exec_stat t_stat;
		if (index == nil)
			t_stat = objptr->getprop(parid, which, ep, effective);
		else
			t_stat = objptr->getarrayprop(parid, which, ep, index, effective);
        
		if (t_stat != ES_NORMAL)
		{
			MCeerror->add(EE_CHUNK_NOPROP, line, pos);
			return ES_ERROR;
		}
	}
	else
	{
		int4 start, end;
		if (objptr->gettype() != CT_FIELD)
		{
			MCeerror->add(EE_CHUNK_BADCONTAINER, line, pos);
			return ES_ERROR;
		}
		MCField *fptr = (MCField *)objptr;
		if (fieldmark(ep, fptr, parid, start, end, False, False) != ES_NORMAL)
			return ES_ERROR;
        
		// MW-2011-11-23: [[ Array TextStyle ]] Pass the 'index' along to method to
		//   handle specific styles.
		if (fptr->gettextatts(parid, which, ep, index, effective, start, end, islinechunk()) != ES_NORMAL)
		{
			MCeerror->add(EE_CHUNK_CANTGETATTS, line, pos);
			return ES_ERROR;
		}
	}
	return ES_NORMAL;
}

// MW-2011-11-23: [[ Array Chunk Props ]] If index is not nil, then treat as an array chunk prop
Exec_stat MCChunk::setprop_legacy(Properties which, MCExecPoint &ep, MCNameRef index, Boolean effective)
{
	MCObject *objptr;
	uint4 parid;
    
	if (url != NULL)
	{
		if (url->startpos == NULL || url->startpos->eval(ep) != ES_NORMAL)
		{
			MCeerror->add(EE_CHUNK_CANTGETDEST, line, pos);
			return ES_ERROR;
		}
		MCU_geturl(ep);
	}
	if (getobj_legacy(ep, objptr, parid, True) != ES_NORMAL)
	{
		MCeerror->add(EE_CHUNK_CANTFINDOBJECT, line, pos);
		return ES_ERROR;
	}
	
	// MW-2013-06-20: [[ Bug 10966 ]] Use 'istextchunk()' to determine whether
	//   the chunk can be evaluated as an object.
	if (!istextchunk())
	{
		// MW-2011-11-23: [[ Array Chunk Props ]] If index is nil, then its just a normal
		//   prop, else its an array prop.
		Exec_stat t_stat;
		if (index == nil)
			t_stat = objptr->setprop(parid, which, ep, effective);
		else
			t_stat = objptr->setarrayprop(parid, which, ep, index, effective);
        
		if (t_stat != ES_NORMAL)
		{
			MCeerror->add(EE_CHUNK_NOPROP, line, pos);
			return ES_ERROR;
		}
	}
	else
		if (objptr->gettype() == CT_BUTTON)
		{
			Boolean value;
			if (!MCU_stob(ep.getsvalue(), value))
			{
				MCeerror->add(EE_OBJECT_NAB, 0, 0, ep.getsvalue());
				return ES_ERROR;
			}
			if (which == P_ENABLED)
			{
				which = P_DISABLED;
				value = !value;
			}
			return changeprop(ep, which, value);
		}
		else
		{
			if (objptr->gettype() != CT_FIELD)
			{
				MCeerror->add(EE_CHUNK_BADCONTAINER, line, pos);
				return ES_ERROR;
			}
			MCField *fptr = (MCField *)objptr;
			MCExecPoint ep2(ep);
			int4 start, end;
			if (fieldmark(ep2, fptr, parid, start, end, False, True) != ES_NORMAL)
				return ES_ERROR;
            
			// MW-2011-11-23: [[ Array TextStyle ]] Pass the 'index' along to method to
			//   handle specific styles.
			// MW-2011-12-08: [[ StyledText ]] Pass the ep, rather than the svalue of
			//   the ep.
			// MW-2012-01-25: [[ ParaStyles ]] Pass whether this was an explicit line chunk
			//   or not. This is used to disambiguate the setting of 'backColor'.
			if (fptr->settextatts(parid, which, ep, index, start, end, islinechunk()) != ES_NORMAL)
			{
				MCeerror->add(EE_CHUNK_CANTSETATTS, line, pos);
				return ES_ERROR;
			}
		}
	
	// MM-2012-09-05: [[ Property Listener ]] Make sure any listeners are updated of the property change.
	//  Handled at this point rather than MCProperty::set as here we know if it is a valid object set prop.
	objptr -> signallisteners(which);
	
	return ES_NORMAL;
}
#endif

static MCPropertyInfo *lookup_object_property(const MCObjectPropertyTable *p_table, Properties p_which, bool p_effective, bool p_array_prop, MCPropertyInfoChunkType p_chunk_type)
{
	for(uindex_t i = 0; i < p_table -> size; i++)
		if (p_table -> table[i] . property == p_which && (!p_table -> table[i] . has_effective || p_table -> table[i] . effective == p_effective) &&
            (p_array_prop == p_table -> table[i] . is_array_prop) &&
            (p_chunk_type == p_table -> table[i] . chunk_type))
			return &p_table -> table[i];
	
	if (p_table -> parent != nil)
		return lookup_object_property(p_table -> parent, p_which, p_effective, p_array_prop, p_chunk_type);
	
	return nil;
}

// MW-2011-11-23: [[ Array Chunk Props ]] If index is not nil, then treat as an array chunk prop
bool MCChunk::getprop(MCExecContext& ctxt, Properties which, MCNameRef index, Boolean effective, MCExecValue& r_value)
{
    MCObjectChunkPtr t_obj_chunk;
    if (evalobjectchunk(ctxt, false, false, t_obj_chunk) != ES_NORMAL)
        return false;

    MCPropertyInfo *t_info;
    
    if (t_obj_chunk . chunk == CT_UNDEFINED)
    {
        bool t_success;
        t_success = t_obj_chunk . object -> getprop(ctxt, t_obj_chunk . part_id, which, index, effective, r_value);
        MCValueRelease(t_obj_chunk . mark . text);
        return t_success;
    }
    else
	{        
		if (t_obj_chunk . object->gettype() != CT_FIELD)
		{
			MCeerror->add(EE_CHUNK_BADCONTAINER, line, pos);
            MCValueRelease(t_obj_chunk . mark . text);
			return false;
		}
        
        // MW-2011-11-23: [[ Array Chunk Props ]] If index is nil or empty, then its just a normal
        //   prop, else its an array prop.
        bool t_is_array_prop;
        t_is_array_prop = (index != nil && !MCNameIsEmpty(index));
        
        t_info = lookup_object_property(t_obj_chunk . object -> getpropertytable(), which, effective == True, t_is_array_prop, islinechunk() ? kMCPropertyInfoChunkTypeLine : kMCPropertyInfoChunkTypeChar);
        
        if (islinechunk() && t_info == nil)
            t_info = lookup_object_property(t_obj_chunk . object -> getpropertytable(), which, effective == True, t_is_array_prop, kMCPropertyInfoChunkTypeChar);
        
        if (t_info == nil || t_info -> getter == nil)
        {
            MCeerror -> add(EE_OBJECT_GETNOPROP, line, pos);
            MCValueRelease(t_obj_chunk . mark . text);
            return false;
        }
        
        if (t_is_array_prop)
        {
            MCObjectChunkIndexPtr t_obj_chunk_index;
            t_obj_chunk_index . object = t_obj_chunk . object;
            t_obj_chunk_index . part_id = t_obj_chunk . part_id;
            t_obj_chunk_index . chunk = t_obj_chunk . chunk;
            t_obj_chunk_index . mark = t_obj_chunk . mark;
            t_obj_chunk_index . index = index;
            MCExecFetchProperty(ctxt, t_info, &t_obj_chunk_index, r_value);
        }
        else
            MCExecFetchProperty(ctxt, t_info, &t_obj_chunk, r_value);
	}
    
    MCValueRelease(t_obj_chunk . mark . text);
    return !ctxt . HasError();
}

// MW-2011-11-23: [[ Array Chunk Props ]] If index is not nil, then treat as an array chunk prop
bool MCChunk::setprop(MCExecContext& ctxt, Properties which, MCNameRef index, Boolean effective, MCExecValue p_value)
{
    MCObjectChunkPtr t_obj_chunk;
    if (evalobjectchunk(ctxt, false, true, t_obj_chunk) != ES_NORMAL)
        return false;
    
    MCPropertyInfo *t_info;
    
    if (t_obj_chunk . chunk == CT_UNDEFINED)
    {
        bool t_success = t_obj_chunk . object -> setprop(ctxt, t_obj_chunk . part_id, which, index, effective, p_value);
        MCValueRelease(t_obj_chunk . mark . text);
        return t_success;
    }
    else
    {
        if (t_obj_chunk . object -> gettype() != CT_FIELD)
        {
            MCeerror->add(EE_CHUNK_BADCONTAINER, line, pos);
            MCValueRelease(t_obj_chunk . mark . text);
            return false;
        }
    
        // MW-2011-11-23: [[ Array Chunk Props ]] If index is nil or empty, then its just a normal
        //   prop, else its an array prop.
        bool t_is_array_prop;
        t_is_array_prop = (index != nil && !MCNameIsEmpty(index));
        
        t_info = lookup_object_property(t_obj_chunk . object -> getpropertytable(), which, effective == True, t_is_array_prop, islinechunk() ? kMCPropertyInfoChunkTypeLine : kMCPropertyInfoChunkTypeChar);
        if (islinechunk() && t_info == nil)
            t_info = lookup_object_property(t_obj_chunk . object -> getpropertytable(), which, effective == True, t_is_array_prop, kMCPropertyInfoChunkTypeChar);
        
        if (t_info == nil || t_info -> getter == nil)
        {
            MCeerror -> add(EE_OBJECT_SETNOPROP, line, pos);
            MCValueRelease(t_obj_chunk . mark . text);
            return false;
        }
        
        // MW-2011-11-23: [[ Array TextStyle ]] Pass the 'index' along to method to
        //   handle specific styles.
        // MW-2012-01-25: [[ ParaStyles ]] Pass whether this was an explicit line chunk
        //   or not. This is used to disambiguate the setting of 'backColor'.
        
        if (t_is_array_prop)
        {
            MCObjectChunkIndexPtr t_obj_chunk_index;
            t_obj_chunk_index . object = t_obj_chunk . object;
            t_obj_chunk_index . part_id = t_obj_chunk . part_id;
            t_obj_chunk_index . chunk = t_obj_chunk . chunk;
            t_obj_chunk_index . mark = t_obj_chunk . mark;
            t_obj_chunk_index . index = index;
            
            MCExecStoreProperty(ctxt, t_info, &t_obj_chunk_index, p_value);
        }
        else
            MCExecStoreProperty(ctxt, t_info, &t_obj_chunk, p_value);
    }

    MCValueRelease(t_obj_chunk . mark. text);

    if (!ctxt . HasError())
    {
        // MM-2012-09-05: [[ Property Listener ]] Make sure any listeners are updated of the property change.
        //  Handled at this point rather than MCProperty::set as here we know if it is a valid object set prop.
        t_obj_chunk . object -> signallisteners(which);
        return true;
    }
    
    return false;
}

Chunk_term MCChunk::getlastchunktype(void)
{
    if (byte != nil)
        return CT_BYTE;
    if (codeunit != nil)
        return CT_CODEUNIT;
    if (codepoint != nil)
        return CT_CODEPOINT;
	if (character != nil)
		return CT_CHARACTER;
	if (item != nil)
		return CT_ITEM;
    if (trueword != nil)
        return CT_TRUEWORD;
	if (word != nil)
		return CT_WORD;
	if (token != nil)
		return CT_TOKEN;
    if (sentence != nil)
        return CT_SENTENCE;
    if (paragraph != nil)
        return CT_PARAGRAPH;
	if (cline != nil)
		return CT_LINE;
	return CT_UNDEFINED;
}

bool MCChunk::evalvarchunk(MCExecContext& ctxt, bool p_whole_chunk, bool p_force, MCVariableChunkPtr& r_chunk)
{
    if (isstringchunk() || isdatachunk())
        MCEngineMarkVariable(ctxt, destvar, r_chunk . mark);

    mark(ctxt, p_force, p_whole_chunk, r_chunk . mark);

    if (ctxt . HasError())
    {
        ctxt . LegacyThrow(EE_CHUNK_CANTMARK);
        return false;
	}

	r_chunk . variable = destvar;
    r_chunk . chunk = getlastchunktype();

    return true;
}

bool MCChunk::evalurlchunk(MCExecContext &ctxt, bool p_whole_chunk, bool p_force, MCUrlChunkPtr &r_chunk)
{
    MCAutoStringRef t_url;

    if (!ctxt . EvalExprAsStringRef(url -> startpos, EE_CHUNK_BADEXPRESSION, &t_url))
        return false;

    MCNetworkMarkUrl(ctxt, *t_url, r_chunk . mark);

    mark(ctxt, p_force, p_whole_chunk, r_chunk . mark);

    if (ctxt . HasError())
    {
        ctxt . LegacyThrow(EE_CHUNK_CANTMARK);
        return false;
    }

    r_chunk . url = MCValueRetain(*t_url);
    r_chunk . chunk = getlastchunktype();

    return true;
}

bool MCChunk::evalobjectchunk(MCExecContext &ctxt, bool p_whole_chunk, bool p_force, MCObjectChunkPtr &r_chunk)
{
    MCObjectPtr t_object;
    if (!getobj(ctxt, t_object, True))
    {
        ctxt . LegacyThrow(EE_CHUNK_CANTFINDOBJECT);
        return false;
    }

    bool t_function = false;
    if (desttype == DT_FUNCTION && function != F_CLICK_FIELD
        && function != F_SELECTED_FIELD && function != F_FOUND_FIELD
        && function != F_MOUSE_CONTROL && function != F_FOCUSED_OBJECT
        && function != F_SELECTED_IMAGE
        && function != F_DRAG_SOURCE && function != F_DRAG_DESTINATION)
        t_function = true;

    // AL-2014-03-27: [[ Bug 12042 ]] Object chunk evaluation should include
    //  paragraph, sentence, and trueword chunks.
    if (!t_function && !isstringchunk() && !isdatachunk())
    {
        MCMarkedText t_mark;
        t_mark . finish = INDEX_MAX;
        t_mark . start = 0;
        t_mark . changed = false;
        t_mark . text = nil;
        r_chunk . object = t_object.object;
        r_chunk . part_id = t_object.part_id;
        r_chunk . chunk = CT_UNDEFINED;
        r_chunk . mark = t_mark;
        return true;
    }

    if (t_function)
        MCInterfaceMarkFunction(ctxt, t_object, function, p_whole_chunk, r_chunk . mark);
    else
        MCInterfaceMarkObject(ctxt, t_object, p_whole_chunk, r_chunk . mark);

    mark(ctxt, p_force, p_whole_chunk, r_chunk . mark);

    if (ctxt . HasError())
    {
        MCValueRelease(r_chunk . mark . text);
        ctxt . LegacyThrow(EE_CHUNK_CANTMARK);
        return false;
    }

    r_chunk . object = t_object . object;
    r_chunk . part_id = t_object . part_id;
    r_chunk . chunk = !t_function ? getlastchunktype() : CT_CHARACTER;

    return true;
}

#ifdef LEGACY_EXEC
Exec_stat MCChunk::select(MCExecPoint &ep, Preposition_type where, Boolean text, Boolean first)
{
	MCObject *objptr;
	uint4 parid;
	if (getobj(ep, objptr, parid, True) != ES_NORMAL)
	{
		MCeerror->add(EE_CHUNK_CANTFINDOBJECT, line, pos);
		return ES_ERROR;
	}
	if  (!objptr->getopened() && objptr->getid())
	{
		MCeerror->add(EE_CHUNK_NOTOPEN, line, pos);
		return ES_ERROR;
	}
	// MW-2013-06-20: [[ Bug 10966 ]] Use 'istextchunk()' to determine whether
	//   the chunk can be evaluated as an object.
	// MW-2013-06-26: [[ Bug 10986 ]] Make sure we only select the object if we aren't
	//   doing select before/after.
	if (!text && where == PT_AT && !istextchunk())
	{
		if (first)
			MCselected->clear(False);
		MCselected->add(objptr);
	}
	else
	{
		MCField *fptr = (MCField *)objptr;
		MCButton *bptr = (MCButton *)objptr;
		if (objptr->gettype() != CT_FIELD
		        && (objptr->gettype() != CT_BUTTON
		            || (fptr = bptr->getentry()) == NULL))
			if (objptr->gettype() == CT_BUTTON)
			{
				// MW-2012-02-16: [[ IntrinsicUnicode ]] For simplicity, always process the
				//   button text in utf-8.
				objptr->getprop(parid, P_UNICODE_TEXT, ep, False);

				ep . utf16toutf8();

				int4 start, end;
				if (mark(ep, start, end, True, True) != ES_NORMAL)
				{
					MCeerror->add(EE_CHUNK_CANTMARK, line, pos);
					return ES_ERROR;
				}
				int4 hiliteline = 1;
				const char *sptr = ep.getsvalue().getstring();
				if (sptr != NULL)
				{
					const char *eptr = sptr + start + 1;
					while (sptr < eptr)
						if (*sptr++ == '\n')
							hiliteline++;
					bptr->setmenuhistory(hiliteline);
				}
				return ES_NORMAL;
			}
			else
			{
				// Anything that isn't a field or combo-box, or button
				MCeerror->add(EE_CHUNK_BADCONTAINER, line, pos);
				return ES_ERROR;
			}

		// Field or combo-box - fptr contains field

		int4 start = 0;
		int4 end = 0;
		if (text)
		{
			// MW-2012-02-20: We just need the length here, so use 'getpgsize()' instead.
			end = fptr -> getpgsize(nil);
		}
		else if (fieldmark(ep, fptr, 0, start, end, False, False) != ES_NORMAL)
			return ES_ERROR;
		switch (where)
		{
		case PT_AFTER:
			start = end;
			break;
		case PT_BEFORE:
			end = start;
		default:
			break;
		}
		return fptr->seltext(start, end, True);
	}
	return ES_NORMAL;
}
#endif

// This method returns true if the chunk represents a text chunk. A text chunk
// is considered to be one which:
//   - has a non-object function as base
//   - contains 'word', 'line', 'item', 'token' or 'character'.
// Its primary use is by the copy/cut/paste commands when determining if a set
// of targets is valid.
//
bool MCChunk::istextchunk(void) const
{
    bool t_function = false;
    if (desttype == DT_FUNCTION && function != F_CLICK_FIELD
        && function != F_SELECTED_FIELD && function != F_FOUND_FIELD
        && function != F_MOUSE_CONTROL && function != F_FOCUSED_OBJECT
        && function != F_SELECTED_IMAGE
        && function != F_DRAG_SOURCE && function != F_DRAG_DESTINATION)
        t_function = true;
    
    if (!t_function && !isstringchunk() && !isdatachunk())
        return false;
    
    return true;
}

// MW-2012-01-25: [[ ParaStyles ]] Returns true if this is an explicit 'line' chunk.
// MW-2012-02-13: [[ Bug ]] Some function chunks should also be treated as lines.
bool MCChunk::islinechunk(void) const
{
	// If we have any of item, token, word, character, codepoint, codeunit or byte entries then we are not a line.
	if (paragraph != nil || sentence != nil || item != nil || token != nil || trueword != nil
        || word != nil || character != nil || codepoint != nil || codeunit != nil || byte != nil)
		return false;

	// If there is a line entry, then we must be a line.
	if (cline != nil)
		return true;

	// Otherwise, we are only a line if we are of function type and it is one of the
	// 'line' functions.
	if (desttype == DT_FUNCTION && (function == F_SELECTED_LINE || function == F_FOUND_LINE || function == F_CLICK_LINE || function == F_MOUSE_LINE))
		return true;

	// We are not a line.
	return false;
}

// MW-2013-08-01: [[ Bug 10925 ]] Returns true if the chunk is just a var or indexed var.
bool MCChunk::isvarchunk(void) const
{
	if (source != nil)
		return false;
	
	if (isstringchunk() || isdatachunk())
		return false;
	
	if (destvar != nil)
		return true;
	
	return false;
}

bool MCChunk::isurlchunk(void) const
{
	return url != nil;
}

bool MCChunk::issubstringchunk(void) const
{
	if (destvar == nil)
		return false;

	if (isstringchunk() || isdatachunk())
		return true;

	return false;
}

bool MCChunk::isstringchunk(void) const
{
    if (cline != nil || paragraph != nil || sentence != nil || item != nil || token != nil || trueword != nil
        || word != nil || character != nil || codepoint != nil || codeunit != nil || byte != nil)
		return true;
    
    return false;
}

#ifdef LEGACY_EXEC
// This method works out the start and end points of the text chunk in the
// given field.
//
Exec_stat MCChunk::marktextchunk(MCExecPoint& ep, MCField*& r_field, uint4& r_part, uint4& r_start, uint4& r_end)
{
	MCObject *t_object;
	uint4 t_part;
	if (getobj(ep, t_object, t_part, True) != ES_NORMAL)
	{
		MCeerror -> add(EE_CHUNK_CANTFINDOBJECT, line, pos);
		return ES_ERROR;
	}

	if (t_object -> gettype() != CT_FIELD)
	{
		MCeerror->add(EE_CHUNK_BADCONTAINER, line, pos);
		return ES_ERROR;
	}

	int4 t_start, t_end;
	if (fieldmark(ep, static_cast<MCField *>(t_object), t_part, t_start, t_end, True, False) != ES_NORMAL)
		return ES_ERROR;

	r_field = static_cast<MCField *>(t_object);
	r_part = t_part;
	r_start = t_start;
	r_end = t_end;

	return ES_NORMAL;
}
#endif

#ifdef LEGACY_EXEC
Exec_stat MCChunk::del(MCExecPoint &ep)
{
	int4 start, end;
    // MW-2014-05-28: [[ Bug 11928 ]] If we are a transient text chunk then the fact that
    //   (one of) the char chunk refs are non-nil is a red-herring, we must re-evaluate
    //   destvar as a chunk.
	if (destvar != NULL
	        && !m_transient_text_chunk &&
                (cline != NULL || item != NULL || token != NULL || word != NULL || character != NULL))
	{
		if (destvar->eval(ep) != ES_NORMAL)
		{
			MCeerror->add(EE_CHUNK_SETCANTGETDEST, line, pos);
			return ES_ERROR;
		}
		if (mark(ep, start, end, True, True) != ES_NORMAL)
		{
			MCeerror->add(EE_CHUNK_CANTMARK, line, pos);
			return ES_ERROR;
		}
		ep.insert(MCnullmcstring, start, end);
		if (destvar->set(ep) != ES_NORMAL)
		{
			MCeerror->add(EE_CHUNK_CANTSETDEST, line, pos);
			return ES_ERROR;
		}
	}
	else
	{
		MCObject *objptr;
		uint4 parid;

		if (getobj(ep, objptr, parid, True) != ES_NORMAL)
		{
			MCeerror->add(EE_CHUNK_CANTFINDOBJECT, line, pos);
			return ES_ERROR;
		}
		
		// MW-2013-06-20: [[ Bug 10966 ]] Use 'istextchunk()' to determine whether
		//   the chunk can be evaluated as an object.
		if (!istextchunk())
		{
			if (!objptr->del())
			{
				MCeerror->add(EE_CHUNK_CANTDELETEOBJECT, line, pos);
				return ES_ERROR;
			}
			if (objptr->gettype() == CT_STACK)
				MCtodestroy->remove((MCStack *)objptr); // prevent duplicates
			objptr->scheduledelete();
		}
		else
			if (objptr->gettype() == CT_BUTTON)
			{
				// MW-2012-02-16: [[ IntrinsicUnicode ]] For simplicity, always process the
				//   button text in utf-8.

				objptr->getprop(parid, P_UNICODE_TEXT, ep, False);

				ep . utf16toutf8();

				if (mark(ep, start, end, True, True) != ES_NORMAL)
				{
					MCeerror->add(EE_CHUNK_CANTMARK, line, pos);
					return ES_ERROR;
				}
				ep.insert(MCnullmcstring, start, end);

				ep . utf8toutf16();

				objptr->setprop(parid, P_UNICODE_TEXT, ep, False);
			}
			else
				if (objptr->gettype() == CT_FIELD)
				{
					MCField *fptr = (MCField *)objptr;
					if (fieldmark(ep, fptr, parid, start, end, True, False) != ES_NORMAL)
						return ES_ERROR;
					fptr->settextindex(parid, start, end, MCnullmcstring, False);
				}
				else
				{
					MCeerror->add(EE_CHUNK_BADCONTAINER, line, pos);
					return ES_ERROR;
				}
	}
	return ES_NORMAL;
}

Exec_stat MCChunk::changeprop(MCExecPoint &ep, Properties prop, Boolean value)
{
	MCObject *optr;
	uint4 parid;
	if (getobj(ep, optr, parid, True) != ES_NORMAL)
	{
		MCeerror->add(EE_DISABLE_NOOBJ, line, pos);
		return ES_ERROR;
	}
	if (cline == NULL && item == NULL && token == NULL
	        && word == NULL && character == NULL)
	{
		MCExecPoint ep(optr, NULL, NULL);
		ep.setboolean(value);
		return optr->setprop(parid, prop, ep, False);
	}

	// MW-2007-07-05: [[ Bug 2378 ]] Cannot use enable/disable, hilite/unhilite on
	//   unicode menus.
	if (optr->gettype() == CT_BUTTON)
	{
		// MW-2012-02-16: [[ IntrinsicUnicode ]] For simplicity, always process the
		//   button text in utf-8.

		optr->getprop(parid, P_UNICODE_TEXT, ep, False);

		ep . utf16toutf8();

		int4 start, end;
		if (mark_legacy(ep, start, end, True, False) != ES_NORMAL)
		{
			MCeerror->add(EE_CHUNK_CANTMARK, line, pos);
			return ES_ERROR;
		}

		bool t_changed;
		t_changed = false;
		if (prop == P_DISABLED)
			if (value)
			{
				if (ep.getsvalue().getstring()[start] != '(')
					ep.insert("(", start, start), t_changed = true;
			}
			else
			{
				if (ep.getsvalue().getstring()[start] == '(')
					ep.insert(MCnullmcstring, start, start + 1), t_changed = true;
			}
		else
		{
			if (ep.getsvalue().getstring()[start] == '(')
				start++;
			if (value)
			{
				if (ep.getsvalue().getstring()[start + 1] == 'n')
					ep.insert("c", start + 1, start + 2), t_changed = true;
				else
					if (ep.getsvalue().getstring()[start + 1] == 'u')
						ep.insert("r", start + 1, start + 2), t_changed = true;
			}
			else
			{
				if (ep.getsvalue().getstring()[start + 1] == 'c')
					ep.insert("n", start + 1, start + 2), t_changed = true;
				else
					if (ep.getsvalue().getstring()[start + 1] == 'r')
						ep.insert("u", start + 1, start + 2), t_changed = true;
			}
		}
		if (t_changed)
		{
			ep . utf8toutf16();
			if (optr->setprop(parid, P_UNICODE_TEXT, ep, False) != ES_NORMAL)
			{
				MCeerror->add(EE_CHUNK_CANTSETDEST, line, pos);
				return ES_ERROR;
			}
		}
	}
	else
	{
		MCeerror->add(EE_DISABLE_NOOBJ, line, pos);
		return ES_ERROR;
	}
	return ES_NORMAL;
}
#endif
////////////////////////////////////////////////////////////////////////////////

void MCChunk::compile(MCSyntaxFactoryRef ctxt)
{
#ifdef NEW_CHUNK
	MCSyntaxFactoryBeginExpression(ctxt, line, pos);
    
 	if (source != NULL && url == NULL && stack == NULL && background == NULL && card == NULL
        && group == NULL && object == NULL)
	{
		if (desttype != DT_OWNER)
		{
			source -> compile(ctxt);
		}
		else
		{
            MCSyntaxFactoryBeginExpression(ctxt, line, pos);
            static_cast<MCChunk *>(source) -> compile_object_ptr(ctxt);
			MCSyntaxFactoryEvalMethod(ctxt, kMCEngineEvalOwnerMethodInfo);
		}
	}
	else if (destvar != NULL)
	{
		destvar -> compile(ctxt);
	}
	else
	{
		if (url != NULL)
		{
            //(is MCU_geturl implicit here?)
            url -> startpos -> compile(ctxt);
            MCSyntaxFactoryEvalMethod(ctxt, kMCEngineEvalValueAsObjectMethodInfo);

            // what if url compiles as text?
		}
        else
        {
            this -> compile_object_ptr(ctxt);
        }

        MCExecMethodInfo *t_method = nil;
        switch (function)
        {
            case F_CLICK_CHUNK:
                t_method = kMCInterfaceEvalClickChunkMethodInfo;
                break;
            case F_CLICK_CHAR_CHUNK:
                t_method = kMCInterfaceEvalClickCharChunkMethodInfo;
                break;
            case F_CLICK_LINE:
                t_method = kMCInterfaceEvalClickLineMethodInfo;
                break;
            case F_CLICK_TEXT:
                t_method = kMCInterfaceEvalClickTextMethodInfo;
                break;
            case F_SELECTED_CHUNK:
                t_method = kMCInterfaceEvalSelectedChunkMethodInfo;
                break;
            case F_SELECTED_LINE:
                t_method = kMCInterfaceEvalSelectedLineMethodInfo;
                break;
            case F_SELECTED_TEXT:
                t_method = kMCInterfaceEvalSelectedTextMethodInfo;
                break;
            case F_FOUND_CHUNK:
                t_method = kMCInterfaceEvalFoundChunkMethodInfo;
                break;
            case F_FOUND_LINE:
                t_method = kMCInterfaceEvalFoundLineMethodInfo;
                break;
            case F_FOUND_TEXT:
                t_method = kMCInterfaceEvalFoundTextMethodInfo;
                break;
            case F_MOUSE_CHUNK:
                t_method = kMCInterfaceEvalMouseChunkMethodInfo;
                break;
            case F_MOUSE_LINE:
                t_method = kMCInterfaceEvalMouseLineMethodInfo;
                break;
            case F_MOUSE_CHAR_CHUNK:
                t_method = kMCInterfaceEvalMouseCharChunkMethodInfo;
                break;
            case F_MOUSE_TEXT:
                t_method = kMCInterfaceEvalMouseTextMethodInfo;
                break;
            default:
                t_method = kMCInterfaceEvalTextOfContainerMethodInfo;
                break;
        }
        MCSyntaxFactoryEvalMethod(ctxt, t_method);
	}

	if (cline != nil)
    {
        if (cline -> etype == CT_RANGE)
        {
            cline->startpos->compile(ctxt);
            cline->endpos->compile(ctxt);
            MCSyntaxFactoryEvalMethod(ctxt, kMCStringsEvalLinesOfTextByRangeMethodInfo);
        }
        else if (cline -> etype == CT_EXPRESSION)
        {
            cline->startpos->compile(ctxt);
            MCSyntaxFactoryEvalMethod(ctxt, kMCStringsEvalLinesOfTextByExpressionMethodInfo);
        }
        else
        {
            MCSyntaxFactoryEvalConstantInt(ctxt, cline -> etype);
            MCSyntaxFactoryEvalMethod(ctxt, kMCStringsEvalLinesOfTextByOrdinalMethodInfo);
        }
    }

	if (item != nil)
    {
        if (item -> etype == CT_RANGE)
        {
            item->startpos->compile(ctxt);
            item->endpos->compile(ctxt);
            MCSyntaxFactoryEvalMethod(ctxt, kMCStringsEvalItemsOfTextByRangeMethodInfo);
        }
        else if (cline -> etype == CT_EXPRESSION)
        {
            item->startpos->compile(ctxt);
            MCSyntaxFactoryEvalMethod(ctxt, kMCStringsEvalItemsOfTextByExpressionMethodInfo);
        }
        else
        {
            MCSyntaxFactoryEvalConstantInt(ctxt, item -> etype);
            MCSyntaxFactoryEvalMethod(ctxt, kMCStringsEvalItemsOfTextByOrdinalMethodInfo);
        }
    }
    
    if (word != nil)
    {
        if (word -> etype == CT_RANGE)
        {
            word->startpos->compile(ctxt);
            word->endpos->compile(ctxt);
            MCSyntaxFactoryEvalMethod(ctxt, kMCStringsEvalWordsOfTextByRangeMethodInfo);
        }
        else if (word -> etype == CT_EXPRESSION)
        {
            word->startpos->compile(ctxt);
            MCSyntaxFactoryEvalMethod(ctxt, kMCStringsEvalWordsOfTextByExpressionMethodInfo);
        }
        else
        {
            MCSyntaxFactoryEvalConstantInt(ctxt, word -> etype);
            MCSyntaxFactoryEvalMethod(ctxt, kMCStringsEvalWordsOfTextByOrdinalMethodInfo);
        }
    }
    
    if (token != nil)
    {
        if (token -> etype == CT_RANGE)
        {
            token->startpos->compile(ctxt);
            token->endpos->compile(ctxt);
            MCSyntaxFactoryEvalMethod(ctxt, kMCStringsEvalTokensOfTextByRangeMethodInfo);
        }
        else if (token -> etype == CT_EXPRESSION)
        {
            token->startpos->compile(ctxt);
            MCSyntaxFactoryEvalMethod(ctxt, kMCStringsEvalTokensOfTextByExpressionMethodInfo);
        }
        else
        {
            MCSyntaxFactoryEvalConstantInt(ctxt, token -> etype);
            MCSyntaxFactoryEvalMethod(ctxt, kMCStringsEvalTokensOfTextByOrdinalMethodInfo);
        }
    }
    
    if (character != nil)
    {
        if (character -> etype == CT_RANGE)
        {
            character->startpos->compile(ctxt);
            character->endpos->compile(ctxt);
            MCSyntaxFactoryEvalMethod(ctxt, kMCStringsEvalCharsOfTextByRangeMethodInfo);
        }
        else if (character -> etype == CT_EXPRESSION)
        {
            character->startpos->compile(ctxt);
            MCSyntaxFactoryEvalMethod(ctxt, kMCStringsEvalCharsOfTextByExpressionMethodInfo);
        }
        else
        {
            MCSyntaxFactoryEvalConstantInt(ctxt, character -> etype);
            MCSyntaxFactoryEvalMethod(ctxt, kMCStringsEvalCharsOfTextByOrdinalMethodInfo);
        }
    }
    
	MCSyntaxFactoryEndExpression(ctxt);
#endif
}

void MCChunk::compile_in(MCSyntaxFactoryRef ctxt)
{
	MCSyntaxFactoryBeginExpression(ctxt, line, pos);
	MCSyntaxFactoryEvalUnimplemented(ctxt);
	MCSyntaxFactoryEndExpression(ctxt);
}

void MCChunk::compile_out(MCSyntaxFactoryRef ctxt)
{
	MCSyntaxFactoryBeginExpression(ctxt, line, pos);
	MCSyntaxFactoryEvalUnimplemented(ctxt);
	MCSyntaxFactoryEndExpression(ctxt);
}

void MCChunk::compile_inout(MCSyntaxFactoryRef ctxt)
{
	MCSyntaxFactoryBeginExpression(ctxt, line, pos);
	MCSyntaxFactoryEvalUnimplemented(ctxt);
	MCSyntaxFactoryEndExpression(ctxt);
}

/*

Root
	: <expr>
	| <var>
	| me | the menuObject | the target | the owner
	| template<object>
	| the errorObject | the selectedObject
	| the topStack | the clickStack | the mouseStack
	| <function>
	
StackChunk
	: stack <ref>
	| stack <ref> of stack <ref>
	| stack <ref> of Root
	| stack <ref> of stack <ref> of Root
	


if desttype is DT_ISDEST then it means that the chunk is to be treated in
container context - in particular the contents of vars is not eval'd to an obj.

if desttype is not DT_ISDEST and desttype is not DT_UNDEFINED then
	resolve target object
else if no object chunks then
	error
else if url chunk then
	fetch stack from stream
else
	stack context is defaultStack
	
if there is a mainstack chunk then
	resolve stack in context of parent (if any)
	if there is a substack chunk then
		resolve substack in context of parent (if any)

if no stack has been resolved then
	error
	
if there is an audioClip or videoCLip chunk then
	resolve vc or ac in context of resolved stack
	return resolved vc / ac
	
if there are no more object chunks then
	return resolved stack
	
if background is not 

*/

void MCChunk::compile_object_ptr(MCSyntaxFactoryRef ctxt)
{
#ifdef NEW_CHUNK
	MCSyntaxFactoryBeginExpression(ctxt, line, pos); 

	if (desttype != DT_UNDEFINED && desttype != DT_ISDEST)
	{
		if (desttype == DT_EXPRESSION)
		{
			source -> compile(ctxt);
			MCSyntaxFactoryEvalMethod(ctxt, kMCEngineEvalValueAsObjectMethodInfo);
		}
		else if (desttype == DT_VARIABLE)
		{
			destvar -> compile(ctxt);
			MCSyntaxFactoryEvalMethod(ctxt, kMCEngineEvalValueAsObjectMethodInfo);
		}
		else if (desttype == DT_OWNER)
		{
			static_cast<MCChunk *>(source) -> compile_object_ptr(ctxt);
			MCSyntaxFactoryEvalMethod(ctxt, kMCEngineEvalOwnerAsObjectMethodInfo);
		}
		else if (desttype >= DT_FIRST_OBJECT && desttype < DT_LAST_OBJECT)
		{
			MCSyntaxFactoryEvalConstantUInt(ctxt, desttype);
			MCSyntaxFactoryEvalMethod(ctxt, kMCEngineEvalTemplateAsObjectMethodInfo);
		}
		else
		{
			MCExecMethodInfo *t_method;
			switch(desttype)
			{
			case DT_ME:
				t_method = kMCEngineEvalMeAsObjectMethodInfo;
				break;
			case DT_MENU_OBJECT:
				t_method = kMCEngineEvalMenuObjectAsObjectMethodInfo;
				break;
			case DT_TARGET:
				t_method = kMCEngineEvalTargetAsObjectMethodInfo;
				break;
			case DT_ERROR:
				t_method = kMCEngineEvalErrorObjectAsObjectMethodInfo;
				break;
			case DT_SELECTED:
				t_method = kMCInterfaceEvalSelectedObjectAsObjectMethodInfo;
				break;
			case DT_TOP_STACK:
				t_method = kMCInterfaceEvalTopStackAsObjectMethodInfo;
				break;
			case DT_CLICK_STACK:
				t_method = kMCInterfaceEvalClickStackAsObjectMethodInfo;
				break;
			case DT_MOUSE_STACK:
				t_method = kMCInterfaceEvalMouseStackAsObjectMethodInfo;
				break;
			case DT_FUNCTION:
				switch(function)
				{
				case F_CLICK_CHUNK:
				case F_CLICK_CHAR_CHUNK:
				case F_CLICK_FIELD:
				case F_CLICK_LINE:
				case F_CLICK_TEXT:
					t_method = kMCInterfaceEvalClickFieldAsObjectMethodInfo;
					break;
				case F_SELECTED_CHUNK:
				case F_SELECTED_FIELD:
				case F_SELECTED_LINE:
				case F_SELECTED_TEXT:
					t_method = kMCInterfaceEvalSelectedFieldAsObjectMethodInfo;
					break;
				case F_SELECTED_IMAGE:
					t_method = kMCInterfaceEvalSelectedImageAsObjectMethodInfo;
					break;
				case F_FOUND_CHUNK:
				case F_FOUND_FIELD:
				case F_FOUND_LINE:
				case F_FOUND_TEXT:
					t_method = kMCInterfaceEvalFoundFieldAsObjectMethodInfo;
					break;
				case F_MOUSE_CONTROL:
				case F_MOUSE_CHUNK:
				case F_MOUSE_CHAR_CHUNK:
				case F_MOUSE_LINE:
				case F_MOUSE_TEXT:
					t_method = kMCInterfaceEvalMouseControlAsObjectMethodInfo;
					break;
				case F_FOCUSED_OBJECT:
					t_method = kMCInterfaceEvalFocusedObjectAsObjectMethodInfo;
					break;
				case F_DRAG_SOURCE:
					t_method = kMCPasteboardEvalDragSourceAsObjectMethodInfo;
					break;
				case F_DRAG_DESTINATION:
					t_method = kMCPasteboardEvalDragDestinationAsObjectMethodInfo;
					break;
				default:
					t_method = nil;
					break;
				}
				break;
			default:
				t_method = nil;
				break;
			}
			
			if (t_method != nil)
				MCSyntaxFactoryEvalMethod(ctxt, t_method);
			else
				return /* ES_ERROR */ ;
		}
		
		// IF OBJECT IS CONTROL THEN RETURN (?) better to handle as type problem
	}
	else if (stack == nil && background == nil && card == nil && group == nil && object == nil)
	{
        return /* ES_ERROR */ ;
	}
	else if (url != nil)
    {
        if (stack -> etype == CT_EXPRESSION)
        {
            url -> startpos -> compile(ctxt);
            MCSyntaxFactoryEvalMethod(ctxt, kMCInterfaceEvalBinaryStackAsObjectMethodInfo);
        }
        else
        {
            return /* ES_ERROR */ ;
        }
	}
	else
		MCSyntaxFactoryEvalMethod(ctxt, kMCInterfaceEvalDefaultStackAsObjectMethodInfo);
    
	// At this point the top of the stack should be an expr evaluating to an objptr.
    
    // If objptr is nil then an error will already have been thrown.
		
	// If we have a stack clause, then we resolve the stack of the objptr. These methods
	// all take a 'stack' type so will throw an error if things like:
	//   stack foo of the templateField
	// are tried.
	// Additionally, these methods will throw an error if the objptr is nil since this means
	// an attempt was made to do something like:
	//   stack foo of the mouseStack
	// when 'the mouseStack' is nil.
	// The search here first checks the target stack, then its substacks, then the dispatcher
	// (which recuses to findstack on each of them).
	if (stack != nil)
	{
        MCSyntaxFactoryEvalMethod(ctxt, kMCInterfaceEvalStackOfObjectMethodInfo);
		switch(stack -> etype)
		{
		case CT_EXPRESSION:
			stack -> startpos -> compile(ctxt);
			MCSyntaxFactoryEvalMethod(ctxt, kMCInterfaceEvalStackOfStackByNameMethodInfo);
			break;
		case CT_ID:
			stack -> startpos -> compile(ctxt);
			MCSyntaxFactoryEvalMethod(ctxt, kMCInterfaceEvalStackOfStackByIdMethodInfo);
			break;
		case CT_THIS:
			break;
		default:
			// ERROR
			break;
		}
		
		// If there is another stack reference, then it means resolve a substack. This
		// is slightly different from StackOfStack since it *only* searches substacks.
		if (stack -> next != nil)
		{
			switch(stack -> next -> etype)
			{
			case CT_EXPRESSION:
				stack -> next -> startpos -> compile(ctxt);
				MCSyntaxFactoryEvalMethod(ctxt, kMCInterfaceEvalSubstackOfStackByNameMethodInfo);
				break;
			case CT_ID:
				stack -> next -> startpos -> compile(ctxt);
				MCSyntaxFactoryEvalMethod(ctxt, kMCInterfaceEvalSubstackOfStackByIdMethodInfo);
				break;
			case CT_THIS:
				break;
			default:
				// ERROR
				break;
			}
		}
	}
    
	// Next - if there is an audioClip/videoClip chunk of <optional stack> then resolve that
	// 
	if (object != nil && (object -> otype == CT_AUDIO_CLIP || object -> otype == CT_VIDEO_CLIP))
	{
        MCSyntaxFactoryEvalMethod(ctxt, kMCInterfaceEvalStackOfObjectMethodInfo);
        switch (ct_class(object -> etype))
        {
            case CT_ORDINAL:
                MCSyntaxFactoryEvalConstantUInt(ctxt, object -> etype);
                MCSyntaxFactoryEvalMethod(ctxt, object -> otype == CT_AUDIO_CLIP ? kMCInterfaceEvalAudioClipOfStackByOrdinalMethodInfo : kMCInterfaceEvalVideoClipOfStackByOrdinalMethodInfo);
                break;
            case CT_ID:
                object -> startpos -> compile(ctxt);
                MCSyntaxFactoryEvalMethod(ctxt, object -> otype == CT_AUDIO_CLIP ? kMCInterfaceEvalAudioClipOfStackByIdMethodInfo : kMCInterfaceEvalVideoClipOfStackByIdMethodInfo);
                break;
            case CT_EXPRESSION:
                object -> startpos -> compile(ctxt);
                MCSyntaxFactoryEvalMethod(ctxt, object -> otype == CT_AUDIO_CLIP ? kMCInterfaceEvalAudioClipOfStackByNameMethodInfo : kMCInterfaceEvalVideoClipOfStackByNameMethodInfo);
            default:
                // ERROR
                break;
        }
        MCSyntaxFactoryEndExpression(ctxt);
        return;
    }

	if (background != nil)
	{
        MCSyntaxFactoryEvalMethod(ctxt, kMCInterfaceEvalStackOfObjectMethodInfo);
		switch(ct_class(background -> etype))
		{
		case CT_ORDINAL:
			MCSyntaxFactoryEvalConstantUInt(ctxt, background -> etype);
			MCSyntaxFactoryEvalMethod(ctxt, kMCInterfaceEvalBackgroundOfStackByOrdinalMethodInfo);
			break;
		case CT_ID:
			background -> startpos -> compile(ctxt);
			MCSyntaxFactoryEvalMethod(ctxt, kMCInterfaceEvalBackgroundOfStackByIdMethodInfo);
			break;
		case CT_EXPRESSION:
			background -> startpos -> compile(ctxt);
			MCSyntaxFactoryEvalMethod(ctxt, kMCInterfaceEvalBackgroundOfStackByNameMethodInfo);
			break;
		default:
			// ERROR
			break;
		}
	}
    
	if (card != nil)
	{
        MCSyntaxFactoryEvalMethod(ctxt, kMCInterfaceEvalStackWithOptionalBackgroundMethodInfo);
		MCSyntaxFactoryEvalConstantBool(ctxt, marked);
			
		switch(ct_class(card -> etype))
		{
		// case CT_DIRECT: (DONT THINK THIS IS POSSIBLE)
		//	break;
		case CT_ORDINAL:
			MCSyntaxFactoryEvalConstantUInt(ctxt, card -> etype);
			MCSyntaxFactoryEvalMethod(ctxt, background == nil ? kMCInterfaceEvalCardOfStackByOrdinalMethodInfo : kMCInterfaceEvalCardOfBackgroundByOrdinalMethodInfo);
			break;
		case CT_ID:
		case CT_EXPRESSION:
			card -> startpos -> compile(ctxt);
			MCSyntaxFactoryEvalMethod(ctxt, background == nil ? kMCInterfaceEvalCardOfStackByIdMethodInfo : kMCInterfaceEvalCardOfBackgroundByIdMethodInfo);
			MCSyntaxFactoryEvalMethod(ctxt, background == nil ? kMCInterfaceEvalCardOfStackByNameMethodInfo : kMCInterfaceEvalCardOfBackgroundByNameMethodInfo);
			break;
		default:
			// ERROR
			break;
		}
	}
	else if (background == nil && (group != nil || object != nil))
	{
		MCSyntaxFactoryEvalMethod(ctxt, kMCInterfaceEvalThisCardOfStackMethodInfo);
	}
               
    // group number/name/id of <group of><group of>... stack
               
    if (group != nil)
    {
        MCCRef *tgptr = group;
        while (tgptr != nil)
        {
            MCSyntaxFactoryEvalConstantUInt(ctxt, tgptr -> ptype);
            switch (ct_class(tgptr -> etype))
            {
                case CT_ORDINAL:
                    MCSyntaxFactoryEvalConstantUInt(ctxt, tgptr -> etype);
                    MCSyntaxFactoryEvalMethodWithArgs(ctxt, kMCInterfaceEvalGroupOfGroupByOrdinalMethodInfo, 0, 2);
                    MCSyntaxFactoryEvalMethod(ctxt, kMCInterfaceEvalGroupOfCardByOrdinalMethodInfo);
                    break;
                case CT_ID:
                    tgptr -> startpos -> compile(ctxt);
                    // MW-2011-08-09: [[ Groups ]] If there was an explicit stack reference,
                    //   but no explicit card, we search the stack directly for the CT_ID
                    //   case.
                    // (Assuming the group wasn't found on the card)
                    if (card == nil && stack != nil)
                        MCSyntaxFactoryEvalMethod(ctxt, kMCInterfaceEvalGroupOfCardOrStackByIdMethodInfo);
                    else
                        MCSyntaxFactoryEvalMethod(ctxt, kMCInterfaceEvalGroupOfCardByIdMethodInfo);
                    // if we have a group then stack override is irrelevant.
                    MCSyntaxFactoryEvalMethodWithArgs(ctxt, kMCInterfaceEvalGroupOfGroupByIdMethodInfo, 0, 2);
                    break;
                case CT_EXPRESSION:
                    tgptr -> startpos -> compile(ctxt);
                    MCSyntaxFactoryEvalMethodWithArgs(ctxt, kMCInterfaceEvalGroupOfGroupByNameMethodInfo, 0, 2);
                    MCSyntaxFactoryEvalMethod(ctxt, kMCInterfaceEvalGroupOfCardByNameMethodInfo);
                    break;
                default:
                    // ERROR
                    break;
            }
            tgptr = tgptr -> next;
        }
    }
               
    // MW-2011-08-08: [[ Bug ]] Loop through chain of object chunks. This allows
    //   things like field ... of control ... of.
               
    if (object != nil)
    {
        MCCRef *toptr = object;
        while (toptr != nil)
        {
            if (toptr -> otype == CT_MENU)
                MCSyntaxFactoryEvalMethod(ctxt, kMCInterfaceEvalMenubarAsObjectMethodInfo);
            else
            {
                MCSyntaxFactoryEvalConstantUInt(ctxt, toptr -> otype);
                MCSyntaxFactoryEvalConstantUInt(ctxt, toptr -> ptype);
                
                switch (ct_class(toptr -> etype))
                {
                    case CT_ORDINAL:
                        MCSyntaxFactoryEvalConstantUInt(ctxt, toptr -> etype);
                        MCSyntaxFactoryEvalMethodWithArgs(ctxt, kMCInterfaceEvalObjectOfGroupByOrdinalMethodInfo, 0, 1, 3);
                        MCSyntaxFactoryEvalMethod(ctxt, kMCInterfaceEvalObjectOfCardByOrdinalMethodInfo);
                        break;
                    case CT_ID:
                        toptr -> startpos -> compile(ctxt);
                        // If we are in stack override mode, then search the stack *after*
                        // searching the card as searching the stack will take longer.
                        if (group == nil && card == nil && stack != nil)
                            MCSyntaxFactoryEvalMethod(ctxt, kMCInterfaceEvalObjectOfCardOrStackByIdMethodInfo);
                        else 
                            MCSyntaxFactoryEvalMethod(ctxt, kMCInterfaceEvalObjectOfCardByIdMethodInfo);
                        // if we have a group then stack override is irrelevant.
                        MCSyntaxFactoryEvalMethodWithArgs(ctxt, kMCInterfaceEvalObjectOfGroupByIdMethodInfo, 0, 1, 3);
                        break;
                    case CT_EXPRESSION:
                        toptr -> startpos -> compile(ctxt);
                        MCSyntaxFactoryEvalMethodWithArgs(ctxt, kMCInterfaceEvalObjectOfGroupByNameMethodInfo, 0, 1, 3);
                        MCSyntaxFactoryEvalMethod(ctxt, kMCInterfaceEvalObjectOfCardByNameMethodInfo);
                        break;
                    default:
                        // ERROR
                        break;
                }
            }
            toptr = toptr -> next;
        }
    }
    MCSyntaxFactoryEndExpression(ctxt);
#endif
}

////////////////////////////////////////////////////////////////////////////////

static bool MCStringsIsAmongTheChunksOfRange(MCExecContext& ctxt, MCStringRef p_chunk, MCStringRef p_string, Chunk_term p_chunk_type, MCStringOptions p_options, MCRange p_range)
{
	MCRange t_range;
	if (!MCStringFind(p_string, p_range, p_chunk, p_options, &t_range))
		return false;
    
	MCStringRef t_delimiter;
	t_delimiter = p_chunk_type == CT_ITEM ? ctxt . GetItemDelimiter() : ctxt . GetLineDelimiter();
	

    uindex_t t_length;
    // if there is no delimiter to the left then continue searching the string.
	if (t_range . offset != 0 &&
        !MCStringSharedSuffix(p_string, MCRangeMake(0, t_range . offset), t_delimiter, p_options, t_length))
		return MCStringsIsAmongTheChunksOfRange(ctxt, p_chunk, p_string, p_chunk_type, p_options, MCRangeMake(t_range . offset + t_range . length, p_range . length));
    
    // if there is no delimiter to the right then continue searching the string.
	if (t_range . offset + t_range . length != MCStringGetLength(p_string) &&
        !MCStringSharedPrefix(p_string, MCRangeMake(t_range . offset + t_range . length, UINDEX_MAX), t_delimiter, p_options, t_length))
		return MCStringsIsAmongTheChunksOfRange(ctxt, p_chunk, p_string, p_chunk_type, p_options, MCRangeMake(t_range . offset + t_range . length, p_range . length));
    
	return true;
}

static bool MCStringsIsAmongTheParagraphsOfRange(MCExecContext& ctxt, MCStringRef p_chunk, MCStringRef p_string, MCStringOptions p_options, MCRange p_range)
{
	MCRange t_range;
	if (!MCStringFind(p_string, p_range, p_chunk, p_options, &t_range))
		return false;

	codepoint_t t_delimiter;
    // if there is no delimiter to the left then continue searching the string.
	if (t_range . offset != 0)
    {
        t_delimiter = MCStringGetCodepointAtIndex(p_string, t_range . offset - 1);
        if (t_delimiter != '\n' && t_delimiter != 0x2029)
            return MCStringsIsAmongTheParagraphsOfRange(ctxt, p_chunk, p_string, p_options, MCRangeMake(t_range . offset + t_range . length, p_range . length));
    }
    
    // if there is no delimiter to the right then continue searching the string.
	if (t_range . offset + t_range . length != MCStringGetLength(p_string))
    {
        t_delimiter = MCStringGetCodepointAtIndex(p_string, t_range . offset + t_range . length);
        if (t_delimiter != '\n' && t_delimiter != 0x2029)
            return MCStringsIsAmongTheParagraphsOfRange(ctxt, p_chunk, p_string, p_options, MCRangeMake(t_range . offset + t_range . length, p_range . length));
    }
	return true;
}

static bool MCStringsFindChunkInRange(MCExecContext& ctxt, MCStringRef p_string, MCStringRef p_needle, Chunk_term p_chunk_type, MCStringOptions p_options, MCRange p_range, uindex_t& r_offset)
{
    // If we can't find the chunk in the remainder of the string, we are done.
    MCRange t_range;
    if (!MCStringFind(p_string, p_range, p_needle, p_options, &t_range))
        return false;
    
    // Work out the delimiter.
	MCStringRef t_delimiter;
	t_delimiter = p_chunk_type == CT_ITEM ? ctxt . GetItemDelimiter() : ctxt . GetLineDelimiter();
    
    uindex_t t_length;
    // If we are in wholeMatches mode, ensure the delimiter is either side.
	if (ctxt . GetWholeMatches())
	{
		if (t_range . offset > 0 &&
            !MCStringSharedSuffix(p_string, MCRangeMake(0, t_range . offset), t_delimiter, p_options, t_length))
			return MCStringsFindChunkInRange(ctxt, p_string, p_needle, p_chunk_type, p_options, MCRangeMake(t_range . offset + t_range . length, p_range . length), r_offset);
		if (t_range . offset + t_range . length < MCStringGetLength(p_string) &&
            !MCStringSharedPrefix(p_string, MCRangeMake(t_range . offset + t_range . length, UINDEX_MAX), t_delimiter, p_options, t_length))
			return MCStringsFindChunkInRange(ctxt, p_string, p_needle, p_chunk_type, p_options, MCRangeMake(t_range . offset + t_range . length + 1, p_range . length), r_offset);
	}
    
    r_offset = t_range . offset;
    return true;
}

static bool MCStringsFindParagraphInRange(MCExecContext& ctxt, MCStringRef p_string, MCStringRef p_needle, MCStringOptions p_options, MCRange p_range, uindex_t& r_offset)
{
    // If we can't find the chunk in the remainder of the string, we are done.
    MCRange t_range;
    if (!MCStringFind(p_string, p_range, p_needle, p_options, &t_range))
        return false;
    
    // If we are in wholeMatches mode, ensure the delimiter is either side.
	if (ctxt . GetWholeMatches())
	{
        codepoint_t t_delimiter;
        // if there is no delimiter to the left then continue searching the string.
        if (t_range . offset != 0)
        {
            t_delimiter = MCStringGetCodepointAtIndex(p_string, t_range . offset - 1);
            if (t_delimiter != '\n' && t_delimiter != 0x2029)
                return MCStringsFindParagraphInRange(ctxt, p_string, p_needle, p_options, MCRangeMake(t_range . offset + t_range . length, p_range . length), r_offset);
        }
        
        // if there is no delimiter to the right then continue searching the string.
        if (t_range . offset + t_range . length != MCStringGetLength(p_string))
        {
            t_delimiter = MCStringGetCodepointAtIndex(p_string, t_range . offset + t_range . length);
            if (t_delimiter != '\n' && t_delimiter != 0x2029)
                return MCStringsFindParagraphInRange(ctxt, p_string, p_needle, p_options, MCRangeMake(t_range . offset + t_range . length, p_range . length), r_offset);
        }
	}
    
    r_offset = t_range . offset;
    return true;
}

MCTextChunkIterator::MCTextChunkIterator(Chunk_term p_chunk_type, MCStringRef p_text)
{
    /* UNCHECKED */ MCStringCopy(p_text, text);
    type = p_chunk_type;
    
    if (type == CT_CHARACTER && (MCStringIsNative(text) || (MCStringIsSimple(text) && MCStringIsUncombined(text))))
        type = CT_CODEUNIT;
    
    MCBreakIteratorRef break_iterator;
    
    break_iterator = nil;
    sp = nil;
    range = MCRangeMake(0, 0);
    exhausted = false;
    length = MCStringGetLength(text);
    first_chunk = true;
    break_position = 0;
    delimiter_length = 0;
    
    switch (type)
    {
        case CT_TOKEN:
            sp = new MCScriptPoint(p_text);
            break;
        case CT_CHARACTER:
        case CT_SENTENCE:
        {
            MCRange t_range;
            uindex_t t_end;
            /* UNCHECKED */ MCLocaleBreakIteratorCreate(kMCBasicLocale, p_chunk_type == CT_SENTENCE ? kMCBreakIteratorTypeSentence : kMCBreakIteratorTypeCharacter, break_iterator);
            /* UNCHECKED */ MCLocaleBreakIteratorSetText(break_iterator, text);
            t_range . length = 0;
            t_range . offset = 0;
            
            while ((t_end = MCLocaleBreakIteratorAdvance(break_iterator)) != kMCLocaleBreakIteratorDone)
            {
                t_range . offset += t_range . length;
                t_range . length = t_end - t_range . offset;                
                breaks . Push(t_range);
            }
        }
            break;
        case CT_TRUEWORD:
        {
            MCAutoArray<uindex_t> t_breaks;
            /* UNCHECKED */ MCLocaleBreakIteratorCreate(kMCBasicLocale, kMCBreakIteratorTypeWord, break_iterator);
            /* UNCHECKED */ MCLocaleBreakIteratorSetText(break_iterator, text);
            MCRange t_range = MCRangeMake(0, 0);

            while (MCLocaleWordBreakIteratorAdvance(text, break_iterator, t_range)
                    && t_range . offset + t_range . length != kMCLocaleBreakIteratorDone)
            {
                breaks . Push(t_range);
            }
        }
            break;
        case CT_LINE:
        case CT_ITEM:
        case CT_PARAGRAPH:
            // delimiter length may vary for line and item.
            delimiter_length = 1;
        default:
            break;
    }
    
    if (break_iterator != nil)
        MCLocaleBreakIteratorRelease(break_iterator);
}

MCTextChunkIterator::~MCTextChunkIterator()
{    
    MCValueRelease(text);
    delete sp;
}

bool MCTextChunkIterator::next(MCExecContext& ctxt)
{
    if (type == CT_TRUEWORD || type == CT_SENTENCE || type == CT_CHARACTER)
    {
        // We have a word, sentence or character delimiter, we just have to get the range stored from the constructor
        if (break_position < breaks . Size())
        {
            range = breaks[break_position++];
            
            if (break_position == breaks . Size())
                exhausted = true;
            
            return true;
        }
        
        return false;
    }
    
    if (sp != nil)
    {
        MCerrorlock++;
        
        bool t_found = true;
        uint2 t_pos;
        Parse_stat ps = sp -> nexttoken();
        if (ps == PS_ERROR || ps == PS_EOF)
            t_found = false;
        
        if (t_found)
        {
            range . offset = sp -> getindex();
            range . length = MCStringGetLength(sp -> gettoken_stringref());
        }
        
        return t_found;
    }
    
    uindex_t t_offset = range . offset + range . length;
    
    if (!first_chunk)
        t_offset += delimiter_length;
    
    if (t_offset >= length)
        return false;
    
    range . offset = t_offset;
    first_chunk = false;
    
    switch (type)
    {
        case CT_LINE:
        case CT_ITEM:
        {
            MCStringRef t_line_delimiter = ctxt . GetLineDelimiter();
            MCStringRef t_item_delimiter = ctxt . GetItemDelimiter();
            
            MCStringRef t_delimiter = (type == CT_LINE) ? t_line_delimiter : t_item_delimiter;
            
            MCRange t_found_range;
            // calculate the length of the line / item
            if (!MCStringFind(text, MCRangeMake(t_offset, UINDEX_MAX), t_delimiter, ctxt . GetStringComparisonType(), &t_found_range))
            {
                range . length = length - range . offset;
                exhausted = true;
            }
            else
            {
                range . length = t_found_range . offset - range . offset;
                // keep track of matched delimiter length.
                //delimiter_length = t_found_range . length;
            }
            
        }
            return true;
            
        case CT_PARAGRAPH:
        {
            uindex_t t_pg_offset;
            bool t_newline_found, t_pg_found;
            
            t_pg_offset = t_offset;
            t_newline_found = MCStringFirstIndexOfChar(text, '\n', t_offset, kMCCompareExact, t_offset);
            t_pg_found = MCStringFirstIndexOfChar(text, 0x2029, t_pg_offset, kMCCompareExact, t_pg_offset);
            
            t_offset = MCU_min(t_newline_found ? t_offset : UINDEX_MAX, t_pg_found ? t_pg_offset : UINDEX_MAX);
            
            // calculate the length of the paragraph
            if (t_newline_found || t_pg_found)
                range . length = t_offset - range . offset;
            else
            {
                // AL-2014-03-20: [[ Bug 11945 ]] We've got a final paragraph if delimiters are not found
                range . length = length - t_offset;
                exhausted = true;
            }
        }
            return true;
            
        case CT_WORD:
        {
            // if there are consecutive spaces at the beginning, skip them
            while (t_offset < length && MCUnicodeIsWhitespace(MCStringGetCharAtIndex(text, t_offset)))
                t_offset++;
            
            if (t_offset >= length)
                return false;
            
            range . offset = t_offset;
            
            MCStringsSkipWord(ctxt, text, false, t_offset);
            
            if (t_offset == length)
                exhausted = true;
            
            range . length = t_offset - range . offset;
        }
            return true;
            
        case CT_CODEPOINT:
            range . length = MCStringIsValidSurrogatePair(text, range . offset) ? 2 : 1;
            return true;
            
        case CT_CODEUNIT:
        case CT_BYTE:
            range . length = 1;
            
            if (t_offset == length - 1)
                exhausted = true;
            
            return true;
    
        default:
            assert(false);
    }
}

bool MCTextChunkIterator::copystring(MCStringRef& r_string)
{
    return MCStringCopySubstring(text, range, r_string);
}

uindex_t MCTextChunkIterator::countchunks(MCExecContext& ctxt)
{
    uindex_t t_count = 0;
    while (next(ctxt))
        t_count++;
    
    return t_count;
}

bool MCTextChunkIterator::isamong(MCExecContext& ctxt, MCStringRef p_needle)
{
    switch (type)
    {
        case CT_LINE:
        case CT_ITEM:
        case CT_PARAGRAPH:
        {
            // if the pattern is empty, we use the default behavior -
            // i.e. go through chunk by chunk to find an empty one.
            if (MCStringIsEmpty(p_needle))
                break;
            
            
            // Otherwise we need to find p_needle and check to see if there is a delimiter either side.
            // This is because of the case where the delimiter is within p_needle - e.g.
            // "a,b" is among the items of "a,b,c,d" should return true.
            
            if (type == CT_PARAGRAPH)
                return MCStringsIsAmongTheParagraphsOfRange(ctxt, p_needle, text, ctxt . GetStringComparisonType(), MCRangeMake(0, length));
            
            return MCStringsIsAmongTheChunksOfRange(ctxt, p_needle, text, type, ctxt . GetStringComparisonType(), MCRangeMake(0, length));
        }
        default:
            if (MCStringIsEmpty(p_needle))
                return false;
            break;
    }
    
    while (next(ctxt))
        if (MCStringSubstringIsEqualTo(text, range, p_needle, ctxt . GetStringComparisonType()))
            return true;
    
    return false;
}

uindex_t MCTextChunkIterator::chunkoffset(MCExecContext& ctxt, MCStringRef p_needle, uindex_t p_start_offset)
{
    MCStringOptions t_options;
	t_options = ctxt.GetStringComparisonType();
	
    // Ensure that when no item is skipped, the offset starts from the first item - without skipping it
    uindex_t t_chunk_offset;
    t_chunk_offset = 1;
    
	// Skip ahead to the first (1-indexed) chunk of interest.
    p_start_offset += 1;
    while (p_start_offset)
    {
        if (!next(ctxt))
            break;
        p_start_offset--;
    }
	
	// If we skip past the last chunk, we are done.
	if (p_start_offset > 0)
		return 0;
	
    // MW-2013-01-21: item/line/paragraph offset do not currently operate on a 'split' basis.
    //   Instead, they return the index of the chunk in which p_chunk starts and if
    //   wholeMatches is true, then before and after the found range must be the del
    //   or eos. e.g.
    //     itemOffset("a,b", "aa,b,cc") => 1 if wholeMatches false, 0 otherwise
    //     itemOffset("b,c", "a,b,c") => 2
    
    switch (type)
    {
        case CT_ITEM:
        case CT_LINE:
        case CT_PARAGRAPH:
        {
            // If we're looking for empty, then we have to iterate through the chunks.
            if (MCStringIsEmpty(p_needle))
                break;
            
            uindex_t t_found_offset;
            if (type != CT_PARAGRAPH)
            {
                if (!MCStringsFindChunkInRange(ctxt, text, p_needle, type, t_options, MCRangeMake(range . offset, length - range . offset), t_found_offset))
                    return 0;
            }
            else
            {
                if (!MCStringsFindParagraphInRange(ctxt, text, p_needle, t_options, MCRangeMake(range . offset, length - range . offset), t_found_offset))
                    return 0;
            }
            
            MCStringRef t_delimiter;
            t_delimiter = type == CT_ITEM ? ctxt . GetItemDelimiter() : ctxt . GetLineDelimiter();
            
            // Count the number of delimiters between the start of the first chunk
            // and the start of the found string.
            t_chunk_offset += MCStringCount(text, MCRangeMake(range . offset, t_found_offset - range . offset), t_delimiter, t_options);
            
            if (type == CT_PARAGRAPH)
                t_chunk_offset += MCStringCountChar(text, MCRangeMake(range . offset, t_found_offset - range . offset), 0x2029, t_options);
            
            return t_chunk_offset;
        }
        default:
            break;
    }
    
    // Otherwise, just iterate through the chunks.
    do
	{
        if (ctxt.GetWholeMatches())
        {
            if (MCStringSubstringIsEqualTo(text, range, p_needle, t_options))
                return t_chunk_offset;
        }
        else
        {
            if (MCStringSubstringContains(text, range, p_needle, t_options))
                return t_chunk_offset;
        }
        t_chunk_offset++;
	}
    while (next(ctxt));
    
    // if not found then return 0.
	return 0;
}
<|MERGE_RESOLUTION|>--- conflicted
+++ resolved
@@ -773,43 +773,39 @@
 		delete cline;
 		cline = tchunk->cline;
 		tchunk->cline = NULL;
-<<<<<<< HEAD
-    }
-}
-
-bool MCChunk::getobj(MCExecContext& ctxt, MCObjectPtr& r_object, Boolean p_recurse)
-{
-    r_object . object = nil;
-    
-    getoptionalobj(ctxt, r_object, p_recurse);
-
-    if (r_object . object == nil)
-    {
-        ctxt . Throw();
-        return false;
-    }
-
-    return true;
-}
-
-void MCChunk::getoptionalobj(MCExecContext& ctxt, MCObject *&r_object, uint4& r_parid, Boolean p_recurse)
-{
-    MCObjectPtr t_obj_ptr;
-
-    getoptionalobj(ctxt, t_obj_ptr, p_recurse);
-    
-    // ensure that the context does not contain an error until we decide how strict chunk parsing is.
-    ctxt . IgnoreLastError();
-    
-    r_object = t_obj_ptr . object;
-    r_parid = t_obj_ptr . part_id;
-=======
-	}
+    }
     
     // MW-2014-05-28: [[ Bug 11928 ]] As soon as we take components from a chunk then
     //   mark us as transient text, so that we don't use the same components next time.
     m_transient_text_chunk = true;
->>>>>>> 974cd9d8
+}
+
+bool MCChunk::getobj(MCExecContext& ctxt, MCObjectPtr& r_object, Boolean p_recurse)
+{
+    r_object . object = nil;
+    
+    getoptionalobj(ctxt, r_object, p_recurse);
+
+    if (r_object . object == nil)
+    {
+        ctxt . Throw();
+        return false;
+    }
+
+    return true;
+}
+
+void MCChunk::getoptionalobj(MCExecContext& ctxt, MCObject *&r_object, uint4& r_parid, Boolean p_recurse)
+{
+    MCObjectPtr t_obj_ptr;
+
+    getoptionalobj(ctxt, t_obj_ptr, p_recurse);
+    
+    // ensure that the context does not contain an error until we decide how strict chunk parsing is.
+    ctxt . IgnoreLastError();
+    
+    r_object = t_obj_ptr . object;
+    r_parid = t_obj_ptr . part_id;
 }
 
 void MCChunk::getoptionalobj(MCExecContext& ctxt, MCObjectPtr &r_object, Boolean p_recurse)
