/* Copyright (C) 2003-2013 Runtime Revolution Ltd.

This file is part of LiveCode.

LiveCode is free software; you can redistribute it and/or modify it under
the terms of the GNU General Public License v3 as published by the Free
Software Foundation.

LiveCode is distributed in the hope that it will be useful, but WITHOUT ANY
WARRANTY; without even the implied warranty of MERCHANTABILITY or
FITNESS FOR A PARTICULAR PURPOSE.  See the GNU General Public License
for more details.

You should have received a copy of the GNU General Public License
along with LiveCode.  If not see <http://www.gnu.org/licenses/>.  */

#include "prefix.h"

#include "globdefs.h"
#include "objdefs.h"
#include "parsedef.h"
#include "filedefs.h"
#include "mcio.h"

#include "scriptpt.h"
#include "execpt.h"
#include "handler.h"
#include "object.h"
#include "dispatch.h"
#include "stack.h"
#include "aclip.h"
#include "vclip.h"
#include "card.h"
#include "group.h"
#include "button.h"
#include "field.h"
#include "image.h"
#include "graphic.h"
#include "eps.h"
#include "scrolbar.h"
#include "player.h"
#include "sellst.h"
#include "stacklst.h"
#include "cardlst.h"
#include "chunk.h"
#include "mcerror.h"
#include "util.h"
#include "debug.h"

#include "globals.h"

#include "syntax.h"

////////////////////////////////////////////////////////////////////////////////

#ifdef COLLECTING_CHUNKS
#include "newchunk.h"
class MCSyntaxCollector
{
public:
	MCSyntaxCollector(MCScriptPoint& sp, Boolean doingthe, bool p_dest)
		: m_sp(sp), m_the(doingthe), m_dest(p_dest)
	{
		m_start = m_sp . getcurptr();
	}

	~MCSyntaxCollector(void)
	{
		m_end = m_sp . getcurptr();
		
		FILE *f;
		f = fopen("G:\\Scratch\\Chunks.txt", "a");
		if (f != NULL)
		{
			if (m_dest)
				fprintf(f, "C: ");
			else
				fprintf(f, "E: ");

			if (m_the)
				fprintf(f, "the ");

			for(int32_t i = 0; i < m_end - m_start; ++i)
			{
				if (m_start[i] == '\\')
				{
					fputc('\\', f);
					fputc('\\', f);
				}
				else if (m_start[i] == '\n')
				{
					fputc('\\', f);
					fputc('n', f);
				}
				else
					fputc(m_start[i], f);
			}
			fputc('\n', f);
			fclose(f);
		}
	}

private:
	MCScriptPoint& m_sp;
	bool m_dest;
	Boolean m_the;
	const uint1 *m_start;
	const uint1 *m_end;
};
#endif

MCCRef::MCCRef()
{
	etype = otype = ptype = CT_UNDEFINED;
	startpos = endpos = NULL;
	next = NULL;
}

MCCRef::~MCCRef()
{
	delete startpos;
	delete endpos;
}

MCChunk::MCChunk(Boolean isforset)
{
	url = stack = background = card = group = object = NULL;
	cline = item = word = token = character = NULL;
	source = NULL;
	destvar = NULL;
	destobj = NULL;
	if (isforset)
		desttype = DT_ISDEST;
	else
		desttype = DT_UNDEFINED;
	function = F_UNDEFINED;
	marked = False;
	next = NULL;
}

MCChunk::~MCChunk()
{
	delete url;
	while (stack != NULL)
	{
		MCCRef *tptr = stack;
		stack = stack->next;
		delete tptr;
	}
	delete background;
	delete card;
	while(group != NULL)
	{
		MCCRef *tptr = group;
		group = group->next;
		delete tptr;
	}
	while(object != NULL)
	{
		MCCRef *tptr = object;
		object = object->next;
		delete tptr;
	}
	delete cline;
	delete item;
	delete word;
	delete token;
	delete character;
	delete source;
	delete destvar;
}

Parse_stat MCChunk::parse(MCScriptPoint &sp, Boolean doingthe)
{
	Symbol_type type;
	Boolean need_target = True;
	const LT *te;
	MCCRef *curref = NULL;
	Chunk_term oterm = CT_UNDEFINED;
	Chunk_term nterm = CT_UNDEFINED;
	Chunk_term lterm = CT_UNDEFINED;

#ifdef COLLECTING_CHUNKS
	MCSyntaxCollector collect(sp, doingthe, desttype == DT_ISDEST);
#endif

	initpoint(sp);
	while (True)
	{
		if (sp.next(type) != PS_NORMAL)
			if (need_target)
			{
				MCperror->add(PE_CHUNK_NOCHUNK, sp);
				return PS_ERROR;
			}
			else
				break;
		if (type == ST_ID)
		{
			te = NULL;
			if (sp.lookup(SP_FACTOR, te) != PS_NORMAL || te->type == TT_PROPERTY)
			{
				if (need_target)
				{
					if (desttype == DT_ISDEST && stack == NULL && background == NULL
					        && card == NULL && group == NULL && object == NULL)
					{
						MCExpression *newfact = NULL;
						// MW-2011-06-22: [[ SERVER ]] Update to use SP findvar method to take into account
						//   execution outwith a handler.
						if (doingthe
						        || sp.findvar(sp.gettoken_nameref(), &destvar) != PS_NORMAL
						        && (MCexplicitvariables
						            || sp.lookupconstant(&newfact) == PS_NORMAL
						            || sp.findnewvar(sp.gettoken_nameref(), kMCEmptyName, &destvar) != PS_NORMAL))
						{
							delete newfact;
							MCperror->add(PE_CHUNK_NOVARIABLE, sp);
							return PS_ERROR;
						}
						destvar->parsearray(sp);
						desttype = DT_VARIABLE;
						return PS_NORMAL;
					}
					else
					{
						if (doingthe)
							sp.backup();
						sp.backup();
						if (sp.parseexp(True, False, &source) != PS_NORMAL)
						{
							MCperror->add
							(PE_CHUNK_BADEXP, sp);
							return PS_ERROR;
						}
						desttype = DT_EXPRESSION;
					}
				}
				else
					sp.backup();
				break;
			}
			switch (te->type)
			{
			case TT_THE:
				// MW-2013-01-17: [[ Bug 10644 ]] If we have a string chunk of a property
				//   then it should be evaluated as a string. However, if the string chunk
				//   is of a previously parsed object then we must pass as a dest so the
				//   object resolves correctly.
				if (desttype != DT_ISDEST && (cline != NULL || item != NULL
				                              || word != NULL || token != NULL
				                              || character != NULL) &&
											 (stack == nil && background == nil &&
											  card == nil && group == nil &&
											  object == nil))
				{
					sp.backup();
					if (sp.parseexp(True, False, &source) != PS_NORMAL)
					{
						MCperror->add
						(PE_CHUNK_BADEXP, sp);
						return PS_ERROR;
					}
					return PS_NORMAL;
				}
				doingthe = True;
				break;
			case TT_PREP:
				if (need_target)
				{
					MCperror->add
					(PE_CHUNK_BADPREP, sp);
					return PS_ERROR;
				}
				sp.backup();
				return PS_NORMAL;
			case TT_TO:
				if (curref != NULL && lterm >= CT_LINE)
				{
					if (curref->etype == CT_RANGE)
					{
						MCperror->add
						(PE_CHUNK_BADRANGE, sp);
						return PS_ERROR;
					}
					curref->etype = CT_RANGE;
					if (sp.parseexp(False, False, &curref->endpos) != PS_NORMAL)
					{
						MCperror->add
						(PE_CHUNK_NOENDEXP, sp);
						return PS_ERROR;
					}
				}
				else
				{
					sp.backup();
					return PS_NORMAL;
				}
				break;
			case TT_IN:
				if (!need_target)
				{
					sp.backup();
					return PS_NORMAL;
				}
				break;
			case TT_OF:
				need_target = True;
				break;
			case TT_CLASS:
				if (te->which != CT_MARKED)
				{
					MCperror->add
					(PE_CHUNK_NOCHUNK, sp);
					return PS_ERROR;
				}
				marked = True;
				break;
			case TT_CHUNK:
				nterm = (Chunk_term)te->which;
				switch (ct_class(nterm))
				{
				case CT_ORDINAL:
					oterm = nterm;
					break;
				case CT_TYPES:
					// MW-2011-08-08: [[ Bug ]] Allow control ... of control ...
					if (lterm != CT_UNDEFINED && nterm > lterm
					        || nterm == lterm && nterm != CT_GROUP && nterm != CT_LAYER && nterm != CT_STACK)
					{
						MCperror->add(PE_CHUNK_BADORDER, sp);
						return PS_ERROR;
					}
					curref = new MCCRef;
					curref->otype = nterm;
					if (curref->otype == CT_BACKGROUND || curref->otype == CT_CARD)
					{
						Symbol_type itype;
						const LT *ite;
						if (sp.next(itype) == PS_NORMAL)
						{
							if (sp.lookup(SP_FACTOR, ite) == PS_NORMAL
							        && ite->type == TT_CHUNK
							        && ite->which >= CT_LAYER && ite->which <= CT_FIELD)
							{
								curref->ptype = curref->otype;
								nterm = curref->otype = (Chunk_term)ite->which;
							}
							else
								sp.backup();
						}
					}
					if (oterm == CT_UNDEFINED)
					{
						if (sp.skip_token(SP_FACTOR, TT_PROPERTY) == PS_NORMAL)
							curref->etype = CT_ID;
						else
							curref->etype = CT_EXPRESSION;
						if (sp.parseexp(curref->otype <= CT_FIELD, False,
						                &curref->startpos) != PS_NORMAL)
						{
							MCperror->add(PE_CHUNK_NOSTARTEXP, sp);
							delete curref;
							return PS_ERROR;
						}
					}
					else
					{
						curref->etype = oterm;
						oterm = CT_UNDEFINED;
					}
					switch (curref->otype)
					{
					case CT_URL:
					case CT_URL_HEADER:
						url = curref;
						break;
					case CT_TOP_LEVEL:
					case CT_MODELESS:
					case CT_PALETTE:
					case CT_MODAL:
					case CT_PULLDOWN:
					case CT_POPUP:
					case CT_OPTION:
					case CT_STACK:
						if (oterm > CT_STACK)
						{
							MCperror->add(PE_CHUNK_BADSTACKREF, sp);
							delete curref;
							return PS_ERROR;
						}
						curref->next = stack;
						stack = curref;
						break;
					case CT_BACKGROUND:
						background = curref;
						break;
					case CT_CARD:
						card = curref;
						break;
					case CT_GROUP:
						curref->next = group;
						group = curref;
						break;
					case CT_LAYER:
						// MW-2011-08-08: [[ Bug ]] Chain 'control' chunks allowing things like 'graphic ... of control ...'
						//   where the latter chunk refers to a group.
						curref->next = object;
						object = curref;
						break;
					case CT_AUDIO_CLIP:
					case CT_VIDEO_CLIP:
					case CT_MENU:
					case CT_BUTTON:
					case CT_SCROLLBAR:
					case CT_PLAYER:
					case CT_IMAGE:
					case CT_FIELD:
					case CT_GRAPHIC:
					case CT_EPS:
					case CT_COLOR_PALETTE:
					case CT_MAGNIFY:
						object = curref;
						break;

					case CT_LINE:
						cline = curref;
						break;
					case CT_ITEM:
						item = curref;
						break;
					case CT_WORD:
						word = curref;
						break;
					case CT_TOKEN:
						token = curref;
						break;
					case CT_CHARACTER:
						character = curref;
						break;
					default: /* curref->otype */
						fprintf(stderr, "MCChunk: ERROR bad chunk type %d\n", nterm);
						break;
					}
					if (nterm < CT_LINE)
						need_target = False;
					lterm = nterm;
					break;
				default: /* chunk class */
					MCperror->add(PE_CHUNK_BADCHUNK, sp);
					return PS_ERROR;
				}
				doingthe = False;
				break;
			case TT_FUNCTION:
				function = (Functions)te->which;
				switch (function)
				{
				case F_CLICK_CHUNK:
				case F_CLICK_CHAR_CHUNK:
				case F_CLICK_FIELD:
				case F_CLICK_LINE:
				case F_CLICK_TEXT:
				case F_FOUND_CHUNK:
				case F_FOUND_FIELD:
				case F_FOUND_LINE:
				case F_FOUND_TEXT:
				case F_SELECTED_CHUNK:
				case F_SELECTED_FIELD:
				case F_SELECTED_IMAGE:
				case F_SELECTED_LINE:
				case F_SELECTED_TEXT:
				case F_MOUSE_CONTROL:
				case F_MOUSE_CHUNK:
				case F_MOUSE_CHAR_CHUNK:
				case F_MOUSE_LINE:
				case F_MOUSE_TEXT:
				case F_DRAG_SOURCE:
				case F_DRAG_DESTINATION:
				case F_FOCUSED_OBJECT:
					if (desttype == DT_ISDEST)
					{ // delete the selectedLine of field x
						if (function == F_SELECTED_LINE || function == F_SELECTED_CHUNK)
						{}
					}
					else
						if (cline != NULL || item != NULL || word != NULL
						        || token != NULL || character != NULL)
						{
							sp.backup();
							if (sp.parseexp(True, False, &source) != PS_NORMAL)
							{
								MCperror->add(PE_CHUNK_BADEXP, sp);
								return PS_ERROR;
							}
							return PS_NORMAL;
						}
					desttype = DT_FUNCTION;
					break;
				case F_ME:
					desttype = DT_ME;
					destobj = sp.getobj();
					break;
				case F_MENU_OBJECT:
					desttype = DT_MENU_OBJECT;
					break;
				case F_TARGET:
					desttype = DT_TARGET;
					break;
				// MW-2008-11-05: [[ Owner Reference ]] If we encounter 'the owner of ...' then
				//   parse the syntax as:
				//     'the' owner [ 'of' ] <chunk>
				//     owner 'of' <chunk>
				case F_OWNER:
					desttype = DT_OWNER;
					if (sp . skip_token(SP_FACTOR, TT_OF) != PS_NORMAL && !doingthe)
					{
						MCperror -> add(PE_PROPERTY_NOTOF, sp);
						return PS_ERROR;
					}
					source = new MCChunk(False);
					if (static_cast<MCChunk *>(source) -> parse(sp, False) != PS_NORMAL)
					{
						MCperror->add(PE_PROPERTY_BADCHUNK, sp);
						return PS_ERROR;
					}
					return PS_NORMAL;
				case F_TEMPLATE_STACK:
				case F_TEMPLATE_AUDIO_CLIP:
				case F_TEMPLATE_VIDEO_CLIP:
				case F_TEMPLATE_GROUP:
				case F_TEMPLATE_CARD:
				case F_TEMPLATE_BUTTON:
				case F_TEMPLATE_FIELD:
				case F_TEMPLATE_IMAGE:
				case F_TEMPLATE_SCROLLBAR:
				case F_TEMPLATE_PLAYER:
				case F_TEMPLATE_GRAPHIC:
				case F_TEMPLATE_EPS:
					desttype = (Dest_type)(te->which - F_TEMPLATE_BUTTON + DT_BUTTON);
					break;
				case F_SELECTED_OBJECT:
					desttype = DT_SELECTED;
					break;
				case F_TOP_STACK:
					desttype = DT_TOP_STACK;
					break;
				case F_CLICK_STACK:
					desttype = DT_CLICK_STACK;
					break;
				case F_MOUSE_STACK:
					desttype = DT_MOUSE_STACK;
					break;
				default: /* function */
					if (need_target && desttype != DT_ISDEST)
					{
						if (doingthe)
							sp.backup();
						sp.backup();
						if (sp.parseexp(True, False, &source) != PS_NORMAL)
						{
							MCperror->add(PE_CHUNK_BADEXP, sp);
							return PS_ERROR;
						}
						return PS_NORMAL;
					}
					else
					{
						sp.backup();
						if (need_target)
							return PS_ERROR;
						return PS_NORMAL;
					}
				}
				if (sp.skip_token(SP_FACTOR, TT_LPAREN) == PS_NORMAL)
					if (sp.skip_token(SP_FACTOR, TT_RPAREN) != PS_NORMAL)
					{
						MCperror->add
						(PE_CHUNK_BADEXP, sp);
						return PS_ERROR;
					}
				return PS_NORMAL;
			default: /* factor */
				if (need_target)
				{
					if (stack != NULL || background != NULL || card != NULL
					        || group != NULL || object != NULL)
					{
						MCperror->add
						(PE_CHUNK_NOCHUNK, sp);
						return PS_ERROR;
					}
					if (desttype != DT_UNDEFINED)
					{
						MCperror->add
						(PE_CHUNK_BADDEST, sp);
						return PS_ERROR;
					}
					if (doingthe)
						sp.backup();
					sp.backup();
					if (sp.parseexp(True, False, &source) != PS_NORMAL)
					{
						MCperror->add(PE_CHUNK_BADEXP, sp);
						return PS_ERROR;
					}
				}
				else
					sp.backup();
				return PS_NORMAL;
			}
		}
		else
		{ /* token type != ST_ID */
			if (need_target)
			{
				if (stack != NULL || background != NULL || card != NULL
				        || group != NULL || object != NULL)
				{
					MCperror->add(PE_CHUNK_NOCHUNK, sp);
					return PS_ERROR;
				}
				if (desttype != DT_UNDEFINED)
				{
					MCperror->add(PE_CHUNK_BADDEST, sp);
					return PS_ERROR;
				}
				sp.backup();
				if (sp.parseexp(True, True, &source) != PS_NORMAL)
				{
					MCperror->add(PE_CHUNK_BADEXP, sp);
					return PS_ERROR;
				}

				// MW-2007-07-03: [[ Bug 1925 ]] We have just parsed an expression so set
				//   the desttype appropriately. This means things such as the foo of (...)
				//   works correctly.
				desttype = DT_EXPRESSION;
			}
			else
				sp.backup();
			break;
		}
	}
	return PS_NORMAL;
}

MCVarref *MCChunk::getrootvarref(void)
{
	if (destvar != NULL)
		return destvar;

	if (source != NULL)
		return source -> getrootvarref();

	return NULL;
}

void MCChunk::take_components(MCChunk *tchunk)
{
	if (tchunk->character != NULL)
	{
		delete character;
		character = tchunk->character;
		tchunk->character = NULL;
	}
	if (tchunk->token != NULL)
	{
		delete token;
		token = tchunk->token;
		tchunk->token = NULL;
	}
	if (tchunk->word != NULL)
	{
		delete word;
		word = tchunk->word;
		tchunk->word = NULL;
	}
	if (tchunk->item != NULL)
	{
		delete item;
		item = tchunk->item;
		tchunk->item = NULL;
	}
	if (tchunk->cline != NULL)
	{
		delete cline;
		cline = tchunk->cline;
		tchunk->cline = NULL;
	}
}

Exec_stat MCChunk::getobj(MCExecPoint& ep, MCObjectPtr& r_object, Boolean p_recurse)
{
	return getobj(ep, r_object . object, r_object . part_id, p_recurse);
}

Exec_stat MCChunk::getobj(MCExecPoint &ep, MCObject *&objptr,
                          uint4 &parid, Boolean recurse)
{
	objptr = NULL;
	parid = 0;
	MCStack *sptr = MCdefaultstackptr;
	MCGroup *bptr = NULL;
	MCCard *cptr = NULL;
	MCGroup *gptr = NULL;

	MCExecPoint ep2(ep);
	if (desttype != DT_UNDEFINED && desttype != DT_ISDEST)
	{
		Exec_stat stat = ES_ERROR;
		switch (desttype)
		{
		case DT_EXPRESSION:
		case DT_VARIABLE:
			if (recurse)
			{
				if (desttype == DT_EXPRESSION)
				{
					if (source->eval(ep2) != ES_NORMAL)
					{
						MCeerror->add(EE_CHUNK_BADOBJECTEXP, line, pos);
						return ES_ERROR;
					}
				}
				else
				{
					if (destvar->eval(ep2) != ES_NORMAL)
					{
						MCeerror->add(EE_CHUNK_BADOBJECTEXP, line, pos);
						return ES_ERROR;
					}
				}
				MCScriptPoint sp(ep2);
				MCChunk *tchunk = new MCChunk(False);
				MCerrorlock++;
				Symbol_type type;
				if (tchunk->parse(sp, False) == PS_NORMAL
				        && sp.next(type) == PS_EOF)
					stat = ES_NORMAL;
				MCerrorlock--;
				if (stat == ES_NORMAL)
					stat = tchunk->getobj(ep2, objptr, parid, False);
				if (stat == ES_NORMAL)
					take_components(tchunk);
				delete tchunk;
			}
			if (stat != ES_NORMAL)
			{
				MCeerror->add
				(EE_CHUNK_BADOBJECTEXP, line, pos, ep2.getsvalue());
				return ES_ERROR;
			}
			break;
		case DT_ME:
			// MW-2009-01-28: [[ Inherited parentScripts ]]
			// If we are executing in the context of a parent-handle invocation
			// (indicated by getparentscript() of the EP being non-NULL) 'me'
			// refers to the derived object context, otherwise it is the object
			// we were compiled in.
			if (ep.getparentscript() == NULL)
				objptr = destobj;
			else
				objptr = ep . getobj();
			break;
		case DT_MENU_OBJECT:
			objptr = MCmenuobjectptr;
			break;
		case DT_TARGET:
			objptr = MCtargetptr;
			break;
		// MW-2008-11-05: [[ Owner Reference ]] If the desttype is DT_OWNER it means that <source>
		//   must point to an MCChunk object (as that's how its parsed).
		//   In this case attempt to evaluate it and then step up one in the ownership chain. Note
		//   that we can't step higher than a mainstack, so we set objptr to NULL in this case.
		case DT_OWNER:
			if (static_cast<MCChunk *>(source) -> getobj(ep2, objptr, parid, True) != ES_NORMAL)
			{
				MCeerror -> add(EE_CHUNK_BADOBJECTEXP, line, pos);
				return ES_ERROR;
			}
			if (objptr -> gettype() == CT_STACK && MCdispatcher -> ismainstack(static_cast<MCStack *>(objptr)))
				objptr = NULL;
			else
				objptr = objptr -> getparent();
			break;
		case DT_STACK:
			objptr = MCtemplatestack;
			return ES_NORMAL;
		case DT_AUDIO_CLIP:
			objptr = MCtemplateaudio;
			return ES_NORMAL;
		case DT_VIDEO_CLIP:
			objptr = MCtemplatevideo;
			return ES_NORMAL;
		case DT_GROUP:
			objptr = MCtemplategroup;
			return ES_NORMAL;
		case DT_CARD:
			objptr = MCtemplatecard;
			return ES_NORMAL;
		case DT_BUTTON:
			objptr = MCtemplatebutton;
			return ES_NORMAL;
		case DT_FIELD:
			objptr = MCtemplatefield;
			return ES_NORMAL;
		case DT_IMAGE:
			objptr = MCtemplateimage;
			return ES_NORMAL;
		case DT_SCROLLBAR:
			objptr = MCtemplatescrollbar;
			return ES_NORMAL;
		case DT_PLAYER:
			objptr = MCtemplateplayer;
			return ES_NORMAL;
		case DT_GRAPHIC:
			objptr = MCtemplategraphic;
			return ES_NORMAL;
		case DT_EPS:
			objptr = MCtemplateeps;
			return ES_NORMAL;
		case DT_ERROR:
			objptr = MCerrorptr;
			break;
		case DT_SELECTED:
			objptr = MCselected->getfirst();
			break;
		case DT_TOP_STACK:
			objptr = MCtopstackptr;
			break;
		case DT_CLICK_STACK:
			objptr = MCclickstackptr;
			break;
		case DT_MOUSE_STACK:
			objptr = MCmousestackptr;
			break;
		case DT_FUNCTION:
			switch (function)
			{
			case F_CLICK_CHUNK:
			case F_CLICK_CHAR_CHUNK:
			case F_CLICK_FIELD:
			case F_CLICK_LINE:
			case F_CLICK_TEXT:
				objptr = MCclickfield;
				break;
			case F_SELECTED_CHUNK:
			case F_SELECTED_FIELD:
			case F_SELECTED_LINE:
			case F_SELECTED_TEXT:
				objptr = MCactivefield;
				break;
			case F_SELECTED_IMAGE:
				objptr = MCactiveimage;
				break;
			case F_FOUND_CHUNK:
			case F_FOUND_FIELD:
			case F_FOUND_LINE:
			case F_FOUND_TEXT:
				objptr = MCfoundfield;
				break;
			case F_MOUSE_CONTROL:
			case F_MOUSE_CHUNK:
			case F_MOUSE_CHAR_CHUNK:
			case F_MOUSE_LINE:
			case F_MOUSE_TEXT:
				// OK-2009-01-19: Refactored to ensure behaviour is the same as the mouseControl.
				if (MCmousestackptr != NULL)
					objptr = MCmousestackptr->getcard()->getmousecontrol();
				else
					objptr = NULL;
				break;
			case F_FOCUSED_OBJECT:
				objptr = MCdefaultstackptr->getcard()->getkfocused();
				if (objptr == NULL)
					objptr = MCdefaultstackptr->getcard();
				break;
			case F_DRAG_SOURCE:
				objptr = MCdragsource;
				break;
			case F_DRAG_DESTINATION:
				objptr = MCdragdest;
				break;
			default:
				objptr = NULL;
				break;
			}
			break;
		default:
			objptr = NULL;
			break;
		}
		if (objptr == NULL)
		{
			MCeerror->add(EE_CHUNK_NOTARGET, line, pos);
			return ES_ERROR;
		}
		switch (objptr->gettype())
		{
		case CT_STACK:
			sptr = (MCStack *)objptr;
			break;
		case CT_CARD:
			cptr = (MCCard *)objptr;
			sptr = cptr->getstack();
			break;
		case CT_GROUP:
			bptr = gptr = (MCGroup *)objptr;
			cptr = gptr->getcard();
			sptr = cptr->getstack();
			break;
		case CT_AUDIO_CLIP:
		case CT_VIDEO_CLIP:
		case CT_LAYER:
		case CT_MENU:
		case CT_BUTTON:
		case CT_IMAGE:
		case CT_FIELD:
		case CT_GRAPHIC:
		case CT_EPS:
		case CT_SCROLLBAR:
		case CT_PLAYER:
		case CT_MAGNIFY:
		case CT_COLOR_PALETTE:
			MCCard *t_card;
			t_card = objptr -> getcard(parid);
			if (t_card == NULL)
				return ES_ERROR;

			parid = t_card -> getid();
			return ES_NORMAL;
		default:
			break;
		}
	}
	else
		if (stack == NULL && background == NULL && card == NULL
		        && group == NULL && object == NULL)
			return ES_ERROR;
		else
			if (url != NULL)
			{
				uint4 offset;
				if (MCU_offset(SIGNATURE, ep.getsvalue(), offset) && (ep . getsvalue() . getlength() > 8 && strncmp(ep . getsvalue() . getstring(), "REVO", 4) == 0))
				{
					IO_handle stream = MCS_fakeopen(ep.getsvalue());
					if (MCdispatcher->readfile(NULL, NULL, stream, sptr) != IO_NORMAL)
					{
						MCS_close(stream);
						return ES_ERROR;
					}
					MCS_close(stream);
				}
				else
					return ES_ERROR;
			}
			else
				sptr = MCdefaultstackptr;
	if (stack != NULL)
	{
		switch (stack->etype)
		{
		case CT_EXPRESSION:
		case CT_ID:
			if (stack->startpos->eval(ep2) != ES_NORMAL)
			{
				MCeerror->add(EE_CHUNK_BADSTACKEXP, line, pos);
				return ES_ERROR;
			}
			if (stack->etype == CT_ID)
				sptr = sptr->findstackid(ep2.getuint4());
			else
				sptr = sptr->findstackname_oldstring(ep2.getsvalue());
			break;
		case CT_THIS:
			break;
		default:
			MCeerror->add(EE_CHUNK_BADSTACKEXP, line, pos);
			return ES_ERROR;
		}
		if (sptr != NULL && stack->next != NULL)
		{
			switch (stack->next->etype)
			{
			case CT_EXPRESSION:
			case CT_ID:
				if (stack->next->startpos->eval(ep2) != ES_NORMAL)
				{
					MCeerror->add(EE_CHUNK_BADSTACKEXP, line, pos);
					return ES_ERROR;
				}
				if (stack->next->etype == CT_ID)
					sptr = sptr->findsubstackid(ep2.getuint4());
				else
					sptr = sptr->findsubstackname_oldstring(ep2.getsvalue());
				break;
			case CT_THIS:
				break;
			default:
				MCeerror->add(EE_CHUNK_BADSTACKEXP, line, pos);
				return ES_ERROR;
			}
		}
	}
	if (sptr == NULL)
	{
		MCeerror->add(EE_CHUNK_NOSTACK, line, pos);
		return ES_ERROR;
	}

	if (object != NULL && (object->otype == CT_AUDIO_CLIP || object->otype == CT_VIDEO_CLIP))
	{
		if (ct_class(object->etype) == CT_ORDINAL)
			objptr = sptr->getAV(object->etype, MCnullmcstring, object->otype);
		else
		{
			if (object->startpos->eval(ep2) != ES_NORMAL)
			{
				MCeerror->add(EE_CHUNK_BADOBJECTEXP, line, pos);
				return ES_ERROR;
			}
			objptr = sptr->getAV(object->etype, ep2.getsvalue(), object->otype);
			if (objptr == NULL)
				objptr = sptr->getobjname(object->otype, ep2.getsvalue());
		}
		if (objptr == NULL)
		{
			// Lookup the name we are searching for. If it doesn't exist, then no object can
			// have it as a name.
			MCNameRef t_obj_name;
			t_obj_name = MCNameLookupWithOldString(ep2.getsvalue(), kMCCompareCaseless);
			if (t_obj_name != nil)
			{
			if (object->otype == CT_VIDEO_CLIP)
			{
				IO_cleanprocesses();
				MCPlayer *tptr = MCplayers;
				while (tptr != NULL)
				{
						if (tptr -> hasname(t_obj_name))
					{
						objptr = tptr;
						break;
					}
					tptr = tptr->getnextplayer();
				}
			}
				else if (MCacptr != NULL && MCacptr -> hasname(t_obj_name))
					objptr = MCacptr;
			}
		}
		if (objptr == NULL)
		{
			MCeerror->add(EE_CHUNK_NOOBJECT, line, pos, ep2.getsvalue());
			return ES_ERROR;
		}
		return ES_NORMAL;
	}

	if (background == NULL && card == NULL && group == NULL && object == NULL)
	{
		if (objptr == NULL)
			objptr = sptr;
		return ES_NORMAL;
	}

	if (background != NULL)
	{
		switch (ct_class(background->etype))
		{
		case CT_ORDINAL:
			bptr = (MCGroup *)sptr->getbackground(background->etype, MCnullmcstring,
			                                      CT_GROUP);
			break;
		case CT_ID:
		case CT_EXPRESSION:
			if (background->startpos->eval(ep2) != ES_NORMAL)
			{
				MCeerror->add(EE_CHUNK_BADBACKGROUNDEXP, line, pos);
				return ES_ERROR;
			}
			bptr = (MCGroup *)sptr->getbackground(background->etype,
			                                      ep2.getsvalue(), CT_GROUP);
			break;
		default:
			MCeerror->add(EE_CHUNK_BADBACKGROUNDEXP, line, pos);
			return ES_ERROR;
		}
		if (bptr == NULL)
		{
			MCeerror->add(EE_CHUNK_NOBACKGROUND, line, pos);
			return ES_ERROR;
		}
	}

	if (card == NULL && group == NULL && object == NULL)
	{
		objptr = bptr;
		return ES_NORMAL;
	}
	else
		if (bptr != NULL)
			sptr->setbackground(bptr);

	Boolean thiscard = False;
	if (card != NULL)
	{
		switch (ct_class(card->etype))
		{
		case CT_DIRECT:
			// recent
			break;
		case CT_ORDINAL:
			if (card->etype == CT_RECENT)
				cptr = MCrecent->getrel(-1);
			else
			{
				if (marked)
					sptr->setmark();
				cptr = sptr->getchild(card->etype, kMCEmptyString, card->otype);
			}
			break;
		case CT_ID:
		case CT_EXPRESSION:
		{
			if (marked)
				sptr->setmark();
			if (card->startpos->eval(ep2) != ES_NORMAL)
			{
				sptr->clearbackground();
				MCeerror->add(EE_CHUNK_BADCARDEXP, line, pos);
				return ES_ERROR;
			}
			MCAutoStringRef t_exp;
			/* UNCHECKED */ ep2 . copyasstringref(&t_exp);
			cptr = sptr->getchild(card->etype, *t_exp, card->otype);
		}
			break;
		default:
			sptr->clearbackground();
			MCeerror->add(EE_CHUNK_BADCARDEXP, line, pos);
			return ES_ERROR;
		}
	}
	else if (cptr == NULL && bptr == NULL)
	{
		cptr = sptr->getchild(CT_THIS, kMCEmptyString, CT_CARD);
		thiscard = True;
	}

	sptr->clearbackground();
	sptr->clearmark();
	if (cptr == NULL)
	{
		if (bptr == NULL || group == NULL && object == NULL)
		{
			MCeerror->add(EE_CHUNK_NOCARD, line, pos);
			return ES_ERROR;
		}
	}
	else
		parid = cptr->getid();

	if (group == NULL && object == NULL)
	{
		objptr = cptr;
		return ES_NORMAL;
	}

	// MW-2011-08-09: [[ Groups ]] If there was an explicit stack reference,
	//   but no explicit card, we search the stack directly for the CT_ID
	//   case.
	bool t_stack_override;
	t_stack_override = false;
	if (stack != NULL && card == NULL)
		t_stack_override = true;

	MCCRef *tgptr = group;
	while (tgptr != NULL)
	{
		if (gptr != NULL)
			cptr = NULL;

		Chunk_term t_etype;
		t_etype = ct_class(tgptr->etype);
		if (t_etype == CT_ID || t_etype == CT_EXPRESSION || t_etype == CT_ORDINAL)
		{
			if (t_etype == CT_ID || t_etype == CT_EXPRESSION)
			{
				if (tgptr->startpos->eval(ep2) != ES_NORMAL)
				{
					MCeerror->add(EE_CHUNK_BADBACKGROUNDEXP, line, pos);
					return ES_ERROR;
				}
			}

			// If the expression type isn't ID, we don't search the stack.
			if (t_etype != CT_ID)
				t_stack_override = false;

			MCAutoStringRef t_expression;
			/* UNCHECKED */ ep2 . copyasstringref(&t_expression);
			if (cptr != NULL)
			{
				gptr = (MCGroup *)cptr->getchild(tgptr->etype, *t_expression, tgptr->otype, tgptr->ptype);

				// If the control couldn't be found on the card, and we are in
				// stack override mode, then search the stack. We do this *after*
				// searching the card as searching the stack will take longer.
				if (gptr == nil && t_stack_override && ep2.ston() == ES_NORMAL)
				{
					t_stack_override = false;
					gptr = (MCGroup *)sptr->getcontrolid(tgptr->otype, ep2.getuint4(), true);
				}
			}
			else
				gptr = (MCGroup *)bptr->getchild(tgptr->etype, *t_expression, tgptr->otype, tgptr->ptype);

		}
		else
		{
			MCeerror->add(EE_CHUNK_BADBACKGROUNDEXP, line, pos);
			return ES_ERROR;
		}

		if (gptr == NULL)
		{
			MCeerror->add(EE_CHUNK_NOBACKGROUND, line, pos);
			return ES_ERROR;
		}

		tgptr = tgptr->next;
		bptr = gptr;
	}
	
	if (object == NULL)
	{
		objptr = gptr;
		return ES_NORMAL;
	}
	
	// MW-2011-08-08: [[ Bug ]] Loop through chain of object chunks. This allows
	//   things like field ... of control ... of.
	MCCRef *toptr = object;
	while(toptr != NULL)
	{
		if (toptr->otype == CT_MENU)
		{
			if (MCmenubar != NULL)
				gptr = MCmenubar;
			else if (MCdefaultmenubar != NULL)
				gptr = MCdefaultmenubar;
			else
			{
				MCeerror->add(EE_CHUNK_NOOBJECT, line, pos, ep2.getsvalue());
				return ES_ERROR;
			}
		}

		Chunk_term t_etype;
		t_etype = ct_class(toptr->etype);
		if (t_etype == CT_ID || t_etype == CT_EXPRESSION || t_etype == CT_ORDINAL)
		{
			if (t_etype == CT_ID || t_etype == CT_EXPRESSION)
			{
				if (toptr->startpos->eval(ep2) != ES_NORMAL)
				{
					MCeerror->add(EE_CHUNK_BADOBJECTEXP, line, pos);
					return ES_ERROR;
				}
			}

			// If the expression type isn't ID, we don't search the stack.
			if (t_etype != CT_ID)
				t_stack_override = false;

			MCAutoStringRef t_expression;
			/* UNCHECKED */ ep2 . copyasstringref(&t_expression);

			if (gptr != NULL)
				objptr = gptr->getchild(toptr->etype, *t_expression, toptr->otype, toptr->ptype);
			else if (cptr != NULL)
			{
				objptr = cptr->getchild(toptr->etype, *t_expression, toptr->otype, toptr->ptype);

				// If the control couldn't be found on the card, and we are in
				// stack override mode, then search the stack. We do this *after*
				// searching the card as searching the stack will take longer.
				if (gptr == nil && t_stack_override && ep2.ston() == ES_NORMAL)
				{
					t_stack_override = false;
					objptr = (MCGroup *)sptr->getcontrolid(toptr->otype, ep2.getuint4(), true);
				}
			}
			else
				objptr = bptr->getchild(toptr->etype, *t_expression, toptr->otype, toptr->ptype);
		}
		else
		{
			MCeerror->add(EE_CHUNK_BADOBJECTEXP, line, pos);
			return ES_ERROR;
		}

		toptr = toptr->next;

		// If no object resolves there's nothing more to do.
		if (objptr == NULL)
			break;

		// If there is another object clause, and it isn't a group, it must be
		// an error (object clauses are chaing right to left, so as soon as a
		// non-group has been encountered we can't do any more).
		if (toptr != NULL && objptr -> gettype() != CT_GROUP)
		{
			MCeerror -> add(EE_CHUNK_NOBACKGROUND, line, pos);
			return ES_ERROR;
		}

		// We must have a group, so change the group pointer that the next
		// clause will be looked up within.
		gptr = (MCGroup *)objptr;
	}

	// This clause handles the case of 'control id ...' where there is no card
	// reference. It enables access to top-level objects in the stack via id.
	if (objptr == NULL && thiscard)
		if (ct_class(object->etype) == CT_ID)
		{
			if (ep2.ton() == ES_NORMAL)
			{
				uint4 tofindid = ep2.getuint4();
				objptr = sptr->getcontrolid(object->otype, tofindid, false);
			}
		}

	if (objptr == NULL)
	{
		MCeerror->add(EE_CHUNK_NOOBJECT, line, pos, ep2.getsvalue());
		return ES_ERROR;
	}

	return ES_NORMAL;
}

Exec_stat MCChunk::extents(MCCRef *ref, int4 &start, int4 &number,
                           MCExecPoint &ep, const char *sptr, const char *eptr,
                           int4 (*count)(MCExecPoint &ep, const char *sptr,
                                         const char *eptr))
{
	int4 nchunks = -1;
	int4 tn;
	MCExecPoint ep2(ep);
	number = 1;
	switch (ref->etype)
	{
	case CT_ANY:
		start = MCU_any((*count)(ep, sptr, eptr));
		break;
	case CT_FIRST:
	case CT_SECOND:
	case CT_THIRD:
	case CT_FOURTH:
	case CT_FIFTH:
	case CT_SIXTH:
	case CT_SEVENTH:
	case CT_EIGHTH:
	case CT_NINTH:
	case CT_TENTH:
		start = ref->etype - CT_FIRST;
		break;
	case CT_LAST:
		start = ((*count)(ep, sptr, eptr)) - 1;
		break;
	case CT_MIDDLE:
		start = ((*count)(ep, sptr, eptr)) / 2;
		break;
	case CT_RANGE:
		if (ref->startpos->eval(ep2) != ES_NORMAL || ep2.ton() != ES_NORMAL)
		{
			MCeerror->add(EE_CHUNK_BADRANGESTART, line, pos);
			return ES_ERROR;
		}
		start = ep2.getint4();
		if (start < 0)
		{
			nchunks = (*count)(ep, sptr, eptr);
			start += nchunks;
		}
		else
			start--;
		if (ref->endpos->eval(ep2) != ES_NORMAL || ep2.ton() != ES_NORMAL)
		{
			MCeerror->add(EE_CHUNK_BADRANGEEND, line, pos);
			return ES_ERROR;
		}
		tn = ep2.getint4();
		if (tn < 0)
		{
			if (nchunks == -1)
				nchunks = (*count)(ep, sptr, eptr);
			tn += nchunks + 1;
		}
		number = tn - start;
		break;
	case CT_EXPRESSION:
		if (ref->startpos->eval(ep2) != ES_NORMAL || ep2.ton() != ES_NORMAL)
		{
			MCeerror->add(EE_CHUNK_BADEXPRESSION, line, pos);
			return ES_ERROR;
		}
		start = ep2.getint4();
		if (start < 0)
			start += (*count)(ep, sptr, eptr);
		else
			start--;
		break;
	default:
		fprintf(stderr, "MCChunk: ERROR bad extents\n");
	}
	if (start < 0)
	{
		number += start;
		start = 0;
	}
	if (number < 0)
		number = 0;
	return ES_NORMAL;
}

static int4 countlines(MCExecPoint &ep, const char *sptr, const char *eptr)
{
	int4 clines = 1;
	if (sptr < eptr)
		do
		{
			if (*sptr == ep.getlinedel() && sptr + 1 < eptr)
				clines++;
		}
		while (++sptr < eptr);
	return clines;
}

static int4 countitems(MCExecPoint &ep, const char *sptr, const char *eptr)
{
	int4 items = 1;
	if (sptr < eptr)
		do
		{
			if (*sptr == ep.getitemdel() && sptr + 1 < eptr)
				items++;
		}
		while (++sptr < eptr);
	return items;
}

static int4 countwords(MCExecPoint &ep, const char *sptr, const char *eptr)
{
	int4 words = 0;
	if (sptr < eptr)
		do
		{
			if (!isspace((uint1)*sptr))
			{
				words++;
				if (*sptr == '"')
				{
					sptr++;
					while (sptr < eptr && *sptr != '"' && *sptr != ep.getlinedel())
						sptr++;
				}
				else
					while (sptr < eptr && !isspace((uint1)*sptr))
						sptr++;
			}
		}
		while (++sptr < eptr);
	return words;
}

static int4 counttokens(MCExecPoint &ep, const char *sptr, const char *eptr)
{
	int4 tokens = 0;
	MCString s(sptr, eptr - sptr);
	MCScriptPoint sp(s);
	Parse_stat ps = sp.nexttoken();
	while (ps != PS_ERROR && ps != PS_EOF)
	{
		tokens++;
		ps = sp.nexttoken();
	}
	return tokens;
}

static int4 countchars(MCExecPoint &ep, const char *sptr, const char *eptr)
{
	return eptr - sptr;
}

static void skip_word(const char *&sptr, const char *&eptr)
{
	if (*sptr == '"')
	{
		sptr++;
		while (sptr < eptr && *sptr != '"' && *sptr != '\n')
			sptr++;
		if (sptr < eptr && *sptr == '"')
			sptr++;
	}
	else
		while (sptr < eptr && !isspace((uint1)*sptr))
			sptr++;
}

// MW-2012-02-23: [[ FieldChars ]] Added the 'includechars' flag, if true any char chunk
//   will be processed; otherwise it will be ignored.
Exec_stat MCChunk::mark(MCExecPoint &ep, int4 &start, int4 &end, Boolean force, Boolean wholechunk, bool includechars)
{
	start = 0;
	end = ep.getsvalue().getlength();
	const char *startptr = ep.getsvalue().getstring();
	const char *sptr = startptr;
	const char *eptr = sptr + ep.getsvalue().getlength();
	int4 s, n;

	if (cline != NULL)
	{
		if (extents(cline, s, n, ep, sptr, eptr, countlines) != ES_NORMAL)
		{
			MCeerror->add(EE_CHUNK_BADLINEMARK, line, pos);
			return ES_ERROR;
		}
		if (n == 0)
		{
			eptr = sptr;
			end = start;
		}
		else
		{
			uint4 add = 0;
			while (s--)
			{
				while (sptr < eptr && *sptr++ != ep.getlinedel())
					;
				if (sptr == eptr && !(s == 0 && sptr > startptr && *(sptr - 1) == ep.getlinedel()))
					add++;
			}
			start = sptr - startptr;
			while (sptr < eptr && n--)
			{
				while (sptr < eptr && *sptr != ep.getlinedel())
					sptr++;
				if (sptr < eptr && n)
					sptr++;
			}
			end = sptr - startptr;
			if (wholechunk && item == NULL && word == NULL && character == NULL)
			{
				if (sptr < eptr)
					end++;
				else if (start > 0 && !add)
					start--;
				return ES_NORMAL;
			}
			if (force && add)
			{
				ep.fill(start, ep.getlinedel(), add);
				start += add;
				end += add;
				startptr = ep.getsvalue().getstring();
			}
			sptr = startptr + start;
			eptr = startptr + end;
		}
	}

	if (item != NULL)
	{
		int4 ostart = start;
		uint4 add	= 0;
		if (extents(item, s, n, ep, sptr, eptr, countitems) != ES_NORMAL)
		{
			MCeerror->add(EE_CHUNK_BADITEMMARK, line, pos);
			return ES_ERROR;
		}
		while (s--)
		{
			while (sptr < eptr && *sptr++ != ep.getitemdel())
				;
			if (sptr == eptr
			        && !(s == 0 && sptr > startptr && *(sptr - 1) == ep.getitemdel()))
				add++;
		}
		start = sptr - startptr;
		if (n == 0)
		{
			eptr = sptr;
			end = start;
		}
		else
		{
			while (sptr < eptr && n--)
			{
				while (sptr < eptr && *sptr != ep.getitemdel())
					sptr++;
				if (sptr < eptr && n)
					sptr++;
			}
			end = sptr - startptr;
			if (wholechunk && word == NULL && character == NULL)
			{
				if (startptr + end < eptr)
					end++;
				else if (start > ostart && !add)
					start--;
				return ES_NORMAL;
			}
			if (force && add)
			{
				char id = ep.getitemdel();
				ep.fill(start, id, add);
				start += add;
				end += add;
				startptr = ep.getsvalue().getstring();
			}
			sptr = startptr + start;
			eptr = startptr + end;
		}
	}
	if (word != NULL)
	{
		const char *osptr = sptr;
		if (extents(word, s, n, ep, sptr, eptr, countwords) != ES_NORMAL)
		{
			MCeerror->add(EE_CHUNK_BADWORDMARK, line, pos);
			return ES_ERROR;
		}
		while (sptr < eptr && isspace((uint1)*sptr))
			sptr++;
		while (sptr < eptr &&  s--)
		{
			skip_word(sptr, eptr);
			while (sptr < eptr && isspace((uint1)*sptr))
				sptr++;
		}
		start = sptr - startptr;
		if (n == 0)
		{
			eptr = sptr;
			end = start;
		}
		else
		{
			while (sptr < eptr && n--)
			{
				skip_word(sptr, eptr);
				if (n)
					while (sptr < eptr && isspace((uint1)*sptr))
						sptr++;
			}
			if (wholechunk && character == NULL)
			{
				while (sptr < eptr && isspace((uint1)*sptr))
					sptr++;
				end = sptr - startptr;
				if (sptr == eptr)
				{
					const char *tsptr = startptr + start - 1;
					while (tsptr > osptr && isspace((uint1)*tsptr))
						tsptr--;
					start = tsptr - startptr + 1;
				}
				return ES_NORMAL;
			}
			osptr += start;
			while (sptr > osptr && isspace((uint1)*(sptr - 1)))
				sptr--;
			end = sptr - startptr;
			sptr = startptr + start;
			eptr = startptr + end;
		}
	}

	if (token != NULL)
	{
		if (extents(token, s, n, ep, sptr, eptr, counttokens) != ES_NORMAL)
		{
			MCeerror->add
			(EE_CHUNK_BADTOKENMARK, line, pos);
			return ES_ERROR;
		}
		uint4 offset = sptr - startptr;
		MCString string(sptr, eptr - sptr);
		MCScriptPoint sp(string);
		MCerrorlock++;

		Parse_stat ps = sp.nexttoken();
		while (s-- && ps != PS_ERROR && ps != PS_EOF)
			ps = sp.nexttoken();
		start = sp.gettoken().getstring() - sp.getscript() + offset;
		while (--n && ps != PS_ERROR && ps != PS_EOF)
			ps = sp.nexttoken();
		end = sp.gettoken().getstring() + sp.gettoken().getlength()
		      - sp.getscript() + offset;
		MCerrorlock--;
		sptr = startptr + start;
		eptr = startptr + end;
	}

	// MW-2012-02-23: [[ FieldChars ]] If we want to compute the final char chunk
	//   portion and have a char chunk, process it.
	if (character != NULL && includechars)
	{
		if (extents(character, s, n, ep, sptr, eptr, countchars) != ES_NORMAL)
		{
			MCeerror->add(EE_CHUNK_BADCHARMARK, line, pos);
			return ES_ERROR;
		}
		if (start + s < end)
			start += s;
		else
			start = end;
		end = MCU_min(end, start + n);
	}
	return ES_NORMAL;
}

Exec_stat MCChunk::gets(MCExecPoint &ep)
{
	int4 start, end;

	if (mark(ep, start, end, False, False) != ES_NORMAL)
	{
		MCeerror->add(EE_CHUNK_CANTMARK, line, pos);
		return ES_ERROR;
	}
	ep.substring(start, end);
	return ES_NORMAL;
}

Exec_stat MCChunk::eval(MCExecPoint &ep)
{
	if (source != NULL && url == NULL && stack == NULL && background == NULL && card == NULL
	        && group == NULL && object == NULL)
	{
		if (desttype != DT_OWNER)
		{
			if (source->eval(ep) != ES_NORMAL)
			{
				MCeerror->add(EE_CHUNK_CANTGETSOURCE, line, pos);
				return ES_ERROR;
			}
		}
		else
		{
			// MW-2008-11-05: [[ Owner Reference ]] This case handles the syntax:
			//     <text chunk> of the owner of ...
			//   In this case we evaluate the owner property of the resolved object.
			MCObject *t_object;
			uint4 t_part;
			MCExecPoint ep2(ep);
			if (static_cast<MCChunk *>(source) -> getobj(ep, t_object, t_part, True) != ES_NORMAL)
			{
				MCeerror -> add(EE_CHUNK_BADOBJECTEXP, line, pos);
				return ES_ERROR;
			}
			
			if (t_object -> gettype() == CT_STACK && MCdispatcher -> ismainstack(static_cast<MCStack *>(t_object)))
				ep . clear();
			else if (t_object -> getparent() -> getprop(t_part, P_OWNER, ep, False) != ES_NORMAL)
				return ES_ERROR;
		}
	}
	else if (destvar != NULL)
	{
		if (destvar->eval(ep) != ES_NORMAL)
		{
			MCeerror->add
			(EE_CHUNK_CANTGETDEST, line, pos);
			return ES_ERROR;
		}
	}
	else
	{
		if (url != NULL)
		{
			if (url->startpos == NULL || url->startpos->eval(ep) != ES_NORMAL)
			{
				MCeerror->add
				(EE_CHUNK_CANTGETDEST, line, pos);
				return ES_ERROR;
			}
			MCU_geturl(ep);
		}
		MCObject *objptr;
		uint4 parid;
		if (getobj(ep, objptr, parid, True) != ES_NORMAL)
		{
			if (url == NULL
					|| stack != NULL || background != NULL || card != NULL
					|| group != NULL || object != NULL)
			{
				MCeerror->add
				(EE_CHUNK_CANTFINDOBJECT, line, pos);
				return ES_ERROR;
			}
		}
		else
		{
			switch (objptr->gettype())
			{
			case CT_BUTTON:
			case CT_IMAGE:
			case CT_AUDIO_CLIP:
			case CT_VIDEO_CLIP:
				objptr->getprop(parid, P_TEXT, ep, False);
				break;
			case CT_FIELD:
				{
					MCField *fptr = (MCField *)objptr;
					int4 start, end;
					switch (function)
					{
					case F_CLICK_CHUNK:
					case F_CLICK_CHAR_CHUNK:
					case F_CLICK_LINE:
					case F_CLICK_TEXT:
					case F_SELECTED_CHUNK:
					case F_SELECTED_LINE:
					case F_SELECTED_TEXT:
					case F_FOUND_CHUNK:
					case F_FOUND_LINE:
					case F_FOUND_TEXT:
					case F_MOUSE_CHUNK:
					case F_MOUSE_LINE:
					case F_MOUSE_CHAR_CHUNK:
					case F_MOUSE_TEXT:
						// MW-2012-12-13: [[ Bug 10592 ]] We are eval'ing so don't want the whole
						//   chunk in this case.
						fmark(fptr, start, end, False);
						fptr->returntext(ep, start, end);
						break;
					default:
						// MW-2012-01-27: [[ UnicodeChunks ]] Defer to the 'fieldmark' routine
						//   to fetch the string - notice we set keeptext to True as we want the
						//   real content.
						return fieldmark(ep, fptr, parid, start, end, False, False, True);
					}
				}
				break;
			default:
				MCeerror->add(EE_CHUNK_OBJECTNOTCONTAINER, line, pos);
				return ES_ERROR;
			}
		}
	}
	if (cline != NULL || item != NULL || word != NULL || token != NULL
	        || character != NULL)
	{
		// MW-2007-11-28: [[ Bug 5610 ]] If we have an array, force a conversion to string (empty)
		//   for backwards compatibility.
		if (ep . isarray())
			ep . clear();
		if (ep.tos() != ES_NORMAL || gets(ep) != ES_NORMAL)
		{
			MCeerror->add(EE_CHUNK_CANTGETSUBSTRING, line, pos, ep.getsvalue());
			return ES_ERROR;
		}
	}
	return ES_NORMAL;
}

Exec_stat MCChunk::set(MCExecPoint &ep, Preposition_type ptype)
{
	MCObject *objptr = NULL;
	MCField *fptr = NULL;
	uint4 parid;
	int4 start, end;
	MCExecPoint ep2(ep);
	char *desturl = NULL;

	if (destvar != NULL)
		destvar->clearuql();
	if (destvar == NULL && url == NULL)
	{
		if (getobj(ep2, objptr, parid, True) != ES_NORMAL)
		{
			MCeerror->add(EE_CHUNK_SETCANTGETBOJECT, line, pos);
			return ES_ERROR;
		}
		switch (objptr->gettype())
		{
		case CT_BUTTON:
		case CT_IMAGE:
		case CT_AUDIO_CLIP:
		case CT_VIDEO_CLIP:
			break;
		case CT_FIELD:
			fptr = (MCField *)objptr;
			break;
		default:
			MCeerror->add(EE_CHUNK_SETNOTACONTAINER, line, pos);
			return ES_ERROR;
		}
	}

	if (cline == NULL && item == NULL && word == NULL
	        && token == NULL && character == NULL
	        && desttype != DT_FUNCTION && ptype == PT_INTO)
	{
		if (destvar != NULL)
		{
			if (destvar->set(ep) != ES_NORMAL)
			{
				MCeerror->add(EE_CHUNK_CANTSETDEST, line, pos);
				return ES_ERROR;
			}
		}
		else
		{
			if (url != NULL)
			{
				if (url->startpos->eval(ep2) != ES_NORMAL)
				{
					MCeerror->add(EE_CHUNK_BADEXPRESSION, line, pos);
					return ES_ERROR;
				}
				MCU_puturl(ep2, ep);
			}
			else
				if (ep.tos() != ES_NORMAL
				        || objptr->setprop(parid, P_TEXT, ep, False) != ES_NORMAL)
				{
					MCeerror->add(EE_CHUNK_CANTSETDEST, line, pos);
					return ES_ERROR;
				}
		}
		return ES_NORMAL;
	}

	// MW-2007-11-28: [[ Bug 5610 ]] If we have an array, force a conversion to string (empty)
	//   for backwards compatibility.
	if (ep . isarray())
		ep . clear();
	else if (ep.tos() != ES_NORMAL)
	{
		MCeerror->add(EE_CHUNK_CANTSETDEST, line, pos);
		return ES_ERROR;
	}

	if (destvar != NULL)
	{
		if (cline == NULL && item == NULL && word == NULL
		        && token == NULL && character == NULL && ptype == PT_AFTER)
		{
			destvar->set(ep, True);
			return ES_NORMAL;
		}
		if (destvar->eval(ep2) != ES_NORMAL)
		{
			MCeerror->add(EE_CHUNK_SETCANTGETDEST, line, pos);
			return ES_ERROR;
		}
		uint4 oldlength = ep2.getsvalue().getlength();
		if (mark(ep2, start, end, True, False) != ES_NORMAL)
		{
			MCeerror->add(EE_CHUNK_CANTMARK, line, pos);
			return ES_ERROR;
		}
		//ONLY DO optimization 586 if it is into not before or after
		// SMR 1941

		// MW-2005-03-10: Fix bug 2471. Only do this optimisation if the destination is *ONLY* a string
		// MW-2012-03-15: [[ Bug ]] Only take the shortcut if the varible is not env, not msg and there
		//   are no watched vars.
#ifdef OLD_EXEC
		if (destvar -> getisplain() && ep2.getformat() == VF_STRING && end - start == ep.getsvalue().getlength() && ptype == PT_INTO
		        && ep2.getsvalue().getlength() == oldlength && MCnwatchedvars == 0)
		{
			memcpy((char *)ep2.getsvalue().getstring() + start, ep.getsvalue().getstring(),
			       ep.getsvalue().getlength());
			return ES_NORMAL;
		}
#endif
	}
	else
	{
		if (url == NULL && objptr->gettype() == CT_FIELD)
		{
			if (fieldmark(ep2, fptr, parid, start, end, False, True) != ES_NORMAL)
				return ES_ERROR;
		}
		else
		{
			if (url != NULL)
			{
				if (url->startpos->eval(ep2) != ES_NORMAL)
				{
					MCeerror->add(EE_CHUNK_BADEXPRESSION, line, pos);
					return ES_ERROR;
				}
				desturl = ep2.getsvalue().clone();
				MCU_geturl(ep2);
			}
			else
				objptr->getprop(parid, P_TEXT, ep2, False);
			if (mark(ep2, start, end, True, False) != ES_NORMAL)
			{
				MCeerror->add(EE_CHUNK_CANTMARK, line, pos);
				return ES_ERROR;
			}
		}
	}
	switch (ptype)
	{
	case PT_BEFORE:
		if (fptr == NULL)
			ep2.insert(ep.getsvalue(), start, start);
		else
			end = start;
		break;
	case PT_INTO:
		if (fptr == NULL)
			ep2.insert(ep.getsvalue(), start, end);
		break;
	case PT_AFTER:
		if (fptr == NULL)
			ep2.insert(ep.getsvalue(), end, end);
		else
			start = end;
		break;
	default:
		fprintf(stderr, "MCChunk: ERROR bad prep in gets\n");
		break;
	}
	if (destvar != NULL)
	{
		if (destvar->set(ep2) != ES_NORMAL)
		{
			MCeerror->add(EE_CHUNK_CANTSETDEST, line, pos);
			return ES_ERROR;
		}
	}
	else
		if (url != NULL)
		{
			ep.setsvalue(desturl);
			MCU_puturl(ep, ep2);
			delete desturl;
		}
		else
			if (fptr != NULL)
			{
				if (fptr->settextindex(parid, start, end, ep.getsvalue(), False) != ES_NORMAL)
				{
					MCeerror->add(EE_CHUNK_CANTSETDEST, line, pos);
					return ES_ERROR;
				}
			}
			else
				if (objptr->setprop(parid, P_TEXT, ep2, False) != ES_NORMAL)
				{
					MCeerror->add(EE_CHUNK_CANTSETDEST, line, pos);
					return ES_ERROR;
				}
	return ES_NORMAL;
}

Exec_stat MCChunk::setunicode(MCExecPoint& ep, Preposition_type p_prep)
{
	if (destvar == nil && url == nil)
	{
		MCObject *objptr;
		uint32_t parid;
		MCExecPoint ep2(ep);
		if (getobj(ep2, objptr, parid, True) != ES_NORMAL)
		{
			MCeerror -> add(EE_CHUNK_SETCANTGETBOJECT, line, pos);
			return ES_ERROR;
		}
		
		if (ep . tos() != ES_NORMAL)
		{
			MCeerror->add(EE_CHUNK_CANTSETDEST, line, pos);
			return ES_ERROR;
		}
		
		if (objptr -> gettype() == CT_FIELD)
		{
			MCField *t_field;
			t_field = (MCField *)objptr;
			
			if (cline == NULL && item == NULL && word == NULL
				&& token == NULL && character == NULL
				&& desttype != DT_FUNCTION && p_prep == PT_INTO)
			{
				if (ep.tos() != ES_NORMAL
				        || objptr->setprop(parid, P_UNICODE_TEXT, ep, False) != ES_NORMAL)
				{
					MCeerror->add(EE_CHUNK_CANTSETDEST, line, pos);
					return ES_ERROR;
				}
				
				return ES_NORMAL;
			}
			
			int32_t t_start, t_end;
			if (fieldmark(ep2, t_field, parid, t_start, t_end, False, True) != ES_NORMAL)
				return ES_ERROR;
			
			switch(p_prep)
			{
			case PT_BEFORE:
				t_end = t_start;
				break;
			default:
			case PT_INTO:
				break;
			case PT_AFTER:
				t_start = t_end;
				break;
			}
			
			if (t_field -> settextindex(parid, t_start, t_end, ep . getsvalue(), False, true) != ES_NORMAL)
			{
				MCeerror -> add(EE_CHUNK_CANTSETDEST, line, pos);
				return ES_ERROR;
			}
			
			return ES_NORMAL;
		}
	}
	
	MCeerror -> add(EE_CHUNK_CANTSETUNICODEDEST, line, pos);
	return ES_ERROR;
}

Exec_stat MCChunk::count(Chunk_term tocount, Chunk_term ptype,
                         MCExecPoint &ep)
{
	// MW-2009-07-22: First non-control chunk is now CT_ELEMENT.
	if (tocount < CT_ELEMENT)
	{
		uint2 i = 0;
		MCObject *optr;
		uint4 parid;
		if (getobj(ep, optr, parid, True) != ES_NORMAL)
		{
			if (stack != NULL)
				return ES_ERROR;
			optr = MCdefaultstackptr;
		}
		if (tocount == CT_MARKED)
		{
			MCStack *sptr = optr->getstack();
			sptr->setmark();
			if (optr->gettype() == CT_GROUP)
			{
				MCGroup *gptr = (MCGroup *)optr;
				gptr->count(CT_CARD, NULL, i);
			}
			else
				sptr->count(CT_CARD, CT_UNDEFINED, NULL, i);
			sptr->clearmark();
		}
		else
			switch (optr->gettype())
			{
			case CT_STACK:
				{
					MCStack *sptr = (MCStack *)optr;
					sptr->count(tocount, ptype, NULL, i);
				}
				break;
			case CT_CARD:
				{
					MCCard *cptr = (MCCard *)optr;
					cptr->count(tocount, ptype, NULL, i, True);
				}
				break;
			case CT_GROUP:
				{
					MCGroup *gptr = (MCGroup *)optr;
					gptr->count(tocount, NULL, i);
					if (tocount == CT_LAYER || tocount == CT_GROUP)
						i--;
				}
				break;
			default:
				break;
			}
		ep.setnvalue(i);
	}
	else
	{
		uint4 i = 0;
		if (eval(ep) != ES_NORMAL)
			return ES_ERROR;

		// MW-2009-07-22: If the value of the chunk is an array, then either
		//   the count will be zero (if a string chunk has been requested),
		//   otherwise it will be the count of the keys...
		if (!ep . isarray())
		{
			uint4 length = ep.getsvalue().getlength();
			if (ep.getsvalue() != MCnullmcstring)
			{
				const char *sptr = ep.getsvalue().getstring();
				const char *eptr = sptr + length;
				switch(tocount)
				{
				case CT_LINE:
					i = countlines(ep, sptr, eptr);
					break;
				case CT_ITEM:
					i = countitems(ep, sptr, eptr);
					break;
				case CT_WORD:
					i = countwords(ep, sptr, eptr);
					break;
				case CT_TOKEN:
					i = counttokens(ep, sptr, eptr);
					break;
				case CT_CHARACTER:
					i = length;
					break;
				default:
					break;
				}
			}
		}
		else
		{
			switch(tocount)
			{
			case CT_KEY:
			case CT_ELEMENT:
				i = MCArrayGetCount(ep . getarrayref());
				break;
			default:
				i = 0;
				break;
			}
		}

		ep.setnvalue(i);
	}
	return ES_NORMAL;
}

// MW-2012-12-13: [[ Bug 10592 ]] If wholechunk is False then we don't expand
//   line chunks to include the CR at the end.
Exec_stat MCChunk::fmark(MCField *fptr, int4 &start, int4 &end, Boolean wholechunk)
{
	Boolean wholeline = True;
	Boolean wholeword = True;
	switch (function)
	{
	case F_CLICK_CHAR_CHUNK:
		wholeword = False;
	case F_CLICK_CHUNK:
	case F_CLICK_TEXT:
		wholeline = False;
	case F_CLICK_LINE:
		if (!fptr->locmark(wholeline, wholeword, True, True, wholechunk, start, end))
			start = end = 0;
		break;
	case F_FOUND_CHUNK:
	case F_FOUND_TEXT:
		wholeline = False;
	case F_FOUND_LINE:
		if (!fptr->foundmark(wholeline, wholechunk, start, end))
			start = end = 0;
		break;
	case F_SELECTED_CHUNK:
	case F_SELECTED_TEXT:
		wholeline = False;
	case F_SELECTED_LINE:
		if (!fptr->selectedmark(wholeline, start, end, False, wholechunk))
			start = end = 0;
		break;
	case F_MOUSE_CHAR_CHUNK:
		wholeword = False;
	case F_MOUSE_CHUNK:
	case F_MOUSE_TEXT:
		wholeline = False;
	case F_MOUSE_LINE:
		if (!fptr->locmark(wholeline, wholeword, False, True, wholechunk, start, end))
			start = end = 0;
		break;
	default:
		start = 0;
		end = fptr->getpgsize(NULL);
		break;
	}
	
	return ES_NORMAL;
}

// MW-2012-02-23: [[ FieldChars ]] Computes the start and end of the char chunk in
//   the given field, taking into account the indices are given in char indices.
Exec_stat MCChunk::markcharactersinfield(uint32_t p_part_id, MCExecPoint& ep, int32_t& x_start, int32_t& x_end, MCField *p_field)
{
	MCExecPoint ep2(ep);
	int32_t t_number, t_start;
	t_start = 0;
	t_number = 1;
	switch(character -> etype)
	{
		case CT_ANY:
			t_start = MCU_any(p_field -> countchars(p_part_id, x_start, x_end));
			break;
		case CT_FIRST:
		case CT_SECOND:
		case CT_THIRD:
		case CT_FOURTH:
		case CT_FIFTH:
		case CT_SIXTH:
		case CT_SEVENTH:
		case CT_EIGHTH:
		case CT_NINTH:
		case CT_TENTH:
			t_start = character -> etype - CT_FIRST;
			break;
		case CT_LAST:
			t_start = p_field -> countchars(p_part_id, x_start, x_end) - 1;
			break;
		case CT_MIDDLE:
			t_start = p_field -> countchars(p_part_id, x_start, x_end) / 2;
			break;
		case CT_RANGE:
		{
			int32_t t_count = -1, tn;
			if (character->startpos->eval(ep2) != ES_NORMAL || ep2.ton() != ES_NORMAL)
			{
				MCeerror->add(EE_CHUNK_BADRANGESTART, line, pos);
				return ES_ERROR;
			}
			t_start = ep2.getint4();
			if (t_start < 0)
			{
				t_count = p_field -> countchars(p_part_id, x_start, x_end);
				t_start += t_count;
			}
			else
				t_start--;
			
			if (character->endpos->eval(ep2) != ES_NORMAL || ep2.ton() != ES_NORMAL)
			{
				MCeerror->add(EE_CHUNK_BADRANGEEND, line, pos);
				return ES_ERROR;
			}
			tn = ep2.getint4();
			if (tn < 0)
			{
				if (t_count == -1)
					t_count = p_field -> countchars(p_part_id, x_start, x_end);
				tn += t_count + 1;
			}
			t_number = tn - t_start;
		}
		break;
		case CT_EXPRESSION:
			if (character->startpos->eval(ep2) != ES_NORMAL || ep2.ton() != ES_NORMAL)
			{
				MCeerror->add(EE_CHUNK_BADEXPRESSION, line, pos);
				return ES_ERROR;
			}
			t_start = ep2.getint4();
			if (t_start < 0)
				t_start += p_field -> countchars(p_part_id, x_start, x_end);
			else
				t_start--;
			break;
		default:
			MCUnreachable();
			break;
	}
		
	if (t_start < 0)
	{
		t_number += t_start;
		t_start = 0;
	}
	
	if (t_number < 0)
		t_number = 0;
	
	p_field -> resolvechars(p_part_id, x_start, x_end, t_start, t_number);
	
	return ES_NORMAL;
}

// SMR, 1877, only expand contents when "force" is true (for set and setprop).
Exec_stat MCChunk::fieldmark(MCExecPoint &ep, MCField *fptr, uint4 parid,
                             int4 &start, int4 &end, Boolean wholechunk, Boolean force, Boolean keeptext)
{
	if (desttype == DT_FUNCTION)
	{
		// MW-2012-09-20: [[ Bug 10229 ]] If 'keeptext' is true, make sure we leave with
		//   the ep containing the field's content between start and end.
		// MW-2012-12-13: [[ Bug 10592 ]] Pass through wholechunk to ensure we only get the CR
		//   included when we need it.
		fmark(fptr, start, end, wholechunk);
		if (cline != NULL || item != NULL || word != NULL || token != NULL || character != NULL)
		{
			fptr->returntext(ep, start, end);
			int4 si, ei;
			if (mark(ep, si, ei, force, wholechunk, false) != ES_NORMAL)
			{
				MCeerror->add(EE_CHUNK_BADTEXT, line, pos);
				return ES_ERROR;
			}
			
			end = start + ei;
			start += si;
			
			if (character != nil)
				if (markcharactersinfield(parid, ep, start, end, fptr) != ES_NORMAL)
				{
					MCeerror->add(EE_CHUNK_BADTEXT, line, pos);
					return ES_ERROR;
				}
			
		}
		else if (keeptext)
			fptr -> returntext(ep, start, end);
	}
	else
	{
		// We can make do with ASCII content if the delimiters (if needed) are
		// ASCII chars.
		bool t_ascii_only;
		t_ascii_only = (cline == nil || (unsigned)ep . getlinedel() <= 127) && (item == nil || (unsigned)ep . getitemdel() <= 127);
		
		// Fetch the nativized text - the method returns true if it had to
		// coecre unicode.
		bool t_has_unicode;
		t_has_unicode = fptr->nativizetext(parid, ep, t_ascii_only);
		
		// Perform the 'mark' operation.
		MCString oldstring = ep.getsvalue();
		if (mark(ep, start, end, force, wholechunk, !t_has_unicode) != ES_NORMAL)
		{
			MCeerror->add(EE_CHUNK_BADTEXT, line, pos);
			return ES_ERROR;
		}
		
		// If the ep got changed, mutate the field appropriately.
		if (ep.getsvalue() != oldstring)
		{
			MCExecPoint ep2(ep);
			fptr->nativizetext(parid, ep2, t_ascii_only);
			int4 si = 0;
			int4 sei = ep.getsvalue().getlength() - 1;
			int4 oei = ep2.getsvalue().getlength() - 1;
			const char *sref = ep.getsvalue().getstring();
			const char *oref = ep2.getsvalue().getstring();
			while (si <= oei && sref[si] == oref[si])
				si++;
			while (oei >= si && sref[sei] == oref[oei])
			{
				sei--;
				oei--;
			}
			sei++;
			MCString newstring;
			newstring.set(&sref[si], sei - si);
			fptr->settextindex(parid, si, si, newstring, False);
		}
		
		if (t_has_unicode && character != nil)
			if (markcharactersinfield(parid, ep, start, end, fptr) != ES_NORMAL)
			{
				MCeerror->add(EE_CHUNK_BADTEXT, line, pos);
				return ES_ERROR;
			}
		
		// MW-2012-01-29: [[ Bug ]] If keeptext is true make sure we substring, remembering
		//   to refetch the text if unicode.
		if (keeptext)
		{
			// MW-2012-02-21: [[ FieldExport ]] If the buffer doesn't have native text in it
			//   (due to unicode being involved) then fetch the appropriate range as native.
			//   Otherwise, just trim the buffer.
			if (t_has_unicode)
				fptr -> exportastext(parid, ep, start, end, false);
			else
				ep . substring(start, end);
		}
	}
	return ES_NORMAL;
}

Exec_stat MCChunk::getobjforprop(MCExecPoint& ep, MCObject*& r_object, uint4& r_parid)
{
	MCObject *objptr;
	uint4 parid;

	if (getobj(ep, objptr, parid, True) != ES_NORMAL)
	{
		MCeerror->add(EE_CHUNK_CANTFINDOBJECT, line, pos);
		return ES_ERROR;
	}
	Boolean tfunction = False;
	if (desttype == DT_FUNCTION && function != F_CLICK_FIELD
	        && function != F_SELECTED_FIELD && function != F_FOUND_FIELD
	        && function != F_MOUSE_CONTROL && function != F_FOCUSED_OBJECT
	        && function != F_SELECTED_IMAGE
			&& function != F_DRAG_SOURCE && function != F_DRAG_DESTINATION)
		tfunction = True;
	if (!tfunction && cline == NULL && item == NULL
	        && word == NULL && token == NULL && character == NULL)
	{
		r_object = objptr;
		r_parid = parid;
		return ES_NORMAL;
	}

	MCeerror->add(EE_CHUNK_NOPROP, line, pos);
	return ES_ERROR;
}

// MW-2011-11-23: [[ Array Chunk Props ]] If index is not nil, then treat as an array chunk prop
Exec_stat MCChunk::getprop(Properties which, MCExecPoint &ep, MCNameRef index, Boolean effective)
{
	MCObject *objptr;
	uint4 parid;

	if (url != NULL)
	{
		if (url->startpos == NULL || url->startpos->eval(ep) != ES_NORMAL)
		{
			MCeerror->add(EE_CHUNK_CANTGETDEST, line, pos);
			return ES_ERROR;
		}
		MCU_geturl(ep);
	}
	if (getobj(ep, objptr, parid, True) != ES_NORMAL)
	{
		MCeerror->add(EE_CHUNK_CANTFINDOBJECT, line, pos);
		return ES_ERROR;
	}
	Boolean tfunction = False;
	if (desttype == DT_FUNCTION && function != F_CLICK_FIELD
	        && function != F_SELECTED_FIELD && function != F_FOUND_FIELD
	        && function != F_MOUSE_CONTROL && function != F_FOCUSED_OBJECT
	        && function != F_SELECTED_IMAGE
			&& function != F_DRAG_SOURCE && function != F_DRAG_DESTINATION)
		tfunction = True;
	if (!tfunction && cline == NULL && item == NULL
	        && word == NULL && token == NULL && character == NULL)
	{
		// MW-2011-11-23: [[ Array Chunk Props ]] If index is nil, then its just a normal
		//   prop, else its an array prop.
		Exec_stat t_stat;
		if (index == nil)
			t_stat = objptr->getprop(parid, which, ep, effective);
		else
			t_stat = objptr->getarrayprop(parid, which, ep, index, effective);

		if (t_stat != ES_NORMAL)
		{
			MCeerror->add(EE_CHUNK_NOPROP, line, pos);
			return ES_ERROR;
		}
	}
	else
	{
		int4 start, end;
		if (objptr->gettype() != CT_FIELD)
		{
			MCeerror->add(EE_CHUNK_BADCONTAINER, line, pos);
			return ES_ERROR;
		}
		MCField *fptr = (MCField *)objptr;
		if (fieldmark(ep, fptr, parid, start, end, False, False) != ES_NORMAL)
			return ES_ERROR;

		// MW-2011-11-23: [[ Array TextStyle ]] Pass the 'index' along to method to
		//   handle specific styles.
		if (fptr->gettextatts(parid, which, ep, index, effective, start, end, islinechunk()) != ES_NORMAL)
		{
			MCeerror->add(EE_CHUNK_CANTGETATTS, line, pos);
			return ES_ERROR;
		}
	}
	return ES_NORMAL;
}

// MW-2011-11-23: [[ Array Chunk Props ]] If index is not nil, then treat as an array chunk prop
Exec_stat MCChunk::setprop(Properties which, MCExecPoint &ep, MCNameRef index, Boolean effective)
{
	MCObject *objptr;
	uint4 parid;

	if (url != NULL)
	{
		if (url->startpos == NULL || url->startpos->eval(ep) != ES_NORMAL)
		{
			MCeerror->add(EE_CHUNK_CANTGETDEST, line, pos);
			return ES_ERROR;
		}
		MCU_geturl(ep);
	}
	if (getobj(ep, objptr, parid, True) != ES_NORMAL)
	{
		MCeerror->add(EE_CHUNK_CANTFINDOBJECT, line, pos);
		return ES_ERROR;
	}
	Boolean tfunction = False;
	if (desttype == DT_FUNCTION && function != F_CLICK_FIELD
	        && function != F_SELECTED_FIELD && function != F_FOUND_FIELD
	        && function != F_MOUSE_CONTROL && function != F_FOCUSED_OBJECT
	        && function != F_SELECTED_IMAGE
			&& function != F_DRAG_SOURCE && function != F_DRAG_DESTINATION)
		tfunction = True;
	if (!tfunction && cline == NULL && item == NULL
	        && token == NULL && word == NULL && character == NULL)
	{
		// MW-2011-11-23: [[ Array Chunk Props ]] If index is nil, then its just a normal
		//   prop, else its an array prop.
		Exec_stat t_stat;
		if (index == nil)
			t_stat = objptr->setprop(parid, which, ep, effective);
		else
			t_stat = objptr->setarrayprop(parid, which, ep, index, effective);

		if (t_stat != ES_NORMAL)
		{
			MCeerror->add(EE_CHUNK_NOPROP, line, pos);
			return ES_ERROR;
		}
	}
	else
		if (objptr->gettype() == CT_BUTTON)
		{
			Boolean value;
			if (!MCU_stob(ep.getsvalue(), value))
			{
				MCeerror->add(EE_OBJECT_NAB, 0, 0, ep.getsvalue());
				return ES_ERROR;
			}
			if (which == P_ENABLED)
			{
				which = P_DISABLED;
				value = !value;
			}
			return changeprop(ep, which, value);
		}
		else
		{
			if (objptr->gettype() != CT_FIELD)
			{
				MCeerror->add(EE_CHUNK_BADCONTAINER, line, pos);
				return ES_ERROR;
			}
			MCField *fptr = (MCField *)objptr;
			MCExecPoint ep2(ep);
			int4 start, end;
			if (fieldmark(ep2, fptr, parid, start, end, False, True) != ES_NORMAL)
				return ES_ERROR;

			// MW-2011-11-23: [[ Array TextStyle ]] Pass the 'index' along to method to
			//   handle specific styles.
			// MW-2011-12-08: [[ StyledText ]] Pass the ep, rather than the svalue of
			//   the ep.
			// MW-2012-01-25: [[ ParaStyles ]] Pass whether this was an explicit line chunk
			//   or not. This is used to disambiguate the setting of 'backColor'.
			if (fptr->settextatts(parid, which, ep, index, start, end, islinechunk()) != ES_NORMAL)
			{
				MCeerror->add(EE_CHUNK_CANTSETATTS, line, pos);
				return ES_ERROR;
			}
		}
	
	// MM-2012-09-05: [[ Property Listener ]] Make sure any listeners are updated of the property change.
	//  Handled at this point rather than MCProperty::set as here we know if it is a valid object set prop.
	objptr -> signallisteners(which);
	
	return ES_NORMAL;
}

Chunk_term MCChunk::getlastchunktype(void)
{
	if (character != nil)
		return CT_CHARACTER;
	if (item != nil)
		return CT_ITEM;
	if (word != nil)
		return CT_WORD;
	if (token != nil)
		return CT_TOKEN;
	if (cline != nil)
		return CT_LINE;
	return CT_UNDEFINED;
}

Exec_stat MCChunk::evalvarchunk(MCExecPoint& ep, bool p_whole_chunk, bool p_force, MCVariableChunkPtr& r_chunk)
{
	if (destvar == nil)
	{
		MCeerror->add(EE_CHUNK_BADCONTAINER, line, pos);
		return ES_ERROR;
	}

	if (destvar->eval(ep) != ES_NORMAL)
	{
		MCeerror->add(EE_CHUNK_SETCANTGETDEST, line, pos);
		return ES_ERROR;
	}

	int4 start, end;
	if (mark(ep, start, end, p_force, p_whole_chunk) != ES_NORMAL)
	{
		MCeerror->add(EE_CHUNK_CANTMARK, line, pos);
		return ES_ERROR;
	}

	r_chunk . variable = destvar;
	r_chunk . chunk = getlastchunktype();
	r_chunk . start = start;
	r_chunk . finish = end;

	return ES_NORMAL;
}

Exec_stat MCChunk::evalurlchunk(MCExecPoint& ep, bool p_whole_chunk, bool p_force, MCUrlChunkPtr& r_chunk)
{
	if (url->startpos->eval(ep) != ES_NORMAL)
	{
		MCeerror->add(EE_CHUNK_BADEXPRESSION, line, pos);
		return ES_ERROR;
	}
	
	MCAutoStringRef t_url;
	/* UNCHECKED */ ep . copyasstringref(&t_url);
	
	MCU_geturl(ep);

	int4 start, end;
	if (mark(ep, start, end, p_force, p_whole_chunk) != ES_NORMAL)
	{
		MCeerror->add(EE_CHUNK_CANTMARK, line, pos);
		return ES_ERROR;
	}
	
	r_chunk . url = MCValueRetain(*t_url);
	r_chunk . chunk = getlastchunktype();
	r_chunk . start = start;
	r_chunk . finish = end;
	
	return ES_NORMAL;
}

Exec_stat MCChunk::evalobjectchunk(MCExecPoint& ep, bool p_whole_chunk, bool p_force, MCObjectChunkPtr& r_chunk)
{
	MCObject *objptr;
	uint4 parid;
	if (getobj(ep, objptr, parid, True) != ES_NORMAL)
	{
		MCeerror->add(EE_CHUNK_CANTFINDOBJECT, line, pos);
		return ES_ERROR;
	}

	Boolean tfunction = False;
	if (desttype == DT_FUNCTION && function != F_CLICK_FIELD
	        && function != F_SELECTED_FIELD && function != F_FOUND_FIELD
	        && function != F_MOUSE_CONTROL && function != F_FOCUSED_OBJECT
	        && function != F_SELECTED_IMAGE
			&& function != F_DRAG_SOURCE && function != F_DRAG_DESTINATION)
		tfunction = True;

	if (!tfunction && cline == NULL && item == NULL
	        && token == NULL && word == NULL && character == NULL)
	{
		r_chunk . object = objptr;
		r_chunk . part_id = parid;
		r_chunk . chunk = CT_UNDEFINED;
		r_chunk . start = 0;
		r_chunk . finish = 0;
		return ES_NORMAL;
	}

	if (objptr -> gettype() == CT_BUTTON && ((MCButton *)objptr) -> getentry() == nil)
	{
		// MW-2012-02-16: [[ IntrinsicUnicode ]] For simplicity, always process the
		//   button text in utf-8.
		objptr->getprop(parid, P_UNICODE_TEXT, ep, False);

		ep . utf16toutf8();

		int4 start, end;
		if (mark(ep, start, end, p_force, p_whole_chunk) != ES_NORMAL)
		{
			MCeerror->add(EE_CHUNK_CANTMARK, line, pos);
			return ES_ERROR;
		}

		r_chunk . object = objptr;
		r_chunk . part_id = parid;
		r_chunk . chunk = getlastchunktype();
		r_chunk . start = start;
		r_chunk . finish = end;
		return ES_NORMAL;
	}

	if (objptr -> gettype() == CT_BUTTON || objptr -> gettype() == CT_FIELD)
	{
		MCField *t_field;
		if (objptr -> gettype() == CT_FIELD)
			t_field = (MCField *)objptr;
		else
			t_field = ((MCButton *)objptr) -> getentry();
		
		int4 start, end;
		if (fieldmark(ep, t_field, 0, start, end, p_whole_chunk, p_force) != ES_NORMAL)
			return ES_ERROR;

		r_chunk . object = objptr;
		r_chunk . part_id = parid;
		r_chunk . chunk = getlastchunktype();
		r_chunk . start = start;
		r_chunk . finish = end;
		return ES_NORMAL;
	}

	MCeerror->add(EE_CHUNK_BADCONTAINER, line, pos);
	return ES_ERROR;
}

#ifdef TO_REMOVE
Exec_stat MCChunk::select(MCExecPoint &ep, Preposition_type where, Boolean text, Boolean first)
{
	MCObject *objptr;
	uint4 parid;
	if (getobj(ep, objptr, parid, True) != ES_NORMAL)
	{
		MCeerror->add(EE_CHUNK_CANTFINDOBJECT, line, pos);
		return ES_ERROR;
	}
	if  (!objptr->getopened() && objptr->getid())
	{
		MCeerror->add(EE_CHUNK_NOTOPEN, line, pos);
		return ES_ERROR;
	}
	Boolean tfunction = False;
	if (desttype == DT_FUNCTION && function != F_CLICK_FIELD
	        && function != F_SELECTED_FIELD && function != F_FOUND_FIELD
	        && function != F_MOUSE_CONTROL && function != F_FOCUSED_OBJECT
	        && function != F_SELECTED_IMAGE
			&& function != F_DRAG_SOURCE && function != F_DRAG_DESTINATION)
		tfunction = True;
	if (!text && !tfunction && where == PT_AT && cline == NULL && item == NULL
	        && token == NULL && word == NULL && character == NULL)
	{
		if (first)
			MCselected->clear(False);
		MCselected->add(objptr);
	}
	else
	{
		MCField *fptr = (MCField *)objptr;
		MCButton *bptr = (MCButton *)objptr;
		if (objptr->gettype() != CT_FIELD
		        && (objptr->gettype() != CT_BUTTON
		            || (fptr = bptr->getentry()) == NULL))
			if (objptr->gettype() == CT_BUTTON)
			{
				// MW-2012-02-16: [[ IntrinsicUnicode ]] For simplicity, always process the
				//   button text in utf-8.
				objptr->getprop(parid, P_UNICODE_TEXT, ep, False);

				ep . utf16toutf8();

				int4 start, end;
				if (mark(ep, start, end, True, True) != ES_NORMAL)
				{
					MCeerror->add(EE_CHUNK_CANTMARK, line, pos);
					return ES_ERROR;
				}
				int4 hiliteline = 1;
				const char *sptr = ep.getsvalue().getstring();
				if (sptr != NULL)
				{
					const char *eptr = sptr + start + 1;
					while (sptr < eptr)
						if (*sptr++ == '\n')
							hiliteline++;
					bptr->setmenuhistory(hiliteline);
				}
				return ES_NORMAL;
			}
			else
			{
				// Anything that isn't a field or combo-box, or button
				MCeerror->add(EE_CHUNK_BADCONTAINER, line, pos);
				return ES_ERROR;
			}

		// Field or combo-box - fptr contains field

		int4 start = 0;
		int4 end = 0;
		if (text)
		{
			// MW-2012-02-20: We just need the length here, so use 'getpgsize()' instead.
			end = fptr -> getpgsize(nil);
		}
		else if (fieldmark(ep, fptr, 0, start, end, False, False) != ES_NORMAL)
			return ES_ERROR;
		switch (where)
		{
		case PT_AFTER:
			start = end;
			break;
		case PT_BEFORE:
			end = start;
		default:
			break;
		}
		return fptr->seltext(start, end, True);
	}
	return ES_NORMAL;
}
#endif

// This method returns true if the chunk represents a text chunk. A text chunk
// is considered to be one which:
//   - has a non-object function as base
//   - contains 'word', 'line', 'item', 'token' or 'character'.
// Its primary use is by the copy/cut/paste commands when determining if a set
// of targets is valid.
//
bool MCChunk::istextchunk(void) const
{
	Boolean tfunction;
	if (desttype == DT_FUNCTION && function != F_CLICK_FIELD
        && function != F_SELECTED_FIELD && function != F_FOUND_FIELD
        && function != F_MOUSE_CONTROL && function != F_FOCUSED_OBJECT
        && function != F_SELECTED_IMAGE
		&& function != F_DRAG_SOURCE && function != F_DRAG_DESTINATION)
		tfunction = True;
	else
		tfunction = False;
		
	if (!tfunction && cline == NULL && item == NULL
	        && token == NULL && word == NULL && character == NULL)
		return false;

	return true;
}

// MW-2012-01-25: [[ ParaStyles ]] Returns true if this is an explicit 'line' chunk.
// MW-2012-02-13: [[ Bug ]] Some function chunks should also be treated as lines.
bool MCChunk::islinechunk(void) const
{
	// If we have any of item, token, word or character entries then we are not a line.
	if (item != nil || token != nil || word != nil || character != nil)
		return false;

	// If there is a line entry, then we must be a line.
	if (cline != nil)
		return true;

	// Otherwise, we are only a line if we are of function type and it is one of the
	// 'line' functions.
	if (desttype == DT_FUNCTION && (function == F_SELECTED_LINE || function == F_FOUND_LINE || function == F_CLICK_LINE || function == F_MOUSE_LINE))
		return true;

	// We are not a line.
	return false;
}

bool MCChunk::isvarchunk(void) const
{
	return destvar != nil;
}

bool MCChunk::isurlchunk(void) const
{
	return url != nil;
}

bool MCChunk::issubstringchunk(void) const
{
	if (destvar == nil)
		return false;

	if (cline != NULL || item != NULL || token != NULL
	            || word != NULL || character != NULL)
		return true;

	return false;
}

// This method works out the start and end points of the text chunk in the
// given field.
//
Exec_stat MCChunk::marktextchunk(MCExecPoint& ep, MCField*& r_field, uint4& r_part, uint4& r_start, uint4& r_end)
{
	MCObject *t_object;
	uint4 t_part;
	if (getobj(ep, t_object, t_part, True) != ES_NORMAL)
	{
		MCeerror -> add(EE_CHUNK_CANTFINDOBJECT, line, pos);
		return ES_ERROR;
	}

	if (t_object -> gettype() != CT_FIELD)
	{
		MCeerror->add(EE_CHUNK_BADCONTAINER, line, pos);
		return ES_ERROR;
	}

	int4 t_start, t_end;
	if (fieldmark(ep, static_cast<MCField *>(t_object), t_part, t_start, t_end, True, False) != ES_NORMAL)
		return ES_ERROR;

	r_field = static_cast<MCField *>(t_object);
	r_part = t_part;
	r_start = t_start;
	r_end = t_end;

	return ES_NORMAL;
}

#if TO_REMOVE
Exec_stat MCChunk::del(MCExecPoint &ep)
{
	int4 start, end;
	if (destvar != NULL
	        && (cline != NULL || item != NULL || token != NULL
	            || word != NULL || character != NULL))
	{
		if (destvar->eval(ep) != ES_NORMAL)
		{
			MCeerror->add(EE_CHUNK_SETCANTGETDEST, line, pos);
			return ES_ERROR;
		}
		if (mark(ep, start, end, True, True) != ES_NORMAL)
		{
			MCeerror->add(EE_CHUNK_CANTMARK, line, pos);
			return ES_ERROR;
		}
		ep.insert(MCnullmcstring, start, end);
		if (destvar->set(ep) != ES_NORMAL)
		{
			MCeerror->add(EE_CHUNK_CANTSETDEST, line, pos);
			return ES_ERROR;
		}
	}
	else
	{
		MCObject *objptr;
		uint4 parid;

		if (getobj(ep, objptr, parid, True) != ES_NORMAL)
		{
			MCeerror->add(EE_CHUNK_CANTFINDOBJECT, line, pos);
			return ES_ERROR;
		}
		Boolean tfunction = False;
		if (desttype == DT_FUNCTION && function != F_CLICK_FIELD
		        && function != F_SELECTED_FIELD && function != F_FOUND_FIELD
		        && function != F_MOUSE_CONTROL && function != F_FOCUSED_OBJECT
		        && function != F_SELECTED_IMAGE
				&& function != F_DRAG_SOURCE && function != F_DRAG_DESTINATION)
			tfunction = True;
		if (!tfunction && cline == NULL && item == NULL
		        && token == NULL && word == NULL && character == NULL)
		{
			if (!objptr->del())
			{
				MCeerror->add(EE_CHUNK_CANTDELETEOBJECT, line, pos);
				return ES_ERROR;
			}
			if (objptr->gettype() == CT_STACK)
				MCtodestroy->remove((MCStack *)objptr); // prevent duplicates
			objptr->scheduledelete();
		}
		else
			if (objptr->gettype() == CT_BUTTON)
			{
				// MW-2012-02-16: [[ IntrinsicUnicode ]] For simplicity, always process the
				//   button text in utf-8.

				objptr->getprop(parid, P_UNICODE_TEXT, ep, False);

				ep . utf16toutf8();

				if (mark(ep, start, end, True, True) != ES_NORMAL)
				{
					MCeerror->add(EE_CHUNK_CANTMARK, line, pos);
					return ES_ERROR;
				}
				ep.insert(MCnullmcstring, start, end);

				ep . utf8toutf16();

				objptr->setprop(parid, P_UNICODE_TEXT, ep, False);
			}
			else
				if (objptr->gettype() == CT_FIELD)
				{
					MCField *fptr = (MCField *)objptr;
					if (fieldmark(ep, fptr, parid, start, end, True, False) != ES_NORMAL)
						return ES_ERROR;
					fptr->settextindex(parid, start, end, MCnullmcstring, False);
				}
				else
				{
					MCeerror->add(EE_CHUNK_BADCONTAINER, line, pos);
					return ES_ERROR;
				}
	}
	return ES_NORMAL;
}
#endif

Exec_stat MCChunk::changeprop(MCExecPoint &ep, Properties prop, Boolean value)
{
	MCObject *optr;
	uint4 parid;
	if (getobj(ep, optr, parid, True) != ES_NORMAL)
	{
		MCeerror->add(EE_DISABLE_NOOBJ, line, pos);
		return ES_ERROR;
	}
	if (cline == NULL && item == NULL && token == NULL
	        && word == NULL && character == NULL)
	{
		MCExecPoint ep(optr, NULL, NULL);
		ep.setboolean(value);
		return optr->setprop(parid, prop, ep, False);
	}

	// MW-2007-07-05: [[ Bug 2378 ]] Cannot use enable/disable, hilite/unhilite on
	//   unicode menus.
	if (optr->gettype() == CT_BUTTON)
	{
		// MW-2012-02-16: [[ IntrinsicUnicode ]] For simplicity, always process the
		//   button text in utf-8.

		optr->getprop(parid, P_UNICODE_TEXT, ep, False);

		ep . utf16toutf8();

		int4 start, end;
		if (mark(ep, start, end, True, False) != ES_NORMAL)
		{
			MCeerror->add(EE_CHUNK_CANTMARK, line, pos);
			return ES_ERROR;
		}

		bool t_changed;
		t_changed = false;
		if (prop == P_DISABLED)
			if (value)
			{
				if (ep.getsvalue().getstring()[start] != '(')
					ep.insert("(", start, start), t_changed = true;
			}
			else
			{
				if (ep.getsvalue().getstring()[start] == '(')
					ep.insert(MCnullmcstring, start, start + 1), t_changed = true;
			}
		else
		{
			if (ep.getsvalue().getstring()[start] == '(')
				start++;
			if (value)
			{
				if (ep.getsvalue().getstring()[start + 1] == 'n')
					ep.insert("c", start + 1, start + 2), t_changed = true;
				else
					if (ep.getsvalue().getstring()[start + 1] == 'u')
						ep.insert("r", start + 1, start + 2), t_changed = true;
			}
			else
			{
				if (ep.getsvalue().getstring()[start + 1] == 'c')
					ep.insert("n", start + 1, start + 2), t_changed = true;
				else
					if (ep.getsvalue().getstring()[start + 1] == 'r')
						ep.insert("u", start + 1, start + 2), t_changed = true;
			}
		}
		if (t_changed)
		{
			ep . utf8toutf16();
			if (optr->setprop(parid, P_UNICODE_TEXT, ep, False) != ES_NORMAL)
			{
				MCeerror->add(EE_CHUNK_CANTSETDEST, line, pos);
				return ES_ERROR;
			}
		}
	}
	else
	{
		MCeerror->add(EE_DISABLE_NOOBJ, line, pos);
		return ES_ERROR;
	}
	return ES_NORMAL;
}

////////////////////////////////////////////////////////////////////////////////

void MCChunk::compile(MCSyntaxFactoryRef ctxt)
{
	MCSyntaxFactoryBeginExpression(ctxt, line, pos);
	MCSyntaxFactoryEvalUnimplemented(ctxt);
	MCSyntaxFactoryEndExpression(ctxt);
}

void MCChunk::compile_in(MCSyntaxFactoryRef ctxt)
{
	MCSyntaxFactoryBeginExpression(ctxt, line, pos);
	MCSyntaxFactoryEvalUnimplemented(ctxt);
	MCSyntaxFactoryEndExpression(ctxt);
}

void MCChunk::compile_out(MCSyntaxFactoryRef ctxt)
{
	MCSyntaxFactoryBeginExpression(ctxt, line, pos);
	MCSyntaxFactoryEvalUnimplemented(ctxt);
	MCSyntaxFactoryEndExpression(ctxt);
}

void MCChunk::compile_inout(MCSyntaxFactoryRef ctxt)
{
	MCSyntaxFactoryBeginExpression(ctxt, line, pos);
	MCSyntaxFactoryEvalUnimplemented(ctxt);
	MCSyntaxFactoryEndExpression(ctxt);
}

/*

Root
	: <expr>
	| <var>
	| me | the menuObject | the target | the owner
	| template<object>
	| the errorObject | the selectedObject
	| the topStack | the clickStack | the mouseStack
	| <function>
	
StackChunk
	: stack <ref>
	| stack <ref> of stack <ref>
	| stack <ref> of Root
	| stack <ref> of stack <ref> of Root
	


if desttype is DT_ISDEST then it means that the chunk is to be treated in
container context - in particular the contents of vars is not eval'd to an obj.

if desttype is not DT_ISDEST and desttype is not DT_UNDEFINED then
	resolve target object
else if no object chunks then
	error
else if url chunk then
	fetch stack from stream
else
	stack context is defaultStack
	
if there is a mainstack chunk then
	resolve stack in context of parent (if any)
	if there is a substack chunk then
		resolve substack in context of parent (if any)

if no stack has been resolved then
	error
	
if there is an audioClip or videoCLip chunk then
	resolve vc or ac in context of resolved stack
	return resolved vc / ac
	
if there are no more object chunks then
	return resolved stack
	
if background is not 

*/

void MCChunk::compile_object_ptr(MCSyntaxFactoryRef ctxt)
{
	MCSyntaxFactoryBeginExpression(ctxt, line, pos); 

	if (desttype != DT_UNDEFINED && desttype != DT_ISDEST)
	{
		if (desttype == DT_EXPRESSION)
		{
			source -> compile(ctxt);
			MCSyntaxFactoryEvalMethod(ctxt, kMCEngineEvalValueAsObjectMethodInfo);
		}
		else if (desttype == DT_VARIABLE)
		{
			destvar -> compile(ctxt);
			MCSyntaxFactoryEvalMethod(ctxt, kMCEngineEvalValueAsObjectMethodInfo);
		}
		else if (desttype == DT_OWNER)
		{
			static_cast<MCChunk *>(source) -> compile_object_ptr(ctxt);
			MCSyntaxFactoryEvalMethod(ctxt, kMCEngineEvalOwnerAsObjectMethodInfo);
		}
		else if (desttype >= DT_FIRST_OBJECT && desttype < DT_LAST_OBJECT)
		{
			MCSyntaxFactoryEvalConstantUInt(ctxt, desttype);
			MCSyntaxFactoryEvalMethod(ctxt, kMCEngineEvalTemplateAsObjectMethodInfo);
		}
		else
		{
			MCExecMethodInfo *t_method;
			switch(desttype)
			{
			case DT_ME:
				t_method = kMCEngineEvalMeAsObjectMethodInfo;
				break;
			case DT_MENU_OBJECT:
				t_method = kMCEngineEvalMenuObjectAsObjectMethodInfo;
				break;
			case DT_TARGET:
				t_method = kMCEngineEvalTargetAsObjectMethodInfo;
				break;
			case DT_ERROR:
				t_method = kMCEngineEvalErrorObjectAsObjectMethodInfo;
				break;
			case DT_SELECTED:
				t_method = kMCInterfaceEvalSelectedObjectAsObjectMethodInfo;
				break;
			case DT_TOP_STACK:
				t_method = kMCInterfaceEvalTopStackAsObjectMethodInfo;
				break;
			case DT_CLICK_STACK:
				t_method = kMCInterfaceEvalClickStackAsObjectMethodInfo;
				break;
			case DT_MOUSE_STACK:
				t_method = kMCInterfaceEvalMouseStackAsObjectMethodInfo;
				break;
			case DT_FUNCTION:
				switch(function)
				{
				case F_CLICK_CHUNK:
				case F_CLICK_CHAR_CHUNK:
				case F_CLICK_FIELD:
				case F_CLICK_LINE:
				case F_CLICK_TEXT:
					t_method = kMCInterfaceEvalClickFieldAsObjectMethodInfo;
					break;
				case F_SELECTED_CHUNK:
				case F_SELECTED_FIELD:
				case F_SELECTED_LINE:
				case F_SELECTED_TEXT:
					t_method = kMCInterfaceEvalSelectedFieldAsObjectMethodInfo;
					break;
				case F_SELECTED_IMAGE:
					t_method = kMCInterfaceEvalSelectedImageAsObjectMethodInfo;
					break;
				case F_FOUND_CHUNK:
				case F_FOUND_FIELD:
				case F_FOUND_LINE:
				case F_FOUND_TEXT:
					t_method = kMCInterfaceEvalFoundFieldAsObjectMethodInfo;
					break;
				case F_MOUSE_CONTROL:
				case F_MOUSE_CHUNK:
				case F_MOUSE_CHAR_CHUNK:
				case F_MOUSE_LINE:
				case F_MOUSE_TEXT:
					t_method = kMCInterfaceEvalMouseControlAsObjectMethodInfo;
					break;
				case F_FOCUSED_OBJECT:
					t_method = kMCInterfaceEvalFocusedObjectAsObjectMethodInfo;
					break;
				case F_DRAG_SOURCE:
					t_method = kMCPasteboardEvalDragSourceAsObjectMethodInfo;
					break;
				case F_DRAG_DESTINATION:
					t_method = kMCPasteboardEvalDragDestinationAsObjectMethodInfo;
					break;
				default:
					t_method = nil;
					break;
				}
				break;
			default:
				t_method = nil;
				break;
			}
			
			if (t_method != nil)
				MCSyntaxFactoryEvalMethod(ctxt, t_method);
			else
				return /* ES_ERROR */ ;
		}
		
		// IF OBJECT IS CONTROL THEN RETURN (?) better to handle as type problem
	}
	else if (stack == nil && background == nil && card == nil && group == nil && object == nil)
	{
<<<<<<< HEAD
		// return ES_ERROR;
=======
        return /* ES_ERROR */ ;
>>>>>>> bd1cb4e3
	}
	else if (url != nil)
    {
        if (stack -> etype == CT_EXPRESSION)
        {
            url -> startpos -> compile(ctxt);
            MCSyntaxFactoryEvalMethod(ctxt, kMCInterfaceEvalBinaryStackAsObjectMethodInfo);
        }
        else
        {
<<<<<<< HEAD
            // return ES_ERROR;
=======
            return /* ES_ERROR */ ;
>>>>>>> bd1cb4e3
        }
	}
	else
		MCSyntaxFactoryEvalMethod(ctxt, kMCInterfaceEvalDefaultStackAsObjectMethodInfo);
    
<<<<<<< HEAD
    MCSyntaxFactoryEndExpression(ctxt);
    
    // (nil objptr should be an error?)
    
	// At this point the top of the stack should be an expr evaluating to a potentially
	// nil objptr.
=======
	// At this point the top of the stack should be an expr evaluating to an objptr.
    
    // If objptr is nil then an error will already have been thrown.
>>>>>>> bd1cb4e3
		
	// If we have a stack clause, then we resolve the stack of the objptr. These methods
	// all take a 'stack' type so will throw an error if things like:
	//   stack foo of the templateField
	// are tried.
	// Additionally, these methods will throw an error if the objptr is nil since this means
	// an attempt was made to do something like:
	//   stack foo of the mouseStack
	// when 'the mouseStack' is nil.
	// The search here first checks the target stack, then its substacks, then the dispatcher
	// (which recuses to findstack on each of them).
	if (stack != nil)
	{
		switch(stack -> etype)
		{
		case CT_EXPRESSION:
            MCSyntaxFactoryBeginExpression(ctxt, line, pos);
			stack -> startpos -> compile(ctxt);
			MCSyntaxFactoryEvalMethod(ctxt, kMCInterfaceEvalStackOfStackByNameMethodInfo);
            MCSyntaxFactoryEndExpression(ctxt);
			break;
		case CT_ID:
            MCSyntaxFactoryBeginExpression(ctxt, line, pos);
			stack -> startpos -> compile(ctxt);
			MCSyntaxFactoryEvalMethod(ctxt, kMCInterfaceEvalStackOfStackByIdMethodInfo);
            MCSyntaxFactoryEndExpression(ctxt);
			break;
		case CT_THIS:
			break;
		default:
			// ERROR
			break;
		}
		
		// If there is another stack reference, then it means resolve a substack. This
		// is slightly different from StackOfStack since it *only* searches substacks.
		if (stack -> next != nil)
		{
			switch(stack -> etype)
			{
			case CT_EXPRESSION:
                MCSyntaxFactoryBeginExpression(ctxt, line, pos);
				stack -> startpos -> compile(ctxt);
				MCSyntaxFactoryEvalMethod(ctxt, kMCInterfaceEvalSubstackOfStackByNameMethodInfo);
                MCSyntaxFactoryEndExpression(ctxt);
				break;
			case CT_ID:
                MCSyntaxFactoryBeginExpression(ctxt, line, pos);
				stack -> startpos -> compile(ctxt);
				MCSyntaxFactoryEvalMethod(ctxt, kMCInterfaceEvalSubstackOfStackByIdMethodInfo);
                MCSyntaxFactoryEndExpression(ctxt);
				break;
			case CT_THIS:
				break;
			default:
				// ERROR
				break;
			}
		}
	}
    
	// Next - if there is an audioClip/videoClip chunk of <optional stack> then resolve that
	// 
	if (object != nil && (object -> otype == CT_AUDIO_CLIP || object -> otype == CT_VIDEO_CLIP))
	{
<<<<<<< HEAD
        MCSyntaxFactoryBeginExpression(ctxt, line, pos);
=======
>>>>>>> bd1cb4e3
        switch (ct_class(object -> etype))
        {
            case CT_ORDINAL:
                MCSyntaxFactoryEvalConstantUInt(ctxt, object -> etype);
                MCSyntaxFactoryEvalMethod(ctxt, object -> otype == CT_AUDIO_CLIP ? kMCInterfaceEvalAudioClipOfStackByOrdinalMethodInfo : kMCInterfaceEvalVideoClipOfStackByOrdinalMethodInfo);
                break;
            case CT_ID:
                object -> startpos -> compile(ctxt);
                MCSyntaxFactoryEvalMethod(ctxt, object -> otype == CT_AUDIO_CLIP ? kMCInterfaceEvalAudioClipOfStackByIdMethodInfo : kMCInterfaceEvalVideoClipOfStackByIdMethodInfo);
                break;
            case CT_EXPRESSION:
                object -> startpos -> compile(ctxt);
                MCSyntaxFactoryEvalMethod(ctxt, object -> otype == CT_AUDIO_CLIP ? kMCInterfaceEvalAudioClipOfStackByNameMethodInfo : kMCInterfaceEvalVideoClipOfStackByNameMethodInfo);
            default:
                // ERROR
                break;
        }
        MCSyntaxFactoryEndExpression(ctxt);
        return;
    }

	if (background != nil)
	{
<<<<<<< HEAD
        MCSyntaxFactoryBeginExpression(ctxt, line, pos);
=======
>>>>>>> bd1cb4e3
		switch(ct_class(background -> etype))
		{
		case CT_ORDINAL:
			MCSyntaxFactoryEvalConstantUInt(ctxt, background -> etype);
			MCSyntaxFactoryEvalMethod(ctxt, kMCInterfaceEvalBackgroundOfStackByOrdinalMethodInfo);
			break;
		case CT_ID:
			background -> startpos -> compile(ctxt);
			MCSyntaxFactoryEvalMethod(ctxt, kMCInterfaceEvalBackgroundOfStackByIdMethodInfo);
			break;
		case CT_EXPRESSION:
			background -> startpos -> compile(ctxt);
			MCSyntaxFactoryEvalMethod(ctxt, kMCInterfaceEvalBackgroundOfStackByNameMethodInfo);
			break;
		default:
			// ERROR
			break;
		}
<<<<<<< HEAD
        MCSyntaxFactoryEndExpression(ctxt);
	}
	
	// IF no card, group, object then return obj as bptr.
    if (card == nil && group == nil && object == nil)
        return;
    
    MCSyntaxFactoryBeginExpression(ctxt, line, pos);
=======
	}
    
>>>>>>> bd1cb4e3
	if (card != nil)
	{
		MCSyntaxFactoryEvalConstantBool(ctxt, marked);
			
		switch(ct_class(card -> etype))
		{
		// case CT_DIRECT: (DONT THINK THIS IS POSSIBLE)
		//	break;
		case CT_ORDINAL:
			MCSyntaxFactoryEvalConstantUInt(ctxt, card -> etype);
			MCSyntaxFactoryEvalMethod(ctxt, background == nil ? kMCInterfaceEvalCardOfStackByOrdinalMethodInfo : kMCInterfaceEvalCardOfBackgroundByOrdinalMethodInfo);
			break;
		case CT_ID:
			card -> startpos -> compile(ctxt);
			MCSyntaxFactoryEvalMethod(ctxt, background == nil ? kMCInterfaceEvalCardOfStackByIdMethodInfo : kMCInterfaceEvalCardOfBackgroundByIdMethodInfo);
			break;
		case CT_EXPRESSION:
			card -> startpos -> compile(ctxt);
			MCSyntaxFactoryEvalMethod(ctxt, background == nil ? kMCInterfaceEvalCardOfStackByNameMethodInfo : kMCInterfaceEvalCardOfBackgroundByNameMethodInfo);
			break;
		default:
			// ERROR
			break;
		}
	}
	else if (background == nil && (group != nil || object != nil))
	{
		MCSyntaxFactoryEvalMethod(ctxt, kMCInterfaceEvalThisCardOfStackMethodInfo);
	}
<<<<<<< HEAD
    MCSyntaxFactoryEndExpression(ctxt);
    
    // if no group or object then return obj as cptr
    if (group == nil && object == nil)
        return;
               
=======
>>>>>>> bd1cb4e3
               
    // group number/name/id of <group of><group of>... stack
               
    if (group != nil)
    {
        MCCRef *tgptr = group;
        while (tgptr != nil)
        {
            MCSyntaxFactoryBeginExpression(ctxt, line, pos);
            switch (ct_class(tgptr -> etype))
            {
                MCSyntaxFactoryEvalConstantUInt(ctxt, tgptr -> ptype);
                    
                case CT_ORDINAL:
                    MCSyntaxFactoryEvalConstantUInt(ctxt, tgptr -> etype);
                    MCSyntaxFactoryEvalMethodWithArgs(ctxt, kMCInterfaceEvalGroupOfGroupByOrdinalMethodInfo, 0, 2);
                    MCSyntaxFactoryEvalMethod(ctxt, kMCInterfaceEvalGroupOfCardByOrdinalMethodInfo);
                    break;
                case CT_ID:
                    tgptr -> startpos -> compile(ctxt);
                    // MW-2011-08-09: [[ Groups ]] If there was an explicit stack reference,
                    //   but no explicit card, we search the stack directly for the CT_ID
                    //   case.
                    // (Assuming the group wasn't found on the card)
                    if (card == nil && stack != nil)
                        MCSyntaxFactoryEvalMethod(ctxt, kMCInterfaceEvalGroupOfCardOrStackByIdMethodInfo);
                    else
                        MCSyntaxFactoryEvalMethod(ctxt, kMCInterfaceEvalGroupOfCardByIdMethodInfo);
                    // if we have a group then stack override is irrelevant.
                    MCSyntaxFactoryEvalMethodWithArgs(ctxt, kMCInterfaceEvalGroupOfGroupByIdMethodInfo, 0, 2);
                    break;
                case CT_EXPRESSION:
                    tgptr -> startpos -> compile(ctxt);
                    MCSyntaxFactoryEvalMethodWithArgs(ctxt, kMCInterfaceEvalGroupOfGroupByNameMethodInfo, 0, 2);
                    MCSyntaxFactoryEvalMethod(ctxt, kMCInterfaceEvalGroupOfCardByNameMethodInfo);
                    break;
                default:
                    // ERROR
                    break;
            }
            tgptr = tgptr -> next;
        }
        MCSyntaxFactoryEndExpression(ctxt);
    }
               
<<<<<<< HEAD
    // if no object then return gptr as obj.
    if (object == nil)
        return;
               
=======
>>>>>>> bd1cb4e3
    // MW-2011-08-08: [[ Bug ]] Loop through chain of object chunks. This allows
    //   things like field ... of control ... of.
               
    if (object != nil)
    {
        MCCRef *toptr = object;
        while (toptr != nil)
        {
<<<<<<< HEAD
            MCSyntaxFactoryBeginExpression(ctxt, line, pos);
=======
>>>>>>> bd1cb4e3
            if (toptr -> otype == CT_MENU)
                MCSyntaxFactoryEvalMethod(ctxt, kMCInterfaceEvalMenubarAsObjectMethodInfo);
            else
            {
                MCSyntaxFactoryEvalConstantUInt(ctxt, toptr -> otype);
                MCSyntaxFactoryEvalConstantUInt(ctxt, toptr -> ptype);
                
                switch (ct_class(toptr -> etype))
                {
                    case CT_ORDINAL:
                        MCSyntaxFactoryEvalConstantUInt(ctxt, toptr -> etype);
                        MCSyntaxFactoryEvalMethodWithArgs(ctxt, kMCInterfaceEvalObjectOfGroupByOrdinalMethodInfo, 0, 1, 3);
                        MCSyntaxFactoryEvalMethod(ctxt, kMCInterfaceEvalObjectOfCardByOrdinalMethodInfo);
                        break;
                    case CT_ID:
                        toptr -> startpos -> compile(ctxt);
                        // If we are in stack override mode, then search the stack *after*
                        // searching the card as searching the stack will take longer.
                        if (group == nil && card == nil && stack != nil)
                            MCSyntaxFactoryEvalMethod(ctxt, kMCInterfaceEvalObjectOfCardOrStackByIdMethodInfo);
                        else 
                            MCSyntaxFactoryEvalMethod(ctxt, kMCInterfaceEvalObjectOfCardByIdMethodInfo);
                        // if we have a group then stack override is irrelevant.
                        MCSyntaxFactoryEvalMethodWithArgs(ctxt, kMCInterfaceEvalObjectOfGroupByIdMethodInfo, 0, 1, 3);
                        break;
                    case CT_EXPRESSION:
                        toptr -> startpos -> compile(ctxt);
                        MCSyntaxFactoryEvalMethodWithArgs(ctxt, kMCInterfaceEvalObjectOfGroupByNameMethodInfo, 0, 1, 3);
                        MCSyntaxFactoryEvalMethod(ctxt, kMCInterfaceEvalObjectOfCardByNameMethodInfo);
                        break;
                    default:
                        // ERROR
                        break;
                }
                toptr = toptr -> next;
            }
<<<<<<< HEAD
            MCSyntaxFactoryEndExpression(ctxt);
        }
    }
=======
        }
    }
    MCSyntaxFactoryEndExpression(ctxt);
>>>>>>> bd1cb4e3
}
								  
////////////////////////////////////////////////////////////////////////////////<|MERGE_RESOLUTION|>--- conflicted
+++ resolved
@@ -3401,11 +3401,7 @@
 	}
 	else if (stack == nil && background == nil && card == nil && group == nil && object == nil)
 	{
-<<<<<<< HEAD
-		// return ES_ERROR;
-=======
         return /* ES_ERROR */ ;
->>>>>>> bd1cb4e3
 	}
 	else if (url != nil)
     {
@@ -3416,28 +3412,15 @@
         }
         else
         {
-<<<<<<< HEAD
-            // return ES_ERROR;
-=======
             return /* ES_ERROR */ ;
->>>>>>> bd1cb4e3
         }
 	}
 	else
 		MCSyntaxFactoryEvalMethod(ctxt, kMCInterfaceEvalDefaultStackAsObjectMethodInfo);
     
-<<<<<<< HEAD
-    MCSyntaxFactoryEndExpression(ctxt);
-    
-    // (nil objptr should be an error?)
-    
-	// At this point the top of the stack should be an expr evaluating to a potentially
-	// nil objptr.
-=======
 	// At this point the top of the stack should be an expr evaluating to an objptr.
     
     // If objptr is nil then an error will already have been thrown.
->>>>>>> bd1cb4e3
 		
 	// If we have a stack clause, then we resolve the stack of the objptr. These methods
 	// all take a 'stack' type so will throw an error if things like:
@@ -3454,16 +3437,12 @@
 		switch(stack -> etype)
 		{
 		case CT_EXPRESSION:
-            MCSyntaxFactoryBeginExpression(ctxt, line, pos);
 			stack -> startpos -> compile(ctxt);
 			MCSyntaxFactoryEvalMethod(ctxt, kMCInterfaceEvalStackOfStackByNameMethodInfo);
-            MCSyntaxFactoryEndExpression(ctxt);
 			break;
 		case CT_ID:
-            MCSyntaxFactoryBeginExpression(ctxt, line, pos);
 			stack -> startpos -> compile(ctxt);
 			MCSyntaxFactoryEvalMethod(ctxt, kMCInterfaceEvalStackOfStackByIdMethodInfo);
-            MCSyntaxFactoryEndExpression(ctxt);
 			break;
 		case CT_THIS:
 			break;
@@ -3479,16 +3458,12 @@
 			switch(stack -> etype)
 			{
 			case CT_EXPRESSION:
-                MCSyntaxFactoryBeginExpression(ctxt, line, pos);
 				stack -> startpos -> compile(ctxt);
 				MCSyntaxFactoryEvalMethod(ctxt, kMCInterfaceEvalSubstackOfStackByNameMethodInfo);
-                MCSyntaxFactoryEndExpression(ctxt);
 				break;
 			case CT_ID:
-                MCSyntaxFactoryBeginExpression(ctxt, line, pos);
 				stack -> startpos -> compile(ctxt);
 				MCSyntaxFactoryEvalMethod(ctxt, kMCInterfaceEvalSubstackOfStackByIdMethodInfo);
-                MCSyntaxFactoryEndExpression(ctxt);
 				break;
 			case CT_THIS:
 				break;
@@ -3503,10 +3478,6 @@
 	// 
 	if (object != nil && (object -> otype == CT_AUDIO_CLIP || object -> otype == CT_VIDEO_CLIP))
 	{
-<<<<<<< HEAD
-        MCSyntaxFactoryBeginExpression(ctxt, line, pos);
-=======
->>>>>>> bd1cb4e3
         switch (ct_class(object -> etype))
         {
             case CT_ORDINAL:
@@ -3530,10 +3501,6 @@
 
 	if (background != nil)
 	{
-<<<<<<< HEAD
-        MCSyntaxFactoryBeginExpression(ctxt, line, pos);
-=======
->>>>>>> bd1cb4e3
 		switch(ct_class(background -> etype))
 		{
 		case CT_ORDINAL:
@@ -3552,19 +3519,8 @@
 			// ERROR
 			break;
 		}
-<<<<<<< HEAD
-        MCSyntaxFactoryEndExpression(ctxt);
-	}
-	
-	// IF no card, group, object then return obj as bptr.
-    if (card == nil && group == nil && object == nil)
-        return;
+	}
     
-    MCSyntaxFactoryBeginExpression(ctxt, line, pos);
-=======
-	}
-    
->>>>>>> bd1cb4e3
 	if (card != nil)
 	{
 		MCSyntaxFactoryEvalConstantBool(ctxt, marked);
@@ -3594,15 +3550,6 @@
 	{
 		MCSyntaxFactoryEvalMethod(ctxt, kMCInterfaceEvalThisCardOfStackMethodInfo);
 	}
-<<<<<<< HEAD
-    MCSyntaxFactoryEndExpression(ctxt);
-    
-    // if no group or object then return obj as cptr
-    if (group == nil && object == nil)
-        return;
-               
-=======
->>>>>>> bd1cb4e3
                
     // group number/name/id of <group of><group of>... stack
                
@@ -3611,7 +3558,6 @@
         MCCRef *tgptr = group;
         while (tgptr != nil)
         {
-            MCSyntaxFactoryBeginExpression(ctxt, line, pos);
             switch (ct_class(tgptr -> etype))
             {
                 MCSyntaxFactoryEvalConstantUInt(ctxt, tgptr -> ptype);
@@ -3645,16 +3591,8 @@
             }
             tgptr = tgptr -> next;
         }
-        MCSyntaxFactoryEndExpression(ctxt);
     }
                
-<<<<<<< HEAD
-    // if no object then return gptr as obj.
-    if (object == nil)
-        return;
-               
-=======
->>>>>>> bd1cb4e3
     // MW-2011-08-08: [[ Bug ]] Loop through chain of object chunks. This allows
     //   things like field ... of control ... of.
                
@@ -3663,10 +3601,6 @@
         MCCRef *toptr = object;
         while (toptr != nil)
         {
-<<<<<<< HEAD
-            MCSyntaxFactoryBeginExpression(ctxt, line, pos);
-=======
->>>>>>> bd1cb4e3
             if (toptr -> otype == CT_MENU)
                 MCSyntaxFactoryEvalMethod(ctxt, kMCInterfaceEvalMenubarAsObjectMethodInfo);
             else
@@ -3703,15 +3637,9 @@
                 }
                 toptr = toptr -> next;
             }
-<<<<<<< HEAD
-            MCSyntaxFactoryEndExpression(ctxt);
-        }
-    }
-=======
         }
     }
     MCSyntaxFactoryEndExpression(ctxt);
->>>>>>> bd1cb4e3
 }
 								  
 ////////////////////////////////////////////////////////////////////////////////