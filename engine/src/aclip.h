--- conflicted
+++ resolved
@@ -78,17 +78,11 @@
 	virtual const MCObjectPropertyTable *getpropertytable(void) const { return &kPropertyTable; }
 	
 	virtual void timer(MCNameRef mptr, MCParameter *params);
-<<<<<<< HEAD
 
 #ifdef LEGACY_EXEC
-    virtual Exec_stat getprop_legacy(uint4 parid, Properties which, MCExecPoint &, Boolean effective);
+    virtual Exec_stat getprop_legacy(uint4 parid, Properties which, MCExecPoint &, Boolean effective, bool recursive = false);
     virtual Exec_stat setprop_legacy(uint4 parid, Properties which, MCExecPoint &, Boolean effective);
 #endif
-
-=======
-	virtual Exec_stat getprop(uint4 parid, Properties which, MCExecPoint &, Boolean effective, bool recursive = false);
-	virtual Exec_stat setprop(uint4 parid, Properties which, MCExecPoint &, Boolean effective);
->>>>>>> bb71d905
 
 	virtual Boolean del();
 	virtual void paste(void);
