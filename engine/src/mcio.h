--- conflicted
+++ resolved
@@ -141,14 +141,9 @@
 extern uint4 MCS_faketell(IO_handle stream);
 extern void MCS_fakewriteat(IO_handle stream, uint4 p_pos, const void *p_buffer, uint4 p_size);
 
-<<<<<<< HEAD
 /* LEGACY */ extern IO_handle MCS_open(const char *path, const char *mode, Boolean map, Boolean driver, uint4 offset);
-extern IO_handle MCS_open(MCStringRef path, MCStringRef mode, Boolean map, Boolean driver, uint4 offset);
+extern IO_handle MCS_open(MCStringRef path, intenum_t mode, Boolean map, Boolean driver, uint4 offset);
 extern void MCS_close(IO_handle &stream);
-=======
-extern IO_handle MCS_open(MCStringRef path, MCSOpenFileMode mode, Boolean map, Boolean driver, uint4 offset);
-extern IO_stat MCS_close(IO_handle &stream);
->>>>>>> 3c235ecc
 
 extern IO_stat MCS_read(void *ptr, uint4 size, uint4 &n, IO_handle stream);
 extern IO_stat MCS_write(const void *ptr, uint4 size, uint4 n, IO_handle stream);
