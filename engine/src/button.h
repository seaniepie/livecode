--- conflicted
+++ resolved
@@ -179,15 +179,12 @@
 
 	virtual uint2 gettransient() const;
 	virtual void setrect(const MCRectangle &nrect);
-<<<<<<< HEAD
+
 #ifdef LEGACY_EXEC
-    virtual Exec_stat getprop_legacy(uint4 parid, Properties which, MCExecPoint &, Boolean effective);
+    virtual Exec_stat getprop_legacy(uint4 parid, Properties which, MCExecPoint &, Boolean effective, bool recursive = false);
     virtual Exec_stat setprop_legacy(uint4 parid, Properties which, MCExecPoint &, Boolean effective);
 #endif
-=======
-	virtual Exec_stat getprop(uint4 parid, Properties which, MCExecPoint &, Boolean effective, bool recursive = false);
-	virtual Exec_stat setprop(uint4 parid, Properties which, MCExecPoint &, Boolean effective);
->>>>>>> bb71d905
+
 	virtual void closemenu(Boolean kfocus, Boolean disarm);
 	
 	// MW-2011-09-20: [[ Collision ]] Compute shape of button - will use mask of icon if possible.
