/* Copyright (C) 2003-2013 Runtime Revolution Ltd.

This file is part of LiveCode.

LiveCode is free software; you can redistribute it and/or modify it under
the terms of the GNU General Public License v3 as published by the Free
Software Foundation.

LiveCode is distributed in the hope that it will be useful, but WITHOUT ANY
WARRANTY; without even the implied warranty of MERCHANTABILITY or
FITNESS FOR A PARTICULAR PURPOSE.  See the GNU General Public License
for more details.

You should have received a copy of the GNU General Public License
along with LiveCode.  If not see <http://www.gnu.org/licenses/>.  */

#ifndef	BUTTON_H
#define	BUTTON_H

#include "control.h"


#define AQUA_FUDGE 8



#define needfocus() (MClook == LF_MOTIF && state & CS_KFOCUSED \
		     && (flags & F_SHOW_BORDER || !(flags & F_AUTO_ARM)) \
		     && !(extraflags & EF_NO_FOCUS_BORDER) \
                     && (getstyleint(flags) != F_MENU \
			 || menumode != WM_TOP_LEVEL))


#define standardbtn() ((IsMacEmulatedLF() || MCcurtheme!=NULL) && flags & F_3D \
		  && !(flags & F_AUTO_ARM) && flags & F_SHOW_BORDER \
	          && (IsMacEmulatedLF() && getstyleint(flags) == F_STANDARD|| \
						MCcurtheme && MCcurtheme->iswidgetsupported(WTHEME_TYPE_PUSHBUTTON) && \
						getstyleint(flags) == F_STANDARD || MCcurtheme \
		      && MCcurtheme->iswidgetsupported(WTHEME_TYPE_BEVELBUTTON) && getstyleint(flags) == F_RECTANGLE) \
		  && !(flags & F_SHADOW) && flags & F_OPAQUE)

#define MENU_FLAGS (F_RECTANGLE | F_VISIBLE | F_SHOW_NAME \
		    | F_ALIGN_LEFT | F_3D | F_TRAVERSAL_ON \
		    | F_ARM_BORDER | F_OPAQUE | F_SHOW_HILITE)

#define MENU_ITEM_FLAGS (F_RECTANGLE | F_VISIBLE | F_SHOW_NAME \
			 | F_ALIGN_LEFT | F_3D | F_TRAVERSAL_ON \
			 | F_AUTO_ARM | F_ARM_BORDER | F_OPAQUE \
			 | F_SHARED_HILITE | F_SHOW_HILITE)

#define DIVIDER_FLAGS (F_RECTANGLE | F_VISIBLE | F_3D \
		       | F_SHOW_BORDER | F_DISABLED)


#define CHECK_SIZE 13
#define MOTIF_DEFAULT_WIDTH 4
#define WIN95_DEFAULT_WIDTH 1
#define MAX_CASCADE 5

#define THROB_RATE 80

#define MAX_SUBMENU_DEPTH 31
typedef struct
{
	MCButton *parent;
	MCButton *buttons;
	uint2 f;
	uint2 maxwidth;
	uint2 maxaccelwidth;
}
sublist;

enum Current_icon {
    CI_ARMED,
    CI_DISABLED,
    CI_HILITED,
    CI_DEFAULT,
    CI_VISITED,
		CI_FILE_NICONS,
		CI_HOVER = CI_FILE_NICONS,
    CI_NICONS
};

typedef struct
{
	MCImage *curicon;
	uint4 iconids[CI_NICONS];
}
iconlist;

struct MCInterfaceButtonIcon;

#define MENUCONTROL_NONE 0
#define MENUCONTROL_ITEM 1
#define MENUCONTROL_SEPARATOR 2

class ButtonMenuCallback;

class MCButton : public MCControl
{
	friend class MCHcbutton;
	MCCdata *bdata;
	iconlist *icons;
	MCStringRef label;
	MCNameRef menuname;
	MCStringRef menustring;
	MCField *entry;
	MCStack *menu;
<<<<<<< HEAD
	MCStringRef acceltext;
	MCArrayRef tabs;
=======
	MCPlatformMenuRef m_system_menu;
	char *acceltext;
	uint2 acceltextsize;
	char *seltext;
	MCString *tabs;
	uint2 ntabs;
>>>>>>> 974cd9d8
	uint2 menuhistory;
	uint2 menulines;
	uint2 accelkey;
	uint2 labelwidth;
	uint2 family;
	uint1 mymenudepth;
	uint1 menubutton;
	uint1 menumode;
	uint1 accelmods;
	uint1 mnemonic;
	uint1 menucontrol;
    MCGravity m_icon_gravity : 4;
	bool menuhasitemtags : 1;

	Boolean ishovering;
	static uint2 focusedtab;
	static uint2 mnemonicoffset;
	static MCRectangle optionrect;
	static Keynames button_keys[];
	static uint4 clicktime;
	static uint2 menubuttonheight;
	static Boolean starthilite;
	static uint2 starttab;
	static MCImage *macrb;
	static MCImage *macrbtrack;
	static MCImage *macrbhilite;
	static MCImage *macrbhilitetrack;

	static MCPropertyInfo kProperties[];
	static MCObjectPropertyTable kPropertyTable;
public:
	MCButton();
	MCButton(const MCButton &bref);
	// virtual functions from MCDLlist
	void removelink(MCObject *optr);
	bool imagechanged(MCImage *p_image, bool p_deleting);

	// virtual functions from MCObject
	virtual ~MCButton();
	virtual Chunk_term gettype() const;
	virtual const char *gettypestring();

	virtual const MCObjectPropertyTable *getpropertytable(void) const { return &kPropertyTable; }

	virtual bool visit(MCVisitStyle p_style, uint32_t p_part, MCObjectVisitor* p_visitor);

	virtual void open();
	virtual void close();
	virtual void kfocus();
	virtual Boolean kfocusnext(Boolean top);
	virtual Boolean kfocusprev(Boolean bottom);
	virtual void kunfocus();
	virtual Boolean kdown(MCStringRef p_string, KeySym key);
	virtual Boolean kup(MCStringRef p_string, KeySym key);
	virtual Boolean mfocus(int2 x, int2 y);
	virtual void munfocus();
	virtual Boolean mdown(uint2 which);
	virtual Boolean mup(uint2 which);
	virtual Boolean doubledown(uint2 which);
	virtual Boolean doubleup(uint2 which);
#ifdef _MACOSX
	virtual void timer(MCNameRef mptr, MCParameter *params);
#endif

	virtual uint2 gettransient() const;
	virtual void setrect(const MCRectangle &nrect);
#ifdef LEGACY_EXEC
    virtual Exec_stat getprop_legacy(uint4 parid, Properties which, MCExecPoint &, Boolean effective);
    virtual Exec_stat setprop_legacy(uint4 parid, Properties which, MCExecPoint &, Boolean effective);
#endif
	virtual void closemenu(Boolean kfocus, Boolean disarm);
	
	// MW-2011-09-20: [[ Collision ]] Compute shape of button - will use mask of icon if possible.
	virtual bool lockshape(MCObjectShape& r_shape);
	virtual void unlockshape(MCObjectShape& shape);

	// virtual functions from MCControl
	virtual IO_stat save(IO_handle stream, uint4 p_part, bool p_force_ext);
	virtual IO_stat extendedsave(MCObjectOutputStream& p_stream, uint4 p_part);
	virtual IO_stat load(IO_handle stream, uint32_t version);
	virtual IO_stat extendedload(MCObjectInputStream& p_stream, uint32_t version, uint4 p_length);

	virtual MCControl *clone(Boolean attach, Object_pos p, bool invisible);
	virtual MCControl *findnum(Chunk_term type, uint2 &num);
    virtual MCControl *findname(Chunk_term type, MCNameRef p_name);
	virtual Boolean count(Chunk_term type, MCObject *stop, uint2 &num);
	virtual Boolean maskrect(const MCRectangle &srect);
	virtual void installaccels(MCStack *stack);
	virtual void removeaccels(MCStack *stack);
	virtual MCCdata *getdata(uint4 cardid, Boolean clone);
	virtual void replacedata(MCCdata *&data, uint4 newid);
	virtual void compactdata();
	virtual void resetfontindex(MCStack *oldstack);
	virtual void getwidgetthemeinfo(MCWidgetInfo &widgetinfo);
	
	// MCButton functions
	void activate(Boolean notify, KeySym p_key);
	void clearmnemonic();
	void setupmnemonic();
	MCCdata *getbptr(uint4 cardid);
	uint2 getfamily();
	Boolean gethilite(uint4 parid);
	void setdefault(Boolean def);
	Boolean sethilite(uint4 parid, Boolean hilite);
	void resethilite(uint4 parid, Boolean hilite);

	// MW-2011-09-30: [[ Redraw ]] This function conditionally does a redraw all
	//   if flags means it might need to be.
	void mayberedrawall(void);

	bool gethovering(void)
	{
		return ishovering == True;
	}

	int32_t getmenucontrol(void)
	{
		return menucontrol;
	}

	MCField *getentry()
	{
		return entry;
	}
	
	MCStringRef getlabeltext();

	MCStringRef getmenustring()
	{
		return menustring;
	}
	uint1 getmenumode()
	{
		return menumode;
	}
	void setmenumode(uint1 newmode)
	{
		menumode = newmode;
	}
	bool getmenuhastags()
	{
		return menuhasitemtags;
	}
	void setmenuhasitemtags(bool p_hastags)
	{
		menuhasitemtags = p_hastags;
	}
	MCStack *getmenu()
	{
		return menu;
	}
	uint2 getaccelkey()
	{
		return accelkey;
	}
	uint1 getaccelmods()
	{
		return accelmods;
	}
	void getentrytext();
	void createentry();
	void deleteentry();
	void makemenu(sublist *bstack, int2 &stackdepth, uint2 menuflags, MCFontRef fontref);
	
	// MW-2011-02-08: [[ Bug 9384 ]] If 'just for accel' is true, then findmenu won't create
	//   a Mac menu as its assumed its not needed.
	Boolean findmenu(bool p_just_for_accel = false);
	
	void openmenu(Boolean grab);
	void freemenu(Boolean force);
	MCRange getmenurange();
	void docascade(MCStringRef t_pick);
	void setupmenu();
	bool selectedchunk(MCStringRef& r_string);
	bool selectedline(MCStringRef& r_string);
	bool selectedtext(MCStringRef& r_string);
	bool resetlabel();
	void reseticon();
	void radio();
	void setmenuhistory(int2 newline);
	void setmenuhistoryprop(int2 newline);
	uint2 getmousetab(int2 &curx);
	void allocicons();
	void freeicons();
	bool tabselectonmouseup();
	// MW-2011-09-06: [[ Redraw ]] Added 'sprite' option - if true, ink and opacity are not set.
	virtual void draw(MCDC *dc, const MCRectangle &dirty, bool p_isolated, bool p_sprite);
	void drawlabel(MCDC *dc, int2 sx, int sy, uint2 t, const MCRectangle &srect, MCStringRef p_label, uint2 fstyle, uindex_t p_mnemonic);
	void drawcheck(MCDC *dc, MCRectangle &srect, Boolean white);
	void drawradio(MCDC *dc, MCRectangle &srect, Boolean white);
	void drawoption(MCDC *dc, MCRectangle &srect, MCRectangle& r_content_rect);
	void drawpulldown(MCDC *dc, MCRectangle &srect);
	void drawcascade(MCDC *dc, MCRectangle &srect);
	void drawcombo(MCDC *dc, MCRectangle &srect);
	void drawtabs(MCDC *dc, MCRectangle &srect);
	void drawstandardbutton(MCDC *dc, MCRectangle &srect);
	void drawmacdefault(MCDC *dc, const MCRectangle &srect);
	void drawmacborder(MCDC *dc, MCRectangle &srect);
	void drawmacpopup(MCDC *dc, MCRectangle &srect);

#ifdef _MAC_DESKTOP
	Bool macfindmenu(bool p_just_for_accel);
	void macopenmenu(void);
	void macfreemenu(void);
<<<<<<< HEAD
	static void getmacmenuitemtextfromaccelerator(short menuid, KeySym key, uint1 mods, MCStringRef &r_string, bool issubmenu);
=======
	static void getmacmenuitemtextfromaccelerator(MCPlatformMenuRef menu, uint2 key, uint1 mods, MCString &s, bool isunicode, bool issubmenu);
>>>>>>> 974cd9d8
#endif

	MCCdata *getcdata(void) {return bdata;}

	MCButton *next()
	{
		return (MCButton *)MCDLlist::next();
	}
	MCButton *prev()
	{
		return (MCButton *)MCDLlist::prev();
	}
	void totop(MCButton *&list)
	{
		MCDLlist::totop((MCDLlist *&)list);
	}
	void insertto(MCButton *&list)
	{
		MCDLlist::insertto((MCDLlist *&)list);
	}
	void appendto(MCButton *&list)
	{
		MCDLlist::appendto((MCDLlist *&)list);
	}
	void append(MCButton *node)
	{
		MCDLlist::append((MCDLlist *)node);
	}
	void splitat(MCButton *node)
	{
		MCDLlist::splitat((MCDLlist *)node) ;
	}
	MCButton *remove(MCButton *&list)
	{
		return (MCButton *)MCDLlist::remove((MCDLlist *&)list);
	}

	////////// PROPERTY SUPPORT METHODS

	void GetIcon(MCExecContext& ctxt, Properties which, uinteger_t& r_icon);
	void SetIcon(MCExecContext& ctxt, Properties which, uinteger_t p_icon);
    void DoGetIcon(MCExecContext& ctxt, Current_icon which, MCInterfaceButtonIcon& r_icon);
    void DoSetIcon(MCExecContext& ctxt, Current_icon which, const MCInterfaceButtonIcon& p_icon);
    void SetChunkProp(MCExecContext& ctxt, uint32_t p_part, int32_t p_start, int32_t p_finish, Properties which, bool setting);
    
	void UpdateIconAndMenus(void);

	////////// PROPERTY ACCESSORS

	virtual void SetName(MCExecContext& ctxt, MCStringRef p_name);
	void GetStyle(MCExecContext& ctxt, intenum_t& r_style);
	void SetStyle(MCExecContext& ctxt, intenum_t p_style);
	void GetAutoArm(MCExecContext& ctxt, bool& r_setting);
	void SetAutoArm(MCExecContext& ctxt, bool setting);
	void GetAutoHilite(MCExecContext& ctxt, bool& r_setting);
	void SetAutoHilite(MCExecContext& ctxt, bool setting);
	void GetArmBorder(MCExecContext& ctxt, bool& r_setting);
	void SetArmBorder(MCExecContext& ctxt, bool setting);
	void GetArmFill(MCExecContext& ctxt, bool& r_setting);
	void SetArmFill(MCExecContext& ctxt, bool setting);
	void GetHiliteBorder(MCExecContext& ctxt, bool& r_setting);
	void SetHiliteBorder(MCExecContext& ctxt, bool setting);
	void GetHiliteFill(MCExecContext& ctxt, bool& r_setting);
	void SetHiliteFill(MCExecContext& ctxt, bool setting);
	void GetShowHilite(MCExecContext& ctxt, bool& r_setting);
	void SetShowHilite(MCExecContext& ctxt, bool setting);
	void GetArm(MCExecContext& ctxt, bool& r_setting);
	void SetArm(MCExecContext& ctxt, bool setting);
	void GetSharedHilite(MCExecContext& ctxt, bool& r_setting);
	void SetSharedHilite(MCExecContext& ctxt, bool setting);
	void GetShowIcon(MCExecContext& ctxt, bool& r_setting);
	void SetShowIcon(MCExecContext& ctxt, bool setting);
	void GetShowName(MCExecContext& ctxt, bool& r_setting);
	void SetShowName(MCExecContext& ctxt, bool setting);
	void GetLabel(MCExecContext& ctxt, MCStringRef& r_label);
	void SetLabel(MCExecContext& ctxt, MCStringRef p_label);
	void GetUnicodeLabel(MCExecContext& ctxt, MCDataRef& r_label);
	void SetUnicodeLabel(MCExecContext& ctxt, MCDataRef p_label);
	void GetEffectiveLabel(MCExecContext& ctxt, MCStringRef& r_label);
	void GetEffectiveUnicodeLabel(MCExecContext& ctxt, MCDataRef& r_label);
	void GetLabelWidth(MCExecContext& ctxt, uinteger_t& r_width);
	void SetLabelWidth(MCExecContext& ctxt, uinteger_t p_width);
	void GetFamily(MCExecContext& ctxt, uinteger_t& r_family);
	void SetFamily(MCExecContext& ctxt, uinteger_t p_family);
	void GetVisited(MCExecContext& ctxt, bool& r_setting);
	void SetVisited(MCExecContext& ctxt, bool setting);
	void GetMenuHistory(MCExecContext& ctxt, uinteger_t& r_history);
	void SetMenuHistory(MCExecContext& ctxt, uinteger_t p_history);
	void GetMenuLines(MCExecContext& ctxt, uinteger_t*& r_lines);
	void SetMenuLines(MCExecContext& ctxt, uinteger_t* p_lines);
	void GetMenuButton(MCExecContext& ctxt, uinteger_t& r_button);
	void SetMenuButton(MCExecContext& ctxt, uinteger_t p_button);
	void GetMenuMode(MCExecContext& ctxt, intenum_t& r_mode);
	void SetMenuMode(MCExecContext& ctxt, intenum_t p_mode);
	void GetMenuName(MCExecContext& ctxt, MCNameRef& r_name);
	void SetMenuName(MCExecContext& ctxt, MCNameRef p_name);
	virtual void SetShowBorder(MCExecContext& ctxt, bool setting);
	void GetAcceleratorText(MCExecContext& ctxt, MCStringRef& r_text);
	void SetAcceleratorText(MCExecContext& ctxt, MCStringRef p_text);
	void GetUnicodeAcceleratorText(MCExecContext& ctxt, MCDataRef& r_text);
	void GetAcceleratorKey(MCExecContext& ctxt, MCStringRef& r_text);
	void SetAcceleratorKey(MCExecContext& ctxt, MCStringRef p_text);
	void GetAcceleratorModifiers(MCExecContext& ctxt, intset_t& r_mods);
	void SetAcceleratorModifiers(MCExecContext& ctxt, intset_t p_mods);
	void GetMnemonic(MCExecContext& ctxt, uinteger_t& r_mnemonic);
	void SetMnemonic(MCExecContext& ctxt, uinteger_t p_mnemonic);
	void GetFormattedWidth(MCExecContext& ctxt, integer_t& r_width);
	void GetFormattedHeight(MCExecContext& ctxt, integer_t& r_height);
	void GetDefault(MCExecContext& ctxt, bool& r_setting);
	void SetDefault(MCExecContext& ctxt, bool setting);
	virtual void SetTextFont(MCExecContext& ctxt, MCStringRef p_font);
	virtual void SetTextHeight(MCExecContext& ctxt, uinteger_t* p_height);
	virtual void SetTextSize(MCExecContext& ctxt, uinteger_t* p_size);
	virtual void SetTextStyle(MCExecContext& ctxt, const MCInterfaceTextStyle& p_style);
	virtual void SetEnabled(MCExecContext& ctxt, uint32_t part, bool setting);
	virtual void SetDisabled(MCExecContext& ctxt, uint32_t part, bool setting);
	void GetText(MCExecContext& ctxt, MCStringRef& r_text);
	void SetText(MCExecContext& ctxt, MCStringRef p_text);
	void GetUnicodeText(MCExecContext& ctxt, MCDataRef& r_text);
	void SetUnicodeText(MCExecContext& ctxt, MCDataRef p_text);
	virtual void SetCantSelect(MCExecContext& ctxt, bool setting);
    void SetArmedIcon(MCExecContext& ctxt, const MCInterfaceButtonIcon& p_icon);
    void GetArmedIcon(MCExecContext& ctxt, MCInterfaceButtonIcon& r_icon);
    void SetDisabledIcon(MCExecContext& ctxt, const MCInterfaceButtonIcon& p_icon);
    void GetDisabledIcon(MCExecContext& ctxt, MCInterfaceButtonIcon& r_icon);
    void SetIcon(MCExecContext& ctxt, const MCInterfaceButtonIcon& p_icon);
    void GetIcon(MCExecContext& ctxt, MCInterfaceButtonIcon& r_icon);
    void SetHiliteIcon(MCExecContext& ctxt, const MCInterfaceButtonIcon& p_icon);
    void GetHiliteIcon(MCExecContext& ctxt, MCInterfaceButtonIcon& r_icon);
    void SetVisitedIcon(MCExecContext& ctxt, const MCInterfaceButtonIcon& p_icon);
    void GetVisitedIcon(MCExecContext& ctxt, MCInterfaceButtonIcon& r_icon);
    void SetHoverIcon(MCExecContext& ctxt, const MCInterfaceButtonIcon& p_icon);
    void GetHoverIcon(MCExecContext& ctxt, MCInterfaceButtonIcon& r_icon);
    virtual void SetMargins(MCExecContext& ctxt, const MCInterfaceMargins& p_margins);
    void GetHilite(MCExecContext& ctxt, uint32_t p_part, MCInterfaceTriState& r_hilite);
    void SetHilite(MCExecContext& ctxt, uint32_t p_part, const MCInterfaceTriState& p_hilite);
    
    void SetDisabledOfCharChunk(MCExecContext& ctxt, uint32_t p_part, int32_t p_start, int32_t p_finish, bool setting);
    void SetEnabledOfCharChunk(MCExecContext& ctxt, uint32_t p_part, int32_t p_start, int32_t p_finish, bool setting);
    void SetHiliteOfCharChunk(MCExecContext& ctxt, uint32_t p_part, int32_t p_start, int32_t p_finish, bool setting);
    void SetUnhiliteOfCharChunk(MCExecContext& ctxt, uint32_t p_part, int32_t p_start, int32_t p_finish, bool setting);
    
private:
	int4 formattedtabwidth(void);

	// MW-2012-02-16: [[ IntrinsicUnicode]] Change the menustring, label and acceltext to unicode.
	void switchunicode(bool p_to_unicode);
	// MW-2012-02-16: [[ IntrinsicUnicode]] Attempt to change everything back to native if possible.
	void trytochangetonative(void);

	friend class ButtonMenuCallback;
};
#endif<|MERGE_RESOLUTION|>--- conflicted
+++ resolved
@@ -106,17 +106,9 @@
 	MCStringRef menustring;
 	MCField *entry;
 	MCStack *menu;
-<<<<<<< HEAD
 	MCStringRef acceltext;
 	MCArrayRef tabs;
-=======
 	MCPlatformMenuRef m_system_menu;
-	char *acceltext;
-	uint2 acceltextsize;
-	char *seltext;
-	MCString *tabs;
-	uint2 ntabs;
->>>>>>> 974cd9d8
 	uint2 menuhistory;
 	uint2 menulines;
 	uint2 accelkey;
@@ -321,11 +313,7 @@
 	Bool macfindmenu(bool p_just_for_accel);
 	void macopenmenu(void);
 	void macfreemenu(void);
-<<<<<<< HEAD
-	static void getmacmenuitemtextfromaccelerator(short menuid, KeySym key, uint1 mods, MCStringRef &r_string, bool issubmenu);
-=======
-	static void getmacmenuitemtextfromaccelerator(MCPlatformMenuRef menu, uint2 key, uint1 mods, MCString &s, bool isunicode, bool issubmenu);
->>>>>>> 974cd9d8
+    static void getmacmenuitemtextfromaccelerator(MCPlatformMenuRef menu, KeySym key, uint1 mods, MCStringRef &r_string, bool issubmenu);
 #endif
 
 	MCCdata *getcdata(void) {return bdata;}
@@ -453,6 +441,8 @@
     void GetDisabledIcon(MCExecContext& ctxt, MCInterfaceButtonIcon& r_icon);
     void SetIcon(MCExecContext& ctxt, const MCInterfaceButtonIcon& p_icon);
     void GetIcon(MCExecContext& ctxt, MCInterfaceButtonIcon& r_icon);
+    void GetIconGravity(MCExecContext, MCStringRef &r_gravity);
+    void SetIconGravity(MCExecContext &ctxt, MCStringRef p_gravity);
     void SetHiliteIcon(MCExecContext& ctxt, const MCInterfaceButtonIcon& p_icon);
     void GetHiliteIcon(MCExecContext& ctxt, MCInterfaceButtonIcon& r_icon);
     void SetVisitedIcon(MCExecContext& ctxt, const MCInterfaceButtonIcon& p_icon);
