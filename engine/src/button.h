/* Copyright (C) 2003-2013 Runtime Revolution Ltd.

This file is part of LiveCode.

LiveCode is free software; you can redistribute it and/or modify it under
the terms of the GNU General Public License v3 as published by the Free
Software Foundation.

LiveCode is distributed in the hope that it will be useful, but WITHOUT ANY
WARRANTY; without even the implied warranty of MERCHANTABILITY or
FITNESS FOR A PARTICULAR PURPOSE.  See the GNU General Public License
for more details.

You should have received a copy of the GNU General Public License
along with LiveCode.  If not see <http://www.gnu.org/licenses/>.  */

#ifndef	BUTTON_H
#define	BUTTON_H

#include "control.h"


#define AQUA_FUDGE 8



#define needfocus() (MClook == LF_MOTIF && state & CS_KFOCUSED \
		     && (flags & F_SHOW_BORDER || !(flags & F_AUTO_ARM)) \
		     && !(extraflags & EF_NO_FOCUS_BORDER) \
                     && (getstyleint(flags) != F_MENU \
			 || menumode != WM_TOP_LEVEL))


#define standardbtn() ((IsMacEmulatedLF() || MCcurtheme!=NULL) && flags & F_3D \
		  && !(flags & F_AUTO_ARM) && flags & F_SHOW_BORDER \
	          && (IsMacEmulatedLF() && getstyleint(flags) == F_STANDARD|| \
						MCcurtheme && MCcurtheme->iswidgetsupported(WTHEME_TYPE_PUSHBUTTON) && \
						getstyleint(flags) == F_STANDARD || MCcurtheme \
		      && MCcurtheme->iswidgetsupported(WTHEME_TYPE_BEVELBUTTON) && getstyleint(flags) == F_RECTANGLE) \
		  && !(flags & F_SHADOW) && flags & F_OPAQUE)

#define MENU_FLAGS (F_RECTANGLE | F_VISIBLE | F_SHOW_NAME \
		    | F_ALIGN_LEFT | F_3D | F_TRAVERSAL_ON \
		    | F_ARM_BORDER | F_OPAQUE | F_SHOW_HILITE)

#define MENU_ITEM_FLAGS (F_RECTANGLE | F_VISIBLE | F_SHOW_NAME \
			 | F_ALIGN_LEFT | F_3D | F_TRAVERSAL_ON \
			 | F_AUTO_ARM | F_ARM_BORDER | F_OPAQUE \
			 | F_SHARED_HILITE | F_SHOW_HILITE)

#define DIVIDER_FLAGS (F_RECTANGLE | F_VISIBLE | F_3D \
		       | F_SHOW_BORDER | F_DISABLED)


#define CHECK_SIZE 13
#define MOTIF_DEFAULT_WIDTH 4
#define WIN95_DEFAULT_WIDTH 1
#define MAX_CASCADE 5

#define THROB_RATE 80

#define MAX_SUBMENU_DEPTH 31
typedef struct
{
	MCButton *parent;
	MCButton *buttons;
	uint2 f;
	uint2 maxwidth;
	uint2 maxaccelwidth;
}
sublist;

enum Current_icon {
    CI_ARMED,
    CI_DISABLED,
    CI_HILITED,
    CI_DEFAULT,
    CI_VISITED,
		CI_FILE_NICONS,
		CI_HOVER = CI_FILE_NICONS,
    CI_NICONS
};

typedef struct
{
	MCImage *curicon;
	uint4 iconids[CI_NICONS];
}
iconlist;

struct MCInterfaceButtonIcon;

#define MENUCONTROL_NONE 0
#define MENUCONTROL_ITEM 1
#define MENUCONTROL_SEPARATOR 2

class ButtonMenuCallback;

class MCButton : public MCControl
{
	friend class MCHcbutton;
	MCCdata *bdata;
	iconlist *icons;
	MCStringRef label;
	uint2 menusize;
	char *menuname;
	char *menustring;
	MCField *entry;
	MCStack *menu;
	MCStringRef acceltext;
	MCString *tabs;
	uint2 ntabs;
	uint2 menuhistory;
	uint2 menulines;
	uint2 accelkey;
	uint2 labelwidth;
	uint2 family;
#ifdef _MAC_DESKTOP
	short bMenuID;
#endif

	uint1 mymenudepth;
	uint1 menubutton;
	uint1 menumode;
	uint1 accelmods;
	uint1 mnemonic;
	uint1 menucontrol;
	bool menuhasitemtags;

	Boolean ishovering;
	static uint2 focusedtab;
	static uint2 mnemonicoffset;
	static MCRectangle optionrect;
	static Keynames button_keys[];
	static uint4 clicktime;
	static uint2 menubuttonheight;
	static Boolean starthilite;
	static uint2 starttab;
	static MCImage *macrb;
	static MCImage *macrbtrack;
	static MCImage *macrbhilite;
	static MCImage *macrbhilitetrack;

	static MCPropertyInfo kProperties[];
	static MCObjectPropertyTable kPropertyTable;
public:
	MCButton();
	MCButton(const MCButton &bref);
	// virtual functions from MCDLlist
	void removelink(MCObject *optr);
	bool imagechanged(MCImage *p_image, bool p_deleting);

	// virtual functions from MCObject
	virtual ~MCButton();
	virtual Chunk_term gettype() const;
	virtual const char *gettypestring();

	virtual const MCObjectPropertyTable *getpropertytable(void) const { return &kPropertyTable; }

	virtual bool visit(MCVisitStyle p_style, uint32_t p_part, MCObjectVisitor* p_visitor);

	virtual void open();
	virtual void close();
	virtual void kfocus();
	virtual Boolean kfocusnext(Boolean top);
	virtual Boolean kfocusprev(Boolean bottom);
	virtual void kunfocus();
	virtual Boolean kdown(const char *string, KeySym key);
	virtual Boolean kup(const char *string, KeySym key);
	virtual Boolean mfocus(int2 x, int2 y);
	virtual void munfocus();
	virtual Boolean mdown(uint2 which);
	virtual Boolean mup(uint2 which);
	virtual Boolean doubledown(uint2 which);
	virtual Boolean doubleup(uint2 which);
#ifdef _MACOSX
	virtual void timer(MCNameRef mptr, MCParameter *params);
#endif

	virtual uint2 gettransient() const;
	virtual void setrect(const MCRectangle &nrect);
	virtual Exec_stat getprop_legacy(uint4 parid, Properties which, MCExecPoint &, Boolean effective);
	virtual Exec_stat setprop_legacy(uint4 parid, Properties which, MCExecPoint &, Boolean effective);
	virtual void closemenu(Boolean kfocus, Boolean disarm);
	
	// MW-2011-09-20: [[ Collision ]] Compute shape of button - will use mask of icon if possible.
	virtual bool lockshape(MCObjectShape& r_shape);
	virtual void unlockshape(MCObjectShape& shape);

	// virtual functions from MCControl
	virtual IO_stat save(IO_handle stream, uint4 p_part, bool p_force_ext);
	virtual IO_stat extendedsave(MCObjectOutputStream& p_stream, uint4 p_part);
	virtual IO_stat load(IO_handle stream, const char *version);
	virtual IO_stat extendedload(MCObjectInputStream& p_stream, const char *p_version, uint4 p_length);

	virtual MCControl *clone(Boolean attach, Object_pos p, bool invisible);
	virtual MCControl *findnum(Chunk_term type, uint2 &num);
	virtual MCControl *findname(Chunk_term type, const MCString &);
	virtual Boolean count(Chunk_term type, MCObject *stop, uint2 &num);
	virtual Boolean maskrect(const MCRectangle &srect);
	virtual void installaccels(MCStack *stack);
	virtual void removeaccels(MCStack *stack);
	virtual MCCdata *getdata(uint4 cardid, Boolean clone);
	virtual void replacedata(MCCdata *&data, uint4 newid);
	virtual void compactdata();
	virtual void resetfontindex(MCStack *oldstack);
	virtual void getwidgetthemeinfo(MCWidgetInfo &widgetinfo);
	
	// MCButton functions
	void activate(Boolean notify, uint2 key);
	void clearmnemonic();
	void setupmnemonic();
	MCCdata *getbptr(uint4 cardid);
	uint2 getfamily();
	Boolean gethilite(uint4 parid);
	void setdefault(Boolean def);
	Boolean sethilite(uint4 parid, Boolean hilite);
	void resethilite(uint4 parid, Boolean hilite);

	// MW-2011-09-30: [[ Redraw ]] This function conditionally does a redraw all
	//   if flags means it might need to be.
	void mayberedrawall(void);

	bool gethovering(void)
	{
		return ishovering == True;
	}

	int32_t getmenucontrol(void)
	{
		return menucontrol;
	}

	MCField *getentry()
	{
		return entry;
	}
	
	MCStringRef getlabeltext();

	void getmenustring(MCString &s)
	{
		s.set(menustring, menusize);
	}
	uint1 getmenumode()
	{
		return menumode;
	}
	void setmenumode(uint1 newmode)
	{
		menumode = newmode;
	}
	bool getmenuhastags()
	{
		return menuhasitemtags;
	}
	void setmenuhasitemtags(bool p_hastags)
	{
		menuhasitemtags = p_hastags;
	}
	MCStack *getmenu()
	{
		return menu;
	}
	uint2 getaccelkey()
	{
		return accelkey;
	}
	uint1 getaccelmods()
	{
		return accelmods;
	}
	void getentrytext();
	void createentry();
	void deleteentry();
	void makemenu(sublist *bstack, int2 &stackdepth, uint2 menuflags, MCFontRef fontref);
	
	// MW-2011-02-08: [[ Bug 9384 ]] If 'just for accel' is true, then findmenu won't create
	//   a Mac menu as its assumed its not needed.
	Boolean findmenu(bool p_just_for_accel = false);
	
	void openmenu(Boolean grab);
	void freemenu(Boolean force);
<<<<<<< HEAD
	void docascade(MCStringRef &x_pick);
=======
	void docascade(MCStringRef t_pick);
>>>>>>> 4308c9d2
	void getmenuptrs(const char *&sptr, const char *&eptr);
	void setupmenu();
	bool selectedchunk(MCStringRef& r_string);
	bool selectedline(MCStringRef& r_string);
	bool selectedtext(MCStringRef& r_string);
	bool resetlabel();
	void reseticon();
	void radio();
	void setmenuhistory(int2 newline);
	void setmenuhistoryprop(int2 newline);
	uint2 getmousetab(int2 &curx);
	void allocicons();
	void freeicons();
	bool tabselectonmouseup();
	// MW-2011-09-06: [[ Redraw ]] Added 'sprite' option - if true, ink and opacity are not set.
	virtual void draw(MCDC *dc, const MCRectangle &dirty, bool p_isolated, bool p_sprite);
	void drawlabel(MCDC *dc, int2 sx, int sy, uint2 t, const MCRectangle &srect, MCStringRef p_label, uint2 fstyle, uindex_t p_mnemonic);
	void drawcheck(MCDC *dc, MCRectangle &srect, Boolean white);
	void drawradio(MCDC *dc, MCRectangle &srect, Boolean white);
	void drawoption(MCDC *dc, MCRectangle &srect, MCRectangle& r_content_rect);
	void drawpulldown(MCDC *dc, MCRectangle &srect);
	void drawcascade(MCDC *dc, MCRectangle &srect);
	void drawcombo(MCDC *dc, MCRectangle &srect);
	void drawtabs(MCDC *dc, MCRectangle &srect);
	void drawstandardbutton(MCDC *dc, MCRectangle &srect);
	void drawmacdefault(MCDC *dc, const MCRectangle &srect);
	void drawmacborder(MCDC *dc, MCRectangle &srect);
	void drawmacpopup(MCDC *dc, MCRectangle &srect);

#ifdef _MAC_DESKTOP
	Bool macfindmenu(bool p_just_for_accel);
	void macopenmenu(void);
	void macfreemenu(void);
	static void getmacmenuitemtextfromaccelerator(short menuid, uint2 key, uint1 mods, MCStringRef &r_string, bool issubmenu);
#endif

	MCCdata *getcdata(void) {return bdata;}

	MCButton *next()
	{
		return (MCButton *)MCDLlist::next();
	}
	MCButton *prev()
	{
		return (MCButton *)MCDLlist::prev();
	}
	void totop(MCButton *&list)
	{
		MCDLlist::totop((MCDLlist *&)list);
	}
	void insertto(MCButton *&list)
	{
		MCDLlist::insertto((MCDLlist *&)list);
	}
	void appendto(MCButton *&list)
	{
		MCDLlist::appendto((MCDLlist *&)list);
	}
	void append(MCButton *node)
	{
		MCDLlist::append((MCDLlist *)node);
	}
	void splitat(MCButton *node)
	{
		MCDLlist::splitat((MCDLlist *)node) ;
	}
	MCButton *remove(MCButton *&list)
	{
		return (MCButton *)MCDLlist::remove((MCDLlist *&)list);
	}

	////////// PROPERTY SUPPORT METHODS

	void GetIcon(MCExecContext& ctxt, Properties which, uinteger_t& r_icon);
	void SetIcon(MCExecContext& ctxt, Properties which, uinteger_t p_icon);
	void DoSetText(MCExecContext& ctxt, MCStringRef p_label);
    void DoGetIcon(MCExecContext& ctxt, Current_icon which, MCInterfaceButtonIcon& r_icon);
    void DoSetIcon(MCExecContext& ctxt, Current_icon which, const MCInterfaceButtonIcon& p_icon);
	void UpdateIconAndMenus(void);

	////////// PROPERTY ACCESSORS

	virtual void SetName(MCExecContext& ctxt, MCStringRef p_name);
	void GetStyle(MCExecContext& ctxt, intenum_t& r_style);
	void SetStyle(MCExecContext& ctxt, intenum_t p_style);
	void GetAutoArm(MCExecContext& ctxt, bool& r_setting);
	void SetAutoArm(MCExecContext& ctxt, bool setting);
	void GetAutoHilite(MCExecContext& ctxt, bool& r_setting);
	void SetAutoHilite(MCExecContext& ctxt, bool setting);
	void GetArmBorder(MCExecContext& ctxt, bool& r_setting);
	void SetArmBorder(MCExecContext& ctxt, bool setting);
	void GetArmFill(MCExecContext& ctxt, bool& r_setting);
	void SetArmFill(MCExecContext& ctxt, bool setting);
	void GetHiliteBorder(MCExecContext& ctxt, bool& r_setting);
	void SetHiliteBorder(MCExecContext& ctxt, bool setting);
	void GetHiliteFill(MCExecContext& ctxt, bool& r_setting);
	void SetHiliteFill(MCExecContext& ctxt, bool setting);
	void GetShowHilite(MCExecContext& ctxt, bool& r_setting);
	void SetShowHilite(MCExecContext& ctxt, bool setting);
	void GetArm(MCExecContext& ctxt, bool& r_setting);
	void SetArm(MCExecContext& ctxt, bool setting);
	void GetSharedHilite(MCExecContext& ctxt, bool& r_setting);
	void SetSharedHilite(MCExecContext& ctxt, bool setting);
	void GetShowIcon(MCExecContext& ctxt, bool& r_setting);
	void SetShowIcon(MCExecContext& ctxt, bool setting);
	void GetShowName(MCExecContext& ctxt, bool& r_setting);
	void SetShowName(MCExecContext& ctxt, bool setting);
	void GetLabel(MCExecContext& ctxt, MCStringRef& r_label);
	void SetLabel(MCExecContext& ctxt, MCStringRef p_label);
	void GetUnicodeLabel(MCExecContext& ctxt, MCDataRef& r_label);
	void SetUnicodeLabel(MCExecContext& ctxt, MCDataRef p_label);
	void GetEffectiveLabel(MCExecContext& ctxt, MCStringRef& r_label);
	void GetEffectiveUnicodeLabel(MCExecContext& ctxt, MCDataRef& r_label);
	void GetLabelWidth(MCExecContext& ctxt, uinteger_t& r_width);
	void SetLabelWidth(MCExecContext& ctxt, uinteger_t p_width);
	void GetFamily(MCExecContext& ctxt, uinteger_t& r_family);
	void SetFamily(MCExecContext& ctxt, uinteger_t p_family);
	void GetVisited(MCExecContext& ctxt, bool& r_setting);
	void SetVisited(MCExecContext& ctxt, bool setting);
	void GetMenuHistory(MCExecContext& ctxt, uinteger_t& r_history);
	void SetMenuHistory(MCExecContext& ctxt, uinteger_t p_history);
	void GetMenuLines(MCExecContext& ctxt, uinteger_t*& r_lines);
	void SetMenuLines(MCExecContext& ctxt, uinteger_t* p_lines);
	void GetMenuButton(MCExecContext& ctxt, uinteger_t& r_button);
	void SetMenuButton(MCExecContext& ctxt, uinteger_t p_button);
	void GetMenuMode(MCExecContext& ctxt, intenum_t& r_mode);
	void SetMenuMode(MCExecContext& ctxt, intenum_t p_mode);
	void GetMenuName(MCExecContext& ctxt, MCStringRef& r_name);
	void SetMenuName(MCExecContext& ctxt, MCStringRef p_name);
	virtual void SetShowBorder(MCExecContext& ctxt, bool setting);
	void GetAcceleratorText(MCExecContext& ctxt, MCStringRef& r_text);
	void SetAcceleratorText(MCExecContext& ctxt, MCStringRef p_text);
	void GetUnicodeAcceleratorText(MCExecContext& ctxt, MCDataRef& r_text);
	void GetAcceleratorKey(MCExecContext& ctxt, MCStringRef& r_text);
	void SetAcceleratorKey(MCExecContext& ctxt, MCStringRef p_text);
	void GetAcceleratorModifiers(MCExecContext& ctxt, intset_t& r_mods);
	void SetAcceleratorModifiers(MCExecContext& ctxt, intset_t p_mods);
	void GetMnemonic(MCExecContext& ctxt, uinteger_t& r_mnemonic);
	void SetMnemonic(MCExecContext& ctxt, uinteger_t p_mnemonic);
	void GetFormattedWidth(MCExecContext& ctxt, uinteger_t& r_width);
	void GetFormattedHeight(MCExecContext& ctxt, uinteger_t& r_height);
	void GetDefault(MCExecContext& ctxt, bool& r_setting);
	void SetDefault(MCExecContext& ctxt, bool setting);
	virtual void SetTextFont(MCExecContext& ctxt, MCStringRef p_font);
	virtual void SetTextHeight(MCExecContext& ctxt, uinteger_t* p_height);
	virtual void SetTextSize(MCExecContext& ctxt, uinteger_t* p_size);
	virtual void SetTextStyle(MCExecContext& ctxt, const MCInterfaceTextStyle& p_style);
	virtual void SetEnabled(MCExecContext& ctxt, uint32_t part, bool setting);
	virtual void SetDisabled(MCExecContext& ctxt, uint32_t part, bool setting);
	void GetText(MCExecContext& ctxt, MCStringRef& r_text);
	void SetText(MCExecContext& ctxt, MCStringRef p_text);
	void GetUnicodeText(MCExecContext& ctxt, MCStringRef& r_text);
	void SetUnicodeText(MCExecContext& ctxt, MCStringRef p_text);
	virtual void SetCantSelect(MCExecContext& ctxt, bool setting);
    void SetArmedIcon(MCExecContext& ctxt, const MCInterfaceButtonIcon& p_icon);
    void GetArmedIcon(MCExecContext& ctxt, MCInterfaceButtonIcon& r_icon);
    void SetDisabledIcon(MCExecContext& ctxt, const MCInterfaceButtonIcon& p_icon);
    void GetDisabledIcon(MCExecContext& ctxt, MCInterfaceButtonIcon& r_icon);
    void SetIcon(MCExecContext& ctxt, const MCInterfaceButtonIcon& p_icon);
    void GetIcon(MCExecContext& ctxt, MCInterfaceButtonIcon& r_icon);
    void SetHiliteIcon(MCExecContext& ctxt, const MCInterfaceButtonIcon& p_icon);
    void GetHiliteIcon(MCExecContext& ctxt, MCInterfaceButtonIcon& r_icon);
    void SetVisitedIcon(MCExecContext& ctxt, const MCInterfaceButtonIcon& p_icon);
    void GetVisitedIcon(MCExecContext& ctxt, MCInterfaceButtonIcon& r_icon);
    void SetHoverIcon(MCExecContext& ctxt, const MCInterfaceButtonIcon& p_icon);
    void GetHoverIcon(MCExecContext& ctxt, MCInterfaceButtonIcon& r_icon);
    virtual void SetMargins(MCExecContext& ctxt, const MCInterfaceMargins& p_margins);
    void GetHilite(MCExecContext& ctxt, uint32_t p_part, MCInterfaceTriState& r_hilite);
    void SetHilite(MCExecContext& ctxt, uint32_t p_part, const MCInterfaceTriState& p_hilite);
    
private:
	int4 formattedtabwidth(void);

	// MW-2012-02-16: [[ IntrinsicUnicode]] Change the menustring, label and acceltext to unicode.
	void switchunicode(bool p_to_unicode);
	// MW-2012-02-16: [[ IntrinsicUnicode]] Attempt to change everything back to native if possible.
	void trytochangetonative(void);

	friend class ButtonMenuCallback;
};
#endif<|MERGE_RESOLUTION|>--- conflicted
+++ resolved
@@ -281,11 +281,7 @@
 	
 	void openmenu(Boolean grab);
 	void freemenu(Boolean force);
-<<<<<<< HEAD
-	void docascade(MCStringRef &x_pick);
-=======
 	void docascade(MCStringRef t_pick);
->>>>>>> 4308c9d2
 	void getmenuptrs(const char *&sptr, const char *&eptr);
 	void setupmenu();
 	bool selectedchunk(MCStringRef& r_string);
