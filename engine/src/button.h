--- conflicted
+++ resolved
@@ -102,23 +102,12 @@
 	MCCdata *bdata;
 	iconlist *icons;
 	MCStringRef label;
-<<<<<<< HEAD
-	uint2 menusize;
-	char *menuname;
-	char *menustring;
-	MCField *entry;
-	MCStack *menu;
-	MCStringRef acceltext;
-	MCString *tabs;
-	uint2 ntabs;
-=======
 	MCNameRef menuname;
 	MCStringRef menustring;
 	MCField *entry;
 	MCStack *menu;
 	MCStringRef acceltext;
 	MCArrayRef tabs;
->>>>>>> 9daf4912
 	uint2 menuhistory;
 	uint2 menulines;
 	uint2 accelkey;
@@ -290,13 +279,8 @@
 	
 	void openmenu(Boolean grab);
 	void freemenu(Boolean force);
-<<<<<<< HEAD
-	void docascade(MCStringRef t_pick);
-	void getmenuptrs(const char *&sptr, const char *&eptr);
-=======
 	MCRange getmenurange();
 	void docascade(MCStringRef t_pick);
->>>>>>> 9daf4912
 	void setupmenu();
 	bool selectedchunk(MCStringRef& r_string);
 	bool selectedline(MCStringRef& r_string);
@@ -371,10 +355,6 @@
 
 	void GetIcon(MCExecContext& ctxt, Properties which, uinteger_t& r_icon);
 	void SetIcon(MCExecContext& ctxt, Properties which, uinteger_t p_icon);
-<<<<<<< HEAD
-	void DoSetText(MCExecContext& ctxt, MCStringRef p_label);
-=======
->>>>>>> 9daf4912
     void DoGetIcon(MCExecContext& ctxt, Current_icon which, MCInterfaceButtonIcon& r_icon);
     void DoSetIcon(MCExecContext& ctxt, Current_icon which, const MCInterfaceButtonIcon& p_icon);
 	void UpdateIconAndMenus(void);
