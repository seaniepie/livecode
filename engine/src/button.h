/* Copyright (C) 2003-2013 Runtime Revolution Ltd.

This file is part of LiveCode.

LiveCode is free software; you can redistribute it and/or modify it under
the terms of the GNU General Public License v3 as published by the Free
Software Foundation.

LiveCode is distributed in the hope that it will be useful, but WITHOUT ANY
WARRANTY; without even the implied warranty of MERCHANTABILITY or
FITNESS FOR A PARTICULAR PURPOSE.  See the GNU General Public License
for more details.

You should have received a copy of the GNU General Public License
along with LiveCode.  If not see <http://www.gnu.org/licenses/>.  */

#ifndef	BUTTON_H
#define	BUTTON_H

#include "control.h"


#define AQUA_FUDGE 8



#define needfocus() (MClook == LF_MOTIF && state & CS_KFOCUSED \
		     && (flags & F_SHOW_BORDER || !(flags & F_AUTO_ARM)) \
		     && !(extraflags & EF_NO_FOCUS_BORDER) \
                     && (getstyleint(flags) != F_MENU \
			 || menumode != WM_TOP_LEVEL))


#define standardbtn() ((IsMacEmulatedLF() || MCcurtheme!=NULL) && flags & F_3D \
		  && !(flags & F_AUTO_ARM) && flags & F_SHOW_BORDER \
	          && (IsMacEmulatedLF() && getstyleint(flags) == F_STANDARD|| \
						MCcurtheme && MCcurtheme->iswidgetsupported(WTHEME_TYPE_PUSHBUTTON) && \
						getstyleint(flags) == F_STANDARD || MCcurtheme \
		      && MCcurtheme->iswidgetsupported(WTHEME_TYPE_BEVELBUTTON) && getstyleint(flags) == F_RECTANGLE) \
		  && !(flags & F_SHADOW) && flags & F_OPAQUE)

#define MENU_FLAGS (F_RECTANGLE | F_VISIBLE | F_SHOW_NAME \
		    | F_ALIGN_LEFT | F_3D | F_TRAVERSAL_ON \
		    | F_ARM_BORDER | F_OPAQUE | F_SHOW_HILITE)

#define MENU_ITEM_FLAGS (F_RECTANGLE | F_VISIBLE | F_SHOW_NAME \
			 | F_ALIGN_LEFT | F_3D | F_TRAVERSAL_ON \
			 | F_AUTO_ARM | F_ARM_BORDER | F_OPAQUE \
			 | F_SHARED_HILITE | F_SHOW_HILITE)

#define DIVIDER_FLAGS (F_RECTANGLE | F_VISIBLE | F_3D \
		       | F_SHOW_BORDER | F_DISABLED)


#define CHECK_SIZE 13
#define MOTIF_DEFAULT_WIDTH 4
#define WIN95_DEFAULT_WIDTH 1
#define MAX_CASCADE 5

#define THROB_RATE 80

#define MAX_SUBMENU_DEPTH 31
typedef struct
{
	MCButton *parent;
	MCButton *buttons;
	uint2 f;
	uint2 maxwidth;
	uint2 maxaccelwidth;
}
sublist;

enum Current_icon {
    CI_ARMED,
    CI_DISABLED,
    CI_HILITED,
    CI_DEFAULT,
    CI_VISITED,
		CI_FILE_NICONS,
		CI_HOVER = CI_FILE_NICONS,
    CI_NICONS
};

typedef struct
{
	MCImage *curicon;
	uint4 iconids[CI_NICONS];
}
iconlist;

struct MCInterfaceButtonIcon;

#define MENUCONTROL_NONE 0
#define MENUCONTROL_ITEM 1
#define MENUCONTROL_SEPARATOR 2

class ButtonMenuCallback;

class MCButton : public MCControl
{
	friend class MCHcbutton;
	MCCdata *bdata;
	iconlist *icons;
	MCStringRef label;
	MCNameRef menuname;
	MCStringRef menustring;
	MCField *entry;
	MCStack *menu;
	MCStringRef acceltext;
	MCArrayRef tabs;
	uint2 menuhistory;
	uint2 menulines;
	uint2 accelkey;
	uint2 labelwidth;
	uint2 family;
#ifdef _MAC_DESKTOP
	short bMenuID;
#endif

	uint1 mymenudepth;
	uint1 menubutton;
	uint1 menumode;
	uint1 accelmods;
	uint1 mnemonic;
	uint1 menucontrol;
	bool menuhasitemtags;

	Boolean ishovering;
	static uint2 focusedtab;
	static uint2 mnemonicoffset;
	static MCRectangle optionrect;
	static Keynames button_keys[];
	static uint4 clicktime;
	static uint2 menubuttonheight;
	static Boolean starthilite;
	static uint2 starttab;
	static MCImage *macrb;
	static MCImage *macrbtrack;
	static MCImage *macrbhilite;
	static MCImage *macrbhilitetrack;

	static MCPropertyInfo kProperties[];
	static MCObjectPropertyTable kPropertyTable;
public:
	MCButton();
	MCButton(const MCButton &bref);
	// virtual functions from MCDLlist
	void removelink(MCObject *optr);
	bool imagechanged(MCImage *p_image, bool p_deleting);

	// virtual functions from MCObject
	virtual ~MCButton();
	virtual Chunk_term gettype() const;
	virtual const char *gettypestring();

	virtual const MCObjectPropertyTable *getpropertytable(void) const { return &kPropertyTable; }

	virtual bool visit(MCVisitStyle p_style, uint32_t p_part, MCObjectVisitor* p_visitor);

	virtual void open();
	virtual void close();
	virtual void kfocus();
	virtual Boolean kfocusnext(Boolean top);
	virtual Boolean kfocusprev(Boolean bottom);
	virtual void kunfocus();
	virtual Boolean kdown(const char *string, KeySym key);
	virtual Boolean kup(const char *string, KeySym key);
	virtual Boolean mfocus(int2 x, int2 y);
	virtual void munfocus();
	virtual Boolean mdown(uint2 which);
	virtual Boolean mup(uint2 which);
	virtual Boolean doubledown(uint2 which);
	virtual Boolean doubleup(uint2 which);
#ifdef _MACOSX
	virtual void timer(MCNameRef mptr, MCParameter *params);
#endif

	virtual uint2 gettransient() const;
	virtual void setrect(const MCRectangle &nrect);
	virtual Exec_stat getprop_legacy(uint4 parid, Properties which, MCExecPoint &, Boolean effective);
	virtual Exec_stat setprop_legacy(uint4 parid, Properties which, MCExecPoint &, Boolean effective);
	virtual void closemenu(Boolean kfocus, Boolean disarm);
	
	// MW-2011-09-20: [[ Collision ]] Compute shape of button - will use mask of icon if possible.
	virtual bool lockshape(MCObjectShape& r_shape);
	virtual void unlockshape(MCObjectShape& shape);

	// virtual functions from MCControl
	virtual IO_stat save(IO_handle stream, uint4 p_part, bool p_force_ext);
	virtual IO_stat extendedsave(MCObjectOutputStream& p_stream, uint4 p_part);
	virtual IO_stat load(IO_handle stream, const char *version);
	virtual IO_stat extendedload(MCObjectInputStream& p_stream, const char *p_version, uint4 p_length);

	virtual MCControl *clone(Boolean attach, Object_pos p, bool invisible);
	virtual MCControl *findnum(Chunk_term type, uint2 &num);
	virtual MCControl *findname(Chunk_term type, const MCString &);
	virtual Boolean count(Chunk_term type, MCObject *stop, uint2 &num);
	virtual Boolean maskrect(const MCRectangle &srect);
	virtual void installaccels(MCStack *stack);
	virtual void removeaccels(MCStack *stack);
	virtual MCCdata *getdata(uint4 cardid, Boolean clone);
	virtual void replacedata(MCCdata *&data, uint4 newid);
	virtual void compactdata();
	virtual void resetfontindex(MCStack *oldstack);
	virtual void getwidgetthemeinfo(MCWidgetInfo &widgetinfo);
	
	// MCButton functions
	void activate(Boolean notify, uint2 key);
	void clearmnemonic();
	void setupmnemonic();
	MCCdata *getbptr(uint4 cardid);
	uint2 getfamily();
	Boolean gethilite(uint4 parid);
	void setdefault(Boolean def);
	Boolean sethilite(uint4 parid, Boolean hilite);
	void resethilite(uint4 parid, Boolean hilite);

	// MW-2011-09-30: [[ Redraw ]] This function conditionally does a redraw all
	//   if flags means it might need to be.
	void mayberedrawall(void);

	bool gethovering(void)
	{
		return ishovering == True;
	}

	int32_t getmenucontrol(void)
	{
		return menucontrol;
	}

	MCField *getentry()
	{
		return entry;
	}
	
	MCStringRef getlabeltext();

	MCStringRef getmenustring()
	{
		return menustring;
	}
	uint1 getmenumode()
	{
		return menumode;
	}
	void setmenumode(uint1 newmode)
	{
		menumode = newmode;
	}
	bool getmenuhastags()
	{
		return menuhasitemtags;
	}
	void setmenuhasitemtags(bool p_hastags)
	{
		menuhasitemtags = p_hastags;
	}
	MCStack *getmenu()
	{
		return menu;
	}
	uint2 getaccelkey()
	{
		return accelkey;
	}
	uint1 getaccelmods()
	{
		return accelmods;
	}
	void getentrytext();
	void createentry();
	void deleteentry();
	void makemenu(sublist *bstack, int2 &stackdepth, uint2 menuflags, MCFontRef fontref);
	
	// MW-2011-02-08: [[ Bug 9384 ]] If 'just for accel' is true, then findmenu won't create
	//   a Mac menu as its assumed its not needed.
	Boolean findmenu(bool p_just_for_accel = false);
	
	void openmenu(Boolean grab);
	void freemenu(Boolean force);
<<<<<<< HEAD
	void docascade(MCStringRef &x_pick);
	MCRange getmenurange();
=======
	void docascade(MCStringRef t_pick);
	void getmenuptrs(const char *&sptr, const char *&eptr);
>>>>>>> 4308c9d2
	void setupmenu();
	bool selectedchunk(MCStringRef& r_string);
	bool selectedline(MCStringRef& r_string);
	bool selectedtext(MCStringRef& r_string);
	bool resetlabel();
	void reseticon();
	void radio();
	void setmenuhistory(int2 newline);
	void setmenuhistoryprop(int2 newline);
	uint2 getmousetab(int2 &curx);
	void allocicons();
	void freeicons();
	bool tabselectonmouseup();
	// MW-2011-09-06: [[ Redraw ]] Added 'sprite' option - if true, ink and opacity are not set.
	virtual void draw(MCDC *dc, const MCRectangle &dirty, bool p_isolated, bool p_sprite);
	void drawlabel(MCDC *dc, int2 sx, int sy, uint2 t, const MCRectangle &srect, MCStringRef p_label, uint2 fstyle, uindex_t p_mnemonic);
	void drawcheck(MCDC *dc, MCRectangle &srect, Boolean white);
	void drawradio(MCDC *dc, MCRectangle &srect, Boolean white);
	void drawoption(MCDC *dc, MCRectangle &srect, MCRectangle& r_content_rect);
	void drawpulldown(MCDC *dc, MCRectangle &srect);
	void drawcascade(MCDC *dc, MCRectangle &srect);
	void drawcombo(MCDC *dc, MCRectangle &srect);
	void drawtabs(MCDC *dc, MCRectangle &srect);
	void drawstandardbutton(MCDC *dc, MCRectangle &srect);
	void drawmacdefault(MCDC *dc, const MCRectangle &srect);
	void drawmacborder(MCDC *dc, MCRectangle &srect);
	void drawmacpopup(MCDC *dc, MCRectangle &srect);

#ifdef _MAC_DESKTOP
	Bool macfindmenu(bool p_just_for_accel);
	void macopenmenu(void);
	void macfreemenu(void);
	static void getmacmenuitemtextfromaccelerator(short menuid, uint2 key, uint1 mods, MCStringRef &r_string, bool issubmenu);
#endif

	MCCdata *getcdata(void) {return bdata;}

	MCButton *next()
	{
		return (MCButton *)MCDLlist::next();
	}
	MCButton *prev()
	{
		return (MCButton *)MCDLlist::prev();
	}
	void totop(MCButton *&list)
	{
		MCDLlist::totop((MCDLlist *&)list);
	}
	void insertto(MCButton *&list)
	{
		MCDLlist::insertto((MCDLlist *&)list);
	}
	void appendto(MCButton *&list)
	{
		MCDLlist::appendto((MCDLlist *&)list);
	}
	void append(MCButton *node)
	{
		MCDLlist::append((MCDLlist *)node);
	}
	void splitat(MCButton *node)
	{
		MCDLlist::splitat((MCDLlist *)node) ;
	}
	MCButton *remove(MCButton *&list)
	{
		return (MCButton *)MCDLlist::remove((MCDLlist *&)list);
	}

	////////// PROPERTY SUPPORT METHODS

	void GetIcon(MCExecContext& ctxt, Properties which, uinteger_t& r_icon);
	void SetIcon(MCExecContext& ctxt, Properties which, uinteger_t p_icon);
    void DoGetIcon(MCExecContext& ctxt, Current_icon which, MCInterfaceButtonIcon& r_icon);
    void DoSetIcon(MCExecContext& ctxt, Current_icon which, const MCInterfaceButtonIcon& p_icon);
	void UpdateIconAndMenus(void);

	////////// PROPERTY ACCESSORS

	virtual void SetName(MCExecContext& ctxt, MCStringRef p_name);
	void GetStyle(MCExecContext& ctxt, intenum_t& r_style);
	void SetStyle(MCExecContext& ctxt, intenum_t p_style);
	void GetAutoArm(MCExecContext& ctxt, bool& r_setting);
	void SetAutoArm(MCExecContext& ctxt, bool setting);
	void GetAutoHilite(MCExecContext& ctxt, bool& r_setting);
	void SetAutoHilite(MCExecContext& ctxt, bool setting);
	void GetArmBorder(MCExecContext& ctxt, bool& r_setting);
	void SetArmBorder(MCExecContext& ctxt, bool setting);
	void GetArmFill(MCExecContext& ctxt, bool& r_setting);
	void SetArmFill(MCExecContext& ctxt, bool setting);
	void GetHiliteBorder(MCExecContext& ctxt, bool& r_setting);
	void SetHiliteBorder(MCExecContext& ctxt, bool setting);
	void GetHiliteFill(MCExecContext& ctxt, bool& r_setting);
	void SetHiliteFill(MCExecContext& ctxt, bool setting);
	void GetShowHilite(MCExecContext& ctxt, bool& r_setting);
	void SetShowHilite(MCExecContext& ctxt, bool setting);
	void GetArm(MCExecContext& ctxt, bool& r_setting);
	void SetArm(MCExecContext& ctxt, bool setting);
	void GetSharedHilite(MCExecContext& ctxt, bool& r_setting);
	void SetSharedHilite(MCExecContext& ctxt, bool setting);
	void GetShowIcon(MCExecContext& ctxt, bool& r_setting);
	void SetShowIcon(MCExecContext& ctxt, bool setting);
	void GetShowName(MCExecContext& ctxt, bool& r_setting);
	void SetShowName(MCExecContext& ctxt, bool setting);
	void GetLabel(MCExecContext& ctxt, MCStringRef& r_label);
	void SetLabel(MCExecContext& ctxt, MCStringRef p_label);
	void GetUnicodeLabel(MCExecContext& ctxt, MCDataRef& r_label);
	void SetUnicodeLabel(MCExecContext& ctxt, MCDataRef p_label);
	void GetEffectiveLabel(MCExecContext& ctxt, MCStringRef& r_label);
	void GetEffectiveUnicodeLabel(MCExecContext& ctxt, MCDataRef& r_label);
	void GetLabelWidth(MCExecContext& ctxt, uinteger_t& r_width);
	void SetLabelWidth(MCExecContext& ctxt, uinteger_t p_width);
	void GetFamily(MCExecContext& ctxt, uinteger_t& r_family);
	void SetFamily(MCExecContext& ctxt, uinteger_t p_family);
	void GetVisited(MCExecContext& ctxt, bool& r_setting);
	void SetVisited(MCExecContext& ctxt, bool setting);
	void GetMenuHistory(MCExecContext& ctxt, uinteger_t& r_history);
	void SetMenuHistory(MCExecContext& ctxt, uinteger_t p_history);
	void GetMenuLines(MCExecContext& ctxt, uinteger_t*& r_lines);
	void SetMenuLines(MCExecContext& ctxt, uinteger_t* p_lines);
	void GetMenuButton(MCExecContext& ctxt, uinteger_t& r_button);
	void SetMenuButton(MCExecContext& ctxt, uinteger_t p_button);
	void GetMenuMode(MCExecContext& ctxt, intenum_t& r_mode);
	void SetMenuMode(MCExecContext& ctxt, intenum_t p_mode);
	void GetMenuName(MCExecContext& ctxt, MCNameRef& r_name);
	void SetMenuName(MCExecContext& ctxt, MCNameRef p_name);
	virtual void SetShowBorder(MCExecContext& ctxt, bool setting);
	void GetAcceleratorText(MCExecContext& ctxt, MCStringRef& r_text);
	void SetAcceleratorText(MCExecContext& ctxt, MCStringRef p_text);
	void GetUnicodeAcceleratorText(MCExecContext& ctxt, MCDataRef& r_text);
	void GetAcceleratorKey(MCExecContext& ctxt, MCStringRef& r_text);
	void SetAcceleratorKey(MCExecContext& ctxt, MCStringRef p_text);
	void GetAcceleratorModifiers(MCExecContext& ctxt, intset_t& r_mods);
	void SetAcceleratorModifiers(MCExecContext& ctxt, intset_t p_mods);
	void GetMnemonic(MCExecContext& ctxt, uinteger_t& r_mnemonic);
	void SetMnemonic(MCExecContext& ctxt, uinteger_t p_mnemonic);
	void GetFormattedWidth(MCExecContext& ctxt, uinteger_t& r_width);
	void GetFormattedHeight(MCExecContext& ctxt, uinteger_t& r_height);
	void GetDefault(MCExecContext& ctxt, bool& r_setting);
	void SetDefault(MCExecContext& ctxt, bool setting);
	virtual void SetTextFont(MCExecContext& ctxt, MCStringRef p_font);
	virtual void SetTextHeight(MCExecContext& ctxt, uinteger_t* p_height);
	virtual void SetTextSize(MCExecContext& ctxt, uinteger_t* p_size);
	virtual void SetTextStyle(MCExecContext& ctxt, const MCInterfaceTextStyle& p_style);
	virtual void SetEnabled(MCExecContext& ctxt, uint32_t part, bool setting);
	virtual void SetDisabled(MCExecContext& ctxt, uint32_t part, bool setting);
	void GetText(MCExecContext& ctxt, MCStringRef& r_text);
	void SetText(MCExecContext& ctxt, MCStringRef p_text);
	void GetUnicodeText(MCExecContext& ctxt, MCDataRef& r_text);
	void SetUnicodeText(MCExecContext& ctxt, MCDataRef p_text);
	virtual void SetCantSelect(MCExecContext& ctxt, bool setting);
    void SetArmedIcon(MCExecContext& ctxt, const MCInterfaceButtonIcon& p_icon);
    void GetArmedIcon(MCExecContext& ctxt, MCInterfaceButtonIcon& r_icon);
    void SetDisabledIcon(MCExecContext& ctxt, const MCInterfaceButtonIcon& p_icon);
    void GetDisabledIcon(MCExecContext& ctxt, MCInterfaceButtonIcon& r_icon);
    void SetIcon(MCExecContext& ctxt, const MCInterfaceButtonIcon& p_icon);
    void GetIcon(MCExecContext& ctxt, MCInterfaceButtonIcon& r_icon);
    void SetHiliteIcon(MCExecContext& ctxt, const MCInterfaceButtonIcon& p_icon);
    void GetHiliteIcon(MCExecContext& ctxt, MCInterfaceButtonIcon& r_icon);
    void SetVisitedIcon(MCExecContext& ctxt, const MCInterfaceButtonIcon& p_icon);
    void GetVisitedIcon(MCExecContext& ctxt, MCInterfaceButtonIcon& r_icon);
    void SetHoverIcon(MCExecContext& ctxt, const MCInterfaceButtonIcon& p_icon);
    void GetHoverIcon(MCExecContext& ctxt, MCInterfaceButtonIcon& r_icon);
    virtual void SetMargins(MCExecContext& ctxt, const MCInterfaceMargins& p_margins);
    void GetHilite(MCExecContext& ctxt, uint32_t p_part, MCInterfaceTriState& r_hilite);
    void SetHilite(MCExecContext& ctxt, uint32_t p_part, const MCInterfaceTriState& p_hilite);
    
private:
	int4 formattedtabwidth(void);

	// MW-2012-02-16: [[ IntrinsicUnicode]] Change the menustring, label and acceltext to unicode.
	void switchunicode(bool p_to_unicode);
	// MW-2012-02-16: [[ IntrinsicUnicode]] Attempt to change everything back to native if possible.
	void trytochangetonative(void);

	friend class ButtonMenuCallback;
};
#endif<|MERGE_RESOLUTION|>--- conflicted
+++ resolved
@@ -279,13 +279,8 @@
 	
 	void openmenu(Boolean grab);
 	void freemenu(Boolean force);
-<<<<<<< HEAD
-	void docascade(MCStringRef &x_pick);
 	MCRange getmenurange();
-=======
 	void docascade(MCStringRef t_pick);
-	void getmenuptrs(const char *&sptr, const char *&eptr);
->>>>>>> 4308c9d2
 	void setupmenu();
 	bool selectedchunk(MCStringRef& r_string);
 	bool selectedline(MCStringRef& r_string);
