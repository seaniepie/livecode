/* Copyright (C) 2003-2013 Runtime Revolution Ltd.
 
 This file is part of LiveCode.
 
 LiveCode is free software; you can redistribute it and/or modify it under
 the terms of the GNU General Public License v3 as published by the Free
 Software Foundation.
 
 LiveCode is distributed in the hope that it will be useful, but WITHOUT ANY
 WARRANTY; without even the implied warranty of MERCHANTABILITY or
 FITNESS FOR A PARTICULAR PURPOSE.  See the GNU General Public License
 for more details.
 
 You should have received a copy of the GNU General Public License
 along with LiveCode.  If not see <http://www.gnu.org/licenses/>.  */

package com.runrev.android;

import java.io.*;
import java.util.*;
import java.lang.*;
import java.nio.channels.FileChannel;

import android.content.ContentProvider;
import android.content.ContentValues;
import android.text.*;
import android.os.ParcelFileDescriptor;
import android.net.Uri;
import android.app.*;
import android.util.Log;
import android.content.res.AssetFileDescriptor;
import android.database.Cursor;
import android.database.MatrixCursor;

public class AttachmentProvider
{        
    public static final String NAME = "_display_name";
    public static final String MIME_TYPE = "_mime_type";
    public static final String SIZE = "_size";
    public static final String TEMPORARY = "_tmp";
    public static final String FILE = "_file";
    
    private HashMap<String, ArrayList<String> > m_infos = null;
    private android.content.Context m_context;    
    
    public AttachmentProvider(android.content.Context p_context)
    {
        if (m_infos == null)
            m_infos = new HashMap<String, ArrayList<String> >();
        
        m_context = p_context;
    }
     
    private boolean isAPK(Uri p_uri)
    {
        return p_uri . toString().contains(m_context . getPackageCodePath());
    }
    
    private String getFilePath(Uri p_uri)
    {
        if (isAPK(p_uri))
            return p_uri . getLastPathSegment();
        else
            return p_uri.getPath().substring(1, p_uri.getPath().length());
    }
    
    private boolean validQuery(String[] projection)
    {
        boolean t_valid = true;
        for (int i = 0; i < projection . length && t_valid; ++i)
        {
            if (projection[i].equals(this.NAME)
                    || projection[i].equals(this.MIME_TYPE)
                    || projection[i].equals(this.SIZE)
                    || projection[i].equals(this.TEMPORARY)
                    || projection[i].equals(this.FILE))
                continue;
            
            Log.i("revandroid", "incorrect projection: " + projection[i]);
            t_valid = false;
        }
        
        return t_valid;
    }
    
    private int projectionToInfoIndex(String projection)
    {
        if (projection.equals(this.NAME))
            return 0;
        else if (projection.equals(this.MIME_TYPE))
            return 1;
        else if (projection.equals(this.SIZE))
            return 2;
        else if (projection.equals(this.TEMPORARY))
            return 3;
        else if (projection.equals(this.FILE))
            return 4;
        
        return -1;
    }
    
    // Open a file
    public ParcelFileDescriptor doOpenFile(Uri uri)
        throws FileNotFoundException
    {
//        Log.i("revandroid", "doOpenFile(" + uri.toString());
        // Check whether we are asked for a file from the APK
        String t_filepath = getFilePath(uri);
        String t_path = uri.getPath();
                
        ParcelFileDescriptor pfd;            
        try
        {
            String t_accessible_filepath;
            if (isAPK(uri))
            {                
                // SN-2014-05-09 [[ Bug 12418 ]]
                // We should already have stored the cached file path in case
                // the file is in the APK
                if (m_infos.containsKey(t_path))
                    t_accessible_filepath = m_infos.get(t_path).get(4);
                else
                    throw new IOException();
            }
            else
                t_accessible_filepath = t_filepath;
                
            File t_file = new File(t_accessible_filepath);
            pfd = ParcelFileDescriptor.open(t_file, ParcelFileDescriptor.MODE_READ_ONLY);                
            
            return pfd;
        }
        catch(IOException e)
        {
            Log.i("revandroid", "Failed to open attachment: " + e.getMessage());
            throw new FileNotFoundException("unable to find file " + t_filepath);
        }
    }
        
    // Fetch the information stored for the asked email
    public Cursor doQuery(Uri uri, String[] projection, String selection, String[] selectionArgs, String sortOrder)
    {
        // SN-2014-05-15 [[ Bug 11895 ]] mobileComposeMail missing attachment in Android (Android Mail)
        // Some versions of Email ask for the name and the type in two different queries, not a single one...
        if (!validQuery(projection))
        {
            Log.i("revandroid", "Unexpected projection:");            
            for (int i = 0; i < projection . length; ++i)
                Log.i("revandroid", String.format("\t\tprojection[%d]: %s", i, projection[i]));
            
            return null;
        }
        
        String t_path = uri.getPath();
        ArrayList<String> t_infos = m_infos.get(t_path);
        
        String t_values[] = new String[projection.length];
<<<<<<< HEAD
        
        for (int i = 0; i < projection.length; ++i)
            t_values[i] = t_infos.get(projectionToInfoIndex(projection[i]));
        
=======
        
        for (int i = 0; i < projection.length; ++i)
            t_values[i] = t_infos.get(projectionToInfoIndex(projection[i]));
        
>>>>>>> 46f05ca5
//        Log.i("revandroid", "query for " + uri.toString());
//        
//        for (int i = 0; i < t_values . length; ++i)
//            Log.i("revandroid", "\t" + t_values[i]);
        
        MatrixCursor t_cursor = new MatrixCursor(projection);
        t_cursor . addRow(t_values);
        
        return t_cursor;
    }
    
    // The insert method update the saved values for the email
    public Uri doInsert (Uri uri, ContentValues p_values)
    {        
        String t_path = uri.getPath();
//        Log.i("revandroid", "insert attachment at path: " + t_path);
        
        if (m_infos.containsKey(t_path))
        {
//            Log.i("revandroid", String.format("contains %s", t_path));
            return uri;
        }
        
        if (p_values . containsKey(this.NAME) && p_values . containsKey(this.TEMPORARY) && p_values . containsKey(this.MIME_TYPE))
        {
            ArrayList<String> t_infos = new ArrayList<String>(5);
                        
            try
            {
                // get the file descriptor to have the correct size.
                Long t_size;
                String t_cached_file;
                if (isAPK(uri))
                {
                    // SN-2014-05-09 [[ Bug 12418 ]]
                    // Since AssetFileDescriptor.getParcelFileDescriptor() returns a parcel file descriptor for the whole asset file,
                    // and not only the one targeted when, we can only read the bytes from the location, it's impossible to get a file descriptor
                    // Thus, creating a copy of the file in the application cache folder is inevitable.
                    
                    AssetFileDescriptor afd = m_context.getAssets().openFd(getFilePath(uri));
                    t_size = afd.getLength();
                    
                    FileInputStream fis = afd.createInputStream();
                    byte[] t_bytes = new byte[t_size.intValue()];
                    
                    fis.read(t_bytes, 0, t_size.intValue());
                    
                    // Copy the file data at the temporary destination - same way it's done by Email
                    File t_tempfile;
                    t_tempfile = File.createTempFile("eml", p_values . getAsString(this.NAME), m_context . getCacheDir());
                    
                    FileOutputStream t_out = new FileOutputStream(t_tempfile);
                    t_out.write(t_bytes);
                    t_out.close();
                    
                    t_cached_file = t_tempfile.getPath();                    
                    afd.close();
                }
                else
                {
                    ParcelFileDescriptor pfd = doOpenFile(uri);
                    t_size = pfd.getStatSize();
                    pfd . close();
                    t_cached_file = "";
                }
                
                t_infos . add(p_values . getAsString(this.NAME));
                t_infos . add(Long.toString(t_size));
                t_infos . add(p_values . getAsString(this.MIME_TYPE));
                t_infos . add(p_values . getAsBoolean(this.TEMPORARY).toString());
                t_infos . add(t_cached_file);
                
//                Log.i("revandroid", String.format("insert (\n\tname: %s, \n\tsize: %d, \n\tMIME: %s, \n\ttemp: %s, \n\tCache: %s)",
//                                                  p_values . getAsString(this.NAME),
//                                                  t_size,
//                                                  p_values . getAsString(this.MIME_TYPE),
//                                                  p_values . getAsBoolean(this.TEMPORARY).toString(),
//                                                  t_cached_file));
                
                m_infos . put(t_path, t_infos);
            }
            catch (FileNotFoundException e)
            {
                Log.d("revandroid", String.format("File not found (%s)", e.getMessage()));
                return uri;
            }
            catch (IOException e)
            {
                Log.d("revandroid", String.format("IOException (&s)", e.getMessage()));
                return uri;
            }
        }
        
        return uri;
    }
    
    public int doDelete (Uri uri, String selection, String[] selectionArgs)
    {
        return 0;
    }
    
    public String doGetType (Uri uri)
    {
        String t_path = uri.getPath();
        
        if (m_infos . containsKey(t_path))
            return m_infos . get(t_path) . get(2);
        else
            return null;
    }
}<|MERGE_RESOLUTION|>--- conflicted
+++ resolved
@@ -154,18 +154,9 @@
         String t_path = uri.getPath();
         ArrayList<String> t_infos = m_infos.get(t_path);
         
-        String t_values[] = new String[projection.length];
-<<<<<<< HEAD
-        
+        String t_values[] = new String[projection.length];        
         for (int i = 0; i < projection.length; ++i)
             t_values[i] = t_infos.get(projectionToInfoIndex(projection[i]));
-        
-=======
-        
-        for (int i = 0; i < projection.length; ++i)
-            t_values[i] = t_infos.get(projectionToInfoIndex(projection[i]));
-        
->>>>>>> 46f05ca5
 //        Log.i("revandroid", "query for " + uri.toString());
 //        
 //        for (int i = 0; i < t_values . length; ++i)
