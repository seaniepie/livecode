/* Copyright (C) 2003-2013 Runtime Revolution Ltd.

This file is part of LiveCode.

LiveCode is free software; you can redistribute it and/or modify it under
the terms of the GNU General Public License v3 as published by the Free
Software Foundation.

LiveCode is distributed in the hope that it will be useful, but WITHOUT ANY
WARRANTY; without even the implied warranty of MERCHANTABILITY or
FITNESS FOR A PARTICULAR PURPOSE.  See the GNU General Public License
for more details.

You should have received a copy of the GNU General Public License
along with LiveCode.  If not see <http://www.gnu.org/licenses/>.  */

package com.runrev.android;

import com.runrev.android.billing.*;
import com.runrev.android.billing.C.ResponseCode;
import com.runrev.android.billing.PurchaseUpdate.Purchase;
import com.runrev.android.billing.BillingService.RestoreTransactions;
import com.runrev.android.billing.BillingService.GetPurchaseInformation;
import com.runrev.android.billing.BillingService.ConfirmNotification;
import com.runrev.android.billing.BillingService.RequestPurchase;

import com.runrev.android.nativecontrol.NativeControlModule;
import com.runrev.android.nativecontrol.VideoControl;

import android.content.*;
import android.content.res.*;
import android.content.pm.*;
import android.database.*;
import android.util.*;
import android.graphics.*;
import android.graphics.drawable.*;
import android.view.*;
import android.view.inputmethod.*;
import android.os.*;
import android.app.*;
import android.text.*;
import android.widget.*;
import android.provider.*;
import android.hardware.*;
import android.media.*;
import android.net.*;
import android.telephony.SmsManager;
import android.os.Vibrator;
import android.os.Environment;
import android.provider.MediaStore.*;
import android.provider.MediaStore.Images.Media;

import java.net.*;
import java.io.*;
import java.nio.*;
import java.nio.charset.*;
import java.lang.reflect.*;
import java.util.*;
import java.text.Collator;

// This is the main class that interacts with the engine. Although only one
// instance of the engine is allowed, we still need an object on which we can
// invoke methods from the native code so we wrap all this up into a single
// view object.

public class Engine extends View implements EngineApi
{
	public static final String TAG = "revandroid.Engine";

	// This is true if the engine is not suspended.
	private static boolean s_running;
    private static Engine s_engine_instance;

	private Handler m_handler;
	private boolean m_wake_on_event;
	private boolean m_wake_scheduled;

	private boolean m_video_is_playing;
    private VideoControl m_video_control;

    private BusyIndicator m_busy_indicator_module;
	private TextMessaging m_text_messaging_module;
    private Alert m_beep_vibrate_module;
    private Contact m_contact_module;
    private CalendarEvents m_calendar_module;
    
    private OpenGLView m_opengl_view;
	private OpenGLView m_old_opengl_view;
	private BitmapView m_bitmap_view;

	private File m_temp_image_file;

	private Email m_email;

	private ShakeEventListener m_shake_listener;
	private ScreenOrientationEventListener m_orientation_listener;

	private boolean m_text_editor_visible;
	private int m_text_editor_mode;

    private SensorModule m_sensor_module;
    private DialogModule m_dialog_module;
    private NetworkModule m_network_module;
    private NativeControlModule m_native_control_module;
    private SoundModule m_sound_module;
    private NotificationModule m_notification_module;

    private PowerManager.WakeLock m_wake_lock;
    
    // AL-2013-14-07 [[ Bug 10445 ]] Sort international on Android
    private Collator m_collator;

////////////////////////////////////////////////////////////////////////////////

	public Engine(Context p_context)
	{
		super(p_context);

        s_engine_instance = this;

		// Temporary for testing purposes
		OpenGLView.listConfigs();
		//

		setFocusable(true);
		setFocusableInTouchMode(true);

		// Create the main handler, this simply calls the 'doProcess' method
		// of the engine since we only use it for wake-up notifications.
		m_handler = new Handler() {
			public void handleMessage(Message p_message) {
				m_wake_scheduled = false;
				doProcess(true);
			}
		};

		// create our text editor
        // IM-2012-03-23: switch to monitoring the InputConnection to the EditText field to fix
        // bugs introduced by the previous method of checking for changes to the field
		m_text_editor_mode = 1;
		m_text_editor_visible = false;

        // initialise modules
        m_sensor_module = new SensorModule(this);
        m_dialog_module = new DialogModule(this);
        m_network_module = new NetworkModule(this);
        m_busy_indicator_module = new BusyIndicator (this);
        m_text_messaging_module = new TextMessaging (this);
		m_beep_vibrate_module = new Alert (this);
        m_contact_module = new Contact (this, ((LiveCodeActivity)getContext()));
        m_calendar_module = new CalendarEvents (this, ((LiveCodeActivity)getContext()));
        m_native_control_module = new NativeControlModule(this, ((LiveCodeActivity)getContext()).s_main_layout);
        m_sound_module = new SoundModule(this);
        m_notification_module = new NotificationModule(this);
        
        // MM-2012-08-03: [[ Bug 10316 ]] Initialise the wake lock object.
        PowerManager t_power_manager = (PowerManager) p_context.getSystemService(p_context.POWER_SERVICE);
        m_wake_lock = t_power_manager.newWakeLock(PowerManager.FULL_WAKE_LOCK, TAG);

		// Create listeners for shake events
		m_shake_listener = new ShakeEventListener(p_context)
		{
			public void onShake(int type, long timestamp)
			{
				doShake(type, timestamp);
				// Make sure we trigger handling
				if (m_wake_on_event)
					doProcess(false);
			}
		};
		m_orientation_listener = new ScreenOrientationEventListener(p_context, 0)
		{
			public void onScreenOrientationChanged(int orientation)
			{
				doOrientationChanged(orientation);
				if (m_wake_on_event)
					doProcess(false);
			}
		};

		m_shake_listener.setListening(true);

		// We have no opengl view to begin with.
		m_opengl_view = null;
		m_old_opengl_view = null;

		// But we do have a bitmap view.
		m_bitmap_view = new BitmapView(getContext());
        
        // AL-2013-14-07 [[ Bug 10445 ]] Sort international on Android
        m_collator = Collator.getInstance(Locale.getDefault());
		
		// MW-2013-10-09: [[ Bug 11266 ]] Turn off keep-alive connections to
		//   work-around a general bug in android:
		// https://code.google.com/p/google-http-java-client/issues/detail?id=116
		System.setProperty("http.keepAlive", "false");
	}

////////////////////////////////////////////////////////////////////////////////

    public void wakeEngineThread()
    {
        post(new Runnable() {
            public void run()
            {
                if (m_wake_on_event)
                    doProcess(false);
            }
        });
    }
	
	public void nativeNotify(int p_callback, int p_context)
	{
		final int t_callback = p_callback;
		final int t_context = p_context;
		post(new Runnable() {
			public void run()
			{
				s_engine_instance . doNativeNotify(t_callback, t_context);
			}});
	}

    public static boolean isRunning()
    {
        return s_running;
    }

    public static Engine getEngine()
    {
        return s_engine_instance;
    }

////////////////////////////////////////////////////////////////////////////////

	public void showSplashScreen()
	{
		m_bitmap_view . showSplashScreen();
	}

	public void hideSplashScreen()
	{
		m_bitmap_view . hideSplashScreen();
	}

////////////////////////////////////////////////////////////////////////////////

	public void clearWakeUp()
	{
		if (m_wake_scheduled)
		{
			m_handler . removeMessages(0);
			m_wake_scheduled = false;
		}
	}

	public void scheduleWakeUp(int p_in_time, boolean p_any_event)
	{
		if (m_wake_scheduled)
		{
			m_handler . removeMessages(0);
			m_wake_scheduled = false;
		}

		m_wake_scheduled = true;
		m_wake_on_event = p_any_event;
		m_handler . sendEmptyMessageDelayed(0, p_in_time);
	}

	public String getPackagePath()
	{
		return getContext() . getApplicationInfo() . sourceDir;
	}

	public void finishActivity()
	{
        // MM-2012-03-19: [[ Bug 10104 ]] Stop tracking any sensors on shutdown - not doing so prevents a restart for some reason.
        if (m_sensor_module != null)
            m_sensor_module.finish();
		((LiveCodeActivity)getContext()).finish();
	}

////////////////////////////////////////////////////////////////////////////////

	public String loadExternalLibrary(String name)
	{
		try
		{
			System . loadLibrary(name);
			return System . mapLibraryName(name);
		}
		catch ( UnsatisfiedLinkError e )
		{
			return null;
		}
		catch ( SecurityException e )
		{
			return null;
		}
	}

////////////////////////////////////////////////////////////////////////////////

    public void onConfigurationChanged(Configuration p_new_config)
	{
	}

////////////////////////////////////////////////////////////////////////////////

	public float getPixelDensity()
	{
		DisplayMetrics t_metrics;
		t_metrics = new DisplayMetrics();
		getWindowManager() . getDefaultDisplay() . getMetrics(t_metrics);
		return t_metrics . density;
	}

////////////////////////////////////////////////////////////////////////////////

	public String getBuildInfo(String p_key)
	{
		try
		{
			if (p_key.startsWith("VERSION."))
			{
				Class t_version_class = Class.forName("android.os.Build$VERSION");
				Field t_field = t_version_class.getField(p_key.substring(p_key.indexOf('.') + 1));
				return t_field.get(null).toString();
			}
			else
			{
				Class t_build_class = Class.forName("android.os.Build");
				Field t_field = t_build_class.getField(p_key);
				return t_field.get(null).toString();
			}
		}
		catch (Exception e)
		{
			Log.i("revandroid", e.toString());
			return null;
		}
	}

////////////////////////////////////////////////////////////////////////////////

	public int getDeviceRotation()
	{
		return m_orientation_listener.getOrientation();
	}

	public int getDisplayOrientation()
	{
		return getContext().getResources().getConfiguration().orientation;
	}

	public int getDisplayRotation()
	{
		WindowManager t_wm = (WindowManager) getContext().getSystemService(Context.WINDOW_SERVICE);
		Display t_display = t_wm.getDefaultDisplay();
		// screen rotation direction is opposite to device rotation
		switch (t_display.getRotation())
		{
			case Surface.ROTATION_0:
				return 0;
			case Surface.ROTATION_90:
				return 270;
			case Surface.ROTATION_180:
				return 180;
			case Surface.ROTATION_270:
				return 90;
		}

		return 0;
	}

	private static final int[] s_orientation_map = new int[] {
		ActivityInfo.SCREEN_ORIENTATION_PORTRAIT,
		8, // ActivityInfo.SCREEN_ORIENTATION_REVERSE_LANDSCAPE
		9, // ActivityInfo.SCREEN_ORIENTATION_REVERSE_PORTRAIT
		ActivityInfo.SCREEN_ORIENTATION_LANDSCAPE,
		};

	public void setDisplayOrientation(int p_orientation)
	{
		if ((p_orientation == 1 || p_orientation == 2) && Build.VERSION.SDK_INT < 9) // Build.VERSION_CODES.GINGERBREAD
			return;
<<<<<<< HEAD
        ((LiveCodeActivity)getContext()).setRequestedOrientation(s_orientation_map[p_orientation]);
=======
        
        // MM-2014-03-25: [[ Bug 11708 ]] Moved call to update orientation (from onScreenOrientationChanged).
        //  This way we only flag orientation changed if the we've set it in the activity (i.e. or app has actually rotated).
        //  Prevents changes in device orientation during lock screen confusing things.
        // IM-2013-11-15: [[ Bug 10485 ]] Record the change in orientation
        updateOrientation(p_orientation);
        
		((LiveCodeActivity)getContext()).setRequestedOrientation(s_orientation_map[p_orientation]);
>>>>>>> 24ab03b1
	}

////////////////////////////////////////////////////////////////////////////////

	protected CharSequence m_composing_text;
	
    @Override
    public InputConnection onCreateInputConnection(EditorInfo outAttrs)
    {
		Log.i(TAG, "onCreateInputConnection()");
		if (!m_text_editor_visible)
			return null;
		
		m_composing_text = null;
        InputConnection t_connection = new BaseInputConnection(this, false) {
			void handleKey(int keyCode, int charCode)
			{
				if (charCode == 0)
				{
					switch (keyCode)
					{
						case KeyEvent.KEYCODE_DEL:
							keyCode = 0xff08;
							break;
							
						default:
					}
				}
				else if (charCode == 10)
				{
					// check for return key
					charCode = 0;
					keyCode = 0xff0d;
				}

				Log.i(TAG, "doing keypress for char " + charCode);
				doKeyPress(0, charCode, keyCode);
			}
			
            @Override
            public boolean sendKeyEvent(KeyEvent key)
            {
                
				int t_key_code = key.getKeyCode();
				int t_char_code = key.getUnicodeChar();
                    
                if (key.getAction() == KeyEvent.ACTION_DOWN)
					handleKey(t_key_code, t_char_code);
				else if (key.getAction() == KeyEvent.ACTION_MULTIPLE)
				{
					// IM-2013-02-21: [[ BZ 10684 ]]
					// allow BaseInputConnection to do the handling of commitText(), etc
					// and instead catch the raw key events that are generated.
					if (key.getKeyCode() == KeyEvent.KEYCODE_UNKNOWN)
					{
						// handle string of chars
						CharSequence t_chars = key.getCharacters();
						for (int i = 0; i < t_chars.length(); i++)
							doKeyPress(0, t_chars.charAt(i), 0);
					}
					else
					{
						// handle repeated char
						for (int i = 0; i < key.getRepeatCount(); i++)
							handleKey(t_key_code, t_char_code);
					}
				}
                
				if (m_wake_on_event)
					doProcess(false);
				
				return true;
            }
			
			// IM-2013-02-25: [[ BZ 10684 ]] - updated to show text changes in the field
			// as software keyboards modify the composing text.
			void updateComposingText(CharSequence p_new)
			{
				// send changes to the engine as a sequence of key events.
				int t_match_length = 0;
				int t_current_length = 0;
				int t_new_length = 0;
				int t_max_length = 0;
				
				if (m_composing_text != null)
					t_current_length = m_composing_text.length();
				if (p_new != null)
					t_new_length = p_new.length();
				
				t_max_length = Math.min(t_current_length, t_new_length);
				for (int i = 0; i < t_max_length; i++)
				{
					if (p_new.charAt(i) != m_composing_text.charAt(i))
						break;
					t_match_length += 1;
				}
				
				// send backspaces
				for (int i = 0; i < t_current_length - t_match_length; i++)
					doKeyPress(0, 0, 0xff08);
				// send new text
				for (int i = t_match_length; i < t_new_length; i++)
					doKeyPress(0, p_new.charAt(i), 0);
				
				m_composing_text = p_new;
				
				if (m_wake_on_event)
					doProcess(false);
			}
			
			// override input connection methods to catch changes to the composing text
			@Override
			public boolean commitText(CharSequence text, int newCursorPosition)
			{
				updateComposingText(text);
				m_composing_text = null;
				getEditable().clear();
				return true;
			}
			@Override
			public boolean finishComposingText()
			{
				m_composing_text = null;
				getEditable().clear();
				return true;
			}
			@Override
			public boolean setComposingText(CharSequence text, int newCursorPosition)
			{
				updateComposingText(text);
				return super.setComposingText(text, newCursorPosition);
			}
        };
        
		int t_type = getInputType(false);
		
        outAttrs.actionLabel = null;
		outAttrs.inputType = t_type;
        outAttrs.imeOptions = EditorInfo.IME_FLAG_NO_EXTRACT_UI | EditorInfo.IME_FLAG_NO_ENTER_ACTION | EditorInfo.IME_ACTION_DONE;
        
        return t_connection;
    }
    
    public void showKeyboard()
    {
        if (!m_text_editor_visible)
            return;

        requestFocus();
        
        InputMethodManager imm;
        imm = (InputMethodManager)getContext().getSystemService(Context.INPUT_METHOD_SERVICE);

		if (imm != null)
			imm.restartInput(this);
		
        imm.showSoftInput(this, InputMethodManager.SHOW_IMPLICIT);
    }

    public void hideKeyboard()
    {
        // Hide the IME
        InputMethodManager imm;
        imm = (InputMethodManager)getContext().getSystemService(Context.INPUT_METHOD_SERVICE);
		
		if (imm != null)
			imm.restartInput(this);
		
        imm.hideSoftInputFromWindow(getWindowToken(), 0);
    }

	public void resetKeyboard()
	{
		InputMethodManager imm;
		imm = (InputMethodManager)getContext().getSystemService(Context.INPUT_METHOD_SERVICE);
		if (imm != null)
			imm.restartInput(this);
	}

	public void setTextInputVisible(boolean p_visible)
	{
		m_text_editor_visible = p_visible;
		
		if (!s_running)
			return;
		
		if (p_visible)
			showKeyboard();
		else
			hideKeyboard();
	}
	
	public void setTextInputMode(int p_mode)
	{
		// 0 is none
		// 1 is text (normal)
		// 2 is number
		// 3 is decimal
		// 4 is phone
		// 5 is email
		
		boolean t_reset = s_running && m_text_editor_visible && p_mode != m_text_editor_mode;
		
		m_text_editor_mode = p_mode;
		
		if (t_reset)
			resetKeyboard();
	}
	
	public static final int TYPE_NUMBER_VARIATION_PASSWORD = 16;
	public int getInputType(boolean p_password)
	{
		int t_type;
		
		int t_mode = m_text_editor_mode;
		// the phone class does not support a password variant, so we switch this for one of the number types
		if (p_password && t_mode == 4)
			t_mode = 2;
		// the number password variant is not supported pre-honeycomb, so rather than show passwords in plain-text,
		// we switch to the default text input type
		if (p_password && Build.VERSION.SDK_INT < 11 && (t_mode == 2 || t_mode == 3))
			t_mode = 1;
		
		switch(t_mode)
		{
			default:
			case 1:
				t_type = InputType.TYPE_CLASS_TEXT | InputType.TYPE_TEXT_FLAG_MULTI_LINE | InputType.TYPE_TEXT_FLAG_NO_SUGGESTIONS;
				if (p_password)
					t_type |= InputType.TYPE_TEXT_VARIATION_PASSWORD;
				break;
			case 2:
				t_type = InputType.TYPE_CLASS_NUMBER | InputType.TYPE_NUMBER_FLAG_SIGNED;
				if (p_password)
					t_type |= TYPE_NUMBER_VARIATION_PASSWORD;
				break;
			case 3:
				t_type = InputType.TYPE_CLASS_NUMBER | InputType.TYPE_NUMBER_FLAG_SIGNED | InputType.TYPE_NUMBER_FLAG_DECIMAL;
				if (p_password)
					t_type |= TYPE_NUMBER_VARIATION_PASSWORD;
				break;
			case 4:
				t_type = InputType.TYPE_CLASS_PHONE;
				break;
			case 5:
				t_type = InputType.TYPE_CLASS_TEXT | InputType.TYPE_TEXT_VARIATION_EMAIL_ADDRESS;
				if (p_password)
					t_type |= InputType.TYPE_TEXT_VARIATION_PASSWORD;
				break;
		}
		
		return t_type;
	}
    
	public void configureTextInput(int p_mode)
	{
     
		m_text_editor_mode = p_mode;

		if (!s_running)
			return;

		if (p_mode == 0)
		{
            hideKeyboard();
		}
		else
		{
			// Show the IME
            showKeyboard();
		}
	}

    protected void onFocusChanged (boolean gainFocus, int direction, Rect previouslyFocusedRect)
    {
        if (!gainFocus)
        {
            hideKeyboard();
        }
        else if (gainFocus)
        {
			if (m_text_editor_visible)
				showKeyboard();
			else
				hideKeyboard();
        }

        super.onFocusChanged(gainFocus, direction, previouslyFocusedRect);
    }

////////////////////////////////////////////////////////////////////////////////

	// string utility functions

	public int conversionByteCount(byte[] p_input, String p_in_charset, String p_out_charset)
	{
		Charset t_in_charset = Charset.forName(p_in_charset);
		Charset t_out_charset = Charset.forName(p_out_charset);

		if (t_in_charset == null || t_out_charset == null)
			return 0;

		CharsetDecoder t_decode = t_in_charset.newDecoder();
		CharsetEncoder t_encode = t_out_charset.newEncoder();
		t_decode.replaceWith("?");

		try
		{
			CharBuffer t_utf16;
			t_utf16 = t_decode.decode(ByteBuffer.wrap(p_input));

			ByteBuffer t_encoded;
			t_encoded = t_encode.encode(t_utf16);

			return t_encoded.limit();
		}
		catch (CharacterCodingException e)
		{
			return 0;
		}
	}

	public byte[] convertCharset(byte[] p_input, String p_in_charset, String p_out_charset)
	{
		Charset t_in_charset = Charset.forName(p_in_charset);
		Charset t_out_charset = Charset.forName(p_out_charset);

		if (t_in_charset == null || t_out_charset == null)
		{
			return null;
		}

		CharsetDecoder t_decode = t_in_charset.newDecoder();
		CharsetEncoder t_encode = t_out_charset.newEncoder();
		t_decode.onUnmappableCharacter(CodingErrorAction.REPLACE);
		t_decode.replaceWith("?");
		t_encode.onUnmappableCharacter(CodingErrorAction.REPLACE);

		byte[] t_bytes = null;
		try
		{
			CharBuffer t_utf16;
			t_utf16 = t_decode.decode(ByteBuffer.wrap(p_input));
			ByteBuffer t_encoded;
			t_encoded = t_encode.encode(t_utf16);

			t_bytes = new byte[t_encoded.limit()];
			t_encoded.get(t_bytes);
		}
		catch (Exception e)
		{
			return null;
		}

		return t_bytes;
	}

////////////////////////////////////////////////////////////////////////////////

	static final String s_external_prefix = "external ";
	public String getSpecialFolderPath(String p_name)
	{
		boolean t_external = false;
		if (p_name.startsWith(s_external_prefix))
		{
			t_external = true;
			p_name = p_name.substring(s_external_prefix.length());
		}

		try
		{
			if (p_name.equalsIgnoreCase("documents"))
			{
				if (t_external)
					return getContext().getExternalFilesDir(null).getAbsolutePath();
				else
					return getContext().getFilesDir().getAbsolutePath();
			}
			else if (p_name.equalsIgnoreCase("temporary") || p_name.equalsIgnoreCase("cache"))
			{
				if (t_external)
					return getContext().getExternalCacheDir().getAbsolutePath();
				else
					return getContext().getCacheDir().getAbsolutePath();
			}
		}
		catch (Exception e)
		{
			return "";
		}

		return "";
	}

////////////////////////////////////////////////////////////////////////////////

	public int getAssetFileLength(String p_path)
	{
		int t_result;
		try
		{
			AssetFileDescriptor t_descriptor;
			t_descriptor = getContext() . getAssets() . openFd(p_path);
			t_result = (int)t_descriptor . getLength();
			t_descriptor . close();
		}
		catch(Exception e)
		{
			t_result = -1;
		}
		return t_result;
	}

	public int getAssetFileStartOffset(String p_path)
	{
		int t_result;
		try
		{
			AssetFileDescriptor t_descriptor;
			t_descriptor = getContext() . getAssets() . openFd(p_path);
			t_result = (int)t_descriptor . getStartOffset();
			t_descriptor . close();
		}
		catch(Exception e)
		{
			t_result = -1;
		}
		return t_result;
	}

	public int getAssetInfo(String p_filename, int p_field)
	{
		if (p_field == 0)
			return getAssetFileStartOffset(p_filename);
		else
			return getAssetFileLength(p_filename);
	}

////////////////////////////////////////////////////////////////////////////////

	// asset file access functions
	public boolean isAssetFile(String p_path)
	{
		try
		{
			InputStream t_fstream = getContext().getAssets().open(p_path);
			t_fstream.close();
			return true;
		}
		catch (IOException e)
		{
			return false;
		}
	}

	public boolean isAssetFolder(String p_path)
	{
		if (isAssetFile(p_path))
			return false;
		try
		{
			// MW-2011-03-08: If the path has a trailing '/' then remove it
			//   as the asset manager doesn't like it like that.
			if (p_path.endsWith("/"))
				p_path = p_path.substring(0, p_path.length() - 1);
			String[] t_contents = getContext().getAssets().list(p_path);
			return t_contents.length > 0;
		}
		catch (IOException e)
		{
			return false;
		}
	}

	public String getAssetFolderEntryList(String p_path)
	{
		if (!isAssetFolder(p_path))
			return null;

		// MW-2011-03-08: If the path has a trailing '/' then remove it
		//   as the asset manager doesn't like it like that.
		if (p_path.endsWith("/"))
			p_path = p_path.substring(0, p_path.length() - 1);

		StringBuilder t_folderlist = new StringBuilder();
		String[] t_contents;
		try
		{
			t_contents = getContext().getAssets().list(p_path);
		}
		catch (IOException e)
		{
			return null;
		}
		for (String t_item : t_contents)
		{
			int t_item_size;
			boolean t_is_folder;

			String t_itempath;
			if (p_path.length() == 0)
				t_itempath=t_item;
			else
				t_itempath=p_path + '/' + t_item;

			t_is_folder = !isAssetFile(t_itempath);
			if (t_is_folder)
				t_item_size = 0;
			else
				t_item_size = getAssetFileLength(t_itempath);

			if (t_folderlist.length() > 0)
				t_folderlist.append('\n');
			t_folderlist.append(t_item);
			t_folderlist.append('\n');
			t_folderlist.append(Integer.toString(t_item_size) + "," + t_is_folder);
		}

		String t_result = t_folderlist.toString();
		return t_result;
	}

////////////////////////////////////////////////////////////////////////////////

    // native control functionality
    void addNativeControl(Object p_control)
    {
        m_native_control_module.addControl(p_control);
    }

    void removeNativeControl(Object p_control)
    {
        m_native_control_module.removeControl(p_control);
    }

    Object createBrowserControl()
    {
        return m_native_control_module.createBrowser();
    }

    Object createScrollerControl()
    {
        return m_native_control_module.createScroller();
    }
    
    Object createPlayerControl()
    {
        return m_native_control_module.createPlayer();
    }
    
    Object createInputControl()
    {
        return m_native_control_module.createInput();
    }

////////////////////////////////////////////////////////////////////////////////

	// IM-2013-04-17: [[ AdModule ]] attempt to load AdModule class, returning null if the class cannot be found
	Object loadAdModule()
	{
		try
		{
			Class t_ad_module_class;
			Constructor t_ad_module_constructor;

			t_ad_module_class = Class.forName("com.runrev.android.AdModule");
			t_ad_module_constructor = t_ad_module_class.getConstructor(new Class[] {Engine.class, ViewGroup.class});

			return t_ad_module_constructor.newInstance(new Object[] {this, ((LiveCodeActivity)getContext()).s_main_layout});
		}
		catch (Exception e)
		{
			return null;
		}
	}

////////////////////////////////////////////////////////////////////////////////

	// Called by MCScreenDC::popupanswerdialog()
	public void popupAnswerDialog(String p_title, String p_message, String p_ok_button, String p_cancel_button, String p_other_button)
	{
        m_dialog_module.showAnswerDialog(p_title, p_message, p_ok_button, p_cancel_button, p_other_button);
    }
    public void onAnswerDialogDone(int p_which)
    {
        doAnswerDialogDone(p_which);
    }

	public void popupAskDialog(boolean p_is_password, String p_title, String p_message, String p_initial, boolean p_hint)
    {
        m_dialog_module.showAskDialog(p_is_password, p_title, p_message, p_initial, p_hint);
    }
    public void onAskDialogDone(String p_result)
    {
        doAskDialogDone(p_result);
    }

    public void showDatePicker(boolean p_with_min, boolean p_with_max, int p_min, int p_max, int p_current)
    {
        m_dialog_module.showDatePicker(p_with_min, p_with_max, p_min, p_max, p_current);
    }
    public void onDatePickerDone(int p_year, int p_month, int p_day, boolean p_done)
    {
        doDatePickerDone(p_year, p_month, p_day, p_done);
        if (m_wake_on_event)
            doProcess(false);
    }

    public void showTimePicker(int p_hour, int p_minute)
    {
        m_dialog_module.showTimePicker(p_hour, p_minute);
    }
    public void onTimePickerDone(int p_hour, int p_minute, boolean p_done)
    {
        doTimePickerDone(p_hour, p_minute, p_done);
        if (m_wake_on_event)
            doProcess(false);
    }

    public void showListPicker(List p_items, String p_title, boolean p_item_selected, int p_selection_index, boolean p_use_checkmark, boolean p_use_cancel, boolean p_use_done)
    {
        String[] t_items;
        t_items = (String[])p_items.toArray(new String[p_items.size()]);
        m_dialog_module.showListPicker(t_items, p_title, p_item_selected, p_selection_index, p_use_checkmark, p_use_cancel, p_use_done);
    }
    public void onListPickerDone(int p_index, boolean p_done)
    {
        doListPickerDone(p_index, p_done);
        if (m_wake_on_event)
            doProcess(false);
    }

////////////////////////////////////////////////////////////////////////////////

	public String getSystemVersion()
	{
		return Build.VERSION.RELEASE;
	}

	public String getMachine()
	{
		return Build.MODEL;
	}

	private String rectToString(int left, int top, int right, int bottom)
	{
		return String.format("%d,%d,%d,%d", left, top, right, bottom);
	}

	private String rectToString(Rect t_rect)
	{
		return rectToString(t_rect.left, t_rect.top, t_rect.right, t_rect.bottom);
	}

	private WindowManager getWindowManager()
	{
		return (WindowManager)getContext().getSystemService(Context.WINDOW_SERVICE);
	}

	// IM-2013-11-15: [[ Bug 10485 ]] Refactor to return the viewport as Rect
	public Rect getViewport()
	{
		DisplayMetrics t_metrics = new DisplayMetrics();
		getWindowManager().getDefaultDisplay().getMetrics(t_metrics);
		
		return new Rect(0, 0, t_metrics.widthPixels, t_metrics.heightPixels);
	}
	
	public String getViewportAsString()
	{
		return rectToString(getViewport());
	}

	// IM-2013-11-15: [[ Bug 10485 ]] Rename to "effective" as the returned value accounts
	// for the keyboard if visible
	private Rect getEffectiveWorkarea()
	{
		Rect t_workrect = new Rect();
		getGlobalVisibleRect(t_workrect);
		return t_workrect;
	}

	public String getEffectiveWorkareaAsString()
	{
		return rectToString(getEffectiveWorkarea());
	}
	
	private boolean m_know_portrait_size = false;
	private boolean m_know_landscape_size = false;
	private boolean m_know_statusbar_size = false;
	
	private Rect m_portrait_rect;
	private Rect m_landscape_rect;
	private int m_statusbar_size;
	
	// IM-2013-11-15: [[ Bug 10485 ]] Return the known work area, updating with new values
	// if requested.
	private Rect getWorkarea(boolean p_update, int p_new_width, int p_new_height)
	{
		// If the keyboard is visible when the orientation changes, the reported size may be wrong
		// so we either use the known size for the current orientation or make our best guess
		// based on the total screen height being reduced by the same amount in either orientation.
		Rect t_working_rect;
		t_working_rect = null;
		
		Rect t_viewport;
		t_viewport = getViewport();
		
		boolean t_portrait = t_viewport.height() > t_viewport.width();

		// We have new values and the keyboard isn't showing so update any sizes we don't already know
		if (p_update && !m_keyboard_visible)
		{
			t_working_rect = new Rect(0, 0, p_new_width, p_new_height);
			
			if (t_portrait && !m_know_portrait_size)
			{
				m_portrait_rect = t_working_rect;
				m_know_portrait_size = true;
			}
			else if (!t_portrait && !m_know_landscape_size)
			{
				m_landscape_rect = t_working_rect;
				m_know_landscape_size = true;
			}
			
			if (!m_know_statusbar_size)
			{
				m_statusbar_size = t_viewport.height() - p_new_height;
				m_know_statusbar_size = true;
			}
		}
		else
		{
			if (t_portrait && m_know_portrait_size)
				t_working_rect = m_portrait_rect;
			else if (!t_portrait && m_know_landscape_size)
				t_working_rect = m_landscape_rect;
		}
		
		// If we don't have a known size for the current orientation, compute by subtracting
		// the height of the screen furniture from the viewport rect.
		if (t_working_rect == null)
		{
			t_working_rect = new Rect(t_viewport);
			if (m_know_statusbar_size)
				t_working_rect.bottom -= m_statusbar_size;
		}
		
		return t_working_rect;
	}
	
	public Rect getWorkarea()
	{
		return getWorkarea(false, 0, 0);
	}
	
	public String getWorkareaAsString()
	{
		return rectToString(getWorkarea());
	}

////////////////////////////////////////////////////////////////////////////////

	private static final int STATUS_BAR_VISIBLE = 0;
	private static final int STATUS_BAR_HIDDEN = 1;
	public void setStatusbarVisibility(boolean p_visible)
	{
		try
		{
			Method t_setSystemUiVisibility;
			t_setSystemUiVisibility = this.getClass().getMethod("setSystemUiVisibility", new Class[] { Integer.TYPE });
			t_setSystemUiVisibility.invoke(this, new Object[] { new Integer(p_visible ? STATUS_BAR_VISIBLE : STATUS_BAR_HIDDEN) });
		}
		catch (Exception e)
		{
			int t_flags, t_mask;
			t_flags = p_visible ? 0 : WindowManager.LayoutParams.FLAG_FULLSCREEN;
			t_mask = WindowManager.LayoutParams.FLAG_FULLSCREEN;
			((Activity)getContext()).getWindow().setFlags(t_flags, t_mask);
		}
	}

	public boolean getStatusbarVisibility()
	{
		return 0 == (((Activity)getContext()).getWindow().getAttributes().flags & WindowManager.LayoutParams.FLAG_FULLSCREEN);
	}

////////////////////////////////////////////////////////////////////////////////

	public void onBackPressed()
	{
		if (!m_native_control_module.handleBackPressed())
			doBackPressed();

		// Make sure we trigger handling
		if (m_wake_on_event)
			doProcess(false);
	}

    public void onMenuKey()
    {
        doMenuKey();
        if (m_wake_on_event)
            doProcess(false);
    }

    public void onSearchKey()
    {
        doSearchKey();
        if (m_wake_on_event)
            doProcess(false);
    }

	@Override
	public boolean onTouchEvent(MotionEvent p_event)
	{
		if (!hasFocus())
        {
            requestFocus();
        }

		int t_pointer_count;
		t_pointer_count = p_event . getPointerCount();

		int t_action = p_event.getActionMasked();
		if (t_action == MotionEvent.ACTION_POINTER_DOWN || t_action == MotionEvent.ACTION_POINTER_UP)
		{
			int i = p_event.getActionIndex();
			doTouch(t_action, p_event.getPointerId(i), (int)p_event.getEventTime(), (int)p_event.getX(i), (int)p_event.getY(i));
		}
		else
		{
			for(int i = 0; i < t_pointer_count; i++)
				doTouch(t_action, p_event . getPointerId(i), (int)p_event . getEventTime(), (int)p_event . getX(i), (int)p_event . getY(i));
		}

		// Make sure we trigger handling
		if (m_wake_on_event)
			doProcess(false);

		return true;
	}

	private boolean m_keyboard_sizechange = false;
	private boolean m_orientation_sizechange = false;
	
	private boolean m_keyboard_visible = false;
	
	void updateKeyboardVisible(boolean p_visible)
	{
		if (p_visible == m_keyboard_visible)
			return;
		
		// Log.i(TAG, "updateKeyboardVisible(" + p_visible + ")");
		
		m_keyboard_visible = p_visible;
		
		// IM-2013-11-15: [[ Bug 10485 ]] Notify engine when keyboard visiblity changes
		if (p_visible)
			doKeyboardShown(0);
		else
			doKeyboardHidden();
		
		m_keyboard_sizechange = true;
	}
	
	void updateOrientation(int p_orientation)
	{
		// Log.i(TAG, "updateOrientation(" + p_orientation + ")");
		
		m_orientation_sizechange = true;
	}
	
	@Override
	protected void onSizeChanged(int w, int h, int oldw, int oldh)
	{
		// Log.i(TAG, "onSizeChanged({" + w + "x" + h + "}, {" + oldw + ", " + oldh + "})");
		
		// IM-2013-11-15: [[ Bug 10485 ]] As we can't determine directly if the resize is due to the keyboard
		// being made visible, we use a rule of thumb that anything larger than 100 pixels must be the keyboard.
		int t_height_diff = getContainer().getRootView().getHeight() - getContainer().getHeight();
		updateKeyboardVisible(t_height_diff > 100);
		
		Rect t_rect;
		t_rect = null;
		
		if ((oldw == 0 && oldh == 0) || m_orientation_sizechange)
			t_rect = getWorkarea(true, w, h);
		
		m_keyboard_sizechange = m_orientation_sizechange = false;
		
		if (t_rect == null)
			return;
		
		m_bitmap_view . resizeBitmap(t_rect.width(), t_rect.height());
		
		doReconfigure(t_rect.width(), t_rect.height(), m_bitmap_view . getBitmap());
		
		// Make sure we trigger handling
		if (m_wake_on_event)
			doProcess(false);
	}

	@Override
	protected void onAttachedToWindow()
	{
		((ViewGroup)getParent()).addView(m_bitmap_view, 0,
										 new FrameLayout.LayoutParams(FrameLayout.LayoutParams.MATCH_PARENT,
																	  FrameLayout.LayoutParams.MATCH_PARENT));
	}
	
	public void invalidateBitmap(int l, int t, int r, int b)
	{
		if (m_bitmap_view != null && m_bitmap_view.getVisibility() == View.VISIBLE)
			m_bitmap_view.invalidate(l, t, r, b);
		else if (m_opengl_view != null && m_opengl_view.getVisibility() == View.VISIBLE)
			m_opengl_view.invalidate(l, t, r, b);
	}

////////////////////////////////////////////////////////////////////////////////

	// enable/disable sensor events
    public boolean isSensorAvailable(int p_sensor)
    {
        return m_sensor_module.isSensorAvailable(p_sensor);
    }

    public boolean startTrackingLocation(boolean p_loosely)
    {
        return m_sensor_module.startTrackingLocation(p_loosely);
    }
    public boolean stopTrackingLocation()
    {
        return m_sensor_module.stopTrackingLocation();
    }

    public boolean startTrackingHeading(boolean p_loosely)
    {
        return m_sensor_module.startTrackingHeading(p_loosely);
    }
    public boolean stopTrackingHeading()
    {
        return m_sensor_module.stopTrackingHeading();
    }

    public boolean startTrackingAcceleration(boolean p_loosely)
    {
        return m_sensor_module.startTrackingAcceleration(p_loosely);
    }
    public boolean stopTrackingAcceleration()
    {
        return m_sensor_module.stopTrackingAcceleration();
    }

    public boolean startTrackingRotationRate(boolean p_loosely)
    {
        return m_sensor_module.startTrackingRotationRate(p_loosely);
    }
    public boolean stopTrackingRotationRate()
    {
        return m_sensor_module.stopTrackingRotationRate();
    }

    public void onAccelerationChanged(float p_x, float p_y, float p_z, float p_timestamp)
    {
        doAccelerationChanged(p_x, p_y, p_z, p_timestamp);
        if (m_wake_on_event)
            doProcess(false);
    }

    public void onLocationChanged(double p_latitude, double p_longitude, double p_altitude, float p_timestamp, float p_accuracy, double p_speed, double p_course)
    {
        // MM-2013-02-21: Added spead and course to location readings.
        doLocationChanged(p_latitude, p_longitude, p_altitude, p_timestamp, p_accuracy, p_speed, p_course);
        if (m_wake_on_event)
            doProcess(false);
    }

    public void onHeadingChanged(double p_heading, double p_magnetic_heading, double p_true_heading, float p_timestamp,
                                 float p_x, float p_y, float p_z, float p_accuracy)
    {
        doHeadingChanged(p_heading, p_magnetic_heading, p_true_heading, p_timestamp, p_x, p_y, p_z, p_accuracy);
        if (m_wake_on_event)
            doProcess(false);
    }

    public void onRotationRateChanged(float p_x, float p_y, float p_z, float p_timestamp)
    {
        doRotationRateChanged(p_x, p_y, p_z, p_timestamp);
        if (m_wake_on_event)
            doProcess(false);
    }

////////////////////////////////////////////////////////////////////////////////

	// network functions

    public String getNetworkInterfaces()
    {
        return m_network_module.getNetworkInterfaces();
    }

	// url function interface

	public void setURLTimeout(int p_timeout)
	{
        m_network_module.setURLTimeout(p_timeout);
	}
	
	public void setURLSSLVerification(boolean p_enabled)
	{
		m_network_module.setURLSSLVerification(p_enabled);
	}

	public boolean loadURL(int p_id, String p_url, String p_headers)
	{
        return m_network_module.loadURL(p_id, p_url, p_headers);
	}

	public boolean postURL(int p_id, String p_url, String p_headers, byte[] p_post_data)
	{
        return m_network_module.postURL(p_id, p_url, p_headers, p_post_data);
	}

	public boolean putURL(int p_id, String p_url, String p_headers, byte[] p_send_data)
	{
        return m_network_module.putURL(p_id, p_url, p_headers, p_send_data);
	}

    public void onUrlDidStart(int p_id)
    {
        doUrlDidStart(p_id);
        if (m_wake_on_event)
            doProcess(false);
    }

    public void onUrlDidConnect(int p_id, int p_content_length)
    {
        doUrlDidConnect(p_id, p_content_length);
        if (m_wake_on_event)
            doProcess(false);
    }

    public void onUrlDidSendData(int p_id, int p_sent)
    {
        doUrlDidSendData(p_id, p_sent);
        if (m_wake_on_event)
            doProcess(false);
    }

    public void onUrlDidReceiveData(int p_id, byte p_bytes[], int p_length)
    {
        doUrlDidReceiveData(p_id, p_bytes, p_length);
        if (m_wake_on_event)
            doProcess(false);
    }

    public void onUrlDidFinish(int p_id)
    {
        doUrlDidFinish(p_id);
        if (m_wake_on_event)
            doProcess(false);
    }

    public void onUrlError(int p_id, String p_err_msg)
    {
        doUrlError(p_id, p_err_msg);
        if (m_wake_on_event)
            doProcess(false);
    }

	////////

	public void launchUrl(String p_url)
	{
		String t_type = null;
		if (p_url.startsWith("file:"))
		{
			try
			{
				t_type = URLConnection.guessContentTypeFromStream(new URL(p_url).openStream());
			}
			catch (IOException e)
			{
				t_type = null;
			}

			if (t_type == null)
				t_type = URLConnection.guessContentTypeFromName(p_url);
		}

		Intent t_view_intent = new Intent(Intent.ACTION_VIEW);
		if (t_type != null)
			t_view_intent.setDataAndType(Uri.parse(p_url), t_type);
		else
			t_view_intent.setData(Uri.parse(p_url));
		((LiveCodeActivity)getContext()).startActivityForResult(t_view_intent, LAUNCHURL_RESULT);
	}

	public void onLaunchUrlResult(int resultCode, Intent data)
	{
		// void
	}

////////////////////////////////////////////////////////////////////////////////

	// audio playback
    // MM-2012-02-10: Refactored audio playbak into sound module.

	public boolean playSound(String p_path, boolean p_is_asset, boolean p_loop)
	{
        return m_sound_module.playSound(p_path, p_is_asset, p_loop);
	}

	public int getPlayLoudness()
	{
		return m_sound_module.getPlayLoudness();
	}

	public boolean setPlayLoudness(int p_loudness)
	{
		return m_sound_module.setPlayLoudness(p_loudness);
	}

    public boolean playSoundOnChannel(String p_channel, String p_sound, String p_sound_path, int p_type, boolean p_is_asset, long p_callback_handle)
    {
        return m_sound_module.playSoundOnChannel(p_sound, p_channel, p_type, p_sound_path, p_is_asset, p_callback_handle);
    }

    public boolean stopSoundOnChannel(String p_channel)
    {
        return m_sound_module.stopPlayingOnChannel(p_channel);
    }

    public boolean pauseSoundOnChannel(String p_channel)
    {
        return m_sound_module.pausePlayingOnChannel(p_channel);
    }
    public boolean resumeSoundOnChannel(String p_channel)
    {
        return m_sound_module.resumePlayingOnChannel(p_channel);
    }

    public boolean deleteSoundChannel(String p_channel)
    {
        return m_sound_module.deleteSoundChannel(p_channel);
    }

    public boolean setSoundChannelVoulme(String p_channel, int p_volume)
    {
        return m_sound_module.setChannelVolume(p_channel, p_volume);
    }

    public int getSoundChannelVolume(String p_channel)
    {
        return m_sound_module.getChannelVolume(p_channel);
    }

    public int getSoundChannelStatus(String p_channel)
    {
        return m_sound_module.getChannelStatus(p_channel);
    }

    public String getSoundOnChannel(String p_channel)
    {
        return m_sound_module.getSoundOnChannel(p_channel);
    }

    public String getNextSoundOnChannel(String p_channel)
    {
        return m_sound_module.getNextSoundOnChannel(p_channel);
    }

    public String getSoundChannels()
    {
        return m_sound_module.getSoundChannels();
    }

////////////////////////////////////////////////////////////////////////////////

	// video playback

	public boolean playVideo(String p_path, boolean p_is_asset, boolean p_is_url, boolean p_looping, boolean p_show_controller)
	{
		if (p_path == null || p_path.length() == 0)
		{
			stopVideo();
			return true;
		}
        
        boolean t_success = true;

        m_video_control = (VideoControl)m_native_control_module.createPlayer();
        m_native_control_module.addControl(m_video_control);

		Rect t_workarea = getWorkarea();
        m_video_control.setRect(0, 0, t_workarea.right - t_workarea.left, t_workarea.bottom - t_workarea.top);
        
        if (p_is_url)
            t_success = m_video_control.setUrl(p_path);
        else
            t_success = m_video_control.setFile(p_path, p_is_asset);

        if (t_success)
        {
            m_video_control.setOnCompletionListener(new MediaPlayer.OnCompletionListener()
            {
                @Override
                public void onCompletion(MediaPlayer mp)
                {
                    Log.i(TAG, "videocompletion");
                    stopVideo();
                }
            });
            m_video_control.setOnErrorListener(new MediaPlayer.OnErrorListener() {
                @Override
                public boolean onError(MediaPlayer mp, int what, int extra)
                {
                    m_video_is_playing = false;
                    return false;
                }
            });
            m_video_control.setOnPreparedListener(new MediaPlayer.OnPreparedListener() {
                @Override
                public void onPrepared(MediaPlayer mp)
                {
                }
            });
            m_video_control.setOnVideoSizeChangedListener(new MediaPlayer.OnVideoSizeChangedListener() {
                @Override
                public void onVideoSizeChanged(MediaPlayer mp, int width, int height)
                {
                }
            });
			
			m_video_control.setOnMovieTouchedListener(new VideoControl.OnMovieTouchedListener() {
				@Override
				public void onMovieTouched()
				{
					doMovieTouched();
					if (m_wake_on_event)
						doProcess(false);
				}
			});
            m_video_control.setShowController(p_show_controller);
            m_video_control.setVisible(true);
            m_video_control.start();
        }
        else
		{
			stopVideo();
			return false;
		}

		return true;
	}

	public void stopVideo()
	{
		m_video_is_playing = false;
		if (m_video_control != null)
		{
			m_video_control.stop();

            m_native_control_module.removeControl(m_video_control);
            
            m_video_control = null;
		}
		doMovieStopped();
		if (m_wake_on_event)
			doProcess(false);
	}

////////////////////////////////////////////////////////////////////////////////

	// camera information


	public int getCameraCount()
	{
		return CameraCompat.getNumberOfCameras();
	}


	public String getCameraDirections()
	{
		int t_count = CameraCompat.getNumberOfCameras();
		char[] t_directions = new char[t_count];

		CameraCompat.CameraInfo t_caminfo = new CameraCompat.CameraInfo();
		for (int i = 0; i < t_count; i++)
		{
			CameraCompat.getCameraInfo(i, t_caminfo);
			if (t_caminfo.facing == CameraCompat.CameraInfo.CAMERA_FACING_BACK)
				t_directions[i] = 'b';
			else if (t_caminfo.facing == CameraCompat.CameraInfo.CAMERA_FACING_FRONT)
				t_directions[i] = 'f';
			else
				t_directions[i] = '?';
		}
		return new String(t_directions);
	}

	public void showPhotoPicker(String p_source)
	{
		if (p_source.equals("camera"))
			showCamera();
		else if (p_source.equals("album"))
			showLibrary();
		else if (p_source.equals("library"))
			showLibrary();
		else
		{
			doPhotoPickerError("source not available");
		}
	}

	public void showCamera()
	{
		// 2012-01-18-IM temp file may be created in app cache folder, in which case
		// the file needs to be made world-writable

		boolean t_have_temp_file = false;
		
		Activity t_activity = (LiveCodeActivity)getContext();
		
		try
		{
			// try external cache first
			m_temp_image_file = File.createTempFile("img", ".jpg", t_activity.getExternalCacheDir());
			m_temp_image_file.setWritable(true, false);
			t_have_temp_file = true;
		}
		catch (IOException e)
		{
			m_temp_image_file = null;
			t_have_temp_file = false;
		}

		if (!t_have_temp_file)
		{
			try
			{
				// now try internal cache - should succeed but may not have enough space on the device for large image files
				m_temp_image_file = File.createTempFile("img", ".jpg", t_activity.getCacheDir());
				m_temp_image_file.setWritable(true, false);
				t_have_temp_file = true;
			}
			catch (IOException e)
			{
				m_temp_image_file = null;
				t_have_temp_file = false;
			}
		}
		
		if (!t_have_temp_file)
		{
			doPhotoPickerError("error: could not create temporary image file");
			return;
		}
		

		Uri t_tmp_uri = Uri.fromFile(m_temp_image_file);

		Intent t_image_capture = new Intent(MediaStore.ACTION_IMAGE_CAPTURE);
		t_image_capture.putExtra(MediaStore.EXTRA_OUTPUT, t_tmp_uri);
		t_activity.startActivityForResult(t_image_capture, IMAGE_RESULT);
	}

	public void showLibrary()
	{
		Intent t_get_content = new Intent(Intent.ACTION_GET_CONTENT);
		t_get_content.setType("image/*");
		((LiveCodeActivity)getContext()).startActivityForResult(t_get_content, IMAGE_RESULT);
	}

	private void onImageResult(int resultCode, Intent data)
	{
		if (resultCode == Activity.RESULT_CANCELED)
		{
			doPhotoPickerCanceled();
		}
		else if (resultCode == Activity.RESULT_OK)
		{
			try
			{
				Uri t_photo_uri = null;
				if (m_temp_image_file != null)
					t_photo_uri = Uri.fromFile(m_temp_image_file);
				else
					t_photo_uri = data.getData();
				InputStream t_in = ((LiveCodeActivity)getContext()).getContentResolver().openInputStream(t_photo_uri);
				ByteArrayOutputStream t_out = new ByteArrayOutputStream();
				byte[] t_buffer = new byte[4096];
				int t_readcount;
				while (-1 != (t_readcount = t_in.read(t_buffer)))
				{
					t_out.write(t_buffer, 0, t_readcount);
				}
				doPhotoPickerDone(t_out.toByteArray(), t_out.size());
				t_in.close();
				t_out.close();
			}
			catch (Exception e)
			{
				doPhotoPickerError("error: could not get image data");
			}
			if (m_temp_image_file != null)
			{
				m_temp_image_file.delete();
				m_temp_image_file = null;
			}
		}
		if (m_wake_on_event)
			doProcess(false);
	}

////////////////////////////////////////////////////////////////////////////////

	// email sending

	public boolean canSendMail()
	{
		Intent t_mail_intent = new Intent(Intent.ACTION_SEND_MULTIPLE);
		t_mail_intent.putExtra(Intent.EXTRA_EMAIL, "user@email.com");
		t_mail_intent.putExtra(Intent.EXTRA_SUBJECT, "subject");
		t_mail_intent.putExtra(Intent.EXTRA_TEXT, "message");
		t_mail_intent.setType("text/plain");

		return t_mail_intent.resolveActivity(getContext().getPackageManager()) != null;
	}

	public void sendEmail(String address, String cc, String subject, String message_body)
	{
		prepareEmail(address, cc, null, subject, message_body, false);
		sendEmail();
	}

	public void prepareEmail(String address, String cc, String bcc, String subject, String message_body, boolean is_html)
	{
        String t_provider_authority = getContext().getPackageName();
        t_provider_authority += ".attachmentprovider";
		m_email = new Email(address, cc, bcc, subject, message_body, t_provider_authority, is_html);
	}

	public void addAttachment(String path, String mime_type, String name)
	{
        // SN-2014-02-03: [[ bug 11069 ]] Pass the Activity to the Email addAttachment
        m_email.addAttachment(getActivity(), path, mime_type, name);
	}

	public void addAttachment(byte[] data, String mime_type, String name)
	{
        // SN-2014-02-03: [[ bug 11069 ]] Pass the Activity to the Email addAttachment
        m_email.addAttachment(getActivity(), data, mime_type, name);
	}

	public void sendEmail()
	{
		((LiveCodeActivity)getContext()).startActivityForResult(m_email.createIntent(), EMAIL_RESULT);
	}

	private void onEmailResult(int resultCode, Intent data)
	{
		m_email.cleanupAttachments(getActivity().getContentResolver());

		if (resultCode == Activity.RESULT_CANCELED)
		{
			doMailCanceled();
		}
		else if (resultCode == Activity.RESULT_OK)
		{
			doMailDone();
		}
		else
		{
			doMailCanceled();
		}

		if (m_wake_on_event)
			doProcess(false);
	}

////////////////////////////////////////////////////////////////////////////////

	private static final int IMAGE_RESULT = 1;
	private static final int EMAIL_RESULT = 2;
	private static final int LAUNCHURL_RESULT = 3;
	private static final int TEXT_RESULT = 4;
    private static final int MEDIA_RESULT = 5;
    private static final int PICK_CONTACT_RESULT = 6;
    private static final int CREATE_CONTACT_RESULT = 7;
    private static final int UPDATE_CONTACT_RESULT = 8;
    private static final int SHOW_CONTACT_RESULT = 9;
    private static final int PICK_CALENDAR_RESULT = 10;
    private static final int CREATE_CALENDAR_RESULT = 11;
    private static final int UPDATE_CALENDAR_RESULT = 12;
    private static final int SHOW_CALENDAR_RESULT = 13;
	
	// MW-2013-08-07: [[ ExternalsApiV5 ]] Activity result code for activities
	//   launched through 'runActivity' API.
	private static final int RUN_ACTIVITY_RESULT = 14;

	public void onActivityResult (int requestCode, int resultCode, Intent data)
	{
		switch (requestCode)
		{
			case IMAGE_RESULT:
				onImageResult(resultCode, data);
				break;
			case EMAIL_RESULT:
				onEmailResult(resultCode, data);
				break;
			case LAUNCHURL_RESULT:
				onLaunchUrlResult(resultCode, data);
				break;
			case TEXT_RESULT:
				onTextResult(resultCode, data);
				break;
			case MEDIA_RESULT:
				onMediaResult(resultCode, data);
				break;
			case PICK_CONTACT_RESULT:
				onPickContactResult(resultCode, data);
				break;
			case CREATE_CONTACT_RESULT:
				onCreateContactResult(resultCode, data);
				break;
			case UPDATE_CONTACT_RESULT:
				onUpdateContactResult(resultCode, data);
				break;
			case SHOW_CONTACT_RESULT:
				onShowContactResult(resultCode, data);
				break;
			case CREATE_CALENDAR_RESULT:
                onCreateCalendarEventResult(resultCode, data);
				break;
			case UPDATE_CALENDAR_RESULT:
				onUpdateCalendarEventResult(resultCode, data);
				break;
			case SHOW_CALENDAR_RESULT:
				onShowCalendarEventResult(resultCode, data);
				break;
			// MW-2013-08-07: [[ ExternalsApiV5 ]] Dispatch the activity result
			//   to the 'runActivity' handler.
			case RUN_ACTIVITY_RESULT:
				onRunActivityResult(resultCode, data);
				break;
			default:
				break;
		}
	}

////////////////////////////////////////////////////////////////////////////////

	public void enableOpenGLView()
	{
		// If OpenGL is already enabled, do nothing.
		if (m_opengl_view != null)
			return;

		Log.i("revandroid", "enableOpenGLView");


		// If we have an old OpenGL view, use it.
		if (m_old_opengl_view != null)
		{
			m_opengl_view = m_old_opengl_view;
			m_old_opengl_view = null;
		}

		// Create the OpenGL view, if needed.
		if (m_opengl_view == null)
		{
			m_opengl_view = new OpenGLView(getContext());

			// Add the view to the hierarchy - we add at the bottom and bring to
			// the front as soon as we've shown the first frame.
			((ViewGroup)getParent()).addView(m_opengl_view, 0,
											 new FrameLayout.LayoutParams(FrameLayout.LayoutParams.MATCH_PARENT,
																		  FrameLayout.LayoutParams.MATCH_PARENT));
		}
	}

	public void disableOpenGLView()
	{
		// If OpenGL is not enabled, do nothing.
		if (m_opengl_view == null)
			return;

		Log.i("revandroid", "disableOpenGLView");

		// Before removing the OpenGL mode, make sure we show the bitmap view.
		m_bitmap_view.setVisibility(View.VISIBLE);

		// Move the current opengl view to old.
		m_old_opengl_view = m_opengl_view;
		m_opengl_view = null;

		// Post an runnable that removes the OpenGL view. Doing that here will
		// cause a black screen.
		post(new Runnable() {
			public void run() {
				if (m_old_opengl_view == null)
					return;

				Log.i("revandroid", "disableOpenGLView callback");
				((ViewGroup)m_old_opengl_view.getParent()).removeView(m_old_opengl_view);
				m_old_opengl_view = null;
		}
		});
	}

	public void hideBitmapView()
	{
		m_bitmap_view.setVisibility(View.INVISIBLE);
	}

	public void showBitmapView()
	{
		m_bitmap_view.setVisibility(View.VISIBLE);
	}

////////////////////////////////////////////////////////////////////////////////

	// in-app purchasing

	private static Class mBillingServiceClass = null;

	public static Class getBillingServiceClass()
	{
		return mBillingServiceClass;
	}

	private static void setBillingServiceClass(Class pClass)
	{
		mBillingServiceClass = pClass;
	}

	private BillingService mBilling = null;
	private EnginePurchaseObserver mPurchaseObserver = null;

	private void initBilling()
	{
        String t_public_key = doGetCustomPropertyValue("cREVStandaloneSettings", "android,storeKey");
        if (t_public_key != null && t_public_key.length() > 0)
            Security.setPublicKey(t_public_key);

		String classFqn = getContext().getPackageName() + ".AppService";
		try
		{
			Class tClass = Class.forName(classFqn);
			setBillingServiceClass(tClass);

			mBilling = (BillingService)tClass.newInstance();
		}
		catch (Exception e)
		{
			return;
		}

		mBilling.setContext(this.getContext());

		mPurchaseObserver = new EnginePurchaseObserver((Activity)getContext());
		ResponseHandler.register(mPurchaseObserver);
	}

	public boolean storeCanMakePurchase()
	{
		if (mBilling == null)
			return false;

		return mBilling.checkBillingSupported();
	}

	public void storeSetUpdates(boolean enabled)
	{
		if (mBilling == null)
			return;

		if (enabled)
			ResponseHandler.register(mPurchaseObserver);
		else
			ResponseHandler.unregister(mPurchaseObserver);
	}

	public boolean storeRestorePurchases()
	{
		if (mBilling == null)
			return false;

		return mBilling.restoreTransactions();
	}

	public boolean purchaseSendRequest(int purchaseId, String productId, String developerPayload)
	{
		if (mBilling == null)
			return false;

		Log.i(TAG, "purchaseSendRequest(" + purchaseId + ", " + productId + ")");
		return mBilling.requestPurchase(purchaseId, productId, developerPayload);
	}

	public boolean purchaseConfirmDelivery(int purchaseId, String notificationId)
	{
		if (mBilling == null)
			return false;

		return mBilling.confirmNotification(purchaseId, notificationId);
	}

////////

	private class EnginePurchaseObserver extends PurchaseObserver
	{
		public EnginePurchaseObserver(Activity pActivity)
		{
			super(pActivity);
		}

		public void onBillingSupported(boolean supported)
		{
			final boolean tSupported = supported;
			post(new Runnable() {
				public void run() {
					doBillingSupported(tSupported);
					if (m_wake_on_event)
						doProcess(false);
				}
			});
		}

		public void onPurchaseStateChanged(Purchase purchase, boolean verified, String signedData, String signature)
		{
			final boolean tVerified = verified;
			final int tPurchaseState = purchase.purchaseState.ordinal();
			final String tNotificationId = purchase.notificationId;
			final String tProductId = purchase.productId;
			final String tOrderId = purchase.orderId;
			final long tPurchaseTime = purchase.purchaseTime;
			final String tDeveloperPayload = purchase.developerPayload;
			final String tSignedData = signedData;
			final String tSignature = signature;

			post(new Runnable() {
				public void run() {
					doPurchaseStateChanged(tVerified, tPurchaseState,
						tNotificationId, tProductId, tOrderId,
						tPurchaseTime, tDeveloperPayload, tSignedData, tSignature);
					if (m_wake_on_event)
						doProcess(false);
				}
			});
		}

		public void onRestoreTransactionsResponse(RestoreTransactions request, ResponseCode responseCode)
		{
			final int tResponseCode = responseCode.ordinal();
			post(new Runnable() {
				public void run() {
					doRestoreTransactionsResponse(tResponseCode);
					if (m_wake_on_event)
						doProcess(false);
				}
			});
		}

		public void onConfirmNotificationResponse(ConfirmNotification request, ResponseCode responseCode)
		{
			final int tPurchaseId = request.mPurchaseId;
			final int tResponseCode = responseCode.ordinal();
			post(new Runnable() {
				public void run() {
					doConfirmNotificationResponse(tPurchaseId, tResponseCode);
					if (m_wake_on_event)
						doProcess(false);
				}
			});
		}

		public void onRequestPurchaseResponse(RequestPurchase request, ResponseCode responseCode)
		{
			final int tPurchaseId = request.mPurchaseId;
			final int tResponseCode = responseCode.ordinal();
			post(new Runnable() {
				public void run() {
					doRequestPurchaseResponse(tPurchaseId, tResponseCode);
					if (m_wake_on_event)
						doProcess(false);
				}
			});
		}
	}

////////////////////////////////////////////////////////////////////////////////

	public void showBusyIndicator(String p_label)
	{
        m_busy_indicator_module.showBusyIndicator(p_label);
    }

    public void hideBusyIndicator()
	{
        m_busy_indicator_module.hideBusyIndicator();
    }

////////////////////////////////////////////////////////////////////////////////

	public boolean canSendTextMessage()
	{
        Intent t_sms_intent = m_text_messaging_module.canSendTextMessage();
		return t_sms_intent.resolveActivity(getContext().getPackageManager()) != null;
    }

    public void composeTextMessage(String p_recipients, String p_body)
	{
        Intent t_intent = m_text_messaging_module.composeTextMessage(p_recipients, p_body);
        ((LiveCodeActivity)getContext()).startActivityForResult(t_intent, TEXT_RESULT);
    }

    private void onTextResult(int resultCode, Intent data)
	{

		if (resultCode == Activity.RESULT_CANCELED)
		{
			doTextCanceled();
		}
		else if (resultCode == Activity.RESULT_OK)
		{
			doTextDone();
		}
		else
		{
			doTextCanceled();
		}

		if (m_wake_on_event)
        {
            doProcess(false);
        }
	}

////////////////////////////////////////////////////////////////////////////////

	public void doBeep(int p_number_of_beeps)
	{
        try
        {
            m_beep_vibrate_module.doBeep(p_number_of_beeps);
        }
        catch (IOException e)
        {

        }
    }

    public void doVibrate (int p_number_of_vibrations)
	{
        m_beep_vibrate_module.doVibrate(p_number_of_vibrations);
    }

    ////////////////////////////////////////////////////////////////////////////////

    // processing contacts
    
    public int pickContact ()
    {
        int t_result = 0;
        m_contact_module.pickContact();
        return t_result;
    }
    
    public int showContact (int p_contact_id)
    {
        int t_result = 0;
        m_contact_module.showContact(p_contact_id);
        return t_result;
    }
    
    public int createContact ()
    {
        int t_result = 0;
        m_contact_module.createContact();
        return t_result;
    }

    public void updateContact(Map p_contact, String p_title, String p_message, String p_alternate_name)
	{
        Log.i(TAG, " ENG updateContact");
		m_contact_module.updateContact(p_contact, p_title, p_message, p_alternate_name);
	}

    public Map getContactData (int p_contact_id)
    {
        return m_contact_module.getContactData(p_contact_id);
    }

    public void removeContact (int p_contact_id)
    {
        m_contact_module.removeContact(p_contact_id);
    }

	public int addContact(Map p_contact)
	{
		Log.i(TAG, "ENG addContact");
		return m_contact_module.addContact(p_contact);
	}
    
    public void findContact(String p_contact_name)
    {
        Log.i("revandroid", "ENG findContact - name: " + p_contact_name);
        m_contact_module.findContact (p_contact_name);
    }   
    
    private void onPickContactResult(int resultCode, Intent data)
	{
        Log.i("revandroid", "onPickContact Called");
        if (resultCode == Activity.RESULT_OK)
		{
            Log.i("revandroid", "pickContact Okay");
            Uri t_data = data.getData();
            int t_selected_contact = 0;
            if (t_data != null)
            {
                Cursor t_database_cursor = ((LiveCodeActivity)getContext()).getContentResolver().query(t_data, null, null, null, null);
                if (t_database_cursor != null)
                {
                    t_database_cursor.moveToFirst();
                    t_selected_contact = t_database_cursor.getInt(t_database_cursor.getColumnIndex(ContactsContract.Contacts._ID)); 
                }
                Log.i("revandroid", "pickContact Okay1 : " + t_selected_contact);                
            }
			doPickContactDone(t_selected_contact);
		}
		else
        {
            Log.i("revandroid", "pickContact Canceled");
			doPickContactCanceled(0);
		}
		if (m_wake_on_event)
        {
            doProcess(false);
        }
	}
       
    private void onUpdateContactResult(int resultCode, Intent data)
	{
        Log.i("revandroid", "onUpdateContact Called");
        if (resultCode == Activity.RESULT_OK)
		{
            Log.i("revandroid", "updateContact Okay");
            Uri t_data = data.getData();
            int t_selected_contact = 0;
            if (t_data != null)
            {
                Cursor t_database_cursor = ((LiveCodeActivity)getContext()).getContentResolver().query(t_data, null, null, null, null);
                if (t_database_cursor != null)
                {
                    t_database_cursor.moveToFirst();
                    t_selected_contact = t_database_cursor.getInt(t_database_cursor.getColumnIndex(ContactsContract.Contacts._ID)); 
                }
                Log.i("revandroid", "updateContact Okay1 : " + t_selected_contact);                
            }
			doUpdateContactDone(t_selected_contact);
		}
		else
        {
            Log.i("revandroid", "updateContact Canceled");
			doUpdateContactCanceled(0);
		}
		if (m_wake_on_event)
        {
            doProcess(false);
        }
	}

    private void onCreateContactResult(int resultCode, Intent data)
	{
        Log.i("revandroid", "onCreateContact Called");
        if (resultCode == Activity.RESULT_OK)
		{
            Log.i("revandroid", "createContact Okay");
            Uri t_data = data.getData();
            int t_selected_contact = 0;
            if (t_data != null)
            {
                Cursor t_database_cursor = ((LiveCodeActivity)getContext()).getContentResolver().query(t_data, null, null, null, null);
                if (t_database_cursor != null)
                {
                    t_database_cursor.moveToFirst();
                    t_selected_contact = t_database_cursor.getInt(t_database_cursor.getColumnIndex(ContactsContract.Contacts._ID)); 
                }
                Log.i("revandroid", "createContact Okay1 : " + t_selected_contact);                
            }
			doCreateContactDone(t_selected_contact);
        }
		else
        {
            Log.i("revandroid", "createContact Canceled");
			doCreateContactCanceled(0);
		}
		if (m_wake_on_event)
        {
            doProcess(false);
        }
	}

    private void onShowContactResult(int resultCode, Intent data)
	{
        Log.i("revandroid", "onShowContact Called");
        if (resultCode == Activity.RESULT_OK)
		{
            Log.i("revandroid", "showContact Okay");
            Uri t_data = data.getData();
            int t_selected_contact = 0;
            if (t_data != null)
            {
                Cursor t_database_cursor = ((LiveCodeActivity)getContext()).getContentResolver().query(t_data, null, null, null, null);
                if (t_database_cursor != null)
                {
                    t_database_cursor.moveToFirst();
                    t_selected_contact = t_database_cursor.getInt(t_database_cursor.getColumnIndex(ContactsContract.Contacts._ID)); 
                }
                Log.i("revandroid", "showContact Okay1 : " + t_selected_contact);                
            }
			doShowContactDone(t_selected_contact);
        }
		else
        {
            Log.i("revandroid", "showContact Canceled");
			doShowContactCanceled(0);
		}
		if (m_wake_on_event)
        {
            doProcess(false);
        }
	}

    ////////////////////////////////////////////////////////////////////////////////
    
    // TO BE EXTENDED FOR IPA LEVEL 14 ->
    public void createCalendarEvent ()
    {
        Log.i("revandroid", "createCalendarEvent Called");
        m_calendar_module.createCalendarEvent();
    }

    public void updateCalendarEvent (String p_calendar_event_id)
    {
        Log.i("revandroid", "updateCalendarEvent Called");
        m_calendar_module.updateCalendarEvent(p_calendar_event_id);
    }
    
    private void onCreateCalendarEventResult(int resultCode, Intent data)
	{
        Log.i("revandroid", "onCreateCalendarEvent Called with resultCode: " + resultCode);
        if (resultCode == Activity.RESULT_OK)
		{
            Log.i("revandroid", "createCalendarEvent Okay");
            Uri t_data = data.getData();
            String t_selected_calendar_event = "";
            if (t_data != null)
            {
                Cursor t_database_cursor = ((LiveCodeActivity)getContext()).getContentResolver().query(t_data, null, null, null, null);
                if (t_database_cursor != null)
                {
                    t_database_cursor.moveToFirst();
                    t_selected_calendar_event = t_database_cursor.getString(t_database_cursor.getColumnIndex(ContactsContract.Contacts._ID)); 
                }
                Log.i("revandroid", "createCalendarEvent Okay1 : " + t_selected_calendar_event);                
            }
			doCreateCalendarEventDone(t_selected_calendar_event);
        }
		else
        {
            Log.i("revandroid", "createCalendarEvent Canceled");
			doCreateCalendarEventCanceled("");
		}
		if (m_wake_on_event)
        {
            doProcess(false);
        }
	}

    private void onUpdateCalendarEventResult(int resultCode, Intent data)
	{
        Log.i("revandroid", "onUpdateCalendaaEvent Called");
        if (resultCode == Activity.RESULT_OK)
		{
            Log.i("revandroid", "updateCalendarEvent Okay");
            Uri t_data = data.getData();
            String t_selected_calendar_event = "";
            if (t_data != null)
            {
                Cursor t_database_cursor = ((LiveCodeActivity)getContext()).getContentResolver().query(t_data, null, null, null, null);
                if (t_database_cursor != null)
                {
                    t_database_cursor.moveToFirst();
                    t_selected_calendar_event = t_database_cursor.getString(t_database_cursor.getColumnIndex(ContactsContract.Contacts._ID)); 
                }
                Log.i("revandroid", "updateCalendarEvent Okay1 : " + t_selected_calendar_event);                
            }
			doUpdateCalendarEventDone(t_selected_calendar_event);
		}
		else
        {
            Log.i("revandroid", "updateCalendarEvent Canceled");
			doUpdateCalendarEventCanceled("");
		}
		if (m_wake_on_event)
        {
            doProcess(false);
        }
	}
    
    private void onShowCalendarEventResult(int resultCode, Intent data)
	{
        Log.i("revandroid", "onShowCalendarEvent Called");
        if (resultCode == Activity.RESULT_OK)
		{
            Log.i("revandroid", "showCalendarEvent Okay");
            Uri t_data = data.getData();
            String t_selected_calendar_event = "";
            if (t_data != null)
            {
                Cursor t_database_cursor = ((LiveCodeActivity)getContext()).getContentResolver().query(t_data, null, null, null, null);
                if (t_database_cursor != null)
                {
                    t_database_cursor.moveToFirst();
                    t_selected_calendar_event = t_database_cursor.getString(t_database_cursor.getColumnIndex(ContactsContract.Contacts._ID)); 
                }
                Log.i("revandroid", "showCalendarEvent Okay1 : " + t_selected_calendar_event);                
            }
			doShowCalendarEventDone(t_selected_calendar_event);
        }
		else
        {
            Log.i("revandroid", "showCalendarEvent Canceled");
			doShowCalendarEventCanceled("");
		}
		if (m_wake_on_event)
        {
            doProcess(false);
        }
	}
    // <- TO BE EXTENDED FOR IPA LEVEL 14
    
    ////////////////////////////////////////////////////////////////////////////////

    public long createLocalNotification(String p_body, String p_action, String p_user_info, int p_seconds, boolean p_play_sound, int p_badge_value)
    {
        return m_notification_module.createLocalNotification(p_body, p_action, p_user_info, (long)p_seconds * 1000, p_play_sound, p_badge_value);
    }

    public String getRegisteredNotifications()
    {
        return m_notification_module.getRegisteredNotifications();
    }

    public boolean getNotificationDetails(long id)
    {
        return m_notification_module.getNotificationDetails(id);
    }

    public boolean cancelLocalNotification(long id)
    {
        return m_notification_module.cancelLocalNotification(id);
    }

    public boolean cancelAllLocalNotifications()
    {
        return m_notification_module.cancelAllLocalNotifications();
    }

    public void dispatchNotifications()
    {
        m_notification_module.dispatchNotifications();
    }

////////

    // remote notification
    public boolean registerForRemoteNotifications()
    {
        String t_sender = doGetCustomPropertyValue("cREVStandaloneSettings", "android,pushSenderID");
        if (t_sender == null || t_sender.length() == 0)
            return false;
        else
            return m_notification_module.registerForRemoteNotifications(t_sender);
    }

    public String getRemoteNotificationId()
    {
        return NotificationModule.getRemoteNotificationId();
    }

////////

    // if the app was launched to handle a Uri view intent, return the Uri as a string, else return null
    public String getLaunchUri(Intent intent)
    {
        if (intent != null && Intent.ACTION_VIEW.equals(intent.getAction()))
        {
            Log.i(TAG, intent.toString());
            // we were launched to handle a VIEW request, so the intent data should contain the URI
            Uri t_uri = intent.getData();
            if (t_uri == null)
                return null;
            else
                return t_uri.toString();
        }
        else
            return null;
    }

    public String getLaunchUri()
    {
        Intent t_intent = ((Activity)getContext()).getIntent();
        return getLaunchUri(t_intent);
    }

////////////////////////////////////////////////////////////////////////////////

    // called from the engine to signal that the engine has launched
    // we perform some initialisation here
    public void onAppLaunched()
    {
        // check launch url
        String t_launch_url = getLaunchUri();
        if (t_launch_url != null)
            doLaunchFromUrl(t_launch_url);

        // set up billing
        initBilling();

        // send any pending local / remote notifications
        dispatchNotifications();

        // register for remote notifications
        registerForRemoteNotifications();
    }

	public void onPause()
	{
		if (m_text_editor_visible)
			hideKeyboard();
		
		s_running = false;

		m_shake_listener.onPause();
		m_orientation_listener.disable();

        if (m_sensor_module != null)
            m_sensor_module.onPause();

        if (m_sound_module != null)
            m_sound_module.onPause();

		if (m_video_is_playing)
			m_video_control . suspend();

		doPause();
	}

	public void onResume()
	{
		m_shake_listener.onResume();
		m_orientation_listener.enable();
        // PM-2014-04-07: [[Bug 12099]] On awakening Android Device from sleep, make sure we update the orientation
        // so as no part of the screen is blacked out
        updateOrientation(getDeviceRotation());

		if (m_sensor_module != null)
            m_sensor_module.onResume();

        if (m_sound_module != null)
            m_sound_module.onResume();

		if (m_video_is_playing)
			m_video_control . resume();

		doResume();

		s_running = true;
		if (m_text_editor_visible)
			showKeyboard();
		
		// IM-2013-08-16: [[ Bugfix 11103 ]] dispatch any remote notifications received while paused
		dispatchNotifications();
	}

	public void onDestroy()
	{
		doDestroy();
        s_engine_instance = null;
	}

    ////////

    public void onNewIntent(Intent intent)
    {
        String t_launch_url = getLaunchUri(intent);
        if (t_launch_url != null)
        {
            doLaunchFromUrl(t_launch_url);
            if (m_wake_on_event)
                doProcess(false);
        }
    }

    ////////////////////////////////////////////////////////////////////////////////

    public String getPreferredLanguages ()
    {
		String t_language = Locale.getDefault().getLanguage(); //
		return t_language;
    }

    public String getPreferredLocale ()
    {
		String t_locale = Locale.getDefault().toString(); //
		return t_locale;
    }

    ////////////////////////////////////////////////////////////////////////////////

    public void doLockIdleTimer ()
    {
        if (m_wake_lock.isHeld () == false)
            m_wake_lock.acquire ();
    }

    public void doUnlockIdleTimer ()
    {
        if (m_wake_lock.isHeld () == true)
            m_wake_lock.release ();
    }

    public boolean getLockIdleTimerLocked ()
    {
        return m_wake_lock.isHeld ();
    }

    ////////////////////////////////////////////////////////////////////////////////

    public String exportImageToAlbum (byte[] t_image_data, String t_file_name, String t_file_type)
    {
        Log.i("revandroid", "exportToAlbum called 1" + t_file_name + t_file_type);
        File t_file = null;
        UUID t_uuid;
        if (t_image_data == null)
            return "export failed";
        else
        {
            // The user did not supply a file name, so create one now
            if (t_file_name == null)
            {
                t_uuid = UUID.randomUUID();
                Log.i("revandroid", "Generated File Name: " + Environment.getExternalStoragePublicDirectory(Environment.DIRECTORY_PICTURES) + "/I" + t_uuid.toString().substring(0,7) + t_file_type);
                t_file = new File(Environment.getExternalStoragePublicDirectory(Environment.DIRECTORY_PICTURES) + "/I" + t_uuid.toString().substring(0,7) + t_file_type);
            }
            else
            {
                t_file = new File(Environment.getExternalStoragePublicDirectory(Environment.DIRECTORY_PICTURES) + "/" + t_file_name + t_file_type);
            }
            FileOutputStream fs = null;
            try
            {
                fs = new FileOutputStream(t_file);
                fs.write(t_image_data,0,t_image_data.length);
                fs.close();
            }
            catch (IOException e)
            {
                return e.toString();
            }
            return null;
        }
    }

    ////////////////////////////////////////////////////////////////////////////////

    public void pickMedia (String p_media_types)
	{
        Log.i("revandroid", "pickMedia");
        Intent t_media_pick_intent = new Intent(Intent.ACTION_GET_CONTENT);
        Log.i("revandroid", "MIME type: " + p_media_types);
        t_media_pick_intent.setType (p_media_types);
        Intent t_chooser = Intent.createChooser (t_media_pick_intent, "");
        ((LiveCodeActivity)getContext()).startActivityForResult (t_chooser,MEDIA_RESULT);
    }

    private void onMediaResult(int resultCode, Intent data)
	{
        if (resultCode == Activity.RESULT_OK)
		{
            Uri t_data = data.getData();
            String t_path = null;
            if (t_data != null)
            {
                Cursor t_cursor = ((LiveCodeActivity)getContext()).getContentResolver().query(t_data, null, null, null, null);
                if (t_cursor != null)
                {
                    t_cursor.moveToFirst();
                    int t_index = t_cursor.getColumnIndex (MediaStore.Images.ImageColumns.DATA);
                    t_path = t_cursor.getString(t_index);
                }
                Log.i("revandroid", "onMediaResult picked path: " + t_path);
            }
			doMediaDone(t_path);
		}
		else
        {
            Log.i("revandroid", "pickMedia Canceled");
			doMediaCanceled();
		}
		if (m_wake_on_event)
        {
            doProcess(false);
        }
	}

    // AL-2013-14-07 [[ Bug 10445 ]] Sort international on Android
    public int compareInternational(String left, String right)
    {
        Log.i("revandroid", "compareInternational"); 
        return m_collator.compare(left, right);
    }
    
    ////////////////////////////////////////////////////////////////////////////////

	// EngineApi implementation
	
	// MW-2013-08-07: [[ ExternalsApiV5 ]] Implement the 'getActivity()' API method.
	public Activity getActivity()
	{
		return (LiveCodeActivity)getContext();
	}
	
	// MW-2013-08-07: [[ ExternalsApiV5 ]] Implement the 'getContainer()' API method.
	public ViewGroup getContainer()
	{
		return (ViewGroup)getParent();
	}
	
	// MW-2013-08-07: [[ ExternalsApiV5 ]] Implement the 'runActivity()' API method -
	//   hooks into onActivityResult handler too.
	private boolean m_pending_activity_running = false;
	private int m_pending_activity_result_code = 0;
	private Intent m_pending_activity_data = null;
	public void runActivity(Intent p_intent, ActivityResultCallback p_callback)
	{
		// We aren't re-entrant, so just invoke the callback as 'cancelled' if one is
		// already running.
		if (m_pending_activity_running)
		{
			p_callback . handleActivityResult(Activity.RESULT_CANCELED, null);
			return;
		}
		
		// Mark an activity as running.
		m_pending_activity_running = true;
		
		// Run the activity.
		((LiveCodeActivity)getContext()) . startActivityForResult(p_intent, RUN_ACTIVITY_RESULT);
		
		// Wait until the activity returns.
		while(m_pending_activity_running)
			doWait(60.0, false, true);
		
		// Take local copies of the instance vars (to stop hanging data).
		Intent t_data;
		int t_result_code;
		t_data = m_pending_activity_data;
		t_result_code = m_pending_activity_result_code;
		
		// Reset the instance vars (to stop hanging data and so that the callback
		// can start another activity if it wants).
		m_pending_activity_data = null;
		m_pending_activity_result_code = 0;
		
		p_callback . handleActivityResult(t_result_code, t_data);
	}
	
	// MW-2013-08-07: [[ ExternalsApiV5 ]] Called when an activity invoked using
	//   'runActivity()' API method returns data.
	private void onRunActivityResult(int p_result_code, Intent p_data)
	{
		// Store the result details.
		m_pending_activity_data = p_data;
		m_pending_activity_result_code = p_result_code;
		m_pending_activity_running = false;
		
		// Make sure we signal a switch back to the script thread.
		if (m_wake_on_event)
			doProcess(false);
	}
	
    ////////////////////////////////////////////////////////////////////////////////

    // url launch callback
    public static native void doLaunchFromUrl(String url);

	// callbacks from the billing service

	public static native void doBillingSupported(boolean supported);
	public static native void doPurchaseStateChanged(boolean verified, int purchaseState,
		String notificationId, String productId, String orderId, long purchaseTime,
		String developerPayload, String signedData, String signature);

	public static native void doConfirmNotificationResponse(int purchaseId, int responseCode);
	public static native void doRestoreTransactionsResponse(int responseCode);
	public static native void doRequestPurchaseResponse(int purchaseId, int responseCode);

////////////////////////////////////////////////////////////////////////////////

	// These are the methods implemented by the engine. Notice that they all
	// begin with 'do', this is to make sure we don't get any conflicts with
	// java methods, which tend to start with 'on' when they are event handlers.

	public static native void doCreate(Activity activity, FrameLayout container, Engine self);
	public static native void doDestroy();
	public static native void doRestart(Engine self);
	public static native void doStart();
	public static native void doStop();
	public static native void doPause();
	public static native void doResume();
	public static native void doLowMemory();

	public static native void doNativeNotify(int callback, int context);
			 
////////////////////////////////////////////////////////////////////////////////

	// Our engine interface

	public static native void doProcess(boolean timedout);

	public static native void doReconfigure(int w, int h, Bitmap bitmap);

    public static native String doGetCustomPropertyValue(String set, String property);

	// MW-2013-08-07: [[ ExternalsApiV5 ]] Native wrapper around MCScreenDC::wait
	//   used by runActivity() API.
	public static native void doWait(double time, boolean dispatch, boolean anyevent);
	
    // sensor handlers
    public static native void doLocationChanged(double p_latitude, double p_longitude, double p_altitude, float p_timestamp, float p_accuracy, double p_speed, double p_course);
    public static native void doHeadingChanged(double p_heading, double p_magnetic_heading, double p_true_heading, float p_timestamp,
                                               float p_x, float p_y, float p_z, float p_accuracy);
	public static native void doAccelerationChanged(float x, float y, float z, float timestamp);
	public static native void doRotationRateChanged(float x, float y, float z, float timestamp);

    // input event handlers
	public static native void doBackPressed();
    public static native void doMenuKey();
    public static native void doSearchKey();
	public static native void doTouch(int action, int id, int timestamp, int x, int y);
	public static native void doKeyPress(int modifiers, int char_code, int key_code);
	public static native void doShake(int action, long timestamp);

	public static native void doOrientationChanged(int orientation);

	public static native void doKeyboardShown(int height);
	public static native void doKeyboardHidden();

    // dialog handlers
	public static native void doAnswerDialogDone(int action);
	public static native void doAskDialogDone(String result);
    public static native void doDatePickerDone(int year, int month, int day, boolean done);
    public static native void doTimePickerDone(int hour, int minute, boolean done);
    public static native void doListPickerDone(int index, boolean done);

	public static native void doMovieStopped();
	public static native void doMovieTouched();

	public static native void doUrlDidStart(int id);
	public static native void doUrlDidConnect(int id, int content_length);
	public static native void doUrlDidRequest(int id);
	public static native void doUrlDidSendData(int id, int bytes_sent);
	public static native void doUrlDidReceiveData(int id, byte data[], int length);
	public static native void doUrlDidFinish(int id);
	public static native void doUrlError(int id, String error_str);

	public static native void doPhotoPickerCanceled();
	public static native void doPhotoPickerDone(byte[] p_data, int p_size);
	public static native void doPhotoPickerError(String p_error);

	public static native void doMailDone();
	public static native void doMailCanceled();

	public static native void doTextDone();
	public static native void doTextCanceled();

	public static native void doMediaDone(String p_media_content);
	public static native void doMediaCanceled();
    
	public static native void doPickContactDone(int p_contact_id);
	public static native void doPickContactCanceled(int p_contact_id);
	public static native void doShowContact(int p_contact_id);
	public static native void doUpdateContactDone(int p_contact_id);
	public static native void doUpdateContactCanceled(int p_contact_id);
	public static native void doCreateContactDone(int t_contact_id);
	public static native void doCreateContactCanceled(int p_contact_id);
	public static native void doShowContactDone(int p_contact_id);
	public static native void doShowContactCanceled(int p_contact_id);
	public static native void doFindContact(String p_contacts_found);

// TO BE EXTENDED FOR API LEVEL 14 ->
	public static native void doShowCalendarEvent(String p_calendar_event_id);
	public static native void doGetCalendarEventData(String p_eventid, String p_title, String p_note, String p_location, boolean p_alldayset, boolean p_allday, boolean p_startdateset, int p_startdate, boolean p_enddateset, int p_enddate, int p_alert1, int p_alert2, String p_frequency, int p_frequencycount, int p_frequencyinterval, String p_calendar);
	public static native void doUpdateCalendarEventDone(String p_calendar_event_id);
	public static native void doUpdateCalendarEventCanceled(String p_alendar_event_id);
	public static native void doCreateCalendarEventDone(String t_calendar_event_id);
	public static native void doCreateCalendarEventCanceled(String p_calendar_event_id);
	public static native void doShowCalendarEventDone(String p_calendar_event_id);
	public static native void doShowCalendarEventCanceled(String p_calendar_event_id);
	public static native void doAddCalendarEvent(String p_calendar_event_id);
	public static native void doFindCalendarEvent(String p_calendar_events_found);
	public static native void doRemoveCalendarEvent(String p_calendar_event_id);
// <- TO BE EXTENDED FOR API LEVEL 14 ->

}<|MERGE_RESOLUTION|>--- conflicted
+++ resolved
@@ -383,9 +383,6 @@
 	{
 		if ((p_orientation == 1 || p_orientation == 2) && Build.VERSION.SDK_INT < 9) // Build.VERSION_CODES.GINGERBREAD
 			return;
-<<<<<<< HEAD
-        ((LiveCodeActivity)getContext()).setRequestedOrientation(s_orientation_map[p_orientation]);
-=======
         
         // MM-2014-03-25: [[ Bug 11708 ]] Moved call to update orientation (from onScreenOrientationChanged).
         //  This way we only flag orientation changed if the we've set it in the activity (i.e. or app has actually rotated).
@@ -394,7 +391,6 @@
         updateOrientation(p_orientation);
         
 		((LiveCodeActivity)getContext()).setRequestedOrientation(s_orientation_map[p_orientation]);
->>>>>>> 24ab03b1
 	}
 
 ////////////////////////////////////////////////////////////////////////////////
