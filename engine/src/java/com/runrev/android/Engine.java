/* Copyright (C) 2003-2013 Runtime Revolution Ltd.

This file is part of LiveCode.

LiveCode is free software; you can redistribute it and/or modify it under
the terms of the GNU General Public License v3 as published by the Free
Software Foundation.

LiveCode is distributed in the hope that it will be useful, but WITHOUT ANY
WARRANTY; without even the implied warranty of MERCHANTABILITY or
FITNESS FOR A PARTICULAR PURPOSE.  See the GNU General Public License
for more details.

You should have received a copy of the GNU General Public License
along with LiveCode.  If not see <http://www.gnu.org/licenses/>.  */

package com.runrev.android;

import com.runrev.android.billing.*;
/*
import com.runrev.android.billing.C.ResponseCode;
import com.runrev.android.billing.PurchaseUpdate.Purchase;
import com.runrev.android.billing.BillingService.RestoreTransactions;
import com.runrev.android.billing.BillingService.GetPurchaseInformation;
import com.runrev.android.billing.BillingService.ConfirmNotification;
import com.runrev.android.billing.BillingService.RequestPurchase;
 */

import com.runrev.android.nativecontrol.NativeControlModule;
import com.runrev.android.nativecontrol.VideoControl;

import android.content.*;
import android.content.res.*;
import android.content.pm.*;
import android.database.*;
import android.util.*;
import android.graphics.*;
import android.graphics.drawable.*;
import android.view.*;
import android.view.inputmethod.*;
import android.os.*;
import android.app.*;
import android.text.*;
import android.widget.*;
import android.provider.*;
import android.hardware.*;
import android.media.*;
import android.net.*;
import android.telephony.SmsManager;
import android.os.Vibrator;
import android.os.Environment;
import android.provider.MediaStore.*;
import android.provider.MediaStore.Images.Media;

import java.net.*;
import java.io.*;
import java.nio.*;
import java.nio.charset.*;
import java.lang.reflect.*;
import java.util.*;
import java.text.Collator;

import java.security.KeyStore;
import java.security.cert.CertificateFactory;
import java.security.cert.Certificate;
import java.security.cert.X509Certificate;
import javax.net.ssl.TrustManagerFactory;
import javax.net.ssl.TrustManager;
import javax.net.ssl.X509TrustManager;
import java.security.cert.CertificateException;

// This is the main class that interacts with the engine. Although only one
// instance of the engine is allowed, we still need an object on which we can
// invoke methods from the native code so we wrap all this up into a single
// view object.

public class Engine extends View implements EngineApi
{
	public static final String TAG = "revandroid.Engine";

	// This is true if the engine is not suspended.
	private static boolean s_running;
    private static Engine s_engine_instance;

	private Handler m_handler;
	private boolean m_wake_on_event;
	private boolean m_wake_scheduled;

	private boolean m_video_is_playing;
    private VideoControl m_video_control;

    private BusyIndicator m_busy_indicator_module;
	private TextMessaging m_text_messaging_module;
    private Alert m_beep_vibrate_module;
    private Contact m_contact_module;
    private CalendarEvents m_calendar_module;
    
    private OpenGLView m_opengl_view;
	private OpenGLView m_old_opengl_view;
	private BitmapView m_bitmap_view;

	private File m_temp_image_file;

	private Email m_email;

	private ShakeEventListener m_shake_listener;
	private ScreenOrientationEventListener m_orientation_listener;

	private boolean m_text_editor_visible;
	private int m_text_editor_mode;

    private SensorModule m_sensor_module;
    private DialogModule m_dialog_module;
    private NetworkModule m_network_module;
    private NativeControlModule m_native_control_module;
    private SoundModule m_sound_module;
    private NotificationModule m_notification_module;
    private FrameLayout m_view_layout;

    private PowerManager.WakeLock m_wake_lock;
    
    // AL-2013-14-07 [[ Bug 10445 ]] Sort international on Android
    private Collator m_collator;
    
    // MM-2015-06-11: [[ MobileSockets ]] Trust manager and last verification error, used for verifying ssl certificates.
    private X509TrustManager m_trust_manager;
    private String m_last_certificate_verification_error;

////////////////////////////////////////////////////////////////////////////////

	public Engine(Context p_context)
	{
		super(p_context);

        s_engine_instance = this;

		// Temporary for testing purposes
		OpenGLView.listConfigs();
		//

		setFocusable(true);
		setFocusableInTouchMode(true);

		// Create the main handler, this simply calls the 'doProcess' method
		// of the engine since we only use it for wake-up notifications.
		m_handler = new Handler() {
			public void handleMessage(Message p_message) {
				m_wake_scheduled = false;
				doProcess(true);
			}
		};

		// create our text editor
        // IM-2012-03-23: switch to monitoring the InputConnection to the EditText field to fix
        // bugs introduced by the previous method of checking for changes to the field
		m_text_editor_mode = 1;
		m_text_editor_visible = false;

        // initialise modules
        m_sensor_module = new SensorModule(this);
        m_dialog_module = new DialogModule(this);
        m_network_module = new NetworkModule(this);
        m_busy_indicator_module = new BusyIndicator (this);
        m_text_messaging_module = new TextMessaging (this);
		m_beep_vibrate_module = new Alert (this);
        m_contact_module = new Contact (this, ((LiveCodeActivity)getContext()));
        m_calendar_module = new CalendarEvents (this, ((LiveCodeActivity)getContext()));
        m_native_control_module = new NativeControlModule(this, ((LiveCodeActivity)getContext()).s_main_layout);
        m_sound_module = new SoundModule(this);
        m_notification_module = new NotificationModule(this);
        m_view_layout = null;
        
        // MM-2012-08-03: [[ Bug 10316 ]] Initialise the wake lock object.
        PowerManager t_power_manager = (PowerManager) p_context.getSystemService(p_context.POWER_SERVICE);
        m_wake_lock = t_power_manager.newWakeLock(PowerManager.FULL_WAKE_LOCK, TAG);

		// Create listeners for shake events
		m_shake_listener = new ShakeEventListener(p_context)
		{
			public void onShake(int type, long timestamp)
			{
				doShake(type, timestamp);
				// Make sure we trigger handling
				if (m_wake_on_event)
					doProcess(false);
			}
		};
		m_orientation_listener = new ScreenOrientationEventListener(p_context, 0)
		{
			public void onScreenOrientationChanged(int orientation)
			{
				doOrientationChanged(orientation);
				if (m_wake_on_event)
					doProcess(false);
			}
		};

		m_shake_listener.setListening(true);

		// We have no opengl view to begin with.
		m_opengl_view = null;
		m_old_opengl_view = null;

		// But we do have a bitmap view.
		m_bitmap_view = new BitmapView(getContext());
        
        // AL-2013-14-07 [[ Bug 10445 ]] Sort international on Android
        m_collator = Collator.getInstance(Locale.getDefault());
		
        // MM-2015-06-11: [[ MobileSockets ]] Trust manager and last verification error, used for verifying ssl certificates.
        m_trust_manager = null;
        m_last_certificate_verification_error = null;
        
		// MW-2013-10-09: [[ Bug 11266 ]] Turn off keep-alive connections to
		//   work-around a general bug in android:
		// https://code.google.com/p/google-http-java-client/issues/detail?id=116
		System.setProperty("http.keepAlive", "false");
	}

////////////////////////////////////////////////////////////////////////////////

    public void wakeEngineThread()
    {
        post(new Runnable() {
            public void run()
            {
                if (m_wake_on_event)
                    doProcess(false);
            }
        });
    }
	
	public void nativeNotify(int p_callback, int p_context)
	{
		final int t_callback = p_callback;
		final int t_context = p_context;
		post(new Runnable() {
			public void run()
			{
				s_engine_instance . doNativeNotify(t_callback, t_context);
			}});
	}

    public static boolean isRunning()
    {
        return s_running;
    }

    public static Engine getEngine()
    {
        return s_engine_instance;
    }

////////////////////////////////////////////////////////////////////////////////

	public void showSplashScreen()
	{
		m_bitmap_view . showSplashScreen();
	}

	public void hideSplashScreen()
	{
		m_bitmap_view . hideSplashScreen();
	}

////////////////////////////////////////////////////////////////////////////////

	public void clearWakeUp()
	{
		if (m_wake_scheduled)
		{
			m_handler . removeMessages(0);
			m_wake_scheduled = false;
		}
	}

    // MM-2015-06-08: [[ MobileSockets ]] This can now potentially be called from several threads so make method synchronized.
	public synchronized void scheduleWakeUp(int p_in_time, boolean p_any_event)
	{
		if (m_wake_scheduled)
		{
			m_handler . removeMessages(0);
			m_wake_scheduled = false;
		}

		m_wake_scheduled = true;
		m_wake_on_event = p_any_event;
		m_handler . sendEmptyMessageDelayed(0, p_in_time);
	}

	public String getPackagePath()
	{
		return getContext() . getApplicationInfo() . sourceDir;
	}

	public void finishActivity()
	{
        // MM-2012-03-19: [[ Bug 10104 ]] Stop tracking any sensors on shutdown - not doing so prevents a restart for some reason.
        if (m_sensor_module != null)
            m_sensor_module.finish();
		((LiveCodeActivity)getContext()).finish();
	}

////////////////////////////////////////////////////////////////////////////////

	public String loadExternalLibrary(String name)
	{
		try
		{
			System . loadLibrary(name);
			return System . mapLibraryName(name);
		}
		catch ( UnsatisfiedLinkError e )
		{
			return null;
		}
		catch ( SecurityException e )
		{
			return null;
		}
	}

////////////////////////////////////////////////////////////////////////////////

    public void onConfigurationChanged(Configuration p_new_config)
	{
	}

////////////////////////////////////////////////////////////////////////////////

	public float getPixelDensity()
	{
		DisplayMetrics t_metrics;
		t_metrics = new DisplayMetrics();
		getWindowManager() . getDefaultDisplay() . getMetrics(t_metrics);
		return t_metrics . density;
	}

////////////////////////////////////////////////////////////////////////////////

	public String getBuildInfo(String p_key)
	{
		try
		{
			if (p_key.startsWith("VERSION."))
			{
				Class t_version_class = Class.forName("android.os.Build$VERSION");
				Field t_field = t_version_class.getField(p_key.substring(p_key.indexOf('.') + 1));
				return t_field.get(null).toString();
			}
			else
			{
				Class t_build_class = Class.forName("android.os.Build");
				Field t_field = t_build_class.getField(p_key);
				return t_field.get(null).toString();
			}
		}
		catch (Exception e)
		{
			Log.i("revandroid", e.toString());
			return null;
		}
	}

////////////////////////////////////////////////////////////////////////////////

	public int getDeviceRotation()
	{
		return m_orientation_listener.getOrientation();
	}

	public int getDisplayOrientation()
	{
		return getContext().getResources().getConfiguration().orientation;
	}

	public int getDisplayRotation()
	{
		WindowManager t_wm = (WindowManager) getContext().getSystemService(Context.WINDOW_SERVICE);
		Display t_display = t_wm.getDefaultDisplay();
		// screen rotation direction is opposite to device rotation
		switch (t_display.getRotation())
		{
			case Surface.ROTATION_0:
				return 0;
			case Surface.ROTATION_90:
				return 270;
			case Surface.ROTATION_180:
				return 180;
			case Surface.ROTATION_270:
				return 90;
		}

		return 0;
	}

	private static final int[] s_orientation_map = new int[] {
		ActivityInfo.SCREEN_ORIENTATION_PORTRAIT,
		8, // ActivityInfo.SCREEN_ORIENTATION_REVERSE_LANDSCAPE
		9, // ActivityInfo.SCREEN_ORIENTATION_REVERSE_PORTRAIT
		ActivityInfo.SCREEN_ORIENTATION_LANDSCAPE,
		};

	public void setDisplayOrientation(int p_orientation)
	{
		if ((p_orientation == 1 || p_orientation == 2) && Build.VERSION.SDK_INT < 9) // Build.VERSION_CODES.GINGERBREAD
			return;
        
        // MM-2014-03-25: [[ Bug 11708 ]] Moved call to update orientation (from onScreenOrientationChanged).
        //  This way we only flag orientation changed if the we've set it in the activity (i.e. or app has actually rotated).
        //  Prevents changes in device orientation during lock screen confusing things.
        // IM-2013-11-15: [[ Bug 10485 ]] Record the change in orientation
        updateOrientation(p_orientation);
        
		((LiveCodeActivity)getContext()).setRequestedOrientation(s_orientation_map[p_orientation]);
	}

////////////////////////////////////////////////////////////////////////////////

	protected CharSequence m_composing_text;
	
    @Override
    public InputConnection onCreateInputConnection(EditorInfo outAttrs)
    {
		Log.i(TAG, "onCreateInputConnection()");
		if (!m_text_editor_visible)
			return null;
		
		m_composing_text = null;
        InputConnection t_connection = new BaseInputConnection(this, false) {
			void handleKey(int keyCode, int charCode)
			{
				if (charCode == 0)
				{
					switch (keyCode)
					{
						case KeyEvent.KEYCODE_DEL:
							keyCode = 0xff08;
							break;
							
						default:
					}
				}
				else if (charCode == 10)
				{
					// check for return key
					charCode = 0;
					keyCode = 0xff0d;
				}

				Log.i(TAG, "doing keypress for char " + charCode);
				doKeyPress(0, charCode, keyCode);
			}
			
            @Override
            public boolean sendKeyEvent(KeyEvent key)
            {
                
				int t_key_code = key.getKeyCode();
				int t_char_code = key.getUnicodeChar();
                    
                if (key.getAction() == KeyEvent.ACTION_DOWN)
					handleKey(t_key_code, t_char_code);
				else if (key.getAction() == KeyEvent.ACTION_MULTIPLE)
				{
					// IM-2013-02-21: [[ BZ 10684 ]]
					// allow BaseInputConnection to do the handling of commitText(), etc
					// and instead catch the raw key events that are generated.
					if (key.getKeyCode() == KeyEvent.KEYCODE_UNKNOWN)
					{
						// handle string of chars
						CharSequence t_chars = key.getCharacters();
						for (int i = 0; i < t_chars.length(); i++)
							doKeyPress(0, t_chars.charAt(i), 0);
					}
					else
					{
						// handle repeated char
						for (int i = 0; i < key.getRepeatCount(); i++)
							handleKey(t_key_code, t_char_code);
					}
				}
                
				if (m_wake_on_event)
					doProcess(false);
				
				return true;
            }
			
			// IM-2013-02-25: [[ BZ 10684 ]] - updated to show text changes in the field
			// as software keyboards modify the composing text.
			void updateComposingText(CharSequence p_new)
			{
				// send changes to the engine as a sequence of key events.
				int t_match_length = 0;
				int t_current_length = 0;
				int t_new_length = 0;
				int t_max_length = 0;
				
				if (m_composing_text != null)
					t_current_length = m_composing_text.length();
				if (p_new != null)
					t_new_length = p_new.length();
				
				t_max_length = Math.min(t_current_length, t_new_length);
				for (int i = 0; i < t_max_length; i++)
				{
					if (p_new.charAt(i) != m_composing_text.charAt(i))
						break;
					t_match_length += 1;
				}
				
				// send backspaces
				for (int i = 0; i < t_current_length - t_match_length; i++)
					doKeyPress(0, 0, 0xff08);
				// send new text
				for (int i = t_match_length; i < t_new_length; i++)
					doKeyPress(0, p_new.charAt(i), 0);
				
				m_composing_text = p_new;
				
				if (m_wake_on_event)
					doProcess(false);
			}
			
			// override input connection methods to catch changes to the composing text
			@Override
			public boolean commitText(CharSequence text, int newCursorPosition)
			{
				updateComposingText(text);
				m_composing_text = null;
				getEditable().clear();
				return true;
			}
			@Override
			public boolean finishComposingText()
			{
				m_composing_text = null;
				getEditable().clear();
				return true;
			}
			@Override
			public boolean setComposingText(CharSequence text, int newCursorPosition)
			{
				updateComposingText(text);
				return super.setComposingText(text, newCursorPosition);
			}
        };
        
		int t_type = getInputType(false);
		
        outAttrs.actionLabel = null;
		outAttrs.inputType = t_type;
        outAttrs.imeOptions = EditorInfo.IME_FLAG_NO_EXTRACT_UI | EditorInfo.IME_FLAG_NO_ENTER_ACTION | EditorInfo.IME_ACTION_DONE;
        
        return t_connection;
    }
    
    public void showKeyboard()
    {
        if (!m_text_editor_visible)
            return;

        requestFocus();
        
        InputMethodManager imm;
        imm = (InputMethodManager)getContext().getSystemService(Context.INPUT_METHOD_SERVICE);

		if (imm != null)
			imm.restartInput(this);
		
        imm.showSoftInput(this, InputMethodManager.SHOW_IMPLICIT);
    }

    public void hideKeyboard()
    {
        // Hide the IME
        InputMethodManager imm;
        imm = (InputMethodManager)getContext().getSystemService(Context.INPUT_METHOD_SERVICE);
		
		if (imm != null)
			imm.restartInput(this);
		
        imm.hideSoftInputFromWindow(getWindowToken(), 0);
    }

	public void resetKeyboard()
	{
		InputMethodManager imm;
		imm = (InputMethodManager)getContext().getSystemService(Context.INPUT_METHOD_SERVICE);
		if (imm != null)
			imm.restartInput(this);
	}

	public void setTextInputVisible(boolean p_visible)
	{
		m_text_editor_visible = p_visible;
		
		if (!s_running)
			return;
		
		if (p_visible)
			showKeyboard();
		else
			hideKeyboard();
	}
	
	public void setTextInputMode(int p_mode)
	{
		// 0 is none
		// 1 is text (normal)
		// 2 is number
		// 3 is decimal
		// 4 is phone
		// 5 is email
		
		boolean t_reset = s_running && m_text_editor_visible && p_mode != m_text_editor_mode;
		
		m_text_editor_mode = p_mode;
		
		if (t_reset)
			resetKeyboard();
	}
	
	public static final int TYPE_NUMBER_VARIATION_PASSWORD = 16;
	public int getInputType(boolean p_password)
	{
		int t_type;
		
		int t_mode = m_text_editor_mode;
		// the phone class does not support a password variant, so we switch this for one of the number types
		if (p_password && t_mode == 4)
			t_mode = 2;
		// the number password variant is not supported pre-honeycomb, so rather than show passwords in plain-text,
		// we switch to the default text input type
		if (p_password && Build.VERSION.SDK_INT < 11 && (t_mode == 2 || t_mode == 3))
			t_mode = 1;
		
		switch(t_mode)
		{
			default:
			case 1:
				t_type = InputType.TYPE_CLASS_TEXT | InputType.TYPE_TEXT_FLAG_MULTI_LINE | InputType.TYPE_TEXT_FLAG_NO_SUGGESTIONS;
				if (p_password)
					t_type |= InputType.TYPE_TEXT_VARIATION_PASSWORD;
				break;
			case 2:
				t_type = InputType.TYPE_CLASS_NUMBER | InputType.TYPE_NUMBER_FLAG_SIGNED;
				if (p_password)
					t_type |= TYPE_NUMBER_VARIATION_PASSWORD;
				break;
			case 3:
				t_type = InputType.TYPE_CLASS_NUMBER | InputType.TYPE_NUMBER_FLAG_SIGNED | InputType.TYPE_NUMBER_FLAG_DECIMAL;
				if (p_password)
					t_type |= TYPE_NUMBER_VARIATION_PASSWORD;
				break;
			case 4:
				t_type = InputType.TYPE_CLASS_PHONE;
				break;
			case 5:
				t_type = InputType.TYPE_CLASS_TEXT | InputType.TYPE_TEXT_VARIATION_EMAIL_ADDRESS;
				if (p_password)
					t_type |= InputType.TYPE_TEXT_VARIATION_PASSWORD;
				break;
		}
		
		return t_type;
	}
    
	public void configureTextInput(int p_mode)
	{
     
		m_text_editor_mode = p_mode;

		if (!s_running)
			return;

		if (p_mode == 0)
		{
            hideKeyboard();
		}
		else
		{
			// Show the IME
            showKeyboard();
		}
	}

    protected void onFocusChanged (boolean gainFocus, int direction, Rect previouslyFocusedRect)
    {
        if (!gainFocus)
        {
            hideKeyboard();
        }
        else if (gainFocus)
        {
			if (m_text_editor_visible)
				showKeyboard();
			else
				hideKeyboard();
        }

        super.onFocusChanged(gainFocus, direction, previouslyFocusedRect);
    }

////////////////////////////////////////////////////////////////////////////////

	// string utility functions

	public int conversionByteCount(byte[] p_input, String p_in_charset, String p_out_charset)
	{
		Charset t_in_charset = Charset.forName(p_in_charset);
		Charset t_out_charset = Charset.forName(p_out_charset);

		if (t_in_charset == null || t_out_charset == null)
			return 0;

		CharsetDecoder t_decode = t_in_charset.newDecoder();
		CharsetEncoder t_encode = t_out_charset.newEncoder();
		t_decode.replaceWith("?");

		try
		{
			CharBuffer t_utf16;
			t_utf16 = t_decode.decode(ByteBuffer.wrap(p_input));

			ByteBuffer t_encoded;
			t_encoded = t_encode.encode(t_utf16);

			return t_encoded.limit();
		}
		catch (CharacterCodingException e)
		{
			return 0;
		}
	}

	public byte[] convertCharset(byte[] p_input, String p_in_charset, String p_out_charset)
	{
		Charset t_in_charset = Charset.forName(p_in_charset);
		Charset t_out_charset = Charset.forName(p_out_charset);

		if (t_in_charset == null || t_out_charset == null)
		{
			return null;
		}

		CharsetDecoder t_decode = t_in_charset.newDecoder();
		CharsetEncoder t_encode = t_out_charset.newEncoder();
		t_decode.onUnmappableCharacter(CodingErrorAction.REPLACE);
		t_decode.replaceWith("?");
		t_encode.onUnmappableCharacter(CodingErrorAction.REPLACE);

		byte[] t_bytes = null;
		try
		{
			CharBuffer t_utf16;
			t_utf16 = t_decode.decode(ByteBuffer.wrap(p_input));
			ByteBuffer t_encoded;
			t_encoded = t_encode.encode(t_utf16);

			t_bytes = new byte[t_encoded.limit()];
			t_encoded.get(t_bytes);
		}
		catch (Exception e)
		{
			return null;
		}

		return t_bytes;
	}

////////////////////////////////////////////////////////////////////////////////

	static final String s_external_prefix = "external ";
	public String getSpecialFolderPath(String p_name)
	{
		boolean t_external = false;
		if (p_name.startsWith(s_external_prefix))
		{
			t_external = true;
			p_name = p_name.substring(s_external_prefix.length());
		}

		try
		{
			if (p_name.equalsIgnoreCase("documents"))
			{
				if (t_external)
					return getContext().getExternalFilesDir(null).getAbsolutePath();
				else
					return getContext().getFilesDir().getAbsolutePath();
			}
			else if (p_name.equalsIgnoreCase("temporary") || p_name.equalsIgnoreCase("cache"))
			{
				if (t_external)
					return getContext().getExternalCacheDir().getAbsolutePath();
				else
					return getContext().getCacheDir().getAbsolutePath();
			}
		}
		catch (Exception e)
		{
			return "";
		}

		return "";
	}

////////////////////////////////////////////////////////////////////////////////

	public int getAssetFileLength(String p_path)
	{
		int t_result;
		try
		{
			AssetFileDescriptor t_descriptor;
			t_descriptor = getContext() . getAssets() . openFd(p_path);
			t_result = (int)t_descriptor . getLength();
			t_descriptor . close();
		}
		catch(Exception e)
		{
			t_result = -1;
		}
		return t_result;
	}

	public int getAssetFileStartOffset(String p_path)
	{
		int t_result;
		try
		{
			AssetFileDescriptor t_descriptor;
			t_descriptor = getContext() . getAssets() . openFd(p_path);
			t_result = (int)t_descriptor . getStartOffset();
			t_descriptor . close();
		}
		catch(Exception e)
		{
			t_result = -1;
		}
		return t_result;
	}

	public int getAssetInfo(String p_filename, int p_field)
	{
		if (p_field == 0)
			return getAssetFileStartOffset(p_filename);
		else
			return getAssetFileLength(p_filename);
	}

////////////////////////////////////////////////////////////////////////////////

	// asset file access functions
	public boolean isAssetFile(String p_path)
	{
		try
		{
			InputStream t_fstream = getContext().getAssets().open(p_path);
			t_fstream.close();
			return true;
		}
		catch (IOException e)
		{
			return false;
		}
	}

	public boolean isAssetFolder(String p_path)
	{
		if (isAssetFile(p_path))
			return false;
		try
		{
			// MW-2011-03-08: If the path has a trailing '/' then remove it
			//   as the asset manager doesn't like it like that.
			if (p_path.endsWith("/"))
				p_path = p_path.substring(0, p_path.length() - 1);
			String[] t_contents = getContext().getAssets().list(p_path);
			return t_contents.length > 0;
		}
		catch (IOException e)
		{
			return false;
		}
	}

	public String getAssetFolderEntryList(String p_path)
	{
		if (!isAssetFolder(p_path))
			return null;

		// MW-2011-03-08: If the path has a trailing '/' then remove it
		//   as the asset manager doesn't like it like that.
		if (p_path.endsWith("/"))
			p_path = p_path.substring(0, p_path.length() - 1);

		StringBuilder t_folderlist = new StringBuilder();
		String[] t_contents;
		try
		{
			t_contents = getContext().getAssets().list(p_path);
		}
		catch (IOException e)
		{
			return null;
		}
		for (String t_item : t_contents)
		{
			int t_item_size;
			boolean t_is_folder;

			String t_itempath;
			if (p_path.length() == 0)
				t_itempath=t_item;
			else
				t_itempath=p_path + '/' + t_item;

			t_is_folder = !isAssetFile(t_itempath);
			if (t_is_folder)
				t_item_size = 0;
			else
				t_item_size = getAssetFileLength(t_itempath);

			if (t_folderlist.length() > 0)
				t_folderlist.append('\n');
			t_folderlist.append(t_item);
			t_folderlist.append('\n');
			t_folderlist.append(Integer.toString(t_item_size) + "," + t_is_folder);
		}

		String t_result = t_folderlist.toString();
		return t_result;
	}

////////////////////////////////////////////////////////////////////////////////

    // native control functionality
    void addNativeControl(Object p_control)
    {
        m_native_control_module.addControl(p_control);
    }

    void removeNativeControl(Object p_control)
    {
        m_native_control_module.removeControl(p_control);
    }
<<<<<<< HEAD

    void removeNativeView(Object p_view)
    {
        View t_view = (View)p_view;
        
        if (m_view_layout != null)
            m_view_layout.removeView(t_view);
    }
    
    void placeNativeViewBelow(Object p_view, Object p_superior)
    {
        // Remove from any existing parent
        removeNativeView(p_view);
        
        // The main view
        FrameLayout t_main_view = ((LiveCodeActivity)getContext()).s_main_layout;
        
        // Create the layout for native layers if not already done
        if (m_view_layout == null)
        {
            m_view_layout = new FrameLayout((LiveCodeActivity)getContext());
            t_main_view.addView(m_view_layout);
            t_main_view.bringChildToFront(m_view_layout);
        }
        
        View t_view = (View)p_view;
        int t_index = m_view_layout.getChildCount();
        
        if (p_superior != null)
        {
            View t_superior = (View)p_superior;
            t_index = m_view_layout.indexOfChild(t_superior);
        }
        
        m_view_layout.addView(t_view, t_index, new RelativeLayout.LayoutParams(0, 0));
    }
    
    void setNativeViewRect(Object p_view, int left, int top, int width, int height)
    {
        FrameLayout.LayoutParams t_layout = new FrameLayout.LayoutParams(width, height);
        t_layout.leftMargin = left;
        t_layout.topMargin = top;

        View t_view = (View)p_view;
        
        t_view.setLayoutParams(t_layout);
    }

=======
    
	Object createNativeControl(String p_class_name)
	{
		return m_native_control_module.createControl(p_class_name);
	}
    
>>>>>>> c774989d
    Object createBrowserControl()
    {
        return m_native_control_module.createControl("com.runrev.android.nativecontrol.BrowserControl");
    }

    Object createScrollerControl()
    {
        return m_native_control_module.createControl("com.runrev.android.nativecontrol.ScrollerControl");
    }
    
    Object createPlayerControl()
    {
        return m_native_control_module.createControl("com.runrev.android.nativecontrol.PlayerControl");
    }
    
    Object createInputControl()
    {
        return m_native_control_module.createControl("com.runrev.android.nativecontrol.InputControl");
    }

////////////////////////////////////////////////////////////////////////////////

	// IM-2013-04-17: [[ AdModule ]] attempt to load AdModule class, returning null if the class cannot be found
	Object loadAdModule()
	{
		try
		{
			Class t_ad_module_class;
			Constructor t_ad_module_constructor;

			t_ad_module_class = Class.forName("com.runrev.android.AdModule");
			t_ad_module_constructor = t_ad_module_class.getConstructor(new Class[] {Engine.class, ViewGroup.class});

			return t_ad_module_constructor.newInstance(new Object[] {this, ((LiveCodeActivity)getContext()).s_main_layout});
		}
		catch (Exception e)
		{
			return null;
		}
	}

////////////////////////////////////////////////////////////////////////////////

	// Called by MCScreenDC::popupanswerdialog()
	public void popupAnswerDialog(String p_title, String p_message, String p_ok_button, String p_cancel_button, String p_other_button)
	{
        m_dialog_module.showAnswerDialog(p_title, p_message, p_ok_button, p_cancel_button, p_other_button);
    }
    public void onAnswerDialogDone(int p_which)
    {
        doAnswerDialogDone(p_which);
    }

	public void popupAskDialog(boolean p_is_password, String p_title, String p_message, String p_initial, boolean p_hint)
    {
        m_dialog_module.showAskDialog(p_is_password, p_title, p_message, p_initial, p_hint);
    }
    public void onAskDialogDone(String p_result)
    {
        doAskDialogDone(p_result);
    }

    public void showDatePicker(boolean p_with_min, boolean p_with_max, int p_min, int p_max, int p_current)
    {
        m_dialog_module.showDatePicker(p_with_min, p_with_max, p_min, p_max, p_current);
    }
    public void onDatePickerDone(int p_year, int p_month, int p_day, boolean p_done)
    {
        doDatePickerDone(p_year, p_month, p_day, p_done);
        if (m_wake_on_event)
            doProcess(false);
    }

    public void showTimePicker(int p_hour, int p_minute)
    {
        m_dialog_module.showTimePicker(p_hour, p_minute);
    }
    public void onTimePickerDone(int p_hour, int p_minute, boolean p_done)
    {
        doTimePickerDone(p_hour, p_minute, p_done);
        if (m_wake_on_event)
            doProcess(false);
    }

    public void showListPicker(List p_items, String p_title, boolean p_item_selected, int p_selection_index, boolean p_use_checkmark, boolean p_use_cancel, boolean p_use_done)
    {
        String[] t_items;
        t_items = (String[])p_items.toArray(new String[p_items.size()]);
        m_dialog_module.showListPicker(t_items, p_title, p_item_selected, p_selection_index, p_use_checkmark, p_use_cancel, p_use_done);
    }
    public void onListPickerDone(int p_index, boolean p_done)
    {
        doListPickerDone(p_index, p_done);
        if (m_wake_on_event)
            doProcess(false);
    }

////////////////////////////////////////////////////////////////////////////////

	public String getSystemVersion()
	{
		return Build.VERSION.RELEASE;
	}

	public String getMachine()
	{
		return Build.MODEL;
	}

	private String rectToString(int left, int top, int right, int bottom)
	{
		return String.format("%d,%d,%d,%d", left, top, right, bottom);
	}

	private String rectToString(Rect t_rect)
	{
		return rectToString(t_rect.left, t_rect.top, t_rect.right, t_rect.bottom);
	}

	private WindowManager getWindowManager()
	{
		return (WindowManager)getContext().getSystemService(Context.WINDOW_SERVICE);
	}

	// IM-2013-11-15: [[ Bug 10485 ]] Refactor to return the viewport as Rect
	public Rect getViewport()
	{
		DisplayMetrics t_metrics = new DisplayMetrics();
		getWindowManager().getDefaultDisplay().getMetrics(t_metrics);
		
		return new Rect(0, 0, t_metrics.widthPixels, t_metrics.heightPixels);
	}
	
	public String getViewportAsString()
	{
		return rectToString(getViewport());
	}

	// IM-2013-11-15: [[ Bug 10485 ]] Rename to "effective" as the returned value accounts
	// for the keyboard if visible
	private Rect getEffectiveWorkarea()
	{
		Rect t_workrect = new Rect();
		getGlobalVisibleRect(t_workrect);
		return t_workrect;
	}

	public String getEffectiveWorkareaAsString()
	{
		return rectToString(getEffectiveWorkarea());
	}
	
	private boolean m_know_portrait_size = false;
	private boolean m_know_landscape_size = false;
	private boolean m_know_statusbar_size = false;
	
	private Rect m_portrait_rect;
	private Rect m_landscape_rect;
	private int m_statusbar_size;
	
	// IM-2013-11-15: [[ Bug 10485 ]] Return the known work area, updating with new values
	// if requested.
	private Rect getWorkarea(boolean p_update, int p_new_width, int p_new_height)
	{
		// If the keyboard is visible when the orientation changes, the reported size may be wrong
		// so we either use the known size for the current orientation or make our best guess
		// based on the total screen height being reduced by the same amount in either orientation.
		Rect t_working_rect;
		t_working_rect = null;
		
		Rect t_viewport;
		t_viewport = getViewport();
		
		boolean t_portrait = t_viewport.height() > t_viewport.width();

		// We have new values and the keyboard isn't showing so update any sizes we don't already know
		if (p_update && !m_keyboard_visible)
		{
			t_working_rect = new Rect(0, 0, p_new_width, p_new_height);
			
			if (t_portrait && !m_know_portrait_size)
			{
				m_portrait_rect = t_working_rect;
				m_know_portrait_size = true;
			}
			else if (!t_portrait && !m_know_landscape_size)
			{
				m_landscape_rect = t_working_rect;
				m_know_landscape_size = true;
			}
			
			if (!m_know_statusbar_size)
			{
				m_statusbar_size = t_viewport.height() - p_new_height;
				m_know_statusbar_size = true;
			}
		}
		else
		{
			if (t_portrait && m_know_portrait_size)
				t_working_rect = m_portrait_rect;
			else if (!t_portrait && m_know_landscape_size)
				t_working_rect = m_landscape_rect;
		}
		
		// If we don't have a known size for the current orientation, compute by subtracting
		// the height of the screen furniture from the viewport rect.
		if (t_working_rect == null)
		{
			t_working_rect = new Rect(t_viewport);
			if (m_know_statusbar_size)
				t_working_rect.bottom -= m_statusbar_size;
		}
		
		return t_working_rect;
	}
	
	public Rect getWorkarea()
	{
		return getWorkarea(false, 0, 0);
	}
	
	public String getWorkareaAsString()
	{
		return rectToString(getWorkarea());
	}

////////////////////////////////////////////////////////////////////////////////

	private static final int STATUS_BAR_VISIBLE = 0;
	private static final int STATUS_BAR_HIDDEN = 1;
	public void setStatusbarVisibility(boolean p_visible)
	{
		try
		{
			Method t_setSystemUiVisibility;
			t_setSystemUiVisibility = this.getClass().getMethod("setSystemUiVisibility", new Class[] { Integer.TYPE });
			t_setSystemUiVisibility.invoke(this, new Object[] { new Integer(p_visible ? STATUS_BAR_VISIBLE : STATUS_BAR_HIDDEN) });
		}
		catch (Exception e)
		{
			int t_flags, t_mask;
			t_flags = p_visible ? 0 : WindowManager.LayoutParams.FLAG_FULLSCREEN;
			t_mask = WindowManager.LayoutParams.FLAG_FULLSCREEN;
			((Activity)getContext()).getWindow().setFlags(t_flags, t_mask);
		}
	}

	public boolean getStatusbarVisibility()
	{
		return 0 == (((Activity)getContext()).getWindow().getAttributes().flags & WindowManager.LayoutParams.FLAG_FULLSCREEN);
	}

////////////////////////////////////////////////////////////////////////////////

	public void onBackPressed()
	{
		if (!m_native_control_module.handleBackPressed())
			doBackPressed();

		// Make sure we trigger handling
		if (m_wake_on_event)
			doProcess(false);
	}

    public void onMenuKey()
    {
        doMenuKey();
        if (m_wake_on_event)
            doProcess(false);
    }

    public void onSearchKey()
    {
        doSearchKey();
        if (m_wake_on_event)
            doProcess(false);
    }

	@Override
	public boolean onTouchEvent(MotionEvent p_event)
	{
		if (!hasFocus())
        {
            requestFocus();
        }

		int t_pointer_count;
		t_pointer_count = p_event . getPointerCount();

		int t_action = p_event.getActionMasked();
		if (t_action == MotionEvent.ACTION_POINTER_DOWN || t_action == MotionEvent.ACTION_POINTER_UP)
		{
			int i = p_event.getActionIndex();
			doTouch(t_action, p_event.getPointerId(i), (int)p_event.getEventTime(), (int)p_event.getX(i), (int)p_event.getY(i));
		}
		else
		{
			for(int i = 0; i < t_pointer_count; i++)
				doTouch(t_action, p_event . getPointerId(i), (int)p_event . getEventTime(), (int)p_event . getX(i), (int)p_event . getY(i));
		}

		// Make sure we trigger handling
		if (m_wake_on_event)
			doProcess(false);

		return true;
	}

	private boolean m_keyboard_sizechange = false;
	private boolean m_orientation_sizechange = false;
	
	private boolean m_keyboard_visible = false;
	
	void updateKeyboardVisible(boolean p_visible)
	{
		if (p_visible == m_keyboard_visible)
			return;
		
		// Log.i(TAG, "updateKeyboardVisible(" + p_visible + ")");
		
		m_keyboard_visible = p_visible;
		
		// IM-2013-11-15: [[ Bug 10485 ]] Notify engine when keyboard visiblity changes
		if (p_visible)
			doKeyboardShown(0);
		else
			doKeyboardHidden();
		
		m_keyboard_sizechange = true;
	}
	
	void updateOrientation(int p_orientation)
	{
		// Log.i(TAG, "updateOrientation(" + p_orientation + ")");
		
		m_orientation_sizechange = true;
	}
	
	@Override
	protected void onSizeChanged(int w, int h, int oldw, int oldh)
	{
		// Log.i(TAG, "onSizeChanged({" + w + "x" + h + "}, {" + oldw + ", " + oldh + "})");
		
		// IM-2013-11-15: [[ Bug 10485 ]] As we can't determine directly if the resize is due to the keyboard
		// being made visible, we use a rule of thumb that anything larger than 100 pixels must be the keyboard.
		int t_height_diff = getContainer().getRootView().getHeight() - getContainer().getHeight();
		updateKeyboardVisible(t_height_diff > 100);
		
		Rect t_rect;
		t_rect = null;
		
		if ((oldw == 0 && oldh == 0) || m_orientation_sizechange)
			t_rect = getWorkarea(true, w, h);
		
		m_keyboard_sizechange = m_orientation_sizechange = false;
		
		if (t_rect == null)
			return;
		
		m_bitmap_view . resizeBitmap(t_rect.width(), t_rect.height());
		
		doReconfigure(t_rect.width(), t_rect.height(), m_bitmap_view . getBitmap());
		
		// Make sure we trigger handling
		if (m_wake_on_event)
			doProcess(false);
	}

	@Override
	protected void onAttachedToWindow()
	{
		((ViewGroup)getParent()).addView(m_bitmap_view, 0,
										 new FrameLayout.LayoutParams(FrameLayout.LayoutParams.MATCH_PARENT,
																	  FrameLayout.LayoutParams.MATCH_PARENT));
	}
	
	public void invalidateBitmap(int l, int t, int r, int b)
	{
		if (m_bitmap_view != null && m_bitmap_view.getVisibility() == View.VISIBLE)
			m_bitmap_view.invalidate(l, t, r, b);
		else if (m_opengl_view != null && m_opengl_view.getVisibility() == View.VISIBLE)
			m_opengl_view.invalidate(l, t, r, b);
	}

////////////////////////////////////////////////////////////////////////////////

	// enable/disable sensor events
    public boolean isSensorAvailable(int p_sensor)
    {
        return m_sensor_module.isSensorAvailable(p_sensor);
    }

    public boolean startTrackingLocation(boolean p_loosely)
    {
        return m_sensor_module.startTrackingLocation(p_loosely);
    }
    public boolean stopTrackingLocation()
    {
        return m_sensor_module.stopTrackingLocation();
    }

    public boolean startTrackingHeading(boolean p_loosely)
    {
        return m_sensor_module.startTrackingHeading(p_loosely);
    }
    public boolean stopTrackingHeading()
    {
        return m_sensor_module.stopTrackingHeading();
    }

    public boolean startTrackingAcceleration(boolean p_loosely)
    {
        return m_sensor_module.startTrackingAcceleration(p_loosely);
    }
    public boolean stopTrackingAcceleration()
    {
        return m_sensor_module.stopTrackingAcceleration();
    }

    public boolean startTrackingRotationRate(boolean p_loosely)
    {
        return m_sensor_module.startTrackingRotationRate(p_loosely);
    }
    public boolean stopTrackingRotationRate()
    {
        return m_sensor_module.stopTrackingRotationRate();
    }

    public void onAccelerationChanged(float p_x, float p_y, float p_z, float p_timestamp)
    {
        doAccelerationChanged(p_x, p_y, p_z, p_timestamp);
        if (m_wake_on_event)
            doProcess(false);
    }

    public void onLocationChanged(double p_latitude, double p_longitude, double p_altitude, float p_timestamp, float p_accuracy, double p_speed, double p_course)
    {
        // MM-2013-02-21: Added spead and course to location readings.
        doLocationChanged(p_latitude, p_longitude, p_altitude, p_timestamp, p_accuracy, p_speed, p_course);
        if (m_wake_on_event)
            doProcess(false);
    }

    public void onHeadingChanged(double p_heading, double p_magnetic_heading, double p_true_heading, float p_timestamp,
                                 float p_x, float p_y, float p_z, float p_accuracy)
    {
        doHeadingChanged(p_heading, p_magnetic_heading, p_true_heading, p_timestamp, p_x, p_y, p_z, p_accuracy);
        if (m_wake_on_event)
            doProcess(false);
    }

    public void onRotationRateChanged(float p_x, float p_y, float p_z, float p_timestamp)
    {
        doRotationRateChanged(p_x, p_y, p_z, p_timestamp);
        if (m_wake_on_event)
            doProcess(false);
    }

////////////////////////////////////////////////////////////////////////////////

	// network functions

    public String getNetworkInterfaces()
    {
        return m_network_module.getNetworkInterfaces();
    }

	// url function interface

	public void setURLTimeout(int p_timeout)
	{
        m_network_module.setURLTimeout(p_timeout);
	}
	
	public void setURLSSLVerification(boolean p_enabled)
	{
		m_network_module.setURLSSLVerification(p_enabled);
	}

	public boolean loadURL(int p_id, String p_url, String p_headers)
	{
        return m_network_module.loadURL(p_id, p_url, p_headers);
	}

	public boolean postURL(int p_id, String p_url, String p_headers, byte[] p_post_data)
	{
        return m_network_module.postURL(p_id, p_url, p_headers, p_post_data);
	}

	public boolean putURL(int p_id, String p_url, String p_headers, byte[] p_send_data)
	{
        return m_network_module.putURL(p_id, p_url, p_headers, p_send_data);
	}

    public void onUrlDidStart(int p_id)
    {
        doUrlDidStart(p_id);
        if (m_wake_on_event)
            doProcess(false);
    }

    public void onUrlDidConnect(int p_id, int p_content_length)
    {
        doUrlDidConnect(p_id, p_content_length);
        if (m_wake_on_event)
            doProcess(false);
    }

    public void onUrlDidSendData(int p_id, int p_sent)
    {
        doUrlDidSendData(p_id, p_sent);
        if (m_wake_on_event)
            doProcess(false);
    }

    public void onUrlDidReceiveData(int p_id, byte p_bytes[], int p_length)
    {
        doUrlDidReceiveData(p_id, p_bytes, p_length);
        if (m_wake_on_event)
            doProcess(false);
    }

    public void onUrlDidFinish(int p_id)
    {
        doUrlDidFinish(p_id);
        if (m_wake_on_event)
            doProcess(false);
    }

    public void onUrlError(int p_id, String p_err_msg)
    {
        doUrlError(p_id, p_err_msg);
        if (m_wake_on_event)
            doProcess(false);
    }

	////////

	public void launchUrl(String p_url)
	{
		String t_type = null;
		if (p_url.startsWith("file:"))
		{
			try
			{
				t_type = URLConnection.guessContentTypeFromStream(new URL(p_url).openStream());
			}
			catch (IOException e)
			{
				t_type = null;
			}

			if (t_type == null)
				t_type = URLConnection.guessContentTypeFromName(p_url);
		}

		Intent t_view_intent = new Intent(Intent.ACTION_VIEW);
		if (t_type != null)
			t_view_intent.setDataAndType(Uri.parse(p_url), t_type);
		else
			t_view_intent.setData(Uri.parse(p_url));
		((LiveCodeActivity)getContext()).startActivityForResult(t_view_intent, LAUNCHURL_RESULT);
	}

	public void onLaunchUrlResult(int resultCode, Intent data)
	{
		// void
	}

////////////////////////////////////////////////////////////////////////////////

	// audio playback
    // MM-2012-02-10: Refactored audio playbak into sound module.

	public boolean playSound(String p_path, boolean p_is_asset, boolean p_loop)
	{
        return m_sound_module.playSound(p_path, p_is_asset, p_loop);
	}

	public int getPlayLoudness()
	{
		return m_sound_module.getPlayLoudness();
	}

	public boolean setPlayLoudness(int p_loudness)
	{
		return m_sound_module.setPlayLoudness(p_loudness);
	}

    public boolean playSoundOnChannel(String p_channel, String p_sound, String p_sound_path, int p_type, boolean p_is_asset, long p_callback_handle)
    {
        return m_sound_module.playSoundOnChannel(p_sound, p_channel, p_type, p_sound_path, p_is_asset, p_callback_handle);
    }

    public boolean stopSoundOnChannel(String p_channel)
    {
        return m_sound_module.stopPlayingOnChannel(p_channel);
    }

    public boolean pauseSoundOnChannel(String p_channel)
    {
        return m_sound_module.pausePlayingOnChannel(p_channel);
    }
    public boolean resumeSoundOnChannel(String p_channel)
    {
        return m_sound_module.resumePlayingOnChannel(p_channel);
    }

    public boolean deleteSoundChannel(String p_channel)
    {
        return m_sound_module.deleteSoundChannel(p_channel);
    }

    public boolean setSoundChannelVoulme(String p_channel, int p_volume)
    {
        return m_sound_module.setChannelVolume(p_channel, p_volume);
    }

    public int getSoundChannelVolume(String p_channel)
    {
        return m_sound_module.getChannelVolume(p_channel);
    }

    public int getSoundChannelStatus(String p_channel)
    {
        return m_sound_module.getChannelStatus(p_channel);
    }

    public String getSoundOnChannel(String p_channel)
    {
        return m_sound_module.getSoundOnChannel(p_channel);
    }

    public String getNextSoundOnChannel(String p_channel)
    {
        return m_sound_module.getNextSoundOnChannel(p_channel);
    }

    public String getSoundChannels()
    {
        return m_sound_module.getSoundChannels();
    }

////////////////////////////////////////////////////////////////////////////////

	// video playback

	public boolean playVideo(String p_path, boolean p_is_asset, boolean p_is_url, boolean p_looping, boolean p_show_controller)
	{
		if (p_path == null || p_path.length() == 0)
		{
			stopVideo();
			return true;
		}
        
        boolean t_success = true;

        m_video_control = (VideoControl)m_native_control_module.createControl("com.runrev.android.nativecontrol.VideoControl");
        m_native_control_module.addControl(m_video_control);

		Rect t_workarea = getWorkarea();
        m_video_control.setRect(0, 0, t_workarea.right - t_workarea.left, t_workarea.bottom - t_workarea.top);
        
        if (p_is_url)
            t_success = m_video_control.setUrl(p_path);
        else
            t_success = m_video_control.setFile(p_path, p_is_asset);

        if (t_success)
        {
            m_video_control.setOnCompletionListener(new MediaPlayer.OnCompletionListener()
            {
                @Override
                public void onCompletion(MediaPlayer mp)
                {
                    Log.i(TAG, "videocompletion");
                    stopVideo();
                }
            });
            m_video_control.setOnErrorListener(new MediaPlayer.OnErrorListener() {
                @Override
                public boolean onError(MediaPlayer mp, int what, int extra)
                {
                    m_video_is_playing = false;
                    return false;
                }
            });
            m_video_control.setOnPreparedListener(new MediaPlayer.OnPreparedListener() {
                @Override
                public void onPrepared(MediaPlayer mp)
                {
                }
            });
            m_video_control.setOnVideoSizeChangedListener(new MediaPlayer.OnVideoSizeChangedListener() {
                @Override
                public void onVideoSizeChanged(MediaPlayer mp, int width, int height)
                {
                }
            });
			
			m_video_control.setOnMovieTouchedListener(new VideoControl.OnMovieTouchedListener() {
				@Override
				public void onMovieTouched()
				{
					doMovieTouched();
					if (m_wake_on_event)
						doProcess(false);
				}
			});
            m_video_control.setShowController(p_show_controller);
            m_video_control.setVisible(true);
            m_video_control.start();
        }
        else
		{
			stopVideo();
			return false;
		}

		return true;
	}

	public void stopVideo()
	{
		m_video_is_playing = false;
		if (m_video_control != null)
		{
			m_video_control.stop();

            m_native_control_module.removeControl(m_video_control);
            
            m_video_control = null;
		}
		doMovieStopped();
		if (m_wake_on_event)
			doProcess(false);
	}

////////////////////////////////////////////////////////////////////////////////

	// camera information


	public int getCameraCount()
	{
		return CameraCompat.getNumberOfCameras();
	}


	public String getCameraDirections()
	{
		int t_count = CameraCompat.getNumberOfCameras();
		char[] t_directions = new char[t_count];

		CameraCompat.CameraInfo t_caminfo = new CameraCompat.CameraInfo();
		for (int i = 0; i < t_count; i++)
		{
			CameraCompat.getCameraInfo(i, t_caminfo);
			if (t_caminfo.facing == CameraCompat.CameraInfo.CAMERA_FACING_BACK)
				t_directions[i] = 'b';
			else if (t_caminfo.facing == CameraCompat.CameraInfo.CAMERA_FACING_FRONT)
				t_directions[i] = 'f';
			else
				t_directions[i] = '?';
		}
		return new String(t_directions);
	}

	public void showPhotoPicker(String p_source)
	{
		if (p_source.equals("camera"))
			showCamera();
		else if (p_source.equals("album"))
			showLibrary();
		else if (p_source.equals("library"))
			showLibrary();
		else
		{
			doPhotoPickerError("source not available");
		}
	}

	public void showCamera()
	{
		// 2012-01-18-IM temp file may be created in app cache folder, in which case
		// the file needs to be made world-writable

		boolean t_have_temp_file = false;
		
		Activity t_activity = (LiveCodeActivity)getContext();
		
		try
		{
			// try external cache first
			m_temp_image_file = File.createTempFile("img", ".jpg", t_activity.getExternalCacheDir());
			m_temp_image_file.setWritable(true, false);
			t_have_temp_file = true;
		}
		catch (IOException e)
		{
			m_temp_image_file = null;
			t_have_temp_file = false;
		}

		if (!t_have_temp_file)
		{
			try
			{
				// now try internal cache - should succeed but may not have enough space on the device for large image files
				m_temp_image_file = File.createTempFile("img", ".jpg", t_activity.getCacheDir());
				m_temp_image_file.setWritable(true, false);
				t_have_temp_file = true;
			}
			catch (IOException e)
			{
				m_temp_image_file = null;
				t_have_temp_file = false;
			}
		}
		
		if (!t_have_temp_file)
		{
			doPhotoPickerError("error: could not create temporary image file");
			return;
		}
		

		Uri t_tmp_uri = Uri.fromFile(m_temp_image_file);

		Intent t_image_capture = new Intent(MediaStore.ACTION_IMAGE_CAPTURE);
		t_image_capture.putExtra(MediaStore.EXTRA_OUTPUT, t_tmp_uri);
		t_activity.startActivityForResult(t_image_capture, IMAGE_RESULT);
	}

	public void showLibrary()
	{
		Intent t_get_content = new Intent(Intent.ACTION_GET_CONTENT);
		t_get_content.setType("image/*");
		((LiveCodeActivity)getContext()).startActivityForResult(t_get_content, IMAGE_RESULT);
	}

	private void onImageResult(int resultCode, Intent data)
	{
		if (resultCode == Activity.RESULT_CANCELED)
		{
			doPhotoPickerCanceled();
		}
		else if (resultCode == Activity.RESULT_OK)
		{
			try
			{
				Uri t_photo_uri = null;
				if (m_temp_image_file != null)
					t_photo_uri = Uri.fromFile(m_temp_image_file);
				else
					t_photo_uri = data.getData();
				InputStream t_in = ((LiveCodeActivity)getContext()).getContentResolver().openInputStream(t_photo_uri);
				ByteArrayOutputStream t_out = new ByteArrayOutputStream();
				byte[] t_buffer = new byte[4096];
				int t_readcount;
				while (-1 != (t_readcount = t_in.read(t_buffer)))
				{
					t_out.write(t_buffer, 0, t_readcount);
				}
				doPhotoPickerDone(t_out.toByteArray(), t_out.size());
				t_in.close();
				t_out.close();
			}
			catch (Exception e)
			{
				doPhotoPickerError("error: could not get image data");
			}
			if (m_temp_image_file != null)
			{
				m_temp_image_file.delete();
				m_temp_image_file = null;
			}
		}
		if (m_wake_on_event)
			doProcess(false);
	}

////////////////////////////////////////////////////////////////////////////////

	// email sending

	public boolean canSendMail()
	{
		Intent t_mail_intent = new Intent(Intent.ACTION_SEND_MULTIPLE);
		t_mail_intent.putExtra(Intent.EXTRA_EMAIL, "user@email.com");
		t_mail_intent.putExtra(Intent.EXTRA_SUBJECT, "subject");
		t_mail_intent.putExtra(Intent.EXTRA_TEXT, "message");
		t_mail_intent.setType("text/plain");

		return t_mail_intent.resolveActivity(getContext().getPackageManager()) != null;
	}

	public void sendEmail(String address, String cc, String subject, String message_body)
	{
		prepareEmail(address, cc, null, subject, message_body, false);
		sendEmail();
	}

	public void prepareEmail(String address, String cc, String bcc, String subject, String message_body, boolean is_html)
	{
        String t_provider_authority = getContext().getPackageName();
        t_provider_authority += ".attachmentprovider";
		m_email = new Email(address, cc, bcc, subject, message_body, t_provider_authority, is_html);
	}

	public void addAttachment(String path, String mime_type, String name)
	{
        // SN-2014-02-03: [[ bug 11069 ]] Pass the Activity to the Email addAttachment
        m_email.addAttachment(getActivity(), path, mime_type, name);
	}

	public void addAttachment(byte[] data, String mime_type, String name)
	{
        // SN-2014-02-03: [[ bug 11069 ]] Pass the Activity to the Email addAttachment
        m_email.addAttachment(getActivity(), data, mime_type, name);
	}

	public void sendEmail()
	{
		((LiveCodeActivity)getContext()).startActivityForResult(m_email.createIntent(), EMAIL_RESULT);
	}

	private void onEmailResult(int resultCode, Intent data)
	{
		m_email.cleanupAttachments(getActivity().getContentResolver());

		if (resultCode == Activity.RESULT_CANCELED)
		{
			doMailCanceled();
		}
		else if (resultCode == Activity.RESULT_OK)
		{
			doMailDone();
		}
		else
		{
			doMailCanceled();
		}

		if (m_wake_on_event)
			doProcess(false);
	}

////////////////////////////////////////////////////////////////////////////////

	private static final int IMAGE_RESULT = 1;
	private static final int EMAIL_RESULT = 2;
	private static final int LAUNCHURL_RESULT = 3;
	private static final int TEXT_RESULT = 4;
    private static final int MEDIA_RESULT = 5;
    private static final int PICK_CONTACT_RESULT = 6;
    private static final int CREATE_CONTACT_RESULT = 7;
    private static final int UPDATE_CONTACT_RESULT = 8;
    private static final int SHOW_CONTACT_RESULT = 9;
    private static final int PICK_CALENDAR_RESULT = 10;
    private static final int CREATE_CALENDAR_RESULT = 11;
    private static final int UPDATE_CALENDAR_RESULT = 12;
    private static final int SHOW_CALENDAR_RESULT = 13;
    private static final int GOOGLE_BILLING_RESULT = 10001;
    private static final int SAMSUNG_BILLING_RESULT = 100;
    private static final int SAMSUNG_ACCOUNT_CERTIFICATION_RESULT = 101;
	
	// MW-2013-08-07: [[ ExternalsApiV5 ]] Activity result code for activities
	//   launched through 'runActivity' API.
	private static final int RUN_ACTIVITY_RESULT = 14;

	public void onActivityResult (int requestCode, int resultCode, Intent data)
	{
		switch (requestCode)
		{
			case IMAGE_RESULT:
				onImageResult(resultCode, data);
				break;
			case EMAIL_RESULT:
				onEmailResult(resultCode, data);
				break;
			case LAUNCHURL_RESULT:
				onLaunchUrlResult(resultCode, data);
				break;
			case TEXT_RESULT:
				onTextResult(resultCode, data);
				break;
			case MEDIA_RESULT:
				onMediaResult(resultCode, data);
				break;
			case PICK_CONTACT_RESULT:
				onPickContactResult(resultCode, data);
				break;
			case CREATE_CONTACT_RESULT:
				onCreateContactResult(resultCode, data);
				break;
			case UPDATE_CONTACT_RESULT:
				onUpdateContactResult(resultCode, data);
				break;
			case SHOW_CONTACT_RESULT:
				onShowContactResult(resultCode, data);
				break;
			case CREATE_CALENDAR_RESULT:
                onCreateCalendarEventResult(resultCode, data);
				break;
			case UPDATE_CALENDAR_RESULT:
				onUpdateCalendarEventResult(resultCode, data);
				break;
			case SHOW_CALENDAR_RESULT:
				onShowCalendarEventResult(resultCode, data);
				break;
			// MW-2013-08-07: [[ ExternalsApiV5 ]] Dispatch the activity result
			//   to the 'runActivity' handler.
			case RUN_ACTIVITY_RESULT:
				onRunActivityResult(resultCode, data);
				break;
            case GOOGLE_BILLING_RESULT:
            case SAMSUNG_BILLING_RESULT:
            case SAMSUNG_ACCOUNT_CERTIFICATION_RESULT:
                mBillingProvider.onActivityResult(requestCode, resultCode, data);
                break;
			default:
				break;
		}
	}

////////////////////////////////////////////////////////////////////////////////

	public void enableOpenGLView()
	{
		// If OpenGL is already enabled, do nothing.
		if (m_opengl_view != null)
			return;

		Log.i("revandroid", "enableOpenGLView");


		// If we have an old OpenGL view, use it.
		if (m_old_opengl_view != null)
		{
			m_opengl_view = m_old_opengl_view;
			m_old_opengl_view = null;
		}

		// Create the OpenGL view, if needed.
		if (m_opengl_view == null)
		{
			m_opengl_view = new OpenGLView(getContext());
            
			// Add the view to the hierarchy - we add at the bottom and bring to
			// the front as soon as we've shown the first frame.
			((ViewGroup)getParent()).addView(m_opengl_view, 0,
											 new FrameLayout.LayoutParams(FrameLayout.LayoutParams.MATCH_PARENT,
																		  FrameLayout.LayoutParams.MATCH_PARENT));
		}
	}

	public void disableOpenGLView()
	{
		// If OpenGL is not enabled, do nothing.
		if (m_opengl_view == null)
			return;

		Log.i("revandroid", "disableOpenGLView");

		// Before removing the OpenGL mode, make sure we show the bitmap view.
		m_bitmap_view.setVisibility(View.VISIBLE);

		// Move the current opengl view to old.
		m_old_opengl_view = m_opengl_view;
		m_opengl_view = null;

		// Post an runnable that removes the OpenGL view. Doing that here will
		// cause a black screen.
		post(new Runnable() {
			public void run() {
				if (m_old_opengl_view == null)
					return;

				Log.i("revandroid", "disableOpenGLView callback");
				((ViewGroup)m_old_opengl_view.getParent()).removeView(m_old_opengl_view);
				m_old_opengl_view = null;
		}
		});
	}
    
    // MW-2015-05-06: [[ Bug 15232 ]] Post a runnable to prevent black flash when enabling openGLView
    public void hideBitmapViewInTime()
    {
        post(new Runnable() {
            public void run() {
                if (m_opengl_view == null)
                    return;
                m_bitmap_view.setVisibility(View.INVISIBLE);
            }
        });
    }
    
	public void showBitmapView()
	{
		m_bitmap_view.setVisibility(View.VISIBLE);
	}

////////////////////////////////////////////////////////////////////////////////

	// in-app purchasing

	public static BillingModule mBillingModule;
    
    public static BillingProvider mBillingProvider;
    
    public EnginePurchaseObserver mPurchaseObserver;

	private void initBilling()
	{
        mBillingModule = new BillingModule();
        if (mBillingModule == null)
            return;
        
        mBillingProvider = mBillingModule.getBillingProvider();
        // PM-2014-04-03: [[Bug 12116]] Avoid a NullPointerException is in-app purchasing is not used
        if (mBillingProvider == null)
            return;
        mBillingProvider.setActivity(getActivity());
        mPurchaseObserver = new EnginePurchaseObserver((Activity)getContext());
        mBillingProvider.setPurchaseObserver(mPurchaseObserver);
        mBillingProvider.initBilling();
	}

	public boolean storeCanMakePurchase()
	{
		return mBillingProvider.canMakePurchase();
	}

	public void storeSetUpdates(boolean enabled)
	{
		if (mPurchaseObserver == null)
			return;

		if (enabled)
			mBillingProvider.enableUpdates();
		else
			mBillingProvider.disableUpdates();
	}

	public boolean storeRestorePurchases()
	{
		if (mPurchaseObserver == null)
			return false;

		return mBillingProvider.restorePurchases();
	}

	public boolean purchaseSendRequest(int purchaseId, String productId, String developerPayload)
	{
		if (mPurchaseObserver == null)
			return false;

		Log.i(TAG, "purchaseSendRequest(" + purchaseId + ", " + productId + ")");
        return mBillingProvider.sendRequest(purchaseId, productId, developerPayload);
	}
    
    public boolean storeConsumePurchase(String productID)
    {
        if (mPurchaseObserver == null)
			return false;
        
        return mBillingProvider.consumePurchase(productID);
    }
    
    public boolean storeRequestProductDetails(String productId)
    {
        return mBillingProvider.requestProductDetails(productId);
    }
    
    public String storeReceiveProductDetails(String productId)
    {
        return mBillingProvider.receiveProductDetails(productId);
    }
    
    public boolean storeMakePurchase(String productId, String quantity, String payload)
    {
        return mBillingProvider.makePurchase(productId, quantity, payload);
    }
    
    public boolean storeProductSetType(String productId, String productType)
    {
        Log.d(TAG, "Setting type for productId" + productId + ", type is : " + productType);
        return mBillingProvider.productSetType(productId, productType);
    }
    
    public boolean storeSetPurchaseProperty(String productId, String propertyName, String propertyValue)
    {
        return mBillingProvider.setPurchaseProperty(productId, propertyName, propertyValue);
    }
    
    public String storeGetPurchaseProperty(String productId, String propName)
    {
        return mBillingProvider.getPurchaseProperty(productId, propName);
    }

	public boolean purchaseConfirmDelivery(int purchaseId, String notificationId)
	{
		if (mPurchaseObserver == null)
			return false;

		return mBillingProvider.confirmDelivery(purchaseId);
	}

    public String storeGetPurchaseList()
    {
        return mBillingProvider.getPurchaseList();
    }
    
////////

	private class EnginePurchaseObserver extends PurchaseObserver
	{
		public EnginePurchaseObserver(Activity pActivity)
		{
			super(pActivity);
		}

        // Sent to the observer to indicate a change in the purchase state
        public void onPurchaseStateChanged(String productId, int state)
        {
            final boolean tVerified = true;
            final int tPurchaseState = state;
            final String tNotificationId = "";
            final String tProductId = productId;
            final String tOrderId = storeGetPurchaseProperty(productId, "orderId");
            
            String tTimeString = storeGetPurchaseProperty(productId, "purchaseTime");
            long tTime = 0l;
            try
            {
                tTime = Long.parseLong(tTimeString, 10);
            }
            catch (NumberFormatException nfe)
            {
                
            }
            
            final long tPurchaseTime = tTime;
            final String tDeveloperPayload = storeGetPurchaseProperty(productId, "developerPayload");
            final String tSignedData = "";
            final String tSignature = storeGetPurchaseProperty(productId, "signature");
            
            post(new Runnable() {
                public void run() {
                    doPurchaseStateChanged(tVerified, tPurchaseState,
                                           tNotificationId, tProductId, tOrderId,
                                           tPurchaseTime, tDeveloperPayload, tSignedData, tSignature);
                    if (m_wake_on_event)
                        doProcess(false);
                }
            });
        }
        
        public void onProductDetailsReceived(String productId)
        {
            final String tProductId = productId;
            post(new Runnable() {
                public void run() {
                    doProductDetailsResponse(tProductId);
                    if (m_wake_on_event)
                        doProcess(false);
                }
            });
        }
        
        public void onProductDetailsError(String productId, String error)
        {
            final String tProductId = productId;
            final String tError = error;
            post(new Runnable() {
                public void run() {
                    doProductDetailsError(tProductId, tError);
                    if (m_wake_on_event)
                        doProcess(false);
                }
            });
        }
	}

////////////////////////////////////////////////////////////////////////////////

	public void showBusyIndicator(String p_label)
	{
        m_busy_indicator_module.showBusyIndicator(p_label);
    }

    public void hideBusyIndicator()
	{
        m_busy_indicator_module.hideBusyIndicator();
    }

////////////////////////////////////////////////////////////////////////////////

	public boolean canSendTextMessage()
	{
        Intent t_sms_intent = m_text_messaging_module.canSendTextMessage();
		return t_sms_intent.resolveActivity(getContext().getPackageManager()) != null;
    }

    public void composeTextMessage(String p_recipients, String p_body)
	{
        Intent t_intent = m_text_messaging_module.composeTextMessage(p_recipients, p_body);
        ((LiveCodeActivity)getContext()).startActivityForResult(t_intent, TEXT_RESULT);
    }

    private void onTextResult(int resultCode, Intent data)
	{

		if (resultCode == Activity.RESULT_CANCELED)
		{
			doTextCanceled();
		}
		else if (resultCode == Activity.RESULT_OK)
		{
			doTextDone();
		}
		else
		{
			doTextCanceled();
		}

		if (m_wake_on_event)
        {
            doProcess(false);
        }
	}

////////////////////////////////////////////////////////////////////////////////

	public void doBeep(int p_number_of_beeps)
	{
        try
        {
            m_beep_vibrate_module.doBeep(p_number_of_beeps);
        }
        catch (IOException e)
        {

        }
    }

    public void doVibrate (int p_number_of_vibrations)
	{
        m_beep_vibrate_module.doVibrate(p_number_of_vibrations);
    }

    ////////////////////////////////////////////////////////////////////////////////

    // processing contacts
    
    public int pickContact ()
    {
        int t_result = 0;
        m_contact_module.pickContact();
        return t_result;
    }
    
    public int showContact (int p_contact_id)
    {
        int t_result = 0;
        m_contact_module.showContact(p_contact_id);
        return t_result;
    }
    
    public int createContact ()
    {
        int t_result = 0;
        m_contact_module.createContact();
        return t_result;
    }

    public void updateContact(Map p_contact, String p_title, String p_message, String p_alternate_name)
	{
        Log.i(TAG, " ENG updateContact");
		m_contact_module.updateContact(p_contact, p_title, p_message, p_alternate_name);
	}

    public Map getContactData (int p_contact_id)
    {
        return m_contact_module.getContactData(p_contact_id);
    }

    public void removeContact (int p_contact_id)
    {
        m_contact_module.removeContact(p_contact_id);
    }

	public int addContact(Map p_contact)
	{
		Log.i(TAG, "ENG addContact");
		return m_contact_module.addContact(p_contact);
	}
    
    public void findContact(String p_contact_name)
    {
        Log.i("revandroid", "ENG findContact - name: " + p_contact_name);
        m_contact_module.findContact (p_contact_name);
    }   
    
    private void onPickContactResult(int resultCode, Intent data)
	{
        Log.i("revandroid", "onPickContact Called");
        if (resultCode == Activity.RESULT_OK)
		{
            Log.i("revandroid", "pickContact Okay");
            Uri t_data = data.getData();
            int t_selected_contact = 0;
            if (t_data != null)
            {
                Cursor t_database_cursor = ((LiveCodeActivity)getContext()).getContentResolver().query(t_data, null, null, null, null);
                if (t_database_cursor != null)
                {
                    t_database_cursor.moveToFirst();
                    t_selected_contact = t_database_cursor.getInt(t_database_cursor.getColumnIndex(ContactsContract.Contacts._ID)); 
                }
                Log.i("revandroid", "pickContact Okay1 : " + t_selected_contact);                
            }
			doPickContactDone(t_selected_contact);
		}
		else
        {
            Log.i("revandroid", "pickContact Canceled");
			doPickContactCanceled(0);
		}
		if (m_wake_on_event)
        {
            doProcess(false);
        }
	}
       
    private void onUpdateContactResult(int resultCode, Intent data)
	{
        Log.i("revandroid", "onUpdateContact Called");
        if (resultCode == Activity.RESULT_OK)
		{
            Log.i("revandroid", "updateContact Okay");
            Uri t_data = data.getData();
            int t_selected_contact = 0;
            if (t_data != null)
            {
                Cursor t_database_cursor = ((LiveCodeActivity)getContext()).getContentResolver().query(t_data, null, null, null, null);
                if (t_database_cursor != null)
                {
                    t_database_cursor.moveToFirst();
                    t_selected_contact = t_database_cursor.getInt(t_database_cursor.getColumnIndex(ContactsContract.Contacts._ID)); 
                }
                Log.i("revandroid", "updateContact Okay1 : " + t_selected_contact);                
            }
			doUpdateContactDone(t_selected_contact);
		}
		else
        {
            Log.i("revandroid", "updateContact Canceled");
			doUpdateContactCanceled(0);
		}
		if (m_wake_on_event)
        {
            doProcess(false);
        }
	}

    private void onCreateContactResult(int resultCode, Intent data)
	{
        Log.i("revandroid", "onCreateContact Called");
        if (resultCode == Activity.RESULT_OK)
		{
            Log.i("revandroid", "createContact Okay");
            Uri t_data = data.getData();
            int t_selected_contact = 0;
            if (t_data != null)
            {
                Cursor t_database_cursor = ((LiveCodeActivity)getContext()).getContentResolver().query(t_data, null, null, null, null);
                if (t_database_cursor != null)
                {
                    t_database_cursor.moveToFirst();
                    t_selected_contact = t_database_cursor.getInt(t_database_cursor.getColumnIndex(ContactsContract.Contacts._ID)); 
                }
                Log.i("revandroid", "createContact Okay1 : " + t_selected_contact);                
            }
			doCreateContactDone(t_selected_contact);
        }
		else
        {
            Log.i("revandroid", "createContact Canceled");
			doCreateContactCanceled(0);
		}
		if (m_wake_on_event)
        {
            doProcess(false);
        }
	}

    private void onShowContactResult(int resultCode, Intent data)
	{
        Log.i("revandroid", "onShowContact Called");
        if (resultCode == Activity.RESULT_OK)
		{
            Log.i("revandroid", "showContact Okay");
            Uri t_data = data.getData();
            int t_selected_contact = 0;
            if (t_data != null)
            {
                Cursor t_database_cursor = ((LiveCodeActivity)getContext()).getContentResolver().query(t_data, null, null, null, null);
                if (t_database_cursor != null)
                {
                    t_database_cursor.moveToFirst();
                    t_selected_contact = t_database_cursor.getInt(t_database_cursor.getColumnIndex(ContactsContract.Contacts._ID)); 
                }
                Log.i("revandroid", "showContact Okay1 : " + t_selected_contact);                
            }
			doShowContactDone(t_selected_contact);
        }
		else
        {
            Log.i("revandroid", "showContact Canceled");
			doShowContactCanceled(0);
		}
		if (m_wake_on_event)
        {
            doProcess(false);
        }
	}

    ////////////////////////////////////////////////////////////////////////////////
    
    // TO BE EXTENDED FOR IPA LEVEL 14 ->
    public void createCalendarEvent ()
    {
        Log.i("revandroid", "createCalendarEvent Called");
        m_calendar_module.createCalendarEvent();
    }

    public void updateCalendarEvent (String p_calendar_event_id)
    {
        Log.i("revandroid", "updateCalendarEvent Called");
        m_calendar_module.updateCalendarEvent(p_calendar_event_id);
    }
    
    private void onCreateCalendarEventResult(int resultCode, Intent data)
	{
        Log.i("revandroid", "onCreateCalendarEvent Called with resultCode: " + resultCode);
        if (resultCode == Activity.RESULT_OK)
		{
            Log.i("revandroid", "createCalendarEvent Okay");
            Uri t_data = data.getData();
            String t_selected_calendar_event = "";
            if (t_data != null)
            {
                Cursor t_database_cursor = ((LiveCodeActivity)getContext()).getContentResolver().query(t_data, null, null, null, null);
                if (t_database_cursor != null)
                {
                    t_database_cursor.moveToFirst();
                    t_selected_calendar_event = t_database_cursor.getString(t_database_cursor.getColumnIndex(ContactsContract.Contacts._ID)); 
                }
                Log.i("revandroid", "createCalendarEvent Okay1 : " + t_selected_calendar_event);                
            }
			doCreateCalendarEventDone(t_selected_calendar_event);
        }
		else
        {
            Log.i("revandroid", "createCalendarEvent Canceled");
			doCreateCalendarEventCanceled("");
		}
		if (m_wake_on_event)
        {
            doProcess(false);
        }
	}

    private void onUpdateCalendarEventResult(int resultCode, Intent data)
	{
        Log.i("revandroid", "onUpdateCalendaaEvent Called");
        if (resultCode == Activity.RESULT_OK)
		{
            Log.i("revandroid", "updateCalendarEvent Okay");
            Uri t_data = data.getData();
            String t_selected_calendar_event = "";
            if (t_data != null)
            {
                Cursor t_database_cursor = ((LiveCodeActivity)getContext()).getContentResolver().query(t_data, null, null, null, null);
                if (t_database_cursor != null)
                {
                    t_database_cursor.moveToFirst();
                    t_selected_calendar_event = t_database_cursor.getString(t_database_cursor.getColumnIndex(ContactsContract.Contacts._ID)); 
                }
                Log.i("revandroid", "updateCalendarEvent Okay1 : " + t_selected_calendar_event);                
            }
			doUpdateCalendarEventDone(t_selected_calendar_event);
		}
		else
        {
            Log.i("revandroid", "updateCalendarEvent Canceled");
			doUpdateCalendarEventCanceled("");
		}
		if (m_wake_on_event)
        {
            doProcess(false);
        }
	}
    
    private void onShowCalendarEventResult(int resultCode, Intent data)
	{
        Log.i("revandroid", "onShowCalendarEvent Called");
        if (resultCode == Activity.RESULT_OK)
		{
            Log.i("revandroid", "showCalendarEvent Okay");
            Uri t_data = data.getData();
            String t_selected_calendar_event = "";
            if (t_data != null)
            {
                Cursor t_database_cursor = ((LiveCodeActivity)getContext()).getContentResolver().query(t_data, null, null, null, null);
                if (t_database_cursor != null)
                {
                    t_database_cursor.moveToFirst();
                    t_selected_calendar_event = t_database_cursor.getString(t_database_cursor.getColumnIndex(ContactsContract.Contacts._ID)); 
                }
                Log.i("revandroid", "showCalendarEvent Okay1 : " + t_selected_calendar_event);                
            }
			doShowCalendarEventDone(t_selected_calendar_event);
        }
		else
        {
            Log.i("revandroid", "showCalendarEvent Canceled");
			doShowCalendarEventCanceled("");
		}
		if (m_wake_on_event)
        {
            doProcess(false);
        }
	}
    // <- TO BE EXTENDED FOR IPA LEVEL 14
    
    ////////////////////////////////////////////////////////////////////////////////

    public long createLocalNotification(String p_body, String p_action, String p_user_info, int p_seconds, boolean p_play_sound, int p_badge_value)
    {
        return m_notification_module.createLocalNotification(p_body, p_action, p_user_info, (long)p_seconds * 1000, p_play_sound, p_badge_value);
    }

    public String getRegisteredNotifications()
    {
        return m_notification_module.getRegisteredNotifications();
    }

    public boolean getNotificationDetails(long id)
    {
        return m_notification_module.getNotificationDetails(id);
    }

    public boolean cancelLocalNotification(long id)
    {
        return m_notification_module.cancelLocalNotification(id);
    }

    public boolean cancelAllLocalNotifications()
    {
        return m_notification_module.cancelAllLocalNotifications();
    }

    public void dispatchNotifications()
    {
        m_notification_module.dispatchNotifications();
    }

////////

    // remote notification
    public boolean registerForRemoteNotifications()
    {
        String t_sender = doGetCustomPropertyValue("cREVStandaloneSettings", "android,pushSenderID");
        if (t_sender == null || t_sender.length() == 0)
            return false;
        else
            return m_notification_module.registerForRemoteNotifications(t_sender);
    }

    public String getRemoteNotificationId()
    {
        return NotificationModule.getRemoteNotificationId();
    }

////////

    // if the app was launched to handle a Uri view intent, return the Uri as a string, else return null
    public String getLaunchUri(Intent intent)
    {
        if (intent != null && Intent.ACTION_VIEW.equals(intent.getAction()))
        {
            Log.i(TAG, intent.toString());
            // we were launched to handle a VIEW request, so the intent data should contain the URI
            Uri t_uri = intent.getData();
            if (t_uri == null)
                return null;
            else
                return t_uri.toString();
        }
        else
            return null;
    }

    public String getLaunchUri()
    {
        Intent t_intent = ((Activity)getContext()).getIntent();
        return getLaunchUri(t_intent);
    }

//////////

	// IM-2015-07-08: [[ LaunchData ]] Retreive info from launch Intent and return as a Map object.
	public Map<String, Object> getLaunchData()
	{
		Intent t_intent = ((Activity)getContext()).getIntent();
		
		// For now we're just storing strings, though this could change if we include the 'extra' data
		Map<String, Object> t_data;
		t_data = new HashMap<String, Object>();
		
		String t_value;
		
		if (t_intent != null)
		{
			t_value = t_intent.getAction();
			if (t_value != null)
				t_data.put("action", t_value);
			
			t_value = t_intent.getDataString();
			if (t_value != null)
				t_data.put("data", t_value);
			
			t_value = t_intent.getType();
			if (t_value != null)
				t_data.put("type", t_value);
			
			Set<String> t_categories;
			t_categories = t_intent.getCategories();
			
			if (t_categories != null && !t_categories.isEmpty())
			{
				// Store categories as a string of comma-separated values
				StringBuilder t_category_list;
				t_category_list = new StringBuilder();
				boolean t_first = true;
				for (String t_category : t_categories)
				{
					if (!t_first)
						t_category_list.append(',');
					t_category_list.append(t_category);
					t_first = false;
				}
				
				t_data.put("categories", t_category_list.toString());
			}
		}
		
		return t_data;
	}
	
////////////////////////////////////////////////////////////////////////////////

    // called from the engine to signal that the engine has launched
    // we perform some initialisation here
    public void onAppLaunched()
    {
        // check launch url
        String t_launch_url = getLaunchUri();
        if (t_launch_url != null)
            doLaunchFromUrl(t_launch_url);

        // set up billing
        initBilling();

        // send any pending local / remote notifications
        dispatchNotifications();

        // register for remote notifications
        registerForRemoteNotifications();
    }

	public void onPause()
	{
		if (m_text_editor_visible)
			hideKeyboard();
		
		s_running = false;

		m_shake_listener.onPause();
		m_orientation_listener.disable();

        if (m_sensor_module != null)
            m_sensor_module.onPause();

        if (m_sound_module != null)
            m_sound_module.onPause();

		if (m_native_control_module != null)
			m_native_control_module.onPause();
		
		if (m_video_is_playing)
			m_video_control . suspend();

		doPause();
	}

	public void onResume()
	{
		m_shake_listener.onResume();
		m_orientation_listener.enable();
        // PM-2014-04-07: [[Bug 12099]] On awakening Android Device from sleep, make sure we update the orientation
        // so as no part of the screen is blacked out
        updateOrientation(getDeviceRotation());

		if (m_sensor_module != null)
            m_sensor_module.onResume();

        if (m_sound_module != null)
            m_sound_module.onResume();
		
		if (m_native_control_module != null)
			m_native_control_module.onResume();

		if (m_video_is_playing)
			m_video_control . resume();

		doResume();

		s_running = true;
		if (m_text_editor_visible)
			showKeyboard();
		
		// IM-2013-08-16: [[ Bugfix 11103 ]] dispatch any remote notifications received while paused
		dispatchNotifications();
	}

	public void onDestroy()
	{
		doDestroy();
        // PM-2014-04-03: [[Bug 12116]] Avoid a NullPointerException is in-app purchasing is not used
        if (mBillingProvider != null)
            mBillingProvider.onDestroy();
        s_engine_instance = null;
	}

    ////////

    public void onNewIntent(Intent intent)
    {
        String t_launch_url = getLaunchUri(intent);
        if (t_launch_url != null)
        {
            doLaunchFromUrl(t_launch_url);
            if (m_wake_on_event)
                doProcess(false);
        }
    }

    ////////////////////////////////////////////////////////////////////////////////

    public String getPreferredLanguages ()
    {
		String t_language = Locale.getDefault().getLanguage(); //
		return t_language;
    }

    public String getPreferredLocale ()
    {
		String t_locale = Locale.getDefault().toString(); //
		return t_locale;
    }

    ////////////////////////////////////////////////////////////////////////////////

    public void doLockIdleTimer ()
    {
        if (m_wake_lock.isHeld () == false)
            m_wake_lock.acquire ();
    }

    public void doUnlockIdleTimer ()
    {
        if (m_wake_lock.isHeld () == true)
            m_wake_lock.release ();
    }

    public boolean getLockIdleTimerLocked ()
    {
        return m_wake_lock.isHeld ();
    }

    ////////////////////////////////////////////////////////////////////////////////

    public String exportImageToAlbum (byte[] t_image_data, String t_file_name, String t_file_type)
    {
        Log.i("revandroid", String.format("exportToAlbum called: %s %s", t_file_name, t_file_type));
        File t_file = null;
        UUID t_uuid;
        if (t_image_data == null)
            return "export failed";
        else
        {
            File t_folder = Environment.getExternalStoragePublicDirectory(Environment.DIRECTORY_PICTURES);
            String t_filename;
            
            // SN-2015-01-05: [[ Bug 11417 ]] Ensure that the folder exists.
            t_folder.mkdirs();
            
            // The user did not supply a file name, so create one now
            // SN-2015-04-29: [[ Bug 15296 ]] From 7.0 onwards, t_file_name will
            //   not be nil, but empty
            if (t_file_name . isEmpty())
            {
                t_uuid = UUID.randomUUID();
                Log.i("revandroid", "Generated File Name: " + Environment.getExternalStoragePublicDirectory(Environment.DIRECTORY_PICTURES) + "/I" + t_uuid.toString().substring(0,7) + t_file_type);
                t_filename = "I" + t_uuid.toString().substring(0,7) + t_file_type;
            }
            else
            {
                t_filename = t_file_name + t_file_type;
            }
            
            // SN-2015-01-05: [[ Bug 11417 ]] Let File create the file with the File returned
            //  by getExternalStoragePublicDirectory and t_file_type.
            t_file = new File(t_folder, t_filename);
            
            FileOutputStream fs = null;
            try
            {
                fs = new FileOutputStream(t_file);
                fs.write(t_image_data,0,t_image_data.length);
                
                fs.close();
                
                // SN-2015-01-05 [[ Bug 11417 ]] Ask the Media Scanner to scan the newly created file.
                Intent intent = new Intent(Intent.ACTION_MEDIA_SCANNER_SCAN_FILE);
                intent.setData(Uri.fromFile(t_file));
                getContext().sendBroadcast(intent);
            }
            catch (IOException e)
            {
                return e.toString();
            }
            return null;
        }
    }

    ////////////////////////////////////////////////////////////////////////////////

    public void pickMedia (String p_media_types)
	{
        Log.i("revandroid", "pickMedia");
        Intent t_media_pick_intent = new Intent(Intent.ACTION_GET_CONTENT);
        Log.i("revandroid", "MIME type: " + p_media_types);
        t_media_pick_intent.setType (p_media_types);
        Intent t_chooser = Intent.createChooser (t_media_pick_intent, "");
        ((LiveCodeActivity)getContext()).startActivityForResult (t_chooser,MEDIA_RESULT);
    }

    private void onMediaResult(int resultCode, Intent data)
	{
        if (resultCode == Activity.RESULT_OK)
		{
            Uri t_data = data.getData();
            String t_path = null;
            if (t_data != null)
            {
                Cursor t_cursor = ((LiveCodeActivity)getContext()).getContentResolver().query(t_data, null, null, null, null);
                if (t_cursor != null)
                {
                    t_cursor.moveToFirst();
                    int t_index = t_cursor.getColumnIndex (MediaStore.Images.ImageColumns.DATA);
                    t_path = t_cursor.getString(t_index);
                }
                Log.i("revandroid", "onMediaResult picked path: " + t_path);
            }
			doMediaDone(t_path);
		}
		else
        {
            Log.i("revandroid", "pickMedia Canceled");
			doMediaCanceled();
		}
		if (m_wake_on_event)
        {
            doProcess(false);
        }
	}

    // AL-2013-14-07 [[ Bug 10445 ]] Sort international on Android
    public int compareInternational(String left, String right)
    {
        Log.i("revandroid", "compareInternational"); 
        return m_collator.compare(left, right);
    }
    
    ////////////////////////////////////////////////////////////////////////////////
    
    private X509TrustManager getTrustManager()
    {
        if (m_trust_manager != null)
            return m_trust_manager;
        
        try
        {
            TrustManagerFactory t_trust_manager_factory;
            t_trust_manager_factory = TrustManagerFactory . getInstance("X509");
            t_trust_manager_factory . init((KeyStore) null);
            
            TrustManager[] t_trust_managers;
            t_trust_managers = t_trust_manager_factory . getTrustManagers();
            
            if (t_trust_managers != null)
            {
                for (TrustManager t_trust_manager : t_trust_managers)
                {
                    if (t_trust_manager instanceof X509TrustManager)
                    {
                        m_trust_manager = (X509TrustManager) t_trust_manager;
                        break;
                    }
                }
            }
        }
        catch (Exception e)
        {
            m_trust_manager = null;
        }
        
        return m_trust_manager;
    }
    
    private X509Certificate[] certDataToX509CertChain(Object[] p_cert_chain)
    {
        X509Certificate[] t_cert_chain;
        try
        {
            t_cert_chain = new X509Certificate[p_cert_chain . length];
            
            CertificateFactory t_cert_factory;
            t_cert_factory = CertificateFactory . getInstance("X.509");

            for (int i = 0; i < p_cert_chain . length; i++)
            {
                byte[] t_cert_data;
                t_cert_data = (byte[]) p_cert_chain[i];
                
                InputStream t_input_stream;
                t_input_stream = new ByteArrayInputStream(t_cert_data);
                
                Certificate t_cert;
                t_cert = t_cert_factory . generateCertificate(t_input_stream);
                
                t_cert_chain[i] = (X509Certificate) t_cert;
            }
        }
        catch (Exception e)
        {
            t_cert_chain = null;
        }

        return t_cert_chain;
    }
    
    private boolean hostNameMatchesCertificateDNSName(String p_host_name, String p_cert_host_name)
    {
        if (p_host_name == null || p_host_name . isEmpty() || p_cert_host_name == null || p_cert_host_name . isEmpty())
            return false;

        p_host_name = p_host_name . toLowerCase();
        p_cert_host_name = p_cert_host_name . toLowerCase();
        
        if (!p_cert_host_name . contains("*"))
            return p_host_name . equals(p_cert_host_name);

        if (p_cert_host_name . startsWith("*.") && p_host_name . regionMatches(0, p_cert_host_name, 2, p_cert_host_name . length() - 2))
            return true;
        
        String t_cert_host_name_prefix;
        t_cert_host_name_prefix = p_cert_host_name . substring(0, p_cert_host_name . indexOf('*'));
        if (t_cert_host_name_prefix != null && !t_cert_host_name_prefix . isEmpty() && !p_host_name . startsWith(t_cert_host_name_prefix))
            return false;
            
        String t_cert_host_name_suffix;
        t_cert_host_name_suffix = p_cert_host_name . substring(p_cert_host_name . indexOf('*') + 1);
        if (t_cert_host_name_suffix != null && !t_cert_host_name_suffix . isEmpty() && !p_host_name . endsWith(t_cert_host_name_suffix))
            return false;
        
        return true;
    }
    
    private boolean hostNameIsValidForCertificate(String p_host_name, X509Certificate p_certificate)
    {
        Collection t_subject_alt_names;
        try
        {
            t_subject_alt_names = p_certificate . getSubjectAlternativeNames();
        }
        catch (Exception e)
        {
            return false;
        }
        
        if (t_subject_alt_names != null)
        {
            for (Object t_subject_alt_name : t_subject_alt_names)
            {
                List t_entry;
                t_entry = (List) t_subject_alt_name;
                if (t_entry == null || t_entry . size() < 2)
                    continue;
                
                Integer t_alt_name_type;
                t_alt_name_type = (Integer) t_entry . get(0);
                if (t_alt_name_type == null || t_alt_name_type != 2 /* DNS NAME */)
                    continue;
                
                String t_alt_name;
                t_alt_name = (String) t_entry . get(1);
                if (t_alt_name == null)
                    continue;
                
                if (hostNameMatchesCertificateDNSName(p_host_name, t_alt_name))
                    return true;
            }
        }
        
        return false;
    }
    
    // MM-2015-06-11: [[ MobileSockets ]] Return true if the given certifcate chain should be trusted and matches the passed domain name.
    public boolean verifyCertificateChainIsTrusted(Object[] p_cert_data, String p_host_name)
    {
        boolean t_success;
        t_success = true;
        
        X509Certificate[] t_cert_chain;
        t_cert_chain = null;
        if (t_success)
        {
            t_cert_chain = certDataToX509CertChain(p_cert_data);
            t_success = t_cert_chain != null;
        }
        
        X509TrustManager t_trust_manager;
        t_trust_manager = null;
        if (t_success)
        {
            t_trust_manager = getTrustManager();
            t_success = t_trust_manager != null;
        }
        
        if (t_success)
        {
            try
            {
                t_trust_manager . checkServerTrusted(t_cert_chain, "RSA");
            }
            catch (CertificateException t_exception)
            {
                m_last_certificate_verification_error = t_exception . toString();
                t_success = false;
            }
        }
        
        if (t_success)
            t_success = hostNameIsValidForCertificate(p_host_name, t_cert_chain[0]);
        
        return t_success;
    }
    
    // MM-2015-06-11: [[ MobileSockets ]] Return the last certificate verifcation error (if any) and reset the error to null.
    public String getLastCertificateVerificationError()
    {
        String t_error;
        t_error = m_last_certificate_verification_error;
        m_last_certificate_verification_error = null;
        return t_error;
    }
    
    ////////////////////////////////////////////////////////////////////////////////

	// EngineApi implementation
	
	// MW-2013-08-07: [[ ExternalsApiV5 ]] Implement the 'getActivity()' API method.
	public Activity getActivity()
	{
		return (LiveCodeActivity)getContext();
	}
	
	// MW-2013-08-07: [[ ExternalsApiV5 ]] Implement the 'getContainer()' API method.
	public ViewGroup getContainer()
	{
		return (ViewGroup)getParent();
	}
	
	// MW-2013-08-07: [[ ExternalsApiV5 ]] Implement the 'runActivity()' API method -
	//   hooks into onActivityResult handler too.
	private boolean m_pending_activity_running = false;
	private int m_pending_activity_result_code = 0;
	private Intent m_pending_activity_data = null;
	public void runActivity(Intent p_intent, ActivityResultCallback p_callback)
	{
		// We aren't re-entrant, so just invoke the callback as 'cancelled' if one is
		// already running.
		if (m_pending_activity_running)
		{
			p_callback . handleActivityResult(Activity.RESULT_CANCELED, null);
			return;
		}
		
		// Mark an activity as running.
		m_pending_activity_running = true;
		
		// Run the activity.
		((LiveCodeActivity)getContext()) . startActivityForResult(p_intent, RUN_ACTIVITY_RESULT);
		
		// Wait until the activity returns.
		while(m_pending_activity_running)
			doWait(60.0, false, true);
		
		// Take local copies of the instance vars (to stop hanging data).
		Intent t_data;
		int t_result_code;
		t_data = m_pending_activity_data;
		t_result_code = m_pending_activity_result_code;
		
		// Reset the instance vars (to stop hanging data and so that the callback
		// can start another activity if it wants).
		m_pending_activity_data = null;
		m_pending_activity_result_code = 0;
		
		p_callback . handleActivityResult(t_result_code, t_data);
	}
	
	// MW-2013-08-07: [[ ExternalsApiV5 ]] Called when an activity invoked using
	//   'runActivity()' API method returns data.
	private void onRunActivityResult(int p_result_code, Intent p_data)
	{
		// Store the result details.
		m_pending_activity_data = p_data;
		m_pending_activity_result_code = p_result_code;
		m_pending_activity_running = false;
		
		// Make sure we signal a switch back to the script thread.
		if (m_wake_on_event)
			doProcess(false);
	}

    ////////////////////////////////////////////////////////////////////////////////

    // url launch callback
    public static native void doLaunchFromUrl(String url);

	// callbacks from the billing service

	public static native void doPurchaseStateChanged(boolean verified, int purchaseState,
		String notificationId, String productId, String orderId, long purchaseTime,
		String developerPayload, String signedData, String signature);

	public static native void doConfirmNotificationResponse(int purchaseId, int responseCode);
	public static native void doRestoreTransactionsResponse(int responseCode);
	public static native void doRequestPurchaseResponse(int purchaseId, int responseCode);
    public static native void doProductDetailsResponse(String productId);
    public static native void doProductDetailsError(String productId, String error);


////////////////////////////////////////////////////////////////////////////////

	// These are the methods implemented by the engine. Notice that they all
	// begin with 'do', this is to make sure we don't get any conflicts with
	// java methods, which tend to start with 'on' when they are event handlers.

	public static native void doCreate(Activity activity, FrameLayout container, Engine self);
	public static native void doDestroy();
	public static native void doRestart(Engine self);
	public static native void doStart();
	public static native void doStop();
	public static native void doPause();
	public static native void doResume();
	public static native void doLowMemory();

	public static native void doNativeNotify(int callback, int context);
			 
////////////////////////////////////////////////////////////////////////////////

	// Our engine interface

	public static native void doProcess(boolean timedout);

	public static native void doReconfigure(int w, int h, Bitmap bitmap);

    public static native String doGetCustomPropertyValue(String set, String property);

	// MW-2013-08-07: [[ ExternalsApiV5 ]] Native wrapper around MCScreenDC::wait
	//   used by runActivity() API.
	public static native void doWait(double time, boolean dispatch, boolean anyevent);
	
    // sensor handlers
    public static native void doLocationChanged(double p_latitude, double p_longitude, double p_altitude, float p_timestamp, float p_accuracy, double p_speed, double p_course);
    public static native void doHeadingChanged(double p_heading, double p_magnetic_heading, double p_true_heading, float p_timestamp,
                                               float p_x, float p_y, float p_z, float p_accuracy);
	public static native void doAccelerationChanged(float x, float y, float z, float timestamp);
	public static native void doRotationRateChanged(float x, float y, float z, float timestamp);

    // input event handlers
	public static native void doBackPressed();
    public static native void doMenuKey();
    public static native void doSearchKey();
	public static native void doTouch(int action, int id, int timestamp, int x, int y);
	public static native void doKeyPress(int modifiers, int char_code, int key_code);
	public static native void doShake(int action, long timestamp);

	public static native void doOrientationChanged(int orientation);

	public static native void doKeyboardShown(int height);
	public static native void doKeyboardHidden();

    // dialog handlers
	public static native void doAnswerDialogDone(int action);
	public static native void doAskDialogDone(String result);
    public static native void doDatePickerDone(int year, int month, int day, boolean done);
    public static native void doTimePickerDone(int hour, int minute, boolean done);
    public static native void doListPickerDone(int index, boolean done);

	public static native void doMovieStopped();
	public static native void doMovieTouched();

	public static native void doUrlDidStart(int id);
	public static native void doUrlDidConnect(int id, int content_length);
	public static native void doUrlDidRequest(int id);
	public static native void doUrlDidSendData(int id, int bytes_sent);
	public static native void doUrlDidReceiveData(int id, byte data[], int length);
	public static native void doUrlDidFinish(int id);
	public static native void doUrlError(int id, String error_str);

	public static native void doPhotoPickerCanceled();
	public static native void doPhotoPickerDone(byte[] p_data, int p_size);
	public static native void doPhotoPickerError(String p_error);

	public static native void doMailDone();
	public static native void doMailCanceled();

	public static native void doTextDone();
	public static native void doTextCanceled();

	public static native void doMediaDone(String p_media_content);
	public static native void doMediaCanceled();
    
	public static native void doPickContactDone(int p_contact_id);
	public static native void doPickContactCanceled(int p_contact_id);
	public static native void doShowContact(int p_contact_id);
	public static native void doUpdateContactDone(int p_contact_id);
	public static native void doUpdateContactCanceled(int p_contact_id);
	public static native void doCreateContactDone(int t_contact_id);
	public static native void doCreateContactCanceled(int p_contact_id);
	public static native void doShowContactDone(int p_contact_id);
	public static native void doShowContactCanceled(int p_contact_id);
	public static native void doFindContact(String p_contacts_found);

// TO BE EXTENDED FOR API LEVEL 14 ->
	public static native void doShowCalendarEvent(String p_calendar_event_id);
	public static native void doGetCalendarEventData(String p_eventid, String p_title, String p_note, String p_location, boolean p_alldayset, boolean p_allday, boolean p_startdateset, int p_startdate, boolean p_enddateset, int p_enddate, int p_alert1, int p_alert2, String p_frequency, int p_frequencycount, int p_frequencyinterval, String p_calendar);
	public static native void doUpdateCalendarEventDone(String p_calendar_event_id);
	public static native void doUpdateCalendarEventCanceled(String p_alendar_event_id);
	public static native void doCreateCalendarEventDone(String t_calendar_event_id);
	public static native void doCreateCalendarEventCanceled(String p_calendar_event_id);
	public static native void doShowCalendarEventDone(String p_calendar_event_id);
	public static native void doShowCalendarEventCanceled(String p_calendar_event_id);
	public static native void doAddCalendarEvent(String p_calendar_event_id);
	public static native void doFindCalendarEvent(String p_calendar_events_found);
	public static native void doRemoveCalendarEvent(String p_calendar_event_id);
// <- TO BE EXTENDED FOR API LEVEL 14 ->

}<|MERGE_RESOLUTION|>--- conflicted
+++ resolved
@@ -947,7 +947,6 @@
     {
         m_native_control_module.removeControl(p_control);
     }
-<<<<<<< HEAD
 
     void removeNativeView(Object p_view)
     {
@@ -996,14 +995,11 @@
         t_view.setLayoutParams(t_layout);
     }
 
-=======
-    
 	Object createNativeControl(String p_class_name)
 	{
 		return m_native_control_module.createControl(p_class_name);
 	}
     
->>>>>>> c774989d
     Object createBrowserControl()
     {
         return m_native_control_module.createControl("com.runrev.android.nativecontrol.BrowserControl");
