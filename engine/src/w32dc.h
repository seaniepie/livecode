--- conflicted
+++ resolved
@@ -245,7 +245,7 @@
 	virtual void setgraphicsexposures(Boolean on, MCStack *sptr);
 	virtual void copyarea(Drawable source, Drawable dest, int2 depth,
 	                      int2 sx, int2 sy, uint2 sw, uint2 sh,
-	                      int2 dx, int2 dy, uint4 rop);
+                          int2 dx, int2 dy, uint4 rop);
 																	
 	virtual MCColorTransformRef createcolortransform(const MCColorSpaceInfo& info);
 	virtual void destroycolortransform(MCColorTransformRef transform);
@@ -254,15 +254,9 @@
 	virtual MCCursorRef createcursor(MCImageBitmap *image, int2 xhot, int2 yhot);
 	virtual void freecursor(MCCursorRef c);
 
-<<<<<<< HEAD
-	virtual uint4 dtouint4(Drawable d);
-	virtual Boolean uint4towindow(uint4, Window &w);
-	virtual void getbeep(uint4 property, int4& r_value);
-=======
-	virtual uintptr_t dtouint(Drawable d);
-	virtual Boolean uinttowindow(uintptr_t, Window &w);
-	virtual void getbeep(uint4 property, MCExecPoint &ep);
->>>>>>> 867513c2
+    virtual uintptr_t dtouint(Drawable d);
+    virtual Boolean uinttowindow(uintptr_t, Window &w);
+    virtual void getbeep(uint4 property, int4& r_value);
 	virtual void setbeep(uint4 property, int4 beep);
 	virtual MCNameRef getvendorname(void);
 	virtual uint2 getpad();
