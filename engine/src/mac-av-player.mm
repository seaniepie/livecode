--- conflicted
+++ resolved
@@ -639,9 +639,6 @@
     [m_player removeTimeObserver:m_time_observer_token];
 
     [m_player release];
-<<<<<<< HEAD
-
-=======
     
     // PM-2014-08-25: [[ Bug 13268 ]] Make sure we release the frame of the old movie before loading a new one
     if (m_current_frame != nil)
@@ -650,7 +647,6 @@
         m_current_frame = nil;
     }
     
->>>>>>> 3316b64f
     // We want this player.
     m_player = t_player;
 
