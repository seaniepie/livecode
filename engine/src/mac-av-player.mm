--- conflicted
+++ resolved
@@ -722,14 +722,7 @@
     }
 
     m_has_invalid_filename = false;
-<<<<<<< HEAD
-
-    // Reset this to false when loading a new movie, so as the first frame of the new movie to be displayed
-    m_loaded = false;
-
-=======
-    
->>>>>>> 0afdbb05
+
     CVDisplayLinkSetOutputCallback(m_display_link, MCAVFoundationPlayer::MyDisplayLinkCallback, this);
     //CVDisplayLinkStop(m_display_link);
 
