--- conflicted
+++ resolved
@@ -490,12 +490,9 @@
     // Frame updates don't need to happen at 'safe points' (unlike currentTimeChanged events) so
     // we pass false as the second argument to the notify.
     
-<<<<<<< HEAD
-=======
     if (t_need_update)
         [t_self -> m_observer performSelectorOnMainThread: @selector(updateCurrentFrame) withObject: nil waitUntilDone: NO];
     
->>>>>>> 4b604c3b
     return kCVReturnSuccess;
     
 }
@@ -531,15 +528,10 @@
 
     // Now video is loaded
     t_player -> m_loaded = true;
-<<<<<<< HEAD
-    MCPlatformCallbackSendPlayerFrameChanged(t_player);
-=======
 	MCPlatformCallbackSendPlayerFrameChanged(t_player);
     
     if (t_player -> IsPlaying())
         t_player -> HandleCurrentTimeChanged();
-    
->>>>>>> 4b604c3b
 }
 
 
@@ -649,15 +641,11 @@
 
     AVPlayer *t_player;
     t_player = [[AVPlayer alloc] initWithURL: t_url];
-<<<<<<< HEAD
-
-=======
-    
+
     // PM-2014-08-19 [[ Bug 13121 ]] Added feature for displaying download progress
     if (p_is_url)
         [t_player addObserver:m_observer forKeyPath:@"currentItem.loadedTimeRanges" options:NSKeyValueObservingOptionNew context:nil];
     
->>>>>>> 4b604c3b
     // Block-wait until the status becomes something.
     [t_player addObserver: m_observer forKeyPath: @"status" options: 0 context: nil];
     while([t_player status] == AVPlayerStatusUnknown)
