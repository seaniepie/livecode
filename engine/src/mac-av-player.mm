--- conflicted
+++ resolved
@@ -651,18 +651,13 @@
     // PM-2014-08-05: [[ Bug 13105 ]] Make sure a currenttimechanged message is sent when we click step forward/backward buttons
     [[NSNotificationCenter defaultCenter] addObserver: m_observer selector:@selector(timeJumped:) name: AVPlayerItemTimeJumpedNotification object: [m_player currentItem]];
     
-<<<<<<< HEAD
-    m_time_observer_token = [m_player addPeriodicTimeObserverForInterval:CMTimeMake(1, 1000) queue:nil usingBlock:^(CMTime time) {
-
-=======
     m_time_observer_token = [m_player addPeriodicTimeObserverForInterval:CMTimeMake(30, 1000) queue:nil usingBlock:^(CMTime time) {
     
         // The block is invoked periodically at the interval specified, interpreted according to the timeline of the current item.
         // The block is also invoked whenever time jumps and whenever playback starts or stops.
         if (CMTimeCompare(time, m_observed_time) == 0)
             return;
-        
->>>>>>> 80ae30bc
+
         m_observed_time = time;
 
         // PM-2014-08-05: [[ Bug 13105 ]] Make sure a currenttimechanged message is sent when we click step forward/backward buttons
