/* Copyright (C) 2003-2013 Runtime Revolution Ltd.
 
 This file is part of LiveCode.
 
 LiveCode is free software; you can redistribute it and/or modify it under
 the terms of the GNU General Public License v3 as published by the Free
 Software Foundation.
 
 LiveCode is distributed in the hope that it will be useful, but WITHOUT ANY
 WARRANTY; without even the implied warranty of MERCHANTABILITY or
 FITNESS FOR A PARTICULAR PURPOSE.  See the GNU General Public License
 for more details.
 
 You should have received a copy of the GNU General Public License
 along with LiveCode.  If not see <http://www.gnu.org/licenses/>.  */

#include <Cocoa/Cocoa.h>
#include <AVFoundation/AVFoundation.h>

#include "globdefs.h"
#include "imagebitmap.h"
#include "region.h"
#include "notify.h"

#include "platform.h"
#include "platform-internal.h"

#include "mac-internal.h"

#include "mac-player.h"
#include "graphics_util.h"

////////////////////////////////////////////////////////////////////////////////

class MCAVFoundationPlayer;

@interface com_runrev_livecode_MCAVFoundationPlayerObserver: NSObject
{
    MCAVFoundationPlayer *m_av_player;
}

- (id)initWithPlayer: (MCAVFoundationPlayer *)player;

- (void)movieFinished: (id)object;

- (void)observeValueForKeyPath:(NSString *)keyPath ofObject:(id)object change:(NSDictionary *)change context:(void *)context;

@end

@interface com_runrev_livecode_MCAVFoundationPlayerView : NSView

- (AVPlayer*)player;
- (void)setPlayer:(AVPlayer *)player;

@end

class MCAVFoundationPlayer: public MCPlatformPlayer
{
public:
	MCAVFoundationPlayer(void);
	virtual ~MCAVFoundationPlayer(void);
    
	virtual bool IsPlaying(void);
	virtual void Start(double rate);
	virtual void Stop(void);
	virtual void Step(int amount);
    
	virtual void LockBitmap(MCImageBitmap*& r_bitmap);
	virtual void UnlockBitmap(MCImageBitmap *bitmap);
    
	virtual void SetProperty(MCPlatformPlayerProperty property, MCPlatformPropertyType type, void *value);
	virtual void GetProperty(MCPlatformPlayerProperty property, MCPlatformPropertyType type, void *value);
    
	virtual void CountTracks(uindex_t& r_count);
	virtual bool FindTrackWithId(uint32_t id, uindex_t& r_index);
	virtual void SetTrackProperty(uindex_t index, MCPlatformPlayerTrackProperty property, MCPlatformPropertyType type, void *value);
	virtual void GetTrackProperty(uindex_t index, MCPlatformPlayerTrackProperty property, MCPlatformPropertyType type, void *value);
    
    void MovieFinished(void);
    
    AVPlayer *getPlayer(void);
    
protected:
	virtual void Realize(void);
	virtual void Unrealize(void);
    
private:
	void Load(MCStringRef filename, bool is_url);
	void Synchronize(void);
	void Switch(bool new_offscreen);
    
    CMTime CMTimeFromLCTime(uint32_t lc_time);
    uint32_t CMTimeToLCTime(CMTime cm_time);
    
    void HandleCurrentTimeChanged(void);
    
    void CacheCurrentFrame(void);
    static CVReturn MyDisplayLinkCallback (CVDisplayLinkRef displayLink,
                                                          const CVTimeStamp *inNow,
                                                          const CVTimeStamp *inOutputTime,
                                                          CVOptionFlags flagsIn,
                                                          CVOptionFlags *flagsOut,
                                    void *displayLinkContext);
    
	static void DoSwitch(void *context);
    static void DoUpdateCurrentFrame(void *ctxt);
    static void DoUpdateCurrentTime(void *ctxt);
    
    NSLock *m_lock;
    
	AVPlayer *m_player;
    AVPlayerItemVideoOutput *m_player_item_video_output;
    CVDisplayLinkRef m_display_link;
    com_runrev_livecode_MCAVFoundationPlayerView *m_view;
    uint32_t m_selection_start, m_selection_finish;
    uint32_t m_selection_duration;
    CMTimeScale m_time_scale;
    
    bool m_play_selection_only : 1;
    bool m_looping : 1;
    
	CVImageBufferRef m_current_frame;
    //CGImageRef m_current_frame;
    CMTime m_next_frame_time;
    CMTime m_observed_time;
    
    com_runrev_livecode_MCAVFoundationPlayerObserver *m_observer;
    
    id m_time_observer_token;
    
    uint32_t *m_markers;
    uindex_t m_marker_count;
    uint32_t m_last_marker;
    
	MCRectangle m_rect;
	bool m_visible : 1;
	bool m_offscreen : 1;
	bool m_pending_offscreen : 1;
	bool m_switch_scheduled : 1;
    bool m_playing : 1;
    bool m_synchronizing : 1;
    bool m_frame_changed_pending : 1;
    bool m_finished : 1;
    bool m_loaded : 1;
};

////////////////////////////////////////////////////////////////////////////////

@implementation com_runrev_livecode_MCAVFoundationPlayerObserver

- (id)initWithPlayer: (MCAVFoundationPlayer *)player
{
    self = [super init];
    if (self == nil)
        return nil;
    
    m_av_player = player;
    
    return self;
}

- (void)movieFinished: (id)object
{
    m_av_player -> MovieFinished();
}

- (void)observeValueForKeyPath:(NSString *)keyPath ofObject:(id)object change:(NSDictionary *)change context:(void *)context
{
    if ([keyPath isEqualToString: @"status"])
        MCPlatformBreakWait();
}

@end

/////////////////////////////////////////////////////////////////////////////////

@implementation com_runrev_livecode_MCAVFoundationPlayerView

- (AVPlayer*)player
{
    if ([self layer] != nil)
        return [(AVPlayerLayer *)[self layer] player];
    return nil;
}

- (void)setPlayer:(AVPlayer *)player
{
    if ([self layer] != nil)
    {
        [(AVPlayerLayer *)[self layer] setPlayer:player];
        return;
    }
    
    AVPlayerLayer *t_layer;
    t_layer = [AVPlayerLayer playerLayerWithPlayer: player];
    [t_layer setVideoGravity: AVLayerVideoGravityResize];
    [self setLayer: t_layer];
    [self setWantsLayer: YES];
}

@end
////////////////////////////////////////////////////////


MCAVFoundationPlayer::MCAVFoundationPlayer(void)
{
    // COMMENT: We can follow the same pattern as QTKitPlayer here - however we won't have
    //   an AVPlayer until we load, so that starts off as nil and we create a PlayerView
    //   with zero frame.
    m_player = nil;
    m_view = [[com_runrev_livecode_MCAVFoundationPlayerView alloc] initWithFrame: NSZeroRect];
	m_observer = [[com_runrev_livecode_MCAVFoundationPlayerObserver alloc] initWithPlayer: this];
    
    m_lock = [[NSLock alloc] init];
    
    m_player_item_video_output = nil;
    CVDisplayLinkCreateWithActiveCGDisplays(&m_display_link);
    
	m_current_frame = nil;
    
    m_markers = nil;
    m_marker_count = 0;
    
    m_play_selection_only = false;
    m_looping = false;
    
	m_rect = MCRectangleMake(0, 0, 0, 0);
	m_visible = true;
	m_offscreen = false;
	m_pending_offscreen = false;
    
	m_switch_scheduled = false;
    
    m_playing = false;
    
    m_synchronizing = false;
    m_frame_changed_pending = false;
    m_finished = false;
    m_loaded = false;
    
    m_time_scale = 0;
    
    m_selection_start = 0;
    m_selection_finish = 0;
}

MCAVFoundationPlayer::~MCAVFoundationPlayer(void)
{
	if (m_current_frame != nil)
		CFRelease(m_current_frame);
    
    // First detach the observer from everything we've attached it to.
    [m_player removeTimeObserver:m_time_observer_token];
    
    // Now we can release it.
    [m_observer release];
    
    CVDisplayLinkRelease(m_display_link);
    
    // Now detach the player from everything we've attached it to.
    [m_view setPlayer: nil];
    // No we can release it.
    [m_view release];
    
    // Finally we can release the player.
    [m_player release];
    
    MCMemoryDeleteArray(m_markers);
    
    [m_lock release];
}


void MCAVFoundationPlayer::MovieFinished(void)
{
    m_finished = true;
    
    if (m_offscreen)
        CVDisplayLinkStop(m_display_link);
    
    if (!m_looping)
    {
        m_playing = false;
        MCPlatformCallbackSendPlayerFinished(this);
    }
    else
    {
        // PM-2014-07-15: [[ Bug 12812 ]] Make sure we loop within start and finish time when playSelection is true 
        if (m_play_selection_only)
            [[m_player currentItem] seekToTime:CMTimeFromLCTime(m_selection_start) toleranceBefore:kCMTimeZero toleranceAfter:kCMTimeZero];
        else
            [[m_player currentItem] seekToTime:kCMTimeZero toleranceBefore:kCMTimeZero toleranceAfter:kCMTimeZero];
        
        if (m_offscreen)
            CVDisplayLinkStart(m_display_link);

        [m_player play];
        m_playing = true;
        m_finished = false;
    }
}

void MCAVFoundationPlayer::HandleCurrentTimeChanged(void)
{
    uint32_t t_current_time;
    t_current_time = CMTimeToLCTime([m_player currentTime]);
    
    if (m_marker_count > 0)
    {
        // We search for the marker time immediately before the
        // current time and if last marker is not that time,
        // dispatch it.
        uindex_t t_index;
        for(t_index = 0; t_index < m_marker_count; t_index++)
            if (m_markers[t_index] > t_current_time)
                break;
        
        // t_index is now the first marker greater than the current time.
        if (t_index > 0)
        {
            if (m_markers[t_index - 1] != m_last_marker)
            {
                m_last_marker = m_markers[t_index - 1];
                MCPlatformCallbackSendPlayerMarkerChanged(this, m_last_marker);
            }
        }
    }
    
    if (!m_synchronizing)
        MCPlatformCallbackSendPlayerCurrentTimeChanged(this);
}


void MCAVFoundationPlayer::CacheCurrentFrame(void)
{
    CVImageBufferRef t_image;
    CMTime t_output_time = [m_player currentItem] . currentTime;
    
    t_image = [m_player_item_video_output copyPixelBufferForItemTime:t_output_time itemTimeForDisplay:nil];
    if (t_image != nil)
    {
        if (m_current_frame != nil)
            CFRelease(m_current_frame);
        m_current_frame = t_image;
    }
}

void MCAVFoundationPlayer::Switch(bool p_new_offscreen)
{
	// If the new setting is the same as the pending setting, do nothing.
	if (p_new_offscreen == m_pending_offscreen)
		return;
    
	// Update the pending offscreen setting and schedule a switch.
	m_pending_offscreen = p_new_offscreen;
    
	if (m_switch_scheduled)
		return;
    
	Retain();
	MCMacPlatformScheduleCallback(DoSwitch, this);
    
	m_switch_scheduled = true;
}

CVReturn MCAVFoundationPlayer::MyDisplayLinkCallback (CVDisplayLinkRef displayLink,
                                const CVTimeStamp *inNow,
                                const CVTimeStamp *inOutputTime,
                                CVOptionFlags flagsIn,
                                CVOptionFlags *flagsOut,
                                void *displayLinkContext)
{
    MCAVFoundationPlayer *t_self = (MCAVFoundationPlayer *)displayLinkContext;
        
    CMTime t_output_item_time = [t_self -> m_player_item_video_output itemTimeForCVTimeStamp:*inOutputTime];
    
    if (![t_self -> m_player_item_video_output hasNewPixelBufferForItemTime:t_output_item_time])
    {
        return kCVReturnSuccess;
    }
    
    bool t_need_update;
    
    [t_self -> m_lock lock];
    t_need_update = !t_self -> m_frame_changed_pending;
    t_self -> m_next_frame_time = t_output_item_time;
    t_self -> m_frame_changed_pending = true;
    [t_self -> m_lock unlock];
    
    // Frame updates don't need to happen at 'safe points' (unlike currentTimeChanged events) so
    // we pass false as the second argument to the notify.
    if (t_need_update)
        MCNotifyPush(DoUpdateCurrentFrame, t_self, false, false);
    
    return kCVReturnSuccess;
    
}

void MCAVFoundationPlayer::DoUpdateCurrentTime(void *ctxt)
{
    MCAVFoundationPlayer *t_player;
	t_player = (MCAVFoundationPlayer *)ctxt;
    
    t_player -> HandleCurrentTimeChanged();
}

void MCAVFoundationPlayer::DoUpdateCurrentFrame(void *ctxt)
{
    MCAVFoundationPlayer *t_player;
	t_player = (MCAVFoundationPlayer *)ctxt;
    
    if (!t_player -> m_frame_changed_pending)
        return;
    
    CVImageBufferRef t_image;
    [t_player -> m_lock lock];
    t_image = [t_player -> m_player_item_video_output copyPixelBufferForItemTime:t_player -> m_next_frame_time itemTimeForDisplay:nil];
    t_player -> m_frame_changed_pending = false;
    [t_player -> m_lock unlock];
    
    if (t_image != nil)
    {
        if (t_player -> m_current_frame != nil)
            CFRelease(t_player -> m_current_frame);
        t_player -> m_current_frame = t_image;
    }

    // Now video is loaded
    t_player -> m_loaded = true;
    MCPlatformCallbackSendPlayerFrameChanged(t_player);
}


void MCAVFoundationPlayer::DoSwitch(void *ctxt)
{
	MCAVFoundationPlayer *t_player;
	t_player = (MCAVFoundationPlayer *)ctxt;
	t_player -> m_switch_scheduled = false;
    
	if (t_player -> m_pending_offscreen == t_player -> m_offscreen)
	{
		// Do nothing if there is no state change.
	}
	else if (t_player -> m_pending_offscreen)
    {
        // PM-2014-07-08: [[ Bug 12722 ]] Player should stop playing when switching from run to edit mode
        if (t_player -> IsPlaying())
            t_player -> Stop();

        t_player -> CacheCurrentFrame();
        
		if (t_player -> m_view != nil)
			t_player -> Unrealize();
        
        if (!CVDisplayLinkIsRunning(t_player -> m_display_link))
        {
            CVDisplayLinkStart(t_player -> m_display_link);
        }
        

		t_player -> m_offscreen = t_player -> m_pending_offscreen;
	}
	else
	{
		if (t_player -> m_current_frame != nil)
		{
			CFRelease(t_player -> m_current_frame);
			t_player -> m_current_frame = nil;
		}
		
        if (CVDisplayLinkIsRunning(t_player -> m_display_link))
        {
            CVDisplayLinkStop(t_player -> m_display_link);
        }

        
		// Switching to non-offscreen
		t_player -> m_offscreen = t_player -> m_pending_offscreen;
		t_player -> Realize();
    
	}
    t_player -> Release();
}

void MCAVFoundationPlayer::Realize(void)
{
	if (m_window == nil)
		return;
    
	MCMacPlatformWindow *t_window;
	t_window = (MCMacPlatformWindow *)m_window;
    
	if (!m_offscreen)
	{
		MCWindowView *t_parent_view;
		t_parent_view = t_window -> GetView();
		[t_parent_view addSubview: m_view];
	}
    
	Synchronize();
}

void MCAVFoundationPlayer::Unrealize(void)
{
	if (m_offscreen || m_window == nil)
		return;
    
	if (!m_offscreen)
	{
		MCMacPlatformWindow *t_window;
		t_window = (MCMacPlatformWindow *)m_window;
        
		MCWindowView *t_parent_view;
		t_parent_view = t_window -> GetView();
        
		[m_view removeFromSuperview];
	}
}

void MCAVFoundationPlayer::Load(MCStringRef p_filename_or_url, bool p_is_url)
{
    // Ensure that removing the video source from the property inspector results immediately in empty player with the controller thumb in the beginning
    if (MCStringIsEmpty(p_filename_or_url))
    {
        m_player_item_video_output = nil;
        [m_view setPlayer: nil];
        uint4 t_zero_time = 0;
        SetProperty(kMCPlatformPlayerPropertyCurrentTime, kMCPlatformPropertyTypeUInt32, &t_zero_time);
        return;
    }

    id t_url;
    if (!p_is_url)
        t_url = [NSURL fileURLWithPath: [NSString stringWithMCStringRef: p_filename_or_url]];
    else
        t_url = [NSURL URLWithString: [NSString stringWithMCStringRef: p_filename_or_url]];

    AVPlayer *t_player;
    t_player = [[AVPlayer alloc] initWithURL: t_url];
<<<<<<< HEAD

    // Observe the status property.
    [t_player addObserver: m_observer forKeyPath: @"status" options: 0 context: nil];

=======
    
>>>>>>> ff8473f1
    // Block-wait until the status becomes something.
    [t_player addObserver: m_observer forKeyPath: @"status" options: 0 context: nil];
    while([t_player status] == AVPlayerStatusUnknown)
        MCPlatformWaitForEvent(60.0, true);
<<<<<<< HEAD

=======
    [t_player removeObserver: m_observer forKeyPath: @"status"];
    
>>>>>>> ff8473f1
    // If we've failed, leave things as they are (dealloc the new player).
    if ([t_player status] == AVPlayerStatusFailed)
    {
        // error obtainable via [t_player error]
        [t_player release];
        return;
    }

    /*
        PM-2014-07-07: [[Bugs 12758 and 12760]] When the filename is set to a URL or to a local file
        that is not a video, or does not exist, then currentItem is nil. Do this chack to prevent a crash
    */
    if ([t_player currentItem] == nil)
    {
        [t_player release];
        return;
    }

    // Reset this to false when loading a new movie, so as the first frame of the new movie to be displayed
    m_loaded = false;

    CVDisplayLinkSetOutputCallback(m_display_link, MCAVFoundationPlayer::MyDisplayLinkCallback, this);
    //CVDisplayLinkStop(m_display_link);

    NSDictionary* t_settings = @{ (id)kCVPixelBufferPixelFormatTypeKey : [NSNumber numberWithInt:kCVPixelFormatType_32ARGB] };
    // AVPlayerItemVideoOutput is available in OSX version >= 10.8
    AVPlayerItemVideoOutput* t_output = [[[AVPlayerItemVideoOutput alloc] initWithPixelBufferAttributes:t_settings] autorelease];
    m_player_item_video_output = t_output;
    AVPlayerItem* t_player_item = [t_player currentItem];
    [t_player_item addOutput:m_player_item_video_output];
    [t_player replaceCurrentItemWithPlayerItem:t_player_item];

    // Release the old player (if any).
    [m_view setPlayer: nil];
    [m_player removeTimeObserver:m_time_observer_token];

    [m_player release];

    // We want this player.
    m_player = t_player;

    // Now set the player of the view.
    [m_view setPlayer: m_player];

    m_last_marker = UINT32_MAX;

    [[NSNotificationCenter defaultCenter] removeObserver: m_observer];

    [[NSNotificationCenter defaultCenter] addObserver: m_observer selector:@selector(movieFinished:) name: AVPlayerItemDidPlayToEndTimeNotification object: [m_player currentItem]];

    //[[NSNotificationCenter defaultCenter] addObserver: m_observer selector:@selector(currentTimeChanged:) name: AVPlayerItemTimeJumpedNotification object: [m_player currentItem]];

    m_time_observer_token = [m_player addPeriodicTimeObserverForInterval:CMTimeMake(1, 1000) queue:nil usingBlock:^(CMTime time) {

        m_observed_time = time;

        // This fixes the issue of pause not being instant when alwaysBuffer = false
        if (IsPlaying() && !m_offscreen)
            HandleCurrentTimeChanged();
        }];
    
    m_time_scale = [m_player currentItem] . asset . duration . timescale;
}


void MCAVFoundationPlayer::Synchronize(void)
{
	if (m_window == nil)
		return;
    
	MCMacPlatformWindow *t_window;
	t_window = (MCMacPlatformWindow *)m_window;
    
	NSRect t_frame;
	t_window -> MapMCRectangleToNSRect(m_rect, t_frame);
    
    m_synchronizing = true;
    
	[m_view setFrame: t_frame];
    
	[m_view setHidden: !m_visible];
    
    m_synchronizing = false;
}

bool MCAVFoundationPlayer::IsPlaying(void)
{
	return [m_player rate] != 0;
}

void MCAVFoundationPlayer::Start(double rate)
{
    if (m_offscreen && !CVDisplayLinkIsRunning(m_display_link))
        CVDisplayLinkStart(m_display_link);
 
    // PM-2014-07-15 Various tweaks to handle all cases of playback
    if (!m_play_selection_only)
    {
        if (m_finished && CMTimeCompare(m_player . currentTime, m_player . currentItem . duration) >= 0)
        {
            [m_player seekToTime:kCMTimeZero toleranceBefore:kCMTimeZero toleranceAfter:kCMTimeZero];
        }
    }
    else
    {
        if (m_finished)
        {
            if (m_selection_duration > 0 && m_play_selection_only && (CMTimeCompare(m_player . currentTime, CMTimeFromLCTime(m_selection_finish)) >= 0 || CMTimeCompare(m_player . currentTime, CMTimeFromLCTime(m_selection_start)) <= 0))
            {
                [m_player seekToTime:CMTimeFromLCTime(m_selection_start) toleranceBefore:kCMTimeZero toleranceAfter:kCMTimeZero];
                
            }
            
            // PM-2014-07-15 [[ Bug 12818 ]] If the duration of the selection is 0 then the player ignores the selection
            if (m_selection_duration == 0 && CMTimeCompare(m_player . currentTime, m_player . currentItem . duration) >= 0)
            {
                [m_player seekToTime:kCMTimeZero toleranceBefore:kCMTimeZero toleranceAfter:kCMTimeZero];
            }
            
        }
    }
    
    m_playing = true;
    m_finished = false;
    [m_player setRate:rate];
}

void MCAVFoundationPlayer::Stop(void)
{
    // Calling CVDisplayLinkStop here will cause problems, since Stop() is called when switching from run to edit mode and the player IsPlaying()
    
    [m_player pause];
}

void MCAVFoundationPlayer::Step(int amount)
{
    [[m_player currentItem] stepByCount:amount];
}

void MCAVFoundationPlayer::LockBitmap(MCImageBitmap*& r_bitmap)
{
	// First get the image from the view - this will have black where the movie
	// should be.
	MCImageBitmap *t_bitmap;
	t_bitmap = new MCImageBitmap;
	t_bitmap -> width = m_rect . width;
	t_bitmap -> height = m_rect . height;
	t_bitmap -> stride = m_rect . width * sizeof(uint32_t);
	t_bitmap -> data = (uint32_t *)malloc(t_bitmap -> stride * t_bitmap -> height);
    memset(t_bitmap -> data, 0,t_bitmap -> stride * t_bitmap -> height);
	t_bitmap -> has_alpha = t_bitmap -> has_transparency = true;
    
    // If we remove the video source from the property inspector
    if (m_player_item_video_output == nil)
    {
        r_bitmap = t_bitmap;
        return;
    }
    
	// Now if we have a current frame, then composite at the appropriate size into
	// the movie portion of the buffer.
	if (m_current_frame != nil)
	{
		extern CGBitmapInfo MCGPixelFormatToCGBitmapInfo(uint32_t p_pixel_format, bool p_alpha);
        
		CGColorSpaceRef t_colorspace;
		t_colorspace = CGColorSpaceCreateDeviceRGB();
        
		CGContextRef t_cg_context;
		t_cg_context = CGBitmapContextCreate(t_bitmap -> data, t_bitmap -> width, t_bitmap -> height, 8, t_bitmap -> stride, t_colorspace, MCGPixelFormatToCGBitmapInfo(kMCGPixelFormatNative, true));
        
		CIImage *t_ci_image;
		t_ci_image = [[CIImage alloc] initWithCVImageBuffer: m_current_frame];
        
        NSAutoreleasePool *t_pool;
        t_pool = [[NSAutoreleasePool alloc] init];
        
		CIContext *t_ci_context;
		t_ci_context = [CIContext contextWithCGContext: t_cg_context options: nil];
        
		[t_ci_context drawImage: t_ci_image inRect: CGRectMake(0, 0, m_rect . width, m_rect . height) fromRect: [t_ci_image extent]];
        
        [t_pool release];
        
		[t_ci_image release];
        
		CGContextRelease(t_cg_context);
		CGColorSpaceRelease(t_colorspace);
	}
    
	r_bitmap = t_bitmap;
}

void MCAVFoundationPlayer::UnlockBitmap(MCImageBitmap *bitmap)
{
    free(bitmap -> data);
	delete bitmap;
}

void MCAVFoundationPlayer::SetProperty(MCPlatformPlayerProperty p_property, MCPlatformPropertyType p_type, void *p_value)
{
    m_synchronizing = true;
    
	switch(p_property)
	{
		case kMCPlatformPlayerPropertyURL:
			Load(*(MCStringRef*)p_value, true);
			Synchronize();
			break;
		case kMCPlatformPlayerPropertyFilename:
			Load(*(MCStringRef*)p_value, false);
			Synchronize();
			break;
		case kMCPlatformPlayerPropertyOffscreen:
			Switch(*(bool *)p_value);
			break;
		case kMCPlatformPlayerPropertyRect:
			m_rect = *(MCRectangle *)p_value;
			Synchronize();
			break;
		case kMCPlatformPlayerPropertyVisible:
			m_visible = *(bool *)p_value;
			Synchronize();
			break;
		case kMCPlatformPlayerPropertyCurrentTime:
        {
            // MW-2014-07-29: [[ Bug 12989 ]] Make sure we use the duration timescale.
            // MW-2014-08-01: [[ Bug 13046 ]] Use a completion handler to wait until the currentTime is
            //   where we want it to be.
            __block bool t_is_finished = false;
            [[m_player currentItem] seekToTime:CMTimeFromLCTime(*(uint32_t *)p_value) toleranceBefore:kCMTimeZero toleranceAfter:kCMTimeZero completionHandler:^(BOOL finished) {
                t_is_finished = true;
                MCPlatformBreakWait();
            }];
            while(!t_is_finished)
                MCPlatformWaitForEvent(60.0, true);
        }
        break;
		case kMCPlatformPlayerPropertyStartTime:
		{
            m_selection_start = *(uint32_t *)p_value;
            
			if (m_selection_start > m_selection_finish)
            {
                // PM-2014-07-09: [[ Bug 12761 ]] Make sure dragging the selection_start marker does not move the selection_finish marker
                m_selection_start = m_selection_finish;
            }
            // PM-2014-07-15 [[ Bug 12818 ]] If the duration of the selection is 0 then the player ignores the selection
            m_selection_duration = m_selection_finish - m_selection_start;
        }
            break;
		case kMCPlatformPlayerPropertyFinishTime:
		{
            m_selection_finish = *(uint32_t *)p_value;
            
			if (m_selection_start > m_selection_finish)
            {
                m_selection_finish = m_selection_start;
            }
            // PM-2014-07-15 [[ Bug 12818 ]] If the duration of the selection is 0 then the player ignores the selection
            m_selection_duration = m_selection_finish - m_selection_start;
        }
            break;
		case kMCPlatformPlayerPropertyPlayRate:
            [m_player setRate: *(double *)p_value];
			break;
		case kMCPlatformPlayerPropertyVolume:
            [m_player setVolume: *(uint16_t *)p_value / 100.0f];
			break;
        case kMCPlatformPlayerPropertyOnlyPlaySelection:
			m_play_selection_only = *(bool *)p_value;
			break;
		case kMCPlatformPlayerPropertyLoop:
			m_looping = *(bool *)p_value;
			break;
        case kMCPlatformPlayerPropertyMarkers:
        {
            array_t<uint32_t> *t_markers;
            t_markers = (array_t<uint32_t> *)p_value;
            
            m_last_marker = UINT32_MAX;
            MCMemoryDeleteArray(m_markers);
            m_markers = nil;
            
            /* UNCHECKED */ MCMemoryResizeArray(t_markers -> count, m_markers, m_marker_count);
            MCMemoryCopy(m_markers, t_markers -> ptr, m_marker_count * sizeof(uint32_t));
        }
        break;
	}
    
    m_synchronizing = false;
}

uint32_t MCAVFoundationPlayer::CMTimeToLCTime(CMTime p_cm_time)
{
    return CMTimeConvertScale(p_cm_time, m_time_scale, kCMTimeRoundingMethod_QuickTime) . value;
}

CMTime MCAVFoundationPlayer::CMTimeFromLCTime(uint32_t p_lc_time)
{
    return CMTimeMake(p_lc_time, m_time_scale);
}

static Boolean AVAssetHasType(AVAsset *p_asset, NSString *p_type)
{
    NSArray *t_tracks = [p_asset tracksWithMediaType:p_type];
    return [t_tracks count] != 0;
}

void MCAVFoundationPlayer::GetProperty(MCPlatformPlayerProperty p_property, MCPlatformPropertyType p_type, void *r_value)
{
	switch(p_property)
	{
		case kMCPlatformPlayerPropertyOffscreen:
			*(bool *)r_value = m_offscreen;
			break;
		case kMCPlatformPlayerPropertyRect:
			*(MCRectangle *)r_value = m_rect;
			break;
        case kMCPlatformPlayerPropertyMovieRect:
		{
            // TODO: the 'naturalSize' method of AVAsset is deprecated, but we use for the moment.
            CGSize t_size;
            if (m_player != nil)
                t_size = [[[m_player currentItem] asset] naturalSize];
            else
            {
                // This is in case a player is created by script, where the filename is nil (thus m_player is nil as well)
                t_size . width = 306;
                t_size . height = 244;
            }
			*(MCRectangle *)r_value = MCRectangleMake(0, 0, t_size . width, t_size . height);
		}
        break;
		case kMCPlatformPlayerPropertyVisible:
			*(bool *)r_value = m_visible;
			break;
        case kMCPlatformPlayerPropertyMediaTypes:
		{
			MCPlatformPlayerMediaTypes t_types;
			t_types = 0;
            AVAsset *t_asset = [[m_player currentItem] asset];
            
			if (AVAssetHasType(t_asset, AVMediaTypeVideo))
				t_types |= kMCPlatformPlayerMediaTypeVideo;
			if (AVAssetHasType(t_asset, AVMediaTypeAudio))
				t_types |= kMCPlatformPlayerMediaTypeAudio;
			if (AVAssetHasType(t_asset, AVMediaTypeText))
				t_types |= kMCPlatformPlayerMediaTypeText;
            // TODO: Add more types??
            *(MCPlatformPlayerMediaTypes *)r_value = t_types;
		}
        break;
		case kMCPlatformPlayerPropertyDuration:
            *(uint32_t *)r_value = CMTimeToLCTime([m_player currentItem] . asset . duration);
			break;
		case kMCPlatformPlayerPropertyTimescale:
            // MW-2014-07-29: [[ Bug 12989 ]] Use the duration timescale.
			*(uint32_t *)r_value = [m_player currentItem] . asset . duration . timescale;
			break;
		case kMCPlatformPlayerPropertyCurrentTime:
			*(uint32_t *)r_value = CMTimeToLCTime([m_player currentItem] . currentTime);
			break;
		case kMCPlatformPlayerPropertyStartTime:
			*(uint32_t *)r_value = m_selection_start;
			break;
		case kMCPlatformPlayerPropertyFinishTime:
			*(uint32_t *)r_value = m_selection_finish;
			break;
		case kMCPlatformPlayerPropertyPlayRate:
			*(double *)r_value = [m_player rate];
			break;
		case kMCPlatformPlayerPropertyVolume:
			*(uint16_t *)r_value = [m_player volume] * 100.0f;
			break;
		case kMCPlatformPlayerPropertyOnlyPlaySelection:
			*(bool *)r_value = m_play_selection_only;
			break;
            //TODO
		case kMCPlatformPlayerPropertyLoop:
			*(bool *)r_value = m_looping;
			break;
	}
}

void MCAVFoundationPlayer::CountTracks(uindex_t& r_count)
{
    NSArray *t_tracks;
    t_tracks = [[[m_player currentItem] asset] tracks];
    r_count = [t_tracks count];
}

bool MCAVFoundationPlayer::FindTrackWithId(uint32_t p_id, uindex_t& r_index)
{
    NSArray *t_tracks;
    t_tracks = [[[m_player currentItem] asset] tracks];
    
    AVAssetTrack *t_assetTrack;
    t_assetTrack = [[[m_player currentItem] asset] trackWithTrackID: p_id];
    if (t_assetTrack == nil)
        return false;
    r_index = [t_tracks indexOfObject:t_assetTrack];
    return true;
    
}

void MCAVFoundationPlayer::SetTrackProperty(uindex_t p_index, MCPlatformPlayerTrackProperty p_property, MCPlatformPropertyType p_type, void *p_value)
{
	if (p_property != kMCPlatformPlayerTrackPropertyEnabled)
		return;
    
    NSArray *t_tracks;
    t_tracks = [[[m_player currentItem] asset] tracks];
    
    // TODO: Fix error LiveCode-Community[20563:303] -[AVAssetTrack setEnabled:]: unrecognized selector sent to instance 0xb281f50
    /*AVPlayerItemTrack *t_playerItemTrack;
    t_playerItemTrack = [t_tracks objectAtIndex:p_index];
    [t_playerItemTrack setEnabled:*(bool *)p_value];*/
}

void MCAVFoundationPlayer::GetTrackProperty(uindex_t p_index, MCPlatformPlayerTrackProperty p_property, MCPlatformPropertyType p_type, void *r_value)
{
    NSArray *t_tracks;
    t_tracks = [[[m_player currentItem] asset] tracks];
    
    // PM-2014-07-10: [[ Bug 12757 ]] Get the AVAssetTrack from t_tracks 
    AVAssetTrack *t_asset_track = (AVAssetTrack *)[t_tracks objectAtIndex:p_index];
    
	switch(p_property)
	{
		case kMCPlatformPlayerTrackPropertyId:
			*(uint32_t *)r_value = [t_asset_track trackID];
			break;
		case kMCPlatformPlayerTrackPropertyMediaTypeName:
		{
            NSString *t_mediaType;
            t_mediaType = [t_asset_track mediaType];
            MCStringCreateWithCFString((CFStringRef)t_mediaType, *(MCStringRef*)r_value);
		}
            break;
		case kMCPlatformPlayerTrackPropertyOffset:
        {
			CMTimeRange t_timeRange = [t_asset_track timeRange];
            *(uint32_t *)r_value = CMTimeToLCTime(t_timeRange . start);
        }
			break;
		case kMCPlatformPlayerTrackPropertyDuration:
        {
            CMTimeRange t_timeRange = [t_asset_track timeRange];
            *(uint32_t *)r_value = CMTimeToLCTime(t_timeRange . duration);
        }
			break;
		case kMCPlatformPlayerTrackPropertyEnabled:
			*(bool *)r_value = [t_asset_track isEnabled];
			break;
	}
}

////////////////////////////////////////////////////////

MCAVFoundationPlayer *MCAVFoundationPlayerCreate(void)
{
    return new MCAVFoundationPlayer;
}

////////////////////////////////////////////////////////<|MERGE_RESOLUTION|>--- conflicted
+++ resolved
@@ -537,24 +537,14 @@
 
     AVPlayer *t_player;
     t_player = [[AVPlayer alloc] initWithURL: t_url];
-<<<<<<< HEAD
-
-    // Observe the status property.
-    [t_player addObserver: m_observer forKeyPath: @"status" options: 0 context: nil];
-
-=======
-    
->>>>>>> ff8473f1
+
     // Block-wait until the status becomes something.
     [t_player addObserver: m_observer forKeyPath: @"status" options: 0 context: nil];
     while([t_player status] == AVPlayerStatusUnknown)
         MCPlatformWaitForEvent(60.0, true);
-<<<<<<< HEAD
-
-=======
+
     [t_player removeObserver: m_observer forKeyPath: @"status"];
-    
->>>>>>> ff8473f1
+
     // If we've failed, leave things as they are (dealloc the new player).
     if ([t_player status] == AVPlayerStatusFailed)
     {
