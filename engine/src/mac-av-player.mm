/* Copyright (C) 2003-2013 Runtime Revolution Ltd.
 
 This file is part of LiveCode.
 
 LiveCode is free software; you can redistribute it and/or modify it under
 the terms of the GNU General Public License v3 as published by the Free
 Software Foundation.
 
 LiveCode is distributed in the hope that it will be useful, but WITHOUT ANY
 WARRANTY; without even the implied warranty of MERCHANTABILITY or
 FITNESS FOR A PARTICULAR PURPOSE.  See the GNU General Public License
 for more details.
 
 You should have received a copy of the GNU General Public License
 along with LiveCode.  If not see <http://www.gnu.org/licenses/>.  */

#include <Cocoa/Cocoa.h>
#include <AVFoundation/AVFoundation.h>

#include "core.h"
#include "globdefs.h"
#include "imagebitmap.h"
#include "region.h"
#include "notify.h"

#include "platform.h"
#include "platform-internal.h"

#include "mac-internal.h"

#include "mac-player.h"
#include "graphics_util.h"

////////////////////////////////////////////////////////////////////////////////

class MCAVFoundationPlayer;

@interface com_runrev_livecode_MCAVFoundationPlayerObserver: NSObject
{
    MCAVFoundationPlayer *m_av_player;
}

- (id)initWithPlayer: (MCAVFoundationPlayer *)player;

- (void)movieFinished: (id)object;

// PM-2014-08-05: [[ Bug 13105 ]] Make sure a currenttimechanged message is sent when we click step forward/backward buttons
- (void)timeJumped: (id)object;

- (void)observeValueForKeyPath:(NSString *)keyPath ofObject:(id)object change:(NSDictionary *)change context:(void *)context;

@end

@interface com_runrev_livecode_MCAVFoundationPlayerView : NSView

- (AVPlayer*)player;
- (void)setPlayer:(AVPlayer *)player;

@end

class MCAVFoundationPlayer: public MCPlatformPlayer
{
public:
	MCAVFoundationPlayer(void);
	virtual ~MCAVFoundationPlayer(void);
    
	virtual bool IsPlaying(void);
	virtual void Start(double rate);
	virtual void Stop(void);
	virtual void Step(int amount);
    
	virtual void LockBitmap(MCImageBitmap*& r_bitmap);
	virtual void UnlockBitmap(MCImageBitmap *bitmap);
    
	virtual void SetProperty(MCPlatformPlayerProperty property, MCPlatformPropertyType type, void *value);
	virtual void GetProperty(MCPlatformPlayerProperty property, MCPlatformPropertyType type, void *value);
    
	virtual void CountTracks(uindex_t& r_count);
	virtual bool FindTrackWithId(uint32_t id, uindex_t& r_index);
	virtual void SetTrackProperty(uindex_t index, MCPlatformPlayerTrackProperty property, MCPlatformPropertyType type, void *value);
	virtual void GetTrackProperty(uindex_t index, MCPlatformPlayerTrackProperty property, MCPlatformPropertyType type, void *value);
    
    void EndTimeChanged(void);
    void MovieFinished(void);
    void TimeJumped(void);
    
    AVPlayer *getPlayer(void);
    
protected:
	virtual void Realize(void);
	virtual void Unrealize(void);
    
private:
	void Load(const char *filename, bool is_url);
	void Synchronize(void);
	void Switch(bool new_offscreen);
    
    CMTime CMTimeFromLCTime(uint32_t lc_time);
    uint32_t CMTimeToLCTime(CMTime cm_time);
    
    void SeekToTimeAndWait(uint32_t p_lc_time);
    
    void HandleCurrentTimeChanged(void);
    
    void CacheCurrentFrame(void);
    static CVReturn MyDisplayLinkCallback (CVDisplayLinkRef displayLink,
                                                          const CVTimeStamp *inNow,
                                                          const CVTimeStamp *inOutputTime,
                                                          CVOptionFlags flagsIn,
                                                          CVOptionFlags *flagsOut,
                                    void *displayLinkContext);
    
	static void DoSwitch(void *context);
    static void DoUpdateCurrentFrame(void *ctxt);
    static void DoUpdateCurrentTime(void *ctxt);
    
    NSLock *m_lock;
    
	AVPlayer *m_player;
    AVPlayerItemVideoOutput *m_player_item_video_output;
    CVDisplayLinkRef m_display_link;
    com_runrev_livecode_MCAVFoundationPlayerView *m_view;
    uint32_t m_selection_start, m_selection_finish;
    uint32_t m_selection_duration;
    CMTimeScale m_time_scale;
    
    bool m_play_selection_only : 1;
    bool m_looping : 1;
    
	CVImageBufferRef m_current_frame;
    //CGImageRef m_current_frame;
    CMTime m_next_frame_time;
    CMTime m_observed_time;
    
    com_runrev_livecode_MCAVFoundationPlayerObserver *m_observer;
    
    id m_time_observer_token;
    
    uint32_t *m_markers;
    uindex_t m_marker_count;
    uint32_t m_last_marker;
    
	MCRectangle m_rect;
	bool m_visible : 1;
	bool m_offscreen : 1;
	bool m_pending_offscreen : 1;
	bool m_switch_scheduled : 1;
    bool m_playing : 1;
    bool m_synchronizing : 1;
    bool m_frame_changed_pending : 1;
    bool m_finished : 1;
    bool m_loaded : 1;
    bool m_stepped : 1;
};

////////////////////////////////////////////////////////////////////////////////

@implementation com_runrev_livecode_MCAVFoundationPlayerObserver

- (id)initWithPlayer: (MCAVFoundationPlayer *)player
{
    self = [super init];
    if (self == nil)
        return nil;
    
    m_av_player = player;
    
    return self;
}

// PM-2014-08-05: [[ Bug 13105 ]] Make sure a currenttimechanged message is sent when we click step forward/backward buttons
- (void)timeJumped: (id)object
{
    m_av_player -> TimeJumped();
}

- (void)movieFinished: (id)object
{
    m_av_player -> MovieFinished();
}

- (void)observeValueForKeyPath:(NSString *)keyPath ofObject:(id)object change:(NSDictionary *)change context:(void *)context
{
    if ([keyPath isEqualToString: @"status"])
        MCPlatformBreakWait();
}

@end

/////////////////////////////////////////////////////////////////////////////////

@implementation com_runrev_livecode_MCAVFoundationPlayerView

- (AVPlayer*)player
{
    if ([self layer] != nil)
        return [(AVPlayerLayer *)[self layer] player];
    return nil;
}

- (void)setPlayer:(AVPlayer *)player
{
    if ([self layer] != nil)
    {
        [(AVPlayerLayer *)[self layer] setPlayer:player];
        return;
    }
    
    AVPlayerLayer *t_layer;
    t_layer = [AVPlayerLayer playerLayerWithPlayer: player];
    [t_layer setVideoGravity: AVLayerVideoGravityResize];
    [self setLayer: t_layer];
    [self setWantsLayer: YES];
}

@end
////////////////////////////////////////////////////////


MCAVFoundationPlayer::MCAVFoundationPlayer(void)
{
    // COMMENT: We can follow the same pattern as QTKitPlayer here - however we won't have
    //   an AVPlayer until we load, so that starts off as nil and we create a PlayerView
    //   with zero frame.
    m_player = nil;
    m_view = [[com_runrev_livecode_MCAVFoundationPlayerView alloc] initWithFrame: NSZeroRect];
	m_observer = [[com_runrev_livecode_MCAVFoundationPlayerObserver alloc] initWithPlayer: this];
    
    m_lock = [[NSLock alloc] init];
    
    m_player_item_video_output = nil;
    CVDisplayLinkCreateWithActiveCGDisplays(&m_display_link);
    
	m_current_frame = nil;
    
    m_markers = nil;
    m_marker_count = 0;
    
    m_play_selection_only = false;
    m_looping = false;
    
	m_rect = MCRectangleMake(0, 0, 0, 0);
	m_visible = true;
	m_offscreen = false;
	m_pending_offscreen = false;
    
	m_switch_scheduled = false;
    
    m_playing = false;
    
    m_synchronizing = false;
    m_frame_changed_pending = false;
    m_finished = false;
    m_loaded = false;
    
    m_time_scale = 0;
    
    m_selection_start = 0;
    m_selection_finish = 0;
    m_stepped = false;
}

MCAVFoundationPlayer::~MCAVFoundationPlayer(void)
{
	if (m_current_frame != nil)
		CFRelease(m_current_frame);
    
    // First detach the observer from everything we've attached it to.
    [m_player removeTimeObserver:m_time_observer_token];
    
    [[NSNotificationCenter defaultCenter] removeObserver: m_observer];
    // Now we can release it.
    [m_observer release];
    
    CVDisplayLinkRelease(m_display_link);
    
    // Now detach the player from everything we've attached it to.
    [m_view setPlayer: nil];
    // No we can release it.
    [m_view release];
    
    // Finally we can release the player.
    [m_player release];
    
    MCMemoryDeleteArray(m_markers);
    
    [m_lock release];
}

void MCAVFoundationPlayer::TimeJumped(void)
{
    // PM-2014-08-05: [[ Bug 13105 ]] Make sure a currenttimechanged message is sent when we click step forward/backward buttons
<<<<<<< HEAD
    if (!m_synchronizing && m_stepped)
    {
        MCPlatformCallbackSendPlayerCurrentTimeChanged(this);
    }
=======
    //if (!m_synchronizing)
       // MCPlatformCallbackSendPlayerCurrentTimeChanged(this);
>>>>>>> 92e0e0d0
}

void MCAVFoundationPlayer::MovieFinished(void)
{
    m_finished = true;
    m_stepped = false;
    
    if (m_offscreen)
        CVDisplayLinkStop(m_display_link);
    
    if (!m_looping)
    {
        m_playing = false;
        MCPlatformCallbackSendPlayerFinished(this);
    }
    else
    {
        // PM-2014-07-15: [[ Bug 12812 ]] Make sure we loop within start and finish time when playSelection is true 
        if (m_play_selection_only && m_selection_duration > 0)
            // Note: Calling breakSeekToTimeAndWait(m_selection_start) here causes loop property to break
            [[m_player currentItem] seekToTime:CMTimeFromLCTime(m_selection_start) toleranceBefore:kCMTimeZero toleranceAfter:kCMTimeZero];
        else
            // Note: Calling SeekToTimeAndWait(0) here causes loop property to break
            [[m_player currentItem] seekToTime:kCMTimeZero toleranceBefore:kCMTimeZero toleranceAfter:kCMTimeZero];
        
        if (m_offscreen)
            CVDisplayLinkStart(m_display_link);
        
        [m_player play];
        m_playing = true;
        m_finished = false;
    }
}

void MCAVFoundationPlayer::HandleCurrentTimeChanged(void)
{
    uint32_t t_current_time;
    t_current_time = CMTimeToLCTime([m_player currentTime]);
    
    if (m_marker_count > 0)
    {
        // We search for the marker time immediately before the
        // current time and if last marker is not that time,
        // dispatch it.
        uindex_t t_index;
        for(t_index = 0; t_index < m_marker_count; t_index++)
            if (m_markers[t_index] > t_current_time)
                break;
        
        // t_index is now the first marker greater than the current time.
        if (t_index > 0)
        {
            if (m_markers[t_index - 1] != m_last_marker)
            {
                m_last_marker = m_markers[t_index - 1];
                MCPlatformCallbackSendPlayerMarkerChanged(this, m_last_marker);
            }
        }
    }
    
    if (!m_synchronizing)
        MCPlatformCallbackSendPlayerCurrentTimeChanged(this);
}
void MCAVFoundationPlayer::EndTimeChanged(void)
{
    // PM-2014-08-06: [[ Bug 13064 ]] Make sure selection start/end points are respected
    if (m_play_selection_only)
    {
        [m_player setActionAtItemEnd: AVPlayerActionAtItemEndPause];
        // PM-2014-07-15 [[ Bug 12818 ]] If the duration of the selection is 0 then the player ignores the selection
        if (m_selection_duration != 0)
            [[m_player currentItem] setForwardPlaybackEndTime:CMTimeFromLCTime(m_selection_finish)];
        else
            [[m_player currentItem] setForwardPlaybackEndTime:kCMTimeInvalid];
    }
    else
        [[m_player currentItem] setForwardPlaybackEndTime: kCMTimeInvalid];
}

void MCAVFoundationPlayer::CacheCurrentFrame(void)
{
    CVImageBufferRef t_image;
    CMTime t_output_time = [m_player currentItem] . currentTime;
    
    t_image = [m_player_item_video_output copyPixelBufferForItemTime:t_output_time itemTimeForDisplay:nil];
    if (t_image != nil)
    {
        if (m_current_frame != nil)
            CFRelease(m_current_frame);
        m_current_frame = t_image;
    }
}

void MCAVFoundationPlayer::Switch(bool p_new_offscreen)
{
	// If the new setting is the same as the pending setting, do nothing.
	if (p_new_offscreen == m_pending_offscreen)
		return;
    
	// Update the pending offscreen setting and schedule a switch.
	m_pending_offscreen = p_new_offscreen;
    
	if (m_switch_scheduled)
		return;
    
	Retain();
	MCMacPlatformScheduleCallback(DoSwitch, this);
    
	m_switch_scheduled = true;
}

void MCAVFoundationPlayer::SeekToTimeAndWait(uint32_t p_time)
{
    __block bool t_is_finished = false;
    [[m_player currentItem] seekToTime:CMTimeFromLCTime(p_time) toleranceBefore:kCMTimeZero toleranceAfter:kCMTimeZero completionHandler:^(BOOL finished) {
        t_is_finished = true;
        MCPlatformBreakWait();
    }];
    while(!t_is_finished)
        MCPlatformWaitForEvent(60.0, true);
}

CVReturn MCAVFoundationPlayer::MyDisplayLinkCallback (CVDisplayLinkRef displayLink,
                                const CVTimeStamp *inNow,
                                const CVTimeStamp *inOutputTime,
                                CVOptionFlags flagsIn,
                                CVOptionFlags *flagsOut,
                                void *displayLinkContext)
{
    MCAVFoundationPlayer *t_self = (MCAVFoundationPlayer *)displayLinkContext;
        
    CMTime t_output_item_time = [t_self -> m_player_item_video_output itemTimeForCVTimeStamp:*inOutputTime];
    
    if (![t_self -> m_player_item_video_output hasNewPixelBufferForItemTime:t_output_item_time])
    {
        return kCVReturnSuccess;
    }
    
    bool t_need_update;
    
    [t_self -> m_lock lock];
    t_need_update = !t_self -> m_frame_changed_pending;
    t_self -> m_next_frame_time = t_output_item_time;
    t_self -> m_frame_changed_pending = true;
    [t_self -> m_lock unlock];
    
    // Frame updates don't need to happen at 'safe points' (unlike currentTimeChanged events) so
    // we pass false as the second argument to the notify.
    if (t_need_update)
        MCNotifyPush(DoUpdateCurrentFrame, t_self, false, false);
    
    if (t_self -> IsPlaying())
        MCNotifyPush(DoUpdateCurrentTime, t_self, true, false);
    
    return kCVReturnSuccess;
    
}

void MCAVFoundationPlayer::DoUpdateCurrentTime(void *ctxt)
{
    MCAVFoundationPlayer *t_player;
	t_player = (MCAVFoundationPlayer *)ctxt;
    
    t_player -> HandleCurrentTimeChanged();
}

void MCAVFoundationPlayer::DoUpdateCurrentFrame(void *ctxt)
{
    MCAVFoundationPlayer *t_player;
	t_player = (MCAVFoundationPlayer *)ctxt;
    
    if (!t_player -> m_frame_changed_pending)
        return;
    
    CVImageBufferRef t_image;
    [t_player -> m_lock lock];
    t_image = [t_player -> m_player_item_video_output copyPixelBufferForItemTime:t_player -> m_next_frame_time itemTimeForDisplay:nil];
    t_player -> m_frame_changed_pending = false;
    [t_player -> m_lock unlock];
    
    if (t_image != nil)
    {
        if (t_player -> m_current_frame != nil)
            CFRelease(t_player -> m_current_frame);
        t_player -> m_current_frame = t_image;
    }

    // Now video is loaded
    t_player -> m_loaded = true;
	MCPlatformCallbackSendPlayerFrameChanged(t_player);
    
}

void MCAVFoundationPlayer::DoSwitch(void *ctxt)
{
	MCAVFoundationPlayer *t_player;
	t_player = (MCAVFoundationPlayer *)ctxt;
    
	t_player -> m_switch_scheduled = false;
    
	if (t_player -> m_pending_offscreen == t_player -> m_offscreen)
	{
		// Do nothing if there is no state change.
	}
	else if (t_player -> m_pending_offscreen)
	{
        // PM-2014-07-08: [[ Bug 12722 ]] Player should stop playing when switching from run to edit mode
        if (t_player -> IsPlaying())
            t_player -> Stop();

        t_player -> CacheCurrentFrame();
        
		if (t_player -> m_view != nil)
			t_player -> Unrealize();
        
        if (!CVDisplayLinkIsRunning(t_player -> m_display_link))
        {
            CVDisplayLinkStart(t_player -> m_display_link);
        }
        

		t_player -> m_offscreen = t_player -> m_pending_offscreen;
	}
	else
	{
		if (t_player -> m_current_frame != nil)
		{
			CFRelease(t_player -> m_current_frame);
			t_player -> m_current_frame = nil;
		}
		
        if (CVDisplayLinkIsRunning(t_player -> m_display_link))
        {
            CVDisplayLinkStop(t_player -> m_display_link);
        }

        
		// Switching to non-offscreen
		t_player -> m_offscreen = t_player -> m_pending_offscreen;
		t_player -> Realize();
    
	}
    t_player -> Release();
}

void MCAVFoundationPlayer::Realize(void)
{
	if (m_window == nil)
		return;
    
	MCMacPlatformWindow *t_window;
	t_window = (MCMacPlatformWindow *)m_window;
    
	if (!m_offscreen)
	{
		MCWindowView *t_parent_view;
		t_parent_view = t_window -> GetView();
		[t_parent_view addSubview: m_view];
	}
    
	Synchronize();
}

void MCAVFoundationPlayer::Unrealize(void)
{
	if (m_offscreen || m_window == nil)
		return;
    
	if (!m_offscreen)
	{
		MCMacPlatformWindow *t_window;
		t_window = (MCMacPlatformWindow *)m_window;
        
		MCWindowView *t_parent_view;
		t_parent_view = t_window -> GetView();
        
		[m_view removeFromSuperview];
	}
}

void MCAVFoundationPlayer::Load(const char *p_filename_or_url, bool p_is_url)
{
    // Ensure that removing the video source from the property inspector results immediately in empty player with the controller thumb in the beginning  
    if (p_filename_or_url == nil)
    {
        m_player_item_video_output = nil;
        [m_view setPlayer: nil];
        uint4 t_zero_time = 0;
        SetProperty(kMCPlatformPlayerPropertyCurrentTime, kMCPlatformPropertyTypeUInt32, &t_zero_time);
        return;
    }
    
    id t_url;
    if (!p_is_url)
        t_url = [NSURL fileURLWithPath: [NSString stringWithCString: p_filename_or_url encoding: NSMacOSRomanStringEncoding]];
    else
        t_url = [NSURL URLWithString: [NSString stringWithCString: p_filename_or_url encoding: NSMacOSRomanStringEncoding]];
    
    AVPlayer *t_player;
    t_player = [[AVPlayer alloc] initWithURL: t_url];
    
    // Block-wait until the status becomes something.
    [t_player addObserver: m_observer forKeyPath: @"status" options: 0 context: nil];
    while([t_player status] == AVPlayerStatusUnknown)
        MCPlatformWaitForEvent(60.0, true);
    [t_player removeObserver: m_observer forKeyPath: @"status"];
    
    // If we've failed, leave things as they are (dealloc the new player).
    if ([t_player status] == AVPlayerStatusFailed)
    {
        // error obtainable via [t_player error]
        [t_player release];
        return;
    }
    
    /*
        PM-2014-07-07: [[Bugs 12758 and 12760]] When the filename is set to a URL or to a local file 
        that is not a video, or does not exist, then currentItem is nil. Do this chack to prevent a crash
    */
    if ([t_player currentItem] == nil)
    {
        [t_player release];
        return;
    }
    
    // Reset this to false when loading a new movie, so as the first frame of the new movie to be displayed
    m_loaded = false;
    
    CVDisplayLinkSetOutputCallback(m_display_link, MCAVFoundationPlayer::MyDisplayLinkCallback, this);
    //CVDisplayLinkStop(m_display_link);

    NSDictionary* t_settings = @{ (id)kCVPixelBufferPixelFormatTypeKey : [NSNumber numberWithInt:kCVPixelFormatType_32ARGB] };
    // AVPlayerItemVideoOutput is available in OSX version >= 10.8
    AVPlayerItemVideoOutput* t_output = [[[AVPlayerItemVideoOutput alloc] initWithPixelBufferAttributes:t_settings] autorelease];
    m_player_item_video_output = t_output;
    AVPlayerItem* t_player_item = [t_player currentItem];
    [t_player_item addOutput:m_player_item_video_output];
    [t_player replaceCurrentItemWithPlayerItem:t_player_item];
    
    // Release the old player (if any).
    [m_view setPlayer: nil];
    [m_player removeTimeObserver:m_time_observer_token];

    [m_player release];
    
    // We want this player.
    m_player = t_player;
    
    // Now set the player of the view.
    [m_view setPlayer: m_player];
    
    m_last_marker = UINT32_MAX;
    
    [[NSNotificationCenter defaultCenter] removeObserver: m_observer];
    
    [[NSNotificationCenter defaultCenter] addObserver: m_observer selector:@selector(movieFinished:) name: AVPlayerItemDidPlayToEndTimeNotification object: [m_player currentItem]];
    
    // PM-2014-08-05: [[ Bug 13105 ]] Make sure a currenttimechanged message is sent when we click step forward/backward buttons
    [[NSNotificationCenter defaultCenter] addObserver: m_observer selector:@selector(timeJumped:) name: AVPlayerItemTimeJumpedNotification object: [m_player currentItem]];
    
    m_time_observer_token = [m_player addPeriodicTimeObserverForInterval:CMTimeMake(30, 1000) queue:nil usingBlock:^(CMTime time) {
    
        if (CMTimeCompare(time, m_observed_time) == 0)
            return;
        
        m_observed_time = time;

        // This fixes the issue of pause not being instant when alwaysBuffer = false
        if (IsPlaying() && !m_offscreen)
            HandleCurrentTimeChanged();
        
        }];
    
    m_time_scale = [m_player currentItem] . asset . duration . timescale;
}

void MCAVFoundationPlayer::Synchronize(void)
{
	if (m_window == nil)
		return;
    
	MCMacPlatformWindow *t_window;
	t_window = (MCMacPlatformWindow *)m_window;
    
	NSRect t_frame;
	t_window -> MapMCRectangleToNSRect(m_rect, t_frame);
    
    m_synchronizing = true;
    
	[m_view setFrame: t_frame];
    
	[m_view setHidden: !m_visible];
    
    m_synchronizing = false;
}

bool MCAVFoundationPlayer::IsPlaying(void)
{
	return [m_player rate] != 0;
}

void MCAVFoundationPlayer::Start(double rate)
{
    if (m_offscreen && !CVDisplayLinkIsRunning(m_display_link))
        CVDisplayLinkStart(m_display_link);
 
    // PM-2014-07-15 Various tweaks to handle all cases of playback
    if (!m_play_selection_only)
    {
        if (m_finished && CMTimeCompare(m_player . currentTime, m_player . currentItem . duration) >= 0)
        {
            //[m_player seekToTime:kCMTimeZero toleranceBefore:kCMTimeZero toleranceAfter:kCMTimeZero];
            SeekToTimeAndWait(0);
        }
    }
    else
    {
        // TODO: The more often EndTimeChanged is called, the bigger delay appears when pause is called
        EndTimeChanged();
        
        if (m_selection_duration > 0 && (CMTimeCompare(m_player . currentTime, CMTimeFromLCTime(m_selection_finish)) >= 0 || CMTimeCompare(m_player . currentTime, CMTimeFromLCTime(m_selection_start)) <= 0))
        {
            //[m_player seekToTime:CMTimeFromLCTime(m_selection_start) toleranceBefore:kCMTimeZero toleranceAfter:kCMTimeZero];
            SeekToTimeAndWait(m_selection_start);
        }
        
        // PM-2014-07-15 [[ Bug 12818 ]] If the duration of the selection is 0 then the player ignores the selection
        if (m_selection_duration == 0 && CMTimeCompare(m_player . currentTime, m_player . currentItem . duration) >= 0)
        {
            //[m_player seekToTime:kCMTimeZero toleranceBefore:kCMTimeZero toleranceAfter:kCMTimeZero];
            SeekToTimeAndWait(0);
        }

    }
    
    m_playing = true;
    m_finished = false;
    m_stepped = false;
    [m_player setRate:rate];
}

void MCAVFoundationPlayer::Stop(void)
{
    // Calling CVDisplayLinkStop here will cause problems, since Stop() is called when switching from run to edit mode and the player IsPlaying()
    
    [m_player pause];
}

void MCAVFoundationPlayer::Step(int amount)
{
    [[m_player currentItem] stepByCount:amount];
    m_stepped = true;
}

void MCAVFoundationPlayer::LockBitmap(MCImageBitmap*& r_bitmap)
{
	// First get the image from the view - this will have black where the movie
	// should be.
	MCImageBitmap *t_bitmap;
	t_bitmap = new MCImageBitmap;
	t_bitmap -> width = m_rect . width;
	t_bitmap -> height = m_rect . height;
	t_bitmap -> stride = m_rect . width * sizeof(uint32_t);
	t_bitmap -> data = (uint32_t *)malloc(t_bitmap -> stride * t_bitmap -> height);
    memset(t_bitmap -> data, 0,t_bitmap -> stride * t_bitmap -> height);
	t_bitmap -> has_alpha = t_bitmap -> has_transparency = true;
    
    
    // If we remove the video source from the property inspector
    if (m_player_item_video_output == nil)
    {
        r_bitmap = t_bitmap;
        return;
    }
    
	// Now if we have a current frame, then composite at the appropriate size into
	// the movie portion of the buffer.
	if (m_current_frame != nil)
	{
		extern CGBitmapInfo MCGPixelFormatToCGBitmapInfo(uint32_t p_pixel_format, bool p_alpha);
        
		CGColorSpaceRef t_colorspace;
		t_colorspace = CGColorSpaceCreateDeviceRGB();
        
		CGContextRef t_cg_context;
		t_cg_context = CGBitmapContextCreate(t_bitmap -> data, t_bitmap -> width, t_bitmap -> height, 8, t_bitmap -> stride, t_colorspace, MCGPixelFormatToCGBitmapInfo(kMCGPixelFormatNative, true));
        
		CIImage *t_ci_image;
		t_ci_image = [[CIImage alloc] initWithCVImageBuffer: m_current_frame];
        
        NSAutoreleasePool *t_pool;
        t_pool = [[NSAutoreleasePool alloc] init];
        
		CIContext *t_ci_context;
		t_ci_context = [CIContext contextWithCGContext: t_cg_context options: nil];
        
		[t_ci_context drawImage: t_ci_image inRect: CGRectMake(0, 0, m_rect . width, m_rect . height) fromRect: [t_ci_image extent]];
        
        [t_pool release];
        
		[t_ci_image release];
        
		CGContextRelease(t_cg_context);
		CGColorSpaceRelease(t_colorspace);
	}
    
	r_bitmap = t_bitmap;
}

void MCAVFoundationPlayer::UnlockBitmap(MCImageBitmap *bitmap)
{
    free(bitmap -> data);
	delete bitmap;
}

void MCAVFoundationPlayer::SetProperty(MCPlatformPlayerProperty p_property, MCPlatformPropertyType p_type, void *p_value)
{
    m_synchronizing = true;
    
	switch(p_property)
	{
		case kMCPlatformPlayerPropertyURL:
			Load(*(const char **)p_value, true);
			Synchronize();
			break;
		case kMCPlatformPlayerPropertyFilename:
			Load(*(const char **)p_value, false);
			Synchronize();
			break;
		case kMCPlatformPlayerPropertyOffscreen:
			Switch(*(bool *)p_value);
			break;
		case kMCPlatformPlayerPropertyRect:
			m_rect = *(MCRectangle *)p_value;
			Synchronize();
			break;
		case kMCPlatformPlayerPropertyVisible:
			m_visible = *(bool *)p_value;
			Synchronize();
			break;
		case kMCPlatformPlayerPropertyCurrentTime:
        {
            // MW-2014-07-29: [[ Bug 12989 ]] Make sure we use the duration timescale.
            // MW-2014-08-01: [[ Bug 13046 ]] Use a completion handler to wait until the currentTime is
            //   where we want it to be.
            /*__block bool t_is_finished = false;
            [[m_player currentItem] seekToTime:CMTimeFromLCTime(*(uint32_t *)p_value) toleranceBefore:kCMTimeZero toleranceAfter:kCMTimeZero completionHandler:^(BOOL finished) {
                t_is_finished = true;
                MCPlatformBreakWait();
            }];
            while(!t_is_finished)
                MCPlatformWaitForEvent(60.0, true);*/
            SeekToTimeAndWait(*(uint32_t *)p_value);
        }
        break;
		case kMCPlatformPlayerPropertyStartTime:
		{
            m_selection_start = *(uint32_t *)p_value;
            
			if (m_selection_start > m_selection_finish)
            {
                // PM-2014-07-09: [[ Bug 12761 ]] Make sure dragging the selection_start marker does not move the selection_finish marker
                m_selection_start = m_selection_finish;
            }
            // PM-2014-07-15 [[ Bug 12818 ]] If the duration of the selection is 0 then the player ignores the selection
            m_selection_duration = m_selection_finish - m_selection_start;
        }
            break;
		case kMCPlatformPlayerPropertyFinishTime:
		{
            m_selection_finish = *(uint32_t *)p_value;
            
			if (m_selection_start > m_selection_finish)
            {
                m_selection_finish = m_selection_start;
            }
            // PM-2014-07-15 [[ Bug 12818 ]] If the duration of the selection is 0 then the player ignores the selection
            m_selection_duration = m_selection_finish - m_selection_start;
        }
            break;
		case kMCPlatformPlayerPropertyPlayRate:
            if (m_player != nil)
                [m_player setRate: *(double *)p_value];
			break;
		case kMCPlatformPlayerPropertyVolume:
            if (m_player != nil)
                [m_player setVolume: *(uint16_t *)p_value / 100.0f];
			break;
        case kMCPlatformPlayerPropertyOnlyPlaySelection:
			m_play_selection_only = *(bool *)p_value;
			break;
		case kMCPlatformPlayerPropertyLoop:
			m_looping = *(bool *)p_value;
			break;
        case kMCPlatformPlayerPropertyMarkers:
        {
            array_t<uint32_t> *t_markers;
            t_markers = (array_t<uint32_t> *)p_value;
            
            m_last_marker = UINT32_MAX;
            MCMemoryDeleteArray(m_markers);
            m_markers = nil;
            
            /* UNCHECKED */ MCMemoryResizeArray(t_markers -> count, m_markers, m_marker_count);
            MCMemoryCopy(m_markers, t_markers -> ptr, m_marker_count * sizeof(uint32_t));
        }
        break;
	}
    
    m_synchronizing = false;
}

uint32_t MCAVFoundationPlayer::CMTimeToLCTime(CMTime p_cm_time)
{
    return CMTimeConvertScale(p_cm_time, m_time_scale, kCMTimeRoundingMethod_QuickTime) . value;
}

CMTime MCAVFoundationPlayer::CMTimeFromLCTime(uint32_t p_lc_time)
{
    return CMTimeMake(p_lc_time, m_time_scale);
}

static Boolean AVAssetHasType(AVAsset *p_asset, NSString *p_type)
{
    NSArray *t_tracks = [p_asset tracksWithMediaType:p_type];
    return [t_tracks count] != 0;
}

void MCAVFoundationPlayer::GetProperty(MCPlatformPlayerProperty p_property, MCPlatformPropertyType p_type, void *r_value)
{
	switch(p_property)
	{
		case kMCPlatformPlayerPropertyOffscreen:
			*(bool *)r_value = m_offscreen;
			break;
		case kMCPlatformPlayerPropertyRect:
			*(MCRectangle *)r_value = m_rect;
			break;
        case kMCPlatformPlayerPropertyMovieRect:
		{
            // TODO: the 'naturalSize' method of AVAsset is deprecated, but we use for the moment.
            CGSize t_size;
            if (m_player != nil)
                t_size = [[[m_player currentItem] asset] naturalSize];
            else
            {
                // This is in case a player is created by script, where the filename is nil (thus m_player is nil as well)
                t_size . width = 306;
                t_size . height = 244;
            }
			*(MCRectangle *)r_value = MCRectangleMake(0, 0, t_size . width, t_size . height);
		}
        break;
		case kMCPlatformPlayerPropertyVisible:
			*(bool *)r_value = m_visible;
			break;
        case kMCPlatformPlayerPropertyMediaTypes:
		{
			MCPlatformPlayerMediaTypes t_types;
			t_types = 0;
            AVAsset *t_asset = [[m_player currentItem] asset];
            
			if (AVAssetHasType(t_asset, AVMediaTypeVideo))
				t_types |= kMCPlatformPlayerMediaTypeVideo;
			if (AVAssetHasType(t_asset, AVMediaTypeAudio))
				t_types |= kMCPlatformPlayerMediaTypeAudio;
			if (AVAssetHasType(t_asset, AVMediaTypeText))
				t_types |= kMCPlatformPlayerMediaTypeText;
            // TODO: Add more types??
            *(MCPlatformPlayerMediaTypes *)r_value = t_types;
		}
        break;
		case kMCPlatformPlayerPropertyDuration:
            *(uint32_t *)r_value = CMTimeToLCTime([m_player currentItem] . asset . duration);
			break;
		case kMCPlatformPlayerPropertyTimescale:
            // MW-2014-07-29: [[ Bug 12989 ]] Use the duration timescale.
			*(uint32_t *)r_value = [m_player currentItem] . asset . duration . timescale;
			break;
		case kMCPlatformPlayerPropertyCurrentTime:
			*(uint32_t *)r_value = CMTimeToLCTime([m_player currentItem] . currentTime);
			break;
		case kMCPlatformPlayerPropertyStartTime:
			*(uint32_t *)r_value = m_selection_start;
			break;
		case kMCPlatformPlayerPropertyFinishTime:
			*(uint32_t *)r_value = m_selection_finish;
			break;
		case kMCPlatformPlayerPropertyPlayRate:
			*(double *)r_value = [m_player rate];
			break;
		case kMCPlatformPlayerPropertyVolume:
			*(uint16_t *)r_value = [m_player volume] * 100.0f;
			break;
		case kMCPlatformPlayerPropertyOnlyPlaySelection:
			*(bool *)r_value = m_play_selection_only;
			break;
            //TODO
		case kMCPlatformPlayerPropertyLoop:
			*(bool *)r_value = m_looping;
			break;
	}
}

void MCAVFoundationPlayer::CountTracks(uindex_t& r_count)
{
    NSArray *t_tracks;
    t_tracks = [[[m_player currentItem] asset] tracks];
    r_count = [t_tracks count];
}

bool MCAVFoundationPlayer::FindTrackWithId(uint32_t p_id, uindex_t& r_index)
{
    NSArray *t_tracks;
    t_tracks = [[[m_player currentItem] asset] tracks];
    
    AVAssetTrack *t_assetTrack;
    t_assetTrack = [[[m_player currentItem] asset] trackWithTrackID: p_id];
    if (t_assetTrack == nil)
        return false;
    r_index = [t_tracks indexOfObject:t_assetTrack];
    return true;
    
}

void MCAVFoundationPlayer::SetTrackProperty(uindex_t p_index, MCPlatformPlayerTrackProperty p_property, MCPlatformPropertyType p_type, void *p_value)
{
	if (p_property != kMCPlatformPlayerTrackPropertyEnabled)
		return;
    
    NSArray *t_tracks;
    t_tracks = [[[m_player currentItem] asset] tracks];
    
    // TODO: Fix error LiveCode-Community[20563:303] -[AVAssetTrack setEnabled:]: unrecognized selector sent to instance 0xb281f50
    /*AVPlayerItemTrack *t_playerItemTrack;
    t_playerItemTrack = [t_tracks objectAtIndex:p_index];
    [t_playerItemTrack setEnabled:*(bool *)p_value];*/
}

void MCAVFoundationPlayer::GetTrackProperty(uindex_t p_index, MCPlatformPlayerTrackProperty p_property, MCPlatformPropertyType p_type, void *r_value)
{
    NSArray *t_tracks;
    t_tracks = [[[m_player currentItem] asset] tracks];
    
    // PM-2014-07-10: [[ Bug 12757 ]] Get the AVAssetTrack from t_tracks 
    AVAssetTrack *t_asset_track = (AVAssetTrack *)[t_tracks objectAtIndex:p_index];
    
	switch(p_property)
	{
		case kMCPlatformPlayerTrackPropertyId:
			*(uint32_t *)r_value = [t_asset_track trackID];
			break;
		case kMCPlatformPlayerTrackPropertyMediaTypeName:
		{
            NSString *t_mediaType;
            t_mediaType = [t_asset_track mediaType];
            *(char **)r_value = strdup([t_mediaType cStringUsingEncoding: NSMacOSRomanStringEncoding]);
		}
            break;
		case kMCPlatformPlayerTrackPropertyOffset:
        {
			CMTimeRange t_timeRange = [t_asset_track timeRange];
            *(uint32_t *)r_value = CMTimeToLCTime(t_timeRange . start);
        }
			break;
		case kMCPlatformPlayerTrackPropertyDuration:
        {
            CMTimeRange t_timeRange = [t_asset_track timeRange];
            *(uint32_t *)r_value = CMTimeToLCTime(t_timeRange . duration);
        }
			break;
		case kMCPlatformPlayerTrackPropertyEnabled:
			*(bool *)r_value = [t_asset_track isEnabled];
			break;
	}
}

////////////////////////////////////////////////////////

MCAVFoundationPlayer *MCAVFoundationPlayerCreate(void)
{
    return new MCAVFoundationPlayer;
}

////////////////////////////////////////////////////////<|MERGE_RESOLUTION|>--- conflicted
+++ resolved
@@ -290,15 +290,10 @@
 void MCAVFoundationPlayer::TimeJumped(void)
 {
     // PM-2014-08-05: [[ Bug 13105 ]] Make sure a currenttimechanged message is sent when we click step forward/backward buttons
-<<<<<<< HEAD
     if (!m_synchronizing && m_stepped)
     {
         MCPlatformCallbackSendPlayerCurrentTimeChanged(this);
     }
-=======
-    //if (!m_synchronizing)
-       // MCPlatformCallbackSendPlayerCurrentTimeChanged(this);
->>>>>>> 92e0e0d0
 }
 
 void MCAVFoundationPlayer::MovieFinished(void)
