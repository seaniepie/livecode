/* Copyright (C) 2003-2013 Runtime Revolution Ltd.
 
 This file is part of LiveCode.
 
 LiveCode is free software; you can redistribute it and/or modify it under
 the terms of the GNU General Public License v3 as published by the Free
 Software Foundation.
 
 LiveCode is distributed in the hope that it will be useful, but WITHOUT ANY
 WARRANTY; without even the implied warranty of MERCHANTABILITY or
 FITNESS FOR A PARTICULAR PURPOSE.  See the GNU General Public License
 for more details.
 
 You should have received a copy of the GNU General Public License
 along with LiveCode.  If not see <http://www.gnu.org/licenses/>.  */

#include <Cocoa/Cocoa.h>
#include <AVFoundation/AVFoundation.h>

#include "core.h"
#include "globdefs.h"
#include "imagebitmap.h"
#include "region.h"
#include "notify.h"

#include "platform.h"
#include "platform-internal.h"

#include "mac-internal.h"

#include "mac-player.h"
#include "graphics_util.h"

////////////////////////////////////////////////////////////////////////////////

class MCAVFoundationPlayer;

@interface com_runrev_livecode_MCAVFoundationPlayerObserver: NSObject
{
    MCAVFoundationPlayer *m_av_player;
}

- (id)initWithPlayer: (MCAVFoundationPlayer *)player;

- (void)movieFinished: (id)object;

// PM-2014-08-05: [[ Bug 13105 ]] Make sure a currenttimechanged message is sent when we click step forward/backward buttons
- (void)timeJumped: (id)object;

- (void)observeValueForKeyPath:(NSString *)keyPath ofObject:(id)object change:(NSDictionary *)change context:(void *)context;

@end

@interface com_runrev_livecode_MCAVFoundationPlayerView : NSView

- (AVPlayer*)player;
- (void)setPlayer:(AVPlayer *)player;

@end

class MCAVFoundationPlayer: public MCPlatformPlayer
{
public:
	MCAVFoundationPlayer(void);
	virtual ~MCAVFoundationPlayer(void);
    
	virtual bool IsPlaying(void);
	virtual void Start(double rate);
	virtual void Stop(void);
	virtual void Step(int amount);
    
	virtual void LockBitmap(MCImageBitmap*& r_bitmap);
	virtual void UnlockBitmap(MCImageBitmap *bitmap);
    
	virtual void SetProperty(MCPlatformPlayerProperty property, MCPlatformPropertyType type, void *value);
	virtual void GetProperty(MCPlatformPlayerProperty property, MCPlatformPropertyType type, void *value);
    
	virtual void CountTracks(uindex_t& r_count);
	virtual bool FindTrackWithId(uint32_t id, uindex_t& r_index);
	virtual void SetTrackProperty(uindex_t index, MCPlatformPlayerTrackProperty property, MCPlatformPropertyType type, void *value);
	virtual void GetTrackProperty(uindex_t index, MCPlatformPlayerTrackProperty property, MCPlatformPropertyType type, void *value);
    
    void EndTimeChanged(void);
    void MovieFinished(void);
    void TimeJumped(void);
    
    AVPlayer *getPlayer(void);
    
protected:
	virtual void Realize(void);
	virtual void Unrealize(void);
    
private:
	void Load(const char *filename, bool is_url);
	void Synchronize(void);
	void Switch(bool new_offscreen);
    
    CMTime CMTimeFromLCTime(uint32_t lc_time);
    uint32_t CMTimeToLCTime(CMTime cm_time);
    
    void SeekToTimeAndWait(uint32_t p_lc_time);
    
    void HandleCurrentTimeChanged(void);
    
    void CacheCurrentFrame(void);
    static CVReturn MyDisplayLinkCallback (CVDisplayLinkRef displayLink,
                                                          const CVTimeStamp *inNow,
                                                          const CVTimeStamp *inOutputTime,
                                                          CVOptionFlags flagsIn,
                                                          CVOptionFlags *flagsOut,
                                    void *displayLinkContext);
    
	static void DoSwitch(void *context);
    static void DoUpdateCurrentFrame(void *ctxt);
    static void DoUpdateCurrentTime(void *ctxt);
    
    NSLock *m_lock;
    
	AVPlayer *m_player;
    AVPlayerItemVideoOutput *m_player_item_video_output;
    CVDisplayLinkRef m_display_link;
    com_runrev_livecode_MCAVFoundationPlayerView *m_view;
    uint32_t m_selection_start, m_selection_finish;
    uint32_t m_selection_duration;
    CMTimeScale m_time_scale;
    
    bool m_play_selection_only : 1;
    bool m_looping : 1;
    
	CVImageBufferRef m_current_frame;
    //CGImageRef m_current_frame;
    CMTime m_next_frame_time;
    CMTime m_observed_time;
    
    com_runrev_livecode_MCAVFoundationPlayerObserver *m_observer;
    
    id m_time_observer_token;
    
    uint32_t *m_markers;
    uindex_t m_marker_count;
    uint32_t m_last_marker;
    
	MCRectangle m_rect;
	bool m_visible : 1;
	bool m_offscreen : 1;
	bool m_pending_offscreen : 1;
	bool m_switch_scheduled : 1;
    bool m_playing : 1;
    bool m_synchronizing : 1;
    bool m_frame_changed_pending : 1;
    bool m_finished : 1;
    bool m_loaded : 1;
};

////////////////////////////////////////////////////////////////////////////////

@implementation com_runrev_livecode_MCAVFoundationPlayerObserver

- (id)initWithPlayer: (MCAVFoundationPlayer *)player
{
    self = [super init];
    if (self == nil)
        return nil;
    
    m_av_player = player;
    
    return self;
}

// PM-2014-08-05: [[ Bug 13105 ]] Make sure a currenttimechanged message is sent when we click step forward/backward buttons
- (void)timeJumped: (id)object
{
    m_av_player -> TimeJumped();
}

- (void)movieFinished: (id)object
{
    m_av_player -> MovieFinished();
}

- (void)observeValueForKeyPath:(NSString *)keyPath ofObject:(id)object change:(NSDictionary *)change context:(void *)context
{
    if ([keyPath isEqualToString: @"status"])
        MCPlatformBreakWait();
}

@end

/////////////////////////////////////////////////////////////////////////////////

@implementation com_runrev_livecode_MCAVFoundationPlayerView

- (AVPlayer*)player
{
    if ([self layer] != nil)
        return [(AVPlayerLayer *)[self layer] player];
    return nil;
}

- (void)setPlayer:(AVPlayer *)player
{
    if ([self layer] != nil)
    {
        [(AVPlayerLayer *)[self layer] setPlayer:player];
        return;
    }
    
    AVPlayerLayer *t_layer;
    t_layer = [AVPlayerLayer playerLayerWithPlayer: player];
    [t_layer setVideoGravity: AVLayerVideoGravityResize];
    [self setLayer: t_layer];
    [self setWantsLayer: YES];
}

@end
////////////////////////////////////////////////////////


MCAVFoundationPlayer::MCAVFoundationPlayer(void)
{
    // COMMENT: We can follow the same pattern as QTKitPlayer here - however we won't have
    //   an AVPlayer until we load, so that starts off as nil and we create a PlayerView
    //   with zero frame.
    m_player = nil;
    m_view = [[com_runrev_livecode_MCAVFoundationPlayerView alloc] initWithFrame: NSZeroRect];
	m_observer = [[com_runrev_livecode_MCAVFoundationPlayerObserver alloc] initWithPlayer: this];
    
    m_lock = [[NSLock alloc] init];
    
    m_player_item_video_output = nil;
    CVDisplayLinkCreateWithActiveCGDisplays(&m_display_link);
    
	m_current_frame = nil;
    
    m_markers = nil;
    m_marker_count = 0;
    
    m_play_selection_only = false;
    m_looping = false;
    
	m_rect = MCRectangleMake(0, 0, 0, 0);
	m_visible = true;
	m_offscreen = false;
	m_pending_offscreen = false;
    
	m_switch_scheduled = false;
    
    m_playing = false;
    
    m_synchronizing = false;
    m_frame_changed_pending = false;
    m_finished = false;
    m_loaded = false;
    
    m_time_scale = 0;
    
    m_selection_start = 0;
    m_selection_finish = 0;
}

MCAVFoundationPlayer::~MCAVFoundationPlayer(void)
{
	if (m_current_frame != nil)
		CFRelease(m_current_frame);
    
    // First detach the observer from everything we've attached it to.
    [m_player removeTimeObserver:m_time_observer_token];
    
    // Now we can release it.
    [m_observer release];
    
    CVDisplayLinkRelease(m_display_link);
    
    // Now detach the player from everything we've attached it to.
    [m_view setPlayer: nil];
    // No we can release it.
    [m_view release];
    
    // Finally we can release the player.
    [m_player release];
    
    MCMemoryDeleteArray(m_markers);
    
    [m_lock release];
}

void MCAVFoundationPlayer::TimeJumped(void)
{
    // PM-2014-08-05: [[ Bug 13105 ]] Make sure a currenttimechanged message is sent when we click step forward/backward buttons
    if (!m_synchronizing)
        MCPlatformCallbackSendPlayerCurrentTimeChanged(this);
}

void MCAVFoundationPlayer::MovieFinished(void)
{
    m_finished = true;
    
    if (m_offscreen)
        CVDisplayLinkStop(m_display_link);
    
    if (!m_looping)
    {
        m_playing = false;
        MCPlatformCallbackSendPlayerFinished(this);
    }
    else
    {
        // PM-2014-07-15: [[ Bug 12812 ]] Make sure we loop within start and finish time when playSelection is true 
        if (m_play_selection_only && m_selection_duration > 0)
            SeekToTimeAndWait(m_selection_start);
            //[[m_player currentItem] seekToTime:CMTimeFromLCTime(m_selection_start) toleranceBefore:kCMTimeZero toleranceAfter:kCMTimeZero];
        else
            SeekToTimeAndWait(0);
            //[[m_player currentItem] seekToTime:kCMTimeZero toleranceBefore:kCMTimeZero toleranceAfter:kCMTimeZero];
        
        if (m_offscreen)
            CVDisplayLinkStart(m_display_link);
        
        [m_player play];
        m_playing = true;
        m_finished = false;
    }
}

void MCAVFoundationPlayer::HandleCurrentTimeChanged(void)
{
    uint32_t t_current_time;
    t_current_time = CMTimeToLCTime([m_player currentTime]);
    
    if (m_marker_count > 0)
    {
        // We search for the marker time immediately before the
        // current time and if last marker is not that time,
        // dispatch it.
        uindex_t t_index;
        for(t_index = 0; t_index < m_marker_count; t_index++)
            if (m_markers[t_index] > t_current_time)
                break;
        
        // t_index is now the first marker greater than the current time.
        if (t_index > 0)
        {
            if (m_markers[t_index - 1] != m_last_marker)
            {
                m_last_marker = m_markers[t_index - 1];
                MCPlatformCallbackSendPlayerMarkerChanged(this, m_last_marker);
            }
        }
    }
    
    if (!m_synchronizing)
        MCPlatformCallbackSendPlayerCurrentTimeChanged(this);
}
void MCAVFoundationPlayer::EndTimeChanged(void)
{
    // PM-2014-08-06: [[ Bug 13064 ]] Make sure selection start/end points are respected
    if (m_play_selection_only)
    {
        [m_player setActionAtItemEnd: AVPlayerActionAtItemEndPause];
        // PM-2014-07-15 [[ Bug 12818 ]] If the duration of the selection is 0 then the player ignores the selection
        if (m_selection_duration != 0)
            [[m_player currentItem] setForwardPlaybackEndTime:CMTimeFromLCTime(m_selection_finish)];
        else
            [[m_player currentItem] setForwardPlaybackEndTime:kCMTimeInvalid];
    }
    else
        [[m_player currentItem] setForwardPlaybackEndTime: kCMTimeInvalid];
}

void MCAVFoundationPlayer::CacheCurrentFrame(void)
{
    CVImageBufferRef t_image;
    CMTime t_output_time = [m_player currentItem] . currentTime;
    
    t_image = [m_player_item_video_output copyPixelBufferForItemTime:t_output_time itemTimeForDisplay:nil];
    if (t_image != nil)
    {
        if (m_current_frame != nil)
            CFRelease(m_current_frame);
        m_current_frame = t_image;
    }
}

void MCAVFoundationPlayer::Switch(bool p_new_offscreen)
{
	// If the new setting is the same as the pending setting, do nothing.
	if (p_new_offscreen == m_pending_offscreen)
		return;
    
	// Update the pending offscreen setting and schedule a switch.
	m_pending_offscreen = p_new_offscreen;
    
	if (m_switch_scheduled)
		return;
    
	Retain();
	MCMacPlatformScheduleCallback(DoSwitch, this);
    
	m_switch_scheduled = true;
}

void MCAVFoundationPlayer::SeekToTimeAndWait(uint32_t p_time)
{
    __block bool t_is_finished = false;
    [[m_player currentItem] seekToTime:CMTimeFromLCTime(p_time) toleranceBefore:kCMTimeZero toleranceAfter:kCMTimeZero completionHandler:^(BOOL finished) {
        t_is_finished = true;
        MCPlatformBreakWait();
    }];
    while(!t_is_finished)
        MCPlatformWaitForEvent(60.0, true);
}

CVReturn MCAVFoundationPlayer::MyDisplayLinkCallback (CVDisplayLinkRef displayLink,
                                const CVTimeStamp *inNow,
                                const CVTimeStamp *inOutputTime,
                                CVOptionFlags flagsIn,
                                CVOptionFlags *flagsOut,
                                void *displayLinkContext)
{
    MCAVFoundationPlayer *t_self = (MCAVFoundationPlayer *)displayLinkContext;
        
    CMTime t_output_item_time = [t_self -> m_player_item_video_output itemTimeForCVTimeStamp:*inOutputTime];
    
    if (![t_self -> m_player_item_video_output hasNewPixelBufferForItemTime:t_output_item_time])
    {
        return kCVReturnSuccess;
    }
    
    bool t_need_update;
    
    [t_self -> m_lock lock];
    t_need_update = !t_self -> m_frame_changed_pending;
    t_self -> m_next_frame_time = t_output_item_time;
    t_self -> m_frame_changed_pending = true;
    [t_self -> m_lock unlock];
    
    // Frame updates don't need to happen at 'safe points' (unlike currentTimeChanged events) so
    // we pass false as the second argument to the notify.
    if (t_need_update)
        MCNotifyPush(DoUpdateCurrentFrame, t_self, false, false);
    
    if (t_self -> IsPlaying())
        MCNotifyPush(DoUpdateCurrentTime, t_self, true, false);
    
    return kCVReturnSuccess;
    
}

void MCAVFoundationPlayer::DoUpdateCurrentTime(void *ctxt)
{
    MCAVFoundationPlayer *t_player;
	t_player = (MCAVFoundationPlayer *)ctxt;
    
    t_player -> HandleCurrentTimeChanged();
}

void MCAVFoundationPlayer::DoUpdateCurrentFrame(void *ctxt)
{
    MCAVFoundationPlayer *t_player;
	t_player = (MCAVFoundationPlayer *)ctxt;
    
    if (!t_player -> m_frame_changed_pending)
        return;
    
    CVImageBufferRef t_image;
    [t_player -> m_lock lock];
    t_image = [t_player -> m_player_item_video_output copyPixelBufferForItemTime:t_player -> m_next_frame_time itemTimeForDisplay:nil];
    t_player -> m_frame_changed_pending = false;
    [t_player -> m_lock unlock];
    
    if (t_image != nil)
    {
        if (t_player -> m_current_frame != nil)
            CFRelease(t_player -> m_current_frame);
        t_player -> m_current_frame = t_image;
    }

    // Now video is loaded
    t_player -> m_loaded = true;
	MCPlatformCallbackSendPlayerFrameChanged(t_player);
    
}

void MCAVFoundationPlayer::DoSwitch(void *ctxt)
{
	MCAVFoundationPlayer *t_player;
	t_player = (MCAVFoundationPlayer *)ctxt;
    
	t_player -> m_switch_scheduled = false;
    
	if (t_player -> m_pending_offscreen == t_player -> m_offscreen)
	{
		// Do nothing if there is no state change.
	}
	else if (t_player -> m_pending_offscreen)
	{
        // PM-2014-07-08: [[ Bug 12722 ]] Player should stop playing when switching from run to edit mode
        if (t_player -> IsPlaying())
            t_player -> Stop();

        t_player -> CacheCurrentFrame();
        
		if (t_player -> m_view != nil)
			t_player -> Unrealize();
        
        if (!CVDisplayLinkIsRunning(t_player -> m_display_link))
        {
            CVDisplayLinkStart(t_player -> m_display_link);
        }
        

		t_player -> m_offscreen = t_player -> m_pending_offscreen;
	}
	else
	{
		if (t_player -> m_current_frame != nil)
		{
			CFRelease(t_player -> m_current_frame);
			t_player -> m_current_frame = nil;
		}
		
        if (CVDisplayLinkIsRunning(t_player -> m_display_link))
        {
            CVDisplayLinkStop(t_player -> m_display_link);
        }

        
		// Switching to non-offscreen
		t_player -> m_offscreen = t_player -> m_pending_offscreen;
		t_player -> Realize();
    
	}
    t_player -> Release();
}

void MCAVFoundationPlayer::Realize(void)
{
	if (m_window == nil)
		return;
    
	MCMacPlatformWindow *t_window;
	t_window = (MCMacPlatformWindow *)m_window;
    
	if (!m_offscreen)
	{
		MCWindowView *t_parent_view;
		t_parent_view = t_window -> GetView();
		[t_parent_view addSubview: m_view];
	}
    
	Synchronize();
}

void MCAVFoundationPlayer::Unrealize(void)
{
	if (m_offscreen || m_window == nil)
		return;
    
	if (!m_offscreen)
	{
		MCMacPlatformWindow *t_window;
		t_window = (MCMacPlatformWindow *)m_window;
        
		MCWindowView *t_parent_view;
		t_parent_view = t_window -> GetView();
        
		[m_view removeFromSuperview];
	}
}

void MCAVFoundationPlayer::Load(const char *p_filename_or_url, bool p_is_url)
{
    // Ensure that removing the video source from the property inspector results immediately in empty player with the controller thumb in the beginning  
    if (p_filename_or_url == nil)
    {
        m_player_item_video_output = nil;
        [m_view setPlayer: nil];
        uint4 t_zero_time = 0;
        SetProperty(kMCPlatformPlayerPropertyCurrentTime, kMCPlatformPropertyTypeUInt32, &t_zero_time);
        return;
    }
    
    id t_url;
    if (!p_is_url)
        t_url = [NSURL fileURLWithPath: [NSString stringWithCString: p_filename_or_url encoding: NSMacOSRomanStringEncoding]];
    else
        t_url = [NSURL URLWithString: [NSString stringWithCString: p_filename_or_url encoding: NSMacOSRomanStringEncoding]];
    
    AVPlayer *t_player;
    t_player = [[AVPlayer alloc] initWithURL: t_url];
    
    // Block-wait until the status becomes something.
    [t_player addObserver: m_observer forKeyPath: @"status" options: 0 context: nil];
    while([t_player status] == AVPlayerStatusUnknown)
        MCPlatformWaitForEvent(60.0, true);
    [t_player removeObserver: m_observer forKeyPath: @"status"];
    
    // If we've failed, leave things as they are (dealloc the new player).
    if ([t_player status] == AVPlayerStatusFailed)
    {
        // error obtainable via [t_player error]
        [t_player release];
        return;
    }
    
    /*
        PM-2014-07-07: [[Bugs 12758 and 12760]] When the filename is set to a URL or to a local file 
        that is not a video, or does not exist, then currentItem is nil. Do this chack to prevent a crash
    */
    if ([t_player currentItem] == nil)
    {
        [t_player release];
        return;
    }
    
    // Reset this to false when loading a new movie, so as the first frame of the new movie to be displayed
    m_loaded = false;
    
    CVDisplayLinkSetOutputCallback(m_display_link, MCAVFoundationPlayer::MyDisplayLinkCallback, this);
    //CVDisplayLinkStop(m_display_link);

    NSDictionary* t_settings = @{ (id)kCVPixelBufferPixelFormatTypeKey : [NSNumber numberWithInt:kCVPixelFormatType_32ARGB] };
    // AVPlayerItemVideoOutput is available in OSX version >= 10.8
    AVPlayerItemVideoOutput* t_output = [[[AVPlayerItemVideoOutput alloc] initWithPixelBufferAttributes:t_settings] autorelease];
    m_player_item_video_output = t_output;
    AVPlayerItem* t_player_item = [t_player currentItem];
    [t_player_item addOutput:m_player_item_video_output];
    [t_player replaceCurrentItemWithPlayerItem:t_player_item];
    
    // Release the old player (if any).
    [m_view setPlayer: nil];
    [m_player removeTimeObserver:m_time_observer_token];

    [m_player release];
    
    // We want this player.
    m_player = t_player;
    
    // Now set the player of the view.
    [m_view setPlayer: m_player];
    
    m_last_marker = UINT32_MAX;
    
    [[NSNotificationCenter defaultCenter] removeObserver: m_observer];
    
    [[NSNotificationCenter defaultCenter] addObserver: m_observer selector:@selector(movieFinished:) name: AVPlayerItemDidPlayToEndTimeNotification object: [m_player currentItem]];
    
    // PM-2014-08-05: [[ Bug 13105 ]] Make sure a currenttimechanged message is sent when we click step forward/backward buttons
    [[NSNotificationCenter defaultCenter] addObserver: m_observer selector:@selector(timeJumped:) name: AVPlayerItemTimeJumpedNotification object: [m_player currentItem]];
    
    m_time_observer_token = [m_player addPeriodicTimeObserverForInterval:CMTimeMake(30, 1000) queue:nil usingBlock:^(CMTime time) {
    
        if (CMTimeCompare(time, m_observed_time) == 0)
            return;
        
        m_observed_time = time;

        // This fixes the issue of pause not being instant when alwaysBuffer = false
        if (IsPlaying() && !m_offscreen)
            HandleCurrentTimeChanged();
        
        }];
    
    m_time_scale = [m_player currentItem] . asset . duration . timescale;
}

void MCAVFoundationPlayer::Synchronize(void)
{
	if (m_window == nil)
		return;
    
	MCMacPlatformWindow *t_window;
	t_window = (MCMacPlatformWindow *)m_window;
    
	NSRect t_frame;
	t_window -> MapMCRectangleToNSRect(m_rect, t_frame);
    
    m_synchronizing = true;
    
	[m_view setFrame: t_frame];
    
	[m_view setHidden: !m_visible];
    
    m_synchronizing = false;
}

bool MCAVFoundationPlayer::IsPlaying(void)
{
	return [m_player rate] != 0;
}

void MCAVFoundationPlayer::Start(double rate)
{
    if (m_offscreen && !CVDisplayLinkIsRunning(m_display_link))
        CVDisplayLinkStart(m_display_link);
 
    // PM-2014-07-15 Various tweaks to handle all cases of playback
    if (!m_play_selection_only)
    {
        if (m_finished && CMTimeCompare(m_player . currentTime, m_player . currentItem . duration) >= 0)
        {
            //[m_player seekToTime:kCMTimeZero toleranceBefore:kCMTimeZero toleranceAfter:kCMTimeZero];
            SeekToTimeAndWait(0);
        }
    }
    else
    {
        // TODO: The more often EndTimeChanged is called, the bigger delay appears when pause is called
        EndTimeChanged();
        
        if (m_selection_duration > 0 && (CMTimeCompare(m_player . currentTime, CMTimeFromLCTime(m_selection_finish)) >= 0 || CMTimeCompare(m_player . currentTime, CMTimeFromLCTime(m_selection_start)) <= 0))
        {
            //[m_player seekToTime:CMTimeFromLCTime(m_selection_start) toleranceBefore:kCMTimeZero toleranceAfter:kCMTimeZero];
            SeekToTimeAndWait(m_selection_start);
        }
        
        // PM-2014-07-15 [[ Bug 12818 ]] If the duration of the selection is 0 then the player ignores the selection
        if (m_selection_duration == 0 && CMTimeCompare(m_player . currentTime, m_player . currentItem . duration) >= 0)
        {
            //[m_player seekToTime:kCMTimeZero toleranceBefore:kCMTimeZero toleranceAfter:kCMTimeZero];
            SeekToTimeAndWait(0);
        }

    }
    
    m_playing = true;
    m_finished = false;
    [m_player setRate:rate];
}

void MCAVFoundationPlayer::Stop(void)
{
    // Calling CVDisplayLinkStop here will cause problems, since Stop() is called when switching from run to edit mode and the player IsPlaying()
    
    [m_player pause];
}

void MCAVFoundationPlayer::Step(int amount)
{
    [[m_player currentItem] stepByCount:amount];
}

void MCAVFoundationPlayer::LockBitmap(MCImageBitmap*& r_bitmap)
{
	// First get the image from the view - this will have black where the movie
	// should be.
	MCImageBitmap *t_bitmap;
	t_bitmap = new MCImageBitmap;
	t_bitmap -> width = m_rect . width;
	t_bitmap -> height = m_rect . height;
	t_bitmap -> stride = m_rect . width * sizeof(uint32_t);
	t_bitmap -> data = (uint32_t *)malloc(t_bitmap -> stride * t_bitmap -> height);
    memset(t_bitmap -> data, 0,t_bitmap -> stride * t_bitmap -> height);
	t_bitmap -> has_alpha = t_bitmap -> has_transparency = true;
    
    
    // If we remove the video source from the property inspector
    if (m_player_item_video_output == nil)
    {
        r_bitmap = t_bitmap;
        return;
    }
    
	// Now if we have a current frame, then composite at the appropriate size into
	// the movie portion of the buffer.
	if (m_current_frame != nil)
	{
		extern CGBitmapInfo MCGPixelFormatToCGBitmapInfo(uint32_t p_pixel_format, bool p_alpha);
        
		CGColorSpaceRef t_colorspace;
		t_colorspace = CGColorSpaceCreateDeviceRGB();
        
		CGContextRef t_cg_context;
		t_cg_context = CGBitmapContextCreate(t_bitmap -> data, t_bitmap -> width, t_bitmap -> height, 8, t_bitmap -> stride, t_colorspace, MCGPixelFormatToCGBitmapInfo(kMCGPixelFormatNative, true));
        
		CIImage *t_ci_image;
		t_ci_image = [[CIImage alloc] initWithCVImageBuffer: m_current_frame];
        
        NSAutoreleasePool *t_pool;
        t_pool = [[NSAutoreleasePool alloc] init];
        
		CIContext *t_ci_context;
		t_ci_context = [CIContext contextWithCGContext: t_cg_context options: nil];
        
		[t_ci_context drawImage: t_ci_image inRect: CGRectMake(0, 0, m_rect . width, m_rect . height) fromRect: [t_ci_image extent]];
        
        [t_pool release];
        
		[t_ci_image release];
        
		CGContextRelease(t_cg_context);
		CGColorSpaceRelease(t_colorspace);
	}
    
	r_bitmap = t_bitmap;
}

void MCAVFoundationPlayer::UnlockBitmap(MCImageBitmap *bitmap)
{
    free(bitmap -> data);
	delete bitmap;
}

void MCAVFoundationPlayer::SetProperty(MCPlatformPlayerProperty p_property, MCPlatformPropertyType p_type, void *p_value)
{
    m_synchronizing = true;
    
	switch(p_property)
	{
		case kMCPlatformPlayerPropertyURL:
			Load(*(const char **)p_value, true);
			Synchronize();
			break;
		case kMCPlatformPlayerPropertyFilename:
			Load(*(const char **)p_value, false);
			Synchronize();
			break;
		case kMCPlatformPlayerPropertyOffscreen:
			Switch(*(bool *)p_value);
			break;
		case kMCPlatformPlayerPropertyRect:
			m_rect = *(MCRectangle *)p_value;
			Synchronize();
			break;
		case kMCPlatformPlayerPropertyVisible:
			m_visible = *(bool *)p_value;
			Synchronize();
			break;
		case kMCPlatformPlayerPropertyCurrentTime:
        {
            // MW-2014-07-29: [[ Bug 12989 ]] Make sure we use the duration timescale.
            // MW-2014-08-01: [[ Bug 13046 ]] Use a completion handler to wait until the currentTime is
            //   where we want it to be.
<<<<<<< HEAD
            /*__block bool t_is_finished = false;
            [[m_player currentItem] seekToTime:CMTimeFromLCTime(*(uint32_t *)p_value) toleranceBefore:kCMTimeZero toleranceAfter:kCMTimeZero completionHandler:^(BOOL finished) {
                t_is_finished = true;
                MCPlatformBreakWait();
            }];
            while(!t_is_finished)
                MCPlatformWaitForEvent(60.0, true);*/
            SeekToTimeAndWait(*(uint32_t *)p_value);
=======
            if (m_player != nil)
            {
                __block bool t_is_finished = false;
                [[m_player currentItem] seekToTime:CMTimeFromLCTime(*(uint32_t *)p_value) toleranceBefore:kCMTimeZero toleranceAfter:kCMTimeZero completionHandler:^(BOOL finished) {
                    t_is_finished = true;
                    MCPlatformBreakWait();
                }];
                while(!t_is_finished)
                    MCPlatformWaitForEvent(60.0, true);
            }
>>>>>>> da5065c7
        }
        break;
		case kMCPlatformPlayerPropertyStartTime:
		{
            m_selection_start = *(uint32_t *)p_value;
            
			if (m_selection_start > m_selection_finish)
            {
                // PM-2014-07-09: [[ Bug 12761 ]] Make sure dragging the selection_start marker does not move the selection_finish marker
                m_selection_start = m_selection_finish;
            }
            // PM-2014-07-15 [[ Bug 12818 ]] If the duration of the selection is 0 then the player ignores the selection
            m_selection_duration = m_selection_finish - m_selection_start;
        }
            break;
		case kMCPlatformPlayerPropertyFinishTime:
		{
            m_selection_finish = *(uint32_t *)p_value;
            
			if (m_selection_start > m_selection_finish)
            {
                m_selection_finish = m_selection_start;
            }
            // PM-2014-07-15 [[ Bug 12818 ]] If the duration of the selection is 0 then the player ignores the selection
            m_selection_duration = m_selection_finish - m_selection_start;
        }
            break;
		case kMCPlatformPlayerPropertyPlayRate:
            if (m_player != nil)
                [m_player setRate: *(double *)p_value];
			break;
		case kMCPlatformPlayerPropertyVolume:
            if (m_player != nil)
                [m_player setVolume: *(uint16_t *)p_value / 100.0f];
			break;
        case kMCPlatformPlayerPropertyOnlyPlaySelection:
			m_play_selection_only = *(bool *)p_value;
			break;
		case kMCPlatformPlayerPropertyLoop:
			m_looping = *(bool *)p_value;
			break;
        case kMCPlatformPlayerPropertyMarkers:
        {
            array_t<uint32_t> *t_markers;
            t_markers = (array_t<uint32_t> *)p_value;
            
            m_last_marker = UINT32_MAX;
            MCMemoryDeleteArray(m_markers);
            m_markers = nil;
            
            /* UNCHECKED */ MCMemoryResizeArray(t_markers -> count, m_markers, m_marker_count);
            MCMemoryCopy(m_markers, t_markers -> ptr, m_marker_count * sizeof(uint32_t));
        }
        break;
	}
    
    m_synchronizing = false;
}

uint32_t MCAVFoundationPlayer::CMTimeToLCTime(CMTime p_cm_time)
{
    return CMTimeConvertScale(p_cm_time, m_time_scale, kCMTimeRoundingMethod_QuickTime) . value;
}

CMTime MCAVFoundationPlayer::CMTimeFromLCTime(uint32_t p_lc_time)
{
    return CMTimeMake(p_lc_time, m_time_scale);
}

static Boolean AVAssetHasType(AVAsset *p_asset, NSString *p_type)
{
    NSArray *t_tracks = [p_asset tracksWithMediaType:p_type];
    return [t_tracks count] != 0;
}

void MCAVFoundationPlayer::GetProperty(MCPlatformPlayerProperty p_property, MCPlatformPropertyType p_type, void *r_value)
{
	switch(p_property)
	{
		case kMCPlatformPlayerPropertyOffscreen:
			*(bool *)r_value = m_offscreen;
			break;
		case kMCPlatformPlayerPropertyRect:
			*(MCRectangle *)r_value = m_rect;
			break;
        case kMCPlatformPlayerPropertyMovieRect:
		{
            // TODO: the 'naturalSize' method of AVAsset is deprecated, but we use for the moment.
            CGSize t_size;
            if (m_player != nil)
                t_size = [[[m_player currentItem] asset] naturalSize];
            else
            {
                // This is in case a player is created by script, where the filename is nil (thus m_player is nil as well)
                t_size . width = 306;
                t_size . height = 244;
            }
			*(MCRectangle *)r_value = MCRectangleMake(0, 0, t_size . width, t_size . height);
		}
        break;
		case kMCPlatformPlayerPropertyVisible:
			*(bool *)r_value = m_visible;
			break;
        case kMCPlatformPlayerPropertyMediaTypes:
		{
			MCPlatformPlayerMediaTypes t_types;
			t_types = 0;
            AVAsset *t_asset = [[m_player currentItem] asset];
            
			if (AVAssetHasType(t_asset, AVMediaTypeVideo))
				t_types |= kMCPlatformPlayerMediaTypeVideo;
			if (AVAssetHasType(t_asset, AVMediaTypeAudio))
				t_types |= kMCPlatformPlayerMediaTypeAudio;
			if (AVAssetHasType(t_asset, AVMediaTypeText))
				t_types |= kMCPlatformPlayerMediaTypeText;
            // TODO: Add more types??
            *(MCPlatformPlayerMediaTypes *)r_value = t_types;
		}
        break;
		case kMCPlatformPlayerPropertyDuration:
            *(uint32_t *)r_value = CMTimeToLCTime([m_player currentItem] . asset . duration);
			break;
		case kMCPlatformPlayerPropertyTimescale:
            // MW-2014-07-29: [[ Bug 12989 ]] Use the duration timescale.
			*(uint32_t *)r_value = [m_player currentItem] . asset . duration . timescale;
			break;
		case kMCPlatformPlayerPropertyCurrentTime:
			*(uint32_t *)r_value = CMTimeToLCTime([m_player currentItem] . currentTime);
			break;
		case kMCPlatformPlayerPropertyStartTime:
			*(uint32_t *)r_value = m_selection_start;
			break;
		case kMCPlatformPlayerPropertyFinishTime:
			*(uint32_t *)r_value = m_selection_finish;
			break;
		case kMCPlatformPlayerPropertyPlayRate:
			*(double *)r_value = [m_player rate];
			break;
		case kMCPlatformPlayerPropertyVolume:
			*(uint16_t *)r_value = [m_player volume] * 100.0f;
			break;
		case kMCPlatformPlayerPropertyOnlyPlaySelection:
			*(bool *)r_value = m_play_selection_only;
			break;
            //TODO
		case kMCPlatformPlayerPropertyLoop:
			*(bool *)r_value = m_looping;
			break;
	}
}

void MCAVFoundationPlayer::CountTracks(uindex_t& r_count)
{
    NSArray *t_tracks;
    t_tracks = [[[m_player currentItem] asset] tracks];
    r_count = [t_tracks count];
}

bool MCAVFoundationPlayer::FindTrackWithId(uint32_t p_id, uindex_t& r_index)
{
    NSArray *t_tracks;
    t_tracks = [[[m_player currentItem] asset] tracks];
    
    AVAssetTrack *t_assetTrack;
    t_assetTrack = [[[m_player currentItem] asset] trackWithTrackID: p_id];
    if (t_assetTrack == nil)
        return false;
    r_index = [t_tracks indexOfObject:t_assetTrack];
    return true;
    
}

void MCAVFoundationPlayer::SetTrackProperty(uindex_t p_index, MCPlatformPlayerTrackProperty p_property, MCPlatformPropertyType p_type, void *p_value)
{
	if (p_property != kMCPlatformPlayerTrackPropertyEnabled)
		return;
    
    NSArray *t_tracks;
    t_tracks = [[[m_player currentItem] asset] tracks];
    
    // TODO: Fix error LiveCode-Community[20563:303] -[AVAssetTrack setEnabled:]: unrecognized selector sent to instance 0xb281f50
    /*AVPlayerItemTrack *t_playerItemTrack;
    t_playerItemTrack = [t_tracks objectAtIndex:p_index];
    [t_playerItemTrack setEnabled:*(bool *)p_value];*/
}

void MCAVFoundationPlayer::GetTrackProperty(uindex_t p_index, MCPlatformPlayerTrackProperty p_property, MCPlatformPropertyType p_type, void *r_value)
{
    NSArray *t_tracks;
    t_tracks = [[[m_player currentItem] asset] tracks];
    
    // PM-2014-07-10: [[ Bug 12757 ]] Get the AVAssetTrack from t_tracks 
    AVAssetTrack *t_asset_track = (AVAssetTrack *)[t_tracks objectAtIndex:p_index];
    
	switch(p_property)
	{
		case kMCPlatformPlayerTrackPropertyId:
			*(uint32_t *)r_value = [t_asset_track trackID];
			break;
		case kMCPlatformPlayerTrackPropertyMediaTypeName:
		{
            NSString *t_mediaType;
            t_mediaType = [t_asset_track mediaType];
            *(char **)r_value = strdup([t_mediaType cStringUsingEncoding: NSMacOSRomanStringEncoding]);
		}
            break;
		case kMCPlatformPlayerTrackPropertyOffset:
        {
			CMTimeRange t_timeRange = [t_asset_track timeRange];
            *(uint32_t *)r_value = CMTimeToLCTime(t_timeRange . start);
        }
			break;
		case kMCPlatformPlayerTrackPropertyDuration:
        {
            CMTimeRange t_timeRange = [t_asset_track timeRange];
            *(uint32_t *)r_value = CMTimeToLCTime(t_timeRange . duration);
        }
			break;
		case kMCPlatformPlayerTrackPropertyEnabled:
			*(bool *)r_value = [t_asset_track isEnabled];
			break;
	}
}

////////////////////////////////////////////////////////

MCAVFoundationPlayer *MCAVFoundationPlayerCreate(void)
{
    return new MCAVFoundationPlayer;
}

////////////////////////////////////////////////////////<|MERGE_RESOLUTION|>--- conflicted
+++ resolved
@@ -287,8 +287,8 @@
 void MCAVFoundationPlayer::TimeJumped(void)
 {
     // PM-2014-08-05: [[ Bug 13105 ]] Make sure a currenttimechanged message is sent when we click step forward/backward buttons
-    if (!m_synchronizing)
-        MCPlatformCallbackSendPlayerCurrentTimeChanged(this);
+    //if (!m_synchronizing)
+       // MCPlatformCallbackSendPlayerCurrentTimeChanged(this);
 }
 
 void MCAVFoundationPlayer::MovieFinished(void)
@@ -831,7 +831,6 @@
             // MW-2014-07-29: [[ Bug 12989 ]] Make sure we use the duration timescale.
             // MW-2014-08-01: [[ Bug 13046 ]] Use a completion handler to wait until the currentTime is
             //   where we want it to be.
-<<<<<<< HEAD
             /*__block bool t_is_finished = false;
             [[m_player currentItem] seekToTime:CMTimeFromLCTime(*(uint32_t *)p_value) toleranceBefore:kCMTimeZero toleranceAfter:kCMTimeZero completionHandler:^(BOOL finished) {
                 t_is_finished = true;
@@ -840,18 +839,6 @@
             while(!t_is_finished)
                 MCPlatformWaitForEvent(60.0, true);*/
             SeekToTimeAndWait(*(uint32_t *)p_value);
-=======
-            if (m_player != nil)
-            {
-                __block bool t_is_finished = false;
-                [[m_player currentItem] seekToTime:CMTimeFromLCTime(*(uint32_t *)p_value) toleranceBefore:kCMTimeZero toleranceAfter:kCMTimeZero completionHandler:^(BOOL finished) {
-                    t_is_finished = true;
-                    MCPlatformBreakWait();
-                }];
-                while(!t_is_finished)
-                    MCPlatformWaitForEvent(60.0, true);
-            }
->>>>>>> da5065c7
         }
         break;
 		case kMCPlatformPlayerPropertyStartTime:
