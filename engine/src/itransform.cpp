/* Copyright (C) 2003-2013 Runtime Revolution Ltd.

This file is part of LiveCode.

LiveCode is free software; you can redistribute it and/or modify it under
the terms of the GNU General Public License v3 as published by the Free
Software Foundation.

LiveCode is distributed in the hope that it will be useful, but WITHOUT ANY
WARRANTY; without even the implied warranty of MERCHANTABILITY or
FITNESS FOR A PARTICULAR PURPOSE.  See the GNU General Public License
for more details.

You should have received a copy of the GNU General Public License
along with LiveCode.  If not see <http://www.gnu.org/licenses/>.  */

#include "prefix.h"

#include "globdefs.h"
#include "filedefs.h"
#include "objdefs.h"
#include "parsedef.h"
#include "globals.h"

#include "uidc.h"

#include "imagebitmap.h"

// Universal double comparison threshold
#define EPS 1e-8

#ifndef __VISUALC__
#define __forceinline inline
#endif

// ---------------
// Resizing 32-32
// ---------------
static void resize_seq_32_32(	const uint1* const src_data, const int src_n, const int src_step,
                              uint1*       const dst_data, const int dst_n, const int dst_step,
                              const uint1 low_bit,
                              real8* const aa, real8* const bb)
{
#define GETINT(offs) ( (*(const uint4*)(curs + (offs)) >> low_bit) & 0xFF )
#define GET(offs)    ( (real8) GETINT(offs) / 0xFF )
#define SETINT(tv)   ( \
	*(uint4*)curd |= (tv) << low_bit )
#define SET(tv)   ( SETINT((uint4)((tv) * 0xFF + 0.5)) )

	int i;

	// Current source and destination pointers
	const uint1* curs = src_data;
	uint1*       curd = dst_data;

	if(src_n == dst_n) // copy case
	{
		for(i = src_n ; i ; i--)
			SETINT(GETINT(0)), curs += src_step, curd += dst_step;

		return;
	}

	if(src_n == 1) // fill case
	{
		const real8 tv = GET(0);

		for(i = dst_n ; i ; i--)
			SET(tv), curd += dst_step;

		return;
	}

	if(dst_n == 1) // median case
	{
		real8 tv = 0.0;

		for(i = src_n ; i ; i--)
			tv += GET(0), curs += src_step;

		tv /= src_n;

		SET(tv);

		return;
	}

	if(src_n == 2) // linear case
	{
		const real8 v1 = (real8)GET(0);
		const real8 v2 = (real8)GET(src_step);

		const real8 k = (v2-v1)/(dst_n-1);

		for(i=0 ; i<dst_n ; i++)
			SET(v1 + k*i + 0.5), curd += dst_step;

		return;
	}

	// Evaluating derivatives gaussian coefs
	curs = src_data + (src_n - 1) * src_step;

	aa[src_n-1] = 2.0, bb[src_n-1] = 3.0*(GET(0) - GET(-src_step)), curs -= src_step;
	for(i=src_n-2 ; i>0 ; i--, curs -= src_step)
	{
		aa[i] = 4.0 - 1.0/aa[i+1]; bb[i] = 3.0*(GET(src_step) - GET(-src_step)) - bb[i+1]/aa[i+1];
	}
	aa[0] = 2.0 - 1.0/aa[1], bb[0] = 3.0*(GET(src_step) - GET(0)) - bb[1]/aa[1];

	real8 csx = 0.0; // current src x
	int    cdx = 0;   // current dst x

	real8 CD, ND = bb[0] / aa[0]; // initial derivative values

	const real8 k = (real8)(src_n-1) / dst_n;
	const real8 _1_k = 1.0 / k;

	real8 v1, v2;     // current value, next value
	real8 a, b, c, d; // polynom coefs
	real8 t;          // polynom argument

	curs = src_data, curd = dst_data;

	if(src_n < dst_n) // enlarging
	{
		for(i=0 ; cdx < dst_n ; i++, curs += src_step)
		{
			if(i < src_n-1) // permission to move forwards
			{
				// Updating current and next derivative values
				CD = ND, ND = (bb[i+1] - CD) / aa[i+1];

				v1 = GET(0), v2 = GET(src_step);

				// Updating polynom coefs
				a = v1;
				b = CD;
				c = 3.0*(v2 - v1) - 2.0*CD - ND;
				d = 2.0*(v1 - v2) + CD + ND;
			}

			t = csx - i;

			// Filling output pixels with corresponding source segment interpolated values
			while(cdx < dst_n && (i == src_n-1 || t < 1.0 - EPS))
			{
				// Evaluating output color
				real8 tv = a+t*(b+t*(c+t*d));

				// Bounding output color
				if(tv < 0)
					tv = 0;
				else if(tv > 1.0)
					tv = 1.0;

				// Setting output color
				SET(tv), curd += dst_step;

				// Advancing to next destination pixel
				cdx++, t+=k;
			}

			csx = i + t;
		}
	}
	else // shrinking
	{
		// Locking onto first segment
		t = 0.0;

		i = 0;
		CD = ND, ND = (bb[i+1] - CD) / aa[i+1];
		v1 = GET(0), v2 = GET(src_step);
		a = v1;
		b = CD * 0.5;
		c = (v2 - v1) - (2.0*CD - ND) * 0.33333333333333;
		d = 0.5*(v1 - v2) + (CD + ND) * 0.25;

		for( ; cdx < dst_n ; cdx++)
		{
			real8 tv = 0.0; // total integral sum for this output pixel
			real8 cs = 0.0; // total source length run

			if(t > EPS) // past segment start
			{
				// Adding current segment left-over
				tv += a+b+c+d - t*(a+t*(b+t*(c+t*d))), cs += 1.0 - t, t = 0.0;

				// Moving to the next segment
				if(i<src_n-2)
				{
					i++, curs += src_step;
					CD = ND, ND = (bb[i+1] - CD) / aa[i+1];
					v1 = GET(0), v2 = GET(src_step);
					a = v1;
					b = CD * 0.5;
					c = (v2 - v1) - (2.0*CD - ND) * 0.3333333333;
					d = 0.5*(v1 - v2) + (CD + ND) * 0.25;
				}
			}

			// Adding completely covered segments
			while(cs + 1.0 < k + EPS)
			{
				tv += a+b+c+d, cs += 1.0;

				if(i<src_n-2)
				{
					i++, curs += src_step;
					CD = ND, ND = (bb[i+1] - CD) / aa[i+1];
					v1 = GET(0), v2 = GET(src_step);
					a = v1;
					b = CD * 0.5;
					c = (v2 - v1) - (2.0*CD - ND) * 0.3333333333;
					d = 0.5*(v1 - v2) + (CD + ND) * 0.25;
				}
			}

			// Adding first part of the last segment
			if(cs < k - EPS)
				t = k - cs, tv += t*(a+t*(b+t*(c+t*d)));

			// Normalizing output color
			tv *= _1_k;

			// Bounding output color
			if(tv < 0.0)
				tv = 0.0;
			else if(tv > 1.0)
				tv = 1.0;

			// Setting output color
			SET(tv), curd += dst_step;
		}
	}

#undef SET
#undef GET
}

#define ALPHA_OFFSET 24
#define RED_OFFSET 16
#define GREEN_OFFSET 8
#define BLUE_OFFSET 0

// Sizing

static void scaleimage_nearest(void *p_src_ptr, uint4 p_src_stride, void *p_dst_ptr, uint4 p_dst_stride, uint4 p_src_width, uint4 p_src_height, uint4 p_dst_width, uint4 p_dst_height)
{
	unsigned int t_ix, t_iy;
	t_ix = (65536 * p_src_width) / p_dst_width;
	t_iy = (65536 * p_src_height) / p_dst_height;

	unsigned int t_sy;
	t_sy = 0;

	unsigned int t_src_stride, t_dst_stride;
	t_src_stride = p_src_stride >> 2;
	t_dst_stride = p_dst_stride >> 2;

	unsigned int *t_src_pixel, *t_dst_pixel;
	t_src_pixel = (unsigned int *)p_src_ptr;
	t_dst_pixel = (unsigned int *)p_dst_ptr;

	unsigned int t_dy;
	t_dy = p_dst_height;
	while(t_dy-- > 0)
	{
		unsigned int *t_src_pixel_current;
		t_src_pixel_current = t_src_pixel + (t_sy >> 16) * t_src_stride;

		unsigned int *t_dst_pixel_current;
		t_dst_pixel_current = t_dst_pixel;

		unsigned int t_sx;
		t_sx = 0;

		unsigned int t_dx;
		t_dx = p_dst_width;

		while(t_dx-- > 0)
		{
			*t_dst_pixel_current++ = t_src_pixel_current[t_sx >> 16];
			t_sx += t_ix;
		}

		t_sy += t_iy;
		t_dst_pixel += t_dst_stride;
	}
}

static void scaleimage_box(void *p_src_ptr, uint4 p_src_stride, void *p_dst_ptr, uint4 p_dst_stride, uint4 p_src_width, uint4 p_src_height, uint4 p_dst_width, uint4 p_dst_height, bool p_has_alpha)
{
<<<<<<< HEAD
#if 0
	if (p_has_alpha)
	{
		scaleimage_nearest(p_src_ptr, p_src_stride, p_dst_ptr, p_dst_stride, p_src_width, p_src_height, p_dst_width, p_dst_height);
		return;
	}

	extern void MCMacScaleImageBox(void *p_src_ptr, uint4 p_src_stride, void *p_dst_ptr, uint4 p_dst_stride, uint4 p_src_width, uint4 p_src_height, uint4 p_dst_width, uint4 p_dst_height);
	MCMacScaleImageBox(p_src_ptr, p_src_stride, p_dst_ptr, p_dst_stride, p_src_width, p_src_height, p_dst_width, p_dst_height);
#else
=======
>>>>>>> c1caec2a
	scaleimage_nearest(p_src_ptr, p_src_stride, p_dst_ptr, p_dst_stride, p_src_width, p_src_height, p_dst_width, p_dst_height);
}

__forceinline unsigned int packed_bilinear_bounded_4(unsigned int x, unsigned char a, unsigned int y, unsigned char b, unsigned z, unsigned char c, unsigned int w, unsigned char d)
{
	unsigned int u, v;

	u = (x & 0xff00ff) * a + (y & 0xff00ff) * b + (z & 0xff00ff) * c + (w & 0xff00ff) * d + 0x800080;
	u = ((u + ((u >> 8) & 0xff00ff)) >> 8) & 0xff00ff;

	v = ((x >> 8) & 0xff00ff) * a + ((y >> 8) & 0xff00ff) * b + ((z >> 8) & 0xff00ff) * c + ((w >> 8) & 0xff00ff) * d + 0x800080;
	v = (v + ((v >> 8) & 0xff00ff)) & 0xff00ff00;

	return u | v;
}

__forceinline unsigned int packed_bilinear_combine_4(unsigned char x, unsigned char y, unsigned int f00, unsigned int f10, unsigned int f01, unsigned int f11)
{
	unsigned char x_y, ix_y, x_iy, ix_iy;

	unsigned int u;
	u = x * y + 0x80;
	u = (u + (u >> 8)) >> 8;

	x_y = u ;
	ix_y = y - x_y;
	x_iy = x - x_y;
	ix_iy = (255 - y) - x_iy;

	return packed_bilinear_bounded_4(f00, ix_iy, f10, x_iy, f01, ix_y, f11, x_y);
}

static void scaleimage_bilinear(void *p_src_ptr, uint4 p_src_stride, void *p_dst_ptr, uint4 p_dst_stride, uint4 p_src_width, uint4 p_src_height, uint4 p_dst_width, uint4 p_dst_height)
{
	unsigned int t_dst_stride;
	t_dst_stride = p_dst_stride / 4;
	unsigned int *t_dst_pixel;
	t_dst_pixel = (unsigned int *)p_dst_ptr;

	unsigned int t_src_stride;
	t_src_stride = p_src_stride / 4;
	unsigned int *t_src_pixel;
	t_src_pixel = (unsigned int *)p_src_ptr;

	unsigned int t_ax;
	t_ax = p_src_width * 256;
	int t_bx;
	t_bx = p_dst_width;
	unsigned int t_sx;
	t_sx = t_ax / t_bx;
	unsigned int t_tx;
	t_tx = t_ax % t_bx;

	unsigned int t_ay;
	t_ay = p_src_height * 256;
	int t_by;
	t_by = p_dst_height;
	unsigned int t_sy;
	t_sy = t_ay / t_by;
	unsigned int t_ty;
	t_ty = t_ay % t_by;

	unsigned int t_qy;
	t_qy = 0;
	
	int t_ry;
	t_ry = -t_by;

	unsigned int t_y;
	t_y = p_dst_height;
	while(t_y-- > 0)
	{
		unsigned int t_qx;
		t_qx = 0;
		
		int t_rx;
		t_rx = -t_bx;	
		
		unsigned int t_iy, t_fy;
		t_iy = t_qy / 256;
		t_fy = t_qy & 0xFF;

		unsigned int *t_src_pixel_0, *t_src_pixel_1;
		t_src_pixel_0 = t_src_pixel + t_iy * t_src_stride;
		t_src_pixel_1 = t_src_pixel_0;
		if (t_iy < p_src_height - 1)
			t_src_pixel_1 += t_src_stride;

		unsigned int t_x;
		t_x = p_dst_width;

		unsigned int *t_dst_pixel_current;
		t_dst_pixel_current = t_dst_pixel;

		while(t_x-- > 0)
		{
			unsigned int t_ix, t_fx;
			t_ix = t_qx / 256;
			t_fx = t_qx & 0xFF;

			unsigned int t_p00, t_p10, t_p01, t_p11;
			t_p00 = t_src_pixel_0[t_ix];
			t_p01 = t_src_pixel_1[t_ix];
			if (t_ix < p_src_width - 1)
			{
				t_p10 = t_src_pixel_0[t_ix + 1];
				t_p11 = t_src_pixel_1[t_ix + 1];
			}
			else
			{
				t_p10 = t_p00;
				t_p11 = t_p01;
			}

			*t_dst_pixel_current = packed_bilinear_combine_4(t_fx, t_fy, t_p00, t_p10, t_p01, t_p11);
			t_dst_pixel_current++;

			t_qx += t_sx;
			t_rx += t_tx;
			if (t_rx >= 0)
			{
				t_qx++;
				t_rx -= t_bx;
			}
		}

		t_dst_pixel += t_dst_stride;

		t_qy += t_sy;
		t_ry += t_ty;
		if (t_ry >= 0)
		{
			t_qy++;
			t_ry -= t_by;
		}
	}
}

static void scaleimage_bicubic(void *p_src_ptr, uint4 p_src_stride, void *p_dst_ptr, uint4 p_dst_stride, uint4 p_src_width, uint4 p_src_height, uint4 p_dst_width, uint4 p_dst_height)
{
	int i;

	// Temporary resizes rows data
	const int tmp_bytes_per_line = p_dst_width << 2;

	uint1* const tmp_data = new uint1[tmp_bytes_per_line * p_src_height];

	// Clearing temp and destination data
	memset(tmp_data, 0, tmp_bytes_per_line * p_src_height);
	memset(p_dst_ptr, 0, p_dst_stride * p_dst_height);

	// Temporary derivative arrays
	real8* aa;
	real8* bb;

	if(p_src_width > p_src_height)
		aa = new real8[p_src_width], bb = new real8[p_src_width];
	else
		aa = new real8[p_src_height], bb = new real8[p_src_height];

	// resizing rows
	for(i=0 ; i< (signed)p_src_height ; i++)
	{
		// R
		resize_seq_32_32(	(const uint1*)p_src_ptr + i * p_src_stride, p_src_width, 4,
		                  (uint1*)tmp_data + i * tmp_bytes_per_line, p_dst_width, 4,
		                  RED_OFFSET,
		                  aa, bb);

		// G
		resize_seq_32_32(	(const uint1*)p_src_ptr + i * p_src_stride, p_src_width, 4,
		                  (uint1*)tmp_data + i * tmp_bytes_per_line, p_dst_width, 4,
		                  GREEN_OFFSET,
		                  aa, bb);

		// B
		resize_seq_32_32(	(const uint1*)p_src_ptr + i * p_src_stride, p_src_width, 4,
		                  (uint1*)tmp_data + i * tmp_bytes_per_line, p_dst_width, 4,
		                  BLUE_OFFSET,
		                  aa, bb);

		// A
		resize_seq_32_32(	(const uint1*)p_src_ptr + i * p_src_stride, p_src_width, 4,
		                  (uint1*)tmp_data + i * tmp_bytes_per_line, p_dst_width, 4,
		                  ALPHA_OFFSET,
		                  aa, bb);
	}

	// resizing cols
	for(i=0 ; i< (signed)p_dst_width ; i++)
	{
		// R
		resize_seq_32_32(	(const uint1*)tmp_data + (i << 2), p_src_height, tmp_bytes_per_line,
		                  (uint1*)p_dst_ptr + (i << 2), p_dst_height, p_dst_stride,
		                  RED_OFFSET,
		                  aa, bb);

		// G
		resize_seq_32_32(	(const uint1*)tmp_data + (i << 2), p_src_height, tmp_bytes_per_line,
		                  (uint1*)p_dst_ptr + (i << 2), p_dst_height, p_dst_stride,
		                  GREEN_OFFSET,
		                  aa, bb);

		// B
		resize_seq_32_32(	(const uint1*)tmp_data + (i << 2), p_src_height, tmp_bytes_per_line,
		                  (uint1*)p_dst_ptr + (i << 2), p_dst_height, p_dst_stride,
		                  BLUE_OFFSET,
		                  aa, bb);

		// A
		resize_seq_32_32(	(const uint1*)tmp_data + (i << 2), p_src_height, tmp_bytes_per_line,
		                  (uint1*)p_dst_ptr + (i << 2), p_dst_height, p_dst_stride,
		                  ALPHA_OFFSET,
		                  aa, bb);
	}	

	delete[] bb;
	delete[] aa;
	delete[] tmp_data;
}

inline double maxd(double a, double b)
{
	if (a > b)
		return a;
	return b;
}

bool MCImageScaleBitmap(MCImageBitmap *p_src_bitmap, uindex_t p_width, uindex_t p_height, uint8_t p_quality, MCImageBitmap *&r_scaled)
{
	if (!MCImageBitmapCreate(p_width, p_height, r_scaled))
		return false;

	uindex_t owidth = p_src_bitmap->width;
	uindex_t oheight = p_src_bitmap->height;

	uint32_t *t_src_ptr = p_src_bitmap->data;
	uindex_t t_src_stride = p_src_bitmap->stride;
	uint32_t *t_dst_ptr = r_scaled->data;
	uindex_t t_dst_stride = r_scaled->stride;

	/* OVERHAUL - REVISIT - keep transparency flags of source image, unless BILINEAR or BICUBIC in which case assume
	 * scaled image has alpha if source has transparency */
	r_scaled->has_transparency = p_src_bitmap->has_transparency;
	r_scaled->has_alpha = p_src_bitmap->has_alpha;
	if (p_quality == INTERPOLATION_BILINEAR || p_quality == INTERPOLATION_BICUBIC)
		r_scaled->has_alpha = p_src_bitmap->has_transparency;
	
	// MW-2013-04-05: [[ Bug 10812 ]] Make sure we pass whether the image has transparency through to the box
	//   filter - otherwise nearest is used.
	if (p_quality == INTERPOLATION_NEAREST)
		scaleimage_nearest(t_src_ptr, t_src_stride, t_dst_ptr, t_dst_stride, owidth, oheight, p_width, p_height);
	else if (p_quality == INTERPOLATION_BOX)
		scaleimage_box(t_src_ptr, t_src_stride, t_dst_ptr, t_dst_stride, owidth, oheight, p_width, p_height, p_src_bitmap -> has_transparency);
	else if (p_quality == INTERPOLATION_BILINEAR)
		scaleimage_bilinear(t_src_ptr, t_src_stride, t_dst_ptr, t_dst_stride, owidth, oheight, p_width, p_height);
	else if (p_quality == INTERPOLATION_BICUBIC)
		scaleimage_bicubic(t_src_ptr, t_src_stride, t_dst_ptr, t_dst_stride, owidth, oheight, p_width, p_height);

	return true;
}

static inline void MCSwap(uint32_t &x_a, uint32_t &x_b)
{
	uint32_t t_tmp;
	t_tmp = x_a;
	x_a = x_b;
	x_b = t_tmp;
}

void MCImageFlipBitmapInPlaceVertical(MCImageBitmap *p_bitmap)
{
	if (p_bitmap == nil)
		return;

	uint8_t *t_src_ptr, *t_dst_ptr;
	t_src_ptr = t_dst_ptr = (uint8_t*)p_bitmap->data;
	t_dst_ptr += (p_bitmap->height - 1) * (p_bitmap->stride);

	for (uint32_t y = 0; y < p_bitmap->height / 2; y++)
	{
		uint32_t *t_src_pixel, *t_dst_pixel;
		t_src_pixel = (uint32_t*)t_src_ptr;
		t_dst_pixel = (uint32_t*)t_dst_ptr;

		for (uint32_t x = 0; x < p_bitmap->width; x++)
		{
			MCSwap(*t_dst_pixel++, *t_src_pixel++);
		}

		t_src_ptr += p_bitmap->stride;
		t_dst_ptr -= p_bitmap->stride;
	}
}

void MCImageFlipBitmapInPlaceHorizontal(MCImageBitmap *p_bitmap)
{
	if (p_bitmap == nil)
		return;

	uint8_t *t_src_ptr, *t_dst_ptr;
	t_src_ptr = t_dst_ptr = (uint8_t*)p_bitmap->data;
	t_dst_ptr += (p_bitmap->width - 1) * sizeof(uint32_t);

	for (uint32_t y = 0; y < p_bitmap->height; y++)
	{
		uint32_t *t_src_pixel, *t_dst_pixel;
		t_src_pixel = (uint32_t*)t_src_ptr;
		t_dst_pixel = (uint32_t*)t_dst_ptr;

		for (uint32_t x = 0; x < p_bitmap->width / 2; x++)
			MCSwap(*t_dst_pixel--, *t_src_pixel++);

		t_src_ptr += p_bitmap->stride;
		t_dst_ptr += p_bitmap->stride;
	}
}

void MCImageFlipBitmapInPlaceHV(MCImageBitmap *p_bitmap)
{
	if (p_bitmap == nil)
		return;

	uint8_t *t_src_ptr, *t_dst_ptr;
	t_src_ptr = t_dst_ptr = (uint8_t*)p_bitmap->data;
	t_dst_ptr += (p_bitmap->height - 1) * p_bitmap->stride + (p_bitmap->width - 1) * sizeof(uint32_t);

	for (uint32_t y = 0; y < p_bitmap->height; y++)
	{
		uint32_t *t_src_pixel, *t_dst_pixel;
		t_src_pixel = (uint32_t*)t_src_ptr;
		t_dst_pixel = (uint32_t*)t_dst_ptr;

		for (uint32_t x = 0; x < p_bitmap->width / 2; x++)
			MCSwap(*t_dst_pixel--, *t_src_pixel++);

		t_src_ptr += p_bitmap->stride;
		t_dst_ptr -= p_bitmap->stride;
	}
}

void MCImageFlipBitmapInPlace(MCImageBitmap *p_bitmap, bool p_horizontal, bool p_vertical)
{
	if (p_bitmap == nil)
		return;

	if (p_horizontal && p_vertical)
		MCImageFlipBitmapInPlaceHV(p_bitmap);
	else if (p_horizontal)
		MCImageFlipBitmapInPlaceHorizontal(p_bitmap);
	else if (p_vertical)
		MCImageFlipBitmapInPlaceVertical(p_bitmap);
}<|MERGE_RESOLUTION|>--- conflicted
+++ resolved
@@ -292,19 +292,6 @@
 
 static void scaleimage_box(void *p_src_ptr, uint4 p_src_stride, void *p_dst_ptr, uint4 p_dst_stride, uint4 p_src_width, uint4 p_src_height, uint4 p_dst_width, uint4 p_dst_height, bool p_has_alpha)
 {
-<<<<<<< HEAD
-#if 0
-	if (p_has_alpha)
-	{
-		scaleimage_nearest(p_src_ptr, p_src_stride, p_dst_ptr, p_dst_stride, p_src_width, p_src_height, p_dst_width, p_dst_height);
-		return;
-	}
-
-	extern void MCMacScaleImageBox(void *p_src_ptr, uint4 p_src_stride, void *p_dst_ptr, uint4 p_dst_stride, uint4 p_src_width, uint4 p_src_height, uint4 p_dst_width, uint4 p_dst_height);
-	MCMacScaleImageBox(p_src_ptr, p_src_stride, p_dst_ptr, p_dst_stride, p_src_width, p_src_height, p_dst_width, p_dst_height);
-#else
-=======
->>>>>>> c1caec2a
 	scaleimage_nearest(p_src_ptr, p_src_stride, p_dst_ptr, p_dst_stride, p_src_width, p_src_height, p_dst_width, p_dst_height);
 }
 
