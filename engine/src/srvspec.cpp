--- conflicted
+++ resolved
@@ -294,9 +294,6 @@
 	return p_count;
 }
 
-<<<<<<< HEAD
-static void url_execute(MCStringRef p_url, MCUrlExecuteCallback p_callback, void *p_state, MCStringRef& r_error)
-=======
 // IM-2014-07-28: [[ Bug 12822 ]] Setup CURL ssl certificates using shared loading function.
 static CURLcode _set_ssl_certificates_callback(CURL *p_curl, void *p_ssl_ctx, void *p_context)
 {
@@ -305,8 +302,7 @@
 	return CURLE_OK;
 }
 
-static const char *url_execute(const char *p_url, MCUrlExecuteCallback p_callback, void *p_state)
->>>>>>> 479cf516
+static void url_execute(MCStringRef p_url, MCUrlExecuteCallback p_callback, void *p_state, MCStringRef& r_error)
 {
 	const char *t_error;
 	t_error = NULL;
