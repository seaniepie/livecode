/* Copyright (C) 2003-2013 Runtime Revolution Ltd.

This file is part of LiveCode.

LiveCode is free software; you can redistribute it and/or modify it under
the terms of the GNU General Public License v3 as published by the Free
Software Foundation.

LiveCode is distributed in the hope that it will be useful, but WITHOUT ANY
WARRANTY; without even the implied warranty of MERCHANTABILITY or
FITNESS FOR A PARTICULAR PURPOSE.  See the GNU General Public License
for more details.

You should have received a copy of the GNU General Public License
along with LiveCode.  If not see <http://www.gnu.org/licenses/>.  */

#include "osxprefix.h"

#include "globdefs.h"
#include "filedefs.h"
#include "objdefs.h"
#include "parsedef.h"

#include "util.h"
#include "uidc.h"
#include "globals.h"
#include "image.h"
#include "osxdc.h"

#include <Cocoa/Cocoa.h>

#ifndef _IOS_MOBILE
#define CGFloat float
#endif

static CGPoint s_snapshot_start_point, s_snapshot_end_point;
static bool s_snapshot_done = false;

static float menu_screen_height(void)
{
	NSArray *t_screens;
	t_screens = [NSScreen screens];
	
	NSScreen *t_screen;
	for(uint32_t i = 0; i < [t_screens count]; i++)
	{
		t_screen = (NSScreen *)[t_screens objectAtIndex: i];
		if (NSPointInRect(NSZeroPoint, [t_screen frame]))
			break;
	}
	
	return NSMaxY([t_screen frame]);
}

static NSPoint cocoa_point_from_carbon(CGFloat x, CGFloat y)
{
	return NSMakePoint(x, menu_screen_height() - y);
}

static NSRect cocoa_rect_from_carbon(CGRect p_rect)
{
	NSPoint t_top_left, t_bottom_right;
	t_top_left = cocoa_point_from_carbon(p_rect . origin . x, p_rect . origin . y + p_rect . size . height);
	return NSMakeRect(t_top_left . x, t_top_left . y, p_rect . size . width, p_rect . size . height);
}

static CGPoint carbon_point_from_cocoa(NSPoint p_point)
{
	return CGPointMake(p_point . x, menu_screen_height() - p_point . y);
}

static CGRect cgrect_from_points(CGPoint x, CGPoint y)
{
	CGFloat l, t, r, b;
	l = MCMin(x . x, y . x);
	r = MCMax(x . x, y . x);
	t = MCMin(x . y, y . y);
	b = MCMax(x . y, y . y);
	return CGRectMake(l, t, r - l, b - t);
}

static MCRectangle mcrect_from_points(CGPoint x, CGPoint y)
{
	CGFloat l, t, r, b;
	l = MCMin(x . x, y . x);
	r = MCMax(x . x, y . x);
	t = MCMin(x . y, y . y);
	b = MCMax(x . y, y . y);
	return MCU_make_rect(l, t, r - l, b - t);
}

static Rect rect_from_points(CGPoint x, CGPoint y)
{
	CGFloat l, t, r, b;
	l = MCMin(x . x, y . x);
	r = MCMax(x . x, y . x);
	t = MCMin(x . y, y . y);
	b = MCMax(x . y, y . y);
	
	Rect t_rect;
	SetRect(&t_rect, l, t, r, b);
	
	return t_rect;
}

@interface MCSnapshotWindow : NSWindow
{
	NSBox *m_region;
}

- (id)init;
- (void)dealloc;

- (void)mouseDown: (NSEvent *)event;
- (void)mouseUp: (NSEvent *)event;
- (void)mouseDragged: (NSEvent *)event;
@end

@implementation MCSnapshotWindow

- (id)init
{
	// Compute the desktop bounds.
	NSRect t_bounds;
	t_bounds = NSZeroRect;
	NSArray *t_screens;
	t_screens = [NSScreen screens];
	for(uint32_t i = 0; i < [t_screens count]; i++)
	{
		NSScreen *t_screen;
		t_screen = (NSScreen *)[t_screens objectAtIndex: i];
		t_bounds = NSUnionRect(t_bounds, [t_screen frame]);
	}
	
	// Initialize the window.
	self = [super initWithContentRect: t_bounds styleMask: NSBorderlessWindowMask backing: NSBackingStoreBuffered defer: NO];
	
	// Make sure the window is not opaque to events, and renders everything
	// at 50% transparency.
	[self setOpaque: NO];
	[self setAlphaValue: 0.5];
	[self setBackgroundColor: [NSColor clearColor]];
	[self setLevel: NSScreenSaverWindowLevel];
	[self setIgnoresMouseEvents: NO];
	
	// Setup the region used to display the selected area.
	m_region = [[NSBox alloc] initWithFrame: NSZeroRect];
	[m_region setTitlePosition: NSNoTitle];
	[m_region setBorderType: NSLineBorder];
	[m_region setBoxType: MCmajorosversion >= 0x1050 ? (NSBoxType) 4 : NSBoxPrimary];
	[m_region setBorderWidth: 1];
	[m_region setBorderColor: [NSColor whiteColor]];
	[m_region setFillColor: [NSColor grayColor]];
	[[self contentView] addSubview: m_region];
	
	// Remember to return the window.
	return self;
}

- (void)dealloc
{
	[m_region release];
	[super dealloc];
}

- (void)mouseDown: (NSEvent *)event
{
	// Start the snapshot region.
	s_snapshot_start_point = carbon_point_from_cocoa([event locationInWindow]); //CGEventGetLocation([event CGEvent]);
	s_snapshot_end_point = s_snapshot_start_point;
}

- (void)mouseUp: (NSEvent *)event
{
	// Finish the snapshot region.
	s_snapshot_end_point = carbon_point_from_cocoa([event locationInWindow]); //CGEventGetLocation([event CGEvent]);
	s_snapshot_done = true;
	
	// Remove the region from display and force an update to ensure in QD mode, we don't get
	// partial grayness over the selected area.
	[m_region setHidden: YES];
	[[self contentView] setNeedsDisplayInRect: [m_region frame]];
	[self displayIfNeeded];
}

- (void)mouseDragged: (NSEvent *)event
{
	// Update the snapshot end point
	s_snapshot_end_point = carbon_point_from_cocoa([event locationInWindow]); //CGEventGetLocation([event CGEvent]);
	
	// Get the old and new frames.
	NSRect t_old_frame, t_new_frame;
	t_old_frame = [m_region frame];
	t_new_frame = cocoa_rect_from_carbon(cgrect_from_points(s_snapshot_start_point, s_snapshot_end_point));
	
	// Update the frames
	[m_region setFrame: t_new_frame];
	[m_region setNeedsDisplay: YES];
	
	// Make sure the contentview is redrawn in the appropriate places.
	[[self contentView] setNeedsDisplayInRect: t_old_frame];
	[[self contentView] setNeedsDisplayInRect: t_new_frame];
}

@end

MCImageBitmap *getimage(CGrafPtr src)
{
	uint2 depth;
	uint4 bpl;                //bytes per line
	char *sptr;               //point to the begining of src image data
	PixMapHandle srcpm;
	
	Rect r;
	int32_t x = 0, y = 0;
	uint32_t w, h;
	
	srcpm = GetGWorldPixMap(src);
	LockPixels(srcpm);
	
	bpl = GetPixRowBytes(srcpm);
	y -= GetPortBounds(src, &r)->top;
	depth = (*srcpm)->pixelSize;
	sptr = GetPixBaseAddr(srcpm) + y * bpl + x * (depth >> 3);
	
	w = r.right - r.left;
	h = r.bottom - r.top;
	
	MCImageBitmap *image = nil;
	
	{
		assert(depth == 32);
		/* UNCHECKED */ MCImageBitmapCreate(w, h, image);

		{
			uint8_t *dptr = (uint8_t*)image->data; //point to destination image data buffer
			uint4 bytes = (w * depth + 7) >> 3;
			while (h--)
			{
				memcpy(dptr, sptr, bytes);
				sptr += bpl;
				dptr += image->stride;
			}
		}
	}
	
	UnlockPixels(srcpm);
	
	return image;
}

<<<<<<< HEAD
/* OVERHAUL - REVISIT: p_scale_factor parameter currently ignored */
MCImageBitmap *MCScreenDC::snapshot(MCRectangle& p_rect, MCGFloat p_scale_factor, uint32_t p_window, MCStringRef p_display_name)
=======
extern bool MCOSXCreateCGContextForBitmap(MCImageBitmap *p_bitmap, CGContextRef &r_context);

// MW-2014-02-20: [[ Bug 11811 ]] Updated to take into account size parameter.
MCImageBitmap *MCScreenDC::snapshot(MCRectangle& p_rect, uint32_t p_window, const char *p_display_name, MCPoint *size)
>>>>>>> cb5ff903
{
	// Compute the rectangle to grab in screen co-ords.
	MCRectangle t_screen_rect;
	if (p_window == 0 && (p_rect . width == 0 || p_rect . height == 0))
	{
		// If the rect is of zero size and no window has been specified then allow
		// a rect to be dragged out.
		
		// Create a window that covers the whole screen.
		MCSnapshotWindow *t_window;
		t_window = [[MCSnapshotWindow alloc] init];
		[t_window orderFront: nil];
		
		// Set the cursor to cross.
		setcursor(nil, MCcursors[PI_CROSS]);
		
		// Wait until the mouse has been released.
		s_snapshot_done = false;
		while(!s_snapshot_done)
			MCscreen -> wait(60.0, False, True);
	
		// Remove the window from display.
		[t_window orderOut: nil];
		[t_window release];

		// Return the cursor to arrow.
		setcursor(nil, MCcursors[PI_ARROW]);
		
		// Compute the selected rectangle.
		t_screen_rect = mcrect_from_points(s_snapshot_start_point, s_snapshot_end_point);
	}
	else if (p_window == 0)
	{
		// We have no window, but do have a rect so just copy it.
		t_screen_rect = p_rect;
	}
	else
	{
		// Get the window bounds.
		Rect t_window_bounds;
		GetWindowBounds((WindowPtr)p_window, kWindowGlobalPortRgn, &t_window_bounds);
		
		// We have a rect relative to a window so map the co-ords.
		t_screen_rect = MCU_offset_rect(p_rect, t_window_bounds . left, t_window_bounds . top);
	}

	MCImageBitmap *t_snapshot;
	t_snapshot = nil;

	CGRect t_area;
	t_area = CGRectMake(t_screen_rect . x, t_screen_rect . y, t_screen_rect . width, t_screen_rect . height);
	
	CGImageRef t_image;
	t_image = CGWindowListCreateImage(t_area, kCGWindowListOptionOnScreenOnly, kCGNullWindowID, kCGWindowImageDefault);
	if (t_image != nil)
	{
		// IM-2014-01-24: [[ HiDPI ]] Snapshots will be at the density of the display device,
		// so we need to scale down if the dimensions of the returned image don't match
		
		uint32_t t_width, t_height;
		uint32_t t_image_width, t_image_height;
		t_image_width = CGImageGetWidth(t_image);
		t_image_height = CGImageGetHeight(t_image);

		if (size == nil)
		{
			t_width = t_screen_rect . width;
			t_height = t_screen_rect . height;
		}
		else
		{
			t_width = size -> x;
			t_height = size -> y;
		}
		
		MCGFloat t_hscale, t_vscale;
		t_hscale = (MCGFloat)t_width / (MCGFloat)t_image_width;
		t_vscale = (MCGFloat)t_height / (MCGFloat)t_image_height;
		
		MCImageBitmap *t_bitmap;
		/* UNCHECKED */ MCImageBitmapCreate(t_width, t_height, t_bitmap);

		MCImageBitmapClear(t_bitmap);
		
		CGContextRef t_context;
		/* UNCHECKED */ MCOSXCreateCGContextForBitmap(t_bitmap, t_context);
		
		// Draw the image scaled down onto the bitmap
		CGContextScaleCTM(t_context, t_hscale, t_vscale);
		CGContextDrawImage(t_context, CGRectMake(0, 0, t_image_width, t_image_height), t_image);
		
		CGContextRelease(t_context);
		CGImageRelease(t_image);
		
		t_snapshot = t_bitmap;
	}
	
	return t_snapshot;
}
<|MERGE_RESOLUTION|>--- conflicted
+++ resolved
@@ -249,15 +249,10 @@
 	return image;
 }
 
-<<<<<<< HEAD
-/* OVERHAUL - REVISIT: p_scale_factor parameter currently ignored */
-MCImageBitmap *MCScreenDC::snapshot(MCRectangle& p_rect, MCGFloat p_scale_factor, uint32_t p_window, MCStringRef p_display_name)
-=======
 extern bool MCOSXCreateCGContextForBitmap(MCImageBitmap *p_bitmap, CGContextRef &r_context);
 
 // MW-2014-02-20: [[ Bug 11811 ]] Updated to take into account size parameter.
-MCImageBitmap *MCScreenDC::snapshot(MCRectangle& p_rect, uint32_t p_window, const char *p_display_name, MCPoint *size)
->>>>>>> cb5ff903
+MCImageBitmap *MCScreenDC::snapshot(MCRectangle& p_rect, uint32_t p_window, MCStringRef p_display_name, MCPoint *size)
 {
 	// Compute the rectangle to grab in screen co-ords.
 	MCRectangle t_screen_rect;
