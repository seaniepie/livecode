/* Copyright (C) 2003-2013 Runtime Revolution Ltd.

This file is part of LiveCode.

LiveCode is free software; you can redistribute it and/or modify it under
the terms of the GNU General Public License v3 as published by the Free
Software Foundation.

LiveCode is distributed in the hope that it will be useful, but WITHOUT ANY
WARRANTY; without even the implied warranty of MERCHANTABILITY or
FITNESS FOR A PARTICULAR PURPOSE.  See the GNU General Public License
for more details.

You should have received a copy of the GNU General Public License
along with LiveCode.  If not see <http://www.gnu.org/licenses/>.  */

//
// MCGraphic class declarations
//
#ifndef	GRAPHIC_H
#define	GRAPHIC_H
#define __GRAPHIC_H

#ifndef __CONTROL_H
#include "control.h"
#endif

#include "gradient.h"
#include "edittool.h"

// We have:
//   rectangle - width, height
//   regular - nsides, angle, width, height
//   oval - startangle, arcangle, width, height
//   rounded rectangle - roundradius

enum
{
	kMCFillRuleNone,
	kMCFillRuleNonZero,
	kMCFillRuleEvenOdd
};

class MCGraphic : public MCControl
{
	uint2 linesize;
	uint2 angle;
	uint2 startangle;
	uint2 arcangle;
	uint2 roundradius;
	uint2 arrowsize;
	uint2 nsides;
	uint2 ndashes;
	uint2 npoints;
	uint2 nrealpoints;
	uint2 nmarkerpoints;
	uint2 markerlsize;
	uint1 *dashes;
	MCPoint *points;
	MCPoint *realpoints;
	MCPoint *markerpoints;
	MCPoint *oldpoints;
	MCRectangle oldrect;
	MCRectangle minrect;
	MCStringRef label;

	MCGradientFill *m_fill_gradient;
	MCGradientFill *m_stroke_gradient;
	MCEditTool *m_edit_tool;
	real4 m_stroke_miter_limit;

	static MCPropertyInfo kProperties[];
	static MCObjectPropertyTable kPropertyTable;
public:
	MCGraphic();
	MCGraphic(const MCGraphic &sref);
	virtual ~MCGraphic();

	void initialise(void);
	void finalise(void);

	// virtual functions from MCObject
	virtual Chunk_term gettype() const;
	virtual const char *gettypestring();

	virtual const MCObjectPropertyTable *getpropertytable(void) const { return &kPropertyTable; }

	virtual Boolean mfocus(int2 x, int2 y);
	virtual Boolean mdown(uint2 which);
	virtual Boolean mup(uint2 which);
	virtual Boolean doubledown(uint2 which);
	virtual Boolean doubleup(uint2 which);
	virtual void setrect(const MCRectangle &nrect);

	// MW-2011-11-23: [[ Array Chunk Props ]] Add 'effective' param to arrayprop access.
	virtual Exec_stat getprop_legacy(uint4 parid, Properties which, MCExecPoint &, Boolean effective);
	virtual Exec_stat getarrayprop_legacy(uint4 parid, Properties which, MCExecPoint &, MCNameRef key, Boolean effective);
	virtual Exec_stat setprop_legacy(uint4 parid, Properties which, MCExecPoint &, Boolean effective);
	virtual Exec_stat setarrayprop_legacy(uint4 parid, Properties which, MCExecPoint&, MCNameRef key, Boolean effective);

	// virtual functions from MCControl
	IO_stat load(IO_handle stream, const char *version);
	IO_stat extendedload(MCObjectInputStream& p_stream, const char *p_version, uint4 p_length);
	IO_stat save(IO_handle stream, uint4 p_part, bool p_force_ext);
	IO_stat extendedsave(MCObjectOutputStream& p_stream, uint4 p_part);

	virtual MCControl *clone(Boolean attach, Object_pos p, bool invisible);

	// MW-2011-09-06: [[ Redraw ]] Added 'sprite' option - if true, ink and opacity are not set.
	virtual void draw(MCDC *dc, const MCRectangle &dirty, bool p_isolated, bool p_sprite);

	virtual Boolean maskrect(const MCRectangle &srect);
	virtual void fliph();
	virtual void flipv();
	// MCGraphic functions
	uint2 get_arrow_size();
	void draw_arrow(MCDC *dc, MCPoint &p1, MCPoint &p2);
	void draw_lines(MCDC *dc, MCPoint *pts, uint2 npts);
	void fill_polygons(MCDC *dc, MCPoint *pts, uint2 npts);
	void compute_extents(MCPoint *pts, uint2 npts, int2 &minx, int2 &miny,
	                     int2 &maxx, int2 &maxy);
	MCRectangle expand_minrect(const MCRectangle &trect);
	MCRectangle reduce_minrect(const MCRectangle &trect);
	void compute_minrect();
	virtual MCRectangle geteffectiverect(void) const;
	void delpoints();
	void closepolygon(MCPoint *&pts, uint2 &npts);
	MCStringRef getlabeltext();
	void drawlabel(MCDC *dc, int2 sx, int sy, uint2 twidth, const MCRectangle &srect, const MCStringRef& s, uint2 fstyle);

	MCGradientFill *getgradient();
	MCPoint *getpoints();
	uint2 getnumpoints();
	void setpoint(uint4 i, int2 x, int2 y, bool redraw = true);
	MCRectangle getminrect();
	void setgradientrect(MCGradientFill *p_gradient, const MCRectangle &nrect);

	uint2 getjoinstyle();
	void setjoinstyle(uint2 p_style);
	uint2 getcapstyle();
	void setcapstyle(uint2 p_style);
	uint2 getfillrule();
	void setfillrule(uint2 p_rule);

	////////// PROPERTY SUPPORT METHODS

	void Redraw(MCRectangle drect);
	void Redraw(void);
<<<<<<< HEAD
	void DoGetLabel(MCExecContext& ctxt, bool to_unicode, bool effective, MCStringRef r_string);
	void DoSetLabel(MCExecContext& ctxt, bool to_unicode, MCStringRef p_label);
    
    void DoGetGradientFillArray(MCExecContext& ctxt, MCGradientFill *p_fill, MCArrayRef& r_array);
    void DoSetGradientFillArray(MCExecContext& ctxt, MCGradientFill *p_fill, Draw_index p_di, MCArrayRef p_array);
    void DoGetGradientFillElement(MCExecContext& ctxt, MCGradientFill *p_fill, MCNameRef p_prop, MCValueRef& r_value);
    void DoSetGradientFillElement(MCExecContext& ctxt, MCGradientFill *p_fill, Draw_index p_di, MCNameRef p_prop, MCValueRef p_value);
    
    void DoCopyPoints(MCExecContext& ctxt, uindex_t p_count, MCPoint* p_points, uindex_t& r_count, MCPoint*& r_points);
=======
>>>>>>> f50454ba

	////////// PROPERTY ACCESSORS

	void GetAntiAliased(MCExecContext& ctxt, bool& r_setting);
	void SetAntiAliased(MCExecContext& ctxt, bool setting);
	void GetFillRule(MCExecContext& ctxt, intenum_t& r_rule);
	void SetFillRule(MCExecContext& ctxt, intenum_t rule);
	void GetEditMode(MCExecContext& ctxt, intenum_t& r_mode);
	void SetEditMode(MCExecContext& ctxt, intenum_t mode);
	void GetCapStyle(MCExecContext& ctxt, intenum_t& r_style);
	void SetCapStyle(MCExecContext& ctxt, intenum_t style);
	void GetJoinStyle(MCExecContext& ctxt, intenum_t& r_style);
	void SetJoinStyle(MCExecContext& ctxt, intenum_t style);
	void GetMiterLimit(MCExecContext& ctxt, double& r_limit);
	void SetMiterLimit(MCExecContext& ctxt, double limit);
	void GetLineSize(MCExecContext& ctxt, integer_t& r_size);
	void SetLineSize(MCExecContext& ctxt, integer_t size);
	void GetPolySides(MCExecContext& ctxt, integer_t& r_sides);
	void SetPolySides(MCExecContext& ctxt, integer_t p_sides);
	void GetAngle(MCExecContext& ctxt, integer_t& r_angle);
	void SetAngle(MCExecContext& ctxt, integer_t p_angle);
	void GetStartAngle(MCExecContext& ctxt, integer_t& r_angle);
	void SetStartAngle(MCExecContext& ctxt, integer_t p_angle);
	void GetArcAngle(MCExecContext& ctxt, integer_t& r_angle);
	void SetArcAngle(MCExecContext& ctxt, integer_t p_angle);
	void GetRoundRadius(MCExecContext& ctxt, integer_t& r_radius);
	void SetRoundRadius(MCExecContext& ctxt, integer_t radius);
	void GetArrowSize(MCExecContext& ctxt, integer_t& r_size);
	void SetArrowSize(MCExecContext& ctxt, integer_t size);
	void GetStartArrow(MCExecContext& ctxt, bool& r_setting);
	void SetStartArrow(MCExecContext& ctxt, bool setting);
	void GetEndArrow(MCExecContext& ctxt, bool& r_setting);
	void SetEndArrow(MCExecContext& ctxt, bool setting);
	void GetMarkerLineSize(MCExecContext& ctxt, integer_t& r_size);
	void SetMarkerLineSize(MCExecContext& ctxt, integer_t size);
	void GetMarkerDrawn(MCExecContext& ctxt, bool& r_setting);
	void SetMarkerDrawn(MCExecContext& ctxt, bool setting);
	void GetMarkerOpaque(MCExecContext& ctxt, bool& r_setting);
	void SetMarkerOpaque(MCExecContext& ctxt, bool setting);
	void GetRoundEnds(MCExecContext& ctxt, bool& r_setting);
	void SetRoundEnds(MCExecContext& ctxt, bool setting);
	void GetDontResize(MCExecContext& ctxt, bool& r_setting);
	void SetDontResize(MCExecContext& ctxt, bool setting);
	void GetStyle(MCExecContext& ctxt, intenum_t& r_style);
	void SetStyle(MCExecContext& ctxt, intenum_t p_style);
	void GetShowName(MCExecContext& ctxt, bool& r_setting);
	void SetShowName(MCExecContext& ctxt, bool setting);
	void GetLabel(MCExecContext& ctxt, MCStringRef& r_label);
	void SetLabel(MCExecContext& ctxt, MCStringRef p_label);
	void GetEffectiveLabel(MCExecContext& ctxt, MCStringRef& r_label);
	void GetUnicodeLabel(MCExecContext& ctxt, MCDataRef& r_label);
	void SetUnicodeLabel(MCExecContext& ctxt, MCDataRef p_label);
	void GetEffectiveUnicodeLabel(MCExecContext& ctxt, MCDataRef& r_label);
	void GetFilled(MCExecContext& ctxt, bool& r_setting);
	void SetFilled(MCExecContext& ctxt, bool setting);
    
    void GetGradientFill(MCExecContext& ctxt, MCArrayRef& r_array);
    void SetGradientFill(MCExecContext& ctxt, MCArrayRef p_array);
    void GetGradientFillElement(MCExecContext& ctxt, MCNameRef p_prop, MCValueRef& r_value);
    void SetGradientFillElement(MCExecContext& ctxt, MCNameRef p_prop, MCValueRef p_value);
    void GetGradientStroke(MCExecContext& ctxt, MCArrayRef& r_array);
    void SetGradientStroke(MCExecContext& ctxt, MCArrayRef p_array);
    void GetGradientStrokeElement(MCExecContext& ctxt, MCNameRef p_prop, MCValueRef& r_value);
    void SetGradientStrokeElement(MCExecContext& ctxt, MCNameRef p_prop, MCValueRef p_value);
    
    void GetMarkerPoints(MCExecContext& ctxt, uindex_t& r_count, MCPoint*& r_points);
    void SetMarkerPoints(MCExecContext& ctxt, uindex_t p_count, MCPoint* p_points);
    void GetDashes(MCExecContext& ctxt, uindex_t& r_count, uinteger_t*& r_points);
    void SetDashes(MCExecContext& ctxt, uindex_t p_count, uinteger_t* p_points);
    void GetPoints(MCExecContext& ctxt, uindex_t& r_count, MCPoint*& r_points);
    void SetPoints(MCExecContext& ctxt, uindex_t p_count, MCPoint* p_points);
    void GetRelativePoints(MCExecContext& ctxt, uindex_t& r_count, MCPoint*& r_points);
    void SetRelativePoints(MCExecContext& ctxt, uindex_t p_count, MCPoint* p_points);
};
#endif<|MERGE_RESOLUTION|>--- conflicted
+++ resolved
@@ -146,7 +146,7 @@
 
 	void Redraw(MCRectangle drect);
 	void Redraw(void);
-<<<<<<< HEAD
+
 	void DoGetLabel(MCExecContext& ctxt, bool to_unicode, bool effective, MCStringRef r_string);
 	void DoSetLabel(MCExecContext& ctxt, bool to_unicode, MCStringRef p_label);
     
@@ -156,8 +156,6 @@
     void DoSetGradientFillElement(MCExecContext& ctxt, MCGradientFill *p_fill, Draw_index p_di, MCNameRef p_prop, MCValueRef p_value);
     
     void DoCopyPoints(MCExecContext& ctxt, uindex_t p_count, MCPoint* p_points, uindex_t& r_count, MCPoint*& r_points);
-=======
->>>>>>> f50454ba
 
 	////////// PROPERTY ACCESSORS
 
