/* Copyright (C) 2003-2015 LiveCode Ltd.
 
 This file is part of LiveCode.
 
 LiveCode is free software; you can redistribute it and/or modify it under
 the terms of the GNU General Public License v3 as published by the Free
 Software Foundation.
 
 LiveCode is distributed in the hope that it will be useful, but WITHOUT ANY
 WARRANTY; without even the implied warranty of MERCHANTABILITY or
 FITNESS FOR A PARTICULAR PURPOSE.  See the GNU General Public License
 for more details.
 
 You should have received a copy of the GNU General Public License
 along with LiveCode.  If not see <http://www.gnu.org/licenses/>.  */

#include "prefix.h"

#include "sysdefs.h"
#include "globdefs.h"
#include "filedefs.h"
#include "objdefs.h"
#include "parsedef.h"
#include "mcio.h"

#include "globals.h"
#include "stack.h"
#include "image.h"
#include "param.h"

#include "exec.h"

#include "util.h"

#include "mblsyntax.h"
#include "mblsensor.h"
#include "mblcontrol.h"
#include "mblstore.h"

#include "foundation-chunk.h"


////////////////////////////////////////////////////////////////////////////////

bool MCParseParameters(MCParameter*& p_parameters, const char *p_format, ...);

static const char *s_orientation_names[] =
{
	"unknown", "portrait", "portrait upside down", "landscape right", "landscape left", "face up", "face down", nil
};

////////////////////////////////////////////////////////////////////////////////

Exec_stat MCHandleCanComposeTextMessage(void *p_context, MCParameter *p_parameters)
{
#ifdef /* MCHandleCanComposeTextMessage */ LEGACY_EXEC
    if (MCSystemCanSendTextMessage())
        MCresult -> sets(MCtruestring);
	else
        MCresult -> sets(MCfalsestring);
	return ES_NORMAL;
#endif /* MCHandleCanComposeTextMessage */
    MCExecContext ctxt(nil, nil, nil);
    
    bool t_result;
    MCTextMessagingGetCanComposeTextMessage(ctxt, t_result);
    
    if (t_result)
        ctxt . SetTheResultToValue(kMCTrue);
    else
        ctxt . SetTheResultToValue(kMCFalse);
    
    if (!ctxt . HasError())
        return ES_NORMAL;
    
    return ES_ERROR;
}

Exec_stat MCHandleComposeTextMessage(void *p_context, MCParameter *p_parameters)
{
#ifdef /* MCHandleComposeTextMessage */ LEGACY_EXEC
    char *t_recipients, *t_body;
    bool t_success;
	MCExecPoint ep(nil, nil, nil);
	ep . clear();
	if (!MCSystemCanSendTextMessage())
    {
        MCresult -> sets(MCfalsestring);
        return ES_NORMAL;
    }
	
	t_success = MCParseParameters(p_parameters, "s", &t_recipients);
    if (t_success == false)
    {
        MCresult -> sets(MCfalsestring);
        return ES_NORMAL;
    }
	t_success = MCParseParameters(p_parameters, "s", &t_body);
    
    MCExecContext t_ctxt(ep);
    
	MCComposeTextMessageExec(t_ctxt, t_recipients, t_body);
    
	return ES_NORMAL;
#endif /* MCHandleComposeTextMessage */
    MCAutoStringRef t_recipients, t_body;
    
    bool t_success;
    MCExecContext ctxt(nil, nil, nil);
    
	t_success = MCParseParameters(p_parameters, "x", &(&t_recipients));
    if (t_success == false)
    {
         ctxt . SetTheResultToValue(kMCFalse);
        return ES_NORMAL;
    }
    t_success = MCParseParameters(p_parameters, "x", &(&t_body));
  
    
    if (t_success)
        MCTextMessagingExecComposeTextMessage(ctxt, *t_recipients, *t_body);
    
	return ES_NORMAL;
}


///////////////////////////////////////////////////////////////////////////


Exec_stat MCHandleLockIdleTimer(void* p_context, MCParameter* p_parameters)
{
    MCExecContext ctxt(nil, nil, nil);
    
    MCIdleTimerExecLockIdleTimer(ctxt);
    
    return ES_NORMAL;
}


Exec_stat MCHandleUnlockIdleTimer(void* p_context, MCParameter* p_parameters)
{
    MCExecContext ctxt(nil, nil, nil);
    
    MCIdleTimerExecUnlockIdleTimer(ctxt);
    
    return ES_NORMAL;    
}

Exec_stat MCHandleIdleTimerLocked(void* p_context, MCParameter* p_parameters)
{
    MCExecContext ctxt(nil, nil, nil);
    
    bool t_result;
    
    MCIdleTimerGetIdleTimerLocked(ctxt, t_result);
    
    if (t_result)
        ctxt.SetTheResultToValue(kMCTrue);    
    else
        ctxt.SetTheResultToValue(kMCFalse);
    
    if (ctxt.HasError())
        return ES_ERROR;        
    else
        return ES_NORMAL;
}


///////////////////////////////////////////////////////////////////////////


Exec_stat MCHandleCanMakePurchase(void* p_context, MCParameter* p_parameters)
{
#ifdef /* MCHandleCanMakePurchase */ LEGACY_EXEC
	MCresult -> sets(MCU_btos( MCStoreCanMakePurchase() ));
	return ES_NORMAL;
#endif /* MCHandleCanMakePurchase */
    MCExecContext ctxt(nil, nil, nil);
    
    bool t_result;
    
    MCStoreGetCanMakePurchase(ctxt, t_result);
    
    if (t_result)
        ctxt.SetTheResultToValue(kMCTrue);
    else
        ctxt.SetTheResultToValue(kMCFalse);
    
    if (ctxt.HasError())
        return ES_ERROR;
    else
        return ES_NORMAL;    
}

Exec_stat MCHandleEnablePurchaseUpdates(void* p_context, MCParameter* p_parameters)
{
#ifdef /* MCHandleEnablePurchaseUpdates */ LEGACY_EXEC
	MCStoreEnablePurchaseUpdates();
	return ES_NORMAL;
#endif /* MCHandleEnablePurchaseUpdates */
    MCExecContext ctxt(nil, nil, nil);
    
    MCStoreExecEnablePurchaseUpdates(ctxt);
    
    if (!ctxt.HasError())
        return ES_NORMAL;
    
    return ES_ERROR;
}

Exec_stat MCHandleDisablePurchaseUpdates(void* p_context, MCParameter* p_parameters)
{
#ifdef /* MCHandleDisablePurchaseUpdates */ LEGACY_EXEC
	MCStoreDisablePurchaseUpdates();
	return ES_NORMAL;
#endif /* MCHandleDisablePurchaseUpdates */
    MCExecContext ctxt(nil, nil, nil);
    
    MCStoreExecDisablePurchaseUpdates(ctxt);
    
    if(!ctxt.HasError())
        return ES_NORMAL;
    
    return ES_ERROR;
}
    
Exec_stat MCHandleRestorePurchases(void* p_context, MCParameter* p_parameters)
{
#ifdef /* MCHandleRestorePurchases */ LEGACY_EXEC
	MCStoreRestorePurchases();
	return ES_NORMAL;
#endif /* MCHandleRestorePurchases */
    MCExecContext ctxt(nil, nil, nil);
    
    MCStoreExecRestorePurchases(ctxt);
    
    if(!ctxt.HasError())
        return ES_NORMAL;
    
    return ES_ERROR;
}


Exec_stat MCHandlePurchaseList(void* p_context, MCParameter* p_parameters)
{
#ifdef /* MCHandlePurchaseList */ LEGACY_EXEC
	MCExecPoint ep(nil, nil, nil);
	MCPurchaseList(list_purchases, &ep);
	MCresult -> store(ep, False);
	return ES_NORMAL;
#endif /* MCHandlePurchaseList */
    MCExecContext ctxt(nil, nil, nil);
    
    MCAutoStringRef t_list;
    
    MCStoreGetPurchaseList(ctxt, &t_list);
    
    if(!ctxt.HasError())
    {
        ctxt.SetTheResultToValue(*t_list);
        return ES_NORMAL;
    }
    
    ctxt.SetTheResultToEmpty();
    return ES_ERROR;
}

Exec_stat MCHandlePurchaseCreate(void* p_context, MCParameter* p_parameters)
{
#ifdef /* MCHandlePurchaseCreate */ LEGACY_EXEC
	bool t_success = true;
	char *t_product_id = nil;
	MCPurchase *t_purchase = nil;
	
	if (t_success)
		t_success = MCParseParameters(p_parameters, "s", &t_product_id);
	
	if (t_success)
		MCPurchaseCreate(t_product_id, nil, t_purchase);
	
	if (t_success)
		MCresult->setnvalue(t_purchase->id);
	
	MCCStringFree(t_product_id);
    
	return ES_NORMAL;
#endif /* MCHandlePurchaseCreate */
    bool t_success = true;
    MCAutoStringRef t_product_id;
    uint32_t t_id;
    
    MCExecContext ctxt(nil, nil, nil);
    
    if (t_success)
        t_success = MCParseParameters(p_parameters, "x", &(&t_product_id));
    
    if (t_success)
        MCStoreExecCreatePurchase(ctxt, *t_product_id, t_id);
    
    if (!ctxt.HasError())
    {
        ctxt.SetTheResultToNumber(t_id);
        return ES_NORMAL;
    }
    
    ctxt.SetTheResultToEmpty();
    return ES_ERROR;
}


Exec_stat MCHandlePurchaseState(void* p_context, MCParameter* p_parameters)
{
#ifdef /* MCHandlePurchaseState */ LEGACY_EXEC
	bool t_success = true;
	
	uint32_t t_id;
	const char *t_state = nil;
	MCPurchase *t_purchase = nil;
	
	if (t_success)
		t_success = MCParseParameters(p_parameters, "u", &t_id);
	if (t_success)
		t_success = MCPurchaseFindById(t_id, t_purchase);
	
	if (t_success)
		t_success = MCPurchaseStateToString(t_purchase->state, t_state);
	
	if (t_success)
		MCresult -> sets(t_state);
	
	return ES_NORMAL;
#endif /* MCHandlePurchaseState */
	bool t_success = true;
	
	uint32_t t_id;
    MCAutoStringRef t_state;
    
    MCExecContext ctxt(nil, nil, nil);
	
	if (t_success)
		t_success = MCParseParameters(p_parameters, "u", &t_id);
    
	if (t_success)
		MCStoreGetPurchaseState(ctxt, t_id, &t_state);
	
	if (!ctxt.HasError())
    {
        ctxt.SetTheResultToValue(*t_state);
        return ES_NORMAL;
    }
    
    ctxt.SetTheResultToEmpty();
    return ES_ERROR;
}


Exec_stat MCHandlePurchaseError(void* p_context, MCParameter* p_parameters)
{
#ifdef /* MCHandlePurchaseError */ LEGACY_EXEC
	bool t_success = true;
	
	uint32_t t_id;
	char *t_error = nil;
	MCPurchase *t_purchase = nil;
	
	if (t_success)
		t_success = MCParseParameters(p_parameters, "u", &t_id);
	
	if (t_success)
		t_success = MCPurchaseFindById(t_id, t_purchase);
	
	if (t_success)
		t_success = MCPurchaseGetError(t_purchase, t_error);
	
	if (t_success)
		MCresult->grab(t_error, MCCStringLength(t_error));
	else
		MCCStringFree(t_error);
	
	return ES_NORMAL;
#endif /* MCHandlePurchaseError */
	bool t_success = true;
	
    MCStringRef t_error;
	uint32_t t_id;
    
    MCExecContext ctxt(nil, nil, nil);
	
	if (t_success)
		t_success = MCParseParameters(p_parameters, "u", &t_id);
	
	if (t_success)
        MCStoreGetPurchaseError(ctxt, t_id, t_error);
    
    if (!ctxt.HasError())
    {
        ctxt.SetTheResultToValue(t_error);
        return ES_NORMAL;
    }
    
    ctxt.SetTheResultToEmpty();
    return ES_ERROR;
}

Exec_stat MCHandlePurchaseGet(void *context, MCParameter *p_parameters)
{
#ifdef /* MCHandlePurchaseGet */ LEGACY_EXEC
	bool t_success = true;
	
	uint32_t t_id;
	char *t_prop_name = nil;
	
	if (t_success)
		t_success = MCParseParameters(p_parameters, "us", &t_id, &t_prop_name);
	
	MCPurchase *t_purchase = nil;
	MCPurchaseProperty t_property;
	
	if (t_success)
		t_success =
		MCPurchaseFindById(t_id, t_purchase) &&
		MCPurchaseLookupProperty(t_prop_name, t_property);
	
	MCExecPoint ep(nil, nil, nil);
	if (t_success)
		t_success = MCPurchaseGet(t_purchase, t_property, ep) == ES_NORMAL;
	
	if (t_success)
		MCresult->store(ep, True);
	else
		MCresult->clear();
    
	MCCStringFree(t_prop_name);
	
	return ES_NORMAL;
#endif /* MCHandlePurchaseGet */
	bool t_success = true;
	
	uint32_t t_id;
	MCAutoStringRef t_prop_name;
    MCAutoValueRef t_value;
	
	if (t_success)
		t_success = MCParseParameters(p_parameters, "ux", &t_id, &(&t_prop_name));
	
    MCExecContext ctxt(nil, nil, nil);
	
	if (t_success)
        MCStoreExecGet(ctxt, t_id, *t_prop_name, &t_value);
	
	if (!ctxt . HasError())
    {
        ctxt . SetTheResultToValue(*t_value);
        return ES_NORMAL;
    }
    
    ctxt . SetTheResultToEmpty();
	return ES_ERROR;
}


Exec_stat MCHandlePurchaseSet(void *context, MCParameter *p_parameters)
{
#ifdef /* MCHandlePurchaseSet */ LEGACY_EXEC
	bool t_success = true;
	
	uint32_t t_id;
	char *t_prop_name = nil;
	
	if (t_success)
		t_success = MCParseParameters(p_parameters, "us", &t_id, &t_prop_name);
	
	MCPurchase *t_purchase = nil;
	MCPurchaseProperty t_property;
	
	if (t_success)
		t_success =
		MCPurchaseFindById(t_id, t_purchase) &&
		MCPurchaseLookupProperty(t_prop_name, t_property);
	
	MCExecPoint ep(nil, nil, nil);
	if (t_success && p_parameters != nil)
		t_success = p_parameters -> eval(ep) == ES_NORMAL;
	
	if (t_success)
		t_success = MCPurchaseSet(t_purchase, t_property, ep) == ES_NORMAL;
	
	MCCStringFree(t_prop_name);
	
	return ES_NORMAL;
#endif /* MCHandlePurchaseSet */
	bool t_success = true;
	
	uint32_t t_id;
	MCAutoStringRef t_prop_name;
    uint32_t t_quantity;
    MCAutoNumberRef t_quantity_ref;
	
	if (t_success)
		t_success = MCParseParameters(p_parameters, "uxu", &t_id, &(&t_prop_name), &t_quantity);
		
	MCExecContext ctxt(nil, nil, nil);
    
	if (t_success)
        t_success = MCNumberCreateWithInteger(t_quantity, &t_quantity_ref);

    if (t_success)
        MCStoreExecSet(ctxt, t_id, &t_prop_name, *t_quantity_ref);
	
    if (!ctxt.HasError())
        return ES_NORMAL;
    
    return ES_ERROR;
}

Exec_stat MCHandlePurchaseSendRequest(void *context, MCParameter *p_parameters)
{
#ifdef /* MCHandlePurchaseSendRequest */ LEGACY_EXEC
	bool t_success = true;
	
	uint32_t t_id;
	MCPurchase *t_purchase = nil;
	
	if (t_success)
		t_success = MCParseParameters(p_parameters, "u", &t_id);
    
	if (t_success)
		t_success = MCPurchaseFindById(t_id, t_purchase);
	
	if (t_success)
		t_success = MCPurchaseSendRequest(t_purchase);
	
	return ES_NORMAL;
#endif /* MCHandlePurchaseSendRequest */
	bool t_success = true;
	
	uint32_t t_id;
	
	if (t_success)
		t_success = MCParseParameters(p_parameters, "u", &t_id);
    
    MCExecContext ctxt(nil, nil, nil);
    
    if (t_success)
        MCStoreExecSendPurchaseRequest(ctxt, t_id);
    
	if (!ctxt.HasError())
        return ES_NORMAL;
    
    return ES_ERROR;
}

Exec_stat MCHandleMakePurchase(void *context, MCParameter *p_parameters)
{
#ifdef /* MCHandleMakePurchase */ LEGACY_EXEC
    bool t_success = true;
    
    char  *t_prod_id;
    char  *t_quantity;
    char  *t_payload;
    MCPurchase *t_purchase = nil;
    
    if (t_success)
        t_success = MCParseParameters(p_parameters, "sss", &t_prod_id, &t_quantity, &t_payload);
    
    
    if (t_success)
        t_success = MCPurchaseCreate(t_prod_id, nil, t_purchase);
    
    //if (t_success)
    //t_success = MCStoreMakePurchase(t_purchase);
    if (t_success)
        t_success = MCStoreMakePurchase(t_purchase->prod_id, t_quantity, t_payload);
    
    MCCStringFree(t_prod_id);
    MCCStringFree(t_quantity);
    MCCStringFree(t_payload);
    
    return ES_NORMAL;
#endif /* MCHandleMakePurchase */
    bool t_success = true;
    
    MCAutoStringRef t_prod_id;
    MCAutoStringRef t_quantity;
    MCAutoStringRef t_payload;
    MCPurchase *t_purchase = nil;
    uint32_t t_id;
    
    if (t_success)
        t_success = MCParseParameters(p_parameters, "xxx", &(&t_prod_id), &(&t_quantity), &(&t_payload));
    
    MCExecContext ctxt(nil, nil, nil);
    
    if (t_success)
        MCStoreExecCreatePurchase(ctxt, *t_prod_id, t_id);
   
    if (t_success)
        MCStoreExecMakePurchase(ctxt, *t_prod_id, *t_quantity, *t_payload);
    
    if (!ctxt. HasError())
        return ES_NORMAL;
    
    return ES_ERROR;
}

Exec_stat MCHandleConfirmPurchase(void *context, MCParameter *p_parameters)
{
#ifdef /* MCHandleConfirmPurchase */ LEGACY_EXEC
    bool t_success = true;
    
    char *t_prod_id;
    MCPurchase *t_purchase = nil;
    
    if (t_success)
        t_success = MCParseParameters(p_parameters, "s", &t_prod_id);
    
    if (t_success)
        t_success = MCPurchaseFindByProdId(t_prod_id, t_purchase);
    
    if (t_success)
        t_success = MCPurchaseConfirmDelivery(t_purchase);
    
    return ES_NORMAL;
#endif /* MCHandleConfirmPurchase */
    bool t_success = true;
    
    MCAutoStringRef t_prod_id;
    MCPurchase *t_purchase = nil;
    
    if (t_success)
        t_success = MCParseParameters(p_parameters, "x", &(&t_prod_id));
    
    MCExecContext ctxt(nil, nil, nil);
    
    if (t_success)
        MCStoreExecConfirmPurchase(ctxt, *t_prod_id);
    
    if (!ctxt . HasError())
        return ES_NORMAL;
    
    return ES_ERROR;
}

Exec_stat MCHandleProductSetType(void *context, MCParameter *p_parameter)
{
#ifdef /* MCHandleProductSetType */ LEGACY_EXEC
    bool t_success = true;
    char *t_product_id = nil;
    char *t_product_type;
    if (t_success)
        t_success = MCParseParameters(p_parameters, "ss", &t_product_id, &t_product_type);
    if (t_success)
        t_success = MCStoreProductSetType(t_product_id, t_product_type);
    
    MCCStringFree(t_product_id);
    MCCStringFree(t_product_type);
    
    return ES_NORMAL;
#endif /* MCHandleProductSetType */
    MCExecContext ctxt(nil, nil, nil);
    
    MCAutoStringRef t_product_id, t_product_type;
    bool t_success;
    
    t_success = MCParseParameters(p_parameter, "xx", &(&t_product_id), &(&t_product_type));
    
    if (t_success)
        MCStoreExecProductSetType(ctxt, *t_product_id, *t_product_type);
    
    if (!ctxt . HasError())
        return ES_NORMAL;
    
    return ES_ERROR;
}


Exec_stat MCHandlePurchaseConfirmDelivery(void *context, MCParameter *p_parameters)
{
#ifdef /* MCHandlePurchaseConfirmDelivery */ LEGACY_EXEC
	bool t_success = true;
	
	uint32_t t_id;
	MCPurchase *t_purchase = nil;
	
	if (t_success)
		t_success = MCParseParameters(p_parameters, "u", &t_id);
	
	if (t_success)
		t_success = MCPurchaseFindById(t_id, t_purchase);
	
	if (t_success)
		t_success = MCPurchaseConfirmDelivery(t_purchase);
	
	return ES_NORMAL;
#endif /* MCHandlePurchaseConfirmDelivery */
	bool t_success = true;
	
	uint32_t t_id;
	
	if (t_success)
		t_success = MCParseParameters(p_parameters, "u", &t_id);
	
    MCExecContext ctxt(nil, nil, nil);
    
	if (t_success)
        MCStoreExecConfirmPurchaseDelivery(ctxt, t_id);
    
    if (!ctxt.HasError())
        return ES_NORMAL;
    
    return ES_ERROR;
}


Exec_stat MCHandleRequestProductDetails(void *context, MCParameter *p_parameters)
{
#ifdef /* MCHandleRequestProductDetails */ LEGACY_EXEC
    bool t_success = true;
    
    char * t_product;
    MCPurchase *t_purchase = nil;
    
    if (t_success)
        t_success = MCParseParameters(p_parameters, "s", &t_product);
    
    if (t_success)
        MCStoreRequestProductDetails(t_product);
    
    return ES_NORMAL;
#endif /* MCHandleRequestProductDetails */
    MCAutoStringRef t_product;
    bool t_success = true;    
    if (t_success)
        t_success = MCParseParameters(p_parameters, "x", &(&t_product));
        
    MCExecContext ctxt(nil, nil, nil);
    
    if (t_success)
        MCStoreExecRequestProductDetails(ctxt, *t_product);
    
    if (!ctxt.HasError())
        return ES_NORMAL;
    
    return ES_ERROR;
}

Exec_stat MCHandleReceiveProductDetails(void *context, MCParameter *p_parameters)
{
#ifdef /* MCHandleReceiveProductDetails */ LEGACY_EXEC
    bool t_success = true;
    char *t_product_id = nil;
    const char* t_product_details;
    
    if (t_success)
        t_success = MCParseParameters(p_parameters, "s", &t_product_id);
    if (t_success)
        t_product_details = MCStoreReceiveProductDetails(t_product_id);
    
    MCCStringFree(t_product_id);
    MCresult -> sets(t_product_details);
    
    return ES_NORMAL;
#endif /* MCHandleReceiveProductDetails */
    MCAutoStringRef t_product;
    bool t_success = true;
    if (t_success)
        t_success = MCParseParameters(p_parameters, "x", &(&t_product));
    
    MCExecContext ctxt(nil, nil, nil);
    MCAutoStringRef t_result;
    
    if (t_success)
        MCStoreExecReceiveProductDetails(ctxt, *t_product, &t_result);
    
    ctxt . SetTheResultToValue(*t_result);
    
    if (!ctxt.HasError())
        return ES_NORMAL;
    
    return ES_ERROR;
}

Exec_stat MCHandleConsumePurchase(void *context, MCParameter *p_parameters)
{
#ifdef /* MCHandleConsumePurchase */ LEGACY_EXEC
    bool t_success = true;
    char *t_product_id = nil;
    if (t_success)
        t_success = MCParseParameters(p_parameters, "s", &t_product_id);
    if (t_success)
        t_success = MCStoreConsumePurchase(t_product_id);
    
    MCCStringFree(t_product_id);
    return ES_NORMAL;
#endif /* MCHandleConsumePurchase */
    MCAutoStringRef t_product;
    bool t_success = true;
    if (t_success)
        t_success = MCParseParameters(p_parameters, "x", &(&t_product));
    
    MCExecContext ctxt(nil, nil, nil);
    
    if (t_success)
        MCStoreExecConsumePurchase(ctxt, *t_product);
    
    if (!ctxt.HasError())
        return ES_NORMAL;
    
    return ES_ERROR;
}

Exec_stat MCHandleGetPurchases(void *context, MCParameter *p_parameters)
{
#ifdef /* MCHandleGetPurchases */ LEGACY_EXEC
    char *t_purchases;
    t_purchases = MCStoreGetPurchaseList();
    
    MCresult -> sets(t_purchases);
    return ES_NORMAL;
#endif /* MCHandleGetPurchases */
    MCExecContext ctxt(nil, nil, nil);
    
    MCAutoStringRef t_purchases;
    MCStoreGetPurchaseList(ctxt, &t_purchases);
    
    if (!ctxt . HasError())
    {
        ctxt . SetTheResultToValue(*t_purchases);
        return ES_NORMAL;
    }
    
    ctxt . SetTheResultToEmpty();
    return ES_ERROR;
}

Exec_stat MCHandlePurchaseVerify(void *context, MCParameter *p_parameters)
{
#ifdef /* MCHandlePurchaseVerify */ LEGACY_EXEC
    bool t_success = true;
    
    bool t_verified = true;
    uint32_t t_id;
    MCPurchase *t_purchase = nil;
    
    if (t_success)
        t_success = MCParseParameters(p_parameters, "ub", &t_id, &t_verified);
    
    if (t_success)
        t_success = MCPurchaseFindById(t_id, t_purchase);
    
    if (t_success)
        MCPurchaseVerify(t_purchase, t_verified);
    
    return ES_NORMAL;
#endif /* MCHandlePurchaseVerify */
    bool t_success = true;
    bool t_verified = true;
    
    uint32_t t_id;
    
    if (t_success)
        t_success = MCParseParameters(p_parameters, "ub", &t_id, &t_verified);
    
    MCExecContext ctxt(nil, nil, nil);
    
    if (t_success)
        MCStoreExecPurchaseVerify(ctxt, t_id, t_verified);
    
    if (!ctxt.HasError())
        return ES_NORMAL;
    
    return ES_ERROR;
}

Exec_stat MCHandleGetPurchaseProperty(void *context, MCParameter *p_parameters)
{
#ifdef /* MCHandleGetPurchaseProperty */ LEGACY_EXEC
    bool t_success = true;
	
	char *t_product_id = nil;
    char *t_prop_name = nil;
    const char *t_prop_value = nil;
    
	if (t_success)
        t_success = MCParseParameters(p_parameters, "ss", &t_product_id, &t_prop_name);
	if (t_success)
        t_prop_value = MCStoreGetPurchaseProperty(t_product_id, t_prop_name);
    
    MCCStringFree(t_product_id);
    MCCStringFree(t_prop_name);
    
    MCresult -> sets(t_prop_value);
    return ES_NORMAL;
#endif /* MCHandleGetPurchaseProperty */

    bool t_success = true;
    MCAutoStringRef t_product_id, t_prop_name, t_prop_value;
    MCExecContext ctxt(nil,nil,nil);
    
    if (t_success)
        t_success = MCParseParameters(p_parameters, "xx", &(&t_product_id), &(&t_prop_name));
    
    if (t_success)
        MCStoreGetPurchaseProperty(ctxt, *t_product_id, *t_prop_name, &t_prop_value);
    
    if (!ctxt.HasError())
    {
        ctxt.SetTheResultToValue(*t_prop_value);
        return ES_NORMAL;
    }
    
    return ES_ERROR;
}

Exec_stat MCHandleSetPurchaseProperty(void *context, MCParameter *p_parameters)
{
#ifdef /* MCHandleSetPurchaseProperty */ LEGACY_EXEC
    bool t_success = true;
    char *t_product_id = nil;
    char *t_prop_name = nil;
    char *t_prop_value = nil;
    
    if (t_success)
        t_success = MCParseParameters(p_parameters, "sss", &t_product_id, &t_prop_name, &t_prop_value);
    if (t_success)
        t_success = MCStoreSetPurchaseProperty(t_product_id, t_prop_name, t_prop_value);
    
    MCCStringFree(t_product_id);
    MCCStringFree(t_prop_name);
    MCCStringFree(t_prop_value);
    
    return ES_NORMAL;
#endif /* MCHandleSetPurchaseProperty */

    bool t_success = true;
    MCAutoStringRef t_product_id, t_prop_name, t_prop_value;
    MCExecContext ctxt(nil,nil,nil);
    
    if (t_success)
        t_success = MCParseParameters(p_parameters, "xxx", &(&t_product_id), &(&t_prop_name), &(&t_prop_value));
    if (t_success)
        MCStoreSetPurchaseProperty(ctxt, *t_product_id, *t_prop_name, *t_prop_value);
    
    if (ctxt.HasError())
        return ES_ERROR;
    
    return ES_NORMAL;
    
}

////////////////////////////////////////////////////////////////////////////////

Exec_stat MCHandleDeviceOrientation(void *context, MCParameter *p_parameters)
{
	MCExecContext ctxt(nil, nil, nil);

	intenum_t t_orientation;
	MCOrientationGetDeviceOrientation(ctxt, t_orientation);

	ctxt . SetTheResultToStaticCString(s_orientation_names[(int)t_orientation]);

	if (!ctxt . HasError())
		return ES_NORMAL;

	return ES_ERROR;
}

Exec_stat MCHandleOrientation(void *context, MCParameter *p_parameters)
{
	MCExecContext ctxt(nil, nil, nil);

	intenum_t t_orientation;
	MCOrientationGetOrientation(ctxt, t_orientation);

	ctxt . SetTheResultToStaticCString(s_orientation_names[(int)t_orientation]);

	if (!ctxt . HasError())
		return ES_NORMAL;

	return ES_ERROR;
}

Exec_stat MCHandleAllowedOrientations(void *context, MCParameter *p_parameters)
{
	MCExecContext ctxt(nil, nil, nil);

	intset_t t_orientations;
	MCOrientationGetAllowedOrientations(ctxt, t_orientations);

	bool t_success;
	t_success = true;
	
	MCAutoListRef t_orientation_list;

	if (t_success)
		t_success = MCListCreateMutable(',', &t_orientation_list);

	for (uint32_t j = 0; s_orientation_names[j] != nil; j++)
	{
		if ((t_orientations & (1 << j)) != 0)
		{		
			MCAutoStringRef t_orientation;
			if (t_success)
				t_success = MCStringFormat(&t_orientation, "%s", s_orientation_names[j]);

			if (t_success)
				t_success = MCListAppend(*t_orientation_list, *t_orientation);
		}
	}

	MCAutoStringRef t_result;
	if (t_success)
		t_success = MCListCopyAsString(*t_orientation_list, &t_result);

	if (t_success)
	{
		ctxt . SetTheResultToValue(*t_result);
		return ES_NORMAL;
	}

	return ES_ERROR;
}

Exec_stat MCHandleSetAllowedOrientations(void *context, MCParameter *p_parameters)
{
	MCExecContext ctxt(nil, nil, nil);

	MCAutoStringRef t_orientations;
	
	if (p_parameters != nil)
	{
        MCAutoValueRef t_value;
		p_parameters -> eval_argument(ctxt, &t_value);
        ctxt . ConvertToString(*t_value, &t_orientations);
	}

    bool t_success = true;
    MCAutoArrayRef t_orientations_array;
    if (t_success)
        t_success = MCStringSplit(*t_orientations, MCSTR(","), nil, kMCCompareExact, &t_orientations_array);
    
    uint32_t t_orientations_count = MCArrayGetCount(*t_orientations_array);
    intset_t t_orientations_set;
	t_orientations_set = 0;
	if (t_success)
    {
		for(uint32_t i = 0; i < t_orientations_count; i++)
        {
            // Note: 't_orientations_array' is an array of strings
			MCValueRef t_orien_value = nil;
            /* UNCHECKED */ MCArrayFetchValueAtIndex(*t_orientations_array, i + 1, t_orien_value);
			MCStringRef t_orientation = (MCStringRef)(t_orien_value);
            if (MCStringIsEqualToCString(t_orientation, "portrait", kMCCompareCaseless))
                t_orientations_set |= ORIENTATION_PORTRAIT;
            else if (MCStringIsEqualToCString(t_orientation, "portrait upside down", kMCCompareCaseless))
                t_orientations_set |= ORIENTATION_PORTRAIT_UPSIDE_DOWN;
            else if (MCStringIsEqualToCString(t_orientation, "landscape right", kMCCompareCaseless))
                t_orientations_set |= ORIENTATION_LANDSCAPE_RIGHT;
            else if (MCStringIsEqualToCString(t_orientation, "landscape left", kMCCompareCaseless))
                t_orientations_set |= ORIENTATION_LANDSCAPE_LEFT;
            else if (MCStringIsEqualToCString(t_orientation, "face up", kMCCompareCaseless))
                t_orientations_set |= ORIENTATION_FACE_UP;
            else if (MCStringIsEqualToCString(t_orientation, "face down", kMCCompareCaseless))
                t_orientations_set |= ORIENTATION_FACE_DOWN;
            
        }
	}

	MCOrientationSetAllowedOrientations(ctxt, t_orientations_set);

	if (!ctxt . HasError())
		return ES_NORMAL;

	return ES_ERROR;
}

Exec_stat MCHandleOrientationLocked(void *context, MCParameter *p_parameters)
{
	MCExecContext ctxt(nil, nil, nil);

	bool t_locked;
	MCOrientationGetOrientationLocked(ctxt, t_locked);

    if (t_locked)
        ctxt . SetTheResultToValue(kMCTrue);
    else
        ctxt . SetTheResultToValue(kMCFalse);
    
	if (!ctxt . HasError())
		return ES_NORMAL;

	return ES_ERROR;
}

Exec_stat MCHandleLockOrientation(void *context, MCParameter *p_parameters)
{
	MCExecContext ctxt(nil, nil, nil);

	MCOrientationExecLockOrientation(ctxt);

	if (!ctxt . HasError())
		return ES_NORMAL;

	return ES_ERROR;
}

Exec_stat MCHandleUnlockOrientation(void *context, MCParameter *p_parameters)
{
	MCExecContext ctxt(nil, nil, nil);

	MCOrientationExecUnlockOrientation(ctxt);

	if (!ctxt . HasError())
		return ES_NORMAL;

	return ES_ERROR;
}

Exec_stat MCHandleRotateInterface(void *context, MCParameter *p_parameters)
{
#ifdef /* MCHandleRotateInterface */ LEGACY_EXEC
	return ES_NORMAL;
#endif /* MCHandleRotateInterface */
	return ES_NORMAL;
}


////////////////////////////////////////////////////////////////////////////////

Exec_stat MCHandleRevMail(void *context, MCParameter *p_parameters)
{
	MCAutoStringRef t_address, t_cc_address, t_subject, t_message_body;

	MCExecContext ctxt(nil, nil, nil);
	
	if (p_parameters != nil)
	{
        MCAutoValueRef t_value;
		p_parameters -> eval_argument(ctxt, &t_value);
        ctxt . ConvertToString(*t_value, &t_address);
		p_parameters = p_parameters -> getnext();
	}
	
	if (p_parameters != nil)
	{
        MCAutoValueRef t_value;
		p_parameters -> eval_argument(ctxt, &t_value);
        ctxt . ConvertToString(*t_value, &t_cc_address);
        p_parameters = p_parameters -> getnext();
	}
	
	if (p_parameters != nil)
	{
        MCAutoValueRef t_value;
		p_parameters -> eval_argument(ctxt, &t_value);
        ctxt . ConvertToString(*t_value, &t_subject);
		p_parameters = p_parameters -> getnext();
	}
	
	if (p_parameters != nil)
	{
        MCAutoValueRef t_value;
		p_parameters -> eval_argument(ctxt, &t_value);
        ctxt . ConvertToString(*t_value, &t_message_body);
		p_parameters = p_parameters -> getnext();
	}

	MCMailExecSendEmail(ctxt, *t_address, *t_cc_address, *t_subject, *t_message_body);
	
	if (!ctxt . HasError())
		return ES_NORMAL;

	return ES_ERROR;
}

Exec_stat MCHandleComposeMail(void *context, MCParameter *p_parameters)
{
	bool t_success;
	t_success = true;
	
	MCAutoStringRef t_to, t_cc, t_bcc, t_subject, t_body;
	MCAutoArrayRef t_attachments;

	if (t_success)
		t_success = MCParseParameters(p_parameters, "|xxxxxa", &(&t_subject), &(&t_to), &(&t_cc), &(&t_bcc), &(&t_body), &(&t_attachments));

	MCExecContext ctxt(nil, nil, nil);

	if (t_success)
		MCMailExecComposeMail(ctxt, *t_to, *t_cc, *t_bcc, *t_subject, *t_body, *t_attachments);

	if (!ctxt . HasError())
		return ES_NORMAL;

	return ES_ERROR;
}

Exec_stat MCHandleComposePlainMail(void *context, MCParameter *p_parameters)
{
	bool t_success;
	t_success = true;
	
	MCAutoStringRef t_to, t_cc, t_bcc, t_subject, t_body;
	MCAutoArrayRef t_attachments;

	if (t_success)
		t_success = MCParseParameters(p_parameters, "|xxxxxa", &(&t_subject), &(&t_to), &(&t_cc), &(&t_bcc), &(&t_body), &(&t_attachments));

	MCExecContext ctxt(nil, nil, nil);

	if (t_success)
		MCMailExecComposeMail(ctxt, *t_to, *t_cc, *t_bcc, *t_subject, *t_body, *t_attachments);

	if (!ctxt . HasError())
		return ES_NORMAL;

	return ES_ERROR;
}

Exec_stat MCHandleComposeUnicodeMail(void *context, MCParameter *p_parameters)
{
	bool t_success;
	t_success = true;
	
	MCAutoStringRef t_to, t_cc, t_bcc, t_subject, t_body;
	MCAutoArrayRef t_attachments;

	if (t_success)
		t_success = MCParseParameters(p_parameters, "|xxxxxa", &(&t_subject), &(&t_to), &(&t_cc), &(&t_bcc), &(&t_body), &(&t_attachments));

	MCExecContext ctxt(nil, nil, nil);

	if (t_success)
		MCMailExecComposeUnicodeMail(ctxt, *t_to, *t_cc, *t_bcc, *t_subject, *t_body, *t_attachments);

	if (!ctxt . HasError())
		return ES_NORMAL;

	return ES_ERROR;
}

Exec_stat MCHandleComposeHtmlMail(void *context, MCParameter *p_parameters)
{
	bool t_success;
	t_success = true;
	
	MCAutoStringRef t_to, t_cc, t_bcc, t_subject, t_body;
	MCAutoArrayRef t_attachments;

	if (t_success)
		t_success = MCParseParameters(p_parameters, "|xxxxxa", &(&t_subject), &(&t_to), &(&t_cc), &(&t_bcc), &(&t_body), &(&t_attachments));

	MCExecContext ctxt(nil, nil, nil);

	if (t_success)
        MCMailExecComposeHtmlMail(ctxt, *t_to, *t_cc, *t_bcc, *t_subject, *t_body, *t_attachments);

	if (!ctxt . HasError())
		return ES_NORMAL;

	return ES_ERROR;
}

Exec_stat MCHandleCanSendMail(void *context, MCParameter *p_parameters)
{
	MCExecContext ctxt(nil, nil, nil);

	bool t_can_send;

	MCMailGetCanSendMail(ctxt, t_can_send);
    
    if (t_can_send)
        ctxt . SetTheResultToValue(kMCTrue);
    else
        ctxt . SetTheResultToValue(kMCFalse);
    
    return ES_NORMAL;
}

////////////////////////////////////////////////////////////////////////////////

Exec_stat MCHandleStartTrackingSensor(void *p_context, MCParameter *p_parameters)
{
#ifdef /* MCHandleStartTrackingSensor */ LEGACY_EXEC
    MCExecPoint ep(nil, nil, nil);
    
    MCSensorType t_sensor = kMCSensorTypeUnknown;
    bool t_loosely = false;
    
    if (p_parameters)
    {
        p_parameters->eval(ep);
        t_sensor = MCSensorTypeFromCString(ep.getcstring());
        p_parameters = p_parameters->getnext();
    }
    
    if (p_parameters)
    {
        p_parameters->eval(ep);
        t_loosely = ep . getsvalue() == MCtruemcstring;
    }
    
    MCExecContext t_ctxt(ep);

    if (t_sensor != kMCSensorTypeUnknown)
    {
        MCSensorExecStartTrackingSensor(t_ctxt, t_sensor, t_loosely);
    }
    
    return t_ctxt.GetStat();
#endif /* MCHandleStartTrackingSensor */
    MCExecContext ctxt(nil, nil, nil);
    
    MCSensorType t_sensor = kMCSensorTypeUnknown;
    bool t_loosely = false;
    
    if (p_parameters)
    {
        MCAutoValueRef t_value;
        MCAutoStringRef t_string;
        p_parameters->eval(ctxt, &t_value);
        /* UNCHECKED */ ctxt . ConvertToString(*t_value, &t_string);
        t_sensor = MCSensorTypeFromString(*t_string);
        p_parameters = p_parameters->getnext();
    }
    
    if (p_parameters)
    {
        MCAutoValueRef t_value;
        MCAutoBooleanRef t_bool;
        p_parameters->eval(ctxt, &t_value);
        // PM-2015-03-11: [[ Bug 14855 ]] Evaluate correctly the second param
        if (ctxt . ConvertToBoolean(*t_value, &t_bool))
            t_loosely = MCValueIsEqualTo(*t_bool, kMCTrue);
        // if conversion fails, keep the same behaviour as in LC 6.7
        else
            t_loosely = false;
    }
    
	ctxt . SetTheResultToEmpty();
    
    if (t_sensor != kMCSensorTypeUnknown)
    {
        MCSensorExecStartTrackingSensor(ctxt, (intenum_t)t_sensor, t_loosely);
    }
    
	if (!ctxt . HasError())
		return ES_NORMAL;

	return ES_ERROR;
}

Exec_stat MCHandleStopTrackingSensor(void *p_context, MCParameter *p_parameters)
{
#ifdef /* MCHandleStopTrackingSensor */ LEGACY_EXEC
    MCExecPoint ep(nil, nil, nil);
    
    MCSensorType t_sensor = kMCSensorTypeUnknown;
    
    if (p_parameters)
    {
        p_parameters->eval(ep);
        t_sensor = MCSensorTypeFromCString(ep.getcstring());
        p_parameters = p_parameters->getnext();
    }
    
    MCExecContext t_ctxt(ep);
	t_ctxt . SetTheResultToEmpty();
    
    if (t_sensor != kMCSensorTypeUnknown)
    {
        MCSensorExecStopTrackingSensor(t_ctxt, t_sensor);
    }
    
    return t_ctxt.GetStat();
#endif /* MCHandleStopTrackingSensor */
    MCExecContext ctxt(nil, nil, nil);
    
    MCSensorType t_sensor = kMCSensorTypeUnknown;
    
    if (p_parameters)
    {
        MCAutoValueRef t_value;
        MCAutoStringRef t_string;
        p_parameters->eval(ctxt, &t_value);
        /* UNCHECKED */ ctxt . ConvertToString(*t_value, &t_string);
        t_sensor = MCSensorTypeFromString(*t_string);
        p_parameters = p_parameters->getnext();
    }

	ctxt . SetTheResultToEmpty();

    if (t_sensor != kMCSensorTypeUnknown)
    {
        MCSensorExecStopTrackingSensor(ctxt, (intenum_t)t_sensor);
    }
    
	if (!ctxt . HasError())
		return ES_NORMAL;

	return ES_ERROR;
}

// MM-2012-02-11: Added support old style sensor syntax (iPhoneEnableAcceleromter etc)
Exec_stat MCHandleAccelerometerEnablement(void *p_context, MCParameter *p_parameters)
{
#ifdef /* MCHandleAccelerometerEnablement */ LEGACY_EXEC
    MCExecPoint ep(nil, nil, nil);
    MCExecContext t_ctxt(ep);
	t_ctxt . SetTheResultToEmpty();
    
	if ((bool)p_context)
        MCSensorExecStartTrackingSensor(t_ctxt, kMCSensorTypeAcceleration, false);
    else
        MCSensorExecStopTrackingSensor(t_ctxt, kMCSensorTypeAcceleration);
    
    return t_ctxt.GetStat();
#endif /* MCHandleAccelerometerEnablement */
    MCExecContext ctxt(nil, nil, nil);
	ctxt . SetTheResultToEmpty();
    
	if ((bool)p_context)
        MCSensorExecStartTrackingSensor(ctxt, kMCSensorTypeAcceleration, false);
    else
        MCSensorExecStopTrackingSensor(ctxt, (intenum_t)kMCSensorTypeAcceleration);
    
	if (!ctxt . HasError())
		return ES_NORMAL;

	return ES_ERROR;
}

Exec_stat MCHandleLocationTrackingState(void *p_context, MCParameter *p_parameters)
{
#ifdef /* MCHandleLocationTrackingState */ LEGACY_EXEC
    MCExecPoint ep(nil, nil, nil);
    MCExecContext t_ctxt(ep);
	t_ctxt . SetTheResultToEmpty();
    
	if ((bool)p_context)
        MCSensorExecStartTrackingSensor(t_ctxt, kMCSensorTypeLocation, false);
    else
        MCSensorExecStopTrackingSensor(t_ctxt, kMCSensorTypeLocation);
    
    return t_ctxt.GetStat();
#endif /* MCHandleLocationTrackingState */
    MCExecContext ctxt(nil, nil, nil);
	ctxt . SetTheResultToEmpty();
    
	if ((bool)p_context)
        MCSensorExecStartTrackingSensor(ctxt, kMCSensorTypeLocation, false);
    else
        MCSensorExecStopTrackingSensor(ctxt, (intenum_t)kMCSensorTypeLocation);
    
	if (!ctxt . HasError())
		return ES_NORMAL;

	return ES_ERROR;
}

Exec_stat MCHandleHeadingTrackingState(void *p_context, MCParameter *p_parameters)
{
#ifdef /* MCHandleHeadingTrackingState */ LEGACY_EXEC
    MCExecPoint ep(nil, nil, nil);
    MCExecContext t_ctxt(ep);
	t_ctxt . SetTheResultToEmpty();
    
	if ((bool)p_context)
        MCSensorExecStartTrackingSensor(t_ctxt, kMCSensorTypeHeading, true);
    else
        MCSensorExecStopTrackingSensor(t_ctxt, kMCSensorTypeHeading);
    
    return t_ctxt.GetStat();
#endif /* MCHandleHeadingTrackingState */
    MCExecContext ctxt(nil, nil, nil);
	ctxt . SetTheResultToEmpty();
    
	if ((bool)p_context)
        MCSensorExecStartTrackingSensor(ctxt, kMCSensorTypeHeading, true);
    else
        MCSensorExecStopTrackingSensor(ctxt, (intenum_t)kMCSensorTypeHeading);
    
	if (!ctxt . HasError())
		return ES_NORMAL;

	return ES_ERROR;
}

Exec_stat MCHandleSensorReading(void *p_context, MCParameter *p_parameters)
{
#ifdef /* MCHandleSensorReading */ LEGACY_EXEC
    MCExecPoint ep(nil, nil, nil);
    
    MCSensorType t_sensor = kMCSensorTypeUnknown;
    bool t_detailed = false;
    
    if (p_parameters)
    {
        p_parameters->eval(ep);
        t_sensor = MCSensorTypeFromCString(ep.getcstring());
        p_parameters = p_parameters->getnext();
    }
    
    if (p_parameters)
    {
        p_parameters->eval(ep);
        t_detailed = ep . getsvalue() == MCtruemcstring;
    }
    
    MCExecContext t_ctxt(ep);
	t_ctxt . SetTheResultToEmpty();
    
    MCVariableValue *t_detailed_reading = nil;
    MCAutoRawCString t_reading;
    
    switch (t_sensor)
    {
        case kMCSensorTypeLocation:
        {
            if (t_detailed)
                MCSensorGetDetailedLocationOfDevice(t_ctxt, t_detailed_reading);
            else
                MCSensorGetLocationOfDevice(t_ctxt, t_reading);
            break;
        }
        case kMCSensorTypeHeading:
        {
            if (t_detailed)
                MCSensorGetDetailedHeadingOfDevice(t_ctxt, t_detailed_reading);
            else
                MCSensorGetHeadingOfDevice(t_ctxt, t_reading);
            break;
        }
        case kMCSensorTypeAcceleration:
        {
            if (t_detailed)
                MCSensorGetDetailedAccelerationOfDevice(t_ctxt, t_detailed_reading);
            else
                MCSensorGetAccelerationOfDevice(t_ctxt, t_reading);
            break;
        }
        case kMCSensorTypeRotationRate:
        {
            if (t_detailed)
                MCSensorGetDetailedRotationRateOfDevice(t_ctxt, t_detailed_reading);
            else
                MCSensorGetRotationRateOfDevice(t_ctxt, t_reading);
            break;
        }
    }
    
    if (t_detailed)
    {
        if (t_detailed_reading != nil)
            ep.setarray(t_detailed_reading, True);
    }
    else
    {
        if (t_reading.Borrow() != nil)
            ep.copysvalue(t_reading.Borrow());
    }
    
    MCresult->store(ep, False);
    return t_ctxt.GetStat();
#endif /* MCHandleSensorReading */
    MCExecContext ctxt(nil, nil, nil);
    
    MCSensorType t_sensor = kMCSensorTypeUnknown;
    bool t_detailed = false;
    
    if (p_parameters)
    {
        MCAutoValueRef t_value;
        MCAutoStringRef t_string;
        p_parameters->eval(ctxt, &t_value);
        /* UNCHECKED */ ctxt . ConvertToString(*t_value, &t_string);
        t_sensor = MCSensorTypeFromString(*t_string);
        p_parameters = p_parameters->getnext();
    }
    
    if (p_parameters)
    {
        MCAutoValueRef t_value;
        MCAutoBooleanRef t_bool;
        p_parameters->eval(ctxt, &t_value);
        // PM-2015-03-11: [[ Bug 14855 ]] Evaluate correctly the second param
        if(ctxt . ConvertToBoolean(*t_value, &t_bool))
            t_detailed = MCValueIsEqualTo(*t_bool, kMCTrue);
        // if conversion fails, keep the same behaviour as in LC 6.7
        else
            t_detailed = false;
    }
    
    ctxt . SetTheResultToEmpty();
    
    MCAutoArrayRef t_detailed_reading;
    MCAutoStringRef t_reading;

    switch (t_sensor)
    {
        case kMCSensorTypeLocation:
        {
            if (t_detailed)
                MCSensorGetDetailedLocationOfDevice(ctxt, &t_detailed_reading);
            else
                MCSensorGetLocationOfDevice(ctxt, &t_reading);
            break;
        }
        case kMCSensorTypeHeading:
        {
            if (t_detailed)
                MCSensorGetDetailedHeadingOfDevice(ctxt,& t_detailed_reading);
            else
                MCSensorGetHeadingOfDevice(ctxt, &t_reading);
            break;
        }
        case kMCSensorTypeAcceleration:
        {
            if (t_detailed)
                MCSensorGetDetailedAccelerationOfDevice(ctxt, &t_detailed_reading);
            else
                MCSensorGetAccelerationOfDevice(ctxt, &t_reading);
            break;
        }
        case kMCSensorTypeRotationRate:
        {
            if (t_detailed)
                MCSensorGetDetailedRotationRateOfDevice(ctxt, &t_detailed_reading);
            else
                MCSensorGetRotationRateOfDevice(ctxt, &t_reading);
            break;
        }
        default:
            break;
    }
    
    if (t_detailed)
    {
        if (*t_detailed_reading != nil)
            ctxt . SetTheResultToValue(*t_detailed_reading);
    }
    else
    {
        if (*t_reading != nil)
            ctxt . SetTheResultToValue(*t_reading);
    }

	if (!ctxt . HasError())
		return ES_NORMAL;

	return ES_ERROR;
}

// SN-2014-12-11: [[ Merge-6.7.1-rc-4 ]]
// PM-2014-12-08: [[ Bug 13659 ]] New function to detect if Voice Over is turned on (iOS only)
Exec_stat MCHandleIsVoiceOverRunning(void *context, MCParameter *p_parameters)
{
#ifdef /* MCHandleIsVoiceOverRunning */ MLEGACY_EXEC
    MCresult -> sets(UIAccessibilityIsVoiceOverRunning() ? MCtruestring : MCfalsestring);
    return ES_NORMAL;
#endif /* MCHandleIsVoiceOverRunning */
    MCExecContext ctxt(nil, nil, nil);

    bool t_is_vo_running;
    MCMiscGetIsVoiceOverRunning(ctxt, t_is_vo_running);

    if (!ctxt . HasError())
    {
        ctxt . SetTheResultToBool(t_is_vo_running);
        return ES_NORMAL;
    }

    return ES_ERROR;
}

// MM-2012-02-11: Added support old style sensor syntax (iPhoneGetCurrentLocation etc)
Exec_stat MCHandleCurrentLocation(void *p_context, MCParameter *p_parameters)
{
#ifdef /* MCHandleCurrentLocation */ LEGACY_EXEC
    MCExecPoint ep(nil, nil, nil);
    MCExecContext t_ctxt(ep);
	t_ctxt . SetTheResultToEmpty();
    
    MCVariableValue *t_detailed_reading = nil;
    MCSensorGetDetailedLocationOfDevice(t_ctxt, t_detailed_reading);
    if (t_detailed_reading != nil)
        ep.setarray(t_detailed_reading, True);
    
    MCresult->store(ep, False);
    return t_ctxt.GetStat();
#endif /* MCHandleCurrentLocation */
    MCExecContext ctxt(nil, nil, nil);
	ctxt . SetTheResultToEmpty();
    
    MCAutoArrayRef t_detailed_reading;
    MCSensorGetDetailedLocationOfDevice(ctxt, &t_detailed_reading);
    
    if (*t_detailed_reading != nil)    
        ctxt . SetTheResultToValue(*t_detailed_reading);

	if (!ctxt . HasError())
		return ES_NORMAL;

	return ES_ERROR;
}

Exec_stat MCHandleCurrentHeading(void *p_context, MCParameter *p_parameters)
{
#ifdef /* MCHandleCurrentHeading */ LEGACY_EXEC
    MCExecPoint ep(nil, nil, nil);
    MCExecContext t_ctxt(ep);
	t_ctxt . SetTheResultToEmpty();
    
    MCVariableValue *t_detailed_reading = nil;
    MCSensorGetDetailedHeadingOfDevice(t_ctxt, t_detailed_reading);
    if (t_detailed_reading != nil)
        ep.setarray(t_detailed_reading, True);
    
    MCresult->store(ep, False);
    return t_ctxt.GetStat();
#endif /* MCHandleCurrentHeading */
    MCExecContext ctxt(nil, nil, nil);
	ctxt . SetTheResultToEmpty();
    
    MCAutoArrayRef t_detailed_reading;
    MCSensorGetDetailedHeadingOfDevice(ctxt, &t_detailed_reading);
    if (*t_detailed_reading != nil)
        ctxt . SetTheResultToValue(*t_detailed_reading);
    
	if (!ctxt . HasError())
        return ES_NORMAL;

	return ES_ERROR;
}

Exec_stat MCHandleSetHeadingCalibrationTimeout(void *p_context, MCParameter *p_parameters)
{
#ifdef /* MCHandleSetHeadingCalibrationTimeout */ LEGACY_EXEC
    MCExecPoint ep(nil, nil, nil);
    MCExecContext t_ctxt(ep);
	t_ctxt . SetTheResultToEmpty();
    
    int t_timeout;
    if (p_parameters)
    {
        p_parameters->eval(ep);
        t_timeout = atoi(ep.getcstring());
    }
    MCSensorSetLocationCalibration(t_ctxt, t_timeout);
    
    return t_ctxt.GetStat();
#endif /* MCHandleSetHeadingCalibrationTimeout */
    MCExecContext ctxt(nil, nil, nil);
	ctxt . SetTheResultToEmpty();
    
    int t_timeout;
    t_timeout = 0;
    if (p_parameters)
    {
        MCAutoValueRef t_value;
        MCAutoNumberRef t_number;
        p_parameters->eval(ctxt, &t_value);
        /* UNCHECKED */ ctxt . ConvertToNumber(*t_value, &t_number);
        t_timeout = MCNumberFetchAsInteger(*t_number);
    }
    else
    {
        // We need a parameter
        ctxt . Throw();
    }
    
    if (!ctxt . HasError())
        MCSensorSetLocationCalibrationTimeout(ctxt, t_timeout);
    
    
	if (!ctxt . HasError())
		return ES_NORMAL;

	return ES_ERROR;
}

Exec_stat MCHandleHeadingCalibrationTimeout(void *p_context, MCParameter *p_parameters)
{
#ifdef /* MCHandleHeadingCalibrationTimeout */ LEGACY_EXEC
    MCExecPoint ep(nil, nil, nil);
    MCExecContext t_ctxt(ep);
	t_ctxt . SetTheResultToEmpty();
    
    int t_timeout;
    MCSensorGetLocationCalibration(t_ctxt, t_timeout);
    MCresult->setnvalue(t_timeout);
    
    t_ctxt . SetTheResultToEmpty();
    return t_ctxt.GetStat();
#endif /* MCHandleHeadingCalibrationTimeout */
    MCExecContext ctxt(nil, nil, nil);
	ctxt . SetTheResultToEmpty();
    
    int t_timeout;
    MCSensorGetLocationCalibrationTimeout(ctxt, t_timeout);
    MCresult->setnvalue(t_timeout);

	if (!ctxt . HasError())
		return ES_NORMAL;

	return ES_ERROR;
}

Exec_stat MCHandleSensorAvailable(void *p_context, MCParameter *p_parameters)
{
#ifdef /* MCHandleSensorAvailable */ LEGACY_EXEC
    MCExecPoint ep(nil, nil, nil);
    MCExecContext t_ctxt(ep);
	t_ctxt . SetTheResultToEmpty();
    
    MCSensorType t_sensor;
    t_sensor = kMCSensorTypeUnknown;
    if (p_parameters)
    {
        p_parameters->eval(ep);
        t_sensor = MCSensorTypeFromCString(ep.getcstring());
        p_parameters = p_parameters->getnext();
    }
    
    bool t_available;
    t_available = false;
    MCSensorGetSensorAvailable(t_ctxt, t_sensor, t_available);
    
    MCresult->sets(MCU_btos(t_available));
    return t_ctxt.GetStat();
#endif /* MCHandleSensorAvailable */
    MCExecContext ctxt(nil, nil, nil);
	ctxt . SetTheResultToEmpty();

    MCSensorType t_sensor;
    t_sensor = kMCSensorTypeUnknown;    
    if (p_parameters)
    {
        MCAutoValueRef t_value;
        MCAutoStringRef t_string;
        p_parameters->eval(ctxt, &t_value);
        /* UNCHECKED */ ctxt . ConvertToString(*t_value, &t_string);
        t_sensor = MCSensorTypeFromString(*t_string);
        p_parameters = p_parameters->getnext();
    }    
    
    bool t_available;
    t_available = false;
    MCSensorGetSensorAvailable(ctxt, t_sensor, t_available);
    
    if (t_available)
        ctxt . SetTheResultToValue(kMCTrue);
    else
        ctxt . SetTheResultToValue(kMCFalse);
    
	if (!ctxt . HasError())
		return ES_NORMAL;

	return ES_ERROR;
}

Exec_stat MCHandleCanTrackLocation(void *p_context, MCParameter *p_parameters)
{
#ifdef /* MCHandleCanTrackLocation */ LEGACY_EXEC
    MCExecPoint ep(nil, nil, nil);
    MCExecContext t_ctxt(ep);
	t_ctxt . SetTheResultToEmpty();
    
    bool t_available;
    t_available = false;
    MCSensorGetSensorAvailable(t_ctxt, kMCSensorTypeLocation, t_available);
    
    MCresult->sets(MCU_btos(t_available));
    return t_ctxt.GetStat();
#endif /* MCHandleCanTrackLocation */
    MCExecContext ctxt(nil, nil, nil);
	ctxt . SetTheResultToEmpty();
        
    bool t_available;
    t_available = false;
    MCSensorGetSensorAvailable(ctxt, kMCSensorTypeLocation, t_available);
    
    if (t_available)
        ctxt . SetTheResultToValue(kMCTrue);
    else
        ctxt . SetTheResultToValue(kMCFalse);
    
	if (!ctxt . HasError())
		return ES_NORMAL;

	return ES_ERROR;
}

Exec_stat MCHandleCanTrackHeading(void *p_context, MCParameter *p_parameters)
{
#ifdef /* MCHandleCanTrackHeading */ LEGACY_EXEC
    MCExecPoint ep(nil, nil, nil);
    MCExecContext t_ctxt(ep);
	t_ctxt . SetTheResultToEmpty();
    
    bool t_available;
    t_available = false;
    MCSensorGetSensorAvailable(t_ctxt, kMCSensorTypeHeading, t_available);
    
    MCresult->sets(MCU_btos(t_available));
    return t_ctxt.GetStat();
#endif /* MCHandleCanTrackHeading */
    MCExecContext ctxt(nil, nil, nil);
	ctxt . SetTheResultToEmpty();
    
    bool t_available;
    t_available = false;
    MCSensorGetSensorAvailable(ctxt, kMCSensorTypeHeading, t_available);
    
    if (t_available)
        ctxt . SetTheResultToValue(kMCTrue);
    else
        ctxt . SetTheResultToValue(kMCFalse);
    
	if (!ctxt . HasError())
		return ES_NORMAL;

	return ES_ERROR;
}

////////////////////////////////////////////////////////////////////////////////

bool MCContactParseParams(MCParameter *p_params, MCArrayRef &r_contact, char *&r_title, char *&r_message, char *&r_alternate_name)
{
	bool t_success = true;
	
	char *t_title = nil;
	char *t_message = nil;
	char *t_alternate_name = nil;
	
	t_success = MCParseParameters(p_params, "a|sss", r_contact, &t_title, &t_message, &t_alternate_name);
	
	if (t_success)
	{
		r_title = t_title;
		r_message = t_message;
		r_alternate_name = t_alternate_name;
	}
	else
	{
		MCCStringFree(t_title);
		MCCStringFree(t_message);
		MCCStringFree(t_alternate_name);
	}
	
	return t_success;
}

Exec_stat MCHandlePickContact(void *context, MCParameter *p_parameters) // ABPeoplePickerNavigationController
{
#ifdef /* MCHandlePickContact */ LEGACY_EXEC
    int32_t r_result;
    MCExecPoint ep(nil, nil, nil);
    MCExecContext t_ctxt(ep);
    t_ctxt.SetTheResultToEmpty();
    // Call the Exec implementation
    MCPickContactExec(t_ctxt);
    // Set return value
	return t_ctxt.GetStat();
#endif /* MCHandlePickContact */
    int32_t r_result;
    MCExecContext ctxt(nil, nil, nil);

    MCAddressBookExecPickContact(ctxt);
    
	if (!ctxt . HasError())
		return ES_NORMAL;

	return ES_ERROR;
}

Exec_stat MCHandleShowContact(void *context, MCParameter *p_parameters) // ABPersonViewController
{
#ifdef /* MCHandleShowContact */ LEGACY_EXEC
    int32_t t_contact_id = 0;
    int32_t r_result;
    MCExecPoint ep(nil, nil, nil);
	ep . clear();
    // Handle parameters.
    if (p_parameters)
    {
        p_parameters->eval(ep);
        t_contact_id = atoi (ep.getsvalue().getstring());
    }
    MCExecContext t_ctxt(ep);
    t_ctxt.SetTheResultToEmpty();
    // Call the Exec implementation
    MCShowContactExec(t_ctxt, t_contact_id);
    // Set return value
	return t_ctxt.GetStat();
#endif /* MCHandleShowContact */
    int32_t t_contact_id = 0;
    int32_t r_result;
    MCExecContext ctxt(nil, nil, nil);

    if (p_parameters)
    {
        MCAutoValueRef t_value;
        MCAutoNumberRef t_number;
        p_parameters->eval(ctxt, &t_value);
        /* UNCHECKED */ ctxt . ConvertToNumber(*t_value, &t_number);
        t_contact_id = MCNumberFetchAsInteger(*t_number);
    }

    MCAddressBookExecShowContact(ctxt, t_contact_id);

	if (!ctxt . HasError())
		return ES_NORMAL;

	return ES_ERROR;
}

Exec_stat MCHandleCreateContact(void *context, MCParameter *p_parameters) // ABNewPersonViewController
{
#ifdef /* MCHandleCreateContact */ LEGACY_EXEC
    int32_t r_result;
    MCExecPoint ep(nil, nil, nil);
    MCExecContext t_ctxt(ep);
    t_ctxt.SetTheResultToEmpty();
    // Call the Exec implementation
    MCCreateContactExec(t_ctxt);
    // Set return value
	return t_ctxt.GetStat();
#endif /* MCHandleCreateContact */
    MCExecContext ctxt(nil, nil, nil);

    MCAddressBookExecCreateContact(ctxt);

	if (!ctxt . HasError())
		return ES_NORMAL;

	return ES_ERROR;
}

Exec_stat MCHandleUpdateContact(void *context, MCParameter *p_parameters) // ABUnknownPersonViewController
{
#ifdef /* MCHandleUpdateContact */ LEGACY_EXEC
    MCExecPoint ep(nil, nil, nil);
    MCExecContext ctxt(ep);
    // Handle parameters. We are doing that in a dedicated call
	MCVariableValue *t_contact = nil;
	char *t_title = nil;
	char *t_message = nil;
	char *t_alternate_name = nil;
	/* UNCHECKED */ MCContactParseParams(p_parameters, t_contact, t_title, t_message, t_alternate_name);
    // Call the Exec implementation
    MCUpdateContactExec(ctxt, t_contact, t_title, t_message, t_alternate_name);
    // Set return value
	return ctxt.GetStat();
#endif /* MCHandleUpdateContact */
    MCExecContext ctxt(nil, nil, nil);

	MCAutoArrayRef t_contact;
	MCAutoStringRef t_title;
	MCAutoStringRef t_message;
	MCAutoStringRef t_alternate_name;

    // PM-2015-05-21: [[ Bug 14792 ]] Make sure params are parsed properly
	if (MCParseParameters(p_parameters, "a|xxx", &(&t_contact), &(&t_title), &(&t_message), &(&t_alternate_name)))
	    MCAddressBookExecUpdateContact(ctxt, *t_contact, *t_title, *t_message, *t_alternate_name);
    
	if (!ctxt . HasError())
		return ES_NORMAL;

	return ES_ERROR;
}

Exec_stat MCHandleGetContactData(void *context, MCParameter *p_parameters)
{
#ifdef /* MCHandleGetContactData */ LEGACY_EXEC
    MCExecPoint ep(nil, nil, nil);
	ep . clear();
    int32_t t_contact_id = 0;
    // Handle parameters.
    if (p_parameters)
    {
        p_parameters->eval(ep);
        t_contact_id = atoi (ep.getsvalue().getstring());
    }
    MCExecContext t_ctxt(ep);
    t_ctxt.SetTheResultToEmpty();
    // Call the Exec implementation
    MCGetContactDataExec(t_ctxt, t_contact_id);
    if (MCresult->isempty())
        MCresult->store(ep, True);
	return t_ctxt.GetStat();
#endif /* MCHandleGetContactData */
    MCExecContext ctxt(nil, nil, nil);

    int32_t t_contact_id = 0;
    if (p_parameters)
    {
        MCAutoValueRef t_value;
        MCAutoNumberRef t_number;
        p_parameters->eval(ctxt, &t_value);
        /* UNCHECKED */ ctxt . ConvertToNumber(*t_value, &t_number);
        t_contact_id = MCNumberFetchAsInteger(*t_number);
    }
    
	MCAutoArrayRef t_contact_data;
	MCAddressBookGetContactData(ctxt, t_contact_id, &t_contact_data);

	if (*t_contact_data != nil)
		ctxt . SetTheResultToValue(*t_contact_data);
	else
		ctxt . SetTheResultToEmpty();

	if (!ctxt . HasError())
		return ES_NORMAL;

	return ES_ERROR;
}

Exec_stat MCHandleRemoveContact(void *context, MCParameter *p_parameters)
{
#ifdef /* MCHandleRemoveContact */ LEGACY_EXEC
    MCExecPoint ep(nil, nil, nil);
	ep . clear();
    int32_t t_contact_id = 0;
    // Handle parameters.
    if (p_parameters)
    {
        p_parameters->eval(ep);
        t_contact_id = atoi (ep.getsvalue().getstring());
    }
    MCExecContext t_ctxt(ep);
    t_ctxt.SetTheResultToEmpty();
    // Call the Exec implementation
    MCRemoveContactExec(t_ctxt, t_contact_id);
    // Set return value
    return t_ctxt.GetStat();
#endif /* MCHandleRemoveContact */
    MCExecContext ctxt(nil, nil, nil);

    int32_t t_contact_id = 0;
    if (p_parameters)
    {
        MCAutoValueRef t_value;
        MCAutoNumberRef t_number;
        p_parameters->eval(ctxt, &t_value);
        /* UNCHECKED */ ctxt . ConvertToNumber(*t_value, &t_number);
        t_contact_id = MCNumberFetchAsInteger(*t_number);
    }
    
	MCAddressBookExecRemoveContact(ctxt, t_contact_id);

	if (!ctxt . HasError())
		return ES_NORMAL;

	return ES_ERROR;
}

Exec_stat MCHandleAddContact(void *context, MCParameter *p_parameters)
{
#ifdef /* MCHandleAddContact */ LEGACY_EXEC
    MCExecPoint ep(nil, nil, nil);
    // Handle parameters. We are doing that in a dedicated call
	MCVariableValue *t_contact;
	
	/* UNCHECKED */ MCParseParameters(p_parameters, "a", &t_contact);
    
    MCExecContext t_ctxt(ep);
    // Call the Exec implementation
    MCAddContactExec(t_ctxt, t_contact);
    // Set return value
    return t_ctxt.GetStat();
#endif /* MCHandleAddContact */
    MCExecContext ctxt(nil, nil, nil);
    // Handle parameters. We are doing that in a dedicated call
	MCAutoArrayRef t_contact;
	
	/* UNCHECKED */ MCParseParameters(p_parameters, "a", &(&t_contact));

    // Call the Exec implementation
    MCAddressBookExecAddContact(ctxt, *t_contact);
    
    // Set return value
	if (!ctxt . HasError())
		return ES_NORMAL;

	return ES_ERROR;
}

Exec_stat MCHandleFindContact(void *context, MCParameter *p_parameters)
{
#ifdef /* MCHandleFindContact */ LEGACY_EXEC
    const char *t_contact_name = NULL;
    const char *r_result = NULL;
    MCExecPoint ep(nil, nil, nil);
	ep . clear();
    // Handle parameters.
    if (p_parameters)
    {
        p_parameters->eval(ep);
        t_contact_name = ep.getcstring();
    }
    MCExecContext t_ctxt(ep);
    t_ctxt.SetTheResultToEmpty();
    // Call the Exec implementation
    MCFindContactExec(t_ctxt, t_contact_name);
    // Set return value
    return t_ctxt.GetStat();
#endif /* MCHandleFindContact */
    MCAutoStringRef t_contact_name;
    MCExecContext ctxt(nil, nil, nil);
    // Handle parameters.
    if (p_parameters)
    {
        MCAutoValueRef t_value;
        p_parameters->eval(ctxt, &t_value);
        /* UNCHECKED */ ctxt . ConvertToString(*t_value, &t_contact_name);
    }
    ctxt.SetTheResultToEmpty();
    // Call the Exec implementation
    MCAddressBookExecFindContact(ctxt, *t_contact_name);
    // Set return value
	if (!ctxt . HasError())
		return ES_NORMAL;

	return ES_ERROR;
}


//////////////////////////////////////////////////////////////////////////////


Exec_stat MCHandleAdRegister(void *context, MCParameter *p_parameters)
{
#ifdef /* MCHandleAdRegister */ LEGACY_EXEC
	bool t_success;
	t_success = true;
    
    MCExecPoint ep(nil, nil, nil);
    MCExecContext t_ctxt(ep);
	t_ctxt . SetTheResultToEmpty();
    
	char *t_key;
	t_key = nil;
	if (t_success)
		t_success = MCParseParameters(p_parameters, "s", &t_key);
	
	if (t_success)
		MCAdExecRegisterWithInneractive(t_ctxt, t_key);
    
    MCCStringFree(t_key);
    
    return t_ctxt.GetStat();
#endif /* MCHandleAdRegister */
	bool t_success;
	t_success = true;
    
    MCExecContext ctxt(nil, nil, nil);
	ctxt . SetTheResultToEmpty();
    
	MCAutoStringRef t_key;
	if (t_success)
		t_success = MCParseParameters(p_parameters, "x", &(&t_key));
	
	if (t_success)
		MCAdExecRegisterWithInneractive(ctxt, *t_key);
    
	if (!ctxt . HasError())
		return ES_NORMAL;
    
    return ES_ERROR;
}


Exec_stat MCHandleAdCreate(void *context, MCParameter *p_parameters)
{
#ifdef /* MCHandleAdCreate */ LEGACY_EXEC
	bool t_success;
	t_success = true;
    
    MCExecPoint ep(nil, nil, nil);
    MCExecContext t_ctxt(ep);
	t_ctxt . SetTheResultToEmpty();
    
	char *t_ad;
	t_ad = nil;
	if (t_success)
		t_success = MCParseParameters(p_parameters, "s", &t_ad);
    
    MCAdType t_type;
    t_type = kMCAdTypeUnknown;
    if (t_success)
    {
        MCAutoStringRef t_type_string;
        if (MCParseParameters(p_parameters, "x", &(&t_type_string)))
            t_type = MCAdTypeFromString(*t_type_string);
    }
    
    MCAdTopLeft t_top_left = {0,0};
    if (t_success)
    {
        char *t_top_left_string;
        t_top_left_string = nil;
        if (MCParseParameters(p_parameters, "s", &t_top_left_string))
        /* UNCHECKED */ sscanf(t_top_left_string, "%u,%u", &t_top_left.x, &t_top_left.y);
        MCCStringFree(t_top_left_string);
    }
    
    MCVariableValue *t_meta_data;
    t_meta_data = nil;
    if (t_success)
        MCParseParameters(p_parameters, "a", &t_meta_data);
    
	if (t_success)
		MCAdExecCreateAd(t_ctxt, t_ad, t_type, t_top_left, t_meta_data);
    
    MCCStringFree(t_ad);
    
    return t_ctxt.GetStat();
#endif /* MCHandleAdCreate */
	bool t_success;
	t_success = true;
    
    MCExecContext ctxt(nil, nil, nil);
	ctxt . SetTheResultToEmpty();
    
	MCAutoStringRef t_ad;
    MCAutoStringRef t_type;
    
	if (t_success)
		t_success = MCParseParameters(p_parameters, "xx", &(&t_ad), &(&t_type));
    
    MCAdTopLeft t_topleft = {0,0};
    MCAutoStringRef t_topleft_string;
    
    if (t_success)
    {
        if (MCParseParameters(p_parameters, "x", &(&t_topleft_string)))
            /* UNCHECKED */ sscanf(MCStringGetCString(*t_topleft_string), "%u,%u", &t_topleft.x, &t_topleft.y);
    }
    
    MCAutoArrayRef t_metadata;
    
    if (t_success)
        t_success = MCParseParameters(p_parameters, "a", &(&t_metadata));
    
	if (t_success)
		MCAdExecCreateAd(ctxt, *t_ad, *t_type, t_topleft, *t_metadata);
    
    
    if (!ctxt . HasError())
		return ES_NORMAL;
    
	return ES_ERROR;
}

Exec_stat MCHandleAdDelete(void *context, MCParameter *p_parameters)
{
#ifdef /* MCHandleAdDelete */ LEGACY_EXEC
	bool t_success;
	t_success = true;
    
    MCExecPoint ep(nil, nil, nil);
    MCExecContext t_ctxt(ep);
	t_ctxt . SetTheResultToEmpty();
    
	char *t_ad;
	t_ad = nil;
	if (t_success)
		t_success = MCParseParameters(p_parameters, "s", &t_ad);
	
	if (t_success)
		MCAdExecDeleteAd(t_ctxt, t_ad);
    
    MCCStringFree(t_ad);
    
    return t_ctxt.GetStat();
#endif /* MCHandleAdDelete */
	bool t_success;
	t_success = true;
    
    MCExecContext ctxt(nil, nil, nil);
	ctxt . SetTheResultToEmpty();
    
	MCAutoStringRef t_ad;

	if (t_success)
		t_success = MCParseParameters(p_parameters, "x", &(&t_ad));
	
	if (t_success)
		MCAdExecDeleteAd(ctxt, *t_ad);
        
    if (!ctxt . HasError())
		return ES_NORMAL;
    
	return ES_ERROR;
}

Exec_stat MCHandleAdGetVisible(void *context, MCParameter *p_parameters)
{
#ifdef /* MCHandleAdGetVisible */ LEGACY_EXEC
	bool t_success;
	t_success = true;
    
    MCExecPoint ep(nil, nil, nil);
    MCExecContext t_ctxt(ep);
	t_ctxt . SetTheResultToEmpty();
    
	char *t_ad;
	t_ad = nil;
	if (t_success)
		t_success = MCParseParameters(p_parameters, "s", &t_ad);
	
    bool t_visible;
    t_visible = false;
	if (t_success)
		t_success = MCAdGetVisibleOfAd(t_ctxt, t_ad, t_visible);
    
    if (t_success)
        MCresult->sets(MCU_btos(t_visible));
    
    MCCStringFree(t_ad);
    
    return t_ctxt.GetStat();
#endif /* MCHandleAdGetVisible */
	bool t_success;
	t_success = true;
    
    MCExecContext ctxt(nil, nil, nil);
    
	MCAutoStringRef t_ad;
    
	if (t_success)
		t_success = MCParseParameters(p_parameters, "x", &(&t_ad));
	
    bool t_visible;
    t_visible = false;
    
	if (t_success)
		MCAdGetVisibleOfAd(ctxt, *t_ad, t_visible);
    
    
    if (!ctxt . HasError())
    {
        if (t_visible)
            ctxt.SetTheResultToValue(kMCTrueString);
        else
            ctxt.SetTheResultToValue(kMCFalseString);
        
		return ES_NORMAL;
    }

	ctxt . SetTheResultToEmpty();
	return ES_ERROR;
}

Exec_stat MCHandleAdSetVisible(void *context, MCParameter *p_parameters)
{
#ifdef /* MCHandleAdSetVisible */ LEGACY_EXEC
	bool t_success;
	t_success = true;
    
    MCExecPoint ep(nil, nil, nil);
    MCExecContext t_ctxt(ep);
	t_ctxt . SetTheResultToEmpty();
    
	char *t_ad;
	t_ad = nil;
    bool t_visible;
    t_visible = false;
	if (t_success)
		t_success = MCParseParameters(p_parameters, "sb", &t_ad, &t_visible);
	
	if (t_success)
		MCAdSetVisibleOfAd(t_ctxt, t_ad, t_visible);
    
    MCCStringFree(t_ad);
    
    return t_ctxt.GetStat();
#endif /* MCHandleAdSetVisible */
	bool t_success;
	t_success = true;
    
    MCExecContext ctxt(nil, nil, nil);
	ctxt . SetTheResultToEmpty();
    
	MCAutoStringRef t_ad;
    
    bool t_visible;
    t_visible = false;
	if (t_success)
		t_success = MCParseParameters(p_parameters, "xb", &(&t_ad), &t_visible);
	
	if (t_success)
		MCAdSetVisibleOfAd(ctxt, *t_ad, t_visible);
    
    if (!ctxt . HasError())
		return ES_NORMAL;
    
	return ES_ERROR;
}

Exec_stat MCHandleAdGetTopLeft(void *context, MCParameter *p_parameters)
{
	bool t_success;
	t_success = true;
    
    MCExecContext ctxt(nil, nil, nil);
    
	MCAutoStringRef t_ad;
    
	if (t_success)
		t_success = MCParseParameters(p_parameters, "x", &(&t_ad));
	
    MCAdTopLeft t_topleft;
    
	if (t_success)
		MCAdGetTopLeftOfAd(ctxt, *t_ad, t_topleft);
    
    if (!ctxt . HasError())
    {
        MCAutoStringRef t_topleft_string;
        if(MCStringFormat(&t_topleft_string, "%u,%u", t_topleft.x, t_topleft.y))
        {
            ctxt.SetTheResultToValue(*t_topleft_string);
            return ES_NORMAL;
        }
    }
    
    ctxt.SetTheResultToEmpty();
	return ES_ERROR;
}

Exec_stat MCHandleAdSetTopLeft(void *context, MCParameter *p_parameters)
{
#ifdef /* MCHandleAdSetTopLeft */ LEGACY_EXEC
	bool t_success;
	t_success = true;
    
    MCExecPoint ep(nil, nil, nil);
    MCExecContext t_ctxt(ep);
	t_ctxt . SetTheResultToEmpty();
    
	char *t_ad;
	t_ad = nil;
    char *t_top_left_string;
    t_top_left_string = nil;
	if (t_success)
		t_success = MCParseParameters(p_parameters, "ss", &t_ad, &t_top_left_string);
    
    MCAdTopLeft t_top_left = {0,0};
    if (t_success)
        t_success = sscanf(t_top_left_string, "%u,%u", &t_top_left.x, &t_top_left.y);
    
	if (t_success)
		MCAdSetTopLeftOfAd(t_ctxt, t_ad, t_top_left);
    
    MCCStringFree(t_top_left_string);
    MCCStringFree(t_ad);
    
    return t_ctxt.GetStat();
#endif /* MCHandleAdSetTopLeft */
	bool t_success;
	t_success = true;
    
    MCExecContext ctxt(nil, nil, nil);
	ctxt . SetTheResultToEmpty();
    
	MCAutoStringRef t_ad;
    MCAdTopLeft t_topleft;
	
    if (t_success)
		t_success = MCParseParameters(p_parameters, "xuu", &(&t_ad), t_topleft.x, t_topleft.y);
    
	if (t_success)
		MCAdSetTopLeftOfAd(ctxt, *t_ad, t_topleft);
    
    if (!ctxt . HasError())
		return ES_NORMAL;
    
	return ES_ERROR;
}

Exec_stat MCHandleAds(void *context, MCParameter *p_parameters)
{
#ifdef /* MCHandleAds */ LEGACY_EXEC
    bool t_success;
    t_success = true;
    
    MCExecPoint ep(nil, nil, nil);
    MCExecContext t_ctxt(ep);
	t_ctxt . SetTheResultToEmpty();
    
    if (t_success)
    {
        MCAutoRawCString t_ads;
        t_success = MCAdGetAds(t_ctxt, t_ads);
        if (t_success && t_ads.Borrow() != nil)
            ep.copysvalue(t_ads.Borrow());
    }
    
    if (t_success)
        MCresult->store(ep, False);
    
    return t_ctxt.GetStat();
#endif /* MCHandleAds */
    MCExecContext ctxt(nil, nil, nil);
	ctxt . SetTheResultToEmpty();

    MCAutoStringRef t_ads;
    MCAdGetAds(ctxt, &t_ads);

    if (!ctxt . HasError())
    {
        ctxt . SetTheResultToValue(*t_ads);
		return ES_NORMAL;
    }
    
    ctxt.SetTheResultToEmpty();
	return ES_ERROR;
}

//////////////////////////////////////////////////////////////////////////////////////


Exec_stat MCHandleShowEvent(void *context, MCParameter *p_parameters)
{
#ifdef /* MCHandleShowEvent */ LEGACY_EXEC
    const char* t_event_id = NULL;
    int32_t r_result;
    MCExecPoint ep(nil, nil, nil);
	ep . clear();
    // Handle parameters.
    if (p_parameters)
    {
        p_parameters->eval(ep);
        t_event_id = ep.getsvalue().getstring();
    }
    MCExecContext t_ctxt(ep);
    t_ctxt.SetTheResultToEmpty();
    // Call the Exec implementation
    MCShowEventExec(t_ctxt, t_event_id);
    // Set return value
	return t_ctxt.GetStat();
#endif /* MCHandleShowEvent */
    MCAutoStringRef t_id;
    bool t_success;
    t_success = true;
    
    // Handle parameters.
    
    if (t_success)
    {
        t_success = MCParseParameters(p_parameters, "x", &(&t_id));
    }
    
    MCExecContext ctxt(nil, nil, nil);
    
    // Call the Exec implementation
    if (t_success)
        MCCalendarExecShowEvent(ctxt, *t_id);
    
    // Set return value
    if (!ctxt . HasError())
		return ES_NORMAL;
    
	return ES_ERROR;
}

Exec_stat MCHandleUpdateEvent(void *context, MCParameter *p_parameters)
{
#ifdef /* MCHandleUpdateEvent */ LEGACY_EXEC
    const char* t_event_id = NULL;
    int32_t r_result;
    MCExecPoint ep(nil, nil, nil);
	ep . clear();
    // Handle parameters.
    if (p_parameters)
    {
        p_parameters->eval(ep);
        t_event_id = ep.getsvalue().getstring();
    }
    MCExecContext t_ctxt(ep);
    t_ctxt.SetTheResultToEmpty();
    // Call the Exec implementation
    MCUpdateEventExec(t_ctxt, t_event_id);
    // Set return value
	return t_ctxt.GetStat();
#endif /* MCHandleUpdateEvent */
    MCAutoStringRef t_id;
    bool t_success;
    t_success = true;

    // Handle parameters.    
    if (t_success)
    {
        t_success = MCParseParameters(p_parameters, "x", &(&t_id));
    }
    
    MCExecContext ctxt(nil, nil, nil);
    
    // Call the Exec implementation
    if (t_success)
        MCCalendarExecUpdateEvent(ctxt, *t_id);
    
    // Set return value
    if (!ctxt . HasError())
		return ES_NORMAL;
    
	return ES_ERROR;
}

Exec_stat MCHandleCreateEvent(void *context, MCParameter *p_parameters)
{
#ifdef /* MCHandleCreateEvent */ LEGACY_EXEC
    int32_t r_result;
    MCExecPoint ep(nil, nil, nil);
    MCExecContext t_ctxt(ep);
    t_ctxt.SetTheResultToEmpty();
    // Call the Exec implementation
    MCCreateEventExec(t_ctxt);
    // Set return value
	return t_ctxt.GetStat();
#endif /* MCHandleCreateEvent */
    MCAutoStringRef t_id;
    
    MCExecContext ctxt(nil, nil, nil);

    // Call the Exec implementation
    MCCalendarExecCreateEvent(ctxt);
    // Set return value
	if (!ctxt . HasError())
		return ES_NORMAL;
    
	return ES_ERROR;
}

Exec_stat MCHandleGetEventData(void *context, MCParameter *p_parameters)
{
#ifdef /* MCHandleGetEventData */ LEGACY_EXEC
    MCExecPoint ep(nil, nil, nil);
	ep . clear();
    const char* t_event_id = NULL;
    // Handle parameters.
    if (p_parameters)
    {
        p_parameters->eval(ep);
        t_event_id = ep.getsvalue().getstring();
    }
    MCExecContext t_ctxt(ep);
    t_ctxt.SetTheResultToEmpty();
    // Call the Exec implementation
    MCGetEventDataExec(t_ctxt, t_event_id);
    if (MCresult->isempty())
        MCresult->store(ep, True);
	return t_ctxt.GetStat();
#endif /* MCHandleGetEventData */
    MCAutoStringRef t_id;
    bool t_success;
    t_success = true;
    
    // Handle parameters.
    if (t_success)
        t_success = MCParseParameters(p_parameters, "x", &(&t_id));
    
    MCExecContext ctxt(nil, nil, nil);
    
    // Call the Exec implementation
    MCAutoArrayRef t_data;
    if (t_success)
    {
        MCCalendarGetEventData(ctxt, *t_id, &t_data);
    }    
    
    if (!ctxt . HasError())
    {
        ctxt.SetTheResultToValue(*t_data);
		return ES_NORMAL;
    }
    
    ctxt.SetTheResultToEmpty();
	return ES_ERROR;
}

Exec_stat MCHandleRemoveEvent(void *context, MCParameter *p_parameters)
{
#ifdef /* MCHandleRemoveEvent */ LEGACY_EXEC
    MCExecPoint ep(nil, nil, nil);
	ep . clear();
    const char* t_event_id = NULL;
    bool t_reocurring = false;
    bool t_success = true;
    // Handle parameters.
    t_success = MCParseParameters(p_parameters, "s", &t_event_id);
    
    if (t_success)
    {
        t_success = MCParseParameters(p_parameters, "b", &t_reocurring);
    }
    MCExecContext t_ctxt(ep);
    t_ctxt.SetTheResultToEmpty();
    // Call the Exec implementation
    MCRemoveEventExec(t_ctxt, t_reocurring, t_event_id);
    // Set return value
    return t_ctxt.GetStat();
#endif /* MCHandleRemoveEvent */
    MCAutoStringRef t_id;
    bool t_reocurring = false;
    bool t_success = true;
    // Handle parameters.
    t_success = MCParseParameters(p_parameters, "x", &(&t_id));
    
    if (t_success)
    {
        t_success = MCParseParameters(p_parameters, "b", &t_reocurring);
    }
    
    MCExecContext ctxt(nil, nil, nil);
    ctxt.SetTheResultToEmpty();
    // Call the Exec implementation
//    MCCalendarExecRemoveEvent(ctxt, t_reocurring, &t_id);
    // Set return value
    if (!ctxt . HasError())
		return ES_NORMAL;
    
	return ES_ERROR;
}

Exec_stat MCHandleAddEvent(void *context, MCParameter *p_parameters)
{
#ifdef /* MCHandleAddEvent */ LEGACY_EXEC
    MCExecPoint ep(nil, nil, nil);
    // Handle parameters. We are doing that in a dedicated call
    MCCalendar t_new_event_data;
    t_new_event_data = MCParameterDataToCalendar(p_parameters, t_new_event_data);
    MCExecContext t_ctxt(ep);
    t_ctxt.SetTheResultToEmpty();
    // Call the Exec implementation
    MCAddEventExec(t_ctxt, t_new_event_data);
    // Set return value
    return t_ctxt.GetStat();
#endif /* MCHandleAddEvent */
    MCExecContext ctxt(nil, nil, nil);
    
    bool t_success;
    
    // Handle parameters. We are doing that in a dedicated call
    MCAutoArrayRef t_array;
    
    t_success = MCParseParameters(p_parameters, "a", &(&t_array));
    
    if (t_success)
        MCCalendarExecAddEvent(ctxt, *t_array);
    
    // Set return value
    if (!ctxt . HasError())
		return ES_NORMAL;
    
	return ES_ERROR;
}

Exec_stat MCHandleGetCalendarsEvent(void *context, MCParameter *p_parameters)
{
#ifdef /* MCHandleGetCalendarsEvent */ LEGACY_EXEC
    MCExecPoint ep(nil, nil, nil);
    MCExecContext t_ctxt(ep);
    t_ctxt.SetTheResultToEmpty();
    // Call the Exec implementation
    MCGetCalendarsEventExec(t_ctxt);
    // Set return value
    return t_ctxt.GetStat();
#endif /* MCHandleGetCalendarsEvent */
    MCExecContext ctxt(nil, nil, nil);
    ctxt.SetTheResultToEmpty();
    
    // Call the Exec implementation
    MCCalendarGetCalendars(ctxt);
    
    // Set return value
    if (!ctxt . HasError())
		return ES_NORMAL;
    
	return ES_ERROR;
}

Exec_stat MCHandleFindEvent(void *context, MCParameter *p_parameters)
{
#ifdef /* MCHandleFindEvent */ LEGACY_EXEC
    MCDateTime t_start_date;
    MCDateTime t_end_date;
    bool t_success = true;
    const char *r_result = NULL;
    MCExecPoint ep(nil, nil, nil);
	ep . clear();
    // Handle parameters.
    if (p_parameters)
    {
        p_parameters->eval(ep);
        if (!ep.isempty())
        {
            t_success = MCD_convert_to_datetime(ep, CF_UNDEFINED, CF_UNDEFINED, t_start_date);
        }
        p_parameters = p_parameters->getnext();
    }
    if (t_success && p_parameters != nil)
    {
        p_parameters->eval(ep);
        if (!ep.isempty())
        {
            t_success = MCD_convert_to_datetime(ep, CF_UNDEFINED, CF_UNDEFINED, t_end_date);
        }
    }
    MCExecContext t_ctxt(ep);
    t_ctxt.SetTheResultToEmpty();
    // Call the Exec implementation
    MCFindEventExec(t_ctxt, t_start_date, t_end_date);
    // Set return value
    return t_ctxt.GetStat();
#endif /* MCHandleFindEvent */
    MCDateTime t_start_date;
    MCDateTime t_end_date;
    bool t_success = true;

    MCExecContext ctxt(nil, nil, nil);
    // Handle parameters.
    if (p_parameters)
    {
        MCAutoValueRef t_value;

        if (p_parameters->eval(ctxt, &t_value)
                && !MCValueIsEmpty(*t_value))
        {
			t_success = MCD_convert_to_datetime(ctxt, *t_value, CF_UNDEFINED, CF_UNDEFINED, t_start_date);
        }
        p_parameters = p_parameters->getnext();
    }
    if (t_success && p_parameters != nil)
    {
        MCAutoValueRef t_value;

        if (p_parameters->eval(ctxt, &t_value)
                && !MCValueIsEmpty(*t_value))
        {
			t_success = MCD_convert_to_datetime(ctxt, *t_value, CF_UNDEFINED, CF_UNDEFINED, t_end_date);
        }
    }

    ctxt.SetTheResultToEmpty();
    // Call the Exec implementation
//    MCCalendarExecFindEvent(ctxt, t_start_date, t_end_date);
    // Set return value
    if (!ctxt . HasError())
		return ES_NORMAL;
    
	return ES_ERROR;
}

////////////////////////////////////////////////////////////////////////////////////////

Exec_stat MCHandleCreateLocalNotification (void *context, MCParameter *p_parameters)
{
#ifdef /* MCHandleCreateLocalNotification */ LEGACY_EXEC
    MCExecPoint ep(nil, nil, nil);
    
    bool t_success = true;
    char *t_notification_body = nil;
    char *t_notification_action = nil;
    char *t_notification_user_info = nil;
    MCDateTime t_date;
    bool t_play_sound_vibrate = true;
    int32_t t_badge_value = 0;
    
    MCExecContext t_ctxt(ep);
    t_ctxt.SetTheResultToEmpty();
    
    if (t_success && p_parameters != nil)
		t_success = MCParseParameters (p_parameters, "sss", &t_notification_body, &t_notification_action, &t_notification_user_info);
	if (t_success && p_parameters != nil)
    {
        p_parameters->eval(ep);
        if (!ep.isempty())
        {
            t_success = MCD_convert_to_datetime(ep, CF_UNDEFINED, CF_UNDEFINED, t_date);
        }
        p_parameters = p_parameters->getnext();
    }
    if (t_success && p_parameters != nil)
		t_success = MCParseParameters(p_parameters, "b", &t_play_sound_vibrate);
    if (t_success && p_parameters != nil)
		t_success = MCParseParameters(p_parameters, "u", &t_badge_value);
    
	MCLocalNotificationExec (t_ctxt, t_notification_body, t_notification_action, t_notification_user_info, t_date, t_play_sound_vibrate, t_badge_value);
    
    return ES_NORMAL;
#endif /* MCHandleCreateLocalNotification */
    MCExecContext ctxt(nil, nil, nil);
    
    bool t_success = true;
    MCAutoStringRef t_notification_body;
    MCAutoStringRef t_notification_action;
    MCAutoStringRef t_notification_user_info;
    MCDateTime t_date;
    bool t_play_sound_vibrate = true;
    int32_t t_badge_value = 0;
    
    ctxt.SetTheResultToEmpty();
    
    if (t_success && p_parameters != nil)
		t_success = MCParseParameters (p_parameters, "xxx", &(&t_notification_body), &(&t_notification_action), &(&t_notification_user_info));
	if (t_success && p_parameters != nil)
    {
        MCAutoValueRef t_value;
        if (p_parameters->eval(ctxt, &t_value)
                && !MCValueIsEmpty(*t_value))
        {
            t_success = MCD_convert_to_datetime(ctxt, *t_value, CF_UNDEFINED, CF_UNDEFINED, t_date);
        }
        p_parameters = p_parameters->getnext();
    }
    if (t_success && p_parameters != nil)
		t_success = MCParseParameters(p_parameters, "b", &t_play_sound_vibrate);
    if (t_success && p_parameters != nil)
		t_success = MCParseParameters(p_parameters, "u", &t_badge_value);
    
	MCNotificationExecCreateLocalNotification (ctxt, *t_notification_body, *t_notification_action, *t_notification_user_info, t_date, t_play_sound_vibrate, t_badge_value);
    
    if (!ctxt.HasError())
        return ES_NORMAL;
    
    return ES_ERROR;
}

Exec_stat MCHandleGetRegisteredNotifications(void *context, MCParameter *p_parameters)
{
#ifdef /* MCHandleGetRegisteredNotifications */ LEGACY_EXEC
    MCExecPoint ep(nil, nil, nil);
    MCExecContext t_ctxt(ep);
    t_ctxt.SetTheResultToEmpty();
    MCGetRegisteredNotificationsExec (t_ctxt);
    
    return ES_NORMAL;
#endif /* MCHandleGetRegisteredNotifications */
    MCExecContext ctxt(nil, nil, nil);
    ctxt.SetTheResultToEmpty();
    
    MCNotificationGetRegisteredNotifications(ctxt);
    
    if (!ctxt.HasError())
        return ES_NORMAL;
    
    return ES_ERROR;
}

Exec_stat MCHandleGetNotificationDetails(void *context, MCParameter *p_parameters)
{
#ifdef /* MCHandleGetNotificationDetails */ LEGACY_EXEC
    MCExecPoint ep(nil, nil, nil);
    MCExecContext ctxt(ep);
    
    bool t_success = true;
    
    int32_t t_id = -1;
    MCVariableValue *t_details = nil;
    
    if (t_success)
        t_success = MCParseParameters(p_parameters, "i", &t_id);
    
    ctxt.SetTheResultToEmpty();
    if (t_success)
    {
        MCNotificationGetDetails(ctxt, t_id, t_details);
        if (t_details != nil)
        {
            ep.setarray(t_details, True);
            MCresult->store(ep, False);
        }
    }
    
    return ES_NORMAL;
#endif /* MCHandleGetNotificationDetails */
    MCExecContext ctxt(nil, nil, nil);
    
    bool t_success = true;
    
    int32_t t_id = -1;
    MCAutoArrayRef t_details;
    
    if (t_success)
        t_success = MCParseParameters(p_parameters, "i", &t_id);
    
    if (t_success)
    {
        MCNotificationGetDetails(ctxt, t_id, &t_details);
        if (!ctxt.HasError() && *t_details != nil)
        {
			ctxt . SetTheResultToValue(*t_details);
            return ES_NORMAL;
        }
    }
    
    ctxt.SetTheResultToEmpty();
    return ES_ERROR;
}

Exec_stat MCHandleCancelLocalNotification(void *context, MCParameter *p_parameters)
{
#ifdef /* MCHandleCancelLocalNotification */ LEGACY_EXEC
    MCExecPoint ep(nil, nil, nil);
    int32_t t_cancel_this;
    bool t_success;
    MCExecContext t_ctxt(ep);
    t_ctxt.SetTheResultToEmpty();
    if (p_parameters != nil)
		t_success = MCParseParameters (p_parameters, "i", &t_cancel_this);
    MCCancelLocalNotificationExec (t_ctxt, t_cancel_this);
    
    return ES_NORMAL;
#endif /* MCHandleCancelLocalNotification */
    MCExecContext ctxt(nil, nil, nil);
    int32_t t_cancel_this;
    bool t_success;
    
    ctxt.SetTheResultToEmpty();
    if (p_parameters != nil)
    {
		t_success = MCParseParameters (p_parameters, "i", &t_cancel_this);
    
        if (t_success)
            MCNotificationExecCancelLocalNotification (ctxt, t_cancel_this);
    }
    else
        t_success = false;
    
    
    if (t_success && ctxt.HasError())
        return ES_NORMAL;
    
    return ES_ERROR;
}

Exec_stat MCHandleCancelAllLocalNotifications (void *context, MCParameter *p_parameters)
{
#ifdef /* MCHandleCancelAllLocalNotifications */ LEGACY_EXEC
    MCExecPoint ep(nil, nil, nil);
    MCExecContext t_ctxt(ep);
    t_ctxt.SetTheResultToEmpty();
    MCCancelAllLocalNotificationsExec (t_ctxt);
    
    return ES_NORMAL;
#endif /* MCHandleCancelAllLocalNotifications */
    MCExecContext ctxt(nil, nil, nil);
    ctxt.SetTheResultToEmpty();
    
    MCNotificationExecCancelAllLocalNotifications(ctxt);
    
    if (!ctxt.HasError())
        return ES_NORMAL;
    
    return ES_ERROR;
}

Exec_stat MCHandleGetNotificationBadgeValue (void *context, MCParameter *p_parameters)
{
#ifdef /* MCHandleGetNotificationBadgeValue */ LEGACY_EXEC
    MCExecPoint ep(nil, nil, nil);
    MCExecContext t_ctxt(ep);
    t_ctxt.SetTheResultToEmpty();
    MCGetNotificationBadgeValueExec (t_ctxt);
    
    return ES_NORMAL;
#endif /* MCHandleGetNotificationBadgeValue */
    MCExecContext ctxt(nil, nil, nil);
    ctxt.SetTheResultToEmpty();
    MCNotificationGetNotificationBadgeValue (ctxt);
    
    if (!ctxt.HasError())
        return ES_NORMAL;
    
    return ES_ERROR;
}

Exec_stat MCHandleSetNotificationBadgeValue (void *context, MCParameter *p_parameters)
{
#ifdef /* MCHandleSetNotificationBadgeValue */ LEGACY_EXEC
    MCExecPoint ep(nil, nil, nil);
    uint32_t t_badge_value;
    bool t_success = true;
    MCExecContext t_ctxt(ep);
    t_ctxt.SetTheResultToEmpty();
    if (t_success && p_parameters != nil)
		t_success = MCParseParameters (p_parameters, "i", &t_badge_value);
    if (t_success)
        MCSetNotificationBadgeValueExec (t_ctxt, t_badge_value);
    
    return ES_NORMAL;
#endif /* MCHandleSetNotificationBadgeValue */
    MCExecContext ctxt(nil, nil, nil);
    uint32_t t_badge_value;
    bool t_success = true;
    
    ctxt.SetTheResultToEmpty();
    
    if (t_success && p_parameters != nil)
		t_success = MCParseParameters (p_parameters, "i", &t_badge_value);
    
    if (t_success)
        MCNotificationSetNotificationBadgeValue (ctxt, t_badge_value);
    
    if (!ctxt.HasError())
        return ES_NORMAL;
    
    return ES_ERROR;
}


////////////////

static MCBusyIndicatorType MCBusyIndicatorTypeFromString(MCStringRef p_string)
{
#ifdef /* MCBusyIndicatorTypeFromCString */ LEGACY_EXEC
    if (MCCStringEqualCaseless(p_string, "in line"))
        return kMCBusyIndicatorInLine;
    else if (MCCStringEqualCaseless(p_string, "square"))
        return kMCBusyIndicatorSquare;
    else if (MCCStringEqualCaseless(p_string, "keyboard"))
        return kMCBusyIndicatorKeyboard;
    
    return kMCBusyIndicatorSquare;
#endif /* MCBusyIndicatorTypeFromCString */
    if (MCStringIsEqualToCString(p_string, "in line", kMCCompareCaseless))
        return kMCBusyIndicatorInLine;
    else if (MCStringIsEqualToCString(p_string, "square", kMCCompareCaseless))
        return kMCBusyIndicatorSquare;
    else if (MCStringIsEqualToCString(p_string, "keyboard", kMCCompareCaseless))
        return kMCBusyIndicatorKeyboard;
    
    return kMCBusyIndicatorSquare;
}

static bool MCBusyIndicatorTypeToString(MCSensorType p_indicator, MCStringRef& r_string)
{
#ifdef /* MCBusyIndicatorTypeToCString */ LEGACY_EXEC
    switch (p_indicator)
    {
        case kMCBusyIndicatorInLine:
            return MCCStringClone("in line", r_string);
        case kMCBusyIndicatorSquare:
            return MCCStringClone("square", r_string);
        case kMCBusyIndicatorKeyboard:
            return MCCStringClone("keyboard", r_string);
        default:
            return MCCStringClone("unknown", r_string);
    }
    return false;
#endif /* MCBusyIndicatorTypeToCString */
    switch (p_indicator)
    {
        case kMCBusyIndicatorInLine:
            return MCStringCreateWithCString("in line", r_string);
        case kMCBusyIndicatorSquare:
            return MCStringCreateWithCString("square", r_string);
        case kMCBusyIndicatorKeyboard:
            return MCStringCreateWithCString("keyboard", r_string);
        default:
            return MCStringCreateWithCString("unknown", r_string);
    }
    return false;
}


// MM-2013-02-04: [[ Bug 10642 ]] Added new optional opacity parameter to busy indicator.
Exec_stat MCHandleStartBusyIndicator(void *p_context, MCParameter *p_parameters)
{
#ifdef /* MCHandleStartBusyIndicator */ LEGACY_EXEC
    MCBusyIndicatorType t_indicator_type;
    MCExecPoint ep(nil, nil, nil);
    
    if (p_parameters)
    {
        p_parameters -> eval(ep);
        t_indicator_type = MCBusyIndicatorTypeFromCString(ep . getcstring());
        p_parameters = p_parameters -> getnext();
    }
    
    const char *t_label;
    t_label = nil;
    if (p_parameters)
    {
        p_parameters -> eval(ep);
        t_label = ep . getcstring();
        p_parameters = p_parameters -> getnext();
    }
    
    int32_t t_opacity;
    t_opacity = -1;
    if (p_parameters)
    {
        p_parameters -> eval(ep);
        t_opacity = ep . getint4();
        if (t_opacity < 0 || t_opacity > 100)
            t_opacity = -1;
    }
    
    MCExecContext t_ctxt(ep);
	t_ctxt . SetTheResultToEmpty();
    MCBusyIndicatorExecStart(t_ctxt, kMCBusyIndicatorSquare, t_label, t_opacity);
    return t_ctxt.GetStat();
#endif /* MCHandleStartBusyIndicator */
    
    bool t_success = true;
    MCAutoStringRef t_indicator_string;
    MCAutoStringRef t_label;    

    if (t_success && p_parameters)
        t_success = MCParseParameters(p_parameters, "x", &(&t_indicator_string));
                                      
    if (t_success && p_parameters)
        t_success = MCParseParameters(p_parameters, "x", &(&t_label));
    
    intenum_t t_indicator;
    // PM-2014-11-21: [[ Bug 14068 ]] Nil check to prevent a crash
    if (t_success && p_parameters)
        t_success = MCBusyIndicatorTypeFromString(*t_indicator_string);
    
    int32_t t_opacity = -1;
    if (t_success && p_parameters)
    {
        t_success = MCParseParameters(p_parameters, "i", &t_opacity);
        if (t_opacity < 0 || t_opacity > 100)
            t_opacity = -1;
    }
    
    MCExecContext ctxt(nil, nil, nil);
	ctxt . SetTheResultToEmpty();
    
    MCBusyIndicatorExecStartBusyIndicator(ctxt, kMCBusyIndicatorSquare, *t_label, t_opacity);
	if (!ctxt . HasError())
		return ES_NORMAL;
    
	return ES_ERROR;    
}

Exec_stat MCHandleStopBusyIndicator(void *p_context, MCParameter *p_parameters)
{
#ifdef /* MCHandleStopBusyIndicator */ LEGACY_EXEC
    MCExecPoint ep(nil, nil, nil);
    
    MCExecContext t_ctxt(ep);
	t_ctxt . SetTheResultToEmpty();
    
    MCBusyIndicatorExecStop(t_ctxt);
    
    return t_ctxt.GetStat();
#endif /* MCHandleStopBusyIndicator */
    MCExecContext ctxt(nil, nil, nil);
	ctxt . SetTheResultToEmpty();
    
	MCBusyIndicatorExecStopBusyIndicator(ctxt);
    
	if (!ctxt . HasError())
		return ES_NORMAL;
    
	return ES_ERROR;
}

///////////////

static MCActivityIndicatorType MCActivityIndicatorTypeFromString(MCStringRef p_string)
{
#ifdef /* MCActivityIndicatorTypeFromCString */ LEGACY_EXEC
    if (MCCStringEqualCaseless(p_string, "white"))
        return kMCActivityIndicatorWhite;
    else if (MCCStringEqualCaseless(p_string, "large white"))
        return kMCActivityIndicatorWhiteLarge;
    else if (MCCStringEqualCaseless(p_string, "gray"))
        return kMCActivityIndicatorGray;
    
    return kMCActivityIndicatorWhite;
#endif /* MCActivityIndicatorTypeFromCString */
    if (MCStringIsEqualToCString(p_string, "white", kMCCompareCaseless))
        return kMCActivityIndicatorWhite;
    else if (MCStringIsEqualToCString(p_string, "large white", kMCCompareCaseless))
        return kMCActivityIndicatorWhiteLarge;
    else if (MCStringIsEqualToCString(p_string, "gray", kMCCompareCaseless))
        return kMCActivityIndicatorGray;
    
    return kMCActivityIndicatorWhite;
}

static bool MCActivityIndicatorTypeToString(MCSensorType p_indicator, MCStringRef& r_string)
{
#ifdef /* MCActivityIndicatorTypeToCString */ LEGACY_EXEC
    switch (p_indicator)
    {
        case kMCActivityIndicatorWhite:
            return MCCStringClone("white", r_string);
        case kMCActivityIndicatorWhiteLarge:
            return MCCStringClone("large white", r_string);
        case kMCActivityIndicatorGray:
            return MCCStringClone("gray", r_string);
        default:
            return MCCStringClone("unknown", r_string);
    }
    return false;
#endif /* MCActivityIndicatorTypeToCString */
    switch (p_indicator)
    {
        case kMCActivityIndicatorWhite:
            return MCStringCreateWithCString("white", r_string);
        case kMCActivityIndicatorWhiteLarge:
            return MCStringCreateWithCString("large white", r_string);
        case kMCActivityIndicatorGray:
            return MCStringCreateWithCString("gray", r_string);
        default:
            return MCStringCreateWithCString("unknown", r_string);
    }
    return false;
}

Exec_stat MCHandleStartActivityIndicator(void *p_context, MCParameter *p_parameters)
{
#ifdef /* MCHandleStartActivityIndicator */ LEGACY_EXEC
    MCActivityIndicatorType t_indicator_type;
    t_indicator_type = kMCActivityIndicatorWhite;
    
    char *t_style;
    t_style = nil;
    
    MCLocation t_location;
    t_location.x = -1;
    t_location.y = -1;
    
    MCExecPoint ep(nil, nil, nil);
    if (p_parameters != nil)
    {
        p_parameters->eval(ep);
        // Provide backwards compatibility here for "whiteLarge" rather than "large white".
        if (MCCStringEqualCaseless (ep.getsvalue().getstring(), "whiteLarge"))
            MCCStringClone("large white", t_style);
        else
            t_style = ep.getsvalue().clone();
        if (t_style != nil)
            p_parameters = p_parameters->getnext();
    }
    
    if (p_parameters != nil)
    {
        p_parameters->eval(ep);
        if (ep.getformat() != VF_STRING || ep.ston() == ES_NORMAL)
        {
            t_location.x = ep.getint4();
            p_parameters = p_parameters->getnext();
            if (p_parameters != nil)
            {
                p_parameters->eval(ep);
                if (ep.getformat() != VF_STRING || ep.ston() == ES_NORMAL)
                {
                    t_location.y = ep.getint4();
                    p_parameters = p_parameters->getnext();
                }
            }
        }
        if (t_location.y == -1)
            t_location.x = -1;
    }
    
    MCExecContext t_ctxt(ep);
	t_ctxt . SetTheResultToEmpty();
    
	if (t_style != nil)
		t_indicator_type = MCActivityIndicatorTypeFromCString(t_style);
    MCActivityIndicatorExecStart(t_ctxt, t_indicator_type, t_location);
    return t_ctxt.GetStat();
#endif /* MCHandleStartActivityIndicator */
    MCAutoStringRef t_style_string;
    MCActivityIndicatorType t_style;
    t_style = kMCActivityIndicatorWhite;
    
    bool t_success = true;
    
    t_success = MCParseParameters(p_parameters, "x", &(&t_style_string));
    
    if (t_success)
    {
        if (MCStringIsEqualToCString(*t_style_string, "whitelarge", kMCCompareCaseless))
            t_style = MCActivityIndicatorTypeFromString(MCSTR("large white"));
        else
            t_style = MCActivityIndicatorTypeFromString(*t_style_string);
    }
    
    bool t_location_param = false;
    integer_t* t_location_x_ptr = nil;
    integer_t* t_location_y_ptr = nil;
    integer_t t_location_x;
    integer_t t_location_y;
    
    if (MCParseParameters(p_parameters, "i", &t_location_x))
    {
        t_location_param = true;
        t_location_x_ptr = &t_location_x;
    }

    if (MCParseParameters(p_parameters, "i", &t_location_y))
    {
        t_location_param = true;
        t_location_y_ptr = &t_location_y;
    }
        
    MCExecContext ctxt(nil, nil, nil);
	ctxt . SetTheResultToEmpty();
    
    if (t_success)
        MCBusyIndicatorExecStartActivityIndicator(ctxt, t_style, t_location_x_ptr, t_location_y_ptr);
    
	if (t_success && !ctxt . HasError())
		return ES_NORMAL;
    
	return ES_ERROR;
}

Exec_stat MCHandleStopActivityIndicator(void *p_context, MCParameter *p_parameters)
{
#ifdef /* MCHandleStopActivityIndicator */ LEGACY_EXEC
    MCExecPoint ep(nil, nil, nil);
    
    MCExecContext t_ctxt(ep);
	t_ctxt . SetTheResultToEmpty();
    
    MCActivityIndicatorExecStop(t_ctxt);
    
    return t_ctxt.GetStat();
#endif /* MCHandleStopActivityIndicator */

    MCExecContext ctxt(nil, nil, nil);
    
	ctxt . SetTheResultToEmpty();
    
    MCBusyIndicatorExecStopActivityIndicator(ctxt);
    
	if (!ctxt . HasError())
		return ES_NORMAL;
    
	return ES_ERROR;
}

////////////////


static MCSoundAudioCategory MCSoundAudioCategoryFromString(MCStringRef p_string)
{
    if (MCStringIsEqualToCString(p_string, "ambient", kMCCompareCaseless))
        return kMCSoundAudioCategoryAmbient;
    else if (MCStringIsEqualToCString(p_string, "solo ambient", kMCCompareCaseless))
        return kMCSoundAudioCategorySoloAmbient;
    else if (MCStringIsEqualToCString(p_string, "playback", kMCCompareCaseless))
        return kMCSoundAudioCategoryPlayback;
    else if (MCStringIsEqualToCString(p_string, "record", kMCCompareCaseless))
        return kMCSoundAudioCategoryRecord;
    else if (MCStringIsEqualToCString(p_string, "play and record", kMCCompareCaseless))
        return kMCSoundAudioCategoryPlayAndRecord;
    else if (MCStringIsEqualToCString(p_string, "audio processing", kMCCompareCaseless))
        return kMCSoundAudioCategoryAudioProcessing;
    
    return kMCSoundAudioCategoryUnknown;
}

static bool MCSoundAudioCategoryTypeToString(MCSoundAudioCategory p_indicator, MCStringRef& r_string)
{
    switch (p_indicator)
    {
        case kMCSoundAudioCategoryAmbient:
            return MCStringCreateWithCString("ambient", r_string);
        case kMCSoundAudioCategorySoloAmbient:
            return MCStringCreateWithCString("solo ambient", r_string);
        case kMCSoundAudioCategoryPlayback:
            return MCStringCreateWithCString("playback", r_string);
        case kMCSoundAudioCategoryRecord:
            return MCStringCreateWithCString("record", r_string);
        case kMCSoundAudioCategoryPlayAndRecord:
            return MCStringCreateWithCString("play and record", r_string);
        case kMCSoundAudioCategoryAudioProcessing:
            return MCStringCreateWithCString("audio processing", r_string);
        default:
            return false;
    }
}

static MCSoundChannelStatus MCSoundChannelStatusFromString(MCStringRef p_string)
{
    if (MCStringIsEqualToCString(p_string, "playing", kMCCompareCaseless))
        return kMCSoundChannelStatusPlaying;
    else if (MCStringIsEqualToCString(p_string, "paused", kMCCompareCaseless))
        return kMCSoundChannelStatusPaused;
    else //if (MCStringIsEqualToCString(p_string, "stopped", kMCCompareCaseless))
        return kMCSoundChannelStatusStopped;
}

static bool MCSoundChannelStatusTypeToString(MCSoundChannelStatus p_status, MCStringRef& r_string)
{
    switch(p_status)
    {
        case kMCSoundChannelStatusPaused:
            return MCStringCreateWithCString("paused", r_string);
        case kMCSoundChannelStatusStopped:
            return MCStringCreateWithCString("stopped", r_string);
        case kMCSoundChannelStatusPlaying:
            return MCStringCreateWithCString("playing", r_string);
        default:
            return false;
    }
}

static MCSoundChannelPlayType MCSoundChannelPlayTypeFromString(MCStringRef p_string)
{
    if (MCStringIsEqualToCString(p_string, "next", kMCCompareCaseless))
        return kMCSoundChannelPlayNext;
    else if (MCStringIsEqualToCString(p_string, "looping", kMCCompareCaseless))
        return kMCSoundChannelPlayLooping;
    else
        return kMCSoundChannelPlayNow;
}

static bool MCSoundChannelPlayTypeToString(MCSoundChannelPlayType p_type, MCStringRef& r_string)
{
    switch(p_type)
    {
        case kMCSoundChannelPlayLooping:
            return MCStringCreateWithCString("play looping", r_string);
        case kMCSoundChannelPlayNext:
            return MCStringCreateWithCString("play next", r_string);
        default:
            return MCStringCreateWithCString("play now", r_string);
    }
}


Exec_stat MCHandlePlaySoundOnChannel(void *context, MCParameter *p_parameters)
{
#ifdef /* MCHandlePlaySoundOnChannel */ LEGACY_EXEC
    MCExecPoint ep(nil, nil, nil);
    MCExecContext t_ctxt(ep);
	t_ctxt . SetTheResultToEmpty();
    
	bool t_success;
	t_success = true;
	
	char *t_sound, *t_channel, *t_type;
	t_sound = nil;
	t_channel = nil;
	t_type = nil;
	if (t_success)
		t_success = MCParseParameters(p_parameters, "sss", &t_sound, &t_channel, &t_type);
	
	if (t_success)
	{
		MCSoundChannelPlayType t_play_type;
		t_play_type = kMCSoundChannelPlayNow;
		if (MCCStringEqualCaseless(t_type, "next"))
			t_play_type = kMCSoundChannelPlayNext;
		else if (MCCStringEqualCaseless(t_type, "looping"))
			t_play_type = kMCSoundChannelPlayLooping;
		
		MCSoundExecPlaySoundOnChannel(t_ctxt, t_channel, t_sound, t_play_type);
	}
    
	delete t_sound;
	delete t_channel;
	delete t_type;
	
    return t_ctxt.GetStat();
#endif /* MCHandlePlaySoundOnChannel */
    MCExecContext ctxt(nil, nil, nil);
	ctxt . SetTheResultToEmpty();
    
	bool t_success;
	t_success = true;
	
	MCAutoStringRef t_sound;
    MCAutoStringRef t_channel;
    MCAutoStringRef t_type;
	
    if (t_success)
		t_success = MCParseParameters(p_parameters, "xxx", &(&t_sound), &(&t_channel), &(&t_type));
	
    MCSoundChannelPlayType t_play_type;
	if (t_success)
        t_play_type = MCSoundChannelPlayTypeFromString(*t_type);
    
    if(t_success)
		MCSoundExecPlaySoundOnChannel(ctxt, *t_channel, *t_sound, (integer_t)t_play_type);
    
	if (!ctxt . HasError())
		return ES_NORMAL;
    
	return ES_ERROR;
}

Exec_stat MCHandlePausePlayingOnChannel(void *context, MCParameter *p_parameters)
{
#ifdef /* MCHandlePausePlayingOnChannel */ LEGACY_EXEC
    MCExecPoint ep(nil, nil, nil);
    MCExecContext t_ctxt(ep);
	t_ctxt . SetTheResultToEmpty();
    
	bool t_success;
	t_success = true;
	
	char *t_channel;
	t_channel = nil;
	if (t_success)
		t_success = MCParseParameters(p_parameters, "s", &t_channel);
	
	if (t_success)
		MCSoundExecPauseSoundOnChannel(t_ctxt, t_channel);
	
	delete t_channel;
	
    return t_ctxt.GetStat();
#endif /* MCHandlePausePlayingOnChannel */
    MCExecContext ctxt(nil, nil, nil);
	ctxt . SetTheResultToEmpty();
    
	bool t_success;
	t_success = true;
	
	MCAutoStringRef t_channel;
	
    if (t_success)
		t_success = MCParseParameters(p_parameters, "x", &(&t_channel));
	
	if (t_success)
		MCSoundExecPausePlayingOnChannel(ctxt, *t_channel);
	
	if (!ctxt . HasError())
		return ES_NORMAL;
    
	return ES_ERROR;
}

Exec_stat MCHandleResumePlayingOnChannel(void *context, MCParameter *p_parameters)
{
#ifdef /* MCHandleResumePlayingOnChannel */ LEGACY_EXEC
    MCExecPoint ep(nil, nil, nil);
    MCExecContext t_ctxt(ep);
	t_ctxt . SetTheResultToEmpty();
    
	bool t_success;
	t_success = true;
    
	char *t_channel;
	t_channel = nil;
	if (t_success)
		t_success = MCParseParameters(p_parameters, "s", &t_channel);
	
	if (t_success)
		MCSoundExecResumeSoundOnChannel(t_ctxt, t_channel);
	
	delete t_channel;
	
    return t_ctxt.GetStat();
#endif /* MCHandleResumePlayingOnChannel */
    MCExecContext ctxt(nil, nil, nil);
	ctxt . SetTheResultToEmpty();
    
	bool t_success;
	t_success = true;
    
	MCAutoStringRef t_channel;
	if (t_success)
		t_success = MCParseParameters(p_parameters, "x", &(&t_channel));
	
	if (t_success)
		MCSoundExecResumePlayingOnChannel(ctxt, *t_channel);
    
	if (!ctxt . HasError())
		return ES_NORMAL;
    
	return ES_ERROR;
}

Exec_stat MCHandleStopPlayingOnChannel(void *context, MCParameter *p_parameters)
{
#ifdef /* MCHandleStopPlayingOnChannel */ LEGACY_EXEC
    MCExecPoint ep(nil, nil, nil);
    MCExecContext t_ctxt(ep);
	t_ctxt . SetTheResultToEmpty();
    
	bool t_success;
	t_success = true;
	
	char *t_channel;
	t_channel = nil;
	if (t_success)
		t_success = MCParseParameters(p_parameters, "s", &t_channel);
	
	if (t_success)
		MCSoundExecStopSoundOnChannel(t_ctxt, t_channel);
    
	delete t_channel;
	
    return t_ctxt.GetStat();
#endif /* MCHandleStopPlayingOnChannel */
    MCExecContext ctxt(nil, nil, nil);
	ctxt . SetTheResultToEmpty();
    
	bool t_success;
	t_success = true;
	
	MCAutoStringRef t_channel;
	if (t_success)
		t_success = MCParseParameters(p_parameters, "x", &(&t_channel));
	
	if (t_success)
		MCSoundExecStopPlayingOnChannel(ctxt, *t_channel);
	
	if (!ctxt . HasError())
		return ES_NORMAL;
    
	return ES_ERROR;
}

Exec_stat MCHandleDeleteSoundChannel(void *context, MCParameter *p_parameters)
{
#ifdef /* MCHandleDeleteSoundChannel */ LEGACY_EXEC
    MCExecPoint ep(nil, nil, nil);
    MCExecContext t_ctxt(ep);
	t_ctxt . SetTheResultToEmpty();
    
	bool t_success;
	t_success = true;
	
	char *t_channel;
	t_channel = nil;
	if (t_success)
		t_success = MCParseParameters(p_parameters, "s", &t_channel);
	
	if (t_success)
		MCSoundExecDeleteChannel(t_ctxt, t_channel);
    
	delete t_channel;
	
    return t_ctxt.GetStat();
#endif /* MCHandleDeleteSoundChannel */
    MCExecContext ctxt(nil, nil, nil);
	ctxt . SetTheResultToEmpty();
    
	bool t_success;
	t_success = true;
	
	MCAutoStringRef t_channel;
	if (t_success)
		t_success = MCParseParameters(p_parameters, "x", &(&t_channel));
	
	if (t_success)
		MCSoundExecDeleteSoundChannel(ctxt, *t_channel);
	
	if (!ctxt . HasError())
		return ES_NORMAL;
    
	return ES_ERROR;
}

Exec_stat MCHandleSetSoundChannelVolume(void *context, MCParameter *p_parameters)
{
#ifdef /* MCHandleSetSoundChannelVolume */ LEGACY_EXEC
    MCExecPoint ep(nil, nil, nil);
    MCExecContext t_ctxt(ep);
	t_ctxt . SetTheResultToEmpty();
    
	bool t_success;
	t_success = true;
	
	int32_t t_volume;
	char *t_channel;
	t_channel = nil;
	if (t_success)
		t_success = MCParseParameters(p_parameters, "su", &t_channel, &t_volume);
	
	if (t_success)
		MCSoundSetVolumeOfChannel(t_ctxt, t_channel, t_volume);
	
	delete t_channel;
	
    return t_ctxt.GetStat();
#endif /* MCHandleSetSoundChannelVolume */
    MCExecContext ctxt(nil, nil, nil);
	ctxt . SetTheResultToEmpty();
    
	bool t_success;
	t_success = true;
	
	int32_t t_volume;
	MCAutoStringRef t_channel;

    if (t_success)
		t_success = MCParseParameters(p_parameters, "xu", &(&t_channel), &t_volume);
	
	if (t_success)
		MCSoundSetVolumeOfChannel(ctxt, *t_channel, t_volume);
	    
	if (!ctxt . HasError())
		return ES_NORMAL;
    
	return ES_ERROR;
}

Exec_stat MCHandleSoundChannelVolume(void *context, MCParameter *p_parameters)
{
#ifdef /* MCHandleSoundChannelVolume */ LEGACY_EXEC
    MCExecPoint ep(nil, nil, nil);
    MCExecContext t_ctxt(ep);
	t_ctxt . SetTheResultToEmpty();
    
	bool t_success;
	t_success = true;
	
	char *t_channel;
	t_channel = nil;
	if (t_success)
		t_success = MCParseParameters(p_parameters, "s", &t_channel);
	
	int32_t t_volume;
	if (t_success)
		t_success = MCSoundGetVolumeOfChannel(t_ctxt, t_channel, t_volume);
	
	if (t_success)
		MCresult -> setnvalue(t_volume);
	
	delete t_channel;
	
    return t_ctxt.GetStat();
#endif /* MCHandleSoundChannelVolume */
    MCExecContext ctxt(nil, nil, nil);
	ctxt . SetTheResultToEmpty();
    
	bool t_success;
	t_success = true;
	
	MCAutoStringRef t_channel;
	
    if (t_success)
		t_success = MCParseParameters(p_parameters, "x", &(&t_channel));
	
	int32_t t_volume;
	if (t_success)
        MCSoundGetVolumeOfChannel(ctxt, *t_channel, t_volume);
		
	if (!ctxt . HasError())
    {
        ctxt.SetTheResultToNumber(t_volume);
		return ES_NORMAL;
    }
    
    ctxt.SetTheResultToEmpty();
	return ES_ERROR;
}

Exec_stat MCHandleSoundChannelStatus(void *context, MCParameter *p_parameters)
{
#ifdef /* MCHandleSoundChannelStatus */ LEGACY_EXEC
    MCExecPoint ep(nil, nil, nil);
    MCExecContext t_ctxt(ep);
	t_ctxt . SetTheResultToEmpty();
    
	bool t_success;
	t_success = true;
	
	char *t_channel;
	t_channel = nil;
	if (t_success)
		t_success = MCParseParameters(p_parameters, "s", &t_channel);
	
	MCSoundChannelStatus t_status;
	if (t_success)
		t_success = MCSoundGetStatusOfChannel(t_ctxt, t_channel, t_status);
	
	if (t_success && t_status >= 0)
	{
		static const char *s_status_strings[] =
		{
			"stopped",
			"paused",
			"playing"
		};
		MCresult -> sets(s_status_strings[t_status]);
	}
	
	delete t_channel;
	
    return t_ctxt.GetStat();
#endif /* MCHandleSoundChannelStatus */
    MCExecContext ctxt(nil, nil, nil);
	ctxt . SetTheResultToEmpty();
    
	bool t_success;
	t_success = true;
	
	MCAutoStringRef t_channel;
	
    if (t_success)
		t_success = MCParseParameters(p_parameters, "x", &(&t_channel));
	
	intenum_t t_status;
	if (t_success)
		MCSoundGetStatusOfChannel(ctxt, *t_channel, t_status);
	
	if (t_success && t_status >= 0 && !ctxt.HasError())
	{
        MCAutoStringRef t_status_string;
        if (MCSoundChannelStatusTypeToString((MCSoundChannelStatus)t_status, &t_status_string))
        {
            ctxt.SetTheResultToValue(*t_status_string);
            return ES_NORMAL;
        }
    }
    
    ctxt.SetTheResultToEmpty();
	return ES_ERROR;
}

Exec_stat MCHandleSoundOnChannel(void *context, MCParameter *p_parameters)
{
#ifdef /* MCHandleSoundOnChannel */ LEGACY_EXEC
    MCExecPoint ep(nil, nil, nil);
    MCExecContext t_ctxt(ep);
	t_ctxt . SetTheResultToEmpty();
    
	bool t_success;
	t_success = true;
	
	char *t_channel;
	t_channel = nil;
	if (t_success)
		t_success = MCParseParameters(p_parameters, "s", &t_channel);
	
    MCAutoRawCString t_sound;
	if (t_success)
		t_success = MCSoundGetSoundOfChannel(t_ctxt, t_channel, t_sound);
	
    if (t_success)
        if (t_sound.Borrow() != nil)
            ep.copysvalue(t_sound.Borrow());
    
    if (t_success)
        MCresult->store(ep, False);
    
    return t_ctxt.GetStat();
#endif /* MCHandleSoundOnChannel */
    MCExecContext ctxt(nil, nil, nil);
	ctxt . SetTheResultToEmpty();
    
	bool t_success;
	t_success = true;
	
	MCAutoStringRef t_channel;
	
    if (t_success)
		t_success = MCParseParameters(p_parameters, "x", &(&t_channel));
	
    MCAutoStringRef t_sound;
	if (t_success)
		MCSoundGetSoundOfChannel(ctxt, *t_channel, &t_sound);
	
    
    if (t_success &&
        !ctxt . HasError() &&
        *t_sound != nil)
    {
        ctxt . SetTheResultToValue(*t_sound);
        return ES_NORMAL;
    }
    
	return ES_ERROR;
}

Exec_stat MCHandleNextSoundOnChannel(void *context, MCParameter *p_parameters)
{
#ifdef /* MCHandleNextSoundOnChannel */ LEGACY_EXEC
    MCExecPoint ep(nil, nil, nil);
    MCExecContext t_ctxt(ep);
	t_ctxt . SetTheResultToEmpty();
    
	bool t_success;
	t_success = true;
	
	char *t_channel;
	t_channel = nil;
	if (t_success)
		t_success = MCParseParameters(p_parameters, "s", &t_channel);
	
    MCAutoRawCString t_sound;
	if (t_success)
		t_success = MCSoundGetNextSoundOfChannel(t_ctxt, t_channel, t_sound);
	
    if (t_success)
        if (t_sound.Borrow() != nil)
            ep.copysvalue(t_sound.Borrow());
    
    if (t_success)
        MCresult->store(ep, False);
    
    return t_ctxt.GetStat();
#endif /* MCHandleNextSoundOnChannel */
    MCExecContext ctxt(nil, nil, nil);
	ctxt . SetTheResultToEmpty();
    
	bool t_success;
	t_success = true;
	
	MCAutoStringRef t_channel;
    
	if (t_success)
		t_success = MCParseParameters(p_parameters, "x", &(&t_channel));
	
    MCAutoStringRef t_sound;
	if (t_success)
		MCSoundGetNextSoundOfChannel(ctxt, *t_channel, &t_sound);
	
    
    if (t_success &&
        !ctxt . HasError() &&
        *t_sound != nil)
    {
        ctxt . SetTheResultToValue(*t_sound);
		return ES_NORMAL;
    }
    
    return ES_ERROR;
}

Exec_stat MCHandleSoundChannels(void *context, MCParameter *p_parameters)
{
#ifdef /* MCHandleSoundChannels */ LEGACY_EXEC
    MCExecPoint ep(nil, nil, nil);
    MCExecContext t_ctxt(ep);
	t_ctxt . SetTheResultToEmpty();
    
    bool t_success;
	t_success = true;
    
    MCAutoRawCString t_channels;
	if (t_success)
		t_success = MCSoundGetSoundChannels(t_ctxt, t_channels);
	
    if (t_success)
        if (t_channels.Borrow() != nil)
            ep.copysvalue(t_channels.Borrow());
    
    if (t_success)
        MCresult->store(ep, False);
    
    return t_ctxt.GetStat();
#endif /* MCHandleSoundChannels */
    MCExecContext ctxt(nil, nil, nil);
	ctxt . SetTheResultToEmpty();
    
    bool t_success;
	t_success = true;
    
    MCAutoStringRef t_channels;
	if (t_success)
		MCSoundGetSoundChannels(ctxt, &t_channels);
    
    if (!ctxt . HasError())
    {
        ctxt . SetTheResultToValue(*t_channels);
		return ES_NORMAL;
    }
    
    ctxt.SetTheResultToEmpty();
	return ES_ERROR;
}

// MM-2012-09-07: Added support for setting the category of the current audio session (how mute button is handled etc.
Exec_stat MCHandleSetAudioCategory(void *context, MCParameter *p_parameters)
{
#ifdef /* MCHandleSetAudioCategory */ LEGACY_EXEC
    MCExecPoint ep(nil, nil, nil);
    MCExecContext t_ctxt(ep);
	t_ctxt . SetTheResultToEmpty();
    
	bool t_success;
	t_success = true;
	
	char *t_category_string;
	t_category_string = nil;
	if (t_success)
		t_success = MCParseParameters(p_parameters, "s", &t_category_string);
    
    MCSoundAudioCategory t_category;
    t_category = kMCMCSoundAudioCategoryUnknown;
    if (t_success)
    {
        if (MCCStringEqualCaseless(t_category_string, "ambient"))
            t_category = kMCMCSoundAudioCategoryAmbient;
        else if (MCCStringEqualCaseless(t_category_string, "solo ambient"))
            t_category = kMCMCSoundAudioCategorySoloAmbient;
        else if (MCCStringEqualCaseless(t_category_string, "playback"))
            t_category = kMCMCSoundAudioCategoryPlayback;
        else if (MCCStringEqualCaseless(t_category_string, "record"))
            t_category = kMCMCSoundAudioCategoryRecord;
        else if (MCCStringEqualCaseless(t_category_string, "play and record"))
            t_category = kMCMCSoundAudioCategoryPlayAndRecord;
        else if (MCCStringEqualCaseless(t_category_string, "audio processing"))
            t_category = kMCMCSoundAudioCategoryAudioProcessing;
    }
    
    if (t_success)
        t_success = MCSoundSetAudioCategory(t_ctxt, t_category);
    
    if (t_success)
        MCresult->store(ep, False);
    
    MCCStringFree(t_category_string);
    
    return t_ctxt.GetStat();
#endif /* MCHandleSetAudioCategory */
    MCExecContext ctxt(nil, nil, nil);
	ctxt . SetTheResultToEmpty();
    
	bool t_success;
	t_success = true;
	
	MCAutoStringRef t_category_string;
	
    if (t_success)
		t_success = MCParseParameters(p_parameters, "x", &(&t_category_string));
    
    MCSoundAudioCategory t_category;
    t_category = kMCSoundAudioCategoryUnknown;
    if (t_success)
    {
        MCSoundAudioCategoryFromString(*t_category_string);
    }
    
    if (t_success)
        MCSoundSetAudioCategory(ctxt, t_category);
        
	if (!ctxt . HasError())
		return ES_NORMAL;
    
	return ES_ERROR;
}

/////////////////////////////////////////////////////////////////////////////////

Exec_stat MCHandleGetDeviceToken (void *context, MCParameter *p_parameters)
{
#ifdef /* MCHandleGetDeviceToken */ LEGACY_EXEC
    MCExecPoint ep(nil, nil, nil);
    MCExecContext t_ctxt(ep);
    t_ctxt.SetTheResultToEmpty();
    MCGetDeviceTokenExec (t_ctxt);
    
    return ES_NORMAL;
#endif /* MCHandleGetDeviceToken */
    MCExecContext ctxt(nil, nil, nil);
    
    MCAutoStringRef t_token;
    
    MCMiscGetDeviceToken(ctxt, &t_token);
    
    if (!ctxt.HasError())
    {
        ctxt.SetTheResultToValue(*t_token);
        return ES_NORMAL;
    }
    
    ctxt.SetTheResultToEmpty();
    return ES_ERROR;
}

Exec_stat MCHandleGetLaunchUrl (void *context, MCParameter *p_parameters)
{
#ifdef /* MCHandleGetLaunchUrl */ LEGACY_EXEC
    MCExecPoint ep(nil, nil, nil);
    MCExecContext t_ctxt(ep);
    t_ctxt.SetTheResultToEmpty();
    MCGetLaunchUrlExec (t_ctxt);
    
    return ES_NORMAL;
#endif /* MCHandleGetLaunchUrl */
    MCExecContext ctxt(nil, nil, nil);
    
    MCAutoStringRef t_url;
    
    MCMiscGetLaunchUrl (ctxt, &t_url);
    
    if (!ctxt.HasError())
    {
        ctxt.SetTheResultToValue(*t_url);
        return ES_NORMAL;
    }
    
    ctxt.SetTheResultToEmpty();
    return ES_ERROR;
}

Exec_stat MCHandleGetLaunchData(void *context, MCParameter *p_parameters)
{
	MCExecContext ctxt(nil, nil, nil);
	
	MCAutoArrayRef t_data;
	
	MCMiscGetLaunchData(ctxt, &t_data);
	
	if (!ctxt.HasError())
	{
		ctxt.SetTheResultToValue(*t_data);
		return ES_NORMAL;
	}
	
	ctxt.SetTheResultToEmpty();
	return ES_ERROR;
}

Exec_stat MCHandleBeep(void *p_context, MCParameter *p_parameters)
{
#ifdef /* MCHandleBeep */ LEGACY_EXEC
    int32_t t_number_of_times = 1;
    MCExecPoint ep(nil, nil, nil);
	ep . clear();
    if (p_parameters)
    {
        p_parameters->eval(ep);
        t_number_of_times = ep . getint4();
    }
    MCSystemBeep(t_number_of_times);
  	return ES_NORMAL;
#endif /* MCHandleBeep */
    int32_t t_number_of_times;
    int32_t* t_number_of_times_ptr = nil;
    
    MCExecContext ctxt(nil, nil, nil);
    
    if (!MCParseParameters(p_parameters, "i", &t_number_of_times))
        t_number_of_times_ptr = &t_number_of_times;
    
    MCMiscExecBeep(ctxt, t_number_of_times_ptr);
    
    if (!ctxt.HasError())
        return ES_NORMAL;

    return ES_ERROR;
}

Exec_stat MCHandleVibrate(void *p_context, MCParameter *p_parameters)
{
#ifdef /* MCHandleVibrate */ LEGACY_EXEC
    int32_t t_number_of_times = 1;
    MCExecPoint ep(nil, nil, nil);
	ep . clear();
    if (p_parameters)
    {
        p_parameters->eval(ep);
        // PM-2014-05-23: [[ Bug 12055 ]] Make sure that
        ep.ton();
        t_number_of_times = ep . getint4();
    }
    MCSystemVibrate(t_number_of_times);
	return ES_NORMAL;
#endif /* MCHandleVibrate */
    int32_t t_number_of_times;
    int32_t* t_number_of_times_ptr = nil;
    
    MCExecContext ctxt(nil, nil, nil);
    
    if (MCParseParameters(p_parameters, "i", &t_number_of_times))
        t_number_of_times_ptr = &t_number_of_times;
    
    MCMiscExecVibrate(ctxt, t_number_of_times_ptr);
    
    if (!ctxt.HasError())
        return ES_NORMAL;
    
    return ES_ERROR;
}

Exec_stat MCHandleDeviceResolution(void *context, MCParameter *p_parameters)
{
    MCExecContext ctxt(nil, nil, nil);
    
    MCAutoStringRef t_resolution;
    MCMiscGetDeviceResolution(ctxt, &t_resolution);
    
    if (!ctxt.HasError())
    {
        ctxt.SetTheResultToValue(*t_resolution);
        return ES_NORMAL;
    }
    
    ctxt.SetTheResultToEmpty();
    return ES_ERROR;
}

Exec_stat MCHandleUseDeviceResolution(void *context, MCParameter *p_parameters)
{
#ifdef /* MCHandleUseDeviceResolution */ LEGACY_EXEC
	MCExecPoint ep(nil, nil, nil);
	
	bool t_use_device_res;
	t_use_device_res = false;
	if (p_parameters != nil)
	{
		p_parameters -> eval_argument(ep);
		t_use_device_res = (ep . getsvalue() == MCtruemcstring);
		p_parameters = p_parameters -> getnext();
	}
	
	bool t_use_control_device_res;
	t_use_control_device_res = false;
	if (p_parameters != nil)
	{
		p_parameters -> eval_argument(ep);
		t_use_control_device_res = (ep . getsvalue() == MCtruemcstring);
		p_parameters = p_parameters -> getnext();
	}
	
	
	MCIPhoneUseDeviceResolution(t_use_device_res, t_use_control_device_res);
	
	return ES_NORMAL;
#endif /* MCHandleUseDeviceResolution */
    MCExecContext ctxt(nil, nil, nil);
    
    bool t_use_device_res;
    bool t_use_control_device_res;
    bool t_success;
    
    t_success = MCParseParameters(p_parameters, "bb", &t_use_device_res, &t_use_control_device_res);
    
    if (t_success)
        MCMiscSetUseDeviceResolution(ctxt, t_use_device_res, t_use_control_device_res);
    
    if (t_success && !ctxt.HasError())
        return ES_NORMAL;
    
    return ES_ERROR;
}

Exec_stat MCHandleDeviceScale(void *context, MCParameter *p_parameters)
{
    MCExecContext ctxt(nil, nil, nil);
    
    real64_t t_resolution;
    
    MCMiscGetDeviceScale(ctxt, t_resolution);
    
    if (!ctxt.HasError())
    {
        ctxt.SetTheResultToNumber(t_resolution);
        return ES_NORMAL;
    }
    
    ctxt.SetTheResultToEmpty();
    return ES_ERROR;
}

Exec_stat MCHandlePixelDensity(void* context, MCParameter* p_parameters)
{
#ifdef /* MCHandlePixelDensity */ LEGACY_EXEC
	float t_density;
	MCAndroidEngineRemoteCall("getPixelDensity", "f", &t_density);
	MCresult -> setnvalue(t_density);
	return ES_NORMAL;
#endif /* MCHandlePixelDensity */
    MCExecContext ctxt(nil, nil, nil);
    
    real64_t t_density;
    
    MCMiscGetPixelDensity(ctxt, t_density);
    
    if (!ctxt.HasError())
    {
        ctxt.SetTheResultToNumber(t_density);
        return ES_NORMAL;
    }
    
    ctxt.SetTheResultToEmpty();
    return ES_ERROR;
}

// SN-2014-10-15: [[ Merge-6.7.0-rc-3 ]]
static Exec_stat MCHandleLocationAuthorizationStatus(void *context, MCParameter *p_parameters)
{
    MCAutoStringRef t_status;
    MCExecContext ctxt(nil, nil,nil);

    MCSensorGetLocationAuthorizationStatus(ctxt, &t_status);

    if (!ctxt . HasError())
    {
        ctxt . SetTheResultToValue(*t_status);
        return ES_NORMAL;
    }

    ctxt . SetTheResultToEmpty();
    return ES_ERROR;
}


static MCMiscStatusBarStyle MCMiscStatusBarStyleFromString(MCStringRef p_string)
{
    if (MCStringIsEqualToCString(p_string, "translucent", kMCCompareCaseless))
        return kMCMiscStatusBarStyleTranslucent;
    else if (MCStringIsEqualToCString(p_string, "opaque", kMCCompareCaseless))
        return kMCMiscStatusBarStyleOpaque;
    else
        return kMCMiscStatusBarStyleDefault;
}

Exec_stat MCHandleSetStatusBarStyle(void *context, MCParameter *p_parameters)
{
#ifdef /* MCHandleSetStatusBarStyle */ LEGACY_EXEC
	MCExecPoint ep(nil, nil, nil);
	
    UIStatusBarStyle t_style;
    t_style = UIStatusBarStyleDefault;
    if (p_parameters != nil)
    {
        p_parameters -> eval_argument(ep);
        if (ep . getsvalue() == "default")
        {
            t_style = UIStatusBarStyleDefault;
            [MCIPhoneGetApplication() setStatusBarSolid:NO];
        }
        else if (ep . getsvalue() == "translucent")
        {
            t_style = UIStatusBarStyleBlackTranslucent;
            [MCIPhoneGetApplication() setStatusBarSolid:NO];
        }
        else if (ep . getsvalue() == "opaque")
        {
            t_style = UIStatusBarStyleBlackOpaque;
            [MCIPhoneGetApplication() setStatusBarSolid:NO];
        }
        // PM-2015-02-17: [[ Bug 14482 ]] "solid" status bar style means opaque and automatically shift down the app view by 20 pixels
        else if (ep . getsvalue() == "solid")
        {
            t_style = UIStatusBarStyleBlackOpaque;
            [MCIPhoneGetApplication() setStatusBarSolid:YES];
        }
	}
	
	[MCIPhoneGetApplication() switchToStatusBarStyle: t_style];
	
	return ES_NORMAL;
#endif /* MCHandleSetStatusBarStyle */
	MCExecContext ctxt(nil, nil, nil);
	
    MCAutoStringRef t_status_bar_style_string;
    MCMiscStatusBarStyle t_status_bar_style;
    bool t_success;
    
    t_success = MCParseParameters(p_parameters, "x", &(&t_status_bar_style_string));
    
    if (t_success)
    {
        t_status_bar_style = MCMiscStatusBarStyleFromString(*t_status_bar_style_string);
        MCMiscSetStatusBarStyle(ctxt, t_status_bar_style);
    }
	
	if (!ctxt.HasError())
        return ES_NORMAL;
    
    return ES_ERROR;
}

Exec_stat MCHandleShowStatusBar(void* context, MCParameter* p_parameters)
{
    MCExecContext ctxt(nil, nil, nil);
    bool t_success = true;
        
    if(t_success)
        MCMiscExecShowStatusBar(ctxt);
    
    if (!ctxt.HasError())
        return ES_NORMAL;
    
    return ES_ERROR;
}

Exec_stat MCHandleHideStatusBar(void* context, MCParameter* p_parameters)
{
    MCExecContext ctxt(nil, nil, nil);
    bool t_success = true;
    
    if(t_success)
        MCMiscExecHideStatusBar(ctxt);
    
    if (!ctxt.HasError())
        return ES_NORMAL;
    
    return ES_ERROR;
}

static MCMiscKeyboardType MCMiscKeyboardTypeFromString(MCStringRef p_string)
{
    if (MCStringIsEqualToCString(p_string, "alphabet", kMCCompareCaseless))
        return kMCMiscKeyboardTypeAlphabet;
    else if (MCStringIsEqualToCString(p_string, "numeric", kMCCompareCaseless))
        return kMCMiscKeyboardTypeNumeric;
    else if (MCStringIsEqualToCString(p_string, "decimal", kMCCompareCaseless))
        return kMCMiscKeyboardTypeDecimal;
    else if (MCStringIsEqualToCString(p_string, "number", kMCCompareCaseless))
        return kMCMiscKeyboardTypeNumber;
    else if (MCStringIsEqualToCString(p_string, "phone", kMCCompareCaseless))
        return kMCMiscKeyboardTypePhone;
    else if (MCStringIsEqualToCString(p_string, "email", kMCCompareCaseless))
        return kMCMiscKeyboardTypeEmail;
    else if (MCStringIsEqualToCString(p_string, "url", kMCCompareCaseless))
        return kMCMiscKeyboardTypeUrl;
    else if (MCStringIsEqualToCString(p_string, "contact", kMCCompareCaseless))
        return kMCMiscKeyboardTypeContact;
    else // default
        return kMCMiscKeyboardTypeDefault;
}

Exec_stat MCHandleSetKeyboardType (void *context, MCParameter *p_parameters)
{
	MCExecContext ctxt(nil, nil, nil);
    
    bool t_success = true;
    
    MCAutoStringRef t_keyboard_type_string;
    MCMiscKeyboardType t_keyboard_type;
    
    t_success = MCParseParameters(p_parameters, "x", &(&t_keyboard_type_string));
    
    t_keyboard_type = MCMiscKeyboardTypeFromString(*t_keyboard_type_string);
    
    MCMiscSetKeyboardType(ctxt, t_keyboard_type);
    
    if (!ctxt.HasError())
        return ES_NORMAL;
    return ES_ERROR;
}

static MCMiscKeyboardReturnKey MCMiscKeyboardReturnKeyTypeFromString(MCStringRef p_string)
{
    if (MCStringIsEqualToCString(p_string, "go", kMCCompareCaseless))
        return kMCMiscKeyboardReturnKeyGo;
    else if (MCStringIsEqualToCString(p_string, "google", kMCCompareCaseless))
        return kMCMiscKeyboardReturnKeyGoogle;
    else if (MCStringIsEqualToCString(p_string, "join", kMCCompareCaseless))
        return kMCMiscKeyboardReturnKeyJoin;
    else if (MCStringIsEqualToCString(p_string, "next", kMCCompareCaseless))
        return kMCMiscKeyboardReturnKeyNext;
    else if (MCStringIsEqualToCString(p_string, "route", kMCCompareCaseless))
        return kMCMiscKeyboardReturnKeyRoute;
    else if (MCStringIsEqualToCString(p_string, "search", kMCCompareCaseless))
        return kMCMiscKeyboardReturnKeySearch;
    else if (MCStringIsEqualToCString(p_string, "send", kMCCompareCaseless))
        return kMCMiscKeyboardReturnKeySend;
    else if (MCStringIsEqualToCString(p_string, "yahoo", kMCCompareCaseless))
        return kMCMiscKeyboardReturnKeyYahoo;
    else if (MCStringIsEqualToCString(p_string, "done", kMCCompareCaseless))
        return kMCMiscKeyboardReturnKeyDone;
    else if (MCStringIsEqualToCString(p_string, "emergency call", kMCCompareCaseless))
        return kMCMiscKeyboardReturnKeyEmergencyCall;
    else // default
        return kMCMiscKeyboardReturnKeyDefault;
}

Exec_stat MCHandleSetKeyboardReturnKey (void *context, MCParameter *p_parameters)
{
#ifdef /* MCHandleSetKeyboardReturnKey */ LEGACY_EXEC
	MCExecPoint ep(nil, nil, nil);
    
	if (p_parameters != nil)
	{
		UIReturnKeyType t_type;
		p_parameters -> eval_argument(ep);
		if (ep . getsvalue() == "default")
			t_type = UIReturnKeyDefault;
		else if (ep . getsvalue() == "go")
			t_type = UIReturnKeyGo;
		else if (ep . getsvalue() == "google")
			t_type = UIReturnKeyGoogle;
		else if (ep . getsvalue() == "join")
			t_type = UIReturnKeyJoin;
		else if (ep . getsvalue() == "next")
			t_type = UIReturnKeyNext;
		else if (ep . getsvalue() == "route")
			t_type = UIReturnKeyRoute;
		else if (ep . getsvalue() == "search")
			t_type = UIReturnKeySearch;
		else if (ep . getsvalue() == "send")
			t_type = UIReturnKeySend;
		else if (ep . getsvalue() == "yahoo")
			t_type = UIReturnKeyYahoo;
		else if (ep . getsvalue() == "done")
			t_type = UIReturnKeyDone;
		else if (ep . getsvalue() == "emergency call")
			t_type = UIReturnKeyEmergencyCall;
        
		MCIPhoneSetReturnKeyType(t_type);
	}
	return ES_NORMAL;
#endif /* MCHandleSetKeyboardReturnKey */
	MCExecContext ctxt(nil, nil, nil);
    
    MCAutoStringRef t_keyboard_return_key_string;
    MCMiscKeyboardReturnKey t_keyboard_return_key;
    bool t_success;
    
    t_success = MCParseParameters(p_parameters, "x", &(&t_keyboard_return_key_string));
    
    if (t_success)
    {
        t_keyboard_return_key = MCMiscKeyboardReturnKeyTypeFromString(*t_keyboard_return_key_string);
        MCMiscSetKeyboardReturnKey(ctxt, t_keyboard_return_key);
    }
    
    if (!ctxt.HasError())
        return ES_NORMAL;
    
    return ES_ERROR;
}

Exec_stat MCHandlePreferredLanguages(void *context, MCParameter* p_parameters)
{
    MCExecContext ctxt(nil, nil, nil);
    MCAutoStringRef t_preferred_languages;
    
    MCMiscGetPreferredLanguages(ctxt, &t_preferred_languages);
    
    if (!ctxt.HasError())
    {
        ctxt.SetTheResultToValue(*t_preferred_languages);
        return ES_NORMAL;
    }
    
    ctxt.SetTheResultToEmpty();
	return ES_ERROR;
}

Exec_stat MCHandleCurrentLocale(void *context, MCParameter* p_parameters)
{
    MCExecContext ctxt(nil, nil, nil);
    
    MCAutoStringRef t_current_locale;
    
    MCMiscGetCurrentLocale(ctxt, &t_current_locale);
    
    if (!ctxt.HasError())
    {
        ctxt.SetTheResultToValue(*t_current_locale);
        return ES_NORMAL;
    }
    
    ctxt.SetTheResultToEmpty();
    return ES_ERROR;
}

Exec_stat MCHandleClearTouches(void* context, MCParameter* p_parameters)
{
    MCExecContext ctxt(nil, nil, nil);
    
    MCMiscExecClearTouches(ctxt);
    
    if (!ctxt.HasError())
        return ES_NORMAL;
    
    return ES_ERROR;
}

Exec_stat MCHandleSystemIdentifier(void *context, MCParameter *p_parameters)
{
    MCExecContext ctxt(nil, nil, nil);
    
    MCAutoStringRef t_identifier;
    
    MCMiscGetSystemIdentifier(ctxt, &t_identifier);
    
    if (!ctxt.HasError())
    {
        ctxt.SetTheResultToValue(*t_identifier);
        return ES_NORMAL;
    }

    ctxt.SetTheResultToEmpty();
	return ES_ERROR;
}

Exec_stat MCHandleApplicationIdentifier(void *context, MCParameter *p_parameters)
{
    MCExecContext ctxt(nil, nil, nil);
    
    MCAutoStringRef t_identifier;
    
    MCMiscGetApplicationIdentifier(ctxt, &t_identifier);
    
    if (!ctxt.HasError())
    {
        ctxt.SetTheResultToValue(*t_identifier);
        return ES_NORMAL;
    }
    
    ctxt.SetTheResultToEmpty();
	return ES_ERROR;
}

Exec_stat MCHandleSetReachabilityTarget(void *context, MCParameter *p_parameters)
{
#ifdef /* MCHandleSetReachabilityTarget */ LEGACY_EXEC
	bool t_success;
	t_success = true;
	
	char *t_hostname = nil;
	
	if (t_success)
		t_success = MCParseParameters(p_parameters, "s", &t_hostname);
	
	if (t_success)
		t_success = MCReachabilitySetTarget(t_hostname);
	
	MCCStringFree(t_hostname);
	return t_success ? ES_NORMAL : ES_ERROR;
#endif /* MCHandleSetReachabilityTarget */
    MCExecContext ctxt(nil, nil, nil);
    
	bool t_success;
	t_success = true;
	
	MCAutoStringRef t_hostname;
	
	if (t_success)
		t_success = MCParseParameters(p_parameters, "x", &(&t_hostname));
	
	if (t_success)
		MCMiscSetReachabilityTarget(ctxt, *t_hostname);
	
	return !ctxt.HasError() ? ES_NORMAL : ES_ERROR;
}

Exec_stat MCHandleReachabilityTarget(void *context, MCParameter *p_parameters)
{
    MCExecContext ctxt(nil, nil, nil);
    
    MCAutoStringRef t_hostname;
    
    MCMiscGetReachabilityTarget(ctxt, &t_hostname);
    
    if (!ctxt.HasError())
    {
        ctxt.SetTheResultToValue(*t_hostname);
        return ES_NORMAL;
    }
    
    ctxt.SetTheResultToEmpty();
    return ES_ERROR;
}

Exec_stat MCHandleExportImageToAlbum(void *context, MCParameter *p_parameters)
{
    MCAutoStringRef r_save_result;
    MCAutoStringRef t_file_name;
    
    bool t_file_extension_ok = false;
    
	MCAutoStringRef t_data_or_id;
    bool t_success = true;
	MCLog("MCHandleExportImageToAlbum() called", nil);
    
    MCExecContext ctxt(nil, nil, nil);
    
    t_success = MCParseParameters(p_parameters, "x", &(&t_data_or_id));    
    
    MCLog("%@", *t_data_or_id);
    
    if (t_success)
    {
        if (!MCParseParameters(p_parameters, "x", &(&t_file_name)))
            t_file_name = kMCEmptyString;
    
        MCMiscExecExportImageToAlbum(ctxt, *t_data_or_id, *t_file_name);
    }
    
    if (!ctxt.HasError())
        return ES_NORMAL;
    
	return ES_ERROR;
}

Exec_stat MCHandleSetRedrawInterval(void *context, MCParameter *p_parameters)
{
#ifdef /* MCHandleSetRedrawInterval */ LEGACY_EXEC
	bool t_success;
	t_success = true;
	
	int32_t t_interval;
	if (t_success)
		t_success = MCParseParameters(p_parameters, "i", &t_interval);
	
	if (t_success)
	{
		if (t_interval <= 0)
			MCRedrawEnableScreenUpdates();
		else
			MCRedrawDisableScreenUpdates();
        
		[MCIPhoneGetApplication() setRedrawInterval: t_interval];
	}
	
	return ES_NORMAL;
#endif /* MCHandleSetRedrawInterval */
    MCExecContext ctxt(nil, nil, nil);
    
	bool t_success;
	t_success = true;
	
	int32_t t_interval;
	if (t_success)
		t_success = MCParseParameters(p_parameters, "i", &t_interval);
	
	if (t_success)
        MCMiscSetRedrawInterval(ctxt, t_interval);
    
    if (!ctxt.HasError())
        return ES_NORMAL;
    
    return ES_ERROR;
}

Exec_stat MCHandleSetAnimateAutorotation(void *context, MCParameter *p_parameters)
{
#ifdef /* MCHandleSetAnimateAutorotation */ LEGACY_EXEC
	bool t_success;
	t_success = true;
	
	bool t_enabled;
	if (t_success)
		t_success = MCParseParameters(p_parameters, "b", &t_enabled);
	
	if (t_success)
		[MCIPhoneGetApplication() setAnimateAutorotation: t_enabled];
	
	return ES_NORMAL;
#endif /* MCHandleSetAnimateAutorotation */
    MCExecContext ctxt(nil, nil, nil);
    
	bool t_success;
	t_success = true;

	bool t_enabled;
	if (t_success)
		t_success = MCParseParameters(p_parameters, "b", &t_enabled);
    
    if (t_success)
        MCMiscSetAnimateAutorotation(ctxt, t_enabled);
    
    if (!ctxt.HasError())
        return ES_NORMAL;
    
    return ES_ERROR;
}


Exec_stat MCHandleFileSetDoNotBackup(void *context, MCParameter *p_parameters)
{
#ifdef /* MCHandleFileSetDoNotBackup */ LEGACY_EXEC
	MCExecPoint ep(nil, nil, nil);
	
    const char *t_path = nil;
    
	bool t_no_backup;
	t_no_backup = true;
    
    if (p_parameters != nil)
    {
        p_parameters->eval_argument(ep);
        t_path = ep.getsvalue().clone();
        p_parameters = p_parameters->getnext();
    }
	if (p_parameters != nil)
	{
		p_parameters -> eval_argument(ep);
		t_no_backup = (ep . getsvalue() == MCtruemcstring);
		p_parameters = p_parameters -> getnext();
	}
	
    if (t_path != nil)
        MCiOSFileSetDoNotBackup(t_path, t_no_backup);
	
	return ES_NORMAL;
#endif /* MCHandleFileSetDoNotBackup */
	MCExecContext ctxt(nil, nil, nil);
	
    MCAutoStringRef t_path;
    
    bool t_success = true;
	bool t_no_backup;
	t_no_backup = true;
    
	if (t_success)
        t_success = MCParseParameters(p_parameters, "xu", &(&t_path), &t_no_backup);
    
    if (t_success)
        MCMiscSetDoNotBackupFile(ctxt, *t_path, t_no_backup);
    
    if (!ctxt . HasError())
        return ES_NORMAL;
    
	return ES_ERROR;
}

Exec_stat MCHandleFileGetDoNotBackup(void *context, MCParameter *p_parameters)
{
#ifdef /* MCHandleFileGetDoNotBackup */ LEGACY_EXEC
    MCExecPoint ep(nil, nil, nil);
    
    const char *t_path = nil;
    if (p_parameters != nil)
    {
        p_parameters->eval_argument(ep);
        t_path = ep.getcstring();
    }
    MCresult->sets(MCU_btos(MCiOSFileGetDoNotBackup(t_path)));
    
    return ES_NORMAL;
#endif /* MCHandleFileGetDoNotBackup */
	MCExecContext ctxt(nil, nil, nil);
    
	MCAutoStringRef t_path;
    bool t_no_backup;
    bool t_success = true;
    
    if (t_success)
        t_success = MCParseParameters(p_parameters, "x", &(&t_path));
    
    if (t_success)
        MCMiscGetDoNotBackupFile(ctxt, *t_path, t_no_backup);
    
	if (!ctxt . HasError())
    {
        if (t_no_backup)
            ctxt.SetTheResultToValue(kMCTrueString);
        else
            ctxt.SetTheResultToValue(kMCFalseString);
        
		return ES_NORMAL;
    }
    
    ctxt.SetTheResultToEmpty();
	return ES_ERROR;
}

Exec_stat MCHandleFileSetDataProtection(void *context, MCParameter *p_parameters)
{
#ifdef /* MCHandleFileSetDataProtection */ LEGACY_EXEC
    bool t_success = true;
    
    char *t_filename = nil;
    char *t_protection_string = nil;
    
    NSString *t_protection = nil;
    
    t_success = MCParseParameters(p_parameters, "ss", &t_filename, &t_protection_string);
    
    if (t_success)
    {
        if (!MCDataProtectionFromString(t_protection_string, t_protection))
        {
            MCresult->sets("unknown protection type");
            t_success = false;
        }
    }
    
    if (t_success)
    {
        if (!MCFileSetDataProtection(t_filename, t_protection))
        {
            MCresult->sets("cannot set file protection");
            t_success = false;
        }
    }
    
    if (t_success)
        MCresult->clear();
    
    return ES_NORMAL;
#endif /* MCHandleFileSetDataProtection */
	MCExecContext ctxt(nil, nil, nil);
    
    MCAutoStringRef t_filename;
    MCAutoStringRef t_protection_string;
    
    if (MCParseParameters(p_parameters, "xx", &(&t_filename), &(&t_protection_string)))
	{
        MCMiscSetFileDataProtection(ctxt, *t_filename, *t_protection_string);
	}
    
	if (!ctxt . HasError())
		return ES_NORMAL;
	
	return ES_ERROR;
}

Exec_stat MCHandleFileGetDataProtection(void *context, MCParameter *p_parameters)
{
#ifdef /* MCHandleFileGetDataProtection */ LEGACY_EXEC
    MCExecPoint ep(nil, nil, nil);
    
    bool t_success = true;
    
    const char *t_filename = nil;
    const char *t_protection_string = nil;
    NSString *t_protection = nil;
    
    if (p_parameters != nil)
    {
        p_parameters->eval_argument(ep);
        t_filename = ep.getcstring();
    }
    else
        t_success = false;
    
    if (t_success)
        t_success = MCFileGetDataProtection(t_filename, t_protection);
    
    if (t_success)
        t_success = MCDataProtectionToString(t_protection, t_protection_string);
    
    if (t_success)
        MCresult->sets(t_protection_string);
    else
        MCresult->clear();
    
    return ES_NORMAL;
#endif /* MCHandleFileGetDataProtection */
	MCExecContext ctxt(nil, nil, nil);
    
    MCAutoStringRef t_path;
    MCAutoStringRef t_protection_string;
    
    if (MCParseParameters(p_parameters, "x", &(&t_path)))
        MCMiscGetFileDataProtection(ctxt, *t_path, &t_protection_string);
    
	if (!ctxt . HasError())
    {
        ctxt.SetTheResultToValue(*t_protection_string);
        return ES_NORMAL;
    }
    
    ctxt.SetTheResultToEmpty();
	return ES_ERROR;
}

Exec_stat MCHandleLibUrlDownloadToFile(void *context, MCParameter *p_parameters)
{
	MCAutoStringRef t_url, t_filename;
	
	MCExecContext ctxt(nil, nil, nil);
	
    bool t_success;
    
    t_success = MCParseParameters(p_parameters, "xx", &(&t_url), &(&t_filename));
    
    if (t_success)
        MCMiscExecLibUrlDownloadToFile(ctxt, *t_url, *t_filename);
	
    if (!ctxt.HasError())
        return ES_NORMAL;
    
    return ES_ERROR;
}

Exec_stat MCHandleBuildInfo(void *context, MCParameter *p_parameters)
{
#ifdef /* MCHandleBuildInfo */ LEGACY_EXEC
	MCExecPoint ep(nil, nil, nil);
    
	if (p_parameters != nil)
	{
		char *t_value;
		t_value = NULL;
        
		char *t_key;
		t_key = NULL;
        
		p_parameters -> eval_argument(ep);
		t_key = ep . getsvalue() . clone();
        
		if (!MCAndroidGetBuildInfo(t_key, t_value))
			return ES_ERROR;
        
		MCresult->grab(t_value, MCCStringLength(t_value));
        
		MCCStringFree(t_key);
	}
    
	return ES_NORMAL;
#endif /* MCHandleBuildInfo */
    MCExecContext ctxt(nil, nil, nil);
    
    MCAutoStringRef t_value, t_key;
    bool t_success;
    
    t_success = MCParseParameters(p_parameters, "x", &(&t_key));
    
    if(t_success)
        MCMiscGetBuildInfo(ctxt, *t_key, &t_value);
    
    if (!ctxt.HasError())
    {
        ctxt.SetTheResultToValue(*t_value);
        return ES_NORMAL;
    }
    
    ctxt.SetTheResultToEmpty();
    return ES_ERROR;
}

//////////////////////////////////////////////////////////////////////////////////////

static MCMediaType MCMediaTypeFromString(MCStringRef p_string)
{
#ifdef /* MCMediaTypeFromCString */ LEGACY_EXEC
    const char *t_ptr = p_string;
    MCMediaType t_media_type = kMCunknownMediaType;
    
    while (true)
    {
        while(*t_ptr == ' ' || *t_ptr == ',')
            t_ptr += 1;
        if (*t_ptr == '\0')
            break;
    	// HC-2012-02-01: [[ Bug 9983 ]] - This fix is related as the implementation in the new syntax does not produce a result
        if (MCCStringEqualSubstringCaseless(t_ptr, "podcasts", 7))
            t_media_type = t_media_type | kMCpodcasts;
        else if (MCCStringEqualSubstringCaseless(t_ptr, "songs", 4))
            t_media_type = t_media_type | kMCsongs;
        else if (MCCStringEqualSubstringCaseless(t_ptr, "audiobooks", 9))
            t_media_type = t_media_type | kMCaudiobooks;
        else if (MCCStringEqualSubstringCaseless(t_ptr, "movies", 5))
            t_media_type = t_media_type | kMCmovies;
        else if (MCCStringEqualSubstringCaseless(t_ptr, "musicvideos", 10))
            t_media_type = t_media_type | kMCmusicvideos;
        else if (MCCStringEqualSubstringCaseless(t_ptr, "tv", 2))
            t_media_type = t_media_type | kMCtv;
        else if (MCCStringEqualSubstringCaseless(t_ptr, "videopodcasts", 12))
            t_media_type = t_media_type | kMCvideopodcasts;
		
        while(*t_ptr != ' ' && *t_ptr != ',' && *t_ptr != '\0')
            t_ptr += 1;
		
    }
    return t_media_type;
#endif /* MCMediaTypeFromCString */

    MCMediaType t_media_type = kMCUnknownMediaType;
    
    uindex_t t_pos;
    t_pos = 0;
    while (true)
    {
        while (MCStringGetNativeCharAtIndex(p_string, t_pos) == ' ' || MCStringGetNativeCharAtIndex(p_string, t_pos) == ',')
            t_pos += 1;
        if (MCStringGetLength(p_string) == t_pos)
            break;
    	// HC-2012-02-01: [[ Bug 9983 ]] - This fix is related as the implementation in the new syntax does not produce a result
        
        if (MCStringSubstringIsEqualTo(p_string, MCRangeMake(t_pos, 7), MCSTR("podcasts"), kMCCompareCaseless))
            t_media_type = t_media_type | kMCMediaTypePodcasts;
        else if (MCStringSubstringIsEqualTo(p_string, MCRangeMake(t_pos, 4), MCSTR("songs"), kMCCompareCaseless))
            t_media_type = t_media_type | kMCMediaTypeSongs;
        else if (MCStringSubstringIsEqualTo(p_string, MCRangeMake(t_pos, 9), MCSTR("audiobooks"), kMCCompareCaseless))
            t_media_type = t_media_type | kMCMediaTypeAudiobooks;
        else if (MCStringSubstringIsEqualTo(p_string, MCRangeMake(t_pos, 5), MCSTR("movies"), kMCCompareCaseless))
            t_media_type = t_media_type | kMCMediaTypeMovies;
        else if (MCStringSubstringIsEqualTo(p_string, MCRangeMake(t_pos, 10), MCSTR("musicvideos"), kMCCompareCaseless))
            t_media_type = t_media_type | kMCMediaTypeMusicVideos;
        else if (MCStringSubstringIsEqualTo(p_string, MCRangeMake(t_pos, 2), MCSTR("tv"), kMCCompareCaseless))
            t_media_type = t_media_type | kMCMediaTypeTv;
        else if (MCStringSubstringIsEqualTo(p_string, MCRangeMake(t_pos, 12), MCSTR("videopodcasts"), kMCCompareCaseless))
            t_media_type = t_media_type | kMCMediaTypeVideoPodcasts;
        else if (MCStringSubstringIsEqualTo(p_string, MCRangeMake(t_pos, 12), MCSTR("anyAudio"), kMCCompareCaseless))
            t_media_type = t_media_type | kMCMediaTypeAnyAudio;
        else if (MCStringSubstringIsEqualTo(p_string, MCRangeMake(t_pos, 12), MCSTR("anyVideo"), kMCCompareCaseless))
            t_media_type = t_media_type | kMCMediaTypeAnyVideo;
        while (MCStringGetNativeCharAtIndex(p_string, t_pos) != ' ' && MCStringGetNativeCharAtIndex(p_string, t_pos) != ',' && MCStringGetNativeCharAtIndex(p_string, t_pos) != '\0')
            t_pos += 1;
        
    }
    return t_media_type;
}

//iphonePickMedia [multiple] [, music, podCast, audioBook, anyAudio, movie, tv, videoPodcast, musicVideo, videoITunesU, anyVideo]
Exec_stat MCHandleIPhonePickMedia(void *context, MCParameter *p_parameters)
{
#ifdef /* MCHandleIPhonePickMedia */ LEGACY_EXEC
	bool t_success, t_allow_multipe_items;
	char *t_option_list;
    const char *r_return_media_types;
	MCMediaType t_media_types;
	
	t_success = true;
	t_allow_multipe_items = false;
	t_media_types = 0;
	
	t_option_list = nil;
	
    MCExecPoint ep(nil, nil, nil);
    
	// Get the options list.
	t_success = MCParseParameters(p_parameters, "s", &t_option_list);
	while (t_success)
	{
		if (MCCStringEqualCaseless(t_option_list, "true"))
			t_allow_multipe_items = true;
		else if (MCCStringEqualCaseless(t_option_list, "music"))
			t_media_types += kMCsongs;
		else if (MCCStringEqualCaseless(t_option_list, "podCast"))
			t_media_types += kMCpodcasts;
		else if (MCCStringEqualCaseless(t_option_list, "audioBook"))
			t_media_types += kMCaudiobooks;
#ifdef __IPHONE_5_0
		if (MCmajorosversion >= 500)
		{
			if (MCCStringEqualCaseless(t_option_list, "movie"))
				t_media_types += kMCmovies;
			else if (MCCStringEqualCaseless(t_option_list, "tv"))
				t_media_types += kMCtv;
			else if (MCCStringEqualCaseless(t_option_list, "videoPodcast"))
				t_media_types += kMCvideopodcasts;
			else if (MCCStringEqualCaseless(t_option_list, "musicVideo"))
				t_media_types += kMCmusicvideos;
			else if (MCCStringEqualCaseless(t_option_list, "videoITunesU"))
				t_media_types += kMCmovies;
		}
#endif
        t_success = MCParseParameters(p_parameters, "s", &t_option_list);
	}
	if (t_media_types == 0)
	{
		t_media_types = MCMediaTypeFromCString("podcast, songs, audiobook");;
#ifdef __IPHONE_5_0
		if (MCmajorosversion >= 500)
			t_media_types += MCMediaTypeFromCString("movies, tv, videoPodcasts, musicVideos, videoITunesU");;
#endif
	}
    MCExecContext t_ctxt(ep);
    
	// Call MCIPhonePickMedia to process the media pick selection.
    MCDialogExecPickMedia(t_ctxt, &t_media_types, t_allow_multipe_items, r_return_media_types);
	
	return ES_NORMAL;
#endif /* MCHandleIPhonePickMedia */
	bool t_success, t_allow_multipe_items;
	char *t_option_list;
    const char *r_return_media_types;
	MCMediaType t_media_types;
	
	t_success = true;
	t_allow_multipe_items = false;
	t_media_types = 0;
	
	t_option_list = nil;
	
    MCExecContext ctxt(nil, nil, nil);
    
	// Get the options list.
	t_success = MCParseParameters(p_parameters, "s", &t_option_list);
	while (t_success)
	{
		if (MCCStringEqualCaseless(t_option_list, "true"))
			t_allow_multipe_items = true;
		else if (MCCStringEqualCaseless(t_option_list, "music"))
			t_media_types |= kMCMediaTypeSongs;
		else if (MCCStringEqualCaseless(t_option_list, "podcast"))
			t_media_types += kMCMediaTypePodcasts;
		else if (MCCStringEqualCaseless(t_option_list, "audiobook"))
			t_media_types += kMCMediaTypeAudiobooks;
#ifdef __IPHONE_5_0
		if (MCmajorosversion >= 500)
		{
			if (MCCStringEqualCaseless(t_option_list, "movie"))
				t_media_types += kMCMediaTypeMovies;
			else if (MCCStringEqualCaseless(t_option_list, "tv"))
				t_media_types += kMCMediaTypeTv;
			else if (MCCStringEqualCaseless(t_option_list, "videoPodcast"))
				t_media_types += kMCMediaTypeVideoPodcasts;
			else if (MCCStringEqualCaseless(t_option_list, "musicVideo"))
				t_media_types += kMCMediaTypeMusicVideos;
			else if (MCCStringEqualCaseless(t_option_list, "videoITunesU"))
				t_media_types += kMCMediaTypeMovies;
		}
#endif
		t_success = MCParseParameters(p_parameters, "s", &t_option_list);
	}
	if (t_media_types == 0)
	{
		t_media_types = MCMediaTypeFromString(MCSTR("podcast, songs, audiobook"));;
#ifdef __IPHONE_5_0
		if (MCmajorosversion >= 500)
			t_media_types += MCMediaTypeFromString(MCSTR("movies, tv, videoPodcasts, musicVideos, videoITunesU"));;
#endif
	}
    
	// Call MCIPhonePickMedia to process the media pick selection.
    MCPickExecPickMedia(ctxt, (intset_t)t_media_types, t_allow_multipe_items);
	
	return ES_NORMAL;
}

Exec_stat MCHandlePickMedia(void *context, MCParameter *p_parameters)
{
#ifdef /* MCHandlePickMedia */ LEGACY_EXEC
	bool t_success;
    bool t_audio = false;
    bool t_video = false;
    char *t_option_list;
    
    s_media_status = kMCAndroidMediaWaiting;
    
	t_success = MCParseParameters(p_parameters, "s", &t_option_list);
	while (t_success)
	{
		if ((MCCStringEqualCaseless(t_option_list, "music")) ||
		    (MCCStringEqualCaseless(t_option_list, "podCast")) ||
		    (MCCStringEqualCaseless(t_option_list, "audioBook")) ||
            (MCCStringEqualCaseless(t_option_list, "anyAudio")))
        {
            t_audio = true;
        }
		if ((MCCStringEqualCaseless(t_option_list, "movie")) ||
			(MCCStringEqualCaseless(t_option_list, "tv")) ||
            (MCCStringEqualCaseless(t_option_list, "videoPodcast")) ||
            (MCCStringEqualCaseless(t_option_list, "musicVideo")) ||
            (MCCStringEqualCaseless(t_option_list, "videoITunesU")) ||
            (MCCStringEqualCaseless(t_option_list, "anyVideo")))
        {
            t_video = true;
		}
		t_success = MCParseParameters(p_parameters, "s", &t_option_list);
	}
	if (t_audio && !t_video)
	{
        MCAndroidEngineCall("pickMedia", "vs", nil, "audio/*");
	}
	else if (!t_audio && t_video)
	{
        MCAndroidEngineCall("pickMedia", "vs", nil, "video/*");
	}
    else
	{
        MCAndroidEngineCall("pickMedia", "vs", nil, "audio/* video/*");
	}
    
    while (s_media_status == kMCAndroidMediaWaiting)
        MCscreen->wait(60.0, False, True);
    MCresult -> setvalueref(s_media_content);
    //    MCLog("Media Types Returned: %s", s_media_content);
    
	return ES_NORMAL;
#endif /* MCHandlePickMedia */
	bool t_success;
    t_success = true;
    char *t_option_list;
    MCMediaType t_media_type;
    t_media_type = kMCUnknownMediaType;
    
	t_success = MCParseParameters(p_parameters, "s", &t_option_list);
	while (t_success)
	{
		if ((MCCStringEqualCaseless(t_option_list, "music")) ||
		    (MCCStringEqualCaseless(t_option_list, "podCast")) ||
		    (MCCStringEqualCaseless(t_option_list, "audioBook")) ||
            (MCCStringEqualCaseless(t_option_list, "anyAudio")))
        {
            t_media_type += kMCMediaTypeAnyAudio;
        }
		if ((MCCStringEqualCaseless(t_option_list, "movie")) ||
			(MCCStringEqualCaseless(t_option_list, "tv")) ||
            (MCCStringEqualCaseless(t_option_list, "videoPodcast")) ||
            (MCCStringEqualCaseless(t_option_list, "musicVideo")) ||
            (MCCStringEqualCaseless(t_option_list, "videoITunesU")) ||
            (MCCStringEqualCaseless(t_option_list, "anyVideo")))
        {
            t_media_type += kMCMediaTypeAnyVideo;
		}
		t_success = MCParseParameters(p_parameters, "s", &t_option_list);
	}
    MCExecContext ctxt(nil, nil, nil);
    
    MCPickExecPickMedia(ctxt, (intset_t)t_media_type, false);
    
	return ES_NORMAL;
}

Exec_stat MCHandlePick(void *context, MCParameter *p_parameters)
{
#ifdef /* MCHandlePick */ LEGACY_EXEC
    MCExecPoint ep(nil, nil, nil);
    
	bool t_use_cancel, t_use_done, t_use_picker, t_use_checkmark, t_more_optional, t_success;
	t_success = true;
	t_more_optional = true;
	t_use_checkmark = false;
	t_use_done = false;
	t_use_cancel = false;
	t_use_picker = false;
	
    char *t_options_list = nil;
    const_cstring_array_t *t_option_list_array = nil;
    const_int32_array_t r_picked_options = {nil, 0};
    
	uint32_t t_initial_index;
    const_int32_array_t *t_initial_index_array = nil;
	
    MCExecContext t_ctxt(ep);
    t_ctxt.SetTheResultToEmpty();
    
	t_options_list = nil;
	// get the mandatory options list and the initial index
    // HC-30-2011-30 [[ Bug 10036 ]] iPad pick list only returns 0.
	t_success = MCParseParameters(p_parameters, "s", &t_options_list);
    if (t_success)
    {
        t_success = MCParseParameters(p_parameters, "u", &t_initial_index);
        if (!t_success)
        {
            // Degrade gracefully, even if the second mandatory parameter is not supplied.
            t_initial_index = 0;
            t_success = true;
        }
    }
    if (t_success)
        
        if (t_success)
            t_success = MCMemoryNew(t_option_list_array);
    if (t_success)
    {
        t_option_list_array->length = 0;
        t_option_list_array->elements = nil;
    }
    if (t_success)
        t_success = MCMemoryNew(t_initial_index_array);
    if (t_success)
    {
        t_initial_index_array->length = 0;
        t_initial_index_array->elements = nil;
    }
    
	// get the optional option lists, initial indexes and the style
	while (t_more_optional && t_success)
	{
        if (t_success)
            t_success = MCMemoryResizeArray(t_option_list_array->length + 1, t_option_list_array->elements, t_option_list_array->length);
        if (t_success)
            t_option_list_array->elements[t_option_list_array->length - 1] = t_options_list;
        
		// convert the initial index for each component into an array entry
        if (t_success)
            t_success = MCMemoryResizeArray(t_initial_index_array->length + 1, t_initial_index_array->elements, t_initial_index_array->length);
        
        if (t_success)
            t_initial_index_array->elements[t_initial_index_array->length - 1] = t_initial_index;
        
		t_success = MCParseParameters(p_parameters, "s", &t_options_list);
        // HC-2011-09-28 [[ Picker Buttons ]] Updated parameter parsing so we do not skip more than one paramter
		if (t_success)
		{
			if (t_options_list != nil && (MCCStringEqualCaseless(t_options_list, "checkmark")) ||
				(MCCStringEqualCaseless(t_options_list, "cancel")) ||
				(MCCStringEqualCaseless(t_options_list, "done")) ||
				(MCCStringEqualCaseless(t_options_list, "cancelDone")) ||
				(MCCStringEqualCaseless(t_options_list, "picker")))
			{
				t_more_optional = false;
				// HC-2011-09-28 [[ Picker Buttons ]] Get the button values that are to be displayed.
				while (t_options_list != nil)
				{
					t_success = true;
					if (t_options_list != nil && MCCStringEqualCaseless(t_options_list, "checkmark"))
						t_use_checkmark = true;
					else if (t_options_list != nil && MCCStringEqualCaseless(t_options_list, "cancel"))
						t_use_cancel = true;
					else if (t_options_list != nil && MCCStringEqualCaseless(t_options_list, "done"))
						t_use_done = true;
					else if (t_options_list != nil && MCCStringEqualCaseless(t_options_list, "cancelDone"))
					{
						t_use_cancel = true;
						t_use_done = true;
					}
					else if (t_options_list != nil && MCCStringEqualCaseless(t_options_list, "picker"))
						t_use_picker = true;
					else
						t_success = false;
					if (!MCParseParameters(p_parameters, "s", &t_options_list))
						t_options_list = nil;
				}
			}
			else
				t_success = MCParseParameters(p_parameters, "u", &t_initial_index);
		}
		else
		{
			t_success = true;
			t_more_optional = false;
		}
	}
    
	// call MCSystemPick to process the pick wheel
	MCDialogExecPickOptionByIndex(t_ctxt, kMCChunkTypeLine, t_option_list_array, t_initial_index_array, t_use_checkmark, t_use_picker, t_use_cancel, t_use_done, r_picked_options, MCtargetptr->getrect());
    
	
	if (t_success)
    {
        // at the moment, this is the only way to return a value from the function.  pick (date/time/...) should probably
        // set the value of the 'it' variable
        if (MCresult->isempty())
            MCresult->store(ep, True);
    }
	
	return t_ctxt.GetStat();
#endif /* MCHandlePick */
    MCExecContext ctxt(nil, nil, nil);
    
	bool t_use_cancel, t_use_done, t_use_picker, t_use_checkmark, t_use_hilite, t_success, t_has_buttons;
	t_success = true;
	t_use_checkmark = false;
	t_use_hilite = true;
	t_use_done = false;
	t_use_cancel = false;
	t_use_picker = false;
    t_has_buttons = false;
	
    
    MCAutoArray<MCStringRef> t_option_lists;
    MCAutoArray<uindex_t> t_indices;
    
    MCStringRef t_string_param;
   	uint32_t t_initial_index;
    // get the mandatory options list and the initial index
    // HC-30-2011-30 [[ Bug 10036 ]] iPad pick list only returns 0.
	t_success = MCParseParameters(p_parameters, "x", &t_string_param);
    if (t_success)
    {
        t_success = MCParseParameters(p_parameters, "u", &t_initial_index);
        if (!t_success)
        {
            // Degrade gracefully, even if the second mandatory parameter is not supplied.
            t_initial_index = 0;
            t_success = true;
        }
        t_option_lists . Push(t_string_param);
        t_indices . Push(t_initial_index);
    }
    
    // get further options lists if they exist
    while (t_success && p_parameters != nil)
    {
    	t_success = MCParseParameters(p_parameters, "x", &t_string_param);
        if (t_success)
        {
            if (MCStringIsEqualToCString(t_string_param, "checkmark", kMCCompareCaseless) ||
                MCStringIsEqualToCString(t_string_param, "cancel", kMCCompareCaseless) ||
                MCStringIsEqualToCString(t_string_param, "done", kMCCompareCaseless) ||
                MCStringIsEqualToCString(t_string_param, "cancelDone", kMCCompareCaseless) ||
                MCStringIsEqualToCString(t_string_param, "picker", kMCCompareCaseless))
            {
                t_has_buttons = true;
                break;
            }
            else
            {
                t_success = MCParseParameters(p_parameters, "u", &t_initial_index);
                if (!t_success)
                {
                    // Degrade gracefully, even if the second mandatory parameter is not supplied.
                    t_initial_index = 0;
                    t_success = true;
                }
                t_option_lists . Push(t_string_param);
                t_indices . Push(t_initial_index);
            }
        }
    }
	
    // PM-2015-09-01: [[ Bug 15816 ]] Process any additional parameters correctly
    while (t_success && t_has_buttons && t_string_param != nil)
    {
        if (MCStringIsEqualToCString(t_string_param, "checkmark", kMCCompareCaseless))
            t_use_checkmark = true;
        else if (MCStringIsEqualToCString(t_string_param, "cancel", kMCCompareCaseless))
			t_use_cancel = true;
        else if (MCStringIsEqualToCString(t_string_param, "done", kMCCompareCaseless))
			t_use_done = true;
        else if (MCStringIsEqualToCString(t_string_param, "canceldone", kMCCompareCaseless))
		{
			t_use_cancel = true;
			t_use_done = true;
		}
        else if (MCStringIsEqualToCString(t_string_param, "picker", kMCCompareCaseless))
            t_use_picker = true;
        
        MCValueRelease(t_string_param);
		t_string_param = nil;
		
		if (p_parameters != nil)
			t_success = MCParseParameters(p_parameters, "x", &t_string_param);
		
    }
    
    ctxt.SetTheResultToEmpty();
    
    // PM-2016-02-19: [[ Bug 16945 ]] Make sure the use of checkmark is taken into account
	t_use_hilite = !t_use_checkmark;

	// call the Exec method to process the pick wheel
    // The function sets the result itself.
<<<<<<< HEAD
	MCPickExecPickOptionByIndex(ctxt, kMCChunkTypeLine, t_option_lists . Ptr(), t_option_lists . Size(), t_indices . Ptr(), t_indices . Size(),t_use_checkmark, t_use_picker, t_use_cancel, t_use_done, MCtargetptr . object -> getrect());
=======
	MCPickExecPickOptionByIndex(ctxt, (int)kMCLines, t_option_lists . Ptr(), t_option_lists . Size(), t_indices . Ptr(), t_indices . Size(), t_use_hilite, t_use_picker, t_use_cancel, t_use_done, MCtargetptr->getrect());
>>>>>>> f4b122ed
    
    // Free memory
    for (uindex_t i = 0; i < t_option_lists . Size(); i++)
        MCValueRelease(t_option_lists[i]);
    
	if (!ctxt . HasError())
		return ES_NORMAL;
    
	return ES_ERROR;
}

// MM-2012-11-02: Temporarily refactored mobilePickDate to use the old syntax (rather than three separate pick date, pick time, pick date and time).
Exec_stat MCHandlePickDate(void *context, MCParameter *p_parameters)
{
#ifdef /* MCHandlePickDate */ LEGACY_EXEC
    MCExecPoint ep(nil, nil, nil);
    
    char *t_type;
    t_type = nil;
    
	bool t_success, t_use_done, t_use_cancel;
	t_success = true;
	t_use_done = false;
	t_use_cancel = false;
	
    bool t_use_current = false;
    bool t_use_start = false;
    bool t_use_end = false;
	
    MCDateTime t_current_date;
    MCDateTime t_start_date;
    MCDateTime t_end_date;
    
    uint32_t t_step = 1;
    
    if (t_success && p_parameters != nil)
  		t_success = MCParseParameters(p_parameters, "s", &t_type);
    
    if (t_success && p_parameters != nil)
    {
        p_parameters->eval(ep);
        if (!ep.isempty())
        {
            t_use_current = true;
            t_success = MCD_convert_to_datetime(ep, CF_UNDEFINED, CF_UNDEFINED, t_current_date);
        }
        p_parameters = p_parameters->getnext();
    }
    
    if (t_success && p_parameters != nil)
    {
        p_parameters->eval(ep);
        if (!ep.isempty())
        {
            t_use_start = true;
            t_success = MCD_convert_to_datetime(ep, CF_UNDEFINED, CF_UNDEFINED, t_start_date);
        }
        p_parameters = p_parameters->getnext();
    }
	
	if (t_success && p_parameters != nil)
    {
        p_parameters->eval(ep);
        if (!ep.isempty())
        {
            t_use_end = true;
            t_success = MCD_convert_to_datetime(ep, CF_UNDEFINED, CF_UNDEFINED, t_end_date);
        }
        p_parameters = p_parameters->getnext();
    }
	
    if (t_success && p_parameters != nil)
        t_success = MCParseParameters(p_parameters, "u", &t_step);
    
    if (t_success && p_parameters != nil)
    {
        char *t_button;
        t_button = nil;
		t_success = MCParseParameters(p_parameters, "s", &t_button);
        if (t_success)
        {
            if (MCCStringEqualCaseless("cancel", t_button))
                t_use_cancel = true;
            else if (MCCStringEqualCaseless("done", t_button))
                t_use_done = true;
            else if (MCCStringEqualCaseless("canceldone", t_button))
                t_use_cancel = t_use_done = true;
        }
        MCCStringFree(t_button);
    }
    
    
    MCExecContext t_ctxt(ep);
    t_ctxt.SetTheResultToEmpty();
    
    MCDateTime *t_current_date_ptr = nil;
    MCDateTime *t_start_date_ptr = nil;
    MCDateTime *t_end_date_ptr = nil;
    
    if (t_use_current)
        t_current_date_ptr = &t_current_date;
    if (t_use_start)
        t_start_date_ptr = &t_start_date;
    if (t_use_end)
        t_end_date_ptr = &t_end_date;
    
	if (t_success)
    {
        // MM-2012-03-15: [[ Bug ]] Make sure we handle no type being passed.
        if (t_type == nil)
            MCDialogExecPickDate(t_ctxt, t_current_date_ptr, t_start_date_ptr, t_end_date_ptr, t_use_cancel, t_use_done, MCtargetptr->getrect());
        else if (MCCStringEqualCaseless("time", t_type))
            MCDialogExecPickTime(t_ctxt, t_current_date_ptr, t_start_date_ptr, t_end_date_ptr, t_step, t_use_cancel, t_use_done, MCtargetptr->getrect());
        else if (MCCStringEqualCaseless("datetime", t_type))
            MCDialogExecPickDateAndTime(t_ctxt, t_current_date_ptr, t_start_date_ptr, t_end_date_ptr, t_step, t_use_cancel, t_use_done, MCtargetptr->getrect());
        else
            MCDialogExecPickDate(t_ctxt, t_current_date_ptr, t_start_date_ptr, t_end_date_ptr, t_use_cancel, t_use_done, MCtargetptr->getrect());
    }
    
    MCCStringFree(t_type);
    
    // at the moment, this is the only way to return a value from the function.  pick (date/time/...) should probably
    // set the value of the 'it' variable
    if (MCresult->isempty())
        MCresult->store(ep, True);
    
	return t_ctxt.GetStat();
#endif /* MCHandlePickDate */
    MCExecContext ctxt(nil, nil, nil);
    
	bool t_success;
	t_success = true;
	
    bool t_use_current = false;
    bool t_use_start = false;
    bool t_use_end = false;
	
    char *t_type;
    t_type = nil;
    
    if (t_success && p_parameters != nil)
  		t_success = MCParseParameters(p_parameters, "s", &t_type);
    
    MCAutoStringRef t_current, t_start, t_end;
    
	if (t_success && p_parameters != nil)
    {
        MCAutoValueRef t_value;
        p_parameters->eval(ctxt, &t_value);
        t_success = ctxt . ConvertToString(*t_value, &t_current);
        p_parameters = p_parameters->getnext();
    }
	
	if (t_success && p_parameters != nil)
    {
        MCAutoValueRef t_value;
        p_parameters->eval(ctxt, &t_value);
        t_success = ctxt . ConvertToString(*t_value, &t_start);
        p_parameters = p_parameters->getnext();
    }
	
	if (t_success && p_parameters != nil)
    {
        MCAutoValueRef t_value;
        p_parameters->eval(ctxt, &t_value);
        t_success = ctxt . ConvertToString(*t_value, &t_end);
        p_parameters = p_parameters->getnext();
    }
	
    int32_t t_step;
    int32_t *t_step_ptr = nil;
    if (t_success && p_parameters != nil)
        if (MCParseParameters(p_parameters, "i", &t_step))
            t_step_ptr = &t_step;
    
    MCPickButtonType t_button_type = kMCPickButtonNone;
    if (t_success && p_parameters != nil)
    {
        char *t_button;
        t_button = nil;
		t_success = MCParseParameters(p_parameters, "s", &t_button);
        if (t_success)
        {
            if (MCCStringEqualCaseless("cancel", t_button))
                t_button_type = kMCPickButtonCancel;
            else if (MCCStringEqualCaseless("done", t_button))
                t_button_type = kMCPickButtonDone;
            else if (MCCStringEqualCaseless("canceldone", t_button))
                t_button_type = kMCPickButtonCancelAndDone;
        }
        MCCStringFree(t_button);
    }
     
	if (t_success)
    {
        // MM-2012-03-15: [[ Bug ]] Make sure we handle no type being passed.
        if (t_type == nil)
            MCPickExecPickDate(ctxt, *t_current, *t_start, *t_end, (intenum_t)t_button_type, MCtargetptr . object -> getrect());
        else if (MCCStringEqualCaseless("time", t_type))
            MCPickExecPickTime(ctxt, *t_current, *t_start, *t_end, t_step_ptr, (intenum_t)t_button_type, MCtargetptr . object -> getrect());
        else if (MCCStringEqualCaseless("datetime", t_type))
            MCPickExecPickDateAndTime(ctxt, *t_current, *t_start, *t_end, t_step_ptr, (intenum_t)t_button_type, MCtargetptr . object -> getrect());
        else
            MCPickExecPickDate(ctxt, *t_current, *t_start, *t_end, (intenum_t)t_button_type, MCtargetptr . object -> getrect());
    }
    
    MCCStringFree(t_type);
    
	if (!ctxt . HasError())
		return ES_NORMAL;
    
	return ES_ERROR;
}

Exec_stat MCHandlePickTime(void *context, MCParameter *p_parameters)
{
#ifdef /* MCHandlePickTime */ LEGACY_EXEC
    MCExecPoint ep(nil, nil, nil);
    
	bool t_success, t_use_done, t_use_cancel;
	t_success = true;
	t_use_done = false;
	t_use_cancel = false;
	
    bool t_use_current = false;
    bool t_use_start = false;
    bool t_use_end = false;
	
    MCDateTime t_current_date;
    MCDateTime t_start_date;
    MCDateTime t_end_date;
    
    uint32_t t_step = 1;
    
	if (t_success && p_parameters != nil)
    {
        p_parameters->eval(ep);
        if (!ep.isempty())
        {
            t_use_current = true;
            t_success = MCD_convert_to_datetime(ep, CF_UNDEFINED, CF_UNDEFINED, t_current_date);
        }
        p_parameters = p_parameters->getnext();
    }
	
	if (t_success && p_parameters != nil)
    {
        p_parameters->eval(ep);
        if (!ep.isempty())
        {
            t_use_start = true;
            t_success = MCD_convert_to_datetime(ep, CF_UNDEFINED, CF_UNDEFINED, t_start_date);
        }
        p_parameters = p_parameters->getnext();
    }
	
	if (t_success && p_parameters != nil)
    {
        p_parameters->eval(ep);
        if (!ep.isempty())
        {
            t_use_end = true;
            t_success = MCD_convert_to_datetime(ep, CF_UNDEFINED, CF_UNDEFINED, t_end_date);
        }
        p_parameters = p_parameters->getnext();
    }
	
    if (t_success && p_parameters != nil)
        t_success = MCParseParameters(p_parameters, "u", &t_step);
    
	if (t_success && p_parameters != nil)
		t_success = MCParseParameters(p_parameters, "b", &t_use_cancel);
	
	if (t_success && p_parameters != nil)
		t_success = MCParseParameters(p_parameters, "b", &t_use_done);
    
    MCExecContext t_ctxt(ep);
    t_ctxt.SetTheResultToEmpty();
    
    MCDateTime *t_current_date_ptr = nil;
    MCDateTime *t_start_date_ptr = nil;
    MCDateTime *t_end_date_ptr = nil;
    
    if (t_use_current)
        t_current_date_ptr = &t_current_date;
    if (t_use_start)
        t_start_date_ptr = &t_start_date;
    if (t_use_end)
        t_end_date_ptr = &t_end_date;
    
	if (t_success)
		MCDialogExecPickTime(t_ctxt, t_current_date_ptr, t_start_date_ptr, t_end_date_ptr, t_step, t_use_cancel, t_use_done, MCtargetptr->getrect());
    
    if (MCresult->isempty())
        MCresult->store(ep, True);
    
	return t_ctxt.GetStat();
#endif /* MCHandlePickTime */
    MCExecContext ctxt(nil, nil, nil);
    
	bool t_success, t_use_done, t_use_cancel;
	t_success = true;
	t_use_done = false;
	t_use_cancel = false;
	
    bool t_use_current = false;
    bool t_use_start = false;
    bool t_use_end = false;
	
    MCAutoStringRef t_current, t_start, t_end;
    
	if (t_success && p_parameters != nil)
    {
        MCAutoValueRef t_value;
        p_parameters->eval(ctxt, &t_value);
        t_success = ctxt . ConvertToString(*t_value, &t_current);
        p_parameters = p_parameters->getnext();
    }
	
	if (t_success && p_parameters != nil)
    {
        MCAutoValueRef t_value;
        p_parameters->eval(ctxt, &t_value);
        t_success = ctxt . ConvertToString(*t_value, &t_start);
        p_parameters = p_parameters->getnext();
    }
	
	if (t_success && p_parameters != nil)
    {
        MCAutoValueRef t_value;
        p_parameters->eval(ctxt, &t_value);
        t_success = ctxt . ConvertToString(*t_value, &t_end);
        p_parameters = p_parameters->getnext();
    }
	
    int32_t t_step;
    int32_t *t_step_ptr = nil;
    if (t_success && p_parameters != nil)
        if (MCParseParameters(p_parameters, "i", &t_step))
            t_step_ptr = &t_step;
    
	if (t_success && p_parameters != nil)
		t_success = MCParseParameters(p_parameters, "b", &t_use_cancel);
	
	if (t_success && p_parameters != nil)
		t_success = MCParseParameters(p_parameters, "b", &t_use_done);
    
    MCPickButtonType t_button_type = kMCPickButtonNone;
    if (t_success)
    {
        if (t_use_cancel)
        {
            if (t_use_done)
                t_button_type = kMCPickButtonCancelAndDone;
            else
                t_button_type = kMCPickButtonCancel;
        }
        else if (t_use_done)
            t_button_type = kMCPickButtonDone;           
    }

    ctxt.SetTheResultToEmpty();
    
	if (t_success)
		MCPickExecPickTime(ctxt, *t_current, *t_start, *t_end, t_step_ptr, (intenum_t)t_button_type, MCtargetptr . object -> getrect());
    
	if (!ctxt . HasError())
		return ES_NORMAL;
    
	return ES_ERROR;
}


Exec_stat MCHandlePickDateAndTime(void *context, MCParameter *p_parameters)
{
#ifdef /* MCHandlePickDateAndTime */ LEGACY_EXEC
    MCExecPoint ep(nil, nil, nil);
    
	bool t_success, t_use_done, t_use_cancel;
	t_success = true;
	t_use_done = false;
	t_use_cancel = false;
	
    bool t_use_current = false;
    bool t_use_start = false;
    bool t_use_end = false;
	
    MCDateTime t_current_date;
    MCDateTime t_start_date;
    MCDateTime t_end_date;
    
    uint32_t t_step = 1;
    
	if (t_success && p_parameters != nil)
    {
        p_parameters->eval(ep);
        if (!ep.isempty())
        {
            t_use_current = true;
            t_success = MCD_convert_to_datetime(ep, CF_UNDEFINED, CF_UNDEFINED, t_current_date);
        }
        p_parameters = p_parameters->getnext();
    }
	
	if (t_success && p_parameters != nil)
    {
        p_parameters->eval(ep);
        if (!ep.isempty())
        {
            t_use_start = true;
            t_success = MCD_convert_to_datetime(ep, CF_UNDEFINED, CF_UNDEFINED, t_start_date);
        }
        p_parameters = p_parameters->getnext();
    }
	
	if (t_success && p_parameters != nil)
    {
        p_parameters->eval(ep);
        if (!ep.isempty())
        {
            t_use_end = true;
            t_success = MCD_convert_to_datetime(ep, CF_UNDEFINED, CF_UNDEFINED, t_end_date);
        }
        p_parameters = p_parameters->getnext();
    }
	
    if (t_success && p_parameters != nil)
        t_success = MCParseParameters(p_parameters, "u", &t_step);
    
	if (t_success && p_parameters != nil)
		t_success = MCParseParameters(p_parameters, "b", &t_use_cancel);
	
	if (t_success && p_parameters != nil)
		t_success = MCParseParameters(p_parameters, "b", &t_use_done);
    
    MCExecContext t_ctxt(ep);
    t_ctxt.SetTheResultToEmpty();
    
    MCDateTime *t_current_date_ptr = nil;
    MCDateTime *t_start_date_ptr = nil;
    MCDateTime *t_end_date_ptr = nil;
    
    if (t_use_current)
        t_current_date_ptr = &t_current_date;
    if (t_use_start)
        t_start_date_ptr = &t_start_date;
    if (t_use_end)
        t_end_date_ptr = &t_end_date;
    
	if (t_success)
		MCDialogExecPickDateAndTime(t_ctxt, t_current_date_ptr, t_start_date_ptr, t_end_date_ptr, t_step, t_use_cancel, t_use_done, MCtargetptr->getrect());
    
    if (MCresult->isempty())
        MCresult->store(ep, True);
    
	return t_ctxt.GetStat();
#endif /* MCHandlePickDateAndTime */
    MCExecContext ctxt(nil, nil, nil);
    
	bool t_success, t_use_done, t_use_cancel;
	t_success = true;
	t_use_done = false;
	t_use_cancel = false;
	
    bool t_use_current = false;
    bool t_use_start = false;
    bool t_use_end = false;
	
    MCAutoStringRef t_current, t_start, t_end;
    
	if (t_success && p_parameters != nil)
    {
        MCAutoValueRef t_value;
        p_parameters->eval(ctxt, &t_value);
        t_success = ctxt . ConvertToString(*t_value, &t_current);
        p_parameters = p_parameters->getnext();
    }
	
	if (t_success && p_parameters != nil)
    {
        MCAutoValueRef t_value;
        p_parameters->eval(ctxt, &t_value);
        t_success = ctxt . ConvertToString(*t_value, &t_start);
        p_parameters = p_parameters->getnext();
    }
	
	if (t_success && p_parameters != nil)
    {
        MCAutoValueRef t_value;
        p_parameters->eval(ctxt, &t_value);
        t_success = ctxt . ConvertToString(*t_value, &t_end);
        p_parameters = p_parameters->getnext();
    }
	
    int32_t t_step;
    int32_t *t_step_ptr = nil;
    if (t_success && p_parameters != nil)
        if (MCParseParameters(p_parameters, "i", &t_step))
            t_step_ptr = &t_step;
    
	if (t_success && p_parameters != nil)
		t_success = MCParseParameters(p_parameters, "b", &t_use_cancel);
	
	if (t_success && p_parameters != nil)
		t_success = MCParseParameters(p_parameters, "b", &t_use_done);
    
    MCPickButtonType t_button_type = kMCPickButtonNone;
    if (t_success)
    {
        if (t_use_cancel)
        {
            if (t_use_done)
                t_button_type = kMCPickButtonCancelAndDone;
            else
                t_button_type = kMCPickButtonCancel;
        }
        else if (t_use_done)
            t_button_type = kMCPickButtonDone;
    }
    
    ctxt.SetTheResultToEmpty();
       
	if (t_success)
		MCPickExecPickDateAndTime(ctxt, *t_current, *t_start, *t_end, t_step_ptr, (intenum_t)t_button_type, MCtargetptr . object -> getrect());
    
	if (!ctxt . HasError())
		return ES_NORMAL;
    
	return ES_ERROR;
}

Exec_stat MCHandleSpecificCameraFeatures(void *p_context, MCParameter *p_parameters)
{
#ifdef /* MCHandleSpecificCameraFeatures */ LEGACY_EXEC
	MCExecPoint ep(nil, nil, nil);
	ep . clear();
	
	MCCameraSourceType t_source;
	p_parameters -> eval_argument(ep);
	if (MCU_strcasecmp(ep . getcstring(), "front"))
		t_source = kMCCameraSourceTypeFront;
	else if (MCU_strcasecmp(ep . getcstring(), "rear"))
		t_source = kMCCameraSourceTypeRear;
	else
		return ES_NORMAL;
	
	////////
	
	MCExecContext t_ctxt(ep);
	
	MCCameraFeaturesType t_features_set;
	MCCameraGetFeatures(t_ctxt, t_source, t_features_set);
	
	////////
	
	if ((t_features_set & kMCCameraFeaturePhoto) != 0)
		ep . concatcstring("photo", EC_COMMA, ep . isempty());
	if ((t_features_set & kMCCameraFeatureVideo) != 0)
		ep . concatcstring("video", EC_COMMA, ep . isempty());
	if ((t_features_set & kMCCameraFeatureFlash) != 0)
		ep . concatcstring("flash", EC_COMMA, ep . isempty());
	MCresult -> store(ep, False);
	
	return ES_NORMAL;
#endif /* MCHandleSpecificCameraFeatures */
	MCExecContext ctxt(nil, nil, nil);
	
	MCCameraSourceType t_source;
    MCAutoValueRef t_value;
    MCAutoStringRef t_string;
	p_parameters -> eval_argument(ctxt, &t_value);
    /* UNCHECKED */ ctxt . ConvertToString(*t_value, &t_string);
    if (MCStringIsEqualToCString(*t_string, "front", kMCCompareCaseless))
		t_source = kMCCameraSourceTypeFront;
	else if (MCStringIsEqualToCString(*t_string, "rear", kMCCompareCaseless))
		t_source = kMCCameraSourceTypeRear;
	else
		return ES_NORMAL;
	
    intset_t t_result;
    
    MCPickGetSpecificCameraFeatures(ctxt, (intenum_t)t_source, t_result);
	
	MCCameraFeaturesType t_features_set;
    t_features_set = (MCCameraFeaturesType)t_result;
    MCAutoListRef t_list;
    /* UNCHECKED */ MCListCreateMutable(',', &t_list);
    
	if ((t_features_set & kMCCameraFeaturePhoto) != 0)
        /* UNCHECKED */ MCListAppendCString(*t_list, "photo");
	if ((t_features_set & kMCCameraFeatureVideo) != 0)
        /* UNCHECKED */ MCListAppendCString(*t_list, "video");
	if ((t_features_set & kMCCameraFeatureFlash) != 0)
        /* UNCHECKED */ MCListAppendCString(*t_list, "flash");
	
    MCAutoStringRef t_features;
    /* UNCHECKED */ MCListCopyAsString(*t_list, &t_features);
    ctxt . SetTheResultToValue(*t_features);
    
	return ES_NORMAL;
}

Exec_stat MCHandleCameraFeatures(void *context, MCParameter *p_parameters)
{
    if (p_parameters != nil)
		return MCHandleSpecificCameraFeatures(context, p_parameters);
    
    MCExecContext ctxt(nil, nil, nil);
    
    intset_t t_features;
    
    MCPickGetCameraFeatures(ctxt, t_features);
    
    MCCamerasFeaturesType t_features_set;
    t_features_set = (MCCamerasFeaturesType)t_features;
    
    MCAutoListRef t_list;
    /* UNCHECKED */ MCListCreateMutable(',', &t_list);
    
	if ((t_features_set & kMCCamerasFeatureFrontPhoto) != 0)
        /* UNCHECKED */ MCListAppendCString(*t_list, "front photo");
	if ((t_features_set & kMCCamerasFeatureFrontVideo) != 0)
        /* UNCHECKED */ MCListAppendCString(*t_list, "front video");
	if ((t_features_set & kMCCamerasFeatureFrontFlash) != 0)
        /* UNCHECKED */ MCListAppendCString(*t_list, "front flash");
   	if ((t_features_set & kMCCamerasFeatureRearPhoto) != 0)
        /* UNCHECKED */ MCListAppendCString(*t_list, "rear photo");
	if ((t_features_set & kMCCamerasFeatureRearVideo) != 0)
        /* UNCHECKED */ MCListAppendCString(*t_list, "rear video");
	if ((t_features_set & kMCCamerasFeatureRearFlash) != 0)
        /* UNCHECKED */ MCListAppendCString(*t_list, "rear flash");
    
    MCAutoStringRef t_features_string;

    if (!MCListCopyAsString(*t_list, &t_features_string))
        return ES_ERROR;

    ctxt . SetTheResultToValue(*t_features_string);

    return ES_NORMAL;
}

Exec_stat MCHandlePickPhoto(void *p_context, MCParameter *p_parameters)
{
	MCExecContext ctxt(nil, nil, nil);
	
	MCParameter *t_source_param, *t_width_param, *t_height_param;
	t_source_param = p_parameters;
	t_width_param = t_source_param != nil ? t_source_param -> getnext() : nil;
	t_height_param = t_width_param != nil ? t_width_param -> getnext() : nil;
	
	int32_t t_width, t_height;
	t_width = t_height = 0;
	if (t_width_param != nil)
	{
		// MW-2013-07-01: [[ Bug 10989 ]] Make sure we force conversion to a number.
        MCAutoValueRef t_value;
        if (t_width_param -> eval_argument(ctxt, &t_value))
            /* UNCHECKED */ ctxt . ConvertToInteger(*t_value, t_width);
	}
	if (t_height_param != nil)
	{
		// MW-2013-07-01: [[ Bug 10989 ]] Make sure we force conversion to a number.
        MCAutoValueRef t_value;
        if (t_height_param -> eval_argument(ctxt, &t_value))
            /* UNCHECKED */ ctxt . ConvertToInteger(*t_value, t_height);
	}
    
    MCLog("%d, %d", t_width, t_height);
    
	MCAutoStringRef t_source;
	if (p_parameters != nil)
	{
        MCAutoValueRef t_value;
		p_parameters -> eval_argument(ctxt, &t_value);
        /* UNCHECKED */ ctxt . ConvertToString(*t_value, &t_source);
	}
	
	MCPhotoSourceType t_photo_source;
	bool t_is_take;
	t_is_take = false;
	
	if (MCStringIsEqualToCString(*t_source, "library", kMCCompareCaseless))
		t_photo_source = kMCPhotoSourceTypeLibrary;
	else if (MCStringIsEqualToCString(*t_source, "album", kMCCompareCaseless))
		t_photo_source = kMCPhotoSourceTypeAlbum;
	else if (MCStringIsEqualToCString(*t_source, "camera", kMCCompareCaseless))
        t_photo_source = kMCPhotoSourceTypeCamera;
    else if (MCStringIsEqualToCString(*t_source, "rear camera", kMCCompareCaseless))
		t_photo_source = kMCPhotoSourceTypeRearCamera;
	else if (MCStringIsEqualToCString(*t_source, "front camera", kMCCompareCaseless))
		t_photo_source = kMCPhotoSourceTypeFrontCamera;
	else
	{
		MCresult -> sets("unknown source");
		return ES_NORMAL;
	}
	
	/////
	
	ctxt . SetTheResultToEmpty();
	
	if (t_width != 0 && t_height != 0)
		MCPickExecPickPhotoAndResize(ctxt, t_photo_source, t_width, t_height);
	else
		MCPickExecPickPhoto(ctxt, t_photo_source);
    
	if (!ctxt . HasError())
        return ES_NORMAL;
    
    return ES_ERROR;
}

//////////////////////////////////////////////////////////////////////////////////////

Exec_stat MCHandleControlCreate(void *context, MCParameter *p_parameters)
{
	bool t_success;
	t_success = true;
	
	MCAutoStringRef t_type_name;
	if (t_success)
		t_success = MCParseParameters(p_parameters, "x", &(&t_type_name));
	
	MCAutoStringRef t_control_name;
	if (t_success && p_parameters != nil)
		t_success = MCParseParameters(p_parameters, "x", &(&t_control_name));

    MCExecContext ctxt(nil, nil, nil);
    
    MCNativeControlExecCreateControl(ctxt, *t_type_name, *t_control_name);
    
	if (!ctxt . HasError())
        return ES_NORMAL;
    
    return ES_ERROR;
}

Exec_stat MCHandleControlDelete(void *context, MCParameter *p_parameters)
{
    MCExecContext ctxt(nil, nil, nil);
    
	MCAutoStringRef t_control_name;
	if (MCParseParameters(p_parameters, "x", &(&t_control_name)))
        MCNativeControlExecDeleteControl(ctxt, *t_control_name);

	return ES_NORMAL;
}

Exec_stat MCHandleControlSet(void *context, MCParameter *p_parameters)
{
#ifdef /* MCHandleControlSet */ LEGACY_EXEC
	bool t_success;
	t_success = true;
	
	char *t_control_name;
	char *t_prop_name;
	t_control_name = nil;
	t_prop_name = nil;
	if (t_success)
		t_success = MCParseParameters(p_parameters, "ss", &t_control_name, &t_prop_name);
	
	MCNativeControl *t_control;
	MCNativeControlProperty t_property;
	if (t_success)
		t_success =
		MCNativeControl::FindByNameOrId(t_control_name, t_control) &&
		MCNativeControl::LookupProperty(t_prop_name, t_property);
	
	MCExecPoint ep(nil, nil, nil);
    MCExecContext ctxt(ep);
	if (t_success && p_parameters != nil)
		t_success = p_parameters -> eval(ep);
	
	if (t_success)
        t_control -> Set(ctxt, t_property);
	
	delete t_prop_name;
	delete t_control_name;
	
	return ES_NORMAL;
#endif /* MCHandleControlSet */
    
    MCAutoStringRef t_control_name;
    MCAutoStringRef t_property;
    
    MCExecContext ctxt(nil, nil, nil);
    
    bool t_success;
	t_success = true;
    
    if (t_success)
		t_success = MCParseParameters(p_parameters, "xx", &(&t_control_name), &(&t_property));

    MCAutoValueRef t_value;
    if (t_success && p_parameters != nil)
        t_success = p_parameters -> eval(ctxt, &t_value);
    
    if (t_success)
        MCNativeControlExecSet(ctxt, *t_control_name, *t_property, *t_value);
    
    return ES_NORMAL;
}

Exec_stat MCHandleControlGet(void *context, MCParameter *p_parameters)
{
#ifdef /* MCHandleControlGet */ LEGACY_EXEC
	bool t_success;
	t_success = true;
	
	char *t_control_name;
	char *t_prop_name;
	t_control_name = nil;
	t_prop_name = nil;
	if (t_success)
		t_success = MCParseParameters(p_parameters, "ss", &t_control_name, &t_prop_name);
	
	MCNativeControl *t_control;
	MCNativeControlProperty t_property;
	if (t_success)
		t_success =
		MCNativeControl::FindByNameOrId(t_control_name, t_control) &&
		MCNativeControl::LookupProperty(t_prop_name, t_property);
	
	MCExecPoint ep(nil, nil, nil);
    MCExecContext ctxt(ep);
	if (t_success)
		t_control -> Get(ctxt, t_property);
	
	if (t_success)
	{
		MCAutoStringRef t_value;
        ep . copyasstringref(&t_value);
        ctxt . SetTheResultToValue(*t_value);
	}
	else
		ctxt . SetTheResultToEmpty();
    
	delete t_prop_name;
	delete t_control_name;
	
	return ES_NORMAL;
#endif /* MCHandleControlGet */
    
    MCAutoStringRef t_control_name;
    MCAutoStringRef t_property;
        
    MCExecContext ctxt(nil, nil, nil);
    
    bool t_success;
	t_success = true;
    
    if (t_success)
		t_success = MCParseParameters(p_parameters, "xx", &(&t_control_name), &(&t_property));
    
    MCAutoValueRef t_value;
    if (t_success)
        MCNativeControlExecGet(ctxt, *t_control_name, *t_property, &t_value);
    
    if (*t_value != nil)
        ctxt . SetTheResultToValue(*t_value);
    else
        ctxt . SetTheResultToEmpty();
    
    return ES_NORMAL;
}

Exec_stat MCHandleControlDo(void *context, MCParameter *p_parameters)
{
#ifdef /* MCHandleControlDo */ LEGACY_EXEC
	bool t_success;
	t_success = true;
	
	char *t_control_name;
	char *t_action_name;
	t_control_name = nil;
	t_action_name = nil;
	if (t_success)
		t_success = MCParseParameters(p_parameters, "ss", &t_control_name, &t_action_name);
	
	MCNativeControl *t_control;
	MCNativeControlAction t_action;
	if (t_success)
		t_success =
		MCNativeControl::FindByNameOrId(t_control_name, t_control) &&
		MCNativeControl::LookupAction(t_action_name, t_action);
	
	if (t_success)
		t_success = t_control -> Do(t_action, p_parameters) == ES_NORMAL;
	
	delete t_action_name;
	delete t_control_name;
	
	return ES_NORMAL;
#endif /* MCHandleControlDo */
    
    MCAutoStringRef t_control_name;
    MCAutoStringRef t_property;
    
    MCExecContext ctxt(nil, nil, nil);
    
    bool t_success;
	t_success = true;
    
    if (t_success)
		t_success = MCParseParameters(p_parameters, "xx", &(&t_control_name), &(&t_property));
	
    MCAutoArray<MCValueRef> t_params;
    
    MCValueRef t_value;
    while (t_success && p_parameters != nil)
    {
        p_parameters -> eval(ctxt, t_value);
        t_success = t_params . Push(t_value);
        p_parameters = p_parameters -> getnext();
    }

	if (t_success)
		MCNativeControlExecDo(ctxt, *t_control_name, *t_property, t_params . Ptr(), t_params . Size());

    
    // SN-2014-11-20: [[ Bug 14062 ]] Cleanup the memory
    for (uint32_t i = 0; i < t_params . Size(); ++i)
        MCValueRelease(t_params[i]);
	
	return ES_NORMAL;
}

Exec_stat MCHandleControlTarget(void *context, MCParameter *p_parameters)
{
    MCExecContext ctxt(nil, nil, nil);
    MCNativeControlIdentifier t_identifier;
    MCNativeControlGetTarget(ctxt, t_identifier);
    MCAutoStringRef t_string;
    MCNativeControlIdentifierFormat(ctxt, t_identifier, &t_string);
    MCNativeControlIdentifierFree(ctxt, t_identifier);
    if (*t_string != nil)
        ctxt . SetTheResultToValue(*t_string);
    
    return ES_NORMAL;
}

bool list_native_controls(void *context, MCNativeControl* p_control)
{
	MCListRef t_list;
	t_list = (MCListRef )context;
    MCAutoStringRef t_name;
	p_control -> GetName(&t_name);
	if (!MCStringIsEmpty(*t_name))
		MCListAppend(t_list, *t_name);
	else
		MCListAppendFormat(t_list, "%u", p_control -> GetId());
	
	return true;
}

Exec_stat MCHandleControlList(void *context, MCParameter *p_parameters)
{
    MCAutoListRef t_list;
    MCListCreateMutable('\n', &t_list);
	MCNativeControl::List(list_native_controls, *t_list);
    
	MCExecContext ctxt(nil, nil, nil);
	MCAutoStringRef t_value;
	/* UNCHECKED */ MCListCopyAsString(*t_list, &t_value);
    ctxt . SetTheResultToValue(*t_value);
    
	return ES_NORMAL;
}

// MW-2013-10-02: [[ MobileSSLVerify ]] Handle libUrlSetSSLVerification
Exec_stat MCHandleLibUrlSetSSLVerification(void *context, MCParameter *p_parameters)
{
	bool t_success;
	t_success = true;
	
	bool t_enabled;
	if (t_success)
		t_success = MCParseParameters(p_parameters, "b", &t_enabled);
    
    MCExecContext ctxt(nil, nil, nil);
    
    if (t_success)
        MCMiscExecLibUrlSetSSLVerification(ctxt, t_enabled);
    
    if (t_success && !ctxt . HasError())
        return ES_NORMAL;
	
	return ES_ERROR;
}

// MM-2013-05-21: [[ Bug 10895 ]] Added iphoneIdentifierForVendor as an initial replacement for iphoneSystemIdentifier.
//  identifierForVendor was only added to UIDevice in iOS 6.1 so make sure we weakly link.
Exec_stat MCHandleIdentifierForVendor(void *context, MCParameter *p_parameters)
{
    MCExecContext ctxt(nil, nil, nil);
    
    MCAutoStringRef t_id;
    MCMiscGetIdentifierForVendor(ctxt, &t_id);
    
    if (!ctxt.HasError())
    {
        ctxt.SetTheResultToValue(*t_id);
        return ES_NORMAL;
    }
    
    ctxt.SetTheResultToEmpty();
	return ES_ERROR;
}

Exec_stat MCHandleEnableRemoteControl(void *context, MCParameter *p_parameters)
{
    MCExecContext ctxt(nil, nil, nil);
    
    MCMiscExecEnableRemoteControl(ctxt);

    if (!ctxt . HasError())
        return ES_NORMAL;
    
    return ES_ERROR;
}

Exec_stat MCHandleDisableRemoteControl(void *context, MCParameter *p_parameters)
{
    MCExecContext ctxt(nil, nil, nil);
    
    MCMiscExecDisableRemoteControl(ctxt);

    if (!ctxt . HasError())
        return ES_NORMAL;
    
    return ES_ERROR;
}

Exec_stat MCHandleRemoteControlEnabled(void *context, MCParameter *p_parameters)
{
    MCExecContext ctxt(nil, nil, nil);
    
    bool t_enabled;
    MCMiscGetRemoteControlEnabled(ctxt, t_enabled);
    
    if (!ctxt.HasError())
    {
        ctxt.SetTheResultToBool(t_enabled);
        return ES_NORMAL;
    }
    
    ctxt.SetTheResultToEmpty();
	return ES_ERROR;
}

Exec_stat MCHandleSetRemoteControlDisplay(void *context, MCParameter *p_parameters)
{
    MCExecContext ctxt(nil, nil, nil);
    
    bool t_success;
	t_success = true;
    
    MCAutoArrayRef t_props;
	if (t_success)
		t_success = MCParseParameters(p_parameters, "a", &(&t_props));
    
    if (t_success)
        MCMiscSetRemoteControlDisplayProperties(ctxt, *t_props);
    
    if (t_success)
        return ES_NORMAL;
    else
        return ES_ERROR;
}

////////////////////////////////////////////////////////////////////////////////


typedef Exec_stat (*MCPlatformMessageHandler)(void *context, MCParameter *parameters);

// MW-2012-08-06: [[ Fibers ]] If 'waitable' is true it means the handler must
//   be run on the script fiber. Otherwise it is run on the system fiber (making
//   implementation easier).
struct MCPlatformMessageSpec
{
	bool waitable;
	const char *message;
	MCPlatformMessageHandler handler;
	void *context;
};

static MCPlatformMessageSpec s_platform_messages[] =
{
    // MM-2012-02-22: Added support for ad management
    {false, "mobileAdRegister", MCHandleAdRegister, nil},
    {false, "mobileAdCreate", MCHandleAdCreate, nil},
    {false, "mobileAdDelete", MCHandleAdDelete, nil},
    {false, "mobileAdGetVisible", MCHandleAdGetVisible, nil},
    {false, "mobileAdSetVisible", MCHandleAdSetVisible, nil},
    {false, "mobileAdGetTopLeft", MCHandleAdGetTopLeft, nil},
    {false, "mobileAdSetTopLeft", MCHandleAdSetTopLeft, nil},
    {false, "mobileAds", MCHandleAds, nil},
    {false, "iphoneAdRegister", MCHandleAdRegister, nil},
    {false, "iphoneAdCreate", MCHandleAdCreate, nil},
    {false, "iphoneAdDelete", MCHandleAdDelete, nil},
    {false, "iphoneAdGetVisible", MCHandleAdGetVisible, nil},
    {false, "iphoneAdSetVisible", MCHandleAdSetVisible, nil},
    {false, "iphoneAdGetTopLeft", MCHandleAdGetTopLeft, nil},
    {false, "iphoneAdSetTopLeft", MCHandleAdSetTopLeft, nil},
    {false, "iphoneAds", MCHandleAds, nil},
	
	{true, "libUrlDownloadToFile", MCHandleLibUrlDownloadToFile, nil},
    
    // MW-2013-10-02: [[ MobileSSLVerify ]] Added support for libUrlSetSSLVerification.
    {true, "libUrlSetSSLVerification", MCHandleLibUrlSetSSLVerification, nil},

    // PM-2014-10-07: [[ Bug 13590 ]] StartTrackingSensor and StopTrackingSensor must run on the script thread
    {true, "mobileStartTrackingSensor", MCHandleStartTrackingSensor, nil},
    {true, "mobileStopTrackingSensor", MCHandleStopTrackingSensor, nil},
    {false, "mobileSensorReading", MCHandleSensorReading, nil},
    {false, "mobileSensorAvailable", MCHandleSensorAvailable, nil},
    
    // MM-2012-02-11: Added support old style senseor syntax (iPhoneEnableAcceleromter etc)
	/* DEPRECATED */ {false, "iphoneCanTrackLocation", MCHandleCanTrackLocation, nil},

    // PM-2014-10-07: [[ Bug 13590 ]] StartTrackingLocation and StopTrackingLocation must run on the script thread
    /* DEPRECATED */ {true, "iphoneStartTrackingLocation", MCHandleLocationTrackingState, (void *)true},
    /* DEPRECATED */ {true, "iphoneStopTrackingLocation", MCHandleLocationTrackingState, (void *)false},

	/* DEPRECATED */ {false, "iphoneCurrentLocation", MCHandleCurrentLocation, nil},
    /* DEPRECATED */ {false, "mobileCanTrackLocation", MCHandleCanTrackLocation, nil},

    // PM-2014-10-07: [[ Bug 13590 ]] StartTrackingLocation and StopTrackingLocation must run on the script thread
    /* DEPRECATED */ {true, "mobileStartTrackingLocation", MCHandleLocationTrackingState, (void *)true},
    /* DEPRECATED */ {true, "mobileStopTrackingLocation", MCHandleLocationTrackingState, (void *)false},

	/* DEPRECATED */ {false, "mobileCurrentLocation", MCHandleCurrentLocation, nil},
	
	/* DEPRECATED */ {false, "iphoneCanTrackHeading", MCHandleCanTrackHeading, nil},
	/* DEPRECATED */ {false, "iphoneStartTrackingHeading", MCHandleHeadingTrackingState, (void *)true},
	/* DEPRECATED */ {false, "iphoneStopTrackingHeading", MCHandleHeadingTrackingState, (void *)false},
	/* DEPRECATED */ {false, "iphoneCurrentHeading", MCHandleCurrentHeading, nil},
	{false, "iphoneSetHeadingCalibrationTimeout", MCHandleSetHeadingCalibrationTimeout, nil},
	{false, "iphoneHeadingCalibrationTimeout", MCHandleHeadingCalibrationTimeout, nil},
    /* DEPRECATED */ {false, "mobileCanTrackHeading", MCHandleCanTrackHeading, nil},
    /* DEPRECATED */ {false, "mobileStartTrackingHeading", MCHandleHeadingTrackingState, (void *)true},
	/* DEPRECATED */ {false, "mobileStopTrackingHeading", MCHandleHeadingTrackingState, (void *)false},
	/* DEPRECATED */ {false, "mobileCurrentHeading", MCHandleCurrentHeading, nil},
    
    /* DEPRECATED */ {false, "iphoneEnableAccelerometer", MCHandleAccelerometerEnablement, (void *)true},
	/* DEPRECATED */ {false, "iphoneDisableAccelerometer", MCHandleAccelerometerEnablement, (void *)false},
	/* DEPRECATED */ {false, "mobileEnableAccelerometer", MCHandleAccelerometerEnablement, (void *)true},
	/* DEPRECATED */ {false, "mobileDisableAccelerometer", MCHandleAccelerometerEnablement, (void *)false},
    
    {false, "mobileBusyIndicatorStart", MCHandleStartBusyIndicator, nil},
    {false, "mobileBusyIndicatorStop", MCHandleStopBusyIndicator, nil},
    {false, "iphoneBusyIndicatorStart", MCHandleStartBusyIndicator, nil},
    {false, "iphoneBusyIndicatorStop", MCHandleStopBusyIndicator, nil},
    
    {false, "mobileBeep", MCHandleBeep, nil},
    {true, "mobileVibrate", MCHandleVibrate, nil},
    {false, "iphoneBeep", MCHandleBeep, nil},
    {true, "iphoneVibrate", MCHandleVibrate, nil},
	
    {true, "iphoneComposeTextMessage", MCHandleComposeTextMessage, nil},
    {false, "iphoneCanComposeTextMessage", MCHandleCanComposeTextMessage, nil},
    {true, "mobileComposeTextMessage", MCHandleComposeTextMessage, nil},
    {false, "mobileCanComposeTextMessage", MCHandleCanComposeTextMessage, nil},
    
    {false, "iphoneCameraFeatures", MCHandleCameraFeatures, nil},
    {false, "mobileCameraFeatures", MCHandleCameraFeatures, nil},
	{true, "iphonePickPhoto", MCHandlePickPhoto, nil},
	{true, "mobilePickPhoto", MCHandlePickPhoto, nil},
    
	{true, "iphonePickDate", MCHandlePickDate, nil},
    {true, "mobilePickDate", MCHandlePickDate, nil},
    {true, "mobilePickTime", MCHandlePickTime, nil},
    {true, "mobilePickDateAndTime", MCHandlePickDateAndTime, nil},
    
	{true, "iphonePick", MCHandlePick, nil},
    {true, "mobilePick", MCHandlePick, nil},
    
    {true, "mobilePickMedia", MCHandlePickMedia, nil},
    {true, "iphonePickMedia", MCHandleIPhonePickMedia, nil},
    
	{true, "revMail", MCHandleRevMail, nil},
	{false, "iphoneCanSendMail", MCHandleCanSendMail, nil},
	{true, "iphoneComposeMail", MCHandleComposePlainMail, nil},
	{true, "iphoneComposeUnicodeMail", MCHandleComposeUnicodeMail, nil},
	{true, "iphoneComposeHtmlMail", MCHandleComposeHtmlMail, nil},
    {false, "mobileCanSendMail", MCHandleCanSendMail, nil},
	{true, "mobileComposeMail", MCHandleComposePlainMail, nil},
	{true, "mobileComposeUnicodeMail", MCHandleComposeUnicodeMail, nil},
	{true, "mobileComposeHtmlMail", MCHandleComposeHtmlMail, nil},
    
	{false, "iphoneDeviceOrientation", MCHandleDeviceOrientation, nil},
	{false, "iphoneOrientation", MCHandleOrientation, nil},
	{false, "iphoneAllowedOrientations", MCHandleAllowedOrientations, nil},
	{false, "iphoneSetAllowedOrientations", MCHandleSetAllowedOrientations, nil},
	{false, "iphoneOrientationLocked", MCHandleOrientationLocked, nil},
	{false, "iphoneLockOrientation", MCHandleLockOrientation, nil},
	{false, "iphoneUnlockOrientation", MCHandleUnlockOrientation, nil},
	{false, "mobileDeviceOrientation", MCHandleDeviceOrientation, nil},
	{false, "mobileOrientation", MCHandleOrientation, nil},
	{false, "mobileAllowedOrientations", MCHandleAllowedOrientations, nil},
	{false, "mobileSetAllowedOrientations", MCHandleSetAllowedOrientations, nil},
	{false, "mobileLockOrientation", MCHandleLockOrientation, nil},
	{false, "mobileUnlockOrientation", MCHandleUnlockOrientation, nil},
	{false, "mobileOrientationLocked", MCHandleOrientationLocked, nil},
    
    {false, "mobileGetDeviceToken", MCHandleGetDeviceToken, nil},
    {false, "mobileGetLaunchUrl", MCHandleGetLaunchUrl, nil},
    {false, "iphoneGetDeviceToken", MCHandleGetDeviceToken, nil},
    {false, "iphoneGetLaunchUrl", MCHandleGetLaunchUrl, nil},
	
	{false, "mobileGetLaunchData", MCHandleGetLaunchData, nil},
	
	{false, "iphoneSetStatusBarStyle", MCHandleSetStatusBarStyle, nil},
	{false, "iphoneShowStatusBar", MCHandleShowStatusBar, nil},
	{false, "iphoneHideStatusBar", MCHandleHideStatusBar, nil},
    {false, "mobileSetStatusBarStyle", MCHandleSetStatusBarStyle, nil},
	{false, "mobileShowStatusBar", MCHandleShowStatusBar, nil},
	{false, "mobileHideStatusBar", MCHandleHideStatusBar, nil},
    
	{false, "iphoneSetKeyboardType", MCHandleSetKeyboardType, nil},
	{false, "iphoneSetKeyboardReturnKey", MCHandleSetKeyboardReturnKey, nil},
	{false, "mobileSetKeyboardType", MCHandleSetKeyboardType, nil},
    {false, "mobileSetKeyboardReturnKey", MCHandleSetKeyboardReturnKey, nil}, // Added from androidmisc.cpp
	
	{false, "iphoneDeviceResolution", MCHandleDeviceResolution, nil},
	{false, "iphoneUseDeviceResolution", MCHandleUseDeviceResolution, nil},
	{false, "iphoneDeviceScale", MCHandleDeviceScale, nil},
    {false, "mobileDeviceResolution", MCHandleDeviceResolution, nil},
    {false, "mobileUseDeviceResolution", MCHandleUseDeviceResolution, nil},
    {false, "mobileDeviceScale", MCHandleDeviceScale, nil},
    {false, "mobilePixelDensity", MCHandlePixelDensity, nil},

    // SN-2014-10-15: [[ Merge-6.7.0-rc-3 ]]
    {false, "iphoneLocationAuthorizationStatus", MCHandleLocationAuthorizationStatus, nil},
    {false, "mobileLocationAuthorizationStatus", MCHandleLocationAuthorizationStatus, nil},
    
	{false, "mobileBuildInfo", MCHandleBuildInfo, nil},
	
	{false, "mobileCanMakePurchase", MCHandleCanMakePurchase, nil},
	{false, "mobileEnablePurchaseUpdates", MCHandleEnablePurchaseUpdates, nil},
	{false, "mobileDisablePurchaseUpdates", MCHandleDisablePurchaseUpdates, nil},
	{false, "mobileRestorePurchases", MCHandleRestorePurchases, nil},
	{false, "mobilePurchases", MCHandlePurchaseList, nil},
	{false, "mobilePurchaseCreate", MCHandlePurchaseCreate, nil},
	{false, "mobilePurchaseState", MCHandlePurchaseState, nil},
	{false, "mobilePurchaseError", MCHandlePurchaseError, nil},
	{false, "mobilePurchaseGet", MCHandlePurchaseGet, nil},
	{false, "mobilePurchaseSet", MCHandlePurchaseSet, nil},
	{false, "mobilePurchaseSendRequest", MCHandlePurchaseSendRequest, nil},
	{false, "mobilePurchaseConfirmDelivery", MCHandlePurchaseConfirmDelivery, nil},
    {false, "mobilePurchaseVerify", MCHandlePurchaseVerify, nil},
    {false, "iphoneRequestProductDetails", MCHandleRequestProductDetails, nil},
    
    {false, "mobileStoreCanMakePurchase", MCHandleCanMakePurchase, nil},
    {false, "mobileStoreEnablePurchaseUpdates", MCHandleEnablePurchaseUpdates, nil},
    {false, "mobileStoreDisablePurchaseUpdates", MCHandleDisablePurchaseUpdates, nil},
    {false, "mobileStoreRestorePurchases", MCHandleRestorePurchases, nil},
    {false, "mobileStoreMakePurchase", MCHandleMakePurchase, nil},
    {false, "mobileStoreConfirmPurchase", MCHandleConfirmPurchase, nil},
    {false, "mobileStoreProductProperty", MCHandleGetPurchaseProperty, nil},
    {false, "mobileStoreSetProductType", MCHandleProductSetType, nil},
    {false, "mobileStoreRequestProductDetails", MCHandleRequestProductDetails, nil},
    {false, "mobileStoreConsumePurchase", MCHandleConsumePurchase, nil},
    {false, "mobileStorePurchasedProducts", MCHandleGetPurchases, nil},
    {false, "mobileStorePurchaseError", MCHandlePurchaseError, nil},	
    {false, "mobileStoreVerifyPurchase", MCHandlePurchaseVerify, nil},
	
	{false, "iphoneControlCreate", MCHandleControlCreate, nil},
	{false, "iphoneControlDelete", MCHandleControlDelete, nil},
	{false, "iphoneControlSet", MCHandleControlSet, nil},
	{false, "iphoneControlGet", MCHandleControlGet, nil},
	{true, "iphoneControlDo", MCHandleControlDo, nil},
	{false, "iphoneControlTarget", MCHandleControlTarget, nil},
	{false, "iphoneControls", MCHandleControlList, nil},
	{false, "mobileControlCreate", MCHandleControlCreate, nil},
	{false, "mobileControlDelete", MCHandleControlDelete, nil},
	{false, "mobileControlSet", MCHandleControlSet, nil},
	{false, "mobileControlGet", MCHandleControlGet, nil},
	{true, "mobileControlDo", MCHandleControlDo, nil},
	{false, "mobileControlTarget", MCHandleControlTarget, nil},
	{false, "mobileControls", MCHandleControlList, nil},
	
	{false, "iphonePreferredLanguages", MCHandlePreferredLanguages, nil},
	{false, "mobilePreferredLanguages", MCHandlePreferredLanguages, nil},
	{false, "iphoneCurrentLocale", MCHandleCurrentLocale, nil},
	{false, "mobileCurrentLocale", MCHandleCurrentLocale, nil},
	
	{false, "iphoneApplicationIdentifier", MCHandleApplicationIdentifier, nil},
	{false, "iphoneSystemIdentifier", MCHandleSystemIdentifier, nil},

    // MM-2013-05-21: [[ Bug 10895 ]] Added iphoneIdentifierForVendor as an initial replacement for iphoneSystemIdentifier.
    {false, "mobileIdentifierForVendor", MCHandleIdentifierForVendor, nil},
    {false, "iphoneIdentifierForVendor", MCHandleIdentifierForVendor, nil},
    
	{false, "iphoneSetReachabilityTarget", MCHandleSetReachabilityTarget, nil},
	{false, "iphoneReachabilityTarget", MCHandleReachabilityTarget, nil},
    
    // MM-2012-09-02: Add support for mobile* multi channel sound syntax
    {false, "mobilePlaySoundOnChannel", MCHandlePlaySoundOnChannel, nil},
	{false, "mobilePausePlayingOnChannel", MCHandlePausePlayingOnChannel},
	{false, "mobileResumePlayingOnChannel", MCHandleResumePlayingOnChannel},
	{false, "mobileStopPlayingOnChannel", MCHandleStopPlayingOnChannel, nil},
	{false, "mobileDeleteSoundChannel", MCHandleDeleteSoundChannel, nil},
	{false, "mobileSetSoundChannelVolume", MCHandleSetSoundChannelVolume, nil},
	{false, "mobileSoundChannelVolume", MCHandleSoundChannelVolume, nil},
	{false, "mobileSoundChannelStatus", MCHandleSoundChannelStatus, nil},
	{false, "mobileSoundOnChannel", MCHandleSoundOnChannel, nil},
	{false, "mobileNextSoundOnChannel", MCHandleNextSoundOnChannel, nil},
	{false, "mobileSoundChannels", MCHandleSoundChannels, nil},
	{false, "iphonePlaySoundOnChannel", MCHandlePlaySoundOnChannel, nil},
	{false, "iphonePausePlayingOnChannel", MCHandlePausePlayingOnChannel},
	{false, "iphoneResumePlayingOnChannel", MCHandleResumePlayingOnChannel},
	{false, "iphoneStopPlayingOnChannel", MCHandleStopPlayingOnChannel, nil},
	{false, "iphoneDeleteSoundChannel", MCHandleDeleteSoundChannel, nil},
	{false, "iphoneSetSoundChannelVolume", MCHandleSetSoundChannelVolume, nil},
	{false, "iphoneSoundChannelVolume", MCHandleSoundChannelVolume, nil},
	{false, "iphoneSoundChannelStatus", MCHandleSoundChannelStatus, nil},
	{false, "iphoneSoundOnChannel", MCHandleSoundOnChannel, nil},
	{false, "iphoneNextSoundOnChannel", MCHandleNextSoundOnChannel, nil},
	{false, "iphoneSoundChannels", MCHandleSoundChannels, nil},
    // MM-2012-09-07: Added support for setting the category of the current audio session (how mute button is handled etc.
    {false, "iphoneSetAudioCategory", MCHandleSetAudioCategory, nil},
    {false, "mobileSetAudioCategory", MCHandleSetAudioCategory, nil},
    
    {false, "iphoneSetDoNotBackupFile", MCHandleFileSetDoNotBackup, nil},
    {false, "iphoneDoNotBackupFile", MCHandleFileGetDoNotBackup, nil},
    {false, "iphoneSetFileDataProtection", MCHandleFileSetDataProtection, nil},
    {false, "iphoneFileDataProtection", MCHandleFileGetDataProtection, nil},
	
	{false, "iphoneLockIdleTimer", MCHandleLockIdleTimer, nil},
	{false, "mobileLockIdleTimer", MCHandleLockIdleTimer, nil},
	{false, "iphoneUnlockIdleTimer", MCHandleUnlockIdleTimer, nil},
	{false, "mobileUnlockIdleTimer", MCHandleUnlockIdleTimer, nil},
	{false, "iphoneIdleTimerLocked", MCHandleIdleTimerLocked, nil},
	{false, "mobileIdleTimerLocked", MCHandleIdleTimerLocked, nil},
    
    {false, "mobileCreateLocalNotification", MCHandleCreateLocalNotification, nil},
    {false, "mobileGetRegisteredNotifications", MCHandleGetRegisteredNotifications, nil},
    {false, "mobileGetNotificationDetails", MCHandleGetNotificationDetails, nil},
    {false, "mobileCancelLocalNotification", MCHandleCancelLocalNotification, nil},
    {false, "mobileCancelAllLocalNotifications", MCHandleCancelAllLocalNotifications, nil},
    {false, "iphoneCreateLocalNotification", MCHandleCreateLocalNotification, nil},
    {false, "iphoneGetRegisteredNotifications", MCHandleGetRegisteredNotifications, nil},
    {false, "iphoneCancelLocalNotification", MCHandleCancelLocalNotification, nil},
    {false, "iphoneCancelAllLocalNotifications", MCHandleCancelAllLocalNotifications, nil},
    
    {false, "iphoneGetNotificationBadgeValue", MCHandleGetNotificationBadgeValue, nil},
    {false, "iphoneSetNotificationBadgeValue", MCHandleSetNotificationBadgeValue, nil},
    
	{false, "iphoneActivityIndicatorStart", MCHandleStartActivityIndicator, nil},
	{false, "iphoneActivityIndicatorStop", MCHandleStopActivityIndicator, nil},
	
	{true, "iphoneExportImageToAlbum", MCHandleExportImageToAlbum, nil},
	{true, "mobileExportImageToAlbum", MCHandleExportImageToAlbum, nil},	
    
	{false, "iphoneSetRedrawInterval", MCHandleSetRedrawInterval, nil},
	
    // MW-2012-02-15: [[ Bug 9985 ]] Control whether the autorotation animation happens
    //   or not.
	{false, "iphoneSetAnimateAutorotation", MCHandleSetAnimateAutorotation, nil}, 
    
    {true, "mobilePickContact", MCHandlePickContact, nil},       // ABPeoplePickerNavigationController
    {true, "mobileShowContact", MCHandleShowContact, nil},       // ABPersonViewController
    {true, "mobileGetContactData", MCHandleGetContactData, nil}, // ABNewPersonViewController
    {true, "mobileUpdateContact", MCHandleUpdateContact, nil},   // ABUnknownPersonViewController
    {true, "mobileCreateContact", MCHandleCreateContact, nil},

    // PM-2014-10-08: [[ Bug 13621 ]] Add/Find/Remove contact must run on the script thread
    {true, "mobileAddContact", MCHandleAddContact, nil},
    {true, "mobileFindContact", MCHandleFindContact, nil},
    {true, "mobileRemoveContact", MCHandleRemoveContact, nil},
    
    {true, "mobileShowEvent", MCHandleShowEvent, nil},                     // ???                      // UI
    {false, "mobileGetEventData", MCHandleGetEventData, nil},               // get calendar data for
    {true, "mobileCreateEvent", MCHandleCreateEvent, nil},                 // create event in calendar // UI
    {true, "mobileUpdateEvent", MCHandleUpdateEvent, nil},                 // edit calendar event      // UI
    {false, "mobileAddEvent", MCHandleAddEvent, nil},                       // create calendar entry
    {false, "mobileGetCalendarsEvent", MCHandleGetCalendarsEvent, nil}, // create reoccurring calendar entry
    {false, "mobileFindEvent", MCHandleFindEvent, nil},                     // get calendar entry
    {false, "mobileRemoveEvent", MCHandleRemoveEvent, nil},
	
	{false, "iphoneClearTouches", MCHandleClearTouches, nil},
	{false, "mobileClearTouches", MCHandleClearTouches, nil},
    
    // MW-2013-05-30: [[ RemoteControl ]] Support for iOS 'remote controls' and metadata display.
    {false, "iphoneEnableRemoteControl", MCHandleEnableRemoteControl, nil},
    {false, "iphoneDisableRemoteControl", MCHandleDisableRemoteControl, nil},
    {false, "iphoneRemoteControlEnabled", MCHandleRemoteControlEnabled, nil},
    {false, "iphoneSetRemoteControlDisplay", MCHandleSetRemoteControlDisplay, nil},
    
	{nil, nil, nil}    
};

bool MCIsPlatformMessage(MCNameRef handler_name)
{
    bool found = false;
    
    for(uint32_t i = 0; s_platform_messages[i] . message != nil; i++)
    {
		if (MCNameIsEqualToCString(handler_name, s_platform_messages[i].message, kMCCompareCaseless))
			found = true;
    }
    
    return found;
}

#ifdef TARGET_SUBPLATFORM_IPHONE
struct handle_context_t
{
	MCPlatformMessageHandler handler;
	void *context;
	MCParameter *parameters;
	Exec_stat result;
};

static void invoke_platform(void *p_context)
{
	handle_context_t *ctxt;
	ctxt = (handle_context_t *)p_context;
	ctxt -> result = ctxt -> handler(ctxt -> context, ctxt -> parameters);
}

extern void MCIPhoneCallOnMainFiber(void (*)(void *), void *);

bool MCDoHandlePlatformMessage(bool p_waitable, MCPlatformMessageHandler p_handler, void *p_context, MCParameter *p_parameters, Exec_stat& r_result)
{
    // MW-2012-07-31: [[ Fibers ]] If the method doesn't need script / wait, then
    //   jump to the main fiber for it.
    if (!p_waitable)
    {
        handle_context_t ctxt;
        ctxt . handler = p_handler;
        ctxt . context = p_context;
        ctxt . parameters = p_parameters;
        MCIPhoneCallOnMainFiber(invoke_platform, &ctxt);
        r_result = ctxt . result;
        return true;
    }
    
    // Execute the method as normal, in this case the method will have to jump
    // to the main fiber to do any system stuff.
    r_result = p_handler(p_context, p_parameters);
    return true;
    
}
#else // Android
bool MCDoHandlePlatformMessage(bool p_waitable, MCPlatformMessageHandler p_handler, void *p_context, MCParameter *p_parameters, Exec_stat& r_result)
{
    r_result = p_handler(p_context, p_parameters);
    return true;
}
#endif

bool MCHandlePlatformMessage(MCNameRef p_message, MCParameter *p_parameters, Exec_stat& r_result)
{
	for(uint32_t i = 0; s_platform_messages[i] . message != nil; i++)
		if (MCNameIsEqualToCString(p_message, s_platform_messages[i] . message, kMCCompareCaseless))
		{
            return MCDoHandlePlatformMessage(s_platform_messages[i] . waitable, s_platform_messages[i] . handler, s_platform_messages[i] . context, p_parameters, r_result);
		}
	
    r_result = ES_NOT_HANDLED;
	return false;
}<|MERGE_RESOLUTION|>--- conflicted
+++ resolved
@@ -5710,11 +5710,7 @@
 
 	// call the Exec method to process the pick wheel
     // The function sets the result itself.
-<<<<<<< HEAD
-	MCPickExecPickOptionByIndex(ctxt, kMCChunkTypeLine, t_option_lists . Ptr(), t_option_lists . Size(), t_indices . Ptr(), t_indices . Size(),t_use_checkmark, t_use_picker, t_use_cancel, t_use_done, MCtargetptr . object -> getrect());
-=======
-	MCPickExecPickOptionByIndex(ctxt, (int)kMCLines, t_option_lists . Ptr(), t_option_lists . Size(), t_indices . Ptr(), t_indices . Size(), t_use_hilite, t_use_picker, t_use_cancel, t_use_done, MCtargetptr->getrect());
->>>>>>> f4b122ed
+	MCPickExecPickOptionByIndex(ctxt, kMCChunkTypeLine, t_option_lists . Ptr(), t_option_lists . Size(), t_indices . Ptr(), t_indices . Size(), t_use_hilite, t_use_picker, t_use_cancel, t_use_done, MCtargetptr . object -> getrect());
     
     // Free memory
     for (uindex_t i = 0; i < t_option_lists . Size(); i++)
