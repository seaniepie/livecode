/* Copyright (C) 2003-2013 Runtime Revolution Ltd.
 
 This file is part of LiveCode.
 
 LiveCode is free software; you can redistribute it and/or modify it under
 the terms of the GNU General Public License v3 as published by the Free
 Software Foundation.
 
 LiveCode is distributed in the hope that it will be useful, but WITHOUT ANY
 WARRANTY; without even the implied warranty of MERCHANTABILITY or
 FITNESS FOR A PARTICULAR PURPOSE.  See the GNU General Public License
 for more details.
 
 You should have received a copy of the GNU General Public License
 along with LiveCode.  If not see <http://www.gnu.org/licenses/>.  */

#include "prefix.h"

#include "sysdefs.h"
#include "globdefs.h"
#include "filedefs.h"
#include "objdefs.h"
#include "parsedef.h"
#include "mcio.h"

#include "globals.h"
#include "stack.h"
#include "image.h"
#include "param.h"

#include "exec.h"

#include "mblsyntax.h"
#include "mblsensor.h"


////////////////////////////////////////////////////////////////////////////////

bool MCParseParameters(MCParameter*& p_parameters, const char *p_format, ...);

static const char *s_orientation_names[] =
{
	"unknown", "portrait", "portrait upside down", "landscape right", "landscape left", "face up", "face down", nil
};

////////////////////////////////////////////////////////////////////////////////

Exec_stat MCHandleCanComposeTextMessage(void *p_context, MCParameter *p_parameters)
{
    MCExecPoint ep(nil, nil, nil);
    MCExecContext ctxt(ep);
    
    bool t_result;
    MCTextMessagingGetCanComposeTextMessage(ctxt, t_result);
    
    if (t_result)
        ctxt . SetTheResultToValue(kMCTrue);
    else
        ctxt . SetTheResultToValue(kMCFalse);
    
    if (!ctxt . HasError())
        return ES_NORMAL;
    
    return ES_ERROR;
}

Exec_stat MCHandleComposeTextMessage(void *p_context, MCParameter *p_parameters)
{
    MCAutoStringRef t_recipients, t_body;
    
    bool t_success;
	MCExecPoint ep(nil, nil, nil);
    MCExecContext ctxt(ep);
    
	t_success = MCParseParameters(p_parameters, "x", &t_recipients);
    if (t_success == false)
    {
         ctxt . SetTheResultToValue(kMCFalse);
        return ES_NORMAL;
    }
	t_success = MCParseParameters(p_parameters, "x", &t_body);
    
    ep . clear();
  
    
    if (t_success)
        MCTextMessagingExecComposeTextMessage(ctxt, *t_recipients, *t_body);
    
	return ES_NORMAL;
}


///////////////////////////////////////////////////////////////////////////


Exec_stat MCHandleLockIdleTimer(void* p_context, MCParameter* p_parameters)
{
    MCExecPoint ep(nil, nil, nil);
    MCExecContext ctxt(ep);
    
    MCIdleTimerExecLockIdleTimer(ctxt);
    
    return ES_NORMAL;
}


Exec_stat MCHandleUnlockIdleTimer(void* p_context, MCParameter* p_parameters)
{
    MCExecPoint ep(nil, nil, nil);
    MCExecContext ctxt(ep);
    
    MCIdleTimerExecUnlockIdleTimer(ctxt);
    
    return ES_NORMAL;    
}

Exec_stat MCHandleIdleTimerLocked(void* p_context, MCParameter* p_parameters)
{
    MCExecPoint ep(nil, nil, nil);
    MCExecContext ctxt(ep);
    
    bool t_result;
    
    MCIdleTimerGetIdleTimerLocked(ctxt, t_result);
    
    if (t_result)
        ctxt.SetTheResultToValue(kMCTrue);    
    else
        ctxt.SetTheResultToValue(kMCFalse);
    
    if (ctxt.HasError())
        return ES_ERROR;        
    else
        return ES_NORMAL;
}


///////////////////////////////////////////////////////////////////////////


Exec_stat MCHandleCanMakePurchase(void* p_context, MCParameter* p_parameters)
{
    MCExecPoint ep(nil, nil, nil);
    MCExecContext ctxt(ep);
    
    bool t_result;
    
    MCStoreGetCanMakePurchase(ctxt, t_result);
    
    if (t_result)
        ctxt.SetTheResultToValue(kMCTrue);
    else
        ctxt.SetTheResultToValue(kMCFalse);
    
    if (ctxt.HasError())
        return ES_ERROR;
    else
        return ES_NORMAL;    
}

Exec_stat MCHandleEnablePurchaseUpdates(void* p_context, MCParameter* p_parameters)
{
    MCExecPoint ep(nil, nil, nil);
    MCExecContext ctxt(ep);
    
    MCStoreExecEnablePurchaseUpdates(ctxt);
    
    if (!ctxt.HasError())
        return ES_NORMAL;
    
    return ES_ERROR;
}

Exec_stat MCHandleDisablePurchaseUpdates(void* p_context, MCParameter* p_parameters)
{
    MCExecPoint ep(nil, nil, nil);
    MCExecContext ctxt(ep);
    
    MCStoreExecDisablePurchaseUpdates(ctxt);
    
    if(ctxt.HasError())
        return ES_ERROR;
    else
        return ES_NORMAL;
}
    
Exec_stat MCHandleRestorePurchases(void* p_context, MCParameter* p_parameters)
{
    MCExecPoint ep(nil, nil, nil);
    MCExecContext ctxt(ep);
    
    MCStoreExecRestorePurchases(ctxt);
    
    if(ctxt.HasError())
        return ES_ERROR;
    else
        return ES_NORMAL;
}


Exec_stat MCHandlePurchaseList(void* p_context, MCParameter* p_parameters)
{
    MCExecPoint ep(nil, nil, nil);
    MCExecContext ctxt(ep);
    
    MCAutoStringRef t_list;
    
    MCStoreGetPurchaseList(ctxt, &t_list);
    
    
    if(ctxt.HasError())
        return ES_ERROR;
    else
    {
        ctxt.SetTheResultToValue(*t_list);
        return ES_NORMAL;
    }
}

Exec_stat MCHandlePurchaseCreate(void* p_context, MCParameter* p_parameters)
{
    bool t_success = true;
    MCAutoStringRef t_product_id;
    uint32_t t_id;
    
    MCExecPoint ep(nil, nil, nil);
    MCExecContext ctxt(ep);
    
    if (t_success)
        t_success = MCParseParameters(p_parameters, "x", &t_product_id);
    
    if (t_success)
        MCStoreExecCreatePurchase(ctxt, &t_product_id, t_id);
    
    if (ctxt.HasError())
    {
        ctxt.SetTheResultToEmpty();
        return ES_ERROR;
    }
    else
    {
        ctxt.SetTheResultToNumber(t_id);
        return ES_NORMAL;
    }
}


Exec_stat MCHandlePurchaseState(void* p_context, MCParameter* p_parameters)
{    
	bool t_success = true;
	
	uint32_t t_id;
    MCAutoStringRef t_state;
    
    MCExecPoint ep(nil, nil, nil);
    MCExecContext ctxt(ep);
	
	if (t_success)
		t_success = MCParseParameters(p_parameters, "u", &t_id);
    
	if (t_success)
		MCStoreGetPurchaseState(ctxt, t_id, &t_state);
	
	if (ctxt.HasError())
    {
        ctxt.SetTheResultToEmpty();
        return ES_ERROR;}
    else
    {
        ctxt.SetTheResultToValue(*t_state);
        return ES_NORMAL;
    }
}


Exec_stat MCHandlePurchaseError(void* p_context, MCParameter* p_parameters)
{
	bool t_success = true;
	
    MCStringRef t_error;
	uint32_t t_id;
    
    MCExecPoint ep(nil, nil, nil);
    MCExecContext ctxt(ep);
	
	if (t_success)
		t_success = MCParseParameters(p_parameters, "u", &t_id);
	
	if (t_success)
        MCStoreGetPurchaseError(ctxt, t_id, t_error);
    
    if (ctxt.HasError())
    {
        ctxt.SetTheResultToEmpty();
        return ES_ERROR;
    }
    else
    {
        ctxt.SetTheResultToValue(t_error);
        return ES_NORMAL;
    }
}

Exec_stat MCHandlePurchaseGet(void *context, MCParameter *p_parameters)
{
	bool t_success = true;
	
	uint32_t t_id;
	MCAutoStringRef t_prop_name;
	
	if (t_success)
		t_success = MCParseParameters(p_parameters, "us", &t_id, &t_prop_name);
	
    MCExecPoint ep(nil, nil, nil);
    MCExecContext ctxt(ep);
	
	if (t_success)
        MCStoreGetPurchaseProperty(ctxt, t_id, &t_prop_name);
	
	if (!ctxt . HasError())
    {
        MCAutoStringRef t_string;
        /* UNCHECKED */ ep . copyasstringref(&t_string);
		ctxt . SetTheResultToValue(*t_string);
        return ES_NORMAL;
    }
    
    ctxt . SetTheResultToEmpty();
	return ES_ERROR;
}


Exec_stat MCHandlePurchaseSet(void *context, MCParameter *p_parameters)
{
	bool t_success = true;
	
	uint32_t t_id;
	MCAutoStringRef t_prop_name;
    uint32_t t_quantity;
	
	if (t_success)
		t_success = MCParseParameters(p_parameters, "uxu", &t_id, &t_prop_name, &t_quantity);
		
	MCExecPoint ep(nil, nil, nil);
    MCExecContext ctxt(ep);
    
	if (t_success)
        MCStoreSetPurchaseProperty(ctxt, t_id, &t_prop_name, t_quantity);
	
    if (ctxt.HasError())
        return ES_ERROR;
    else
        return ES_NORMAL;
}



Exec_stat MCHandlePurchaseSendRequest(void *context, MCParameter *p_parameters)
{
	bool t_success = true;
	
	uint32_t t_id;
	
	if (t_success)
		t_success = MCParseParameters(p_parameters, "u", &t_id);
    
    MCExecPoint ep(nil, nil, nil);
    MCExecContext ctxt(ep);
    
    if (t_success)
        MCStoreExecSendPurchaseRequest(ctxt, t_id);
    
	if (ctxt.HasError())
        return ES_ERROR;
    else
        return ES_NORMAL;
}

Exec_stat MCHandlePurchaseConfirmDelivery(void *context, MCParameter *p_parameters)
{
	bool t_success = true;
	
	uint32_t t_id;
	
	if (t_success)
		t_success = MCParseParameters(p_parameters, "u", &t_id);
	
    MCExecPoint ep(nil, nil, nil);
    MCExecContext ctxt(ep);
    
	if (t_success)
        MCStoreExecConfirmPurchaseDelivery(ctxt, t_id);
    
    if (ctxt.HasError())
        return ES_ERROR;
	else
        return ES_NORMAL;
}


Exec_stat MCHandleRequestProductDetails(void *context, MCParameter *p_parameters)
{
    MCAutoStringRef t_product;
    bool t_success = true;    
    if (t_success)
        t_success = MCParseParameters(p_parameters, "x", &t_product);
        
    MCExecPoint ep(nil, nil, nil);
    MCExecContext ctxt(ep);
    
    if (t_success)
        MCStoreExecRequestProductDetails(ctxt, *t_product);
    
    if (!ctxt.HasError())
        return ES_NORMAL;
    
    return ES_ERROR;
}

Exec_stat MCHandlePurchaseVerify(void *context, MCParameter *p_parameters)
{
    bool t_success = true;
    bool t_verified = true;
    
    uint32_t t_id;
    
    if (t_success)
        t_success = MCParseParameters(p_parameters, "ub", &t_id, &t_verified);
    
    MCExecPoint ep(nil, nil, nil);
    MCExecContext ctxt(ep);
    
    if (t_success)
        MCStoreExecPurchaseVerify(ctxt, t_id, t_verified);
    
    if (!ctxt.HasError())
        return ES_NORMAL;
    
    return ES_ERROR;
}

////////////////////////////////////////////////////////////////////////////////

Exec_stat MCHandleDeviceOrientation(void *context, MCParameter *p_parameters)
{
	MCExecPoint ep(nil, nil, nil);
	MCExecContext ctxt(ep);

	intenum_t t_orientation;
	MCOrientationGetDeviceOrientation(ctxt, t_orientation);

	ctxt . SetTheResultToStaticCString(s_orientation_names[(int)t_orientation]);

	if (!ctxt . HasError())
		return ES_NORMAL;

	return ES_ERROR;
}

Exec_stat MCHandleOrientation(void *context, MCParameter *p_parameters)
{
	MCExecPoint ep(nil, nil, nil);
	MCExecContext ctxt(ep);

	intenum_t t_orientation;
	MCOrientationGetOrientation(ctxt, t_orientation);

	ctxt . SetTheResultToStaticCString(s_orientation_names[(int)t_orientation]);

	if (!ctxt . HasError())
		return ES_NORMAL;

	return ES_ERROR;
}

Exec_stat MCHandleAllowedOrientations(void *context, MCParameter *p_parameters)
{
	MCExecPoint ep(nil, nil, nil);
	MCExecContext ctxt(ep);

	intset_t t_orientations;
	MCOrientationGetAllowedOrientations(ctxt, t_orientations);

	bool t_success;
	t_success = true;
	
	MCAutoListRef t_orientation_list;

	if (t_success)
		t_success = MCListCreateMutable(EC_COMMA, &t_orientation_list);

	for (uint32_t j = 0; s_orientation_names[j] != nil; j++)
	{
		if ((t_orientations & (1 << j)) != 0)
		{		
			MCAutoStringRef t_orientation;
			if (t_success)
				t_success = MCStringFormat(&t_orientation, "%s", s_orientation_names[j]);

			if (t_success)
				t_success = MCListAppend(*t_orientation_list, *t_orientation);
		}
	}

	MCAutoStringRef t_result;
	if (t_success)
		t_success = MCListCopyAsString(*t_orientation_list, &t_result);

	if (t_success)
	{
		ctxt . SetTheResultToValue(*t_result);
		return ES_NORMAL;
	}

	return ES_ERROR;
}

Exec_stat MCHandleSetAllowedOrientations(void *context, MCParameter *p_parameters)
{
	MCExecPoint ep(nil, nil, nil);
	MCExecContext ctxt(ep);

	MCAutoStringRef t_orientations;
	
	if (p_parameters != nil)
	{
		p_parameters -> eval_argument(ep);
		ep . copyasstringref(&t_orientations);
	}

    bool t_success = true;
	char **t_orientations_array;
	uint32_t t_orientations_count;
	t_orientations_array = nil;
	t_orientations_count = 0;
	if (t_success)
		t_success = MCCStringSplit(MCStringGetCString(*t_orientations), ',', t_orientations_array, t_orientations_count);
	
	intset_t t_orientations_set;
	t_orientations_set = 0;
	if (t_success)
    {
		for(uint32_t i = 0; i < t_orientations_count; i++)
        {
            if (MCCStringEqualCaseless(t_orientations_array[i], "portrait"))
                t_orientations_set |= ORIENTATION_PORTRAIT_BIT;
            else if (MCCStringEqualCaseless(t_orientations_array[i], "portrait upside down"))
                t_orientations_set |= ORIENTATION_PORTRAIT_UPSIDE_DOWN_BIT;
            else if (MCCStringEqualCaseless(t_orientations_array[i], "landscape right"))
                t_orientations_set |= ORIENTATION_LANDSCAPE_RIGHT_BIT;
            else if (MCCStringEqualCaseless(t_orientations_array[i], "landscape left"))
                t_orientations_set |= ORIENTATION_LANDSCAPE_LEFT_BIT;
            else if (MCCStringEqualCaseless(t_orientations_array[i], "face up"))
                t_orientations_set |= ORIENTATION_FACE_UP_BIT;
            else if (MCCStringEqualCaseless(t_orientations_array[i], "face down"))
                t_orientations_set |= ORIENTATION_FACE_DOWN_BIT;
        }
	}
    
	for(uint32_t i = 0; i < t_orientations_count; i++)
		MCCStringFree(t_orientations_array[i]);
	MCMemoryDeleteArray(t_orientations_array);

	MCOrientationSetAllowedOrientations(ctxt, t_orientations_set);

	if (!ctxt . HasError())
		return ES_NORMAL;

	return ES_ERROR;
}

Exec_stat MCHandleOrientationLocked(void *context, MCParameter *p_parameters)
{
	MCExecPoint ep(nil, nil, nil);
	MCExecContext ctxt(ep);

	bool t_locked;
	MCOrientationGetOrientationLocked(ctxt, t_locked);

    if (t_locked)
        ctxt . SetTheResultToValue(kMCTrue);
    else
        ctxt . SetTheResultToValue(kMCFalse);
    
	if (!ctxt . HasError())
		return ES_NORMAL;

	return ES_ERROR;
}

Exec_stat MCHandleLockOrientation(void *context, MCParameter *p_parameters)
{
	MCExecPoint ep(nil, nil, nil);
	MCExecContext ctxt(ep);

	MCOrientationExecLockOrientation(ctxt);

	if (!ctxt . HasError())
		return ES_NORMAL;

	return ES_ERROR;
}

Exec_stat MCHandleUnlockOrientation(void *context, MCParameter *p_parameters)
{
	MCExecPoint ep(nil, nil, nil);
	MCExecContext ctxt(ep);

	MCOrientationExecUnlockOrientation(ctxt);

	if (!ctxt . HasError())
		return ES_NORMAL;

	return ES_ERROR;
}

////////////////////////////////////////////////////////////////////////////////

Exec_stat MCHandleRevMail(void *context, MCParameter *p_parameters)
{
	MCAutoStringRef t_address, t_cc_address, t_subject, t_message_body;

	MCExecPoint ep(nil, nil, nil);
	
	if (p_parameters != nil)
	{
		p_parameters -> eval_argument(ep);
		/* UNCHECKED */ ep . copyasstringref(&t_address);
		p_parameters = p_parameters -> getnext();
	}
	
	if (p_parameters != nil)
	{
		p_parameters -> eval_argument(ep);
		/* UNCHECKED */ ep . copyasstringref(&t_cc_address);
		p_parameters = p_parameters -> getnext();
	}
	
	if (p_parameters != nil)
	{
		p_parameters -> eval_argument(ep);
		/* UNCHECKED */ ep . copyasstringref(&t_subject);
		p_parameters = p_parameters -> getnext();
	}
	
	if (p_parameters != nil)
	{
		p_parameters -> eval_argument(ep);
		/* UNCHECKED */ ep . copyasstringref(&t_message_body);
		p_parameters = p_parameters -> getnext();
	}
	
	MCExecContext ctxt(ep);

	MCMailExecSendEmail(ctxt, *t_address, *t_cc_address, *t_subject, *t_message_body);
	
	if (!ctxt . HasError())
		return ES_NORMAL;

	return ES_ERROR;
}

Exec_stat MCHandleComposeMail(void *context, MCParameter *p_parameters)
{
	bool t_success;
	t_success = true;
	
	MCAutoStringRef t_to, t_cc, t_bcc, t_subject, t_body;
	MCAutoArrayRef t_attachments;

	if (t_success)
		t_success = MCParseParameters(p_parameters, "|xxxxxa", &t_subject, &t_to, &t_cc, &t_bcc, &t_body, &t_attachments);

	MCExecPoint ep(nil, nil, nil);
	MCExecContext ctxt(ep);

	if (t_success)
		MCMailExecComposeMail(ctxt, *t_to, *t_cc, *t_bcc, *t_subject, *t_body, *t_attachments);

	if (!ctxt . HasError())
		return ES_NORMAL;

	return ES_ERROR;
}

Exec_stat MCHandleComposePlainMail(void *context, MCParameter *p_parameters)
{
	bool t_success;
	t_success = true;
	
	MCAutoStringRef t_to, t_cc, t_bcc, t_subject, t_body;
	MCAutoArrayRef t_attachments;

	if (t_success)
		t_success = MCParseParameters(p_parameters, "|xxxxxa", &t_subject, &t_to, &t_cc, &t_bcc, &t_body, &t_attachments);

	MCExecPoint ep(nil, nil, nil);
	MCExecContext ctxt(ep);

	if (t_success)
		MCMailExecComposeMail(ctxt, *t_to, *t_cc, *t_bcc, *t_subject, *t_body, *t_attachments);

	if (!ctxt . HasError())
		return ES_NORMAL;

	return ES_ERROR;
}

Exec_stat MCHandleComposeUnicodeMail(void *context, MCParameter *p_parameters)
{
	bool t_success;
	t_success = true;
	
	MCAutoStringRef t_to, t_cc, t_bcc, t_subject, t_body;
	MCAutoArrayRef t_attachments;

	if (t_success)
		t_success = MCParseParameters(p_parameters, "|xxxxxa", &t_subject, &t_to, &t_cc, &t_bcc, &t_body, &t_attachments);

	MCExecPoint ep(nil, nil, nil);
	MCExecContext ctxt(ep);

	if (t_success)
		MCMailExecComposeUnicodeMail(ctxt, *t_to, *t_cc, *t_bcc, *t_subject, *t_body, *t_attachments);

	if (!ctxt . HasError())
		return ES_NORMAL;

	return ES_ERROR;
}

Exec_stat MCHandleComposeHtmlMail(void *context, MCParameter *p_parameters)
{
	bool t_success;
	t_success = true;
	
	MCAutoStringRef t_to, t_cc, t_bcc, t_subject, t_body;
	MCAutoArrayRef t_attachments;

	if (t_success)
		t_success = MCParseParameters(p_parameters, "|xxxxxa", &t_subject, &t_to, &t_cc, &t_bcc, &t_body, &t_attachments);

	MCExecPoint ep(nil, nil, nil);
	MCExecContext ctxt(ep);

	if (t_success)
        MCMailExecComposeHtmlMail(ctxt, *t_to, *t_cc, *t_bcc, *t_subject, *t_body, *t_attachments);

	if (!ctxt . HasError())
		return ES_NORMAL;

	return ES_ERROR;
}

Exec_stat MCHandleCanSendMail(void *context, MCParameter *p_parameters)
{
	MCExecPoint ep(nil, nil, nil);
	MCExecContext ctxt(ep);

	bool t_can_send;

	MCMailGetCanSendMail(ctxt, t_can_send);
    
    if (t_can_send)
        ctxt . SetTheResultToValue(kMCTrue);
    else
        ctxt . SetTheResultToValue(kMCFalse);
}

////////////////////////////////////////////////////////////////////////////////

Exec_stat MCHandleStartTrackingSensor(void *p_context, MCParameter *p_parameters)
{
    MCExecPoint ep(nil, nil, nil);
    
    MCSensorType t_sensor = kMCSensorTypeUnknown;
    bool t_loosely = false;
    
    if (p_parameters)
    {
        p_parameters->eval(ep);
        t_sensor = MCSensorTypeFromCString(ep.getcstring());
        p_parameters = p_parameters->getnext();
    }
    
    if (p_parameters)
    {
        p_parameters->eval(ep);
        t_loosely = ep . getsvalue() == MCtruemcstring;
    }
    
    MCExecContext ctxt(ep);
	ctxt . SetTheResultToEmpty();
    
    if (t_sensor != kMCSensorTypeUnknown)
    {
        MCSensorExecStartTrackingSensor(ctxt, (intenum_t)t_sensor, t_loosely);
    }
    
	if (!ctxt . HasError())
		return ES_NORMAL;

	return ES_ERROR;
}

Exec_stat MCHandleStopTrackingSensor(void *p_context, MCParameter *p_parameters)
{
    MCExecPoint ep(nil, nil, nil);
    
    MCSensorType t_sensor = kMCSensorTypeUnknown;
    
    if (p_parameters)
    {
        p_parameters->eval(ep);
        t_sensor = MCSensorTypeFromCString(ep.getcstring());
        p_parameters = p_parameters->getnext();
    }
    
    MCExecContext ctxt(ep);
	ctxt . SetTheResultToEmpty();

    if (t_sensor != kMCSensorTypeUnknown)
    {
        MCSensorExecStopTrackingSensor(ctxt, (intenum_t)t_sensor);
    }
    
	if (!ctxt . HasError())
		return ES_NORMAL;

	return ES_ERROR;
}

// MM-2012-02-11: Added support old style sensor syntax (iPhoneEnableAcceleromter etc)
Exec_stat MCHandleAccelerometerEnablement(void *p_context, MCParameter *p_parameters)
{
    MCExecPoint ep(nil, nil, nil);
    MCExecContext ctxt(ep);
	ctxt . SetTheResultToEmpty();
    
	if ((bool)p_context)
        MCSensorExecStartTrackingSensor(ctxt, kMCSensorTypeAcceleration, false);
    else
        MCSensorExecStopTrackingSensor(ctxt, (intenum_t)kMCSensorTypeAcceleration);
    
	if (!ctxt . HasError())
		return ES_NORMAL;

	return ES_ERROR;
}

Exec_stat MCHandleLocationTrackingState(void *p_context, MCParameter *p_parameters)
{
    MCExecPoint ep(nil, nil, nil);
    MCExecContext ctxt(ep);
	ctxt . SetTheResultToEmpty();
    
	if ((bool)p_context)
        MCSensorExecStartTrackingSensor(ctxt, kMCSensorTypeLocation, false);
    else
        MCSensorExecStopTrackingSensor(ctxt, (intenum_t)kMCSensorTypeLocation);
    
	if (!ctxt . HasError())
		return ES_NORMAL;

	return ES_ERROR;
}

Exec_stat MCHandleHeadingTrackingState(void *p_context, MCParameter *p_parameters)
{
    MCExecPoint ep(nil, nil, nil);
    MCExecContext ctxt(ep);
	ctxt . SetTheResultToEmpty();
    
	if ((bool)p_context)
        MCSensorExecStartTrackingSensor(ctxt, kMCSensorTypeHeading, true);
    else
        MCSensorExecStopTrackingSensor(ctxt, (intenum_t)kMCSensorTypeHeading);
    
	if (!ctxt . HasError())
		return ES_NORMAL;

	return ES_ERROR;
}

Exec_stat MCHandleSensorReading(void *p_context, MCParameter *p_parameters)
{
    MCExecPoint ep(nil, nil, nil);
    
    MCSensorType t_sensor = kMCSensorTypeUnknown;
    bool t_detailed = false;
    
    if (p_parameters)
    {
        p_parameters->eval(ep);
        t_sensor = MCSensorTypeFromCString(ep.getcstring());
        p_parameters = p_parameters->getnext();
    }
    
    if (p_parameters)
    {
        p_parameters->eval(ep);
        t_detailed = ep . getsvalue() == MCtruemcstring;
    }
    
    MCExecContext ctxt(ep);
	ctxt . SetTheResultToEmpty();
    
    MCAutoArrayRef t_detailed_reading;
    MCAutoStringRef t_reading;

    switch (t_sensor)
    {
        case kMCSensorTypeLocation:
        {
            if (t_detailed)
                MCSensorGetDetailedLocationOfDevice(ctxt, &t_detailed_reading);
            else
                MCSensorGetLocationOfDevice(ctxt, &t_reading);
            break;
        }
        case kMCSensorTypeHeading:
        {
            if (t_detailed)
                MCSensorGetDetailedHeadingOfDevice(ctxt,& t_detailed_reading);
            else
                MCSensorGetHeadingOfDevice(ctxt, &t_reading);
            break;
        }
        case kMCSensorTypeAcceleration:
        {
            if (t_detailed)
                MCSensorGetDetailedAccelerationOfDevice(ctxt, &t_detailed_reading);
            else
                MCSensorGetAccelerationOfDevice(ctxt, &t_reading);
            break;
        }
        case kMCSensorTypeRotationRate:
        {
            if (t_detailed)
                MCSensorGetDetailedRotationRateOfDevice(ctxt, &t_detailed_reading);
            else
                MCSensorGetRotationRateOfDevice(ctxt, &t_reading);
            break;
        }
        default:
            break;
    }
    
    if (t_detailed)
    {
        if (*t_detailed_reading != nil)
            ep.setvalueref(*t_detailed_reading);
    }
    else
    {
        if (*t_reading != nil)
            ep.setvalueref(*t_reading);
    }
    
	MCAutoStringRef t_result;
	ep . copyasstringref(&t_result);
    ctxt . SetTheResultToValue(*t_result);
	if (!ctxt . HasError())
		return ES_NORMAL;

	return ES_ERROR;
}

// MM-2012-02-11: Added support old style sensor syntax (iPhoneGetCurrentLocation etc)
Exec_stat MCHandleCurrentLocation(void *p_context, MCParameter *p_parameters)
{
    MCExecPoint ep(nil, nil, nil);
    MCExecContext ctxt(ep);
	ctxt . SetTheResultToEmpty();
    
    MCAutoArrayRef t_detailed_reading;
    MCSensorGetDetailedLocationOfDevice(ctxt, &t_detailed_reading);
    if (*t_detailed_reading != nil)
        ep.setvalueref(*t_detailed_reading);
    
	MCAutoStringRef t_result;
	ep . copyasstringref(&t_result);
    ctxt . SetTheResultToValue(*t_result);
	if (!ctxt . HasError())
		return ES_NORMAL;

	return ES_ERROR;
}

Exec_stat MCHandleCurrentHeading(void *p_context, MCParameter *p_parameters)
{
    MCExecPoint ep(nil, nil, nil);
    MCExecContext ctxt(ep);
	ctxt . SetTheResultToEmpty();
    
    MCAutoArrayRef t_detailed_reading;
    MCSensorGetDetailedHeadingOfDevice(ctxt, &t_detailed_reading);
    if (*t_detailed_reading != nil)
        ep.setvalueref(*t_detailed_reading);
    
	MCAutoStringRef t_result;
	ep . copyasstringref(&t_result);
    ctxt . SetTheResultToValue(*t_result);
	if (!ctxt . HasError())
		return ES_NORMAL;

	return ES_ERROR;
}

Exec_stat MCHandleSetHeadingCalibrationTimeout(void *p_context, MCParameter *p_parameters)
{
    MCExecPoint ep(nil, nil, nil);
    MCExecContext ctxt(ep);
	ctxt . SetTheResultToEmpty();
    
    int t_timeout;
    if (p_parameters)
    {
        p_parameters->eval(ep);
        t_timeout = atoi(ep.getcstring());
    }
    MCSensorSetLocationCalibrationTimeout(ctxt, t_timeout);
    
	if (!ctxt . HasError())
		return ES_NORMAL;

	return ES_ERROR;
}

Exec_stat MCHandleHeadingCalibrationTimeout(void *p_context, MCParameter *p_parameters)
{
    MCExecPoint ep(nil, nil, nil);
    MCExecContext ctxt(ep);
	ctxt . SetTheResultToEmpty();
    
    int t_timeout;
    MCSensorGetLocationCalibrationTimeout(ctxt, t_timeout);
    MCresult->setnvalue(t_timeout);
    
    ctxt . SetTheResultToEmpty();
	if (!ctxt . HasError())
		return ES_NORMAL;

	return ES_ERROR;
}

Exec_stat MCHandleSensorAvailable(void *p_context, MCParameter *p_parameters)
{
    MCExecPoint ep(nil, nil, nil);    
    MCExecContext ctxt(ep);
	ctxt . SetTheResultToEmpty();

    MCSensorType t_sensor;
    t_sensor = kMCSensorTypeUnknown;    
    if (p_parameters)
    {
        p_parameters->eval(ep);
        t_sensor = MCSensorTypeFromCString(ep.getcstring());
        p_parameters = p_parameters->getnext();
    }    
    
    bool t_available;
    t_available = false;
    MCSensorGetSensorAvailable(ctxt, t_sensor, t_available);
    
    if (t_available)
        ctxt . SetTheResultToValue(kMCTrue);
    else
        ctxt . SetTheResultToValue(kMCFalse);
    
	if (!ctxt . HasError())
		return ES_NORMAL;

	return ES_ERROR;
}

Exec_stat MCHandleCanTrackLocation(void *p_context, MCParameter *p_parameters)
{
    MCExecPoint ep(nil, nil, nil);    
    MCExecContext ctxt(ep);
	ctxt . SetTheResultToEmpty();
        
    bool t_available;
    t_available = false;
    MCSensorGetSensorAvailable(ctxt, kMCSensorTypeLocation, t_available);
    
    if (t_available)
        ctxt . SetTheResultToValue(kMCTrue);
    else
        ctxt . SetTheResultToValue(kMCFalse);
    
	if (!ctxt . HasError())
		return ES_NORMAL;

	return ES_ERROR;
}

Exec_stat MCHandleCanTrackHeading(void *p_context, MCParameter *p_parameters)
{
    MCExecPoint ep(nil, nil, nil);    
    MCExecContext ctxt(ep);
	ctxt . SetTheResultToEmpty();
    
    bool t_available;
    t_available = false;
    MCSensorGetSensorAvailable(ctxt, kMCSensorTypeHeading, t_available);
    
    if (t_available)
        ctxt . SetTheResultToValue(kMCTrue);
    else
        ctxt . SetTheResultToValue(kMCFalse);
    
	if (!ctxt . HasError())
		return ES_NORMAL;

	return ES_ERROR;
}

bool MCContactParseParams(MCParameter *p_params, MCArrayRef &r_contact, char *&r_title, char *&r_message, char *&r_alternate_name)
{
	bool t_success = true;
	
	char *t_title = nil;
	char *t_message = nil;
	char *t_alternate_name = nil;
	
	t_success = MCParseParameters(p_params, "a|sss", r_contact, &t_title, &t_message, &t_alternate_name);
	
	if (t_success)
	{
		r_title = t_title;
		r_message = t_message;
		r_alternate_name = t_alternate_name;
	}
	else
	{
		MCCStringFree(t_title);
		MCCStringFree(t_message);
		MCCStringFree(t_alternate_name);
	}
	
	return t_success;
}

////////////////////////////////////////////////////////////////////////////////

Exec_stat MCHandlePickContact(void *context, MCParameter *p_parameters) // ABPeoplePickerNavigationController
{
    int32_t r_result;
    MCExecPoint ep(nil, nil, nil);
    MCExecContext ctxt(ep);

    MCAddressBookExecPickContact(ctxt);
    
	if (!ctxt . HasError())
		return ES_NORMAL;

	return ES_ERROR;
}

Exec_stat MCHandleShowContact(void *context, MCParameter *p_parameters) // ABPersonViewController
{
    int32_t t_contact_id = 0;
    int32_t r_result;
    MCExecPoint ep(nil, nil, nil);

    if (p_parameters)
    {
        p_parameters->eval(ep);
        t_contact_id = atoi (ep.getsvalue().getstring());
    }

    MCExecContext ctxt(ep);

    MCAddressBookExecShowContact(ctxt, t_contact_id);

	if (!ctxt . HasError())
		return ES_NORMAL;

	return ES_ERROR;
}

Exec_stat MCHandleCreateContact(void *context, MCParameter *p_parameters) // ABNewPersonViewController
{
    MCExecPoint ep(nil, nil, nil);
    MCExecContext ctxt(ep);

    MCAddressBookExecCreateContact(ctxt);

	if (!ctxt . HasError())
		return ES_NORMAL;

	return ES_ERROR;
}

Exec_stat MCHandleUpdateContact(void *context, MCParameter *p_parameters) // ABUnknownPersonViewController
{
    MCExecPoint ep(nil, nil, nil);
    MCExecContext ctxt(ep);

	MCAutoArrayRef t_contact;
	MCAutoStringRef t_title;
	MCAutoStringRef t_message;
	MCAutoStringRef t_alternate_name;

	if (MCParseParameters(p_parameters, "axxx", &t_contact, &t_title, &t_message, &t_alternate_name))
	    MCAddressBookExecUpdateContact(ctxt, *t_contact, *t_title, *t_message, *t_alternate_name);
    
	if (!ctxt . HasError())
		return ES_NORMAL;

	return ES_ERROR;
}

Exec_stat MCHandleGetContactData(void *context, MCParameter *p_parameters)
{
    MCExecPoint ep(nil, nil, nil);

    int32_t t_contact_id = 0;
    if (p_parameters)
    {
        p_parameters->eval(ep);
        t_contact_id = atoi (ep.getsvalue().getstring());
    }

    MCExecContext ctxt(ep);

	MCAutoArrayRef t_contact_data;
	MCAddressBookGetContactData(ctxt, t_contact_id, &t_contact_data);

	if (*t_contact_data != nil)
		ctxt . SetTheResultToValue(*t_contact_data);
	else
		ctxt . SetTheResultToEmpty();

	if (!ctxt . HasError())
		return ES_NORMAL;

	return ES_ERROR;
}

Exec_stat MCHandleRemoveContact(void *context, MCParameter *p_parameters)
{
    MCExecPoint ep(nil, nil, nil);

    int32_t t_contact_id = 0;
    if (p_parameters)
    {
        p_parameters->eval(ep);
        t_contact_id = atoi (ep.getsvalue().getstring());
    }

    MCExecContext ctxt(ep);
    
	MCAddressBookExecRemoveContact(ctxt, t_contact_id);

	if (!ctxt . HasError())
		return ES_NORMAL;

	return ES_ERROR;
}

Exec_stat MCHandleAddContact(void *context, MCParameter *p_parameters)
{
    MCExecPoint ep(nil, nil, nil);
    // Handle parameters. We are doing that in a dedicated call
	MCAutoArrayRef t_contact;
	
	/* UNCHECKED */ MCParseParameters(p_parameters, "a", &(&t_contact));

    MCExecContext ctxt(ep);
    // Call the Exec implementation
    MCAddressBookExecAddContact(ctxt, *t_contact);
    // Set return value
	if (!ctxt . HasError())
		return ES_NORMAL;

	return ES_ERROR;
}

Exec_stat MCHandleFindContact(void *context, MCParameter *p_parameters)
{
    const char *t_contact_name = NULL;
    const char *r_result = NULL;
    MCExecPoint ep(nil, nil, nil);
	ep . clear();
    // Handle parameters.
    if (p_parameters)
    {
        p_parameters->eval(ep);
        t_contact_name = ep.getcstring();
    }
    MCExecContext ctxt(ep);
    ctxt.SetTheResultToEmpty();
    // Call the Exec implementation
    //MCAddressBookExecFindContact(ctxt, t_contact_name);
    // Set return value
	if (!ctxt . HasError())
		return ES_NORMAL;

	return ES_ERROR;
}


//////////////////////////////////////////////////////////////////////////////


Exec_stat MCHandleAdRegister(void *context, MCParameter *p_parameters)
{
	bool t_success;
	t_success = true;
    
    MCExecPoint ep(nil, nil, nil);
    MCExecContext ctxt(ep);
	ctxt . SetTheResultToEmpty();
    
	MCAutoStringRef t_key;
	if (t_success)
		t_success = MCParseParameters(p_parameters, "x", &t_key);
	
	if (t_success)
		MCAdExecRegisterWithInneractive(ctxt, *t_key);
    
	if (!ctxt . HasError())
		return ES_NORMAL;
    
    return ES_ERROR;
}


Exec_stat MCHandleAdCreate(void *context, MCParameter *p_parameters)
{
	bool t_success;
	t_success = true;
    
    MCExecPoint ep(nil, nil, nil);
    MCExecContext ctxt(ep);
	ctxt . SetTheResultToEmpty();
    
	MCAutoStringRef t_ad;
    MCAutoStringRef t_type;
    
	if (t_success)
		t_success = MCParseParameters(p_parameters, "xx", &t_ad, &t_type);
    
    uint32_t t_topleft_x;
    uint32_t t_topleft_y;

    if (t_success)
        t_success = MCParseParameters(p_parameters, "uu", &t_topleft_x, &t_topleft_y);
    
    MCAutoArrayRef t_metadata;
    
    if (t_success)
        t_success = MCParseParameters(p_parameters, "a", &t_metadata);
    
	if (t_success)
		MCAdExecCreateAd(ctxt, *t_ad, *t_type, t_topleft_x, t_topleft_y, *t_metadata);
    
    
    if (!ctxt . HasError())
		return ES_NORMAL;
    
	return ES_ERROR;
}

Exec_stat MCHandleAdDelete(void *context, MCParameter *p_parameters)
{
	bool t_success;
	t_success = true;
    
    MCExecPoint ep(nil, nil, nil);
    MCExecContext ctxt(ep);
	ctxt . SetTheResultToEmpty();
    
	MCAutoStringRef t_ad;

	if (t_success)
		t_success = MCParseParameters(p_parameters, "x", &t_ad);
	
	if (t_success)
		MCAdExecDeleteAd(ctxt, *t_ad);
        
    if (!ctxt . HasError())
		return ES_NORMAL;
    
	return ES_ERROR;
}

Exec_stat MCHandleAdGetVisible(void *context, MCParameter *p_parameters)
{
	bool t_success;
	t_success = true;
    
    MCExecPoint ep(nil, nil, nil);
    MCExecContext ctxt(ep);
    
	MCAutoStringRef t_ad;
    
	if (t_success)
		t_success = MCParseParameters(p_parameters, "x", &t_ad);
	
    bool t_visible;
    t_visible = false;
    
	if (t_success)
		MCAdGetVisibleOfAd(ctxt, *t_ad, t_visible);
    
    
    if (!ctxt . HasError())
    {
        if (t_visible)
            ctxt.SetTheResultToValue(kMCTrueString);
        else
            ctxt.SetTheResultToValue(kMCFalseString);
        
		return ES_NORMAL;
    }

	ctxt . SetTheResultToEmpty();
	return ES_ERROR;
}

Exec_stat MCHandleAdSetVisible(void *context, MCParameter *p_parameters)
{
	bool t_success;
	t_success = true;
    
    MCExecPoint ep(nil, nil, nil);
    MCExecContext ctxt(ep);
	ctxt . SetTheResultToEmpty();
    
	MCAutoStringRef t_ad;
    
    bool t_visible;
    t_visible = false;
	if (t_success)
		t_success = MCParseParameters(p_parameters, "xb", &t_ad, &t_visible);
	
	if (t_success)
		MCAdSetVisibleOfAd(ctxt, *t_ad, t_visible);
    
    if (!ctxt . HasError())
		return ES_NORMAL;
    
	return ES_ERROR;
}

Exec_stat MCHandleAdGetTopLeft(void *context, MCParameter *p_parameters)
{
	bool t_success;
	t_success = true;
    
    MCExecPoint ep(nil, nil, nil);
    MCExecContext ctxt(ep);

	MCAutoStringRef t_ad;
    
	if (t_success)
		t_success = MCParseParameters(p_parameters, "x", &t_ad);
	
    uint32_t t_topleft_x;
    uint32_t t_topleft_y;
    
	if (t_success)
		MCAdGetTopLeftOfAd(ctxt, *t_ad, t_topleft_x, t_topleft_y);
    
    if (!ctxt . HasError())
    {
        MCAutoStringRef t_topleft_string;
        if(MCStringFormat(&t_topleft_string, "uu", t_topleft_x, t_topleft_y))
        {
            ctxt.SetTheResultToValue(*t_topleft_string);
            return ES_NORMAL;
        }
    }
    
    ctxt.SetTheResultToEmpty();
	return ES_ERROR;
}

Exec_stat MCHandleAdSetTopLeft(void *context, MCParameter *p_parameters)
{
	bool t_success;
	t_success = true;
    
    MCExecPoint ep(nil, nil, nil);
    MCExecContext ctxt(ep);
	ctxt . SetTheResultToEmpty();
    
	MCAutoStringRef t_ad;
    uint32_t t_topleft_x;
    uint32_t t_topleft_y;
	
    if (t_success)
		t_success = MCParseParameters(p_parameters, "xuu", &t_ad, t_topleft_x, t_topleft_y);
    
	if (t_success)
		MCAdSetTopLeftOfAd(ctxt, *t_ad, t_topleft_x, t_topleft_y);
    
    if (!ctxt . HasError())
		return ES_NORMAL;
    
	return ES_ERROR;
}

Exec_stat MCHandleAds(void *context, MCParameter *p_parameters)
{
    MCExecPoint ep(nil, nil, nil);
    MCExecContext ctxt(ep);
	ctxt . SetTheResultToEmpty();

    MCAutoStringRef t_ads;
    MCAdGetAds(ctxt, &t_ads);

    if (!ctxt . HasError())
    {
        ctxt . SetTheResultToValue(*t_ads);
		return ES_NORMAL;
    }
    
    ctxt.SetTheResultToEmpty();
	return ES_ERROR;
}

//////////////////////////////////////////////////////////////////////////////////////


Exec_stat MCHandleShowEvent(void *context, MCParameter *p_parameters)
{
    MCAutoStringRef t_id;
    bool t_success;
    t_success = true;
    
    // Handle parameters.
    
    if (t_success)
    {
        t_success = MCParseParameters(p_parameters, "x", &t_id);
    }
    
    MCExecPoint ep(nil, nil, nil);
    MCExecContext ctxt(ep);
    
    // Call the Exec implementation
    if (t_success)
        MCCalendarExecShowEvent(ctxt, *t_id);
    
    // Set return value
    if (!ctxt . HasError())
		return ES_NORMAL;
    
	return ES_ERROR;
}

Exec_stat MCHandleUpdateEvent(void *context, MCParameter *p_parameters)
{
    MCAutoStringRef t_id;
    bool t_success;
    t_success = true;

    // Handle parameters.    
    if (t_success)
    {
        t_success = MCParseParameters(p_parameters, "x", &t_id);
    }
    
    MCExecPoint ep(nil, nil, nil);
    MCExecContext ctxt(ep);
    
    // Call the Exec implementation
    if (t_success)
        MCCalendarExecUpdateEvent(ctxt, *t_id);
    
    // Set return value
    if (!ctxt . HasError())
		return ES_NORMAL;
    
	return ES_ERROR;
}

Exec_stat MCHandleCreateEvent(void *context, MCParameter *p_parameters)
{
    MCAutoStringRef t_id;
    
    MCExecPoint ep(nil, nil, nil);
    MCExecContext ctxt(ep);

    // Call the Exec implementation
    MCcalendarExecCreateEvent(ctxt);
    // Set return value
	if (!ctxt . HasError())
		return ES_NORMAL;
    
	return ES_ERROR;
}

Exec_stat MCHandleGetEventData(void *context, MCParameter *p_parameters)
{
    MCAutoStringRef t_id;
    bool t_success;
    t_success = true;
    
    // Handle parameters.
    if (t_success)
        t_success = MCParseParameters(p_parameters, "x", &t_id);
    
    MCExecPoint ep(nil, nil, nil);
    MCExecContext ctxt(ep);
    
    // Call the Exec implementation
    MCAutoArrayRef t_data;
    if (t_success)
    {
        MCCalendarGetEventData(ctxt, *t_id, &t_data);
    }    
    
    if (!ctxt . HasError())
    {
        ctxt.SetTheResultToValue(*t_data);
		return ES_NORMAL;
    }
    
    ctxt.SetTheResultToEmpty();
	return ES_ERROR;
}

Exec_stat MCHandleRemoveEvent(void *context, MCParameter *p_parameters)
{
    MCAutoStringRef t_id;
    bool t_reocurring = false;
    bool t_success = true;
    // Handle parameters.
    t_success = MCParseParameters(p_parameters, "s", &t_id);
    
    if (t_success)
    {
        t_success = MCParseParameters(p_parameters, "b", &t_reocurring);
    }
    
    MCExecPoint ep(nil, nil, nil);
    MCExecContext ctxt(ep);
    ctxt.SetTheResultToEmpty();
    // Call the Exec implementation
//    MCCalendarExecRemoveEvent(ctxt, t_reocurring, &t_id);
    // Set return value
    if (!ctxt . HasError())
		return ES_NORMAL;
    
	return ES_ERROR;
}

Exec_stat MCHandleAddEvent(void *context, MCParameter *p_parameters)
{
    MCExecPoint ep(nil, nil, nil);
    // Handle parameters. We are doing that in a dedicated call
//    MCCalendar t_new_event_data;
//    t_new_event_data = MCParameterDataToCalendar(p_parameters, t_new_event_data);
//    MCExecContext ctxt(ep);
//    ctxt.SetTheResultToEmpty();
//    // Call the Exec implementation
//    MCAddEventExec(ctxt, t_new_event_data);
//    // Set return value
//    if (!ctxt . HasError())
//		return ES_NORMAL;
//    
//	return ES_ERROR;
}

Exec_stat MCHandleGetCalendarsEvent(void *context, MCParameter *p_parameters)
{
    MCExecPoint ep(nil, nil, nil);
    MCExecContext ctxt(ep);
    ctxt.SetTheResultToEmpty();
    // Call the Exec implementation
//    MCGetCalendarsEvent(ctxt);
//    // Set return value
//    if (!ctxt . HasError())
//		return ES_NORMAL;
//    
//	return ES_ERROR;
}

Exec_stat MCHandleFindEvent(void *context, MCParameter *p_parameters)
{
    MCDateTime t_start_date;
    MCDateTime t_end_date;
    bool t_success = true;
    const char *r_result = NULL;
    MCExecPoint ep(nil, nil, nil);
	ep . clear();
    // Handle parameters.
    if (p_parameters)
    {
        p_parameters->eval(ep);
        if (!ep.isempty())
        {
            t_success = MCD_convert_to_datetime(ep, CF_UNDEFINED, CF_UNDEFINED, t_start_date);
        }
        p_parameters = p_parameters->getnext();
    }
    if (t_success && p_parameters != nil)
    {
        p_parameters->eval(ep);
        if (!ep.isempty())
        {
            t_success = MCD_convert_to_datetime(ep, CF_UNDEFINED, CF_UNDEFINED, t_end_date);
        }
    }
    MCExecContext ctxt(ep);
    ctxt.SetTheResultToEmpty();
    // Call the Exec implementation
//    MCCalendarExecFindEvent(ctxt, t_start_date, t_end_date);
    // Set return value
    if (!ctxt . HasError())
		return ES_NORMAL;
    
	return ES_ERROR;
}

////////////////////////////////////////////////////////////////////////////////////////

Exec_stat MCHandleCreateLocalNotification (void *context, MCParameter *p_parameters)
{
    MCExecPoint ep(nil, nil, nil);
    
    bool t_success = true;
    MCAutoStringRef t_notification_body;
    MCAutoStringRef t_notification_action;
    MCAutoStringRef t_notification_user_info;
    MCDateTime t_date;
    bool t_play_sound_vibrate = true;
    int32_t t_badge_value = 0;
    
    MCExecContext ctxt(ep);
    ctxt.SetTheResultToEmpty();
    
    if (t_success && p_parameters != nil)
		t_success = MCParseParameters (p_parameters, "xxx", &t_notification_body, &t_notification_action, &t_notification_user_info);
	if (t_success && p_parameters != nil)
    {
        p_parameters->eval(ep);
        if (!ep.isempty())
        {
            t_success = MCD_convert_to_datetime(ep, CF_UNDEFINED, CF_UNDEFINED, t_date);
        }
        p_parameters = p_parameters->getnext();
    }
    if (t_success && p_parameters != nil)
		t_success = MCParseParameters(p_parameters, "b", &t_play_sound_vibrate);
    if (t_success && p_parameters != nil)
		t_success = MCParseParameters(p_parameters, "u", &t_badge_value);
    
	MCNotificationExecCreateLocalNotification (ctxt, *t_notification_body, *t_notification_action, *t_notification_user_info, t_date, t_play_sound_vibrate, t_badge_value);
    
    if (!ctxt.HasError())
        return ES_NORMAL;
    
    return ES_ERROR;
}

Exec_stat MCHandleGetRegisteredNotifications(void *context, MCParameter *p_parameters)
{
    MCExecPoint ep(nil, nil, nil);
    MCExecContext ctxt(ep);
    ctxt.SetTheResultToEmpty();
    
    MCNotificationGetRegisteredNotifications(ctxt);
    
    if (!ctxt.HasError())
        return ES_NORMAL;
    
    return ES_ERROR;
}

Exec_stat MCHandleGetNotificationDetails(void *context, MCParameter *p_parameters)
{
    MCExecPoint ep(nil, nil, nil);
    MCExecContext ctxt(ep);
    
    bool t_success = true;
    
    int32_t t_id = -1;
    MCAutoArrayRef t_details;
    
    if (t_success)
        t_success = MCParseParameters(p_parameters, "i", &t_id);
    
    if (t_success)
    {
        MCNotificationGetDetails(ctxt, t_id, &t_details);
        if (!ctxt.HasError() && *t_details != nil)
        {
			ctxt . SetTheResultToValue(*t_details);
            return ES_NORMAL;
        }
    }
    
    ctxt.SetTheResultToEmpty();
    return ES_ERROR;
}

Exec_stat MCHandleCancelLocalNotification(void *context, MCParameter *p_parameters)
{
    MCExecPoint ep(nil, nil, nil);
    int32_t t_cancel_this;
    bool t_success;
    MCExecContext ctxt(ep);
    ctxt.SetTheResultToEmpty();
    if (p_parameters != nil)
		t_success = MCParseParameters (p_parameters, "i", &t_cancel_this);
    
    if (t_success)
    {
        MCNotificationExecCancelLocalNotification (ctxt, t_cancel_this);
    }
    
    if (!ctxt.HasError())
        return ES_NORMAL;
    
    return ES_ERROR;
}

Exec_stat MCHandleCancelAllLocalNotifications (void *context, MCParameter *p_parameters)
{
    MCExecPoint ep(nil, nil, nil);
    MCExecContext ctxt(ep);
    ctxt.SetTheResultToEmpty();
    
    MCNotificationExecCancelAllLocalNotifications(ctxt);
    
    if (!ctxt.HasError())
        return ES_NORMAL;
    
    return ES_ERROR;
}

Exec_stat MCHandleGetNotificationBadgeValue (void *context, MCParameter *p_parameters)
{
    MCExecPoint ep(nil, nil, nil);
    MCExecContext ctxt(ep);
    ctxt.SetTheResultToEmpty();
    MCNotificationGetNotificationBadgeValue (ctxt);
    
    if (!ctxt.HasError())
        return ES_NORMAL;
    
    return ES_ERROR;
}

<<<<<<< HEAD
//////////////////////////////////////////////////////////////////////////////////////

//iphonePickMedia [multiple] [, music, podCast, audioBook, anyAudio, movie, tv, videoPodcast, musicVideo, videoITunesU, anyVideo]
Exec_stat MCHandleIPhonePickMedia(void *context, MCParameter *p_parameters)
{
/*	bool t_success, t_allow_multipe_items;
	char *t_option_list;
    const char *r_return_media_types;
	MCMediaType t_media_types;
	
	t_success = true;
	t_allow_multipe_items = false;
	t_media_types = 0;
	
	t_option_list = nil;
	
    MCExecPoint ep(nil, nil, nil);
    
	// Get the options list.
	t_success = MCParseParameters(p_parameters, "s", &t_option_list);
	while (t_success)
	{
		if (MCCStringEqualCaseless(t_option_list, "true"))
			t_allow_multipe_items = true;
		else if (MCCStringEqualCaseless(t_option_list, "music"))
			t_media_types += kMCsongs;
		else if (MCCStringEqualCaseless(t_option_list, "podCast"))
			t_media_types += kMCpodcasts;
		else if (MCCStringEqualCaseless(t_option_list, "audioBook"))
			t_media_types += kMCaudiobooks;
#ifdef __IPHONE_5_0
		if (MCmajorosversion >= 500)
		{
			if (MCCStringEqualCaseless(t_option_list, "movie"))
				t_media_types += kMCmovies;
			else if (MCCStringEqualCaseless(t_option_list, "tv"))
				t_media_types += kMCtv;
			else if (MCCStringEqualCaseless(t_option_list, "videoPodcast"))
				t_media_types += kMCvideopodcasts;
			else if (MCCStringEqualCaseless(t_option_list, "musicVideo"))
				t_media_types += kMCmusicvideos;
			else if (MCCStringEqualCaseless(t_option_list, "videoITunesU"))
				t_media_types += kMCmovies;
		}
#endif
		t_success = MCParseParameters(p_parameters, "s", &t_option_list);
	}
	if (t_media_types == 0)
	{
		t_media_types = MCMediaTypeFromCString("podcast, songs, audiobook");;
#ifdef __IPHONE_5_0
		if (MCmajorosversion >= 500)
			t_media_types += MCMediaTypeFromCString("movies, tv, videoPodcasts, musicVideos, videoITunesU");;
#endif
	}
    MCExecContext ctxt(ep);
    
	// Call MCIPhonePickMedia to process the media pick selection.
    MCDialogExecPickMedia(ctxt, &t_media_types, t_allow_multipe_items, r_return_media_types);
*/	
	return ES_NORMAL;
}

Exec_stat MCHandlePick(void *context, MCParameter *p_parameters)
{
    MCExecPoint ep(nil, nil, nil);
    
	bool t_use_cancel, t_use_done, t_use_picker, t_use_checkmark, t_more_optional, t_success;
	t_success = true;
	t_more_optional = true;
	t_use_checkmark = false;
	t_use_done = false;
	t_use_cancel = false;
	t_use_picker = false;
	
    
    MCAutoArray<MCStringRef> t_option_lists;
    MCAutoArray<uindex_t> t_indices;
    
    MCStringRef t_string_param;
   	uint32_t t_initial_index;
    // get the mandatory options list and the initial index
    // HC-30-2011-30 [[ Bug 10036 ]] iPad pick list only returns 0.
	t_success = MCParseParameters(p_parameters, "x", t_string_param);
    if (t_success)
    {
        t_success = MCParseParameters(p_parameters, "u", &t_initial_index);
        if (!t_success)
        {
            // Degrade gracefully, even if the second mandatory parameter is not supplied.
            t_initial_index = 0;
            t_success = true;
        }
        t_option_lists . Push(t_string_param);
        t_indices . Push(t_initial_index);
    }
    
    // get further options lists if they exist
    while (t_success && t_more_optional)
    {
    	t_success = MCParseParameters(p_parameters, "x", t_string_param);
        if (t_success)
        {
            if (t_string_param != nil)
            {
                if (MCStringIsEqualToCString(t_string_param, "checkmark", kMCCompareCaseless) ||
                    MCStringIsEqualToCString(t_string_param, "cancel", kMCCompareCaseless) ||
                    MCStringIsEqualToCString(t_string_param, "done", kMCCompareCaseless) ||
                    MCStringIsEqualToCString(t_string_param, "cancelDone", kMCCompareCaseless) ||
                    MCStringIsEqualToCString(t_string_param, "picker", kMCCompareCaseless))
                        t_more_optional = false;
                else
                {
                    t_success = MCParseParameters(p_parameters, "u", &t_initial_index);
                    if (!t_success)
                    {
                        // Degrade gracefully, even if the second mandatory parameter is not supplied.
                        t_initial_index = 0;
                        t_success = true;
                    }
                    t_option_lists . Push(t_string_param);
                    t_indices . Push(t_initial_index);
                }
            }
            else
                t_more_optional = false;
        }
    }
    
    // now process any additional parameters
    
    MCPickButtonType t_type = kMCPickButtonNone;
    
    while (t_success && t_string_param != nil)
    {
        if (MCStringIsEqualToCString(t_string_param, "checkmark", kMCCompareCaseless))
            t_use_checkmark = true;
        else if (MCStringIsEqualToCString(t_string_param, "cancel", kMCCompareCaseless))
            t_type = kMCPickButtonCancel;
        else if (MCStringIsEqualToCString(t_string_param, "done", kMCCompareCaseless))
            t_type = kMCPickButtonDone;
        else if (MCStringIsEqualToCString(t_string_param, "canceldone", kMCCompareCaseless))
            t_type = kMCPickButtonCancelAndDone;
        else if (MCStringIsEqualToCString(t_string_param, "picker", kMCCompareCaseless))
            t_use_picker = true;
        
        MCValueRelease(t_string_param);
        t_success = MCParseParameters(p_parameters, "x", t_string_param);
    }
    
    MCExecContext ctxt(ep);
    ctxt.SetTheResultToEmpty();
    
	// call the Exec method to process the pick wheel
	MCPickExecPickOptionByIndex(ctxt, (int)kMCLines, t_option_lists . Ptr(), t_option_lists . Size(), t_indices . Ptr(), t_indices . Size(),t_use_checkmark, t_use_picker, t_use_cancel, t_use_done, MCtargetptr->getrect());
    
	if (t_success)
    {
        // at the moment, this is the only way to return a value from the function.  pick (date/time/...) should probably
        // set the value of the 'it' variable
		if (MCresult->isempty())
		{
			MCAutoStringRef t_value;
			/* UNCHECKED */ ep . copyasstringref(&t_value);
			ctxt . SetTheResultToValue(*t_value);
		}
    }

    // Free memory
    for (uindex_t i = 0; i < t_option_lists . Size(); i++)
        MCValueRelease(t_option_lists[i]);
    
	if (!ctxt . HasError())
		return ES_NORMAL;
    
	return ES_ERROR;
}
/*
// HC-2011-10-12 [[ Media Picker ]] Implementation of media picker functionality.
Exec_stat MCHandleIPhonePickMedia(void *context, MCParameter *p_parameters)
{
	bool t_success, t_allow_multipe_items;
	char *t_option_list;
	MPMediaType t_media_types;
	NSString *r_return_media_types;
    
	t_success = true;
	t_allow_multipe_items = false;
	t_media_types = 0;
	
	t_option_list = nil;
    
	// Get the options list.
	t_success = MCParseParameters(p_parameters, "s", &t_option_list);
	while (t_success)
	{
		if (MCCStringEqualCaseless(t_option_list, "true"))
			t_allow_multipe_items = true;
		else if (MCCStringEqualCaseless(t_option_list, "music"))
			t_media_types += MPMediaTypeMusic;
		else if (MCCStringEqualCaseless(t_option_list, "podCast"))
			t_media_types += MPMediaTypePodcast;
		else if (MCCStringEqualCaseless(t_option_list, "audioBook"))
			t_media_types += MPMediaTypeAudioBook;
		else if (MCCStringEqualCaseless(t_option_list, "anyAudio"))
			t_media_types += MPMediaTypeAnyAudio;
#ifdef __IPHONE_5_0
		if (MCmajorosversion >= 500)
		{
			if (MCCStringEqualCaseless(t_option_list, "movie"))
				t_media_types += MPMediaTypeMovie;
			else if (MCCStringEqualCaseless(t_option_list, "tv"))
				t_media_types += MPMediaTypeTVShow;
			else if (MCCStringEqualCaseless(t_option_list, "videoPodcast"))
				t_media_types += MPMediaTypeVideoPodcast;
			else if (MCCStringEqualCaseless(t_option_list, "musicVideo"))
				t_media_types += MPMediaTypeMusicVideo;
			else if (MCCStringEqualCaseless(t_option_list, "videoITunesU"))
				t_media_types += MPMediaTypeVideoITunesU;
			else if (MCCStringEqualCaseless(t_option_list, "anyVideo"))
				t_media_types += MPMediaTypeAnyVideo;
		}
#endif
		t_success = MCParseParameters(p_parameters, "s", &t_option_list);
	}
	if (t_media_types == 0)
	{
		t_media_types = MPMediaTypeAnyAudio;
#ifdef __IPHONE_5_0
		if (MCmajorosversion >= 500)
			t_media_types += MPMediaTypeAnyVideo;
#endif
	}
	// Call MCIPhonePickMedia to process the media pick selection.
	t_success = MCIPhonePickMedia(t_allow_multipe_items, t_media_types, r_return_media_types);
	
	if (t_success && r_return_media_types != nil)
	{
		MCresult -> sets ([r_return_media_types cStringUsingEncoding:NSMacOSRomanStringEncoding]);
	}
	return ES_NORMAL;
}
*/
// MM-2012-11-02: Temporarily refactored mobilePickDate to use the old syntax (rather than three separate pick date, pick time, pick date and time).
Exec_stat MCHandlePickDate(void *context, MCParameter *p_parameters)
{
    MCExecPoint ep(nil, nil, nil);
    
	bool t_success;
	t_success = true;
	
    bool t_use_current = false;
    bool t_use_start = false;
    bool t_use_end = false;
	
    char *t_type;
    t_type = nil;
    
    if (t_success && p_parameters != nil)
  		t_success = MCParseParameters(p_parameters, "s", &t_type);
    
    MCAutoStringRef t_current, t_start, t_end;
    
	if (t_success && p_parameters != nil)
    {
        p_parameters->eval(ep);
        t_success = ep . copyasstringref(&t_current);
        p_parameters = p_parameters->getnext();
    }
	
	if (t_success && p_parameters != nil)
    {
        p_parameters->eval(ep);
        t_success = ep . copyasstringref(&t_start);
        p_parameters = p_parameters->getnext();
    }
	
	if (t_success && p_parameters != nil)
    {
        p_parameters->eval(ep);
        t_success = ep . copyasstringref(&t_end);
        p_parameters = p_parameters->getnext();
    }
	
    int32_t t_step;
    int32_t *t_step_ptr = nil;
    if (t_success && p_parameters != nil)
        if (MCParseParameters(p_parameters, "i", &t_step))
            t_step_ptr = &t_step;
    
    MCPickButtonType t_button_type = kMCPickButtonNone;
    if (t_success && p_parameters != nil)
    {
        char *t_button;
        t_button = nil;
		t_success = MCParseParameters(p_parameters, "s", &t_button);
        if (t_success)
        {
            if (MCCStringEqualCaseless("cancel", t_button))
                t_button_type = kMCPickButtonCancel;
            else if (MCCStringEqualCaseless("done", t_button))
                t_button_type = kMCPickButtonDone;
            else if (MCCStringEqualCaseless("canceldone", t_button))
                t_button_type = kMCPickButtonCancelAndDone;
        }
        MCCStringFree(t_button);
    }
    
    MCExecContext ctxt(ep);
     
	if (t_success)
    {
        // MM-2012-03-15: [[ Bug ]] Make sure we handle no type being passed.
        if (t_type == nil)
            MCPickExecPickDate(ctxt, *t_current, *t_start, *t_end, (intenum_t)t_button_type, MCtargetptr->getrect());
        else if (MCCStringEqualCaseless("time", t_type))
            MCPickExecPickTime(ctxt, *t_current, *t_start, *t_end, t_step_ptr, (intenum_t)t_button_type, MCtargetptr->getrect());
        else if (MCCStringEqualCaseless("datetime", t_type))
            MCPickExecPickDateAndTime(ctxt, *t_current, *t_start, *t_end, t_step_ptr, (intenum_t)t_button_type, MCtargetptr->getrect());
        else
            MCPickExecPickDate(ctxt, *t_current, *t_start, *t_end, (intenum_t)t_button_type, MCtargetptr->getrect());
    }
    
    MCCStringFree(t_type);
    
    // at the moment, this is the only way to return a value from the function.  pick (date/time/...) should probably
    // set the value of the 'it' variable
    if (MCresult->isempty())
	{
		MCAutoStringRef t_value;
		/* UNCHECKED */ ep . copyasstringref(&t_value);
        ctxt . SetTheResultToValue(*t_value);
	}
    
	if (!ctxt . HasError())
		return ES_NORMAL;
=======
Exec_stat MCHandleSetNotificationBadgeValue (void *context, MCParameter *p_parameters)
{
    MCExecPoint ep(nil, nil, nil);
    uint32_t t_badge_value;
    bool t_success = true;
    MCExecContext ctxt(ep);
    ctxt.SetTheResultToEmpty();
    
    if (t_success && p_parameters != nil)
		t_success = MCParseParameters (p_parameters, "i", &t_badge_value);
    
    if (t_success)
        MCNotificationSetNotificationBadgeValue (ctxt, t_badge_value);
    
    if (!ctxt.HasError())
        return ES_NORMAL;
    
    return ES_ERROR;
}


////////////////

static MCBusyIndicatorType MCBusyIndicatorTypeFromCString(MCStringRef p_string)
{
    if (MCStringIsEqualToCString(p_string, "in line", kMCCompareCaseless))
        return kMCBusyIndicatorInLine;
    else if (MCStringIsEqualToCString(p_string, "square", kMCCompareCaseless))
        return kMCBusyIndicatorSquare;
    else if (MCStringIsEqualToCString(p_string, "keyboard", kMCCompareCaseless))
        return kMCBusyIndicatorKeyboard;
    
    return kMCBusyIndicatorSquare;
}

static bool MCBusyIndicatorTypeToCString(MCSensorType p_indicator, MCStringRef& r_string)
{
    switch (p_indicator)
    {
        case kMCBusyIndicatorInLine:
            return MCStringCreateWithCString("in line", r_string);
        case kMCBusyIndicatorSquare:
            return MCStringCreateWithCString("square", r_string);
        case kMCBusyIndicatorKeyboard:
            return MCStringCreateWithCString("keyboard", r_string);
        default:
            return MCStringCreateWithCString("unknown", r_string);
    }
    return false;
}


// MM-2013-02-04: [[ Bug 10642 ]] Added new optional opacity parameter to busy indicator.
Exec_stat MCHandleStartBusyIndicator(void *p_context, MCParameter *p_parameters)
{
    bool t_success = true;
    MCAutoStringRef t_indicator_string;
    MCAutoStringRef t_label;    
    if (t_success)
        t_success = MCParseParameters(p_parameters, "xx", &t_indicator_string, &t_label);
    
    intenum_t t_indicator;
    if(t_success)
        t_success = MCBusyIndicatorTypeFromCString(*t_indicator_string);        
    
    int32_t t_opacity = -1;
    if(t_success)
    {
        t_success = MCParseParameters(p_parameters, "i", &t_opacity);
        if (t_opacity < 0 || t_opacity > 100)
            t_opacity = -1;
    }
    
    MCExecPoint ep(nil, nil, nil);
    MCExecContext ctxt(ep);
	ctxt . SetTheResultToEmpty();
    
    MCBusyIndicatorExecStartBusyIndicator(ctxt, kMCBusyIndicatorSquare, *t_label, t_opacity);
	if (!ctxt . HasError())
		return ES_NORMAL;
    
	return ES_ERROR;    
}

Exec_stat MCHandleStopBusyIndicator(void *p_context, MCParameter *p_parameters)
{
    MCExecPoint ep(nil, nil, nil);
    
    MCExecContext ctxt(ep);
	ctxt . SetTheResultToEmpty();
    
	MCBusyIndicatorExecStopBusyIndicator(ctxt);
    
	if (!ctxt . HasError())
		return ES_NORMAL;
    
	return ES_ERROR;
}

///////////////

static MCActivityIndicatorType MCActivityIndicatorTypeFromString(MCStringRef p_string)
{
    if (MCStringIsEqualToCString(p_string, "white", kMCCompareCaseless))
        return kMCActivityIndicatorWhite;
    else if (MCStringIsEqualToCString(p_string, "large white", kMCCompareCaseless))
        return kMCActivityIndicatorWhiteLarge;
    else if (MCStringIsEqualToCString(p_string, "gray", kMCCompareCaseless))
        return kMCActivityIndicatorGray;
    
    return kMCActivityIndicatorWhite;
}

static bool MCActivityIndicatorTypeToString(MCSensorType p_indicator, MCStringRef& r_string)
{
    switch (p_indicator)
    {
        case kMCActivityIndicatorWhite:
            return MCStringCreateWithCString("white", r_string);
        case kMCActivityIndicatorWhiteLarge:
            return MCStringCreateWithCString("large white", r_string);
        case kMCActivityIndicatorGray:
            return MCStringCreateWithCString("gray", r_string);
        default:
            return MCStringCreateWithCString("unknown", r_string);
    }
    return false;
}

Exec_stat MCHandleStartActivityIndicator(void *p_context, MCParameter *p_parameters)
{
    MCAutoStringRef t_style_string;    
    MCActivityIndicatorType t_style;
    t_style = kMCActivityIndicatorWhite;
    
    bool t_success = true;
    
    t_success = MCParseParameters(p_parameters, "x", &t_style_string);
    
    if (t_success)
    {
        if (MCStringIsEqualToCString(*t_style_string, "whitelarge", kMCCompareCaseless))
            t_success = MCStringCreateWithCString("large white", &t_style_string);
    }
    
    if (t_success)
        t_style = MCActivityIndicatorTypeFromString(*t_style_string);
        
    
    bool t_location_param = false;
    integer_t* t_location_x_ptr = nil;
    integer_t* t_location_y_ptr = nil;
    integer_t t_location_x;
    integer_t t_location_y;
    
    if (MCParseParameters(p_parameters, "i", &t_location_x))
    {
        t_location_param = true;
        t_location_x_ptr = &t_location_x;
    }

    if (MCParseParameters(p_parameters, "i", &t_location_y))
    {
        t_location_param = true;
        t_location_y_ptr = &t_location_y;
    }
        
    MCExecPoint ep(nil, nil, nil);
    MCExecContext ctxt(ep);
	ctxt . SetTheResultToEmpty();
    
    if (t_success)
        MCBusyIndicatorExecStartActivityIndicator(ctxt, t_style, t_location_x_ptr, t_location_y_ptr);
    
	if (t_success && !ctxt . HasError())
		return ES_NORMAL;
    
	return ES_ERROR;
}

Exec_stat MCHandleStopActivityIndicator(void *p_context, MCParameter *p_parameters)
{
    MCExecPoint ep(nil, nil, nil);
    
    MCExecContext ctxt(ep);
	ctxt . SetTheResultToEmpty();
    
    MCBusyIndicatorExecStopActivityIndicator(ctxt);
    
	if (!ctxt . HasError())
		return ES_NORMAL;
    
	return ES_ERROR;
}

////////////////


static MCSoundAudioCategory MCSoundAudioCategoryFromString(MCStringRef p_string)
{
    if (MCStringIsEqualToCString(p_string, "ambient", kMCCompareCaseless))
        return kMCSoundAudioCategoryAmbient;
    else if (MCStringIsEqualToCString(p_string, "solo ambient", kMCCompareCaseless))
        return kMCSoundAudioCategorySoloAmbient;
    else if (MCStringIsEqualToCString(p_string, "playback", kMCCompareCaseless))
        return kMCSoundAudioCategoryPlayback;
    else if (MCStringIsEqualToCString(p_string, "record", kMCCompareCaseless))
        return kMCSoundAudioCategoryRecord;
    else if (MCStringIsEqualToCString(p_string, "play and record", kMCCompareCaseless))
        return kMCSoundAudioCategoryPlayAndRecord;
    else if (MCStringIsEqualToCString(p_string, "audio processing", kMCCompareCaseless))
        return kMCSoundAudioCategoryAudioProcessing;
    
    return kMCSoundAudioCategoryUnknown;
}

static bool MCSoundAudioCategoryTypeToString(MCSoundAudioCategory p_indicator, MCStringRef& r_string)
{
    switch (p_indicator)
    {
        case kMCSoundAudioCategoryAmbient:
            return MCStringCreateWithCString("ambient", r_string);
        case kMCSoundAudioCategorySoloAmbient:
            return MCStringCreateWithCString("solo ambient", r_string);
        case kMCSoundAudioCategoryPlayback:
            return MCStringCreateWithCString("playback", r_string);
        case kMCSoundAudioCategoryRecord:
            return MCStringCreateWithCString("record", r_string);
        case kMCSoundAudioCategoryPlayAndRecord:
            return MCStringCreateWithCString("play and record", r_string);
        case kMCSoundAudioCategoryAudioProcessing:
            return MCStringCreateWithCString("audio processing", r_string);
        default:
            return false;
    }
}

static MCSoundChannelStatus MCSoundChannelStatusFromString(MCStringRef p_string)
{
    if (MCStringIsEqualToCString(p_string, "playing", kMCCompareCaseless))
        return kMCSoundChannelStatusPlaying;
    else if (MCStringIsEqualToCString(p_string, "paused", kMCCompareCaseless))
        return kMCSoundChannelStatusPaused;
    else //if (MCStringIsEqualToCString(p_string, "stopped", kMCCompareCaseless))
        return kMCSoundChannelStatusStopped;
}

static bool MCSoundChannelStatusTypeToString(MCSoundChannelStatus p_status, MCStringRef& r_string)
{
    switch(p_status)
    {
        case kMCSoundChannelStatusPaused:
            return MCStringCreateWithCString("paused", r_string);
        case kMCSoundChannelStatusStopped:
            return MCStringCreateWithCString("stopped", r_string);
        case kMCSoundChannelStatusPlaying:
            return MCStringCreateWithCString("playing", r_string);
        default:
            return false;
    }
}

static MCSoundChannelPlayType MCSoundChannelPlayTypeFromString(MCStringRef p_string)
{
    if (MCStringIsEqualToCString(p_string, "next", kMCCompareCaseless))
        return kMCSoundChannelPlayNext;
    else if (MCStringIsEqualToCString(p_string, "looping", kMCCompareCaseless))
        return kMCSoundChannelPlayLooping;
    else
        return kMCSoundChannelPlayNow;
}

static bool MCSoundChannelPlayTypeToString(MCSoundChannelPlayType p_type, MCStringRef& r_string)
{
    switch(p_type)
    {
        case kMCSoundChannelPlayLooping:
            return MCStringCreateWithCString("play looping", r_string);
        case kMCSoundChannelPlayNext:
            return MCStringCreateWithCString("play next", r_string);
        default:
            return MCStringCreateWithCString("play now", r_string);
    }
}


Exec_stat MCHandlePlaySoundOnChannel(void *context, MCParameter *p_parameters)
{
    MCExecPoint ep(nil, nil, nil);
    MCExecContext ctxt(ep);
	ctxt . SetTheResultToEmpty();
    
	bool t_success;
	t_success = true;
	
	MCAutoStringRef t_sound;
    MCAutoStringRef t_channel;
    MCAutoStringRef t_type;
	t_sound = nil;
	t_channel = nil;
	t_type = nil;
	if (t_success)
		t_success = MCParseParameters(p_parameters, "xxx", &t_sound, &t_channel, &t_type);
	
    MCSoundChannelPlayType t_play_type;
	if (t_success)
        t_play_type = MCSoundChannelPlayTypeFromString(*t_type);
    
    if(t_success)
		MCSoundExecPlaySoundOnChannel(ctxt, *t_channel, *t_sound, (integer_t)t_play_type);
    
	if (!ctxt . HasError())
		return ES_NORMAL;
    
	return ES_ERROR;
}

Exec_stat MCHandlePausePlayingOnChannel(void *context, MCParameter *p_parameters)
{
    MCExecPoint ep(nil, nil, nil);
    MCExecContext ctxt(ep);
	ctxt . SetTheResultToEmpty();
    
	bool t_success;
	t_success = true;
	
	MCAutoStringRef t_channel;
	
    if (t_success)
		t_success = MCParseParameters(p_parameters, "x", &t_channel);
	
	if (t_success)
		MCSoundExecPausePlayingOnChannel(ctxt, *t_channel);
	
	if (!ctxt . HasError())
		return ES_NORMAL;
    
	return ES_ERROR;
}

Exec_stat MCHandleResumePlayingOnChannel(void *context, MCParameter *p_parameters)
{
    MCExecPoint ep(nil, nil, nil);
    MCExecContext ctxt(ep);
	ctxt . SetTheResultToEmpty();
    
	bool t_success;
	t_success = true;
    
	MCAutoStringRef t_channel;
	if (t_success)
		t_success = MCParseParameters(p_parameters, "x", &t_channel);
	
	if (t_success)
		MCSoundExecResumePlayingOnChannel(ctxt, *t_channel);
    
	if (!ctxt . HasError())
		return ES_NORMAL;
    
	return ES_ERROR;
}

Exec_stat MCHandleStopPlayingOnChannel(void *context, MCParameter *p_parameters)
{
    MCExecPoint ep(nil, nil, nil);
    MCExecContext ctxt(ep);
	ctxt . SetTheResultToEmpty();
    
	bool t_success;
	t_success = true;
	
	MCAutoStringRef t_channel;
	if (t_success)
		t_success = MCParseParameters(p_parameters, "x", &t_channel);
	
	if (t_success)
		MCSoundExecStopPlayingOnChannel(ctxt, *t_channel);
	
	if (!ctxt . HasError())
		return ES_NORMAL;
    
	return ES_ERROR;
}

Exec_stat MCHandleDeleteSoundChannel(void *context, MCParameter *p_parameters)
{
    MCExecPoint ep(nil, nil, nil);
    MCExecContext ctxt(ep);
	ctxt . SetTheResultToEmpty();
    
	bool t_success;
	t_success = true;
	
	MCAutoStringRef t_channel;
	if (t_success)
		t_success = MCParseParameters(p_parameters, "x", &t_channel);
	
	if (t_success)
		MCSoundExecDeleteSoundChannel(ctxt, *t_channel);
	
	if (!ctxt . HasError())
		return ES_NORMAL;
    
	return ES_ERROR;
}

Exec_stat MCHandleSetSoundChannelVolume(void *context, MCParameter *p_parameters)
{
    MCExecPoint ep(nil, nil, nil);
    MCExecContext ctxt(ep);
	ctxt . SetTheResultToEmpty();
    
	bool t_success;
	t_success = true;
	
	int32_t t_volume;
	MCAutoStringRef t_channel;

    if (t_success)
		t_success = MCParseParameters(p_parameters, "xu", &t_channel, &t_volume);
	
	if (t_success)
		MCSoundSetVolumeOfChannel(ctxt, *t_channel, t_volume);
	    
	if (!ctxt . HasError())
		return ES_NORMAL;
    
	return ES_ERROR;
}

Exec_stat MCHandleSoundChannelVolume(void *context, MCParameter *p_parameters)
{
    MCExecPoint ep(nil, nil, nil);
    MCExecContext ctxt(ep);
	ctxt . SetTheResultToEmpty();
    
	bool t_success;
	t_success = true;
	
	MCAutoStringRef t_channel;
	
    if (t_success)
		t_success = MCParseParameters(p_parameters, "x", &t_channel);
	
	int32_t t_volume;
	if (t_success)
        MCSoundGetVolumeOfChannel(ctxt, *t_channel, t_volume);
		
	if (!ctxt . HasError())
    {
        ctxt.SetTheResultToNumber(t_volume);
		return ES_NORMAL;
    }
    
    ctxt.SetTheResultToEmpty();
	return ES_ERROR;
}

Exec_stat MCHandleSoundChannelStatus(void *context, MCParameter *p_parameters)
{
    MCExecPoint ep(nil, nil, nil);
    MCExecContext ctxt(ep);
	ctxt . SetTheResultToEmpty();
    
	bool t_success;
	t_success = true;
	
	MCAutoStringRef t_channel;
	
    if (t_success)
		t_success = MCParseParameters(p_parameters, "x", &t_channel);
	
	intenum_t t_status;
	if (t_success)
		MCSoundGetStatusOfChannel(ctxt, *t_channel, t_status);
	
	if (t_success && t_status >= 0 && !ctxt.HasError())
	{
        MCAutoStringRef t_status_string;
        if (MCSoundChannelStatusTypeToString((MCSoundChannelStatus)t_status, &t_status_string))
        {
            ctxt.SetTheResultToValue(*t_status_string);
            return ES_NORMAL;
        }
    }
    
    ctxt.SetTheResultToEmpty();
	return ES_ERROR;
}

Exec_stat MCHandleSoundOnChannel(void *context, MCParameter *p_parameters)
{
    MCExecPoint ep(nil, nil, nil);
    MCExecContext ctxt(ep);
	ctxt . SetTheResultToEmpty();
    
	bool t_success;
	t_success = true;
	
	MCAutoStringRef t_channel;
	
    if (t_success)
		t_success = MCParseParameters(p_parameters, "x", &t_channel);
	
    MCAutoStringRef t_sound;
	if (t_success)
		MCSoundGetSoundOfChannel(ctxt, *t_channel, &t_sound);
	
    if (t_success)
        if (*t_sound != nil)
            ep.setvalueref(*t_sound);
    
    if (!ctxt . HasError())
    {
        ctxt . SetTheResultToValue(*t_sound);
        return ES_NORMAL;
    }
    
    ctxt.SetTheResultToEmpty();
	return ES_ERROR;
}

Exec_stat MCHandleNextSoundOnChannel(void *context, MCParameter *p_parameters)
{
    MCExecPoint ep(nil, nil, nil);
    MCExecContext ctxt(ep);
	ctxt . SetTheResultToEmpty();
    
	bool t_success;
	t_success = true;
	
	MCAutoStringRef t_channel;
    
	if (t_success)
		t_success = MCParseParameters(p_parameters, "x", &t_channel);
	
    MCAutoStringRef t_sound;
	if (t_success)
		MCSoundGetNextSoundOfChannel(ctxt, *t_channel, &t_sound);
	
    if (t_success)
        if (*t_sound != nil)
            ep.setvalueref(*t_sound);
    
    if (!ctxt . HasError())
    {
        ctxt . SetTheResultToValue(*t_sound);
		return ES_NORMAL;
    }
    
    ctxt.SetTheResultToEmpty();
    return ES_ERROR;
}

Exec_stat MCHandleSoundChannels(void *context, MCParameter *p_parameters)
{
    MCExecPoint ep(nil, nil, nil);
    MCExecContext ctxt(ep);
	ctxt . SetTheResultToEmpty();
    
    bool t_success;
	t_success = true;
    
    MCAutoStringRef t_channels;
	if (t_success)
		MCSoundGetSoundChannels(ctxt, &t_channels);
	
    if (t_success)
        if (*t_channels != nil)
            ep.setvalueref(*t_channels);
    
    if (!ctxt . HasError() && t_success)
    {
        ctxt . SetTheResultToValue(*t_channels);
		return ES_NORMAL;
    }
    
    ctxt.SetTheResultToEmpty();
	return ES_ERROR;
}

// MM-2012-09-07: Added support for setting the category of the current audio session (how mute button is handled etc.
Exec_stat MCHandleSetAudioCategory(void *context, MCParameter *p_parameters)
{
    MCExecPoint ep(nil, nil, nil);
    MCExecContext ctxt(ep);
	ctxt . SetTheResultToEmpty();
    
	bool t_success;
	t_success = true;
	
	MCAutoStringRef t_category_string;
	
    if (t_success)
		t_success = MCParseParameters(p_parameters, "x", &t_category_string);
    
    MCSoundAudioCategory t_category;
    t_category = kMCSoundAudioCategoryUnknown;
    if (t_success)
    {
        MCSoundAudioCategoryFromString(*t_category_string);
    }
    
    if (t_success)
        MCSoundSetAudioCategory(ctxt, t_category);
    
    if (t_success)
	{
        MCAutoStringRef t_result;
		ep . copyasstringref(&t_result);
		ctxt . SetTheResultToValue(*t_result);
	}
    
	if (!ctxt . HasError())
		return ES_NORMAL;
    
    ctxt.SetTheResultToEmpty();
	return ES_ERROR;
}

/////////////////////////////////////////////////////////////////////////////////

Exec_stat MCHandleGetDeviceToken (void *context, MCParameter *p_parameters)
{
    MCExecPoint ep(nil, nil, nil);
    MCExecContext ctxt(ep);
    
    MCAutoStringRef t_token;
    
    MCMiscGetDeviceToken(ctxt, &t_token);
    
    if (!ctxt.HasError())
    {
        ctxt.SetTheResultToValue(*t_token);
        return ES_NORMAL;
    }
    
    ctxt.SetTheResultToEmpty();
    return ES_ERROR;
}

Exec_stat MCHandleGetLaunchUrl (void *context, MCParameter *p_parameters)
{
    MCExecPoint ep(nil, nil, nil);
    MCExecContext ctxt(ep);
    
    MCAutoStringRef t_url;
    
    MCMiscGetLaunchUrl (ctxt, &t_url);
    
    if (!ctxt.HasError())
    {
        ctxt.SetTheResultToValue(*t_url);
        return ES_NORMAL;
    }
    
    ctxt.SetTheResultToEmpty();
    return ES_ERROR;
}

Exec_stat MCHandleBeep(void *p_context, MCParameter *p_parameters)
{
    int32_t t_number_of_times;
    int32_t* t_number_of_times_ptr = nil;
    
    MCExecPoint ep(nil, nil, nil);
    MCExecContext ctxt(ep);
    
    if (!MCParseParameters(p_parameters, "i", &t_number_of_times))
        t_number_of_times_ptr = &t_number_of_times;
    
    MCMiscExecBeep(ctxt, t_number_of_times_ptr);
    
    if (!ctxt.HasError())
        return ES_NORMAL;

    return ES_ERROR;
}

Exec_stat MCHandleVibrate(void *p_context, MCParameter *p_parameters)
{
    int32_t t_number_of_times;
    int32_t* t_number_of_times_ptr = nil;
    
    MCExecPoint ep(nil, nil, nil);
    MCExecContext ctxt(ep);
    
    if (MCParseParameters(p_parameters, "i", &t_number_of_times))
        t_number_of_times_ptr = &t_number_of_times;
    
    MCMiscExecVibrate(ctxt, t_number_of_times_ptr);
    
    if (!ctxt.HasError())
        return ES_NORMAL;
    
    return ES_ERROR;
}

Exec_stat MCHandleDeviceResolution(void *context, MCParameter *p_parameters)
{
    MCExecPoint ep(nil, nil, nil);
    MCExecContext ctxt(ep);
    
    MCAutoStringRef t_resolution;
    MCMiscGetiphoneDeviceResolution(ctxt, &t_resolution);
    
    if (!ctxt.HasError())
    {
        ctxt.SetTheResultToValue(*t_resolution);
        return ES_NORMAL;
    }
    
    ctxt.SetTheResultToEmpty();
    return ES_ERROR;
}

Exec_stat MCHandleUseDeviceResolution(void *context, MCParameter *p_parameters)
{
    MCExecPoint ep(nil, nil, nil);
    MCExecContext ctxt(ep);
    
    bool t_use_device_res;
    bool t_use_control_device_res;
    bool t_success;
    
    t_success = MCParseParameters(p_parameters, "bb", &t_use_device_res, &t_use_control_device_res);
    
    if (t_success)
        MCMiscSetiphoneUseDeviceResolution(ctxt, t_use_device_res, t_use_control_device_res);
    
    if (!ctxt.HasError() && t_success)
        return ES_NORMAL;
    
    return ES_ERROR;
}

Exec_stat MCHandleDeviceScale(void *context, MCParameter *p_parameters)
{
    MCExecPoint ep(nil, nil, nil);
    MCExecContext ctxt(ep);
    
    real64_t t_resolution;
    
    MCMiscGetiphoneDeviceScale(ctxt, t_resolution);
    
    if (!ctxt.HasError())
    {
        ctxt.SetTheResultToNumber(t_resolution);
        return ES_NORMAL;
    }
    
    ctxt.SetTheResultToEmpty();
    return ES_ERROR;
}

Exec_stat MCHandlePixelDensity(void* context, MCParameter* p_parameters)
{
    MCExecPoint ep(nil, nil, nil);
    MCExecContext ctxt(ep);
    
    real64_t t_density;
    
    MCMiscGetPixelDensity(ctxt, t_density);
    
    if (!ctxt.HasError())
    {
        ctxt.SetTheResultToNumber(t_density);
        return ES_NORMAL;
    }
    
    ctxt.SetTheResultToEmpty();
    return ES_ERROR;
}

static MCMiscStatusBarStyle MCMiscStatusBarStyleFromString(MCStringRef p_string)
{
    if (MCStringIsEqualToCString(p_string, "translucent", kMCCompareCaseless))
        return kMCMiscStatusBarStyleTranslucent;
    else if (MCStringIsEqualToCString(p_string, "opaque", kMCCompareCaseless))
        return kMCMiscStatusBarStyleOpaque;
    else
        return kMCMiscStatusBarStyleDefault;
}

Exec_stat MCHandleSetStatusBarStyle(void *context, MCParameter *p_parameters)
{
	MCExecPoint ep(nil, nil, nil);
    MCExecContext ctxt(ep);
	
    MCAutoStringRef t_status_bar_style_string;
    MCMiscStatusBarStyle t_status_bar_style;
    bool t_success;
    
    t_success = MCParseParameters(p_parameters, "x", &t_status_bar_style_string);
    
    if (t_success)
    {
        t_status_bar_style = MCMiscStatusBarStyleFromString(*t_status_bar_style_string);
        MCMiscSetStatusBarStyle(ctxt, t_status_bar_style);
    }
	
	if (!ctxt.HasError())
        return ES_NORMAL;
    
    return ES_ERROR;
}

Exec_stat MCHandleShowStatusBar(void* context, MCParameter* p_parameters)
{
    MCExecPoint ep(nil, nil, nil);
    MCExecContext ctxt(ep);
    bool t_success = true;
        
    if(t_success)
        MCMiscExecShowStatusBar(ctxt);
    
    if (!ctxt.HasError())
        return ES_NORMAL;
    
    return ES_ERROR;
}

Exec_stat MCHandleHideStatusBar(void* context, MCParameter* p_parameters)
{
    MCExecPoint ep(nil, nil, nil);
    MCExecContext ctxt(ep);
    bool t_success = true;
    
    if(t_success)
        MCMiscExecHideStatusBar(ctxt);
    
    if (!ctxt.HasError())
        return ES_NORMAL;
    
    return ES_ERROR;
}

static MCMiscKeyboardType MCMiscKeyboardTypeFromString(MCStringRef p_string)
{
    if (MCStringIsEqualToCString(p_string, "alphabet", kMCCompareCaseless))
        return kMCMiscKeyboardTypeAlphabet;
    else if (MCStringIsEqualToCString(p_string, "numeric", kMCCompareCaseless))
        return kMCMiscKeyboardTypeNumeric;
    else if (MCStringIsEqualToCString(p_string, "decimal", kMCCompareCaseless))
        return kMCMiscKeyboardTypeDecimal;
    else if (MCStringIsEqualToCString(p_string, "number", kMCCompareCaseless))
        return kMCMiscKeyboardTypeNumber;
    else if (MCStringIsEqualToCString(p_string, "phone", kMCCompareCaseless))
        return kMCMiscKeyboardTypePhone;
    else if (MCStringIsEqualToCString(p_string, "email", kMCCompareCaseless))
        return kMCMiscKeyboardTypeEmail;
    else if (MCStringIsEqualToCString(p_string, "url", kMCCompareCaseless))
        return kMCMiscKeyboardTypeUrl;
    else if (MCStringIsEqualToCString(p_string, "contact", kMCCompareCaseless))
        return kMCMiscKeyboardTypeContact;
    else // default
        return kMCMiscKeyboardTypeDefault;
}

Exec_stat MCHandleSetKeyboardType (void *context, MCParameter *p_parameters)
{
	MCExecPoint ep(nil, nil, nil);
    MCExecContext ctxt(ep);
    
    bool t_success = true;
    
    MCAutoStringRef t_keyboard_type_string;
    MCMiscKeyboardType t_keyboard_type;
    
    t_success = MCParseParameters(p_parameters, "x", &t_keyboard_type_string);
    
    t_keyboard_type = MCMiscKeyboardTypeFromString(*t_keyboard_type_string);
    
    MCMiscSetKeyboardType(ctxt, t_keyboard_type);
    
    if (!ctxt.HasError())
        return ES_NORMAL;
    return ES_ERROR;
}

static MCMiscKeyboardReturnKey MCMiscKeyboardReturnKeyTypeFromString(MCStringRef p_string)
{
    if (MCStringIsEqualToCString(p_string, "go", kMCCompareCaseless))
        return kMCMiscKeyboardReturnKeyGo;
    else if (MCStringIsEqualToCString(p_string, "google", kMCCompareCaseless))
        return kMCMiscKeyboardReturnKeyGoogle;
    else if (MCStringIsEqualToCString(p_string, "join", kMCCompareCaseless))
        return kMCMiscKeyboardReturnKeyJoin;
    else if (MCStringIsEqualToCString(p_string, "next", kMCCompareCaseless))
        return kMCMiscKeyboardReturnKeyNext;
    else if (MCStringIsEqualToCString(p_string, "route", kMCCompareCaseless))
        return kMCMiscKeyboardReturnKeyRoute;
    else if (MCStringIsEqualToCString(p_string, "search", kMCCompareCaseless))
        return kMCMiscKeyboardReturnKeySearch;
    else if (MCStringIsEqualToCString(p_string, "send", kMCCompareCaseless))
        return kMCMiscKeyboardReturnKeySend;
    else if (MCStringIsEqualToCString(p_string, "yahoo", kMCCompareCaseless))
        return kMCMiscKeyboardReturnKeyYahoo;
    else if (MCStringIsEqualToCString(p_string, "done", kMCCompareCaseless))
        return kMCMiscKeyboardReturnKeyDone;
    else if (MCStringIsEqualToCString(p_string, "emergency call", kMCCompareCaseless))
        return kMCMiscKeyboardReturnKeyEmergencyCall;
    else // default
        return kMCMiscKeyboardReturnKeyDefault;
}

Exec_stat MCHandleSetKeyboardReturnKey (void *context, MCParameter *p_parameters)
{
	MCExecPoint ep(nil, nil, nil);
    MCExecContext ctxt(ep);
    
    MCAutoStringRef t_keyboard_return_key_string;
    MCMiscKeyboardReturnKey t_keyboard_return_key;
    bool t_success;
    
    t_success = MCParseParameters(p_parameters, "x", &t_keyboard_return_key_string);
    
    if (t_success)
    {
        t_keyboard_return_key = MCMiscKeyboardReturnKeyTypeFromString(*t_keyboard_return_key_string);
        MCMiscSetKeyboardReturnKey(ctxt, t_keyboard_return_key);
    }
    
    if (!ctxt.HasError())
        return ES_NORMAL;
    
    return ES_ERROR;
}

Exec_stat MCHandlePreferredLanguages(void *context, MCParameter* p_parameters)
{
    MCExecPoint ep(nil, nil, nil);
    MCExecContext ctxt(ep);
    MCAutoStringRef t_preferred_languages;
    
    MCMiscGetPreferredLanguages(ctxt, &t_preferred_languages);
    
    if (!ctxt.HasError())
    {
        ctxt.SetTheResultToValue(*t_preferred_languages);
        return ES_NORMAL;
    }
    
    ctxt.SetTheResultToEmpty();
	return ES_ERROR;
}

Exec_stat MCHandleCurrentLocale(void *context, MCParameter* p_parameters)
{
    MCExecPoint ep(nil, nil, nil);
    MCExecContext ctxt(ep);
    
    MCAutoStringRef t_current_locale;
    
    MCMiscGetCurrentLocale(ctxt, &t_current_locale);
    
    if (!ctxt.HasError())
    {
        ctxt.SetTheResultToValue(*t_current_locale);
        return ES_NORMAL;
    }
    
    ctxt.SetTheResultToEmpty();
    return ES_ERROR;
}

Exec_stat MCHandleClearTouches(void* context, MCParameter* p_parameters)
{
    MCExecPoint ep(nil, nil, nil);
    MCExecContext ctxt(ep);
    
    MCMiscExecClearTouches(ctxt);
    
    if (!ctxt.HasError())
        return ES_NORMAL;
    
    return ES_ERROR;
}

Exec_stat MCHandleSystemIdentifier(void *context, MCParameter *p_parameters)
{
    MCExecPoint ep(nil, nil, nil);
    MCExecContext ctxt(ep);
    
    MCAutoStringRef t_identifier;
    
    MCMiscGetSystemIdentifier(ctxt, &t_identifier);
    
    if (!ctxt.HasError())
    {
        ctxt.SetTheResultToValue(*t_identifier);
        return ES_NORMAL;
    }

    ctxt.SetTheResultToEmpty();
	return ES_ERROR;
}

Exec_stat MCHandleApplicationIdentifier(void *context, MCParameter *p_parameters)
{
    MCExecPoint ep(nil, nil, nil);
    MCExecContext ctxt(ep);
    
    MCAutoStringRef r_identifier;
    
    MCMiscGetApplicationIdentifier(ctxt, &r_identifier);
    
    if (!ctxt.HasError())
        return ES_NORMAL;
>>>>>>> 763dc689
    
	return ES_ERROR;
}

<<<<<<< HEAD
Exec_stat MCHandlePickTime(void *context, MCParameter *p_parameters)
{
    MCExecPoint ep(nil, nil, nil);
    
	bool t_success, t_use_done, t_use_cancel;
	t_success = true;
	t_use_done = false;
	t_use_cancel = false;
	
    bool t_use_current = false;
    bool t_use_start = false;
    bool t_use_end = false;
	
    MCAutoStringRef t_current, t_start, t_end;
    
	if (t_success && p_parameters != nil)
    {
        p_parameters->eval(ep);
        t_success = ep . copyasstringref(&t_current);
        p_parameters = p_parameters->getnext();
    }
	
	if (t_success && p_parameters != nil)
    {
        p_parameters->eval(ep);
        t_success = ep . copyasstringref(&t_start);
        p_parameters = p_parameters->getnext();
    }
	
	if (t_success && p_parameters != nil)
    {
        p_parameters->eval(ep);
        t_success = ep . copyasstringref(&t_end);
        p_parameters = p_parameters->getnext();
    }
	
    int32_t t_step;
    int32_t *t_step_ptr = nil;
    if (t_success && p_parameters != nil)
        if (MCParseParameters(p_parameters, "i", &t_step))
            t_step_ptr = &t_step;
    
	if (t_success && p_parameters != nil)
		t_success = MCParseParameters(p_parameters, "b", &t_use_cancel);
	
	if (t_success && p_parameters != nil)
		t_success = MCParseParameters(p_parameters, "b", &t_use_done);
    
    MCPickButtonType t_button_type = kMCPickButtonNone;
    if (t_success)
    {
        if (t_use_cancel)
        {
            if (t_use_done)
                t_button_type = kMCPickButtonCancelAndDone;
            else
                t_button_type = kMCPickButtonCancel;
        }
        else if (t_use_done)
            t_button_type = kMCPickButtonDone;           
    }

    MCExecContext ctxt(ep);
    ctxt.SetTheResultToEmpty();
    
	if (t_success)
		MCPickExecPickTime(ctxt, *t_current, *t_start, *t_end, t_step_ptr, (intenum_t)t_button_type, MCtargetptr->getrect());
    
    if (MCresult->isempty())
	{
		MCAutoStringRef t_value;
		/* UNCHECKED */ ep . copyasstringref(&t_value);
        ctxt . SetTheResultToValue(*t_value);
	}
    
	if (!ctxt . HasError())
		return ES_NORMAL;
=======
Exec_stat MCHandleSetReachabilityTarget(void *context, MCParameter *p_parameters)
{
    MCExecPoint ep(nil, nil, nil);
    MCExecContext ctxt(ep);
    
	bool t_success;
	t_success = true;
	
	MCAutoStringRef t_hostname;
	
	if (t_success)
		t_success = MCParseParameters(p_parameters, "x", &t_hostname);
	
	if (t_success)
		MCMiscSetReachabilityTarget(ctxt, *t_hostname);
	
	return !ctxt.HasError() ? ES_NORMAL : ES_ERROR;
}

Exec_stat MCHandleReachabilityTarget(void *context, MCParameter *p_parameters)
{
    MCExecPoint ep(nil, nil, nil);
    MCExecContext ctxt(ep);
    
    MCAutoStringRef t_hostname;
    
    MCMiscGetReachabilityTarget(ctxt, &t_hostname);
    
    if (!ctxt.HasError())
    {
        ctxt.SetTheResultToValue(*t_hostname);
        return ES_NORMAL;
    }
    
    ctxt.SetTheResultToEmpty();
    return ES_ERROR;
}

Exec_stat MCHandleExportImageToAlbum(void *context, MCParameter *p_parameters)
{
    MCAutoStringRef r_save_result;
    MCAutoStringRef t_file_name;
    
    bool t_file_extension_ok = false;
    
	MCAutoStringRef t_raw_data;
    bool t_success = true;
	MCLog("MCHandleExportImageToAlbum() called", nil);
    
    MCExecPoint ep(nil, nil, nil);
    MCExecContext ctxt(ep);
    
    t_success = MCParseParameters(p_parameters, "x", &t_raw_data);
    
    if (t_success)
    {
        if (!MCParseParameters(p_parameters, "x", &t_file_name))
            t_file_name = kMCEmptyString;
    
        MCMiscExecExportImageToAlbum(ctxt, *t_raw_data, *t_file_name);
    }
    
    if (!ctxt.HasError())
        return ES_NORMAL;
>>>>>>> 763dc689
    
	return ES_ERROR;
}

<<<<<<< HEAD

Exec_stat MCHandlePickDateAndTime(void *context, MCParameter *p_parameters)
{
    MCExecPoint ep(nil, nil, nil);
    
	bool t_success, t_use_done, t_use_cancel;
	t_success = true;
	t_use_done = false;
	t_use_cancel = false;
	
    bool t_use_current = false;
    bool t_use_start = false;
    bool t_use_end = false;
	
    MCAutoStringRef t_current, t_start, t_end;
    
	if (t_success && p_parameters != nil)
    {
        p_parameters->eval(ep);
        t_success = ep . copyasstringref(&t_current);
        p_parameters = p_parameters->getnext();
    }
	
	if (t_success && p_parameters != nil)
    {
        p_parameters->eval(ep);
        t_success = ep . copyasstringref(&t_start);
        p_parameters = p_parameters->getnext();
    }
	
	if (t_success && p_parameters != nil)
    {
        p_parameters->eval(ep);
        t_success = ep . copyasstringref(&t_end);
        p_parameters = p_parameters->getnext();
    }
	
    int32_t t_step;
    int32_t *t_step_ptr = nil;
    if (t_success && p_parameters != nil)
        if (MCParseParameters(p_parameters, "i", &t_step))
            t_step_ptr = &t_step;
    
	if (t_success && p_parameters != nil)
		t_success = MCParseParameters(p_parameters, "b", &t_use_cancel);
	
	if (t_success && p_parameters != nil)
		t_success = MCParseParameters(p_parameters, "b", &t_use_done);
    
    MCPickButtonType t_button_type = kMCPickButtonNone;
    if (t_success)
    {
        if (t_use_cancel)
        {
            if (t_use_done)
                t_button_type = kMCPickButtonCancelAndDone;
            else
                t_button_type = kMCPickButtonCancel;
        }
        else if (t_use_done)
            t_button_type = kMCPickButtonDone;
    }
    
    MCExecContext ctxt(ep);
    ctxt.SetTheResultToEmpty();
       
	if (t_success)
		MCPickExecPickDateAndTime(ctxt, *t_current, *t_start, *t_end, t_step_ptr, (intenum_t)t_button_type, MCtargetptr->getrect());
    
    if (MCresult->isempty())
	{
		MCAutoStringRef t_value;
		/* UNCHECKED */ ep . copyasstringref(&t_value);
        ctxt . SetTheResultToValue(*t_value);
=======
Exec_stat MCHandleSetRedrawInterval(void *context, MCParameter *p_parameters)
{
    MCExecPoint ep(nil, nil, nil);
    MCExecContext ctxt(ep);
    
	bool t_success;
	t_success = true;
	
	int32_t t_interval;
	if (t_success)
		t_success = MCParseParameters(p_parameters, "i", &t_interval);
	
	if (t_success)
        MCMiscSetRedrawInterval(ctxt, t_interval);
    
    if (!ctxt.HasError())
        return ES_NORMAL;
    
    return ES_ERROR;
}

Exec_stat MCHandleSetAnimateAutorotation(void *context, MCParameter *p_parameters)
{
    MCExecPoint ep(nil, nil, nil);
    MCExecContext ctxt(ep);
    
	bool t_success;
	t_success = true;

	bool t_enabled;
	if (t_success)
		t_success = MCParseParameters(p_parameters, "b", &t_enabled);
    
    if (t_success)
        MCMiscSetAnimateAutorotation(ctxt, t_enabled);
    
    if (!ctxt.HasError())
        return ES_NORMAL;
    
    return ES_ERROR;
}


Exec_stat MCHandleFileSetDoNotBackup(void *context, MCParameter *p_parameters)
{    
	MCExecPoint ep(nil, nil, nil);
    MCExecContext ctxt(ep);
	
    MCAutoStringRef t_path;
    
    bool t_success = true;
	bool t_no_backup;
	t_no_backup = true;
    
	if (t_success)
        t_success = MCParseParameters(p_parameters, "xu", &t_path, &t_no_backup);
    
    if (t_success)
        MCMiscSetDoNotBackupFile(ctxt, *t_path, t_no_backup);
    
    if (!ctxt . HasError())
        return ES_NORMAL;
    
	return ES_ERROR;
}

Exec_stat MCHandleFileGetDoNotBackup(void *context, MCParameter *p_parameters)
{
	MCExecPoint ep(nil, nil, nil);
    MCExecContext ctxt(ep);
    
	MCAutoStringRef t_path;
    bool t_no_backup;
    bool t_success = true;
    
    if (t_success)
        t_success = MCParseParameters(p_parameters, "x", &t_path);
    
    if (t_success)
        MCMiscGetDoNotBackupFile(ctxt, *t_path, t_no_backup);
    
	if (!ctxt . HasError())
    {
        if (t_no_backup)
            ctxt.SetTheResultToValue(kMCTrueString);
        else
            ctxt.SetTheResultToValue(kMCFalseString);
        
		return ES_NORMAL;
    }
    
    ctxt.SetTheResultToEmpty();
	return ES_ERROR;
}

Exec_stat MCHandleFileSetDataProtection(void *context, MCParameter *p_parameters)
{    
	MCExecPoint ep(nil, nil, nil);
    MCExecContext ctxt(ep);
    
    MCAutoStringRef t_filename;
    MCAutoStringRef t_protection_string;
    
    if (MCParseParameters(p_parameters, "xx", &t_filename, &t_protection_string))
	{
        MCMiscSetFileDataProtection(ctxt, *t_filename, *t_protection_string);
>>>>>>> 763dc689
	}
    
	if (!ctxt . HasError())
		return ES_NORMAL;
<<<<<<< HEAD
    
	return ES_ERROR;
}

//////////////////////////////////////////////////////////////////////////////////////
=======
	
	return ES_ERROR;
}

Exec_stat MCHandleFileGetDataProtection(void *context, MCParameter *p_parameters)
{    
	MCExecPoint ep(nil, nil, nil);
    MCExecContext ctxt(ep);
    
    MCAutoStringRef t_path;
    MCAutoStringRef t_protection_string;
    
    if (MCParseParameters(p_parameters, "x", &t_path))
        MCMiscGetFileDataProtection(ctxt, *t_path, &t_protection_string);
    
	if (!ctxt . HasError())
    {
        ctxt.SetTheResultToValue(*t_protection_string);
        return ES_NORMAL;
    }
    
    ctxt.SetTheResultToEmpty();
	return ES_ERROR;
}
>>>>>>> 763dc689
<|MERGE_RESOLUTION|>--- conflicted
+++ resolved
@@ -1848,7 +1848,1222 @@
     return ES_ERROR;
 }
 
-<<<<<<< HEAD
+Exec_stat MCHandleSetNotificationBadgeValue (void *context, MCParameter *p_parameters)
+{
+    MCExecPoint ep(nil, nil, nil);
+    uint32_t t_badge_value;
+    bool t_success = true;
+    MCExecContext ctxt(ep);
+    ctxt.SetTheResultToEmpty();
+    
+    if (t_success && p_parameters != nil)
+		t_success = MCParseParameters (p_parameters, "i", &t_badge_value);
+    
+    if (t_success)
+        MCNotificationSetNotificationBadgeValue (ctxt, t_badge_value);
+    
+    if (!ctxt.HasError())
+        return ES_NORMAL;
+    
+    return ES_ERROR;
+}
+
+
+////////////////
+
+static MCBusyIndicatorType MCBusyIndicatorTypeFromCString(MCStringRef p_string)
+{
+    if (MCStringIsEqualToCString(p_string, "in line", kMCCompareCaseless))
+        return kMCBusyIndicatorInLine;
+    else if (MCStringIsEqualToCString(p_string, "square", kMCCompareCaseless))
+        return kMCBusyIndicatorSquare;
+    else if (MCStringIsEqualToCString(p_string, "keyboard", kMCCompareCaseless))
+        return kMCBusyIndicatorKeyboard;
+    
+    return kMCBusyIndicatorSquare;
+}
+
+static bool MCBusyIndicatorTypeToCString(MCSensorType p_indicator, MCStringRef& r_string)
+{
+    switch (p_indicator)
+    {
+        case kMCBusyIndicatorInLine:
+            return MCStringCreateWithCString("in line", r_string);
+        case kMCBusyIndicatorSquare:
+            return MCStringCreateWithCString("square", r_string);
+        case kMCBusyIndicatorKeyboard:
+            return MCStringCreateWithCString("keyboard", r_string);
+        default:
+            return MCStringCreateWithCString("unknown", r_string);
+    }
+    return false;
+}
+
+
+// MM-2013-02-04: [[ Bug 10642 ]] Added new optional opacity parameter to busy indicator.
+Exec_stat MCHandleStartBusyIndicator(void *p_context, MCParameter *p_parameters)
+{
+    bool t_success = true;
+    MCAutoStringRef t_indicator_string;
+    MCAutoStringRef t_label;    
+    if (t_success)
+        t_success = MCParseParameters(p_parameters, "xx", &t_indicator_string, &t_label);
+    
+    intenum_t t_indicator;
+    if(t_success)
+        t_success = MCBusyIndicatorTypeFromCString(*t_indicator_string);        
+    
+    int32_t t_opacity = -1;
+    if(t_success)
+    {
+        t_success = MCParseParameters(p_parameters, "i", &t_opacity);
+        if (t_opacity < 0 || t_opacity > 100)
+            t_opacity = -1;
+    }
+    
+    MCExecPoint ep(nil, nil, nil);
+    MCExecContext ctxt(ep);
+	ctxt . SetTheResultToEmpty();
+    
+    MCBusyIndicatorExecStartBusyIndicator(ctxt, kMCBusyIndicatorSquare, *t_label, t_opacity);
+	if (!ctxt . HasError())
+		return ES_NORMAL;
+    
+	return ES_ERROR;    
+}
+
+Exec_stat MCHandleStopBusyIndicator(void *p_context, MCParameter *p_parameters)
+{
+    MCExecPoint ep(nil, nil, nil);
+    
+    MCExecContext ctxt(ep);
+	ctxt . SetTheResultToEmpty();
+    
+	MCBusyIndicatorExecStopBusyIndicator(ctxt);
+    
+	if (!ctxt . HasError())
+		return ES_NORMAL;
+    
+	return ES_ERROR;
+}
+
+///////////////
+
+static MCActivityIndicatorType MCActivityIndicatorTypeFromString(MCStringRef p_string)
+{
+    if (MCStringIsEqualToCString(p_string, "white", kMCCompareCaseless))
+        return kMCActivityIndicatorWhite;
+    else if (MCStringIsEqualToCString(p_string, "large white", kMCCompareCaseless))
+        return kMCActivityIndicatorWhiteLarge;
+    else if (MCStringIsEqualToCString(p_string, "gray", kMCCompareCaseless))
+        return kMCActivityIndicatorGray;
+    
+    return kMCActivityIndicatorWhite;
+}
+
+static bool MCActivityIndicatorTypeToString(MCSensorType p_indicator, MCStringRef& r_string)
+{
+    switch (p_indicator)
+    {
+        case kMCActivityIndicatorWhite:
+            return MCStringCreateWithCString("white", r_string);
+        case kMCActivityIndicatorWhiteLarge:
+            return MCStringCreateWithCString("large white", r_string);
+        case kMCActivityIndicatorGray:
+            return MCStringCreateWithCString("gray", r_string);
+        default:
+            return MCStringCreateWithCString("unknown", r_string);
+    }
+    return false;
+}
+
+Exec_stat MCHandleStartActivityIndicator(void *p_context, MCParameter *p_parameters)
+{
+    MCAutoStringRef t_style_string;    
+    MCActivityIndicatorType t_style;
+    t_style = kMCActivityIndicatorWhite;
+    
+    bool t_success = true;
+    
+    t_success = MCParseParameters(p_parameters, "x", &t_style_string);
+    
+    if (t_success)
+    {
+        if (MCStringIsEqualToCString(*t_style_string, "whitelarge", kMCCompareCaseless))
+            t_success = MCStringCreateWithCString("large white", &t_style_string);
+    }
+    
+    if (t_success)
+        t_style = MCActivityIndicatorTypeFromString(*t_style_string);
+        
+    
+    bool t_location_param = false;
+    integer_t* t_location_x_ptr = nil;
+    integer_t* t_location_y_ptr = nil;
+    integer_t t_location_x;
+    integer_t t_location_y;
+    
+    if (MCParseParameters(p_parameters, "i", &t_location_x))
+    {
+        t_location_param = true;
+        t_location_x_ptr = &t_location_x;
+    }
+
+    if (MCParseParameters(p_parameters, "i", &t_location_y))
+    {
+        t_location_param = true;
+        t_location_y_ptr = &t_location_y;
+    }
+        
+    MCExecPoint ep(nil, nil, nil);
+    MCExecContext ctxt(ep);
+	ctxt . SetTheResultToEmpty();
+    
+    if (t_success)
+        MCBusyIndicatorExecStartActivityIndicator(ctxt, t_style, t_location_x_ptr, t_location_y_ptr);
+    
+	if (t_success && !ctxt . HasError())
+		return ES_NORMAL;
+    
+	return ES_ERROR;
+}
+
+Exec_stat MCHandleStopActivityIndicator(void *p_context, MCParameter *p_parameters)
+{
+    MCExecPoint ep(nil, nil, nil);
+    
+    MCExecContext ctxt(ep);
+	ctxt . SetTheResultToEmpty();
+    
+    MCBusyIndicatorExecStopActivityIndicator(ctxt);
+    
+	if (!ctxt . HasError())
+		return ES_NORMAL;
+    
+	return ES_ERROR;
+}
+
+////////////////
+
+
+static MCSoundAudioCategory MCSoundAudioCategoryFromString(MCStringRef p_string)
+{
+    if (MCStringIsEqualToCString(p_string, "ambient", kMCCompareCaseless))
+        return kMCSoundAudioCategoryAmbient;
+    else if (MCStringIsEqualToCString(p_string, "solo ambient", kMCCompareCaseless))
+        return kMCSoundAudioCategorySoloAmbient;
+    else if (MCStringIsEqualToCString(p_string, "playback", kMCCompareCaseless))
+        return kMCSoundAudioCategoryPlayback;
+    else if (MCStringIsEqualToCString(p_string, "record", kMCCompareCaseless))
+        return kMCSoundAudioCategoryRecord;
+    else if (MCStringIsEqualToCString(p_string, "play and record", kMCCompareCaseless))
+        return kMCSoundAudioCategoryPlayAndRecord;
+    else if (MCStringIsEqualToCString(p_string, "audio processing", kMCCompareCaseless))
+        return kMCSoundAudioCategoryAudioProcessing;
+    
+    return kMCSoundAudioCategoryUnknown;
+}
+
+static bool MCSoundAudioCategoryTypeToString(MCSoundAudioCategory p_indicator, MCStringRef& r_string)
+{
+    switch (p_indicator)
+    {
+        case kMCSoundAudioCategoryAmbient:
+            return MCStringCreateWithCString("ambient", r_string);
+        case kMCSoundAudioCategorySoloAmbient:
+            return MCStringCreateWithCString("solo ambient", r_string);
+        case kMCSoundAudioCategoryPlayback:
+            return MCStringCreateWithCString("playback", r_string);
+        case kMCSoundAudioCategoryRecord:
+            return MCStringCreateWithCString("record", r_string);
+        case kMCSoundAudioCategoryPlayAndRecord:
+            return MCStringCreateWithCString("play and record", r_string);
+        case kMCSoundAudioCategoryAudioProcessing:
+            return MCStringCreateWithCString("audio processing", r_string);
+        default:
+            return false;
+    }
+}
+
+static MCSoundChannelStatus MCSoundChannelStatusFromString(MCStringRef p_string)
+{
+    if (MCStringIsEqualToCString(p_string, "playing", kMCCompareCaseless))
+        return kMCSoundChannelStatusPlaying;
+    else if (MCStringIsEqualToCString(p_string, "paused", kMCCompareCaseless))
+        return kMCSoundChannelStatusPaused;
+    else //if (MCStringIsEqualToCString(p_string, "stopped", kMCCompareCaseless))
+        return kMCSoundChannelStatusStopped;
+}
+
+static bool MCSoundChannelStatusTypeToString(MCSoundChannelStatus p_status, MCStringRef& r_string)
+{
+    switch(p_status)
+    {
+        case kMCSoundChannelStatusPaused:
+            return MCStringCreateWithCString("paused", r_string);
+        case kMCSoundChannelStatusStopped:
+            return MCStringCreateWithCString("stopped", r_string);
+        case kMCSoundChannelStatusPlaying:
+            return MCStringCreateWithCString("playing", r_string);
+        default:
+            return false;
+    }
+}
+
+static MCSoundChannelPlayType MCSoundChannelPlayTypeFromString(MCStringRef p_string)
+{
+    if (MCStringIsEqualToCString(p_string, "next", kMCCompareCaseless))
+        return kMCSoundChannelPlayNext;
+    else if (MCStringIsEqualToCString(p_string, "looping", kMCCompareCaseless))
+        return kMCSoundChannelPlayLooping;
+    else
+        return kMCSoundChannelPlayNow;
+}
+
+static bool MCSoundChannelPlayTypeToString(MCSoundChannelPlayType p_type, MCStringRef& r_string)
+{
+    switch(p_type)
+    {
+        case kMCSoundChannelPlayLooping:
+            return MCStringCreateWithCString("play looping", r_string);
+        case kMCSoundChannelPlayNext:
+            return MCStringCreateWithCString("play next", r_string);
+        default:
+            return MCStringCreateWithCString("play now", r_string);
+    }
+}
+
+
+Exec_stat MCHandlePlaySoundOnChannel(void *context, MCParameter *p_parameters)
+{
+    MCExecPoint ep(nil, nil, nil);
+    MCExecContext ctxt(ep);
+	ctxt . SetTheResultToEmpty();
+    
+	bool t_success;
+	t_success = true;
+	
+	MCAutoStringRef t_sound;
+    MCAutoStringRef t_channel;
+    MCAutoStringRef t_type;
+	t_sound = nil;
+	t_channel = nil;
+	t_type = nil;
+	if (t_success)
+		t_success = MCParseParameters(p_parameters, "xxx", &t_sound, &t_channel, &t_type);
+	
+    MCSoundChannelPlayType t_play_type;
+	if (t_success)
+        t_play_type = MCSoundChannelPlayTypeFromString(*t_type);
+    
+    if(t_success)
+		MCSoundExecPlaySoundOnChannel(ctxt, *t_channel, *t_sound, (integer_t)t_play_type);
+    
+	if (!ctxt . HasError())
+		return ES_NORMAL;
+    
+	return ES_ERROR;
+}
+
+Exec_stat MCHandlePausePlayingOnChannel(void *context, MCParameter *p_parameters)
+{
+    MCExecPoint ep(nil, nil, nil);
+    MCExecContext ctxt(ep);
+	ctxt . SetTheResultToEmpty();
+    
+	bool t_success;
+	t_success = true;
+	
+	MCAutoStringRef t_channel;
+	
+    if (t_success)
+		t_success = MCParseParameters(p_parameters, "x", &t_channel);
+	
+	if (t_success)
+		MCSoundExecPausePlayingOnChannel(ctxt, *t_channel);
+	
+	if (!ctxt . HasError())
+		return ES_NORMAL;
+    
+	return ES_ERROR;
+}
+
+Exec_stat MCHandleResumePlayingOnChannel(void *context, MCParameter *p_parameters)
+{
+    MCExecPoint ep(nil, nil, nil);
+    MCExecContext ctxt(ep);
+	ctxt . SetTheResultToEmpty();
+    
+	bool t_success;
+	t_success = true;
+    
+	MCAutoStringRef t_channel;
+	if (t_success)
+		t_success = MCParseParameters(p_parameters, "x", &t_channel);
+	
+	if (t_success)
+		MCSoundExecResumePlayingOnChannel(ctxt, *t_channel);
+    
+	if (!ctxt . HasError())
+		return ES_NORMAL;
+    
+	return ES_ERROR;
+}
+
+Exec_stat MCHandleStopPlayingOnChannel(void *context, MCParameter *p_parameters)
+{
+    MCExecPoint ep(nil, nil, nil);
+    MCExecContext ctxt(ep);
+	ctxt . SetTheResultToEmpty();
+    
+	bool t_success;
+	t_success = true;
+	
+	MCAutoStringRef t_channel;
+	if (t_success)
+		t_success = MCParseParameters(p_parameters, "x", &t_channel);
+	
+	if (t_success)
+		MCSoundExecStopPlayingOnChannel(ctxt, *t_channel);
+	
+	if (!ctxt . HasError())
+		return ES_NORMAL;
+    
+	return ES_ERROR;
+}
+
+Exec_stat MCHandleDeleteSoundChannel(void *context, MCParameter *p_parameters)
+{
+    MCExecPoint ep(nil, nil, nil);
+    MCExecContext ctxt(ep);
+	ctxt . SetTheResultToEmpty();
+    
+	bool t_success;
+	t_success = true;
+	
+	MCAutoStringRef t_channel;
+	if (t_success)
+		t_success = MCParseParameters(p_parameters, "x", &t_channel);
+	
+	if (t_success)
+		MCSoundExecDeleteSoundChannel(ctxt, *t_channel);
+	
+	if (!ctxt . HasError())
+		return ES_NORMAL;
+    
+	return ES_ERROR;
+}
+
+Exec_stat MCHandleSetSoundChannelVolume(void *context, MCParameter *p_parameters)
+{
+    MCExecPoint ep(nil, nil, nil);
+    MCExecContext ctxt(ep);
+	ctxt . SetTheResultToEmpty();
+    
+	bool t_success;
+	t_success = true;
+	
+	int32_t t_volume;
+	MCAutoStringRef t_channel;
+
+    if (t_success)
+		t_success = MCParseParameters(p_parameters, "xu", &t_channel, &t_volume);
+	
+	if (t_success)
+		MCSoundSetVolumeOfChannel(ctxt, *t_channel, t_volume);
+	    
+	if (!ctxt . HasError())
+		return ES_NORMAL;
+    
+	return ES_ERROR;
+}
+
+Exec_stat MCHandleSoundChannelVolume(void *context, MCParameter *p_parameters)
+{
+    MCExecPoint ep(nil, nil, nil);
+    MCExecContext ctxt(ep);
+	ctxt . SetTheResultToEmpty();
+    
+	bool t_success;
+	t_success = true;
+	
+	MCAutoStringRef t_channel;
+	
+    if (t_success)
+		t_success = MCParseParameters(p_parameters, "x", &t_channel);
+	
+	int32_t t_volume;
+	if (t_success)
+        MCSoundGetVolumeOfChannel(ctxt, *t_channel, t_volume);
+		
+	if (!ctxt . HasError())
+    {
+        ctxt.SetTheResultToNumber(t_volume);
+		return ES_NORMAL;
+    }
+    
+    ctxt.SetTheResultToEmpty();
+	return ES_ERROR;
+}
+
+Exec_stat MCHandleSoundChannelStatus(void *context, MCParameter *p_parameters)
+{
+    MCExecPoint ep(nil, nil, nil);
+    MCExecContext ctxt(ep);
+	ctxt . SetTheResultToEmpty();
+    
+	bool t_success;
+	t_success = true;
+	
+	MCAutoStringRef t_channel;
+	
+    if (t_success)
+		t_success = MCParseParameters(p_parameters, "x", &t_channel);
+	
+	intenum_t t_status;
+	if (t_success)
+		MCSoundGetStatusOfChannel(ctxt, *t_channel, t_status);
+	
+	if (t_success && t_status >= 0 && !ctxt.HasError())
+	{
+        MCAutoStringRef t_status_string;
+        if (MCSoundChannelStatusTypeToString((MCSoundChannelStatus)t_status, &t_status_string))
+        {
+            ctxt.SetTheResultToValue(*t_status_string);
+            return ES_NORMAL;
+        }
+    }
+    
+    ctxt.SetTheResultToEmpty();
+	return ES_ERROR;
+}
+
+Exec_stat MCHandleSoundOnChannel(void *context, MCParameter *p_parameters)
+{
+    MCExecPoint ep(nil, nil, nil);
+    MCExecContext ctxt(ep);
+	ctxt . SetTheResultToEmpty();
+    
+	bool t_success;
+	t_success = true;
+	
+	MCAutoStringRef t_channel;
+	
+    if (t_success)
+		t_success = MCParseParameters(p_parameters, "x", &t_channel);
+	
+    MCAutoStringRef t_sound;
+	if (t_success)
+		MCSoundGetSoundOfChannel(ctxt, *t_channel, &t_sound);
+	
+    if (t_success)
+        if (*t_sound != nil)
+            ep.setvalueref(*t_sound);
+    
+    if (!ctxt . HasError())
+    {
+        ctxt . SetTheResultToValue(*t_sound);
+        return ES_NORMAL;
+    }
+    
+    ctxt.SetTheResultToEmpty();
+	return ES_ERROR;
+}
+
+Exec_stat MCHandleNextSoundOnChannel(void *context, MCParameter *p_parameters)
+{
+    MCExecPoint ep(nil, nil, nil);
+    MCExecContext ctxt(ep);
+	ctxt . SetTheResultToEmpty();
+    
+	bool t_success;
+	t_success = true;
+	
+	MCAutoStringRef t_channel;
+    
+	if (t_success)
+		t_success = MCParseParameters(p_parameters, "x", &t_channel);
+	
+    MCAutoStringRef t_sound;
+	if (t_success)
+		MCSoundGetNextSoundOfChannel(ctxt, *t_channel, &t_sound);
+	
+    if (t_success)
+        if (*t_sound != nil)
+            ep.setvalueref(*t_sound);
+    
+    if (!ctxt . HasError())
+    {
+        ctxt . SetTheResultToValue(*t_sound);
+		return ES_NORMAL;
+    }
+    
+    ctxt.SetTheResultToEmpty();
+    return ES_ERROR;
+}
+
+Exec_stat MCHandleSoundChannels(void *context, MCParameter *p_parameters)
+{
+    MCExecPoint ep(nil, nil, nil);
+    MCExecContext ctxt(ep);
+	ctxt . SetTheResultToEmpty();
+    
+    bool t_success;
+	t_success = true;
+    
+    MCAutoStringRef t_channels;
+	if (t_success)
+		MCSoundGetSoundChannels(ctxt, &t_channels);
+	
+    if (t_success)
+        if (*t_channels != nil)
+            ep.setvalueref(*t_channels);
+    
+    if (!ctxt . HasError() && t_success)
+    {
+        ctxt . SetTheResultToValue(*t_channels);
+		return ES_NORMAL;
+    }
+    
+    ctxt.SetTheResultToEmpty();
+	return ES_ERROR;
+}
+
+// MM-2012-09-07: Added support for setting the category of the current audio session (how mute button is handled etc.
+Exec_stat MCHandleSetAudioCategory(void *context, MCParameter *p_parameters)
+{
+    MCExecPoint ep(nil, nil, nil);
+    MCExecContext ctxt(ep);
+	ctxt . SetTheResultToEmpty();
+    
+	bool t_success;
+	t_success = true;
+	
+	MCAutoStringRef t_category_string;
+	
+    if (t_success)
+		t_success = MCParseParameters(p_parameters, "x", &t_category_string);
+    
+    MCSoundAudioCategory t_category;
+    t_category = kMCSoundAudioCategoryUnknown;
+    if (t_success)
+    {
+        MCSoundAudioCategoryFromString(*t_category_string);
+    }
+    
+    if (t_success)
+        MCSoundSetAudioCategory(ctxt, t_category);
+    
+    if (t_success)
+	{
+        MCAutoStringRef t_result;
+		ep . copyasstringref(&t_result);
+		ctxt . SetTheResultToValue(*t_result);
+	}
+    
+	if (!ctxt . HasError())
+		return ES_NORMAL;
+    
+    ctxt.SetTheResultToEmpty();
+	return ES_ERROR;
+}
+
+/////////////////////////////////////////////////////////////////////////////////
+
+Exec_stat MCHandleGetDeviceToken (void *context, MCParameter *p_parameters)
+{
+    MCExecPoint ep(nil, nil, nil);
+    MCExecContext ctxt(ep);
+    
+    MCAutoStringRef t_token;
+    
+    MCMiscGetDeviceToken(ctxt, &t_token);
+    
+    if (!ctxt.HasError())
+    {
+        ctxt.SetTheResultToValue(*t_token);
+        return ES_NORMAL;
+    }
+    
+    ctxt.SetTheResultToEmpty();
+    return ES_ERROR;
+}
+
+Exec_stat MCHandleGetLaunchUrl (void *context, MCParameter *p_parameters)
+{
+    MCExecPoint ep(nil, nil, nil);
+    MCExecContext ctxt(ep);
+    
+    MCAutoStringRef t_url;
+    
+    MCMiscGetLaunchUrl (ctxt, &t_url);
+    
+    if (!ctxt.HasError())
+    {
+        ctxt.SetTheResultToValue(*t_url);
+        return ES_NORMAL;
+    }
+    
+    ctxt.SetTheResultToEmpty();
+    return ES_ERROR;
+}
+
+Exec_stat MCHandleBeep(void *p_context, MCParameter *p_parameters)
+{
+    int32_t t_number_of_times;
+    int32_t* t_number_of_times_ptr = nil;
+    
+    MCExecPoint ep(nil, nil, nil);
+    MCExecContext ctxt(ep);
+    
+    if (!MCParseParameters(p_parameters, "i", &t_number_of_times))
+        t_number_of_times_ptr = &t_number_of_times;
+    
+    MCMiscExecBeep(ctxt, t_number_of_times_ptr);
+    
+    if (!ctxt.HasError())
+        return ES_NORMAL;
+
+    return ES_ERROR;
+}
+
+Exec_stat MCHandleVibrate(void *p_context, MCParameter *p_parameters)
+{
+    int32_t t_number_of_times;
+    int32_t* t_number_of_times_ptr = nil;
+    
+    MCExecPoint ep(nil, nil, nil);
+    MCExecContext ctxt(ep);
+    
+    if (MCParseParameters(p_parameters, "i", &t_number_of_times))
+        t_number_of_times_ptr = &t_number_of_times;
+    
+    MCMiscExecVibrate(ctxt, t_number_of_times_ptr);
+    
+    if (!ctxt.HasError())
+        return ES_NORMAL;
+    
+    return ES_ERROR;
+}
+
+Exec_stat MCHandleDeviceResolution(void *context, MCParameter *p_parameters)
+{
+    MCExecPoint ep(nil, nil, nil);
+    MCExecContext ctxt(ep);
+    
+    MCAutoStringRef t_resolution;
+    MCMiscGetiphoneDeviceResolution(ctxt, &t_resolution);
+    
+    if (!ctxt.HasError())
+    {
+        ctxt.SetTheResultToValue(*t_resolution);
+        return ES_NORMAL;
+    }
+    
+    ctxt.SetTheResultToEmpty();
+    return ES_ERROR;
+}
+
+Exec_stat MCHandleUseDeviceResolution(void *context, MCParameter *p_parameters)
+{
+    MCExecPoint ep(nil, nil, nil);
+    MCExecContext ctxt(ep);
+    
+    bool t_use_device_res;
+    bool t_use_control_device_res;
+    bool t_success;
+    
+    t_success = MCParseParameters(p_parameters, "bb", &t_use_device_res, &t_use_control_device_res);
+    
+    if (t_success)
+        MCMiscSetiphoneUseDeviceResolution(ctxt, t_use_device_res, t_use_control_device_res);
+    
+    if (!ctxt.HasError() && t_success)
+        return ES_NORMAL;
+    
+    return ES_ERROR;
+}
+
+Exec_stat MCHandleDeviceScale(void *context, MCParameter *p_parameters)
+{
+    MCExecPoint ep(nil, nil, nil);
+    MCExecContext ctxt(ep);
+    
+    real64_t t_resolution;
+    
+    MCMiscGetiphoneDeviceScale(ctxt, t_resolution);
+    
+    if (!ctxt.HasError())
+    {
+        ctxt.SetTheResultToNumber(t_resolution);
+        return ES_NORMAL;
+    }
+    
+    ctxt.SetTheResultToEmpty();
+    return ES_ERROR;
+}
+
+Exec_stat MCHandlePixelDensity(void* context, MCParameter* p_parameters)
+{
+    MCExecPoint ep(nil, nil, nil);
+    MCExecContext ctxt(ep);
+    
+    real64_t t_density;
+    
+    MCMiscGetPixelDensity(ctxt, t_density);
+    
+    if (!ctxt.HasError())
+    {
+        ctxt.SetTheResultToNumber(t_density);
+        return ES_NORMAL;
+    }
+    
+    ctxt.SetTheResultToEmpty();
+    return ES_ERROR;
+}
+
+static MCMiscStatusBarStyle MCMiscStatusBarStyleFromString(MCStringRef p_string)
+{
+    if (MCStringIsEqualToCString(p_string, "translucent", kMCCompareCaseless))
+        return kMCMiscStatusBarStyleTranslucent;
+    else if (MCStringIsEqualToCString(p_string, "opaque", kMCCompareCaseless))
+        return kMCMiscStatusBarStyleOpaque;
+    else
+        return kMCMiscStatusBarStyleDefault;
+}
+
+Exec_stat MCHandleSetStatusBarStyle(void *context, MCParameter *p_parameters)
+{
+	MCExecPoint ep(nil, nil, nil);
+    MCExecContext ctxt(ep);
+	
+    MCAutoStringRef t_status_bar_style_string;
+    MCMiscStatusBarStyle t_status_bar_style;
+    bool t_success;
+    
+    t_success = MCParseParameters(p_parameters, "x", &t_status_bar_style_string);
+    
+    if (t_success)
+    {
+        t_status_bar_style = MCMiscStatusBarStyleFromString(*t_status_bar_style_string);
+        MCMiscSetStatusBarStyle(ctxt, t_status_bar_style);
+    }
+	
+	if (!ctxt.HasError())
+        return ES_NORMAL;
+    
+    return ES_ERROR;
+}
+
+Exec_stat MCHandleShowStatusBar(void* context, MCParameter* p_parameters)
+{
+    MCExecPoint ep(nil, nil, nil);
+    MCExecContext ctxt(ep);
+    bool t_success = true;
+        
+    if(t_success)
+        MCMiscExecShowStatusBar(ctxt);
+    
+    if (!ctxt.HasError())
+        return ES_NORMAL;
+    
+    return ES_ERROR;
+}
+
+Exec_stat MCHandleHideStatusBar(void* context, MCParameter* p_parameters)
+{
+    MCExecPoint ep(nil, nil, nil);
+    MCExecContext ctxt(ep);
+    bool t_success = true;
+    
+    if(t_success)
+        MCMiscExecHideStatusBar(ctxt);
+    
+    if (!ctxt.HasError())
+        return ES_NORMAL;
+    
+    return ES_ERROR;
+}
+
+static MCMiscKeyboardType MCMiscKeyboardTypeFromString(MCStringRef p_string)
+{
+    if (MCStringIsEqualToCString(p_string, "alphabet", kMCCompareCaseless))
+        return kMCMiscKeyboardTypeAlphabet;
+    else if (MCStringIsEqualToCString(p_string, "numeric", kMCCompareCaseless))
+        return kMCMiscKeyboardTypeNumeric;
+    else if (MCStringIsEqualToCString(p_string, "decimal", kMCCompareCaseless))
+        return kMCMiscKeyboardTypeDecimal;
+    else if (MCStringIsEqualToCString(p_string, "number", kMCCompareCaseless))
+        return kMCMiscKeyboardTypeNumber;
+    else if (MCStringIsEqualToCString(p_string, "phone", kMCCompareCaseless))
+        return kMCMiscKeyboardTypePhone;
+    else if (MCStringIsEqualToCString(p_string, "email", kMCCompareCaseless))
+        return kMCMiscKeyboardTypeEmail;
+    else if (MCStringIsEqualToCString(p_string, "url", kMCCompareCaseless))
+        return kMCMiscKeyboardTypeUrl;
+    else if (MCStringIsEqualToCString(p_string, "contact", kMCCompareCaseless))
+        return kMCMiscKeyboardTypeContact;
+    else // default
+        return kMCMiscKeyboardTypeDefault;
+}
+
+Exec_stat MCHandleSetKeyboardType (void *context, MCParameter *p_parameters)
+{
+	MCExecPoint ep(nil, nil, nil);
+    MCExecContext ctxt(ep);
+    
+    bool t_success = true;
+    
+    MCAutoStringRef t_keyboard_type_string;
+    MCMiscKeyboardType t_keyboard_type;
+    
+    t_success = MCParseParameters(p_parameters, "x", &t_keyboard_type_string);
+    
+    t_keyboard_type = MCMiscKeyboardTypeFromString(*t_keyboard_type_string);
+    
+    MCMiscSetKeyboardType(ctxt, t_keyboard_type);
+    
+    if (!ctxt.HasError())
+        return ES_NORMAL;
+    return ES_ERROR;
+}
+
+static MCMiscKeyboardReturnKey MCMiscKeyboardReturnKeyTypeFromString(MCStringRef p_string)
+{
+    if (MCStringIsEqualToCString(p_string, "go", kMCCompareCaseless))
+        return kMCMiscKeyboardReturnKeyGo;
+    else if (MCStringIsEqualToCString(p_string, "google", kMCCompareCaseless))
+        return kMCMiscKeyboardReturnKeyGoogle;
+    else if (MCStringIsEqualToCString(p_string, "join", kMCCompareCaseless))
+        return kMCMiscKeyboardReturnKeyJoin;
+    else if (MCStringIsEqualToCString(p_string, "next", kMCCompareCaseless))
+        return kMCMiscKeyboardReturnKeyNext;
+    else if (MCStringIsEqualToCString(p_string, "route", kMCCompareCaseless))
+        return kMCMiscKeyboardReturnKeyRoute;
+    else if (MCStringIsEqualToCString(p_string, "search", kMCCompareCaseless))
+        return kMCMiscKeyboardReturnKeySearch;
+    else if (MCStringIsEqualToCString(p_string, "send", kMCCompareCaseless))
+        return kMCMiscKeyboardReturnKeySend;
+    else if (MCStringIsEqualToCString(p_string, "yahoo", kMCCompareCaseless))
+        return kMCMiscKeyboardReturnKeyYahoo;
+    else if (MCStringIsEqualToCString(p_string, "done", kMCCompareCaseless))
+        return kMCMiscKeyboardReturnKeyDone;
+    else if (MCStringIsEqualToCString(p_string, "emergency call", kMCCompareCaseless))
+        return kMCMiscKeyboardReturnKeyEmergencyCall;
+    else // default
+        return kMCMiscKeyboardReturnKeyDefault;
+}
+
+Exec_stat MCHandleSetKeyboardReturnKey (void *context, MCParameter *p_parameters)
+{
+	MCExecPoint ep(nil, nil, nil);
+    MCExecContext ctxt(ep);
+    
+    MCAutoStringRef t_keyboard_return_key_string;
+    MCMiscKeyboardReturnKey t_keyboard_return_key;
+    bool t_success;
+    
+    t_success = MCParseParameters(p_parameters, "x", &t_keyboard_return_key_string);
+    
+    if (t_success)
+    {
+        t_keyboard_return_key = MCMiscKeyboardReturnKeyTypeFromString(*t_keyboard_return_key_string);
+        MCMiscSetKeyboardReturnKey(ctxt, t_keyboard_return_key);
+    }
+    
+    if (!ctxt.HasError())
+        return ES_NORMAL;
+    
+    return ES_ERROR;
+}
+
+Exec_stat MCHandlePreferredLanguages(void *context, MCParameter* p_parameters)
+{
+    MCExecPoint ep(nil, nil, nil);
+    MCExecContext ctxt(ep);
+    MCAutoStringRef t_preferred_languages;
+    
+    MCMiscGetPreferredLanguages(ctxt, &t_preferred_languages);
+    
+    if (!ctxt.HasError())
+    {
+        ctxt.SetTheResultToValue(*t_preferred_languages);
+        return ES_NORMAL;
+    }
+    
+    ctxt.SetTheResultToEmpty();
+	return ES_ERROR;
+}
+
+Exec_stat MCHandleCurrentLocale(void *context, MCParameter* p_parameters)
+{
+    MCExecPoint ep(nil, nil, nil);
+    MCExecContext ctxt(ep);
+    
+    MCAutoStringRef t_current_locale;
+    
+    MCMiscGetCurrentLocale(ctxt, &t_current_locale);
+    
+    if (!ctxt.HasError())
+    {
+        ctxt.SetTheResultToValue(*t_current_locale);
+        return ES_NORMAL;
+    }
+    
+    ctxt.SetTheResultToEmpty();
+    return ES_ERROR;
+}
+
+Exec_stat MCHandleClearTouches(void* context, MCParameter* p_parameters)
+{
+    MCExecPoint ep(nil, nil, nil);
+    MCExecContext ctxt(ep);
+    
+    MCMiscExecClearTouches(ctxt);
+    
+    if (!ctxt.HasError())
+        return ES_NORMAL;
+    
+    return ES_ERROR;
+}
+
+Exec_stat MCHandleSystemIdentifier(void *context, MCParameter *p_parameters)
+{
+    MCExecPoint ep(nil, nil, nil);
+    MCExecContext ctxt(ep);
+    
+    MCAutoStringRef t_identifier;
+    
+    MCMiscGetSystemIdentifier(ctxt, &t_identifier);
+    
+    if (!ctxt.HasError())
+    {
+        ctxt.SetTheResultToValue(*t_identifier);
+        return ES_NORMAL;
+    }
+
+    ctxt.SetTheResultToEmpty();
+	return ES_ERROR;
+}
+
+Exec_stat MCHandleApplicationIdentifier(void *context, MCParameter *p_parameters)
+{
+    MCExecPoint ep(nil, nil, nil);
+    MCExecContext ctxt(ep);
+    
+    MCAutoStringRef r_identifier;
+    
+    MCMiscGetApplicationIdentifier(ctxt, &r_identifier);
+    
+    if (!ctxt.HasError())
+        return ES_NORMAL;
+    
+	return ES_ERROR;
+}
+
+Exec_stat MCHandleSetReachabilityTarget(void *context, MCParameter *p_parameters)
+{
+    MCExecPoint ep(nil, nil, nil);
+    MCExecContext ctxt(ep);
+    
+	bool t_success;
+	t_success = true;
+	
+	MCAutoStringRef t_hostname;
+	
+	if (t_success)
+		t_success = MCParseParameters(p_parameters, "x", &t_hostname);
+	
+	if (t_success)
+		MCMiscSetReachabilityTarget(ctxt, *t_hostname);
+	
+	return !ctxt.HasError() ? ES_NORMAL : ES_ERROR;
+}
+
+Exec_stat MCHandleReachabilityTarget(void *context, MCParameter *p_parameters)
+{
+    MCExecPoint ep(nil, nil, nil);
+    MCExecContext ctxt(ep);
+    
+    MCAutoStringRef t_hostname;
+    
+    MCMiscGetReachabilityTarget(ctxt, &t_hostname);
+    
+    if (!ctxt.HasError())
+    {
+        ctxt.SetTheResultToValue(*t_hostname);
+        return ES_NORMAL;
+    }
+    
+    ctxt.SetTheResultToEmpty();
+    return ES_ERROR;
+}
+
+Exec_stat MCHandleExportImageToAlbum(void *context, MCParameter *p_parameters)
+{
+    MCAutoStringRef r_save_result;
+    MCAutoStringRef t_file_name;
+    
+    bool t_file_extension_ok = false;
+    
+	MCAutoStringRef t_raw_data;
+    bool t_success = true;
+	MCLog("MCHandleExportImageToAlbum() called", nil);
+    
+    MCExecPoint ep(nil, nil, nil);
+    MCExecContext ctxt(ep);
+    
+    t_success = MCParseParameters(p_parameters, "x", &t_raw_data);
+    
+    if (t_success)
+    {
+        if (!MCParseParameters(p_parameters, "x", &t_file_name))
+            t_file_name = kMCEmptyString;
+    
+        MCMiscExecExportImageToAlbum(ctxt, *t_raw_data, *t_file_name);
+    }
+    
+    if (!ctxt.HasError())
+        return ES_NORMAL;
+    
+	return ES_ERROR;
+}
+
+Exec_stat MCHandleSetRedrawInterval(void *context, MCParameter *p_parameters)
+{
+    MCExecPoint ep(nil, nil, nil);
+    MCExecContext ctxt(ep);
+    
+	bool t_success;
+	t_success = true;
+	
+	int32_t t_interval;
+	if (t_success)
+		t_success = MCParseParameters(p_parameters, "i", &t_interval);
+	
+	if (t_success)
+        MCMiscSetRedrawInterval(ctxt, t_interval);
+    
+    if (!ctxt.HasError())
+        return ES_NORMAL;
+    
+    return ES_ERROR;
+}
+
+Exec_stat MCHandleSetAnimateAutorotation(void *context, MCParameter *p_parameters)
+{
+    MCExecPoint ep(nil, nil, nil);
+    MCExecContext ctxt(ep);
+    
+	bool t_success;
+	t_success = true;
+
+	bool t_enabled;
+	if (t_success)
+		t_success = MCParseParameters(p_parameters, "b", &t_enabled);
+    
+    if (t_success)
+        MCMiscSetAnimateAutorotation(ctxt, t_enabled);
+    
+    if (!ctxt.HasError())
+        return ES_NORMAL;
+    
+    return ES_ERROR;
+}
+
+
+Exec_stat MCHandleFileSetDoNotBackup(void *context, MCParameter *p_parameters)
+{    
+	MCExecPoint ep(nil, nil, nil);
+    MCExecContext ctxt(ep);
+	
+    MCAutoStringRef t_path;
+    
+    bool t_success = true;
+	bool t_no_backup;
+	t_no_backup = true;
+    
+	if (t_success)
+        t_success = MCParseParameters(p_parameters, "xu", &t_path, &t_no_backup);
+    
+    if (t_success)
+        MCMiscSetDoNotBackupFile(ctxt, *t_path, t_no_backup);
+    
+    if (!ctxt . HasError())
+        return ES_NORMAL;
+    
+	return ES_ERROR;
+}
+
+Exec_stat MCHandleFileGetDoNotBackup(void *context, MCParameter *p_parameters)
+{
+	MCExecPoint ep(nil, nil, nil);
+    MCExecContext ctxt(ep);
+    
+	MCAutoStringRef t_path;
+    bool t_no_backup;
+    bool t_success = true;
+    
+    if (t_success)
+        t_success = MCParseParameters(p_parameters, "x", &t_path);
+    
+    if (t_success)
+        MCMiscGetDoNotBackupFile(ctxt, *t_path, t_no_backup);
+    
+	if (!ctxt . HasError())
+    {
+        if (t_no_backup)
+            ctxt.SetTheResultToValue(kMCTrueString);
+        else
+            ctxt.SetTheResultToValue(kMCFalseString);
+        
+		return ES_NORMAL;
+    }
+    
+    ctxt.SetTheResultToEmpty();
+	return ES_ERROR;
+}
+
+Exec_stat MCHandleFileSetDataProtection(void *context, MCParameter *p_parameters)
+{    
+	MCExecPoint ep(nil, nil, nil);
+    MCExecContext ctxt(ep);
+    
+    MCAutoStringRef t_filename;
+    MCAutoStringRef t_protection_string;
+    
+    if (MCParseParameters(p_parameters, "xx", &t_filename, &t_protection_string))
+	{
+        MCMiscSetFileDataProtection(ctxt, *t_filename, *t_protection_string);
+	}
+    
+	if (!ctxt . HasError())
+		return ES_NORMAL;
+	
+	return ES_ERROR;
+}
+
+Exec_stat MCHandleFileGetDataProtection(void *context, MCParameter *p_parameters)
+{    
+	MCExecPoint ep(nil, nil, nil);
+    MCExecContext ctxt(ep);
+    
+    MCAutoStringRef t_path;
+    MCAutoStringRef t_protection_string;
+    
+    if (MCParseParameters(p_parameters, "x", &t_path))
+        MCMiscGetFileDataProtection(ctxt, *t_path, &t_protection_string);
+    
+	if (!ctxt . HasError())
+    {
+        ctxt.SetTheResultToValue(*t_protection_string);
+        return ES_NORMAL;
+    }
+    
+    ctxt.SetTheResultToEmpty();
+	return ES_ERROR;
+}
+
 //////////////////////////////////////////////////////////////////////////////////////
 
 //iphonePickMedia [multiple] [, music, podCast, audioBook, anyAudio, movie, tv, videoPodcast, musicVideo, videoITunesU, anyVideo]
@@ -2185,1022 +3400,10 @@
     
 	if (!ctxt . HasError())
 		return ES_NORMAL;
-=======
-Exec_stat MCHandleSetNotificationBadgeValue (void *context, MCParameter *p_parameters)
-{
-    MCExecPoint ep(nil, nil, nil);
-    uint32_t t_badge_value;
-    bool t_success = true;
-    MCExecContext ctxt(ep);
-    ctxt.SetTheResultToEmpty();
-    
-    if (t_success && p_parameters != nil)
-		t_success = MCParseParameters (p_parameters, "i", &t_badge_value);
-    
-    if (t_success)
-        MCNotificationSetNotificationBadgeValue (ctxt, t_badge_value);
-    
-    if (!ctxt.HasError())
-        return ES_NORMAL;
-    
-    return ES_ERROR;
-}
-
-
-////////////////
-
-static MCBusyIndicatorType MCBusyIndicatorTypeFromCString(MCStringRef p_string)
-{
-    if (MCStringIsEqualToCString(p_string, "in line", kMCCompareCaseless))
-        return kMCBusyIndicatorInLine;
-    else if (MCStringIsEqualToCString(p_string, "square", kMCCompareCaseless))
-        return kMCBusyIndicatorSquare;
-    else if (MCStringIsEqualToCString(p_string, "keyboard", kMCCompareCaseless))
-        return kMCBusyIndicatorKeyboard;
-    
-    return kMCBusyIndicatorSquare;
-}
-
-static bool MCBusyIndicatorTypeToCString(MCSensorType p_indicator, MCStringRef& r_string)
-{
-    switch (p_indicator)
-    {
-        case kMCBusyIndicatorInLine:
-            return MCStringCreateWithCString("in line", r_string);
-        case kMCBusyIndicatorSquare:
-            return MCStringCreateWithCString("square", r_string);
-        case kMCBusyIndicatorKeyboard:
-            return MCStringCreateWithCString("keyboard", r_string);
-        default:
-            return MCStringCreateWithCString("unknown", r_string);
-    }
-    return false;
-}
-
-
-// MM-2013-02-04: [[ Bug 10642 ]] Added new optional opacity parameter to busy indicator.
-Exec_stat MCHandleStartBusyIndicator(void *p_context, MCParameter *p_parameters)
-{
-    bool t_success = true;
-    MCAutoStringRef t_indicator_string;
-    MCAutoStringRef t_label;    
-    if (t_success)
-        t_success = MCParseParameters(p_parameters, "xx", &t_indicator_string, &t_label);
-    
-    intenum_t t_indicator;
-    if(t_success)
-        t_success = MCBusyIndicatorTypeFromCString(*t_indicator_string);        
-    
-    int32_t t_opacity = -1;
-    if(t_success)
-    {
-        t_success = MCParseParameters(p_parameters, "i", &t_opacity);
-        if (t_opacity < 0 || t_opacity > 100)
-            t_opacity = -1;
-    }
-    
-    MCExecPoint ep(nil, nil, nil);
-    MCExecContext ctxt(ep);
-	ctxt . SetTheResultToEmpty();
-    
-    MCBusyIndicatorExecStartBusyIndicator(ctxt, kMCBusyIndicatorSquare, *t_label, t_opacity);
-	if (!ctxt . HasError())
-		return ES_NORMAL;
-    
-	return ES_ERROR;    
-}
-
-Exec_stat MCHandleStopBusyIndicator(void *p_context, MCParameter *p_parameters)
-{
-    MCExecPoint ep(nil, nil, nil);
-    
-    MCExecContext ctxt(ep);
-	ctxt . SetTheResultToEmpty();
-    
-	MCBusyIndicatorExecStopBusyIndicator(ctxt);
-    
-	if (!ctxt . HasError())
-		return ES_NORMAL;
-    
-	return ES_ERROR;
-}
-
-///////////////
-
-static MCActivityIndicatorType MCActivityIndicatorTypeFromString(MCStringRef p_string)
-{
-    if (MCStringIsEqualToCString(p_string, "white", kMCCompareCaseless))
-        return kMCActivityIndicatorWhite;
-    else if (MCStringIsEqualToCString(p_string, "large white", kMCCompareCaseless))
-        return kMCActivityIndicatorWhiteLarge;
-    else if (MCStringIsEqualToCString(p_string, "gray", kMCCompareCaseless))
-        return kMCActivityIndicatorGray;
-    
-    return kMCActivityIndicatorWhite;
-}
-
-static bool MCActivityIndicatorTypeToString(MCSensorType p_indicator, MCStringRef& r_string)
-{
-    switch (p_indicator)
-    {
-        case kMCActivityIndicatorWhite:
-            return MCStringCreateWithCString("white", r_string);
-        case kMCActivityIndicatorWhiteLarge:
-            return MCStringCreateWithCString("large white", r_string);
-        case kMCActivityIndicatorGray:
-            return MCStringCreateWithCString("gray", r_string);
-        default:
-            return MCStringCreateWithCString("unknown", r_string);
-    }
-    return false;
-}
-
-Exec_stat MCHandleStartActivityIndicator(void *p_context, MCParameter *p_parameters)
-{
-    MCAutoStringRef t_style_string;    
-    MCActivityIndicatorType t_style;
-    t_style = kMCActivityIndicatorWhite;
-    
-    bool t_success = true;
-    
-    t_success = MCParseParameters(p_parameters, "x", &t_style_string);
-    
-    if (t_success)
-    {
-        if (MCStringIsEqualToCString(*t_style_string, "whitelarge", kMCCompareCaseless))
-            t_success = MCStringCreateWithCString("large white", &t_style_string);
-    }
-    
-    if (t_success)
-        t_style = MCActivityIndicatorTypeFromString(*t_style_string);
-        
-    
-    bool t_location_param = false;
-    integer_t* t_location_x_ptr = nil;
-    integer_t* t_location_y_ptr = nil;
-    integer_t t_location_x;
-    integer_t t_location_y;
-    
-    if (MCParseParameters(p_parameters, "i", &t_location_x))
-    {
-        t_location_param = true;
-        t_location_x_ptr = &t_location_x;
-    }
-
-    if (MCParseParameters(p_parameters, "i", &t_location_y))
-    {
-        t_location_param = true;
-        t_location_y_ptr = &t_location_y;
-    }
-        
-    MCExecPoint ep(nil, nil, nil);
-    MCExecContext ctxt(ep);
-	ctxt . SetTheResultToEmpty();
-    
-    if (t_success)
-        MCBusyIndicatorExecStartActivityIndicator(ctxt, t_style, t_location_x_ptr, t_location_y_ptr);
-    
-	if (t_success && !ctxt . HasError())
-		return ES_NORMAL;
-    
-	return ES_ERROR;
-}
-
-Exec_stat MCHandleStopActivityIndicator(void *p_context, MCParameter *p_parameters)
-{
-    MCExecPoint ep(nil, nil, nil);
-    
-    MCExecContext ctxt(ep);
-	ctxt . SetTheResultToEmpty();
-    
-    MCBusyIndicatorExecStopActivityIndicator(ctxt);
-    
-	if (!ctxt . HasError())
-		return ES_NORMAL;
-    
-	return ES_ERROR;
-}
-
-////////////////
-
-
-static MCSoundAudioCategory MCSoundAudioCategoryFromString(MCStringRef p_string)
-{
-    if (MCStringIsEqualToCString(p_string, "ambient", kMCCompareCaseless))
-        return kMCSoundAudioCategoryAmbient;
-    else if (MCStringIsEqualToCString(p_string, "solo ambient", kMCCompareCaseless))
-        return kMCSoundAudioCategorySoloAmbient;
-    else if (MCStringIsEqualToCString(p_string, "playback", kMCCompareCaseless))
-        return kMCSoundAudioCategoryPlayback;
-    else if (MCStringIsEqualToCString(p_string, "record", kMCCompareCaseless))
-        return kMCSoundAudioCategoryRecord;
-    else if (MCStringIsEqualToCString(p_string, "play and record", kMCCompareCaseless))
-        return kMCSoundAudioCategoryPlayAndRecord;
-    else if (MCStringIsEqualToCString(p_string, "audio processing", kMCCompareCaseless))
-        return kMCSoundAudioCategoryAudioProcessing;
-    
-    return kMCSoundAudioCategoryUnknown;
-}
-
-static bool MCSoundAudioCategoryTypeToString(MCSoundAudioCategory p_indicator, MCStringRef& r_string)
-{
-    switch (p_indicator)
-    {
-        case kMCSoundAudioCategoryAmbient:
-            return MCStringCreateWithCString("ambient", r_string);
-        case kMCSoundAudioCategorySoloAmbient:
-            return MCStringCreateWithCString("solo ambient", r_string);
-        case kMCSoundAudioCategoryPlayback:
-            return MCStringCreateWithCString("playback", r_string);
-        case kMCSoundAudioCategoryRecord:
-            return MCStringCreateWithCString("record", r_string);
-        case kMCSoundAudioCategoryPlayAndRecord:
-            return MCStringCreateWithCString("play and record", r_string);
-        case kMCSoundAudioCategoryAudioProcessing:
-            return MCStringCreateWithCString("audio processing", r_string);
-        default:
-            return false;
-    }
-}
-
-static MCSoundChannelStatus MCSoundChannelStatusFromString(MCStringRef p_string)
-{
-    if (MCStringIsEqualToCString(p_string, "playing", kMCCompareCaseless))
-        return kMCSoundChannelStatusPlaying;
-    else if (MCStringIsEqualToCString(p_string, "paused", kMCCompareCaseless))
-        return kMCSoundChannelStatusPaused;
-    else //if (MCStringIsEqualToCString(p_string, "stopped", kMCCompareCaseless))
-        return kMCSoundChannelStatusStopped;
-}
-
-static bool MCSoundChannelStatusTypeToString(MCSoundChannelStatus p_status, MCStringRef& r_string)
-{
-    switch(p_status)
-    {
-        case kMCSoundChannelStatusPaused:
-            return MCStringCreateWithCString("paused", r_string);
-        case kMCSoundChannelStatusStopped:
-            return MCStringCreateWithCString("stopped", r_string);
-        case kMCSoundChannelStatusPlaying:
-            return MCStringCreateWithCString("playing", r_string);
-        default:
-            return false;
-    }
-}
-
-static MCSoundChannelPlayType MCSoundChannelPlayTypeFromString(MCStringRef p_string)
-{
-    if (MCStringIsEqualToCString(p_string, "next", kMCCompareCaseless))
-        return kMCSoundChannelPlayNext;
-    else if (MCStringIsEqualToCString(p_string, "looping", kMCCompareCaseless))
-        return kMCSoundChannelPlayLooping;
-    else
-        return kMCSoundChannelPlayNow;
-}
-
-static bool MCSoundChannelPlayTypeToString(MCSoundChannelPlayType p_type, MCStringRef& r_string)
-{
-    switch(p_type)
-    {
-        case kMCSoundChannelPlayLooping:
-            return MCStringCreateWithCString("play looping", r_string);
-        case kMCSoundChannelPlayNext:
-            return MCStringCreateWithCString("play next", r_string);
-        default:
-            return MCStringCreateWithCString("play now", r_string);
-    }
-}
-
-
-Exec_stat MCHandlePlaySoundOnChannel(void *context, MCParameter *p_parameters)
-{
-    MCExecPoint ep(nil, nil, nil);
-    MCExecContext ctxt(ep);
-	ctxt . SetTheResultToEmpty();
-    
-	bool t_success;
-	t_success = true;
-	
-	MCAutoStringRef t_sound;
-    MCAutoStringRef t_channel;
-    MCAutoStringRef t_type;
-	t_sound = nil;
-	t_channel = nil;
-	t_type = nil;
-	if (t_success)
-		t_success = MCParseParameters(p_parameters, "xxx", &t_sound, &t_channel, &t_type);
-	
-    MCSoundChannelPlayType t_play_type;
-	if (t_success)
-        t_play_type = MCSoundChannelPlayTypeFromString(*t_type);
-    
-    if(t_success)
-		MCSoundExecPlaySoundOnChannel(ctxt, *t_channel, *t_sound, (integer_t)t_play_type);
-    
-	if (!ctxt . HasError())
-		return ES_NORMAL;
-    
-	return ES_ERROR;
-}
-
-Exec_stat MCHandlePausePlayingOnChannel(void *context, MCParameter *p_parameters)
-{
-    MCExecPoint ep(nil, nil, nil);
-    MCExecContext ctxt(ep);
-	ctxt . SetTheResultToEmpty();
-    
-	bool t_success;
-	t_success = true;
-	
-	MCAutoStringRef t_channel;
-	
-    if (t_success)
-		t_success = MCParseParameters(p_parameters, "x", &t_channel);
-	
-	if (t_success)
-		MCSoundExecPausePlayingOnChannel(ctxt, *t_channel);
-	
-	if (!ctxt . HasError())
-		return ES_NORMAL;
-    
-	return ES_ERROR;
-}
-
-Exec_stat MCHandleResumePlayingOnChannel(void *context, MCParameter *p_parameters)
-{
-    MCExecPoint ep(nil, nil, nil);
-    MCExecContext ctxt(ep);
-	ctxt . SetTheResultToEmpty();
-    
-	bool t_success;
-	t_success = true;
-    
-	MCAutoStringRef t_channel;
-	if (t_success)
-		t_success = MCParseParameters(p_parameters, "x", &t_channel);
-	
-	if (t_success)
-		MCSoundExecResumePlayingOnChannel(ctxt, *t_channel);
-    
-	if (!ctxt . HasError())
-		return ES_NORMAL;
-    
-	return ES_ERROR;
-}
-
-Exec_stat MCHandleStopPlayingOnChannel(void *context, MCParameter *p_parameters)
-{
-    MCExecPoint ep(nil, nil, nil);
-    MCExecContext ctxt(ep);
-	ctxt . SetTheResultToEmpty();
-    
-	bool t_success;
-	t_success = true;
-	
-	MCAutoStringRef t_channel;
-	if (t_success)
-		t_success = MCParseParameters(p_parameters, "x", &t_channel);
-	
-	if (t_success)
-		MCSoundExecStopPlayingOnChannel(ctxt, *t_channel);
-	
-	if (!ctxt . HasError())
-		return ES_NORMAL;
-    
-	return ES_ERROR;
-}
-
-Exec_stat MCHandleDeleteSoundChannel(void *context, MCParameter *p_parameters)
-{
-    MCExecPoint ep(nil, nil, nil);
-    MCExecContext ctxt(ep);
-	ctxt . SetTheResultToEmpty();
-    
-	bool t_success;
-	t_success = true;
-	
-	MCAutoStringRef t_channel;
-	if (t_success)
-		t_success = MCParseParameters(p_parameters, "x", &t_channel);
-	
-	if (t_success)
-		MCSoundExecDeleteSoundChannel(ctxt, *t_channel);
-	
-	if (!ctxt . HasError())
-		return ES_NORMAL;
-    
-	return ES_ERROR;
-}
-
-Exec_stat MCHandleSetSoundChannelVolume(void *context, MCParameter *p_parameters)
-{
-    MCExecPoint ep(nil, nil, nil);
-    MCExecContext ctxt(ep);
-	ctxt . SetTheResultToEmpty();
-    
-	bool t_success;
-	t_success = true;
-	
-	int32_t t_volume;
-	MCAutoStringRef t_channel;
-
-    if (t_success)
-		t_success = MCParseParameters(p_parameters, "xu", &t_channel, &t_volume);
-	
-	if (t_success)
-		MCSoundSetVolumeOfChannel(ctxt, *t_channel, t_volume);
-	    
-	if (!ctxt . HasError())
-		return ES_NORMAL;
-    
-	return ES_ERROR;
-}
-
-Exec_stat MCHandleSoundChannelVolume(void *context, MCParameter *p_parameters)
-{
-    MCExecPoint ep(nil, nil, nil);
-    MCExecContext ctxt(ep);
-	ctxt . SetTheResultToEmpty();
-    
-	bool t_success;
-	t_success = true;
-	
-	MCAutoStringRef t_channel;
-	
-    if (t_success)
-		t_success = MCParseParameters(p_parameters, "x", &t_channel);
-	
-	int32_t t_volume;
-	if (t_success)
-        MCSoundGetVolumeOfChannel(ctxt, *t_channel, t_volume);
-		
-	if (!ctxt . HasError())
-    {
-        ctxt.SetTheResultToNumber(t_volume);
-		return ES_NORMAL;
-    }
-    
-    ctxt.SetTheResultToEmpty();
-	return ES_ERROR;
-}
-
-Exec_stat MCHandleSoundChannelStatus(void *context, MCParameter *p_parameters)
-{
-    MCExecPoint ep(nil, nil, nil);
-    MCExecContext ctxt(ep);
-	ctxt . SetTheResultToEmpty();
-    
-	bool t_success;
-	t_success = true;
-	
-	MCAutoStringRef t_channel;
-	
-    if (t_success)
-		t_success = MCParseParameters(p_parameters, "x", &t_channel);
-	
-	intenum_t t_status;
-	if (t_success)
-		MCSoundGetStatusOfChannel(ctxt, *t_channel, t_status);
-	
-	if (t_success && t_status >= 0 && !ctxt.HasError())
-	{
-        MCAutoStringRef t_status_string;
-        if (MCSoundChannelStatusTypeToString((MCSoundChannelStatus)t_status, &t_status_string))
-        {
-            ctxt.SetTheResultToValue(*t_status_string);
-            return ES_NORMAL;
-        }
-    }
-    
-    ctxt.SetTheResultToEmpty();
-	return ES_ERROR;
-}
-
-Exec_stat MCHandleSoundOnChannel(void *context, MCParameter *p_parameters)
-{
-    MCExecPoint ep(nil, nil, nil);
-    MCExecContext ctxt(ep);
-	ctxt . SetTheResultToEmpty();
-    
-	bool t_success;
-	t_success = true;
-	
-	MCAutoStringRef t_channel;
-	
-    if (t_success)
-		t_success = MCParseParameters(p_parameters, "x", &t_channel);
-	
-    MCAutoStringRef t_sound;
-	if (t_success)
-		MCSoundGetSoundOfChannel(ctxt, *t_channel, &t_sound);
-	
-    if (t_success)
-        if (*t_sound != nil)
-            ep.setvalueref(*t_sound);
-    
-    if (!ctxt . HasError())
-    {
-        ctxt . SetTheResultToValue(*t_sound);
-        return ES_NORMAL;
-    }
-    
-    ctxt.SetTheResultToEmpty();
-	return ES_ERROR;
-}
-
-Exec_stat MCHandleNextSoundOnChannel(void *context, MCParameter *p_parameters)
-{
-    MCExecPoint ep(nil, nil, nil);
-    MCExecContext ctxt(ep);
-	ctxt . SetTheResultToEmpty();
-    
-	bool t_success;
-	t_success = true;
-	
-	MCAutoStringRef t_channel;
-    
-	if (t_success)
-		t_success = MCParseParameters(p_parameters, "x", &t_channel);
-	
-    MCAutoStringRef t_sound;
-	if (t_success)
-		MCSoundGetNextSoundOfChannel(ctxt, *t_channel, &t_sound);
-	
-    if (t_success)
-        if (*t_sound != nil)
-            ep.setvalueref(*t_sound);
-    
-    if (!ctxt . HasError())
-    {
-        ctxt . SetTheResultToValue(*t_sound);
-		return ES_NORMAL;
-    }
-    
-    ctxt.SetTheResultToEmpty();
-    return ES_ERROR;
-}
-
-Exec_stat MCHandleSoundChannels(void *context, MCParameter *p_parameters)
-{
-    MCExecPoint ep(nil, nil, nil);
-    MCExecContext ctxt(ep);
-	ctxt . SetTheResultToEmpty();
-    
-    bool t_success;
-	t_success = true;
-    
-    MCAutoStringRef t_channels;
-	if (t_success)
-		MCSoundGetSoundChannels(ctxt, &t_channels);
-	
-    if (t_success)
-        if (*t_channels != nil)
-            ep.setvalueref(*t_channels);
-    
-    if (!ctxt . HasError() && t_success)
-    {
-        ctxt . SetTheResultToValue(*t_channels);
-		return ES_NORMAL;
-    }
-    
-    ctxt.SetTheResultToEmpty();
-	return ES_ERROR;
-}
-
-// MM-2012-09-07: Added support for setting the category of the current audio session (how mute button is handled etc.
-Exec_stat MCHandleSetAudioCategory(void *context, MCParameter *p_parameters)
-{
-    MCExecPoint ep(nil, nil, nil);
-    MCExecContext ctxt(ep);
-	ctxt . SetTheResultToEmpty();
-    
-	bool t_success;
-	t_success = true;
-	
-	MCAutoStringRef t_category_string;
-	
-    if (t_success)
-		t_success = MCParseParameters(p_parameters, "x", &t_category_string);
-    
-    MCSoundAudioCategory t_category;
-    t_category = kMCSoundAudioCategoryUnknown;
-    if (t_success)
-    {
-        MCSoundAudioCategoryFromString(*t_category_string);
-    }
-    
-    if (t_success)
-        MCSoundSetAudioCategory(ctxt, t_category);
-    
-    if (t_success)
-	{
-        MCAutoStringRef t_result;
-		ep . copyasstringref(&t_result);
-		ctxt . SetTheResultToValue(*t_result);
-	}
-    
-	if (!ctxt . HasError())
-		return ES_NORMAL;
-    
-    ctxt.SetTheResultToEmpty();
-	return ES_ERROR;
-}
-
-/////////////////////////////////////////////////////////////////////////////////
-
-Exec_stat MCHandleGetDeviceToken (void *context, MCParameter *p_parameters)
-{
-    MCExecPoint ep(nil, nil, nil);
-    MCExecContext ctxt(ep);
-    
-    MCAutoStringRef t_token;
-    
-    MCMiscGetDeviceToken(ctxt, &t_token);
-    
-    if (!ctxt.HasError())
-    {
-        ctxt.SetTheResultToValue(*t_token);
-        return ES_NORMAL;
-    }
-    
-    ctxt.SetTheResultToEmpty();
-    return ES_ERROR;
-}
-
-Exec_stat MCHandleGetLaunchUrl (void *context, MCParameter *p_parameters)
-{
-    MCExecPoint ep(nil, nil, nil);
-    MCExecContext ctxt(ep);
-    
-    MCAutoStringRef t_url;
-    
-    MCMiscGetLaunchUrl (ctxt, &t_url);
-    
-    if (!ctxt.HasError())
-    {
-        ctxt.SetTheResultToValue(*t_url);
-        return ES_NORMAL;
-    }
-    
-    ctxt.SetTheResultToEmpty();
-    return ES_ERROR;
-}
-
-Exec_stat MCHandleBeep(void *p_context, MCParameter *p_parameters)
-{
-    int32_t t_number_of_times;
-    int32_t* t_number_of_times_ptr = nil;
-    
-    MCExecPoint ep(nil, nil, nil);
-    MCExecContext ctxt(ep);
-    
-    if (!MCParseParameters(p_parameters, "i", &t_number_of_times))
-        t_number_of_times_ptr = &t_number_of_times;
-    
-    MCMiscExecBeep(ctxt, t_number_of_times_ptr);
-    
-    if (!ctxt.HasError())
-        return ES_NORMAL;
-
-    return ES_ERROR;
-}
-
-Exec_stat MCHandleVibrate(void *p_context, MCParameter *p_parameters)
-{
-    int32_t t_number_of_times;
-    int32_t* t_number_of_times_ptr = nil;
-    
-    MCExecPoint ep(nil, nil, nil);
-    MCExecContext ctxt(ep);
-    
-    if (MCParseParameters(p_parameters, "i", &t_number_of_times))
-        t_number_of_times_ptr = &t_number_of_times;
-    
-    MCMiscExecVibrate(ctxt, t_number_of_times_ptr);
-    
-    if (!ctxt.HasError())
-        return ES_NORMAL;
-    
-    return ES_ERROR;
-}
-
-Exec_stat MCHandleDeviceResolution(void *context, MCParameter *p_parameters)
-{
-    MCExecPoint ep(nil, nil, nil);
-    MCExecContext ctxt(ep);
-    
-    MCAutoStringRef t_resolution;
-    MCMiscGetiphoneDeviceResolution(ctxt, &t_resolution);
-    
-    if (!ctxt.HasError())
-    {
-        ctxt.SetTheResultToValue(*t_resolution);
-        return ES_NORMAL;
-    }
-    
-    ctxt.SetTheResultToEmpty();
-    return ES_ERROR;
-}
-
-Exec_stat MCHandleUseDeviceResolution(void *context, MCParameter *p_parameters)
-{
-    MCExecPoint ep(nil, nil, nil);
-    MCExecContext ctxt(ep);
-    
-    bool t_use_device_res;
-    bool t_use_control_device_res;
-    bool t_success;
-    
-    t_success = MCParseParameters(p_parameters, "bb", &t_use_device_res, &t_use_control_device_res);
-    
-    if (t_success)
-        MCMiscSetiphoneUseDeviceResolution(ctxt, t_use_device_res, t_use_control_device_res);
-    
-    if (!ctxt.HasError() && t_success)
-        return ES_NORMAL;
-    
-    return ES_ERROR;
-}
-
-Exec_stat MCHandleDeviceScale(void *context, MCParameter *p_parameters)
-{
-    MCExecPoint ep(nil, nil, nil);
-    MCExecContext ctxt(ep);
-    
-    real64_t t_resolution;
-    
-    MCMiscGetiphoneDeviceScale(ctxt, t_resolution);
-    
-    if (!ctxt.HasError())
-    {
-        ctxt.SetTheResultToNumber(t_resolution);
-        return ES_NORMAL;
-    }
-    
-    ctxt.SetTheResultToEmpty();
-    return ES_ERROR;
-}
-
-Exec_stat MCHandlePixelDensity(void* context, MCParameter* p_parameters)
-{
-    MCExecPoint ep(nil, nil, nil);
-    MCExecContext ctxt(ep);
-    
-    real64_t t_density;
-    
-    MCMiscGetPixelDensity(ctxt, t_density);
-    
-    if (!ctxt.HasError())
-    {
-        ctxt.SetTheResultToNumber(t_density);
-        return ES_NORMAL;
-    }
-    
-    ctxt.SetTheResultToEmpty();
-    return ES_ERROR;
-}
-
-static MCMiscStatusBarStyle MCMiscStatusBarStyleFromString(MCStringRef p_string)
-{
-    if (MCStringIsEqualToCString(p_string, "translucent", kMCCompareCaseless))
-        return kMCMiscStatusBarStyleTranslucent;
-    else if (MCStringIsEqualToCString(p_string, "opaque", kMCCompareCaseless))
-        return kMCMiscStatusBarStyleOpaque;
-    else
-        return kMCMiscStatusBarStyleDefault;
-}
-
-Exec_stat MCHandleSetStatusBarStyle(void *context, MCParameter *p_parameters)
-{
-	MCExecPoint ep(nil, nil, nil);
-    MCExecContext ctxt(ep);
-	
-    MCAutoStringRef t_status_bar_style_string;
-    MCMiscStatusBarStyle t_status_bar_style;
-    bool t_success;
-    
-    t_success = MCParseParameters(p_parameters, "x", &t_status_bar_style_string);
-    
-    if (t_success)
-    {
-        t_status_bar_style = MCMiscStatusBarStyleFromString(*t_status_bar_style_string);
-        MCMiscSetStatusBarStyle(ctxt, t_status_bar_style);
-    }
-	
-	if (!ctxt.HasError())
-        return ES_NORMAL;
-    
-    return ES_ERROR;
-}
-
-Exec_stat MCHandleShowStatusBar(void* context, MCParameter* p_parameters)
-{
-    MCExecPoint ep(nil, nil, nil);
-    MCExecContext ctxt(ep);
-    bool t_success = true;
-        
-    if(t_success)
-        MCMiscExecShowStatusBar(ctxt);
-    
-    if (!ctxt.HasError())
-        return ES_NORMAL;
-    
-    return ES_ERROR;
-}
-
-Exec_stat MCHandleHideStatusBar(void* context, MCParameter* p_parameters)
-{
-    MCExecPoint ep(nil, nil, nil);
-    MCExecContext ctxt(ep);
-    bool t_success = true;
-    
-    if(t_success)
-        MCMiscExecHideStatusBar(ctxt);
-    
-    if (!ctxt.HasError())
-        return ES_NORMAL;
-    
-    return ES_ERROR;
-}
-
-static MCMiscKeyboardType MCMiscKeyboardTypeFromString(MCStringRef p_string)
-{
-    if (MCStringIsEqualToCString(p_string, "alphabet", kMCCompareCaseless))
-        return kMCMiscKeyboardTypeAlphabet;
-    else if (MCStringIsEqualToCString(p_string, "numeric", kMCCompareCaseless))
-        return kMCMiscKeyboardTypeNumeric;
-    else if (MCStringIsEqualToCString(p_string, "decimal", kMCCompareCaseless))
-        return kMCMiscKeyboardTypeDecimal;
-    else if (MCStringIsEqualToCString(p_string, "number", kMCCompareCaseless))
-        return kMCMiscKeyboardTypeNumber;
-    else if (MCStringIsEqualToCString(p_string, "phone", kMCCompareCaseless))
-        return kMCMiscKeyboardTypePhone;
-    else if (MCStringIsEqualToCString(p_string, "email", kMCCompareCaseless))
-        return kMCMiscKeyboardTypeEmail;
-    else if (MCStringIsEqualToCString(p_string, "url", kMCCompareCaseless))
-        return kMCMiscKeyboardTypeUrl;
-    else if (MCStringIsEqualToCString(p_string, "contact", kMCCompareCaseless))
-        return kMCMiscKeyboardTypeContact;
-    else // default
-        return kMCMiscKeyboardTypeDefault;
-}
-
-Exec_stat MCHandleSetKeyboardType (void *context, MCParameter *p_parameters)
-{
-	MCExecPoint ep(nil, nil, nil);
-    MCExecContext ctxt(ep);
-    
-    bool t_success = true;
-    
-    MCAutoStringRef t_keyboard_type_string;
-    MCMiscKeyboardType t_keyboard_type;
-    
-    t_success = MCParseParameters(p_parameters, "x", &t_keyboard_type_string);
-    
-    t_keyboard_type = MCMiscKeyboardTypeFromString(*t_keyboard_type_string);
-    
-    MCMiscSetKeyboardType(ctxt, t_keyboard_type);
-    
-    if (!ctxt.HasError())
-        return ES_NORMAL;
-    return ES_ERROR;
-}
-
-static MCMiscKeyboardReturnKey MCMiscKeyboardReturnKeyTypeFromString(MCStringRef p_string)
-{
-    if (MCStringIsEqualToCString(p_string, "go", kMCCompareCaseless))
-        return kMCMiscKeyboardReturnKeyGo;
-    else if (MCStringIsEqualToCString(p_string, "google", kMCCompareCaseless))
-        return kMCMiscKeyboardReturnKeyGoogle;
-    else if (MCStringIsEqualToCString(p_string, "join", kMCCompareCaseless))
-        return kMCMiscKeyboardReturnKeyJoin;
-    else if (MCStringIsEqualToCString(p_string, "next", kMCCompareCaseless))
-        return kMCMiscKeyboardReturnKeyNext;
-    else if (MCStringIsEqualToCString(p_string, "route", kMCCompareCaseless))
-        return kMCMiscKeyboardReturnKeyRoute;
-    else if (MCStringIsEqualToCString(p_string, "search", kMCCompareCaseless))
-        return kMCMiscKeyboardReturnKeySearch;
-    else if (MCStringIsEqualToCString(p_string, "send", kMCCompareCaseless))
-        return kMCMiscKeyboardReturnKeySend;
-    else if (MCStringIsEqualToCString(p_string, "yahoo", kMCCompareCaseless))
-        return kMCMiscKeyboardReturnKeyYahoo;
-    else if (MCStringIsEqualToCString(p_string, "done", kMCCompareCaseless))
-        return kMCMiscKeyboardReturnKeyDone;
-    else if (MCStringIsEqualToCString(p_string, "emergency call", kMCCompareCaseless))
-        return kMCMiscKeyboardReturnKeyEmergencyCall;
-    else // default
-        return kMCMiscKeyboardReturnKeyDefault;
-}
-
-Exec_stat MCHandleSetKeyboardReturnKey (void *context, MCParameter *p_parameters)
-{
-	MCExecPoint ep(nil, nil, nil);
-    MCExecContext ctxt(ep);
-    
-    MCAutoStringRef t_keyboard_return_key_string;
-    MCMiscKeyboardReturnKey t_keyboard_return_key;
-    bool t_success;
-    
-    t_success = MCParseParameters(p_parameters, "x", &t_keyboard_return_key_string);
-    
-    if (t_success)
-    {
-        t_keyboard_return_key = MCMiscKeyboardReturnKeyTypeFromString(*t_keyboard_return_key_string);
-        MCMiscSetKeyboardReturnKey(ctxt, t_keyboard_return_key);
-    }
-    
-    if (!ctxt.HasError())
-        return ES_NORMAL;
-    
-    return ES_ERROR;
-}
-
-Exec_stat MCHandlePreferredLanguages(void *context, MCParameter* p_parameters)
-{
-    MCExecPoint ep(nil, nil, nil);
-    MCExecContext ctxt(ep);
-    MCAutoStringRef t_preferred_languages;
-    
-    MCMiscGetPreferredLanguages(ctxt, &t_preferred_languages);
-    
-    if (!ctxt.HasError())
-    {
-        ctxt.SetTheResultToValue(*t_preferred_languages);
-        return ES_NORMAL;
-    }
-    
-    ctxt.SetTheResultToEmpty();
-	return ES_ERROR;
-}
-
-Exec_stat MCHandleCurrentLocale(void *context, MCParameter* p_parameters)
-{
-    MCExecPoint ep(nil, nil, nil);
-    MCExecContext ctxt(ep);
-    
-    MCAutoStringRef t_current_locale;
-    
-    MCMiscGetCurrentLocale(ctxt, &t_current_locale);
-    
-    if (!ctxt.HasError())
-    {
-        ctxt.SetTheResultToValue(*t_current_locale);
-        return ES_NORMAL;
-    }
-    
-    ctxt.SetTheResultToEmpty();
-    return ES_ERROR;
-}
-
-Exec_stat MCHandleClearTouches(void* context, MCParameter* p_parameters)
-{
-    MCExecPoint ep(nil, nil, nil);
-    MCExecContext ctxt(ep);
-    
-    MCMiscExecClearTouches(ctxt);
-    
-    if (!ctxt.HasError())
-        return ES_NORMAL;
-    
-    return ES_ERROR;
-}
-
-Exec_stat MCHandleSystemIdentifier(void *context, MCParameter *p_parameters)
-{
-    MCExecPoint ep(nil, nil, nil);
-    MCExecContext ctxt(ep);
-    
-    MCAutoStringRef t_identifier;
-    
-    MCMiscGetSystemIdentifier(ctxt, &t_identifier);
-    
-    if (!ctxt.HasError())
-    {
-        ctxt.SetTheResultToValue(*t_identifier);
-        return ES_NORMAL;
-    }
-
-    ctxt.SetTheResultToEmpty();
-	return ES_ERROR;
-}
-
-Exec_stat MCHandleApplicationIdentifier(void *context, MCParameter *p_parameters)
-{
-    MCExecPoint ep(nil, nil, nil);
-    MCExecContext ctxt(ep);
-    
-    MCAutoStringRef r_identifier;
-    
-    MCMiscGetApplicationIdentifier(ctxt, &r_identifier);
-    
-    if (!ctxt.HasError())
-        return ES_NORMAL;
->>>>>>> 763dc689
-    
-	return ES_ERROR;
-}
-
-<<<<<<< HEAD
+    
+	return ES_ERROR;
+}
+
 Exec_stat MCHandlePickTime(void *context, MCParameter *p_parameters)
 {
     MCExecPoint ep(nil, nil, nil);
@@ -3278,77 +3481,10 @@
     
 	if (!ctxt . HasError())
 		return ES_NORMAL;
-=======
-Exec_stat MCHandleSetReachabilityTarget(void *context, MCParameter *p_parameters)
-{
-    MCExecPoint ep(nil, nil, nil);
-    MCExecContext ctxt(ep);
-    
-	bool t_success;
-	t_success = true;
-	
-	MCAutoStringRef t_hostname;
-	
-	if (t_success)
-		t_success = MCParseParameters(p_parameters, "x", &t_hostname);
-	
-	if (t_success)
-		MCMiscSetReachabilityTarget(ctxt, *t_hostname);
-	
-	return !ctxt.HasError() ? ES_NORMAL : ES_ERROR;
-}
-
-Exec_stat MCHandleReachabilityTarget(void *context, MCParameter *p_parameters)
-{
-    MCExecPoint ep(nil, nil, nil);
-    MCExecContext ctxt(ep);
-    
-    MCAutoStringRef t_hostname;
-    
-    MCMiscGetReachabilityTarget(ctxt, &t_hostname);
-    
-    if (!ctxt.HasError())
-    {
-        ctxt.SetTheResultToValue(*t_hostname);
-        return ES_NORMAL;
-    }
-    
-    ctxt.SetTheResultToEmpty();
-    return ES_ERROR;
-}
-
-Exec_stat MCHandleExportImageToAlbum(void *context, MCParameter *p_parameters)
-{
-    MCAutoStringRef r_save_result;
-    MCAutoStringRef t_file_name;
-    
-    bool t_file_extension_ok = false;
-    
-	MCAutoStringRef t_raw_data;
-    bool t_success = true;
-	MCLog("MCHandleExportImageToAlbum() called", nil);
-    
-    MCExecPoint ep(nil, nil, nil);
-    MCExecContext ctxt(ep);
-    
-    t_success = MCParseParameters(p_parameters, "x", &t_raw_data);
-    
-    if (t_success)
-    {
-        if (!MCParseParameters(p_parameters, "x", &t_file_name))
-            t_file_name = kMCEmptyString;
-    
-        MCMiscExecExportImageToAlbum(ctxt, *t_raw_data, *t_file_name);
-    }
-    
-    if (!ctxt.HasError())
-        return ES_NORMAL;
->>>>>>> 763dc689
-    
-	return ES_ERROR;
-}
-
-<<<<<<< HEAD
+    
+	return ES_ERROR;
+}
+
 
 Exec_stat MCHandlePickDateAndTime(void *context, MCParameter *p_parameters)
 {
@@ -3423,147 +3559,12 @@
 		MCAutoStringRef t_value;
 		/* UNCHECKED */ ep . copyasstringref(&t_value);
         ctxt . SetTheResultToValue(*t_value);
-=======
-Exec_stat MCHandleSetRedrawInterval(void *context, MCParameter *p_parameters)
-{
-    MCExecPoint ep(nil, nil, nil);
-    MCExecContext ctxt(ep);
-    
-	bool t_success;
-	t_success = true;
-	
-	int32_t t_interval;
-	if (t_success)
-		t_success = MCParseParameters(p_parameters, "i", &t_interval);
-	
-	if (t_success)
-        MCMiscSetRedrawInterval(ctxt, t_interval);
-    
-    if (!ctxt.HasError())
-        return ES_NORMAL;
-    
-    return ES_ERROR;
-}
-
-Exec_stat MCHandleSetAnimateAutorotation(void *context, MCParameter *p_parameters)
-{
-    MCExecPoint ep(nil, nil, nil);
-    MCExecContext ctxt(ep);
-    
-	bool t_success;
-	t_success = true;
-
-	bool t_enabled;
-	if (t_success)
-		t_success = MCParseParameters(p_parameters, "b", &t_enabled);
-    
-    if (t_success)
-        MCMiscSetAnimateAutorotation(ctxt, t_enabled);
-    
-    if (!ctxt.HasError())
-        return ES_NORMAL;
-    
-    return ES_ERROR;
-}
-
-
-Exec_stat MCHandleFileSetDoNotBackup(void *context, MCParameter *p_parameters)
-{    
-	MCExecPoint ep(nil, nil, nil);
-    MCExecContext ctxt(ep);
-	
-    MCAutoStringRef t_path;
-    
-    bool t_success = true;
-	bool t_no_backup;
-	t_no_backup = true;
-    
-	if (t_success)
-        t_success = MCParseParameters(p_parameters, "xu", &t_path, &t_no_backup);
-    
-    if (t_success)
-        MCMiscSetDoNotBackupFile(ctxt, *t_path, t_no_backup);
-    
-    if (!ctxt . HasError())
-        return ES_NORMAL;
-    
-	return ES_ERROR;
-}
-
-Exec_stat MCHandleFileGetDoNotBackup(void *context, MCParameter *p_parameters)
-{
-	MCExecPoint ep(nil, nil, nil);
-    MCExecContext ctxt(ep);
-    
-	MCAutoStringRef t_path;
-    bool t_no_backup;
-    bool t_success = true;
-    
-    if (t_success)
-        t_success = MCParseParameters(p_parameters, "x", &t_path);
-    
-    if (t_success)
-        MCMiscGetDoNotBackupFile(ctxt, *t_path, t_no_backup);
-    
-	if (!ctxt . HasError())
-    {
-        if (t_no_backup)
-            ctxt.SetTheResultToValue(kMCTrueString);
-        else
-            ctxt.SetTheResultToValue(kMCFalseString);
-        
-		return ES_NORMAL;
-    }
-    
-    ctxt.SetTheResultToEmpty();
-	return ES_ERROR;
-}
-
-Exec_stat MCHandleFileSetDataProtection(void *context, MCParameter *p_parameters)
-{    
-	MCExecPoint ep(nil, nil, nil);
-    MCExecContext ctxt(ep);
-    
-    MCAutoStringRef t_filename;
-    MCAutoStringRef t_protection_string;
-    
-    if (MCParseParameters(p_parameters, "xx", &t_filename, &t_protection_string))
-	{
-        MCMiscSetFileDataProtection(ctxt, *t_filename, *t_protection_string);
->>>>>>> 763dc689
 	}
     
 	if (!ctxt . HasError())
 		return ES_NORMAL;
-<<<<<<< HEAD
-    
-	return ES_ERROR;
-}
-
-//////////////////////////////////////////////////////////////////////////////////////
-=======
-	
-	return ES_ERROR;
-}
-
-Exec_stat MCHandleFileGetDataProtection(void *context, MCParameter *p_parameters)
-{    
-	MCExecPoint ep(nil, nil, nil);
-    MCExecContext ctxt(ep);
-    
-    MCAutoStringRef t_path;
-    MCAutoStringRef t_protection_string;
-    
-    if (MCParseParameters(p_parameters, "x", &t_path))
-        MCMiscGetFileDataProtection(ctxt, *t_path, &t_protection_string);
-    
-	if (!ctxt . HasError())
-    {
-        ctxt.SetTheResultToValue(*t_protection_string);
-        return ES_NORMAL;
-    }
-    
-    ctxt.SetTheResultToEmpty();
-	return ES_ERROR;
-}
->>>>>>> 763dc689
+    
+	return ES_ERROR;
+}
+
+//////////////////////////////////////////////////////////////////////////////////////