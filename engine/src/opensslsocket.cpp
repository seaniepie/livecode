/* Copyright (C) 2003-2015 LiveCode Ltd.

This file is part of LiveCode.

LiveCode is free software; you can redistribute it and/or modify it under
the terms of the GNU General Public License v3 as published by the Free
Software Foundation.

LiveCode is distributed in the hope that it will be useful, but WITHOUT ANY
WARRANTY; without even the implied warranty of MERCHANTABILITY or
FITNESS FOR A PARTICULAR PURPOSE.  See the GNU General Public License
for more details.

You should have received a copy of the GNU General Public License
along with LiveCode.  If not see <http://www.gnu.org/licenses/>.  */

#include "prefix.h"

#include "globdefs.h"
#include "filedefs.h"
#include "objdefs.h"
#include "parsedef.h"
#include "mcio.h"

#include "object.h"
#include "stack.h"
#include "card.h"
#include "mcerror.h"
#include "exec.h"
//#include "execpt.h"

#include "param.h"
#include "handler.h"
#include "util.h"
#include "globals.h"
#include "osspec.h"

#include "ports.cpp"

#include "notify.h"
#include "socket.h"
#include "system.h"

#if defined(_WINDOWS_DESKTOP) || defined(_WINDOWS_SERVER)
#include "w32prefix.h"
#include <winsock2.h>
#include <ws2tcpip.h>
#include <wincrypt.h>
#include <iphlpapi.h>
#elif defined(_MAC_DESKTOP)
#include "osxprefix.h"
#include "platform.h"
#include <SystemConfiguration/SCDynamicStore.h>
#include <SystemConfiguration/SCDynamicStoreKey.h>
#include <SystemConfiguration/SCSchemaDefinitions.h>
// SN-2014-12-22: [[ Bug 14278 ]] Parameter added to choose a UTF-8 string.
extern char *osx_cfstring_to_cstring(CFStringRef p_string, bool p_release, bool p_utf8_string);
#endif

#include <sys/types.h>
#include <sys/stat.h>

#ifdef MCSSL

#if !defined(_WINDOWS_DESKTOP) && !defined(_WINDOWS_SERVER)
#include <sys/uio.h>
#include <sys/ioctl.h>
#include <sys/socket.h>

#include <netinet/in_systm.h>

// MM-2014-02-04: [[ LibOpenSSL 1.0.1e ]] Header netinet/udp.h is not included in the iOS device SDK.
#if !defined(TARGET_SUBPLATFORM_IPHONE) || defined(__i386__)
#include <netinet/udp.h>
#endif

#include <netinet/in.h>

#include <arpa/inet.h>
#include <arpa/nameser.h>

#include <net/if.h>

#include <resolv.h>
#include <errno.h>
#include <fcntl.h>
#include <netdb.h>
#include <unistd.h>

#endif

#include <openssl/bio.h>
#include <openssl/err.h>
#include <openssl/rand.h>
#include <openssl/ssl.h>
#include <openssl/x509v3.h>

#include "mcssl.h"

#if defined(TARGET_SUBPLATFORM_ANDROID)
#include <pthread.h>
#include "mblandroidjava.h"

static pthread_t s_socket_poll_thread = NULL;
static pthread_mutex_t s_socket_list_mutex;
static bool s_socket_poll_run = false;
static int s_socket_poll_signal_pipe[2];
#endif

#if !defined(X11) && (!defined(_MACOSX)) && (!defined(TARGET_SUBPLATFORM_IPHONE)) && !defined(_LINUX_SERVER) && !defined(_MAC_SERVER)
#define socklen_t int
#endif

extern bool MCNetworkGetHostFromSocketId(MCStringRef p_socket, MCStringRef& r_host);

extern real8 curtime;

static MCStringRef sslerror = NULL;
static long post_connection_check(SSL *ssl, char *host);
static int verify_callback(int ok, X509_STORE_CTX *store);

#ifdef _MACOSX
extern bool path2utf(MCStringRef p_path, MCStringRef& r_utf);
#endif

#if defined(_WINDOWS_DESKTOP) || defined(_WINDOWS_SERVER)
extern Boolean wsainit(void);
extern HWND sockethwnd;
extern "C" char *strdup(const char *);
extern HANDLE g_socket_wakeup;
#endif

#define READ_SOCKET_SIZE  4096

Boolean MCSocket::sslinited = False;

#if defined(_MACOSX) || defined(TARGET_SUBPLATFORM_IPHONE)
static void socketCallback (CFSocketRef cfsockref, CFSocketCallBackType type, CFDataRef address, const void *pData, void *pInfo)
{
	uint2 i;
	int fd = CFSocketGetNative(cfsockref);
	for (i = 0 ; i < MCnsockets ; i++)
	{
		if ( fd == MCsockets[i]->fd && !MCsockets[i]->shared)
			break;
	}
	if (i < MCnsockets)
	{
		fd_set rmaskfd, wmaskfd, emaskfd;
		FD_ZERO(&rmaskfd);
		FD_ZERO(&wmaskfd);
		FD_ZERO(&emaskfd);
		FD_SET(fd, &rmaskfd);
		struct timeval t_time = {0,0};
		select(fd, &rmaskfd, &wmaskfd, &emaskfd, &t_time);
		switch (type)
		{
		case kCFSocketReadCallBack:
			if (FD_ISSET(fd, &rmaskfd))
			{
				MCsockets[i]->readsome();
				MCsockets[i]->setselect();
			}
			break;
		case kCFSocketWriteCallBack:
			MCsockets[i]->writesome();
			MCsockets[i]->setselect();
			break;
		case kCFSocketConnectCallBack:
			MCsockets[i]->writesome();
			MCsockets[i]->readsome();
			break;
		}
#ifdef _MACOSX
        MCPlatformBreakWait();
#else
        extern void MCIPhoneBreakWait(void);
        MCIPhoneBreakWait();
#endif

	}
	MCS_poll(0.0,0);//quick poll of other sockets
}
#endif

#if defined(_MACOSX) || defined(TARGET_SUBPLATFORM_IPHONE)
Boolean MCS_handle_sockets()
{
    return MCS_poll(0.0,0);
}
#else
Boolean MCS_handle_sockets()
{
    return True;
}
#endif


static void MCSocketsLockSocketList(void)
{
#if defined(TARGET_SUBPLATFORM_ANDROID)
    if (s_socket_poll_thread != NULL)
        pthread_mutex_lock(&s_socket_list_mutex);
#endif
}

static void MCSocketsUnlockSocketList(void)
{
#if defined(TARGET_SUBPLATFORM_ANDROID)
    if (s_socket_poll_thread != NULL)
        pthread_mutex_unlock(&s_socket_list_mutex);
#endif
}

#if defined(TARGET_SUBPLATFORM_ANDROID)
// MM-2015-07-07: [[ MobileSockets ]] Since on Android we can't hook into system
//  calls to monitor sockets, we instead have an auxiliary thread that polls the
//  sockets checking for any activity. If any sockets are pending, a notification
//  is pushed onto the main thread which will complete the read/write.

struct MCSocketsHandleFileDescriptorsCallbackContext
{
    fd_set *rmaskfd;
    fd_set *wmaskfd;
    fd_set *emaskfd;
};

static void MCSocketsHandleFileDescriptorsCallback(void *p_context)
{
    struct MCSocketsHandleFileDescriptorsCallbackContext *t_context;
    t_context = (MCSocketsHandleFileDescriptorsCallbackContext *) p_context;
    MCSocketsHandleFileDescriptorSets(*t_context -> rmaskfd, *t_context -> wmaskfd, *t_context -> emaskfd);
}

static void *MCSocketsPoll(void *p_arg)
{
    MCJavaAttachCurrentThread();
    
    fd_set rmaskfd, wmaskfd, emaskfd;
    int4 maxfd;
    
    while (s_socket_poll_run)
    {
        FD_ZERO(&rmaskfd);
        FD_ZERO(&wmaskfd);
        FD_ZERO(&emaskfd);
        maxfd = 0;
        
        // Add signal pipe to the set of file descriptors to make sure we wake up on any external interrupts.
        // Prevents the select call blocking indefinitely.
        FD_SET(s_socket_poll_signal_pipe[0], &rmaskfd);
        maxfd = s_socket_poll_signal_pipe[0];
        
        // As we're running on an auxiliarry thread, lock to make sure the list of sockets
        // is not mutated by the main thread during our parsing.
        MCSocketsLockSocketList();
        MCSocketsAddToFileDescriptorSets(maxfd, rmaskfd, wmaskfd, emaskfd);
        MCSocketsUnlockSocketList();
        
        int n;
        n = select(maxfd + 1, &rmaskfd, &wmaskfd, &emaskfd, NULL);
        if (n > 0)
        {
            if (FD_ISSET(s_socket_poll_signal_pipe[0], &rmaskfd))
            {
                char t_signal_char;
                read(s_socket_poll_signal_pipe[0], &t_signal_char, 1);
            }
            else
            {
                // Make sure the handling of active sockets takes place on the main thread by posting a notification.
                struct MCSocketsHandleFileDescriptorsCallbackContext t_context;
                t_context . rmaskfd = &rmaskfd;
                t_context . wmaskfd = &wmaskfd;
                t_context . emaskfd = &emaskfd;
                MCNotifyPush(MCSocketsHandleFileDescriptorsCallback, &t_context, true, false);
            }
        }
    }
    
    MCJavaDetachCurrentThread();
    return NULL;
}
#endif

static bool MCSocketsPollInterrupt(void)
{
    bool t_success;
    t_success = true;
    
#if defined(TARGET_SUBPLATFORM_ANDROID)
    if (t_success)
    {
        if (s_socket_poll_thread == NULL)
        {
            if (t_success)
                t_success = pthread_mutex_init(&s_socket_list_mutex, NULL) == 0;
            if (t_success)
                t_success = pipe(s_socket_poll_signal_pipe) == 0;
            if (t_success)
            {
                s_socket_poll_run = true;
                t_success = pthread_create(&s_socket_poll_thread, NULL, MCSocketsPoll, NULL) == 0;
            }
        }
        else
            t_success = write(s_socket_poll_signal_pipe[1], "1", 1) == 1;
    }
#endif
    
    return t_success;
}

bool MCSocketsInitialize(void)
{
#if defined(TARGET_SUBPLATFORM_ANDROID)
    s_socket_poll_thread = NULL;
    s_socket_poll_run = false;
#endif
    return true;
}

void MCSocketsFinalize(void)
{
#if defined(TARGET_SUBPLATFORM_ANDROID)
    if (s_socket_poll_thread != NULL)
    {
        s_socket_poll_run = false;
        MCSocketsPollInterrupt();
        
        void *t_result;
        pthread_join(s_socket_poll_thread, &t_result);
        s_socket_poll_thread = NULL;
        
        pthread_mutex_destroy(&s_socket_list_mutex);
    }
#endif
}

void MCSocketsAppendToSocketList(MCSocket *p_socket)
{
    MCSocketsLockSocketList();
    
    MCU_realloc((char **)&MCsockets, MCnsockets, MCnsockets + 1, sizeof(MCSocket *));
    MCsockets[MCnsockets++] = p_socket;
    
    MCSocketsUnlockSocketList();
    MCSocketsPollInterrupt();
}

void MCSocketsRemoveFromSocketList(uint32_t p_socket_no)
{
    MCSocketsLockSocketList();
    
    delete MCsockets[p_socket_no];
    uint32_t i;
    i = p_socket_no;
    while (++i < MCnsockets)
        MCsockets[i - 1] = MCsockets[i];
    MCnsockets--;
    
    MCSocketsUnlockSocketList();
    MCSocketsPollInterrupt();
}

// MM-2015-07-07: [[ MobileSockets ]] Refactored socket polling code that was common accross all the platforms into 2 function calls.
// MCSocketsAddToFileDescriptorSets adds the required socket file decriptors to the given sets.
// MCSocketsHandleFileDescriptorSets deals with any pending sockets in the given file descriptor sets.

bool MCSocketsAddToFileDescriptorSets(int4 &r_maxfd, fd_set &r_rmaskfd, fd_set &r_wmaskfd, fd_set &r_emaskfd)
{
    bool t_handled;
    t_handled = false;
    
    uint2 i;
    for (i = 0 ; i < MCnsockets ; i++)
    {
        int fd = MCsockets[i]->fd;
        if (!fd || MCsockets[i]->resolve_state == kMCSocketStateResolving ||
            MCsockets[i]->resolve_state == kMCSocketStateError)
            continue;
        if (MCsockets[i]->connected && !MCsockets[i]->closing
            && !MCsockets[i]->shared || MCsockets[i]->accepting)
            FD_SET(fd, &r_rmaskfd);
        if (!MCsockets[i]->connected || MCsockets[i]->wevents != NULL)
            FD_SET(fd, &r_wmaskfd);
        FD_SET(fd, &r_emaskfd);
        if (fd > r_maxfd)
            r_maxfd = fd;
        if (MCsockets[i]->added)
        {
            MCsockets[i]->added = False;
            t_handled = true;
        }
    }

    return t_handled;
}

void MCSocketsHandleFileDescriptorSets(fd_set &p_rmaskfd, fd_set &p_wmaskfd, fd_set &p_emaskfd)
{
    uint2 i;
    for (i = 0 ; i < MCnsockets ; i++)
    {
        if (FD_ISSET(MCsockets[i]->fd, &p_emaskfd))
        {
            if (!MCsockets[i]->waiting)
            {
                MCsockets[i]->error = strclone("select error");
                MCsockets[i]->doclose();
            }
        }
        else
        {
            /* read first here, otherwise a situation can arise when select indicates
             * read & write on the socket as part of the sslconnect handshaking
             * and so consumed during writesome() leaving no data to read
             */
            if (FD_ISSET(MCsockets[i]->fd, &p_rmaskfd) && !MCsockets[i]->shared)
                MCsockets[i]->readsome();
            if (FD_ISSET(MCsockets[i]->fd, &p_wmaskfd))
                MCsockets[i]->writesome();
        }
    }
}

#if defined(_WINDOWS_DESKTOP) || defined(_WINDOWS_SERVER)
typedef SOCKADDR_IN mc_sockaddr_in_t;

bool MCS_init_sockets()
{
	return wsainit() == True;
}

static inline bool MCS_valid_socket(MCSocketHandle p_socket)
{
	return p_socket != INVALID_SOCKET;
}

static int MCS_socket_ioctl(MCSocketHandle p_socket, long p_command, unsigned long &x_args)
{
	return ioctlsocket(p_socket, p_command, &x_args);
}

#else
typedef struct sockaddr_in mc_sockaddr_in_t;

bool MCS_init_sockets()
{
	return true;
}

static inline bool MCS_valid_socket(MCSocketHandle p_socket)
{
	return p_socket >= 0;
}

static int MCS_socket_ioctl(MCSocketHandle p_socket, long p_command, unsigned long &x_args)
{
	return ioctl(p_socket, p_command, &x_args);
}

#endif

#if defined(_WINDOWS_DESKTOP) || defined(_WINDOWS_SERVER)
int inet_aton(const char *cp, struct in_addr *inp)
{
	unsigned long rv = inet_addr(cp);
	if (rv == -1)
		return False;
	memcpy(inp, &rv, sizeof(unsigned long));
	return True;
}
#endif

bool MCS_compare_host_domain(MCStringRef p_host_a, MCStringRef p_host_b)
{
	struct sockaddr_in t_host_a, t_host_b;

	if (MCS_name_to_sockaddr(p_host_a, t_host_a) && MCS_name_to_sockaddr(p_host_b, t_host_b))
	{
		return t_host_a.sin_addr.s_addr == t_host_b.sin_addr.s_addr;
	}
	else
		return false;
}

////////////////////////////////////////////////////////////////////////////////
//
// IP / hostname lookup functions
//

bool MCS_ha(MCSocket *s, MCStringRef& r_string)
{
	mc_sockaddr_in_t addr;

	socklen_t addrsize = sizeof(addr);
	getsockname(s->fd, (sockaddr *)&addr, &addrsize);

	return MCS_sockaddr_to_string((sockaddr *)&addr, addrsize, false, r_string);
}

bool MCS_hn(MCStringRef& r_string)
{
	if (!MCS_init_sockets())
	{
		r_string = MCValueRetain(kMCEmptyString);
		return true;
	}

	MCAutoNativeCharArray t_buffer;
	if (!t_buffer.Resize(MAXHOSTNAMELEN + 1))
		return false;

	gethostname((char*)t_buffer.Chars(), MAXHOSTNAMELEN);
	t_buffer.Shrink(MCCStringLength((char*)t_buffer.Chars()));

	return t_buffer.CreateStringAndRelease(r_string);
}

bool MCS_aton(MCStringRef p_address, MCStringRef& r_name)
{
	if (!MCS_init_sockets())
	{
		r_name = MCValueRetain(kMCEmptyString);
		return true;
	}

	MCAutoStringRef t_host;
	if (!MCNetworkGetHostFromSocketId(p_address, &t_host))
		return false;

	bool t_success = true;

	struct sockaddr_in t_addr;
	t_success = MCS_name_to_sockaddr(*t_host, t_addr);
	if (t_success)
	{
		t_success = MCS_sockaddr_to_string((sockaddr*)&t_addr, sizeof(t_addr), true, r_name);
	}
	if (t_success)
	{
		MCresult->sets("");
	}
	else
	{
		MCresult->sets("invalid host address");
		r_name = MCValueRetain(kMCEmptyString);
		t_success = true;
	}

	return t_success;
}


bool MCS_dnsresolve(MCStringRef p_hostname, MCStringRef& r_dns)
{
	if (!MCS_init_sockets())
		return false;

	bool t_success = true;

	struct sockaddr_in t_addr;
	t_success = MCS_name_to_sockaddr(p_hostname, t_addr);
	if (t_success)
	{

		t_success = MCS_sockaddr_to_string((sockaddr*)&t_addr, sizeof(t_addr), false, r_dns);
	}

	if (t_success)
		return true;
	else
		return false;
}

bool ntoa_callback(void *p_context, bool p_resolved, bool p_final, struct sockaddr *p_addr, int p_addrlen)
{
	if (p_resolved)
	{
		MCListRef t_list = (MCListRef) p_context;
		MCAutoStringRef t_name;
		if (MCS_sockaddr_to_string(p_addr, p_addrlen, false, &t_name))
			return MCListAppend(t_list, *t_name);
	}
	return true;
}

typedef struct _mc_ntoa_message_callback_info
{
	MCObjectHandle *target;
	MCStringRef name;
	MCNameRef message;
	MCListRef list;
} MCNToAMessageCallbackInfo;

static void free_ntoa_message_callback_info(MCNToAMessageCallbackInfo *t_info)
{
	if (t_info != NULL)
	{
		MCValueRelease(t_info->message);
		MCValueRelease(t_info->name);
		MCValueRelease(t_info->list);
		if (t_info->target)
			t_info->target->Release();
		MCMemoryDelete(t_info);
	}
}

bool ntoa_message_callback(void *p_context, bool p_resolved, bool p_final, struct sockaddr *p_addr, int p_addrlen)
{
	MCNToAMessageCallbackInfo *t_info = (MCNToAMessageCallbackInfo*)p_context;
	ntoa_callback(t_info->list, p_resolved, p_final, p_addr, p_addrlen);

	if (p_final)
	{
		MCAutoStringRef t_string;
		/* UNCHECKED */ MCListCopyAsString(t_info->list, &t_string);
		MCscreen->delaymessage(t_info->target->Get(), t_info->message, t_info->name, *t_string);
		free_ntoa_message_callback_info(t_info);
	}
	return true;
}

bool MCS_ntoa(MCStringRef p_hostname, MCObject *p_target, MCNameRef p_message, MCListRef& r_addr)
{
	if (!MCS_init_sockets())
	{
		r_addr = MCValueRetain(kMCEmptyList);
		return true;
	}

	MCAutoStringRef t_host;
	if (!MCNetworkGetHostFromSocketId(p_hostname, &t_host))
		return false;

	MCAutoListRef t_list;
	if (!MCListCreateMutable('\n', &t_list))
		return false;

	bool t_success = true;
    MCAutoPointer<char> t_host_cstring;
    /* UNCHECKED */ MCStringConvertToCString(*t_host, &t_host_cstring);

	if (MCNameIsEqualTo(p_message, kMCEmptyName))
	{
		t_success = MCSocketHostNameResolve(*t_host_cstring, NULL, SOCK_STREAM, true, ntoa_callback, *t_list);
	}
	else
	{
		MCNToAMessageCallbackInfo *t_info = NULL;
		t_success = MCMemoryNew(t_info);
		if (t_success)
		{
			t_info->message = MCValueRetain(p_message);
			t_success = MCStringCopy(p_hostname, t_info->name);
		}
		if (t_success)
			t_success = MCListCreateMutable('\n', t_info->list);

		if (t_success)
		{
			t_info->target = p_target->gethandle();
			t_success = MCSocketHostNameResolve(*t_host_cstring, NULL, SOCK_STREAM, false, ntoa_message_callback, t_info);
		}
		
		if (!t_success)
			free_ntoa_message_callback_info(t_info);
	}

	if (!t_success)
	{
		/* RESULT - !t_success doesn't necessarily mean an invalid address here */
		MCresult->sets("invalid host address");
	}
	else
	{
		MCresult->sets("");
	}

	if (t_success)
		t_success = MCListCopy(*t_list, r_addr);

	return t_success;
}

bool MCS_pa(MCSocket *s, MCStringRef& r_string)
{
	struct sockaddr_in addr;
	socklen_t addrsize = sizeof(addr);
    
	if (getpeername(s->fd, (sockaddr *)&addr, &addrsize) == 0)
        return MCS_sockaddr_to_string((sockaddr *)&addr, addrsize, false, r_string);
    else
    {
        // Backwards compatibility
        r_string = MCValueRetain(kMCEmptyString);
        return false;
    }
}

////////////////////////////////////////////////////////////////////////////////

bool MCS_connect_socket(MCSocket *p_socket, struct sockaddr_in *p_addr)
{
	p_socket->resolve_state = kMCSocketStateConnecting;	
	if (p_socket != NULL && p_socket->fd != 0)
	{
		
		// MM-2011-07-07: Added support for binding sockets to a network interface.
		if (MCdefaultnetworkinterface != NULL)
		{
			struct sockaddr_in t_bind_addr;
			MCAutoStringRef MCdefaultnetworkinterface_string;
			/* UNCHECKED */ MCStringCreateWithCString(MCdefaultnetworkinterface, &MCdefaultnetworkinterface_string);
			if (!MCS_name_to_sockaddr(*MCdefaultnetworkinterface_string, t_bind_addr))
			{
				p_socket->error = strclone("can't resolve network interface");
				p_socket->doclose();
				return false;
			}
			
			t_bind_addr.sin_port = 0;
			
			if (0 != bind(p_socket->fd, (struct sockaddr *)&t_bind_addr, sizeof(struct sockaddr_in)))
			{
				p_socket->error = strclone("can't bind to network interface address");
				p_socket->doclose();
				return false;
			}
		}
		
		p_socket->setselect();

#if defined(_WINDOWS_DESKTOP) || defined(_WINDOWS_SERVER)

		if (connect(p_socket->fd, (struct sockaddr *)p_addr, sizeof(struct sockaddr_in)) == SOCKET_ERROR && errno != EINTR)
		{
			int wsaerr = WSAGetLastError();
			if (wsaerr != WSAEWOULDBLOCK)
			{
				p_socket->error = strclone("can't connect to host");
				p_socket->doclose();
				return false;
			}
		}
#else
		if ((connect(p_socket->fd, (struct sockaddr *)p_addr, sizeof(struct sockaddr_in)) == -1 && errno != EINPROGRESS && errno != EINTR))
		{
				p_socket->error = strclone("can't connect to host");
				p_socket->doclose();
			return false;
		}
#endif

	}
	return MCSocketsPollInterrupt();
}

typedef struct _mc_open_socket_callback_info
{
	MCSocket *m_socket;
	struct sockaddr_in m_sockaddr;
} MCOpenSocketCallbackInfo;

bool open_socket_resolve_callback(void *p_context, bool p_resolved, bool p_final, struct sockaddr *p_addr, int p_addrlen)
{
	MCOpenSocketCallbackInfo *t_info = (MCOpenSocketCallbackInfo*)p_context;
	MCSocket *t_socket = t_info->m_socket;
	if (t_socket->closing)
		t_socket->resolve_state = kMCSocketStateClosed;
	else
	{
		if (p_resolved)
		{
			struct sockaddr_in *t_addr = (struct sockaddr_in*)p_addr;
			t_addr->sin_family = t_info->m_sockaddr.sin_family;
			t_addr->sin_port = t_info->m_sockaddr.sin_port;
			MCS_connect_socket(t_socket, t_addr);
		}
		else
		{
			t_socket->resolve_state = kMCSocketStateError;
			t_socket->error = strclone("can't resolve hostname");
			t_socket->doclose();
		}
	}
	MCMemoryDelete(t_info);
	return false;
}

// MM-2014-06-13: [[ Bug 12567 ]] Added support for specifying an end host name to verify against.
MCSocket *MCS_open_socket(MCNameRef name, Boolean datagram, MCObject *o, MCNameRef mess, Boolean secure, Boolean sslverify, MCStringRef sslcertfile, MCNameRef hostname)
{
	if (!MCS_init_sockets())
		return NULL;

	struct sockaddr_in t_addr;
	if (mess == NULL)
	{
		if (!MCS_name_to_sockaddr(MCNameGetString(name), t_addr))
			return NULL;
	}

	MCSocketHandle sock = socket(AF_INET, datagram ? SOCK_DGRAM : SOCK_STREAM, 0);

	if (!MCS_valid_socket(sock))
	{
#if defined(_WINDOWS_DESKTOP) || defined(_WINDOWS_SERVER)
		MCS_seterrno(WSAGetLastError());
#endif
		MCresult->sets("can't create socket");
		return NULL;
	}

	unsigned long on = 1;

	// set socket nonblocking
	MCS_socket_ioctl(sock, FIONBIO, on);

	MCSocket *s = NULL;
	s = (MCSocket *)new MCSocket(name, o, mess, datagram, sock, False, False,secure);

	if (s != NULL)
	{
		s->setselect();

		if (secure)
		{
			s->sslstate |= SSTATE_RETRYCONNECT;
		}

		s->sslverify = sslverify;
		
		// MM-2014-06-13: [[ Bug 12567 ]] Added support for specifying an end host name to verify against.
		if (s -> sslverify)
			s -> endhostname = MCValueRetain(hostname);

		if (mess == NULL)
		{
			if (!MCS_connect_socket(s, &t_addr))
			{
				s->name = NULL;
				if (s->error != NULL)
					MCresult->copysvalue(MCString(s->error));
				else
					MCresult->sets("can't connect to host");
				delete s;
				s = NULL;
			}
		}
		else
		{
			MCOpenSocketCallbackInfo *t_info;
			MCMemoryNew(t_info);
			t_info->m_socket = s;
			s->resolve_state = kMCSocketStateResolving;
			if (!MCS_name_to_sockaddr(MCNameGetString(s->name), &t_info->m_sockaddr, open_socket_resolve_callback, t_info))
			{
				MCMemoryDelete(t_info);
				s->name = nil;
				delete s;
				s = nil;

				if (MCresult->isclear())
					MCresult->sets("can't resolve hostname");
			}
		}
	}
	return s;
}

void MCS_close_socket(MCSocket *s)
{
	s->deletereads();

#if defined(_WINDOWS_DESKTOP) || defined(_WINDOWS_SERVER)
	if (s->wevents == NULL)
#else
	if (s->wevents == NULL || (s->secure && s->sslstate & SSLRETRYFLAGS))
#endif
		s->deletewrites();

	s->closing = True;
}

// PM-2015-01-20: [[ Bug 14409 ]] Return nil in case of failure
MCDataRef MCS_read_socket(MCSocket *s, MCExecContext &ctxt, uint4 length, const char *until, MCNameRef mptr)
{
    MCDataRef t_data;
    t_data = nil;
    
	if (s->datagram)
	{
		MCNameDelete(s->message);
		/* UNCHECKED */ MCNameClone(mptr, s -> message);
		
		s->object = ctxt . GetObject();
	}
	else
	{
		MCSocketread *eptr = new MCSocketread(length, until != nil ? strdup(until) : nil, ctxt . GetObject(), mptr);
		eptr->appendto(s->revents);
		s->setselect();
		if (s->accepting)
		{
			MCresult->sets("can't read from this socket");
			return t_data;
		}
		if (until == NULL)
		{
			if (length > s->rsize - s->nread)
			{
				MCU_realloc((char **)&s->rbuffer, s->nread,
				            length + s->nread, sizeof(char));
				s->rsize = length + s->nread;
			}
		}
		if (mptr != NULL)
		{
#if defined(_WINDOWS_DESKTOP) || defined(_WINDOWS_SERVER)
			if (MCnoui)
			{
				s->doread = True;
				SetEvent(g_socket_wakeup);
			}
			else
				PostMessageA(sockethwnd, WM_USER, s->fd, FD_OOB);
#else
			s->doread = True;
#endif
			s->processreadqueue();
			ctxt . SetTheResultToEmpty();
			
		}
		else
		{
			s->waiting = True;

			// SN-2015-05-11: [[ Bug 14466 ]] On a native Windows machine,
			//  the time between the call to WSAAsyncSelect in setselect()
			//  and the call to s->read_done() below might not be enough
			//  to let Windows send the message to MCWindowProc.
            //  If that occurs, with a read until empty, no byte will be
			//  found by read_done, and the read will always return an
			//  an empty value the first time.
			s -> readsome();

			// SN-2015-03-30: [[ Bug 14466 ]] We want a wait to occur
			//  to avoid any tigh script loop such as
			//     repeat forever
			//        read from socket tSocket until empty
			//        if it is not empty then exit repeat
			//     end repeat
			//  to hang: the wait statement, in the following loop, would
			//  never be reached since s->read_done always returns true
			//  when reading until empty.
			bool t_continue;
			t_continue = true;
			if (MCscreen->wait(0.0, False, True))
			{
				MCresult->sets("interrupted");
				t_continue = false;
			}

			while (t_continue)
			{
				if (eptr == s->revents && s->read_done())
				{
					uint4 size = eptr->size;
					if (until != NULL && *until == '\n' && !*(until + 1)
					        && size && s->rbuffer[size - 1] == '\r')
						size--;
					/* UNCHECKED */ MCDataCreateWithBytes((const byte_t *)s->rbuffer, size, t_data);
					s->nread -= eptr->size;
					// MW-2010-11-19: [[ Bug 9182 ]] This should be a memmove (I think)
					memmove(s->rbuffer, s->rbuffer + eptr->size, s->nread);
					break;
				}
				if (s->error != NULL)
				{
					MCresult->sets(s->error);
					break;
				}
				if (s->fd == 0)
				{
					MCresult->sets("eof");
					break;
				}
				if (curtime > eptr->timeout)
				{
					MCresult->sets("timeout");
					break;
				}
				MCU_play();
				if (MCscreen->wait(READ_INTERVAL, False, True))
				{
					MCresult->sets("interrupted");
					break;
				}
			}
			eptr->remove(s->revents);
			delete eptr;
			s->waiting = False;
            return t_data;
		}
	}
    MCSocketsPollInterrupt();
    
    // SN-2015-01-29: [[ Bug 14409 ]] The function must return something
    return t_data;
}

void MCS_write_socket(const MCStringRef d, MCSocket *s, MCObject *optr, MCNameRef mptr)
{
	if (s->datagram)
	{
		// MW-2012-11-13: [[ Bug 10516 ]] Set the 'broadcast' flag based on whether the
		//   user has enabled broadcast addresses.
		int t_broadcast;
		t_broadcast = MCallowdatagrambroadcasts ? 1 : 0;
		setsockopt(s -> fd, SOL_SOCKET, SO_BROADCAST, (const char *)&t_broadcast, sizeof(t_broadcast));
	
        MCAutoPointer<char> temp_d;
        /* UNCHECKED */ MCStringConvertToCString(d, &temp_d);
		if (s->shared)
		{
            char *t_name_copy;
            /* UNCHECKED */ MCStringConvertToCString(MCNameGetString(s->name), t_name_copy);
            
			char *portptr = strchr(t_name_copy, ':');
			*portptr = '\0';
			struct sockaddr_in to;
			memset((char *)&to, 0, sizeof(to));
			to.sin_family = AF_INET;
			uint2 port = atoi(portptr + 1);
			to.sin_port = MCSwapInt16HostToNetwork(port);
			if (!inet_aton(t_name_copy, (in_addr *)&to.sin_addr.s_addr)
				|| sendto(s->fd, *temp_d, MCStringGetLength(d), 0,
						  (sockaddr *)&to, sizeof(to)) < 0)
			{
				mptr = NULL;
				MCresult->sets("error sending datagram");
			}
            
            delete[] t_name_copy;
		}
		else if (send(s->fd, *temp_d, MCStringGetLength(d), 0) < 0)
		{
			mptr = NULL;
			MCresult->sets("error sending datagram");
		}
		if (mptr != NULL)
		{
			MCscreen->delaymessage(optr, mptr, MCNameGetString(s->name));
			s->added = True;
		}
	}
	else
	{
		// MM-2014-02-12: [[ SecureSocket ]] Store against the write if it should be encrypted.
		//  This way, upon securing a socket, all pending writes will remain unencrypted whilst all new writes will be encrypted.
		MCSocketwrite *eptr = new MCSocketwrite(d, optr, mptr, s->secure);
		eptr->appendto(s->wevents);
		s->setselect();
		if (mptr == NULL)
		{
			s->waiting = True;
			if (s->connected)
				s->writesome();
			while (True)
			{
				if (s->error != NULL)
				{
					MCresult->sets(s->error);
					break;
				}
				if (s->fd == 0)
				{
					MCresult->sets("socket closed");
					break;
				}
				if (curtime > eptr->timeout)
				{
					MCresult->sets("timeout");
					break;
				}
				if (s->wevents != NULL && eptr == s->wevents
				        && eptr->done == eptr->size)
					break;
				MCU_play();
				if (MCscreen->wait(READ_INTERVAL, False, True))
				{
					MCresult->sets("interrupted");
					break;
				}
			}
			if (s->wevents != NULL)
			{
				eptr->remove
				(s->wevents);
				delete eptr;
			}
			s->waiting = False;
		}
		else
			if (s->connected)
				s->writesome();
	}
    
    MCSocketsPollInterrupt();
}

MCSocket *MCS_accept(uint2 port, MCObject *object, MCNameRef message, Boolean datagram,Boolean secure,Boolean sslverify, MCStringRef sslcertfile)
{
	if (!MCS_init_sockets())
		return NULL;

	MCSocketHandle sock = socket(AF_INET, datagram ? SOCK_DGRAM : SOCK_STREAM, 0);
	if (!MCS_valid_socket(sock))
	{
#if defined(_WINDOWS_DESKTOP) || defined(_WINDOWS_SERVER)
		MCS_seterrno(WSAGetLastError());
#endif
		MCresult->sets("can't create socket");
		return NULL;
	}

	unsigned long val = 1;

	MCS_socket_ioctl(sock, FIONBIO, val);

	int on = 1;
	setsockopt(sock, SOL_SOCKET, SO_REUSEADDR, (char *)&on, sizeof(on));

	mc_sockaddr_in_t addr;

	memset((char *)&addr, 0, sizeof(addr));
	addr.sin_family = AF_INET;
	addr.sin_addr.s_addr = MCSwapInt32HostToNetwork(INADDR_ANY);
	addr.sin_port = MCSwapInt16HostToNetwork(port);
#if defined(_WINDOWS_DESKTOP) || defined(_WINDOWS_SERVER)

	if (bind(sock, (struct sockaddr *)&addr, sizeof(addr))
	        || (!datagram && listen(sock, SOMAXCONN))
	        || (!MCnoui && WSAAsyncSelect(sock, sockethwnd, WM_USER, datagram ? FD_READ : FD_ACCEPT))
			|| (MCnoui && WSAEventSelect(sock, g_socket_wakeup, datagram ? FD_READ : FD_ACCEPT)))
	{
		MCS_seterrno(WSAGetLastError());
		char buffer[17 + I4L];
		sprintf(buffer, "Error %d on socket", WSAGetLastError());
		MCresult->copysvalue(buffer);
		closesocket(sock);
		return NULL;
	}
#else
	if (bind(sock, (struct sockaddr *)&addr, sizeof(addr)) < 0)
	{
		MCresult->sets("Error binding socket");
		close(sock);
		return NULL;
	}
	if (!datagram)
		listen(sock, SOMAXCONN);
#endif

	char *portname = new char[U2L];
    
    // AL-2015-01-05: [[ Bug 14287 ]] Create name using the number of chars written to the string.
    uindex_t t_length;
    t_length = sprintf(portname, "%d", port);

	MCNewAutoNameRef t_portname;
	MCNameCreateWithNativeChars((char_t*)portname, t_length, &t_portname);
	return new MCSocket(*t_portname, object, message, datagram, sock, True, False, secure);
}

// MM-2014-02-12: [[ SecureSocket ]] New secure socket command. If socket is not already secure, flag as secure to ensure future communications are encrypted.
// MM-2014-06-13: [[ Bug 12567 ]] Added support for passing in host name to verify against.
void MCS_secure_socket(MCSocket *s, Boolean sslverify, MCNameRef end_hostname)
{
	if (!s -> secure)
	{
		s -> secure = True;
		s -> sslverify = sslverify;
		s -> sslstate |= SSTATE_RETRYCONNECT;
		
		if (s -> sslverify)
			s -> endhostname = MCValueRetain(end_hostname);
	}
}

// Return the IP address of the host interface that is used to connect to the
// internet.
//
// Note that this needs further research.
//
// On Windows, we currently use the first non-loopback, running interface that
// has family AF_INET. Ideally, we would search for the one which has the 
// 'internet gateway' defined - but it isn't clear how one might do that.
//

bool MCS_hostaddress(MCStringRef &r_host_address)
{
#if defined(_WINDOWS)
	if (!wsainit())
		return NULL;

	int t_socket;
	t_socket = socket(AF_INET, SOCK_DGRAM, 0);
	if (t_socket != INVALID_SOCKET)
	{
		INTERFACE_INFO t_interfaces[32];
		DWORD t_result_length;
		if (WSAIoctl(t_socket, SIO_GET_INTERFACE_LIST, NULL, 0, (LPVOID)t_interfaces, sizeof(t_interfaces), &t_result_length, NULL, NULL) != SOCKET_ERROR)
		{
			for(unsigned int i = 0; i < (t_result_length / sizeof(INTERFACE_INFO)); ++i)
			{
				if ((t_interfaces[i] . iiFlags & IFF_UP) != 0 &&
					(t_interfaces[i] . iiFlags & IFF_LOOPBACK) == 0 &&
					t_interfaces[i] . iiAddress . Address . sa_family == AF_INET)
					return MCStringCreateWithCString(inet_ntoa(t_interfaces[i] . iiAddress . AddressIn . sin_addr), r_host_address);
			}
		}
	}
#elif defined(_MACOSX)
	bool t_success;
	t_success = true;

	SCDynamicStoreRef t_store;
	t_store = NULL;
	if (t_success)
	{
		t_store = SCDynamicStoreCreate(kCFAllocatorDefault, CFSTR("JSEvaluator"), NULL, NULL);
		if (t_store == NULL)
			t_success = false;
	}

	CFStringRef t_network_key;
	t_network_key = NULL;
	if (t_success)
	{
		t_network_key = SCDynamicStoreKeyCreateNetworkGlobalEntity(kCFAllocatorDefault, kSCDynamicStoreDomainState, kSCEntNetIPv4);
		if (t_network_key == NULL)
			t_success = false;
	}

	CFDictionaryRef t_network_value;
	t_network_value = NULL;
	if (t_success)
	{
		t_network_value = (CFDictionaryRef)SCDynamicStoreCopyValue(t_store, t_network_key);
		if (t_network_value == NULL)
			t_success = false;
	}

	CFStringRef t_interface;
	t_interface = NULL;
	if (t_success)
	{
		t_interface = (CFStringRef)CFDictionaryGetValue(t_network_value, kSCDynamicStorePropNetPrimaryInterface);
		if (t_interface == NULL)
			t_success = false;
	}

	CFStringRef t_interface_key;
	t_interface_key = NULL;
	if (t_success)
	{
		t_interface_key = (CFStringRef)SCDynamicStoreKeyCreateNetworkInterfaceEntity(kCFAllocatorDefault, kSCDynamicStoreDomainState, t_interface, kSCEntNetIPv4);
		if (t_interface_key == NULL)
			t_success = false;
	}

	CFDictionaryRef t_interface_value;
	t_interface_value = NULL;
	if (t_success)
	{
		t_interface_value = (CFDictionaryRef)SCDynamicStoreCopyValue(t_store, t_interface_key);
		if (t_interface_value == NULL)
			t_success = false;
	}

	char *t_result;
	t_result = NULL;
	if (t_success)
	{
		CFArrayRef t_addresses;
		t_addresses = (CFArrayRef)CFDictionaryGetValue(t_interface_value, CFSTR("Addresses"));
		if (t_addresses != NULL)
		{
			CFStringRef t_string;
			t_string = (CFStringRef)CFArrayGetValueAtIndex(t_addresses, 0);
			if (t_string != NULL)
				t_result = osx_cfstring_to_cstring(t_string, false, false);
		}
	}
	
	if (t_interface_value != NULL)
		CFRelease(t_interface_value);

	if (t_interface_key != NULL)
		CFRelease(t_interface_key);

	if (t_network_value != NULL)
		CFRelease(t_network_value);

	if (t_network_key != NULL)
		CFRelease(t_network_key);

	if (t_store != NULL)
		CFRelease(t_store);

	return MCStringCreateWithCString(t_result, r_host_address);

#elif defined(_LINUX)
#else
#endif

	r_host_address = MCValueRetain(kMCEmptyString);
    return true;
}

////////////////////////////////////////////////////////////////////////////////

MCSocketread::MCSocketread(uint4 s, char *u, MCObject *o, MCNameRef m)
{
	size = s;
	until = u;
	timeout = curtime + MCsockettimeout;
	optr = o;
	if (m != nil)
		/* UNCHECKED */ MCNameClone(m, message);
	else
		message = nil;
}

MCSocketread::~MCSocketread()
{
	MCNameDelete(message);
	delete until;
}

MCSocketwrite::MCSocketwrite(MCStringRef d, MCObject *o, MCNameRef m, Boolean securewrite)
{
    char *temp_d;
    /* UNCHECKED */ MCStringConvertToCString(d, temp_d);
	
    buffer = temp_d;
	size = MCStringGetLength(d);
	timeout = curtime + MCsockettimeout;
	secure = securewrite;
	optr = o;
	done = 0;
	if (m != nil)
		/* UNCHECKED */ MCNameClone(m, message);
	else
		message = nil;
}

MCSocketwrite::~MCSocketwrite()
{
	if (message != NULL)
	{
		MCNameDelete(message);
		delete buffer;
	}
}

////////////////////////////////////////////////////////////////////////////////

MCSocket::MCSocket(MCNameRef n, MCObject *o, MCNameRef m, Boolean d, MCSocketHandle sock, Boolean a, Boolean s, Boolean issecure)
{
	name = MCValueRetain(n);
	object = o;
	if (m != nil)
		/* UNCHECKED */ MCNameClone(m, message);
	else
		message = nil;
	datagram = d;
	accepting = a;
	connected = datagram;
	shared = s;
	fd = sock;
	closing = doread = added = waiting = False;
	revents = NULL;
	wevents = NULL;
	rbuffer = NULL;
	error = NULL;
	rsize = nread = 0;
	timeout = curtime + MCsockettimeout;
	_ssl_context = NULL;
	_ssl_conn = NULL;
	sslstate = SSTATE_NONE; // Not on Mac?
	secure = issecure;
	resolve_state = kMCSocketStateNew;
	init(fd);
	
	// MM-2014-06-13: [[ Bug 12567 ]] Added support for specifying an end host name to verify against.
	endhostname = MCValueRetain(kMCEmptyName);
}

MCSocket::~MCSocket()
{
	MCNameDelete(name);
	MCNameDelete(message);
	deletereads();
	deletewrites();

	delete rbuffer;
	
	// MM-2014-06-13: [[ Bug 12567 ]] Added support for specifying an end host name to verify against.
	MCValueRelease(endhostname);
}

void MCSocket::deletereads()
{
	while (revents != NULL)
	{
		MCSocketread *eptr = revents->remove(revents);
		delete eptr;
	}
	nread = 0;
}

void MCSocket::deletewrites()
{
	while (wevents != NULL)
	{
		MCSocketwrite *eptr = wevents->remove(wevents);
		delete eptr;
	}
	if (fd != 0)
	{
		if (!shared)
			close();
		fd = 0;
	}
}

Boolean MCSocket::read_done()
{
	if (revents->until != NULL)
	{
		if (!*revents->until)
		{
			revents->size = nread;
			if (fd == 0)
				MCresult->sets("eof");
			return True;
		}
		if (*revents->until != '\004')
		{
			char *sptr = rbuffer;
			char *eptr = rbuffer + nread;
			char *dptr = revents->until;
			while (sptr < eptr)
			{
				if (*sptr++ == *dptr)
				{
					char *tsptr = sptr;
					char *tdptr = dptr + 1;
					while (tsptr < eptr && *tdptr && *tsptr == *tdptr)
					{
						tsptr++;
						tdptr++;
					}
					if (!*tdptr)
					{
						revents->size = tsptr - rbuffer;
						return True;
					}
				}
			}
		}
	}
	else
	{
		if (nread >= revents->size)
		{
			if (revents->size == 0)
				if (nread == 0)
					return False;
				else
				{
					revents->size = nread;
					if (fd == 0)
						MCresult->sets("eof");
				}
			return True;
		}
	}
	if (fd == 0 && error == NULL)
	{
		revents->size = nread;
		MCresult->sets("eof");
		return True;
	}
	return False;
}

#if defined(_WINDOWS_DESKTOP) || defined(_WINDOWS_SERVER)
void MCSocket::acceptone()
{
	struct sockaddr_in addr;
	int addrsize = sizeof(addr);
	SOCKET newfd = accept(fd, (struct sockaddr *)&addr, &addrsize);
	if (newfd > 0)
	{
		char *t = inet_ntoa(addr.sin_addr);
		MCAutoStringRef n;
		MCStringFormat(&n, "%s:%d", t, newfd);
		MCNameRef t_name;
		MCNameCreate(*n, t_name);
        MCSocket *t_socket;
        t_socket = new MCSocket(t_name, object, NULL, False, newfd, False, False,False);
        if (t_socket != NULL)
        {
            MCSocketsAppendToSocketList(t_socket);
            t_socket -> connected = True;
            t_socket -> setselect();
        }
		MCscreen->delaymessage(object, message, *n, MCNameGetString(name));
		added = True;
	}
}
#endif

void MCSocket::readsome()
{
	struct sockaddr_in addr;
	socklen_t addrsize = sizeof(addr);
	if (datagram)
	{
		int l = 0;
		unsigned long t_available;
		MCS_socket_ioctl(fd, FIONREAD, t_available);
		l = t_available;

		char *dbuffer = new char[l + 1]; // don't allocate 0
#if defined(_WINDOWS_DESKTOP) || defined(_WINDOWS_SERVER)

		l++; // Not on MacOS/UNIX?
		if ((l = recvfrom(fd, dbuffer, l, 0, (struct sockaddr *)&addr, &addrsize))
		        == SOCKET_ERROR)
		{
			delete dbuffer;
			error = new char[21 + I4L];
			sprintf(error, "Error %d on socket", WSAGetLastError());
			doclose();
		}
#else
		if ((l = recvfrom(fd, dbuffer, l, 0,
						  (struct sockaddr *)&addr, &addrsize)) < 0)
		{
			delete dbuffer;
			if (!doread && errno != EAGAIN && errno != EWOULDBLOCK && errno != EINTR)
			{
				error = new char[21 + I4L];
				sprintf(error, "Error %d reading socket", errno);
				doclose();
			}
		}
#endif
		else
		{
			if (message == NULL)
				delete dbuffer;
			else
			{
				char *t = inet_ntoa(addr.sin_addr);
				MCAutoStringRef n;
				MCNewAutoNameRef t_name;
				/* UNCHECKED */ MCStringCreateMutable(strlen(t) + U2L, &n);
				/* UNCHECKED */ MCStringAppendFormat(&n, "%s:%d", t, MCSwapInt16NetworkToHost(addr.sin_port));
				/* UNCHECKED */ MCNameCreate(*n, &t_name);
				uindex_t index;
				if (accepting && !IO_findsocket(*t_name, index))
				{
                    MCSocket *t_socket;
                    t_socket = new MCSocket(*t_name, object, NULL, True, fd, False, True,False);
                    if (t_socket != NULL)
                        MCSocketsAppendToSocketList(t_socket);
				}
				
				MCAutoDataRef t_data;
				/* UNCHECKED */ MCDataCreateWithBytes((const byte_t *)dbuffer, l, &t_data);
				
				MCParameter *params = new MCParameter;
				params->setvalueref_argument(*t_name);
				params->setnext(new MCParameter);
				params->getnext()->setvalueref_argument(*t_data);
				params->getnext()->setnext(new MCParameter);
				params->getnext()->getnext()->setvalueref_argument(name);
				MCscreen->addmessage(object, message, curtime, params);
			}
		}
		added = True;
		doread = False;
	}
	else
	{
		if (accepting)
		{
#if defined(_WINDOWS_DESKTOP) || defined(_WINDOWS_SERVER)
			acceptone();
			added = True;
#else

			int newfd = accept(fd, (struct sockaddr *)&addr, &addrsize);
			if (newfd > 0)
			{
				int val = 1;
				ioctl(newfd, FIONBIO, (char *)&val);
				char *t = inet_ntoa(addr.sin_addr);
				MCAutoStringRef n;
				MCNewAutoNameRef t_name;
                // SN-2014-05-08 [[ Bug 12407 ]] 'Garbage' with read from socket
                // Was creating a string with the data length, and then appending instead of putting data inside
				/* UNCHECKED */ MCStringFormat(&n, "%s:%d", t, MCSwapInt16NetworkToHost(addr.sin_port));
				/* UNCHECKED */ MCNameCreate(*n, &t_name);
                MCSocket *t_socket;
                t_socket = new MCSocket(*t_name, object, NULL, False, newfd, False, False,secure);
                if (t_socket != NULL)
                {
                    MCSocketsAppendToSocketList(t_socket);
                    t_socket -> connected = True;
                    if (secure)
                        t_socket -> sslaccept();
                    t_socket -> setselect();
                }
				MCscreen->delaymessage(object, message, MCNameGetString(*t_name), MCNameGetString(name));
				added = True;
			}
#endif

		}
		else
		{
			if (fd != 0)
			{
				int l = 0;
				if (secure)
					l = READ_SOCKET_SIZE * 16;
				else
				{
					unsigned long t_available;
					MCS_socket_ioctl(fd, FIONREAD, t_available);
					l = t_available;

					if (l == 0) l++; // don't read 0
				}
				uint4 newsize = nread + l;
				if (newsize > rsize)
				{
					newsize += READ_SOCKET_SIZE;
					MCU_realloc((char **)&rbuffer, nread, newsize, sizeof(char));
					if (rbuffer == NULL)
					{
						error = strclone("Out of memory");
						doclose();

						return;
					}
					rsize = newsize;
				}
				errno = 0;
#if defined(_WINDOWS_DESKTOP) || defined(_WINDOWS_SERVER)

				// MM-2014-02-12: [[ SecureSocket ]] If a scoket is secured, all data read should be assumed to be encrypted.
				if ((l = read(rbuffer + nread, l, secure)) <= 0 || l == SOCKET_ERROR )
				{
					int wsaerr = WSAGetLastError();
					if (!doread && errno != EAGAIN && wsaerr != WSAEWOULDBLOCK && wsaerr != WSAENOTCONN && errno != EINTR)
					{
#else
				// MM-2014-02-12: [[ SecureSocket ]] If a scoket is secured, all data read should be assumed to be encrypted.
				if ((l = read(rbuffer + nread, l, secure)) <= 0)
				{
					if (!doread && errno != EAGAIN && errno != EWOULDBLOCK && errno != EINTR)
					{
#endif
						if (errno != 0)
						{
							if (secure)
								error = sslgraberror();
							else
							{
								error = new char[21 + I4L];
								sprintf(error, "Error %d reading socket", errno);
							}
						}
						doclose();

						return;
					}
				}
				else
				{
#if defined(_WINDOWS_DESKTOP) || defined(_WINDOWS_SERVER)
					if (l == 0)
					{
						doclose();
						return;
					}
#endif
					nread += l;
					if (revents != NULL)
						revents->timeout = curtime + MCsockettimeout;
				}
			}
			doread = False;
			processreadqueue();
		}
	}
}

void MCSocket::processreadqueue()
{
	if (!waiting)
		while (revents != NULL)
		{
			if (read_done())
			{
				uint4 size = revents->size;
				if (size > 1 && revents->until != NULL && *revents->until == '\n'
				        && !*(revents->until + 1) && rbuffer[size - 1] == '\r')
					rbuffer[--size] = '\n';

				MCAutoDataRef t_data;
				/* UNCHECKED */ MCDataCreateWithBytes((const byte_t *)rbuffer, size, &t_data);
				
				nread -= revents->size;
				// MW-2010-11-19: [[ Bug 9182 ]] This should be a memmove (I think)
				memmove(rbuffer, rbuffer + revents->size, nread);
				MCSocketread *e = revents->remove
				                  (revents);
				MCParameter *params = new MCParameter;
				params->setvalueref_argument(name);
				params->setnext(new MCParameter);
				params->getnext()->setvalueref_argument(*t_data);
				MCscreen->addmessage(e->optr, e->message, curtime, params);
				delete e;
				if (nread == 0 && fd == 0)
					MCscreen->delaymessage(object, MCM_socket_closed, MCNameGetString(name));
				added = True;
			}
			else
				break;
		}
}

void MCSocket::writesome()
{
#if defined(_WINDOWS_DESKTOP) || defined(_WINDOWS_SERVER)
	if (!connected && message != NULL)
	{
#else
	if (!accepting && !connected && message != NULL)
	{
#endif
		MCscreen->delaymessage(object, message, MCNameGetString(name));
		added = True;
		MCNameDelete(message);
		message = NULL;
	}

	connected = True;
	while (wevents != NULL)
	{
		uint4 towrite = wevents->size - wevents->done;

		// MM-2014-02-12: [[ SecureSocket ]] The write should only be encrypted if the write object has been flagged as secured.
		//  (Was previously using the secure flag stored against the socket).
		int4 nwritten = write( wevents->buffer + wevents->done, towrite, wevents->secure);
#if defined(_WINDOWS_DESKTOP) || defined(_WINDOWS_SERVER)

		if (nwritten == SOCKET_ERROR)
		{
			int wsaerr = WSAGetLastError();
			if (wsaerr != WSAEWOULDBLOCK && wsaerr != WSAENOTCONN && errno != EAGAIN)
#else
		if (nwritten == -1)
		{
			if (errno == EPIPE)
#endif
			{
				if (secure)
					error = sslgraberror();
				else
				{
					error = new char[16 + I4L];
					sprintf(error, "Error %d on socket", errno);
				}
				doclose();
			}
			break;
		}
		else
		{
			wevents->done += nwritten;
			wevents->timeout = curtime + MCsockettimeout;
			if (wevents->done == wevents->size && wevents->message != NULL)
			{
				MCSocketwrite *e = wevents->remove
				                   (wevents);
				MCscreen->delaymessage(e->optr, e->message, MCNameGetString(name));
				added = True;
				delete e;
			}
			else
				break;
		}
	}
#if defined(_WINDOWS_DESKTOP) || defined(_WINDOWS_SERVER)
	if (closing && wevents == NULL)
#else
	if (closing && (wevents == NULL || errno == EPIPE))
	//secure && sslstate & SSTATE_RETRYREAD)) {
#endif
	{
		waiting = True;
		doclose();
	}
}

void MCSocket::doclose()
{
	deletewrites();

	if (!waiting)
	{
		if (error != NULL)
		{
			MCAutoStringRef t_error;
			/* UNCHECKED */ MCStringCreateWithCString(error, &t_error);
			MCscreen->delaymessage(object, MCM_socket_error, MCNameGetString(name), *t_error);
			added = True;
		}
		else
			if (nread == 0)
			{
				MCscreen->delaymessage(object, MCM_socket_closed, MCNameGetString(name));
				added = True;
			}
	}
}


void MCSocket::setselect()
{
	uint2 bioselectstate = 0;
	if (fd)
	{
#if defined(_WINDOWS_DESKTOP) || defined(_WINDOWS_SERVER)
		if (connected && !closing && (!shared && revents != NULL || accepting || datagram))
#else

		if (connected && !closing && (!shared && revents != NULL|| accepting))
#endif

			bioselectstate |= BIONB_TESTREAD;
		if (!connected || wevents != NULL)
			bioselectstate |= BIONB_TESTWRITE;
		setselect(bioselectstate);
	}
}

void MCSocket::setselect(uint2 sflags)
{
#if defined(_WINDOWS_DESKTOP) || defined(_WINDOWS_SERVER)
	long event = FD_CLOSE;
	if (!connected)
		event |= FD_CONNECT;
	if (sflags & BIONB_TESTWRITE)
		event |= FD_WRITE;
	if (sflags & BIONB_TESTREAD)
		event |= FD_READ;

	if (!MCnoui)
	{
		WSAAsyncSelect(fd, sockethwnd, WM_USER, event);
	}
	else
	{
		WSAEventSelect(fd, g_socket_wakeup, event);
	}
#endif
#if defined(_MACOSX) || defined(TARGET_SUBPLATFORM_IPHONE)
	if (sflags & BIONB_TESTWRITE)
		CFSocketEnableCallBacks(cfsockref,kCFSocketWriteCallBack);
	if (sflags & BIONB_TESTREAD)
		CFSocketEnableCallBacks(cfsockref,kCFSocketReadCallBack);
#endif
}

Boolean MCSocket::init(MCSocketHandle newfd)
{
	fd = newfd;
#if defined(_MACOSX) || defined(TARGET_SUBPLATFORM_IPHONE)

	cfsockref = NULL;
	rlref = NULL;
	cfsockref = CFSocketCreateWithNative (kCFAllocatorDefault,fd, kCFSocketReadCallBack|kCFSocketWriteCallBack,
	                                      (CFSocketCallBack)&socketCallback, NULL);
	if (cfsockref)
	{
		rlref = CFSocketCreateRunLoopSource(kCFAllocatorDefault, cfsockref, 0);
        // MM-2015-06-04: [[ MobileSockets ]] Make sure we post the callbacks to the main thread (since we run a twin thread set up on iOS)
		CFRunLoopAddSource((CFRunLoopRef) CFRunLoopGetMain(), rlref, kCFRunLoopCommonModes);
		CFOptionFlags socketOptions = 0 ;
		CFSocketSetSocketFlags( cfsockref, socketOptions );
	}
#endif
	return True;
}

void MCSocket::close()
{

	if (fd)
	{
		if (secure)
			sslclose();
#if defined(_MACOSX) || defined(TARGET_SUBPLATFORM_IPHONE)

		if (rlref != NULL)
		{
			CFRunLoopRemoveSource (CFRunLoopGetCurrent(), rlref, kCFRunLoopDefaultMode);
			CFRelease (rlref);
			rlref = NULL;
		}
#endif
#if defined(_WINDOWS_DESKTOP) || defined(_WINDOWS_SERVER)
		closesocket(fd);
#else

		::close(fd);
#endif

		fd = 0;
#if defined(_MACOSX) || defined(TARGET_SUBPLATFORM_IPHONE)

		if (cfsockref != NULL)
		{
			CFSocketInvalidate (cfsockref);
			CFRelease (cfsockref);
			cfsockref = NULL;
		}
#endif

	}
}

// MM-2014-02-12: [[ SecureSocket ]] Updated to pass in if this write should be encrypted, rather than checking against socket.
int4 MCSocket::write(const char *buffer, uint4 towrite, Boolean securewrite)
{
	int4 rc = 0;
	if (securewrite)
	{
		sslstate &= ~SSTATE_RETRYWRITE;
#if defined(_WINDOWS_DESKTOP) || defined(_WINDOWS_SERVER)

		if (sslstate & SSTATE_RETRYCONNECT ||
		        sslstate & SSTATE_RETRYREAD)
		{
#else
		if (sslstate & SSLRETRYFLAGS)
		{
#endif
			if (sslstate & SSTATE_RETRYCONNECT)
				if (!sslconnect())
				{
					errno = EPIPE;
					return -1;
				}
#ifndef _WINDOWS
				else if (sslstate & SSTATE_RETRYACCEPT)
					if (!sslaccept())
						return -1;
#endif
			//for write which requires read...if read is available return and wait for write again
			errno =  EAGAIN;
			return -1;
		}
		if (!_ssl_conn)
			return 0;

		rc = SSL_write(_ssl_conn, buffer, towrite);

		if (rc < 0)
		{
			errno = SSL_get_error(_ssl_conn, rc);
			if ((errno != SSL_ERROR_WANT_READ) && (errno != SSL_ERROR_WANT_WRITE))
			{
				errno = EPIPE;
				return rc;
			}
			else
			{
				if (errno == SSL_ERROR_WANT_WRITE)
					setselect(BIONB_TESTWRITE);
				else if (errno == SSL_ERROR_WANT_READ)
					setselect(BIONB_TESTREAD);
				sslstate |=  SSTATE_RETRYWRITE;
				errno =  EAGAIN;
			}
		}
		return rc;
	}
	else
#if defined(_WINDOWS_DESKTOP) || defined(_WINDOWS_SERVER)

		return send(fd, buffer, towrite, 0);
#else

		return ::write(fd, buffer, towrite);
#endif
}

// MM-2014-02-12: [[ SecureSocket ]] Updated to pass in if this read is encrypted, rather than checking against socket.
int4 MCSocket::read(char *buffer, uint4 toread, Boolean secureread)
{
	int4 rc = 0;
	if (secureread)
	{
		sslstate &= ~SSTATE_RETRYREAD;
#if defined(_WINDOWS_DESKTOP) || defined(_WINDOWS_SERVER)

		if (sslstate & SSTATE_RETRYCONNECT || sslstate & SSTATE_RETRYWRITE)
		{
#else
		if (sslstate & SSLRETRYFLAGS)
		{
#endif
			if (sslstate & SSTATE_RETRYCONNECT)
			{
				if (!sslconnect())
					return -1;
			}
#ifndef _WINDOWS
			else  if (sslstate & SSTATE_RETRYACCEPT)
				if (!sslaccept())
					return -1;
#endif
			//for read which requires write return and wait for read again
			errno =  EAGAIN;
			return -1;
		}

		if (!_ssl_conn)
			return 0;
		int4 rc = SSL_read(_ssl_conn, buffer, toread);
		if (rc < 0)
		{
			int err;
			err = SSL_get_error(_ssl_conn, rc);
			errno = err;
			if ((errno != SSL_ERROR_WANT_READ) && (errno != SSL_ERROR_WANT_WRITE))
				return rc;
			else
			{
				if (errno == SSL_ERROR_WANT_WRITE)
					setselect(BIONB_TESTWRITE);
				else if (errno == SSL_ERROR_WANT_READ)
					setselect(BIONB_TESTREAD);
				sslstate |=  SSTATE_RETRYREAD;
				errno =  EAGAIN;
			}
		}
		return rc;
	}
	else
#if defined(_WINDOWS_DESKTOP) || defined(_WINDOWS_SERVER)

		return recv(fd, buffer, toread, 0);
#else
		return ::read(fd, buffer, toread);
#endif
}

//

char *MCSocket::sslgraberror()
{
	char *terror = NULL;

	if (!sslinited)
		return strclone("cannot load SSL library");
	if (sslerror != nil)
	{
		char *t_sslerror;
        /* UNCHECKED */ MCStringConvertToCString(sslerror, t_sslerror);
        terror = t_sslerror;
		sslerror = NULL;
	}
	else
	{
		unsigned long ecode = 0;
		ecode = ERR_get_error();
		if (ecode != 0)
		{
			terror = new char[256];
			ERR_error_string_n(ecode,terror,255);
		}
	}
	return terror;
}

Boolean MCSocket::sslinit()
{

	if (!sslinited)
	{

		if (!InitSSLCrypt())
			return False;
		SSL_library_init();
		SSL_load_error_strings();

		//consider using SSL_load_error_strings() for SSL error strings;
		//			ENGINE_load_builtin_engines();
		sslinited = True;
	}
	return sslinited;
}

Boolean MCSocket::initsslcontext()
{
	if (!sslinit())
		return False;
	if (_ssl_context)
		return True;
	
	bool t_success = true;
	
	t_success = NULL != (_ssl_context = SSL_CTX_new(SSLv23_method()));
	
	if (t_success)
		t_success = MCSSLContextLoadCertificates(_ssl_context, &sslerror);
	
	if (t_success)
	{
#if defined(TARGET_SUBPLATFORM_IPHONE) || defined(TARGET_SUBPLATFORM_ANDROID)
        // MM-2015-06-04: [[ MobileSockets ]] Since iOS and Android don't expose the root certificates directly, we can't use OpenSSL's verification routines.
        //   Instead we'll do it ourselves using the OS APIs.
        SSL_CTX_set_verify(_ssl_context, SSL_VERIFY_NONE, NULL);
#else
        SSL_CTX_set_verify(_ssl_context, sslverify? SSL_VERIFY_PEER: SSL_VERIFY_NONE,verify_callback);
        SSL_CTX_set_verify_depth(_ssl_context, 9);
#endif
	}
	return t_success;
}

Boolean MCSocket::sslconnect()
{
	sslstate &= ~SSTATE_RETRYCONNECT;
	if (!initsslcontext())
		return False;

	// Setup for SSL
	// TODO: verify certs

	if (!_ssl_conn)
	{
		_ssl_conn = SSL_new(_ssl_context);
		SSL_set_connect_state(_ssl_conn);
		SSL_set_fd(_ssl_conn, fd);
	}

<<<<<<< HEAD
    MCAutoStringRef t_hostname;
    // MM-2014-06-13: [[ Bug 12567 ]] If an end host has been specified, verify against that.
    //   Otherwise, use the socket name as before.
    if (!MCNameIsEmpty(endhostname))
        /* UNCHECKED */ MCStringMutableCopy(MCNameGetString(endhostname), &t_hostname);
    else
        /* UNCHECKED */ MCStringMutableCopy(MCNameGetString(name), &t_hostname);

    uindex_t t_pos;
    if (MCStringFirstIndexOfChar(*t_hostname, ':', 0, kMCCompareExact, t_pos))
        /* UNCHECKED */ MCStringRemove(*t_hostname, MCRangeMake(t_pos, MCStringGetLength(*t_hostname) - t_pos));
    else if (MCStringFirstIndexOfChar(*t_hostname, '|', 0, kMCCompareExact, t_pos))
        /* UNCHECKED */ MCStringRemove(*t_hostname, MCRangeMake(t_pos, MCStringGetLength(*t_hostname) - t_pos));

    MCAutoPointer<char> t_host;
    /* UNCHECKED */ MCStringConvertToCString(*t_hostname, &t_host);

    // Let the SSL lib know the host we are trying to connect to, ensuring any SNI servers
    // send the correct certificate during the handshake
    SSL_set_tlsext_host_name(_ssl_conn, *t_host);
    
=======
    // MM-2014-06-13: [[ Bug 12567 ]] If an end host has been specified, verify against that.
    //   Otherwise, use the socket name as before.
    char *t_hostname;
    if (endhostname != NULL)
        t_hostname = strdup(endhostname);
    else
        t_hostname = strdup(name);
    if (strchr(t_hostname, ':') != NULL)
        strchr(t_hostname, ':')[0] = '\0';
    else if (strchr(t_hostname, '|') != NULL)
        strchr(t_hostname, '|')[0] = '\0';

    // Let the SSL lib know the host we are trying to connect to, ensuring any SNI servers
    // send the correct certificate during the handshake
    SSL_set_tlsext_host_name(_ssl_conn, t_hostname);

>>>>>>> 3c89b6fb
	// Start the SSL connection
    Boolean t_success;
    t_success = True;

	// MW-2005-02-17: Implement the post-connection check suggested by the SSL Book.
	//	The implementation takes the hostname from the string used to open the
	//	socket.
	int4 rc = SSL_connect(_ssl_conn);
	if (rc == 1)
	{
		if (sslverify)
		{
<<<<<<< HEAD
#if defined(TARGET_SUBPLATFORM_IPHONE) || defined(TARGET_SUBPLATFORM_ANDROID)
            // MM-2015-06-04: [[ MobileSockets ]] On the mobile platforms we verify the certificate ourselves rather than using OpenSSL
            if (!MCSSLVerifyCertificate(_ssl_conn, *t_hostname, sslerror))
            {
                errno = EPIPE;
                return False;
            }
#else
            rc = post_connection_check(_ssl_conn, *t_host);
            
            if (rc != X509_V_OK)
            {
                MCAutoStringRef t_message;
                /* UNCHECKED */ MCStringCreateWithCString(X509_verify_cert_error_string(rc), &t_message);
                sslerror = MCValueRetain(*t_message);
                errno = EPIPE;
                return False;
            }
#endif
		}

		sslstate |= SSTATE_CONNECTED;
		setselect(BIONB_TESTREAD | BIONB_TESTWRITE);
		return True;
	}

	errno = SSL_get_error(_ssl_conn, rc);
	if ((errno != SSL_ERROR_WANT_READ) && (errno != SSL_ERROR_WANT_WRITE))
	{
		return False;
	}
	else
	{
		sslstate |= SSTATE_RETRYCONNECT;

		if (errno == SSL_ERROR_WANT_WRITE)
			setselect(BIONB_TESTWRITE);
		else if (errno == SSL_ERROR_WANT_READ)
			setselect(BIONB_TESTWRITE);

#if defined(_WINDOWS_DESKTOP) || defined(_WINDOWS_SERVER)

		setselect(BIONB_TESTREAD | BIONB_TESTWRITE);
#endif

		return True;
	}
=======
			rc = post_connection_check(_ssl_conn, t_hostname);
			if (rc != X509_V_OK)
			{
				const char *t_message = X509_verify_cert_error_string(rc);
				sslerror = strdup(t_message);
				errno = EPIPE;
				t_success = False;
			}
		}

        if (t_success)
        {
            sslstate |= SSTATE_CONNECTED;
            setselect(BIONB_TESTREAD | BIONB_TESTWRITE);
        }
	}
    else
    {
        errno = SSL_get_error(_ssl_conn, rc);
        if ((errno != SSL_ERROR_WANT_READ) && (errno != SSL_ERROR_WANT_WRITE))
        {
            t_success = False;
        }
        else
        {
            sslstate |= SSTATE_RETRYCONNECT;

            if (errno == SSL_ERROR_WANT_WRITE)
                setselect(BIONB_TESTWRITE);
            else if (errno == SSL_ERROR_WANT_READ)
                setselect(BIONB_TESTWRITE);

    #ifdef _WINDOWS

            setselect(BIONB_TESTREAD | BIONB_TESTWRITE);
    #endif
        }
    }

    free(t_hostname);
    return t_success;
>>>>>>> 3c89b6fb
}


// MW-2005-02-17: Temporary routines for matching the identity of an SSL
//  certificate.
static bool ssl_match_component(const char *p_pattern_start, const char *p_pattern_end, const char *p_string_start, const char *p_string_end)
{
	const char *t_pattern;
	const char *t_string;

	for(t_pattern = p_pattern_start, t_string = p_string_start; t_pattern != p_pattern_end && t_string != p_string_end && *t_string == *t_pattern; ++t_pattern, ++t_string)
		;

	if (t_string == p_string_end && t_pattern == p_pattern_end)
		return true;

	if (t_pattern == p_pattern_end || *t_pattern != '*')
		return false;

	if (t_string == p_string_end || t_pattern + 1 == p_pattern_end)
		return true;

	do
	{
		if (ssl_match_component(t_pattern + 1, p_pattern_end, t_string, p_string_end))
			return true;
		++t_string;
	}
	while(t_string != p_string_end);

	return false;
}

static bool ssl_match_identity(const char *p_pattern, const char *p_string)
{
	const char *t_next_pattern, *t_next_string;

	do
	{
		t_next_pattern = strchr(p_pattern, '.');
		if (t_next_pattern == NULL)
			t_next_pattern = p_pattern + strlen(p_pattern);
		else
			t_next_pattern += 1;

		t_next_string = strchr(p_string, '.');
		if (t_next_string == NULL)
			t_next_string = p_string + strlen(p_string);
		else
			t_next_string += 1;

		if (!ssl_match_component(p_pattern, t_next_pattern, p_string, t_next_string))
			return false;

		p_pattern = t_next_pattern;
		p_string = t_next_string;
	}
	while(*p_pattern != '\0' && *p_string != '\0');

	return *p_pattern == *p_string;
}

// MW-2005-02-17: Integrated standard SSL post connection check logic.
static long post_connection_check(SSL *ssl, char *host)
{
	X509 *cert;
	X509_NAME	*subj;
	char data[256];
	int ok = 0;

	STACK_OF(GENERAL_NAME) *t_alt_names = NULL;
	int t_idx = -1;

	if (!(cert = SSL_get_peer_certificate(ssl)) || !host)
		goto err_occured;

	while (NULL != (t_alt_names = (STACK_OF(GENERAL_NAME)*)X509_get_ext_d2i(cert, NID_subject_alt_name, NULL, &t_idx)))
	{
		for (int32_t i = 0; i < sk_GENERAL_NAME_num(t_alt_names); i++)
		{
			GENERAL_NAME *t_name = sk_GENERAL_NAME_value(t_alt_names, i);
			if (t_name->type == GEN_DNS && ssl_match_identity((char*)ASN1_STRING_data(t_name->d.ia5), host))
			{
				ok = 1;
				break;
			}
		}
		GENERAL_NAMES_free(t_alt_names);
	}
		
	if (!ok && (subj = X509_get_subject_name(cert)) &&
	        X509_NAME_get_text_by_NID(subj, NID_commonName, data, 256) > 0)
	{
		data[255] = 0;
		if (!ssl_match_identity(data, host))
			goto err_occured;
	}

	X509_free(cert);
	return SSL_get_verify_result(ssl);

err_occured:
	if (cert)
		X509_free(cert);

	return X509_V_ERR_APPLICATION_VERIFICATION;
}

Boolean MCSocket::sslaccept()
{
	if (!initsslcontext())
		return False;

	// Setup for SSL
	// TODO: verify certs

	if (!_ssl_conn)
	{
		_ssl_conn = SSL_new(_ssl_context);
		SSL_set_accept_state(_ssl_conn);
		SSL_set_fd(_ssl_conn, fd);
	}

	// Start the SSL connection

	// MW-2005-02-17: Implement the post-connection check suggested by the SSL Book.
	//	The implementation takes the hostname from the string used to open the
	//	socket.
	sslstate &= ~SSTATE_RETRYACCEPT;
	int4 rc = SSL_accept(_ssl_conn);
	if (rc == 1)
	{
		if (sslverify)
		{
			MCAutoStringRef t_hostname;
            /* UNCHECKED */ MCStringMutableCopy(MCNameGetString(name), &t_hostname);
            uindex_t t_pos;
            if (MCStringFirstIndexOfChar(*t_hostname, ':', 0, kMCCompareExact, t_pos))
                /* UNCHECKED */ MCStringRemove(*t_hostname, MCRangeMake(t_pos, MCStringGetLength(*t_hostname) - t_pos));
            else if (MCStringFirstIndexOfChar(*t_hostname, '|', 0, kMCCompareExact, t_pos))
                /* UNCHECKED */ MCStringRemove(*t_hostname, MCRangeMake(t_pos, MCStringGetLength(*t_hostname) - t_pos));
			
#if defined(TARGET_SUBPLATFORM_IPHONE) || defined(TARGET_SUBPLATFORM_ANDROID)
            // MM-2015-06-04: [[ MobileSockets ]] On the mobile platforms we verify the certificate ourselves rather than using OpenSSL
            if (!MCSSLVerifyCertificate(_ssl_conn, *t_hostname, sslerror))
            {
                errno = EPIPE;
                return False;
            }
#else
            MCAutoPointer<char> t_host;
            /* UNCHECKED */ MCStringConvertToCString(*t_hostname, &t_host);
			rc = post_connection_check(_ssl_conn, *t_host);

			if (rc != X509_V_OK)
				return False;
#endif
		}

		sslstate |= SSTATE_CONNECTED;
		setselect(BIONB_TESTREAD|BIONB_TESTWRITE);
		return True;
	}

	errno = SSL_get_error(_ssl_conn, rc);
	if ((errno != SSL_ERROR_WANT_READ) && (errno != SSL_ERROR_WANT_WRITE))
	{
		return False;
	}
	else
	{
		sslstate |= SSTATE_RETRYACCEPT;
		if (errno == SSL_ERROR_WANT_WRITE)
			setselect(BIONB_TESTWRITE);
		else if (errno == SSL_ERROR_WANT_READ)
			setselect(BIONB_TESTWRITE);
		return True;
	}
}

void MCSocket::sslclose()
{
	if (_ssl_context)
	{
		if (_ssl_conn)
			if (sslstate & SSTATE_CONNECTED)
				SSL_shutdown(_ssl_conn);
			else
				SSL_clear(_ssl_conn);
		SSL_free(_ssl_conn);
		SSL_CTX_free(_ssl_context);
		_ssl_context = NULL;
		_ssl_conn = NULL;
		sslstate = SSTATE_NONE;
	}
}

static int verify_callback(int ok, X509_STORE_CTX *store)
{
	char data[256];

	if (!ok)
	{
		X509 *cert = X509_STORE_CTX_get_current_cert(store);
		int  depth = X509_STORE_CTX_get_error_depth(store);
		int  err = X509_STORE_CTX_get_error(store);
		
		/* UNCHECKED */ MCStringCreateMutable(0, sslerror);
		/* UNCHECKED */ MCStringAppendFormat(sslerror, "-Error with certificate at depth: %i\n", depth);
		X509_NAME_oneline(X509_get_issuer_name(cert), data, 256);
		
		/* UNCHECKED */ MCStringAppendFormat(sslerror, "  issuer   = %s\n", data);
		X509_NAME_oneline(X509_get_subject_name(cert), data, 256);
		
		/* UNCHECKED */ MCStringAppendFormat(sslerror, "  subject  = %s\n", data);
		/* UNCHECKED */ MCStringAppendFormat(sslerror, "  err %i:%s\n", err, X509_verify_cert_error_string(err));
		
		/* UNCHECKED */ MCStringCopyAndRelease(sslerror, sslerror);
	}

	return ok;
}

#endif

////////////////////////////////////////////////////////////////////////////////<|MERGE_RESOLUTION|>--- conflicted
+++ resolved
@@ -2169,7 +2169,6 @@
 		SSL_set_fd(_ssl_conn, fd);
 	}
 
-<<<<<<< HEAD
     MCAutoStringRef t_hostname;
     // MM-2014-06-13: [[ Bug 12567 ]] If an end host has been specified, verify against that.
     //   Otherwise, use the socket name as before.
@@ -2191,24 +2190,6 @@
     // send the correct certificate during the handshake
     SSL_set_tlsext_host_name(_ssl_conn, *t_host);
     
-=======
-    // MM-2014-06-13: [[ Bug 12567 ]] If an end host has been specified, verify against that.
-    //   Otherwise, use the socket name as before.
-    char *t_hostname;
-    if (endhostname != NULL)
-        t_hostname = strdup(endhostname);
-    else
-        t_hostname = strdup(name);
-    if (strchr(t_hostname, ':') != NULL)
-        strchr(t_hostname, ':')[0] = '\0';
-    else if (strchr(t_hostname, '|') != NULL)
-        strchr(t_hostname, '|')[0] = '\0';
-
-    // Let the SSL lib know the host we are trying to connect to, ensuring any SNI servers
-    // send the correct certificate during the handshake
-    SSL_set_tlsext_host_name(_ssl_conn, t_hostname);
-
->>>>>>> 3c89b6fb
 	// Start the SSL connection
     Boolean t_success;
     t_success = True;
@@ -2221,7 +2202,6 @@
 	{
 		if (sslverify)
 		{
-<<<<<<< HEAD
 #if defined(TARGET_SUBPLATFORM_IPHONE) || defined(TARGET_SUBPLATFORM_ANDROID)
             // MM-2015-06-04: [[ MobileSockets ]] On the mobile platforms we verify the certificate ourselves rather than using OpenSSL
             if (!MCSSLVerifyCertificate(_ssl_conn, *t_hostname, sslerror))
@@ -2269,49 +2249,6 @@
 
 		return True;
 	}
-=======
-			rc = post_connection_check(_ssl_conn, t_hostname);
-			if (rc != X509_V_OK)
-			{
-				const char *t_message = X509_verify_cert_error_string(rc);
-				sslerror = strdup(t_message);
-				errno = EPIPE;
-				t_success = False;
-			}
-		}
-
-        if (t_success)
-        {
-            sslstate |= SSTATE_CONNECTED;
-            setselect(BIONB_TESTREAD | BIONB_TESTWRITE);
-        }
-	}
-    else
-    {
-        errno = SSL_get_error(_ssl_conn, rc);
-        if ((errno != SSL_ERROR_WANT_READ) && (errno != SSL_ERROR_WANT_WRITE))
-        {
-            t_success = False;
-        }
-        else
-        {
-            sslstate |= SSTATE_RETRYCONNECT;
-
-            if (errno == SSL_ERROR_WANT_WRITE)
-                setselect(BIONB_TESTWRITE);
-            else if (errno == SSL_ERROR_WANT_READ)
-                setselect(BIONB_TESTWRITE);
-
-    #ifdef _WINDOWS
-
-            setselect(BIONB_TESTREAD | BIONB_TESTWRITE);
-    #endif
-        }
-    }
-
-    free(t_hostname);
-    return t_success;
->>>>>>> 3c89b6fb
 }
 
 
