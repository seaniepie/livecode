/* Copyright (C) 2003-2013 Runtime Revolution Ltd.

This file is part of LiveCode.

LiveCode is free software; you can redistribute it and/or modify it under
the terms of the GNU General Public License v3 as published by the Free
Software Foundation.

LiveCode is distributed in the hope that it will be useful, but WITHOUT ANY
WARRANTY; without even the implied warranty of MERCHANTABILITY or
FITNESS FOR A PARTICULAR PURPOSE.  See the GNU General Public License
for more details.

You should have received a copy of the GNU General Public License
along with LiveCode.  If not see <http://www.gnu.org/licenses/>.  */

#include "prefix.h"

#include "globdefs.h"
#include "filedefs.h"
#include "objdefs.h"
#include "parsedef.h"
#include "mcio.h"

#include "object.h"
#include "stack.h"
#include "card.h"
#include "mcerror.h"
#include "execpt.h"
#include "param.h"
#include "handler.h"
#include "util.h"
#include "globals.h"
#include "mcssl.h"
#include "osspec.h"

#include "ports.cpp"

#include "notify.h"
#include "socket.h"

#if defined(_WINDOWS_DESKTOP)
#include "w32prefix.h"
#include <winsock2.h>
#include <ws2tcpip.h>
#include <wincrypt.h>
#include <iphlpapi.h>
#elif defined(_MAC_DESKTOP)
#include "osxprefix.h"
#include <SystemConfiguration/SCDynamicStore.h>
#include <SystemConfiguration/SCDynamicStoreKey.h>
#include <SystemConfiguration/SCSchemaDefinitions.h>
#include <Security/Security.h>
extern char *osx_cfstring_to_cstring(CFStringRef p_string, bool p_release);
#endif

#include <sys/types.h>
#include <sys/stat.h>

#ifdef MCSSL

#ifndef _WINDOWS
#include <sys/uio.h>
#include <sys/ioctl.h>
#include <sys/socket.h>

#include <netinet/in_systm.h>
#include <netinet/udp.h>
#include <netinet/in.h>

#include <arpa/inet.h>
#include <arpa/nameser.h>

#include <net/if.h>

#include <resolv.h>
#include <errno.h>
#include <fcntl.h>
#include <netdb.h>
#include <unistd.h>

#endif

#include <openssl/bio.h>
#include <openssl/err.h>
#include <openssl/rand.h>
#include <openssl/ssl.h>
#include <openssl/x509v3.h>

#if !defined(X11) && (!defined(_MACOSX))
#define socklen_t int
#endif

extern bool MCNetworkGetHostFromSocketId(MCStringRef p_socket, MCStringRef& r_host);

extern real8 curtime;

static char *sslerror = NULL;
static long post_connection_check(SSL *ssl, char *host);
static int verify_callback(int ok, X509_STORE_CTX *store);

#ifdef _MACOSX
extern bool path2utf(MCStringRef p_path, MCStringRef& r_utf);
#endif

#ifdef _WINDOWS
extern Boolean wsainit(void);
extern HWND sockethwnd;
extern "C" char *strdup(const char *);
#endif

#define READ_SOCKET_SIZE  4096

Boolean MCSocket::sslinited = False;

#ifdef _MACOSX
static void socketCallback (CFSocketRef cfsockref, CFSocketCallBackType type, CFDataRef address, const void *pData, void *pInfo)
{
	uint2 i;
	int fd = CFSocketGetNative(cfsockref);
	for (i = 0 ; i < MCnsockets ; i++)
	{
		if ( fd == MCsockets[i]->fd && !MCsockets[i]->shared)
			break;
	}
	if (i < MCnsockets)
	{
		fd_set rmaskfd, wmaskfd, emaskfd;
		FD_ZERO(&rmaskfd);
		FD_ZERO(&wmaskfd);
		FD_ZERO(&emaskfd);
		FD_SET(fd, &rmaskfd);
		struct timeval t_time = {0,0};
		select(fd, &rmaskfd, &wmaskfd, &emaskfd, &t_time);
		switch (type)
		{
		case kCFSocketReadCallBack:
			if (FD_ISSET(fd, &rmaskfd))
			{
				MCsockets[i]->readsome();
				MCsockets[i]->setselect();
			}
			break;
		case kCFSocketWriteCallBack:
			MCsockets[i]->writesome();
			MCsockets[i]->setselect();
			break;
		case kCFSocketConnectCallBack:
			MCsockets[i]->writesome();
			MCsockets[i]->readsome();
			break;
		}
	}
	//MCS_poll(0.0,0);//quick poll of other sockets
}
#endif

#if defined(_MACOSX)
Boolean MCS_handle_sockets()
{
	return MCS_poll(0.0, 0.0);
}
#endif

#ifdef _WINDOWS
typedef SOCKADDR_IN mc_sockaddr_in_t;

bool MCS_init_sockets()
{
	return wsainit() == True;
}

static inline bool MCS_valid_socket(MCSocketHandle p_socket)
{
	return p_socket != INVALID_SOCKET;
}

static int MCS_socket_ioctl(MCSocketHandle p_socket, long p_command, unsigned long &x_args)
{
	return ioctlsocket(p_socket, p_command, &x_args);
}

#else
typedef struct sockaddr_in mc_sockaddr_in_t;

bool MCS_init_sockets()
{
	return true;
}

static inline bool MCS_valid_socket(MCSocketHandle p_socket)
{
	return p_socket >= 0;
}

static int MCS_socket_ioctl(MCSocketHandle p_socket, long p_command, unsigned long &x_args)
{
	return ioctl(p_socket, p_command, &x_args);
}

#endif

#ifdef _WINDOWS
int inet_aton(const char *cp, struct in_addr *inp)
{
	unsigned long rv = inet_addr(cp);
	if (rv == -1)
		return False;
	memcpy(inp, &rv, sizeof(unsigned long));
	return True;
}
#endif

bool MCS_compare_host_domain(MCStringRef p_host_a, MCStringRef p_host_b)
{
	struct sockaddr_in t_host_a, t_host_b;

	if (MCS_name_to_sockaddr(p_host_a, t_host_a) && MCS_name_to_sockaddr(p_host_b, t_host_b))
	{
		return t_host_a.sin_addr.s_addr == t_host_b.sin_addr.s_addr;
	}
	else
		return false;
}

////////////////////////////////////////////////////////////////////////////////
//
// IP / hostname lookup functions
//

bool MCS_ha(MCSocket *s, MCStringRef& r_string)
{
	mc_sockaddr_in_t addr;

	socklen_t addrsize = sizeof(addr);
	getsockname(s->fd, (sockaddr *)&addr, &addrsize);

	return MCS_sockaddr_to_string((sockaddr *)&addr, addrsize, false, r_string);
}

bool MCS_hn(MCStringRef& r_string)
{
	if (!MCS_init_sockets())
	{
		r_string = MCValueRetain(kMCEmptyString);
		return true;
	}

	MCAutoNativeCharArray t_buffer;
	if (!t_buffer.Resize(MAXHOSTNAMELEN + 1))
		return false;

	gethostname((char*)t_buffer.Chars(), MAXHOSTNAMELEN);
	t_buffer.Shrink(MCCStringLength((char*)t_buffer.Chars()));

	return t_buffer.CreateStringAndRelease(r_string);
}

bool MCS_aton(MCStringRef p_address, MCStringRef& r_name)
{
	if (!MCS_init_sockets())
	{
		r_name = MCValueRetain(kMCEmptyString);
		return true;
	}

	MCAutoStringRef t_host;
	if (!MCNetworkGetHostFromSocketId(p_address, &t_host))
		return false;

	bool t_success = true;

	struct sockaddr_in t_addr;
	t_success = MCS_name_to_sockaddr(*t_host, t_addr);
	if (t_success)
	{
		t_success = MCS_sockaddr_to_string((sockaddr*)&t_addr, sizeof(t_addr), true, r_name);
	}
	if (t_success)
	{
		MCresult->sets("");
	}
	else
	{
		MCresult->sets("invalid host address");
		r_name = MCValueRetain(kMCEmptyString);
		t_success = true;
	}

	return t_success;
}


bool MCS_dnsresolve(MCStringRef p_hostname, MCStringRef& r_dns)
{
	if (!MCS_init_sockets())
		return false;

	bool t_success = true;

	struct sockaddr_in t_addr;
	t_success = MCS_name_to_sockaddr(p_hostname, t_addr);
	if (t_success)
	{

		t_success = MCS_sockaddr_to_string((sockaddr*)&t_addr, sizeof(t_addr), false, r_dns);
	}

	if (t_success)
		return true;
	else
		return false;
}

bool ntoa_callback(void *p_context, bool p_resolved, bool p_final, struct sockaddr *p_addr, int p_addrlen)
{
	if (p_resolved)
	{
		MCListRef t_list = (MCListRef) p_context;
		MCAutoStringRef t_name;
		if (MCS_sockaddr_to_string(p_addr, p_addrlen, false, &t_name))
			return MCListAppend(t_list, *t_name);
	}
	return true;
}

typedef struct _mc_ntoa_message_callback_info
{
	MCObjectHandle *target;
	MCStringRef name;
	MCNameRef message;
	MCListRef list;
} MCNToAMessageCallbackInfo;

static void free_ntoa_message_callback_info(MCNToAMessageCallbackInfo *t_info)
{
	if (t_info != NULL)
	{
		MCValueRelease(t_info->message);
		MCValueRelease(t_info->name);
		MCValueRelease(t_info->list);
		if (t_info->target)
			t_info->target->Release();
		MCMemoryDelete(t_info);
	}
}

bool ntoa_message_callback(void *p_context, bool p_resolved, bool p_final, struct sockaddr *p_addr, int p_addrlen)
{
	MCNToAMessageCallbackInfo *t_info = (MCNToAMessageCallbackInfo*)p_context;
	ntoa_callback(t_info->list, p_resolved, p_final, p_addr, p_addrlen);

	if (p_final)
	{
		MCAutoStringRef t_string;
		/* UNCHECKED */ MCListCopyAsString(t_info->list, &t_string);
		MCscreen->delaymessage(t_info->target->Get(), t_info->message, strclone(MCStringGetCString(t_info->name)), strclone(MCStringGetCString(*t_string)));
		free_ntoa_message_callback_info(t_info);
	}
	return true;
}

bool MCS_ntoa(MCStringRef p_hostname, MCObject *p_target, MCNameRef p_message, MCListRef& r_addr)
{
	if (!MCS_init_sockets())
	{
		r_addr = MCValueRetain(kMCEmptyList);
		return true;
	}

	MCAutoStringRef t_host;
	if (!MCNetworkGetHostFromSocketId(p_hostname, &t_host))
		return false;

	MCAutoListRef t_list;
	if (!MCListCreateMutable('\n', &t_list))
		return false;

	bool t_success = true;

	if (MCNameIsEqualTo(p_message, kMCEmptyName))
	{
		t_success = MCSocketHostNameResolve(MCStringGetCString(*t_host), NULL, SOCK_STREAM, true, ntoa_callback, *t_list);
	}
	else
	{
		MCNToAMessageCallbackInfo *t_info = NULL;
		t_success = MCMemoryNew(t_info);
		if (t_success)
		{
			t_info->message = MCValueRetain(p_message);
			t_success = MCStringCopy(p_hostname, t_info->name);
		}
		if (t_success)
			t_success = MCListCreateMutable('\n', t_info->list);

		if (t_success)
		{
			t_info->target = p_target->gethandle();
			t_success = MCSocketHostNameResolve(MCStringGetCString(*t_host), NULL, SOCK_STREAM, false, ntoa_message_callback, t_info);
		}
		
		if (!t_success)
			free_ntoa_message_callback_info(t_info);
	}

	if (!t_success)
	{
		/* RESULT - !t_success doesn't necessarily mean an invalid address here */
		MCresult->sets("invalid host address");
	}
	else
	{
		MCresult->sets("");
	}

	if (t_success)
		t_success = MCListCopy(*t_list, r_addr);

	return t_success;
}

bool MCS_pa(MCSocket *s, MCStringRef& r_string)
{
	struct sockaddr_in addr;
	socklen_t addrsize = sizeof(addr);
	getpeername(s->fd, (sockaddr *)&addr, &addrsize);

	return MCS_sockaddr_to_string((sockaddr *)&addr, addrsize, false, r_string);
}

////////////////////////////////////////////////////////////////////////////////

bool MCS_connect_socket(MCSocket *p_socket, struct sockaddr_in *p_addr)
{
	p_socket->resolve_state = kMCSocketStateConnecting;	
	if (p_socket != NULL && p_socket->fd != 0)
	{
		
		// MM-2011-07-07: Added support for binding sockets to a network interface.
		if (MCdefaultnetworkinterface != NULL)
		{
			struct sockaddr_in t_bind_addr;
			MCAutoStringRef MCdefaultnetworkinterface_string;
			/* UNCHECKED */ MCStringCreateWithCString(MCdefaultnetworkinterface, &MCdefaultnetworkinterface_string);
			if (!MCS_name_to_sockaddr(*MCdefaultnetworkinterface_string, t_bind_addr))
			{
				p_socket->error = strclone("can't resolve network interface");
				p_socket->doclose();
				return false;
			}
			
			t_bind_addr.sin_port = 0;
			
			if (0 != bind(p_socket->fd, (struct sockaddr *)&t_bind_addr, sizeof(struct sockaddr_in)))
			{
				p_socket->error = strclone("can't bind to network interface address");
				p_socket->doclose();
				return false;
			}
		}
		
		p_socket->setselect();

#ifdef _WINDOWS

		if (connect(p_socket->fd, (struct sockaddr *)p_addr, sizeof(struct sockaddr_in)) == SOCKET_ERROR && errno != EINTR)
		{
			int wsaerr = WSAGetLastError();
			if (wsaerr != WSAEWOULDBLOCK)
			{
				p_socket->error = strclone("can't connect to host");
				p_socket->doclose();
				return false;
			}
		}
#else
		if ((connect(p_socket->fd, (struct sockaddr *)p_addr, sizeof(struct sockaddr_in)) == -1 && errno != EINPROGRESS && errno != EINTR))
		{
				p_socket->error = strclone("can't connect to host");
				p_socket->doclose();
			return false;
		}
#endif

	}
	return true;
}

typedef struct _mc_open_socket_callback_info
{
	MCSocket *m_socket;
	struct sockaddr_in m_sockaddr;
} MCOpenSocketCallbackInfo;

bool open_socket_resolve_callback(void *p_context, bool p_resolved, bool p_final, struct sockaddr *p_addr, int p_addrlen)
{
	MCOpenSocketCallbackInfo *t_info = (MCOpenSocketCallbackInfo*)p_context;
	MCSocket *t_socket = t_info->m_socket;
	if (t_socket->closing)
		t_socket->resolve_state = kMCSocketStateClosed;
	else
	{
		if (p_resolved)
		{
			struct sockaddr_in *t_addr = (struct sockaddr_in*)p_addr;
			t_addr->sin_family = t_info->m_sockaddr.sin_family;
			t_addr->sin_port = t_info->m_sockaddr.sin_port;
			MCS_connect_socket(t_socket, t_addr);
		}
		else
		{
			t_socket->resolve_state = kMCSocketStateError;
			t_socket->error = strclone("can't resolve hostname");
			t_socket->doclose();
		}
	}
	MCMemoryDelete(t_info);
	return false;
}

MCSocket *MCS_open_socket(MCNameRef name, Boolean datagram, MCObject *o, MCNameRef mess, Boolean secure, Boolean sslverify, MCStringRef sslcertfile)
{
	if (!MCS_init_sockets())
		return NULL;

	struct sockaddr_in t_addr;
	if (mess == NULL)
	{
<<<<<<< HEAD
		if (!MCS_name_to_sockaddr(MCNameGetString(name), t_addr))
=======
		MCAutoStringRef t_name_string;
		/* UNCHECKED */ MCStringCreateWithCString(name, &t_name_string);
		if (!MCS_name_to_sockaddr(*t_name_string, t_addr))
>>>>>>> aeb34208
			return NULL;
	}

	MCSocketHandle sock = socket(AF_INET, datagram ? SOCK_DGRAM : SOCK_STREAM, 0);

	if (!MCS_valid_socket(sock))
	{
#ifdef _WINDOWS
		MCS_seterrno(WSAGetLastError());
#endif
		MCresult->sets("can't create socket");
		return NULL;
	}

	unsigned long on = 1;

	// set socket nonblocking
	MCS_socket_ioctl(sock, FIONBIO, on);

	MCSocket *s = NULL;
	s = (MCSocket *)new MCSocket(name, o, mess, datagram, sock, False, False,secure);

	if (s != NULL)
	{
		s->setselect();

		if (secure)
		{
			s->sslstate |= SSTATE_RETRYCONNECT;
		}

		s->sslverify = sslverify;

		if (mess == NULL)
		{
			if (!MCS_connect_socket(s, &t_addr))
			{
				s->name = NULL;
				if (s->error != NULL)
					MCresult->copysvalue(MCString(s->error));
				else
					MCresult->sets("can't connect to host");
				delete s;
				s = NULL;
			}
		}
		else
		{
			MCOpenSocketCallbackInfo *t_info;
			MCMemoryNew(t_info);
			t_info->m_socket = s;
			s->resolve_state = kMCSocketStateResolving;
<<<<<<< HEAD
			if (!MCS_name_to_sockaddr(MCNameGetString(s->name), &t_info->m_sockaddr, open_socket_resolve_callback, t_info))
=======
			MCAutoStringRef t_sname_string;
			/* UNCHECKED */ MCStringCreateWithCString(s->name, &t_sname_string);
			if (!MCS_name_to_sockaddr(*t_sname_string, &t_info->m_sockaddr, open_socket_resolve_callback, t_info))
>>>>>>> aeb34208
			{
				MCMemoryDelete(t_info);
				s->name = nil;
				delete s;
				s = nil;

				if (MCresult->isempty())
					MCresult->sets("can't resolve hostname");
			}
		}
	}
	return s;
}

void MCS_close_socket(MCSocket *s)
{
	s->deletereads();

#ifdef _WINDOWS
	if (s->wevents == NULL)
#else
	if (s->wevents == NULL || (s->secure && s->sslstate & SSLRETRYFLAGS))
#endif
		s->deletewrites();

	s->closing = True;
}

void MCS_read_socket(MCSocket *s, MCExecPoint &ep, uint4 length, const char *until, MCNameRef mptr)
{
	ep.clear();
	if (s->datagram)
	{
		MCNameDelete(s->message);
		/* UNCHECKED */ MCNameClone(mptr, s -> message);
		s->object = ep.getobj();
	}
	else
	{
		MCSocketread *eptr = new MCSocketread(length, until != nil ? strdup(until) : nil, ep.getobj(), mptr);
		eptr->appendto(s->revents);
		s->setselect();
		if (s->accepting)
		{
			MCresult->sets("can't read from this socket");
			return;
		}
		if (until == NULL)
		{
			if (length > s->rsize - s->nread)
			{
				MCU_realloc((char **)&s->rbuffer, s->nread,
				            length + s->nread, sizeof(char));
				s->rsize = length + s->nread;
			}
		}
		if (mptr != NULL)
		{
#ifdef _WINDOWS
			if (MCnoui)
				s->doread = True;
			else
				PostMessageA(sockethwnd, WM_USER, s->fd, FD_OOB);
#else
			s->doread = True;
#endif
			s->processreadqueue();
			MCresult->clear(True);
			
		}
		
		else
		{
			s->waiting = True;
			while (True)
			{
				if (eptr == s->revents && s->read_done())
				{
					uint4 size = eptr->size;
					if (until != NULL && *until == '\n' && !*(until + 1)
					        && size && s->rbuffer[size - 1] == '\r')
						size--;
					ep.copysvalue(s->rbuffer, size);
					s->nread -= eptr->size;
					// MW-2010-11-19: [[ Bug 9182 ]] This should be a memmove (I think)
					memmove(s->rbuffer, s->rbuffer + eptr->size, s->nread);
					break;
				}
				if (s->error != NULL)
				{
					MCresult->sets(s->error);
					break;
				}
				if (s->fd == 0)
				{
					MCresult->sets("eof");
					break;
				}
				if (curtime > eptr->timeout)
				{
					MCresult->sets("timeout");
					break;
				}
				MCU_play();
				if (MCscreen->wait(READ_INTERVAL, False, True))
				{
					MCresult->sets("interrupted");
					break;
				}
			}
			eptr->remove
			(s->revents);
			delete eptr;
			s->waiting = False;
		}
	}
}

void MCS_write_socket(const MCStringRef d, MCSocket *s, MCObject *optr, MCNameRef mptr)
{
	if (s->datagram)
	{
		// MW-2012-11-13: [[ Bug 10516 ]] Set the 'broadcast' flag based on whether the
		//   user has enabled broadcast addresses.
		int t_broadcast;
		t_broadcast = MCallowdatagrambroadcasts ? 1 : 0;
		setsockopt(s -> fd, SOL_SOCKET, SO_BROADCAST, (const char *)&t_broadcast, sizeof(t_broadcast));
	
		if (s->shared)
		{
			char *portptr = strchr(MCNameGetCString(s->name), ':');
			*portptr = '\0';
			struct sockaddr_in to;
			memset((char *)&to, 0, sizeof(to));
			to.sin_family = AF_INET;
			uint2 port = atoi(portptr + 1);
			to.sin_port = MCSwapInt16HostToNetwork(port);
			if (!inet_aton(MCNameGetCString(s->name), (in_addr *)&to.sin_addr.s_addr)
				|| sendto(s->fd, MCStringGetCString(d), MCStringGetLength(d), 0,
						  (sockaddr *)&to, sizeof(to)) < 0)
			{
				mptr = NULL;
				MCresult->sets("error sending datagram");
			}
			*portptr = ':';
		}
		else if (send(s->fd, MCStringGetCString(d), MCStringGetLength(d), 0) < 0)
		{
			mptr = NULL;
			MCresult->sets("error sending datagram");
		}
		if (mptr != NULL)
		{
			MCscreen->delaymessage(optr, mptr, strclone(MCNameGetCString(s->name)));
			s->added = True;
		}
	}
	else
	{
		MCSocketwrite *eptr = new MCSocketwrite(MCStringGetOldString(d), optr, mptr);
		eptr->appendto(s->wevents);
		s->setselect();
		if (mptr == NULL)
		{
			s->waiting = True;
			if (s->connected)
				s->writesome();
			while (True)
			{
				if (s->error != NULL)
				{
					MCresult->sets(s->error);
					break;
				}
				if (s->fd == 0)
				{
					MCresult->sets("socket closed");
					break;
				}
				if (curtime > eptr->timeout)
				{
					MCresult->sets("timeout");
					break;
				}
				if (s->wevents != NULL && eptr == s->wevents
				        && eptr->done == eptr->size)
					break;
				MCU_play();
				if (MCscreen->wait(READ_INTERVAL, False, True))
				{
					MCresult->sets("interrupted");
					break;
				}
			}
			if (s->wevents != NULL)
			{
				eptr->remove
				(s->wevents);
				delete eptr;
			}
			s->waiting = False;
		}
		else
			if (s->connected)
				s->writesome();
	}
}

MCSocket *MCS_accept(uint2 port, MCObject *object, MCNameRef message, Boolean datagram,Boolean secure,Boolean sslverify, MCStringRef sslcertfile)
{
	if (!MCS_init_sockets())
		return NULL;

	MCSocketHandle sock = socket(AF_INET, datagram ? SOCK_DGRAM : SOCK_STREAM, 0);
	if (!MCS_valid_socket(sock))
	{
#ifdef _WINDOWS
		MCS_seterrno(WSAGetLastError());
#endif
		MCresult->sets("can't create socket");
		return NULL;
	}

	unsigned long val = 1;

	MCS_socket_ioctl(sock, FIONBIO, val);

	int on = 1;
	setsockopt(sock, SOL_SOCKET, SO_REUSEADDR, (char *)&on, sizeof(on));

	mc_sockaddr_in_t addr;

	memset((char *)&addr, 0, sizeof(addr));
	addr.sin_family = AF_INET;
	addr.sin_addr.s_addr = MCSwapInt32HostToNetwork(INADDR_ANY);
	addr.sin_port = MCSwapInt16HostToNetwork(port);
#ifdef _WINDOWS

	if (bind(sock, (struct sockaddr *)&addr, sizeof(addr))
	        || (!datagram && listen(sock, SOMAXCONN))
	        || !MCnoui && WSAAsyncSelect(sock, sockethwnd, WM_USER,
	                                     datagram ? FD_READ : FD_ACCEPT))
	{
		MCS_seterrno(WSAGetLastError());
		char buffer[17 + I4L];
		sprintf(buffer, "Error %d on socket", WSAGetLastError());
		MCresult->copysvalue(buffer);
		closesocket(sock);
		return NULL;
	}
#else
	if (bind(sock, (struct sockaddr *)&addr, sizeof(addr)) < 0)
	{
		MCresult->sets("Error binding socket");
		close(sock);
		return NULL;
	}
	if (!datagram)
		listen(sock, SOMAXCONN);
#endif

	char *portname = new char[U2L];
	sprintf(portname, "%d", port);

	MCNewAutoNameRef t_portname;
	MCNameCreateWithNativeChars((char_t*)portname, U2L, &t_portname);
	return new MCSocket(*t_portname, object, message, datagram, sock, True, False, secure);
}

// Return the IP address of the host interface that is used to connect to the
// internet.
//
// Note that this needs further research.
//
// On Windows, we currently use the first non-loopback, running interface that
// has family AF_INET. Ideally, we would search for the one which has the 
// 'internet gateway' defined - but it isn't clear how one might do that.
//

char *MCS_hostaddress(void)
{
#if defined(_WINDOWS)
	if (!wsainit())
		return NULL;

	int t_socket;
	t_socket = socket(AF_INET, SOCK_DGRAM, 0);
	if (t_socket != INVALID_SOCKET)
	{
		INTERFACE_INFO t_interfaces[32];
		DWORD t_result_length;
		if (WSAIoctl(t_socket, SIO_GET_INTERFACE_LIST, NULL, 0, (LPVOID)t_interfaces, sizeof(t_interfaces), &t_result_length, NULL, NULL) != SOCKET_ERROR)
		{
			for(unsigned int i = 0; i < (t_result_length / sizeof(INTERFACE_INFO)); ++i)
			{
				if ((t_interfaces[i] . iiFlags & IFF_UP) != 0 &&
					(t_interfaces[i] . iiFlags & IFF_LOOPBACK) == 0 &&
					t_interfaces[i] . iiAddress . Address . sa_family == AF_INET)
					return strdup(inet_ntoa(t_interfaces[i] . iiAddress . AddressIn . sin_addr));
			}
		}
	}
#elif defined(_MACOSX)
	bool t_success;
	t_success = true;

	SCDynamicStoreRef t_store;
	t_store = NULL;
	if (t_success)
	{
		t_store = SCDynamicStoreCreate(kCFAllocatorDefault, CFSTR("JSEvaluator"), NULL, NULL);
		if (t_store == NULL)
			t_success = false;
	}

	CFStringRef t_network_key;
	t_network_key = NULL;
	if (t_success)
	{
		t_network_key = SCDynamicStoreKeyCreateNetworkGlobalEntity(kCFAllocatorDefault, kSCDynamicStoreDomainState, kSCEntNetIPv4);
		if (t_network_key == NULL)
			t_success = false;
	}

	CFDictionaryRef t_network_value;
	t_network_value = NULL;
	if (t_success)
	{
		t_network_value = (CFDictionaryRef)SCDynamicStoreCopyValue(t_store, t_network_key);
		if (t_network_value == NULL)
			t_success = false;
	}

	CFStringRef t_interface;
	t_interface = NULL;
	if (t_success)
	{
		t_interface = (CFStringRef)CFDictionaryGetValue(t_network_value, kSCDynamicStorePropNetPrimaryInterface);
		if (t_interface == NULL)
			t_success = false;
	}

	CFStringRef t_interface_key;
	t_interface_key = NULL;
	if (t_success)
	{
		t_interface_key = (CFStringRef)SCDynamicStoreKeyCreateNetworkInterfaceEntity(kCFAllocatorDefault, kSCDynamicStoreDomainState, t_interface, kSCEntNetIPv4);
		if (t_interface_key == NULL)
			t_success = false;
	}

	CFDictionaryRef t_interface_value;
	t_interface_value = NULL;
	if (t_success)
	{
		t_interface_value = (CFDictionaryRef)SCDynamicStoreCopyValue(t_store, t_interface_key);
		if (t_interface_value == NULL)
			t_success = false;
	}

	char *t_result;
	t_result = NULL;
	if (t_success)
	{
		CFArrayRef t_addresses;
		t_addresses = (CFArrayRef)CFDictionaryGetValue(t_interface_value, CFSTR("Addresses"));
		if (t_addresses != NULL)
		{
			CFStringRef t_string;
			t_string = (CFStringRef)CFArrayGetValueAtIndex(t_addresses, 0);
			if (t_string != NULL)
				t_result = osx_cfstring_to_cstring(t_string, false);
		}
	}
	
	if (t_interface_value != NULL)
		CFRelease(t_interface_value);

	if (t_interface_key != NULL)
		CFRelease(t_interface_key);

	if (t_network_value != NULL)
		CFRelease(t_network_value);

	if (t_network_key != NULL)
		CFRelease(t_network_key);

	if (t_store != NULL)
		CFRelease(t_store);

	return t_result;

#elif defined(_LINUX)
#else
#endif

	return NULL;
}

////////////////////////////////////////////////////////////////////////////////

MCSocketread::MCSocketread(uint4 s, char *u, MCObject *o, MCNameRef m)
{
	size = s;
	until = u;
	timeout = curtime + MCsockettimeout;
	optr = o;
	if (m != nil)
		/* UNCHECKED */ MCNameClone(m, message);
	else
		message = nil;
}

MCSocketread::~MCSocketread()
{
	MCNameDelete(message);
	delete until;
}

MCSocketwrite::MCSocketwrite(const MCString &d, MCObject *o, MCNameRef m)
{
	if (m != NULL)
		buffer = d.clone();
	else
		buffer = (char *)d.getstring();
	size = d.getlength();
	timeout = curtime + MCsockettimeout;
	optr = o;
	done = 0;
	if (m != nil)
		/* UNCHECKED */ MCNameClone(m, message);
	else
		message = nil;
}

MCSocketwrite::~MCSocketwrite()
{
	if (message != NULL)
	{
		MCNameDelete(message);
		delete buffer;
	}
}

////////////////////////////////////////////////////////////////////////////////

MCSocket::MCSocket(MCNameRef n, MCObject *o, MCNameRef m, Boolean d, MCSocketHandle sock, Boolean a, Boolean s, Boolean issecure)
{
	name = MCValueRetain(n);
	object = o;
	if (m != nil)
		/* UNCHECKED */ MCNameClone(m, message);
	else
		message = nil;
	datagram = d;
	accepting = a;
	connected = datagram;
	shared = s;
	fd = sock;
	closing = doread = added = waiting = False;
	revents = NULL;
	wevents = NULL;
	rbuffer = NULL;
	error = NULL;
	rsize = nread = 0;
	timeout = curtime + MCsockettimeout;
	_ssl_context = NULL;
	_ssl_conn = NULL;
	sslstate = SSTATE_NONE; // Not on Mac?
	secure = issecure;
	resolve_state = kMCSocketStateNew;
	init(fd);
}

MCSocket::~MCSocket()
{
	MCNameDelete(name);
	MCNameDelete(message);
	deletereads();
	deletewrites();

	delete rbuffer;
}

void MCSocket::deletereads()
{
	while (revents != NULL)
	{
		MCSocketread *eptr = revents->remove(revents);
		delete eptr;
	}
	nread = 0;
}

void MCSocket::deletewrites()
{
	while (wevents != NULL)
	{
		MCSocketwrite *eptr = wevents->remove(wevents);
		delete eptr;
	}
	if (fd != 0)
	{
		if (!shared)
			close();
		fd = 0;
	}
}

Boolean MCSocket::read_done()
{
	if (revents->until != NULL)
	{
		if (!*revents->until)
		{
			revents->size = nread;
			if (fd == 0)
				MCresult->sets("eof");
			return True;
		}
		if (*revents->until != '\004')
		{
			char *sptr = rbuffer;
			char *eptr = rbuffer + nread;
			char *dptr = revents->until;
			while (sptr < eptr)
			{
				if (*sptr++ == *dptr)
				{
					char *tsptr = sptr;
					char *tdptr = dptr + 1;
					while (tsptr < eptr && *tdptr && *tsptr == *tdptr)
					{
						tsptr++;
						tdptr++;
					}
					if (!*tdptr)
					{
						revents->size = tsptr - rbuffer;
						return True;
					}
				}
			}
		}
	}
	else
	{
		if (nread >= revents->size)
		{
			if (revents->size == 0)
				if (nread == 0)
					return False;
				else
				{
					revents->size = nread;
					if (fd == 0)
						MCresult->sets("eof");
				}
			return True;
		}
	}
	if (fd == 0 && error == NULL)
	{
		revents->size = nread;
		MCresult->sets("eof");
		return True;
	}
	return False;
}

#ifdef _WINDOWS
void MCSocket::acceptone()
{
	struct sockaddr_in addr;
	int addrsize = sizeof(addr);
	SOCKET newfd = accept(fd, (struct sockaddr *)&addr, &addrsize);
	if (newfd > 0)
	{
		char *t = inet_ntoa(addr.sin_addr);
		char *n = new char[strlen(t) + I4L];
		sprintf(n, "%s:%d", t, newfd);
		MCU_realloc((char **)&MCsockets, MCnsockets,
		            MCnsockets + 1, sizeof(MCSocket *));
		MCsockets[MCnsockets] = new MCSocket(n, object, NULL,
		                                     False, newfd, False, False,False);
		MCsockets[MCnsockets]->connected = True;
		MCsockets[MCnsockets++]->setselect();
		MCscreen->delaymessage(object, message, strclone(n), strclone(name));
		added = True;
	}
}
#endif

void MCSocket::readsome()
{
	struct sockaddr_in addr;
	socklen_t addrsize = sizeof(addr);
	if (datagram)
	{
		int l = 0;
		unsigned long t_available;
		MCS_socket_ioctl(fd, FIONREAD, t_available);
		l = t_available;

		char *dbuffer = new char[l + 1]; // don't allocate 0
#ifdef _WINDOWS

		l++; // Not on MacOS/UNIX?
		if ((l = recvfrom(fd, dbuffer, l, 0, (struct sockaddr *)&addr, &addrsize))
		        == SOCKET_ERROR)
		{
			delete dbuffer;
			error = new char[21 + I4L];
			sprintf(error, "Error %d on socket", WSAGetLastError());
			doclose();
		}
#else
		if ((l = recvfrom(fd, dbuffer, l, 0,
						  (struct sockaddr *)&addr, &addrsize)) < 0)
		{
			delete dbuffer;
			if (!doread && errno != EAGAIN && errno != EWOULDBLOCK && errno != EINTR)
			{
				error = new char[21 + I4L];
				sprintf(error, "Error %d reading socket", errno);
				doclose();
			}
		}
#endif
		else
		{
			if (message == NULL)
				delete dbuffer;
			else
			{
				char *t = inet_ntoa(addr.sin_addr);
				MCAutoStringRef n;
				MCNewAutoNameRef t_name;
				/* UNCHECKED */ MCStringCreateMutable(strlen(t) + U2L, &n);
				/* UNCHECKED */ MCStringAppendFormat(&n, "%s:%d", t, MCSwapInt16NetworkToHost(addr.sin_port));
				/* UNCHECKED */ MCNameCreate(*n, &t_name);
				uindex_t index;
				if (accepting && !IO_findsocket(*t_name, index))
				{
					MCU_realloc((char **)&MCsockets, MCnsockets,
					            MCnsockets + 1, sizeof(MCSocket *));
					MCsockets[MCnsockets++] = new MCSocket(*t_name, object, NULL,
					                                       True, fd, False, True,False);
				}
				MCParameter *params = new MCParameter;
				params->setbuffer(strclone(MCNameGetCString(*t_name)), MCStringGetLength(MCNameGetString(*t_name)));
				params->setnext(new MCParameter);
				params->getnext()->setbuffer(dbuffer, l);
				params->getnext()->setnext(new MCParameter);
				params->getnext()->getnext()->setbuffer(strclone(MCNameGetCString(name)), MCStringGetLength(MCNameGetString(name)));
				MCscreen->addmessage(object, message, curtime, params);
			}
		}
		added = True;
		doread = False;
	}
	else
	{
		if (accepting)
		{
#ifdef _WINDOWS
			acceptone();
			added = True;
#else

			int newfd = accept(fd, (struct sockaddr *)&addr, &addrsize);
			if (newfd > 0)
			{
				int val = 1;
				ioctl(newfd, FIONBIO, (char *)&val);
				char *t = inet_ntoa(addr.sin_addr);
				MCAutoStringRef n;
				MCNewAutoNameRef t_name;
				/* UNCHECKED */ MCStringCreateMutable(strlen(t) + U2L, &n);
				/* UNCHECKED */ MCStringAppendFormat(&n, "%s:%d", t, MCSwapInt16NetworkToHost(addr.sin_port));
				/* UNCHECKED */ MCNameCreate(*n, &t_name);
				uindex_t index;
				MCU_realloc((char **)&MCsockets, MCnsockets,
							MCnsockets + 1, sizeof(MCSocket *));
				MCsockets[MCnsockets] = new MCSocket(*t_name, object, NULL,
													 False, newfd, False, False,secure);
				MCsockets[MCnsockets]->connected = True;
				if (secure)
					MCsockets[MCnsockets]->sslaccept();
				MCsockets[MCnsockets++]->setselect();
				MCscreen->delaymessage(object, message, strclone(MCNameGetCString(*t_name)), strclone(MCNameGetCString(name)));
				added = True;
			}
#endif

		}
		else
		{
			if (fd != 0)
			{
				int l = 0;
				if (secure)
					l = READ_SOCKET_SIZE * 16;
				else
				{
					unsigned long t_available;
					MCS_socket_ioctl(fd, FIONREAD, t_available);
					l = t_available;

					if (l == 0) l++; // don't read 0
				}
				uint4 newsize = nread + l;
				if (newsize > rsize)
				{
					newsize += READ_SOCKET_SIZE;
					MCU_realloc((char **)&rbuffer, nread, newsize, sizeof(char));
					if (rbuffer == NULL)
					{
						error = strclone("Out of memory");
						doclose();

						return;
					}
					rsize = newsize;
				}
				errno = 0;
#ifdef _WINDOWS

				if ((l = read(rbuffer + nread, l)) <= 0 || l == SOCKET_ERROR )
				{
					int wsaerr = WSAGetLastError();
					if (!doread && errno != EAGAIN && wsaerr != WSAEWOULDBLOCK && wsaerr != WSAENOTCONN && errno != EINTR)
					{
#else
				if ((l = read(rbuffer + nread, l)) <= 0)
				{
					if (!doread && errno != EAGAIN && errno != EWOULDBLOCK && errno != EINTR)
					{
#endif
						if (errno != 0)
						{
							if (secure)
								error = sslgraberror();
							else
							{
								error = new char[21 + I4L];
								sprintf(error, "Error %d reading socket", errno);
							}
						}
						doclose();

						return;
					}
				}
				else
				{
#ifdef _WINDOWS
					if (l == 0)
					{
						doclose();
						return;
					}
#endif
					nread += l;
					if (revents != NULL)
						revents->timeout = curtime + MCsockettimeout;
				}
			}
			doread = False;
			processreadqueue();
		}
	}
}

void MCSocket::processreadqueue()
{
	if (!waiting)
		while (revents != NULL)
		{
			if (read_done())
			{
				uint4 size = revents->size;
				if (size > 1 && revents->until != NULL && *revents->until == '\n'
				        && !*(revents->until + 1) && rbuffer[size - 1] == '\r')
					rbuffer[--size] = '\n';
				char *datacopy = new char[MCU_max((uint4)size, (uint4)1)]; // can't malloc 0
				memcpy(datacopy, rbuffer, size);
				nread -= revents->size;
				// MW-2010-11-19: [[ Bug 9182 ]] This should be a memmove (I think)
				memmove(rbuffer, rbuffer + revents->size, nread);
				MCSocketread *e = revents->remove
				                  (revents);
				MCParameter *params = new MCParameter;
				params->setbuffer(strclone(MCNameGetCString(name)), MCStringGetLength(MCNameGetString((name))));
				params->setnext(new MCParameter);
				params->getnext()->setbuffer(datacopy, size);
				MCscreen->addmessage(e->optr, e->message, curtime, params);
				delete e;
				if (nread == 0 && fd == 0)
					MCscreen->delaymessage(object, MCM_socket_closed, strclone(MCNameGetCString(name)));
				added = True;
			}
			else
				break;
		}
}

void MCSocket::writesome()
{
#ifdef _WINDOWS
	if (!connected && message != NULL)
	{
#else
	if (!accepting && !connected && message != NULL)
	{
#endif
		MCscreen->delaymessage(object, message, strclone(MCNameGetCString(name)));
		added = True;
		MCNameDelete(message);
		message = NULL;
	}

	connected = True;
	while (wevents != NULL)
	{
		uint4 towrite = wevents->size - wevents->done;
		int4 nwritten = write( wevents->buffer + wevents->done, towrite);
#ifdef _WINDOWS

		if (nwritten == SOCKET_ERROR)
		{
			int wsaerr = WSAGetLastError();
			if (wsaerr != WSAEWOULDBLOCK && wsaerr != WSAENOTCONN && errno != EAGAIN)
#else
		if (nwritten == -1)
		{
			if (errno == EPIPE)
#endif
			{
				if (secure)
					error = sslgraberror();
				else
				{
					error = new char[16 + I4L];
					sprintf(error, "Error %d on socket", errno);
				}
				doclose();
			}
			break;
		}
		else
		{
			wevents->done += nwritten;
			wevents->timeout = curtime + MCsockettimeout;
			if (wevents->done == wevents->size && wevents->message != NULL)
			{
				MCSocketwrite *e = wevents->remove
				                   (wevents);
				MCscreen->delaymessage(e->optr, e->message, strclone(MCNameGetCString(name)));
				added = True;
				delete e;
			}
			else
				break;
		}
	}
#ifdef _WINDOWS
	if (closing && wevents == NULL)
#else
	if (closing && (wevents == NULL || errno == EPIPE))
	//secure && sslstate & SSTATE_RETRYREAD)) {
#endif
	{
		waiting = True;
		doclose();
	}
}

void MCSocket::doclose()
{
	deletewrites();

	if (!waiting)
	{
		if (error != NULL)
		{
			MCscreen->delaymessage(object, MCM_socket_error, strclone(MCNameGetCString(name)), error);
			added = True;
		}
		else
			if (nread == 0)
			{
				MCscreen->delaymessage(object, MCM_socket_closed, strclone(MCNameGetCString(name)));
				added = True;
			}
	}
}


void MCSocket::setselect()
{
	uint2 bioselectstate = 0;
	if (fd)
	{
#ifdef _WINDOWS
		if (connected && !closing && (!shared && revents != NULL || accepting || datagram))
#else

		if (connected && !closing && (!shared && revents != NULL|| accepting))
#endif

			bioselectstate |= BIONB_TESTREAD;
		if (!connected || wevents != NULL)
			bioselectstate |= BIONB_TESTWRITE;
		setselect(bioselectstate);
	}
}

void MCSocket::setselect(uint2 sflags)
{
#ifdef _WINDOWS
	if (!MCnoui)
	{
		long event = FD_CLOSE;
		if (!connected)
			event |= FD_CONNECT;
		if (sflags & BIONB_TESTWRITE)
			event |= FD_WRITE;
		if (sflags & BIONB_TESTREAD)
			event |= FD_READ;
		WSAAsyncSelect(fd, sockethwnd, WM_USER, event);
	}
#endif
#ifdef _MACOSX
	if (sflags & BIONB_TESTWRITE)
		CFSocketEnableCallBacks(cfsockref,kCFSocketWriteCallBack);
	if (sflags & BIONB_TESTREAD)
		CFSocketEnableCallBacks(cfsockref,kCFSocketReadCallBack);
#endif
}

Boolean MCSocket::init(MCSocketHandle newfd)
{
	fd = newfd;
#ifdef _MACOSX

	cfsockref = NULL;
	rlref = NULL;
	cfsockref = CFSocketCreateWithNative (kCFAllocatorDefault,fd, kCFSocketReadCallBack|kCFSocketWriteCallBack,
	                                      (CFSocketCallBack)&socketCallback, NULL);
	if (cfsockref)
	{
		rlref = CFSocketCreateRunLoopSource(kCFAllocatorDefault, cfsockref, 0);
		CFRunLoopAddSource((CFRunLoopRef)GetCFRunLoopFromEventLoop(GetMainEventLoop()), rlref, kCFRunLoopDefaultMode);
		CFOptionFlags socketOptions = 0 ;
		CFSocketSetSocketFlags( cfsockref, socketOptions );
	}
#endif
	return True;
}

void MCSocket::close()
{

	if (fd)
	{
		if (secure)
			sslclose();
#ifdef _MACOSX

		if (rlref != NULL)
		{
			CFRunLoopRemoveSource (CFRunLoopGetCurrent(), rlref, kCFRunLoopDefaultMode);
			CFRelease (rlref);
			rlref = NULL;
		}
#endif
#ifdef _WINDOWS
		closesocket(fd);
#else

		::close(fd);
#endif

		fd = 0;
#ifdef _MACOSX

		if (cfsockref != NULL)
		{
			CFSocketInvalidate (cfsockref);
			CFRelease (cfsockref);
			cfsockref = NULL;
		}
#endif

	}
}

int4 MCSocket::write(const char *buffer, uint4 towrite)
{
	int4 rc = 0;
	if (secure)
	{
		sslstate &= ~SSTATE_RETRYWRITE;
#ifdef _WINDOWS

		if (sslstate & SSTATE_RETRYCONNECT ||
		        sslstate & SSTATE_RETRYREAD)
		{
#else
		if (sslstate & SSLRETRYFLAGS)
		{
#endif
			if (sslstate & SSTATE_RETRYCONNECT)
				if (!sslconnect())
				{
					errno = EPIPE;
					return -1;
				}
#ifndef _WINDOWS
				else if (sslstate & SSTATE_RETRYACCEPT)
					if (!sslaccept())
						return -1;
#endif
			//for write which requires read...if read is available return and wait for write again
			errno =  EAGAIN;
			return -1;
		}
		if (!_ssl_conn)
			return 0;

		rc = SSL_write(_ssl_conn, buffer, towrite);

		if (rc < 0)
		{
			errno = SSL_get_error(_ssl_conn, rc);
			if ((errno != SSL_ERROR_WANT_READ) && (errno != SSL_ERROR_WANT_WRITE))
			{
				errno = EPIPE;
				return rc;
			}
			else
			{
				if (errno == SSL_ERROR_WANT_WRITE)
					setselect(BIONB_TESTWRITE);
				else if (errno == SSL_ERROR_WANT_READ)
					setselect(BIONB_TESTREAD);
				sslstate |=  SSTATE_RETRYWRITE;
				errno =  EAGAIN;
			}
		}
		return rc;
	}
	else
#ifdef _WINDOWS

		return send(fd, buffer, towrite, 0);
#else

		return ::write(fd, buffer, towrite);
#endif
}

int4 MCSocket::read(char *buffer, uint4 toread)
{
	int4 rc = 0;
	if (secure)
	{
		sslstate &= ~SSTATE_RETRYREAD;
#ifdef _WINDOWS

		if (sslstate & SSTATE_RETRYCONNECT || sslstate & SSTATE_RETRYWRITE)
		{
#else
		if (sslstate & SSLRETRYFLAGS)
		{
#endif
			if (sslstate & SSTATE_RETRYCONNECT)
			{
				if (!sslconnect())
					return -1;
			}
#ifndef _WINDOWS
			else  if (sslstate & SSTATE_RETRYACCEPT)
				if (!sslaccept())
					return -1;
#endif
			//for read which requires write return and wait for read again
			errno =  EAGAIN;
			return -1;
		}

		if (!_ssl_conn)
			return 0;
		int4 rc = SSL_read(_ssl_conn, buffer, toread);
		if (rc < 0)
		{
			int err;
			err = SSL_get_error(_ssl_conn, rc);
			errno = err;
			if ((errno != SSL_ERROR_WANT_READ) && (errno != SSL_ERROR_WANT_WRITE))
				return rc;
			else
			{
				if (errno == SSL_ERROR_WANT_WRITE)
					setselect(BIONB_TESTWRITE);
				else if (errno == SSL_ERROR_WANT_READ)
					setselect(BIONB_TESTREAD);
				sslstate |=  SSTATE_RETRYREAD;
				errno =  EAGAIN;
			}
		}
		return rc;
	}
	else
#ifdef _WINDOWS

		return recv(fd, buffer, toread, 0);
#else
		return ::read(fd, buffer, toread);
#endif
}

//

char *MCSocket::sslgraberror()
{
	char *terror = NULL;

	if (!sslinited)
		return strclone("cannot load SSL library");
	if (sslerror)
	{
		terror = sslerror;
		sslerror = NULL;
	}
	else
	{
		unsigned long ecode = 0;
		ecode = ERR_get_error();
		if (ecode != 0)
		{
			terror = new char[256];
			ERR_error_string_n(ecode,terror,255);
		}
	}
	return terror;
}

bool export_system_root_cert_stack(STACK_OF(X509) *&r_x509_stack);
bool export_system_crl_stack(STACK_OF(X509_CRL) *&r_crl_stack);

static STACK_OF(X509) *s_ssl_system_root_certs;
static STACK_OF(X509_CRL) *s_ssl_system_crls;

Boolean MCSocket::sslinit()
{

	if (!sslinited)
	{

		if (!InitSSLCrypt())
			return False;
		SSL_library_init();
		SSL_load_error_strings();

		if (!(export_system_root_cert_stack(s_ssl_system_root_certs) &&
			export_system_crl_stack(s_ssl_system_crls)))
			return False;
		//consider using SSL_load_error_strings() for SSL error strings;
		//			ENGINE_load_builtin_engines();
		sslinited = True;
	}
	return sslinited;
}

bool load_ssl_ctx_certs_from_folder(SSL_CTX *p_ssl_ctx, const char *p_path);
bool load_ssl_ctx_certs_from_file(SSL_CTX *p_ssl_ctx, const char *p_path);

Boolean MCSocket::initsslcontext()
{
	if (!sslinit())
		return False;
	if (_ssl_context)
		return True;
	
	bool t_success = true;
	
	t_success = NULL != (_ssl_context = SSL_CTX_new(SSLv23_method()));
	uint2 ncerts = 0;
	
	if (t_success)
	{
		if (MCsslcertificates && MCCStringLength(MCsslcertificates) > 0)
		{
			MCString *certs = NULL;
	
			MCU_break_string(MCsslcertificates, certs, ncerts);
			if (ncerts)
			{
				uint2 i;
				for (i = 0; i < ncerts; i++)
				{
<<<<<<< HEAD
					MCAutoStringRef t_oldcertpath;
					if (!MCStringCreateWithOldString(certs[i], &t_oldcertpath))
                        return False;

					MCAutoStringRef t_resolvedpath;
					if (!MCS_resolvepath(*t_oldcertpath, &t_resolvedpath))
                        return False;
#ifdef _MACOSX
					MCAutoStringRefAsUTF8String t_utf8_string;
					MCAutoStringRef certpath;
					if (!t_utf8_string.Lock(*t_resolvedpath))
                        return False;

					if (!MCStringCreateWithCString(*t_utf8_string, &certpath))
                        return False;
#else
                    
					MCAutoStringref certpath;
					if (!MCStringCopy(*t_resolvedpath, &certpath))
                        return False;
#endif

					t_success = (MCS_exists(*t_resolvedpath, True) && load_ssl_ctx_certs_from_file(_ssl_context, MCStringGetCString(*certpath))) ||
					(MCS_exists(*t_resolvedpath, False) && load_ssl_ctx_certs_from_folder(_ssl_context, MCStringGetCString(*certpath)));
					if (!t_success)
					{
                        MCCStringFormat(sslerror, "Error loading CA file and/or directory %s", *certpath);
=======
					MCAutoStringRef t_certpath;
					/* UNCHECKED */ MCStringCreateWithOldString(certs[i], &t_certpath);

					MCAutoPointer<char> t_utf8_certpath;
					MCAutoStringRef t_resolved_certpath;
                    if (MCS_resolvepath(*t_certpath, &t_resolved_certpath))
						/* UNCHECKED */ MCStringConvertToUTF8String(*t_resolved_certpath, &t_utf8_certpath);
					
					t_success = (MCS_exists(*t_certpath, True) && load_ssl_ctx_certs_from_file(_ssl_context, *t_utf8_certpath)) ||
							(MCS_exists(*t_certpath, False) && load_ssl_ctx_certs_from_folder(_ssl_context, *t_utf8_certpath));
					if (!t_success)
					{
						MCCStringFormat(sslerror, "Error loading CA file and/or directory %s", t_utf8_certpath);
>>>>>>> aeb34208
					}
				}
			}
			if (certs != NULL)
				delete certs;
		}
		else
		{
			if (!ssl_set_default_certificates())
			{
				MCCStringClone("Error loading default CAs", sslerror);
				
				t_success = false;
			}
		}
	}
	
	if (t_success)
	{
		SSL_CTX_set_verify(_ssl_context, sslverify? SSL_VERIFY_PEER: SSL_VERIFY_NONE,verify_callback);
		SSL_CTX_set_verify_depth(_ssl_context, 9);
	}
	return t_success;
}

#if defined(TARGET_PLATFORM_MACOS_X)
bool load_ssl_ctx_certs_from_folder(SSL_CTX *p_ssl_ctx, const char *p_path)
{
	// on OSX, we're still using the provided version of openSSL so this should still work
	return SSL_CTX_load_verify_locations(p_ssl_ctx, NULL, p_path);
}
#else
struct cert_folder_load_context_t
{
	const char *path;
	SSL_CTX *ssl_context;
};

bool cert_dir_list_callback(void *context, const MCFileSystemEntry& entry)
{
	bool t_success = true;
	cert_folder_load_context_t *t_context = (cert_folder_load_context_t*)context;
	
	if (entry.type != kMCFileSystemEntryFolder && MCCStringEndsWith(entry.filename, ".pem"))
	{
		char *t_file_path = nil;
		t_success = MCCStringFormat(t_file_path, "%s/%s", t_context->path, entry.filename);
		if (t_success)
			t_success = load_ssl_ctx_certs_from_file(t_context->ssl_context, t_file_path);
	}
	return t_success;
}

bool load_ssl_ctx_certs_from_folder(SSL_CTX *p_ssl_ctx, const char *p_path)
{
	bool t_success = true;
	
	cert_folder_load_context_t t_context;
	t_context.path = p_path;
	
	t_context.ssl_context = p_ssl_ctx;
	
	t_success = MCFileSystemListEntries(p_path, 0, cert_dir_list_callback, &t_context);
	
	return t_success;
}
#endif

bool load_ssl_ctx_certs_from_file(SSL_CTX *p_ssl_ctx, const char *p_path)
{
	return SSL_CTX_load_verify_locations(p_ssl_ctx, p_path, NULL) != 0;
}

#if defined(TARGET_PLATFORM_MACOS_X) || defined(TARGET_PLATFORM_WINDOWS)

void free_x509_stack(STACK_OF(X509) *p_stack)
{
	if (p_stack != NULL)
	{
		while (sk_X509_num(p_stack) > 0)
		{
			X509 *t_x509 = sk_X509_pop(p_stack);
			X509_free(t_x509);
		}
		sk_X509_free(p_stack);
	}
}

void free_x509_crl_stack(STACK_OF(X509_CRL) *p_stack)
{
	if (p_stack != NULL)
	{
		while (sk_X509_CRL_num(p_stack) > 0)
		{
			X509_CRL *t_crl = sk_X509_CRL_pop(p_stack);
			X509_CRL_free(t_crl);
		}
		sk_X509_CRL_free(p_stack);
	}
}

bool ssl_ctx_add_cert_stack(SSL_CTX *p_ssl_ctx, STACK_OF(X509) *p_cert_stack, STACK_OF(X509_CRL) *p_crl_stack)
{
	bool t_success = true;
	
	X509_STORE *t_cert_store = NULL;
	
	t_success = NULL != (t_cert_store = SSL_CTX_get_cert_store(p_ssl_ctx));
	
	if (t_success && p_cert_stack != NULL)
	{
		for (int32_t i = 0; t_success && i < sk_X509_num(p_cert_stack); i++)
		{
			X509 *t_x509 = sk_X509_value(p_cert_stack, i);
			if (0 == X509_STORE_add_cert(t_cert_store, t_x509))
			{
				if (ERR_GET_REASON(ERR_get_error()) != X509_R_CERT_ALREADY_IN_HASH_TABLE)
					t_success = false;
			}
		}
	}
	
	if (t_success && p_crl_stack != NULL)
	{
		for (int32_t i = 0; t_success && i < sk_X509_CRL_num(p_crl_stack); i++)
		{
			X509_CRL *t_crl = sk_X509_CRL_value(p_crl_stack, i);
			if (0 == X509_STORE_add_crl(t_cert_store, t_crl))
			{
				t_success = false;
			}
		}
	}
	return t_success;
}

bool MCSocket::ssl_set_default_certificates()
{
	return ssl_ctx_add_cert_stack(_ssl_context, s_ssl_system_root_certs, s_ssl_system_crls);
}

#else

static const char *s_ssl_bundle_paths[] = {
	"/etc/ssl/certs/ca-certificates.crt",
	"/etc/pki/tls/certs/ca-bundle.crt",
};

static const char *s_ssl_hash_dir_paths[] = {
	"/etc/ssl/certs",
	"/etc/pki/tls/certs",
};

bool MCSocket::ssl_set_default_certificates()
{
	bool t_success = true;
	bool t_found = false;
	uint32_t t_path_count = 0;
	
	t_path_count = sizeof(s_ssl_bundle_paths) / sizeof(const char*);
	for (uint32_t i = 0; t_success && !t_found && i < t_path_count; i++)
	{
		if (MCS_exists(MCSTR(s_ssl_bundle_paths[i]), true))
		{
			t_success = load_ssl_ctx_certs_from_file(_ssl_context, s_ssl_bundle_paths[i]);
			if (t_success)
				t_found = true;
		}
	}
	
	t_path_count = sizeof(s_ssl_hash_dir_paths) / sizeof(const char*);
	for (uint32_t i = 0; t_success && !t_found && i < t_path_count; i++)
	{
		if (MCS_exists(MCSTR(s_ssl_hash_dir_paths[i]), false))
		{
			t_success = load_ssl_ctx_certs_from_folder(_ssl_context, s_ssl_bundle_paths[i]);
			if (t_success)
				t_found = true;
		}
	}
	
	return t_success;
}

#endif

#ifdef TARGET_PLATFORM_MACOS_X
bool export_system_root_cert_stack(STACK_OF(X509) *&r_x509_stack)
{
	bool t_success = true;
	
	CFArrayRef t_anchors = NULL;
	STACK_OF(X509) *t_stack = NULL;
	
	t_success = noErr == SecTrustCopyAnchorCertificates(&t_anchors);
	
	t_stack = sk_X509_new(NULL);
	if (t_success)
	{
		UInt32 t_anchor_count = CFArrayGetCount(t_anchors);
		for (UInt32 i = 0; t_success && i < t_anchor_count; i++)
		{
			X509 *t_x509 = NULL;
#if (__MAC_OS_X_VERSION_MAX_ALLOWED > 1050)
			const unsigned char* t_data_ptr = NULL;
#else
			unsigned char *t_data_ptr = NULL;
#endif
			UInt32 t_data_len = 0;
			
			CSSM_DATA t_cert_data;
			t_success = noErr == SecCertificateGetData((SecCertificateRef)CFArrayGetValueAtIndex(t_anchors, i), &t_cert_data);
			
			if (t_success)
			{
				t_data_ptr = t_cert_data.Data;
				t_data_len = t_cert_data.Length;
				t_success = NULL != (t_x509 = d2i_X509(NULL, &t_data_ptr, t_data_len));
			}
			if (t_success)
				t_success = 0 != sk_X509_push(t_stack, t_x509);
		}
	}
	
	if (t_anchors != NULL)
		CFRelease(t_anchors);
	
	if (t_success)
		r_x509_stack = t_stack;
	else if (t_stack != NULL)
		free_x509_stack(t_stack);

	return t_success;
}

bool export_system_crl_stack(STACK_OF(X509_CRL) *&r_crls)
{
	r_crls = NULL;
	return true;
}

#elif defined(TARGET_PLATFORM_WINDOWS)

bool export_system_root_cert_stack(STACK_OF(X509) *&r_cert_stack)
{
	bool t_success = true;

	STACK_OF(X509) *t_cert_stack = NULL;
	HCERTSTORE t_cert_store = NULL;
	PCCERT_CONTEXT t_cert_enum = NULL;

	t_success = NULL != (t_cert_stack = sk_X509_new(NULL));

	if (t_success)
		t_success = NULL != (t_cert_store = CertOpenSystemStore(NULL, L"ROOT"));

	while (t_success && NULL != (t_cert_enum = CertEnumCertificatesInStore(t_cert_store, t_cert_enum)))
	{
		bool t_valid = true;
		if (CertVerifyTimeValidity(NULL, t_cert_enum->pCertInfo))
			t_valid = false;
		if (t_valid)
		{
			X509 *t_x509 = NULL;
#if defined(TARGET_PLATFORM_WINDOWS)
			const unsigned char *t_data = (const unsigned char*) t_cert_enum->pbCertEncoded;
#else
			unsigned char *t_data = t_cert_enum->pbCertEncoded;
#endif
			long t_len = t_cert_enum->cbCertEncoded;

			t_success = NULL != (t_x509 = d2i_X509(NULL, &t_data, t_len));

			if (t_success)
				t_success = 0 != sk_X509_push(t_cert_stack, t_x509);
		}
	}

	if (t_cert_store != NULL)
		CertCloseStore(t_cert_store, 0);

	if (t_success)
		r_cert_stack = t_cert_stack;
	else
		free_x509_stack(t_cert_stack);

	return t_success;
}

bool export_system_crl_stack(STACK_OF(X509_CRL) *&r_crls)
{
	bool t_success = true;

	STACK_OF(X509_CRL) *t_crl_stack = NULL;
	HCERTSTORE t_cert_store = NULL;
	PCCRL_CONTEXT t_crl_enum = NULL;

	t_success = NULL != (t_crl_stack = sk_X509_CRL_new(NULL));

	if (t_success)
		t_success = NULL != (t_cert_store = CertOpenSystemStore(NULL, L"ROOT"));

	while (t_success && NULL != (t_crl_enum = CertEnumCRLsInStore(t_cert_store, t_crl_enum)))
	{
		bool t_valid = true;
		if (CertVerifyCRLTimeValidity(NULL, t_crl_enum->pCrlInfo))
			t_valid = false;
		if (t_valid)
		{
			X509_CRL *t_crl = NULL;
#if defined(TARGET_PLATFORM_WINDOWS)
			const unsigned char *t_data = (const unsigned char*)t_crl_enum->pbCrlEncoded;
#else
			unsigned char *t_data = t_crl_enum->pbCrlEncoded;
#endif
			long t_len = t_crl_enum->cbCrlEncoded;

			t_success = NULL != (t_crl = d2i_X509_CRL(NULL, &t_data, t_len));

			if (t_success)
				t_success = 0 != sk_X509_CRL_push(t_crl_stack, t_crl);
		}
	}

	if (t_cert_store != NULL)
		CertCloseStore(t_cert_store, 0);

	if (t_success)
		r_crls = t_crl_stack;
	else
		free_x509_crl_stack(t_crl_stack);

	return t_success;
}

#else

bool export_system_root_cert_stack(STACK_OF(X509) *&r_cert_stack)
{
	r_cert_stack = NULL;
	return true;
}

bool export_system_crl_stack(STACK_OF(X509_CRL) *&r_crls)
{
	r_crls = NULL;
	return true;
}

#endif

Boolean MCSocket::sslconnect()
{
	sslstate &= ~SSTATE_RETRYCONNECT;
	if (!initsslcontext())
		return False;

	// Setup for SSL
	// TODO: verify certs

	if (!_ssl_conn)
	{
		_ssl_conn = SSL_new(_ssl_context);
		SSL_set_connect_state(_ssl_conn);
		SSL_set_fd(_ssl_conn, fd);
	}

	// Start the SSL connection

	// MW-2005-02-17: Implement the post-connection check suggested by the SSL Book.
	//	The implementation takes the hostname from the string used to open the
	//	socket.
	int4 rc = SSL_connect(_ssl_conn);
	if (rc == 1)
	{
		if (sslverify)
		{
			char *t_hostname;
			t_hostname = strdup(MCNameGetCString(name));
			if (strchr(t_hostname, ':') != NULL)
				strchr(t_hostname, ':')[0] = '\0';
			else if (strchr(t_hostname, '|') != NULL)
				strchr(t_hostname, '|')[0] = '\0';

			rc = post_connection_check(_ssl_conn, t_hostname);

			free(t_hostname);

			if (rc != X509_V_OK)
			{
				const char *t_message = X509_verify_cert_error_string(rc);
				sslerror = strdup(t_message);
				errno = EPIPE;
				return False;
			}
		}

		sslstate |= SSTATE_CONNECTED;
		setselect(BIONB_TESTREAD | BIONB_TESTWRITE);
		return True;
	}

	errno = SSL_get_error(_ssl_conn, rc);
	if ((errno != SSL_ERROR_WANT_READ) && (errno != SSL_ERROR_WANT_WRITE))
	{
		return False;
	}
	else
	{
		sslstate |= SSTATE_RETRYCONNECT;

		if (errno == SSL_ERROR_WANT_WRITE)
			setselect(BIONB_TESTWRITE);
		else if (errno == SSL_ERROR_WANT_READ)
			setselect(BIONB_TESTWRITE);

#ifdef _WINDOWS

		setselect(BIONB_TESTREAD | BIONB_TESTWRITE);
#endif

		return True;
	}
}


// MW-2005-02-17: Temporary routines for matching the identity of an SSL
//  certificate.
static bool ssl_match_component(const char *p_pattern_start, const char *p_pattern_end, const char *p_string_start, const char *p_string_end)
{
	const char *t_pattern;
	const char *t_string;

	for(t_pattern = p_pattern_start, t_string = p_string_start; t_pattern != p_pattern_end && t_string != p_string_end && *t_string == *t_pattern; ++t_pattern, ++t_string)
		;

	if (t_string == p_string_end && t_pattern == p_pattern_end)
		return true;

	if (t_pattern == p_pattern_end || *t_pattern != '*')
		return false;

	if (t_string == p_string_end || t_pattern + 1 == p_pattern_end)
		return true;

	do
	{
		if (ssl_match_component(t_pattern + 1, p_pattern_end, t_string, p_string_end))
			return true;
		++t_string;
	}
	while(t_string != p_string_end);

	return false;
}

static bool ssl_match_identity(const char *p_pattern, const char *p_string)
{
	const char *t_next_pattern, *t_next_string;

	do
	{
		t_next_pattern = strchr(p_pattern, '.');
		if (t_next_pattern == NULL)
			t_next_pattern = p_pattern + strlen(p_pattern);
		else
			t_next_pattern += 1;

		t_next_string = strchr(p_string, '.');
		if (t_next_string == NULL)
			t_next_string = p_string + strlen(p_string);
		else
			t_next_string += 1;

		if (!ssl_match_component(p_pattern, t_next_pattern, p_string, t_next_string))
			return false;

		p_pattern = t_next_pattern;
		p_string = t_next_string;
	}
	while(*p_pattern != '\0' && *p_string != '\0');

	return *p_pattern == *p_string;
}

// MW-2005-02-17: Integrated standard SSL post connection check logic.
static long post_connection_check(SSL *ssl, char *host)
{
	X509 *cert;
	X509_NAME	*subj;
	char data[256];
	int ok = 0;

	STACK_OF(GENERAL_NAME) *t_alt_names = NULL;
	int t_idx = -1;

	if (!(cert = SSL_get_peer_certificate(ssl)) || !host)
		goto err_occured;

	while (NULL != (t_alt_names = (STACK_OF(GENERAL_NAME)*)X509_get_ext_d2i(cert, NID_subject_alt_name, NULL, &t_idx)))
	{
		for (int32_t i = 0; i < sk_GENERAL_NAME_num(t_alt_names); i++)
		{
			GENERAL_NAME *t_name = sk_GENERAL_NAME_value(t_alt_names, i);
			if (t_name->type == GEN_DNS && ssl_match_identity((char*)ASN1_STRING_data(t_name->d.ia5), host))
			{
				ok = 1;
				break;
			}
		}
		GENERAL_NAMES_free(t_alt_names);
	}
		
	if (!ok && (subj = X509_get_subject_name(cert)) &&
	        X509_NAME_get_text_by_NID(subj, NID_commonName, data, 256) > 0)
	{
		data[255] = 0;
		if (!ssl_match_identity(data, host))
			goto err_occured;
	}

	X509_free(cert);
	return SSL_get_verify_result(ssl);

err_occured:
	if (cert)
		X509_free(cert);

	return X509_V_ERR_APPLICATION_VERIFICATION;
}

Boolean MCSocket::sslaccept()
{
	if (!initsslcontext())
		return False;

	// Setup for SSL
	// TODO: verify certs

	if (!_ssl_conn)
	{
		_ssl_conn = SSL_new(_ssl_context);
		SSL_set_accept_state(_ssl_conn);
		SSL_set_fd(_ssl_conn, fd);
	}

	// Start the SSL connection

	// MW-2005-02-17: Implement the post-connection check suggested by the SSL Book.
	//	The implementation takes the hostname from the string used to open the
	//	socket.
	sslstate &= ~SSTATE_RETRYACCEPT;
	int4 rc = SSL_accept(_ssl_conn);
	if (rc == 1)
	{
		if (sslverify)
		{
			char *t_hostname;
			t_hostname = strdup(MCNameGetCString(name));
			if (strchr(t_hostname, ':') != NULL)
				strchr(t_hostname, ':')[0] = '\0';
			else if (strchr(t_hostname, '|') != NULL)
				strchr(t_hostname, '|')[0] = '\0';

			rc = post_connection_check(_ssl_conn, t_hostname);

			free(t_hostname);
			if (rc != X509_V_OK)
				return False;
		}

		sslstate |= SSTATE_CONNECTED;
		setselect(BIONB_TESTREAD|BIONB_TESTWRITE);
		return True;
	}

	errno = SSL_get_error(_ssl_conn, rc);
	if ((errno != SSL_ERROR_WANT_READ) && (errno != SSL_ERROR_WANT_WRITE))
	{
		return False;
	}
	else
	{
		sslstate |= SSTATE_RETRYACCEPT;
		if (errno == SSL_ERROR_WANT_WRITE)
			setselect(BIONB_TESTWRITE);
		else if (errno == SSL_ERROR_WANT_READ)
			setselect(BIONB_TESTWRITE);
		return True;
	}
}

void MCSocket::sslclose()
{
	if (_ssl_context)
	{
		if (_ssl_conn)
			if (sslstate & SSTATE_CONNECTED)
				SSL_shutdown(_ssl_conn);
			else
				SSL_clear(_ssl_conn);
		SSL_free(_ssl_conn);
		SSL_CTX_free(_ssl_context);
		_ssl_context = NULL;
		_ssl_conn = NULL;
		sslstate = SSTATE_NONE;
	}
}

static int verify_callback(int ok, X509_STORE_CTX *store)
{
	char data[256];

	if (!ok)
	{
		X509 *cert = X509_STORE_CTX_get_current_cert(store);
		int  depth = X509_STORE_CTX_get_error_depth(store);
		int  err = X509_STORE_CTX_get_error(store);
		sslerror = new char[3000];
		int certlen = strlen(sslerror);
		sprintf(sslerror, "-Error with certificate at depth: %i\n", depth);
		X509_NAME_oneline(X509_get_issuer_name(cert), data, 256);
		certlen = strlen(sslerror);
		sprintf(&sslerror[certlen-1], "  issuer   = %s\n", data);
		X509_NAME_oneline(X509_get_subject_name(cert), data, 256);
		certlen = strlen(sslerror);
		sprintf(&sslerror[certlen-1], "  subject  = %s\n", data);
		certlen = strlen(sslerror);
		sprintf(&sslerror[certlen-1], "  err %i:%s\n", err, X509_verify_cert_error_string(err));
	}

	return ok;
}

#endif

////////////////////////////////////////////////////////////////////////////////<|MERGE_RESOLUTION|>--- conflicted
+++ resolved
@@ -527,13 +527,7 @@
 	struct sockaddr_in t_addr;
 	if (mess == NULL)
 	{
-<<<<<<< HEAD
 		if (!MCS_name_to_sockaddr(MCNameGetString(name), t_addr))
-=======
-		MCAutoStringRef t_name_string;
-		/* UNCHECKED */ MCStringCreateWithCString(name, &t_name_string);
-		if (!MCS_name_to_sockaddr(*t_name_string, t_addr))
->>>>>>> aeb34208
 			return NULL;
 	}
 
@@ -586,13 +580,7 @@
 			MCMemoryNew(t_info);
 			t_info->m_socket = s;
 			s->resolve_state = kMCSocketStateResolving;
-<<<<<<< HEAD
 			if (!MCS_name_to_sockaddr(MCNameGetString(s->name), &t_info->m_sockaddr, open_socket_resolve_callback, t_info))
-=======
-			MCAutoStringRef t_sname_string;
-			/* UNCHECKED */ MCStringCreateWithCString(s->name, &t_sname_string);
-			if (!MCS_name_to_sockaddr(*t_sname_string, &t_info->m_sockaddr, open_socket_resolve_callback, t_info))
->>>>>>> aeb34208
 			{
 				MCMemoryDelete(t_info);
 				s->name = nil;
@@ -1796,7 +1784,6 @@
 				uint2 i;
 				for (i = 0; i < ncerts; i++)
 				{
-<<<<<<< HEAD
 					MCAutoStringRef t_oldcertpath;
 					if (!MCStringCreateWithOldString(certs[i], &t_oldcertpath))
                         return False;
@@ -1824,21 +1811,6 @@
 					if (!t_success)
 					{
                         MCCStringFormat(sslerror, "Error loading CA file and/or directory %s", *certpath);
-=======
-					MCAutoStringRef t_certpath;
-					/* UNCHECKED */ MCStringCreateWithOldString(certs[i], &t_certpath);
-
-					MCAutoPointer<char> t_utf8_certpath;
-					MCAutoStringRef t_resolved_certpath;
-                    if (MCS_resolvepath(*t_certpath, &t_resolved_certpath))
-						/* UNCHECKED */ MCStringConvertToUTF8String(*t_resolved_certpath, &t_utf8_certpath);
-					
-					t_success = (MCS_exists(*t_certpath, True) && load_ssl_ctx_certs_from_file(_ssl_context, *t_utf8_certpath)) ||
-							(MCS_exists(*t_certpath, False) && load_ssl_ctx_certs_from_folder(_ssl_context, *t_utf8_certpath));
-					if (!t_success)
-					{
-						MCCStringFormat(sslerror, "Error loading CA file and/or directory %s", t_utf8_certpath);
->>>>>>> aeb34208
 					}
 				}
 			}
