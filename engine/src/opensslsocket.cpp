/* Copyright (C) 2003-2015 LiveCode Ltd.

This file is part of LiveCode.

LiveCode is free software; you can redistribute it and/or modify it under
the terms of the GNU General Public License v3 as published by the Free
Software Foundation.

LiveCode is distributed in the hope that it will be useful, but WITHOUT ANY
WARRANTY; without even the implied warranty of MERCHANTABILITY or
FITNESS FOR A PARTICULAR PURPOSE.  See the GNU General Public License
for more details.

You should have received a copy of the GNU General Public License
along with LiveCode.  If not see <http://www.gnu.org/licenses/>.  */

#include "prefix.h"

#include "globdefs.h"
#include "filedefs.h"
#include "objdefs.h"
#include "parsedef.h"
#include "mcio.h"

#include "object.h"
#include "stack.h"
#include "card.h"
#include "mcerror.h"
#include "exec.h"


#include "param.h"
#include "handler.h"
#include "util.h"
#include "globals.h"
#include "osspec.h"

#include "ports.cpp"

#include "notify.h"
#include "socket.h"
#include "system.h"

#if defined(_WINDOWS_DESKTOP) || defined(_WINDOWS_SERVER)
#include <winsock2.h>
#include <ws2tcpip.h>
#include <wincrypt.h>
#include <iphlpapi.h>
#elif defined(_MAC_DESKTOP)
#include "osxprefix.h"
#include "platform.h"
#include <SystemConfiguration/SCDynamicStore.h>
#include <SystemConfiguration/SCDynamicStoreKey.h>
#include <SystemConfiguration/SCSchemaDefinitions.h>
// SN-2014-12-22: [[ Bug 14278 ]] Parameter added to choose a UTF-8 string.
extern char *osx_cfstring_to_cstring(CFStringRef p_string, bool p_release, bool p_utf8_string);
#endif

#include <sys/types.h>
#include <sys/stat.h>

#ifdef MCSSL

#if !defined(_WINDOWS_DESKTOP) && !defined(_WINDOWS_SERVER)
#include <sys/uio.h>
#include <sys/ioctl.h>
#include <sys/socket.h>

#include <netinet/in_systm.h>

// MM-2014-02-04: [[ LibOpenSSL 1.0.1e ]] Header netinet/udp.h is not included in the iOS device SDK.
#if !defined(TARGET_SUBPLATFORM_IPHONE) || defined(__i386__)
#include <netinet/udp.h>
#endif

#include <netinet/in.h>

#include <arpa/inet.h>
#include <arpa/nameser.h>

#include <net/if.h>

#include <resolv.h>
#include <errno.h>
#include <fcntl.h>
#include <netdb.h>
#include <unistd.h>

#endif

#include <openssl/bio.h>
#include <openssl/err.h>
#include <openssl/rand.h>
#include <openssl/ssl.h>
#include <openssl/x509v3.h>

#include "mcssl.h"

#if defined(TARGET_SUBPLATFORM_ANDROID)
#include "mblandroidjava.h"
#endif

#if defined(_MAC_DESKTOP) || defined(_LINUX_DESKTOP) || defined(TARGET_SUBPLATFORM_IPHONE) || defined(TARGET_SUBPLATFORM_ANDROID)
#define USE_AUX_THREAD
#endif

#if defined(USE_AUX_THREAD)
#include "mcmanagedpthread.h"
#include <signal.h>

static MCManagedPThread s_socket_poll_thread;
static pthread_mutex_t s_socket_list_mutex;
volatile sig_atomic_t s_socket_poll_thread_enabled;
static int s_socket_poll_signal_pipe[2];
#endif

#if !defined(X11) && (!defined(_MACOSX)) && (!defined(TARGET_SUBPLATFORM_IPHONE)) && !defined(_LINUX_SERVER) && !defined(_MAC_SERVER)
#define socklen_t int
#endif

extern bool MCNetworkGetHostFromSocketId(MCStringRef p_socket, MCStringRef& r_host);

extern real8 curtime;

static MCStringRef sslerror = NULL;
static long post_connection_check(SSL *ssl, char *host);
static int verify_callback(int ok, X509_STORE_CTX *store);

#ifdef _MACOSX
extern bool path2utf(MCStringRef p_path, MCStringRef& r_utf);
#endif

#if defined(_WINDOWS_DESKTOP) || defined(_WINDOWS_SERVER)
extern Boolean wsainit(void);
extern HWND sockethwnd;
extern "C" char *strdup(const char *);
extern HANDLE g_socket_wakeup;
#endif

#define READ_SOCKET_SIZE  4096

Boolean MCSocket::sslinited = False;

static void MCSocketsLockSocketList(void)
{
#if defined(USE_AUX_THREAD)
    if (s_socket_poll_thread)
        pthread_mutex_lock(&s_socket_list_mutex);
#endif
}

static void MCSocketsUnlockSocketList(void)
{
#if defined(USE_AUX_THREAD)
    if (s_socket_poll_thread)
        pthread_mutex_unlock(&s_socket_list_mutex);
#endif
}

#if defined(USE_AUX_THREAD)
// MM-2015-07-07: [[ MobileSockets ]] Since on Android we can't hook into system
//  calls to monitor sockets, we instead have an auxiliary thread that polls the
//  sockets checking for any activity. If any sockets are pending, a notification
//  is pushed onto the main thread which will complete the read/write.
// MM-2016-01-27: [[ AuxThread ]] Updated to use the auxiliary thread on all platforms other than Windows.

struct MCSocketsHandleFileDescriptorsCallbackContext
{
    fd_set *rmaskfd;
    fd_set *wmaskfd;
    fd_set *emaskfd;
};

static void MCSocketsHandleFileDescriptorsCallback(void *p_context)
{
    struct MCSocketsHandleFileDescriptorsCallbackContext *t_context;
    t_context = (MCSocketsHandleFileDescriptorsCallbackContext *) p_context;
    MCSocketsHandleFileDescriptorSets(*t_context -> rmaskfd, *t_context -> wmaskfd, *t_context -> emaskfd);
}

static void *MCSocketsPoll(void *p_arg)
{
#if defined(TARGET_SUBPLATFORM_ANDROID)
    MCJavaAttachCurrentThread();
#endif
    
    fd_set rmaskfd, wmaskfd, emaskfd;
    int4 maxfd;
    
    while (s_socket_poll_thread_enabled)
    {
        FD_ZERO(&rmaskfd);
        FD_ZERO(&wmaskfd);
        FD_ZERO(&emaskfd);
        maxfd = 0;
        
        // Add signal pipe to the set of file descriptors to make sure we wake up on any external interrupts.
        // Prevents the select call blocking indefinitely.
        FD_SET(s_socket_poll_signal_pipe[0], &rmaskfd);
        maxfd = s_socket_poll_signal_pipe[0];
        
        // As we're running on an auxiliarry thread, lock to make sure the list of sockets
        // is not mutated by the main thread during our parsing.
        MCSocketsLockSocketList();
        MCSocketsAddToFileDescriptorSets(maxfd, rmaskfd, wmaskfd, emaskfd);
        MCSocketsUnlockSocketList();
        
        int n;
        n = select(maxfd + 1, &rmaskfd, &wmaskfd, &emaskfd, NULL);
        if (n > 0)
        {
            if (FD_ISSET(s_socket_poll_signal_pipe[0], &rmaskfd))
            {
                char t_signal_char;
                read(s_socket_poll_signal_pipe[0], &t_signal_char, 1);
            }
            else
            {
                // Make sure the handling of active sockets takes place on the main thread by posting a notification.
                struct MCSocketsHandleFileDescriptorsCallbackContext t_context;
                t_context . rmaskfd = &rmaskfd;
                t_context . wmaskfd = &wmaskfd;
                t_context . emaskfd = &emaskfd;
                MCNotifyPush(MCSocketsHandleFileDescriptorsCallback, &t_context, true, false);
            }
        }
    }
    
#if defined(TARGET_SUBPLATFORM_ANDROID)
    MCJavaDetachCurrentThread();
#endif

    return NULL;
}
#endif

static bool MCSocketsPollInterrupt(void)
{
    bool t_success;
    t_success = true;
    
#if defined(USE_AUX_THREAD)
    if (t_success)
    {
        if (!s_socket_poll_thread)
        {
            if (t_success)
                t_success = pthread_mutex_init(&s_socket_list_mutex, NULL) == 0;
            if (t_success)
                t_success = pipe(s_socket_poll_signal_pipe) == 0;
            if (t_success)
            {
                s_socket_poll_thread_enabled = true;
                t_success = (0 == s_socket_poll_thread.Create(NULL, MCSocketsPoll, NULL));
            }
        }
        else
            t_success = write(s_socket_poll_signal_pipe[1], "1", 1) == 1;
    }
#endif
    
    return t_success;
}

bool MCSocketsInitialize(void)
{
#if defined(USE_AUX_THREAD)
	MCMemoryReinit(s_socket_poll_thread);
	s_socket_poll_thread_enabled = false;
#endif
    return true;
}

void MCSocketsFinalize(void)
{
#if defined(USE_AUX_THREAD)
    if (s_socket_poll_thread)
    {
		s_socket_poll_thread_enabled = false;
        MCSocketsPollInterrupt();
        
        void *t_result;
		s_socket_poll_thread.Join(&t_result);
        
        pthread_mutex_destroy(&s_socket_list_mutex);
    }
#endif
}

void MCSocketsAppendToSocketList(MCSocket *p_socket)
{
    MCSocketsLockSocketList();
    
    MCU_realloc((char **)&MCsockets, MCnsockets, MCnsockets + 1, sizeof(MCSocket *));
    MCsockets[MCnsockets++] = p_socket;
    
    MCSocketsUnlockSocketList();
    MCSocketsPollInterrupt();
}

void MCSocketsRemoveFromSocketList(uint32_t p_socket_no)
{
    MCSocketsLockSocketList();
    
    delete MCsockets[p_socket_no];
    uint32_t i;
    i = p_socket_no;
    while (++i < MCnsockets)
        MCsockets[i - 1] = MCsockets[i];
    MCnsockets--;
    
    MCSocketsUnlockSocketList();
    MCSocketsPollInterrupt();
}

// MM-2015-07-07: [[ MobileSockets ]] Refactored socket polling code that was common accross all the platforms into 2 function calls.
// MCSocketsAddToFileDescriptorSets adds the required socket file decriptors to the given sets.
// MCSocketsHandleFileDescriptorSets deals with any pending sockets in the given file descriptor sets.

bool MCSocketsAddToFileDescriptorSets(int4 &r_maxfd, fd_set &r_rmaskfd, fd_set &r_wmaskfd, fd_set &r_emaskfd)
{
    bool t_handled;
    t_handled = false;
    
    uint2 i;
    for (i = 0 ; i < MCnsockets ; i++)
    {
        int fd = MCsockets[i]->fd;
        if (!fd || MCsockets[i]->resolve_state == kMCSocketStateResolving ||
            MCsockets[i]->resolve_state == kMCSocketStateError)
            continue;
        if ((MCsockets[i]->connected && !MCsockets[i]->closing
             && !MCsockets[i]->shared) || MCsockets[i]->accepting)
            FD_SET(fd, &r_rmaskfd);
        if (!MCsockets[i]->connected || MCsockets[i]->wevents != NULL)
            FD_SET(fd, &r_wmaskfd);
        FD_SET(fd, &r_emaskfd);
        if (fd > r_maxfd)
            r_maxfd = fd;
        if (MCsockets[i]->added)
        {
            MCsockets[i]->added = False;
            t_handled = true;
        }
    }

    return t_handled;
}

void MCSocketsHandleFileDescriptorSets(fd_set &p_rmaskfd, fd_set &p_wmaskfd, fd_set &p_emaskfd)
{
    uint2 i;
    for (i = 0 ; i < MCnsockets ; i++)
    {
        if (FD_ISSET(MCsockets[i]->fd, &p_emaskfd))
        {
            if (!MCsockets[i]->waiting)
            {
                MCsockets[i]->error = strclone("select error");
                MCsockets[i]->doclose();
            }
        }
        else
        {
            /* read first here, otherwise a situation can arise when select indicates
             * read & write on the socket as part of the sslconnect handshaking
             * and so consumed during writesome() leaving no data to read
             */
            if (FD_ISSET(MCsockets[i]->fd, &p_rmaskfd) && !MCsockets[i]->shared)
                MCsockets[i]->readsome();
            if (FD_ISSET(MCsockets[i]->fd, &p_wmaskfd))
                MCsockets[i]->writesome();
        }
    }
}

#if defined(_WINDOWS_DESKTOP) || defined(_WINDOWS_SERVER)
typedef SOCKADDR_IN mc_sockaddr_in_t;

bool MCS_init_sockets()
{
	return wsainit() == True;
}

static inline bool MCS_valid_socket(MCSocketHandle p_socket)
{
	return p_socket != INVALID_SOCKET;
}

static int MCS_socket_ioctl(MCSocketHandle p_socket, long p_command, unsigned long &x_args)
{
	return ioctlsocket(p_socket, p_command, &x_args);
}

#else
typedef struct sockaddr_in mc_sockaddr_in_t;

bool MCS_init_sockets()
{
	return true;
}

static inline bool MCS_valid_socket(MCSocketHandle p_socket)
{
	return p_socket >= 0;
}

static int MCS_socket_ioctl(MCSocketHandle p_socket, long p_command, unsigned long &x_args)
{
	return ioctl(p_socket, p_command, &x_args);
}

#endif

#if defined(_WINDOWS_DESKTOP) || defined(_WINDOWS_SERVER)
int inet_aton(const char *cp, struct in_addr *inp)
{
	unsigned long rv = inet_addr(cp);
	if (rv == -1)
		return False;
	memcpy(inp, &rv, sizeof(unsigned long));
	return True;
}
#endif

bool MCS_compare_host_domain(MCStringRef p_host_a, MCStringRef p_host_b)
{
	struct sockaddr_in t_host_a, t_host_b;

	if (MCS_name_to_sockaddr(p_host_a, t_host_a) && MCS_name_to_sockaddr(p_host_b, t_host_b))
	{
		return t_host_a.sin_addr.s_addr == t_host_b.sin_addr.s_addr;
	}
	else
		return false;
}

////////////////////////////////////////////////////////////////////////////////
//
// IP / hostname lookup functions
//

bool MCS_ha(MCSocket *s, MCStringRef& r_string)
{
	mc_sockaddr_in_t addr;

	socklen_t addrsize = sizeof(addr);
	getsockname(s->fd, (sockaddr *)&addr, &addrsize);

	return MCS_sockaddr_to_string((sockaddr *)&addr, addrsize, false, r_string);
}

bool MCS_hn(MCStringRef& r_string)
{
	if (!MCS_init_sockets())
	{
		r_string = MCValueRetain(kMCEmptyString);
		return true;
	}

	MCAutoNativeCharArray t_buffer;
	if (!t_buffer.Resize(MAXHOSTNAMELEN + 1))
		return false;

	gethostname((char*)t_buffer.Chars(), MAXHOSTNAMELEN);
	t_buffer.Shrink(MCCStringLength((char*)t_buffer.Chars()));

	return t_buffer.CreateStringAndRelease(r_string);
}

bool MCS_aton(MCStringRef p_address, MCStringRef& r_name)
{
	if (!MCS_init_sockets())
	{
		r_name = MCValueRetain(kMCEmptyString);
		return true;
	}

	MCAutoStringRef t_host;
	if (!MCNetworkGetHostFromSocketId(p_address, &t_host))
		return false;

	bool t_success = true;

	struct sockaddr_in t_addr;
	t_success = MCS_name_to_sockaddr(*t_host, t_addr);
	if (t_success)
	{
		t_success = MCS_sockaddr_to_string((sockaddr*)&t_addr, sizeof(t_addr), true, r_name);
	}
	if (t_success)
	{
		MCresult->sets("");
	}
	else
	{
		MCresult->sets("invalid host address");
		r_name = MCValueRetain(kMCEmptyString);
		t_success = true;
	}

	return t_success;
}


bool MCS_dnsresolve(MCStringRef p_hostname, MCStringRef& r_dns)
{
	if (!MCS_init_sockets())
		return false;

	bool t_success = true;

	struct sockaddr_in t_addr;
	t_success = MCS_name_to_sockaddr(p_hostname, t_addr);
	if (t_success)
	{

		t_success = MCS_sockaddr_to_string((sockaddr*)&t_addr, sizeof(t_addr), false, r_dns);
	}

	if (t_success)
		return true;
	else
		return false;
}

bool ntoa_callback(void *p_context, bool p_resolved, bool p_final, struct sockaddr *p_addr, int p_addrlen)
{
	if (p_resolved)
	{
		MCListRef t_list = (MCListRef) p_context;
		MCAutoStringRef t_name;
		if (MCS_sockaddr_to_string(p_addr, p_addrlen, false, &t_name))
			return MCListAppend(t_list, *t_name);
	}
	return true;
}

typedef struct _mc_ntoa_message_callback_info
{
	MCObjectHandle target;
	MCStringRef name;
	MCNameRef message;
	MCListRef list;
} MCNToAMessageCallbackInfo;

static void free_ntoa_message_callback_info(MCNToAMessageCallbackInfo *t_info)
{
	if (t_info != NULL)
	{
		MCValueRelease(t_info->message);
		MCValueRelease(t_info->name);
		MCValueRelease(t_info->list);
		MCMemoryDelete(t_info);
	}
}

bool ntoa_message_callback(void *p_context, bool p_resolved, bool p_final, struct sockaddr *p_addr, int p_addrlen)
{
	MCNToAMessageCallbackInfo *t_info = (MCNToAMessageCallbackInfo*)p_context;
	ntoa_callback(t_info->list, p_resolved, p_final, p_addr, p_addrlen);

	if (p_final)
	{
        if (t_info -> target . IsValid())
        {
            MCAutoStringRef t_string;
            /* UNCHECKED */ MCListCopyAsString(t_info->list, &t_string);
            MCscreen->delaymessage(t_info->target, t_info->message, t_info->name, *t_string);
        }
		free_ntoa_message_callback_info(t_info);
	}
	return true;
}

bool MCS_ntoa(MCStringRef p_hostname, MCObject *p_target, MCNameRef p_message, MCListRef& r_addr)
{
	if (!MCS_init_sockets())
	{
		r_addr = MCValueRetain(kMCEmptyList);
		return true;
	}

	MCAutoStringRef t_host;
	if (!MCNetworkGetHostFromSocketId(p_hostname, &t_host))
		return false;

	MCAutoListRef t_list;
	if (!MCListCreateMutable('\n', &t_list))
		return false;

	bool t_success = true;
    MCAutoPointer<char> t_host_cstring;
    /* UNCHECKED */ MCStringConvertToCString(*t_host, &t_host_cstring);

	if (MCNameIsEqualTo(p_message, kMCEmptyName))
	{
		t_success = MCSocketHostNameResolve(*t_host_cstring, NULL, SOCK_STREAM, true, ntoa_callback, *t_list);
	}
	else
	{
		MCNToAMessageCallbackInfo *t_info = NULL;
		t_success = MCMemoryNew(t_info);
		if (t_success)
		{
			t_info->message = MCValueRetain(p_message);
			t_success = MCStringCopy(p_hostname, t_info->name);
		}
		if (t_success)
			t_success = MCListCreateMutable('\n', t_info->list);

		if (t_success)
		{
			t_info->target = p_target->GetHandle();
			t_success = MCSocketHostNameResolve(*t_host_cstring, NULL, SOCK_STREAM, false, ntoa_message_callback, t_info);
		}
		
		if (!t_success)
			free_ntoa_message_callback_info(t_info);
	}

	if (!t_success)
	{
		/* RESULT - !t_success doesn't necessarily mean an invalid address here */
		MCresult->sets("invalid host address");
	}
	else
	{
		MCresult->sets("");
	}

	if (t_success)
		t_success = MCListCopy(*t_list, r_addr);

	return t_success;
}

bool MCS_pa(MCSocket *s, MCStringRef& r_string)
{
	struct sockaddr_in addr;
	socklen_t addrsize = sizeof(addr);
    
	if (getpeername(s->fd, (sockaddr *)&addr, &addrsize) == 0)
        return MCS_sockaddr_to_string((sockaddr *)&addr, addrsize, false, r_string);
    else
    {
        // Backwards compatibility
        r_string = MCValueRetain(kMCEmptyString);
        return false;
    }
}

////////////////////////////////////////////////////////////////////////////////

bool MCS_connect_socket(MCSocket *p_socket, struct sockaddr_in *p_addr)
{
	p_socket->resolve_state = kMCSocketStateConnecting;	
	if (p_socket != NULL && p_socket->fd != 0)
	{
		
        // check to see if a local host or port has been passed and if so, attempt to bind
        // if no local host has been passed then, if set, use the network interface
        MCAutoStringRef t_from_host;
        MCAutoNumberRef t_from_port;
        if (!MCValueIsEmpty(*p_socket->from))
        {
            if (!MCS_name_to_host_and_port(MCNameGetString(*p_socket->from), &t_from_host, &t_from_port))
            {
                p_socket->error = strclone("error parsing the local host and port");
                p_socket->doclose();
                return false;
            }
        }
        if (!t_from_host.IsSet() && MCdefaultnetworkinterface != NULL)
        {
            if (!MCStringCreateWithCString(MCdefaultnetworkinterface, &t_from_host))
            {
                p_socket->error = strclone("error parsing the network interface address");
                p_socket->doclose();
                return false;
            }
        }

        if (t_from_host.IsSet() || t_from_port.IsSet())
        {
            // the 0 defaults tell the OS to choose any avaliable host or port
            if (!t_from_host.IsSet())
            {
                if (!MCStringCreateWithCString("0.0.0.0", &t_from_host))
                {
                    p_socket->error = strclone("error setting the default local host");
                    p_socket->doclose();
                    return false;
                }
            }
            else if (!t_from_port.IsSet())
            {
                if (!MCNumberCreateWithUnsignedInteger(0, &t_from_port))
                {
                    p_socket->error = strclone("error setting the default local port");
                    p_socket->doclose();
                    return false;
                }
            }

            struct sockaddr_in t_bind_addr;
            if (!MCS_host_and_port_to_sockaddr(*t_from_host, *t_from_port, t_bind_addr))
            {
                p_socket->error = strclone("can't resolve local host and port");
                p_socket->doclose();
                return false;
            }

            // setting the SO_REUSEADDR option allows the same local address to be used to connect to multiple hosts
            int t_port_reuse = 1;
            if (setsockopt(p_socket->fd, SOL_SOCKET, SO_REUSEADDR, (const char *)&t_port_reuse, sizeof(t_port_reuse)) != 0)
            {
                p_socket->error = strclone("can't use the local port");
                p_socket->doclose();
                return false;
            }

            if (bind(p_socket->fd, (struct sockaddr *)&t_bind_addr, sizeof(struct sockaddr_in)) != 0)
            {
                p_socket->error = strclone("can't bind to local host and port");
                p_socket->doclose();
                return false;
            }
        }

		p_socket->setselect();

#if defined(_WINDOWS_DESKTOP) || defined(_WINDOWS_SERVER)

		if (connect(p_socket->fd, (struct sockaddr *)p_addr, sizeof(struct sockaddr_in)) == SOCKET_ERROR && errno != EINTR)
		{
			int wsaerr = WSAGetLastError();
			if (wsaerr != WSAEWOULDBLOCK)
			{
				p_socket->error = strclone("can't connect to host");
				p_socket->doclose();
				return false;
			}
		}
#else
		if ((connect(p_socket->fd, (struct sockaddr *)p_addr, sizeof(struct sockaddr_in)) == -1 && errno != EINPROGRESS && errno != EINTR))
		{
				p_socket->error = strclone("can't connect to host");
				p_socket->doclose();
			return false;
		}
#endif

	}
	return MCSocketsPollInterrupt();
}

typedef struct _mc_open_socket_callback_info
{
	MCSocket *m_socket;
	struct sockaddr_in m_sockaddr;
} MCOpenSocketCallbackInfo;

bool open_socket_resolve_callback(void *p_context, bool p_resolved, bool p_final, struct sockaddr *p_addr, int p_addrlen)
{
	MCOpenSocketCallbackInfo *t_info = (MCOpenSocketCallbackInfo*)p_context;
	MCSocket *t_socket = t_info->m_socket;
	if (t_socket->closing)
		t_socket->resolve_state = kMCSocketStateClosed;
	else
	{
		if (p_resolved)
		{
			struct sockaddr_in *t_addr = (struct sockaddr_in*)p_addr;
			t_addr->sin_family = t_info->m_sockaddr.sin_family;
			t_addr->sin_port = t_info->m_sockaddr.sin_port;
			MCS_connect_socket(t_socket, t_addr);
		}
		else
		{
			t_socket->resolve_state = kMCSocketStateError;
			t_socket->error = strclone("can't resolve hostname");
			t_socket->doclose();
		}
	}
	MCMemoryDelete(t_info);
	return false;
}

// MM-2014-06-13: [[ Bug 12567 ]] Added support for specifying an end host name to verify against.
MCSocket *MCS_open_socket(MCNameRef name, MCNameRef from, Boolean datagram, MCObject *o, MCNameRef mess, Boolean secure, Boolean sslverify, MCStringRef sslcertfile, MCNameRef hostname)
{
	if (!MCS_init_sockets())
		return NULL;

	struct sockaddr_in t_addr;
	if (mess == NULL)
	{
		if (!MCS_name_to_sockaddr(MCNameGetString(name), t_addr))
			return NULL;
	}

	MCSocketHandle sock = socket(AF_INET, datagram ? SOCK_DGRAM : SOCK_STREAM, 0);

	if (!MCS_valid_socket(sock))
	{
#if defined(_WINDOWS_DESKTOP) || defined(_WINDOWS_SERVER)
		MCS_seterrno(WSAGetLastError());
#endif
		MCresult->sets("can't create socket");
		return NULL;
	}

	// HH-2017-01-26: [[ Bug 18454 ]] Set the broadcast flagged base on property 'allowDatagramBroadcasts'
	if(datagram)
	{
		int t_broadcast;
		t_broadcast = MCallowdatagrambroadcasts ? 1 : 0;
		setsockopt(sock, SOL_SOCKET, SO_BROADCAST, (const char *)&t_broadcast, sizeof(t_broadcast));
	}

	unsigned long on = 1;

	// set socket nonblocking
	MCS_socket_ioctl(sock, FIONBIO, on);

	MCSocket *s = NULL;
	s = (MCSocket *)new MCSocket(name, from, o, mess, datagram, sock, False, False,secure);

	if (s != NULL)
	{
		s->setselect();

		if (secure)
		{
			s->sslstate |= SSTATE_RETRYCONNECT;
		}

		s->sslverify = sslverify;
		
		// MM-2014-06-13: [[ Bug 12567 ]] Added support for specifying an end host name to verify against.
		if (s -> sslverify)
			s -> endhostname = MCValueRetain(hostname);

		if (mess == NULL)
		{
			if (!MCS_connect_socket(s, &t_addr))
			{
				s->name = NULL;
				if (s->error != NULL)
					MCresult->copysvalue(MCString(s->error));
				else
					MCresult->sets("can't connect to host");
				delete s;
				s = NULL;
			}
		}
		else
		{
			MCOpenSocketCallbackInfo *t_info;
			MCMemoryNew(t_info);
			t_info->m_socket = s;
			s->resolve_state = kMCSocketStateResolving;
			if (!MCS_name_to_sockaddr(MCNameGetString(s->name), &t_info->m_sockaddr, open_socket_resolve_callback, t_info))
			{
				MCMemoryDelete(t_info);
				s->name = nil;
				delete s;
				s = nil;

				if (MCresult->isclear())
					MCresult->sets("can't resolve hostname");
			}
		}
	}
	return s;
}

void MCS_close_socket(MCSocket *s)
{
	s->deletereads();

#if defined(_WINDOWS_DESKTOP) || defined(_WINDOWS_SERVER)
	if (s->wevents == NULL)
#else
	if (s->wevents == NULL || (s->secure && s->sslstate & SSLRETRYFLAGS))
#endif
		s->deletewrites();

	s->closing = True;
}

// PM-2015-01-20: [[ Bug 14409 ]] Return nil in case of failure
MCDataRef MCS_read_socket(MCSocket *s, MCExecContext &ctxt, uint4 length, const char *until, MCNameRef mptr)
{
    MCDataRef t_data;
    t_data = nil;
    
	if (s->datagram)
	{
		MCNameDelete(s->message);
		/* UNCHECKED */ MCNameClone(mptr, s -> message);
		
		s->object = ctxt . GetObject();
	}
	else
	{
		MCSocketread *eptr = new (nothrow) MCSocketread(length, until != nil ? strdup(until) : nil, ctxt . GetObject(), mptr);
		eptr->appendto(s->revents);
		s->setselect();
		if (s->accepting)
		{
			MCresult->sets("can't read from this socket");
			return t_data;
		}
		if (until == NULL)
		{
			if (length > s->rsize - s->nread)
			{
				MCU_realloc((char **)&s->rbuffer, s->nread,
				            length + s->nread, sizeof(char));
				s->rsize = length + s->nread;
			}
		}
		if (mptr != NULL)
		{
#if defined(_WINDOWS_DESKTOP) || defined(_WINDOWS_SERVER)
			if (MCnoui)
			{
				s->doread = True;
				SetEvent(g_socket_wakeup);
			}
			else
				PostMessageA(sockethwnd, WM_USER, s->fd, FD_OOB);
#else
			s->doread = True;
#endif
			s->processreadqueue();
			ctxt . SetTheResultToEmpty();
			
		}
		else
		{
			s->waiting = True;

			// SN-2015-05-11: [[ Bug 14466 ]] On a native Windows machine,
			//  the time between the call to WSAAsyncSelect in setselect()
			//  and the call to s->read_done() below might not be enough
			//  to let Windows send the message to MCWindowProc.
            //  If that occurs, with a read until empty, no byte will be
			//  found by read_done, and the read will always return an
			//  an empty value the first time.
			s -> readsome();

			// SN-2015-03-30: [[ Bug 14466 ]] We want a wait to occur
			//  to avoid any tigh script loop such as
			//     repeat forever
			//        read from socket tSocket until empty
			//        if it is not empty then exit repeat
			//     end repeat
			//  to hang: the wait statement, in the following loop, would
			//  never be reached since s->read_done always returns true
			//  when reading until empty.
			bool t_continue;
			t_continue = true;
			if (MCscreen->wait(0.0, False, True))
			{
				MCresult->sets("interrupted");
				t_continue = false;
			}

			while (t_continue)
			{
				if (eptr == s->revents && s->read_done())
				{
					uint4 size = eptr->size;
					if (until != NULL && *until == '\n' && !*(until + 1)
					        && size && s->rbuffer[size - 1] == '\r')
						size--;
					/* UNCHECKED */ MCDataCreateWithBytes((const byte_t *)s->rbuffer, size, t_data);
					s->nread -= eptr->size;
					// MW-2010-11-19: [[ Bug 9182 ]] This should be a memmove (I think)
					memmove(s->rbuffer, s->rbuffer + eptr->size, s->nread);
					break;
				}
				if (s->error != NULL)
				{
					MCresult->sets(s->error);
					break;
				}
				if (s->fd == 0)
				{
					MCresult->sets("eof");
					break;
				}
				if (curtime > eptr->timeout)
				{
					MCresult->sets("timeout");
					break;
				}
				MCU_play();
				if (MCscreen->wait(READ_INTERVAL, False, True))
				{
					MCresult->sets("interrupted");
					break;
				}
			}
			eptr->remove(s->revents);
			delete eptr;
			s->waiting = False;
            return t_data;
		}
	}
    MCSocketsPollInterrupt();
    
    // SN-2015-01-29: [[ Bug 14409 ]] The function must return something
    return t_data;
}

void MCS_write_socket(const MCStringRef d, MCSocket *s, MCObject *optr, MCNameRef mptr)
{
	if (s->datagram)
	{
        MCAutoStringRefAsCString temp_d;
        /* UNCHECKED */ temp_d.Lock(d);

        if (s->shared)
		{
            MCAutoCustomPointer<char,MCMemoryDeleteArray> t_name_copy;
            /* UNCHECKED */ MCStringConvertToCString(MCNameGetString(s->name),
                                                     &t_name_copy);

			char *portptr = strchr(*t_name_copy, ':');
			*portptr = '\0';
			struct sockaddr_in to;
			memset((char *)&to, 0, sizeof(to));
			to.sin_family = AF_INET;
			uint2 port = atoi(portptr + 1);
			to.sin_port = MCSwapInt16HostToNetwork(port);
			if (!inet_aton(*t_name_copy, (in_addr *)&to.sin_addr.s_addr)
				|| sendto(s->fd, *temp_d, MCStringGetLength(d), 0,
						  (sockaddr *)&to, sizeof(to)) < 0)
			{
				mptr = NULL;
				MCresult->sets("error sending datagram");
			}
		}
		else if (send(s->fd, *temp_d, MCStringGetLength(d), 0) < 0)
		{
			mptr = NULL;
			MCresult->sets("error sending datagram");
		}
		if (mptr != NULL)
		{
			MCscreen->delaymessage(optr, mptr, MCNameGetString(s->name));
			s->added = True;
		}
	}
	else
	{
		// MM-2014-02-12: [[ SecureSocket ]] Store against the write if it should be encrypted.
		//  This way, upon securing a socket, all pending writes will remain unencrypted whilst all new writes will be encrypted.
		MCSocketwrite *eptr = new (nothrow) MCSocketwrite(d, optr, mptr, s->secure);
		eptr->appendto(s->wevents);
		s->setselect();
		if (mptr == NULL)
		{
			s->waiting = True;
			if (s->connected)
				s->writesome();
			while (True)
			{
				if (s->error != NULL)
				{
					MCresult->sets(s->error);
					break;
				}
				if (s->fd == 0)
				{
					MCresult->sets("socket closed");
					break;
				}
				if (curtime > eptr->timeout)
				{
					MCresult->sets("timeout");
					break;
				}
				if (s->wevents != NULL && eptr == s->wevents
				        && eptr->done == eptr->size)
					break;
				MCU_play();
				if (MCscreen->wait(READ_INTERVAL, False, True))
				{
					MCresult->sets("interrupted");
					break;
				}
			}
			if (s->wevents != NULL)
			{
				eptr->remove
				(s->wevents);
				delete eptr;
			}
			s->waiting = False;
		}
		else
			if (s->connected)
				s->writesome();
	}
    
    MCSocketsPollInterrupt();
}

MCSocket *MCS_accept(uint2 port, MCObject *object, MCNameRef message, Boolean datagram,Boolean secure,Boolean sslverify, MCStringRef sslcertfile)
{
	if (!MCS_init_sockets())
		return NULL;

	MCSocketHandle sock = socket(AF_INET, datagram ? SOCK_DGRAM : SOCK_STREAM, 0);
	if (!MCS_valid_socket(sock))
	{
#if defined(_WINDOWS_DESKTOP) || defined(_WINDOWS_SERVER)
		MCS_seterrno(WSAGetLastError());
#endif
		MCresult->sets("can't create socket");
		return NULL;
	}

	unsigned long val = 1;

	MCS_socket_ioctl(sock, FIONBIO, val);

	int on = 1;
	setsockopt(sock, SOL_SOCKET, SO_REUSEADDR, (char *)&on, sizeof(on));

	mc_sockaddr_in_t addr;

	memset((char *)&addr, 0, sizeof(addr));
	addr.sin_family = AF_INET;
	
	if (MCdefaultnetworkinterface != NULL)
	{
		MCAutoStringRef MCdefaultnetworkinterface_string;
		if (!MCStringCreateWithCString(MCdefaultnetworkinterface, &MCdefaultnetworkinterface_string) ||
			!MCS_name_to_sockaddr(*MCdefaultnetworkinterface_string, addr))
		{
			MCresult->sets("can't resolve network interface");
			return NULL;
		}
	}
	else
		addr.sin_addr.s_addr = MCSwapInt32HostToNetwork(INADDR_ANY);
	
	addr.sin_port = MCSwapInt16HostToNetwork(port);
	
#if defined(_WINDOWS_DESKTOP) || defined(_WINDOWS_SERVER)

	if (bind(sock, (struct sockaddr *)&addr, sizeof(addr))
	        || (!datagram && listen(sock, SOMAXCONN))
	        || (!MCnoui && WSAAsyncSelect(sock, sockethwnd, WM_USER, datagram ? FD_READ : FD_ACCEPT))
			|| (MCnoui && WSAEventSelect(sock, g_socket_wakeup, datagram ? FD_READ : FD_ACCEPT)))
	{
		MCS_seterrno(WSAGetLastError());
		char buffer[17 + I4L];
		sprintf(buffer, "Error %d on socket", WSAGetLastError());
		MCresult->copysvalue(buffer);
		closesocket(sock);
		return NULL;
	}
#else
	if (bind(sock, (struct sockaddr *)&addr, sizeof(addr)) < 0)
	{
		MCresult->sets("Error binding socket");
		close(sock);
		return NULL;
	}
	if (!datagram)
		listen(sock, SOMAXCONN);
#endif
    
    // AL-2015-01-05: [[ Bug 14287 ]] Create name using the number of chars written to the string.
    uindex_t t_length;
    /* UNCHECKED */ MCAutoPointer<char_t[]> t_port_chars = new (nothrow) char_t[U2L];
    t_length = sprintf((char *)(*t_port_chars), "%d", port);

	MCNewAutoNameRef t_portname;
	if (!MCNameCreateWithNativeChars(*t_port_chars, t_length, &t_portname))
        return nil;
    
	return new MCSocket(*t_portname, NULL, object, message, datagram, sock, True, False, secure);
}

// MM-2014-02-12: [[ SecureSocket ]] New secure socket command. If socket is not already secure, flag as secure to ensure future communications are encrypted.
// MM-2014-06-13: [[ Bug 12567 ]] Added support for passing in host name to verify against.
void MCS_secure_socket(MCSocket *s, Boolean sslverify, MCNameRef end_hostname)
{
	if (!s -> secure)
	{
		s -> secure = True;
		s -> sslverify = sslverify;
		s -> sslstate |= SSTATE_RETRYCONNECT;
		
		if (s -> sslverify)
			s -> endhostname = MCValueRetain(end_hostname);
	}
}

// Return the IP address of the host interface that is used to connect to the
// internet.
//
// Note that this needs further research.
//
// On Windows, we currently use the first non-loopback, running interface that
// has family AF_INET. Ideally, we would search for the one which has the 
// 'internet gateway' defined - but it isn't clear how one might do that.
//

bool MCS_hostaddress(MCStringRef &r_host_address)
{
#if defined(_MACOSX)
    bool t_success;
    t_success = true;
    
    SCDynamicStoreRef t_store;
    t_store = NULL;
    if (t_success)
    {
        t_store = SCDynamicStoreCreate(kCFAllocatorDefault, CFSTR("JSEvaluator"), NULL, NULL);
        if (t_store == NULL)
            t_success = false;
    }
    
    CFStringRef t_network_key;
    t_network_key = NULL;
    if (t_success)
    {
        t_network_key = SCDynamicStoreKeyCreateNetworkGlobalEntity(kCFAllocatorDefault, kSCDynamicStoreDomainState, kSCEntNetIPv4);
        if (t_network_key == NULL)
            t_success = false;
    }
    
    CFDictionaryRef t_network_value;
    t_network_value = NULL;
    if (t_success)
    {
        t_network_value = (CFDictionaryRef)SCDynamicStoreCopyValue(t_store, t_network_key);
        if (t_network_value == NULL)
            t_success = false;
    }
    
    CFStringRef t_interface;
    t_interface = NULL;
    if (t_success)
    {
        t_interface = (CFStringRef)CFDictionaryGetValue(t_network_value, kSCDynamicStorePropNetPrimaryInterface);
        if (t_interface == NULL)
            t_success = false;
    }
    
    CFStringRef t_interface_key;
    t_interface_key = NULL;
    if (t_success)
    {
        t_interface_key = (CFStringRef)SCDynamicStoreKeyCreateNetworkInterfaceEntity(kCFAllocatorDefault, kSCDynamicStoreDomainState, t_interface, kSCEntNetIPv4);
        if (t_interface_key == NULL)
            t_success = false;
    }
    
    CFDictionaryRef t_interface_value;
    t_interface_value = NULL;
    if (t_success)
    {
        t_interface_value = (CFDictionaryRef)SCDynamicStoreCopyValue(t_store, t_interface_key);
        if (t_interface_value == NULL)
            t_success = false;
    }
    
    char *t_result;
    t_result = NULL;
    if (t_success)
    {
        CFArrayRef t_addresses;
        t_addresses = (CFArrayRef)CFDictionaryGetValue(t_interface_value, CFSTR("Addresses"));
        if (t_addresses != NULL)
        {
            CFStringRef t_string;
            t_string = (CFStringRef)CFArrayGetValueAtIndex(t_addresses, 0);
            if (t_string != NULL)
                t_result = osx_cfstring_to_cstring(t_string, false, false);
        }
    }
    
    if (t_interface_value != NULL)
        CFRelease(t_interface_value);
    
    if (t_interface_key != NULL)
        CFRelease(t_interface_key);
    
    if (t_network_value != NULL)
        CFRelease(t_network_value);
    
    if (t_network_key != NULL)
        CFRelease(t_network_key);
    
    if (t_store != NULL)
        CFRelease(t_store);
    
    return MCStringCreateWithCString(t_result, r_host_address);
 
#else
    
#if defined(_WINDOWS)
	if (!wsainit())
		return NULL;

	int t_socket;
	t_socket = socket(AF_INET, SOCK_DGRAM, 0);
	if (t_socket != INVALID_SOCKET)
	{
		INTERFACE_INFO t_interfaces[32];
		DWORD t_result_length;
		if (WSAIoctl(t_socket, SIO_GET_INTERFACE_LIST, NULL, 0, (LPVOID)t_interfaces, sizeof(t_interfaces), &t_result_length, NULL, NULL) != SOCKET_ERROR)
		{
			for(unsigned int i = 0; i < (t_result_length / sizeof(INTERFACE_INFO)); ++i)
			{
				if ((t_interfaces[i] . iiFlags & IFF_UP) != 0 &&
					(t_interfaces[i] . iiFlags & IFF_LOOPBACK) == 0 &&
					t_interfaces[i] . iiAddress . Address . sa_family == AF_INET)
					return MCStringCreateWithCString(inet_ntoa(t_interfaces[i] . iiAddress . AddressIn . sin_addr), r_host_address);
			}
		}
	}

#endif

	r_host_address = MCValueRetain(kMCEmptyString);
    return true;
    
#endif
}

////////////////////////////////////////////////////////////////////////////////

MCSocketread::MCSocketread(uint4 s, char *u, MCObject *o, MCNameRef m)
{
	size = s;
	until = u;
	timeout = curtime + MCsockettimeout;
	optr = o;
	if (m != nil)
		/* UNCHECKED */ MCNameClone(m, message);
	else
		message = nil;
}

MCSocketread::~MCSocketread()
{
	MCNameDelete(message);
	delete until;
}

MCSocketwrite::MCSocketwrite(MCStringRef d, MCObject *o, MCNameRef m, Boolean securewrite)
{
    char *temp_d;
    /* UNCHECKED */ MCStringConvertToCString(d, temp_d);
	
    buffer = temp_d;
	size = MCStringGetLength(d);
	timeout = curtime + MCsockettimeout;
	secure = securewrite;
	optr = o;
	done = 0;
	if (m != nil)
		/* UNCHECKED */ MCNameClone(m, message);
	else
		message = nil;
}

MCSocketwrite::~MCSocketwrite()
{
	if (message != NULL)
	{
		MCNameDelete(message);
		delete buffer;
	}
}

////////////////////////////////////////////////////////////////////////////////

MCSocket::MCSocket(MCNameRef n, MCNameRef f, MCObject *o, MCNameRef m, Boolean d, MCSocketHandle sock, Boolean a, Boolean s, Boolean issecure)
    : from(f)
{
	name = MCValueRetain(n);
	object = o;
	if (m != nil)
		/* UNCHECKED */ MCNameClone(m, message);
	else
		message = nil;
	datagram = d;
	accepting = a;
	connected = datagram;
	shared = s;
	fd = sock;
	closing = doread = added = waiting = False;
	revents = NULL;
	wevents = NULL;
	rbuffer = NULL;
	error = NULL;
	rsize = nread = 0;
	timeout = curtime + MCsockettimeout;
	_ssl_context = NULL;
	_ssl_conn = NULL;
	sslstate = SSTATE_NONE; // Not on Mac?
	secure = issecure;
	resolve_state = kMCSocketStateNew;
	init(fd);
	
	// MM-2014-06-13: [[ Bug 12567 ]] Added support for specifying an end host name to verify against.
	endhostname = MCValueRetain(kMCEmptyName);
}

MCSocket::~MCSocket()
{
	MCNameDelete(name);
	MCNameDelete(message);
	deletereads();
	deletewrites();

	delete rbuffer;
	
	// MM-2014-06-13: [[ Bug 12567 ]] Added support for specifying an end host name to verify against.
	MCValueRelease(endhostname);
}

void MCSocket::deletereads()
{
	while (revents != NULL)
	{
		MCSocketread *eptr = revents->remove(revents);
		delete eptr;
	}
	nread = 0;
}

void MCSocket::deletewrites()
{
	while (wevents != NULL)
	{
		MCSocketwrite *eptr = wevents->remove(wevents);
		delete eptr;
	}
	if (fd != 0)
	{
		if (!shared)
			close();
		fd = 0;
	}
}

Boolean MCSocket::read_done()
{
	if (revents->until != NULL)
	{
		if (!*revents->until)
		{
			revents->size = nread;
			if (fd == 0)
				MCresult->sets("eof");
			return True;
		}
		if (*revents->until != '\004')
		{
			char *sptr = rbuffer;
			char *eptr = rbuffer + nread;
			char *dptr = revents->until;
			while (sptr < eptr)
			{
				if (*sptr++ == *dptr)
				{
					char *tsptr = sptr;
					char *tdptr = dptr + 1;
					while (tsptr < eptr && *tdptr && *tsptr == *tdptr)
					{
						tsptr++;
						tdptr++;
					}
					if (!*tdptr)
					{
						revents->size = tsptr - rbuffer;
						return True;
					}
				}
			}
		}
	}
	else
	{
		if (nread >= revents->size)
		{
			if (revents->size == 0)
			{
				if (nread == 0)
					return False;
				else
				{
					revents->size = nread;
					if (fd == 0)
						MCresult->sets("eof");
				}
			}
			return True;
		}
	}
	if (fd == 0 && error == NULL)
	{
		revents->size = nread;
		MCresult->sets("eof");
		return True;
	}
	return False;
}

#if defined(_WINDOWS_DESKTOP) || defined(_WINDOWS_SERVER)
void MCSocket::acceptone()
{
	struct sockaddr_in addr;
	int addrsize = sizeof(addr);
	SOCKET newfd = accept(fd, (struct sockaddr *)&addr, &addrsize);
	if (newfd > 0 && object . IsValid())
	{
		char *t = inet_ntoa(addr.sin_addr);
		MCAutoStringRef n;
		MCStringFormat(&n, "%s:%d", t, newfd);
		MCNameRef t_name;
		MCNameCreate(*n, t_name);
        MCSocket *t_socket;
        t_socket = new (nothrow) MCSocket(t_name, NULL, object, NULL, False, newfd, False, False,False);
        if (t_socket != NULL)
        {
            MCSocketsAppendToSocketList(t_socket);
            t_socket -> connected = True;
            t_socket -> setselect();
        }
		MCscreen->delaymessage(object, message, *n, MCNameGetString(name));
		added = True;
	}
}
#endif

void MCSocket::readsome()
{
	struct sockaddr_in addr;
	socklen_t addrsize = sizeof(addr);
	if (datagram)
	{
		int l = 0;
		unsigned long t_available;
		MCS_socket_ioctl(fd, FIONREAD, t_available);
		l = t_available;

		char *dbuffer = new (nothrow) char[l + 1]; // don't allocate 0
#if defined(_WINDOWS_DESKTOP) || defined(_WINDOWS_SERVER)

		l++; // Not on MacOS/UNIX?
		if ((l = recvfrom(fd, dbuffer, l, 0, (struct sockaddr *)&addr, &addrsize))
		        == SOCKET_ERROR)
		{
			delete[] dbuffer;
			error = new (nothrow) char[21 + I4L];
			sprintf(error, "Error %d on socket", WSAGetLastError());
			doclose();
		}
#else
		if ((l = recvfrom(fd, dbuffer, l, 0,
						  (struct sockaddr *)&addr, &addrsize)) < 0)
		{
			delete[] dbuffer;
			if (!doread && errno != EAGAIN && errno != EWOULDBLOCK && errno != EINTR)
			{
				error = new (nothrow) char[21 + I4L];
				sprintf(error, "Error %d reading socket", errno);
				doclose();
			}
		}
#endif
		else
		{
<<<<<<< HEAD
			if (message != NULL)
=======
			if (message == NULL || !object . IsValid())
				delete dbuffer;
			else
>>>>>>> bcb04cf6
			{
				char *t = inet_ntoa(addr.sin_addr);
				MCAutoStringRef n;
				MCNewAutoNameRef t_name;
				/* UNCHECKED */ MCStringCreateMutable(strlen(t) + U2L, &n);
				/* UNCHECKED */ MCStringAppendFormat(&n, "%s:%d", t, MCSwapInt16NetworkToHost(addr.sin_port));
				/* UNCHECKED */ MCNameCreate(*n, &t_name);
				uindex_t index;
				if (accepting && !IO_findsocket(*t_name, index))
				{
                    MCSocket *t_socket;
                    t_socket = new (nothrow) MCSocket(*t_name, NULL, object, NULL, True, fd, False, True,False);
                    if (t_socket != NULL)
                        MCSocketsAppendToSocketList(t_socket);
				}
				
				MCAutoDataRef t_data;
				if (MCDataCreateWithBytes((const byte_t *)dbuffer, l, &t_data))
				{
					MCParameter *params = new (nothrow) MCParameter;
					params->setvalueref_argument(*t_name);
					params->setnext(new (nothrow) MCParameter);
					params->getnext()->setvalueref_argument(*t_data);
					params->getnext()->setnext(new (nothrow) MCParameter);
					params->getnext()->getnext()->setvalueref_argument(name);
					MCscreen->addmessage(object, message, curtime, params);
				}
			}
			delete[] dbuffer;
		}
		added = True;
		doread = False;
	}
	else
	{
		if (accepting)
		{
#if defined(_WINDOWS_DESKTOP) || defined(_WINDOWS_SERVER)
			acceptone();
			added = True;
#else

			int newfd = accept(fd, (struct sockaddr *)&addr, &addrsize);
			if (newfd > 0 && object . IsValid())
			{
				int val = 1;
				ioctl(newfd, FIONBIO, (char *)&val);
				char *t = inet_ntoa(addr.sin_addr);
				MCAutoStringRef n;
				MCNewAutoNameRef t_name;
                // SN-2014-05-08 [[ Bug 12407 ]] 'Garbage' with read from socket
                // Was creating a string with the data length, and then appending instead of putting data inside
				/* UNCHECKED */ MCStringFormat(&n, "%s:%d", t, MCSwapInt16NetworkToHost(addr.sin_port));
				/* UNCHECKED */ MCNameCreate(*n, &t_name);
                MCSocket *t_socket;
                t_socket = new (nothrow) MCSocket(*t_name, NULL, object, NULL, False, newfd, False, False,secure);
                if (t_socket != NULL)
                {
                    MCSocketsAppendToSocketList(t_socket);
                    t_socket -> connected = True;
                    if (secure)
                        t_socket -> sslaccept();
                    t_socket -> setselect();
                }
				MCscreen->delaymessage(object, message, MCNameGetString(*t_name), MCNameGetString(name));
				added = True;
			}
#endif

		}
		else
		{
			if (fd != 0)
			{
				int l = 0;
				if (secure)
					l = READ_SOCKET_SIZE * 16;
				else
				{
					unsigned long t_available;
					MCS_socket_ioctl(fd, FIONREAD, t_available);
					l = t_available;

					if (l == 0) l++; // don't read 0
				}
				uint4 newsize = nread + l;
				if (newsize > rsize)
				{
					newsize += READ_SOCKET_SIZE;
					MCU_realloc((char **)&rbuffer, nread, newsize, sizeof(char));
					if (rbuffer == NULL)
					{
						error = strclone("Out of memory");
						doclose();

						return;
					}
					rsize = newsize;
				}
				errno = 0;
#if defined(_WINDOWS_DESKTOP) || defined(_WINDOWS_SERVER)

				// MM-2014-02-12: [[ SecureSocket ]] If a scoket is secured, all data read should be assumed to be encrypted.
				if ((l = read(rbuffer + nread, l, secure)) <= 0 || l == SOCKET_ERROR )
				{
					int wsaerr = WSAGetLastError();
					if (!doread && errno != EAGAIN && wsaerr != WSAEWOULDBLOCK && wsaerr != WSAENOTCONN && errno != EINTR)
					{
#else
				// MM-2014-02-12: [[ SecureSocket ]] If a scoket is secured, all data read should be assumed to be encrypted.
				if ((l = read(rbuffer + nread, l, secure)) <= 0)
				{
					if (!doread && errno != EAGAIN && errno != EWOULDBLOCK && errno != EINTR)
					{
#endif
						if (errno != 0)
						{
							if (secure)
								error = sslgraberror();
							else
							{
								error = new (nothrow) char[21 + I4L];
								sprintf(error, "Error %d reading socket", errno);
							}
						}
						doclose();

						return;
					}
				}
				else
				{
#if defined(_WINDOWS_DESKTOP) || defined(_WINDOWS_SERVER)
					if (l == 0)
					{
						doclose();
						return;
					}
#endif
					nread += l;
					if (revents != NULL)
						revents->timeout = curtime + MCsockettimeout;
				}
			}
			doread = False;
			processreadqueue();
		}
	}
}

void MCSocket::processreadqueue()
{
	if (!waiting)
		while (revents != NULL)
		{
			if (read_done())
			{
				uint4 size = revents->size;
				if (size > 1 && revents->until != NULL && *revents->until == '\n'
				        && !*(revents->until + 1) && rbuffer[size - 1] == '\r')
					rbuffer[--size] = '\n';

				MCAutoDataRef t_data;
				/* UNCHECKED */ MCDataCreateWithBytes((const byte_t *)rbuffer, size, &t_data);
				
				nread -= revents->size;
				// MW-2010-11-19: [[ Bug 9182 ]] This should be a memmove (I think)
				memmove(rbuffer, rbuffer + revents->size, nread);
				MCSocketread *e = revents->remove
				                  (revents);
<<<<<<< HEAD
				MCParameter *params = new (nothrow) MCParameter;
				params->setvalueref_argument(name);
				params->setnext(new MCParameter);
				params->getnext()->setvalueref_argument(*t_data);
				MCscreen->addmessage(e->optr, e->message, curtime, params);
=======
                
                if (e -> optr . IsValid())
                {
                    MCParameter *params = new MCParameter;
                    params->setvalueref_argument(name);
                    params->setnext(new MCParameter);
                    params->getnext()->setvalueref_argument(*t_data);
                    MCscreen->addmessage(e->optr, e->message, curtime, params);
                }
>>>>>>> bcb04cf6
				delete e;
				if (nread == 0 && fd == 0 && object . IsValid())
					MCscreen->delaymessage(object, MCM_socket_closed, MCNameGetString(name));
				added = True;
			}
			else
				break;
		}
}

void MCSocket::writesome()
{
#if defined(_WINDOWS_DESKTOP) || defined(_WINDOWS_SERVER)
	if (!connected && message != NULL && object . IsValid())
	{
#else
	if (!accepting && !connected && message != NULL && object . IsValid())
	{
#endif
		MCscreen->delaymessage(object, message, MCNameGetString(name));
		added = True;
		MCNameDelete(message);
		message = NULL;
	}

	connected = True;
	while (wevents != NULL)
	{
		uint4 towrite = wevents->size - wevents->done;

		// MM-2014-02-12: [[ SecureSocket ]] The write should only be encrypted if the write object has been flagged as secured.
		//  (Was previously using the secure flag stored against the socket).
		int4 nwritten = write( wevents->buffer + wevents->done, towrite, wevents->secure);
#if defined(_WINDOWS_DESKTOP) || defined(_WINDOWS_SERVER)

		if (nwritten == SOCKET_ERROR)
		{
			int wsaerr = WSAGetLastError();
			if (wsaerr != WSAEWOULDBLOCK && wsaerr != WSAENOTCONN && errno != EAGAIN)
#else
		if (nwritten == -1)
		{
			if (errno == EPIPE)
#endif
			{
				if (secure)
					error = sslgraberror();
				else
				{
					error = new (nothrow) char[16 + I4L];
					sprintf(error, "Error %d on socket", errno);
				}
				doclose();
			}
			break;
		}
		else
		{
			wevents->done += nwritten;
			wevents->timeout = curtime + MCsockettimeout;
			if (wevents->done == wevents->size && wevents->message != NULL)
			{
				MCSocketwrite *e = wevents->remove
				                   (wevents);
                if (e -> optr . IsValid())
                    MCscreen->delaymessage(e->optr, e->message, MCNameGetString(name));
				
                added = True;
				delete e;
			}
			else
				break;
		}
	}
#if defined(_WINDOWS_DESKTOP) || defined(_WINDOWS_SERVER)
	if (closing && wevents == NULL)
#else
	if (closing && (wevents == NULL || errno == EPIPE))
	//secure && sslstate & SSTATE_RETRYREAD)) {
#endif
	{
		waiting = True;
		doclose();
	}
}

void MCSocket::doclose()
{
	deletewrites();

	if (!waiting)
	{
		if (error != NULL)
		{
            if (object . IsValid())
            {
                MCAutoStringRef t_error;
                /* UNCHECKED */ MCStringCreateWithCString(error, &t_error);
                MCscreen->delaymessage(object, MCM_socket_error, MCNameGetString(name), *t_error);
            }
			added = True;
		}
		else
			if (nread == 0)
			{
				if (object . IsValid())
                    MCscreen->delaymessage(object, MCM_socket_closed, MCNameGetString(name));
				added = True;
			}
	}
}


void MCSocket::setselect()
{
	uint2 bioselectstate = 0;
	if (fd)
	{
#if defined(_WINDOWS_DESKTOP) || defined(_WINDOWS_SERVER)
		if (connected && !closing && ((!shared && revents != NULL) || accepting || datagram))
#else

		if (connected && !closing && ((!shared && revents != NULL) || accepting))
#endif

			bioselectstate |= BIONB_TESTREAD;
		if (!connected || wevents != NULL)
			bioselectstate |= BIONB_TESTWRITE;
		setselect(bioselectstate);
	}
}

void MCSocket::setselect(uint2 sflags)
{
#if defined(_WINDOWS_DESKTOP) || defined(_WINDOWS_SERVER)
	long event = FD_CLOSE;
	if (!connected)
		event |= FD_CONNECT;
	if (sflags & BIONB_TESTWRITE)
		event |= FD_WRITE;
	if (sflags & BIONB_TESTREAD)
		event |= FD_READ;

	if (!MCnoui)
	{
		WSAAsyncSelect(fd, sockethwnd, WM_USER, event);
	}
	else
	{
		WSAEventSelect(fd, g_socket_wakeup, event);
	}
#endif
}

Boolean MCSocket::init(MCSocketHandle newfd)
{
	fd = newfd;
	return True;
}

void MCSocket::close()
{

	if (fd)
	{
		if (secure)
			sslclose();
#if defined(_WINDOWS_DESKTOP) || defined(_WINDOWS_SERVER)
		closesocket(fd);
#else

		::close(fd);
#endif

		fd = 0;
	}
}

// MM-2014-02-12: [[ SecureSocket ]] Updated to pass in if this write should be encrypted, rather than checking against socket.
int4 MCSocket::write(const char *buffer, uint4 towrite, Boolean securewrite)
{
	int4 rc = 0;
	if (securewrite)
	{
		sslstate &= ~SSTATE_RETRYWRITE;
#if defined(_WINDOWS_DESKTOP) || defined(_WINDOWS_SERVER)

		if (sslstate & SSTATE_RETRYCONNECT ||
		        sslstate & SSTATE_RETRYREAD)
		{
#else
		if (sslstate & SSLRETRYFLAGS)
		{
#endif
			if (sslstate & SSTATE_RETRYCONNECT)
			{
				if (!sslconnect())
				{
					errno = EPIPE;
					return -1;
				}
#ifndef _WINDOWS
				else if (sslstate & SSTATE_RETRYACCEPT)
				{
					if (!sslaccept())
						return -1;
				}
#endif
			}
			//for write which requires read...if read is available return and wait for write again
			errno =  EAGAIN;
			return -1;
		}
		if (!_ssl_conn)
			return 0;

		rc = SSL_write(_ssl_conn, buffer, towrite);

		if (rc < 0)
		{
			errno = SSL_get_error(_ssl_conn, rc);
			if ((errno != SSL_ERROR_WANT_READ) && (errno != SSL_ERROR_WANT_WRITE))
			{
				errno = EPIPE;
				return rc;
			}
			else
			{
				if (errno == SSL_ERROR_WANT_WRITE)
					setselect(BIONB_TESTWRITE);
				else if (errno == SSL_ERROR_WANT_READ)
					setselect(BIONB_TESTREAD);
				sslstate |=  SSTATE_RETRYWRITE;
				errno =  EAGAIN;
			}
		}
		return rc;
	}
	else
#if defined(_WINDOWS_DESKTOP) || defined(_WINDOWS_SERVER)

		return send(fd, buffer, towrite, 0);
#else

		return ::write(fd, buffer, towrite);
#endif
}

// MM-2014-02-12: [[ SecureSocket ]] Updated to pass in if this read is encrypted, rather than checking against socket.
int4 MCSocket::read(char *buffer, uint4 toread, Boolean secureread)
{
	if (secureread)
	{
		sslstate &= ~SSTATE_RETRYREAD;
#if defined(_WINDOWS_DESKTOP) || defined(_WINDOWS_SERVER)

		if (sslstate & SSTATE_RETRYCONNECT || sslstate & SSTATE_RETRYWRITE)
		{
#else
		if (sslstate & SSLRETRYFLAGS)
		{
#endif
			if (sslstate & SSTATE_RETRYCONNECT)
			{
				if (!sslconnect())
					return -1;
			}
#ifndef _WINDOWS
			else  if (sslstate & SSTATE_RETRYACCEPT)
				if (!sslaccept())
					return -1;
#endif
			//for read which requires write return and wait for read again
			errno =  EAGAIN;
			return -1;
		}

		if (!_ssl_conn)
			return 0;
		int4 rc = SSL_read(_ssl_conn, buffer, toread);
		if (rc < 0)
		{
			int err;
			err = SSL_get_error(_ssl_conn, rc);
			errno = err;
			if ((errno != SSL_ERROR_WANT_READ) && (errno != SSL_ERROR_WANT_WRITE))
				return rc;
			else
			{
				if (errno == SSL_ERROR_WANT_WRITE)
					setselect(BIONB_TESTWRITE);
				else if (errno == SSL_ERROR_WANT_READ)
					setselect(BIONB_TESTREAD);
				sslstate |=  SSTATE_RETRYREAD;
				errno =  EAGAIN;
			}
		}
		return rc;
	}
	else
#if defined(_WINDOWS_DESKTOP) || defined(_WINDOWS_SERVER)

		return recv(fd, buffer, toread, 0);
#else
		return ::read(fd, buffer, toread);
#endif
}

//

char *MCSocket::sslgraberror()
{
	char *terror = NULL;

	if (!sslinited)
		return strclone("cannot load SSL library");
	if (sslerror != nil)
	{
		char *t_sslerror;
        /* UNCHECKED */ MCStringConvertToCString(sslerror, t_sslerror);
        terror = t_sslerror;
		sslerror = NULL;
	}
	else
	{
		unsigned long ecode = 0;
		ecode = ERR_get_error();
		if (ecode != 0)
		{
			terror = new (nothrow) char[256];
			ERR_error_string_n(ecode,terror,255);
		}
	}
	return terror;
}

Boolean MCSocket::sslinit()
{

	if (!sslinited)
	{

		if (!InitSSLCrypt())
			return False;

		sslinited = True;
	}
	return sslinited;
}

Boolean MCSocket::initsslcontext()
{
	if (!sslinit())
		return False;
	if (_ssl_context)
		return True;
	
	bool t_success = true;
	
	t_success = NULL != (_ssl_context = SSL_CTX_new(TLS_method()));
	
	if (t_success)
		t_success = MCSSLContextLoadCertificates(_ssl_context, &sslerror);
	
	if (t_success)
	{
#if defined(TARGET_SUBPLATFORM_IPHONE) || defined(TARGET_SUBPLATFORM_ANDROID)
        // MM-2015-06-04: [[ MobileSockets ]] Since iOS and Android don't expose the root certificates directly, we can't use OpenSSL's verification routines.
        //   Instead we'll do it ourselves using the OS APIs.
        SSL_CTX_set_verify(_ssl_context, SSL_VERIFY_NONE, NULL);
#else
        SSL_CTX_set_verify(_ssl_context, sslverify? SSL_VERIFY_PEER: SSL_VERIFY_NONE,verify_callback);
        SSL_CTX_set_verify_depth(_ssl_context, 9);
#endif
	}
	return t_success;
}

Boolean MCSocket::sslconnect()
{
	sslstate &= ~SSTATE_RETRYCONNECT;
	if (!initsslcontext())
		return False;

	// Setup for SSL
	// TODO: verify certs

	if (!_ssl_conn)
	{
		_ssl_conn = SSL_new(_ssl_context);
		SSL_set_connect_state(_ssl_conn);
		SSL_set_fd(_ssl_conn, fd);
	}

    MCAutoStringRef t_hostname;
    // MM-2014-06-13: [[ Bug 12567 ]] If an end host has been specified, verify against that.
    //   Otherwise, use the socket name as before.
    if (!MCNameIsEmpty(endhostname))
        /* UNCHECKED */ MCStringMutableCopy(MCNameGetString(endhostname), &t_hostname);
    else
        /* UNCHECKED */ MCStringMutableCopy(MCNameGetString(name), &t_hostname);

    uindex_t t_pos;
    if (MCStringFirstIndexOfChar(*t_hostname, ':', 0, kMCCompareExact, t_pos))
        /* UNCHECKED */ MCStringRemove(*t_hostname, MCRangeMake(t_pos, MCStringGetLength(*t_hostname) - t_pos));
    else if (MCStringFirstIndexOfChar(*t_hostname, '|', 0, kMCCompareExact, t_pos))
        /* UNCHECKED */ MCStringRemove(*t_hostname, MCRangeMake(t_pos, MCStringGetLength(*t_hostname) - t_pos));

    MCAutoPointer<char> t_host;
    /* UNCHECKED */ MCStringConvertToCString(*t_hostname, &t_host);

    // Let the SSL lib know the host we are trying to connect to, ensuring any SNI servers
    // send the correct certificate during the handshake
    SSL_set_tlsext_host_name(_ssl_conn, *t_host);
    
	// Start the SSL connection

	// MW-2005-02-17: Implement the post-connection check suggested by the SSL Book.
	//	The implementation takes the hostname from the string used to open the
	//	socket.
	int4 rc = SSL_connect(_ssl_conn);
	if (rc == 1)
	{
		if (sslverify)
		{
#if defined(TARGET_SUBPLATFORM_IPHONE) || defined(TARGET_SUBPLATFORM_ANDROID)
            // MM-2015-06-04: [[ MobileSockets ]] On the mobile platforms we verify the certificate ourselves rather than using OpenSSL
            if (!MCSSLVerifyCertificate(_ssl_conn, *t_hostname, sslerror))
            {
                errno = EPIPE;
                return False;
            }
#else
            rc = post_connection_check(_ssl_conn, *t_host);
            
            if (rc != X509_V_OK)
            {
                MCAutoStringRef t_message;
                /* UNCHECKED */ MCStringCreateWithCString(X509_verify_cert_error_string(rc), &t_message);
                sslerror = MCValueRetain(*t_message);
                errno = EPIPE;
                return False;
            }
#endif
		}

		sslstate |= SSTATE_CONNECTED;
		setselect(BIONB_TESTREAD | BIONB_TESTWRITE);
		return True;
	}

	errno = SSL_get_error(_ssl_conn, rc);
	if ((errno != SSL_ERROR_WANT_READ) && (errno != SSL_ERROR_WANT_WRITE))
	{
		return False;
	}
	else
	{
		sslstate |= SSTATE_RETRYCONNECT;

		if (errno == SSL_ERROR_WANT_WRITE)
			setselect(BIONB_TESTWRITE);
		else if (errno == SSL_ERROR_WANT_READ)
			setselect(BIONB_TESTWRITE);

#if defined(_WINDOWS_DESKTOP) || defined(_WINDOWS_SERVER)

		setselect(BIONB_TESTREAD | BIONB_TESTWRITE);
#endif

		return True;
	}
}


// MW-2005-02-17: Temporary routines for matching the identity of an SSL
//  certificate.
static bool ssl_match_component(const char *p_pattern_start, const char *p_pattern_end, const char *p_string_start, const char *p_string_end)
{
	const char *t_pattern;
	const char *t_string;

	for(t_pattern = p_pattern_start, t_string = p_string_start; t_pattern != p_pattern_end && t_string != p_string_end && *t_string == *t_pattern; ++t_pattern, ++t_string)
		;

	if (t_string == p_string_end && t_pattern == p_pattern_end)
		return true;

	if (t_pattern == p_pattern_end || *t_pattern != '*')
		return false;

	if (t_string == p_string_end || t_pattern + 1 == p_pattern_end)
		return true;

	do
	{
		if (ssl_match_component(t_pattern + 1, p_pattern_end, t_string, p_string_end))
			return true;
		++t_string;
	}
	while(t_string != p_string_end);

	return false;
}

static bool ssl_match_identity(const char *p_pattern, const char *p_string)
{
	const char *t_next_pattern, *t_next_string;

	do
	{
		t_next_pattern = strchr(p_pattern, '.');
		if (t_next_pattern == NULL)
			t_next_pattern = p_pattern + strlen(p_pattern);
		else
			t_next_pattern += 1;

		t_next_string = strchr(p_string, '.');
		if (t_next_string == NULL)
			t_next_string = p_string + strlen(p_string);
		else
			t_next_string += 1;

		if (!ssl_match_component(p_pattern, t_next_pattern, p_string, t_next_string))
			return false;

		p_pattern = t_next_pattern;
		p_string = t_next_string;
	}
	while(*p_pattern != '\0' && *p_string != '\0');

	return *p_pattern == *p_string;
}

// MW-2005-02-17: Integrated standard SSL post connection check logic.
static long post_connection_check(SSL *ssl, char *host)
{
	X509 *cert;
	X509_NAME	*subj;
	char data[256];
	int ok = 0;

	STACK_OF(GENERAL_NAME) *t_alt_names = NULL;
	int t_idx = -1;

	if (!(cert = SSL_get_peer_certificate(ssl)) || !host)
		goto err_occured;

	while (NULL != (t_alt_names = (STACK_OF(GENERAL_NAME)*)X509_get_ext_d2i(cert, NID_subject_alt_name, NULL, &t_idx)))
	{
		for (int32_t i = 0; i < sk_GENERAL_NAME_num(t_alt_names); i++)
		{
			GENERAL_NAME *t_name = sk_GENERAL_NAME_value(t_alt_names, i);
			if (t_name->type == GEN_DNS && ssl_match_identity((char*)ASN1_STRING_get0_data(t_name->d.ia5), host))
			{
				ok = 1;
				break;
			}
		}
		GENERAL_NAMES_free(t_alt_names);
	}
		
	if (!ok && (subj = X509_get_subject_name(cert)) &&
	        X509_NAME_get_text_by_NID(subj, NID_commonName, data, 256) > 0)
	{
		data[255] = 0;
		if (!ssl_match_identity(data, host))
			goto err_occured;
	}

	X509_free(cert);
	return SSL_get_verify_result(ssl);

err_occured:
	if (cert)
		X509_free(cert);

	return X509_V_ERR_APPLICATION_VERIFICATION;
}

Boolean MCSocket::sslaccept()
{
	if (!initsslcontext())
		return False;

	// Setup for SSL
	// TODO: verify certs

	if (!_ssl_conn)
	{
		_ssl_conn = SSL_new(_ssl_context);
		SSL_set_accept_state(_ssl_conn);
		SSL_set_fd(_ssl_conn, fd);
	}

	// Start the SSL connection

	// MW-2005-02-17: Implement the post-connection check suggested by the SSL Book.
	//	The implementation takes the hostname from the string used to open the
	//	socket.
	sslstate &= ~SSTATE_RETRYACCEPT;
	int4 rc = SSL_accept(_ssl_conn);
	if (rc == 1)
	{
		if (sslverify)
		{
			MCAutoStringRef t_hostname;
            /* UNCHECKED */ MCStringMutableCopy(MCNameGetString(name), &t_hostname);
            uindex_t t_pos;
            if (MCStringFirstIndexOfChar(*t_hostname, ':', 0, kMCCompareExact, t_pos))
                /* UNCHECKED */ MCStringRemove(*t_hostname, MCRangeMake(t_pos, MCStringGetLength(*t_hostname) - t_pos));
            else if (MCStringFirstIndexOfChar(*t_hostname, '|', 0, kMCCompareExact, t_pos))
                /* UNCHECKED */ MCStringRemove(*t_hostname, MCRangeMake(t_pos, MCStringGetLength(*t_hostname) - t_pos));
			
#if defined(TARGET_SUBPLATFORM_IPHONE) || defined(TARGET_SUBPLATFORM_ANDROID)
            // MM-2015-06-04: [[ MobileSockets ]] On the mobile platforms we verify the certificate ourselves rather than using OpenSSL
            if (!MCSSLVerifyCertificate(_ssl_conn, *t_hostname, sslerror))
            {
                errno = EPIPE;
                return False;
            }
#else
            MCAutoPointer<char> t_host;
            /* UNCHECKED */ MCStringConvertToCString(*t_hostname, &t_host);
			rc = post_connection_check(_ssl_conn, *t_host);

			if (rc != X509_V_OK)
				return False;
#endif
		}

		sslstate |= SSTATE_CONNECTED;
		setselect(BIONB_TESTREAD|BIONB_TESTWRITE);
		return True;
	}

	errno = SSL_get_error(_ssl_conn, rc);
	if ((errno != SSL_ERROR_WANT_READ) && (errno != SSL_ERROR_WANT_WRITE))
	{
		return False;
	}
	else
	{
		sslstate |= SSTATE_RETRYACCEPT;
		if (errno == SSL_ERROR_WANT_WRITE)
			setselect(BIONB_TESTWRITE);
		else if (errno == SSL_ERROR_WANT_READ)
			setselect(BIONB_TESTWRITE);
		return True;
	}
}

void MCSocket::sslclose()
{
	if (_ssl_context)
	{
		if (_ssl_conn)
		{
			if (sslstate & SSTATE_CONNECTED)
				SSL_shutdown(_ssl_conn);
			else
				SSL_clear(_ssl_conn);
		}
		SSL_free(_ssl_conn);
		SSL_CTX_free(_ssl_context);
		_ssl_context = NULL;
		_ssl_conn = NULL;
		sslstate = SSTATE_NONE;
	}
}

static int verify_callback(int ok, X509_STORE_CTX *store)
{
	char data[256];

	if (!ok)
	{
		X509 *cert = X509_STORE_CTX_get_current_cert(store);
		int  depth = X509_STORE_CTX_get_error_depth(store);
		int  err = X509_STORE_CTX_get_error(store);
		
		/* UNCHECKED */ MCStringCreateMutable(0, sslerror);
		/* UNCHECKED */ MCStringAppendFormat(sslerror, "-Error with certificate at depth: %i\n", depth);
		X509_NAME_oneline(X509_get_issuer_name(cert), data, 256);
		
		/* UNCHECKED */ MCStringAppendFormat(sslerror, "  issuer   = %s\n", data);
		X509_NAME_oneline(X509_get_subject_name(cert), data, 256);
		
		/* UNCHECKED */ MCStringAppendFormat(sslerror, "  subject  = %s\n", data);
		/* UNCHECKED */ MCStringAppendFormat(sslerror, "  err %i:%s\n", err, X509_verify_cert_error_string(err));
		
		/* UNCHECKED */ MCStringCopyAndRelease(sslerror, sslerror);
	}

	return ok;
}

#endif

////////////////////////////////////////////////////////////////////////////////<|MERGE_RESOLUTION|>--- conflicted
+++ resolved
@@ -1585,13 +1585,7 @@
 #endif
 		else
 		{
-<<<<<<< HEAD
-			if (message != NULL)
-=======
-			if (message == NULL || !object . IsValid())
-				delete dbuffer;
-			else
->>>>>>> bcb04cf6
+			if (message != NULL && object . IsValid())
 			{
 				char *t = inet_ntoa(addr.sin_addr);
 				MCAutoStringRef n;
@@ -1762,23 +1756,14 @@
 				memmove(rbuffer, rbuffer + revents->size, nread);
 				MCSocketread *e = revents->remove
 				                  (revents);
-<<<<<<< HEAD
-				MCParameter *params = new (nothrow) MCParameter;
-				params->setvalueref_argument(name);
-				params->setnext(new MCParameter);
-				params->getnext()->setvalueref_argument(*t_data);
-				MCscreen->addmessage(e->optr, e->message, curtime, params);
-=======
-                
                 if (e -> optr . IsValid())
                 {
-                    MCParameter *params = new MCParameter;
+                    MCParameter *params = new (nothrow) MCParameter;
                     params->setvalueref_argument(name);
                     params->setnext(new MCParameter);
                     params->getnext()->setvalueref_argument(*t_data);
                     MCscreen->addmessage(e->optr, e->message, curtime, params);
                 }
->>>>>>> bcb04cf6
 				delete e;
 				if (nread == 0 && fd == 0 && object . IsValid())
 					MCscreen->delaymessage(object, MCM_socket_closed, MCNameGetString(name));
