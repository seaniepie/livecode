/* Copyright (C) 2003-2013 Runtime Revolution Ltd.

This file is part of LiveCode.

LiveCode is free software; you can redistribute it and/or modify it under
the terms of the GNU General Public License v3 as published by the Free
Software Foundation.

LiveCode is distributed in the hope that it will be useful, but WITHOUT ANY
WARRANTY; without even the implied warranty of MERCHANTABILITY or
FITNESS FOR A PARTICULAR PURPOSE.  See the GNU General Public License
for more details.

You should have received a copy of the GNU General Public License
along with LiveCode.  If not see <http://www.gnu.org/licenses/>.  */

#include "prefix.h"

#include "globdefs.h"
#include "filedefs.h"
#include "objdefs.h"
#include "parsedef.h"
#include "mcio.h"

#include "object.h"
#include "stack.h"
#include "card.h"
#include "mcerror.h"
#include "execpt.h"
#include "param.h"
#include "handler.h"
#include "util.h"
#include "globals.h"
#include "mcssl.h"
#include "osspec.h"

#include "ports.cpp"

#include "notify.h"
#include "socket.h"

#if defined(_WINDOWS_DESKTOP)
#include "w32prefix.h"
#include <winsock2.h>
#include <ws2tcpip.h>
#include <wincrypt.h>
#include <iphlpapi.h>
#elif defined(_MAC_DESKTOP)
#include "osxprefix.h"
#include <SystemConfiguration/SCDynamicStore.h>
#include <SystemConfiguration/SCDynamicStoreKey.h>
#include <SystemConfiguration/SCSchemaDefinitions.h>
#include <Security/Security.h>
extern char *osx_cfstring_to_cstring(CFStringRef p_string, bool p_release);
#endif

#include <sys/types.h>
#include <sys/stat.h>

#ifdef MCSSL

#ifndef _WINDOWS
#include <sys/uio.h>
#include <sys/ioctl.h>
#include <sys/socket.h>

#include <netinet/in_systm.h>
#include <netinet/udp.h>
#include <netinet/in.h>

#include <arpa/inet.h>
#include <arpa/nameser.h>

#include <net/if.h>

#include <resolv.h>
#include <errno.h>
#include <fcntl.h>
#include <netdb.h>
#include <unistd.h>

#endif

#include <openssl/bio.h>
#include <openssl/err.h>
#include <openssl/rand.h>
#include <openssl/ssl.h>
#include <openssl/x509v3.h>

#if !defined(X11) && (!defined(_MACOSX))
#define socklen_t int
#endif

extern bool MCNetworkGetHostFromSocketId(MCStringRef p_socket, MCStringRef& r_host);

extern real8 curtime;

static MCStringRef sslerror = NULL;
static long post_connection_check(SSL *ssl, char *host);
static int verify_callback(int ok, X509_STORE_CTX *store);

#ifdef _MACOSX
extern bool path2utf(MCStringRef p_path, MCStringRef& r_utf);
#endif

#ifdef _WINDOWS
extern Boolean wsainit(void);
extern HWND sockethwnd;
extern "C" char *strdup(const char *);
#endif

#define READ_SOCKET_SIZE  4096

Boolean MCSocket::sslinited = False;

#ifdef _MACOSX
static void socketCallback (CFSocketRef cfsockref, CFSocketCallBackType type, CFDataRef address, const void *pData, void *pInfo)
{
	uint2 i;
	int fd = CFSocketGetNative(cfsockref);
	for (i = 0 ; i < MCnsockets ; i++)
	{
		if ( fd == MCsockets[i]->fd && !MCsockets[i]->shared)
			break;
	}
	if (i < MCnsockets)
	{
		fd_set rmaskfd, wmaskfd, emaskfd;
		FD_ZERO(&rmaskfd);
		FD_ZERO(&wmaskfd);
		FD_ZERO(&emaskfd);
		FD_SET(fd, &rmaskfd);
		struct timeval t_time = {0,0};
		select(fd, &rmaskfd, &wmaskfd, &emaskfd, &t_time);
		switch (type)
		{
		case kCFSocketReadCallBack:
			if (FD_ISSET(fd, &rmaskfd))
			{
				MCsockets[i]->readsome();
				MCsockets[i]->setselect();
			}
			break;
		case kCFSocketWriteCallBack:
			MCsockets[i]->writesome();
			MCsockets[i]->setselect();
			break;
		case kCFSocketConnectCallBack:
			MCsockets[i]->writesome();
			MCsockets[i]->readsome();
			break;
		}
	}
	//MCS_poll(0.0,0);//quick poll of other sockets
}
#endif

#if defined(_MACOSX)
Boolean MCS_handle_sockets()
{
	return MCS_poll(0.0, 0.0);
}
#else
Boolean MCS_handle_sockets()
{
    return True;
}
#endif

#ifdef _WINDOWS
typedef SOCKADDR_IN mc_sockaddr_in_t;

bool MCS_init_sockets()
{
	return wsainit() == True;
}

static inline bool MCS_valid_socket(MCSocketHandle p_socket)
{
	return p_socket != INVALID_SOCKET;
}

static int MCS_socket_ioctl(MCSocketHandle p_socket, long p_command, unsigned long &x_args)
{
	return ioctlsocket(p_socket, p_command, &x_args);
}

#else
typedef struct sockaddr_in mc_sockaddr_in_t;

bool MCS_init_sockets()
{
	return true;
}

static inline bool MCS_valid_socket(MCSocketHandle p_socket)
{
	return p_socket >= 0;
}

static int MCS_socket_ioctl(MCSocketHandle p_socket, long p_command, unsigned long &x_args)
{
	return ioctl(p_socket, p_command, &x_args);
}

#endif

#ifdef _WINDOWS
int inet_aton(const char *cp, struct in_addr *inp)
{
	unsigned long rv = inet_addr(cp);
	if (rv == -1)
		return False;
	memcpy(inp, &rv, sizeof(unsigned long));
	return True;
}
#endif

bool MCS_compare_host_domain(MCStringRef p_host_a, MCStringRef p_host_b)
{
	struct sockaddr_in t_host_a, t_host_b;

	if (MCS_name_to_sockaddr(p_host_a, t_host_a) && MCS_name_to_sockaddr(p_host_b, t_host_b))
	{
		return t_host_a.sin_addr.s_addr == t_host_b.sin_addr.s_addr;
	}
	else
		return false;
}

////////////////////////////////////////////////////////////////////////////////
//
// IP / hostname lookup functions
//

bool MCS_ha(MCSocket *s, MCStringRef& r_string)
{
	mc_sockaddr_in_t addr;

	socklen_t addrsize = sizeof(addr);
	getsockname(s->fd, (sockaddr *)&addr, &addrsize);

	return MCS_sockaddr_to_string((sockaddr *)&addr, addrsize, false, r_string);
}

bool MCS_hn(MCStringRef& r_string)
{
	if (!MCS_init_sockets())
	{
		r_string = MCValueRetain(kMCEmptyString);
		return true;
	}

	MCAutoNativeCharArray t_buffer;
	if (!t_buffer.Resize(MAXHOSTNAMELEN + 1))
		return false;

	gethostname((char*)t_buffer.Chars(), MAXHOSTNAMELEN);
	t_buffer.Shrink(MCCStringLength((char*)t_buffer.Chars()));

	return t_buffer.CreateStringAndRelease(r_string);
}

bool MCS_aton(MCStringRef p_address, MCStringRef& r_name)
{
	if (!MCS_init_sockets())
	{
		r_name = MCValueRetain(kMCEmptyString);
		return true;
	}

	MCAutoStringRef t_host;
	if (!MCNetworkGetHostFromSocketId(p_address, &t_host))
		return false;

	bool t_success = true;

	struct sockaddr_in t_addr;
	t_success = MCS_name_to_sockaddr(*t_host, t_addr);
	if (t_success)
	{
		t_success = MCS_sockaddr_to_string((sockaddr*)&t_addr, sizeof(t_addr), true, r_name);
	}
	if (t_success)
	{
		MCresult->sets("");
	}
	else
	{
		MCresult->sets("invalid host address");
		r_name = MCValueRetain(kMCEmptyString);
		t_success = true;
	}

	return t_success;
}


bool MCS_dnsresolve(MCStringRef p_hostname, MCStringRef& r_dns)
{
	if (!MCS_init_sockets())
		return false;

	bool t_success = true;

	struct sockaddr_in t_addr;
	t_success = MCS_name_to_sockaddr(p_hostname, t_addr);
	if (t_success)
	{

		t_success = MCS_sockaddr_to_string((sockaddr*)&t_addr, sizeof(t_addr), false, r_dns);
	}

	if (t_success)
		return true;
	else
		return false;
}

bool ntoa_callback(void *p_context, bool p_resolved, bool p_final, struct sockaddr *p_addr, int p_addrlen)
{
	if (p_resolved)
	{
		MCListRef t_list = (MCListRef) p_context;
		MCAutoStringRef t_name;
		if (MCS_sockaddr_to_string(p_addr, p_addrlen, false, &t_name))
			return MCListAppend(t_list, *t_name);
	}
	return true;
}

typedef struct _mc_ntoa_message_callback_info
{
	MCObjectHandle *target;
	MCStringRef name;
	MCNameRef message;
	MCListRef list;
} MCNToAMessageCallbackInfo;

static void free_ntoa_message_callback_info(MCNToAMessageCallbackInfo *t_info)
{
	if (t_info != NULL)
	{
		MCValueRelease(t_info->message);
		MCValueRelease(t_info->name);
		MCValueRelease(t_info->list);
		if (t_info->target)
			t_info->target->Release();
		MCMemoryDelete(t_info);
	}
}

bool ntoa_message_callback(void *p_context, bool p_resolved, bool p_final, struct sockaddr *p_addr, int p_addrlen)
{
	MCNToAMessageCallbackInfo *t_info = (MCNToAMessageCallbackInfo*)p_context;
	ntoa_callback(t_info->list, p_resolved, p_final, p_addr, p_addrlen);

	if (p_final)
	{
		MCAutoStringRef t_string;
		/* UNCHECKED */ MCListCopyAsString(t_info->list, &t_string);
		MCscreen->delaymessage(t_info->target->Get(), t_info->message, strclone(MCStringGetCString(t_info->name)), strclone(MCStringGetCString(*t_string)));
		free_ntoa_message_callback_info(t_info);
	}
	return true;
}

bool MCS_ntoa(MCStringRef p_hostname, MCObject *p_target, MCNameRef p_message, MCListRef& r_addr)
{
	if (!MCS_init_sockets())
	{
		r_addr = MCValueRetain(kMCEmptyList);
		return true;
	}

	MCAutoStringRef t_host;
	if (!MCNetworkGetHostFromSocketId(p_hostname, &t_host))
		return false;

	MCAutoListRef t_list;
	if (!MCListCreateMutable('\n', &t_list))
		return false;

	bool t_success = true;

	if (MCNameIsEqualTo(p_message, kMCEmptyName))
	{
		t_success = MCSocketHostNameResolve(MCStringGetCString(*t_host), NULL, SOCK_STREAM, true, ntoa_callback, *t_list);
	}
	else
	{
		MCNToAMessageCallbackInfo *t_info = NULL;
		t_success = MCMemoryNew(t_info);
		if (t_success)
		{
			t_info->message = MCValueRetain(p_message);
			t_success = MCStringCopy(p_hostname, t_info->name);
		}
		if (t_success)
			t_success = MCListCreateMutable('\n', t_info->list);

		if (t_success)
		{
			t_info->target = p_target->gethandle();
			t_success = MCSocketHostNameResolve(MCStringGetCString(*t_host), NULL, SOCK_STREAM, false, ntoa_message_callback, t_info);
		}
		
		if (!t_success)
			free_ntoa_message_callback_info(t_info);
	}

	if (!t_success)
	{
		/* RESULT - !t_success doesn't necessarily mean an invalid address here */
		MCresult->sets("invalid host address");
	}
	else
	{
		MCresult->sets("");
	}

	if (t_success)
		t_success = MCListCopy(*t_list, r_addr);

	return t_success;
}

bool MCS_pa(MCSocket *s, MCStringRef& r_string)
{
	struct sockaddr_in addr;
	socklen_t addrsize = sizeof(addr);
	getpeername(s->fd, (sockaddr *)&addr, &addrsize);

	return MCS_sockaddr_to_string((sockaddr *)&addr, addrsize, false, r_string);
}

////////////////////////////////////////////////////////////////////////////////

bool MCS_connect_socket(MCSocket *p_socket, struct sockaddr_in *p_addr)
{
	p_socket->resolve_state = kMCSocketStateConnecting;	
	if (p_socket != NULL && p_socket->fd != 0)
	{
		
		// MM-2011-07-07: Added support for binding sockets to a network interface.
		if (MCdefaultnetworkinterface != NULL)
		{
			struct sockaddr_in t_bind_addr;
			MCAutoStringRef MCdefaultnetworkinterface_string;
			/* UNCHECKED */ MCStringCreateWithCString(MCdefaultnetworkinterface, &MCdefaultnetworkinterface_string);
			if (!MCS_name_to_sockaddr(*MCdefaultnetworkinterface_string, t_bind_addr))
			{
				p_socket->error = strclone("can't resolve network interface");
				p_socket->doclose();
				return false;
			}
			
			t_bind_addr.sin_port = 0;
			
			if (0 != bind(p_socket->fd, (struct sockaddr *)&t_bind_addr, sizeof(struct sockaddr_in)))
			{
				p_socket->error = strclone("can't bind to network interface address");
				p_socket->doclose();
				return false;
			}
		}
		
		p_socket->setselect();

#ifdef _WINDOWS

		if (connect(p_socket->fd, (struct sockaddr *)p_addr, sizeof(struct sockaddr_in)) == SOCKET_ERROR && errno != EINTR)
		{
			int wsaerr = WSAGetLastError();
			if (wsaerr != WSAEWOULDBLOCK)
			{
				p_socket->error = strclone("can't connect to host");
				p_socket->doclose();
				return false;
			}
		}
#else
		if ((connect(p_socket->fd, (struct sockaddr *)p_addr, sizeof(struct sockaddr_in)) == -1 && errno != EINPROGRESS && errno != EINTR))
		{
				p_socket->error = strclone("can't connect to host");
				p_socket->doclose();
			return false;
		}
#endif

	}
	return true;
}

typedef struct _mc_open_socket_callback_info
{
	MCSocket *m_socket;
	struct sockaddr_in m_sockaddr;
} MCOpenSocketCallbackInfo;

bool open_socket_resolve_callback(void *p_context, bool p_resolved, bool p_final, struct sockaddr *p_addr, int p_addrlen)
{
	MCOpenSocketCallbackInfo *t_info = (MCOpenSocketCallbackInfo*)p_context;
	MCSocket *t_socket = t_info->m_socket;
	if (t_socket->closing)
		t_socket->resolve_state = kMCSocketStateClosed;
	else
	{
		if (p_resolved)
		{
			struct sockaddr_in *t_addr = (struct sockaddr_in*)p_addr;
			t_addr->sin_family = t_info->m_sockaddr.sin_family;
			t_addr->sin_port = t_info->m_sockaddr.sin_port;
			MCS_connect_socket(t_socket, t_addr);
		}
		else
		{
			t_socket->resolve_state = kMCSocketStateError;
			t_socket->error = strclone("can't resolve hostname");
			t_socket->doclose();
		}
	}
	MCMemoryDelete(t_info);
	return false;
}

MCSocket *MCS_open_socket(MCNameRef name, Boolean datagram, MCObject *o, MCNameRef mess, Boolean secure, Boolean sslverify, MCStringRef sslcertfile)
{
	if (!MCS_init_sockets())
		return NULL;

	struct sockaddr_in t_addr;
	if (mess == NULL)
	{
		if (!MCS_name_to_sockaddr(MCNameGetString(name), t_addr))
			return NULL;
	}

	MCSocketHandle sock = socket(AF_INET, datagram ? SOCK_DGRAM : SOCK_STREAM, 0);

	if (!MCS_valid_socket(sock))
	{
#ifdef _WINDOWS
		MCS_seterrno(WSAGetLastError());
#endif
		MCresult->sets("can't create socket");
		return NULL;
	}

	unsigned long on = 1;

	// set socket nonblocking
	MCS_socket_ioctl(sock, FIONBIO, on);

	MCSocket *s = NULL;
	s = (MCSocket *)new MCSocket(name, o, mess, datagram, sock, False, False,secure);

	if (s != NULL)
	{
		s->setselect();

		if (secure)
		{
			s->sslstate |= SSTATE_RETRYCONNECT;
		}

		s->sslverify = sslverify;

		if (mess == NULL)
		{
			if (!MCS_connect_socket(s, &t_addr))
			{
				s->name = NULL;
				if (s->error != NULL)
					MCresult->copysvalue(MCString(s->error));
				else
					MCresult->sets("can't connect to host");
				delete s;
				s = NULL;
			}
		}
		else
		{
			MCOpenSocketCallbackInfo *t_info;
			MCMemoryNew(t_info);
			t_info->m_socket = s;
			s->resolve_state = kMCSocketStateResolving;
			if (!MCS_name_to_sockaddr(MCNameGetString(s->name), &t_info->m_sockaddr, open_socket_resolve_callback, t_info))
			{
				MCMemoryDelete(t_info);
				s->name = nil;
				delete s;
				s = nil;

				if (MCresult->isempty())
					MCresult->sets("can't resolve hostname");
			}
		}
	}
	return s;
}

void MCS_close_socket(MCSocket *s)
{
	s->deletereads();

#ifdef _WINDOWS
	if (s->wevents == NULL)
#else
	if (s->wevents == NULL || (s->secure && s->sslstate & SSLRETRYFLAGS))
#endif
		s->deletewrites();

	s->closing = True;
}

void MCS_read_socket(MCSocket *s, MCExecPoint &ep, uint4 length, const char *until, MCNameRef mptr)
{
	ep.clear();
	if (s->datagram)
	{
		MCNameDelete(s->message);
		/* UNCHECKED */ MCNameClone(mptr, s -> message);
		s->object = ep.getobj();
	}
	else
	{
		MCSocketread *eptr = new MCSocketread(length, until != nil ? strdup(until) : nil, ep.getobj(), mptr);
		eptr->appendto(s->revents);
		s->setselect();
		if (s->accepting)
		{
			MCresult->sets("can't read from this socket");
			return;
		}
		if (until == NULL)
		{
			if (length > s->rsize - s->nread)
			{
				MCU_realloc((char **)&s->rbuffer, s->nread,
				            length + s->nread, sizeof(char));
				s->rsize = length + s->nread;
			}
		}
		if (mptr != NULL)
		{
#ifdef _WINDOWS
			if (MCnoui)
				s->doread = True;
			else
				PostMessageA(sockethwnd, WM_USER, s->fd, FD_OOB);
#else
			s->doread = True;
#endif
			s->processreadqueue();
			MCresult->clear(True);
			
		}
		
		else
		{
			s->waiting = True;
			while (True)
			{
				if (eptr == s->revents && s->read_done())
				{
					uint4 size = eptr->size;
					if (until != NULL && *until == '\n' && !*(until + 1)
					        && size && s->rbuffer[size - 1] == '\r')
						size--;
					ep.copysvalue(s->rbuffer, size);
					s->nread -= eptr->size;
					// MW-2010-11-19: [[ Bug 9182 ]] This should be a memmove (I think)
					memmove(s->rbuffer, s->rbuffer + eptr->size, s->nread);
					break;
				}
				if (s->error != NULL)
				{
					MCresult->sets(s->error);
					break;
				}
				if (s->fd == 0)
				{
					MCresult->sets("eof");
					break;
				}
				if (curtime > eptr->timeout)
				{
					MCresult->sets("timeout");
					break;
				}
				MCU_play();
				if (MCscreen->wait(READ_INTERVAL, False, True))
				{
					MCresult->sets("interrupted");
					break;
				}
			}
			eptr->remove
			(s->revents);
			delete eptr;
			s->waiting = False;
		}
	}
}

void MCS_write_socket(const MCStringRef d, MCSocket *s, MCObject *optr, MCNameRef mptr)
{
	if (s->datagram)
	{
		// MW-2012-11-13: [[ Bug 10516 ]] Set the 'broadcast' flag based on whether the
		//   user has enabled broadcast addresses.
		int t_broadcast;
		t_broadcast = MCallowdatagrambroadcasts ? 1 : 0;
		setsockopt(s -> fd, SOL_SOCKET, SO_BROADCAST, (const char *)&t_broadcast, sizeof(t_broadcast));
	
		if (s->shared)
		{
<<<<<<< HEAD
			char* t_name_copy_ptr = strclone(MCNameGetCString(s->name));
			char *portptr = strchr(t_name_copy_ptr, ':');
=======
            char *t_name_copy;
            
            t_name_copy = strclone(MCNameGetCString(s->name));
			char *portptr = strchr(t_name_copy, ':');
>>>>>>> 049c48bd
			*portptr = '\0';
			struct sockaddr_in to;
			memset((char *)&to, 0, sizeof(to));
			to.sin_family = AF_INET;
			uint2 port = atoi(portptr + 1);
			to.sin_port = MCSwapInt16HostToNetwork(port);
<<<<<<< HEAD
			if (!inet_aton(t_name_copy_ptr, (in_addr *)&to.sin_addr.s_addr)
=======
			if (!inet_aton(t_name_copy, (in_addr *)&to.sin_addr.s_addr)
>>>>>>> 049c48bd
				|| sendto(s->fd, MCStringGetCString(d), MCStringGetLength(d), 0,
						  (sockaddr *)&to, sizeof(to)) < 0)
			{
				mptr = NULL;
				MCresult->sets("error sending datagram");
			}
<<<<<<< HEAD
			delete[] t_name_copy_ptr;
=======
            
            delete[] t_name_copy;
>>>>>>> 049c48bd
		}
		else if (send(s->fd, MCStringGetCString(d), MCStringGetLength(d), 0) < 0)
		{
			mptr = NULL;
			MCresult->sets("error sending datagram");
		}
		if (mptr != NULL)
		{
			MCscreen->delaymessage(optr, mptr, strclone(MCNameGetCString(s->name)));
			s->added = True;
		}
	}
	else
	{
		MCSocketwrite *eptr = new MCSocketwrite(MCStringGetOldString(d), optr, mptr);
		eptr->appendto(s->wevents);
		s->setselect();
		if (mptr == NULL)
		{
			s->waiting = True;
			if (s->connected)
				s->writesome();
			while (True)
			{
				if (s->error != NULL)
				{
					MCresult->sets(s->error);
					break;
				}
				if (s->fd == 0)
				{
					MCresult->sets("socket closed");
					break;
				}
				if (curtime > eptr->timeout)
				{
					MCresult->sets("timeout");
					break;
				}
				if (s->wevents != NULL && eptr == s->wevents
				        && eptr->done == eptr->size)
					break;
				MCU_play();
				if (MCscreen->wait(READ_INTERVAL, False, True))
				{
					MCresult->sets("interrupted");
					break;
				}
			}
			if (s->wevents != NULL)
			{
				eptr->remove
				(s->wevents);
				delete eptr;
			}
			s->waiting = False;
		}
		else
			if (s->connected)
				s->writesome();
	}
}

MCSocket *MCS_accept(uint2 port, MCObject *object, MCNameRef message, Boolean datagram,Boolean secure,Boolean sslverify, MCStringRef sslcertfile)
{
	if (!MCS_init_sockets())
		return NULL;

	MCSocketHandle sock = socket(AF_INET, datagram ? SOCK_DGRAM : SOCK_STREAM, 0);
	if (!MCS_valid_socket(sock))
	{
#ifdef _WINDOWS
		MCS_seterrno(WSAGetLastError());
#endif
		MCresult->sets("can't create socket");
		return NULL;
	}

	unsigned long val = 1;

	MCS_socket_ioctl(sock, FIONBIO, val);

	int on = 1;
	setsockopt(sock, SOL_SOCKET, SO_REUSEADDR, (char *)&on, sizeof(on));

	mc_sockaddr_in_t addr;

	memset((char *)&addr, 0, sizeof(addr));
	addr.sin_family = AF_INET;
	addr.sin_addr.s_addr = MCSwapInt32HostToNetwork(INADDR_ANY);
	addr.sin_port = MCSwapInt16HostToNetwork(port);
#ifdef _WINDOWS

	if (bind(sock, (struct sockaddr *)&addr, sizeof(addr))
	        || (!datagram && listen(sock, SOMAXCONN))
	        || !MCnoui && WSAAsyncSelect(sock, sockethwnd, WM_USER,
	                                     datagram ? FD_READ : FD_ACCEPT))
	{
		MCS_seterrno(WSAGetLastError());
		char buffer[17 + I4L];
		sprintf(buffer, "Error %d on socket", WSAGetLastError());
		MCresult->copysvalue(buffer);
		closesocket(sock);
		return NULL;
	}
#else
	if (bind(sock, (struct sockaddr *)&addr, sizeof(addr)) < 0)
	{
		MCresult->sets("Error binding socket");
		close(sock);
		return NULL;
	}
	if (!datagram)
		listen(sock, SOMAXCONN);
#endif

	char *portname = new char[U2L];
	sprintf(portname, "%d", port);

	MCNewAutoNameRef t_portname;
	MCNameCreateWithNativeChars((char_t*)portname, U2L, &t_portname);
	return new MCSocket(*t_portname, object, message, datagram, sock, True, False, secure);
}

// Return the IP address of the host interface that is used to connect to the
// internet.
//
// Note that this needs further research.
//
// On Windows, we currently use the first non-loopback, running interface that
// has family AF_INET. Ideally, we would search for the one which has the 
// 'internet gateway' defined - but it isn't clear how one might do that.
//

char *MCS_hostaddress(void)
{
#if defined(_WINDOWS)
	if (!wsainit())
		return NULL;

	int t_socket;
	t_socket = socket(AF_INET, SOCK_DGRAM, 0);
	if (t_socket != INVALID_SOCKET)
	{
		INTERFACE_INFO t_interfaces[32];
		DWORD t_result_length;
		if (WSAIoctl(t_socket, SIO_GET_INTERFACE_LIST, NULL, 0, (LPVOID)t_interfaces, sizeof(t_interfaces), &t_result_length, NULL, NULL) != SOCKET_ERROR)
		{
			for(unsigned int i = 0; i < (t_result_length / sizeof(INTERFACE_INFO)); ++i)
			{
				if ((t_interfaces[i] . iiFlags & IFF_UP) != 0 &&
					(t_interfaces[i] . iiFlags & IFF_LOOPBACK) == 0 &&
					t_interfaces[i] . iiAddress . Address . sa_family == AF_INET)
					return strdup(inet_ntoa(t_interfaces[i] . iiAddress . AddressIn . sin_addr));
			}
		}
	}
#elif defined(_MACOSX)
	bool t_success;
	t_success = true;

	SCDynamicStoreRef t_store;
	t_store = NULL;
	if (t_success)
	{
		t_store = SCDynamicStoreCreate(kCFAllocatorDefault, CFSTR("JSEvaluator"), NULL, NULL);
		if (t_store == NULL)
			t_success = false;
	}

	CFStringRef t_network_key;
	t_network_key = NULL;
	if (t_success)
	{
		t_network_key = SCDynamicStoreKeyCreateNetworkGlobalEntity(kCFAllocatorDefault, kSCDynamicStoreDomainState, kSCEntNetIPv4);
		if (t_network_key == NULL)
			t_success = false;
	}

	CFDictionaryRef t_network_value;
	t_network_value = NULL;
	if (t_success)
	{
		t_network_value = (CFDictionaryRef)SCDynamicStoreCopyValue(t_store, t_network_key);
		if (t_network_value == NULL)
			t_success = false;
	}

	CFStringRef t_interface;
	t_interface = NULL;
	if (t_success)
	{
		t_interface = (CFStringRef)CFDictionaryGetValue(t_network_value, kSCDynamicStorePropNetPrimaryInterface);
		if (t_interface == NULL)
			t_success = false;
	}

	CFStringRef t_interface_key;
	t_interface_key = NULL;
	if (t_success)
	{
		t_interface_key = (CFStringRef)SCDynamicStoreKeyCreateNetworkInterfaceEntity(kCFAllocatorDefault, kSCDynamicStoreDomainState, t_interface, kSCEntNetIPv4);
		if (t_interface_key == NULL)
			t_success = false;
	}

	CFDictionaryRef t_interface_value;
	t_interface_value = NULL;
	if (t_success)
	{
		t_interface_value = (CFDictionaryRef)SCDynamicStoreCopyValue(t_store, t_interface_key);
		if (t_interface_value == NULL)
			t_success = false;
	}

	char *t_result;
	t_result = NULL;
	if (t_success)
	{
		CFArrayRef t_addresses;
		t_addresses = (CFArrayRef)CFDictionaryGetValue(t_interface_value, CFSTR("Addresses"));
		if (t_addresses != NULL)
		{
			CFStringRef t_string;
			t_string = (CFStringRef)CFArrayGetValueAtIndex(t_addresses, 0);
			if (t_string != NULL)
				t_result = osx_cfstring_to_cstring(t_string, false);
		}
	}
	
	if (t_interface_value != NULL)
		CFRelease(t_interface_value);

	if (t_interface_key != NULL)
		CFRelease(t_interface_key);

	if (t_network_value != NULL)
		CFRelease(t_network_value);

	if (t_network_key != NULL)
		CFRelease(t_network_key);

	if (t_store != NULL)
		CFRelease(t_store);

	return t_result;

#elif defined(_LINUX)
#else
#endif

	return NULL;
}

////////////////////////////////////////////////////////////////////////////////

MCSocketread::MCSocketread(uint4 s, char *u, MCObject *o, MCNameRef m)
{
	size = s;
	until = u;
	timeout = curtime + MCsockettimeout;
	optr = o;
	if (m != nil)
		/* UNCHECKED */ MCNameClone(m, message);
	else
		message = nil;
}

MCSocketread::~MCSocketread()
{
	MCNameDelete(message);
	delete until;
}

MCSocketwrite::MCSocketwrite(const MCString &d, MCObject *o, MCNameRef m)
{
	if (m != NULL)
		buffer = d.clone();
	else
		buffer = (char *)d.getstring();
	size = d.getlength();
	timeout = curtime + MCsockettimeout;
	optr = o;
	done = 0;
	if (m != nil)
		/* UNCHECKED */ MCNameClone(m, message);
	else
		message = nil;
}

MCSocketwrite::~MCSocketwrite()
{
	if (message != NULL)
	{
		MCNameDelete(message);
		delete buffer;
	}
}

////////////////////////////////////////////////////////////////////////////////

MCSocket::MCSocket(MCNameRef n, MCObject *o, MCNameRef m, Boolean d, MCSocketHandle sock, Boolean a, Boolean s, Boolean issecure)
{
	name = MCValueRetain(n);
	object = o;
	if (m != nil)
		/* UNCHECKED */ MCNameClone(m, message);
	else
		message = nil;
	datagram = d;
	accepting = a;
	connected = datagram;
	shared = s;
	fd = sock;
	closing = doread = added = waiting = False;
	revents = NULL;
	wevents = NULL;
	rbuffer = NULL;
	error = NULL;
	rsize = nread = 0;
	timeout = curtime + MCsockettimeout;
	_ssl_context = NULL;
	_ssl_conn = NULL;
	sslstate = SSTATE_NONE; // Not on Mac?
	secure = issecure;
	resolve_state = kMCSocketStateNew;
	init(fd);
}

MCSocket::~MCSocket()
{
	MCNameDelete(name);
	MCNameDelete(message);
	deletereads();
	deletewrites();

	delete rbuffer;
}

void MCSocket::deletereads()
{
	while (revents != NULL)
	{
		MCSocketread *eptr = revents->remove(revents);
		delete eptr;
	}
	nread = 0;
}

void MCSocket::deletewrites()
{
	while (wevents != NULL)
	{
		MCSocketwrite *eptr = wevents->remove(wevents);
		delete eptr;
	}
	if (fd != 0)
	{
		if (!shared)
			close();
		fd = 0;
	}
}

Boolean MCSocket::read_done()
{
	if (revents->until != NULL)
	{
		if (!*revents->until)
		{
			revents->size = nread;
			if (fd == 0)
				MCresult->sets("eof");
			return True;
		}
		if (*revents->until != '\004')
		{
			char *sptr = rbuffer;
			char *eptr = rbuffer + nread;
			char *dptr = revents->until;
			while (sptr < eptr)
			{
				if (*sptr++ == *dptr)
				{
					char *tsptr = sptr;
					char *tdptr = dptr + 1;
					while (tsptr < eptr && *tdptr && *tsptr == *tdptr)
					{
						tsptr++;
						tdptr++;
					}
					if (!*tdptr)
					{
						revents->size = tsptr - rbuffer;
						return True;
					}
				}
			}
		}
	}
	else
	{
		if (nread >= revents->size)
		{
			if (revents->size == 0)
				if (nread == 0)
					return False;
				else
				{
					revents->size = nread;
					if (fd == 0)
						MCresult->sets("eof");
				}
			return True;
		}
	}
	if (fd == 0 && error == NULL)
	{
		revents->size = nread;
		MCresult->sets("eof");
		return True;
	}
	return False;
}

#ifdef _WINDOWS
void MCSocket::acceptone()
{
	struct sockaddr_in addr;
	int addrsize = sizeof(addr);
	SOCKET newfd = accept(fd, (struct sockaddr *)&addr, &addrsize);
	if (newfd > 0)
	{
		char *t = inet_ntoa(addr.sin_addr);
		char *n = new char[strlen(t) + I4L];
		sprintf(n, "%s:%d", t, newfd);
		MCU_realloc((char **)&MCsockets, MCnsockets,
		            MCnsockets + 1, sizeof(MCSocket *));
		MCNameRef t_name;
		MCNameCreateWithCString(n, t_name);
		MCsockets[MCnsockets] = new MCSocket(t_name, object, NULL,
		                                     False, newfd, False, False,False);
		MCsockets[MCnsockets]->connected = True;
		MCsockets[MCnsockets++]->setselect();
		MCscreen->delaymessage(object, message, strclone(n), strclone(MCNameGetCString(name)));
		added = True;
	}
}
#endif

void MCSocket::readsome()
{
	struct sockaddr_in addr;
	socklen_t addrsize = sizeof(addr);
	if (datagram)
	{
		int l = 0;
		unsigned long t_available;
		MCS_socket_ioctl(fd, FIONREAD, t_available);
		l = t_available;

		char *dbuffer = new char[l + 1]; // don't allocate 0
#ifdef _WINDOWS

		l++; // Not on MacOS/UNIX?
		if ((l = recvfrom(fd, dbuffer, l, 0, (struct sockaddr *)&addr, &addrsize))
		        == SOCKET_ERROR)
		{
			delete dbuffer;
			error = new char[21 + I4L];
			sprintf(error, "Error %d on socket", WSAGetLastError());
			doclose();
		}
#else
		if ((l = recvfrom(fd, dbuffer, l, 0,
						  (struct sockaddr *)&addr, &addrsize)) < 0)
		{
			delete dbuffer;
			if (!doread && errno != EAGAIN && errno != EWOULDBLOCK && errno != EINTR)
			{
				error = new char[21 + I4L];
				sprintf(error, "Error %d reading socket", errno);
				doclose();
			}
		}
#endif
		else
		{
			if (message == NULL)
				delete dbuffer;
			else
			{
				char *t = inet_ntoa(addr.sin_addr);
				MCAutoStringRef n;
				MCNewAutoNameRef t_name;
				/* UNCHECKED */ MCStringCreateMutable(strlen(t) + U2L, &n);
				/* UNCHECKED */ MCStringAppendFormat(&n, "%s:%d", t, MCSwapInt16NetworkToHost(addr.sin_port));
				/* UNCHECKED */ MCNameCreate(*n, &t_name);
				uindex_t index;
				if (accepting && !IO_findsocket(*t_name, index))
				{
					MCU_realloc((char **)&MCsockets, MCnsockets,
					            MCnsockets + 1, sizeof(MCSocket *));
					MCsockets[MCnsockets++] = new MCSocket(*t_name, object, NULL,
					                                       True, fd, False, True,False);
				}
				MCParameter *params = new MCParameter;
				params->setbuffer(strclone(MCNameGetCString(*t_name)), MCStringGetLength(MCNameGetString(*t_name)));
				params->setnext(new MCParameter);
				params->getnext()->setbuffer(dbuffer, l);
				params->getnext()->setnext(new MCParameter);
				params->getnext()->getnext()->setbuffer(strclone(MCNameGetCString(name)), MCStringGetLength(MCNameGetString(name)));
				MCscreen->addmessage(object, message, curtime, params);
			}
		}
		added = True;
		doread = False;
	}
	else
	{
		if (accepting)
		{
#ifdef _WINDOWS
			acceptone();
			added = True;
#else

			int newfd = accept(fd, (struct sockaddr *)&addr, &addrsize);
			if (newfd > 0)
			{
				int val = 1;
				ioctl(newfd, FIONBIO, (char *)&val);
				char *t = inet_ntoa(addr.sin_addr);
				MCAutoStringRef n;
				MCNewAutoNameRef t_name;
				/* UNCHECKED */ MCStringCreateMutable(strlen(t) + U2L, &n);
				/* UNCHECKED */ MCStringAppendFormat(&n, "%s:%d", t, MCSwapInt16NetworkToHost(addr.sin_port));
				/* UNCHECKED */ MCNameCreate(*n, &t_name);
				uindex_t index;
				MCU_realloc((char **)&MCsockets, MCnsockets,
							MCnsockets + 1, sizeof(MCSocket *));
				MCsockets[MCnsockets] = new MCSocket(*t_name, object, NULL,
													 False, newfd, False, False,secure);
				MCsockets[MCnsockets]->connected = True;
				if (secure)
					MCsockets[MCnsockets]->sslaccept();
				MCsockets[MCnsockets++]->setselect();
				MCscreen->delaymessage(object, message, strclone(MCNameGetCString(*t_name)), strclone(MCNameGetCString(name)));
				added = True;
			}
#endif

		}
		else
		{
			if (fd != 0)
			{
				int l = 0;
				if (secure)
					l = READ_SOCKET_SIZE * 16;
				else
				{
					unsigned long t_available;
					MCS_socket_ioctl(fd, FIONREAD, t_available);
					l = t_available;

					if (l == 0) l++; // don't read 0
				}
				uint4 newsize = nread + l;
				if (newsize > rsize)
				{
					newsize += READ_SOCKET_SIZE;
					MCU_realloc((char **)&rbuffer, nread, newsize, sizeof(char));
					if (rbuffer == NULL)
					{
						error = strclone("Out of memory");
						doclose();

						return;
					}
					rsize = newsize;
				}
				errno = 0;
#ifdef _WINDOWS

				if ((l = read(rbuffer + nread, l)) <= 0 || l == SOCKET_ERROR )
				{
					int wsaerr = WSAGetLastError();
					if (!doread && errno != EAGAIN && wsaerr != WSAEWOULDBLOCK && wsaerr != WSAENOTCONN && errno != EINTR)
					{
#else
				if ((l = read(rbuffer + nread, l)) <= 0)
				{
					if (!doread && errno != EAGAIN && errno != EWOULDBLOCK && errno != EINTR)
					{
#endif
						if (errno != 0)
						{
							if (secure)
								error = sslgraberror();
							else
							{
								error = new char[21 + I4L];
								sprintf(error, "Error %d reading socket", errno);
							}
						}
						doclose();

						return;
					}
				}
				else
				{
#ifdef _WINDOWS
					if (l == 0)
					{
						doclose();
						return;
					}
#endif
					nread += l;
					if (revents != NULL)
						revents->timeout = curtime + MCsockettimeout;
				}
			}
			doread = False;
			processreadqueue();
		}
	}
}

void MCSocket::processreadqueue()
{
	if (!waiting)
		while (revents != NULL)
		{
			if (read_done())
			{
				uint4 size = revents->size;
				if (size > 1 && revents->until != NULL && *revents->until == '\n'
				        && !*(revents->until + 1) && rbuffer[size - 1] == '\r')
					rbuffer[--size] = '\n';
				char *datacopy = new char[MCU_max((uint4)size, (uint4)1)]; // can't malloc 0
				memcpy(datacopy, rbuffer, size);
				nread -= revents->size;
				// MW-2010-11-19: [[ Bug 9182 ]] This should be a memmove (I think)
				memmove(rbuffer, rbuffer + revents->size, nread);
				MCSocketread *e = revents->remove
				                  (revents);
				MCParameter *params = new MCParameter;
				params->setbuffer(strclone(MCNameGetCString(name)), MCStringGetLength(MCNameGetString((name))));
				params->setnext(new MCParameter);
				params->getnext()->setbuffer(datacopy, size);
				MCscreen->addmessage(e->optr, e->message, curtime, params);
				delete e;
				if (nread == 0 && fd == 0)
					MCscreen->delaymessage(object, MCM_socket_closed, strclone(MCNameGetCString(name)));
				added = True;
			}
			else
				break;
		}
}

void MCSocket::writesome()
{
#ifdef _WINDOWS
	if (!connected && message != NULL)
	{
#else
	if (!accepting && !connected && message != NULL)
	{
#endif
		MCscreen->delaymessage(object, message, strclone(MCNameGetCString(name)));
		added = True;
		MCNameDelete(message);
		message = NULL;
	}

	connected = True;
	while (wevents != NULL)
	{
		uint4 towrite = wevents->size - wevents->done;
		int4 nwritten = write( wevents->buffer + wevents->done, towrite);
#ifdef _WINDOWS

		if (nwritten == SOCKET_ERROR)
		{
			int wsaerr = WSAGetLastError();
			if (wsaerr != WSAEWOULDBLOCK && wsaerr != WSAENOTCONN && errno != EAGAIN)
#else
		if (nwritten == -1)
		{
			if (errno == EPIPE)
#endif
			{
				if (secure)
					error = sslgraberror();
				else
				{
					error = new char[16 + I4L];
					sprintf(error, "Error %d on socket", errno);
				}
				doclose();
			}
			break;
		}
		else
		{
			wevents->done += nwritten;
			wevents->timeout = curtime + MCsockettimeout;
			if (wevents->done == wevents->size && wevents->message != NULL)
			{
				MCSocketwrite *e = wevents->remove
				                   (wevents);
				MCscreen->delaymessage(e->optr, e->message, strclone(MCNameGetCString(name)));
				added = True;
				delete e;
			}
			else
				break;
		}
	}
#ifdef _WINDOWS
	if (closing && wevents == NULL)
#else
	if (closing && (wevents == NULL || errno == EPIPE))
	//secure && sslstate & SSTATE_RETRYREAD)) {
#endif
	{
		waiting = True;
		doclose();
	}
}

void MCSocket::doclose()
{
	deletewrites();

	if (!waiting)
	{
		if (error != NULL)
		{
			MCscreen->delaymessage(object, MCM_socket_error, strclone(MCNameGetCString(name)), error);
			added = True;
		}
		else
			if (nread == 0)
			{
				MCscreen->delaymessage(object, MCM_socket_closed, strclone(MCNameGetCString(name)));
				added = True;
			}
	}
}


void MCSocket::setselect()
{
	uint2 bioselectstate = 0;
	if (fd)
	{
#ifdef _WINDOWS
		if (connected && !closing && (!shared && revents != NULL || accepting || datagram))
#else

		if (connected && !closing && (!shared && revents != NULL|| accepting))
#endif

			bioselectstate |= BIONB_TESTREAD;
		if (!connected || wevents != NULL)
			bioselectstate |= BIONB_TESTWRITE;
		setselect(bioselectstate);
	}
}

void MCSocket::setselect(uint2 sflags)
{
#ifdef _WINDOWS
	if (!MCnoui)
	{
		long event = FD_CLOSE;
		if (!connected)
			event |= FD_CONNECT;
		if (sflags & BIONB_TESTWRITE)
			event |= FD_WRITE;
		if (sflags & BIONB_TESTREAD)
			event |= FD_READ;
		WSAAsyncSelect(fd, sockethwnd, WM_USER, event);
	}
#endif
#ifdef _MACOSX
	if (sflags & BIONB_TESTWRITE)
		CFSocketEnableCallBacks(cfsockref,kCFSocketWriteCallBack);
	if (sflags & BIONB_TESTREAD)
		CFSocketEnableCallBacks(cfsockref,kCFSocketReadCallBack);
#endif
}

Boolean MCSocket::init(MCSocketHandle newfd)
{
	fd = newfd;
#ifdef _MACOSX

	cfsockref = NULL;
	rlref = NULL;
	cfsockref = CFSocketCreateWithNative (kCFAllocatorDefault,fd, kCFSocketReadCallBack|kCFSocketWriteCallBack,
	                                      (CFSocketCallBack)&socketCallback, NULL);
	if (cfsockref)
	{
		rlref = CFSocketCreateRunLoopSource(kCFAllocatorDefault, cfsockref, 0);
		CFRunLoopAddSource((CFRunLoopRef)GetCFRunLoopFromEventLoop(GetMainEventLoop()), rlref, kCFRunLoopDefaultMode);
		CFOptionFlags socketOptions = 0 ;
		CFSocketSetSocketFlags( cfsockref, socketOptions );
	}
#endif
	return True;
}

void MCSocket::close()
{

	if (fd)
	{
		if (secure)
			sslclose();
#ifdef _MACOSX

		if (rlref != NULL)
		{
			CFRunLoopRemoveSource (CFRunLoopGetCurrent(), rlref, kCFRunLoopDefaultMode);
			CFRelease (rlref);
			rlref = NULL;
		}
#endif
#ifdef _WINDOWS
		closesocket(fd);
#else

		::close(fd);
#endif

		fd = 0;
#ifdef _MACOSX

		if (cfsockref != NULL)
		{
			CFSocketInvalidate (cfsockref);
			CFRelease (cfsockref);
			cfsockref = NULL;
		}
#endif

	}
}

int4 MCSocket::write(const char *buffer, uint4 towrite)
{
	int4 rc = 0;
	if (secure)
	{
		sslstate &= ~SSTATE_RETRYWRITE;
#ifdef _WINDOWS

		if (sslstate & SSTATE_RETRYCONNECT ||
		        sslstate & SSTATE_RETRYREAD)
		{
#else
		if (sslstate & SSLRETRYFLAGS)
		{
#endif
			if (sslstate & SSTATE_RETRYCONNECT)
				if (!sslconnect())
				{
					errno = EPIPE;
					return -1;
				}
#ifndef _WINDOWS
				else if (sslstate & SSTATE_RETRYACCEPT)
					if (!sslaccept())
						return -1;
#endif
			//for write which requires read...if read is available return and wait for write again
			errno =  EAGAIN;
			return -1;
		}
		if (!_ssl_conn)
			return 0;

		rc = SSL_write(_ssl_conn, buffer, towrite);

		if (rc < 0)
		{
			errno = SSL_get_error(_ssl_conn, rc);
			if ((errno != SSL_ERROR_WANT_READ) && (errno != SSL_ERROR_WANT_WRITE))
			{
				errno = EPIPE;
				return rc;
			}
			else
			{
				if (errno == SSL_ERROR_WANT_WRITE)
					setselect(BIONB_TESTWRITE);
				else if (errno == SSL_ERROR_WANT_READ)
					setselect(BIONB_TESTREAD);
				sslstate |=  SSTATE_RETRYWRITE;
				errno =  EAGAIN;
			}
		}
		return rc;
	}
	else
#ifdef _WINDOWS

		return send(fd, buffer, towrite, 0);
#else

		return ::write(fd, buffer, towrite);
#endif
}

int4 MCSocket::read(char *buffer, uint4 toread)
{
	int4 rc = 0;
	if (secure)
	{
		sslstate &= ~SSTATE_RETRYREAD;
#ifdef _WINDOWS

		if (sslstate & SSTATE_RETRYCONNECT || sslstate & SSTATE_RETRYWRITE)
		{
#else
		if (sslstate & SSLRETRYFLAGS)
		{
#endif
			if (sslstate & SSTATE_RETRYCONNECT)
			{
				if (!sslconnect())
					return -1;
			}
#ifndef _WINDOWS
			else  if (sslstate & SSTATE_RETRYACCEPT)
				if (!sslaccept())
					return -1;
#endif
			//for read which requires write return and wait for read again
			errno =  EAGAIN;
			return -1;
		}

		if (!_ssl_conn)
			return 0;
		int4 rc = SSL_read(_ssl_conn, buffer, toread);
		if (rc < 0)
		{
			int err;
			err = SSL_get_error(_ssl_conn, rc);
			errno = err;
			if ((errno != SSL_ERROR_WANT_READ) && (errno != SSL_ERROR_WANT_WRITE))
				return rc;
			else
			{
				if (errno == SSL_ERROR_WANT_WRITE)
					setselect(BIONB_TESTWRITE);
				else if (errno == SSL_ERROR_WANT_READ)
					setselect(BIONB_TESTREAD);
				sslstate |=  SSTATE_RETRYREAD;
				errno =  EAGAIN;
			}
		}
		return rc;
	}
	else
#ifdef _WINDOWS

		return recv(fd, buffer, toread, 0);
#else
		return ::read(fd, buffer, toread);
#endif
}

//

char *MCSocket::sslgraberror()
{
	char *terror = NULL;

	if (!sslinited)
		return strclone("cannot load SSL library");
	if (sslerror != nil)
	{
		terror = strdup(MCStringGetCString(sslerror));
		sslerror = NULL;
	}
	else
	{
		unsigned long ecode = 0;
		ecode = ERR_get_error();
		if (ecode != 0)
		{
			terror = new char[256];
			ERR_error_string_n(ecode,terror,255);
		}
	}
	return terror;
}

bool export_system_root_cert_stack(STACK_OF(X509) *&r_x509_stack);
bool export_system_crl_stack(STACK_OF(X509_CRL) *&r_crl_stack);

static STACK_OF(X509) *s_ssl_system_root_certs;
static STACK_OF(X509_CRL) *s_ssl_system_crls;

Boolean MCSocket::sslinit()
{

	if (!sslinited)
	{

		if (!InitSSLCrypt())
			return False;
		SSL_library_init();
		SSL_load_error_strings();

		if (!(export_system_root_cert_stack(s_ssl_system_root_certs) &&
			export_system_crl_stack(s_ssl_system_crls)))
			return False;
		//consider using SSL_load_error_strings() for SSL error strings;
		//			ENGINE_load_builtin_engines();
		sslinited = True;
	}
	return sslinited;
}

bool load_ssl_ctx_certs_from_folder(SSL_CTX *p_ssl_ctx, const char *p_path);
bool load_ssl_ctx_certs_from_file(SSL_CTX *p_ssl_ctx, const char *p_path);

Boolean MCSocket::initsslcontext()
{
	if (!sslinit())
		return False;
	if (_ssl_context)
		return True;
	
	bool t_success = true;
	
	t_success = NULL != (_ssl_context = SSL_CTX_new(SSLv23_method()));
	uint2 ncerts = 0;
	
	if (t_success)
	{
		if (MCsslcertificates && MCCStringLength(MCsslcertificates) > 0)
		{
			MCString *certs = NULL;
	
			MCU_break_string(MCsslcertificates, certs, ncerts);
			if (ncerts)
			{
				uint2 i;
				for (i = 0; i < ncerts; i++)
				{
					MCAutoStringRef t_oldcertpath;
                    if (t_success)
                        t_success = MCStringCreateWithOldString(certs[i], &t_oldcertpath);

<<<<<<< HEAD
					MCAutoStringRef t_resolvedpath;
					if (!MCS_resolvepath(*t_oldcertpath, &t_resolvedpath))
                        return False;
					MCAutoStringRef certpath;
#ifdef _MACOSX
					MCAutoStringRefAsUTF8String t_utf8_string;
					if (!t_utf8_string.Lock(*t_resolvedpath))
                        return False;

					if (!MCStringCreateWithCString(*t_utf8_string, &certpath))
                        return False;
#else
                    
					if (!MCStringCopy(*t_resolvedpath, &certpath))
                        return False;
#endif

					t_success = (MCS_exists(*t_resolvedpath, True) && load_ssl_ctx_certs_from_file(_ssl_context, MCStringGetCString(*certpath))) ||
					(MCS_exists(*t_resolvedpath, False) && load_ssl_ctx_certs_from_folder(_ssl_context, MCStringGetCString(*certpath)));
=======
					MCAutoStringRef t_certpath;
					if (t_success)
                        t_success = MCS_resolvepath(*t_oldcertpath, &t_certpath);
                    
					MCAutoStringRefAsUTF8String t_certpath_utf8;
					if (t_success)
                        t_success = t_certpath_utf8.Lock(*t_certpath);
                    
                    if (t_success)
                        t_success = (MCS_exists(*t_certpath, True) && load_ssl_ctx_certs_from_file(_ssl_context, *t_certpath_utf8)) ||
                                    (MCS_exists(*t_certpath, False) && load_ssl_ctx_certs_from_folder(_ssl_context, *t_certpath_utf8));
>>>>>>> 049c48bd
					if (!t_success)
						MCStringFormat(sslerror, "Error loading CA file and/or directory %s", MCStringGetCString(*t_certpath));
				}
			}
			if (certs != NULL)
				delete certs;
		}
		else
		{
			if (!ssl_set_default_certificates())
			{
				sslerror = MCSTR("Error loading default CAs");
				
				t_success = false;
			}
		}
	}
	
	if (t_success)
	{
		SSL_CTX_set_verify(_ssl_context, sslverify? SSL_VERIFY_PEER: SSL_VERIFY_NONE,verify_callback);
		SSL_CTX_set_verify_depth(_ssl_context, 9);
	}
	return t_success;
}

#if defined(TARGET_PLATFORM_MACOS_X)
bool load_ssl_ctx_certs_from_folder(SSL_CTX *p_ssl_ctx, const char *p_path)
{
	// on OSX, we're still using the provided version of openSSL so this should still work
	return SSL_CTX_load_verify_locations(p_ssl_ctx, NULL, p_path);
}
#else
struct cert_folder_load_context_t
{
	const char *path;
	SSL_CTX *ssl_context;
};

bool cert_dir_list_callback(void *context, const MCFileSystemEntry& entry)
{
	bool t_success = true;
	cert_folder_load_context_t *t_context = (cert_folder_load_context_t*)context;
	
	if (entry.type != kMCFileSystemEntryFolder && MCCStringEndsWith(entry.filename, ".pem"))
	{
		char *t_file_path = nil;
		t_success = MCCStringFormat(t_file_path, "%s/%s", t_context->path, entry.filename);
		if (t_success)
			t_success = load_ssl_ctx_certs_from_file(t_context->ssl_context, t_file_path);
	}
	return t_success;
}

bool load_ssl_ctx_certs_from_folder(SSL_CTX *p_ssl_ctx, const char *p_path)
{
	bool t_success = true;
	
	cert_folder_load_context_t t_context;
	t_context.path = p_path;
	
	t_context.ssl_context = p_ssl_ctx;
	
	t_success = MCFileSystemListEntries(p_path, 0, cert_dir_list_callback, &t_context);
	
	return t_success;
}
#endif

bool load_ssl_ctx_certs_from_file(SSL_CTX *p_ssl_ctx, const char *p_path)
{
	return SSL_CTX_load_verify_locations(p_ssl_ctx, p_path, NULL) != 0;
}

#if defined(TARGET_PLATFORM_MACOS_X) || defined(TARGET_PLATFORM_WINDOWS)

void free_x509_stack(STACK_OF(X509) *p_stack)
{
	if (p_stack != NULL)
	{
		while (sk_X509_num(p_stack) > 0)
		{
			X509 *t_x509 = sk_X509_pop(p_stack);
			X509_free(t_x509);
		}
		sk_X509_free(p_stack);
	}
}

void free_x509_crl_stack(STACK_OF(X509_CRL) *p_stack)
{
	if (p_stack != NULL)
	{
		while (sk_X509_CRL_num(p_stack) > 0)
		{
			X509_CRL *t_crl = sk_X509_CRL_pop(p_stack);
			X509_CRL_free(t_crl);
		}
		sk_X509_CRL_free(p_stack);
	}
}

bool ssl_ctx_add_cert_stack(SSL_CTX *p_ssl_ctx, STACK_OF(X509) *p_cert_stack, STACK_OF(X509_CRL) *p_crl_stack)
{
	bool t_success = true;
	
	X509_STORE *t_cert_store = NULL;
	
	t_success = NULL != (t_cert_store = SSL_CTX_get_cert_store(p_ssl_ctx));
	
	if (t_success && p_cert_stack != NULL)
	{
		for (int32_t i = 0; t_success && i < sk_X509_num(p_cert_stack); i++)
		{
			X509 *t_x509 = sk_X509_value(p_cert_stack, i);
			if (0 == X509_STORE_add_cert(t_cert_store, t_x509))
			{
				if (ERR_GET_REASON(ERR_get_error()) != X509_R_CERT_ALREADY_IN_HASH_TABLE)
					t_success = false;
			}
		}
	}
	
	if (t_success && p_crl_stack != NULL)
	{
		for (int32_t i = 0; t_success && i < sk_X509_CRL_num(p_crl_stack); i++)
		{
			X509_CRL *t_crl = sk_X509_CRL_value(p_crl_stack, i);
			if (0 == X509_STORE_add_crl(t_cert_store, t_crl))
			{
				t_success = false;
			}
		}
	}
	return t_success;
}

bool MCSocket::ssl_set_default_certificates()
{
	return ssl_ctx_add_cert_stack(_ssl_context, s_ssl_system_root_certs, s_ssl_system_crls);
}

#else

static const char *s_ssl_bundle_paths[] = {
	"/etc/ssl/certs/ca-certificates.crt",
	"/etc/pki/tls/certs/ca-bundle.crt",
};

static const char *s_ssl_hash_dir_paths[] = {
	"/etc/ssl/certs",
	"/etc/pki/tls/certs",
};

bool MCSocket::ssl_set_default_certificates()
{
	bool t_success = true;
	bool t_found = false;
	uint32_t t_path_count = 0;
	
	t_path_count = sizeof(s_ssl_bundle_paths) / sizeof(const char*);
	for (uint32_t i = 0; t_success && !t_found && i < t_path_count; i++)
	{
		if (MCS_exists(MCSTR(s_ssl_bundle_paths[i]), true))
		{
			t_success = load_ssl_ctx_certs_from_file(_ssl_context, s_ssl_bundle_paths[i]);
			if (t_success)
				t_found = true;
		}
	}
	
	t_path_count = sizeof(s_ssl_hash_dir_paths) / sizeof(const char*);
	for (uint32_t i = 0; t_success && !t_found && i < t_path_count; i++)
	{
		if (MCS_exists(MCSTR(s_ssl_hash_dir_paths[i]), false))
		{
			t_success = load_ssl_ctx_certs_from_folder(_ssl_context, s_ssl_bundle_paths[i]);
			if (t_success)
				t_found = true;
		}
	}
	
	return t_success;
}

#endif

#ifdef TARGET_PLATFORM_MACOS_X
bool export_system_root_cert_stack(STACK_OF(X509) *&r_x509_stack)
{
	bool t_success = true;
	
	CFArrayRef t_anchors = NULL;
	STACK_OF(X509) *t_stack = NULL;
	
	t_success = noErr == SecTrustCopyAnchorCertificates(&t_anchors);
	
	t_stack = sk_X509_new(NULL);
	if (t_success)
	{
		UInt32 t_anchor_count = CFArrayGetCount(t_anchors);
		for (UInt32 i = 0; t_success && i < t_anchor_count; i++)
		{
			X509 *t_x509 = NULL;
#if (__MAC_OS_X_VERSION_MAX_ALLOWED > 1050)
			const unsigned char* t_data_ptr = NULL;
#else
			unsigned char *t_data_ptr = NULL;
#endif
			UInt32 t_data_len = 0;
			
			CSSM_DATA t_cert_data;
			t_success = noErr == SecCertificateGetData((SecCertificateRef)CFArrayGetValueAtIndex(t_anchors, i), &t_cert_data);
			
			if (t_success)
			{
				t_data_ptr = t_cert_data.Data;
				t_data_len = t_cert_data.Length;
				t_success = NULL != (t_x509 = d2i_X509(NULL, &t_data_ptr, t_data_len));
			}
			if (t_success)
				t_success = 0 != sk_X509_push(t_stack, t_x509);
		}
	}
	
	if (t_anchors != NULL)
		CFRelease(t_anchors);
	
	if (t_success)
		r_x509_stack = t_stack;
	else if (t_stack != NULL)
		free_x509_stack(t_stack);

	return t_success;
}

bool export_system_crl_stack(STACK_OF(X509_CRL) *&r_crls)
{
	r_crls = NULL;
	return true;
}

#elif defined(TARGET_PLATFORM_WINDOWS)

bool export_system_root_cert_stack(STACK_OF(X509) *&r_cert_stack)
{
	bool t_success = true;

	STACK_OF(X509) *t_cert_stack = NULL;
	HCERTSTORE t_cert_store = NULL;
	PCCERT_CONTEXT t_cert_enum = NULL;

	t_success = NULL != (t_cert_stack = sk_X509_new(NULL));

	if (t_success)
		t_success = NULL != (t_cert_store = CertOpenSystemStore(NULL, L"ROOT"));

	while (t_success && NULL != (t_cert_enum = CertEnumCertificatesInStore(t_cert_store, t_cert_enum)))
	{
		bool t_valid = true;
		if (CertVerifyTimeValidity(NULL, t_cert_enum->pCertInfo))
			t_valid = false;
		if (t_valid)
		{
			X509 *t_x509 = NULL;
#if defined(TARGET_PLATFORM_WINDOWS)
			const unsigned char *t_data = (const unsigned char*) t_cert_enum->pbCertEncoded;
#else
			unsigned char *t_data = t_cert_enum->pbCertEncoded;
#endif
			long t_len = t_cert_enum->cbCertEncoded;

			t_success = NULL != (t_x509 = d2i_X509(NULL, &t_data, t_len));

			if (t_success)
				t_success = 0 != sk_X509_push(t_cert_stack, t_x509);
		}
	}

	if (t_cert_store != NULL)
		CertCloseStore(t_cert_store, 0);

	if (t_success)
		r_cert_stack = t_cert_stack;
	else
		free_x509_stack(t_cert_stack);

	return t_success;
}

bool export_system_crl_stack(STACK_OF(X509_CRL) *&r_crls)
{
	bool t_success = true;

	STACK_OF(X509_CRL) *t_crl_stack = NULL;
	HCERTSTORE t_cert_store = NULL;
	PCCRL_CONTEXT t_crl_enum = NULL;

	t_success = NULL != (t_crl_stack = sk_X509_CRL_new(NULL));

	if (t_success)
		t_success = NULL != (t_cert_store = CertOpenSystemStore(NULL, L"ROOT"));

	while (t_success && NULL != (t_crl_enum = CertEnumCRLsInStore(t_cert_store, t_crl_enum)))
	{
		bool t_valid = true;
		if (CertVerifyCRLTimeValidity(NULL, t_crl_enum->pCrlInfo))
			t_valid = false;
		if (t_valid)
		{
			X509_CRL *t_crl = NULL;
#if defined(TARGET_PLATFORM_WINDOWS)
			const unsigned char *t_data = (const unsigned char*)t_crl_enum->pbCrlEncoded;
#else
			unsigned char *t_data = t_crl_enum->pbCrlEncoded;
#endif
			long t_len = t_crl_enum->cbCrlEncoded;

			t_success = NULL != (t_crl = d2i_X509_CRL(NULL, &t_data, t_len));

			if (t_success)
				t_success = 0 != sk_X509_CRL_push(t_crl_stack, t_crl);
		}
	}

	if (t_cert_store != NULL)
		CertCloseStore(t_cert_store, 0);

	if (t_success)
		r_crls = t_crl_stack;
	else
		free_x509_crl_stack(t_crl_stack);

	return t_success;
}

#else

bool export_system_root_cert_stack(STACK_OF(X509) *&r_cert_stack)
{
	r_cert_stack = NULL;
	return true;
}

bool export_system_crl_stack(STACK_OF(X509_CRL) *&r_crls)
{
	r_crls = NULL;
	return true;
}

#endif

Boolean MCSocket::sslconnect()
{
	sslstate &= ~SSTATE_RETRYCONNECT;
	if (!initsslcontext())
		return False;

	// Setup for SSL
	// TODO: verify certs

	if (!_ssl_conn)
	{
		_ssl_conn = SSL_new(_ssl_context);
		SSL_set_connect_state(_ssl_conn);
		SSL_set_fd(_ssl_conn, fd);
	}

	// Start the SSL connection

	// MW-2005-02-17: Implement the post-connection check suggested by the SSL Book.
	//	The implementation takes the hostname from the string used to open the
	//	socket.
	int4 rc = SSL_connect(_ssl_conn);
	if (rc == 1)
	{
		if (sslverify)
		{
			char *t_hostname;
			t_hostname = strdup(MCNameGetCString(name));
			if (strchr(t_hostname, ':') != NULL)
				strchr(t_hostname, ':')[0] = '\0';
			else if (strchr(t_hostname, '|') != NULL)
				strchr(t_hostname, '|')[0] = '\0';

			rc = post_connection_check(_ssl_conn, t_hostname);

			free(t_hostname);

			if (rc != X509_V_OK)
			{
				MCAutoStringRef t_message;
				/* UNCHECKED */ MCStringCreateWithCString(X509_verify_cert_error_string(rc), &t_message);
				sslerror = MCValueRetain(*t_message);
				errno = EPIPE;
				return False;
			}
		}

		sslstate |= SSTATE_CONNECTED;
		setselect(BIONB_TESTREAD | BIONB_TESTWRITE);
		return True;
	}

	errno = SSL_get_error(_ssl_conn, rc);
	if ((errno != SSL_ERROR_WANT_READ) && (errno != SSL_ERROR_WANT_WRITE))
	{
		return False;
	}
	else
	{
		sslstate |= SSTATE_RETRYCONNECT;

		if (errno == SSL_ERROR_WANT_WRITE)
			setselect(BIONB_TESTWRITE);
		else if (errno == SSL_ERROR_WANT_READ)
			setselect(BIONB_TESTWRITE);

#ifdef _WINDOWS

		setselect(BIONB_TESTREAD | BIONB_TESTWRITE);
#endif

		return True;
	}
}


// MW-2005-02-17: Temporary routines for matching the identity of an SSL
//  certificate.
static bool ssl_match_component(const char *p_pattern_start, const char *p_pattern_end, const char *p_string_start, const char *p_string_end)
{
	const char *t_pattern;
	const char *t_string;

	for(t_pattern = p_pattern_start, t_string = p_string_start; t_pattern != p_pattern_end && t_string != p_string_end && *t_string == *t_pattern; ++t_pattern, ++t_string)
		;

	if (t_string == p_string_end && t_pattern == p_pattern_end)
		return true;

	if (t_pattern == p_pattern_end || *t_pattern != '*')
		return false;

	if (t_string == p_string_end || t_pattern + 1 == p_pattern_end)
		return true;

	do
	{
		if (ssl_match_component(t_pattern + 1, p_pattern_end, t_string, p_string_end))
			return true;
		++t_string;
	}
	while(t_string != p_string_end);

	return false;
}

static bool ssl_match_identity(const char *p_pattern, const char *p_string)
{
	const char *t_next_pattern, *t_next_string;

	do
	{
		t_next_pattern = strchr(p_pattern, '.');
		if (t_next_pattern == NULL)
			t_next_pattern = p_pattern + strlen(p_pattern);
		else
			t_next_pattern += 1;

		t_next_string = strchr(p_string, '.');
		if (t_next_string == NULL)
			t_next_string = p_string + strlen(p_string);
		else
			t_next_string += 1;

		if (!ssl_match_component(p_pattern, t_next_pattern, p_string, t_next_string))
			return false;

		p_pattern = t_next_pattern;
		p_string = t_next_string;
	}
	while(*p_pattern != '\0' && *p_string != '\0');

	return *p_pattern == *p_string;
}

// MW-2005-02-17: Integrated standard SSL post connection check logic.
static long post_connection_check(SSL *ssl, char *host)
{
	X509 *cert;
	X509_NAME	*subj;
	char data[256];
	int ok = 0;

	STACK_OF(GENERAL_NAME) *t_alt_names = NULL;
	int t_idx = -1;

	if (!(cert = SSL_get_peer_certificate(ssl)) || !host)
		goto err_occured;

	while (NULL != (t_alt_names = (STACK_OF(GENERAL_NAME)*)X509_get_ext_d2i(cert, NID_subject_alt_name, NULL, &t_idx)))
	{
		for (int32_t i = 0; i < sk_GENERAL_NAME_num(t_alt_names); i++)
		{
			GENERAL_NAME *t_name = sk_GENERAL_NAME_value(t_alt_names, i);
			if (t_name->type == GEN_DNS && ssl_match_identity((char*)ASN1_STRING_data(t_name->d.ia5), host))
			{
				ok = 1;
				break;
			}
		}
		GENERAL_NAMES_free(t_alt_names);
	}
		
	if (!ok && (subj = X509_get_subject_name(cert)) &&
	        X509_NAME_get_text_by_NID(subj, NID_commonName, data, 256) > 0)
	{
		data[255] = 0;
		if (!ssl_match_identity(data, host))
			goto err_occured;
	}

	X509_free(cert);
	return SSL_get_verify_result(ssl);

err_occured:
	if (cert)
		X509_free(cert);

	return X509_V_ERR_APPLICATION_VERIFICATION;
}

Boolean MCSocket::sslaccept()
{
	if (!initsslcontext())
		return False;

	// Setup for SSL
	// TODO: verify certs

	if (!_ssl_conn)
	{
		_ssl_conn = SSL_new(_ssl_context);
		SSL_set_accept_state(_ssl_conn);
		SSL_set_fd(_ssl_conn, fd);
	}

	// Start the SSL connection

	// MW-2005-02-17: Implement the post-connection check suggested by the SSL Book.
	//	The implementation takes the hostname from the string used to open the
	//	socket.
	sslstate &= ~SSTATE_RETRYACCEPT;
	int4 rc = SSL_accept(_ssl_conn);
	if (rc == 1)
	{
		if (sslverify)
		{
			char *t_hostname;
			t_hostname = strdup(MCNameGetCString(name));
			if (strchr(t_hostname, ':') != NULL)
				strchr(t_hostname, ':')[0] = '\0';
			else if (strchr(t_hostname, '|') != NULL)
				strchr(t_hostname, '|')[0] = '\0';

			rc = post_connection_check(_ssl_conn, t_hostname);

			free(t_hostname);
			if (rc != X509_V_OK)
				return False;
		}

		sslstate |= SSTATE_CONNECTED;
		setselect(BIONB_TESTREAD|BIONB_TESTWRITE);
		return True;
	}

	errno = SSL_get_error(_ssl_conn, rc);
	if ((errno != SSL_ERROR_WANT_READ) && (errno != SSL_ERROR_WANT_WRITE))
	{
		return False;
	}
	else
	{
		sslstate |= SSTATE_RETRYACCEPT;
		if (errno == SSL_ERROR_WANT_WRITE)
			setselect(BIONB_TESTWRITE);
		else if (errno == SSL_ERROR_WANT_READ)
			setselect(BIONB_TESTWRITE);
		return True;
	}
}

void MCSocket::sslclose()
{
	if (_ssl_context)
	{
		if (_ssl_conn)
			if (sslstate & SSTATE_CONNECTED)
				SSL_shutdown(_ssl_conn);
			else
				SSL_clear(_ssl_conn);
		SSL_free(_ssl_conn);
		SSL_CTX_free(_ssl_context);
		_ssl_context = NULL;
		_ssl_conn = NULL;
		sslstate = SSTATE_NONE;
	}
}

static int verify_callback(int ok, X509_STORE_CTX *store)
{
	char data[256];

	if (!ok)
	{
		X509 *cert = X509_STORE_CTX_get_current_cert(store);
		int  depth = X509_STORE_CTX_get_error_depth(store);
		int  err = X509_STORE_CTX_get_error(store);
		
		/* UNCHECKED */ MCStringCreateMutable(0, sslerror);
		/* UNCHECKED */ MCStringAppendFormat(sslerror, "-Error with certificate at depth: %i\n", depth);
		X509_NAME_oneline(X509_get_issuer_name(cert), data, 256);
		
		/* UNCHECKED */ MCStringAppendFormat(sslerror, "  issuer   = %s\n", data);
		X509_NAME_oneline(X509_get_subject_name(cert), data, 256);
		
		/* UNCHECKED */ MCStringAppendFormat(sslerror, "  subject  = %s\n", data);
		/* UNCHECKED */ MCStringAppendFormat(sslerror, "  err %i:%s\n", err, X509_verify_cert_error_string(err));
		
		/* UNCHECKED */ MCStringCopyAndRelease(sslerror, sslerror);
	}

	return ok;
}

#endif

////////////////////////////////////////////////////////////////////////////////<|MERGE_RESOLUTION|>--- conflicted
+++ resolved
@@ -716,38 +716,25 @@
 	
 		if (s->shared)
 		{
-<<<<<<< HEAD
-			char* t_name_copy_ptr = strclone(MCNameGetCString(s->name));
-			char *portptr = strchr(t_name_copy_ptr, ':');
-=======
             char *t_name_copy;
             
             t_name_copy = strclone(MCNameGetCString(s->name));
 			char *portptr = strchr(t_name_copy, ':');
->>>>>>> 049c48bd
 			*portptr = '\0';
 			struct sockaddr_in to;
 			memset((char *)&to, 0, sizeof(to));
 			to.sin_family = AF_INET;
 			uint2 port = atoi(portptr + 1);
 			to.sin_port = MCSwapInt16HostToNetwork(port);
-<<<<<<< HEAD
-			if (!inet_aton(t_name_copy_ptr, (in_addr *)&to.sin_addr.s_addr)
-=======
 			if (!inet_aton(t_name_copy, (in_addr *)&to.sin_addr.s_addr)
->>>>>>> 049c48bd
 				|| sendto(s->fd, MCStringGetCString(d), MCStringGetLength(d), 0,
 						  (sockaddr *)&to, sizeof(to)) < 0)
 			{
 				mptr = NULL;
 				MCresult->sets("error sending datagram");
 			}
-<<<<<<< HEAD
-			delete[] t_name_copy_ptr;
-=======
             
             delete[] t_name_copy;
->>>>>>> 049c48bd
 		}
 		else if (send(s->fd, MCStringGetCString(d), MCStringGetLength(d), 0) < 0)
 		{
@@ -1812,27 +1799,6 @@
                     if (t_success)
                         t_success = MCStringCreateWithOldString(certs[i], &t_oldcertpath);
 
-<<<<<<< HEAD
-					MCAutoStringRef t_resolvedpath;
-					if (!MCS_resolvepath(*t_oldcertpath, &t_resolvedpath))
-                        return False;
-					MCAutoStringRef certpath;
-#ifdef _MACOSX
-					MCAutoStringRefAsUTF8String t_utf8_string;
-					if (!t_utf8_string.Lock(*t_resolvedpath))
-                        return False;
-
-					if (!MCStringCreateWithCString(*t_utf8_string, &certpath))
-                        return False;
-#else
-                    
-					if (!MCStringCopy(*t_resolvedpath, &certpath))
-                        return False;
-#endif
-
-					t_success = (MCS_exists(*t_resolvedpath, True) && load_ssl_ctx_certs_from_file(_ssl_context, MCStringGetCString(*certpath))) ||
-					(MCS_exists(*t_resolvedpath, False) && load_ssl_ctx_certs_from_folder(_ssl_context, MCStringGetCString(*certpath)));
-=======
 					MCAutoStringRef t_certpath;
 					if (t_success)
                         t_success = MCS_resolvepath(*t_oldcertpath, &t_certpath);
@@ -1844,7 +1810,6 @@
                     if (t_success)
                         t_success = (MCS_exists(*t_certpath, True) && load_ssl_ctx_certs_from_file(_ssl_context, *t_certpath_utf8)) ||
                                     (MCS_exists(*t_certpath, False) && load_ssl_ctx_certs_from_folder(_ssl_context, *t_certpath_utf8));
->>>>>>> 049c48bd
 					if (!t_success)
 						MCStringFormat(sslerror, "Error loading CA file and/or directory %s", MCStringGetCString(*t_certpath));
 				}
