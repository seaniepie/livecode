--- conflicted
+++ resolved
@@ -94,13 +94,9 @@
 #include <openssl/ssl.h>
 #include <openssl/x509v3.h>
 
-<<<<<<< HEAD
+#include "mcssl.h"
+
 #if !defined(X11) && (!defined(_MACOSX)) && (!defined(TARGET_SUBPLATFORM_IPHONE)) && !defined(_LINUX_SERVER) && !defined(_MAC_SERVER)
-=======
-#include "mcssl.h"
-
-#if !defined(X11) && (!defined(_MACOSX)) && (!defined(TARGET_SUBPLATFORM_IPHONE))
->>>>>>> 479cf516
 #define socklen_t int
 #endif
 
@@ -112,15 +108,11 @@
 static long post_connection_check(SSL *ssl, char *host);
 static int verify_callback(int ok, X509_STORE_CTX *store);
 
-<<<<<<< HEAD
 #ifdef _MACOSX
 extern bool path2utf(MCStringRef p_path, MCStringRef& r_utf);
 #endif
 
 #if defined(_WINDOWS_DESKTOP) || defined(_WINDOWS_SERVER)
-=======
-#ifdef _WINDOWS
->>>>>>> 479cf516
 extern Boolean wsainit(void);
 extern HWND sockethwnd;
 extern "C" char *strdup(const char *);
@@ -1847,53 +1839,7 @@
 	t_success = NULL != (_ssl_context = SSL_CTX_new(SSLv23_method()));
 	
 	if (t_success)
-<<<<<<< HEAD
-	{
-		if (MCsslcertificates && MCCStringLength(MCsslcertificates) > 0)
-		{
-			MCString *certs = NULL;
-	
-			MCU_break_string(MCsslcertificates, certs, ncerts);
-			if (ncerts)
-			{
-				uint2 i;
-				for (i = 0; i < ncerts; i++)
-				{
-					MCAutoStringRef t_oldcertpath;
-                    if (t_success)
-                        t_success = MCStringCreateWithOldString(certs[i], &t_oldcertpath);
-
-					MCAutoStringRef t_certpath;
-					if (t_success)
-                        t_success = MCS_resolvepath(*t_oldcertpath, &t_certpath);
-                    
-					MCAutoStringRefAsUTF8String t_certpath_utf8;
-					if (t_success)
-                        t_success = t_certpath_utf8.Lock(*t_certpath);
-                    
-                    if (t_success)
-                        t_success = (MCS_exists(*t_certpath, True) && load_ssl_ctx_certs_from_file(_ssl_context, *t_certpath_utf8)) ||
-                                    (MCS_exists(*t_certpath, False) && load_ssl_ctx_certs_from_folder(_ssl_context, *t_certpath_utf8));
-					if (!t_success)
-						MCStringFormat(sslerror, "Error loading CA file and/or directory %@", *t_certpath);
-				}
-			}
-			if (certs != NULL)
-				delete certs;
-		}
-		else
-		{
-			if (!ssl_set_default_certificates())
-			{
-				sslerror = MCSTR("Error loading default CAs");
-				
-				t_success = false;
-			}
-		}
-	}
-=======
 		t_success = MCSSLContextLoadCertificates(_ssl_context, &sslerror);
->>>>>>> 479cf516
 	
 	if (t_success)
 	{
@@ -1903,328 +1849,6 @@
 	return t_success;
 }
 
-<<<<<<< HEAD
-struct cert_folder_load_context_t
-{
-	const char *path;
-	SSL_CTX *ssl_context;
-};
-
-static bool cert_dir_list_callback(void *context, const MCSystemFolderEntry *p_entry)
-{
-	bool t_success = true;
-	cert_folder_load_context_t *t_context = (cert_folder_load_context_t*)context;
-	
-	if (!p_entry -> is_folder && MCStringEndsWith(p_entry->name, MCSTR(".pem"), kMCCompareCaseless))
-	{
-		MCAutoStringRef t_file_path;
-		t_success = MCStringFormat(&t_file_path, "%s/%@", t_context->path, p_entry -> name);
-        
-        MCAutoStringRefAsUTF8String t_certpath_utf8;
-        if (t_success)
-            t_success = t_certpath_utf8.Lock(*t_file_path);
-        
-		if (t_success)
-			t_success = load_ssl_ctx_certs_from_file(t_context->ssl_context, *t_certpath_utf8);
-	}
-	return t_success;
-}
-
-bool load_ssl_ctx_certs_from_folder(SSL_CTX *p_ssl_ctx, const char *p_path)
-{
-	bool t_success = true;
-	
-	cert_folder_load_context_t t_context;
-	t_context.path = p_path;
-	
-	t_context.ssl_context = p_ssl_ctx;
-	
-	t_success = MCsystem -> ListFolderEntries((MCSystemListFolderEntriesCallback)cert_dir_list_callback, &t_context);
-	
-	return t_success;
-}
-
-bool load_ssl_ctx_certs_from_file(SSL_CTX *p_ssl_ctx, const char *p_path)
-{
-	return SSL_CTX_load_verify_locations(p_ssl_ctx, p_path, NULL) != 0;
-}
-
-#if defined(TARGET_PLATFORM_MACOS_X) || defined(TARGET_PLATFORM_WINDOWS)
-
-void free_x509_stack(STACK_OF(X509) *p_stack)
-{
-	if (p_stack != NULL)
-	{
-		while (sk_X509_num(p_stack) > 0)
-		{
-			X509 *t_x509 = sk_X509_pop(p_stack);
-			X509_free(t_x509);
-		}
-		sk_X509_free(p_stack);
-	}
-}
-
-void free_x509_crl_stack(STACK_OF(X509_CRL) *p_stack)
-{
-	if (p_stack != NULL)
-	{
-		while (sk_X509_CRL_num(p_stack) > 0)
-		{
-			X509_CRL *t_crl = sk_X509_CRL_pop(p_stack);
-			X509_CRL_free(t_crl);
-		}
-		sk_X509_CRL_free(p_stack);
-	}
-}
-
-bool ssl_ctx_add_cert_stack(SSL_CTX *p_ssl_ctx, STACK_OF(X509) *p_cert_stack, STACK_OF(X509_CRL) *p_crl_stack)
-{
-	bool t_success = true;
-	
-	X509_STORE *t_cert_store = NULL;
-	
-	t_success = NULL != (t_cert_store = SSL_CTX_get_cert_store(p_ssl_ctx));
-	
-	if (t_success && p_cert_stack != NULL)
-	{
-		for (int32_t i = 0; t_success && i < sk_X509_num(p_cert_stack); i++)
-		{
-			X509 *t_x509 = sk_X509_value(p_cert_stack, i);
-			if (0 == X509_STORE_add_cert(t_cert_store, t_x509))
-			{
-				if (ERR_GET_REASON(ERR_get_error()) != X509_R_CERT_ALREADY_IN_HASH_TABLE)
-					t_success = false;
-			}
-		}
-	}
-	
-	if (t_success && p_crl_stack != NULL)
-	{
-		for (int32_t i = 0; t_success && i < sk_X509_CRL_num(p_crl_stack); i++)
-		{
-			X509_CRL *t_crl = sk_X509_CRL_value(p_crl_stack, i);
-			if (0 == X509_STORE_add_crl(t_cert_store, t_crl))
-			{
-				t_success = false;
-			}
-		}
-	}
-	return t_success;
-}
-
-bool MCSocket::ssl_set_default_certificates()
-{
-	return ssl_ctx_add_cert_stack(_ssl_context, s_ssl_system_root_certs, s_ssl_system_crls);
-}
-
-#else
-
-static const char *s_ssl_bundle_paths[] = {
-	"/etc/ssl/certs/ca-certificates.crt",
-	"/etc/pki/tls/certs/ca-bundle.crt",
-};
-
-static const char *s_ssl_hash_dir_paths[] = {
-	"/etc/ssl/certs",
-	"/etc/pki/tls/certs",
-};
-
-bool MCSocket::ssl_set_default_certificates()
-{
-	bool t_success = true;
-	bool t_found = false;
-	uint32_t t_path_count = 0;
-	
-	t_path_count = sizeof(s_ssl_bundle_paths) / sizeof(const char*);
-	for (uint32_t i = 0; t_success && !t_found && i < t_path_count; i++)
-	{
-		if (MCS_exists(MCSTR(s_ssl_bundle_paths[i]), true))
-		{
-			t_success = load_ssl_ctx_certs_from_file(_ssl_context, s_ssl_bundle_paths[i]);
-			if (t_success)
-				t_found = true;
-		}
-	}
-	
-	t_path_count = sizeof(s_ssl_hash_dir_paths) / sizeof(const char*);
-	for (uint32_t i = 0; t_success && !t_found && i < t_path_count; i++)
-	{
-		if (MCS_exists(MCSTR(s_ssl_hash_dir_paths[i]), false))
-		{
-			t_success = load_ssl_ctx_certs_from_folder(_ssl_context, s_ssl_bundle_paths[i]);
-			if (t_success)
-				t_found = true;
-		}
-	}
-	
-	return t_success;
-}
-
-#endif
-
-#ifdef TARGET_PLATFORM_MACOS_X
-bool export_system_root_cert_stack(STACK_OF(X509) *&r_x509_stack)
-{
-	bool t_success = true;
-	
-	CFArrayRef t_anchors = NULL;
-	STACK_OF(X509) *t_stack = NULL;
-	
-	t_success = noErr == SecTrustCopyAnchorCertificates(&t_anchors);
-	
-	t_stack = sk_X509_new(NULL);
-	if (t_success)
-	{
-		UInt32 t_anchor_count = CFArrayGetCount(t_anchors);
-		for (UInt32 i = 0; t_success && i < t_anchor_count; i++)
-		{
-			X509 *t_x509 = NULL;
-			const unsigned char* t_data_ptr = NULL;
-			UInt32 t_data_len = 0;
-			
-			CSSM_DATA t_cert_data;
-			t_success = noErr == SecCertificateGetData((SecCertificateRef)CFArrayGetValueAtIndex(t_anchors, i), &t_cert_data);
-			
-			if (t_success)
-			{
-				t_data_ptr = t_cert_data.Data;
-				t_data_len = t_cert_data.Length;
-				t_success = NULL != (t_x509 = d2i_X509(NULL, &t_data_ptr, t_data_len));
-			}
-			if (t_success)
-				t_success = 0 != sk_X509_push(t_stack, t_x509);
-		}
-	}
-	
-	if (t_anchors != NULL)
-		CFRelease(t_anchors);
-	
-	if (t_success)
-		r_x509_stack = t_stack;
-	else if (t_stack != NULL)
-		free_x509_stack(t_stack);
-
-	return t_success;
-}
-
-bool export_system_crl_stack(STACK_OF(X509_CRL) *&r_crls)
-{
-	r_crls = NULL;
-	return true;
-}
-
-#elif defined(TARGET_PLATFORM_WINDOWS)
-
-bool export_system_root_cert_stack(STACK_OF(X509) *&r_cert_stack)
-{
-	bool t_success = true;
-
-	STACK_OF(X509) *t_cert_stack = NULL;
-	HCERTSTORE t_cert_store = NULL;
-	PCCERT_CONTEXT t_cert_enum = NULL;
-
-	t_success = NULL != (t_cert_stack = sk_X509_new(NULL));
-
-	if (t_success)
-		t_success = NULL != (t_cert_store = CertOpenSystemStore(NULL, L"ROOT"));
-
-	while (t_success && NULL != (t_cert_enum = CertEnumCertificatesInStore(t_cert_store, t_cert_enum)))
-	{
-		bool t_valid = true;
-		if (CertVerifyTimeValidity(NULL, t_cert_enum->pCertInfo))
-			t_valid = false;
-		if (t_valid)
-		{
-			X509 *t_x509 = NULL;
-#if defined(TARGET_PLATFORM_WINDOWS)
-			const unsigned char *t_data = (const unsigned char*) t_cert_enum->pbCertEncoded;
-#else
-			unsigned char *t_data = t_cert_enum->pbCertEncoded;
-#endif
-			long t_len = t_cert_enum->cbCertEncoded;
-
-			t_success = NULL != (t_x509 = d2i_X509(NULL, &t_data, t_len));
-
-			if (t_success)
-				t_success = 0 != sk_X509_push(t_cert_stack, t_x509);
-		}
-	}
-
-	if (t_cert_store != NULL)
-		CertCloseStore(t_cert_store, 0);
-
-	if (t_success)
-		r_cert_stack = t_cert_stack;
-	else
-		free_x509_stack(t_cert_stack);
-
-	return t_success;
-}
-
-bool export_system_crl_stack(STACK_OF(X509_CRL) *&r_crls)
-{
-	bool t_success = true;
-
-	STACK_OF(X509_CRL) *t_crl_stack = NULL;
-	HCERTSTORE t_cert_store = NULL;
-	PCCRL_CONTEXT t_crl_enum = NULL;
-
-	t_success = NULL != (t_crl_stack = sk_X509_CRL_new(NULL));
-
-	if (t_success)
-		t_success = NULL != (t_cert_store = CertOpenSystemStore(NULL, L"ROOT"));
-
-	while (t_success && NULL != (t_crl_enum = CertEnumCRLsInStore(t_cert_store, t_crl_enum)))
-	{
-		bool t_valid = true;
-		if (CertVerifyCRLTimeValidity(NULL, t_crl_enum->pCrlInfo))
-			t_valid = false;
-		if (t_valid)
-		{
-			X509_CRL *t_crl = NULL;
-#if defined(TARGET_PLATFORM_WINDOWS)
-			const unsigned char *t_data = (const unsigned char*)t_crl_enum->pbCrlEncoded;
-#else
-			unsigned char *t_data = t_crl_enum->pbCrlEncoded;
-#endif
-			long t_len = t_crl_enum->cbCrlEncoded;
-
-			t_success = NULL != (t_crl = d2i_X509_CRL(NULL, &t_data, t_len));
-
-			if (t_success)
-				t_success = 0 != sk_X509_CRL_push(t_crl_stack, t_crl);
-		}
-	}
-
-	if (t_cert_store != NULL)
-		CertCloseStore(t_cert_store, 0);
-
-	if (t_success)
-		r_crls = t_crl_stack;
-	else
-		free_x509_crl_stack(t_crl_stack);
-
-	return t_success;
-}
-
-#else
-
-bool export_system_root_cert_stack(STACK_OF(X509) *&r_cert_stack)
-{
-	r_cert_stack = NULL;
-	return true;
-}
-
-bool export_system_crl_stack(STACK_OF(X509_CRL) *&r_crls)
-{
-	r_crls = NULL;
-	return true;
-}
-
-#endif
-
-=======
->>>>>>> 479cf516
 Boolean MCSocket::sslconnect()
 {
 	sslstate &= ~SSTATE_RETRYCONNECT;
