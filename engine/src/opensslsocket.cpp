--- conflicted
+++ resolved
@@ -97,15 +97,12 @@
 
 #include "mcssl.h"
 
-<<<<<<< HEAD
 #if !defined(X11) && (!defined(_MACOSX)) && (!defined(TARGET_SUBPLATFORM_IPHONE)) && !defined(_LINUX_SERVER) && !defined(_MAC_SERVER)
 #define socklen_t int
 #endif
 
 extern bool MCNetworkGetHostFromSocketId(MCStringRef p_socket, MCStringRef& r_host);
 
-=======
->>>>>>> 6287a8ca
 extern real8 curtime;
 
 static MCStringRef sslerror = NULL;
@@ -1620,10 +1617,7 @@
 
 void MCSocket::setselect(uint2 sflags)
 {
-<<<<<<< HEAD
-#if defined(_WINDOWS_DESKTOP) || defined(_WINDOWS_SERVER)
-=======
-#ifdef _WINDOWS
+#if defined(_WINDOWS_DESKTOP) || defined(_WINDOWS_SERVER)
 	long event = FD_CLOSE;
 	if (!connected)
 		event |= FD_CONNECT;
@@ -1631,7 +1625,7 @@
 		event |= FD_WRITE;
 	if (sflags & BIONB_TESTREAD)
 		event |= FD_READ;
->>>>>>> 6287a8ca
+
 	if (!MCnoui)
 	{
 		WSAAsyncSelect(fd, sockethwnd, WM_USER, event);
