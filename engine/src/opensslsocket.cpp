--- conflicted
+++ resolved
@@ -1789,11 +1789,8 @@
 							(MCS_exists(*t_certpath, False) && load_ssl_ctx_certs_from_folder(_ssl_context, *t_utf8_certpath));
 					if (!t_success)
 					{
-<<<<<<< HEAD
-						/* UNCHECKED */ MCStringFormat(sslerror, "Error loading CA file and/or directory %s", MCStringGetCString(*t_certpath));
-=======
-						MCCStringFormat(sslerror, "Error loading CA file and/or directory %s", t_utf8_certpath);
->>>>>>> 285ce3da
+						MCStringFormat(sslerror, "Error loading CA file and/or directory %s", t_utf8_certpath);
+
 					}
 				}
 			}
