/* Copyright (C) 2003-2013 Runtime Revolution Ltd.

This file is part of LiveCode.

LiveCode is free software; you can redistribute it and/or modify it under
the terms of the GNU General Public License v3 as published by the Free
Software Foundation.

LiveCode is distributed in the hope that it will be useful, but WITHOUT ANY
WARRANTY; without even the implied warranty of MERCHANTABILITY or
FITNESS FOR A PARTICULAR PURPOSE.  See the GNU General Public License
for more details.

You should have received a copy of the GNU General Public License
along with LiveCode.  If not see <http://www.gnu.org/licenses/>.  */

#include "prefix.h"

#include "globdefs.h"
#include "objdefs.h"
#include "parsedef.h"
#include "filedefs.h"
#include "mcio.h"

#include "dispatch.h"
#include "object.h"
#include "stack.h"
#include "card.h"
#include "aclip.h"
#include "vclip.h"
#include "player.h"
#include "group.h"
#include "scriptpt.h"
#include "execpt.h"
#include "handler.h"
#include "cmds.h"
#include "mcerror.h"
#include "chunk.h"
#include "param.h"
#include "util.h"
#include "date.h"
#include "debug.h"
#include "printer.h"
#include "variable.h"
#include "securemode.h"
#include "osspec.h"
#include "image.h"
#include "font.h"

#include "globals.h"

#include "license.h"
#include "socket.h"

#include "exec.h"
#include "syntax.h"

MCAccept::~MCAccept()
{
	delete port;
	delete message;
}

Parse_stat MCAccept::parse(MCScriptPoint &sp)
{
	initpoint(sp);
	if (sp.skip_token(SP_ACCEPT, TT_UNDEFINED, AC_SECURE) == PS_NORMAL)
		secure = True;
	else if (sp.skip_token(SP_ACCEPT, TT_UNDEFINED, AC_DATAGRAM) == PS_NORMAL)
		datagram = True;
	sp.skip_token(SP_ACCEPT, TT_UNDEFINED, AC_UNDEFINED); // connections
	sp.skip_token(SP_ACCEPT, TT_UNDEFINED, AC_UNDEFINED); // on
	sp.skip_token(SP_ACCEPT, TT_UNDEFINED, AC_UNDEFINED); // port
	if (sp.parseexp(False, True, &port) != PS_NORMAL)
	{
		MCperror->add(PE_ACCEPT_BADEXP, sp);
		return PS_ERROR;
	}
	sp.skip_token(SP_REPEAT, TT_UNDEFINED, RF_WITH); // with
	sp.skip_token(SP_SUGAR, TT_CHUNK, CT_UNDEFINED); // message
	if (sp.parseexp(False, True, &message) != PS_NORMAL)
	{
		MCperror->add(PE_ACCEPT_BADEXP, sp);
		return PS_ERROR;
	}
	if (sp.skip_token(SP_REPEAT, TT_UNDEFINED, RF_WITH) == PS_NORMAL
	        && sp.skip_token(SP_SSL, TT_STATEMENT, SSL_VERIFICATION) != PS_NORMAL)
	{
		//make error
		MCperror->add(PE_OPEN_BADMESSAGE, sp);
		return PS_ERROR;
	}
	if (sp.skip_token(SP_SUGAR, TT_PREP, PT_WITHOUT) == PS_NORMAL
	        && sp.skip_token(SP_SSL, TT_STATEMENT, SSL_VERIFICATION) == PS_NORMAL)
		secureverify = False;
	return PS_NORMAL;
}

void MCAccept::exec_ctxt(MCExecContext &ctxt)
{
#ifdef /* MCAccept */ LEGACY_EXEC
	// MW-2005-01-28: Fix bug 2412 - accept doesn't clear the result.
	MCresult -> clear(False);

	if (MCsecuremode & MC_SECUREMODE_NETWORK)
	{
		MCeerror->add(EE_NETWORK_NOPERM, line, pos);
		return ES_ERROR;
	}
	if (port->eval(ep) != ES_NORMAL || ep.ton() != ES_NORMAL)
	{
		MCeerror->add(EE_ACCEPT_BADEXP, line, pos);
		return ES_ERROR;
	}
	uint2 port = ep.getuint2();
	if (message->eval(ep) != ES_NORMAL)
	{
		MCeerror->add(EE_ACCEPT_BADEXP, line, pos);
		return ES_ERROR;
	}

	MCAutoNameRef t_message_name;
	/* UNCHECKED */ ep . copyasnameref(t_message_name);

	MCSocket *s = MCS_accept(port, ep.getobj(), t_message_name, datagram, secure, secureverify, NULL);
	if (s != NULL)
	{
		MCU_realloc((char **)&MCsockets, MCnsockets,
		            MCnsockets + 1, sizeof(MCSocket *));
		MCsockets[MCnsockets++] = s;
	}

	return ES_NORMAL;
#endif /* MCAccept */
    
    uinteger_t t_port;
    if (!ctxt . EvalExprAsUInt(port, EE_ACCEPT_BADEXP, t_port))
        return;
    
    MCNewAutoNameRef t_message;
    if (!ctxt . EvalExprAsNameRef(message, EE_ACCEPT_BADEXP, &t_message))
        return;
    
    if (datagram)
		MCNetworkExecAcceptDatagramConnectionsOnPort(ctxt, t_port, *t_message);
	else if (secure)
		MCNetworkExecAcceptSecureConnectionsOnPort(ctxt, t_port, *t_message, secureverify == True);
	else
		MCNetworkExecAcceptConnectionsOnPort(ctxt, t_port, *t_message);
}

void MCAccept::compile(MCSyntaxFactoryRef ctxt)
{
	MCSyntaxFactoryBeginStatement(ctxt, line, pos);

	port -> compile(ctxt);
	message -> compile(ctxt);

	if (datagram)
		MCSyntaxFactoryExecMethod(ctxt, kMCNetworkExecAcceptDatagramConnectionsOnPortMethodInfo);
	else if (secure)
	{
		MCSyntaxFactoryEvalConstantBool(ctxt, secureverify == True);

		MCSyntaxFactoryExecMethod(ctxt, kMCNetworkExecAcceptSecureConnectionsOnPortMethodInfo);
	}
	else
		MCSyntaxFactoryExecMethod(ctxt, kMCNetworkExecAcceptConnectionsOnPortMethodInfo);
	
	MCSyntaxFactoryEndStatement(ctxt);
}

MCBeep::~MCBeep()
{
	delete times;
}

Parse_stat MCBeep::parse(MCScriptPoint &sp)
{
	initpoint(sp);
	MCScriptPoint oldsp(sp);
	MCerrorlock++;
	if (sp.parseexp(False, True, &times) != PS_NORMAL)
	{
		sp = oldsp;
		delete times;
		times = NULL;
	}
	MCerrorlock--;
	return PS_NORMAL;
}

void MCBeep::exec_ctxt(MCExecContext& ctxt)
{
#ifdef /* MCBeep */ LEGACY_EXEC
	uint4 i = 1;
	if (times != NULL)
	{
		if (times->eval(ep) != ES_NORMAL || ep.ton() != ES_NORMAL)
		{
			MCeerror->add(EE_BEEP_BADEXP, line, pos);
			return ES_ERROR;
		}
		i = ep.getuint4();
	}
	while (i--)
	{
		MCscreen->beep();
		
		// MW-2010-01-08: [[ Bug 1690 ]] We need a break on all beeps but the last
		if (i >= 1)
		{
			// MW-2008-03-17: [[ Bug 6098 ]] Make sure we check for an abort from wait
			if (MCscreen->wait(BEEP_INTERVAL, False, False))
			{
				MCeerror -> add(EE_WAIT_ABORT, line, pos);
				return ES_ERROR;
			}
		}
	}
	return ES_NORMAL;
#endif /* MCBeep */

	uinteger_t t_count;
	if (!ctxt . EvalOptionalExprAsUInt(times, 1, EE_BEEP_BADEXP, t_count))
		return;
	
	MCInterfaceExecBeep(ctxt, t_count);
}

void MCBeep::compile(MCSyntaxFactoryRef ctxt)
{
	MCSyntaxFactoryBeginStatement(ctxt, line, pos);

	if (times != nil)
		times -> compile(ctxt);
	else
		MCSyntaxFactoryEvalConstantUInt(ctxt, 1);

	MCSyntaxFactoryExecMethod(ctxt, kMCInterfaceExecBeepMethodInfo);

	MCSyntaxFactoryEndStatement(ctxt);
}

void MCBreakPoint::exec_ctxt(MCExecContext& ctxt)
{
#ifdef /* MCBreakPoint */ LEGACY_EXEC
    MCB_break(ep, getline(), getpos());
	return ES_NORMAL;
#endif /* MCBreakPoint */

    MCDebuggingExecBreakpoint(ctxt, line, pos);
}

void MCBreakPoint::compile(MCSyntaxFactoryRef ctxt)
{
	MCSyntaxFactoryBeginStatement(ctxt, line, pos);

	MCSyntaxFactoryEvalConstantUInt(ctxt, line);
	MCSyntaxFactoryEvalConstantUInt(ctxt, pos);

	MCSyntaxFactoryExecMethod(ctxt, kMCDebuggingExecBreakpointMethodInfo);

	MCSyntaxFactoryEndStatement(ctxt);
}

MCCancel::~MCCancel()
{
	delete id;
}

Parse_stat MCCancel::parse(MCScriptPoint &sp)
{
	initpoint(sp);
	if (sp . skip_token(SP_RESET, TT_UNDEFINED, RT_PRINTING) == PS_NORMAL)
	{
		id = NULL;
	}
	else if (sp.parseexp(False, True, &id) != PS_NORMAL)
	{
		MCperror->add(PE_CANCEL_BADEXP, sp);
		return PS_ERROR;
	}
	return PS_NORMAL;
}

void MCCancel::exec_ctxt(MCExecContext& ctxt)
{
#ifdef /* MCCancel */ LEGACY_EXEC
	if (id == NULL)
	{
		MCprinter -> Cancel();
		if (MCprinter != MCsystemprinter)
		{
			delete MCprinter;
			MCprinter = MCsystemprinter;
		}

		return ES_NORMAL;
	}

	if (id->eval(ep) != ES_NORMAL || ep.ton() != ES_NORMAL)
	{
		MCeerror->add(EE_CANCEL_IDNAN, line, pos);
		return ES_ERROR;
	}
	if (ep.getuint4() != 0)
		MCscreen->cancelmessageid(ep.getuint4());
	return ES_NORMAL;
#endif /* MCCancel */

    if (id == NULL)
		MCPrintingExecCancelPrinting(ctxt);
	
	else
	{
        integer_t t_id;
        if (!ctxt . EvalExprAsInt(id, EE_CANCEL_IDNAN, t_id))
            return;
        MCEngineExecCancelMessage(ctxt, t_id);
    }
}

void MCCancel::compile(MCSyntaxFactoryRef ctxt)
{
	MCSyntaxFactoryBeginStatement(ctxt, line, pos);

	if (id == nil)
		MCSyntaxFactoryExecMethod(ctxt, kMCPrintingExecCancelPrintingMethodInfo);
	else
	{
		id -> compile(ctxt);
		
		MCSyntaxFactoryExecMethod(ctxt, kMCEngineExecCancelMessageMethodInfo);
	}

	MCSyntaxFactoryEndStatement(ctxt);
}

MCClickCmd::~MCClickCmd()
{
	delete button;
	delete location;
}

Parse_stat MCClickCmd::parse(MCScriptPoint &sp)
{
	initpoint(sp);
	sp.skip_token(SP_REPEAT, TT_UNDEFINED, RF_WITH);
	if (sp.skip_token(SP_FACTOR, TT_CHUNK, CT_BUTTON) == PS_NORMAL)
	{
		if (sp.parseexp(False, True, &button) != PS_NORMAL)
		{
			MCperror->add(PE_CLICK_BADBUTTONEXP, sp);
			return PS_ERROR;
		}
	}
if (sp.skip_token(SP_FACTOR, TT_PREP, PT_AT) != PS_NORMAL)
	{
		MCperror->add(PE_CLICK_NOAT, sp);
		return PS_ERROR;
	}
	if (sp.parseexp(False, True, &location) != PS_NORMAL)
	{
		MCperror->add(PE_CLICK_BADLOCATIONEXP, sp);
		return PS_ERROR;
	}
	if (sp.skip_token(SP_REPEAT, TT_UNDEFINED, RF_WITH) == PS_NORMAL)
		return getmods(sp, mstate);
	return PS_NORMAL;
}

void MCClickCmd::exec_ctxt(MCExecContext& ctxt)
{
#ifdef /* MCClickCmd */ LEGACY_EXEC
	if (button != NULL)
	{
		if (button->eval(ep) != ES_NORMAL || ep.ton() != ES_NORMAL)
		{
			MCeerror->add(EE_CLICK_BADBUTTON, line, pos);
			return ES_ERROR;
		}
		which = ep.getuint2();
	}
	if (location->eval(ep) != ES_NORMAL)
	{
		MCeerror->add(EE_CLICK_BADLOCATION, line, pos);
		return ES_ERROR;
	}

	MCPoint t_clickloc;
	if (!MCU_stoi2x2(ep.getsvalue(), t_clickloc.x, t_clickloc.y))
	{
		MCeerror->add(EE_CLICK_NAP, line, pos, ep.getsvalue());
		return ES_ERROR;
	}
	if (!MCdefaultstackptr->getopened()
	        || !MCdefaultstackptr->mode_haswindow())
	{
		MCeerror->add(EE_CLICK_STACKNOTOPEN, line, pos, ep.getsvalue());
		return ES_ERROR;
	}

	// IM-2013-09-23: [[ FullscreenMode ]] get / set mouseloc & clickloc in view coords
	MCPoint t_view_clickloc;
	t_view_clickloc = MCdefaultstackptr->view_stacktoviewloc(t_clickloc);

	uint2 oldmstate = MCmodifierstate;
	uint2 oldbstate = MCbuttonstate;

	MCStack *t_old_mousestack;
	MCPoint t_old_mouseloc;

	MCscreen->getmouseloc(t_old_mousestack, t_old_mouseloc);
	MCscreen->setmouseloc(MCdefaultstackptr, t_view_clickloc);

	MCmodifierstate = mstate;
	MCbuttonstate |= 0x1L << (which - 1);

	MCdispatcher->wmfocus_stack(MCdefaultstackptr, t_view_clickloc.x, t_view_clickloc.y);
	MCmodifierstate = mstate;
	MCbuttonstate |= 0x1L << (which - 1);
	MCdispatcher->wmdown_stack(MCdefaultstackptr, which);
	// **** NULL POINTER FIX
	if (MCmousestackptr != NULL)
		MCscreen->sync(MCmousestackptr->getw());
	Boolean abort = MCscreen->wait(CLICK_INTERVAL, False, False);

	MCscreen->setclickloc(MCdefaultstackptr, t_view_clickloc);

	MCmodifierstate = mstate;
	MCbuttonstate &= ~(0x1L << (which - 1));
	MCdispatcher->wmup_stack(MCdefaultstackptr, which);
	MCmodifierstate = oldmstate;
	MCbuttonstate = oldbstate;
	MCControl *mfocused = MCdefaultstackptr->getcard()->getmfocused();
	if (mfocused != NULL
	        && (mfocused->gettype() == CT_GRAPHIC
	            && mfocused->getstate(CS_CREATE_POINTS)
	            || (mfocused->gettype() == CT_IMAGE && mfocused->getstate(CS_DRAW)
	                && MCdefaultstackptr->gettool(mfocused) == T_POLYGON)))
		mfocused->doubleup(1); // cancel polygon create
	if (t_old_mousestack == NULL || t_old_mousestack->getmode() != 0)
	{
		MCscreen->setmouseloc(t_old_mousestack, t_old_mouseloc);
		if (t_old_mousestack != NULL)
			MCdispatcher->wmfocus_stack(t_old_mousestack, t_old_mouseloc.x, t_old_mouseloc.y);
	}
	if (abort)
	{
		MCeerror->add(EE_CLICK_ABORT, line, pos);
		return ES_ERROR;
	}
	return ES_NORMAL;
#endif /* MCClickCmd */

    uinteger_t t_which;
    if (!ctxt . EvalOptionalExprAsUInt(button, which, EE_CLICK_BADBUTTON, t_which))
        return;
    which = t_which;
    
    MCPoint t_location;
    if (!ctxt . EvalExprAsPoint(location, EE_CLICK_BADLOCATION, t_location))
        return;
    
    MCInterfaceExecClickCmd(ctxt, which, t_location, mstate);
}

void MCClickCmd::compile(MCSyntaxFactoryRef ctxt)
{
	MCSyntaxFactoryBeginStatement(ctxt, line, pos);

	if (button != nil)
		button -> compile(ctxt);
	else
		MCSyntaxFactoryEvalConstantUInt(ctxt, which);

	location -> compile(ctxt);
	MCSyntaxFactoryEvalConstantUInt(ctxt, mstate);

	MCSyntaxFactoryExecMethod(ctxt, kMCInterfaceExecClickCmdMethodInfo);

	MCSyntaxFactoryEndStatement(ctxt);
}

MCDrag::~MCDrag()
{
	delete button;
	delete startloc;
	delete endloc;
}

Parse_stat MCDrag::parse(MCScriptPoint &sp)
{
	initpoint(sp);
	sp.skip_token(SP_REPEAT, TT_UNDEFINED, RF_WITH);
	if (sp.skip_token(SP_FACTOR, TT_CHUNK, CT_BUTTON) == PS_NORMAL)
	{
		if (sp.parseexp(False, True, &button) != PS_NORMAL)
		{
			MCperror->add(PE_DRAG_BADBUTTONEXP, sp);
			return PS_ERROR;
		}
	}
	if (sp.skip_token(SP_FACTOR, TT_FROM, PT_FROM) != PS_NORMAL)
	{
		MCperror->add(PE_DRAG_NOFROM, sp);
		return PS_ERROR;
	}
	if (sp.parseexp(False, True, &startloc) != PS_NORMAL)
	{
		MCperror->add(PE_DRAG_BADSTARTLOCEXP, sp);
		return PS_ERROR;
	}
	if (sp.skip_token(SP_FACTOR, TT_TO, PT_TO) != PS_NORMAL)
	{
		MCperror->add(PE_DRAG_NOTO, sp);
		return PS_ERROR;
	}
	if (sp.parseexp(False, True, &endloc) != PS_NORMAL)
	{
		MCperror->add(PE_DRAG_BADENDLOCEXP, sp);
		return PS_ERROR;
	}
	if (sp.skip_token(SP_REPEAT, TT_UNDEFINED, RF_WITH) == PS_NORMAL)
		return getmods(sp, mstate);
	return PS_NORMAL;
}

void MCDrag::exec_ctxt(MCExecContext& ctxt)
{
#ifdef /* MCDrag */ LEGACY_EXEC
	if (button != NULL)
	{
		if (button->eval(ep) != ES_NORMAL || ep.ton() != ES_NORMAL)
		{
			MCeerror->add(EE_DRAG_BADBUTTON, line, pos);
			return ES_ERROR;
		}
		which = ep.getuint2();
	}
	if (startloc->eval(ep) != ES_NORMAL)
	{
		MCeerror->add(EE_DRAG_BADSTARTLOC, line, pos);
		return ES_ERROR;
	}
	int2 sx, sy;
	if (!MCU_stoi2x2(ep.getsvalue(), sx, sy))
	{
		MCeerror->add(EE_DRAG_STARTNAP, line, pos, ep.getsvalue());
		return ES_ERROR;
	}
	if (endloc->eval(ep) != ES_NORMAL)
	{
		MCeerror->add(EE_DRAG_BADENDLOC, line, pos);
		return ES_ERROR;
	}
	int2 ex, ey;
	if (!MCU_stoi2x2(ep.getsvalue(), ex, ey))
	{
		MCeerror->add(EE_DRAG_ENDNAP, line, pos, ep.getsvalue());
		return ES_ERROR;
	}
	uint2 oldmstate = MCmodifierstate;
	uint2 oldbstate = MCbuttonstate;
	int2 oldx = MCmousex;
	int2 oldy = MCmousey;
	MCmodifierstate = mstate;
	MCbuttonstate = 0x1 << (which - 1);
	MCmousex = sx;
	MCmousey = sy;
	//MCdragging = True;
	MCscreen->setlockmods(True);
	MCdefaultstackptr->mfocus(sx, sy);
	MCdefaultstackptr->mdown(which);
	if (MCdragspeed == 0)
	{
		MCmousex = ex;
		MCmousey = ey;
		MCdefaultstackptr->mfocus(ex, ey);
		MCdefaultstackptr->mup(which);
		MCscreen->setlockmods(False);
		MCmodifierstate = oldmstate;
		MCbuttonstate = oldbstate;
		MCmousex = oldx;
		MCmousey = oldy;
		return ES_NORMAL;
	}
	MCscreen->sync(MCdefaultstackptr->getw());
	real8 dx = MCU_abs(ex - sx);
	real8 dy = MCU_abs(ey - sy);
	real8 ix = 0.0;
	if (dx != 0.0)
		ix = dx / (ex - sx);
	real8 iy = 0.0;
	if (dy != 0.0)
		iy = dy / (ey - sy);
	real8 starttime = MCS_time();
	real8 curtime = starttime;
	real8 duration = 0.0;
	if (MCdragspeed != 0)
		duration = sqrt((double)(dx * dx + dy * dy)) / (real8)MCdragspeed;
	real8 endtime = starttime + duration;
	Boolean abort = False;
	MCdragging = True;
	int2 x = sx;
	int2 y = sy;
	while (x != ex || y != ey)
	{
		int2 oldx = x;
		int2 oldy = y;
		x = sx + (int2)(ix * (dx * (curtime - starttime) / duration));
		y = sy + (int2)(iy * (dy * (curtime - starttime) / duration));
		if (MCscreen->wait((real8)MCsyncrate / 1000.0, False, True))
		{
			abort = True;
			break;
		}
		curtime = MCS_time();
		if (curtime >= endtime)
		{
			x = ex;
			y = ey;
			curtime = endtime;
		}
		if (x != oldx || y != oldy)
			MCdefaultstackptr->mfocus(x, y);
	}
	MCdefaultstackptr->mup(which);
	MCmodifierstate = oldmstate;
	MCbuttonstate = oldbstate;
	MCmousex = oldx;
	MCmousey = oldy;
	MCscreen->setlockmods(False);
	MCdragging = False;
	if (abort)
	{
		MCeerror->add(EE_DRAG_ABORT, line, pos);
		return ES_ERROR;
	}
	return ES_NORMAL;
#endif /* MCDrag */

    uinteger_t t_which;
    if (!ctxt . EvalOptionalExprAsUInt(button, which, EE_DRAG_BADBUTTON, t_which))
        return;
    which = t_which;
    
    MCPoint t_start;
    if (!ctxt . EvalExprAsPoint(startloc, EE_DRAG_BADSTARTLOC, t_start))
        return;
    
    MCPoint t_end;
    if (!ctxt . EvalExprAsPoint(endloc, EE_DRAG_BADENDLOC, t_end))
        return;
    
    MCInterfaceExecDrag(ctxt, which, t_start, t_end, mstate);
}

void MCDrag::compile(MCSyntaxFactoryRef ctxt)
{
	MCSyntaxFactoryBeginStatement(ctxt, line, pos);

	if (button != nil)
		button -> compile(ctxt);
	else
		MCSyntaxFactoryEvalConstantUInt(ctxt, which);

	startloc -> compile(ctxt);
	endloc -> compile(ctxt);
	MCSyntaxFactoryEvalConstantUInt(ctxt, mstate);

	MCSyntaxFactoryExecMethod(ctxt, kMCInterfaceExecDragMethodInfo);

	MCSyntaxFactoryEndStatement(ctxt);
}

MCFocus::~MCFocus()
{
	delete object;
}

Parse_stat MCFocus::parse(MCScriptPoint &sp)
{
	initpoint(sp);
	sp.skip_token(SP_FACTOR, TT_OF, PT_ON);

	// MW-2008-01-30: [[ Bug 5676 ]] Add "focus on nothing" to allow unfocusing
	//   all objects on a card.
	if (sp.skip_token(SP_SUGAR, TT_UNDEFINED, SG_NOTHING) == PS_NORMAL)
		object = NULL;
	else
	{
		object = new MCChunk(False);
		if (object->parse(sp, False) != PS_NORMAL)
		{
			MCperror->add(PE_FOCUS_BADOBJECT, sp);
			return PS_ERROR;
		}
	}
	return PS_NORMAL;
}

void MCFocus::exec_ctxt(MCExecContext &ctxt)
{
#ifdef /* MCFocus */ LEGACY_EXEC
	MCObject *optr;
	uint4 parid;
	if (object == NULL)
	{
		if (MCfocusedstackptr != NULL && MCfocusedstackptr -> getcard() != NULL)
			MCfocusedstackptr -> getcard() -> kunfocus();
#ifdef _MOBILE
		// Make sure the IME is forced closed if explicitly asked to be.
		MCscreen -> closeIME();
#endif
	}
	else
	{
		if (object->getobj(ep, optr, parid, True) != ES_NORMAL
				|| optr->gettype() < CT_BUTTON || !optr->getflag(F_TRAVERSAL_ON))
		{
			MCeerror->add(EE_FOCUS_BADOBJECT, line, pos);
			return ES_ERROR;
		}
		optr->getstack()->kfocusset((MCControl *)optr);
	}
	return ES_NORMAL;
#endif /* MCFocus */

	if (object == NULL)
		MCInterfaceExecFocusOnNothing(ctxt);
	else
	{
		MCObject *optr;
		uint4 parid;
        if (!object->getobj(ctxt, optr, parid, True)
                || optr->gettype() < CT_FIRST_CONTROL
                || optr->gettype() > CT_LAST_CONTROL)
		{
            ctxt . LegacyThrow(EE_FOCUS_BADOBJECT);
            return;
		}
		MCInterfaceExecFocusOn(ctxt, optr);
    }
}

void MCFocus::compile(MCSyntaxFactoryRef ctxt)
{
	MCSyntaxFactoryBeginStatement(ctxt, line, pos);

	if (object == nil)
		MCSyntaxFactoryExecMethod(ctxt, kMCInterfaceExecFocusOnNothingMethodInfo);
	else
	{
		object -> compile_object_ptr(ctxt);

		MCSyntaxFactoryExecMethod(ctxt, kMCInterfaceExecFocusOnMethodInfo);
	}

	MCSyntaxFactoryEndStatement(ctxt);
}

MCInsert::~MCInsert()
{
	delete target;
}

Parse_stat MCInsert::parse(MCScriptPoint &sp)
{
	Symbol_type type;
	const LT *te;

	initpoint(sp);

	sp.skip_token(SP_FACTOR, TT_THE);
	if (sp.skip_token(SP_FACTOR, TT_PROPERTY, P_SCRIPT) != PS_NORMAL
	        || sp.skip_token(SP_FACTOR, TT_OF) != PS_NORMAL)
	{
		MCperror->add(PE_INSERT_NOSCRIPT, sp);
		return PS_ERROR;
	}
	target = new MCChunk(False);
	if (target->parse(sp, False) != PS_NORMAL)
	{
		MCperror->add(PE_INSERT_BADOBJECT, sp);
		return PS_ERROR;
	}
	if (sp.skip_token(SP_FACTOR, TT_PREP, PT_INTO) != PS_NORMAL)
	{
		MCperror->add(PE_INSERT_NOINTO, sp);
		return PS_ERROR;
	}
	if (sp.next(type) != PS_NORMAL
	        || sp.lookup(SP_INSERT, te) != PS_NORMAL)
	{
		MCperror->add(PE_INSERT_NOPLACE, sp);
		return PS_ERROR;
	}
	where = (Insert_point)te->which;
	return PS_NORMAL;
}

void MCInsert::exec_ctxt(MCExecContext &ctxt)
{
#ifdef /* MCInsert */ LEGACY_EXEC
	MCObject *optr;
	uint4 parid;
	if (target->getobj(ep, optr, parid, True) != ES_NORMAL
	        || !optr->parsescript(True))
	{
		MCeerror->add(EE_INSERT_BADTARGET, line, pos);
		return ES_ERROR;
	}
	MCObjectList *&listptr = where == IP_FRONT ? MCfrontscripts : MCbackscripts;
	optr->removefrom(listptr);
	uint4 count = 0;
	if (listptr != NULL)
	{
		MCObjectList *olptr = listptr;
		do
		{
			if (!olptr->getremoved())
				count++;
			olptr = olptr->next();
		}
		while (olptr != listptr);
	}
	if (MClicenseparameters . insert_limit > 0 && count >= MClicenseparameters . insert_limit)
	{
		MCeerror->add(EE_INSERT_NOTLICENSED, line, pos);
		return ES_ERROR;
	}
	MCObjectList *olptr = new MCObjectList(optr);
	olptr->insertto(listptr);
	return ES_NORMAL;
#endif /* MCInsert */

	MCObject *optr;
	uint4 parid;
    if (!target->getobj(ctxt, optr, parid, True))
	{
        ctxt . LegacyThrow(EE_INSERT_BADTARGET);
        return;
    }

    MCEngineExecInsertScriptOfObjectInto(ctxt, optr, where == IP_FRONT);
}

void MCInsert::compile(MCSyntaxFactoryRef ctxt)
{
	MCSyntaxFactoryBeginStatement(ctxt, line, pos);

	target -> compile_object_ptr(ctxt);
	MCSyntaxFactoryEvalConstantBool(ctxt, where == IP_FRONT);

	MCSyntaxFactoryExecMethod(ctxt, kMCEngineExecInsertScriptOfObjectIntoMethodInfo);

	MCSyntaxFactoryEndStatement(ctxt);
}

// MW-2008-11-05: [[ Dispatch Command ]] Implementation for the dispatch command.
MCDispatchCmd::~MCDispatchCmd(void)
{
	while(params != NULL)
	{
		MCParameter *t_param;
		t_param = params;
		params = params -> getnext();
		delete t_param;
	}
	
	delete target;
	delete message;
}

// Syntax is:
//   dispatch [ command | function ] <message: Expression> [ with <parameters: ParamList> ]
//   dispatch [ command | function ] <message: Expression> [ to <target: Chunk> ] [ with <parameters: ParamList> ]
Parse_stat MCDispatchCmd::parse(MCScriptPoint& sp)
{
	initpoint(sp);

	// MW-2009-09-11: Added support for command/function specification
	if (sp . skip_token(SP_HANDLER, TT_HANDLER, HT_FUNCTION) == PS_NORMAL)
		is_function = true;
	else
		sp . skip_token(SP_HANDLER, TT_HANDLER, HT_MESSAGE);

	if (sp . parseexp(False, True, &message) != PS_NORMAL)
	{
		MCperror->add(PE_DISPATCH_BADMESSAGE, sp);
		return PS_ERROR;
	}
	
	// MW-2008-12-04: Added 'to <target>' form to the syntax
	if (sp.skip_token(SP_FACTOR, TT_TO) == PS_NORMAL)
	{
		target = new MCChunk(False);
		if (target -> parse(sp, False) != PS_NORMAL)
		{
			MCperror->add(PE_DISPATCH_BADTARGET, sp);
			return PS_ERROR;
		}
	}
	
	if (sp . skip_token(SP_REPEAT, TT_UNDEFINED, RF_WITH) == PS_NORMAL)
	{
		if (getparams(sp, &params) != PS_NORMAL)
		{
			MCperror -> add(PE_DISPATCH_BADPARAMS, sp);
			return PS_ERROR;
		}
	}
	
	return PS_NORMAL;
}

// This method follows along the same lines as MCComref::exec
void MCDispatchCmd::exec_ctxt(MCExecContext &ctxt)
{
#ifdef /* MCDispatchCmd */ LEGACY_EXEC
	if (MCscreen->abortkey())
	{
		MCeerror->add(EE_HANDLER_ABORT, line, pos);
		return ES_ERROR;
	}
	
	if (message -> eval(ep) != ES_NORMAL)
	{
		MCeerror -> add(EE_DISPATCH_BADMESSAGEEXP, line, pos);
		return ES_ERROR;
	}
	
	MCAutoNameRef t_message;
	/* UNCHECKED */ ep . copyasnameref(t_message);
	
	// Evaluate the target object (if we parsed a 'target' chunk).
	MCObject *t_object;
	uint4 t_object_part_id;
	if (target == NULL)
		t_object = ep.getobj();
	else if (target->getobj(ep, t_object, t_object_part_id, True) != ES_NORMAL)
	{
		MCeerror->add(EE_DISPATCH_BADTARGET, line, pos);
		return ES_ERROR;
	}
	
	// Evaluate the parameter list
	Exec_stat stat;
	MCParameter *tptr = params;
	while (tptr != NULL)
	{
		// Get the pointer to the variable this parameter maps to or NULL
		// if it is an expression.
		MCVariable* t_var;
		t_var = tptr -> evalvar(ep);

		if (t_var == NULL)
		{
			tptr -> clear_argument();
			while ((stat = tptr->eval(ep)) != ES_NORMAL && (MCtrace || MCnbreakpoints) && !MCtrylock && !MClockerrors)
				MCB_error(ep, line, pos, EE_STATEMENT_BADPARAM);
			if (stat != ES_NORMAL)
			{
				MCeerror->add(EE_STATEMENT_BADPARAM, line, pos);
				return ES_ERROR;
			}
			tptr->set_argument(ep);
		}
		else
			tptr->set_argument_var(t_var);

		tptr = tptr->getnext();
	}
	
	// Fetch current default stack and target settings
	MCStack *t_old_stack;
	t_old_stack = MCdefaultstackptr;
	MCObject *t_old_target;
	t_old_target = MCtargetptr;
	
	// Cache the current 'this stack' (used to see if we should switch back
	// the default stack).
	MCStack *t_this_stack;
	t_this_stack = t_object -> getstack();
	
	// Retarget this stack and the target to be relative to the target object
	MCdefaultstackptr = t_this_stack;
	MCtargetptr = t_object;

	// MW-2012-10-30: [[ Bug 10478 ]] Turn off lockMessages before dispatch.
	Boolean t_old_lock;
	t_old_lock = MClockmessages;
	MClockmessages = False;
	
	// Add a new entry in the execution contexts
	MCExecPoint *oldep = MCEPptr;
	MCEPptr = &ep;
	stat = ES_NOT_HANDLED;
	Boolean added = False;
	if (MCnexecutioncontexts < MAX_CONTEXTS)
	{
		ep.setline(line);
		MCexecutioncontexts[MCnexecutioncontexts++] = &ep;
		added = True;
	}

	// Dispatch the message
	stat = MCU_dofrontscripts(is_function ? HT_FUNCTION : HT_MESSAGE, t_message, params);
	Boolean olddynamic = MCdynamicpath;
	MCdynamicpath = MCdynamiccard != NULL;
	if (stat == ES_PASS || stat == ES_NOT_HANDLED)
		switch(stat = t_object->handle(is_function ? HT_FUNCTION : HT_MESSAGE, t_message, params, t_object))
		{
		case ES_ERROR:
			MCeerror -> add(EE_DISPATCH_BADCOMMAND, line, pos, t_message);
			break;
		default:
			break;
		}
	
	// Set 'it' appropriately
	switch(stat)
	{
	case ES_NOT_HANDLED:
	case ES_NOT_FOUND:
		ep.getit() -> sets(MCString("unhandled"));
		stat = ES_NORMAL;
		break;
		
	case ES_PASS:
		ep.getit() -> sets(MCString("passed"));
		stat = ES_NORMAL;
		break;
	
	case ES_EXIT_HANDLER:
	case ES_NORMAL:
		ep.getit() -> sets(MCString("handled"));
		stat = ES_NORMAL;
	break;
	
	default:
		ep.getit() -> clear();
	break;
	}
	
	// Reset the default stack pointer and target - note that we use 'send'esque
	// semantics here. i.e. If the default stack has been changed, the change sticks.
	if (MCdefaultstackptr == t_this_stack)
		MCdefaultstackptr = t_old_stack;

	// Reset target pointer
	MCtargetptr = t_old_target;
	MCdynamicpath = olddynamic;
	
	// MW-2012-10-30: [[ Bug 10478 ]] Restore lockMessages.
	MClockmessages = t_old_lock;
	
	// Remove our entry from the contexts list
	MCEPptr = oldep;
	if (added)
		MCnexecutioncontexts--;
	
	return stat;
#endif /* MCDispatchCmd */
<<<<<<< HEAD

	MCNewAutoNameRef t_message;
	if (message -> eval(ep) != ES_NORMAL)
	{
		MCeerror -> add(EE_DISPATCH_BADMESSAGEEXP, line, pos);
		return ES_ERROR;
	}
	/* UNCHECKED */ ep . copyasnameref(&t_message);
=======
	
    MCNewAutoNameRef t_message;
    if (!ctxt . EvalExprAsNameRef(message, EE_DISPATCH_BADMESSAGEEXP, &t_message))
        return;
>>>>>>> b0a49061
	
	// Evaluate the target object (if we parsed a 'target' chunk).
	MCObjectPtr t_target;
	MCObjectPtr *t_target_ptr;
	if (target != nil)
	{
        if (!target->getobj(ctxt, t_target, True))
		{
            ctxt . LegacyThrow(EE_DISPATCH_BADTARGET);
            return;
		}
		t_target_ptr = &t_target;
	}
	else
		t_target_ptr = nil;
	
	// Evaluate the parameter list
    bool t_success;
	MCParameter *tptr = params;
	while (tptr != NULL)
	{
		// Get the pointer to the variable this parameter maps to or NULL
		// if it is an expression.
		MCVariable* t_var;
        t_var = tptr -> evalvar(ctxt);

		if (t_var == NULL)
        {
            MCAutoValueRef t_value;
            tptr -> clear_argument();
            while (!(t_success = tptr->eval(ctxt, &t_value))
                   && (MCtrace || MCnbreakpoints)
                   && !MCtrylock && !MClockerrors)
				MCB_error(ctxt, line, pos, EE_STATEMENT_BADPARAM);
            if (!t_success)
			{
                ctxt . LegacyThrow(EE_STATEMENT_BADPARAM);
                return;
			}

            tptr->setvalueref_argument(*t_value);
		}
		else
			tptr->set_argument_var(t_var);

		tptr = tptr->getnext();
	}

<<<<<<< HEAD
	ep . setline(line);
	
	MCExecContext ctxt(ep);
	MCEngineExecDispatch(ctxt, is_function ? HT_FUNCTION : HT_MESSAGE, *t_message, t_target_ptr, params);
	if (!ctxt . HasError())
		return ES_NORMAL;
		
	return ctxt . Catch(line, pos);
=======
    ctxt . SetLine(line);
    ctxt . SetIt(it);
    MCEngineExecDispatch(ctxt, is_function ? HT_FUNCTION : HT_MESSAGE, *t_message, t_target_ptr, params);
>>>>>>> b0a49061
}

MCMessage::~MCMessage()
{
	delete message;
	delete eventtype;
	delete target;
	delete in;
}

Parse_stat MCMessage::parse(MCScriptPoint &sp)
{
	initpoint(sp);

	h = sp.gethandler();
	if (sp.parseexp(False, True, &message) != PS_NORMAL)
	{
		MCperror->add(PE_SEND_BADEXP, sp);
		return PS_ERROR;
	}
	if (sp.skip_token(SP_FACTOR, TT_TO) != PS_NORMAL
	        && sp.skip_token(SP_FACTOR, TT_OF) != PS_NORMAL)
		return PS_NORMAL;
	if (sp.skip_token(SP_ASK, TT_UNDEFINED, AT_PROGRAM) == PS_NORMAL)
	{
		program = True;
		if (sp.parseexp(False, True, &in) != PS_NORMAL)
		{
			MCperror->add(PE_SEND_BADTARGET, sp);
			return PS_ERROR;
		}
		if (sp.skip_token(SP_REPEAT, TT_UNDEFINED, RF_WITH) == PS_NORMAL
		        && sp.skip_token(SP_COMMAND, TT_STATEMENT, S_REPLY) != PS_NORMAL)
			if (sp.parseexp(False, True, &eventtype) != PS_NORMAL)
			{
				MCperror->add(PE_SEND_BADEVENTTYPE, sp);
				return PS_ERROR;
			}
		if (sp.skip_token(SP_SUGAR, TT_PREP, PT_WITHOUT) == PS_NORMAL)
		{
			sp.skip_token(SP_COMMAND, TT_STATEMENT, S_REPLY);
			sp.skip_token(SP_MOVE, TT_UNDEFINED, MM_WAITING);
			reply = False;
		}
	}
	else
	{
		target = new MCChunk(False);
		if (target->parse(sp, False) != PS_NORMAL)
		{
			MCperror->add(PE_SEND_BADTARGET, sp);
			return PS_ERROR;
		}
		return gettime(sp, &in, units);
	}
	return PS_NORMAL;
}

void MCMessage::exec_ctxt(MCExecContext &ctxt)
{
#ifdef /* MCMessage */ LEGACY_EXEC
	if (program)
	{
		if (MCsecuremode & MC_SECUREMODE_PROCESS)
		{
			MCeerror->add(EE_PROCESS_NOPERM, line, pos);
			return ES_ERROR;
		}
		if (in->eval(ep) != ES_NORMAL)
		{
			MCeerror->add(EE_SEND_BADPROGRAMEXP, line, pos);
			return ES_ERROR;
		}
		char *pname = ep.getsvalue().clone();
		char *etstring = NULL;
		if (eventtype != NULL)
		{
			if (eventtype->eval(ep) != ES_NORMAL || ep.getsvalue().getlength() != 8)
			{
				MCeerror->add(EE_SEND_BADEXP, line, pos);
				return ES_ERROR;
			}
			etstring = ep.getsvalue().clone();
		}
		if (message->eval(ep) != ES_NORMAL)
		{
			MCeerror->add(EE_SEND_BADEXP, line, pos);
			delete pname;
			delete etstring;
			return ES_ERROR;
		}
		MCS_send(ep.getsvalue(), pname, etstring, reply);
		delete pname;
		delete etstring;
		return ES_NORMAL;
	}

	MCObject *optr;
	uint4 parid;
	if (target == NULL)
		optr = ep.getobj();
	else
		if (target->getobj(ep, optr, parid, True) != ES_NORMAL)
		{
			MCeerror->add(EE_SEND_BADTARGET, line, pos);
			return ES_ERROR;
		}
	real8 delay = 0.0;
	if (in != NULL)
	{
		if (in->eval(ep) != ES_NORMAL || ep.ton() != ES_NORMAL)
		{
			MCeerror->add(EE_SEND_BADINEXP, line, pos);
			return ES_ERROR;
		}
		delay = ep.getnvalue();
		switch (units)
		{
		case F_MILLISECS:
			delay /= 1000.0;
			break;
		case F_TICKS:
			delay /= 60.0;
			break;
		default:
			break;
		}
	}
	if (message->eval(ep) != ES_NORMAL)
	{
		MCeerror->add(EE_SEND_BADEXP, line, pos);
		return ES_ERROR;
	}
	char *mptr = ep.getsvalue().clone();
	MCParameter *params = NULL;
	MCParameter *tparam = NULL;
	char *sptr = mptr;
	while (*sptr && !isspace((uint1)*sptr))
		sptr++;
	MCerrorlock++;
	if (*sptr)
	{
		*sptr++ = '\0';
		char *startptr = sptr;
		while (*startptr)
		{
			while (*sptr && *sptr != ',')
				if (*sptr == '"')
				{
					sptr++;
					while (*sptr && *sptr++ != '"')
						;
				}
				else
					sptr++;
			if (*sptr)
				*sptr++ = '\0';
			MCString pdata = startptr;
			ep.setsvalue(pdata);
			
			MCParameter *newparam = new MCParameter;

			// MW-2011-08-11: [[ Bug 9668 ]] Make sure we copy 'pdata' if we use it, since
			//   mptr (into which it points) only lasts as long as this method call.
			if (h->eval(ep) == ES_NORMAL)
				newparam->set_argument(ep);
			else
				newparam->copysvalue_argument(pdata);

			if (tparam == NULL)
				params = tparam = newparam;
			else
			{
				tparam->setnext(newparam);
				tparam = newparam;
			}
			startptr = sptr;
		}
	}
	MCerrorlock--;

	// Convert the message c-string to a name
	MCAutoNameRef t_mptr_as_name;
	/* UNCHECKED */ t_mptr_as_name . CreateWithCString(mptr);

	if (in == NULL)
	{
		Boolean oldlock = MClockmessages;
		MClockmessages = False;
		Exec_stat stat;
		Boolean added = False;
		if (MCnexecutioncontexts < MAX_CONTEXTS)
		{
			ep.setline(line);
			MCexecutioncontexts[MCnexecutioncontexts++] = &ep;
			added = True;
		}
		if ((stat = optr->message(t_mptr_as_name, params, send, True)) == ES_NOT_HANDLED)
		{
			MCHandler *t_handler;
			t_handler = optr -> findhandler(HT_MESSAGE, t_mptr_as_name);
			if (t_handler != NULL && t_handler -> isprivate())
				MCeerror -> add(EE_SEND_BADEXP, line, pos, mptr);
			else
			{
				char *tptr = mptr;
				if (params != NULL)
				{
					params->eval(ep);
					char *p = ep.getsvalue().clone();
					tptr = new char[strlen(mptr) + ep.getsvalue().getlength() + 2];
					sprintf(tptr, "%s %s", mptr, p);
					delete p;
				}
				if ((stat = optr->domess(tptr)) == ES_ERROR)
					MCeerror->add(EE_STATEMENT_BADCOMMAND, line, pos, mptr);
				if (tptr != mptr)
					delete tptr;
			}
		}
		else if (stat == ES_PASS)
			stat = ES_NORMAL;
		else if (stat == ES_ERROR)
			MCeerror->add(EE_SEND_BADEXP, line, pos, mptr);
		while (params != NULL)
		{
			MCParameter *tmp = params;
			params = params->getnext();
			delete tmp;
		}
		delete mptr;
		if (added)
			MCnexecutioncontexts--;
		MClockmessages = oldlock;
		return stat;
	}
	else
	{
		MCscreen->addmessage(optr, t_mptr_as_name, MCS_time() + delay, params);
		delete mptr;
	}
	return ES_NORMAL;
#endif /* MCMessage */
<<<<<<< HEAD
    
	MCExecContext ctxt(ep);
=======
>>>>>>> b0a49061
		
	if (program)
	{
        MCAutoStringRef t_message;
        if (!ctxt . EvalExprAsStringRef(message, EE_SEND_BADEXP, &t_message))
            return;

        MCAutoStringRef t_program;
        if (!ctxt . EvalExprAsStringRef(in, EE_SEND_BADPROGRAMEXP, &t_program))
            return;

        MCAutoStringRef t_event_type;
        if (!ctxt . EvalOptionalExprAsNullableStringRef(eventtype, EE_SEND_BADEXP, &t_event_type))
            return;

		MCScriptingExecSendToProgram(ctxt, *t_message, *t_program, *t_event_type, reply == True);
	}
	else
	{
        MCAutoStringRef t_message;
        if (!ctxt . EvalExprAsStringRef(message, EE_SEND_BADEXP, &t_message))
            return;
		
		MCObjectPtr t_target;
		MCObjectPtr *t_target_ptr;
		if (target != nil)
		{
            if (!target -> getobj(ctxt, t_target, True))
			{
                ctxt . LegacyThrow(EE_SEND_BADTARGET);
                return;
			}
			t_target_ptr = &t_target;
		}
		else
			t_target_ptr = nil;

		if (in != nil)
		{
            double t_delay;

            if (!ctxt . EvalExprAsDouble(in, EE_SEND_BADINEXP, t_delay))
                return;

            MCEngineExecSendInTime(ctxt, *t_message, t_target, t_delay, units);
		}
        else
        {
            ctxt . SetLine(line);

            if (!send)
                MCEngineExecCall(ctxt, *t_message, t_target_ptr);
            else
                MCEngineExecSend(ctxt, *t_message, t_target_ptr);
        }
    }
}

void MCMessage::compile(MCSyntaxFactoryRef ctxt)
{
	MCSyntaxFactoryBeginStatement(ctxt, line, pos);
	
	if (program)
	{
		message -> compile(ctxt);
		in -> compile(ctxt);

		if (eventtype != nil)
			eventtype -> compile(ctxt);
		else
			MCSyntaxFactoryEvalConstantNil(ctxt);
		
		MCSyntaxFactoryEvalConstantBool(ctxt, reply == True);

		MCSyntaxFactoryExecMethod(ctxt, kMCScriptingExecSendToProgramMethodInfo);
	}
	else
	{
		message -> compile(ctxt);

		if (target != nil)
			target -> compile_object_ptr(ctxt);
		else
			MCSyntaxFactoryEvalConstantNil(ctxt);

		if (in != nil)
		{
			in -> compile(ctxt);
			MCSyntaxFactoryEvalConstantInt(ctxt, units);

			MCSyntaxFactoryExecMethod(ctxt, kMCEngineExecSendInTimeMethodInfo);
		}
		else
		{
			if (!send)
				MCSyntaxFactoryExecMethod(ctxt, kMCEngineExecCallMethodInfo);
			else
				MCSyntaxFactoryExecMethod(ctxt, kMCEngineExecSendMethodInfo);
		}
	}

	MCSyntaxFactoryEndStatement(ctxt);
}

MCMove::~MCMove()
{
	delete object;
	delete startloc;
	delete endloc;
	delete durationexp;
}

Parse_stat MCMove::parse(MCScriptPoint &sp)
{
	initpoint(sp);
	object = new MCChunk(False);
	if (object->parse(sp, False) != PS_NORMAL)
	{
		MCperror->add(PE_MOVE_BADOBJECT, sp);
		return PS_ERROR;
	}
	if (sp.skip_token(SP_FACTOR, TT_FROM, PT_FROM) == PS_NORMAL)
		if (sp.parseexp(False, True, &startloc) != PS_NORMAL)
		{
			MCperror->add(PE_MOVE_BADSTARTLOCEXP, sp);
			return PS_ERROR;
		}
	if (sp.skip_token(SP_FACTOR, TT_TO, PT_TO) != PS_NORMAL)
	{
		if (sp.skip_token(SP_FACTOR, TT_TO, PT_RELATIVE) != PS_NORMAL)
		{
			MCperror->add(PE_MOVE_NOTO, sp);
			return PS_ERROR;
		}
		relative = True;
	}
	if (sp.parseexp(False, True, &endloc) != PS_NORMAL)
	{
		MCperror->add(PE_MOVE_BADENDLOCEXP, sp);
		return PS_ERROR;
	}
	if (gettime(sp, &durationexp, units) != PS_NORMAL)
		return PS_ERROR;
	if (sp.skip_token(SP_SUGAR, TT_PREP, PT_WITHOUT) == PS_NORMAL)
	{
		if (sp.skip_token(SP_MOVE, TT_UNDEFINED, MM_MESSAGES) == PS_NORMAL)
			messages = False;
		else
			if (sp.skip_token(SP_MOVE, TT_UNDEFINED, MM_WAITING) == PS_NORMAL)
				waiting = False;
			else
			{
				MCperror->add(PE_MOVE_BADWITHOUT, sp);
				return PS_ERROR;
			}
	}
	return PS_NORMAL;
}

void MCMove::exec_ctxt(MCExecContext &ctxt)
{
#ifdef /* MCMove */ LEGACY_EXEC
	MCObject *optr;
	uint4 parid;
	if (object->getobj(ep, optr, parid, True) != ES_NORMAL)
	{
		MCeerror->add(EE_MOVE_BADOBJECT, line, pos);
		return ES_ERROR;
	}
	if (endloc->eval(ep) != ES_NORMAL)
	{
		MCeerror->add(EE_MOVE_BADENDLOC, line, pos);
		return ES_ERROR;
	}
	MCPoint *pts;
	uint2 npts;
	if (startloc != NULL)
	{
		pts = new MCPoint[2];
		npts = 2;
		if (!MCU_stoi2x2(ep.getsvalue(), pts[1].x, pts[1].y))
		{
			MCeerror->add(EE_MOVE_ENDNAP, line, pos, ep.getsvalue());
			delete pts;
			return ES_ERROR;
		}
		if (startloc->eval(ep) != ES_NORMAL)
		{
			MCeerror->add(EE_MOVE_BADSTARTLOC, line, pos);
			return ES_ERROR;
		}
		if (!MCU_stoi2x2(ep.getsvalue(), pts[0].x, pts[0].y))
		{
			MCeerror->add(EE_MOVE_STARTNAP, line, pos, ep.getsvalue());
			return ES_ERROR;
		}
	}
	else
	{
		MCPoint *tpts = NULL;
		uint2 tnpts = 0;
		if (!MCU_parsepoints(tpts, tnpts, ep.getsvalue()))
		{
			MCeerror->add(EE_MOVE_ENDNAP, line, pos, ep.getsvalue());
			delete tpts;
			return ES_ERROR;
		}
		if (tnpts == 1)
		{
			pts = new MCPoint[2];
			npts = 2;
			MCRectangle trect = optr->getrect();
			pts[0].x = trect.x + (trect.width >> 1);
			pts[0].y = trect.y + (trect.height >> 1);
			pts[1] = tpts[0];
			delete tpts;
			if (relative)
			{
				pts[1].x += pts[0].x;
				pts[1].y += pts[0].y;
			}
		}
		else
		{
			pts = tpts;
			npts = tnpts;
		}
	}
	if (npts < 2)
		return ES_NORMAL;
	real8 duration = 0.0;
	if (durationexp != NULL)
	{
		if (durationexp->eval(ep) != ES_NORMAL)
		{
			MCeerror->add(EE_MOVE_BADDURATION, line, pos);
			return ES_ERROR;
		}
		if (ep.getreal8(duration, line, pos, EE_MOVE_DURATIONNAN) != ES_NORMAL)
			return ES_ERROR;
		switch (units)
		{
		case F_MILLISECS:
			duration /= 1000.0;
			break;
		case F_TICKS:
			duration /= 60.0;
			break;
		default:
			break;
		}
	}
	MCscreen->addmove(optr, pts, npts, duration, waiting);
	if (waiting)
	{
		if (MCscreen->wait(duration, messages, False))
		{
			MCeerror->add(EE_MOVE_ABORT, line, pos);
			return ES_ERROR;
		}
		MCscreen->stopmove(optr, True);
	}
	return ES_NORMAL; 
#endif /* MCMove */

	MCObject *optr;
	uint4 parid;

    if (!object->getobj(ctxt, optr, parid, True))
	{
        ctxt . LegacyThrow(EE_MOVE_BADOBJECT);
        return;
	}

    real8 duration;
    if (!ctxt . EvalOptionalExprAsDouble(durationexp, 0.0, EE_MOVE_BADDURATION, duration))
        return;

	if (startloc != NULL)
    {
        MCPoint t_to, t_from;

        if (!ctxt . EvalExprAsPoint(endloc, EE_MOVE_BADENDLOC, t_to))
            return;

        if (!ctxt . EvalExprAsPoint(startloc, EE_MOVE_BADSTARTLOC, t_from))
            return;

		MCInterfaceExecMoveObjectBetween(ctxt, optr, t_from, t_to, duration, units, waiting == True, messages == True);
	}
	else
	{	
		MCAutoArray<MCPoint> t_points;
		MCAutoStringRef t_motion;
        if (!ctxt . EvalExprAsStringRef(endloc, EE_MOVE_BADENDLOC, &t_motion))
            return;

		if (!MCU_parsepoints(t_points.PtrRef(), t_points.SizeRef(), *t_motion))
		{
            ctxt . LegacyThrow(EE_MOVE_ENDNAP);
            return;
		}

		MCInterfaceExecMoveObjectAlong(ctxt, optr, t_points.Ptr(), t_points.Size(), relative == True, duration, units, waiting == True, messages == True);		
   }
}

void MCMove::compile(MCSyntaxFactoryRef ctxt)
{
	MCSyntaxFactoryBeginStatement(ctxt, line, pos);

	object -> compile_object_ptr(ctxt);
	
	if (startloc != nil)
	{
		startloc -> compile(ctxt);
		endloc -> compile(ctxt);

		if (durationexp != nil)
			durationexp -> compile(ctxt);
		else
			MCSyntaxFactoryEvalConstantDouble(ctxt, 0);

		MCSyntaxFactoryEvalConstantInt(ctxt, units);
		MCSyntaxFactoryEvalConstantBool(ctxt, waiting == True);
		MCSyntaxFactoryEvalConstantBool(ctxt, messages == True);

		MCSyntaxFactoryExecMethod(ctxt, kMCInterfaceExecMoveObjectBetweenMethodInfo);
	}
	else
	{
		endloc -> compile(ctxt);
		MCSyntaxFactoryEvalConstantBool(ctxt, relative == True);

		if (durationexp != nil)
			durationexp -> compile(ctxt);
		else
			MCSyntaxFactoryEvalConstantDouble(ctxt, 0);

		MCSyntaxFactoryEvalConstantInt(ctxt, units);
		MCSyntaxFactoryEvalConstantBool(ctxt, waiting == True);
		MCSyntaxFactoryEvalConstantBool(ctxt, messages == True);

		MCSyntaxFactoryExecMethod(ctxt, kMCInterfaceExecMoveObjectAlongMethodInfo);
	}

	MCSyntaxFactoryEndStatement(ctxt);
}

MCMM::~MCMM()
{
	delete clip;
	delete stack;
	delete tempo;
	delete loc;
	delete options;
}

Parse_stat MCMM::parse(MCScriptPoint &sp)
{
	initpoint(sp);

	if (prepare && sp.skip_token(SP_FACTOR, TT_CHUNK, CT_IMAGE) == PS_NORMAL)
	{
		if (sp . skip_token(SP_THERE, TT_UNDEFINED, TM_FILE) == PS_NORMAL)
		{
			if (sp.parseexp(False, True, &clip) != PS_NORMAL)
			{
				MCperror->add(PE_PLAY_BADCLIP, sp);
				return PS_ERROR;
			}
			image_file = True;
			return PS_NORMAL;
		}
		
		sp.backup();
		stack = new MCChunk(False);
		if (stack->parse(sp, False) != PS_NORMAL)
		{
			MCperror->add(PE_PLAY_BADSTACK, sp);
			return PS_ERROR;
		}
	
		image = True;
		return PS_NORMAL;
	}
	
	if (sp.skip_token(SP_PLAY, TT_UNDEFINED, PP_VIDEO) == PS_NORMAL)
	{
		if (sp.parseexp(False, True, &clip) != PS_NORMAL)
		{
			MCperror->add(PE_PLAY_BADCLIP, sp);
			return PS_ERROR;
		}
		video = True;
		return PS_NORMAL;
	}
	
	if (sp.skip_token(SP_PLAY, TT_UNDEFINED, PP_STEP) == PS_NORMAL)
	{
		if (sp.skip_token(SP_PLAY, TT_UNDEFINED, PP_FORWARD) == PS_NORMAL)
			stepforward = True;
		if (sp.skip_token(SP_PLAY, TT_UNDEFINED, PP_BACK) == PS_NORMAL)
			stepback = True;
		video = True;
	}
	if (sp.skip_token(SP_PLAY, TT_UNDEFINED, PP_PAUSE) == PS_NORMAL)
		pause = True;
	if (sp.skip_token(SP_PLAY, TT_UNDEFINED, PP_RESUME) == PS_NORMAL)
		resume = True;
	if (sp.skip_token(SP_PLAY, TT_UNDEFINED, PP_STOP) == PS_NORMAL)
		stop = True;
	if (sp.skip_token(SP_PLAY, TT_UNDEFINED, PP_AUDIO_CLIP) == PS_NORMAL)
		audio = True;
	if (sp.skip_token(SP_PLAY, TT_UNDEFINED, PP_VIDEO_CLIP) == PS_NORMAL)
		video = True;
	if (sp.skip_token(SP_SHOW, TT_UNDEFINED, SO_BACKGROUND) == PS_NORMAL)
		ptype = CT_BACKGROUND;
	if (sp.skip_token(SP_SHOW, TT_UNDEFINED, SO_CARD) == PS_NORMAL)
		ptype = CT_CARD;
	if (sp.skip_token(SP_PLAY, TT_UNDEFINED, PP_PLAYER) == PS_NORMAL)
		player = True;
	if (sp.skip_token(SP_FACTOR, TT_PROPERTY, P_ID) == PS_NORMAL)
		etype = CT_ID;
	if (stop && !video && !player)
	{
		audio = True;
		return PS_NORMAL;
	}
	if (!audio && !video && !player)
		audio = True;
	sp.skip_token(SP_FACTOR, TT_CHUNK, CT_URL);
	MCerrorlock++;
	if (sp.parseexp(False, True, &clip) != PS_NORMAL)
	{
		MCerrorlock--;
		if (stepback || stepforward || stop)
			return PS_NORMAL;
		MCperror->add(PE_PLAY_BADCLIP, sp);
		return PS_ERROR;
	}
	MCerrorlock--;
	if (sp.skip_token(SP_FACTOR, TT_OF) == PS_NORMAL)
	{
		stack = new MCChunk(False);
		if (stack->parse(sp, False) != PS_NORMAL)
		{
			MCperror->add(PE_PLAY_BADSTACK, sp);
			return PS_ERROR;
		}
	}
	if (sp.skip_token(SP_PLAY, TT_UNDEFINED, PP_LOOPING) == PS_NORMAL)
		looping = True;
	if (video)
	{
		if (sp.skip_token(SP_FACTOR, TT_PREP, PT_AT) == PS_NORMAL)
		{
			if (sp.parseexp(False, True, &loc) != PS_NORMAL)
			{
				MCperror->add(PE_PLAY_BADLOC, sp);
				return PS_ERROR;
			}
		}
		if (sp.skip_token(SP_PLAY, TT_UNDEFINED, PP_OPTIONS) == PS_NORMAL)
		{
			if (sp.parseexp(False, True, &options) != PS_NORMAL)
			{
				MCperror->add(PE_PLAY_BADOPTIONS, sp);
				return PS_ERROR;
			}
		}
	}
	else
	{
		if (sp.skip_token(SP_PLAY, TT_UNDEFINED, PP_TEMPO) == PS_NORMAL)
		{
			if (sp.parseexp(False, True, &tempo) != PS_NORMAL)
			{
				MCperror->add(PE_PLAY_BADTEMPO, sp);
				return PS_ERROR;
			}
		}
		MCScriptPoint notessp(sp);
		MCerrorlock++;
		if (sp.parseexp(False, True, &loc) != PS_NORMAL)
		{
			sp = notessp;
			delete loc;
			loc = NULL;
		}
		MCerrorlock--;
	}
	return PS_NORMAL;
}

void MCMM::exec_ctxt(MCExecContext &ctxt)
{
#ifdef /* MCMM */ LEGACY_EXEC
	MCresult->clear(False);
	if (prepare && image)
	{
		uint4 parid;
		MCObject *t_object;
		if (stack -> getobj(ep, t_object, parid, True) != ES_NORMAL ||
			t_object -> gettype() != CT_IMAGE)
		{
			MCeerror->add(EE_PLAY_BADCLIP, line, pos);
			return ES_ERROR;
		}
		static_cast<MCImage *>(t_object) -> prepareimage();
		return ES_NORMAL;
	}
	else if (prepare && image_file)
	{
		if (clip->eval(ep) != ES_NORMAL)
		{
			MCeerror->add(EE_PLAY_BADCLIP, line, pos);
			return ES_ERROR;
		}
		
		// IM-2013-10-30: [[ FullscreenMode ]] Use refactored functions to fetch & prepare
		// image rep using the scale of the current stack.
		MCImageRep *t_rep;
		t_rep = nil;
		
		if (MCImageGetFileRepForStackContext(ep.getcstring(), MCdefaultstackptr, t_rep))
		{
			MCImagePrepareRepForDisplayAtDensity(t_rep, MCdefaultstackptr->getdevicescale());
			
			t_rep->Release();
		}
		
		return ES_NORMAL;
	}
	
	if (audio)
		MCU_play_stop();
	if (stop)
	{
#ifdef _MOBILE
		extern bool MCSystemStopVideo();
		if (!MCSystemStopVideo())
			MCresult->sets("no video support");
		return ES_NORMAL;
#endif
	}
	if (clip == NULL)
	{
		if (video && MCplayers != NULL)
			if (stepforward)
				MCplayers->playstepforward();
			else if (stepback)
					MCplayers->playstepback();
			else if (pause)
						MCplayers->playpause(True);
			else if (stop)
							if (MCplayers->isdisposable())
							{
								MCPlayer *tptr = MCplayers;
								tptr->playstop();
							}
							else
								MCplayers->playpause(True);
			else if (!MCplayers->playpause(False))
							{
								MCPlayer *tptr = MCplayers;
								tptr->playstop();
							}
		return ES_NORMAL;
	}
	MCStack *sptr = MCdefaultstackptr;
	if (stack != NULL)
	{
		uint4 parid;
		MCObject *optr = MCdefaultstackptr;
		if (stack->getobj(ep, optr, parid, True) != ES_NORMAL)
		{
			MCeerror->add(EE_PLAY_BADCLIP, line, pos);
			return ES_ERROR;
		}
		sptr = optr->getstack();
	}
	if (clip->eval(ep) != ES_NORMAL)
	{
		MCeerror->add(EE_PLAY_BADCLIP, line, pos);
		return ES_ERROR;
	}
	if (video)
	{
#ifdef _MOBILE
		extern bool MCSystemPlayVideo(const char *p_filename);
		MCExecPoint *t_old_ep;
		t_old_ep = MCEPptr;
		MCEPptr = &ep;
		if (!MCSystemPlayVideo(ep.getcstring()))
			MCresult->sets("no video support");
		MCEPptr = t_old_ep;
		return ES_NORMAL;
#endif
	}
	if (video || player)
	{
		IO_cleanprocesses();
		MCPlayer *tptr;
		if (player)
			tptr = (MCPlayer *)sptr->getcard()->getchild(etype, ep.getsvalue(), CT_PLAYER, ptype);
		else
		{
			// Lookup the name we are searching for. If it doesn't exist, then no object can
			// have it as a name.
			tptr = nil;
			if (etype == CT_EXPRESSION)
			{
				MCNameRef t_obj_name;
				t_obj_name = MCNameLookupWithOldString(ep.getsvalue(), kMCCompareCaseless);
				if (t_obj_name != nil)
				{
			tptr = MCplayers;
			while (tptr != NULL)
			{
						if (tptr -> hasname(t_obj_name))
							break;
						tptr = tptr->getnextplayer();
					}
				}
			}
			else if (etype == CT_ID)
				{
				tptr = MCplayers;
				while (tptr != NULL)
				{
					if (tptr -> getaltid() == ep.getnvalue())
					break;
				tptr = tptr->getnextplayer();
			}
		}
			if (tptr != nil && !prepare)
				tptr->setflag(True, F_VISIBLE);
		}
		if (tptr != NULL)
		{
			if (pause)
				tptr->playpause(True);
			else if (stepforward)
					tptr->playstepforward();
			else if (stepback)
						tptr->playstepback();
			else if (stop)
							if (tptr->isdisposable())
								tptr->playstop();
							else
								tptr->playpause(True);
			else if (!prepare)
								if (!tptr->playpause(False))
									tptr->playstop();
			return ES_NORMAL;
		}
		if (pause || stop || stepforward || stepback)
		{
			MCresult->sets("videoClip is not playing");
			return ES_NORMAL;
		}
		const char *vcname = NULL;
		char *fname = NULL;
		Boolean tmpfile = False;
		MCVideoClip *vcptr;
		real8 scale;
		Boolean dontrefresh;
		if ((vcptr = (MCVideoClip *)sptr->getAV(etype, ep.getsvalue(),
		                                        CT_VIDEO_CLIP)) == NULL
		        && (vcptr = (MCVideoClip *)sptr->getobjname(CT_VIDEO_CLIP,
		                    ep.getsvalue())) == NULL)
		{
			if (ep.getsvalue().getlength() < 4096)
			{
				fname = ep.getsvalue().clone();
				vcname = fname;
				if (!MCS_exists(fname, True))
				{
					delete fname;
					fname = NULL;
					MCU_geturl(ep);
					if (ep.getsvalue().getlength() == 0)
					{
						MCresult->sets("no data in videoClip");
						return ES_NORMAL;
					}
				}
			}
			if (fname == NULL)
			{
				fname = strclone(MCS_tmpnam());
				IO_handle tstream;
				if ((tstream = MCS_open(fname, IO_WRITE_MODE, False, False, 0)) == NULL)
				{
					delete fname;
					MCresult->sets("error opening temp file");
					return ES_NORMAL;
				}
				IO_stat stat = IO_write(ep.getsvalue().getstring(), sizeof(int1),
				                        ep.getsvalue().getlength(), tstream);
				MCS_close(tstream);
				if (stat != IO_NORMAL)
				{
					MCS_unlink(fname);
					delete fname;
					MCresult->sets("error writing videoClip");
					return ES_NORMAL;
				}
				tmpfile = True;
			}
			scale = MCtemplatevideo->getscale();
			dontrefresh = MCtemplatevideo->getflag(F_DONT_REFRESH);
		}
		else
		{
			vcname = vcptr->getname_cstring();
			fname = vcptr->getfile();
			scale = vcptr->getscale();
			dontrefresh = vcptr->getflag(F_DONT_REFRESH);
			tmpfile = True;
		}
		tptr = (MCPlayer *)MCtemplateplayer->clone(False, OP_NONE, false);
		tptr->setsprop(P_SHOW_BORDER, MCfalsemcstring);
		tptr->setfilename(vcname, fname, tmpfile);
		tptr->open();
		if (prepare)
			tptr->setflag(False, F_VISIBLE);
		MCRectangle trect = tptr->getrect();
		if (loc != NULL)
		{
			if (loc->eval(ep) != ES_NORMAL)
			{
				if (tptr->isdisposable())
					delete tptr;
				MCeerror->add(EE_PLAY_BADLOC, line, pos);
				return ES_ERROR;
			}
			if (!MCU_stoi2x2(ep.getsvalue(), trect.x, trect.y))
			{
				if (tptr->isdisposable())
					delete tptr;
				MCeerror->add(EE_PLAY_BADLOC, line, pos, ep.getsvalue());
				return ES_ERROR;
			}
		}
		else
		{
			MCRectangle crect = tptr->getcard()->getrect();
			trect.x = crect.width >> 1;
			trect.y = crect.height >> 1;
		}
		trect.width = trect.height = 1;
		tptr->setrect(trect);
		tptr->setscale(scale);
		tptr->setflag(dontrefresh, F_DONT_REFRESH);
		char *optionstring;
		if (options != NULL)
		{
			if (options->eval(ep) != ES_NORMAL)
			{
				if (tptr->isdisposable())
					delete tptr;
				MCeerror->add(EE_PLAY_BADOPTIONS, line, pos);
				return ES_ERROR;
			}
			optionstring = ep.getsvalue().clone();
		}
		else
			optionstring = strclone(MCnullstring);
		if (looping)
			tptr->setflag(True, F_LOOPING);
		if (prepare && !tptr->prepare(optionstring)
		        || !prepare && !tptr->playstart(optionstring))
		{
			if (tptr->isdisposable())
				delete tptr;
			delete optionstring;
			return ES_NORMAL;
		}
		delete optionstring;
	}
	else
	{
		if (!MCtemplateaudio->issupported())
		{
#ifdef _MOBILE
			extern bool MCSystemPlaySound(const char *p_filename, bool p_looping);
			if (!MCSystemPlaySound(ep.getcstring(), looping == True))
			MCresult->sets("no sound support");
#endif
			return ES_NORMAL;
		}
		if ((MCacptr = (MCAudioClip *)(sptr->getAV(etype, ep.getsvalue(),
		                               CT_AUDIO_CLIP))) == NULL
		        && (MCacptr = (MCAudioClip *)sptr->getobjname(CT_AUDIO_CLIP,
		                      ep.getsvalue())) == NULL)
		{
			char *fname = ep.getsvalue().clone();
			IO_handle stream;
			if (!MCS_exists(fname, True)
			        || (stream = MCS_open(fname, IO_READ_MODE, True, False, 0)) == NULL)
			{
				MCU_geturl(ep);
				if (ep.getsvalue().getlength() == 0)
				{
					delete fname;
					MCresult->sets("no data in audioClip");
					return ES_NORMAL;
				}
				stream = MCS_fakeopen(ep.getsvalue());
			}
			MCacptr = new MCAudioClip;
			MCacptr->setdisposable();
			if (!MCacptr->import(fname, stream))
			{
				MCS_close(stream);
				MCresult->sets("error reading audioClip");
				delete fname;
				delete MCacptr;
				MCacptr = NULL;
				return ES_ERROR;
			}
			MCS_close(stream);
			delete fname;
		}
		MCacptr->setlooping(looping);
		MCU_play();
		if (MCacptr != NULL)
			MCscreen->addtimer(MCacptr, MCM_internal, looping ? LOOP_RATE : PLAY_RATE);
	}
	return ES_NORMAL;
#endif /* MCMM */

<<<<<<< HEAD
	MCExecContext ctxt(ep);
=======
>>>>>>> b0a49061
	ctxt . SetTheResultToEmpty();
	
	if (prepare && image)
	{
		uint4 parid;
		MCObject *t_object;
        if (!stack -> getobj(ctxt, t_object, parid, True) ||
			t_object -> gettype() != CT_IMAGE)
		{
            ctxt . LegacyThrow(EE_PLAY_BADCLIP);
            return;
		}
		
		MCGraphicsExecPrepareImage(ctxt, static_cast<MCImage *>(t_object));
	}
	else if (prepare && image_file)
    {
		MCAutoStringRef t_filename;
        if (!ctxt . EvalExprAsStringRef(clip, EE_PLAY_BADCLIP, &t_filename))
            return;
		
		MCGraphicsExecPrepareImageFile(ctxt, *t_filename);
	}
	else if (clip == NULL)
	{
		if (video)
		{
			if (stepforward)
				MCMultimediaExecPlayLastVideoOperation(ctxt, PP_FORWARD);
			else if (stepback)
				MCMultimediaExecPlayLastVideoOperation(ctxt, PP_BACK);
			else if (pause)
				MCMultimediaExecPlayLastVideoOperation(ctxt, PP_PAUSE);
			else if (stop)
				MCMultimediaExecPlayLastVideoOperation(ctxt, PP_STOP);
			else if (resume)
				MCMultimediaExecPlayLastVideoOperation(ctxt, PP_RESUME);
			else
				MCMultimediaExecPlayLastVideoOperation(ctxt, PP_UNDEFINED);
		}
	}
	else 
	{
		MCObject *optr = nil;
		if (stack != NULL)
		{
			uint4 parid;
            if (!stack->getobj(ctxt, optr, parid, True) ||
				optr -> gettype() != CT_STACK)
			{
                ctxt . LegacyThrow(EE_PLAY_BADCLIP);
                return;
			}
		}
		MCAutoStringRef t_clip_name;
        if (!ctxt . EvalExprAsStringRef(clip, EE_PLAY_BADCLIP, &t_clip_name))
            return;

		if (player)
		{
			if (pause)
				MCMultimediaExecPlayPlayerOperation(ctxt, (MCStack *)optr, etype, *t_clip_name, ptype, PP_PAUSE);
			else if (stepforward)
				MCMultimediaExecPlayPlayerOperation(ctxt, (MCStack *)optr, etype, *t_clip_name, ptype, PP_FORWARD);	
			else if (stepback)
				MCMultimediaExecPlayPlayerOperation(ctxt, (MCStack *)optr, etype, *t_clip_name, ptype, PP_BACK);			
			else if (stop)
				MCMultimediaExecPlayPlayerOperation(ctxt, (MCStack *)optr, etype, *t_clip_name, ptype, PP_STOP);
			else if (resume)
				MCMultimediaExecPlayPlayerOperation(ctxt, (MCStack *)optr, etype, *t_clip_name, ptype, PP_RESUME);
			else
				MCMultimediaExecPlayPlayerOperation(ctxt, (MCStack *)optr, etype, *t_clip_name, ptype, PP_UNDEFINED);			
		}
		else if (video)
		{
			if (pause)
				MCMultimediaExecPlayVideoOperation(ctxt, (MCStack *)optr, etype, *t_clip_name, PP_PAUSE);
			else if (stepforward)
				MCMultimediaExecPlayVideoOperation(ctxt, (MCStack *)optr, etype, *t_clip_name, PP_FORWARD);	
			else if (stepback)
				MCMultimediaExecPlayVideoOperation(ctxt, (MCStack *)optr, etype, *t_clip_name, PP_BACK);			
			else if (stop)
				MCMultimediaExecPlayVideoOperation(ctxt, (MCStack *)optr, etype, *t_clip_name, PP_STOP);
			else if (resume)
				MCMultimediaExecPlayVideoOperation(ctxt, (MCStack *)optr, etype, *t_clip_name, PP_RESUME);
			else
			{
                MCPoint t_loc;
                MCPoint *t_loc_ptr = &t_loc;

                if (!ctxt . EvalOptionalExprAsPoint(loc, nil, EE_PLAY_BADLOC, t_loc_ptr))
                    return;

				MCAutoStringRef t_options;
                if (!ctxt . EvalOptionalExprAsNullableStringRef(options, EE_PLAY_BADOPTIONS, &t_options))
                    return;

				if (!prepare)
					MCMultimediaExecPlayVideoClip(ctxt, (MCStack *)optr, etype, *t_clip_name, looping == True, t_loc_ptr, *t_options);
				else
					MCMultimediaExecPrepareVideoClip(ctxt, (MCStack *)optr, etype, *t_clip_name, looping == True, t_loc_ptr, *t_options);
			}
		}
		else
			MCMultimediaExecPlayAudioClip(ctxt, (MCStack *)optr, etype, *t_clip_name, looping == True);
    }
}

void MCMM::compile(MCSyntaxFactoryRef ctxt)
{
	MCSyntaxFactoryBeginStatement(ctxt, line, pos);

	if (prepare && image)
	{
		stack -> compile_object_ptr(ctxt);
		MCSyntaxFactoryExecMethod(ctxt, kMCGraphicsExecPrepareImageMethodInfo);
	}
	else if (prepare && image_file)
	{
		clip -> compile(ctxt);
		MCSyntaxFactoryExecMethod(ctxt, kMCGraphicsExecPrepareImageFileMethodInfo);
	}
	else if (clip == NULL)
	{
		if (video)
		{
			if (stepforward)
				MCSyntaxFactoryEvalConstantInt(ctxt, PP_FORWARD);
			else if (stepback)
				MCSyntaxFactoryEvalConstantInt(ctxt, PP_BACK);
			else if (pause)
				MCSyntaxFactoryEvalConstantInt(ctxt, PP_PAUSE);
			else if (stop)
				MCSyntaxFactoryEvalConstantInt(ctxt, PP_STOP);
			else if (resume)
				MCSyntaxFactoryEvalConstantInt(ctxt, PP_RESUME);
			else
				MCSyntaxFactoryEvalConstantInt(ctxt, PP_UNDEFINED);

			MCSyntaxFactoryExecMethod(ctxt, kMCMultimediaExecPlayLastVideoOperationMethodInfo);
		}
	}
	else 
	{
		if (stack != nil)
			stack -> compile_object_ptr(ctxt);
		else
			MCSyntaxFactoryEvalConstantNil(ctxt);

		MCSyntaxFactoryEvalConstantInt(ctxt, etype);
		clip -> compile(ctxt);

		if (player)
		{
			MCSyntaxFactoryEvalConstantInt(ctxt, ptype);
			
			if (stepforward)
				MCSyntaxFactoryEvalConstantInt(ctxt, PP_FORWARD);
			else if (stepback)
				MCSyntaxFactoryEvalConstantInt(ctxt, PP_BACK);
			else if (pause)
				MCSyntaxFactoryEvalConstantInt(ctxt, PP_PAUSE);
			else if (stop)
				MCSyntaxFactoryEvalConstantInt(ctxt, PP_STOP);
			else if (resume)
				MCSyntaxFactoryEvalConstantInt(ctxt, PP_RESUME);
			else
				MCSyntaxFactoryEvalConstantInt(ctxt, PP_UNDEFINED);

			MCSyntaxFactoryExecMethod(ctxt, kMCMultimediaExecPlayPlayerOperationMethodInfo);
		}
		else if (video)
		{
			if (stepforward)
			{
				MCSyntaxFactoryEvalConstantInt(ctxt, PP_FORWARD);
				MCSyntaxFactoryExecMethod(ctxt, kMCMultimediaExecPlayVideoOperationMethodInfo);
			}
			else if (stepback)
			{
				MCSyntaxFactoryEvalConstantInt(ctxt, PP_BACK);
				MCSyntaxFactoryExecMethod(ctxt, kMCMultimediaExecPlayVideoOperationMethodInfo);
			}
			else if (pause)
			{
				MCSyntaxFactoryEvalConstantInt(ctxt, PP_PAUSE);
				MCSyntaxFactoryExecMethod(ctxt, kMCMultimediaExecPlayVideoOperationMethodInfo);
			}
			else if (stop)
			{
				MCSyntaxFactoryEvalConstantInt(ctxt, PP_STOP);
				MCSyntaxFactoryExecMethod(ctxt, kMCMultimediaExecPlayVideoOperationMethodInfo);
			}
			else if (resume)
			{
				MCSyntaxFactoryEvalConstantInt(ctxt, PP_RESUME);
				MCSyntaxFactoryExecMethod(ctxt, kMCMultimediaExecPlayVideoOperationMethodInfo);
			}
			else
			{
				MCSyntaxFactoryEvalConstantBool(ctxt, looping == True);

				if (loc != nil)
					loc -> compile(ctxt);
				else
					MCSyntaxFactoryEvalConstantNil(ctxt);

				if (options != nil)
					options -> compile(ctxt);
				else
					MCSyntaxFactoryEvalConstantNil(ctxt);
				
				if (!prepare)
					MCSyntaxFactoryExecMethod(ctxt, kMCMultimediaExecPlayVideoClipMethodInfo);
				else
					MCSyntaxFactoryExecMethod(ctxt, kMCMultimediaExecPrepareVideoClipMethodInfo);
			}
		}
		else
		{
			MCSyntaxFactoryEvalConstantBool(ctxt, looping == True);

			MCSyntaxFactoryExecMethod(ctxt, kMCMultimediaExecPlayAudioClipMethodInfo);
		}
	}

	MCSyntaxFactoryEndStatement(ctxt);
}

MCReply::~MCReply()
{
	delete message;
	delete keyword;
}

Parse_stat MCReply::parse(MCScriptPoint &sp)
{
	initpoint(sp);
	if (sp.skip_token(SP_LOCK, TT_UNDEFINED, LC_ERRORS) == PS_NORMAL)
		error = True;
	if (sp.parseexp(False, True, &message) != PS_NORMAL)
	{
		MCperror->add(PE_REPLY_BADEXP, sp);
		return PS_ERROR;
	}
	if (sp.skip_token(SP_REPEAT, TT_UNDEFINED, RF_WITH) == PS_NORMAL)
	{
		sp.skip_token(SP_SUGAR, TT_CHUNK, CT_UNDEFINED);
		if (sp.parseexp(True, False, &keyword) != PS_NORMAL)
		{
			MCperror->add(PE_REPLY_BADKEYWORD, sp);
			return PS_ERROR;
		}
	}
	return PS_NORMAL;
}

void MCReply::exec_ctxt(MCExecContext& ctxt)
{
#ifdef /* MCReply */ LEGACY_EXEC
	char *k = NULL;
	if (keyword != NULL)
	{
		if (message->eval(ep) != ES_NORMAL)
		{
			MCeerror->add(EE_REPLY_BADKEYWORDEXP, line, pos);
			return ES_ERROR;
		}
		k = ep.getsvalue().clone();
	}
	if (message->eval(ep) != ES_NORMAL)
	{
		MCeerror->add(EE_REPLY_BADMESSAGEEXP, line, pos);
		delete k;
		return ES_ERROR;
	}
	MCS_reply(ep.getsvalue(), k, error);
	delete k;
	return ES_NORMAL;
#endif /* MCReply */

    MCAutoStringRef t_message;
    if (!ctxt . EvalExprAsStringRef(message, EE_REPLY_BADMESSAGEEXP, &t_message))
        return;
    
    MCAutoStringRef t_keyword;
    if (!error)
    {
        if (!ctxt . EvalOptionalExprAsNullableStringRef(keyword, EE_REPLY_BADKEYWORDEXP, &t_keyword))
            return;
	}
    
    if (!error)
		MCScriptingExecReply(ctxt, *t_message, *t_keyword);
	else
		MCScriptingExecReplyError(ctxt, *t_message);
}

void MCReply::compile(MCSyntaxFactoryRef ctxt)
{
	MCSyntaxFactoryBeginStatement(ctxt, line, pos);

	message -> compile(ctxt);

	if (!error)
	{
		if (keyword != nil)
			keyword -> compile(ctxt);
		else
			MCSyntaxFactoryEvalConstantNil(ctxt);

		MCSyntaxFactoryExecMethod(ctxt, kMCScriptingExecReplyMethodInfo);
	}
	else
		MCSyntaxFactoryExecMethod(ctxt, kMCScriptingExecReplyErrorMethodInfo);

	MCSyntaxFactoryEndStatement(ctxt);
}

MCRequest::~MCRequest()
{
	delete message;
	delete program;
}

Parse_stat MCRequest::parse(MCScriptPoint &sp)
{
	initpoint(sp);
	if (sp.skip_token(SP_AE, TT_UNDEFINED, AE_AE) == PS_NORMAL)
	{
		Symbol_type type;
		const LT *te;
		if (sp.next(type) != PS_NORMAL)
		{
			MCperror->add(PE_REQUEST_NOTYPE, sp);
			return PS_ERROR;
		}
		if (sp.lookup(SP_AE, te) != PS_NORMAL)
		{
			MCperror->add(PE_REQUEST_NOTTYPE, sp);
			return PS_ERROR;
		}
		ae = (Apple_event)te->which;
		if (sp.skip_token(SP_REPEAT, TT_UNDEFINED, RF_WITH) == PS_NORMAL)
		{
			sp.skip_token(SP_SUGAR, TT_CHUNK, CT_UNDEFINED);
			if (sp.parseexp(False, True, &program) != PS_NORMAL)
			{
				MCperror->add(PE_REQUEST_BADEXP, sp);
				return PS_ERROR;
			}
		}
	}
	else
	{
		if (sp.parseexp(False, True, &message) != PS_NORMAL)
		{
			MCperror->add(PE_REQUEST_BADEXP, sp);
			return PS_ERROR;
		}
		sp.skip_token(SP_FACTOR, TT_FROM, PT_FROM);
		sp.skip_token(SP_FACTOR, TT_OF, PT_OF);
		sp.skip_token(SP_ASK, TT_UNDEFINED, AT_PROGRAM);
		if (sp.parseexp(False, True, &program) != PS_NORMAL)
		{
			MCperror->add(PE_REQUEST_BADPROGRAM, sp);
			return PS_ERROR;
		}
	}
	return PS_NORMAL;
}

void MCRequest::exec_ctxt(MCExecContext& ctxt)
{
#ifdef /* MCRequest */ LEGACY_EXEC
	if (MCsecuremode & MC_SECUREMODE_PROCESS)
	{
		MCeerror->add(EE_REQUEST_NOPERM, line, pos);
		return ES_ERROR;
	}
	char *result = NULL;
	if (ae != AE_UNDEFINED)
	{
		if (program == NULL)
			ep.clear();
		else
			if (program->eval(ep) != ES_NORMAL)
			{
				MCeerror->add(EE_REQUEST_BADKEYWORDEXP, line, pos);
				return ES_ERROR;
			}
		result = MCS_request_ae(ep.getsvalue(), ae);
	}
	else
	{
		if (program->eval(ep) != ES_NORMAL)
		{
			MCeerror->add(EE_REQUEST_BADPROGRAMEXP, line, pos);
			return ES_ERROR;
		}
		char *p = ep.getsvalue().clone();
		if (message->eval(ep) != ES_NORMAL)
		{
			MCeerror->add(EE_REQUEST_BADMESSAGEEXP, line, pos);
			delete p;
			return ES_ERROR;
		}
		result = MCS_request_program(ep.getsvalue(), p);
		delete p;
	}
	if (result == NULL)
		ep.clear();
	else
	{
		ep.copysvalue(result, strlen(result));
		delete result;
	}
	ep.getit()->set(ep);
	return ES_NORMAL;
#endif /* MCRequest */

    if (ae != AE_UNDEFINED)
	{
		MCAutoStringRef t_program;
        if (!ctxt . EvalOptionalExprAsNullableStringRef(program, EE_REQUEST_BADKEYWORDEXP, &t_program))
            return;
		MCScriptingExecRequestAppleEvent(ctxt, ae, *t_program);
	}
    
    else
	{
		MCAutoStringRef t_message;
        if (!ctxt . EvalExprAsStringRef(message, EE_REQUEST_BADMESSAGEEXP, &t_message))
            return;
        
		MCAutoStringRef t_program;
        if (!ctxt . EvalExprAsStringRef(program, EE_REQUEST_BADPROGRAMEXP, &t_program))
            return;
        MCScriptingExecRequestFromProgram(ctxt, *t_message, *t_program);
	}
}

void MCRequest::compile(MCSyntaxFactoryRef ctxt)
{
	MCSyntaxFactoryBeginStatement(ctxt, line, pos);

	if (ae != AE_UNDEFINED)
	{
		MCSyntaxFactoryEvalConstantInt(ctxt, ae);

		if (program != nil)
			program -> compile(ctxt);
		else
			MCSyntaxFactoryEvalConstantNil(ctxt);

		MCSyntaxFactoryExecMethod(ctxt, kMCScriptingExecRequestAppleEventMethodInfo);
	}
	else
	{
		message -> compile(ctxt);
		program -> compile(ctxt);

		MCSyntaxFactoryExecMethod(ctxt, kMCScriptingExecRequestFromProgramMethodInfo);
	}

	MCSyntaxFactoryEndStatement(ctxt);
}

MCStart::~MCStart()
{
	delete target;
	delete stack;
    delete font;
}

Parse_stat MCStart::parse(MCScriptPoint &sp)
{
	Symbol_type type;
	const LT *te;

	initpoint(sp);
	if (mode == SC_UNDEFINED)
	{
		if (sp.next(type) != PS_NORMAL)
		{
			MCperror->add(PE_START_NOTYPE, sp);
			return PS_ERROR;
		}
		if (sp.lookup(SP_START, te) != PS_NORMAL)
		{
			MCperror->add(PE_START_NOTTYPE, sp);
			return PS_ERROR;
		}
		mode = (Start_constants)te->which;
	}
	if (mode == SC_USING)
	{        
		if (sp.skip_token(SP_FACTOR, TT_CHUNK, CT_STACK) == PS_NORMAL
		        || sp.skip_token(SP_FACTOR, TT_CHUNK, CT_THIS) == PS_NORMAL)
		{
			sp.backup();
			target = new MCChunk(False);
			if (target->parse(sp, False) != PS_NORMAL)
			{
				MCperror->add(PE_START_BADCHUNK, sp);
				return PS_ERROR;
			}
		}
        // TD-2013-06-12: [[ DynamicFonts ]] Look for font
        else if (sp.skip_token(SP_SUGAR, TT_UNDEFINED, SG_FONT) == PS_NORMAL)
        {
            if (sp.skip_token(SP_SUGAR, TT_UNDEFINED, SG_FILE) != PS_NORMAL)
            {
                MCperror->add(PE_START_BADCHUNK, sp);
                return PS_ERROR;
            }
            
            if (sp . parseexp(False, True, &font) != PS_NORMAL)
            {
                MCperror->add(PE_START_BADCHUNK, sp);
                return PS_ERROR;
            }
        
            is_globally = (sp.skip_token(SP_SUGAR, TT_UNDEFINED, SG_GLOBALLY) == PS_NORMAL);
        }
		else
        {
			if (sp.parseexp(False, True, &stack) != PS_NORMAL)
			{
				MCperror->add(PE_START_BADCHUNK, sp);
				return PS_ERROR;
			}
        }
	}
	else if (mode == SC_SESSION)
	{
		return PS_NORMAL;
	}
	else
	{
		if (mode == SC_PLAYER)
			sp.backup();
		target = new MCChunk(False);
		if (target->parse(sp, False) != PS_NORMAL)
		{
			MCperror->add(PE_START_BADCHUNK, sp);
			return PS_ERROR;
		}
	}
	return PS_NORMAL;
}

bool MCServerStartSession();
void MCStart::exec_ctxt(MCExecContext &ctxt)
{
#ifdef /* MCStart */ LEGACY_EXEC
	if (mode == SC_USING)
	{
        // TD-2013-06-12: [[ DynamicFonts ]] Look for font.
        if (font != NULL)
        {
            if (MCsecuremode & MC_SECUREMODE_DISK)
            {
                MCeerror->add(EE_DISK_NOPERM, line, pos);
                return ES_ERROR;
            }
            
            // MERG-2013-08-14: [[ DynamicFonts ]] Refactored to use MCFontLoad
            if (font->eval(ep) != ES_NORMAL)
            {
				MCeerror->add(EE_FONT_BADFILEEXP, line, pos);
				return ES_ERROR;
			}
			
			MCAutoPointer<char> t_resolved_path;
			t_resolved_path = MCS_resolvepath(ep . getcstring());
            if (MCFontLoad(ep, *t_resolved_path , is_globally) != ES_NORMAL)
				MCresult -> sets("can't load font file");
			else
				MCresult -> clear();
        }
        else
        {
            MCStack *sptr = NULL;
            if (target != NULL)
            {
                MCObject *optr;
                uint4 parid;
                
                if (target->getobj(ep, optr, parid, True) != ES_NORMAL
                        || optr->gettype() != CT_STACK)
                {
                    MCeerror->add(EE_START_BADTARGET, line, pos);
                    return ES_ERROR;
                }
                sptr = (MCStack *)optr;
            }
            else
            {
                if (stack->eval(ep) != ES_NORMAL
                        || (sptr = MCdefaultstackptr->findstackname(ep.getsvalue())) == NULL
                        || !sptr->parsescript(True))
                {
                    MCeerror->add(EE_START_BADTARGET, line, pos);
                    return ES_ERROR;
                }
            }
            uint2 i = MCnusing;
            while (i--)
                if (MCusing[i] == sptr)
                {
                    MCnusing--;
                    while (i < MCnusing)
                    {
                        MCusing[i] = MCusing[i + 1];
                        i++;
                    }
                    break;
                }

            if (MClicenseparameters . using_limit > 0 && MCnusing >= MClicenseparameters . using_limit)
            {
                MCeerror->add(EE_START_NOTLICENSED, line, pos);
                return ES_ERROR;
            }
            MCU_realloc((char **)&MCusing, MCnusing, MCnusing + 1, sizeof(MCStack *));
            MCusing[MCnusing++] = sptr;
            if (sptr->message(MCM_library_stack) == ES_ERROR)
                return ES_ERROR;
        }
	}
	else if (mode == SC_SESSION)
	{
#ifdef _SERVER
		if (!MCServerStartSession())
		{
			MCeerror->add(EE_UNDEFINED, line, pos);
			return ES_ERROR;
		}
#else
		MCeerror->add(EE_SESSION_BADCONTEXT, line, pos);
		return ES_ERROR;
#endif
	}
	else
	{
		MCObject *optr;
		uint4 parid;
		if (target->getobj(ep, optr, parid, True) != ES_NORMAL)
		{
            MCeerror->add(EE_START_BADTARGET, line, pos);
            return ES_ERROR;
		}
		if (optr->gettype() == CT_PLAYER)
		{
			MCPlayer *pptr = (MCPlayer *)optr;
			pptr->playstart(NULL);
		}
		else
		{
			if (optr->gettype() != CT_GROUP)
			{
                MCeerror->add(EE_START_NOTABACKGROUND, line, pos);
                return ES_ERROR;
			}
			if (optr->getstack()->islocked())
			{
                MCeerror->add(EE_START_LOCKED, line, pos);
                return ES_ERROR;
			}
			MCGroup *gptr = (MCGroup *)optr;
			gptr->getstack()->startedit(gptr);
		}
	}
	return ES_NORMAL;
#endif /* MCStart */

<<<<<<< HEAD
	MCExecContext ctxt(ep);
=======
>>>>>>> b0a49061
	if (mode == SC_USING)
	{
        // TD-2013-06-12: [[ DynamicFonts ]] Look for font.
        if (font != NULL)
        {
            if (MCsecuremode & MC_SECUREMODE_DISK)
            {
                MCeerror->add(EE_DISK_NOPERM, line, pos);
                return ES_ERROR;
            }
            
            MCAutoStringRef t_font;
            if (font->eval(ep) != ES_NORMAL)
            {
				MCeerror->add(EE_FONT_BADFILEEXP, line, pos);
				return ES_ERROR;
			}
            /* UNCHECKED */ ep . copyasstringref(&t_font);

            MCTextExecStartUsingFont(ctxt, *t_font, is_globally);
        }
		else if (target != NULL)
		{
			MCObject *optr;
			uint4 parid;
            if (!target->getobj(ctxt, optr, parid, True)
			        || optr->gettype() != CT_STACK)
			{
                ctxt . LegacyThrow(EE_START_BADTARGET);
                return;
			}
			MCEngineExecStartUsingStack(ctxt, (MCStack *)optr);
		}
		else
        {
			MCAutoStringRef t_name;
            if (!ctxt . EvalExprAsStringRef(stack, EE_START_BADTARGET, &t_name))
                return;

			MCEngineExecStartUsingStackByName(ctxt, *t_name);
		}
	}
	else if (mode == SC_SESSION)
	{
#ifdef _SERVER
		MCServerExecStartSession(ctxt);
#else
        ctxt . LegacyThrow(EE_SESSION_BADCONTEXT);
        return;
#endif
	}
	else
	{
		MCObject *optr;
		uint4 parid;
        if (!target->getobj(ctxt, optr, parid, True))
		{
            ctxt . LegacyThrow(EE_START_BADTARGET);
            return;
		}
		if (optr->gettype() == CT_PLAYER)
		{
			MCMultimediaExecStartPlayer(ctxt, (MCPlayer *)optr);
		}
		else
		{
			if (optr->gettype() != CT_GROUP)
			{
                ctxt . LegacyThrow(EE_START_NOTABACKGROUND);
                return;
			}
			MCInterfaceExecStartEditingGroup(ctxt, (MCGroup *)optr);
		}
    }
}

void MCStart::compile(MCSyntaxFactoryRef ctxt)
{
	MCSyntaxFactoryBeginStatement(ctxt, line, pos);

	if (mode == SC_USING)
	{
        if (font != nil)
        {
            font -> compile(ctxt);
            MCSyntaxFactoryEvalConstantBool(ctxt, is_globally);
            MCSyntaxFactoryExecMethod(ctxt, kMCTextExecStartUsingFontMethodInfo);
        }
		else if (target != nil)
		{
			target -> compile_object_ptr(ctxt);

			MCSyntaxFactoryExecMethod(ctxt, kMCEngineExecStartUsingStackMethodInfo);
		}
		else
		{
			stack -> compile(ctxt);

			MCSyntaxFactoryExecMethod(ctxt, kMCEngineExecStartUsingStackByNameMethodInfo);
		}
	}
	else if (mode == SC_SESSION)
	{
#ifdef _SERVER
		MCSyntaxFactoryExecMethod(ctxt, kMCServerExecStartSessionMethodInfo);
#endif
	}
	else
	{
		target -> compile(ctxt);
			
		MCSyntaxFactoryExecMethod(ctxt, kMCMultimediaExecStartPlayerMethodInfo);
		MCSyntaxFactoryExecMethod(ctxt, kMCInterfaceExecStartEditingGroupMethodInfo);
	}

	MCSyntaxFactoryEndStatement(ctxt);
}

MCStop::~MCStop()
{
	delete target;
	delete stack;
    delete font;
}

Parse_stat MCStop::parse(MCScriptPoint &sp)
{
	Symbol_type type;
	const LT *te;

	initpoint(sp);

	if (sp.next(type) != PS_NORMAL)
	{
		MCperror->add(PE_STOP_NOTYPE, sp);
		return PS_ERROR;
	}
	if (sp.lookup(SP_START, te) != PS_NORMAL)
	{
		MCperror->add(PE_STOP_NOTTYPE, sp);
		return PS_ERROR;
	}
	mode = (Start_constants)te->which;
	if (mode == SC_RECORDING)
		return PS_NORMAL;
	if (mode == SC_SESSION)
		return PS_NORMAL;
	if (mode == SC_USING)
	{
		if (sp.skip_token(SP_FACTOR, TT_CHUNK, CT_STACK) == PS_NORMAL
		        || sp.skip_token(SP_FACTOR, TT_CHUNK, CT_THIS) == PS_NORMAL)
		{
			sp.backup();
			target = new MCChunk(False);
			if (target->parse(sp, False) != PS_NORMAL)
			{
				MCperror->add(PE_START_BADCHUNK, sp);
				return PS_ERROR;
			}
		}
        // TD-2013-06-20: [[ DynamicFonts ]] Look for font
        else if (sp.skip_token(SP_SUGAR, TT_UNDEFINED, SG_FONT) == PS_NORMAL)
        {
            if (sp.skip_token(SP_SUGAR, TT_UNDEFINED, SG_FILE) != PS_NORMAL)
            {
                MCperror->add(PE_START_BADCHUNK, sp);
                return PS_ERROR;
            }
            
            if (sp . parseexp(False, True, &font) != PS_NORMAL)
            {
                MCperror->add(PE_START_BADCHUNK, sp);
                return PS_ERROR;
            }
        }
		else
			if (sp.parseexp(False, True, &stack) != PS_NORMAL)
			{
				MCperror->add(PE_START_BADCHUNK, sp);
				return PS_ERROR;
			}
	}
	else
	{
		if (mode == SC_PLAYER)
			sp.backup();
		target = new MCChunk(False);
		MCScriptPoint oldsp(sp);
		MCerrorlock++;
		if (target->parse(sp, False) != PS_NORMAL)
		{
			MCerrorlock--;
			if (mode == SC_EDITING)
			{
				delete target;
				target = NULL;
				sp = oldsp;
				return PS_NORMAL;
			}
			else
			{
				MCperror->add(PE_STOP_BADCHUNK, sp);
				return PS_ERROR;
			}
		}
		MCerrorlock--;
	}
	return PS_NORMAL;
}

bool MCServerStopSession();

void MCStop::exec_ctxt(MCExecContext &ctxt)
{
#ifdef /* MCStop */ LEGACY_EXEC
	MCObject *optr = NULL;
	uint4 parid;

	if (target != NULL)
		if (target->getobj(ep, optr, parid, True) != ES_NORMAL
		        || optr == NULL && mode != SC_EDITING)
		{
			MCeerror->add(EE_STOP_BADTARGET, line, pos);
			return ES_ERROR;
		}
	switch (mode)
	{
	case SC_EDITING:
		if (optr != NULL)
		{
			if (optr->gettype() != CT_GROUP)
			{
				MCeerror->add(EE_STOP_NOTABACKGROUND, line, pos);
				return ES_ERROR;
			}
			MCGroup *gptr = (MCGroup *)optr;
			gptr->getstack()->stopedit();
		}
		else
			MCdefaultstackptr->stopedit();
		break;
	case SC_MOVING:
		MCscreen->stopmove(optr, False);
		break;
	case SC_PLAYER:
	case SC_PLAYING:
		if (optr == NULL)
			MCU_play_stop();
		else
			if (optr->gettype() == CT_PLAYER)
			{
				MCPlayer *player = (MCPlayer *)optr;
				if (player->isdisposable())
					player->playstop();
				else
					player->playpause(True);
			}
			else
				MCU_play_stop();
		break;
	case SC_RECORDING:
		MCtemplateplayer->stoprecording();
		break;
	case SC_USING:
		{
            // TD-2013-06-12: [[ DynamicFonts ]] Look for font.
            if (font != NULL)
            {
                // MERG-2013-08-14: [[ DynamicFonts ]] Refactored to use MCFontUnload
                if (font->eval(ep) != ES_NORMAL)
				{
					MCeerror->add(EE_FONT_BADFILEEXP, line, pos);
					return ES_ERROR;
				}
                	
				MCAutoPointer<char> t_resolved_path;
				t_resolved_path = MCS_resolvepath(ep . getcstring());
				if (MCFontUnload(ep, *t_resolved_path) != ES_NORMAL)
					MCresult -> sets("can't unload font file");
				else
					MCresult -> clear();
            }
            else
            {
                MCStack *sptr = NULL;
                if (target != NULL)
                {
                    MCObject *optr;
                    uint4 parid;
                    if (target->getobj(ep, optr, parid, True) != ES_NORMAL
                            || optr->gettype() != CT_STACK)
                    {
                        MCeerror->add(EE_STOP_BADTARGET, line, pos);
                        return ES_ERROR;
                    }
                    sptr = (MCStack *)optr;
                }
                else
                    if (stack->eval(ep) != ES_NORMAL
                            || (sptr = MCdefaultstackptr->findstackname(ep.getsvalue())) == NULL)
                    {
                        MCeerror->add(EE_STOP_BADTARGET, line, pos);
                        return ES_ERROR;
                    }
                uint2 i = MCnusing;
                while (i--)
                    if (MCusing[i] == sptr)
                    {
                        MCnusing--;
                        while (i < MCnusing)
                        {
                            MCusing[i] = MCusing[i + 1];
                            i++;
                        }
                        break;
                    }
                sptr->message(MCM_release_stack);
            }
		}
		break;
	case SC_SESSION:
		{
#ifdef _SERVER
			if (!MCServerStopSession())
			{
				MCeerror->add(EE_UNDEFINED, line, pos);
				return ES_ERROR;
			}
#else
			MCeerror->add(EE_SESSION_BADCONTEXT, line, pos);
			return ES_ERROR;
#endif
		}
	default:
		break;
	}
	return ES_NORMAL;
#endif /* MCStop */

	MCObject *optr = NULL;
	uint4 parid;

	if (target != NULL)
        if (!target->getobj(ctxt, optr, parid, True)
		        || optr == NULL && mode != SC_EDITING)
		{
            ctxt . LegacyThrow(EE_STOP_BADTARGET);
            return;
		}

	switch (mode)
	{
	case SC_EDITING:
		if (optr != NULL)
		{
			if (optr->gettype() != CT_GROUP)
			{
                ctxt . LegacyThrow(EE_STOP_NOTABACKGROUND);
                return;
			}
			MCInterfaceExecStopEditingGroup(ctxt, (MCGroup *)optr);
		}
		else
			MCInterfaceExecStopEditingDefaultStack(ctxt);
		break;
	case SC_MOVING:
		MCInterfaceExecStopMovingObject(ctxt, optr);
		break;
	case SC_PLAYER:
	case SC_PLAYING:
		if (optr == NULL)
			MCMultimediaExecStopPlaying(ctxt);
		else
			MCMultimediaExecStopPlayingObject(ctxt, optr);
		break;
	case SC_RECORDING:
		MCMultimediaExecStopRecording(ctxt);
		break;
	case SC_USING:
<<<<<<< HEAD
		{
            // TD-2013-06-12: [[ DynamicFonts ]] Look for font.
            if (font != NULL)
            {
                MCAutoStringRef t_font;
                if (font->eval(ep) != ES_NORMAL)
				{
					MCeerror->add(EE_FONT_BADFILEEXP, line, pos);
					return ES_ERROR;
				}
                /* UNCHECKED */ ep . copyasstringref(&t_font);
                MCTextExecStopUsingFont(ctxt, *t_font);
            }

=======
        {
>>>>>>> b0a49061
			if (target != NULL)
			{
				MCObject *optr;
				uint4 parid;
                if (!target->getobj(ctxt, optr, parid, True)
				        || optr->gettype() != CT_STACK)
				{
                    ctxt . LegacyThrow(EE_STOP_BADTARGET);
                    return;
				}
				MCEngineExecStopUsingStack(ctxt, (MCStack *)optr);
			}
			else
			{
<<<<<<< HEAD
                MCStack *sptr = NULL;
				if (stack->eval(ep) != ES_NORMAL)
				{
					MCeerror->add(EE_STOP_BADTARGET, line, pos);
					return ES_ERROR;
				}
				MCAutoStringRef t_name;
				/* UNCHECKED */ ep . copyasstringref(&t_name);
=======
                MCAutoStringRef t_name;
                if (!ctxt . EvalExprAsStringRef(stack, EE_STOP_BADTARGET, &t_name))
                    return;

>>>>>>> b0a49061
				MCEngineExecStopUsingStackByName(ctxt, *t_name);
			}
		}
		break;
	case SC_SESSION:
		{
#ifdef _SERVER
			MCServerExecStopSession(ctxt);
#else
            ctxt . LegacyThrow(EE_SESSION_BADCONTEXT);
            return;
#endif
		}
	default:
		break;
    }
}

void MCStop::compile(MCSyntaxFactoryRef ctxt)
{
	MCSyntaxFactoryBeginStatement(ctxt, line, pos);

	switch (mode)
	{
	case SC_EDITING:
        if (target != nil)
		{
			target -> compile_object_ptr(ctxt);

			MCSyntaxFactoryExecMethod(ctxt, kMCInterfaceExecStopEditingGroupMethodInfo);
		}
		else
			MCSyntaxFactoryExecMethod(ctxt, kMCInterfaceExecStopEditingDefaultStackMethodInfo);
		break;

	case SC_MOVING:
		target -> compile_object_ptr(ctxt);
		
		MCSyntaxFactoryExecMethod(ctxt, kMCInterfaceExecStopMovingObjectMethodInfo);
		break;

	case SC_PLAYER:
	case SC_PLAYING:
		if (target == nil)
			MCSyntaxFactoryExecMethod(ctxt, kMCMultimediaExecStopPlayingMethodInfo);
		else
		{
			target -> compile_object_ptr(ctxt);
			MCSyntaxFactoryExecMethod(ctxt, kMCMultimediaExecStopPlayingObjectMethodInfo);
		}
		break;

	case SC_RECORDING:
		MCSyntaxFactoryExecMethod(ctxt, kMCMultimediaExecStopRecordingMethodInfo);
		break;

    case SC_USING:
        if (font != nil)
        {
            font -> compile(ctxt);
            MCSyntaxFactoryExecMethod(ctxt, kMCTextExecStopUsingFontMethodInfo);
        }
        else if (target != nil)
        {
			target -> compile_object_ptr(ctxt);

			MCSyntaxFactoryExecMethod(ctxt, kMCEngineExecStopUsingStackMethodInfo);
		}
		else
		{
			stack -> compile(ctxt);

			MCSyntaxFactoryExecMethod(ctxt, kMCEngineExecStopUsingStackByNameMethodInfo);
		}
		break;

	case SC_SESSION:
#ifdef _SERVER
		MCSyntaxFactoryExecMethod(ctxt, kMCServerExecStopSessionMethodInfo);
#endif
		break;
	default:
		break;
	}

	MCSyntaxFactoryEndStatement(ctxt);
}

MCType::~MCType()
{
	delete message;
}

Parse_stat MCType::parse(MCScriptPoint &sp)
{
	initpoint(sp);
	if (sp.parseexp(False, True, &message) != PS_NORMAL)
	{
		MCperror->add(PE_TYPE_BADEXP, sp);
		return PS_ERROR;
	}
	if (sp.skip_token(SP_REPEAT, TT_UNDEFINED, RF_WITH) == PS_NORMAL)
		return getmods(sp, mstate);
	return PS_NORMAL;
}

void MCType::exec_ctxt(MCExecContext &ctxt)
{
#ifdef /* MCType */ LEGACY_EXEC
	if (message->eval(ep) != ES_NORMAL)
	{
		MCeerror->add(EE_TYPE_BADSTRINGEXP, line, pos);
		return ES_ERROR;
	}
	uint2 oldstate = MCmodifierstate;
	MCmodifierstate = mstate;
	MCdefaultstackptr->kfocus();
	const char *sptr = ep.getsvalue().getstring();
	uint2 length = ep.getsvalue().getlength();
	uint2 i;
	char string[2];
	string[1] = '\0';
	real8 nexttime = MCS_time();
	for (i = 0 ; i < length ; i++)
	{
		KeySym keysym = (unsigned char)sptr[i];
		if (keysym < 0x20 || keysym == 0xFF)
		{
			if (keysym == 0x0A)
				keysym = 0x0D;
			keysym |= 0xFF00;
			string[0] = '\0';
		}
		else
			string[0] = sptr[i];
		MCdefaultstackptr->kdown(string, keysym);
		MCdefaultstackptr->kup(string, keysym);
		nexttime += (real8)MCtyperate / 1000.0;
		real8 delay = nexttime - MCS_time();
		if (MCscreen->wait(delay, False, False))
		{
			MCmodifierstate = oldstate;
			MCeerror->add(EE_TYPE_ABORT, line, pos);
			return ES_ERROR;
		}
	}
	MCmodifierstate = oldstate;
	return ES_NORMAL; 
#endif /* MCType */

    MCAutoStringRef t_typing;
    if (!ctxt . EvalExprAsStringRef(message, EE_TYPE_BADSTRINGEXP, &t_typing))
        return;

    MCInterfaceExecType(ctxt, *t_typing, mstate);
}

void MCType::compile(MCSyntaxFactoryRef ctxt)
{
	MCSyntaxFactoryBeginStatement(ctxt, line, pos);

	message -> compile(ctxt);
	MCSyntaxFactoryEvalConstantUInt(ctxt, mstate);

	MCSyntaxFactoryExecMethod(ctxt, kMCInterfaceExecTypeMethodInfo);

	MCSyntaxFactoryEndStatement(ctxt);
}<|MERGE_RESOLUTION|>--- conflicted
+++ resolved
@@ -1064,21 +1064,10 @@
 	
 	return stat;
 #endif /* MCDispatchCmd */
-<<<<<<< HEAD
-
-	MCNewAutoNameRef t_message;
-	if (message -> eval(ep) != ES_NORMAL)
-	{
-		MCeerror -> add(EE_DISPATCH_BADMESSAGEEXP, line, pos);
-		return ES_ERROR;
-	}
-	/* UNCHECKED */ ep . copyasnameref(&t_message);
-=======
 	
     MCNewAutoNameRef t_message;
     if (!ctxt . EvalExprAsNameRef(message, EE_DISPATCH_BADMESSAGEEXP, &t_message))
         return;
->>>>>>> b0a49061
 	
 	// Evaluate the target object (if we parsed a 'target' chunk).
 	MCObjectPtr t_target;
@@ -1127,20 +1116,8 @@
 		tptr = tptr->getnext();
 	}
 
-<<<<<<< HEAD
-	ep . setline(line);
-	
-	MCExecContext ctxt(ep);
-	MCEngineExecDispatch(ctxt, is_function ? HT_FUNCTION : HT_MESSAGE, *t_message, t_target_ptr, params);
-	if (!ctxt . HasError())
-		return ES_NORMAL;
-		
-	return ctxt . Catch(line, pos);
-=======
     ctxt . SetLine(line);
-    ctxt . SetIt(it);
     MCEngineExecDispatch(ctxt, is_function ? HT_FUNCTION : HT_MESSAGE, *t_message, t_target_ptr, params);
->>>>>>> b0a49061
 }
 
 MCMessage::~MCMessage()
@@ -1384,11 +1361,6 @@
 	}
 	return ES_NORMAL;
 #endif /* MCMessage */
-<<<<<<< HEAD
-    
-	MCExecContext ctxt(ep);
-=======
->>>>>>> b0a49061
 		
 	if (program)
 	{
@@ -2223,10 +2195,6 @@
 	return ES_NORMAL;
 #endif /* MCMM */
 
-<<<<<<< HEAD
-	MCExecContext ctxt(ep);
-=======
->>>>>>> b0a49061
 	ctxt . SetTheResultToEmpty();
 	
 	if (prepare && image)
@@ -2797,16 +2765,16 @@
             // MERG-2013-08-14: [[ DynamicFonts ]] Refactored to use MCFontLoad
             if (font->eval(ep) != ES_NORMAL)
             {
-				MCeerror->add(EE_FONT_BADFILEEXP, line, pos);
-				return ES_ERROR;
-			}
-			
-			MCAutoPointer<char> t_resolved_path;
-			t_resolved_path = MCS_resolvepath(ep . getcstring());
+                MCeerror->add(EE_FONT_BADFILEEXP, line, pos);
+                return ES_ERROR;
+            }
+
+            MCAutoPointer<char> t_resolved_path;
+            t_resolved_path = MCS_resolvepath(ep . getcstring());
             if (MCFontLoad(ep, *t_resolved_path , is_globally) != ES_NORMAL)
-				MCresult -> sets("can't load font file");
+                MCresult -> sets("can't load font file");
 			else
-				MCresult -> clear();
+                MCresult -> clear();
         }
         else
         {
@@ -2904,10 +2872,6 @@
 	return ES_NORMAL;
 #endif /* MCStart */
 
-<<<<<<< HEAD
-	MCExecContext ctxt(ep);
-=======
->>>>>>> b0a49061
 	if (mode == SC_USING)
 	{
         // TD-2013-06-12: [[ DynamicFonts ]] Look for font.
@@ -2915,17 +2879,13 @@
         {
             if (MCsecuremode & MC_SECUREMODE_DISK)
             {
-                MCeerror->add(EE_DISK_NOPERM, line, pos);
-                return ES_ERROR;
+                ctxt . LegacyThrow(EE_DISK_NOPERM);
+                return;
             }
             
             MCAutoStringRef t_font;
-            if (font->eval(ep) != ES_NORMAL)
-            {
-				MCeerror->add(EE_FONT_BADFILEEXP, line, pos);
-				return ES_ERROR;
-			}
-            /* UNCHECKED */ ep . copyasstringref(&t_font);
+            if (!ctxt . EvalExprAsStringRef(font, EE_FONT_BADFILEEXP, &t_font))
+                return;
 
             MCTextExecStartUsingFont(ctxt, *t_font, is_globally);
         }
@@ -3286,25 +3246,18 @@
 	case SC_RECORDING:
 		MCMultimediaExecStopRecording(ctxt);
 		break;
-	case SC_USING:
-<<<<<<< HEAD
+    case SC_USING:
 		{
             // TD-2013-06-12: [[ DynamicFonts ]] Look for font.
             if (font != NULL)
             {
                 MCAutoStringRef t_font;
-                if (font->eval(ep) != ES_NORMAL)
-				{
-					MCeerror->add(EE_FONT_BADFILEEXP, line, pos);
-					return ES_ERROR;
-				}
-                /* UNCHECKED */ ep . copyasstringref(&t_font);
+                if (!ctxt . EvalExprAsStringRef(font, EE_FONT_BADFILEEXP, &t_font))
+                    return;
+
                 MCTextExecStopUsingFont(ctxt, *t_font);
             }
 
-=======
-        {
->>>>>>> b0a49061
 			if (target != NULL)
 			{
 				MCObject *optr;
@@ -3318,22 +3271,11 @@
 				MCEngineExecStopUsingStack(ctxt, (MCStack *)optr);
 			}
 			else
-			{
-<<<<<<< HEAD
-                MCStack *sptr = NULL;
-				if (stack->eval(ep) != ES_NORMAL)
-				{
-					MCeerror->add(EE_STOP_BADTARGET, line, pos);
-					return ES_ERROR;
-				}
-				MCAutoStringRef t_name;
-				/* UNCHECKED */ ep . copyasstringref(&t_name);
-=======
+            {
                 MCAutoStringRef t_name;
                 if (!ctxt . EvalExprAsStringRef(stack, EE_STOP_BADTARGET, &t_name))
                     return;
 
->>>>>>> b0a49061
 				MCEngineExecStopUsingStackByName(ctxt, *t_name);
 			}
 		}
