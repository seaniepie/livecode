/* Copyright (C) 2003-2013 Runtime Revolution Ltd.

This file is part of LiveCode.

LiveCode is free software; you can redistribute it and/or modify it under
the terms of the GNU General Public License v3 as published by the Free
Software Foundation.

LiveCode is distributed in the hope that it will be useful, but WITHOUT ANY
WARRANTY; without even the implied warranty of MERCHANTABILITY or
FITNESS FOR A PARTICULAR PURPOSE.  See the GNU General Public License
for more details.

You should have received a copy of the GNU General Public License
along with LiveCode.  If not see <http://www.gnu.org/licenses/>.  */

#include "w32prefix.h"

#include "globdefs.h"
#include "filedefs.h"
#include "objdefs.h"
#include "parsedef.h"

//#include "execpt.h"
#include "exec.h"
#include "dispatch.h"
#include "stack.h"
#include "image.h"
#include "util.h"
#include "date.h"
#include "player.h"

#include "sellst.h"
#include "stacklst.h"
#include "card.h"
#include "globals.h"
#include "osspec.h"

#include "w32dc.h"
#include "w32context.h"
#include "resource.h"
#include "meta.h"
#include "mode.h"

#include "w32text.h"

#include "graphicscontext.h"
#include "graphics_util.h"

#ifndef CS_DROPSHADOW
#define CS_DROPSHADOW   0x00020000
#endif

uint4 MCScreenDC::image_inks[] =
    {
        BLACKNESS, SRCAND, SRCERASE,
        SRCCOPY, 0x00220326, 0x00AA0029, SRCINVERT, SRCPAINT, NOTSRCERASE,
        SRCINVERT, DSTINVERT, 0x00DD0228, NOTSRCCOPY, MERGEPAINT,
        0x007700E6, WHITENESS
    };

static MCColor vgapalette[16] =
    {
        {0, 0x0000, 0x0000, 0x0000, 0, 0}, {1, 0x8080, 0x0000, 0x0000, 0, 0},
        {2, 0x0000, 0x8080, 0x0000, 0, 0}, {3, 0x0000, 0x0000, 0x8080, 0, 0},
        {4, 0x8080, 0x8080, 0x0000, 0, 0}, {5, 0x8080, 0x0000, 0x8080, 0, 0},
        {6, 0x0000, 0x8080, 0x8080, 0, 0}, {7, 0x8080, 0x8080, 0x8080, 0, 0},
        {8, 0xC0C0, 0xC0C0, 0xC0C0, 0, 0}, {9, 0xFFFF, 0x0000, 0x0000, 0, 0},
        {10, 0x0000, 0xFFFF, 0x0000, 0, 0}, {11, 0x0000, 0x0000, 0xFFFF, 0, 0},
        {12, 0xFFFF, 0xFFFF, 0x0000, 0, 0}, {13, 0xFFFF, 0x0000, 0xFFFF, 0, 0},
        {14, 0x0000, 0xFFFF, 0xFFFF, 0, 0}, {15, 0xFFFF, 0xFFFF, 0xFFFF, 0, 0},
    };

void MCScreenDC::setstatus(MCStringRef status)
{ //No action
}

Boolean MCScreenDC::open()
{
	WNDCLASSA  wc;  //window class

	// Fill in window class structure with parameters that describe
	// the MAIN window.
	//
	// MW-2006-01-04: This used to have CS_CLASSDC - but this causes problems
	//   with certain kinds of window. Also, given we always double-buffer rendering
	//   now, the only thing we have to (potentially) setup a DC with is a palette.
	wc.style         = CS_DBLCLKS;
	wc.lpfnWndProc   = (WNDPROC)MCWindowProc;
	wc.cbClsExtra    = 0;
	wc.cbWndExtra    = 4;
	wc.hInstance     = MChInst;
	wc.hIcon         = LoadIconA(MChInst, MAKEINTRESOURCEA(IDI_ICON1));
	wc.hCursor       = NULL;
	wc.hbrBackground = NULL;
	wc.lpszMenuName  = MC_APP_NAME;
	wc.lpszClassName = MC_WIN_CLASS_NAME;

	WNDCLASSW wwc;
	wwc.style         = CS_DBLCLKS;
	wwc.lpfnWndProc   = (WNDPROC)MCWindowProc;
	wwc.cbClsExtra    = 0;
	wwc.cbWndExtra    = 4;
	wwc.hInstance     = MChInst;
	wwc.hIcon         = LoadIconA(MChInst, MAKEINTRESOURCEA(IDI_ICON1));
	wwc.hCursor       = NULL;
	wwc.hbrBackground = NULL;
	wwc.lpszMenuName  = MC_APP_NAME_W;
	wwc.lpszClassName = MC_WIN_CLASS_NAME_W;

	// Register the window class and return success/failure code.
	if (RegisterClassW(&wwc) == 0)
		return FALSE;

	if (RegisterClassA(&wc) == 0)
		return FALSE;
	wc.style |= CS_SAVEBITS;
	wc.lpszClassName = MC_POPUP_WIN_CLASS_NAME;
	if (RegisterClassA(&wc) == 0)
		return FALSE;
	wc.lpszClassName = MC_MENU_WIN_CLASS_NAME;

	HINSTANCE tdll = LoadLibraryA("UxTheme.dll");
	if (tdll)
	{
		wc.style |= CS_DROPSHADOW;
		FreeLibrary(tdll);
	}
	if (RegisterClassA(&wc) == 0)
		return FALSE;
	// Define the VIDEO CLIP window. Has its own DC
	wc.style         = /*CS_OWNDC | */CS_VREDRAW | CS_HREDRAW;
	wc.lpfnWndProc   = (WNDPROC)MCPlayerWindowProc;
	wc.lpszClassName = MC_VIDEO_WIN_CLASS_NAME;  //video class
	if (RegisterClassA(&wc) == 0)
		return FALSE;

	// Define the QT VIDEO CLIP window
	wc.style         = 0/*CS_OWNDC | CS_VREDRAW | CS_HREDRAW*/;
	wc.lpfnWndProc   = (WNDPROC)MCQTPlayerWindowProc;
	wc.lpszClassName = MC_QTVIDEO_WIN_CLASS_NAME;  //video class
	if (RegisterClassA(&wc) == 0)
		return FALSE;

	// Define Snapshot window. Has its own window proc
	wc.style         = CS_DBLCLKS | CS_CLASSDC;
	wc.lpfnWndProc   = (WNDPROC)MCSnapshotWindowProc;
	wc.lpszClassName = MC_SNAPSHOT_WIN_CLASS_NAME;  //snapshot class
	if (RegisterClassA(&wc) == 0)
		return FALSE;

	// Define backdrop window class. Has its own window proc
	wc.style         = CS_CLASSDC;
	wc.lpfnWndProc   = (WNDPROC)MCBackdropWindowProc;
	wc.lpszClassName = MC_BACKDROP_WIN_CLASS_NAME;  //backdrop class
	if (RegisterClassA(&wc) == 0)
		return FALSE;

	f_src_dc = CreateCompatibleDC(NULL);
	f_dst_dc = CreateCompatibleDC(NULL);

	vis = new MCVisualInfo;

	ncolors = 0;
			redbits = greenbits = bluebits = 8;
			redshift = 16;
			greenshift = 8;
			blueshift = 0;
			vis->red_mask = 0x00FF0000;
			vis->green_mask = 0x0000FF00;
			vis->blue_mask = 0x000000FF;

	black_pixel.red = black_pixel.green = black_pixel.blue = 0;
	white_pixel.red = white_pixel.green = white_pixel.blue = 0xFFFF;
		black_pixel.pixel = 0;
		white_pixel.pixel = 0xFFFFFF;

	MCselectioncolor = MCpencolor = black_pixel;
	alloccolor(MCselectioncolor);
	alloccolor(MCpencolor);
	
	MConecolor = MCbrushcolor = white_pixel;
	alloccolor(MCbrushcolor);
	
	gray_pixel.red = gray_pixel.green = gray_pixel.blue = 0x8080;
	alloccolor(gray_pixel);
	
	MChilitecolor.red = MChilitecolor.green = 0x0000;
	MChilitecolor.blue = 0x8080;

    MCExecContext ctxt(nil, nil, nil);
    MCStringRef t_key;
    t_key = MCSTR("HKEY_CURRENT_USER\\Control Panel\\Colors\\Hilight");
    MCAutoValueRef t_value;
    MCAutoStringRef t_type, t_error;
    /* UNCHECKED */ MCS_query_registry(t_key, &t_value, &t_type, &t_error);

	if (!MCValueIsEmpty(*t_value))
	{
		MCAutoStringRef t_string;
		/* UNCHECKED */ ctxt . ConvertToString(*t_value, &t_string);
		MCAutoStringRef t_string_mutable;
		MCStringMutableCopy(*t_string, &t_string_mutable);
		/* UNCHECKED */ MCStringFindAndReplaceChar(*t_string_mutable, ' ', ',', kMCCompareExact);
		/* UNCHECKED */ parsecolor(*t_string_mutable, MChilitecolor);
	}
	alloccolor(MChilitecolor);
	
	MCaccentcolor = MChilitecolor;
	alloccolor(MCaccentcolor);
	
	background_pixel.red = background_pixel.green = background_pixel.blue = 0xC0C0;
    MCStringRef t_key2;

	if (MCmajorosversion > 400)
		t_key2 = MCSTR("HKEY_CURRENT_USER\\Control Panel\\Colors\\MenuBar");
	else
		t_key2 = MCSTR("HKEY_CURRENT_USER\\Control Panel\\Colors\\Menu");

	MCAutoValueRef t_value2;
    MCAutoStringRef t_type2, t_error2;
    /* UNCHECKED */ MCS_query_registry(t_key2, &t_value2, &t_type2, &t_error2);

	if (!MCValueIsEmpty(*t_value2))
	{
		MCAutoStringRef t_string;
		/* UNCHECKED */ ctxt . ConvertToString(*t_value2, &t_string);
		MCAutoStringRef t_string_mutable;
		MCStringMutableCopy(*t_string, &t_string_mutable);
		/* UNCHECKED */ MCStringFindAndReplaceChar(*t_string_mutable, ' ', ',', kMCCompareExact);
		/* UNCHECKED */ parsecolor(*t_string_mutable, background_pixel);
	}
	alloccolor(background_pixel);

	SetBkMode(f_dst_dc, OPAQUE);
	SetBkColor(f_dst_dc, black_pixel . pixel);
	SetTextColor(f_dst_dc, white_pixel . pixel);
	SetBkMode(f_src_dc, OPAQUE);
	SetBkColor(f_src_dc, black_pixel . pixel);
	SetTextColor(f_src_dc, white_pixel . pixel);

	mousetimer = 0;
	grabbed = False;
	MCcursors[PI_NONE] = nil;

	//create an invisible main window for all the dlgs, secondary windows to use as their
	//parent window, so that they will not have icons show up in the desktop taskbar
	//use video class window which has it's own DC
	invisiblehwnd = CreateWindowA(MC_WIN_CLASS_NAME, "MCdummy",
	                             WS_POPUP, 0, 0, 8, 8,
	                             NULL, NULL, MChInst, NULL);
	mutex = CreateMutexA(NULL, False, NULL);

	MCblinkrate = GetCaretBlinkTime();
	MCdoubletime = GetDoubleClickTime();
	opened++;

	MCDisplay const *t_displays;
	getdisplays(t_displays, false);
	MCwbr = t_displays[0] . workarea;
	owndnd = False;

	// The System and Input codepages are used to translate input characters.
	// A keyboard layout will present characters via WM_CHAR in the
	// input_codepage, while Revolution is running in the system_codepage.
	//
	system_codepage = GetACP();

	char t_info[8];
	t_info[0] = '\0';
	GetLocaleInfoA(MAKELCID(LOWORD(GetKeyboardLayout(NULL)), SORT_DEFAULT), LOCALE_IDEFAULTANSICODEPAGE, t_info, 8);
	input_codepage = atoi(t_info);

	// OK-2007-08-03 : Bug 5265
	input_default_keyboard = GetKeyboardLayout(0);

	// Make sure we initialize the dragDelta property
	MCdragdelta = MCU_max(GetSystemMetrics(SM_CYDRAG), GetSystemMetrics(SM_CXDRAG));

	// MW-2009-12-10: Colorspace support
	PROFILE t_profile_info;
	t_profile_info . dwType = PROFILE_FILENAME;
	t_profile_info . pProfileData = "sRGB Color Space Profile.icm";
	t_profile_info . cbDataSize = strlen((char *)t_profile_info . pProfileData) + 1;
	m_srgb_profile = OpenColorProfileA(&t_profile_info, PROFILE_READ, FILE_SHARE_READ, OPEN_EXISTING);

	return True;
}

Boolean MCScreenDC::close(Boolean force)
{
	if (m_srgb_profile != nil)
	{
		CloseColorProfile(m_srgb_profile);
		m_srgb_profile = nil;
	}

	if (f_has_icon)
		configurestatusicon(0, nil, nil);

	disablebackdrop(true);
	disablebackdrop(false);
	finalisebackdrop();

	DeleteDC(f_src_dc);
	DeleteDC(f_dst_dc);

	if (m_printer_dc != NULL)
		DeleteDC(m_printer_dc);

	delete vis;
	opened = False;

	if (mousetimer != 0)
		if (MClowrestimers)
			KillTimer(NULL, mousetimer);
		else
			timeKillEvent(mousetimer);
	timeEndPeriod(1);
	opened = 0;
	if (dnddata != NULL)
	{
		dnddata->Release();
		dnddata = NULL;
	}
	return True;
}

MCNameRef MCScreenDC::getdisplayname()
{
	return MCN_local_win32;
}

void MCScreenDC::grabpointer(Window w)
{
	if (MCModeMakeLocalWindows())
	{
		if (w != nil)
			SetCapture((HWND)w->handle.window);
		grabbed = True;
	}
}

void MCScreenDC::ungrabpointer()
{
	if (MCModeMakeLocalWindows())
	{
		grabbed = False;
		ReleaseCapture();
	}
}

extern MCGFloat MCWin32GetLogicalToScreenScale();
uint2 MCScreenDC::platform_getwidth()
{
	HDC winhdc = GetDC(NULL);

	uint32_t t_width;
	t_width = GetDeviceCaps(winhdc, HORZRES);

	ReleaseDC(NULL, winhdc);

	// IM-2014-01-28: [[ HiDPI ]] Convert screen width to logical size
	t_width = t_width / MCWin32GetLogicalToScreenScale();

	return t_width;
}

uint2 MCScreenDC::platform_getheight()
{
	HDC winhdc = GetDC(NULL);

	uint32_t t_height;
	t_height = (uint2)GetDeviceCaps(winhdc, VERTRES);

	ReleaseDC(NULL, winhdc);

	// IM-2014-01-28: [[ HiDPI ]] Convert screen height to logical size
	t_height = t_height / MCWin32GetLogicalToScreenScale();

	return t_height;
}

uint2 MCScreenDC::getwidthmm()
{
	HDC winhdc = GetDC(NULL);
	uint2 widthmm = (uint2)GetDeviceCaps(winhdc, HORZSIZE);
	ReleaseDC(NULL, winhdc);
	return widthmm;
}

uint2 MCScreenDC::getheightmm()
{
	HDC winhdc = GetDC(NULL);
	uint2 heightmm = (uint2)GetDeviceCaps(winhdc, VERTSIZE);
	ReleaseDC(NULL, winhdc);
	return heightmm;
}

uint2 MCScreenDC::getdepth()
{
	return 32;
}

uint2 MCScreenDC::getmaxpoints()
{ //max points defined in a polygon
	return MAX_POINT_IN_POLYGON;
}

uint2 MCScreenDC::getvclass()
{
	return DirectColor;
}

// MW-2007-07-05: [[ Bug 471 ]] Modal/Sheets do not enable/disable windows correctly.
void MCScreenDC::openwindow(Window w, Boolean override)
{
	// MW-2009-11-01: Do nothing if there is no window
	if (w == NULL)
		return;

	if (override)
		ShowWindow((HWND)w->handle.window, SW_SHOWNA);
	else
		ShowWindow((HWND)w->handle.window, SW_SHOW);

	MCStack *t_stack;
	t_stack = MCdispatcher -> findstackd(w);
	if (t_stack != NULL)
	{
		if (t_stack -> getmode() == WM_SHEET || t_stack -> getmode() == WM_MODAL)
			MCstacks -> enableformodal(w, False);
	}
}

// MW-2007-07-05: [[ Bug 471 ]] Modal/Sheets do not enable/disable windows correctly.
void MCScreenDC::closewindow(Window w)
{
	// MW-2009-11-01: Do nothing if there is no window
	if (w == NULL)
		return;

	MCStack *t_stack;
	t_stack = MCdispatcher -> findstackd(w);

	// If we are a sheet or a modal dialog we need to ensure we enable the right windows
	// and activate the next obvious window.
	if (t_stack != NULL && (t_stack -> getmode() == WM_SHEET || t_stack -> getmode() == WM_MODAL))
	{
		// By default we will activate the (sheet's) parent...
		MCStack *t_parent;
		t_parent = MCdispatcher -> findstackd(t_stack -> getparentwindow());

		// However modals do not a have a parent so we search...
		MCStack *t_visual_parent;
		if (t_parent == NULL || !t_parent -> isvisible() || t_parent -> getwindow() == NULL)
		{
			MCStacknode *t_node;
			t_node = MCstacks -> topnode();

			t_visual_parent = NULL;

			// Iterate through the open stacks from top to bottom...
			if (t_node != NULL)
			{
				do
				{
					// Ignore the stack we are closing...
					if (t_node -> getstack() != t_stack)
					{
						// The stack should be activated if either:
						//   . it is a MODAL dialog, or
						//   . it is a SHEET dialog that has a MODAL in its ancestry
						//   . it has the topstack in its ancestry
						MCStack *t_parent;
						t_parent = t_node -> getstack();
						while(t_parent != NULL)
						{
							if (t_parent -> isvisible() && t_parent -> getwindow() != NULL)
							{
								if (t_parent -> getmode() == WM_MODAL || t_parent == MCtopstackptr)
								{
									t_visual_parent = t_node -> getstack();
									break;
								}
							}

							t_parent = MCdispatcher -> findstackd(t_parent -> getparentwindow());
						}

						if (t_visual_parent != NULL)
							break;
					}

					t_node = t_node -> next();
				}
				while(t_node != MCstacks -> topnode());
			}
		}
		else
			t_visual_parent = t_parent;
		
		// Ask the stacklist to iterate through and enable/disable windows as appropriate
		MCstacks -> enableformodal(w, True);

		// If the dialog is the active window then we have to ensure we activate
		// the next one in the chain - but atomically to stop window flicker!
		//
		// Here if t_parent_stack is NULL it means that there is no sensible
		// stack for us to fall back to. Therefore, we just fall through to
		// the default behaviour of just hiding the window.
		//
		if (GetActiveWindow() == (HWND)w -> handle . window && t_visual_parent != NULL)
		{
			HDWP t_dwp;
			t_dwp = BeginDeferWindowPos(2);
			DeferWindowPos(t_dwp, (HWND)w -> handle . window, NULL, 0, 0, 0, 0, SWP_NOSIZE | SWP_NOMOVE | SWP_NOZORDER | SWP_NOACTIVATE | SWP_HIDEWINDOW);
			DeferWindowPos(t_dwp, (HWND)t_visual_parent -> getwindow() -> handle . window, GetWindow((HWND)w -> handle . window, GW_HWNDPREV), 0, 0, 0, 0, SWP_NOSIZE | SWP_NOMOVE);
			EndDeferWindowPos(t_dwp);
			return;
		}
	}
	
	ShowWindow((HWND)w->handle.window, SW_HIDE);
}

void MCScreenDC::destroywindow(Window &w)
{
	// MW-2009-11-01: Do nothing if there is no window
	if (w == NULL)
		return;

	DestroyWindow((HWND)w->handle.window);
	delete w;
	w = DNULL;
}

void MCScreenDC::raisewindow(Window w)
{
	// MW-2009-11-01: Do nothing if there is no window
	if (w == NULL)
		return;

	if (w != nil)
		SetWindowPos((HWND)w->handle.window, HWND_TOP, 0, 0, 0, 0, SWP_NOMOVE | SWP_NOSIZE | SWP_NOACTIVATE);

}

void MCScreenDC::iconifywindow(Window w)
{
	// MW-2009-11-01: Do nothing if there is no window
	if (w == NULL)
		return;

	ShowWindow((HWND)w->handle.window, SW_MINIMIZE);
}

void MCScreenDC::uniconifywindow(Window w)
{
	// MW-2009-11-01: Do nothing if there is no window
	if (w == NULL)
		return;

	ShowWindow((HWND)w->handle.window, SW_RESTORE);
}

// MW-2007-07-09: [[ Bug 3226 ]] Updated to convert UTF-8 title to appropriate
//   encoding.
// MW-2008-07-22: [[ Bug 6235 ]] Make sure we deassociate any players temporarily
//   around the SetWindowText call. Failing to do this causes the call to only
//   set the first character as its treated as partially non-Unicode.
// MW-2008-09-01: [[ Bug 6235 ]] Unfortunately my nifty association/deassociation
//   logic doesn't work :o(. Therefore I'm removing this for now and have instead
//   added a bit to 'revRuntimeBehaviour' which allows turning off creation of
//   unicode windows.
void MCScreenDC::setname(Window w, MCStringRef newname)
{
	// MW-2009-11-01: Do nothing if there is no window
	if (w == NULL)
		return;

	if (IsWindowUnicode((HWND)w -> handle . window))
	{
		MCAutoStringRefAsWString t_newname_w;
		/* UNCHECKED */ t_newname_w . Lock(newname);
		SetWindowTextW((HWND)w -> handle . window, *t_newname_w);
	}
	else
	{
		MCAutoStringRefAsCString t_newname_a;
		/* UNCHECKED */ t_newname_a . Lock(newname);
		SetWindowTextA((HWND)w->handle.window, *t_newname_a);
	}
}

void MCScreenDC::setcmap(MCStack *sptr)
{}

void MCScreenDC::sync(Window w)
{
	GdiFlush();
}

static BOOL IsRemoteSession(void)
{
   return GetSystemMetrics(SM_REMOTESESSION);
}

void MCScreenDC::beep()
{
	bool t_use_internal = false ;
	if ( m_sound_internal != NULL ) 
		t_use_internal = (MCString(m_sound_internal) == "internal") == True;
	
	if ( t_use_internal || IsRemoteSession())
		Beep(beeppitch, beepduration);
	else 
		MessageBeep(-1);
}

void MCScreenDC::setinputfocus(Window w)
{
	SetFocus((HWND)w->handle.window);
}

bool MCScreenDC::platform_getwindowgeometry(Window w, MCRectangle &drect)
{//get the client window's geometry in screen coord
	if (w == DNULL || w->handle.window == 0)
		return false;
	RECT wrect;
	GetClientRect((HWND)w->handle.window, &wrect);
	POINT p;
	p.x = wrect.left;
	p.y = wrect.top;
	ClientToScreen((HWND)w->handle.window, &p);

	MCRectangle t_rect;
	t_rect = MCRectangleMake(p.x, p.y, wrect.right - wrect.left, wrect.bottom - wrect.top);

	// IM-2014-01-28: [[ HiDPI ]] Convert screen to logical coords
	drect = screentologicalrect(t_rect);

	return true;
}

void MCScreenDC::setgraphicsexposures(Boolean on, MCStack *sptr)
{
	exposures = on;
}

void MCScreenDC::copyarea(Drawable s, Drawable d, int2 depth, int2 sx, int2 sy,
                          uint2 sw, uint2 sh, int2 dx, int2 dy, uint4 rop)
{
	if (s == DNULL || d == DNULL)
		return;

	if (s == d && s->type == DC_WINDOW)
	{
		RECT wrect;
		wrect.left = sx;
		wrect.top = sy;
		wrect.right = sx + sw;
		wrect.bottom = sy + sh;
		if (ScrollWindowEx((HWND)s->handle.window, dx - sx, dy - sy, &wrect, NULL, NULL,
		                   NULL, exposures ? SW_INVALIDATE : 0) == COMPLEXREGION)
			expose();
	}
	else
	{
		HDC t_src_dc, t_dst_dc;
		HGDIOBJ t_old_src, t_old_dst;

		if (s -> type == DC_WINDOW)
			t_src_dc = GetDC((HWND)s -> handle . window); // Released
		else
			t_old_src = SelectObject(f_src_dc, s -> handle . pixmap), t_src_dc = f_src_dc;

		if (d -> type == DC_WINDOW)
			t_dst_dc = GetDC((HWND)d -> handle . window); // Released
		else
			t_old_dst = SelectObject(f_dst_dc, d -> handle . pixmap), t_dst_dc = f_dst_dc;

		BitBlt(t_dst_dc, dx, dy, sw, sh, t_src_dc, sx, sy, image_inks[rop]);

		if (d -> type == DC_WINDOW)
			ReleaseDC((HWND)d -> handle . window, t_dst_dc);
		else
			SelectObject(f_dst_dc, t_old_dst);

		if (s -> type == DC_WINDOW)
			ReleaseDC((HWND)s -> handle . window, t_src_dc);
		else
			SelectObject(f_src_dc, t_old_src);
	}
}

static void fixdata(uint4 *bits, uint2 width, uint2 height)
{
	uint4 mask = width == 16 ? 0xFFFF0000 : 0xFF000000;
	while (height--)
		*bits++ |= mask;
}

uint4 MCScreenDC::dtouint4(Drawable d)
{
	if (d == DNULL)
		return 0;
	else
		if (d->type == DC_WINDOW)
			return (uint4)(d->handle.window);
		else
			return (uint4)(d->handle.pixmap);
}

Boolean MCScreenDC::uint4towindow(uint4 id, Window &w)
{
	w = new _Drawable;
	w->type = DC_WINDOW;
	w->handle.window = (MCSysWindowHandle)id;
	return True;
}

void MCScreenDC::getbeep(uint4 property, int4& r_value)
{
	switch (property)
	{
	case P_BEEP_LOUDNESS:
		r_value = 100;
		break;
	case P_BEEP_PITCH:
		r_value = beeppitch;
		break;
	case P_BEEP_DURATION:
		r_value = beepduration;
		break;
	}
}

void MCScreenDC::setbeep(uint4 which, int4 beep)
{
	switch (which)
	{
	case P_BEEP_LOUDNESS:
		break;
	case P_BEEP_PITCH:
		if (beep == -1)
			beeppitch = 1440;
		else
			beeppitch = beep;
		break;
	case P_BEEP_DURATION:
		if (beep == -1)
			beepduration = 1000;
		else
			beepduration = beep;
		break;
	}
}

MCNameRef MCScreenDC::getvendorname(void)
{
	return MCN_win32;
}

uint2 MCScreenDC::getpad()
{
	return 32;
}

Window MCScreenDC::getroot()
{
	static Meta::static_ptr_t<_Drawable> mydrawable;
	if (mydrawable == DNULL)
		mydrawable = new _Drawable;
	mydrawable->type = DC_WINDOW;
	mydrawable->handle.window = (MCSysWindowHandle)GetDesktopWindow();
	return mydrawable;
}

static Boolean snapdone;
static Boolean snapcancelled;
static Boolean rubbering;
static HDC snaphdc;
static HDC snapdesthdc;
static MCRectangle snaprect;
static int32_t snapoffsetx, snapoffsety;

typedef HRESULT (CALLBACK *DwmIsCompositionEnabledPtr)(BOOL *p_enabled);
static HMODULE s_dwmapi_library = NULL;
static DwmIsCompositionEnabledPtr s_dwm_is_composition_enabled = NULL;

static bool WindowsIsCompositionEnabled(void)
{
	if (MCmajorosversion < 0x0600)
		return false;

	if (s_dwmapi_library == NULL)
	{
		s_dwmapi_library = LoadLibraryA("dwmapi.dll");
		if (s_dwmapi_library == NULL)
			return false;

		s_dwm_is_composition_enabled = (DwmIsCompositionEnabledPtr)GetProcAddress(s_dwmapi_library, "DwmIsCompositionEnabled");

		if (s_dwm_is_composition_enabled == NULL)
		{
			FreeLibrary(s_dwmapi_library);
			s_dwmapi_library = NULL;
			return false;
		}
	}

	BOOL t_enabled;
	if (s_dwm_is_composition_enabled(&t_enabled) != S_OK)
		return false;

	return t_enabled != FALSE;
}

// MW-2014-02-20: [[ Bug 11811 ]] Updated to scale snapshot to requested size.
bool create_temporary_dib(HDC p_dc, uint4 p_width, uint4 p_height, HBITMAP& r_bitmap, void*& r_bits);
<<<<<<< HEAD
/* OVERHAUL - REVISIT: p_scale_factor parameter currently ignored */
MCImageBitmap *MCScreenDC::snapshot(MCRectangle &r, MCGFloat p_scale_factor, uint4 window, MCStringRef displayname)
=======
MCImageBitmap *MCScreenDC::snapshot(MCRectangle &r, uint4 window, const char *displayname, MCPoint *size)
>>>>>>> cb5ff903
{
	bool t_is_composited;
	t_is_composited = WindowsIsCompositionEnabled();

	expose();
	//make the parent window to be the invisible window, so that the snapshot window icon
	//does not show up in the desktop taskbar.
	
	MCDisplay const *t_displays;
	uint4 t_display_count;
	MCRectangle t_virtual_viewport;
	t_display_count = getdisplays(t_displays, false);
	t_virtual_viewport = t_displays[0] . viewport;
	for(uint4 t_index = 1; t_index < t_display_count; ++t_index)
		t_virtual_viewport = MCU_union_rect(t_virtual_viewport, t_displays[t_index] . viewport);

	t_virtual_viewport . width = 500;

	HWND hwndsnap = CreateWindowExA(WS_EX_TRANSPARENT | WS_EX_TOPMOST,
	                               MC_SNAPSHOT_WIN_CLASS_NAME,"", WS_POPUP, t_virtual_viewport . x, t_virtual_viewport . y,
	                               t_virtual_viewport . width, t_virtual_viewport . height, invisiblehwnd,
	                               NULL, MChInst, NULL);
	SetWindowPos(hwndsnap, HWND_TOPMOST,
	             t_virtual_viewport . x, t_virtual_viewport . y, t_virtual_viewport . width, t_virtual_viewport . height, SWP_NOACTIVATE | SWP_SHOWWINDOW
	             | SWP_DEFERERASE | SWP_NOREDRAW);

	if (t_is_composited)
	{
		snaphdc = GetDC(NULL);
		snapoffsetx = t_virtual_viewport . x;
		snapoffsety = t_virtual_viewport . y;
	}
	else
	{
		snaphdc = GetDC(hwndsnap); // Released
		snapoffsetx = 0;
		snapoffsety = 0;
	}

	snapdone = False;
	snapcancelled = False;
	snapdesthdc = f_dst_dc;
	if (window == 0 && r.x == -32768)
	{
		snapdone = False;
		rubbering = False;
		SetFocus(hwndsnap);
		setcursor(nil, MCcursors[PI_CROSS]);
		SetROP2(snaphdc, R2_NOT);
		SelectObject(snaphdc, GetStockObject(HOLLOW_BRUSH));
		MSG msg;
		while (!snapdone && GetMessageW(&msg, NULL, 0, 0))
		{
			TranslateMessage(&msg);
			DispatchMessageW(&msg);
		}
		r = screentologicalrect(snaprect);
	}
	
	int t_width, t_height;
	HBITMAP newimage = NULL;
	void *t_bits = nil;
	if (!snapcancelled)
	{
		if (r.x == -32768)
			r.x = r.y = 0;
		if (window != 0 || r.width == 0 || r.height == 0)
		{
			HWND w;
			if (window == 0)
			{
				POINT p;
				p.x = r.x;
				p.y = r.y;
				ShowWindow(hwndsnap, SW_HIDE);
				if ((w = WindowFromPoint(p)) == NULL)
				{
					ReleaseDC(hwndsnap, snaphdc);
					DestroyWindow(hwndsnap);
					return NULL;
				}
				ShowWindow(hwndsnap, SW_SHOWNA);
			}
			else
				w = (HWND)window;
			RECT cr;
			GetClientRect(w, &cr);
			POINT p;
			p.x = p.y = 0;
			ClientToScreen(w, &p);
			if (r.width == 0 || r.height == 0)
				MCU_set_rect(r, (int2)p.x, (int2)p.y,
							 (uint2)(cr.right), (uint2)(cr.bottom));
			else
			{
				r.x += (int2)p.x;
				r.y += (int2)p.y;
			}
		}
		r = MCU_clip_rect(r, t_virtual_viewport . x, t_virtual_viewport . y, t_virtual_viewport . width, t_virtual_viewport . height);
		
		if (size != nil)
		{
			t_width = size -> x;
			t_height = size -> y;
		}
		else
		{
			t_width = r . width;
			t_height = r . height;
		}
		
		r = logicaltoscreenrect(r);

		if (r.width != 0 && r.height != 0)
		{
			if (create_temporary_dib(snapdesthdc, t_width, t_height, newimage, t_bits))
			{
				HBITMAP obm = (HBITMAP)SelectObject(snapdesthdc, newimage);
				
				// MW-2012-09-19: [[ Bug 4173 ]] Add the 'CAPTUREBLT' flag to make sure
				//   layered windows are included.
				if (t_is_composited)
					StretchBlt(snapdesthdc, 0, 0, t_width, t_height,
								snaphdc, r . x, r . y, r . width, r . height, CAPTUREBLT | SRCCOPY);
				else
				{
					StretchBlt(snapdesthdc, 0, 0, t_width, t_height,
								snaphdc, r.x - t_virtual_viewport . x, r.y - t_virtual_viewport . y, r . width, r . height, CAPTUREBLT | SRCCOPY);
				}
				SelectObject(snapdesthdc, obm);
			}
		}
	}

	MCRectangle t_screenrect;
	t_screenrect = MCRectangleMake(0, 0, getwidth(), getheight());

	// IM-2014-01-28: [[ HiDPI ]] Convert logical to screen coords
	t_screenrect = logicaltoscreenrect(t_screenrect);

	SetWindowPos(hwndsnap, HWND_TOPMOST,
		t_screenrect.x, t_screenrect.y, t_screenrect.width, t_screenrect.height,
		SWP_HIDEWINDOW | SWP_DEFERERASE | SWP_NOREDRAW);
	if (t_is_composited)
		ReleaseDC(NULL, snaphdc);
	else
		ReleaseDC(hwndsnap, snaphdc);
	DestroyWindow(hwndsnap);

	MCImageBitmap *t_bitmap = nil;
	if (newimage != NULL)
	{
		/* UNCHECKED */ MCImageBitmapCreate(t_width, t_height, t_bitmap);
		BITMAPINFOHEADER t_out_fmt;
		MCMemoryClear(&t_out_fmt, sizeof(BITMAPINFOHEADER));
		t_out_fmt.biSize = sizeof(BITMAPINFOHEADER);
		t_out_fmt.biWidth = t_width;
		t_out_fmt.biHeight = -(int32_t)t_height;
		t_out_fmt.biPlanes = 1;
		t_out_fmt.biBitCount = 32;
		t_out_fmt.biCompression = BI_RGB;
		GetDIBits(snapdesthdc, newimage, 0, t_height, t_bitmap->data, (BITMAPINFO*)&t_out_fmt, DIB_RGB_COLORS);
		DeleteObject(newimage);
		MCImageBitmapSetAlphaValue(t_bitmap, 0xFF);
	}
	return t_bitmap;
}

LRESULT CALLBACK MCSnapshotWindowProc(HWND hwnd, UINT msg, WPARAM wParam,
                                      LPARAM lParam)
{
	static int2 sx, sy;

	switch (msg)
	{
	case WM_KEYDOWN:
		if (wParam == VK_ESCAPE)
		{
			if (rubbering)
				Rectangle(snaphdc, snaprect.x, snaprect.y,
				          snaprect.x + snaprect.width, snaprect.y + snaprect.height);
			snapdone = True;
			snapcancelled = True;
		}
		break;
	case WM_MOUSEMOVE:
		if (rubbering)
		{
			Rectangle(snaphdc, snaprect.x, snaprect.y,
			          snaprect.x + snaprect.width, snaprect.y + snaprect.height);
			snaprect = MCU_compute_rect(sx, sy, LOWORD(lParam) + snapoffsetx, HIWORD(lParam) + snapoffsety);
			Rectangle(snaphdc, snaprect.x, snaprect.y,
			          snaprect.x + snaprect.width, snaprect.y + snaprect.height);
		}
		break;
	case WM_LBUTTONDOWN:
		sx = LOWORD(lParam) + snapoffsetx;
		sy = HIWORD(lParam) + snapoffsety;
		snaprect = MCU_compute_rect(sx, sy, sx, sy);
		Rectangle(snaphdc, snaprect.x, snaprect.y,
		          snaprect.x + snaprect.width, snaprect.y + snaprect.height);
		rubbering = True;
		break;
	case WM_LBUTTONUP:
		if (rubbering)
		{
			Rectangle(snaphdc, snaprect.x, snaprect.y,
			          snaprect.x + snaprect.width, snaprect.y + snaprect.height);
			snaprect = MCU_compute_rect(sx, sy, LOWORD(lParam) + snapoffsetx, HIWORD(lParam) + snapoffsety);
			if (snaprect.width < 4 && snaprect.height < 4)
				snaprect.width = snaprect.height = 0;
			snapdone = True;
		}
		break;
	case WM_SETCURSOR:
		MCscreen -> setcursor(nil, MCcursors[PI_CROSS]);
		return 0;
	default:
		return DefWindowProcA(hwnd, msg, wParam, lParam);
	}
	return 0;
}

void MCScreenDC::settaskbarstate(bool p_visible)
{
	HWND taskbarwnd = FindWindowA("Shell_traywnd", "");
	SetWindowPos(taskbarwnd, 0, 0, 0, 0, 0, SWP_NOACTIVATE | (p_visible ? SWP_SHOWWINDOW : SWP_HIDEWINDOW));

	if (MCmajorosversion >= 0x0600)
	{
		HWND t_start_window;
		t_start_window = FindWindowExA(NULL, NULL, "Button", "Start");
		SetWindowPos(t_start_window, 0, 0, 0, 0, 0, SWP_NOACTIVATE | (p_visible ? SWP_SHOWWINDOW : SWP_HIDEWINDOW));
		if (p_visible)
		{
			InvalidateRect(t_start_window, NULL, TRUE);
			UpdateWindow(t_start_window);
		}
	}

	processdesktopchanged(false);
}

void MCScreenDC::processdesktopchanged(bool p_notify)
{
	// IM-2014-01-28: [[ HiDPI ]] Use updatedisplayinfo() method to update & compare display details
	bool t_changed;
	t_changed = false;

	updatedisplayinfo(t_changed);

	if (t_changed && (backdrop_active || backdrop_hard))
	{
		uint4 t_display_count;
		const MCDisplay *t_displays;

		t_display_count = getdisplays(t_displays, false);
		SetWindowPos(backdrop_window, NULL, t_displays[0] . workarea . x, t_displays[0] . workarea . y, t_displays[0] . workarea . width, t_displays[0] . workarea . height, 0);
	}

	if (p_notify && t_changed)
		MCscreen -> delaymessage(MCdefaultstackptr -> getcurcard(), MCM_desktop_changed);
}

void MCScreenDC::showtaskbar()
{
	if (!taskbarhidden && !(backdrop_active || backdrop_hard)) //if the menu bar is already showing, bail out
		return;

	taskbarhidden = False;
	settaskbarstate(true);
}

void MCScreenDC::hidetaskbar()
{
	if (taskbarhidden && !(backdrop_active || backdrop_hard))
		return;

	taskbarhidden = True;
	settaskbarstate(false);
}

// MW-2006-05-26: [[ Bug 3642 ]] Changed global allocation routines to use malloc
HRGN MCScreenDC::BitmapToRegion(MCImageBitmap *p_bitmap)
{
	HRGN hRgn = NULL;

	if (p_bitmap)
	{
		// For better performances, we will use the ExtCreateRegion() function
		// to create the region. This function take a RGNDATA structure on
		// entry. We will add rectangles by amount of ALLOC_UNIT number in
		// this structure.
#define ALLOC_UNIT 100

		DWORD maxRects = ALLOC_UNIT;
		RGNDATA *pData;
		pData = (RGNDATA *)malloc(sizeof(RGNDATAHEADER) + (sizeof(RECT) * maxRects));
		if (pData == NULL)
			goto no_mem_error;

		pData->rdh.dwSize = sizeof(RGNDATAHEADER);
		pData->rdh.iType = RDH_RECTANGLES;
		pData->rdh.nCount = pData->rdh.nRgnSize = 0;
		SetRect(&pData->rdh.rcBound, MAXLONG, MAXLONG, 0, 0);

		// Scan each bitmap row from top to bottom
		uint8_t *t_src_ptr = (uint8_t*)p_bitmap->data;
		for (int y = 0; y < p_bitmap->height; y++)
		{
			uint32_t *t_src_row = (uint32_t*)t_src_ptr;
			// Scan each bitmap pixel from left to right
			for (int x = 0; x < p_bitmap->width; x++)
			{
				// Search for a continuous range of "non transparent pixels"
				int x0 = x;
				uint32_t *t_src_pixel = t_src_row + x;
				while (x < p_bitmap->width)
				{
					uint8_t t_alpha = *t_src_pixel++ >> 24;
					if (t_alpha == 0)
						// This pixel is "transparent"
						break;
					x++;
				}

				if (x > x0)
				{
					// Add the pixels (x0, y) to (x, y+1) as a new
					// rectangle in the region
					if (pData->rdh.nCount >= maxRects)
					{
						maxRects += ALLOC_UNIT;
						pData = (RGNDATA *)realloc(pData, sizeof(RGNDATAHEADER) + (sizeof(RECT) * maxRects));
						if (pData == NULL)
							goto no_mem_error;
					}
					RECT *pr = (RECT *)&pData->Buffer;
					SetRect(&pr[pData->rdh.nCount], x0, y, x, y+1);
					if (x0 < pData->rdh.rcBound.left)
						pData->rdh.rcBound.left = x0;
					if (y < pData->rdh.rcBound.top)
						pData->rdh.rcBound.top = y;
					if (x > pData->rdh.rcBound.right)
						pData->rdh.rcBound.right = x;
					if (y+1 > pData->rdh.rcBound.bottom)
						pData->rdh.rcBound.bottom = y+1;
					pData->rdh.nCount++;

					// On Windows98, ExtCreateRegion() may fail if the
					// number of rectangles is too large (ie: >
					// 4000). Therefore, we have to create the region by
					// multiple steps.
					if (pData->rdh.nCount == 2000)
					{
						HRGN h = ExtCreateRegion(NULL, sizeof(RGNDATAHEADER)
						                         + (sizeof(RECT) * maxRects), pData);
						if (hRgn)
						{
							CombineRgn(hRgn, hRgn, h, RGN_OR);
							DeleteObject(h);
						}
						else
							hRgn = h;
						pData->rdh.nCount = 0;
						SetRect(&pData->rdh.rcBound, MAXLONG, MAXLONG, 0, 0);
					}
				}
			}

			// Go to next row
			t_src_ptr += p_bitmap->stride;
		}

		// Create or extend the region with the remaining rectangles
		HRGN h = ExtCreateRegion(NULL, sizeof(RGNDATAHEADER)
		                         + (sizeof(RECT) * maxRects), pData);
		if (hRgn)
		{
			CombineRgn(hRgn, hRgn, h, RGN_OR);
			DeleteObject(h);
		}
		else
			hRgn = h;

		// Clean up
no_mem_error:
		if (pData != NULL)
			free(pData);
		else if (hRgn != NULL)
		{
			DeleteObject(hRgn);
			hRgn = NULL;
		}
	}


	return hRgn;
}

void MCScreenDC::enablebackdrop(bool p_hard)
{
	if (!MCModeMakeLocalWindows())
		return;
	
	bool t_error;
	t_error = false;
	
	if (p_hard && backdrop_hard)
		return;

	if (!p_hard && backdrop_active)
		return;
	
	if (p_hard)
		backdrop_hard = true;
	else
		backdrop_active = True;
		
	if (backdrop_window != NULL)
	{
		finalisebackdrop();
		backdrop_window = NULL;
	}

	if (backdrop_window == NULL)
		t_error = !initialisebackdrop();
	
	if (!t_error)
	{
		InvalidateRect(backdrop_window, NULL, TRUE);
		ShowWindow(backdrop_window, SW_SHOW);
	}
	else
	{
		backdrop_active = false;
		finalisebackdrop();
	}
}

void MCScreenDC::disablebackdrop(bool p_hard)
{
	if (!MCModeMakeLocalWindows())
		return;
	
	if (!backdrop_hard && p_hard)
		return;

	if (!backdrop_active && !p_hard)
		return;

	if (p_hard)
		backdrop_hard = false;
	else
		backdrop_active = False;

	if (!backdrop_active && !backdrop_hard)
	{
		ShowWindow(backdrop_window, SW_HIDE);
	}
	else
		InvalidateRect(backdrop_window, NULL, TRUE);
}

void MCScreenDC::configurebackdrop(const MCColor& p_colour, MCGImageRef p_pattern, MCImage *p_badge)
{
	if (backdrop_badge != p_badge || backdrop_pattern != p_pattern || backdrop_colour . red != p_colour . red || backdrop_colour . green != p_colour . green || backdrop_colour . blue != p_colour . blue)
	{
		backdrop_badge = p_badge;
		backdrop_pattern = p_pattern;
		backdrop_colour = p_colour;
	
		alloccolor(backdrop_colour);
	
		if (backdrop_active || backdrop_hard)
			InvalidateRect(backdrop_window, NULL, TRUE);
	}
}

void MCScreenDC::assignbackdrop(Window_mode p_mode, Window p_window)
{
}

bool MCScreenDC::initialisebackdrop(void)
{
	uint4 t_display_count;
	const MCDisplay *t_displays;

	t_display_count = getdisplays(t_displays, false);

	// MW-2012-10-08: [[ Bug 10286 ]] If the taskbar is hidden then show it and then
	//   present the backdrop as fullscreen.
	if (taskbarhidden)
	{
		settaskbarstate(true);
		taskbarhidden = false;
		backdrop_window = CreateWindowExA(0, MC_BACKDROP_WIN_CLASS_NAME, "", WS_POPUP, t_displays[0] . viewport . x, t_displays[0] . viewport . y, t_displays[0] . viewport . width, t_displays[0] . viewport . height, invisiblehwnd, NULL, MChInst, NULL);
	}
	else
	{
		int32_t t_height;
		if (t_displays[0] . workarea . height == t_displays[0] . viewport . height)
			t_height = t_displays[0] . viewport . height - 2;
		else
			t_height = t_displays[0] . workarea . height;
		backdrop_window = CreateWindowExA(0, MC_BACKDROP_WIN_CLASS_NAME, "", WS_POPUP, t_displays[0] . workarea . x, t_displays[0] . workarea . y, t_displays[0] . workarea . width, t_height, invisiblehwnd, NULL, MChInst, NULL);
	}

	return true;
}

void MCScreenDC::finalisebackdrop(void)
{
	if (backdrop_window != NULL)
	{
		DestroyWindow(backdrop_window);
		backdrop_window = NULL;
	}
}

void MCScreenDC::redrawbackdrop(void)
{
	bool t_success = true;

	RECT t_winrect;
	HBITMAP t_bitmap = nil;
	void *t_bits;
	MCGContextRef t_context = nil;
	uint32_t t_width, t_height;

	GetClientRect(backdrop_window, &t_winrect);
	t_width = t_winrect.right - t_winrect.left;
	t_height = t_winrect.bottom - t_winrect.top;

	t_success = create_temporary_dib(getdsthdc(), t_width, t_height, t_bitmap, t_bits);
	if (t_success)
		t_success = MCGContextCreateWithPixels(t_width, t_height, t_width * sizeof(uint32_t), t_bits, true, t_context);

	if (t_success)
	{
        // MM-2014-01-27: [[ UpdateImageFilters ]] Updated to use new libgraphics image filter types (was nearest).
		if (backdrop_pattern != nil)
			MCGContextSetFillPattern(t_context, backdrop_pattern, MCGAffineTransformMakeIdentity(), kMCGImageFilterNone);
		else
			MCGContextSetFillRGBAColor(t_context, backdrop_colour.red / 65535.0, backdrop_colour.green / 65535.0, backdrop_colour.blue / 65535.0, 1.0);
		MCGContextAddRectangle(t_context, MCGRectangleMake(0, 0, t_width, t_height));
		MCGContextFill(t_context);

		if (backdrop_badge != NULL && backdrop_hard)
		{
			MCContext *t_gfxcontext = nil;
			t_success = nil != (t_gfxcontext = new MCGraphicsContext(t_context));

			if (t_success)
			{
				MCRectangle t_rect;
				t_rect = backdrop_badge -> getrect();
				backdrop_badge -> drawme(t_gfxcontext, 0, 0, t_rect . width, t_rect . height, 32, getheight() - 32 - t_rect . height);
			}

			delete t_gfxcontext;
		}
	}

	MCGContextRelease(t_context);

	// draw to backdrop window
	HDC t_dc = nil;
	HDC t_src_dc = nil;
	if (t_success)
		t_success = nil != (t_dc = GetDC(backdrop_window));
	if (t_success)
		t_success = nil != (t_src_dc = getsrchdc());

	if (t_success)
	{
		HGDIOBJ t_old_obj;
		t_old_obj = SelectObject(t_src_dc, t_bitmap);
		BitBlt(t_dc, 0, 0, t_width, t_height, t_src_dc, 0, 0, SRCCOPY);
		SelectObject(t_src_dc, t_old_obj);
	}

	if (t_dc != nil)
		ReleaseDC(backdrop_window, t_dc);

	if (t_bitmap != nil)
		DeleteObject(t_bitmap);
}

void MCScreenDC::enactraisewindows(void)
{
}

LRESULT CALLBACK MCBackdropWindowProc(HWND hwnd, UINT msg, WPARAM wParam, LPARAM lParam)
{
	uint4 mbutton;

	switch(msg)
	{
		case WM_ERASEBKGND:
		{
			((MCScreenDC *)MCscreen) -> redrawbackdrop();
		}
		return 1;

		case WM_WINDOWPOSCHANGING:
		{
			((MCScreenDC *)MCscreen) -> restackwindows(hwnd, msg, wParam, lParam);
			return DefWindowProcA(hwnd, msg, wParam, lParam);
		}

		case WM_LBUTTONDOWN:
		case WM_MBUTTONDOWN:
		case WM_RBUTTONDOWN:
			if (MCtopstackptr != NULL && MCtopstackptr -> getwindow() != NULL && IsWindowVisible((HWND)MCtopstackptr -> getwindow() -> handle . window))
				SetActiveWindow((HWND)MCtopstackptr -> getwindow() -> handle . window);
			else
			{
				MCStacknode *t_node;
				t_node = MCstacks -> topnode();
				do
				{
					if (t_node -> getstack() -> getwindow() != NULL && IsWindowVisible((HWND)t_node -> getstack() -> getwindow() -> handle . window))
					{
						SetActiveWindow((HWND)t_node -> getstack() -> getwindow() -> handle . window);
						break;
					}

					t_node = t_node -> next();
				}
				while(t_node != MCstacks -> topnode());
			}

			if (msg == WM_LBUTTONDOWN)
				mbutton = 1;
			else if (msg = WM_MBUTTONDOWN)
				mbutton = 2;
			else
				mbutton = 3;
			MCdefaultstackptr->getcard()->message_with_args(MCM_mouse_down_in_backdrop, mbutton);
		return 0;
	
		case WM_LBUTTONUP:
		case WM_MBUTTONUP:
		case WM_RBUTTONUP:
			if (msg == WM_LBUTTONUP)
				mbutton = 1;
			else if (msg = WM_MBUTTONUP)
				mbutton = 2;
			else
				mbutton = 3;
			MCdefaultstackptr->getcard()->message_with_args(MCM_mouse_up_in_backdrop, mbutton);
		return 0;

		case WM_SETCURSOR:
		{
			// MW-2008-01-11: [[ Bug 4336 ]] Resize cursor sticks over backdrop on Windows
			MCCursorRef t_cursor;
			if (MCwatchcursor)
				t_cursor = MCcursors[PI_WATCH];
			else if (MCcursor != None)
				t_cursor = MCcursor;
			else if (MCdefaultcursorid)
				t_cursor = MCdefaultcursor;
			else
				t_cursor = MCcursors[PI_HAND];
			MCscreen -> setcursor(NULL, t_cursor);
		}
		return 0;
	}

	return DefWindowProcA(hwnd, msg, wParam, lParam);
}

////////////////////////////////////////////////////////////////////////////////<|MERGE_RESOLUTION|>--- conflicted
+++ resolved
@@ -819,12 +819,8 @@
 
 // MW-2014-02-20: [[ Bug 11811 ]] Updated to scale snapshot to requested size.
 bool create_temporary_dib(HDC p_dc, uint4 p_width, uint4 p_height, HBITMAP& r_bitmap, void*& r_bits);
-<<<<<<< HEAD
-/* OVERHAUL - REVISIT: p_scale_factor parameter currently ignored */
-MCImageBitmap *MCScreenDC::snapshot(MCRectangle &r, MCGFloat p_scale_factor, uint4 window, MCStringRef displayname)
-=======
-MCImageBitmap *MCScreenDC::snapshot(MCRectangle &r, uint4 window, const char *displayname, MCPoint *size)
->>>>>>> cb5ff903
+
+MCImageBitmap *MCScreenDC::snapshot(MCRectangle &r, uint4 window, MCStringRef displayname, MCPoint *size)
 {
 	bool t_is_composited;
 	t_is_composited = WindowsIsCompositionEnabled();
