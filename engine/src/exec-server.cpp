--- conflicted
+++ resolved
@@ -180,11 +180,7 @@
 
 void MCServerExecEcho(MCExecContext& ctxt, MCStringRef p_data)
 {
-<<<<<<< HEAD
-	if (!MCS_put(ctxt, kMCSPutBinaryOutput, p_data) != IO_NORMAL)
-=======
 	if (!MCS_put(ctxt, kMCSPutBinaryOutput, p_data))
->>>>>>> 28f886d9
 		MCexitall = True;
 }
 
@@ -192,31 +188,24 @@
 
 void MCServerExecPutHeader(MCExecContext& ctxt, MCStringRef p_value, bool p_as_new)
 {
-	if (!MCS_put(ctxt, p_as_new ? kMCSPutNewHeader : kMCSPutHeader, p_value))
-		ctxt . LegacyThrow(EE_PUT_CANTSETINTO);
-}
-
-void MCServerExecPutBinaryOutput(MCExecContext& ctxt, MCStringRef p_value)
-{
-	if (!MCS_put(ctxt, kMCSPutBinaryOutput, p_value))
+    if (!MCS_put(ctxt, p_as_new ? kMCSPutNewHeader : kMCSPutHeader, p_value))
+		ctxt . LegacyThrow(EE_PUT_CANTSETINTO);
+}
+
+void MCServerExecPutBinaryOutput(MCExecContext& ctxt, MCDataRef p_value)
+{
+    if (!MCS_put_binary(ctxt, kMCSPutBinaryOutput, p_value))
 		ctxt . LegacyThrow(EE_PUT_CANTSETINTO);
 }
 
 void MCServerExecPutContent(MCExecContext& ctxt, MCStringRef p_value)
 {
-<<<<<<< HEAD
-	if (!MCS_put(ctxt, is_unicode ? kMCSPutUnicodeContent : kMCSPutContent, p_value))
-=======
 	if (!MCS_put(ctxt, MCStringIsNative(p_value) ? kMCSPutContent : kMCSPutUnicodeContent, p_value))
->>>>>>> 28f886d9
 		ctxt . LegacyThrow(EE_PUT_CANTSETINTO);
 }
 
 void MCServerExecPutContentUnicode(MCExecContext& ctxt, MCDataRef p_value)
 {
-<<<<<<< HEAD
-	if (!MCS_put(ctxt, is_unicode ? kMCSPutUnicodeMarkup : kMCSPutMarkup, p_value))
-=======
 	MCAutoStringRef t_string;
 	if (!MCStringCreateWithChars((const unichar_t*)MCDataGetBytePtr(p_value), MCDataGetLength(p_value)/sizeof(unichar_t), &t_string)
 		|| !MCS_put(ctxt, kMCSPutUnicodeContent, *t_string))
@@ -234,7 +223,6 @@
 	MCAutoStringRef t_string;
 	if (!MCStringCreateWithChars((const unichar_t*)MCDataGetBytePtr(p_value), MCDataGetLength(p_value)/sizeof(unichar_t), &t_string)
 		|| !MCS_put(ctxt, kMCSPutUnicodeMarkup, *t_string))
->>>>>>> 28f886d9
 		ctxt . LegacyThrow(EE_PUT_CANTSETINTO);
 }
 
