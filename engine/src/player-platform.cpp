--- conflicted
+++ resolved
@@ -736,17 +736,12 @@
             switch (getstack()->gettool(this))
 		{
             case T_BROWSE:
-<<<<<<< HEAD
                 message_with_valueref_args(MCM_mouse_down, MCSTR("1"));
-                handle_mdown(which);
-=======
-                message_with_args(MCM_mouse_down, "1");
                 // PM-2014-07-16: [[ Bug 12817 ]] Create selection when click and drag on the well while shift key is pressed
                 if ((MCmodifierstate & MS_SHIFT) != 0)
                     handle_shift_mdown(which);
                 else
                     handle_mdown(which);
->>>>>>> 4db8a8d3
                 MCscreen -> addtimer(this, MCM_internal, MCblinkrate);
                 break;
             case T_POINTER:
@@ -2624,13 +2619,10 @@
     // Adjust to look prettier. The same settings for y and height should apply to kMCPlayerControllerPartSelectedArea and kMCPlayerControllerPartPlayedArea
     t_drawn_well_rect . y = t_drawn_well_rect . y + 2 * CONTROLLER_HEIGHT / 5;
     t_drawn_well_rect . height = CONTROLLER_HEIGHT / 5;
-<<<<<<< HEAD
-=======
     
     // PM-2014-07-17: [[ Bug 12833 ]] Reduce the length of the drawn well so as to fix alignment issues with the start/end point of selectedArea and playedArea 
     t_drawn_well_rect . x += 4;
     t_drawn_well_rect . width -= 10;
->>>>>>> 4db8a8d3
     
     MCGBitmapEffects t_effects;
 	t_effects . has_drop_shadow = false;
