/* Copyright (C) 2003-2015 LiveCode Ltd.
 
 This file is part of LiveCode.
 
 LiveCode is free software; you can redistribute it and/or modify it under
 the terms of the GNU General Public License v3 as published by the Free
 Software Foundation.
 
 LiveCode is distributed in the hope that it will be useful, but WITHOUT ANY
 WARRANTY; without even the implied warranty of MERCHANTABILITY or
 FITNESS FOR A PARTICULAR PURPOSE.  See the GNU General Public License
 for more details.
 
 You should have received a copy of the GNU General Public License
 along with LiveCode.  If not see <http://www.gnu.org/licenses/>.  */

#include "prefix.h"

#include "globdefs.h"
#include "filedefs.h"
#include "objdefs.h"
#include "parsedef.h"
#include "mcio.h"

//#include "execpt.h"
#include "util.h"
#include "font.h"
#include "sellst.h"
#include "stack.h"
#include "stacklst.h"
#include "card.h"
#include "field.h"
#include "aclip.h"
#include "mcerror.h"
#include "param.h"
#include "globals.h"
#include "mode.h"
#include "context.h"
#include "osspec.h"
#include "redraw.h"
#include "gradient.h"
#include "dispatch.h"

#include "graphics_util.h"

#include "player-platform.h"

#include "exec-interface.h"

//////////////////////////////////////////////////////////////////////

//// PLATFORM PLAYER

#include "platform.h"

static MCPlatformPlayerMediaType ppmediatypes[] =
{
	kMCPlatformPlayerMediaTypeVideo,
	kMCPlatformPlayerMediaTypeAudio,
	kMCPlatformPlayerMediaTypeText,
	kMCPlatformPlayerMediaTypeQTVR,
	kMCPlatformPlayerMediaTypeSprite,
	kMCPlatformPlayerMediaTypeFlash,
};

static const char *ppmediastrings[] =
{
	"video",
	"audio",
	"text",
	"qtvr",
	"sprite",
	"flash"
};

#define CONTROLLER_HEIGHT 26
#define SELECTION_RECT_WIDTH CONTROLLER_HEIGHT / 2
// PM-2014-07-17: [[ Bug 12835 ]] Adjustments to prevent selectedArea and playedArea to be drawn without taking into account the width of the well
#define PLAYER_MIN_WIDTH 5 * CONTROLLER_HEIGHT + 2 * SELECTION_RECT_WIDTH
#define LIGHTGRAY 1
#define PURPLE 2
#define SOMEGRAY 3
#define DARKGRAY 4
#define MIN_RATE -3
#define MAX_RATE 3

extern "C" int initialise_weak_link_QuickTime(void);
extern "C" int initialise_weak_link_QTKit(void);
extern "C" int initialise_weak_link_QuickDraw(void);


static MCColor controllercolors[] = {
    
            {0, 0x2222, 0x2222, 0x2222, 0, 0},         /* dark gray */
            {0, 0xFFFF, 0xFFFF, 0xFFFF, 0, 0},         /* white */
};

inline void MCGraphicsContextAngleAndDistanceToXYOffset(int p_angle, int p_distance, MCGFloat &r_x_offset, MCGFloat &r_y_offset)
{
	r_x_offset = floor(0.5f + p_distance * cos(p_angle * M_PI / 180.0));
	r_y_offset = floor(0.5f + p_distance * sin(p_angle * M_PI / 180.0));
}

inline void setRamp(MCGColor *&r_colors, MCGFloat *&r_stops)
{
    if (r_colors == nil)
    /* UNCHECKED */ MCMemoryNewArray(3, r_colors);
    r_colors[0] = MCGColorMakeRGBA(183 / 255.0, 183 / 255.0, 183 / 255.0, 1.0f);
    r_colors[1] = MCGColorMakeRGBA(1.0f, 1.0f, 1.0f, 1.0f);
    r_colors[2] = MCGColorMakeRGBA(183 / 255.0, 183 / 255.0, 183 / 255.0, 1.0f);
    
    if (r_stops == nil)
    /* UNCHECKED */ MCMemoryNewArray(3, r_stops);
    r_stops[0] = (MCGFloat)0.00000;
    r_stops[1] = (MCGFloat)0.50000;
    r_stops[2] = (MCGFloat)1.00000;
}

inline void setTransform(MCGAffineTransform &r_transform, MCGFloat origin_x, MCGFloat origin_y, MCGFloat primary_x, MCGFloat primary_y, MCGFloat secondary_x, MCGFloat secondary_y)
{
    MCGAffineTransform t_transform;
    t_transform . a = primary_x - origin_x;
    t_transform . b = primary_y - origin_y;
    t_transform . c = secondary_x - origin_x;
    t_transform . d = secondary_y - origin_y;
    
    t_transform . tx = origin_x;
    t_transform . ty = origin_y;
    r_transform = t_transform;
}

inline MCGPoint MCRectangleScalePoints(MCRectangle p_rect, MCGFloat p_x, MCGFloat p_y)
{
    return MCGPointMake(p_rect . x + p_x * p_rect . width, p_rect . y + p_y * p_rect . height);
}

inline uint32_t _muludiv64(uint32_t p_multiplier, uint32_t p_numerator, uint32_t p_denominator)
{
    return (uint32_t)((((uint64_t)p_multiplier) * p_numerator) / p_denominator);
}

//////////////////////////////////////////////////////////////////////

class MCPlayerVolumePopup: public MCStack
{
public:
    MCPlayerVolumePopup(void)
    {
        setname_cstring("Player Volume");
        state |= CS_NO_MESSAGES;
        
        cards = NULL;
        cards = MCtemplatecard->clone(False, False);
        cards->setparent(this);
        cards->setstate(True, CS_NO_MESSAGES);
        
        parent = nil;
        
        m_font = nil;
        
        m_player = nil;
    }
    
    ~MCPlayerVolumePopup(void)
    {
    }
    
    // This will be called when the stack is closed, either directly
    // or indirectly if the popup is cancelled by clicking outside
    // or pressing escape.
    void close(void)
    {
        MCStack::close();
        MCdispatcher -> removemenu();
        if (m_player != nil)
            m_player -> popup_closed();
    }
    
    // This is called to render the stack.
    void render(MCContext *dc, const MCRectangle& dirty)
    {
        // draw the volume control content here.
        MCGContextRef t_gcontext = nil;
        dc -> lockgcontext(t_gcontext);
        
        drawControllerVolumeBarButton(t_gcontext, dirty);
        drawControllerVolumeWellButton(t_gcontext, dirty);
        drawControllerVolumeAreaButton(t_gcontext, dirty);
        drawControllerVolumeSelectorButton(t_gcontext, dirty);
        dc -> unlockgcontext(t_gcontext);
    }
    void drawControllerVolumeBarButton(MCGContextRef p_gcontext, const MCRectangle& dirty)
    {
        MCRectangle t_volume_bar_rect = dirty;
        MCGContextAddRectangle(p_gcontext, MCRectangleToMCGRectangle(t_volume_bar_rect));
        MCGContextSetFillRGBAColor(p_gcontext, (m_player -> getcontrollerfontcolor() . red / 255.0) / 257.0, (m_player -> getcontrollerfontcolor() . green / 255.0) / 257.0, (m_player -> getcontrollerfontcolor() . blue / 255.0) / 257.0, 1.0f);
        MCGContextFill(p_gcontext);
    }
    
    void drawControllerVolumeWellButton(MCGContextRef p_gcontext, const MCRectangle& dirty)
    {
        MCRectangle t_volume_bar_rect = dirty;
        MCRectangle t_volume_well;
        t_volume_well = getVolumeBarPartRect(dirty, kMCPlayerControllerPartVolumeWell);
        
        MCGBitmapEffects t_effects;
        t_effects . has_drop_shadow = false;
        t_effects . has_outer_glow = false;
        t_effects . has_inner_glow = false;
        t_effects . has_inner_shadow = true;
        t_effects . has_color_overlay = false;
        
        MCGShadowEffect t_inner_shadow;
        t_inner_shadow . color = MCGColorMakeRGBA(0.0f, 0.0f, 0.0f, 56.0 / 255.0);
        t_inner_shadow . blend_mode = kMCGBlendModeClear;
        t_inner_shadow . size = 0;
        t_inner_shadow . spread = 0;
        
        MCGFloat t_x_offset, t_y_offset;
        int t_distance = t_volume_well . width / 5;
        // Make sure we always have an inner shadow
        if (t_distance == 0)
            t_distance = 1;
        
        MCGraphicsContextAngleAndDistanceToXYOffset(235, t_distance, t_x_offset, t_y_offset);
        t_inner_shadow . x_offset = t_x_offset;
        t_inner_shadow . y_offset = t_y_offset;
        t_inner_shadow . knockout = false;
        
        t_effects . inner_shadow = t_inner_shadow;
        
        MCGContextSetFillRGBAColor(p_gcontext, 0.0f, 0.0f, 0.0f, 1.0f);
        MCGContextSetShouldAntialias(p_gcontext, true);
        
        MCGRectangle t_rounded_rect = MCRectangleToMCGRectangle(t_volume_well);
        
        MCGContextAddRoundedRectangle(p_gcontext, t_rounded_rect, MCGSizeMake(30, 30));
        MCGContextBeginWithEffects(p_gcontext, t_rounded_rect, t_effects);
        MCGContextFill(p_gcontext);
        
        /////////////////////////////////////////
        /* TODO: Update this ugly way of adding the inner shadow 'manually' */
        MCRectangle t_shadow = MCRectangleMake(t_volume_well . x + t_volume_well . width - 2, t_volume_well . y + 1, 2, t_volume_well . height - 2);
        
        MCGContextSetShouldAntialias(p_gcontext, true);
        
        MCGContextSetFillRGBAColor(p_gcontext, 56.0 / 255.0, 56.0 / 255.0, 56.0 / 255.0, 1.0f); // GRAY
        MCGRectangle t_shadow_rect = MCRectangleToMCGRectangle(t_shadow);
        
        MCGContextAddRoundedRectangle(p_gcontext, t_shadow_rect, MCGSizeMake(10, 10));
        
        MCGContextFill(p_gcontext);
        ////////////////////////////////////////
        
        MCGContextEnd(p_gcontext);
    }
    
    void drawControllerVolumeAreaButton(MCGContextRef p_gcontext, const MCRectangle& dirty)
    {
        MCRectangle t_volume_area;
        t_volume_area = getVolumeBarPartRect(dirty, kMCPlayerControllerPartVolumeArea);
        // Adjust to look prettier
        t_volume_area . x ++;
        t_volume_area . width -= 2;
        
        MCGContextSetFillRGBAColor(p_gcontext, (m_player -> getcontrollermaincolor() . red / 255.0) / 257.0, (m_player -> getcontrollermaincolor() . green / 255.0) / 257.0, (m_player -> getcontrollermaincolor() . blue / 255.0) / 257.0, 1.0f);
        
        MCGRectangle t_grect = MCRectangleToMCGRectangle(t_volume_area);
        MCGContextAddRoundedRectangle(p_gcontext, t_grect, MCGSizeMake(30, 30));
        MCGContextFill(p_gcontext);
    }
    
    void drawControllerVolumeSelectorButton(MCGContextRef p_gcontext, const MCRectangle& dirty)
    {
        MCRectangle t_volume_selector_rect = getVolumeBarPartRect(dirty, kMCPlayerControllerPartVolumeSelector);
        
        MCAutoPointer<MCGColor> t_colors;
        MCAutoPointer<MCGFloat> t_stops;
        setRamp(&t_colors, &t_stops);
        
        MCGAffineTransform t_transform;
        float origin_x = t_volume_selector_rect.x + t_volume_selector_rect.width / 2.0;
        float origin_y = t_volume_selector_rect.y + t_volume_selector_rect.height;
        float primary_x = t_volume_selector_rect.x + t_volume_selector_rect.width / 2.0;
        float primary_y = t_volume_selector_rect.y;
        float secondary_x = t_volume_selector_rect.x - t_volume_selector_rect.width / 2.0;
        float secondary_y = t_volume_selector_rect.y + t_volume_selector_rect.height;
        
        setTransform(t_transform, origin_x, origin_y, primary_x, primary_y, secondary_x, secondary_y);
        
        MCGContextSetFillGradient(p_gcontext, kMCGGradientFunctionLinear, *t_stops, *t_colors, 3, false, false, 1, t_transform, kMCGImageFilterNone);
        
        MCGContextSetShouldAntialias(p_gcontext, true);
        MCGContextAddArc(p_gcontext, MCRectangleScalePoints(t_volume_selector_rect, 0.5, 0.5), MCGSizeMake(0.7 * t_volume_selector_rect . width, 0.7 * t_volume_selector_rect . height), 0, 0, 360);
        
        MCGContextFill(p_gcontext);
    }
    
    
    MCRectangle getVolumeBarPartRect(const MCRectangle& p_volume_bar_rect, int p_part)
    {
        switch (p_part)
        {
                
            case kMCPlayerControllerPartVolumeWell:
            {
                int32_t t_width = CONTROLLER_HEIGHT / 5;
                
                int32_t t_x_offset = (p_volume_bar_rect . width - t_width) / 2;
                
                return MCRectangleMake(p_volume_bar_rect . x + t_x_offset, p_volume_bar_rect . y + t_x_offset, t_width, p_volume_bar_rect . height - 2 * t_x_offset);
            }
                break;
            case kMCPlayerControllerPartVolumeArea:
            {
                MCRectangle t_volume_well_rect = getVolumeBarPartRect(p_volume_bar_rect, kMCPlayerControllerPartVolumeWell);
                MCRectangle t_volume_selector_rect = getVolumeBarPartRect(p_volume_bar_rect, kMCPlayerControllerPartVolumeSelector);
                int32_t t_bar_height = t_volume_well_rect . height;
                int32_t t_bar_width = t_volume_well_rect . width;
                
                // Adjust y by 2 pixels
                return MCRectangleMake(t_volume_well_rect. x , t_volume_selector_rect . y + 2 , t_bar_width, t_volume_well_rect . y + t_volume_well_rect . height - t_volume_selector_rect . y - 4);
            }
                break;
                
            case kMCPlayerControllerPartVolumeSelector:
            {
                MCRectangle t_volume_well_rect = getVolumeBarPartRect(p_volume_bar_rect, kMCPlayerControllerPartVolumeWell);
                
                // The width and height of the volumeselector are p_volume_bar_rect . width / 2
                int32_t t_actual_height = t_volume_well_rect . height - p_volume_bar_rect . width / 2;
                
                int32_t t_x_offset = p_volume_bar_rect . width / 4;
                
                return MCRectangleMake(p_volume_bar_rect . x + t_x_offset , t_volume_well_rect . y + t_volume_well_rect . height - t_actual_height * m_player -> getloudness() / 100 - p_volume_bar_rect . width / 2, p_volume_bar_rect . width / 2, p_volume_bar_rect . width / 2 );
            }
                break;
        }
        
        return MCRectangleMake(0, 0, 0, 0);
    }
    
    int getvolumerectpart(int x, int y)
    {
    
        if (MCU_point_in_rect(getVolumeBarPartRect(m_volume_rect, kMCPlayerControllerPartVolumeSelector), x, y))
            return kMCPlayerControllerPartVolumeSelector;
        
        else if (MCU_point_in_rect(getVolumeBarPartRect(m_volume_rect, kMCPlayerControllerPartVolumeWell), x, y))
            return kMCPlayerControllerPartVolumeWell;
        
        else if (MCU_point_in_rect(m_volume_rect, x, y))
            return kMCPlayerControllerPartVolumeBar;
        
        else
            return kMCPlayerControllerPartUnknown;
    }

    // Mouse handling methods are similar to the control ones.
    
    Boolean mdown(uint2 which)
    {
        int t_part;
        t_part = getvolumerectpart(MCmousex, MCmousey);
        
        switch(t_part)
        {
            case kMCPlayerControllerPartVolumeSelector:
            {
                m_grabbed_part = t_part;
            }
                break;
                
            case kMCPlayerControllerPartVolumeWell:
            case kMCPlayerControllerPartVolumeBar:
            {
                MCRectangle t_part_volume_selector_rect = getVolumeBarPartRect(m_volume_rect, kMCPlayerControllerPartVolumeSelector);
                MCRectangle t_volume_well;
                t_volume_well = getVolumeBarPartRect(m_volume_rect, kMCPlayerControllerPartVolumeWell);
                int32_t t_new_volume, t_height;
                
                t_height = t_volume_well . height;
                t_new_volume = (t_volume_well . y + t_volume_well . height - MCmousey) * 100 / (t_height);
                
                if (t_new_volume < 0)
                    t_new_volume = 0;
                if (t_new_volume > 100)
                    t_new_volume = 100;
                
                m_player -> updateloudness(t_new_volume);
                m_player -> setloudness();
                m_player -> layer_redrawall();
                dirtyall();
            }
                break;
                
            default:
                break;
        }
        return True;
    }
    
    // PM-2014-10-24 [[ Bug 13751 ]] Make sure the correct mup() is called on the volume selector
    Boolean mup(uint2 which, bool release)
    {
        m_grabbed_part = kMCPlayerControllerPartUnknown;
        return True;
    }
    
    Boolean mfocus(int2 x, int2 y)
    {
        MCmousex = x;
        MCmousey = y;
        switch(m_grabbed_part)
        {
            case kMCPlayerControllerPartVolumeSelector:
            {
                MCRectangle t_part_volume_selector_rect = getVolumeBarPartRect(m_volume_rect, kMCPlayerControllerPartVolumeSelector);
                MCRectangle t_volume_well;
                t_volume_well = getVolumeBarPartRect(m_volume_rect, kMCPlayerControllerPartVolumeWell);
                
                int32_t t_new_volume, t_height;
                
                t_new_volume = (t_volume_well. y + t_volume_well . height - MCmousey ) * 100 / (t_volume_well . height);
                
                if (t_new_volume < 0)
                    t_new_volume = 0;
                if (t_new_volume > 100)
                    t_new_volume = 100;
                
                m_player -> updateloudness(t_new_volume);
                
                m_player -> setloudness();
                m_player -> layer_redrawall();
                dirtyall();
            }
                break;
                            
            default:
                break;
        }
        
        
        return True;
    }
    
    Boolean kdown(const char *string, KeySym key)
    {
        if (key == XK_Escape)
        {
            close();
            return True;
        }
        return False;
    }
    
    //////////
    
    void openpopup(MCPlayer *p_player)
    {
        MCRectangle t_player_rect;
        t_player_rect = p_player -> getactiverect();
        
        // Compute the rect in screen coords.
        MCRectangle t_rect;
        
        MCU_set_rect(t_rect, t_player_rect . x, t_player_rect . y + t_player_rect . height - CONTROLLER_HEIGHT - 80 - 1, CONTROLLER_HEIGHT, 80);
        t_rect = MCU_recttoroot(p_player -> getstack(), t_rect);
        
        m_player = p_player;
        m_volume_rect = t_rect;
        m_volume_rect . x = m_volume_rect . y = 0;
        
        MCdispatcher -> addmenu(this);
        
        openrect(t_rect, WM_POPUP, NULL, WP_ASRECT, OP_NONE);
    }
    
private:
    MCPlayer *m_player;
    MCRectangle m_volume_rect;
    int m_grabbed_part;
};

static MCPlayerVolumePopup *s_volume_popup = nil;

//////////////////////////////////////////////////////////////////////

// PM-2014-09-01: [[ Bug 13119 ]] Added support for setting the playrate property using a scrollbar. The scrollbar appears on a popup window that opens when shift + clicking on the scrubBack/scrubForward buttons. Just as the volume popup window, it closes when clicking anywhere outside this window, or if pressing Esc key

class MCPlayerRatePopup: public MCStack
{
public:
    MCPlayerRatePopup(void)
    {
        setname_cstring("Player Rate");
        state |= CS_NO_MESSAGES;
        
        cards = NULL;
        cards = MCtemplatecard->clone(False, False);
        cards->setparent(this);
        cards->setstate(True, CS_NO_MESSAGES);
        
        parent = nil;
        
        m_font = nil;
        
        m_player = nil;
        m_grabbed_part = -1;
    }
    
    ~MCPlayerRatePopup(void)
    {
    }
    
    // This will be called when the stack is closed, either directly
    // or indirectly if the popup is cancelled by clicking outside
    // or pressing escape.
    void close(void)
    {
        MCStack::close();
        MCdispatcher -> removemenu();
        // TODO: This popup_closed is for the volume, not the rate
        if (m_player != nil)
            m_player -> popup_closed();
    }
    
    // This is called to render the stack.
    void render(MCContext *dc, const MCRectangle& dirty)
    {
        // draw the rate control content here.
        MCGContextRef t_gcontext = nil;
        dc -> lockgcontext(t_gcontext);
        
        drawControllerRateBarButton(t_gcontext, dirty);
        drawControllerRateWellButton(t_gcontext, dirty);
        drawControllerRateSelectorButton(t_gcontext, dirty);
        dc -> unlockgcontext(t_gcontext);
    }
    void drawControllerRateBarButton(MCGContextRef p_gcontext, const MCRectangle& dirty)
    {
        MCRectangle t_rate_bar_rect = dirty;
        MCGContextAddRectangle(p_gcontext, MCRectangleToMCGRectangle(t_rate_bar_rect));
        MCGContextSetFillRGBAColor(p_gcontext, (m_player -> getcontrollermaincolor() . red / 255.0) / 257.0, (m_player -> getcontrollermaincolor() . green / 255.0) / 257.0, (m_player -> getcontrollermaincolor() . blue / 255.0) / 257.0, 1.0f);
        MCGContextFill(p_gcontext);
    }
    
    void drawControllerRateWellButton(MCGContextRef p_gcontext, const MCRectangle& dirty)
    {
        MCRectangle t_rate_bar_rect = dirty;
        MCRectangle t_rate_well;
        t_rate_well = getRateBarPartRect(dirty, kMCPlayerControllerPartRateWell);
        
        MCGBitmapEffects t_effects;
        t_effects . has_drop_shadow = false;
        t_effects . has_outer_glow = false;
        t_effects . has_inner_glow = false;
        t_effects . has_inner_shadow = true;
        t_effects . has_color_overlay = false;
        
        MCGShadowEffect t_inner_shadow;
        t_inner_shadow . color = MCGColorMakeRGBA(0.0f, 0.0f, 0.0f, 56.0 / 255.0);
        t_inner_shadow . blend_mode = kMCGBlendModeClear;
        t_inner_shadow . size = 0;
        t_inner_shadow . spread = 0;
        
        MCGFloat t_x_offset, t_y_offset;
        int t_distance = t_rate_well . width / 5;
        // Make sure we always have an inner shadow
        if (t_distance == 0)
            t_distance = 1;
        
        MCGraphicsContextAngleAndDistanceToXYOffset(235, t_distance, t_x_offset, t_y_offset);
        t_inner_shadow . x_offset = t_x_offset;
        t_inner_shadow . y_offset = t_y_offset;
        t_inner_shadow . knockout = false;
        
        t_effects . inner_shadow = t_inner_shadow;
        
        MCGContextSetFillRGBAColor(p_gcontext, 0.0f, 0.0f, 0.0f, 1.0f);
        MCGContextSetShouldAntialias(p_gcontext, true);
        
        MCGRectangle t_rounded_rect = MCRectangleToMCGRectangle(t_rate_well);
        
        MCGContextAddRoundedRectangle(p_gcontext, t_rounded_rect, MCGSizeMake(30, 30));
        MCGContextBeginWithEffects(p_gcontext, t_rounded_rect, t_effects);
        MCGContextFill(p_gcontext);
        
        /////////////////////////////////////////
        /* TODO: Update this ugly way of adding the inner shadow 'manually' */
        MCRectangle t_shadow = MCRectangleMake(t_rate_well . x + 1, t_rate_well . y + t_rate_well . height  - 2 , t_rate_well . width - 2, 2);
        
        MCGContextSetShouldAntialias(p_gcontext, true);
        
        MCGContextSetFillRGBAColor(p_gcontext, 56.0 / 255.0, 56.0 / 255.0, 56.0 / 255.0, 1.0f); // GRAY
        MCGRectangle t_shadow_rect = MCRectangleToMCGRectangle(t_shadow);
        
        MCGContextAddRoundedRectangle(p_gcontext, t_shadow_rect, MCGSizeMake(10, 10));
        
        MCGContextFill(p_gcontext);
        ////////////////////////////////////////
        
        MCGContextEnd(p_gcontext);
    }
    

    void drawControllerRateSelectorButton(MCGContextRef p_gcontext, const MCRectangle& dirty)
    {
        MCRectangle t_rate_selector_rect = getRateBarPartRect(dirty, kMCPlayerControllerPartRateSelector);
        
        MCAutoPointer<MCGColor> t_colors;
        MCAutoPointer<MCGFloat> t_stops;
        setRamp(&t_colors, &t_stops);
        
        MCGAffineTransform t_transform;
        float origin_x = t_rate_selector_rect.x + t_rate_selector_rect.width / 2.0;
        float origin_y = t_rate_selector_rect.y + t_rate_selector_rect.height;
        float primary_x = t_rate_selector_rect.x + t_rate_selector_rect.width / 2.0;
        float primary_y = t_rate_selector_rect.y;
        float secondary_x = t_rate_selector_rect.x - t_rate_selector_rect.width / 2.0;
        float secondary_y = t_rate_selector_rect.y + t_rate_selector_rect.height;
        
        setTransform(t_transform, origin_x, origin_y, primary_x, primary_y, secondary_x, secondary_y);
        
        MCGContextSetFillGradient(p_gcontext, kMCGGradientFunctionLinear, *t_stops, *t_colors, 3, false, false, 1, t_transform, kMCGImageFilterNone);
        
        MCGContextSetShouldAntialias(p_gcontext, true);
        MCGContextAddArc(p_gcontext, MCRectangleScalePoints(t_rate_selector_rect, 0.5, 0.5), MCGSizeMake(0.7 * t_rate_selector_rect . width, 0.7 * t_rate_selector_rect . height), 0, 0, 360);
        
        MCGContextFill(p_gcontext);
    }
    
    
    MCRectangle getRateBarPartRect(const MCRectangle& p_rate_bar_rect, int p_part)
    {
        switch (p_part)
        {
                
            case kMCPlayerControllerPartRateWell:
            {
                int32_t t_height = 2 * CONTROLLER_HEIGHT / 5;
                
                int32_t t_x_offset = (p_rate_bar_rect . width - t_height) / 2;
                
                return MCRectangleMake(p_rate_bar_rect . x + 5, p_rate_bar_rect . y + t_height, p_rate_bar_rect . width - 2 * 5, p_rate_bar_rect . height - 2 * t_height);
            }
                break;
                
            case kMCPlayerControllerPartRateSelector:
            {
                MCRectangle t_rate_well_rect = getRateBarPartRect(p_rate_bar_rect, kMCPlayerControllerPartRateWell);
                
                // The width and height of the rateselector are p_rate_bar_rect . height / 2
                int32_t t_rate_selector_width = p_rate_bar_rect . height / 2;
                
                int32_t t_y_offset = p_rate_bar_rect . height / 4;
                
                return MCRectangleMake(t_rate_well_rect . x + t_rate_well_rect . width / 2 - t_rate_selector_width / 2 + float((t_rate_well_rect . width / 2 - t_rate_selector_width / 4) * m_player -> getplayrate()) / MAX_RATE, t_y_offset, t_rate_selector_width, t_rate_selector_width);
            }
                break;
        }
        
        return MCRectangleMake(0, 0, 0, 0);
    }
    
    int getraterectpart(int x, int y)
    {
        
        if (MCU_point_in_rect(getRateBarPartRect(m_rate_rect, kMCPlayerControllerPartRateSelector), x, y))
            return kMCPlayerControllerPartRateSelector;
        
        else if (MCU_point_in_rect(getRateBarPartRect(m_rate_rect, kMCPlayerControllerPartRateWell), x, y))
            return kMCPlayerControllerPartRateWell;
        
        else if (MCU_point_in_rect(m_rate_rect, x, y))
            return kMCPlayerControllerPartRateBar;
        
        else
            return kMCPlayerControllerPartUnknown;
    }
    
    // Mouse handling methods are similar to the control ones.
    
    Boolean mdown(uint2 which)
    {
        int t_part;
        t_part = getraterectpart(MCmousex, MCmousey);
        
        switch(t_part)
        {
            case kMCPlayerControllerPartRateSelector:
            {
                m_grabbed_part = t_part;
            }
                break;
                
            case kMCPlayerControllerPartRateWell:
            case kMCPlayerControllerPartRateBar:
            {
            
                MCRectangle t_part_rate_selector_rect = getRateBarPartRect(m_rate_rect, kMCPlayerControllerPartRateSelector);
                MCRectangle t_part_rate_well_rect = getRateBarPartRect(m_rate_rect, kMCPlayerControllerPartRateWell);
                real8 t_new_rate;
                int32_t t_width;
                
                t_width = t_part_rate_well_rect . width;
        
                t_new_rate = MAX_RATE * float((MCmousex - (t_part_rate_well_rect . x + t_part_rate_well_rect . width / 2 ) ) )/ (t_width / 2);
                
                m_player -> updateplayrate(t_new_rate);
                m_player -> setplayrate();
                m_player -> layer_redrawall();
                dirtyall();
            }
                break;
                
            default:
                break;
        }
        return True;
    }
    
    Boolean mup(uint2 which, bool release)
    {
        // PM-2014-09-30: [[ Bug 13119 ]] Make sure a playRateChanged message is sent when the mouse is up/released, but not when creating the ratepopup
        if (m_grabbed_part != -1)
            m_player -> timer(MCM_play_rate_changed,nil);
        m_grabbed_part = kMCPlayerControllerPartUnknown;
        return True;
    }
    
    Boolean mfocus(int2 x, int2 y)
    {
        MCmousex = x;
        MCmousey = y;
        switch(m_grabbed_part)
        {
            case kMCPlayerControllerPartRateSelector:
            {
                MCRectangle t_part_rate_selector_rect = getRateBarPartRect(m_rate_rect, kMCPlayerControllerPartRateSelector);
                MCRectangle t_part_rate_well_rect = getRateBarPartRect(m_rate_rect, kMCPlayerControllerPartRateWell);
                real8 t_new_rate;
                int32_t t_width;
                
                t_width = t_part_rate_well_rect . width;
                
                t_new_rate = MAX_RATE * float((MCmousex - (t_part_rate_well_rect . x + t_part_rate_well_rect . width / 2 ) ) )/ (t_width / 2);
                
                m_player -> updateplayrate(t_new_rate);
                m_player -> setplayrate();
                m_player -> layer_redrawall();
                dirtyall();
            }
                break;
                
            default:
                break;
        }
        
        
        return True;
    }
    
    Boolean kdown(const char *string, KeySym key)
    {
        if (key == XK_Escape)
        {
            close();
            return True;
        }
        return False;
    }
    
    //////////
    
    void openpopup(MCPlayer *p_player)
    {
        MCRectangle t_player_rect;
        t_player_rect = p_player -> getactiverect();
        
        // Compute the rect in screen coords.
        MCRectangle t_rect;
        
        MCU_set_rect(t_rect, t_player_rect . x + t_player_rect . width - 2 * CONTROLLER_HEIGHT, t_player_rect . y + t_player_rect . height - CONTROLLER_HEIGHT, 2 * CONTROLLER_HEIGHT, CONTROLLER_HEIGHT);
        t_rect = MCU_recttoroot(p_player -> getstack(), t_rect);
        
        m_player = p_player;
        m_rate_rect = t_rect;
        m_rate_rect . x = m_rate_rect . y = 0;
        
        MCdispatcher -> addmenu(this);
        
        openrect(t_rect, WM_POPUP, NULL, WP_ASRECT, OP_NONE);
    }
    
private:
    MCPlayer *m_player;
    MCRectangle m_rate_rect;
    int m_grabbed_part;
};

static MCPlayerRatePopup *s_rate_popup = nil;

//////////////////////////////////////////////////////////////////////


//-----------------------------------------------------------------------------
// Control Implementation
//

#define XANIM_WAIT 10.0
#define XANIM_COMMAND 1024

MCPlayer::MCPlayer()
{
	flags |= F_TRAVERSAL_ON;
	nextplayer = NULL;
    rect.width = rect.height = 128;
    filename = MCValueRetain(kMCEmptyString);
    resolved_filename = MCValueRetain(kMCEmptyString);
	istmpfile = False;
	scale = 1.0;
	rate = 1.0;
	lasttime = 0;
	starttime = endtime = MAXUINT4;
    
	disposable = istmpfile = False;
	userCallbackStr = MCValueRetain(kMCEmptyString);
	formattedwidth = formattedheight = 0;
	loudness = 100;
    dontuseqt = True;
    usingqt = False;
    
    // PM-2014-05-29: [[ Bugfix 12501 ]] Initialize m_callbacks/m_callback_count to prevent a crash when setting callbacks
    m_callback_count = 0;
    m_callbacks = NULL;
    
	m_platform_player = nil;
    
    m_grabbed_part = kMCPlayerControllerPartUnknown;
    m_was_paused = True;
    m_inside = False;
    m_show_volume = false;
    m_scrub_back_is_pressed = false;
    m_scrub_forward_is_pressed = false;
    m_modify_selection_while_playing = false;
    
    // MW-2014-07-16: [[ Bug ]] Put the player in the list.
    nextplayer = MCplayers;
    MCplayers = this;
    
    // PM-2104-10-14: [[ Bug 13569 ]] Make sure changes to player in preOpenCard are not visible
    m_is_attached = false;
    m_should_attach = false;
    m_should_recreate = false;
}

MCPlayer::MCPlayer(const MCPlayer &sref) : MCControl(sref)
{
    nextplayer = NULL;
    filename = MCValueRetain(sref.filename);
    resolved_filename = MCValueRetain(sref.resolved_filename);
	istmpfile = False;
	scale = 1.0;
	rate = sref.rate;
	lasttime = sref.lasttime;
	starttime = sref.starttime;
	endtime = sref.endtime;
	disposable = istmpfile = False;
	userCallbackStr = MCValueRetain(sref.userCallbackStr);
	formattedwidth = formattedheight = 0;
	loudness = sref.loudness;
    dontuseqt = True;
    usingqt = False;
    
    // PM-2014-05-29: [[ Bugfix 12501 ]] Initialize m_callbacks/m_callback_count to prevent a crash when setting callbacks
    m_callback_count = 0;
    m_callbacks = NULL;
	
	m_platform_player = nil;
    
    m_grabbed_part = kMCPlayerControllerPartUnknown;
    m_was_paused = True;
    m_inside = False;
    m_show_volume = false;
    m_scrub_back_is_pressed = false;
    m_scrub_forward_is_pressed = false;
    m_modify_selection_while_playing = false;
    
    // MW-2014-07-16: [[ Bug ]] Put the player in the list.
    nextplayer = MCplayers;
    MCplayers = this;
}

MCPlayer::~MCPlayer()
{
	// OK-2009-04-30: [[Bug 7517]] - Ensure the player is actually closed before deletion, otherwise dangling references may still exist.
	while (opened)
		close();
	
	playstop();
    
    // MW-2014-07-16: [[ Bug ]] Remove the player from the player's list.
	if (MCplayers != NULL)
	{
		if (MCplayers == this)
			MCplayers = nextplayer;
		else
		{
			MCPlayer *tptr = MCplayers;
			while (tptr->nextplayer != NULL && tptr->nextplayer != this)
				tptr = tptr->nextplayer;
			if (tptr->nextplayer == this)
                tptr->nextplayer = nextplayer;
		}
	}
	nextplayer = NULL;
    
	if (m_platform_player != nil)
		MCPlatformPlayerRelease(m_platform_player);
    
	MCValueRelease(filename);
    MCValueRelease(resolved_filename);
    MCValueRelease(userCallbackStr);
}

Chunk_term MCPlayer::gettype() const
{
	return CT_PLAYER;
}

const char *MCPlayer::gettypestring()
{
	return MCplayerstring;
}

MCRectangle MCPlayer::getactiverect(void)
{
	return MCU_reduce_rect(getrect(), getflag(F_SHOW_BORDER) ? borderwidth : 0);
}

void MCPlayer::open()
{
    MCControl::open();
    prepare(kMCEmptyString);
    // PM-2014-10-15: [[ Bug 13650 ]] Check for nil to prevent a crash
    // PM-2014-10-21: [[ Bug 13710 ]] Check if the player is already attached
    
    if (m_platform_player != nil && !m_is_attached && m_should_attach)
    {
        MCPlatformAttachPlayer(m_platform_player, getstack() -> getwindow());
        m_is_attached = true;
        m_should_attach = false;
    }
}

void MCPlayer::close()
{
	MCControl::close();
	if (opened == 0)
	{
		state |= CS_CLOSING;
		playstop();
		state &= ~CS_CLOSING;
	}
    
    if (s_volume_popup != nil)
        s_volume_popup -> close();
    
    // PM-2014-10-15: [[ Bug 13650 ]] Check for nil to prevent a crash
    // PM-2014-10-21: [[ Bug 13710 ]] Detach the player only if already attached
    if (m_platform_player != nil && m_is_attached)
    {
        MCPlatformDetachPlayer(m_platform_player);
        m_is_attached = false;
    }
    // PM-2014-11-03: [[ Bug 13917 ]] m_platform_player should be recreated when reopening a recently closed stack, to take into account if the value of dontuseqt has changed in the meanwhile
    // PM-2015-03-13: [[ Bug 14821 ]] Use a bool to decide whether to recreate a player, since assigning nil to m_platform_player caused player to become unresponsive when switching between cards
    if (m_platform_player != nil)
        m_should_recreate = true;
}

Boolean MCPlayer::kdown(MCStringRef p_string, KeySym key)
{
    if ((MCmodifierstate & MS_SHIFT) != 0)
        handle_shift_kdown(p_string, key);
    else
        handle_kdown(p_string, key);
    
    return True;
}

Boolean MCPlayer::kup(MCStringRef p_string, KeySym key)
{
    return False;
}

Boolean MCPlayer::mfocus(int2 x, int2 y)
{
	if (!(flags & F_VISIBLE || MCshowinvisibles)
        || flags & F_DISABLED && getstack()->gettool(this) == T_BROWSE)
		return False;
    
    Boolean t_success;
    t_success = MCControl::mfocus(x, y);
    if (t_success)
        handle_mfocus(x,y);
    return t_success;
}

void MCPlayer::munfocus()
{
	getstack()->resetcursor(True);
	MCControl::munfocus();
}

Boolean MCPlayer::mdown(uint2 which)
{
    if (state & CS_MFOCUSED || flags & F_DISABLED)
		return False;
    if (state & CS_MENU_ATTACHED)
		return MCObject::mdown(which);
	state |= CS_MFOCUSED;
	if (flags & F_TRAVERSAL_ON && !(state & CS_KFOCUSED))
		getstack()->kfocusset(this);
    
	switch (which)
	{
        case Button1:
            switch (getstack()->gettool(this))
		{
            case T_BROWSE:
                // PM-2014-07-16: [[ Bug 12817 ]] Create selection when click and drag on the well while shift key is pressed
                if ((MCmodifierstate & MS_SHIFT) != 0)
                    handle_shift_mdown(which);
                else
                    handle_mdown(which);
                // Send mouseDown msg after mdown is passed to the controller, to prevent blocking if the mouseDown handler has an 'answer' command
                message_with_valueref_args(MCM_mouse_down, MCSTR("1"));
                MCscreen -> addtimer(this, MCM_internal, MCblinkrate);
                break;
            case T_POINTER:
            case T_PLAYER:  //when the movie object is in editing mode
                start(True); //starting draggin or resizing
                playpause(True);  //pause the movie
                break;
            case T_HELP:
                break;
            default:
                return False;
		}
            break;
		case Button2:
            if (message_with_valueref_args(MCM_mouse_down, MCSTR("2")) == ES_NORMAL)
                return True;
            break;
		case Button3:
            message_with_valueref_args(MCM_mouse_down, MCSTR("3"));
            break;
	}
	return True;
}

Boolean MCPlayer::mup(uint2 which, bool p_release) //mouse up
{
	if (!(state & CS_MFOCUSED))
		return False;
	if (state & CS_MENU_ATTACHED)
		return MCObject::mup(which, p_release);
	state &= ~CS_MFOCUSED;
	if (state & CS_GRAB)
	{
		ungrab(which);
		return True;
	}
	switch (which)
	{
        case Button1:
            switch (getstack()->gettool(this))
		{
            case T_BROWSE:
                if (!p_release && MCU_point_in_rect(rect, mx, my))
                    message_with_valueref_args(MCM_mouse_up, MCSTR("1"));
                else
                    message_with_valueref_args(MCM_mouse_release, MCSTR("1"));
                MCscreen -> cancelmessageobject(this, MCM_internal);
                handle_mup(which);
                break;
            case T_PLAYER:
            case T_POINTER:
                end(true, p_release);       //stop dragging or moving the movie object, will change controller size
                break;
            case T_HELP:
                help();
                break;
            default:
                return False;
		}
            break;
        case Button2:
        case Button3:
            if (!p_release && MCU_point_in_rect(rect, mx, my))
                message_with_args(MCM_mouse_up, which);
            else
                message_with_args(MCM_mouse_release, which);
            break;
	}
	return True;
}

Boolean MCPlayer::doubledown(uint2 which)
{
    // PM-2014-08-11: [[ Bug 13063 ]] Treat a doubledown on the controller as a single mdown
    // PM-2014-10-22: [[ Bug 13752 ]] If on edit mode, treat a doubledown on the controller as a MCControl::doubledown
    if (hittestcontroller(mx, my) == kMCPlayerControllerPartUnknown || (which == Button1 && getstack() -> gettool(this) == T_POINTER))
        return MCControl::doubledown(which);
    if (which == Button1 && getstack() -> gettool(this) == T_BROWSE)
    {
        if ((MCmodifierstate & MS_SHIFT) != 0)
            handle_shift_mdown(which);
        else
            handle_mdown(which);
    }
    return True;
}

Boolean MCPlayer::doubleup(uint2 which)
{
    // PM-2014-08-11: [[ Bug 13063 ]] Treat a doubleup on the controller as a single mup
    // PM-2014-10-22: [[ Bug 13752 ]] If on edit mode, treat a doubledown on the controller as a MCControl::doubledown
    if (hittestcontroller(mx, my) == kMCPlayerControllerPartUnknown || (which == Button1 && getstack() -> gettool(this) == T_POINTER))
        return MCControl::doubleup(which);
    if (which == Button1 && getstack() -> gettool(this) == T_BROWSE)
        handle_mup(which);
    return True;
}

<<<<<<< HEAD
void MCPlayer::doSetRect(const MCRectangle &nrect)
=======

void MCPlayer::setrect(const MCRectangle &nrect)
>>>>>>> 6fcb626f
{
	rect = nrect;
	
	if (m_platform_player != nil)
	{
		MCRectangle trect = MCU_reduce_rect(rect, getflag(F_SHOW_BORDER) ? borderwidth : 0);
        
        if (getflag(F_SHOW_CONTROLLER))
            trect . height -= CONTROLLER_HEIGHT;
        
        // MW-2014-04-09: [[ Bug 11922 ]] Make sure we use the view not device transform
        //   (backscale factor handled in platform layer).
		trect = MCRectangleGetTransformedBounds(trect, getstack()->getviewtransform());
		MCPlatformSetPlayerProperty(m_platform_player, kMCPlatformPlayerPropertyRect, kMCPlatformPropertyTypeRectangle, &trect);
	}
}

void MCPlayer::timer(MCNameRef mptr, MCParameter *params)
{
    if (MCNameIsEqualTo(mptr, MCM_play_started, kMCCompareCaseless))
    {
        state &= ~CS_PAUSED;
        redrawcontroller();
    }
    else if (MCNameIsEqualTo(mptr, MCM_play_stopped, kMCCompareCaseless))
    {
        state |= CS_PAUSED;
        redrawcontroller();
        
        m_modify_selection_while_playing = false;
        
        if (disposable)
        {
            playstop();
            return; //obj is already deleted, do not pass msg up.
        }
    }
    else if (MCNameIsEqualTo(mptr, MCM_play_paused, kMCCompareCaseless))
    {
        state |= CS_PAUSED;
        redrawcontroller();
        
        m_modify_selection_while_playing = false;
    }
    else if (MCNameIsEqualTo(mptr, MCM_current_time_changed, kMCCompareCaseless))
    {
        // If params is nil then this did not originate from the player!
        if (params != nil)
        {
            // Update the current time in the parameter and make sure we allow another
            // currentTimeChanged message to be posted.
            state &= ~CS_CTC_PENDING;
            params -> setn_argument(getmoviecurtime());
        }
    }
    else if (MCNameIsEqualTo(mptr, MCM_internal, kMCCompareCaseless))
    {
        handle_mstilldown(Button1);
        MCscreen -> addtimer(this, MCM_internal, MCblinkrate);
    }
    MCControl::timer(mptr, params);
}

#ifdef LEGACY_EXEC
Exec_stat MCPlayer::getprop(uint4 parid, Properties which, MCExecPoint &ep, Boolean effective, bool recursive)
{
	uint2 i = 0;
	switch (which)
	{
#ifdef /* MCPlayer::getprop */ LEGACY_EXEC
        case P_FILE_NAME:
            if (filename == NULL)
                ep.clear();
            else
                ep.setsvalue(filename);
            break;
        case P_DONT_REFRESH:
            ep.setboolean(getflag(F_DONT_REFRESH));
            break;
        case P_CURRENT_TIME:
            ep.setint(getmoviecurtime());
            break;
        case P_DURATION:
            ep.setint(getduration());
            break;
        case P_LOOPING:
            ep.setboolean(getflag(F_LOOPING));
            break;
        case P_MIRRORED:
            ep.setboolean(getflag(F_MIRRORED));
            break;
        case P_PAUSED:
            ep.setboolean(ispaused());
            break;
        case P_DONT_USE_QT:
            ep.setboolean(dontuseqt);
            break;
        case P_ALWAYS_BUFFER:
            ep.setboolean(getflag(F_ALWAYS_BUFFER));
            break;
            // PM-2014-09-02: [[ Bug 13092 ]] Added status property
        case P_STATUS:
        {
            if(getmovieloadedtime() != 0 && getmovieloadedtime() < getduration())
                ep.setcstring("loading");
            else if (!ispaused())
                ep.setcstring("playing");
            else if (ispaused())
                ep.setcstring("paused");
        }
            break;
        case P_PLAY_RATE:
            ep.setr8(rate, ep.getnffw(), ep.getnftrailing(), ep.getnfforce());
            return ES_NORMAL;
        case P_START_TIME:
            if (starttime == MAXUINT4)
                ep.clear();
            else
                ep.setnvalue(starttime);//for QT, this is the selection start time
            break;
        case P_END_TIME:
            if (endtime == MAXUINT4)
                ep.clear();
            else
                ep.setnvalue(endtime); //for QT, this is the selection's end time
            break;
        case P_SHOW_BADGE:
            ep.setboolean(getflag(F_SHOW_BADGE));
            break;
        case P_SHOW_CONTROLLER:
            ep.setboolean(getflag(F_SHOW_CONTROLLER));
            break;
        case P_PLAY_SELECTION:
            ep.setboolean(getflag(F_PLAY_SELECTION));
            break;
        case P_SHOW_SELECTION:
            ep.setboolean(getflag(F_SHOW_SELECTION));
            break;
        case P_CALLBACKS:
            ep.setsvalue(userCallbackStr);
            break;
        case P_TIME_SCALE:
            ep.setint(gettimescale());
            break;
        case P_FORMATTED_HEIGHT:
            ep.setint(getpreferredrect().height);
            break;
        case P_FORMATTED_WIDTH:
            ep.setint(getpreferredrect().width);
            break;
        case P_MOVIE_CONTROLLER_ID:
            ep.setint((int)NULL);
            break;
        case P_PLAY_LOUDNESS:
            ep.setint(getloudness());
            break;
        case P_TRACK_COUNT:
            if (m_platform_player != nil)
            {
                uindex_t t_count;
                MCPlatformCountPlayerTracks(m_platform_player, t_count);
                i = t_count;
            }
            ep.setint(i);
            break;
        case P_TRACKS:
            gettracks(ep);
            break;
        case P_ENABLED_TRACKS:
            getenabledtracks(ep);
            break;
        case P_MEDIA_TYPES:
            ep.clear();
            if (m_platform_player != nil)
            {
                MCPlatformPlayerMediaTypes t_types;
                MCPlatformGetPlayerProperty(m_platform_player, kMCPlatformPlayerPropertyMediaTypes, kMCPlatformPropertyTypePlayerMediaTypes, &t_types);
                bool first = true;
                for (i = 0 ; i < sizeof(ppmediatypes) / sizeof(ppmediatypes[0]) ; i++)
                    if ((t_types & (1 << ppmediatypes[i])) != 0)
                    {
                        ep.concatcstring(ppmediastrings[i], EC_COMMA, first);
                        first = false;
                    }
            }
            break;
        // PM-2014-08-19 [[ Bug 13121 ]] Property for the download progress of the movie
        case P_MOVIE_LOADED_TIME:
            ep.clear();
            ep.setint(getmovieloadedtime());
            break;
        case P_CURRENT_NODE:
			if (m_platform_player != nil)
				MCPlatformGetPlayerProperty(m_platform_player, kMCPlatformPlayerPropertyQTVRNode, kMCPlatformPropertyTypeUInt16, &i);
            ep.setint(i);
            break;
        case P_PAN:
		{
			real8 pan = 0.0;
			if (m_platform_player != nil)
				MCPlatformGetPlayerProperty(m_platform_player, kMCPlatformPlayerPropertyQTVRPan, kMCPlatformPropertyTypeDouble, &pan);
            
			ep.setr8(pan, ep.getnffw(), ep.getnftrailing(), ep.getnfforce());
		}
            break;
        case P_TILT:
		{
			real8 tilt = 0.0;
			if (m_platform_player != nil)
				MCPlatformGetPlayerProperty(m_platform_player, kMCPlatformPlayerPropertyQTVRTilt, kMCPlatformPropertyTypeDouble, &tilt);
            
			ep.setr8(tilt, ep.getnffw(), ep.getnftrailing(), ep.getnfforce());
		}
            break;
        case P_ZOOM:
		{
			real8 zoom = 0.0;
			if (m_platform_player != nil)
				MCPlatformGetPlayerProperty(m_platform_player, kMCPlatformPlayerPropertyQTVRZoom, kMCPlatformPropertyTypeDouble, &zoom);
            
			ep.setr8(zoom, ep.getnffw(), ep.getnftrailing(), ep.getnfforce());
		}
            break;
        case P_CONSTRAINTS:
			ep.clear();
			if (m_platform_player != nil)
			{
				MCPlatformPlayerQTVRConstraints t_constraints;
				MCPlatformGetPlayerProperty(m_platform_player, kMCPlatformPlayerPropertyQTVRConstraints, kMCPlatformPropertyTypePlayerQTVRConstraints, &t_constraints);
				ep.appendstringf("%lf,%lf\n", t_constraints . x_min, t_constraints . x_max);
				ep.appendstringf("%lf,%lf\n", t_constraints . y_min, t_constraints . y_max);
				ep.appendstringf("%lf,%lf", t_constraints . z_min, t_constraints . z_max);
			}
            break;
        case P_NODES:
            getnodes(ep);
            break;
        case P_HOT_SPOTS:
            gethotspots(ep);
            break;
#endif /* MCPlayer::getprop */
        default:
            return MCControl::getprop(parid, which, ep, effective, recursive);
	}
	return ES_NORMAL;
}
#endif

#ifdef LEGACY_EXEC
Exec_stat MCPlayer::setprop(uint4 parid, Properties p, MCExecPoint &ep, Boolean effective)
{
	Boolean dirty = False;
	Boolean wholecard = False;
	uint4 ctime;
	MCString data = ep.getsvalue();
    
	switch (p)
	{
#ifdef /* MCPlayer::setprop */ LEGACY_EXEC
        case P_FILE_NAME:
        {
            // Edge case: Suppose filenameA is a valid relative path to defaultFolderA, but invalid relative path to defaultFolderB
            // 1. Set defaultFolder to defaultFolderB. Set the filename to filenameA. Video will become empty, since the relative path is invalid.
            // 2. Change the defaultFolder to defaultFolderA. Set the filename again to filenameA. Now the relative path is valid
            char *t_resolved_filename = nil;
            bool t_success = false;
            t_success = resolveplayerfilename(data.clone(), t_resolved_filename);
            
            if (t_resolved_filename != nil)
                delete t_resolved_filename;
            
            // handle the edge case mentioned below: If t_success then the movie path has to be updated
            if (filename == NULL || data != filename || t_success)
            {
                delete filename;
                filename = NULL;
                playstop();
                starttime = MAXUINT4; //clears the selection
                endtime = MAXUINT4;
                
                // PM-2015-01-26: [[ Bug 14435 ]] Resolve the filename in MCPlayer::prepare(), to avoid prepending the defaultFolder or the stack folder to the filename property
                if (data != MCnullmcstring)
                    filename = data.clone();
                
                prepare(MCnullstring);
                
                // PM-2014-10-20: [[ Bug 13711 ]] Make sure we attach the player after prepare()
                // PM-2014-10-21: [[ Bug 13710 ]] Check if the player is already attached
                if (m_platform_player != nil && !m_is_attached && m_should_attach)
                {
                    MCPlatformAttachPlayer(m_platform_player, getstack() -> getwindow());
                    m_is_attached = true;
                    m_should_attach = false;
                }
               
                dirty = wholecard = True;
            }
            // PM-2014-12-22: [[ Bug 14232 ]] Update the result in case a an invalid/corrupted filename is set more than once in a row
            else if (data == filename && (hasinvalidfilename() || !t_success))
                MCresult->sets("could not create movie reference");
            break;
        }
        case P_DONT_REFRESH:
            if (!MCU_matchflags(data, flags, F_DONT_REFRESH, dirty))
            {
                MCeerror->add(EE_OBJECT_NAB, 0, 0, data);
                return ES_ERROR;
            }
            break;
        case P_ALWAYS_BUFFER:
            if (!MCU_matchflags(data, flags, F_ALWAYS_BUFFER, dirty))
            {
                MCeerror->add(EE_OBJECT_NAB, 0, 0, data);
                return ES_ERROR;
            }
            
            // The actual buffering state is determined upon redrawing - therefore
            // we trigger a redraw to ensure we don't unbuffer when it is
            // needed.
            
            if (opened)
                dirty = True;
            break;
        case P_CALLBACKS:
            delete userCallbackStr;
            if (data.getlength() == 0)
            {
                userCallbackStr = NULL;
                // PM-2014-08-21: [[ Bug 13243 ]] Free the existing callback table.
                for(uindex_t i = 0; i < m_callback_count; i++)
                {
                    MCNameDelete(m_callbacks[i] . message);
                    MCNameDelete(m_callbacks[i] . parameter);
                }
                MCMemoryDeleteArray(m_callbacks);
                m_callbacks = nil;
                m_callback_count = 0;
            }
            else
            {
                userCallbackStr = data.clone();
            }
			SynchronizeUserCallbacks();
            break;
        case P_CURRENT_TIME:
            if (!MCU_stoui4(data, ctime))
            {
                MCeerror->add(EE_OBJECT_NAN, 0, 0, data);
                return ES_ERROR;
            }
            setcurtime(ctime, false);
            if (isbuffering())
                dirty = True;
            else
                redrawcontroller();
            break;
        case P_LOOPING:
            if (!MCU_matchflags(data, flags, F_LOOPING, dirty))
            {
                MCeerror->add(EE_OBJECT_NAB, 0, 0, data);
                return ES_ERROR;
            }
            if (dirty)
                setlooping((flags & F_LOOPING) != 0); //set/unset movie looping
            break;

        case P_DONT_USE_QT:
            setdontuseqt(data == MCtruemcstring); //set/unset dontuseqt
			break;

        case P_MIRRORED:
            if (!MCU_matchflags(data, flags, F_MIRRORED, dirty))
            {
                MCeerror->add(EE_OBJECT_NAB, 0, 0, data);
                return ES_ERROR;
            }
            if (dirty)
                setmirror((flags & F_MIRRORED) != 0); //set/unset mirrored player
            break;
			
        case P_PAUSED:
            playpause(data == MCtruemcstring); //pause or unpause the player
            break;
        case P_PLAY_RATE:
            if (!MCU_stor8(data, rate))
            {
                MCeerror->add(EE_OBJECT_NAN, 0, 0, data);
                return ES_ERROR;
            }
            setplayrate();
            break;
        case P_START_TIME: //this is the selection start time
            if (data.getlength() == 0)
                starttime = endtime = MAXUINT4;
            else
            {
                if (!MCU_stoui4(data, starttime))
                {
                    MCeerror->add(EE_OBJECT_NAN, 0, 0, data);
                    return ES_ERROR;
                }
                
                if (endtime == MAXUINT4) //if endtime is not set, set it to the length of movie
                    endtime = getduration();
                else if (starttime > endtime)
                    endtime = starttime;
            }
            setselection(false);
            break;
        case P_END_TIME: //this is the selection end time
            if (data.getlength() == 0)
                starttime = endtime = MAXUINT4;
            else
            {
                if (!MCU_stoui4(data, endtime))
                {
                    MCeerror->add(EE_OBJECT_NAN, 0, 0, data);
                    return ES_ERROR;
                }
                
                if (starttime == MAXUINT4)
                    starttime = 0;
                else if (starttime > endtime)
                    starttime = endtime;
            }
            setselection(false);
            break;
        case P_TRAVERSAL_ON:
            if (MCControl::setprop(parid, p, ep, effective) != ES_NORMAL)
                return ES_ERROR;
            break;
        case P_SHOW_BADGE: //if in the buffering mode we do not want to show/hide the badge
            if (!(flags & F_ALWAYS_BUFFER))
            { //if always buffer flag is not set
                if (!MCU_matchflags(data, flags, F_SHOW_BADGE, dirty))
                {
                    MCeerror->add(EE_OBJECT_NAB, 0, 0, data);
                    return ES_ERROR;
                }
                if (dirty && !isbuffering()) //we are not actually buffering, let's show/hide the badge
                    showbadge((flags & F_SHOW_BADGE) != 0); //show/hide movie's badge
            }
            break;
        case P_SHOW_CONTROLLER:
            if (!MCU_matchflags(data, flags, F_SHOW_CONTROLLER, dirty))
            {
                MCeerror->add(EE_OBJECT_NAB, 0, 0, data);
                return ES_ERROR;
            }
            if (dirty)
            {
                showcontroller((flags & F_VISIBLE) != 0
                               && (flags & F_SHOW_CONTROLLER) != 0);
                dirty = False;
            }
            break;
        case P_PLAY_SELECTION: //make movie play only the selected part
            if (!MCU_matchflags(data, flags, F_PLAY_SELECTION, dirty))
            {
                MCeerror->add
                (EE_OBJECT_NAB, 0, 0, data);
                return ES_ERROR;
            }
            if (dirty)
                playselection((flags & F_PLAY_SELECTION) != 0);
            break;
        case P_SHOW_SELECTION: //means make movie editable
            if (!MCU_matchflags(data, flags, F_SHOW_SELECTION, dirty))
            {
                MCeerror->add
                (EE_OBJECT_NAB, 0, 0, data);
                return ES_ERROR;
            }
            if (dirty)
                editmovie((flags & F_SHOW_SELECTION) != 0);
            break;
        case P_SHOW_BORDER:
        case P_BORDER_WIDTH:
        {
            if (MCControl::setprop(parid, p, ep, effective) != ES_NORMAL)
                return ES_ERROR;
            setrect(rect);
            dirty = True;
        }
            break;
        case P_MOVIE_CONTROLLER_ID:
            break;
        case P_PLAY_LOUDNESS:
            if (!MCU_stoui2(data, loudness))
            {
                MCeerror->add(EE_OBJECT_NAN, 0, 0, data);
                return ES_ERROR;
            }
            loudness = MCU_max(0, loudness);
            loudness = MCU_min(loudness, 100);
            setloudness();
            // PM-2014-09-02: [[ Bug 13309 ]] Make sure the volume icon of the controller will be redrawn
            dirty = True;
            break;
        case P_ENABLED_TRACKS:
            if (!setenabledtracks(data))
            {
                MCeerror->add(EE_OBJECT_NAN, 0, 0, data);
                return ES_ERROR;
            }
            dirty = wholecard = True;
            break;
        case P_CURRENT_NODE:
		{
			uint2 nodeid;
			if (!MCU_stoui2(data,nodeid))
			{
				MCeerror->add(EE_OBJECT_NAN, 0, 0, data);
				return ES_ERROR;
			}
			if (m_platform_player != nil)
				MCPlatformSetPlayerProperty(m_platform_player, kMCPlatformPlayerPropertyQTVRNode, kMCPlatformPropertyTypeUInt16, &nodeid);
		}
            break;
        case P_PAN:
		{
			real8 pan;
			if (!MCU_stor8(data, pan))
			{
				MCeerror->add(EE_OBJECT_NAN, 0, 0, data);
				return ES_ERROR;
			}
			if (m_platform_player != nil)
				MCPlatformSetPlayerProperty(m_platform_player, kMCPlatformPlayerPropertyQTVRPan, kMCPlatformPropertyTypeDouble, &pan);
            
			if (isbuffering())
				dirty = True;
		}
            break;
        case P_TILT:
		{
			real8 tilt;
			if (!MCU_stor8(data, tilt))
			{
				MCeerror->add(EE_OBJECT_NAN, 0, 0, data);
				return ES_ERROR;
			}
			if (m_platform_player != nil)
				MCPlatformSetPlayerProperty(m_platform_player, kMCPlatformPlayerPropertyQTVRTilt, kMCPlatformPropertyTypeDouble, &tilt);
            
			if (isbuffering())
				dirty = True;
		}
            break;
        case P_ZOOM:
		{
			real8 zoom;
			if (!MCU_stor8(data, zoom))
			{
				MCeerror->add(EE_OBJECT_NAN, 0, 0, data);
				return ES_ERROR;
			}
            
			if (m_platform_player != nil)
				MCPlatformSetPlayerProperty(m_platform_player, kMCPlatformPlayerPropertyQTVRZoom, kMCPlatformPropertyTypeDouble, &zoom);
            
			if (isbuffering())
				dirty = True;
		}
            break;
        case P_VISIBLE:
        case P_INVISIBLE:
		{
			uint4 oldflags = flags;
			Exec_stat stat = MCControl::setprop(parid, p, ep, effective);
            
			if (m_platform_player != nil)
			{
				bool t_visible;
				t_visible = getflag(F_VISIBLE);
				MCPlatformSetPlayerProperty(m_platform_player, kMCPlatformPlayerPropertyVisible, kMCPlatformPropertyTypeBool, &t_visible);
			}
            
			return stat;
		}
            break;
#endif /* MCPlayer::setprop */
        default:
            return MCControl::setprop(parid, p, ep, effective);
	}
	if (dirty && opened && flags & F_VISIBLE)
	{
		// MW-2011-08-18: [[ Layers ]] Invalidate the whole object.
		layer_redrawall();
	}
	return ES_NORMAL;
}
#endif

// MW-2011-09-23: Make sure we sync the buffer state at this point, rather than
//   during drawing.
void MCPlayer::select(void)
{
	MCControl::select();
	syncbuffering(nil);
}

// MW-2011-09-23: Make sure we sync the buffer state at this point, rather than
//   during drawing.
void MCPlayer::deselect(void)
{
	MCControl::deselect();
	syncbuffering(nil);
}

MCControl *MCPlayer::clone(Boolean attach, Object_pos p, bool invisible)
{
	MCPlayer *newplayer = new MCPlayer(*this);
	if (attach)
		newplayer->attach(p, invisible);
	return newplayer;
}

IO_stat MCPlayer::extendedsave(MCObjectOutputStream& p_stream, uint4 p_part, uint32_t p_version)
{
	return defaultextendedsave(p_stream, p_part, p_version);
}

IO_stat MCPlayer::extendedload(MCObjectInputStream& p_stream, uint32_t p_version, uint4 p_remaining)
{
	return defaultextendedload(p_stream, p_version, p_remaining);
}

IO_stat MCPlayer::save(IO_handle stream, uint4 p_part, bool p_force_ext, uint32_t p_version)
{
	IO_stat stat;
	if (!disposable)
	{
		if ((stat = IO_write_uint1(OT_PLAYER, stream)) != IO_NORMAL)
			return stat;
		if ((stat = MCControl::save(stream, p_part, p_force_ext, p_version)) != IO_NORMAL)
			return stat;
        
        // MW-2013-11-19: [[ UnicodeFileFormat ]] If sfv >= 7000, use unicode.
        if ((stat = IO_write_stringref_new(filename, stream, p_version >= 7000)) != IO_NORMAL)
			return stat;
		if ((stat = IO_write_uint4(starttime, stream)) != IO_NORMAL)
			return stat;
		if ((stat = IO_write_uint4(endtime, stream)) != IO_NORMAL)
			return stat;
		if ((stat = IO_write_int4((int4)(rate / 10.0 * MAXINT4),
		                          stream)) != IO_NORMAL)
			return stat;
        
        // MW-2013-11-19: [[ UnicodeFileFormat ]] If sfv >= 7000, use unicode.
        if ((stat = IO_write_stringref_new(userCallbackStr, stream, p_version >= 7000)) != IO_NORMAL)
			return stat;
	}
	return savepropsets(stream, p_version);
}

IO_stat MCPlayer::load(IO_handle stream, uint32_t version)
{
	IO_stat stat;
    
	if ((stat = MCObject::load(stream, version)) != IO_NORMAL)
		return checkloadstat(stat);
	if ((stat = IO_read_stringref_new(filename, stream, version >= 7000)) != IO_NORMAL)
        
        // MW-2013-11-19: [[ UnicodeFileFormat ]] If sfv >= 7000, use unicode.
		return checkloadstat(stat);
	if ((stat = IO_read_uint4(&starttime, stream)) != IO_NORMAL)
		return checkloadstat(stat);
	if ((stat = IO_read_uint4(&endtime, stream)) != IO_NORMAL)
		return checkloadstat(stat);
	int4 trate;
	if ((stat = IO_read_int4(&trate, stream)) != IO_NORMAL)
		return checkloadstat(stat);
	rate = (real8)trate * 10.0 / MAXINT4;
	
	// MW-2013-11-19: [[ UnicodeFileFormat ]] If sfv >= 7000, use unicode.
	if ((stat = IO_read_stringref_new(userCallbackStr, stream, version >= 7000)) != IO_NORMAL)
		return checkloadstat(stat);
	return loadpropsets(stream, version);
}

// MW-2011-09-23: Ensures the buffering state is consistent with current flags
//   and state.
void MCPlayer::syncbuffering(MCContext *p_dc)
{
	bool t_should_buffer;
	
	// MW-2011-09-13: [[ Layers ]] If the layer is dynamic then the player must be buffered.
	t_should_buffer = getstate(CS_SELECTED) || getflag(F_ALWAYS_BUFFER) || getstack() -> getstate(CS_EFFECT) || (p_dc != nil && p_dc -> gettype() != CONTEXT_TYPE_SCREEN) || !MCModeMakeLocalWindows() || layer_issprite();
    
    // MW-2014-04-24: [[ Bug 12249 ]] If we are not in browse mode for this object, then it should be buffered.
    t_should_buffer = t_should_buffer || getstack() -> gettool(this) != T_BROWSE;
	
	if (m_platform_player != nil)
		MCPlatformSetPlayerProperty(m_platform_player, kMCPlatformPlayerPropertyOffscreen, kMCPlatformPropertyTypeBool, &t_should_buffer);
}

// MW-2007-08-14: [[ Bug 1949 ]] On Windows ensure we load and unload QT if not
//   currently in use.
bool MCPlayer::getversion(MCStringRef& r_string)
{
    extern void MCQTGetVersion(MCStringRef &r_version);
    MCQTGetVersion(r_string);
    return true;
}

void MCPlayer::freetmp()
{
	if (istmpfile)
	{
		MCS_unlink(filename);
		MCValueAssign(filename, kMCEmptyString);
	}
}

uint4 MCPlayer::getmovieloadedtime()
{
    uint4 loadedtime;
	if (m_platform_player != nil && hasfilename())
		MCPlatformGetPlayerProperty(m_platform_player, kMCPlatformPlayerPropertyLoadedTime, kMCPlatformPropertyTypeUInt32, &loadedtime);
	else
		loadedtime = 0;
	return loadedtime;
}

uint4 MCPlayer::getduration() //get movie duration/length
{
	uint4 duration;
	if (m_platform_player != nil && hasfilename())
		MCPlatformGetPlayerProperty(m_platform_player, kMCPlatformPlayerPropertyDuration, kMCPlatformPropertyTypeUInt32, &duration);
	else
		duration = 0;
	return duration;
}

uint4 MCPlayer::gettimescale() //get moive time scale
{
	uint4 timescale;
	if (m_platform_player != nil && hasfilename())
		MCPlatformGetPlayerProperty(m_platform_player, kMCPlatformPlayerPropertyTimescale, kMCPlatformPropertyTypeUInt32, &timescale);
	else
		timescale = 0;
	return timescale;
}

uint4 MCPlayer::getmoviecurtime()
{
	uint4 curtime;
	if (m_platform_player != nil && hasfilename())
		MCPlatformGetPlayerProperty(m_platform_player, kMCPlatformPlayerPropertyCurrentTime, kMCPlatformPropertyTypeUInt32, &curtime);
	else
		curtime = 0;
	return curtime;
}

void MCPlayer::setcurtime(uint4 newtime, bool notify)
{
	lasttime = newtime;
	if (m_platform_player != nil && hasfilename())
    {
		MCPlatformSetPlayerProperty(m_platform_player, kMCPlatformPlayerPropertyCurrentTime, kMCPlatformPropertyTypeUInt32, &newtime);
        if (notify)
            currenttimechanged();
    }
}

void MCPlayer::setselection(bool notify)
{
    if (m_platform_player != nil && hasfilename())
	{
        uint32_t t_current_start, t_current_finish;
        MCPlatformGetPlayerProperty(m_platform_player, kMCPlatformPlayerPropertyStartTime, kMCPlatformPropertyTypeUInt32, &t_current_start);
		MCPlatformGetPlayerProperty(m_platform_player, kMCPlatformPlayerPropertyFinishTime, kMCPlatformPropertyTypeUInt32, &t_current_finish);
        
        if (starttime != t_current_start || endtime != t_current_finish)
        {
            uint32_t t_st, t_et;
            if (starttime == MAXUINT4 || endtime == MAXUINT4)
                t_st = t_et = 0;
            else
            {
                t_st = starttime;
                t_et = endtime;
            }
            
            // PM-2014-08-06: [[ Bug 13064 ]] 
            // If we first set StartTime and FinishTime is not set (= 0), then startTime becomes 0 (Since if StartTime > FinishTime then StartTime = FinishTime)
            // For this reason, we first set FinishTime 
            MCPlatformSetPlayerProperty(m_platform_player, kMCPlatformPlayerPropertyFinishTime, kMCPlatformPropertyTypeUInt32, &t_et);
            MCPlatformSetPlayerProperty(m_platform_player, kMCPlatformPlayerPropertyStartTime, kMCPlatformPropertyTypeUInt32, &t_st);
            
            if (notify)
                selectionchanged();
            
            // MW-2014-07-22: [[ Bug 12870 ]] Make sure controller rect redrawn when setting selection
            //   by script.
            layer_redrawrect(getcontrollerrect());
        }
        
        if (!m_modify_selection_while_playing)
            playselection(getflag(F_PLAY_SELECTION));
	}
}

void MCPlayer::setlooping(Boolean loop)
{
	if (m_platform_player != nil && hasfilename())
	{
		bool t_loop;
		t_loop = loop;
		MCPlatformSetPlayerProperty(m_platform_player, kMCPlatformPlayerPropertyLoop, kMCPlatformPropertyTypeBool, &t_loop);
	}
}

// SN-2015-09-30: Make specific implementation for the platformplayer, which
//  ensures that QT is weak-linked.
void MCPlayer::setdontuseqt(bool noqt)
{
	dontuseqt = noqt;
	
	// Weak link QT when setting a player's dontuseqt to false, if it is not already linked
	if (!noqt && MCdontuseQT)
	{
		initialise_weak_link_QuickTime();
		initialise_weak_link_QTKit() ;
		initialise_weak_link_QuickDraw() ;
	}
}

real8 MCPlayer::getplayrate()
{
    if (rate < MIN_RATE)
        return MIN_RATE;
    else if (rate > MAX_RATE)
        return MAX_RATE;
    else
        return rate;
}

void MCPlayer::updateplayrate(real8 p_rate)
{
    if (p_rate < MIN_RATE)
        rate = MIN_RATE;
    else if (p_rate > MAX_RATE)
        rate = MAX_RATE;
    else
        rate = p_rate;
}

void MCPlayer::setplayrate()
{
	if (m_platform_player != nil && hasfilename())
	{
		MCPlatformSetPlayerProperty(m_platform_player, kMCPlatformPlayerPropertyPlayRate, kMCPlatformPropertyTypeDouble, &rate);
		if (rate != 0.0f)
        // PM-2014-05-28: [[ Bug 12523 ]] Take into account the playRate property
			MCPlatformStartPlayer(m_platform_player, rate);
	}
    
	if (rate != 0)
    {
        if (getstate(CS_PAUSED))
            timer(MCM_play_started, nil);
		state = state & ~CS_PAUSED;
    }
	else
    {
        if (!getstate(CS_PAUSED))
            timer(MCM_play_paused, nil);
		state = state | CS_PAUSED;
    }
    
    redrawcontroller();
}

void MCPlayer::showbadge(Boolean show)
{
#if 0
	if (m_platform_player != nil)
	{
		bool t_show;
		t_show = show;
		MCPlatformSetPlayerProperty(m_platform_player, kMCPlatformPlayerPropertyShowBadge, kMCPlatformPropertyTypeBool, &t_show);
	}
#endif
}

void MCPlayer::editmovie(Boolean edit)
{

	if (m_platform_player != nil && hasfilename())
	{
		bool t_edit;
		t_edit = edit;
		MCPlatformSetPlayerProperty(m_platform_player, kMCPlatformPlayerPropertyShowSelection, kMCPlatformPropertyTypeBool, &t_edit);
	}

}

void MCPlayer::playselection(Boolean play)
{
	if (m_platform_player != nil && hasfilename())
	{
		bool t_play;
		t_play = play;
		MCPlatformSetPlayerProperty(m_platform_player, kMCPlatformPlayerPropertyOnlyPlaySelection, kMCPlatformPropertyTypeBool, &t_play);
	}
}

Boolean MCPlayer::ispaused()
{
	if (m_platform_player != nil && hasfilename())
		return !MCPlatformPlayerIsPlaying(m_platform_player);
    
    return True;
}

void MCPlayer::showcontroller(Boolean show)
{
    // The showController property has changed, this means we must do two things - resize
    // the movie rect and then redraw ourselves to make sure we can see the controller.
    
    if (m_platform_player != nil)
	{
        // PM-2014-05-28: [[ Bug 12524 ]] Resize the rect height to avoid stretching of the movie when showing/hiding controller
        MCRectangle drect;
        drect = rect;
        
        // MW-2014-07-16: [[ QTSupport ]] We always use our own controller now.
        int t_height;
        t_height = CONTROLLER_HEIGHT;
                
        if (show )
            drect . height += t_height;  // This is the height of the default QTKit controller
        else
            drect . height -= t_height;
        
        layer_setrect(drect, true);
	}
}

void MCPlayer::scale_native_rect(void)
{
	if (m_platform_player != nil)
	{
		double t_scale_factor = getstack() -> view_get_content_scale();
		MCPlatformSetPlayerProperty(m_platform_player, kMCPlatformPlayerPropertyScalefactor, kMCPlatformPropertyTypeDouble, &t_scale_factor);
	}
}

Boolean MCPlayer::prepare(MCStringRef options)
{
    // For osversion < 10.8 we have to have QT initialized.
    if (MCmajorosversion < 0x1080)
    {
        extern bool MCQTInit(void);
        if (!MCQTInit())
            return False;
    }

	Boolean ok = False;
    m_should_attach = false;
    
    if (state & CS_PREPARED)
        return True;

   	if (!opened)
		return False;
    
	if (m_platform_player == nil || m_should_recreate || !dontuseqt)
    {
        if (m_platform_player != nil)
            MCPlatformPlayerRelease(m_platform_player);
        MCPlatformCreatePlayer(dontuseqt, m_platform_player);
    }
		
    
    // PM-2015-01-26: [[ Bug 14435 ]] Avoid prepending the defaultFolder or the stack folder
    //  to the filename property. Use resolved_filename to set the "internal" absolute path
    MCAutoStringRef t_resolved_filename;
    bool t_path_resolved = false;
    t_path_resolved = resolveplayerfilename(filename, &t_resolved_filename);
    
    if (!t_path_resolved)
        MCValueAssign(resolved_filename, kMCEmptyString);
    else
        MCValueAssign(resolved_filename, *t_resolved_filename);

    if (MCStringBeginsWithCString(resolved_filename, (const char_t*)"https:", kMCStringOptionCompareCaseless)
            // SN-2014-08-14: [[ Bug 13178 ]] Check if the sentence starts with 'http:' instead of 'https'
            || MCStringBeginsWithCString(resolved_filename, (const char_t*)"http:", kMCStringOptionCompareCaseless)
            || MCStringBeginsWithCString(resolved_filename, (const char_t*)"ftp:", kMCStringOptionCompareCaseless)
            || MCStringBeginsWithCString(resolved_filename, (const char_t*)"file:", kMCStringOptionCompareCaseless)
            || MCStringBeginsWithCString(resolved_filename, (const char_t*)"rtsp:", kMCStringOptionCompareCaseless))
        MCPlatformSetPlayerProperty(m_platform_player, kMCPlatformPlayerPropertyURL, kMCPlatformPropertyTypeNativeCString, &resolved_filename);
	else
		MCPlatformSetPlayerProperty(m_platform_player, kMCPlatformPlayerPropertyFilename, kMCPlatformPropertyTypeNativeCString, &resolved_filename);
	
    if (!hasfilename())
        return True;
    
	MCRectangle t_movie_rect;
	MCPlatformGetPlayerProperty(m_platform_player, kMCPlatformPlayerPropertyMovieRect, kMCPlatformPropertyTypeRectangle, &t_movie_rect);
    
    // PM-2014-12-17: [[ Bug 14233 ]] If an invalid filename is used then keep the previous dimensions of the player rect instead of displaying only the controller
    // PM-2014-12-17: [[ Bug 14232 ]] Update the result in case a filename is invalid or the file is corrupted
    if (hasinvalidfilename() || !t_path_resolved)
    {
        MCresult->sets("could not create movie reference");
        return False;
    }
	
	MCRectangle trect = resize(t_movie_rect);
	
    // Adjust so that the controller isn't included in the movie rect.
    if (getflag(F_SHOW_CONTROLLER))
        trect . height -= CONTROLLER_HEIGHT;
    
	// IM-2011-11-12: [[ Bug 11320 ]] Transform player rect to device coords
    // MW-2014-04-09: [[ Bug 11922 ]] Make sure we use the view not device transform
    //   (backscale factor handled in platform layer).
	trect = MCRectangleGetTransformedBounds(trect, getstack()->getviewtransform());
	
	MCPlatformSetPlayerProperty(m_platform_player, kMCPlatformPlayerPropertyRect, kMCPlatformPropertyTypeRectangle, &trect);
	
	bool t_looping, t_play_selection, t_show_controller, t_show_selection, t_mirrored;
	
	t_looping = getflag(F_LOOPING);
	t_show_selection = getflag(F_SHOW_SELECTION);
    t_play_selection = getflag(F_PLAY_SELECTION);
    t_mirrored = getflag(F_MIRRORED);
	
	MCPlatformSetPlayerProperty(m_platform_player, kMCPlatformPlayerPropertyCurrentTime, kMCPlatformPropertyTypeUInt32, &lasttime);
    MCPlatformSetPlayerProperty(m_platform_player, kMCPlatformPlayerPropertyLoop, kMCPlatformPropertyTypeBool, &t_looping);
    MCPlatformSetPlayerProperty(m_platform_player, kMCPlatformPlayerPropertyShowSelection, kMCPlatformPropertyTypeBool, &t_show_selection);
    MCPlatformSetPlayerProperty(m_platform_player, kMCPlatformPlayerPropertyMirrored, kMCPlatformPropertyTypeBool, &t_mirrored);
    
    // PM-2014-08-06: [[ Bug 13104 ]] When new movie is opened then playRate should be set to 0
    rate = 0.0;
    
	setselection(false);
	MCPlatformSetPlayerProperty(m_platform_player, kMCPlatformPlayerPropertyOnlyPlaySelection, kMCPlatformPropertyTypeBool, &t_play_selection);
	SynchronizeUserCallbacks();
	
	bool t_offscreen;
	t_offscreen = getflag(F_ALWAYS_BUFFER);
	MCPlatformSetPlayerProperty(m_platform_player, kMCPlatformPlayerPropertyOffscreen, kMCPlatformPropertyTypeBool, &t_offscreen);
	
	bool t_visible;
	t_visible = getflag(F_VISIBLE);
	MCPlatformSetPlayerProperty(m_platform_player, kMCPlatformPlayerPropertyVisible, kMCPlatformPropertyTypeBool, &t_visible);
	
    if (m_is_attached)
    {
        MCPlatformDetachPlayer(m_platform_player);
        m_is_attached = false;
        m_should_attach = true;
    }
    else
        m_should_attach = true;
    	
	layer_redrawall();
	
	setloudness();
	
	MCresult -> clear(False);
	
	ok = True;
	
	if (ok)
	{
		state |= CS_PREPARED | CS_PAUSED;
	}
    
	return ok;
}

// PM-2014-10-14: [[ Bug 13569 ]] Make sure changes to player are not visible in preOpenCard
void MCPlayer::attachplayer()
{
    if (m_platform_player == nil)
        return;
    
    // Make sure we attach the player only if it was previously detached by detachplayer().
    if (!m_is_attached && m_should_attach)
    {
        MCPlatformAttachPlayer(m_platform_player, getstack() -> getwindow());
        m_is_attached = true;
        m_should_attach = false;
    }
}

// PM-2014-10-14: [[ Bug 13569 ]] Make sure changes to player are not visible in preOpenCard
void MCPlayer::detachplayer()
{
    if (m_platform_player == nil)
        return;
    
    if (m_is_attached)
    {
        MCPlatformDetachPlayer(m_platform_player);
        m_is_attached = false;
        m_should_attach = true;
    }
}

Boolean MCPlayer::playstart(MCStringRef options)
{
	if (!prepare(options) || !hasfilename())
		return False;
    
    // PM-2014-10-21: [[ Bug 13710 ]] Attach the player if not already attached
    if (m_platform_player != nil && !m_is_attached)
    {
        MCPlatformAttachPlayer(m_platform_player, getstack() -> getwindow());
        m_is_attached = true;
    }
	playpause(False);
	return True;
}

Boolean MCPlayer::playpause(Boolean on)
{
	if (!(state & CS_PREPARED))
		return False;
    
	Boolean ok;
	ok = False;
    
    if (on)
        m_modify_selection_while_playing = false;
    
	if (m_platform_player != nil)
	{
		if (!on)
        {
            playselection(getflag(F_PLAY_SELECTION) && !m_modify_selection_while_playing);
            // PM-2014-08-06: [[ Bug 13104 ]] Force playRate to 1.0 (needed when starting player by pressing space/enter keys 
            rate = 1.0;
			MCPlatformStartPlayer(m_platform_player, rate);
		}
        else
        {
			MCPlatformStopPlayer(m_platform_player);
            // PM-2014-08-06: [[ Bug 13104 ]] Make sure playRate is zero when player is paused
            rate = 0.0;
        }
		ok = True;
	}
	
	if (ok)
    {
        if (getstate(CS_PAUSED) && !on)
            timer(MCM_play_started, nil);
        else if (!getstate(CS_PAUSED) && on)
            timer(MCM_play_paused, nil);
		setstate(on, CS_PAUSED);
        
        redrawcontroller();
    }
    
	return ok;
}

void MCPlayer::playstepforward()
{
	if (!getstate(CS_PREPARED))
		return;
    
	if (m_platform_player != nil)
		MCPlatformStepPlayer(m_platform_player, 1);
}


void MCPlayer::playstepback()
{
	if (!getstate(CS_PREPARED))
		return;
	
	if (m_platform_player != nil)
		MCPlatformStepPlayer(m_platform_player, -1);
}

Boolean MCPlayer::playstop()
{
	formattedwidth = formattedheight = 0;
	if (!getstate(CS_PREPARED))
		return False;
    
	Boolean needmessage = True;
	
	state &= ~(CS_PREPARED | CS_PAUSED);
	lasttime = 0;
    
    m_modify_selection_while_playing = false;
	
    // PM-2014-10-21: [[ Bug 13710 ]] Detach the player only if already attached
	if (m_platform_player != nil && m_is_attached)
	{
		MCPlatformStopPlayer(m_platform_player);

		needmessage = getduration() > getmoviecurtime();
		
		MCPlatformDetachPlayer(m_platform_player);
        m_is_attached = false;
	}
    
    redrawcontroller();
    
	freetmp();
    
    /*
	if (MCplayers != NULL)
	{
		if (MCplayers == this)
			MCplayers = nextplayer;
		else
		{
			MCPlayer *tptr = MCplayers;
			while (tptr->nextplayer != NULL && tptr->nextplayer != this)
				tptr = tptr->nextplayer;
			if (tptr->nextplayer == this)
                tptr->nextplayer = nextplayer;
		}
	}
	nextplayer = NULL;*/
    
	if (disposable)
	{
		//if (needmessage)
		//	getcard()->message_with_args(MCM_play_stopped, getname());
		delete this;
	}
	//else
		//if (needmessage)
	//		message_with_args(MCM_play_stopped, getname());
    
	return True;
}


void MCPlayer::setfilename(MCStringRef vcname,
                           MCStringRef fname, Boolean istmp)
{
	// AL-2014-05-27: [[ Bug 12517 ]] Incoming strings can be nil
    MCNewAutoNameRef t_vcname;
    if (vcname != nil)
        MCNameCreate(vcname, &t_vcname);
    else
        t_vcname = kMCEmptyName;
	filename = MCValueRetain(fname != nil ? fname : kMCEmptyString);
	istmpfile = istmp;
	disposable = True;
}

void MCPlayer::setvolume(uint2 tloudness)
{
}

MCRectangle MCPlayer::getpreferredrect()
{
	if (!getstate(CS_PREPARED))
	{
		MCRectangle t_bounds;
		MCU_set_rect(t_bounds, 0, 0, formattedwidth, formattedheight);
		return t_bounds;
	}
    
    MCRectangle t_bounds;
	MCU_set_rect(t_bounds, 0, 0, 0, 0);
	if (m_platform_player != nil)
    {
		MCPlatformGetPlayerProperty(m_platform_player, kMCPlatformPlayerPropertyMovieRect, kMCPlatformPropertyTypeRectangle, &t_bounds);
        // PM-2015-06-09: [[ Bug 5209 ]] formattedHeight should take into account the controller
        if (flags & F_SHOW_CONTROLLER)
            t_bounds.height += CONTROLLER_HEIGHT;
    }
    
    // PM-2014-04-28: [[Bug 12299]] Make sure the correct MCRectangle is returned
    return t_bounds;
}

uint2 MCPlayer::getloudness()
{
	if (getstate(CS_PREPARED))
		if (m_platform_player != nil)
			MCPlatformGetPlayerProperty(m_platform_player, kMCPlatformPlayerPropertyVolume, kMCPlatformPropertyTypeUInt16, &loudness);
	return loudness;
}

MCColor MCPlayer::getcontrollerfontcolor()
{
    // Default controller font color (darkgray)
    return controllercolors[0];
}

// PM-2014-09-16: [[ Bug 12834 ]] Allow setting the color of controller icons (backcolor property of player)
MCColor MCPlayer::getcontrollericoncolor()
{
    uint2 i;
    if (getcindex(DI_BACK, i))
        return colors[i];
    
    // Default controller icons color (white)
    return controllercolors[1];
}

// PM-2014-09-16: [[ Bug 13390 ]] use the MCObject colors list since we are using the standard color prop names, so no extra stuff needs to be saved
MCColor MCPlayer::getcontrollermaincolor()
{
    uint2 i;
    if (getcindex(DI_HILITE, i))
        return colors[i];
    
    // Default controller played area color (platform default - light blue)
    return MChilitecolor;
}

// PM-2014-09-16: [[ Bug 13391 ]] Changed default forecolor
MCColor MCPlayer::getcontrollerselectedareacolor()
{
    uint2 i;
    if (getcindex(DI_FORE, i))
        return colors[i];
    
    // Default controller selected area color (platform default - light gray)
    return MCselectioncolor;
}

void MCPlayer::updateloudness(int2 newloudness)
{
    loudness = newloudness;
}

void MCPlayer::setloudness()
{
	if (state & CS_PREPARED)
		if (m_platform_player != nil)
			MCPlatformSetPlayerProperty(m_platform_player, kMCPlatformPlayerPropertyVolume, kMCPlatformPropertyTypeUInt16, &loudness);
}

#ifdef LEGACY_EXEC
void MCPlayer::gettracks(MCExecPoint &ep)
{
	ep . clear();
    
	if (getstate(CS_PREPARED))
		if (m_platform_player != nil)
		{
			uindex_t t_track_count;
			MCPlatformCountPlayerTracks(m_platform_player, t_track_count);
			for(uindex_t i = 0; i < t_track_count; i++)
			{
				uint32_t t_id;
				MCAutoPointer<char> t_name;
				uint32_t t_offset, t_duration;
				MCPlatformGetPlayerTrackProperty(m_platform_player, i, kMCPlatformPlayerTrackPropertyId, kMCPlatformPropertyTypeUInt32, &t_id);
				MCPlatformGetPlayerTrackProperty(m_platform_player, i, kMCPlatformPlayerTrackPropertyMediaTypeName, kMCPlatformPropertyTypeNativeCString, &(&t_name));
				MCPlatformGetPlayerTrackProperty(m_platform_player, i, kMCPlatformPlayerTrackPropertyOffset, kMCPlatformPropertyTypeUInt32, &t_offset);
                // MW-2014-07-11: [[ Bug 12757 ]] Fetch the duration and store it in t_duration
				MCPlatformGetPlayerTrackProperty(m_platform_player, i, kMCPlatformPlayerTrackPropertyDuration, kMCPlatformPropertyTypeUInt32, &t_duration);
                // PM-2014-07-14: [[ Bug 12809 ]] Make sure each track is displayed on a separate line
				ep . concatuint(t_id, EC_RETURN, i == 0);
				ep . concatcstring(*t_name, EC_COMMA, false);
				ep . concatuint(t_offset, EC_COMMA, false);
				ep . concatuint(t_duration, EC_COMMA, false);
			}
		}
}
#endif

#ifdef LEGACY_EXEC
void MCPlayer::getenabledtracks(MCExecPoint &ep)
{
	ep.clear();
    
	if (getstate(CS_PREPARED))
		if (m_platform_player != nil)
		{
			uindex_t t_track_count;
			MCPlatformCountPlayerTracks(m_platform_player, t_track_count);
			for(uindex_t i = 0; i < t_track_count; i++)
			{
				uint32_t t_id;
				bool t_enabled;
				MCPlatformGetPlayerTrackProperty(m_platform_player, i, kMCPlatformPlayerTrackPropertyId, kMCPlatformPropertyTypeUInt32, &t_id);
				MCPlatformGetPlayerTrackProperty(m_platform_player, i, kMCPlatformPlayerTrackPropertyEnabled, kMCPlatformPropertyTypeBool, &t_enabled);
				if (t_enabled)
					ep . concatuint(t_id, EC_RETURN, i == 0);
			}
		}
}
#endif

void MCPlayer::setenabledtracks(uindex_t p_count, uint32_t *p_tracks_id)
{
	if (getstate(CS_PREPARED))
		if (m_platform_player != nil)
		{
			uindex_t t_track_count;
			MCPlatformCountPlayerTracks(m_platform_player, t_track_count);
			for(uindex_t i = 0; i < t_track_count; i++)
			{
				bool t_enabled;
				t_enabled = false;
				MCPlatformSetPlayerTrackProperty(m_platform_player, i, kMCPlatformPlayerTrackPropertyEnabled, kMCPlatformPropertyTypeBool, &t_enabled);
			}
			
            for (uindex_t i = 0; i < t_track_count; i++)
            {
				// If the list of enabledtracks we set contains empty/0, just skip it
				if (p_tracks_id[i] == 0)
					i++;
					
                uindex_t t_index;
                if (!MCPlatformFindPlayerTrackWithId(m_platform_player, p_tracks_id[i], t_index))
                    return;
                
                bool t_enabled;
                t_enabled = true;
                MCPlatformSetPlayerTrackProperty(m_platform_player, t_index, kMCPlatformPlayerTrackPropertyEnabled, kMCPlatformPropertyTypeBool, &t_enabled);
            }
            
			MCRectangle t_movie_rect;
			MCPlatformGetPlayerProperty(m_platform_player, kMCPlatformPlayerPropertyMovieRect, kMCPlatformPropertyTypeRectangle, &t_movie_rect);
			MCRectangle trect = resize(t_movie_rect);
			if (flags & F_SHOW_BORDER)
				trect = MCU_reduce_rect(trect, -borderwidth);
			setrect(trect);
		}
}

MCRectangle MCPlayer::resize(MCRectangle movieRect)
{
	int2 x, y;
	MCRectangle trect = rect;
	
	// MW-2011-10-24: [[ Bug 9800 ]] Store the current rect for layer notification.
	MCRectangle t_old_rect;
	t_old_rect = rect;
	
	// MW-2011-10-01: [[ Bug 9762 ]] These got inverted sometime.
	formattedheight = movieRect.height;
	formattedwidth = movieRect.width;
	
	if (!(flags & F_LOCK_LOCATION))
	{
		if (formattedheight == 0)
		{ // audio clip
			trect.height = CONTROLLER_HEIGHT;
			rect = trect;
		}
		else
		{
			x = trect.x + (trect.width >> 1);
			y = trect.y + (trect.height >> 1);
			trect.width = (uint2)(formattedwidth * scale);
			trect.height = (uint2)(formattedheight * scale);
            
            if (flags & F_SHOW_CONTROLLER)
                trect.height += CONTROLLER_HEIGHT;
            
			trect.x = x - (trect.width >> 1);
			trect.y = y - (trect.height >> 1);
			if (flags & F_SHOW_BORDER)
				rect = MCU_reduce_rect(trect, -borderwidth);
			else
				rect = trect;
		}
	}
	else
		if (flags & F_SHOW_BORDER)
			trect = MCU_reduce_rect(trect, borderwidth);
	
	// MW-2011-10-24: [[ Bug 9800 ]] If the rect has changed, notify the layer.
	if (!MCU_equal_rect(rect, t_old_rect))
		layer_rectchanged(t_old_rect, true);
	
	return trect;
}


void MCPlayer::setcallbacks(MCStringRef p_callbacks)
{
    MCValueAssign(userCallbackStr, p_callbacks);
    SynchronizeUserCallbacks();
}

void MCPlayer::setmoviecontrollerid(integer_t p_id)
{    
}

integer_t MCPlayer::getmoviecontrollerid()
{
    // COCOA-TODO
    return (integer_t)NULL;
}

integer_t MCPlayer::getmediatypes()
{
    if (m_platform_player != nil)
    {
        MCPlatformPlayerMediaTypes t_types;
        MCPlatformGetPlayerProperty(m_platform_player, kMCPlatformPlayerPropertyMediaTypes, kMCPlatformPropertyTypePlayerMediaTypes, &t_types);

        return t_types;
    }
    
    return 0;
}

uinteger_t MCPlayer::getcurrentnode()
{
    uint2 i = 0;
    if (m_platform_player != nil)
        MCPlatformGetPlayerProperty(m_platform_player, kMCPlatformPlayerPropertyQTVRNode, kMCPlatformPropertyTypeUInt16, &i);
    return i;
}

bool MCPlayer::changecurrentnode(uinteger_t p_node_id)
{
    if (m_platform_player != nil)
    {
        MCPlatformSetPlayerProperty(m_platform_player, kMCPlatformPlayerPropertyQTVRNode, kMCPlatformPropertyTypeUInt16, &p_node_id);
        return true;
    }
    return false;
}

real8 MCPlayer::getpan()
{
    real8 pan = 0.0;
    if (m_platform_player != nil)
        MCPlatformGetPlayerProperty(m_platform_player, kMCPlatformPlayerPropertyQTVRPan, kMCPlatformPropertyTypeDouble, &pan);
    return pan;
}

bool MCPlayer::changepan(real8 pan)
{
    if (m_platform_player != nil)
        MCPlatformSetPlayerProperty(m_platform_player, kMCPlatformPlayerPropertyQTVRPan, kMCPlatformPropertyTypeDouble, &pan);
    
    return isbuffering();
}

real8 MCPlayer::gettilt()
{
    real8 tilt = 0.0;
    if (m_platform_player != nil)
        MCPlatformGetPlayerProperty(m_platform_player, kMCPlatformPlayerPropertyQTVRTilt, kMCPlatformPropertyTypeDouble, &tilt);
    return tilt;
}

bool MCPlayer::changetilt(real8 tilt)
{
    if (m_platform_player != nil)
        MCPlatformSetPlayerProperty(m_platform_player, kMCPlatformPlayerPropertyQTVRTilt, kMCPlatformPropertyTypeDouble, &tilt);
    return isbuffering();
}

real8 MCPlayer::getzoom()
{
    real8 zoom = 0.0;
    if (m_platform_player != nil)
        MCPlatformGetPlayerProperty(m_platform_player, kMCPlatformPlayerPropertyQTVRZoom, kMCPlatformPropertyTypeDouble, &zoom);
    return zoom;
}

bool MCPlayer::changezoom(real8 zoom)
{
    if (m_platform_player != nil)
        MCPlatformSetPlayerProperty(m_platform_player, kMCPlatformPlayerPropertyQTVRZoom, kMCPlatformPropertyTypeDouble, &zoom);
    return isbuffering();
}

void MCPlayer::gettracks(MCStringRef &r_tracks)
{
    if (getstate(CS_PREPARED) && m_platform_player != nil)
	{
		uindex_t t_track_count;
		MCPlatformCountPlayerTracks(m_platform_player, t_track_count);
        MCAutoListRef t_tracks_list;
        /* UNCHECKED */ MCListCreateMutable('\n', &t_tracks_list);
        
        for(uindex_t i = 0; i < t_track_count; i++)
        {
            MCAutoStringRef t_track;
            MCAutoStringRef t_name;
            
            uint32_t t_id;
            uint32_t t_offset, t_duration;
            MCPlatformGetPlayerTrackProperty(m_platform_player, i, kMCPlatformPlayerTrackPropertyId, kMCPlatformPropertyTypeUInt32, &t_id);
            MCPlatformGetPlayerTrackProperty(m_platform_player, i, kMCPlatformPlayerTrackPropertyMediaTypeName, kMCPlatformPropertyTypeNativeCString, &(&t_name));
            MCPlatformGetPlayerTrackProperty(m_platform_player, i, kMCPlatformPlayerTrackPropertyOffset, kMCPlatformPropertyTypeUInt32, &t_offset);
            MCPlatformGetPlayerTrackProperty(m_platform_player, i, kMCPlatformPlayerTrackPropertyDuration, kMCPlatformPropertyTypeUInt32, &t_duration);
            /* UNCHECKED */ MCStringFormat(&t_track, "%u,%@,%u,%u", t_id, *t_name, t_offset, t_duration);
            /* UNCHECKED */ MCListAppend(*t_tracks_list, *t_track);
        }
        /* UNCHECKED */ MCListCopyAsString(*t_tracks_list, r_tracks);
    }
    // PM-2015-04-22: [[ Bug 15264 ]] In case of invalid/non-existent file, return empty (as in LC 6.7.x)
    else
        r_tracks = MCValueRetain(kMCEmptyString);
}

uinteger_t MCPlayer::gettrackcount()
{
    uint2 i = 0;
    if (m_platform_player != nil)
    {
        uindex_t t_count;
        MCPlatformCountPlayerTracks(m_platform_player, t_count);
        i = t_count;
    }
    return i;
}

void MCPlayer::getnodes(MCStringRef &r_nodes)
{
	// COCOA-TODO: MCPlayer::getnodes();
    r_nodes = MCValueRetain(kMCEmptyString);
}

void MCPlayer::gethotspots(MCStringRef &r_nodes)
{
	// COCOA-TODO: MCPlayer::gethotspots();
    r_nodes = MCValueRetain(kMCEmptyString);
}

void MCPlayer::getconstraints(MCMultimediaQTVRConstraints &r_constraints)
{
    if (m_platform_player != nil)
        MCPlatformGetPlayerProperty(m_platform_player, kMCPlatformPlayerPropertyQTVRConstraints, kMCPlatformPropertyTypePlayerQTVRConstraints, (MCPlatformPlayerQTVRConstraints*)&(r_constraints));
}

void MCPlayer::getenabledtracks(uindex_t &r_count, uint32_t *&r_tracks_id)
{
    uinteger_t *t_track_ids;
    uindex_t t_count;
    
    t_track_ids = nil;
    t_count = 0;
    
    if (m_platform_player != nil)
    {
        uindex_t t_track_count;
        MCPlatformCountPlayerTracks(m_platform_player, t_track_count);
        t_count = 0;
        
        for(uindex_t i = 0; i < t_track_count; i++)
        {
            uint32_t t_id;
            bool t_enabled;
            MCPlatformGetPlayerTrackProperty(m_platform_player, i, kMCPlatformPlayerTrackPropertyId, kMCPlatformPropertyTypeUInt32, &t_id);
            MCPlatformGetPlayerTrackProperty(m_platform_player, i, kMCPlatformPlayerTrackPropertyEnabled, kMCPlatformPropertyTypeBool, &t_enabled);
            if (t_enabled)
            {
                MCMemoryReallocate(t_track_ids, ++t_count * sizeof(uinteger_t), t_track_ids);
                t_track_ids[t_count - 1] = t_id;
            }
        }
    }
    
    r_count = t_count;
    r_tracks_id = t_track_ids;
}

void MCPlayer::updatevisibility()
{
    if (m_platform_player != nil)
    {
        bool t_visible;
        t_visible = getflag(F_VISIBLE);
        MCPlatformSetPlayerProperty(m_platform_player, kMCPlatformPlayerPropertyVisible, kMCPlatformPropertyTypeBool, &t_visible);
    }
}

void MCPlayer::updatetraversal()
{
    // Does nothing on platform implementation
}

//
// End of virtual MCPlayerInterface's functions
////////////////////////////////////////////////////////////////////////////////

void MCPlayer::markerchanged(uint32_t p_time)
{
    // Search for the first marker with the given time, and dispatch the message.
    for(uindex_t i = 0; i < m_callback_count; i++)
        if (p_time == m_callbacks[i] . time)
        {
            MCExecContext ctxt(nil, nil, nil);
            
            MCParameter *t_param;
            t_param = new MCParameter;
            t_param -> set_argument(ctxt, m_callbacks[i] . parameter);
            MCscreen -> addmessage(this, m_callbacks[i] . message, 0, t_param);
            
            // MW-2014-08-25: [[ Bug 13267 ]] Make sure we terminate the current wait so updates and messages get sent.
            MCPlatformBreakWait();
        }
}

void MCPlayer::selectionchanged(void)
{
    timer(MCM_selection_changed, nil);
}

void MCPlayer::currenttimechanged(void)
{
    if (m_modify_selection_while_playing)
    {
        if ((MCmodifierstate & MS_SHIFT) == 0)
            playpause(True);
        
        uint32_t t_current_time;
        t_current_time = getmoviecurtime();
        
        if (t_current_time < endtime && t_current_time > starttime)
            starttime = t_current_time;
        if (t_current_time > endtime)
            endtime = t_current_time;
        
        setselection(true);
    }
    
    // FG-2014-08-14: [[ Bug 13099 ]] redrawcontroller () should be called before currenttimechanged message is sent, or else player becomes unresponsive if alwaysbuffer is true
    redrawcontroller();
    
    // PM-2014-05-26: [[Bug 12512]] Make sure we pass the param to the currenttimechanged message
    if (!getstate(CS_CTC_PENDING))
    {
        state |= CS_CTC_PENDING;
        
        MCParameter *t_param;
        t_param = new MCParameter;
        t_param -> setn_argument(getmoviecurtime());
        MCscreen -> addmessage(this, MCM_current_time_changed, 0, t_param);
        
        // MW-2014-08-25: [[ Bug 13267 ]] Make sure we terminate the current wait so updates and messages get sent.
        MCPlatformBreakWait();
    }
}

void MCPlayer::moviefinished(void)
{
    // PM-2014-08-06: [[ Bug 13104 ]] Set rate to zero when movie finish
    rate = 0.0;
    // PM-2014-12-02: [[ Bug 14141 ]] Delay the playStopped message to prevent IDE hang in case where the player's filename is set in the playStopped message (AVFoundation does not like nested callbacks)
    MCscreen -> delaymessage(this, MCM_play_stopped);
}

void MCPlayer::SynchronizeUserCallbacks(void)
{
    if (MCStringIsEmpty(userCallbackStr))
        return;
    
    if (m_platform_player == nil)
        return;
    
    // Free the existing callback table.
    for(uindex_t i = 0; i < m_callback_count; i++)
    {
        MCNameDelete(m_callbacks[i] . message);
        MCNameDelete(m_callbacks[i] . parameter);
    }
    MCMemoryDeleteArray(m_callbacks);
    m_callbacks = nil;
    m_callback_count = 0;
    
    // Now reparse the callback string and build the table.
    MCAutoStringRef t_callback;
    t_callback = userCallbackStr;
    
    uindex_t t_start_index, t_length;
    
    t_length = MCStringGetLength(*t_callback);
    t_start_index = 0;
    
	while (t_start_index < t_length)
	{
		uindex_t t_comma_index, t_callback_index, t_end_index;
		if (!MCStringFirstIndexOfChar(*t_callback, ',', t_start_index, kMCStringOptionCompareExact, t_comma_index))
		{
            //search ',' as separator
			return;
		}
		
        uindex_t t_callback2_index;
        // AL-2014-07-31: [[ Bug 12936 ]] Callbacks are one per line
        if (!MCStringFirstIndexOfChar(*t_callback, '\n', t_comma_index + 1, kMCStringOptionCompareExact, t_end_index))
            t_end_index = MCStringGetLength(*t_callback);
        
        /* UNCHECKED */ MCMemoryResizeArray(m_callback_count + 1, m_callbacks, m_callback_count);
        // Converts the first part to a number.
        MCAutoNumberRef t_time;
        
        // SN-2014-07-28: [[ Bug 12984 ]] MCNumberParseOffset expects the string to finish after the number
        MCAutoStringRef t_callback_substring;
        /* UNCHECKED */ MCStringCopySubstring(*t_callback, MCRangeMake(t_start_index, t_comma_index - t_start_index), &t_callback_substring);
        
        // SN-2014-07-28: [[ Bug 12984 ]] Mimic the strtol behaviour in case of a parsing failure
        if (MCNumberParse(*t_callback_substring, &t_time))
            m_callbacks[m_callback_count - 1] . time = MCNumberFetchAsInteger(*t_time);
        else
            m_callbacks[m_callback_count - 1] . time = 0;
        
        t_callback_index = t_comma_index + 1;
        while (isspace(MCStringGetCharAtIndex(*t_callback, t_callback_index))) //strip off preceding and trailing blanks
            ++t_callback_index;
        
        // See whether we can find a parameter for this callback
        uindex_t t_space_index;
        t_space_index = t_callback_index;
        
        while (t_space_index < t_end_index)
        {
            if (isspace(MCStringGetCharAtIndex(*t_callback, t_space_index)))
            {
                MCAutoStringRef t_param;
                /* UNCHECKED */ MCStringCopySubstring(*t_callback, MCRangeMake(t_space_index, t_end_index - t_space_index), &t_param);
                /* UNCHECKED */ MCNameCreate(*t_param, m_callbacks[m_callback_count - 1] . parameter);
                break;
            }
            ++t_space_index;
        }
        
        MCAutoStringRef t_message;
        /* UNCHECKED */ MCStringCopySubstring(*t_callback, MCRangeMake(t_callback_index, t_space_index - t_callback_index), &t_message);
        /* UNCHECKED */ MCNameCreate(*t_message, m_callbacks[m_callback_count - 1] . message);
        
        // If no parameter is specified, use the time.
        if (m_callbacks[m_callback_count - 1] . parameter == nil)
        {
            MCAutoStringRef t_param;
            /* UNCHECKED */ MCStringCopySubstring(*t_callback, MCRangeMake(t_start_index, t_comma_index - t_start_index), &t_param);
            /* UNCHECKED */ MCNameCreate(*t_param, m_callbacks[m_callback_count - 1] . parameter);
        }
		
        // Skip to the next callback, if there is one
        t_start_index = t_end_index + 1;
	}
    
    if (!hasfilename())
        return;
    
    // Now set the markers in the player so that we get notified.
    array_t<uint32_t> t_markers;
    /* UNCHECKED */ MCMemoryNewArray(m_callback_count, t_markers . ptr);
    for(uindex_t i = 0; i < m_callback_count; i++)
        t_markers . ptr[i] = m_callbacks[i] . time;
    t_markers . count = m_callback_count;
    MCPlatformSetPlayerProperty(m_platform_player, kMCPlatformPlayerPropertyMarkers, kMCPlatformPropertyTypeUInt32Array, &t_markers);
    MCMemoryDeleteArray(t_markers . ptr);
}

Boolean MCPlayer::isbuffering(void)
{
	if (m_platform_player == nil || !hasfilename())
		return false;
	
	bool t_buffering;
	MCPlatformGetPlayerProperty(m_platform_player, kMCPlatformPlayerPropertyOffscreen, kMCPlatformPropertyTypeBool, &t_buffering);
	
	return t_buffering;
}

//-----------------------------------------------------------------------------
//  Redraw Management

// MW-2011-09-06: [[ Redraw ]] Added 'sprite' option - if true, ink and opacity are not set.
void MCPlayer::draw(MCDC *dc, const MCRectangle& p_dirty, bool p_isolated, bool p_sprite)
{
	MCRectangle dirty;
	dirty = p_dirty;
    
	if (!p_isolated)
	{
		// MW-2011-09-06: [[ Redraw ]] If rendering as a sprite, don't change opacity or ink.
		if (!p_sprite)
		{
			dc -> setopacity(blendlevel * 255 / 100);
			dc -> setfunction(ink);
		}
        
		// MW-2009-06-11: [[ Bitmap Effects ]]
		if (m_bitmap_effects == NULL)
			dc -> begin(false);
		else
		{
			if (!dc -> begin_with_effects(m_bitmap_effects, rect))
				return;
			dirty = dc -> getclip();
		}
	}
    
	if (MClook == LF_MOTIF && state & CS_KFOCUSED && !(extraflags & EF_NO_FOCUS_BORDER))
		drawfocus(dc, p_dirty);
    
    //if (!(state & CS_CLOSING))
		//prepare(MCnullstring);
	
	if (m_platform_player != nil && hasfilename())
	{
        // SN-2014-08-25: [[ Bug 13187 ]] syncbuffering relocated
        //syncbuffering(dc);
        
		bool t_offscreen;
		MCPlatformGetPlayerProperty(m_platform_player, kMCPlatformPlayerPropertyOffscreen, kMCPlatformPropertyTypeBool, &t_offscreen);
		
		if (t_offscreen)
		{
			MCRectangle trect = MCU_reduce_rect(rect, flags & F_SHOW_BORDER ? borderwidth : 0);
            
			MCImageDescriptor t_image;
			MCMemoryClear(&t_image, sizeof(t_image));
			t_image.filter = kMCGImageFilterNone;
            
			// IM-2014-05-14: [[ ImageRepUpdate ]] Wrap locked bitmap in MCGImage
			MCImageBitmap *t_bitmap = nil;
			MCPlatformLockPlayerBitmap(m_platform_player, t_bitmap);
            
			MCGRaster t_raster = MCImageBitmapGetMCGRaster(t_bitmap, true);
            
            // SN-2014-08-25: [[ Bug 13187 ]] We need to copy the raster
            if (dc -> gettype() == CONTEXT_TYPE_PRINTER)
                MCGImageCreateWithRaster(t_raster, t_image.image);
            else
                MCGImageCreateWithRasterNoCopy(t_raster, t_image.image);
			if (t_image . image != nil)
				dc -> drawimage(t_image, 0, 0, trect.width, trect.height, trect.x, trect.y);
			MCGImageRelease(t_image.image);
			MCPlatformUnlockPlayerBitmap(m_platform_player, t_bitmap);
		}
	}
 
    // Draw our controller
    if (getflag(F_SHOW_CONTROLLER))
    {
        drawcontroller(dc);
    }
    
	if (getflag(F_SHOW_BORDER))
		if (getflag(F_3D))
			draw3d(dc, rect, ETCH_SUNKEN, borderwidth);
		else
			drawborder(dc, rect, borderwidth);
	
	if (!p_isolated)
	{
		if (getstate(CS_SELECTED))
			drawselected(dc);
	}
    
	if (!p_isolated)
		dc -> end();
}


void MCPlayer::drawcontroller(MCDC *dc)
{
    MCRectangle t_rect;
    t_rect = getcontrollerrect();
    
    // Adjust to cover empty pixels
    t_rect . x --;
    t_rect . y --;
    t_rect . width ++;
    t_rect . height ++;
    
    // SN-2014-08-25: [[ Bug 13187 ]] We need to clip to the size of the controller
    dc -> save();
    dc -> cliprect(t_rect);
    
    MCGContextRef t_gcontext = nil;
    dc -> lockgcontext(t_gcontext);
    
    // SN-2014-08-25: [[ Bug 13187 ]] Fill up the controller background color after clipping
    MCGContextAddRectangle(t_gcontext, MCRectangleToMCGRectangle(t_rect));
    MCGContextSetFillRGBAColor(t_gcontext, (getcontrollerfontcolor() . red / 255.0) / 257.0, (getcontrollerfontcolor() . green / 255.0) / 257.0, (getcontrollerfontcolor() . blue / 255.0) / 257.0, 1.0f);
    MCGContextFill(t_gcontext);
    
    drawControllerVolumeButton(t_gcontext);
    
    drawControllerPlayPauseButton(t_gcontext);
    drawControllerWellButton(t_gcontext);
    drawControllerBufferedAreaButton(t_gcontext);
    
    // PM-2014-07-15 [[ Bug 12818 ]] If the duration of the selection is 0 then selection handles are invisible
    if (getflag(F_SHOW_SELECTION) && endtime - starttime != 0)
    {
        drawControllerSelectedAreaButton(t_gcontext);
    }
    
    drawControllerScrubForwardButton(t_gcontext);
    drawControllerScrubBackButton(t_gcontext);
    
    drawControllerPlayedAreaButton(t_gcontext);
    
    // PM-2014-07-15 [[ Bug 12818 ]] If the duration of the selection is 0 then selection handles are invisible
    if (getflag(F_SHOW_SELECTION) && endtime - starttime != 0)
    {
        drawControllerSelectionStartButton(t_gcontext);
        drawControllerSelectionFinishButton(t_gcontext);
    }
    
    drawControllerThumbButton(t_gcontext);
    
    dc -> unlockgcontext(t_gcontext);
    
    // SN-2014-08-25: [[ Bug 13187 ]] Restore the context to its previous state
    dc -> restore();
}

void MCPlayer::drawControllerVolumeButton(MCGContextRef p_gcontext)
{
    MCRectangle t_rect;
    t_rect = getcontrollerrect();
    MCRectangle t_volume_rect = getcontrollerpartrect(t_rect, kMCPlayerControllerPartVolume);
        
    if (m_show_volume)
    {
        MCGContextAddRectangle(p_gcontext, MCRectangleToMCGRectangle(t_volume_rect));
        MCGContextSetFillRGBAColor(p_gcontext, (getcontrollermaincolor() . red / 255.0) / 257.0, (getcontrollermaincolor() . green / 255.0) / 257.0, (getcontrollermaincolor() . blue / 255.0) / 257.0, 1.0f);
        MCGContextFill(p_gcontext);
    }
    
    MCGContextSetFillRGBAColor(p_gcontext, (getcontrollericoncolor() . red / 255) / 257.0, (getcontrollericoncolor() . green / 255) / 257.0, (getcontrollericoncolor() . blue / 255) / 257.0, 1.0f);

    MCGContextSetShouldAntialias(p_gcontext, true);
    
    MCGContextBeginPath(p_gcontext);
    MCGContextMoveTo(p_gcontext, MCRectangleScalePoints(t_volume_rect, 0.28 , 0.4));
    MCGContextLineTo(p_gcontext, MCRectangleScalePoints(t_volume_rect, 0.28 , 0.6));
    MCGContextLineTo(p_gcontext, MCRectangleScalePoints(t_volume_rect, 0.4 , 0.6));
    MCGContextLineTo(p_gcontext, MCRectangleScalePoints(t_volume_rect, 0.5 , 0.7));
    MCGContextLineTo(p_gcontext, MCRectangleScalePoints(t_volume_rect, 0.5 , 0.3));
    MCGContextLineTo(p_gcontext, MCRectangleScalePoints(t_volume_rect, 0.4 , 0.4));
    MCGContextCloseSubpath(p_gcontext);
    MCGContextFill(p_gcontext);
    
    if (getloudness() > 30)
    {
        MCGContextMoveTo(p_gcontext, MCRectangleScalePoints(t_volume_rect, 0.6 , 0.4));
        MCGContextLineTo(p_gcontext, MCRectangleScalePoints(t_volume_rect, 0.6 , 0.6));
    }
    
    if (getloudness() > 60)
    {
        MCGContextMoveTo(p_gcontext, MCRectangleScalePoints(t_volume_rect, 0.7 , 0.35));
        MCGContextLineTo(p_gcontext, MCRectangleScalePoints(t_volume_rect, 0.7 , 0.65));
    }
    
    if (getloudness() > 95)
    {
        MCGContextMoveTo(p_gcontext, MCRectangleScalePoints(t_volume_rect, 0.8 , 0.3));
        MCGContextLineTo(p_gcontext, MCRectangleScalePoints(t_volume_rect, 0.8 , 0.7));
    }
    
    MCGContextSetStrokeRGBAColor(p_gcontext, (getcontrollericoncolor() . red / 255) / 257.0, (getcontrollericoncolor() . green / 255) / 257.0, (getcontrollericoncolor() . blue / 255) / 257.0, 1.0f);

    MCGContextSetStrokeWidth(p_gcontext, t_volume_rect . width / 20.0 );
    MCGContextStroke(p_gcontext);
}

void MCPlayer::drawControllerPlayPauseButton(MCGContextRef p_gcontext)
{
    MCRectangle t_rect;
    t_rect = getcontrollerrect();
    MCRectangle t_playpause_rect = getcontrollerpartrect(t_rect, kMCPlayerControllerPartPlay);
    MCGContextSetShouldAntialias(p_gcontext, true);
    
    if (ispaused())
    {
        MCGContextMoveTo(p_gcontext, MCRectangleScalePoints(t_playpause_rect, 0.35, 0.3));
        MCGContextLineTo(p_gcontext, MCRectangleScalePoints(t_playpause_rect, 0.35, 0.7));
        MCGContextLineTo(p_gcontext, MCRectangleScalePoints(t_playpause_rect, 0.68, 0.5));
        MCGContextCloseSubpath(p_gcontext);
    }
    
    else
    {
        MCGRectangle t_grect1, t_grect2;
        
        t_grect1 = MCGRectangleMake(t_playpause_rect . x + 0.3 * t_playpause_rect . width, t_playpause_rect . y + 0.3 * t_playpause_rect . height, 0.15 * t_playpause_rect . width, 0.4 * t_playpause_rect . height);
        MCGContextAddRectangle(p_gcontext, t_grect1);
        
        t_grect2 = MCGRectangleMake(t_playpause_rect . x + 0.55 * t_playpause_rect . width, t_playpause_rect . y + 0.3 * t_playpause_rect . height, 0.15 * t_playpause_rect . width, 0.4 * t_playpause_rect . height);
        MCGContextAddRectangle(p_gcontext, t_grect2);
        
    }
    
    MCGContextSetFillRGBAColor(p_gcontext, (getcontrollericoncolor() . red / 255) / 257.0, (getcontrollericoncolor() . green / 255) / 257.0, (getcontrollericoncolor() . blue / 255) / 257.0, 1.0f);
    MCGContextFill(p_gcontext);
}

void MCPlayer::drawControllerWellButton(MCGContextRef p_gcontext)
{
    MCRectangle t_rect;
    t_rect = getcontrollerrect();
    MCRectangle t_drawn_well_rect = getcontrollerpartrect(t_rect, kMCPlayerControllerPartWell);
    // Adjust to look prettier. The same settings for y and height should apply to kMCPlayerControllerPartSelectedArea and kMCPlayerControllerPartPlayedArea
    t_drawn_well_rect . y = t_drawn_well_rect . y + 2 * CONTROLLER_HEIGHT / 5;
    t_drawn_well_rect . height = CONTROLLER_HEIGHT / 5;
    
    // PM-2014-07-17: [[ Bug 12833 ]] Reduce the length of the drawn well so as to fix alignment issues with the start/end point of selectedArea and playedArea 
    t_drawn_well_rect . x += 4;
    t_drawn_well_rect . width -= 10;
    
    MCGBitmapEffects t_effects;
	t_effects . has_drop_shadow = false;
	t_effects . has_outer_glow = false;
	t_effects . has_inner_glow = false;
	t_effects . has_inner_shadow = true;
    t_effects . has_color_overlay = false;
    
    MCGShadowEffect t_inner_shadow;
    t_inner_shadow . color = MCGColorMakeRGBA(56.0 / 255.0, 56.0 / 255.0, 56.0 / 255.0, 56.0 / 255.0);
    t_inner_shadow . blend_mode = kMCGBlendModeClear;
    t_inner_shadow . size = 0;
    t_inner_shadow . spread = 0;
    
    MCGFloat t_x_offset, t_y_offset;
    int t_distance = t_drawn_well_rect . height / 5;
    
    // Make sure we always have an inner shadow
    if (t_distance == 0)
        t_distance = 1;
    
    MCGraphicsContextAngleAndDistanceToXYOffset(270, t_distance, t_x_offset, t_y_offset);
    
    t_inner_shadow . x_offset = t_x_offset;
    t_inner_shadow . y_offset = t_y_offset;
    t_inner_shadow . knockout = false;
    
    t_effects . inner_shadow = t_inner_shadow;
  
    MCGContextSetShouldAntialias(p_gcontext, true);
    
    MCGContextSetFillRGBAColor(p_gcontext, 0.0f, 0.0f, 0.0f, 1.0f); // BLACK
    MCGRectangle t_rounded_rect = MCRectangleToMCGRectangle(t_drawn_well_rect);
    
    MCGContextAddRoundedRectangle(p_gcontext, t_rounded_rect, MCGSizeMake(10, 10));
    
    MCGContextBeginWithEffects(p_gcontext, t_rounded_rect, t_effects);
    
    MCGContextFill(p_gcontext);

    /////////////////////////////////////////
    /* TODO: Update this ugly way of adding the inner shadow 'manually' */
    MCRectangle t_shadow = MCRectangleMake(t_drawn_well_rect . x + 1, t_drawn_well_rect . y + t_drawn_well_rect . height - 2, t_drawn_well_rect . width - 2, 2);
    
    MCGContextSetShouldAntialias(p_gcontext, true);
    
    MCGContextSetFillRGBAColor(p_gcontext, 56.0 / 255.0, 56.0 / 255.0, 56.0 / 255.0, 1.0f); // GRAY
    MCGRectangle t_shadow_rect = MCRectangleToMCGRectangle(t_shadow);
    
    MCGContextAddRoundedRectangle(p_gcontext, t_shadow_rect, MCGSizeMake(10, 10));
    
    MCGContextFill(p_gcontext);
    ////////////////////////////////////////
    
    MCGContextEnd(p_gcontext);
}

void MCPlayer::drawControllerThumbButton(MCGContextRef p_gcontext)
{
    MCRectangle t_rect;
    t_rect = getcontrollerrect();
    MCRectangle t_drawn_thumb_rect = getcontrollerpartrect(t_rect, kMCPlayerControllerPartThumb);
    // Adjust to look prettier. Note that these adjustments should match hittestcontroller in cases where thumb overlaps with selectionStart/selectionFinish handles
    t_drawn_thumb_rect . y = t_drawn_thumb_rect . y + 2 * CONTROLLER_HEIGHT / 7;
    t_drawn_thumb_rect . height = 3 * CONTROLLER_HEIGHT / 7;
    t_drawn_thumb_rect . width = CONTROLLER_HEIGHT / 3;
       
    MCAutoPointer<MCGColor> t_colors;
    MCAutoPointer<MCGFloat> t_stops;
    setRamp(&t_colors, &t_stops);
    
    MCGAffineTransform t_transform;
    
    float origin_x = t_drawn_thumb_rect.x + t_drawn_thumb_rect.width / 2.0;
	float origin_y = t_drawn_thumb_rect.y + t_drawn_thumb_rect.height;
	float primary_x = t_drawn_thumb_rect.x + t_drawn_thumb_rect.width / 2.0;
	float primary_y = t_drawn_thumb_rect.y;
	float secondary_x = t_drawn_thumb_rect.x - t_drawn_thumb_rect.width / 2.0;
	float secondary_y = t_drawn_thumb_rect.y + t_drawn_thumb_rect.height;
    
    setTransform(t_transform, origin_x, origin_y, primary_x, primary_y, secondary_x, secondary_y);
    
    ////////////////////////////////////////////////////////
    
    ///////////////////////////////////////////////////////
    
    MCGContextSetFillGradient(p_gcontext, kMCGGradientFunctionLinear, *t_stops, *t_colors, 3, false, false, 1, t_transform, kMCGImageFilterNone);
    
    MCGContextSetShouldAntialias(p_gcontext, true);
    
    MCGContextAddArc(p_gcontext, MCRectangleScalePoints(t_drawn_thumb_rect, 0.5, 0.5), MCGSizeMake(1.2 * t_drawn_thumb_rect . width, 0.8 * t_drawn_thumb_rect . height), 0, 0, 360);
    
    MCGContextFill(p_gcontext);
}

void MCPlayer::drawControllerSelectionStartButton(MCGContextRef p_gcontext)
{
    MCRectangle t_rect;
    t_rect = getcontrollerrect();
    MCRectangle t_drawn_selection_start_rect = getcontrollerpartrect(t_rect, kMCPlayerControllerPartSelectionStart);
    
    MCGContextSetShouldAntialias(p_gcontext, true);
    
    MCGContextBeginPath(p_gcontext);
    
    // PM-2014-07-16: [[ Bug 12816 ]] Change the appearance of selection handles so as not to obscure player thumb
    MCGContextMoveTo(p_gcontext, MCRectangleScalePoints(t_drawn_selection_start_rect, 0.3, 0.05));
    MCGContextLineTo(p_gcontext, MCRectangleScalePoints(t_drawn_selection_start_rect, 0.7, 0.05));
    MCGContextLineTo(p_gcontext, MCRectangleScalePoints(t_drawn_selection_start_rect, 0.7, 0.1));
    MCGContextLineTo(p_gcontext, MCRectangleScalePoints(t_drawn_selection_start_rect, 0.5, 0.25));
    MCGContextLineTo(p_gcontext, MCRectangleScalePoints(t_drawn_selection_start_rect, 0.3, 0.1));
    MCGContextCloseSubpath(p_gcontext);
    
    MCGContextMoveTo(p_gcontext, MCRectangleScalePoints(t_drawn_selection_start_rect, 0.3, 0.93));
    MCGContextLineTo(p_gcontext, MCRectangleScalePoints(t_drawn_selection_start_rect, 0.7, 0.93));
    MCGContextLineTo(p_gcontext, MCRectangleScalePoints(t_drawn_selection_start_rect, 0.7, 0.88));
    MCGContextLineTo(p_gcontext, MCRectangleScalePoints(t_drawn_selection_start_rect, 0.5, 0.73));
    MCGContextLineTo(p_gcontext, MCRectangleScalePoints(t_drawn_selection_start_rect, 0.3, 0.88));
    MCGContextCloseSubpath(p_gcontext);

    MCGContextSetFillRGBAColor(p_gcontext, (getcontrollericoncolor() . red / 255) / 257.0, (getcontrollericoncolor() . green / 255) / 257.0, (getcontrollericoncolor() . blue / 255) / 257.0, 1.0f);
    MCGContextFill(p_gcontext);
}

void MCPlayer::drawControllerSelectionFinishButton(MCGContextRef p_gcontext)
{
    MCRectangle t_rect;
    t_rect = getcontrollerrect();
    MCRectangle t_drawn_selection_finish_rect = getcontrollerpartrect(t_rect, kMCPlayerControllerPartSelectionFinish);
    
    MCGContextSetShouldAntialias(p_gcontext, true);
    
    MCGContextBeginPath(p_gcontext);
    
    // PM-2014-07-16: [[ Bug 12816 ]] Change the appearance of selection handles so as not to obscure player thumb
    MCGContextMoveTo(p_gcontext, MCRectangleScalePoints(t_drawn_selection_finish_rect, 0.3, 0.05));
    MCGContextLineTo(p_gcontext, MCRectangleScalePoints(t_drawn_selection_finish_rect, 0.7, 0.05));
    MCGContextLineTo(p_gcontext, MCRectangleScalePoints(t_drawn_selection_finish_rect, 0.7, 0.1));
    MCGContextLineTo(p_gcontext, MCRectangleScalePoints(t_drawn_selection_finish_rect, 0.5, 0.25));
    MCGContextLineTo(p_gcontext, MCRectangleScalePoints(t_drawn_selection_finish_rect, 0.3, 0.1));
    MCGContextCloseSubpath(p_gcontext);
    
    MCGContextMoveTo(p_gcontext, MCRectangleScalePoints(t_drawn_selection_finish_rect, 0.3, 0.93));
    MCGContextLineTo(p_gcontext, MCRectangleScalePoints(t_drawn_selection_finish_rect, 0.7, 0.93));
    MCGContextLineTo(p_gcontext, MCRectangleScalePoints(t_drawn_selection_finish_rect, 0.7, 0.88));
    MCGContextLineTo(p_gcontext, MCRectangleScalePoints(t_drawn_selection_finish_rect, 0.5, 0.73));
    MCGContextLineTo(p_gcontext, MCRectangleScalePoints(t_drawn_selection_finish_rect, 0.3, 0.88));
    MCGContextCloseSubpath(p_gcontext);
    
    MCGContextSetFillRGBAColor(p_gcontext, (getcontrollericoncolor() . red / 255) / 257.0, (getcontrollericoncolor() . green / 255) / 257.0, (getcontrollericoncolor() . blue / 255) / 257.0, 1.0f);
    MCGContextFill(p_gcontext);
}

void MCPlayer::drawControllerScrubForwardButton(MCGContextRef p_gcontext)
{
    MCRectangle t_rect;
    t_rect = getcontrollerrect();
    MCRectangle t_scrub_forward_rect = getcontrollerpartrect(t_rect, kMCPlayerControllerPartScrubForward);
    
    if (m_scrub_forward_is_pressed)
    {
        MCGContextAddRectangle(p_gcontext, MCRectangleToMCGRectangle(t_scrub_forward_rect));
        MCGContextSetFillRGBAColor(p_gcontext, (getcontrollermaincolor() . red / 255.0) / 257.0, (getcontrollermaincolor() . green / 255.0) / 257.0, (getcontrollermaincolor() . blue / 255.0) / 257.0, 1.0f);
        MCGContextFill(p_gcontext);
    }
    
    MCGContextSetShouldAntialias(p_gcontext, true);
    
    MCGRectangle t_grect;
    t_grect = MCGRectangleMake(t_scrub_forward_rect . x + 0.3 * t_scrub_forward_rect . width, t_scrub_forward_rect . y + 0.3 * t_scrub_forward_rect . height, 0.15 * t_scrub_forward_rect . width, 0.4 * t_scrub_forward_rect . height);
    MCGContextBeginPath(p_gcontext);
    MCGContextAddRectangle(p_gcontext, t_grect);
    
    MCGContextMoveTo(p_gcontext, MCRectangleScalePoints(t_scrub_forward_rect, 0.55, 0.3));
    MCGContextLineTo(p_gcontext, MCRectangleScalePoints(t_scrub_forward_rect, 0.55, 0.7));
    MCGContextLineTo(p_gcontext, MCRectangleScalePoints(t_scrub_forward_rect, 0.75, 0.5));
    MCGContextCloseSubpath(p_gcontext);
    
    MCGContextSetFillRGBAColor(p_gcontext, (getcontrollericoncolor() . red / 255) / 257.0, (getcontrollericoncolor() . green / 255) / 257.0, (getcontrollericoncolor() . blue / 255) / 257.0, 1.0f);
    MCGContextFill(p_gcontext);
}

void MCPlayer::drawControllerScrubBackButton(MCGContextRef p_gcontext)
{
    MCRectangle t_rect;
    t_rect = getcontrollerrect();
    MCRectangle t_scrub_back_rect = getcontrollerpartrect(t_rect, kMCPlayerControllerPartScrubBack);
    
    if (m_scrub_back_is_pressed)
    {
        MCGContextAddRectangle(p_gcontext, MCRectangleToMCGRectangle(t_scrub_back_rect));
        MCGContextSetFillRGBAColor(p_gcontext, (getcontrollermaincolor() . red / 255.0) / 257.0, (getcontrollermaincolor() . green / 255.0) / 257.0, (getcontrollermaincolor() . blue / 255.0) / 257.0, 1.0f);
        MCGContextFill(p_gcontext);
    }
    
    MCGContextSetShouldAntialias(p_gcontext, true);
    MCGContextBeginPath(p_gcontext);
    MCGContextMoveTo(p_gcontext, MCRectangleScalePoints(t_scrub_back_rect, 0.2, 0.5));
    MCGContextLineTo(p_gcontext, MCRectangleScalePoints(t_scrub_back_rect, 0.4, 0.3));
    MCGContextLineTo(p_gcontext, MCRectangleScalePoints(t_scrub_back_rect, 0.4, 0.7));
    
    MCGRectangle t_grect;
    t_grect = MCGRectangleMake(t_scrub_back_rect . x + 0.5 * t_scrub_back_rect . width, t_scrub_back_rect . y + 0.3 * t_scrub_back_rect . height, 0.15 * t_scrub_back_rect . width, 0.4 * t_scrub_back_rect . height);
    
    MCGContextAddRectangle(p_gcontext, t_grect);
    MCGContextCloseSubpath(p_gcontext);
    
    MCGContextSetFillRGBAColor(p_gcontext, (getcontrollericoncolor() . red / 255) / 257.0, (getcontrollericoncolor() . green / 255) / 257.0, (getcontrollericoncolor() . blue / 255) / 257.0, 1.0f);
    MCGContextFill(p_gcontext);
}

void MCPlayer::drawControllerSelectedAreaButton(MCGContextRef p_gcontext)
{
    MCRectangle t_drawn_selected_area;
    t_drawn_selected_area = getcontrollerpartrect(getcontrollerrect(), kMCPlayerControllerPartSelectedArea);
    // Adjust to look prettier. The same settings for y and height should apply to kMCPlayerControllerPartWell and kMCPlayerControllerPartPlayedArea
    t_drawn_selected_area . y = t_drawn_selected_area . y + 3 * CONTROLLER_HEIGHT / 7;
    t_drawn_selected_area . height = CONTROLLER_HEIGHT / 7;
    
    MCGContextAddRectangle(p_gcontext, MCRectangleToMCGRectangle(t_drawn_selected_area));
    MCGContextSetFillRGBAColor(p_gcontext, (getcontrollerselectedareacolor() . red / 255.0) / 257.0, (getcontrollerselectedareacolor() . green / 255.0) / 257.0, (getcontrollerselectedareacolor() . blue / 255.0) / 257.0, 1.0f);
    MCGContextFill(p_gcontext);
}

void MCPlayer::drawControllerPlayedAreaButton(MCGContextRef p_gcontext)
{
    MCRectangle t_drawn_played_area;
    t_drawn_played_area = getcontrollerpartrect(getcontrollerrect(), kMCPlayerControllerPartPlayedArea);
    // Adjust to look prettier. The same settings for y and height should apply to kMCPlayerControllerPartWell and kMCPlayerControllerPartSelectedArea
    t_drawn_played_area . y = t_drawn_played_area . y + 3 * CONTROLLER_HEIGHT / 7;
    t_drawn_played_area . height = CONTROLLER_HEIGHT / 7;
    t_drawn_played_area . x--;

    MCGContextSetFillRGBAColor(p_gcontext, (getcontrollermaincolor() . red / 255.0) / 257.0, (getcontrollermaincolor() . green / 255.0) / 257.0, (getcontrollermaincolor() . blue / 255.0) / 257.0, 1.0f);
    
    MCGRectangle t_rounded_rect = MCRectangleToMCGRectangle(t_drawn_played_area);
    MCGContextAddRoundedRectangle(p_gcontext, t_rounded_rect, MCGSizeMake(30, 30));    
    MCGContextFill(p_gcontext);
}

void MCPlayer::drawControllerBufferedAreaButton(MCGContextRef p_gcontext)
{
    MCRectangle t_drawn_buffered_area;
    t_drawn_buffered_area = getcontrollerpartrect(getcontrollerrect(), kMCPlayerControllerPartBuffer);
    // Adjust to look prettier. The same settings for y and height should apply to kMCPlayerControllerPartWell and kMCPlayerControllerPartSelectedArea
    t_drawn_buffered_area . y = t_drawn_buffered_area . y + 3 * CONTROLLER_HEIGHT / 7;
    t_drawn_buffered_area . height = CONTROLLER_HEIGHT / 7;
    t_drawn_buffered_area . x--;
    
    
    MCGContextSetFillRGBAColor(p_gcontext, 62 / 257.0, 62 / 257.0, 62 / 257.0, 1.0f); // Some DARK GREY
    
    MCGRectangle t_rounded_rect = MCRectangleToMCGRectangle(t_drawn_buffered_area);
    MCGContextAddRoundedRectangle(p_gcontext, t_rounded_rect, MCGSizeMake(30, 30));
    MCGContextFill(p_gcontext);
}


int MCPlayer::hittestcontroller(int x, int y)
{
    MCRectangle t_rect;
    t_rect = getcontrollerrect();
    
    // PM-2014-07-16 [[ Bug 12816 ]] Handle case where player thumb and selection handles overlap
    if (MCU_point_in_rect(getcontrollerpartrect(t_rect, kMCPlayerControllerPartThumb), x, y) && MCU_point_in_rect(getcontrollerpartrect(t_rect, kMCPlayerControllerPartSelectionStart), x, y))
    {
        MCRectangle t_thumb_rect;
        t_thumb_rect = getcontrollerpartrect(getcontrollerrect(), kMCPlayerControllerPartThumb);
        
        // Look in drawControllerThumbButton and match the dimensions of the drawn thumb rect
        MCRectangle t_drawn_thumb_rect;
        t_drawn_thumb_rect = MCRectangleMake(t_thumb_rect . x, t_thumb_rect . y + 2 * CONTROLLER_HEIGHT / 7, CONTROLLER_HEIGHT / 3, 3 * CONTROLLER_HEIGHT / 7);
        
        if (MCU_point_in_rect(t_drawn_thumb_rect, x, y))
            return kMCPlayerControllerPartThumb;
        else
            return kMCPlayerControllerPartSelectionStart;
    }
    
    else if (MCU_point_in_rect(getcontrollerpartrect(t_rect, kMCPlayerControllerPartThumb), x, y) && MCU_point_in_rect(getcontrollerpartrect(t_rect, kMCPlayerControllerPartSelectionFinish), x, y))
    {
        MCRectangle t_thumb_rect;
        t_thumb_rect = getcontrollerpartrect(getcontrollerrect(), kMCPlayerControllerPartThumb);
        
        // Look in drawControllerThumbButton and match the dimensions of the drawn thumb rect
        MCRectangle t_drawn_thumb_rect;
        t_drawn_thumb_rect = MCRectangleMake(t_thumb_rect . x, t_thumb_rect . y + 2 * CONTROLLER_HEIGHT / 7, CONTROLLER_HEIGHT / 3, 3 * CONTROLLER_HEIGHT / 7);
        
        if (MCU_point_in_rect(t_drawn_thumb_rect, x, y))
            return kMCPlayerControllerPartThumb;
        else
            return kMCPlayerControllerPartSelectionFinish;
    }
    
    else if (MCU_point_in_rect(getcontrollerpartrect(t_rect, kMCPlayerControllerPartPlay), x, y))
        return kMCPlayerControllerPartPlay;
    
    else if (MCU_point_in_rect(getcontrollerpartrect(t_rect, kMCPlayerControllerPartVolume), x, y))
        return kMCPlayerControllerPartVolume;
    
    else if (MCU_point_in_rect(getcontrollerpartrect(t_rect, kMCPlayerControllerPartScrubBack), x, y))
        return kMCPlayerControllerPartScrubBack;
    
    else if (MCU_point_in_rect(getcontrollerpartrect(t_rect, kMCPlayerControllerPartScrubForward), x, y))
        return kMCPlayerControllerPartScrubForward;
    
    else if (MCU_point_in_rect(getcontrollerpartrect(t_rect, kMCPlayerControllerPartThumb), x, y))
        return kMCPlayerControllerPartThumb;
    
    else if (MCU_point_in_rect(getcontrollerpartrect(t_rect, kMCPlayerControllerPartSelectionStart), x, y))
        return kMCPlayerControllerPartSelectionStart;
    
    else if (MCU_point_in_rect(getcontrollerpartrect(t_rect, kMCPlayerControllerPartSelectionFinish), x, y))
        return kMCPlayerControllerPartSelectionFinish;
    
    else if (MCU_point_in_rect(getcontrollerpartrect(t_rect, kMCPlayerControllerPartWell), x, y))
        return kMCPlayerControllerPartWell;
    
    else if (MCU_point_in_rect(getcontrollerpartrect(t_rect, kMCPlayerControllerPartVolumeSelector), x, y))
        return kMCPlayerControllerPartVolumeSelector;
    
    else if (MCU_point_in_rect(getcontrollerpartrect(t_rect, kMCPlayerControllerPartVolumeWell), x, y))
        return kMCPlayerControllerPartVolumeWell;
    
    else if (MCU_point_in_rect(getcontrollerpartrect(t_rect, kMCPlayerControllerPartVolumeBar), x, y))
        return kMCPlayerControllerPartVolumeBar;
    
    else
        return kMCPlayerControllerPartUnknown;
}

void MCPlayer::drawcontrollerbutton(MCDC *dc, const MCRectangle& p_rect)
{
    dc -> setforeground(dc -> getwhite());
    dc -> fillrect(p_rect, true);
    
    dc -> setforeground(dc -> getblack());
    dc -> setlineatts(1, LineSolid, CapButt, JoinMiter);
    
    dc -> drawrect(p_rect, true);
}

MCRectangle MCPlayer::getcontrollerrect(void)
{
    MCRectangle t_rect;
    t_rect = rect;
    
    if (getflag(F_SHOW_BORDER))
        t_rect = MCU_reduce_rect(t_rect, borderwidth);
    
    t_rect . y = t_rect . y + t_rect . height - CONTROLLER_HEIGHT;
    t_rect . height = CONTROLLER_HEIGHT;
    
    return t_rect;
}

MCRectangle MCPlayer::getcontrollerpartrect(const MCRectangle& p_rect, int p_part)
{
    switch(p_part)
    {
        case kMCPlayerControllerPartVolume:
            return MCRectangleMake(p_rect . x, p_rect . y, CONTROLLER_HEIGHT, CONTROLLER_HEIGHT);
        case kMCPlayerControllerPartPlay:
            return MCRectangleMake(p_rect . x + CONTROLLER_HEIGHT, p_rect . y, CONTROLLER_HEIGHT, CONTROLLER_HEIGHT);
            
        case kMCPlayerControllerPartThumb:
        {
            if (m_platform_player == nil)
                return MCRectangleMake(0, 0, 0, 0);
            
            uint32_t t_current_time, t_duration;
            t_current_time = getmoviecurtime();
            t_duration = getduration();
            
            MCRectangle t_well_rect;
            t_well_rect = getcontrollerpartrect(p_rect, kMCPlayerControllerPartWell);
            
            // The width of the thumb is CONTROLLER_HEIGHT / 2
            int t_active_well_width;
            t_active_well_width = t_well_rect . width - CONTROLLER_HEIGHT / 2;
            
            int t_thumb_left = 0;
            if (t_duration != 0)
                // PM-2014-08-22 [[ Bug 13257 ]] Make sure t_thumb_left will not overflow
                t_thumb_left = _muludiv64(t_active_well_width, t_current_time, t_duration);
            
            return MCRectangleMake(t_well_rect . x + t_thumb_left + CONTROLLER_HEIGHT / 8 - 1, t_well_rect . y, CONTROLLER_HEIGHT / 2, t_well_rect . height);
        }
            break;
            
        case kMCPlayerControllerPartWell:
            // PM-2014-07-08: [[ Bug 12763 ]] Make sure controller elememts are not broken when player width becomes too small
            // Now, reducing the player width below a threshold results in gradually removing controller elements from right to left
            // i.e first the scrubBack/scrubForward buttons will be removed, then the well/thumb rects etc. This behaviour is similar to the old player that used QuickTime
            
            if (p_rect . width < 3 * CONTROLLER_HEIGHT)
                return MCRectangleMake(0,0,0,0);
        
            // PM-2014-07-17: [[ Bug 12835 ]] Adjustments to prevent selectedArea and playedArea to be drawn without taking into account the width of the well
            if (p_rect . width < PLAYER_MIN_WIDTH)
                return MCRectangleMake(p_rect . x + 2 * CONTROLLER_HEIGHT, p_rect . y, p_rect . width - 2 * CONTROLLER_HEIGHT, CONTROLLER_HEIGHT);
            
            // PM-2014-08-06 : [[ Bug 13006 ]] Make controller well slightly wider
            return MCRectangleMake(p_rect . x + 2 * CONTROLLER_HEIGHT, p_rect . y , p_rect . width - 4 * CONTROLLER_HEIGHT, CONTROLLER_HEIGHT );
            
        case kMCPlayerControllerPartScrubBack:
            // PM-2014-07-08: [[ Bug 12763 ]] Make sure controller elememts are not broken when player width becomes too small
            if (p_rect . width < PLAYER_MIN_WIDTH)
                return MCRectangleMake(0,0,0,0);
        
            return MCRectangleMake(p_rect . x + p_rect . width - 2 * CONTROLLER_HEIGHT, p_rect . y, CONTROLLER_HEIGHT, CONTROLLER_HEIGHT);
            
        case kMCPlayerControllerPartScrubForward:
            // PM-2014-07-08: [[ Bug 12763 ]] Make sure controller elememts are not broken when player width becomes too small
            if (p_rect . width < PLAYER_MIN_WIDTH)
                return MCRectangleMake(0,0,0,0);
            
            return MCRectangleMake(p_rect . x + p_rect . width - CONTROLLER_HEIGHT, p_rect . y, CONTROLLER_HEIGHT, CONTROLLER_HEIGHT);
            
        case kMCPlayerControllerPartSelectionStart:
        {
            uint32_t t_start_time, t_duration;
            t_start_time = getstarttime();
            t_duration = getduration();
            
            MCRectangle t_well_rect, t_thumb_rect;
            t_well_rect = getcontrollerpartrect(p_rect, kMCPlayerControllerPartWell);
            t_thumb_rect = getcontrollerpartrect(p_rect, kMCPlayerControllerPartThumb);
            
            int t_active_well_width;
            t_active_well_width = t_well_rect . width - t_thumb_rect . width;
            
            int t_selection_start_left = 0;
            if (t_duration != 0)
                // PM-2014-08-22 [[ Bug 13257 ]] Make sure t_selection_start_left will not overflow
                t_selection_start_left = _muludiv64(t_active_well_width, t_start_time, t_duration);
            
            return MCRectangleMake(t_well_rect . x + t_selection_start_left, t_well_rect . y, SELECTION_RECT_WIDTH, t_well_rect . height);
        }
            
        case kMCPlayerControllerPartSelectionFinish:
        {
            uint32_t t_finish_time, t_duration;
            t_finish_time = getendtime();
            t_duration = getduration();
            
            MCRectangle t_well_rect, t_thumb_rect;
            t_well_rect = getcontrollerpartrect(p_rect, kMCPlayerControllerPartWell);
            t_thumb_rect = getcontrollerpartrect(p_rect, kMCPlayerControllerPartThumb);
            
            int t_active_well_width;
            t_active_well_width = t_well_rect . width - t_thumb_rect . width;;
            
            int t_selection_finish_left = t_active_well_width;
            if (t_duration != 0)
                // PM-2014-08-22 [[ Bug 13257 ]] Make sure t_selection_finish_left will not overflow
                t_selection_finish_left = _muludiv64(t_active_well_width, t_finish_time, t_duration);
            
            
            // PM-2014-07-09: [[ Bug 12750 ]] Make sure progress thumb and selectionFinish handle light up
            return MCRectangleMake(t_well_rect . x + t_selection_finish_left, t_well_rect . y , SELECTION_RECT_WIDTH, t_well_rect . height);
        }
            break;
            
        case kMCPlayerControllerPartVolumeBar:
            return MCRectangleMake(p_rect . x , p_rect . y - 3 * CONTROLLER_HEIGHT, CONTROLLER_HEIGHT, 3 * CONTROLLER_HEIGHT);
            
        case kMCPlayerControllerPartVolumeSelector:
        {
            MCRectangle t_volume_well_rect = getcontrollerpartrect(getcontrollerrect(), kMCPlayerControllerPartVolumeWell);
            MCRectangle t_volume_bar_rect = getcontrollerpartrect(getcontrollerrect(), kMCPlayerControllerPartVolumeBar);
            
            // The width and height of the volumeselector are CONTROLLER_HEIGHT / 2
            int32_t t_actual_height = t_volume_well_rect . height - CONTROLLER_HEIGHT / 2;
            
            int32_t t_x_offset = t_volume_well_rect . y - t_volume_bar_rect . y;
            
            return MCRectangleMake(p_rect . x + CONTROLLER_HEIGHT / 4 , t_volume_well_rect . y + t_volume_well_rect . height - t_actual_height * loudness / 100 - CONTROLLER_HEIGHT / 2, CONTROLLER_HEIGHT / 2, CONTROLLER_HEIGHT / 2 );
        }
            break;
        case kMCPlayerControllerPartSelectedArea:
        {
            uint32_t t_start_time, t_finish_time, t_duration;
            t_start_time = getstarttime();
            t_finish_time = getendtime();
            t_duration = getduration();
            
            MCRectangle t_well_rect, t_thumb_rect;
            t_well_rect = getcontrollerpartrect(p_rect, kMCPlayerControllerPartWell);
            t_thumb_rect = getcontrollerpartrect(p_rect, kMCPlayerControllerPartThumb);
            
            int t_active_well_width;
            t_active_well_width = t_well_rect . width - t_thumb_rect . width;
            
            int t_selection_start_left, t_selection_finish_left;
            if (t_duration == 0)
            {
                t_selection_start_left = 0;
                t_selection_finish_left = t_active_well_width;
            }
            else
            {
                // PM-2014-08-22 [[ Bug 13257 ]] Make sure vars will not overflow
                t_selection_start_left = _muludiv64(t_active_well_width, t_start_time, t_duration);
                t_selection_finish_left = _muludiv64(t_active_well_width, t_finish_time, t_duration);
            }
            
            return MCRectangleMake(t_well_rect . x + t_selection_start_left + t_thumb_rect . width / 2, t_well_rect . y, t_selection_finish_left - t_selection_start_left, t_well_rect . height);
        }
            break;
            
        case kMCPlayerControllerPartVolumeArea:
        {
            MCRectangle t_volume_well_rect = getcontrollerpartrect(getcontrollerrect(), kMCPlayerControllerPartVolumeWell);
            MCRectangle t_volume_selector_rect = getcontrollerpartrect(getcontrollerrect(), kMCPlayerControllerPartVolumeSelector);
            int32_t t_bar_height = t_volume_well_rect . height;
            int32_t t_bar_width = t_volume_well_rect . width;
            int32_t t_width = t_volume_well_rect . width;
            
            int32_t t_x_offset = (t_bar_width - t_width) / 2;
            // Adjust y by 2 pixels
            return MCRectangleMake(t_volume_well_rect. x , t_volume_selector_rect . y + 2 , t_width, t_volume_well_rect . y + t_volume_well_rect . height - t_volume_selector_rect . y );
        }
            break;
            
        case kMCPlayerControllerPartPlayedArea:
        {
            uint32_t t_start_time, t_current_time, t_finish_time, t_duration;
            t_duration = getduration();
            
            // PM-2014-07-15 [[ Bug 12818 ]] If the duration of the selection is 0 then the player ignores the selection
            if (getflag(F_SHOW_SELECTION) && endtime - starttime != 0)
            {
                t_start_time = getstarttime();
                t_finish_time = getendtime();
            }
            else
            {
                t_start_time = 0;
                t_finish_time = t_duration;
            }
            
            t_current_time = getmoviecurtime();
            
            if (t_current_time == 0)
                t_current_time = t_start_time;
            if (t_current_time > t_finish_time)
                t_current_time = t_finish_time;
            if (t_current_time < t_start_time)
                t_current_time = t_start_time;
            
            MCRectangle t_well_rect, t_thumb_rect;
            t_well_rect = getcontrollerpartrect(p_rect, kMCPlayerControllerPartWell);
            t_thumb_rect = getcontrollerpartrect(p_rect, kMCPlayerControllerPartThumb);
            
            int t_active_well_width;
            t_active_well_width = t_well_rect . width - t_thumb_rect . width;
            
            int t_selection_start_left, t_current_time_left;
            if (t_duration == 0)
            {
                t_selection_start_left = 0;
                t_current_time_left = 0;
            }
            else
            {
                // PM-2014-08-22 [[ Bug 13257 ]] Make sure vars will not overflow
                t_selection_start_left = _muludiv64(t_active_well_width, t_start_time, t_duration);
                t_current_time_left = _muludiv64(t_active_well_width, t_current_time, t_duration);
            }
            
            return MCRectangleMake(t_well_rect . x + t_selection_start_left + t_thumb_rect . width / 2, t_well_rect . y, t_current_time_left - t_selection_start_left, t_well_rect . height);
        }
            break;
            
        case kMCPlayerControllerPartBuffer:
        {
            uint32_t t_loaded_time, t_duration;
            t_duration = getduration();
            t_loaded_time = getmovieloadedtime();
            
            MCRectangle t_well_rect, t_thumb_rect;
            t_well_rect = getcontrollerpartrect(p_rect, kMCPlayerControllerPartWell);
            t_thumb_rect = getcontrollerpartrect(p_rect, kMCPlayerControllerPartThumb);
            
            int t_active_well_width;
            t_active_well_width = t_well_rect . width - t_thumb_rect . width;
            
            int t_loaded_time_left;
            if (t_duration == 0)
            {
                t_loaded_time_left = 0;
            }
            else
            {
                t_loaded_time_left = _muludiv64(t_active_well_width, t_loaded_time, t_duration);
            }
            
            return MCRectangleMake(t_well_rect . x + t_thumb_rect . width / 2, t_well_rect . y, t_loaded_time_left, t_well_rect . height);
        }
            break;
            
        case kMCPlayerControllerPartVolumeWell:
        {
            MCRectangle t_volume_bar_rect = getcontrollerpartrect(getcontrollerrect(), kMCPlayerControllerPartVolumeBar);
            int32_t t_width = CONTROLLER_HEIGHT / 4;
            
            int32_t t_x_offset = (t_volume_bar_rect . width - t_width) / 2;
            
            return MCRectangleMake(t_volume_bar_rect . x + t_x_offset, t_volume_bar_rect . y + t_x_offset, t_width, t_volume_bar_rect . height - 2 * t_x_offset);
        }
            break;
        default:
            break;
    }
    
    return MCRectangleMake(0, 0, 0, 0);
}

void MCPlayer::redrawcontroller(void)
{
    if (!getflag(F_SHOW_CONTROLLER))
        return;
    
    layer_redrawrect(getcontrollerrect());
}

void MCPlayer::handle_mdown(int p_which)
{
    if (!getflag(F_SHOW_CONTROLLER))
        return;
    
    m_inside = true;
    
    int t_part;
    t_part = hittestcontroller(mx, my);
    
    switch(t_part)
    {
        case kMCPlayerControllerPartPlay:
        {
            // MW-2014-07-18: [[ Bug 12825 ]] When play button clicked, previous behavior was to
            //   force rate to 1.0.
            if (!getstate(CS_PREPARED) || ispaused())
                rate = 1.0;
            if (getstate(CS_PREPARED))
            {
                playpause(!ispaused());
            }
            else
            {
                playstart(nil);
            }
            layer_redrawrect(getcontrollerpartrect(getcontrollerrect(), kMCPlayerControllerPartPlay));

            break;
        }
            
        case kMCPlayerControllerPartVolume:
        {
            if (!m_show_volume)
                m_show_volume = true;
            else
                m_show_volume = false;
            
            if (m_show_volume)
            {
                if (s_volume_popup == nil)
                {
                    s_volume_popup = new MCPlayerVolumePopup;
                    s_volume_popup -> setparent(MCdispatcher);
                    MCdispatcher -> add_transient_stack(s_volume_popup);
                }
                
                s_volume_popup -> openpopup(this);
            }
            
            layer_redrawrect(getcontrollerpartrect(getcontrollerrect(), kMCPlayerControllerPartVolumeBar));
            layer_redrawrect(getcontrollerpartrect(getcontrollerrect(), kMCPlayerControllerPartVolume));
            layer_redrawall();
        }
            break;
            
        case kMCPlayerControllerPartVolumeSelector:
        {
            m_grabbed_part = t_part;
        }
            break;
            
        case kMCPlayerControllerPartVolumeWell:
        case kMCPlayerControllerPartVolumeBar:
        {
            if (!m_show_volume)
                return;
            MCRectangle t_part_volume_selector_rect = getcontrollerpartrect(getcontrollerrect(), kMCPlayerControllerPartVolumeSelector);
            MCRectangle t_volume_well;
            t_volume_well = getcontrollerpartrect(getcontrollerrect(), kMCPlayerControllerPartVolumeWell);
            int32_t t_new_volume, t_height;
            
            t_height = getcontrollerpartrect(getcontrollerrect(), kMCPlayerControllerPartVolumeWell) . height;
            t_new_volume = (t_volume_well . y + t_volume_well . height - my) * 100 / (t_height);
            
            if (t_new_volume < 0)
                t_new_volume = 0;
            if (t_new_volume > 100)
                t_new_volume = 100;
            
            loudness = t_new_volume;
            
            setloudness();
            layer_redrawall();            
        }
            break;
            
            
        case kMCPlayerControllerPartWell:
        {
            // MW-2014-07-22: [[ Bug 12871 ]] If we click in the well without shift and there
            //   is a selection, the selection is removed.
            endtime = starttime;
            setselection(true);
            
            MCRectangle t_part_well_rect = getcontrollerpartrect(getcontrollerrect(), kMCPlayerControllerPartWell);
            
            uint32_t t_new_time, t_duration;
            t_duration = getduration();
            
            // PM-2014-08-22 [[ Bug 13257 ]] Make sure t_new_time will not overflow
            t_new_time = _muludiv64(t_duration, mx - t_part_well_rect . x, t_part_well_rect . width);
            
            // PM-2014-07-09: [[ Bug 12753 ]] If video is playing and we click before the starttime, don't allow video to be played outside the selection
            if (!ispaused() && t_new_time < starttime && getflag(F_PLAY_SELECTION))
                t_new_time = starttime;
            
            setcurtime(t_new_time, true);
            
            layer_redrawall();
            layer_redrawrect(getcontrollerpartrect(getcontrollerrect(), kMCPlayerControllerPartThumb));
        }
            break;
        case kMCPlayerControllerPartScrubBack:
            // PM-2014-08-12: [[ Bug 13120 ]] Cmd + click on scrub buttons starts playing in the appropriate direction
            if (hasfilename() && (MCmodifierstate & MS_CONTROL) != 0)
            {
                double t_rate;
                t_rate = -1.0;
                MCPlatformSetPlayerProperty(m_platform_player, kMCPlatformPlayerPropertyPlayRate, kMCPlatformPropertyTypeDouble, &t_rate);
                break;
            }
            
            // PM-2014-08-12: [[ Bug 13120 ]] Option (alt) + click on the scrub buttons takes to beginning / end
            if (hasfilename() && (MCmodifierstate & MS_ALT) != 0)
            {
                uint32_t t_zero_time;
                t_zero_time = 0;
                setcurtime(t_zero_time, true);
                break;
            }
            
            m_scrub_back_is_pressed = true;
            // This is needed for handle_mup
            m_was_paused = ispaused();
            
            if(ispaused())
                playstepback();
            else
            {
                playstepback();
                playpause(!ispaused());
            }
            m_grabbed_part = t_part;
            layer_redrawrect(getcontrollerpartrect(getcontrollerrect(), kMCPlayerControllerPartScrubBack));
            break;
            
        case kMCPlayerControllerPartScrubForward:
            // PM-2014-08-12: [[ Bug 13120 ]] Cmd + click on scrub buttons starts playing in the appropriate direction
            if (hasfilename() && (MCmodifierstate & MS_CONTROL) != 0)
            {
                double t_rate;
                t_rate = 1.0;
                MCPlatformSetPlayerProperty(m_platform_player, kMCPlatformPlayerPropertyPlayRate, kMCPlatformPropertyTypeDouble, &t_rate);
                break;
            }
            
            // PM-2014-08-12: [[ Bug 13120 ]] Option (alt) + click on the scrub buttons takes to beginning / end
            if (hasfilename() && (MCmodifierstate & MS_ALT) != 0)
            {
                uint32_t t_duration;
                t_duration = getduration();
                setcurtime(t_duration, true);
                break;
            }

            m_scrub_forward_is_pressed = true;
            // This is needed for handle_mup
            m_was_paused = ispaused();
            
            if(ispaused())
                playstepforward();
            else
            {
                playstepforward();
                playpause(!ispaused());
            }
            m_grabbed_part = t_part;
            layer_redrawrect(getcontrollerpartrect(getcontrollerrect(), kMCPlayerControllerPartScrubForward));
            break;
            
        case kMCPlayerControllerPartSelectionStart:
        case kMCPlayerControllerPartSelectionFinish:
        case kMCPlayerControllerPartThumb:
            m_grabbed_part = t_part;
            break;
            
        default:
            break;
    }
}

void MCPlayer::handle_mfocus(int x, int y)
{
    if (state & CS_MFOCUSED)
    {
        switch(m_grabbed_part)
        {
            case kMCPlayerControllerPartVolumeSelector:
            {
                MCRectangle t_part_volume_selector_rect = getcontrollerpartrect(getcontrollerrect(), kMCPlayerControllerPartVolumeSelector);
                MCRectangle t_volume_well, t_volume_bar;
                t_volume_well = getcontrollerpartrect(getcontrollerrect(), kMCPlayerControllerPartVolumeWell);
                t_volume_bar = getcontrollerpartrect(getcontrollerrect(), kMCPlayerControllerPartVolumeBar);
                
                int32_t t_new_volume, t_height, t_offset;
                t_offset = t_volume_well . y - t_volume_bar . y;
                
                t_height = getcontrollerpartrect(getcontrollerrect(), kMCPlayerControllerPartVolumeWell) . height;
                
                t_new_volume = (getcontrollerrect() . y - t_offset - y ) * 100 / (t_height);
                
                if (t_new_volume < 0)
                    t_new_volume = 0;
                if (t_new_volume > 100)
                    t_new_volume = 100;
                loudness = t_new_volume;
                
                setloudness();
                
                layer_redrawall();
            }
                break;
                
            case kMCPlayerControllerPartThumb:
            {
                MCRectangle t_part_well_rect = getcontrollerpartrect(getcontrollerrect(), kMCPlayerControllerPartWell);
                
                int32_t t_new_time, t_duration;
                t_duration = getduration();
                
                if (x < t_part_well_rect . x)
                    x = t_part_well_rect . x;
                
                // PM-2014-08-22 [[ Bug 13257 ]] Make sure t_new_time will not overflow
                t_new_time = _muludiv64(t_duration, x - t_part_well_rect . x, t_part_well_rect . width);
                
                if (t_new_time < 0)
                    t_new_time = 0;
                setcurtime(t_new_time, true);
                
                layer_redrawall();
                layer_redrawrect(getcontrollerpartrect(getcontrollerrect(), kMCPlayerControllerPartThumb));
            }
                break;
                
                
            case kMCPlayerControllerPartSelectionStart:
            {
                MCRectangle t_part_well_rect = getcontrollerpartrect(getcontrollerrect(), kMCPlayerControllerPartWell);
                uint32_t t_new_start_time, t_duration;
                t_duration = getduration();
                
                // PM-2014-07-08: [[Bug 12759]] Make sure we don't drag the selection start beyond the start point of the player
                if (x <= t_part_well_rect . x)
                    x = t_part_well_rect . x;
                
                // PM-2014-08-22 [[ Bug 13257 ]] Make sure t_new_start_time will not overflow
                t_new_start_time = _muludiv64(t_duration, x - t_part_well_rect . x, t_part_well_rect . width);
                
                if (t_new_start_time >= endtime)
                    t_new_start_time = endtime;
                
                if (t_new_start_time <= 0)
                    starttime = 0;
                else if (t_new_start_time > getduration())
                    starttime = getduration();
                else
                    starttime = t_new_start_time;
                
                setselection(true);
                
            }
                break;
                
            case kMCPlayerControllerPartSelectionFinish:
            {
                MCRectangle t_part_well_rect = getcontrollerpartrect(getcontrollerrect(), kMCPlayerControllerPartWell);
                
                uint32_t t_new_finish_time, t_duration;
                t_duration = getduration();
                
                // PM-2014-08-22 [[ Bug 13257 ]] Make sure t_new_finish_time will not overflow
                t_new_finish_time = _muludiv64(t_duration, x - t_part_well_rect . x, t_part_well_rect . width);
                
                if (t_new_finish_time <= starttime)
                    t_new_finish_time = starttime;
                
                if (t_new_finish_time <= 0)
                    endtime = 0;
                else if (t_new_finish_time > getduration())
                    endtime = getduration();
                else
                    endtime = t_new_finish_time;
                
                setselection(true);
                
            }
                break;
                
            case kMCPlayerControllerPartScrubBack:
            case kMCPlayerControllerPartScrubForward:
                if (MCU_point_in_rect(getcontrollerpartrect(getcontrollerrect(), m_grabbed_part), x, y))
                {
                    m_inside = True;
                }
                else
                {
                    m_inside = False;
                }
                break;
            default:
                break;
        }
    }
    
}

void MCPlayer::handle_mstilldown(int p_which)
{
    switch (m_grabbed_part)
    {
        case kMCPlayerControllerPartScrubForward:
        {
            uint32_t t_current_time, t_duration;
            t_current_time = getmoviecurtime();
            t_duration = getduration();
            
            if (t_current_time > t_duration)
                t_current_time = t_duration;
            
            double t_rate;
            if (m_inside)
            {
                t_rate = 2.0;
            }
            else
                t_rate = 0.0;
            
            if (hasfilename())
                MCPlatformSetPlayerProperty(m_platform_player, kMCPlatformPlayerPropertyPlayRate, kMCPlatformPropertyTypeDouble, &t_rate);
        }
            break;
            
        case kMCPlayerControllerPartScrubBack:
        {
            uint32_t t_current_time, t_duration;
            t_current_time = getmoviecurtime();
            t_duration = getduration();
            
            if (t_current_time < 0.0)
                t_current_time = 0.0;
            
            double t_rate;
            if (m_inside)
            {
                t_rate = -2.0;
            }
            else
                t_rate = 0.0;
            
            if (hasfilename())
                MCPlatformSetPlayerProperty(m_platform_player, kMCPlatformPlayerPropertyPlayRate, kMCPlatformPropertyTypeDouble, &t_rate);
        }
            break;
            
        default:
            break;
    }
    
}

void MCPlayer::handle_mup(int p_which)
{
    switch (m_grabbed_part)
    {
        case kMCPlayerControllerPartScrubBack:
            m_scrub_back_is_pressed = false;
            playpause(m_was_paused);
            layer_redrawall();
            break;
            
        case kMCPlayerControllerPartScrubForward:
            m_scrub_forward_is_pressed = false;
            playpause(m_was_paused);
            layer_redrawall();
            break;
         
        case kMCPlayerControllerPartSelectionStart:
        case kMCPlayerControllerPartSelectionFinish:
            setselection(true);
            layer_redrawrect(getcontrollerrect());
            break;


        default:
            break;
    }
    
    m_grabbed_part = kMCPlayerControllerPartUnknown;
}

void MCPlayer::popup_closed(void)
{
    if (!m_show_volume)
        return;
    
    m_show_volume = false;
    layer_redrawall();
}

// PM-2014-07-16: [[ Bug 12817 ]] Create selection when click and drag on the well while shift key is pressed
void MCPlayer::handle_shift_mdown(int p_which)
{
    if (!getflag(F_SHOW_CONTROLLER))
        return;
    
    int t_part;
    t_part = hittestcontroller(mx, my);
    
    switch(t_part)
    {
        case kMCPlayerControllerPartThumb:
        case kMCPlayerControllerPartWell:
        {
            // PM-2014-09-30: [[ Bug 13540 ]] shift+clicking on controller well/thumb/play button does something only if showSelection is true
            if (!getflag(F_SHOW_SELECTION))
            {
                handle_mdown(p_which);
                return;
            }
                
            
            MCRectangle t_part_well_rect = getcontrollerpartrect(getcontrollerrect(), kMCPlayerControllerPartWell);
            MCRectangle t_part_thumb_rect = getcontrollerpartrect(getcontrollerrect(), kMCPlayerControllerPartThumb);
            
            uint32_t t_new_time, t_old_time, t_duration, t_old_start, t_old_end;;
            t_old_time = getmoviecurtime();
            t_duration = getduration();
            
            // If there was previously no selection, then take it to be currenttime, currenttime.
            if (starttime == MAXUINT4 || endtime == MAXUINT4 || starttime == endtime)
                starttime = endtime = t_old_time;
            
            t_old_start = getstarttime();
            t_old_end = getendtime();
            
            // PM-2014-08-22 [[ Bug 13257 ]] Make sure t_new_time will not overflow
            t_new_time = _muludiv64(t_duration, mx - t_part_well_rect . x, t_part_well_rect . width);


            // PM-2014-09-10: [[ Bug 13389 ]]
            // If click on the left half of the thumb, adjust starttime
            // If click on the right half of the thumb, adjust endtime
            if (t_part == kMCPlayerControllerPartThumb)
            {
                if (mx < t_part_thumb_rect.x + t_part_thumb_rect . width / 2)
                {
                    if (starttime == endtime)
                        endtime = t_old_time;
                    
                    m_grabbed_part = kMCPlayerControllerPartSelectionStart;

                }
                else
                {
                    if (starttime == endtime)
                        starttime = t_old_time;
                    
                    m_grabbed_part = kMCPlayerControllerPartSelectionFinish;
                }
            }

            else if (t_part == kMCPlayerControllerPartWell)
            {
                // If click before current starttime, adjust that.
                // If click after current endtime, adjust that.
                // If click first half of current selection, adjust start.
                // If click last half of current selection, adjust end.
                if (t_new_time <= (t_old_end + t_old_start) / 2)
                {
                    // PM-2014-08-05: [[ Bug 13065 ]] If there was previously no selection, then
                    // endTime is set as currentTime when mouse is clicked
                    // startTime is set to currentTime and then updated as thumb dragged to the left
                    if (starttime == endtime)
                        endtime = t_old_time;
                    
                    starttime = t_new_time;
                    m_grabbed_part = kMCPlayerControllerPartSelectionStart;
                }
                else
                {
                    // PM-2014-08-05: [[ Bug 13065 ]] If there was previously no selection, then
                    // startTime is set as currentTime when mouse is clicked
                    // endTime is set to currentTime and then updated as thumb dragged to the right
                    if (starttime == endtime)
                        starttime = t_old_time;
                    
                    endtime = t_new_time;
                    m_grabbed_part = kMCPlayerControllerPartSelectionFinish;
                }
            }
            
            if (hasfilename())
                setselection(true);

            layer_redrawrect(getcontrollerrect());
        }
            break;
            
        case kMCPlayerControllerPartPlay:
            // PM-2014-09-30: [[ Bug 13540 ]] shift+clicking on controller well/thumb/play button does something only if showSelection is true
            if (!getflag(F_SHOW_SELECTION))
            {
                handle_mdown(p_which);
                return;
            }
            
            shift_play();
            break;
          
        // PM-2014-09-01: [[ Bug 13119 ]] Shift + click on scrub buttons creates a playrate scrollbar
        case kMCPlayerControllerPartScrubBack:
        case kMCPlayerControllerPartScrubForward:
        {
            
            if (s_rate_popup == nil)
            {
                s_rate_popup = new MCPlayerRatePopup;
                s_rate_popup -> setparent(MCdispatcher);
                MCdispatcher -> add_transient_stack(s_rate_popup);
            }
            
            s_rate_popup -> openpopup(this);
            
            
            layer_redrawrect(getcontrollerpartrect(getcontrollerrect(), kMCPlayerControllerPartRateBar));
            layer_redrawall();
        }
            break;
                     
        default:
            break;
    }

}

Boolean MCPlayer::handle_kdown(MCStringRef p_string, KeySym key)
{
    if (state & CS_PREPARED)
    {
        switch (key)
        {
            case XK_Return:
                playpause(!ispaused());
                break;
            case XK_space:
                playpause(!ispaused());
                break;
            case XK_Right:
            {
                if(ispaused())
                    playstepforward();
                else
                {
                    playstepforward();
                    playpause(!ispaused());
                }
            }
                break;
            case XK_Left:
            {
                if(ispaused())
                    playstepback();
                else
                {
                    playstepback();
                    playpause(!ispaused());
                }
            }
                break;
            default:
                break;
        }
        // PM-2014-07-14: [[ Bug 12810 ]] Make sure we redraw the controller after using keyboard shortcuts to control playback
        layer_redrawrect(getcontrollerrect());
    }
	if (!(state & CS_NO_MESSAGES))
		if (MCObject::kdown(p_string, key))
			return True;
    
	return False;
}

// PM-2014-09-05: [[ Bug 13342 ]] Shift and spacebar creates selection
Boolean MCPlayer::handle_shift_kdown(MCStringRef p_string, KeySym key)
{
    if (state & CS_PREPARED)
    {
        switch (key)
        {
            case XK_space:
                shift_play();
                break;
            
            default:
                break;
        }
        // PM-2014-07-14: [[ Bug 12810 ]] Make sure we redraw the controller after using keyboard shortcuts to control playback
        layer_redrawrect(getcontrollerrect());
    }
    
    return True;
}

void MCPlayer::shift_play()
{
    m_modify_selection_while_playing = true;
    
    // PM-2014-08-05: [[ Bug 13063 ]] Make sure shift + play sets the starttime to the currenttime if there is previously no selection
    uint32_t t_old_time;
    t_old_time = getmoviecurtime();
    
    // If there was previously no selection, then take it to be currenttime, currenttime.
    if (starttime == endtime || starttime == MAXUINT4 || endtime == MAXUINT4)
        starttime = endtime = t_old_time;
    
    
    if (hasfilename())
    {
        // MW-2014-07-18: [[ Bug 12825 ]] When play button clicked, previous behavior was to
        //   force rate to 1.0.
        if (!getstate(CS_PREPARED) || ispaused())
            rate = 1.0;
        if (getstate(CS_PREPARED))
        {
            playpause(!ispaused());
        }
        else
        {
            playstart(nil);
        }
        layer_redrawrect(getcontrollerpartrect(getcontrollerrect(), kMCPlayerControllerPartPlay));
        
        if (ispaused())
            endtime = getmoviecurtime();
        setselection(true);
    }

}

void MCPlayer::setmirrored(bool p_mirrored)
{
    if (m_platform_player != nil && hasfilename())
    {
        bool t_mirrored;
        t_mirrored = p_mirrored;
        MCPlatformSetPlayerProperty(m_platform_player, kMCPlatformPlayerPropertyMirrored, kMCPlatformPropertyTypeBool, &t_mirrored);
    }
}
<|MERGE_RESOLUTION|>--- conflicted
+++ resolved
@@ -1135,12 +1135,8 @@
     return True;
 }
 
-<<<<<<< HEAD
+
 void MCPlayer::doSetRect(const MCRectangle &nrect)
-=======
-
-void MCPlayer::setrect(const MCRectangle &nrect)
->>>>>>> 6fcb626f
 {
 	rect = nrect;
 	
