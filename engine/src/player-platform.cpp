--- conflicted
+++ resolved
@@ -2958,14 +2958,9 @@
             if (p_rect . width < PLAYER_MIN_WIDTH)
                 return MCRectangleMake(p_rect . x + 2 * CONTROLLER_HEIGHT, p_rect . y, p_rect . width - 2 * CONTROLLER_HEIGHT, CONTROLLER_HEIGHT);
             
-<<<<<<< HEAD
             // PM-2014-08-06 : [[ Bug 13006 ]] Make controller well slightly wider
             return MCRectangleMake(p_rect . x + 2 * CONTROLLER_HEIGHT, p_rect . y , p_rect . width - 4 * CONTROLLER_HEIGHT, CONTROLLER_HEIGHT );
             
-=======
-            return MCRectangleMake(p_rect . x + 2 * CONTROLLER_HEIGHT + SELECTION_RECT_WIDTH, p_rect . y , p_rect . width - 4 * CONTROLLER_HEIGHT - 2 * SELECTION_RECT_WIDTH, CONTROLLER_HEIGHT );
-        
->>>>>>> 1e07bc10
         case kMCPlayerControllerPartScrubBack:
             // PM-2014-07-08: [[ Bug 12763 ]] Make sure controller elememts are not broken when player width becomes too small
             if (p_rect . width < PLAYER_MIN_WIDTH)
