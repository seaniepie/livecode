/* Copyright (C) 2003-2013 Runtime Revolution Ltd.
 
 This file is part of LiveCode.
 
 LiveCode is free software; you can redistribute it and/or modify it under
 the terms of the GNU General Public License v3 as published by the Free
 Software Foundation.
 
 LiveCode is distributed in the hope that it will be useful, but WITHOUT ANY
 WARRANTY; without even the implied warranty of MERCHANTABILITY or
 FITNESS FOR A PARTICULAR PURPOSE.  See the GNU General Public License
 for more details.
 
 You should have received a copy of the GNU General Public License
 along with LiveCode.  If not see <http://www.gnu.org/licenses/>.  */

#include "prefix.h"

#include "globdefs.h"
#include "filedefs.h"
#include "objdefs.h"
#include "parsedef.h"
#include "mcio.h"

//#include "execpt.h"
#include "util.h"
#include "font.h"
#include "sellst.h"
#include "stack.h"
#include "stacklst.h"
#include "card.h"
#include "field.h"
#include "aclip.h"
#include "mcerror.h"
#include "param.h"
#include "globals.h"
#include "mode.h"
#include "context.h"
#include "osspec.h"
#include "redraw.h"
#include "gradient.h"
#include "dispatch.h"

#include "graphics_util.h"

#include "player-platform.h"

#include "exec-interface.h"

//////////////////////////////////////////////////////////////////////

//// PLATFORM PLAYER

#include "platform.h"

static MCPlatformPlayerMediaType ppmediatypes[] =
{
	kMCPlatformPlayerMediaTypeVideo,
	kMCPlatformPlayerMediaTypeAudio,
	kMCPlatformPlayerMediaTypeText,
	kMCPlatformPlayerMediaTypeQTVR,
	kMCPlatformPlayerMediaTypeSprite,
	kMCPlatformPlayerMediaTypeFlash,
};

static const char *ppmediastrings[] =
{
	"video",
	"audio",
	"text",
	"qtvr",
	"sprite",
	"flash"
};

#define CONTROLLER_HEIGHT 26
#define SELECTION_RECT_WIDTH CONTROLLER_HEIGHT / 2
// PM-2014-07-17: [[ Bug 12835 ]] Adjustments to prevent selectedArea and playedArea to be drawn without taking into account the width of the well
#define PLAYER_MIN_WIDTH 5 * CONTROLLER_HEIGHT + 2 * SELECTION_RECT_WIDTH
#define LIGHTGRAY 1
#define PURPLE 2
#define SOMEGRAY 3
#define DARKGRAY 4
#define MIN_RATE -3
#define MAX_RATE 3




static MCColor controllercolors[] = {
    {0, 0x8000, 0x8000, 0x8000, 0, 0},         /* 50% gray */
    
    {0, 0xCCCC, 0xCCCC, 0xCCCC, 0, 0},         /* 20% gray -- 80% white */
    
    {0, 0xa8a8, 0x0101, 0xffff, 0, 0},         /* Purple */
    
    //{0, 0xcccc, 0x9999, 0xffff, 0, 0},         /* Magenda */
    
    {0, 0x2b2b, 0x2b2b, 0x2b2b, 0, 0},         /* gray */
    
    {0, 0x2222, 0x2222, 0x2222, 0, 0},         /* dark gray */
    
    
};

inline MCGColor MCGColorMakeRGBA(MCGFloat p_red, MCGFloat p_green, MCGFloat p_blue, MCGFloat p_alpha)
{
	return ((uint8_t)(p_red * 255) << 16) | ((uint8_t)(p_green * 255) << 8) | ((uint8_t)(p_blue * 255) << 0) | ((uint8_t)(p_alpha * 255) << 24);
}

inline void MCGraphicsContextAngleAndDistanceToXYOffset(int p_angle, int p_distance, MCGFloat &r_x_offset, MCGFloat &r_y_offset)
{
	r_x_offset = floor(0.5f + p_distance * cos(p_angle * M_PI / 180.0));
	r_y_offset = floor(0.5f + p_distance * sin(p_angle * M_PI / 180.0));
}

inline void setRamp(MCGColor *&r_colors, MCGFloat *&r_stops)
{
    if (r_colors == nil)
    /* UNCHECKED */ MCMemoryNewArray(3, r_colors);
    r_colors[0] = MCGColorMakeRGBA(183 / 255.0, 183 / 255.0, 183 / 255.0, 1.0f);
    r_colors[1] = MCGColorMakeRGBA(1.0f, 1.0f, 1.0f, 1.0f);
    r_colors[2] = MCGColorMakeRGBA(183 / 255.0, 183 / 255.0, 183 / 255.0, 1.0f);
    
    if (r_stops == nil)
    /* UNCHECKED */ MCMemoryNewArray(3, r_stops);
    r_stops[0] = (MCGFloat)0.00000;
    r_stops[1] = (MCGFloat)0.50000;
    r_stops[2] = (MCGFloat)1.00000;
}

inline void setTransform(MCGAffineTransform &r_transform, MCGFloat origin_x, MCGFloat origin_y, MCGFloat primary_x, MCGFloat primary_y, MCGFloat secondary_x, MCGFloat secondary_y)
{
    MCGAffineTransform t_transform;
    t_transform . a = primary_x - origin_x;
    t_transform . b = primary_y - origin_y;
    t_transform . c = secondary_x - origin_x;
    t_transform . d = secondary_y - origin_y;
    
    t_transform . tx = origin_x;
    t_transform . ty = origin_y;
    r_transform = t_transform;
}

inline MCGPoint MCRectangleScalePoints(MCRectangle p_rect, MCGFloat p_x, MCGFloat p_y)
{
    return MCGPointMake(p_rect . x + p_x * p_rect . width, p_rect . y + p_y * p_rect . height);
}

inline uint32_t _muludiv64(uint32_t p_multiplier, uint32_t p_numerator, uint32_t p_denominator)
{
    return (uint32_t)((((uint64_t)p_multiplier) * p_numerator) / p_denominator);
}

//////////////////////////////////////////////////////////////////////

class MCPlayerVolumePopup: public MCStack
{
public:
    MCPlayerVolumePopup(void)
    {
        setname_cstring("Player Volume");
        state |= CS_NO_MESSAGES;
        
        cards = NULL;
        cards = MCtemplatecard->clone(False, False);
        cards->setparent(this);
        cards->setstate(True, CS_NO_MESSAGES);
        
        parent = nil;
        
        m_font = nil;
        
        m_player = nil;
    }
    
    ~MCPlayerVolumePopup(void)
    {
    }
    
    // This will be called when the stack is closed, either directly
    // or indirectly if the popup is cancelled by clicking outside
    // or pressing escape.
    void close(void)
    {
        MCStack::close();
        MCdispatcher -> removemenu();
        if (m_player != nil)
            m_player -> popup_closed();
    }
    
    // This is called to render the stack.
    void render(MCContext *dc, const MCRectangle& dirty)
    {
        // draw the volume control content here.
        MCGContextRef t_gcontext = nil;
        dc -> lockgcontext(t_gcontext);
        
        drawControllerVolumeBarButton(t_gcontext, dirty);
        drawControllerVolumeWellButton(t_gcontext, dirty);
        drawControllerVolumeAreaButton(t_gcontext, dirty);
        drawControllerVolumeSelectorButton(t_gcontext, dirty);
        dc -> unlockgcontext(t_gcontext);
    }
    void drawControllerVolumeBarButton(MCGContextRef p_gcontext, const MCRectangle& dirty)
    {
        MCRectangle t_volume_bar_rect = dirty;
        MCGContextAddRectangle(p_gcontext, MCRectangleToMCGRectangle(t_volume_bar_rect));
        MCGContextSetFillRGBAColor(p_gcontext, (m_player -> getcontrollerbackcolor() . red / 255.0) / 257.0, (m_player -> getcontrollerbackcolor() . green / 255.0) / 257.0, (m_player -> getcontrollerbackcolor() . blue / 255.0) / 257.0, 1.0f);
        MCGContextFill(p_gcontext);
    }
    
    void drawControllerVolumeWellButton(MCGContextRef p_gcontext, const MCRectangle& dirty)
    {
        MCRectangle t_volume_bar_rect = dirty;
        MCRectangle t_volume_well;
        t_volume_well = getVolumeBarPartRect(dirty, kMCPlayerControllerPartVolumeWell);
        
        MCGBitmapEffects t_effects;
        t_effects . has_drop_shadow = false;
        t_effects . has_outer_glow = false;
        t_effects . has_inner_glow = false;
        t_effects . has_inner_shadow = true;
        t_effects . has_color_overlay = false;
        
        MCGShadowEffect t_inner_shadow;
        t_inner_shadow . color = MCGColorMakeRGBA(0.0f, 0.0f, 0.0f, 56.0 / 255.0);
        t_inner_shadow . blend_mode = kMCGBlendModeClear;
        t_inner_shadow . size = 0;
        t_inner_shadow . spread = 0;
        
        MCGFloat t_x_offset, t_y_offset;
        int t_distance = t_volume_well . width / 5;
        // Make sure we always have an inner shadow
        if (t_distance == 0)
            t_distance = 1;
        
        MCGraphicsContextAngleAndDistanceToXYOffset(235, t_distance, t_x_offset, t_y_offset);
        t_inner_shadow . x_offset = t_x_offset;
        t_inner_shadow . y_offset = t_y_offset;
        t_inner_shadow . knockout = false;
        
        t_effects . inner_shadow = t_inner_shadow;
        
        MCGContextSetFillRGBAColor(p_gcontext, 0.0f, 0.0f, 0.0f, 1.0f);
        MCGContextSetShouldAntialias(p_gcontext, true);
        
        MCGRectangle t_rounded_rect = MCRectangleToMCGRectangle(t_volume_well);
        
        MCGContextAddRoundedRectangle(p_gcontext, t_rounded_rect, MCGSizeMake(30, 30));
        MCGContextBeginWithEffects(p_gcontext, t_rounded_rect, t_effects);
        MCGContextFill(p_gcontext);
        
        /////////////////////////////////////////
        /* TODO: Update this ugly way of adding the inner shadow 'manually' */
        MCRectangle t_shadow = MCRectangleMake(t_volume_well . x + t_volume_well . width - 2, t_volume_well . y + 1, 2, t_volume_well . height - 2);
        
        MCGContextSetShouldAntialias(p_gcontext, true);
        
        MCGContextSetFillRGBAColor(p_gcontext, 56.0 / 255.0, 56.0 / 255.0, 56.0 / 255.0, 1.0f); // GRAY
        MCGRectangle t_shadow_rect = MCRectangleToMCGRectangle(t_shadow);
        
        MCGContextAddRoundedRectangle(p_gcontext, t_shadow_rect, MCGSizeMake(10, 10));
        
        MCGContextFill(p_gcontext);
        ////////////////////////////////////////
        
        MCGContextEnd(p_gcontext);
    }
    
    void drawControllerVolumeAreaButton(MCGContextRef p_gcontext, const MCRectangle& dirty)
    {
        MCRectangle t_volume_area;
        t_volume_area = getVolumeBarPartRect(dirty, kMCPlayerControllerPartVolumeArea);
        // Adjust to look prettier
        t_volume_area . x ++;
        t_volume_area . width -= 2;
        
        MCGContextSetFillRGBAColor(p_gcontext, (m_player -> getcontrollermaincolor() . red / 255.0) / 257.0, (m_player -> getcontrollermaincolor() . green / 255.0) / 257.0, (m_player -> getcontrollermaincolor() . blue / 255.0) / 257.0, 1.0f);
        
        MCGRectangle t_grect = MCRectangleToMCGRectangle(t_volume_area);
        MCGContextAddRoundedRectangle(p_gcontext, t_grect, MCGSizeMake(30, 30));
        MCGContextFill(p_gcontext);
    }
    
    void drawControllerVolumeSelectorButton(MCGContextRef p_gcontext, const MCRectangle& dirty)
    {
        MCRectangle t_volume_selector_rect = getVolumeBarPartRect(dirty, kMCPlayerControllerPartVolumeSelector);
        
        MCAutoPointer<MCGColor> t_colors;
        MCAutoPointer<MCGFloat> t_stops;
        setRamp(&t_colors, &t_stops);
        
        MCGAffineTransform t_transform;
        float origin_x = t_volume_selector_rect.x + t_volume_selector_rect.width / 2.0;
        float origin_y = t_volume_selector_rect.y + t_volume_selector_rect.height;
        float primary_x = t_volume_selector_rect.x + t_volume_selector_rect.width / 2.0;
        float primary_y = t_volume_selector_rect.y;
        float secondary_x = t_volume_selector_rect.x - t_volume_selector_rect.width / 2.0;
        float secondary_y = t_volume_selector_rect.y + t_volume_selector_rect.height;
        
        setTransform(t_transform, origin_x, origin_y, primary_x, primary_y, secondary_x, secondary_y);
        
        MCGContextSetFillGradient(p_gcontext, kMCGGradientFunctionLinear, *t_stops, *t_colors, 3, false, false, 1, t_transform, kMCGImageFilterNone);
        
        MCGContextSetShouldAntialias(p_gcontext, true);
        MCGContextAddArc(p_gcontext, MCRectangleScalePoints(t_volume_selector_rect, 0.5, 0.5), MCGSizeMake(0.7 * t_volume_selector_rect . width, 0.7 * t_volume_selector_rect . height), 0, 0, 360);
        
        MCGContextFill(p_gcontext);
    }
    
    
    MCRectangle getVolumeBarPartRect(const MCRectangle& p_volume_bar_rect, int p_part)
    {
        switch (p_part)
        {
                
            case kMCPlayerControllerPartVolumeWell:
            {
                int32_t t_width = CONTROLLER_HEIGHT / 5;
                
                int32_t t_x_offset = (p_volume_bar_rect . width - t_width) / 2;
                
                return MCRectangleMake(p_volume_bar_rect . x + t_x_offset, p_volume_bar_rect . y + t_x_offset, t_width, p_volume_bar_rect . height - 2 * t_x_offset);
            }
                break;
            case kMCPlayerControllerPartVolumeArea:
            {
                MCRectangle t_volume_well_rect = getVolumeBarPartRect(p_volume_bar_rect, kMCPlayerControllerPartVolumeWell);
                MCRectangle t_volume_selector_rect = getVolumeBarPartRect(p_volume_bar_rect, kMCPlayerControllerPartVolumeSelector);
                int32_t t_bar_height = t_volume_well_rect . height;
                int32_t t_bar_width = t_volume_well_rect . width;
                
                // Adjust y by 2 pixels
                return MCRectangleMake(t_volume_well_rect. x , t_volume_selector_rect . y + 2 , t_bar_width, t_volume_well_rect . y + t_volume_well_rect . height - t_volume_selector_rect . y - 4);
            }
                break;
                
            case kMCPlayerControllerPartVolumeSelector:
            {
                MCRectangle t_volume_well_rect = getVolumeBarPartRect(p_volume_bar_rect, kMCPlayerControllerPartVolumeWell);
                
                // The width and height of the volumeselector are p_volume_bar_rect . width / 2
                int32_t t_actual_height = t_volume_well_rect . height - p_volume_bar_rect . width / 2;
                
                int32_t t_x_offset = p_volume_bar_rect . width / 4;
                
                return MCRectangleMake(p_volume_bar_rect . x + t_x_offset , t_volume_well_rect . y + t_volume_well_rect . height - t_actual_height * m_player -> getloudness() / 100 - p_volume_bar_rect . width / 2, p_volume_bar_rect . width / 2, p_volume_bar_rect . width / 2 );
            }
                break;
        }
        
        return MCRectangleMake(0, 0, 0, 0);
    }
    
    int getvolumerectpart(int x, int y)
    {
    
        if (MCU_point_in_rect(getVolumeBarPartRect(m_volume_rect, kMCPlayerControllerPartVolumeSelector), x, y))
            return kMCPlayerControllerPartVolumeSelector;
        
        else if (MCU_point_in_rect(getVolumeBarPartRect(m_volume_rect, kMCPlayerControllerPartVolumeWell), x, y))
            return kMCPlayerControllerPartVolumeWell;
        
        else if (MCU_point_in_rect(m_volume_rect, x, y))
            return kMCPlayerControllerPartVolumeBar;
        
        else
            return kMCPlayerControllerPartUnknown;
    }

    // Mouse handling methods are similar to the control ones.
    
    Boolean mdown(uint2 which)
    {
        int t_part;
        t_part = getvolumerectpart(MCmousex, MCmousey);
        
        switch(t_part)
        {
            case kMCPlayerControllerPartVolumeSelector:
            {
                m_grabbed_part = t_part;
            }
                break;
                
            case kMCPlayerControllerPartVolumeWell:
            case kMCPlayerControllerPartVolumeBar:
            {
                MCRectangle t_part_volume_selector_rect = getVolumeBarPartRect(m_volume_rect, kMCPlayerControllerPartVolumeSelector);
                MCRectangle t_volume_well;
                t_volume_well = getVolumeBarPartRect(m_volume_rect, kMCPlayerControllerPartVolumeWell);
                int32_t t_new_volume, t_height;
                
                t_height = t_volume_well . height;
                t_new_volume = (t_volume_well . y + t_volume_well . height - MCmousey) * 100 / (t_height);
                
                if (t_new_volume < 0)
                    t_new_volume = 0;
                if (t_new_volume > 100)
                    t_new_volume = 100;
                
                m_player -> updateloudness(t_new_volume);
                m_player -> setloudness();
                m_player -> layer_redrawall();
                dirtyall();
            }
                break;
                
            default:
                break;
        }
        return True;
    }
    
    // PM-2014-10-24 [[ Bug 13751 ]] Make sure the correct mup() is called on the volume selector
    Boolean mup(uint2 which, bool release)
    {
        m_grabbed_part = kMCPlayerControllerPartUnknown;
        return True;
    }
    
    Boolean mfocus(int2 x, int2 y)
    {
        MCmousex = x;
        MCmousey = y;
        switch(m_grabbed_part)
        {
            case kMCPlayerControllerPartVolumeSelector:
            {
                MCRectangle t_part_volume_selector_rect = getVolumeBarPartRect(m_volume_rect, kMCPlayerControllerPartVolumeSelector);
                MCRectangle t_volume_well;
                t_volume_well = getVolumeBarPartRect(m_volume_rect, kMCPlayerControllerPartVolumeWell);
                
                int32_t t_new_volume, t_height;
                
                t_new_volume = (t_volume_well. y + t_volume_well . height - MCmousey ) * 100 / (t_volume_well . height);
                
                if (t_new_volume < 0)
                    t_new_volume = 0;
                if (t_new_volume > 100)
                    t_new_volume = 100;
                
                m_player -> updateloudness(t_new_volume);
                
                m_player -> setloudness();
                m_player -> layer_redrawall();
                dirtyall();
            }
                break;
                            
            default:
                break;
        }
        
        
        return True;
    }
    
    Boolean kdown(const char *string, KeySym key)
    {
        if (key == XK_Escape)
        {
            close();
            return True;
        }
        return False;
    }
    
    //////////
    
    void openpopup(MCPlayer *p_player)
    {
        MCRectangle t_player_rect;
        t_player_rect = p_player -> getactiverect();
        
        // Compute the rect in screen coords.
        MCRectangle t_rect;
        
        MCU_set_rect(t_rect, t_player_rect . x, t_player_rect . y + t_player_rect . height - CONTROLLER_HEIGHT - 80 - 1, CONTROLLER_HEIGHT, 80);
        t_rect = MCU_recttoroot(p_player -> getstack(), t_rect);
        
        m_player = p_player;
        m_volume_rect = t_rect;
        m_volume_rect . x = m_volume_rect . y = 0;
        
        MCdispatcher -> addmenu(this);
        
        openrect(t_rect, WM_POPUP, NULL, WP_ASRECT, OP_NONE);
    }
    
private:
    MCPlayer *m_player;
    MCRectangle m_volume_rect;
    int m_grabbed_part;
};

static MCPlayerVolumePopup *s_volume_popup = nil;

//////////////////////////////////////////////////////////////////////

// PM-2014-09-01: [[ Bug 13119 ]] Added support for setting the playrate property using a scrollbar. The scrollbar appears on a popup window that opens when shift + clicking on the scrubBack/scrubForward buttons. Just as the volume popup window, it closes when clicking anywhere outside this window, or if pressing Esc key

class MCPlayerRatePopup: public MCStack
{
public:
    MCPlayerRatePopup(void)
    {
        setname_cstring("Player Rate");
        state |= CS_NO_MESSAGES;
        
        cards = NULL;
        cards = MCtemplatecard->clone(False, False);
        cards->setparent(this);
        cards->setstate(True, CS_NO_MESSAGES);
        
        parent = nil;
        
        m_font = nil;
        
        m_player = nil;
        m_grabbed_part = -1;
    }
    
    ~MCPlayerRatePopup(void)
    {
    }
    
    // This will be called when the stack is closed, either directly
    // or indirectly if the popup is cancelled by clicking outside
    // or pressing escape.
    void close(void)
    {
        MCStack::close();
        MCdispatcher -> removemenu();
        // TODO: This popup_closed is for the volume, not the rate
        if (m_player != nil)
            m_player -> popup_closed();
    }
    
    // This is called to render the stack.
    void render(MCContext *dc, const MCRectangle& dirty)
    {
        // draw the rate control content here.
        MCGContextRef t_gcontext = nil;
        dc -> lockgcontext(t_gcontext);
        
        drawControllerRateBarButton(t_gcontext, dirty);
        drawControllerRateWellButton(t_gcontext, dirty);
        drawControllerRateSelectorButton(t_gcontext, dirty);
        dc -> unlockgcontext(t_gcontext);
    }
    void drawControllerRateBarButton(MCGContextRef p_gcontext, const MCRectangle& dirty)
    {
        MCRectangle t_rate_bar_rect = dirty;
        MCGContextAddRectangle(p_gcontext, MCRectangleToMCGRectangle(t_rate_bar_rect));
        MCGContextSetFillRGBAColor(p_gcontext, (m_player -> getcontrollermaincolor() . red / 255.0) / 257.0, (m_player -> getcontrollermaincolor() . green / 255.0) / 257.0, (m_player -> getcontrollermaincolor() . blue / 255.0) / 257.0, 1.0f);
        MCGContextFill(p_gcontext);
    }
    
    void drawControllerRateWellButton(MCGContextRef p_gcontext, const MCRectangle& dirty)
    {
        MCRectangle t_rate_bar_rect = dirty;
        MCRectangle t_rate_well;
        t_rate_well = getRateBarPartRect(dirty, kMCPlayerControllerPartRateWell);
        
        MCGBitmapEffects t_effects;
        t_effects . has_drop_shadow = false;
        t_effects . has_outer_glow = false;
        t_effects . has_inner_glow = false;
        t_effects . has_inner_shadow = true;
        t_effects . has_color_overlay = false;
        
        MCGShadowEffect t_inner_shadow;
        t_inner_shadow . color = MCGColorMakeRGBA(0.0f, 0.0f, 0.0f, 56.0 / 255.0);
        t_inner_shadow . blend_mode = kMCGBlendModeClear;
        t_inner_shadow . size = 0;
        t_inner_shadow . spread = 0;
        
        MCGFloat t_x_offset, t_y_offset;
        int t_distance = t_rate_well . width / 5;
        // Make sure we always have an inner shadow
        if (t_distance == 0)
            t_distance = 1;
        
        MCGraphicsContextAngleAndDistanceToXYOffset(235, t_distance, t_x_offset, t_y_offset);
        t_inner_shadow . x_offset = t_x_offset;
        t_inner_shadow . y_offset = t_y_offset;
        t_inner_shadow . knockout = false;
        
        t_effects . inner_shadow = t_inner_shadow;
        
        MCGContextSetFillRGBAColor(p_gcontext, 0.0f, 0.0f, 0.0f, 1.0f);
        MCGContextSetShouldAntialias(p_gcontext, true);
        
        MCGRectangle t_rounded_rect = MCRectangleToMCGRectangle(t_rate_well);
        
        MCGContextAddRoundedRectangle(p_gcontext, t_rounded_rect, MCGSizeMake(30, 30));
        MCGContextBeginWithEffects(p_gcontext, t_rounded_rect, t_effects);
        MCGContextFill(p_gcontext);
        
        /////////////////////////////////////////
        /* TODO: Update this ugly way of adding the inner shadow 'manually' */
        MCRectangle t_shadow = MCRectangleMake(t_rate_well . x + 1, t_rate_well . y + t_rate_well . height  - 2 , t_rate_well . width - 2, 2);
        
        MCGContextSetShouldAntialias(p_gcontext, true);
        
        MCGContextSetFillRGBAColor(p_gcontext, 56.0 / 255.0, 56.0 / 255.0, 56.0 / 255.0, 1.0f); // GRAY
        MCGRectangle t_shadow_rect = MCRectangleToMCGRectangle(t_shadow);
        
        MCGContextAddRoundedRectangle(p_gcontext, t_shadow_rect, MCGSizeMake(10, 10));
        
        MCGContextFill(p_gcontext);
        ////////////////////////////////////////
        
        MCGContextEnd(p_gcontext);
    }
    

    void drawControllerRateSelectorButton(MCGContextRef p_gcontext, const MCRectangle& dirty)
    {
        MCRectangle t_rate_selector_rect = getRateBarPartRect(dirty, kMCPlayerControllerPartRateSelector);
        
        MCAutoPointer<MCGColor> t_colors;
        MCAutoPointer<MCGFloat> t_stops;
        setRamp(&t_colors, &t_stops);
        
        MCGAffineTransform t_transform;
        float origin_x = t_rate_selector_rect.x + t_rate_selector_rect.width / 2.0;
        float origin_y = t_rate_selector_rect.y + t_rate_selector_rect.height;
        float primary_x = t_rate_selector_rect.x + t_rate_selector_rect.width / 2.0;
        float primary_y = t_rate_selector_rect.y;
        float secondary_x = t_rate_selector_rect.x - t_rate_selector_rect.width / 2.0;
        float secondary_y = t_rate_selector_rect.y + t_rate_selector_rect.height;
        
        setTransform(t_transform, origin_x, origin_y, primary_x, primary_y, secondary_x, secondary_y);
        
        MCGContextSetFillGradient(p_gcontext, kMCGGradientFunctionLinear, *t_stops, *t_colors, 3, false, false, 1, t_transform, kMCGImageFilterNone);
        
        MCGContextSetShouldAntialias(p_gcontext, true);
        MCGContextAddArc(p_gcontext, MCRectangleScalePoints(t_rate_selector_rect, 0.5, 0.5), MCGSizeMake(0.7 * t_rate_selector_rect . width, 0.7 * t_rate_selector_rect . height), 0, 0, 360);
        
        MCGContextFill(p_gcontext);
    }
    
    
    MCRectangle getRateBarPartRect(const MCRectangle& p_rate_bar_rect, int p_part)
    {
        switch (p_part)
        {
                
            case kMCPlayerControllerPartRateWell:
            {
                int32_t t_height = 2 * CONTROLLER_HEIGHT / 5;
                
                int32_t t_x_offset = (p_rate_bar_rect . width - t_height) / 2;
                
                return MCRectangleMake(p_rate_bar_rect . x + 5, p_rate_bar_rect . y + t_height, p_rate_bar_rect . width - 2 * 5, p_rate_bar_rect . height - 2 * t_height);
            }
                break;
                
            case kMCPlayerControllerPartRateSelector:
            {
                MCRectangle t_rate_well_rect = getRateBarPartRect(p_rate_bar_rect, kMCPlayerControllerPartRateWell);
                
                // The width and height of the rateselector are p_rate_bar_rect . height / 2
                int32_t t_rate_selector_width = p_rate_bar_rect . height / 2;
                
                int32_t t_y_offset = p_rate_bar_rect . height / 4;
                
                return MCRectangleMake(t_rate_well_rect . x + t_rate_well_rect . width / 2 - t_rate_selector_width / 2 + float((t_rate_well_rect . width / 2 - t_rate_selector_width / 4) * m_player -> getplayrate()) / MAX_RATE, t_y_offset, t_rate_selector_width, t_rate_selector_width);
            }
                break;
        }
        
        return MCRectangleMake(0, 0, 0, 0);
    }
    
    int getraterectpart(int x, int y)
    {
        
        if (MCU_point_in_rect(getRateBarPartRect(m_rate_rect, kMCPlayerControllerPartRateSelector), x, y))
            return kMCPlayerControllerPartRateSelector;
        
        else if (MCU_point_in_rect(getRateBarPartRect(m_rate_rect, kMCPlayerControllerPartRateWell), x, y))
            return kMCPlayerControllerPartRateWell;
        
        else if (MCU_point_in_rect(m_rate_rect, x, y))
            return kMCPlayerControllerPartRateBar;
        
        else
            return kMCPlayerControllerPartUnknown;
    }
    
    // Mouse handling methods are similar to the control ones.
    
    Boolean mdown(uint2 which)
    {
        int t_part;
        t_part = getraterectpart(MCmousex, MCmousey);
        
        switch(t_part)
        {
            case kMCPlayerControllerPartRateSelector:
            {
                m_grabbed_part = t_part;
            }
                break;
                
            case kMCPlayerControllerPartRateWell:
            case kMCPlayerControllerPartRateBar:
            {
            
                MCRectangle t_part_rate_selector_rect = getRateBarPartRect(m_rate_rect, kMCPlayerControllerPartRateSelector);
                MCRectangle t_part_rate_well_rect = getRateBarPartRect(m_rate_rect, kMCPlayerControllerPartRateWell);
                real8 t_new_rate;
                int32_t t_width;
                
                t_width = t_part_rate_well_rect . width;
        
                t_new_rate = MAX_RATE * float((MCmousex - (t_part_rate_well_rect . x + t_part_rate_well_rect . width / 2 ) ) )/ (t_width / 2);
                
                m_player -> updateplayrate(t_new_rate);
                m_player -> setplayrate();
                m_player -> layer_redrawall();
                dirtyall();
            }
                break;
                
            default:
                break;
        }
        return True;
    }
    
    Boolean mup(uint2 which, bool release)
    {
        // PM-2014-09-30: [[ Bug 13119 ]] Make sure a playRateChanged message is sent when the mouse is up/released, but not when creating the ratepopup
        if (m_grabbed_part != -1)
            m_player -> timer(MCM_play_rate_changed,nil);
        m_grabbed_part = kMCPlayerControllerPartUnknown;
        return True;
    }
    
    Boolean mfocus(int2 x, int2 y)
    {
        MCmousex = x;
        MCmousey = y;
        switch(m_grabbed_part)
        {
            case kMCPlayerControllerPartRateSelector:
            {
                MCRectangle t_part_rate_selector_rect = getRateBarPartRect(m_rate_rect, kMCPlayerControllerPartRateSelector);
                MCRectangle t_part_rate_well_rect = getRateBarPartRect(m_rate_rect, kMCPlayerControllerPartRateWell);
                real8 t_new_rate;
                int32_t t_width;
                
                t_width = t_part_rate_well_rect . width;
                
                t_new_rate = MAX_RATE * float((MCmousex - (t_part_rate_well_rect . x + t_part_rate_well_rect . width / 2 ) ) )/ (t_width / 2);
                
                m_player -> updateplayrate(t_new_rate);
                m_player -> setplayrate();
                m_player -> layer_redrawall();
                dirtyall();
            }
                break;
                
            default:
                break;
        }
        
        
        return True;
    }
    
    Boolean kdown(const char *string, KeySym key)
    {
        if (key == XK_Escape)
        {
            close();
            return True;
        }
        return False;
    }
    
    //////////
    
    void openpopup(MCPlayer *p_player)
    {
        MCRectangle t_player_rect;
        t_player_rect = p_player -> getactiverect();
        
        // Compute the rect in screen coords.
        MCRectangle t_rect;
        
        MCU_set_rect(t_rect, t_player_rect . x + t_player_rect . width - 2 * CONTROLLER_HEIGHT, t_player_rect . y + t_player_rect . height - CONTROLLER_HEIGHT, 2 * CONTROLLER_HEIGHT, CONTROLLER_HEIGHT);
        t_rect = MCU_recttoroot(p_player -> getstack(), t_rect);
        
        m_player = p_player;
        m_rate_rect = t_rect;
        m_rate_rect . x = m_rate_rect . y = 0;
        
        MCdispatcher -> addmenu(this);
        
        openrect(t_rect, WM_POPUP, NULL, WP_ASRECT, OP_NONE);
    }
    
private:
    MCPlayer *m_player;
    MCRectangle m_rate_rect;
    int m_grabbed_part;
};

static MCPlayerRatePopup *s_rate_popup = nil;

//////////////////////////////////////////////////////////////////////


//-----------------------------------------------------------------------------
// Control Implementation
//

#define XANIM_WAIT 10.0
#define XANIM_COMMAND 1024

MCPlayer::MCPlayer()
{
	flags |= F_TRAVERSAL_ON;
	nextplayer = NULL;
	rect.width = rect.height = 128;
	filename = MCValueRetain(kMCEmptyString);
	istmpfile = False;
	scale = 1.0;
	rate = 1.0;
	lasttime = 0;
	starttime = endtime = MAXUINT4;
    
    // Default controller back area color (darkgray)
    controllerbackcolor . red = 34 * 257;
    controllerbackcolor . green = 34 * 257;
    controllerbackcolor . blue = 34 * 257;
    
    // Default controller played area color (purple)
    controllermaincolor . red = 168 * 257;
    controllermaincolor . green = 1 * 257;
    controllermaincolor . blue = 255 * 257;
    
    // Default controller selected area color (some gray)
    selectedareacolor . red = 43 * 257;
    selectedareacolor . green = 43 * 257;
    selectedareacolor . blue = 43 * 257;
    
	disposable = istmpfile = False;
	userCallbackStr = MCValueRetain(kMCEmptyString);
	formattedwidth = formattedheight = 0;
	loudness = 100;
    
    // PM-2014-05-29: [[ Bugfix 12501 ]] Initialize m_callbacks/m_callback_count to prevent a crash when setting callbacks
    m_callback_count = 0;
    m_callbacks = NULL;
    
	m_platform_player = nil;
    
    m_grabbed_part = kMCPlayerControllerPartUnknown;
    m_was_paused = True;
    m_inside = False;
    m_show_volume = false;
    m_scrub_back_is_pressed = false;
    m_scrub_forward_is_pressed = false;
    m_modify_selection_while_playing = false;
    
    // MW-2014-07-16: [[ Bug ]] Put the player in the list.
    nextplayer = MCplayers;
    MCplayers = this;
    
    // PM-2104-10-14: [[ Bug 13569 ]] Make sure changes to player in preOpenCard are not visible
    m_is_attached = false;
    m_should_attach = false;
}

MCPlayer::MCPlayer(const MCPlayer &sref) : MCControl(sref)
{
	nextplayer = NULL;
	filename = MCValueRetain(sref.filename);
	istmpfile = False;
	scale = 1.0;
	rate = sref.rate;
	lasttime = sref.lasttime;
	starttime = sref.starttime;
    controllerbackcolor = sref.controllerbackcolor;
    controllermaincolor = sref.controllermaincolor;
    selectedareacolor = sref.selectedareacolor;
	endtime = sref.endtime;
	disposable = istmpfile = False;
	userCallbackStr = MCValueRetain(sref.userCallbackStr);
	formattedwidth = formattedheight = 0;
	loudness = sref.loudness;
    
    // PM-2014-05-29: [[ Bugfix 12501 ]] Initialize m_callbacks/m_callback_count to prevent a crash when setting callbacks
    m_callback_count = 0;
    m_callbacks = NULL;
	
	m_platform_player = nil;
    
    m_grabbed_part = kMCPlayerControllerPartUnknown;
    m_was_paused = True;
    m_inside = False;
    m_show_volume = false;
    m_scrub_back_is_pressed = false;
    m_scrub_forward_is_pressed = false;
    m_modify_selection_while_playing = false;
    
    // MW-2014-07-16: [[ Bug ]] Put the player in the list.
    nextplayer = MCplayers;
    MCplayers = this;
}

MCPlayer::~MCPlayer()
{
	// OK-2009-04-30: [[Bug 7517]] - Ensure the player is actually closed before deletion, otherwise dangling references may still exist.
	while (opened)
		close();
	
	playstop();
    
    // MW-2014-07-16: [[ Bug ]] Remove the player from the player's list.
	if (MCplayers != NULL)
	{
		if (MCplayers == this)
			MCplayers = nextplayer;
		else
		{
			MCPlayer *tptr = MCplayers;
			while (tptr->nextplayer != NULL && tptr->nextplayer != this)
				tptr = tptr->nextplayer;
			if (tptr->nextplayer == this)
                tptr->nextplayer = nextplayer;
		}
	}
	nextplayer = NULL;
    
	if (m_platform_player != nil)
		MCPlatformPlayerRelease(m_platform_player);
    
	MCValueRelease(filename);
	MCValueRelease(userCallbackStr);
}

Chunk_term MCPlayer::gettype() const
{
	return CT_PLAYER;
}

const char *MCPlayer::gettypestring()
{
	return MCplayerstring;
}

MCRectangle MCPlayer::getactiverect(void)
{
	return MCU_reduce_rect(getrect(), getflag(F_SHOW_BORDER) ? borderwidth : 0);
}

void MCPlayer::open()
{
    MCControl::open();
    prepare(kMCEmptyString);
    // PM-2014-10-15: [[ Bug 13650 ]] Check for nil to prevent a crash
    // PM-2014-10-21: [[ Bug 13710 ]] Check if the player is already attached
    
    if (m_platform_player != nil && !m_is_attached && m_should_attach)
    {
        MCPlatformAttachPlayer(m_platform_player, getstack() -> getwindow());
        m_is_attached = true;
        m_should_attach = false;
    }
    
}

void MCPlayer::close()
{
	MCControl::close();
	if (opened == 0)
	{
		state |= CS_CLOSING;
		playstop();
		state &= ~CS_CLOSING;
	}
    
    if (s_volume_popup != nil)
        s_volume_popup -> close();
    
    // PM-2014-10-15: [[ Bug 13650 ]] Check for nil to prevent a crash
    // PM-2014-10-21: [[ Bug 13710 ]] Detach the player only if already attached
    if (m_platform_player != nil && m_is_attached)
    {
        MCPlatformDetachPlayer(m_platform_player);
        m_is_attached = false;
    }
    // PM-2014-11-03: [[ Bug 13917 ]] m_platform_player should be recreated when reopening a recently closed stack, to take into account if the value of dontuseqt has changed in the meanwhile
    if (m_platform_player != nil)
        m_platform_player = nil;
}

Boolean MCPlayer::kdown(MCStringRef p_string, KeySym key)
{
    if ((MCmodifierstate & MS_SHIFT) != 0)
        handle_shift_kdown(p_string, key);
    else
        handle_kdown(p_string, key);
}

Boolean MCPlayer::kup(MCStringRef p_string, KeySym key)
{
    return False;
}

Boolean MCPlayer::mfocus(int2 x, int2 y)
{
	if (!(flags & F_VISIBLE || MCshowinvisibles)
        || flags & F_DISABLED && getstack()->gettool(this) == T_BROWSE)
		return False;
    
    Boolean t_success;
    t_success = MCControl::mfocus(x, y);
    if (t_success)
        handle_mfocus(x,y);
    return t_success;
}

void MCPlayer::munfocus()
{
	getstack()->resetcursor(True);
	MCControl::munfocus();
}

Boolean MCPlayer::mdown(uint2 which)
{
    if (state & CS_MFOCUSED || flags & F_DISABLED)
		return False;
    if (state & CS_MENU_ATTACHED)
		return MCObject::mdown(which);
	state |= CS_MFOCUSED;
	if (flags & F_TRAVERSAL_ON && !(state & CS_KFOCUSED))
		getstack()->kfocusset(this);
    
	switch (which)
	{
        case Button1:
            switch (getstack()->gettool(this))
		{
            case T_BROWSE:
                message_with_valueref_args(MCM_mouse_down, MCSTR("1"));
                // PM-2014-07-16: [[ Bug 12817 ]] Create selection when click and drag on the well while shift key is pressed
                if ((MCmodifierstate & MS_SHIFT) != 0)
                    handle_shift_mdown(which);
                else
                    handle_mdown(which);
                MCscreen -> addtimer(this, MCM_internal, MCblinkrate);
                break;
            case T_POINTER:
            case T_PLAYER:  //when the movie object is in editing mode
                start(True); //starting draggin or resizing
                playpause(True);  //pause the movie
                break;
            case T_HELP:
                break;
            default:
                return False;
		}
            break;
		case Button2:
            if (message_with_valueref_args(MCM_mouse_down, MCSTR("2")) == ES_NORMAL)
                return True;
            break;
		case Button3:
            message_with_valueref_args(MCM_mouse_down, MCSTR("3"));
            break;
	}
	return True;
}

Boolean MCPlayer::mup(uint2 which, bool p_release) //mouse up
{
	if (!(state & CS_MFOCUSED))
		return False;
	if (state & CS_MENU_ATTACHED)
		return MCObject::mup(which, p_release);
	state &= ~CS_MFOCUSED;
	if (state & CS_GRAB)
	{
		ungrab(which);
		return True;
	}
	switch (which)
	{
        case Button1:
            switch (getstack()->gettool(this))
		{
            case T_BROWSE:
                if (!p_release && MCU_point_in_rect(rect, mx, my))
                    message_with_valueref_args(MCM_mouse_up, MCSTR("1"));
                else
                    message_with_valueref_args(MCM_mouse_release, MCSTR("1"));
                MCscreen -> cancelmessageobject(this, MCM_internal);
                handle_mup(which);
                break;
            case T_PLAYER:
            case T_POINTER:
                end(true, p_release);       //stop dragging or moving the movie object, will change controller size
                break;
            case T_HELP:
                help();
                break;
            default:
                return False;
		}
            break;
        case Button2:
        case Button3:
            if (!p_release && MCU_point_in_rect(rect, mx, my))
                message_with_args(MCM_mouse_up, which);
            else
                message_with_args(MCM_mouse_release, which);
            break;
	}
	return True;
}

Boolean MCPlayer::doubledown(uint2 which)
{
    // PM-2014-08-11: [[ Bug 13063 ]] Treat a doubledown on the controller as a single mdown
    // PM-2014-10-22: [[ Bug 13752 ]] If on edit mode, treat a doubledown on the controller as a MCControl::doubledown
    if (hittestcontroller(mx, my) == kMCPlayerControllerPartUnknown || (which == Button1 && getstack() -> gettool(this) == T_POINTER))
        return MCControl::doubledown(which);
    if (which == Button1 && getstack() -> gettool(this) == T_BROWSE)
    {
        if ((MCmodifierstate & MS_SHIFT) != 0)
            handle_shift_mdown(which);
        else
            handle_mdown(which);
    }
    return True;
}

Boolean MCPlayer::doubleup(uint2 which)
{
    // PM-2014-08-11: [[ Bug 13063 ]] Treat a doubleup on the controller as a single mup
    // PM-2014-10-22: [[ Bug 13752 ]] If on edit mode, treat a doubledown on the controller as a MCControl::doubledown
    if (hittestcontroller(mx, my) == kMCPlayerControllerPartUnknown || (which == Button1 && getstack() -> gettool(this) == T_POINTER))
        return MCControl::doubleup(which);
    if (which == Button1 && getstack() -> gettool(this) == T_BROWSE)
        handle_mup(which);
    return True;
}

void MCPlayer::setrect(const MCRectangle &nrect)
{
	rect = nrect;
	
	if (m_platform_player != nil)
	{
		MCRectangle trect = MCU_reduce_rect(rect, getflag(F_SHOW_BORDER) ? borderwidth : 0);
        
        if (getflag(F_SHOW_CONTROLLER))
            trect . height -= CONTROLLER_HEIGHT;
        
        // MW-2014-04-09: [[ Bug 11922 ]] Make sure we use the view not device transform
        //   (backscale factor handled in platform layer).
		trect = MCRectangleGetTransformedBounds(trect, getstack()->getviewtransform());
		MCPlatformSetPlayerProperty(m_platform_player, kMCPlatformPlayerPropertyRect, kMCPlatformPropertyTypeRectangle, &trect);
	}
}

void MCPlayer::timer(MCNameRef mptr, MCParameter *params)
{
    if (MCNameIsEqualTo(mptr, MCM_play_started, kMCCompareCaseless))
    {
        state &= ~CS_PAUSED;
        redrawcontroller();
    }
    else if (MCNameIsEqualTo(mptr, MCM_play_stopped, kMCCompareCaseless))
    {
        state |= CS_PAUSED;
        redrawcontroller();
        
        m_modify_selection_while_playing = false;
        
        if (disposable)
        {
            playstop();
            return; //obj is already deleted, do not pass msg up.
        }
    }
    else if (MCNameIsEqualTo(mptr, MCM_play_paused, kMCCompareCaseless))
    {
        state |= CS_PAUSED;
        redrawcontroller();
        
        m_modify_selection_while_playing = false;
    }
    else if (MCNameIsEqualTo(mptr, MCM_current_time_changed, kMCCompareCaseless))
    {
        // If params is nil then this did not originate from the player!
        if (params != nil)
        {
            // Update the current time in the parameter and make sure we allow another
            // currentTimeChanged message to be posted.
            state &= ~CS_CTC_PENDING;
            params -> setn_argument(getmoviecurtime());
        }
    }
    else if (MCNameIsEqualTo(mptr, MCM_internal, kMCCompareCaseless))
    {
        handle_mstilldown(Button1);
        MCscreen -> addtimer(this, MCM_internal, MCblinkrate);
    }
    MCControl::timer(mptr, params);
}

<<<<<<< HEAD
#ifdef LEGACY_EXEC
Exec_stat MCPlayer::getprop(uint4 parid, Properties which, MCExecPoint &ep, Boolean effective)
=======
Exec_stat MCPlayer::getprop(uint4 parid, Properties which, MCExecPoint &ep, Boolean effective, bool recursive)
>>>>>>> bb71d905
{
	uint2 i = 0;
	switch (which)
	{
#ifdef /* MCPlayer::getprop */ LEGACY_EXEC
        case P_FILE_NAME:
            if (filename == NULL)
                ep.clear();
            else
                ep.setsvalue(filename);
            break;
        case P_DONT_REFRESH:
            ep.setboolean(getflag(F_DONT_REFRESH));
            break;
        case P_CURRENT_TIME:
            ep.setint(getmoviecurtime());
            break;
        case P_DURATION:
            ep.setint(getduration());
            break;
        case P_LOOPING:
            ep.setboolean(getflag(F_LOOPING));
            break;
        case P_PAUSED:
            ep.setboolean(ispaused());
            break;
        case P_ALWAYS_BUFFER:
            ep.setboolean(getflag(F_ALWAYS_BUFFER));
            break;
            // PM-2014-09-02: [[ Bug 13092 ]] Added status property
        case P_STATUS:
        {
            if(getmovieloadedtime() != 0 && getmovieloadedtime() < getduration())
                ep.setcstring("loading");
            else if (!ispaused())
                ep.setcstring("playing");
            else if (ispaused())
                ep.setcstring("paused");
        }
            break;
        case P_PLAY_RATE:
            ep.setr8(rate, ep.getnffw(), ep.getnftrailing(), ep.getnfforce());
            return ES_NORMAL;
        case P_START_TIME:
            if (starttime == MAXUINT4)
                ep.clear();
            else
                ep.setnvalue(starttime);//for QT, this is the selection start time
            break;
        case P_END_TIME:
            if (endtime == MAXUINT4)
                ep.clear();
            else
                ep.setnvalue(endtime); //for QT, this is the selection's end time
            break;
        case P_SHOW_BADGE:
            ep.setboolean(getflag(F_SHOW_BADGE));
            break;
        case P_SHOW_CONTROLLER:
            ep.setboolean(getflag(F_SHOW_CONTROLLER));
            break;
        case P_PLAY_SELECTION:
            ep.setboolean(getflag(F_PLAY_SELECTION));
            break;
        case P_HILITE_COLOR:
            ep.setcolor(controllermaincolor);
            break;
        case P_FORE_COLOR:
            ep.setcolor(selectedareacolor);
            break;
        case P_SHOW_SELECTION:
            ep.setboolean(getflag(F_SHOW_SELECTION));
            break;
        case P_CALLBACKS:
            ep.setsvalue(userCallbackStr);
            break;
        case P_TIME_SCALE:
            ep.setint(gettimescale());
            break;
        case P_FORMATTED_HEIGHT:
            ep.setint(getpreferredrect().height);
            break;
        case P_FORMATTED_WIDTH:
            ep.setint(getpreferredrect().width);
            break;
        case P_MOVIE_CONTROLLER_ID:
            ep.setint((int)NULL);
            break;
        case P_PLAY_LOUDNESS:
            ep.setint(getloudness());
            break;
        case P_TRACK_COUNT:
            if (m_platform_player != nil)
            {
                uindex_t t_count;
                MCPlatformCountPlayerTracks(m_platform_player, t_count);
                i = t_count;
            }
            ep.setint(i);
            break;
        case P_TRACKS:
            gettracks(ep);
            break;
        case P_ENABLED_TRACKS:
            getenabledtracks(ep);
            break;
        case P_MEDIA_TYPES:
            ep.clear();
            if (m_platform_player != nil)
            {
                MCPlatformPlayerMediaTypes t_types;
                MCPlatformGetPlayerProperty(m_platform_player, kMCPlatformPlayerPropertyMediaTypes, kMCPlatformPropertyTypePlayerMediaTypes, &t_types);
                bool first = true;
                for (i = 0 ; i < sizeof(ppmediatypes) / sizeof(ppmediatypes[0]) ; i++)
                    if ((t_types & (1 << ppmediatypes[i])) != 0)
                    {
                        ep.concatcstring(ppmediastrings[i], EC_COMMA, first);
                        first = false;
                    }
            }
            break;
        // PM-2014-08-19 [[ Bug 13121 ]] Property for the download progress of the movie
        case P_MOVIE_LOADED_TIME:
            ep.clear();
            ep.setint(getmovieloadedtime());
            break;
        case P_CURRENT_NODE:
			if (m_platform_player != nil)
				MCPlatformGetPlayerProperty(m_platform_player, kMCPlatformPlayerPropertyQTVRNode, kMCPlatformPropertyTypeUInt16, &i);
            ep.setint(i);
            break;
        case P_PAN:
		{
			real8 pan = 0.0;
			if (m_platform_player != nil)
				MCPlatformGetPlayerProperty(m_platform_player, kMCPlatformPlayerPropertyQTVRPan, kMCPlatformPropertyTypeDouble, &pan);
            
			ep.setr8(pan, ep.getnffw(), ep.getnftrailing(), ep.getnfforce());
		}
            break;
        case P_TILT:
		{
			real8 tilt = 0.0;
			if (m_platform_player != nil)
				MCPlatformGetPlayerProperty(m_platform_player, kMCPlatformPlayerPropertyQTVRTilt, kMCPlatformPropertyTypeDouble, &tilt);
            
			ep.setr8(tilt, ep.getnffw(), ep.getnftrailing(), ep.getnfforce());
		}
            break;
        case P_ZOOM:
		{
			real8 zoom = 0.0;
			if (m_platform_player != nil)
				MCPlatformGetPlayerProperty(m_platform_player, kMCPlatformPlayerPropertyQTVRZoom, kMCPlatformPropertyTypeDouble, &zoom);
            
			ep.setr8(zoom, ep.getnffw(), ep.getnftrailing(), ep.getnfforce());
		}
            break;
        case P_CONSTRAINTS:
			ep.clear();
			if (m_platform_player != nil)
			{
				MCPlatformPlayerQTVRConstraints t_constraints;
				MCPlatformGetPlayerProperty(m_platform_player, kMCPlatformPlayerPropertyQTVRConstraints, kMCPlatformPropertyTypePlayerQTVRConstraints, &t_constraints);
				ep.appendstringf("%lf,%lf\n", t_constraints . x_min, t_constraints . x_max);
				ep.appendstringf("%lf,%lf\n", t_constraints . y_min, t_constraints . y_max);
				ep.appendstringf("%lf,%lf", t_constraints . z_min, t_constraints . z_max);
			}
            break;
        case P_NODES:
            getnodes(ep);
            break;
        case P_HOT_SPOTS:
            gethotspots(ep);
            break;
#endif /* MCPlayer::getprop */
        default:
            return MCControl::getprop(parid, which, ep, effective, recursive);
	}
	return ES_NORMAL;
}
#endif

#ifdef LEGACY_EXEC
Exec_stat MCPlayer::setprop(uint4 parid, Properties p, MCExecPoint &ep, Boolean effective)
{
	Boolean dirty = False;
	Boolean wholecard = False;
	uint4 ctime;
	MCString data = ep.getsvalue();
    
	switch (p)
	{
#ifdef /* MCPlayer::setprop */ LEGACY_EXEC
        case P_FILE_NAME:
            if (filename == NULL || data != filename)
            {
                delete filename;
                filename = NULL;
                playstop();
                starttime = MAXUINT4; //clears the selection
                endtime = MAXUINT4;
                if (data != MCnullmcstring)
                    filename = data.clone();
                prepare(MCnullstring);
                
                // PM-2014-10-20: [[ Bug 13711 ]] Make sure we attach the player after prepare()
                // PM-2014-10-21: [[ Bug 13710 ]] Check if the player is already attached
                if (m_platform_player != nil && !m_is_attached && m_should_attach)
                {
                    MCPlatformAttachPlayer(m_platform_player, getstack() -> getwindow());
                    m_is_attached = true;
                    m_should_attach = false;
                }

                dirty = wholecard = True;
            }
            break;
        case P_DONT_REFRESH:
            if (!MCU_matchflags(data, flags, F_DONT_REFRESH, dirty))
            {
                MCeerror->add(EE_OBJECT_NAB, 0, 0, data);
                return ES_ERROR;
            }
            break;
        case P_ALWAYS_BUFFER:
            if (!MCU_matchflags(data, flags, F_ALWAYS_BUFFER, dirty))
            {
                MCeerror->add(EE_OBJECT_NAB, 0, 0, data);
                return ES_ERROR;
            }
            
            // The actual buffering state is determined upon redrawing - therefore
            // we trigger a redraw to ensure we don't unbuffer when it is
            // needed.
            
            if (opened)
                dirty = True;
            break;
        case P_CALLBACKS:
            delete userCallbackStr;
            if (data.getlength() == 0)
            {
                userCallbackStr = NULL;
                // PM-2014-08-21: [[ Bug 13243 ]] Free the existing callback table.
                for(uindex_t i = 0; i < m_callback_count; i++)
                {
                    MCNameDelete(m_callbacks[i] . message);
                    MCNameDelete(m_callbacks[i] . parameter);
                }
                MCMemoryDeleteArray(m_callbacks);
                m_callbacks = nil;
                m_callback_count = 0;
            }
            else
            {
                userCallbackStr = data.clone();
            }
			SynchronizeUserCallbacks();
            break;
        case P_CURRENT_TIME:
            if (!MCU_stoui4(data, ctime))
            {
                MCeerror->add(EE_OBJECT_NAN, 0, 0, data);
                return ES_ERROR;
            }
            setcurtime(ctime, false);
            if (isbuffering())
                dirty = True;
            else
                redrawcontroller();
            break;
        case P_LOOPING:
            if (!MCU_matchflags(data, flags, F_LOOPING, dirty))
            {
                MCeerror->add(EE_OBJECT_NAB, 0, 0, data);
                return ES_ERROR;
            }
            if (dirty)
                setlooping((flags & F_LOOPING) != 0); //set/unset movie looping
            break;
        case P_PAUSED:
            playpause(data == MCtruemcstring); //pause or unpause the player
            break;
        case P_PLAY_RATE:
            if (!MCU_stor8(data, rate))
            {
                MCeerror->add(EE_OBJECT_NAN, 0, 0, data);
                return ES_ERROR;
            }
            setplayrate();
            break;
        case P_START_TIME: //this is the selection start time
            if (data.getlength() == 0)
                starttime = endtime = MAXUINT4;
            else
            {
                if (!MCU_stoui4(data, starttime))
                {
                    MCeerror->add(EE_OBJECT_NAN, 0, 0, data);
                    return ES_ERROR;
                }
                
                if (endtime == MAXUINT4) //if endtime is not set, set it to the length of movie
                    endtime = getduration();
                else if (starttime > endtime)
                    endtime = starttime;
            }
            setselection(false);
            break;
        case P_END_TIME: //this is the selection end time
            if (data.getlength() == 0)
                starttime = endtime = MAXUINT4;
            else
            {
                if (!MCU_stoui4(data, endtime))
                {
                    MCeerror->add(EE_OBJECT_NAN, 0, 0, data);
                    return ES_ERROR;
                }
                
                if (starttime == MAXUINT4)
                    starttime = 0;
                else if (starttime > endtime)
                    starttime = endtime;
            }
            setselection(false);
            break;
        case P_TRAVERSAL_ON:
            if (MCControl::setprop(parid, p, ep, effective) != ES_NORMAL)
                return ES_ERROR;
            break;
        case P_SHOW_BADGE: //if in the buffering mode we do not want to show/hide the badge
            if (!(flags & F_ALWAYS_BUFFER))
            { //if always buffer flag is not set
                if (!MCU_matchflags(data, flags, F_SHOW_BADGE, dirty))
                {
                    MCeerror->add(EE_OBJECT_NAB, 0, 0, data);
                    return ES_ERROR;
                }
                if (dirty && !isbuffering()) //we are not actually buffering, let's show/hide the badge
                    showbadge((flags & F_SHOW_BADGE) != 0); //show/hide movie's badge
            }
            break;
        case P_SHOW_CONTROLLER:
            if (!MCU_matchflags(data, flags, F_SHOW_CONTROLLER, dirty))
            {
                MCeerror->add(EE_OBJECT_NAB, 0, 0, data);
                return ES_ERROR;
            }
            if (dirty)
            {
                showcontroller((flags & F_VISIBLE) != 0
                               && (flags & F_SHOW_CONTROLLER) != 0);
                dirty = False;
            }
            break;
        case P_PLAY_SELECTION: //make movie play only the selected part
            if (!MCU_matchflags(data, flags, F_PLAY_SELECTION, dirty))
            {
                MCeerror->add
                (EE_OBJECT_NAB, 0, 0, data);
                return ES_ERROR;
            }
            if (dirty)
                playselection((flags & F_PLAY_SELECTION) != 0);
            break;
        case P_FORE_COLOR:
        {
            MCColor t_color;
			char *t_colorname = NULL;
			if (!MCscreen->parsecolor(data, &t_color, &t_colorname))
			{
				MCeerror->add
				(EE_COLOR_BADSELECTEDCOLOR, 0, 0, data);
				return ES_ERROR;
			}
			if (t_colorname != NULL)
				delete t_colorname;
            selectedareacolor = t_color;
            dirty = True;
        }
            break;
            
        case P_HILITE_COLOR:
        {
            MCColor t_color;
			char *t_colorname = NULL;
			if (!MCscreen->parsecolor(data, &t_color, &t_colorname))
			{
				MCeerror->add
				(EE_COLOR_BADSELECTEDCOLOR, 0, 0, data);
				return ES_ERROR;
			}
			if (t_colorname != NULL)
				delete t_colorname;
            controllermaincolor = t_color;
            dirty = True;
        }
            break;
   
        case P_SHOW_SELECTION: //means make movie editable
            if (!MCU_matchflags(data, flags, F_SHOW_SELECTION, dirty))
            {
                MCeerror->add
                (EE_OBJECT_NAB, 0, 0, data);
                return ES_ERROR;
            }
            if (dirty)
                editmovie((flags & F_SHOW_SELECTION) != 0);
            break;
        case P_SHOW_BORDER:
        case P_BORDER_WIDTH:
        {
            if (MCControl::setprop(parid, p, ep, effective) != ES_NORMAL)
                return ES_ERROR;
            setrect(rect);
            dirty = True;
        }
            break;
        case P_MOVIE_CONTROLLER_ID:
            break;
        case P_PLAY_LOUDNESS:
            if (!MCU_stoui2(data, loudness))
            {
                MCeerror->add(EE_OBJECT_NAN, 0, 0, data);
                return ES_ERROR;
            }
            loudness = MCU_max(0, loudness);
            loudness = MCU_min(loudness, 100);
            setloudness();
            // PM-2014-09-02: [[ Bug 13309 ]] Make sure the volume icon of the controller will be redrawn
            dirty = True;
            break;
        case P_ENABLED_TRACKS:
            if (!setenabledtracks(data))
            {
                MCeerror->add(EE_OBJECT_NAN, 0, 0, data);
                return ES_ERROR;
            }
            dirty = wholecard = True;
            break;
        case P_CURRENT_NODE:
		{
			uint2 nodeid;
			if (!MCU_stoui2(data,nodeid))
			{
				MCeerror->add(EE_OBJECT_NAN, 0, 0, data);
				return ES_ERROR;
			}
			if (m_platform_player != nil)
				MCPlatformSetPlayerProperty(m_platform_player, kMCPlatformPlayerPropertyQTVRNode, kMCPlatformPropertyTypeUInt16, &nodeid);
		}
            break;
        case P_PAN:
		{
			real8 pan;
			if (!MCU_stor8(data, pan))
			{
				MCeerror->add(EE_OBJECT_NAN, 0, 0, data);
				return ES_ERROR;
			}
			if (m_platform_player != nil)
				MCPlatformSetPlayerProperty(m_platform_player, kMCPlatformPlayerPropertyQTVRPan, kMCPlatformPropertyTypeDouble, &pan);
            
			if (isbuffering())
				dirty = True;
		}
            break;
        case P_TILT:
		{
			real8 tilt;
			if (!MCU_stor8(data, tilt))
			{
				MCeerror->add(EE_OBJECT_NAN, 0, 0, data);
				return ES_ERROR;
			}
			if (m_platform_player != nil)
				MCPlatformSetPlayerProperty(m_platform_player, kMCPlatformPlayerPropertyQTVRTilt, kMCPlatformPropertyTypeDouble, &tilt);
            
			if (isbuffering())
				dirty = True;
		}
            break;
        case P_ZOOM:
		{
			real8 zoom;
			if (!MCU_stor8(data, zoom))
			{
				MCeerror->add(EE_OBJECT_NAN, 0, 0, data);
				return ES_ERROR;
			}
            
			if (m_platform_player != nil)
				MCPlatformSetPlayerProperty(m_platform_player, kMCPlatformPlayerPropertyQTVRZoom, kMCPlatformPropertyTypeDouble, &zoom);
            
			if (isbuffering())
				dirty = True;
		}
            break;
        case P_VISIBLE:
        case P_INVISIBLE:
		{
			uint4 oldflags = flags;
			Exec_stat stat = MCControl::setprop(parid, p, ep, effective);
            
			if (m_platform_player != nil)
			{
				bool t_visible;
				t_visible = getflag(F_VISIBLE);
				MCPlatformSetPlayerProperty(m_platform_player, kMCPlatformPlayerPropertyVisible, kMCPlatformPropertyTypeBool, &t_visible);
			}
            
			return stat;
		}
            break;
#endif /* MCPlayer::setprop */
        default:
            return MCControl::setprop(parid, p, ep, effective);
	}
	if (dirty && opened && flags & F_VISIBLE)
	{
		// MW-2011-08-18: [[ Layers ]] Invalidate the whole object.
		layer_redrawall();
	}
	return ES_NORMAL;
}
#endif

// MW-2011-09-23: Make sure we sync the buffer state at this point, rather than
//   during drawing.
void MCPlayer::select(void)
{
	MCControl::select();
	syncbuffering(nil);
}

// MW-2011-09-23: Make sure we sync the buffer state at this point, rather than
//   during drawing.
void MCPlayer::deselect(void)
{
	MCControl::deselect();
	syncbuffering(nil);
}

MCControl *MCPlayer::clone(Boolean attach, Object_pos p, bool invisible)
{
	MCPlayer *newplayer = new MCPlayer(*this);
	if (attach)
		newplayer->attach(p, invisible);
	return newplayer;
}

IO_stat MCPlayer::extendedsave(MCObjectOutputStream& p_stream, uint4 p_part)
{
	return defaultextendedsave(p_stream, p_part);
}

IO_stat MCPlayer::extendedload(MCObjectInputStream& p_stream, uint32_t p_version, uint4 p_remaining)
{
	return defaultextendedload(p_stream, p_version, p_remaining);
}

IO_stat MCPlayer::save(IO_handle stream, uint4 p_part, bool p_force_ext)
{
	IO_stat stat;
	if (!disposable)
	{
		if ((stat = IO_write_uint1(OT_PLAYER, stream)) != IO_NORMAL)
			return stat;
		if ((stat = MCControl::save(stream, p_part, p_force_ext)) != IO_NORMAL)
			return stat;
        
        // MW-2013-11-19: [[ UnicodeFileFormat ]] If sfv >= 7000, use unicode.
        if ((stat = IO_write_stringref_new(filename, stream, MCstackfileversion >= 7000)) != IO_NORMAL)
			return stat;
		if ((stat = IO_write_uint4(starttime, stream)) != IO_NORMAL)
			return stat;
		if ((stat = IO_write_uint4(endtime, stream)) != IO_NORMAL)
			return stat;
		if ((stat = IO_write_int4((int4)(rate / 10.0 * MAXINT4),
		                          stream)) != IO_NORMAL)
			return stat;
        
        // MW-2013-11-19: [[ UnicodeFileFormat ]] If sfv >= 7000, use unicode.
        if ((stat = IO_write_stringref_new(userCallbackStr, stream, MCstackfileversion >= 7000)) != IO_NORMAL)
			return stat;
	}
	return savepropsets(stream);
}

IO_stat MCPlayer::load(IO_handle stream, uint32_t version)
{
	IO_stat stat;
    
	if ((stat = MCObject::load(stream, version)) != IO_NORMAL)
		return stat;
	if ((stat = IO_read_stringref_new(filename, stream, version >= 7000)) != IO_NORMAL)
        
        // MW-2013-11-19: [[ UnicodeFileFormat ]] If sfv >= 7000, use unicode.
		return stat;
	if ((stat = IO_read_uint4(&starttime, stream)) != IO_NORMAL)
		return stat;
	if ((stat = IO_read_uint4(&endtime, stream)) != IO_NORMAL)
		return stat;
	int4 trate;
	if ((stat = IO_read_int4(&trate, stream)) != IO_NORMAL)
		return stat;
	rate = (real8)trate * 10.0 / MAXINT4;
	
	// MW-2013-11-19: [[ UnicodeFileFormat ]] If sfv >= 7000, use unicode.
	if ((stat = IO_read_stringref_new(userCallbackStr, stream, version >= 7000)) != IO_NORMAL)
		return stat;
	return loadpropsets(stream, version);
}

// MW-2011-09-23: Ensures the buffering state is consistent with current flags
//   and state.
void MCPlayer::syncbuffering(MCContext *p_dc)
{
	bool t_should_buffer;
	
	// MW-2011-09-13: [[ Layers ]] If the layer is dynamic then the player must be buffered.
	t_should_buffer = getstate(CS_SELECTED) || getflag(F_ALWAYS_BUFFER) || getstack() -> getstate(CS_EFFECT) || (p_dc != nil && p_dc -> gettype() != CONTEXT_TYPE_SCREEN) || !MCModeMakeLocalWindows() || layer_issprite();
    
    // MW-2014-04-24: [[ Bug 12249 ]] If we are not in browse mode for this object, then it should be buffered.
    t_should_buffer = t_should_buffer || getstack() -> gettool(this) != T_BROWSE;
	
	if (m_platform_player != nil)
		MCPlatformSetPlayerProperty(m_platform_player, kMCPlatformPlayerPropertyOffscreen, kMCPlatformPropertyTypeBool, &t_should_buffer);
}

// MW-2007-08-14: [[ Bug 1949 ]] On Windows ensure we load and unload QT if not
//   currently in use.
bool MCPlayer::getversion(MCStringRef& r_string)
{
    extern void MCQTGetVersion(MCStringRef &r_version);
    MCQTGetVersion(r_string);
    return true;
}

void MCPlayer::freetmp()
{
	if (istmpfile)
	{
		MCS_unlink(filename);
		MCValueAssign(filename, kMCEmptyString);
	}
}

uint4 MCPlayer::getmovieloadedtime()
{
    uint4 loadedtime;
	if (m_platform_player != nil && hasfilename())
		MCPlatformGetPlayerProperty(m_platform_player, kMCPlatformPlayerPropertyLoadedTime, kMCPlatformPropertyTypeUInt32, &loadedtime);
	else
		loadedtime = 0;
	return loadedtime;
}

uint4 MCPlayer::getduration() //get movie duration/length
{
	uint4 duration;
	if (m_platform_player != nil && hasfilename())
		MCPlatformGetPlayerProperty(m_platform_player, kMCPlatformPlayerPropertyDuration, kMCPlatformPropertyTypeUInt32, &duration);
	else
		duration = 0;
	return duration;
}

uint4 MCPlayer::gettimescale() //get moive time scale
{
	uint4 timescale;
	if (m_platform_player != nil && hasfilename())
		MCPlatformGetPlayerProperty(m_platform_player, kMCPlatformPlayerPropertyTimescale, kMCPlatformPropertyTypeUInt32, &timescale);
	else
		timescale = 0;
	return timescale;
}

uint4 MCPlayer::getmoviecurtime()
{
	uint4 curtime;
	if (m_platform_player != nil && hasfilename())
		MCPlatformGetPlayerProperty(m_platform_player, kMCPlatformPlayerPropertyCurrentTime, kMCPlatformPropertyTypeUInt32, &curtime);
	else
		curtime = 0;
	return curtime;
}

void MCPlayer::setcurtime(uint4 newtime, bool notify)
{
	lasttime = newtime;
	if (m_platform_player != nil && hasfilename())
    {
		MCPlatformSetPlayerProperty(m_platform_player, kMCPlatformPlayerPropertyCurrentTime, kMCPlatformPropertyTypeUInt32, &newtime);
        if (notify)
            currenttimechanged();
    }
}

void MCPlayer::setselection(bool notify)
{
    if (m_platform_player != nil && hasfilename())
	{
        uint32_t t_current_start, t_current_finish;
        MCPlatformGetPlayerProperty(m_platform_player, kMCPlatformPlayerPropertyStartTime, kMCPlatformPropertyTypeUInt32, &t_current_start);
		MCPlatformGetPlayerProperty(m_platform_player, kMCPlatformPlayerPropertyFinishTime, kMCPlatformPropertyTypeUInt32, &t_current_finish);
        
        if (starttime != t_current_start || endtime != t_current_finish)
        {
            uint32_t t_st, t_et;
            if (starttime == MAXUINT4 || endtime == MAXUINT4)
                t_st = t_et = 0;
            else
            {
                t_st = starttime;
                t_et = endtime;
            }
            
            // PM-2014-08-06: [[ Bug 13064 ]] 
            // If we first set StartTime and FinishTime is not set (= 0), then startTime becomes 0 (Since if StartTime > FinishTime then StartTime = FinishTime)
            // For this reason, we first set FinishTime 
            MCPlatformSetPlayerProperty(m_platform_player, kMCPlatformPlayerPropertyFinishTime, kMCPlatformPropertyTypeUInt32, &t_et);
            MCPlatformSetPlayerProperty(m_platform_player, kMCPlatformPlayerPropertyStartTime, kMCPlatformPropertyTypeUInt32, &t_st);
            
            if (notify)
                selectionchanged();
            
            // MW-2014-07-22: [[ Bug 12870 ]] Make sure controller rect redrawn when setting selection
            //   by script.
            layer_redrawrect(getcontrollerrect());
        }
        
        if (!m_modify_selection_while_playing)
            playselection(getflag(F_PLAY_SELECTION));
	}
}

void MCPlayer::setlooping(Boolean loop)
{
	if (m_platform_player != nil && hasfilename())
	{
		bool t_loop;
		t_loop = loop;
		MCPlatformSetPlayerProperty(m_platform_player, kMCPlatformPlayerPropertyLoop, kMCPlatformPropertyTypeBool, &t_loop);
	}
}

real8 MCPlayer::getplayrate()
{
    if (rate < MIN_RATE)
        return MIN_RATE;
    else if (rate > MAX_RATE)
        return MAX_RATE;
    else
        return rate;
}

void MCPlayer::updateplayrate(real8 p_rate)
{
    if (p_rate < MIN_RATE)
        rate = MIN_RATE;
    else if (p_rate > MAX_RATE)
        rate = MAX_RATE;
    else
        rate = p_rate;
}
void MCPlayer::setplayrate()
{
	if (m_platform_player != nil && hasfilename())
	{
		MCPlatformSetPlayerProperty(m_platform_player, kMCPlatformPlayerPropertyPlayRate, kMCPlatformPropertyTypeDouble, &rate);
		if (rate != 0.0f)
        // PM-2014-05-28: [[ Bug 12523 ]] Take into account the playRate property
			MCPlatformStartPlayer(m_platform_player, rate);
	}
    
	if (rate != 0)
    {
        if (getstate(CS_PAUSED))
            timer(MCM_play_started, nil);
		state = state & ~CS_PAUSED;
    }
	else
    {
        if (!getstate(CS_PAUSED))
            timer(MCM_play_paused, nil);
		state = state | CS_PAUSED;
    }
    
    redrawcontroller();
}

void MCPlayer::showbadge(Boolean show)
{
#if 0
	if (m_platform_player != nil)
	{
		bool t_show;
		t_show = show;
		MCPlatformSetPlayerProperty(m_platform_player, kMCPlatformPlayerPropertyShowBadge, kMCPlatformPropertyTypeBool, &t_show);
	}
#endif
}

void MCPlayer::editmovie(Boolean edit)
{

	if (m_platform_player != nil && hasfilename())
	{
		bool t_edit;
		t_edit = edit;
		MCPlatformSetPlayerProperty(m_platform_player, kMCPlatformPlayerPropertyShowSelection, kMCPlatformPropertyTypeBool, &t_edit);
	}

}

void MCPlayer::playselection(Boolean play)
{
	if (m_platform_player != nil && hasfilename())
	{
		bool t_play;
		t_play = play;
		MCPlatformSetPlayerProperty(m_platform_player, kMCPlatformPlayerPropertyOnlyPlaySelection, kMCPlatformPropertyTypeBool, &t_play);
	}
}

Boolean MCPlayer::ispaused()
{
	if (m_platform_player != nil && hasfilename())
		return !MCPlatformPlayerIsPlaying(m_platform_player);
    
    return True;
}

void MCPlayer::showcontroller(Boolean show)
{
    // The showController property has changed, this means we must do two things - resize
    // the movie rect and then redraw ourselves to make sure we can see the controller.
    
    if (m_platform_player != nil)
	{
        // PM-2014-05-28: [[ Bug 12524 ]] Resize the rect height to avoid stretching of the movie when showing/hiding controller
        MCRectangle drect;
        drect = rect;
        
        // MW-2014-07-16: [[ QTSupport ]] We always use our own controller now.
        int t_height;
        t_height = CONTROLLER_HEIGHT;
                
        if (show )
            drect . height += t_height;  // This is the height of the default QTKit controller
        else
            drect . height -= t_height;
        
        layer_setrect(drect, true);
	}
}

Boolean MCPlayer::prepare(MCStringRef options)
{
    // For osversion < 10.8 we have to have QT initialized.
    if (MCmajorosversion < 0x1080)
    {
        extern bool MCQTInit(void);
        if (!MCQTInit())
            return False;
    }

	Boolean ok = False;
    m_should_attach = false;
    
    if (state & CS_PREPARED)
        return True;
    
    // Fixes the issue of invisible player being created by script
    // SN-2014-08-19: [[ Bug 13214 ]] An empty name should have the function stopping here
    if (MCStringIsEmpty(filename))
        return True;
    
	if (!opened)
		return False;
    
	if (m_platform_player == nil)
		MCPlatformCreatePlayer(m_platform_player);
    
	if (MCStringBeginsWithCString(filename, (const char_t*)"https:", kMCStringOptionCompareCaseless)
            // SN-2014-08-14: [[ Bug 13178 ]] Check if the sentence starts with 'http:' instead of 'https'
            || MCStringBeginsWithCString(filename, (const char_t*)"http:", kMCStringOptionCompareCaseless)
            || MCStringBeginsWithCString(filename, (const char_t*)"ftp:", kMCStringOptionCompareCaseless)
            || MCStringBeginsWithCString(filename, (const char_t*)"file:", kMCStringOptionCompareCaseless)
            || MCStringBeginsWithCString(filename, (const char_t*)"rtsp:", kMCStringOptionCompareCaseless))
		MCPlatformSetPlayerProperty(m_platform_player, kMCPlatformPlayerPropertyURL, kMCPlatformPropertyTypeNativeCString, &filename);
	else
		MCPlatformSetPlayerProperty(m_platform_player, kMCPlatformPlayerPropertyFilename, kMCPlatformPropertyTypeNativeCString, &filename);
	
	MCRectangle t_movie_rect;
	MCPlatformGetPlayerProperty(m_platform_player, kMCPlatformPlayerPropertyMovieRect, kMCPlatformPropertyTypeRectangle, &t_movie_rect);
	
	MCRectangle trect = resize(t_movie_rect);
	
    // Adjust so that the controller isn't included in the movie rect.
    if (getflag(F_SHOW_CONTROLLER))
        trect . height -= CONTROLLER_HEIGHT;
    
	// IM-2011-11-12: [[ Bug 11320 ]] Transform player rect to device coords
    // MW-2014-04-09: [[ Bug 11922 ]] Make sure we use the view not device transform
    //   (backscale factor handled in platform layer).
	trect = MCRectangleGetTransformedBounds(trect, getstack()->getviewtransform());
	
	MCPlatformSetPlayerProperty(m_platform_player, kMCPlatformPlayerPropertyRect, kMCPlatformPropertyTypeRectangle, &trect);
	
	bool t_looping, t_play_selection, t_show_controller, t_show_selection;
	
	t_looping = getflag(F_LOOPING);
	t_show_selection = getflag(F_SHOW_SELECTION);
    t_play_selection = getflag(F_PLAY_SELECTION);
	
	MCPlatformSetPlayerProperty(m_platform_player, kMCPlatformPlayerPropertyCurrentTime, kMCPlatformPropertyTypeUInt32, &lasttime);
    MCPlatformSetPlayerProperty(m_platform_player, kMCPlatformPlayerPropertyLoop, kMCPlatformPropertyTypeBool, &t_looping);
    MCPlatformSetPlayerProperty(m_platform_player, kMCPlatformPlayerPropertyShowSelection, kMCPlatformPropertyTypeBool, &t_show_selection);
    
    // PM-2014-08-06: [[ Bug 13104 ]] When new movie is opened then playRate should be set to 0
    rate = 0.0;
    
	setselection(false);
	MCPlatformSetPlayerProperty(m_platform_player, kMCPlatformPlayerPropertyOnlyPlaySelection, kMCPlatformPropertyTypeBool, &t_play_selection);
	SynchronizeUserCallbacks();
	
	bool t_offscreen;
	t_offscreen = getflag(F_ALWAYS_BUFFER);
	MCPlatformSetPlayerProperty(m_platform_player, kMCPlatformPlayerPropertyOffscreen, kMCPlatformPropertyTypeBool, &t_offscreen);
	
	bool t_visible;
	t_visible = getflag(F_VISIBLE);
	MCPlatformSetPlayerProperty(m_platform_player, kMCPlatformPlayerPropertyVisible, kMCPlatformPropertyTypeBool, &t_visible);
	
    if (m_is_attached)
    {
        MCPlatformDetachPlayer(m_platform_player);
        m_is_attached = false;
        m_should_attach = true;
    }
    else
        m_should_attach = true;
    	
	layer_redrawall();
	
	setloudness();
	
	MCresult -> clear(False);
	
	ok = True;
	
	if (ok)
	{
		state |= CS_PREPARED | CS_PAUSED;
	}
    
	return ok;
}

// PM-2014-10-14: [[ Bug 13569 ]] Make sure changes to player are not visible in preOpenCard
void MCPlayer::attachplayer()
{
    if (m_platform_player == nil)
        return;
    
    // Make sure we attach the player only if it was previously detached by detachplayer().
    if (!m_is_attached && m_should_attach)
    {
        MCPlatformAttachPlayer(m_platform_player, getstack() -> getwindow());
        m_is_attached = true;
        m_should_attach = false;
    }
}

// PM-2014-10-14: [[ Bug 13569 ]] Make sure changes to player are not visible in preOpenCard
void MCPlayer::detachplayer()
{
    if (m_platform_player == nil)
        return;
    
    if (m_is_attached)
    {
        MCPlatformDetachPlayer(m_platform_player);
        m_is_attached = false;
        m_should_attach = true;
    }
}

Boolean MCPlayer::playstart(MCStringRef options)
{
	if (!prepare(options))
		return False;
    
    // PM-2014-10-21: [[ Bug 13710 ]] Attach the player if not already attached
    if (m_platform_player != nil && !m_is_attached)
    {
        MCPlatformAttachPlayer(m_platform_player, getstack() -> getwindow());
        m_is_attached = true;
    }
	playpause(False);
	return True;
}

Boolean MCPlayer::playpause(Boolean on)
{
	if (!(state & CS_PREPARED))
		return False;
    
	Boolean ok;
	ok = False;
    
    if (on)
        m_modify_selection_while_playing = false;
    
	if (m_platform_player != nil)
	{
		if (!on)
        {
            playselection(getflag(F_PLAY_SELECTION) && !m_modify_selection_while_playing);
            // PM-2014-08-06: [[ Bug 13104 ]] Force playRate to 1.0 (needed when starting player by pressing space/enter keys 
            rate = 1.0;
			MCPlatformStartPlayer(m_platform_player, rate);
		}
        else
        {
			MCPlatformStopPlayer(m_platform_player);
            // PM-2014-08-06: [[ Bug 13104 ]] Make sure playRate is zero when player is paused
            rate = 0.0;
        }
		ok = True;
	}
	
	if (ok)
    {
        if (getstate(CS_PAUSED) && !on)
            timer(MCM_play_started, nil);
        else if (!getstate(CS_PAUSED) && on)
            timer(MCM_play_paused, nil);
		setstate(on, CS_PAUSED);
        
        redrawcontroller();
    }
    
	return ok;
}

void MCPlayer::playstepforward()
{
	if (!getstate(CS_PREPARED))
		return;
    
	if (m_platform_player != nil)
		MCPlatformStepPlayer(m_platform_player, 1);
}


void MCPlayer::playstepback()
{
	if (!getstate(CS_PREPARED))
		return;
	
	if (m_platform_player != nil)
		MCPlatformStepPlayer(m_platform_player, -1);
}

Boolean MCPlayer::playstop()
{
	formattedwidth = formattedheight = 0;
	if (!getstate(CS_PREPARED))
		return False;
    
	Boolean needmessage = True;
	
	state &= ~(CS_PREPARED | CS_PAUSED);
	lasttime = 0;
    
    m_modify_selection_while_playing = false;
	
    // PM-2014-10-21: [[ Bug 13710 ]] Detach the player only if already attached
	if (m_platform_player != nil && m_is_attached)
	{
		MCPlatformStopPlayer(m_platform_player);

		needmessage = getduration() > getmoviecurtime();
		
		MCPlatformDetachPlayer(m_platform_player);
        m_is_attached = false;
	}
    
    redrawcontroller();
    
	freetmp();
    
    /*
	if (MCplayers != NULL)
	{
		if (MCplayers == this)
			MCplayers = nextplayer;
		else
		{
			MCPlayer *tptr = MCplayers;
			while (tptr->nextplayer != NULL && tptr->nextplayer != this)
				tptr = tptr->nextplayer;
			if (tptr->nextplayer == this)
                tptr->nextplayer = nextplayer;
		}
	}
	nextplayer = NULL;*/
    
	if (disposable)
	{
		//if (needmessage)
		//	getcard()->message_with_args(MCM_play_stopped, getname());
		delete this;
	}
	//else
		//if (needmessage)
	//		message_with_args(MCM_play_stopped, getname());
    
	return True;
}


void MCPlayer::setfilename(MCStringRef vcname,
                           MCStringRef fname, Boolean istmp)
{
	// AL-2014-05-27: [[ Bug 12517 ]] Incoming strings can be nil
    MCNewAutoNameRef t_vcname;
    if (vcname != nil)
        MCNameCreate(vcname, &t_vcname);
    else
        t_vcname = kMCEmptyName;
	filename = MCValueRetain(fname != nil ? fname : kMCEmptyString);
	istmpfile = istmp;
	disposable = True;
}

void MCPlayer::setvolume(uint2 tloudness)
{
}

MCRectangle MCPlayer::getpreferredrect()
{
	if (!getstate(CS_PREPARED))
	{
		MCRectangle t_bounds;
		MCU_set_rect(t_bounds, 0, 0, formattedwidth, formattedheight);
		return t_bounds;
	}
    
    MCRectangle t_bounds;
	MCU_set_rect(t_bounds, 0, 0, 0, 0);
	if (m_platform_player != nil)
    {
		MCPlatformGetPlayerProperty(m_platform_player, kMCPlatformPlayerPropertyMovieRect, kMCPlatformPropertyTypeRectangle, &t_bounds);
        // PM-2014-04-28: [[Bug 12299]] Make sure the correct MCRectangle is returned
        return t_bounds;
    }
}

uint2 MCPlayer::getloudness()
{
	if (getstate(CS_PREPARED))
		if (m_platform_player != nil)
			MCPlatformGetPlayerProperty(m_platform_player, kMCPlatformPlayerPropertyVolume, kMCPlatformPropertyTypeUInt16, &loudness);
	return loudness;
}

MCColor MCPlayer::getcontrollerbackcolor()
{
    return controllerbackcolor;
}

MCColor MCPlayer::getcontrollermaincolor()
{
    return controllermaincolor;
}

void MCPlayer::updateloudness(int2 newloudness)
{
    loudness = newloudness;
}

void MCPlayer::setloudness()
{
	if (state & CS_PREPARED)
		if (m_platform_player != nil)
			MCPlatformSetPlayerProperty(m_platform_player, kMCPlatformPlayerPropertyVolume, kMCPlatformPropertyTypeUInt16, &loudness);
}

#ifdef LEGACY_EXEC
void MCPlayer::gettracks(MCExecPoint &ep)
{
	ep . clear();
    
	if (getstate(CS_PREPARED))
		if (m_platform_player != nil)
		{
			uindex_t t_track_count;
			MCPlatformCountPlayerTracks(m_platform_player, t_track_count);
			for(uindex_t i = 0; i < t_track_count; i++)
			{
				uint32_t t_id;
				MCAutoPointer<char> t_name;
				uint32_t t_offset, t_duration;
				MCPlatformGetPlayerTrackProperty(m_platform_player, i, kMCPlatformPlayerTrackPropertyId, kMCPlatformPropertyTypeUInt32, &t_id);
				MCPlatformGetPlayerTrackProperty(m_platform_player, i, kMCPlatformPlayerTrackPropertyMediaTypeName, kMCPlatformPropertyTypeNativeCString, &(&t_name));
				MCPlatformGetPlayerTrackProperty(m_platform_player, i, kMCPlatformPlayerTrackPropertyOffset, kMCPlatformPropertyTypeUInt32, &t_offset);
                // MW-2014-07-11: [[ Bug 12757 ]] Fetch the duration and store it in t_duration
				MCPlatformGetPlayerTrackProperty(m_platform_player, i, kMCPlatformPlayerTrackPropertyDuration, kMCPlatformPropertyTypeUInt32, &t_duration);
                // PM-2014-07-14: [[ Bug 12809 ]] Make sure each track is displayed on a separate line
				ep . concatuint(t_id, EC_RETURN, i == 0);
				ep . concatcstring(*t_name, EC_COMMA, false);
				ep . concatuint(t_offset, EC_COMMA, false);
				ep . concatuint(t_duration, EC_COMMA, false);
			}
		}
}
#endif

#ifdef LEGACY_EXEC
void MCPlayer::getenabledtracks(MCExecPoint &ep)
{
	ep.clear();
    
	if (getstate(CS_PREPARED))
		if (m_platform_player != nil)
		{
			uindex_t t_track_count;
			MCPlatformCountPlayerTracks(m_platform_player, t_track_count);
			for(uindex_t i = 0; i < t_track_count; i++)
			{
				uint32_t t_id;
				uint32_t t_enabled;
				MCPlatformGetPlayerTrackProperty(m_platform_player, i, kMCPlatformPlayerTrackPropertyId, kMCPlatformPropertyTypeUInt32, &t_id);
				MCPlatformGetPlayerTrackProperty(m_platform_player, i, kMCPlatformPlayerTrackPropertyEnabled, kMCPlatformPropertyTypeBool, &t_enabled);
				if (t_enabled)
					ep . concatuint(t_id, EC_RETURN, i == 0);
			}
		}
}
#endif

Boolean MCPlayer::setenabledtracks(MCStringRef s)
{
	if (getstate(CS_PREPARED))
		if (m_platform_player != nil)
		{
			uindex_t t_track_count;
			MCPlatformCountPlayerTracks(m_platform_player, t_track_count);
			for(uindex_t i = 0; i < t_track_count; i++)
			{
				bool t_enabled;
				t_enabled = false;
				MCPlatformSetPlayerTrackProperty(m_platform_player, i, kMCPlatformPlayerTrackPropertyEnabled, kMCPlatformPropertyTypeBool, &t_enabled);
			}
			
            uindex_t t_si, t_ei;
            t_si = t_ei = 0;
            
            while (t_ei < MCStringGetLength(s))
            {
                MCAutoStringRef t_track;
                
                if (!MCStringFirstIndexOfChar(s, '\n', t_si, kMCStringOptionCompareExact, t_ei))
                    t_ei = MCStringGetLength(s);
                
                /* UNCHECKED */ MCStringCopySubstring(s, MCRangeMake(t_si, t_ei - t_si), &t_track);
				
                if (!MCStringIsEmpty(*t_track))
				{
					uindex_t t_index;
					MCAutoNumberRef t_id;
                    
                    if (!MCNumberParse(*t_track, &t_id) ||
                        !MCPlatformFindPlayerTrackWithId(m_platform_player, MCNumberFetchAsUnsignedInteger(*t_id), t_index))
						return False;
					
					bool t_enabled;
					t_enabled = true;
					MCPlatformSetPlayerTrackProperty(m_platform_player, t_index, kMCPlatformPlayerTrackPropertyEnabled, kMCPlatformPropertyTypeBool, &t_enabled);
				}
				t_ei++;
				t_si = t_ei;
			}
            
			MCRectangle t_movie_rect;
			MCPlatformGetPlayerProperty(m_platform_player, kMCPlatformPlayerPropertyMovieRect, kMCPlatformPropertyTypeRectangle, &t_movie_rect);
			MCRectangle trect = resize(t_movie_rect);
			if (flags & F_SHOW_BORDER)
				trect = MCU_reduce_rect(trect, -borderwidth);
			setrect(trect);
		}
    
	return True;
}

MCRectangle MCPlayer::resize(MCRectangle movieRect)
{
	int2 x, y;
	MCRectangle trect = rect;
	
	// MW-2011-10-24: [[ Bug 9800 ]] Store the current rect for layer notification.
	MCRectangle t_old_rect;
	t_old_rect = rect;
	
	// MW-2011-10-01: [[ Bug 9762 ]] These got inverted sometime.
	formattedheight = movieRect.height;
	formattedwidth = movieRect.width;
	
	if (!(flags & F_LOCK_LOCATION))
	{
		if (formattedheight == 0)
		{ // audio clip
			trect.height = CONTROLLER_HEIGHT;
			rect = trect;
		}
		else
		{
			x = trect.x + (trect.width >> 1);
			y = trect.y + (trect.height >> 1);
			trect.width = (uint2)(formattedwidth * scale);
			trect.height = (uint2)(formattedheight * scale);
            
            if (flags & F_SHOW_CONTROLLER)
                trect.height += CONTROLLER_HEIGHT;
            
			trect.x = x - (trect.width >> 1);
			trect.y = y - (trect.height >> 1);
			if (flags & F_SHOW_BORDER)
				rect = MCU_reduce_rect(trect, -borderwidth);
			else
				rect = trect;
		}
	}
	else
		if (flags & F_SHOW_BORDER)
			trect = MCU_reduce_rect(trect, borderwidth);
	
	// MW-2011-10-24: [[ Bug 9800 ]] If the rect has changed, notify the layer.
	if (!MCU_equal_rect(rect, t_old_rect))
		layer_rectchanged(t_old_rect, true);
	
	return trect;
}


void MCPlayer::setcallbacks(MCStringRef p_callbacks)
{
    MCValueAssign(userCallbackStr, p_callbacks);
    SynchronizeUserCallbacks();
}

void MCPlayer::setmoviecontrollerid(integer_t p_id)
{    
}

integer_t MCPlayer::getmoviecontrollerid()
{
    // COCOA-TODO
    return (integer_t)NULL;
}

integer_t MCPlayer::getmediatypes()
{
    if (m_platform_player != nil)
    {
        MCPlatformPlayerMediaTypes t_types;
        MCPlatformGetPlayerProperty(m_platform_player, kMCPlatformPlayerPropertyMediaTypes, kMCPlatformPropertyTypePlayerMediaTypes, &t_types);

        return t_types;
    }
    
    return 0;
}

uinteger_t MCPlayer::getcurrentnode()
{
    uint2 i = 0;
    if (m_platform_player != nil)
        MCPlatformGetPlayerProperty(m_platform_player, kMCPlatformPlayerPropertyQTVRNode, kMCPlatformPropertyTypeUInt16, &i);
    return i;
}

bool MCPlayer::changecurrentnode(uinteger_t p_node_id)
{
    if (m_platform_player != nil)
    {
        MCPlatformSetPlayerProperty(m_platform_player, kMCPlatformPlayerPropertyQTVRNode, kMCPlatformPropertyTypeUInt16, &p_node_id);
        return true;
    }
    return false;
}

real8 MCPlayer::getpan()
{
    real8 pan = 0.0;
    if (m_platform_player != nil)
        MCPlatformGetPlayerProperty(m_platform_player, kMCPlatformPlayerPropertyQTVRPan, kMCPlatformPropertyTypeDouble, &pan);
    return pan;
}

bool MCPlayer::changepan(real8 pan)
{
    if (m_platform_player != nil)
        MCPlatformSetPlayerProperty(m_platform_player, kMCPlatformPlayerPropertyQTVRPan, kMCPlatformPropertyTypeDouble, &pan);
    
    return isbuffering();
}

real8 MCPlayer::gettilt()
{
    real8 tilt = 0.0;
    if (m_platform_player != nil)
        MCPlatformGetPlayerProperty(m_platform_player, kMCPlatformPlayerPropertyQTVRTilt, kMCPlatformPropertyTypeDouble, &tilt);
    return tilt;
}

bool MCPlayer::changetilt(real8 tilt)
{
    if (m_platform_player != nil)
        MCPlatformSetPlayerProperty(m_platform_player, kMCPlatformPlayerPropertyQTVRTilt, kMCPlatformPropertyTypeDouble, &tilt);
    return isbuffering();
}

real8 MCPlayer::getzoom()
{
    real8 zoom = 0.0;
    if (m_platform_player != nil)
        MCPlatformGetPlayerProperty(m_platform_player, kMCPlatformPlayerPropertyQTVRZoom, kMCPlatformPropertyTypeDouble, &zoom);
    return zoom;
}

bool MCPlayer::changezoom(real8 zoom)
{
    if (m_platform_player != nil)
        MCPlatformSetPlayerProperty(m_platform_player, kMCPlatformPlayerPropertyQTVRZoom, kMCPlatformPropertyTypeDouble, &zoom);
    return isbuffering();
}

void MCPlayer::gettracks(MCStringRef &r_tracks)
{
    if (getstate(CS_PREPARED) && m_platform_player != nil)
	{
		uindex_t t_track_count;
		MCPlatformCountPlayerTracks(m_platform_player, t_track_count);
        MCAutoListRef t_tracks_list;
        /* UNCHECKED */ MCListCreateMutable('\n', &t_tracks_list);
        
        for(uindex_t i = 0; i < t_track_count; i++)
        {
            MCAutoStringRef t_track;
            MCAutoStringRef t_name;
            
            uint32_t t_id;
            uint32_t t_offset, t_duration;
            MCPlatformGetPlayerTrackProperty(m_platform_player, i, kMCPlatformPlayerTrackPropertyId, kMCPlatformPropertyTypeUInt32, &t_id);
            MCPlatformGetPlayerTrackProperty(m_platform_player, i, kMCPlatformPlayerTrackPropertyMediaTypeName, kMCPlatformPropertyTypeNativeCString, &(&t_name));
            MCPlatformGetPlayerTrackProperty(m_platform_player, i, kMCPlatformPlayerTrackPropertyOffset, kMCPlatformPropertyTypeUInt32, &t_offset);
            MCPlatformGetPlayerTrackProperty(m_platform_player, i, kMCPlatformPlayerTrackPropertyDuration, kMCPlatformPropertyTypeUInt32, &t_duration);
            /* UNCHECKED */ MCStringFormat(&t_track, "%u,%@,%u,%u", t_id, *t_name, t_offset, t_duration);
            /* UNCHECKED */ MCListAppend(*t_tracks_list, *t_track);
        }
        /* UNCHECKED */ MCListCopyAsString(*t_tracks_list, r_tracks);
    }
}

uinteger_t MCPlayer::gettrackcount()
{
    uint2 i = 0;
    if (m_platform_player != nil)
    {
        uindex_t t_count;
        MCPlatformCountPlayerTracks(m_platform_player, t_count);
        i = t_count;
    }
    return i;
}

void MCPlayer::getnodes(MCStringRef &r_nodes)
{
	// COCOA-TODO: MCPlayer::getnodes();
    r_nodes = MCValueRetain(kMCEmptyString);
}

void MCPlayer::gethotspots(MCStringRef &r_nodes)
{
	// COCOA-TODO: MCPlayer::gethotspots();
    r_nodes = MCValueRetain(kMCEmptyString);
}

void MCPlayer::getconstraints(MCMultimediaQTVRConstraints &r_constraints)
{
    if (m_platform_player != nil)
        MCPlatformGetPlayerProperty(m_platform_player, kMCPlatformPlayerPropertyQTVRConstraints, kMCPlatformPropertyTypePlayerQTVRConstraints, (MCPlatformPlayerQTVRConstraints*)&(r_constraints));
}

void MCPlayer::getenabledtracks(uindex_t &r_count, uint32_t *&r_tracks_id)
{
    uinteger_t *t_track_ids;
    uindex_t t_count;
    
    t_track_ids = nil;
    t_count = 0;
    
    if (m_platform_player != nil)
    {
        uindex_t t_track_count;
        MCPlatformCountPlayerTracks(m_platform_player, t_track_count);
        t_count = 0;
        
        for(uindex_t i = 0; i < t_track_count; i++)
        {
            uint32_t t_id;
            uint32_t t_enabled;
            MCPlatformGetPlayerTrackProperty(m_platform_player, i, kMCPlatformPlayerTrackPropertyId, kMCPlatformPropertyTypeUInt32, &t_id);
            MCPlatformGetPlayerTrackProperty(m_platform_player, i, kMCPlatformPlayerTrackPropertyEnabled, kMCPlatformPropertyTypeBool, &t_enabled);
            if (t_enabled)
            {
                MCMemoryReallocate(t_track_ids, ++t_count * sizeof(uinteger_t), t_track_ids);
                t_track_ids[t_count - 1] = t_id;
            }
        }
    }
    
    r_count = t_count;
    r_tracks_id = t_track_ids;
}

void MCPlayer::updatevisibility()
{
    if (m_platform_player != nil)
    {
        bool t_visible;
        t_visible = getflag(F_VISIBLE);
        MCPlatformSetPlayerProperty(m_platform_player, kMCPlatformPlayerPropertyVisible, kMCPlatformPropertyTypeBool, &t_visible);
    }
}

void MCPlayer::updatetraversal()
{
    // Does nothing on platform implementation
}

void MCPlayer::setforegroundcolor(const MCInterfaceNamedColor& p_color)
{
    selectedareacolor = p_color . color;
}

void MCPlayer::getforegrouncolor(MCInterfaceNamedColor& r_color)
{
    r_color . name = nil;
    r_color . color = selectedareacolor;
}

void MCPlayer::sethilitecolor(const MCInterfaceNamedColor& p_color)
{
    controllermaincolor = p_color . color;
}

void MCPlayer::gethilitecolor(MCInterfaceNamedColor &r_color)
{
    r_color . name = nil;
    r_color . color = controllermaincolor;
}

//
// End of virtual MCPlayerInterface's functions
////////////////////////////////////////////////////////////////////////////////

void MCPlayer::markerchanged(uint32_t p_time)
{
    // Search for the first marker with the given time, and dispatch the message.
    for(uindex_t i = 0; i < m_callback_count; i++)
        if (p_time == m_callbacks[i] . time)
        {
            MCExecContext ctxt(nil, nil, nil);
            
            MCParameter *t_param;
            t_param = new MCParameter;
            t_param -> set_argument(ctxt, m_callbacks[i] . parameter);
            MCscreen -> addmessage(this, m_callbacks[i] . message, 0, t_param);
            
            // MW-2014-08-25: [[ Bug 13267 ]] Make sure we terminate the current wait so updates and messages get sent.
            MCPlatformBreakWait();
        }
}

void MCPlayer::selectionchanged(void)
{
    timer(MCM_selection_changed, nil);
}

void MCPlayer::currenttimechanged(void)
{
    if (m_modify_selection_while_playing)
    {
        if ((MCmodifierstate & MS_SHIFT) == 0)
            playpause(True);
        
        uint32_t t_current_time;
        t_current_time = getmoviecurtime();
        
        if (t_current_time < endtime && t_current_time > starttime)
            starttime = t_current_time;
        if (t_current_time > endtime)
            endtime = t_current_time;
        
        setselection(true);
    }
    
    // FG-2014-08-14: [[ Bug 13099 ]] redrawcontroller () should be called before currenttimechanged message is sent, or else player becomes unresponsive if alwaysbuffer is true
    redrawcontroller();
    
    // PM-2014-05-26: [[Bug 12512]] Make sure we pass the param to the currenttimechanged message
    if (!getstate(CS_CTC_PENDING))
    {
        state |= CS_CTC_PENDING;
        
        MCParameter *t_param;
        t_param = new MCParameter;
        t_param -> setn_argument(getmoviecurtime());
        MCscreen -> addmessage(this, MCM_current_time_changed, 0, t_param);
        
        // MW-2014-08-25: [[ Bug 13267 ]] Make sure we terminate the current wait so updates and messages get sent.
        MCPlatformBreakWait();
    }
}

void MCPlayer::moviefinished(void)
{
    // PM-2014-08-06: [[ Bug 13104 ]] Set rate to zero when movie finish
    rate = 0.0;
    timer(MCM_play_stopped, nil);
}

void MCPlayer::SynchronizeUserCallbacks(void)
{
    if (MCStringIsEmpty(userCallbackStr))
        return;
    
    if (m_platform_player == nil)
        return;
    
    // Free the existing callback table.
    for(uindex_t i = 0; i < m_callback_count; i++)
    {
        MCNameDelete(m_callbacks[i] . message);
        MCNameDelete(m_callbacks[i] . parameter);
    }
    MCMemoryDeleteArray(m_callbacks);
    m_callbacks = nil;
    m_callback_count = 0;
    
    // Now reparse the callback string and build the table.
    MCAutoStringRef t_callback;
    t_callback = userCallbackStr;
    
    uindex_t t_start_index, t_length;
    
    t_length = MCStringGetLength(*t_callback);
    t_start_index = 0;
    
	while (t_start_index < t_length)
	{
		uindex_t t_comma_index, t_callback_index, t_end_index;
		if (!MCStringFirstIndexOfChar(*t_callback, ',', t_start_index, kMCStringOptionCompareExact, t_comma_index))
		{
            //search ',' as separator
			return;
		}
		
        uindex_t t_callback2_index;
        // AL-2014-07-31: [[ Bug 12936 ]] Callbacks are one per line
        if (!MCStringFirstIndexOfChar(*t_callback, '\n', t_comma_index + 1, kMCStringOptionCompareExact, t_end_index))
            t_end_index = MCStringGetLength(*t_callback);
        
        /* UNCHECKED */ MCMemoryResizeArray(m_callback_count + 1, m_callbacks, m_callback_count);
        // Converts the first part to a number.
        MCAutoNumberRef t_time;
        
        // SN-2014-07-28: [[ Bug 12984 ]] MCNumberParseOffset expects the string to finish after the number
        MCAutoStringRef t_callback_substring;
        /* UNCHECKED */ MCStringCopySubstring(*t_callback, MCRangeMake(t_start_index, t_comma_index - t_start_index), &t_callback_substring);
        
        // SN-2014-07-28: [[ Bug 12984 ]] Mimic the strtol behaviour in case of a parsing failure
        if (MCNumberParse(*t_callback_substring, &t_time))
            m_callbacks[m_callback_count - 1] . time = MCNumberFetchAsInteger(*t_time);
        else
            m_callbacks[m_callback_count - 1] . time = 0;
        
        t_callback_index = t_comma_index + 1;
        while (isspace(MCStringGetCharAtIndex(*t_callback, t_callback_index))) //strip off preceding and trailing blanks
            ++t_callback_index;
        
        // See whether we can find a parameter for this callback
        uindex_t t_space_index;
        t_space_index = t_callback_index;
        
        while (t_space_index < t_end_index)
        {
            if (isspace(MCStringGetCharAtIndex(*t_callback, t_space_index)))
            {
                ++t_space_index;
                MCAutoStringRef t_param;
                /* UNCHECKED */ MCStringCopySubstring(*t_callback, MCRangeMake(t_space_index, t_end_index - t_space_index), &t_param);
                /* UNCHECKED */ MCNameCreate(*t_param, m_callbacks[m_callback_count - 1] . parameter);
                break;
            }
            ++t_space_index;
        }
        
        MCAutoStringRef t_message;
        /* UNCHECKED */ MCStringCopySubstring(*t_callback, MCRangeMake(t_callback_index, t_space_index - t_callback_index), &t_message);
        /* UNCHECKED */ MCNameCreate(*t_message, m_callbacks[m_callback_count - 1] . message);
        
        // If no parameter is specified, use the time.
        if (m_callbacks[m_callback_count - 1] . parameter == nil)
        {
            MCAutoStringRef t_param;
            /* UNCHECKED */ MCStringCopySubstring(*t_callback, MCRangeMake(t_start_index, t_comma_index - t_start_index), &t_param);
            /* UNCHECKED */ MCNameCreate(*t_param, m_callbacks[m_callback_count - 1] . parameter);
        }
		
        // Skip to the next callback, if there is one
        t_start_index = t_end_index + 1;
	}
    
    if (!hasfilename())
        return;
    
    // Now set the markers in the player so that we get notified.
    array_t<uint32_t> t_markers;
    /* UNCHECKED */ MCMemoryNewArray(m_callback_count, t_markers . ptr);
    for(uindex_t i = 0; i < m_callback_count; i++)
        t_markers . ptr[i] = m_callbacks[i] . time;
    t_markers . count = m_callback_count;
    MCPlatformSetPlayerProperty(m_platform_player, kMCPlatformPlayerPropertyMarkers, kMCPlatformPropertyTypeUInt32Array, &t_markers);
    MCMemoryDeleteArray(t_markers . ptr);
}

Boolean MCPlayer::isbuffering(void)
{
	if (m_platform_player == nil || !hasfilename())
		return false;
	
	bool t_buffering;
	MCPlatformGetPlayerProperty(m_platform_player, kMCPlatformPlayerPropertyOffscreen, kMCPlatformPropertyTypeBool, &t_buffering);
	
	return t_buffering;
}

//-----------------------------------------------------------------------------
//  Redraw Management

// MW-2011-09-06: [[ Redraw ]] Added 'sprite' option - if true, ink and opacity are not set.
void MCPlayer::draw(MCDC *dc, const MCRectangle& p_dirty, bool p_isolated, bool p_sprite)
{
	MCRectangle dirty;
	dirty = p_dirty;
    
	if (!p_isolated)
	{
		// MW-2011-09-06: [[ Redraw ]] If rendering as a sprite, don't change opacity or ink.
		if (!p_sprite)
		{
			dc -> setopacity(blendlevel * 255 / 100);
			dc -> setfunction(ink);
		}
        
		// MW-2009-06-11: [[ Bitmap Effects ]]
		if (m_bitmap_effects == NULL)
			dc -> begin(false);
		else
		{
			if (!dc -> begin_with_effects(m_bitmap_effects, rect))
				return;
			dirty = dc -> getclip();
		}
	}
    
	if (MClook == LF_MOTIF && state & CS_KFOCUSED && !(extraflags & EF_NO_FOCUS_BORDER))
		drawfocus(dc, p_dirty);
    
    //if (!(state & CS_CLOSING))
		//prepare(MCnullstring);
	
	if (m_platform_player != nil && hasfilename())
	{
        // SN-2014-08-25: [[ Bug 13187 ]] syncbuffering relocated
        //syncbuffering(dc);
        
		bool t_offscreen;
		MCPlatformGetPlayerProperty(m_platform_player, kMCPlatformPlayerPropertyOffscreen, kMCPlatformPropertyTypeBool, &t_offscreen);
		
		if (t_offscreen)
		{
			MCRectangle trect = MCU_reduce_rect(rect, flags & F_SHOW_BORDER ? borderwidth : 0);
            
			MCImageDescriptor t_image;
			MCMemoryClear(&t_image, sizeof(t_image));
			t_image.filter = kMCGImageFilterNone;
            
			// IM-2014-05-14: [[ ImageRepUpdate ]] Wrap locked bitmap in MCGImage
			MCImageBitmap *t_bitmap = nil;
			MCPlatformLockPlayerBitmap(m_platform_player, t_bitmap);
            
			MCGRaster t_raster = MCImageBitmapGetMCGRaster(t_bitmap, true);
            
            // SN-2014-08-25: [[ Bug 13187 ]] We need to copy the raster
            if (dc -> gettype() == CONTEXT_TYPE_PRINTER)
                MCGImageCreateWithRaster(t_raster, t_image.image);
            else
                MCGImageCreateWithRasterNoCopy(t_raster, t_image.image);
			if (t_image . image != nil)
				dc -> drawimage(t_image, 0, 0, trect.width, trect.height, trect.x, trect.y);
			MCGImageRelease(t_image.image);
			MCPlatformUnlockPlayerBitmap(m_platform_player, t_bitmap);
		}
	}
 
    // Draw our controller
    if (getflag(F_SHOW_CONTROLLER))
    {
        drawcontroller(dc);
    }
    
	if (getflag(F_SHOW_BORDER))
		if (getflag(F_3D))
			draw3d(dc, rect, ETCH_SUNKEN, borderwidth);
		else
			drawborder(dc, rect, borderwidth);
	
	if (!p_isolated)
	{
		if (getstate(CS_SELECTED))
			drawselected(dc);
	}
    
	if (!p_isolated)
		dc -> end();
}


void MCPlayer::drawcontroller(MCDC *dc)
{
    MCRectangle t_rect;
    t_rect = getcontrollerrect();
    
    // Adjust to cover empty pixels
    t_rect . x --;
    t_rect . y --;
    t_rect . width ++;
    t_rect . height ++;
    
    // SN-2014-08-25: [[ Bug 13187 ]] We need to clip to the size of the controller
    dc -> save();
    dc -> cliprect(t_rect);
    
    MCGContextRef t_gcontext = nil;
    dc -> lockgcontext(t_gcontext);
    
    // SN-2014-08-25: [[ Bug 13187 ]] Fill up the controller background color after clipping
    MCGContextAddRectangle(t_gcontext, MCRectangleToMCGRectangle(t_rect));
    MCGContextSetFillRGBAColor(t_gcontext, (controllerbackcolor . red / 255.0) / 257.0, (controllerbackcolor . green / 255.0) / 257.0, (controllerbackcolor . blue / 255.0) / 257.0, 1.0f);
    MCGContextFill(t_gcontext);
    
    drawControllerVolumeButton(t_gcontext);
    
    drawControllerPlayPauseButton(t_gcontext);
    drawControllerWellButton(t_gcontext);
    drawControllerBufferedAreaButton(t_gcontext);
    
    // PM-2014-07-15 [[ Bug 12818 ]] If the duration of the selection is 0 then selection handles are invisible
    if (getflag(F_SHOW_SELECTION) && endtime - starttime != 0)
    {
        drawControllerSelectedAreaButton(t_gcontext);
    }
    
    drawControllerScrubForwardButton(t_gcontext);
    drawControllerScrubBackButton(t_gcontext);
    
    drawControllerPlayedAreaButton(t_gcontext);
    
    // PM-2014-07-15 [[ Bug 12818 ]] If the duration of the selection is 0 then selection handles are invisible
    if (getflag(F_SHOW_SELECTION) && endtime - starttime != 0)
    {
        drawControllerSelectionStartButton(t_gcontext);
        drawControllerSelectionFinishButton(t_gcontext);
    }
    
    drawControllerThumbButton(t_gcontext);
    
    dc -> unlockgcontext(t_gcontext);
    
    // SN-2014-08-25: [[ Bug 13187 ]] Restore the context to its previous state
    dc -> restore();
}

void MCPlayer::drawControllerVolumeButton(MCGContextRef p_gcontext)
{
    MCRectangle t_rect;
    t_rect = getcontrollerrect();
    MCRectangle t_volume_rect = getcontrollerpartrect(t_rect, kMCPlayerControllerPartVolume);
        
    if (m_show_volume)
    {
        MCGContextAddRectangle(p_gcontext, MCRectangleToMCGRectangle(t_volume_rect));
        MCGContextSetFillRGBAColor(p_gcontext, (controllermaincolor . red / 255.0) / 257.0, (controllermaincolor . green / 255.0) / 257.0, (controllermaincolor . blue / 255.0) / 257.0, 1.0f);
        MCGContextFill(p_gcontext);
    }
    
    MCGContextSetFillRGBAColor(p_gcontext, 257 / 257.0, 257 / 257.0, 257 / 257.0, 1.0f); // WHITE

    MCGContextSetShouldAntialias(p_gcontext, true);
    
    MCGContextBeginPath(p_gcontext);
    MCGContextMoveTo(p_gcontext, MCRectangleScalePoints(t_volume_rect, 0.28 , 0.4));
    MCGContextLineTo(p_gcontext, MCRectangleScalePoints(t_volume_rect, 0.28 , 0.6));
    MCGContextLineTo(p_gcontext, MCRectangleScalePoints(t_volume_rect, 0.4 , 0.6));
    MCGContextLineTo(p_gcontext, MCRectangleScalePoints(t_volume_rect, 0.5 , 0.7));
    MCGContextLineTo(p_gcontext, MCRectangleScalePoints(t_volume_rect, 0.5 , 0.3));
    MCGContextLineTo(p_gcontext, MCRectangleScalePoints(t_volume_rect, 0.4 , 0.4));
    MCGContextCloseSubpath(p_gcontext);
    MCGContextFill(p_gcontext);
    
    if (getloudness() > 30)
    {
        MCGContextMoveTo(p_gcontext, MCRectangleScalePoints(t_volume_rect, 0.6 , 0.4));
        MCGContextLineTo(p_gcontext, MCRectangleScalePoints(t_volume_rect, 0.6 , 0.6));
    }
    
    if (getloudness() > 60)
    {
        MCGContextMoveTo(p_gcontext, MCRectangleScalePoints(t_volume_rect, 0.7 , 0.35));
        MCGContextLineTo(p_gcontext, MCRectangleScalePoints(t_volume_rect, 0.7 , 0.65));
    }
    
    if (getloudness() > 95)
    {
        MCGContextMoveTo(p_gcontext, MCRectangleScalePoints(t_volume_rect, 0.8 , 0.3));
        MCGContextLineTo(p_gcontext, MCRectangleScalePoints(t_volume_rect, 0.8 , 0.7));
    }
    
    MCGContextSetStrokeRGBAColor(p_gcontext, 257 / 257.0, 257 / 257.0, 257 / 257.0, 1.0f); // WHITE
    MCGContextSetStrokeWidth(p_gcontext, t_volume_rect . width / 20.0 );
    MCGContextStroke(p_gcontext);
}

void MCPlayer::drawControllerPlayPauseButton(MCGContextRef p_gcontext)
{
    MCRectangle t_rect;
    t_rect = getcontrollerrect();
    MCRectangle t_playpause_rect = getcontrollerpartrect(t_rect, kMCPlayerControllerPartPlay);
    MCGContextSetShouldAntialias(p_gcontext, true);
    
    if (ispaused())
    {
        MCGContextMoveTo(p_gcontext, MCRectangleScalePoints(t_playpause_rect, 0.35, 0.3));
        MCGContextLineTo(p_gcontext, MCRectangleScalePoints(t_playpause_rect, 0.35, 0.7));
        MCGContextLineTo(p_gcontext, MCRectangleScalePoints(t_playpause_rect, 0.68, 0.5));
        MCGContextCloseSubpath(p_gcontext);
    }
    
    else
    {
        MCGRectangle t_grect1, t_grect2;
        
        t_grect1 = MCGRectangleMake(t_playpause_rect . x + 0.3 * t_playpause_rect . width, t_playpause_rect . y + 0.3 * t_playpause_rect . height, 0.15 * t_playpause_rect . width, 0.4 * t_playpause_rect . height);
        MCGContextAddRectangle(p_gcontext, t_grect1);
        
        t_grect2 = MCGRectangleMake(t_playpause_rect . x + 0.55 * t_playpause_rect . width, t_playpause_rect . y + 0.3 * t_playpause_rect . height, 0.15 * t_playpause_rect . width, 0.4 * t_playpause_rect . height);
        MCGContextAddRectangle(p_gcontext, t_grect2);
        
    }
    
    MCGContextSetFillRGBAColor(p_gcontext, 257 / 257.0, 257 / 257.0, 257 / 257.0, 1.0f); // WHITE
    MCGContextFill(p_gcontext);
}

void MCPlayer::drawControllerWellButton(MCGContextRef p_gcontext)
{
    MCRectangle t_rect;
    t_rect = getcontrollerrect();
    MCRectangle t_drawn_well_rect = getcontrollerpartrect(t_rect, kMCPlayerControllerPartWell);
    // Adjust to look prettier. The same settings for y and height should apply to kMCPlayerControllerPartSelectedArea and kMCPlayerControllerPartPlayedArea
    t_drawn_well_rect . y = t_drawn_well_rect . y + 2 * CONTROLLER_HEIGHT / 5;
    t_drawn_well_rect . height = CONTROLLER_HEIGHT / 5;
    
    // PM-2014-07-17: [[ Bug 12833 ]] Reduce the length of the drawn well so as to fix alignment issues with the start/end point of selectedArea and playedArea 
    t_drawn_well_rect . x += 4;
    t_drawn_well_rect . width -= 10;
    
    MCGBitmapEffects t_effects;
	t_effects . has_drop_shadow = false;
	t_effects . has_outer_glow = false;
	t_effects . has_inner_glow = false;
	t_effects . has_inner_shadow = true;
    t_effects . has_color_overlay = false;
    
    MCGShadowEffect t_inner_shadow;
    t_inner_shadow . color = MCGColorMakeRGBA(56.0 / 255.0, 56.0 / 255.0, 56.0 / 255.0, 56.0 / 255.0);
    t_inner_shadow . blend_mode = kMCGBlendModeClear;
    t_inner_shadow . size = 0;
    t_inner_shadow . spread = 0;
    
    MCGFloat t_x_offset, t_y_offset;
    int t_distance = t_drawn_well_rect . height / 5;
    
    // Make sure we always have an inner shadow
    if (t_distance == 0)
        t_distance = 1;
    
    MCGraphicsContextAngleAndDistanceToXYOffset(270, t_distance, t_x_offset, t_y_offset);
    
    t_inner_shadow . x_offset = t_x_offset;
    t_inner_shadow . y_offset = t_y_offset;
    t_inner_shadow . knockout = false;
    
    t_effects . inner_shadow = t_inner_shadow;
  
    MCGContextSetShouldAntialias(p_gcontext, true);
    
    MCGContextSetFillRGBAColor(p_gcontext, 0.0f, 0.0f, 0.0f, 1.0f); // BLACK
    MCGRectangle t_rounded_rect = MCRectangleToMCGRectangle(t_drawn_well_rect);
    
    MCGContextAddRoundedRectangle(p_gcontext, t_rounded_rect, MCGSizeMake(10, 10));
    
    MCGContextBeginWithEffects(p_gcontext, t_rounded_rect, t_effects);
    
    MCGContextFill(p_gcontext);

    /////////////////////////////////////////
    /* TODO: Update this ugly way of adding the inner shadow 'manually' */
    MCRectangle t_shadow = MCRectangleMake(t_drawn_well_rect . x + 1, t_drawn_well_rect . y + t_drawn_well_rect . height - 2, t_drawn_well_rect . width - 2, 2);
    
    MCGContextSetShouldAntialias(p_gcontext, true);
    
    MCGContextSetFillRGBAColor(p_gcontext, 56.0 / 255.0, 56.0 / 255.0, 56.0 / 255.0, 1.0f); // GRAY
    MCGRectangle t_shadow_rect = MCRectangleToMCGRectangle(t_shadow);
    
    MCGContextAddRoundedRectangle(p_gcontext, t_shadow_rect, MCGSizeMake(10, 10));
    
    MCGContextFill(p_gcontext);
    ////////////////////////////////////////
    
    MCGContextEnd(p_gcontext);
}

void MCPlayer::drawControllerThumbButton(MCGContextRef p_gcontext)
{
    MCRectangle t_rect;
    t_rect = getcontrollerrect();
    MCRectangle t_drawn_thumb_rect = getcontrollerpartrect(t_rect, kMCPlayerControllerPartThumb);
    // Adjust to look prettier. Note that these adjustments should match hittestcontroller in cases where thumb overlaps with selectionStart/selectionFinish handles
    t_drawn_thumb_rect . y = t_drawn_thumb_rect . y + 2 * CONTROLLER_HEIGHT / 7;
    t_drawn_thumb_rect . height = 3 * CONTROLLER_HEIGHT / 7;
    t_drawn_thumb_rect . width = CONTROLLER_HEIGHT / 3;
       
    MCAutoPointer<MCGColor> t_colors;
    MCAutoPointer<MCGFloat> t_stops;
    setRamp(&t_colors, &t_stops);
    
    MCGAffineTransform t_transform;
    
    float origin_x = t_drawn_thumb_rect.x + t_drawn_thumb_rect.width / 2.0;
	float origin_y = t_drawn_thumb_rect.y + t_drawn_thumb_rect.height;
	float primary_x = t_drawn_thumb_rect.x + t_drawn_thumb_rect.width / 2.0;
	float primary_y = t_drawn_thumb_rect.y;
	float secondary_x = t_drawn_thumb_rect.x - t_drawn_thumb_rect.width / 2.0;
	float secondary_y = t_drawn_thumb_rect.y + t_drawn_thumb_rect.height;
    
    setTransform(t_transform, origin_x, origin_y, primary_x, primary_y, secondary_x, secondary_y);
    
    ////////////////////////////////////////////////////////
    
    ///////////////////////////////////////////////////////
    
    MCGContextSetFillGradient(p_gcontext, kMCGGradientFunctionLinear, *t_stops, *t_colors, 3, false, false, 1, t_transform, kMCGImageFilterNone);
    
    MCGContextSetShouldAntialias(p_gcontext, true);
    
    MCGContextAddArc(p_gcontext, MCRectangleScalePoints(t_drawn_thumb_rect, 0.5, 0.5), MCGSizeMake(1.2 * t_drawn_thumb_rect . width, 0.8 * t_drawn_thumb_rect . height), 0, 0, 360);
    
    MCGContextFill(p_gcontext);
}

void MCPlayer::drawControllerSelectionStartButton(MCGContextRef p_gcontext)
{
    MCRectangle t_rect;
    t_rect = getcontrollerrect();
    MCRectangle t_drawn_selection_start_rect = getcontrollerpartrect(t_rect, kMCPlayerControllerPartSelectionStart);
    
    MCGContextSetShouldAntialias(p_gcontext, true);
    
    MCGContextBeginPath(p_gcontext);
    
    // PM-2014-07-16: [[ Bug 12816 ]] Change the appearance of selection handles so as not to obscure player thumb
    MCGContextMoveTo(p_gcontext, MCRectangleScalePoints(t_drawn_selection_start_rect, 0.3, 0.05));
    MCGContextLineTo(p_gcontext, MCRectangleScalePoints(t_drawn_selection_start_rect, 0.7, 0.05));
    MCGContextLineTo(p_gcontext, MCRectangleScalePoints(t_drawn_selection_start_rect, 0.7, 0.1));
    MCGContextLineTo(p_gcontext, MCRectangleScalePoints(t_drawn_selection_start_rect, 0.5, 0.25));
    MCGContextLineTo(p_gcontext, MCRectangleScalePoints(t_drawn_selection_start_rect, 0.3, 0.1));
    MCGContextCloseSubpath(p_gcontext);
    
    MCGContextMoveTo(p_gcontext, MCRectangleScalePoints(t_drawn_selection_start_rect, 0.3, 0.93));
    MCGContextLineTo(p_gcontext, MCRectangleScalePoints(t_drawn_selection_start_rect, 0.7, 0.93));
    MCGContextLineTo(p_gcontext, MCRectangleScalePoints(t_drawn_selection_start_rect, 0.7, 0.88));
    MCGContextLineTo(p_gcontext, MCRectangleScalePoints(t_drawn_selection_start_rect, 0.5, 0.73));
    MCGContextLineTo(p_gcontext, MCRectangleScalePoints(t_drawn_selection_start_rect, 0.3, 0.88));
    MCGContextCloseSubpath(p_gcontext);

    
    MCGContextSetFillRGBAColor(p_gcontext, 257 / 257.0, 257 / 257.0, 257 / 257.0, 1.0f); // WHITE
    MCGContextFill(p_gcontext);
}

void MCPlayer::drawControllerSelectionFinishButton(MCGContextRef p_gcontext)
{
    MCRectangle t_rect;
    t_rect = getcontrollerrect();
    MCRectangle t_drawn_selection_finish_rect = getcontrollerpartrect(t_rect, kMCPlayerControllerPartSelectionFinish);
    
    MCGContextSetShouldAntialias(p_gcontext, true);
    
    MCGContextBeginPath(p_gcontext);
    
    // PM-2014-07-16: [[ Bug 12816 ]] Change the appearance of selection handles so as not to obscure player thumb
    MCGContextMoveTo(p_gcontext, MCRectangleScalePoints(t_drawn_selection_finish_rect, 0.3, 0.05));
    MCGContextLineTo(p_gcontext, MCRectangleScalePoints(t_drawn_selection_finish_rect, 0.7, 0.05));
    MCGContextLineTo(p_gcontext, MCRectangleScalePoints(t_drawn_selection_finish_rect, 0.7, 0.1));
    MCGContextLineTo(p_gcontext, MCRectangleScalePoints(t_drawn_selection_finish_rect, 0.5, 0.25));
    MCGContextLineTo(p_gcontext, MCRectangleScalePoints(t_drawn_selection_finish_rect, 0.3, 0.1));
    MCGContextCloseSubpath(p_gcontext);
    
    MCGContextMoveTo(p_gcontext, MCRectangleScalePoints(t_drawn_selection_finish_rect, 0.3, 0.93));
    MCGContextLineTo(p_gcontext, MCRectangleScalePoints(t_drawn_selection_finish_rect, 0.7, 0.93));
    MCGContextLineTo(p_gcontext, MCRectangleScalePoints(t_drawn_selection_finish_rect, 0.7, 0.88));
    MCGContextLineTo(p_gcontext, MCRectangleScalePoints(t_drawn_selection_finish_rect, 0.5, 0.73));
    MCGContextLineTo(p_gcontext, MCRectangleScalePoints(t_drawn_selection_finish_rect, 0.3, 0.88));
    MCGContextCloseSubpath(p_gcontext);
    
    MCGContextSetFillRGBAColor(p_gcontext, 257 / 257.0, 257 / 257.0, 257 / 257.0, 1.0f); // WHITE
    MCGContextFill(p_gcontext);

}

void MCPlayer::drawControllerScrubForwardButton(MCGContextRef p_gcontext)
{
    MCRectangle t_rect;
    t_rect = getcontrollerrect();
    MCRectangle t_scrub_forward_rect = getcontrollerpartrect(t_rect, kMCPlayerControllerPartScrubForward);
    
    if (m_scrub_forward_is_pressed)
    {
        MCGContextAddRectangle(p_gcontext, MCRectangleToMCGRectangle(t_scrub_forward_rect));
        MCGContextSetFillRGBAColor(p_gcontext, (controllermaincolor . red / 255.0) / 257.0, (controllermaincolor . green / 255.0) / 257.0, (controllermaincolor . blue / 255.0) / 257.0, 1.0f);
        MCGContextFill(p_gcontext);
    }
    
    MCGContextSetShouldAntialias(p_gcontext, true);
    
    MCGRectangle t_grect;
    t_grect = MCGRectangleMake(t_scrub_forward_rect . x + 0.3 * t_scrub_forward_rect . width, t_scrub_forward_rect . y + 0.3 * t_scrub_forward_rect . height, 0.15 * t_scrub_forward_rect . width, 0.4 * t_scrub_forward_rect . height);
    MCGContextBeginPath(p_gcontext);
    MCGContextAddRectangle(p_gcontext, t_grect);
    
    MCGContextMoveTo(p_gcontext, MCRectangleScalePoints(t_scrub_forward_rect, 0.55, 0.3));
    MCGContextLineTo(p_gcontext, MCRectangleScalePoints(t_scrub_forward_rect, 0.55, 0.7));
    MCGContextLineTo(p_gcontext, MCRectangleScalePoints(t_scrub_forward_rect, 0.75, 0.5));
    MCGContextCloseSubpath(p_gcontext);
     
    MCGContextSetFillRGBAColor(p_gcontext, 257 / 257.0, 257 / 257.0, 257 / 257.0, 1.0f); // WHITE
    MCGContextFill(p_gcontext);
}

void MCPlayer::drawControllerScrubBackButton(MCGContextRef p_gcontext)
{
    MCRectangle t_rect;
    t_rect = getcontrollerrect();
    MCRectangle t_scrub_back_rect = getcontrollerpartrect(t_rect, kMCPlayerControllerPartScrubBack);
    
    if (m_scrub_back_is_pressed)
    {
        MCGContextAddRectangle(p_gcontext, MCRectangleToMCGRectangle(t_scrub_back_rect));
        MCGContextSetFillRGBAColor(p_gcontext, (controllermaincolor . red / 255.0) / 257.0, (controllermaincolor . green / 255.0) / 257.0, (controllermaincolor . blue / 255.0) / 257.0, 1.0f);
        MCGContextFill(p_gcontext);
    }
    
    MCGContextSetShouldAntialias(p_gcontext, true);
    MCGContextBeginPath(p_gcontext);
    MCGContextMoveTo(p_gcontext, MCRectangleScalePoints(t_scrub_back_rect, 0.2, 0.5));
    MCGContextLineTo(p_gcontext, MCRectangleScalePoints(t_scrub_back_rect, 0.4, 0.3));
    MCGContextLineTo(p_gcontext, MCRectangleScalePoints(t_scrub_back_rect, 0.4, 0.7));
    
    MCGRectangle t_grect;
    t_grect = MCGRectangleMake(t_scrub_back_rect . x + 0.5 * t_scrub_back_rect . width, t_scrub_back_rect . y + 0.3 * t_scrub_back_rect . height, 0.15 * t_scrub_back_rect . width, 0.4 * t_scrub_back_rect . height);
    
    MCGContextAddRectangle(p_gcontext, t_grect);
    MCGContextCloseSubpath(p_gcontext);
    
    MCGContextSetFillRGBAColor(p_gcontext, 257 / 257.0, 257 / 257.0, 257 / 257.0, 1.0f); // WHITE
    MCGContextFill(p_gcontext);
}

void MCPlayer::drawControllerSelectedAreaButton(MCGContextRef p_gcontext)
{
    MCRectangle t_drawn_selected_area;
    t_drawn_selected_area = getcontrollerpartrect(getcontrollerrect(), kMCPlayerControllerPartSelectedArea);
    // Adjust to look prettier. The same settings for y and height should apply to kMCPlayerControllerPartWell and kMCPlayerControllerPartPlayedArea
    t_drawn_selected_area . y = t_drawn_selected_area . y + 3 * CONTROLLER_HEIGHT / 7;
    t_drawn_selected_area . height = CONTROLLER_HEIGHT / 7;
    
    MCGContextAddRectangle(p_gcontext, MCRectangleToMCGRectangle(t_drawn_selected_area));
    MCGContextSetFillRGBAColor(p_gcontext, (selectedareacolor . red / 255.0) / 257.0, (selectedareacolor . green / 255.0) / 257.0, (selectedareacolor . blue / 255.0) / 257.0, 1.0f);
    MCGContextFill(p_gcontext);
}

void MCPlayer::drawControllerPlayedAreaButton(MCGContextRef p_gcontext)
{
    MCRectangle t_drawn_played_area;
    t_drawn_played_area = getcontrollerpartrect(getcontrollerrect(), kMCPlayerControllerPartPlayedArea);
    // Adjust to look prettier. The same settings for y and height should apply to kMCPlayerControllerPartWell and kMCPlayerControllerPartSelectedArea
    t_drawn_played_area . y = t_drawn_played_area . y + 3 * CONTROLLER_HEIGHT / 7;
    t_drawn_played_area . height = CONTROLLER_HEIGHT / 7;
    t_drawn_played_area . x--;

    
    MCGContextSetFillRGBAColor(p_gcontext, (controllermaincolor . red / 255.0) / 257.0, (controllermaincolor . green / 255.0) / 257.0, (controllermaincolor . blue / 255.0) / 257.0, 1.0f);
    
    MCGRectangle t_rounded_rect = MCRectangleToMCGRectangle(t_drawn_played_area);
    MCGContextAddRoundedRectangle(p_gcontext, t_rounded_rect, MCGSizeMake(30, 30));    
    MCGContextFill(p_gcontext);
}

void MCPlayer::drawControllerBufferedAreaButton(MCGContextRef p_gcontext)
{
    MCRectangle t_drawn_buffered_area;
    t_drawn_buffered_area = getcontrollerpartrect(getcontrollerrect(), kMCPlayerControllerPartBuffer);
    // Adjust to look prettier. The same settings for y and height should apply to kMCPlayerControllerPartWell and kMCPlayerControllerPartSelectedArea
    t_drawn_buffered_area . y = t_drawn_buffered_area . y + 3 * CONTROLLER_HEIGHT / 7;
    t_drawn_buffered_area . height = CONTROLLER_HEIGHT / 7;
    t_drawn_buffered_area . x--;
    
    
    MCGContextSetFillRGBAColor(p_gcontext, 62 / 257.0, 62 / 257.0, 62 / 257.0, 1.0f); // Some DARK GREY
    
    MCGRectangle t_rounded_rect = MCRectangleToMCGRectangle(t_drawn_buffered_area);
    MCGContextAddRoundedRectangle(p_gcontext, t_rounded_rect, MCGSizeMake(30, 30));
    MCGContextFill(p_gcontext);
}


int MCPlayer::hittestcontroller(int x, int y)
{
    MCRectangle t_rect;
    t_rect = getcontrollerrect();
    
    // PM-2014-07-16 [[ Bug 12816 ]] Handle case where player thumb and selection handles overlap
    if (MCU_point_in_rect(getcontrollerpartrect(t_rect, kMCPlayerControllerPartThumb), x, y) && MCU_point_in_rect(getcontrollerpartrect(t_rect, kMCPlayerControllerPartSelectionStart), x, y))
    {
        MCRectangle t_thumb_rect;
        t_thumb_rect = getcontrollerpartrect(getcontrollerrect(), kMCPlayerControllerPartThumb);
        
        // Look in drawControllerThumbButton and match the dimensions of the drawn thumb rect
        MCRectangle t_drawn_thumb_rect;
        t_drawn_thumb_rect = MCRectangleMake(t_thumb_rect . x, t_thumb_rect . y + 2 * CONTROLLER_HEIGHT / 7, CONTROLLER_HEIGHT / 3, 3 * CONTROLLER_HEIGHT / 7);
        
        if (MCU_point_in_rect(t_drawn_thumb_rect, x, y))
            return kMCPlayerControllerPartThumb;
        else
            return kMCPlayerControllerPartSelectionStart;
    }
    
    else if (MCU_point_in_rect(getcontrollerpartrect(t_rect, kMCPlayerControllerPartThumb), x, y) && MCU_point_in_rect(getcontrollerpartrect(t_rect, kMCPlayerControllerPartSelectionFinish), x, y))
    {
        MCRectangle t_thumb_rect;
        t_thumb_rect = getcontrollerpartrect(getcontrollerrect(), kMCPlayerControllerPartThumb);
        
        // Look in drawControllerThumbButton and match the dimensions of the drawn thumb rect
        MCRectangle t_drawn_thumb_rect;
        t_drawn_thumb_rect = MCRectangleMake(t_thumb_rect . x, t_thumb_rect . y + 2 * CONTROLLER_HEIGHT / 7, CONTROLLER_HEIGHT / 3, 3 * CONTROLLER_HEIGHT / 7);
        
        if (MCU_point_in_rect(t_drawn_thumb_rect, x, y))
            return kMCPlayerControllerPartThumb;
        else
            return kMCPlayerControllerPartSelectionFinish;
    }
    
    else if (MCU_point_in_rect(getcontrollerpartrect(t_rect, kMCPlayerControllerPartPlay), x, y))
        return kMCPlayerControllerPartPlay;
    
    else if (MCU_point_in_rect(getcontrollerpartrect(t_rect, kMCPlayerControllerPartVolume), x, y))
        return kMCPlayerControllerPartVolume;
    
    else if (MCU_point_in_rect(getcontrollerpartrect(t_rect, kMCPlayerControllerPartScrubBack), x, y))
        return kMCPlayerControllerPartScrubBack;
    
    else if (MCU_point_in_rect(getcontrollerpartrect(t_rect, kMCPlayerControllerPartScrubForward), x, y))
        return kMCPlayerControllerPartScrubForward;
    
    else if (MCU_point_in_rect(getcontrollerpartrect(t_rect, kMCPlayerControllerPartThumb), x, y))
        return kMCPlayerControllerPartThumb;
    
    else if (MCU_point_in_rect(getcontrollerpartrect(t_rect, kMCPlayerControllerPartSelectionStart), x, y))
        return kMCPlayerControllerPartSelectionStart;
    
    else if (MCU_point_in_rect(getcontrollerpartrect(t_rect, kMCPlayerControllerPartSelectionFinish), x, y))
        return kMCPlayerControllerPartSelectionFinish;
    
    else if (MCU_point_in_rect(getcontrollerpartrect(t_rect, kMCPlayerControllerPartWell), x, y))
        return kMCPlayerControllerPartWell;
    
    else if (MCU_point_in_rect(getcontrollerpartrect(t_rect, kMCPlayerControllerPartVolumeSelector), x, y))
        return kMCPlayerControllerPartVolumeSelector;
    
    else if (MCU_point_in_rect(getcontrollerpartrect(t_rect, kMCPlayerControllerPartVolumeWell), x, y))
        return kMCPlayerControllerPartVolumeWell;
    
    else if (MCU_point_in_rect(getcontrollerpartrect(t_rect, kMCPlayerControllerPartVolumeBar), x, y))
        return kMCPlayerControllerPartVolumeBar;
    
    else
        return kMCPlayerControllerPartUnknown;
}

void MCPlayer::drawcontrollerbutton(MCDC *dc, const MCRectangle& p_rect)
{
    dc -> setforeground(dc -> getwhite());
    dc -> fillrect(p_rect, true);
    
    dc -> setforeground(dc -> getblack());
    dc -> setlineatts(1, LineSolid, CapButt, JoinMiter);
    
    dc -> drawrect(p_rect, true);
}

MCRectangle MCPlayer::getcontrollerrect(void)
{
    MCRectangle t_rect;
    t_rect = rect;
    
    if (getflag(F_SHOW_BORDER))
        t_rect = MCU_reduce_rect(t_rect, borderwidth);
    
    t_rect . y = t_rect . y + t_rect . height - CONTROLLER_HEIGHT;
    t_rect . height = CONTROLLER_HEIGHT;
    
    return t_rect;
}

MCRectangle MCPlayer::getcontrollerpartrect(const MCRectangle& p_rect, int p_part)
{
    switch(p_part)
    {
        case kMCPlayerControllerPartVolume:
            return MCRectangleMake(p_rect . x, p_rect . y, CONTROLLER_HEIGHT, CONTROLLER_HEIGHT);
        case kMCPlayerControllerPartPlay:
            return MCRectangleMake(p_rect . x + CONTROLLER_HEIGHT, p_rect . y, CONTROLLER_HEIGHT, CONTROLLER_HEIGHT);
            
        case kMCPlayerControllerPartThumb:
        {
            if (m_platform_player == nil)
                return MCRectangleMake(0, 0, 0, 0);
            
            uint32_t t_current_time, t_duration;
            t_current_time = getmoviecurtime();
            t_duration = getduration();
            
            MCRectangle t_well_rect;
            t_well_rect = getcontrollerpartrect(p_rect, kMCPlayerControllerPartWell);
            
            // The width of the thumb is CONTROLLER_HEIGHT / 2
            int t_active_well_width;
            t_active_well_width = t_well_rect . width - CONTROLLER_HEIGHT / 2;
            
            int t_thumb_left = 0;
            if (t_duration != 0)
                // PM-2014-08-22 [[ Bug 13257 ]] Make sure t_thumb_left will not overflow
                t_thumb_left = _muludiv64(t_active_well_width, t_current_time, t_duration);
            
            return MCRectangleMake(t_well_rect . x + t_thumb_left + CONTROLLER_HEIGHT / 8 - 1, t_well_rect . y, CONTROLLER_HEIGHT / 2, t_well_rect . height);
        }
            break;
            
        case kMCPlayerControllerPartWell:
            // PM-2014-07-08: [[ Bug 12763 ]] Make sure controller elememts are not broken when player width becomes too small
            // Now, reducing the player width below a threshold results in gradually removing controller elements from right to left
            // i.e first the scrubBack/scrubForward buttons will be removed, then the well/thumb rects etc. This behaviour is similar to the old player that used QuickTime
            
            if (p_rect . width < 3 * CONTROLLER_HEIGHT)
                return MCRectangleMake(0,0,0,0);
        
            // PM-2014-07-17: [[ Bug 12835 ]] Adjustments to prevent selectedArea and playedArea to be drawn without taking into account the width of the well
            if (p_rect . width < PLAYER_MIN_WIDTH)
                return MCRectangleMake(p_rect . x + 2 * CONTROLLER_HEIGHT, p_rect . y, p_rect . width - 2 * CONTROLLER_HEIGHT, CONTROLLER_HEIGHT);
            
            // PM-2014-08-06 : [[ Bug 13006 ]] Make controller well slightly wider
            return MCRectangleMake(p_rect . x + 2 * CONTROLLER_HEIGHT, p_rect . y , p_rect . width - 4 * CONTROLLER_HEIGHT, CONTROLLER_HEIGHT );
            
        case kMCPlayerControllerPartScrubBack:
            // PM-2014-07-08: [[ Bug 12763 ]] Make sure controller elememts are not broken when player width becomes too small
            if (p_rect . width < PLAYER_MIN_WIDTH)
                return MCRectangleMake(0,0,0,0);
        
            return MCRectangleMake(p_rect . x + p_rect . width - 2 * CONTROLLER_HEIGHT, p_rect . y, CONTROLLER_HEIGHT, CONTROLLER_HEIGHT);
            
        case kMCPlayerControllerPartScrubForward:
            // PM-2014-07-08: [[ Bug 12763 ]] Make sure controller elememts are not broken when player width becomes too small
            if (p_rect . width < PLAYER_MIN_WIDTH)
                return MCRectangleMake(0,0,0,0);
            
            return MCRectangleMake(p_rect . x + p_rect . width - CONTROLLER_HEIGHT, p_rect . y, CONTROLLER_HEIGHT, CONTROLLER_HEIGHT);
            
        case kMCPlayerControllerPartSelectionStart:
        {
            uint32_t t_start_time, t_duration;
            t_start_time = getstarttime();
            t_duration = getduration();
            
            MCRectangle t_well_rect, t_thumb_rect;
            t_well_rect = getcontrollerpartrect(p_rect, kMCPlayerControllerPartWell);
            t_thumb_rect = getcontrollerpartrect(p_rect, kMCPlayerControllerPartThumb);
            
            int t_active_well_width;
            t_active_well_width = t_well_rect . width - t_thumb_rect . width;
            
            int t_selection_start_left = 0;
            if (t_duration != 0)
                // PM-2014-08-22 [[ Bug 13257 ]] Make sure t_selection_start_left will not overflow
                t_selection_start_left = _muludiv64(t_active_well_width, t_start_time, t_duration);
            
            return MCRectangleMake(t_well_rect . x + t_selection_start_left, t_well_rect . y, SELECTION_RECT_WIDTH, t_well_rect . height);
        }
            
        case kMCPlayerControllerPartSelectionFinish:
        {
            uint32_t t_finish_time, t_duration;
            t_finish_time = getendtime();
            t_duration = getduration();
            
            MCRectangle t_well_rect, t_thumb_rect;
            t_well_rect = getcontrollerpartrect(p_rect, kMCPlayerControllerPartWell);
            t_thumb_rect = getcontrollerpartrect(p_rect, kMCPlayerControllerPartThumb);
            
            int t_active_well_width;
            t_active_well_width = t_well_rect . width - t_thumb_rect . width;;
            
            int t_selection_finish_left = t_active_well_width;
            if (t_duration != 0)
                // PM-2014-08-22 [[ Bug 13257 ]] Make sure t_selection_finish_left will not overflow
                t_selection_finish_left = _muludiv64(t_active_well_width, t_finish_time, t_duration);
            
            
            // PM-2014-07-09: [[ Bug 12750 ]] Make sure progress thumb and selectionFinish handle light up
            return MCRectangleMake(t_well_rect . x + t_selection_finish_left, t_well_rect . y , SELECTION_RECT_WIDTH, t_well_rect . height);
        }
            break;
            
        case kMCPlayerControllerPartVolumeBar:
            return MCRectangleMake(p_rect . x , p_rect . y - 3 * CONTROLLER_HEIGHT, CONTROLLER_HEIGHT, 3 * CONTROLLER_HEIGHT);
            
        case kMCPlayerControllerPartVolumeSelector:
        {
            MCRectangle t_volume_well_rect = getcontrollerpartrect(getcontrollerrect(), kMCPlayerControllerPartVolumeWell);
            MCRectangle t_volume_bar_rect = getcontrollerpartrect(getcontrollerrect(), kMCPlayerControllerPartVolumeBar);
            
            // The width and height of the volumeselector are CONTROLLER_HEIGHT / 2
            int32_t t_actual_height = t_volume_well_rect . height - CONTROLLER_HEIGHT / 2;
            
            int32_t t_x_offset = t_volume_well_rect . y - t_volume_bar_rect . y;
            
            return MCRectangleMake(p_rect . x + CONTROLLER_HEIGHT / 4 , t_volume_well_rect . y + t_volume_well_rect . height - t_actual_height * loudness / 100 - CONTROLLER_HEIGHT / 2, CONTROLLER_HEIGHT / 2, CONTROLLER_HEIGHT / 2 );
        }
            break;
        case kMCPlayerControllerPartSelectedArea:
        {
            uint32_t t_start_time, t_finish_time, t_duration;
            t_start_time = getstarttime();
            t_finish_time = getendtime();
            t_duration = getduration();
            
            MCRectangle t_well_rect, t_thumb_rect;
            t_well_rect = getcontrollerpartrect(p_rect, kMCPlayerControllerPartWell);
            t_thumb_rect = getcontrollerpartrect(p_rect, kMCPlayerControllerPartThumb);
            
            int t_active_well_width;
            t_active_well_width = t_well_rect . width - t_thumb_rect . width;
            
            int t_selection_start_left, t_selection_finish_left;
            if (t_duration == 0)
            {
                t_selection_start_left = 0;
                t_selection_finish_left = t_active_well_width;
            }
            else
            {
                // PM-2014-08-22 [[ Bug 13257 ]] Make sure vars will not overflow
                t_selection_start_left = _muludiv64(t_active_well_width, t_start_time, t_duration);
                t_selection_finish_left = _muludiv64(t_active_well_width, t_finish_time, t_duration);
            }
            
            return MCRectangleMake(t_well_rect . x + t_selection_start_left + t_thumb_rect . width / 2, t_well_rect . y, t_selection_finish_left - t_selection_start_left, t_well_rect . height);
        }
            break;
            
        case kMCPlayerControllerPartVolumeArea:
        {
            MCRectangle t_volume_well_rect = getcontrollerpartrect(getcontrollerrect(), kMCPlayerControllerPartVolumeWell);
            MCRectangle t_volume_selector_rect = getcontrollerpartrect(getcontrollerrect(), kMCPlayerControllerPartVolumeSelector);
            int32_t t_bar_height = t_volume_well_rect . height;
            int32_t t_bar_width = t_volume_well_rect . width;
            int32_t t_width = t_volume_well_rect . width;
            
            int32_t t_x_offset = (t_bar_width - t_width) / 2;
            // Adjust y by 2 pixels
            return MCRectangleMake(t_volume_well_rect. x , t_volume_selector_rect . y + 2 , t_width, t_volume_well_rect . y + t_volume_well_rect . height - t_volume_selector_rect . y );
        }
            break;
            
        case kMCPlayerControllerPartPlayedArea:
        {
            uint32_t t_start_time, t_current_time, t_finish_time, t_duration;
            t_duration = getduration();
            
            // PM-2014-07-15 [[ Bug 12818 ]] If the duration of the selection is 0 then the player ignores the selection
            if (getflag(F_SHOW_SELECTION) && endtime - starttime != 0)
            {
                t_start_time = getstarttime();
                t_finish_time = getendtime();
            }
            else
            {
                t_start_time = 0;
                t_finish_time = t_duration;
            }
            
            t_current_time = getmoviecurtime();
            
            if (t_current_time == 0)
                t_current_time = t_start_time;
            if (t_current_time > t_finish_time)
                t_current_time = t_finish_time;
            if (t_current_time < t_start_time)
                t_current_time = t_start_time;
            
            MCRectangle t_well_rect, t_thumb_rect;
            t_well_rect = getcontrollerpartrect(p_rect, kMCPlayerControllerPartWell);
            t_thumb_rect = getcontrollerpartrect(p_rect, kMCPlayerControllerPartThumb);
            
            int t_active_well_width;
            t_active_well_width = t_well_rect . width - t_thumb_rect . width;
            
            int t_selection_start_left, t_current_time_left;
            if (t_duration == 0)
            {
                t_selection_start_left = 0;
                t_current_time_left = 0;
            }
            else
            {
                // PM-2014-08-22 [[ Bug 13257 ]] Make sure vars will not overflow
                t_selection_start_left = _muludiv64(t_active_well_width, t_start_time, t_duration);
                t_current_time_left = _muludiv64(t_active_well_width, t_current_time, t_duration);
            }
            
            return MCRectangleMake(t_well_rect . x + t_selection_start_left + t_thumb_rect . width / 2, t_well_rect . y, t_current_time_left - t_selection_start_left, t_well_rect . height);
        }
            break;
            
        case kMCPlayerControllerPartBuffer:
        {
            uint32_t t_loaded_time, t_duration;
            t_duration = getduration();
            t_loaded_time = getmovieloadedtime();
            
            MCRectangle t_well_rect, t_thumb_rect;
            t_well_rect = getcontrollerpartrect(p_rect, kMCPlayerControllerPartWell);
            t_thumb_rect = getcontrollerpartrect(p_rect, kMCPlayerControllerPartThumb);
            
            int t_active_well_width;
            t_active_well_width = t_well_rect . width - t_thumb_rect . width;
            
            int t_loaded_time_left;
            if (t_duration == 0)
            {
                t_loaded_time_left = 0;
            }
            else
            {
                t_loaded_time_left = _muludiv64(t_active_well_width, t_loaded_time, t_duration);
            }
            
            return MCRectangleMake(t_well_rect . x + t_thumb_rect . width / 2, t_well_rect . y, t_loaded_time_left, t_well_rect . height);
        }
            break;
            
        case kMCPlayerControllerPartVolumeWell:
        {
            MCRectangle t_volume_bar_rect = getcontrollerpartrect(getcontrollerrect(), kMCPlayerControllerPartVolumeBar);
            int32_t t_width = CONTROLLER_HEIGHT / 4;
            
            int32_t t_x_offset = (t_volume_bar_rect . width - t_width) / 2;
            
            return MCRectangleMake(t_volume_bar_rect . x + t_x_offset, t_volume_bar_rect . y + t_x_offset, t_width, t_volume_bar_rect . height - 2 * t_x_offset);
        }
            break;
        default:
            break;
    }
    
    return MCRectangleMake(0, 0, 0, 0);
}

void MCPlayer::redrawcontroller(void)
{
    if (!getflag(F_SHOW_CONTROLLER))
        return;
    
    layer_redrawrect(getcontrollerrect());
}

void MCPlayer::handle_mdown(int p_which)
{
    if (!getflag(F_SHOW_CONTROLLER))
        return;
    
    m_inside = true;
    
    int t_part;
    t_part = hittestcontroller(mx, my);
    
    switch(t_part)
    {
        case kMCPlayerControllerPartPlay:
        {
            // MW-2014-07-18: [[ Bug 12825 ]] When play button clicked, previous behavior was to
            //   force rate to 1.0.
            if (!getstate(CS_PREPARED) || ispaused())
                rate = 1.0;
            if (getstate(CS_PREPARED))
            {
                playpause(!ispaused());
            }
            else
            {
                playstart(nil);
            }
            layer_redrawrect(getcontrollerpartrect(getcontrollerrect(), kMCPlayerControllerPartPlay));

            break;
        }
            
        case kMCPlayerControllerPartVolume:
        {
            if (!m_show_volume)
                m_show_volume = true;
            else
                m_show_volume = false;
            
            if (m_show_volume)
            {
                if (s_volume_popup == nil)
                {
                    s_volume_popup = new MCPlayerVolumePopup;
                    s_volume_popup -> setparent(MCdispatcher);
                    MCdispatcher -> add_transient_stack(s_volume_popup);
                }
                
                s_volume_popup -> openpopup(this);
            }
            
            layer_redrawrect(getcontrollerpartrect(getcontrollerrect(), kMCPlayerControllerPartVolumeBar));
            layer_redrawrect(getcontrollerpartrect(getcontrollerrect(), kMCPlayerControllerPartVolume));
            layer_redrawall();
        }
            break;
            
        case kMCPlayerControllerPartVolumeSelector:
        {
            m_grabbed_part = t_part;
        }
            break;
            
        case kMCPlayerControllerPartVolumeWell:
        case kMCPlayerControllerPartVolumeBar:
        {
            if (!m_show_volume)
                return;
            MCRectangle t_part_volume_selector_rect = getcontrollerpartrect(getcontrollerrect(), kMCPlayerControllerPartVolumeSelector);
            MCRectangle t_volume_well;
            t_volume_well = getcontrollerpartrect(getcontrollerrect(), kMCPlayerControllerPartVolumeWell);
            int32_t t_new_volume, t_height;
            
            t_height = getcontrollerpartrect(getcontrollerrect(), kMCPlayerControllerPartVolumeWell) . height;
            t_new_volume = (t_volume_well . y + t_volume_well . height - my) * 100 / (t_height);
            
            if (t_new_volume < 0)
                t_new_volume = 0;
            if (t_new_volume > 100)
                t_new_volume = 100;
            
            loudness = t_new_volume;
            
            setloudness();
            layer_redrawall();            
        }
            break;
            
            
        case kMCPlayerControllerPartWell:
        {
            // MW-2014-07-22: [[ Bug 12871 ]] If we click in the well without shift and there
            //   is a selection, the selection is removed.
            endtime = starttime;
            setselection(true);
            
            MCRectangle t_part_well_rect = getcontrollerpartrect(getcontrollerrect(), kMCPlayerControllerPartWell);
            
            uint32_t t_new_time, t_duration;
            t_duration = getduration();
            
            // PM-2014-08-22 [[ Bug 13257 ]] Make sure t_new_time will not overflow
            t_new_time = _muludiv64(t_duration, mx - t_part_well_rect . x, t_part_well_rect . width);
            
            // PM-2014-07-09: [[ Bug 12753 ]] If video is playing and we click before the starttime, don't allow video to be played outside the selection
            if (!ispaused() && t_new_time < starttime && getflag(F_PLAY_SELECTION))
                t_new_time = starttime;
            
            setcurtime(t_new_time, true);
            
            layer_redrawall();
            layer_redrawrect(getcontrollerpartrect(getcontrollerrect(), kMCPlayerControllerPartThumb));
        }
            break;
        case kMCPlayerControllerPartScrubBack:
            // PM-2014-08-12: [[ Bug 13120 ]] Cmd + click on scrub buttons starts playing in the appropriate direction
            if (hasfilename() && (MCmodifierstate & MS_CONTROL) != 0)
            {
                double t_rate;
                t_rate = -1.0;
                MCPlatformSetPlayerProperty(m_platform_player, kMCPlatformPlayerPropertyPlayRate, kMCPlatformPropertyTypeDouble, &t_rate);
                break;
            }
            
            // PM-2014-08-12: [[ Bug 13120 ]] Option (alt) + click on the scrub buttons takes to beginning / end
            if (hasfilename() && (MCmodifierstate & MS_ALT) != 0)
            {
                uint32_t t_zero_time;
                t_zero_time = 0;
                setcurtime(t_zero_time, true);
                break;
            }
            
            m_scrub_back_is_pressed = true;
            // This is needed for handle_mup
            m_was_paused = ispaused();
            
            if(ispaused())
                playstepback();
            else
            {
                playstepback();
                playpause(!ispaused());
            }
            m_grabbed_part = t_part;
            layer_redrawrect(getcontrollerpartrect(getcontrollerrect(), kMCPlayerControllerPartScrubBack));
            break;
            
        case kMCPlayerControllerPartScrubForward:
            // PM-2014-08-12: [[ Bug 13120 ]] Cmd + click on scrub buttons starts playing in the appropriate direction
            if (hasfilename() && (MCmodifierstate & MS_CONTROL) != 0)
            {
                double t_rate;
                t_rate = 1.0;
                MCPlatformSetPlayerProperty(m_platform_player, kMCPlatformPlayerPropertyPlayRate, kMCPlatformPropertyTypeDouble, &t_rate);
                break;
            }
            
            // PM-2014-08-12: [[ Bug 13120 ]] Option (alt) + click on the scrub buttons takes to beginning / end
            if (hasfilename() && (MCmodifierstate & MS_ALT) != 0)
            {
                uint32_t t_duration;
                t_duration = getduration();
                setcurtime(t_duration, true);
                break;
            }

            m_scrub_forward_is_pressed = true;
            // This is needed for handle_mup
            m_was_paused = ispaused();
            
            if(ispaused())
                playstepforward();
            else
            {
                playstepforward();
                playpause(!ispaused());
            }
            m_grabbed_part = t_part;
            layer_redrawrect(getcontrollerpartrect(getcontrollerrect(), kMCPlayerControllerPartScrubForward));
            break;
            
        case kMCPlayerControllerPartSelectionStart:
        case kMCPlayerControllerPartSelectionFinish:
        case kMCPlayerControllerPartThumb:
            m_grabbed_part = t_part;
            break;
            
        default:
            break;
    }
}

void MCPlayer::handle_mfocus(int x, int y)
{
    if (state & CS_MFOCUSED)
    {
        switch(m_grabbed_part)
        {
            case kMCPlayerControllerPartVolumeSelector:
            {
                MCRectangle t_part_volume_selector_rect = getcontrollerpartrect(getcontrollerrect(), kMCPlayerControllerPartVolumeSelector);
                MCRectangle t_volume_well, t_volume_bar;
                t_volume_well = getcontrollerpartrect(getcontrollerrect(), kMCPlayerControllerPartVolumeWell);
                t_volume_bar = getcontrollerpartrect(getcontrollerrect(), kMCPlayerControllerPartVolumeBar);
                
                int32_t t_new_volume, t_height, t_offset;
                t_offset = t_volume_well . y - t_volume_bar . y;
                
                t_height = getcontrollerpartrect(getcontrollerrect(), kMCPlayerControllerPartVolumeWell) . height;
                
                t_new_volume = (getcontrollerrect() . y - t_offset - y ) * 100 / (t_height);
                
                if (t_new_volume < 0)
                    t_new_volume = 0;
                if (t_new_volume > 100)
                    t_new_volume = 100;
                loudness = t_new_volume;
                
                setloudness();
                
                layer_redrawall();
            }
                break;
                
            case kMCPlayerControllerPartThumb:
            {
                MCRectangle t_part_well_rect = getcontrollerpartrect(getcontrollerrect(), kMCPlayerControllerPartWell);
                
                int32_t t_new_time, t_duration;
                t_duration = getduration();
                
                if (x < t_part_well_rect . x)
                    x = t_part_well_rect . x;
                
                // PM-2014-08-22 [[ Bug 13257 ]] Make sure t_new_time will not overflow
                t_new_time = _muludiv64(t_duration, x - t_part_well_rect . x, t_part_well_rect . width);
                
                if (t_new_time < 0)
                    t_new_time = 0;
                setcurtime(t_new_time, true);
                
                layer_redrawall();
                layer_redrawrect(getcontrollerpartrect(getcontrollerrect(), kMCPlayerControllerPartThumb));
            }
                break;
                
                
            case kMCPlayerControllerPartSelectionStart:
            {
                MCRectangle t_part_well_rect = getcontrollerpartrect(getcontrollerrect(), kMCPlayerControllerPartWell);
                uint32_t t_new_start_time, t_duration;
                t_duration = getduration();
                
                // PM-2014-07-08: [[Bug 12759]] Make sure we don't drag the selection start beyond the start point of the player
                if (x <= t_part_well_rect . x)
                    x = t_part_well_rect . x;
                
                // PM-2014-08-22 [[ Bug 13257 ]] Make sure t_new_start_time will not overflow
                t_new_start_time = _muludiv64(t_duration, x - t_part_well_rect . x, t_part_well_rect . width);
                
                if (t_new_start_time >= endtime)
                    t_new_start_time = endtime;
                
                if (t_new_start_time <= 0)
                    starttime = 0;
                else if (t_new_start_time > getduration())
                    starttime = getduration();
                else
                    starttime = t_new_start_time;
                
                setselection(true);
                
            }
                break;
                
            case kMCPlayerControllerPartSelectionFinish:
            {
                MCRectangle t_part_well_rect = getcontrollerpartrect(getcontrollerrect(), kMCPlayerControllerPartWell);
                
                uint32_t t_new_finish_time, t_duration;
                t_duration = getduration();
                
                // PM-2014-08-22 [[ Bug 13257 ]] Make sure t_new_finish_time will not overflow
                t_new_finish_time = _muludiv64(t_duration, x - t_part_well_rect . x, t_part_well_rect . width);
                
                if (t_new_finish_time <= starttime)
                    t_new_finish_time = starttime;
                
                if (t_new_finish_time <= 0)
                    endtime = 0;
                else if (t_new_finish_time > getduration())
                    endtime = getduration();
                else
                    endtime = t_new_finish_time;
                
                setselection(true);
                
            }
                break;
                
            case kMCPlayerControllerPartScrubBack:
            case kMCPlayerControllerPartScrubForward:
                if (MCU_point_in_rect(getcontrollerpartrect(getcontrollerrect(), m_grabbed_part), x, y))
                {
                    m_inside = True;
                }
                else
                {
                    m_inside = False;
                }
                break;
            default:
                break;
        }
    }
    
}

void MCPlayer::handle_mstilldown(int p_which)
{
    switch (m_grabbed_part)
    {
        case kMCPlayerControllerPartScrubForward:
        {
            uint32_t t_current_time, t_duration;
            t_current_time = getmoviecurtime();
            t_duration = getduration();
            
            if (t_current_time > t_duration)
                t_current_time = t_duration;
            
            double t_rate;
            if (m_inside)
            {
                t_rate = 2.0;
            }
            else
                t_rate = 0.0;
            
            if (hasfilename())
                MCPlatformSetPlayerProperty(m_platform_player, kMCPlatformPlayerPropertyPlayRate, kMCPlatformPropertyTypeDouble, &t_rate);
        }
            break;
            
        case kMCPlayerControllerPartScrubBack:
        {
            uint32_t t_current_time, t_duration;
            t_current_time = getmoviecurtime();
            t_duration = getduration();
            
            if (t_current_time < 0.0)
                t_current_time = 0.0;
            
            double t_rate;
            if (m_inside)
            {
                t_rate = -2.0;
            }
            else
                t_rate = 0.0;
            
            if (hasfilename())
                MCPlatformSetPlayerProperty(m_platform_player, kMCPlatformPlayerPropertyPlayRate, kMCPlatformPropertyTypeDouble, &t_rate);
        }
            break;
            
        default:
            break;
    }
    
}

void MCPlayer::handle_mup(int p_which)
{
    switch (m_grabbed_part)
    {
        case kMCPlayerControllerPartScrubBack:
            m_scrub_back_is_pressed = false;
            playpause(m_was_paused);
            layer_redrawall();
            break;
            
        case kMCPlayerControllerPartScrubForward:
            m_scrub_forward_is_pressed = false;
            playpause(m_was_paused);
            layer_redrawall();
            break;
         
        case kMCPlayerControllerPartSelectionStart:
        case kMCPlayerControllerPartSelectionFinish:
            setselection(true);
            layer_redrawrect(getcontrollerrect());
            break;


        default:
            break;
    }
    
    m_grabbed_part = kMCPlayerControllerPartUnknown;
}

void MCPlayer::popup_closed(void)
{
    if (!m_show_volume)
        return;
    
    m_show_volume = false;
    layer_redrawall();
}

// PM-2014-07-16: [[ Bug 12817 ]] Create selection when click and drag on the well while shift key is pressed
void MCPlayer::handle_shift_mdown(int p_which)
{
    if (!getflag(F_SHOW_CONTROLLER))
        return;
    
    int t_part;
    t_part = hittestcontroller(mx, my);
    
    switch(t_part)
    {
        case kMCPlayerControllerPartThumb:
        case kMCPlayerControllerPartWell:
        {
            // PM-2014-09-30: [[ Bug 13540 ]] shift+clicking on controller well/thumb/play button does something only if showSelection is true
            if (!getflag(F_SHOW_SELECTION))
            {
                handle_mdown(p_which);
                return;
            }
                
            
            MCRectangle t_part_well_rect = getcontrollerpartrect(getcontrollerrect(), kMCPlayerControllerPartWell);
            MCRectangle t_part_thumb_rect = getcontrollerpartrect(getcontrollerrect(), kMCPlayerControllerPartThumb);
            
            uint32_t t_new_time, t_old_time, t_duration, t_old_start, t_old_end;;
            t_old_time = getmoviecurtime();
            t_duration = getduration();
            
            // If there was previously no selection, then take it to be currenttime, currenttime.
            if (starttime == MAXUINT4 || endtime == MAXUINT4 || starttime == endtime)
                starttime = endtime = t_old_time;
            
            t_old_start = getstarttime();
            t_old_end = getendtime();
            
            // PM-2014-08-22 [[ Bug 13257 ]] Make sure t_new_time will not overflow
            t_new_time = _muludiv64(t_duration, mx - t_part_well_rect . x, t_part_well_rect . width);


            // PM-2014-09-10: [[ Bug 13389 ]]
            // If click on the left half of the thumb, adjust starttime
            // If click on the right half of the thumb, adjust endtime
            if (t_part == kMCPlayerControllerPartThumb)
            {
                if (mx < t_part_thumb_rect.x + t_part_thumb_rect . width / 2)
                {
                    if (starttime == endtime)
                        endtime = t_old_time;
                    
                    m_grabbed_part = kMCPlayerControllerPartSelectionStart;

                }
                else
                {
                    if (starttime == endtime)
                        starttime = t_old_time;
                    
                    m_grabbed_part = kMCPlayerControllerPartSelectionFinish;
                }
            }

            else if (t_part == kMCPlayerControllerPartWell)
            {
                // If click before current starttime, adjust that.
                // If click after current endtime, adjust that.
                // If click first half of current selection, adjust start.
                // If click last half of current selection, adjust end.
                if (t_new_time <= (t_old_end + t_old_start) / 2)
                {
                    // PM-2014-08-05: [[ Bug 13065 ]] If there was previously no selection, then
                    // endTime is set as currentTime when mouse is clicked
                    // startTime is set to currentTime and then updated as thumb dragged to the left
                    if (starttime == endtime)
                        endtime = t_old_time;
                    
                    starttime = t_new_time;
                    m_grabbed_part = kMCPlayerControllerPartSelectionStart;
                }
                else
                {
                    // PM-2014-08-05: [[ Bug 13065 ]] If there was previously no selection, then
                    // startTime is set as currentTime when mouse is clicked
                    // endTime is set to currentTime and then updated as thumb dragged to the right
                    if (starttime == endtime)
                        starttime = t_old_time;
                    
                    endtime = t_new_time;
                    m_grabbed_part = kMCPlayerControllerPartSelectionFinish;
                }
            }
            
            if (hasfilename())
                setselection(true);

            layer_redrawrect(getcontrollerrect());
        }
            break;
            
        case kMCPlayerControllerPartPlay:
            // PM-2014-09-30: [[ Bug 13540 ]] shift+clicking on controller well/thumb/play button does something only if showSelection is true
            if (!getflag(F_SHOW_SELECTION))
            {
                handle_mdown(p_which);
                return;
            }
            
            shift_play();
            break;
          
        // PM-2014-09-01: [[ Bug 13119 ]] Shift + click on scrub buttons creates a playrate scrollbar
        case kMCPlayerControllerPartScrubBack:
        case kMCPlayerControllerPartScrubForward:
        {
            
            if (s_rate_popup == nil)
            {
                s_rate_popup = new MCPlayerRatePopup;
                s_rate_popup -> setparent(MCdispatcher);
                MCdispatcher -> add_transient_stack(s_rate_popup);
            }
            
            s_rate_popup -> openpopup(this);
            
            
            layer_redrawrect(getcontrollerpartrect(getcontrollerrect(), kMCPlayerControllerPartRateBar));
            layer_redrawall();
        }
            break;
                     
        default:
            break;
    }

}

Boolean MCPlayer::handle_kdown(MCStringRef p_string, KeySym key)
{
    if (state & CS_PREPARED)
    {
        switch (key)
        {
            case XK_Return:
                playpause(!ispaused());
                break;
            case XK_space:
                playpause(!ispaused());
                break;
            case XK_Right:
            {
                if(ispaused())
                    playstepforward();
                else
                {
                    playstepforward();
                    playpause(!ispaused());
                }
            }
                break;
            case XK_Left:
            {
                if(ispaused())
                    playstepback();
                else
                {
                    playstepback();
                    playpause(!ispaused());
                }
            }
                break;
            default:
                break;
        }
        // PM-2014-07-14: [[ Bug 12810 ]] Make sure we redraw the controller after using keyboard shortcuts to control playback
        layer_redrawrect(getcontrollerrect());
    }
	if (!(state & CS_NO_MESSAGES))
		if (MCObject::kdown(p_string, key))
			return True;
    
	return False;
}

// PM-2014-09-05: [[ Bug 13342 ]] Shift and spacebar creates selection
Boolean MCPlayer::handle_shift_kdown(MCStringRef p_string, KeySym key)
{
    if (state & CS_PREPARED)
    {
        switch (key)
        {
            case XK_space:
                shift_play();
                break;
            
            default:
                break;
        }
        // PM-2014-07-14: [[ Bug 12810 ]] Make sure we redraw the controller after using keyboard shortcuts to control playback
        layer_redrawrect(getcontrollerrect());
    }
    
    return True;
}

void MCPlayer::shift_play()
{
    m_modify_selection_while_playing = true;
    
    // PM-2014-08-05: [[ Bug 13063 ]] Make sure shift + play sets the starttime to the currenttime if there is previously no selection
    uint32_t t_old_time;
    t_old_time = getmoviecurtime();
    
    // If there was previously no selection, then take it to be currenttime, currenttime.
    if (starttime == endtime || starttime == MAXUINT4 || endtime == MAXUINT4)
        starttime = endtime = t_old_time;
    
    
    if (hasfilename())
    {
        // MW-2014-07-18: [[ Bug 12825 ]] When play button clicked, previous behavior was to
        //   force rate to 1.0.
        if (!getstate(CS_PREPARED) || ispaused())
            rate = 1.0;
        if (getstate(CS_PREPARED))
        {
            playpause(!ispaused());
        }
        else
        {
            playstart(nil);
        }
        layer_redrawrect(getcontrollerpartrect(getcontrollerrect(), kMCPlayerControllerPartPlay));
        
        if (ispaused())
            endtime = getmoviecurtime();
        setselection(true);
    }

}<|MERGE_RESOLUTION|>--- conflicted
+++ resolved
@@ -1219,12 +1219,8 @@
     MCControl::timer(mptr, params);
 }
 
-<<<<<<< HEAD
 #ifdef LEGACY_EXEC
-Exec_stat MCPlayer::getprop(uint4 parid, Properties which, MCExecPoint &ep, Boolean effective)
-=======
 Exec_stat MCPlayer::getprop(uint4 parid, Properties which, MCExecPoint &ep, Boolean effective, bool recursive)
->>>>>>> bb71d905
 {
 	uint2 i = 0;
 	switch (which)
