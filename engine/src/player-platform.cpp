/* Copyright (C) 2003-2013 Runtime Revolution Ltd.
 
 This file is part of LiveCode.
 
 LiveCode is free software; you can redistribute it and/or modify it under
 the terms of the GNU General Public License v3 as published by the Free
 Software Foundation.
 
 LiveCode is distributed in the hope that it will be useful, but WITHOUT ANY
 WARRANTY; without even the implied warranty of MERCHANTABILITY or
 FITNESS FOR A PARTICULAR PURPOSE.  See the GNU General Public License
 for more details.
 
 You should have received a copy of the GNU General Public License
 along with LiveCode.  If not see <http://www.gnu.org/licenses/>.  */

#include "prefix.h"

#include "globdefs.h"
#include "filedefs.h"
#include "objdefs.h"
#include "parsedef.h"
#include "mcio.h"

//#include "execpt.h"
#include "util.h"
#include "font.h"
#include "sellst.h"
#include "stack.h"
#include "stacklst.h"
#include "card.h"
#include "field.h"
#include "aclip.h"
#include "mcerror.h"
#include "param.h"
#include "globals.h"
#include "mode.h"
#include "context.h"
#include "osspec.h"
#include "redraw.h"
#include "gradient.h"
#include "dispatch.h"

#include "graphics_util.h"

#include "player-platform.h"

#include "exec-interface.h"

//////////////////////////////////////////////////////////////////////

//// PLATFORM PLAYER

#include "platform.h"

static MCPlatformPlayerMediaType ppmediatypes[] =
{
	kMCPlatformPlayerMediaTypeVideo,
	kMCPlatformPlayerMediaTypeAudio,
	kMCPlatformPlayerMediaTypeText,
	kMCPlatformPlayerMediaTypeQTVR,
	kMCPlatformPlayerMediaTypeSprite,
	kMCPlatformPlayerMediaTypeFlash,
};

static const char *ppmediastrings[] =
{
	"video",
	"audio",
	"text",
	"qtvr",
	"sprite",
	"flash"
};

#define CONTROLLER_HEIGHT 26
#define SELECTION_RECT_WIDTH CONTROLLER_HEIGHT / 2
// PM-2014-07-17: [[ Bug 12835 ]] Adjustments to prevent selectedArea and playedArea to be drawn without taking into account the width of the well
#define PLAYER_MIN_WIDTH 5 * CONTROLLER_HEIGHT + 2 * SELECTION_RECT_WIDTH
#define LIGHTGRAY 1
#define PURPLE 2
#define SOMEGRAY 3
#define DARKGRAY 4
#define MIN_RATE -3
#define MAX_RATE 3




static MCColor controllercolors[] = {
    {0, 0x8000, 0x8000, 0x8000, 0, 0},         /* 50% gray */
    
    {0, 0xCCCC, 0xCCCC, 0xCCCC, 0, 0},         /* 20% gray -- 80% white */
    
    {0, 0xa8a8, 0x0101, 0xffff, 0, 0},         /* Purple */
    
    //{0, 0xcccc, 0x9999, 0xffff, 0, 0},         /* Magenda */
    
    {0, 0x2b2b, 0x2b2b, 0x2b2b, 0, 0},         /* gray */
    
    {0, 0x2222, 0x2222, 0x2222, 0, 0},         /* dark gray */
    
    
};

inline void MCGraphicsContextAngleAndDistanceToXYOffset(int p_angle, int p_distance, MCGFloat &r_x_offset, MCGFloat &r_y_offset)
{
	r_x_offset = floor(0.5f + p_distance * cos(p_angle * M_PI / 180.0));
	r_y_offset = floor(0.5f + p_distance * sin(p_angle * M_PI / 180.0));
}

inline void setRamp(MCGColor *&r_colors, MCGFloat *&r_stops)
{
    if (r_colors == nil)
    /* UNCHECKED */ MCMemoryNewArray(3, r_colors);
    r_colors[0] = MCGColorMakeRGBA(183 / 255.0, 183 / 255.0, 183 / 255.0, 1.0f);
    r_colors[1] = MCGColorMakeRGBA(1.0f, 1.0f, 1.0f, 1.0f);
    r_colors[2] = MCGColorMakeRGBA(183 / 255.0, 183 / 255.0, 183 / 255.0, 1.0f);
    
    if (r_stops == nil)
    /* UNCHECKED */ MCMemoryNewArray(3, r_stops);
    r_stops[0] = (MCGFloat)0.00000;
    r_stops[1] = (MCGFloat)0.50000;
    r_stops[2] = (MCGFloat)1.00000;
}

inline void setTransform(MCGAffineTransform &r_transform, MCGFloat origin_x, MCGFloat origin_y, MCGFloat primary_x, MCGFloat primary_y, MCGFloat secondary_x, MCGFloat secondary_y)
{
    MCGAffineTransform t_transform;
    t_transform . a = primary_x - origin_x;
    t_transform . b = primary_y - origin_y;
    t_transform . c = secondary_x - origin_x;
    t_transform . d = secondary_y - origin_y;
    
    t_transform . tx = origin_x;
    t_transform . ty = origin_y;
    r_transform = t_transform;
}

inline MCGPoint MCRectangleScalePoints(MCRectangle p_rect, MCGFloat p_x, MCGFloat p_y)
{
    return MCGPointMake(p_rect . x + p_x * p_rect . width, p_rect . y + p_y * p_rect . height);
}

inline uint32_t _muludiv64(uint32_t p_multiplier, uint32_t p_numerator, uint32_t p_denominator)
{
    return (uint32_t)((((uint64_t)p_multiplier) * p_numerator) / p_denominator);
}

//////////////////////////////////////////////////////////////////////

class MCPlayerVolumePopup: public MCStack
{
public:
    MCPlayerVolumePopup(void)
    {
        setname_cstring("Player Volume");
        state |= CS_NO_MESSAGES;
        
        cards = NULL;
        cards = MCtemplatecard->clone(False, False);
        cards->setparent(this);
        cards->setstate(True, CS_NO_MESSAGES);
        
        parent = nil;
        
        m_font = nil;
        
        m_player = nil;
    }
    
    ~MCPlayerVolumePopup(void)
    {
    }
    
    // This will be called when the stack is closed, either directly
    // or indirectly if the popup is cancelled by clicking outside
    // or pressing escape.
    void close(void)
    {
        MCStack::close();
        MCdispatcher -> removemenu();
        if (m_player != nil)
            m_player -> popup_closed();
    }
    
    // This is called to render the stack.
    void render(MCContext *dc, const MCRectangle& dirty)
    {
        // draw the volume control content here.
        MCGContextRef t_gcontext = nil;
        dc -> lockgcontext(t_gcontext);
        
        drawControllerVolumeBarButton(t_gcontext, dirty);
        drawControllerVolumeWellButton(t_gcontext, dirty);
        drawControllerVolumeAreaButton(t_gcontext, dirty);
        drawControllerVolumeSelectorButton(t_gcontext, dirty);
        dc -> unlockgcontext(t_gcontext);
    }
    void drawControllerVolumeBarButton(MCGContextRef p_gcontext, const MCRectangle& dirty)
    {
        MCRectangle t_volume_bar_rect = dirty;
        MCGContextAddRectangle(p_gcontext, MCRectangleToMCGRectangle(t_volume_bar_rect));
        MCGContextSetFillRGBAColor(p_gcontext, (m_player -> getcontrollerbackcolor() . red / 255.0) / 257.0, (m_player -> getcontrollerbackcolor() . green / 255.0) / 257.0, (m_player -> getcontrollerbackcolor() . blue / 255.0) / 257.0, 1.0f);
        MCGContextFill(p_gcontext);
    }
    
    void drawControllerVolumeWellButton(MCGContextRef p_gcontext, const MCRectangle& dirty)
    {
        MCRectangle t_volume_bar_rect = dirty;
        MCRectangle t_volume_well;
        t_volume_well = getVolumeBarPartRect(dirty, kMCPlayerControllerPartVolumeWell);
        
        MCGBitmapEffects t_effects;
        t_effects . has_drop_shadow = false;
        t_effects . has_outer_glow = false;
        t_effects . has_inner_glow = false;
        t_effects . has_inner_shadow = true;
        t_effects . has_color_overlay = false;
        
        MCGShadowEffect t_inner_shadow;
        t_inner_shadow . color = MCGColorMakeRGBA(0.0f, 0.0f, 0.0f, 56.0 / 255.0);
        t_inner_shadow . blend_mode = kMCGBlendModeClear;
        t_inner_shadow . size = 0;
        t_inner_shadow . spread = 0;
        
        MCGFloat t_x_offset, t_y_offset;
        int t_distance = t_volume_well . width / 5;
        // Make sure we always have an inner shadow
        if (t_distance == 0)
            t_distance = 1;
        
        MCGraphicsContextAngleAndDistanceToXYOffset(235, t_distance, t_x_offset, t_y_offset);
        t_inner_shadow . x_offset = t_x_offset;
        t_inner_shadow . y_offset = t_y_offset;
        t_inner_shadow . knockout = false;
        
        t_effects . inner_shadow = t_inner_shadow;
        
        MCGContextSetFillRGBAColor(p_gcontext, 0.0f, 0.0f, 0.0f, 1.0f);
        MCGContextSetShouldAntialias(p_gcontext, true);
        
        MCGRectangle t_rounded_rect = MCRectangleToMCGRectangle(t_volume_well);
        
        MCGContextAddRoundedRectangle(p_gcontext, t_rounded_rect, MCGSizeMake(30, 30));
        MCGContextBeginWithEffects(p_gcontext, t_rounded_rect, t_effects);
        MCGContextFill(p_gcontext);
        
        /////////////////////////////////////////
        /* TODO: Update this ugly way of adding the inner shadow 'manually' */
        MCRectangle t_shadow = MCRectangleMake(t_volume_well . x + t_volume_well . width - 2, t_volume_well . y + 1, 2, t_volume_well . height - 2);
        
        MCGContextSetShouldAntialias(p_gcontext, true);
        
        MCGContextSetFillRGBAColor(p_gcontext, 56.0 / 255.0, 56.0 / 255.0, 56.0 / 255.0, 1.0f); // GRAY
        MCGRectangle t_shadow_rect = MCRectangleToMCGRectangle(t_shadow);
        
        MCGContextAddRoundedRectangle(p_gcontext, t_shadow_rect, MCGSizeMake(10, 10));
        
        MCGContextFill(p_gcontext);
        ////////////////////////////////////////
        
        MCGContextEnd(p_gcontext);
    }
    
    void drawControllerVolumeAreaButton(MCGContextRef p_gcontext, const MCRectangle& dirty)
    {
        MCRectangle t_volume_area;
        t_volume_area = getVolumeBarPartRect(dirty, kMCPlayerControllerPartVolumeArea);
        // Adjust to look prettier
        t_volume_area . x ++;
        t_volume_area . width -= 2;
        
        MCGContextSetFillRGBAColor(p_gcontext, (m_player -> getcontrollermaincolor() . red / 255.0) / 257.0, (m_player -> getcontrollermaincolor() . green / 255.0) / 257.0, (m_player -> getcontrollermaincolor() . blue / 255.0) / 257.0, 1.0f);
        
        MCGRectangle t_grect = MCRectangleToMCGRectangle(t_volume_area);
        MCGContextAddRoundedRectangle(p_gcontext, t_grect, MCGSizeMake(30, 30));
        MCGContextFill(p_gcontext);
    }
    
    void drawControllerVolumeSelectorButton(MCGContextRef p_gcontext, const MCRectangle& dirty)
    {
        MCRectangle t_volume_selector_rect = getVolumeBarPartRect(dirty, kMCPlayerControllerPartVolumeSelector);
        
        MCAutoPointer<MCGColor> t_colors;
        MCAutoPointer<MCGFloat> t_stops;
        setRamp(&t_colors, &t_stops);
        
        MCGAffineTransform t_transform;
        float origin_x = t_volume_selector_rect.x + t_volume_selector_rect.width / 2.0;
        float origin_y = t_volume_selector_rect.y + t_volume_selector_rect.height;
        float primary_x = t_volume_selector_rect.x + t_volume_selector_rect.width / 2.0;
        float primary_y = t_volume_selector_rect.y;
        float secondary_x = t_volume_selector_rect.x - t_volume_selector_rect.width / 2.0;
        float secondary_y = t_volume_selector_rect.y + t_volume_selector_rect.height;
        
        setTransform(t_transform, origin_x, origin_y, primary_x, primary_y, secondary_x, secondary_y);
        
        MCGContextSetFillGradient(p_gcontext, kMCGGradientFunctionLinear, *t_stops, *t_colors, 3, false, false, 1, t_transform, kMCGImageFilterNone);
        
        MCGContextSetShouldAntialias(p_gcontext, true);
        MCGContextAddArc(p_gcontext, MCRectangleScalePoints(t_volume_selector_rect, 0.5, 0.5), MCGSizeMake(0.7 * t_volume_selector_rect . width, 0.7 * t_volume_selector_rect . height), 0, 0, 360);
        
        MCGContextFill(p_gcontext);
    }
    
    
    MCRectangle getVolumeBarPartRect(const MCRectangle& p_volume_bar_rect, int p_part)
    {
        switch (p_part)
        {
                
            case kMCPlayerControllerPartVolumeWell:
            {
                int32_t t_width = CONTROLLER_HEIGHT / 5;
                
                int32_t t_x_offset = (p_volume_bar_rect . width - t_width) / 2;
                
                return MCRectangleMake(p_volume_bar_rect . x + t_x_offset, p_volume_bar_rect . y + t_x_offset, t_width, p_volume_bar_rect . height - 2 * t_x_offset);
            }
                break;
            case kMCPlayerControllerPartVolumeArea:
            {
                MCRectangle t_volume_well_rect = getVolumeBarPartRect(p_volume_bar_rect, kMCPlayerControllerPartVolumeWell);
                MCRectangle t_volume_selector_rect = getVolumeBarPartRect(p_volume_bar_rect, kMCPlayerControllerPartVolumeSelector);
                int32_t t_bar_height = t_volume_well_rect . height;
                int32_t t_bar_width = t_volume_well_rect . width;
                
                // Adjust y by 2 pixels
                return MCRectangleMake(t_volume_well_rect. x , t_volume_selector_rect . y + 2 , t_bar_width, t_volume_well_rect . y + t_volume_well_rect . height - t_volume_selector_rect . y - 4);
            }
                break;
                
            case kMCPlayerControllerPartVolumeSelector:
            {
                MCRectangle t_volume_well_rect = getVolumeBarPartRect(p_volume_bar_rect, kMCPlayerControllerPartVolumeWell);
                
                // The width and height of the volumeselector are p_volume_bar_rect . width / 2
                int32_t t_actual_height = t_volume_well_rect . height - p_volume_bar_rect . width / 2;
                
                int32_t t_x_offset = p_volume_bar_rect . width / 4;
                
                return MCRectangleMake(p_volume_bar_rect . x + t_x_offset , t_volume_well_rect . y + t_volume_well_rect . height - t_actual_height * m_player -> getloudness() / 100 - p_volume_bar_rect . width / 2, p_volume_bar_rect . width / 2, p_volume_bar_rect . width / 2 );
            }
                break;
        }
        
        return MCRectangleMake(0, 0, 0, 0);
    }
    
    int getvolumerectpart(int x, int y)
    {
    
        if (MCU_point_in_rect(getVolumeBarPartRect(m_volume_rect, kMCPlayerControllerPartVolumeSelector), x, y))
            return kMCPlayerControllerPartVolumeSelector;
        
        else if (MCU_point_in_rect(getVolumeBarPartRect(m_volume_rect, kMCPlayerControllerPartVolumeWell), x, y))
            return kMCPlayerControllerPartVolumeWell;
        
        else if (MCU_point_in_rect(m_volume_rect, x, y))
            return kMCPlayerControllerPartVolumeBar;
        
        else
            return kMCPlayerControllerPartUnknown;
    }

    // Mouse handling methods are similar to the control ones.
    
    Boolean mdown(uint2 which)
    {
        int t_part;
        t_part = getvolumerectpart(MCmousex, MCmousey);
        
        switch(t_part)
        {
            case kMCPlayerControllerPartVolumeSelector:
            {
                m_grabbed_part = t_part;
            }
                break;
                
            case kMCPlayerControllerPartVolumeWell:
            case kMCPlayerControllerPartVolumeBar:
            {
                MCRectangle t_part_volume_selector_rect = getVolumeBarPartRect(m_volume_rect, kMCPlayerControllerPartVolumeSelector);
                MCRectangle t_volume_well;
                t_volume_well = getVolumeBarPartRect(m_volume_rect, kMCPlayerControllerPartVolumeWell);
                int32_t t_new_volume, t_height;
                
                t_height = t_volume_well . height;
                t_new_volume = (t_volume_well . y + t_volume_well . height - MCmousey) * 100 / (t_height);
                
                if (t_new_volume < 0)
                    t_new_volume = 0;
                if (t_new_volume > 100)
                    t_new_volume = 100;
                
                m_player -> updateloudness(t_new_volume);
                m_player -> setloudness();
                m_player -> layer_redrawall();
                dirtyall();
            }
                break;
                
            default:
                break;
        }
        return True;
    }
    
    // PM-2014-10-24 [[ Bug 13751 ]] Make sure the correct mup() is called on the volume selector
    Boolean mup(uint2 which, bool release)
    {
        m_grabbed_part = kMCPlayerControllerPartUnknown;
        return True;
    }
    
    Boolean mfocus(int2 x, int2 y)
    {
        MCmousex = x;
        MCmousey = y;
        switch(m_grabbed_part)
        {
            case kMCPlayerControllerPartVolumeSelector:
            {
                MCRectangle t_part_volume_selector_rect = getVolumeBarPartRect(m_volume_rect, kMCPlayerControllerPartVolumeSelector);
                MCRectangle t_volume_well;
                t_volume_well = getVolumeBarPartRect(m_volume_rect, kMCPlayerControllerPartVolumeWell);
                
                int32_t t_new_volume, t_height;
                
                t_new_volume = (t_volume_well. y + t_volume_well . height - MCmousey ) * 100 / (t_volume_well . height);
                
                if (t_new_volume < 0)
                    t_new_volume = 0;
                if (t_new_volume > 100)
                    t_new_volume = 100;
                
                m_player -> updateloudness(t_new_volume);
                
                m_player -> setloudness();
                m_player -> layer_redrawall();
                dirtyall();
            }
                break;
                            
            default:
                break;
        }
        
        
        return True;
    }
    
    Boolean kdown(const char *string, KeySym key)
    {
        if (key == XK_Escape)
        {
            close();
            return True;
        }
        return False;
    }
    
    //////////
    
    void openpopup(MCPlayer *p_player)
    {
        MCRectangle t_player_rect;
        t_player_rect = p_player -> getactiverect();
        
        // Compute the rect in screen coords.
        MCRectangle t_rect;
        
        MCU_set_rect(t_rect, t_player_rect . x, t_player_rect . y + t_player_rect . height - CONTROLLER_HEIGHT - 80 - 1, CONTROLLER_HEIGHT, 80);
        t_rect = MCU_recttoroot(p_player -> getstack(), t_rect);
        
        m_player = p_player;
        m_volume_rect = t_rect;
        m_volume_rect . x = m_volume_rect . y = 0;
        
        MCdispatcher -> addmenu(this);
        
        openrect(t_rect, WM_POPUP, NULL, WP_ASRECT, OP_NONE);
    }
    
private:
    MCPlayer *m_player;
    MCRectangle m_volume_rect;
    int m_grabbed_part;
};

static MCPlayerVolumePopup *s_volume_popup = nil;

//////////////////////////////////////////////////////////////////////

// PM-2014-09-01: [[ Bug 13119 ]] Added support for setting the playrate property using a scrollbar. The scrollbar appears on a popup window that opens when shift + clicking on the scrubBack/scrubForward buttons. Just as the volume popup window, it closes when clicking anywhere outside this window, or if pressing Esc key

class MCPlayerRatePopup: public MCStack
{
public:
    MCPlayerRatePopup(void)
    {
        setname_cstring("Player Rate");
        state |= CS_NO_MESSAGES;
        
        cards = NULL;
        cards = MCtemplatecard->clone(False, False);
        cards->setparent(this);
        cards->setstate(True, CS_NO_MESSAGES);
        
        parent = nil;
        
        m_font = nil;
        
        m_player = nil;
        m_grabbed_part = -1;
    }
    
    ~MCPlayerRatePopup(void)
    {
    }
    
    // This will be called when the stack is closed, either directly
    // or indirectly if the popup is cancelled by clicking outside
    // or pressing escape.
    void close(void)
    {
        MCStack::close();
        MCdispatcher -> removemenu();
        // TODO: This popup_closed is for the volume, not the rate
        if (m_player != nil)
            m_player -> popup_closed();
    }
    
    // This is called to render the stack.
    void render(MCContext *dc, const MCRectangle& dirty)
    {
        // draw the rate control content here.
        MCGContextRef t_gcontext = nil;
        dc -> lockgcontext(t_gcontext);
        
        drawControllerRateBarButton(t_gcontext, dirty);
        drawControllerRateWellButton(t_gcontext, dirty);
        drawControllerRateSelectorButton(t_gcontext, dirty);
        dc -> unlockgcontext(t_gcontext);
    }
    void drawControllerRateBarButton(MCGContextRef p_gcontext, const MCRectangle& dirty)
    {
        MCRectangle t_rate_bar_rect = dirty;
        MCGContextAddRectangle(p_gcontext, MCRectangleToMCGRectangle(t_rate_bar_rect));
        MCGContextSetFillRGBAColor(p_gcontext, (m_player -> getcontrollermaincolor() . red / 255.0) / 257.0, (m_player -> getcontrollermaincolor() . green / 255.0) / 257.0, (m_player -> getcontrollermaincolor() . blue / 255.0) / 257.0, 1.0f);
        MCGContextFill(p_gcontext);
    }
    
    void drawControllerRateWellButton(MCGContextRef p_gcontext, const MCRectangle& dirty)
    {
        MCRectangle t_rate_bar_rect = dirty;
        MCRectangle t_rate_well;
        t_rate_well = getRateBarPartRect(dirty, kMCPlayerControllerPartRateWell);
        
        MCGBitmapEffects t_effects;
        t_effects . has_drop_shadow = false;
        t_effects . has_outer_glow = false;
        t_effects . has_inner_glow = false;
        t_effects . has_inner_shadow = true;
        t_effects . has_color_overlay = false;
        
        MCGShadowEffect t_inner_shadow;
        t_inner_shadow . color = MCGColorMakeRGBA(0.0f, 0.0f, 0.0f, 56.0 / 255.0);
        t_inner_shadow . blend_mode = kMCGBlendModeClear;
        t_inner_shadow . size = 0;
        t_inner_shadow . spread = 0;
        
        MCGFloat t_x_offset, t_y_offset;
        int t_distance = t_rate_well . width / 5;
        // Make sure we always have an inner shadow
        if (t_distance == 0)
            t_distance = 1;
        
        MCGraphicsContextAngleAndDistanceToXYOffset(235, t_distance, t_x_offset, t_y_offset);
        t_inner_shadow . x_offset = t_x_offset;
        t_inner_shadow . y_offset = t_y_offset;
        t_inner_shadow . knockout = false;
        
        t_effects . inner_shadow = t_inner_shadow;
        
        MCGContextSetFillRGBAColor(p_gcontext, 0.0f, 0.0f, 0.0f, 1.0f);
        MCGContextSetShouldAntialias(p_gcontext, true);
        
        MCGRectangle t_rounded_rect = MCRectangleToMCGRectangle(t_rate_well);
        
        MCGContextAddRoundedRectangle(p_gcontext, t_rounded_rect, MCGSizeMake(30, 30));
        MCGContextBeginWithEffects(p_gcontext, t_rounded_rect, t_effects);
        MCGContextFill(p_gcontext);
        
        /////////////////////////////////////////
        /* TODO: Update this ugly way of adding the inner shadow 'manually' */
        MCRectangle t_shadow = MCRectangleMake(t_rate_well . x + 1, t_rate_well . y + t_rate_well . height  - 2 , t_rate_well . width - 2, 2);
        
        MCGContextSetShouldAntialias(p_gcontext, true);
        
        MCGContextSetFillRGBAColor(p_gcontext, 56.0 / 255.0, 56.0 / 255.0, 56.0 / 255.0, 1.0f); // GRAY
        MCGRectangle t_shadow_rect = MCRectangleToMCGRectangle(t_shadow);
        
        MCGContextAddRoundedRectangle(p_gcontext, t_shadow_rect, MCGSizeMake(10, 10));
        
        MCGContextFill(p_gcontext);
        ////////////////////////////////////////
        
        MCGContextEnd(p_gcontext);
    }
    

    void drawControllerRateSelectorButton(MCGContextRef p_gcontext, const MCRectangle& dirty)
    {
        MCRectangle t_rate_selector_rect = getRateBarPartRect(dirty, kMCPlayerControllerPartRateSelector);
        
        MCAutoPointer<MCGColor> t_colors;
        MCAutoPointer<MCGFloat> t_stops;
        setRamp(&t_colors, &t_stops);
        
        MCGAffineTransform t_transform;
        float origin_x = t_rate_selector_rect.x + t_rate_selector_rect.width / 2.0;
        float origin_y = t_rate_selector_rect.y + t_rate_selector_rect.height;
        float primary_x = t_rate_selector_rect.x + t_rate_selector_rect.width / 2.0;
        float primary_y = t_rate_selector_rect.y;
        float secondary_x = t_rate_selector_rect.x - t_rate_selector_rect.width / 2.0;
        float secondary_y = t_rate_selector_rect.y + t_rate_selector_rect.height;
        
        setTransform(t_transform, origin_x, origin_y, primary_x, primary_y, secondary_x, secondary_y);
        
        MCGContextSetFillGradient(p_gcontext, kMCGGradientFunctionLinear, *t_stops, *t_colors, 3, false, false, 1, t_transform, kMCGImageFilterNone);
        
        MCGContextSetShouldAntialias(p_gcontext, true);
        MCGContextAddArc(p_gcontext, MCRectangleScalePoints(t_rate_selector_rect, 0.5, 0.5), MCGSizeMake(0.7 * t_rate_selector_rect . width, 0.7 * t_rate_selector_rect . height), 0, 0, 360);
        
        MCGContextFill(p_gcontext);
    }
    
    
    MCRectangle getRateBarPartRect(const MCRectangle& p_rate_bar_rect, int p_part)
    {
        switch (p_part)
        {
                
            case kMCPlayerControllerPartRateWell:
            {
                int32_t t_height = 2 * CONTROLLER_HEIGHT / 5;
                
                int32_t t_x_offset = (p_rate_bar_rect . width - t_height) / 2;
                
                return MCRectangleMake(p_rate_bar_rect . x + 5, p_rate_bar_rect . y + t_height, p_rate_bar_rect . width - 2 * 5, p_rate_bar_rect . height - 2 * t_height);
            }
                break;
                
            case kMCPlayerControllerPartRateSelector:
            {
                MCRectangle t_rate_well_rect = getRateBarPartRect(p_rate_bar_rect, kMCPlayerControllerPartRateWell);
                
                // The width and height of the rateselector are p_rate_bar_rect . height / 2
                int32_t t_rate_selector_width = p_rate_bar_rect . height / 2;
                
                int32_t t_y_offset = p_rate_bar_rect . height / 4;
                
                return MCRectangleMake(t_rate_well_rect . x + t_rate_well_rect . width / 2 - t_rate_selector_width / 2 + float((t_rate_well_rect . width / 2 - t_rate_selector_width / 4) * m_player -> getplayrate()) / MAX_RATE, t_y_offset, t_rate_selector_width, t_rate_selector_width);
            }
                break;
        }
        
        return MCRectangleMake(0, 0, 0, 0);
    }
    
    int getraterectpart(int x, int y)
    {
        
        if (MCU_point_in_rect(getRateBarPartRect(m_rate_rect, kMCPlayerControllerPartRateSelector), x, y))
            return kMCPlayerControllerPartRateSelector;
        
        else if (MCU_point_in_rect(getRateBarPartRect(m_rate_rect, kMCPlayerControllerPartRateWell), x, y))
            return kMCPlayerControllerPartRateWell;
        
        else if (MCU_point_in_rect(m_rate_rect, x, y))
            return kMCPlayerControllerPartRateBar;
        
        else
            return kMCPlayerControllerPartUnknown;
    }
    
    // Mouse handling methods are similar to the control ones.
    
    Boolean mdown(uint2 which)
    {
        int t_part;
        t_part = getraterectpart(MCmousex, MCmousey);
        
        switch(t_part)
        {
            case kMCPlayerControllerPartRateSelector:
            {
                m_grabbed_part = t_part;
            }
                break;
                
            case kMCPlayerControllerPartRateWell:
            case kMCPlayerControllerPartRateBar:
            {
            
                MCRectangle t_part_rate_selector_rect = getRateBarPartRect(m_rate_rect, kMCPlayerControllerPartRateSelector);
                MCRectangle t_part_rate_well_rect = getRateBarPartRect(m_rate_rect, kMCPlayerControllerPartRateWell);
                real8 t_new_rate;
                int32_t t_width;
                
                t_width = t_part_rate_well_rect . width;
        
                t_new_rate = MAX_RATE * float((MCmousex - (t_part_rate_well_rect . x + t_part_rate_well_rect . width / 2 ) ) )/ (t_width / 2);
                
                m_player -> updateplayrate(t_new_rate);
                m_player -> setplayrate();
                m_player -> layer_redrawall();
                dirtyall();
            }
                break;
                
            default:
                break;
        }
        return True;
    }
    
    Boolean mup(uint2 which, bool release)
    {
        // PM-2014-09-30: [[ Bug 13119 ]] Make sure a playRateChanged message is sent when the mouse is up/released, but not when creating the ratepopup
        if (m_grabbed_part != -1)
            m_player -> timer(MCM_play_rate_changed,nil);
        m_grabbed_part = kMCPlayerControllerPartUnknown;
        return True;
    }
    
    Boolean mfocus(int2 x, int2 y)
    {
        MCmousex = x;
        MCmousey = y;
        switch(m_grabbed_part)
        {
            case kMCPlayerControllerPartRateSelector:
            {
                MCRectangle t_part_rate_selector_rect = getRateBarPartRect(m_rate_rect, kMCPlayerControllerPartRateSelector);
                MCRectangle t_part_rate_well_rect = getRateBarPartRect(m_rate_rect, kMCPlayerControllerPartRateWell);
                real8 t_new_rate;
                int32_t t_width;
                
                t_width = t_part_rate_well_rect . width;
                
                t_new_rate = MAX_RATE * float((MCmousex - (t_part_rate_well_rect . x + t_part_rate_well_rect . width / 2 ) ) )/ (t_width / 2);
                
                m_player -> updateplayrate(t_new_rate);
                m_player -> setplayrate();
                m_player -> layer_redrawall();
                dirtyall();
            }
                break;
                
            default:
                break;
        }
        
        
        return True;
    }
    
    Boolean kdown(const char *string, KeySym key)
    {
        if (key == XK_Escape)
        {
            close();
            return True;
        }
        return False;
    }
    
    //////////
    
    void openpopup(MCPlayer *p_player)
    {
        MCRectangle t_player_rect;
        t_player_rect = p_player -> getactiverect();
        
        // Compute the rect in screen coords.
        MCRectangle t_rect;
        
        MCU_set_rect(t_rect, t_player_rect . x + t_player_rect . width - 2 * CONTROLLER_HEIGHT, t_player_rect . y + t_player_rect . height - CONTROLLER_HEIGHT, 2 * CONTROLLER_HEIGHT, CONTROLLER_HEIGHT);
        t_rect = MCU_recttoroot(p_player -> getstack(), t_rect);
        
        m_player = p_player;
        m_rate_rect = t_rect;
        m_rate_rect . x = m_rate_rect . y = 0;
        
        MCdispatcher -> addmenu(this);
        
        openrect(t_rect, WM_POPUP, NULL, WP_ASRECT, OP_NONE);
    }
    
private:
    MCPlayer *m_player;
    MCRectangle m_rate_rect;
    int m_grabbed_part;
};

static MCPlayerRatePopup *s_rate_popup = nil;

//////////////////////////////////////////////////////////////////////


//-----------------------------------------------------------------------------
// Control Implementation
//

#define XANIM_WAIT 10.0
#define XANIM_COMMAND 1024

MCPlayer::MCPlayer()
{
	flags |= F_TRAVERSAL_ON;
	nextplayer = NULL;
    rect.width = rect.height = 128;
    filename = MCValueRetain(kMCEmptyString);
    resolved_filename = MCValueRetain(kMCEmptyString);
	istmpfile = False;
	scale = 1.0;
	rate = 1.0;
	lasttime = 0;
	starttime = endtime = MAXUINT4;
    
    // Default controller back area color (darkgray)
    controllerbackcolor . red = 34 * 257;
    controllerbackcolor . green = 34 * 257;
    controllerbackcolor . blue = 34 * 257;
    
    // Default controller played area color (purple)
    controllermaincolor . red = 168 * 257;
    controllermaincolor . green = 1 * 257;
    controllermaincolor . blue = 255 * 257;
    
    // Default controller selected area color (some gray)
    selectedareacolor . red = 43 * 257;
    selectedareacolor . green = 43 * 257;
    selectedareacolor . blue = 43 * 257;
    
	disposable = istmpfile = False;
	userCallbackStr = MCValueRetain(kMCEmptyString);
	formattedwidth = formattedheight = 0;
	loudness = 100;
    
    // PM-2014-05-29: [[ Bugfix 12501 ]] Initialize m_callbacks/m_callback_count to prevent a crash when setting callbacks
    m_callback_count = 0;
    m_callbacks = NULL;
    
	m_platform_player = nil;
    
    m_grabbed_part = kMCPlayerControllerPartUnknown;
    m_was_paused = True;
    m_inside = False;
    m_show_volume = false;
    m_scrub_back_is_pressed = false;
    m_scrub_forward_is_pressed = false;
    m_modify_selection_while_playing = false;
    
    // MW-2014-07-16: [[ Bug ]] Put the player in the list.
    nextplayer = MCplayers;
    MCplayers = this;
    
    // PM-2104-10-14: [[ Bug 13569 ]] Make sure changes to player in preOpenCard are not visible
    m_is_attached = false;
    m_should_attach = false;
    m_should_recreate = false;
    
<<<<<<< HEAD
    dontuseqt = false;
    MCdontuseQT = false;
=======
    dontuseqt = False;
    usingqt = False;
>>>>>>> f8869b94
}

MCPlayer::MCPlayer(const MCPlayer &sref) : MCControl(sref)
{
    nextplayer = NULL;
    filename = MCValueRetain(sref.filename);
    resolved_filename = MCValueRetain(sref.resolved_filename);
	istmpfile = False;
	scale = 1.0;
	rate = sref.rate;
	lasttime = sref.lasttime;
	starttime = sref.starttime;
    controllerbackcolor = sref.controllerbackcolor;
    controllermaincolor = sref.controllermaincolor;
    selectedareacolor = sref.selectedareacolor;
	endtime = sref.endtime;
	disposable = istmpfile = False;
	userCallbackStr = MCValueRetain(sref.userCallbackStr);
	formattedwidth = formattedheight = 0;
	loudness = sref.loudness;
    
    // PM-2014-05-29: [[ Bugfix 12501 ]] Initialize m_callbacks/m_callback_count to prevent a crash when setting callbacks
    m_callback_count = 0;
    m_callbacks = NULL;
	
	m_platform_player = nil;
    
    m_grabbed_part = kMCPlayerControllerPartUnknown;
    m_was_paused = True;
    m_inside = False;
    m_show_volume = false;
    m_scrub_back_is_pressed = false;
    m_scrub_forward_is_pressed = false;
    m_modify_selection_while_playing = false;
    
    // MW-2014-07-16: [[ Bug ]] Put the player in the list.
    nextplayer = MCplayers;
    MCplayers = this;
    
    dontuseqt = False;
    usingqt = False;
}

MCPlayer::~MCPlayer()
{
	// OK-2009-04-30: [[Bug 7517]] - Ensure the player is actually closed before deletion, otherwise dangling references may still exist.
	while (opened)
		close();
	
	playstop();
    
    // MW-2014-07-16: [[ Bug ]] Remove the player from the player's list.
	if (MCplayers != NULL)
	{
		if (MCplayers == this)
			MCplayers = nextplayer;
		else
		{
			MCPlayer *tptr = MCplayers;
			while (tptr->nextplayer != NULL && tptr->nextplayer != this)
				tptr = tptr->nextplayer;
			if (tptr->nextplayer == this)
                tptr->nextplayer = nextplayer;
		}
	}
	nextplayer = NULL;
    
	if (m_platform_player != nil)
		MCPlatformPlayerRelease(m_platform_player);
    
	MCValueRelease(filename);
    MCValueRelease(resolved_filename);
    MCValueRelease(userCallbackStr);
}

Chunk_term MCPlayer::gettype() const
{
	return CT_PLAYER;
}

const char *MCPlayer::gettypestring()
{
	return MCplayerstring;
}

MCRectangle MCPlayer::getactiverect(void)
{
	return MCU_reduce_rect(getrect(), getflag(F_SHOW_BORDER) ? borderwidth : 0);
}

void MCPlayer::open()
{
    MCControl::open();
    prepare(kMCEmptyString);
    // PM-2014-10-15: [[ Bug 13650 ]] Check for nil to prevent a crash
    // PM-2014-10-21: [[ Bug 13710 ]] Check if the player is already attached
    
    if (m_platform_player != nil && !m_is_attached && m_should_attach)
    {
        MCPlatformAttachPlayer(m_platform_player, getstack() -> getwindow());
        m_is_attached = true;
        m_should_attach = false;
    }
}

void MCPlayer::close()
{
	MCControl::close();
	if (opened == 0)
	{
		state |= CS_CLOSING;
		playstop();
		state &= ~CS_CLOSING;
	}
    
    if (s_volume_popup != nil)
        s_volume_popup -> close();
    
    // PM-2014-10-15: [[ Bug 13650 ]] Check for nil to prevent a crash
    // PM-2014-10-21: [[ Bug 13710 ]] Detach the player only if already attached
    if (m_platform_player != nil && m_is_attached)
    {
        MCPlatformDetachPlayer(m_platform_player);
        m_is_attached = false;
    }
    // PM-2014-11-03: [[ Bug 13917 ]] m_platform_player should be recreated when reopening a recently closed stack, to take into account if the value of dontuseqt has changed in the meanwhile
    // PM-2015-03-13: [[ Bug 14821 ]] Use a bool to decide whether to recreate a player, since assigning nil to m_platform_player caused player to become unresponsive when switching between cards
    if (m_platform_player != nil)
        m_should_recreate = true;
}

Boolean MCPlayer::kdown(MCStringRef p_string, KeySym key)
{
    if ((MCmodifierstate & MS_SHIFT) != 0)
        handle_shift_kdown(p_string, key);
    else
        handle_kdown(p_string, key);
}

Boolean MCPlayer::kup(MCStringRef p_string, KeySym key)
{
    return False;
}

Boolean MCPlayer::mfocus(int2 x, int2 y)
{
	if (!(flags & F_VISIBLE || MCshowinvisibles)
        || flags & F_DISABLED && getstack()->gettool(this) == T_BROWSE)
		return False;
    
    Boolean t_success;
    t_success = MCControl::mfocus(x, y);
    if (t_success)
        handle_mfocus(x,y);
    return t_success;
}

void MCPlayer::munfocus()
{
	getstack()->resetcursor(True);
	MCControl::munfocus();
}

Boolean MCPlayer::mdown(uint2 which)
{
    if (state & CS_MFOCUSED || flags & F_DISABLED)
		return False;
    if (state & CS_MENU_ATTACHED)
		return MCObject::mdown(which);
	state |= CS_MFOCUSED;
	if (flags & F_TRAVERSAL_ON && !(state & CS_KFOCUSED))
		getstack()->kfocusset(this);
    
	switch (which)
	{
        case Button1:
            switch (getstack()->gettool(this))
		{
            case T_BROWSE:
                // PM-2014-07-16: [[ Bug 12817 ]] Create selection when click and drag on the well while shift key is pressed
                if ((MCmodifierstate & MS_SHIFT) != 0)
                    handle_shift_mdown(which);
                else
                    handle_mdown(which);
                // Send mouseDown msg after mdown is passed to the controller, to prevent blocking if the mouseDown handler has an 'answer' command
                message_with_valueref_args(MCM_mouse_down, MCSTR("1"));
                MCscreen -> addtimer(this, MCM_internal, MCblinkrate);
                break;
            case T_POINTER:
            case T_PLAYER:  //when the movie object is in editing mode
                start(True); //starting draggin or resizing
                playpause(True);  //pause the movie
                break;
            case T_HELP:
                break;
            default:
                return False;
		}
            break;
		case Button2:
            if (message_with_valueref_args(MCM_mouse_down, MCSTR("2")) == ES_NORMAL)
                return True;
            break;
		case Button3:
            message_with_valueref_args(MCM_mouse_down, MCSTR("3"));
            break;
	}
	return True;
}

Boolean MCPlayer::mup(uint2 which, bool p_release) //mouse up
{
	if (!(state & CS_MFOCUSED))
		return False;
	if (state & CS_MENU_ATTACHED)
		return MCObject::mup(which, p_release);
	state &= ~CS_MFOCUSED;
	if (state & CS_GRAB)
	{
		ungrab(which);
		return True;
	}
	switch (which)
	{
        case Button1:
            switch (getstack()->gettool(this))
		{
            case T_BROWSE:
                if (!p_release && MCU_point_in_rect(rect, mx, my))
                    message_with_valueref_args(MCM_mouse_up, MCSTR("1"));
                else
                    message_with_valueref_args(MCM_mouse_release, MCSTR("1"));
                MCscreen -> cancelmessageobject(this, MCM_internal);
                handle_mup(which);
                break;
            case T_PLAYER:
            case T_POINTER:
                end(true, p_release);       //stop dragging or moving the movie object, will change controller size
                break;
            case T_HELP:
                help();
                break;
            default:
                return False;
		}
            break;
        case Button2:
        case Button3:
            if (!p_release && MCU_point_in_rect(rect, mx, my))
                message_with_args(MCM_mouse_up, which);
            else
                message_with_args(MCM_mouse_release, which);
            break;
	}
	return True;
}

Boolean MCPlayer::doubledown(uint2 which)
{
    // PM-2014-08-11: [[ Bug 13063 ]] Treat a doubledown on the controller as a single mdown
    // PM-2014-10-22: [[ Bug 13752 ]] If on edit mode, treat a doubledown on the controller as a MCControl::doubledown
    if (hittestcontroller(mx, my) == kMCPlayerControllerPartUnknown || (which == Button1 && getstack() -> gettool(this) == T_POINTER))
        return MCControl::doubledown(which);
    if (which == Button1 && getstack() -> gettool(this) == T_BROWSE)
    {
        if ((MCmodifierstate & MS_SHIFT) != 0)
            handle_shift_mdown(which);
        else
            handle_mdown(which);
    }
    return True;
}

Boolean MCPlayer::doubleup(uint2 which)
{
    // PM-2014-08-11: [[ Bug 13063 ]] Treat a doubleup on the controller as a single mup
    // PM-2014-10-22: [[ Bug 13752 ]] If on edit mode, treat a doubledown on the controller as a MCControl::doubledown
    if (hittestcontroller(mx, my) == kMCPlayerControllerPartUnknown || (which == Button1 && getstack() -> gettool(this) == T_POINTER))
        return MCControl::doubleup(which);
    if (which == Button1 && getstack() -> gettool(this) == T_BROWSE)
        handle_mup(which);
    return True;
}

void MCPlayer::setrect(const MCRectangle &nrect)
{
	rect = nrect;
	
	if (m_platform_player != nil)
	{
		MCRectangle trect = MCU_reduce_rect(rect, getflag(F_SHOW_BORDER) ? borderwidth : 0);
        
        if (getflag(F_SHOW_CONTROLLER))
            trect . height -= CONTROLLER_HEIGHT;
        
        // MW-2014-04-09: [[ Bug 11922 ]] Make sure we use the view not device transform
        //   (backscale factor handled in platform layer).
		trect = MCRectangleGetTransformedBounds(trect, getstack()->getviewtransform());
		MCPlatformSetPlayerProperty(m_platform_player, kMCPlatformPlayerPropertyRect, kMCPlatformPropertyTypeRectangle, &trect);
	}
}

void MCPlayer::timer(MCNameRef mptr, MCParameter *params)
{
    if (MCNameIsEqualTo(mptr, MCM_play_started, kMCCompareCaseless))
    {
        state &= ~CS_PAUSED;
        redrawcontroller();
    }
    else if (MCNameIsEqualTo(mptr, MCM_play_stopped, kMCCompareCaseless))
    {
        state |= CS_PAUSED;
        redrawcontroller();
        
        m_modify_selection_while_playing = false;
        
        if (disposable)
        {
            playstop();
            return; //obj is already deleted, do not pass msg up.
        }
    }
    else if (MCNameIsEqualTo(mptr, MCM_play_paused, kMCCompareCaseless))
    {
        state |= CS_PAUSED;
        redrawcontroller();
        
        m_modify_selection_while_playing = false;
    }
    else if (MCNameIsEqualTo(mptr, MCM_current_time_changed, kMCCompareCaseless))
    {
        // If params is nil then this did not originate from the player!
        if (params != nil)
        {
            // Update the current time in the parameter and make sure we allow another
            // currentTimeChanged message to be posted.
            state &= ~CS_CTC_PENDING;
            params -> setn_argument(getmoviecurtime());
        }
    }
    else if (MCNameIsEqualTo(mptr, MCM_internal, kMCCompareCaseless))
    {
        handle_mstilldown(Button1);
        MCscreen -> addtimer(this, MCM_internal, MCblinkrate);
    }
    MCControl::timer(mptr, params);
}

#ifdef LEGACY_EXEC
Exec_stat MCPlayer::getprop(uint4 parid, Properties which, MCExecPoint &ep, Boolean effective, bool recursive)
{
	uint2 i = 0;
	switch (which)
	{
#ifdef /* MCPlayer::getprop */ LEGACY_EXEC
        case P_FILE_NAME:
            if (filename == NULL)
                ep.clear();
            else
                ep.setsvalue(filename);
            break;
        case P_DONT_REFRESH:
            ep.setboolean(getflag(F_DONT_REFRESH));
            break;
        case P_CURRENT_TIME:
            ep.setint(getmoviecurtime());
            break;
        case P_DURATION:
            ep.setint(getduration());
            break;
        case P_LOOPING:
            ep.setboolean(getflag(F_LOOPING));
            break;
        case P_PAUSED:
            ep.setboolean(ispaused());
            break;
        case P_ALWAYS_BUFFER:
            ep.setboolean(getflag(F_ALWAYS_BUFFER));
            break;
            // PM-2014-09-02: [[ Bug 13092 ]] Added status property
        case P_STATUS:
        {
            if(getmovieloadedtime() != 0 && getmovieloadedtime() < getduration())
                ep.setcstring("loading");
            else if (!ispaused())
                ep.setcstring("playing");
            else if (ispaused())
                ep.setcstring("paused");
        }
            break;
        case P_PLAY_RATE:
            ep.setr8(rate, ep.getnffw(), ep.getnftrailing(), ep.getnfforce());
            return ES_NORMAL;
        case P_START_TIME:
            if (starttime == MAXUINT4)
                ep.clear();
            else
                ep.setnvalue(starttime);//for QT, this is the selection start time
            break;
        case P_END_TIME:
            if (endtime == MAXUINT4)
                ep.clear();
            else
                ep.setnvalue(endtime); //for QT, this is the selection's end time
            break;
        case P_SHOW_BADGE:
            ep.setboolean(getflag(F_SHOW_BADGE));
            break;
        case P_SHOW_CONTROLLER:
            ep.setboolean(getflag(F_SHOW_CONTROLLER));
            break;
        case P_PLAY_SELECTION:
            ep.setboolean(getflag(F_PLAY_SELECTION));
            break;
        case P_HILITE_COLOR:
            ep.setcolor(controllermaincolor);
            break;
        case P_FORE_COLOR:
            ep.setcolor(selectedareacolor);
            break;
        case P_SHOW_SELECTION:
            ep.setboolean(getflag(F_SHOW_SELECTION));
            break;
        case P_CALLBACKS:
            ep.setsvalue(userCallbackStr);
            break;
        case P_TIME_SCALE:
            ep.setint(gettimescale());
            break;
        case P_FORMATTED_HEIGHT:
            ep.setint(getpreferredrect().height);
            break;
        case P_FORMATTED_WIDTH:
            ep.setint(getpreferredrect().width);
            break;
        case P_MOVIE_CONTROLLER_ID:
            ep.setint((int)NULL);
            break;
        case P_PLAY_LOUDNESS:
            ep.setint(getloudness());
            break;
        case P_TRACK_COUNT:
            if (m_platform_player != nil)
            {
                uindex_t t_count;
                MCPlatformCountPlayerTracks(m_platform_player, t_count);
                i = t_count;
            }
            ep.setint(i);
            break;
        case P_TRACKS:
            gettracks(ep);
            break;
        case P_ENABLED_TRACKS:
            getenabledtracks(ep);
            break;
        case P_MEDIA_TYPES:
            ep.clear();
            if (m_platform_player != nil)
            {
                MCPlatformPlayerMediaTypes t_types;
                MCPlatformGetPlayerProperty(m_platform_player, kMCPlatformPlayerPropertyMediaTypes, kMCPlatformPropertyTypePlayerMediaTypes, &t_types);
                bool first = true;
                for (i = 0 ; i < sizeof(ppmediatypes) / sizeof(ppmediatypes[0]) ; i++)
                    if ((t_types & (1 << ppmediatypes[i])) != 0)
                    {
                        ep.concatcstring(ppmediastrings[i], EC_COMMA, first);
                        first = false;
                    }
            }
            break;
        // PM-2014-08-19 [[ Bug 13121 ]] Property for the download progress of the movie
        case P_MOVIE_LOADED_TIME:
            ep.clear();
            ep.setint(getmovieloadedtime());
            break;
        case P_CURRENT_NODE:
			if (m_platform_player != nil)
				MCPlatformGetPlayerProperty(m_platform_player, kMCPlatformPlayerPropertyQTVRNode, kMCPlatformPropertyTypeUInt16, &i);
            ep.setint(i);
            break;
        case P_PAN:
		{
			real8 pan = 0.0;
			if (m_platform_player != nil)
				MCPlatformGetPlayerProperty(m_platform_player, kMCPlatformPlayerPropertyQTVRPan, kMCPlatformPropertyTypeDouble, &pan);
            
			ep.setr8(pan, ep.getnffw(), ep.getnftrailing(), ep.getnfforce());
		}
            break;
        case P_TILT:
		{
			real8 tilt = 0.0;
			if (m_platform_player != nil)
				MCPlatformGetPlayerProperty(m_platform_player, kMCPlatformPlayerPropertyQTVRTilt, kMCPlatformPropertyTypeDouble, &tilt);
            
			ep.setr8(tilt, ep.getnffw(), ep.getnftrailing(), ep.getnfforce());
		}
            break;
        case P_ZOOM:
		{
			real8 zoom = 0.0;
			if (m_platform_player != nil)
				MCPlatformGetPlayerProperty(m_platform_player, kMCPlatformPlayerPropertyQTVRZoom, kMCPlatformPropertyTypeDouble, &zoom);
            
			ep.setr8(zoom, ep.getnffw(), ep.getnftrailing(), ep.getnfforce());
		}
            break;
        case P_CONSTRAINTS:
			ep.clear();
			if (m_platform_player != nil)
			{
				MCPlatformPlayerQTVRConstraints t_constraints;
				MCPlatformGetPlayerProperty(m_platform_player, kMCPlatformPlayerPropertyQTVRConstraints, kMCPlatformPropertyTypePlayerQTVRConstraints, &t_constraints);
				ep.appendstringf("%lf,%lf\n", t_constraints . x_min, t_constraints . x_max);
				ep.appendstringf("%lf,%lf\n", t_constraints . y_min, t_constraints . y_max);
				ep.appendstringf("%lf,%lf", t_constraints . z_min, t_constraints . z_max);
			}
            break;
        case P_NODES:
            getnodes(ep);
            break;
        case P_HOT_SPOTS:
            gethotspots(ep);
            break;
#endif /* MCPlayer::getprop */
        default:
            return MCControl::getprop(parid, which, ep, effective, recursive);
	}
	return ES_NORMAL;
}
#endif

#ifdef LEGACY_EXEC
Exec_stat MCPlayer::setprop(uint4 parid, Properties p, MCExecPoint &ep, Boolean effective)
{
	Boolean dirty = False;
	Boolean wholecard = False;
	uint4 ctime;
	MCString data = ep.getsvalue();
    
	switch (p)
	{
#ifdef /* MCPlayer::setprop */ LEGACY_EXEC
        case P_FILE_NAME:
        {
            // Edge case: Suppose filenameA is a valid relative path to defaultFolderA, but invalid relative path to defaultFolderB
            // 1. Set defaultFolder to defaultFolderB. Set the filename to filenameA. Video will become empty, since the relative path is invalid.
            // 2. Change the defaultFolder to defaultFolderA. Set the filename again to filenameA. Now the relative path is valid
            char *t_resolved_filename = nil;
            bool t_success = false;
            t_success = resolveplayerfilename(data.clone(), t_resolved_filename);
            
            if (t_resolved_filename != nil)
                delete t_resolved_filename;
            
            // handle the edge case mentioned below: If t_success then the movie path has to be updated
            if (filename == NULL || data != filename || t_success)
            {
                delete filename;
                filename = NULL;
                playstop();
                starttime = MAXUINT4; //clears the selection
                endtime = MAXUINT4;
                
                // PM-2015-01-26: [[ Bug 14435 ]] Resolve the filename in MCPlayer::prepare(), to avoid prepending the defaultFolder or the stack folder to the filename property
                if (data != MCnullmcstring)
                    filename = data.clone();
                
                prepare(MCnullstring);
                
                // PM-2014-10-20: [[ Bug 13711 ]] Make sure we attach the player after prepare()
                // PM-2014-10-21: [[ Bug 13710 ]] Check if the player is already attached
                if (m_platform_player != nil && !m_is_attached && m_should_attach)
                {
                    MCPlatformAttachPlayer(m_platform_player, getstack() -> getwindow());
                    m_is_attached = true;
                    m_should_attach = false;
                }
               
                dirty = wholecard = True;
            }
            // PM-2014-12-22: [[ Bug 14232 ]] Update the result in case a an invalid/corrupted filename is set more than once in a row
            else if (data == filename && (hasinvalidfilename() || !t_success))
                MCresult->sets("could not create movie reference");
            break;
        }
        case P_DONT_REFRESH:
            if (!MCU_matchflags(data, flags, F_DONT_REFRESH, dirty))
            {
                MCeerror->add(EE_OBJECT_NAB, 0, 0, data);
                return ES_ERROR;
            }
            break;
        case P_ALWAYS_BUFFER:
            if (!MCU_matchflags(data, flags, F_ALWAYS_BUFFER, dirty))
            {
                MCeerror->add(EE_OBJECT_NAB, 0, 0, data);
                return ES_ERROR;
            }
            
            // The actual buffering state is determined upon redrawing - therefore
            // we trigger a redraw to ensure we don't unbuffer when it is
            // needed.
            
            if (opened)
                dirty = True;
            break;
        case P_CALLBACKS:
            delete userCallbackStr;
            if (data.getlength() == 0)
            {
                userCallbackStr = NULL;
                // PM-2014-08-21: [[ Bug 13243 ]] Free the existing callback table.
                for(uindex_t i = 0; i < m_callback_count; i++)
                {
                    MCNameDelete(m_callbacks[i] . message);
                    MCNameDelete(m_callbacks[i] . parameter);
                }
                MCMemoryDeleteArray(m_callbacks);
                m_callbacks = nil;
                m_callback_count = 0;
            }
            else
            {
                userCallbackStr = data.clone();
            }
			SynchronizeUserCallbacks();
            break;
        case P_CURRENT_TIME:
            if (!MCU_stoui4(data, ctime))
            {
                MCeerror->add(EE_OBJECT_NAN, 0, 0, data);
                return ES_ERROR;
            }
            setcurtime(ctime, false);
            if (isbuffering())
                dirty = True;
            else
                redrawcontroller();
            break;
        case P_LOOPING:
            if (!MCU_matchflags(data, flags, F_LOOPING, dirty))
            {
                MCeerror->add(EE_OBJECT_NAB, 0, 0, data);
                return ES_ERROR;
            }
            if (dirty)
                setlooping((flags & F_LOOPING) != 0); //set/unset movie looping
            break;
        case P_PAUSED:
            playpause(data == MCtruemcstring); //pause or unpause the player
            break;
        case P_PLAY_RATE:
            if (!MCU_stor8(data, rate))
            {
                MCeerror->add(EE_OBJECT_NAN, 0, 0, data);
                return ES_ERROR;
            }
            setplayrate();
            break;
        case P_START_TIME: //this is the selection start time
            if (data.getlength() == 0)
                starttime = endtime = MAXUINT4;
            else
            {
                if (!MCU_stoui4(data, starttime))
                {
                    MCeerror->add(EE_OBJECT_NAN, 0, 0, data);
                    return ES_ERROR;
                }
                
                if (endtime == MAXUINT4) //if endtime is not set, set it to the length of movie
                    endtime = getduration();
                else if (starttime > endtime)
                    endtime = starttime;
            }
            setselection(false);
            break;
        case P_END_TIME: //this is the selection end time
            if (data.getlength() == 0)
                starttime = endtime = MAXUINT4;
            else
            {
                if (!MCU_stoui4(data, endtime))
                {
                    MCeerror->add(EE_OBJECT_NAN, 0, 0, data);
                    return ES_ERROR;
                }
                
                if (starttime == MAXUINT4)
                    starttime = 0;
                else if (starttime > endtime)
                    starttime = endtime;
            }
            setselection(false);
            break;
        case P_TRAVERSAL_ON:
            if (MCControl::setprop(parid, p, ep, effective) != ES_NORMAL)
                return ES_ERROR;
            break;
        case P_SHOW_BADGE: //if in the buffering mode we do not want to show/hide the badge
            if (!(flags & F_ALWAYS_BUFFER))
            { //if always buffer flag is not set
                if (!MCU_matchflags(data, flags, F_SHOW_BADGE, dirty))
                {
                    MCeerror->add(EE_OBJECT_NAB, 0, 0, data);
                    return ES_ERROR;
                }
                if (dirty && !isbuffering()) //we are not actually buffering, let's show/hide the badge
                    showbadge((flags & F_SHOW_BADGE) != 0); //show/hide movie's badge
            }
            break;
        case P_SHOW_CONTROLLER:
            if (!MCU_matchflags(data, flags, F_SHOW_CONTROLLER, dirty))
            {
                MCeerror->add(EE_OBJECT_NAB, 0, 0, data);
                return ES_ERROR;
            }
            if (dirty)
            {
                showcontroller((flags & F_VISIBLE) != 0
                               && (flags & F_SHOW_CONTROLLER) != 0);
                dirty = False;
            }
            break;
        case P_PLAY_SELECTION: //make movie play only the selected part
            if (!MCU_matchflags(data, flags, F_PLAY_SELECTION, dirty))
            {
                MCeerror->add
                (EE_OBJECT_NAB, 0, 0, data);
                return ES_ERROR;
            }
            if (dirty)
                playselection((flags & F_PLAY_SELECTION) != 0);
            break;
        case P_FORE_COLOR:
        {
            MCColor t_color;
			char *t_colorname = NULL;
			if (!MCscreen->parsecolor(data, &t_color, &t_colorname))
			{
				MCeerror->add
				(EE_COLOR_BADSELECTEDCOLOR, 0, 0, data);
				return ES_ERROR;
			}
			if (t_colorname != NULL)
				delete t_colorname;
            selectedareacolor = t_color;
            dirty = True;
        }
            break;
            
        case P_HILITE_COLOR:
        {
            MCColor t_color;
			char *t_colorname = NULL;
			if (!MCscreen->parsecolor(data, &t_color, &t_colorname))
			{
				MCeerror->add
				(EE_COLOR_BADSELECTEDCOLOR, 0, 0, data);
				return ES_ERROR;
			}
			if (t_colorname != NULL)
				delete t_colorname;
            controllermaincolor = t_color;
            dirty = True;
        }
            break;
   
        case P_SHOW_SELECTION: //means make movie editable
            if (!MCU_matchflags(data, flags, F_SHOW_SELECTION, dirty))
            {
                MCeerror->add
                (EE_OBJECT_NAB, 0, 0, data);
                return ES_ERROR;
            }
            if (dirty)
                editmovie((flags & F_SHOW_SELECTION) != 0);
            break;
        case P_SHOW_BORDER:
        case P_BORDER_WIDTH:
        {
            if (MCControl::setprop(parid, p, ep, effective) != ES_NORMAL)
                return ES_ERROR;
            setrect(rect);
            dirty = True;
        }
            break;
        case P_MOVIE_CONTROLLER_ID:
            break;
        case P_PLAY_LOUDNESS:
            if (!MCU_stoui2(data, loudness))
            {
                MCeerror->add(EE_OBJECT_NAN, 0, 0, data);
                return ES_ERROR;
            }
            loudness = MCU_max(0, loudness);
            loudness = MCU_min(loudness, 100);
            setloudness();
            // PM-2014-09-02: [[ Bug 13309 ]] Make sure the volume icon of the controller will be redrawn
            dirty = True;
            break;
        case P_ENABLED_TRACKS:
            if (!setenabledtracks(data))
            {
                MCeerror->add(EE_OBJECT_NAN, 0, 0, data);
                return ES_ERROR;
            }
            dirty = wholecard = True;
            break;
        case P_CURRENT_NODE:
		{
			uint2 nodeid;
			if (!MCU_stoui2(data,nodeid))
			{
				MCeerror->add(EE_OBJECT_NAN, 0, 0, data);
				return ES_ERROR;
			}
			if (m_platform_player != nil)
				MCPlatformSetPlayerProperty(m_platform_player, kMCPlatformPlayerPropertyQTVRNode, kMCPlatformPropertyTypeUInt16, &nodeid);
		}
            break;
        case P_PAN:
		{
			real8 pan;
			if (!MCU_stor8(data, pan))
			{
				MCeerror->add(EE_OBJECT_NAN, 0, 0, data);
				return ES_ERROR;
			}
			if (m_platform_player != nil)
				MCPlatformSetPlayerProperty(m_platform_player, kMCPlatformPlayerPropertyQTVRPan, kMCPlatformPropertyTypeDouble, &pan);
            
			if (isbuffering())
				dirty = True;
		}
            break;
        case P_TILT:
		{
			real8 tilt;
			if (!MCU_stor8(data, tilt))
			{
				MCeerror->add(EE_OBJECT_NAN, 0, 0, data);
				return ES_ERROR;
			}
			if (m_platform_player != nil)
				MCPlatformSetPlayerProperty(m_platform_player, kMCPlatformPlayerPropertyQTVRTilt, kMCPlatformPropertyTypeDouble, &tilt);
            
			if (isbuffering())
				dirty = True;
		}
            break;
        case P_ZOOM:
		{
			real8 zoom;
			if (!MCU_stor8(data, zoom))
			{
				MCeerror->add(EE_OBJECT_NAN, 0, 0, data);
				return ES_ERROR;
			}
            
			if (m_platform_player != nil)
				MCPlatformSetPlayerProperty(m_platform_player, kMCPlatformPlayerPropertyQTVRZoom, kMCPlatformPropertyTypeDouble, &zoom);
            
			if (isbuffering())
				dirty = True;
		}
            break;
        case P_VISIBLE:
        case P_INVISIBLE:
		{
			uint4 oldflags = flags;
			Exec_stat stat = MCControl::setprop(parid, p, ep, effective);
            
			if (m_platform_player != nil)
			{
				bool t_visible;
				t_visible = getflag(F_VISIBLE);
				MCPlatformSetPlayerProperty(m_platform_player, kMCPlatformPlayerPropertyVisible, kMCPlatformPropertyTypeBool, &t_visible);
			}
            
			return stat;
		}
            break;
#endif /* MCPlayer::setprop */
        default:
            return MCControl::setprop(parid, p, ep, effective);
	}
	if (dirty && opened && flags & F_VISIBLE)
	{
		// MW-2011-08-18: [[ Layers ]] Invalidate the whole object.
		layer_redrawall();
	}
	return ES_NORMAL;
}
#endif

// MW-2011-09-23: Make sure we sync the buffer state at this point, rather than
//   during drawing.
void MCPlayer::select(void)
{
	MCControl::select();
	syncbuffering(nil);
}

// MW-2011-09-23: Make sure we sync the buffer state at this point, rather than
//   during drawing.
void MCPlayer::deselect(void)
{
	MCControl::deselect();
	syncbuffering(nil);
}

MCControl *MCPlayer::clone(Boolean attach, Object_pos p, bool invisible)
{
	MCPlayer *newplayer = new MCPlayer(*this);
	if (attach)
		newplayer->attach(p, invisible);
	return newplayer;
}

IO_stat MCPlayer::extendedsave(MCObjectOutputStream& p_stream, uint4 p_part)
{
	return defaultextendedsave(p_stream, p_part);
}

IO_stat MCPlayer::extendedload(MCObjectInputStream& p_stream, uint32_t p_version, uint4 p_remaining)
{
	return defaultextendedload(p_stream, p_version, p_remaining);
}

IO_stat MCPlayer::save(IO_handle stream, uint4 p_part, bool p_force_ext)
{
	IO_stat stat;
	if (!disposable)
	{
		if ((stat = IO_write_uint1(OT_PLAYER, stream)) != IO_NORMAL)
			return stat;
		if ((stat = MCControl::save(stream, p_part, p_force_ext)) != IO_NORMAL)
			return stat;
        
        // MW-2013-11-19: [[ UnicodeFileFormat ]] If sfv >= 7000, use unicode.
        if ((stat = IO_write_stringref_new(filename, stream, MCstackfileversion >= 7000)) != IO_NORMAL)
			return stat;
		if ((stat = IO_write_uint4(starttime, stream)) != IO_NORMAL)
			return stat;
		if ((stat = IO_write_uint4(endtime, stream)) != IO_NORMAL)
			return stat;
		if ((stat = IO_write_int4((int4)(rate / 10.0 * MAXINT4),
		                          stream)) != IO_NORMAL)
			return stat;
        
        // MW-2013-11-19: [[ UnicodeFileFormat ]] If sfv >= 7000, use unicode.
        if ((stat = IO_write_stringref_new(userCallbackStr, stream, MCstackfileversion >= 7000)) != IO_NORMAL)
			return stat;
	}
	return savepropsets(stream);
}

IO_stat MCPlayer::load(IO_handle stream, uint32_t version)
{
	IO_stat stat;
    
	if ((stat = MCObject::load(stream, version)) != IO_NORMAL)
		return stat;
	if ((stat = IO_read_stringref_new(filename, stream, version >= 7000)) != IO_NORMAL)
        
        // MW-2013-11-19: [[ UnicodeFileFormat ]] If sfv >= 7000, use unicode.
		return stat;
	if ((stat = IO_read_uint4(&starttime, stream)) != IO_NORMAL)
		return stat;
	if ((stat = IO_read_uint4(&endtime, stream)) != IO_NORMAL)
		return stat;
	int4 trate;
	if ((stat = IO_read_int4(&trate, stream)) != IO_NORMAL)
		return stat;
	rate = (real8)trate * 10.0 / MAXINT4;
	
	// MW-2013-11-19: [[ UnicodeFileFormat ]] If sfv >= 7000, use unicode.
	if ((stat = IO_read_stringref_new(userCallbackStr, stream, version >= 7000)) != IO_NORMAL)
		return stat;
	return loadpropsets(stream, version);
}

// MW-2011-09-23: Ensures the buffering state is consistent with current flags
//   and state.
void MCPlayer::syncbuffering(MCContext *p_dc)
{
	bool t_should_buffer;
	
	// MW-2011-09-13: [[ Layers ]] If the layer is dynamic then the player must be buffered.
	t_should_buffer = getstate(CS_SELECTED) || getflag(F_ALWAYS_BUFFER) || getstack() -> getstate(CS_EFFECT) || (p_dc != nil && p_dc -> gettype() != CONTEXT_TYPE_SCREEN) || !MCModeMakeLocalWindows() || layer_issprite();
    
    // MW-2014-04-24: [[ Bug 12249 ]] If we are not in browse mode for this object, then it should be buffered.
    t_should_buffer = t_should_buffer || getstack() -> gettool(this) != T_BROWSE;
	
	if (m_platform_player != nil)
		MCPlatformSetPlayerProperty(m_platform_player, kMCPlatformPlayerPropertyOffscreen, kMCPlatformPropertyTypeBool, &t_should_buffer);
}

// MW-2007-08-14: [[ Bug 1949 ]] On Windows ensure we load and unload QT if not
//   currently in use.
bool MCPlayer::getversion(MCStringRef& r_string)
{
    extern void MCQTGetVersion(MCStringRef &r_version);
    MCQTGetVersion(r_string);
    return true;
}

void MCPlayer::freetmp()
{
	if (istmpfile)
	{
		MCS_unlink(filename);
		MCValueAssign(filename, kMCEmptyString);
	}
}

uint4 MCPlayer::getmovieloadedtime()
{
    uint4 loadedtime;
	if (m_platform_player != nil && hasfilename())
		MCPlatformGetPlayerProperty(m_platform_player, kMCPlatformPlayerPropertyLoadedTime, kMCPlatformPropertyTypeUInt32, &loadedtime);
	else
		loadedtime = 0;
	return loadedtime;
}

uint4 MCPlayer::getduration() //get movie duration/length
{
	uint4 duration;
	if (m_platform_player != nil && hasfilename())
		MCPlatformGetPlayerProperty(m_platform_player, kMCPlatformPlayerPropertyDuration, kMCPlatformPropertyTypeUInt32, &duration);
	else
		duration = 0;
	return duration;
}

uint4 MCPlayer::gettimescale() //get moive time scale
{
	uint4 timescale;
	if (m_platform_player != nil && hasfilename())
		MCPlatformGetPlayerProperty(m_platform_player, kMCPlatformPlayerPropertyTimescale, kMCPlatformPropertyTypeUInt32, &timescale);
	else
		timescale = 0;
	return timescale;
}

uint4 MCPlayer::getmoviecurtime()
{
	uint4 curtime;
	if (m_platform_player != nil && hasfilename())
		MCPlatformGetPlayerProperty(m_platform_player, kMCPlatformPlayerPropertyCurrentTime, kMCPlatformPropertyTypeUInt32, &curtime);
	else
		curtime = 0;
	return curtime;
}

void MCPlayer::setcurtime(uint4 newtime, bool notify)
{
	lasttime = newtime;
	if (m_platform_player != nil && hasfilename())
    {
		MCPlatformSetPlayerProperty(m_platform_player, kMCPlatformPlayerPropertyCurrentTime, kMCPlatformPropertyTypeUInt32, &newtime);
        if (notify)
            currenttimechanged();
    }
}

void MCPlayer::setselection(bool notify)
{
    if (m_platform_player != nil && hasfilename())
	{
        uint32_t t_current_start, t_current_finish;
        MCPlatformGetPlayerProperty(m_platform_player, kMCPlatformPlayerPropertyStartTime, kMCPlatformPropertyTypeUInt32, &t_current_start);
		MCPlatformGetPlayerProperty(m_platform_player, kMCPlatformPlayerPropertyFinishTime, kMCPlatformPropertyTypeUInt32, &t_current_finish);
        
        if (starttime != t_current_start || endtime != t_current_finish)
        {
            uint32_t t_st, t_et;
            if (starttime == MAXUINT4 || endtime == MAXUINT4)
                t_st = t_et = 0;
            else
            {
                t_st = starttime;
                t_et = endtime;
            }
            
            // PM-2014-08-06: [[ Bug 13064 ]] 
            // If we first set StartTime and FinishTime is not set (= 0), then startTime becomes 0 (Since if StartTime > FinishTime then StartTime = FinishTime)
            // For this reason, we first set FinishTime 
            MCPlatformSetPlayerProperty(m_platform_player, kMCPlatformPlayerPropertyFinishTime, kMCPlatformPropertyTypeUInt32, &t_et);
            MCPlatformSetPlayerProperty(m_platform_player, kMCPlatformPlayerPropertyStartTime, kMCPlatformPropertyTypeUInt32, &t_st);
            
            if (notify)
                selectionchanged();
            
            // MW-2014-07-22: [[ Bug 12870 ]] Make sure controller rect redrawn when setting selection
            //   by script.
            layer_redrawrect(getcontrollerrect());
        }
        
        if (!m_modify_selection_while_playing)
            playselection(getflag(F_PLAY_SELECTION));
	}
}

void MCPlayer::setlooping(Boolean loop)
{
	if (m_platform_player != nil && hasfilename())
	{
		bool t_loop;
		t_loop = loop;
		MCPlatformSetPlayerProperty(m_platform_player, kMCPlatformPlayerPropertyLoop, kMCPlatformPropertyTypeBool, &t_loop);
	}
}

real8 MCPlayer::getplayrate()
{
    if (rate < MIN_RATE)
        return MIN_RATE;
    else if (rate > MAX_RATE)
        return MAX_RATE;
    else
        return rate;
}

void MCPlayer::updateplayrate(real8 p_rate)
{
    if (p_rate < MIN_RATE)
        rate = MIN_RATE;
    else if (p_rate > MAX_RATE)
        rate = MAX_RATE;
    else
        rate = p_rate;
}
void MCPlayer::setplayrate()
{
	if (m_platform_player != nil && hasfilename())
	{
		MCPlatformSetPlayerProperty(m_platform_player, kMCPlatformPlayerPropertyPlayRate, kMCPlatformPropertyTypeDouble, &rate);
		if (rate != 0.0f)
        // PM-2014-05-28: [[ Bug 12523 ]] Take into account the playRate property
			MCPlatformStartPlayer(m_platform_player, rate);
	}
    
	if (rate != 0)
    {
        if (getstate(CS_PAUSED))
            timer(MCM_play_started, nil);
		state = state & ~CS_PAUSED;
    }
	else
    {
        if (!getstate(CS_PAUSED))
            timer(MCM_play_paused, nil);
		state = state | CS_PAUSED;
    }
    
    redrawcontroller();
}

void MCPlayer::showbadge(Boolean show)
{
#if 0
	if (m_platform_player != nil)
	{
		bool t_show;
		t_show = show;
		MCPlatformSetPlayerProperty(m_platform_player, kMCPlatformPlayerPropertyShowBadge, kMCPlatformPropertyTypeBool, &t_show);
	}
#endif
}

void MCPlayer::editmovie(Boolean edit)
{

	if (m_platform_player != nil && hasfilename())
	{
		bool t_edit;
		t_edit = edit;
		MCPlatformSetPlayerProperty(m_platform_player, kMCPlatformPlayerPropertyShowSelection, kMCPlatformPropertyTypeBool, &t_edit);
	}

}

void MCPlayer::playselection(Boolean play)
{
	if (m_platform_player != nil && hasfilename())
	{
		bool t_play;
		t_play = play;
		MCPlatformSetPlayerProperty(m_platform_player, kMCPlatformPlayerPropertyOnlyPlaySelection, kMCPlatformPropertyTypeBool, &t_play);
	}
}

Boolean MCPlayer::ispaused()
{
	if (m_platform_player != nil && hasfilename())
		return !MCPlatformPlayerIsPlaying(m_platform_player);
    
    return True;
}

void MCPlayer::showcontroller(Boolean show)
{
    // The showController property has changed, this means we must do two things - resize
    // the movie rect and then redraw ourselves to make sure we can see the controller.
    
    if (m_platform_player != nil)
	{
        // PM-2014-05-28: [[ Bug 12524 ]] Resize the rect height to avoid stretching of the movie when showing/hiding controller
        MCRectangle drect;
        drect = rect;
        
        // MW-2014-07-16: [[ QTSupport ]] We always use our own controller now.
        int t_height;
        t_height = CONTROLLER_HEIGHT;
                
        if (show )
            drect . height += t_height;  // This is the height of the default QTKit controller
        else
            drect . height -= t_height;
        
        layer_setrect(drect, true);
	}
}

Boolean MCPlayer::prepare(MCStringRef options)
{
    // For osversion < 10.8 we have to have QT initialized.
    if (MCmajorosversion < 0x1080)
    {
        extern bool MCQTInit(void);
        if (!MCQTInit())
            return False;
    }

	Boolean ok = False;
    m_should_attach = false;
    
    if (state & CS_PREPARED)
        return True;

   	if (!opened)
		return False;
    
	if (m_platform_player == nil || m_should_recreate)
    {
        if (m_platform_player != nil)
            MCPlatformPlayerRelease(m_platform_player);
        MCPlatformCreatePlayer(m_platform_player);
    }
		
    
    // PM-2015-01-26: [[ Bug 14435 ]] Avoid prepending the defaultFolder or the stack folder
    //  to the filename property. Use resolved_filename to set the "internal" absolute path
    MCAutoStringRef t_resolved_filename;
    bool t_path_resolved = false;
    t_path_resolved = resolveplayerfilename(filename, &t_resolved_filename);
    
    if (!t_path_resolved)
        MCValueAssign(resolved_filename, kMCEmptyString);
    else
        MCValueAssign(resolved_filename, *t_resolved_filename);

    if (MCStringBeginsWithCString(resolved_filename, (const char_t*)"https:", kMCStringOptionCompareCaseless)
            // SN-2014-08-14: [[ Bug 13178 ]] Check if the sentence starts with 'http:' instead of 'https'
            || MCStringBeginsWithCString(resolved_filename, (const char_t*)"http:", kMCStringOptionCompareCaseless)
            || MCStringBeginsWithCString(resolved_filename, (const char_t*)"ftp:", kMCStringOptionCompareCaseless)
            || MCStringBeginsWithCString(resolved_filename, (const char_t*)"file:", kMCStringOptionCompareCaseless)
            || MCStringBeginsWithCString(resolved_filename, (const char_t*)"rtsp:", kMCStringOptionCompareCaseless))
        MCPlatformSetPlayerProperty(m_platform_player, kMCPlatformPlayerPropertyURL, kMCPlatformPropertyTypeNativeCString, &resolved_filename);
	else
		MCPlatformSetPlayerProperty(m_platform_player, kMCPlatformPlayerPropertyFilename, kMCPlatformPropertyTypeNativeCString, &resolved_filename);
	
    if (!hasfilename())
        return True;
    
	MCRectangle t_movie_rect;
	MCPlatformGetPlayerProperty(m_platform_player, kMCPlatformPlayerPropertyMovieRect, kMCPlatformPropertyTypeRectangle, &t_movie_rect);
    
    // PM-2014-12-17: [[ Bug 14233 ]] If an invalid filename is used then keep the previous dimensions of the player rect instead of displaying only the controller
    // PM-2014-12-17: [[ Bug 14232 ]] Update the result in case a filename is invalid or the file is corrupted
    if (hasinvalidfilename() || !t_path_resolved)
    {
        MCresult->sets("could not create movie reference");
        return False;
    }
	
	MCRectangle trect = resize(t_movie_rect);
	
    // Adjust so that the controller isn't included in the movie rect.
    if (getflag(F_SHOW_CONTROLLER))
        trect . height -= CONTROLLER_HEIGHT;
    
	// IM-2011-11-12: [[ Bug 11320 ]] Transform player rect to device coords
    // MW-2014-04-09: [[ Bug 11922 ]] Make sure we use the view not device transform
    //   (backscale factor handled in platform layer).
	trect = MCRectangleGetTransformedBounds(trect, getstack()->getviewtransform());
	
	MCPlatformSetPlayerProperty(m_platform_player, kMCPlatformPlayerPropertyRect, kMCPlatformPropertyTypeRectangle, &trect);
	
	bool t_looping, t_play_selection, t_show_controller, t_show_selection;
	
	t_looping = getflag(F_LOOPING);
	t_show_selection = getflag(F_SHOW_SELECTION);
    t_play_selection = getflag(F_PLAY_SELECTION);
	
	MCPlatformSetPlayerProperty(m_platform_player, kMCPlatformPlayerPropertyCurrentTime, kMCPlatformPropertyTypeUInt32, &lasttime);
    MCPlatformSetPlayerProperty(m_platform_player, kMCPlatformPlayerPropertyLoop, kMCPlatformPropertyTypeBool, &t_looping);
    MCPlatformSetPlayerProperty(m_platform_player, kMCPlatformPlayerPropertyShowSelection, kMCPlatformPropertyTypeBool, &t_show_selection);
    
    // PM-2014-08-06: [[ Bug 13104 ]] When new movie is opened then playRate should be set to 0
    rate = 0.0;
    
	setselection(false);
	MCPlatformSetPlayerProperty(m_platform_player, kMCPlatformPlayerPropertyOnlyPlaySelection, kMCPlatformPropertyTypeBool, &t_play_selection);
	SynchronizeUserCallbacks();
	
	bool t_offscreen;
	t_offscreen = getflag(F_ALWAYS_BUFFER);
	MCPlatformSetPlayerProperty(m_platform_player, kMCPlatformPlayerPropertyOffscreen, kMCPlatformPropertyTypeBool, &t_offscreen);
	
	bool t_visible;
	t_visible = getflag(F_VISIBLE);
	MCPlatformSetPlayerProperty(m_platform_player, kMCPlatformPlayerPropertyVisible, kMCPlatformPropertyTypeBool, &t_visible);
	
    if (m_is_attached)
    {
        MCPlatformDetachPlayer(m_platform_player);
        m_is_attached = false;
        m_should_attach = true;
    }
    else
        m_should_attach = true;
    	
	layer_redrawall();
	
	setloudness();
	
	MCresult -> clear(False);
	
	ok = True;
	
	if (ok)
	{
		state |= CS_PREPARED | CS_PAUSED;
	}
    
	return ok;
}

// PM-2014-10-14: [[ Bug 13569 ]] Make sure changes to player are not visible in preOpenCard
void MCPlayer::attachplayer()
{
    if (m_platform_player == nil)
        return;
    
    // Make sure we attach the player only if it was previously detached by detachplayer().
    if (!m_is_attached && m_should_attach)
    {
        MCPlatformAttachPlayer(m_platform_player, getstack() -> getwindow());
        m_is_attached = true;
        m_should_attach = false;
    }
}

// PM-2014-10-14: [[ Bug 13569 ]] Make sure changes to player are not visible in preOpenCard
void MCPlayer::detachplayer()
{
    if (m_platform_player == nil)
        return;
    
    if (m_is_attached)
    {
        MCPlatformDetachPlayer(m_platform_player);
        m_is_attached = false;
        m_should_attach = true;
    }
}

Boolean MCPlayer::playstart(MCStringRef options)
{
	if (!prepare(options) || !hasfilename())
		return False;
    
    // PM-2014-10-21: [[ Bug 13710 ]] Attach the player if not already attached
    if (m_platform_player != nil && !m_is_attached)
    {
        MCPlatformAttachPlayer(m_platform_player, getstack() -> getwindow());
        m_is_attached = true;
    }
	playpause(False);
	return True;
}

Boolean MCPlayer::playpause(Boolean on)
{
	if (!(state & CS_PREPARED))
		return False;
    
	Boolean ok;
	ok = False;
    
    if (on)
        m_modify_selection_while_playing = false;
    
	if (m_platform_player != nil)
	{
		if (!on)
        {
            playselection(getflag(F_PLAY_SELECTION) && !m_modify_selection_while_playing);
            // PM-2014-08-06: [[ Bug 13104 ]] Force playRate to 1.0 (needed when starting player by pressing space/enter keys 
            rate = 1.0;
			MCPlatformStartPlayer(m_platform_player, rate);
		}
        else
        {
			MCPlatformStopPlayer(m_platform_player);
            // PM-2014-08-06: [[ Bug 13104 ]] Make sure playRate is zero when player is paused
            rate = 0.0;
        }
		ok = True;
	}
	
	if (ok)
    {
        if (getstate(CS_PAUSED) && !on)
            timer(MCM_play_started, nil);
        else if (!getstate(CS_PAUSED) && on)
            timer(MCM_play_paused, nil);
		setstate(on, CS_PAUSED);
        
        redrawcontroller();
    }
    
	return ok;
}

void MCPlayer::playstepforward()
{
	if (!getstate(CS_PREPARED))
		return;
    
	if (m_platform_player != nil)
		MCPlatformStepPlayer(m_platform_player, 1);
}


void MCPlayer::playstepback()
{
	if (!getstate(CS_PREPARED))
		return;
	
	if (m_platform_player != nil)
		MCPlatformStepPlayer(m_platform_player, -1);
}

Boolean MCPlayer::playstop()
{
	formattedwidth = formattedheight = 0;
	if (!getstate(CS_PREPARED))
		return False;
    
	Boolean needmessage = True;
	
	state &= ~(CS_PREPARED | CS_PAUSED);
	lasttime = 0;
    
    m_modify_selection_while_playing = false;
	
    // PM-2014-10-21: [[ Bug 13710 ]] Detach the player only if already attached
	if (m_platform_player != nil && m_is_attached)
	{
		MCPlatformStopPlayer(m_platform_player);

		needmessage = getduration() > getmoviecurtime();
		
		MCPlatformDetachPlayer(m_platform_player);
        m_is_attached = false;
	}
    
    redrawcontroller();
    
	freetmp();
    
    /*
	if (MCplayers != NULL)
	{
		if (MCplayers == this)
			MCplayers = nextplayer;
		else
		{
			MCPlayer *tptr = MCplayers;
			while (tptr->nextplayer != NULL && tptr->nextplayer != this)
				tptr = tptr->nextplayer;
			if (tptr->nextplayer == this)
                tptr->nextplayer = nextplayer;
		}
	}
	nextplayer = NULL;*/
    
	if (disposable)
	{
		//if (needmessage)
		//	getcard()->message_with_args(MCM_play_stopped, getname());
		delete this;
	}
	//else
		//if (needmessage)
	//		message_with_args(MCM_play_stopped, getname());
    
	return True;
}


void MCPlayer::setfilename(MCStringRef vcname,
                           MCStringRef fname, Boolean istmp)
{
	// AL-2014-05-27: [[ Bug 12517 ]] Incoming strings can be nil
    MCNewAutoNameRef t_vcname;
    if (vcname != nil)
        MCNameCreate(vcname, &t_vcname);
    else
        t_vcname = kMCEmptyName;
	filename = MCValueRetain(fname != nil ? fname : kMCEmptyString);
	istmpfile = istmp;
	disposable = True;
}

void MCPlayer::setvolume(uint2 tloudness)
{
}

MCRectangle MCPlayer::getpreferredrect()
{
	if (!getstate(CS_PREPARED))
	{
		MCRectangle t_bounds;
		MCU_set_rect(t_bounds, 0, 0, formattedwidth, formattedheight);
		return t_bounds;
	}
    
    MCRectangle t_bounds;
	MCU_set_rect(t_bounds, 0, 0, 0, 0);
	if (m_platform_player != nil)
    {
		MCPlatformGetPlayerProperty(m_platform_player, kMCPlatformPlayerPropertyMovieRect, kMCPlatformPropertyTypeRectangle, &t_bounds);
        // PM-2014-04-28: [[Bug 12299]] Make sure the correct MCRectangle is returned
        return t_bounds;
    }
}

uint2 MCPlayer::getloudness()
{
	if (getstate(CS_PREPARED))
		if (m_platform_player != nil)
			MCPlatformGetPlayerProperty(m_platform_player, kMCPlatformPlayerPropertyVolume, kMCPlatformPropertyTypeUInt16, &loudness);
	return loudness;
}

MCColor MCPlayer::getcontrollerbackcolor()
{
    return controllerbackcolor;
}

MCColor MCPlayer::getcontrollermaincolor()
{
    return controllermaincolor;
}

void MCPlayer::updateloudness(int2 newloudness)
{
    loudness = newloudness;
}

void MCPlayer::setloudness()
{
	if (state & CS_PREPARED)
		if (m_platform_player != nil)
			MCPlatformSetPlayerProperty(m_platform_player, kMCPlatformPlayerPropertyVolume, kMCPlatformPropertyTypeUInt16, &loudness);
}

#ifdef LEGACY_EXEC
void MCPlayer::gettracks(MCExecPoint &ep)
{
	ep . clear();
    
	if (getstate(CS_PREPARED))
		if (m_platform_player != nil)
		{
			uindex_t t_track_count;
			MCPlatformCountPlayerTracks(m_platform_player, t_track_count);
			for(uindex_t i = 0; i < t_track_count; i++)
			{
				uint32_t t_id;
				MCAutoPointer<char> t_name;
				uint32_t t_offset, t_duration;
				MCPlatformGetPlayerTrackProperty(m_platform_player, i, kMCPlatformPlayerTrackPropertyId, kMCPlatformPropertyTypeUInt32, &t_id);
				MCPlatformGetPlayerTrackProperty(m_platform_player, i, kMCPlatformPlayerTrackPropertyMediaTypeName, kMCPlatformPropertyTypeNativeCString, &(&t_name));
				MCPlatformGetPlayerTrackProperty(m_platform_player, i, kMCPlatformPlayerTrackPropertyOffset, kMCPlatformPropertyTypeUInt32, &t_offset);
                // MW-2014-07-11: [[ Bug 12757 ]] Fetch the duration and store it in t_duration
				MCPlatformGetPlayerTrackProperty(m_platform_player, i, kMCPlatformPlayerTrackPropertyDuration, kMCPlatformPropertyTypeUInt32, &t_duration);
                // PM-2014-07-14: [[ Bug 12809 ]] Make sure each track is displayed on a separate line
				ep . concatuint(t_id, EC_RETURN, i == 0);
				ep . concatcstring(*t_name, EC_COMMA, false);
				ep . concatuint(t_offset, EC_COMMA, false);
				ep . concatuint(t_duration, EC_COMMA, false);
			}
		}
}
#endif

#ifdef LEGACY_EXEC
void MCPlayer::getenabledtracks(MCExecPoint &ep)
{
	ep.clear();
    
	if (getstate(CS_PREPARED))
		if (m_platform_player != nil)
		{
			uindex_t t_track_count;
			MCPlatformCountPlayerTracks(m_platform_player, t_track_count);
			for(uindex_t i = 0; i < t_track_count; i++)
			{
				uint32_t t_id;
				bool t_enabled;
				MCPlatformGetPlayerTrackProperty(m_platform_player, i, kMCPlatformPlayerTrackPropertyId, kMCPlatformPropertyTypeUInt32, &t_id);
				MCPlatformGetPlayerTrackProperty(m_platform_player, i, kMCPlatformPlayerTrackPropertyEnabled, kMCPlatformPropertyTypeBool, &t_enabled);
				if (t_enabled)
					ep . concatuint(t_id, EC_RETURN, i == 0);
			}
		}
}
#endif

Boolean MCPlayer::setenabledtracks(MCStringRef s)
{
	if (getstate(CS_PREPARED))
		if (m_platform_player != nil)
		{
			uindex_t t_track_count;
			MCPlatformCountPlayerTracks(m_platform_player, t_track_count);
			for(uindex_t i = 0; i < t_track_count; i++)
			{
				bool t_enabled;
				t_enabled = false;
				MCPlatformSetPlayerTrackProperty(m_platform_player, i, kMCPlatformPlayerTrackPropertyEnabled, kMCPlatformPropertyTypeBool, &t_enabled);
			}
			
            uindex_t t_si, t_ei;
            t_si = t_ei = 0;
            
            while (t_ei < MCStringGetLength(s))
            {
                MCAutoStringRef t_track;
                
                if (!MCStringFirstIndexOfChar(s, '\n', t_si, kMCStringOptionCompareExact, t_ei))
                    t_ei = MCStringGetLength(s);
                
                /* UNCHECKED */ MCStringCopySubstring(s, MCRangeMake(t_si, t_ei - t_si), &t_track);
				
                if (!MCStringIsEmpty(*t_track))
				{
					uindex_t t_index;
					MCAutoNumberRef t_id;
                    
                    if (!MCNumberParse(*t_track, &t_id) ||
                        !MCPlatformFindPlayerTrackWithId(m_platform_player, MCNumberFetchAsUnsignedInteger(*t_id), t_index))
						return False;
					
					bool t_enabled;
					t_enabled = true;
					MCPlatformSetPlayerTrackProperty(m_platform_player, t_index, kMCPlatformPlayerTrackPropertyEnabled, kMCPlatformPropertyTypeBool, &t_enabled);
				}
				t_ei++;
				t_si = t_ei;
			}
            
			MCRectangle t_movie_rect;
			MCPlatformGetPlayerProperty(m_platform_player, kMCPlatformPlayerPropertyMovieRect, kMCPlatformPropertyTypeRectangle, &t_movie_rect);
			MCRectangle trect = resize(t_movie_rect);
			if (flags & F_SHOW_BORDER)
				trect = MCU_reduce_rect(trect, -borderwidth);
			setrect(trect);
		}
    
	return True;
}

MCRectangle MCPlayer::resize(MCRectangle movieRect)
{
	int2 x, y;
	MCRectangle trect = rect;
	
	// MW-2011-10-24: [[ Bug 9800 ]] Store the current rect for layer notification.
	MCRectangle t_old_rect;
	t_old_rect = rect;
	
	// MW-2011-10-01: [[ Bug 9762 ]] These got inverted sometime.
	formattedheight = movieRect.height;
	formattedwidth = movieRect.width;
	
	if (!(flags & F_LOCK_LOCATION))
	{
		if (formattedheight == 0)
		{ // audio clip
			trect.height = CONTROLLER_HEIGHT;
			rect = trect;
		}
		else
		{
			x = trect.x + (trect.width >> 1);
			y = trect.y + (trect.height >> 1);
			trect.width = (uint2)(formattedwidth * scale);
			trect.height = (uint2)(formattedheight * scale);
            
            if (flags & F_SHOW_CONTROLLER)
                trect.height += CONTROLLER_HEIGHT;
            
			trect.x = x - (trect.width >> 1);
			trect.y = y - (trect.height >> 1);
			if (flags & F_SHOW_BORDER)
				rect = MCU_reduce_rect(trect, -borderwidth);
			else
				rect = trect;
		}
	}
	else
		if (flags & F_SHOW_BORDER)
			trect = MCU_reduce_rect(trect, borderwidth);
	
	// MW-2011-10-24: [[ Bug 9800 ]] If the rect has changed, notify the layer.
	if (!MCU_equal_rect(rect, t_old_rect))
		layer_rectchanged(t_old_rect, true);
	
	return trect;
}


void MCPlayer::setcallbacks(MCStringRef p_callbacks)
{
    MCValueAssign(userCallbackStr, p_callbacks);
    SynchronizeUserCallbacks();
}

void MCPlayer::setmoviecontrollerid(integer_t p_id)
{    
}

integer_t MCPlayer::getmoviecontrollerid()
{
    // COCOA-TODO
    return (integer_t)NULL;
}

integer_t MCPlayer::getmediatypes()
{
    if (m_platform_player != nil)
    {
        MCPlatformPlayerMediaTypes t_types;
        MCPlatformGetPlayerProperty(m_platform_player, kMCPlatformPlayerPropertyMediaTypes, kMCPlatformPropertyTypePlayerMediaTypes, &t_types);

        return t_types;
    }
    
    return 0;
}

uinteger_t MCPlayer::getcurrentnode()
{
    uint2 i = 0;
    if (m_platform_player != nil)
        MCPlatformGetPlayerProperty(m_platform_player, kMCPlatformPlayerPropertyQTVRNode, kMCPlatformPropertyTypeUInt16, &i);
    return i;
}

bool MCPlayer::changecurrentnode(uinteger_t p_node_id)
{
    if (m_platform_player != nil)
    {
        MCPlatformSetPlayerProperty(m_platform_player, kMCPlatformPlayerPropertyQTVRNode, kMCPlatformPropertyTypeUInt16, &p_node_id);
        return true;
    }
    return false;
}

real8 MCPlayer::getpan()
{
    real8 pan = 0.0;
    if (m_platform_player != nil)
        MCPlatformGetPlayerProperty(m_platform_player, kMCPlatformPlayerPropertyQTVRPan, kMCPlatformPropertyTypeDouble, &pan);
    return pan;
}

bool MCPlayer::changepan(real8 pan)
{
    if (m_platform_player != nil)
        MCPlatformSetPlayerProperty(m_platform_player, kMCPlatformPlayerPropertyQTVRPan, kMCPlatformPropertyTypeDouble, &pan);
    
    return isbuffering();
}

real8 MCPlayer::gettilt()
{
    real8 tilt = 0.0;
    if (m_platform_player != nil)
        MCPlatformGetPlayerProperty(m_platform_player, kMCPlatformPlayerPropertyQTVRTilt, kMCPlatformPropertyTypeDouble, &tilt);
    return tilt;
}

bool MCPlayer::changetilt(real8 tilt)
{
    if (m_platform_player != nil)
        MCPlatformSetPlayerProperty(m_platform_player, kMCPlatformPlayerPropertyQTVRTilt, kMCPlatformPropertyTypeDouble, &tilt);
    return isbuffering();
}

real8 MCPlayer::getzoom()
{
    real8 zoom = 0.0;
    if (m_platform_player != nil)
        MCPlatformGetPlayerProperty(m_platform_player, kMCPlatformPlayerPropertyQTVRZoom, kMCPlatformPropertyTypeDouble, &zoom);
    return zoom;
}

bool MCPlayer::changezoom(real8 zoom)
{
    if (m_platform_player != nil)
        MCPlatformSetPlayerProperty(m_platform_player, kMCPlatformPlayerPropertyQTVRZoom, kMCPlatformPropertyTypeDouble, &zoom);
    return isbuffering();
}

void MCPlayer::gettracks(MCStringRef &r_tracks)
{
    if (getstate(CS_PREPARED) && m_platform_player != nil)
	{
		uindex_t t_track_count;
		MCPlatformCountPlayerTracks(m_platform_player, t_track_count);
        MCAutoListRef t_tracks_list;
        /* UNCHECKED */ MCListCreateMutable('\n', &t_tracks_list);
        
        for(uindex_t i = 0; i < t_track_count; i++)
        {
            MCAutoStringRef t_track;
            MCAutoStringRef t_name;
            
            uint32_t t_id;
            uint32_t t_offset, t_duration;
            MCPlatformGetPlayerTrackProperty(m_platform_player, i, kMCPlatformPlayerTrackPropertyId, kMCPlatformPropertyTypeUInt32, &t_id);
            MCPlatformGetPlayerTrackProperty(m_platform_player, i, kMCPlatformPlayerTrackPropertyMediaTypeName, kMCPlatformPropertyTypeNativeCString, &(&t_name));
            MCPlatformGetPlayerTrackProperty(m_platform_player, i, kMCPlatformPlayerTrackPropertyOffset, kMCPlatformPropertyTypeUInt32, &t_offset);
            MCPlatformGetPlayerTrackProperty(m_platform_player, i, kMCPlatformPlayerTrackPropertyDuration, kMCPlatformPropertyTypeUInt32, &t_duration);
            /* UNCHECKED */ MCStringFormat(&t_track, "%u,%@,%u,%u", t_id, *t_name, t_offset, t_duration);
            /* UNCHECKED */ MCListAppend(*t_tracks_list, *t_track);
        }
        /* UNCHECKED */ MCListCopyAsString(*t_tracks_list, r_tracks);
    }
    // PM-2015-04-22: [[ Bug 15264 ]] In case of invalid/non-existent file, return empty (as in LC 6.7.x)
    else
        r_tracks = MCValueRetain(kMCEmptyString);
}

uinteger_t MCPlayer::gettrackcount()
{
    uint2 i = 0;
    if (m_platform_player != nil)
    {
        uindex_t t_count;
        MCPlatformCountPlayerTracks(m_platform_player, t_count);
        i = t_count;
    }
    return i;
}

void MCPlayer::getnodes(MCStringRef &r_nodes)
{
	// COCOA-TODO: MCPlayer::getnodes();
    r_nodes = MCValueRetain(kMCEmptyString);
}

void MCPlayer::gethotspots(MCStringRef &r_nodes)
{
	// COCOA-TODO: MCPlayer::gethotspots();
    r_nodes = MCValueRetain(kMCEmptyString);
}

void MCPlayer::getconstraints(MCMultimediaQTVRConstraints &r_constraints)
{
    if (m_platform_player != nil)
        MCPlatformGetPlayerProperty(m_platform_player, kMCPlatformPlayerPropertyQTVRConstraints, kMCPlatformPropertyTypePlayerQTVRConstraints, (MCPlatformPlayerQTVRConstraints*)&(r_constraints));
}

void MCPlayer::getenabledtracks(uindex_t &r_count, uint32_t *&r_tracks_id)
{
    uinteger_t *t_track_ids;
    uindex_t t_count;
    
    t_track_ids = nil;
    t_count = 0;
    
    if (m_platform_player != nil)
    {
        uindex_t t_track_count;
        MCPlatformCountPlayerTracks(m_platform_player, t_track_count);
        t_count = 0;
        
        for(uindex_t i = 0; i < t_track_count; i++)
        {
            uint32_t t_id;
            uint32_t t_enabled;
            MCPlatformGetPlayerTrackProperty(m_platform_player, i, kMCPlatformPlayerTrackPropertyId, kMCPlatformPropertyTypeUInt32, &t_id);
            MCPlatformGetPlayerTrackProperty(m_platform_player, i, kMCPlatformPlayerTrackPropertyEnabled, kMCPlatformPropertyTypeBool, &t_enabled);
            if (t_enabled)
            {
                MCMemoryReallocate(t_track_ids, ++t_count * sizeof(uinteger_t), t_track_ids);
                t_track_ids[t_count - 1] = t_id;
            }
        }
    }
    
    r_count = t_count;
    r_tracks_id = t_track_ids;
}

void MCPlayer::updatevisibility()
{
    if (m_platform_player != nil)
    {
        bool t_visible;
        t_visible = getflag(F_VISIBLE);
        MCPlatformSetPlayerProperty(m_platform_player, kMCPlatformPlayerPropertyVisible, kMCPlatformPropertyTypeBool, &t_visible);
    }
}

void MCPlayer::updatetraversal()
{
    // Does nothing on platform implementation
}

void MCPlayer::setforegroundcolor(const MCInterfaceNamedColor& p_color)
{
    selectedareacolor = p_color . color;
}

void MCPlayer::getforegrouncolor(MCInterfaceNamedColor& r_color)
{
    r_color . name = nil;
    r_color . color = selectedareacolor;
}

void MCPlayer::sethilitecolor(const MCInterfaceNamedColor& p_color)
{
    controllermaincolor = p_color . color;
}

void MCPlayer::gethilitecolor(MCInterfaceNamedColor &r_color)
{
    r_color . name = nil;
    r_color . color = controllermaincolor;
}

//
// End of virtual MCPlayerInterface's functions
////////////////////////////////////////////////////////////////////////////////

void MCPlayer::markerchanged(uint32_t p_time)
{
    // Search for the first marker with the given time, and dispatch the message.
    for(uindex_t i = 0; i < m_callback_count; i++)
        if (p_time == m_callbacks[i] . time)
        {
            MCExecContext ctxt(nil, nil, nil);
            
            MCParameter *t_param;
            t_param = new MCParameter;
            t_param -> set_argument(ctxt, m_callbacks[i] . parameter);
            MCscreen -> addmessage(this, m_callbacks[i] . message, 0, t_param);
            
            // MW-2014-08-25: [[ Bug 13267 ]] Make sure we terminate the current wait so updates and messages get sent.
            MCPlatformBreakWait();
        }
}

void MCPlayer::selectionchanged(void)
{
    timer(MCM_selection_changed, nil);
}

void MCPlayer::currenttimechanged(void)
{
    if (m_modify_selection_while_playing)
    {
        if ((MCmodifierstate & MS_SHIFT) == 0)
            playpause(True);
        
        uint32_t t_current_time;
        t_current_time = getmoviecurtime();
        
        if (t_current_time < endtime && t_current_time > starttime)
            starttime = t_current_time;
        if (t_current_time > endtime)
            endtime = t_current_time;
        
        setselection(true);
    }
    
    // FG-2014-08-14: [[ Bug 13099 ]] redrawcontroller () should be called before currenttimechanged message is sent, or else player becomes unresponsive if alwaysbuffer is true
    redrawcontroller();
    
    // PM-2014-05-26: [[Bug 12512]] Make sure we pass the param to the currenttimechanged message
    if (!getstate(CS_CTC_PENDING))
    {
        state |= CS_CTC_PENDING;
        
        MCParameter *t_param;
        t_param = new MCParameter;
        t_param -> setn_argument(getmoviecurtime());
        MCscreen -> addmessage(this, MCM_current_time_changed, 0, t_param);
        
        // MW-2014-08-25: [[ Bug 13267 ]] Make sure we terminate the current wait so updates and messages get sent.
        MCPlatformBreakWait();
    }
}

void MCPlayer::moviefinished(void)
{
    // PM-2014-08-06: [[ Bug 13104 ]] Set rate to zero when movie finish
    rate = 0.0;
    // PM-2014-12-02: [[ Bug 14141 ]] Delay the playStopped message to prevent IDE hang in case where the player's filename is set in the playStopped message (AVFoundation does not like nested callbacks)
    MCscreen -> delaymessage(this, MCM_play_stopped);
}

void MCPlayer::SynchronizeUserCallbacks(void)
{
    if (MCStringIsEmpty(userCallbackStr))
        return;
    
    if (m_platform_player == nil)
        return;
    
    // Free the existing callback table.
    for(uindex_t i = 0; i < m_callback_count; i++)
    {
        MCNameDelete(m_callbacks[i] . message);
        MCNameDelete(m_callbacks[i] . parameter);
    }
    MCMemoryDeleteArray(m_callbacks);
    m_callbacks = nil;
    m_callback_count = 0;
    
    // Now reparse the callback string and build the table.
    MCAutoStringRef t_callback;
    t_callback = userCallbackStr;
    
    uindex_t t_start_index, t_length;
    
    t_length = MCStringGetLength(*t_callback);
    t_start_index = 0;
    
	while (t_start_index < t_length)
	{
		uindex_t t_comma_index, t_callback_index, t_end_index;
		if (!MCStringFirstIndexOfChar(*t_callback, ',', t_start_index, kMCStringOptionCompareExact, t_comma_index))
		{
            //search ',' as separator
			return;
		}
		
        uindex_t t_callback2_index;
        // AL-2014-07-31: [[ Bug 12936 ]] Callbacks are one per line
        if (!MCStringFirstIndexOfChar(*t_callback, '\n', t_comma_index + 1, kMCStringOptionCompareExact, t_end_index))
            t_end_index = MCStringGetLength(*t_callback);
        
        /* UNCHECKED */ MCMemoryResizeArray(m_callback_count + 1, m_callbacks, m_callback_count);
        // Converts the first part to a number.
        MCAutoNumberRef t_time;
        
        // SN-2014-07-28: [[ Bug 12984 ]] MCNumberParseOffset expects the string to finish after the number
        MCAutoStringRef t_callback_substring;
        /* UNCHECKED */ MCStringCopySubstring(*t_callback, MCRangeMake(t_start_index, t_comma_index - t_start_index), &t_callback_substring);
        
        // SN-2014-07-28: [[ Bug 12984 ]] Mimic the strtol behaviour in case of a parsing failure
        if (MCNumberParse(*t_callback_substring, &t_time))
            m_callbacks[m_callback_count - 1] . time = MCNumberFetchAsInteger(*t_time);
        else
            m_callbacks[m_callback_count - 1] . time = 0;
        
        t_callback_index = t_comma_index + 1;
        while (isspace(MCStringGetCharAtIndex(*t_callback, t_callback_index))) //strip off preceding and trailing blanks
            ++t_callback_index;
        
        // See whether we can find a parameter for this callback
        uindex_t t_space_index;
        t_space_index = t_callback_index;
        
        while (t_space_index < t_end_index)
        {
            if (isspace(MCStringGetCharAtIndex(*t_callback, t_space_index)))
            {
                ++t_space_index;
                MCAutoStringRef t_param;
                /* UNCHECKED */ MCStringCopySubstring(*t_callback, MCRangeMake(t_space_index, t_end_index - t_space_index), &t_param);
                /* UNCHECKED */ MCNameCreate(*t_param, m_callbacks[m_callback_count - 1] . parameter);
                break;
            }
            ++t_space_index;
        }
        
        MCAutoStringRef t_message;
        /* UNCHECKED */ MCStringCopySubstring(*t_callback, MCRangeMake(t_callback_index, t_space_index - t_callback_index), &t_message);
        /* UNCHECKED */ MCNameCreate(*t_message, m_callbacks[m_callback_count - 1] . message);
        
        // If no parameter is specified, use the time.
        if (m_callbacks[m_callback_count - 1] . parameter == nil)
        {
            MCAutoStringRef t_param;
            /* UNCHECKED */ MCStringCopySubstring(*t_callback, MCRangeMake(t_start_index, t_comma_index - t_start_index), &t_param);
            /* UNCHECKED */ MCNameCreate(*t_param, m_callbacks[m_callback_count - 1] . parameter);
        }
		
        // Skip to the next callback, if there is one
        t_start_index = t_end_index + 1;
	}
    
    if (!hasfilename())
        return;
    
    // Now set the markers in the player so that we get notified.
    array_t<uint32_t> t_markers;
    /* UNCHECKED */ MCMemoryNewArray(m_callback_count, t_markers . ptr);
    for(uindex_t i = 0; i < m_callback_count; i++)
        t_markers . ptr[i] = m_callbacks[i] . time;
    t_markers . count = m_callback_count;
    MCPlatformSetPlayerProperty(m_platform_player, kMCPlatformPlayerPropertyMarkers, kMCPlatformPropertyTypeUInt32Array, &t_markers);
    MCMemoryDeleteArray(t_markers . ptr);
}

Boolean MCPlayer::isbuffering(void)
{
	if (m_platform_player == nil || !hasfilename())
		return false;
	
	bool t_buffering;
	MCPlatformGetPlayerProperty(m_platform_player, kMCPlatformPlayerPropertyOffscreen, kMCPlatformPropertyTypeBool, &t_buffering);
	
	return t_buffering;
}

//-----------------------------------------------------------------------------
//  Redraw Management

// MW-2011-09-06: [[ Redraw ]] Added 'sprite' option - if true, ink and opacity are not set.
void MCPlayer::draw(MCDC *dc, const MCRectangle& p_dirty, bool p_isolated, bool p_sprite)
{
	MCRectangle dirty;
	dirty = p_dirty;
    
	if (!p_isolated)
	{
		// MW-2011-09-06: [[ Redraw ]] If rendering as a sprite, don't change opacity or ink.
		if (!p_sprite)
		{
			dc -> setopacity(blendlevel * 255 / 100);
			dc -> setfunction(ink);
		}
        
		// MW-2009-06-11: [[ Bitmap Effects ]]
		if (m_bitmap_effects == NULL)
			dc -> begin(false);
		else
		{
			if (!dc -> begin_with_effects(m_bitmap_effects, rect))
				return;
			dirty = dc -> getclip();
		}
	}
    
	if (MClook == LF_MOTIF && state & CS_KFOCUSED && !(extraflags & EF_NO_FOCUS_BORDER))
		drawfocus(dc, p_dirty);
    
    //if (!(state & CS_CLOSING))
		//prepare(MCnullstring);
	
	if (m_platform_player != nil && hasfilename())
	{
        // SN-2014-08-25: [[ Bug 13187 ]] syncbuffering relocated
        //syncbuffering(dc);
        
		bool t_offscreen;
		MCPlatformGetPlayerProperty(m_platform_player, kMCPlatformPlayerPropertyOffscreen, kMCPlatformPropertyTypeBool, &t_offscreen);
		
		if (t_offscreen)
		{
			MCRectangle trect = MCU_reduce_rect(rect, flags & F_SHOW_BORDER ? borderwidth : 0);
            
			MCImageDescriptor t_image;
			MCMemoryClear(&t_image, sizeof(t_image));
			t_image.filter = kMCGImageFilterNone;
            
			// IM-2014-05-14: [[ ImageRepUpdate ]] Wrap locked bitmap in MCGImage
			MCImageBitmap *t_bitmap = nil;
			MCPlatformLockPlayerBitmap(m_platform_player, t_bitmap);
            
			MCGRaster t_raster = MCImageBitmapGetMCGRaster(t_bitmap, true);
            
            // SN-2014-08-25: [[ Bug 13187 ]] We need to copy the raster
            if (dc -> gettype() == CONTEXT_TYPE_PRINTER)
                MCGImageCreateWithRaster(t_raster, t_image.image);
            else
                MCGImageCreateWithRasterNoCopy(t_raster, t_image.image);
			if (t_image . image != nil)
				dc -> drawimage(t_image, 0, 0, trect.width, trect.height, trect.x, trect.y);
			MCGImageRelease(t_image.image);
			MCPlatformUnlockPlayerBitmap(m_platform_player, t_bitmap);
		}
	}
 
    // Draw our controller
    if (getflag(F_SHOW_CONTROLLER))
    {
        drawcontroller(dc);
    }
    
	if (getflag(F_SHOW_BORDER))
		if (getflag(F_3D))
			draw3d(dc, rect, ETCH_SUNKEN, borderwidth);
		else
			drawborder(dc, rect, borderwidth);
	
	if (!p_isolated)
	{
		if (getstate(CS_SELECTED))
			drawselected(dc);
	}
    
	if (!p_isolated)
		dc -> end();
}


void MCPlayer::drawcontroller(MCDC *dc)
{
    MCRectangle t_rect;
    t_rect = getcontrollerrect();
    
    // Adjust to cover empty pixels
    t_rect . x --;
    t_rect . y --;
    t_rect . width ++;
    t_rect . height ++;
    
    // SN-2014-08-25: [[ Bug 13187 ]] We need to clip to the size of the controller
    dc -> save();
    dc -> cliprect(t_rect);
    
    MCGContextRef t_gcontext = nil;
    dc -> lockgcontext(t_gcontext);
    
    // SN-2014-08-25: [[ Bug 13187 ]] Fill up the controller background color after clipping
    MCGContextAddRectangle(t_gcontext, MCRectangleToMCGRectangle(t_rect));
    MCGContextSetFillRGBAColor(t_gcontext, (controllerbackcolor . red / 255.0) / 257.0, (controllerbackcolor . green / 255.0) / 257.0, (controllerbackcolor . blue / 255.0) / 257.0, 1.0f);
    MCGContextFill(t_gcontext);
    
    drawControllerVolumeButton(t_gcontext);
    
    drawControllerPlayPauseButton(t_gcontext);
    drawControllerWellButton(t_gcontext);
    drawControllerBufferedAreaButton(t_gcontext);
    
    // PM-2014-07-15 [[ Bug 12818 ]] If the duration of the selection is 0 then selection handles are invisible
    if (getflag(F_SHOW_SELECTION) && endtime - starttime != 0)
    {
        drawControllerSelectedAreaButton(t_gcontext);
    }
    
    drawControllerScrubForwardButton(t_gcontext);
    drawControllerScrubBackButton(t_gcontext);
    
    drawControllerPlayedAreaButton(t_gcontext);
    
    // PM-2014-07-15 [[ Bug 12818 ]] If the duration of the selection is 0 then selection handles are invisible
    if (getflag(F_SHOW_SELECTION) && endtime - starttime != 0)
    {
        drawControllerSelectionStartButton(t_gcontext);
        drawControllerSelectionFinishButton(t_gcontext);
    }
    
    drawControllerThumbButton(t_gcontext);
    
    dc -> unlockgcontext(t_gcontext);
    
    // SN-2014-08-25: [[ Bug 13187 ]] Restore the context to its previous state
    dc -> restore();
}

void MCPlayer::drawControllerVolumeButton(MCGContextRef p_gcontext)
{
    MCRectangle t_rect;
    t_rect = getcontrollerrect();
    MCRectangle t_volume_rect = getcontrollerpartrect(t_rect, kMCPlayerControllerPartVolume);
        
    if (m_show_volume)
    {
        MCGContextAddRectangle(p_gcontext, MCRectangleToMCGRectangle(t_volume_rect));
        MCGContextSetFillRGBAColor(p_gcontext, (controllermaincolor . red / 255.0) / 257.0, (controllermaincolor . green / 255.0) / 257.0, (controllermaincolor . blue / 255.0) / 257.0, 1.0f);
        MCGContextFill(p_gcontext);
    }
    
    MCGContextSetFillRGBAColor(p_gcontext, 257 / 257.0, 257 / 257.0, 257 / 257.0, 1.0f); // WHITE

    MCGContextSetShouldAntialias(p_gcontext, true);
    
    MCGContextBeginPath(p_gcontext);
    MCGContextMoveTo(p_gcontext, MCRectangleScalePoints(t_volume_rect, 0.28 , 0.4));
    MCGContextLineTo(p_gcontext, MCRectangleScalePoints(t_volume_rect, 0.28 , 0.6));
    MCGContextLineTo(p_gcontext, MCRectangleScalePoints(t_volume_rect, 0.4 , 0.6));
    MCGContextLineTo(p_gcontext, MCRectangleScalePoints(t_volume_rect, 0.5 , 0.7));
    MCGContextLineTo(p_gcontext, MCRectangleScalePoints(t_volume_rect, 0.5 , 0.3));
    MCGContextLineTo(p_gcontext, MCRectangleScalePoints(t_volume_rect, 0.4 , 0.4));
    MCGContextCloseSubpath(p_gcontext);
    MCGContextFill(p_gcontext);
    
    if (getloudness() > 30)
    {
        MCGContextMoveTo(p_gcontext, MCRectangleScalePoints(t_volume_rect, 0.6 , 0.4));
        MCGContextLineTo(p_gcontext, MCRectangleScalePoints(t_volume_rect, 0.6 , 0.6));
    }
    
    if (getloudness() > 60)
    {
        MCGContextMoveTo(p_gcontext, MCRectangleScalePoints(t_volume_rect, 0.7 , 0.35));
        MCGContextLineTo(p_gcontext, MCRectangleScalePoints(t_volume_rect, 0.7 , 0.65));
    }
    
    if (getloudness() > 95)
    {
        MCGContextMoveTo(p_gcontext, MCRectangleScalePoints(t_volume_rect, 0.8 , 0.3));
        MCGContextLineTo(p_gcontext, MCRectangleScalePoints(t_volume_rect, 0.8 , 0.7));
    }
    
    MCGContextSetStrokeRGBAColor(p_gcontext, 257 / 257.0, 257 / 257.0, 257 / 257.0, 1.0f); // WHITE
    MCGContextSetStrokeWidth(p_gcontext, t_volume_rect . width / 20.0 );
    MCGContextStroke(p_gcontext);
}

void MCPlayer::drawControllerPlayPauseButton(MCGContextRef p_gcontext)
{
    MCRectangle t_rect;
    t_rect = getcontrollerrect();
    MCRectangle t_playpause_rect = getcontrollerpartrect(t_rect, kMCPlayerControllerPartPlay);
    MCGContextSetShouldAntialias(p_gcontext, true);
    
    if (ispaused())
    {
        MCGContextMoveTo(p_gcontext, MCRectangleScalePoints(t_playpause_rect, 0.35, 0.3));
        MCGContextLineTo(p_gcontext, MCRectangleScalePoints(t_playpause_rect, 0.35, 0.7));
        MCGContextLineTo(p_gcontext, MCRectangleScalePoints(t_playpause_rect, 0.68, 0.5));
        MCGContextCloseSubpath(p_gcontext);
    }
    
    else
    {
        MCGRectangle t_grect1, t_grect2;
        
        t_grect1 = MCGRectangleMake(t_playpause_rect . x + 0.3 * t_playpause_rect . width, t_playpause_rect . y + 0.3 * t_playpause_rect . height, 0.15 * t_playpause_rect . width, 0.4 * t_playpause_rect . height);
        MCGContextAddRectangle(p_gcontext, t_grect1);
        
        t_grect2 = MCGRectangleMake(t_playpause_rect . x + 0.55 * t_playpause_rect . width, t_playpause_rect . y + 0.3 * t_playpause_rect . height, 0.15 * t_playpause_rect . width, 0.4 * t_playpause_rect . height);
        MCGContextAddRectangle(p_gcontext, t_grect2);
        
    }
    
    MCGContextSetFillRGBAColor(p_gcontext, 257 / 257.0, 257 / 257.0, 257 / 257.0, 1.0f); // WHITE
    MCGContextFill(p_gcontext);
}

void MCPlayer::drawControllerWellButton(MCGContextRef p_gcontext)
{
    MCRectangle t_rect;
    t_rect = getcontrollerrect();
    MCRectangle t_drawn_well_rect = getcontrollerpartrect(t_rect, kMCPlayerControllerPartWell);
    // Adjust to look prettier. The same settings for y and height should apply to kMCPlayerControllerPartSelectedArea and kMCPlayerControllerPartPlayedArea
    t_drawn_well_rect . y = t_drawn_well_rect . y + 2 * CONTROLLER_HEIGHT / 5;
    t_drawn_well_rect . height = CONTROLLER_HEIGHT / 5;
    
    // PM-2014-07-17: [[ Bug 12833 ]] Reduce the length of the drawn well so as to fix alignment issues with the start/end point of selectedArea and playedArea 
    t_drawn_well_rect . x += 4;
    t_drawn_well_rect . width -= 10;
    
    MCGBitmapEffects t_effects;
	t_effects . has_drop_shadow = false;
	t_effects . has_outer_glow = false;
	t_effects . has_inner_glow = false;
	t_effects . has_inner_shadow = true;
    t_effects . has_color_overlay = false;
    
    MCGShadowEffect t_inner_shadow;
    t_inner_shadow . color = MCGColorMakeRGBA(56.0 / 255.0, 56.0 / 255.0, 56.0 / 255.0, 56.0 / 255.0);
    t_inner_shadow . blend_mode = kMCGBlendModeClear;
    t_inner_shadow . size = 0;
    t_inner_shadow . spread = 0;
    
    MCGFloat t_x_offset, t_y_offset;
    int t_distance = t_drawn_well_rect . height / 5;
    
    // Make sure we always have an inner shadow
    if (t_distance == 0)
        t_distance = 1;
    
    MCGraphicsContextAngleAndDistanceToXYOffset(270, t_distance, t_x_offset, t_y_offset);
    
    t_inner_shadow . x_offset = t_x_offset;
    t_inner_shadow . y_offset = t_y_offset;
    t_inner_shadow . knockout = false;
    
    t_effects . inner_shadow = t_inner_shadow;
  
    MCGContextSetShouldAntialias(p_gcontext, true);
    
    MCGContextSetFillRGBAColor(p_gcontext, 0.0f, 0.0f, 0.0f, 1.0f); // BLACK
    MCGRectangle t_rounded_rect = MCRectangleToMCGRectangle(t_drawn_well_rect);
    
    MCGContextAddRoundedRectangle(p_gcontext, t_rounded_rect, MCGSizeMake(10, 10));
    
    MCGContextBeginWithEffects(p_gcontext, t_rounded_rect, t_effects);
    
    MCGContextFill(p_gcontext);

    /////////////////////////////////////////
    /* TODO: Update this ugly way of adding the inner shadow 'manually' */
    MCRectangle t_shadow = MCRectangleMake(t_drawn_well_rect . x + 1, t_drawn_well_rect . y + t_drawn_well_rect . height - 2, t_drawn_well_rect . width - 2, 2);
    
    MCGContextSetShouldAntialias(p_gcontext, true);
    
    MCGContextSetFillRGBAColor(p_gcontext, 56.0 / 255.0, 56.0 / 255.0, 56.0 / 255.0, 1.0f); // GRAY
    MCGRectangle t_shadow_rect = MCRectangleToMCGRectangle(t_shadow);
    
    MCGContextAddRoundedRectangle(p_gcontext, t_shadow_rect, MCGSizeMake(10, 10));
    
    MCGContextFill(p_gcontext);
    ////////////////////////////////////////
    
    MCGContextEnd(p_gcontext);
}

void MCPlayer::drawControllerThumbButton(MCGContextRef p_gcontext)
{
    MCRectangle t_rect;
    t_rect = getcontrollerrect();
    MCRectangle t_drawn_thumb_rect = getcontrollerpartrect(t_rect, kMCPlayerControllerPartThumb);
    // Adjust to look prettier. Note that these adjustments should match hittestcontroller in cases where thumb overlaps with selectionStart/selectionFinish handles
    t_drawn_thumb_rect . y = t_drawn_thumb_rect . y + 2 * CONTROLLER_HEIGHT / 7;
    t_drawn_thumb_rect . height = 3 * CONTROLLER_HEIGHT / 7;
    t_drawn_thumb_rect . width = CONTROLLER_HEIGHT / 3;
       
    MCAutoPointer<MCGColor> t_colors;
    MCAutoPointer<MCGFloat> t_stops;
    setRamp(&t_colors, &t_stops);
    
    MCGAffineTransform t_transform;
    
    float origin_x = t_drawn_thumb_rect.x + t_drawn_thumb_rect.width / 2.0;
	float origin_y = t_drawn_thumb_rect.y + t_drawn_thumb_rect.height;
	float primary_x = t_drawn_thumb_rect.x + t_drawn_thumb_rect.width / 2.0;
	float primary_y = t_drawn_thumb_rect.y;
	float secondary_x = t_drawn_thumb_rect.x - t_drawn_thumb_rect.width / 2.0;
	float secondary_y = t_drawn_thumb_rect.y + t_drawn_thumb_rect.height;
    
    setTransform(t_transform, origin_x, origin_y, primary_x, primary_y, secondary_x, secondary_y);
    
    ////////////////////////////////////////////////////////
    
    ///////////////////////////////////////////////////////
    
    MCGContextSetFillGradient(p_gcontext, kMCGGradientFunctionLinear, *t_stops, *t_colors, 3, false, false, 1, t_transform, kMCGImageFilterNone);
    
    MCGContextSetShouldAntialias(p_gcontext, true);
    
    MCGContextAddArc(p_gcontext, MCRectangleScalePoints(t_drawn_thumb_rect, 0.5, 0.5), MCGSizeMake(1.2 * t_drawn_thumb_rect . width, 0.8 * t_drawn_thumb_rect . height), 0, 0, 360);
    
    MCGContextFill(p_gcontext);
}

void MCPlayer::drawControllerSelectionStartButton(MCGContextRef p_gcontext)
{
    MCRectangle t_rect;
    t_rect = getcontrollerrect();
    MCRectangle t_drawn_selection_start_rect = getcontrollerpartrect(t_rect, kMCPlayerControllerPartSelectionStart);
    
    MCGContextSetShouldAntialias(p_gcontext, true);
    
    MCGContextBeginPath(p_gcontext);
    
    // PM-2014-07-16: [[ Bug 12816 ]] Change the appearance of selection handles so as not to obscure player thumb
    MCGContextMoveTo(p_gcontext, MCRectangleScalePoints(t_drawn_selection_start_rect, 0.3, 0.05));
    MCGContextLineTo(p_gcontext, MCRectangleScalePoints(t_drawn_selection_start_rect, 0.7, 0.05));
    MCGContextLineTo(p_gcontext, MCRectangleScalePoints(t_drawn_selection_start_rect, 0.7, 0.1));
    MCGContextLineTo(p_gcontext, MCRectangleScalePoints(t_drawn_selection_start_rect, 0.5, 0.25));
    MCGContextLineTo(p_gcontext, MCRectangleScalePoints(t_drawn_selection_start_rect, 0.3, 0.1));
    MCGContextCloseSubpath(p_gcontext);
    
    MCGContextMoveTo(p_gcontext, MCRectangleScalePoints(t_drawn_selection_start_rect, 0.3, 0.93));
    MCGContextLineTo(p_gcontext, MCRectangleScalePoints(t_drawn_selection_start_rect, 0.7, 0.93));
    MCGContextLineTo(p_gcontext, MCRectangleScalePoints(t_drawn_selection_start_rect, 0.7, 0.88));
    MCGContextLineTo(p_gcontext, MCRectangleScalePoints(t_drawn_selection_start_rect, 0.5, 0.73));
    MCGContextLineTo(p_gcontext, MCRectangleScalePoints(t_drawn_selection_start_rect, 0.3, 0.88));
    MCGContextCloseSubpath(p_gcontext);

    
    MCGContextSetFillRGBAColor(p_gcontext, 257 / 257.0, 257 / 257.0, 257 / 257.0, 1.0f); // WHITE
    MCGContextFill(p_gcontext);
}

void MCPlayer::drawControllerSelectionFinishButton(MCGContextRef p_gcontext)
{
    MCRectangle t_rect;
    t_rect = getcontrollerrect();
    MCRectangle t_drawn_selection_finish_rect = getcontrollerpartrect(t_rect, kMCPlayerControllerPartSelectionFinish);
    
    MCGContextSetShouldAntialias(p_gcontext, true);
    
    MCGContextBeginPath(p_gcontext);
    
    // PM-2014-07-16: [[ Bug 12816 ]] Change the appearance of selection handles so as not to obscure player thumb
    MCGContextMoveTo(p_gcontext, MCRectangleScalePoints(t_drawn_selection_finish_rect, 0.3, 0.05));
    MCGContextLineTo(p_gcontext, MCRectangleScalePoints(t_drawn_selection_finish_rect, 0.7, 0.05));
    MCGContextLineTo(p_gcontext, MCRectangleScalePoints(t_drawn_selection_finish_rect, 0.7, 0.1));
    MCGContextLineTo(p_gcontext, MCRectangleScalePoints(t_drawn_selection_finish_rect, 0.5, 0.25));
    MCGContextLineTo(p_gcontext, MCRectangleScalePoints(t_drawn_selection_finish_rect, 0.3, 0.1));
    MCGContextCloseSubpath(p_gcontext);
    
    MCGContextMoveTo(p_gcontext, MCRectangleScalePoints(t_drawn_selection_finish_rect, 0.3, 0.93));
    MCGContextLineTo(p_gcontext, MCRectangleScalePoints(t_drawn_selection_finish_rect, 0.7, 0.93));
    MCGContextLineTo(p_gcontext, MCRectangleScalePoints(t_drawn_selection_finish_rect, 0.7, 0.88));
    MCGContextLineTo(p_gcontext, MCRectangleScalePoints(t_drawn_selection_finish_rect, 0.5, 0.73));
    MCGContextLineTo(p_gcontext, MCRectangleScalePoints(t_drawn_selection_finish_rect, 0.3, 0.88));
    MCGContextCloseSubpath(p_gcontext);
    
    MCGContextSetFillRGBAColor(p_gcontext, 257 / 257.0, 257 / 257.0, 257 / 257.0, 1.0f); // WHITE
    MCGContextFill(p_gcontext);

}

void MCPlayer::drawControllerScrubForwardButton(MCGContextRef p_gcontext)
{
    MCRectangle t_rect;
    t_rect = getcontrollerrect();
    MCRectangle t_scrub_forward_rect = getcontrollerpartrect(t_rect, kMCPlayerControllerPartScrubForward);
    
    if (m_scrub_forward_is_pressed)
    {
        MCGContextAddRectangle(p_gcontext, MCRectangleToMCGRectangle(t_scrub_forward_rect));
        MCGContextSetFillRGBAColor(p_gcontext, (controllermaincolor . red / 255.0) / 257.0, (controllermaincolor . green / 255.0) / 257.0, (controllermaincolor . blue / 255.0) / 257.0, 1.0f);
        MCGContextFill(p_gcontext);
    }
    
    MCGContextSetShouldAntialias(p_gcontext, true);
    
    MCGRectangle t_grect;
    t_grect = MCGRectangleMake(t_scrub_forward_rect . x + 0.3 * t_scrub_forward_rect . width, t_scrub_forward_rect . y + 0.3 * t_scrub_forward_rect . height, 0.15 * t_scrub_forward_rect . width, 0.4 * t_scrub_forward_rect . height);
    MCGContextBeginPath(p_gcontext);
    MCGContextAddRectangle(p_gcontext, t_grect);
    
    MCGContextMoveTo(p_gcontext, MCRectangleScalePoints(t_scrub_forward_rect, 0.55, 0.3));
    MCGContextLineTo(p_gcontext, MCRectangleScalePoints(t_scrub_forward_rect, 0.55, 0.7));
    MCGContextLineTo(p_gcontext, MCRectangleScalePoints(t_scrub_forward_rect, 0.75, 0.5));
    MCGContextCloseSubpath(p_gcontext);
     
    MCGContextSetFillRGBAColor(p_gcontext, 257 / 257.0, 257 / 257.0, 257 / 257.0, 1.0f); // WHITE
    MCGContextFill(p_gcontext);
}

void MCPlayer::drawControllerScrubBackButton(MCGContextRef p_gcontext)
{
    MCRectangle t_rect;
    t_rect = getcontrollerrect();
    MCRectangle t_scrub_back_rect = getcontrollerpartrect(t_rect, kMCPlayerControllerPartScrubBack);
    
    if (m_scrub_back_is_pressed)
    {
        MCGContextAddRectangle(p_gcontext, MCRectangleToMCGRectangle(t_scrub_back_rect));
        MCGContextSetFillRGBAColor(p_gcontext, (controllermaincolor . red / 255.0) / 257.0, (controllermaincolor . green / 255.0) / 257.0, (controllermaincolor . blue / 255.0) / 257.0, 1.0f);
        MCGContextFill(p_gcontext);
    }
    
    MCGContextSetShouldAntialias(p_gcontext, true);
    MCGContextBeginPath(p_gcontext);
    MCGContextMoveTo(p_gcontext, MCRectangleScalePoints(t_scrub_back_rect, 0.2, 0.5));
    MCGContextLineTo(p_gcontext, MCRectangleScalePoints(t_scrub_back_rect, 0.4, 0.3));
    MCGContextLineTo(p_gcontext, MCRectangleScalePoints(t_scrub_back_rect, 0.4, 0.7));
    
    MCGRectangle t_grect;
    t_grect = MCGRectangleMake(t_scrub_back_rect . x + 0.5 * t_scrub_back_rect . width, t_scrub_back_rect . y + 0.3 * t_scrub_back_rect . height, 0.15 * t_scrub_back_rect . width, 0.4 * t_scrub_back_rect . height);
    
    MCGContextAddRectangle(p_gcontext, t_grect);
    MCGContextCloseSubpath(p_gcontext);
    
    MCGContextSetFillRGBAColor(p_gcontext, 257 / 257.0, 257 / 257.0, 257 / 257.0, 1.0f); // WHITE
    MCGContextFill(p_gcontext);
}

void MCPlayer::drawControllerSelectedAreaButton(MCGContextRef p_gcontext)
{
    MCRectangle t_drawn_selected_area;
    t_drawn_selected_area = getcontrollerpartrect(getcontrollerrect(), kMCPlayerControllerPartSelectedArea);
    // Adjust to look prettier. The same settings for y and height should apply to kMCPlayerControllerPartWell and kMCPlayerControllerPartPlayedArea
    t_drawn_selected_area . y = t_drawn_selected_area . y + 3 * CONTROLLER_HEIGHT / 7;
    t_drawn_selected_area . height = CONTROLLER_HEIGHT / 7;
    
    MCGContextAddRectangle(p_gcontext, MCRectangleToMCGRectangle(t_drawn_selected_area));
    MCGContextSetFillRGBAColor(p_gcontext, (selectedareacolor . red / 255.0) / 257.0, (selectedareacolor . green / 255.0) / 257.0, (selectedareacolor . blue / 255.0) / 257.0, 1.0f);
    MCGContextFill(p_gcontext);
}

void MCPlayer::drawControllerPlayedAreaButton(MCGContextRef p_gcontext)
{
    MCRectangle t_drawn_played_area;
    t_drawn_played_area = getcontrollerpartrect(getcontrollerrect(), kMCPlayerControllerPartPlayedArea);
    // Adjust to look prettier. The same settings for y and height should apply to kMCPlayerControllerPartWell and kMCPlayerControllerPartSelectedArea
    t_drawn_played_area . y = t_drawn_played_area . y + 3 * CONTROLLER_HEIGHT / 7;
    t_drawn_played_area . height = CONTROLLER_HEIGHT / 7;
    t_drawn_played_area . x--;

    
    MCGContextSetFillRGBAColor(p_gcontext, (controllermaincolor . red / 255.0) / 257.0, (controllermaincolor . green / 255.0) / 257.0, (controllermaincolor . blue / 255.0) / 257.0, 1.0f);
    
    MCGRectangle t_rounded_rect = MCRectangleToMCGRectangle(t_drawn_played_area);
    MCGContextAddRoundedRectangle(p_gcontext, t_rounded_rect, MCGSizeMake(30, 30));    
    MCGContextFill(p_gcontext);
}

void MCPlayer::drawControllerBufferedAreaButton(MCGContextRef p_gcontext)
{
    MCRectangle t_drawn_buffered_area;
    t_drawn_buffered_area = getcontrollerpartrect(getcontrollerrect(), kMCPlayerControllerPartBuffer);
    // Adjust to look prettier. The same settings for y and height should apply to kMCPlayerControllerPartWell and kMCPlayerControllerPartSelectedArea
    t_drawn_buffered_area . y = t_drawn_buffered_area . y + 3 * CONTROLLER_HEIGHT / 7;
    t_drawn_buffered_area . height = CONTROLLER_HEIGHT / 7;
    t_drawn_buffered_area . x--;
    
    
    MCGContextSetFillRGBAColor(p_gcontext, 62 / 257.0, 62 / 257.0, 62 / 257.0, 1.0f); // Some DARK GREY
    
    MCGRectangle t_rounded_rect = MCRectangleToMCGRectangle(t_drawn_buffered_area);
    MCGContextAddRoundedRectangle(p_gcontext, t_rounded_rect, MCGSizeMake(30, 30));
    MCGContextFill(p_gcontext);
}


int MCPlayer::hittestcontroller(int x, int y)
{
    MCRectangle t_rect;
    t_rect = getcontrollerrect();
    
    // PM-2014-07-16 [[ Bug 12816 ]] Handle case where player thumb and selection handles overlap
    if (MCU_point_in_rect(getcontrollerpartrect(t_rect, kMCPlayerControllerPartThumb), x, y) && MCU_point_in_rect(getcontrollerpartrect(t_rect, kMCPlayerControllerPartSelectionStart), x, y))
    {
        MCRectangle t_thumb_rect;
        t_thumb_rect = getcontrollerpartrect(getcontrollerrect(), kMCPlayerControllerPartThumb);
        
        // Look in drawControllerThumbButton and match the dimensions of the drawn thumb rect
        MCRectangle t_drawn_thumb_rect;
        t_drawn_thumb_rect = MCRectangleMake(t_thumb_rect . x, t_thumb_rect . y + 2 * CONTROLLER_HEIGHT / 7, CONTROLLER_HEIGHT / 3, 3 * CONTROLLER_HEIGHT / 7);
        
        if (MCU_point_in_rect(t_drawn_thumb_rect, x, y))
            return kMCPlayerControllerPartThumb;
        else
            return kMCPlayerControllerPartSelectionStart;
    }
    
    else if (MCU_point_in_rect(getcontrollerpartrect(t_rect, kMCPlayerControllerPartThumb), x, y) && MCU_point_in_rect(getcontrollerpartrect(t_rect, kMCPlayerControllerPartSelectionFinish), x, y))
    {
        MCRectangle t_thumb_rect;
        t_thumb_rect = getcontrollerpartrect(getcontrollerrect(), kMCPlayerControllerPartThumb);
        
        // Look in drawControllerThumbButton and match the dimensions of the drawn thumb rect
        MCRectangle t_drawn_thumb_rect;
        t_drawn_thumb_rect = MCRectangleMake(t_thumb_rect . x, t_thumb_rect . y + 2 * CONTROLLER_HEIGHT / 7, CONTROLLER_HEIGHT / 3, 3 * CONTROLLER_HEIGHT / 7);
        
        if (MCU_point_in_rect(t_drawn_thumb_rect, x, y))
            return kMCPlayerControllerPartThumb;
        else
            return kMCPlayerControllerPartSelectionFinish;
    }
    
    else if (MCU_point_in_rect(getcontrollerpartrect(t_rect, kMCPlayerControllerPartPlay), x, y))
        return kMCPlayerControllerPartPlay;
    
    else if (MCU_point_in_rect(getcontrollerpartrect(t_rect, kMCPlayerControllerPartVolume), x, y))
        return kMCPlayerControllerPartVolume;
    
    else if (MCU_point_in_rect(getcontrollerpartrect(t_rect, kMCPlayerControllerPartScrubBack), x, y))
        return kMCPlayerControllerPartScrubBack;
    
    else if (MCU_point_in_rect(getcontrollerpartrect(t_rect, kMCPlayerControllerPartScrubForward), x, y))
        return kMCPlayerControllerPartScrubForward;
    
    else if (MCU_point_in_rect(getcontrollerpartrect(t_rect, kMCPlayerControllerPartThumb), x, y))
        return kMCPlayerControllerPartThumb;
    
    else if (MCU_point_in_rect(getcontrollerpartrect(t_rect, kMCPlayerControllerPartSelectionStart), x, y))
        return kMCPlayerControllerPartSelectionStart;
    
    else if (MCU_point_in_rect(getcontrollerpartrect(t_rect, kMCPlayerControllerPartSelectionFinish), x, y))
        return kMCPlayerControllerPartSelectionFinish;
    
    else if (MCU_point_in_rect(getcontrollerpartrect(t_rect, kMCPlayerControllerPartWell), x, y))
        return kMCPlayerControllerPartWell;
    
    else if (MCU_point_in_rect(getcontrollerpartrect(t_rect, kMCPlayerControllerPartVolumeSelector), x, y))
        return kMCPlayerControllerPartVolumeSelector;
    
    else if (MCU_point_in_rect(getcontrollerpartrect(t_rect, kMCPlayerControllerPartVolumeWell), x, y))
        return kMCPlayerControllerPartVolumeWell;
    
    else if (MCU_point_in_rect(getcontrollerpartrect(t_rect, kMCPlayerControllerPartVolumeBar), x, y))
        return kMCPlayerControllerPartVolumeBar;
    
    else
        return kMCPlayerControllerPartUnknown;
}

void MCPlayer::drawcontrollerbutton(MCDC *dc, const MCRectangle& p_rect)
{
    dc -> setforeground(dc -> getwhite());
    dc -> fillrect(p_rect, true);
    
    dc -> setforeground(dc -> getblack());
    dc -> setlineatts(1, LineSolid, CapButt, JoinMiter);
    
    dc -> drawrect(p_rect, true);
}

MCRectangle MCPlayer::getcontrollerrect(void)
{
    MCRectangle t_rect;
    t_rect = rect;
    
    if (getflag(F_SHOW_BORDER))
        t_rect = MCU_reduce_rect(t_rect, borderwidth);
    
    t_rect . y = t_rect . y + t_rect . height - CONTROLLER_HEIGHT;
    t_rect . height = CONTROLLER_HEIGHT;
    
    return t_rect;
}

MCRectangle MCPlayer::getcontrollerpartrect(const MCRectangle& p_rect, int p_part)
{
    switch(p_part)
    {
        case kMCPlayerControllerPartVolume:
            return MCRectangleMake(p_rect . x, p_rect . y, CONTROLLER_HEIGHT, CONTROLLER_HEIGHT);
        case kMCPlayerControllerPartPlay:
            return MCRectangleMake(p_rect . x + CONTROLLER_HEIGHT, p_rect . y, CONTROLLER_HEIGHT, CONTROLLER_HEIGHT);
            
        case kMCPlayerControllerPartThumb:
        {
            if (m_platform_player == nil)
                return MCRectangleMake(0, 0, 0, 0);
            
            uint32_t t_current_time, t_duration;
            t_current_time = getmoviecurtime();
            t_duration = getduration();
            
            MCRectangle t_well_rect;
            t_well_rect = getcontrollerpartrect(p_rect, kMCPlayerControllerPartWell);
            
            // The width of the thumb is CONTROLLER_HEIGHT / 2
            int t_active_well_width;
            t_active_well_width = t_well_rect . width - CONTROLLER_HEIGHT / 2;
            
            int t_thumb_left = 0;
            if (t_duration != 0)
                // PM-2014-08-22 [[ Bug 13257 ]] Make sure t_thumb_left will not overflow
                t_thumb_left = _muludiv64(t_active_well_width, t_current_time, t_duration);
            
            return MCRectangleMake(t_well_rect . x + t_thumb_left + CONTROLLER_HEIGHT / 8 - 1, t_well_rect . y, CONTROLLER_HEIGHT / 2, t_well_rect . height);
        }
            break;
            
        case kMCPlayerControllerPartWell:
            // PM-2014-07-08: [[ Bug 12763 ]] Make sure controller elememts are not broken when player width becomes too small
            // Now, reducing the player width below a threshold results in gradually removing controller elements from right to left
            // i.e first the scrubBack/scrubForward buttons will be removed, then the well/thumb rects etc. This behaviour is similar to the old player that used QuickTime
            
            if (p_rect . width < 3 * CONTROLLER_HEIGHT)
                return MCRectangleMake(0,0,0,0);
        
            // PM-2014-07-17: [[ Bug 12835 ]] Adjustments to prevent selectedArea and playedArea to be drawn without taking into account the width of the well
            if (p_rect . width < PLAYER_MIN_WIDTH)
                return MCRectangleMake(p_rect . x + 2 * CONTROLLER_HEIGHT, p_rect . y, p_rect . width - 2 * CONTROLLER_HEIGHT, CONTROLLER_HEIGHT);
            
            // PM-2014-08-06 : [[ Bug 13006 ]] Make controller well slightly wider
            return MCRectangleMake(p_rect . x + 2 * CONTROLLER_HEIGHT, p_rect . y , p_rect . width - 4 * CONTROLLER_HEIGHT, CONTROLLER_HEIGHT );
            
        case kMCPlayerControllerPartScrubBack:
            // PM-2014-07-08: [[ Bug 12763 ]] Make sure controller elememts are not broken when player width becomes too small
            if (p_rect . width < PLAYER_MIN_WIDTH)
                return MCRectangleMake(0,0,0,0);
        
            return MCRectangleMake(p_rect . x + p_rect . width - 2 * CONTROLLER_HEIGHT, p_rect . y, CONTROLLER_HEIGHT, CONTROLLER_HEIGHT);
            
        case kMCPlayerControllerPartScrubForward:
            // PM-2014-07-08: [[ Bug 12763 ]] Make sure controller elememts are not broken when player width becomes too small
            if (p_rect . width < PLAYER_MIN_WIDTH)
                return MCRectangleMake(0,0,0,0);
            
            return MCRectangleMake(p_rect . x + p_rect . width - CONTROLLER_HEIGHT, p_rect . y, CONTROLLER_HEIGHT, CONTROLLER_HEIGHT);
            
        case kMCPlayerControllerPartSelectionStart:
        {
            uint32_t t_start_time, t_duration;
            t_start_time = getstarttime();
            t_duration = getduration();
            
            MCRectangle t_well_rect, t_thumb_rect;
            t_well_rect = getcontrollerpartrect(p_rect, kMCPlayerControllerPartWell);
            t_thumb_rect = getcontrollerpartrect(p_rect, kMCPlayerControllerPartThumb);
            
            int t_active_well_width;
            t_active_well_width = t_well_rect . width - t_thumb_rect . width;
            
            int t_selection_start_left = 0;
            if (t_duration != 0)
                // PM-2014-08-22 [[ Bug 13257 ]] Make sure t_selection_start_left will not overflow
                t_selection_start_left = _muludiv64(t_active_well_width, t_start_time, t_duration);
            
            return MCRectangleMake(t_well_rect . x + t_selection_start_left, t_well_rect . y, SELECTION_RECT_WIDTH, t_well_rect . height);
        }
            
        case kMCPlayerControllerPartSelectionFinish:
        {
            uint32_t t_finish_time, t_duration;
            t_finish_time = getendtime();
            t_duration = getduration();
            
            MCRectangle t_well_rect, t_thumb_rect;
            t_well_rect = getcontrollerpartrect(p_rect, kMCPlayerControllerPartWell);
            t_thumb_rect = getcontrollerpartrect(p_rect, kMCPlayerControllerPartThumb);
            
            int t_active_well_width;
            t_active_well_width = t_well_rect . width - t_thumb_rect . width;;
            
            int t_selection_finish_left = t_active_well_width;
            if (t_duration != 0)
                // PM-2014-08-22 [[ Bug 13257 ]] Make sure t_selection_finish_left will not overflow
                t_selection_finish_left = _muludiv64(t_active_well_width, t_finish_time, t_duration);
            
            
            // PM-2014-07-09: [[ Bug 12750 ]] Make sure progress thumb and selectionFinish handle light up
            return MCRectangleMake(t_well_rect . x + t_selection_finish_left, t_well_rect . y , SELECTION_RECT_WIDTH, t_well_rect . height);
        }
            break;
            
        case kMCPlayerControllerPartVolumeBar:
            return MCRectangleMake(p_rect . x , p_rect . y - 3 * CONTROLLER_HEIGHT, CONTROLLER_HEIGHT, 3 * CONTROLLER_HEIGHT);
            
        case kMCPlayerControllerPartVolumeSelector:
        {
            MCRectangle t_volume_well_rect = getcontrollerpartrect(getcontrollerrect(), kMCPlayerControllerPartVolumeWell);
            MCRectangle t_volume_bar_rect = getcontrollerpartrect(getcontrollerrect(), kMCPlayerControllerPartVolumeBar);
            
            // The width and height of the volumeselector are CONTROLLER_HEIGHT / 2
            int32_t t_actual_height = t_volume_well_rect . height - CONTROLLER_HEIGHT / 2;
            
            int32_t t_x_offset = t_volume_well_rect . y - t_volume_bar_rect . y;
            
            return MCRectangleMake(p_rect . x + CONTROLLER_HEIGHT / 4 , t_volume_well_rect . y + t_volume_well_rect . height - t_actual_height * loudness / 100 - CONTROLLER_HEIGHT / 2, CONTROLLER_HEIGHT / 2, CONTROLLER_HEIGHT / 2 );
        }
            break;
        case kMCPlayerControllerPartSelectedArea:
        {
            uint32_t t_start_time, t_finish_time, t_duration;
            t_start_time = getstarttime();
            t_finish_time = getendtime();
            t_duration = getduration();
            
            MCRectangle t_well_rect, t_thumb_rect;
            t_well_rect = getcontrollerpartrect(p_rect, kMCPlayerControllerPartWell);
            t_thumb_rect = getcontrollerpartrect(p_rect, kMCPlayerControllerPartThumb);
            
            int t_active_well_width;
            t_active_well_width = t_well_rect . width - t_thumb_rect . width;
            
            int t_selection_start_left, t_selection_finish_left;
            if (t_duration == 0)
            {
                t_selection_start_left = 0;
                t_selection_finish_left = t_active_well_width;
            }
            else
            {
                // PM-2014-08-22 [[ Bug 13257 ]] Make sure vars will not overflow
                t_selection_start_left = _muludiv64(t_active_well_width, t_start_time, t_duration);
                t_selection_finish_left = _muludiv64(t_active_well_width, t_finish_time, t_duration);
            }
            
            return MCRectangleMake(t_well_rect . x + t_selection_start_left + t_thumb_rect . width / 2, t_well_rect . y, t_selection_finish_left - t_selection_start_left, t_well_rect . height);
        }
            break;
            
        case kMCPlayerControllerPartVolumeArea:
        {
            MCRectangle t_volume_well_rect = getcontrollerpartrect(getcontrollerrect(), kMCPlayerControllerPartVolumeWell);
            MCRectangle t_volume_selector_rect = getcontrollerpartrect(getcontrollerrect(), kMCPlayerControllerPartVolumeSelector);
            int32_t t_bar_height = t_volume_well_rect . height;
            int32_t t_bar_width = t_volume_well_rect . width;
            int32_t t_width = t_volume_well_rect . width;
            
            int32_t t_x_offset = (t_bar_width - t_width) / 2;
            // Adjust y by 2 pixels
            return MCRectangleMake(t_volume_well_rect. x , t_volume_selector_rect . y + 2 , t_width, t_volume_well_rect . y + t_volume_well_rect . height - t_volume_selector_rect . y );
        }
            break;
            
        case kMCPlayerControllerPartPlayedArea:
        {
            uint32_t t_start_time, t_current_time, t_finish_time, t_duration;
            t_duration = getduration();
            
            // PM-2014-07-15 [[ Bug 12818 ]] If the duration of the selection is 0 then the player ignores the selection
            if (getflag(F_SHOW_SELECTION) && endtime - starttime != 0)
            {
                t_start_time = getstarttime();
                t_finish_time = getendtime();
            }
            else
            {
                t_start_time = 0;
                t_finish_time = t_duration;
            }
            
            t_current_time = getmoviecurtime();
            
            if (t_current_time == 0)
                t_current_time = t_start_time;
            if (t_current_time > t_finish_time)
                t_current_time = t_finish_time;
            if (t_current_time < t_start_time)
                t_current_time = t_start_time;
            
            MCRectangle t_well_rect, t_thumb_rect;
            t_well_rect = getcontrollerpartrect(p_rect, kMCPlayerControllerPartWell);
            t_thumb_rect = getcontrollerpartrect(p_rect, kMCPlayerControllerPartThumb);
            
            int t_active_well_width;
            t_active_well_width = t_well_rect . width - t_thumb_rect . width;
            
            int t_selection_start_left, t_current_time_left;
            if (t_duration == 0)
            {
                t_selection_start_left = 0;
                t_current_time_left = 0;
            }
            else
            {
                // PM-2014-08-22 [[ Bug 13257 ]] Make sure vars will not overflow
                t_selection_start_left = _muludiv64(t_active_well_width, t_start_time, t_duration);
                t_current_time_left = _muludiv64(t_active_well_width, t_current_time, t_duration);
            }
            
            return MCRectangleMake(t_well_rect . x + t_selection_start_left + t_thumb_rect . width / 2, t_well_rect . y, t_current_time_left - t_selection_start_left, t_well_rect . height);
        }
            break;
            
        case kMCPlayerControllerPartBuffer:
        {
            uint32_t t_loaded_time, t_duration;
            t_duration = getduration();
            t_loaded_time = getmovieloadedtime();
            
            MCRectangle t_well_rect, t_thumb_rect;
            t_well_rect = getcontrollerpartrect(p_rect, kMCPlayerControllerPartWell);
            t_thumb_rect = getcontrollerpartrect(p_rect, kMCPlayerControllerPartThumb);
            
            int t_active_well_width;
            t_active_well_width = t_well_rect . width - t_thumb_rect . width;
            
            int t_loaded_time_left;
            if (t_duration == 0)
            {
                t_loaded_time_left = 0;
            }
            else
            {
                t_loaded_time_left = _muludiv64(t_active_well_width, t_loaded_time, t_duration);
            }
            
            return MCRectangleMake(t_well_rect . x + t_thumb_rect . width / 2, t_well_rect . y, t_loaded_time_left, t_well_rect . height);
        }
            break;
            
        case kMCPlayerControllerPartVolumeWell:
        {
            MCRectangle t_volume_bar_rect = getcontrollerpartrect(getcontrollerrect(), kMCPlayerControllerPartVolumeBar);
            int32_t t_width = CONTROLLER_HEIGHT / 4;
            
            int32_t t_x_offset = (t_volume_bar_rect . width - t_width) / 2;
            
            return MCRectangleMake(t_volume_bar_rect . x + t_x_offset, t_volume_bar_rect . y + t_x_offset, t_width, t_volume_bar_rect . height - 2 * t_x_offset);
        }
            break;
        default:
            break;
    }
    
    return MCRectangleMake(0, 0, 0, 0);
}

void MCPlayer::redrawcontroller(void)
{
    if (!getflag(F_SHOW_CONTROLLER))
        return;
    
    layer_redrawrect(getcontrollerrect());
}

void MCPlayer::handle_mdown(int p_which)
{
    if (!getflag(F_SHOW_CONTROLLER))
        return;
    
    m_inside = true;
    
    int t_part;
    t_part = hittestcontroller(mx, my);
    
    switch(t_part)
    {
        case kMCPlayerControllerPartPlay:
        {
            // MW-2014-07-18: [[ Bug 12825 ]] When play button clicked, previous behavior was to
            //   force rate to 1.0.
            if (!getstate(CS_PREPARED) || ispaused())
                rate = 1.0;
            if (getstate(CS_PREPARED))
            {
                playpause(!ispaused());
            }
            else
            {
                playstart(nil);
            }
            layer_redrawrect(getcontrollerpartrect(getcontrollerrect(), kMCPlayerControllerPartPlay));

            break;
        }
            
        case kMCPlayerControllerPartVolume:
        {
            if (!m_show_volume)
                m_show_volume = true;
            else
                m_show_volume = false;
            
            if (m_show_volume)
            {
                if (s_volume_popup == nil)
                {
                    s_volume_popup = new MCPlayerVolumePopup;
                    s_volume_popup -> setparent(MCdispatcher);
                    MCdispatcher -> add_transient_stack(s_volume_popup);
                }
                
                s_volume_popup -> openpopup(this);
            }
            
            layer_redrawrect(getcontrollerpartrect(getcontrollerrect(), kMCPlayerControllerPartVolumeBar));
            layer_redrawrect(getcontrollerpartrect(getcontrollerrect(), kMCPlayerControllerPartVolume));
            layer_redrawall();
        }
            break;
            
        case kMCPlayerControllerPartVolumeSelector:
        {
            m_grabbed_part = t_part;
        }
            break;
            
        case kMCPlayerControllerPartVolumeWell:
        case kMCPlayerControllerPartVolumeBar:
        {
            if (!m_show_volume)
                return;
            MCRectangle t_part_volume_selector_rect = getcontrollerpartrect(getcontrollerrect(), kMCPlayerControllerPartVolumeSelector);
            MCRectangle t_volume_well;
            t_volume_well = getcontrollerpartrect(getcontrollerrect(), kMCPlayerControllerPartVolumeWell);
            int32_t t_new_volume, t_height;
            
            t_height = getcontrollerpartrect(getcontrollerrect(), kMCPlayerControllerPartVolumeWell) . height;
            t_new_volume = (t_volume_well . y + t_volume_well . height - my) * 100 / (t_height);
            
            if (t_new_volume < 0)
                t_new_volume = 0;
            if (t_new_volume > 100)
                t_new_volume = 100;
            
            loudness = t_new_volume;
            
            setloudness();
            layer_redrawall();            
        }
            break;
            
            
        case kMCPlayerControllerPartWell:
        {
            // MW-2014-07-22: [[ Bug 12871 ]] If we click in the well without shift and there
            //   is a selection, the selection is removed.
            endtime = starttime;
            setselection(true);
            
            MCRectangle t_part_well_rect = getcontrollerpartrect(getcontrollerrect(), kMCPlayerControllerPartWell);
            
            uint32_t t_new_time, t_duration;
            t_duration = getduration();
            
            // PM-2014-08-22 [[ Bug 13257 ]] Make sure t_new_time will not overflow
            t_new_time = _muludiv64(t_duration, mx - t_part_well_rect . x, t_part_well_rect . width);
            
            // PM-2014-07-09: [[ Bug 12753 ]] If video is playing and we click before the starttime, don't allow video to be played outside the selection
            if (!ispaused() && t_new_time < starttime && getflag(F_PLAY_SELECTION))
                t_new_time = starttime;
            
            setcurtime(t_new_time, true);
            
            layer_redrawall();
            layer_redrawrect(getcontrollerpartrect(getcontrollerrect(), kMCPlayerControllerPartThumb));
        }
            break;
        case kMCPlayerControllerPartScrubBack:
            // PM-2014-08-12: [[ Bug 13120 ]] Cmd + click on scrub buttons starts playing in the appropriate direction
            if (hasfilename() && (MCmodifierstate & MS_CONTROL) != 0)
            {
                double t_rate;
                t_rate = -1.0;
                MCPlatformSetPlayerProperty(m_platform_player, kMCPlatformPlayerPropertyPlayRate, kMCPlatformPropertyTypeDouble, &t_rate);
                break;
            }
            
            // PM-2014-08-12: [[ Bug 13120 ]] Option (alt) + click on the scrub buttons takes to beginning / end
            if (hasfilename() && (MCmodifierstate & MS_ALT) != 0)
            {
                uint32_t t_zero_time;
                t_zero_time = 0;
                setcurtime(t_zero_time, true);
                break;
            }
            
            m_scrub_back_is_pressed = true;
            // This is needed for handle_mup
            m_was_paused = ispaused();
            
            if(ispaused())
                playstepback();
            else
            {
                playstepback();
                playpause(!ispaused());
            }
            m_grabbed_part = t_part;
            layer_redrawrect(getcontrollerpartrect(getcontrollerrect(), kMCPlayerControllerPartScrubBack));
            break;
            
        case kMCPlayerControllerPartScrubForward:
            // PM-2014-08-12: [[ Bug 13120 ]] Cmd + click on scrub buttons starts playing in the appropriate direction
            if (hasfilename() && (MCmodifierstate & MS_CONTROL) != 0)
            {
                double t_rate;
                t_rate = 1.0;
                MCPlatformSetPlayerProperty(m_platform_player, kMCPlatformPlayerPropertyPlayRate, kMCPlatformPropertyTypeDouble, &t_rate);
                break;
            }
            
            // PM-2014-08-12: [[ Bug 13120 ]] Option (alt) + click on the scrub buttons takes to beginning / end
            if (hasfilename() && (MCmodifierstate & MS_ALT) != 0)
            {
                uint32_t t_duration;
                t_duration = getduration();
                setcurtime(t_duration, true);
                break;
            }

            m_scrub_forward_is_pressed = true;
            // This is needed for handle_mup
            m_was_paused = ispaused();
            
            if(ispaused())
                playstepforward();
            else
            {
                playstepforward();
                playpause(!ispaused());
            }
            m_grabbed_part = t_part;
            layer_redrawrect(getcontrollerpartrect(getcontrollerrect(), kMCPlayerControllerPartScrubForward));
            break;
            
        case kMCPlayerControllerPartSelectionStart:
        case kMCPlayerControllerPartSelectionFinish:
        case kMCPlayerControllerPartThumb:
            m_grabbed_part = t_part;
            break;
            
        default:
            break;
    }
}

void MCPlayer::handle_mfocus(int x, int y)
{
    if (state & CS_MFOCUSED)
    {
        switch(m_grabbed_part)
        {
            case kMCPlayerControllerPartVolumeSelector:
            {
                MCRectangle t_part_volume_selector_rect = getcontrollerpartrect(getcontrollerrect(), kMCPlayerControllerPartVolumeSelector);
                MCRectangle t_volume_well, t_volume_bar;
                t_volume_well = getcontrollerpartrect(getcontrollerrect(), kMCPlayerControllerPartVolumeWell);
                t_volume_bar = getcontrollerpartrect(getcontrollerrect(), kMCPlayerControllerPartVolumeBar);
                
                int32_t t_new_volume, t_height, t_offset;
                t_offset = t_volume_well . y - t_volume_bar . y;
                
                t_height = getcontrollerpartrect(getcontrollerrect(), kMCPlayerControllerPartVolumeWell) . height;
                
                t_new_volume = (getcontrollerrect() . y - t_offset - y ) * 100 / (t_height);
                
                if (t_new_volume < 0)
                    t_new_volume = 0;
                if (t_new_volume > 100)
                    t_new_volume = 100;
                loudness = t_new_volume;
                
                setloudness();
                
                layer_redrawall();
            }
                break;
                
            case kMCPlayerControllerPartThumb:
            {
                MCRectangle t_part_well_rect = getcontrollerpartrect(getcontrollerrect(), kMCPlayerControllerPartWell);
                
                int32_t t_new_time, t_duration;
                t_duration = getduration();
                
                if (x < t_part_well_rect . x)
                    x = t_part_well_rect . x;
                
                // PM-2014-08-22 [[ Bug 13257 ]] Make sure t_new_time will not overflow
                t_new_time = _muludiv64(t_duration, x - t_part_well_rect . x, t_part_well_rect . width);
                
                if (t_new_time < 0)
                    t_new_time = 0;
                setcurtime(t_new_time, true);
                
                layer_redrawall();
                layer_redrawrect(getcontrollerpartrect(getcontrollerrect(), kMCPlayerControllerPartThumb));
            }
                break;
                
                
            case kMCPlayerControllerPartSelectionStart:
            {
                MCRectangle t_part_well_rect = getcontrollerpartrect(getcontrollerrect(), kMCPlayerControllerPartWell);
                uint32_t t_new_start_time, t_duration;
                t_duration = getduration();
                
                // PM-2014-07-08: [[Bug 12759]] Make sure we don't drag the selection start beyond the start point of the player
                if (x <= t_part_well_rect . x)
                    x = t_part_well_rect . x;
                
                // PM-2014-08-22 [[ Bug 13257 ]] Make sure t_new_start_time will not overflow
                t_new_start_time = _muludiv64(t_duration, x - t_part_well_rect . x, t_part_well_rect . width);
                
                if (t_new_start_time >= endtime)
                    t_new_start_time = endtime;
                
                if (t_new_start_time <= 0)
                    starttime = 0;
                else if (t_new_start_time > getduration())
                    starttime = getduration();
                else
                    starttime = t_new_start_time;
                
                setselection(true);
                
            }
                break;
                
            case kMCPlayerControllerPartSelectionFinish:
            {
                MCRectangle t_part_well_rect = getcontrollerpartrect(getcontrollerrect(), kMCPlayerControllerPartWell);
                
                uint32_t t_new_finish_time, t_duration;
                t_duration = getduration();
                
                // PM-2014-08-22 [[ Bug 13257 ]] Make sure t_new_finish_time will not overflow
                t_new_finish_time = _muludiv64(t_duration, x - t_part_well_rect . x, t_part_well_rect . width);
                
                if (t_new_finish_time <= starttime)
                    t_new_finish_time = starttime;
                
                if (t_new_finish_time <= 0)
                    endtime = 0;
                else if (t_new_finish_time > getduration())
                    endtime = getduration();
                else
                    endtime = t_new_finish_time;
                
                setselection(true);
                
            }
                break;
                
            case kMCPlayerControllerPartScrubBack:
            case kMCPlayerControllerPartScrubForward:
                if (MCU_point_in_rect(getcontrollerpartrect(getcontrollerrect(), m_grabbed_part), x, y))
                {
                    m_inside = True;
                }
                else
                {
                    m_inside = False;
                }
                break;
            default:
                break;
        }
    }
    
}

void MCPlayer::handle_mstilldown(int p_which)
{
    switch (m_grabbed_part)
    {
        case kMCPlayerControllerPartScrubForward:
        {
            uint32_t t_current_time, t_duration;
            t_current_time = getmoviecurtime();
            t_duration = getduration();
            
            if (t_current_time > t_duration)
                t_current_time = t_duration;
            
            double t_rate;
            if (m_inside)
            {
                t_rate = 2.0;
            }
            else
                t_rate = 0.0;
            
            if (hasfilename())
                MCPlatformSetPlayerProperty(m_platform_player, kMCPlatformPlayerPropertyPlayRate, kMCPlatformPropertyTypeDouble, &t_rate);
        }
            break;
            
        case kMCPlayerControllerPartScrubBack:
        {
            uint32_t t_current_time, t_duration;
            t_current_time = getmoviecurtime();
            t_duration = getduration();
            
            if (t_current_time < 0.0)
                t_current_time = 0.0;
            
            double t_rate;
            if (m_inside)
            {
                t_rate = -2.0;
            }
            else
                t_rate = 0.0;
            
            if (hasfilename())
                MCPlatformSetPlayerProperty(m_platform_player, kMCPlatformPlayerPropertyPlayRate, kMCPlatformPropertyTypeDouble, &t_rate);
        }
            break;
            
        default:
            break;
    }
    
}

void MCPlayer::handle_mup(int p_which)
{
    switch (m_grabbed_part)
    {
        case kMCPlayerControllerPartScrubBack:
            m_scrub_back_is_pressed = false;
            playpause(m_was_paused);
            layer_redrawall();
            break;
            
        case kMCPlayerControllerPartScrubForward:
            m_scrub_forward_is_pressed = false;
            playpause(m_was_paused);
            layer_redrawall();
            break;
         
        case kMCPlayerControllerPartSelectionStart:
        case kMCPlayerControllerPartSelectionFinish:
            setselection(true);
            layer_redrawrect(getcontrollerrect());
            break;


        default:
            break;
    }
    
    m_grabbed_part = kMCPlayerControllerPartUnknown;
}

void MCPlayer::popup_closed(void)
{
    if (!m_show_volume)
        return;
    
    m_show_volume = false;
    layer_redrawall();
}

// PM-2014-07-16: [[ Bug 12817 ]] Create selection when click and drag on the well while shift key is pressed
void MCPlayer::handle_shift_mdown(int p_which)
{
    if (!getflag(F_SHOW_CONTROLLER))
        return;
    
    int t_part;
    t_part = hittestcontroller(mx, my);
    
    switch(t_part)
    {
        case kMCPlayerControllerPartThumb:
        case kMCPlayerControllerPartWell:
        {
            // PM-2014-09-30: [[ Bug 13540 ]] shift+clicking on controller well/thumb/play button does something only if showSelection is true
            if (!getflag(F_SHOW_SELECTION))
            {
                handle_mdown(p_which);
                return;
            }
                
            
            MCRectangle t_part_well_rect = getcontrollerpartrect(getcontrollerrect(), kMCPlayerControllerPartWell);
            MCRectangle t_part_thumb_rect = getcontrollerpartrect(getcontrollerrect(), kMCPlayerControllerPartThumb);
            
            uint32_t t_new_time, t_old_time, t_duration, t_old_start, t_old_end;;
            t_old_time = getmoviecurtime();
            t_duration = getduration();
            
            // If there was previously no selection, then take it to be currenttime, currenttime.
            if (starttime == MAXUINT4 || endtime == MAXUINT4 || starttime == endtime)
                starttime = endtime = t_old_time;
            
            t_old_start = getstarttime();
            t_old_end = getendtime();
            
            // PM-2014-08-22 [[ Bug 13257 ]] Make sure t_new_time will not overflow
            t_new_time = _muludiv64(t_duration, mx - t_part_well_rect . x, t_part_well_rect . width);


            // PM-2014-09-10: [[ Bug 13389 ]]
            // If click on the left half of the thumb, adjust starttime
            // If click on the right half of the thumb, adjust endtime
            if (t_part == kMCPlayerControllerPartThumb)
            {
                if (mx < t_part_thumb_rect.x + t_part_thumb_rect . width / 2)
                {
                    if (starttime == endtime)
                        endtime = t_old_time;
                    
                    m_grabbed_part = kMCPlayerControllerPartSelectionStart;

                }
                else
                {
                    if (starttime == endtime)
                        starttime = t_old_time;
                    
                    m_grabbed_part = kMCPlayerControllerPartSelectionFinish;
                }
            }

            else if (t_part == kMCPlayerControllerPartWell)
            {
                // If click before current starttime, adjust that.
                // If click after current endtime, adjust that.
                // If click first half of current selection, adjust start.
                // If click last half of current selection, adjust end.
                if (t_new_time <= (t_old_end + t_old_start) / 2)
                {
                    // PM-2014-08-05: [[ Bug 13065 ]] If there was previously no selection, then
                    // endTime is set as currentTime when mouse is clicked
                    // startTime is set to currentTime and then updated as thumb dragged to the left
                    if (starttime == endtime)
                        endtime = t_old_time;
                    
                    starttime = t_new_time;
                    m_grabbed_part = kMCPlayerControllerPartSelectionStart;
                }
                else
                {
                    // PM-2014-08-05: [[ Bug 13065 ]] If there was previously no selection, then
                    // startTime is set as currentTime when mouse is clicked
                    // endTime is set to currentTime and then updated as thumb dragged to the right
                    if (starttime == endtime)
                        starttime = t_old_time;
                    
                    endtime = t_new_time;
                    m_grabbed_part = kMCPlayerControllerPartSelectionFinish;
                }
            }
            
            if (hasfilename())
                setselection(true);

            layer_redrawrect(getcontrollerrect());
        }
            break;
            
        case kMCPlayerControllerPartPlay:
            // PM-2014-09-30: [[ Bug 13540 ]] shift+clicking on controller well/thumb/play button does something only if showSelection is true
            if (!getflag(F_SHOW_SELECTION))
            {
                handle_mdown(p_which);
                return;
            }
            
            shift_play();
            break;
          
        // PM-2014-09-01: [[ Bug 13119 ]] Shift + click on scrub buttons creates a playrate scrollbar
        case kMCPlayerControllerPartScrubBack:
        case kMCPlayerControllerPartScrubForward:
        {
            
            if (s_rate_popup == nil)
            {
                s_rate_popup = new MCPlayerRatePopup;
                s_rate_popup -> setparent(MCdispatcher);
                MCdispatcher -> add_transient_stack(s_rate_popup);
            }
            
            s_rate_popup -> openpopup(this);
            
            
            layer_redrawrect(getcontrollerpartrect(getcontrollerrect(), kMCPlayerControllerPartRateBar));
            layer_redrawall();
        }
            break;
                     
        default:
            break;
    }

}

Boolean MCPlayer::handle_kdown(MCStringRef p_string, KeySym key)
{
    if (state & CS_PREPARED)
    {
        switch (key)
        {
            case XK_Return:
                playpause(!ispaused());
                break;
            case XK_space:
                playpause(!ispaused());
                break;
            case XK_Right:
            {
                if(ispaused())
                    playstepforward();
                else
                {
                    playstepforward();
                    playpause(!ispaused());
                }
            }
                break;
            case XK_Left:
            {
                if(ispaused())
                    playstepback();
                else
                {
                    playstepback();
                    playpause(!ispaused());
                }
            }
                break;
            default:
                break;
        }
        // PM-2014-07-14: [[ Bug 12810 ]] Make sure we redraw the controller after using keyboard shortcuts to control playback
        layer_redrawrect(getcontrollerrect());
    }
	if (!(state & CS_NO_MESSAGES))
		if (MCObject::kdown(p_string, key))
			return True;
    
	return False;
}

// PM-2014-09-05: [[ Bug 13342 ]] Shift and spacebar creates selection
Boolean MCPlayer::handle_shift_kdown(MCStringRef p_string, KeySym key)
{
    if (state & CS_PREPARED)
    {
        switch (key)
        {
            case XK_space:
                shift_play();
                break;
            
            default:
                break;
        }
        // PM-2014-07-14: [[ Bug 12810 ]] Make sure we redraw the controller after using keyboard shortcuts to control playback
        layer_redrawrect(getcontrollerrect());
    }
    
    return True;
}

void MCPlayer::shift_play()
{
    m_modify_selection_while_playing = true;
    
    // PM-2014-08-05: [[ Bug 13063 ]] Make sure shift + play sets the starttime to the currenttime if there is previously no selection
    uint32_t t_old_time;
    t_old_time = getmoviecurtime();
    
    // If there was previously no selection, then take it to be currenttime, currenttime.
    if (starttime == endtime || starttime == MAXUINT4 || endtime == MAXUINT4)
        starttime = endtime = t_old_time;
    
    
    if (hasfilename())
    {
        // MW-2014-07-18: [[ Bug 12825 ]] When play button clicked, previous behavior was to
        //   force rate to 1.0.
        if (!getstate(CS_PREPARED) || ispaused())
            rate = 1.0;
        if (getstate(CS_PREPARED))
        {
            playpause(!ispaused());
        }
        else
        {
            playstart(nil);
        }
        layer_redrawrect(getcontrollerpartrect(getcontrollerrect(), kMCPlayerControllerPartPlay));
        
        if (ispaused())
            endtime = getmoviecurtime();
        setselection(true);
    }

}<|MERGE_RESOLUTION|>--- conflicted
+++ resolved
@@ -875,13 +875,8 @@
     m_should_attach = false;
     m_should_recreate = false;
     
-<<<<<<< HEAD
-    dontuseqt = false;
-    MCdontuseQT = false;
-=======
     dontuseqt = False;
     usingqt = False;
->>>>>>> f8869b94
 }
 
 MCPlayer::MCPlayer(const MCPlayer &sref) : MCControl(sref)
