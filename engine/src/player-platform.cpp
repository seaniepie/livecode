/* Copyright (C) 2003-2013 Runtime Revolution Ltd.
 
 This file is part of LiveCode.
 
 LiveCode is free software; you can redistribute it and/or modify it under
 the terms of the GNU General Public License v3 as published by the Free
 Software Foundation.
 
 LiveCode is distributed in the hope that it will be useful, but WITHOUT ANY
 WARRANTY; without even the implied warranty of MERCHANTABILITY or
 FITNESS FOR A PARTICULAR PURPOSE.  See the GNU General Public License
 for more details.
 
 You should have received a copy of the GNU General Public License
 along with LiveCode.  If not see <http://www.gnu.org/licenses/>.  */

#include "prefix.h"

#include "globdefs.h"
#include "filedefs.h"
#include "objdefs.h"
#include "parsedef.h"
#include "mcio.h"

//#include "execpt.h"
#include "util.h"
#include "font.h"
#include "sellst.h"
#include "stack.h"
#include "stacklst.h"
#include "card.h"
#include "field.h"
#include "aclip.h"
#include "mcerror.h"
#include "param.h"
#include "globals.h"
#include "mode.h"
#include "context.h"
#include "osspec.h"
#include "redraw.h"
#include "gradient.h"
#include "dispatch.h"

#include "graphics_util.h"

#include "player-platform.h"

#include "exec-interface.h"

//////////////////////////////////////////////////////////////////////

//// PLATFORM PLAYER

#include "platform.h"

static MCPlatformPlayerMediaType ppmediatypes[] =
{
	kMCPlatformPlayerMediaTypeVideo,
	kMCPlatformPlayerMediaTypeAudio,
	kMCPlatformPlayerMediaTypeText,
	kMCPlatformPlayerMediaTypeQTVR,
	kMCPlatformPlayerMediaTypeSprite,
	kMCPlatformPlayerMediaTypeFlash,
};

static const char *ppmediastrings[] =
{
	"video",
	"audio",
	"text",
	"qtvr",
	"sprite",
	"flash"
};

#define CONTROLLER_HEIGHT 26
#define SELECTION_RECT_WIDTH CONTROLLER_HEIGHT / 4
#define PLAYER_MIN_WIDTH 5 * CONTROLLER_HEIGHT
#define LIGHTGRAY 1
#define PURPLE 2
#define SOMEGRAY 3
#define DARKGRAY 4


static MCColor controllercolors[] = {
    {0, 0x8000, 0x8000, 0x8000, 0, 0},         /* 50% gray */
    
    {0, 0xCCCC, 0xCCCC, 0xCCCC, 0, 0},         /* 20% gray -- 80% white */
    
    {0, 0xa8a8, 0x0101, 0xffff, 0, 0},         /* Purple */
    
    //{0, 0xcccc, 0x9999, 0xffff, 0, 0},         /* Magenda */
    
    {0, 0x2b2b, 0x2b2b, 0x2b2b, 0, 0},         /* gray */
    
    {0, 0x2222, 0x2222, 0x2222, 0, 0},         /* dark gray */
    
    
};

inline MCGColor MCGColorMakeRGBA(MCGFloat p_red, MCGFloat p_green, MCGFloat p_blue, MCGFloat p_alpha)
{
	return ((uint8_t)(p_red * 255) << 16) | ((uint8_t)(p_green * 255) << 8) | ((uint8_t)(p_blue * 255) << 0) | ((uint8_t)(p_alpha * 255) << 24);
}

inline void MCGraphicsContextAngleAndDistanceToXYOffset(int p_angle, int p_distance, MCGFloat &r_x_offset, MCGFloat &r_y_offset)
{
	r_x_offset = floor(0.5f + p_distance * cos(p_angle * M_PI / 180.0));
	r_y_offset = floor(0.5f + p_distance * sin(p_angle * M_PI / 180.0));
}

inline void setRamp(MCGColor *&r_colors, MCGFloat *&r_stops)
{
    if (r_colors == nil)
    /* UNCHECKED */ MCMemoryNewArray(3, r_colors);
    r_colors[0] = MCGColorMakeRGBA(183 / 255.0, 183 / 255.0, 183 / 255.0, 1.0f);
    r_colors[1] = MCGColorMakeRGBA(1.0f, 1.0f, 1.0f, 1.0f);
    r_colors[2] = MCGColorMakeRGBA(183 / 255.0, 183 / 255.0, 183 / 255.0, 1.0f);
    
    if (r_stops == nil)
    /* UNCHECKED */ MCMemoryNewArray(3, r_stops);
    r_stops[0] = (MCGFloat)0.00000;
    r_stops[1] = (MCGFloat)0.50000;
    r_stops[2] = (MCGFloat)1.00000;
}

inline void setTransform(MCGAffineTransform &r_transform, MCGFloat origin_x, MCGFloat origin_y, MCGFloat primary_x, MCGFloat primary_y, MCGFloat secondary_x, MCGFloat secondary_y)
{
    MCGAffineTransform t_transform;
    t_transform . a = primary_x - origin_x;
    t_transform . b = primary_y - origin_y;
    t_transform . c = secondary_x - origin_x;
    t_transform . d = secondary_y - origin_y;
    
    t_transform . tx = origin_x;
    t_transform . ty = origin_y;
    r_transform = t_transform;
}

inline MCGPoint MCRectangleScalePoints(MCRectangle p_rect, MCGFloat p_x, MCGFloat p_y)
{
    return MCGPointMake(p_rect . x + p_x * p_rect . width, p_rect . y + p_y * p_rect . height);
}

//////////////////////////////////////////////////////////////////////

class MCPlayerVolumePopup: public MCStack
{
public:
    MCPlayerVolumePopup(void)
    {
        setname_cstring("Player Volume");
        state |= CS_NO_MESSAGES;
        
        cards = NULL;
        cards = MCtemplatecard->clone(False, False);
        cards->setparent(this);
        cards->setstate(True, CS_NO_MESSAGES);
        
        parent = nil;
        
        m_font = nil;
        
        m_player = nil;
    }
    
    ~MCPlayerVolumePopup(void)
    {
    }
    
    // This will be called when the stack is closed, either directly
    // or indirectly if the popup is cancelled by clicking outside
    // or pressing escape.
    void close(void)
    {
        MCStack::close();
        MCdispatcher -> removemenu();
        if (m_player != nil)
            m_player -> popup_closed();
    }
    
    // This is called to render the stack.
    void render(MCContext *dc, const MCRectangle& dirty)
    {
        // draw the volume control content here.
        MCGContextRef t_gcontext = nil;
        dc -> lockgcontext(t_gcontext);
        
        drawControllerVolumeBarButton(t_gcontext, dirty);
        drawControllerVolumeWellButton(t_gcontext, dirty);
        drawControllerVolumeAreaButton(t_gcontext, dirty);
        drawControllerVolumeSelectorButton(t_gcontext, dirty);
        dc -> unlockgcontext(t_gcontext);
    }
    void drawControllerVolumeBarButton(MCGContextRef p_gcontext, const MCRectangle& dirty)
    {
        MCRectangle t_volume_bar_rect = dirty;
        MCGContextAddRectangle(p_gcontext, MCRectangleToMCGRectangle(t_volume_bar_rect));
        MCGContextSetFillRGBAColor(p_gcontext, (m_player -> getcontrollerbackcolor() . red / 255.0) / 257.0, (m_player -> getcontrollerbackcolor() . green / 255.0) / 257.0, (m_player -> getcontrollerbackcolor() . blue / 255.0) / 257.0, 1.0f);
        MCGContextFill(p_gcontext);
    }
    
    void drawControllerVolumeWellButton(MCGContextRef p_gcontext, const MCRectangle& dirty)
    {
        MCRectangle t_volume_bar_rect = dirty;
        MCRectangle t_volume_well;
        t_volume_well = getVolumeBarPartRect(dirty, kMCPlayerControllerPartVolumeWell);
        
        MCGBitmapEffects t_effects;
        t_effects . has_drop_shadow = false;
        t_effects . has_outer_glow = false;
        t_effects . has_inner_glow = false;
        t_effects . has_inner_shadow = true;
        t_effects . has_color_overlay = false;
        
        MCGShadowEffect t_inner_shadow;
        t_inner_shadow . color = MCGColorMakeRGBA(0.0f, 0.0f, 0.0f, 56.0 / 255.0);
        t_inner_shadow . blend_mode = kMCGBlendModeClear;
        t_inner_shadow . size = 0;
        t_inner_shadow . spread = 0;
        
        MCGFloat t_x_offset, t_y_offset;
        int t_distance = t_volume_well . width / 5;
        // Make sure we always have an inner shadow
        if (t_distance == 0)
            t_distance = 1;
        
        MCGraphicsContextAngleAndDistanceToXYOffset(235, t_distance, t_x_offset, t_y_offset);
        t_inner_shadow . x_offset = t_x_offset;
        t_inner_shadow . y_offset = t_y_offset;
        t_inner_shadow . knockout = false;
        
        t_effects . inner_shadow = t_inner_shadow;
        
        MCGContextSetFillRGBAColor(p_gcontext, 0.0f, 0.0f, 0.0f, 1.0f);
        MCGContextSetShouldAntialias(p_gcontext, true);
        
        MCGRectangle t_rounded_rect = MCRectangleToMCGRectangle(t_volume_well);
        
        MCGContextAddRoundedRectangle(p_gcontext, t_rounded_rect, MCGSizeMake(30, 30));
        MCGContextBeginWithEffects(p_gcontext, t_rounded_rect, t_effects);
        MCGContextFill(p_gcontext);
        
        /////////////////////////////////////////
        /* TODO: Update this ugly way of adding the inner shadow 'manually' */
        MCRectangle t_shadow = MCRectangleMake(t_volume_well . x + t_volume_well . width - 2, t_volume_well . y + 1, 2, t_volume_well . height - 2);
        
        MCGContextSetShouldAntialias(p_gcontext, true);
        
        MCGContextSetFillRGBAColor(p_gcontext, 56.0 / 255.0, 56.0 / 255.0, 56.0 / 255.0, 1.0f); // GRAY
        MCGRectangle t_shadow_rect = MCRectangleToMCGRectangle(t_shadow);
        
        MCGContextAddRoundedRectangle(p_gcontext, t_shadow_rect, MCGSizeMake(10, 10));
        
        MCGContextFill(p_gcontext);
        ////////////////////////////////////////
        
        MCGContextEnd(p_gcontext);
    }
    
    void drawControllerVolumeAreaButton(MCGContextRef p_gcontext, const MCRectangle& dirty)
    {
        MCRectangle t_volume_area;
        t_volume_area = getVolumeBarPartRect(dirty, kMCPlayerControllerPartVolumeArea);
        // Adjust to look prettier
        t_volume_area . x ++;
        t_volume_area . width -= 2;
        
        MCGContextSetFillRGBAColor(p_gcontext, (m_player -> getcontrollermaincolor() . red / 255.0) / 257.0, (m_player -> getcontrollermaincolor() . green / 255.0) / 257.0, (m_player -> getcontrollermaincolor() . blue / 255.0) / 257.0, 1.0f);
        
        MCGRectangle t_grect = MCRectangleToMCGRectangle(t_volume_area);
        MCGContextAddRoundedRectangle(p_gcontext, t_grect, MCGSizeMake(30, 30));
        MCGContextFill(p_gcontext);
    }
    
    void drawControllerVolumeSelectorButton(MCGContextRef p_gcontext, const MCRectangle& dirty)
    {
        MCRectangle t_volume_selector_rect = getVolumeBarPartRect(dirty, kMCPlayerControllerPartVolumeSelector);
        
        MCAutoPointer<MCGColor> t_colors;
        MCAutoPointer<MCGFloat> t_stops;
        setRamp(&t_colors, &t_stops);
        
        MCGAffineTransform t_transform;
        float origin_x = t_volume_selector_rect.x + t_volume_selector_rect.width / 2.0;
        float origin_y = t_volume_selector_rect.y + t_volume_selector_rect.height;
        float primary_x = t_volume_selector_rect.x + t_volume_selector_rect.width / 2.0;
        float primary_y = t_volume_selector_rect.y;
        float secondary_x = t_volume_selector_rect.x - t_volume_selector_rect.width / 2.0;
        float secondary_y = t_volume_selector_rect.y + t_volume_selector_rect.height;
        
        setTransform(t_transform, origin_x, origin_y, primary_x, primary_y, secondary_x, secondary_y);
        
        MCGContextSetFillGradient(p_gcontext, kMCGGradientFunctionLinear, *t_stops, *t_colors, 3, false, false, 1, t_transform, kMCGImageFilterNone);
        
        MCGContextSetShouldAntialias(p_gcontext, true);
        MCGContextAddArc(p_gcontext, MCRectangleScalePoints(t_volume_selector_rect, 0.5, 0.5), MCGSizeMake(0.7 * t_volume_selector_rect . width, 0.7 * t_volume_selector_rect . height), 0, 0, 360);
        
        MCGContextFill(p_gcontext);
    }
    
    
    MCRectangle getVolumeBarPartRect(const MCRectangle& p_volume_bar_rect, int p_part)
    {
        switch (p_part)
        {
                
            case kMCPlayerControllerPartVolumeWell:
            {
                int32_t t_width = CONTROLLER_HEIGHT / 5;
                
                int32_t t_x_offset = (p_volume_bar_rect . width - t_width) / 2;
                
                return MCRectangleMake(p_volume_bar_rect . x + t_x_offset, p_volume_bar_rect . y + t_x_offset, t_width, p_volume_bar_rect . height - 2 * t_x_offset);
            }
                break;
            case kMCPlayerControllerPartVolumeArea:
            {
                MCRectangle t_volume_well_rect = getVolumeBarPartRect(p_volume_bar_rect, kMCPlayerControllerPartVolumeWell);
                MCRectangle t_volume_selector_rect = getVolumeBarPartRect(p_volume_bar_rect, kMCPlayerControllerPartVolumeSelector);
                int32_t t_bar_height = t_volume_well_rect . height;
                int32_t t_bar_width = t_volume_well_rect . width;
                
                // Adjust y by 2 pixels
                return MCRectangleMake(t_volume_well_rect. x , t_volume_selector_rect . y + 2 , t_bar_width, t_volume_well_rect . y + t_volume_well_rect . height - t_volume_selector_rect . y - 4);
            }
                break;
                
            case kMCPlayerControllerPartVolumeSelector:
            {
                MCRectangle t_volume_well_rect = getVolumeBarPartRect(p_volume_bar_rect, kMCPlayerControllerPartVolumeWell);
                MCRectangle t_volume_bar_rect = getVolumeBarPartRect(p_volume_bar_rect, kMCPlayerControllerPartVolumeBar);
                
                // The width and height of the volumeselector are p_volume_bar_rect . width / 2
                int32_t t_actual_height = t_volume_well_rect . height - p_volume_bar_rect . width / 2;
                
                int32_t t_x_offset = p_volume_bar_rect . width / 4;
                
                return MCRectangleMake(p_volume_bar_rect . x + t_x_offset , t_volume_well_rect . y + t_volume_well_rect . height - t_actual_height * m_player -> getloudness() / 100 - p_volume_bar_rect . width / 2, p_volume_bar_rect . width / 2, p_volume_bar_rect . width / 2 );
            }
                break;
        }
        
        return MCRectangleMake(0, 0, 0, 0);
    }
    
    int getvolumerectpart(int x, int y)
    {
    
        if (MCU_point_in_rect(getVolumeBarPartRect(m_volume_rect, kMCPlayerControllerPartVolumeSelector), x, y))
            return kMCPlayerControllerPartVolumeSelector;
        
        else if (MCU_point_in_rect(getVolumeBarPartRect(m_volume_rect, kMCPlayerControllerPartVolumeWell), x, y))
            return kMCPlayerControllerPartVolumeWell;
        
        else if (MCU_point_in_rect(m_volume_rect, x, y))
            return kMCPlayerControllerPartVolumeBar;
        
        else
            return kMCPlayerControllerPartUnknown;
    }

    // Mouse handling methods are similar to the control ones.
    
    Boolean mdown(uint2 which)
    {
        int t_part;
        t_part = getvolumerectpart(MCmousex, MCmousey);
        
        switch(t_part)
        {
            case kMCPlayerControllerPartVolumeSelector:
            {
                m_grabbed_part = t_part;
            }
                break;
                
            case kMCPlayerControllerPartVolumeWell:
            case kMCPlayerControllerPartVolumeBar:
            {
                MCRectangle t_part_volume_selector_rect = getVolumeBarPartRect(m_volume_rect, kMCPlayerControllerPartVolumeSelector);
                MCRectangle t_volume_well;
                t_volume_well = getVolumeBarPartRect(m_volume_rect, kMCPlayerControllerPartVolumeWell);
                int32_t t_new_volume, t_height;
                
                t_height = t_volume_well . height;
                t_new_volume = (t_volume_well . y + t_volume_well . height - MCmousey) * 100 / (t_height);
                
                if (t_new_volume < 0)
                    t_new_volume = 0;
                if (t_new_volume > 100)
                    t_new_volume = 100;
                
                m_player -> updateloudness(t_new_volume);
                m_player -> setloudness();
                m_player -> layer_redrawall();
                dirtyall();
            }
                break;
                
            default:
                break;
        }
        return True;
    }
    
    Boolean mup(uint2 which)
    {
        m_grabbed_part = kMCPlayerControllerPartUnknown;
        return True;
    }
    
    Boolean mfocus(int2 x, int2 y)
    {
        MCmousex = x;
        MCmousey = y;
        switch(m_grabbed_part)
        {
            case kMCPlayerControllerPartVolumeSelector:
            {
                MCRectangle t_part_volume_selector_rect = getVolumeBarPartRect(m_volume_rect, kMCPlayerControllerPartVolumeSelector);
                MCRectangle t_volume_well;
                t_volume_well = getVolumeBarPartRect(m_volume_rect, kMCPlayerControllerPartVolumeWell);
                
                int32_t t_new_volume, t_height;
                
                t_new_volume = (t_volume_well. y + t_volume_well . height - MCmousey ) * 100 / (t_volume_well . height);
                
                if (t_new_volume < 0)
                    t_new_volume = 0;
                if (t_new_volume > 100)
                    t_new_volume = 100;
                
                m_player -> updateloudness(t_new_volume);
                
                m_player -> setloudness();
                m_player -> layer_redrawall();
                dirtyall();
            }
                break;
                            
            default:
                break;
        }
        
        
        return True;
    }
    
    Boolean kdown(const char *string, KeySym key)
    {
        if (key == XK_Escape)
        {
            close();
            return True;
        }
        return False;
    }
    
    //////////
    
    void openpopup(MCPlayer *p_player)
    {
        MCRectangle t_player_rect;
        t_player_rect = p_player -> getactiverect();
        
        // Compute the rect in screen coords.
        MCRectangle t_rect;
        
        MCU_set_rect(t_rect, t_player_rect . x, t_player_rect . y + t_player_rect . height - CONTROLLER_HEIGHT - 80 - 1, CONTROLLER_HEIGHT, 80);
        t_rect = MCU_recttoroot(p_player -> getstack(), t_rect);
        
        m_player = p_player;
        m_volume_rect = t_rect;
        m_volume_rect . x = m_volume_rect . y = 0;
        
        MCdispatcher -> addmenu(this);
        
        openrect(t_rect, WM_POPUP, NULL, WP_ASRECT, OP_NONE);
    }
    
private:
    MCPlayer *m_player;
    MCRectangle m_volume_rect;
    int m_grabbed_part;
};

static MCPlayerVolumePopup *s_volume_popup = nil;

//////////////////////////////////////////////////////////////////////

//-----------------------------------------------------------------------------
// Control Implementation
//

#define XANIM_WAIT 10.0
#define XANIM_COMMAND 1024

MCPlayer::MCPlayer()
{
	flags |= F_TRAVERSAL_ON;
	nextplayer = NULL;
	rect.width = rect.height = 128;
	filename = MCValueRetain(kMCEmptyString);
	istmpfile = False;
	scale = 1.0;
	rate = 1.0;
	lasttime = 0;
	starttime = endtime = MAXUINT4;
    
    // Default controller back area color (darkgray)
    controllerbackcolor . red = 34 * 257;
    controllerbackcolor . green = 34 * 257;
    controllerbackcolor . blue = 34 * 257;
    
    // Default controller played area color (purple)
    controllermaincolor . red = 168 * 257;
    controllermaincolor . green = 1 * 257;
    controllermaincolor . blue = 255 * 257;
    
    // Default controller selected area color (some gray)
    selectedareacolor . red = 43 * 257;
    selectedareacolor . green = 43 * 257;
    selectedareacolor . blue = 43 * 257;
    
	disposable = istmpfile = False;
	userCallbackStr = MCValueRetain(kMCEmptyString);
	formattedwidth = formattedheight = 0;
	loudness = 100;
    
    // PM-2014-05-29: [[ Bugfix 12501 ]] Initialize m_callbacks/m_callback_count to prevent a crash when setting callbacks
    m_callback_count = 0;
    m_callbacks = NULL;
    
	m_platform_player = nil;
    
    m_grabbed_part = kMCPlayerControllerPartUnknown;
    m_was_paused = True;
    m_inside = False;
    m_show_volume = false;
    m_scrub_back_is_pressed = false;
    m_scrub_forward_is_pressed = false;
}

MCPlayer::MCPlayer(const MCPlayer &sref) : MCControl(sref)
{
	nextplayer = NULL;
	filename = MCValueRetain(sref.filename);
	istmpfile = False;
	scale = 1.0;
	rate = sref.rate;
	lasttime = sref.lasttime;
	starttime = sref.starttime;
    controllerbackcolor = sref.controllerbackcolor;
    controllermaincolor = sref.controllermaincolor;
    selectedareacolor = sref.selectedareacolor;
	endtime = sref.endtime;
	disposable = istmpfile = False;
	userCallbackStr = MCValueRetain(sref.userCallbackStr);
	formattedwidth = formattedheight = 0;
	loudness = sref.loudness;
    
    // PM-2014-05-29: [[ Bugfix 12501 ]] Initialize m_callbacks/m_callback_count to prevent a crash when setting callbacks
    m_callback_count = 0;
    m_callbacks = NULL;
	
	m_platform_player = nil;
    
    m_grabbed_part = kMCPlayerControllerPartUnknown;
    m_was_paused = True;
    m_inside = False;
    m_show_volume = false;
    m_scrub_back_is_pressed = false;
    m_scrub_forward_is_pressed = false;
}

MCPlayer::~MCPlayer()
{
	// OK-2009-04-30: [[Bug 7517]] - Ensure the player is actually closed before deletion, otherwise dangling references may still exist.
	while (opened)
		close();
	
	playstop();
    
	if (m_platform_player != nil)
		MCPlatformPlayerRelease(m_platform_player);
    
	MCValueRelease(filename);
	MCValueRelease(userCallbackStr);
}

Chunk_term MCPlayer::gettype() const
{
	return CT_PLAYER;
}

const char *MCPlayer::gettypestring()
{
	return MCplayerstring;
}

MCRectangle MCPlayer::getactiverect(void)
{
	return MCU_reduce_rect(getrect(), getflag(F_SHOW_BORDER) ? borderwidth : 0);
}

void MCPlayer::open()
{
	MCControl::open();
	prepare(kMCEmptyString);
}

void MCPlayer::close()
{
	MCControl::close();
	if (opened == 0)
	{
		state |= CS_CLOSING;
		playstop();
		state &= ~CS_CLOSING;
	}
    
    if (s_volume_popup != nil)
        s_volume_popup -> close();
}

Boolean MCPlayer::kdown(MCStringRef p_string, KeySym key)
{
    if (state & CS_PREPARED)
    {
        switch (key)
        {
            case XK_Return:
                playpause(!ispaused());
                break;
            case XK_space:
                playpause(!ispaused());
                break;
            case XK_Right:
            {
                if(ispaused())
                    playstepforward();
                else
                {
                    playstepforward();
                    playpause(!ispaused());
                }
            }
                break;
            case XK_Left:
            {
                if(ispaused())
                    playstepback();
                else
                {
                    playstepback();
                    playpause(!ispaused());
                }
            }
                break;
            default:
                break;
        }
    }
	if (!(state & CS_NO_MESSAGES))
		if (MCObject::kdown(p_string, key))
			return True;
    
	return False;
}

Boolean MCPlayer::kup(MCStringRef p_string, KeySym key)
{
    return False;
}

Boolean MCPlayer::mfocus(int2 x, int2 y)
{
	if (!(flags & F_VISIBLE || MCshowinvisibles)
        || flags & F_DISABLED && getstack()->gettool(this) == T_BROWSE)
		return False;
    
    Boolean t_success;
    t_success = MCControl::mfocus(x, y);
    if (t_success)
        handle_mfocus(x,y);
    return t_success;
}

void MCPlayer::munfocus()
{
	getstack()->resetcursor(True);
	MCControl::munfocus();
}

Boolean MCPlayer::mdown(uint2 which)
{
    if (state & CS_MFOCUSED || flags & F_DISABLED)
		return False;
    if (state & CS_MENU_ATTACHED)
		return MCObject::mdown(which);
	state |= CS_MFOCUSED;
	if (flags & F_TRAVERSAL_ON && !(state & CS_KFOCUSED))
		getstack()->kfocusset(this);
    
	switch (which)
	{
        case Button1:
            switch (getstack()->gettool(this))
		{
            case T_BROWSE:
                message_with_valueref_args(MCM_mouse_down, MCSTR("1"));
                handle_mdown(which);
                MCscreen -> addtimer(this, MCM_internal, MCblinkrate);
                break;
            case T_POINTER:
            case T_PLAYER:  //when the movie object is in editing mode
                start(True); //starting draggin or resizing
                playpause(True);  //pause the movie
                break;
            case T_HELP:
                break;
            default:
                return False;
		}
            break;
		case Button2:
            if (message_with_valueref_args(MCM_mouse_down, MCSTR("2")) == ES_NORMAL)
                return True;
            break;
		case Button3:
            message_with_valueref_args(MCM_mouse_down, MCSTR("3"));
            break;
	}
	return True;
}

Boolean MCPlayer::mup(uint2 which, bool p_release) //mouse up
{
	if (!(state & CS_MFOCUSED))
		return False;
	if (state & CS_MENU_ATTACHED)
		return MCObject::mup(which, p_release);
	state &= ~CS_MFOCUSED;
	if (state & CS_GRAB)
	{
		ungrab(which);
		return True;
	}
	switch (which)
	{
        case Button1:
            switch (getstack()->gettool(this))
		{
            case T_BROWSE:
                if (!p_release && MCU_point_in_rect(rect, mx, my))
                    message_with_valueref_args(MCM_mouse_up, MCSTR("1"));
                else
                    message_with_valueref_args(MCM_mouse_release, MCSTR("1"));
                MCscreen -> cancelmessageobject(this, MCM_internal);
                handle_mup(which);
                break;
            case T_PLAYER:
            case T_POINTER:
                end(true, p_release);       //stop dragging or moving the movie object, will change controller size
                break;
            case T_HELP:
                help();
                break;
            default:
                return False;
		}
            break;
        case Button2:
        case Button3:
            if (!p_release && MCU_point_in_rect(rect, mx, my))
                message_with_args(MCM_mouse_up, which);
            else
                message_with_args(MCM_mouse_release, which);
            break;
	}
	return True;
}

Boolean MCPlayer::doubledown(uint2 which)
{
	return MCControl::doubledown(which);
}

Boolean MCPlayer::doubleup(uint2 which)
{
	return MCControl::doubleup(which);
}

void MCPlayer::setrect(const MCRectangle &nrect)
{
	rect = nrect;
	
	if (m_platform_player != nil)
	{
		MCRectangle trect = MCU_reduce_rect(rect, getflag(F_SHOW_BORDER) ? borderwidth : 0);
        
        // PM-2014-07-10: [[ Bug 12737 ]] For Mac OSX 10.7, use the old QTKit player
        if (MCmajorosversion >= 0x1080)
        {
            if (getflag(F_SHOW_CONTROLLER))
                trect . height -= CONTROLLER_HEIGHT;
        }
        
        // MW-2014-04-09: [[ Bug 11922 ]] Make sure we use the view not device transform
        //   (backscale factor handled in platform layer).
		trect = MCRectangleGetTransformedBounds(trect, getstack()->getviewtransform());
		MCPlatformSetPlayerProperty(m_platform_player, kMCPlatformPlayerPropertyRect, kMCPlatformPropertyTypeRectangle, &trect);
	}
}

void MCPlayer::timer(MCNameRef mptr, MCParameter *params)
{
    if (MCNameIsEqualTo(mptr, MCM_play_started, kMCCompareCaseless))
    {
        state &= ~CS_PAUSED;
    }
    else
        if (MCNameIsEqualTo(mptr, MCM_play_stopped, kMCCompareCaseless))
        {
            state |= CS_PAUSED;
            
            if (disposable)
            {
                playstop();
                return; //obj is already deleted, do not pass msg up.
            }
        }
        else if (MCNameIsEqualTo(mptr, MCM_play_paused, kMCCompareCaseless))
		{
			state |= CS_PAUSED;
            
		}
        else if (MCNameIsEqualTo(mptr, MCM_internal, kMCCompareCaseless))
        {
            handle_mstilldown(Button1);
            MCscreen -> addtimer(this, MCM_internal, MCblinkrate);
        }
    MCControl::timer(mptr, params);
}

#ifdef LEGACY_EXEC
Exec_stat MCPlayer::getprop(uint4 parid, Properties which, MCExecPoint &ep, Boolean effective)
{
	uint2 i = 0;
	switch (which)
	{
#ifdef /* MCPlayer::getprop */ LEGACY_EXEC
        case P_FILE_NAME:
            if (filename == NULL)
                ep.clear();
            else
                ep.setsvalue(filename);
            break;
        case P_DONT_REFRESH:
            ep.setboolean(getflag(F_DONT_REFRESH));
            break;
        case P_CURRENT_TIME:
            ep.setint(getmoviecurtime());
            break;
        case P_DURATION:
            ep.setint(getduration());
            break;
        case P_LOOPING:
            ep.setboolean(getflag(F_LOOPING));
            break;
        case P_PAUSED:
            ep.setboolean(ispaused());
            break;
        case P_ALWAYS_BUFFER:
            ep.setboolean(getflag(F_ALWAYS_BUFFER));
            break;
        case P_PLAY_RATE:
            ep.setr8(rate, ep.getnffw(), ep.getnftrailing(), ep.getnfforce());
            return ES_NORMAL;
        case P_START_TIME:
            if (starttime == MAXUINT4)
                ep.clear();
            else
                ep.setnvalue(starttime);//for QT, this is the selection start time
            break;
        case P_END_TIME:
            if (endtime == MAXUINT4)
                ep.clear();
            else
                ep.setnvalue(endtime); //for QT, this is the selection's end time
            break;
        case P_SHOW_BADGE:
            ep.setboolean(getflag(F_SHOW_BADGE));
            break;
        case P_SHOW_CONTROLLER:
            ep.setboolean(getflag(F_SHOW_CONTROLLER));
            break;
        case P_PLAY_SELECTION:
            ep.setboolean(getflag(F_PLAY_SELECTION));
            break;
        case P_HILITE_COLOR:
            ep.setcolor(controllermaincolor);
            break;
        case P_FORE_COLOR:
            ep.setcolor(selectedareacolor);
            break;
        case P_SHOW_SELECTION:
            ep.setboolean(getflag(F_SHOW_SELECTION));
            break;
        case P_CALLBACKS:
            ep.setsvalue(userCallbackStr);
            break;
        case P_TIME_SCALE:
            ep.setint(gettimescale());
            break;
        case P_FORMATTED_HEIGHT:
            ep.setint(getpreferredrect().height);
            break;
        case P_FORMATTED_WIDTH:
            ep.setint(getpreferredrect().width);
            break;
        case P_MOVIE_CONTROLLER_ID:
            ep.setint((int)NULL);
            break;
        case P_PLAY_LOUDNESS:
            ep.setint(getloudness());
            break;
        case P_TRACK_COUNT:
            if (m_platform_player != nil)
            {
                uindex_t t_count;
                MCPlatformCountPlayerTracks(m_platform_player, t_count);
                i = t_count;
            }
            ep.setint(i);
            break;
        case P_TRACKS:
            gettracks(ep);
            break;
        case P_ENABLED_TRACKS:
            getenabledtracks(ep);
            break;
        case P_MEDIA_TYPES:
            ep.clear();
            if (m_platform_player != nil)
            {
                MCPlatformPlayerMediaTypes t_types;
                MCPlatformGetPlayerProperty(m_platform_player, kMCPlatformPlayerPropertyMediaTypes, kMCPlatformPropertyTypePlayerMediaTypes, &t_types);
                bool first = true;
                for (i = 0 ; i < sizeof(ppmediatypes) / sizeof(ppmediatypes[0]) ; i++)
                    if ((t_types & (1 << ppmediatypes[i])) != 0)
                    {
                        ep.concatcstring(ppmediastrings[i], EC_COMMA, first);
                        first = false;
                    }
            }
            break;
        case P_CURRENT_NODE:
			if (m_platform_player != nil)
				MCPlatformGetPlayerProperty(m_platform_player, kMCPlatformPlayerPropertyQTVRNode, kMCPlatformPropertyTypeUInt16, &i);
            ep.setint(i);
            break;
        case P_PAN:
		{
			real8 pan = 0.0;
			if (m_platform_player != nil)
				MCPlatformGetPlayerProperty(m_platform_player, kMCPlatformPlayerPropertyQTVRPan, kMCPlatformPropertyTypeDouble, &pan);
            
			ep.setr8(pan, ep.getnffw(), ep.getnftrailing(), ep.getnfforce());
		}
            break;
        case P_TILT:
		{
			real8 tilt = 0.0;
			if (m_platform_player != nil)
				MCPlatformGetPlayerProperty(m_platform_player, kMCPlatformPlayerPropertyQTVRTilt, kMCPlatformPropertyTypeDouble, &tilt);
            
			ep.setr8(tilt, ep.getnffw(), ep.getnftrailing(), ep.getnfforce());
		}
            break;
        case P_ZOOM:
		{
			real8 zoom = 0.0;
			if (m_platform_player != nil)
				MCPlatformGetPlayerProperty(m_platform_player, kMCPlatformPlayerPropertyQTVRZoom, kMCPlatformPropertyTypeDouble, &zoom);
            
			ep.setr8(zoom, ep.getnffw(), ep.getnftrailing(), ep.getnfforce());
		}
            break;
        case P_CONSTRAINTS:
			ep.clear();
			if (m_platform_player != nil)
			{
				MCPlatformPlayerQTVRConstraints t_constraints;
				MCPlatformGetPlayerProperty(m_platform_player, kMCPlatformPlayerPropertyQTVRConstraints, kMCPlatformPropertyTypePlayerQTVRConstraints, &t_constraints);
				ep.appendstringf("%lf,%lf\n", t_constraints . x_min, t_constraints . x_max);
				ep.appendstringf("%lf,%lf\n", t_constraints . y_min, t_constraints . y_max);
				ep.appendstringf("%lf,%lf", t_constraints . z_min, t_constraints . z_max);
			}
            break;
        case P_NODES:
            getnodes(ep);
            break;
        case P_HOT_SPOTS:
            gethotspots(ep);
            break;
#endif /* MCPlayer::getprop */
        default:
            return MCControl::getprop(parid, which, ep, effective);
	}
	return ES_NORMAL;
}
#endif

#ifdef LEGACY_EXEC
Exec_stat MCPlayer::setprop(uint4 parid, Properties p, MCExecPoint &ep, Boolean effective)
{
	Boolean dirty = False;
	Boolean wholecard = False;
	uint4 ctime;
	MCString data = ep.getsvalue();
    
	switch (p)
	{
#ifdef /* MCPlayer::setprop */ LEGACY_EXEC
        case P_FILE_NAME:
            if (filename == NULL || data != filename)
            {
                delete filename;
                filename = NULL;
                playstop();
                starttime = MAXUINT4; //clears the selection
                endtime = MAXUINT4;
                if (data != MCnullmcstring)
                    filename = data.clone();
                prepare(MCnullstring);
                dirty = wholecard = True;
            }
            break;
        case P_DONT_REFRESH:
            if (!MCU_matchflags(data, flags, F_DONT_REFRESH, dirty))
            {
                MCeerror->add(EE_OBJECT_NAB, 0, 0, data);
                return ES_ERROR;
            }
            break;
        case P_ALWAYS_BUFFER:
            if (!MCU_matchflags(data, flags, F_ALWAYS_BUFFER, dirty))
            {
                MCeerror->add(EE_OBJECT_NAB, 0, 0, data);
                return ES_ERROR;
            }
            
            // The actual buffering state is determined upon redrawing - therefore
            // we trigger a redraw to ensure we don't unbuffer when it is
            // needed.
            
            if (opened)
                dirty = True;
            break;
        case P_CALLBACKS:
            delete userCallbackStr;
            if (data.getlength() == 0)
                userCallbackStr = NULL;
            else
            {
                userCallbackStr = data.clone();
            }
			SynchronizeUserCallbacks();
            break;
        case P_CURRENT_TIME:
            if (!MCU_stoui4(data, ctime))
            {
                MCeerror->add(EE_OBJECT_NAN, 0, 0, data);
                return ES_ERROR;
            }
            setcurtime(ctime);
            if (isbuffering())
                dirty = True;
            break;
        case P_LOOPING:
            if (!MCU_matchflags(data, flags, F_LOOPING, dirty))
            {
                MCeerror->add(EE_OBJECT_NAB, 0, 0, data);
                return ES_ERROR;
            }
            if (dirty)
                setlooping((flags & F_LOOPING) != 0); //set/unset movie looping
            break;
        case P_PAUSED:
            playpause(data == MCtruemcstring); //pause or unpause the player
            break;
        case P_PLAY_RATE:
            if (!MCU_stor8(data, rate))
            {
                MCeerror->add(EE_OBJECT_NAN, 0, 0, data);
                return ES_ERROR;
            }
            setplayrate();
            break;
        case P_START_TIME: //this is the selection start time
            if (data.getlength() == 0)
                starttime = endtime = MAXUINT4;
            else
            {
                if (!MCU_stoui4(data, starttime))
                {
                    MCeerror->add(EE_OBJECT_NAN, 0, 0, data);
                    return ES_ERROR;
                }
            }
            setselection();
            break;
        case P_END_TIME: //this is the selection end time
            if (data.getlength() == 0)
                starttime = endtime = MAXUINT4;
            else
            {
                if (!MCU_stoui4(data, endtime))
                {
                    MCeerror->add(EE_OBJECT_NAN, 0, 0, data);
                    return ES_ERROR;
                }
            }
            setselection();
            break;
        case P_TRAVERSAL_ON:
            if (MCControl::setprop(parid, p, ep, effective) != ES_NORMAL)
                return ES_ERROR;
            break;
        case P_SHOW_BADGE: //if in the buffering mode we do not want to show/hide the badge
            if (!(flags & F_ALWAYS_BUFFER))
            { //if always buffer flag is not set
                if (!MCU_matchflags(data, flags, F_SHOW_BADGE, dirty))
                {
                    MCeerror->add(EE_OBJECT_NAB, 0, 0, data);
                    return ES_ERROR;
                }
                if (dirty && !isbuffering()) //we are not actually buffering, let's show/hide the badge
                    showbadge((flags & F_SHOW_BADGE) != 0); //show/hide movie's badge
            }
            break;
        case P_SHOW_CONTROLLER:
            if (!MCU_matchflags(data, flags, F_SHOW_CONTROLLER, dirty))
            {
                MCeerror->add(EE_OBJECT_NAB, 0, 0, data);
                return ES_ERROR;
            }
            if (dirty)
            {
                showcontroller((flags & F_VISIBLE) != 0
                               && (flags & F_SHOW_CONTROLLER) != 0);
                dirty = False;
            }
            break;
        case P_PLAY_SELECTION: //make movie play only the selected part
            if (!MCU_matchflags(data, flags, F_PLAY_SELECTION, dirty))
            {
                MCeerror->add
                (EE_OBJECT_NAB, 0, 0, data);
                return ES_ERROR;
            }
            if (dirty)
                playselection((flags & F_PLAY_SELECTION) != 0);
            break;
        case P_FORE_COLOR:
        {
            MCColor t_color;
			char *t_colorname = NULL;
			if (!MCscreen->parsecolor(data, &t_color, &t_colorname))
			{
				MCeerror->add
				(EE_COLOR_BADSELECTEDCOLOR, 0, 0, data);
				return ES_ERROR;
			}
			if (t_colorname != NULL)
				delete t_colorname;
            selectedareacolor = t_color;
            dirty = True;
        }
            break;
            
        case P_HILITE_COLOR:
        {
            MCColor t_color;
			char *t_colorname = NULL;
			if (!MCscreen->parsecolor(data, &t_color, &t_colorname))
			{
				MCeerror->add
				(EE_COLOR_BADSELECTEDCOLOR, 0, 0, data);
				return ES_ERROR;
			}
			if (t_colorname != NULL)
				delete t_colorname;
            controllermaincolor = t_color;
            dirty = True;
        }
            break;
   
        case P_SHOW_SELECTION: //means make movie editable
            if (!MCU_matchflags(data, flags, F_SHOW_SELECTION, dirty))
            {
                MCeerror->add
                (EE_OBJECT_NAB, 0, 0, data);
                return ES_ERROR;
            }
            if (dirty)
                editmovie((flags & F_SHOW_SELECTION) != 0);
            break;
        case P_SHOW_BORDER:
        case P_BORDER_WIDTH:
        {
            if (MCControl::setprop(parid, p, ep, effective) != ES_NORMAL)
                return ES_ERROR;
            setrect(rect);
            dirty = True;
        }
            break;
        case P_MOVIE_CONTROLLER_ID:
            break;
        case P_PLAY_LOUDNESS:
            if (!MCU_stoui2(data, loudness))
            {
                MCeerror->add(EE_OBJECT_NAN, 0, 0, data);
                return ES_ERROR;
            }
            loudness = MCU_max(0, loudness);
            loudness = MCU_min(loudness, 100);
            setloudness();
            break;
        case P_ENABLED_TRACKS:
            if (!setenabledtracks(data))
            {
                MCeerror->add(EE_OBJECT_NAN, 0, 0, data);
                return ES_ERROR;
            }
            dirty = wholecard = True;
            break;
        case P_CURRENT_NODE:
		{
			uint2 nodeid;
			if (!MCU_stoui2(data,nodeid))
			{
				MCeerror->add(EE_OBJECT_NAN, 0, 0, data);
				return ES_ERROR;
			}
			if (m_platform_player != nil)
				MCPlatformSetPlayerProperty(m_platform_player, kMCPlatformPlayerPropertyQTVRNode, kMCPlatformPropertyTypeUInt16, &nodeid);
		}
            break;
        case P_PAN:
		{
			real8 pan;
			if (!MCU_stor8(data, pan))
			{
				MCeerror->add(EE_OBJECT_NAN, 0, 0, data);
				return ES_ERROR;
			}
			if (m_platform_player != nil)
				MCPlatformSetPlayerProperty(m_platform_player, kMCPlatformPlayerPropertyQTVRPan, kMCPlatformPropertyTypeDouble, &pan);
            
			if (isbuffering())
				dirty = True;
		}
            break;
        case P_TILT:
		{
			real8 tilt;
			if (!MCU_stor8(data, tilt))
			{
				MCeerror->add(EE_OBJECT_NAN, 0, 0, data);
				return ES_ERROR;
			}
			if (m_platform_player != nil)
				MCPlatformSetPlayerProperty(m_platform_player, kMCPlatformPlayerPropertyQTVRTilt, kMCPlatformPropertyTypeDouble, &tilt);
            
			if (isbuffering())
				dirty = True;
		}
            break;
        case P_ZOOM:
		{
			real8 zoom;
			if (!MCU_stor8(data, zoom))
			{
				MCeerror->add(EE_OBJECT_NAN, 0, 0, data);
				return ES_ERROR;
			}
			if (m_platform_player != nil)
				MCPlatformSetPlayerProperty(m_platform_player, kMCPlatformPlayerPropertyQTVRZoom, kMCPlatformPropertyTypeDouble, &zoom);
            
			if (isbuffering())
				dirty = True;
		}
            break;
        case P_VISIBLE:
        case P_INVISIBLE:
		{
			uint4 oldflags = flags;
			Exec_stat stat = MCControl::setprop(parid, p, ep, effective);
			if (flags != oldflags && !(flags & F_VISIBLE))
				playstop();
			if (m_platform_player != nil)
			{
				bool t_visible;
				t_visible = getflag(F_VISIBLE);
				MCPlatformSetPlayerProperty(m_platform_player, kMCPlatformPlayerPropertyVisible, kMCPlatformPropertyTypeBool, &t_visible);
                
                // PM-2014-07-09: [[ Bug 12731 ]] Hiding and showing resized player preserves its size (and the position of the controller thumb, if it is paused)
                if (t_visible)
                {
                    MCPlatformAttachPlayer(m_platform_player, getstack() -> getwindow());
                    layer_redrawall();
                    state |= CS_PREPARED | CS_PAUSED;
                    {
                        nextplayer = MCplayers;
                        MCplayers = this;
                    }
                }
			}
            
			return stat;
		}
            break;
#endif /* MCPlayer::setprop */
        default:
            return MCControl::setprop(parid, p, ep, effective);
	}
	if (dirty && opened && flags & F_VISIBLE)
	{
		// MW-2011-08-18: [[ Layers ]] Invalidate the whole object.
		layer_redrawall();
	}
	return ES_NORMAL;
}
#endif

// MW-2011-09-23: Make sure we sync the buffer state at this point, rather than
//   during drawing.
void MCPlayer::select(void)
{
	MCControl::select();
	syncbuffering(nil);
}

// MW-2011-09-23: Make sure we sync the buffer state at this point, rather than
//   during drawing.
void MCPlayer::deselect(void)
{
	MCControl::deselect();
	syncbuffering(nil);
}

MCControl *MCPlayer::clone(Boolean attach, Object_pos p, bool invisible)
{
	MCPlayer *newplayer = new MCPlayer(*this);
	if (attach)
		newplayer->attach(p, invisible);
	return newplayer;
}

IO_stat MCPlayer::extendedsave(MCObjectOutputStream& p_stream, uint4 p_part)
{
	return defaultextendedsave(p_stream, p_part);
}

IO_stat MCPlayer::extendedload(MCObjectInputStream& p_stream, uint32_t p_version, uint4 p_remaining)
{
	return defaultextendedload(p_stream, p_version, p_remaining);
}

IO_stat MCPlayer::save(IO_handle stream, uint4 p_part, bool p_force_ext)
{
	IO_stat stat;
	if (!disposable)
	{
		if ((stat = IO_write_uint1(OT_PLAYER, stream)) != IO_NORMAL)
			return stat;
		if ((stat = MCControl::save(stream, p_part, p_force_ext)) != IO_NORMAL)
			return stat;
        
        // MW-2013-11-19: [[ UnicodeFileFormat ]] If sfv >= 7000, use unicode.
        if ((stat = IO_write_stringref_new(filename, stream, MCstackfileversion >= 7000)) != IO_NORMAL)
			return stat;
		if ((stat = IO_write_uint4(starttime, stream)) != IO_NORMAL)
			return stat;
		if ((stat = IO_write_uint4(endtime, stream)) != IO_NORMAL)
			return stat;
		if ((stat = IO_write_int4((int4)(rate / 10.0 * MAXINT4),
		                          stream)) != IO_NORMAL)
			return stat;
        
        // MW-2013-11-19: [[ UnicodeFileFormat ]] If sfv >= 7000, use unicode.
        if ((stat = IO_write_stringref_new(userCallbackStr, stream, MCstackfileversion >= 7000)) != IO_NORMAL)
			return stat;
	}
	return savepropsets(stream);
}

IO_stat MCPlayer::load(IO_handle stream, uint32_t version)
{
	IO_stat stat;
    
	if ((stat = MCObject::load(stream, version)) != IO_NORMAL)
		return stat;
	if ((stat = IO_read_stringref_new(filename, stream, version >= 7000)) != IO_NORMAL)
        
        // MW-2013-11-19: [[ UnicodeFileFormat ]] If sfv >= 7000, use unicode.
		return stat;
	if ((stat = IO_read_uint4(&starttime, stream)) != IO_NORMAL)
		return stat;
	if ((stat = IO_read_uint4(&endtime, stream)) != IO_NORMAL)
		return stat;
	int4 trate;
	if ((stat = IO_read_int4(&trate, stream)) != IO_NORMAL)
		return stat;
	rate = (real8)trate * 10.0 / MAXINT4;
	
	// MW-2013-11-19: [[ UnicodeFileFormat ]] If sfv >= 7000, use unicode.
	if ((stat = IO_read_stringref_new(userCallbackStr, stream, version >= 7000)) != IO_NORMAL)
		return stat;
	return loadpropsets(stream, version);
}

// MW-2011-09-23: Ensures the buffering state is consistent with current flags
//   and state.
void MCPlayer::syncbuffering(MCContext *p_dc)
{
	bool t_should_buffer;
	
	// MW-2011-09-13: [[ Layers ]] If the layer is dynamic then the player must be buffered.
	t_should_buffer = getstate(CS_SELECTED) || getflag(F_ALWAYS_BUFFER) || getstack() -> getstate(CS_EFFECT) || (p_dc != nil && p_dc -> gettype() != CONTEXT_TYPE_SCREEN) || !MCModeMakeLocalWindows() || layer_issprite();
    
    // MW-2014-04-24: [[ Bug 12249 ]] If we are not in browse mode for this object, then it should be buffered.
    t_should_buffer = t_should_buffer || getstack() -> gettool(this) != T_BROWSE;
	
	if (m_platform_player != nil)
		MCPlatformSetPlayerProperty(m_platform_player, kMCPlatformPlayerPropertyOffscreen, kMCPlatformPropertyTypeBool, &t_should_buffer);
}

// MW-2007-08-14: [[ Bug 1949 ]] On Windows ensure we load and unload QT if not
//   currently in use.
bool MCPlayer::getversion(MCStringRef& r_string)
{
#if 0
    extern void MCQTGetVersion(MCStringRef &r_version);
    MCQTGetVersion(r_string);
    return true;
#else
    r_string = MCValueRetain(kMCEmptyString);
    return true;
#endif
}

void MCPlayer::freetmp()
{
	if (istmpfile)
	{
		MCS_unlink(filename);
		MCValueAssign(filename, kMCEmptyString);
	}
}

uint4 MCPlayer::getduration() //get movie duration/length
{
	uint4 duration;
	if (m_platform_player != nil)
		MCPlatformGetPlayerProperty(m_platform_player, kMCPlatformPlayerPropertyDuration, kMCPlatformPropertyTypeUInt32, &duration);
	else
		duration = 0;
	return duration;
}

uint4 MCPlayer::gettimescale() //get moive time scale
{
	uint4 timescale;
	if (m_platform_player != nil)
		MCPlatformGetPlayerProperty(m_platform_player, kMCPlatformPlayerPropertyTimescale, kMCPlatformPropertyTypeUInt32, &timescale);
	else
		timescale = 0;
	return timescale;
}

uint4 MCPlayer::getmoviecurtime()
{
	uint4 curtime;
	if (m_platform_player != nil)
		MCPlatformGetPlayerProperty(m_platform_player, kMCPlatformPlayerPropertyCurrentTime, kMCPlatformPropertyTypeUInt32, &curtime);
	else
		curtime = 0;
	return curtime;
}

void MCPlayer::setcurtime(uint4 newtime)
{
	lasttime = newtime;
	if (m_platform_player != nil)
		MCPlatformSetPlayerProperty(m_platform_player, kMCPlatformPlayerPropertyCurrentTime, kMCPlatformPropertyTypeUInt32, &newtime);
}

void MCPlayer::setselection()
{
    if (m_platform_player != nil)
	{
		if (starttime == MAXUINT4 && endtime == MAXUINT4)
        {
            starttime = 0;
            endtime = getduration();
        }
        MCPlatformSetPlayerProperty(m_platform_player, kMCPlatformPlayerPropertyStartTime, kMCPlatformPropertyTypeUInt32, &starttime);
		MCPlatformSetPlayerProperty(m_platform_player, kMCPlatformPlayerPropertyFinishTime, kMCPlatformPropertyTypeUInt32, &endtime);
        
        // TODO: Update this ugly way of calling SelectionChanged() via re-setting the kMCPlatformPlayerPropertyOnlyPlaySelection property
        bool t_play_selection;
        MCPlatformGetPlayerProperty(m_platform_player, kMCPlatformPlayerPropertyOnlyPlaySelection, kMCPlatformPropertyTypeBool, &t_play_selection);
        MCPlatformSetPlayerProperty(m_platform_player, kMCPlatformPlayerPropertyOnlyPlaySelection, kMCPlatformPropertyTypeBool, &t_play_selection);
	}
}

void MCPlayer::setlooping(Boolean loop)
{
	if (m_platform_player != nil)
	{
		bool t_loop;
		t_loop = loop;
		MCPlatformSetPlayerProperty(m_platform_player, kMCPlatformPlayerPropertyLoop, kMCPlatformPropertyTypeBool, &t_loop);
	}
}

void MCPlayer::setplayrate()
{
	if (m_platform_player != nil)
	{
		MCPlatformSetPlayerProperty(m_platform_player, kMCPlatformPlayerPropertyPlayRate, kMCPlatformPropertyTypeDouble, &rate);
		if (rate != 0.0f)
        // PM-2014-05-28: [[ Bug 12523 ]] Take into account the playRate property
			MCPlatformStartPlayer(m_platform_player, rate);
	}
    
	if (rate != 0)
		state = state & ~CS_PAUSED;
	else
		state = state | CS_PAUSED;
}

void MCPlayer::showbadge(Boolean show)
{
#if 0
	if (m_platform_player != nil)
	{
		bool t_show;
		t_show = show;
		MCPlatformSetPlayerProperty(m_platform_player, kMCPlatformPlayerPropertyShowBadge, kMCPlatformPropertyTypeBool, &t_show);
	}
#endif
}

void MCPlayer::editmovie(Boolean edit)
{

	if (m_platform_player != nil)
	{
		bool t_edit;
		t_edit = edit;
		MCPlatformSetPlayerProperty(m_platform_player, kMCPlatformPlayerPropertyShowSelection, kMCPlatformPropertyTypeBool, &t_edit);
	}

}

void MCPlayer::playselection(Boolean play)
{
	if (m_platform_player != nil)
	{
		bool t_play;
		t_play = play;
		MCPlatformSetPlayerProperty(m_platform_player, kMCPlatformPlayerPropertyOnlyPlaySelection, kMCPlatformPropertyTypeBool, &t_play);
	}
}

Boolean MCPlayer::ispaused()
{
	if (m_platform_player != nil)
		return !MCPlatformPlayerIsPlaying(m_platform_player);
}

void MCPlayer::showcontroller(Boolean show)
{
    // The showController property has changed, this means we must do two things - resize
    // the movie rect and then redraw ourselves to make sure we can see the controller.
    
    if (m_platform_player != nil)
	{
        // PM-2014-05-28: [[ Bug 12524 ]] Resize the rect height to avoid stretching of the movie when showing/hiding controller
        MCRectangle drect;
        drect = rect;
        
        // PM-2014-07-10: [[ Bug 12737 ]] For Mac OSX >= 10.8, we use AVFoundation with our custom controller
        int t_height;
        // 16 is the height of the default QTKit controller
        t_height = (MCmajorosversion >= 0x1080 ? CONTROLLER_HEIGHT : 16);
                
        if (show )
            drect . height += t_height;  // This is the height of the default QTKit controller
        else
            drect . height -= t_height;
        
		bool t_show;
		t_show = show;
		MCPlatformSetPlayerProperty(m_platform_player, kMCPlatformPlayerPropertyShowController, kMCPlatformPropertyTypeBool, &t_show);
        layer_setrect(drect, true);
	}
}

Boolean MCPlayer::prepare(MCStringRef options)
{
    if (MCmajorosversion <= 0x1080)
    {
        extern bool MCQTInit(void);
        if (!MCQTInit())
            return False;
    }

	Boolean ok = False;
    
	if (state & CS_PREPARED || MCStringIsEmpty(filename))
		return True;
<<<<<<< HEAD
	
=======
    
    // Fixes the issue of invisible player being created by script
	if (filename == NULL && state & CS_PREPARED)
    {
        if (m_platform_player != nil)
            MCPlatformSetPlayerProperty(m_platform_player, kMCPlatformPlayerPropertyFilename, kMCPlatformPropertyTypeNativeCString, &filename);
        return True;
    }
    
    
>>>>>>> 391b48f6
	if (!opened)
		return False;
    
	if (m_platform_player == nil)
		MCPlatformCreatePlayer(m_platform_player);
    
	if (MCStringBeginsWithCString(filename, (const char_t*)"https:", kMCStringOptionCompareCaseless)
            || MCStringBeginsWithCString(filename, (const char_t*)"https", kMCStringOptionCompareCaseless)
            || MCStringBeginsWithCString(filename, (const char_t*)"ftp:", kMCStringOptionCompareCaseless)
            || MCStringBeginsWithCString(filename, (const char_t*)"file:", kMCStringOptionCompareCaseless)
            || MCStringBeginsWithCString(filename, (const char_t*)"rtsp:", kMCStringOptionCompareCaseless))
		MCPlatformSetPlayerProperty(m_platform_player, kMCPlatformPlayerPropertyURL, kMCPlatformPropertyTypeNativeCString, &filename);
	else
		MCPlatformSetPlayerProperty(m_platform_player, kMCPlatformPlayerPropertyFilename, kMCPlatformPropertyTypeNativeCString, &filename);
	
	MCRectangle t_movie_rect;
	MCPlatformGetPlayerProperty(m_platform_player, kMCPlatformPlayerPropertyMovieRect, kMCPlatformPropertyTypeRectangle, &t_movie_rect);
	
	MCRectangle trect = resize(t_movie_rect);
    
    // PM-2014-07-10: [[ Bug 12737 ]] For Mac OSX 10.7 we use QTKit player with its native controller
    if (MCmajorosversion >= 0x1080)
    {
        // Adjust so that the controller isn't included in the movie rect.
        if (getflag(F_SHOW_CONTROLLER))
            trect . height -= CONTROLLER_HEIGHT;
    }
	
	// IM-2011-11-12: [[ Bug 11320 ]] Transform player rect to device coords
    // MW-2014-04-09: [[ Bug 11922 ]] Make sure we use the view not device transform
    //   (backscale factor handled in platform layer).
	trect = MCRectangleGetTransformedBounds(trect, getstack()->getviewtransform());
	
	MCPlatformSetPlayerProperty(m_platform_player, kMCPlatformPlayerPropertyRect, kMCPlatformPropertyTypeRectangle, &trect);
	
	bool t_looping, t_play_selection, t_show_controller, t_show_selection;
	
	t_looping = getflag(F_LOOPING);
	t_show_selection = getflag(F_SHOW_SELECTION);
    t_show_controller = getflag(F_SHOW_CONTROLLER);
    t_play_selection = getflag(F_PLAY_SELECTION);
	
	MCPlatformSetPlayerProperty(m_platform_player, kMCPlatformPlayerPropertyCurrentTime, kMCPlatformPropertyTypeUInt32, &lasttime);
    MCPlatformSetPlayerProperty(m_platform_player, kMCPlatformPlayerPropertyLoop, kMCPlatformPropertyTypeBool, &t_looping);
    MCPlatformSetPlayerProperty(m_platform_player, kMCPlatformPlayerPropertyShowController, kMCPlatformPropertyTypeBool, &t_show_controller);
    MCPlatformSetPlayerProperty(m_platform_player, kMCPlatformPlayerPropertyShowSelection, kMCPlatformPropertyTypeBool, &t_show_selection);
    
	setselection();
	MCPlatformSetPlayerProperty(m_platform_player, kMCPlatformPlayerPropertyOnlyPlaySelection, kMCPlatformPropertyTypeBool, &t_play_selection);
	SynchronizeUserCallbacks();
	
	bool t_offscreen;
	t_offscreen = getflag(F_ALWAYS_BUFFER);
	MCPlatformSetPlayerProperty(m_platform_player, kMCPlatformPlayerPropertyOffscreen, kMCPlatformPropertyTypeBool, &t_offscreen);
	
	bool t_visible;
	t_visible = getflag(F_VISIBLE);
	MCPlatformSetPlayerProperty(m_platform_player, kMCPlatformPlayerPropertyVisible, kMCPlatformPropertyTypeBool, &t_visible);
	
	MCPlatformAttachPlayer(m_platform_player, getstack() -> getwindow());
	
	layer_redrawall();
	
	setloudness();
	
	MCresult -> clear(False);
	
	ok = True;
	
	if (ok)
	{
		state |= CS_PREPARED | CS_PAUSED;
		{
			nextplayer = MCplayers;
			MCplayers = this;
		}
	}
    
	return ok;
}

Boolean MCPlayer::playstart(MCStringRef options)
{
	if (!prepare(options))
		return False;
	playpause(False);
	return True;
}

Boolean MCPlayer::playpause(Boolean on)
{
	if (!(state & CS_PREPARED))
		return False;
	
	Boolean ok;
	ok = False;
	
	if (m_platform_player != nil)
	{
		if (!on)
			MCPlatformStartPlayer(m_platform_player, rate);
		else
			MCPlatformStopPlayer(m_platform_player);
		ok = True;
	}
	
	if (ok)
		setstate(on, CS_PAUSED);
    
	return ok;
}

void MCPlayer::playstepforward()
{
	if (!getstate(CS_PREPARED))
		return;
    
	if (m_platform_player != nil)
		MCPlatformStepPlayer(m_platform_player, 1);
}


void MCPlayer::playstepback()
{
	if (!getstate(CS_PREPARED))
		return;
	
	if (m_platform_player != nil)
		MCPlatformStepPlayer(m_platform_player, -1);
}

Boolean MCPlayer::playstop()
{
	formattedwidth = formattedheight = 0;
	if (!getstate(CS_PREPARED))
		return False;
    
	Boolean needmessage = True;
	
	state &= ~(CS_PREPARED | CS_PAUSED);
	lasttime = 0;
	
	if (m_platform_player != nil)
	{
		MCPlatformStopPlayer(m_platform_player);
		
		needmessage = getduration() > getmoviecurtime();
		
		MCPlatformDetachPlayer(m_platform_player);
	}
    
	freetmp();
    
	if (MCplayers != NULL)
	{
		if (MCplayers == this)
			MCplayers = nextplayer;
		else
		{
			MCPlayer *tptr = MCplayers;
			while (tptr->nextplayer != NULL && tptr->nextplayer != this)
				tptr = tptr->nextplayer;
			if (tptr->nextplayer == this)
                tptr->nextplayer = nextplayer;
		}
	}
	nextplayer = NULL;
    
	if (disposable)
	{
		if (needmessage)
			getcard()->message_with_valueref_args(MCM_play_stopped, getname());
		delete this;
	}
	else
		if (needmessage)
			message_with_valueref_args(MCM_play_stopped, getname());
    
	return True;
}


void MCPlayer::setfilename(MCStringRef vcname,
                           MCStringRef fname, Boolean istmp)
{
	// AL-2014-05-27: [[ Bug 12517 ]] Incoming strings can be nil
    MCNewAutoNameRef t_vcname;
    if (vcname != nil)
        MCNameCreate(vcname, &t_vcname);
    else
        t_vcname = kMCEmptyName;
	filename = MCValueRetain(fname != nil ? fname : kMCEmptyString);
	istmpfile = istmp;
	disposable = True;
}

void MCPlayer::setvolume(uint2 tloudness)
{
}

MCRectangle MCPlayer::getpreferredrect()
{
	if (!getstate(CS_PREPARED))
	{
		MCRectangle t_bounds;
		MCU_set_rect(t_bounds, 0, 0, formattedwidth, formattedheight);
		return t_bounds;
	}
    
    MCRectangle t_bounds;
	MCU_set_rect(t_bounds, 0, 0, 0, 0);
	if (m_platform_player != nil)
    {
		MCPlatformGetPlayerProperty(m_platform_player, kMCPlatformPlayerPropertyMovieRect, kMCPlatformPropertyTypeRectangle, &t_bounds);
        // PM-2014-04-28: [[Bug 12299]] Make sure the correct MCRectangle is returned
        return t_bounds;
    }
}

uint2 MCPlayer::getloudness()
{
	if (getstate(CS_PREPARED))
		if (m_platform_player != nil)
			MCPlatformGetPlayerProperty(m_platform_player, kMCPlatformPlayerPropertyVolume, kMCPlatformPropertyTypeUInt16, &loudness);
	return loudness;
}

MCColor MCPlayer::getcontrollerbackcolor()
{
    return controllerbackcolor;
}

MCColor MCPlayer::getcontrollermaincolor()
{
    return controllermaincolor;
}

void MCPlayer::updateloudness(int2 newloudness)
{
    loudness = newloudness;
}

void MCPlayer::setloudness()
{
	if (state & CS_PREPARED)
		if (m_platform_player != nil)
			MCPlatformSetPlayerProperty(m_platform_player, kMCPlatformPlayerPropertyVolume, kMCPlatformPropertyTypeUInt16, &loudness);
}

#ifdef LEGACY_EXEC
void MCPlayer::gettracks(MCExecPoint &ep)
{
	ep . clear();
    
	if (getstate(CS_PREPARED))
		if (m_platform_player != nil)
		{
			uindex_t t_track_count;
			MCPlatformCountPlayerTracks(m_platform_player, t_track_count);
			for(uindex_t i = 0; i < t_track_count; i++)
			{
				uint32_t t_id;
				MCAutoPointer<char> t_name;
				uint32_t t_offset, t_duration;
				MCPlatformGetPlayerTrackProperty(m_platform_player, i, kMCPlatformPlayerTrackPropertyId, kMCPlatformPropertyTypeUInt32, &t_id);
				MCPlatformGetPlayerTrackProperty(m_platform_player, i, kMCPlatformPlayerTrackPropertyMediaTypeName, kMCPlatformPropertyTypeNativeCString, &(&t_name));
				MCPlatformGetPlayerTrackProperty(m_platform_player, i, kMCPlatformPlayerTrackPropertyOffset, kMCPlatformPropertyTypeUInt32, &t_offset);
				MCPlatformGetPlayerTrackProperty(m_platform_player, i, kMCPlatformPlayerTrackPropertyDuration, kMCPlatformPropertyTypeUInt32, &t_offset);
				ep . concatuint(t_id, EC_RETURN, i == 1);
				ep . concatcstring(*t_name, EC_COMMA, false);
				ep . concatuint(t_offset, EC_COMMA, false);
				ep . concatuint(t_duration, EC_COMMA, false);
			}
		}
}
#endif

#ifdef LEGACY_EXEC
void MCPlayer::getenabledtracks(MCExecPoint &ep)
{
	ep.clear();
    
	if (getstate(CS_PREPARED))
		if (m_platform_player != nil)
		{
			uindex_t t_track_count;
			MCPlatformCountPlayerTracks(m_platform_player, t_track_count);
			for(uindex_t i = 0; i < t_track_count; i++)
			{
				uint32_t t_id;
				uint32_t t_enabled;
				MCPlatformGetPlayerTrackProperty(m_platform_player, i, kMCPlatformPlayerTrackPropertyId, kMCPlatformPropertyTypeUInt32, &t_id);
				MCPlatformGetPlayerTrackProperty(m_platform_player, i, kMCPlatformPlayerTrackPropertyEnabled, kMCPlatformPropertyTypeBool, &t_enabled);
				if (t_enabled)
					ep . concatuint(t_id, EC_RETURN, i == 1);
			}
		}
}
#endif

Boolean MCPlayer::setenabledtracks(MCStringRef s)
{
	if (getstate(CS_PREPARED))
		if (m_platform_player != nil)
		{
			uindex_t t_track_count;
			MCPlatformCountPlayerTracks(m_platform_player, t_track_count);
			for(uindex_t i = 0; i < t_track_count; i++)
			{
				bool t_enabled;
				t_enabled = false;
				MCPlatformSetPlayerTrackProperty(m_platform_player, i, kMCPlatformPlayerTrackPropertyEnabled, kMCPlatformPropertyTypeBool, &t_enabled);
			}
			
            uindex_t t_si, t_ei;
            t_si = t_ei = 0;
            
            while (t_ei < MCStringGetLength(s))
            {
                MCAutoStringRef t_track;
                
                if (!MCStringFirstIndexOfChar(s, '\n', t_si, kMCStringOptionCompareExact, t_ei))
                    t_ei = MCStringGetLength(s);
                
                /* UNCHECKED */ MCStringCopySubstring(s, MCRangeMake(t_si, t_ei - t_si), &t_track);
				
                if (!MCStringIsEmpty(*t_track))
				{
					uindex_t t_index;
					MCAutoNumberRef t_id;
                    
                    if (!MCNumberParse(*t_track, &t_id) ||
                        !MCPlatformFindPlayerTrackWithId(m_platform_player, MCNumberFetchAsUnsignedInteger(*t_id), t_index))
						return False;
					
					bool t_enabled;
					t_enabled = true;
					MCPlatformSetPlayerTrackProperty(m_platform_player, t_index, kMCPlatformPlayerTrackPropertyEnabled, kMCPlatformPropertyTypeBool, &t_enabled);
				}
				t_ei++;
				t_si = t_ei;
			}
            
			MCRectangle t_movie_rect;
			MCPlatformGetPlayerProperty(m_platform_player, kMCPlatformPlayerPropertyMovieRect, kMCPlatformPropertyTypeRectangle, &t_movie_rect);
			MCRectangle trect = resize(t_movie_rect);
			if (flags & F_SHOW_BORDER)
				trect = MCU_reduce_rect(trect, -borderwidth);
			setrect(trect);
		}
    
	return True;
}

MCRectangle MCPlayer::resize(MCRectangle movieRect)
{
	int2 x, y;
	MCRectangle trect = rect;
	
	// MW-2011-10-24: [[ Bug 9800 ]] Store the current rect for layer notification.
	MCRectangle t_old_rect;
	t_old_rect = rect;
	
	// MW-2011-10-01: [[ Bug 9762 ]] These got inverted sometime.
	formattedheight = movieRect.height;
	formattedwidth = movieRect.width;
	
	if (!(flags & F_LOCK_LOCATION))
	{
		if (formattedheight == 0)
		{ // audio clip
			trect.height = CONTROLLER_HEIGHT;
			rect = trect;
		}
		else
		{
			x = trect.x + (trect.width >> 1);
			y = trect.y + (trect.height >> 1);
			trect.width = (uint2)(formattedwidth * scale);
			trect.height = (uint2)(formattedheight * scale);
            
            // PM-2014-07-10: [[ Bug 12737 ]] For Mac OSX 10.7 we use QTKit player with its native controller
            if (MCmajorosversion >= 0x1080)
            {
                if (flags & F_SHOW_CONTROLLER)
                    trect.height += CONTROLLER_HEIGHT;
            }
			trect.x = x - (trect.width >> 1);
			trect.y = y - (trect.height >> 1);
			if (flags & F_SHOW_BORDER)
				rect = MCU_reduce_rect(trect, -borderwidth);
			else
				rect = trect;
		}
	}
	else
		if (flags & F_SHOW_BORDER)
			trect = MCU_reduce_rect(trect, borderwidth);
	
	// MW-2011-10-24: [[ Bug 9800 ]] If the rect has changed, notify the layer.
	if (!MCU_equal_rect(rect, t_old_rect))
		layer_rectchanged(t_old_rect, true);
	
	return trect;
}


void MCPlayer::setcallbacks(MCStringRef p_callbacks)
{
    MCValueAssign(userCallbackStr, p_callbacks);
    SynchronizeUserCallbacks();
}

void MCPlayer::setmoviecontrollerid(integer_t p_id)
{    
}

integer_t MCPlayer::getmoviecontrollerid()
{
    // COCOA-TODO
    return (integer_t)NULL;
}

integer_t MCPlayer::getmediatypes()
{
    if (m_platform_player != nil)
    {
        MCPlatformPlayerMediaTypes t_types;
        MCPlatformGetPlayerProperty(m_platform_player, kMCPlatformPlayerPropertyMediaTypes, kMCPlatformPropertyTypePlayerMediaTypes, &t_types);

        return t_types;
    }
    
    return 0;
}

uinteger_t MCPlayer::getcurrentnode()
{
    uint2 i = 0;
    if (m_platform_player != nil)
        MCPlatformGetPlayerProperty(m_platform_player, kMCPlatformPlayerPropertyQTVRNode, kMCPlatformPropertyTypeUInt16, &i);
    return i;
}

bool MCPlayer::changecurrentnode(uinteger_t p_node_id)
{
    if (m_platform_player != nil)
    {
        MCPlatformSetPlayerProperty(m_platform_player, kMCPlatformPlayerPropertyQTVRNode, kMCPlatformPropertyTypeUInt16, &p_node_id);
        return true;
    }
    return false;
}

real8 MCPlayer::getpan()
{
    real8 pan = 0.0;
    if (m_platform_player != nil)
        MCPlatformGetPlayerProperty(m_platform_player, kMCPlatformPlayerPropertyQTVRPan, kMCPlatformPropertyTypeDouble, &pan);
    return pan;
}

bool MCPlayer::changepan(real8 pan)
{
    if (m_platform_player != nil)
        MCPlatformSetPlayerProperty(m_platform_player, kMCPlatformPlayerPropertyQTVRPan, kMCPlatformPropertyTypeDouble, &pan);
    
    return isbuffering();
}

real8 MCPlayer::gettilt()
{
    real8 tilt = 0.0;
    if (m_platform_player != nil)
        MCPlatformGetPlayerProperty(m_platform_player, kMCPlatformPlayerPropertyQTVRTilt, kMCPlatformPropertyTypeDouble, &tilt);
    return tilt;
}

bool MCPlayer::changetilt(real8 tilt)
{
    if (m_platform_player != nil)
        MCPlatformSetPlayerProperty(m_platform_player, kMCPlatformPlayerPropertyQTVRTilt, kMCPlatformPropertyTypeDouble, &tilt);
    return isbuffering();
}

real8 MCPlayer::getzoom()
{
    real8 zoom = 0.0;
    if (m_platform_player != nil)
        MCPlatformGetPlayerProperty(m_platform_player, kMCPlatformPlayerPropertyQTVRZoom, kMCPlatformPropertyTypeDouble, &zoom);
    return zoom;
}

bool MCPlayer::changezoom(real8 zoom)
{
    if (m_platform_player != nil)
        MCPlatformSetPlayerProperty(m_platform_player, kMCPlatformPlayerPropertyQTVRZoom, kMCPlatformPropertyTypeDouble, &zoom);
    return isbuffering();
}

void MCPlayer::gettracks(MCStringRef &r_tracks)
{
    if (getstate(CS_PREPARED) && m_platform_player != nil)
	{
		uindex_t t_track_count;
		MCPlatformCountPlayerTracks(m_platform_player, t_track_count);
        MCAutoListRef t_tracks_list;
        /* UNCHECKED */ MCListCreateMutable('\n', &t_tracks_list);
        
        for(uindex_t i = 0; i < t_track_count; i++)
        {
            MCAutoStringRef t_track;
            MCAutoStringRef t_name;
            
            uint32_t t_id;
            uint32_t t_offset, t_duration;
            MCPlatformGetPlayerTrackProperty(m_platform_player, i, kMCPlatformPlayerTrackPropertyId, kMCPlatformPropertyTypeUInt32, &t_id);
            MCPlatformGetPlayerTrackProperty(m_platform_player, i, kMCPlatformPlayerTrackPropertyMediaTypeName, kMCPlatformPropertyTypeNativeCString, &(&t_name));
            MCPlatformGetPlayerTrackProperty(m_platform_player, i, kMCPlatformPlayerTrackPropertyOffset, kMCPlatformPropertyTypeUInt32, &t_offset);
            MCPlatformGetPlayerTrackProperty(m_platform_player, i, kMCPlatformPlayerTrackPropertyDuration, kMCPlatformPropertyTypeUInt32, &t_duration);
            /* UNCHECKED */ MCStringFormat(&t_track, "%u,%@,%u,%u", t_id, *t_name, t_offset, t_duration);
            /* UNCHECKED */ MCListAppend(*t_tracks_list, *t_track);
        }
        /* UNCHECKED */ MCListCopyAsString(*t_tracks_list, r_tracks);
    }
}

uinteger_t MCPlayer::gettrackcount()
{
    uint2 i = 0;
    if (m_platform_player != nil)
    {
        uindex_t t_count;
        MCPlatformCountPlayerTracks(m_platform_player, t_count);
        i = t_count;
    }
    return i;
}

void MCPlayer::getnodes(MCStringRef &r_nodes)
{
	// COCOA-TODO: MCPlayer::getnodes();
    r_nodes = MCValueRetain(kMCEmptyString);
}

void MCPlayer::gethotspots(MCStringRef &r_nodes)
{
	// COCOA-TODO: MCPlayer::gethotspots();
    r_nodes = MCValueRetain(kMCEmptyString);
}

void MCPlayer::getconstraints(MCMultimediaQTVRConstraints &r_constraints)
{
    if (m_platform_player != nil)
        MCPlatformGetPlayerProperty(m_platform_player, kMCPlatformPlayerPropertyQTVRConstraints, kMCPlatformPropertyTypePlayerQTVRConstraints, (MCPlatformPlayerQTVRConstraints*)&(r_constraints));
}

void MCPlayer::getenabledtracks(uindex_t &r_count, uint32_t *&r_tracks_id)
{
    uinteger_t *t_track_ids;
    uindex_t t_count;
    
    t_track_ids = nil;
    t_count = 0;
    
    if (m_platform_player != nil)
    {
        uindex_t t_track_count;
        MCPlatformCountPlayerTracks(m_platform_player, t_track_count);
        t_count = 0;
        
        for(uindex_t i = 0; i < t_track_count; i++)
        {
            uint32_t t_id;
            uint32_t t_enabled;
            MCPlatformGetPlayerTrackProperty(m_platform_player, i, kMCPlatformPlayerTrackPropertyId, kMCPlatformPropertyTypeUInt32, &t_id);
            MCPlatformGetPlayerTrackProperty(m_platform_player, i, kMCPlatformPlayerTrackPropertyEnabled, kMCPlatformPropertyTypeBool, &t_enabled);
            if (t_enabled)
            {
                MCMemoryReallocate(t_track_ids, ++t_count * sizeof(uinteger_t), t_track_ids);
                t_track_ids[t_count - 1] = t_id;
            }
        }
    }
    
    r_count = t_count;
    r_tracks_id = t_track_ids;
}

void MCPlayer::updatevisibility()
{
    if (m_platform_player != nil)
    {
        bool t_visible;
        t_visible = getflag(F_VISIBLE);
        MCPlatformSetPlayerProperty(m_platform_player, kMCPlatformPlayerPropertyVisible, kMCPlatformPropertyTypeBool, &t_visible);
    }
}

void MCPlayer::updatetraversal()
{
    // Does nothing on platform implementation
}

void MCPlayer::setforegroundcolor(const MCInterfaceNamedColor& p_color)
{
    selectedareacolor = p_color . color;
}

void MCPlayer::getforegrouncolor(MCInterfaceNamedColor& r_color)
{
    r_color . name = nil;
    r_color . color = selectedareacolor;
}

void MCPlayer::sethilitecolor(const MCInterfaceNamedColor& p_color)
{
    controllermaincolor = p_color . color;
}

void MCPlayer::gethilitecolor(MCInterfaceNamedColor &r_color)
{
    r_color . name = nil;
    r_color . color = controllermaincolor;
}

//
// End of virtual MCPlayerInterface's functions
////////////////////////////////////////////////////////////////////////////////

void MCPlayer::markerchanged(uint32_t p_time)
{
    // Search for the first marker with the given time, and dispatch the message.
    for(uindex_t i = 0; i < m_callback_count; i++)
        if (p_time == m_callbacks[i] . time)
            message_with_valueref_args(m_callbacks[i] . message, m_callbacks[i] . parameter);
}

void MCPlayer::selectionchanged(void)
{
/*
    MCPlatformGetPlayerProperty(m_platform_player, kMCPlatformPlayerPropertyStartTime, kMCPlatformPropertyTypeUInt32, &starttime);
    MCPlatformGetPlayerProperty(m_platform_player, kMCPlatformPlayerPropertyFinishTime, kMCPlatformPropertyTypeUInt32, &endtime);
    
    redrawcontroller();
    timer(MCM_selection_changed, nil);
    */
}

void MCPlayer::currenttimechanged(MCParameter *p_param)
{
    redrawcontroller();
    
    timer(MCM_current_time_changed, p_param);
}

void MCPlayer::SynchronizeUserCallbacks(void)
{
    if (MCStringIsEmpty(userCallbackStr))
        return;
    
    if (m_platform_player == nil)
        return;
    
    // Free the existing callback table.
    for(uindex_t i = 0; i < m_callback_count; i++)
    {
        MCNameDelete(m_callbacks[i] . message);
        MCNameDelete(m_callbacks[i] . parameter);
    }
    MCMemoryDeleteArray(m_callbacks);
    m_callbacks = nil;
    m_callback_count = 0;
    
    // Now reparse the callback string and build the table.
    MCAutoStringRef t_callback;
    t_callback = userCallbackStr;
    
    uindex_t t_start_index, t_length;
    
    t_length = MCStringGetLength(*t_callback);
    t_start_index = 0;
    
	while (t_start_index < t_length)
	{
		uindex_t t_comma_index, t_callback_index, t_end_index;
		if (!MCStringFirstIndexOfChar(*t_callback, ',', t_start_index, kMCStringOptionCompareExact, t_comma_index))
		{
            //search ',' as separator
			return;
		}
		
        uindex_t t_callback2_index;
        if (MCStringFirstIndexOfChar(*t_callback, ',', t_comma_index + 1, kMCStringOptionCompareExact, t_end_index))
            t_end_index = MCStringGetLength(*t_callback);
        
        /* UNCHECKED */ MCMemoryResizeArray(m_callback_count + 1, m_callbacks, m_callback_count);
        // Converts the first part to a number.
        MCAutoNumberRef t_time;
        MCNumberParseOffset(*t_callback, t_start_index, t_comma_index - t_start_index, &t_time);
        m_callbacks[m_callback_count - 1] . time = MCNumberFetchAsInteger(*t_time);
        
        t_callback_index = t_comma_index;
        while (isspace(MCStringGetCharAtIndex(*t_callback, t_callback_index))) //strip off preceding and trailing blanks
            ++t_callback_index;
        
        // See whether we can find a parameter for this callback
        uindex_t t_space_index;
        t_space_index = t_callback_index;
        
        while (t_space_index < t_end_index)
        {
            if (isspace(MCStringGetCharAtIndex(*t_callback, t_space_index)))
            {
                ++t_space_index;
                MCAutoStringRef t_param;
                /* UNCHECKED */ MCStringCopySubstring(*t_callback, MCRangeMake(t_space_index, t_end_index - t_space_index), &t_param);
                /* UNCHECKED */ MCNameCreate(*t_param, m_callbacks[m_callback_count - 1] . parameter);
                break;
            }
            ++t_space_index;
        }
        
        MCAutoStringRef t_message;
        /* UNCHECKED */ MCStringCopySubstring(*t_callback, MCRangeMake(t_callback_index, t_space_index - t_callback_index), &t_message);
        /* UNCHECKED */ MCNameCreate(*t_message, m_callbacks[m_callback_count - 1] . message);
        
        // If no parameter is specified, use the time.
        if (m_callbacks[m_callback_count - 1] . parameter == nil)
        {
            MCAutoStringRef t_param;
            /* UNCHECKED */ MCStringCopySubstring(*t_callback, MCRangeMake(t_start_index, t_comma_index - t_start_index), &t_param);
            /* UNCHECKED */ MCNameCreate(*t_param, m_callbacks[m_callback_count - 1] . parameter);
        }
		
        // Skip the last comma if any
        t_start_index = t_end_index + 1;
	}
    
    // Now set the markers in the player so that we get notified.
    array_t<uint32_t> t_markers;
    /* UNCHECKED */ MCMemoryNewArray(m_callback_count, t_markers . ptr);
    for(uindex_t i = 0; i < m_callback_count; i++)
        t_markers . ptr[i] = m_callbacks[i] . time;
    t_markers . count = m_callback_count;
    MCPlatformSetPlayerProperty(m_platform_player, kMCPlatformPlayerPropertyMarkers, kMCPlatformPropertyTypeUInt32Array, &t_markers);
    MCMemoryDeleteArray(t_markers . ptr);
}

Boolean MCPlayer::isbuffering(void)
{
	if (m_platform_player == nil)
		return false;
	
	bool t_buffering;
	MCPlatformGetPlayerProperty(m_platform_player, kMCPlatformPlayerPropertyOffscreen, kMCPlatformPropertyTypeBool, &t_buffering);
	
	return t_buffering;
}

//-----------------------------------------------------------------------------
//  Redraw Management

// MW-2011-09-06: [[ Redraw ]] Added 'sprite' option - if true, ink and opacity are not set.
void MCPlayer::draw(MCDC *dc, const MCRectangle& p_dirty, bool p_isolated, bool p_sprite)
{
    if (m_platform_player == nil)
        return;
	MCRectangle dirty;
	dirty = p_dirty;
    
	if (!p_isolated)
	{
		// MW-2011-09-06: [[ Redraw ]] If rendering as a sprite, don't change opacity or ink.
		if (!p_sprite)
		{
			dc -> setopacity(blendlevel * 255 / 100);
			dc -> setfunction(ink);
		}
        
		// MW-2009-06-11: [[ Bitmap Effects ]]
		if (m_bitmap_effects == NULL)
			dc -> begin(false);
		else
		{
			if (!dc -> begin_with_effects(m_bitmap_effects, rect))
				return;
			dirty = dc -> getclip();
		}
	}
    
	if (MClook == LF_MOTIF && state & CS_KFOCUSED && !(extraflags & EF_NO_FOCUS_BORDER))
		drawfocus(dc, p_dirty);
    
    //if (!(state & CS_CLOSING))
		//prepare(MCnullstring);
	
	if (m_platform_player != nil)
	{
		syncbuffering(dc);
		
		bool t_offscreen;
		MCPlatformGetPlayerProperty(m_platform_player, kMCPlatformPlayerPropertyOffscreen, kMCPlatformPropertyTypeBool, &t_offscreen);
		
		if (t_offscreen)
		{
			MCRectangle trect = MCU_reduce_rect(rect, flags & F_SHOW_BORDER ? borderwidth : 0);
            
			MCImageDescriptor t_image;
			MCMemoryClear(&t_image, sizeof(t_image));
			t_image.filter = kMCGImageFilterNone;
            
			// IM-2014-05-14: [[ ImageRepUpdate ]] Wrap locked bitmap in MCGImage
			MCImageBitmap *t_bitmap = nil;
			MCPlatformLockPlayerBitmap(m_platform_player, t_bitmap);
            
			MCGRaster t_raster = MCImageBitmapGetMCGRaster(t_bitmap, true);
			MCGImageCreateWithRasterNoCopy(t_raster, t_image.image);
			if (t_image . image != nil)
				dc -> drawimage(t_image, 0, 0, trect.width, trect.height, trect.x, trect.y);
			MCGImageRelease(t_image.image);
			MCPlatformUnlockPlayerBitmap(m_platform_player, t_bitmap);
		}
	}
 
    // PM-2014-07-10: [[ Bug 12737 ]] We use AVFoundation player with our custom controller only if OSX version >= 10.8
    if (MCmajorosversion >= 0x1080)
    {
        // Draw our controller
        if (getflag(F_SHOW_CONTROLLER))
        {
            drawcontroller(dc);
        }
    }
    
	if (getflag(F_SHOW_BORDER))
		if (getflag(F_3D))
			draw3d(dc, rect, ETCH_SUNKEN, borderwidth);
		else
			drawborder(dc, rect, borderwidth);
	
	if (!p_isolated)
	{
		if (getstate(CS_SELECTED))
			drawselected(dc);
	}
    
	if (!p_isolated)
		dc -> end();
}


void MCPlayer::drawcontroller(MCDC *dc)
{
    MCRectangle t_rect;
    t_rect = getcontrollerrect();
    
    // Adjust to cover empty pixels
    t_rect . x --;
    t_rect . y --;
    t_rect . width ++;
    t_rect . height ++;
    
    dc -> setforeground(controllerbackcolor);  // DARKGRAY
    dc -> fillrect(t_rect, true);
    
    MCGContextRef t_gcontext = nil;
    dc -> lockgcontext(t_gcontext);
    
    drawControllerVolumeButton(t_gcontext);
    
    drawControllerPlayPauseButton(t_gcontext);
    drawControllerWellButton(t_gcontext);
    
    if (getflag(F_SHOW_SELECTION))
    {
        drawControllerSelectedAreaButton(t_gcontext);
    }
    
    drawControllerScrubForwardButton(t_gcontext);
    drawControllerScrubBackButton(t_gcontext);
    
    drawControllerPlayedAreaButton(t_gcontext);
    
    
    if (getflag(F_SHOW_SELECTION))
    {
        drawControllerSelectionStartButton(t_gcontext);
        drawControllerSelectionFinishButton(t_gcontext);
    }
    
    drawControllerThumbButton(t_gcontext);
    
    dc -> unlockgcontext(t_gcontext);
}

void MCPlayer::drawControllerVolumeButton(MCGContextRef p_gcontext)
{
    MCRectangle t_rect;
    t_rect = getcontrollerrect();
    MCRectangle t_volume_rect = getcontrollerpartrect(t_rect, kMCPlayerControllerPartVolume);
        
    if (m_show_volume)
    {
        MCGContextAddRectangle(p_gcontext, MCRectangleToMCGRectangle(t_volume_rect));
        MCGContextSetFillRGBAColor(p_gcontext, (controllermaincolor . red / 255.0) / 257.0, (controllermaincolor . green / 255.0) / 257.0, (controllermaincolor . blue / 255.0) / 257.0, 1.0f);
        MCGContextFill(p_gcontext);
    }
    
    MCGContextSetFillRGBAColor(p_gcontext, 257 / 257.0, 257 / 257.0, 257 / 257.0, 1.0f); // WHITE

    MCGContextSetShouldAntialias(p_gcontext, true);
    
    MCGContextBeginPath(p_gcontext);
    MCGContextMoveTo(p_gcontext, MCRectangleScalePoints(t_volume_rect, 0.28 , 0.4));
    MCGContextLineTo(p_gcontext, MCRectangleScalePoints(t_volume_rect, 0.28 , 0.6));
    MCGContextLineTo(p_gcontext, MCRectangleScalePoints(t_volume_rect, 0.4 , 0.6));
    MCGContextLineTo(p_gcontext, MCRectangleScalePoints(t_volume_rect, 0.5 , 0.7));
    MCGContextLineTo(p_gcontext, MCRectangleScalePoints(t_volume_rect, 0.5 , 0.3));
    MCGContextLineTo(p_gcontext, MCRectangleScalePoints(t_volume_rect, 0.4 , 0.4));
    MCGContextCloseSubpath(p_gcontext);
    MCGContextFill(p_gcontext);
    
    if (getloudness() > 30)
    {
        MCGContextMoveTo(p_gcontext, MCRectangleScalePoints(t_volume_rect, 0.6 , 0.4));
        MCGContextLineTo(p_gcontext, MCRectangleScalePoints(t_volume_rect, 0.6 , 0.6));
    }
    
    if (getloudness() > 60)
    {
        MCGContextMoveTo(p_gcontext, MCRectangleScalePoints(t_volume_rect, 0.7 , 0.35));
        MCGContextLineTo(p_gcontext, MCRectangleScalePoints(t_volume_rect, 0.7 , 0.65));
    }
    
    if (getloudness() > 95)
    {
        MCGContextMoveTo(p_gcontext, MCRectangleScalePoints(t_volume_rect, 0.8 , 0.3));
        MCGContextLineTo(p_gcontext, MCRectangleScalePoints(t_volume_rect, 0.8 , 0.7));
    }
    
    MCGContextSetStrokeRGBAColor(p_gcontext, 257 / 257.0, 257 / 257.0, 257 / 257.0, 1.0f); // WHITE
    MCGContextSetStrokeWidth(p_gcontext, t_volume_rect . width / 20.0 );
    MCGContextStroke(p_gcontext);
}

void MCPlayer::drawControllerPlayPauseButton(MCGContextRef p_gcontext)
{
    MCRectangle t_rect;
    t_rect = getcontrollerrect();
    MCRectangle t_playpause_rect = getcontrollerpartrect(t_rect, kMCPlayerControllerPartPlay);
    MCGContextSetShouldAntialias(p_gcontext, true);
    
    if (ispaused())
    {
        MCGContextMoveTo(p_gcontext, MCRectangleScalePoints(t_playpause_rect, 0.35, 0.3));
        MCGContextLineTo(p_gcontext, MCRectangleScalePoints(t_playpause_rect, 0.35, 0.7));
        MCGContextLineTo(p_gcontext, MCRectangleScalePoints(t_playpause_rect, 0.68, 0.5));
        MCGContextCloseSubpath(p_gcontext);
    }
    
    else
    {
        MCGRectangle t_grect1, t_grect2;
        
        t_grect1 = MCGRectangleMake(t_playpause_rect . x + 0.3 * t_playpause_rect . width, t_playpause_rect . y + 0.3 * t_playpause_rect . height, 0.15 * t_playpause_rect . width, 0.4 * t_playpause_rect . height);
        MCGContextAddRectangle(p_gcontext, t_grect1);
        
        t_grect2 = MCGRectangleMake(t_playpause_rect . x + 0.55 * t_playpause_rect . width, t_playpause_rect . y + 0.3 * t_playpause_rect . height, 0.15 * t_playpause_rect . width, 0.4 * t_playpause_rect . height);
        MCGContextAddRectangle(p_gcontext, t_grect2);
        
    }
    
    MCGContextSetFillRGBAColor(p_gcontext, 257 / 257.0, 257 / 257.0, 257 / 257.0, 1.0f); // WHITE
    MCGContextFill(p_gcontext);
}

void MCPlayer::drawControllerWellButton(MCGContextRef p_gcontext)
{
    MCRectangle t_rect;
    t_rect = getcontrollerrect();
    MCRectangle t_drawn_well_rect = getcontrollerpartrect(t_rect, kMCPlayerControllerPartWell);
    // Adjust to look prettier. The same settings for y and height should apply to kMCPlayerControllerPartSelectedArea and kMCPlayerControllerPartPlayedArea
    t_drawn_well_rect . y = t_drawn_well_rect . y + 2 * CONTROLLER_HEIGHT / 5;
    t_drawn_well_rect . height = CONTROLLER_HEIGHT / 5;
    
    MCGBitmapEffects t_effects;
	t_effects . has_drop_shadow = false;
	t_effects . has_outer_glow = false;
	t_effects . has_inner_glow = false;
	t_effects . has_inner_shadow = true;
    t_effects . has_color_overlay = false;
    
    MCGShadowEffect t_inner_shadow;
    t_inner_shadow . color = MCGColorMakeRGBA(56.0 / 255.0, 56.0 / 255.0, 56.0 / 255.0, 56.0 / 255.0);
    t_inner_shadow . blend_mode = kMCGBlendModeClear;
    t_inner_shadow . size = 0;
    t_inner_shadow . spread = 0;
    
    MCGFloat t_x_offset, t_y_offset;
    int t_distance = t_drawn_well_rect . height / 5;
    
    // Make sure we always have an inner shadow
    if (t_distance == 0)
        t_distance = 1;
    
    MCGraphicsContextAngleAndDistanceToXYOffset(270, t_distance, t_x_offset, t_y_offset);
    
    t_inner_shadow . x_offset = t_x_offset;
    t_inner_shadow . y_offset = t_y_offset;
    t_inner_shadow . knockout = false;
    
    t_effects . inner_shadow = t_inner_shadow;
  
    MCGContextSetShouldAntialias(p_gcontext, true);
    
    MCGContextSetFillRGBAColor(p_gcontext, 0.0f, 0.0f, 0.0f, 1.0f); // BLACK
    MCGRectangle t_rounded_rect = MCRectangleToMCGRectangle(t_drawn_well_rect);
    
    MCGContextAddRoundedRectangle(p_gcontext, t_rounded_rect, MCGSizeMake(10, 10));
    
    MCGContextBeginWithEffects(p_gcontext, t_rounded_rect, t_effects);
    
    MCGContextFill(p_gcontext);

    /////////////////////////////////////////
    /* TODO: Update this ugly way of adding the inner shadow 'manually' */
    MCRectangle t_shadow = MCRectangleMake(t_drawn_well_rect . x + 1, t_drawn_well_rect . y + t_drawn_well_rect . height - 2, t_drawn_well_rect . width - 2, 2);
    
    MCGContextSetShouldAntialias(p_gcontext, true);
    
    MCGContextSetFillRGBAColor(p_gcontext, 56.0 / 255.0, 56.0 / 255.0, 56.0 / 255.0, 1.0f); // GRAY
    MCGRectangle t_shadow_rect = MCRectangleToMCGRectangle(t_shadow);
    
    MCGContextAddRoundedRectangle(p_gcontext, t_shadow_rect, MCGSizeMake(10, 10));
    
    MCGContextFill(p_gcontext);
    ////////////////////////////////////////
    
    MCGContextEnd(p_gcontext);
}

void MCPlayer::drawControllerThumbButton(MCGContextRef p_gcontext)
{
    MCRectangle t_rect;
    t_rect = getcontrollerrect();
    MCRectangle t_drawn_thumb_rect = getcontrollerpartrect(t_rect, kMCPlayerControllerPartThumb);
    // Adjust to look prettier
    t_drawn_thumb_rect . y = t_drawn_thumb_rect . y + 2 *CONTROLLER_HEIGHT / 7;
    t_drawn_thumb_rect . height = 3 * CONTROLLER_HEIGHT / 7;
    t_drawn_thumb_rect . width = CONTROLLER_HEIGHT / 3;
       
    MCAutoPointer<MCGColor> t_colors;
    MCAutoPointer<MCGFloat> t_stops;
    setRamp(&t_colors, &t_stops);
    
    MCGAffineTransform t_transform;
    
    float origin_x = t_drawn_thumb_rect.x + t_drawn_thumb_rect.width / 2.0;
	float origin_y = t_drawn_thumb_rect.y + t_drawn_thumb_rect.height;
	float primary_x = t_drawn_thumb_rect.x + t_drawn_thumb_rect.width / 2.0;
	float primary_y = t_drawn_thumb_rect.y;
	float secondary_x = t_drawn_thumb_rect.x - t_drawn_thumb_rect.width / 2.0;
	float secondary_y = t_drawn_thumb_rect.y + t_drawn_thumb_rect.height;
    
    setTransform(t_transform, origin_x, origin_y, primary_x, primary_y, secondary_x, secondary_y);
    
    ////////////////////////////////////////////////////////
    
    ///////////////////////////////////////////////////////
    
    MCGContextSetFillGradient(p_gcontext, kMCGGradientFunctionLinear, *t_stops, *t_colors, 3, false, false, 1, t_transform, kMCGImageFilterNone);
    
    MCGContextSetShouldAntialias(p_gcontext, true);
    
    MCGContextAddArc(p_gcontext, MCRectangleScalePoints(t_drawn_thumb_rect, 0.5, 0.5), MCGSizeMake(1.2 * t_drawn_thumb_rect . width, 0.8 * t_drawn_thumb_rect . height), 0, 0, 360);
    
    MCGContextFill(p_gcontext);
}

void MCPlayer::drawControllerSelectionStartButton(MCGContextRef p_gcontext)
{
    MCRectangle t_rect;
    t_rect = getcontrollerrect();
    MCRectangle t_drawn_selection_start_rect = getcontrollerpartrect(t_rect, kMCPlayerControllerPartSelectionStart);
    // Adjust to look prettier
    t_drawn_selection_start_rect . y = t_drawn_selection_start_rect . y + CONTROLLER_HEIGHT / 4;
    t_drawn_selection_start_rect . height = CONTROLLER_HEIGHT / 2;
    t_drawn_selection_start_rect . width --;
    
    MCGBitmapEffects t_effects;
	t_effects . has_drop_shadow = false;
	t_effects . has_outer_glow = true;
	t_effects . has_inner_glow = false;
	t_effects . has_inner_shadow = false;
    t_effects . has_color_overlay = false;
    
    MCGGlowEffect t_outer_glow;
    t_outer_glow . color = MCGColorMakeRGBA(0.0f, 0.0f, 0.0f, 1.0f);
    
    t_outer_glow . blend_mode = kMCGBlendModeClear;
    t_outer_glow . size = t_drawn_selection_start_rect . width / 2;
    t_outer_glow . spread = 0;
    
    t_effects . outer_glow = t_outer_glow;
    
    MCAutoPointer<MCGColor> t_colors;
    MCAutoPointer<MCGFloat> t_stops;
    setRamp(&t_colors, &t_stops);
    
    MCGAffineTransform t_transform;
    
    float origin_x = t_drawn_selection_start_rect.x + t_drawn_selection_start_rect . width / 2.0;
	float origin_y = t_drawn_selection_start_rect.y;
	float primary_x = t_drawn_selection_start_rect.x + t_drawn_selection_start_rect.width / 2.0;
	float primary_y = t_drawn_selection_start_rect.y + t_drawn_selection_start_rect . height;
	float secondary_x = t_drawn_selection_start_rect.x - 2 * t_drawn_selection_start_rect.width;
	float secondary_y = t_drawn_selection_start_rect.y;
    
    setTransform(t_transform, origin_x, origin_y, primary_x, primary_y, secondary_x, secondary_y);
        
    MCGContextSetFillGradient(p_gcontext, kMCGGradientFunctionLinear, *t_stops, *t_colors, 3, false, false, 1, t_transform, kMCGImageFilterNone);
    
    MCGContextSetShouldAntialias(p_gcontext, true);
    MCGRectangle t_grect= MCRectangleToMCGRectangle(t_drawn_selection_start_rect);
    MCGContextAddRoundedRectangle(p_gcontext, t_grect, MCGSizeMake(10, 5));
    MCGContextBeginWithEffects(p_gcontext, t_grect, t_effects);
    
    MCGContextFill(p_gcontext);
    MCGContextEnd(p_gcontext);
}

void MCPlayer::drawControllerSelectionFinishButton(MCGContextRef p_gcontext)
{
    MCRectangle t_rect;
    t_rect = getcontrollerrect();
    MCRectangle t_drawn_selection_finish_rect = getcontrollerpartrect(t_rect, kMCPlayerControllerPartSelectionFinish);
    // Adjust to look prettier
    t_drawn_selection_finish_rect . y = t_drawn_selection_finish_rect . y + CONTROLLER_HEIGHT / 4;
    t_drawn_selection_finish_rect . height = CONTROLLER_HEIGHT / 2;
    t_drawn_selection_finish_rect . width --;
    
    MCGBitmapEffects t_effects;
	t_effects . has_drop_shadow = false;
	t_effects . has_outer_glow = true;
	t_effects . has_inner_glow = false;
	t_effects . has_inner_shadow = false;
    t_effects . has_color_overlay = false;
    
    MCGGlowEffect t_outer_glow;
    t_outer_glow . color = MCGColorMakeRGBA(0.0f, 0.0f, 0.0f, 1.0f);
    
    t_outer_glow . blend_mode = kMCGBlendModeClear;
    t_outer_glow . size = t_drawn_selection_finish_rect . width / 2;
    t_outer_glow . spread = 0;
    
    t_effects . outer_glow = t_outer_glow;
    
    MCAutoPointer<MCGColor> t_colors;
    MCAutoPointer<MCGFloat> t_stops;
    setRamp(&t_colors, &t_stops);
    
    MCGAffineTransform t_transform;
    
    float origin_x = t_drawn_selection_finish_rect.x + t_drawn_selection_finish_rect . width / 2.0;
	float origin_y = t_drawn_selection_finish_rect.y;
	float primary_x = t_drawn_selection_finish_rect.x + t_drawn_selection_finish_rect.width / 2.0;
	float primary_y = t_drawn_selection_finish_rect.y + t_drawn_selection_finish_rect . height;
	float secondary_x = t_drawn_selection_finish_rect.x - 2 * t_drawn_selection_finish_rect.width;
	float secondary_y = t_drawn_selection_finish_rect.y;
    
    setTransform(t_transform, origin_x, origin_y, primary_x, primary_y, secondary_x, secondary_y);
        
    MCGContextSetFillGradient(p_gcontext, kMCGGradientFunctionLinear, *t_stops, *t_colors, 3, false, false, 1, t_transform, kMCGImageFilterNone);
    
    MCGContextSetShouldAntialias(p_gcontext, true);
    
    MCGRectangle t_grect= MCRectangleToMCGRectangle(t_drawn_selection_finish_rect);
    MCGContextAddRoundedRectangle(p_gcontext, t_grect, MCGSizeMake(10, 5));
    MCGContextBeginWithEffects(p_gcontext, t_grect, t_effects);
    MCGContextFill(p_gcontext);
    MCGContextEnd(p_gcontext);
}

void MCPlayer::drawControllerScrubForwardButton(MCGContextRef p_gcontext)
{
    MCRectangle t_rect;
    t_rect = getcontrollerrect();
    MCRectangle t_scrub_forward_rect = getcontrollerpartrect(t_rect, kMCPlayerControllerPartScrubForward);
    
    if (m_scrub_forward_is_pressed)
    {
        MCGContextAddRectangle(p_gcontext, MCRectangleToMCGRectangle(t_scrub_forward_rect));
        MCGContextSetFillRGBAColor(p_gcontext, (controllermaincolor . red / 255.0) / 257.0, (controllermaincolor . green / 255.0) / 257.0, (controllermaincolor . blue / 255.0) / 257.0, 1.0f);
        MCGContextFill(p_gcontext);
    }
    
    MCGContextSetShouldAntialias(p_gcontext, true);
    
    MCGRectangle t_grect;
    t_grect = MCGRectangleMake(t_scrub_forward_rect . x + 0.3 * t_scrub_forward_rect . width, t_scrub_forward_rect . y + 0.3 * t_scrub_forward_rect . height, 0.15 * t_scrub_forward_rect . width, 0.4 * t_scrub_forward_rect . height);
    MCGContextBeginPath(p_gcontext);
    MCGContextAddRectangle(p_gcontext, t_grect);
    
    MCGContextMoveTo(p_gcontext, MCRectangleScalePoints(t_scrub_forward_rect, 0.55, 0.3));
    MCGContextLineTo(p_gcontext, MCRectangleScalePoints(t_scrub_forward_rect, 0.55, 0.7));
    MCGContextLineTo(p_gcontext, MCRectangleScalePoints(t_scrub_forward_rect, 0.75, 0.5));
    MCGContextCloseSubpath(p_gcontext);
     
    MCGContextSetFillRGBAColor(p_gcontext, 257 / 257.0, 257 / 257.0, 257 / 257.0, 1.0f); // WHITE
    MCGContextFill(p_gcontext);
}

void MCPlayer::drawControllerScrubBackButton(MCGContextRef p_gcontext)
{
    MCRectangle t_rect;
    t_rect = getcontrollerrect();
    MCRectangle t_scrub_back_rect = getcontrollerpartrect(t_rect, kMCPlayerControllerPartScrubBack);
    
    if (m_scrub_back_is_pressed)
    {
        MCGContextAddRectangle(p_gcontext, MCRectangleToMCGRectangle(t_scrub_back_rect));
        MCGContextSetFillRGBAColor(p_gcontext, (controllermaincolor . red / 255.0) / 257.0, (controllermaincolor . green / 255.0) / 257.0, (controllermaincolor . blue / 255.0) / 257.0, 1.0f);
        MCGContextFill(p_gcontext);
    }
    
    MCGContextSetShouldAntialias(p_gcontext, true);
    MCGContextBeginPath(p_gcontext);
    MCGContextMoveTo(p_gcontext, MCRectangleScalePoints(t_scrub_back_rect, 0.2, 0.5));
    MCGContextLineTo(p_gcontext, MCRectangleScalePoints(t_scrub_back_rect, 0.4, 0.3));
    MCGContextLineTo(p_gcontext, MCRectangleScalePoints(t_scrub_back_rect, 0.4, 0.7));
    
    MCGRectangle t_grect;
    t_grect = MCGRectangleMake(t_scrub_back_rect . x + 0.5 * t_scrub_back_rect . width, t_scrub_back_rect . y + 0.3 * t_scrub_back_rect . height, 0.15 * t_scrub_back_rect . width, 0.4 * t_scrub_back_rect . height);
    
    MCGContextAddRectangle(p_gcontext, t_grect);
    MCGContextCloseSubpath(p_gcontext);
    
    MCGContextSetFillRGBAColor(p_gcontext, 257 / 257.0, 257 / 257.0, 257 / 257.0, 1.0f); // WHITE
    MCGContextFill(p_gcontext);
}

void MCPlayer::drawControllerSelectedAreaButton(MCGContextRef p_gcontext)
{
    MCRectangle t_drawn_selected_area;
    t_drawn_selected_area = getcontrollerpartrect(getcontrollerrect(), kMCPlayerControllerPartSelectedArea);
    // Adjust to look prettier. The same settings for y and height should apply to kMCPlayerControllerPartWell and kMCPlayerControllerPartPlayedArea
    t_drawn_selected_area . y = t_drawn_selected_area . y + 3 * CONTROLLER_HEIGHT / 7;
    t_drawn_selected_area . height = CONTROLLER_HEIGHT / 7;
    
    MCGContextAddRectangle(p_gcontext, MCRectangleToMCGRectangle(t_drawn_selected_area));
    MCGContextSetFillRGBAColor(p_gcontext, (selectedareacolor . red / 255.0) / 257.0, (selectedareacolor . green / 255.0) / 257.0, (selectedareacolor . blue / 255.0) / 257.0, 1.0f);
    MCGContextFill(p_gcontext);
}

void MCPlayer::drawControllerPlayedAreaButton(MCGContextRef p_gcontext)
{
    MCRectangle t_drawn_played_area;
    t_drawn_played_area = getcontrollerpartrect(getcontrollerrect(), kMCPlayerControllerPartPlayedArea);
    // Adjust to look prettier. The same settings for y and height should apply to kMCPlayerControllerPartWell and kMCPlayerControllerPartSelectedArea
    t_drawn_played_area . y = t_drawn_played_area . y + 3 * CONTROLLER_HEIGHT / 7;
    t_drawn_played_area . height = CONTROLLER_HEIGHT / 7;

    
    MCGContextSetFillRGBAColor(p_gcontext, (controllermaincolor . red / 255.0) / 257.0, (controllermaincolor . green / 255.0) / 257.0, (controllermaincolor . blue / 255.0) / 257.0, 1.0f);
    
    MCGRectangle t_rounded_rect = MCRectangleToMCGRectangle(t_drawn_played_area);
    MCGContextAddRoundedRectangle(p_gcontext, t_rounded_rect, MCGSizeMake(30, 30));    
    MCGContextFill(p_gcontext);
}

int MCPlayer::hittestcontroller(int x, int y)
{
    MCRectangle t_rect;
    t_rect = getcontrollerrect();
    
    if (MCU_point_in_rect(getcontrollerpartrect(t_rect, kMCPlayerControllerPartPlay), x, y))
        return kMCPlayerControllerPartPlay;
    
    else if (MCU_point_in_rect(getcontrollerpartrect(t_rect, kMCPlayerControllerPartVolume), x, y))
        return kMCPlayerControllerPartVolume;
    
    else if (MCU_point_in_rect(getcontrollerpartrect(t_rect, kMCPlayerControllerPartScrubBack), x, y))
        return kMCPlayerControllerPartScrubBack;
    
    else if (MCU_point_in_rect(getcontrollerpartrect(t_rect, kMCPlayerControllerPartScrubForward), x, y))
        return kMCPlayerControllerPartScrubForward;
    
    else if (MCU_point_in_rect(getcontrollerpartrect(t_rect, kMCPlayerControllerPartSelectionStart), x, y))
        return kMCPlayerControllerPartSelectionStart;
    
    else if (MCU_point_in_rect(getcontrollerpartrect(t_rect, kMCPlayerControllerPartSelectionFinish), x, y))
        return kMCPlayerControllerPartSelectionFinish;
    
    else if (MCU_point_in_rect(getcontrollerpartrect(t_rect, kMCPlayerControllerPartThumb), x, y))
        return kMCPlayerControllerPartThumb;
    
    else if (MCU_point_in_rect(getcontrollerpartrect(t_rect, kMCPlayerControllerPartWell), x, y))
        return kMCPlayerControllerPartWell;
    
    else if (MCU_point_in_rect(getcontrollerpartrect(t_rect, kMCPlayerControllerPartVolumeSelector), x, y))
        return kMCPlayerControllerPartVolumeSelector;
    
    else if (MCU_point_in_rect(getcontrollerpartrect(t_rect, kMCPlayerControllerPartVolumeWell), x, y))
        return kMCPlayerControllerPartVolumeWell;
    
    else if (MCU_point_in_rect(getcontrollerpartrect(t_rect, kMCPlayerControllerPartVolumeBar), x, y))
        return kMCPlayerControllerPartVolumeBar;
    
    else
        return kMCPlayerControllerPartUnknown;
}

void MCPlayer::drawcontrollerbutton(MCDC *dc, const MCRectangle& p_rect)
{
    dc -> setforeground(dc -> getwhite());
    dc -> fillrect(p_rect, true);
    
    dc -> setforeground(dc -> getblack());
    dc -> setlineatts(1, LineSolid, CapButt, JoinMiter);
    
    dc -> drawrect(p_rect, true);
}

MCRectangle MCPlayer::getcontrollerrect(void)
{
    MCRectangle t_rect;
    t_rect = rect;
    
    if (getflag(F_SHOW_BORDER))
        t_rect = MCU_reduce_rect(t_rect, borderwidth);
    
    t_rect . y = t_rect . y + t_rect . height - CONTROLLER_HEIGHT;
    t_rect . height = CONTROLLER_HEIGHT;
    
    return t_rect;
}

MCRectangle MCPlayer::getcontrollerpartrect(const MCRectangle& p_rect, int p_part)
{
    switch(p_part)
    {
        case kMCPlayerControllerPartVolume:
            return MCRectangleMake(p_rect . x, p_rect . y, CONTROLLER_HEIGHT, CONTROLLER_HEIGHT);
        case kMCPlayerControllerPartPlay:
            return MCRectangleMake(p_rect . x + CONTROLLER_HEIGHT, p_rect . y, CONTROLLER_HEIGHT, CONTROLLER_HEIGHT);
            
        case kMCPlayerControllerPartThumb:
        {
            if (m_platform_player == nil)
                return MCRectangleMake(0, 0, 0, 0);
            
            uint32_t t_current_time, t_duration;
            MCPlatformGetPlayerProperty(m_platform_player, kMCPlatformPlayerPropertyCurrentTime, kMCPlatformPropertyTypeUInt32, &t_current_time);
            MCPlatformGetPlayerProperty(m_platform_player, kMCPlatformPlayerPropertyDuration, kMCPlatformPropertyTypeUInt32, &t_duration);
            
            MCRectangle t_well_rect;
            t_well_rect = getcontrollerpartrect(p_rect, kMCPlayerControllerPartWell);
            
            // The width of the thumb is CONTROLLER_HEIGHT / 2
            int t_active_well_width;
            t_active_well_width = t_well_rect . width - CONTROLLER_HEIGHT / 2;
            
            int t_thumb_left = 0;
            if (t_duration != 0)
                t_thumb_left = t_active_well_width * t_current_time / t_duration;
            
            return MCRectangleMake(t_well_rect . x + t_thumb_left + SELECTION_RECT_WIDTH / 2, t_well_rect . y, CONTROLLER_HEIGHT / 2, t_well_rect . height);
        }
            break;
            
        case kMCPlayerControllerPartWell:
            // PM-2014-07-08: [[ Bug 12763 ]] Make sure controller elememts are not broken when player width becomes too small
            // Now, reducing the player width below a threshold results in gradually removing controller elements from right to left
            // i.e first the scrubBack/scrubForward buttons will be removed, then the well/thumb rects etc. This behaviour is similar to the old player that used QuickTime
             
            if (p_rect . width < 3 * CONTROLLER_HEIGHT)
                return MCRectangleMake(0,0,0,0);
        
            if (p_rect . width < PLAYER_MIN_WIDTH)
                return MCRectangleMake(p_rect . x + 2 * CONTROLLER_HEIGHT + SELECTION_RECT_WIDTH, p_rect . y, p_rect . width - 2 * CONTROLLER_HEIGHT - 2 * SELECTION_RECT_WIDTH, CONTROLLER_HEIGHT);
            
            return MCRectangleMake(p_rect . x + 2 * CONTROLLER_HEIGHT + SELECTION_RECT_WIDTH, p_rect . y , p_rect . width - 4 * CONTROLLER_HEIGHT - 2 * SELECTION_RECT_WIDTH, CONTROLLER_HEIGHT );
            
        case kMCPlayerControllerPartScrubBack:
            // PM-2014-07-08: [[ Bug 12763 ]] Make sure controller elememts are not broken when player width becomes too small
            if (p_rect . width < PLAYER_MIN_WIDTH)
                return MCRectangleMake(0,0,0,0);
        
            return MCRectangleMake(p_rect . x + p_rect . width - 2 * CONTROLLER_HEIGHT, p_rect . y, CONTROLLER_HEIGHT, CONTROLLER_HEIGHT);
            
        case kMCPlayerControllerPartScrubForward:
            // PM-2014-07-08: [[ Bug 12763 ]] Make sure controller elememts are not broken when player width becomes too small
            if (p_rect . width < PLAYER_MIN_WIDTH)
                return MCRectangleMake(0,0,0,0);
            
            return MCRectangleMake(p_rect . x + p_rect . width - CONTROLLER_HEIGHT, p_rect . y, CONTROLLER_HEIGHT, CONTROLLER_HEIGHT);
            
        case kMCPlayerControllerPartSelectionStart:
        {
            uint32_t t_start_time, t_duration;
            MCPlatformGetPlayerProperty(m_platform_player, kMCPlatformPlayerPropertyStartTime, kMCPlatformPropertyTypeUInt32, &t_start_time);
            MCPlatformGetPlayerProperty(m_platform_player, kMCPlatformPlayerPropertyDuration, kMCPlatformPropertyTypeUInt32, &t_duration);
            
            MCRectangle t_well_rect, t_thumb_rect;
            t_well_rect = getcontrollerpartrect(p_rect, kMCPlayerControllerPartWell);
            t_thumb_rect = getcontrollerpartrect(p_rect, kMCPlayerControllerPartThumb);
            
            int t_active_well_width;
            t_active_well_width = t_well_rect . width - t_thumb_rect . width;
            
            int t_selection_start_left = 0;
            if (t_duration != 0)
                t_selection_start_left = t_active_well_width * t_start_time / t_duration;
            
            return MCRectangleMake(t_well_rect . x + t_selection_start_left, t_well_rect . y, SELECTION_RECT_WIDTH, t_well_rect . height);
        }
            
        case kMCPlayerControllerPartSelectionFinish:
        {
            uint32_t t_finish_time, t_duration;
            MCPlatformGetPlayerProperty(m_platform_player, kMCPlatformPlayerPropertyFinishTime, kMCPlatformPropertyTypeUInt32, &t_finish_time);
            MCPlatformGetPlayerProperty(m_platform_player, kMCPlatformPlayerPropertyDuration, kMCPlatformPropertyTypeUInt32, &t_duration);
            
            MCRectangle t_well_rect, t_thumb_rect;
            t_well_rect = getcontrollerpartrect(p_rect, kMCPlayerControllerPartWell);
            t_thumb_rect = getcontrollerpartrect(p_rect, kMCPlayerControllerPartThumb);
            
            int t_active_well_width;
            t_active_well_width = t_well_rect . width - t_thumb_rect . width;;
            
            int t_selection_finish_left = t_active_well_width;
            if (t_duration != 0)
                t_selection_finish_left = t_active_well_width * t_finish_time / t_duration;
            
            // PM-2014-07-09: [[ Bug 12750 ]] Make sure progress thumb and selectionFinish handle light up
            return MCRectangleMake(t_well_rect . x + t_selection_finish_left + SELECTION_RECT_WIDTH, t_well_rect . y , SELECTION_RECT_WIDTH, t_well_rect . height);
        }
            break;
            
        case kMCPlayerControllerPartVolumeBar:
            return MCRectangleMake(p_rect . x , p_rect . y - 3 * CONTROLLER_HEIGHT, CONTROLLER_HEIGHT, 3 * CONTROLLER_HEIGHT);
            
        case kMCPlayerControllerPartVolumeSelector:
        {
            MCRectangle t_volume_well_rect = getcontrollerpartrect(getcontrollerrect(), kMCPlayerControllerPartVolumeWell);
            MCRectangle t_volume_bar_rect = getcontrollerpartrect(getcontrollerrect(), kMCPlayerControllerPartVolumeBar);
            
            // The width and height of the volumeselector are CONTROLLER_HEIGHT / 2
            int32_t t_actual_height = t_volume_well_rect . height - CONTROLLER_HEIGHT / 2;
            
            int32_t t_x_offset = t_volume_well_rect . y - t_volume_bar_rect . y;
            
            return MCRectangleMake(p_rect . x + CONTROLLER_HEIGHT / 4 , t_volume_well_rect . y + t_volume_well_rect . height - t_actual_height * loudness / 100 - CONTROLLER_HEIGHT / 2, CONTROLLER_HEIGHT / 2, CONTROLLER_HEIGHT / 2 );
        }
            break;
        case kMCPlayerControllerPartSelectedArea:
        {
            uint32_t t_start_time, t_finish_time, t_duration;
            MCPlatformGetPlayerProperty(m_platform_player, kMCPlatformPlayerPropertyStartTime, kMCPlatformPropertyTypeUInt32, &t_start_time);
            MCPlatformGetPlayerProperty(m_platform_player, kMCPlatformPlayerPropertyFinishTime, kMCPlatformPropertyTypeUInt32, &t_finish_time);
            MCPlatformGetPlayerProperty(m_platform_player, kMCPlatformPlayerPropertyDuration, kMCPlatformPropertyTypeUInt32, &t_duration);
            
            MCRectangle t_well_rect, t_thumb_rect;
            t_well_rect = getcontrollerpartrect(p_rect, kMCPlayerControllerPartWell);
            t_thumb_rect = getcontrollerpartrect(p_rect, kMCPlayerControllerPartThumb);
            
            int t_active_well_width;
            t_active_well_width = t_well_rect . width - t_thumb_rect . width;
            
            int t_selection_start_left, t_selection_finish_left;
            if (t_duration == 0)
            {
                t_selection_start_left = 0;
                t_selection_finish_left = t_active_well_width;
            }
            else
            {
                t_selection_start_left = t_active_well_width * t_start_time / t_duration;
                t_selection_finish_left = t_active_well_width * t_finish_time / t_duration;
            }
            
            return MCRectangleMake(t_well_rect . x + t_selection_start_left, t_well_rect . y, t_selection_finish_left - t_selection_start_left + t_thumb_rect . width, t_well_rect . height);
        }
            break;
            
        case kMCPlayerControllerPartVolumeArea:
        {
            MCRectangle t_volume_well_rect = getcontrollerpartrect(getcontrollerrect(), kMCPlayerControllerPartVolumeWell);
            MCRectangle t_volume_selector_rect = getcontrollerpartrect(getcontrollerrect(), kMCPlayerControllerPartVolumeSelector);
            int32_t t_bar_height = t_volume_well_rect . height;
            int32_t t_bar_width = t_volume_well_rect . width;
            int32_t t_width = t_volume_well_rect . width;
            
            int32_t t_x_offset = (t_bar_width - t_width) / 2;
            // Adjust y by 2 pixels
            return MCRectangleMake(t_volume_well_rect. x , t_volume_selector_rect . y + 2 , t_width, t_volume_well_rect . y + t_volume_well_rect . height - t_volume_selector_rect . y );
        }
            break;
            
        case kMCPlayerControllerPartPlayedArea:
        {
            uint32_t t_start_time, t_current_time, t_finish_time, t_duration;
            MCPlatformGetPlayerProperty(m_platform_player, kMCPlatformPlayerPropertyDuration, kMCPlatformPropertyTypeUInt32, &t_duration);
            
            if (getflag(F_SHOW_SELECTION))
            {
                MCPlatformGetPlayerProperty(m_platform_player, kMCPlatformPlayerPropertyStartTime, kMCPlatformPropertyTypeUInt32, &t_start_time);
                MCPlatformGetPlayerProperty(m_platform_player, kMCPlatformPlayerPropertyFinishTime, kMCPlatformPropertyTypeUInt32, &t_finish_time);
            }
            else
            {
                t_start_time = 0;
                t_finish_time = t_duration;
            }
            
            
            MCPlatformGetPlayerProperty(m_platform_player, kMCPlatformPlayerPropertyCurrentTime, kMCPlatformPropertyTypeUInt32, &t_current_time);
            
            if (t_current_time == 0)
                t_current_time = t_start_time;
            if (t_current_time > t_finish_time)
                t_current_time = t_finish_time;
            if (t_current_time < t_start_time)
                t_current_time = t_start_time;
            
            MCRectangle t_well_rect, t_thumb_rect;
            t_well_rect = getcontrollerpartrect(p_rect, kMCPlayerControllerPartWell);
            t_thumb_rect = getcontrollerpartrect(p_rect, kMCPlayerControllerPartThumb);
            
            int t_active_well_width;
            t_active_well_width = t_well_rect . width - t_thumb_rect . width;
            
            int t_selection_start_left, t_current_time_left;
            if (t_duration == 0)
            {
                t_selection_start_left = 0;
                t_current_time_left = 0;
            }
            else
            {
                t_selection_start_left = t_active_well_width * t_start_time / t_duration;
                t_current_time_left = t_active_well_width * t_current_time / t_duration;
            }
            
            return MCRectangleMake(t_well_rect . x + t_selection_start_left, t_well_rect . y, t_current_time_left - t_selection_start_left + t_thumb_rect . width / 2, t_well_rect . height);
        }
            break;
        case kMCPlayerControllerPartVolumeWell:
        {
            MCRectangle t_volume_bar_rect = getcontrollerpartrect(getcontrollerrect(), kMCPlayerControllerPartVolumeBar);
            int32_t t_width = CONTROLLER_HEIGHT / 4;
            
            int32_t t_x_offset = (t_volume_bar_rect . width - t_width) / 2;
            
            return MCRectangleMake(t_volume_bar_rect . x + t_x_offset, t_volume_bar_rect . y + t_x_offset, t_width, t_volume_bar_rect . height - 2 * t_x_offset);
        }
            break;
        default:
            break;
    }
    
    return MCRectangleMake(0, 0, 0, 0);
}

void MCPlayer::redrawcontroller(void)
{
    if (!getflag(F_SHOW_CONTROLLER))
        return;
    
    layer_redrawrect(getcontrollerrect());
}

void MCPlayer::handle_mdown(int p_which)
{
    if (!getflag(F_SHOW_CONTROLLER))
        return;
    
    m_inside = true;
    
    int t_part;
    t_part = hittestcontroller(mx, my);
    
    switch(t_part)
    {
        case kMCPlayerControllerPartPlay:
            if (getstate(CS_PREPARED))
            {
                playpause(!ispaused());
            }
            else
                playstart(nil);
            layer_redrawrect(getcontrollerpartrect(getcontrollerrect(), kMCPlayerControllerPartPlay));
            
            break;
        case kMCPlayerControllerPartVolume:
        {
            if (!m_show_volume)
                m_show_volume = true;
            else
                m_show_volume = false;
            
            if (m_show_volume)
            {
                if (s_volume_popup == nil)
                {
                    s_volume_popup = new MCPlayerVolumePopup;
                    s_volume_popup -> setparent(MCdispatcher);
                    MCdispatcher -> add_transient_stack(s_volume_popup);
                }
                
                s_volume_popup -> openpopup(this);
            }
            
            layer_redrawrect(getcontrollerpartrect(getcontrollerrect(), kMCPlayerControllerPartVolumeBar));
            layer_redrawrect(getcontrollerpartrect(getcontrollerrect(), kMCPlayerControllerPartVolume));
            layer_redrawall();
        }
            break;
            
        case kMCPlayerControllerPartVolumeSelector:
        {
            m_grabbed_part = t_part;
        }
            break;
            
        case kMCPlayerControllerPartVolumeWell:
        case kMCPlayerControllerPartVolumeBar:
        {
            if (!m_show_volume)
                return;
            MCRectangle t_part_volume_selector_rect = getcontrollerpartrect(getcontrollerrect(), kMCPlayerControllerPartVolumeSelector);
            MCRectangle t_volume_well;
            t_volume_well = getcontrollerpartrect(getcontrollerrect(), kMCPlayerControllerPartVolumeWell);
            int32_t t_new_volume, t_height;
            
            t_height = getcontrollerpartrect(getcontrollerrect(), kMCPlayerControllerPartVolumeWell) . height;
            t_new_volume = (t_volume_well . y + t_volume_well . height - my) * 100 / (t_height);
            
            if (t_new_volume < 0)
                t_new_volume = 0;
            if (t_new_volume > 100)
                t_new_volume = 100;
            
            loudness = t_new_volume;
            
            setloudness();
            layer_redrawall();            
        }
            break;
            
            
        case kMCPlayerControllerPartWell:
        {
            MCRectangle t_part_well_rect = getcontrollerpartrect(getcontrollerrect(), kMCPlayerControllerPartWell);
            
            uint32_t t_new_time, t_duration;
            MCPlatformGetPlayerProperty(m_platform_player, kMCPlatformPlayerPropertyDuration, kMCPlatformPropertyTypeUInt32, &t_duration);
            
            t_new_time = (mx - t_part_well_rect . x) * t_duration / t_part_well_rect . width;
            
            // PM-2014-07-09: [[ Bug 12753 ]] If video is playing and we click before the starttime, don't allow video to be played outside the selection
            if (!ispaused() && t_new_time < starttime && getflag(F_PLAY_SELECTION))
                t_new_time = starttime;
            
            setcurtime(t_new_time);
            
            layer_redrawall();
            layer_redrawrect(getcontrollerpartrect(getcontrollerrect(), kMCPlayerControllerPartThumb));
        }
            break;
        case kMCPlayerControllerPartScrubBack:
            
            m_scrub_back_is_pressed = true;
            // This is needed for handle_mup
            m_was_paused = ispaused();
            
            if(ispaused())
                playstepback();
            else
            {
                playstepback();
                playpause(!ispaused());
            }
            m_grabbed_part = t_part;
            layer_redrawrect(getcontrollerpartrect(getcontrollerrect(), kMCPlayerControllerPartScrubBack));
            break;
            
        case kMCPlayerControllerPartScrubForward:
            
            m_scrub_forward_is_pressed = true;
            // This is needed for handle_mup
            m_was_paused = ispaused();
            
            if(ispaused())
                playstepforward();
            else
            {
                playstepforward();
                playpause(!ispaused());
            }
            m_grabbed_part = t_part;
            layer_redrawrect(getcontrollerpartrect(getcontrollerrect(), kMCPlayerControllerPartScrubForward));
            break;
            
        case kMCPlayerControllerPartSelectionStart:
        case kMCPlayerControllerPartSelectionFinish:
        case kMCPlayerControllerPartThumb:
            m_grabbed_part = t_part;
            break;
            
        default:
            break;
    }
}

void MCPlayer::handle_mfocus(int x, int y)
{
    if (state & CS_MFOCUSED)
    {
        switch(m_grabbed_part)
        {
            case kMCPlayerControllerPartVolumeSelector:
            {
                MCRectangle t_part_volume_selector_rect = getcontrollerpartrect(getcontrollerrect(), kMCPlayerControllerPartVolumeSelector);
                MCRectangle t_volume_well, t_volume_bar;
                t_volume_well = getcontrollerpartrect(getcontrollerrect(), kMCPlayerControllerPartVolumeWell);
                t_volume_bar = getcontrollerpartrect(getcontrollerrect(), kMCPlayerControllerPartVolumeBar);
                
                int32_t t_new_volume, t_height, t_offset;
                t_offset = t_volume_well . y - t_volume_bar . y;
                
                t_height = getcontrollerpartrect(getcontrollerrect(), kMCPlayerControllerPartVolumeWell) . height;
                
                t_new_volume = (getcontrollerrect() . y - t_offset - y ) * 100 / (t_height);
                
                if (t_new_volume < 0)
                    t_new_volume = 0;
                if (t_new_volume > 100)
                    t_new_volume = 100;
                loudness = t_new_volume;
                
                setloudness();
                
                layer_redrawall();
            }
                break;
                
            case kMCPlayerControllerPartThumb:
            {
                MCRectangle t_part_well_rect = getcontrollerpartrect(getcontrollerrect(), kMCPlayerControllerPartWell);
                
                int32_t t_new_time, t_duration;
                MCPlatformGetPlayerProperty(m_platform_player, kMCPlatformPlayerPropertyDuration, kMCPlatformPropertyTypeUInt32, &t_duration);
                
                t_new_time = (x - t_part_well_rect . x) * t_duration / t_part_well_rect . width;
                
                if (t_new_time < 0)
                    t_new_time = 0;
                setcurtime(t_new_time);
                
                layer_redrawall();
                layer_redrawrect(getcontrollerpartrect(getcontrollerrect(), kMCPlayerControllerPartThumb));
            }
                break;
                
                
            case kMCPlayerControllerPartSelectionStart:
            {
                MCRectangle t_part_well_rect = getcontrollerpartrect(getcontrollerrect(), kMCPlayerControllerPartWell);
                uint32_t t_new_start_time, t_duration;
                MCPlatformGetPlayerProperty(m_platform_player, kMCPlatformPlayerPropertyDuration, kMCPlatformPropertyTypeUInt32, &t_duration);
                
                // PM-2014-07-08: [[Bug 12759]] Make sure we don't drag the selection start beyond the start point of the player
                if (x <= t_part_well_rect . x)
                    x = t_part_well_rect . x;
                
                t_new_start_time = (x - t_part_well_rect . x) * t_duration / t_part_well_rect . width;
                setstarttime(t_new_start_time);
            }
                break;
                
            case kMCPlayerControllerPartSelectionFinish:
            {
                MCRectangle t_part_well_rect = getcontrollerpartrect(getcontrollerrect(), kMCPlayerControllerPartWell);
                
                uint32_t t_new_finish_time, t_duration;
                MCPlatformGetPlayerProperty(m_platform_player, kMCPlatformPlayerPropertyDuration, kMCPlatformPropertyTypeUInt32, &t_duration);
                
                t_new_finish_time = (x - t_part_well_rect . x) * t_duration / t_part_well_rect . width;
                
                setendtime(t_new_finish_time);
            }
                break;
                
            case kMCPlayerControllerPartScrubBack:
            case kMCPlayerControllerPartScrubForward:
                if (MCU_point_in_rect(getcontrollerpartrect(getcontrollerrect(), m_grabbed_part), x, y))
                {
                    m_inside = True;
                }
                else
                {
                    m_inside = False;
                }
                break;
            default:
                break;
        }
    }
    
}

void MCPlayer::handle_mstilldown(int p_which)
{
    switch (m_grabbed_part)
    {
        case kMCPlayerControllerPartScrubForward:
        {
            uint32_t t_current_time, t_duration;
            
            MCPlatformGetPlayerProperty(m_platform_player, kMCPlatformPlayerPropertyCurrentTime, kMCPlatformPropertyTypeUInt32, &t_current_time);
            MCPlatformGetPlayerProperty(m_platform_player, kMCPlatformPlayerPropertyDuration, kMCPlatformPropertyTypeUInt32, &t_duration);
            
            if (t_current_time > t_duration)
                t_current_time = t_duration;
            
            double t_rate;
            if (m_inside)
            {
                t_rate = 2.0;
            }
            else
                t_rate = 0.0;
            
            MCPlatformSetPlayerProperty(m_platform_player, kMCPlatformPlayerPropertyPlayRate, kMCPlatformPropertyTypeDouble, &t_rate);
        }
            break;
            
        case kMCPlayerControllerPartScrubBack:
        {
            uint32_t t_current_time, t_duration;
            
            MCPlatformGetPlayerProperty(m_platform_player, kMCPlatformPlayerPropertyCurrentTime, kMCPlatformPropertyTypeUInt32, &t_current_time);
            MCPlatformGetPlayerProperty(m_platform_player, kMCPlatformPlayerPropertyDuration, kMCPlatformPropertyTypeUInt32, &t_duration);
            
            if (t_current_time < 0.0)
                t_current_time = 0.0;
            
            double t_rate;
            if (m_inside)
            {
                t_rate = -2.0;
            }
            else
                t_rate = 0.0;
            
            MCPlatformSetPlayerProperty(m_platform_player, kMCPlatformPlayerPropertyPlayRate, kMCPlatformPropertyTypeDouble, &t_rate);
        }
            break;
            
        default:
            break;
    }
    
}

void MCPlayer::handle_mup(int p_which)
{
    switch (m_grabbed_part)
    {
        case kMCPlayerControllerPartScrubBack:
            m_scrub_back_is_pressed = false;
            playpause(m_was_paused);
            layer_redrawall();
            break;
            
        case kMCPlayerControllerPartScrubForward:
            m_scrub_forward_is_pressed = false;
            playpause(m_was_paused);
            layer_redrawall();
            break;
         
        // We want the SelectionChanged message to fire on mup
        case kMCPlayerControllerPartSelectionStart:
        case kMCPlayerControllerPartSelectionFinish:
            setselection();
            break;


        default:
            break;
    }
    
    m_grabbed_part = kMCPlayerControllerPartUnknown;
}

void MCPlayer::popup_closed(void)
{
    if (!m_show_volume)
        return;
    
    m_show_volume = false;
    layer_redrawall();
}<|MERGE_RESOLUTION|>--- conflicted
+++ resolved
@@ -1623,14 +1623,11 @@
 
 	Boolean ok = False;
     
-	if (state & CS_PREPARED || MCStringIsEmpty(filename))
-		return True;
-<<<<<<< HEAD
-	
-=======
+    if (state & CS_PREPARED)
+        return True;
     
     // Fixes the issue of invisible player being created by script
-	if (filename == NULL && state & CS_PREPARED)
+    if (MCStringIsEmpty(filename) && state & CS_PREPARED)
     {
         if (m_platform_player != nil)
             MCPlatformSetPlayerProperty(m_platform_player, kMCPlatformPlayerPropertyFilename, kMCPlatformPropertyTypeNativeCString, &filename);
@@ -1638,7 +1635,6 @@
     }
     
     
->>>>>>> 391b48f6
 	if (!opened)
 		return False;
     
