/* Copyright (C) 2003-2013 Runtime Revolution Ltd.
 
 This file is part of LiveCode.
 
 LiveCode is free software; you can redistribute it and/or modify it under
 the terms of the GNU General Public License v3 as published by the Free
 Software Foundation.
 
 LiveCode is distributed in the hope that it will be useful, but WITHOUT ANY
 WARRANTY; without even the implied warranty of MERCHANTABILITY or
 FITNESS FOR A PARTICULAR PURPOSE.  See the GNU General Public License
 for more details.
 
 You should have received a copy of the GNU General Public License
 along with LiveCode.  If not see <http://www.gnu.org/licenses/>.  */

#include "prefix.h"

#include "globdefs.h"
#include "filedefs.h"
#include "objdefs.h"
#include "parsedef.h"
#include "mcio.h"

//#include "execpt.h"
#include "util.h"
#include "font.h"
#include "sellst.h"
#include "stack.h"
#include "stacklst.h"
#include "card.h"
#include "field.h"
#include "aclip.h"
#include "mcerror.h"
#include "param.h"
#include "globals.h"
#include "mode.h"
#include "context.h"
#include "osspec.h"
#include "redraw.h"
#include "gradient.h"
#include "dispatch.h"

#include "graphics_util.h"

#include "player-platform.h"

#include "exec-interface.h"

//////////////////////////////////////////////////////////////////////

//// PLATFORM PLAYER

#include "platform.h"

static MCPlatformPlayerMediaType ppmediatypes[] =
{
	kMCPlatformPlayerMediaTypeVideo,
	kMCPlatformPlayerMediaTypeAudio,
	kMCPlatformPlayerMediaTypeText,
	kMCPlatformPlayerMediaTypeQTVR,
	kMCPlatformPlayerMediaTypeSprite,
	kMCPlatformPlayerMediaTypeFlash,
};

static const char *ppmediastrings[] =
{
	"video",
	"audio",
	"text",
	"qtvr",
	"sprite",
	"flash"
};

#define CONTROLLER_HEIGHT 26
#define SELECTION_RECT_WIDTH CONTROLLER_HEIGHT / 2
// PM-2014-07-17: [[ Bug 12835 ]] Adjustments to prevent selectedArea and playedArea to be drawn without taking into account the width of the well
#define PLAYER_MIN_WIDTH 5 * CONTROLLER_HEIGHT + 2 * SELECTION_RECT_WIDTH
#define LIGHTGRAY 1
#define PURPLE 2
#define SOMEGRAY 3
#define DARKGRAY 4
#define MIN_RATE -3
#define MAX_RATE 3




static MCColor controllercolors[] = {
    {0, 0x8000, 0x8000, 0x8000, 0, 0},         /* 50% gray */
    
    {0, 0xCCCC, 0xCCCC, 0xCCCC, 0, 0},         /* 20% gray -- 80% white */
    
    {0, 0xa8a8, 0x0101, 0xffff, 0, 0},         /* Purple */
    
    //{0, 0xcccc, 0x9999, 0xffff, 0, 0},         /* Magenda */
    
    {0, 0x2b2b, 0x2b2b, 0x2b2b, 0, 0},         /* gray */
    
    {0, 0x2222, 0x2222, 0x2222, 0, 0},         /* dark gray */
    
    
};

inline MCGColor MCGColorMakeRGBA(MCGFloat p_red, MCGFloat p_green, MCGFloat p_blue, MCGFloat p_alpha)
{
	return ((uint8_t)(p_red * 255) << 16) | ((uint8_t)(p_green * 255) << 8) | ((uint8_t)(p_blue * 255) << 0) | ((uint8_t)(p_alpha * 255) << 24);
}

inline void MCGraphicsContextAngleAndDistanceToXYOffset(int p_angle, int p_distance, MCGFloat &r_x_offset, MCGFloat &r_y_offset)
{
	r_x_offset = floor(0.5f + p_distance * cos(p_angle * M_PI / 180.0));
	r_y_offset = floor(0.5f + p_distance * sin(p_angle * M_PI / 180.0));
}

inline void setRamp(MCGColor *&r_colors, MCGFloat *&r_stops)
{
    if (r_colors == nil)
    /* UNCHECKED */ MCMemoryNewArray(3, r_colors);
    r_colors[0] = MCGColorMakeRGBA(183 / 255.0, 183 / 255.0, 183 / 255.0, 1.0f);
    r_colors[1] = MCGColorMakeRGBA(1.0f, 1.0f, 1.0f, 1.0f);
    r_colors[2] = MCGColorMakeRGBA(183 / 255.0, 183 / 255.0, 183 / 255.0, 1.0f);
    
    if (r_stops == nil)
    /* UNCHECKED */ MCMemoryNewArray(3, r_stops);
    r_stops[0] = (MCGFloat)0.00000;
    r_stops[1] = (MCGFloat)0.50000;
    r_stops[2] = (MCGFloat)1.00000;
}

inline void setTransform(MCGAffineTransform &r_transform, MCGFloat origin_x, MCGFloat origin_y, MCGFloat primary_x, MCGFloat primary_y, MCGFloat secondary_x, MCGFloat secondary_y)
{
    MCGAffineTransform t_transform;
    t_transform . a = primary_x - origin_x;
    t_transform . b = primary_y - origin_y;
    t_transform . c = secondary_x - origin_x;
    t_transform . d = secondary_y - origin_y;
    
    t_transform . tx = origin_x;
    t_transform . ty = origin_y;
    r_transform = t_transform;
}

inline MCGPoint MCRectangleScalePoints(MCRectangle p_rect, MCGFloat p_x, MCGFloat p_y)
{
    return MCGPointMake(p_rect . x + p_x * p_rect . width, p_rect . y + p_y * p_rect . height);
}

inline uint32_t _muludiv64(uint32_t p_multiplier, uint32_t p_numerator, uint32_t p_denominator)
{
    return (uint32_t)((((uint64_t)p_multiplier) * p_numerator) / p_denominator);
}

//////////////////////////////////////////////////////////////////////

class MCPlayerVolumePopup: public MCStack
{
public:
    MCPlayerVolumePopup(void)
    {
        setname_cstring("Player Volume");
        state |= CS_NO_MESSAGES;
        
        cards = NULL;
        cards = MCtemplatecard->clone(False, False);
        cards->setparent(this);
        cards->setstate(True, CS_NO_MESSAGES);
        
        parent = nil;
        
        m_font = nil;
        
        m_player = nil;
    }
    
    ~MCPlayerVolumePopup(void)
    {
    }
    
    // This will be called when the stack is closed, either directly
    // or indirectly if the popup is cancelled by clicking outside
    // or pressing escape.
    void close(void)
    {
        MCStack::close();
        MCdispatcher -> removemenu();
        if (m_player != nil)
            m_player -> popup_closed();
    }
    
    // This is called to render the stack.
    void render(MCContext *dc, const MCRectangle& dirty)
    {
        // draw the volume control content here.
        MCGContextRef t_gcontext = nil;
        dc -> lockgcontext(t_gcontext);
        
        drawControllerVolumeBarButton(t_gcontext, dirty);
        drawControllerVolumeWellButton(t_gcontext, dirty);
        drawControllerVolumeAreaButton(t_gcontext, dirty);
        drawControllerVolumeSelectorButton(t_gcontext, dirty);
        dc -> unlockgcontext(t_gcontext);
    }
    void drawControllerVolumeBarButton(MCGContextRef p_gcontext, const MCRectangle& dirty)
    {
        MCRectangle t_volume_bar_rect = dirty;
        MCGContextAddRectangle(p_gcontext, MCRectangleToMCGRectangle(t_volume_bar_rect));
        MCGContextSetFillRGBAColor(p_gcontext, (m_player -> getcontrollerbackcolor() . red / 255.0) / 257.0, (m_player -> getcontrollerbackcolor() . green / 255.0) / 257.0, (m_player -> getcontrollerbackcolor() . blue / 255.0) / 257.0, 1.0f);
        MCGContextFill(p_gcontext);
    }
    
    void drawControllerVolumeWellButton(MCGContextRef p_gcontext, const MCRectangle& dirty)
    {
        MCRectangle t_volume_bar_rect = dirty;
        MCRectangle t_volume_well;
        t_volume_well = getVolumeBarPartRect(dirty, kMCPlayerControllerPartVolumeWell);
        
        MCGBitmapEffects t_effects;
        t_effects . has_drop_shadow = false;
        t_effects . has_outer_glow = false;
        t_effects . has_inner_glow = false;
        t_effects . has_inner_shadow = true;
        t_effects . has_color_overlay = false;
        
        MCGShadowEffect t_inner_shadow;
        t_inner_shadow . color = MCGColorMakeRGBA(0.0f, 0.0f, 0.0f, 56.0 / 255.0);
        t_inner_shadow . blend_mode = kMCGBlendModeClear;
        t_inner_shadow . size = 0;
        t_inner_shadow . spread = 0;
        
        MCGFloat t_x_offset, t_y_offset;
        int t_distance = t_volume_well . width / 5;
        // Make sure we always have an inner shadow
        if (t_distance == 0)
            t_distance = 1;
        
        MCGraphicsContextAngleAndDistanceToXYOffset(235, t_distance, t_x_offset, t_y_offset);
        t_inner_shadow . x_offset = t_x_offset;
        t_inner_shadow . y_offset = t_y_offset;
        t_inner_shadow . knockout = false;
        
        t_effects . inner_shadow = t_inner_shadow;
        
        MCGContextSetFillRGBAColor(p_gcontext, 0.0f, 0.0f, 0.0f, 1.0f);
        MCGContextSetShouldAntialias(p_gcontext, true);
        
        MCGRectangle t_rounded_rect = MCRectangleToMCGRectangle(t_volume_well);
        
        MCGContextAddRoundedRectangle(p_gcontext, t_rounded_rect, MCGSizeMake(30, 30));
        MCGContextBeginWithEffects(p_gcontext, t_rounded_rect, t_effects);
        MCGContextFill(p_gcontext);
        
        /////////////////////////////////////////
        /* TODO: Update this ugly way of adding the inner shadow 'manually' */
        MCRectangle t_shadow = MCRectangleMake(t_volume_well . x + t_volume_well . width - 2, t_volume_well . y + 1, 2, t_volume_well . height - 2);
        
        MCGContextSetShouldAntialias(p_gcontext, true);
        
        MCGContextSetFillRGBAColor(p_gcontext, 56.0 / 255.0, 56.0 / 255.0, 56.0 / 255.0, 1.0f); // GRAY
        MCGRectangle t_shadow_rect = MCRectangleToMCGRectangle(t_shadow);
        
        MCGContextAddRoundedRectangle(p_gcontext, t_shadow_rect, MCGSizeMake(10, 10));
        
        MCGContextFill(p_gcontext);
        ////////////////////////////////////////
        
        MCGContextEnd(p_gcontext);
    }
    
    void drawControllerVolumeAreaButton(MCGContextRef p_gcontext, const MCRectangle& dirty)
    {
        MCRectangle t_volume_area;
        t_volume_area = getVolumeBarPartRect(dirty, kMCPlayerControllerPartVolumeArea);
        // Adjust to look prettier
        t_volume_area . x ++;
        t_volume_area . width -= 2;
        
        MCGContextSetFillRGBAColor(p_gcontext, (m_player -> getcontrollermaincolor() . red / 255.0) / 257.0, (m_player -> getcontrollermaincolor() . green / 255.0) / 257.0, (m_player -> getcontrollermaincolor() . blue / 255.0) / 257.0, 1.0f);
        
        MCGRectangle t_grect = MCRectangleToMCGRectangle(t_volume_area);
        MCGContextAddRoundedRectangle(p_gcontext, t_grect, MCGSizeMake(30, 30));
        MCGContextFill(p_gcontext);
    }
    
    void drawControllerVolumeSelectorButton(MCGContextRef p_gcontext, const MCRectangle& dirty)
    {
        MCRectangle t_volume_selector_rect = getVolumeBarPartRect(dirty, kMCPlayerControllerPartVolumeSelector);
        
        MCAutoPointer<MCGColor> t_colors;
        MCAutoPointer<MCGFloat> t_stops;
        setRamp(&t_colors, &t_stops);
        
        MCGAffineTransform t_transform;
        float origin_x = t_volume_selector_rect.x + t_volume_selector_rect.width / 2.0;
        float origin_y = t_volume_selector_rect.y + t_volume_selector_rect.height;
        float primary_x = t_volume_selector_rect.x + t_volume_selector_rect.width / 2.0;
        float primary_y = t_volume_selector_rect.y;
        float secondary_x = t_volume_selector_rect.x - t_volume_selector_rect.width / 2.0;
        float secondary_y = t_volume_selector_rect.y + t_volume_selector_rect.height;
        
        setTransform(t_transform, origin_x, origin_y, primary_x, primary_y, secondary_x, secondary_y);
        
        MCGContextSetFillGradient(p_gcontext, kMCGGradientFunctionLinear, *t_stops, *t_colors, 3, false, false, 1, t_transform, kMCGImageFilterNone);
        
        MCGContextSetShouldAntialias(p_gcontext, true);
        MCGContextAddArc(p_gcontext, MCRectangleScalePoints(t_volume_selector_rect, 0.5, 0.5), MCGSizeMake(0.7 * t_volume_selector_rect . width, 0.7 * t_volume_selector_rect . height), 0, 0, 360);
        
        MCGContextFill(p_gcontext);
    }
    
    
    MCRectangle getVolumeBarPartRect(const MCRectangle& p_volume_bar_rect, int p_part)
    {
        switch (p_part)
        {
                
            case kMCPlayerControllerPartVolumeWell:
            {
                int32_t t_width = CONTROLLER_HEIGHT / 5;
                
                int32_t t_x_offset = (p_volume_bar_rect . width - t_width) / 2;
                
                return MCRectangleMake(p_volume_bar_rect . x + t_x_offset, p_volume_bar_rect . y + t_x_offset, t_width, p_volume_bar_rect . height - 2 * t_x_offset);
            }
                break;
            case kMCPlayerControllerPartVolumeArea:
            {
                MCRectangle t_volume_well_rect = getVolumeBarPartRect(p_volume_bar_rect, kMCPlayerControllerPartVolumeWell);
                MCRectangle t_volume_selector_rect = getVolumeBarPartRect(p_volume_bar_rect, kMCPlayerControllerPartVolumeSelector);
                int32_t t_bar_height = t_volume_well_rect . height;
                int32_t t_bar_width = t_volume_well_rect . width;
                
                // Adjust y by 2 pixels
                return MCRectangleMake(t_volume_well_rect. x , t_volume_selector_rect . y + 2 , t_bar_width, t_volume_well_rect . y + t_volume_well_rect . height - t_volume_selector_rect . y - 4);
            }
                break;
                
            case kMCPlayerControllerPartVolumeSelector:
            {
                MCRectangle t_volume_well_rect = getVolumeBarPartRect(p_volume_bar_rect, kMCPlayerControllerPartVolumeWell);
                
                // The width and height of the volumeselector are p_volume_bar_rect . width / 2
                int32_t t_actual_height = t_volume_well_rect . height - p_volume_bar_rect . width / 2;
                
                int32_t t_x_offset = p_volume_bar_rect . width / 4;
                
                return MCRectangleMake(p_volume_bar_rect . x + t_x_offset , t_volume_well_rect . y + t_volume_well_rect . height - t_actual_height * m_player -> getloudness() / 100 - p_volume_bar_rect . width / 2, p_volume_bar_rect . width / 2, p_volume_bar_rect . width / 2 );
            }
                break;
        }
        
        return MCRectangleMake(0, 0, 0, 0);
    }
    
    int getvolumerectpart(int x, int y)
    {
    
        if (MCU_point_in_rect(getVolumeBarPartRect(m_volume_rect, kMCPlayerControllerPartVolumeSelector), x, y))
            return kMCPlayerControllerPartVolumeSelector;
        
        else if (MCU_point_in_rect(getVolumeBarPartRect(m_volume_rect, kMCPlayerControllerPartVolumeWell), x, y))
            return kMCPlayerControllerPartVolumeWell;
        
        else if (MCU_point_in_rect(m_volume_rect, x, y))
            return kMCPlayerControllerPartVolumeBar;
        
        else
            return kMCPlayerControllerPartUnknown;
    }

    // Mouse handling methods are similar to the control ones.
    
    Boolean mdown(uint2 which)
    {
        int t_part;
        t_part = getvolumerectpart(MCmousex, MCmousey);
        
        switch(t_part)
        {
            case kMCPlayerControllerPartVolumeSelector:
            {
                m_grabbed_part = t_part;
            }
                break;
                
            case kMCPlayerControllerPartVolumeWell:
            case kMCPlayerControllerPartVolumeBar:
            {
                MCRectangle t_part_volume_selector_rect = getVolumeBarPartRect(m_volume_rect, kMCPlayerControllerPartVolumeSelector);
                MCRectangle t_volume_well;
                t_volume_well = getVolumeBarPartRect(m_volume_rect, kMCPlayerControllerPartVolumeWell);
                int32_t t_new_volume, t_height;
                
                t_height = t_volume_well . height;
                t_new_volume = (t_volume_well . y + t_volume_well . height - MCmousey) * 100 / (t_height);
                
                if (t_new_volume < 0)
                    t_new_volume = 0;
                if (t_new_volume > 100)
                    t_new_volume = 100;
                
                m_player -> updateloudness(t_new_volume);
                m_player -> setloudness();
                m_player -> layer_redrawall();
                dirtyall();
            }
                break;
                
            default:
                break;
        }
        return True;
    }
    
    // PM-2014-10-24 [[ Bug 13751 ]] Make sure the correct mup() is called on the volume selector
    Boolean mup(uint2 which, bool release)
    {
        m_grabbed_part = kMCPlayerControllerPartUnknown;
        return True;
    }
    
    Boolean mfocus(int2 x, int2 y)
    {
        MCmousex = x;
        MCmousey = y;
        switch(m_grabbed_part)
        {
            case kMCPlayerControllerPartVolumeSelector:
            {
                MCRectangle t_part_volume_selector_rect = getVolumeBarPartRect(m_volume_rect, kMCPlayerControllerPartVolumeSelector);
                MCRectangle t_volume_well;
                t_volume_well = getVolumeBarPartRect(m_volume_rect, kMCPlayerControllerPartVolumeWell);
                
                int32_t t_new_volume, t_height;
                
                t_new_volume = (t_volume_well. y + t_volume_well . height - MCmousey ) * 100 / (t_volume_well . height);
                
                if (t_new_volume < 0)
                    t_new_volume = 0;
                if (t_new_volume > 100)
                    t_new_volume = 100;
                
                m_player -> updateloudness(t_new_volume);
                
                m_player -> setloudness();
                m_player -> layer_redrawall();
                dirtyall();
            }
                break;
                            
            default:
                break;
        }
        
        
        return True;
    }
    
    Boolean kdown(const char *string, KeySym key)
    {
        if (key == XK_Escape)
        {
            close();
            return True;
        }
        return False;
    }
    
    //////////
    
    void openpopup(MCPlayer *p_player)
    {
        MCRectangle t_player_rect;
        t_player_rect = p_player -> getactiverect();
        
        // Compute the rect in screen coords.
        MCRectangle t_rect;
        
        MCU_set_rect(t_rect, t_player_rect . x, t_player_rect . y + t_player_rect . height - CONTROLLER_HEIGHT - 80 - 1, CONTROLLER_HEIGHT, 80);
        t_rect = MCU_recttoroot(p_player -> getstack(), t_rect);
        
        m_player = p_player;
        m_volume_rect = t_rect;
        m_volume_rect . x = m_volume_rect . y = 0;
        
        MCdispatcher -> addmenu(this);
        
        openrect(t_rect, WM_POPUP, NULL, WP_ASRECT, OP_NONE);
    }
    
private:
    MCPlayer *m_player;
    MCRectangle m_volume_rect;
    int m_grabbed_part;
};

static MCPlayerVolumePopup *s_volume_popup = nil;

//////////////////////////////////////////////////////////////////////

// PM-2014-09-01: [[ Bug 13119 ]] Added support for setting the playrate property using a scrollbar. The scrollbar appears on a popup window that opens when shift + clicking on the scrubBack/scrubForward buttons. Just as the volume popup window, it closes when clicking anywhere outside this window, or if pressing Esc key

class MCPlayerRatePopup: public MCStack
{
public:
    MCPlayerRatePopup(void)
    {
        setname_cstring("Player Rate");
        state |= CS_NO_MESSAGES;
        
        cards = NULL;
        cards = MCtemplatecard->clone(False, False);
        cards->setparent(this);
        cards->setstate(True, CS_NO_MESSAGES);
        
        parent = nil;
        
        m_font = nil;
        
        m_player = nil;
        m_grabbed_part = -1;
    }
    
    ~MCPlayerRatePopup(void)
    {
    }
    
    // This will be called when the stack is closed, either directly
    // or indirectly if the popup is cancelled by clicking outside
    // or pressing escape.
    void close(void)
    {
        MCStack::close();
        MCdispatcher -> removemenu();
        // TODO: This popup_closed is for the volume, not the rate
        if (m_player != nil)
            m_player -> popup_closed();
    }
    
    // This is called to render the stack.
    void render(MCContext *dc, const MCRectangle& dirty)
    {
        // draw the rate control content here.
        MCGContextRef t_gcontext = nil;
        dc -> lockgcontext(t_gcontext);
        
        drawControllerRateBarButton(t_gcontext, dirty);
        drawControllerRateWellButton(t_gcontext, dirty);
        drawControllerRateSelectorButton(t_gcontext, dirty);
        dc -> unlockgcontext(t_gcontext);
    }
    void drawControllerRateBarButton(MCGContextRef p_gcontext, const MCRectangle& dirty)
    {
        MCRectangle t_rate_bar_rect = dirty;
        MCGContextAddRectangle(p_gcontext, MCRectangleToMCGRectangle(t_rate_bar_rect));
        MCGContextSetFillRGBAColor(p_gcontext, (m_player -> getcontrollermaincolor() . red / 255.0) / 257.0, (m_player -> getcontrollermaincolor() . green / 255.0) / 257.0, (m_player -> getcontrollermaincolor() . blue / 255.0) / 257.0, 1.0f);
        MCGContextFill(p_gcontext);
    }
    
    void drawControllerRateWellButton(MCGContextRef p_gcontext, const MCRectangle& dirty)
    {
        MCRectangle t_rate_bar_rect = dirty;
        MCRectangle t_rate_well;
        t_rate_well = getRateBarPartRect(dirty, kMCPlayerControllerPartRateWell);
        
        MCGBitmapEffects t_effects;
        t_effects . has_drop_shadow = false;
        t_effects . has_outer_glow = false;
        t_effects . has_inner_glow = false;
        t_effects . has_inner_shadow = true;
        t_effects . has_color_overlay = false;
        
        MCGShadowEffect t_inner_shadow;
        t_inner_shadow . color = MCGColorMakeRGBA(0.0f, 0.0f, 0.0f, 56.0 / 255.0);
        t_inner_shadow . blend_mode = kMCGBlendModeClear;
        t_inner_shadow . size = 0;
        t_inner_shadow . spread = 0;
        
        MCGFloat t_x_offset, t_y_offset;
        int t_distance = t_rate_well . width / 5;
        // Make sure we always have an inner shadow
        if (t_distance == 0)
            t_distance = 1;
        
        MCGraphicsContextAngleAndDistanceToXYOffset(235, t_distance, t_x_offset, t_y_offset);
        t_inner_shadow . x_offset = t_x_offset;
        t_inner_shadow . y_offset = t_y_offset;
        t_inner_shadow . knockout = false;
        
        t_effects . inner_shadow = t_inner_shadow;
        
        MCGContextSetFillRGBAColor(p_gcontext, 0.0f, 0.0f, 0.0f, 1.0f);
        MCGContextSetShouldAntialias(p_gcontext, true);
        
        MCGRectangle t_rounded_rect = MCRectangleToMCGRectangle(t_rate_well);
        
        MCGContextAddRoundedRectangle(p_gcontext, t_rounded_rect, MCGSizeMake(30, 30));
        MCGContextBeginWithEffects(p_gcontext, t_rounded_rect, t_effects);
        MCGContextFill(p_gcontext);
        
        /////////////////////////////////////////
        /* TODO: Update this ugly way of adding the inner shadow 'manually' */
        MCRectangle t_shadow = MCRectangleMake(t_rate_well . x + 1, t_rate_well . y + t_rate_well . height  - 2 , t_rate_well . width - 2, 2);
        
        MCGContextSetShouldAntialias(p_gcontext, true);
        
        MCGContextSetFillRGBAColor(p_gcontext, 56.0 / 255.0, 56.0 / 255.0, 56.0 / 255.0, 1.0f); // GRAY
        MCGRectangle t_shadow_rect = MCRectangleToMCGRectangle(t_shadow);
        
        MCGContextAddRoundedRectangle(p_gcontext, t_shadow_rect, MCGSizeMake(10, 10));
        
        MCGContextFill(p_gcontext);
        ////////////////////////////////////////
        
        MCGContextEnd(p_gcontext);
    }
    

    void drawControllerRateSelectorButton(MCGContextRef p_gcontext, const MCRectangle& dirty)
    {
        MCRectangle t_rate_selector_rect = getRateBarPartRect(dirty, kMCPlayerControllerPartRateSelector);
        
        MCAutoPointer<MCGColor> t_colors;
        MCAutoPointer<MCGFloat> t_stops;
        setRamp(&t_colors, &t_stops);
        
        MCGAffineTransform t_transform;
        float origin_x = t_rate_selector_rect.x + t_rate_selector_rect.width / 2.0;
        float origin_y = t_rate_selector_rect.y + t_rate_selector_rect.height;
        float primary_x = t_rate_selector_rect.x + t_rate_selector_rect.width / 2.0;
        float primary_y = t_rate_selector_rect.y;
        float secondary_x = t_rate_selector_rect.x - t_rate_selector_rect.width / 2.0;
        float secondary_y = t_rate_selector_rect.y + t_rate_selector_rect.height;
        
        setTransform(t_transform, origin_x, origin_y, primary_x, primary_y, secondary_x, secondary_y);
        
        MCGContextSetFillGradient(p_gcontext, kMCGGradientFunctionLinear, *t_stops, *t_colors, 3, false, false, 1, t_transform, kMCGImageFilterNone);
        
        MCGContextSetShouldAntialias(p_gcontext, true);
        MCGContextAddArc(p_gcontext, MCRectangleScalePoints(t_rate_selector_rect, 0.5, 0.5), MCGSizeMake(0.7 * t_rate_selector_rect . width, 0.7 * t_rate_selector_rect . height), 0, 0, 360);
        
        MCGContextFill(p_gcontext);
    }
    
    
    MCRectangle getRateBarPartRect(const MCRectangle& p_rate_bar_rect, int p_part)
    {
        switch (p_part)
        {
                
            case kMCPlayerControllerPartRateWell:
            {
                int32_t t_height = 2 * CONTROLLER_HEIGHT / 5;
                
                int32_t t_x_offset = (p_rate_bar_rect . width - t_height) / 2;
                
                return MCRectangleMake(p_rate_bar_rect . x + 5, p_rate_bar_rect . y + t_height, p_rate_bar_rect . width - 2 * 5, p_rate_bar_rect . height - 2 * t_height);
            }
                break;
                
            case kMCPlayerControllerPartRateSelector:
            {
                MCRectangle t_rate_well_rect = getRateBarPartRect(p_rate_bar_rect, kMCPlayerControllerPartRateWell);
                
                // The width and height of the rateselector are p_rate_bar_rect . height / 2
                int32_t t_rate_selector_width = p_rate_bar_rect . height / 2;
                
                int32_t t_y_offset = p_rate_bar_rect . height / 4;
                
                return MCRectangleMake(t_rate_well_rect . x + t_rate_well_rect . width / 2 - t_rate_selector_width / 2 + float((t_rate_well_rect . width / 2 - t_rate_selector_width / 4) * m_player -> getplayrate()) / MAX_RATE, t_y_offset, t_rate_selector_width, t_rate_selector_width);
            }
                break;
        }
        
        return MCRectangleMake(0, 0, 0, 0);
    }
    
    int getraterectpart(int x, int y)
    {
        
        if (MCU_point_in_rect(getRateBarPartRect(m_rate_rect, kMCPlayerControllerPartRateSelector), x, y))
            return kMCPlayerControllerPartRateSelector;
        
        else if (MCU_point_in_rect(getRateBarPartRect(m_rate_rect, kMCPlayerControllerPartRateWell), x, y))
            return kMCPlayerControllerPartRateWell;
        
        else if (MCU_point_in_rect(m_rate_rect, x, y))
            return kMCPlayerControllerPartRateBar;
        
        else
            return kMCPlayerControllerPartUnknown;
    }
    
    // Mouse handling methods are similar to the control ones.
    
    Boolean mdown(uint2 which)
    {
        int t_part;
        t_part = getraterectpart(MCmousex, MCmousey);
        
        switch(t_part)
        {
            case kMCPlayerControllerPartRateSelector:
            {
                m_grabbed_part = t_part;
            }
                break;
                
            case kMCPlayerControllerPartRateWell:
            case kMCPlayerControllerPartRateBar:
            {
            
                MCRectangle t_part_rate_selector_rect = getRateBarPartRect(m_rate_rect, kMCPlayerControllerPartRateSelector);
                MCRectangle t_part_rate_well_rect = getRateBarPartRect(m_rate_rect, kMCPlayerControllerPartRateWell);
                real8 t_new_rate;
                int32_t t_width;
                
                t_width = t_part_rate_well_rect . width;
        
                t_new_rate = MAX_RATE * float((MCmousex - (t_part_rate_well_rect . x + t_part_rate_well_rect . width / 2 ) ) )/ (t_width / 2);
                
                m_player -> updateplayrate(t_new_rate);
                m_player -> setplayrate();
                m_player -> layer_redrawall();
                dirtyall();
            }
                break;
                
            default:
                break;
        }
        return True;
    }
    
    Boolean mup(uint2 which, bool release)
    {
        // PM-2014-09-30: [[ Bug 13119 ]] Make sure a playRateChanged message is sent when the mouse is up/released, but not when creating the ratepopup
        if (m_grabbed_part != -1)
            m_player -> timer(MCM_play_rate_changed,nil);
        m_grabbed_part = kMCPlayerControllerPartUnknown;
        return True;
    }
    
    Boolean mfocus(int2 x, int2 y)
    {
        MCmousex = x;
        MCmousey = y;
        switch(m_grabbed_part)
        {
            case kMCPlayerControllerPartRateSelector:
            {
                MCRectangle t_part_rate_selector_rect = getRateBarPartRect(m_rate_rect, kMCPlayerControllerPartRateSelector);
                MCRectangle t_part_rate_well_rect = getRateBarPartRect(m_rate_rect, kMCPlayerControllerPartRateWell);
                real8 t_new_rate;
                int32_t t_width;
                
                t_width = t_part_rate_well_rect . width;
                
                t_new_rate = MAX_RATE * float((MCmousex - (t_part_rate_well_rect . x + t_part_rate_well_rect . width / 2 ) ) )/ (t_width / 2);
                
                m_player -> updateplayrate(t_new_rate);
                m_player -> setplayrate();
                m_player -> layer_redrawall();
                dirtyall();
            }
                break;
                
            default:
                break;
        }
        
        
        return True;
    }
    
    Boolean kdown(const char *string, KeySym key)
    {
        if (key == XK_Escape)
        {
            close();
            return True;
        }
        return False;
    }
    
    //////////
    
    void openpopup(MCPlayer *p_player)
    {
        MCRectangle t_player_rect;
        t_player_rect = p_player -> getactiverect();
        
        // Compute the rect in screen coords.
        MCRectangle t_rect;
        
        MCU_set_rect(t_rect, t_player_rect . x + t_player_rect . width - 2 * CONTROLLER_HEIGHT, t_player_rect . y + t_player_rect . height - CONTROLLER_HEIGHT, 2 * CONTROLLER_HEIGHT, CONTROLLER_HEIGHT);
        t_rect = MCU_recttoroot(p_player -> getstack(), t_rect);
        
        m_player = p_player;
        m_rate_rect = t_rect;
        m_rate_rect . x = m_rate_rect . y = 0;
        
        MCdispatcher -> addmenu(this);
        
        openrect(t_rect, WM_POPUP, NULL, WP_ASRECT, OP_NONE);
    }
    
private:
    MCPlayer *m_player;
    MCRectangle m_rate_rect;
    int m_grabbed_part;
};

static MCPlayerRatePopup *s_rate_popup = nil;

//////////////////////////////////////////////////////////////////////


//-----------------------------------------------------------------------------
// Control Implementation
//

#define XANIM_WAIT 10.0
#define XANIM_COMMAND 1024

MCPlayer::MCPlayer()
{
	flags |= F_TRAVERSAL_ON;
	nextplayer = NULL;
	rect.width = rect.height = 128;
<<<<<<< HEAD
	filename = MCValueRetain(kMCEmptyString);
=======
	filename = NULL;
    resolved_filename = NULL;
>>>>>>> 6287a8ca
	istmpfile = False;
	scale = 1.0;
	rate = 1.0;
	lasttime = 0;
	starttime = endtime = MAXUINT4;
    
    // Default controller back area color (darkgray)
    controllerbackcolor . red = 34 * 257;
    controllerbackcolor . green = 34 * 257;
    controllerbackcolor . blue = 34 * 257;
    
    // Default controller played area color (purple)
    controllermaincolor . red = 168 * 257;
    controllermaincolor . green = 1 * 257;
    controllermaincolor . blue = 255 * 257;
    
    // Default controller selected area color (some gray)
    selectedareacolor . red = 43 * 257;
    selectedareacolor . green = 43 * 257;
    selectedareacolor . blue = 43 * 257;
    
	disposable = istmpfile = False;
	userCallbackStr = MCValueRetain(kMCEmptyString);
	formattedwidth = formattedheight = 0;
	loudness = 100;
    
    // PM-2014-05-29: [[ Bugfix 12501 ]] Initialize m_callbacks/m_callback_count to prevent a crash when setting callbacks
    m_callback_count = 0;
    m_callbacks = NULL;
    
	m_platform_player = nil;
    
    m_grabbed_part = kMCPlayerControllerPartUnknown;
    m_was_paused = True;
    m_inside = False;
    m_show_volume = false;
    m_scrub_back_is_pressed = false;
    m_scrub_forward_is_pressed = false;
    m_modify_selection_while_playing = false;
    
    // MW-2014-07-16: [[ Bug ]] Put the player in the list.
    nextplayer = MCplayers;
    MCplayers = this;
    
    // PM-2104-10-14: [[ Bug 13569 ]] Make sure changes to player in preOpenCard are not visible
    m_is_attached = false;
    m_should_attach = false;
    m_should_recreate = false;
}

MCPlayer::MCPlayer(const MCPlayer &sref) : MCControl(sref)
{
	nextplayer = NULL;
<<<<<<< HEAD
	filename = MCValueRetain(sref.filename);
=======
	filename = strclone(sref.filename);
    resolved_filename = NULL;
>>>>>>> 6287a8ca
	istmpfile = False;
	scale = 1.0;
	rate = sref.rate;
	lasttime = sref.lasttime;
	starttime = sref.starttime;
    controllerbackcolor = sref.controllerbackcolor;
    controllermaincolor = sref.controllermaincolor;
    selectedareacolor = sref.selectedareacolor;
	endtime = sref.endtime;
	disposable = istmpfile = False;
	userCallbackStr = MCValueRetain(sref.userCallbackStr);
	formattedwidth = formattedheight = 0;
	loudness = sref.loudness;
    
    // PM-2014-05-29: [[ Bugfix 12501 ]] Initialize m_callbacks/m_callback_count to prevent a crash when setting callbacks
    m_callback_count = 0;
    m_callbacks = NULL;
	
	m_platform_player = nil;
    
    m_grabbed_part = kMCPlayerControllerPartUnknown;
    m_was_paused = True;
    m_inside = False;
    m_show_volume = false;
    m_scrub_back_is_pressed = false;
    m_scrub_forward_is_pressed = false;
    m_modify_selection_while_playing = false;
    
    // MW-2014-07-16: [[ Bug ]] Put the player in the list.
    nextplayer = MCplayers;
    MCplayers = this;
    
}

MCPlayer::~MCPlayer()
{
	// OK-2009-04-30: [[Bug 7517]] - Ensure the player is actually closed before deletion, otherwise dangling references may still exist.
	while (opened)
		close();
	
	playstop();
    
    // MW-2014-07-16: [[ Bug ]] Remove the player from the player's list.
	if (MCplayers != NULL)
	{
		if (MCplayers == this)
			MCplayers = nextplayer;
		else
		{
			MCPlayer *tptr = MCplayers;
			while (tptr->nextplayer != NULL && tptr->nextplayer != this)
				tptr = tptr->nextplayer;
			if (tptr->nextplayer == this)
                tptr->nextplayer = nextplayer;
		}
	}
	nextplayer = NULL;
    
	if (m_platform_player != nil)
		MCPlatformPlayerRelease(m_platform_player);
    
<<<<<<< HEAD
	MCValueRelease(filename);
	MCValueRelease(userCallbackStr);
=======
	delete filename;
    delete resolved_filename;
	delete userCallbackStr;
>>>>>>> 6287a8ca
}

Chunk_term MCPlayer::gettype() const
{
	return CT_PLAYER;
}

const char *MCPlayer::gettypestring()
{
	return MCplayerstring;
}

MCRectangle MCPlayer::getactiverect(void)
{
	return MCU_reduce_rect(getrect(), getflag(F_SHOW_BORDER) ? borderwidth : 0);
}

void MCPlayer::open()
{
    MCControl::open();
    prepare(kMCEmptyString);
    // PM-2014-10-15: [[ Bug 13650 ]] Check for nil to prevent a crash
    // PM-2014-10-21: [[ Bug 13710 ]] Check if the player is already attached
    
    if (m_platform_player != nil && !m_is_attached && m_should_attach)
    {
        MCPlatformAttachPlayer(m_platform_player, getstack() -> getwindow());
        m_is_attached = true;
        m_should_attach = false;
    }
}

void MCPlayer::close()
{
	MCControl::close();
	if (opened == 0)
	{
		state |= CS_CLOSING;
		playstop();
		state &= ~CS_CLOSING;
	}
    
    if (s_volume_popup != nil)
        s_volume_popup -> close();
    
    // PM-2014-10-15: [[ Bug 13650 ]] Check for nil to prevent a crash
    // PM-2014-10-21: [[ Bug 13710 ]] Detach the player only if already attached
    if (m_platform_player != nil && m_is_attached)
    {
        MCPlatformDetachPlayer(m_platform_player);
        m_is_attached = false;
    }
    // PM-2014-11-03: [[ Bug 13917 ]] m_platform_player should be recreated when reopening a recently closed stack, to take into account if the value of dontuseqt has changed in the meanwhile
    // PM-2015-03-13: [[ Bug 14821 ]] Use a bool to decide whether to recreate a player, since assigning nil to m_platform_player caused player to become unresponsive when switching between cards
    if (m_platform_player != nil)
        m_should_recreate = true;
}

Boolean MCPlayer::kdown(MCStringRef p_string, KeySym key)
{
    if ((MCmodifierstate & MS_SHIFT) != 0)
        handle_shift_kdown(p_string, key);
    else
        handle_kdown(p_string, key);
}

Boolean MCPlayer::kup(MCStringRef p_string, KeySym key)
{
    return False;
}

Boolean MCPlayer::mfocus(int2 x, int2 y)
{
	if (!(flags & F_VISIBLE || MCshowinvisibles)
        || flags & F_DISABLED && getstack()->gettool(this) == T_BROWSE)
		return False;
    
    Boolean t_success;
    t_success = MCControl::mfocus(x, y);
    if (t_success)
        handle_mfocus(x,y);
    return t_success;
}

void MCPlayer::munfocus()
{
	getstack()->resetcursor(True);
	MCControl::munfocus();
}

Boolean MCPlayer::mdown(uint2 which)
{
    if (state & CS_MFOCUSED || flags & F_DISABLED)
		return False;
    if (state & CS_MENU_ATTACHED)
		return MCObject::mdown(which);
	state |= CS_MFOCUSED;
	if (flags & F_TRAVERSAL_ON && !(state & CS_KFOCUSED))
		getstack()->kfocusset(this);
    
	switch (which)
	{
        case Button1:
            switch (getstack()->gettool(this))
		{
            case T_BROWSE:
<<<<<<< HEAD
                message_with_valueref_args(MCM_mouse_down, MCSTR("1"));
=======
>>>>>>> 6287a8ca
                // PM-2014-07-16: [[ Bug 12817 ]] Create selection when click and drag on the well while shift key is pressed
                if ((MCmodifierstate & MS_SHIFT) != 0)
                    handle_shift_mdown(which);
                else
                    handle_mdown(which);
                // Send mouseDown msg after mdown is passed to the controller, to prevent blocking if the mouseDown handler has an 'answer' command
                message_with_args(MCM_mouse_down, "1");
                MCscreen -> addtimer(this, MCM_internal, MCblinkrate);
                break;
            case T_POINTER:
            case T_PLAYER:  //when the movie object is in editing mode
                start(True); //starting draggin or resizing
                playpause(True);  //pause the movie
                break;
            case T_HELP:
                break;
            default:
                return False;
		}
            break;
		case Button2:
            if (message_with_valueref_args(MCM_mouse_down, MCSTR("2")) == ES_NORMAL)
                return True;
            break;
		case Button3:
            message_with_valueref_args(MCM_mouse_down, MCSTR("3"));
            break;
	}
	return True;
}

Boolean MCPlayer::mup(uint2 which, bool p_release) //mouse up
{
	if (!(state & CS_MFOCUSED))
		return False;
	if (state & CS_MENU_ATTACHED)
		return MCObject::mup(which, p_release);
	state &= ~CS_MFOCUSED;
	if (state & CS_GRAB)
	{
		ungrab(which);
		return True;
	}
	switch (which)
	{
        case Button1:
            switch (getstack()->gettool(this))
		{
            case T_BROWSE:
                if (!p_release && MCU_point_in_rect(rect, mx, my))
                    message_with_valueref_args(MCM_mouse_up, MCSTR("1"));
                else
                    message_with_valueref_args(MCM_mouse_release, MCSTR("1"));
                MCscreen -> cancelmessageobject(this, MCM_internal);
                handle_mup(which);
                break;
            case T_PLAYER:
            case T_POINTER:
                end(true, p_release);       //stop dragging or moving the movie object, will change controller size
                break;
            case T_HELP:
                help();
                break;
            default:
                return False;
		}
            break;
        case Button2:
        case Button3:
            if (!p_release && MCU_point_in_rect(rect, mx, my))
                message_with_args(MCM_mouse_up, which);
            else
                message_with_args(MCM_mouse_release, which);
            break;
	}
	return True;
}

Boolean MCPlayer::doubledown(uint2 which)
{
    // PM-2014-08-11: [[ Bug 13063 ]] Treat a doubledown on the controller as a single mdown
    // PM-2014-10-22: [[ Bug 13752 ]] If on edit mode, treat a doubledown on the controller as a MCControl::doubledown
    if (hittestcontroller(mx, my) == kMCPlayerControllerPartUnknown || (which == Button1 && getstack() -> gettool(this) == T_POINTER))
        return MCControl::doubledown(which);
    if (which == Button1 && getstack() -> gettool(this) == T_BROWSE)
    {
        if ((MCmodifierstate & MS_SHIFT) != 0)
            handle_shift_mdown(which);
        else
            handle_mdown(which);
    }
    return True;
}

Boolean MCPlayer::doubleup(uint2 which)
{
    // PM-2014-08-11: [[ Bug 13063 ]] Treat a doubleup on the controller as a single mup
    // PM-2014-10-22: [[ Bug 13752 ]] If on edit mode, treat a doubledown on the controller as a MCControl::doubledown
    if (hittestcontroller(mx, my) == kMCPlayerControllerPartUnknown || (which == Button1 && getstack() -> gettool(this) == T_POINTER))
        return MCControl::doubleup(which);
    if (which == Button1 && getstack() -> gettool(this) == T_BROWSE)
        handle_mup(which);
    return True;
}

void MCPlayer::setrect(const MCRectangle &nrect)
{
	rect = nrect;
	
	if (m_platform_player != nil)
	{
		MCRectangle trect = MCU_reduce_rect(rect, getflag(F_SHOW_BORDER) ? borderwidth : 0);
        
        if (getflag(F_SHOW_CONTROLLER))
            trect . height -= CONTROLLER_HEIGHT;
        
        // MW-2014-04-09: [[ Bug 11922 ]] Make sure we use the view not device transform
        //   (backscale factor handled in platform layer).
		trect = MCRectangleGetTransformedBounds(trect, getstack()->getviewtransform());
		MCPlatformSetPlayerProperty(m_platform_player, kMCPlatformPlayerPropertyRect, kMCPlatformPropertyTypeRectangle, &trect);
	}
}

void MCPlayer::timer(MCNameRef mptr, MCParameter *params)
{
    if (MCNameIsEqualTo(mptr, MCM_play_started, kMCCompareCaseless))
    {
        state &= ~CS_PAUSED;
        redrawcontroller();
    }
    else if (MCNameIsEqualTo(mptr, MCM_play_stopped, kMCCompareCaseless))
    {
        state |= CS_PAUSED;
        redrawcontroller();
        
        m_modify_selection_while_playing = false;
        
        if (disposable)
        {
            playstop();
            return; //obj is already deleted, do not pass msg up.
        }
    }
    else if (MCNameIsEqualTo(mptr, MCM_play_paused, kMCCompareCaseless))
    {
        state |= CS_PAUSED;
        redrawcontroller();
        
        m_modify_selection_while_playing = false;
    }
    else if (MCNameIsEqualTo(mptr, MCM_current_time_changed, kMCCompareCaseless))
    {
        // If params is nil then this did not originate from the player!
        if (params != nil)
        {
            // Update the current time in the parameter and make sure we allow another
            // currentTimeChanged message to be posted.
            state &= ~CS_CTC_PENDING;
            params -> setn_argument(getmoviecurtime());
        }
    }
    else if (MCNameIsEqualTo(mptr, MCM_internal, kMCCompareCaseless))
    {
        handle_mstilldown(Button1);
        MCscreen -> addtimer(this, MCM_internal, MCblinkrate);
    }
    MCControl::timer(mptr, params);
}

#ifdef LEGACY_EXEC
Exec_stat MCPlayer::getprop(uint4 parid, Properties which, MCExecPoint &ep, Boolean effective)
{
	uint2 i = 0;
	switch (which)
	{
#ifdef /* MCPlayer::getprop */ LEGACY_EXEC
        case P_FILE_NAME:
            if (filename == NULL)
                ep.clear();
            else
                ep.setsvalue(filename);
            break;
        case P_DONT_REFRESH:
            ep.setboolean(getflag(F_DONT_REFRESH));
            break;
        case P_CURRENT_TIME:
            ep.setint(getmoviecurtime());
            break;
        case P_DURATION:
            ep.setint(getduration());
            break;
        case P_LOOPING:
            ep.setboolean(getflag(F_LOOPING));
            break;
        case P_PAUSED:
            ep.setboolean(ispaused());
            break;
        case P_ALWAYS_BUFFER:
            ep.setboolean(getflag(F_ALWAYS_BUFFER));
            break;
            // PM-2014-09-02: [[ Bug 13092 ]] Added status property
        case P_STATUS:
        {
            if(getmovieloadedtime() != 0 && getmovieloadedtime() < getduration())
                ep.setcstring("loading");
            else if (!ispaused())
                ep.setcstring("playing");
            else if (ispaused())
                ep.setcstring("paused");
        }
            break;
        case P_PLAY_RATE:
            ep.setr8(rate, ep.getnffw(), ep.getnftrailing(), ep.getnfforce());
            return ES_NORMAL;
        case P_START_TIME:
            if (starttime == MAXUINT4)
                ep.clear();
            else
                ep.setnvalue(starttime);//for QT, this is the selection start time
            break;
        case P_END_TIME:
            if (endtime == MAXUINT4)
                ep.clear();
            else
                ep.setnvalue(endtime); //for QT, this is the selection's end time
            break;
        case P_SHOW_BADGE:
            ep.setboolean(getflag(F_SHOW_BADGE));
            break;
        case P_SHOW_CONTROLLER:
            ep.setboolean(getflag(F_SHOW_CONTROLLER));
            break;
        case P_PLAY_SELECTION:
            ep.setboolean(getflag(F_PLAY_SELECTION));
            break;
        case P_HILITE_COLOR:
            ep.setcolor(controllermaincolor);
            break;
        case P_FORE_COLOR:
            ep.setcolor(selectedareacolor);
            break;
        case P_SHOW_SELECTION:
            ep.setboolean(getflag(F_SHOW_SELECTION));
            break;
        case P_CALLBACKS:
            ep.setsvalue(userCallbackStr);
            break;
        case P_TIME_SCALE:
            ep.setint(gettimescale());
            break;
        case P_FORMATTED_HEIGHT:
            ep.setint(getpreferredrect().height);
            break;
        case P_FORMATTED_WIDTH:
            ep.setint(getpreferredrect().width);
            break;
        case P_MOVIE_CONTROLLER_ID:
            ep.setint((int)NULL);
            break;
        case P_PLAY_LOUDNESS:
            ep.setint(getloudness());
            break;
        case P_TRACK_COUNT:
            if (m_platform_player != nil)
            {
                uindex_t t_count;
                MCPlatformCountPlayerTracks(m_platform_player, t_count);
                i = t_count;
            }
            ep.setint(i);
            break;
        case P_TRACKS:
            gettracks(ep);
            break;
        case P_ENABLED_TRACKS:
            getenabledtracks(ep);
            break;
        case P_MEDIA_TYPES:
            ep.clear();
            if (m_platform_player != nil)
            {
                MCPlatformPlayerMediaTypes t_types;
                MCPlatformGetPlayerProperty(m_platform_player, kMCPlatformPlayerPropertyMediaTypes, kMCPlatformPropertyTypePlayerMediaTypes, &t_types);
                bool first = true;
                for (i = 0 ; i < sizeof(ppmediatypes) / sizeof(ppmediatypes[0]) ; i++)
                    if ((t_types & (1 << ppmediatypes[i])) != 0)
                    {
                        ep.concatcstring(ppmediastrings[i], EC_COMMA, first);
                        first = false;
                    }
            }
            break;
        // PM-2014-08-19 [[ Bug 13121 ]] Property for the download progress of the movie
        case P_MOVIE_LOADED_TIME:
            ep.clear();
            ep.setint(getmovieloadedtime());
            break;
        case P_CURRENT_NODE:
			if (m_platform_player != nil)
				MCPlatformGetPlayerProperty(m_platform_player, kMCPlatformPlayerPropertyQTVRNode, kMCPlatformPropertyTypeUInt16, &i);
            ep.setint(i);
            break;
        case P_PAN:
		{
			real8 pan = 0.0;
			if (m_platform_player != nil)
				MCPlatformGetPlayerProperty(m_platform_player, kMCPlatformPlayerPropertyQTVRPan, kMCPlatformPropertyTypeDouble, &pan);
            
			ep.setr8(pan, ep.getnffw(), ep.getnftrailing(), ep.getnfforce());
		}
            break;
        case P_TILT:
		{
			real8 tilt = 0.0;
			if (m_platform_player != nil)
				MCPlatformGetPlayerProperty(m_platform_player, kMCPlatformPlayerPropertyQTVRTilt, kMCPlatformPropertyTypeDouble, &tilt);
            
			ep.setr8(tilt, ep.getnffw(), ep.getnftrailing(), ep.getnfforce());
		}
            break;
        case P_ZOOM:
		{
			real8 zoom = 0.0;
			if (m_platform_player != nil)
				MCPlatformGetPlayerProperty(m_platform_player, kMCPlatformPlayerPropertyQTVRZoom, kMCPlatformPropertyTypeDouble, &zoom);
            
			ep.setr8(zoom, ep.getnffw(), ep.getnftrailing(), ep.getnfforce());
		}
            break;
        case P_CONSTRAINTS:
			ep.clear();
			if (m_platform_player != nil)
			{
				MCPlatformPlayerQTVRConstraints t_constraints;
				MCPlatformGetPlayerProperty(m_platform_player, kMCPlatformPlayerPropertyQTVRConstraints, kMCPlatformPropertyTypePlayerQTVRConstraints, &t_constraints);
				ep.appendstringf("%lf,%lf\n", t_constraints . x_min, t_constraints . x_max);
				ep.appendstringf("%lf,%lf\n", t_constraints . y_min, t_constraints . y_max);
				ep.appendstringf("%lf,%lf", t_constraints . z_min, t_constraints . z_max);
			}
            break;
        case P_NODES:
            getnodes(ep);
            break;
        case P_HOT_SPOTS:
            gethotspots(ep);
            break;
#endif /* MCPlayer::getprop */
        default:
            return MCControl::getprop(parid, which, ep, effective);
	}
	return ES_NORMAL;
}
#endif

<<<<<<< HEAD
#ifdef LEGACY_EXEC
=======
static bool MCPathIsAbsolute(const char *p_path)
{
	if (p_path == nil || p_path[0] == '\0')
		return false;
	
	return p_path[0] == '/' || p_path[0] == ':';
}

static bool MCPathIsRemoteURL(const char *p_path)
{
	return MCCStringBeginsWith(p_path, "http://") ||
	MCCStringBeginsWith(p_path, "https://") ||
	MCCStringBeginsWith(p_path, "ftp://");
}

// PM-2014-12-19: [[ Bug 14245 ]] Make possible to set the filename using a relative path to the stack folder
// PM-2015-01-26: [[ Bug 14435 ]] Make possible to set the filename using a relative path to the default folder
bool MCPlayer::resolveplayerfilename(const char *p_filename, char *&r_filename)
{
    if (p_filename == nil)
        return false;
        
    if (MCPathIsAbsolute(p_filename) || MCPathIsRemoteURL(p_filename))
    {
        r_filename = strdup(p_filename);
        return true;
    }
    
    bool t_relative_to_stack = getstack()->resolve_relative_path(p_filename, r_filename);
    if (t_relative_to_stack && MCS_exists(r_filename, True))
        return true;
    
    bool t_relative_to_default_folder = getstack()->resolve_relative_path_to_default_folder(p_filename, r_filename);
    if (t_relative_to_default_folder && MCS_exists(r_filename, True))
        return true;
    
    return false;
}

>>>>>>> 6287a8ca
Exec_stat MCPlayer::setprop(uint4 parid, Properties p, MCExecPoint &ep, Boolean effective)
{
	Boolean dirty = False;
	Boolean wholecard = False;
	uint4 ctime;
	MCString data = ep.getsvalue();
    
	switch (p)
	{
#ifdef /* MCPlayer::setprop */ LEGACY_EXEC
        case P_FILE_NAME:
        {
            // Edge case: Suppose filenameA is a valid relative path to defaultFolderA, but invalid relative path to defaultFolderB
            // 1. Set defaultFolder to defaultFolderB. Set the filename to filenameA. Video will become empty, since the relative path is invalid.
            // 2. Change the defaultFolder to defaultFolderA. Set the filename again to filenameA. Now the relative path is valid
            char *t_resolved_filename = nil;
            bool t_success = false;
            t_success = resolveplayerfilename(data.clone(), t_resolved_filename);
            
            if (t_resolved_filename != nil)
                delete t_resolved_filename;
            
            // handle the edge case mentioned below: If t_success then the movie path has to be updated
            if (filename == NULL || data != filename || t_success)
            {
                delete filename;
                filename = NULL;
                playstop();
                starttime = MAXUINT4; //clears the selection
                endtime = MAXUINT4;
                
                // PM-2015-01-26: [[ Bug 14435 ]] Resolve the filename in MCPlayer::prepare(), to avoid prepending the defaultFolder or the stack folder to the filename property
                if (data != MCnullmcstring)
                    filename = data.clone();
                
                prepare(MCnullstring);
                
                // PM-2014-10-20: [[ Bug 13711 ]] Make sure we attach the player after prepare()
                // PM-2014-10-21: [[ Bug 13710 ]] Check if the player is already attached
                if (m_platform_player != nil && !m_is_attached && m_should_attach)
                {
                    MCPlatformAttachPlayer(m_platform_player, getstack() -> getwindow());
                    m_is_attached = true;
                    m_should_attach = false;
                }
               
                dirty = wholecard = True;
            }
            // PM-2014-12-22: [[ Bug 14232 ]] Update the result in case a an invalid/corrupted filename is set more than once in a row
            else if (data == filename && (hasinvalidfilename() || !t_success))
                MCresult->sets("could not create movie reference");
            break;
        }
        case P_DONT_REFRESH:
            if (!MCU_matchflags(data, flags, F_DONT_REFRESH, dirty))
            {
                MCeerror->add(EE_OBJECT_NAB, 0, 0, data);
                return ES_ERROR;
            }
            break;
        case P_ALWAYS_BUFFER:
            if (!MCU_matchflags(data, flags, F_ALWAYS_BUFFER, dirty))
            {
                MCeerror->add(EE_OBJECT_NAB, 0, 0, data);
                return ES_ERROR;
            }
            
            // The actual buffering state is determined upon redrawing - therefore
            // we trigger a redraw to ensure we don't unbuffer when it is
            // needed.
            
            if (opened)
                dirty = True;
            break;
        case P_CALLBACKS:
            delete userCallbackStr;
            if (data.getlength() == 0)
            {
                userCallbackStr = NULL;
                // PM-2014-08-21: [[ Bug 13243 ]] Free the existing callback table.
                for(uindex_t i = 0; i < m_callback_count; i++)
                {
                    MCNameDelete(m_callbacks[i] . message);
                    MCNameDelete(m_callbacks[i] . parameter);
                }
                MCMemoryDeleteArray(m_callbacks);
                m_callbacks = nil;
                m_callback_count = 0;
            }
            else
            {
                userCallbackStr = data.clone();
            }
			SynchronizeUserCallbacks();
            break;
        case P_CURRENT_TIME:
            if (!MCU_stoui4(data, ctime))
            {
                MCeerror->add(EE_OBJECT_NAN, 0, 0, data);
                return ES_ERROR;
            }
            setcurtime(ctime, false);
            if (isbuffering())
                dirty = True;
            else
                redrawcontroller();
            break;
        case P_LOOPING:
            if (!MCU_matchflags(data, flags, F_LOOPING, dirty))
            {
                MCeerror->add(EE_OBJECT_NAB, 0, 0, data);
                return ES_ERROR;
            }
            if (dirty)
                setlooping((flags & F_LOOPING) != 0); //set/unset movie looping
            break;
        case P_PAUSED:
            playpause(data == MCtruemcstring); //pause or unpause the player
            break;
        case P_PLAY_RATE:
            if (!MCU_stor8(data, rate))
            {
                MCeerror->add(EE_OBJECT_NAN, 0, 0, data);
                return ES_ERROR;
            }
            setplayrate();
            break;
        case P_START_TIME: //this is the selection start time
            if (data.getlength() == 0)
                starttime = endtime = MAXUINT4;
            else
            {
                if (!MCU_stoui4(data, starttime))
                {
                    MCeerror->add(EE_OBJECT_NAN, 0, 0, data);
                    return ES_ERROR;
                }
                
                if (endtime == MAXUINT4) //if endtime is not set, set it to the length of movie
                    endtime = getduration();
                else if (starttime > endtime)
                    endtime = starttime;
            }
            setselection(false);
            break;
        case P_END_TIME: //this is the selection end time
            if (data.getlength() == 0)
                starttime = endtime = MAXUINT4;
            else
            {
                if (!MCU_stoui4(data, endtime))
                {
                    MCeerror->add(EE_OBJECT_NAN, 0, 0, data);
                    return ES_ERROR;
                }
                
                if (starttime == MAXUINT4)
                    starttime = 0;
                else if (starttime > endtime)
                    starttime = endtime;
            }
            setselection(false);
            break;
        case P_TRAVERSAL_ON:
            if (MCControl::setprop(parid, p, ep, effective) != ES_NORMAL)
                return ES_ERROR;
            break;
        case P_SHOW_BADGE: //if in the buffering mode we do not want to show/hide the badge
            if (!(flags & F_ALWAYS_BUFFER))
            { //if always buffer flag is not set
                if (!MCU_matchflags(data, flags, F_SHOW_BADGE, dirty))
                {
                    MCeerror->add(EE_OBJECT_NAB, 0, 0, data);
                    return ES_ERROR;
                }
                if (dirty && !isbuffering()) //we are not actually buffering, let's show/hide the badge
                    showbadge((flags & F_SHOW_BADGE) != 0); //show/hide movie's badge
            }
            break;
        case P_SHOW_CONTROLLER:
            if (!MCU_matchflags(data, flags, F_SHOW_CONTROLLER, dirty))
            {
                MCeerror->add(EE_OBJECT_NAB, 0, 0, data);
                return ES_ERROR;
            }
            if (dirty)
            {
                showcontroller((flags & F_VISIBLE) != 0
                               && (flags & F_SHOW_CONTROLLER) != 0);
                dirty = False;
            }
            break;
        case P_PLAY_SELECTION: //make movie play only the selected part
            if (!MCU_matchflags(data, flags, F_PLAY_SELECTION, dirty))
            {
                MCeerror->add
                (EE_OBJECT_NAB, 0, 0, data);
                return ES_ERROR;
            }
            if (dirty)
                playselection((flags & F_PLAY_SELECTION) != 0);
            break;
        case P_FORE_COLOR:
        {
            MCColor t_color;
			char *t_colorname = NULL;
			if (!MCscreen->parsecolor(data, &t_color, &t_colorname))
			{
				MCeerror->add
				(EE_COLOR_BADSELECTEDCOLOR, 0, 0, data);
				return ES_ERROR;
			}
			if (t_colorname != NULL)
				delete t_colorname;
            selectedareacolor = t_color;
            dirty = True;
        }
            break;
            
        case P_HILITE_COLOR:
        {
            MCColor t_color;
			char *t_colorname = NULL;
			if (!MCscreen->parsecolor(data, &t_color, &t_colorname))
			{
				MCeerror->add
				(EE_COLOR_BADSELECTEDCOLOR, 0, 0, data);
				return ES_ERROR;
			}
			if (t_colorname != NULL)
				delete t_colorname;
            controllermaincolor = t_color;
            dirty = True;
        }
            break;
   
        case P_SHOW_SELECTION: //means make movie editable
            if (!MCU_matchflags(data, flags, F_SHOW_SELECTION, dirty))
            {
                MCeerror->add
                (EE_OBJECT_NAB, 0, 0, data);
                return ES_ERROR;
            }
            if (dirty)
                editmovie((flags & F_SHOW_SELECTION) != 0);
            break;
        case P_SHOW_BORDER:
        case P_BORDER_WIDTH:
        {
            if (MCControl::setprop(parid, p, ep, effective) != ES_NORMAL)
                return ES_ERROR;
            setrect(rect);
            dirty = True;
        }
            break;
        case P_MOVIE_CONTROLLER_ID:
            break;
        case P_PLAY_LOUDNESS:
            if (!MCU_stoui2(data, loudness))
            {
                MCeerror->add(EE_OBJECT_NAN, 0, 0, data);
                return ES_ERROR;
            }
            loudness = MCU_max(0, loudness);
            loudness = MCU_min(loudness, 100);
            setloudness();
            // PM-2014-09-02: [[ Bug 13309 ]] Make sure the volume icon of the controller will be redrawn
            dirty = True;
            break;
        case P_ENABLED_TRACKS:
            if (!setenabledtracks(data))
            {
                MCeerror->add(EE_OBJECT_NAN, 0, 0, data);
                return ES_ERROR;
            }
            dirty = wholecard = True;
            break;
        case P_CURRENT_NODE:
		{
			uint2 nodeid;
			if (!MCU_stoui2(data,nodeid))
			{
				MCeerror->add(EE_OBJECT_NAN, 0, 0, data);
				return ES_ERROR;
			}
			if (m_platform_player != nil)
				MCPlatformSetPlayerProperty(m_platform_player, kMCPlatformPlayerPropertyQTVRNode, kMCPlatformPropertyTypeUInt16, &nodeid);
		}
            break;
        case P_PAN:
		{
			real8 pan;
			if (!MCU_stor8(data, pan))
			{
				MCeerror->add(EE_OBJECT_NAN, 0, 0, data);
				return ES_ERROR;
			}
			if (m_platform_player != nil)
				MCPlatformSetPlayerProperty(m_platform_player, kMCPlatformPlayerPropertyQTVRPan, kMCPlatformPropertyTypeDouble, &pan);
            
			if (isbuffering())
				dirty = True;
		}
            break;
        case P_TILT:
		{
			real8 tilt;
			if (!MCU_stor8(data, tilt))
			{
				MCeerror->add(EE_OBJECT_NAN, 0, 0, data);
				return ES_ERROR;
			}
			if (m_platform_player != nil)
				MCPlatformSetPlayerProperty(m_platform_player, kMCPlatformPlayerPropertyQTVRTilt, kMCPlatformPropertyTypeDouble, &tilt);
            
			if (isbuffering())
				dirty = True;
		}
            break;
        case P_ZOOM:
		{
			real8 zoom;
			if (!MCU_stor8(data, zoom))
			{
				MCeerror->add(EE_OBJECT_NAN, 0, 0, data);
				return ES_ERROR;
			}
            
			if (m_platform_player != nil)
				MCPlatformSetPlayerProperty(m_platform_player, kMCPlatformPlayerPropertyQTVRZoom, kMCPlatformPropertyTypeDouble, &zoom);
            
			if (isbuffering())
				dirty = True;
		}
            break;
        case P_VISIBLE:
        case P_INVISIBLE:
		{
			uint4 oldflags = flags;
			Exec_stat stat = MCControl::setprop(parid, p, ep, effective);
            
			if (m_platform_player != nil)
			{
				bool t_visible;
				t_visible = getflag(F_VISIBLE);
				MCPlatformSetPlayerProperty(m_platform_player, kMCPlatformPlayerPropertyVisible, kMCPlatformPropertyTypeBool, &t_visible);
			}
            
			return stat;
		}
            break;
#endif /* MCPlayer::setprop */
        default:
            return MCControl::setprop(parid, p, ep, effective);
	}
	if (dirty && opened && flags & F_VISIBLE)
	{
		// MW-2011-08-18: [[ Layers ]] Invalidate the whole object.
		layer_redrawall();
	}
	return ES_NORMAL;
}
#endif

// MW-2011-09-23: Make sure we sync the buffer state at this point, rather than
//   during drawing.
void MCPlayer::select(void)
{
	MCControl::select();
	syncbuffering(nil);
}

// MW-2011-09-23: Make sure we sync the buffer state at this point, rather than
//   during drawing.
void MCPlayer::deselect(void)
{
	MCControl::deselect();
	syncbuffering(nil);
}

MCControl *MCPlayer::clone(Boolean attach, Object_pos p, bool invisible)
{
	MCPlayer *newplayer = new MCPlayer(*this);
	if (attach)
		newplayer->attach(p, invisible);
	return newplayer;
}

IO_stat MCPlayer::extendedsave(MCObjectOutputStream& p_stream, uint4 p_part)
{
	return defaultextendedsave(p_stream, p_part);
}

IO_stat MCPlayer::extendedload(MCObjectInputStream& p_stream, uint32_t p_version, uint4 p_remaining)
{
	return defaultextendedload(p_stream, p_version, p_remaining);
}

IO_stat MCPlayer::save(IO_handle stream, uint4 p_part, bool p_force_ext)
{
	IO_stat stat;
	if (!disposable)
	{
		if ((stat = IO_write_uint1(OT_PLAYER, stream)) != IO_NORMAL)
			return stat;
		if ((stat = MCControl::save(stream, p_part, p_force_ext)) != IO_NORMAL)
			return stat;
        
        // MW-2013-11-19: [[ UnicodeFileFormat ]] If sfv >= 7000, use unicode.
        if ((stat = IO_write_stringref_new(filename, stream, MCstackfileversion >= 7000)) != IO_NORMAL)
			return stat;
		if ((stat = IO_write_uint4(starttime, stream)) != IO_NORMAL)
			return stat;
		if ((stat = IO_write_uint4(endtime, stream)) != IO_NORMAL)
			return stat;
		if ((stat = IO_write_int4((int4)(rate / 10.0 * MAXINT4),
		                          stream)) != IO_NORMAL)
			return stat;
        
        // MW-2013-11-19: [[ UnicodeFileFormat ]] If sfv >= 7000, use unicode.
        if ((stat = IO_write_stringref_new(userCallbackStr, stream, MCstackfileversion >= 7000)) != IO_NORMAL)
			return stat;
	}
	return savepropsets(stream);
}

IO_stat MCPlayer::load(IO_handle stream, uint32_t version)
{
	IO_stat stat;
    
	if ((stat = MCObject::load(stream, version)) != IO_NORMAL)
		return stat;
	if ((stat = IO_read_stringref_new(filename, stream, version >= 7000)) != IO_NORMAL)
        
        // MW-2013-11-19: [[ UnicodeFileFormat ]] If sfv >= 7000, use unicode.
		return stat;
	if ((stat = IO_read_uint4(&starttime, stream)) != IO_NORMAL)
		return stat;
	if ((stat = IO_read_uint4(&endtime, stream)) != IO_NORMAL)
		return stat;
	int4 trate;
	if ((stat = IO_read_int4(&trate, stream)) != IO_NORMAL)
		return stat;
	rate = (real8)trate * 10.0 / MAXINT4;
	
	// MW-2013-11-19: [[ UnicodeFileFormat ]] If sfv >= 7000, use unicode.
	if ((stat = IO_read_stringref_new(userCallbackStr, stream, version >= 7000)) != IO_NORMAL)
		return stat;
	return loadpropsets(stream, version);
}

// MW-2011-09-23: Ensures the buffering state is consistent with current flags
//   and state.
void MCPlayer::syncbuffering(MCContext *p_dc)
{
	bool t_should_buffer;
	
	// MW-2011-09-13: [[ Layers ]] If the layer is dynamic then the player must be buffered.
	t_should_buffer = getstate(CS_SELECTED) || getflag(F_ALWAYS_BUFFER) || getstack() -> getstate(CS_EFFECT) || (p_dc != nil && p_dc -> gettype() != CONTEXT_TYPE_SCREEN) || !MCModeMakeLocalWindows() || layer_issprite();
    
    // MW-2014-04-24: [[ Bug 12249 ]] If we are not in browse mode for this object, then it should be buffered.
    t_should_buffer = t_should_buffer || getstack() -> gettool(this) != T_BROWSE;
	
	if (m_platform_player != nil)
		MCPlatformSetPlayerProperty(m_platform_player, kMCPlatformPlayerPropertyOffscreen, kMCPlatformPropertyTypeBool, &t_should_buffer);
}

// MW-2007-08-14: [[ Bug 1949 ]] On Windows ensure we load and unload QT if not
//   currently in use.
bool MCPlayer::getversion(MCStringRef& r_string)
{
    extern void MCQTGetVersion(MCStringRef &r_version);
    MCQTGetVersion(r_string);
    return true;
}

void MCPlayer::freetmp()
{
	if (istmpfile)
	{
		MCS_unlink(filename);
		MCValueAssign(filename, kMCEmptyString);
	}
}

uint4 MCPlayer::getmovieloadedtime()
{
    uint4 loadedtime;
	if (m_platform_player != nil && hasfilename())
		MCPlatformGetPlayerProperty(m_platform_player, kMCPlatformPlayerPropertyLoadedTime, kMCPlatformPropertyTypeUInt32, &loadedtime);
	else
		loadedtime = 0;
	return loadedtime;
}

uint4 MCPlayer::getduration() //get movie duration/length
{
	uint4 duration;
	if (m_platform_player != nil && hasfilename())
		MCPlatformGetPlayerProperty(m_platform_player, kMCPlatformPlayerPropertyDuration, kMCPlatformPropertyTypeUInt32, &duration);
	else
		duration = 0;
	return duration;
}

uint4 MCPlayer::gettimescale() //get moive time scale
{
	uint4 timescale;
	if (m_platform_player != nil && hasfilename())
		MCPlatformGetPlayerProperty(m_platform_player, kMCPlatformPlayerPropertyTimescale, kMCPlatformPropertyTypeUInt32, &timescale);
	else
		timescale = 0;
	return timescale;
}

uint4 MCPlayer::getmoviecurtime()
{
	uint4 curtime;
	if (m_platform_player != nil && hasfilename())
		MCPlatformGetPlayerProperty(m_platform_player, kMCPlatformPlayerPropertyCurrentTime, kMCPlatformPropertyTypeUInt32, &curtime);
	else
		curtime = 0;
	return curtime;
}

void MCPlayer::setcurtime(uint4 newtime, bool notify)
{
	lasttime = newtime;
	if (m_platform_player != nil && hasfilename())
    {
		MCPlatformSetPlayerProperty(m_platform_player, kMCPlatformPlayerPropertyCurrentTime, kMCPlatformPropertyTypeUInt32, &newtime);
        if (notify)
            currenttimechanged();
    }
}

void MCPlayer::setselection(bool notify)
{
    if (m_platform_player != nil && hasfilename())
	{
        uint32_t t_current_start, t_current_finish;
        MCPlatformGetPlayerProperty(m_platform_player, kMCPlatformPlayerPropertyStartTime, kMCPlatformPropertyTypeUInt32, &t_current_start);
		MCPlatformGetPlayerProperty(m_platform_player, kMCPlatformPlayerPropertyFinishTime, kMCPlatformPropertyTypeUInt32, &t_current_finish);
        
        if (starttime != t_current_start || endtime != t_current_finish)
        {
            uint32_t t_st, t_et;
            if (starttime == MAXUINT4 || endtime == MAXUINT4)
                t_st = t_et = 0;
            else
            {
                t_st = starttime;
                t_et = endtime;
            }
            
            // PM-2014-08-06: [[ Bug 13064 ]] 
            // If we first set StartTime and FinishTime is not set (= 0), then startTime becomes 0 (Since if StartTime > FinishTime then StartTime = FinishTime)
            // For this reason, we first set FinishTime 
            MCPlatformSetPlayerProperty(m_platform_player, kMCPlatformPlayerPropertyFinishTime, kMCPlatformPropertyTypeUInt32, &t_et);
            MCPlatformSetPlayerProperty(m_platform_player, kMCPlatformPlayerPropertyStartTime, kMCPlatformPropertyTypeUInt32, &t_st);
            
            if (notify)
                selectionchanged();
            
            // MW-2014-07-22: [[ Bug 12870 ]] Make sure controller rect redrawn when setting selection
            //   by script.
            layer_redrawrect(getcontrollerrect());
        }
        
        if (!m_modify_selection_while_playing)
            playselection(getflag(F_PLAY_SELECTION));
	}
}

void MCPlayer::setlooping(Boolean loop)
{
	if (m_platform_player != nil && hasfilename())
	{
		bool t_loop;
		t_loop = loop;
		MCPlatformSetPlayerProperty(m_platform_player, kMCPlatformPlayerPropertyLoop, kMCPlatformPropertyTypeBool, &t_loop);
	}
}

real8 MCPlayer::getplayrate()
{
    if (rate < MIN_RATE)
        return MIN_RATE;
    else if (rate > MAX_RATE)
        return MAX_RATE;
    else
        return rate;
}

void MCPlayer::updateplayrate(real8 p_rate)
{
    if (p_rate < MIN_RATE)
        rate = MIN_RATE;
    else if (p_rate > MAX_RATE)
        rate = MAX_RATE;
    else
        rate = p_rate;
}
void MCPlayer::setplayrate()
{
	if (m_platform_player != nil && hasfilename())
	{
		MCPlatformSetPlayerProperty(m_platform_player, kMCPlatformPlayerPropertyPlayRate, kMCPlatformPropertyTypeDouble, &rate);
		if (rate != 0.0f)
        // PM-2014-05-28: [[ Bug 12523 ]] Take into account the playRate property
			MCPlatformStartPlayer(m_platform_player, rate);
	}
    
	if (rate != 0)
    {
        if (getstate(CS_PAUSED))
            timer(MCM_play_started, nil);
		state = state & ~CS_PAUSED;
    }
	else
    {
        if (!getstate(CS_PAUSED))
            timer(MCM_play_paused, nil);
		state = state | CS_PAUSED;
    }
    
    redrawcontroller();
}

void MCPlayer::showbadge(Boolean show)
{
#if 0
	if (m_platform_player != nil)
	{
		bool t_show;
		t_show = show;
		MCPlatformSetPlayerProperty(m_platform_player, kMCPlatformPlayerPropertyShowBadge, kMCPlatformPropertyTypeBool, &t_show);
	}
#endif
}

void MCPlayer::editmovie(Boolean edit)
{

	if (m_platform_player != nil && hasfilename())
	{
		bool t_edit;
		t_edit = edit;
		MCPlatformSetPlayerProperty(m_platform_player, kMCPlatformPlayerPropertyShowSelection, kMCPlatformPropertyTypeBool, &t_edit);
	}

}

void MCPlayer::playselection(Boolean play)
{
	if (m_platform_player != nil && hasfilename())
	{
		bool t_play;
		t_play = play;
		MCPlatformSetPlayerProperty(m_platform_player, kMCPlatformPlayerPropertyOnlyPlaySelection, kMCPlatformPropertyTypeBool, &t_play);
	}
}

Boolean MCPlayer::ispaused()
{
	if (m_platform_player != nil && hasfilename())
		return !MCPlatformPlayerIsPlaying(m_platform_player);
    
    return True;
}

void MCPlayer::showcontroller(Boolean show)
{
    // The showController property has changed, this means we must do two things - resize
    // the movie rect and then redraw ourselves to make sure we can see the controller.
    
    if (m_platform_player != nil)
	{
        // PM-2014-05-28: [[ Bug 12524 ]] Resize the rect height to avoid stretching of the movie when showing/hiding controller
        MCRectangle drect;
        drect = rect;
        
        // MW-2014-07-16: [[ QTSupport ]] We always use our own controller now.
        int t_height;
        t_height = CONTROLLER_HEIGHT;
                
        if (show )
            drect . height += t_height;  // This is the height of the default QTKit controller
        else
            drect . height -= t_height;
        
        layer_setrect(drect, true);
	}
}

Boolean MCPlayer::prepare(MCStringRef options)
{
    // For osversion < 10.8 we have to have QT initialized.
    if (MCmajorosversion < 0x1080)
    {
        extern bool MCQTInit(void);
        if (!MCQTInit())
            return False;
    }

	Boolean ok = False;
    m_should_attach = false;
    
    if (state & CS_PREPARED)
        return True;

   	if (!opened)
		return False;
    
	if (m_platform_player == nil || m_should_recreate)
    {
        if (m_platform_player != nil)
            MCPlatformPlayerRelease(m_platform_player);
        MCPlatformCreatePlayer(m_platform_player);
    }
		
    
<<<<<<< HEAD
	if (MCStringBeginsWithCString(filename, (const char_t*)"https:", kMCStringOptionCompareCaseless)
            // SN-2014-08-14: [[ Bug 13178 ]] Check if the sentence starts with 'http:' instead of 'https'
            || MCStringBeginsWithCString(filename, (const char_t*)"http:", kMCStringOptionCompareCaseless)
            || MCStringBeginsWithCString(filename, (const char_t*)"ftp:", kMCStringOptionCompareCaseless)
            || MCStringBeginsWithCString(filename, (const char_t*)"file:", kMCStringOptionCompareCaseless)
            || MCStringBeginsWithCString(filename, (const char_t*)"rtsp:", kMCStringOptionCompareCaseless))
		MCPlatformSetPlayerProperty(m_platform_player, kMCPlatformPlayerPropertyURL, kMCPlatformPropertyTypeNativeCString, &filename);
=======
    // PM-2015-01-26: [[ Bug 14435 ]] Avoid prepending the defaultFolder or the stack folder to the filename property. Use resolved_filename to set the "internal" absolute path
    char *t_resolved_filename;
    bool t_success = false;
    t_success = resolveplayerfilename(filename, t_resolved_filename);
    
    if (!t_success)
    {
        if (resolved_filename != nil)
        {
            delete resolved_filename;
            resolved_filename = nil;
        }
    }
    
    else
    {
        if (resolved_filename == nil)
            resolved_filename = t_resolved_filename;
        
        else if (resolved_filename != nil && !MCCStringEqual(resolved_filename, t_resolved_filename))
        {
            delete resolved_filename;
            resolved_filename = t_resolved_filename;
        }
    }
  
	if (strnequal(resolved_filename, "https:", 6) || strnequal(resolved_filename, "http:", 5) || strnequal(resolved_filename, "ftp:", 4) || strnequal(resolved_filename, "file:", 5) || strnequal(resolved_filename, "rtsp:", 5))
		MCPlatformSetPlayerProperty(m_platform_player, kMCPlatformPlayerPropertyURL, kMCPlatformPropertyTypeNativeCString, &resolved_filename);
>>>>>>> 6287a8ca
	else
		MCPlatformSetPlayerProperty(m_platform_player, kMCPlatformPlayerPropertyFilename, kMCPlatformPropertyTypeNativeCString, &resolved_filename);
	
    if (!hasfilename())
        return True;
    
	MCRectangle t_movie_rect;
	MCPlatformGetPlayerProperty(m_platform_player, kMCPlatformPlayerPropertyMovieRect, kMCPlatformPropertyTypeRectangle, &t_movie_rect);
    
    // PM-2014-12-17: [[ Bug 14233 ]] If an invalid filename is used then keep the previous dimensions of the player rect instead of displaying only the controller
    // PM-2014-12-17: [[ Bug 14232 ]] Update the result in case a filename is invalid or the file is corrupted
    if (hasinvalidfilename() || !t_success)
    {
        MCresult->sets("could not create movie reference");
        return False;
    }
	
	MCRectangle trect = resize(t_movie_rect);
	
    // Adjust so that the controller isn't included in the movie rect.
    if (getflag(F_SHOW_CONTROLLER))
        trect . height -= CONTROLLER_HEIGHT;
    
	// IM-2011-11-12: [[ Bug 11320 ]] Transform player rect to device coords
    // MW-2014-04-09: [[ Bug 11922 ]] Make sure we use the view not device transform
    //   (backscale factor handled in platform layer).
	trect = MCRectangleGetTransformedBounds(trect, getstack()->getviewtransform());
	
	MCPlatformSetPlayerProperty(m_platform_player, kMCPlatformPlayerPropertyRect, kMCPlatformPropertyTypeRectangle, &trect);
	
	bool t_looping, t_play_selection, t_show_controller, t_show_selection;
	
	t_looping = getflag(F_LOOPING);
	t_show_selection = getflag(F_SHOW_SELECTION);
    t_play_selection = getflag(F_PLAY_SELECTION);
	
	MCPlatformSetPlayerProperty(m_platform_player, kMCPlatformPlayerPropertyCurrentTime, kMCPlatformPropertyTypeUInt32, &lasttime);
    MCPlatformSetPlayerProperty(m_platform_player, kMCPlatformPlayerPropertyLoop, kMCPlatformPropertyTypeBool, &t_looping);
    MCPlatformSetPlayerProperty(m_platform_player, kMCPlatformPlayerPropertyShowSelection, kMCPlatformPropertyTypeBool, &t_show_selection);
    
    // PM-2014-08-06: [[ Bug 13104 ]] When new movie is opened then playRate should be set to 0
    rate = 0.0;
    
	setselection(false);
	MCPlatformSetPlayerProperty(m_platform_player, kMCPlatformPlayerPropertyOnlyPlaySelection, kMCPlatformPropertyTypeBool, &t_play_selection);
	SynchronizeUserCallbacks();
	
	bool t_offscreen;
	t_offscreen = getflag(F_ALWAYS_BUFFER);
	MCPlatformSetPlayerProperty(m_platform_player, kMCPlatformPlayerPropertyOffscreen, kMCPlatformPropertyTypeBool, &t_offscreen);
	
	bool t_visible;
	t_visible = getflag(F_VISIBLE);
	MCPlatformSetPlayerProperty(m_platform_player, kMCPlatformPlayerPropertyVisible, kMCPlatformPropertyTypeBool, &t_visible);
	
    if (m_is_attached)
    {
        MCPlatformDetachPlayer(m_platform_player);
        m_is_attached = false;
        m_should_attach = true;
    }
    else
        m_should_attach = true;
    	
	layer_redrawall();
	
	setloudness();
	
	MCresult -> clear(False);
	
	ok = True;
	
	if (ok)
	{
		state |= CS_PREPARED | CS_PAUSED;
	}
    
	return ok;
}

// PM-2014-10-14: [[ Bug 13569 ]] Make sure changes to player are not visible in preOpenCard
void MCPlayer::attachplayer()
{
    if (m_platform_player == nil)
        return;
    
    // Make sure we attach the player only if it was previously detached by detachplayer().
    if (!m_is_attached && m_should_attach)
    {
        MCPlatformAttachPlayer(m_platform_player, getstack() -> getwindow());
        m_is_attached = true;
        m_should_attach = false;
    }
}

// PM-2014-10-14: [[ Bug 13569 ]] Make sure changes to player are not visible in preOpenCard
void MCPlayer::detachplayer()
{
    if (m_platform_player == nil)
        return;
    
    if (m_is_attached)
    {
        MCPlatformDetachPlayer(m_platform_player);
        m_is_attached = false;
        m_should_attach = true;
    }
}

Boolean MCPlayer::playstart(MCStringRef options)
{
	if (!prepare(options) || !hasfilename())
		return False;
    
    // PM-2014-10-21: [[ Bug 13710 ]] Attach the player if not already attached
    if (m_platform_player != nil && !m_is_attached)
    {
        MCPlatformAttachPlayer(m_platform_player, getstack() -> getwindow());
        m_is_attached = true;
    }
	playpause(False);
	return True;
}

Boolean MCPlayer::playpause(Boolean on)
{
	if (!(state & CS_PREPARED))
		return False;
    
	Boolean ok;
	ok = False;
    
    if (on)
        m_modify_selection_while_playing = false;
    
	if (m_platform_player != nil)
	{
		if (!on)
        {
            playselection(getflag(F_PLAY_SELECTION) && !m_modify_selection_while_playing);
            // PM-2014-08-06: [[ Bug 13104 ]] Force playRate to 1.0 (needed when starting player by pressing space/enter keys 
            rate = 1.0;
			MCPlatformStartPlayer(m_platform_player, rate);
		}
        else
        {
			MCPlatformStopPlayer(m_platform_player);
            // PM-2014-08-06: [[ Bug 13104 ]] Make sure playRate is zero when player is paused
            rate = 0.0;
        }
		ok = True;
	}
	
	if (ok)
    {
        if (getstate(CS_PAUSED) && !on)
            timer(MCM_play_started, nil);
        else if (!getstate(CS_PAUSED) && on)
            timer(MCM_play_paused, nil);
		setstate(on, CS_PAUSED);
        
        redrawcontroller();
    }
    
	return ok;
}

void MCPlayer::playstepforward()
{
	if (!getstate(CS_PREPARED))
		return;
    
	if (m_platform_player != nil)
		MCPlatformStepPlayer(m_platform_player, 1);
}


void MCPlayer::playstepback()
{
	if (!getstate(CS_PREPARED))
		return;
	
	if (m_platform_player != nil)
		MCPlatformStepPlayer(m_platform_player, -1);
}

Boolean MCPlayer::playstop()
{
	formattedwidth = formattedheight = 0;
	if (!getstate(CS_PREPARED))
		return False;
    
	Boolean needmessage = True;
	
	state &= ~(CS_PREPARED | CS_PAUSED);
	lasttime = 0;
    
    m_modify_selection_while_playing = false;
	
    // PM-2014-10-21: [[ Bug 13710 ]] Detach the player only if already attached
	if (m_platform_player != nil && m_is_attached)
	{
		MCPlatformStopPlayer(m_platform_player);

		needmessage = getduration() > getmoviecurtime();
		
		MCPlatformDetachPlayer(m_platform_player);
        m_is_attached = false;
	}
    
    redrawcontroller();
    
	freetmp();
    
    /*
	if (MCplayers != NULL)
	{
		if (MCplayers == this)
			MCplayers = nextplayer;
		else
		{
			MCPlayer *tptr = MCplayers;
			while (tptr->nextplayer != NULL && tptr->nextplayer != this)
				tptr = tptr->nextplayer;
			if (tptr->nextplayer == this)
                tptr->nextplayer = nextplayer;
		}
	}
	nextplayer = NULL;*/
    
	if (disposable)
	{
		//if (needmessage)
		//	getcard()->message_with_args(MCM_play_stopped, getname());
		delete this;
	}
	//else
		//if (needmessage)
	//		message_with_args(MCM_play_stopped, getname());
    
	return True;
}


void MCPlayer::setfilename(MCStringRef vcname,
                           MCStringRef fname, Boolean istmp)
{
	// AL-2014-05-27: [[ Bug 12517 ]] Incoming strings can be nil
    MCNewAutoNameRef t_vcname;
    if (vcname != nil)
        MCNameCreate(vcname, &t_vcname);
    else
        t_vcname = kMCEmptyName;
	filename = MCValueRetain(fname != nil ? fname : kMCEmptyString);
	istmpfile = istmp;
	disposable = True;
}

void MCPlayer::setvolume(uint2 tloudness)
{
}

MCRectangle MCPlayer::getpreferredrect()
{
	if (!getstate(CS_PREPARED))
	{
		MCRectangle t_bounds;
		MCU_set_rect(t_bounds, 0, 0, formattedwidth, formattedheight);
		return t_bounds;
	}
    
    MCRectangle t_bounds;
	MCU_set_rect(t_bounds, 0, 0, 0, 0);
	if (m_platform_player != nil)
    {
		MCPlatformGetPlayerProperty(m_platform_player, kMCPlatformPlayerPropertyMovieRect, kMCPlatformPropertyTypeRectangle, &t_bounds);
        // PM-2014-04-28: [[Bug 12299]] Make sure the correct MCRectangle is returned
        return t_bounds;
    }
}

uint2 MCPlayer::getloudness()
{
	if (getstate(CS_PREPARED))
		if (m_platform_player != nil)
			MCPlatformGetPlayerProperty(m_platform_player, kMCPlatformPlayerPropertyVolume, kMCPlatformPropertyTypeUInt16, &loudness);
	return loudness;
}

MCColor MCPlayer::getcontrollerbackcolor()
{
    return controllerbackcolor;
}

MCColor MCPlayer::getcontrollermaincolor()
{
    return controllermaincolor;
}

void MCPlayer::updateloudness(int2 newloudness)
{
    loudness = newloudness;
}

void MCPlayer::setloudness()
{
	if (state & CS_PREPARED)
		if (m_platform_player != nil)
			MCPlatformSetPlayerProperty(m_platform_player, kMCPlatformPlayerPropertyVolume, kMCPlatformPropertyTypeUInt16, &loudness);
}

#ifdef LEGACY_EXEC
void MCPlayer::gettracks(MCExecPoint &ep)
{
	ep . clear();
    
	if (getstate(CS_PREPARED))
		if (m_platform_player != nil)
		{
			uindex_t t_track_count;
			MCPlatformCountPlayerTracks(m_platform_player, t_track_count);
			for(uindex_t i = 0; i < t_track_count; i++)
			{
				uint32_t t_id;
				MCAutoPointer<char> t_name;
				uint32_t t_offset, t_duration;
				MCPlatformGetPlayerTrackProperty(m_platform_player, i, kMCPlatformPlayerTrackPropertyId, kMCPlatformPropertyTypeUInt32, &t_id);
				MCPlatformGetPlayerTrackProperty(m_platform_player, i, kMCPlatformPlayerTrackPropertyMediaTypeName, kMCPlatformPropertyTypeNativeCString, &(&t_name));
				MCPlatformGetPlayerTrackProperty(m_platform_player, i, kMCPlatformPlayerTrackPropertyOffset, kMCPlatformPropertyTypeUInt32, &t_offset);
                // MW-2014-07-11: [[ Bug 12757 ]] Fetch the duration and store it in t_duration
				MCPlatformGetPlayerTrackProperty(m_platform_player, i, kMCPlatformPlayerTrackPropertyDuration, kMCPlatformPropertyTypeUInt32, &t_duration);
                // PM-2014-07-14: [[ Bug 12809 ]] Make sure each track is displayed on a separate line
				ep . concatuint(t_id, EC_RETURN, i == 0);
				ep . concatcstring(*t_name, EC_COMMA, false);
				ep . concatuint(t_offset, EC_COMMA, false);
				ep . concatuint(t_duration, EC_COMMA, false);
			}
		}
}
#endif

#ifdef LEGACY_EXEC
void MCPlayer::getenabledtracks(MCExecPoint &ep)
{
	ep.clear();
    
	if (getstate(CS_PREPARED))
		if (m_platform_player != nil)
		{
			uindex_t t_track_count;
			MCPlatformCountPlayerTracks(m_platform_player, t_track_count);
			for(uindex_t i = 0; i < t_track_count; i++)
			{
				uint32_t t_id;
				bool t_enabled;
				MCPlatformGetPlayerTrackProperty(m_platform_player, i, kMCPlatformPlayerTrackPropertyId, kMCPlatformPropertyTypeUInt32, &t_id);
				MCPlatformGetPlayerTrackProperty(m_platform_player, i, kMCPlatformPlayerTrackPropertyEnabled, kMCPlatformPropertyTypeBool, &t_enabled);
				if (t_enabled)
					ep . concatuint(t_id, EC_RETURN, i == 0);
			}
		}
}
#endif

Boolean MCPlayer::setenabledtracks(MCStringRef s)
{
	if (getstate(CS_PREPARED))
		if (m_platform_player != nil)
		{
			uindex_t t_track_count;
			MCPlatformCountPlayerTracks(m_platform_player, t_track_count);
			for(uindex_t i = 0; i < t_track_count; i++)
			{
				bool t_enabled;
				t_enabled = false;
				MCPlatformSetPlayerTrackProperty(m_platform_player, i, kMCPlatformPlayerTrackPropertyEnabled, kMCPlatformPropertyTypeBool, &t_enabled);
			}
			
            uindex_t t_si, t_ei;
            t_si = t_ei = 0;
            
            while (t_ei < MCStringGetLength(s))
            {
                MCAutoStringRef t_track;
                
                if (!MCStringFirstIndexOfChar(s, '\n', t_si, kMCStringOptionCompareExact, t_ei))
                    t_ei = MCStringGetLength(s);
                
                /* UNCHECKED */ MCStringCopySubstring(s, MCRangeMake(t_si, t_ei - t_si), &t_track);
				
                if (!MCStringIsEmpty(*t_track))
				{
					uindex_t t_index;
					MCAutoNumberRef t_id;
                    
                    if (!MCNumberParse(*t_track, &t_id) ||
                        !MCPlatformFindPlayerTrackWithId(m_platform_player, MCNumberFetchAsUnsignedInteger(*t_id), t_index))
						return False;
					
					bool t_enabled;
					t_enabled = true;
					MCPlatformSetPlayerTrackProperty(m_platform_player, t_index, kMCPlatformPlayerTrackPropertyEnabled, kMCPlatformPropertyTypeBool, &t_enabled);
				}
				t_ei++;
				t_si = t_ei;
			}
            
			MCRectangle t_movie_rect;
			MCPlatformGetPlayerProperty(m_platform_player, kMCPlatformPlayerPropertyMovieRect, kMCPlatformPropertyTypeRectangle, &t_movie_rect);
			MCRectangle trect = resize(t_movie_rect);
			if (flags & F_SHOW_BORDER)
				trect = MCU_reduce_rect(trect, -borderwidth);
			setrect(trect);
		}
    
	return True;
}

MCRectangle MCPlayer::resize(MCRectangle movieRect)
{
	int2 x, y;
	MCRectangle trect = rect;
	
	// MW-2011-10-24: [[ Bug 9800 ]] Store the current rect for layer notification.
	MCRectangle t_old_rect;
	t_old_rect = rect;
	
	// MW-2011-10-01: [[ Bug 9762 ]] These got inverted sometime.
	formattedheight = movieRect.height;
	formattedwidth = movieRect.width;
	
	if (!(flags & F_LOCK_LOCATION))
	{
		if (formattedheight == 0)
		{ // audio clip
			trect.height = CONTROLLER_HEIGHT;
			rect = trect;
		}
		else
		{
			x = trect.x + (trect.width >> 1);
			y = trect.y + (trect.height >> 1);
			trect.width = (uint2)(formattedwidth * scale);
			trect.height = (uint2)(formattedheight * scale);
            
            if (flags & F_SHOW_CONTROLLER)
                trect.height += CONTROLLER_HEIGHT;
            
			trect.x = x - (trect.width >> 1);
			trect.y = y - (trect.height >> 1);
			if (flags & F_SHOW_BORDER)
				rect = MCU_reduce_rect(trect, -borderwidth);
			else
				rect = trect;
		}
	}
	else
		if (flags & F_SHOW_BORDER)
			trect = MCU_reduce_rect(trect, borderwidth);
	
	// MW-2011-10-24: [[ Bug 9800 ]] If the rect has changed, notify the layer.
	if (!MCU_equal_rect(rect, t_old_rect))
		layer_rectchanged(t_old_rect, true);
	
	return trect;
}


void MCPlayer::setcallbacks(MCStringRef p_callbacks)
{
    MCValueAssign(userCallbackStr, p_callbacks);
    SynchronizeUserCallbacks();
}

void MCPlayer::setmoviecontrollerid(integer_t p_id)
{    
}

integer_t MCPlayer::getmoviecontrollerid()
{
    // COCOA-TODO
    return (integer_t)NULL;
}

integer_t MCPlayer::getmediatypes()
{
    if (m_platform_player != nil)
    {
        MCPlatformPlayerMediaTypes t_types;
        MCPlatformGetPlayerProperty(m_platform_player, kMCPlatformPlayerPropertyMediaTypes, kMCPlatformPropertyTypePlayerMediaTypes, &t_types);

        return t_types;
    }
    
    return 0;
}

uinteger_t MCPlayer::getcurrentnode()
{
    uint2 i = 0;
    if (m_platform_player != nil)
        MCPlatformGetPlayerProperty(m_platform_player, kMCPlatformPlayerPropertyQTVRNode, kMCPlatformPropertyTypeUInt16, &i);
    return i;
}

bool MCPlayer::changecurrentnode(uinteger_t p_node_id)
{
    if (m_platform_player != nil)
    {
        MCPlatformSetPlayerProperty(m_platform_player, kMCPlatformPlayerPropertyQTVRNode, kMCPlatformPropertyTypeUInt16, &p_node_id);
        return true;
    }
    return false;
}

real8 MCPlayer::getpan()
{
    real8 pan = 0.0;
    if (m_platform_player != nil)
        MCPlatformGetPlayerProperty(m_platform_player, kMCPlatformPlayerPropertyQTVRPan, kMCPlatformPropertyTypeDouble, &pan);
    return pan;
}

bool MCPlayer::changepan(real8 pan)
{
    if (m_platform_player != nil)
        MCPlatformSetPlayerProperty(m_platform_player, kMCPlatformPlayerPropertyQTVRPan, kMCPlatformPropertyTypeDouble, &pan);
    
    return isbuffering();
}

real8 MCPlayer::gettilt()
{
    real8 tilt = 0.0;
    if (m_platform_player != nil)
        MCPlatformGetPlayerProperty(m_platform_player, kMCPlatformPlayerPropertyQTVRTilt, kMCPlatformPropertyTypeDouble, &tilt);
    return tilt;
}

bool MCPlayer::changetilt(real8 tilt)
{
    if (m_platform_player != nil)
        MCPlatformSetPlayerProperty(m_platform_player, kMCPlatformPlayerPropertyQTVRTilt, kMCPlatformPropertyTypeDouble, &tilt);
    return isbuffering();
}

real8 MCPlayer::getzoom()
{
    real8 zoom = 0.0;
    if (m_platform_player != nil)
        MCPlatformGetPlayerProperty(m_platform_player, kMCPlatformPlayerPropertyQTVRZoom, kMCPlatformPropertyTypeDouble, &zoom);
    return zoom;
}

bool MCPlayer::changezoom(real8 zoom)
{
    if (m_platform_player != nil)
        MCPlatformSetPlayerProperty(m_platform_player, kMCPlatformPlayerPropertyQTVRZoom, kMCPlatformPropertyTypeDouble, &zoom);
    return isbuffering();
}

void MCPlayer::gettracks(MCStringRef &r_tracks)
{
    if (getstate(CS_PREPARED) && m_platform_player != nil)
	{
		uindex_t t_track_count;
		MCPlatformCountPlayerTracks(m_platform_player, t_track_count);
        MCAutoListRef t_tracks_list;
        /* UNCHECKED */ MCListCreateMutable('\n', &t_tracks_list);
        
        for(uindex_t i = 0; i < t_track_count; i++)
        {
            MCAutoStringRef t_track;
            MCAutoStringRef t_name;
            
            uint32_t t_id;
            uint32_t t_offset, t_duration;
            MCPlatformGetPlayerTrackProperty(m_platform_player, i, kMCPlatformPlayerTrackPropertyId, kMCPlatformPropertyTypeUInt32, &t_id);
            MCPlatformGetPlayerTrackProperty(m_platform_player, i, kMCPlatformPlayerTrackPropertyMediaTypeName, kMCPlatformPropertyTypeNativeCString, &(&t_name));
            MCPlatformGetPlayerTrackProperty(m_platform_player, i, kMCPlatformPlayerTrackPropertyOffset, kMCPlatformPropertyTypeUInt32, &t_offset);
            MCPlatformGetPlayerTrackProperty(m_platform_player, i, kMCPlatformPlayerTrackPropertyDuration, kMCPlatformPropertyTypeUInt32, &t_duration);
            /* UNCHECKED */ MCStringFormat(&t_track, "%u,%@,%u,%u", t_id, *t_name, t_offset, t_duration);
            /* UNCHECKED */ MCListAppend(*t_tracks_list, *t_track);
        }
        /* UNCHECKED */ MCListCopyAsString(*t_tracks_list, r_tracks);
    }
    // PM-2015-04-22: [[ Bug 15264 ]] In case of invalid/non-existent file, return empty (as in LC 6.7.x)
    else
        r_tracks = MCValueRetain(kMCEmptyString);
}

uinteger_t MCPlayer::gettrackcount()
{
    uint2 i = 0;
    if (m_platform_player != nil)
    {
        uindex_t t_count;
        MCPlatformCountPlayerTracks(m_platform_player, t_count);
        i = t_count;
    }
    return i;
}

void MCPlayer::getnodes(MCStringRef &r_nodes)
{
	// COCOA-TODO: MCPlayer::getnodes();
    r_nodes = MCValueRetain(kMCEmptyString);
}

void MCPlayer::gethotspots(MCStringRef &r_nodes)
{
	// COCOA-TODO: MCPlayer::gethotspots();
    r_nodes = MCValueRetain(kMCEmptyString);
}

void MCPlayer::getconstraints(MCMultimediaQTVRConstraints &r_constraints)
{
    if (m_platform_player != nil)
        MCPlatformGetPlayerProperty(m_platform_player, kMCPlatformPlayerPropertyQTVRConstraints, kMCPlatformPropertyTypePlayerQTVRConstraints, (MCPlatformPlayerQTVRConstraints*)&(r_constraints));
}

void MCPlayer::getenabledtracks(uindex_t &r_count, uint32_t *&r_tracks_id)
{
    uinteger_t *t_track_ids;
    uindex_t t_count;
    
    t_track_ids = nil;
    t_count = 0;
    
    if (m_platform_player != nil)
    {
        uindex_t t_track_count;
        MCPlatformCountPlayerTracks(m_platform_player, t_track_count);
        t_count = 0;
        
        for(uindex_t i = 0; i < t_track_count; i++)
        {
            uint32_t t_id;
            uint32_t t_enabled;
            MCPlatformGetPlayerTrackProperty(m_platform_player, i, kMCPlatformPlayerTrackPropertyId, kMCPlatformPropertyTypeUInt32, &t_id);
            MCPlatformGetPlayerTrackProperty(m_platform_player, i, kMCPlatformPlayerTrackPropertyEnabled, kMCPlatformPropertyTypeBool, &t_enabled);
            if (t_enabled)
            {
                MCMemoryReallocate(t_track_ids, ++t_count * sizeof(uinteger_t), t_track_ids);
                t_track_ids[t_count - 1] = t_id;
            }
        }
    }
    
    r_count = t_count;
    r_tracks_id = t_track_ids;
}

void MCPlayer::updatevisibility()
{
    if (m_platform_player != nil)
    {
        bool t_visible;
        t_visible = getflag(F_VISIBLE);
        MCPlatformSetPlayerProperty(m_platform_player, kMCPlatformPlayerPropertyVisible, kMCPlatformPropertyTypeBool, &t_visible);
    }
}

void MCPlayer::updatetraversal()
{
    // Does nothing on platform implementation
}

void MCPlayer::setforegroundcolor(const MCInterfaceNamedColor& p_color)
{
    selectedareacolor = p_color . color;
}

void MCPlayer::getforegrouncolor(MCInterfaceNamedColor& r_color)
{
    r_color . name = nil;
    r_color . color = selectedareacolor;
}

void MCPlayer::sethilitecolor(const MCInterfaceNamedColor& p_color)
{
    controllermaincolor = p_color . color;
}

void MCPlayer::gethilitecolor(MCInterfaceNamedColor &r_color)
{
    r_color . name = nil;
    r_color . color = controllermaincolor;
}

//
// End of virtual MCPlayerInterface's functions
////////////////////////////////////////////////////////////////////////////////

void MCPlayer::markerchanged(uint32_t p_time)
{
    // Search for the first marker with the given time, and dispatch the message.
    for(uindex_t i = 0; i < m_callback_count; i++)
        if (p_time == m_callbacks[i] . time)
        {
            MCExecContext ctxt(nil, nil, nil);
            
            MCParameter *t_param;
            t_param = new MCParameter;
            t_param -> set_argument(ctxt, m_callbacks[i] . parameter);
            MCscreen -> addmessage(this, m_callbacks[i] . message, 0, t_param);
            
            // MW-2014-08-25: [[ Bug 13267 ]] Make sure we terminate the current wait so updates and messages get sent.
            MCPlatformBreakWait();
        }
}

void MCPlayer::selectionchanged(void)
{
    timer(MCM_selection_changed, nil);
}

void MCPlayer::currenttimechanged(void)
{
    if (m_modify_selection_while_playing)
    {
        if ((MCmodifierstate & MS_SHIFT) == 0)
            playpause(True);
        
        uint32_t t_current_time;
        t_current_time = getmoviecurtime();
        
        if (t_current_time < endtime && t_current_time > starttime)
            starttime = t_current_time;
        if (t_current_time > endtime)
            endtime = t_current_time;
        
        setselection(true);
    }
    
    // FG-2014-08-14: [[ Bug 13099 ]] redrawcontroller () should be called before currenttimechanged message is sent, or else player becomes unresponsive if alwaysbuffer is true
    redrawcontroller();
    
    // PM-2014-05-26: [[Bug 12512]] Make sure we pass the param to the currenttimechanged message
    if (!getstate(CS_CTC_PENDING))
    {
        state |= CS_CTC_PENDING;
        
        MCParameter *t_param;
        t_param = new MCParameter;
        t_param -> setn_argument(getmoviecurtime());
        MCscreen -> addmessage(this, MCM_current_time_changed, 0, t_param);
        
        // MW-2014-08-25: [[ Bug 13267 ]] Make sure we terminate the current wait so updates and messages get sent.
        MCPlatformBreakWait();
    }
}

void MCPlayer::moviefinished(void)
{
    // PM-2014-08-06: [[ Bug 13104 ]] Set rate to zero when movie finish
    rate = 0.0;
    // PM-2014-12-02: [[ Bug 14141 ]] Delay the playStopped message to prevent IDE hang in case where the player's filename is set in the playStopped message (AVFoundation does not like nested callbacks)
    MCscreen -> delaymessage(this, MCM_play_stopped);
}

void MCPlayer::SynchronizeUserCallbacks(void)
{
    if (MCStringIsEmpty(userCallbackStr))
        return;
    
    if (m_platform_player == nil)
        return;
    
    // Free the existing callback table.
    for(uindex_t i = 0; i < m_callback_count; i++)
    {
        MCNameDelete(m_callbacks[i] . message);
        MCNameDelete(m_callbacks[i] . parameter);
    }
    MCMemoryDeleteArray(m_callbacks);
    m_callbacks = nil;
    m_callback_count = 0;
    
    // Now reparse the callback string and build the table.
    MCAutoStringRef t_callback;
    t_callback = userCallbackStr;
    
    uindex_t t_start_index, t_length;
    
    t_length = MCStringGetLength(*t_callback);
    t_start_index = 0;
    
	while (t_start_index < t_length)
	{
		uindex_t t_comma_index, t_callback_index, t_end_index;
		if (!MCStringFirstIndexOfChar(*t_callback, ',', t_start_index, kMCStringOptionCompareExact, t_comma_index))
		{
            //search ',' as separator
			return;
		}
		
        uindex_t t_callback2_index;
        // AL-2014-07-31: [[ Bug 12936 ]] Callbacks are one per line
        if (!MCStringFirstIndexOfChar(*t_callback, '\n', t_comma_index + 1, kMCStringOptionCompareExact, t_end_index))
            t_end_index = MCStringGetLength(*t_callback);
        
        /* UNCHECKED */ MCMemoryResizeArray(m_callback_count + 1, m_callbacks, m_callback_count);
        // Converts the first part to a number.
        MCAutoNumberRef t_time;
        
        // SN-2014-07-28: [[ Bug 12984 ]] MCNumberParseOffset expects the string to finish after the number
        MCAutoStringRef t_callback_substring;
        /* UNCHECKED */ MCStringCopySubstring(*t_callback, MCRangeMake(t_start_index, t_comma_index - t_start_index), &t_callback_substring);
        
        // SN-2014-07-28: [[ Bug 12984 ]] Mimic the strtol behaviour in case of a parsing failure
        if (MCNumberParse(*t_callback_substring, &t_time))
            m_callbacks[m_callback_count - 1] . time = MCNumberFetchAsInteger(*t_time);
        else
            m_callbacks[m_callback_count - 1] . time = 0;
        
        t_callback_index = t_comma_index + 1;
        while (isspace(MCStringGetCharAtIndex(*t_callback, t_callback_index))) //strip off preceding and trailing blanks
            ++t_callback_index;
        
        // See whether we can find a parameter for this callback
        uindex_t t_space_index;
        t_space_index = t_callback_index;
        
        while (t_space_index < t_end_index)
        {
            if (isspace(MCStringGetCharAtIndex(*t_callback, t_space_index)))
            {
                ++t_space_index;
                MCAutoStringRef t_param;
                /* UNCHECKED */ MCStringCopySubstring(*t_callback, MCRangeMake(t_space_index, t_end_index - t_space_index), &t_param);
                /* UNCHECKED */ MCNameCreate(*t_param, m_callbacks[m_callback_count - 1] . parameter);
                break;
            }
            ++t_space_index;
        }
        
        MCAutoStringRef t_message;
        /* UNCHECKED */ MCStringCopySubstring(*t_callback, MCRangeMake(t_callback_index, t_space_index - t_callback_index), &t_message);
        /* UNCHECKED */ MCNameCreate(*t_message, m_callbacks[m_callback_count - 1] . message);
        
        // If no parameter is specified, use the time.
        if (m_callbacks[m_callback_count - 1] . parameter == nil)
        {
            MCAutoStringRef t_param;
            /* UNCHECKED */ MCStringCopySubstring(*t_callback, MCRangeMake(t_start_index, t_comma_index - t_start_index), &t_param);
            /* UNCHECKED */ MCNameCreate(*t_param, m_callbacks[m_callback_count - 1] . parameter);
        }
		
        // Skip to the next callback, if there is one
        t_start_index = t_end_index + 1;
	}
    
    if (!hasfilename())
        return;
    
    // Now set the markers in the player so that we get notified.
    array_t<uint32_t> t_markers;
    /* UNCHECKED */ MCMemoryNewArray(m_callback_count, t_markers . ptr);
    for(uindex_t i = 0; i < m_callback_count; i++)
        t_markers . ptr[i] = m_callbacks[i] . time;
    t_markers . count = m_callback_count;
    MCPlatformSetPlayerProperty(m_platform_player, kMCPlatformPlayerPropertyMarkers, kMCPlatformPropertyTypeUInt32Array, &t_markers);
    MCMemoryDeleteArray(t_markers . ptr);
}

Boolean MCPlayer::isbuffering(void)
{
	if (m_platform_player == nil || !hasfilename())
		return false;
	
	bool t_buffering;
	MCPlatformGetPlayerProperty(m_platform_player, kMCPlatformPlayerPropertyOffscreen, kMCPlatformPropertyTypeBool, &t_buffering);
	
	return t_buffering;
}

//-----------------------------------------------------------------------------
//  Redraw Management

// MW-2011-09-06: [[ Redraw ]] Added 'sprite' option - if true, ink and opacity are not set.
void MCPlayer::draw(MCDC *dc, const MCRectangle& p_dirty, bool p_isolated, bool p_sprite)
{
	MCRectangle dirty;
	dirty = p_dirty;
    
	if (!p_isolated)
	{
		// MW-2011-09-06: [[ Redraw ]] If rendering as a sprite, don't change opacity or ink.
		if (!p_sprite)
		{
			dc -> setopacity(blendlevel * 255 / 100);
			dc -> setfunction(ink);
		}
        
		// MW-2009-06-11: [[ Bitmap Effects ]]
		if (m_bitmap_effects == NULL)
			dc -> begin(false);
		else
		{
			if (!dc -> begin_with_effects(m_bitmap_effects, rect))
				return;
			dirty = dc -> getclip();
		}
	}
    
	if (MClook == LF_MOTIF && state & CS_KFOCUSED && !(extraflags & EF_NO_FOCUS_BORDER))
		drawfocus(dc, p_dirty);
    
    //if (!(state & CS_CLOSING))
		//prepare(MCnullstring);
	
	if (m_platform_player != nil && hasfilename())
	{
        // SN-2014-08-25: [[ Bug 13187 ]] syncbuffering relocated
        //syncbuffering(dc);
        
		bool t_offscreen;
		MCPlatformGetPlayerProperty(m_platform_player, kMCPlatformPlayerPropertyOffscreen, kMCPlatformPropertyTypeBool, &t_offscreen);
		
		if (t_offscreen)
		{
			MCRectangle trect = MCU_reduce_rect(rect, flags & F_SHOW_BORDER ? borderwidth : 0);
            
			MCImageDescriptor t_image;
			MCMemoryClear(&t_image, sizeof(t_image));
			t_image.filter = kMCGImageFilterNone;
            
			// IM-2014-05-14: [[ ImageRepUpdate ]] Wrap locked bitmap in MCGImage
			MCImageBitmap *t_bitmap = nil;
			MCPlatformLockPlayerBitmap(m_platform_player, t_bitmap);
            
			MCGRaster t_raster = MCImageBitmapGetMCGRaster(t_bitmap, true);
            
            // SN-2014-08-25: [[ Bug 13187 ]] We need to copy the raster
            if (dc -> gettype() == CONTEXT_TYPE_PRINTER)
                MCGImageCreateWithRaster(t_raster, t_image.image);
            else
                MCGImageCreateWithRasterNoCopy(t_raster, t_image.image);
			if (t_image . image != nil)
				dc -> drawimage(t_image, 0, 0, trect.width, trect.height, trect.x, trect.y);
			MCGImageRelease(t_image.image);
			MCPlatformUnlockPlayerBitmap(m_platform_player, t_bitmap);
		}
	}
 
    // Draw our controller
    if (getflag(F_SHOW_CONTROLLER))
    {
        drawcontroller(dc);
    }
    
	if (getflag(F_SHOW_BORDER))
		if (getflag(F_3D))
			draw3d(dc, rect, ETCH_SUNKEN, borderwidth);
		else
			drawborder(dc, rect, borderwidth);
	
	if (!p_isolated)
	{
		if (getstate(CS_SELECTED))
			drawselected(dc);
	}
    
	if (!p_isolated)
		dc -> end();
}


void MCPlayer::drawcontroller(MCDC *dc)
{
    MCRectangle t_rect;
    t_rect = getcontrollerrect();
    
    // Adjust to cover empty pixels
    t_rect . x --;
    t_rect . y --;
    t_rect . width ++;
    t_rect . height ++;
    
    // SN-2014-08-25: [[ Bug 13187 ]] We need to clip to the size of the controller
    dc -> save();
    dc -> cliprect(t_rect);
    
    MCGContextRef t_gcontext = nil;
    dc -> lockgcontext(t_gcontext);
    
    // SN-2014-08-25: [[ Bug 13187 ]] Fill up the controller background color after clipping
    MCGContextAddRectangle(t_gcontext, MCRectangleToMCGRectangle(t_rect));
    MCGContextSetFillRGBAColor(t_gcontext, (controllerbackcolor . red / 255.0) / 257.0, (controllerbackcolor . green / 255.0) / 257.0, (controllerbackcolor . blue / 255.0) / 257.0, 1.0f);
    MCGContextFill(t_gcontext);
    
    drawControllerVolumeButton(t_gcontext);
    
    drawControllerPlayPauseButton(t_gcontext);
    drawControllerWellButton(t_gcontext);
    drawControllerBufferedAreaButton(t_gcontext);
    
    // PM-2014-07-15 [[ Bug 12818 ]] If the duration of the selection is 0 then selection handles are invisible
    if (getflag(F_SHOW_SELECTION) && endtime - starttime != 0)
    {
        drawControllerSelectedAreaButton(t_gcontext);
    }
    
    drawControllerScrubForwardButton(t_gcontext);
    drawControllerScrubBackButton(t_gcontext);
    
    drawControllerPlayedAreaButton(t_gcontext);
    
    // PM-2014-07-15 [[ Bug 12818 ]] If the duration of the selection is 0 then selection handles are invisible
    if (getflag(F_SHOW_SELECTION) && endtime - starttime != 0)
    {
        drawControllerSelectionStartButton(t_gcontext);
        drawControllerSelectionFinishButton(t_gcontext);
    }
    
    drawControllerThumbButton(t_gcontext);
    
    dc -> unlockgcontext(t_gcontext);
    
    // SN-2014-08-25: [[ Bug 13187 ]] Restore the context to its previous state
    dc -> restore();
}

void MCPlayer::drawControllerVolumeButton(MCGContextRef p_gcontext)
{
    MCRectangle t_rect;
    t_rect = getcontrollerrect();
    MCRectangle t_volume_rect = getcontrollerpartrect(t_rect, kMCPlayerControllerPartVolume);
        
    if (m_show_volume)
    {
        MCGContextAddRectangle(p_gcontext, MCRectangleToMCGRectangle(t_volume_rect));
        MCGContextSetFillRGBAColor(p_gcontext, (controllermaincolor . red / 255.0) / 257.0, (controllermaincolor . green / 255.0) / 257.0, (controllermaincolor . blue / 255.0) / 257.0, 1.0f);
        MCGContextFill(p_gcontext);
    }
    
    MCGContextSetFillRGBAColor(p_gcontext, 257 / 257.0, 257 / 257.0, 257 / 257.0, 1.0f); // WHITE

    MCGContextSetShouldAntialias(p_gcontext, true);
    
    MCGContextBeginPath(p_gcontext);
    MCGContextMoveTo(p_gcontext, MCRectangleScalePoints(t_volume_rect, 0.28 , 0.4));
    MCGContextLineTo(p_gcontext, MCRectangleScalePoints(t_volume_rect, 0.28 , 0.6));
    MCGContextLineTo(p_gcontext, MCRectangleScalePoints(t_volume_rect, 0.4 , 0.6));
    MCGContextLineTo(p_gcontext, MCRectangleScalePoints(t_volume_rect, 0.5 , 0.7));
    MCGContextLineTo(p_gcontext, MCRectangleScalePoints(t_volume_rect, 0.5 , 0.3));
    MCGContextLineTo(p_gcontext, MCRectangleScalePoints(t_volume_rect, 0.4 , 0.4));
    MCGContextCloseSubpath(p_gcontext);
    MCGContextFill(p_gcontext);
    
    if (getloudness() > 30)
    {
        MCGContextMoveTo(p_gcontext, MCRectangleScalePoints(t_volume_rect, 0.6 , 0.4));
        MCGContextLineTo(p_gcontext, MCRectangleScalePoints(t_volume_rect, 0.6 , 0.6));
    }
    
    if (getloudness() > 60)
    {
        MCGContextMoveTo(p_gcontext, MCRectangleScalePoints(t_volume_rect, 0.7 , 0.35));
        MCGContextLineTo(p_gcontext, MCRectangleScalePoints(t_volume_rect, 0.7 , 0.65));
    }
    
    if (getloudness() > 95)
    {
        MCGContextMoveTo(p_gcontext, MCRectangleScalePoints(t_volume_rect, 0.8 , 0.3));
        MCGContextLineTo(p_gcontext, MCRectangleScalePoints(t_volume_rect, 0.8 , 0.7));
    }
    
    MCGContextSetStrokeRGBAColor(p_gcontext, 257 / 257.0, 257 / 257.0, 257 / 257.0, 1.0f); // WHITE
    MCGContextSetStrokeWidth(p_gcontext, t_volume_rect . width / 20.0 );
    MCGContextStroke(p_gcontext);
}

void MCPlayer::drawControllerPlayPauseButton(MCGContextRef p_gcontext)
{
    MCRectangle t_rect;
    t_rect = getcontrollerrect();
    MCRectangle t_playpause_rect = getcontrollerpartrect(t_rect, kMCPlayerControllerPartPlay);
    MCGContextSetShouldAntialias(p_gcontext, true);
    
    if (ispaused())
    {
        MCGContextMoveTo(p_gcontext, MCRectangleScalePoints(t_playpause_rect, 0.35, 0.3));
        MCGContextLineTo(p_gcontext, MCRectangleScalePoints(t_playpause_rect, 0.35, 0.7));
        MCGContextLineTo(p_gcontext, MCRectangleScalePoints(t_playpause_rect, 0.68, 0.5));
        MCGContextCloseSubpath(p_gcontext);
    }
    
    else
    {
        MCGRectangle t_grect1, t_grect2;
        
        t_grect1 = MCGRectangleMake(t_playpause_rect . x + 0.3 * t_playpause_rect . width, t_playpause_rect . y + 0.3 * t_playpause_rect . height, 0.15 * t_playpause_rect . width, 0.4 * t_playpause_rect . height);
        MCGContextAddRectangle(p_gcontext, t_grect1);
        
        t_grect2 = MCGRectangleMake(t_playpause_rect . x + 0.55 * t_playpause_rect . width, t_playpause_rect . y + 0.3 * t_playpause_rect . height, 0.15 * t_playpause_rect . width, 0.4 * t_playpause_rect . height);
        MCGContextAddRectangle(p_gcontext, t_grect2);
        
    }
    
    MCGContextSetFillRGBAColor(p_gcontext, 257 / 257.0, 257 / 257.0, 257 / 257.0, 1.0f); // WHITE
    MCGContextFill(p_gcontext);
}

void MCPlayer::drawControllerWellButton(MCGContextRef p_gcontext)
{
    MCRectangle t_rect;
    t_rect = getcontrollerrect();
    MCRectangle t_drawn_well_rect = getcontrollerpartrect(t_rect, kMCPlayerControllerPartWell);
    // Adjust to look prettier. The same settings for y and height should apply to kMCPlayerControllerPartSelectedArea and kMCPlayerControllerPartPlayedArea
    t_drawn_well_rect . y = t_drawn_well_rect . y + 2 * CONTROLLER_HEIGHT / 5;
    t_drawn_well_rect . height = CONTROLLER_HEIGHT / 5;
    
    // PM-2014-07-17: [[ Bug 12833 ]] Reduce the length of the drawn well so as to fix alignment issues with the start/end point of selectedArea and playedArea 
    t_drawn_well_rect . x += 4;
    t_drawn_well_rect . width -= 10;
    
    MCGBitmapEffects t_effects;
	t_effects . has_drop_shadow = false;
	t_effects . has_outer_glow = false;
	t_effects . has_inner_glow = false;
	t_effects . has_inner_shadow = true;
    t_effects . has_color_overlay = false;
    
    MCGShadowEffect t_inner_shadow;
    t_inner_shadow . color = MCGColorMakeRGBA(56.0 / 255.0, 56.0 / 255.0, 56.0 / 255.0, 56.0 / 255.0);
    t_inner_shadow . blend_mode = kMCGBlendModeClear;
    t_inner_shadow . size = 0;
    t_inner_shadow . spread = 0;
    
    MCGFloat t_x_offset, t_y_offset;
    int t_distance = t_drawn_well_rect . height / 5;
    
    // Make sure we always have an inner shadow
    if (t_distance == 0)
        t_distance = 1;
    
    MCGraphicsContextAngleAndDistanceToXYOffset(270, t_distance, t_x_offset, t_y_offset);
    
    t_inner_shadow . x_offset = t_x_offset;
    t_inner_shadow . y_offset = t_y_offset;
    t_inner_shadow . knockout = false;
    
    t_effects . inner_shadow = t_inner_shadow;
  
    MCGContextSetShouldAntialias(p_gcontext, true);
    
    MCGContextSetFillRGBAColor(p_gcontext, 0.0f, 0.0f, 0.0f, 1.0f); // BLACK
    MCGRectangle t_rounded_rect = MCRectangleToMCGRectangle(t_drawn_well_rect);
    
    MCGContextAddRoundedRectangle(p_gcontext, t_rounded_rect, MCGSizeMake(10, 10));
    
    MCGContextBeginWithEffects(p_gcontext, t_rounded_rect, t_effects);
    
    MCGContextFill(p_gcontext);

    /////////////////////////////////////////
    /* TODO: Update this ugly way of adding the inner shadow 'manually' */
    MCRectangle t_shadow = MCRectangleMake(t_drawn_well_rect . x + 1, t_drawn_well_rect . y + t_drawn_well_rect . height - 2, t_drawn_well_rect . width - 2, 2);
    
    MCGContextSetShouldAntialias(p_gcontext, true);
    
    MCGContextSetFillRGBAColor(p_gcontext, 56.0 / 255.0, 56.0 / 255.0, 56.0 / 255.0, 1.0f); // GRAY
    MCGRectangle t_shadow_rect = MCRectangleToMCGRectangle(t_shadow);
    
    MCGContextAddRoundedRectangle(p_gcontext, t_shadow_rect, MCGSizeMake(10, 10));
    
    MCGContextFill(p_gcontext);
    ////////////////////////////////////////
    
    MCGContextEnd(p_gcontext);
}

void MCPlayer::drawControllerThumbButton(MCGContextRef p_gcontext)
{
    MCRectangle t_rect;
    t_rect = getcontrollerrect();
    MCRectangle t_drawn_thumb_rect = getcontrollerpartrect(t_rect, kMCPlayerControllerPartThumb);
    // Adjust to look prettier. Note that these adjustments should match hittestcontroller in cases where thumb overlaps with selectionStart/selectionFinish handles
    t_drawn_thumb_rect . y = t_drawn_thumb_rect . y + 2 * CONTROLLER_HEIGHT / 7;
    t_drawn_thumb_rect . height = 3 * CONTROLLER_HEIGHT / 7;
    t_drawn_thumb_rect . width = CONTROLLER_HEIGHT / 3;
       
    MCAutoPointer<MCGColor> t_colors;
    MCAutoPointer<MCGFloat> t_stops;
    setRamp(&t_colors, &t_stops);
    
    MCGAffineTransform t_transform;
    
    float origin_x = t_drawn_thumb_rect.x + t_drawn_thumb_rect.width / 2.0;
	float origin_y = t_drawn_thumb_rect.y + t_drawn_thumb_rect.height;
	float primary_x = t_drawn_thumb_rect.x + t_drawn_thumb_rect.width / 2.0;
	float primary_y = t_drawn_thumb_rect.y;
	float secondary_x = t_drawn_thumb_rect.x - t_drawn_thumb_rect.width / 2.0;
	float secondary_y = t_drawn_thumb_rect.y + t_drawn_thumb_rect.height;
    
    setTransform(t_transform, origin_x, origin_y, primary_x, primary_y, secondary_x, secondary_y);
    
    ////////////////////////////////////////////////////////
    
    ///////////////////////////////////////////////////////
    
    MCGContextSetFillGradient(p_gcontext, kMCGGradientFunctionLinear, *t_stops, *t_colors, 3, false, false, 1, t_transform, kMCGImageFilterNone);
    
    MCGContextSetShouldAntialias(p_gcontext, true);
    
    MCGContextAddArc(p_gcontext, MCRectangleScalePoints(t_drawn_thumb_rect, 0.5, 0.5), MCGSizeMake(1.2 * t_drawn_thumb_rect . width, 0.8 * t_drawn_thumb_rect . height), 0, 0, 360);
    
    MCGContextFill(p_gcontext);
}

void MCPlayer::drawControllerSelectionStartButton(MCGContextRef p_gcontext)
{
    MCRectangle t_rect;
    t_rect = getcontrollerrect();
    MCRectangle t_drawn_selection_start_rect = getcontrollerpartrect(t_rect, kMCPlayerControllerPartSelectionStart);
    
    MCGContextSetShouldAntialias(p_gcontext, true);
    
    MCGContextBeginPath(p_gcontext);
    
    // PM-2014-07-16: [[ Bug 12816 ]] Change the appearance of selection handles so as not to obscure player thumb
    MCGContextMoveTo(p_gcontext, MCRectangleScalePoints(t_drawn_selection_start_rect, 0.3, 0.05));
    MCGContextLineTo(p_gcontext, MCRectangleScalePoints(t_drawn_selection_start_rect, 0.7, 0.05));
    MCGContextLineTo(p_gcontext, MCRectangleScalePoints(t_drawn_selection_start_rect, 0.7, 0.1));
    MCGContextLineTo(p_gcontext, MCRectangleScalePoints(t_drawn_selection_start_rect, 0.5, 0.25));
    MCGContextLineTo(p_gcontext, MCRectangleScalePoints(t_drawn_selection_start_rect, 0.3, 0.1));
    MCGContextCloseSubpath(p_gcontext);
    
    MCGContextMoveTo(p_gcontext, MCRectangleScalePoints(t_drawn_selection_start_rect, 0.3, 0.93));
    MCGContextLineTo(p_gcontext, MCRectangleScalePoints(t_drawn_selection_start_rect, 0.7, 0.93));
    MCGContextLineTo(p_gcontext, MCRectangleScalePoints(t_drawn_selection_start_rect, 0.7, 0.88));
    MCGContextLineTo(p_gcontext, MCRectangleScalePoints(t_drawn_selection_start_rect, 0.5, 0.73));
    MCGContextLineTo(p_gcontext, MCRectangleScalePoints(t_drawn_selection_start_rect, 0.3, 0.88));
    MCGContextCloseSubpath(p_gcontext);

    
    MCGContextSetFillRGBAColor(p_gcontext, 257 / 257.0, 257 / 257.0, 257 / 257.0, 1.0f); // WHITE
    MCGContextFill(p_gcontext);
}

void MCPlayer::drawControllerSelectionFinishButton(MCGContextRef p_gcontext)
{
    MCRectangle t_rect;
    t_rect = getcontrollerrect();
    MCRectangle t_drawn_selection_finish_rect = getcontrollerpartrect(t_rect, kMCPlayerControllerPartSelectionFinish);
    
    MCGContextSetShouldAntialias(p_gcontext, true);
    
    MCGContextBeginPath(p_gcontext);
    
    // PM-2014-07-16: [[ Bug 12816 ]] Change the appearance of selection handles so as not to obscure player thumb
    MCGContextMoveTo(p_gcontext, MCRectangleScalePoints(t_drawn_selection_finish_rect, 0.3, 0.05));
    MCGContextLineTo(p_gcontext, MCRectangleScalePoints(t_drawn_selection_finish_rect, 0.7, 0.05));
    MCGContextLineTo(p_gcontext, MCRectangleScalePoints(t_drawn_selection_finish_rect, 0.7, 0.1));
    MCGContextLineTo(p_gcontext, MCRectangleScalePoints(t_drawn_selection_finish_rect, 0.5, 0.25));
    MCGContextLineTo(p_gcontext, MCRectangleScalePoints(t_drawn_selection_finish_rect, 0.3, 0.1));
    MCGContextCloseSubpath(p_gcontext);
    
    MCGContextMoveTo(p_gcontext, MCRectangleScalePoints(t_drawn_selection_finish_rect, 0.3, 0.93));
    MCGContextLineTo(p_gcontext, MCRectangleScalePoints(t_drawn_selection_finish_rect, 0.7, 0.93));
    MCGContextLineTo(p_gcontext, MCRectangleScalePoints(t_drawn_selection_finish_rect, 0.7, 0.88));
    MCGContextLineTo(p_gcontext, MCRectangleScalePoints(t_drawn_selection_finish_rect, 0.5, 0.73));
    MCGContextLineTo(p_gcontext, MCRectangleScalePoints(t_drawn_selection_finish_rect, 0.3, 0.88));
    MCGContextCloseSubpath(p_gcontext);
    
    MCGContextSetFillRGBAColor(p_gcontext, 257 / 257.0, 257 / 257.0, 257 / 257.0, 1.0f); // WHITE
    MCGContextFill(p_gcontext);

}

void MCPlayer::drawControllerScrubForwardButton(MCGContextRef p_gcontext)
{
    MCRectangle t_rect;
    t_rect = getcontrollerrect();
    MCRectangle t_scrub_forward_rect = getcontrollerpartrect(t_rect, kMCPlayerControllerPartScrubForward);
    
    if (m_scrub_forward_is_pressed)
    {
        MCGContextAddRectangle(p_gcontext, MCRectangleToMCGRectangle(t_scrub_forward_rect));
        MCGContextSetFillRGBAColor(p_gcontext, (controllermaincolor . red / 255.0) / 257.0, (controllermaincolor . green / 255.0) / 257.0, (controllermaincolor . blue / 255.0) / 257.0, 1.0f);
        MCGContextFill(p_gcontext);
    }
    
    MCGContextSetShouldAntialias(p_gcontext, true);
    
    MCGRectangle t_grect;
    t_grect = MCGRectangleMake(t_scrub_forward_rect . x + 0.3 * t_scrub_forward_rect . width, t_scrub_forward_rect . y + 0.3 * t_scrub_forward_rect . height, 0.15 * t_scrub_forward_rect . width, 0.4 * t_scrub_forward_rect . height);
    MCGContextBeginPath(p_gcontext);
    MCGContextAddRectangle(p_gcontext, t_grect);
    
    MCGContextMoveTo(p_gcontext, MCRectangleScalePoints(t_scrub_forward_rect, 0.55, 0.3));
    MCGContextLineTo(p_gcontext, MCRectangleScalePoints(t_scrub_forward_rect, 0.55, 0.7));
    MCGContextLineTo(p_gcontext, MCRectangleScalePoints(t_scrub_forward_rect, 0.75, 0.5));
    MCGContextCloseSubpath(p_gcontext);
     
    MCGContextSetFillRGBAColor(p_gcontext, 257 / 257.0, 257 / 257.0, 257 / 257.0, 1.0f); // WHITE
    MCGContextFill(p_gcontext);
}

void MCPlayer::drawControllerScrubBackButton(MCGContextRef p_gcontext)
{
    MCRectangle t_rect;
    t_rect = getcontrollerrect();
    MCRectangle t_scrub_back_rect = getcontrollerpartrect(t_rect, kMCPlayerControllerPartScrubBack);
    
    if (m_scrub_back_is_pressed)
    {
        MCGContextAddRectangle(p_gcontext, MCRectangleToMCGRectangle(t_scrub_back_rect));
        MCGContextSetFillRGBAColor(p_gcontext, (controllermaincolor . red / 255.0) / 257.0, (controllermaincolor . green / 255.0) / 257.0, (controllermaincolor . blue / 255.0) / 257.0, 1.0f);
        MCGContextFill(p_gcontext);
    }
    
    MCGContextSetShouldAntialias(p_gcontext, true);
    MCGContextBeginPath(p_gcontext);
    MCGContextMoveTo(p_gcontext, MCRectangleScalePoints(t_scrub_back_rect, 0.2, 0.5));
    MCGContextLineTo(p_gcontext, MCRectangleScalePoints(t_scrub_back_rect, 0.4, 0.3));
    MCGContextLineTo(p_gcontext, MCRectangleScalePoints(t_scrub_back_rect, 0.4, 0.7));
    
    MCGRectangle t_grect;
    t_grect = MCGRectangleMake(t_scrub_back_rect . x + 0.5 * t_scrub_back_rect . width, t_scrub_back_rect . y + 0.3 * t_scrub_back_rect . height, 0.15 * t_scrub_back_rect . width, 0.4 * t_scrub_back_rect . height);
    
    MCGContextAddRectangle(p_gcontext, t_grect);
    MCGContextCloseSubpath(p_gcontext);
    
    MCGContextSetFillRGBAColor(p_gcontext, 257 / 257.0, 257 / 257.0, 257 / 257.0, 1.0f); // WHITE
    MCGContextFill(p_gcontext);
}

void MCPlayer::drawControllerSelectedAreaButton(MCGContextRef p_gcontext)
{
    MCRectangle t_drawn_selected_area;
    t_drawn_selected_area = getcontrollerpartrect(getcontrollerrect(), kMCPlayerControllerPartSelectedArea);
    // Adjust to look prettier. The same settings for y and height should apply to kMCPlayerControllerPartWell and kMCPlayerControllerPartPlayedArea
    t_drawn_selected_area . y = t_drawn_selected_area . y + 3 * CONTROLLER_HEIGHT / 7;
    t_drawn_selected_area . height = CONTROLLER_HEIGHT / 7;
    
    MCGContextAddRectangle(p_gcontext, MCRectangleToMCGRectangle(t_drawn_selected_area));
    MCGContextSetFillRGBAColor(p_gcontext, (selectedareacolor . red / 255.0) / 257.0, (selectedareacolor . green / 255.0) / 257.0, (selectedareacolor . blue / 255.0) / 257.0, 1.0f);
    MCGContextFill(p_gcontext);
}

void MCPlayer::drawControllerPlayedAreaButton(MCGContextRef p_gcontext)
{
    MCRectangle t_drawn_played_area;
    t_drawn_played_area = getcontrollerpartrect(getcontrollerrect(), kMCPlayerControllerPartPlayedArea);
    // Adjust to look prettier. The same settings for y and height should apply to kMCPlayerControllerPartWell and kMCPlayerControllerPartSelectedArea
    t_drawn_played_area . y = t_drawn_played_area . y + 3 * CONTROLLER_HEIGHT / 7;
    t_drawn_played_area . height = CONTROLLER_HEIGHT / 7;
    t_drawn_played_area . x--;

    
    MCGContextSetFillRGBAColor(p_gcontext, (controllermaincolor . red / 255.0) / 257.0, (controllermaincolor . green / 255.0) / 257.0, (controllermaincolor . blue / 255.0) / 257.0, 1.0f);
    
    MCGRectangle t_rounded_rect = MCRectangleToMCGRectangle(t_drawn_played_area);
    MCGContextAddRoundedRectangle(p_gcontext, t_rounded_rect, MCGSizeMake(30, 30));    
    MCGContextFill(p_gcontext);
}

void MCPlayer::drawControllerBufferedAreaButton(MCGContextRef p_gcontext)
{
    MCRectangle t_drawn_buffered_area;
    t_drawn_buffered_area = getcontrollerpartrect(getcontrollerrect(), kMCPlayerControllerPartBuffer);
    // Adjust to look prettier. The same settings for y and height should apply to kMCPlayerControllerPartWell and kMCPlayerControllerPartSelectedArea
    t_drawn_buffered_area . y = t_drawn_buffered_area . y + 3 * CONTROLLER_HEIGHT / 7;
    t_drawn_buffered_area . height = CONTROLLER_HEIGHT / 7;
    t_drawn_buffered_area . x--;
    
    
    MCGContextSetFillRGBAColor(p_gcontext, 62 / 257.0, 62 / 257.0, 62 / 257.0, 1.0f); // Some DARK GREY
    
    MCGRectangle t_rounded_rect = MCRectangleToMCGRectangle(t_drawn_buffered_area);
    MCGContextAddRoundedRectangle(p_gcontext, t_rounded_rect, MCGSizeMake(30, 30));
    MCGContextFill(p_gcontext);
}


int MCPlayer::hittestcontroller(int x, int y)
{
    MCRectangle t_rect;
    t_rect = getcontrollerrect();
    
    // PM-2014-07-16 [[ Bug 12816 ]] Handle case where player thumb and selection handles overlap
    if (MCU_point_in_rect(getcontrollerpartrect(t_rect, kMCPlayerControllerPartThumb), x, y) && MCU_point_in_rect(getcontrollerpartrect(t_rect, kMCPlayerControllerPartSelectionStart), x, y))
    {
        MCRectangle t_thumb_rect;
        t_thumb_rect = getcontrollerpartrect(getcontrollerrect(), kMCPlayerControllerPartThumb);
        
        // Look in drawControllerThumbButton and match the dimensions of the drawn thumb rect
        MCRectangle t_drawn_thumb_rect;
        t_drawn_thumb_rect = MCRectangleMake(t_thumb_rect . x, t_thumb_rect . y + 2 * CONTROLLER_HEIGHT / 7, CONTROLLER_HEIGHT / 3, 3 * CONTROLLER_HEIGHT / 7);
        
        if (MCU_point_in_rect(t_drawn_thumb_rect, x, y))
            return kMCPlayerControllerPartThumb;
        else
            return kMCPlayerControllerPartSelectionStart;
    }
    
    else if (MCU_point_in_rect(getcontrollerpartrect(t_rect, kMCPlayerControllerPartThumb), x, y) && MCU_point_in_rect(getcontrollerpartrect(t_rect, kMCPlayerControllerPartSelectionFinish), x, y))
    {
        MCRectangle t_thumb_rect;
        t_thumb_rect = getcontrollerpartrect(getcontrollerrect(), kMCPlayerControllerPartThumb);
        
        // Look in drawControllerThumbButton and match the dimensions of the drawn thumb rect
        MCRectangle t_drawn_thumb_rect;
        t_drawn_thumb_rect = MCRectangleMake(t_thumb_rect . x, t_thumb_rect . y + 2 * CONTROLLER_HEIGHT / 7, CONTROLLER_HEIGHT / 3, 3 * CONTROLLER_HEIGHT / 7);
        
        if (MCU_point_in_rect(t_drawn_thumb_rect, x, y))
            return kMCPlayerControllerPartThumb;
        else
            return kMCPlayerControllerPartSelectionFinish;
    }
    
    else if (MCU_point_in_rect(getcontrollerpartrect(t_rect, kMCPlayerControllerPartPlay), x, y))
        return kMCPlayerControllerPartPlay;
    
    else if (MCU_point_in_rect(getcontrollerpartrect(t_rect, kMCPlayerControllerPartVolume), x, y))
        return kMCPlayerControllerPartVolume;
    
    else if (MCU_point_in_rect(getcontrollerpartrect(t_rect, kMCPlayerControllerPartScrubBack), x, y))
        return kMCPlayerControllerPartScrubBack;
    
    else if (MCU_point_in_rect(getcontrollerpartrect(t_rect, kMCPlayerControllerPartScrubForward), x, y))
        return kMCPlayerControllerPartScrubForward;
    
    else if (MCU_point_in_rect(getcontrollerpartrect(t_rect, kMCPlayerControllerPartThumb), x, y))
        return kMCPlayerControllerPartThumb;
    
    else if (MCU_point_in_rect(getcontrollerpartrect(t_rect, kMCPlayerControllerPartSelectionStart), x, y))
        return kMCPlayerControllerPartSelectionStart;
    
    else if (MCU_point_in_rect(getcontrollerpartrect(t_rect, kMCPlayerControllerPartSelectionFinish), x, y))
        return kMCPlayerControllerPartSelectionFinish;
    
    else if (MCU_point_in_rect(getcontrollerpartrect(t_rect, kMCPlayerControllerPartWell), x, y))
        return kMCPlayerControllerPartWell;
    
    else if (MCU_point_in_rect(getcontrollerpartrect(t_rect, kMCPlayerControllerPartVolumeSelector), x, y))
        return kMCPlayerControllerPartVolumeSelector;
    
    else if (MCU_point_in_rect(getcontrollerpartrect(t_rect, kMCPlayerControllerPartVolumeWell), x, y))
        return kMCPlayerControllerPartVolumeWell;
    
    else if (MCU_point_in_rect(getcontrollerpartrect(t_rect, kMCPlayerControllerPartVolumeBar), x, y))
        return kMCPlayerControllerPartVolumeBar;
    
    else
        return kMCPlayerControllerPartUnknown;
}

void MCPlayer::drawcontrollerbutton(MCDC *dc, const MCRectangle& p_rect)
{
    dc -> setforeground(dc -> getwhite());
    dc -> fillrect(p_rect, true);
    
    dc -> setforeground(dc -> getblack());
    dc -> setlineatts(1, LineSolid, CapButt, JoinMiter);
    
    dc -> drawrect(p_rect, true);
}

MCRectangle MCPlayer::getcontrollerrect(void)
{
    MCRectangle t_rect;
    t_rect = rect;
    
    if (getflag(F_SHOW_BORDER))
        t_rect = MCU_reduce_rect(t_rect, borderwidth);
    
    t_rect . y = t_rect . y + t_rect . height - CONTROLLER_HEIGHT;
    t_rect . height = CONTROLLER_HEIGHT;
    
    return t_rect;
}

MCRectangle MCPlayer::getcontrollerpartrect(const MCRectangle& p_rect, int p_part)
{
    switch(p_part)
    {
        case kMCPlayerControllerPartVolume:
            return MCRectangleMake(p_rect . x, p_rect . y, CONTROLLER_HEIGHT, CONTROLLER_HEIGHT);
        case kMCPlayerControllerPartPlay:
            return MCRectangleMake(p_rect . x + CONTROLLER_HEIGHT, p_rect . y, CONTROLLER_HEIGHT, CONTROLLER_HEIGHT);
            
        case kMCPlayerControllerPartThumb:
        {
            if (m_platform_player == nil)
                return MCRectangleMake(0, 0, 0, 0);
            
            uint32_t t_current_time, t_duration;
            t_current_time = getmoviecurtime();
            t_duration = getduration();
            
            MCRectangle t_well_rect;
            t_well_rect = getcontrollerpartrect(p_rect, kMCPlayerControllerPartWell);
            
            // The width of the thumb is CONTROLLER_HEIGHT / 2
            int t_active_well_width;
            t_active_well_width = t_well_rect . width - CONTROLLER_HEIGHT / 2;
            
            int t_thumb_left = 0;
            if (t_duration != 0)
                // PM-2014-08-22 [[ Bug 13257 ]] Make sure t_thumb_left will not overflow
                t_thumb_left = _muludiv64(t_active_well_width, t_current_time, t_duration);
            
            return MCRectangleMake(t_well_rect . x + t_thumb_left + CONTROLLER_HEIGHT / 8 - 1, t_well_rect . y, CONTROLLER_HEIGHT / 2, t_well_rect . height);
        }
            break;
            
        case kMCPlayerControllerPartWell:
            // PM-2014-07-08: [[ Bug 12763 ]] Make sure controller elememts are not broken when player width becomes too small
            // Now, reducing the player width below a threshold results in gradually removing controller elements from right to left
            // i.e first the scrubBack/scrubForward buttons will be removed, then the well/thumb rects etc. This behaviour is similar to the old player that used QuickTime
            
            if (p_rect . width < 3 * CONTROLLER_HEIGHT)
                return MCRectangleMake(0,0,0,0);
        
            // PM-2014-07-17: [[ Bug 12835 ]] Adjustments to prevent selectedArea and playedArea to be drawn without taking into account the width of the well
            if (p_rect . width < PLAYER_MIN_WIDTH)
                return MCRectangleMake(p_rect . x + 2 * CONTROLLER_HEIGHT, p_rect . y, p_rect . width - 2 * CONTROLLER_HEIGHT, CONTROLLER_HEIGHT);
            
            // PM-2014-08-06 : [[ Bug 13006 ]] Make controller well slightly wider
            return MCRectangleMake(p_rect . x + 2 * CONTROLLER_HEIGHT, p_rect . y , p_rect . width - 4 * CONTROLLER_HEIGHT, CONTROLLER_HEIGHT );
            
        case kMCPlayerControllerPartScrubBack:
            // PM-2014-07-08: [[ Bug 12763 ]] Make sure controller elememts are not broken when player width becomes too small
            if (p_rect . width < PLAYER_MIN_WIDTH)
                return MCRectangleMake(0,0,0,0);
        
            return MCRectangleMake(p_rect . x + p_rect . width - 2 * CONTROLLER_HEIGHT, p_rect . y, CONTROLLER_HEIGHT, CONTROLLER_HEIGHT);
            
        case kMCPlayerControllerPartScrubForward:
            // PM-2014-07-08: [[ Bug 12763 ]] Make sure controller elememts are not broken when player width becomes too small
            if (p_rect . width < PLAYER_MIN_WIDTH)
                return MCRectangleMake(0,0,0,0);
            
            return MCRectangleMake(p_rect . x + p_rect . width - CONTROLLER_HEIGHT, p_rect . y, CONTROLLER_HEIGHT, CONTROLLER_HEIGHT);
            
        case kMCPlayerControllerPartSelectionStart:
        {
            uint32_t t_start_time, t_duration;
            t_start_time = getstarttime();
            t_duration = getduration();
            
            MCRectangle t_well_rect, t_thumb_rect;
            t_well_rect = getcontrollerpartrect(p_rect, kMCPlayerControllerPartWell);
            t_thumb_rect = getcontrollerpartrect(p_rect, kMCPlayerControllerPartThumb);
            
            int t_active_well_width;
            t_active_well_width = t_well_rect . width - t_thumb_rect . width;
            
            int t_selection_start_left = 0;
            if (t_duration != 0)
                // PM-2014-08-22 [[ Bug 13257 ]] Make sure t_selection_start_left will not overflow
                t_selection_start_left = _muludiv64(t_active_well_width, t_start_time, t_duration);
            
            return MCRectangleMake(t_well_rect . x + t_selection_start_left, t_well_rect . y, SELECTION_RECT_WIDTH, t_well_rect . height);
        }
            
        case kMCPlayerControllerPartSelectionFinish:
        {
            uint32_t t_finish_time, t_duration;
            t_finish_time = getendtime();
            t_duration = getduration();
            
            MCRectangle t_well_rect, t_thumb_rect;
            t_well_rect = getcontrollerpartrect(p_rect, kMCPlayerControllerPartWell);
            t_thumb_rect = getcontrollerpartrect(p_rect, kMCPlayerControllerPartThumb);
            
            int t_active_well_width;
            t_active_well_width = t_well_rect . width - t_thumb_rect . width;;
            
            int t_selection_finish_left = t_active_well_width;
            if (t_duration != 0)
                // PM-2014-08-22 [[ Bug 13257 ]] Make sure t_selection_finish_left will not overflow
                t_selection_finish_left = _muludiv64(t_active_well_width, t_finish_time, t_duration);
            
            
            // PM-2014-07-09: [[ Bug 12750 ]] Make sure progress thumb and selectionFinish handle light up
            return MCRectangleMake(t_well_rect . x + t_selection_finish_left, t_well_rect . y , SELECTION_RECT_WIDTH, t_well_rect . height);
        }
            break;
            
        case kMCPlayerControllerPartVolumeBar:
            return MCRectangleMake(p_rect . x , p_rect . y - 3 * CONTROLLER_HEIGHT, CONTROLLER_HEIGHT, 3 * CONTROLLER_HEIGHT);
            
        case kMCPlayerControllerPartVolumeSelector:
        {
            MCRectangle t_volume_well_rect = getcontrollerpartrect(getcontrollerrect(), kMCPlayerControllerPartVolumeWell);
            MCRectangle t_volume_bar_rect = getcontrollerpartrect(getcontrollerrect(), kMCPlayerControllerPartVolumeBar);
            
            // The width and height of the volumeselector are CONTROLLER_HEIGHT / 2
            int32_t t_actual_height = t_volume_well_rect . height - CONTROLLER_HEIGHT / 2;
            
            int32_t t_x_offset = t_volume_well_rect . y - t_volume_bar_rect . y;
            
            return MCRectangleMake(p_rect . x + CONTROLLER_HEIGHT / 4 , t_volume_well_rect . y + t_volume_well_rect . height - t_actual_height * loudness / 100 - CONTROLLER_HEIGHT / 2, CONTROLLER_HEIGHT / 2, CONTROLLER_HEIGHT / 2 );
        }
            break;
        case kMCPlayerControllerPartSelectedArea:
        {
            uint32_t t_start_time, t_finish_time, t_duration;
            t_start_time = getstarttime();
            t_finish_time = getendtime();
            t_duration = getduration();
            
            MCRectangle t_well_rect, t_thumb_rect;
            t_well_rect = getcontrollerpartrect(p_rect, kMCPlayerControllerPartWell);
            t_thumb_rect = getcontrollerpartrect(p_rect, kMCPlayerControllerPartThumb);
            
            int t_active_well_width;
            t_active_well_width = t_well_rect . width - t_thumb_rect . width;
            
            int t_selection_start_left, t_selection_finish_left;
            if (t_duration == 0)
            {
                t_selection_start_left = 0;
                t_selection_finish_left = t_active_well_width;
            }
            else
            {
                // PM-2014-08-22 [[ Bug 13257 ]] Make sure vars will not overflow
                t_selection_start_left = _muludiv64(t_active_well_width, t_start_time, t_duration);
                t_selection_finish_left = _muludiv64(t_active_well_width, t_finish_time, t_duration);
            }
            
            return MCRectangleMake(t_well_rect . x + t_selection_start_left + t_thumb_rect . width / 2, t_well_rect . y, t_selection_finish_left - t_selection_start_left, t_well_rect . height);
        }
            break;
            
        case kMCPlayerControllerPartVolumeArea:
        {
            MCRectangle t_volume_well_rect = getcontrollerpartrect(getcontrollerrect(), kMCPlayerControllerPartVolumeWell);
            MCRectangle t_volume_selector_rect = getcontrollerpartrect(getcontrollerrect(), kMCPlayerControllerPartVolumeSelector);
            int32_t t_bar_height = t_volume_well_rect . height;
            int32_t t_bar_width = t_volume_well_rect . width;
            int32_t t_width = t_volume_well_rect . width;
            
            int32_t t_x_offset = (t_bar_width - t_width) / 2;
            // Adjust y by 2 pixels
            return MCRectangleMake(t_volume_well_rect. x , t_volume_selector_rect . y + 2 , t_width, t_volume_well_rect . y + t_volume_well_rect . height - t_volume_selector_rect . y );
        }
            break;
            
        case kMCPlayerControllerPartPlayedArea:
        {
            uint32_t t_start_time, t_current_time, t_finish_time, t_duration;
            t_duration = getduration();
            
            // PM-2014-07-15 [[ Bug 12818 ]] If the duration of the selection is 0 then the player ignores the selection
            if (getflag(F_SHOW_SELECTION) && endtime - starttime != 0)
            {
                t_start_time = getstarttime();
                t_finish_time = getendtime();
            }
            else
            {
                t_start_time = 0;
                t_finish_time = t_duration;
            }
            
            t_current_time = getmoviecurtime();
            
            if (t_current_time == 0)
                t_current_time = t_start_time;
            if (t_current_time > t_finish_time)
                t_current_time = t_finish_time;
            if (t_current_time < t_start_time)
                t_current_time = t_start_time;
            
            MCRectangle t_well_rect, t_thumb_rect;
            t_well_rect = getcontrollerpartrect(p_rect, kMCPlayerControllerPartWell);
            t_thumb_rect = getcontrollerpartrect(p_rect, kMCPlayerControllerPartThumb);
            
            int t_active_well_width;
            t_active_well_width = t_well_rect . width - t_thumb_rect . width;
            
            int t_selection_start_left, t_current_time_left;
            if (t_duration == 0)
            {
                t_selection_start_left = 0;
                t_current_time_left = 0;
            }
            else
            {
                // PM-2014-08-22 [[ Bug 13257 ]] Make sure vars will not overflow
                t_selection_start_left = _muludiv64(t_active_well_width, t_start_time, t_duration);
                t_current_time_left = _muludiv64(t_active_well_width, t_current_time, t_duration);
            }
            
            return MCRectangleMake(t_well_rect . x + t_selection_start_left + t_thumb_rect . width / 2, t_well_rect . y, t_current_time_left - t_selection_start_left, t_well_rect . height);
        }
            break;
            
        case kMCPlayerControllerPartBuffer:
        {
            uint32_t t_loaded_time, t_duration;
            t_duration = getduration();
            t_loaded_time = getmovieloadedtime();
            
            MCRectangle t_well_rect, t_thumb_rect;
            t_well_rect = getcontrollerpartrect(p_rect, kMCPlayerControllerPartWell);
            t_thumb_rect = getcontrollerpartrect(p_rect, kMCPlayerControllerPartThumb);
            
            int t_active_well_width;
            t_active_well_width = t_well_rect . width - t_thumb_rect . width;
            
            int t_loaded_time_left;
            if (t_duration == 0)
            {
                t_loaded_time_left = 0;
            }
            else
            {
                t_loaded_time_left = _muludiv64(t_active_well_width, t_loaded_time, t_duration);
            }
            
            return MCRectangleMake(t_well_rect . x + t_thumb_rect . width / 2, t_well_rect . y, t_loaded_time_left, t_well_rect . height);
        }
            break;
            
        case kMCPlayerControllerPartVolumeWell:
        {
            MCRectangle t_volume_bar_rect = getcontrollerpartrect(getcontrollerrect(), kMCPlayerControllerPartVolumeBar);
            int32_t t_width = CONTROLLER_HEIGHT / 4;
            
            int32_t t_x_offset = (t_volume_bar_rect . width - t_width) / 2;
            
            return MCRectangleMake(t_volume_bar_rect . x + t_x_offset, t_volume_bar_rect . y + t_x_offset, t_width, t_volume_bar_rect . height - 2 * t_x_offset);
        }
            break;
        default:
            break;
    }
    
    return MCRectangleMake(0, 0, 0, 0);
}

void MCPlayer::redrawcontroller(void)
{
    if (!getflag(F_SHOW_CONTROLLER))
        return;
    
    layer_redrawrect(getcontrollerrect());
}

void MCPlayer::handle_mdown(int p_which)
{
    if (!getflag(F_SHOW_CONTROLLER))
        return;
    
    m_inside = true;
    
    int t_part;
    t_part = hittestcontroller(mx, my);
    
    switch(t_part)
    {
        case kMCPlayerControllerPartPlay:
        {
            // MW-2014-07-18: [[ Bug 12825 ]] When play button clicked, previous behavior was to
            //   force rate to 1.0.
            if (!getstate(CS_PREPARED) || ispaused())
                rate = 1.0;
            if (getstate(CS_PREPARED))
            {
                playpause(!ispaused());
            }
            else
            {
                playstart(nil);
            }
            layer_redrawrect(getcontrollerpartrect(getcontrollerrect(), kMCPlayerControllerPartPlay));

            break;
        }
            
        case kMCPlayerControllerPartVolume:
        {
            if (!m_show_volume)
                m_show_volume = true;
            else
                m_show_volume = false;
            
            if (m_show_volume)
            {
                if (s_volume_popup == nil)
                {
                    s_volume_popup = new MCPlayerVolumePopup;
                    s_volume_popup -> setparent(MCdispatcher);
                    MCdispatcher -> add_transient_stack(s_volume_popup);
                }
                
                s_volume_popup -> openpopup(this);
            }
            
            layer_redrawrect(getcontrollerpartrect(getcontrollerrect(), kMCPlayerControllerPartVolumeBar));
            layer_redrawrect(getcontrollerpartrect(getcontrollerrect(), kMCPlayerControllerPartVolume));
            layer_redrawall();
        }
            break;
            
        case kMCPlayerControllerPartVolumeSelector:
        {
            m_grabbed_part = t_part;
        }
            break;
            
        case kMCPlayerControllerPartVolumeWell:
        case kMCPlayerControllerPartVolumeBar:
        {
            if (!m_show_volume)
                return;
            MCRectangle t_part_volume_selector_rect = getcontrollerpartrect(getcontrollerrect(), kMCPlayerControllerPartVolumeSelector);
            MCRectangle t_volume_well;
            t_volume_well = getcontrollerpartrect(getcontrollerrect(), kMCPlayerControllerPartVolumeWell);
            int32_t t_new_volume, t_height;
            
            t_height = getcontrollerpartrect(getcontrollerrect(), kMCPlayerControllerPartVolumeWell) . height;
            t_new_volume = (t_volume_well . y + t_volume_well . height - my) * 100 / (t_height);
            
            if (t_new_volume < 0)
                t_new_volume = 0;
            if (t_new_volume > 100)
                t_new_volume = 100;
            
            loudness = t_new_volume;
            
            setloudness();
            layer_redrawall();            
        }
            break;
            
            
        case kMCPlayerControllerPartWell:
        {
            // MW-2014-07-22: [[ Bug 12871 ]] If we click in the well without shift and there
            //   is a selection, the selection is removed.
            endtime = starttime;
            setselection(true);
            
            MCRectangle t_part_well_rect = getcontrollerpartrect(getcontrollerrect(), kMCPlayerControllerPartWell);
            
            uint32_t t_new_time, t_duration;
            t_duration = getduration();
            
            // PM-2014-08-22 [[ Bug 13257 ]] Make sure t_new_time will not overflow
            t_new_time = _muludiv64(t_duration, mx - t_part_well_rect . x, t_part_well_rect . width);
            
            // PM-2014-07-09: [[ Bug 12753 ]] If video is playing and we click before the starttime, don't allow video to be played outside the selection
            if (!ispaused() && t_new_time < starttime && getflag(F_PLAY_SELECTION))
                t_new_time = starttime;
            
            setcurtime(t_new_time, true);
            
            layer_redrawall();
            layer_redrawrect(getcontrollerpartrect(getcontrollerrect(), kMCPlayerControllerPartThumb));
        }
            break;
        case kMCPlayerControllerPartScrubBack:
            // PM-2014-08-12: [[ Bug 13120 ]] Cmd + click on scrub buttons starts playing in the appropriate direction
            if (hasfilename() && (MCmodifierstate & MS_CONTROL) != 0)
            {
                double t_rate;
                t_rate = -1.0;
                MCPlatformSetPlayerProperty(m_platform_player, kMCPlatformPlayerPropertyPlayRate, kMCPlatformPropertyTypeDouble, &t_rate);
                break;
            }
            
            // PM-2014-08-12: [[ Bug 13120 ]] Option (alt) + click on the scrub buttons takes to beginning / end
            if (hasfilename() && (MCmodifierstate & MS_ALT) != 0)
            {
                uint32_t t_zero_time;
                t_zero_time = 0;
                setcurtime(t_zero_time, true);
                break;
            }
            
            m_scrub_back_is_pressed = true;
            // This is needed for handle_mup
            m_was_paused = ispaused();
            
            if(ispaused())
                playstepback();
            else
            {
                playstepback();
                playpause(!ispaused());
            }
            m_grabbed_part = t_part;
            layer_redrawrect(getcontrollerpartrect(getcontrollerrect(), kMCPlayerControllerPartScrubBack));
            break;
            
        case kMCPlayerControllerPartScrubForward:
            // PM-2014-08-12: [[ Bug 13120 ]] Cmd + click on scrub buttons starts playing in the appropriate direction
            if (hasfilename() && (MCmodifierstate & MS_CONTROL) != 0)
            {
                double t_rate;
                t_rate = 1.0;
                MCPlatformSetPlayerProperty(m_platform_player, kMCPlatformPlayerPropertyPlayRate, kMCPlatformPropertyTypeDouble, &t_rate);
                break;
            }
            
            // PM-2014-08-12: [[ Bug 13120 ]] Option (alt) + click on the scrub buttons takes to beginning / end
            if (hasfilename() && (MCmodifierstate & MS_ALT) != 0)
            {
                uint32_t t_duration;
                t_duration = getduration();
                setcurtime(t_duration, true);
                break;
            }

            m_scrub_forward_is_pressed = true;
            // This is needed for handle_mup
            m_was_paused = ispaused();
            
            if(ispaused())
                playstepforward();
            else
            {
                playstepforward();
                playpause(!ispaused());
            }
            m_grabbed_part = t_part;
            layer_redrawrect(getcontrollerpartrect(getcontrollerrect(), kMCPlayerControllerPartScrubForward));
            break;
            
        case kMCPlayerControllerPartSelectionStart:
        case kMCPlayerControllerPartSelectionFinish:
        case kMCPlayerControllerPartThumb:
            m_grabbed_part = t_part;
            break;
            
        default:
            break;
    }
}

void MCPlayer::handle_mfocus(int x, int y)
{
    if (state & CS_MFOCUSED)
    {
        switch(m_grabbed_part)
        {
            case kMCPlayerControllerPartVolumeSelector:
            {
                MCRectangle t_part_volume_selector_rect = getcontrollerpartrect(getcontrollerrect(), kMCPlayerControllerPartVolumeSelector);
                MCRectangle t_volume_well, t_volume_bar;
                t_volume_well = getcontrollerpartrect(getcontrollerrect(), kMCPlayerControllerPartVolumeWell);
                t_volume_bar = getcontrollerpartrect(getcontrollerrect(), kMCPlayerControllerPartVolumeBar);
                
                int32_t t_new_volume, t_height, t_offset;
                t_offset = t_volume_well . y - t_volume_bar . y;
                
                t_height = getcontrollerpartrect(getcontrollerrect(), kMCPlayerControllerPartVolumeWell) . height;
                
                t_new_volume = (getcontrollerrect() . y - t_offset - y ) * 100 / (t_height);
                
                if (t_new_volume < 0)
                    t_new_volume = 0;
                if (t_new_volume > 100)
                    t_new_volume = 100;
                loudness = t_new_volume;
                
                setloudness();
                
                layer_redrawall();
            }
                break;
                
            case kMCPlayerControllerPartThumb:
            {
                MCRectangle t_part_well_rect = getcontrollerpartrect(getcontrollerrect(), kMCPlayerControllerPartWell);
                
                int32_t t_new_time, t_duration;
                t_duration = getduration();
                
                if (x < t_part_well_rect . x)
                    x = t_part_well_rect . x;
                
                // PM-2014-08-22 [[ Bug 13257 ]] Make sure t_new_time will not overflow
                t_new_time = _muludiv64(t_duration, x - t_part_well_rect . x, t_part_well_rect . width);
                
                if (t_new_time < 0)
                    t_new_time = 0;
                setcurtime(t_new_time, true);
                
                layer_redrawall();
                layer_redrawrect(getcontrollerpartrect(getcontrollerrect(), kMCPlayerControllerPartThumb));
            }
                break;
                
                
            case kMCPlayerControllerPartSelectionStart:
            {
                MCRectangle t_part_well_rect = getcontrollerpartrect(getcontrollerrect(), kMCPlayerControllerPartWell);
                uint32_t t_new_start_time, t_duration;
                t_duration = getduration();
                
                // PM-2014-07-08: [[Bug 12759]] Make sure we don't drag the selection start beyond the start point of the player
                if (x <= t_part_well_rect . x)
                    x = t_part_well_rect . x;
                
                // PM-2014-08-22 [[ Bug 13257 ]] Make sure t_new_start_time will not overflow
                t_new_start_time = _muludiv64(t_duration, x - t_part_well_rect . x, t_part_well_rect . width);
                
                if (t_new_start_time >= endtime)
                    t_new_start_time = endtime;
                
                if (t_new_start_time <= 0)
                    starttime = 0;
                else if (t_new_start_time > getduration())
                    starttime = getduration();
                else
                    starttime = t_new_start_time;
                
                setselection(true);
                
            }
                break;
                
            case kMCPlayerControllerPartSelectionFinish:
            {
                MCRectangle t_part_well_rect = getcontrollerpartrect(getcontrollerrect(), kMCPlayerControllerPartWell);
                
                uint32_t t_new_finish_time, t_duration;
                t_duration = getduration();
                
                // PM-2014-08-22 [[ Bug 13257 ]] Make sure t_new_finish_time will not overflow
                t_new_finish_time = _muludiv64(t_duration, x - t_part_well_rect . x, t_part_well_rect . width);
                
                if (t_new_finish_time <= starttime)
                    t_new_finish_time = starttime;
                
                if (t_new_finish_time <= 0)
                    endtime = 0;
                else if (t_new_finish_time > getduration())
                    endtime = getduration();
                else
                    endtime = t_new_finish_time;
                
                setselection(true);
                
            }
                break;
                
            case kMCPlayerControllerPartScrubBack:
            case kMCPlayerControllerPartScrubForward:
                if (MCU_point_in_rect(getcontrollerpartrect(getcontrollerrect(), m_grabbed_part), x, y))
                {
                    m_inside = True;
                }
                else
                {
                    m_inside = False;
                }
                break;
            default:
                break;
        }
    }
    
}

void MCPlayer::handle_mstilldown(int p_which)
{
    switch (m_grabbed_part)
    {
        case kMCPlayerControllerPartScrubForward:
        {
            uint32_t t_current_time, t_duration;
            t_current_time = getmoviecurtime();
            t_duration = getduration();
            
            if (t_current_time > t_duration)
                t_current_time = t_duration;
            
            double t_rate;
            if (m_inside)
            {
                t_rate = 2.0;
            }
            else
                t_rate = 0.0;
            
            if (hasfilename())
                MCPlatformSetPlayerProperty(m_platform_player, kMCPlatformPlayerPropertyPlayRate, kMCPlatformPropertyTypeDouble, &t_rate);
        }
            break;
            
        case kMCPlayerControllerPartScrubBack:
        {
            uint32_t t_current_time, t_duration;
            t_current_time = getmoviecurtime();
            t_duration = getduration();
            
            if (t_current_time < 0.0)
                t_current_time = 0.0;
            
            double t_rate;
            if (m_inside)
            {
                t_rate = -2.0;
            }
            else
                t_rate = 0.0;
            
            if (hasfilename())
                MCPlatformSetPlayerProperty(m_platform_player, kMCPlatformPlayerPropertyPlayRate, kMCPlatformPropertyTypeDouble, &t_rate);
        }
            break;
            
        default:
            break;
    }
    
}

void MCPlayer::handle_mup(int p_which)
{
    switch (m_grabbed_part)
    {
        case kMCPlayerControllerPartScrubBack:
            m_scrub_back_is_pressed = false;
            playpause(m_was_paused);
            layer_redrawall();
            break;
            
        case kMCPlayerControllerPartScrubForward:
            m_scrub_forward_is_pressed = false;
            playpause(m_was_paused);
            layer_redrawall();
            break;
         
        case kMCPlayerControllerPartSelectionStart:
        case kMCPlayerControllerPartSelectionFinish:
            setselection(true);
            layer_redrawrect(getcontrollerrect());
            break;


        default:
            break;
    }
    
    m_grabbed_part = kMCPlayerControllerPartUnknown;
}

void MCPlayer::popup_closed(void)
{
    if (!m_show_volume)
        return;
    
    m_show_volume = false;
    layer_redrawall();
}

// PM-2014-07-16: [[ Bug 12817 ]] Create selection when click and drag on the well while shift key is pressed
void MCPlayer::handle_shift_mdown(int p_which)
{
    if (!getflag(F_SHOW_CONTROLLER))
        return;
    
    int t_part;
    t_part = hittestcontroller(mx, my);
    
    switch(t_part)
    {
        case kMCPlayerControllerPartThumb:
        case kMCPlayerControllerPartWell:
        {
            // PM-2014-09-30: [[ Bug 13540 ]] shift+clicking on controller well/thumb/play button does something only if showSelection is true
            if (!getflag(F_SHOW_SELECTION))
            {
                handle_mdown(p_which);
                return;
            }
                
            
            MCRectangle t_part_well_rect = getcontrollerpartrect(getcontrollerrect(), kMCPlayerControllerPartWell);
            MCRectangle t_part_thumb_rect = getcontrollerpartrect(getcontrollerrect(), kMCPlayerControllerPartThumb);
            
            uint32_t t_new_time, t_old_time, t_duration, t_old_start, t_old_end;;
            t_old_time = getmoviecurtime();
            t_duration = getduration();
            
            // If there was previously no selection, then take it to be currenttime, currenttime.
            if (starttime == MAXUINT4 || endtime == MAXUINT4 || starttime == endtime)
                starttime = endtime = t_old_time;
            
            t_old_start = getstarttime();
            t_old_end = getendtime();
            
            // PM-2014-08-22 [[ Bug 13257 ]] Make sure t_new_time will not overflow
            t_new_time = _muludiv64(t_duration, mx - t_part_well_rect . x, t_part_well_rect . width);


            // PM-2014-09-10: [[ Bug 13389 ]]
            // If click on the left half of the thumb, adjust starttime
            // If click on the right half of the thumb, adjust endtime
            if (t_part == kMCPlayerControllerPartThumb)
            {
                if (mx < t_part_thumb_rect.x + t_part_thumb_rect . width / 2)
                {
                    if (starttime == endtime)
                        endtime = t_old_time;
                    
                    m_grabbed_part = kMCPlayerControllerPartSelectionStart;

                }
                else
                {
                    if (starttime == endtime)
                        starttime = t_old_time;
                    
                    m_grabbed_part = kMCPlayerControllerPartSelectionFinish;
                }
            }

            else if (t_part == kMCPlayerControllerPartWell)
            {
                // If click before current starttime, adjust that.
                // If click after current endtime, adjust that.
                // If click first half of current selection, adjust start.
                // If click last half of current selection, adjust end.
                if (t_new_time <= (t_old_end + t_old_start) / 2)
                {
                    // PM-2014-08-05: [[ Bug 13065 ]] If there was previously no selection, then
                    // endTime is set as currentTime when mouse is clicked
                    // startTime is set to currentTime and then updated as thumb dragged to the left
                    if (starttime == endtime)
                        endtime = t_old_time;
                    
                    starttime = t_new_time;
                    m_grabbed_part = kMCPlayerControllerPartSelectionStart;
                }
                else
                {
                    // PM-2014-08-05: [[ Bug 13065 ]] If there was previously no selection, then
                    // startTime is set as currentTime when mouse is clicked
                    // endTime is set to currentTime and then updated as thumb dragged to the right
                    if (starttime == endtime)
                        starttime = t_old_time;
                    
                    endtime = t_new_time;
                    m_grabbed_part = kMCPlayerControllerPartSelectionFinish;
                }
            }
            
            if (hasfilename())
                setselection(true);

            layer_redrawrect(getcontrollerrect());
        }
            break;
            
        case kMCPlayerControllerPartPlay:
            // PM-2014-09-30: [[ Bug 13540 ]] shift+clicking on controller well/thumb/play button does something only if showSelection is true
            if (!getflag(F_SHOW_SELECTION))
            {
                handle_mdown(p_which);
                return;
            }
            
            shift_play();
            break;
          
        // PM-2014-09-01: [[ Bug 13119 ]] Shift + click on scrub buttons creates a playrate scrollbar
        case kMCPlayerControllerPartScrubBack:
        case kMCPlayerControllerPartScrubForward:
        {
            
            if (s_rate_popup == nil)
            {
                s_rate_popup = new MCPlayerRatePopup;
                s_rate_popup -> setparent(MCdispatcher);
                MCdispatcher -> add_transient_stack(s_rate_popup);
            }
            
            s_rate_popup -> openpopup(this);
            
            
            layer_redrawrect(getcontrollerpartrect(getcontrollerrect(), kMCPlayerControllerPartRateBar));
            layer_redrawall();
        }
            break;
                     
        default:
            break;
    }

}

Boolean MCPlayer::handle_kdown(MCStringRef p_string, KeySym key)
{
    if (state & CS_PREPARED)
    {
        switch (key)
        {
            case XK_Return:
                playpause(!ispaused());
                break;
            case XK_space:
                playpause(!ispaused());
                break;
            case XK_Right:
            {
                if(ispaused())
                    playstepforward();
                else
                {
                    playstepforward();
                    playpause(!ispaused());
                }
            }
                break;
            case XK_Left:
            {
                if(ispaused())
                    playstepback();
                else
                {
                    playstepback();
                    playpause(!ispaused());
                }
            }
                break;
            default:
                break;
        }
        // PM-2014-07-14: [[ Bug 12810 ]] Make sure we redraw the controller after using keyboard shortcuts to control playback
        layer_redrawrect(getcontrollerrect());
    }
	if (!(state & CS_NO_MESSAGES))
		if (MCObject::kdown(p_string, key))
			return True;
    
	return False;
}

// PM-2014-09-05: [[ Bug 13342 ]] Shift and spacebar creates selection
Boolean MCPlayer::handle_shift_kdown(MCStringRef p_string, KeySym key)
{
    if (state & CS_PREPARED)
    {
        switch (key)
        {
            case XK_space:
                shift_play();
                break;
            
            default:
                break;
        }
        // PM-2014-07-14: [[ Bug 12810 ]] Make sure we redraw the controller after using keyboard shortcuts to control playback
        layer_redrawrect(getcontrollerrect());
    }
    
    return True;
}

void MCPlayer::shift_play()
{
    m_modify_selection_while_playing = true;
    
    // PM-2014-08-05: [[ Bug 13063 ]] Make sure shift + play sets the starttime to the currenttime if there is previously no selection
    uint32_t t_old_time;
    t_old_time = getmoviecurtime();
    
    // If there was previously no selection, then take it to be currenttime, currenttime.
    if (starttime == endtime || starttime == MAXUINT4 || endtime == MAXUINT4)
        starttime = endtime = t_old_time;
    
    
    if (hasfilename())
    {
        // MW-2014-07-18: [[ Bug 12825 ]] When play button clicked, previous behavior was to
        //   force rate to 1.0.
        if (!getstate(CS_PREPARED) || ispaused())
            rate = 1.0;
        if (getstate(CS_PREPARED))
        {
            playpause(!ispaused());
        }
        else
        {
            playstart(nil);
        }
        layer_redrawrect(getcontrollerpartrect(getcontrollerrect(), kMCPlayerControllerPartPlay));
        
        if (ispaused())
            endtime = getmoviecurtime();
        setselection(true);
    }

}<|MERGE_RESOLUTION|>--- conflicted
+++ resolved
@@ -829,12 +829,7 @@
 	flags |= F_TRAVERSAL_ON;
 	nextplayer = NULL;
 	rect.width = rect.height = 128;
-<<<<<<< HEAD
 	filename = MCValueRetain(kMCEmptyString);
-=======
-	filename = NULL;
-    resolved_filename = NULL;
->>>>>>> 6287a8ca
 	istmpfile = False;
 	scale = 1.0;
 	rate = 1.0;
@@ -888,12 +883,7 @@
 MCPlayer::MCPlayer(const MCPlayer &sref) : MCControl(sref)
 {
 	nextplayer = NULL;
-<<<<<<< HEAD
 	filename = MCValueRetain(sref.filename);
-=======
-	filename = strclone(sref.filename);
-    resolved_filename = NULL;
->>>>>>> 6287a8ca
 	istmpfile = False;
 	scale = 1.0;
 	rate = sref.rate;
@@ -955,14 +945,8 @@
 	if (m_platform_player != nil)
 		MCPlatformPlayerRelease(m_platform_player);
     
-<<<<<<< HEAD
 	MCValueRelease(filename);
 	MCValueRelease(userCallbackStr);
-=======
-	delete filename;
-    delete resolved_filename;
-	delete userCallbackStr;
->>>>>>> 6287a8ca
 }
 
 Chunk_term MCPlayer::gettype() const
@@ -1069,10 +1053,7 @@
             switch (getstack()->gettool(this))
 		{
             case T_BROWSE:
-<<<<<<< HEAD
                 message_with_valueref_args(MCM_mouse_down, MCSTR("1"));
-=======
->>>>>>> 6287a8ca
                 // PM-2014-07-16: [[ Bug 12817 ]] Create selection when click and drag on the well while shift key is pressed
                 if ((MCmodifierstate & MS_SHIFT) != 0)
                     handle_shift_mdown(which);
@@ -1427,49 +1408,7 @@
 }
 #endif
 
-<<<<<<< HEAD
 #ifdef LEGACY_EXEC
-=======
-static bool MCPathIsAbsolute(const char *p_path)
-{
-	if (p_path == nil || p_path[0] == '\0')
-		return false;
-	
-	return p_path[0] == '/' || p_path[0] == ':';
-}
-
-static bool MCPathIsRemoteURL(const char *p_path)
-{
-	return MCCStringBeginsWith(p_path, "http://") ||
-	MCCStringBeginsWith(p_path, "https://") ||
-	MCCStringBeginsWith(p_path, "ftp://");
-}
-
-// PM-2014-12-19: [[ Bug 14245 ]] Make possible to set the filename using a relative path to the stack folder
-// PM-2015-01-26: [[ Bug 14435 ]] Make possible to set the filename using a relative path to the default folder
-bool MCPlayer::resolveplayerfilename(const char *p_filename, char *&r_filename)
-{
-    if (p_filename == nil)
-        return false;
-        
-    if (MCPathIsAbsolute(p_filename) || MCPathIsRemoteURL(p_filename))
-    {
-        r_filename = strdup(p_filename);
-        return true;
-    }
-    
-    bool t_relative_to_stack = getstack()->resolve_relative_path(p_filename, r_filename);
-    if (t_relative_to_stack && MCS_exists(r_filename, True))
-        return true;
-    
-    bool t_relative_to_default_folder = getstack()->resolve_relative_path_to_default_folder(p_filename, r_filename);
-    if (t_relative_to_default_folder && MCS_exists(r_filename, True))
-        return true;
-    
-    return false;
-}
-
->>>>>>> 6287a8ca
 Exec_stat MCPlayer::setprop(uint4 parid, Properties p, MCExecPoint &ep, Boolean effective)
 {
 	Boolean dirty = False;
@@ -2191,8 +2130,6 @@
         MCPlatformCreatePlayer(m_platform_player);
     }
 		
-    
-<<<<<<< HEAD
 	if (MCStringBeginsWithCString(filename, (const char_t*)"https:", kMCStringOptionCompareCaseless)
             // SN-2014-08-14: [[ Bug 13178 ]] Check if the sentence starts with 'http:' instead of 'https'
             || MCStringBeginsWithCString(filename, (const char_t*)"http:", kMCStringOptionCompareCaseless)
@@ -2200,38 +2137,8 @@
             || MCStringBeginsWithCString(filename, (const char_t*)"file:", kMCStringOptionCompareCaseless)
             || MCStringBeginsWithCString(filename, (const char_t*)"rtsp:", kMCStringOptionCompareCaseless))
 		MCPlatformSetPlayerProperty(m_platform_player, kMCPlatformPlayerPropertyURL, kMCPlatformPropertyTypeNativeCString, &filename);
-=======
-    // PM-2015-01-26: [[ Bug 14435 ]] Avoid prepending the defaultFolder or the stack folder to the filename property. Use resolved_filename to set the "internal" absolute path
-    char *t_resolved_filename;
-    bool t_success = false;
-    t_success = resolveplayerfilename(filename, t_resolved_filename);
-    
-    if (!t_success)
-    {
-        if (resolved_filename != nil)
-        {
-            delete resolved_filename;
-            resolved_filename = nil;
-        }
-    }
-    
-    else
-    {
-        if (resolved_filename == nil)
-            resolved_filename = t_resolved_filename;
-        
-        else if (resolved_filename != nil && !MCCStringEqual(resolved_filename, t_resolved_filename))
-        {
-            delete resolved_filename;
-            resolved_filename = t_resolved_filename;
-        }
-    }
-  
-	if (strnequal(resolved_filename, "https:", 6) || strnequal(resolved_filename, "http:", 5) || strnequal(resolved_filename, "ftp:", 4) || strnequal(resolved_filename, "file:", 5) || strnequal(resolved_filename, "rtsp:", 5))
-		MCPlatformSetPlayerProperty(m_platform_player, kMCPlatformPlayerPropertyURL, kMCPlatformPropertyTypeNativeCString, &resolved_filename);
->>>>>>> 6287a8ca
 	else
-		MCPlatformSetPlayerProperty(m_platform_player, kMCPlatformPlayerPropertyFilename, kMCPlatformPropertyTypeNativeCString, &resolved_filename);
+		MCPlatformSetPlayerProperty(m_platform_player, kMCPlatformPlayerPropertyFilename, kMCPlatformPropertyTypeNativeCString, &filename);
 	
     if (!hasfilename())
         return True;
