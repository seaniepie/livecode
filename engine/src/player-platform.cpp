/* Copyright (C) 2003-2013 Runtime Revolution Ltd.
 
 This file is part of LiveCode.
 
 LiveCode is free software; you can redistribute it and/or modify it under
 the terms of the GNU General Public License v3 as published by the Free
 Software Foundation.
 
 LiveCode is distributed in the hope that it will be useful, but WITHOUT ANY
 WARRANTY; without even the implied warranty of MERCHANTABILITY or
 FITNESS FOR A PARTICULAR PURPOSE.  See the GNU General Public License
 for more details.
 
 You should have received a copy of the GNU General Public License
 along with LiveCode.  If not see <http://www.gnu.org/licenses/>.  */

#include "prefix.h"

#include "globdefs.h"
#include "filedefs.h"
#include "objdefs.h"
#include "parsedef.h"
#include "mcio.h"

//#include "execpt.h"
#include "util.h"
#include "font.h"
#include "sellst.h"
#include "stack.h"
#include "stacklst.h"
#include "card.h"
#include "field.h"
#include "aclip.h"
#include "mcerror.h"
#include "param.h"
#include "globals.h"
#include "mode.h"
#include "context.h"
#include "osspec.h"
#include "redraw.h"
#include "gradient.h"
#include "dispatch.h"

#include "graphics_util.h"

#include "player-platform.h"

#include "exec-interface.h"

//////////////////////////////////////////////////////////////////////

//// PLATFORM PLAYER

#include "platform.h"

static MCPlatformPlayerMediaType ppmediatypes[] =
{
	kMCPlatformPlayerMediaTypeVideo,
	kMCPlatformPlayerMediaTypeAudio,
	kMCPlatformPlayerMediaTypeText,
	kMCPlatformPlayerMediaTypeQTVR,
	kMCPlatformPlayerMediaTypeSprite,
	kMCPlatformPlayerMediaTypeFlash,
};

static const char *ppmediastrings[] =
{
	"video",
	"audio",
	"text",
	"qtvr",
	"sprite",
	"flash"
};

#define CONTROLLER_HEIGHT 26
#define SELECTION_RECT_WIDTH CONTROLLER_HEIGHT / 2
// PM-2014-07-17: [[ Bug 12835 ]] Adjustments to prevent selectedArea and playedArea to be drawn without taking into account the width of the well
#define PLAYER_MIN_WIDTH 5 * CONTROLLER_HEIGHT + 2 * SELECTION_RECT_WIDTH
#define LIGHTGRAY 1
#define PURPLE 2
#define SOMEGRAY 3
#define DARKGRAY 4
#define MIN_RATE -3
#define MAX_RATE 3




static MCColor controllercolors[] = {
    {0, 0x8000, 0x8000, 0x8000, 0, 0},         /* 50% gray */
    
    {0, 0xCCCC, 0xCCCC, 0xCCCC, 0, 0},         /* 20% gray -- 80% white */
    
    {0, 0xa8a8, 0x0101, 0xffff, 0, 0},         /* Purple */
    
    //{0, 0xcccc, 0x9999, 0xffff, 0, 0},         /* Magenda */
    
    {0, 0x2b2b, 0x2b2b, 0x2b2b, 0, 0},         /* gray */
    
    {0, 0x2222, 0x2222, 0x2222, 0, 0},         /* dark gray */
    
    
};

inline MCGColor MCGColorMakeRGBA(MCGFloat p_red, MCGFloat p_green, MCGFloat p_blue, MCGFloat p_alpha)
{
	return ((uint8_t)(p_red * 255) << 16) | ((uint8_t)(p_green * 255) << 8) | ((uint8_t)(p_blue * 255) << 0) | ((uint8_t)(p_alpha * 255) << 24);
}

inline void MCGraphicsContextAngleAndDistanceToXYOffset(int p_angle, int p_distance, MCGFloat &r_x_offset, MCGFloat &r_y_offset)
{
	r_x_offset = floor(0.5f + p_distance * cos(p_angle * M_PI / 180.0));
	r_y_offset = floor(0.5f + p_distance * sin(p_angle * M_PI / 180.0));
}

inline void setRamp(MCGColor *&r_colors, MCGFloat *&r_stops)
{
    if (r_colors == nil)
    /* UNCHECKED */ MCMemoryNewArray(3, r_colors);
    r_colors[0] = MCGColorMakeRGBA(183 / 255.0, 183 / 255.0, 183 / 255.0, 1.0f);
    r_colors[1] = MCGColorMakeRGBA(1.0f, 1.0f, 1.0f, 1.0f);
    r_colors[2] = MCGColorMakeRGBA(183 / 255.0, 183 / 255.0, 183 / 255.0, 1.0f);
    
    if (r_stops == nil)
    /* UNCHECKED */ MCMemoryNewArray(3, r_stops);
    r_stops[0] = (MCGFloat)0.00000;
    r_stops[1] = (MCGFloat)0.50000;
    r_stops[2] = (MCGFloat)1.00000;
}

inline void setTransform(MCGAffineTransform &r_transform, MCGFloat origin_x, MCGFloat origin_y, MCGFloat primary_x, MCGFloat primary_y, MCGFloat secondary_x, MCGFloat secondary_y)
{
    MCGAffineTransform t_transform;
    t_transform . a = primary_x - origin_x;
    t_transform . b = primary_y - origin_y;
    t_transform . c = secondary_x - origin_x;
    t_transform . d = secondary_y - origin_y;
    
    t_transform . tx = origin_x;
    t_transform . ty = origin_y;
    r_transform = t_transform;
}

inline MCGPoint MCRectangleScalePoints(MCRectangle p_rect, MCGFloat p_x, MCGFloat p_y)
{
    return MCGPointMake(p_rect . x + p_x * p_rect . width, p_rect . y + p_y * p_rect . height);
}

inline uint32_t _muludiv64(uint32_t p_multiplier, uint32_t p_numerator, uint32_t p_denominator)
{
    return (uint32_t)((((uint64_t)p_multiplier) * p_numerator) / p_denominator);
}

//////////////////////////////////////////////////////////////////////

class MCPlayerVolumePopup: public MCStack
{
public:
    MCPlayerVolumePopup(void)
    {
        setname_cstring("Player Volume");
        state |= CS_NO_MESSAGES;
        
        cards = NULL;
        cards = MCtemplatecard->clone(False, False);
        cards->setparent(this);
        cards->setstate(True, CS_NO_MESSAGES);
        
        parent = nil;
        
        m_font = nil;
        
        m_player = nil;
    }
    
    ~MCPlayerVolumePopup(void)
    {
    }
    
    // This will be called when the stack is closed, either directly
    // or indirectly if the popup is cancelled by clicking outside
    // or pressing escape.
    void close(void)
    {
        MCStack::close();
        MCdispatcher -> removemenu();
        if (m_player != nil)
            m_player -> popup_closed();
    }
    
    // This is called to render the stack.
    void render(MCContext *dc, const MCRectangle& dirty)
    {
        // draw the volume control content here.
        MCGContextRef t_gcontext = nil;
        dc -> lockgcontext(t_gcontext);
        
        drawControllerVolumeBarButton(t_gcontext, dirty);
        drawControllerVolumeWellButton(t_gcontext, dirty);
        drawControllerVolumeAreaButton(t_gcontext, dirty);
        drawControllerVolumeSelectorButton(t_gcontext, dirty);
        dc -> unlockgcontext(t_gcontext);
    }
    void drawControllerVolumeBarButton(MCGContextRef p_gcontext, const MCRectangle& dirty)
    {
        MCRectangle t_volume_bar_rect = dirty;
        MCGContextAddRectangle(p_gcontext, MCRectangleToMCGRectangle(t_volume_bar_rect));
        MCGContextSetFillRGBAColor(p_gcontext, (m_player -> getcontrollerbackcolor() . red / 255.0) / 257.0, (m_player -> getcontrollerbackcolor() . green / 255.0) / 257.0, (m_player -> getcontrollerbackcolor() . blue / 255.0) / 257.0, 1.0f);
        MCGContextFill(p_gcontext);
    }
    
    void drawControllerVolumeWellButton(MCGContextRef p_gcontext, const MCRectangle& dirty)
    {
        MCRectangle t_volume_bar_rect = dirty;
        MCRectangle t_volume_well;
        t_volume_well = getVolumeBarPartRect(dirty, kMCPlayerControllerPartVolumeWell);
        
        MCGBitmapEffects t_effects;
        t_effects . has_drop_shadow = false;
        t_effects . has_outer_glow = false;
        t_effects . has_inner_glow = false;
        t_effects . has_inner_shadow = true;
        t_effects . has_color_overlay = false;
        
        MCGShadowEffect t_inner_shadow;
        t_inner_shadow . color = MCGColorMakeRGBA(0.0f, 0.0f, 0.0f, 56.0 / 255.0);
        t_inner_shadow . blend_mode = kMCGBlendModeClear;
        t_inner_shadow . size = 0;
        t_inner_shadow . spread = 0;
        
        MCGFloat t_x_offset, t_y_offset;
        int t_distance = t_volume_well . width / 5;
        // Make sure we always have an inner shadow
        if (t_distance == 0)
            t_distance = 1;
        
        MCGraphicsContextAngleAndDistanceToXYOffset(235, t_distance, t_x_offset, t_y_offset);
        t_inner_shadow . x_offset = t_x_offset;
        t_inner_shadow . y_offset = t_y_offset;
        t_inner_shadow . knockout = false;
        
        t_effects . inner_shadow = t_inner_shadow;
        
        MCGContextSetFillRGBAColor(p_gcontext, 0.0f, 0.0f, 0.0f, 1.0f);
        MCGContextSetShouldAntialias(p_gcontext, true);
        
        MCGRectangle t_rounded_rect = MCRectangleToMCGRectangle(t_volume_well);
        
        MCGContextAddRoundedRectangle(p_gcontext, t_rounded_rect, MCGSizeMake(30, 30));
        MCGContextBeginWithEffects(p_gcontext, t_rounded_rect, t_effects);
        MCGContextFill(p_gcontext);
        
        /////////////////////////////////////////
        /* TODO: Update this ugly way of adding the inner shadow 'manually' */
        MCRectangle t_shadow = MCRectangleMake(t_volume_well . x + t_volume_well . width - 2, t_volume_well . y + 1, 2, t_volume_well . height - 2);
        
        MCGContextSetShouldAntialias(p_gcontext, true);
        
        MCGContextSetFillRGBAColor(p_gcontext, 56.0 / 255.0, 56.0 / 255.0, 56.0 / 255.0, 1.0f); // GRAY
        MCGRectangle t_shadow_rect = MCRectangleToMCGRectangle(t_shadow);
        
        MCGContextAddRoundedRectangle(p_gcontext, t_shadow_rect, MCGSizeMake(10, 10));
        
        MCGContextFill(p_gcontext);
        ////////////////////////////////////////
        
        MCGContextEnd(p_gcontext);
    }
    
    void drawControllerVolumeAreaButton(MCGContextRef p_gcontext, const MCRectangle& dirty)
    {
        MCRectangle t_volume_area;
        t_volume_area = getVolumeBarPartRect(dirty, kMCPlayerControllerPartVolumeArea);
        // Adjust to look prettier
        t_volume_area . x ++;
        t_volume_area . width -= 2;
        
        MCGContextSetFillRGBAColor(p_gcontext, (m_player -> getcontrollermaincolor() . red / 255.0) / 257.0, (m_player -> getcontrollermaincolor() . green / 255.0) / 257.0, (m_player -> getcontrollermaincolor() . blue / 255.0) / 257.0, 1.0f);
        
        MCGRectangle t_grect = MCRectangleToMCGRectangle(t_volume_area);
        MCGContextAddRoundedRectangle(p_gcontext, t_grect, MCGSizeMake(30, 30));
        MCGContextFill(p_gcontext);
    }
    
    void drawControllerVolumeSelectorButton(MCGContextRef p_gcontext, const MCRectangle& dirty)
    {
        MCRectangle t_volume_selector_rect = getVolumeBarPartRect(dirty, kMCPlayerControllerPartVolumeSelector);
        
        MCAutoPointer<MCGColor> t_colors;
        MCAutoPointer<MCGFloat> t_stops;
        setRamp(&t_colors, &t_stops);
        
        MCGAffineTransform t_transform;
        float origin_x = t_volume_selector_rect.x + t_volume_selector_rect.width / 2.0;
        float origin_y = t_volume_selector_rect.y + t_volume_selector_rect.height;
        float primary_x = t_volume_selector_rect.x + t_volume_selector_rect.width / 2.0;
        float primary_y = t_volume_selector_rect.y;
        float secondary_x = t_volume_selector_rect.x - t_volume_selector_rect.width / 2.0;
        float secondary_y = t_volume_selector_rect.y + t_volume_selector_rect.height;
        
        setTransform(t_transform, origin_x, origin_y, primary_x, primary_y, secondary_x, secondary_y);
        
        MCGContextSetFillGradient(p_gcontext, kMCGGradientFunctionLinear, *t_stops, *t_colors, 3, false, false, 1, t_transform, kMCGImageFilterNone);
        
        MCGContextSetShouldAntialias(p_gcontext, true);
        MCGContextAddArc(p_gcontext, MCRectangleScalePoints(t_volume_selector_rect, 0.5, 0.5), MCGSizeMake(0.7 * t_volume_selector_rect . width, 0.7 * t_volume_selector_rect . height), 0, 0, 360);
        
        MCGContextFill(p_gcontext);
    }
    
    
    MCRectangle getVolumeBarPartRect(const MCRectangle& p_volume_bar_rect, int p_part)
    {
        switch (p_part)
        {
                
            case kMCPlayerControllerPartVolumeWell:
            {
                int32_t t_width = CONTROLLER_HEIGHT / 5;
                
                int32_t t_x_offset = (p_volume_bar_rect . width - t_width) / 2;
                
                return MCRectangleMake(p_volume_bar_rect . x + t_x_offset, p_volume_bar_rect . y + t_x_offset, t_width, p_volume_bar_rect . height - 2 * t_x_offset);
            }
                break;
            case kMCPlayerControllerPartVolumeArea:
            {
                MCRectangle t_volume_well_rect = getVolumeBarPartRect(p_volume_bar_rect, kMCPlayerControllerPartVolumeWell);
                MCRectangle t_volume_selector_rect = getVolumeBarPartRect(p_volume_bar_rect, kMCPlayerControllerPartVolumeSelector);
                int32_t t_bar_height = t_volume_well_rect . height;
                int32_t t_bar_width = t_volume_well_rect . width;
                
                // Adjust y by 2 pixels
                return MCRectangleMake(t_volume_well_rect. x , t_volume_selector_rect . y + 2 , t_bar_width, t_volume_well_rect . y + t_volume_well_rect . height - t_volume_selector_rect . y - 4);
            }
                break;
                
            case kMCPlayerControllerPartVolumeSelector:
            {
                MCRectangle t_volume_well_rect = getVolumeBarPartRect(p_volume_bar_rect, kMCPlayerControllerPartVolumeWell);
                
                // The width and height of the volumeselector are p_volume_bar_rect . width / 2
                int32_t t_actual_height = t_volume_well_rect . height - p_volume_bar_rect . width / 2;
                
                int32_t t_x_offset = p_volume_bar_rect . width / 4;
                
                return MCRectangleMake(p_volume_bar_rect . x + t_x_offset , t_volume_well_rect . y + t_volume_well_rect . height - t_actual_height * m_player -> getloudness() / 100 - p_volume_bar_rect . width / 2, p_volume_bar_rect . width / 2, p_volume_bar_rect . width / 2 );
            }
                break;
        }
        
        return MCRectangleMake(0, 0, 0, 0);
    }
    
    int getvolumerectpart(int x, int y)
    {
    
        if (MCU_point_in_rect(getVolumeBarPartRect(m_volume_rect, kMCPlayerControllerPartVolumeSelector), x, y))
            return kMCPlayerControllerPartVolumeSelector;
        
        else if (MCU_point_in_rect(getVolumeBarPartRect(m_volume_rect, kMCPlayerControllerPartVolumeWell), x, y))
            return kMCPlayerControllerPartVolumeWell;
        
        else if (MCU_point_in_rect(m_volume_rect, x, y))
            return kMCPlayerControllerPartVolumeBar;
        
        else
            return kMCPlayerControllerPartUnknown;
    }

    // Mouse handling methods are similar to the control ones.
    
    Boolean mdown(uint2 which)
    {
        int t_part;
        t_part = getvolumerectpart(MCmousex, MCmousey);
        
        switch(t_part)
        {
            case kMCPlayerControllerPartVolumeSelector:
            {
                m_grabbed_part = t_part;
            }
                break;
                
            case kMCPlayerControllerPartVolumeWell:
            case kMCPlayerControllerPartVolumeBar:
            {
                MCRectangle t_part_volume_selector_rect = getVolumeBarPartRect(m_volume_rect, kMCPlayerControllerPartVolumeSelector);
                MCRectangle t_volume_well;
                t_volume_well = getVolumeBarPartRect(m_volume_rect, kMCPlayerControllerPartVolumeWell);
                int32_t t_new_volume, t_height;
                
                t_height = t_volume_well . height;
                t_new_volume = (t_volume_well . y + t_volume_well . height - MCmousey) * 100 / (t_height);
                
                if (t_new_volume < 0)
                    t_new_volume = 0;
                if (t_new_volume > 100)
                    t_new_volume = 100;
                
                m_player -> updateloudness(t_new_volume);
                m_player -> setloudness();
                m_player -> layer_redrawall();
                dirtyall();
            }
                break;
                
            default:
                break;
        }
        return True;
    }
    
    // PM-2014-10-24 [[ Bug 13751 ]] Make sure the correct mup() is called on the volume selector
    Boolean mup(uint2 which, bool release)
    {
        m_grabbed_part = kMCPlayerControllerPartUnknown;
        return True;
    }
    
    Boolean mfocus(int2 x, int2 y)
    {
        MCmousex = x;
        MCmousey = y;
        switch(m_grabbed_part)
        {
            case kMCPlayerControllerPartVolumeSelector:
            {
                MCRectangle t_part_volume_selector_rect = getVolumeBarPartRect(m_volume_rect, kMCPlayerControllerPartVolumeSelector);
                MCRectangle t_volume_well;
                t_volume_well = getVolumeBarPartRect(m_volume_rect, kMCPlayerControllerPartVolumeWell);
                
                int32_t t_new_volume, t_height;
                
                t_new_volume = (t_volume_well. y + t_volume_well . height - MCmousey ) * 100 / (t_volume_well . height);
                
                if (t_new_volume < 0)
                    t_new_volume = 0;
                if (t_new_volume > 100)
                    t_new_volume = 100;
                
                m_player -> updateloudness(t_new_volume);
                
                m_player -> setloudness();
                m_player -> layer_redrawall();
                dirtyall();
            }
                break;
                            
            default:
                break;
        }
        
        
        return True;
    }
    
    Boolean kdown(const char *string, KeySym key)
    {
        if (key == XK_Escape)
        {
            close();
            return True;
        }
        return False;
    }
    
    //////////
    
    void openpopup(MCPlayer *p_player)
    {
        MCRectangle t_player_rect;
        t_player_rect = p_player -> getactiverect();
        
        // Compute the rect in screen coords.
        MCRectangle t_rect;
        
        MCU_set_rect(t_rect, t_player_rect . x, t_player_rect . y + t_player_rect . height - CONTROLLER_HEIGHT - 80 - 1, CONTROLLER_HEIGHT, 80);
        t_rect = MCU_recttoroot(p_player -> getstack(), t_rect);
        
        m_player = p_player;
        m_volume_rect = t_rect;
        m_volume_rect . x = m_volume_rect . y = 0;
        
        MCdispatcher -> addmenu(this);
        
        openrect(t_rect, WM_POPUP, NULL, WP_ASRECT, OP_NONE);
    }
    
private:
    MCPlayer *m_player;
    MCRectangle m_volume_rect;
    int m_grabbed_part;
};

static MCPlayerVolumePopup *s_volume_popup = nil;

//////////////////////////////////////////////////////////////////////

// PM-2014-09-01: [[ Bug 13119 ]] Added support for setting the playrate property using a scrollbar. The scrollbar appears on a popup window that opens when shift + clicking on the scrubBack/scrubForward buttons. Just as the volume popup window, it closes when clicking anywhere outside this window, or if pressing Esc key

class MCPlayerRatePopup: public MCStack
{
public:
    MCPlayerRatePopup(void)
    {
        setname_cstring("Player Rate");
        state |= CS_NO_MESSAGES;
        
        cards = NULL;
        cards = MCtemplatecard->clone(False, False);
        cards->setparent(this);
        cards->setstate(True, CS_NO_MESSAGES);
        
        parent = nil;
        
        m_font = nil;
        
        m_player = nil;
        m_grabbed_part = -1;
    }
    
    ~MCPlayerRatePopup(void)
    {
    }
    
    // This will be called when the stack is closed, either directly
    // or indirectly if the popup is cancelled by clicking outside
    // or pressing escape.
    void close(void)
    {
        MCStack::close();
        MCdispatcher -> removemenu();
        // TODO: This popup_closed is for the volume, not the rate
        if (m_player != nil)
            m_player -> popup_closed();
    }
    
    // This is called to render the stack.
    void render(MCContext *dc, const MCRectangle& dirty)
    {
        // draw the rate control content here.
        MCGContextRef t_gcontext = nil;
        dc -> lockgcontext(t_gcontext);
        
        drawControllerRateBarButton(t_gcontext, dirty);
        drawControllerRateWellButton(t_gcontext, dirty);
        drawControllerRateSelectorButton(t_gcontext, dirty);
        dc -> unlockgcontext(t_gcontext);
    }
    void drawControllerRateBarButton(MCGContextRef p_gcontext, const MCRectangle& dirty)
    {
        MCRectangle t_rate_bar_rect = dirty;
        MCGContextAddRectangle(p_gcontext, MCRectangleToMCGRectangle(t_rate_bar_rect));
        MCGContextSetFillRGBAColor(p_gcontext, (m_player -> getcontrollermaincolor() . red / 255.0) / 257.0, (m_player -> getcontrollermaincolor() . green / 255.0) / 257.0, (m_player -> getcontrollermaincolor() . blue / 255.0) / 257.0, 1.0f);
        MCGContextFill(p_gcontext);
    }
    
    void drawControllerRateWellButton(MCGContextRef p_gcontext, const MCRectangle& dirty)
    {
        MCRectangle t_rate_bar_rect = dirty;
        MCRectangle t_rate_well;
        t_rate_well = getRateBarPartRect(dirty, kMCPlayerControllerPartRateWell);
        
        MCGBitmapEffects t_effects;
        t_effects . has_drop_shadow = false;
        t_effects . has_outer_glow = false;
        t_effects . has_inner_glow = false;
        t_effects . has_inner_shadow = true;
        t_effects . has_color_overlay = false;
        
        MCGShadowEffect t_inner_shadow;
        t_inner_shadow . color = MCGColorMakeRGBA(0.0f, 0.0f, 0.0f, 56.0 / 255.0);
        t_inner_shadow . blend_mode = kMCGBlendModeClear;
        t_inner_shadow . size = 0;
        t_inner_shadow . spread = 0;
        
        MCGFloat t_x_offset, t_y_offset;
        int t_distance = t_rate_well . width / 5;
        // Make sure we always have an inner shadow
        if (t_distance == 0)
            t_distance = 1;
        
        MCGraphicsContextAngleAndDistanceToXYOffset(235, t_distance, t_x_offset, t_y_offset);
        t_inner_shadow . x_offset = t_x_offset;
        t_inner_shadow . y_offset = t_y_offset;
        t_inner_shadow . knockout = false;
        
        t_effects . inner_shadow = t_inner_shadow;
        
        MCGContextSetFillRGBAColor(p_gcontext, 0.0f, 0.0f, 0.0f, 1.0f);
        MCGContextSetShouldAntialias(p_gcontext, true);
        
        MCGRectangle t_rounded_rect = MCRectangleToMCGRectangle(t_rate_well);
        
        MCGContextAddRoundedRectangle(p_gcontext, t_rounded_rect, MCGSizeMake(30, 30));
        MCGContextBeginWithEffects(p_gcontext, t_rounded_rect, t_effects);
        MCGContextFill(p_gcontext);
        
        /////////////////////////////////////////
        /* TODO: Update this ugly way of adding the inner shadow 'manually' */
        MCRectangle t_shadow = MCRectangleMake(t_rate_well . x + 1, t_rate_well . y + t_rate_well . height  - 2 , t_rate_well . width - 2, 2);
        
        MCGContextSetShouldAntialias(p_gcontext, true);
        
        MCGContextSetFillRGBAColor(p_gcontext, 56.0 / 255.0, 56.0 / 255.0, 56.0 / 255.0, 1.0f); // GRAY
        MCGRectangle t_shadow_rect = MCRectangleToMCGRectangle(t_shadow);
        
        MCGContextAddRoundedRectangle(p_gcontext, t_shadow_rect, MCGSizeMake(10, 10));
        
        MCGContextFill(p_gcontext);
        ////////////////////////////////////////
        
        MCGContextEnd(p_gcontext);
    }
    

    void drawControllerRateSelectorButton(MCGContextRef p_gcontext, const MCRectangle& dirty)
    {
        MCRectangle t_rate_selector_rect = getRateBarPartRect(dirty, kMCPlayerControllerPartRateSelector);
        
        MCAutoPointer<MCGColor> t_colors;
        MCAutoPointer<MCGFloat> t_stops;
        setRamp(&t_colors, &t_stops);
        
        MCGAffineTransform t_transform;
        float origin_x = t_rate_selector_rect.x + t_rate_selector_rect.width / 2.0;
        float origin_y = t_rate_selector_rect.y + t_rate_selector_rect.height;
        float primary_x = t_rate_selector_rect.x + t_rate_selector_rect.width / 2.0;
        float primary_y = t_rate_selector_rect.y;
        float secondary_x = t_rate_selector_rect.x - t_rate_selector_rect.width / 2.0;
        float secondary_y = t_rate_selector_rect.y + t_rate_selector_rect.height;
        
        setTransform(t_transform, origin_x, origin_y, primary_x, primary_y, secondary_x, secondary_y);
        
        MCGContextSetFillGradient(p_gcontext, kMCGGradientFunctionLinear, *t_stops, *t_colors, 3, false, false, 1, t_transform, kMCGImageFilterNone);
        
        MCGContextSetShouldAntialias(p_gcontext, true);
        MCGContextAddArc(p_gcontext, MCRectangleScalePoints(t_rate_selector_rect, 0.5, 0.5), MCGSizeMake(0.7 * t_rate_selector_rect . width, 0.7 * t_rate_selector_rect . height), 0, 0, 360);
        
        MCGContextFill(p_gcontext);
    }
    
    
    MCRectangle getRateBarPartRect(const MCRectangle& p_rate_bar_rect, int p_part)
    {
        switch (p_part)
        {
                
            case kMCPlayerControllerPartRateWell:
            {
                int32_t t_height = 2 * CONTROLLER_HEIGHT / 5;
                
                int32_t t_x_offset = (p_rate_bar_rect . width - t_height) / 2;
                
                return MCRectangleMake(p_rate_bar_rect . x + 5, p_rate_bar_rect . y + t_height, p_rate_bar_rect . width - 2 * 5, p_rate_bar_rect . height - 2 * t_height);
            }
                break;
                
            case kMCPlayerControllerPartRateSelector:
            {
                MCRectangle t_rate_well_rect = getRateBarPartRect(p_rate_bar_rect, kMCPlayerControllerPartRateWell);
                
                // The width and height of the rateselector are p_rate_bar_rect . height / 2
                int32_t t_rate_selector_width = p_rate_bar_rect . height / 2;
                
                int32_t t_y_offset = p_rate_bar_rect . height / 4;
                
                return MCRectangleMake(t_rate_well_rect . x + t_rate_well_rect . width / 2 - t_rate_selector_width / 2 + float((t_rate_well_rect . width / 2 - t_rate_selector_width / 4) * m_player -> getplayrate()) / MAX_RATE, t_y_offset, t_rate_selector_width, t_rate_selector_width);
            }
                break;
        }
        
        return MCRectangleMake(0, 0, 0, 0);
    }
    
    int getraterectpart(int x, int y)
    {
        
        if (MCU_point_in_rect(getRateBarPartRect(m_rate_rect, kMCPlayerControllerPartRateSelector), x, y))
            return kMCPlayerControllerPartRateSelector;
        
        else if (MCU_point_in_rect(getRateBarPartRect(m_rate_rect, kMCPlayerControllerPartRateWell), x, y))
            return kMCPlayerControllerPartRateWell;
        
        else if (MCU_point_in_rect(m_rate_rect, x, y))
            return kMCPlayerControllerPartRateBar;
        
        else
            return kMCPlayerControllerPartUnknown;
    }
    
    // Mouse handling methods are similar to the control ones.
    
    Boolean mdown(uint2 which)
    {
        int t_part;
        t_part = getraterectpart(MCmousex, MCmousey);
        
        switch(t_part)
        {
            case kMCPlayerControllerPartRateSelector:
            {
                m_grabbed_part = t_part;
            }
                break;
                
            case kMCPlayerControllerPartRateWell:
            case kMCPlayerControllerPartRateBar:
            {
            
                MCRectangle t_part_rate_selector_rect = getRateBarPartRect(m_rate_rect, kMCPlayerControllerPartRateSelector);
                MCRectangle t_part_rate_well_rect = getRateBarPartRect(m_rate_rect, kMCPlayerControllerPartRateWell);
                real8 t_new_rate;
                int32_t t_width;
                
                t_width = t_part_rate_well_rect . width;
        
                t_new_rate = MAX_RATE * float((MCmousex - (t_part_rate_well_rect . x + t_part_rate_well_rect . width / 2 ) ) )/ (t_width / 2);
                
                m_player -> updateplayrate(t_new_rate);
                m_player -> setplayrate();
                m_player -> layer_redrawall();
                dirtyall();
            }
                break;
                
            default:
                break;
        }
        return True;
    }
    
    Boolean mup(uint2 which, bool release)
    {
        // PM-2014-09-30: [[ Bug 13119 ]] Make sure a playRateChanged message is sent when the mouse is up/released, but not when creating the ratepopup
        if (m_grabbed_part != -1)
            m_player -> timer(MCM_play_rate_changed,nil);
        m_grabbed_part = kMCPlayerControllerPartUnknown;
        return True;
    }
    
    Boolean mfocus(int2 x, int2 y)
    {
        MCmousex = x;
        MCmousey = y;
        switch(m_grabbed_part)
        {
            case kMCPlayerControllerPartRateSelector:
            {
                MCRectangle t_part_rate_selector_rect = getRateBarPartRect(m_rate_rect, kMCPlayerControllerPartRateSelector);
                MCRectangle t_part_rate_well_rect = getRateBarPartRect(m_rate_rect, kMCPlayerControllerPartRateWell);
                real8 t_new_rate;
                int32_t t_width;
                
                t_width = t_part_rate_well_rect . width;
                
                t_new_rate = MAX_RATE * float((MCmousex - (t_part_rate_well_rect . x + t_part_rate_well_rect . width / 2 ) ) )/ (t_width / 2);
                
                m_player -> updateplayrate(t_new_rate);
                m_player -> setplayrate();
                m_player -> layer_redrawall();
                dirtyall();
            }
                break;
                
            default:
                break;
        }
        
        
        return True;
    }
    
    Boolean kdown(const char *string, KeySym key)
    {
        if (key == XK_Escape)
        {
            close();
            return True;
        }
        return False;
    }
    
    //////////
    
    void openpopup(MCPlayer *p_player)
    {
        MCRectangle t_player_rect;
        t_player_rect = p_player -> getactiverect();
        
        // Compute the rect in screen coords.
        MCRectangle t_rect;
        
        MCU_set_rect(t_rect, t_player_rect . x + t_player_rect . width - 2 * CONTROLLER_HEIGHT, t_player_rect . y + t_player_rect . height - CONTROLLER_HEIGHT, 2 * CONTROLLER_HEIGHT, CONTROLLER_HEIGHT);
        t_rect = MCU_recttoroot(p_player -> getstack(), t_rect);
        
        m_player = p_player;
        m_rate_rect = t_rect;
        m_rate_rect . x = m_rate_rect . y = 0;
        
        MCdispatcher -> addmenu(this);
        
        openrect(t_rect, WM_POPUP, NULL, WP_ASRECT, OP_NONE);
    }
    
private:
    MCPlayer *m_player;
    MCRectangle m_rate_rect;
    int m_grabbed_part;
};

static MCPlayerRatePopup *s_rate_popup = nil;

//////////////////////////////////////////////////////////////////////


//-----------------------------------------------------------------------------
// Control Implementation
//

#define XANIM_WAIT 10.0
#define XANIM_COMMAND 1024

MCPlayer::MCPlayer()
{
	flags |= F_TRAVERSAL_ON;
	nextplayer = NULL;
    rect.width = rect.height = 128;
    filename = MCValueRetain(kMCEmptyString);
    resolved_filename = MCValueRetain(kMCEmptyString);
	istmpfile = False;
	scale = 1.0;
	rate = 1.0;
	lasttime = 0;
	starttime = endtime = MAXUINT4;
    
    // Default controller back area color (darkgray)
    controllerbackcolor . red = 34 * 257;
    controllerbackcolor . green = 34 * 257;
    controllerbackcolor . blue = 34 * 257;
    
    // Default controller played area color (purple)
    controllermaincolor . red = 168 * 257;
    controllermaincolor . green = 1 * 257;
    controllermaincolor . blue = 255 * 257;
    
    // Default controller selected area color (some gray)
    selectedareacolor . red = 43 * 257;
    selectedareacolor . green = 43 * 257;
    selectedareacolor . blue = 43 * 257;
    
	disposable = istmpfile = False;
	userCallbackStr = MCValueRetain(kMCEmptyString);
	formattedwidth = formattedheight = 0;
	loudness = 100;
    
    // PM-2014-05-29: [[ Bugfix 12501 ]] Initialize m_callbacks/m_callback_count to prevent a crash when setting callbacks
    m_callback_count = 0;
    m_callbacks = NULL;
    
	m_platform_player = nil;
    
    m_grabbed_part = kMCPlayerControllerPartUnknown;
    m_was_paused = True;
    m_inside = False;
    m_show_volume = false;
    m_scrub_back_is_pressed = false;
    m_scrub_forward_is_pressed = false;
    m_modify_selection_while_playing = false;
    
    // MW-2014-07-16: [[ Bug ]] Put the player in the list.
    nextplayer = MCplayers;
    MCplayers = this;
    
    // PM-2104-10-14: [[ Bug 13569 ]] Make sure changes to player in preOpenCard are not visible
    m_is_attached = false;
    m_should_attach = false;
    m_should_recreate = false;
    
<<<<<<< HEAD
    dontuseqt = false;
    MCdontuseQT = false;
=======
    dontuseqt = False;
    usingqt = False;
>>>>>>> 6ac71968
}

MCPlayer::MCPlayer(const MCPlayer &sref) : MCControl(sref)
{
    nextplayer = NULL;
    filename = MCValueRetain(sref.filename);
    resolved_filename = MCValueRetain(sref.resolved_filename);
	istmpfile = False;
	scale = 1.0;
	rate = sref.rate;
	lasttime = sref.lasttime;
	starttime = sref.starttime;
    controllerbackcolor = sref.controllerbackcolor;
    controllermaincolor = sref.controllermaincolor;
    selectedareacolor = sref.selectedareacolor;
	endtime = sref.endtime;
	disposable = istmpfile = False;
	userCallbackStr = MCValueRetain(sref.userCallbackStr);
	formattedwidth = formattedheight = 0;
	loudness = sref.loudness;
    
    // PM-2014-05-29: [[ Bugfix 12501 ]] Initialize m_callbacks/m_callback_count to prevent a crash when setting callbacks
    m_callback_count = 0;
    m_callbacks = NULL;
	
	m_platform_player = nil;
    
    m_grabbed_part = kMCPlayerControllerPartUnknown;
    m_was_paused = True;
    m_inside = False;
    m_show_volume = false;
    m_scrub_back_is_pressed = false;
    m_scrub_forward_is_pressed = false;
    m_modify_selection_while_playing = false;
    
    // MW-2014-07-16: [[ Bug ]] Put the player in the list.
    nextplayer = MCplayers;
    MCplayers = this;
    
    dontuseqt = False;
    usingqt = False;
}

MCPlayer::~MCPlayer()
{
	// OK-2009-04-30: [[Bug 7517]] - Ensure the player is actually closed before deletion, otherwise dangling references may still exist.
	while (opened)
		close();
	
	playstop();
    
    // MW-2014-07-16: [[ Bug ]] Remove the player from the player's list.
	if (MCplayers != NULL)
	{
		if (MCplayers == this)
			MCplayers = nextplayer;
		else
		{
			MCPlayer *tptr = MCplayers;
			while (tptr->nextplayer != NULL && tptr->nextplayer != this)
				tptr = tptr->nextplayer;
			if (tptr->nextplayer == this)
                tptr->nextplayer = nextplayer;
		}
	}
	nextplayer = NULL;
    
	if (m_platform_player != nil)
		MCPlatformPlayerRelease(m_platform_player);
    
	MCValueRelease(filename);
    MCValueRelease(resolved_filename);
    MCValueRelease(userCallbackStr);
}

Chunk_term MCPlayer::gettype() const
{
	return CT_PLAYER;
}

const char *MCPlayer::gettypestring()
{
	return MCplayerstring;
}

MCRectangle MCPlayer::getactiverect(void)
{
	return MCU_reduce_rect(getrect(), getflag(F_SHOW_BORDER) ? borderwidth : 0);
}

void MCPlayer::open()
{
    MCControl::open();
    prepare(kMCEmptyString);
    // PM-2014-10-15: [[ Bug 13650 ]] Check for nil to prevent a crash
    // PM-2014-10-21: [[ Bug 13710 ]] Check if the player is already attached
    
    if (m_platform_player != nil && !m_is_attached && m_should_attach)
    {
        MCPlatformAttachPlayer(m_platform_player, getstack() -> getwindow());
        m_is_attached = true;
        m_should_attach = false;
    }
}

void MCPlayer::close()
{
	MCControl::close();
	if (opened == 0)
	{
		state |= CS_CLOSING;
		playstop();
		state &= ~CS_CLOSING;
	}
    
    if (s_volume_popup != nil)
        s_volume_popup -> close();
    
    // PM-2014-10-15: [[ Bug 13650 ]] Check for nil to prevent a crash
    // PM-2014-10-21: [[ Bug 13710 ]] Detach the player only if already attached
    if (m_platform_player != nil && m_is_attached)
    {
        MCPlatformDetachPlayer(m_platform_player);
        m_is_attached = false;
    }
    // PM-2014-11-03: [[ Bug 13917 ]] m_platform_player should be recreated when reopening a recently closed stack, to take into account if the value of dontuseqt has changed in the meanwhile
    // PM-2015-03-13: [[ Bug 14821 ]] Use a bool to decide whether to recreate a player, since assigning nil to m_platform_player caused player to become unresponsive when switching between cards
    if (m_platform_player != nil)
        m_should_recreate = true;
}

Boolean MCPlayer::kdown(MCStringRef p_string, KeySym key)
{
    if ((MCmodifierstate & MS_SHIFT) != 0)
        handle_shift_kdown(p_string, key);
    else
        handle_kdown(p_string, key);
}

Boolean MCPlayer::kup(MCStringRef p_string, KeySym key)
{
    return False;
}

Boolean MCPlayer::mfocus(int2 x, int2 y)
{
	if (!(flags & F_VISIBLE || MCshowinvisibles)
        || flags & F_DISABLED && getstack()->gettool(this) == T_BROWSE)
		return False;
    
    Boolean t_success;
    t_success = MCControl::mfocus(x, y);
    if (t_success)
        handle_mfocus(x,y);
    return t_success;
}

void MCPlayer::munfocus()
{
	getstack()->resetcursor(True);
	MCControl::munfocus();
}

Boolean MCPlayer::mdown(uint2 which)
{
    if (state & CS_MFOCUSED || flags & F_DISABLED)
		return False;
    if (state & CS_MENU_ATTACHED)
		return MCObject::mdown(which);
	state |= CS_MFOCUSED;
	if (flags & F_TRAVERSAL_ON && !(state & CS_KFOCUSED))
		getstack()->kfocusset(this);
    
	switch (which)
	{
        case Button1:
            switch (getstack()->gettool(this))
		{
            case T_BROWSE:
                // PM-2014-07-16: [[ Bug 12817 ]] Create selection when click and drag on the well while shift key is pressed
                if ((MCmodifierstate & MS_SHIFT) != 0)
                    handle_shift_mdown(which);
                else
                    handle_mdown(which);
                // Send mouseDown msg after mdown is passed to the controller, to prevent blocking if the mouseDown handler has an 'answer' command
                message_with_valueref_args(MCM_mouse_down, MCSTR("1"));
                MCscreen -> addtimer(this, MCM_internal, MCblinkrate);
                break;
            case T_POINTER:
            case T_PLAYER:  //when the movie object is in editing mode
                start(True); //starting draggin or resizing
                playpause(True);  //pause the movie
                break;
            case T_HELP:
                break;
            default:
                return False;
		}
            break;
		case Button2:
            if (message_with_valueref_args(MCM_mouse_down, MCSTR("2")) == ES_NORMAL)
                return True;
            break;
		case Button3:
            message_with_valueref_args(MCM_mouse_down, MCSTR("3"));
            break;
	}
	return True;
}

Boolean MCPlayer::mup(uint2 which, bool p_release) //mouse up
{
	if (!(state & CS_MFOCUSED))
		return False;
	if (state & CS_MENU_ATTACHED)
		return MCObject::mup(which, p_release);
	state &= ~CS_MFOCUSED;
	if (state & CS_GRAB)
	{
		ungrab(which);
		return True;
	}
	switch (which)
	{
        case Button1:
            switch (getstack()->gettool(this))
		{
            case T_BROWSE:
                if (!p_release && MCU_point_in_rect(rect, mx, my))
                    message_with_valueref_args(MCM_mouse_up, MCSTR("1"));
                else
                    message_with_valueref_args(MCM_mouse_release, MCSTR("1"));
                MCscreen -> cancelmessageobject(this, MCM_internal);
                handle_mup(which);
                break;
            case T_PLAYER:
            case T_POINTER:
                end(true, p_release);       //stop dragging or moving the movie object, will change controller size
                break;
            case T_HELP:
                help();
                break;
            default:
                return False;
		}
            break;
        case Button2:
        case Button3:
            if (!p_release && MCU_point_in_rect(rect, mx, my))
                message_with_args(MCM_mouse_up, which);
            else
                message_with_args(MCM_mouse_release, which);
            break;
	}
	return True;
}

Boolean MCPlayer::doubledown(uint2 which)
{
    // PM-2014-08-11: [[ Bug 13063 ]] Treat a doubledown on the controller as a single mdown
    // PM-2014-10-22: [[ Bug 13752 ]] If on edit mode, treat a doubledown on the controller as a MCControl::doubledown
    if (hittestcontroller(mx, my) == kMCPlayerControllerPartUnknown || (which == Button1 && getstack() -> gettool(this) == T_POINTER))
        return MCControl::doubledown(which);
    if (which == Button1 && getstack() -> gettool(this) == T_BROWSE)
    {
        if ((MCmodifierstate & MS_SHIFT) != 0)
            handle_shift_mdown(which);
        else
            handle_mdown(which);
    }
    return True;
}

Boolean MCPlayer::doubleup(uint2 which)
{
    // PM-2014-08-11: [[ Bug 13063 ]] Treat a doubleup on the controller as a single mup
    // PM-2014-10-22: [[ Bug 13752 ]] If on edit mode, treat a doubledown on the controller as a MCControl::doubledown
    if (hittestcontroller(mx, my) == kMCPlayerControllerPartUnknown || (which == Button1 && getstack() -> gettool(this) == T_POINTER))
        return MCControl::doubleup(which);
    if (which == Button1 && getstack() -> gettool(this) == T_BROWSE)
        handle_mup(which);
    return True;
}

void MCPlayer::setrect(const MCRectangle &nrect)
{
	rect = nrect;
	
	if (m_platform_player != nil)
	{
		MCRectangle trect = MCU_reduce_rect(rect, getflag(F_SHOW_BORDER) ? borderwidth : 0);
        
        if (getflag(F_SHOW_CONTROLLER))
            trect . height -= CONTROLLER_HEIGHT;
        
        // MW-2014-04-09: [[ Bug 11922 ]] Make sure we use the view not device transform
        //   (backscale factor handled in platform layer).
		trect = MCRectangleGetTransformedBounds(trect, getstack()->getviewtransform());
		MCPlatformSetPlayerProperty(m_platform_player, kMCPlatformPlayerPropertyRect, kMCPlatformPropertyTypeRectangle, &trect);
	}
}

void MCPlayer::timer(MCNameRef mptr, MCParameter *params)
{
    if (MCNameIsEqualTo(mptr, MCM_play_started, kMCCompareCaseless))
    {
        state &= ~CS_PAUSED;
        redrawcontroller();
    }
    else if (MCNameIsEqualTo(mptr, MCM_play_stopped, kMCCompareCaseless))
    {
        state |= CS_PAUSED;
        redrawcontroller();
        
        m_modify_selection_while_playing = false;
        
        if (disposable)
        {
            playstop();
            return; //obj is already deleted, do not pass msg up.
        }
    }
    else if (MCNameIsEqualTo(mptr, MCM_play_paused, kMCCompareCaseless))
    {
        state |= CS_PAUSED;
        redrawcontroller();
        
        m_modify_selection_while_playing = false;
    }
    else if (MCNameIsEqualTo(mptr, MCM_current_time_changed, kMCCompareCaseless))
    {
        // If params is nil then this did not originate from the player!
        if (params != nil)
        {
            // Update the current time in the parameter and make sure we allow another
            // currentTimeChanged message to be posted.
            state &= ~CS_CTC_PENDING;
            params -> setn_argument(getmoviecurtime());
        }
    }
    else if (MCNameIsEqualTo(mptr, MCM_internal, kMCCompareCaseless))
    {
        handle_mstilldown(Button1);
        MCscreen -> addtimer(this, MCM_internal, MCblinkrate);
    }
    MCControl::timer(mptr, params);
}

#ifdef LEGACY_EXEC
Exec_stat MCPlayer::getprop(uint4 parid, Properties which, MCExecPoint &ep, Boolean effective)
{
	uint2 i = 0;
	switch (which)
	{
#ifdef /* MCPlayer::getprop */ LEGACY_EXEC
        case P_FILE_NAME:
            if (filename == NULL)
                ep.clear();
            else
                ep.setsvalue(filename);
            break;
        case P_DONT_REFRESH:
            ep.setboolean(getflag(F_DONT_REFRESH));
            break;
        case P_CURRENT_TIME:
            ep.setint(getmoviecurtime());
            break;
        case P_DURATION:
            ep.setint(getduration());
            break;
        case P_LOOPING:
            ep.setboolean(getflag(F_LOOPING));
            break;
        case P_PAUSED:
            ep.setboolean(ispaused());
            break;
        case P_ALWAYS_BUFFER:
            ep.setboolean(getflag(F_ALWAYS_BUFFER));
            break;
            // PM-2014-09-02: [[ Bug 13092 ]] Added status property
        case P_STATUS:
        {
            if(getmovieloadedtime() != 0 && getmovieloadedtime() < getduration())
                ep.setcstring("loading");
            else if (!ispaused())
                ep.setcstring("playing");
            else if (ispaused())
                ep.setcstring("paused");
        }
            break;
        case P_PLAY_RATE:
            ep.setr8(rate, ep.getnffw(), ep.getnftrailing(), ep.getnfforce());
            return ES_NORMAL;
        case P_START_TIME:
            if (starttime == MAXUINT4)
                ep.clear();
            else
                ep.setnvalue(starttime);//for QT, this is the selection start time
            break;
        case P_END_TIME:
            if (endtime == MAXUINT4)
                ep.clear();
            else
                ep.setnvalue(endtime); //for QT, this is the selection's end time
            break;
        case P_SHOW_BADGE:
            ep.setboolean(getflag(F_SHOW_BADGE));
            break;
        case P_SHOW_CONTROLLER:
            ep.setboolean(getflag(F_SHOW_CONTROLLER));
            break;
        case P_PLAY_SELECTION:
            ep.setboolean(getflag(F_PLAY_SELECTION));
            break;
        case P_HILITE_COLOR:
            ep.setcolor(controllermaincolor);
            break;
        case P_FORE_COLOR:
            ep.setcolor(selectedareacolor);
            break;
        case P_SHOW_SELECTION:
            ep.setboolean(getflag(F_SHOW_SELECTION));
            break;
        case P_CALLBACKS:
            ep.setsvalue(userCallbackStr);
            break;
        case P_TIME_SCALE:
            ep.setint(gettimescale());
            break;
        case P_FORMATTED_HEIGHT:
            ep.setint(getpreferredrect().height);
            break;
        case P_FORMATTED_WIDTH:
            ep.setint(getpreferredrect().width);
            break;
        case P_MOVIE_CONTROLLER_ID:
            ep.setint((int)NULL);
            break;
        case P_PLAY_LOUDNESS:
            ep.setint(getloudness());
            break;
        case P_TRACK_COUNT:
            if (m_platform_player != nil)
            {
                uindex_t t_count;
                MCPlatformCountPlayerTracks(m_platform_player, t_count);
                i = t_count;
            }
            ep.setint(i);
            break;
        case P_TRACKS:
            gettracks(ep);
            break;
        case P_ENABLED_TRACKS:
            getenabledtracks(ep);
            break;
        case P_MEDIA_TYPES:
            ep.clear();
            if (m_platform_player != nil)
            {
                MCPlatformPlayerMediaTypes t_types;
                MCPlatformGetPlayerProperty(m_platform_player, kMCPlatformPlayerPropertyMediaTypes, kMCPlatformPropertyTypePlayerMediaTypes, &t_types);
                bool first = true;
                for (i = 0 ; i < sizeof(ppmediatypes) / sizeof(ppmediatypes[0]) ; i++)
                    if ((t_types & (1 << ppmediatypes[i])) != 0)
                    {
                        ep.concatcstring(ppmediastrings[i], EC_COMMA, first);
                        first = false;
                    }
            }
            break;
        // PM-2014-08-19 [[ Bug 13121 ]] Property for the download progress of the movie
        case P_MOVIE_LOADED_TIME:
            ep.clear();
            ep.setint(getmovieloadedtime());
            break;
        case P_CURRENT_NODE:
			if (m_platform_player != nil)
				MCPlatformGetPlayerProperty(m_platform_player, kMCPlatformPlayerPropertyQTVRNode, kMCPlatformPropertyTypeUInt16, &i);
            ep.setint(i);
            break;
        case P_PAN:
		{
			real8 pan = 0.0;
			if (m_platform_player != nil)
				MCPlatformGetPlayerProperty(m_platform_player, kMCPlatformPlayerPropertyQTVRPan, kMCPlatformPropertyTypeDouble, &pan);
            
			ep.setr8(pan, ep.getnffw(), ep.getnftrailing(), ep.getnfforce());
		}
            break;
        case P_TILT:
		{
			real8 tilt = 0.0;
			if (m_platform_player != nil)
				MCPlatformGetPlayerProperty(m_platform_player, kMCPlatformPlayerPropertyQTVRTilt, kMCPlatformPropertyTypeDouble, &tilt);
            
			ep.setr8(tilt, ep.getnffw(), ep.getnftrailing(), ep.getnfforce());
		}
            break;
        case P_ZOOM:
		{
			real8 zoom = 0.0;
			if (m_platform_player != nil)
				MCPlatformGetPlayerProperty(m_platform_player, kMCPlatformPlayerPropertyQTVRZoom, kMCPlatformPropertyTypeDouble, &zoom);
            
			ep.setr8(zoom, ep.getnffw(), ep.getnftrailing(), ep.getnfforce());
		}
            break;
        case P_CONSTRAINTS:
			ep.clear();
			if (m_platform_player != nil)
			{
				MCPlatformPlayerQTVRConstraints t_constraints;
				MCPlatformGetPlayerProperty(m_platform_player, kMCPlatformPlayerPropertyQTVRConstraints, kMCPlatformPropertyTypePlayerQTVRConstraints, &t_constraints);
				ep.appendstringf("%lf,%lf\n", t_constraints . x_min, t_constraints . x_max);
				ep.appendstringf("%lf,%lf\n", t_constraints . y_min, t_constraints . y_max);
				ep.appendstringf("%lf,%lf", t_constraints . z_min, t_constraints . z_max);
			}
            break;
        case P_NODES:
            getnodes(ep);
            break;
        case P_HOT_SPOTS:
            gethotspots(ep);
            break;
#endif /* MCPlayer::getprop */
        default:
            return MCControl::getprop(parid, which, ep, effective);
	}
	return ES_NORMAL;
}
#endif

#ifdef LEGACY_EXEC
Exec_stat MCPlayer::setprop(uint4 parid, Properties p, MCExecPoint &ep, Boolean effective)
{
	Boolean dirty = False;
	Boolean wholecard = False;
	uint4 ctime;
	MCString data = ep.getsvalue();
    
	switch (p)
	{
#ifdef /* MCPlayer::setprop */ LEGACY_EXEC
        case P_FILE_NAME:
        {
            // Edge case: Suppose filenameA is a valid relative path to defaultFolderA, but invalid relative path to defaultFolderB
            // 1. Set defaultFolder to defaultFolderB. Set the filename to filenameA. Video will become empty, since the relative path is invalid.
            // 2. Change the defaultFolder to defaultFolderA. Set the filename again to filenameA. Now the relative path is valid
            char *t_resolved_filename = nil;
            bool t_success = false;
            t_success = resolveplayerfilename(data.clone(), t_resolved_filename);
            
            if (t_resolved_filename != nil)
                delete t_resolved_filename;
            
            // handle the edge case mentioned below: If t_success then the movie path has to be updated
            if (filename == NULL || data != filename || t_success)
            {
                delete filename;
                filename = NULL;
                playstop();
                starttime = MAXUINT4; //clears the selection
                endtime = MAXUINT4;
                
                // PM-2015-01-26: [[ Bug 14435 ]] Resolve the filename in MCPlayer::prepare(), to avoid prepending the defaultFolder or the stack folder to the filename property
                if (data != MCnullmcstring)
                    filename = data.clone();
                
                prepare(MCnullstring);
                
                // PM-2014-10-20: [[ Bug 13711 ]] Make sure we attach the player after prepare()
                // PM-2014-10-21: [[ Bug 13710 ]] Check if the player is already attached
                if (m_platform_player != nil && !m_is_attached && m_should_attach)
                {
                    MCPlatformAttachPlayer(m_platform_player, getstack() -> getwindow());
                    m_is_attached = true;
                    m_should_attach = false;
                }
               
                dirty = wholecard = True;
            }
            // PM-2014-12-22: [[ Bug 14232 ]] Update the result in case a an invalid/corrupted filename is set more than once in a row
            else if (data == filename && (hasinvalidfilename() || !t_success))
                MCresult->sets("could not create movie reference");
            break;
        }
        case P_DONT_REFRESH:
            if (!MCU_matchflags(data, flags, F_DONT_REFRESH, dirty))
            {
                MCeerror->add(EE_OBJECT_NAB, 0, 0, data);
                return ES_ERROR;
            }
            break;
        case P_ALWAYS_BUFFER:
            if (!MCU_matchflags(data, flags, F_ALWAYS_BUFFER, dirty))
            {
                MCeerror->add(EE_OBJECT_NAB, 0, 0, data);
                return ES_ERROR;
            }
            
            // The actual buffering state is determined upon redrawing - therefore
            // we trigger a redraw to ensure we don't unbuffer when it is
            // needed.
            
            if (opened)
                dirty = True;
            break;
        case P_CALLBACKS:
            delete userCallbackStr;
            if (data.getlength() == 0)
            {
                userCallbackStr = NULL;
                // PM-2014-08-21: [[ Bug 13243 ]] Free the existing callback table.
                for(uindex_t i = 0; i < m_callback_count; i++)
                {
                    MCNameDelete(m_callbacks[i] . message);
                    MCNameDelete(m_callbacks[i] . parameter);
                }
                MCMemoryDeleteArray(m_callbacks);
                m_callbacks = nil;
                m_callback_count = 0;
            }
            else
            {
                userCallbackStr = data.clone();
            }
			SynchronizeUserCallbacks();
            break;
        case P_CURRENT_TIME:
            if (!MCU_stoui4(data, ctime))
            {
                MCeerror->add(EE_OBJECT_NAN, 0, 0, data);
                return ES_ERROR;
            }
            setcurtime(ctime, false);
            if (isbuffering())
                dirty = True;
            else
                redrawcontroller();
            break;
        case P_LOOPING:
            if (!MCU_matchflags(data, flags, F_LOOPING, dirty))
            {
                MCeerror->add(EE_OBJECT_NAB, 0, 0, data);
                return ES_ERROR;
            }
            if (dirty)
                setlooping((flags & F_LOOPING) != 0); //set/unset movie looping
            break;
        case P_PAUSED:
            playpause(data == MCtruemcstring); //pause or unpause the player
            break;
        case P_PLAY_RATE:
            if (!MCU_stor8(data, rate))
            {
                MCeerror->add(EE_OBJECT_NAN, 0, 0, data);
                return ES_ERROR;
            }
            setplayrate();
            break;
        case P_START_TIME: //this is the selection start time
            if (data.getlength() == 0)
                starttime = endtime = MAXUINT4;
            else
            {
                if (!MCU_stoui4(data, starttime))
                {
                    MCeerror->add(EE_OBJECT_NAN, 0, 0, data);
                    return ES_ERROR;
                }
                
                if (endtime == MAXUINT4) //if endtime is not set, set it to the length of movie
                    endtime = getduration();
                else if (starttime > endtime)
                    endtime = starttime;
            }
            setselection(false);
            break;
        case P_END_TIME: //this is the selection end time
            if (data.getlength() == 0)
                starttime = endtime = MAXUINT4;
            else
            {
                if (!MCU_stoui4(data, endtime))
                {
                    MCeerror->add(EE_OBJECT_NAN, 0, 0, data);
                    return ES_ERROR;
                }
                
                if (starttime == MAXUINT4)
                    starttime = 0;
                else if (starttime > endtime)
                    starttime = endtime;
            }
            setselection(false);
            break;
        case P_TRAVERSAL_ON:
            if (MCControl::setprop(parid, p, ep, effective) != ES_NORMAL)
                return ES_ERROR;
            break;
        case P_SHOW_BADGE: //if in the buffering mode we do not want to show/hide the badge
            if (!(flags & F_ALWAYS_BUFFER))
            { //if always buffer flag is not set
                if (!MCU_matchflags(data, flags, F_SHOW_BADGE, dirty))
                {
                    MCeerror->add(EE_OBJECT_NAB, 0, 0, data);
                    return ES_ERROR;
                }
                if (dirty && !isbuffering()) //we are not actually buffering, let's show/hide the badge
                    showbadge((flags & F_SHOW_BADGE) != 0); //show/hide movie's badge
            }
            break;
        case P_SHOW_CONTROLLER:
            if (!MCU_matchflags(data, flags, F_SHOW_CONTROLLER, dirty))
            {
                MCeerror->add(EE_OBJECT_NAB, 0, 0, data);
                return ES_ERROR;
            }
            if (dirty)
            {
                showcontroller((flags & F_VISIBLE) != 0
                               && (flags & F_SHOW_CONTROLLER) != 0);
                dirty = False;
            }
            break;
        case P_PLAY_SELECTION: //make movie play only the selected part
            if (!MCU_matchflags(data, flags, F_PLAY_SELECTION, dirty))
            {
                MCeerror->add
                (EE_OBJECT_NAB, 0, 0, data);
                return ES_ERROR;
            }
            if (dirty)
                playselection((flags & F_PLAY_SELECTION) != 0);
            break;
        case P_FORE_COLOR:
        {
            MCColor t_color;
			char *t_colorname = NULL;
			if (!MCscreen->parsecolor(data, &t_color, &t_colorname))
			{
				MCeerror->add
				(EE_COLOR_BADSELECTEDCOLOR, 0, 0, data);
				return ES_ERROR;
			}
			if (t_colorname != NULL)
				delete t_colorname;
            selectedareacolor = t_color;
            dirty = True;
        }
            break;
            
        case P_HILITE_COLOR:
        {
            MCColor t_color;
			char *t_colorname = NULL;
			if (!MCscreen->parsecolor(data, &t_color, &t_colorname))
			{
				MCeerror->add
				(EE_COLOR_BADSELECTEDCOLOR, 0, 0, data);
				return ES_ERROR;
			}
			if (t_colorname != NULL)
				delete t_colorname;
            controllermaincolor = t_color;
            dirty = True;
        }
            break;
   
        case P_SHOW_SELECTION: //means make movie editable
            if (!MCU_matchflags(data, flags, F_SHOW_SELECTION, dirty))
            {
                MCeerror->add
                (EE_OBJECT_NAB, 0, 0, data);
                return ES_ERROR;
            }
            if (dirty)
                editmovie((flags & F_SHOW_SELECTION) != 0);
            break;
        case P_SHOW_BORDER:
        case P_BORDER_WIDTH:
        {
            if (MCControl::setprop(parid, p, ep, effective) != ES_NORMAL)
                return ES_ERROR;
            setrect(rect);
            dirty = True;
        }
            break;
        case P_MOVIE_CONTROLLER_ID:
            break;
        case P_PLAY_LOUDNESS:
            if (!MCU_stoui2(data, loudness))
            {
                MCeerror->add(EE_OBJECT_NAN, 0, 0, data);
                return ES_ERROR;
            }
            loudness = MCU_max(0, loudness);
            loudness = MCU_min(loudness, 100);
            setloudness();
            // PM-2014-09-02: [[ Bug 13309 ]] Make sure the volume icon of the controller will be redrawn
            dirty = True;
            break;
        case P_ENABLED_TRACKS:
            if (!setenabledtracks(data))
            {
                MCeerror->add(EE_OBJECT_NAN, 0, 0, data);
                return ES_ERROR;
            }
            dirty = wholecard = True;
            break;
        case P_CURRENT_NODE:
		{
			uint2 nodeid;
			if (!MCU_stoui2(data,nodeid))
			{
				MCeerror->add(EE_OBJECT_NAN, 0, 0, data);
				return ES_ERROR;
			}
			if (m_platform_player != nil)
				MCPlatformSetPlayerProperty(m_platform_player, kMCPlatformPlayerPropertyQTVRNode, kMCPlatformPropertyTypeUInt16, &nodeid);
		}
            break;
        case P_PAN:
		{
			real8 pan;
			if (!MCU_stor8(data, pan))
			{
				MCeerror->add(EE_OBJECT_NAN, 0, 0, data);
				return ES_ERROR;
			}
			if (m_platform_player != nil)
				MCPlatformSetPlayerProperty(m_platform_player, kMCPlatformPlayerPropertyQTVRPan, kMCPlatformPropertyTypeDouble, &pan);
            
			if (isbuffering())
				dirty = True;
		}
            break;
        case P_TILT:
		{
			real8 tilt;
			if (!MCU_stor8(data, tilt))
			{
				MCeerror->add(EE_OBJECT_NAN, 0, 0, data);
				return ES_ERROR;
			}
			if (m_platform_player != nil)
				MCPlatformSetPlayerProperty(m_platform_player, kMCPlatformPlayerPropertyQTVRTilt, kMCPlatformPropertyTypeDouble, &tilt);
            
			if (isbuffering())
				dirty = True;
		}
            break;
        case P_ZOOM:
		{
			real8 zoom;
			if (!MCU_stor8(data, zoom))
			{
				MCeerror->add(EE_OBJECT_NAN, 0, 0, data);
				return ES_ERROR;
			}
            
			if (m_platform_player != nil)
				MCPlatformSetPlayerProperty(m_platform_player, kMCPlatformPlayerPropertyQTVRZoom, kMCPlatformPropertyTypeDouble, &zoom);
            
			if (isbuffering())
				dirty = True;
		}
            break;
        case P_VISIBLE:
        case P_INVISIBLE:
		{
			uint4 oldflags = flags;
			Exec_stat stat = MCControl::setprop(parid, p, ep, effective);
            
			if (m_platform_player != nil)
			{
				bool t_visible;
				t_visible = getflag(F_VISIBLE);
				MCPlatformSetPlayerProperty(m_platform_player, kMCPlatformPlayerPropertyVisible, kMCPlatformPropertyTypeBool, &t_visible);
			}
            
			return stat;
		}
            break;
#endif /* MCPlayer::setprop */
        default:
            return MCControl::setprop(parid, p, ep, effective);
	}
	if (dirty && opened && flags & F_VISIBLE)
	{
		// MW-2011-08-18: [[ Layers ]] Invalidate the whole object.
		layer_redrawall();
	}
	return ES_NORMAL;
}
#endif

// MW-2011-09-23: Make sure we sync the buffer state at this point, rather than
//   during drawing.
void MCPlayer::select(void)
{
	MCControl::select();
	syncbuffering(nil);
}

// MW-2011-09-23: Make sure we sync the buffer state at this point, rather than
//   during drawing.
void MCPlayer::deselect(void)
{
	MCControl::deselect();
	syncbuffering(nil);
}

MCControl *MCPlayer::clone(Boolean attach, Object_pos p, bool invisible)
{
	MCPlayer *newplayer = new MCPlayer(*this);
	if (attach)
		newplayer->attach(p, invisible);
	return newplayer;
}

IO_stat MCPlayer::extendedsave(MCObjectOutputStream& p_stream, uint4 p_part)
{
	return defaultextendedsave(p_stream, p_part);
}

IO_stat MCPlayer::extendedload(MCObjectInputStream& p_stream, uint32_t p_version, uint4 p_remaining)
{
	return defaultextendedload(p_stream, p_version, p_remaining);
}

IO_stat MCPlayer::save(IO_handle stream, uint4 p_part, bool p_force_ext)
{
	IO_stat stat;
	if (!disposable)
	{
		if ((stat = IO_write_uint1(OT_PLAYER, stream)) != IO_NORMAL)
			return stat;
		if ((stat = MCControl::save(stream, p_part, p_force_ext)) != IO_NORMAL)
			return stat;
        
        // MW-2013-11-19: [[ UnicodeFileFormat ]] If sfv >= 7000, use unicode.
        if ((stat = IO_write_stringref_new(filename, stream, MCstackfileversion >= 7000)) != IO_NORMAL)
			return stat;
		if ((stat = IO_write_uint4(starttime, stream)) != IO_NORMAL)
			return stat;
		if ((stat = IO_write_uint4(endtime, stream)) != IO_NORMAL)
			return stat;
		if ((stat = IO_write_int4((int4)(rate / 10.0 * MAXINT4),
		                          stream)) != IO_NORMAL)
			return stat;
        
        // MW-2013-11-19: [[ UnicodeFileFormat ]] If sfv >= 7000, use unicode.
        if ((stat = IO_write_stringref_new(userCallbackStr, stream, MCstackfileversion >= 7000)) != IO_NORMAL)
			return stat;
	}
	return savepropsets(stream);
}

IO_stat MCPlayer::load(IO_handle stream, uint32_t version)
{
	IO_stat stat;
    
	if ((stat = MCObject::load(stream, version)) != IO_NORMAL)
		return stat;
	if ((stat = IO_read_stringref_new(filename, stream, version >= 7000)) != IO_NORMAL)
        
        // MW-2013-11-19: [[ UnicodeFileFormat ]] If sfv >= 7000, use unicode.
		return stat;
	if ((stat = IO_read_uint4(&starttime, stream)) != IO_NORMAL)
		return stat;
	if ((stat = IO_read_uint4(&endtime, stream)) != IO_NORMAL)
		return stat;
	int4 trate;
	if ((stat = IO_read_int4(&trate, stream)) != IO_NORMAL)
		return stat;
	rate = (real8)trate * 10.0 / MAXINT4;
	
	// MW-2013-11-19: [[ UnicodeFileFormat ]] If sfv >= 7000, use unicode.
	if ((stat = IO_read_stringref_new(userCallbackStr, stream, version >= 7000)) != IO_NORMAL)
		return stat;
	return loadpropsets(stream, version);
}

// MW-2011-09-23: Ensures the buffering state is consistent with current flags
//   and state.
void MCPlayer::syncbuffering(MCContext *p_dc)
{
	bool t_should_buffer;
	
	// MW-2011-09-13: [[ Layers ]] If the layer is dynamic then the player must be buffered.
	t_should_buffer = getstate(CS_SELECTED) || getflag(F_ALWAYS_BUFFER) || getstack() -> getstate(CS_EFFECT) || (p_dc != nil && p_dc -> gettype() != CONTEXT_TYPE_SCREEN) || !MCModeMakeLocalWindows() || layer_issprite();
    
    // MW-2014-04-24: [[ Bug 12249 ]] If we are not in browse mode for this object, then it should be buffered.
    t_should_buffer = t_should_buffer || getstack() -> gettool(this) != T_BROWSE;
	
	if (m_platform_player != nil)
		MCPlatformSetPlayerProperty(m_platform_player, kMCPlatformPlayerPropertyOffscreen, kMCPlatformPropertyTypeBool, &t_should_buffer);
}

// MW-2007-08-14: [[ Bug 1949 ]] On Windows ensure we load and unload QT if not
//   currently in use.
bool MCPlayer::getversion(MCStringRef& r_string)
{
    extern void MCQTGetVersion(MCStringRef &r_version);
    MCQTGetVersion(r_string);
    return true;
}

void MCPlayer::freetmp()
{
	if (istmpfile)
	{
		MCS_unlink(filename);
		MCValueAssign(filename, kMCEmptyString);
	}
}

uint4 MCPlayer::getmovieloadedtime()
{
    uint4 loadedtime;
	if (m_platform_player != nil && hasfilename())
		MCPlatformGetPlayerProperty(m_platform_player, kMCPlatformPlayerPropertyLoadedTime, kMCPlatformPropertyTypeUInt32, &loadedtime);
	else
		loadedtime = 0;
	return loadedtime;
}

uint4 MCPlayer::getduration() //get movie duration/length
{
	uint4 duration;
	if (m_platform_player != nil && hasfilename())
		MCPlatformGetPlayerProperty(m_platform_player, kMCPlatformPlayerPropertyDuration, kMCPlatformPropertyTypeUInt32, &duration);
	else
		duration = 0;
	return duration;
}

uint4 MCPlayer::gettimescale() //get moive time scale
{
	uint4 timescale;
	if (m_platform_player != nil && hasfilename())
		MCPlatformGetPlayerProperty(m_platform_player, kMCPlatformPlayerPropertyTimescale, kMCPlatformPropertyTypeUInt32, &timescale);
	else
		timescale = 0;
	return timescale;
}

uint4 MCPlayer::getmoviecurtime()
{
	uint4 curtime;
	if (m_platform_player != nil && hasfilename())
		MCPlatformGetPlayerProperty(m_platform_player, kMCPlatformPlayerPropertyCurrentTime, kMCPlatformPropertyTypeUInt32, &curtime);
	else
		curtime = 0;
	return curtime;
}

void MCPlayer::setcurtime(uint4 newtime, bool notify)
{
	lasttime = newtime;
	if (m_platform_player != nil && hasfilename())
    {
		MCPlatformSetPlayerProperty(m_platform_player, kMCPlatformPlayerPropertyCurrentTime, kMCPlatformPropertyTypeUInt32, &newtime);
        if (notify)
            currenttimechanged();
    }
}

void MCPlayer::setselection(bool notify)
{
    if (m_platform_player != nil && hasfilename())
	{
        uint32_t t_current_start, t_current_finish;
        MCPlatformGetPlayerProperty(m_platform_player, kMCPlatformPlayerPropertyStartTime, kMCPlatformPropertyTypeUInt32, &t_current_start);
		MCPlatformGetPlayerProperty(m_platform_player, kMCPlatformPlayerPropertyFinishTime, kMCPlatformPropertyTypeUInt32, &t_current_finish);
        
        if (starttime != t_current_start || endtime != t_current_finish)
        {
            uint32_t t_st, t_et;
            if (starttime == MAXUINT4 || endtime == MAXUINT4)
                t_st = t_et = 0;
            else
            {
                t_st = starttime;
                t_et = endtime;
            }
            
            // PM-2014-08-06: [[ Bug 13064 ]] 
            // If we first set StartTime and FinishTime is not set (= 0), then startTime becomes 0 (Since if StartTime > FinishTime then StartTime = FinishTime)
            // For this reason, we first set FinishTime 
            MCPlatformSetPlayerProperty(m_platform_player, kMCPlatformPlayerPropertyFinishTime, kMCPlatformPropertyTypeUInt32, &t_et);
            MCPlatformSetPlayerProperty(m_platform_player, kMCPlatformPlayerPropertyStartTime, kMCPlatformPropertyTypeUInt32, &t_st);
            
            if (notify)
                selectionchanged();
            
            // MW-2014-07-22: [[ Bug 12870 ]] Make sure controller rect redrawn when setting selection
            //   by script.
            layer_redrawrect(getcontrollerrect());
        }
        
        if (!m_modify_selection_while_playing)
            playselection(getflag(F_PLAY_SELECTION));
	}
}

void MCPlayer::setlooping(Boolean loop)
{
	if (m_platform_player != nil && hasfilename())
	{
		bool t_loop;
		t_loop = loop;
		MCPlatformSetPlayerProperty(m_platform_player, kMCPlatformPlayerPropertyLoop, kMCPlatformPropertyTypeBool, &t_loop);
	}
}

real8 MCPlayer::getplayrate()
{
    if (rate < MIN_RATE)
        return MIN_RATE;
    else if (rate > MAX_RATE)
        return MAX_RATE;
    else
        return rate;
}

void MCPlayer::updateplayrate(real8 p_rate)
{
    if (p_rate < MIN_RATE)
        rate = MIN_RATE;
    else if (p_rate > MAX_RATE)
        rate = MAX_RATE;
    else
        rate = p_rate;
}
void MCPlayer::setplayrate()
{
	if (m_platform_player != nil && hasfilename())
	{
		MCPlatformSetPlayerProperty(m_platform_player, kMCPlatformPlayerPropertyPlayRate, kMCPlatformPropertyTypeDouble, &rate);
		if (rate != 0.0f)
        // PM-2014-05-28: [[ Bug 12523 ]] Take into account the playRate property
			MCPlatformStartPlayer(m_platform_player, rate);
	}
    
	if (rate != 0)
    {
        if (getstate(CS_PAUSED))
            timer(MCM_play_started, nil);
		state = state & ~CS_PAUSED;
    }
	else
    {
        if (!getstate(CS_PAUSED))
            timer(MCM_play_paused, nil);
		state = state | CS_PAUSED;
    }
    
    redrawcontroller();
}

void MCPlayer::showbadge(Boolean show)
{
#if 0
	if (m_platform_player != nil)
	{
		bool t_show;
		t_show = show;
		MCPlatformSetPlayerProperty(m_platform_player, kMCPlatformPlayerPropertyShowBadge, kMCPlatformPropertyTypeBool, &t_show);
	}
#endif
}

void MCPlayer::editmovie(Boolean edit)
{

	if (m_platform_player != nil && hasfilename())
	{
		bool t_edit;
		t_edit = edit;
		MCPlatformSetPlayerProperty(m_platform_player, kMCPlatformPlayerPropertyShowSelection, kMCPlatformPropertyTypeBool, &t_edit);
	}

}

void MCPlayer::playselection(Boolean play)
{
	if (m_platform_player != nil && hasfilename())
	{
		bool t_play;
		t_play = play;
		MCPlatformSetPlayerProperty(m_platform_player, kMCPlatformPlayerPropertyOnlyPlaySelection, kMCPlatformPropertyTypeBool, &t_play);
	}
}

Boolean MCPlayer::ispaused()
{
	if (m_platform_player != nil && hasfilename())
		return !MCPlatformPlayerIsPlaying(m_platform_player);
    
    return True;
}

void MCPlayer::showcontroller(Boolean show)
{
    // The showController property has changed, this means we must do two things - resize
    // the movie rect and then redraw ourselves to make sure we can see the controller.
    
    if (m_platform_player != nil)
	{
        // PM-2014-05-28: [[ Bug 12524 ]] Resize the rect height to avoid stretching of the movie when showing/hiding controller
        MCRectangle drect;
        drect = rect;
        
        // MW-2014-07-16: [[ QTSupport ]] We always use our own controller now.
        int t_height;
        t_height = CONTROLLER_HEIGHT;
                
        if (show )
            drect . height += t_height;  // This is the height of the default QTKit controller
        else
            drect . height -= t_height;
        
        layer_setrect(drect, true);
	}
}

Boolean MCPlayer::prepare(MCStringRef options)
{
    // For osversion < 10.8 we have to have QT initialized.
    if (MCmajorosversion < 0x1080)
    {
        extern bool MCQTInit(void);
        if (!MCQTInit())
            return False;
    }

	Boolean ok = False;
    m_should_attach = false;
    
    if (state & CS_PREPARED)
        return True;

   	if (!opened)
		return False;
    
	if (m_platform_player == nil || m_should_recreate)
    {
        if (m_platform_player != nil)
            MCPlatformPlayerRelease(m_platform_player);
        MCPlatformCreatePlayer(m_platform_player);
    }
		
    
    // PM-2015-01-26: [[ Bug 14435 ]] Avoid prepending the defaultFolder or the stack folder
    //  to the filename property. Use resolved_filename to set the "internal" absolute path
    MCAutoStringRef t_resolved_filename;
    bool t_path_resolved = false;
    t_path_resolved = resolveplayerfilename(filename, &t_resolved_filename);
    
    if (!t_path_resolved)
        MCValueAssign(resolved_filename, kMCEmptyString);
    else
        MCValueAssign(resolved_filename, *t_resolved_filename);

    if (MCStringBeginsWithCString(resolved_filename, (const char_t*)"https:", kMCStringOptionCompareCaseless)
            // SN-2014-08-14: [[ Bug 13178 ]] Check if the sentence starts with 'http:' instead of 'https'
            || MCStringBeginsWithCString(resolved_filename, (const char_t*)"http:", kMCStringOptionCompareCaseless)
            || MCStringBeginsWithCString(resolved_filename, (const char_t*)"ftp:", kMCStringOptionCompareCaseless)
            || MCStringBeginsWithCString(resolved_filename, (const char_t*)"file:", kMCStringOptionCompareCaseless)
            || MCStringBeginsWithCString(resolved_filename, (const char_t*)"rtsp:", kMCStringOptionCompareCaseless))
        MCPlatformSetPlayerProperty(m_platform_player, kMCPlatformPlayerPropertyURL, kMCPlatformPropertyTypeNativeCString, &resolved_filename);
	else
		MCPlatformSetPlayerProperty(m_platform_player, kMCPlatformPlayerPropertyFilename, kMCPlatformPropertyTypeNativeCString, &resolved_filename);
	
    if (!hasfilename())
        return True;
    
	MCRectangle t_movie_rect;
	MCPlatformGetPlayerProperty(m_platform_player, kMCPlatformPlayerPropertyMovieRect, kMCPlatformPropertyTypeRectangle, &t_movie_rect);
    
    // PM-2014-12-17: [[ Bug 14233 ]] If an invalid filename is used then keep the previous dimensions of the player rect instead of displaying only the controller
    // PM-2014-12-17: [[ Bug 14232 ]] Update the result in case a filename is invalid or the file is corrupted
    if (hasinvalidfilename() || !t_path_resolved)
    {
        MCresult->sets("could not create movie reference");
        return False;
    }
	
	MCRectangle trect = resize(t_movie_rect);
	
    // Adjust so that the controller isn't included in the movie rect.
    if (getflag(F_SHOW_CONTROLLER))
        trect . height -= CONTROLLER_HEIGHT;
    
	// IM-2011-11-12: [[ Bug 11320 ]] Transform player rect to device coords
    // MW-2014-04-09: [[ Bug 11922 ]] Make sure we use the view not device transform
    //   (backscale factor handled in platform layer).
	trect = MCRectangleGetTransformedBounds(trect, getstack()->getviewtransform());
	
	MCPlatformSetPlayerProperty(m_platform_player, kMCPlatformPlayerPropertyRect, kMCPlatformPropertyTypeRectangle, &trect);
	
	bool t_looping, t_play_selection, t_show_controller, t_show_selection;
	
	t_looping = getflag(F_LOOPING);
	t_show_selection = getflag(F_SHOW_SELECTION);
    t_play_selection = getflag(F_PLAY_SELECTION);
	
	MCPlatformSetPlayerProperty(m_platform_player, kMCPlatformPlayerPropertyCurrentTime, kMCPlatformPropertyTypeUInt32, &lasttime);
    MCPlatformSetPlayerProperty(m_platform_player, kMCPlatformPlayerPropertyLoop, kMCPlatformPropertyTypeBool, &t_looping);
    MCPlatformSetPlayerProperty(m_platform_player, kMCPlatformPlayerPropertyShowSelection, kMCPlatformPropertyTypeBool, &t_show_selection);
    
    // PM-2014-08-06: [[ Bug 13104 ]] When new movie is opened then playRate should be set to 0
    rate = 0.0;
    
	setselection(false);
	MCPlatformSetPlayerProperty(m_platform_player, kMCPlatformPlayerPropertyOnlyPlaySelection, kMCPlatformPropertyTypeBool, &t_play_selection);
	SynchronizeUserCallbacks();
	
	bool t_offscreen;
	t_offscreen = getflag(F_ALWAYS_BUFFER);
	MCPlatformSetPlayerProperty(m_platform_player, kMCPlatformPlayerPropertyOffscreen, kMCPlatformPropertyTypeBool, &t_offscreen);
	
	bool t_visible;
	t_visible = getflag(F_VISIBLE);
	MCPlatformSetPlayerProperty(m_platform_player, kMCPlatformPlayerPropertyVisible, kMCPlatformPropertyTypeBool, &t_visible);
	
    if (m_is_attached)
    {
        MCPlatformDetachPlayer(m_platform_player);
        m_is_attached = false;
        m_should_attach = true;
    }
    else
        m_should_attach = true;
    	
	layer_redrawall();
	
	setloudness();
	
	MCresult -> clear(False);
	
	ok = True;
	
	if (ok)
	{
		state |= CS_PREPARED | CS_PAUSED;
	}
    
	return ok;
}

// PM-2014-10-14: [[ Bug 13569 ]] Make sure changes to player are not visible in preOpenCard
void MCPlayer::attachplayer()
{
    if (m_platform_player == nil)
        return;
    
    // Make sure we attach the player only if it was previously detached by detachplayer().
    if (!m_is_attached && m_should_attach)
    {
        MCPlatformAttachPlayer(m_platform_player, getstack() -> getwindow());
        m_is_attached = true;
        m_should_attach = false;
    }
}

// PM-2014-10-14: [[ Bug 13569 ]] Make sure changes to player are not visible in preOpenCard
void MCPlayer::detachplayer()
{
    if (m_platform_player == nil)
        return;
    
    if (m_is_attached)
    {
        MCPlatformDetachPlayer(m_platform_player);
        m_is_attached = false;
        m_should_attach = true;
    }
}

Boolean MCPlayer::playstart(MCStringRef options)
{
	if (!prepare(options) || !hasfilename())
		return False;
    
    // PM-2014-10-21: [[ Bug 13710 ]] Attach the player if not already attached
    if (m_platform_player != nil && !m_is_attached)
    {
        MCPlatformAttachPlayer(m_platform_player, getstack() -> getwindow());
        m_is_attached = true;
    }
	playpause(False);
	return True;
}

Boolean MCPlayer::playpause(Boolean on)
{
	if (!(state & CS_PREPARED))
		return False;
    
	Boolean ok;
	ok = False;
    
    if (on)
        m_modify_selection_while_playing = false;
    
	if (m_platform_player != nil)
	{
		if (!on)
        {
            playselection(getflag(F_PLAY_SELECTION) && !m_modify_selection_while_playing);
            // PM-2014-08-06: [[ Bug 13104 ]] Force playRate to 1.0 (needed when starting player by pressing space/enter keys 
            rate = 1.0;
			MCPlatformStartPlayer(m_platform_player, rate);
		}
        else
        {
			MCPlatformStopPlayer(m_platform_player);
            // PM-2014-08-06: [[ Bug 13104 ]] Make sure playRate is zero when player is paused
            rate = 0.0;
        }
		ok = True;
	}
	
	if (ok)
    {
        if (getstate(CS_PAUSED) && !on)
            timer(MCM_play_started, nil);
        else if (!getstate(CS_PAUSED) && on)
            timer(MCM_play_paused, nil);
		setstate(on, CS_PAUSED);
        
        redrawcontroller();
    }
    
	return ok;
}

void MCPlayer::playstepforward()
{
	if (!getstate(CS_PREPARED))
		return;
    
	if (m_platform_player != nil)
		MCPlatformStepPlayer(m_platform_player, 1);
}


void MCPlayer::playstepback()
{
	if (!getstate(CS_PREPARED))
		return;
	
	if (m_platform_player != nil)
		MCPlatformStepPlayer(m_platform_player, -1);
}

Boolean MCPlayer::playstop()
{
	formattedwidth = formattedheight = 0;
	if (!getstate(CS_PREPARED))
		return False;
    
	Boolean needmessage = True;
	
	state &= ~(CS_PREPARED | CS_PAUSED);
	lasttime = 0;
    
    m_modify_selection_while_playing = false;
	
    // PM-2014-10-21: [[ Bug 13710 ]] Detach the player only if already attached
	if (m_platform_player != nil && m_is_attached)
	{
		MCPlatformStopPlayer(m_platform_player);

		needmessage = getduration() > getmoviecurtime();
		
		MCPlatformDetachPlayer(m_platform_player);
        m_is_attached = false;
	}
    
    redrawcontroller();
    
	freetmp();
    
    /*
	if (MCplayers != NULL)
	{
		if (MCplayers == this)
			MCplayers = nextplayer;
		else
		{
			MCPlayer *tptr = MCplayers;
			while (tptr->nextplayer != NULL && tptr->nextplayer != this)
				tptr = tptr->nextplayer;
			if (tptr->nextplayer == this)
                tptr->nextplayer = nextplayer;
		}
	}
	nextplayer = NULL;*/
    
	if (disposable)
	{
		//if (needmessage)
		//	getcard()->message_with_args(MCM_play_stopped, getname());
		delete this;
	}
	//else
		//if (needmessage)
	//		message_with_args(MCM_play_stopped, getname());
    
	return True;
}


void MCPlayer::setfilename(MCStringRef vcname,
                           MCStringRef fname, Boolean istmp)
{
	// AL-2014-05-27: [[ Bug 12517 ]] Incoming strings can be nil
    MCNewAutoNameRef t_vcname;
    if (vcname != nil)
        MCNameCreate(vcname, &t_vcname);
    else
        t_vcname = kMCEmptyName;
	filename = MCValueRetain(fname != nil ? fname : kMCEmptyString);
	istmpfile = istmp;
	disposable = True;
}

void MCPlayer::setvolume(uint2 tloudness)
{
}

MCRectangle MCPlayer::getpreferredrect()
{
	if (!getstate(CS_PREPARED))
	{
		MCRectangle t_bounds;
		MCU_set_rect(t_bounds, 0, 0, formattedwidth, formattedheight);
		return t_bounds;
	}
    
    MCRectangle t_bounds;
	MCU_set_rect(t_bounds, 0, 0, 0, 0);
	if (m_platform_player != nil)
    {
		MCPlatformGetPlayerProperty(m_platform_player, kMCPlatformPlayerPropertyMovieRect, kMCPlatformPropertyTypeRectangle, &t_bounds);
        // PM-2014-04-28: [[Bug 12299]] Make sure the correct MCRectangle is returned
        return t_bounds;
    }
}

uint2 MCPlayer::getloudness()
{
	if (getstate(CS_PREPARED))
		if (m_platform_player != nil)
			MCPlatformGetPlayerProperty(m_platform_player, kMCPlatformPlayerPropertyVolume, kMCPlatformPropertyTypeUInt16, &loudness);
	return loudness;
}

MCColor MCPlayer::getcontrollerbackcolor()
{
    return controllerbackcolor;
}

MCColor MCPlayer::getcontrollermaincolor()
{
    return controllermaincolor;
}

void MCPlayer::updateloudness(int2 newloudness)
{
    loudness = newloudness;
}

void MCPlayer::setloudness()
{
	if (state & CS_PREPARED)
		if (m_platform_player != nil)
			MCPlatformSetPlayerProperty(m_platform_player, kMCPlatformPlayerPropertyVolume, kMCPlatformPropertyTypeUInt16, &loudness);
}

#ifdef LEGACY_EXEC
void MCPlayer::gettracks(MCExecPoint &ep)
{
	ep . clear();
    
	if (getstate(CS_PREPARED))
		if (m_platform_player != nil)
		{
			uindex_t t_track_count;
			MCPlatformCountPlayerTracks(m_platform_player, t_track_count);
			for(uindex_t i = 0; i < t_track_count; i++)
			{
				uint32_t t_id;
				MCAutoPointer<char> t_name;
				uint32_t t_offset, t_duration;
				MCPlatformGetPlayerTrackProperty(m_platform_player, i, kMCPlatformPlayerTrackPropertyId, kMCPlatformPropertyTypeUInt32, &t_id);
				MCPlatformGetPlayerTrackProperty(m_platform_player, i, kMCPlatformPlayerTrackPropertyMediaTypeName, kMCPlatformPropertyTypeNativeCString, &(&t_name));
				MCPlatformGetPlayerTrackProperty(m_platform_player, i, kMCPlatformPlayerTrackPropertyOffset, kMCPlatformPropertyTypeUInt32, &t_offset);
                // MW-2014-07-11: [[ Bug 12757 ]] Fetch the duration and store it in t_duration
				MCPlatformGetPlayerTrackProperty(m_platform_player, i, kMCPlatformPlayerTrackPropertyDuration, kMCPlatformPropertyTypeUInt32, &t_duration);
                // PM-2014-07-14: [[ Bug 12809 ]] Make sure each track is displayed on a separate line
				ep . concatuint(t_id, EC_RETURN, i == 0);
				ep . concatcstring(*t_name, EC_COMMA, false);
				ep . concatuint(t_offset, EC_COMMA, false);
				ep . concatuint(t_duration, EC_COMMA, false);
			}
		}
}
#endif

#ifdef LEGACY_EXEC
void MCPlayer::getenabledtracks(MCExecPoint &ep)
{
	ep.clear();
    
	if (getstate(CS_PREPARED))
		if (m_platform_player != nil)
		{
			uindex_t t_track_count;
			MCPlatformCountPlayerTracks(m_platform_player, t_track_count);
			for(uindex_t i = 0; i < t_track_count; i++)
			{
				uint32_t t_id;
				bool t_enabled;
				MCPlatformGetPlayerTrackProperty(m_platform_player, i, kMCPlatformPlayerTrackPropertyId, kMCPlatformPropertyTypeUInt32, &t_id);
				MCPlatformGetPlayerTrackProperty(m_platform_player, i, kMCPlatformPlayerTrackPropertyEnabled, kMCPlatformPropertyTypeBool, &t_enabled);
				if (t_enabled)
					ep . concatuint(t_id, EC_RETURN, i == 0);
			}
		}
}
#endif

Boolean MCPlayer::setenabledtracks(MCStringRef s)
{
	if (getstate(CS_PREPARED))
		if (m_platform_player != nil)
		{
			uindex_t t_track_count;
			MCPlatformCountPlayerTracks(m_platform_player, t_track_count);
			for(uindex_t i = 0; i < t_track_count; i++)
			{
				bool t_enabled;
				t_enabled = false;
				MCPlatformSetPlayerTrackProperty(m_platform_player, i, kMCPlatformPlayerTrackPropertyEnabled, kMCPlatformPropertyTypeBool, &t_enabled);
			}
			
            uindex_t t_si, t_ei;
            t_si = t_ei = 0;
            
            while (t_ei < MCStringGetLength(s))
            {
                MCAutoStringRef t_track;
                
                if (!MCStringFirstIndexOfChar(s, '\n', t_si, kMCStringOptionCompareExact, t_ei))
                    t_ei = MCStringGetLength(s);
                
                /* UNCHECKED */ MCStringCopySubstring(s, MCRangeMake(t_si, t_ei - t_si), &t_track);
				
                if (!MCStringIsEmpty(*t_track))
				{
					uindex_t t_index;
					MCAutoNumberRef t_id;
                    
                    if (!MCNumberParse(*t_track, &t_id) ||
                        !MCPlatformFindPlayerTrackWithId(m_platform_player, MCNumberFetchAsUnsignedInteger(*t_id), t_index))
						return False;
					
					bool t_enabled;
					t_enabled = true;
					MCPlatformSetPlayerTrackProperty(m_platform_player, t_index, kMCPlatformPlayerTrackPropertyEnabled, kMCPlatformPropertyTypeBool, &t_enabled);
				}
				t_ei++;
				t_si = t_ei;
			}
            
			MCRectangle t_movie_rect;
			MCPlatformGetPlayerProperty(m_platform_player, kMCPlatformPlayerPropertyMovieRect, kMCPlatformPropertyTypeRectangle, &t_movie_rect);
			MCRectangle trect = resize(t_movie_rect);
			if (flags & F_SHOW_BORDER)
				trect = MCU_reduce_rect(trect, -borderwidth);
			setrect(trect);
		}
    
	return True;
}

MCRectangle MCPlayer::resize(MCRectangle movieRect)
{
	int2 x, y;
	MCRectangle trect = rect;
	
	// MW-2011-10-24: [[ Bug 9800 ]] Store the current rect for layer notification.
	MCRectangle t_old_rect;
	t_old_rect = rect;
	
	// MW-2011-10-01: [[ Bug 9762 ]] These got inverted sometime.
	formattedheight = movieRect.height;
	formattedwidth = movieRect.width;
	
	if (!(flags & F_LOCK_LOCATION))
	{
		if (formattedheight == 0)
		{ // audio clip
			trect.height = CONTROLLER_HEIGHT;
			rect = trect;
		}
		else
		{
			x = trect.x + (trect.width >> 1);
			y = trect.y + (trect.height >> 1);
			trect.width = (uint2)(formattedwidth * scale);
			trect.height = (uint2)(formattedheight * scale);
            
            if (flags & F_SHOW_CONTROLLER)
                trect.height += CONTROLLER_HEIGHT;
            
			trect.x = x - (trect.width >> 1);
			trect.y = y - (trect.height >> 1);
			if (flags & F_SHOW_BORDER)
				rect = MCU_reduce_rect(trect, -borderwidth);
			else
				rect = trect;
		}
	}
	else
		if (flags & F_SHOW_BORDER)
			trect = MCU_reduce_rect(trect, borderwidth);
	
	// MW-2011-10-24: [[ Bug 9800 ]] If the rect has changed, notify the layer.
	if (!MCU_equal_rect(rect, t_old_rect))
		layer_rectchanged(t_old_rect, true);
	
	return trect;
}


void MCPlayer::setcallbacks(MCStringRef p_callbacks)
{
    MCValueAssign(userCallbackStr, p_callbacks);
    SynchronizeUserCallbacks();
}

void MCPlayer::setmoviecontrollerid(integer_t p_id)
{    
}

integer_t MCPlayer::getmoviecontrollerid()
{
    // COCOA-TODO
    return (integer_t)NULL;
}

integer_t MCPlayer::getmediatypes()
{
    if (m_platform_player != nil)
    {
        MCPlatformPlayerMediaTypes t_types;
        MCPlatformGetPlayerProperty(m_platform_player, kMCPlatformPlayerPropertyMediaTypes, kMCPlatformPropertyTypePlayerMediaTypes, &t_types);

        return t_types;
    }
    
    return 0;
}

uinteger_t MCPlayer::getcurrentnode()
{
    uint2 i = 0;
    if (m_platform_player != nil)
        MCPlatformGetPlayerProperty(m_platform_player, kMCPlatformPlayerPropertyQTVRNode, kMCPlatformPropertyTypeUInt16, &i);
    return i;
}

bool MCPlayer::changecurrentnode(uinteger_t p_node_id)
{
    if (m_platform_player != nil)
    {
        MCPlatformSetPlayerProperty(m_platform_player, kMCPlatformPlayerPropertyQTVRNode, kMCPlatformPropertyTypeUInt16, &p_node_id);
        return true;
    }
    return false;
}

real8 MCPlayer::getpan()
{
    real8 pan = 0.0;
    if (m_platform_player != nil)
        MCPlatformGetPlayerProperty(m_platform_player, kMCPlatformPlayerPropertyQTVRPan, kMCPlatformPropertyTypeDouble, &pan);
    return pan;
}

bool MCPlayer::changepan(real8 pan)
{
    if (m_platform_player != nil)
        MCPlatformSetPlayerProperty(m_platform_player, kMCPlatformPlayerPropertyQTVRPan, kMCPlatformPropertyTypeDouble, &pan);
    
    return isbuffering();
}

real8 MCPlayer::gettilt()
{
    real8 tilt = 0.0;
    if (m_platform_player != nil)
        MCPlatformGetPlayerProperty(m_platform_player, kMCPlatformPlayerPropertyQTVRTilt, kMCPlatformPropertyTypeDouble, &tilt);
    return tilt;
}

bool MCPlayer::changetilt(real8 tilt)
{
    if (m_platform_player != nil)
        MCPlatformSetPlayerProperty(m_platform_player, kMCPlatformPlayerPropertyQTVRTilt, kMCPlatformPropertyTypeDouble, &tilt);
    return isbuffering();
}

real8 MCPlayer::getzoom()
{
    real8 zoom = 0.0;
    if (m_platform_player != nil)
        MCPlatformGetPlayerProperty(m_platform_player, kMCPlatformPlayerPropertyQTVRZoom, kMCPlatformPropertyTypeDouble, &zoom);
    return zoom;
}

bool MCPlayer::changezoom(real8 zoom)
{
    if (m_platform_player != nil)
        MCPlatformSetPlayerProperty(m_platform_player, kMCPlatformPlayerPropertyQTVRZoom, kMCPlatformPropertyTypeDouble, &zoom);
    return isbuffering();
}

void MCPlayer::gettracks(MCStringRef &r_tracks)
{
    if (getstate(CS_PREPARED) && m_platform_player != nil)
	{
		uindex_t t_track_count;
		MCPlatformCountPlayerTracks(m_platform_player, t_track_count);
        MCAutoListRef t_tracks_list;
        /* UNCHECKED */ MCListCreateMutable('\n', &t_tracks_list);
        
        for(uindex_t i = 0; i < t_track_count; i++)
        {
            MCAutoStringRef t_track;
            MCAutoStringRef t_name;
            
            uint32_t t_id;
            uint32_t t_offset, t_duration;
            MCPlatformGetPlayerTrackProperty(m_platform_player, i, kMCPlatformPlayerTrackPropertyId, kMCPlatformPropertyTypeUInt32, &t_id);
            MCPlatformGetPlayerTrackProperty(m_platform_player, i, kMCPlatformPlayerTrackPropertyMediaTypeName, kMCPlatformPropertyTypeNativeCString, &(&t_name));
            MCPlatformGetPlayerTrackProperty(m_platform_player, i, kMCPlatformPlayerTrackPropertyOffset, kMCPlatformPropertyTypeUInt32, &t_offset);
            MCPlatformGetPlayerTrackProperty(m_platform_player, i, kMCPlatformPlayerTrackPropertyDuration, kMCPlatformPropertyTypeUInt32, &t_duration);
            /* UNCHECKED */ MCStringFormat(&t_track, "%u,%@,%u,%u", t_id, *t_name, t_offset, t_duration);
            /* UNCHECKED */ MCListAppend(*t_tracks_list, *t_track);
        }
        /* UNCHECKED */ MCListCopyAsString(*t_tracks_list, r_tracks);
    }
    // PM-2015-04-22: [[ Bug 15264 ]] In case of invalid/non-existent file, return empty (as in LC 6.7.x)
    else
        r_tracks = MCValueRetain(kMCEmptyString);
}

uinteger_t MCPlayer::gettrackcount()
{
    uint2 i = 0;
    if (m_platform_player != nil)
    {
        uindex_t t_count;
        MCPlatformCountPlayerTracks(m_platform_player, t_count);
        i = t_count;
    }
    return i;
}

void MCPlayer::getnodes(MCStringRef &r_nodes)
{
	// COCOA-TODO: MCPlayer::getnodes();
    r_nodes = MCValueRetain(kMCEmptyString);
}

void MCPlayer::gethotspots(MCStringRef &r_nodes)
{
	// COCOA-TODO: MCPlayer::gethotspots();
    r_nodes = MCValueRetain(kMCEmptyString);
}

void MCPlayer::getconstraints(MCMultimediaQTVRConstraints &r_constraints)
{
    if (m_platform_player != nil)
        MCPlatformGetPlayerProperty(m_platform_player, kMCPlatformPlayerPropertyQTVRConstraints, kMCPlatformPropertyTypePlayerQTVRConstraints, (MCPlatformPlayerQTVRConstraints*)&(r_constraints));
}

void MCPlayer::getenabledtracks(uindex_t &r_count, uint32_t *&r_tracks_id)
{
    uinteger_t *t_track_ids;
    uindex_t t_count;
    
    t_track_ids = nil;
    t_count = 0;
    
    if (m_platform_player != nil)
    {
        uindex_t t_track_count;
        MCPlatformCountPlayerTracks(m_platform_player, t_track_count);
        t_count = 0;
        
        for(uindex_t i = 0; i < t_track_count; i++)
        {
            uint32_t t_id;
            uint32_t t_enabled;
            MCPlatformGetPlayerTrackProperty(m_platform_player, i, kMCPlatformPlayerTrackPropertyId, kMCPlatformPropertyTypeUInt32, &t_id);
            MCPlatformGetPlayerTrackProperty(m_platform_player, i, kMCPlatformPlayerTrackPropertyEnabled, kMCPlatformPropertyTypeBool, &t_enabled);
            if (t_enabled)
            {
                MCMemoryReallocate(t_track_ids, ++t_count * sizeof(uinteger_t), t_track_ids);
                t_track_ids[t_count - 1] = t_id;
            }
        }
    }
    
    r_count = t_count;
    r_tracks_id = t_track_ids;
}

void MCPlayer::updatevisibility()
{
    if (m_platform_player != nil)
    {
        bool t_visible;
        t_visible = getflag(F_VISIBLE);
        MCPlatformSetPlayerProperty(m_platform_player, kMCPlatformPlayerPropertyVisible, kMCPlatformPropertyTypeBool, &t_visible);
    }
}

void MCPlayer::updatetraversal()
{
    // Does nothing on platform implementation
}

void MCPlayer::setforegroundcolor(const MCInterfaceNamedColor& p_color)
{
    selectedareacolor = p_color . color;
}

void MCPlayer::getforegrouncolor(MCInterfaceNamedColor& r_color)
{
    r_color . name = nil;
    r_color . color = selectedareacolor;
}

void MCPlayer::sethilitecolor(const MCInterfaceNamedColor& p_color)
{
    controllermaincolor = p_color . color;
}

void MCPlayer::gethilitecolor(MCInterfaceNamedColor &r_color)
{
    r_color . name = nil;
    r_color . color = controllermaincolor;
}

//
// End of virtual MCPlayerInterface's functions
////////////////////////////////////////////////////////////////////////////////

void MCPlayer::markerchanged(uint32_t p_time)
{
    // Search for the first marker with the given time, and dispatch the message.
    for(uindex_t i = 0; i < m_callback_count; i++)
        if (p_time == m_callbacks[i] . time)
        {
            MCExecContext ctxt(nil, nil, nil);
            
            MCParameter *t_param;
            t_param = new MCParameter;
            t_param -> set_argument(ctxt, m_callbacks[i] . parameter);
            MCscreen -> addmessage(this, m_callbacks[i] . message, 0, t_param);
            
            // MW-2014-08-25: [[ Bug 13267 ]] Make sure we terminate the current wait so updates and messages get sent.
            MCPlatformBreakWait();
        }
}

void MCPlayer::selectionchanged(void)
{
    timer(MCM_selection_changed, nil);
}

void MCPlayer::currenttimechanged(void)
{
    if (m_modify_selection_while_playing)
    {
        if ((MCmodifierstate & MS_SHIFT) == 0)
            playpause(True);
        
        uint32_t t_current_time;
        t_current_time = getmoviecurtime();
        
        if (t_current_time < endtime && t_current_time > starttime)
            starttime = t_current_time;
        if (t_current_time > endtime)
            endtime = t_current_time;
        
        setselection(true);
    }
    
    // FG-2014-08-14: [[ Bug 13099 ]] redrawcontroller () should be called before currenttimechanged message is sent, or else player becomes unresponsive if alwaysbuffer is true
    redrawcontroller();
    
    // PM-2014-05-26: [[Bug 12512]] Make sure we pass the param to the currenttimechanged message
    if (!getstate(CS_CTC_PENDING))
    {
        state |= CS_CTC_PENDING;
        
        MCParameter *t_param;
        t_param = new MCParameter;
        t_param -> setn_argument(getmoviecurtime());
        MCscreen -> addmessage(this, MCM_current_time_changed, 0, t_param);
        
        // MW-2014-08-25: [[ Bug 13267 ]] Make sure we terminate the current wait so updates and messages get sent.
        MCPlatformBreakWait();
    }
}

void MCPlayer::moviefinished(void)
{
    // PM-2014-08-06: [[ Bug 13104 ]] Set rate to zero when movie finish
    rate = 0.0;
    // PM-2014-12-02: [[ Bug 14141 ]] Delay the playStopped message to prevent IDE hang in case where the player's filename is set in the playStopped message (AVFoundation does not like nested callbacks)
    MCscreen -> delaymessage(this, MCM_play_stopped);
}

void MCPlayer::SynchronizeUserCallbacks(void)
{
    if (MCStringIsEmpty(userCallbackStr))
        return;
    
    if (m_platform_player == nil)
        return;
    
    // Free the existing callback table.
    for(uindex_t i = 0; i < m_callback_count; i++)
    {
        MCNameDelete(m_callbacks[i] . message);
        MCNameDelete(m_callbacks[i] . parameter);
    }
    MCMemoryDeleteArray(m_callbacks);
    m_callbacks = nil;
    m_callback_count = 0;
    
    // Now reparse the callback string and build the table.
    MCAutoStringRef t_callback;
    t_callback = userCallbackStr;
    
    uindex_t t_start_index, t_length;
    
    t_length = MCStringGetLength(*t_callback);
    t_start_index = 0;
    
	while (t_start_index < t_length)
	{
		uindex_t t_comma_index, t_callback_index, t_end_index;
		if (!MCStringFirstIndexOfChar(*t_callback, ',', t_start_index, kMCStringOptionCompareExact, t_comma_index))
		{
            //search ',' as separator
			return;
		}
		
        uindex_t t_callback2_index;
        // AL-2014-07-31: [[ Bug 12936 ]] Callbacks are one per line
        if (!MCStringFirstIndexOfChar(*t_callback, '\n', t_comma_index + 1, kMCStringOptionCompareExact, t_end_index))
            t_end_index = MCStringGetLength(*t_callback);
        
        /* UNCHECKED */ MCMemoryResizeArray(m_callback_count + 1, m_callbacks, m_callback_count);
        // Converts the first part to a number.
        MCAutoNumberRef t_time;
        
        // SN-2014-07-28: [[ Bug 12984 ]] MCNumberParseOffset expects the string to finish after the number
        MCAutoStringRef t_callback_substring;
        /* UNCHECKED */ MCStringCopySubstring(*t_callback, MCRangeMake(t_start_index, t_comma_index - t_start_index), &t_callback_substring);
        
        // SN-2014-07-28: [[ Bug 12984 ]] Mimic the strtol behaviour in case of a parsing failure
        if (MCNumberParse(*t_callback_substring, &t_time))
            m_callbacks[m_callback_count - 1] . time = MCNumberFetchAsInteger(*t_time);
        else
            m_callbacks[m_callback_count - 1] . time = 0;
        
        t_callback_index = t_comma_index + 1;
        while (isspace(MCStringGetCharAtIndex(*t_callback, t_callback_index))) //strip off preceding and trailing blanks
            ++t_callback_index;
        
        // See whether we can find a parameter for this callback
        uindex_t t_space_index;
        t_space_index = t_callback_index;
        
        while (t_space_index < t_end_index)
        {
            if (isspace(MCStringGetCharAtIndex(*t_callback, t_space_index)))
            {
                ++t_space_index;
                MCAutoStringRef t_param;
                /* UNCHECKED */ MCStringCopySubstring(*t_callback, MCRangeMake(t_space_index, t_end_index - t_space_index), &t_param);
                /* UNCHECKED */ MCNameCreate(*t_param, m_callbacks[m_callback_count - 1] . parameter);
                break;
            }
            ++t_space_index;
        }
        
        MCAutoStringRef t_message;
        /* UNCHECKED */ MCStringCopySubstring(*t_callback, MCRangeMake(t_callback_index, t_space_index - t_callback_index), &t_message);
        /* UNCHECKED */ MCNameCreate(*t_message, m_callbacks[m_callback_count - 1] . message);
        
        // If no parameter is specified, use the time.
        if (m_callbacks[m_callback_count - 1] . parameter == nil)
        {
            MCAutoStringRef t_param;
            /* UNCHECKED */ MCStringCopySubstring(*t_callback, MCRangeMake(t_start_index, t_comma_index - t_start_index), &t_param);
            /* UNCHECKED */ MCNameCreate(*t_param, m_callbacks[m_callback_count - 1] . parameter);
        }
		
        // Skip to the next callback, if there is one
        t_start_index = t_end_index + 1;
	}
    
    if (!hasfilename())
        return;
    
    // Now set the markers in the player so that we get notified.
    array_t<uint32_t> t_markers;
    /* UNCHECKED */ MCMemoryNewArray(m_callback_count, t_markers . ptr);
    for(uindex_t i = 0; i < m_callback_count; i++)
        t_markers . ptr[i] = m_callbacks[i] . time;
    t_markers . count = m_callback_count;
    MCPlatformSetPlayerProperty(m_platform_player, kMCPlatformPlayerPropertyMarkers, kMCPlatformPropertyTypeUInt32Array, &t_markers);
    MCMemoryDeleteArray(t_markers . ptr);
}

Boolean MCPlayer::isbuffering(void)
{
	if (m_platform_player == nil || !hasfilename())
		return false;
	
	bool t_buffering;
	MCPlatformGetPlayerProperty(m_platform_player, kMCPlatformPlayerPropertyOffscreen, kMCPlatformPropertyTypeBool, &t_buffering);
	
	return t_buffering;
}

//-----------------------------------------------------------------------------
//  Redraw Management

// MW-2011-09-06: [[ Redraw ]] Added 'sprite' option - if true, ink and opacity are not set.
void MCPlayer::draw(MCDC *dc, const MCRectangle& p_dirty, bool p_isolated, bool p_sprite)
{
	MCRectangle dirty;
	dirty = p_dirty;
    
	if (!p_isolated)
	{
		// MW-2011-09-06: [[ Redraw ]] If rendering as a sprite, don't change opacity or ink.
		if (!p_sprite)
		{
			dc -> setopacity(blendlevel * 255 / 100);
			dc -> setfunction(ink);
		}
        
		// MW-2009-06-11: [[ Bitmap Effects ]]
		if (m_bitmap_effects == NULL)
			dc -> begin(false);
		else
		{
			if (!dc -> begin_with_effects(m_bitmap_effects, rect))
				return;
			dirty = dc -> getclip();
		}
	}
    
	if (MClook == LF_MOTIF && state & CS_KFOCUSED && !(extraflags & EF_NO_FOCUS_BORDER))
		drawfocus(dc, p_dirty);
    
    //if (!(state & CS_CLOSING))
		//prepare(MCnullstring);
	
	if (m_platform_player != nil && hasfilename())
	{
        // SN-2014-08-25: [[ Bug 13187 ]] syncbuffering relocated
        //syncbuffering(dc);
        
		bool t_offscreen;
		MCPlatformGetPlayerProperty(m_platform_player, kMCPlatformPlayerPropertyOffscreen, kMCPlatformPropertyTypeBool, &t_offscreen);
		
		if (t_offscreen)
		{
			MCRectangle trect = MCU_reduce_rect(rect, flags & F_SHOW_BORDER ? borderwidth : 0);
            
			MCImageDescriptor t_image;
			MCMemoryClear(&t_image, sizeof(t_image));
			t_image.filter = kMCGImageFilterNone;
            
			// IM-2014-05-14: [[ ImageRepUpdate ]] Wrap locked bitmap in MCGImage
			MCImageBitmap *t_bitmap = nil;
			MCPlatformLockPlayerBitmap(m_platform_player, t_bitmap);
            
			MCGRaster t_raster = MCImageBitmapGetMCGRaster(t_bitmap, true);
            
            // SN-2014-08-25: [[ Bug 13187 ]] We need to copy the raster
            if (dc -> gettype() == CONTEXT_TYPE_PRINTER)
                MCGImageCreateWithRaster(t_raster, t_image.image);
            else
                MCGImageCreateWithRasterNoCopy(t_raster, t_image.image);
			if (t_image . image != nil)
				dc -> drawimage(t_image, 0, 0, trect.width, trect.height, trect.x, trect.y);
			MCGImageRelease(t_image.image);
			MCPlatformUnlockPlayerBitmap(m_platform_player, t_bitmap);
		}
	}
 
    // Draw our controller
    if (getflag(F_SHOW_CONTROLLER))
    {
        drawcontroller(dc);
    }
    
	if (getflag(F_SHOW_BORDER))
		if (getflag(F_3D))
			draw3d(dc, rect, ETCH_SUNKEN, borderwidth);
		else
			drawborder(dc, rect, borderwidth);
	
	if (!p_isolated)
	{
		if (getstate(CS_SELECTED))
			drawselected(dc);
	}
    
	if (!p_isolated)
		dc -> end();
}


void MCPlayer::drawcontroller(MCDC *dc)
{
    MCRectangle t_rect;
    t_rect = getcontrollerrect();
    
    // Adjust to cover empty pixels
    t_rect . x --;
    t_rect . y --;
    t_rect . width ++;
    t_rect . height ++;
    
    // SN-2014-08-25: [[ Bug 13187 ]] We need to clip to the size of the controller
    dc -> save();
    dc -> cliprect(t_rect);
    
    MCGContextRef t_gcontext = nil;
    dc -> lockgcontext(t_gcontext);
    
    // SN-2014-08-25: [[ Bug 13187 ]] Fill up the controller background color after clipping
    MCGContextAddRectangle(t_gcontext, MCRectangleToMCGRectangle(t_rect));
    MCGContextSetFillRGBAColor(t_gcontext, (controllerbackcolor . red / 255.0) / 257.0, (controllerbackcolor . green / 255.0) / 257.0, (controllerbackcolor . blue / 255.0) / 257.0, 1.0f);
    MCGContextFill(t_gcontext);
    
    drawControllerVolumeButton(t_gcontext);
    
    drawControllerPlayPauseButton(t_gcontext);
    drawControllerWellButton(t_gcontext);
    drawControllerBufferedAreaButton(t_gcontext);
    
    // PM-2014-07-15 [[ Bug 12818 ]] If the duration of the selection is 0 then selection handles are invisible
    if (getflag(F_SHOW_SELECTION) && endtime - starttime != 0)
    {
        drawControllerSelectedAreaButton(t_gcontext);
    }
    
    drawControllerScrubForwardButton(t_gcontext);
    drawControllerScrubBackButton(t_gcontext);
    
    drawControllerPlayedAreaButton(t_gcontext);
    
    // PM-2014-07-15 [[ Bug 12818 ]] If the duration of the selection is 0 then selection handles are invisible
    if (getflag(F_SHOW_SELECTION) && endtime - starttime != 0)
    {
        drawControllerSelectionStartButton(t_gcontext);
        drawControllerSelectionFinishButton(t_gcontext);
    }
    
    drawControllerThumbButton(t_gcontext);
    
    dc -> unlockgcontext(t_gcontext);
    
    // SN-2014-08-25: [[ Bug 13187 ]] Restore the context to its previous state
    dc -> restore();
}

void MCPlayer::drawControllerVolumeButton(MCGContextRef p_gcontext)
{
    MCRectangle t_rect;
    t_rect = getcontrollerrect();
    MCRectangle t_volume_rect = getcontrollerpartrect(t_rect, kMCPlayerControllerPartVolume);
        
    if (m_show_volume)
    {
        MCGContextAddRectangle(p_gcontext, MCRectangleToMCGRectangle(t_volume_rect));
        MCGContextSetFillRGBAColor(p_gcontext, (controllermaincolor . red / 255.0) / 257.0, (controllermaincolor . green / 255.0) / 257.0, (controllermaincolor . blue / 255.0) / 257.0, 1.0f);
        MCGContextFill(p_gcontext);
    }
    
    MCGContextSetFillRGBAColor(p_gcontext, 257 / 257.0, 257 / 257.0, 257 / 257.0, 1.0f); // WHITE

    MCGContextSetShouldAntialias(p_gcontext, true);
    
    MCGContextBeginPath(p_gcontext);
    MCGContextMoveTo(p_gcontext, MCRectangleScalePoints(t_volume_rect, 0.28 , 0.4));
    MCGContextLineTo(p_gcontext, MCRectangleScalePoints(t_volume_rect, 0.28 , 0.6));
    MCGContextLineTo(p_gcontext, MCRectangleScalePoints(t_volume_rect, 0.4 , 0.6));
    MCGContextLineTo(p_gcontext, MCRectangleScalePoints(t_volume_rect, 0.5 , 0.7));
    MCGContextLineTo(p_gcontext, MCRectangleScalePoints(t_volume_rect, 0.5 , 0.3));
    MCGContextLineTo(p_gcontext, MCRectangleScalePoints(t_volume_rect, 0.4 , 0.4));
    MCGContextCloseSubpath(p_gcontext);
    MCGContextFill(p_gcontext);
    
    if (getloudness() > 30)
    {
        MCGContextMoveTo(p_gcontext, MCRectangleScalePoints(t_volume_rect, 0.6 , 0.4));
        MCGContextLineTo(p_gcontext, MCRectangleScalePoints(t_volume_rect, 0.6 , 0.6));
    }
    
    if (getloudness() > 60)
    {
        MCGContextMoveTo(p_gcontext, MCRectangleScalePoints(t_volume_rect, 0.7 , 0.35));
        MCGContextLineTo(p_gcontext, MCRectangleScalePoints(t_volume_rect, 0.7 , 0.65));
    }
    
    if (getloudness() > 95)
    {
        MCGContextMoveTo(p_gcontext, MCRectangleScalePoints(t_volume_rect, 0.8 , 0.3));
        MCGContextLineTo(p_gcontext, MCRectangleScalePoints(t_volume_rect, 0.8 , 0.7));
    }
    
    MCGContextSetStrokeRGBAColor(p_gcontext, 257 / 257.0, 257 / 257.0, 257 / 257.0, 1.0f); // WHITE
    MCGContextSetStrokeWidth(p_gcontext, t_volume_rect . width / 20.0 );
    MCGContextStroke(p_gcontext);
}

void MCPlayer::drawControllerPlayPauseButton(MCGContextRef p_gcontext)
{
    MCRectangle t_rect;
    t_rect = getcontrollerrect();
    MCRectangle t_playpause_rect = getcontrollerpartrect(t_rect, kMCPlayerControllerPartPlay);
    MCGContextSetShouldAntialias(p_gcontext, true);
    
    if (ispaused())
    {
        MCGContextMoveTo(p_gcontext, MCRectangleScalePoints(t_playpause_rect, 0.35, 0.3));
        MCGContextLineTo(p_gcontext, MCRectangleScalePoints(t_playpause_rect, 0.35, 0.7));
        MCGContextLineTo(p_gcontext, MCRectangleScalePoints(t_playpause_rect, 0.68, 0.5));
        MCGContextCloseSubpath(p_gcontext);
    }
    
    else
    {
        MCGRectangle t_grect1, t_grect2;
        
        t_grect1 = MCGRectangleMake(t_playpause_rect . x + 0.3 * t_playpause_rect . width, t_playpause_rect . y + 0.3 * t_playpause_rect . height, 0.15 * t_playpause_rect . width, 0.4 * t_playpause_rect . height);
        MCGContextAddRectangle(p_gcontext, t_grect1);
        
        t_grect2 = MCGRectangleMake(t_playpause_rect . x + 0.55 * t_playpause_rect . width, t_playpause_rect . y + 0.3 * t_playpause_rect . height, 0.15 * t_playpause_rect . width, 0.4 * t_playpause_rect . height);
        MCGContextAddRectangle(p_gcontext, t_grect2);
        
    }
    
    MCGContextSetFillRGBAColor(p_gcontext, 257 / 257.0, 257 / 257.0, 257 / 257.0, 1.0f); // WHITE
    MCGContextFill(p_gcontext);
}

void MCPlayer::drawControllerWellButton(MCGContextRef p_gcontext)
{
    MCRectangle t_rect;
    t_rect = getcontrollerrect();
    MCRectangle t_drawn_well_rect = getcontrollerpartrect(t_rect, kMCPlayerControllerPartWell);
    // Adjust to look prettier. The same settings for y and height should apply to kMCPlayerControllerPartSelectedArea and kMCPlayerControllerPartPlayedArea
    t_drawn_well_rect . y = t_drawn_well_rect . y + 2 * CONTROLLER_HEIGHT / 5;
    t_drawn_well_rect . height = CONTROLLER_HEIGHT / 5;
    
    // PM-2014-07-17: [[ Bug 12833 ]] Reduce the length of the drawn well so as to fix alignment issues with the start/end point of selectedArea and playedArea 
    t_drawn_well_rect . x += 4;
    t_drawn_well_rect . width -= 10;
    
    MCGBitmapEffects t_effects;
	t_effects . has_drop_shadow = false;
	t_effects . has_outer_glow = false;
	t_effects . has_inner_glow = false;
	t_effects . has_inner_shadow = true;
    t_effects . has_color_overlay = false;
    
    MCGShadowEffect t_inner_shadow;
    t_inner_shadow . color = MCGColorMakeRGBA(56.0 / 255.0, 56.0 / 255.0, 56.0 / 255.0, 56.0 / 255.0);
    t_inner_shadow . blend_mode = kMCGBlendModeClear;
    t_inner_shadow . size = 0;
    t_inner_shadow . spread = 0;
    
    MCGFloat t_x_offset, t_y_offset;
    int t_distance = t_drawn_well_rect . height / 5;
    
    // Make sure we always have an inner shadow
    if (t_distance == 0)
        t_distance = 1;
    
    MCGraphicsContextAngleAndDistanceToXYOffset(270, t_distance, t_x_offset, t_y_offset);
    
    t_inner_shadow . x_offset = t_x_offset;
    t_inner_shadow . y_offset = t_y_offset;
    t_inner_shadow . knockout = false;
    
    t_effects . inner_shadow = t_inner_shadow;
  
    MCGContextSetShouldAntialias(p_gcontext, true);
    
    MCGContextSetFillRGBAColor(p_gcontext, 0.0f, 0.0f, 0.0f, 1.0f); // BLACK
    MCGRectangle t_rounded_rect = MCRectangleToMCGRectangle(t_drawn_well_rect);
    
    MCGContextAddRoundedRectangle(p_gcontext, t_rounded_rect, MCGSizeMake(10, 10));
    
    MCGContextBeginWithEffects(p_gcontext, t_rounded_rect, t_effects);
    
    MCGContextFill(p_gcontext);

    /////////////////////////////////////////
    /* TODO: Update this ugly way of adding the inner shadow 'manually' */
    MCRectangle t_shadow = MCRectangleMake(t_drawn_well_rect . x + 1, t_drawn_well_rect . y + t_drawn_well_rect . height - 2, t_drawn_well_rect . width - 2, 2);
    
    MCGContextSetShouldAntialias(p_gcontext, true);
    
    MCGContextSetFillRGBAColor(p_gcontext, 56.0 / 255.0, 56.0 / 255.0, 56.0 / 255.0, 1.0f); // GRAY
    MCGRectangle t_shadow_rect = MCRectangleToMCGRectangle(t_shadow);
    
    MCGContextAddRoundedRectangle(p_gcontext, t_shadow_rect, MCGSizeMake(10, 10));
    
    MCGContextFill(p_gcontext);
    ////////////////////////////////////////
    
    MCGContextEnd(p_gcontext);
}

void MCPlayer::drawControllerThumbButton(MCGContextRef p_gcontext)
{
    MCRectangle t_rect;
    t_rect = getcontrollerrect();
    MCRectangle t_drawn_thumb_rect = getcontrollerpartrect(t_rect, kMCPlayerControllerPartThumb);
    // Adjust to look prettier. Note that these adjustments should match hittestcontroller in cases where thumb overlaps with selectionStart/selectionFinish handles
    t_drawn_thumb_rect . y = t_drawn_thumb_rect . y + 2 * CONTROLLER_HEIGHT / 7;
    t_drawn_thumb_rect . height = 3 * CONTROLLER_HEIGHT / 7;
    t_drawn_thumb_rect . width = CONTROLLER_HEIGHT / 3;
       
    MCAutoPointer<MCGColor> t_colors;
    MCAutoPointer<MCGFloat> t_stops;
    setRamp(&t_colors, &t_stops);
    
    MCGAffineTransform t_transform;
    
    float origin_x = t_drawn_thumb_rect.x + t_drawn_thumb_rect.width / 2.0;
	float origin_y = t_drawn_thumb_rect.y + t_drawn_thumb_rect.height;
	float primary_x = t_drawn_thumb_rect.x + t_drawn_thumb_rect.width / 2.0;
	float primary_y = t_drawn_thumb_rect.y;
	float secondary_x = t_drawn_thumb_rect.x - t_drawn_thumb_rect.width / 2.0;
	float secondary_y = t_drawn_thumb_rect.y + t_drawn_thumb_rect.height;
    
    setTransform(t_transform, origin_x, origin_y, primary_x, primary_y, secondary_x, secondary_y);
    
    ////////////////////////////////////////////////////////
    
    ///////////////////////////////////////////////////////
    
    MCGContextSetFillGradient(p_gcontext, kMCGGradientFunctionLinear, *t_stops, *t_colors, 3, false, false, 1, t_transform, kMCGImageFilterNone);
    
    MCGContextSetShouldAntialias(p_gcontext, true);
    
    MCGContextAddArc(p_gcontext, MCRectangleScalePoints(t_drawn_thumb_rect, 0.5, 0.5), MCGSizeMake(1.2 * t_drawn_thumb_rect . width, 0.8 * t_drawn_thumb_rect . height), 0, 0, 360);
    
    MCGContextFill(p_gcontext);
}

void MCPlayer::drawControllerSelectionStartButton(MCGContextRef p_gcontext)
{
    MCRectangle t_rect;
    t_rect = getcontrollerrect();
    MCRectangle t_drawn_selection_start_rect = getcontrollerpartrect(t_rect, kMCPlayerControllerPartSelectionStart);
    
    MCGContextSetShouldAntialias(p_gcontext, true);
    
    MCGContextBeginPath(p_gcontext);
    
    // PM-2014-07-16: [[ Bug 12816 ]] Change the appearance of selection handles so as not to obscure player thumb
    MCGContextMoveTo(p_gcontext, MCRectangleScalePoints(t_drawn_selection_start_rect, 0.3, 0.05));
    MCGContextLineTo(p_gcontext, MCRectangleScalePoints(t_drawn_selection_start_rect, 0.7, 0.05));
    MCGContextLineTo(p_gcontext, MCRectangleScalePoints(t_drawn_selection_start_rect, 0.7, 0.1));
    MCGContextLineTo(p_gcontext, MCRectangleScalePoints(t_drawn_selection_start_rect, 0.5, 0.25));
    MCGContextLineTo(p_gcontext, MCRectangleScalePoints(t_drawn_selection_start_rect, 0.3, 0.1));
    MCGContextCloseSubpath(p_gcontext);
    
    MCGContextMoveTo(p_gcontext, MCRectangleScalePoints(t_drawn_selection_start_rect, 0.3, 0.93));
    MCGContextLineTo(p_gcontext, MCRectangleScalePoints(t_drawn_selection_start_rect, 0.7, 0.93));
    MCGContextLineTo(p_gcontext, MCRectangleScalePoints(t_drawn_selection_start_rect, 0.7, 0.88));
    MCGContextLineTo(p_gcontext, MCRectangleScalePoints(t_drawn_selection_start_rect, 0.5, 0.73));
    MCGContextLineTo(p_gcontext, MCRectangleScalePoints(t_drawn_selection_start_rect, 0.3, 0.88));
    MCGContextCloseSubpath(p_gcontext);

    
    MCGContextSetFillRGBAColor(p_gcontext, 257 / 257.0, 257 / 257.0, 257 / 257.0, 1.0f); // WHITE
    MCGContextFill(p_gcontext);
}

void MCPlayer::drawControllerSelectionFinishButton(MCGContextRef p_gcontext)
{
    MCRectangle t_rect;
    t_rect = getcontrollerrect();
    MCRectangle t_drawn_selection_finish_rect = getcontrollerpartrect(t_rect, kMCPlayerControllerPartSelectionFinish);
    
    MCGContextSetShouldAntialias(p_gcontext, true);
    
    MCGContextBeginPath(p_gcontext);
    
    // PM-2014-07-16: [[ Bug 12816 ]] Change the appearance of selection handles so as not to obscure player thumb
    MCGContextMoveTo(p_gcontext, MCRectangleScalePoints(t_drawn_selection_finish_rect, 0.3, 0.05));
    MCGContextLineTo(p_gcontext, MCRectangleScalePoints(t_drawn_selection_finish_rect, 0.7, 0.05));
    MCGContextLineTo(p_gcontext, MCRectangleScalePoints(t_drawn_selection_finish_rect, 0.7, 0.1));
    MCGContextLineTo(p_gcontext, MCRectangleScalePoints(t_drawn_selection_finish_rect, 0.5, 0.25));
    MCGContextLineTo(p_gcontext, MCRectangleScalePoints(t_drawn_selection_finish_rect, 0.3, 0.1));
    MCGContextCloseSubpath(p_gcontext);
    
    MCGContextMoveTo(p_gcontext, MCRectangleScalePoints(t_drawn_selection_finish_rect, 0.3, 0.93));
    MCGContextLineTo(p_gcontext, MCRectangleScalePoints(t_drawn_selection_finish_rect, 0.7, 0.93));
    MCGContextLineTo(p_gcontext, MCRectangleScalePoints(t_drawn_selection_finish_rect, 0.7, 0.88));
    MCGContextLineTo(p_gcontext, MCRectangleScalePoints(t_drawn_selection_finish_rect, 0.5, 0.73));
    MCGContextLineTo(p_gcontext, MCRectangleScalePoints(t_drawn_selection_finish_rect, 0.3, 0.88));
    MCGContextCloseSubpath(p_gcontext);
    
    MCGContextSetFillRGBAColor(p_gcontext, 257 / 257.0, 257 / 257.0, 257 / 257.0, 1.0f); // WHITE
    MCGContextFill(p_gcontext);

}

void MCPlayer::drawControllerScrubForwardButton(MCGContextRef p_gcontext)
{
    MCRectangle t_rect;
    t_rect = getcontrollerrect();
    MCRectangle t_scrub_forward_rect = getcontrollerpartrect(t_rect, kMCPlayerControllerPartScrubForward);
    
    if (m_scrub_forward_is_pressed)
    {
        MCGContextAddRectangle(p_gcontext, MCRectangleToMCGRectangle(t_scrub_forward_rect));
        MCGContextSetFillRGBAColor(p_gcontext, (controllermaincolor . red / 255.0) / 257.0, (controllermaincolor . green / 255.0) / 257.0, (controllermaincolor . blue / 255.0) / 257.0, 1.0f);
        MCGContextFill(p_gcontext);
    }
    
    MCGContextSetShouldAntialias(p_gcontext, true);
    
    MCGRectangle t_grect;
    t_grect = MCGRectangleMake(t_scrub_forward_rect . x + 0.3 * t_scrub_forward_rect . width, t_scrub_forward_rect . y + 0.3 * t_scrub_forward_rect . height, 0.15 * t_scrub_forward_rect . width, 0.4 * t_scrub_forward_rect . height);
    MCGContextBeginPath(p_gcontext);
    MCGContextAddRectangle(p_gcontext, t_grect);
    
    MCGContextMoveTo(p_gcontext, MCRectangleScalePoints(t_scrub_forward_rect, 0.55, 0.3));
    MCGContextLineTo(p_gcontext, MCRectangleScalePoints(t_scrub_forward_rect, 0.55, 0.7));
    MCGContextLineTo(p_gcontext, MCRectangleScalePoints(t_scrub_forward_rect, 0.75, 0.5));
    MCGContextCloseSubpath(p_gcontext);
     
    MCGContextSetFillRGBAColor(p_gcontext, 257 / 257.0, 257 / 257.0, 257 / 257.0, 1.0f); // WHITE
    MCGContextFill(p_gcontext);
}

void MCPlayer::drawControllerScrubBackButton(MCGContextRef p_gcontext)
{
    MCRectangle t_rect;
    t_rect = getcontrollerrect();
    MCRectangle t_scrub_back_rect = getcontrollerpartrect(t_rect, kMCPlayerControllerPartScrubBack);
    
    if (m_scrub_back_is_pressed)
    {
        MCGContextAddRectangle(p_gcontext, MCRectangleToMCGRectangle(t_scrub_back_rect));
        MCGContextSetFillRGBAColor(p_gcontext, (controllermaincolor . red / 255.0) / 257.0, (controllermaincolor . green / 255.0) / 257.0, (controllermaincolor . blue / 255.0) / 257.0, 1.0f);
        MCGContextFill(p_gcontext);
    }
    
    MCGContextSetShouldAntialias(p_gcontext, true);
    MCGContextBeginPath(p_gcontext);
    MCGContextMoveTo(p_gcontext, MCRectangleScalePoints(t_scrub_back_rect, 0.2, 0.5));
    MCGContextLineTo(p_gcontext, MCRectangleScalePoints(t_scrub_back_rect, 0.4, 0.3));
    MCGContextLineTo(p_gcontext, MCRectangleScalePoints(t_scrub_back_rect, 0.4, 0.7));
    
    MCGRectangle t_grect;
    t_grect = MCGRectangleMake(t_scrub_back_rect . x + 0.5 * t_scrub_back_rect . width, t_scrub_back_rect . y + 0.3 * t_scrub_back_rect . height, 0.15 * t_scrub_back_rect . width, 0.4 * t_scrub_back_rect . height);
    
    MCGContextAddRectangle(p_gcontext, t_grect);
    MCGContextCloseSubpath(p_gcontext);
    
    MCGContextSetFillRGBAColor(p_gcontext, 257 / 257.0, 257 / 257.0, 257 / 257.0, 1.0f); // WHITE
    MCGContextFill(p_gcontext);
}

void MCPlayer::drawControllerSelectedAreaButton(MCGContextRef p_gcontext)
{
    MCRectangle t_drawn_selected_area;
    t_drawn_selected_area = getcontrollerpartrect(getcontrollerrect(), kMCPlayerControllerPartSelectedArea);
    // Adjust to look prettier. The same settings for y and height should apply to kMCPlayerControllerPartWell and kMCPlayerControllerPartPlayedArea
    t_drawn_selected_area . y = t_drawn_selected_area . y + 3 * CONTROLLER_HEIGHT / 7;
    t_drawn_selected_area . height = CONTROLLER_HEIGHT / 7;
    
    MCGContextAddRectangle(p_gcontext, MCRectangleToMCGRectangle(t_drawn_selected_area));
    MCGContextSetFillRGBAColor(p_gcontext, (selectedareacolor . red / 255.0) / 257.0, (selectedareacolor . green / 255.0) / 257.0, (selectedareacolor . blue / 255.0) / 257.0, 1.0f);
    MCGContextFill(p_gcontext);
}

void MCPlayer::drawControllerPlayedAreaButton(MCGContextRef p_gcontext)
{
    MCRectangle t_drawn_played_area;
    t_drawn_played_area = getcontrollerpartrect(getcontrollerrect(), kMCPlayerControllerPartPlayedArea);
    // Adjust to look prettier. The same settings for y and height should apply to kMCPlayerControllerPartWell and kMCPlayerControllerPartSelectedArea
    t_drawn_played_area . y = t_drawn_played_area . y + 3 * CONTROLLER_HEIGHT / 7;
    t_drawn_played_area . height = CONTROLLER_HEIGHT / 7;
    t_drawn_played_area . x--;

    
    MCGContextSetFillRGBAColor(p_gcontext, (controllermaincolor . red / 255.0) / 257.0, (controllermaincolor . green / 255.0) / 257.0, (controllermaincolor . blue / 255.0) / 257.0, 1.0f);
    
    MCGRectangle t_rounded_rect = MCRectangleToMCGRectangle(t_drawn_played_area);
    MCGContextAddRoundedRectangle(p_gcontext, t_rounded_rect, MCGSizeMake(30, 30));    
    MCGContextFill(p_gcontext);
}

void MCPlayer::drawControllerBufferedAreaButton(MCGContextRef p_gcontext)
{
    MCRectangle t_drawn_buffered_area;
    t_drawn_buffered_area = getcontrollerpartrect(getcontrollerrect(), kMCPlayerControllerPartBuffer);
    // Adjust to look prettier. The same settings for y and height should apply to kMCPlayerControllerPartWell and kMCPlayerControllerPartSelectedArea
    t_drawn_buffered_area . y = t_drawn_buffered_area . y + 3 * CONTROLLER_HEIGHT / 7;
    t_drawn_buffered_area . height = CONTROLLER_HEIGHT / 7;
    t_drawn_buffered_area . x--;
    
    
    MCGContextSetFillRGBAColor(p_gcontext, 62 / 257.0, 62 / 257.0, 62 / 257.0, 1.0f); // Some DARK GREY
    
    MCGRectangle t_rounded_rect = MCRectangleToMCGRectangle(t_drawn_buffered_area);
    MCGContextAddRoundedRectangle(p_gcontext, t_rounded_rect, MCGSizeMake(30, 30));
    MCGContextFill(p_gcontext);
}


int MCPlayer::hittestcontroller(int x, int y)
{
    MCRectangle t_rect;
    t_rect = getcontrollerrect();
    
    // PM-2014-07-16 [[ Bug 12816 ]] Handle case where player thumb and selection handles overlap
    if (MCU_point_in_rect(getcontrollerpartrect(t_rect, kMCPlayerControllerPartThumb), x, y) && MCU_point_in_rect(getcontrollerpartrect(t_rect, kMCPlayerControllerPartSelectionStart), x, y))
    {
        MCRectangle t_thumb_rect;
        t_thumb_rect = getcontrollerpartrect(getcontrollerrect(), kMCPlayerControllerPartThumb);
        
        // Look in drawControllerThumbButton and match the dimensions of the drawn thumb rect
        MCRectangle t_drawn_thumb_rect;
        t_drawn_thumb_rect = MCRectangleMake(t_thumb_rect . x, t_thumb_rect . y + 2 * CONTROLLER_HEIGHT / 7, CONTROLLER_HEIGHT / 3, 3 * CONTROLLER_HEIGHT / 7);
        
        if (MCU_point_in_rect(t_drawn_thumb_rect, x, y))
            return kMCPlayerControllerPartThumb;
        else
            return kMCPlayerControllerPartSelectionStart;
    }
    
    else if (MCU_point_in_rect(getcontrollerpartrect(t_rect, kMCPlayerControllerPartThumb), x, y) && MCU_point_in_rect(getcontrollerpartrect(t_rect, kMCPlayerControllerPartSelectionFinish), x, y))
    {
        MCRectangle t_thumb_rect;
        t_thumb_rect = getcontrollerpartrect(getcontrollerrect(), kMCPlayerControllerPartThumb);
        
        // Look in drawControllerThumbButton and match the dimensions of the drawn thumb rect
        MCRectangle t_drawn_thumb_rect;
        t_drawn_thumb_rect = MCRectangleMake(t_thumb_rect . x, t_thumb_rect . y + 2 * CONTROLLER_HEIGHT / 7, CONTROLLER_HEIGHT / 3, 3 * CONTROLLER_HEIGHT / 7);
        
        if (MCU_point_in_rect(t_drawn_thumb_rect, x, y))
            return kMCPlayerControllerPartThumb;
        else
            return kMCPlayerControllerPartSelectionFinish;
    }
    
    else if (MCU_point_in_rect(getcontrollerpartrect(t_rect, kMCPlayerControllerPartPlay), x, y))
        return kMCPlayerControllerPartPlay;
    
    else if (MCU_point_in_rect(getcontrollerpartrect(t_rect, kMCPlayerControllerPartVolume), x, y))
        return kMCPlayerControllerPartVolume;
    
    else if (MCU_point_in_rect(getcontrollerpartrect(t_rect, kMCPlayerControllerPartScrubBack), x, y))
        return kMCPlayerControllerPartScrubBack;
    
    else if (MCU_point_in_rect(getcontrollerpartrect(t_rect, kMCPlayerControllerPartScrubForward), x, y))
        return kMCPlayerControllerPartScrubForward;
    
    else if (MCU_point_in_rect(getcontrollerpartrect(t_rect, kMCPlayerControllerPartThumb), x, y))
        return kMCPlayerControllerPartThumb;
    
    else if (MCU_point_in_rect(getcontrollerpartrect(t_rect, kMCPlayerControllerPartSelectionStart), x, y))
        return kMCPlayerControllerPartSelectionStart;
    
    else if (MCU_point_in_rect(getcontrollerpartrect(t_rect, kMCPlayerControllerPartSelectionFinish), x, y))
        return kMCPlayerControllerPartSelectionFinish;
    
    else if (MCU_point_in_rect(getcontrollerpartrect(t_rect, kMCPlayerControllerPartWell), x, y))
        return kMCPlayerControllerPartWell;
    
    else if (MCU_point_in_rect(getcontrollerpartrect(t_rect, kMCPlayerControllerPartVolumeSelector), x, y))
        return kMCPlayerControllerPartVolumeSelector;
    
    else if (MCU_point_in_rect(getcontrollerpartrect(t_rect, kMCPlayerControllerPartVolumeWell), x, y))
        return kMCPlayerControllerPartVolumeWell;
    
    else if (MCU_point_in_rect(getcontrollerpartrect(t_rect, kMCPlayerControllerPartVolumeBar), x, y))
        return kMCPlayerControllerPartVolumeBar;
    
    else
        return kMCPlayerControllerPartUnknown;
}

void MCPlayer::drawcontrollerbutton(MCDC *dc, const MCRectangle& p_rect)
{
    dc -> setforeground(dc -> getwhite());
    dc -> fillrect(p_rect, true);
    
    dc -> setforeground(dc -> getblack());
    dc -> setlineatts(1, LineSolid, CapButt, JoinMiter);
    
    dc -> drawrect(p_rect, true);
}

MCRectangle MCPlayer::getcontrollerrect(void)
{
    MCRectangle t_rect;
    t_rect = rect;
    
    if (getflag(F_SHOW_BORDER))
        t_rect = MCU_reduce_rect(t_rect, borderwidth);
    
    t_rect . y = t_rect . y + t_rect . height - CONTROLLER_HEIGHT;
    t_rect . height = CONTROLLER_HEIGHT;
    
    return t_rect;
}

MCRectangle MCPlayer::getcontrollerpartrect(const MCRectangle& p_rect, int p_part)
{
    switch(p_part)
    {
        case kMCPlayerControllerPartVolume:
            return MCRectangleMake(p_rect . x, p_rect . y, CONTROLLER_HEIGHT, CONTROLLER_HEIGHT);
        case kMCPlayerControllerPartPlay:
            return MCRectangleMake(p_rect . x + CONTROLLER_HEIGHT, p_rect . y, CONTROLLER_HEIGHT, CONTROLLER_HEIGHT);
            
        case kMCPlayerControllerPartThumb:
        {
            if (m_platform_player == nil)
                return MCRectangleMake(0, 0, 0, 0);
            
            uint32_t t_current_time, t_duration;
            t_current_time = getmoviecurtime();
            t_duration = getduration();
            
            MCRectangle t_well_rect;
            t_well_rect = getcontrollerpartrect(p_rect, kMCPlayerControllerPartWell);
            
            // The width of the thumb is CONTROLLER_HEIGHT / 2
            int t_active_well_width;
            t_active_well_width = t_well_rect . width - CONTROLLER_HEIGHT / 2;
            
            int t_thumb_left = 0;
            if (t_duration != 0)
                // PM-2014-08-22 [[ Bug 13257 ]] Make sure t_thumb_left will not overflow
                t_thumb_left = _muludiv64(t_active_well_width, t_current_time, t_duration);
            
            return MCRectangleMake(t_well_rect . x + t_thumb_left + CONTROLLER_HEIGHT / 8 - 1, t_well_rect . y, CONTROLLER_HEIGHT / 2, t_well_rect . height);
        }
            break;
            
        case kMCPlayerControllerPartWell:
            // PM-2014-07-08: [[ Bug 12763 ]] Make sure controller elememts are not broken when player width becomes too small
            // Now, reducing the player width below a threshold results in gradually removing controller elements from right to left
            // i.e first the scrubBack/scrubForward buttons will be removed, then the well/thumb rects etc. This behaviour is similar to the old player that used QuickTime
            
            if (p_rect . width < 3 * CONTROLLER_HEIGHT)
                return MCRectangleMake(0,0,0,0);
        
            // PM-2014-07-17: [[ Bug 12835 ]] Adjustments to prevent selectedArea and playedArea to be drawn without taking into account the width of the well
            if (p_rect . width < PLAYER_MIN_WIDTH)
                return MCRectangleMake(p_rect . x + 2 * CONTROLLER_HEIGHT, p_rect . y, p_rect . width - 2 * CONTROLLER_HEIGHT, CONTROLLER_HEIGHT);
            
            // PM-2014-08-06 : [[ Bug 13006 ]] Make controller well slightly wider
            return MCRectangleMake(p_rect . x + 2 * CONTROLLER_HEIGHT, p_rect . y , p_rect . width - 4 * CONTROLLER_HEIGHT, CONTROLLER_HEIGHT );
            
        case kMCPlayerControllerPartScrubBack:
            // PM-2014-07-08: [[ Bug 12763 ]] Make sure controller elememts are not broken when player width becomes too small
            if (p_rect . width < PLAYER_MIN_WIDTH)
                return MCRectangleMake(0,0,0,0);
        
            return MCRectangleMake(p_rect . x + p_rect . width - 2 * CONTROLLER_HEIGHT, p_rect . y, CONTROLLER_HEIGHT, CONTROLLER_HEIGHT);
            
        case kMCPlayerControllerPartScrubForward:
            // PM-2014-07-08: [[ Bug 12763 ]] Make sure controller elememts are not broken when player width becomes too small
            if (p_rect . width < PLAYER_MIN_WIDTH)
                return MCRectangleMake(0,0,0,0);
            
            return MCRectangleMake(p_rect . x + p_rect . width - CONTROLLER_HEIGHT, p_rect . y, CONTROLLER_HEIGHT, CONTROLLER_HEIGHT);
            
        case kMCPlayerControllerPartSelectionStart:
        {
            uint32_t t_start_time, t_duration;
            t_start_time = getstarttime();
            t_duration = getduration();
            
            MCRectangle t_well_rect, t_thumb_rect;
            t_well_rect = getcontrollerpartrect(p_rect, kMCPlayerControllerPartWell);
            t_thumb_rect = getcontrollerpartrect(p_rect, kMCPlayerControllerPartThumb);
            
            int t_active_well_width;
            t_active_well_width = t_well_rect . width - t_thumb_rect . width;
            
            int t_selection_start_left = 0;
            if (t_duration != 0)
                // PM-2014-08-22 [[ Bug 13257 ]] Make sure t_selection_start_left will not overflow
                t_selection_start_left = _muludiv64(t_active_well_width, t_start_time, t_duration);
            
            return MCRectangleMake(t_well_rect . x + t_selection_start_left, t_well_rect . y, SELECTION_RECT_WIDTH, t_well_rect . height);
        }
            
        case kMCPlayerControllerPartSelectionFinish:
        {
            uint32_t t_finish_time, t_duration;
            t_finish_time = getendtime();
            t_duration = getduration();
            
            MCRectangle t_well_rect, t_thumb_rect;
            t_well_rect = getcontrollerpartrect(p_rect, kMCPlayerControllerPartWell);
            t_thumb_rect = getcontrollerpartrect(p_rect, kMCPlayerControllerPartThumb);
            
            int t_active_well_width;
            t_active_well_width = t_well_rect . width - t_thumb_rect . width;;
            
            int t_selection_finish_left = t_active_well_width;
            if (t_duration != 0)
                // PM-2014-08-22 [[ Bug 13257 ]] Make sure t_selection_finish_left will not overflow
                t_selection_finish_left = _muludiv64(t_active_well_width, t_finish_time, t_duration);
            
            
            // PM-2014-07-09: [[ Bug 12750 ]] Make sure progress thumb and selectionFinish handle light up
            return MCRectangleMake(t_well_rect . x + t_selection_finish_left, t_well_rect . y , SELECTION_RECT_WIDTH, t_well_rect . height);
        }
            break;
            
        case kMCPlayerControllerPartVolumeBar:
            return MCRectangleMake(p_rect . x , p_rect . y - 3 * CONTROLLER_HEIGHT, CONTROLLER_HEIGHT, 3 * CONTROLLER_HEIGHT);
            
        case kMCPlayerControllerPartVolumeSelector:
        {
            MCRectangle t_volume_well_rect = getcontrollerpartrect(getcontrollerrect(), kMCPlayerControllerPartVolumeWell);
            MCRectangle t_volume_bar_rect = getcontrollerpartrect(getcontrollerrect(), kMCPlayerControllerPartVolumeBar);
            
            // The width and height of the volumeselector are CONTROLLER_HEIGHT / 2
            int32_t t_actual_height = t_volume_well_rect . height - CONTROLLER_HEIGHT / 2;
            
            int32_t t_x_offset = t_volume_well_rect . y - t_volume_bar_rect . y;
            
            return MCRectangleMake(p_rect . x + CONTROLLER_HEIGHT / 4 , t_volume_well_rect . y + t_volume_well_rect . height - t_actual_height * loudness / 100 - CONTROLLER_HEIGHT / 2, CONTROLLER_HEIGHT / 2, CONTROLLER_HEIGHT / 2 );
        }
            break;
        case kMCPlayerControllerPartSelectedArea:
        {
            uint32_t t_start_time, t_finish_time, t_duration;
            t_start_time = getstarttime();
            t_finish_time = getendtime();
            t_duration = getduration();
            
            MCRectangle t_well_rect, t_thumb_rect;
            t_well_rect = getcontrollerpartrect(p_rect, kMCPlayerControllerPartWell);
            t_thumb_rect = getcontrollerpartrect(p_rect, kMCPlayerControllerPartThumb);
            
            int t_active_well_width;
            t_active_well_width = t_well_rect . width - t_thumb_rect . width;
            
            int t_selection_start_left, t_selection_finish_left;
            if (t_duration == 0)
            {
                t_selection_start_left = 0;
                t_selection_finish_left = t_active_well_width;
            }
            else
            {
                // PM-2014-08-22 [[ Bug 13257 ]] Make sure vars will not overflow
                t_selection_start_left = _muludiv64(t_active_well_width, t_start_time, t_duration);
                t_selection_finish_left = _muludiv64(t_active_well_width, t_finish_time, t_duration);
            }
            
            return MCRectangleMake(t_well_rect . x + t_selection_start_left + t_thumb_rect . width / 2, t_well_rect . y, t_selection_finish_left - t_selection_start_left, t_well_rect . height);
        }
            break;
            
        case kMCPlayerControllerPartVolumeArea:
        {
            MCRectangle t_volume_well_rect = getcontrollerpartrect(getcontrollerrect(), kMCPlayerControllerPartVolumeWell);
            MCRectangle t_volume_selector_rect = getcontrollerpartrect(getcontrollerrect(), kMCPlayerControllerPartVolumeSelector);
            int32_t t_bar_height = t_volume_well_rect . height;
            int32_t t_bar_width = t_volume_well_rect . width;
            int32_t t_width = t_volume_well_rect . width;
            
            int32_t t_x_offset = (t_bar_width - t_width) / 2;
            // Adjust y by 2 pixels
            return MCRectangleMake(t_volume_well_rect. x , t_volume_selector_rect . y + 2 , t_width, t_volume_well_rect . y + t_volume_well_rect . height - t_volume_selector_rect . y );
        }
            break;
            
        case kMCPlayerControllerPartPlayedArea:
        {
            uint32_t t_start_time, t_current_time, t_finish_time, t_duration;
            t_duration = getduration();
            
            // PM-2014-07-15 [[ Bug 12818 ]] If the duration of the selection is 0 then the player ignores the selection
            if (getflag(F_SHOW_SELECTION) && endtime - starttime != 0)
            {
                t_start_time = getstarttime();
                t_finish_time = getendtime();
            }
            else
            {
                t_start_time = 0;
                t_finish_time = t_duration;
            }
            
            t_current_time = getmoviecurtime();
            
            if (t_current_time == 0)
                t_current_time = t_start_time;
            if (t_current_time > t_finish_time)
                t_current_time = t_finish_time;
            if (t_current_time < t_start_time)
                t_current_time = t_start_time;
            
            MCRectangle t_well_rect, t_thumb_rect;
            t_well_rect = getcontrollerpartrect(p_rect, kMCPlayerControllerPartWell);
            t_thumb_rect = getcontrollerpartrect(p_rect, kMCPlayerControllerPartThumb);
            
            int t_active_well_width;
            t_active_well_width = t_well_rect . width - t_thumb_rect . width;
            
            int t_selection_start_left, t_current_time_left;
            if (t_duration == 0)
            {
                t_selection_start_left = 0;
                t_current_time_left = 0;
            }
            else
            {
                // PM-2014-08-22 [[ Bug 13257 ]] Make sure vars will not overflow
                t_selection_start_left = _muludiv64(t_active_well_width, t_start_time, t_duration);
                t_current_time_left = _muludiv64(t_active_well_width, t_current_time, t_duration);
            }
            
            return MCRectangleMake(t_well_rect . x + t_selection_start_left + t_thumb_rect . width / 2, t_well_rect . y, t_current_time_left - t_selection_start_left, t_well_rect . height);
        }
            break;
            
        case kMCPlayerControllerPartBuffer:
        {
            uint32_t t_loaded_time, t_duration;
            t_duration = getduration();
            t_loaded_time = getmovieloadedtime();
            
            MCRectangle t_well_rect, t_thumb_rect;
            t_well_rect = getcontrollerpartrect(p_rect, kMCPlayerControllerPartWell);
            t_thumb_rect = getcontrollerpartrect(p_rect, kMCPlayerControllerPartThumb);
            
            int t_active_well_width;
            t_active_well_width = t_well_rect . width - t_thumb_rect . width;
            
            int t_loaded_time_left;
            if (t_duration == 0)
            {
                t_loaded_time_left = 0;
            }
            else
            {
                t_loaded_time_left = _muludiv64(t_active_well_width, t_loaded_time, t_duration);
            }
            
            return MCRectangleMake(t_well_rect . x + t_thumb_rect . width / 2, t_well_rect . y, t_loaded_time_left, t_well_rect . height);
        }
            break;
            
        case kMCPlayerControllerPartVolumeWell:
        {
            MCRectangle t_volume_bar_rect = getcontrollerpartrect(getcontrollerrect(), kMCPlayerControllerPartVolumeBar);
            int32_t t_width = CONTROLLER_HEIGHT / 4;
            
            int32_t t_x_offset = (t_volume_bar_rect . width - t_width) / 2;
            
            return MCRectangleMake(t_volume_bar_rect . x + t_x_offset, t_volume_bar_rect . y + t_x_offset, t_width, t_volume_bar_rect . height - 2 * t_x_offset);
        }
            break;
        default:
            break;
    }
    
    return MCRectangleMake(0, 0, 0, 0);
}

void MCPlayer::redrawcontroller(void)
{
    if (!getflag(F_SHOW_CONTROLLER))
        return;
    
    layer_redrawrect(getcontrollerrect());
}

void MCPlayer::handle_mdown(int p_which)
{
    if (!getflag(F_SHOW_CONTROLLER))
        return;
    
    m_inside = true;
    
    int t_part;
    t_part = hittestcontroller(mx, my);
    
    switch(t_part)
    {
        case kMCPlayerControllerPartPlay:
        {
            // MW-2014-07-18: [[ Bug 12825 ]] When play button clicked, previous behavior was to
            //   force rate to 1.0.
            if (!getstate(CS_PREPARED) || ispaused())
                rate = 1.0;
            if (getstate(CS_PREPARED))
            {
                playpause(!ispaused());
            }
            else
            {
                playstart(nil);
            }
            layer_redrawrect(getcontrollerpartrect(getcontrollerrect(), kMCPlayerControllerPartPlay));

            break;
        }
            
        case kMCPlayerControllerPartVolume:
        {
            if (!m_show_volume)
                m_show_volume = true;
            else
                m_show_volume = false;
            
            if (m_show_volume)
            {
                if (s_volume_popup == nil)
                {
                    s_volume_popup = new MCPlayerVolumePopup;
                    s_volume_popup -> setparent(MCdispatcher);
                    MCdispatcher -> add_transient_stack(s_volume_popup);
                }
                
                s_volume_popup -> openpopup(this);
            }
            
            layer_redrawrect(getcontrollerpartrect(getcontrollerrect(), kMCPlayerControllerPartVolumeBar));
            layer_redrawrect(getcontrollerpartrect(getcontrollerrect(), kMCPlayerControllerPartVolume));
            layer_redrawall();
        }
            break;
            
        case kMCPlayerControllerPartVolumeSelector:
        {
            m_grabbed_part = t_part;
        }
            break;
            
        case kMCPlayerControllerPartVolumeWell:
        case kMCPlayerControllerPartVolumeBar:
        {
            if (!m_show_volume)
                return;
            MCRectangle t_part_volume_selector_rect = getcontrollerpartrect(getcontrollerrect(), kMCPlayerControllerPartVolumeSelector);
            MCRectangle t_volume_well;
            t_volume_well = getcontrollerpartrect(getcontrollerrect(), kMCPlayerControllerPartVolumeWell);
            int32_t t_new_volume, t_height;
            
            t_height = getcontrollerpartrect(getcontrollerrect(), kMCPlayerControllerPartVolumeWell) . height;
            t_new_volume = (t_volume_well . y + t_volume_well . height - my) * 100 / (t_height);
            
            if (t_new_volume < 0)
                t_new_volume = 0;
            if (t_new_volume > 100)
                t_new_volume = 100;
            
            loudness = t_new_volume;
            
            setloudness();
            layer_redrawall();            
        }
            break;
            
            
        case kMCPlayerControllerPartWell:
        {
            // MW-2014-07-22: [[ Bug 12871 ]] If we click in the well without shift and there
            //   is a selection, the selection is removed.
            endtime = starttime;
            setselection(true);
            
            MCRectangle t_part_well_rect = getcontrollerpartrect(getcontrollerrect(), kMCPlayerControllerPartWell);
            
            uint32_t t_new_time, t_duration;
            t_duration = getduration();
            
            // PM-2014-08-22 [[ Bug 13257 ]] Make sure t_new_time will not overflow
            t_new_time = _muludiv64(t_duration, mx - t_part_well_rect . x, t_part_well_rect . width);
            
            // PM-2014-07-09: [[ Bug 12753 ]] If video is playing and we click before the starttime, don't allow video to be played outside the selection
            if (!ispaused() && t_new_time < starttime && getflag(F_PLAY_SELECTION))
                t_new_time = starttime;
            
            setcurtime(t_new_time, true);
            
            layer_redrawall();
            layer_redrawrect(getcontrollerpartrect(getcontrollerrect(), kMCPlayerControllerPartThumb));
        }
            break;
        case kMCPlayerControllerPartScrubBack:
            // PM-2014-08-12: [[ Bug 13120 ]] Cmd + click on scrub buttons starts playing in the appropriate direction
            if (hasfilename() && (MCmodifierstate & MS_CONTROL) != 0)
            {
                double t_rate;
                t_rate = -1.0;
                MCPlatformSetPlayerProperty(m_platform_player, kMCPlatformPlayerPropertyPlayRate, kMCPlatformPropertyTypeDouble, &t_rate);
                break;
            }
            
            // PM-2014-08-12: [[ Bug 13120 ]] Option (alt) + click on the scrub buttons takes to beginning / end
            if (hasfilename() && (MCmodifierstate & MS_ALT) != 0)
            {
                uint32_t t_zero_time;
                t_zero_time = 0;
                setcurtime(t_zero_time, true);
                break;
            }
            
            m_scrub_back_is_pressed = true;
            // This is needed for handle_mup
            m_was_paused = ispaused();
            
            if(ispaused())
                playstepback();
            else
            {
                playstepback();
                playpause(!ispaused());
            }
            m_grabbed_part = t_part;
            layer_redrawrect(getcontrollerpartrect(getcontrollerrect(), kMCPlayerControllerPartScrubBack));
            break;
            
        case kMCPlayerControllerPartScrubForward:
            // PM-2014-08-12: [[ Bug 13120 ]] Cmd + click on scrub buttons starts playing in the appropriate direction
            if (hasfilename() && (MCmodifierstate & MS_CONTROL) != 0)
            {
                double t_rate;
                t_rate = 1.0;
                MCPlatformSetPlayerProperty(m_platform_player, kMCPlatformPlayerPropertyPlayRate, kMCPlatformPropertyTypeDouble, &t_rate);
                break;
            }
            
            // PM-2014-08-12: [[ Bug 13120 ]] Option (alt) + click on the scrub buttons takes to beginning / end
            if (hasfilename() && (MCmodifierstate & MS_ALT) != 0)
            {
                uint32_t t_duration;
                t_duration = getduration();
                setcurtime(t_duration, true);
                break;
            }

            m_scrub_forward_is_pressed = true;
            // This is needed for handle_mup
            m_was_paused = ispaused();
            
            if(ispaused())
                playstepforward();
            else
            {
                playstepforward();
                playpause(!ispaused());
            }
            m_grabbed_part = t_part;
            layer_redrawrect(getcontrollerpartrect(getcontrollerrect(), kMCPlayerControllerPartScrubForward));
            break;
            
        case kMCPlayerControllerPartSelectionStart:
        case kMCPlayerControllerPartSelectionFinish:
        case kMCPlayerControllerPartThumb:
            m_grabbed_part = t_part;
            break;
            
        default:
            break;
    }
}

void MCPlayer::handle_mfocus(int x, int y)
{
    if (state & CS_MFOCUSED)
    {
        switch(m_grabbed_part)
        {
            case kMCPlayerControllerPartVolumeSelector:
            {
                MCRectangle t_part_volume_selector_rect = getcontrollerpartrect(getcontrollerrect(), kMCPlayerControllerPartVolumeSelector);
                MCRectangle t_volume_well, t_volume_bar;
                t_volume_well = getcontrollerpartrect(getcontrollerrect(), kMCPlayerControllerPartVolumeWell);
                t_volume_bar = getcontrollerpartrect(getcontrollerrect(), kMCPlayerControllerPartVolumeBar);
                
                int32_t t_new_volume, t_height, t_offset;
                t_offset = t_volume_well . y - t_volume_bar . y;
                
                t_height = getcontrollerpartrect(getcontrollerrect(), kMCPlayerControllerPartVolumeWell) . height;
                
                t_new_volume = (getcontrollerrect() . y - t_offset - y ) * 100 / (t_height);
                
                if (t_new_volume < 0)
                    t_new_volume = 0;
                if (t_new_volume > 100)
                    t_new_volume = 100;
                loudness = t_new_volume;
                
                setloudness();
                
                layer_redrawall();
            }
                break;
                
            case kMCPlayerControllerPartThumb:
            {
                MCRectangle t_part_well_rect = getcontrollerpartrect(getcontrollerrect(), kMCPlayerControllerPartWell);
                
                int32_t t_new_time, t_duration;
                t_duration = getduration();
                
                if (x < t_part_well_rect . x)
                    x = t_part_well_rect . x;
                
                // PM-2014-08-22 [[ Bug 13257 ]] Make sure t_new_time will not overflow
                t_new_time = _muludiv64(t_duration, x - t_part_well_rect . x, t_part_well_rect . width);
                
                if (t_new_time < 0)
                    t_new_time = 0;
                setcurtime(t_new_time, true);
                
                layer_redrawall();
                layer_redrawrect(getcontrollerpartrect(getcontrollerrect(), kMCPlayerControllerPartThumb));
            }
                break;
                
                
            case kMCPlayerControllerPartSelectionStart:
            {
                MCRectangle t_part_well_rect = getcontrollerpartrect(getcontrollerrect(), kMCPlayerControllerPartWell);
                uint32_t t_new_start_time, t_duration;
                t_duration = getduration();
                
                // PM-2014-07-08: [[Bug 12759]] Make sure we don't drag the selection start beyond the start point of the player
                if (x <= t_part_well_rect . x)
                    x = t_part_well_rect . x;
                
                // PM-2014-08-22 [[ Bug 13257 ]] Make sure t_new_start_time will not overflow
                t_new_start_time = _muludiv64(t_duration, x - t_part_well_rect . x, t_part_well_rect . width);
                
                if (t_new_start_time >= endtime)
                    t_new_start_time = endtime;
                
                if (t_new_start_time <= 0)
                    starttime = 0;
                else if (t_new_start_time > getduration())
                    starttime = getduration();
                else
                    starttime = t_new_start_time;
                
                setselection(true);
                
            }
                break;
                
            case kMCPlayerControllerPartSelectionFinish:
            {
                MCRectangle t_part_well_rect = getcontrollerpartrect(getcontrollerrect(), kMCPlayerControllerPartWell);
                
                uint32_t t_new_finish_time, t_duration;
                t_duration = getduration();
                
                // PM-2014-08-22 [[ Bug 13257 ]] Make sure t_new_finish_time will not overflow
                t_new_finish_time = _muludiv64(t_duration, x - t_part_well_rect . x, t_part_well_rect . width);
                
                if (t_new_finish_time <= starttime)
                    t_new_finish_time = starttime;
                
                if (t_new_finish_time <= 0)
                    endtime = 0;
                else if (t_new_finish_time > getduration())
                    endtime = getduration();
                else
                    endtime = t_new_finish_time;
                
                setselection(true);
                
            }
                break;
                
            case kMCPlayerControllerPartScrubBack:
            case kMCPlayerControllerPartScrubForward:
                if (MCU_point_in_rect(getcontrollerpartrect(getcontrollerrect(), m_grabbed_part), x, y))
                {
                    m_inside = True;
                }
                else
                {
                    m_inside = False;
                }
                break;
            default:
                break;
        }
    }
    
}

void MCPlayer::handle_mstilldown(int p_which)
{
    switch (m_grabbed_part)
    {
        case kMCPlayerControllerPartScrubForward:
        {
            uint32_t t_current_time, t_duration;
            t_current_time = getmoviecurtime();
            t_duration = getduration();
            
            if (t_current_time > t_duration)
                t_current_time = t_duration;
            
            double t_rate;
            if (m_inside)
            {
                t_rate = 2.0;
            }
            else
                t_rate = 0.0;
            
            if (hasfilename())
                MCPlatformSetPlayerProperty(m_platform_player, kMCPlatformPlayerPropertyPlayRate, kMCPlatformPropertyTypeDouble, &t_rate);
        }
            break;
            
        case kMCPlayerControllerPartScrubBack:
        {
            uint32_t t_current_time, t_duration;
            t_current_time = getmoviecurtime();
            t_duration = getduration();
            
            if (t_current_time < 0.0)
                t_current_time = 0.0;
            
            double t_rate;
            if (m_inside)
            {
                t_rate = -2.0;
            }
            else
                t_rate = 0.0;
            
            if (hasfilename())
                MCPlatformSetPlayerProperty(m_platform_player, kMCPlatformPlayerPropertyPlayRate, kMCPlatformPropertyTypeDouble, &t_rate);
        }
            break;
            
        default:
            break;
    }
    
}

void MCPlayer::handle_mup(int p_which)
{
    switch (m_grabbed_part)
    {
        case kMCPlayerControllerPartScrubBack:
            m_scrub_back_is_pressed = false;
            playpause(m_was_paused);
            layer_redrawall();
            break;
            
        case kMCPlayerControllerPartScrubForward:
            m_scrub_forward_is_pressed = false;
            playpause(m_was_paused);
            layer_redrawall();
            break;
         
        case kMCPlayerControllerPartSelectionStart:
        case kMCPlayerControllerPartSelectionFinish:
            setselection(true);
            layer_redrawrect(getcontrollerrect());
            break;


        default:
            break;
    }
    
    m_grabbed_part = kMCPlayerControllerPartUnknown;
}

void MCPlayer::popup_closed(void)
{
    if (!m_show_volume)
        return;
    
    m_show_volume = false;
    layer_redrawall();
}

// PM-2014-07-16: [[ Bug 12817 ]] Create selection when click and drag on the well while shift key is pressed
void MCPlayer::handle_shift_mdown(int p_which)
{
    if (!getflag(F_SHOW_CONTROLLER))
        return;
    
    int t_part;
    t_part = hittestcontroller(mx, my);
    
    switch(t_part)
    {
        case kMCPlayerControllerPartThumb:
        case kMCPlayerControllerPartWell:
        {
            // PM-2014-09-30: [[ Bug 13540 ]] shift+clicking on controller well/thumb/play button does something only if showSelection is true
            if (!getflag(F_SHOW_SELECTION))
            {
                handle_mdown(p_which);
                return;
            }
                
            
            MCRectangle t_part_well_rect = getcontrollerpartrect(getcontrollerrect(), kMCPlayerControllerPartWell);
            MCRectangle t_part_thumb_rect = getcontrollerpartrect(getcontrollerrect(), kMCPlayerControllerPartThumb);
            
            uint32_t t_new_time, t_old_time, t_duration, t_old_start, t_old_end;;
            t_old_time = getmoviecurtime();
            t_duration = getduration();
            
            // If there was previously no selection, then take it to be currenttime, currenttime.
            if (starttime == MAXUINT4 || endtime == MAXUINT4 || starttime == endtime)
                starttime = endtime = t_old_time;
            
            t_old_start = getstarttime();
            t_old_end = getendtime();
            
            // PM-2014-08-22 [[ Bug 13257 ]] Make sure t_new_time will not overflow
            t_new_time = _muludiv64(t_duration, mx - t_part_well_rect . x, t_part_well_rect . width);


            // PM-2014-09-10: [[ Bug 13389 ]]
            // If click on the left half of the thumb, adjust starttime
            // If click on the right half of the thumb, adjust endtime
            if (t_part == kMCPlayerControllerPartThumb)
            {
                if (mx < t_part_thumb_rect.x + t_part_thumb_rect . width / 2)
                {
                    if (starttime == endtime)
                        endtime = t_old_time;
                    
                    m_grabbed_part = kMCPlayerControllerPartSelectionStart;

                }
                else
                {
                    if (starttime == endtime)
                        starttime = t_old_time;
                    
                    m_grabbed_part = kMCPlayerControllerPartSelectionFinish;
                }
            }

            else if (t_part == kMCPlayerControllerPartWell)
            {
                // If click before current starttime, adjust that.
                // If click after current endtime, adjust that.
                // If click first half of current selection, adjust start.
                // If click last half of current selection, adjust end.
                if (t_new_time <= (t_old_end + t_old_start) / 2)
                {
                    // PM-2014-08-05: [[ Bug 13065 ]] If there was previously no selection, then
                    // endTime is set as currentTime when mouse is clicked
                    // startTime is set to currentTime and then updated as thumb dragged to the left
                    if (starttime == endtime)
                        endtime = t_old_time;
                    
                    starttime = t_new_time;
                    m_grabbed_part = kMCPlayerControllerPartSelectionStart;
                }
                else
                {
                    // PM-2014-08-05: [[ Bug 13065 ]] If there was previously no selection, then
                    // startTime is set as currentTime when mouse is clicked
                    // endTime is set to currentTime and then updated as thumb dragged to the right
                    if (starttime == endtime)
                        starttime = t_old_time;
                    
                    endtime = t_new_time;
                    m_grabbed_part = kMCPlayerControllerPartSelectionFinish;
                }
            }
            
            if (hasfilename())
                setselection(true);

            layer_redrawrect(getcontrollerrect());
        }
            break;
            
        case kMCPlayerControllerPartPlay:
            // PM-2014-09-30: [[ Bug 13540 ]] shift+clicking on controller well/thumb/play button does something only if showSelection is true
            if (!getflag(F_SHOW_SELECTION))
            {
                handle_mdown(p_which);
                return;
            }
            
            shift_play();
            break;
          
        // PM-2014-09-01: [[ Bug 13119 ]] Shift + click on scrub buttons creates a playrate scrollbar
        case kMCPlayerControllerPartScrubBack:
        case kMCPlayerControllerPartScrubForward:
        {
            
            if (s_rate_popup == nil)
            {
                s_rate_popup = new MCPlayerRatePopup;
                s_rate_popup -> setparent(MCdispatcher);
                MCdispatcher -> add_transient_stack(s_rate_popup);
            }
            
            s_rate_popup -> openpopup(this);
            
            
            layer_redrawrect(getcontrollerpartrect(getcontrollerrect(), kMCPlayerControllerPartRateBar));
            layer_redrawall();
        }
            break;
                     
        default:
            break;
    }

}

Boolean MCPlayer::handle_kdown(MCStringRef p_string, KeySym key)
{
    if (state & CS_PREPARED)
    {
        switch (key)
        {
            case XK_Return:
                playpause(!ispaused());
                break;
            case XK_space:
                playpause(!ispaused());
                break;
            case XK_Right:
            {
                if(ispaused())
                    playstepforward();
                else
                {
                    playstepforward();
                    playpause(!ispaused());
                }
            }
                break;
            case XK_Left:
            {
                if(ispaused())
                    playstepback();
                else
                {
                    playstepback();
                    playpause(!ispaused());
                }
            }
                break;
            default:
                break;
        }
        // PM-2014-07-14: [[ Bug 12810 ]] Make sure we redraw the controller after using keyboard shortcuts to control playback
        layer_redrawrect(getcontrollerrect());
    }
	if (!(state & CS_NO_MESSAGES))
		if (MCObject::kdown(p_string, key))
			return True;
    
	return False;
}

// PM-2014-09-05: [[ Bug 13342 ]] Shift and spacebar creates selection
Boolean MCPlayer::handle_shift_kdown(MCStringRef p_string, KeySym key)
{
    if (state & CS_PREPARED)
    {
        switch (key)
        {
            case XK_space:
                shift_play();
                break;
            
            default:
                break;
        }
        // PM-2014-07-14: [[ Bug 12810 ]] Make sure we redraw the controller after using keyboard shortcuts to control playback
        layer_redrawrect(getcontrollerrect());
    }
    
    return True;
}

void MCPlayer::shift_play()
{
    m_modify_selection_while_playing = true;
    
    // PM-2014-08-05: [[ Bug 13063 ]] Make sure shift + play sets the starttime to the currenttime if there is previously no selection
    uint32_t t_old_time;
    t_old_time = getmoviecurtime();
    
    // If there was previously no selection, then take it to be currenttime, currenttime.
    if (starttime == endtime || starttime == MAXUINT4 || endtime == MAXUINT4)
        starttime = endtime = t_old_time;
    
    
    if (hasfilename())
    {
        // MW-2014-07-18: [[ Bug 12825 ]] When play button clicked, previous behavior was to
        //   force rate to 1.0.
        if (!getstate(CS_PREPARED) || ispaused())
            rate = 1.0;
        if (getstate(CS_PREPARED))
        {
            playpause(!ispaused());
        }
        else
        {
            playstart(nil);
        }
        layer_redrawrect(getcontrollerpartrect(getcontrollerrect(), kMCPlayerControllerPartPlay));
        
        if (ispaused())
            endtime = getmoviecurtime();
        setselection(true);
    }

}<|MERGE_RESOLUTION|>--- conflicted
+++ resolved
@@ -880,13 +880,8 @@
     m_should_attach = false;
     m_should_recreate = false;
     
-<<<<<<< HEAD
-    dontuseqt = false;
-    MCdontuseQT = false;
-=======
     dontuseqt = False;
     usingqt = False;
->>>>>>> 6ac71968
 }
 
 MCPlayer::MCPlayer(const MCPlayer &sref) : MCControl(sref)
