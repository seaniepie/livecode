--- conflicted
+++ resolved
@@ -94,22 +94,13 @@
 	virtual Exec_stat Set(MCNativeControlProperty property, MCExecPoint& ep);
 	virtual Exec_stat Get(MCNativeControlProperty property, MCExecPoint& ep);
 	virtual Exec_stat Do(MCNativeControlAction action, MCParameter *parameters);
-<<<<<<< HEAD
+#endif
 
     virtual const MCNativeControlPropertyTable *getpropertytable(void) const { return &kPropertyTable; }
-    
-    void SetBackgroundColor(MCExecContext& ctxt, const MCNativeControlColor& p_color);
-    void GetBackgroundColor(MCExecContext& ctxt, MCNativeControlColor& r_color);
-=======
-#endif
-    
-    virtual void Set(MCExecContext& ctxt, MCNativeControlProperty property);
-	virtual void Get(MCExecContext& ctxt, MCNativeControlProperty property);
 	virtual Exec_stat Do(MCExecContext& ctxt, MCNativeControlAction action, MCParameter *parameters);
     
     virtual void SetBackgroundColor(MCExecContext& ctxt, const MCNativeControlColor& p_color);
     virtual void GetBackgroundColor(MCExecContext& ctxt, MCNativeControlColor& r_color);
->>>>>>> 400333a4
 
     void SetContent(MCExecContext& ctxt, MCStringRef p_content);
     void GetContent(MCExecContext& ctxt, MCStringRef& r_content);
@@ -880,25 +871,15 @@
 }
 
 Exec_stat MCiOSPlayerControl::Do(MCExecContext& ctxt, MCNativeControlAction p_action, MCParameter *p_parameters)
-{
-    MCExecPoint ep(nil, nil, nil);
-    MCExecContext ctxt(ep);
-    
-    
+{    
 	if (m_controller == nil)
 		return MCiOSControl::Do(ctxt, p_action, p_parameters);
 	
 	switch(p_action)
 	{
 		case kMCNativeControlActionPlay:
-<<<<<<< HEAD
-			//[m_controller play];
-            //MCNativeControlExecPlay(ctxt, this);
-			return ES_NORMAL;
-=======
             return ExecPlay(ctxt);
             
->>>>>>> 400333a4
 		case kMCNativeControlActionPause:
             return ExecPause(ctxt);
             
