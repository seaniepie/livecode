--- conflicted
+++ resolved
@@ -903,17 +903,15 @@
 
 void MCiOSPlayerControl::Play()
 {
-<<<<<<< HEAD
     // PM-2014-09-18: [[ Bug 13048 ]] Make sure movieTouched message is sent
-    [m_delegate beginWithOverlay:[m_controller isFullscreen]];
+    // PM-2015-03-06: [[ Bug 14816 ]] movieTouched msg to be sent only when in fullscreen and showController=false
+    [m_delegate beginWithOverlay:([m_controller isFullscreen] && [m_controller controlStyle] == MPMovieControlStyleNone)];
     [m_controller play];
 }
 
 void MCiOSPlayerControl::ExecPlay(MCExecContext& ctxt)
 {
-    // PM-2014-09-18: [[ Bug 13048 ]] Make sure movieTouched message is sent
-    [m_delegate beginWithOverlay:[m_controller isFullscreen]];
-    [m_controller play];
+    Play();
 }
 void MCiOSPlayerControl::ExecPause(MCExecContext& ctxt)
 {
@@ -962,69 +960,6 @@
         return;
     
     p_max_width != nil ? MCIPhoneImportUIImage(t_image, *p_max_width, *p_max_height) : MCIPhoneImportUIImage(t_image, 0, 0);
-=======
-	if (m_controller == nil)
-		return MCiOSControl::Do(p_action, p_parameters);
-	
-	switch(p_action)
-	{
-		case kMCNativeControlActionPlay:
-        // PM-2014-09-18: [[ Bug 13048 ]] Make sure movieTouched message is sent
-        {
-            // PM-2015-03-06: [[ Bug 14816 ]] movieTouched msg to be sent only when in fullscreen and showController=false
-            [m_delegate beginWithOverlay:([m_controller isFullscreen] && [m_controller controlStyle] == MPMovieControlStyleNone)];
-            [m_controller play];
-			return ES_NORMAL;
-        }
-		case kMCNativeControlActionPause:
-			[m_controller pause];
-			return ES_NORMAL;
-		case kMCNativeControlActionPrepareToPlay:
-			[m_controller prepareToPlay];
-			return ES_NORMAL;
-		case kMCNativeControlActionStop:
-			[m_controller stop];
-			return ES_NORMAL;
-		case kMCNativeControlActionBeginSeekingForward:
-			[m_controller beginSeekingForward];
-			return ES_NORMAL;
-		case kMCNativeControlActionBeginSeekingBackward:
-			[m_controller beginSeekingBackward];
-			return ES_NORMAL;
-		case kMCNativeControlActionEndSeeking:
-			[m_controller endSeeking];
-			return ES_NORMAL;
-		case kMCNativeControlActionSnapshot:
-		case kMCNativeControlActionSnapshotExactly:
-		{
-			int32_t t_time, t_max_width, t_max_height;
-			t_time = 0;
-			if (MCParseParameters(p_parameters, "i", &t_time))
-			{
-				if (MCParseParameters(p_parameters, "ii", &t_max_width, &t_max_height))
-				{
-					if (p_parameters != nil)
-						return ES_ERROR;
-				}
-				else
-					t_max_width = t_max_height = 0;
-			}
-			else
-				return ES_ERROR;
-				
-			UIImage *t_image;
-			t_image = [m_controller thumbnailImageAtTime: t_time / 1000.0
-											  timeOption: (p_action == kMCNativeControlActionSnapshot ? MPMovieTimeOptionNearestKeyFrame : MPMovieTimeOptionExact)];
-			if (t_image != nil)
-				MCIPhoneImportUIImage(t_image, t_max_width, t_max_height);
-		}
-		return ES_NORMAL;
-		default:
-			break;
-	}
-	
-	return MCiOSControl::Do(p_action, p_parameters);
->>>>>>> 6b5232b4
 }
 
 ////////////////////////////////////////////////////////////////////////////////
