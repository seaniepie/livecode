/* Copyright (C) 2003-2013 Runtime Revolution Ltd.

This file is part of LiveCode.

LiveCode is free software; you can redistribute it and/or modify it under
the terms of the GNU General Public License v3 as published by the Free
Software Foundation.

LiveCode is distributed in the hope that it will be useful, but WITHOUT ANY
WARRANTY; without even the implied warranty of MERCHANTABILITY or
FITNESS FOR A PARTICULAR PURPOSE.  See the GNU General Public License
for more details.

You should have received a copy of the GNU General Public License
along with LiveCode.  If not see <http://www.gnu.org/licenses/>.  */

#ifndef __MC_DEPLOY__
#define __MC_DEPLOY__

#include "mcio.h"

////////////////////////////////////////////////////////////////////////////////

enum MCDeployArchitecture
{
    kMCDeployArchitecture_Unknown,
    kMCDeployArchitecture_I386,
    kMCDeployArchitecture_X86_64,
    kMCDeployArchitecture_ARMV6,
    kMCDeployArchitecture_ARMV7,
    kMCDeployArchitecture_ARMV7S,
    kMCDeployArchitecture_ARM64,
    kMCDeployArchitecture_PPC,
    kMCDeployArchitecture_PPC64,
};

struct MCDeployMinOSVersion
{
    // The architecture this version applies to.
    MCDeployArchitecture architecture;
    // The version word encoded as nibbles XXXX.YY.ZZ for X.Y.Z.
    uint32_t version;
};

struct MCDeployParameters
{
	// The path to the engine binaries to use. On Windows and Linux this should
	// be just 'engine'. On OS X, set one other or both to form a single or
	// universal architecture standalone.
	MCStringRef engine;
	MCStringRef engine_ppc;
	MCStringRef engine_x86;

	// When building on Windows, this might contain an array with the versioninfo
	// fields.
	MCArrayRef version_info;

    // When building for Mac/iOS, you can specify a min os version per arch
    // slice.
    MCDeployMinOSVersion *min_os_versions;
    uindex_t min_os_version_count;
    
	// The root stackfile to be included in the standalone.
<<<<<<< HEAD
	MCStringRef stackfile;
	
	// The array of auxillary stackfiles to be included in the standalone.
	MCArrayRef auxillary_stackfiles;

=======
	char *stackfile;
	// The array of auxiliary stackfiles to be included in the standalone.
	char **auxiliary_stackfiles;
	uint32_t auxiliary_stackfile_count;
>>>>>>> 0b7da72a
	// The array of externals to be loaded on startup by the standalone.
	MCArrayRef externals;

	// The script to be executed on startup by the standalone.
	MCStringRef startup_script;
	
	// If true, then the standalone will have an implicit timeout
	uint32_t timeout;
	
	// The list of redirection mappings
<<<<<<< HEAD
	MCArrayRef redirects;

=======
	char **redirects;
	uint32_t redirect_count;
    
    // AL-2015-02-10: [[ Standalone Inclusions ]] The list of resource mappings.
    char **library;
    uint32_t library_count;
    
>>>>>>> 0b7da72a
	// On Windows, the icon files to be inserted into the resource directory.
	MCStringRef app_icon;
	MCStringRef doc_icon;

	// On Windows, the path to the manifest file to be included in the executable
	// (optional).
	MCStringRef manifest;

	// When building an installer, the path to the payload to be inserted
	MCStringRef payload;

	// If this is non-nil, it contains a file to be used to 'spill' data above
	// 4K into. It is designed for use on OS X to reduce standalone file size.
	MCStringRef spill;

	// The output path for the new executable.
	MCStringRef output;
	
	
	MCDeployParameters()
	{
		engine			= MCValueRetain(kMCEmptyString);
		engine_x86		= MCValueRetain(kMCEmptyString);
		engine_ppc		= MCValueRetain(kMCEmptyString);
		version_info	= MCValueRetain(kMCEmptyArray);
		stackfile		= MCValueRetain(kMCEmptyString);
		auxillary_stackfiles = MCValueRetain(kMCEmptyArray);
		externals		= MCValueRetain(kMCEmptyArray);
		startup_script	= MCValueRetain(kMCEmptyString);
		timeout			= 0;
		redirects		= MCValueRetain(kMCEmptyArray);
		app_icon		= MCValueRetain(kMCEmptyString);
		doc_icon		= MCValueRetain(kMCEmptyString);
		manifest		= MCValueRetain(kMCEmptyString);
		payload			= MCValueRetain(kMCEmptyString);
		spill			= MCValueRetain(kMCEmptyString);
		output			= MCValueRetain(kMCEmptyString);
        
        // SN-2015-02-04: [[ Merge-6.7.2 ]] Init the versions pointer / count
        min_os_versions = nil;
        min_os_version_count = 0;
	}
	
	~MCDeployParameters()
	{
			MCValueRelease(engine);
			MCValueRelease(engine_x86);
			MCValueRelease(engine_ppc);
			MCValueRelease(version_info);
			MCValueRelease(stackfile);
			MCValueRelease(auxillary_stackfiles);
			MCValueRelease(externals);
			MCValueRelease(startup_script);
			MCValueRelease(redirects);
			MCValueRelease(app_icon);
			MCValueRelease(doc_icon);
			MCValueRelease(manifest);
			MCValueRelease(payload);
			MCValueRelease(spill);
			MCValueRelease(output);
            MCMemoryDeleteArray(min_os_versions);
	}
	
	// Creates using an array of parameters
	bool InitWithArray(MCExecContext &ctxt, MCArrayRef p_array);
};

Exec_stat MCDeployToWindows(const MCDeployParameters& p_params);
Exec_stat MCDeployToLinux(const MCDeployParameters& p_params);
Exec_stat MCDeployToMacOSX(const MCDeployParameters& p_params);
Exec_stat MCDeployToIOS(const MCDeployParameters& p_params, bool embedded);
Exec_stat MCDeployToAndroid(const MCDeployParameters& p_params);

////////////////////////////////////////////////////////////////////////////////

struct MCDeploySignParameters
{
	// The passphrase needed to decrypt any of the other files (if needed).
	MCStringRef passphrase;

	// The path to the software publishing certificate stored in a PKCS#7
	// SignedInfo structure.
	MCStringRef certificate;

	// The path to the private key file stored in a PKCS#8 PrivateKey
	// structure or the Microsoft PVK file format.
	MCStringRef privatekey;

	// The path to either a PKCS#12 certificate/privatekey store. This is
	// only needed if the previous two fields are nil.
	MCStringRef certstore;

	// The url to use for timestamping - if needed
	MCStringRef timestamper;

	// The UTF-8 string describing the pprogram name/description
	MCStringRef description;
	// The UTF-8 string contining the URL of the company
	MCStringRef url;

	// The path to the executable to sign
	MCStringRef input;

	// The outpath for the resulting signed executable
	MCStringRef output;
	
	MCDeploySignParameters()
	{
		passphrase	= nil;
		certificate	= nil;
		privatekey	= nil;
		certstore	= nil;
		timestamper	= nil;
		description	= nil;
		url			= nil;
		input		= nil;
		output		= nil;
	}
	
	~MCDeploySignParameters()
	{
		if (passphrase != nil)
			MCValueRelease(passphrase);
		if (certificate != nil)
			MCValueRelease(certificate);
		if (privatekey != nil)
			MCValueRelease(privatekey);
		if (certstore != nil)
			MCValueRelease(certstore);
		if (timestamper != nil)
			MCValueRelease(timestamper);
		if (description != nil)
			MCValueRelease(description);
		if (url != nil)
			MCValueRelease(url);
		if (input != nil)
			MCValueRelease(input);
		if (output != nil)
			MCValueRelease(output);
	}
};

bool MCDeploySignWindows(const MCDeploySignParameters& p_params);

////////////////////////////////////////////////////////////////////////////////

struct MCDeployDietParameters
{
	// The input engine to process
	MCStringRef input;

	// Which architectures to keep (if present)
	MCBooleanRef keep_x86;
	MCBooleanRef keep_x86_64;
	MCBooleanRef keep_ppc;
	MCBooleanRef keep_ppc64;
	MCBooleanRef keep_arm;

	// Whether to keep symbols
	MCBooleanRef keep_debug_symbols;

	// Where to put the output
	MCStringRef output;
	
	MCDeployDietParameters()
	{
		input		= nil;
		output		= nil;
		keep_x86	= nil;
		keep_x86_64	= nil;
		keep_ppc	= nil;
		keep_ppc64	= nil;
		keep_arm	= nil;
		keep_debug_symbols = nil;
	}
	
	~MCDeployDietParameters()
	{
		if (input != nil)
			MCValueRelease(input);
		if (output != nil)
			MCValueRelease(output);
		
		if (keep_x86 != nil)
			MCValueRelease(keep_x86);
		if (keep_x86_64 != nil)
			MCValueRelease(keep_x86_64);
		if (keep_ppc != nil)
			MCValueRelease(keep_ppc);
		if (keep_ppc64 != nil)
			MCValueRelease(keep_ppc64);
		if (keep_arm != nil)
			MCValueRelease(keep_arm);
		if (keep_debug_symbols != nil)
			MCValueRelease(keep_debug_symbols);
	}
};

Exec_stat MCDeployDietMacOSX(const MCDeployDietParameters& p_params);

////////////////////////////////////////////////////////////////////////////////

struct MCDeployDmgItem
{
	uinteger_t parent;
	MCStringRef name;
	bool is_folder;

	// BSD permission info
	uinteger_t owner_id;
	uinteger_t group_id;
	uinteger_t file_mode;

	// If any of these are 0 they take on 'default' values.
	uinteger_t create_date;
	uinteger_t content_mod_date;
	uinteger_t attribute_mod_date;
	uinteger_t access_date;
	uinteger_t backup_date;

	union
	{
		struct
		{
			char *data_fork;

			uint32_t file_type;
			uint32_t file_creator;

			int16_t location_x;
			int16_t location_y;
		} file;

		struct
		{
			int16_t window_x;
			int16_t window_y;
			int16_t window_width;
			int16_t window_height;

			int16_t location_x;
			int16_t location_y;
		} folder;
	};
	
	MCDeployDmgItem()
	{
		name = nil;
	}
	
	~MCDeployDmgItem()
	{
		if (name != nil)
			MCValueRelease(name);
	}
};

struct MCDeployDmgParameters
{
	// The items to include in the dmg
	MCDeployDmgItem *items;
	uint32_t item_count;

	// Where to put the output
	char *output;
};

Exec_stat MCDeployDmgBuild(MCDeployDmgParameters& params);

bool MCDeployDmgDump(const char *p_dmg_file, void (*p_log)(void *, const char *, ...), void *p_context);

////////////////////////////////////////////////////////////////////////////////

Exec_stat MCDeployExtractMacOSX(MCStringRef p_filename, MCStringRef p_segment, MCStringRef p_section, void*& r_data, uint32_t& r_data_size);

////////////////////////////////////////////////////////////////////////////////

enum MCDeployError
{
	kMCDeployErrorNone,
	kMCDeployErrorNoMemory,
	kMCDeployErrorNoEngine,
	kMCDeployErrorNoStackfile,
	kMCDeployErrorNoAuxStackfile,
	kMCDeployErrorNoOutput,
	kMCDeployErrorNoSpill,
	kMCDeployErrorNoPayload,
	kMCDeployErrorBadFile,
	kMCDeployErrorBadRead,
	kMCDeployErrorBadWrite,
	kMCDeployErrorBadCompress,

	kMCDeployErrorWindowsNoDOSHeader,
	kMCDeployErrorWindowsBadDOSSignature,
	kMCDeployErrorWindowsBadDOSHeader,
	kMCDeployErrorWindowsNoNTHeader,
	kMCDeployErrorWindowsBadNTSignature,
	kMCDeployErrorWindowsBadSectionHeaderOffset,
	kMCDeployErrorWindowsNoSectionHeaders,
	kMCDeployErrorWindowsMissingSections,
	kMCDeployErrorWindowsNoResourceSection,
	kMCDeployErrorWindowsNoProjectSection,
	kMCDeployErrorWindowsNoPayloadSection,
	kMCDeployErrorWindowsBadAppIcon,
	kMCDeployErrorWindowsBadDocIcon,
	kMCDeployErrorWindowsBadManifest,
	kMCDeployErrorWindowsBadSecuritySection,

	kMCDeployErrorLinuxNoHeader,
	kMCDeployErrorLinuxBadHeaderMagic,
	kMCDeployErrorLinuxBadHeaderType,
	kMCDeployErrorLinuxBadImage,
	kMCDeployErrorLinuxBadSectionSize,
	kMCDeployErrorLinuxBadSectionTable,
	kMCDeployErrorLinuxBadSegmentSize,
	kMCDeployErrorLinuxBadProgramTable,
	kMCDeployErrorLinuxBadStringIndex,
	kMCDeployErrorLinuxBadString,
	kMCDeployErrorLinuxNoProjectSection,
	kMCDeployErrorLinuxNoPayloadSection,
	kMCDeployErrorLinuxBadSectionOrder,
	kMCDeployErrorLinuxNoProjectSegment,
	kMCDeployErrorLinuxPayloadNotInProjectSegment,

	kMCDeployErrorMacOSXNoHeader,
	kMCDeployErrorMacOSXBadHeader,
	kMCDeployErrorMacOSXBadCommand,
	kMCDeployErrorMacOSXNoLinkEditSegment,
	kMCDeployErrorMacOSXNoProjectSegment,
	kMCDeployErrorMacOSXNoPayloadSegment,
	kMCDeployErrorMacOSXBadSegmentOrder,
	kMCDeployErrorMacOSXUnknownLoadCommand,
	kMCDeployErrorMacOSXBadCpuType,
	kMCDeployErrorMacOSXBadTarget,

	// SIGN ERRORS

	kMCDeployErrorNoCertificate,
	kMCDeployErrorBadCertificate,
	kMCDeployErrorEmptyCertificate,
	kMCDeployErrorNoPrivateKey,
	kMCDeployErrorBadPrivateKey,

	// The privatekey does not match the cert
	kMCDeployErrorCertMismatch,

	// A password is needed, but was not given
	kMCDeployErrorNoPassword,
	// The password did not match
	kMCDeployErrorBadPassword,

	// An error occured while building the signature
	kMCDeployErrorBadSignature,

	// An error occured while trying to convert a string
	kMCDeployErrorBadString,

	// An error occured while trying to compute the hash
	kMCDeployErrorBadHash,

	// An error occured while trying to fetch a timestamp
	kMCDeployErrorTimestampFailed,

	// An error occured decoding the timestamp response
	kMCDeployErrorBadTimestamp,


	// DIET ERRORS

	kMCDeployErrorNoArchs,
	kMCDeployErrorCannotDiet,
};

bool MCDeployThrow(MCDeployError status);
MCDeployError MCDeployCatch(void);

const char *MCDeployErrorToString(MCDeployError p_error);

////////////////////////////////////////////////////////////////////////////////

// The MCDeployFileRef is an opaque type with a set of methods allowing easy
// file manipulation designed for the kinds of operations needed by the deploy
// methods. It should not be used outside of these routines.
typedef IO_handle MCDeployFileRef;

bool MCDeployFileOpen(MCStringRef p_path, intenum_t p_mode, MCDeployFileRef& r_file);
void MCDeployFileClose(MCDeployFileRef p_file);

bool MCDeployFileRead(MCDeployFileRef p_file, void *p_buffer, uint32_t p_buffer_size);
bool MCDeployFileReadAt(MCDeployFileRef p_file, void *p_buffer, uint32_t p_buffer_size, uint32_t p_at);
bool MCDeployFileSeekSet(MCDeployFileRef p_file, long p_offset);
bool MCDeployFileCopy(MCDeployFileRef p_dst, uint32_t p_at, MCDeployFileRef p_src, uint32_t p_from, uint32_t p_amount);
bool MCDeployFileWriteAt(MCDeployFileRef p_dst, const void *p_buffer, uint32_t p_size, uint32_t p_at);
bool MCDeployFileMeasure(MCDeployFileRef p_file, uint32_t& r_size);

////////////////////////////////////////////////////////////////////////////////

void MCDeployByteSwap32(bool p_to_network, uint32_t& p_var);
void MCDeployByteSwapRecord(bool p_to_network, const char *p_format, void *p_data, uint32_t p_data_size);

////////////////////////////////////////////////////////////////////////////////

bool MCDeployWriteCapsule(const MCDeployParameters& p_params, MCDeployFileRef p_output, uint32_t& x_offset);
bool MCDeployWriteProject(const MCDeployParameters& p_params, bool p_to_network, MCDeployFileRef p_output, uint32_t p_output_offset, uint32_t& r_project_size);
bool MCDeployWritePayload(const MCDeployParameters& p_params, bool p_to_network, MCDeployFileRef p_output, uint32_t p_output_offset, uint32_t& r_payload_size);

////////////////////////////////////////////////////////////////////////////////

#endif<|MERGE_RESOLUTION|>--- conflicted
+++ resolved
@@ -60,19 +60,12 @@
     MCDeployMinOSVersion *min_os_versions;
     uindex_t min_os_version_count;
     
-	// The root stackfile to be included in the standalone.
-<<<<<<< HEAD
+    // The root stackfile to be included in the standalone.
 	MCStringRef stackfile;
 	
-	// The array of auxillary stackfiles to be included in the standalone.
-	MCArrayRef auxillary_stackfiles;
-
-=======
-	char *stackfile;
-	// The array of auxiliary stackfiles to be included in the standalone.
-	char **auxiliary_stackfiles;
-	uint32_t auxiliary_stackfile_count;
->>>>>>> 0b7da72a
+    // The array of auxiliary stackfiles to be included in the standalone.
+    MCArrayRef auxiliary_stackfiles;
+
 	// The array of externals to be loaded on startup by the standalone.
 	MCArrayRef externals;
 
@@ -83,18 +76,11 @@
 	uint32_t timeout;
 	
 	// The list of redirection mappings
-<<<<<<< HEAD
 	MCArrayRef redirects;
 
-=======
-	char **redirects;
-	uint32_t redirect_count;
+    // AL-2015-02-10: [[ Standalone Inclusions ]] The list of resource mappings.
+    MCArrayRef library;
     
-    // AL-2015-02-10: [[ Standalone Inclusions ]] The list of resource mappings.
-    char **library;
-    uint32_t library_count;
-    
->>>>>>> 0b7da72a
 	// On Windows, the icon files to be inserted into the resource directory.
 	MCStringRef app_icon;
 	MCStringRef doc_icon;
@@ -121,7 +107,7 @@
 		engine_ppc		= MCValueRetain(kMCEmptyString);
 		version_info	= MCValueRetain(kMCEmptyArray);
 		stackfile		= MCValueRetain(kMCEmptyString);
-		auxillary_stackfiles = MCValueRetain(kMCEmptyArray);
+        auxiliary_stackfiles = MCValueRetain(kMCEmptyArray);
 		externals		= MCValueRetain(kMCEmptyArray);
 		startup_script	= MCValueRetain(kMCEmptyString);
 		timeout			= 0;
@@ -132,6 +118,7 @@
 		payload			= MCValueRetain(kMCEmptyString);
 		spill			= MCValueRetain(kMCEmptyString);
 		output			= MCValueRetain(kMCEmptyString);
+        library         = MCValueRetain(kMCEmptyArray);
         
         // SN-2015-02-04: [[ Merge-6.7.2 ]] Init the versions pointer / count
         min_os_versions = nil;
@@ -145,7 +132,7 @@
 			MCValueRelease(engine_ppc);
 			MCValueRelease(version_info);
 			MCValueRelease(stackfile);
-			MCValueRelease(auxillary_stackfiles);
+            MCValueRelease(auxiliary_stackfiles);
 			MCValueRelease(externals);
 			MCValueRelease(startup_script);
 			MCValueRelease(redirects);
@@ -155,6 +142,7 @@
 			MCValueRelease(payload);
 			MCValueRelease(spill);
 			MCValueRelease(output);
+            MCValueRelease(library);
             MCMemoryDeleteArray(min_os_versions);
 	}
 	
