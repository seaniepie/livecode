/* Copyright (C) 2003-2013 Runtime Revolution Ltd.

This file is part of LiveCode.

LiveCode is free software; you can redistribute it and/or modify it under
the terms of the GNU General Public License v3 as published by the Free
Software Foundation.

LiveCode is distributed in the hope that it will be useful, but WITHOUT ANY
WARRANTY; without even the implied warranty of MERCHANTABILITY or
FITNESS FOR A PARTICULAR PURPOSE.  See the GNU General Public License
for more details.

You should have received a copy of the GNU General Public License
along with LiveCode.  If not see <http://www.gnu.org/licenses/>.  */

#include "prefix.h"

#include "globdefs.h"
#include "filedefs.h"
#include "objdefs.h"
#include "parsedef.h"
#include "mcio.h"

#include "mcerror.h"
#include "globals.h"
#include "variable.h"
#include "util.h"
#include "mode.h"
#include "securemode.h"
#include "dispatch.h"
#include "stacklst.h"
#include "stack.h"
#include "debug.h"
#include "card.h"
#include "tooltip.h"
#include "osspec.h"
#include "redraw.h"
#include "font.h"
#include "stacksecurity.h"
#include "system.h"

////////////////////////////////////////////////////////////////////////////////

static uint2 nvars;

static void create_var(MCStringRef p_var)
{
	MCAutoStringRef t_vname;
	/* UNCHECKED */ MCStringFormat(&t_vname, "$%d", nvars++);
	
	MCVariable *tvar;
	MCNewAutoNameRef t_name;
	/* UNCHECKED */ MCNameCreate(*t_vname, &t_name);
	/* UNCHECKED */ MCVariable::ensureglobal(*t_name, tvar);
	tvar->setvalueref(p_var);

	MCU_realloc((char **)&MCstacknames, MCnstacks, MCnstacks + 1, sizeof(MCStringRef));
	MCstacknames[MCnstacks++] = MCValueRetain(p_var);
}

static void create_var(uint4 p_v)
{
	MCVariable *tvar;
	/* UNCHECKED */ MCVariable::ensureglobal(MCNAME("$#"), tvar);
	tvar->setnvalue(p_v);
}

static Boolean byte_swapped()
{
	uint2 test = 1;
	return *((uint1 *)&test);
}

////////////////////////////////////////////////////////////////////////////////

bool X_open(int argc, MCStringRef argv[], MCStringRef envp[]);
extern void X_clear_globals(void);
extern void MCU_initialize_names();

static char apppath[PATH_MAX];

bool X_init(int argc, MCStringRef argv[], MCStringRef envp[])
{
	int i;
	MCstackbottom = (char *)&i;
	
#ifdef _WINDOWS_DESKTOP
	// MW-2011-07-26: Make sure errno pointer is initialized - this won't be
	//   if the engine is running through the plugin.
	extern int *g_mainthread_errno;
	if (g_mainthread_errno == nil)
		g_mainthread_errno = _errno();
#endif

	////
	
	X_clear_globals();
	
	////

#ifndef _WINDOWS_DESKTOP
	MCS_init();
#endif
	
	////
	
	MCU_initialize_names();

	////
	
	// MW-2012-02-23: [[ FontRefs ]] Initialize the font module.
	MCFontInitialize();
	// MW-2012-02-23: [[ FontRefs ]] Initialize the logical font table module.
	MCLogicalFontTableInitialize();
	
	////

	MCswapbytes = byte_swapped();
	MCtruemcstring = MCtruestring;
	MCfalsemcstring = MCfalsestring;
	MCnullmcstring = MCnullmcstring;

#ifdef _WINDOWS_DESKTOP
	// Make sure certain things are already created before MCS_init. This is
	// required right now because the Windows MCS_init uses MCS_query_registry
	// which needs these things.
	MCperror = new MCError();
	MCeerror = new MCError();
	/* UNCHECKED */ MCVariable::create(MCresult);
#endif

#ifdef _WINDOWS_DESKTOP
	MCS_init();
#endif

#ifdef _WINDOWS_DESKTOP
	delete MCperror;
	delete MCeerror;
	delete MCresult;
#endif
	
    // ST-2014-12-18: [[ Bug 14259 ]] Update to get the executable file from the system
    // since ResolvePath must behave differently on Linux
	MCsystem -> GetExecutablePath(MCcmd);

    // Create the basic locale and the system locale
    if (!MCLocaleCreateWithName(MCSTR("en_US"), kMCBasicLocale))
        return false;
    kMCSystemLocale = MCS_getsystemlocale();
    if (kMCSystemLocale == nil)
        return false;
		

	if (MCModeIsExecutableFirstArgument())
		create_var(argv[0]);

    MCAutoStringRefAsUTF8String t_mccmd_utf8;
    /* UNCHECKED */ t_mccmd_utf8 . Lock(MCcmd);
    
	for (int i = 1; i < argc; i++)
	{
		if (MCStringIsEqualToCString(argv[i], "-d", kMCCompareExact)
		   || MCStringIsEqualToCString(argv[i], "-display", kMCCompareExact))
		{
			if (++i >= argc || MCStringGetCharAtIndex(argv[i], 0) == '-')
			{
				fprintf(stderr, "%s: bad display name\n", *t_mccmd_utf8);
				return False;
			}
            /* UNCHECKED */ MCStringConvertToCString(argv[i], MCdisplayname);
			continue;
		}
		
		if (MCStringIsEqualToCString(argv[i], "-f", kMCCompareExact)
			|| MCStringIsEqualToCString(argv[i], "-files", kMCCompareExact))

		{
			MCnofiles = True;
			MCsecuremode = MC_SECUREMODE_ALL;
			continue;
		}
		
		if (MCStringIsEqualToCString(argv[i], "-g", kMCCompareExact)
			|| MCStringIsEqualToCString(argv[i], "-geometry", kMCCompareExact))
		{
			char *geometry = NULL;
			if (++i >= argc)
			{
				fprintf(stderr, "%s: bad geometry\n", *t_mccmd_utf8);
				return False;
			}
            /* UNCHECKED */ MCStringConvertToCString(argv[i], geometry);
			continue;
		}
		
		if (MCStringIsEqualToCString(argv[i], "-m", kMCCompareExact)
			|| MCStringIsEqualToCString(argv[i], "-mmap", kMCCompareExact))
		{
			MCmmap = False;
			continue;
		}
		
		if (MCStringIsEqualToCString(argv[i], "-n", kMCCompareExact)
			|| MCStringIsEqualToCString(argv[i], "-nopixmaps", kMCCompareExact))
		{
			MCnopixmaps = True;
			continue;
		}
			
		if (MCStringIsEqualToCString(argv[i], "-x", kMCCompareExact)
			|| MCStringIsEqualToCString(argv[i], "-xftoff", kMCCompareExact))
		{
			MCuseXft = False;
			continue;
		}
		
#ifdef _MAC_DESKTOP
		if (MCStringIsEqualToCString(argv[i], "-psn", kMCCompareExact))
		{
			// psn passed, skip it
			continue;
		}
#endif

		if (MCStringIsEqualToCString(argv[i], "-s", kMCCompareExact)
			|| MCStringIsEqualToCString(argv[i], "-sharedoff", kMCCompareExact))
		{
			MCshmoff = True;
			continue;
		}
		
		if (MCStringIsEqualToCString(argv[i], "+s", kMCCompareExact)
			|| MCStringIsEqualToCString(argv[i], "+sharedon", kMCCompareExact))
		{
			MCshmon = True;
			continue;
		}

		if (MCStringIsEqualToCString(argv[i], "-u", kMCCompareExact)
			|| MCStringIsEqualToCString(argv[i], "-ui", kMCCompareExact))		{
			MCnoui = True;
			continue;
		}
		
		if (MCStringIsEqualToCString(argv[i], "-v", kMCCompareExact)
			|| MCStringIsEqualToCString(argv[i], "-visualid", kMCCompareExact))
		{
			uint4 visualid = 0;
			if (++i >= argc || MCStringGetCharAtIndex(argv[i], 0) == '-' || !MCU_stoui4(argv[i], visualid))
			{
				fprintf(stderr, "%s: bad visual id\n", *t_mccmd_utf8);
				return False;
			}
			MCvisualid = visualid;
			continue;
		}
		
		if (MCStringIsEqualToCString(argv[i], "-h", kMCCompareExact)
			&& MCglobals == NULL)
		{
            MCAutoPointer<char> t_MCN_version;
            /* UNCHECKED */ MCStringConvertToCString(MCNameGetString(MCN_version_string), &t_MCN_version);
			fprintf(stderr, "LiveCode %s Copyright 2003-2014 Runtime Revolution Ltd\n\
			        Usage: %s [-d[isplay] displayname] \n\
			        [-f[iles] (disable access to files and processes)\n\
			        [-g[eometry] ={+-}<xoffset>{+-}<yoffset>]\n\
			        [-i[nput] fd] read commands from fd (0 is stdin) or named pipe\n\
			        [-m[map]] (don't memory map files)\n\
			        [-n[opixmaps]] (draw direct to screen)\n\
			        [-p[ointerfocus]] (use active focus)\n\
			        [-s[haredoff]] (don't use shared memory server extension)\n\
			        [+s[haredon]] (use shared memory server extension)\n\
			        [-u[i]] (don't create graphical user interface)\n\
			        [-v[isualid] n] (use visual id n as listed from xdpyinfo)\n\
			        [-w[indowid] n] (watch window id n for commands)\n\
			        [stackname(s) | argument(s)]\n",  *t_MCN_version, *t_mccmd_utf8);

			return False;
		}
		
		create_var(argv[i]);
	}
	create_var(nvars);

	if (!X_open(argc, argv, envp))
		return false;

	if (MCstacknames != NULL && MCModeShouldLoadStacksOnStartup())
	{
		for(int i = 0 ; i < MCnstacks ; i++)
		{
			MCStack *sptr;
			if (MCdispatcher->loadfile(MCstacknames[i], sptr) == IO_NORMAL)
				sptr->open();
            MCValueRelease(MCstacknames[i]);
		}
        MCnstacks = 0;
		delete MCstacknames;
		MCstacknames = NULL;
		MCeerror->clear();
	}
	
	return true;
}

void X_main_loop_iteration()
{
	int i;
	MCstackbottom = (char *)&i;

	////

	if (MCiconicstacks == 0 && !MCscreen->hasmessages() && MCstacks->isempty() && MCnsockets == 0)
	{
		// MW-2005-11-01: We want to keep the result here so we call with send=True
		//   (the result is used by the development environment bootstrap code)
		MCdefaultstackptr->getcard()->message(MCM_shut_down, (MCParameter *)NULL, True, True);
		MCquit = True;
		return;
	}
	MCscreen->wait(MCmaxwait, True, True);
	MCU_resetprops(True);
	// MW-2011-08-19: [[ Redraw ]] Make sure we flush any updates.
	MCRedrawUpdateScreen();
	MCabortscript = False;
	if (MCtracedobject != NULL)
	{
		MCtracedobject->message(MCM_trace_done);
		MCtracedobject = NULL;
	}
<<<<<<< HEAD
	if (!MCtodestroy->isempty() || MCtodelete != NULL)
	{
		MCtooltip->cleartip();
		while (MCtodelete != NULL)
		{
			MCObject *optr = MCtodelete->remove(MCtodelete);
			delete optr;
		}
		MCtodestroy->destroy();
	}
=======
>>>>>>> 2c542fbc
	MCU_cleaninserted();
	MCscreen->siguser();
	MCdefaultstackptr = MCstaticdefaultstackptr;
	MCS_alarm(0.0);
}

////////////////////////////////////////////////////////////////////////////////<|MERGE_RESOLUTION|>--- conflicted
+++ resolved
@@ -329,19 +329,6 @@
 		MCtracedobject->message(MCM_trace_done);
 		MCtracedobject = NULL;
 	}
-<<<<<<< HEAD
-	if (!MCtodestroy->isempty() || MCtodelete != NULL)
-	{
-		MCtooltip->cleartip();
-		while (MCtodelete != NULL)
-		{
-			MCObject *optr = MCtodelete->remove(MCtodelete);
-			delete optr;
-		}
-		MCtodestroy->destroy();
-	}
-=======
->>>>>>> 2c542fbc
 	MCU_cleaninserted();
 	MCscreen->siguser();
 	MCdefaultstackptr = MCstaticdefaultstackptr;
