/* Copyright (C) 2003-2015 LiveCode Ltd.

This file is part of LiveCode.

LiveCode is free software; you can redistribute it and/or modify it under
the terms of the GNU General Public License v3 as published by the Free
Software Foundation.

LiveCode is distributed in the hope that it will be useful, but WITHOUT ANY
WARRANTY; without even the implied warranty of MERCHANTABILITY or
FITNESS FOR A PARTICULAR PURPOSE.  See the GNU General Public License
for more details.

You should have received a copy of the GNU General Public License
along with LiveCode.  If not see <http://www.gnu.org/licenses/>.  */

#include "prefix.h"

#include "globdefs.h"
#include "filedefs.h"
#include "objdefs.h"
#include "parsedef.h"
#include "mcio.h"

#include "mcerror.h"
#include "globals.h"
#include "variable.h"
#include "util.h"
#include "mode.h"
#include "securemode.h"
#include "dispatch.h"
#include "stacklst.h"
#include "stack.h"
#include "debug.h"
#include "card.h"
#include "tooltip.h"
#include "osspec.h"
#include "redraw.h"
#include "font.h"
#include "stacksecurity.h"
#include "system.h"

////////////////////////////////////////////////////////////////////////////////

static uint2 nvars;

static void create_var(MCStringRef p_var)
{
	MCAutoStringRef t_vname;
	/* UNCHECKED */ MCStringFormat(&t_vname, "$%d", nvars++);
	
	MCVariable *tvar;
	MCNewAutoNameRef t_name;
	/* UNCHECKED */ MCNameCreate(*t_vname, &t_name);
	/* UNCHECKED */ MCVariable::ensureglobal(*t_name, tvar);
	tvar->setvalueref(p_var);

	MCU_realloc((char **)&MCstacknames, MCnstacks, MCnstacks + 1, sizeof(MCStringRef));
	MCstacknames[MCnstacks++] = MCValueRetain(p_var);
}

static void create_var(uint4 p_v)
{
	MCVariable *tvar;
	/* UNCHECKED */ MCVariable::ensureglobal(MCNAME("$#"), tvar);
	tvar->setnvalue(p_v);
}

static Boolean byte_swapped()
{
	uint2 test = 1;
	return *((uint1 *)&test);
}

////////////////////////////////////////////////////////////////////////////////

bool X_open(int argc, MCStringRef argv[], MCStringRef envp[]);
extern void X_clear_globals(void);
extern void MCU_initialize_names();

static char apppath[PATH_MAX];

bool X_init(int argc, MCStringRef argv[], MCStringRef envp[])
{
	int i;
	MCstackbottom = (char *)&i;
	
#ifdef _WINDOWS_DESKTOP
	// MW-2011-07-26: Make sure errno pointer is initialized - this won't be
	//   if the engine is running through the plugin.
	extern int *g_mainthread_errno;
	if (g_mainthread_errno == nil)
		g_mainthread_errno = _errno();
#endif

	////
	
	X_clear_globals();
	
	////

#ifndef _WINDOWS_DESKTOP
	MCS_init();
#endif
	
	////
	
	MCU_initialize_names();

	////
	
	// MW-2012-02-23: [[ FontRefs ]] Initialize the font module.
	MCFontInitialize();
	// MW-2012-02-23: [[ FontRefs ]] Initialize the logical font table module.
	MCLogicalFontTableInitialize();
	
	////

	MCswapbytes = byte_swapped();
	MCtruemcstring = MCtruestring;
	MCfalsemcstring = MCfalsestring;
	MCnullmcstring = MCnullmcstring;

#ifdef _WINDOWS_DESKTOP
	// Make sure certain things are already created before MCS_init. This is
	// required right now because the Windows MCS_init uses MCS_query_registry
	// which needs these things.
	MCperror = new MCError();
	MCeerror = new MCError();
	/* UNCHECKED */ MCVariable::create(MCresult);
#endif

#ifdef _WINDOWS_DESKTOP
	MCS_init();
#endif

#ifdef _WINDOWS_DESKTOP
	delete MCperror;
	delete MCeerror;
	delete MCresult;
#endif
	
    // ST-2014-12-18: [[ Bug 14259 ]] Update to get the executable file from the system
    // since ResolvePath must behave differently on Linux
	MCsystem -> GetExecutablePath(MCcmd);

    // Create the basic locale and the system locale
    if (!MCLocaleCreateWithName(MCSTR("en_US"), kMCBasicLocale))
        return false;
    kMCSystemLocale = MCS_getsystemlocale();
    if (kMCSystemLocale == nil)
        return false;
		

	if (MCModeIsExecutableFirstArgument())
		create_var(argv[0]);

    MCAutoStringRefAsUTF8String t_mccmd_utf8;
    /* UNCHECKED */ t_mccmd_utf8 . Lock(MCcmd);
    
	for (int i = 1; i < argc; i++)
	{
		if (MCStringIsEqualToCString(argv[i], "-d", kMCCompareExact)
		   || MCStringIsEqualToCString(argv[i], "-display", kMCCompareExact))
		{
			if (++i >= argc || MCStringGetCharAtIndex(argv[i], 0) == '-')
			{
				fprintf(stderr, "%s: bad display name\n", *t_mccmd_utf8);
				return False;
			}
            /* UNCHECKED */ MCStringConvertToCString(argv[i], MCdisplayname);
			continue;
		}
		
		if (MCStringIsEqualToCString(argv[i], "-f", kMCCompareExact)
			|| MCStringIsEqualToCString(argv[i], "-files", kMCCompareExact))

		{
			MCnofiles = True;
			MCsecuremode = MC_SECUREMODE_ALL;
			continue;
		}
		
		if (MCStringIsEqualToCString(argv[i], "-g", kMCCompareExact)
			|| MCStringIsEqualToCString(argv[i], "-geometry", kMCCompareExact))
		{
			char *geometry = NULL;
			if (++i >= argc)
			{
				fprintf(stderr, "%s: bad geometry\n", *t_mccmd_utf8);
				return False;
			}
            /* UNCHECKED */ MCStringConvertToCString(argv[i], geometry);
			continue;
		}
		
		if (MCStringIsEqualToCString(argv[i], "-m", kMCCompareExact)
			|| MCStringIsEqualToCString(argv[i], "-mmap", kMCCompareExact))
		{
			MCmmap = False;
			continue;
		}
		
		if (MCStringIsEqualToCString(argv[i], "-n", kMCCompareExact)
			|| MCStringIsEqualToCString(argv[i], "-nopixmaps", kMCCompareExact))
		{
			MCnopixmaps = True;
			continue;
		}
			
		if (MCStringIsEqualToCString(argv[i], "-x", kMCCompareExact)
			|| MCStringIsEqualToCString(argv[i], "-xftoff", kMCCompareExact))
		{
			MCuseXft = False;
			continue;
		}
		
#ifdef _MAC_DESKTOP
		if (MCStringIsEqualToCString(argv[i], "-psn", kMCCompareExact))
		{
			// psn passed, skip it
			continue;
		}
#endif

		if (MCStringIsEqualToCString(argv[i], "-s", kMCCompareExact)
			|| MCStringIsEqualToCString(argv[i], "-sharedoff", kMCCompareExact))
		{
			MCshmoff = True;
			continue;
		}
		
		if (MCStringIsEqualToCString(argv[i], "+s", kMCCompareExact)
			|| MCStringIsEqualToCString(argv[i], "+sharedon", kMCCompareExact))
		{
			MCshmon = True;
			continue;
		}

		if (MCStringIsEqualToCString(argv[i], "-u", kMCCompareExact)
			|| MCStringIsEqualToCString(argv[i], "-ui", kMCCompareExact))		{
			MCnoui = True;
			continue;
		}
		
		if (MCStringIsEqualToCString(argv[i], "-v", kMCCompareExact)
			|| MCStringIsEqualToCString(argv[i], "-visualid", kMCCompareExact))
		{
			uint4 visualid = 0;
			if (++i >= argc || MCStringGetCharAtIndex(argv[i], 0) == '-' || !MCU_stoui4(argv[i], visualid))
			{
				fprintf(stderr, "%s: bad visual id\n", *t_mccmd_utf8);
				return False;
			}
			MCvisualid = visualid;
			continue;
		}
		
		if (MCStringIsEqualToCString(argv[i], "-h", kMCCompareExact)
			&& MCglobals == NULL)
		{
<<<<<<< HEAD
            MCAutoPointer<char> t_MCN_version;
            /* UNCHECKED */ MCStringConvertToCString(MCNameGetString(MCN_version_string), &t_MCN_version);
			fprintf(stderr, "LiveCode %s Copyright 2003-2014 Runtime Revolution Ltd\n\
=======
			fprintf(stderr, "LiveCode %s Copyright 2003-2015 LiveCode Ltd.n\
>>>>>>> 01ddb691
			        Usage: %s [-d[isplay] displayname] \n\
			        [-f[iles] (disable access to files and processes)\n\
			        [-g[eometry] ={+-}<xoffset>{+-}<yoffset>]\n\
			        [-i[nput] fd] read commands from fd (0 is stdin) or named pipe\n\
			        [-m[map]] (don't memory map files)\n\
			        [-n[opixmaps]] (draw direct to screen)\n\
			        [-p[ointerfocus]] (use active focus)\n\
			        [-s[haredoff]] (don't use shared memory server extension)\n\
			        [+s[haredon]] (use shared memory server extension)\n\
			        [-u[i]] (don't create graphical user interface)\n\
			        [-v[isualid] n] (use visual id n as listed from xdpyinfo)\n\
			        [-w[indowid] n] (watch window id n for commands)\n\
			        [stackname(s) | argument(s)]\n",  *t_MCN_version, *t_mccmd_utf8);

			return False;
		}
		
		create_var(argv[i]);
	}
	create_var(nvars);

	if (!X_open(argc, argv, envp))
		return false;

	if (MCstacknames != NULL && MCModeShouldLoadStacksOnStartup())
	{
		for(int i = 0 ; i < MCnstacks ; i++)
		{
			MCStack *sptr;
			if (MCdispatcher->loadfile(MCstacknames[i], sptr) == IO_NORMAL)
				sptr->open();
            MCValueRelease(MCstacknames[i]);
		}
        MCnstacks = 0;
		delete MCstacknames;
		MCstacknames = NULL;
		MCeerror->clear();
	}
	
	return true;
}

void X_main_loop_iteration()
{
	int i;
	MCstackbottom = (char *)&i;

	////

	if (MCiconicstacks == 0 && !MCscreen->hasmessages() && MCstacks->isempty() && MCnsockets == 0)
	{
		// MW-2005-11-01: We want to keep the result here so we call with send=True
		//   (the result is used by the development environment bootstrap code)
		MCdefaultstackptr->getcard()->message(MCM_shut_down, (MCParameter *)NULL, True, True);
		MCquit = True;
		return;
	}
	MCscreen->wait(MCmaxwait, True, True);
	MCU_resetprops(True);
	// MW-2011-08-19: [[ Redraw ]] Make sure we flush any updates.
	MCRedrawUpdateScreen();
	MCabortscript = False;
	if (MCtracedobject != NULL)
	{
		MCtracedobject->message(MCM_trace_done);
		MCtracedobject = NULL;
	}
    if (!MCtodestroy -> isempty())
    {
        MCtooltip -> cleartip();
        MCtodestroy -> destroy();
    }
	MCU_cleaninserted();
	MCscreen->siguser();
	MCdefaultstackptr = MCstaticdefaultstackptr;
	MCS_alarm(0.0);
}

////////////////////////////////////////////////////////////////////////////////<|MERGE_RESOLUTION|>--- conflicted
+++ resolved
@@ -259,13 +259,9 @@
 		if (MCStringIsEqualToCString(argv[i], "-h", kMCCompareExact)
 			&& MCglobals == NULL)
 		{
-<<<<<<< HEAD
             MCAutoPointer<char> t_MCN_version;
             /* UNCHECKED */ MCStringConvertToCString(MCNameGetString(MCN_version_string), &t_MCN_version);
 			fprintf(stderr, "LiveCode %s Copyright 2003-2014 Runtime Revolution Ltd\n\
-=======
-			fprintf(stderr, "LiveCode %s Copyright 2003-2015 LiveCode Ltd.n\
->>>>>>> 01ddb691
 			        Usage: %s [-d[isplay] displayname] \n\
 			        [-f[iles] (disable access to files and processes)\n\
 			        [-g[eometry] ={+-}<xoffset>{+-}<yoffset>]\n\
