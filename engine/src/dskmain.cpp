/* Copyright (C) 2003-2013 Runtime Revolution Ltd.

This file is part of LiveCode.

LiveCode is free software; you can redistribute it and/or modify it under
the terms of the GNU General Public License v3 as published by the Free
Software Foundation.

LiveCode is distributed in the hope that it will be useful, but WITHOUT ANY
WARRANTY; without even the implied warranty of MERCHANTABILITY or
FITNESS FOR A PARTICULAR PURPOSE.  See the GNU General Public License
for more details.

You should have received a copy of the GNU General Public License
along with LiveCode.  If not see <http://www.gnu.org/licenses/>.  */

#include "prefix.h"

#include "globdefs.h"
#include "filedefs.h"
#include "objdefs.h"
#include "parsedef.h"
#include "mcio.h"

#include "mcerror.h"
#include "globals.h"
#include "variable.h"
#include "util.h"
#include "mode.h"
#include "securemode.h"
#include "dispatch.h"
#include "stacklst.h"
#include "stack.h"
#include "debug.h"
#include "card.h"
#include "tooltip.h"
#include "osspec.h"
#include "redraw.h"
#include "font.h"

////////////////////////////////////////////////////////////////////////////////

static uint2 nvars;

static void create_var(MCStringRef p_var)
{
	MCAutoStringRef t_vname;
	/* UNCHECKED */ MCStringFormat(&t_vname, "$%d", nvars++);
	
	MCVariable *tvar;
	MCNewAutoNameRef t_name;
	/* UNCHECKED */ MCNameCreate(*t_vname, &t_name);
	/* UNCHECKED */ MCVariable::ensureglobal(*t_name, tvar);
	tvar->setvalueref(p_var);

	MCU_realloc((char **)&MCstacknames, MCnstacks, MCnstacks + 1, sizeof(MCStringRef));
	MCstacknames[MCnstacks++] = MCValueRetain(p_var);
}

static void create_var(uint4 p_v)
{
	MCVariable *tvar;
	/* UNCHECKED */ MCVariable::ensureglobal(MCNAME("$#"), tvar);
	tvar->setnvalue(p_v);
}

static Boolean byte_swapped()
{
	uint2 test = 1;
	return *((uint1 *)&test);
}

////////////////////////////////////////////////////////////////////////////////

bool X_open(int argc, MCStringRef argv[], MCStringRef envp[]);
extern void X_clear_globals(void);
extern void MCU_initialize_names();

static char apppath[PATH_MAX];

bool X_init(int argc, MCStringRef argv[], MCStringRef envp[])
{
	int i;
	MCstackbottom = (char *)&i;
	
#ifdef _WINDOWS_DESKTOP
	// MW-2011-07-26: Make sure errno pointer is initialized - this won't be
	//   if the engine is running through the plugin.
	extern int *g_mainthread_errno;
	if (g_mainthread_errno == nil)
		g_mainthread_errno = _errno();
#endif

	////
	
	X_clear_globals();
	
	////

#ifndef _WINDOWS_DESKTOP
	MCS_init();
#endif
	
	////
	
	MCU_initialize_names();

	////
	
	// MW-2012-02-23: [[ FontRefs ]] Initialize the font module.
	MCFontInitialize();
	// MW-2012-02-23: [[ FontRefs ]] Initialize the logical font table module.
	MCLogicalFontTableInitialize();
	
	////

	MCswapbytes = byte_swapped();
	MCtruemcstring = MCtruestring;
	MCfalsemcstring = MCfalsestring;
	MCnullmcstring = MCnullmcstring;

#ifdef _WINDOWS_DESKTOP
	// Make sure certain things are already created before MCS_init. This is
	// required right now because the Windows MCS_init uses MCS_query_registry
	// which needs these things.
	MCperror = new MCError();
	MCeerror = new MCError();
	/* UNCHECKED */ MCVariable::create(MCresult);
#endif

#ifdef _WINDOWS_DESKTOP
	MCS_init();
#endif

#ifdef _WINDOWS_DESKTOP
	delete MCperror;
	delete MCeerror;
	delete MCresult;
#endif
	
	MCcmd = MCValueRetain(argv[0]);
		
#if defined(_LINUX_DESKTOP) || defined(_MAC_DESKTOP)   //get fullpath
	{
      MCStringRef t_resolved_cmd;
      MCS_resolvepath(MCcmd, t_resolved_cmd);
      MCValueAssign(MCcmd, t_resolved_cmd);
	}
#endif

	if (MCModeIsExecutableFirstArgument())
		create_var(argv[0]);

    MCAutoStringRefAsUTF8String t_mccmd_utf8;
    /* UNCHECKED */ t_mccmd_utf8 . Lock(MCcmd);
    
	for (int i = 1; i < argc; i++)
	{
		if (MCStringIsEqualToCString(argv[i], "-d", kMCCompareExact)
		   || MCStringIsEqualToCString(argv[i], "-display", kMCCompareExact))
		{
			if (++i >= argc || MCStringGetCharAtIndex(argv[i], 0) == '-')
			{
				fprintf(stderr, "%s: bad display name\n", *t_mccmd_utf8);
				return False;
			}
			MCdisplayname = strclone((const char *)MCStringGetNativeCharPtr(argv[i]));
			continue;
		}
		
		if (MCStringIsEqualToCString(argv[i], "-f", kMCCompareExact)
			|| MCStringIsEqualToCString(argv[i], "-files", kMCCompareExact))

		{
			MCnofiles = True;
			MCsecuremode = MC_SECUREMODE_ALL;
			continue;
		}
		
		if (MCStringIsEqualToCString(argv[i], "-g", kMCCompareExact)
			|| MCStringIsEqualToCString(argv[i], "-geometry", kMCCompareExact))
		{
			char *geometry = NULL;
			if (++i >= argc)
			{
				fprintf(stderr, "%s: bad geometry\n", *t_mccmd_utf8);
				return False;
			}
			geometry = strclone((const char *)MCStringGetNativeCharPtr(argv[i]));
			continue;
		}
		
		if (MCStringIsEqualToCString(argv[i], "-m", kMCCompareExact)
			|| MCStringIsEqualToCString(argv[i], "-mmap", kMCCompareExact))
		{
			MCmmap = False;
			continue;
		}
		
		if (MCStringIsEqualToCString(argv[i], "-n", kMCCompareExact)
			|| MCStringIsEqualToCString(argv[i], "-nopixmaps", kMCCompareExact))
		{
			MCnopixmaps = True;
			continue;
		}
			
		if (MCStringIsEqualToCString(argv[i], "-x", kMCCompareExact)
			|| MCStringIsEqualToCString(argv[i], "-xftoff", kMCCompareExact))
		{
			MCuseXft = False;
			continue;
		}
		
#ifdef _MAC_DESKTOP
		if (MCStringIsEqualToCString(argv[i], "-psn", kMCCompareExact))
		{
			// psn passed, skip it
			continue;
		}
#endif

		if (MCStringIsEqualToCString(argv[i], "-s", kMCCompareExact)
			|| MCStringIsEqualToCString(argv[i], "-sharedoff", kMCCompareExact))
		{
			MCshmoff = True;
			continue;
		}
		
		if (MCStringIsEqualToCString(argv[i], "+s", kMCCompareExact)
			|| MCStringIsEqualToCString(argv[i], "+sharedon", kMCCompareExact))
		{
			MCshmon = True;
			continue;
		}

		if (MCStringIsEqualToCString(argv[i], "-u", kMCCompareExact)
			|| MCStringIsEqualToCString(argv[i], "-ui", kMCCompareExact))		{
			MCnoui = True;
			continue;
		}
		
		if (MCStringIsEqualToCString(argv[i], "-v", kMCCompareExact)
			|| MCStringIsEqualToCString(argv[i], "-visualed", kMCCompareExact))
		{
			uint4 visualid = 0;
			if (++i >= argc || MCStringGetCharAtIndex(argv[i], 0) == '-' || !MCU_stoui4(argv[i], visualid))
			{
				fprintf(stderr, "%s: bad visual id\n", *t_mccmd_utf8);
				return False;
			}
			MCvisualid = visualid;
			continue;
		}
		
		if (MCStringIsEqualToCString(argv[i], "-h", kMCCompareExact)
			&& MCglobals == NULL)
		{
            MCAutoPointer<char> t_MCN_version;
            MCAutoPointer<char> t_MCcmd;
            /* UNCHECKED */ MCStringConvertToCString(MCNameGetString(MCN_version_string), &t_MCN_version);
            /* UNCHECKED */ MCStringConvertToCString(MCcmd, &t_MCcmd);
			fprintf(stderr, "Revolution %s Copyright 2003-2008 Runtime Revolution Ltd\n\
			        Usage: %s [-d[isplay] displayname] \n\
			        [-f[iles] (disable access to files and processes)\n\
			        [-g[eometry] ={+-}<xoffset>{+-}<yoffset>]\n\
			        [-i[nput] fd] read commands from fd (0 is stdin) or named pipe\n\
			        [-m[map]] (don't memory map files)\n\
			        [-n[opixmaps]] (draw direct to screen)\n\
			        [-p[ointerfocus]] (use active focus)\n\
			        [-s[haredoff]] (don't use shared memory server extension)\n\
			        [+s[haredon]] (use shared memory server extension)\n\
			        [-u[i]] (don't create graphical user interface)\n\
			        [-v[isualid] n] (use visual id n as listed from xdpyinfo)\n\
			        [-w[indowid] n] (watch window id n for commands)\n\
<<<<<<< HEAD
			        [stackname(s) | argument(s)]\n", *t_MCN_version, *t_MCcmd);
=======
			        [stackname(s) | argument(s)]\n", MCNameGetCString(MCN_version_string), *t_mccmd_utf8);
>>>>>>> 7d752ae2
			return False;
		}
		
		create_var(argv[i]);
	}
	create_var(nvars);

	// If we have 'no ui' make sure we also have noxft
	if (MCnoui)
		MCuseXft = False;

	if (!X_open(argc, argv, envp))
		return false;

	if (MCstacknames != NULL && MCModeShouldLoadStacksOnStartup())
	{
		for(int i = 0 ; i < MCnstacks ; i++)
		{
			MCStack *sptr;
			if (MCdispatcher->loadfile(MCstacknames[i], sptr) == IO_NORMAL)
				sptr->open();
            MCValueRelease(MCstacknames[i]);
		}
        MCnstacks = 0;
		delete MCstacknames;
		MCstacknames = NULL;
		MCeerror->clear();
	}
	
	return true;
}

void X_main_loop_iteration()
{
	int i;
	MCstackbottom = (char *)&i;

	////

	if (MCiconicstacks == 0 && !MCscreen->hasmessages() && MCstacks->isempty() && MCnsockets == 0)
	{
		// MW-2005-11-01: We want to keep the result here so we call with send=True
		//   (the result is used by the development environment bootstrap code)
		MCdefaultstackptr->getcard()->message(MCM_shut_down, (MCParameter *)NULL, True, True);
		MCquit = True;
		return;
	}
	MCscreen->wait(MCmaxwait, True, True);
	MCU_resetprops(True);
	// MW-2011-08-19: [[ Redraw ]] Make sure we flush any updates.
	MCRedrawUpdateScreen();
	MCabortscript = False;
	if (MCtracedobject != NULL)
	{
		MCtracedobject->message(MCM_trace_done);
		MCtracedobject = NULL;
	}
	if (!MCtodestroy->isempty() || MCtodelete != NULL)
	{
		MCtooltip->cleartip();
		while (MCtodelete != NULL)
		{
			MCObject *optr = MCtodelete->remove(MCtodelete);
			delete optr;
		}
		MCtodestroy->destroy();
	}
	MCU_cleaninserted();
	MCscreen->siguser();
	MCdefaultstackptr = MCstaticdefaultstackptr;
	MCS_alarm(0.0);
}

////////////////////////////////////////////////////////////////////////////////<|MERGE_RESOLUTION|>--- conflicted
+++ resolved
@@ -256,9 +256,7 @@
 			&& MCglobals == NULL)
 		{
             MCAutoPointer<char> t_MCN_version;
-            MCAutoPointer<char> t_MCcmd;
             /* UNCHECKED */ MCStringConvertToCString(MCNameGetString(MCN_version_string), &t_MCN_version);
-            /* UNCHECKED */ MCStringConvertToCString(MCcmd, &t_MCcmd);
 			fprintf(stderr, "Revolution %s Copyright 2003-2008 Runtime Revolution Ltd\n\
 			        Usage: %s [-d[isplay] displayname] \n\
 			        [-f[iles] (disable access to files and processes)\n\
@@ -272,11 +270,8 @@
 			        [-u[i]] (don't create graphical user interface)\n\
 			        [-v[isualid] n] (use visual id n as listed from xdpyinfo)\n\
 			        [-w[indowid] n] (watch window id n for commands)\n\
-<<<<<<< HEAD
-			        [stackname(s) | argument(s)]\n", *t_MCN_version, *t_MCcmd);
-=======
-			        [stackname(s) | argument(s)]\n", MCNameGetCString(MCN_version_string), *t_mccmd_utf8);
->>>>>>> 7d752ae2
+			        [stackname(s) | argument(s)]\n",  *t_MCN_version, *t_mccmd_utf8);
+
 			return False;
 		}
 		
