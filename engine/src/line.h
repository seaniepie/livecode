--- conflicted
+++ resolved
@@ -38,19 +38,16 @@
 	uint2 ascent;
 	uint2 descent;
 	coord_t dirtywidth;
-<<<<<<< HEAD
-    
+    coord_t m_ascent;
+    coord_t m_descent;
+    coord_t m_leading;
+
     // Offset at which to start drawing segments (for whole-line alignment)
     int16_t m_offset;
     
     // Dirty hack
     friend class MCSegment;
 
-=======
-    coord_t m_ascent;
-    coord_t m_descent;
-    coord_t m_leading;
->>>>>>> 7e345e24
 public:
 	MCLine(MCParagraph *paragraph);
 	~MCLine();
