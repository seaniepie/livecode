/* Copyright (C) 2003-2013 Runtime Revolution Ltd.

This file is part of LiveCode.

LiveCode is free software; you can redistribute it and/or modify it under
the terms of the GNU General Public License v3 as published by the Free
Software Foundation.

LiveCode is distributed in the hope that it will be useful, but WITHOUT ANY
WARRANTY; without even the implied warranty of MERCHANTABILITY or
FITNESS FOR A PARTICULAR PURPOSE.  See the GNU General Public License
for more details.

You should have received a copy of the GNU General Public License
along with LiveCode.  If not see <http://www.gnu.org/licenses/>.  */

#include "prefix.h"

#include "globdefs.h"
#include "filedefs.h"
#include "objdefs.h"
#include "parsedef.h"
#include "mcio.h"

#include "execpt.h"
#include "dispatch.h"
#include "stack.h"
#include "tooltip.h"
#include "card.h"
#include "field.h"
#include "button.h"
#include "image.h"
#include "aclip.h"
#include "vclip.h"
#include "stacklst.h"
#include "mcerror.h"
#include "hc.h"
#include "util.h"
#include "param.h"
#include "debug.h"
#include "statemnt.h"
#include "funcs.h"
#include "magnify.h"
#include "sellst.h"
#include "undolst.h"
#include "styledtext.h"
#include "external.h"
#include "osspec.h"
#include "flst.h"
#include "globals.h"
#include "license.h"
#include "mode.h"
#include "redraw.h"
#include "printer.h"
#include "font.h"
#include "stacksecurity.h"

#include "exec.h"
#include "exec-interface.h"

#define UNLICENSED_TIME 6.0
#ifdef _DEBUG_MALLOC_INC
#define LICENSED_TIME 1.0
#else
#define LICENSED_TIME 3.0
#endif

MCImage *MCDispatch::imagecache;

#define VERSION_OFFSET 11

#define HEADERSIZE 255
static char header[HEADERSIZE] = "#!/bin/sh\n# MetaCard 2.4 stack\n# The following is not ASCII text,\n# so now would be a good time to q out of more\f\nexec mc $0 \"$@\"\n";

#define NEWHEADERSIZE 8
static const char *newheader = "REVO2700";
static const char *newheader5500 = "REVO5500";

////////////////////////////////////////////////////////////////////////////////

MCPropertyInfo MCDispatch::kProperties[] =
{
	DEFINE_RO_OBJ_PROPERTY(P_TEXT_FONT, String, MCDispatch, DefaultTextFont)
    DEFINE_RO_OBJ_PROPERTY(P_TEXT_SIZE, UInt32, MCDispatch, DefaultTextSize)
	DEFINE_RO_OBJ_ENUM_PROPERTY(P_TEXT_ALIGN, InterfaceTextAlign, MCDispatch, DefaultTextAlign)
    DEFINE_RO_OBJ_CUSTOM_PROPERTY(P_TEXT_STYLE, InterfaceTextStyle, MCDispatch, DefaultTextStyle)
	DEFINE_RO_OBJ_PROPERTY(P_TEXT_HEIGHT, UInt32, MCDispatch, DefaultTextHeight)
    
    DEFINE_RO_OBJ_PROPERTY(P_FORE_PIXEL, UInt32, MCDispatch, DefaultForePixel)
    DEFINE_RO_OBJ_PROPERTY(P_HILITE_PIXEL, UInt32, MCDispatch, DefaultForePixel)
    DEFINE_RO_OBJ_PROPERTY(P_BORDER_PIXEL, UInt32, MCDispatch, DefaultForePixel)
    DEFINE_RO_OBJ_PROPERTY(P_BOTTOM_PIXEL, UInt32, MCDispatch, DefaultForePixel)
    DEFINE_RO_OBJ_PROPERTY(P_SHADOW_PIXEL, UInt32, MCDispatch, DefaultForePixel)
    DEFINE_RO_OBJ_PROPERTY(P_FOCUS_PIXEL, UInt32, MCDispatch, DefaultForePixel)
    
    DEFINE_RO_OBJ_PROPERTY(P_BACK_PIXEL, UInt32, MCDispatch, DefaultBackPixel)
    
    DEFINE_RO_OBJ_PROPERTY(P_TOP_PIXEL, UInt32, MCDispatch, DefaultTopPixel)
    
    DEFINE_RO_OBJ_CUSTOM_PROPERTY(P_FORE_COLOR, InterfaceNamedColor, MCDispatch, DefaultForeColor)
    DEFINE_RO_OBJ_CUSTOM_PROPERTY(P_BORDER_COLOR, InterfaceNamedColor, MCDispatch, DefaultForeColor)
    DEFINE_RO_OBJ_CUSTOM_PROPERTY(P_TOP_COLOR, InterfaceNamedColor, MCDispatch, DefaultForeColor)
    DEFINE_RO_OBJ_CUSTOM_PROPERTY(P_BOTTOM_COLOR, InterfaceNamedColor, MCDispatch, DefaultForeColor)
    DEFINE_RO_OBJ_CUSTOM_PROPERTY(P_SHADOW_COLOR, InterfaceNamedColor, MCDispatch, DefaultForeColor)
    DEFINE_RO_OBJ_CUSTOM_PROPERTY(P_FOCUS_COLOR, InterfaceNamedColor, MCDispatch, DefaultForeColor)
    
    DEFINE_RO_OBJ_CUSTOM_PROPERTY(P_BACK_COLOR, InterfaceNamedColor, MCDispatch, DefaultBackColor)
    DEFINE_RO_OBJ_CUSTOM_PROPERTY(P_HILITE_COLOR, InterfaceNamedColor, MCDispatch, DefaultBackColor)

    DEFINE_RO_OBJ_PROPERTY(P_FORE_PATTERN, OptionalUInt32, MCDispatch, DefaultPattern)
    DEFINE_RO_OBJ_PROPERTY(P_BACK_PATTERN, OptionalUInt32, MCDispatch, DefaultPattern)
    DEFINE_RO_OBJ_PROPERTY(P_HILITE_PATTERN, OptionalUInt32, MCDispatch, DefaultPattern)
    DEFINE_RO_OBJ_PROPERTY(P_BORDER_PATTERN, OptionalUInt32, MCDispatch, DefaultPattern)
    DEFINE_RO_OBJ_PROPERTY(P_TOP_PATTERN, OptionalUInt32, MCDispatch, DefaultPattern)
    DEFINE_RO_OBJ_PROPERTY(P_BOTTOM_PATTERN, OptionalUInt32, MCDispatch, DefaultPattern)
    DEFINE_RO_OBJ_PROPERTY(P_SHADOW_PATTERN, OptionalUInt32, MCDispatch, DefaultPattern)
    DEFINE_RO_OBJ_PROPERTY(P_FOCUS_PATTERN, OptionalUInt32, MCDispatch, DefaultPattern)
};

MCObjectPropertyTable MCDispatch::kPropertyTable =
{
	&MCObject::kPropertyTable,
	sizeof(kProperties) / sizeof(kProperties[0]),
	&kProperties[0],
};

////////////////////////////////////////////////////////////////////////////////

MCDispatch::MCDispatch()
{
	license = NULL;
	stacks = NULL;
	fonts = NULL;
	setname_cstring("dispatch");
	handling = False;
	menu = NULL;
	panels = NULL;
	startdir = NULL;
	enginedir = NULL;
	flags = 0;

	m_drag_source = false;
	m_drag_target = false;
	m_drag_end_sent = false;

	m_externals = nil;
}

MCDispatch::~MCDispatch()
{	
	delete license;
	while (stacks != NULL)
	{
		MCStack *sptr = stacks->prev()->remove(stacks);
		delete sptr;
	}
	while (imagecache != NULL)
	{
		MCImage *iptr = imagecache->remove(imagecache);
		delete iptr;
	}
	delete fonts;
	
	delete startdir;
	delete enginedir;
	
	delete m_externals;
}

bool MCDispatch::isdragsource(void)
{
	return m_drag_source;
}

bool MCDispatch::isdragtarget(void)
{
	return m_drag_target;
}

Exec_stat MCDispatch::getprop_legacy(uint4 parid, Properties which, MCExecPoint &ep, Boolean effective)
{
	switch (which)
	{
#ifdef /* MCDispatch::getprop */ LEGACY_EXEC
	case P_BACK_PIXEL:
		ep.setint(MCscreen->background_pixel.pixel & 0xFFFFFF);
		return ES_NORMAL;
	case P_TOP_PIXEL:
		ep.setint(MCscreen->white_pixel.pixel & 0xFFFFFF);
		return ES_NORMAL;
	case P_HILITE_PIXEL:
	case P_FORE_PIXEL:
	case P_BORDER_PIXEL:
	case P_BOTTOM_PIXEL:
	case P_SHADOW_PIXEL:
	case P_FOCUS_PIXEL:
		ep.setint(MCscreen->black_pixel.pixel & 0xFFFFFF);
		return ES_NORMAL;
	case P_BACK_COLOR:
	case P_HILITE_COLOR:
		ep.setstaticcstring("white");
		return ES_NORMAL;
	case P_FORE_COLOR:
	case P_BORDER_COLOR:
	case P_TOP_COLOR:
	case P_BOTTOM_COLOR:
	case P_SHADOW_COLOR:
	case P_FOCUS_COLOR:
		ep.setstaticcstring("black");
		return ES_NORMAL;
	case P_FORE_PATTERN:
	case P_BACK_PATTERN:
	case P_HILITE_PATTERN:
	case P_BORDER_PATTERN:
	case P_TOP_PATTERN:
	case P_BOTTOM_PATTERN:
	case P_SHADOW_PATTERN:
	case P_FOCUS_PATTERN:
		ep.clear();
		return ES_NORMAL;
	case P_TEXT_ALIGN:
		ep.setstaticcstring(MCleftstring);
		return ES_NORMAL;
	case P_TEXT_FONT:
		ep.setstaticcstring(DEFAULT_TEXT_FONT);
		return ES_NORMAL;
	case P_TEXT_HEIGHT:
		ep.setint(heightfromsize(DEFAULT_TEXT_SIZE));
		return ES_NORMAL;
	case P_TEXT_SIZE:
		ep.setint(DEFAULT_TEXT_SIZE);
		return ES_NORMAL;
	case P_TEXT_STYLE:
		ep.setstaticcstring(MCplainstring);
		return ES_NORMAL;
#endif /* MCDispatch::getprop */
	default:
		MCeerror->add(EE_OBJECT_GETNOPROP, 0, 0);
		return ES_ERROR;
	}
}

Exec_stat MCDispatch::setprop_legacy(uint4 parid, Properties which, MCExecPoint &ep, Boolean effective)
{
#ifdef /* MCDispatch::setprop */ LEGACY_EXEC
	return ES_NORMAL;
#endif /* MCDispatch::setprop */
	return ES_NORMAL;
}

// bogus "cut" call actually checks license
Boolean MCDispatch::cut(Boolean home)
{
	if (home)
		return True;
	return MCnoui || (flags & F_WAS_LICENSED) != 0;
}


//extern Exec_stat MCHandlePlatformMessage(Handler_type htype, const MCString& mess, MCParameter *params);
Exec_stat MCDispatch::handle(Handler_type htype, MCNameRef mess, MCParameter *params, MCObject *pass_from)
{
	Exec_stat stat = ES_NOT_HANDLED;

	bool t_has_passed;
	t_has_passed = false;
	
	if (MCcheckstack && MCU_abs(MCstackbottom - (char *)&stat) > MCrecursionlimit)
	{
		MCeerror->add(EE_RECURSION_LIMIT, 0, 0);
		MCerrorptr = stacks;
		return ES_ERROR;
	}

	// MW-2011-06-30: Move handling of library stacks from MCStack::handle.
	if (MCnusing > 0)
	{
		for (uint32_t i = MCnusing; i > 0 && (stat == ES_PASS || stat == ES_NOT_HANDLED); i -= 1)
		{
			stat = MCusing[i - 1]->handle(htype, mess, params, nil);

			// MW-2011-08-22: [[ Bug 9686 ]] Make sure we exit as soon as the
			//   message is handled.
			if (stat != ES_NOT_HANDLED && stat != ES_PASS)
				return stat;

			if (stat == ES_PASS)
				t_has_passed = true;
		}

		if (t_has_passed && stat == ES_NOT_HANDLED)
			stat = ES_PASS;
	}

	if ((stat == ES_NOT_HANDLED || stat == ES_PASS) && MCbackscripts != NULL)
	{
		MCObjectList *optr = MCbackscripts;
		do
		{
			if (!optr->getremoved())
			{
				stat = optr->getobject()->handle(htype, mess, params, nil);
				if (stat != ES_NOT_HANDLED && stat != ES_PASS)
					return stat;
				if (stat == ES_PASS)
					t_has_passed = true;
			}
			optr = optr->next();
		}
		while (optr != MCbackscripts);
	}

	if ((stat == ES_NOT_HANDLED || stat == ES_PASS) && m_externals != nil)
	{
		Exec_stat oldstat = stat;
		stat = m_externals -> Handle(this, htype, mess, params);

		// MW-2011-08-22: [[ Bug 9686 ]] Make sure we exit as soon as the
		//   message is handled.
		if (stat != ES_NOT_HANDLED && stat != ES_PASS)
			return stat;

		if (oldstat == ES_PASS && stat == ES_NOT_HANDLED)
			stat = ES_PASS;
	}

//#ifdef TARGET_SUBPLATFORM_IPHONE
//	extern Exec_stat MCIPhoneHandleMessage(MCNameRef message, MCParameter *params);
//	if (stat == ES_NOT_HANDLED || stat == ES_PASS)
//	{
//		stat = MCIPhoneHandleMessage(mess, params);
//		
//		if (stat != ES_NOT_HANDLED && stat != ES_PASS)
//			return stat;
//	}
//#endif
//
//#ifdef _MOBILE
//	if (stat == ES_NOT_HANDLED || stat == ES_PASS)
//	{
//		stat = MCHandlePlatformMessage(htype, MCNameGetOldString(mess), params);
//
//		// MW-2011-08-22: [[ Bug 9686 ]] Make sure we exit as soon as the
//		//   message is handled.
//		if (stat != ES_NOT_HANDLED && stat != ES_PASS)
//			return stat;
//	}
//#endif

	if (MCmessagemessages && stat != ES_PASS)
		MCtargetptr->sendmessage(htype, mess, False);
		
	if (t_has_passed)
		return ES_PASS;

	return stat;
}

bool MCDispatch::getmainstacknames(MCListRef& r_list)
{
	MCAutoListRef t_list;
	if (!MCListCreateMutable('\n', &t_list))
		return false;

	MCStack *tstk = stacks;
	do
	{
		MCAutoStringRef t_string;
		if (!tstk->names(P_SHORT_NAME, &t_string))
			return false;
		if (!MCListAppend(*t_list, *t_string))
			return false;
		tstk = (MCStack *)tstk->next();
	}
	while (tstk != stacks);

	return MCListCopy(*t_list, r_list);
}

void MCDispatch::appendstack(MCStack *sptr)
{
	sptr->appendto(stacks);
	
	// MW-2013-03-20: [[ MainStacksChanged ]]
	MCmainstackschanged = True;
}

void MCDispatch::removestack(MCStack *sptr)
{
	sptr->remove(stacks);
	
	// MW-2013-03-20: [[ MainStacksChanged ]]
	MCmainstackschanged = True;
}

void MCDispatch::destroystack(MCStack *sptr, Boolean needremove)
{
	if (needremove)
		removestack(sptr);
	if (sptr == MCstaticdefaultstackptr)
		MCstaticdefaultstackptr = stacks;
	if (sptr == MCdefaultstackptr)
		MCdefaultstackptr = MCstaticdefaultstackptr;
	if (MCacptr != NULL && MCacptr->getmessagestack() == sptr)
		MCacptr->setmessagestack(NULL);
	Boolean oldstate = MClockmessages;
	MClockmessages = True;
	delete sptr;
	MClockmessages = oldstate;
}

static bool attempt_to_loadfile(IO_handle& r_stream, MCStringRef& r_path, const char *p_path_format, ...)
{
	MCAutoStringRef t_trial_path;

	va_list t_args;
	va_start(t_args, p_path_format);
	/* UNCHECKED */ MCStringFormatV(&t_trial_path, p_path_format, t_args);
	va_end(t_args);

	IO_handle t_trial_stream;
	t_trial_stream = MCS_open(*t_trial_path, kMCSOpenFileModeRead, True, False, 0);

	if (t_trial_stream != nil)
	{
		r_path = (MCStringRef)MCValueRetain(*t_trial_path);
		r_stream = t_trial_stream;
		return true;
	}

	return false;
}

Boolean MCDispatch::openstartup(MCStringRef sname, MCStringRef& outpath, IO_handle &stream)
{
	if (enginedir == nil)
		return False;

	if (attempt_to_loadfile(stream, outpath, "%s/%s", startdir, MCStringGetCString(sname)))
		return True;

	if (attempt_to_loadfile(stream, outpath, "%s/%s", enginedir, MCStringGetCString(sname)))
		return True;

	return False;
}

Boolean MCDispatch::openenv(MCStringRef sname, MCStringRef env,
                            MCStringRef& outpath, IO_handle &stream, uint4 offset)
{

	MCAutoStringRef t_env;
	if (!MCS_getenv(env, &t_env))
		return False;

	bool t_found;
	t_found = false;

	MCStringRef t_rest_of_env;
	t_rest_of_env = MCValueRetain(env);
	while(!t_found && !MCStringIsEmpty(t_rest_of_env))
	{
		MCAutoStringRef t_env_path;
		MCStringRef t_next_rest_of_env;
		/* UNCHECKED */ MCStringDivideAtChar(t_rest_of_env, ENV_SEPARATOR, kMCStringOptionCompareCaseless, &t_env_path, t_next_rest_of_env);
		if (attempt_to_loadfile(stream, outpath, "%s/%s", MCStringGetCString(*t_env_path), MCStringGetCString(sname)))
			t_found = true;

		MCValueRelease(t_rest_of_env);
		t_rest_of_env = t_next_rest_of_env;
	}

	MCValueRelease(t_rest_of_env);

	return t_found;
}

IO_stat readheader(IO_handle& stream, char *version)
{
	char tnewheader[NEWHEADERSIZE];
	if (IO_read(tnewheader, NEWHEADERSIZE, stream) == IO_NORMAL)
	{
		// MW-2012-03-04: [[ StackFile5500 ]] Check for either the 2.7 or 5.5 header.
		if (strncmp(tnewheader, newheader, NEWHEADERSIZE) == 0 ||
			strncmp(tnewheader, newheader5500, NEWHEADERSIZE) == 0)
		{
			sprintf(version, "%c.%c.%c.%c", tnewheader[4], tnewheader[5], tnewheader[6], tnewheader[7]);
			if (tnewheader[7] == '0')
			{
				version[5] = '\0';
				if (tnewheader[6] == '0')
					version[3] = '\0';
			}
		}
		else
		{
			char theader[HEADERSIZE + 1];
			theader[HEADERSIZE] = '\0';
			uint4 offset;
			strncpy(theader, tnewheader, NEWHEADERSIZE);
			if (IO_read(theader + NEWHEADERSIZE, HEADERSIZE - NEWHEADERSIZE, stream) == IO_NORMAL
		        && MCU_offset(SIGNATURE, theader, offset))
			{
				if (theader[offset - 1] != '\n' || theader[offset - 2] == '\r')
				{
					MCresult->sets("stack was corrupted by a non-binary file transfer");
					return IO_ERROR;
				}

				strncpy(version, &theader[offset + VERSION_OFFSET], 3);
				version[3] = '\0';
			}
			else
				return IO_ERROR;
		}
	}
	return IO_NORMAL;
}

// This method reads a stack from the given stream. The stack is set to
// have parent MCDispatch, and filename MCcmd. It is designed to be used
// for embedded stacks/deployed stacks/revlet stacks.
IO_stat MCDispatch::readstartupstack(IO_handle stream, MCStack*& r_stack)
{
	char version[8];
	uint1 charset, type;
	char *newsf;
	if (readheader(stream, version) != IO_NORMAL
	        || IO_read_uint1(&charset, stream) != IO_NORMAL
	        || IO_read_uint1(&type, stream) != IO_NORMAL
	        || IO_read_string(newsf, stream) != IO_NORMAL)
		return IO_ERROR;

	// MW-2008-10-20: [[ ParentScripts ]] Set the boolean flag that tells us whether
	//   parentscript resolution is required to false.
	s_loaded_parent_script_reference = false;

	MCtranslatechars = charset != CHARSET;
	delete newsf; // stackfiles is obsolete

	MCStack *t_stack = nil;
	/* UNCHECKED */ MCStackSecurityCreateStack(t_stack);

	t_stack -> setparent(this);
	t_stack -> setfilename(MCcmd);

	if (IO_read_uint1(&type, stream) != IO_NORMAL
	        || type != OT_STACK && type != OT_ENCRYPT_STACK
	        || t_stack->load(stream, version, type) != IO_NORMAL)
	{
		delete t_stack;
		return IO_ERROR;
	}

	if (t_stack->load_substacks(stream, version) != IO_NORMAL
	        || IO_read_uint1(&type, stream) != IO_NORMAL
	        || type != OT_END)
	{
		delete t_stack;
		return IO_ERROR;
	}

	// We are reading the startup stack, so this becomes the root of the
	// stack list.
	stacks = t_stack;

	r_stack = t_stack;

#ifndef _MOBILE
	// Make sure parent script references are up to date.
	if (s_loaded_parent_script_reference)
		t_stack -> resolveparentscripts();
#else
	// Mark the stack as needed parentscript resolution. This is done after
	// aux stacks have been loaded.
	if (s_loaded_parent_script_reference)
		t_stack -> setextendedstate(True, ECS_USES_PARENTSCRIPTS);
#endif

	return IO_NORMAL;
}

// MW-2012-02-17: [[ LogFonts ]] Load a stack file, ensuring we clear up any
//   font table afterwards - regardless of errors.
IO_stat MCDispatch::readfile(MCStringRef p_openpath, MCStringRef p_name, IO_handle &stream, MCStack *&sptr)
{
	// Various places like to call this function with the first two parameters as NULL
	if (p_openpath == nil)
		p_openpath = kMCEmptyString;
	if (p_name == nil)
		p_name = kMCEmptyString;
	
	IO_stat stat;
	stat = doreadfile(p_openpath, p_name, stream, sptr);

	MCLogicalFontTableFinish();

	return stat;
}

// MW-2012-02-17: [[ LogFonts ]] Actually load the stack file (wrapped by readfile
//   to handle font table cleanup).
IO_stat MCDispatch::doreadfile(MCStringRef p_openpath, MCStringRef p_name, IO_handle &stream, MCStack *&sptr)
{
	Boolean loadhome = False;
	char version[8];

	if (readheader(stream, version) == IO_NORMAL)
	{
		if (strcmp(version, MCNameGetCString(MCN_version_string)) > 0)
		{
			MCresult->sets("stack was produced by a newer version");
			return IO_ERROR;
		}

		// MW-2008-10-20: [[ ParentScripts ]] Set the boolean flag that tells us whether
		//   parentscript resolution is required to false.
		s_loaded_parent_script_reference = false;

		uint1 charset, type;
		char *newsf;
		if (IO_read_uint1(&charset, stream) != IO_NORMAL
		        || IO_read_uint1(&type, stream) != IO_NORMAL
		        || IO_read_string(newsf, stream) != IO_NORMAL)
		{
			MCresult->sets("stack is corrupted, check for ~ backup file");
			return IO_ERROR;
		}
		delete newsf; // stackfiles is obsolete
		MCtranslatechars = charset != CHARSET;
		sptr = nil;
		/* UNCHECKED */ MCStackSecurityCreateStack(sptr);
		if (stacks == NULL)
			sptr->setparent(this);
		else
			sptr->setparent(stacks);
			
		sptr->setfilename(p_openpath);

		if (MCModeCanLoadHome() && type == OT_HOME)
		{
			char *lstring = NULL;
			char *cstring = NULL;
			IO_read_string(lstring, stream);
			IO_read_string(cstring, stream);
			delete lstring;
			delete cstring;
		}

		MCresult -> clear();

		if (IO_read_uint1(&type, stream) != IO_NORMAL
		    || type != OT_STACK && type != OT_ENCRYPT_STACK
		    || sptr->load(stream, version, type) != IO_NORMAL)
		{
			if (MCresult -> isclear())
				MCresult->sets("stack is corrupted, check for ~ backup file");
			destroystack(sptr, False);
			sptr = NULL;
			return IO_ERROR;
		}
		
		// MW-2011-08-09: [[ Groups ]] Make sure F_GROUP_SHARED is set
		//   appropriately.
		sptr -> checksharedgroups();
		
		if (sptr->load_substacks(stream, version) != IO_NORMAL
		        || IO_read_uint1(&type, stream) != IO_NORMAL
		        || type != OT_END)
		{
			if (MCresult -> isclear())
				MCresult->sets("stack is corrupted, check for ~ backup file");
			destroystack(sptr, False);
			sptr = NULL;
			return IO_ERROR;
		}

		if (stacks != NULL)
		{
			MCStack *tstk = stacks;
			do
			{
				if (sptr->hasname(tstk->getname()))
				{
					MCAutoNameRef t_stack_name;
					/* UNCHECKED */ t_stack_name . Clone(sptr -> getname());

					delete sptr;
					sptr = NULL;
					
					if (MCStringIsEqualTo(tstk -> getfilename(), p_openpath, kMCStringOptionCompareExact))
						sptr = tstk;
					else
					{
						MCdefaultstackptr->getcard()->message_with_valueref_args(MCM_reload_stack, MCNameGetString(tstk->getname()), p_openpath);
						tstk = stacks;
						do
						{
							if (MCNameIsEqualTo(t_stack_name, tstk->getname(), kMCCompareCaseless))
							{
								sptr = tstk;
								break;
							}
							tstk = (MCStack *)tstk->next();
						}
						while (tstk != stacks);
					}

					return IO_NORMAL;
				}
				tstk = (MCStack *)tstk->next();
			}
			while (tstk != stacks);
		}
		
		appendstack(sptr);
		
		sptr->extraopen(false);

		// MW-2008-10-28: [[ ParentScript ]]
		// We just loaded a stackfile, so check to see if parentScript resolution
		// is required and if so do it.
		// MW-2009-01-28: [[ Inherited parentScripts ]]
		// Resolving parentScripts may allocate memory, so 'resolveparentscripts'
		// will return false if it fails to allocate what it needs. At some point
		// this needs to be dealt with by deleting the stack and returning an error,
		// *However* at the time of writing, 'readfile' isn't designed to handle
		// this - so we just ignore the result for now (note that all the 'load'
		// methods *fail* to check for no-memory errors!).
		if (s_loaded_parent_script_reference)
			sptr -> resolveparentscripts();
		
	}
	else
	{
		MCS_seek_set(stream, 0);
		if (stacks == NULL)
		{
			MCnoui = True;
			MCscreen = new MCUIDC;
			/* UNCHECKED */ MCStackSecurityCreateStack(stacks);
			MCdefaultstackptr = MCstaticdefaultstackptr = stacks;
			stacks->setparent(this);
			stacks->setname_cstring("revScript");
			uint4 size = (uint4)MCS_fsize(stream);
            MCAutoPointer<char> script;
            script = new char[size + 2];
            (*script)[size] = '\n';
            (*script)[size + 1] = '\0';
            if (IO_read(*script, size, stream) != IO_NORMAL)
                return IO_ERROR;
            MCAutoStringRef t_script_str;
            /* UNCHECKED */ MCStringCreateWithCString(*script, &t_script_str);
            if (!stacks -> setscript(*t_script_str))
                return IO_ERROR;
		}
		else
		{
<<<<<<< HEAD
			MCAutoStringRef tname;
            /* UNCHECKED */ MCStringCreateWithCString(inname, &tname);
			
			// MW-2008-06-12: [[ Bug 6476 ]] Media won't open HC stacks
			if (!MCdispatcher->cut(True) || hc_import(*tname, stream, sptr) != IO_NORMAL)
=======
			// MW-2008-06-12: [[ Bug 6476 ]] Media won't open HC stacks
			if (!MCdispatcher->cut(True) || hc_import(p_name, stream, sptr) != IO_NORMAL)
>>>>>>> bd1a3e00
			{
				MCresult->sets("file is not a stack");
				return IO_ERROR;
			}
		}
	}
	return IO_NORMAL;
}

IO_stat MCDispatch::loadfile(MCStringRef p_name, MCStack *&sptr)
{
	IO_handle stream;
	char *openpath = NULL;

	MCAutoStringRef t_open_path;

	MCAutoStringRef t_fname_string;
	t_fname_string = MCValueRetain(p_name);

	bool t_found;
	t_found = false;
	if (!t_found)
	{
		if ((stream = MCS_open(*t_fname_string, kMCSOpenFileModeRead, True, False, 0)) != NULL)
		{
			// This should probably use resolvepath().
			if (MCStringGetCharAtIndex(p_name, 0) != PATH_SEPARATOR 
				&& MCStringGetCharAtIndex(p_name, 1) != ':')
			{
				MCAutoStringRef t_curpath;
				
				/* UNCHECKED */ MCS_getcurdir(&t_curpath);
				/* UNCHECKED */ MCStringFormat(&t_open_path, "%s/%s", MCStringGetCString(*t_curpath), MCStringGetCString(*t_fname_string)); 
			}
			else
				t_open_path = *t_fname_string;

			t_found = true;
		}
	}

	if (!t_found)
	{
		MCAutoStringRef t_leaf_name;
		uindex_t t_leaf_index;
		if (MCStringLastIndexOfChar(*t_fname_string, PATH_SEPARATOR, UINDEX_MAX, kMCStringOptionCompareCaseless, t_leaf_index))
			/* UNCHECKED */ MCStringCopySubstring(*t_fname_string, MCRangeMake(t_leaf_index + 1, MCStringGetLength(*t_fname_string) - (t_leaf_index + 1)), &t_leaf_name);
		else
			t_leaf_name = *t_fname_string;
		if ((stream = MCS_open(*t_leaf_name, kMCSOpenFileModeRead, True, False, 0)) != NULL)
		{
			MCAutoStringRef t_curpath;
		
			/* UNCHECKED */ MCS_getcurdir(&t_curpath);
			
		
			/* UNCHECKED */ MCStringFormat(&t_open_path, "%s/%s", MCStringGetCString(*t_curpath), MCStringGetCString(*t_fname_string)); 
	
			t_found = true;
		}
	}

	if (!t_found)
	{
		if (openstartup(*t_fname_string, &t_open_path, stream) ||
		        openenv(*t_fname_string, MCSTR("MCPATH"), &t_open_path, stream, 0) ||
		        openenv(*t_fname_string, MCSTR("PATH"), &t_open_path, stream, 0))
			t_found = true;
	}

	if (!t_found)
	{

		MCAutoStringRef t_homename;

			
		if (MCS_getenv(MCSTR("HOME"), &t_homename))
		{
			MCAutoStringRef t_trimmed_homename;
			if (MCStringGetNativeCharAtIndex(*t_homename, MCStringGetLength(*t_homename) - 1) == '/')
				/* UNCHECKED */ MCStringCopySubstring(*t_homename, MCRangeMake(0, MCStringGetLength(*t_homename) - 1), &t_trimmed_homename);
			else
				t_trimmed_homename = *t_homename;

			if (!t_found)
				t_found = attempt_to_loadfile(stream, &t_open_path, "%s/%s", MCStringGetCString(*t_trimmed_homename), MCStringGetCString(*t_fname_string));

			if (!t_found)
				t_found = attempt_to_loadfile(stream, &t_open_path, "%s/stacks/%s", MCStringGetCString(*t_trimmed_homename), MCStringGetCString(*t_fname_string));

			if (!t_found)
				t_found = attempt_to_loadfile(stream, &t_open_path, "%s/components/%s", MCStringGetCString(*t_trimmed_homename), MCStringGetCString(*t_fname_string));
		}
	}


	if (stream == NULL)
	{
		return IO_ERROR;
	}
	IO_stat stat = readfile(*t_open_path, p_name, stream, sptr);
	MCS_close(stream);
	return stat;
}

void MCDispatch::cleanup(IO_handle stream, MCStringRef linkname, MCStringRef bname)
{
	if (stream != NULL)
		MCS_close(stream);
	MCS_unlink(linkname);
	if (bname != NULL)
		MCS_unbackup(bname, linkname);
}

IO_stat MCDispatch::savestack(MCStack *sptr, const MCStringRef p_fname)
{
	IO_stat stat;
	stat = dosavestack(sptr, p_fname);

	MCLogicalFontTableFinish();

	return stat;
}

IO_stat MCDispatch::dosavestack(MCStack *sptr, const MCStringRef p_fname)
{
	if (MCModeCheckSaveStack(sptr, p_fname) != IO_NORMAL)
		return IO_ERROR;
	
	MCAutoStringRef t_linkname;

	if (!MCStringIsEmpty(p_fname))
		t_linkname = p_fname;
	else if (!MCStringIsEmpty(sptr -> getfilename()))
		t_linkname = sptr -> getfilename();
	else
	{
		MCresult -> sets("stack does not have filename");
		return IO_ERROR;
	}
	
	if (MCS_noperm(*t_linkname))
	{
		MCresult->sets("can't open stack file, no permission");
		return IO_ERROR;
	}

	MCStringRef oldfiletype;
	oldfiletype = (MCStringRef)MCValueRetain(MCfiletype);
	MCValueAssign(MCfiletype, MCstackfiletype);
	
	MCAutoStringRef t_backup;
	/* UNCHECKED */ MCStringFormat(&t_backup, "%s~", MCStringGetCString(*t_linkname)); 

	MCS_unlink(*t_backup);
	if (MCS_exists(*t_linkname, True) && !MCS_backup(*t_linkname, *t_backup))
	{
		MCresult->sets("can't open stack backup file");

		MCValueAssign(MCfiletype, oldfiletype);
		return IO_ERROR;
	}
	IO_handle stream;

	if ((stream = MCS_open(*t_linkname, kMCSOpenFileModeWrite, True, False, 0)) == NULL)
	{
		MCresult->sets("can't open stack file");
		cleanup(stream, *t_linkname, *t_backup);
		MCValueAssign(MCfiletype, oldfiletype);
		return IO_ERROR;
	}
	MCValueAssign(MCfiletype, oldfiletype);
	MCString errstring = "Error writing stack (disk full?)";
	
	// MW-2012-03-04: [[ StackFile5500 ]] Work out what header to emit, and the size.
	const char *t_header;
	uint32_t t_header_size;
	if (MCstackfileversion >= 5500)
		t_header = newheader5500, t_header_size = 8;
	else if (MCstackfileversion >= 2700)
		t_header = newheader, t_header_size = 8;
	else
		t_header = header, t_header_size = HEADERSIZE;
	
	if (IO_write(t_header, sizeof(char), t_header_size, stream) != IO_NORMAL
	        || IO_write_uint1(CHARSET, stream) != IO_NORMAL)
	{
		MCresult->sets(errstring);
		cleanup(stream, *t_linkname, *t_backup);
		return IO_ERROR;
	}

	if (IO_write_uint1(OT_NOTHOME, stream) != IO_NORMAL
	        || IO_write_string(NULL, stream) != IO_NORMAL)
	{ // was stackfiles
		MCresult->sets(errstring);
		cleanup(stream, *t_linkname, *t_backup);
		return IO_ERROR;
	}
	
	// MW-2012-02-22; [[ NoScrollSave ]] Adjust the rect by the current group offset.
	MCgroupedobjectoffset . x = 0;
	MCgroupedobjectoffset . y = 0;
	
	MCresult -> clear();
	if (sptr->save(stream, 0, false) != IO_NORMAL
	        || IO_write_uint1(OT_END, stream) != IO_NORMAL)
	{
		if (MCresult -> isclear())
			MCresult->sets(errstring);
		cleanup(stream, *t_linkname, *t_backup);
		return IO_ERROR;
	}
	MCS_close(stream);
	uint2 oldmask = MCS_getumask();
	uint2 newmask = ~oldmask & 00777;
	if (oldmask & 00400)
		newmask &= ~00100;
	if (oldmask & 00040)
		newmask &= ~00010;
	if (oldmask & 00004)
		newmask &= ~00001;
	MCS_setumask(oldmask);
	
	MCS_chmod(*t_linkname, newmask);
	
	if (!MCStringIsEmpty(sptr -> getfilename()) && !MCStringIsEqualTo(sptr -> getfilename(), *t_linkname, kMCCompareExact))
		MCS_copyresourcefork(sptr -> getfilename(), *t_linkname);
	else if (!MCStringIsEmpty(sptr -> getfilename()))
		MCS_copyresourcefork(*t_backup, *t_linkname);

	sptr->setfilename(*t_linkname);
	MCS_unlink(*t_backup);
	return IO_NORMAL;
}

#ifdef FEATURE_RELAUNCH_SUPPORT
extern bool relaunch_startup(const char *p_id);
#endif

void send_relaunch(void)
{
#ifdef FEATURE_RELAUNCH_SUPPORT
	bool t_do_relaunch;
	t_do_relaunch = false;
	const char *t_id;

	t_do_relaunch = MCModeHandleRelaunch(t_id);

	if (t_do_relaunch)
		if (relaunch_startup(t_id))
			exit(0);
#endif
}

void send_startup_message(bool p_do_relaunch = true)
{
	if (p_do_relaunch)
		send_relaunch();

	MCdefaultstackptr -> setextendedstate(true, ECS_DURING_STARTUP);

	MCdefaultstackptr -> getcard() -> message(MCM_start_up);

	MCdefaultstackptr -> setextendedstate(false, ECS_DURING_STARTUP);
}

void MCDispatch::wclose(Window w)
{
	MCStack *target = findstackd(w);
	if (target != NULL && !target -> getextendedstate(ECS_DISABLED_FOR_MODAL))
	{
		Exec_stat stat = target->getcurcard()->message(MCM_close_stack_request);
		if (stat == ES_NOT_HANDLED || stat == ES_PASS)
		{
			target->kunfocus();
			target->close();
			target->checkdestroy();
		}
	}
}

void MCDispatch::wkfocus(Window w)
{
	MCStack *target = findstackd(w);
	if (target != NULL)
		target->kfocus();
}

void MCDispatch::wkunfocus(Window w)
{
	MCStack *target = findstackd(w);
	if (target != NULL)
		target->kunfocus();
}

Boolean MCDispatch::wkdown(Window w, const char *string, KeySym key)
{
	if (menu != NULL)
		return menu->kdown(string, key);

	MCStack *target = findstackd(w);
	if (target == NULL || !target->kdown(string, key))
	{
		if (MCmodifierstate & MS_MOD1)
		{
			MCButton *bptr = MCstacks->findmnemonic(MCS_tolower(string[0]));
			if (bptr != NULL)
			{
				bptr->activate(True, (uint2)key);
				return True;
			}
		}
	}
	else
		if (target != NULL)
			return True;
	return False;
}

void MCDispatch::wkup(Window w, const char *string, KeySym key)
{
	if (menu != NULL)
		menu->kup(string, key);
	else
	{
		MCStack *target = findstackd(w);
		if (target != NULL)
			target->kup(string, key);
	}
}

void MCDispatch::wmfocus_stack(MCStack *target, int2 x, int2 y)
{
	if (menu != NULL)
		menu->mfocus(x, y);
	else
	{
		if (target != NULL)
			target->mfocus(x, y);
	}
}

void MCDispatch::wmfocus(Window w, int2 x, int2 y)
{
	MCStack *target = findstackd(w);
	wmfocus_stack(target, x, y);
}

void MCDispatch::wmunfocus(Window w)
{
	MCStack *target = findstackd(w);
	if (target != NULL)
		target->munfocus();
}

void MCDispatch::wmdrag(Window w)
{
	if (!MCModeMakeLocalWindows())
		return;

	if (isdragsource())
		return;

	MCStack *target = findstackd(w);

	if (target != NULL)
		target->mdrag();

	MCPasteboard *t_pasteboard;
	t_pasteboard = MCdragdata -> GetSource();

	// OK-2009-03-13: [[Bug 7776]] - Check for null MCdragtargetptr to hopefully fix crash.
	if (t_pasteboard != NULL && MCdragtargetptr != NULL)
	{
		m_drag_source = true;
		m_drag_end_sent = false;

		// MW-2009-02-02: [[ Improved image search ]]
		// Search for the appropriate image object using the standard method - note
		// here we search relative to the target of the dragStart message.
		MCImage *t_image;
		t_image = NULL;
		if (MCdragimageid != 0)
			t_image = MCdragtargetptr != NULL ? MCdragtargetptr -> resolveimageid(MCdragimageid) : resolveimageid(MCdragimageid);
		
		MCdragsource = MCdragtargetptr;

		if (MCdragtargetptr->gettype() > CT_CARD)
		{
			MCControl *cptr = (MCControl *)MCdragtargetptr;
			cptr->munfocus();
			cptr->getcard()->ungrab();
		}
		MCdragtargetptr->getstack()->resetcursor(True);
		MCdragtargetptr -> getstack() -> munfocus();

		MCdragaction = MCscreen -> dodragdrop(t_pasteboard, MCallowabledragactions, t_image, t_image != NULL ? &MCdragimageoffset : NULL);

		dodrop(true);
		MCdragdata -> ResetSource();

		MCdragsource = NULL;
		MCdragdest = NULL;
		MCdropfield = NULL;
		MCdragtargetptr = NULL;
		m_drag_source = false;
	}
	else
	{
		MCdragdata -> ResetSource();
		MCdragsource = NULL;
		MCdragdest = NULL;
		MCdropfield = NULL;
		MCdragtargetptr = NULL;
		m_drag_source = false;
	}
}

void MCDispatch::wmdown_stack(MCStack *target, uint2 which)
{
	if (menu != NULL)
		menu -> mdown(which);
	else
	{
		if (!isdragsource())
		{
			MCallowabledragactions = DRAG_ACTION_COPY;
			MCdragaction = DRAG_ACTION_NONE;
			MCdragimageid = 0;
			MCdragimageoffset . x = 0;
			MCdragimageoffset . y = 0;
			MCdragdata -> ResetSource();
		}
		
		if (target != NULL)
			target->mdown(which);
	}
}

void MCDispatch::wmdown(Window w, uint2 which)
{
	MCStack *target = findstackd(w);
	wmdown_stack(target, which);
}

void MCDispatch::wmup_stack(MCStack *target, uint2 which)
{
	if (menu != NULL)
		menu->mup(which);
	else
	{
		if (target != NULL)
			target->mup(which);
	}
}

void MCDispatch::wmup(Window w, uint2 which)
{
	MCStack *target = findstackd(w);
	wmup_stack(target, which);
}

void MCDispatch::wdoubledown(Window w, uint2 which)
{
	if (menu != NULL)
		menu->doubledown(which);
	else
	{
		MCStack *target = findstackd(w);
		if (target != NULL)
			target->doubledown(which);
	}
}

void MCDispatch::wdoubleup(Window w, uint2 which)
{
	if (menu != NULL)
		menu->doubleup(which);
	else
	{
		MCStack *target = findstackd(w);
		if (target != NULL)
			target->doubleup(which);
	}
}

void MCDispatch::kfocusset(Window w)
{
	MCStack *target = findstackd(w);
	if (target != NULL)
		target->kfocusset(NULL);
}

void MCDispatch::wmdragenter(Window w, MCPasteboard *p_data)
{
	
	MCStack *target = findstackd(w);
	
	m_drag_target = true;

	if (m_drag_source)
		MCdragdata -> SetTarget(MCdragdata -> GetSource());
	else
		MCdragdata -> SetTarget(p_data);

	if (MCmousestackptr != NULL && target != MCmousestackptr)
		MCmousestackptr -> munfocus();

	MCmousestackptr = target;
}

MCDragAction MCDispatch::wmdragmove(Window w, int2 x, int2 y)
{
	// We must also issue a new focus event if the modifierstate
	// changes.
	static uint4 s_old_modifiers = 0;

	MCStack *target = findstackd(w);
	if (MCmousex != x || MCmousey != y || MCmodifierstate != s_old_modifiers)
	{
		MCmousex = x;
		MCmousey = y;
		s_old_modifiers = MCmodifierstate;
		target -> mfocus(x, y);
	}
	return MCdragaction;
}

void MCDispatch::wmdragleave(Window w)
{
	MCStack *target = findstackd(w);
	if (target != NULL && target == MCmousestackptr)
	{
		MCmousestackptr -> munfocus();
		MCmousestackptr = NULL;
	}
	MCdragdata -> ResetTarget();
	m_drag_target = false;
}

MCDragAction MCDispatch::wmdragdrop(Window w)
{
	MCStack *target;
	target = findstackd(w);
	
	// MW-2011-02-08: Make sure we store the drag action that is in effect now
	//   otherwise it can change as a result of message sends which is bad :o)
	uint32_t t_drag_action;
	t_drag_action = MCdragaction;
	
	if (t_drag_action != DRAG_ACTION_NONE)
		dodrop(false);

	MCmousestackptr = NULL;
	MCdragdata -> ResetTarget();
	m_drag_target = false;

	return t_drag_action;
}

void MCDispatch::property(Window w, Atom atom)
{
}

void MCDispatch::configure(Window w)
{
	MCStack *target = findstackd(w);
	if (target != NULL)
		target->configure(True);
}

void MCDispatch::enter(Window w)
{
	MCStack *target = findstackd(w);
	if (target != NULL)
		target->enter();
}

void MCDispatch::redraw(Window w, MCRegionRef p_dirty_region)
{
	MCStack *target = findstackd(w);
	if (target == NULL)
		return;

	target -> updatewindow(p_dirty_region);
}

MCFontStruct *MCDispatch::loadfont(MCNameRef fname, uint2 &size, uint2 style, Boolean printer)
{
#ifdef _LINUX
	if (fonts == NULL)
		fonts = MCFontlistCreateNew();
	if (fonts == NULL)
		fonts = MCFontlistCreateOld();
#else
	if (fonts == nil)
		fonts = new MCFontlist;
#endif
	return fonts->getfont(fname, size, style, printer);
}

MCStack *MCDispatch::findstackname(MCNameRef p_name)
{
	if (MCNameIsEmpty(p_name))
		return NULL;

	MCStack *tstk = stacks;
	if (tstk != NULL)
	{
		do
		{
			MCStack *foundstk;
			if ((foundstk = (MCStack *)tstk->findsubstackname(p_name)) != NULL)
				return foundstk;
			tstk = (MCStack *)tstk->next();
		}
		while (tstk != stacks);
	}

	tstk = stacks;
	if (tstk != NULL)
	{
		do
		{
			MCStack *foundstk;
			if ((foundstk = (MCStack *)tstk->findstackfile(p_name)) != NULL)
				return foundstk;
			tstk = (MCStack *)tstk->next();
		}
		while (tstk != stacks);
	}
;
	if (loadfile(MCNameGetString(p_name), tstk) != IO_NORMAL)
	{
		MCAutoStringRef t_name;
		/* UNCHECKED */ MCStringMutableCopy(MCNameGetString(p_name), &t_name);
		/* UNCHECKED */ MCStringLowercase(*t_name);
		
		// Remove all special characters from the input string
		/* TODO */
		
		MCAutoStringRef t_name_mc;
		/* UNCHECKED */ MCStringFormat(&t_name_mc, "%@.mc", *t_name);
		if (loadfile(*t_name_mc, tstk) != IO_NORMAL)
		{
			MCAutoStringRef t_name_rev;
			/* UNCHECKED */ MCStringFormat(&t_name_rev, "%@.rev", *t_name);
			if (loadfile(*t_name_rev, tstk) != IO_NORMAL)
				return NULL;
		}
	}

	return tstk;
}

MCStack *MCDispatch::findstackid(uint4 fid)
{
	if (fid == 0)
		return NULL;
	MCStack *tstk = stacks;
	do
	{
		MCStack *foundstk;
		if ((foundstk = (MCStack *)tstk->findsubstackid(fid)) != NULL)
			return foundstk;
		tstk = (MCStack *)tstk->next();
	}
	while (tstk != stacks);
	return NULL;
}

MCStack *MCDispatch::findchildstackd(Window w,uint2 cindex)
{
	uint2 ccount = 0;
	if (stacks != NULL)
	{
		MCStack *tstk = stacks;
		do
		{
			MCStack *foundstk;
			if ((foundstk =
			            (MCStack *)tstk->findchildstackd(w,ccount,cindex))!= NULL)
				return foundstk;
			tstk = (MCStack *)tstk->next();
		}
		while (tstk != stacks);
	}
	return NULL;
}

MCStack *MCDispatch::findstackd(Window w)
{
	if (w == DNULL)
		return NULL;
	
	if (stacks != NULL)
	{
		MCStack *tstk = stacks;
		do
		{
			MCStack *foundstk;
			if ((foundstk = tstk->findstackd(w)) != NULL)
				return foundstk;
			tstk = (MCStack *)tstk->next();
		}
		while (tstk != stacks);
	}
	if (panels != NULL)
	{
		MCStack *tstk = panels;
		do
		{
			MCStack *foundstk;
			if ((foundstk = tstk->findstackd(w)) != NULL)
				return foundstk;
			tstk = (MCStack *)tstk->next();
		}
		while (tstk != panels);
	}

	// MW-2006-04-24: [[ Purify ]] It is possible to get here after MCtooltip has been
	//   deleted. So MCtooltip is now NULL in this situation and we test for it here.
	if (MCtooltip != NULL && MCtooltip->findstackd(w))
		return MCtooltip;
	return NULL;
}

MCObject *MCDispatch::getobjid(Chunk_term type, uint4 inid)
{
	if (stacks != NULL)
	{
		MCStack *tstk = stacks;
		do
		{
			MCObject *optr;
			if ((optr = tstk->getsubstackobjid(type, inid)) != NULL)
				return optr;
			tstk = (MCStack *)tstk->next();
		}
		while (tstk != stacks);
	}
	return NULL;
}

MCObject *MCDispatch::getobjname(Chunk_term type, MCStringRef s)
{
	if (stacks != NULL)
	{
		MCStack *tstk = stacks;
		do
		{
			MCObject *optr;
			if ((optr = tstk->getsubstackobjname(type, s)) != NULL)
				return optr;
			tstk = (MCStack *)tstk->next();
		}
		while (tstk != stacks);
	}

	if (type == CT_IMAGE)
	{
		const char *sptr = MCStringGetCString(s);
		uint4 l = MCStringGetLength(s);

		MCAutoNameRef t_image_name;
		if (MCU_strchr(sptr, l, ':'))
			/* UNCHECKED */ MCNameCreate(s, t_image_name);
		
		MCImage *iptr = imagecache;
		if (iptr != NULL)
		{
			do
			{
check:
				if (t_image_name != nil && iptr -> hasname(t_image_name))
					return iptr;
				if (!iptr->getopened())
				{
					iptr->remove(imagecache);
					delete iptr;
					iptr = imagecache;
					if (iptr == NULL)
						break;
					goto check;
				}
				iptr = (MCImage *)iptr->next();
			}
			while (iptr != imagecache);
		}

		if (MCU_strchr(sptr, l, ':'))
		{
			MCresult->clear(False);
			MCExecPoint ep(MCdefaultstackptr, NULL, NULL);
			MCExecPoint *epptr = MCEPptr == NULL ? &ep : MCEPptr;
			epptr->setvalueref(s);
			MCU_geturl(*epptr);
			if (MCresult->isempty())
			{
				iptr = new MCImage;
				iptr->appendto(imagecache);
				iptr->setprop(0, P_TEXT, *epptr, False);
				iptr->setname(t_image_name);
				return iptr;
			}
		}
	}
	return NULL;
}

MCStack *MCDispatch::gethome()
{
	return stacks;
}

Boolean MCDispatch::ismainstack(MCStack *sptr)
{
	if (stacks != NULL)
	{
		MCStack *tstk = stacks;
		do
		{
			if (tstk == sptr)
				return True;
			tstk = (MCStack *)tstk->next();
		}
		while (tstk != stacks);
	}
	return False;
}

void MCDispatch::addmenu(MCObject *target)
{
	menu = target;
	target->getcard()->ungrab();
}

void MCDispatch::removemenu()
{
	//  menu->getstack()->mfocus(MCmousex, MCmousey); //disrupts card kfocus
	menu = NULL;
}

void MCDispatch::closemenus()
{
	if (menu != NULL)
		menu->closemenu(True, True);
}

void MCDispatch::appendpanel(MCStack *sptr)
{
	sptr->appendto(panels);
}

void MCDispatch::removepanel(MCStack *sptr)
{
	sptr->remove(panels);
}

///////////////////////////////////////////////////////////////////////////////

bool MCDispatch::loadexternal(MCStringRef p_external)
{
	MCStringRef t_filename;
#if defined(TARGET_SUBPLATFORM_ANDROID)
	extern bool revandroid_loadExternalLibrary(MCStringRef p_external, MCStringRef &r_filename);
	if (!revandroid_loadExternalLibrary(p_external, t_filename))
		return false;

	// Don't try and load any drivers as externals.
	if (MCStringBeginsWithCString(p_external, "db", kMCStringOptionCompareExact))
	{
		MCValueRelease(t_filename);
		return true;
	}
#elif !defined(_SERVER)
	if (MCStringBeginsWithCString(p_external, (const char_t *)"/", kMCStringOptionCompareExact))
	{
		t_filename = MCValueRetain(p_external);
	}
	else
	{
		uindex_t t_separator;
		MCStringLastIndexOfChar(MCcmd, '/', 0, kMCStringOptionCompareExact, t_separator);
		if (!MCStringMutableCopySubstring(MCcmd, MCRangeMake(0, t_separator), t_filename))
			return false;
		if (!MCStringAppendFormat(t_filename, "/%@", p_external))
		{
			MCValueRelease(t_filename);
			return false;
		}
	}

#else
	t_filename = MCValueRetain(p_external);
#endif
	
	if (m_externals == nil)
		m_externals = new MCExternalHandlerList;
	
	bool t_loaded;
	t_loaded = m_externals -> Load(t_filename);
	MCValueRelease(t_filename);
	
	if (m_externals -> IsEmpty())
	{
		delete m_externals;
		m_externals = nil;
}

	return t_loaded;
}

///////////////////////////////////////////////////////////////////////////////

// We have three contexts to be concerned with:
//   - text editing : MCactivefield != NULL
//   - image editing : MCactiveimage != NULL
//   - stack editing
//
// We try each of these in turn, attempting appropriate things in each case.
//
bool MCDispatch::dopaste(MCObject*& r_objptr, bool p_explicit)
{
	r_objptr = NULL;

	if (MCactivefield != NULL)
	{
		MCParagraph *t_paragraphs;
		t_paragraphs = MCclipboarddata -> FetchParagraphs(MCactivefield);

		//

		if (t_paragraphs != NULL)
		{
			// MW-2012-03-16: [[ Bug ]] Fetch the current active field since it can be
			//   unset as a result of pasting (due to scrollbarDrag).
			MCField *t_field;
			t_field = MCactivefield;

			// MW-2012-02-16: [[ Bug ]] Bracket any actions that result in
			//   textChanged message by a lock screen pair.
			MCRedrawLockScreen();
			t_field -> pastetext(t_paragraphs, true);
			MCRedrawUnlockScreen();

			// MW-2012-02-08: [[ TextChanged ]] Invoke textChanged as this method
			//   was called as a result of a user action (paste cmd, paste key).
			t_field -> textchanged();
			return true;
		}
	}
	
	if (MCactiveimage != NULL && MCclipboarddata -> HasImage())
	{
		MCAutoDataRef t_data;
		if (MCclipboarddata -> Fetch(TRANSFER_TYPE_IMAGE, &t_data))
		{
			MCExecPoint ep(NULL, NULL, NULL);
			/* UNCHECKED */ ep . setvalueref(*t_data);

			MCImage *t_image;
			t_image = new MCImage;
			t_image -> open();
			t_image -> openimage();
			t_image -> setprop(0, P_TEXT, ep, False);
			MCactiveimage -> pasteimage(t_image);
			t_image -> closeimage();
			t_image -> close();

			delete t_image;
			return true; 
		}

		return false;
	}
	
	if (MCdefaultstackptr != NULL && (p_explicit || MCdefaultstackptr -> gettool(MCdefaultstackptr) == T_POINTER))
	{
		MCObject *t_objects;
		t_objects = NULL;

		if (!MCclipboarddata -> Lock())
			return false;
		if (MCclipboarddata -> HasObjects())
		{
			MCAutoDataRef t_data;
			if (MCclipboarddata -> Fetch(TRANSFER_TYPE_OBJECTS, &t_data))
				t_objects = MCObject::unpickle(*t_data, MCdefaultstackptr);
		}
		else if (MCclipboarddata -> HasImage())
		{
			MCAutoDataRef t_data;
			if (MCclipboarddata -> Fetch(TRANSFER_TYPE_IMAGE, &t_data))
			{
				MCExecPoint ep(NULL, NULL, NULL);
				/* UNCHECKED */ ep . setvalueref(*t_data);
				t_objects = new MCImage(*MCtemplateimage);
				t_objects -> open();
				t_objects -> setprop(0, P_TEXT, ep, False);
				t_objects -> close();
			}
		}
		MCclipboarddata -> Unlock();

		//

		if (t_objects != NULL)
		{
			MCselected -> clear(False);
			MCselected -> lockclear();

			while(t_objects != NULL)
			{
				MCObject *t_object;
				t_object = t_objects -> remove(t_objects);
				t_object -> paste();

				// OK-2009-04-02: [[Bug 7881]] - Parentscripts broken by cut and pasting object
				t_object -> resolveparentscript();

				if (t_object -> getparent() == NULL)
					delete t_object;
				else
					r_objptr = t_object;
			}

			MCselected -> unlockclear();
	
			return true;
		}
	}

	return false;
}

void MCDispatch::dodrop(bool p_source)
{
	if (!m_drag_end_sent && MCdragsource != NULL && (MCdragdest == NULL || MCdragaction == DRAG_ACTION_NONE))
	{
		// We are only the source
		m_drag_end_sent = true;
		MCdragsource -> message(MCM_drag_end);

		// OK-2008-10-21 : [[Bug 7316]] - Cursor in script editor follows mouse after dragging to non-Revolution target.
		// I have no idea why this apparently only happens in the script editor, but this seems to fix it and doesn't seem too risky :)
		// MW-2008-10-28: [[ Bug 7316 ]] - This happens because the script editor is doing stuff with drag messages
		//   causing the default engine behaviour to be overriden. In this case, some things have to happen to the field
		//   when the drag is over. Note that we have to check that the source was a field in this case since we don't
		//   need to do anything if it is not!
		if (MCdragsource -> gettype() == CT_FIELD)
		{
			MCField *t_field;
			t_field = static_cast<MCField *>(MCdragsource);
			t_field -> setstate(False, CS_DRAG_TEXT);
			t_field -> computedrag();
			t_field -> getstack() -> resetcursor(True);
		}

		return;
	}
	
	if (p_source)
		return;

	// Setup global variables for a field drop
	MCdropfield = NULL;
	MCdropchar = 0;

	int4 t_start_index, t_end_index;
	t_start_index = t_end_index = 0;
	if (MCdragdest != NULL && MCdragdest -> gettype() == CT_FIELD)
	{
		MCdropfield = static_cast<MCField *>(MCdragdest);
		if (MCdragdest -> getstate(CS_DRAG_TEXT))
		{
			MCdropfield -> locmark(False, False, False, False, True, t_start_index, t_end_index);
			MCdropchar = t_start_index;
		}
	}

	// If source is a field and the engine handled the start of the drag operation
	bool t_auto_source;
	t_auto_source = MCdragsource != NULL && MCdragsource -> gettype() == CT_FIELD && MCdragsource -> getstate(CS_SOURCE_TEXT);

	// If dest is a field and the engine handled the accepting of the operation
	bool t_auto_dest;
	t_auto_dest = MCdragdest != NULL && MCdragdest -> gettype() == CT_FIELD && MCdragdest -> getstate(CS_DRAG_TEXT);

	if (t_auto_source && t_auto_dest && MCdragsource == MCdragdest)
	{
		// Source and target is the same field
		MCField *t_field;
		t_field = static_cast<MCField *>(MCdragsource);

		int4 t_from_start_index, t_from_end_index;
		t_field -> selectedmark(False, t_from_start_index, t_from_end_index, False, False);

		// We are dropping in the target selection - so just send the messages and do nothing
		if (t_start_index >= t_from_start_index && t_start_index < t_from_end_index)
		{
			t_field -> message(MCM_drag_drop);
			t_field -> message(MCM_drag_end);
			t_field -> setstate(False, CS_DRAG_TEXT);
			t_field -> computedrag();
			t_field -> getstack() -> resetcursor(True);
			return;
		}

		if (t_field -> message(MCM_drag_drop) != ES_NORMAL)
		{
			MCParagraph *t_paragraphs;
			t_paragraphs = MCdragdata -> FetchParagraphs(MCdropfield);

			// MW-2012-02-16: [[ Bug ]] Bracket any actions that result in
			//   textChanged message by a lock screen pair.
			MCRedrawLockScreen();

			if (MCdragaction == DRAG_ACTION_MOVE)
			{
				MCdropfield -> movetext(t_paragraphs, t_start_index);
				Ustruct *us = MCundos->getstate();
				if (us != NULL && us->type == UT_MOVE_TEXT)
					MCdropfield->seltext(us -> ud.text.index, us -> ud.text.index + us->ud.text.newchars, False, True);
			}
			else
			{
				MCdropfield -> seltext(t_start_index, t_start_index, True);

				MCdropfield -> pastetext(t_paragraphs, true);

				Ustruct *us = MCundos->getstate();
				if (us != NULL && us->type == UT_TYPE_TEXT)
					MCdropfield->seltext(t_start_index, t_start_index + us->ud.text.newchars, False, True);
			}

			// MW-2012-02-16: [[ Bug ]] Bracket any actions that result in
			//   textChanged message by a lock screen pair.
			MCRedrawUnlockScreen();
			
			// MW-2012-02-08: [[ TextChanged ]] Invoke textChanged as this method
			//   was called as a result of a user action (result of drop in field).
			MCactivefield -> textchanged();
		}

		MCdropfield->setstate(False, CS_DRAG_TEXT);
		MCdropfield->computedrag();
		MCdropfield -> getstack() -> resetcursor(True);

		return;
	}

	int4 t_src_start, t_src_end;
	t_src_start = t_src_end = 0;
	if (t_auto_source)
		static_cast<MCField *>(MCdragsource) -> selectedmark(False, t_src_start, t_src_end, False, False);

	bool t_auto_drop;
	t_auto_drop = MCdragdest != NULL && MCdragdest -> message(MCM_drag_drop) != ES_NORMAL;

	if (t_auto_dest && t_auto_drop && MCdragdata != NULL && MCdropfield != NULL)
	{
		// MW-2012-02-16: [[ Bug ]] Bracket any actions that result in
		//   textChanged message by a lock screen pair.
		MCRedrawLockScreen();

		// Process an automatic drop action
		MCdropfield -> seltext(t_start_index, t_start_index, True);

		MCParagraph *t_paragraphs;
		t_paragraphs = MCdragdata -> FetchParagraphs(MCdropfield);
		MCdropfield -> pastetext(t_paragraphs, true);

		Ustruct *us = MCundos->getstate();
		if (us != NULL && us->type == UT_TYPE_TEXT)
			MCdropfield->seltext(t_start_index, t_start_index + us->ud.text.newchars, False, True);
		MCdropfield->setstate(False, CS_DRAG_TEXT);
		MCdropfield->computedrag();
		MCdropfield -> getstack() -> resetcursor(True);
		
		// MW-2012-02-16: [[ Bug ]] Bracket any actions that result in
		//   textChanged message by a lock screen pair.
		MCRedrawUnlockScreen();

		// MW-2012-02-08: [[ TextChanged ]] Invoke textChanged as this method
		//   was called as a result of a user action (drop from different field).
		MCactivefield -> textchanged();
	}
	else if (MCdropfield != NULL)
	{
		MCdropfield->setstate(False, CS_DRAG_TEXT);
		MCdropfield->computedrag();
		MCdropfield -> getstack() -> resetcursor(True);
	}

	bool t_auto_end;
	if (MCdragsource != NULL)
	{
		m_drag_end_sent = true;
		t_auto_end = MCdragsource -> message(MCM_drag_end) != ES_NORMAL;
	}
	else
		t_auto_end = false;

	if (t_auto_source && t_auto_end && MCdragsource != NULL && MCdragaction == DRAG_ACTION_MOVE)
	{
		// MW-2012-02-16: [[ Bug ]] Bracket any actions that result in
		//   textChanged message by a lock screen pair.
		MCRedrawLockScreen();
		static_cast<MCField *>(MCdragsource) -> deletetext(t_src_start, t_src_end);
		MCRedrawUnlockScreen();

		// MW-2012-02-08: [[ TextChanged ]] Invoke textChanged as this method
		//   was called as a result of a user action (move from one field to another).
		MCactivefield -> textchanged();
	}
}

////////////////////////////////////////////////////////////////////////////////

void MCDispatch::clearcursors(void)
{
	for(uint32_t i = 0; i < PI_NCURSORS; i++)
	{
		if (MCcursor == MCcursors[i])
			MCcursor = nil;
		if (MCdefaultcursor = MCcursors[i])
			MCdefaultcursor = nil;
	}

	MCStack *t_stack;
	t_stack = stacks;
	do
	{
		t_stack -> clearcursor();
		t_stack = t_stack -> next();
	}
	while(t_stack != stacks -> prev());
}

////////////////////////////////////////////////////////////////////////////////

void MCDispatch::changehome(MCStack *stack)
{
	MCStack *t_stack;
	t_stack = stacks;
	do
	{
		if (t_stack -> getparent() == stacks)
			t_stack -> setparent(stack);
		t_stack = t_stack -> next();
	}
	while(t_stack != stacks -> prev());

	stack -> setparent(this);
	stack -> totop(stacks);
}

////////////////////////////////////////////////////////////////////////////////

#ifdef _WINDOWS_DESKTOP
void MCDispatch::freeprinterfonts()
{
	fonts->freeprinterfonts();
}
#endif

MCFontlist *MCFontlistGetCurrent(void)
{
	return MCdispatcher -> getfontlist();
}

////////////////////////////////////////////////////////////////////////////////

void MCDispatch::GetDefaultTextFont(MCExecContext& ctxt, MCStringRef& r_font)
{
	if (MCStringCreateWithCString(DEFAULT_TEXT_FONT, r_font))
		return;

	ctxt . Throw();
}

void MCDispatch::GetDefaultTextSize(MCExecContext& ctxt, uinteger_t& r_size)
{
	r_size = DEFAULT_TEXT_SIZE;
}

void MCDispatch::GetDefaultTextStyle(MCExecContext& ctxt, MCInterfaceTextStyle& r_style)
{
	r_style . style = FA_DEFAULT_STYLE;
}

void MCDispatch::GetDefaultTextAlign(MCExecContext& ctxt, intenum_t& r_align)
{
    r_align = F_ALIGN_LEFT;
}

void MCDispatch::GetDefaultTextHeight(MCExecContext& ctxt, uinteger_t& r_height)
{
    r_height = heightfromsize(DEFAULT_TEXT_SIZE);
}

void MCDispatch::GetDefaultForePixel(MCExecContext& ctxt, uinteger_t& r_pixel)
{
    r_pixel = MCscreen->black_pixel.pixel & 0xFFFFFF;
}

void MCDispatch::GetDefaultBackPixel(MCExecContext& ctxt, uinteger_t& r_pixel)
{
    r_pixel = MCscreen->background_pixel.pixel & 0xFFFFFF;
}

void MCDispatch::GetDefaultTopPixel(MCExecContext& ctxt, uinteger_t& r_pixel)
{
    r_pixel = MCscreen->white_pixel.pixel & 0xFFFFFF;
}

void MCDispatch::GetDefaultForeColor(MCExecContext& ctxt, MCInterfaceNamedColor& r_color)
{
    if (MCStringCreateWithCString("black", r_color . name))
        return;
    
    ctxt . Throw();
}

void MCDispatch::GetDefaultBackColor(MCExecContext& ctxt, MCInterfaceNamedColor& r_color)
{
    if (MCStringCreateWithCString("white", r_color . name))
        return;
    
    ctxt . Throw();
}

void MCDispatch::GetDefaultPattern(MCExecContext& ctxt, uinteger_t*& r_pattern)
{
    r_pattern = nil;
}

////////////////////////////////////////////////////////////////////////////////<|MERGE_RESOLUTION|>--- conflicted
+++ resolved
@@ -756,16 +756,8 @@
 		}
 		else
 		{
-<<<<<<< HEAD
-			MCAutoStringRef tname;
-            /* UNCHECKED */ MCStringCreateWithCString(inname, &tname);
-			
-			// MW-2008-06-12: [[ Bug 6476 ]] Media won't open HC stacks
-			if (!MCdispatcher->cut(True) || hc_import(*tname, stream, sptr) != IO_NORMAL)
-=======
 			// MW-2008-06-12: [[ Bug 6476 ]] Media won't open HC stacks
 			if (!MCdispatcher->cut(True) || hc_import(p_name, stream, sptr) != IO_NORMAL)
->>>>>>> bd1a3e00
 			{
 				MCresult->sets("file is not a stack");
 				return IO_ERROR;
