--- conflicted
+++ resolved
@@ -962,8 +962,7 @@
 
 IO_stat MCDispatch::loadfile(MCStringRef p_name, MCStack *&sptr)
 {
-	IO_handle stream;
-<<<<<<< HEAD
+    IO_handle stream;
 	MCAutoStringRef t_open_path;
 
 	bool t_found;
@@ -971,46 +970,10 @@
 	if (!t_found)
 	{
 		if ((stream = MCS_open(p_name, kMCOpenFileModeRead, True, False, 0)) != NULL)
-		{
-			// This should probably use resolvepath().
-			if (MCStringGetCharAtIndex(p_name, 0) != PATH_SEPARATOR 
-				&& MCStringGetCharAtIndex(p_name, 1) != ':')
-=======
-	char *openpath = NULL;
-	char *fname = strclone(inname);
-	if ((stream = MCS_open(fname, IO_READ_MODE, True, False, 0)) != NULL)
-        // SN-20015-06-01: [[ Bug 15432 ]] We want to use MCS_resolvepath to
-        //  keep consistency and let '~' be resolved as it is in MCS_open
-        openpath = MCS_resolvepath(fname);
-	else
-	{
-		char *tmparray = new char[strlen(fname) + 1];
-		strcpy(tmparray, fname);
-		char *tname = strrchr(tmparray, PATH_SEPARATOR);
-		if (tname == NULL)
-			tname = tmparray;
-		else
-			tname++;
-        if ((stream = MCS_open(tname, IO_READ_MODE, True, False, 0)) != NULL)
-            // SN-20015-06-01: [[ Bug 15432 ]] We want to use MCS_resolvepath to
-            //  keep consistency and let '~' be resolved as it is in MCS_open
-            openpath = MCS_resolvepath(tname);
-		else
-		{
-			if (!openstartup(tname, &openpath, stream)
-			        && !openenv(tname, "MCPATH", &openpath, stream, 0)
-			        && !openenv(tname, "PATH", &openpath, stream, 0))
->>>>>>> 5987e666
-			{
-				MCAutoStringRef t_curpath;
-				
-				/* UNCHECKED */ MCS_getcurdir(&t_curpath);
-				/* UNCHECKED */ MCStringFormat(&t_open_path, "%@/%@", *t_curpath, p_name); 
-			}
-			else
-				t_open_path = p_name;
-
-			t_found = true;
+        {
+            // This should probably use resolvepath().
+            // SN-2015-06-03: [[ Bug 15432 ]] Use resolvepath
+            t_found = MCS_resolvepath(p_name, &t_open_path);
 		}
 	}
     
@@ -1025,7 +988,7 @@
 		else
 			t_leaf_name = p_name;
 		if ((stream = MCS_open(*t_leaf_name, kMCOpenFileModeRead, True, False, 0)) != NULL)
-		{
+        {
 			MCAutoStringRef t_curpath;
 			/* UNCHECKED */ MCS_getcurdir(&t_curpath);
 			/* UNCHECKED */ MCStringFormat(&t_open_path, "%@/%@", *t_curpath, p_name); 
