--- conflicted
+++ resolved
@@ -972,16 +972,11 @@
 	{
 		if ((stream = MCS_open(p_name, kMCOpenFileModeRead, True, False, 0)) != NULL)
         {
-<<<<<<< HEAD
-            // This should probably use resolvepath().
-            // SN-2015-06-03: [[ Bug 15432 ]] Use resolvepath
-=======
             // SN-20015-06-01: [[ Bug 15432 ]] We want to use MCS_resolvepath to
             //  keep consistency and let '~' be resolved as it is in MCS_open
             //  MCS_resolve_path leaves a backslash-delimited path on Windows,
             //  and MCS_get_canonical_path is made to cope with this.
             //  In 7.0, MCS_resolvepath does not return a native path.
->>>>>>> 6ac71968
             t_found = MCS_resolvepath(p_name, &t_open_path);
 		}
 	}
@@ -998,14 +993,7 @@
 			t_leaf_name = p_name;
 		if ((stream = MCS_open(*t_leaf_name, kMCOpenFileModeRead, True, False, 0)) != NULL)
         {
-<<<<<<< HEAD
-			MCAutoStringRef t_curpath;
-			/* UNCHECKED */ MCS_getcurdir(&t_curpath);
-			/* UNCHECKED */ MCStringFormat(&t_open_path, "%@/%@", *t_curpath, p_name); 
-			t_found = true;
-=======
             t_found = MCS_resolvepath(*t_leaf_name, &t_open_path);
->>>>>>> 6ac71968
 		}
 
         if (!t_found)
