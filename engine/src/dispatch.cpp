/* Copyright (C) 2003-2013 Runtime Revolution Ltd.

This file is part of LiveCode.

LiveCode is free software; you can redistribute it and/or modify it under
the terms of the GNU General Public License v3 as published by the Free
Software Foundation.

LiveCode is distributed in the hope that it will be useful, but WITHOUT ANY
WARRANTY; without even the implied warranty of MERCHANTABILITY or
FITNESS FOR A PARTICULAR PURPOSE.  See the GNU General Public License
for more details.

You should have received a copy of the GNU General Public License
along with LiveCode.  If not see <http://www.gnu.org/licenses/>.  */

#include "prefix.h"

#include "globdefs.h"
#include "filedefs.h"
#include "objdefs.h"
#include "parsedef.h"
#include "mcio.h"

#include "execpt.h"
#include "dispatch.h"
#include "stack.h"
#include "tooltip.h"
#include "card.h"
#include "field.h"
#include "button.h"
#include "image.h"
#include "aclip.h"
#include "vclip.h"
#include "stacklst.h"
#include "mcerror.h"
#include "hc.h"
#include "util.h"
#include "param.h"
#include "debug.h"
#include "statemnt.h"
#include "funcs.h"
#include "magnify.h"
#include "sellst.h"
#include "undolst.h"
#include "styledtext.h"
#include "external.h"
#include "osspec.h"
#include "flst.h"
#include "globals.h"
#include "license.h"
#include "mode.h"
#include "redraw.h"
#include "printer.h"
#include "font.h"
#include "stacksecurity.h"

#include "exec.h"
#include "exec-interface.h"

#define UNLICENSED_TIME 6.0
#ifdef _DEBUG_MALLOC_INC
#define LICENSED_TIME 1.0
#else
#define LICENSED_TIME 3.0
#endif

MCImage *MCDispatch::imagecache;

#define VERSION_OFFSET 11

#define HEADERSIZE 255
static char header[HEADERSIZE] = "#!/bin/sh\n# MetaCard 2.4 stack\n# The following is not ASCII text,\n# so now would be a good time to q out of more\f\nexec mc $0 \"$@\"\n";

#define NEWHEADERSIZE 8
static const char *newheader = "REVO2700";
static const char *newheader5500 = "REVO5500";

MCDispatch::MCDispatch()
{
	license = NULL;
	stacks = NULL;
	fonts = NULL;
	setname_cstring("dispatch");
	handling = False;
	menu = NULL;
	panels = NULL;
	startdir = NULL;
	enginedir = NULL;
	flags = 0;

	m_drag_source = false;
	m_drag_target = false;
	m_drag_end_sent = false;

	m_externals = nil;
}

MCDispatch::~MCDispatch()
{	
	delete license;
	while (stacks != NULL)
	{
		MCStack *sptr = stacks->prev()->remove(stacks);
		delete sptr;
	}
	while (imagecache != NULL)
	{
		MCImage *iptr = imagecache->remove(imagecache);
		delete iptr;
	}
	delete fonts;
	
	delete startdir;
	delete enginedir;
	
	delete m_externals;
}

bool MCDispatch::isdragsource(void)
{
	return m_drag_source;
}

bool MCDispatch::isdragtarget(void)
{
	return m_drag_target;
}

Exec_stat MCDispatch::getprop_legacy(uint4 parid, Properties which, MCExecPoint &ep, Boolean effective)
{
	switch (which)
	{
#ifdef /* MCDispatch::getprop */ LEGACY_EXEC
	case P_BACK_PIXEL:
		ep.setint(MCscreen->background_pixel.pixel & 0xFFFFFF);
		return ES_NORMAL;
	case P_TOP_PIXEL:
		ep.setint(MCscreen->white_pixel.pixel & 0xFFFFFF);
		return ES_NORMAL;
	case P_HILITE_PIXEL:
	case P_FORE_PIXEL:
	case P_BORDER_PIXEL:
	case P_BOTTOM_PIXEL:
	case P_SHADOW_PIXEL:
	case P_FOCUS_PIXEL:
		ep.setint(MCscreen->black_pixel.pixel & 0xFFFFFF);
		return ES_NORMAL;
	case P_BACK_COLOR:
	case P_HILITE_COLOR:
		ep.setstaticcstring("white");
		return ES_NORMAL;
	case P_FORE_COLOR:
	case P_BORDER_COLOR:
	case P_TOP_COLOR:
	case P_BOTTOM_COLOR:
	case P_SHADOW_COLOR:
	case P_FOCUS_COLOR:
		ep.setstaticcstring("black");
		return ES_NORMAL;
	case P_FORE_PATTERN:
	case P_BACK_PATTERN:
	case P_HILITE_PATTERN:
	case P_BORDER_PATTERN:
	case P_TOP_PATTERN:
	case P_BOTTOM_PATTERN:
	case P_SHADOW_PATTERN:
	case P_FOCUS_PATTERN:
		ep.clear();
		return ES_NORMAL;
	case P_TEXT_ALIGN:
		ep.setstaticcstring(MCleftstring);
		return ES_NORMAL;
	case P_TEXT_FONT:
		ep.setstaticcstring(DEFAULT_TEXT_FONT);
		return ES_NORMAL;
	case P_TEXT_HEIGHT:
		ep.setint(heightfromsize(DEFAULT_TEXT_SIZE));
		return ES_NORMAL;
	case P_TEXT_SIZE:
		ep.setint(DEFAULT_TEXT_SIZE);
		return ES_NORMAL;
	case P_TEXT_STYLE:
		ep.setstaticcstring(MCplainstring);
		return ES_NORMAL;
#endif /* MCDispatch::getprop */
	default:
		MCeerror->add(EE_OBJECT_GETNOPROP, 0, 0);
		return ES_ERROR;
	}
}

Exec_stat MCDispatch::setprop_legacy(uint4 parid, Properties which, MCExecPoint &ep, Boolean effective)
{
#ifdef /* MCDispatch::setprop */ LEGACY_EXEC
	return ES_NORMAL;
#endif /* MCDispatch::setprop */
	return ES_NORMAL;
}

// bogus "cut" call actually checks license
Boolean MCDispatch::cut(Boolean home)
{
	if (home)
		return True;
	return MCnoui || (flags & F_WAS_LICENSED) != 0;
}


//extern Exec_stat MCHandlePlatformMessage(Handler_type htype, const MCString& mess, MCParameter *params);
Exec_stat MCDispatch::handle(Handler_type htype, MCNameRef mess, MCParameter *params, MCObject *pass_from)
{
	Exec_stat stat = ES_NOT_HANDLED;

	bool t_has_passed;
	t_has_passed = false;
	
	if (MCcheckstack && MCU_abs(MCstackbottom - (char *)&stat) > MCrecursionlimit)
	{
		MCeerror->add(EE_RECURSION_LIMIT, 0, 0);
		MCerrorptr = stacks;
		return ES_ERROR;
	}

	// MW-2011-06-30: Move handling of library stacks from MCStack::handle.
	if (MCnusing > 0)
	{
		for (uint32_t i = MCnusing; i > 0 && (stat == ES_PASS || stat == ES_NOT_HANDLED); i -= 1)
		{
			stat = MCusing[i - 1]->handle(htype, mess, params, nil);

			// MW-2011-08-22: [[ Bug 9686 ]] Make sure we exit as soon as the
			//   message is handled.
			if (stat != ES_NOT_HANDLED && stat != ES_PASS)
				return stat;

			if (stat == ES_PASS)
				t_has_passed = true;
		}

		if (t_has_passed && stat == ES_NOT_HANDLED)
			stat = ES_PASS;
	}

	if ((stat == ES_NOT_HANDLED || stat == ES_PASS) && MCbackscripts != NULL)
	{
		MCObjectList *optr = MCbackscripts;
		do
		{
			if (!optr->getremoved())
			{
				stat = optr->getobject()->handle(htype, mess, params, nil);
				if (stat != ES_NOT_HANDLED && stat != ES_PASS)
					return stat;
				if (stat == ES_PASS)
					t_has_passed = true;
			}
			optr = optr->next();
		}
		while (optr != MCbackscripts);
	}

	if ((stat == ES_NOT_HANDLED || stat == ES_PASS) && m_externals != nil)
	{
		Exec_stat oldstat = stat;
		stat = m_externals -> Handle(this, htype, mess, params);

		// MW-2011-08-22: [[ Bug 9686 ]] Make sure we exit as soon as the
		//   message is handled.
		if (stat != ES_NOT_HANDLED && stat != ES_PASS)
			return stat;

		if (oldstat == ES_PASS && stat == ES_NOT_HANDLED)
			stat = ES_PASS;
	}

//#ifdef TARGET_SUBPLATFORM_IPHONE
//	extern Exec_stat MCIPhoneHandleMessage(MCNameRef message, MCParameter *params);
//	if (stat == ES_NOT_HANDLED || stat == ES_PASS)
//	{
//		stat = MCIPhoneHandleMessage(mess, params);
//		
//		if (stat != ES_NOT_HANDLED && stat != ES_PASS)
//			return stat;
//	}
//#endif
//
//#ifdef _MOBILE
//	if (stat == ES_NOT_HANDLED || stat == ES_PASS)
//	{
//		stat = MCHandlePlatformMessage(htype, MCNameGetOldString(mess), params);
//
//		// MW-2011-08-22: [[ Bug 9686 ]] Make sure we exit as soon as the
//		//   message is handled.
//		if (stat != ES_NOT_HANDLED && stat != ES_PASS)
//			return stat;
//	}
//#endif

	if (MCmessagemessages && stat != ES_PASS)
		MCtargetptr->sendmessage(htype, mess, False);
		
	if (t_has_passed)
		return ES_PASS;

	return stat;
}

bool MCDispatch::getmainstacknames(MCListRef& r_list)
{
	MCAutoListRef t_list;
	if (!MCListCreateMutable('\n', &t_list))
		return false;

	MCStack *tstk = stacks;
	do
	{
		MCAutoStringRef t_string;
		if (!tstk->names(P_SHORT_NAME, &t_string))
			return false;
		if (!MCListAppend(*t_list, *t_string))
			return false;
		tstk = (MCStack *)tstk->next();
	}
	while (tstk != stacks);

	return MCListCopy(*t_list, r_list);
}

void MCDispatch::appendstack(MCStack *sptr)
{
	sptr->appendto(stacks);
	
	// MW-2013-03-20: [[ MainStacksChanged ]]
	MCmainstackschanged = True;
}

void MCDispatch::removestack(MCStack *sptr)
{
	sptr->remove(stacks);
	
	// MW-2013-03-20: [[ MainStacksChanged ]]
	MCmainstackschanged = True;
}

void MCDispatch::destroystack(MCStack *sptr, Boolean needremove)
{
	if (needremove)
		removestack(sptr);
	if (sptr == MCstaticdefaultstackptr)
		MCstaticdefaultstackptr = stacks;
	if (sptr == MCdefaultstackptr)
		MCdefaultstackptr = MCstaticdefaultstackptr;
	if (MCacptr != NULL && MCacptr->getmessagestack() == sptr)
		MCacptr->setmessagestack(NULL);
	Boolean oldstate = MClockmessages;
	MClockmessages = True;
	delete sptr;
	MClockmessages = oldstate;
}

static bool attempt_to_loadfile(IO_handle& r_stream, MCStringRef& r_path, const char *p_path_format, ...)
{
	MCAutoStringRef t_trial_path;

	va_list t_args;
	va_start(t_args, p_path_format);
	/* UNCHECKED */ MCStringFormatV(&t_trial_path, p_path_format, t_args);
	va_end(t_args);

	IO_handle t_trial_stream;
	t_trial_stream = MCS_open(*t_trial_path, kMCSOpenFileModeRead, True, False, 0);

	if (t_trial_stream != nil)
	{
		r_path = (MCStringRef)MCValueRetain(*t_trial_path);
		r_stream = t_trial_stream;
		return true;
	}

	return false;
}

Boolean MCDispatch::openstartup(MCStringRef sname, MCStringRef& outpath, IO_handle &stream)
{
	if (enginedir == nil)
		return False;

	if (attempt_to_loadfile(stream, outpath, "%s/%s", startdir, MCStringGetCString(sname)))
		return True;

	if (attempt_to_loadfile(stream, outpath, "%s/%s", enginedir, MCStringGetCString(sname)))
		return True;

	return False;
}

Boolean MCDispatch::openenv(MCStringRef sname, MCStringRef env,
                            MCStringRef& outpath, IO_handle &stream, uint4 offset)
{

	MCAutoStringRef t_env;
	if (!MCS_getenv(env, &t_env))
		return False;

	bool t_found;
	t_found = false;

	MCStringRef t_rest_of_env;
	t_rest_of_env = MCValueRetain(env);
	while(!t_found && !MCStringIsEmpty(t_rest_of_env))
	{
		MCAutoStringRef t_env_path;
		MCStringRef t_next_rest_of_env;
		/* UNCHECKED */ MCStringDivideAtChar(t_rest_of_env, ENV_SEPARATOR, kMCStringOptionCompareCaseless, &t_env_path, t_next_rest_of_env);
		if (attempt_to_loadfile(stream, outpath, "%s/%s", MCStringGetCString(*t_env_path), MCStringGetCString(sname)))
			t_found = true;

		MCValueRelease(t_rest_of_env);
		t_rest_of_env = t_next_rest_of_env;
	}

	MCValueRelease(t_rest_of_env);

	return t_found;
}

IO_stat readheader(IO_handle& stream, char *version)
{
	char tnewheader[NEWHEADERSIZE];
	uint4 size = NEWHEADERSIZE;

	if (IO_read(tnewheader, sizeof(char), size, stream) == IO_NORMAL)
	{
		// MW-2012-03-04: [[ StackFile5500 ]] Check for either the 2.7 or 5.5 header.
		if (strncmp(tnewheader, newheader, NEWHEADERSIZE) == 0 ||
			strncmp(tnewheader, newheader5500, NEWHEADERSIZE) == 0)
		{
			sprintf(version, "%c.%c.%c.%c", tnewheader[4], tnewheader[5], tnewheader[6], tnewheader[7]);
			if (tnewheader[7] == '0')
			{
				version[5] = '\0';
				if (tnewheader[6] == '0')
					version[3] = '\0';
			}
		}
		else
		{
			char theader[HEADERSIZE + 1];
			uint4 size = HEADERSIZE - NEWHEADERSIZE;
			theader[HEADERSIZE] = '\0';
			uint4 offset;
			strncpy(theader, tnewheader, NEWHEADERSIZE);
			if (IO_read(theader + NEWHEADERSIZE, sizeof(char), size, stream) == IO_NORMAL
		        && MCU_offset(SIGNATURE, theader, offset))
			{
				if (theader[offset - 1] != '\n' || theader[offset - 2] == '\r')
				{
					MCresult->sets("stack was corrupted by a non-binary file transfer");
					return IO_ERROR;
				}

				strncpy(version, &theader[offset + VERSION_OFFSET], 3);
				version[3] = '\0';
			}
			else
				return IO_ERROR;
		}
	}
	return IO_NORMAL;
}

// This method reads a stack from the given stream. The stack is set to
// have parent MCDispatch, and filename MCcmd. It is designed to be used
// for embedded stacks/deployed stacks/revlet stacks.
IO_stat MCDispatch::readstartupstack(IO_handle stream, MCStack*& r_stack)
{
	char version[8];
	uint1 charset, type;
	char *newsf;
	if (readheader(stream, version) != IO_NORMAL
	        || IO_read_uint1(&charset, stream) != IO_NORMAL
	        || IO_read_uint1(&type, stream) != IO_NORMAL
	        || IO_read_string(newsf, stream) != IO_NORMAL)
		return IO_ERROR;

	// MW-2008-10-20: [[ ParentScripts ]] Set the boolean flag that tells us whether
	//   parentscript resolution is required to false.
	s_loaded_parent_script_reference = false;

	MCtranslatechars = charset != CHARSET;
	delete newsf; // stackfiles is obsolete

	MCStack *t_stack = nil;
	/* UNCHECKED */ MCStackSecurityCreateStack(t_stack);
	t_stack -> setparent(this);
<<<<<<< HEAD

	MCAutoStringRef t_MCcmd_str;
	/* UNCHECKED */ MCStringCreateWithCString(MCcmd, &t_MCcmd_str);
	t_stack -> setfilename(*t_MCcmd_str);
=======
	t_stack -> setfilename(strdup(MCStringGetCString(MCcmd)));
>>>>>>> 6a9c8a0c
	if (IO_read_uint1(&type, stream) != IO_NORMAL
	        || type != OT_STACK && type != OT_ENCRYPT_STACK
	        || t_stack->load(stream, version, type) != IO_NORMAL)
	{
		delete t_stack;
		return IO_ERROR;
	}

	if (t_stack->load_substacks(stream, version) != IO_NORMAL
	        || IO_read_uint1(&type, stream) != IO_NORMAL
	        || type != OT_END)
	{
		delete t_stack;
		return IO_ERROR;
	}

	// We are reading the startup stack, so this becomes the root of the
	// stack list.
	stacks = t_stack;

	r_stack = t_stack;

#ifndef _MOBILE
	// Make sure parent script references are up to date.
	if (s_loaded_parent_script_reference)
		t_stack -> resolveparentscripts();
#else
	// Mark the stack as needed parentscript resolution. This is done after
	// aux stacks have been loaded.
	if (s_loaded_parent_script_reference)
		t_stack -> setextendedstate(True, ECS_USES_PARENTSCRIPTS);
#endif

	return IO_NORMAL;
}

// MW-2012-02-17: [[ LogFonts ]] Load a stack file, ensuring we clear up any
//   font table afterwards - regardless of errors.
IO_stat MCDispatch::readfile(const char *openpath, const char *inname, IO_handle &stream, MCStack *&sptr)
{
	IO_stat stat;
	stat = doreadfile(openpath, inname, stream, sptr);

	MCLogicalFontTableFinish();

	return stat;
}

// MW-2012-02-17: [[ LogFonts ]] Actually load the stack file (wrapped by readfile
//   to handle font table cleanup).
IO_stat MCDispatch::doreadfile(const char *openpath, const char *inname, IO_handle &stream, MCStack *&sptr)
{
	Boolean loadhome = False;
	char version[8];

	if (readheader(stream, version) == IO_NORMAL)
	{
		if (strcmp(version, MCNameGetCString(MCN_version_string)) > 0)
		{
			MCresult->sets("stack was produced by a newer version");
			return IO_ERROR;
		}

		// MW-2008-10-20: [[ ParentScripts ]] Set the boolean flag that tells us whether
		//   parentscript resolution is required to false.
		s_loaded_parent_script_reference = false;

		uint1 charset, type;
		char *newsf;
		if (IO_read_uint1(&charset, stream) != IO_NORMAL
		        || IO_read_uint1(&type, stream) != IO_NORMAL
		        || IO_read_string(newsf, stream) != IO_NORMAL)
		{
			MCresult->sets("stack is corrupted, check for ~ backup file");
			return IO_ERROR;
		}
		delete newsf; // stackfiles is obsolete
		MCtranslatechars = charset != CHARSET;
		sptr = nil;
		/* UNCHECKED */ MCStackSecurityCreateStack(sptr);
		if (stacks == NULL)
			sptr->setparent(this);
		else
			sptr->setparent(stacks);
		MCAutoStringRef t_openpath;
		/* UNCHECKED */ MCStringCreateWithCString(openpath, &t_openpath);
		sptr->setfilename(*t_openpath);

		if (MCModeCanLoadHome() && type == OT_HOME)
		{
			char *lstring = NULL;
			char *cstring = NULL;
			IO_read_string(lstring, stream);
			IO_read_string(cstring, stream);
			delete lstring;
			delete cstring;
		}

		MCresult -> clear();

		if (IO_read_uint1(&type, stream) != IO_NORMAL
		    || type != OT_STACK && type != OT_ENCRYPT_STACK
		    || sptr->load(stream, version, type) != IO_NORMAL)
		{
			if (MCresult -> isclear())
				MCresult->sets("stack is corrupted, check for ~ backup file");
			destroystack(sptr, False);
			sptr = NULL;
			return IO_ERROR;
		}
		
		// MW-2011-08-09: [[ Groups ]] Make sure F_GROUP_SHARED is set
		//   appropriately.
		sptr -> checksharedgroups();
		
		if (sptr->load_substacks(stream, version) != IO_NORMAL
		        || IO_read_uint1(&type, stream) != IO_NORMAL
		        || type != OT_END)
		{
			if (MCresult -> isclear())
				MCresult->sets("stack is corrupted, check for ~ backup file");
			destroystack(sptr, False);
			sptr = NULL;
			return IO_ERROR;
		}

		if (stacks != NULL)
		{
			MCStack *tstk = stacks;
			do
			{
				if (sptr->hasname(tstk->getname()))
				{
					MCAutoNameRef t_stack_name;
					/* UNCHECKED */ t_stack_name . Clone(sptr -> getname());

					delete sptr;
					sptr = NULL;
					MCAutoStringRef t_fname;
					tstk->getfilename(&t_fname);
					if (MCStringIsEqualTo(*t_fname, *t_openpath, kMCStringOptionCompareExact))
						sptr = tstk;
					else
					{
						MCdefaultstackptr->getcard()->message_with_args(MCM_reload_stack, MCNameGetOldString(tstk->getname()), openpath);
						tstk = stacks;
						do
						{
							if (MCNameIsEqualTo(t_stack_name, tstk->getname(), kMCCompareCaseless))
							{
								sptr = tstk;
								break;
							}
							tstk = (MCStack *)tstk->next();
						}
						while (tstk != stacks);
					}

					return IO_NORMAL;
				}
				tstk = (MCStack *)tstk->next();
			}
			while (tstk != stacks);
		}
		
		appendstack(sptr);
		
		sptr->extraopen(false);

		// MW-2008-10-28: [[ ParentScript ]]
		// We just loaded a stackfile, so check to see if parentScript resolution
		// is required and if so do it.
		// MW-2009-01-28: [[ Inherited parentScripts ]]
		// Resolving parentScripts may allocate memory, so 'resolveparentscripts'
		// will return false if it fails to allocate what it needs. At some point
		// this needs to be dealt with by deleting the stack and returning an error,
		// *However* at the time of writing, 'readfile' isn't designed to handle
		// this - so we just ignore the result for now (note that all the 'load'
		// methods *fail* to check for no-memory errors!).
		if (s_loaded_parent_script_reference)
			sptr -> resolveparentscripts();
		
	}
	else
	{
		MCS_seek_set(stream, 0);
		if (stacks == NULL)
		{
			MCnoui = True;
			MCscreen = new MCUIDC;
			/* UNCHECKED */ MCStackSecurityCreateStack(stacks);
			MCdefaultstackptr = MCstaticdefaultstackptr = stacks;
			stacks->setparent(this);
			stacks->setname_cstring("revScript");
			uint4 size = (uint4)MCS_fsize(stream);
			char *script = new char[size + 2];
			script[size] = '\n';
			script[size + 1] = '\0';
			if (IO_read(script, sizeof(char), size, stream) != IO_NORMAL
			        || !stacks->setscript(script))
			{
				delete script;
				return IO_ERROR;
			}
		}
		else
		{
			char *tname = strclone(inname);
			
			// MW-2008-06-12: [[ Bug 6476 ]] Media won't open HC stacks
			if (!MCdispatcher->cut(True) || hc_import(tname, stream, sptr) != IO_NORMAL)
			{
				MCresult->sets("file is not a stack");
				delete tname;
				return IO_ERROR;
			}
		}
	}
	return IO_NORMAL;
}

IO_stat MCDispatch::loadfile(const char *inname, MCStack *&sptr)
{
	IO_handle stream;
	char *openpath = NULL;
	char *fname = strclone(inname);

	MCAutoStringRef t_open_path;

	MCAutoStringRef t_fname_string;
	/* UNCHECKED */ MCStringCreateWithCString(fname, &t_fname_string);

	bool t_found;
	t_found = false;
	if (!t_found)
	{
		if ((stream = MCS_open(*t_fname_string, kMCSOpenFileModeRead, True, False, 0)) != NULL)
		{
			// This should probably use resolvepath().
			if (fname[0] != PATH_SEPARATOR && fname[1] != ':')
			{
				MCAutoStringRef t_curpath;
				
				/* UNCHECKED */ MCS_getcurdir(&t_curpath);
				/* UNCHECKED */ MCStringFormat(&t_open_path, "%s/%s", MCStringGetCString(*t_curpath), MCStringGetCString(*t_fname_string)); 
			}
			else
				t_open_path = t_fname_string;

			t_found = true;
		}
	}

	if (!t_found)
	{
		MCAutoStringRef t_leaf_name;
		uindex_t t_leaf_index;
		if (MCStringLastIndexOfChar(*t_fname_string, PATH_SEPARATOR, UINDEX_MAX, kMCStringOptionCompareCaseless, t_leaf_index))
			/* UNCHECKED */ MCStringCopySubstring(*t_fname_string, MCRangeMake(t_leaf_index + 1, MCStringGetLength(*t_fname_string) - (t_leaf_index + 1)), &t_leaf_name);
		else
			t_leaf_name = t_fname_string;
		
		if ((stream = MCS_open(*t_leaf_name, kMCSOpenFileModeRead, True, False, 0)) != NULL)
		{
			MCAutoStringRef t_curpath;
		
			/* UNCHECKED */ MCS_getcurdir(&t_curpath);
			
		
			/* UNCHECKED */ MCStringFormat(&t_open_path, "%s/%s", MCStringGetCString(*t_curpath), MCStringGetCString(*t_fname_string)); 
	
			t_found = true;
		}
	}

	if (!t_found)
	{
		if (openstartup(*t_fname_string, &t_open_path, stream) ||
		        openenv(*t_fname_string, MCSTR("MCPATH"), &t_open_path, stream, 0) ||
		        openenv(*t_fname_string, MCSTR("PATH"), &t_open_path, stream, 0))
			t_found = true;
	}

	if (!t_found)
	{

		MCAutoStringRef t_homename;

			
		if (MCS_getenv(MCSTR("HOME"), &t_homename))
		{
			MCAutoStringRef t_trimmed_homename;
			if (MCStringGetNativeCharAtIndex(*t_homename, MCStringGetLength(*t_homename) - 1) == '/')
				/* UNCHECKED */ MCStringCopySubstring(*t_homename, MCRangeMake(0, MCStringGetLength(*t_homename) - 1), &t_trimmed_homename);
			else
				t_trimmed_homename = t_homename;

			if (!t_found)
				t_found = attempt_to_loadfile(stream, &t_open_path, "%s/%s", MCStringGetCString(*t_trimmed_homename), MCStringGetCString(*t_fname_string));

			if (!t_found)
				t_found = attempt_to_loadfile(stream, &t_open_path, "%s/stacks/%s", MCStringGetCString(*t_trimmed_homename), MCStringGetCString(*t_fname_string));

			if (!t_found)
				t_found = attempt_to_loadfile(stream, &t_open_path, "%s/components/%s", MCStringGetCString(*t_trimmed_homename), MCStringGetCString(*t_fname_string));
		}
	}


	if (stream == NULL)
	{
		delete fname;
		return IO_ERROR;
	}
	delete fname;
	IO_stat stat = readfile(MCStringGetCString(*t_open_path), inname, stream, sptr);
	MCS_close(stream);
	return stat;
}

void MCDispatch::cleanup(IO_handle stream, MCStringRef linkname, MCStringRef bname)
{
	if (stream != NULL)
		MCS_close(stream);
	MCS_unlink(linkname);
	if (bname != NULL)
		MCS_unbackup(bname, linkname);
}

IO_stat MCDispatch::savestack(MCStack *sptr, const MCStringRef p_fname)
{
	IO_stat stat;
	stat = dosavestack(sptr, p_fname);

	MCLogicalFontTableFinish();

	return stat;
}

IO_stat MCDispatch::dosavestack(MCStack *sptr, const MCStringRef p_fname)
{
	if (MCModeCheckSaveStack(sptr, p_fname) != IO_NORMAL)
		return IO_ERROR;
	
	MCAutoStringRef t_linkname;

	if (!MCStringIsEmpty(p_fname))
		t_linkname = p_fname;
	else 
		sptr -> getfilename(&t_linkname);
		if (*t_linkname == nil)
		{
			MCresult -> sets("stack does not have filename");
			return IO_ERROR;
		}
	
	if (MCS_noperm(*t_linkname))
	{
		MCresult->sets("can't open stack file, no permission");
		return IO_ERROR;
	}

	MCStringRef oldfiletype;
	oldfiletype = MCfiletype;
	MCfiletype = MCstackfiletype;
	
	MCAutoStringRef t_backup;
	/* UNCHECKED */ MCStringFormat(&t_backup, "%s~", MCStringGetCString(*t_linkname)); 

	MCS_unlink(*t_backup);
	if (MCS_exists(*t_linkname, True) && !MCS_backup(*t_linkname, *t_backup))
	{
		MCresult->sets("can't open stack backup file");

		MCfiletype = oldfiletype;
		return IO_ERROR;
	}
	IO_handle stream;

	if ((stream = MCS_open(*t_linkname, kMCSOpenFileModeWrite, True, False, 0)) == NULL)
	{
		MCresult->sets("can't open stack file");
		cleanup(stream, *t_linkname, *t_backup);
		MCfiletype = oldfiletype;
		return IO_ERROR;
	}
	MCfiletype = oldfiletype;
	MCString errstring = "Error writing stack (disk full?)";
	
	// MW-2012-03-04: [[ StackFile5500 ]] Work out what header to emit, and the size.
	const char *t_header;
	uint32_t t_header_size;
	if (MCstackfileversion >= 5500)
		t_header = newheader5500, t_header_size = 8;
	else if (MCstackfileversion >= 2700)
		t_header = newheader, t_header_size = 8;
	else
		t_header = header, t_header_size = HEADERSIZE;
	
	if (IO_write(t_header, sizeof(char), t_header_size, stream) != IO_NORMAL
	        || IO_write_uint1(CHARSET, stream) != IO_NORMAL)
	{
		MCresult->sets(errstring);
		cleanup(stream, *t_linkname, *t_backup);
		return IO_ERROR;
	}

	if (IO_write_uint1(OT_NOTHOME, stream) != IO_NORMAL
	        || IO_write_string(NULL, stream) != IO_NORMAL)
	{ // was stackfiles
		MCresult->sets(errstring);
		cleanup(stream, *t_linkname, *t_backup);
		return IO_ERROR;
	}
	
	// MW-2012-02-22; [[ NoScrollSave ]] Adjust the rect by the current group offset.
	MCgroupedobjectoffset . x = 0;
	MCgroupedobjectoffset . y = 0;
	
	MCresult -> clear();
	if (sptr->save(stream, 0, false) != IO_NORMAL
	        || IO_write_uint1(OT_END, stream) != IO_NORMAL)
	{
		if (MCresult -> isclear())
			MCresult->sets(errstring);
		cleanup(stream, *t_linkname, *t_backup);
		return IO_ERROR;
	}
	MCS_close(stream);
	uint2 oldmask = MCS_umask(0);
	uint2 newmask = ~oldmask & 00777;
	if (oldmask & 00400)
		newmask &= ~00100;
	if (oldmask & 00040)
		newmask &= ~00010;
	if (oldmask & 00004)
		newmask &= ~00001;
	MCS_umask(oldmask);
	
	MCS_chmod(*t_linkname, newmask);

	MCAutoStringRef t_filename;
	sptr -> getfilename(&t_filename);
	
	if (*t_filename != nil && (*t_linkname == nil || !MCStringIsEqualTo(*t_filename, *t_linkname, kMCCompareExact)))
		MCS_copyresourcefork(*t_filename, *t_linkname);
	else if (*t_filename != nil)
		MCS_copyresourcefork(*t_backup, *t_linkname);

	sptr->setfilename(*t_linkname);
	MCS_unlink(*t_backup);
	return IO_NORMAL;
}

#ifdef FEATURE_RELAUNCH_SUPPORT
extern bool relaunch_startup(const char *p_id);
#endif

void send_relaunch(void)
{
#ifdef FEATURE_RELAUNCH_SUPPORT
	bool t_do_relaunch;
	t_do_relaunch = false;
	const char *t_id;

	t_do_relaunch = MCModeHandleRelaunch(t_id);

	if (t_do_relaunch)
		if (relaunch_startup(t_id))
			exit(0);
#endif
}

void send_startup_message(bool p_do_relaunch = true)
{
	if (p_do_relaunch)
		send_relaunch();

	MCdefaultstackptr -> setextendedstate(true, ECS_DURING_STARTUP);

	MCdefaultstackptr -> getcard() -> message(MCM_start_up);

	MCdefaultstackptr -> setextendedstate(false, ECS_DURING_STARTUP);
}

void MCDispatch::wclose(Window w)
{
	MCStack *target = findstackd(w);
	if (target != NULL && !target -> getextendedstate(ECS_DISABLED_FOR_MODAL))
	{
		Exec_stat stat = target->getcurcard()->message(MCM_close_stack_request);
		if (stat == ES_NOT_HANDLED || stat == ES_PASS)
		{
			target->kunfocus();
			target->close();
			target->checkdestroy();
		}
	}
}

void MCDispatch::wkfocus(Window w)
{
	MCStack *target = findstackd(w);
	if (target != NULL)
		target->kfocus();
}

void MCDispatch::wkunfocus(Window w)
{
	MCStack *target = findstackd(w);
	if (target != NULL)
		target->kunfocus();
}

Boolean MCDispatch::wkdown(Window w, const char *string, KeySym key)
{
	if (menu != NULL)
		return menu->kdown(string, key);

	MCStack *target = findstackd(w);
	if (target == NULL || !target->kdown(string, key))
	{
		if (MCmodifierstate & MS_MOD1)
		{
			MCButton *bptr = MCstacks->findmnemonic(MCS_tolower(string[0]));
			if (bptr != NULL)
			{
				bptr->activate(True, (uint2)key);
				return True;
			}
		}
	}
	else
		if (target != NULL)
			return True;
	return False;
}

void MCDispatch::wkup(Window w, const char *string, KeySym key)
{
	if (menu != NULL)
		menu->kup(string, key);
	else
	{
		MCStack *target = findstackd(w);
		if (target != NULL)
			target->kup(string, key);
	}
}

void MCDispatch::wmfocus_stack(MCStack *target, int2 x, int2 y)
{
	if (menu != NULL)
		menu->mfocus(x, y);
	else
	{
		if (target != NULL)
			target->mfocus(x, y);
	}
}

void MCDispatch::wmfocus(Window w, int2 x, int2 y)
{
	MCStack *target = findstackd(w);
	wmfocus_stack(target, x, y);
}

void MCDispatch::wmunfocus(Window w)
{
	MCStack *target = findstackd(w);
	if (target != NULL)
		target->munfocus();
}

void MCDispatch::wmdrag(Window w)
{
	if (!MCModeMakeLocalWindows())
		return;

	if (isdragsource())
		return;

	MCStack *target = findstackd(w);

	if (target != NULL)
		target->mdrag();

	MCPasteboard *t_pasteboard;
	t_pasteboard = MCdragdata -> GetSource();

	// OK-2009-03-13: [[Bug 7776]] - Check for null MCdragtargetptr to hopefully fix crash.
	if (t_pasteboard != NULL && MCdragtargetptr != NULL)
	{
		m_drag_source = true;
		m_drag_end_sent = false;

		// MW-2009-02-02: [[ Improved image search ]]
		// Search for the appropriate image object using the standard method - note
		// here we search relative to the target of the dragStart message.
		MCImage *t_image;
		t_image = NULL;
		if (MCdragimageid != 0)
			t_image = MCdragtargetptr != NULL ? MCdragtargetptr -> resolveimageid(MCdragimageid) : resolveimageid(MCdragimageid);
		
		MCdragsource = MCdragtargetptr;

		if (MCdragtargetptr->gettype() > CT_CARD)
		{
			MCControl *cptr = (MCControl *)MCdragtargetptr;
			cptr->munfocus();
			cptr->getcard()->ungrab();
		}
		MCdragtargetptr->getstack()->resetcursor(True);
		MCdragtargetptr -> getstack() -> munfocus();

		MCdragaction = MCscreen -> dodragdrop(t_pasteboard, MCallowabledragactions, t_image, t_image != NULL ? &MCdragimageoffset : NULL);

		dodrop(true);
		MCdragdata -> ResetSource();

		MCdragsource = NULL;
		MCdragdest = NULL;
		MCdropfield = NULL;
		MCdragtargetptr = NULL;
		m_drag_source = false;
	}
	else
	{
		MCdragdata -> ResetSource();
		MCdragsource = NULL;
		MCdragdest = NULL;
		MCdropfield = NULL;
		MCdragtargetptr = NULL;
		m_drag_source = false;
	}
}

void MCDispatch::wmdown_stack(MCStack *target, uint2 which)
{
	if (menu != NULL)
		menu -> mdown(which);
	else
	{
		if (!isdragsource())
		{
			MCallowabledragactions = DRAG_ACTION_COPY;
			MCdragaction = DRAG_ACTION_NONE;
			MCdragimageid = 0;
			MCdragimageoffset . x = 0;
			MCdragimageoffset . y = 0;
			MCdragdata -> ResetSource();
		}
		
		if (target != NULL)
			target->mdown(which);
	}
}

void MCDispatch::wmdown(Window w, uint2 which)
{
	MCStack *target = findstackd(w);
	wmdown_stack(target, which);
}

void MCDispatch::wmup_stack(MCStack *target, uint2 which)
{
	if (menu != NULL)
		menu->mup(which);
	else
	{
		if (target != NULL)
			target->mup(which);
	}
}

void MCDispatch::wmup(Window w, uint2 which)
{
	MCStack *target = findstackd(w);
	wmup_stack(target, which);
}

void MCDispatch::wdoubledown(Window w, uint2 which)
{
	if (menu != NULL)
		menu->doubledown(which);
	else
	{
		MCStack *target = findstackd(w);
		if (target != NULL)
			target->doubledown(which);
	}
}

void MCDispatch::wdoubleup(Window w, uint2 which)
{
	if (menu != NULL)
		menu->doubleup(which);
	else
	{
		MCStack *target = findstackd(w);
		if (target != NULL)
			target->doubleup(which);
	}
}

void MCDispatch::kfocusset(Window w)
{
	MCStack *target = findstackd(w);
	if (target != NULL)
		target->kfocusset(NULL);
}

void MCDispatch::wmdragenter(Window w, MCPasteboard *p_data)
{
	
	MCStack *target = findstackd(w);
	
	m_drag_target = true;

	if (m_drag_source)
		MCdragdata -> SetTarget(MCdragdata -> GetSource());
	else
		MCdragdata -> SetTarget(p_data);

	if (MCmousestackptr != NULL && target != MCmousestackptr)
		MCmousestackptr -> munfocus();

	MCmousestackptr = target;
}

MCDragAction MCDispatch::wmdragmove(Window w, int2 x, int2 y)
{
	// We must also issue a new focus event if the modifierstate
	// changes.
	static uint4 s_old_modifiers = 0;

	MCStack *target = findstackd(w);
	if (MCmousex != x || MCmousey != y || MCmodifierstate != s_old_modifiers)
	{
		MCmousex = x;
		MCmousey = y;
		s_old_modifiers = MCmodifierstate;
		target -> mfocus(x, y);
	}
	return MCdragaction;
}

void MCDispatch::wmdragleave(Window w)
{
	MCStack *target = findstackd(w);
	if (target != NULL && target == MCmousestackptr)
	{
		MCmousestackptr -> munfocus();
		MCmousestackptr = NULL;
	}
	MCdragdata -> ResetTarget();
	m_drag_target = false;
}

MCDragAction MCDispatch::wmdragdrop(Window w)
{
	MCStack *target;
	target = findstackd(w);
	
	// MW-2011-02-08: Make sure we store the drag action that is in effect now
	//   otherwise it can change as a result of message sends which is bad :o)
	uint32_t t_drag_action;
	t_drag_action = MCdragaction;
	
	if (t_drag_action != DRAG_ACTION_NONE)
		dodrop(false);

	MCmousestackptr = NULL;
	MCdragdata -> ResetTarget();
	m_drag_target = false;

	return t_drag_action;
}

void MCDispatch::property(Window w, Atom atom)
{
}

void MCDispatch::configure(Window w)
{
	MCStack *target = findstackd(w);
	if (target != NULL)
		target->configure(True);
}

void MCDispatch::enter(Window w)
{
	MCStack *target = findstackd(w);
	if (target != NULL)
		target->enter();
}

void MCDispatch::redraw(Window w, MCRegionRef p_dirty_region)
{
	MCStack *target = findstackd(w);
	if (target == NULL)
		return;

	target -> updatewindow(p_dirty_region);
}

MCFontStruct *MCDispatch::loadfont(MCNameRef fname, uint2 &size, uint2 style, Boolean printer)
{
#ifdef _LINUX
	if (fonts == NULL)
		fonts = MCFontlistCreateNew();
	if (fonts == NULL)
		fonts = MCFontlistCreateOld();
#else
	if (fonts == nil)
		fonts = new MCFontlist;
#endif
	return fonts->getfont(fname, size, style, printer);
}

MCStack *MCDispatch::findstackname(const MCString &s)
{
	if (s.getlength() == 0)
		return NULL;

	MCStack *tstk = stacks;
	if (tstk != NULL)
	{
		do
		{
			MCStack *foundstk;
			if ((foundstk = (MCStack *)tstk->findsubstackname(s)) != NULL)
				return foundstk;
			tstk = (MCStack *)tstk->next();
		}
		while (tstk != stacks);
	}

	tstk = stacks;
	if (tstk != NULL)
	{
		do
		{
			MCStack *foundstk;
			if ((foundstk = (MCStack *)tstk->findstackfile(s)) != NULL)
				return foundstk;
			tstk = (MCStack *)tstk->next();
		}
		while (tstk != stacks);
	}

	char *sname = s.clone();
	if (loadfile(sname, tstk) != IO_NORMAL)
	{
		char *buffer = new char[s.getlength() + 5];
		MCU_lower(buffer, s);
		strcpy(&buffer[s.getlength()], ".mc");
		delete sname;
		char *sptr = buffer;
		while (*sptr)
		{
			if (strchr("\r\n\t *?*<>/\\()[]{}|'`\"", *sptr) != NULL)
				*sptr = '_';
			sptr++;
		}
		if (loadfile(buffer, tstk) != IO_NORMAL)
		{
			strcpy(&buffer[s.getlength()], ".rev");
			if (loadfile(buffer, tstk) != IO_NORMAL)
			{
				delete buffer;
				return NULL;
			}
		}
		delete buffer;
	}
	else
		delete sname;

	return tstk;
}

MCStack *MCDispatch::findstackid(uint4 fid)
{
	if (fid == 0)
		return NULL;
	MCStack *tstk = stacks;
	do
	{
		MCStack *foundstk;
		if ((foundstk = (MCStack *)tstk->findsubstackid(fid)) != NULL)
			return foundstk;
		tstk = (MCStack *)tstk->next();
	}
	while (tstk != stacks);
	return NULL;
}

MCStack *MCDispatch::findchildstackd(Window w,uint2 cindex)
{
	uint2 ccount = 0;
	if (stacks != NULL)
	{
		MCStack *tstk = stacks;
		do
		{
			MCStack *foundstk;
			if ((foundstk =
			            (MCStack *)tstk->findchildstackd(w,ccount,cindex))!= NULL)
				return foundstk;
			tstk = (MCStack *)tstk->next();
		}
		while (tstk != stacks);
	}
	return NULL;
}

MCStack *MCDispatch::findstackd(Window w)
{
	if (w == DNULL)
		return NULL;
	
	if (stacks != NULL)
	{
		MCStack *tstk = stacks;
		do
		{
			MCStack *foundstk;
			if ((foundstk = tstk->findstackd(w)) != NULL)
				return foundstk;
			tstk = (MCStack *)tstk->next();
		}
		while (tstk != stacks);
	}
	if (panels != NULL)
	{
		MCStack *tstk = panels;
		do
		{
			MCStack *foundstk;
			if ((foundstk = tstk->findstackd(w)) != NULL)
				return foundstk;
			tstk = (MCStack *)tstk->next();
		}
		while (tstk != panels);
	}

	// MW-2006-04-24: [[ Purify ]] It is possible to get here after MCtooltip has been
	//   deleted. So MCtooltip is now NULL in this situation and we test for it here.
	if (MCtooltip != NULL && MCtooltip->findstackd(w))
		return MCtooltip;
	return NULL;
}

MCObject *MCDispatch::getobjid(Chunk_term type, uint4 inid)
{
	if (stacks != NULL)
	{
		MCStack *tstk = stacks;
		do
		{
			MCObject *optr;
			if ((optr = tstk->getsubstackobjid(type, inid)) != NULL)
				return optr;
			tstk = (MCStack *)tstk->next();
		}
		while (tstk != stacks);
	}
	return NULL;
}

MCObject *MCDispatch::getobjname(Chunk_term type, const MCString &s)
{
	if (stacks != NULL)
	{
		MCStack *tstk = stacks;
		do
		{
			MCObject *optr;
			if ((optr = tstk->getsubstackobjname(type, s)) != NULL)
				return optr;
			tstk = (MCStack *)tstk->next();
		}
		while (tstk != stacks);
	}

	if (type == CT_IMAGE)
	{
		const char *sptr = s.getstring();
		uint4 l = s.getlength();

		MCAutoNameRef t_image_name;
		if (MCU_strchr(sptr, l, ':'))
			/* UNCHECKED */ t_image_name . CreateWithOldString(s);

		MCImage *iptr = imagecache;
		if (iptr != NULL)
		{
			do
			{
check:
				if (t_image_name != nil && iptr -> hasname(t_image_name))
					return iptr;
				if (!iptr->getopened())
				{
					iptr->remove(imagecache);
					delete iptr;
					iptr = imagecache;
					if (iptr == NULL)
						break;
					goto check;
				}
				iptr = (MCImage *)iptr->next();
			}
			while (iptr != imagecache);
		}

		if (MCU_strchr(sptr, l, ':'))
		{
			MCresult->clear(False);
			MCExecPoint ep(MCdefaultstackptr, NULL, NULL);
			MCExecPoint *epptr = MCEPptr == NULL ? &ep : MCEPptr;
			epptr->setsvalue(s);
			MCU_geturl(*epptr);
			if (MCresult->isempty())
			{
				iptr = new MCImage;
				iptr->appendto(imagecache);
				iptr->setprop(0, P_TEXT, *epptr, False);
				iptr->setname(t_image_name);
				return iptr;
			}
		}
	}
	return NULL;
}

MCStack *MCDispatch::gethome()
{
	return stacks;
}

Boolean MCDispatch::ismainstack(MCStack *sptr)
{
	if (stacks != NULL)
	{
		MCStack *tstk = stacks;
		do
		{
			if (tstk == sptr)
				return True;
			tstk = (MCStack *)tstk->next();
		}
		while (tstk != stacks);
	}
	return False;
}

void MCDispatch::addmenu(MCObject *target)
{
	menu = target;
	target->getcard()->ungrab();
}

void MCDispatch::removemenu()
{
	//  menu->getstack()->mfocus(MCmousex, MCmousey); //disrupts card kfocus
	menu = NULL;
}

void MCDispatch::closemenus()
{
	if (menu != NULL)
		menu->closemenu(True, True);
}

void MCDispatch::appendpanel(MCStack *sptr)
{
	sptr->appendto(panels);
}

void MCDispatch::removepanel(MCStack *sptr)
{
	sptr->remove(panels);
}

///////////////////////////////////////////////////////////////////////////////

bool MCDispatch::loadexternal(const char *p_external)
{
	char *t_filename;
#if defined(TARGET_SUBPLATFORM_ANDROID)
	extern bool revandroid_loadExternalLibrary(const char *p_external, char*& r_filename);
	if (!revandroid_loadExternalLibrary(p_external, t_filename))
		return false;

	// Don't try and load any drivers as externals.
	if (strncmp(p_external, "db", 2) == 0)
	{
		delete t_filename;
		return true;
	}
#elif !defined(_SERVER)
	if (p_external[0] == '/')
	{
		if (!MCCStringClone(p_external, t_filename))
			return false;
	}
	else if (!MCCStringFormat(t_filename, "%.*s/%s", strrchr(MCStringGetCString(MCcmd), '/') - MCStringGetCString(MCcmd), MCStringGetCString(MCcmd), p_external))
		return false;
#else
	if (!MCCStringClone(p_external, t_filename))
		return false;
#endif
	
	if (m_externals == nil)
		m_externals = new MCExternalHandlerList;
	
	bool t_loaded;
	t_loaded = m_externals -> Load(t_filename);
	delete t_filename;
	
	if (m_externals -> IsEmpty())
	{
		delete m_externals;
		m_externals = nil;
}

	return t_loaded;
}

///////////////////////////////////////////////////////////////////////////////

// We have three contexts to be concerned with:
//   - text editing : MCactivefield != NULL
//   - image editing : MCactiveimage != NULL
//   - stack editing
//
// We try each of these in turn, attempting appropriate things in each case.
//
bool MCDispatch::dopaste(MCObject*& r_objptr, bool p_explicit)
{
	r_objptr = NULL;

	if (MCactivefield != NULL)
	{
		MCParagraph *t_paragraphs;
		t_paragraphs = MCclipboarddata -> FetchParagraphs(MCactivefield);

		//

		if (t_paragraphs != NULL)
		{
			// MW-2012-03-16: [[ Bug ]] Fetch the current active field since it can be
			//   unset as a result of pasting (due to scrollbarDrag).
			MCField *t_field;
			t_field = MCactivefield;

			// MW-2012-02-16: [[ Bug ]] Bracket any actions that result in
			//   textChanged message by a lock screen pair.
			MCRedrawLockScreen();
			t_field -> pastetext(t_paragraphs, true);
			MCRedrawUnlockScreen();

			// MW-2012-02-08: [[ TextChanged ]] Invoke textChanged as this method
			//   was called as a result of a user action (paste cmd, paste key).
			t_field -> textchanged();
			return true;
		}
	}
	
	if (MCactiveimage != NULL && MCclipboarddata -> HasImage())
	{
#ifdef SHARED_STRING
		MCSharedString *t_data;
		t_data = MCclipboarddata -> Fetch(TRANSFER_TYPE_IMAGE);
		if (t_data != NULL)
		{
			MCExecPoint ep(NULL, NULL, NULL);
			ep . setsvalue(t_data -> Get());

			MCImage *t_image;
			t_image = new MCImage;
			t_image -> open();
			t_image -> openimage();
			t_image -> setprop(0, P_TEXT, ep, False);
			MCactiveimage -> pasteimage(t_image);
			t_image -> closeimage();
			t_image -> close();

			delete t_image;

			t_data -> Release();
		}

		return true;
#else
		MCAutoStringRef t_data;
		if (MCclipboarddata -> Fetch(TRANSFER_TYPE_IMAGE, &t_data))
		{
			MCExecPoint ep(NULL, NULL, NULL);
			/* UNCHECKED */ ep . setvalueref(*t_data);

			MCImage *t_image;
			t_image = new MCImage;
			t_image -> open();
			t_image -> openimage();
			t_image -> setprop(0, P_TEXT, ep, False);
			MCactiveimage -> pasteimage(t_image);
			t_image -> closeimage();
			t_image -> close();

			delete t_image;
			return true; 
		}

		return false;
#endif
	}
	
	if (MCdefaultstackptr != NULL && (p_explicit || MCdefaultstackptr -> gettool(MCdefaultstackptr) == T_POINTER))
	{
		MCObject *t_objects;
		t_objects = NULL;

		if (!MCclipboarddata -> Lock())
			return false;
		if (MCclipboarddata -> HasObjects())
		{
#ifdef SHARED_STRING
			MCSharedString *t_data;
			t_data = MCclipboarddata -> Fetch(TRANSFER_TYPE_OBJECTS);
			if (t_data != NULL)
			{
				t_objects = MCObject::unpickle(t_data, MCdefaultstackptr);
				t_data -> Release();
			}
#else
			MCAutoStringRef t_data;
			if (MCclipboarddata -> Fetch(TRANSFER_TYPE_OBJECTS, &t_data))
				t_objects = MCObject::unpickle(*t_data, MCdefaultstackptr);
#endif
		}
		else if (MCclipboarddata -> HasImage())
		{
#ifdef SHARED_STRING
			MCSharedString *t_data;
			t_data = MCclipboarddata -> Fetch(TRANSFER_TYPE_IMAGE);
			if (t_data != NULL)
			{
				MCExecPoint ep(NULL, NULL, NULL);
				ep . setsvalue(t_data -> Get());

				t_objects = new MCImage(*MCtemplateimage);
				t_objects -> open();
				t_objects -> setprop(0, P_TEXT, ep, False);
				t_objects -> close();

				t_data -> Release();
			}
#else
			MCAutoStringRef t_data;
			if (MCclipboarddata -> Fetch(TRANSFER_TYPE_IMAGE, &t_data))
			{
				MCExecPoint ep(NULL, NULL, NULL);
				/* UNCHECKED */ ep . setvalueref(*t_data);
				t_objects = new MCImage(*MCtemplateimage);
				t_objects -> open();
				t_objects -> setprop(0, P_TEXT, ep, False);
				t_objects -> close();
			}
#endif
		}
		MCclipboarddata -> Unlock();

		//

		if (t_objects != NULL)
		{
			MCselected -> clear(False);
			MCselected -> lockclear();

			while(t_objects != NULL)
			{
				MCObject *t_object;
				t_object = t_objects -> remove(t_objects);
				t_object -> paste();

				// OK-2009-04-02: [[Bug 7881]] - Parentscripts broken by cut and pasting object
				t_object -> resolveparentscript();

				if (t_object -> getparent() == NULL)
					delete t_object;
				else
					r_objptr = t_object;
			}

			MCselected -> unlockclear();
	
			return true;
		}
	}

	return false;
}

void MCDispatch::dodrop(bool p_source)
{
	if (!m_drag_end_sent && MCdragsource != NULL && (MCdragdest == NULL || MCdragaction == DRAG_ACTION_NONE))
	{
		// We are only the source
		m_drag_end_sent = true;
		MCdragsource -> message(MCM_drag_end);

		// OK-2008-10-21 : [[Bug 7316]] - Cursor in script editor follows mouse after dragging to non-Revolution target.
		// I have no idea why this apparently only happens in the script editor, but this seems to fix it and doesn't seem too risky :)
		// MW-2008-10-28: [[ Bug 7316 ]] - This happens because the script editor is doing stuff with drag messages
		//   causing the default engine behaviour to be overriden. In this case, some things have to happen to the field
		//   when the drag is over. Note that we have to check that the source was a field in this case since we don't
		//   need to do anything if it is not!
		if (MCdragsource -> gettype() == CT_FIELD)
		{
			MCField *t_field;
			t_field = static_cast<MCField *>(MCdragsource);
			t_field -> setstate(False, CS_DRAG_TEXT);
			t_field -> computedrag();
			t_field -> getstack() -> resetcursor(True);
		}

		return;
	}
	
	if (p_source)
		return;

	// Setup global variables for a field drop
	MCdropfield = NULL;
	MCdropchar = 0;

	int4 t_start_index, t_end_index;
	t_start_index = t_end_index = 0;
	if (MCdragdest != NULL && MCdragdest -> gettype() == CT_FIELD)
	{
		MCdropfield = static_cast<MCField *>(MCdragdest);
		if (MCdragdest -> getstate(CS_DRAG_TEXT))
		{
			MCdropfield -> locmark(False, False, False, False, True, t_start_index, t_end_index);
			MCdropchar = t_start_index;
		}
	}

	// If source is a field and the engine handled the start of the drag operation
	bool t_auto_source;
	t_auto_source = MCdragsource != NULL && MCdragsource -> gettype() == CT_FIELD && MCdragsource -> getstate(CS_SOURCE_TEXT);

	// If dest is a field and the engine handled the accepting of the operation
	bool t_auto_dest;
	t_auto_dest = MCdragdest != NULL && MCdragdest -> gettype() == CT_FIELD && MCdragdest -> getstate(CS_DRAG_TEXT);

	if (t_auto_source && t_auto_dest && MCdragsource == MCdragdest)
	{
		// Source and target is the same field
		MCField *t_field;
		t_field = static_cast<MCField *>(MCdragsource);

		int4 t_from_start_index, t_from_end_index;
		t_field -> selectedmark(False, t_from_start_index, t_from_end_index, False, False);

		// We are dropping in the target selection - so just send the messages and do nothing
		if (t_start_index >= t_from_start_index && t_start_index < t_from_end_index)
		{
			t_field -> message(MCM_drag_drop);
			t_field -> message(MCM_drag_end);
			t_field -> setstate(False, CS_DRAG_TEXT);
			t_field -> computedrag();
			t_field -> getstack() -> resetcursor(True);
			return;
		}

		if (t_field -> message(MCM_drag_drop) != ES_NORMAL)
		{
			MCParagraph *t_paragraphs;
			t_paragraphs = MCdragdata -> FetchParagraphs(MCdropfield);

			// MW-2012-02-16: [[ Bug ]] Bracket any actions that result in
			//   textChanged message by a lock screen pair.
			MCRedrawLockScreen();

			if (MCdragaction == DRAG_ACTION_MOVE)
			{
				MCdropfield -> movetext(t_paragraphs, t_start_index);
				Ustruct *us = MCundos->getstate();
				if (us != NULL && us->type == UT_MOVE_TEXT)
					MCdropfield->seltext(us -> ud.text.index, us -> ud.text.index + us->ud.text.newchars, False, True);
			}
			else
			{
				MCdropfield -> seltext(t_start_index, t_start_index, True);

				MCdropfield -> pastetext(t_paragraphs, true);

				Ustruct *us = MCundos->getstate();
				if (us != NULL && us->type == UT_TYPE_TEXT)
					MCdropfield->seltext(t_start_index, t_start_index + us->ud.text.newchars, False, True);
			}

			// MW-2012-02-16: [[ Bug ]] Bracket any actions that result in
			//   textChanged message by a lock screen pair.
			MCRedrawUnlockScreen();
			
			// MW-2012-02-08: [[ TextChanged ]] Invoke textChanged as this method
			//   was called as a result of a user action (result of drop in field).
			MCactivefield -> textchanged();
		}

		MCdropfield->setstate(False, CS_DRAG_TEXT);
		MCdropfield->computedrag();
		MCdropfield -> getstack() -> resetcursor(True);

		return;
	}

	int4 t_src_start, t_src_end;
	t_src_start = t_src_end = 0;
	if (t_auto_source)
		static_cast<MCField *>(MCdragsource) -> selectedmark(False, t_src_start, t_src_end, False, False);

	bool t_auto_drop;
	t_auto_drop = MCdragdest != NULL && MCdragdest -> message(MCM_drag_drop) != ES_NORMAL;

	if (t_auto_dest && t_auto_drop && MCdragdata != NULL && MCdropfield != NULL)
	{
		// MW-2012-02-16: [[ Bug ]] Bracket any actions that result in
		//   textChanged message by a lock screen pair.
		MCRedrawLockScreen();

		// Process an automatic drop action
		MCdropfield -> seltext(t_start_index, t_start_index, True);

		MCParagraph *t_paragraphs;
		t_paragraphs = MCdragdata -> FetchParagraphs(MCdropfield);
		MCdropfield -> pastetext(t_paragraphs, true);

		Ustruct *us = MCundos->getstate();
		if (us != NULL && us->type == UT_TYPE_TEXT)
			MCdropfield->seltext(t_start_index, t_start_index + us->ud.text.newchars, False, True);
		MCdropfield->setstate(False, CS_DRAG_TEXT);
		MCdropfield->computedrag();
		MCdropfield -> getstack() -> resetcursor(True);
		
		// MW-2012-02-16: [[ Bug ]] Bracket any actions that result in
		//   textChanged message by a lock screen pair.
		MCRedrawUnlockScreen();

		// MW-2012-02-08: [[ TextChanged ]] Invoke textChanged as this method
		//   was called as a result of a user action (drop from different field).
		MCactivefield -> textchanged();
	}
	else if (MCdropfield != NULL)
	{
		MCdropfield->setstate(False, CS_DRAG_TEXT);
		MCdropfield->computedrag();
		MCdropfield -> getstack() -> resetcursor(True);
	}

	bool t_auto_end;
	if (MCdragsource != NULL)
	{
		m_drag_end_sent = true;
		t_auto_end = MCdragsource -> message(MCM_drag_end) != ES_NORMAL;
	}
	else
		t_auto_end = false;

	if (t_auto_source && t_auto_end && MCdragsource != NULL && MCdragaction == DRAG_ACTION_MOVE)
	{
		// MW-2012-02-16: [[ Bug ]] Bracket any actions that result in
		//   textChanged message by a lock screen pair.
		MCRedrawLockScreen();
		static_cast<MCField *>(MCdragsource) -> deletetext(t_src_start, t_src_end);
		MCRedrawUnlockScreen();

		// MW-2012-02-08: [[ TextChanged ]] Invoke textChanged as this method
		//   was called as a result of a user action (move from one field to another).
		MCactivefield -> textchanged();
	}
}

////////////////////////////////////////////////////////////////////////////////

void MCDispatch::clearcursors(void)
{
	for(uint32_t i = 0; i < PI_NCURSORS; i++)
	{
		if (MCcursor == MCcursors[i])
			MCcursor = nil;
		if (MCdefaultcursor = MCcursors[i])
			MCdefaultcursor = nil;
	}

	MCStack *t_stack;
	t_stack = stacks;
	do
	{
		t_stack -> clearcursor();
		t_stack = t_stack -> next();
	}
	while(t_stack != stacks -> prev());
}

////////////////////////////////////////////////////////////////////////////////

void MCDispatch::changehome(MCStack *stack)
{
	MCStack *t_stack;
	t_stack = stacks;
	do
	{
		if (t_stack -> getparent() == stacks)
			t_stack -> setparent(stack);
		t_stack = t_stack -> next();
	}
	while(t_stack != stacks -> prev());

	stack -> setparent(this);
	stack -> totop(stacks);
}

////////////////////////////////////////////////////////////////////////////////

#ifdef _WINDOWS_DESKTOP
void MCDispatch::freeprinterfonts()
{
	fonts->freeprinterfonts();
}
#endif

MCFontlist *MCFontlistGetCurrent(void)
{
	return MCdispatcher -> getfontlist();
}

////////////////////////////////////////////////////////////////////////////////

void MCDispatch::GetDefaultTextFont(MCExecContext& ctxt, MCStringRef& r_font)
{
	if (MCStringCreateWithCString(DEFAULT_TEXT_FONT, r_font))
		return;

	ctxt . Throw();
}

void MCDispatch::GetDefaultTextSize(MCExecContext& ctxt, uinteger_t& r_size)
{
	r_size = DEFAULT_TEXT_SIZE;
}

void MCDispatch::GetDefaultTextStyle(MCExecContext& ctxt, MCInterfaceTextStyle& r_style)
{
	r_style . style = FA_DEFAULT_STYLE;
}

////////////////////////////////////////////////////////////////////////////////<|MERGE_RESOLUTION|>--- conflicted
+++ resolved
@@ -493,15 +493,10 @@
 
 	MCStack *t_stack = nil;
 	/* UNCHECKED */ MCStackSecurityCreateStack(t_stack);
+
 	t_stack -> setparent(this);
-<<<<<<< HEAD
-
-	MCAutoStringRef t_MCcmd_str;
-	/* UNCHECKED */ MCStringCreateWithCString(MCcmd, &t_MCcmd_str);
-	t_stack -> setfilename(*t_MCcmd_str);
-=======
-	t_stack -> setfilename(strdup(MCStringGetCString(MCcmd)));
->>>>>>> 6a9c8a0c
+	t_stack -> setfilename(MCcmd);
+
 	if (IO_read_uint1(&type, stream) != IO_NORMAL
 	        || type != OT_STACK && type != OT_ENCRYPT_STACK
 	        || t_stack->load(stream, version, type) != IO_NORMAL)
