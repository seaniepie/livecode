/* Copyright (C) 2003-2013 Runtime Revolution Ltd.

This file is part of LiveCode.

LiveCode is free software; you can redistribute it and/or modify it under
the terms of the GNU General Public License v3 as published by the Free
Software Foundation.

LiveCode is distributed in the hope that it will be useful, but WITHOUT ANY
WARRANTY; without even the implied warranty of MERCHANTABILITY or
FITNESS FOR A PARTICULAR PURPOSE.  See the GNU General Public License
for more details.

You should have received a copy of the GNU General Public License
along with LiveCode.  If not see <http://www.gnu.org/licenses/>.  */

#include "prefix.h"

#include "globdefs.h"
#include "filedefs.h"
#include "objdefs.h"
#include "parsedef.h"
#include "mcio.h"

//#include "execpt.h"
#include "dispatch.h"
#include "stack.h"
#include "tooltip.h"
#include "card.h"
#include "field.h"
#include "button.h"
#include "image.h"
#include "aclip.h"
#include "vclip.h"
#include "stacklst.h"
#include "mcerror.h"
#include "hc.h"
#include "util.h"
#include "param.h"
#include "debug.h"
#include "statemnt.h"
#include "funcs.h"
#include "magnify.h"
#include "sellst.h"
#include "undolst.h"
#include "styledtext.h"
#include "external.h"
#include "osspec.h"
#include "flst.h"
#include "globals.h"
#include "license.h"
#include "mode.h"
#include "redraw.h"
#include "printer.h"
#include "font.h"
#include "stacksecurity.h"
#include "scriptpt.h"

#include "exec.h"
#include "exec-interface.h"
#include "graphics_util.h"

#define UNLICENSED_TIME 6.0
#ifdef _DEBUG_MALLOC_INC
#define LICENSED_TIME 1.0
#else
#define LICENSED_TIME 3.0
#endif

MCImage *MCDispatch::imagecache;

#define VERSION_OFFSET 11

#define HEADERSIZE 255
static char header[HEADERSIZE] = "#!/bin/sh\n# MetaCard 2.4 stack\n# The following is not ASCII text,\n# so now would be a good time to q out of more\f\nexec mc $0 \"$@\"\n";

#define NEWHEADERSIZE 8
#define HEADERPREFIXSIZE 4
static const char *newheader = "REVO2700";
static const char *newheader5500 = "REVO5500";
static const char *newheader7000 = "REVO7000";

#define MAX_STACKFILE_VERSION 7000

////////////////////////////////////////////////////////////////////////////////

MCPropertyInfo MCDispatch::kProperties[] =
{
	DEFINE_RO_OBJ_PROPERTY(P_TEXT_FONT, String, MCDispatch, DefaultTextFont)
    DEFINE_RO_OBJ_PROPERTY(P_TEXT_SIZE, UInt32, MCDispatch, DefaultTextSize)
	DEFINE_RO_OBJ_ENUM_PROPERTY(P_TEXT_ALIGN, InterfaceTextAlign, MCDispatch, DefaultTextAlign)
    DEFINE_RO_OBJ_CUSTOM_PROPERTY(P_TEXT_STYLE, InterfaceTextStyle, MCDispatch, DefaultTextStyle)
	DEFINE_RO_OBJ_PROPERTY(P_TEXT_HEIGHT, UInt32, MCDispatch, DefaultTextHeight)
    
    DEFINE_RO_OBJ_PROPERTY(P_FORE_PIXEL, UInt32, MCDispatch, DefaultForePixel)
    DEFINE_RO_OBJ_PROPERTY(P_HILITE_PIXEL, UInt32, MCDispatch, DefaultForePixel)
    DEFINE_RO_OBJ_PROPERTY(P_BORDER_PIXEL, UInt32, MCDispatch, DefaultForePixel)
    DEFINE_RO_OBJ_PROPERTY(P_BOTTOM_PIXEL, UInt32, MCDispatch, DefaultForePixel)
    DEFINE_RO_OBJ_PROPERTY(P_SHADOW_PIXEL, UInt32, MCDispatch, DefaultForePixel)
    DEFINE_RO_OBJ_PROPERTY(P_FOCUS_PIXEL, UInt32, MCDispatch, DefaultForePixel)
    
    DEFINE_RO_OBJ_PROPERTY(P_BACK_PIXEL, UInt32, MCDispatch, DefaultBackPixel)
    
    DEFINE_RO_OBJ_PROPERTY(P_TOP_PIXEL, UInt32, MCDispatch, DefaultTopPixel)
    
    DEFINE_RO_OBJ_CUSTOM_PROPERTY(P_FORE_COLOR, InterfaceNamedColor, MCDispatch, DefaultForeColor)
    DEFINE_RO_OBJ_CUSTOM_PROPERTY(P_BORDER_COLOR, InterfaceNamedColor, MCDispatch, DefaultForeColor)
    DEFINE_RO_OBJ_CUSTOM_PROPERTY(P_TOP_COLOR, InterfaceNamedColor, MCDispatch, DefaultForeColor)
    DEFINE_RO_OBJ_CUSTOM_PROPERTY(P_BOTTOM_COLOR, InterfaceNamedColor, MCDispatch, DefaultForeColor)
    DEFINE_RO_OBJ_CUSTOM_PROPERTY(P_SHADOW_COLOR, InterfaceNamedColor, MCDispatch, DefaultForeColor)
    DEFINE_RO_OBJ_CUSTOM_PROPERTY(P_FOCUS_COLOR, InterfaceNamedColor, MCDispatch, DefaultForeColor)
    
    DEFINE_RO_OBJ_CUSTOM_PROPERTY(P_BACK_COLOR, InterfaceNamedColor, MCDispatch, DefaultBackColor)
    DEFINE_RO_OBJ_CUSTOM_PROPERTY(P_HILITE_COLOR, InterfaceNamedColor, MCDispatch, DefaultBackColor)

    DEFINE_RO_OBJ_PROPERTY(P_FORE_PATTERN, OptionalUInt32, MCDispatch, DefaultPattern)
    DEFINE_RO_OBJ_PROPERTY(P_BACK_PATTERN, OptionalUInt32, MCDispatch, DefaultPattern)
    DEFINE_RO_OBJ_PROPERTY(P_HILITE_PATTERN, OptionalUInt32, MCDispatch, DefaultPattern)
    DEFINE_RO_OBJ_PROPERTY(P_BORDER_PATTERN, OptionalUInt32, MCDispatch, DefaultPattern)
    DEFINE_RO_OBJ_PROPERTY(P_TOP_PATTERN, OptionalUInt32, MCDispatch, DefaultPattern)
    DEFINE_RO_OBJ_PROPERTY(P_BOTTOM_PATTERN, OptionalUInt32, MCDispatch, DefaultPattern)
    DEFINE_RO_OBJ_PROPERTY(P_SHADOW_PATTERN, OptionalUInt32, MCDispatch, DefaultPattern)
    DEFINE_RO_OBJ_PROPERTY(P_FOCUS_PATTERN, OptionalUInt32, MCDispatch, DefaultPattern)
};

MCObjectPropertyTable MCDispatch::kPropertyTable =
{
	&MCObject::kPropertyTable,
	sizeof(kProperties) / sizeof(kProperties[0]),
	&kProperties[0],
};

////////////////////////////////////////////////////////////////////////////////

MCDispatch::MCDispatch()
{
	license = NULL;
	stacks = NULL;
	fonts = NULL;
	setname_cstring("dispatch");
	handling = False;
	menu = NULL;
	panels = NULL;
	startdir = NULL;
	enginedir = NULL;
	flags = 0;

	m_drag_source = false;
	m_drag_target = false;
	m_drag_end_sent = false;

	m_externals = nil;

    m_transient_stacks = nil;
    
    // AL-2015-02-10: [[ Standalone Inclusions ]] Add resource mapping array to MCDispatch. This stores
    //  any universal name / relative path pairs included in a standalone executable for locating included
    //  resources.
    /* UNCHECKED */ MCArrayCreateMutable(m_library_mapping);
}

MCDispatch::~MCDispatch()
{	
	delete license;
	while (stacks != NULL)
	{
		MCStack *sptr = stacks->prev()->remove(stacks);
		delete sptr;
	}
	while (imagecache != NULL)
	{
		MCImage *iptr = imagecache->remove(imagecache);
		delete iptr;
	}
	delete fonts;
	
	delete startdir;
	delete enginedir;
	
	delete m_externals;
    // AL-2015-02-10: [[ Standalone Inclusions ]] Delete library mapping
    MCValueRelease(m_library_mapping);
}

bool MCDispatch::isdragsource(void)
{
	return m_drag_source;
}

bool MCDispatch::isdragtarget(void)
{
	return m_drag_target;
}

#ifdef LEGACY_EXEC
Exec_stat MCDispatch::getprop_legacy(uint4 parid, Properties which, MCExecPoint &ep, Boolean effective)
{
	switch (which)
	{
#ifdef /* MCDispatch::getprop */ LEGACY_EXEC
	case P_BACK_PIXEL:
		ep.setint(MCscreen->background_pixel.pixel & 0xFFFFFF);
		return ES_NORMAL;
	case P_TOP_PIXEL:
		ep.setint(MCscreen->white_pixel.pixel & 0xFFFFFF);
		return ES_NORMAL;
	case P_HILITE_PIXEL:
	case P_FORE_PIXEL:
	case P_BORDER_PIXEL:
	case P_BOTTOM_PIXEL:
	case P_SHADOW_PIXEL:
	case P_FOCUS_PIXEL:
		ep.setint(MCscreen->black_pixel.pixel & 0xFFFFFF);
		return ES_NORMAL;
	case P_BACK_COLOR:
	case P_HILITE_COLOR:
		ep.setstaticcstring("white");
		return ES_NORMAL;
	case P_FORE_COLOR:
	case P_BORDER_COLOR:
	case P_TOP_COLOR:
	case P_BOTTOM_COLOR:
	case P_SHADOW_COLOR:
	case P_FOCUS_COLOR:
		ep.setstaticcstring("black");
		return ES_NORMAL;
	case P_FORE_PATTERN:
	case P_BACK_PATTERN:
	case P_HILITE_PATTERN:
	case P_BORDER_PATTERN:
	case P_TOP_PATTERN:
	case P_BOTTOM_PATTERN:
	case P_SHADOW_PATTERN:
	case P_FOCUS_PATTERN:
		ep.clear();
		return ES_NORMAL;
	case P_TEXT_ALIGN:
		ep.setstaticcstring(MCleftstring);
		return ES_NORMAL;
	case P_TEXT_FONT:
		ep.setstaticcstring(DEFAULT_TEXT_FONT);
		return ES_NORMAL;
	case P_TEXT_HEIGHT:
		ep.setint(heightfromsize(DEFAULT_TEXT_SIZE));
		return ES_NORMAL;
	case P_TEXT_SIZE:
		ep.setint(DEFAULT_TEXT_SIZE);
		return ES_NORMAL;
	case P_TEXT_STYLE:
		ep.setstaticcstring(MCplainstring);
		return ES_NORMAL;
#endif /* MCDispatch::getprop */ 
	default:
		MCeerror->add(EE_OBJECT_GETNOPROP, 0, 0);
		return ES_ERROR;
	}
}
#endif

#ifdef LEGACY_EXEC
Exec_stat MCDispatch::setprop_legacy(uint4 parid, Properties which, MCExecPoint &ep, Boolean effective)
{
#ifdef /* MCDispatch::setprop */ LEGACY_EXEC
	return ES_NORMAL;
#endif /* MCDispatch::setprop */
    return ES_NORMAL;
}
#endif

// bogus "cut" call actually checks license
Boolean MCDispatch::cut(Boolean home)
{
	if (home)
		return True;
	return MCnoui || (flags & F_WAS_LICENSED) != 0;
}

//extern Exec_stat MCHandlePlatformMessage(Handler_type htype, const MCString& mess, MCParameter *params);
Exec_stat MCDispatch::handle(Handler_type htype, MCNameRef mess, MCParameter *params, MCObject *pass_from)
{
	Exec_stat stat = ES_NOT_HANDLED;

	bool t_has_passed;
	t_has_passed = false;
	
	if (MCcheckstack && MCU_abs(MCstackbottom - (char *)&stat) > MCrecursionlimit)
	{
		MCeerror->add(EE_RECURSION_LIMIT, 0, 0);
		MCerrorptr = stacks;
		return ES_ERROR;
	}

	// MW-2011-06-30: Move handling of library stacks from MCStack::handle.
	if (MCnusing > 0)
	{
		for (uint32_t i = MCnusing; i > 0 && (stat == ES_PASS || stat == ES_NOT_HANDLED); i -= 1)
		{
			stat = MCusing[i - 1]->handle(htype, mess, params, nil);

			// MW-2011-08-22: [[ Bug 9686 ]] Make sure we exit as soon as the
			//   message is handled.
			if (stat != ES_NOT_HANDLED && stat != ES_PASS)
				return stat;

			if (stat == ES_PASS)
				t_has_passed = true;
		}

		if (t_has_passed && stat == ES_NOT_HANDLED)
			stat = ES_PASS;
	}

	if ((stat == ES_NOT_HANDLED || stat == ES_PASS) && MCbackscripts != NULL)
	{
		MCObjectList *optr = MCbackscripts;
		do
		{
			if (!optr->getremoved())
			{
				stat = optr->getobject()->handle(htype, mess, params, nil);
				if (stat != ES_NOT_HANDLED && stat != ES_PASS)
					return stat;
				if (stat == ES_PASS)
					t_has_passed = true;
			}
			optr = optr->next();
		}
		while (optr != MCbackscripts);
	}

	if ((stat == ES_NOT_HANDLED || stat == ES_PASS) && m_externals != nil)
	{
		Exec_stat oldstat = stat;
		stat = m_externals -> Handle(this, htype, mess, params);

		// MW-2011-08-22: [[ Bug 9686 ]] Make sure we exit as soon as the
		//   message is handled.
		if (stat != ES_NOT_HANDLED && stat != ES_PASS)
			return stat;

		if (oldstat == ES_PASS && stat == ES_NOT_HANDLED)
			stat = ES_PASS;
	}

//#ifdef TARGET_SUBPLATFORM_IPHONE
//	extern Exec_stat MCIPhoneHandleMessage(MCNameRef message, MCParameter *params);
//	if (stat == ES_NOT_HANDLED || stat == ES_PASS)
//	{
//		stat = MCIPhoneHandleMessage(mess, params);
//		
//		if (stat != ES_NOT_HANDLED && stat != ES_PASS)
//			return stat;
//	}
//#endif
//
//#ifdef _MOBILE
//	if (stat == ES_NOT_HANDLED || stat == ES_PASS)
//	{
//		stat = MCHandlePlatformMessage(htype, MCNameGetOldString(mess), params);
//
//		// MW-2011-08-22: [[ Bug 9686 ]] Make sure we exit as soon as the
//		//   message is handled.
//		if (stat != ES_NOT_HANDLED && stat != ES_PASS)
//			return stat;
//	}
//#endif

	if (MCmessagemessages && stat != ES_PASS)
		MCtargetptr->sendmessage(htype, mess, False);
		
	if (t_has_passed)
		return ES_PASS;

	return stat;
}

bool MCDispatch::getmainstacknames(MCListRef& r_list)
{
	MCAutoListRef t_list;
	if (!MCListCreateMutable('\n', &t_list))
		return false;

	MCStack *tstk = stacks;
	do
	{
		MCAutoValueRef t_string;
		if (!tstk->names(P_SHORT_NAME, &t_string))
			return false;
		if (!MCListAppend(*t_list, (MCStringRef)*t_string))
			return false;
		tstk = (MCStack *)tstk->next();
	}
	while (tstk != stacks);

	return MCListCopy(*t_list, r_list);
}

void MCDispatch::appendstack(MCStack *sptr)
{
	sptr->appendto(stacks);
	
	// MW-2013-03-20: [[ MainStacksChanged ]]
	MCmainstackschanged = True;
}

void MCDispatch::removestack(MCStack *sptr)
{
	sptr->remove(stacks);
	
	// MW-2013-03-20: [[ MainStacksChanged ]]
	MCmainstackschanged = True;
}

void MCDispatch::destroystack(MCStack *sptr, Boolean needremove)
{
	if (needremove)
		removestack(sptr);
	if (sptr == MCstaticdefaultstackptr)
		MCstaticdefaultstackptr = stacks;
	if (sptr == MCdefaultstackptr)
		MCdefaultstackptr = MCstaticdefaultstackptr;
	if (MCacptr != NULL && MCacptr->getmessagestack() == sptr)
		MCacptr->setmessagestack(NULL);
	Boolean oldstate = MClockmessages;
	MClockmessages = True;
	delete sptr;
	MClockmessages = oldstate;
}

static bool attempt_to_loadfile(IO_handle& r_stream, MCStringRef& r_path, const char *p_path_format, ...)
{
	MCAutoStringRef t_trial_path;

	va_list t_args;
	va_start(t_args, p_path_format);
	/* UNCHECKED */ MCStringFormatV(&t_trial_path, p_path_format, t_args);
	va_end(t_args);

	IO_handle t_trial_stream;
	t_trial_stream = MCS_open(*t_trial_path, kMCOpenFileModeRead, True, False, 0);

	if (t_trial_stream != nil)
	{
		r_path = (MCStringRef)MCValueRetain(*t_trial_path);
		r_stream = t_trial_stream;
		return true;
	}

	return false;
}

Boolean MCDispatch::openstartup(MCStringRef sname, MCStringRef& outpath, IO_handle &stream)
{
	if (enginedir == nil)
		return False;

	if (attempt_to_loadfile(stream, outpath, "%s/%@", startdir, sname))
		return True;

	if (attempt_to_loadfile(stream, outpath, "%s/%@", enginedir, sname))
		return True;

	return False;
}

Boolean MCDispatch::openenv(MCStringRef sname, MCStringRef env,
                            MCStringRef& outpath, IO_handle &stream, uint4 offset)
{

	MCAutoStringRef t_env;
	if (!MCS_getenv(env, &t_env))
		return False;

	bool t_found;
	t_found = false;

	MCStringRef t_rest_of_env;
	t_rest_of_env = MCValueRetain(env);
	while(!t_found && !MCStringIsEmpty(t_rest_of_env))
	{
		MCAutoStringRef t_env_path;
		MCStringRef t_next_rest_of_env;
		/* UNCHECKED */ MCStringDivideAtChar(t_rest_of_env, ENV_SEPARATOR, kMCStringOptionCompareExact, &t_env_path, t_next_rest_of_env);
		if (attempt_to_loadfile(stream, outpath, "%@/%@", *t_env_path, sname))
			t_found = true;

		MCValueRelease(t_rest_of_env);
		t_rest_of_env = t_next_rest_of_env;
	}

	MCValueRelease(t_rest_of_env);

	return t_found;
}

IO_stat readheader(IO_handle& stream, uint32_t& r_version)
{
	char tnewheader[NEWHEADERSIZE];
	if (IO_read(tnewheader, NEWHEADERSIZE, stream) == IO_NORMAL)
	{
        // AL-2014-10-27: [[ Bug 12558 ]] Check for valid header prefix
		if (strncmp(tnewheader, "REVO", HEADERPREFIXSIZE) == 0)
		{
            // The header version can now consist of any alphanumeric characters
            // They map to numbers as follows:
            // 0-9 -> 0-9
            // A-Z -> 10-35
            // a-z -> 36-61
            uint1 versionnum[4];
            for (uint1 i = 0; i < 4; i++)
            {
                char t_char = tnewheader[i + 4];
                if ('0' <= t_char && t_char <= '9')
                    versionnum[i] = (uint1)(t_char - '0');
                else if ('A' <= t_char && t_char <= 'Z')
                    versionnum[i] = (uint1)(t_char - 'A' + 10);
                else if ('a' <= t_char && t_char <= 'z')
                    versionnum[i] = (uint1)(t_char - 'a' + 36);
                else
                    return IO_ERROR;
            }

            // Future file format versions will always still compare greater than MAX_STACKFILE_VERSION,
            // so it is ok that r_version does not accurately reflect future version values.
            // TODO: change this, and comparisons for version >= 7000 / 5500, etc 
			r_version = versionnum[0] * 1000;
			r_version += versionnum[1] * 100;
			r_version += versionnum[2] * 10;
            r_version += versionnum[3];
		}
		else
		{
			char theader[HEADERSIZE + 1];
			theader[HEADERSIZE] = '\0';
			uint4 offset;
			strncpy(theader, tnewheader, NEWHEADERSIZE);
			if (IO_read(theader + NEWHEADERSIZE, HEADERSIZE - NEWHEADERSIZE, stream) == IO_NORMAL
		        && MCU_offset(SIGNATURE, theader, offset))
			{
				if (theader[offset - 1] != '\n' || theader[offset - 2] == '\r')
				{
					MCresult->sets("stack was corrupted by a non-binary file transfer");
					return IO_ERROR;
				}

				r_version = (theader[offset + VERSION_OFFSET] - '0') * 1000;
				r_version += (theader[offset + VERSION_OFFSET + 2] - '0') * 100;
			}
			else
				return IO_ERROR;
		}
	}
    else
    {
        // Could not read header
        return IO_ERROR;
    }
	return IO_NORMAL;
}

// This method reads a stack from the given stream. The stack is set to
// have parent MCDispatch, and filename MCcmd. It is designed to be used
// for embedded stacks/deployed stacks/revlet stacks.
IO_stat MCDispatch::readstartupstack(IO_handle stream, MCStack*& r_stack)
{
	uint32_t version;
	uint1 charset, type;
	char *newsf;
	
	// MW-2013-11-19: [[ UnicodeFileFormat ]] newsf is no longer used.
	if (readheader(stream, version) != IO_NORMAL
	        || IO_read_uint1(&charset, stream) != IO_NORMAL
	        || IO_read_uint1(&type, stream) != IO_NORMAL
	        || IO_read_cstring_legacy(newsf, stream, 2) != IO_NORMAL)
		return IO_ERROR;

	// MW-2008-10-20: [[ ParentScripts ]] Set the boolean flag that tells us whether
	//   parentscript resolution is required to false.
	s_loaded_parent_script_reference = false;

	MCtranslatechars = charset != CHARSET;
	delete newsf; // stackfiles is obsolete

	MCStack *t_stack = nil;
	/* UNCHECKED */ MCStackSecurityCreateStack(t_stack);

	t_stack -> setparent(this);
	
	// MM-2013-10-30: [[ Bug 11333 ]] Set the filename of android mainstack to apk/mainstack (previously was just apk).
	//   This solves relative file path referencing issues.
#ifdef TARGET_SUBPLATFORM_ANDROID
    MCAutoStringRef t_filename;
    /* UNCHECKED */ MCStringFormat(&t_filename, "%@/mainstack", MCcmd);
	t_stack -> setfilename(*t_filename);
#else
   	t_stack -> setfilename(MCcmd);
#endif

	if (IO_read_uint1(&type, stream) != IO_NORMAL
	        || type != OT_STACK && type != OT_ENCRYPT_STACK
	        || t_stack->load(stream, version, type) != IO_NORMAL)
	{
		delete t_stack;
		return IO_ERROR;
	}

	if (t_stack->load_substacks(stream, version) != IO_NORMAL
	        || IO_read_uint1(&type, stream) != IO_NORMAL
	        || type != OT_END)
	{
		delete t_stack;
		return IO_ERROR;
	}

	// We are reading the startup stack, so this becomes the root of the
	// stack list.
	stacks = t_stack;

	r_stack = t_stack;

#ifndef _MOBILE
	// Make sure parent script references are up to date.
	if (s_loaded_parent_script_reference)
		t_stack -> resolveparentscripts();
#else
	// Mark the stack as needed parentscript resolution. This is done after
	// aux stacks have been loaded.
	if (s_loaded_parent_script_reference)
		t_stack -> setextendedstate(True, ECS_USES_PARENTSCRIPTS);
#endif

	return IO_NORMAL;
}

// MW-2012-02-17: [[ LogFonts ]] Load a stack file, ensuring we clear up any
//   font table afterwards - regardless of errors.
IO_stat MCDispatch::readfile(MCStringRef p_openpath, MCStringRef p_name, IO_handle &stream, MCStack *&sptr)
{
	// Various places like to call this function with the first two parameters as NULL
	if (p_openpath == nil)
		p_openpath = kMCEmptyString;
	if (p_name == nil)
		p_name = kMCEmptyString;
	
	IO_stat stat;
	stat = doreadfile(p_openpath, p_name, stream, sptr);

	MCLogicalFontTableFinish();

	return stat;
}

// MW-2012-02-17: [[ LogFonts ]] Actually load the stack file (wrapped by readfile
//   to handle font table cleanup).
IO_stat MCDispatch::doreadfile(MCStringRef p_openpath, MCStringRef p_name, IO_handle &stream, MCStack *&sptr)
{
	Boolean loadhome = False;
	uint32_t version;

    sptr = NULL;
    
    // MW-2014-09-30: [[ ScriptOnlyStack ]] First see if it is a binary stack.
	if (readheader(stream, version) == IO_NORMAL)
	{
		if (version > MAX_STACKFILE_VERSION)
		{
			MCresult->sets("stack was produced by a newer version");
			return IO_ERROR;
		}
        
		// MW-2008-10-20: [[ ParentScripts ]] Set the boolean flag that tells us whether
		//   parentscript resolution is required to false.
		s_loaded_parent_script_reference = false;
		
		// MW-2013-11-19: [[ UnicodeFileFormat ]] newsf is no longer used.
		uint1 charset, type;
		char *newsf;
		if (IO_read_uint1(&charset, stream) != IO_NORMAL
		        || IO_read_uint1(&type, stream) != IO_NORMAL
		        || IO_read_cstring_legacy(newsf, stream, 2) != IO_NORMAL)
		{
			MCresult->sets("stack is corrupted, check for ~ backup file");
			return IO_ERROR;
		}
		delete newsf; // stackfiles is obsolete
		MCtranslatechars = charset != CHARSET;
		sptr = nil;
		/* UNCHECKED */ MCStackSecurityCreateStack(sptr);
		if (stacks == NULL)
			sptr->setparent(this);
		else
			sptr->setparent(stacks);
			
		sptr->setfilename(p_openpath);

		if (MCModeCanLoadHome() && type == OT_HOME)
		{
			// MW-2013-11-19: [[ UnicodeFileFormat ]] These strings are never written out, so
			//   legacy.
			char *lstring = NULL;
			char *cstring = NULL;
			IO_read_cstring_legacy(lstring, stream, 2);
			IO_read_cstring_legacy(cstring, stream, 2);
			delete lstring;
			delete cstring;
		}

		MCresult -> clear();

		if (IO_read_uint1(&type, stream) != IO_NORMAL
		    || type != OT_STACK && type != OT_ENCRYPT_STACK
		    || sptr->load(stream, version, type) != IO_NORMAL)
		{
			if (MCresult -> isclear())
				MCresult->sets("stack is corrupted, check for ~ backup file");
			destroystack(sptr, False);
			sptr = NULL;
			return IO_ERROR;
		}
		
		// MW-2011-08-09: [[ Groups ]] Make sure F_GROUP_SHARED is set
		//   appropriately.
		sptr -> checksharedgroups();
		
		if (sptr->load_substacks(stream, version) != IO_NORMAL
		        || IO_read_uint1(&type, stream) != IO_NORMAL
		        || type != OT_END)
		{
			if (MCresult -> isclear())
				MCresult->sets("stack is corrupted, check for ~ backup file");
			destroystack(sptr, False);
			sptr = NULL;
			return IO_ERROR;
		}
    }
    
    // MW-2014-09-30: [[ ScriptOnlyStack ]] If we failed to load a stack from that step
    //   then check to see if it is a script file stack.
    if (sptr == NULL)
    {
        // Clear the error return.
        MCresult -> clear();
        
        // Reset to position 0.
        MCS_seek_set(stream, 0);
        
        // Load the file into memory - we need to process a byteorder mark and any
        // line endings.
        int64_t t_size;
        t_size = MCS_fsize(stream);
        
        uint8_t *t_script;
        /* UNCHECKED */ MCMemoryAllocate(t_size, t_script);

        if (IO_read(t_script, t_size, stream) == IO_ERROR)
        {
            MCresult -> sets("unable to read file");
            return IO_ERROR;
        }

        // SN-2014-10-16: [[ Merge-6.7.0-rc-3 ]] Update to StringRef
        MCFileEncodingType t_file_encoding = MCS_resolve_BOM(stream);
        MCStringEncoding t_string_encoding;
        MCAutoStringRef t_raw_script_string, t_LC_script_string;

        uint32_t t_BOM_offset;
        switch (t_file_encoding)
        {
        case kMCFileEncodingUTF8:
            t_BOM_offset = 3;
            t_string_encoding = kMCStringEncodingUTF8;
            break;
        case kMCFileEncodingUTF16:
            t_string_encoding = kMCStringEncodingUTF16;
            t_BOM_offset = 2;
            break;
        case kMCFileEncodingUTF16BE:
            t_string_encoding = kMCStringEncodingUTF16BE;
            t_BOM_offset = 2;
            break;
        case kMCFileEncodingUTF16LE:
            t_string_encoding = kMCStringEncodingUTF16LE;
            t_BOM_offset = 2;
            break;
        default:
            // Assume native
            t_string_encoding = kMCStringEncodingNative;
            t_BOM_offset = 0;
            break;
        }

        /* UNCHECKED */ MCStringCreateWithBytes(t_script + t_BOM_offset, t_size - t_BOM_offset, t_string_encoding, false, &t_raw_script_string);
        /* UNCHECKED */ MCStringConvertLineEndingsToLiveCode(*t_raw_script_string, &t_LC_script_string);

        MCMemoryDeallocate(t_script);
        
        // Now attempt to parse the header line:
        //   'script' <string>
        MCScriptPoint sp(*t_LC_script_string);
        
        // Parse 'script' token.
        if (sp . skip_token(SP_FACTOR, TT_PROPERTY, P_SCRIPT) == PS_NORMAL)
        {
            // Parse <string> token.
            Symbol_type t_type;
            if (sp . next(t_type) == PS_NORMAL &&
                t_type == ST_LIT)
            {
                MCNewAutoNameRef t_script_name;
                MCNameClone(sp . gettoken_nameref(), &t_script_name);
                
                // Parse end of line.
                Parse_stat t_stat;
                t_stat = sp . next(t_type);
                if (t_stat == PS_EOL || t_stat == PS_EOF)
                {
                    // MW-2014-10-23: [[ Bug ]] Make sure we trim the correct number of lines.
                    // SN-2014-10-16: [[ Merge-6.7.0-rc-3 ]] Update to StringRef
                    // Now trim the ep down to the remainder of the script.
                    // Trim the header.
                    uint32_t t_lines = sp.getline();
                    uint32_t t_index = 0;

                    // Jump over the possible lines before the string token
                    while (MCStringFirstIndexOfChar(*t_LC_script_string, '\n', t_index, kMCStringOptionCompareExact, t_index) &&
                           t_lines > 0)
                        t_lines -= 1;
                    
                    // Add one to the index so we include the LF
                    t_index += 1;

                    // t_line now has the last LineFeed of the token
                    MCAutoStringRef t_LC_script_body;

                    // We copy the body of the stack script
                    MCStringCopySubstring(*t_LC_script_string, MCRangeMake(t_index, MCStringGetLength(*t_LC_script_string) - t_index), &t_LC_script_body);
                    
                    // Create a stack.
                    /* UNCHECKED */ MCStackSecurityCreateStack(sptr);
                    
                    // Set its parent.
                    if (stacks == NULL)
                        sptr->setparent(this);
                    else
                        sptr->setparent(stacks);
                    
                    // Set its filename.
                    sptr->setfilename(p_openpath);
                    
                    // Set its name.
                    sptr -> setname(*t_script_name);
                    
                    // Make it invisible
                    sptr -> setflag(False, F_VISIBLE);
                    
                    // Set it up as script only.
                    sptr -> setasscriptonly(*t_LC_script_body);
                }
            }
        }
        
    }
    
    // MW-2014-09-30: [[ ScriptOnlyStack ]] If we managed to load a stack as either binary
    //   or script, then do the normal processing.
    if (sptr != NULL)
    {
		if (stacks != NULL)
		{
			MCStack *tstk = stacks;
			do
			{
				if (sptr->hasname(tstk->getname()))
				{
					MCAutoNameRef t_stack_name;
					/* UNCHECKED */ t_stack_name . Clone(sptr -> getname());

					delete sptr;
					sptr = NULL;
					
					
					if (MCStringIsEqualTo(tstk -> getfilename(), p_openpath, kMCStringOptionCompareCaseless))
						sptr = tstk;
					else
					{
						MCdefaultstackptr->getcard()->message_with_valueref_args(MCM_reload_stack, tstk->getname(), p_openpath);
						tstk = stacks;
						do
						{
							if (MCNameIsEqualTo(t_stack_name, tstk->getname(), kMCCompareCaseless))
							{
								sptr = tstk;
								break;
							}
							tstk = (MCStack *)tstk->next();
						}
						while (tstk != stacks);
					}

					return IO_NORMAL;
				}
				tstk = (MCStack *)tstk->next();
			}
			while (tstk != stacks);
		}
		
		appendstack(sptr);
		
		sptr->extraopen(false);

		// MW-2008-10-28: [[ ParentScript ]]
		// We just loaded a stackfile, so check to see if parentScript resolution
		// is required and if so do it.
		// MW-2009-01-28: [[ Inherited parentScripts ]]
		// Resolving parentScripts may allocate memory, so 'resolveparentscripts'
		// will return false if it fails to allocate what it needs. At some point
		// this needs to be dealt with by deleting the stack and returning an error,
		// *However* at the time of writing, 'readfile' isn't designed to handle
		// this - so we just ignore the result for now (note that all the 'load'
		// methods *fail* to check for no-memory errors!).
		if (s_loaded_parent_script_reference)
            sptr -> resolveparentscripts();
        
        return IO_NORMAL;
    }
    
    // MW-2014-09-30: [[ ScriptOnlyStack ]] Finally attempt to load the script in legacy
    //   modes - either as a single script, or as a HyperCard conversion.
    MCS_seek_set(stream, 0);
    if (stacks == NULL)
    {
        MCnoui = True;
        MCscreen = new MCUIDC;
        /* UNCHECKED */ MCStackSecurityCreateStack(stacks);
        MCdefaultstackptr = MCstaticdefaultstackptr = stacks;
        stacks->setparent(this);
        stacks->setname_cstring("revScript");
        uint4 size = (uint4)MCS_fsize(stream);
        MCAutoPointer<char> script;
        script = new char[size + 2];
        (*script)[size] = '\n';
        (*script)[size + 1] = '\0';
        if (IO_read(*script, size, stream) != IO_NORMAL)
            return IO_ERROR;
        MCAutoStringRef t_script_str;
        /* UNCHECKED */ MCStringCreateWithCString(*script, &t_script_str);
        if (!stacks -> setscript_from_commandline(*t_script_str))
            return IO_ERROR;
    }
    else
    {
        // MW-2008-06-12: [[ Bug 6476 ]] Media won't open HC stacks
        if (!MCdispatcher->cut(True) || hc_import(p_name, stream, sptr) != IO_NORMAL)
        {
            MCresult->sets("file is not a stack");
            return IO_ERROR;
        }
	}
    
	return IO_NORMAL;
}

IO_stat MCDispatch::loadfile(MCStringRef p_name, MCStack *&sptr)
{
<<<<<<< HEAD
    IO_handle stream;
	MCAutoStringRef t_open_path;

	bool t_found;
	t_found = false;
	if (!t_found)
	{
		if ((stream = MCS_open(p_name, kMCOpenFileModeRead, True, False, 0)) != NULL)
        {
            // This should probably use resolvepath().
            // SN-2015-06-03: [[ Bug 15432 ]] Use resolvepath
            t_found = MCS_resolvepath(p_name, &t_open_path);
=======
	IO_handle stream;
	char *openpath = NULL;
	char *fname = strclone(inname);
	if ((stream = MCS_open(fname, IO_READ_MODE, True, False, 0)) != NULL)
        // SN-20015-06-01: [[ Bug 15432 ]] We want to use MCS_resolvepath to
        //  keep consistency and let '~' be resolved as it is in MCS_open
		//  MCS_resolve_path leaves a backslash-delimited path on Windows,
		//  and MCS_get_canonical_path is made to cope with this.
        openpath = MCS_get_canonical_path(fname);
	else
	{
		char *tmparray = new char[strlen(fname) + 1];
		strcpy(tmparray, fname);
		char *tname = strrchr(tmparray, PATH_SEPARATOR);
		if (tname == NULL)
			tname = tmparray;
		else
			tname++;
        if ((stream = MCS_open(tname, IO_READ_MODE, True, False, 0)) != NULL)
            // SN-20015-06-01: [[ Bug 15432 ]] We want to use MCS_resolvepath to
            //  keep consistency and let '~' be resolved as it is in MCS_open
			//  MCS_resolve_path leaves a backslash-delimited path on Windows,
			//  and MCS_get_canonical_path is made to cope with this.
            openpath = MCS_get_canonical_path(tname);
		else
		{
			if (!openstartup(tname, &openpath, stream)
			        && !openenv(tname, "MCPATH", &openpath, stream, 0)
			        && !openenv(tname, "PATH", &openpath, stream, 0))
			{
				char *homename;
				if ((homename = MCS_getenv("HOME")) != NULL)
				{
					openpath = new char[strlen(homename) + strlen(tname) + 13];
					if (homename[strlen(homename) - 1] == '/')
						homename[strlen(homename) - 1] = '\0';
					sprintf(openpath, "%s/%s", homename,  tname);
					if ((stream = MCS_open(openpath, IO_READ_MODE, True,
					                       False, 0)) == NULL)
					{
						sprintf(openpath, "%s/stacks/%s", homename, tname);
						if ((stream = MCS_open(openpath, IO_READ_MODE, True,
						                       False, 0)) == NULL)
						{
							sprintf(openpath, "%s/components/%s", homename, tname);
							if ((stream = MCS_open(openpath, IO_READ_MODE, True,
							                       False, 0)) == NULL)
							{
								delete openpath;
								openpath = NULL;
							}
						}
					}
				}
			}
>>>>>>> eaa76cbd
		}
	}
    
	if (!t_found)
    {
        // SN-2014-11-18: [[ Bug 14043 ]] If p_path is was not correct, we then use the leaf, and append it to different locations
        //  in all the next steps.
        MCAutoStringRef t_leaf_name;
		uindex_t t_leaf_index;
		if (MCStringLastIndexOfChar(p_name, PATH_SEPARATOR, UINDEX_MAX, kMCStringOptionCompareExact, t_leaf_index))
			/* UNCHECKED */ MCStringCopySubstring(p_name, MCRangeMake(t_leaf_index + 1, MCStringGetLength(p_name) - (t_leaf_index + 1)), &t_leaf_name);
		else
			t_leaf_name = p_name;
		if ((stream = MCS_open(*t_leaf_name, kMCOpenFileModeRead, True, False, 0)) != NULL)
        {
			MCAutoStringRef t_curpath;
			/* UNCHECKED */ MCS_getcurdir(&t_curpath);
			/* UNCHECKED */ MCStringFormat(&t_open_path, "%@/%@", *t_curpath, p_name); 
			t_found = true;
		}

        if (!t_found)
        {
            // SN-2014-11-18: [[ Bug 14043 ]] The whole path was appended, instead of only the leaf.
            if (openstartup(*t_leaf_name, &t_open_path, stream) ||
                openenv(*t_leaf_name, MCSTR("MCPATH"), &t_open_path, stream, 0) ||
                openenv(*t_leaf_name, MCSTR("PATH"), &t_open_path, stream, 0))
                t_found = true;
        }
        
        if (!t_found)
        {
            
            MCAutoStringRef t_homename;
            if (MCS_getenv(MCSTR("HOME"), &t_homename) && !MCStringIsEmpty(*t_homename))
            {
                MCAutoStringRef t_trimmed_homename;
                if (MCStringGetCharAtIndex(*t_homename, MCStringGetLength(*t_homename) - 1) == '/')
                /* UNCHECKED */ MCStringCopySubstring(*t_homename, MCRangeMake(0, MCStringGetLength(*t_homename) - 1), &t_trimmed_homename);
                else
                    t_trimmed_homename = *t_homename;
                
                // SN-2014-11-18: [[ Bug 14043 ]] The whole path was appended, instead of only the leaf.
                if (!t_found)
                    t_found = attempt_to_loadfile(stream, &t_open_path, "%@/%@", *t_trimmed_homename, *t_leaf_name);
                
                if (!t_found)
                    t_found = attempt_to_loadfile(stream, &t_open_path, "%@/stacks/%@", *t_trimmed_homename, *t_leaf_name);
                
                if (!t_found)
                    t_found = attempt_to_loadfile(stream, &t_open_path, "%@/components/%@", *t_trimmed_homename, *t_leaf_name);
            }
        }
    }


	if (stream == NULL)
	{
		return IO_ERROR;
	}
	IO_stat stat = readfile(*t_open_path, p_name, stream, sptr);
	MCS_close(stream);
	return stat;
}

void MCDispatch::cleanup(IO_handle stream, MCStringRef linkname, MCStringRef bname)
{
	if (stream != NULL)
		MCS_close(stream);
	MCS_unlink(linkname);
	if (bname != NULL)
		MCS_unbackup(bname, linkname);
}

IO_stat MCDispatch::savestack(MCStack *sptr, const MCStringRef p_fname)
{
    IO_stat stat;
    
    // MW-2014-09-30: [[ ScriptOnlyStack ]] If the stack is scriptOnly, then save
    //   it differently.
    if (sptr -> isscriptonly())
    {
        stat = dosavescriptonlystack(sptr, p_fname);
    }
    else
    {
        stat = dosavestack(sptr, p_fname);

        MCLogicalFontTableFinish();
    }
    
	return stat;
}

// MW-2014-09-30: [[ ScriptOnlyStack ]] Script only stacks get saved as a text file.
//   Everything but the stack script is lost.
IO_stat MCDispatch::dosavescriptonlystack(MCStack *sptr, const MCStringRef p_fname)
{
    if (MCModeCheckSaveStack(sptr, p_fname) != IO_NORMAL)
		return IO_ERROR;
	
    MCAutoStringRef linkname;
    if (!MCStringIsEmpty(p_fname))
        linkname = p_fname;
	else if (!MCStringIsEmpty(sptr -> getfilename()))
		linkname = sptr -> getfilename();
    else
    {
        MCresult->sets("stack does not have a filename");
        return IO_ERROR;
    }

    if (*linkname == NULL)
	{
		MCresult->sets("can't open stack script file, bad path");
		return IO_ERROR;
	}
	if (MCS_noperm(*linkname))
	{
		MCresult->sets("can't open stack script file, no permission");
		return IO_ERROR;
	}
    
    // Compute the body of the script file.
	MCAutoStringRef t_converted;

	// MW-2014-10-24: [[ Bug 13791 ]] We need to post-process the generated string on some
	//   platforms for line-ending conversion so temporarily need a stringref - hence we
	//   put the processing in its own block.
	{
		MCAutoStringRef t_script_body;

		// Write out the standard script stack header, and then the script itself
		MCStringFormat(&t_script_body, "script \"%@\"\n%@", sptr -> getname(), sptr->_getscript());

		// Convert line endings - but only if the native line ending isn't CR!
#ifndef __CR__
		MCStringConvertLineEndingsToLiveCode(*t_script_body, &t_converted);
#else
		t_converted = *t_script_body;
#endif
	}
    
    // Open the output stream.
	IO_handle stream;
    if ((stream = MCS_open(*linkname, kMCOpenFileModeWrite, True, False, 0)) == NULL)
	{
		MCresult->sets("can't open stack script file");
        return IO_ERROR;
    }

    // Convert the output string to UTF-8
    MCAutoStringRefAsUTF8String t_utf8_script;
    t_utf8_script .Lock(*t_converted);

    // Write out the byte-order mark, followed by the script body.
    if (IO_write("\xEF\xBB\xBF", 1, 3, stream) != IO_NORMAL ||
        IO_write(*t_utf8_script, 1, t_utf8_script . Size(), stream) != IO_NORMAL)
    {
        MCresult -> sets("error writing stack script file");
        MCS_close(stream);
        return IO_ERROR;
    }
    
    // Close the stream.
    MCS_close(stream);
    
    // Set the filename.
    sptr->setfilename(*linkname);
    
    return IO_NORMAL;
}

IO_stat MCDispatch::dosavestack(MCStack *sptr, const MCStringRef p_fname)
{
	if (MCModeCheckSaveStack(sptr, p_fname) != IO_NORMAL)
		return IO_ERROR;
	
	MCAutoStringRef t_linkname;

	if (!MCStringIsEmpty(p_fname))
		t_linkname = p_fname;
	else if (!MCStringIsEmpty(sptr -> getfilename()))
		t_linkname = sptr -> getfilename();
	else
	{
		MCresult -> sets("stack does not have a filename");
		return IO_ERROR;
	}
	
	if (MCS_noperm(*t_linkname))
	{
		MCresult->sets("can't open stack file, no permission");
		return IO_ERROR;
	}

	MCStringRef oldfiletype;
	oldfiletype = (MCStringRef)MCValueRetain(MCfiletype);
	MCValueAssign(MCfiletype, MCstackfiletype);
	
	MCAutoStringRef t_backup;
	/* UNCHECKED */ MCStringFormat(&t_backup, "%@~", *t_linkname); 

	MCS_unlink(*t_backup);
	if (MCS_exists(*t_linkname, True) && !MCS_backup(*t_linkname, *t_backup))
	{
		MCresult->sets("can't open stack backup file");

		MCValueAssign(MCfiletype, oldfiletype);
		return IO_ERROR;
	}
	IO_handle stream;

	if ((stream = MCS_open(*t_linkname, kMCOpenFileModeWrite, True, False, 0)) == NULL)
	{
		MCresult->sets("can't open stack file");
		cleanup(stream, *t_linkname, *t_backup);
		MCValueAssign(MCfiletype, oldfiletype);
		return IO_ERROR;
	}
	MCValueAssign(MCfiletype, oldfiletype);
	MCString errstring = "Error writing stack (disk full?)";
	
	// MW-2012-03-04: [[ StackFile5500 ]] Work out what header to emit, and the size.
	const char *t_header;
	uint32_t t_header_size;
	if (MCstackfileversion >= 7000)
		t_header = newheader7000, t_header_size = 8;
	else if (MCstackfileversion >= 5500)
		t_header = newheader5500, t_header_size = 8;
	else if (MCstackfileversion >= 2700)
		t_header = newheader, t_header_size = 8;
	else
		t_header = header, t_header_size = HEADERSIZE;
	
	if (IO_write(t_header, sizeof(char), t_header_size, stream) != IO_NORMAL
	        || IO_write_uint1(CHARSET, stream) != IO_NORMAL)
	{
		MCresult->sets(errstring);
		cleanup(stream, *t_linkname, *t_backup);
		return IO_ERROR;
	}
	
	// MW-2013-11-19: [[ UnicodeFileFormat ]] Writing out for backwards-compatibility,
	//   so legacy.
	if (IO_write_uint1(OT_NOTHOME, stream) != IO_NORMAL
	        || IO_write_cstring_legacy(NULL, stream, 2) != IO_NORMAL)
	{ // was stackfiles
		MCresult->sets(errstring);
		cleanup(stream, *t_linkname, *t_backup);
		return IO_ERROR;
	}
	
	// MW-2012-02-22; [[ NoScrollSave ]] Adjust the rect by the current group offset.
	MCgroupedobjectoffset . x = 0;
	MCgroupedobjectoffset . y = 0;
	
	MCresult -> clear();
	if (sptr->save(stream, 0, false) != IO_NORMAL
	        || IO_write_uint1(OT_END, stream) != IO_NORMAL)
	{
		if (MCresult -> isclear())
			MCresult->sets(errstring);
		cleanup(stream, *t_linkname, *t_backup);
		return IO_ERROR;
	}
	MCS_close(stream);
	uint2 oldmask = MCS_getumask();
	uint2 newmask = ~oldmask & 00777;
	if (oldmask & 00400)
		newmask &= ~00100;
	if (oldmask & 00040)
		newmask &= ~00010;
	if (oldmask & 00004)
		newmask &= ~00001;
	MCS_setumask(oldmask);
	
	MCS_chmod(*t_linkname, newmask);
	
	if (!MCStringIsEmpty(sptr -> getfilename()) && !MCStringIsEqualTo(sptr -> getfilename(), *t_linkname, kMCCompareExact))
		MCS_copyresourcefork(sptr -> getfilename(), *t_linkname);
	else if (!MCStringIsEmpty(sptr -> getfilename()))
		MCS_copyresourcefork(*t_backup, *t_linkname);

	sptr->setfilename(*t_linkname);
	MCS_unlink(*t_backup);
	return IO_NORMAL;
}

#ifdef FEATURE_RELAUNCH_SUPPORT
extern bool relaunch_startup(MCStringRef p_id);
#endif

void send_relaunch(void)
{
#ifdef FEATURE_RELAUNCH_SUPPORT
	bool t_do_relaunch;
	t_do_relaunch = false;
	MCAutoStringRef t_id;

	t_do_relaunch = MCModeHandleRelaunch(&t_id);

	if (t_do_relaunch)
		if (relaunch_startup(*t_id))
			exit(0);
#endif
}

void send_startup_message(bool p_do_relaunch = true)
{
	if (p_do_relaunch)
		send_relaunch();

	MCdefaultstackptr -> setextendedstate(true, ECS_DURING_STARTUP);

	MCdefaultstackptr -> getcard() -> message(MCM_start_up);

	MCdefaultstackptr -> setextendedstate(false, ECS_DURING_STARTUP);
}

void MCDispatch::wclose(Window w)
{
	MCStack *target = findstackd(w);
	if (target != NULL && !target -> getextendedstate(ECS_DISABLED_FOR_MODAL))
	{
		Exec_stat stat = target->getcurcard()->message(MCM_close_stack_request);
		if (stat == ES_NOT_HANDLED || stat == ES_PASS)
		{
			target->kunfocus();
			target->close();
			target->checkdestroy();
		}
	}
}

void MCDispatch::wkfocus(Window w)
{
	MCStack *target = findstackd(w);
	if (target != NULL)
		target->kfocus();
}

void MCDispatch::wkunfocus(Window w)
{
	MCStack *target = findstackd(w);
	if (target != NULL)
		target->kunfocus();
}

Boolean MCDispatch::wkdown(Window w, MCStringRef p_string, KeySym key)
{
	if (menu != NULL)
		return menu->kdown(p_string, key);

	MCStack *target = findstackd(w);
	if (target == NULL || !target->kdown(p_string, key))
	{
		if (MCmodifierstate & MS_MOD1)
		{
			MCButton *bptr = MCstacks->findmnemonic(key);
			if (bptr != NULL)
			{
				bptr->activate(True, key);
				return True;
			}
		}
	}
	else
		if (target != NULL)
			return True;
	return False;
}

void MCDispatch::wkup(Window w, MCStringRef p_string, KeySym key)
{
	if (menu != NULL)
		menu->kup(p_string, key);
	else
	{
		MCStack *target = findstackd(w);
		if (target != NULL)
			target->kup(p_string, key);
	}
}

void MCDispatch::wmfocus_stack(MCStack *target, int2 x, int2 y)
{
	// IM-2013-09-23: [[ FullscreenMode ]] transform view -> stack coordinates
	MCPoint t_stackloc;
	t_stackloc = MCPointMake(x, y);

	// IM-2014-02-12: [[ StackScale ]] mfocus will translate target stack to menu stack coords
	//   so in both cases we pass target stack coords.
	// IM-2014-02-14: [[ StackScale ]] Don't try to convert if target is null
	if (target != nil)
		t_stackloc = target->windowtostackloc(t_stackloc);

	if (menu != NULL)
		menu->mfocus(t_stackloc.x, t_stackloc.y);
	else if (target != NULL)
		target->mfocus(t_stackloc.x, t_stackloc.y);
}

void MCDispatch::wmfocus(Window w, int2 x, int2 y)
{
	MCStack *target = findstackd(w);
	wmfocus_stack(target, x, y);
}

void MCDispatch::wmunfocus(Window w)
{
	MCStack *target = findstackd(w);
	if (target != NULL)
		target->munfocus();
}

void MCDispatch::wmdrag(Window w)
{
	if (!MCModeMakeLocalWindows())
		return;

	if (isdragsource())
		return;

	MCStack *target = findstackd(w);

	if (target != NULL)
		target->mdrag();

	MCPasteboard *t_pasteboard;
	t_pasteboard = MCdragdata -> GetSource();

	// OK-2009-03-13: [[Bug 7776]] - Check for null MCdragtargetptr to hopefully fix crash.
	if (t_pasteboard != NULL && MCdragtargetptr != NULL)
	{
		m_drag_source = true;
		m_drag_end_sent = false;

		// MW-2009-02-02: [[ Improved image search ]]
		// Search for the appropriate image object using the standard method - note
		// here we search relative to the target of the dragStart message.
		MCImage *t_image;
		t_image = NULL;
		if (MCdragimageid != 0)
			t_image = MCdragtargetptr != NULL ? MCdragtargetptr -> resolveimageid(MCdragimageid) : resolveimageid(MCdragimageid);
		
		MCdragsource = MCdragtargetptr;

		// PLATFORM-TODO: This is needed at the moment to make sure that we don't
		//   get the selection 'going away' when we start dragging. At the moment
		//   MouseRelease is mapped to mup without messages, which isn't quite
		//   correct from the point of view of the field.
		if (MCdragtargetptr->gettype() > CT_CARD)
		{
			MCControl *cptr = (MCControl *)MCdragtargetptr;
			cptr->munfocus();
			cptr->getcard()->ungrab();
		}
		MCdragtargetptr->getstack()->resetcursor(True);
		MCdragtargetptr -> getstack() -> munfocus();
		
		MCdragaction = MCscreen -> dodragdrop(w, t_pasteboard, MCallowabledragactions, t_image, t_image != NULL ? &MCdragimageoffset : NULL);

		dodrop(true);
		MCdragdata -> ResetSource();

		MCdragsource = NULL;
		MCdragdest = NULL;
		MCdropfield = NULL;
		MCdragtargetptr = NULL;
		m_drag_source = false;
	}
	else
	{
		MCdragdata -> ResetSource();
		MCdragsource = NULL;
		MCdragdest = NULL;
		MCdropfield = NULL;
		MCdragtargetptr = NULL;
		m_drag_source = false;
	}
}

void MCDispatch::wmdown_stack(MCStack *target, uint2 which)
{
	if (menu != NULL)
		menu -> mdown(which);
	else
	{
		if (!isdragsource())
		{
			MCallowabledragactions = DRAG_ACTION_COPY;
			MCdragaction = DRAG_ACTION_NONE;
			MCdragimageid = 0;
			MCdragimageoffset . x = 0;
			MCdragimageoffset . y = 0;
			MCdragdata -> ResetSource();
		}
		
		if (target != NULL)
			target->mdown(which);
	}
}

void MCDispatch::wmdown(Window w, uint2 which)
{
	MCStack *target = findstackd(w);
	wmdown_stack(target, which);
}

void MCDispatch::wmup_stack(MCStack *target, uint2 which)
{
	if (menu != NULL)
		menu->mup(which, false);
	else
	{
		if (target != NULL)
			target->mup(which, false);
	}
}

void MCDispatch::wmup(Window w, uint2 which)
{
	MCStack *target = findstackd(w);
	wmup_stack(target, which);
}

void MCDispatch::wdoubledown(Window w, uint2 which)
{
	if (menu != NULL)
		menu->doubledown(which);
	else
	{
		MCStack *target = findstackd(w);
		if (target != NULL)
			target->doubledown(which);
	}
}

void MCDispatch::wdoubleup(Window w, uint2 which)
{
	if (menu != NULL)
		menu->doubleup(which);
	else
	{
		MCStack *target = findstackd(w);
		if (target != NULL)
			target->doubleup(which);
	}
}

void MCDispatch::kfocusset(Window w)
{
	MCStack *target = findstackd(w);
	if (target != NULL)
		target->kfocusset(NULL);
}

void MCDispatch::wmdragenter(Window w, MCPasteboard *p_data)
{
	MCStack *target = findstackd(w);
	
	m_drag_target = true;

	if (m_drag_source)
		MCdragdata -> SetTarget(MCdragdata -> GetSource());
	else
		MCdragdata -> SetTarget(p_data);

	if (MCmousestackptr != NULL && target != MCmousestackptr)
		MCmousestackptr -> munfocus();

	MCmousestackptr = target;
}

MCDragAction MCDispatch::wmdragmove(Window w, int2 x, int2 y)
{
	// We must also issue a new focus event if the modifierstate
	// changes.
	static uint4 s_old_modifiers = 0;

	MCStack *target = findstackd(w);
	
	// IM-2013-10-08: [[ FullscreenMode ]] Translate mouse location to stack coords
	MCPoint t_mouseloc;
	t_mouseloc = target->windowtostackloc(MCPointMake(x, y));
	
	if (MCmousex != t_mouseloc.x || MCmousey != t_mouseloc.y || MCmodifierstate != s_old_modifiers)
	{
		MCmousex = t_mouseloc.x;
		MCmousey = t_mouseloc.y;
		s_old_modifiers = MCmodifierstate;
		target -> mfocus(t_mouseloc.x, t_mouseloc.y);
	}
	return MCdragaction;
}

void MCDispatch::wmdragleave(Window w)
{
	MCStack *target = findstackd(w);
	if (target != NULL && target == MCmousestackptr)
	{
		MCmousestackptr -> munfocus();
		MCmousestackptr = NULL;
	}
	MCdragdata -> ResetTarget();
	m_drag_target = false;
}

MCDragAction MCDispatch::wmdragdrop(Window w)
{
	MCStack *target;
	target = findstackd(w);
	
	// MW-2011-02-08: Make sure we store the drag action that is in effect now
	//   otherwise it can change as a result of message sends which is bad :o)
	uint32_t t_drag_action;
	t_drag_action = MCdragaction;
	
	if (t_drag_action != DRAG_ACTION_NONE)
		dodrop(false);

	MCmousestackptr = NULL;
	MCdragdata -> ResetTarget();
	m_drag_target = false;

	return t_drag_action;
}

void MCDispatch::property(Window w, Atom atom)
{
}

void MCDispatch::configure(Window w)
{
	MCStack *target = findstackd(w);
	if (target != NULL)
		target->view_configure(true);
}

void MCDispatch::enter(Window w)
{
	MCStack *target = findstackd(w);
	if (target != NULL)
		target->enter();
}

void MCDispatch::redraw(Window w, MCRegionRef p_dirty_region)
{
	MCStack *target = findstackd(w);
	if (target == NULL)
		return;

	target -> updatewindow(p_dirty_region);
}

MCFontStruct *MCDispatch::loadfont(MCNameRef fname, uint2 &size, uint2 style, Boolean printer)
{
#if defined(_LINUX_DESKTOP)
	if (fonts == NULL)
		fonts = MCFontlistCreateNew();
    //	if (fonts == NULL)
    //		fonts = MCFontlistCreateOld();
#elif defined(_LINUX_SERVER)
	// MM-2013-09-13: [[ RefactorGraphics ]] Server font support.
	if (fonts == NULL)
		fonts = MCFontlistCreateNew();
#else
	if (fonts == nil)
		fonts = new MCFontlist;
#endif
	return fonts->getfont(fname, size, style, printer);
}

MCStack *MCDispatch::findstackname(MCNameRef p_name)
{
	if (p_name == nil || MCNameIsEmpty(p_name))
		return NULL;

	MCStack *tstk = stacks;
	if (tstk != NULL)
	{
		do
		{
			MCStack *foundstk;
			if ((foundstk = (MCStack *)tstk->findsubstackname(p_name)) != NULL)
				return foundstk;
			tstk = (MCStack *)tstk->next();
		}
		while (tstk != stacks);
	}

	tstk = stacks;
	if (tstk != NULL)
	{
		do
		{
			MCStack *foundstk;
			if ((foundstk = (MCStack *)tstk->findstackfile(p_name)) != NULL)
				return foundstk;
			tstk = (MCStack *)tstk->next();
		}
		while (tstk != stacks);
	}

	if (loadfile(MCNameGetString(p_name), tstk) != IO_NORMAL)
	{
		MCAutoStringRef t_name;
		/* UNCHECKED */ MCStringMutableCopy(MCNameGetString(p_name), &t_name);
		/* UNCHECKED */ MCStringLowercase(*t_name, kMCBasicLocale);
		
		// Remove all special characters from the input string
		// TODO: what about other 'special' chars added by unicode?
        //  => the unicode chars shouldn't be changed
		MCStringRef t_replace = MCSTR("\r\n\t *?<>/\\()[]{}|'`\"");
		MCRange t_range = MCRangeMake(0, MCStringGetLength(t_replace));
        uindex_t t_offset;
		for (uindex_t i = 0; i < MCStringGetLength(*t_name); i++)
		{
			if (MCStringFirstIndexOfChar(t_replace, MCStringGetCharAtIndex(*t_name, i), 0, kMCStringOptionCompareExact, t_offset))
				/* UNCHECKED */ MCStringReplace(*t_name, MCRangeMake(i, 1), MCSTR("_"));
		}
		
		MCAutoStringRef t_name_mc;
		/* UNCHECKED */ MCStringFormat(&t_name_mc, "%@.mc", *t_name);
		if (loadfile(*t_name_mc, tstk) != IO_NORMAL)
		{
			MCAutoStringRef t_name_rev;
			/* UNCHECKED */ MCStringFormat(&t_name_rev, "%@.rev", *t_name);
			if (loadfile(*t_name_rev, tstk) != IO_NORMAL)
				return NULL;
		}
	}

	return tstk;
}

MCStack *MCDispatch::findstackid(uint4 fid)
{
	if (fid == 0)
		return NULL;
	MCStack *tstk = stacks;
	do
	{
		MCStack *foundstk;
		if ((foundstk = (MCStack *)tstk->findsubstackid(fid)) != NULL)
			return foundstk;
		tstk = (MCStack *)tstk->next();
	}
	while (tstk != stacks);
	return NULL;
}

bool MCDispatch::foreachchildstack(MCStack *p_stack, MCStackForEachCallback p_callback, void *p_context)
{
	bool t_continue;
	t_continue = true;
	
	if (stacks)
	{
		MCStack *t_stack;
		t_stack = stacks;
		
		do
		{
			t_continue = t_stack->foreachchildstack(p_callback, p_context);
			
			t_stack = (MCStack*)t_stack->next();
		}
		while (t_continue && t_stack != stacks);
	}
	
	return t_continue;
}

MCStack *MCDispatch::findstackwindowid(uintptr_t p_win_id)
{
	if (p_win_id == 0)
		return NULL;
	
	if (stacks != NULL)
	{
		MCStack *tstk = stacks;
		do
		{
			MCStack *foundstk;
			if ((foundstk = tstk->findstackwindowid(p_win_id)) != NULL)
				return foundstk;
			tstk = (MCStack *)tstk->next();
		}
		while (tstk != stacks);
	}
	if (panels != NULL)
	{
		MCStack *tstk = panels;
		do
		{
			MCStack *foundstk;
			if ((foundstk = tstk->findstackwindowid(p_win_id)) != NULL)
				return foundstk;
			tstk = (MCStack *)tstk->next();
		}
		while (tstk != panels);
	}

	if (m_transient_stacks != nil)
    {
        MCStack *tstk = m_transient_stacks;
        do
        {
            MCStack *foundstk;
            if ((foundstk = tstk -> findstackwindowid(p_win_id)) != NULL)
                return foundstk;
			tstk = (MCStack *)tstk->next();
        }
        while(tstk != m_transient_stacks);
    }
    
    return NULL;
}

MCStack *MCDispatch::findstackd(Window w)
{
	// IM-2014-07-09: [[ Bug 12225 ]] Use window ID to find stack
	return findstackwindowid(MCscreen->dtouint((Drawable)w));
}

MCObject *MCDispatch::getobjid(Chunk_term type, uint4 inid)
{
	if (stacks != NULL)
	{
		MCStack *tstk = stacks;
		do
		{
			MCObject *optr;
			if ((optr = tstk->getsubstackobjid(type, inid)) != NULL)
				return optr;
			tstk = (MCStack *)tstk->next();
		}
		while (tstk != stacks);
	}
	return NULL;
}

MCObject *MCDispatch::getobjname(Chunk_term type, MCNameRef p_name)
{
	if (stacks != NULL)
	{
		MCStack *tstk = stacks;
		do
		{
			MCObject *optr;
			if ((optr = tstk->getsubstackobjname(type, p_name)) != NULL)
				return optr;
			tstk = (MCStack *)tstk->next();
		}
		while (tstk != stacks);
	}

	if (type == CT_IMAGE)
	{
		MCNewAutoNameRef t_image_name;
        uindex_t t_colon;
        t_colon = 0;
        if (MCStringFirstIndexOfChar(MCNameGetString(p_name), ':', 0, kMCCompareExact, t_colon))
			/* UNCHECKED */ t_image_name = MCValueRetain(p_name);
		
		MCImage *iptr = imagecache;
		if (iptr != NULL)
		{
			do
			{
check:
				if (*t_image_name != nil && iptr -> hasname(*t_image_name))
					return iptr;
				if (!iptr->getopened())
				{
					iptr->remove(imagecache);
					delete iptr;
					iptr = imagecache;
					if (iptr == NULL)
						break;
					goto check;
				}
				iptr = (MCImage *)iptr->next();
			}
			while (iptr != imagecache);
		}

        uindex_t t_second_colon;
        if (MCStringFirstIndexOfChar(MCNameGetString(p_name), ':', t_colon, kMCCompareExact, t_second_colon))
		{
            MCExecContext default_ctxt(MCdefaultstackptr, nil, nil);
            MCExecContext *ctxt = MCECptr == NULL ? &default_ctxt : MCECptr;
            default_ctxt . SetTheResultToEmpty();

            MCAutoValueRef t_output;
            MCU_geturl(*ctxt, MCNameGetString(p_name), &t_output);
            // SN-2014-05-09 [[ Bug 12409 ]] Fields in LC 7 fail to display binfile url imagesource
            // isempty is not what we want to use, since it returns false for a cleared result
			if (MCresult->isclear())
            {
                MCAutoDataRef t_data;

                if (MCValueGetTypeCode(*t_output) == kMCValueTypeCodeData)
                {
                    t_data = (MCDataRef)*t_output;
                }
                else
                {
                    MCAutoStringRef t_output_str;
                    /* UNCHECKED */ ctxt -> ConvertToString(*t_output, &t_output_str);
                    
                    if (MCStringIsNative(*t_output_str))
                    {
                        const char_t *t_bytes = MCStringGetNativeCharPtr(*t_output_str);
                        MCDataCreateWithBytes((byte_t*)t_bytes, MCStringGetLength(*t_output_str), &t_data);
                    }
                    else
                    {
                        const unichar_t *t_bytes = MCStringGetCharPtr(*t_output_str);
                        MCDataCreateWithBytes((byte_t*)t_bytes, MCStringGetLength(*t_output_str) * 2, &t_data);
                    }
                }
                
				iptr = new MCImage;
                iptr->appendto(imagecache);
                iptr->SetText(*ctxt, *t_data);
				iptr->setname(*t_image_name);
				return iptr;
			}
		}
	}
	return NULL;
}

MCStack *MCDispatch::gethome()
{
	return stacks;
}

Boolean MCDispatch::ismainstack(MCStack *sptr)
{
	if (stacks != NULL)
	{
		MCStack *tstk = stacks;
		do
		{
			if (tstk == sptr)
				return True;
			tstk = (MCStack *)tstk->next();
		}
		while (tstk != stacks);
	}
	return False;
}

void MCDispatch::addmenu(MCObject *target)
{
	menu = target;
	target->getcard()->ungrab();
}

void MCDispatch::removemenu()
{
	//  menu->getstack()->mfocus(MCmousex, MCmousey); //disrupts card kfocus
	menu = NULL;
}

void MCDispatch::closemenus()
{
	if (menu != NULL)
		menu->closemenu(True, True);
}

void MCDispatch::appendpanel(MCStack *sptr)
{
	sptr->appendto(panels);
}

void MCDispatch::removepanel(MCStack *sptr)
{
	sptr->remove(panels);
}

bool MCDispatch::is_transient_stack(MCStack *sptr)
{
	if (m_transient_stacks != NULL)
	{
		MCStack *tstk = m_transient_stacks;
		do
		{
			if (tstk == sptr)
				return true;
			tstk = (MCStack *)tstk->next();
		}
		while (tstk != m_transient_stacks);
	}
	return false;
}

void MCDispatch::add_transient_stack(MCStack *sptr)
{
	sptr->appendto(m_transient_stacks);
}

void MCDispatch::remove_transient_stack(MCStack *sptr)
{
    
	sptr->remove(m_transient_stacks);
}

///////////////////////////////////////////////////////////////////////////////

bool MCDispatch::loadexternal(MCStringRef p_external)
{
	MCStringRef t_filename;
#if defined(TARGET_SUBPLATFORM_ANDROID)
	extern bool revandroid_loadExternalLibrary(MCStringRef p_external, MCStringRef &r_filename);
	// MW-2013-08-07: [[ ExternalsApiV5 ]] Make sure we only use the leaf name
	//   of the external when loading.
    uindex_t t_slash_index;
    uindex_t t_ext_length = MCStringGetLength(p_external);
    MCStringRef t_external_leaf;
    
	if (MCStringLastIndexOfChar(p_external, '/', t_ext_length, kMCStringOptionCompareExact, t_slash_index))
    {
		if (!MCStringCopySubstring(p_external, MCRangeMake(t_slash_index + 1, t_ext_length - t_slash_index - 1), t_external_leaf))
            return false;
    }
    else
        t_external_leaf = MCValueRetain(p_external);

	if (!revandroid_loadExternalLibrary(t_external_leaf, t_filename))
    {
        MCValueRelease(t_external_leaf);
		return false;
    }

	// Don't try and load any drivers as externals.
	if (MCStringBeginsWithCString(t_external_leaf, (const char_t *)"db", kMCStringOptionCompareExact))
	{
        MCValueRelease(t_external_leaf);
		MCValueRelease(t_filename);
		return true;
	}
    
    MCValueRelease(t_external_leaf);
#else
    // AL-2015-02-10: [[ SB Inclusions ]] New module loading utility deals with path resolution
    t_filename = MCValueRetain(p_external);
#endif
	
	if (m_externals == nil)
		m_externals = new MCExternalHandlerList;
	
	bool t_loaded;
	t_loaded = m_externals -> Load(t_filename);
	MCValueRelease(t_filename);
	
	if (m_externals -> IsEmpty())
	{
		delete m_externals;
		m_externals = nil;
}

	return t_loaded;
}

///////////////////////////////////////////////////////////////////////////////

// We have three contexts to be concerned with:
//   - text editing : MCactivefield != NULL
//   - image editing : MCactiveimage != NULL
//   - stack editing
//
// We try each of these in turn, attempting appropriate things in each case.
//
bool MCDispatch::dopaste(MCObject*& r_objptr, bool p_explicit)
{
	r_objptr = NULL;

	if (MCactivefield != NULL)
	{
		MCParagraph *t_paragraphs;
		t_paragraphs = MCclipboarddata -> FetchParagraphs(MCactivefield);

		//

		if (t_paragraphs != NULL)
		{
			// MW-2012-03-16: [[ Bug ]] Fetch the current active field since it can be
			//   unset as a result of pasting (due to scrollbarDrag).
			MCField *t_field;
			t_field = MCactivefield;

			// MW-2012-02-16: [[ Bug ]] Bracket any actions that result in
			//   textChanged message by a lock screen pair.
			MCRedrawLockScreen();
			t_field -> pastetext(t_paragraphs, true);
			MCRedrawUnlockScreen();

			// MW-2012-02-08: [[ TextChanged ]] Invoke textChanged as this method
			//   was called as a result of a user action (paste cmd, paste key).
			t_field -> textchanged();
			return true;
		}
	}
	
	if (MCactiveimage != NULL && MCclipboarddata -> HasImage())
	{
		MCAutoValueRef t_data;
		if (MCclipboarddata -> Fetch(TRANSFER_TYPE_IMAGE, &t_data))
        {
            MCExecContext ctxt(nil, nil, nil);

			MCImage *t_image;
			t_image = new MCImage;
			t_image -> open();
			t_image -> openimage();
			t_image -> SetText(ctxt, (MCDataRef)*t_data);
			MCactiveimage -> pasteimage(t_image);
			t_image -> closeimage();
			t_image -> close();

			delete t_image;
			return true; 
		}

		return false;
	}
	
	if (MCdefaultstackptr != NULL && (p_explicit || MCdefaultstackptr -> gettool(MCdefaultstackptr) == T_POINTER))
	{
		MCObject *t_objects;
		t_objects = NULL;

		if (!MCclipboarddata -> Lock())
			return false;
		if (MCclipboarddata -> HasObjects())
		{
			MCAutoValueRef t_data;
			if (MCclipboarddata -> Fetch(TRANSFER_TYPE_OBJECTS, &t_data))
				t_objects = MCObject::unpickle((MCDataRef)*t_data, MCdefaultstackptr);
		}
		else if (MCclipboarddata -> HasImage())
		{
			MCAutoValueRef t_data;
			if (MCclipboarddata -> Fetch(TRANSFER_TYPE_IMAGE, &t_data))
            {
                MCExecContext ctxt(nil, nil, nil);
				
				t_objects = new MCImage(*MCtemplateimage);
				t_objects -> open();
				static_cast<MCImage *>(t_objects) -> SetText(ctxt, (MCDataRef)*t_data);
				t_objects -> close();
			}
		}
		MCclipboarddata -> Unlock();

		//

		if (t_objects != NULL)
		{
			MCselected -> clear(False);
			MCselected -> lockclear();

			while(t_objects != NULL)
			{
				MCObject *t_object;
				t_object = t_objects -> remove(t_objects);
				t_object -> paste();

				// OK-2009-04-02: [[Bug 7881]] - Parentscripts broken by cut and pasting object
				t_object -> resolveparentscript();

				if (t_object -> getparent() == NULL)
					delete t_object;
				else
					r_objptr = t_object;
			}

			MCselected -> unlockclear();
	
			return true;
		}
	}

	return false;
}

void MCDispatch::dodrop(bool p_source)
{
	if (!m_drag_end_sent && MCdragsource != NULL && (MCdragdest == NULL || MCdragaction == DRAG_ACTION_NONE))
	{
		// We are only the source
		m_drag_end_sent = true;
		MCdragsource -> message(MCM_drag_end);

		// OK-2008-10-21 : [[Bug 7316]] - Cursor in script editor follows mouse after dragging to non-Revolution target.
		// I have no idea why this apparently only happens in the script editor, but this seems to fix it and doesn't seem too risky :)
		// MW-2008-10-28: [[ Bug 7316 ]] - This happens because the script editor is doing stuff with drag messages
		//   causing the default engine behaviour to be overriden. In this case, some things have to happen to the field
		//   when the drag is over. Note that we have to check that the source was a field in this case since we don't
		//   need to do anything if it is not!
		// IM-2014-02-28: [[ Bug 11715 ]] dragsource may have changed or unset after sending message so check for valid ptr
		if (MCdragsource != nil && MCdragsource -> gettype() == CT_FIELD)
		{
			MCField *t_field;
			t_field = static_cast<MCField *>(MCdragsource);
			t_field -> setstate(False, CS_DRAG_TEXT);
			t_field -> computedrag();
			t_field -> getstack() -> resetcursor(True);
		}

		return;
	}
	
	if (p_source)
		return;

	// Setup global variables for a field drop
	MCdropfield = NULL;
	MCdropchar = 0;

	findex_t t_start_index, t_end_index;
	t_start_index = t_end_index = 0;
	if (MCdragdest != NULL && MCdragdest -> gettype() == CT_FIELD)
	{
		MCdropfield = static_cast<MCField *>(MCdragdest);
		if (MCdragdest -> getstate(CS_DRAG_TEXT))
		{
			MCdropfield -> locmark(False, False, False, False, True, t_start_index, t_end_index);
			MCdropchar = t_start_index;
		}
	}

	// If source is a field and the engine handled the start of the drag operation
	bool t_auto_source;
	t_auto_source = MCdragsource != NULL && MCdragsource -> gettype() == CT_FIELD && MCdragsource -> getstate(CS_SOURCE_TEXT);

	// If dest is a field and the engine handled the accepting of the operation
	bool t_auto_dest;
	t_auto_dest = MCdragdest != NULL && MCdragdest -> gettype() == CT_FIELD && MCdragdest -> getstate(CS_DRAG_TEXT);

	if (t_auto_source && t_auto_dest && MCdragsource == MCdragdest)
	{
		// Source and target is the same field
		MCField *t_field;
		t_field = static_cast<MCField *>(MCdragsource);

		findex_t t_from_start_index, t_from_end_index;
		t_field -> selectedmark(False, t_from_start_index, t_from_end_index, False);

		// We are dropping in the target selection - so just send the messages and do nothing
		if (t_start_index >= t_from_start_index && t_start_index < t_from_end_index)
		{
			t_field -> message(MCM_drag_drop);
			t_field -> message(MCM_drag_end);
			t_field -> setstate(False, CS_DRAG_TEXT);
			t_field -> computedrag();
			t_field -> getstack() -> resetcursor(True);
			return;
		}

		if (t_field -> message(MCM_drag_drop) != ES_NORMAL)
		{
			MCParagraph *t_paragraphs;
			t_paragraphs = MCdragdata -> FetchParagraphs(MCdropfield);

			// MW-2012-02-16: [[ Bug ]] Bracket any actions that result in
			//   textChanged message by a lock screen pair.
			MCRedrawLockScreen();

			if (MCdragaction == DRAG_ACTION_MOVE)
			{
				MCdropfield -> movetext(t_paragraphs, t_start_index);
				Ustruct *us = MCundos->getstate();
				if (us != NULL && us->type == UT_MOVE_TEXT)
					MCdropfield->seltext(us -> ud.text.index, us -> ud.text.index + us->ud.text.newchars, False, True);
			}
			else
			{
				MCdropfield -> seltext(t_start_index, t_start_index, True);

				MCdropfield -> pastetext(t_paragraphs, true);

				Ustruct *us = MCundos->getstate();
				if (us != NULL && us->type == UT_TYPE_TEXT)
					MCdropfield->seltext(t_start_index, t_start_index + us->ud.text.newchars, False, True);
			}

			// MW-2012-02-16: [[ Bug ]] Bracket any actions that result in
			//   textChanged message by a lock screen pair.
			MCRedrawUnlockScreen();
			
			// MW-2012-02-08: [[ TextChanged ]] Invoke textChanged as this method
			//   was called as a result of a user action (result of drop in field).
			MCactivefield -> textchanged();
		}

		MCdropfield->setstate(False, CS_DRAG_TEXT);
		MCdropfield->computedrag();
		MCdropfield -> getstack() -> resetcursor(True);

		return;
	}

	findex_t t_src_start, t_src_end;
	t_src_start = t_src_end = 0;
	if (t_auto_source)
		static_cast<MCField *>(MCdragsource) -> selectedmark(False, t_src_start, t_src_end, False);

	bool t_auto_drop;
	t_auto_drop = MCdragdest != NULL && MCdragdest -> message(MCM_drag_drop) != ES_NORMAL;

	if (t_auto_dest && t_auto_drop && MCdragdata != NULL && MCdropfield != NULL)
	{
		// MW-2012-02-16: [[ Bug ]] Bracket any actions that result in
		//   textChanged message by a lock screen pair.
		MCRedrawLockScreen();

		// Process an automatic drop action
		MCdropfield -> seltext(t_start_index, t_start_index, True);

		MCParagraph *t_paragraphs;
		t_paragraphs = MCdragdata -> FetchParagraphs(MCdropfield);
		MCdropfield -> pastetext(t_paragraphs, true);

		Ustruct *us = MCundos->getstate();
		if (us != NULL && us->type == UT_TYPE_TEXT)
			MCdropfield->seltext(t_start_index, t_start_index + us->ud.text.newchars, False, True);
		MCdropfield->setstate(False, CS_DRAG_TEXT);
		MCdropfield->computedrag();
		MCdropfield -> getstack() -> resetcursor(True);
		
		// MW-2012-02-16: [[ Bug ]] Bracket any actions that result in
		//   textChanged message by a lock screen pair.
		MCRedrawUnlockScreen();

		// MW-2012-02-08: [[ TextChanged ]] Invoke textChanged as this method
		//   was called as a result of a user action (drop from different field).
		MCactivefield -> textchanged();
	}
	else if (MCdropfield != NULL)
	{
		MCdropfield->setstate(False, CS_DRAG_TEXT);
		MCdropfield->computedrag();
		MCdropfield -> getstack() -> resetcursor(True);
	}

	bool t_auto_end;
	if (MCdragsource != NULL)
	{
		m_drag_end_sent = true;
		t_auto_end = MCdragsource -> message(MCM_drag_end) != ES_NORMAL;
	}
	else
		t_auto_end = false;

	if (t_auto_source && t_auto_end && MCdragsource != NULL && MCdragaction == DRAG_ACTION_MOVE)
	{
		// MW-2012-02-16: [[ Bug ]] Bracket any actions that result in
		//   textChanged message by a lock screen pair.
		MCRedrawLockScreen();
		static_cast<MCField *>(MCdragsource) -> deletetext(t_src_start, t_src_end);
		MCRedrawUnlockScreen();

		// MW-2012-02-08: [[ TextChanged ]] Invoke textChanged as this method
		//   was called as a result of a user action (move from one field to another).
		MCactivefield -> textchanged();
	}
}

////////////////////////////////////////////////////////////////////////////////

void MCDispatch::clearcursors(void)
{
	for(uint32_t i = 0; i < PI_NCURSORS; i++)
	{
		if (MCcursor == MCcursors[i])
			MCcursor = nil;
		if (MCdefaultcursor = MCcursors[i])
			MCdefaultcursor = nil;
	}

	MCStack *t_stack;
	t_stack = stacks;
	do
	{
		t_stack -> clearcursor();
		t_stack = t_stack -> next();
	}
	while(t_stack != stacks -> prev());
}

////////////////////////////////////////////////////////////////////////////////

void MCDispatch::changehome(MCStack *stack)
{
	MCStack *t_stack;
	t_stack = stacks;
	do
	{
		if (t_stack -> getparent() == stacks)
			t_stack -> setparent(stack);
		t_stack = t_stack -> next();
	}
	while(t_stack != stacks -> prev());

	stack -> setparent(this);
	stack -> totop(stacks);
}

////////////////////////////////////////////////////////////////////////////////

#ifdef _WINDOWS_DESKTOP
void MCDispatch::freeprinterfonts()
{
	fonts->freeprinterfonts();
}
#endif

void MCDispatch::flushfonts(void)
{
	delete fonts;
	fonts = nil;
}

MCFontlist *MCFontlistGetCurrent(void)
{
	return MCdispatcher -> getfontlist();
}

////////////////////////////////////////////////////////////////////////////////

bool MCDispatch::GetColor(MCExecContext& ctxt, Properties which, bool effective, MCInterfaceNamedColor& r_color)
{
    // SN-2014-12-05: [[ Bug 14154 ]] Added forgotten properties
    if (which == P_FORE_COLOR
            || which ==  P_BORDER_COLOR
            || which == P_TOP_COLOR
            || which == P_BOTTOM_COLOR
            || which == P_SHADOW_COLOR
            || which == P_FOCUS_COLOR)
        GetDefaultForeColor(ctxt, r_color);
    else if (which == P_BACK_COLOR
             || which == P_HILITE_COLOR)
        GetDefaultBackColor(ctxt, r_color);
    else
        r_color . name = MCValueRetain(kMCEmptyString);
    
    return true;
}

void MCDispatch::GetDefaultTextFont(MCExecContext& ctxt, MCStringRef& r_font)
{
	if (MCStringCreateWithCString(DEFAULT_TEXT_FONT, r_font))
		return;

	ctxt . Throw();
}

void MCDispatch::GetDefaultTextSize(MCExecContext& ctxt, uinteger_t& r_size)
{
	r_size = DEFAULT_TEXT_SIZE;
}

void MCDispatch::GetDefaultTextStyle(MCExecContext& ctxt, MCInterfaceTextStyle& r_style)
{
	r_style . style = FA_DEFAULT_STYLE;
}

void MCDispatch::GetDefaultTextAlign(MCExecContext& ctxt, intenum_t& r_align)
{
    r_align = F_ALIGN_LEFT;
}

void MCDispatch::GetDefaultTextHeight(MCExecContext& ctxt, uinteger_t& r_height)
{
    r_height = heightfromsize(DEFAULT_TEXT_SIZE);
}

void MCDispatch::GetDefaultForePixel(MCExecContext& ctxt, uinteger_t& r_pixel)
{
    r_pixel = MCscreen->black_pixel.pixel & 0xFFFFFF;
}

void MCDispatch::GetDefaultBackPixel(MCExecContext& ctxt, uinteger_t& r_pixel)
{
    r_pixel = MCscreen->background_pixel.pixel & 0xFFFFFF;
}

void MCDispatch::GetDefaultTopPixel(MCExecContext& ctxt, uinteger_t& r_pixel)
{
    r_pixel = MCscreen->white_pixel.pixel & 0xFFFFFF;
}

void MCDispatch::GetDefaultForeColor(MCExecContext& ctxt, MCInterfaceNamedColor& r_color)
{
    if (MCStringCreateWithCString("black", r_color . name))
        return;
    
    ctxt . Throw();
}

void MCDispatch::GetDefaultBackColor(MCExecContext& ctxt, MCInterfaceNamedColor& r_color)
{
    if (MCStringCreateWithCString("white", r_color . name))
        return;
    
    ctxt . Throw();
}

void MCDispatch::GetDefaultPattern(MCExecContext& ctxt, uinteger_t*& r_pattern)
{
    r_pattern = nil;
}

////////////////////////////////////////////////////////////////////////////////

// AL-2015-02-10: [[ Standalone Inclusions ]] Add functions to fetch relative paths present
//  in the resource mapping array of MCdispatcher.
void MCDispatch::addlibrarymapping(MCStringRef p_mapping)
{
    MCAutoStringRef t_name, t_target;
    MCNewAutoNameRef t_name_as_nameRef;

    if (!MCStringDivideAtChar(p_mapping, ':', kMCStringOptionCompareExact, &t_name, &t_target)
            || !MCNameCreate(*t_name, &t_name_as_nameRef))
        return;

    MCArrayStoreValue(m_library_mapping, false, *t_name_as_nameRef, *t_target);
}

// SN-2015-04-07: [[ Bug 15164 ]] Change p_name to be a StringRef.
bool MCDispatch::fetchlibrarymapping(MCStringRef p_name, MCStringRef& r_path)
{
    MCNewAutoNameRef t_name;
    MCStringRef t_value;

    if (!MCNameCreate(p_name, &t_name))
        return false;

    // m_library_mapping only stores strings (function above)
    if (!MCArrayFetchValue(m_library_mapping, false, *t_name, (MCValueRef&)t_value))
        return false;

    if (MCStringIsEmpty(t_value))
        return false;

    r_path = MCValueRetain(t_value);
    return true;
}<|MERGE_RESOLUTION|>--- conflicted
+++ resolved
@@ -962,7 +962,6 @@
 
 IO_stat MCDispatch::loadfile(MCStringRef p_name, MCStack *&sptr)
 {
-<<<<<<< HEAD
     IO_handle stream;
 	MCAutoStringRef t_open_path;
 
@@ -972,66 +971,12 @@
 	{
 		if ((stream = MCS_open(p_name, kMCOpenFileModeRead, True, False, 0)) != NULL)
         {
-            // This should probably use resolvepath().
-            // SN-2015-06-03: [[ Bug 15432 ]] Use resolvepath
-            t_found = MCS_resolvepath(p_name, &t_open_path);
-=======
-	IO_handle stream;
-	char *openpath = NULL;
-	char *fname = strclone(inname);
-	if ((stream = MCS_open(fname, IO_READ_MODE, True, False, 0)) != NULL)
-        // SN-20015-06-01: [[ Bug 15432 ]] We want to use MCS_resolvepath to
-        //  keep consistency and let '~' be resolved as it is in MCS_open
-		//  MCS_resolve_path leaves a backslash-delimited path on Windows,
-		//  and MCS_get_canonical_path is made to cope with this.
-        openpath = MCS_get_canonical_path(fname);
-	else
-	{
-		char *tmparray = new char[strlen(fname) + 1];
-		strcpy(tmparray, fname);
-		char *tname = strrchr(tmparray, PATH_SEPARATOR);
-		if (tname == NULL)
-			tname = tmparray;
-		else
-			tname++;
-        if ((stream = MCS_open(tname, IO_READ_MODE, True, False, 0)) != NULL)
             // SN-20015-06-01: [[ Bug 15432 ]] We want to use MCS_resolvepath to
             //  keep consistency and let '~' be resolved as it is in MCS_open
-			//  MCS_resolve_path leaves a backslash-delimited path on Windows,
-			//  and MCS_get_canonical_path is made to cope with this.
-            openpath = MCS_get_canonical_path(tname);
-		else
-		{
-			if (!openstartup(tname, &openpath, stream)
-			        && !openenv(tname, "MCPATH", &openpath, stream, 0)
-			        && !openenv(tname, "PATH", &openpath, stream, 0))
-			{
-				char *homename;
-				if ((homename = MCS_getenv("HOME")) != NULL)
-				{
-					openpath = new char[strlen(homename) + strlen(tname) + 13];
-					if (homename[strlen(homename) - 1] == '/')
-						homename[strlen(homename) - 1] = '\0';
-					sprintf(openpath, "%s/%s", homename,  tname);
-					if ((stream = MCS_open(openpath, IO_READ_MODE, True,
-					                       False, 0)) == NULL)
-					{
-						sprintf(openpath, "%s/stacks/%s", homename, tname);
-						if ((stream = MCS_open(openpath, IO_READ_MODE, True,
-						                       False, 0)) == NULL)
-						{
-							sprintf(openpath, "%s/components/%s", homename, tname);
-							if ((stream = MCS_open(openpath, IO_READ_MODE, True,
-							                       False, 0)) == NULL)
-							{
-								delete openpath;
-								openpath = NULL;
-							}
-						}
-					}
-				}
-			}
->>>>>>> eaa76cbd
+            //  MCS_resolve_path leaves a backslash-delimited path on Windows,
+            //  and MCS_get_canonical_path is made to cope with this.
+            //  In 7.0, MCS_resolvepath does not return a native path.
+            t_found = MCS_resolvepath(p_name, &t_open_path);
 		}
 	}
     
@@ -1047,10 +992,7 @@
 			t_leaf_name = p_name;
 		if ((stream = MCS_open(*t_leaf_name, kMCOpenFileModeRead, True, False, 0)) != NULL)
         {
-			MCAutoStringRef t_curpath;
-			/* UNCHECKED */ MCS_getcurdir(&t_curpath);
-			/* UNCHECKED */ MCStringFormat(&t_open_path, "%@/%@", *t_curpath, p_name); 
-			t_found = true;
+            t_found = MCS_resolvepath(*t_leaf_name, &t_open_path);
 		}
 
         if (!t_found)
