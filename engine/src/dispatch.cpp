--- conflicted
+++ resolved
@@ -185,12 +185,8 @@
 	return m_drag_target;
 }
 
-<<<<<<< HEAD
 #ifdef LEGACY_EXEC
-Exec_stat MCDispatch::getprop_legacy(uint4 parid, Properties which, MCExecPoint &ep, Boolean effective)
-=======
-Exec_stat MCDispatch::getprop(uint4 parid, Properties which, MCExecPoint &ep, Boolean effective, bool recursive)
->>>>>>> bb71d905
+Exec_stat MCDispatch::getprop_legacy(uint4 parid, Properties which, MCExecPoint &ep, Boolean effective, bool recursive)
 {
 	switch (which)
 	{
@@ -1651,9 +1647,6 @@
 	return fonts->getfont(fname, size, style, printer);
 }
 
-<<<<<<< HEAD
-MCStack *MCDispatch::findstackname(MCNameRef p_name)
-=======
 MCFontStruct *MCDispatch::loadfontwithhandle(MCSysFontHandle p_handle)
 {
 #if defined(_MACOSX)
@@ -1665,8 +1658,7 @@
 #endif
 }
 
-MCStack *MCDispatch::findstackname(const MCString &s)
->>>>>>> bb71d905
+MCStack *MCDispatch::findstackname(MCNameRef p_name)
 {
 	if (p_name == nil || MCNameIsEmpty(p_name))
 		return NULL;
