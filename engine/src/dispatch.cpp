/* Copyright (C) 2003-2013 Runtime Revolution Ltd.

This file is part of LiveCode.

LiveCode is free software; you can redistribute it and/or modify it under
the terms of the GNU General Public License v3 as published by the Free
Software Foundation.

LiveCode is distributed in the hope that it will be useful, but WITHOUT ANY
WARRANTY; without even the implied warranty of MERCHANTABILITY or
FITNESS FOR A PARTICULAR PURPOSE.  See the GNU General Public License
for more details.

You should have received a copy of the GNU General Public License
along with LiveCode.  If not see <http://www.gnu.org/licenses/>.  */

#include "prefix.h"

#include "globdefs.h"
#include "filedefs.h"
#include "objdefs.h"
#include "parsedef.h"
#include "mcio.h"

#include "execpt.h"
#include "dispatch.h"
#include "stack.h"
#include "tooltip.h"
#include "card.h"
#include "field.h"
#include "button.h"
#include "image.h"
#include "aclip.h"
#include "vclip.h"
#include "stacklst.h"
#include "mcerror.h"
#include "hc.h"
#include "util.h"
#include "param.h"
#include "debug.h"
#include "statemnt.h"
#include "funcs.h"
#include "magnify.h"
#include "sellst.h"
#include "undolst.h"
#include "styledtext.h"
#include "external.h"
#include "osspec.h"
#include "flst.h"
#include "globals.h"
#include "license.h"
#include "mode.h"
#include "redraw.h"
#include "printer.h"
#include "font.h"
#include "stacksecurity.h"

#include "exec.h"
#include "exec-interface.h"

#define UNLICENSED_TIME 6.0
#ifdef _DEBUG_MALLOC_INC
#define LICENSED_TIME 1.0
#else
#define LICENSED_TIME 3.0
#endif

MCImage *MCDispatch::imagecache;

#define VERSION_OFFSET 11

#define HEADERSIZE 255
static char header[HEADERSIZE] = "#!/bin/sh\n# MetaCard 2.4 stack\n# The following is not ASCII text,\n# so now would be a good time to q out of more\f\nexec mc $0 \"$@\"\n";

#define NEWHEADERSIZE 8
static const char *newheader = "REVO2700";
static const char *newheader5500 = "REVO5500";

////////////////////////////////////////////////////////////////////////////////

MCPropertyInfo MCDispatch::kProperties[] =
{
	DEFINE_RO_OBJ_PROPERTY(P_TEXT_FONT, String, MCDispatch, DefaultTextFont)
    DEFINE_RO_OBJ_PROPERTY(P_TEXT_SIZE, UInt32, MCDispatch, DefaultTextSize)
	DEFINE_RO_OBJ_ENUM_PROPERTY(P_TEXT_ALIGN, InterfaceTextAlign, MCDispatch, DefaultTextAlign)
    DEFINE_RO_OBJ_CUSTOM_PROPERTY(P_TEXT_STYLE, InterfaceTextStyle, MCDispatch, DefaultTextStyle)
	DEFINE_RO_OBJ_PROPERTY(P_TEXT_HEIGHT, UInt32, MCDispatch, DefaultTextHeight)
    
    DEFINE_RO_OBJ_PROPERTY(P_FORE_PIXEL, UInt32, MCDispatch, DefaultForePixel)
    DEFINE_RO_OBJ_PROPERTY(P_HILITE_PIXEL, UInt32, MCDispatch, DefaultForePixel)
    DEFINE_RO_OBJ_PROPERTY(P_BORDER_PIXEL, UInt32, MCDispatch, DefaultForePixel)
    DEFINE_RO_OBJ_PROPERTY(P_BOTTOM_PIXEL, UInt32, MCDispatch, DefaultForePixel)
    DEFINE_RO_OBJ_PROPERTY(P_SHADOW_PIXEL, UInt32, MCDispatch, DefaultForePixel)
    DEFINE_RO_OBJ_PROPERTY(P_FOCUS_PIXEL, UInt32, MCDispatch, DefaultForePixel)
    
    DEFINE_RO_OBJ_PROPERTY(P_BACK_PIXEL, UInt32, MCDispatch, DefaultBackPixel)
    
    DEFINE_RO_OBJ_PROPERTY(P_TOP_PIXEL, UInt32, MCDispatch, DefaultTopPixel)
    
    DEFINE_RO_OBJ_CUSTOM_PROPERTY(P_FORE_COLOR, InterfaceNamedColor, MCDispatch, DefaultForeColor)
    DEFINE_RO_OBJ_CUSTOM_PROPERTY(P_BORDER_COLOR, InterfaceNamedColor, MCDispatch, DefaultForeColor)
    DEFINE_RO_OBJ_CUSTOM_PROPERTY(P_TOP_COLOR, InterfaceNamedColor, MCDispatch, DefaultForeColor)
    DEFINE_RO_OBJ_CUSTOM_PROPERTY(P_BOTTOM_COLOR, InterfaceNamedColor, MCDispatch, DefaultForeColor)
    DEFINE_RO_OBJ_CUSTOM_PROPERTY(P_SHADOW_COLOR, InterfaceNamedColor, MCDispatch, DefaultForeColor)
    DEFINE_RO_OBJ_CUSTOM_PROPERTY(P_FOCUS_COLOR, InterfaceNamedColor, MCDispatch, DefaultForeColor)
    
    DEFINE_RO_OBJ_CUSTOM_PROPERTY(P_BACK_COLOR, InterfaceNamedColor, MCDispatch, DefaultBackColor)
    DEFINE_RO_OBJ_CUSTOM_PROPERTY(P_HILITE_COLOR, InterfaceNamedColor, MCDispatch, DefaultBackColor)

    DEFINE_RO_OBJ_PROPERTY(P_FORE_PATTERN, OptionalUInt32, MCDispatch, DefaultPattern)
    DEFINE_RO_OBJ_PROPERTY(P_BACK_PATTERN, OptionalUInt32, MCDispatch, DefaultPattern)
    DEFINE_RO_OBJ_PROPERTY(P_HILITE_PATTERN, OptionalUInt32, MCDispatch, DefaultPattern)
    DEFINE_RO_OBJ_PROPERTY(P_BORDER_PATTERN, OptionalUInt32, MCDispatch, DefaultPattern)
    DEFINE_RO_OBJ_PROPERTY(P_TOP_PATTERN, OptionalUInt32, MCDispatch, DefaultPattern)
    DEFINE_RO_OBJ_PROPERTY(P_BOTTOM_PATTERN, OptionalUInt32, MCDispatch, DefaultPattern)
    DEFINE_RO_OBJ_PROPERTY(P_SHADOW_PATTERN, OptionalUInt32, MCDispatch, DefaultPattern)
    DEFINE_RO_OBJ_PROPERTY(P_FOCUS_PATTERN, OptionalUInt32, MCDispatch, DefaultPattern)
};

MCObjectPropertyTable MCDispatch::kPropertyTable =
{
	&MCObject::kPropertyTable,
	sizeof(kProperties) / sizeof(kProperties[0]),
	&kProperties[0],
};

////////////////////////////////////////////////////////////////////////////////

MCDispatch::MCDispatch()
{
	license = NULL;
	stacks = NULL;
	fonts = NULL;
	setname_cstring("dispatch");
	handling = False;
	menu = NULL;
	panels = NULL;
	startdir = NULL;
	enginedir = NULL;
	flags = 0;

	m_drag_source = false;
	m_drag_target = false;
	m_drag_end_sent = false;

	m_externals = nil;
}

MCDispatch::~MCDispatch()
{	
	delete license;
	while (stacks != NULL)
	{
		MCStack *sptr = stacks->prev()->remove(stacks);
		delete sptr;
	}
	while (imagecache != NULL)
	{
		MCImage *iptr = imagecache->remove(imagecache);
		delete iptr;
	}
	delete fonts;
	
	delete startdir;
	delete enginedir;
	
	delete m_externals;
}

bool MCDispatch::isdragsource(void)
{
	return m_drag_source;
}

bool MCDispatch::isdragtarget(void)
{
	return m_drag_target;
}

Exec_stat MCDispatch::getprop_legacy(uint4 parid, Properties which, MCExecPoint &ep, Boolean effective)
{
	switch (which)
	{
#ifdef /* MCDispatch::getprop */ LEGACY_EXEC
	case P_BACK_PIXEL:
		ep.setint(MCscreen->background_pixel.pixel & 0xFFFFFF);
		return ES_NORMAL;
	case P_TOP_PIXEL:
		ep.setint(MCscreen->white_pixel.pixel & 0xFFFFFF);
		return ES_NORMAL;
	case P_HILITE_PIXEL:
	case P_FORE_PIXEL:
	case P_BORDER_PIXEL:
	case P_BOTTOM_PIXEL:
	case P_SHADOW_PIXEL:
	case P_FOCUS_PIXEL:
		ep.setint(MCscreen->black_pixel.pixel & 0xFFFFFF);
		return ES_NORMAL;
	case P_BACK_COLOR:
	case P_HILITE_COLOR:
		ep.setstaticcstring("white");
		return ES_NORMAL;
	case P_FORE_COLOR:
	case P_BORDER_COLOR:
	case P_TOP_COLOR:
	case P_BOTTOM_COLOR:
	case P_SHADOW_COLOR:
	case P_FOCUS_COLOR:
		ep.setstaticcstring("black");
		return ES_NORMAL;
	case P_FORE_PATTERN:
	case P_BACK_PATTERN:
	case P_HILITE_PATTERN:
	case P_BORDER_PATTERN:
	case P_TOP_PATTERN:
	case P_BOTTOM_PATTERN:
	case P_SHADOW_PATTERN:
	case P_FOCUS_PATTERN:
		ep.clear();
		return ES_NORMAL;
	case P_TEXT_ALIGN:
		ep.setstaticcstring(MCleftstring);
		return ES_NORMAL;
	case P_TEXT_FONT:
		ep.setstaticcstring(DEFAULT_TEXT_FONT);
		return ES_NORMAL;
	case P_TEXT_HEIGHT:
		ep.setint(heightfromsize(DEFAULT_TEXT_SIZE));
		return ES_NORMAL;
	case P_TEXT_SIZE:
		ep.setint(DEFAULT_TEXT_SIZE);
		return ES_NORMAL;
	case P_TEXT_STYLE:
		ep.setstaticcstring(MCplainstring);
		return ES_NORMAL;
#endif /* MCDispatch::getprop */
	default:
		MCeerror->add(EE_OBJECT_GETNOPROP, 0, 0);
		return ES_ERROR;
	}
}

Exec_stat MCDispatch::setprop_legacy(uint4 parid, Properties which, MCExecPoint &ep, Boolean effective)
{
#ifdef /* MCDispatch::setprop */ LEGACY_EXEC
	return ES_NORMAL;
#endif /* MCDispatch::setprop */
	return ES_NORMAL;
}

// bogus "cut" call actually checks license
Boolean MCDispatch::cut(Boolean home)
{
	if (home)
		return True;
	return MCnoui || (flags & F_WAS_LICENSED) != 0;
}


//extern Exec_stat MCHandlePlatformMessage(Handler_type htype, const MCString& mess, MCParameter *params);
Exec_stat MCDispatch::handle(Handler_type htype, MCNameRef mess, MCParameter *params, MCObject *pass_from)
{
	Exec_stat stat = ES_NOT_HANDLED;

	bool t_has_passed;
	t_has_passed = false;
	
	if (MCcheckstack && MCU_abs(MCstackbottom - (char *)&stat) > MCrecursionlimit)
	{
		MCeerror->add(EE_RECURSION_LIMIT, 0, 0);
		MCerrorptr = stacks;
		return ES_ERROR;
	}

	// MW-2011-06-30: Move handling of library stacks from MCStack::handle.
	if (MCnusing > 0)
	{
		for (uint32_t i = MCnusing; i > 0 && (stat == ES_PASS || stat == ES_NOT_HANDLED); i -= 1)
		{
			stat = MCusing[i - 1]->handle(htype, mess, params, nil);

			// MW-2011-08-22: [[ Bug 9686 ]] Make sure we exit as soon as the
			//   message is handled.
			if (stat != ES_NOT_HANDLED && stat != ES_PASS)
				return stat;

			if (stat == ES_PASS)
				t_has_passed = true;
		}

		if (t_has_passed && stat == ES_NOT_HANDLED)
			stat = ES_PASS;
	}

	if ((stat == ES_NOT_HANDLED || stat == ES_PASS) && MCbackscripts != NULL)
	{
		MCObjectList *optr = MCbackscripts;
		do
		{
			if (!optr->getremoved())
			{
				stat = optr->getobject()->handle(htype, mess, params, nil);
				if (stat != ES_NOT_HANDLED && stat != ES_PASS)
					return stat;
				if (stat == ES_PASS)
					t_has_passed = true;
			}
			optr = optr->next();
		}
		while (optr != MCbackscripts);
	}

	if ((stat == ES_NOT_HANDLED || stat == ES_PASS) && m_externals != nil)
	{
		Exec_stat oldstat = stat;
		stat = m_externals -> Handle(this, htype, mess, params);

		// MW-2011-08-22: [[ Bug 9686 ]] Make sure we exit as soon as the
		//   message is handled.
		if (stat != ES_NOT_HANDLED && stat != ES_PASS)
			return stat;

		if (oldstat == ES_PASS && stat == ES_NOT_HANDLED)
			stat = ES_PASS;
	}

//#ifdef TARGET_SUBPLATFORM_IPHONE
//	extern Exec_stat MCIPhoneHandleMessage(MCNameRef message, MCParameter *params);
//	if (stat == ES_NOT_HANDLED || stat == ES_PASS)
//	{
//		stat = MCIPhoneHandleMessage(mess, params);
//		
//		if (stat != ES_NOT_HANDLED && stat != ES_PASS)
//			return stat;
//	}
//#endif
//
//#ifdef _MOBILE
//	if (stat == ES_NOT_HANDLED || stat == ES_PASS)
//	{
//		stat = MCHandlePlatformMessage(htype, MCNameGetOldString(mess), params);
//
//		// MW-2011-08-22: [[ Bug 9686 ]] Make sure we exit as soon as the
//		//   message is handled.
//		if (stat != ES_NOT_HANDLED && stat != ES_PASS)
//			return stat;
//	}
//#endif

	if (MCmessagemessages && stat != ES_PASS)
		MCtargetptr->sendmessage(htype, mess, False);
		
	if (t_has_passed)
		return ES_PASS;

	return stat;
}

bool MCDispatch::getmainstacknames(MCListRef& r_list)
{
	MCAutoListRef t_list;
	if (!MCListCreateMutable('\n', &t_list))
		return false;

	MCStack *tstk = stacks;
	do
	{
		MCAutoValueRef t_string;
		if (!tstk->names(P_SHORT_NAME, &t_string))
			return false;
		if (!MCListAppend(*t_list, *t_string))
			return false;
		tstk = (MCStack *)tstk->next();
	}
	while (tstk != stacks);

	return MCListCopy(*t_list, r_list);
}

void MCDispatch::appendstack(MCStack *sptr)
{
	sptr->appendto(stacks);
	
	// MW-2013-03-20: [[ MainStacksChanged ]]
	MCmainstackschanged = True;
}

void MCDispatch::removestack(MCStack *sptr)
{
	sptr->remove(stacks);
	
	// MW-2013-03-20: [[ MainStacksChanged ]]
	MCmainstackschanged = True;
}

void MCDispatch::destroystack(MCStack *sptr, Boolean needremove)
{
	if (needremove)
		removestack(sptr);
	if (sptr == MCstaticdefaultstackptr)
		MCstaticdefaultstackptr = stacks;
	if (sptr == MCdefaultstackptr)
		MCdefaultstackptr = MCstaticdefaultstackptr;
	if (MCacptr != NULL && MCacptr->getmessagestack() == sptr)
		MCacptr->setmessagestack(NULL);
	Boolean oldstate = MClockmessages;
	MClockmessages = True;
	delete sptr;
	MClockmessages = oldstate;
}

static bool attempt_to_loadfile(IO_handle& r_stream, MCStringRef& r_path, const char *p_path_format, ...)
{
	MCAutoStringRef t_trial_path;

	va_list t_args;
	va_start(t_args, p_path_format);
	/* UNCHECKED */ MCStringFormatV(&t_trial_path, p_path_format, t_args);
	va_end(t_args);

	IO_handle t_trial_stream;
	t_trial_stream = MCS_open(*t_trial_path, kMCSOpenFileModeRead, True, False, 0);

	if (t_trial_stream != nil)
	{
		r_path = (MCStringRef)MCValueRetain(*t_trial_path);
		r_stream = t_trial_stream;
		return true;
	}

	return false;
}

Boolean MCDispatch::openstartup(MCStringRef sname, MCStringRef& outpath, IO_handle &stream)
{
	if (enginedir == nil)
		return False;

	if (attempt_to_loadfile(stream, outpath, "%s/%s", startdir, MCStringGetCString(sname)))
		return True;

	if (attempt_to_loadfile(stream, outpath, "%s/%s", enginedir, MCStringGetCString(sname)))
		return True;

	return False;
}

Boolean MCDispatch::openenv(MCStringRef sname, MCStringRef env,
                            MCStringRef& outpath, IO_handle &stream, uint4 offset)
{

	MCAutoStringRef t_env;
	if (!MCS_getenv(env, &t_env))
		return False;

	bool t_found;
	t_found = false;

	MCStringRef t_rest_of_env;
	t_rest_of_env = MCValueRetain(env);
	while(!t_found && !MCStringIsEmpty(t_rest_of_env))
	{
		MCAutoStringRef t_env_path;
		MCStringRef t_next_rest_of_env;
		/* UNCHECKED */ MCStringDivideAtChar(t_rest_of_env, ENV_SEPARATOR, kMCStringOptionCompareCaseless, &t_env_path, t_next_rest_of_env);
		if (attempt_to_loadfile(stream, outpath, "%s/%s", MCStringGetCString(*t_env_path), MCStringGetCString(sname)))
			t_found = true;

		MCValueRelease(t_rest_of_env);
		t_rest_of_env = t_next_rest_of_env;
	}

	MCValueRelease(t_rest_of_env);

	return t_found;
}

IO_stat readheader(IO_handle& stream, char *version)
{
	char tnewheader[NEWHEADERSIZE];
	if (IO_read(tnewheader, NEWHEADERSIZE, stream) == IO_NORMAL)
	{
		// MW-2012-03-04: [[ StackFile5500 ]] Check for either the 2.7 or 5.5 header.
		if (strncmp(tnewheader, newheader, NEWHEADERSIZE) == 0 ||
			strncmp(tnewheader, newheader5500, NEWHEADERSIZE) == 0)
		{
			sprintf(version, "%c.%c.%c.%c", tnewheader[4], tnewheader[5], tnewheader[6], tnewheader[7]);
			if (tnewheader[7] == '0')
			{
				version[5] = '\0';
				if (tnewheader[6] == '0')
					version[3] = '\0';
			}
		}
		else
		{
			char theader[HEADERSIZE + 1];
			theader[HEADERSIZE] = '\0';
			uint4 offset;
			strncpy(theader, tnewheader, NEWHEADERSIZE);
			if (IO_read(theader + NEWHEADERSIZE, HEADERSIZE - NEWHEADERSIZE, stream) == IO_NORMAL
		        && MCU_offset(SIGNATURE, theader, offset))
			{
				if (theader[offset - 1] != '\n' || theader[offset - 2] == '\r')
				{
					MCresult->sets("stack was corrupted by a non-binary file transfer");
					return IO_ERROR;
				}

				strncpy(version, &theader[offset + VERSION_OFFSET], 3);
				version[3] = '\0';
			}
			else
				return IO_ERROR;
		}
	}
	return IO_NORMAL;
}

// This method reads a stack from the given stream. The stack is set to
// have parent MCDispatch, and filename MCcmd. It is designed to be used
// for embedded stacks/deployed stacks/revlet stacks.
IO_stat MCDispatch::readstartupstack(IO_handle stream, MCStack*& r_stack)
{
	char version[8];
	uint1 charset, type;
	char *newsf;
	if (readheader(stream, version) != IO_NORMAL
	        || IO_read_uint1(&charset, stream) != IO_NORMAL
	        || IO_read_uint1(&type, stream) != IO_NORMAL
	        || IO_read_string(newsf, stream) != IO_NORMAL)
		return IO_ERROR;

	// MW-2008-10-20: [[ ParentScripts ]] Set the boolean flag that tells us whether
	//   parentscript resolution is required to false.
	s_loaded_parent_script_reference = false;

	MCtranslatechars = charset != CHARSET;
	delete newsf; // stackfiles is obsolete

	MCStack *t_stack = nil;
	/* UNCHECKED */ MCStackSecurityCreateStack(t_stack);

	t_stack -> setparent(this);
	t_stack -> setfilename(MCcmd);

	if (IO_read_uint1(&type, stream) != IO_NORMAL
	        || type != OT_STACK && type != OT_ENCRYPT_STACK
	        || t_stack->load(stream, version, type) != IO_NORMAL)
	{
		delete t_stack;
		return IO_ERROR;
	}

	if (t_stack->load_substacks(stream, version) != IO_NORMAL
	        || IO_read_uint1(&type, stream) != IO_NORMAL
	        || type != OT_END)
	{
		delete t_stack;
		return IO_ERROR;
	}

	// We are reading the startup stack, so this becomes the root of the
	// stack list.
	stacks = t_stack;

	r_stack = t_stack;

#ifndef _MOBILE
	// Make sure parent script references are up to date.
	if (s_loaded_parent_script_reference)
		t_stack -> resolveparentscripts();
#else
	// Mark the stack as needed parentscript resolution. This is done after
	// aux stacks have been loaded.
	if (s_loaded_parent_script_reference)
		t_stack -> setextendedstate(True, ECS_USES_PARENTSCRIPTS);
#endif

	return IO_NORMAL;
}

// MW-2012-02-17: [[ LogFonts ]] Load a stack file, ensuring we clear up any
//   font table afterwards - regardless of errors.
IO_stat MCDispatch::readfile(MCStringRef p_openpath, MCStringRef p_name, IO_handle &stream, MCStack *&sptr)
{
	// Various places like to call this function with the first two parameters as NULL
	if (p_openpath == nil)
		p_openpath = kMCEmptyString;
	if (p_name == nil)
		p_name = kMCEmptyString;
	
	IO_stat stat;
	stat = doreadfile(p_openpath, p_name, stream, sptr);

	MCLogicalFontTableFinish();

	return stat;
}

// MW-2012-02-17: [[ LogFonts ]] Actually load the stack file (wrapped by readfile
//   to handle font table cleanup).
IO_stat MCDispatch::doreadfile(MCStringRef p_openpath, MCStringRef p_name, IO_handle &stream, MCStack *&sptr)
{
	Boolean loadhome = False;
	char version[8];

	if (readheader(stream, version) == IO_NORMAL)
	{
		if (strcmp(version, MCNameGetCString(MCN_version_string)) > 0)
		{
			MCresult->sets("stack was produced by a newer version");
			return IO_ERROR;
		}

		// MW-2008-10-20: [[ ParentScripts ]] Set the boolean flag that tells us whether
		//   parentscript resolution is required to false.
		s_loaded_parent_script_reference = false;

		uint1 charset, type;
		char *newsf;
		if (IO_read_uint1(&charset, stream) != IO_NORMAL
		        || IO_read_uint1(&type, stream) != IO_NORMAL
		        || IO_read_string(newsf, stream) != IO_NORMAL)
		{
			MCresult->sets("stack is corrupted, check for ~ backup file");
			return IO_ERROR;
		}
		delete newsf; // stackfiles is obsolete
		MCtranslatechars = charset != CHARSET;
		sptr = nil;
		/* UNCHECKED */ MCStackSecurityCreateStack(sptr);
		if (stacks == NULL)
			sptr->setparent(this);
		else
			sptr->setparent(stacks);
			
		sptr->setfilename(p_openpath);

		if (MCModeCanLoadHome() && type == OT_HOME)
		{
			char *lstring = NULL;
			char *cstring = NULL;
			IO_read_string(lstring, stream);
			IO_read_string(cstring, stream);
			delete lstring;
			delete cstring;
		}

		MCresult -> clear();

		if (IO_read_uint1(&type, stream) != IO_NORMAL
		    || type != OT_STACK && type != OT_ENCRYPT_STACK
		    || sptr->load(stream, version, type) != IO_NORMAL)
		{
			if (MCresult -> isclear())
				MCresult->sets("stack is corrupted, check for ~ backup file");
			destroystack(sptr, False);
			sptr = NULL;
			return IO_ERROR;
		}
		
		// MW-2011-08-09: [[ Groups ]] Make sure F_GROUP_SHARED is set
		//   appropriately.
		sptr -> checksharedgroups();
		
		if (sptr->load_substacks(stream, version) != IO_NORMAL
		        || IO_read_uint1(&type, stream) != IO_NORMAL
		        || type != OT_END)
		{
			if (MCresult -> isclear())
				MCresult->sets("stack is corrupted, check for ~ backup file");
			destroystack(sptr, False);
			sptr = NULL;
			return IO_ERROR;
		}

		if (stacks != NULL)
		{
			MCStack *tstk = stacks;
			do
			{
				if (sptr->hasname(tstk->getname()))
				{
					MCAutoNameRef t_stack_name;
					/* UNCHECKED */ t_stack_name . Clone(sptr -> getname());

					delete sptr;
					sptr = NULL;
					
					
					if (MCStringIsEqualTo(tstk -> getfilename(), p_openpath, kMCStringOptionCompareCaseless))
						sptr = tstk;
					else
					{
						MCdefaultstackptr->getcard()->message_with_valueref_args(MCM_reload_stack, tstk->getname(), p_openpath);
						tstk = stacks;
						do
						{
							if (MCNameIsEqualTo(t_stack_name, tstk->getname(), kMCCompareCaseless))
							{
								sptr = tstk;
								break;
							}
							tstk = (MCStack *)tstk->next();
						}
						while (tstk != stacks);
					}

					return IO_NORMAL;
				}
				tstk = (MCStack *)tstk->next();
			}
			while (tstk != stacks);
		}
		
		appendstack(sptr);
		
		sptr->extraopen(false);

		// MW-2008-10-28: [[ ParentScript ]]
		// We just loaded a stackfile, so check to see if parentScript resolution
		// is required and if so do it.
		// MW-2009-01-28: [[ Inherited parentScripts ]]
		// Resolving parentScripts may allocate memory, so 'resolveparentscripts'
		// will return false if it fails to allocate what it needs. At some point
		// this needs to be dealt with by deleting the stack and returning an error,
		// *However* at the time of writing, 'readfile' isn't designed to handle
		// this - so we just ignore the result for now (note that all the 'load'
		// methods *fail* to check for no-memory errors!).
		if (s_loaded_parent_script_reference)
			sptr -> resolveparentscripts();
		
	}
	else
	{
		MCS_seek_set(stream, 0);
		if (stacks == NULL)
		{
			MCnoui = True;
			MCscreen = new MCUIDC;
			/* UNCHECKED */ MCStackSecurityCreateStack(stacks);
			MCdefaultstackptr = MCstaticdefaultstackptr = stacks;
			stacks->setparent(this);
			stacks->setname_cstring("revScript");
			uint4 size = (uint4)MCS_fsize(stream);
            MCAutoPointer<char> script;
            script = new char[size + 2];
            (*script)[size] = '\n';
            (*script)[size + 1] = '\0';
            if (IO_read(*script, size, stream) != IO_NORMAL)
                return IO_ERROR;
            MCAutoStringRef t_script_str;
            /* UNCHECKED */ MCStringCreateWithCString(*script, &t_script_str);
            if (!stacks -> setscript(*t_script_str))
                return IO_ERROR;
		}
		else
		{
			// MW-2008-06-12: [[ Bug 6476 ]] Media won't open HC stacks
			if (!MCdispatcher->cut(True) || hc_import(p_name, stream, sptr) != IO_NORMAL)
			{
				MCresult->sets("file is not a stack");
				return IO_ERROR;
			}
		}
	}
	return IO_NORMAL;
}

IO_stat MCDispatch::loadfile(MCStringRef p_name, MCStack *&sptr)
{
	IO_handle stream;
	MCAutoStringRef t_open_path;

	bool t_found;
	t_found = false;
	if (!t_found)
	{
		if ((stream = MCS_open(p_name, kMCSOpenFileModeRead, True, False, 0)) != NULL)
		{
			// This should probably use resolvepath().
			if (MCStringGetCharAtIndex(p_name, 0) != PATH_SEPARATOR 
				&& MCStringGetCharAtIndex(p_name, 1) != ':')
			{
				MCAutoStringRef t_curpath;
				
				/* UNCHECKED */ MCS_getcurdir(&t_curpath);
				/* UNCHECKED */ MCStringFormat(&t_open_path, "@s/%@", *t_curpath, p_name); 
			}
			else
				t_open_path = p_name;

			t_found = true;
		}
	}

	if (!t_found)
	{
		MCAutoStringRef t_leaf_name;
		uindex_t t_leaf_index;
		if (MCStringLastIndexOfChar(p_name, PATH_SEPARATOR, UINDEX_MAX, kMCStringOptionCompareCaseless, t_leaf_index))
			/* UNCHECKED */ MCStringCopySubstring(p_name, MCRangeMake(t_leaf_index + 1, MCStringGetLength(p_name) - (t_leaf_index + 1)), &t_leaf_name);
		else
			t_leaf_name = p_name;
		if ((stream = MCS_open(*t_leaf_name, kMCSOpenFileModeRead, True, False, 0)) != NULL)
		{
			MCAutoStringRef t_curpath;
			/* UNCHECKED */ MCS_getcurdir(&t_curpath);
			/* UNCHECKED */ MCStringFormat(&t_open_path, "%@/%@", *t_curpath, p_name); 
			t_found = true;
		}
	}

	if (!t_found)
	{
		if (openstartup(p_name, &t_open_path, stream) ||
		        openenv(p_name, MCSTR("MCPATH"), &t_open_path, stream, 0) ||
		        openenv(p_name, MCSTR("PATH"), &t_open_path, stream, 0))
			t_found = true;
	}

	if (!t_found)
	{

		MCAutoStringRef t_homename;
		if (MCS_getenv(MCSTR("HOME"), &t_homename))
		{
			MCAutoStringRef t_trimmed_homename;
			if (MCStringGetCharAtIndex(*t_homename, MCStringGetLength(*t_homename) - 1) == '/')
				/* UNCHECKED */ MCStringCopySubstring(*t_homename, MCRangeMake(0, MCStringGetLength(*t_homename) - 1), &t_trimmed_homename);
			else
				t_trimmed_homename = *t_homename;

			if (!t_found)
				t_found = attempt_to_loadfile(stream, &t_open_path, "%@/%@", *t_trimmed_homename, p_name);

			if (!t_found)
				t_found = attempt_to_loadfile(stream, &t_open_path, "%@/stacks/%@", *t_trimmed_homename, p_name);

			if (!t_found)
				t_found = attempt_to_loadfile(stream, &t_open_path, "%@/components/%@", *t_trimmed_homename, p_name);
		}
	}


	if (stream == NULL)
	{
		return IO_ERROR;
	}
	IO_stat stat = readfile(*t_open_path, p_name, stream, sptr);
	MCS_close(stream);
	return stat;
}

void MCDispatch::cleanup(IO_handle stream, MCStringRef linkname, MCStringRef bname)
{
	if (stream != NULL)
		MCS_close(stream);
	MCS_unlink(linkname);
	if (bname != NULL)
		MCS_unbackup(bname, linkname);
}

IO_stat MCDispatch::savestack(MCStack *sptr, const MCStringRef p_fname)
{
	IO_stat stat;
	stat = dosavestack(sptr, p_fname);

	MCLogicalFontTableFinish();

	return stat;
}

IO_stat MCDispatch::dosavestack(MCStack *sptr, const MCStringRef p_fname)
{
	if (MCModeCheckSaveStack(sptr, p_fname) != IO_NORMAL)
		return IO_ERROR;
	
	MCAutoStringRef t_linkname;

	if (!MCStringIsEmpty(p_fname))
		t_linkname = p_fname;
	else if (!MCStringIsEmpty(sptr -> getfilename()))
		t_linkname = sptr -> getfilename();
	else
	{
		MCresult -> sets("stack does not have filename");
		return IO_ERROR;
	}
	
	if (MCS_noperm(*t_linkname))
	{
		MCresult->sets("can't open stack file, no permission");
		return IO_ERROR;
	}

	MCStringRef oldfiletype;
	oldfiletype = (MCStringRef)MCValueRetain(MCfiletype);
	MCValueAssign(MCfiletype, MCstackfiletype);
	
	MCAutoStringRef t_backup;
	/* UNCHECKED */ MCStringFormat(&t_backup, "%s~", MCStringGetCString(*t_linkname)); 

	MCS_unlink(*t_backup);
	if (MCS_exists(*t_linkname, True) && !MCS_backup(*t_linkname, *t_backup))
	{
		MCresult->sets("can't open stack backup file");

		MCValueAssign(MCfiletype, oldfiletype);
		return IO_ERROR;
	}
	IO_handle stream;

	if ((stream = MCS_open(*t_linkname, kMCSOpenFileModeWrite, True, False, 0)) == NULL)
	{
		MCresult->sets("can't open stack file");
		cleanup(stream, *t_linkname, *t_backup);
		MCValueAssign(MCfiletype, oldfiletype);
		return IO_ERROR;
	}
	MCValueAssign(MCfiletype, oldfiletype);
	MCString errstring = "Error writing stack (disk full?)";
	
	// MW-2012-03-04: [[ StackFile5500 ]] Work out what header to emit, and the size.
	const char *t_header;
	uint32_t t_header_size;
	if (MCstackfileversion >= 5500)
		t_header = newheader5500, t_header_size = 8;
	else if (MCstackfileversion >= 2700)
		t_header = newheader, t_header_size = 8;
	else
		t_header = header, t_header_size = HEADERSIZE;
	
	if (IO_write(t_header, sizeof(char), t_header_size, stream) != IO_NORMAL
	        || IO_write_uint1(CHARSET, stream) != IO_NORMAL)
	{
		MCresult->sets(errstring);
		cleanup(stream, *t_linkname, *t_backup);
		return IO_ERROR;
	}

	if (IO_write_uint1(OT_NOTHOME, stream) != IO_NORMAL
	        || IO_write_string(NULL, stream) != IO_NORMAL)
	{ // was stackfiles
		MCresult->sets(errstring);
		cleanup(stream, *t_linkname, *t_backup);
		return IO_ERROR;
	}
	
	// MW-2012-02-22; [[ NoScrollSave ]] Adjust the rect by the current group offset.
	MCgroupedobjectoffset . x = 0;
	MCgroupedobjectoffset . y = 0;
	
	MCresult -> clear();
	if (sptr->save(stream, 0, false) != IO_NORMAL
	        || IO_write_uint1(OT_END, stream) != IO_NORMAL)
	{
		if (MCresult -> isclear())
			MCresult->sets(errstring);
		cleanup(stream, *t_linkname, *t_backup);
		return IO_ERROR;
	}
	MCS_close(stream);
	uint2 oldmask = MCS_getumask();
	uint2 newmask = ~oldmask & 00777;
	if (oldmask & 00400)
		newmask &= ~00100;
	if (oldmask & 00040)
		newmask &= ~00010;
	if (oldmask & 00004)
		newmask &= ~00001;
	MCS_setumask(oldmask);
	
	MCS_chmod(*t_linkname, newmask);
	
	if (!MCStringIsEmpty(sptr -> getfilename()) && !MCStringIsEqualTo(sptr -> getfilename(), *t_linkname, kMCCompareExact))
		MCS_copyresourcefork(sptr -> getfilename(), *t_linkname);
	else if (!MCStringIsEmpty(sptr -> getfilename()))
		MCS_copyresourcefork(*t_backup, *t_linkname);

	sptr->setfilename(*t_linkname);
	MCS_unlink(*t_backup);
	return IO_NORMAL;
}

#ifdef FEATURE_RELAUNCH_SUPPORT
extern bool relaunch_startup(MCStringRef p_id);
#endif

void send_relaunch(void)
{
#ifdef FEATURE_RELAUNCH_SUPPORT
	bool t_do_relaunch;
	t_do_relaunch = false;
	MCAutoStringRef t_id;

	t_do_relaunch = MCModeHandleRelaunch(&t_id);

	if (t_do_relaunch)
		if (relaunch_startup(*t_id))
			exit(0);
#endif
}

void send_startup_message(bool p_do_relaunch = true)
{
	if (p_do_relaunch)
		send_relaunch();

	MCdefaultstackptr -> setextendedstate(true, ECS_DURING_STARTUP);

	MCdefaultstackptr -> getcard() -> message(MCM_start_up);

	MCdefaultstackptr -> setextendedstate(false, ECS_DURING_STARTUP);
}

void MCDispatch::wclose(Window w)
{
	MCStack *target = findstackd(w);
	if (target != NULL && !target -> getextendedstate(ECS_DISABLED_FOR_MODAL))
	{
		Exec_stat stat = target->getcurcard()->message(MCM_close_stack_request);
		if (stat == ES_NOT_HANDLED || stat == ES_PASS)
		{
			target->kunfocus();
			target->close();
			target->checkdestroy();
		}
	}
}

void MCDispatch::wkfocus(Window w)
{
	MCStack *target = findstackd(w);
	if (target != NULL)
		target->kfocus();
}

void MCDispatch::wkunfocus(Window w)
{
	MCStack *target = findstackd(w);
	if (target != NULL)
		target->kunfocus();
}

Boolean MCDispatch::wkdown(Window w, const char *string, KeySym key)
{
	if (menu != NULL)
		return menu->kdown(string, key);

	MCStack *target = findstackd(w);
	if (target == NULL || !target->kdown(string, key))
	{
		if (MCmodifierstate & MS_MOD1)
		{
			MCButton *bptr = MCstacks->findmnemonic(MCS_tolower(string[0]));
			if (bptr != NULL)
			{
				bptr->activate(True, (uint2)key);
				return True;
			}
		}
	}
	else
		if (target != NULL)
			return True;
	return False;
}

void MCDispatch::wkup(Window w, const char *string, KeySym key)
{
	if (menu != NULL)
		menu->kup(string, key);
	else
	{
		MCStack *target = findstackd(w);
		if (target != NULL)
			target->kup(string, key);
	}
}

void MCDispatch::wmfocus_stack(MCStack *target, int2 x, int2 y)
{
	if (menu != NULL)
		menu->mfocus(x, y);
	else
	{
		if (target != NULL)
			target->mfocus(x, y);
	}
}

void MCDispatch::wmfocus(Window w, int2 x, int2 y)
{
	MCStack *target = findstackd(w);
	wmfocus_stack(target, x, y);
}

void MCDispatch::wmunfocus(Window w)
{
	MCStack *target = findstackd(w);
	if (target != NULL)
		target->munfocus();
}

void MCDispatch::wmdrag(Window w)
{
	if (!MCModeMakeLocalWindows())
		return;

	if (isdragsource())
		return;

	MCStack *target = findstackd(w);

	if (target != NULL)
		target->mdrag();

	MCPasteboard *t_pasteboard;
	t_pasteboard = MCdragdata -> GetSource();

	// OK-2009-03-13: [[Bug 7776]] - Check for null MCdragtargetptr to hopefully fix crash.
	if (t_pasteboard != NULL && MCdragtargetptr != NULL)
	{
		m_drag_source = true;
		m_drag_end_sent = false;

		// MW-2009-02-02: [[ Improved image search ]]
		// Search for the appropriate image object using the standard method - note
		// here we search relative to the target of the dragStart message.
		MCImage *t_image;
		t_image = NULL;
		if (MCdragimageid != 0)
			t_image = MCdragtargetptr != NULL ? MCdragtargetptr -> resolveimageid(MCdragimageid) : resolveimageid(MCdragimageid);
		
		MCdragsource = MCdragtargetptr;

		if (MCdragtargetptr->gettype() > CT_CARD)
		{
			MCControl *cptr = (MCControl *)MCdragtargetptr;
			cptr->munfocus();
			cptr->getcard()->ungrab();
		}
		MCdragtargetptr->getstack()->resetcursor(True);
		MCdragtargetptr -> getstack() -> munfocus();

		MCdragaction = MCscreen -> dodragdrop(t_pasteboard, MCallowabledragactions, t_image, t_image != NULL ? &MCdragimageoffset : NULL);

		dodrop(true);
		MCdragdata -> ResetSource();

		MCdragsource = NULL;
		MCdragdest = NULL;
		MCdropfield = NULL;
		MCdragtargetptr = NULL;
		m_drag_source = false;
	}
	else
	{
		MCdragdata -> ResetSource();
		MCdragsource = NULL;
		MCdragdest = NULL;
		MCdropfield = NULL;
		MCdragtargetptr = NULL;
		m_drag_source = false;
	}
}

void MCDispatch::wmdown_stack(MCStack *target, uint2 which)
{
	if (menu != NULL)
		menu -> mdown(which);
	else
	{
		if (!isdragsource())
		{
			MCallowabledragactions = DRAG_ACTION_COPY;
			MCdragaction = DRAG_ACTION_NONE;
			MCdragimageid = 0;
			MCdragimageoffset . x = 0;
			MCdragimageoffset . y = 0;
			MCdragdata -> ResetSource();
		}
		
		if (target != NULL)
			target->mdown(which);
	}
}

void MCDispatch::wmdown(Window w, uint2 which)
{
	MCStack *target = findstackd(w);
	wmdown_stack(target, which);
}

void MCDispatch::wmup_stack(MCStack *target, uint2 which)
{
	if (menu != NULL)
		menu->mup(which);
	else
	{
		if (target != NULL)
			target->mup(which);
	}
}

void MCDispatch::wmup(Window w, uint2 which)
{
	MCStack *target = findstackd(w);
	wmup_stack(target, which);
}

void MCDispatch::wdoubledown(Window w, uint2 which)
{
	if (menu != NULL)
		menu->doubledown(which);
	else
	{
		MCStack *target = findstackd(w);
		if (target != NULL)
			target->doubledown(which);
	}
}

void MCDispatch::wdoubleup(Window w, uint2 which)
{
	if (menu != NULL)
		menu->doubleup(which);
	else
	{
		MCStack *target = findstackd(w);
		if (target != NULL)
			target->doubleup(which);
	}
}

void MCDispatch::kfocusset(Window w)
{
	MCStack *target = findstackd(w);
	if (target != NULL)
		target->kfocusset(NULL);
}

void MCDispatch::wmdragenter(Window w, MCPasteboard *p_data)
{
	
	MCStack *target = findstackd(w);
	
	m_drag_target = true;

	if (m_drag_source)
		MCdragdata -> SetTarget(MCdragdata -> GetSource());
	else
		MCdragdata -> SetTarget(p_data);

	if (MCmousestackptr != NULL && target != MCmousestackptr)
		MCmousestackptr -> munfocus();

	MCmousestackptr = target;
}

MCDragAction MCDispatch::wmdragmove(Window w, int2 x, int2 y)
{
	// We must also issue a new focus event if the modifierstate
	// changes.
	static uint4 s_old_modifiers = 0;

	MCStack *target = findstackd(w);
	if (MCmousex != x || MCmousey != y || MCmodifierstate != s_old_modifiers)
	{
		MCmousex = x;
		MCmousey = y;
		s_old_modifiers = MCmodifierstate;
		target -> mfocus(x, y);
	}
	return MCdragaction;
}

void MCDispatch::wmdragleave(Window w)
{
	MCStack *target = findstackd(w);
	if (target != NULL && target == MCmousestackptr)
	{
		MCmousestackptr -> munfocus();
		MCmousestackptr = NULL;
	}
	MCdragdata -> ResetTarget();
	m_drag_target = false;
}

MCDragAction MCDispatch::wmdragdrop(Window w)
{
	MCStack *target;
	target = findstackd(w);
	
	// MW-2011-02-08: Make sure we store the drag action that is in effect now
	//   otherwise it can change as a result of message sends which is bad :o)
	uint32_t t_drag_action;
	t_drag_action = MCdragaction;
	
	if (t_drag_action != DRAG_ACTION_NONE)
		dodrop(false);

	MCmousestackptr = NULL;
	MCdragdata -> ResetTarget();
	m_drag_target = false;

	return t_drag_action;
}

void MCDispatch::property(Window w, Atom atom)
{
}

void MCDispatch::configure(Window w)
{
	MCStack *target = findstackd(w);
	if (target != NULL)
		target->configure(True);
}

void MCDispatch::enter(Window w)
{
	MCStack *target = findstackd(w);
	if (target != NULL)
		target->enter();
}

void MCDispatch::redraw(Window w, MCRegionRef p_dirty_region)
{
	MCStack *target = findstackd(w);
	if (target == NULL)
		return;

	target -> updatewindow(p_dirty_region);
}

MCFontStruct *MCDispatch::loadfont(MCNameRef fname, uint2 &size, uint2 style, Boolean printer)
{
#ifdef _LINUX
	if (fonts == NULL)
		fonts = MCFontlistCreateNew();
	if (fonts == NULL)
		fonts = MCFontlistCreateOld();
#else
	if (fonts == nil)
		fonts = new MCFontlist;
#endif
	return fonts->getfont(fname, size, style, printer);
}

MCStack *MCDispatch::findstackname(MCNameRef p_name)
{
	if (p_name == nil || MCNameIsEmpty(p_name))
		return NULL;

	MCStack *tstk = stacks;
	if (tstk != NULL)
	{
		do
		{
			MCStack *foundstk;
			if ((foundstk = (MCStack *)tstk->findsubstackname(p_name)) != NULL)
				return foundstk;
			tstk = (MCStack *)tstk->next();
		}
		while (tstk != stacks);
	}

	tstk = stacks;
	if (tstk != NULL)
	{
		do
		{
			MCStack *foundstk;
			if ((foundstk = (MCStack *)tstk->findstackfile(p_name)) != NULL)
				return foundstk;
			tstk = (MCStack *)tstk->next();
		}
		while (tstk != stacks);
	}

	if (loadfile(MCNameGetString(p_name), tstk) != IO_NORMAL)
	{
		MCAutoStringRef t_name;
		/* UNCHECKED */ MCStringMutableCopy(MCNameGetString(p_name), &t_name);
		/* UNCHECKED */ MCStringLowercase(*t_name);
		
		// Remove all special characters from the input string
		// TODO: what about other 'special' chars added by unicode?
		MCStringRef t_replace = MCSTR("\r\n\t *?<>/\\()[]{}|'`\"");
		MCRange t_range = MCRangeMake(0, MCStringGetLength(t_replace));
		for (uindex_t i = 0; i < MCStringGetLength(*t_name); i++)
		{
			if (MCStringCountChar(t_replace, t_range, MCStringGetCharAtIndex(*t_name, i), kMCStringOptionCompareExact))
				/* UNCHECKED */ MCStringReplace(*t_name, MCRangeMake(i, 1), MCSTR("_"));
		}
		
		MCAutoStringRef t_name_mc;
		/* UNCHECKED */ MCStringFormat(&t_name_mc, "%@.mc", *t_name);
		if (loadfile(*t_name_mc, tstk) != IO_NORMAL)
		{
			MCAutoStringRef t_name_rev;
			/* UNCHECKED */ MCStringFormat(&t_name_rev, "%@.rev", *t_name);
			if (loadfile(*t_name_rev, tstk) != IO_NORMAL)
				return NULL;
		}
	}

	return tstk;
}

MCStack *MCDispatch::findstackid(uint4 fid)
{
	if (fid == 0)
		return NULL;
	MCStack *tstk = stacks;
	do
	{
		MCStack *foundstk;
		if ((foundstk = (MCStack *)tstk->findsubstackid(fid)) != NULL)
			return foundstk;
		tstk = (MCStack *)tstk->next();
	}
	while (tstk != stacks);
	return NULL;
}

MCStack *MCDispatch::findchildstackd(Window w,uint2 cindex)
{
	uint2 ccount = 0;
	if (stacks != NULL)
	{
		MCStack *tstk = stacks;
		do
		{
			MCStack *foundstk;
			if ((foundstk =
			            (MCStack *)tstk->findchildstackd(w,ccount,cindex))!= NULL)
				return foundstk;
			tstk = (MCStack *)tstk->next();
		}
		while (tstk != stacks);
	}
	return NULL;
}

MCStack *MCDispatch::findstackd(Window w)
{
	if (w == DNULL)
		return NULL;
	
	if (stacks != NULL)
	{
		MCStack *tstk = stacks;
		do
		{
			MCStack *foundstk;
			if ((foundstk = tstk->findstackd(w)) != NULL)
				return foundstk;
			tstk = (MCStack *)tstk->next();
		}
		while (tstk != stacks);
	}
	if (panels != NULL)
	{
		MCStack *tstk = panels;
		do
		{
			MCStack *foundstk;
			if ((foundstk = tstk->findstackd(w)) != NULL)
				return foundstk;
			tstk = (MCStack *)tstk->next();
		}
		while (tstk != panels);
	}

	// MW-2006-04-24: [[ Purify ]] It is possible to get here after MCtooltip has been
	//   deleted. So MCtooltip is now NULL in this situation and we test for it here.
	if (MCtooltip != NULL && MCtooltip->findstackd(w))
		return MCtooltip;
	return NULL;
}

MCObject *MCDispatch::getobjid(Chunk_term type, uint4 inid)
{
	if (stacks != NULL)
	{
		MCStack *tstk = stacks;
		do
		{
			MCObject *optr;
			if ((optr = tstk->getsubstackobjid(type, inid)) != NULL)
				return optr;
			tstk = (MCStack *)tstk->next();
		}
		while (tstk != stacks);
	}
	return NULL;
}

MCObject *MCDispatch::getobjname(Chunk_term type, MCNameRef p_name)
{
	if (stacks != NULL)
	{
		MCStack *tstk = stacks;
		do
		{
			MCObject *optr;
			if ((optr = tstk->getsubstackobjname(type, p_name)) != NULL)
				return optr;
			tstk = (MCStack *)tstk->next();
		}
		while (tstk != stacks);
	}

	if (type == CT_IMAGE)
	{
		const char *sptr = MCNameGetCString(p_name);
		uint4 l = MCStringGetLength(MCNameGetString((p_name)));

		MCNewAutoNameRef t_image_name;
		if (MCU_strchr(sptr, l, ':'))
			/* UNCHECKED */ t_image_name = MCValueRetain(p_name);
		
		MCImage *iptr = imagecache;
		if (iptr != NULL)
		{
			do
			{
check:
				if (!MCNameIsEmpty(*t_image_name) && iptr -> hasname(*t_image_name))
					return iptr;
				if (!iptr->getopened())
				{
					iptr->remove(imagecache);
					delete iptr;
					iptr = imagecache;
					if (iptr == NULL)
						break;
					goto check;
				}
				iptr = (MCImage *)iptr->next();
			}
			while (iptr != imagecache);
		}

		if (MCU_strchr(sptr, l, ':'))
		{
			MCresult->clear(False);
			MCExecPoint ep(MCdefaultstackptr, NULL, NULL);
<<<<<<< HEAD
			MCExecPoint *epptr = MCEPptr == NULL ? &ep : MCEPptr;
			epptr->setvalueref(p_name);
=======
			MCExecPoint *epptr = MCECptr == NULL ? &ep : &MCECptr->GetEP();
			epptr->setvalueref(s);
>>>>>>> 4a22fdc5
			MCU_geturl(*epptr);
			if (MCresult->isempty())
			{
				iptr = new MCImage;
				iptr->appendto(imagecache);
				iptr->setprop(0, P_TEXT, *epptr, False);
				iptr->setname(*t_image_name);
				return iptr;
			}
		}
	}
	return NULL;
}

MCStack *MCDispatch::gethome()
{
	return stacks;
}

Boolean MCDispatch::ismainstack(MCStack *sptr)
{
	if (stacks != NULL)
	{
		MCStack *tstk = stacks;
		do
		{
			if (tstk == sptr)
				return True;
			tstk = (MCStack *)tstk->next();
		}
		while (tstk != stacks);
	}
	return False;
}

void MCDispatch::addmenu(MCObject *target)
{
	menu = target;
	target->getcard()->ungrab();
}

void MCDispatch::removemenu()
{
	//  menu->getstack()->mfocus(MCmousex, MCmousey); //disrupts card kfocus
	menu = NULL;
}

void MCDispatch::closemenus()
{
	if (menu != NULL)
		menu->closemenu(True, True);
}

void MCDispatch::appendpanel(MCStack *sptr)
{
	sptr->appendto(panels);
}

void MCDispatch::removepanel(MCStack *sptr)
{
	sptr->remove(panels);
}

///////////////////////////////////////////////////////////////////////////////

bool MCDispatch::loadexternal(MCStringRef p_external)
{
	MCStringRef t_filename;
#if defined(TARGET_SUBPLATFORM_ANDROID)
	extern bool revandroid_loadExternalLibrary(MCStringRef p_external, MCStringRef &r_filename);
	if (!revandroid_loadExternalLibrary(p_external, t_filename))
		return false;

	// Don't try and load any drivers as externals.
	if (MCStringBeginsWithCString(p_external, (const char_t *)"db", kMCStringOptionCompareExact))
	{
		MCValueRelease(t_filename);
		return true;
	}
#elif !defined(_SERVER)
	if (MCStringBeginsWithCString(p_external, (const char_t *)"/", kMCStringOptionCompareExact))
	{
		t_filename = MCValueRetain(p_external);
	}
	else
	{
		uindex_t t_separator;
		MCStringLastIndexOfChar(MCcmd, '/', 0, kMCStringOptionCompareExact, t_separator);
		if (!MCStringMutableCopySubstring(MCcmd, MCRangeMake(0, t_separator), t_filename))
			return false;
		if (!MCStringAppendFormat(t_filename, "/%@", p_external))
		{
			MCValueRelease(t_filename);
			return false;
		}
	}

#else
	t_filename = MCValueRetain(p_external);
#endif
	
	if (m_externals == nil)
		m_externals = new MCExternalHandlerList;
	
	bool t_loaded;
	t_loaded = m_externals -> Load(t_filename);
	MCValueRelease(t_filename);
	
	if (m_externals -> IsEmpty())
	{
		delete m_externals;
		m_externals = nil;
}

	return t_loaded;
}

///////////////////////////////////////////////////////////////////////////////

// We have three contexts to be concerned with:
//   - text editing : MCactivefield != NULL
//   - image editing : MCactiveimage != NULL
//   - stack editing
//
// We try each of these in turn, attempting appropriate things in each case.
//
bool MCDispatch::dopaste(MCObject*& r_objptr, bool p_explicit)
{
	r_objptr = NULL;

	if (MCactivefield != NULL)
	{
		MCParagraph *t_paragraphs;
		t_paragraphs = MCclipboarddata -> FetchParagraphs(MCactivefield);

		//

		if (t_paragraphs != NULL)
		{
			// MW-2012-03-16: [[ Bug ]] Fetch the current active field since it can be
			//   unset as a result of pasting (due to scrollbarDrag).
			MCField *t_field;
			t_field = MCactivefield;

			// MW-2012-02-16: [[ Bug ]] Bracket any actions that result in
			//   textChanged message by a lock screen pair.
			MCRedrawLockScreen();
			t_field -> pastetext(t_paragraphs, true);
			MCRedrawUnlockScreen();

			// MW-2012-02-08: [[ TextChanged ]] Invoke textChanged as this method
			//   was called as a result of a user action (paste cmd, paste key).
			t_field -> textchanged();
			return true;
		}
	}
	
	if (MCactiveimage != NULL && MCclipboarddata -> HasImage())
	{
		MCAutoDataRef t_data;
		if (MCclipboarddata -> Fetch(TRANSFER_TYPE_IMAGE, &t_data))
		{
			MCExecPoint ep(NULL, NULL, NULL);
			MCExecContext ctxt(ep);

			MCImage *t_image;
			t_image = new MCImage;
			t_image -> open();
			t_image -> openimage();
			MCAutoStringRef t_string_data;
			/* UNCHECKED */ MCStringCreateWithNativeChars((const char_t *)MCDataGetBytePtr(*t_data), MCDataGetLength(*t_data), &t_string_data);
			t_image -> setstringprop(ctxt, 0, P_TEXT, False, *t_string_data);
			MCactiveimage -> pasteimage(t_image);
			t_image -> closeimage();
			t_image -> close();

			delete t_image;
			return true; 
		}

		return false;
	}
	
	if (MCdefaultstackptr != NULL && (p_explicit || MCdefaultstackptr -> gettool(MCdefaultstackptr) == T_POINTER))
	{
		MCObject *t_objects;
		t_objects = NULL;

		if (!MCclipboarddata -> Lock())
			return false;
		if (MCclipboarddata -> HasObjects())
		{
			MCAutoDataRef t_data;
			if (MCclipboarddata -> Fetch(TRANSFER_TYPE_OBJECTS, &t_data))
				t_objects = MCObject::unpickle(*t_data, MCdefaultstackptr);
		}
		else if (MCclipboarddata -> HasImage())
		{
			MCAutoDataRef t_data;
			if (MCclipboarddata -> Fetch(TRANSFER_TYPE_IMAGE, &t_data))
			{
				MCExecPoint ep(NULL, NULL, NULL);
				MCExecContext ctxt(ep);
				
				t_objects = new MCImage(*MCtemplateimage);
				t_objects -> open();
				MCAutoStringRef t_string_data;
				/* UNCHECKED */ MCStringCreateWithNativeChars((const char_t *)MCDataGetBytePtr(*t_data), MCDataGetLength(*t_data), &t_string_data);
				t_objects -> setstringprop(ctxt, 0, P_TEXT, False, *t_string_data);
				t_objects -> close();
			}
		}
		MCclipboarddata -> Unlock();

		//

		if (t_objects != NULL)
		{
			MCselected -> clear(False);
			MCselected -> lockclear();

			while(t_objects != NULL)
			{
				MCObject *t_object;
				t_object = t_objects -> remove(t_objects);
				t_object -> paste();

				// OK-2009-04-02: [[Bug 7881]] - Parentscripts broken by cut and pasting object
				t_object -> resolveparentscript();

				if (t_object -> getparent() == NULL)
					delete t_object;
				else
					r_objptr = t_object;
			}

			MCselected -> unlockclear();
	
			return true;
		}
	}

	return false;
}

void MCDispatch::dodrop(bool p_source)
{
	if (!m_drag_end_sent && MCdragsource != NULL && (MCdragdest == NULL || MCdragaction == DRAG_ACTION_NONE))
	{
		// We are only the source
		m_drag_end_sent = true;
		MCdragsource -> message(MCM_drag_end);

		// OK-2008-10-21 : [[Bug 7316]] - Cursor in script editor follows mouse after dragging to non-Revolution target.
		// I have no idea why this apparently only happens in the script editor, but this seems to fix it and doesn't seem too risky :)
		// MW-2008-10-28: [[ Bug 7316 ]] - This happens because the script editor is doing stuff with drag messages
		//   causing the default engine behaviour to be overriden. In this case, some things have to happen to the field
		//   when the drag is over. Note that we have to check that the source was a field in this case since we don't
		//   need to do anything if it is not!
		if (MCdragsource -> gettype() == CT_FIELD)
		{
			MCField *t_field;
			t_field = static_cast<MCField *>(MCdragsource);
			t_field -> setstate(False, CS_DRAG_TEXT);
			t_field -> computedrag();
			t_field -> getstack() -> resetcursor(True);
		}

		return;
	}
	
	if (p_source)
		return;

	// Setup global variables for a field drop
	MCdropfield = NULL;
	MCdropchar = 0;

	int4 t_start_index, t_end_index;
	t_start_index = t_end_index = 0;
	if (MCdragdest != NULL && MCdragdest -> gettype() == CT_FIELD)
	{
		MCdropfield = static_cast<MCField *>(MCdragdest);
		if (MCdragdest -> getstate(CS_DRAG_TEXT))
		{
			MCdropfield -> locmark(False, False, False, False, True, t_start_index, t_end_index);
			MCdropchar = t_start_index;
		}
	}

	// If source is a field and the engine handled the start of the drag operation
	bool t_auto_source;
	t_auto_source = MCdragsource != NULL && MCdragsource -> gettype() == CT_FIELD && MCdragsource -> getstate(CS_SOURCE_TEXT);

	// If dest is a field and the engine handled the accepting of the operation
	bool t_auto_dest;
	t_auto_dest = MCdragdest != NULL && MCdragdest -> gettype() == CT_FIELD && MCdragdest -> getstate(CS_DRAG_TEXT);

	if (t_auto_source && t_auto_dest && MCdragsource == MCdragdest)
	{
		// Source and target is the same field
		MCField *t_field;
		t_field = static_cast<MCField *>(MCdragsource);

		int4 t_from_start_index, t_from_end_index;
		t_field -> selectedmark(False, t_from_start_index, t_from_end_index, False, False);

		// We are dropping in the target selection - so just send the messages and do nothing
		if (t_start_index >= t_from_start_index && t_start_index < t_from_end_index)
		{
			t_field -> message(MCM_drag_drop);
			t_field -> message(MCM_drag_end);
			t_field -> setstate(False, CS_DRAG_TEXT);
			t_field -> computedrag();
			t_field -> getstack() -> resetcursor(True);
			return;
		}

		if (t_field -> message(MCM_drag_drop) != ES_NORMAL)
		{
			MCParagraph *t_paragraphs;
			t_paragraphs = MCdragdata -> FetchParagraphs(MCdropfield);

			// MW-2012-02-16: [[ Bug ]] Bracket any actions that result in
			//   textChanged message by a lock screen pair.
			MCRedrawLockScreen();

			if (MCdragaction == DRAG_ACTION_MOVE)
			{
				MCdropfield -> movetext(t_paragraphs, t_start_index);
				Ustruct *us = MCundos->getstate();
				if (us != NULL && us->type == UT_MOVE_TEXT)
					MCdropfield->seltext(us -> ud.text.index, us -> ud.text.index + us->ud.text.newchars, False, True);
			}
			else
			{
				MCdropfield -> seltext(t_start_index, t_start_index, True);

				MCdropfield -> pastetext(t_paragraphs, true);

				Ustruct *us = MCundos->getstate();
				if (us != NULL && us->type == UT_TYPE_TEXT)
					MCdropfield->seltext(t_start_index, t_start_index + us->ud.text.newchars, False, True);
			}

			// MW-2012-02-16: [[ Bug ]] Bracket any actions that result in
			//   textChanged message by a lock screen pair.
			MCRedrawUnlockScreen();
			
			// MW-2012-02-08: [[ TextChanged ]] Invoke textChanged as this method
			//   was called as a result of a user action (result of drop in field).
			MCactivefield -> textchanged();
		}

		MCdropfield->setstate(False, CS_DRAG_TEXT);
		MCdropfield->computedrag();
		MCdropfield -> getstack() -> resetcursor(True);

		return;
	}

	int4 t_src_start, t_src_end;
	t_src_start = t_src_end = 0;
	if (t_auto_source)
		static_cast<MCField *>(MCdragsource) -> selectedmark(False, t_src_start, t_src_end, False, False);

	bool t_auto_drop;
	t_auto_drop = MCdragdest != NULL && MCdragdest -> message(MCM_drag_drop) != ES_NORMAL;

	if (t_auto_dest && t_auto_drop && MCdragdata != NULL && MCdropfield != NULL)
	{
		// MW-2012-02-16: [[ Bug ]] Bracket any actions that result in
		//   textChanged message by a lock screen pair.
		MCRedrawLockScreen();

		// Process an automatic drop action
		MCdropfield -> seltext(t_start_index, t_start_index, True);

		MCParagraph *t_paragraphs;
		t_paragraphs = MCdragdata -> FetchParagraphs(MCdropfield);
		MCdropfield -> pastetext(t_paragraphs, true);

		Ustruct *us = MCundos->getstate();
		if (us != NULL && us->type == UT_TYPE_TEXT)
			MCdropfield->seltext(t_start_index, t_start_index + us->ud.text.newchars, False, True);
		MCdropfield->setstate(False, CS_DRAG_TEXT);
		MCdropfield->computedrag();
		MCdropfield -> getstack() -> resetcursor(True);
		
		// MW-2012-02-16: [[ Bug ]] Bracket any actions that result in
		//   textChanged message by a lock screen pair.
		MCRedrawUnlockScreen();

		// MW-2012-02-08: [[ TextChanged ]] Invoke textChanged as this method
		//   was called as a result of a user action (drop from different field).
		MCactivefield -> textchanged();
	}
	else if (MCdropfield != NULL)
	{
		MCdropfield->setstate(False, CS_DRAG_TEXT);
		MCdropfield->computedrag();
		MCdropfield -> getstack() -> resetcursor(True);
	}

	bool t_auto_end;
	if (MCdragsource != NULL)
	{
		m_drag_end_sent = true;
		t_auto_end = MCdragsource -> message(MCM_drag_end) != ES_NORMAL;
	}
	else
		t_auto_end = false;

	if (t_auto_source && t_auto_end && MCdragsource != NULL && MCdragaction == DRAG_ACTION_MOVE)
	{
		// MW-2012-02-16: [[ Bug ]] Bracket any actions that result in
		//   textChanged message by a lock screen pair.
		MCRedrawLockScreen();
		static_cast<MCField *>(MCdragsource) -> deletetext(t_src_start, t_src_end);
		MCRedrawUnlockScreen();

		// MW-2012-02-08: [[ TextChanged ]] Invoke textChanged as this method
		//   was called as a result of a user action (move from one field to another).
		MCactivefield -> textchanged();
	}
}

////////////////////////////////////////////////////////////////////////////////

void MCDispatch::clearcursors(void)
{
	for(uint32_t i = 0; i < PI_NCURSORS; i++)
	{
		if (MCcursor == MCcursors[i])
			MCcursor = nil;
		if (MCdefaultcursor = MCcursors[i])
			MCdefaultcursor = nil;
	}

	MCStack *t_stack;
	t_stack = stacks;
	do
	{
		t_stack -> clearcursor();
		t_stack = t_stack -> next();
	}
	while(t_stack != stacks -> prev());
}

////////////////////////////////////////////////////////////////////////////////

void MCDispatch::changehome(MCStack *stack)
{
	MCStack *t_stack;
	t_stack = stacks;
	do
	{
		if (t_stack -> getparent() == stacks)
			t_stack -> setparent(stack);
		t_stack = t_stack -> next();
	}
	while(t_stack != stacks -> prev());

	stack -> setparent(this);
	stack -> totop(stacks);
}

////////////////////////////////////////////////////////////////////////////////

#ifdef _WINDOWS_DESKTOP
void MCDispatch::freeprinterfonts()
{
	fonts->freeprinterfonts();
}
#endif

MCFontlist *MCFontlistGetCurrent(void)
{
	return MCdispatcher -> getfontlist();
}

////////////////////////////////////////////////////////////////////////////////

void MCDispatch::GetDefaultTextFont(MCExecContext& ctxt, MCStringRef& r_font)
{
	if (MCStringCreateWithCString(DEFAULT_TEXT_FONT, r_font))
		return;

	ctxt . Throw();
}

void MCDispatch::GetDefaultTextSize(MCExecContext& ctxt, uinteger_t& r_size)
{
	r_size = DEFAULT_TEXT_SIZE;
}

void MCDispatch::GetDefaultTextStyle(MCExecContext& ctxt, MCInterfaceTextStyle& r_style)
{
	r_style . style = FA_DEFAULT_STYLE;
}

void MCDispatch::GetDefaultTextAlign(MCExecContext& ctxt, intenum_t& r_align)
{
    r_align = F_ALIGN_LEFT;
}

void MCDispatch::GetDefaultTextHeight(MCExecContext& ctxt, uinteger_t& r_height)
{
    r_height = heightfromsize(DEFAULT_TEXT_SIZE);
}

void MCDispatch::GetDefaultForePixel(MCExecContext& ctxt, uinteger_t& r_pixel)
{
    r_pixel = MCscreen->black_pixel.pixel & 0xFFFFFF;
}

void MCDispatch::GetDefaultBackPixel(MCExecContext& ctxt, uinteger_t& r_pixel)
{
    r_pixel = MCscreen->background_pixel.pixel & 0xFFFFFF;
}

void MCDispatch::GetDefaultTopPixel(MCExecContext& ctxt, uinteger_t& r_pixel)
{
    r_pixel = MCscreen->white_pixel.pixel & 0xFFFFFF;
}

void MCDispatch::GetDefaultForeColor(MCExecContext& ctxt, MCInterfaceNamedColor& r_color)
{
    if (MCStringCreateWithCString("black", r_color . name))
        return;
    
    ctxt . Throw();
}

void MCDispatch::GetDefaultBackColor(MCExecContext& ctxt, MCInterfaceNamedColor& r_color)
{
    if (MCStringCreateWithCString("white", r_color . name))
        return;
    
    ctxt . Throw();
}

void MCDispatch::GetDefaultPattern(MCExecContext& ctxt, uinteger_t*& r_pattern)
{
    r_pattern = nil;
}

////////////////////////////////////////////////////////////////////////////////<|MERGE_RESOLUTION|>--- conflicted
+++ resolved
@@ -1550,13 +1550,8 @@
 		{
 			MCresult->clear(False);
 			MCExecPoint ep(MCdefaultstackptr, NULL, NULL);
-<<<<<<< HEAD
-			MCExecPoint *epptr = MCEPptr == NULL ? &ep : MCEPptr;
+			MCExecPoint *epptr = MCECptr == NULL ? &ep : &MCECptr->GetEP();
 			epptr->setvalueref(p_name);
-=======
-			MCExecPoint *epptr = MCECptr == NULL ? &ep : &MCECptr->GetEP();
-			epptr->setvalueref(s);
->>>>>>> 4a22fdc5
 			MCU_geturl(*epptr);
 			if (MCresult->isempty())
 			{
