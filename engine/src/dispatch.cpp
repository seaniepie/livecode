--- conflicted
+++ resolved
@@ -156,8 +156,7 @@
     // AL-2015-02-10: [[ Standalone Inclusions ]] Add resource mapping array to MCDispatch. This stores
     //  any universal name / relative path pairs included in a standalone executable for locating included
     //  resources.
-    m_library_mapping = new MCVariableValue;
-    m_library_mapping -> assign_new_array(TABLE_SIZE);
+    /* UNCHECKED */ MCArrayCreateMutable(m_library_mapping);
 }
 
 MCDispatch::~MCDispatch()
@@ -180,7 +179,7 @@
 	
 	delete m_externals;
     // AL-2015-02-10: [[ Standalone Inclusions ]] Delete library mapping
-    delete m_library_mapping;
+    MCValueRelease(m_library_mapping);
 }
 
 bool MCDispatch::isdragsource(void)
@@ -2031,35 +2030,11 @@
 		MCValueRelease(t_filename);
 		return true;
 	}
-<<<<<<< HEAD
     
     MCValueRelease(t_external_leaf);
-#elif !defined(_SERVER)
-	if (MCStringBeginsWithCString(p_external, (const char_t *)"/", kMCStringOptionCompareExact))
-	{
-		t_filename = MCValueRetain(p_external);
-	}
-	else
-	{
-		uindex_t t_separator;
-		MCStringLastIndexOfChar(MCcmd, '/', UINDEX_MAX, kMCStringOptionCompareExact, t_separator);
-		if (!MCStringMutableCopySubstring(MCcmd, MCRangeMake(0, t_separator), t_filename))
-			return false;
-		if (!MCStringAppendFormat(t_filename, "/%@", p_external))
-		{
-			MCValueRelease(t_filename);
-			return false;
-		}
-	}
-
-#else
-	t_filename = MCValueRetain(p_external);
-=======
 #else
     // AL-2015-02-10: [[ SB Inclusions ]] New module loading utility deals with path resolution
-	if (!MCCStringClone(p_external, t_filename))
-		return false;
->>>>>>> 0b7da72a
+    t_filename = MCValueRetain(p_external);
 #endif
 	
 	if (m_externals == nil)
@@ -2445,7 +2420,6 @@
 
 ////////////////////////////////////////////////////////////////////////////////
 
-<<<<<<< HEAD
 bool MCDispatch::GetColor(MCExecContext& ctxt, Properties which, bool effective, MCInterfaceNamedColor& r_color)
 {
     // SN-2014-12-05: [[ Bug 14154 ]] Added forgotten properties
@@ -2530,42 +2504,36 @@
 }
 
 ////////////////////////////////////////////////////////////////////////////////
-=======
+
 // AL-2015-02-10: [[ Standalone Inclusions ]] Add functions to fetch relative paths present
 //  in the resource mapping array of MCdispatcher.
-void MCDispatch::addlibrarymapping(const char *p_mapping)
-{
-    const char *t_separator;
-    t_separator = strchr(p_mapping, ':');
-    
-    char *t_name;
-    MCCStringCloneSubstring(p_mapping, t_separator - p_mapping, t_name);
-    
-    t_separator++;
-    char *t_target;
-    MCCStringCloneSubstring(t_separator, strlen(t_separator), t_target);
-    
-    MCExecPoint ep(nil, nil, nil);
-    ep . setstaticcstring(t_target);
-    
-    m_library_mapping -> store_element(ep, t_name);
-    
-    delete t_name;
-    delete t_target;
-}
-
-bool MCDispatch::fetchlibrarymapping(const char *p_name, char*& r_path)
-{
-    MCExecPoint ep(nil, nil, nil);
-    if (!m_library_mapping -> has_element(ep, p_name))
-        return nil;
-    
-    if (m_library_mapping -> fetch_element(ep, p_name) != ES_NORMAL)
+void MCDispatch::addlibrarymapping(MCStringRef p_mapping)
+{
+    MCAutoStringRef t_name, t_target;
+    MCNewAutoNameRef t_name_as_nameRef;
+
+    if (!MCStringDivideAtChar(p_mapping, ':', kMCStringOptionCompareExact, &t_name, &t_target)
+            || !MCNameCreate(*t_name, &t_name_as_nameRef))
+        return;
+
+    MCArrayStoreValue(m_library_mapping, false, *t_name_as_nameRef, *t_target);
+}
+
+bool MCDispatch::fetchlibrarymapping(const char* p_name, MCStringRef& r_path)
+{
+    MCNewAutoNameRef t_name;
+    MCStringRef t_value;
+
+    if (!MCNameCreateWithCString(p_name, &t_name))
         return false;
-    if (ep . getsvalue() == MCnullmcstring)
+
+    // m_library_mapping only stores strings (function above)
+    if (!MCArrayFetchValue(m_library_mapping, false, *t_name, (MCValueRef&)t_value))
         return false;
 
-    r_path = ep . getsvalue() . clone();
+    if (MCStringIsEmpty(t_value))
+        return false;
+
+    r_path = MCValueRetain(t_value);
     return true;
-}
->>>>>>> 0b7da72a
+}