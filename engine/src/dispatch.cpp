--- conflicted
+++ resolved
@@ -1946,13 +1946,8 @@
 		MCField *t_field;
 		t_field = static_cast<MCField *>(MCdragsource);
 
-<<<<<<< HEAD
 		findex_t t_from_start_index, t_from_end_index;
-		t_field -> selectedmark(False, t_from_start_index, t_from_end_index, False, False);
-=======
-		int4 t_from_start_index, t_from_end_index;
 		t_field -> selectedmark(False, t_from_start_index, t_from_end_index, False);
->>>>>>> 974cd9d8
 
 		// We are dropping in the target selection - so just send the messages and do nothing
 		if (t_start_index >= t_from_start_index && t_start_index < t_from_end_index)
