/* Copyright (C) 2003-2013 Runtime Revolution Ltd.

This file is part of LiveCode.

LiveCode is free software; you can redistribute it and/or modify it under
the terms of the GNU General Public License v3 as published by the Free
Software Foundation.

LiveCode is distributed in the hope that it will be useful, but WITHOUT ANY
WARRANTY; without even the implied warranty of MERCHANTABILITY or
FITNESS FOR A PARTICULAR PURPOSE.  See the GNU General Public License
for more details.

You should have received a copy of the GNU General Public License
along with LiveCode.  If not see <http://www.gnu.org/licenses/>.  */

#include "prefix.h"

#include "globdefs.h"
#include "filedefs.h"
#include "objdefs.h"
#include "parsedef.h"
#include "mcio.h"

#include "execpt.h"
#include "dispatch.h"
#include "stack.h"
#include "tooltip.h"
#include "card.h"
#include "field.h"
#include "button.h"
#include "image.h"
#include "aclip.h"
#include "vclip.h"
#include "stacklst.h"
#include "mcerror.h"
#include "hc.h"
#include "util.h"
#include "param.h"
#include "debug.h"
#include "statemnt.h"
#include "funcs.h"
#include "magnify.h"
#include "sellst.h"
#include "undolst.h"
#include "styledtext.h"
#include "external.h"
#include "osspec.h"
#include "flst.h"
#include "globals.h"
#include "license.h"
#include "mode.h"
#include "redraw.h"
#include "printer.h"
#include "font.h"
#include "stacksecurity.h"

#include "exec.h"
#include "exec-interface.h"

#define UNLICENSED_TIME 6.0
#ifdef _DEBUG_MALLOC_INC
#define LICENSED_TIME 1.0
#else
#define LICENSED_TIME 3.0
#endif

MCImage *MCDispatch::imagecache;

#define VERSION_OFFSET 11

#define HEADERSIZE 255
static char header[HEADERSIZE] = "#!/bin/sh\n# MetaCard 2.4 stack\n# The following is not ASCII text,\n# so now would be a good time to q out of more\f\nexec mc $0 \"$@\"\n";

#define NEWHEADERSIZE 8
static const char *newheader = "REVO2700";
static const char *newheader5500 = "REVO5500";

MCDispatch::MCDispatch()
{
	license = NULL;
	stacks = NULL;
	fonts = NULL;
	setname_cstring("dispatch");
	handling = False;
	menu = NULL;
	panels = NULL;
	startdir = NULL;
	enginedir = NULL;
	flags = 0;

	m_drag_source = false;
	m_drag_target = false;
	m_drag_end_sent = false;

	m_externals = nil;
}

MCDispatch::~MCDispatch()
{	
	delete license;
	while (stacks != NULL)
	{
		MCStack *sptr = stacks->prev()->remove(stacks);
		delete sptr;
	}
	while (imagecache != NULL)
	{
		MCImage *iptr = imagecache->remove(imagecache);
		delete iptr;
	}
	delete fonts;
	
	delete startdir;
	delete enginedir;
	
	delete m_externals;
}

bool MCDispatch::isdragsource(void)
{
	return m_drag_source;
}

bool MCDispatch::isdragtarget(void)
{
	return m_drag_target;
}

Exec_stat MCDispatch::getprop_legacy(uint4 parid, Properties which, MCExecPoint &ep, Boolean effective)
{
	switch (which)
	{
#ifdef /* MCDispatch::getprop */ LEGACY_EXEC
	case P_BACK_PIXEL:
		ep.setint(MCscreen->background_pixel.pixel & 0xFFFFFF);
		return ES_NORMAL;
	case P_TOP_PIXEL:
		ep.setint(MCscreen->white_pixel.pixel & 0xFFFFFF);
		return ES_NORMAL;
	case P_HILITE_PIXEL:
	case P_FORE_PIXEL:
	case P_BORDER_PIXEL:
	case P_BOTTOM_PIXEL:
	case P_SHADOW_PIXEL:
	case P_FOCUS_PIXEL:
		ep.setint(MCscreen->black_pixel.pixel & 0xFFFFFF);
		return ES_NORMAL;
	case P_BACK_COLOR:
	case P_HILITE_COLOR:
		ep.setstaticcstring("white");
		return ES_NORMAL;
	case P_FORE_COLOR:
	case P_BORDER_COLOR:
	case P_TOP_COLOR:
	case P_BOTTOM_COLOR:
	case P_SHADOW_COLOR:
	case P_FOCUS_COLOR:
		ep.setstaticcstring("black");
		return ES_NORMAL;
	case P_FORE_PATTERN:
	case P_BACK_PATTERN:
	case P_HILITE_PATTERN:
	case P_BORDER_PATTERN:
	case P_TOP_PATTERN:
	case P_BOTTOM_PATTERN:
	case P_SHADOW_PATTERN:
	case P_FOCUS_PATTERN:
		ep.clear();
		return ES_NORMAL;
	case P_TEXT_ALIGN:
		ep.setstaticcstring(MCleftstring);
		return ES_NORMAL;
	case P_TEXT_FONT:
		ep.setstaticcstring(DEFAULT_TEXT_FONT);
		return ES_NORMAL;
	case P_TEXT_HEIGHT:
		ep.setint(heightfromsize(DEFAULT_TEXT_SIZE));
		return ES_NORMAL;
	case P_TEXT_SIZE:
		ep.setint(DEFAULT_TEXT_SIZE);
		return ES_NORMAL;
	case P_TEXT_STYLE:
		ep.setstaticcstring(MCplainstring);
		return ES_NORMAL;
#endif /* MCDispatch::getprop */
	default:
		MCeerror->add(EE_OBJECT_GETNOPROP, 0, 0);
		return ES_ERROR;
	}
}

Exec_stat MCDispatch::setprop_legacy(uint4 parid, Properties which, MCExecPoint &ep, Boolean effective)
{
#ifdef /* MCDispatch::setprop */ LEGACY_EXEC
	return ES_NORMAL;
#endif /* MCDispatch::setprop */
	return ES_NORMAL;
}

// bogus "cut" call actually checks license
Boolean MCDispatch::cut(Boolean home)
{
	if (home)
		return True;
	return MCnoui || (flags & F_WAS_LICENSED) != 0;
}


//extern Exec_stat MCHandlePlatformMessage(Handler_type htype, const MCString& mess, MCParameter *params);
Exec_stat MCDispatch::handle(Handler_type htype, MCNameRef mess, MCParameter *params, MCObject *pass_from)
{
	Exec_stat stat = ES_NOT_HANDLED;

	bool t_has_passed;
	t_has_passed = false;
	
	if (MCcheckstack && MCU_abs(MCstackbottom - (char *)&stat) > MCrecursionlimit)
	{
		MCeerror->add(EE_RECURSION_LIMIT, 0, 0);
		MCerrorptr = stacks;
		return ES_ERROR;
	}

	// MW-2011-06-30: Move handling of library stacks from MCStack::handle.
	if (MCnusing > 0)
	{
		for (uint32_t i = MCnusing; i > 0 && (stat == ES_PASS || stat == ES_NOT_HANDLED); i -= 1)
		{
			stat = MCusing[i - 1]->handle(htype, mess, params, nil);

			// MW-2011-08-22: [[ Bug 9686 ]] Make sure we exit as soon as the
			//   message is handled.
			if (stat != ES_NOT_HANDLED && stat != ES_PASS)
				return stat;

			if (stat == ES_PASS)
				t_has_passed = true;
		}

		if (t_has_passed && stat == ES_NOT_HANDLED)
			stat = ES_PASS;
	}

	if ((stat == ES_NOT_HANDLED || stat == ES_PASS) && MCbackscripts != NULL)
	{
		MCObjectList *optr = MCbackscripts;
		do
		{
			if (!optr->getremoved())
			{
				stat = optr->getobject()->handle(htype, mess, params, nil);
				if (stat != ES_NOT_HANDLED && stat != ES_PASS)
					return stat;
				if (stat == ES_PASS)
					t_has_passed = true;
			}
			optr = optr->next();
		}
		while (optr != MCbackscripts);
	}

	if ((stat == ES_NOT_HANDLED || stat == ES_PASS) && m_externals != nil)
	{
		Exec_stat oldstat = stat;
		stat = m_externals -> Handle(this, htype, mess, params);

		// MW-2011-08-22: [[ Bug 9686 ]] Make sure we exit as soon as the
		//   message is handled.
		if (stat != ES_NOT_HANDLED && stat != ES_PASS)
			return stat;

		if (oldstat == ES_PASS && stat == ES_NOT_HANDLED)
			stat = ES_PASS;
	}

//#ifdef TARGET_SUBPLATFORM_IPHONE
//	extern Exec_stat MCIPhoneHandleMessage(MCNameRef message, MCParameter *params);
//	if (stat == ES_NOT_HANDLED || stat == ES_PASS)
//	{
//		stat = MCIPhoneHandleMessage(mess, params);
//		
//		if (stat != ES_NOT_HANDLED && stat != ES_PASS)
//			return stat;
//	}
//#endif
//
//#ifdef _MOBILE
//	if (stat == ES_NOT_HANDLED || stat == ES_PASS)
//	{
//		stat = MCHandlePlatformMessage(htype, MCNameGetOldString(mess), params);
//
//		// MW-2011-08-22: [[ Bug 9686 ]] Make sure we exit as soon as the
//		//   message is handled.
//		if (stat != ES_NOT_HANDLED && stat != ES_PASS)
//			return stat;
//	}
//#endif

	if (MCmessagemessages && stat != ES_PASS)
		MCtargetptr->sendmessage(htype, mess, False);
		
	if (t_has_passed)
		return ES_PASS;

	return stat;
}

bool MCDispatch::getmainstacknames(MCListRef& r_list)
{
	MCAutoListRef t_list;
	if (!MCListCreateMutable('\n', &t_list))
		return false;

	MCStack *tstk = stacks;
	do
	{
		MCAutoStringRef t_string;
		if (!tstk->names(P_SHORT_NAME, &t_string))
			return false;
		if (!MCListAppend(*t_list, *t_string))
			return false;
		tstk = (MCStack *)tstk->next();
	}
	while (tstk != stacks);

	return MCListCopy(*t_list, r_list);
}

void MCDispatch::appendstack(MCStack *sptr)
{
	sptr->appendto(stacks);
	
	// MW-2013-03-20: [[ MainStacksChanged ]]
	MCmainstackschanged = True;
}

void MCDispatch::removestack(MCStack *sptr)
{
	sptr->remove(stacks);
	
	// MW-2013-03-20: [[ MainStacksChanged ]]
	MCmainstackschanged = True;
}

void MCDispatch::destroystack(MCStack *sptr, Boolean needremove)
{
	if (needremove)
		removestack(sptr);
	if (sptr == MCstaticdefaultstackptr)
		MCstaticdefaultstackptr = stacks;
	if (sptr == MCdefaultstackptr)
		MCdefaultstackptr = MCstaticdefaultstackptr;
	if (MCacptr != NULL && MCacptr->getmessagestack() == sptr)
		MCacptr->setmessagestack(NULL);
	Boolean oldstate = MClockmessages;
	MClockmessages = True;
	delete sptr;
	MClockmessages = oldstate;
}

static bool attempt_to_loadfile(IO_handle& r_stream, MCStringRef& r_path, const char *p_path_format, ...)
{
	MCAutoStringRef t_trial_path;

	va_list t_args;
	va_start(t_args, p_path_format);
	/* UNCHECKED */ MCStringFormatV(&t_trial_path, p_path_format, t_args);
	va_end(t_args);

	IO_handle t_trial_stream;
	t_trial_stream = MCS_open(*t_trial_path, kMCSOpenFileModeRead, True, False, 0);

	if (t_trial_stream != nil)
	{
		r_path = (MCStringRef)MCValueRetain(*t_trial_path);
		r_stream = t_trial_stream;
		return true;
	}

	return false;
}

Boolean MCDispatch::openstartup(MCStringRef sname, MCStringRef& outpath, IO_handle &stream)
{
	if (enginedir == nil)
		return False;

	if (attempt_to_loadfile(stream, outpath, "%s/%s", startdir, MCStringGetCString(sname)))
		return True;

	if (attempt_to_loadfile(stream, outpath, "%s/%s", enginedir, MCStringGetCString(sname)))
		return True;

	return False;
}

Boolean MCDispatch::openenv(MCStringRef sname, MCStringRef env,
                            MCStringRef& outpath, IO_handle &stream, uint4 offset)
{

	MCAutoStringRef t_env;
	if (!MCS_getenv(env, &t_env))
		return False;

	bool t_found;
	t_found = false;

	MCStringRef t_rest_of_env;
	t_rest_of_env = MCValueRetain(env);
	while(!t_found && !MCStringIsEmpty(t_rest_of_env))
	{
		MCAutoStringRef t_env_path;
		MCStringRef t_next_rest_of_env;
		/* UNCHECKED */ MCStringDivideAtChar(t_rest_of_env, ENV_SEPARATOR, kMCStringOptionCompareCaseless, &t_env_path, t_next_rest_of_env);
		if (attempt_to_loadfile(stream, outpath, "%s/%s", MCStringGetCString(*t_env_path), MCStringGetCString(sname)))
			t_found = true;

		MCValueRelease(t_rest_of_env);
		t_rest_of_env = t_next_rest_of_env;
	}

	MCValueRelease(t_rest_of_env);

	return t_found;
}

IO_stat readheader(IO_handle& stream, char *version)
{
	char tnewheader[NEWHEADERSIZE];
	if (IO_read(tnewheader, NEWHEADERSIZE, stream) == IO_NORMAL)
	{
		// MW-2012-03-04: [[ StackFile5500 ]] Check for either the 2.7 or 5.5 header.
		if (strncmp(tnewheader, newheader, NEWHEADERSIZE) == 0 ||
			strncmp(tnewheader, newheader5500, NEWHEADERSIZE) == 0)
		{
			sprintf(version, "%c.%c.%c.%c", tnewheader[4], tnewheader[5], tnewheader[6], tnewheader[7]);
			if (tnewheader[7] == '0')
			{
				version[5] = '\0';
				if (tnewheader[6] == '0')
					version[3] = '\0';
			}
		}
		else
		{
			char theader[HEADERSIZE + 1];
			theader[HEADERSIZE] = '\0';
			uint4 offset;
			strncpy(theader, tnewheader, NEWHEADERSIZE);
			if (IO_read(theader + NEWHEADERSIZE, HEADERSIZE - NEWHEADERSIZE, stream) == IO_NORMAL
		        && MCU_offset(SIGNATURE, theader, offset))
			{
				if (theader[offset - 1] != '\n' || theader[offset - 2] == '\r')
				{
					MCresult->sets("stack was corrupted by a non-binary file transfer");
					return IO_ERROR;
				}

				strncpy(version, &theader[offset + VERSION_OFFSET], 3);
				version[3] = '\0';
			}
			else
				return IO_ERROR;
		}
	}
	return IO_NORMAL;
}

// This method reads a stack from the given stream. The stack is set to
// have parent MCDispatch, and filename MCcmd. It is designed to be used
// for embedded stacks/deployed stacks/revlet stacks.
IO_stat MCDispatch::readstartupstack(IO_handle stream, MCStack*& r_stack)
{
	char version[8];
	uint1 charset, type;
	char *newsf;
	if (readheader(stream, version) != IO_NORMAL
	        || IO_read_uint1(&charset, stream) != IO_NORMAL
	        || IO_read_uint1(&type, stream) != IO_NORMAL
	        || IO_read_string(newsf, stream) != IO_NORMAL)
		return IO_ERROR;

	// MW-2008-10-20: [[ ParentScripts ]] Set the boolean flag that tells us whether
	//   parentscript resolution is required to false.
	s_loaded_parent_script_reference = false;

	MCtranslatechars = charset != CHARSET;
	delete newsf; // stackfiles is obsolete

	MCStack *t_stack = nil;
	/* UNCHECKED */ MCStackSecurityCreateStack(t_stack);
	t_stack -> setparent(this);
	t_stack -> setfilename(strdup(MCStringGetCString(MCcmd)));
	if (IO_read_uint1(&type, stream) != IO_NORMAL
	        || type != OT_STACK && type != OT_ENCRYPT_STACK
	        || t_stack->load(stream, version, type) != IO_NORMAL)
	{
		delete t_stack;
		return IO_ERROR;
	}

	if (t_stack->load_substacks(stream, version) != IO_NORMAL
	        || IO_read_uint1(&type, stream) != IO_NORMAL
	        || type != OT_END)
	{
		delete t_stack;
		return IO_ERROR;
	}

	// We are reading the startup stack, so this becomes the root of the
	// stack list.
	stacks = t_stack;

	r_stack = t_stack;

#ifndef _MOBILE
	// Make sure parent script references are up to date.
	if (s_loaded_parent_script_reference)
		t_stack -> resolveparentscripts();
#else
	// Mark the stack as needed parentscript resolution. This is done after
	// aux stacks have been loaded.
	if (s_loaded_parent_script_reference)
		t_stack -> setextendedstate(True, ECS_USES_PARENTSCRIPTS);
#endif

	return IO_NORMAL;
}

// MW-2012-02-17: [[ LogFonts ]] Load a stack file, ensuring we clear up any
//   font table afterwards - regardless of errors.
IO_stat MCDispatch::readfile(const char *openpath, const char *inname, IO_handle &stream, MCStack *&sptr)
{
	IO_stat stat;
	stat = doreadfile(openpath, inname, stream, sptr);

	MCLogicalFontTableFinish();

	return stat;
}

// MW-2012-02-17: [[ LogFonts ]] Actually load the stack file (wrapped by readfile
//   to handle font table cleanup).
IO_stat MCDispatch::doreadfile(const char *openpath, const char *inname, IO_handle &stream, MCStack *&sptr)
{
	Boolean loadhome = False;
	char version[8];

	if (readheader(stream, version) == IO_NORMAL)
	{
		if (strcmp(version, MCNameGetCString(MCN_version_string)) > 0)
		{
			MCresult->sets("stack was produced by a newer version");
			return IO_ERROR;
		}

		// MW-2008-10-20: [[ ParentScripts ]] Set the boolean flag that tells us whether
		//   parentscript resolution is required to false.
		s_loaded_parent_script_reference = false;

		uint1 charset, type;
		char *newsf;
		if (IO_read_uint1(&charset, stream) != IO_NORMAL
		        || IO_read_uint1(&type, stream) != IO_NORMAL
		        || IO_read_string(newsf, stream) != IO_NORMAL)
		{
			MCresult->sets("stack is corrupted, check for ~ backup file");
			return IO_ERROR;
		}
		delete newsf; // stackfiles is obsolete
		MCtranslatechars = charset != CHARSET;
		sptr = nil;
		/* UNCHECKED */ MCStackSecurityCreateStack(sptr);
		if (stacks == NULL)
			sptr->setparent(this);
		else
			sptr->setparent(stacks);
		sptr->setfilename(strclone(openpath));

		if (MCModeCanLoadHome() && type == OT_HOME)
		{
			char *lstring = NULL;
			char *cstring = NULL;
			IO_read_string(lstring, stream);
			IO_read_string(cstring, stream);
			delete lstring;
			delete cstring;
		}

		MCresult -> clear();

		if (IO_read_uint1(&type, stream) != IO_NORMAL
		    || type != OT_STACK && type != OT_ENCRYPT_STACK
		    || sptr->load(stream, version, type) != IO_NORMAL)
		{
			if (MCresult -> isclear())
				MCresult->sets("stack is corrupted, check for ~ backup file");
			destroystack(sptr, False);
			sptr = NULL;
			return IO_ERROR;
		}
		
		// MW-2011-08-09: [[ Groups ]] Make sure F_GROUP_SHARED is set
		//   appropriately.
		sptr -> checksharedgroups();
		
		if (sptr->load_substacks(stream, version) != IO_NORMAL
		        || IO_read_uint1(&type, stream) != IO_NORMAL
		        || type != OT_END)
		{
			if (MCresult -> isclear())
				MCresult->sets("stack is corrupted, check for ~ backup file");
			destroystack(sptr, False);
			sptr = NULL;
			return IO_ERROR;
		}

		if (stacks != NULL)
		{
			MCStack *tstk = stacks;
			do
			{
				if (sptr->hasname(tstk->getname()))
				{
					MCAutoNameRef t_stack_name;
					/* UNCHECKED */ t_stack_name . Clone(sptr -> getname());

					delete sptr;
					sptr = NULL;

					if (strequal(tstk->getfilename(), openpath))
						sptr = tstk;
					else
					{
						MCdefaultstackptr->getcard()->message_with_args(MCM_reload_stack, MCNameGetOldString(tstk->getname()), openpath);
						tstk = stacks;
						do
						{
							if (MCNameIsEqualTo(t_stack_name, tstk->getname(), kMCCompareCaseless))
							{
								sptr = tstk;
								break;
							}
							tstk = (MCStack *)tstk->next();
						}
						while (tstk != stacks);
					}

					return IO_NORMAL;
				}
				tstk = (MCStack *)tstk->next();
			}
			while (tstk != stacks);
		}
		
		appendstack(sptr);
		
		sptr->extraopen(false);

		// MW-2008-10-28: [[ ParentScript ]]
		// We just loaded a stackfile, so check to see if parentScript resolution
		// is required and if so do it.
		// MW-2009-01-28: [[ Inherited parentScripts ]]
		// Resolving parentScripts may allocate memory, so 'resolveparentscripts'
		// will return false if it fails to allocate what it needs. At some point
		// this needs to be dealt with by deleting the stack and returning an error,
		// *However* at the time of writing, 'readfile' isn't designed to handle
		// this - so we just ignore the result for now (note that all the 'load'
		// methods *fail* to check for no-memory errors!).
		if (s_loaded_parent_script_reference)
			sptr -> resolveparentscripts();
		
	}
	else
	{
		MCS_seek_set(stream, 0);
		if (stacks == NULL)
		{
			MCnoui = True;
			MCscreen = new MCUIDC;
			/* UNCHECKED */ MCStackSecurityCreateStack(stacks);
			MCdefaultstackptr = MCstaticdefaultstackptr = stacks;
			stacks->setparent(this);
			stacks->setname_cstring("revScript");
			uint4 size = (uint4)MCS_fsize(stream);
			char *script = new char[size + 2];
			script[size] = '\n';
			script[size + 1] = '\0';
			if (IO_read(script, size, stream) != IO_NORMAL
			        || !stacks->setscript(script))
			{
				delete script;
				return IO_ERROR;
			}
		}
		else
		{
			char *tname = strclone(inname);
			
			// MW-2008-06-12: [[ Bug 6476 ]] Media won't open HC stacks
			if (!MCdispatcher->cut(True) || hc_import(tname, stream, sptr) != IO_NORMAL)
			{
				MCresult->sets("file is not a stack");
				delete tname;
				return IO_ERROR;
			}
		}
	}
	return IO_NORMAL;
}

IO_stat MCDispatch::loadfile(const char *inname, MCStack *&sptr)
{
	IO_handle stream;
	char *openpath = NULL;

	MCAutoStringRef t_open_path;

	MCAutoStringRef t_fname_string;
	/* UNCHECKED */ MCStringCreateWithCString(inname, &t_fname_string);

	bool t_found;
	t_found = false;
	if (!t_found)
	{
		if ((stream = MCS_open(*t_fname_string, kMCSOpenFileModeRead, True, False, 0)) != NULL)
		{
			// This should probably use resolvepath().
			if (inname[0] != PATH_SEPARATOR && inname[1] != ':')
			{
				MCAutoStringRef t_curpath;
				
				/* UNCHECKED */ MCS_getcurdir(&t_curpath);
				/* UNCHECKED */ MCStringFormat(&t_open_path, "%s/%s", MCStringGetCString(*t_curpath), MCStringGetCString(*t_fname_string)); 
			}
			else
<<<<<<< HEAD
				t_open_path = *t_fname_string;
				//openpath = strclone(fname);
=======
				t_open_path = t_fname_string;
>>>>>>> aeb34208

			t_found = true;
		}
	}

	if (!t_found)
	{
		MCAutoStringRef t_leaf_name;
		uindex_t t_leaf_index;
		if (MCStringLastIndexOfChar(*t_fname_string, PATH_SEPARATOR, UINDEX_MAX, kMCStringOptionCompareCaseless, t_leaf_index))
			/* UNCHECKED */ MCStringCopySubstring(*t_fname_string, MCRangeMake(t_leaf_index + 1, MCStringGetLength(*t_fname_string) - (t_leaf_index + 1)), &t_leaf_name);
		else
<<<<<<< HEAD
			t_leaf_name = *t_fname_string;
		/*char *tmparray = new char[strlen(fname) + 1];
		strcpy(tmparray, fname);
		char *tname = strrchr(tmparray, PATH_SEPARATOR);
		if (tname == NULL)
			tname = tmparray;
		else
			tname++;
		MCAutoStringRef tname_string;*/
		///* UNCHECKED */ MCStringCreateWithCString(tname, &tname_string);
=======
			t_leaf_name = t_fname_string;
		
>>>>>>> aeb34208
		if ((stream = MCS_open(*t_leaf_name, kMCSOpenFileModeRead, True, False, 0)) != NULL)
		{
			MCAutoStringRef t_curpath;
		
			/* UNCHECKED */ MCS_getcurdir(&t_curpath);
			
		
			/* UNCHECKED */ MCStringFormat(&t_open_path, "%s/%s", MCStringGetCString(*t_curpath), MCStringGetCString(*t_fname_string)); 
	
			t_found = true;
		}
	}

	if (!t_found)
	{
		if (openstartup(*t_fname_string, &t_open_path, stream) ||
		        openenv(*t_fname_string, MCSTR("MCPATH"), &t_open_path, stream, 0) ||
		        openenv(*t_fname_string, MCSTR("PATH"), &t_open_path, stream, 0))
			t_found = true;
	}

	if (!t_found)
	{

		MCAutoStringRef t_homename;

			
		if (MCS_getenv(MCSTR("HOME"), &t_homename))
		{
			MCAutoStringRef t_trimmed_homename;
			if (MCStringGetNativeCharAtIndex(*t_homename, MCStringGetLength(*t_homename) - 1) == '/')
				/* UNCHECKED */ MCStringCopySubstring(*t_homename, MCRangeMake(0, MCStringGetLength(*t_homename) - 1), &t_trimmed_homename);
			else
				t_trimmed_homename = *t_homename;

			if (!t_found)
				t_found = attempt_to_loadfile(stream, &t_open_path, "%s/%s", MCStringGetCString(*t_trimmed_homename), MCStringGetCString(*t_fname_string));

			if (!t_found)
				t_found = attempt_to_loadfile(stream, &t_open_path, "%s/stacks/%s", MCStringGetCString(*t_trimmed_homename), MCStringGetCString(*t_fname_string));

			if (!t_found)
				t_found = attempt_to_loadfile(stream, &t_open_path, "%s/components/%s", MCStringGetCString(*t_trimmed_homename), MCStringGetCString(*t_fname_string));
		}
	}


	if (stream == NULL)
	{
<<<<<<< HEAD
		//if (openpath != NULL)
		//	delete openpath;
=======
		delete fname;
>>>>>>> aeb34208
		return IO_ERROR;
	}
	IO_stat stat = readfile(MCStringGetCString(*t_open_path), inname, stream, sptr);
	MCS_close(stream);
	return stat;
}

void MCDispatch::cleanup(IO_handle stream, MCStringRef linkname, MCStringRef bname)
{
	if (stream != NULL)
		MCS_close(stream);
	MCS_unlink(linkname);
	if (bname != NULL)
		MCS_unbackup(bname, linkname);
}

IO_stat MCDispatch::savestack(MCStack *sptr, const MCStringRef p_fname)
{
	IO_stat stat;
	stat = dosavestack(sptr, p_fname);

	MCLogicalFontTableFinish();

	return stat;
}

IO_stat MCDispatch::dosavestack(MCStack *sptr, const MCStringRef p_fname)
{
	if (MCModeCheckSaveStack(sptr, p_fname) != IO_NORMAL)
		return IO_ERROR;
	
	MCAutoStringRef t_linkname;

	if (!MCStringIsEmpty(p_fname))
		t_linkname = p_fname;
	else if (sptr -> getfilename() != NULL)
		 /* UNCHECKED */ MCStringCreateWithCString(sptr -> getfilename(), &t_linkname);
	else
	{
		MCresult -> sets("stack does not have filename");
		return IO_ERROR;
	}
	
	if (MCS_noperm(*t_linkname))
	{
		MCresult->sets("can't open stack file, no permission");
		return IO_ERROR;
	}

	MCStringRef oldfiletype;
	oldfiletype = MCfiletype;
	MCfiletype = MCstackfiletype;
	
	MCAutoStringRef t_backup;
	/* UNCHECKED */ MCStringFormat(&t_backup, "%s~", MCStringGetCString(*t_linkname)); 

	MCS_unlink(*t_backup);
	if (MCS_exists(*t_linkname, True) && !MCS_backup(*t_linkname, *t_backup))
	{
		MCresult->sets("can't open stack backup file");

		MCfiletype = oldfiletype;
		return IO_ERROR;
	}
	IO_handle stream;

	if ((stream = MCS_open(*t_linkname, kMCSOpenFileModeWrite, True, False, 0)) == NULL)
	{
		MCresult->sets("can't open stack file");
		cleanup(stream, *t_linkname, *t_backup);
		MCfiletype = oldfiletype;
		return IO_ERROR;
	}
	MCfiletype = oldfiletype;
	MCString errstring = "Error writing stack (disk full?)";
	
	// MW-2012-03-04: [[ StackFile5500 ]] Work out what header to emit, and the size.
	const char *t_header;
	uint32_t t_header_size;
	if (MCstackfileversion >= 5500)
		t_header = newheader5500, t_header_size = 8;
	else if (MCstackfileversion >= 2700)
		t_header = newheader, t_header_size = 8;
	else
		t_header = header, t_header_size = HEADERSIZE;
	
	if (IO_write(t_header, sizeof(char), t_header_size, stream) != IO_NORMAL
	        || IO_write_uint1(CHARSET, stream) != IO_NORMAL)
	{
		MCresult->sets(errstring);
		cleanup(stream, *t_linkname, *t_backup);
		return IO_ERROR;
	}

	if (IO_write_uint1(OT_NOTHOME, stream) != IO_NORMAL
	        || IO_write_string(NULL, stream) != IO_NORMAL)
	{ // was stackfiles
		MCresult->sets(errstring);
		cleanup(stream, *t_linkname, *t_backup);
		return IO_ERROR;
	}
	
	// MW-2012-02-22; [[ NoScrollSave ]] Adjust the rect by the current group offset.
	MCgroupedobjectoffset . x = 0;
	MCgroupedobjectoffset . y = 0;
	
	MCresult -> clear();
	if (sptr->save(stream, 0, false) != IO_NORMAL
	        || IO_write_uint1(OT_END, stream) != IO_NORMAL)
	{
		if (MCresult -> isclear())
			MCresult->sets(errstring);
		cleanup(stream, *t_linkname, *t_backup);
		return IO_ERROR;
	}
	MCS_close(stream);
	uint2 oldmask = MCS_umask(0);
	uint2 newmask = ~oldmask & 00777;
	if (oldmask & 00400)
		newmask &= ~00100;
	if (oldmask & 00040)
		newmask &= ~00010;
	if (oldmask & 00004)
		newmask &= ~00001;
	MCS_umask(oldmask);
	
	MCS_chmod(*t_linkname, newmask);

	MCAutoStringRef t_filename;
	if (sptr -> getfilename() != nil)
		/* UNCHECKED */ MCStringCreateWithCString(sptr->getfilename(), &t_filename);

	if (*t_filename != nil && (*t_linkname == nil || !MCStringIsEqualTo(*t_filename, *t_linkname, kMCCompareExact)))
		MCS_copyresourcefork(*t_filename, *t_linkname);
	else if (*t_filename != nil)
		MCS_copyresourcefork(*t_backup, *t_linkname);

	sptr->setfilename(strdup(MCStringGetCString(*t_linkname)));
	MCS_unlink(*t_backup);
	return IO_NORMAL;
}

#ifdef FEATURE_RELAUNCH_SUPPORT
extern bool relaunch_startup(const char *p_id);
#endif

void send_relaunch(void)
{
#ifdef FEATURE_RELAUNCH_SUPPORT
	bool t_do_relaunch;
	t_do_relaunch = false;
	const char *t_id;

	t_do_relaunch = MCModeHandleRelaunch(t_id);

	if (t_do_relaunch)
		if (relaunch_startup(t_id))
			exit(0);
#endif
}

void send_startup_message(bool p_do_relaunch = true)
{
	if (p_do_relaunch)
		send_relaunch();

	MCdefaultstackptr -> setextendedstate(true, ECS_DURING_STARTUP);

	MCdefaultstackptr -> getcard() -> message(MCM_start_up);

	MCdefaultstackptr -> setextendedstate(false, ECS_DURING_STARTUP);
}

void MCDispatch::wclose(Window w)
{
	MCStack *target = findstackd(w);
	if (target != NULL && !target -> getextendedstate(ECS_DISABLED_FOR_MODAL))
	{
		Exec_stat stat = target->getcurcard()->message(MCM_close_stack_request);
		if (stat == ES_NOT_HANDLED || stat == ES_PASS)
		{
			target->kunfocus();
			target->close();
			target->checkdestroy();
		}
	}
}

void MCDispatch::wkfocus(Window w)
{
	MCStack *target = findstackd(w);
	if (target != NULL)
		target->kfocus();
}

void MCDispatch::wkunfocus(Window w)
{
	MCStack *target = findstackd(w);
	if (target != NULL)
		target->kunfocus();
}

Boolean MCDispatch::wkdown(Window w, const char *string, KeySym key)
{
	if (menu != NULL)
		return menu->kdown(string, key);

	MCStack *target = findstackd(w);
	if (target == NULL || !target->kdown(string, key))
	{
		if (MCmodifierstate & MS_MOD1)
		{
			MCButton *bptr = MCstacks->findmnemonic(MCS_tolower(string[0]));
			if (bptr != NULL)
			{
				bptr->activate(True, (uint2)key);
				return True;
			}
		}
	}
	else
		if (target != NULL)
			return True;
	return False;
}

void MCDispatch::wkup(Window w, const char *string, KeySym key)
{
	if (menu != NULL)
		menu->kup(string, key);
	else
	{
		MCStack *target = findstackd(w);
		if (target != NULL)
			target->kup(string, key);
	}
}

void MCDispatch::wmfocus_stack(MCStack *target, int2 x, int2 y)
{
	if (menu != NULL)
		menu->mfocus(x, y);
	else
	{
		if (target != NULL)
			target->mfocus(x, y);
	}
}

void MCDispatch::wmfocus(Window w, int2 x, int2 y)
{
	MCStack *target = findstackd(w);
	wmfocus_stack(target, x, y);
}

void MCDispatch::wmunfocus(Window w)
{
	MCStack *target = findstackd(w);
	if (target != NULL)
		target->munfocus();
}

void MCDispatch::wmdrag(Window w)
{
	if (!MCModeMakeLocalWindows())
		return;

	if (isdragsource())
		return;

	MCStack *target = findstackd(w);

	if (target != NULL)
		target->mdrag();

	MCPasteboard *t_pasteboard;
	t_pasteboard = MCdragdata -> GetSource();

	// OK-2009-03-13: [[Bug 7776]] - Check for null MCdragtargetptr to hopefully fix crash.
	if (t_pasteboard != NULL && MCdragtargetptr != NULL)
	{
		m_drag_source = true;
		m_drag_end_sent = false;

		// MW-2009-02-02: [[ Improved image search ]]
		// Search for the appropriate image object using the standard method - note
		// here we search relative to the target of the dragStart message.
		MCImage *t_image;
		t_image = NULL;
		if (MCdragimageid != 0)
			t_image = MCdragtargetptr != NULL ? MCdragtargetptr -> resolveimageid(MCdragimageid) : resolveimageid(MCdragimageid);
		
		MCdragsource = MCdragtargetptr;

		if (MCdragtargetptr->gettype() > CT_CARD)
		{
			MCControl *cptr = (MCControl *)MCdragtargetptr;
			cptr->munfocus();
			cptr->getcard()->ungrab();
		}
		MCdragtargetptr->getstack()->resetcursor(True);
		MCdragtargetptr -> getstack() -> munfocus();

		MCdragaction = MCscreen -> dodragdrop(t_pasteboard, MCallowabledragactions, t_image, t_image != NULL ? &MCdragimageoffset : NULL);

		dodrop(true);
		MCdragdata -> ResetSource();

		MCdragsource = NULL;
		MCdragdest = NULL;
		MCdropfield = NULL;
		MCdragtargetptr = NULL;
		m_drag_source = false;
	}
	else
	{
		MCdragdata -> ResetSource();
		MCdragsource = NULL;
		MCdragdest = NULL;
		MCdropfield = NULL;
		MCdragtargetptr = NULL;
		m_drag_source = false;
	}
}

void MCDispatch::wmdown_stack(MCStack *target, uint2 which)
{
	if (menu != NULL)
		menu -> mdown(which);
	else
	{
		if (!isdragsource())
		{
			MCallowabledragactions = DRAG_ACTION_COPY;
			MCdragaction = DRAG_ACTION_NONE;
			MCdragimageid = 0;
			MCdragimageoffset . x = 0;
			MCdragimageoffset . y = 0;
			MCdragdata -> ResetSource();
		}
		
		if (target != NULL)
			target->mdown(which);
	}
}

void MCDispatch::wmdown(Window w, uint2 which)
{
	MCStack *target = findstackd(w);
	wmdown_stack(target, which);
}

void MCDispatch::wmup_stack(MCStack *target, uint2 which)
{
	if (menu != NULL)
		menu->mup(which);
	else
	{
		if (target != NULL)
			target->mup(which);
	}
}

void MCDispatch::wmup(Window w, uint2 which)
{
	MCStack *target = findstackd(w);
	wmup_stack(target, which);
}

void MCDispatch::wdoubledown(Window w, uint2 which)
{
	if (menu != NULL)
		menu->doubledown(which);
	else
	{
		MCStack *target = findstackd(w);
		if (target != NULL)
			target->doubledown(which);
	}
}

void MCDispatch::wdoubleup(Window w, uint2 which)
{
	if (menu != NULL)
		menu->doubleup(which);
	else
	{
		MCStack *target = findstackd(w);
		if (target != NULL)
			target->doubleup(which);
	}
}

void MCDispatch::kfocusset(Window w)
{
	MCStack *target = findstackd(w);
	if (target != NULL)
		target->kfocusset(NULL);
}

void MCDispatch::wmdragenter(Window w, MCPasteboard *p_data)
{
	
	MCStack *target = findstackd(w);
	
	m_drag_target = true;

	if (m_drag_source)
		MCdragdata -> SetTarget(MCdragdata -> GetSource());
	else
		MCdragdata -> SetTarget(p_data);

	if (MCmousestackptr != NULL && target != MCmousestackptr)
		MCmousestackptr -> munfocus();

	MCmousestackptr = target;
}

MCDragAction MCDispatch::wmdragmove(Window w, int2 x, int2 y)
{
	// We must also issue a new focus event if the modifierstate
	// changes.
	static uint4 s_old_modifiers = 0;

	MCStack *target = findstackd(w);
	if (MCmousex != x || MCmousey != y || MCmodifierstate != s_old_modifiers)
	{
		MCmousex = x;
		MCmousey = y;
		s_old_modifiers = MCmodifierstate;
		target -> mfocus(x, y);
	}
	return MCdragaction;
}

void MCDispatch::wmdragleave(Window w)
{
	MCStack *target = findstackd(w);
	if (target != NULL && target == MCmousestackptr)
	{
		MCmousestackptr -> munfocus();
		MCmousestackptr = NULL;
	}
	MCdragdata -> ResetTarget();
	m_drag_target = false;
}

MCDragAction MCDispatch::wmdragdrop(Window w)
{
	MCStack *target;
	target = findstackd(w);
	
	// MW-2011-02-08: Make sure we store the drag action that is in effect now
	//   otherwise it can change as a result of message sends which is bad :o)
	uint32_t t_drag_action;
	t_drag_action = MCdragaction;
	
	if (t_drag_action != DRAG_ACTION_NONE)
		dodrop(false);

	MCmousestackptr = NULL;
	MCdragdata -> ResetTarget();
	m_drag_target = false;

	return t_drag_action;
}

void MCDispatch::property(Window w, Atom atom)
{
}

void MCDispatch::configure(Window w)
{
	MCStack *target = findstackd(w);
	if (target != NULL)
		target->configure(True);
}

void MCDispatch::enter(Window w)
{
	MCStack *target = findstackd(w);
	if (target != NULL)
		target->enter();
}

void MCDispatch::redraw(Window w, MCRegionRef p_dirty_region)
{
	MCStack *target = findstackd(w);
	if (target == NULL)
		return;

	target -> updatewindow(p_dirty_region);
}

MCFontStruct *MCDispatch::loadfont(MCNameRef fname, uint2 &size, uint2 style, Boolean printer)
{
#ifdef _LINUX
	if (fonts == NULL)
		fonts = MCFontlistCreateNew();
	if (fonts == NULL)
		fonts = MCFontlistCreateOld();
#else
	if (fonts == nil)
		fonts = new MCFontlist;
#endif
	return fonts->getfont(fname, size, style, printer);
}

MCStack *MCDispatch::findstackname(const MCString &s)
{
	if (s.getlength() == 0)
		return NULL;

	MCStack *tstk = stacks;
	if (tstk != NULL)
	{
		do
		{
			MCStack *foundstk;
			if ((foundstk = (MCStack *)tstk->findsubstackname_oldstring(s)) != NULL)
				return foundstk;
			tstk = (MCStack *)tstk->next();
		}
		while (tstk != stacks);
	}

	tstk = stacks;
	if (tstk != NULL)
	{
		do
		{
			MCStack *foundstk;
			if ((foundstk = (MCStack *)tstk->findstackfile_oldstring(s)) != NULL)
				return foundstk;
			tstk = (MCStack *)tstk->next();
		}
		while (tstk != stacks);
	}

	char *sname = s.clone();
	if (loadfile(sname, tstk) != IO_NORMAL)
	{
		char *buffer = new char[s.getlength() + 5];
		MCU_lower(buffer, s);
		strcpy(&buffer[s.getlength()], ".mc");
		delete sname;
		char *sptr = buffer;
		while (*sptr)
		{
			if (strchr("\r\n\t *?*<>/\\()[]{}|'`\"", *sptr) != NULL)
				*sptr = '_';
			sptr++;
		}
		if (loadfile(buffer, tstk) != IO_NORMAL)
		{
			strcpy(&buffer[s.getlength()], ".rev");
			if (loadfile(buffer, tstk) != IO_NORMAL)
			{
				delete buffer;
				return NULL;
			}
		}
		delete buffer;
	}
	else
		delete sname;

	return tstk;
}

MCStack *MCDispatch::findstackid(uint4 fid)
{
	if (fid == 0)
		return NULL;
	MCStack *tstk = stacks;
	do
	{
		MCStack *foundstk;
		if ((foundstk = (MCStack *)tstk->findsubstackid(fid)) != NULL)
			return foundstk;
		tstk = (MCStack *)tstk->next();
	}
	while (tstk != stacks);
	return NULL;
}

MCStack *MCDispatch::findchildstackd(Window w,uint2 cindex)
{
	uint2 ccount = 0;
	if (stacks != NULL)
	{
		MCStack *tstk = stacks;
		do
		{
			MCStack *foundstk;
			if ((foundstk =
			            (MCStack *)tstk->findchildstackd(w,ccount,cindex))!= NULL)
				return foundstk;
			tstk = (MCStack *)tstk->next();
		}
		while (tstk != stacks);
	}
	return NULL;
}

MCStack *MCDispatch::findstackd(Window w)
{
	if (w == DNULL)
		return NULL;
	
	if (stacks != NULL)
	{
		MCStack *tstk = stacks;
		do
		{
			MCStack *foundstk;
			if ((foundstk = tstk->findstackd(w)) != NULL)
				return foundstk;
			tstk = (MCStack *)tstk->next();
		}
		while (tstk != stacks);
	}
	if (panels != NULL)
	{
		MCStack *tstk = panels;
		do
		{
			MCStack *foundstk;
			if ((foundstk = tstk->findstackd(w)) != NULL)
				return foundstk;
			tstk = (MCStack *)tstk->next();
		}
		while (tstk != panels);
	}

	// MW-2006-04-24: [[ Purify ]] It is possible to get here after MCtooltip has been
	//   deleted. So MCtooltip is now NULL in this situation and we test for it here.
	if (MCtooltip != NULL && MCtooltip->findstackd(w))
		return MCtooltip;
	return NULL;
}

MCObject *MCDispatch::getobjid(Chunk_term type, uint4 inid)
{
	if (stacks != NULL)
	{
		MCStack *tstk = stacks;
		do
		{
			MCObject *optr;
			if ((optr = tstk->getsubstackobjid(type, inid)) != NULL)
				return optr;
			tstk = (MCStack *)tstk->next();
		}
		while (tstk != stacks);
	}
	return NULL;
}

MCObject *MCDispatch::getobjname(Chunk_term type, const MCString &s)
{
	if (stacks != NULL)
	{
		MCStack *tstk = stacks;
		do
		{
			MCObject *optr;
			if ((optr = tstk->getsubstackobjname(type, s)) != NULL)
				return optr;
			tstk = (MCStack *)tstk->next();
		}
		while (tstk != stacks);
	}

	if (type == CT_IMAGE)
	{
		const char *sptr = s.getstring();
		uint4 l = s.getlength();

		MCAutoNameRef t_image_name;
		if (MCU_strchr(sptr, l, ':'))
			/* UNCHECKED */ t_image_name . CreateWithOldString(s);

		MCImage *iptr = imagecache;
		if (iptr != NULL)
		{
			do
			{
check:
				if (t_image_name != nil && iptr -> hasname(t_image_name))
					return iptr;
				if (!iptr->getopened())
				{
					iptr->remove(imagecache);
					delete iptr;
					iptr = imagecache;
					if (iptr == NULL)
						break;
					goto check;
				}
				iptr = (MCImage *)iptr->next();
			}
			while (iptr != imagecache);
		}

		if (MCU_strchr(sptr, l, ':'))
		{
			MCresult->clear(False);
			MCExecPoint ep(MCdefaultstackptr, NULL, NULL);
			MCExecPoint *epptr = MCEPptr == NULL ? &ep : MCEPptr;
			epptr->setsvalue(s);
			MCU_geturl(*epptr);
			if (MCresult->isempty())
			{
				iptr = new MCImage;
				iptr->appendto(imagecache);
				iptr->setprop(0, P_TEXT, *epptr, False);
				iptr->setname(t_image_name);
				return iptr;
			}
		}
	}
	return NULL;
}

MCStack *MCDispatch::gethome()
{
	return stacks;
}

Boolean MCDispatch::ismainstack(MCStack *sptr)
{
	if (stacks != NULL)
	{
		MCStack *tstk = stacks;
		do
		{
			if (tstk == sptr)
				return True;
			tstk = (MCStack *)tstk->next();
		}
		while (tstk != stacks);
	}
	return False;
}

void MCDispatch::addmenu(MCObject *target)
{
	menu = target;
	target->getcard()->ungrab();
}

void MCDispatch::removemenu()
{
	//  menu->getstack()->mfocus(MCmousex, MCmousey); //disrupts card kfocus
	menu = NULL;
}

void MCDispatch::closemenus()
{
	if (menu != NULL)
		menu->closemenu(True, True);
}

void MCDispatch::appendpanel(MCStack *sptr)
{
	sptr->appendto(panels);
}

void MCDispatch::removepanel(MCStack *sptr)
{
	sptr->remove(panels);
}

///////////////////////////////////////////////////////////////////////////////

bool MCDispatch::loadexternal(const char *p_external)
{
	char *t_filename;
#if defined(TARGET_SUBPLATFORM_ANDROID)
	extern bool revandroid_loadExternalLibrary(const char *p_external, char*& r_filename);
	if (!revandroid_loadExternalLibrary(p_external, t_filename))
		return false;

	// Don't try and load any drivers as externals.
	if (strncmp(p_external, "db", 2) == 0)
	{
		delete t_filename;
		return true;
	}
#elif !defined(_SERVER)
	if (p_external[0] == '/')
	{
		if (!MCCStringClone(p_external, t_filename))
			return false;
	}
	else if (!MCCStringFormat(t_filename, "%.*s/%s", strrchr(MCStringGetCString(MCcmd), '/') - MCStringGetCString(MCcmd), MCStringGetCString(MCcmd), p_external))
		return false;
#else
	if (!MCCStringClone(p_external, t_filename))
		return false;
#endif
	
	if (m_externals == nil)
		m_externals = new MCExternalHandlerList;
	
	bool t_loaded;
	t_loaded = m_externals -> Load(t_filename);
	delete t_filename;
	
	if (m_externals -> IsEmpty())
	{
		delete m_externals;
		m_externals = nil;
}

	return t_loaded;
}

///////////////////////////////////////////////////////////////////////////////

// We have three contexts to be concerned with:
//   - text editing : MCactivefield != NULL
//   - image editing : MCactiveimage != NULL
//   - stack editing
//
// We try each of these in turn, attempting appropriate things in each case.
//
bool MCDispatch::dopaste(MCObject*& r_objptr, bool p_explicit)
{
	r_objptr = NULL;

	if (MCactivefield != NULL)
	{
		MCParagraph *t_paragraphs;
		t_paragraphs = MCclipboarddata -> FetchParagraphs(MCactivefield);

		//

		if (t_paragraphs != NULL)
		{
			// MW-2012-03-16: [[ Bug ]] Fetch the current active field since it can be
			//   unset as a result of pasting (due to scrollbarDrag).
			MCField *t_field;
			t_field = MCactivefield;

			// MW-2012-02-16: [[ Bug ]] Bracket any actions that result in
			//   textChanged message by a lock screen pair.
			MCRedrawLockScreen();
			t_field -> pastetext(t_paragraphs, true);
			MCRedrawUnlockScreen();

			// MW-2012-02-08: [[ TextChanged ]] Invoke textChanged as this method
			//   was called as a result of a user action (paste cmd, paste key).
			t_field -> textchanged();
			return true;
		}
	}
	
	if (MCactiveimage != NULL && MCclipboarddata -> HasImage())
	{
#ifdef SHARED_STRING
		MCSharedString *t_data;
		t_data = MCclipboarddata -> Fetch(TRANSFER_TYPE_IMAGE);
		if (t_data != NULL)
		{
			MCExecPoint ep(NULL, NULL, NULL);
			ep . setsvalue(t_data -> Get());

			MCImage *t_image;
			t_image = new MCImage;
			t_image -> open();
			t_image -> openimage();
			t_image -> setprop(0, P_TEXT, ep, False);
			MCactiveimage -> pasteimage(t_image);
			t_image -> closeimage();
			t_image -> close();

			delete t_image;

			t_data -> Release();
		}

		return true;
#else
		MCAutoStringRef t_data;
		if (MCclipboarddata -> Fetch(TRANSFER_TYPE_IMAGE, &t_data))
		{
			MCExecPoint ep(NULL, NULL, NULL);
			/* UNCHECKED */ ep . setvalueref(*t_data);

			MCImage *t_image;
			t_image = new MCImage;
			t_image -> open();
			t_image -> openimage();
			t_image -> setprop(0, P_TEXT, ep, False);
			MCactiveimage -> pasteimage(t_image);
			t_image -> closeimage();
			t_image -> close();

			delete t_image;
			return true; 
		}

		return false;
#endif
	}
	
	if (MCdefaultstackptr != NULL && (p_explicit || MCdefaultstackptr -> gettool(MCdefaultstackptr) == T_POINTER))
	{
		MCObject *t_objects;
		t_objects = NULL;

		if (!MCclipboarddata -> Lock())
			return false;
		if (MCclipboarddata -> HasObjects())
		{
#ifdef SHARED_STRING
			MCSharedString *t_data;
			t_data = MCclipboarddata -> Fetch(TRANSFER_TYPE_OBJECTS);
			if (t_data != NULL)
			{
				t_objects = MCObject::unpickle(t_data, MCdefaultstackptr);
				t_data -> Release();
			}
#else
			MCAutoStringRef t_data;
			if (MCclipboarddata -> Fetch(TRANSFER_TYPE_OBJECTS, &t_data))
				t_objects = MCObject::unpickle(*t_data, MCdefaultstackptr);
#endif
		}
		else if (MCclipboarddata -> HasImage())
		{
#ifdef SHARED_STRING
			MCSharedString *t_data;
			t_data = MCclipboarddata -> Fetch(TRANSFER_TYPE_IMAGE);
			if (t_data != NULL)
			{
				MCExecPoint ep(NULL, NULL, NULL);
				ep . setsvalue(t_data -> Get());

				t_objects = new MCImage(*MCtemplateimage);
				t_objects -> open();
				t_objects -> setprop(0, P_TEXT, ep, False);
				t_objects -> close();

				t_data -> Release();
			}
#else
			MCAutoStringRef t_data;
			if (MCclipboarddata -> Fetch(TRANSFER_TYPE_IMAGE, &t_data))
			{
				MCExecPoint ep(NULL, NULL, NULL);
				/* UNCHECKED */ ep . setvalueref(*t_data);
				t_objects = new MCImage(*MCtemplateimage);
				t_objects -> open();
				t_objects -> setprop(0, P_TEXT, ep, False);
				t_objects -> close();
			}
#endif
		}
		MCclipboarddata -> Unlock();

		//

		if (t_objects != NULL)
		{
			MCselected -> clear(False);
			MCselected -> lockclear();

			while(t_objects != NULL)
			{
				MCObject *t_object;
				t_object = t_objects -> remove(t_objects);
				t_object -> paste();

				// OK-2009-04-02: [[Bug 7881]] - Parentscripts broken by cut and pasting object
				t_object -> resolveparentscript();

				if (t_object -> getparent() == NULL)
					delete t_object;
				else
					r_objptr = t_object;
			}

			MCselected -> unlockclear();
	
			return true;
		}
	}

	return false;
}

void MCDispatch::dodrop(bool p_source)
{
	if (!m_drag_end_sent && MCdragsource != NULL && (MCdragdest == NULL || MCdragaction == DRAG_ACTION_NONE))
	{
		// We are only the source
		m_drag_end_sent = true;
		MCdragsource -> message(MCM_drag_end);

		// OK-2008-10-21 : [[Bug 7316]] - Cursor in script editor follows mouse after dragging to non-Revolution target.
		// I have no idea why this apparently only happens in the script editor, but this seems to fix it and doesn't seem too risky :)
		// MW-2008-10-28: [[ Bug 7316 ]] - This happens because the script editor is doing stuff with drag messages
		//   causing the default engine behaviour to be overriden. In this case, some things have to happen to the field
		//   when the drag is over. Note that we have to check that the source was a field in this case since we don't
		//   need to do anything if it is not!
		if (MCdragsource -> gettype() == CT_FIELD)
		{
			MCField *t_field;
			t_field = static_cast<MCField *>(MCdragsource);
			t_field -> setstate(False, CS_DRAG_TEXT);
			t_field -> computedrag();
			t_field -> getstack() -> resetcursor(True);
		}

		return;
	}
	
	if (p_source)
		return;

	// Setup global variables for a field drop
	MCdropfield = NULL;
	MCdropchar = 0;

	int4 t_start_index, t_end_index;
	t_start_index = t_end_index = 0;
	if (MCdragdest != NULL && MCdragdest -> gettype() == CT_FIELD)
	{
		MCdropfield = static_cast<MCField *>(MCdragdest);
		if (MCdragdest -> getstate(CS_DRAG_TEXT))
		{
			MCdropfield -> locmark(False, False, False, False, True, t_start_index, t_end_index);
			MCdropchar = t_start_index;
		}
	}

	// If source is a field and the engine handled the start of the drag operation
	bool t_auto_source;
	t_auto_source = MCdragsource != NULL && MCdragsource -> gettype() == CT_FIELD && MCdragsource -> getstate(CS_SOURCE_TEXT);

	// If dest is a field and the engine handled the accepting of the operation
	bool t_auto_dest;
	t_auto_dest = MCdragdest != NULL && MCdragdest -> gettype() == CT_FIELD && MCdragdest -> getstate(CS_DRAG_TEXT);

	if (t_auto_source && t_auto_dest && MCdragsource == MCdragdest)
	{
		// Source and target is the same field
		MCField *t_field;
		t_field = static_cast<MCField *>(MCdragsource);

		int4 t_from_start_index, t_from_end_index;
		t_field -> selectedmark(False, t_from_start_index, t_from_end_index, False, False);

		// We are dropping in the target selection - so just send the messages and do nothing
		if (t_start_index >= t_from_start_index && t_start_index < t_from_end_index)
		{
			t_field -> message(MCM_drag_drop);
			t_field -> message(MCM_drag_end);
			t_field -> setstate(False, CS_DRAG_TEXT);
			t_field -> computedrag();
			t_field -> getstack() -> resetcursor(True);
			return;
		}

		if (t_field -> message(MCM_drag_drop) != ES_NORMAL)
		{
			MCParagraph *t_paragraphs;
			t_paragraphs = MCdragdata -> FetchParagraphs(MCdropfield);

			// MW-2012-02-16: [[ Bug ]] Bracket any actions that result in
			//   textChanged message by a lock screen pair.
			MCRedrawLockScreen();

			if (MCdragaction == DRAG_ACTION_MOVE)
			{
				MCdropfield -> movetext(t_paragraphs, t_start_index);
				Ustruct *us = MCundos->getstate();
				if (us != NULL && us->type == UT_MOVE_TEXT)
					MCdropfield->seltext(us -> ud.text.index, us -> ud.text.index + us->ud.text.newchars, False, True);
			}
			else
			{
				MCdropfield -> seltext(t_start_index, t_start_index, True);

				MCdropfield -> pastetext(t_paragraphs, true);

				Ustruct *us = MCundos->getstate();
				if (us != NULL && us->type == UT_TYPE_TEXT)
					MCdropfield->seltext(t_start_index, t_start_index + us->ud.text.newchars, False, True);
			}

			// MW-2012-02-16: [[ Bug ]] Bracket any actions that result in
			//   textChanged message by a lock screen pair.
			MCRedrawUnlockScreen();
			
			// MW-2012-02-08: [[ TextChanged ]] Invoke textChanged as this method
			//   was called as a result of a user action (result of drop in field).
			MCactivefield -> textchanged();
		}

		MCdropfield->setstate(False, CS_DRAG_TEXT);
		MCdropfield->computedrag();
		MCdropfield -> getstack() -> resetcursor(True);

		return;
	}

	int4 t_src_start, t_src_end;
	t_src_start = t_src_end = 0;
	if (t_auto_source)
		static_cast<MCField *>(MCdragsource) -> selectedmark(False, t_src_start, t_src_end, False, False);

	bool t_auto_drop;
	t_auto_drop = MCdragdest != NULL && MCdragdest -> message(MCM_drag_drop) != ES_NORMAL;

	if (t_auto_dest && t_auto_drop && MCdragdata != NULL && MCdropfield != NULL)
	{
		// MW-2012-02-16: [[ Bug ]] Bracket any actions that result in
		//   textChanged message by a lock screen pair.
		MCRedrawLockScreen();

		// Process an automatic drop action
		MCdropfield -> seltext(t_start_index, t_start_index, True);

		MCParagraph *t_paragraphs;
		t_paragraphs = MCdragdata -> FetchParagraphs(MCdropfield);
		MCdropfield -> pastetext(t_paragraphs, true);

		Ustruct *us = MCundos->getstate();
		if (us != NULL && us->type == UT_TYPE_TEXT)
			MCdropfield->seltext(t_start_index, t_start_index + us->ud.text.newchars, False, True);
		MCdropfield->setstate(False, CS_DRAG_TEXT);
		MCdropfield->computedrag();
		MCdropfield -> getstack() -> resetcursor(True);
		
		// MW-2012-02-16: [[ Bug ]] Bracket any actions that result in
		//   textChanged message by a lock screen pair.
		MCRedrawUnlockScreen();

		// MW-2012-02-08: [[ TextChanged ]] Invoke textChanged as this method
		//   was called as a result of a user action (drop from different field).
		MCactivefield -> textchanged();
	}
	else if (MCdropfield != NULL)
	{
		MCdropfield->setstate(False, CS_DRAG_TEXT);
		MCdropfield->computedrag();
		MCdropfield -> getstack() -> resetcursor(True);
	}

	bool t_auto_end;
	if (MCdragsource != NULL)
	{
		m_drag_end_sent = true;
		t_auto_end = MCdragsource -> message(MCM_drag_end) != ES_NORMAL;
	}
	else
		t_auto_end = false;

	if (t_auto_source && t_auto_end && MCdragsource != NULL && MCdragaction == DRAG_ACTION_MOVE)
	{
		// MW-2012-02-16: [[ Bug ]] Bracket any actions that result in
		//   textChanged message by a lock screen pair.
		MCRedrawLockScreen();
		static_cast<MCField *>(MCdragsource) -> deletetext(t_src_start, t_src_end);
		MCRedrawUnlockScreen();

		// MW-2012-02-08: [[ TextChanged ]] Invoke textChanged as this method
		//   was called as a result of a user action (move from one field to another).
		MCactivefield -> textchanged();
	}
}

////////////////////////////////////////////////////////////////////////////////

void MCDispatch::clearcursors(void)
{
	for(uint32_t i = 0; i < PI_NCURSORS; i++)
	{
		if (MCcursor == MCcursors[i])
			MCcursor = nil;
		if (MCdefaultcursor = MCcursors[i])
			MCdefaultcursor = nil;
	}

	MCStack *t_stack;
	t_stack = stacks;
	do
	{
		t_stack -> clearcursor();
		t_stack = t_stack -> next();
	}
	while(t_stack != stacks -> prev());
}

////////////////////////////////////////////////////////////////////////////////

void MCDispatch::changehome(MCStack *stack)
{
	MCStack *t_stack;
	t_stack = stacks;
	do
	{
		if (t_stack -> getparent() == stacks)
			t_stack -> setparent(stack);
		t_stack = t_stack -> next();
	}
	while(t_stack != stacks -> prev());

	stack -> setparent(this);
	stack -> totop(stacks);
}

////////////////////////////////////////////////////////////////////////////////

#ifdef _WINDOWS_DESKTOP
void MCDispatch::freeprinterfonts()
{
	fonts->freeprinterfonts();
}
#endif

MCFontlist *MCFontlistGetCurrent(void)
{
	return MCdispatcher -> getfontlist();
}

////////////////////////////////////////////////////////////////////////////////

void MCDispatch::GetDefaultTextFont(MCExecContext& ctxt, MCStringRef& r_font)
{
	if (MCStringCreateWithCString(DEFAULT_TEXT_FONT, r_font))
		return;

	ctxt . Throw();
}

void MCDispatch::GetDefaultTextSize(MCExecContext& ctxt, uinteger_t& r_size)
{
	r_size = DEFAULT_TEXT_SIZE;
}

void MCDispatch::GetDefaultTextStyle(MCExecContext& ctxt, MCInterfaceTextStyle& r_style)
{
	r_style . style = FA_DEFAULT_STYLE;
}

////////////////////////////////////////////////////////////////////////////////<|MERGE_RESOLUTION|>--- conflicted
+++ resolved
@@ -735,12 +735,7 @@
 				/* UNCHECKED */ MCStringFormat(&t_open_path, "%s/%s", MCStringGetCString(*t_curpath), MCStringGetCString(*t_fname_string)); 
 			}
 			else
-<<<<<<< HEAD
 				t_open_path = *t_fname_string;
-				//openpath = strclone(fname);
-=======
-				t_open_path = t_fname_string;
->>>>>>> aeb34208
 
 			t_found = true;
 		}
@@ -753,21 +748,7 @@
 		if (MCStringLastIndexOfChar(*t_fname_string, PATH_SEPARATOR, UINDEX_MAX, kMCStringOptionCompareCaseless, t_leaf_index))
 			/* UNCHECKED */ MCStringCopySubstring(*t_fname_string, MCRangeMake(t_leaf_index + 1, MCStringGetLength(*t_fname_string) - (t_leaf_index + 1)), &t_leaf_name);
 		else
-<<<<<<< HEAD
 			t_leaf_name = *t_fname_string;
-		/*char *tmparray = new char[strlen(fname) + 1];
-		strcpy(tmparray, fname);
-		char *tname = strrchr(tmparray, PATH_SEPARATOR);
-		if (tname == NULL)
-			tname = tmparray;
-		else
-			tname++;
-		MCAutoStringRef tname_string;*/
-		///* UNCHECKED */ MCStringCreateWithCString(tname, &tname_string);
-=======
-			t_leaf_name = t_fname_string;
-		
->>>>>>> aeb34208
 		if ((stream = MCS_open(*t_leaf_name, kMCSOpenFileModeRead, True, False, 0)) != NULL)
 		{
 			MCAutoStringRef t_curpath;
@@ -817,12 +798,6 @@
 
 	if (stream == NULL)
 	{
-<<<<<<< HEAD
-		//if (openpath != NULL)
-		//	delete openpath;
-=======
-		delete fname;
->>>>>>> aeb34208
 		return IO_ERROR;
 	}
 	IO_stat stat = readfile(MCStringGetCString(*t_open_path), inname, stream, sptr);
@@ -873,8 +848,8 @@
 	}
 
 	MCStringRef oldfiletype;
-	oldfiletype = MCfiletype;
-	MCfiletype = MCstackfiletype;
+	oldfiletype = (MCStringRef)MCValueRetain(MCfiletype);
+	MCValueAssign(MCfiletype, MCstackfiletype);
 	
 	MCAutoStringRef t_backup;
 	/* UNCHECKED */ MCStringFormat(&t_backup, "%s~", MCStringGetCString(*t_linkname)); 
@@ -884,7 +859,7 @@
 	{
 		MCresult->sets("can't open stack backup file");
 
-		MCfiletype = oldfiletype;
+		MCValueAssign(MCfiletype, oldfiletype);
 		return IO_ERROR;
 	}
 	IO_handle stream;
@@ -893,10 +868,10 @@
 	{
 		MCresult->sets("can't open stack file");
 		cleanup(stream, *t_linkname, *t_backup);
-		MCfiletype = oldfiletype;
+		MCValueAssign(MCfiletype, oldfiletype);
 		return IO_ERROR;
 	}
-	MCfiletype = oldfiletype;
+	MCValueAssign(MCfiletype, oldfiletype);
 	MCString errstring = "Error writing stack (disk full?)";
 	
 	// MW-2012-03-04: [[ StackFile5500 ]] Work out what header to emit, and the size.
