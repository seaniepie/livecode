--- conflicted
+++ resolved
@@ -1623,13 +1623,6 @@
 
 MCDragAction MCDispatch::wmdragdrop(Window w)
 {
-<<<<<<< HEAD
-    // Find the stack being dropped on.
-    MCStack *target;
-	target = findstackd(w);
-	
-=======
->>>>>>> 2734b3f5
 	// MW-2011-02-08: Make sure we store the drag action that is in effect now
 	//   otherwise it can change as a result of message sends which is bad :o)
 	uint32_t t_drag_action;
