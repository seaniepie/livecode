/* Copyright (C) 2003-2013 Runtime Revolution Ltd.

This file is part of LiveCode.

LiveCode is free software; you can redistribute it and/or modify it under
the terms of the GNU General Public License v3 as published by the Free
Software Foundation.

LiveCode is distributed in the hope that it will be useful, but WITHOUT ANY
WARRANTY; without even the implied warranty of MERCHANTABILITY or
FITNESS FOR A PARTICULAR PURPOSE.  See the GNU General Public License
for more details.

You should have received a copy of the GNU General Public License
along with LiveCode.  If not see <http://www.gnu.org/licenses/>.  */

#include "prefix.h"

#include "globdefs.h"
#include "filedefs.h"
#include "objdefs.h"
#include "parsedef.h"
#include "mcio.h"

#include "execpt.h"
#include "dispatch.h"
#include "stack.h"
#include "tooltip.h"
#include "card.h"
#include "field.h"
#include "button.h"
#include "image.h"
#include "aclip.h"
#include "vclip.h"
#include "stacklst.h"
#include "mcerror.h"
#include "hc.h"
#include "util.h"
#include "param.h"
#include "debug.h"
#include "statemnt.h"
#include "funcs.h"
#include "magnify.h"
#include "sellst.h"
#include "undolst.h"
#include "styledtext.h"
#include "external.h"
#include "osspec.h"
#include "flst.h"
#include "globals.h"
#include "license.h"
#include "mode.h"
#include "redraw.h"
#include "printer.h"
#include "font.h"
#include "stacksecurity.h"

#include "exec.h"
#include "exec-interface.h"

#define UNLICENSED_TIME 6.0
#ifdef _DEBUG_MALLOC_INC
#define LICENSED_TIME 1.0
#else
#define LICENSED_TIME 3.0
#endif

MCImage *MCDispatch::imagecache;

#define VERSION_OFFSET 11

#define HEADERSIZE 255
static char header[HEADERSIZE] = "#!/bin/sh\n# MetaCard 2.4 stack\n# The following is not ASCII text,\n# so now would be a good time to q out of more\f\nexec mc $0 \"$@\"\n";

#define NEWHEADERSIZE 8
static const char *newheader = "REVO2700";
static const char *newheader5500 = "REVO5500";

////////////////////////////////////////////////////////////////////////////////

MCPropertyInfo MCDispatch::kProperties[] =
{
	DEFINE_RO_OBJ_PROPERTY(P_TEXT_FONT, String, MCDispatch, DefaultTextFont)
    DEFINE_RO_OBJ_PROPERTY(P_TEXT_SIZE, UInt32, MCDispatch, DefaultTextSize)
	DEFINE_RO_OBJ_ENUM_PROPERTY(P_TEXT_ALIGN, InterfaceTextAlign, MCDispatch, DefaultTextAlign)
    DEFINE_RO_OBJ_CUSTOM_PROPERTY(P_TEXT_STYLE, InterfaceTextStyle, MCDispatch, DefaultTextStyle)
	DEFINE_RO_OBJ_PROPERTY(P_TEXT_HEIGHT, UInt32, MCDispatch, DefaultTextHeight)
    
    DEFINE_RO_OBJ_PROPERTY(P_FORE_PIXEL, UInt32, MCDispatch, DefaultForePixel)
    DEFINE_RO_OBJ_PROPERTY(P_HILITE_PIXEL, UInt32, MCDispatch, DefaultForePixel)
    DEFINE_RO_OBJ_PROPERTY(P_BORDER_PIXEL, UInt32, MCDispatch, DefaultForePixel)
    DEFINE_RO_OBJ_PROPERTY(P_BOTTOM_PIXEL, UInt32, MCDispatch, DefaultForePixel)
    DEFINE_RO_OBJ_PROPERTY(P_SHADOW_PIXEL, UInt32, MCDispatch, DefaultForePixel)
    DEFINE_RO_OBJ_PROPERTY(P_FOCUS_PIXEL, UInt32, MCDispatch, DefaultForePixel)
    
    DEFINE_RO_OBJ_PROPERTY(P_BACK_PIXEL, UInt32, MCDispatch, DefaultBackPixel)
    
    DEFINE_RO_OBJ_PROPERTY(P_TOP_PIXEL, UInt32, MCDispatch, DefaultTopPixel)
    
    DEFINE_RO_OBJ_CUSTOM_PROPERTY(P_FORE_COLOR, InterfaceNamedColor, MCDispatch, DefaultForeColor)
    DEFINE_RO_OBJ_CUSTOM_PROPERTY(P_BORDER_COLOR, InterfaceNamedColor, MCDispatch, DefaultForeColor)
    DEFINE_RO_OBJ_CUSTOM_PROPERTY(P_TOP_COLOR, InterfaceNamedColor, MCDispatch, DefaultForeColor)
    DEFINE_RO_OBJ_CUSTOM_PROPERTY(P_BOTTOM_COLOR, InterfaceNamedColor, MCDispatch, DefaultForeColor)
    DEFINE_RO_OBJ_CUSTOM_PROPERTY(P_SHADOW_COLOR, InterfaceNamedColor, MCDispatch, DefaultForeColor)
    DEFINE_RO_OBJ_CUSTOM_PROPERTY(P_FOCUS_COLOR, InterfaceNamedColor, MCDispatch, DefaultForeColor)
    
    DEFINE_RO_OBJ_CUSTOM_PROPERTY(P_BACK_COLOR, InterfaceNamedColor, MCDispatch, DefaultBackColor)
    DEFINE_RO_OBJ_CUSTOM_PROPERTY(P_HILITE_COLOR, InterfaceNamedColor, MCDispatch, DefaultBackColor)

    DEFINE_RO_OBJ_PROPERTY(P_FORE_PATTERN, OptionalUInt32, MCDispatch, DefaultPattern)
    DEFINE_RO_OBJ_PROPERTY(P_BACK_PATTERN, OptionalUInt32, MCDispatch, DefaultPattern)
    DEFINE_RO_OBJ_PROPERTY(P_HILITE_PATTERN, OptionalUInt32, MCDispatch, DefaultPattern)
    DEFINE_RO_OBJ_PROPERTY(P_BORDER_PATTERN, OptionalUInt32, MCDispatch, DefaultPattern)
    DEFINE_RO_OBJ_PROPERTY(P_TOP_PATTERN, OptionalUInt32, MCDispatch, DefaultPattern)
    DEFINE_RO_OBJ_PROPERTY(P_BOTTOM_PATTERN, OptionalUInt32, MCDispatch, DefaultPattern)
    DEFINE_RO_OBJ_PROPERTY(P_SHADOW_PATTERN, OptionalUInt32, MCDispatch, DefaultPattern)
    DEFINE_RO_OBJ_PROPERTY(P_FOCUS_PATTERN, OptionalUInt32, MCDispatch, DefaultPattern)
};

MCObjectPropertyTable MCDispatch::kPropertyTable =
{
	&MCObject::kPropertyTable,
	sizeof(kProperties) / sizeof(kProperties[0]),
	&kProperties[0],
};

////////////////////////////////////////////////////////////////////////////////

MCDispatch::MCDispatch()
{
	license = NULL;
	stacks = NULL;
	fonts = NULL;
	setname_cstring("dispatch");
	handling = False;
	menu = NULL;
	panels = NULL;
	startdir = NULL;
	enginedir = NULL;
	flags = 0;

	m_drag_source = false;
	m_drag_target = false;
	m_drag_end_sent = false;

	m_externals = nil;
}

MCDispatch::~MCDispatch()
{	
	delete license;
	while (stacks != NULL)
	{
		MCStack *sptr = stacks->prev()->remove(stacks);
		delete sptr;
	}
	while (imagecache != NULL)
	{
		MCImage *iptr = imagecache->remove(imagecache);
		delete iptr;
	}
	delete fonts;
	
	delete startdir;
	delete enginedir;
	
	delete m_externals;
}

bool MCDispatch::isdragsource(void)
{
	return m_drag_source;
}

bool MCDispatch::isdragtarget(void)
{
	return m_drag_target;
}

Exec_stat MCDispatch::getprop_legacy(uint4 parid, Properties which, MCExecPoint &ep, Boolean effective)
{
	switch (which)
	{
#ifdef /* MCDispatch::getprop */ LEGACY_EXEC
	case P_BACK_PIXEL:
		ep.setint(MCscreen->background_pixel.pixel & 0xFFFFFF);
		return ES_NORMAL;
	case P_TOP_PIXEL:
		ep.setint(MCscreen->white_pixel.pixel & 0xFFFFFF);
		return ES_NORMAL;
	case P_HILITE_PIXEL:
	case P_FORE_PIXEL:
	case P_BORDER_PIXEL:
	case P_BOTTOM_PIXEL:
	case P_SHADOW_PIXEL:
	case P_FOCUS_PIXEL:
		ep.setint(MCscreen->black_pixel.pixel & 0xFFFFFF);
		return ES_NORMAL;
	case P_BACK_COLOR:
	case P_HILITE_COLOR:
		ep.setstaticcstring("white");
		return ES_NORMAL;
	case P_FORE_COLOR:
	case P_BORDER_COLOR:
	case P_TOP_COLOR:
	case P_BOTTOM_COLOR:
	case P_SHADOW_COLOR:
	case P_FOCUS_COLOR:
		ep.setstaticcstring("black");
		return ES_NORMAL;
	case P_FORE_PATTERN:
	case P_BACK_PATTERN:
	case P_HILITE_PATTERN:
	case P_BORDER_PATTERN:
	case P_TOP_PATTERN:
	case P_BOTTOM_PATTERN:
	case P_SHADOW_PATTERN:
	case P_FOCUS_PATTERN:
		ep.clear();
		return ES_NORMAL;
	case P_TEXT_ALIGN:
		ep.setstaticcstring(MCleftstring);
		return ES_NORMAL;
	case P_TEXT_FONT:
		ep.setstaticcstring(DEFAULT_TEXT_FONT);
		return ES_NORMAL;
	case P_TEXT_HEIGHT:
		ep.setint(heightfromsize(DEFAULT_TEXT_SIZE));
		return ES_NORMAL;
	case P_TEXT_SIZE:
		ep.setint(DEFAULT_TEXT_SIZE);
		return ES_NORMAL;
	case P_TEXT_STYLE:
		ep.setstaticcstring(MCplainstring);
		return ES_NORMAL;
#endif /* MCDispatch::getprop */
	default:
		MCeerror->add(EE_OBJECT_GETNOPROP, 0, 0);
		return ES_ERROR;
	}
}

Exec_stat MCDispatch::setprop_legacy(uint4 parid, Properties which, MCExecPoint &ep, Boolean effective)
{
#ifdef /* MCDispatch::setprop */ LEGACY_EXEC
	return ES_NORMAL;
#endif /* MCDispatch::setprop */
	return ES_NORMAL;
}

// bogus "cut" call actually checks license
Boolean MCDispatch::cut(Boolean home)
{
	if (home)
		return True;
	return MCnoui || (flags & F_WAS_LICENSED) != 0;
}


//extern Exec_stat MCHandlePlatformMessage(Handler_type htype, const MCString& mess, MCParameter *params);
Exec_stat MCDispatch::handle(Handler_type htype, MCNameRef mess, MCParameter *params, MCObject *pass_from)
{
	Exec_stat stat = ES_NOT_HANDLED;

	bool t_has_passed;
	t_has_passed = false;
	
	if (MCcheckstack && MCU_abs(MCstackbottom - (char *)&stat) > MCrecursionlimit)
	{
		MCeerror->add(EE_RECURSION_LIMIT, 0, 0);
		MCerrorptr = stacks;
		return ES_ERROR;
	}

	// MW-2011-06-30: Move handling of library stacks from MCStack::handle.
	if (MCnusing > 0)
	{
		for (uint32_t i = MCnusing; i > 0 && (stat == ES_PASS || stat == ES_NOT_HANDLED); i -= 1)
		{
			stat = MCusing[i - 1]->handle(htype, mess, params, nil);

			// MW-2011-08-22: [[ Bug 9686 ]] Make sure we exit as soon as the
			//   message is handled.
			if (stat != ES_NOT_HANDLED && stat != ES_PASS)
				return stat;

			if (stat == ES_PASS)
				t_has_passed = true;
		}

		if (t_has_passed && stat == ES_NOT_HANDLED)
			stat = ES_PASS;
	}

	if ((stat == ES_NOT_HANDLED || stat == ES_PASS) && MCbackscripts != NULL)
	{
		MCObjectList *optr = MCbackscripts;
		do
		{
			if (!optr->getremoved())
			{
				stat = optr->getobject()->handle(htype, mess, params, nil);
				if (stat != ES_NOT_HANDLED && stat != ES_PASS)
					return stat;
				if (stat == ES_PASS)
					t_has_passed = true;
			}
			optr = optr->next();
		}
		while (optr != MCbackscripts);
	}

	if ((stat == ES_NOT_HANDLED || stat == ES_PASS) && m_externals != nil)
	{
		Exec_stat oldstat = stat;
		stat = m_externals -> Handle(this, htype, mess, params);

		// MW-2011-08-22: [[ Bug 9686 ]] Make sure we exit as soon as the
		//   message is handled.
		if (stat != ES_NOT_HANDLED && stat != ES_PASS)
			return stat;

		if (oldstat == ES_PASS && stat == ES_NOT_HANDLED)
			stat = ES_PASS;
	}

//#ifdef TARGET_SUBPLATFORM_IPHONE
//	extern Exec_stat MCIPhoneHandleMessage(MCNameRef message, MCParameter *params);
//	if (stat == ES_NOT_HANDLED || stat == ES_PASS)
//	{
//		stat = MCIPhoneHandleMessage(mess, params);
//		
//		if (stat != ES_NOT_HANDLED && stat != ES_PASS)
//			return stat;
//	}
//#endif
//
//#ifdef _MOBILE
//	if (stat == ES_NOT_HANDLED || stat == ES_PASS)
//	{
//		stat = MCHandlePlatformMessage(htype, MCNameGetOldString(mess), params);
//
//		// MW-2011-08-22: [[ Bug 9686 ]] Make sure we exit as soon as the
//		//   message is handled.
//		if (stat != ES_NOT_HANDLED && stat != ES_PASS)
//			return stat;
//	}
//#endif

	if (MCmessagemessages && stat != ES_PASS)
		MCtargetptr->sendmessage(htype, mess, False);
		
	if (t_has_passed)
		return ES_PASS;

	return stat;
}

bool MCDispatch::getmainstacknames(MCListRef& r_list)
{
	MCAutoListRef t_list;
	if (!MCListCreateMutable('\n', &t_list))
		return false;

	MCStack *tstk = stacks;
	do
	{
		MCAutoValueRef t_string;
		if (!tstk->names(P_SHORT_NAME, &t_string))
			return false;
		if (!MCListAppend(*t_list, *t_string))
			return false;
		tstk = (MCStack *)tstk->next();
	}
	while (tstk != stacks);

	return MCListCopy(*t_list, r_list);
}

void MCDispatch::appendstack(MCStack *sptr)
{
	sptr->appendto(stacks);
	
	// MW-2013-03-20: [[ MainStacksChanged ]]
	MCmainstackschanged = True;
}

void MCDispatch::removestack(MCStack *sptr)
{
	sptr->remove(stacks);
	
	// MW-2013-03-20: [[ MainStacksChanged ]]
	MCmainstackschanged = True;
}

void MCDispatch::destroystack(MCStack *sptr, Boolean needremove)
{
	if (needremove)
		removestack(sptr);
	if (sptr == MCstaticdefaultstackptr)
		MCstaticdefaultstackptr = stacks;
	if (sptr == MCdefaultstackptr)
		MCdefaultstackptr = MCstaticdefaultstackptr;
	if (MCacptr != NULL && MCacptr->getmessagestack() == sptr)
		MCacptr->setmessagestack(NULL);
	Boolean oldstate = MClockmessages;
	MClockmessages = True;
	delete sptr;
	MClockmessages = oldstate;
}

static bool attempt_to_loadfile(IO_handle& r_stream, MCStringRef& r_path, const char *p_path_format, ...)
{
	MCAutoStringRef t_trial_path;

	va_list t_args;
	va_start(t_args, p_path_format);
	/* UNCHECKED */ MCStringFormatV(&t_trial_path, p_path_format, t_args);
	va_end(t_args);

	IO_handle t_trial_stream;
	t_trial_stream = MCS_open(*t_trial_path, kMCSOpenFileModeRead, True, False, 0);

	if (t_trial_stream != nil)
	{
		r_path = (MCStringRef)MCValueRetain(*t_trial_path);
		r_stream = t_trial_stream;
		return true;
	}

	return false;
}

Boolean MCDispatch::openstartup(MCStringRef sname, MCStringRef& outpath, IO_handle &stream)
{
	if (enginedir == nil)
		return False;

	if (attempt_to_loadfile(stream, outpath, "%s/%s", startdir, MCStringGetCString(sname)))
		return True;

	if (attempt_to_loadfile(stream, outpath, "%s/%s", enginedir, MCStringGetCString(sname)))
		return True;

	return False;
}

Boolean MCDispatch::openenv(MCStringRef sname, MCStringRef env,
                            MCStringRef& outpath, IO_handle &stream, uint4 offset)
{

	MCAutoStringRef t_env;
	if (!MCS_getenv(env, &t_env))
		return False;

	bool t_found;
	t_found = false;

	MCStringRef t_rest_of_env;
	t_rest_of_env = MCValueRetain(env);
	while(!t_found && !MCStringIsEmpty(t_rest_of_env))
	{
		MCAutoStringRef t_env_path;
		MCStringRef t_next_rest_of_env;
		/* UNCHECKED */ MCStringDivideAtChar(t_rest_of_env, ENV_SEPARATOR, kMCStringOptionCompareCaseless, &t_env_path, t_next_rest_of_env);
		if (attempt_to_loadfile(stream, outpath, "%s/%s", MCStringGetCString(*t_env_path), MCStringGetCString(sname)))
			t_found = true;

		MCValueRelease(t_rest_of_env);
		t_rest_of_env = t_next_rest_of_env;
	}

	MCValueRelease(t_rest_of_env);

	return t_found;
}

IO_stat readheader(IO_handle& stream, char *version)
{
	char tnewheader[NEWHEADERSIZE];
	if (IO_read(tnewheader, NEWHEADERSIZE, stream) == IO_NORMAL)
	{
		// MW-2012-03-04: [[ StackFile5500 ]] Check for either the 2.7 or 5.5 header.
		if (strncmp(tnewheader, newheader, NEWHEADERSIZE) == 0 ||
			strncmp(tnewheader, newheader5500, NEWHEADERSIZE) == 0)
		{
			sprintf(version, "%c.%c.%c.%c", tnewheader[4], tnewheader[5], tnewheader[6], tnewheader[7]);
			if (tnewheader[7] == '0')
			{
				version[5] = '\0';
				if (tnewheader[6] == '0')
					version[3] = '\0';
			}
		}
		else
		{
			char theader[HEADERSIZE + 1];
			theader[HEADERSIZE] = '\0';
			uint4 offset;
			strncpy(theader, tnewheader, NEWHEADERSIZE);
			if (IO_read(theader + NEWHEADERSIZE, HEADERSIZE - NEWHEADERSIZE, stream) == IO_NORMAL
		        && MCU_offset(SIGNATURE, theader, offset))
			{
				if (theader[offset - 1] != '\n' || theader[offset - 2] == '\r')
				{
					MCresult->sets("stack was corrupted by a non-binary file transfer");
					return IO_ERROR;
				}

				strncpy(version, &theader[offset + VERSION_OFFSET], 3);
				version[3] = '\0';
			}
			else
				return IO_ERROR;
		}
	}
	return IO_NORMAL;
}

// This method reads a stack from the given stream. The stack is set to
// have parent MCDispatch, and filename MCcmd. It is designed to be used
// for embedded stacks/deployed stacks/revlet stacks.
IO_stat MCDispatch::readstartupstack(IO_handle stream, MCStack*& r_stack)
{
	char version[8];
	uint1 charset, type;
	char *newsf;
	if (readheader(stream, version) != IO_NORMAL
	        || IO_read_uint1(&charset, stream) != IO_NORMAL
	        || IO_read_uint1(&type, stream) != IO_NORMAL
	        || IO_read_string(newsf, stream) != IO_NORMAL)
		return IO_ERROR;

	// MW-2008-10-20: [[ ParentScripts ]] Set the boolean flag that tells us whether
	//   parentscript resolution is required to false.
	s_loaded_parent_script_reference = false;

	MCtranslatechars = charset != CHARSET;
	delete newsf; // stackfiles is obsolete

	MCStack *t_stack = nil;
	/* UNCHECKED */ MCStackSecurityCreateStack(t_stack);

	t_stack -> setparent(this);
	t_stack -> setfilename(MCcmd);

	if (IO_read_uint1(&type, stream) != IO_NORMAL
	        || type != OT_STACK && type != OT_ENCRYPT_STACK
	        || t_stack->load(stream, version, type) != IO_NORMAL)
	{
		delete t_stack;
		return IO_ERROR;
	}

	if (t_stack->load_substacks(stream, version) != IO_NORMAL
	        || IO_read_uint1(&type, stream) != IO_NORMAL
	        || type != OT_END)
	{
		delete t_stack;
		return IO_ERROR;
	}

	// We are reading the startup stack, so this becomes the root of the
	// stack list.
	stacks = t_stack;

	r_stack = t_stack;

#ifndef _MOBILE
	// Make sure parent script references are up to date.
	if (s_loaded_parent_script_reference)
		t_stack -> resolveparentscripts();
#else
	// Mark the stack as needed parentscript resolution. This is done after
	// aux stacks have been loaded.
	if (s_loaded_parent_script_reference)
		t_stack -> setextendedstate(True, ECS_USES_PARENTSCRIPTS);
#endif

	return IO_NORMAL;
}

// MW-2012-02-17: [[ LogFonts ]] Load a stack file, ensuring we clear up any
//   font table afterwards - regardless of errors.
IO_stat MCDispatch::readfile(MCStringRef p_openpath, MCStringRef p_name, IO_handle &stream, MCStack *&sptr)
{
	// Various places like to call this function with the first two parameters as NULL
	if (p_openpath == nil)
		p_openpath = kMCEmptyString;
	if (p_name == nil)
		p_name = kMCEmptyString;
	
	IO_stat stat;
	stat = doreadfile(p_openpath, p_name, stream, sptr);

	MCLogicalFontTableFinish();

	return stat;
}

// MW-2012-02-17: [[ LogFonts ]] Actually load the stack file (wrapped by readfile
//   to handle font table cleanup).
IO_stat MCDispatch::doreadfile(MCStringRef p_openpath, MCStringRef p_name, IO_handle &stream, MCStack *&sptr)
{
	Boolean loadhome = False;
	char version[8];

	if (readheader(stream, version) == IO_NORMAL)
	{
		if (strcmp(version, MCNameGetCString(MCN_version_string)) > 0)
		{
			MCresult->sets("stack was produced by a newer version");
			return IO_ERROR;
		}

		// MW-2008-10-20: [[ ParentScripts ]] Set the boolean flag that tells us whether
		//   parentscript resolution is required to false.
		s_loaded_parent_script_reference = false;

		uint1 charset, type;
		char *newsf;
		if (IO_read_uint1(&charset, stream) != IO_NORMAL
		        || IO_read_uint1(&type, stream) != IO_NORMAL
		        || IO_read_string(newsf, stream) != IO_NORMAL)
		{
			MCresult->sets("stack is corrupted, check for ~ backup file");
			return IO_ERROR;
		}
		delete newsf; // stackfiles is obsolete
		MCtranslatechars = charset != CHARSET;
		sptr = nil;
		/* UNCHECKED */ MCStackSecurityCreateStack(sptr);
		if (stacks == NULL)
			sptr->setparent(this);
		else
			sptr->setparent(stacks);
			
		sptr->setfilename(p_openpath);

		if (MCModeCanLoadHome() && type == OT_HOME)
		{
			char *lstring = NULL;
			char *cstring = NULL;
			IO_read_string(lstring, stream);
			IO_read_string(cstring, stream);
			delete lstring;
			delete cstring;
		}

		MCresult -> clear();

		if (IO_read_uint1(&type, stream) != IO_NORMAL
		    || type != OT_STACK && type != OT_ENCRYPT_STACK
		    || sptr->load(stream, version, type) != IO_NORMAL)
		{
			if (MCresult -> isclear())
				MCresult->sets("stack is corrupted, check for ~ backup file");
			destroystack(sptr, False);
			sptr = NULL;
			return IO_ERROR;
		}
		
		// MW-2011-08-09: [[ Groups ]] Make sure F_GROUP_SHARED is set
		//   appropriately.
		sptr -> checksharedgroups();
		
		if (sptr->load_substacks(stream, version) != IO_NORMAL
		        || IO_read_uint1(&type, stream) != IO_NORMAL
		        || type != OT_END)
		{
			if (MCresult -> isclear())
				MCresult->sets("stack is corrupted, check for ~ backup file");
			destroystack(sptr, False);
			sptr = NULL;
			return IO_ERROR;
		}

		if (stacks != NULL)
		{
			MCStack *tstk = stacks;
			do
			{
				if (sptr->hasname(tstk->getname()))
				{
					MCAutoNameRef t_stack_name;
					/* UNCHECKED */ t_stack_name . Clone(sptr -> getname());

					delete sptr;
					sptr = NULL;
					
<<<<<<< HEAD
					if (MCStringIsEqualTo(tstk -> getfilename(), p_openpath, kMCStringOptionCompareExact))
						sptr = tstk;
					else
					{
						MCdefaultstackptr->getcard()->message_with_valueref_args(MCM_reload_stack, MCNameGetString(tstk->getname()), p_openpath);
=======
					
					if (MCStringIsEqualTo(tstk -> getfilename(), p_openpath, kMCStringOptionCompareCaseless))
						sptr = tstk;
					else
					{
						MCdefaultstackptr->getcard()->message_with_valueref_args(MCM_reload_stack, tstk->getname(), p_openpath);
>>>>>>> e25efcf8
						tstk = stacks;
						do
						{
							if (MCNameIsEqualTo(t_stack_name, tstk->getname(), kMCCompareCaseless))
							{
								sptr = tstk;
								break;
							}
							tstk = (MCStack *)tstk->next();
						}
						while (tstk != stacks);
					}

					return IO_NORMAL;
				}
				tstk = (MCStack *)tstk->next();
			}
			while (tstk != stacks);
		}
		
		appendstack(sptr);
		
		sptr->extraopen(false);

		// MW-2008-10-28: [[ ParentScript ]]
		// We just loaded a stackfile, so check to see if parentScript resolution
		// is required and if so do it.
		// MW-2009-01-28: [[ Inherited parentScripts ]]
		// Resolving parentScripts may allocate memory, so 'resolveparentscripts'
		// will return false if it fails to allocate what it needs. At some point
		// this needs to be dealt with by deleting the stack and returning an error,
		// *However* at the time of writing, 'readfile' isn't designed to handle
		// this - so we just ignore the result for now (note that all the 'load'
		// methods *fail* to check for no-memory errors!).
		if (s_loaded_parent_script_reference)
			sptr -> resolveparentscripts();
		
	}
	else
	{
		MCS_seek_set(stream, 0);
		if (stacks == NULL)
		{
			MCnoui = True;
			MCscreen = new MCUIDC;
			/* UNCHECKED */ MCStackSecurityCreateStack(stacks);
			MCdefaultstackptr = MCstaticdefaultstackptr = stacks;
			stacks->setparent(this);
			stacks->setname_cstring("revScript");
			uint4 size = (uint4)MCS_fsize(stream);
            MCAutoPointer<char> script;
            script = new char[size + 2];
            (*script)[size] = '\n';
            (*script)[size + 1] = '\0';
            if (IO_read(*script, size, stream) != IO_NORMAL)
                return IO_ERROR;
            MCAutoStringRef t_script_str;
            /* UNCHECKED */ MCStringCreateWithCString(*script, &t_script_str);
            if (!stacks -> setscript(*t_script_str))
                return IO_ERROR;
		}
		else
		{
			// MW-2008-06-12: [[ Bug 6476 ]] Media won't open HC stacks
			if (!MCdispatcher->cut(True) || hc_import(p_name, stream, sptr) != IO_NORMAL)
			{
				MCresult->sets("file is not a stack");
				return IO_ERROR;
			}
		}
	}
	return IO_NORMAL;
}

IO_stat MCDispatch::loadfile(MCStringRef p_name, MCStack *&sptr)
{
	IO_handle stream;
	MCAutoStringRef t_open_path;

<<<<<<< HEAD
	MCAutoStringRef t_fname_string;
	t_fname_string = MCValueRetain(p_name);

=======
>>>>>>> e25efcf8
	bool t_found;
	t_found = false;
	if (!t_found)
	{
		if ((stream = MCS_open(p_name, kMCSOpenFileModeRead, True, False, 0)) != NULL)
		{
			// This should probably use resolvepath().
			if (MCStringGetCharAtIndex(p_name, 0) != PATH_SEPARATOR 
				&& MCStringGetCharAtIndex(p_name, 1) != ':')
			{
				MCAutoStringRef t_curpath;
				
				/* UNCHECKED */ MCS_getcurdir(&t_curpath);
				/* UNCHECKED */ MCStringFormat(&t_open_path, "@s/%@", *t_curpath, p_name); 
			}
			else
				t_open_path = p_name;

			t_found = true;
		}
	}

	if (!t_found)
	{
		MCAutoStringRef t_leaf_name;
		uindex_t t_leaf_index;
		if (MCStringLastIndexOfChar(p_name, PATH_SEPARATOR, UINDEX_MAX, kMCStringOptionCompareCaseless, t_leaf_index))
			/* UNCHECKED */ MCStringCopySubstring(p_name, MCRangeMake(t_leaf_index + 1, MCStringGetLength(p_name) - (t_leaf_index + 1)), &t_leaf_name);
		else
			t_leaf_name = p_name;
		if ((stream = MCS_open(*t_leaf_name, kMCSOpenFileModeRead, True, False, 0)) != NULL)
		{
			MCAutoStringRef t_curpath;
			/* UNCHECKED */ MCS_getcurdir(&t_curpath);
			/* UNCHECKED */ MCStringFormat(&t_open_path, "%@/%@", *t_curpath, p_name); 
			t_found = true;
		}
	}

	if (!t_found)
	{
		if (openstartup(p_name, &t_open_path, stream) ||
		        openenv(p_name, MCSTR("MCPATH"), &t_open_path, stream, 0) ||
		        openenv(p_name, MCSTR("PATH"), &t_open_path, stream, 0))
			t_found = true;
	}

	if (!t_found)
	{

		MCAutoStringRef t_homename;
		if (MCS_getenv(MCSTR("HOME"), &t_homename))
		{
			MCAutoStringRef t_trimmed_homename;
			if (MCStringGetCharAtIndex(*t_homename, MCStringGetLength(*t_homename) - 1) == '/')
				/* UNCHECKED */ MCStringCopySubstring(*t_homename, MCRangeMake(0, MCStringGetLength(*t_homename) - 1), &t_trimmed_homename);
			else
				t_trimmed_homename = *t_homename;

			if (!t_found)
				t_found = attempt_to_loadfile(stream, &t_open_path, "%@/%@", *t_trimmed_homename, p_name);

			if (!t_found)
				t_found = attempt_to_loadfile(stream, &t_open_path, "%@/stacks/%@", *t_trimmed_homename, p_name);

			if (!t_found)
				t_found = attempt_to_loadfile(stream, &t_open_path, "%@/components/%@", *t_trimmed_homename, p_name);
		}
	}


	if (stream == NULL)
	{
		return IO_ERROR;
	}
	IO_stat stat = readfile(*t_open_path, p_name, stream, sptr);
	MCS_close(stream);
	return stat;
}

void MCDispatch::cleanup(IO_handle stream, MCStringRef linkname, MCStringRef bname)
{
	if (stream != NULL)
		MCS_close(stream);
	MCS_unlink(linkname);
	if (bname != NULL)
		MCS_unbackup(bname, linkname);
}

IO_stat MCDispatch::savestack(MCStack *sptr, const MCStringRef p_fname)
{
	IO_stat stat;
	stat = dosavestack(sptr, p_fname);

	MCLogicalFontTableFinish();

	return stat;
}

IO_stat MCDispatch::dosavestack(MCStack *sptr, const MCStringRef p_fname)
{
	if (MCModeCheckSaveStack(sptr, p_fname) != IO_NORMAL)
		return IO_ERROR;
	
	MCAutoStringRef t_linkname;

	if (!MCStringIsEmpty(p_fname))
		t_linkname = p_fname;
	else if (!MCStringIsEmpty(sptr -> getfilename()))
		t_linkname = sptr -> getfilename();
	else
	{
		MCresult -> sets("stack does not have filename");
		return IO_ERROR;
	}
	
	if (MCS_noperm(*t_linkname))
	{
		MCresult->sets("can't open stack file, no permission");
		return IO_ERROR;
	}

	MCStringRef oldfiletype;
	oldfiletype = (MCStringRef)MCValueRetain(MCfiletype);
	MCValueAssign(MCfiletype, MCstackfiletype);
	
	MCAutoStringRef t_backup;
	/* UNCHECKED */ MCStringFormat(&t_backup, "%s~", MCStringGetCString(*t_linkname)); 

	MCS_unlink(*t_backup);
	if (MCS_exists(*t_linkname, True) && !MCS_backup(*t_linkname, *t_backup))
	{
		MCresult->sets("can't open stack backup file");

		MCValueAssign(MCfiletype, oldfiletype);
		return IO_ERROR;
	}
	IO_handle stream;

	if ((stream = MCS_open(*t_linkname, kMCSOpenFileModeWrite, True, False, 0)) == NULL)
	{
		MCresult->sets("can't open stack file");
		cleanup(stream, *t_linkname, *t_backup);
		MCValueAssign(MCfiletype, oldfiletype);
		return IO_ERROR;
	}
	MCValueAssign(MCfiletype, oldfiletype);
	MCString errstring = "Error writing stack (disk full?)";
	
	// MW-2012-03-04: [[ StackFile5500 ]] Work out what header to emit, and the size.
	const char *t_header;
	uint32_t t_header_size;
	if (MCstackfileversion >= 5500)
		t_header = newheader5500, t_header_size = 8;
	else if (MCstackfileversion >= 2700)
		t_header = newheader, t_header_size = 8;
	else
		t_header = header, t_header_size = HEADERSIZE;
	
	if (IO_write(t_header, sizeof(char), t_header_size, stream) != IO_NORMAL
	        || IO_write_uint1(CHARSET, stream) != IO_NORMAL)
	{
		MCresult->sets(errstring);
		cleanup(stream, *t_linkname, *t_backup);
		return IO_ERROR;
	}

	if (IO_write_uint1(OT_NOTHOME, stream) != IO_NORMAL
	        || IO_write_string(NULL, stream) != IO_NORMAL)
	{ // was stackfiles
		MCresult->sets(errstring);
		cleanup(stream, *t_linkname, *t_backup);
		return IO_ERROR;
	}
	
	// MW-2012-02-22; [[ NoScrollSave ]] Adjust the rect by the current group offset.
	MCgroupedobjectoffset . x = 0;
	MCgroupedobjectoffset . y = 0;
	
	MCresult -> clear();
	if (sptr->save(stream, 0, false) != IO_NORMAL
	        || IO_write_uint1(OT_END, stream) != IO_NORMAL)
	{
		if (MCresult -> isclear())
			MCresult->sets(errstring);
		cleanup(stream, *t_linkname, *t_backup);
		return IO_ERROR;
	}
	MCS_close(stream);
	uint2 oldmask = MCS_getumask();
	uint2 newmask = ~oldmask & 00777;
	if (oldmask & 00400)
		newmask &= ~00100;
	if (oldmask & 00040)
		newmask &= ~00010;
	if (oldmask & 00004)
		newmask &= ~00001;
	MCS_setumask(oldmask);
	
	MCS_chmod(*t_linkname, newmask);
	
	if (!MCStringIsEmpty(sptr -> getfilename()) && !MCStringIsEqualTo(sptr -> getfilename(), *t_linkname, kMCCompareExact))
		MCS_copyresourcefork(sptr -> getfilename(), *t_linkname);
	else if (!MCStringIsEmpty(sptr -> getfilename()))
		MCS_copyresourcefork(*t_backup, *t_linkname);

	sptr->setfilename(*t_linkname);
	MCS_unlink(*t_backup);
	return IO_NORMAL;
}

#ifdef FEATURE_RELAUNCH_SUPPORT
extern bool relaunch_startup(const char *p_id);
#endif

void send_relaunch(void)
{
#ifdef FEATURE_RELAUNCH_SUPPORT
	bool t_do_relaunch;
	t_do_relaunch = false;
	const char *t_id;

	t_do_relaunch = MCModeHandleRelaunch(t_id);

	if (t_do_relaunch)
		if (relaunch_startup(t_id))
			exit(0);
#endif
}

void send_startup_message(bool p_do_relaunch = true)
{
	if (p_do_relaunch)
		send_relaunch();

	MCdefaultstackptr -> setextendedstate(true, ECS_DURING_STARTUP);

	MCdefaultstackptr -> getcard() -> message(MCM_start_up);

	MCdefaultstackptr -> setextendedstate(false, ECS_DURING_STARTUP);
}

void MCDispatch::wclose(Window w)
{
	MCStack *target = findstackd(w);
	if (target != NULL && !target -> getextendedstate(ECS_DISABLED_FOR_MODAL))
	{
		Exec_stat stat = target->getcurcard()->message(MCM_close_stack_request);
		if (stat == ES_NOT_HANDLED || stat == ES_PASS)
		{
			target->kunfocus();
			target->close();
			target->checkdestroy();
		}
	}
}

void MCDispatch::wkfocus(Window w)
{
	MCStack *target = findstackd(w);
	if (target != NULL)
		target->kfocus();
}

void MCDispatch::wkunfocus(Window w)
{
	MCStack *target = findstackd(w);
	if (target != NULL)
		target->kunfocus();
}

Boolean MCDispatch::wkdown(Window w, const char *string, KeySym key)
{
	if (menu != NULL)
		return menu->kdown(string, key);

	MCStack *target = findstackd(w);
	if (target == NULL || !target->kdown(string, key))
	{
		if (MCmodifierstate & MS_MOD1)
		{
			MCButton *bptr = MCstacks->findmnemonic(MCS_tolower(string[0]));
			if (bptr != NULL)
			{
				bptr->activate(True, (uint2)key);
				return True;
			}
		}
	}
	else
		if (target != NULL)
			return True;
	return False;
}

void MCDispatch::wkup(Window w, const char *string, KeySym key)
{
	if (menu != NULL)
		menu->kup(string, key);
	else
	{
		MCStack *target = findstackd(w);
		if (target != NULL)
			target->kup(string, key);
	}
}

void MCDispatch::wmfocus_stack(MCStack *target, int2 x, int2 y)
{
	if (menu != NULL)
		menu->mfocus(x, y);
	else
	{
		if (target != NULL)
			target->mfocus(x, y);
	}
}

void MCDispatch::wmfocus(Window w, int2 x, int2 y)
{
	MCStack *target = findstackd(w);
	wmfocus_stack(target, x, y);
}

void MCDispatch::wmunfocus(Window w)
{
	MCStack *target = findstackd(w);
	if (target != NULL)
		target->munfocus();
}

void MCDispatch::wmdrag(Window w)
{
	if (!MCModeMakeLocalWindows())
		return;

	if (isdragsource())
		return;

	MCStack *target = findstackd(w);

	if (target != NULL)
		target->mdrag();

	MCPasteboard *t_pasteboard;
	t_pasteboard = MCdragdata -> GetSource();

	// OK-2009-03-13: [[Bug 7776]] - Check for null MCdragtargetptr to hopefully fix crash.
	if (t_pasteboard != NULL && MCdragtargetptr != NULL)
	{
		m_drag_source = true;
		m_drag_end_sent = false;

		// MW-2009-02-02: [[ Improved image search ]]
		// Search for the appropriate image object using the standard method - note
		// here we search relative to the target of the dragStart message.
		MCImage *t_image;
		t_image = NULL;
		if (MCdragimageid != 0)
			t_image = MCdragtargetptr != NULL ? MCdragtargetptr -> resolveimageid(MCdragimageid) : resolveimageid(MCdragimageid);
		
		MCdragsource = MCdragtargetptr;

		if (MCdragtargetptr->gettype() > CT_CARD)
		{
			MCControl *cptr = (MCControl *)MCdragtargetptr;
			cptr->munfocus();
			cptr->getcard()->ungrab();
		}
		MCdragtargetptr->getstack()->resetcursor(True);
		MCdragtargetptr -> getstack() -> munfocus();

		MCdragaction = MCscreen -> dodragdrop(t_pasteboard, MCallowabledragactions, t_image, t_image != NULL ? &MCdragimageoffset : NULL);

		dodrop(true);
		MCdragdata -> ResetSource();

		MCdragsource = NULL;
		MCdragdest = NULL;
		MCdropfield = NULL;
		MCdragtargetptr = NULL;
		m_drag_source = false;
	}
	else
	{
		MCdragdata -> ResetSource();
		MCdragsource = NULL;
		MCdragdest = NULL;
		MCdropfield = NULL;
		MCdragtargetptr = NULL;
		m_drag_source = false;
	}
}

void MCDispatch::wmdown_stack(MCStack *target, uint2 which)
{
	if (menu != NULL)
		menu -> mdown(which);
	else
	{
		if (!isdragsource())
		{
			MCallowabledragactions = DRAG_ACTION_COPY;
			MCdragaction = DRAG_ACTION_NONE;
			MCdragimageid = 0;
			MCdragimageoffset . x = 0;
			MCdragimageoffset . y = 0;
			MCdragdata -> ResetSource();
		}
		
		if (target != NULL)
			target->mdown(which);
	}
}

void MCDispatch::wmdown(Window w, uint2 which)
{
	MCStack *target = findstackd(w);
	wmdown_stack(target, which);
}

void MCDispatch::wmup_stack(MCStack *target, uint2 which)
{
	if (menu != NULL)
		menu->mup(which);
	else
	{
		if (target != NULL)
			target->mup(which);
	}
}

void MCDispatch::wmup(Window w, uint2 which)
{
	MCStack *target = findstackd(w);
	wmup_stack(target, which);
}

void MCDispatch::wdoubledown(Window w, uint2 which)
{
	if (menu != NULL)
		menu->doubledown(which);
	else
	{
		MCStack *target = findstackd(w);
		if (target != NULL)
			target->doubledown(which);
	}
}

void MCDispatch::wdoubleup(Window w, uint2 which)
{
	if (menu != NULL)
		menu->doubleup(which);
	else
	{
		MCStack *target = findstackd(w);
		if (target != NULL)
			target->doubleup(which);
	}
}

void MCDispatch::kfocusset(Window w)
{
	MCStack *target = findstackd(w);
	if (target != NULL)
		target->kfocusset(NULL);
}

void MCDispatch::wmdragenter(Window w, MCPasteboard *p_data)
{
	
	MCStack *target = findstackd(w);
	
	m_drag_target = true;

	if (m_drag_source)
		MCdragdata -> SetTarget(MCdragdata -> GetSource());
	else
		MCdragdata -> SetTarget(p_data);

	if (MCmousestackptr != NULL && target != MCmousestackptr)
		MCmousestackptr -> munfocus();

	MCmousestackptr = target;
}

MCDragAction MCDispatch::wmdragmove(Window w, int2 x, int2 y)
{
	// We must also issue a new focus event if the modifierstate
	// changes.
	static uint4 s_old_modifiers = 0;

	MCStack *target = findstackd(w);
	if (MCmousex != x || MCmousey != y || MCmodifierstate != s_old_modifiers)
	{
		MCmousex = x;
		MCmousey = y;
		s_old_modifiers = MCmodifierstate;
		target -> mfocus(x, y);
	}
	return MCdragaction;
}

void MCDispatch::wmdragleave(Window w)
{
	MCStack *target = findstackd(w);
	if (target != NULL && target == MCmousestackptr)
	{
		MCmousestackptr -> munfocus();
		MCmousestackptr = NULL;
	}
	MCdragdata -> ResetTarget();
	m_drag_target = false;
}

MCDragAction MCDispatch::wmdragdrop(Window w)
{
	MCStack *target;
	target = findstackd(w);
	
	// MW-2011-02-08: Make sure we store the drag action that is in effect now
	//   otherwise it can change as a result of message sends which is bad :o)
	uint32_t t_drag_action;
	t_drag_action = MCdragaction;
	
	if (t_drag_action != DRAG_ACTION_NONE)
		dodrop(false);

	MCmousestackptr = NULL;
	MCdragdata -> ResetTarget();
	m_drag_target = false;

	return t_drag_action;
}

void MCDispatch::property(Window w, Atom atom)
{
}

void MCDispatch::configure(Window w)
{
	MCStack *target = findstackd(w);
	if (target != NULL)
		target->configure(True);
}

void MCDispatch::enter(Window w)
{
	MCStack *target = findstackd(w);
	if (target != NULL)
		target->enter();
}

void MCDispatch::redraw(Window w, MCRegionRef p_dirty_region)
{
	MCStack *target = findstackd(w);
	if (target == NULL)
		return;

	target -> updatewindow(p_dirty_region);
}

MCFontStruct *MCDispatch::loadfont(MCNameRef fname, uint2 &size, uint2 style, Boolean printer)
{
#ifdef _LINUX
	if (fonts == NULL)
		fonts = MCFontlistCreateNew();
	if (fonts == NULL)
		fonts = MCFontlistCreateOld();
#else
	if (fonts == nil)
		fonts = new MCFontlist;
#endif
	return fonts->getfont(fname, size, style, printer);
}

MCStack *MCDispatch::findstackname(MCNameRef p_name)
{
<<<<<<< HEAD
	if (MCNameIsEmpty(p_name))
=======
	if (p_name == nil || MCNameIsEmpty(p_name))
>>>>>>> e25efcf8
		return NULL;

	MCStack *tstk = stacks;
	if (tstk != NULL)
	{
		do
		{
			MCStack *foundstk;
			if ((foundstk = (MCStack *)tstk->findsubstackname(p_name)) != NULL)
				return foundstk;
			tstk = (MCStack *)tstk->next();
		}
		while (tstk != stacks);
	}

	tstk = stacks;
	if (tstk != NULL)
	{
		do
		{
			MCStack *foundstk;
			if ((foundstk = (MCStack *)tstk->findstackfile(p_name)) != NULL)
				return foundstk;
			tstk = (MCStack *)tstk->next();
		}
		while (tstk != stacks);
	}
<<<<<<< HEAD
;
=======

>>>>>>> e25efcf8
	if (loadfile(MCNameGetString(p_name), tstk) != IO_NORMAL)
	{
		MCAutoStringRef t_name;
		/* UNCHECKED */ MCStringMutableCopy(MCNameGetString(p_name), &t_name);
		/* UNCHECKED */ MCStringLowercase(*t_name);
		
		// Remove all special characters from the input string
<<<<<<< HEAD
		// TODO: what about the other special chars added by unicode?
=======
		// TODO: what about other 'special' chars added by unicode?
>>>>>>> e25efcf8
		MCStringRef t_replace = MCSTR("\r\n\t *?<>/\\()[]{}|'`\"");
		MCRange t_range = MCRangeMake(0, MCStringGetLength(t_replace));
		for (uindex_t i = 0; i < MCStringGetLength(*t_name); i++)
		{
			if (MCStringCountChar(t_replace, t_range, MCStringGetCharAtIndex(*t_name, i), kMCStringOptionCompareExact))
				/* UNCHECKED */ MCStringReplace(*t_name, MCRangeMake(i, 1), MCSTR("_"));
		}
		
		MCAutoStringRef t_name_mc;
		/* UNCHECKED */ MCStringFormat(&t_name_mc, "%@.mc", *t_name);
		if (loadfile(*t_name_mc, tstk) != IO_NORMAL)
		{
			MCAutoStringRef t_name_rev;
			/* UNCHECKED */ MCStringFormat(&t_name_rev, "%@.rev", *t_name);
			if (loadfile(*t_name_rev, tstk) != IO_NORMAL)
				return NULL;
		}
	}

	return tstk;
}

MCStack *MCDispatch::findstackid(uint4 fid)
{
	if (fid == 0)
		return NULL;
	MCStack *tstk = stacks;
	do
	{
		MCStack *foundstk;
		if ((foundstk = (MCStack *)tstk->findsubstackid(fid)) != NULL)
			return foundstk;
		tstk = (MCStack *)tstk->next();
	}
	while (tstk != stacks);
	return NULL;
}

MCStack *MCDispatch::findchildstackd(Window w,uint2 cindex)
{
	uint2 ccount = 0;
	if (stacks != NULL)
	{
		MCStack *tstk = stacks;
		do
		{
			MCStack *foundstk;
			if ((foundstk =
			            (MCStack *)tstk->findchildstackd(w,ccount,cindex))!= NULL)
				return foundstk;
			tstk = (MCStack *)tstk->next();
		}
		while (tstk != stacks);
	}
	return NULL;
}

MCStack *MCDispatch::findstackd(Window w)
{
	if (w == DNULL)
		return NULL;
	
	if (stacks != NULL)
	{
		MCStack *tstk = stacks;
		do
		{
			MCStack *foundstk;
			if ((foundstk = tstk->findstackd(w)) != NULL)
				return foundstk;
			tstk = (MCStack *)tstk->next();
		}
		while (tstk != stacks);
	}
	if (panels != NULL)
	{
		MCStack *tstk = panels;
		do
		{
			MCStack *foundstk;
			if ((foundstk = tstk->findstackd(w)) != NULL)
				return foundstk;
			tstk = (MCStack *)tstk->next();
		}
		while (tstk != panels);
	}

	// MW-2006-04-24: [[ Purify ]] It is possible to get here after MCtooltip has been
	//   deleted. So MCtooltip is now NULL in this situation and we test for it here.
	if (MCtooltip != NULL && MCtooltip->findstackd(w))
		return MCtooltip;
	return NULL;
}

MCObject *MCDispatch::getobjid(Chunk_term type, uint4 inid)
{
	if (stacks != NULL)
	{
		MCStack *tstk = stacks;
		do
		{
			MCObject *optr;
			if ((optr = tstk->getsubstackobjid(type, inid)) != NULL)
				return optr;
			tstk = (MCStack *)tstk->next();
		}
		while (tstk != stacks);
	}
	return NULL;
}

MCObject *MCDispatch::getobjname(Chunk_term type, MCNameRef p_name)
{
	if (stacks != NULL)
	{
		MCStack *tstk = stacks;
		do
		{
			MCObject *optr;
			if ((optr = tstk->getsubstackobjname(type, p_name)) != NULL)
				return optr;
			tstk = (MCStack *)tstk->next();
		}
		while (tstk != stacks);
	}

	if (type == CT_IMAGE)
	{
		const char *sptr = MCNameGetCString(p_name);
		uint4 l = MCStringGetLength(MCNameGetString((p_name)));

		MCNewAutoNameRef t_image_name;
		if (MCU_strchr(sptr, l, ':'))
			/* UNCHECKED */ t_image_name = MCValueRetain(p_name);
		
		MCImage *iptr = imagecache;
		if (iptr != NULL)
		{
			do
			{
check:
				if (!MCNameIsEmpty(*t_image_name) && iptr -> hasname(*t_image_name))
					return iptr;
				if (!iptr->getopened())
				{
					iptr->remove(imagecache);
					delete iptr;
					iptr = imagecache;
					if (iptr == NULL)
						break;
					goto check;
				}
				iptr = (MCImage *)iptr->next();
			}
			while (iptr != imagecache);
		}

		if (MCU_strchr(sptr, l, ':'))
		{
			MCresult->clear(False);
			MCExecPoint ep(MCdefaultstackptr, NULL, NULL);
			MCExecPoint *epptr = MCEPptr == NULL ? &ep : MCEPptr;
			epptr->setvalueref(p_name);
			MCU_geturl(*epptr);
			if (MCresult->isempty())
			{
				iptr = new MCImage;
				iptr->appendto(imagecache);
				iptr->setprop(0, P_TEXT, *epptr, False);
				iptr->setname(*t_image_name);
				return iptr;
			}
		}
	}
	return NULL;
}

MCStack *MCDispatch::gethome()
{
	return stacks;
}

Boolean MCDispatch::ismainstack(MCStack *sptr)
{
	if (stacks != NULL)
	{
		MCStack *tstk = stacks;
		do
		{
			if (tstk == sptr)
				return True;
			tstk = (MCStack *)tstk->next();
		}
		while (tstk != stacks);
	}
	return False;
}

void MCDispatch::addmenu(MCObject *target)
{
	menu = target;
	target->getcard()->ungrab();
}

void MCDispatch::removemenu()
{
	//  menu->getstack()->mfocus(MCmousex, MCmousey); //disrupts card kfocus
	menu = NULL;
}

void MCDispatch::closemenus()
{
	if (menu != NULL)
		menu->closemenu(True, True);
}

void MCDispatch::appendpanel(MCStack *sptr)
{
	sptr->appendto(panels);
}

void MCDispatch::removepanel(MCStack *sptr)
{
	sptr->remove(panels);
}

///////////////////////////////////////////////////////////////////////////////

bool MCDispatch::loadexternal(MCStringRef p_external)
{
	MCStringRef t_filename;
#if defined(TARGET_SUBPLATFORM_ANDROID)
	extern bool revandroid_loadExternalLibrary(MCStringRef p_external, MCStringRef &r_filename);
	if (!revandroid_loadExternalLibrary(p_external, t_filename))
		return false;

	// Don't try and load any drivers as externals.
	if (MCStringBeginsWithCString(p_external, (const char_t *)"db", kMCStringOptionCompareExact))
	{
		MCValueRelease(t_filename);
		return true;
	}
#elif !defined(_SERVER)
	if (MCStringBeginsWithCString(p_external, (const char_t *)"/", kMCStringOptionCompareExact))
	{
		t_filename = MCValueRetain(p_external);
	}
	else
	{
		uindex_t t_separator;
		MCStringLastIndexOfChar(MCcmd, '/', 0, kMCStringOptionCompareExact, t_separator);
		if (!MCStringMutableCopySubstring(MCcmd, MCRangeMake(0, t_separator), t_filename))
			return false;
		if (!MCStringAppendFormat(t_filename, "/%@", p_external))
		{
			MCValueRelease(t_filename);
			return false;
		}
	}

#else
	t_filename = MCValueRetain(p_external);
#endif
	
	if (m_externals == nil)
		m_externals = new MCExternalHandlerList;
	
	bool t_loaded;
	t_loaded = m_externals -> Load(t_filename);
	MCValueRelease(t_filename);
	
	if (m_externals -> IsEmpty())
	{
		delete m_externals;
		m_externals = nil;
}

	return t_loaded;
}

///////////////////////////////////////////////////////////////////////////////

// We have three contexts to be concerned with:
//   - text editing : MCactivefield != NULL
//   - image editing : MCactiveimage != NULL
//   - stack editing
//
// We try each of these in turn, attempting appropriate things in each case.
//
bool MCDispatch::dopaste(MCObject*& r_objptr, bool p_explicit)
{
	r_objptr = NULL;

	if (MCactivefield != NULL)
	{
		MCParagraph *t_paragraphs;
		t_paragraphs = MCclipboarddata -> FetchParagraphs(MCactivefield);

		//

		if (t_paragraphs != NULL)
		{
			// MW-2012-03-16: [[ Bug ]] Fetch the current active field since it can be
			//   unset as a result of pasting (due to scrollbarDrag).
			MCField *t_field;
			t_field = MCactivefield;

			// MW-2012-02-16: [[ Bug ]] Bracket any actions that result in
			//   textChanged message by a lock screen pair.
			MCRedrawLockScreen();
			t_field -> pastetext(t_paragraphs, true);
			MCRedrawUnlockScreen();

			// MW-2012-02-08: [[ TextChanged ]] Invoke textChanged as this method
			//   was called as a result of a user action (paste cmd, paste key).
			t_field -> textchanged();
			return true;
		}
	}
	
	if (MCactiveimage != NULL && MCclipboarddata -> HasImage())
	{
		MCAutoDataRef t_data;
		if (MCclipboarddata -> Fetch(TRANSFER_TYPE_IMAGE, &t_data))
		{
			MCExecPoint ep(NULL, NULL, NULL);
			/* UNCHECKED */ ep . setvalueref(*t_data);

			MCImage *t_image;
			t_image = new MCImage;
			t_image -> open();
			t_image -> openimage();
			t_image -> setprop(0, P_TEXT, ep, False);
			MCactiveimage -> pasteimage(t_image);
			t_image -> closeimage();
			t_image -> close();

			delete t_image;
			return true; 
		}

		return false;
	}
	
	if (MCdefaultstackptr != NULL && (p_explicit || MCdefaultstackptr -> gettool(MCdefaultstackptr) == T_POINTER))
	{
		MCObject *t_objects;
		t_objects = NULL;

		if (!MCclipboarddata -> Lock())
			return false;
		if (MCclipboarddata -> HasObjects())
		{
			MCAutoDataRef t_data;
			if (MCclipboarddata -> Fetch(TRANSFER_TYPE_OBJECTS, &t_data))
				t_objects = MCObject::unpickle(*t_data, MCdefaultstackptr);
		}
		else if (MCclipboarddata -> HasImage())
		{
			MCAutoDataRef t_data;
			if (MCclipboarddata -> Fetch(TRANSFER_TYPE_IMAGE, &t_data))
			{
				MCExecPoint ep(NULL, NULL, NULL);
				/* UNCHECKED */ ep . setvalueref(*t_data);
				t_objects = new MCImage(*MCtemplateimage);
				t_objects -> open();
				t_objects -> setprop(0, P_TEXT, ep, False);
				t_objects -> close();
			}
		}
		MCclipboarddata -> Unlock();

		//

		if (t_objects != NULL)
		{
			MCselected -> clear(False);
			MCselected -> lockclear();

			while(t_objects != NULL)
			{
				MCObject *t_object;
				t_object = t_objects -> remove(t_objects);
				t_object -> paste();

				// OK-2009-04-02: [[Bug 7881]] - Parentscripts broken by cut and pasting object
				t_object -> resolveparentscript();

				if (t_object -> getparent() == NULL)
					delete t_object;
				else
					r_objptr = t_object;
			}

			MCselected -> unlockclear();
	
			return true;
		}
	}

	return false;
}

void MCDispatch::dodrop(bool p_source)
{
	if (!m_drag_end_sent && MCdragsource != NULL && (MCdragdest == NULL || MCdragaction == DRAG_ACTION_NONE))
	{
		// We are only the source
		m_drag_end_sent = true;
		MCdragsource -> message(MCM_drag_end);

		// OK-2008-10-21 : [[Bug 7316]] - Cursor in script editor follows mouse after dragging to non-Revolution target.
		// I have no idea why this apparently only happens in the script editor, but this seems to fix it and doesn't seem too risky :)
		// MW-2008-10-28: [[ Bug 7316 ]] - This happens because the script editor is doing stuff with drag messages
		//   causing the default engine behaviour to be overriden. In this case, some things have to happen to the field
		//   when the drag is over. Note that we have to check that the source was a field in this case since we don't
		//   need to do anything if it is not!
		if (MCdragsource -> gettype() == CT_FIELD)
		{
			MCField *t_field;
			t_field = static_cast<MCField *>(MCdragsource);
			t_field -> setstate(False, CS_DRAG_TEXT);
			t_field -> computedrag();
			t_field -> getstack() -> resetcursor(True);
		}

		return;
	}
	
	if (p_source)
		return;

	// Setup global variables for a field drop
	MCdropfield = NULL;
	MCdropchar = 0;

	int4 t_start_index, t_end_index;
	t_start_index = t_end_index = 0;
	if (MCdragdest != NULL && MCdragdest -> gettype() == CT_FIELD)
	{
		MCdropfield = static_cast<MCField *>(MCdragdest);
		if (MCdragdest -> getstate(CS_DRAG_TEXT))
		{
			MCdropfield -> locmark(False, False, False, False, True, t_start_index, t_end_index);
			MCdropchar = t_start_index;
		}
	}

	// If source is a field and the engine handled the start of the drag operation
	bool t_auto_source;
	t_auto_source = MCdragsource != NULL && MCdragsource -> gettype() == CT_FIELD && MCdragsource -> getstate(CS_SOURCE_TEXT);

	// If dest is a field and the engine handled the accepting of the operation
	bool t_auto_dest;
	t_auto_dest = MCdragdest != NULL && MCdragdest -> gettype() == CT_FIELD && MCdragdest -> getstate(CS_DRAG_TEXT);

	if (t_auto_source && t_auto_dest && MCdragsource == MCdragdest)
	{
		// Source and target is the same field
		MCField *t_field;
		t_field = static_cast<MCField *>(MCdragsource);

		int4 t_from_start_index, t_from_end_index;
		t_field -> selectedmark(False, t_from_start_index, t_from_end_index, False, False);

		// We are dropping in the target selection - so just send the messages and do nothing
		if (t_start_index >= t_from_start_index && t_start_index < t_from_end_index)
		{
			t_field -> message(MCM_drag_drop);
			t_field -> message(MCM_drag_end);
			t_field -> setstate(False, CS_DRAG_TEXT);
			t_field -> computedrag();
			t_field -> getstack() -> resetcursor(True);
			return;
		}

		if (t_field -> message(MCM_drag_drop) != ES_NORMAL)
		{
			MCParagraph *t_paragraphs;
			t_paragraphs = MCdragdata -> FetchParagraphs(MCdropfield);

			// MW-2012-02-16: [[ Bug ]] Bracket any actions that result in
			//   textChanged message by a lock screen pair.
			MCRedrawLockScreen();

			if (MCdragaction == DRAG_ACTION_MOVE)
			{
				MCdropfield -> movetext(t_paragraphs, t_start_index);
				Ustruct *us = MCundos->getstate();
				if (us != NULL && us->type == UT_MOVE_TEXT)
					MCdropfield->seltext(us -> ud.text.index, us -> ud.text.index + us->ud.text.newchars, False, True);
			}
			else
			{
				MCdropfield -> seltext(t_start_index, t_start_index, True);

				MCdropfield -> pastetext(t_paragraphs, true);

				Ustruct *us = MCundos->getstate();
				if (us != NULL && us->type == UT_TYPE_TEXT)
					MCdropfield->seltext(t_start_index, t_start_index + us->ud.text.newchars, False, True);
			}

			// MW-2012-02-16: [[ Bug ]] Bracket any actions that result in
			//   textChanged message by a lock screen pair.
			MCRedrawUnlockScreen();
			
			// MW-2012-02-08: [[ TextChanged ]] Invoke textChanged as this method
			//   was called as a result of a user action (result of drop in field).
			MCactivefield -> textchanged();
		}

		MCdropfield->setstate(False, CS_DRAG_TEXT);
		MCdropfield->computedrag();
		MCdropfield -> getstack() -> resetcursor(True);

		return;
	}

	int4 t_src_start, t_src_end;
	t_src_start = t_src_end = 0;
	if (t_auto_source)
		static_cast<MCField *>(MCdragsource) -> selectedmark(False, t_src_start, t_src_end, False, False);

	bool t_auto_drop;
	t_auto_drop = MCdragdest != NULL && MCdragdest -> message(MCM_drag_drop) != ES_NORMAL;

	if (t_auto_dest && t_auto_drop && MCdragdata != NULL && MCdropfield != NULL)
	{
		// MW-2012-02-16: [[ Bug ]] Bracket any actions that result in
		//   textChanged message by a lock screen pair.
		MCRedrawLockScreen();

		// Process an automatic drop action
		MCdropfield -> seltext(t_start_index, t_start_index, True);

		MCParagraph *t_paragraphs;
		t_paragraphs = MCdragdata -> FetchParagraphs(MCdropfield);
		MCdropfield -> pastetext(t_paragraphs, true);

		Ustruct *us = MCundos->getstate();
		if (us != NULL && us->type == UT_TYPE_TEXT)
			MCdropfield->seltext(t_start_index, t_start_index + us->ud.text.newchars, False, True);
		MCdropfield->setstate(False, CS_DRAG_TEXT);
		MCdropfield->computedrag();
		MCdropfield -> getstack() -> resetcursor(True);
		
		// MW-2012-02-16: [[ Bug ]] Bracket any actions that result in
		//   textChanged message by a lock screen pair.
		MCRedrawUnlockScreen();

		// MW-2012-02-08: [[ TextChanged ]] Invoke textChanged as this method
		//   was called as a result of a user action (drop from different field).
		MCactivefield -> textchanged();
	}
	else if (MCdropfield != NULL)
	{
		MCdropfield->setstate(False, CS_DRAG_TEXT);
		MCdropfield->computedrag();
		MCdropfield -> getstack() -> resetcursor(True);
	}

	bool t_auto_end;
	if (MCdragsource != NULL)
	{
		m_drag_end_sent = true;
		t_auto_end = MCdragsource -> message(MCM_drag_end) != ES_NORMAL;
	}
	else
		t_auto_end = false;

	if (t_auto_source && t_auto_end && MCdragsource != NULL && MCdragaction == DRAG_ACTION_MOVE)
	{
		// MW-2012-02-16: [[ Bug ]] Bracket any actions that result in
		//   textChanged message by a lock screen pair.
		MCRedrawLockScreen();
		static_cast<MCField *>(MCdragsource) -> deletetext(t_src_start, t_src_end);
		MCRedrawUnlockScreen();

		// MW-2012-02-08: [[ TextChanged ]] Invoke textChanged as this method
		//   was called as a result of a user action (move from one field to another).
		MCactivefield -> textchanged();
	}
}

////////////////////////////////////////////////////////////////////////////////

void MCDispatch::clearcursors(void)
{
	for(uint32_t i = 0; i < PI_NCURSORS; i++)
	{
		if (MCcursor == MCcursors[i])
			MCcursor = nil;
		if (MCdefaultcursor = MCcursors[i])
			MCdefaultcursor = nil;
	}

	MCStack *t_stack;
	t_stack = stacks;
	do
	{
		t_stack -> clearcursor();
		t_stack = t_stack -> next();
	}
	while(t_stack != stacks -> prev());
}

////////////////////////////////////////////////////////////////////////////////

void MCDispatch::changehome(MCStack *stack)
{
	MCStack *t_stack;
	t_stack = stacks;
	do
	{
		if (t_stack -> getparent() == stacks)
			t_stack -> setparent(stack);
		t_stack = t_stack -> next();
	}
	while(t_stack != stacks -> prev());

	stack -> setparent(this);
	stack -> totop(stacks);
}

////////////////////////////////////////////////////////////////////////////////

#ifdef _WINDOWS_DESKTOP
void MCDispatch::freeprinterfonts()
{
	fonts->freeprinterfonts();
}
#endif

MCFontlist *MCFontlistGetCurrent(void)
{
	return MCdispatcher -> getfontlist();
}

////////////////////////////////////////////////////////////////////////////////

void MCDispatch::GetDefaultTextFont(MCExecContext& ctxt, MCStringRef& r_font)
{
	if (MCStringCreateWithCString(DEFAULT_TEXT_FONT, r_font))
		return;

	ctxt . Throw();
}

void MCDispatch::GetDefaultTextSize(MCExecContext& ctxt, uinteger_t& r_size)
{
	r_size = DEFAULT_TEXT_SIZE;
}

void MCDispatch::GetDefaultTextStyle(MCExecContext& ctxt, MCInterfaceTextStyle& r_style)
{
	r_style . style = FA_DEFAULT_STYLE;
}

void MCDispatch::GetDefaultTextAlign(MCExecContext& ctxt, intenum_t& r_align)
{
    r_align = F_ALIGN_LEFT;
}

void MCDispatch::GetDefaultTextHeight(MCExecContext& ctxt, uinteger_t& r_height)
{
    r_height = heightfromsize(DEFAULT_TEXT_SIZE);
}

void MCDispatch::GetDefaultForePixel(MCExecContext& ctxt, uinteger_t& r_pixel)
{
    r_pixel = MCscreen->black_pixel.pixel & 0xFFFFFF;
}

void MCDispatch::GetDefaultBackPixel(MCExecContext& ctxt, uinteger_t& r_pixel)
{
    r_pixel = MCscreen->background_pixel.pixel & 0xFFFFFF;
}

void MCDispatch::GetDefaultTopPixel(MCExecContext& ctxt, uinteger_t& r_pixel)
{
    r_pixel = MCscreen->white_pixel.pixel & 0xFFFFFF;
}

void MCDispatch::GetDefaultForeColor(MCExecContext& ctxt, MCInterfaceNamedColor& r_color)
{
    if (MCStringCreateWithCString("black", r_color . name))
        return;
    
    ctxt . Throw();
}

void MCDispatch::GetDefaultBackColor(MCExecContext& ctxt, MCInterfaceNamedColor& r_color)
{
    if (MCStringCreateWithCString("white", r_color . name))
        return;
    
    ctxt . Throw();
}

void MCDispatch::GetDefaultPattern(MCExecContext& ctxt, uinteger_t*& r_pattern)
{
    r_pattern = nil;
}

////////////////////////////////////////////////////////////////////////////////<|MERGE_RESOLUTION|>--- conflicted
+++ resolved
@@ -688,20 +688,12 @@
 					delete sptr;
 					sptr = NULL;
 					
-<<<<<<< HEAD
-					if (MCStringIsEqualTo(tstk -> getfilename(), p_openpath, kMCStringOptionCompareExact))
-						sptr = tstk;
-					else
-					{
-						MCdefaultstackptr->getcard()->message_with_valueref_args(MCM_reload_stack, MCNameGetString(tstk->getname()), p_openpath);
-=======
 					
 					if (MCStringIsEqualTo(tstk -> getfilename(), p_openpath, kMCStringOptionCompareCaseless))
 						sptr = tstk;
 					else
 					{
 						MCdefaultstackptr->getcard()->message_with_valueref_args(MCM_reload_stack, tstk->getname(), p_openpath);
->>>>>>> e25efcf8
 						tstk = stacks;
 						do
 						{
@@ -781,12 +773,6 @@
 	IO_handle stream;
 	MCAutoStringRef t_open_path;
 
-<<<<<<< HEAD
-	MCAutoStringRef t_fname_string;
-	t_fname_string = MCValueRetain(p_name);
-
-=======
->>>>>>> e25efcf8
 	bool t_found;
 	t_found = false;
 	if (!t_found)
@@ -1366,11 +1352,7 @@
 
 MCStack *MCDispatch::findstackname(MCNameRef p_name)
 {
-<<<<<<< HEAD
-	if (MCNameIsEmpty(p_name))
-=======
 	if (p_name == nil || MCNameIsEmpty(p_name))
->>>>>>> e25efcf8
 		return NULL;
 
 	MCStack *tstk = stacks;
@@ -1398,11 +1380,7 @@
 		}
 		while (tstk != stacks);
 	}
-<<<<<<< HEAD
-;
-=======
-
->>>>>>> e25efcf8
+
 	if (loadfile(MCNameGetString(p_name), tstk) != IO_NORMAL)
 	{
 		MCAutoStringRef t_name;
@@ -1410,11 +1388,7 @@
 		/* UNCHECKED */ MCStringLowercase(*t_name);
 		
 		// Remove all special characters from the input string
-<<<<<<< HEAD
-		// TODO: what about the other special chars added by unicode?
-=======
 		// TODO: what about other 'special' chars added by unicode?
->>>>>>> e25efcf8
 		MCStringRef t_replace = MCSTR("\r\n\t *?<>/\\()[]{}|'`\"");
 		MCRange t_range = MCRangeMake(0, MCStringGetLength(t_replace));
 		for (uindex_t i = 0; i < MCStringGetLength(*t_name); i++)
