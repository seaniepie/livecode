/* Copyright (C) 2014 Runtime Revolution Ltd.
 
 This file is part of LiveCode.
 
 LiveCode is free software; you can redistribute it and/or modify it under
 the terms of the GNU General Public License v3 as published by the Free
 Software Foundation.
 
 LiveCode is distributed in the hope that it will be useful, but WITHOUT ANY
 WARRANTY; without even the implied warranty of MERCHANTABILITY or
 FITNESS FOR A PARTICULAR PURPOSE.  See the GNU General Public License
 for more details.
 
 You should have received a copy of the GNU General Public License
 along with LiveCode.  If not see <http://www.gnu.org/licenses/>.  */

#ifndef __MC_WIDGET__
#define __MC_WIDGET__

#include "control.h"
#include "native-layer.h"

#include "libscript/script.h"
#include "module-engine.h"

////////////////////////////////////////////////////////////////////////////////

// The MCWidgetRef type encapsulates an LCB widget and its state.
//
// There are two variants - a root MCWidgetRef which takes its embedding state
// from the host MCWidget*, and a child MCWidgetRef which contains its own
// embedding state.
//
// The embedding state are properties such as frame, disabled and font and should
// encompass anything which the widget should be given from outside, and not be
// able to directly set itself.

typedef MCValueRef MCWidgetRef;

bool MCWidgetCreateRoot(MCWidget *host, MCNameRef kind, MCWidgetRef& r_widget);
bool MCWidgetCreateChild(MCNameRef kind, MCWidgetRef& r_widget);

MCNameRef MCWidgetGetKind(MCWidgetRef widget);

bool MCWidgetIsRoot(MCWidgetRef widget);
MCWidget *MCWidgetGetHost(MCWidgetRef widget);
MCWidgetRef MCWidgetGetOwner(MCWidgetRef widget);

MCGRectangle MCWidgetGetFrame(MCWidgetRef widget);
bool MCWidgetGetDisabled(MCWidgetRef widget);
bool MCWidgetCopyFont(MCWidgetRef widget, MCFontRef& r_font);

bool MCWidgetHasProperty(MCWidgetRef widget, MCNameRef property);
bool MCWidgetHasHandler(MCWidgetRef widget, MCNameRef handler);

bool MCWidgetQueryProperty(MCWidgetRef widget, MCNameRef property, MCTypeInfoRef& r_get_type, MCTypeInfoRef& r_set_type);

bool MCWidgetSetProperty(MCWidgetRef widget, MCNameRef property, MCValueRef value);
bool MCWidgetGetProperty(MCWidgetRef widget, MCNameRef property, MCValueRef& r_value);

bool MCWidgetOnLoad(MCWidgetRef widget, MCValueRef rep);
bool MCWidgetOnSave(MCWidgetRef widget, MCValueRef& r_rep);
bool MCWidgetOnOpen(MCWidgetRef widget);
bool MCWidgetOnClose(MCWidgetRef widget);
bool MCWidgetOnTimer(MCWidgetRef widget);
bool MCWidgetOnPaint(MCWidgetRef widget, MCGContextRef gcontext);
bool MCWidgetOnHitTest(MCWidgetRef widget, MCGPoint location, MCWidgetRef& r_target);

bool MCWidgetOnMouseEnter(MCWidgetRef widget, bool& r_bubble);
bool MCWidgetOnMouseLeave(MCWidgetRef widget, bool& r_bubble);
bool MCWidgetOnMouseMove(MCWidgetRef widget, bool& r_bubble);
bool MCWidgetOnMouseDown(MCWidgetRef widget, bool& r_bubble);
bool MCWidgetOnMouseUp(MCWidgetRef widget, bool& r_bubble);
bool MCWidgetOnMouseCancel(MCWidgetRef widget, bool& r_bubble);
bool MCWidgetOnClick(MCWidgetRef widget, bool& r_bubble);

bool MCWidgetOnMouseScroll(MCWidgetRef widget, real32_t delta_x, real32_t delta_y, bool& r_bubble);

bool MCWidgetOnGeometryChanged(MCWidgetRef widget);
bool MCWidgetOnLayerChanged(MCWidgetRef widget);
bool MCWidgetOnParentPropertyChanged(MCWidgetRef widget);
bool MCWidgetOnToolChanged(MCWidgetRef widget, Tool p_tool);

bool MCWidgetCopyAnnotation(MCWidgetRef widget, MCNameRef annotation, MCValueRef& r_value);
bool MCWidgetSetAnnotation(MCWidgetRef widget, MCNameRef annotation, MCValueRef value);

bool MCWidgetPost(MCWidgetRef widget, MCNameRef event, MCProperListRef args);

void MCWidgetRedrawAll(MCWidgetRef widget);
void MCWidgetScheduleTimerIn(MCWidgetRef widget, double timeout);
void MCWidgetCancelTimer(MCWidgetRef widget);

void MCWidgetCopyChildren(MCWidgetRef widget, MCProperListRef& r_children);
void MCWidgetPlaceWidget(MCWidgetRef widget, MCWidgetRef child, MCWidgetRef relative_to, bool put_below);
void MCWidgetUnplaceWidget(MCWidgetRef widget,  MCWidgetRef child);

MCGPoint MCWidgetMapPointToGlobal(MCWidgetRef widget, MCGPoint point);
MCGPoint MCWidgetMapPointFromGlobal(MCWidgetRef widget, MCGPoint point);

MCGRectangle MCWidgetMapRectToGlobal(MCWidgetRef widget, MCGRectangle point);
MCGRectangle MCWidgetMapRectFromGlobal(MCWidgetRef widget, MCGRectangle point);

////

bool MCChildWidgetSetFrame(MCWidgetRef widget, MCGRectangle frame);
bool MCChildWidgetSetDisabled(MCWidgetRef widget, bool disabled);

////////////////////////////////////////////////////////////////////////////////

// The MCWidget control now wraps a (root) MCWidgetRef and passes all events
// through MCWidgetEventManager which modulates them to appropriate calls on
// the appropriate (nested) MCWidgetRef.

class MCWidget: public MCControl
{
public:
	MCWidget(void);
	MCWidget(const MCWidget& p_other);
	virtual ~MCWidget(void);

	virtual Chunk_term gettype(void) const;
	virtual const char *gettypestring(void);

	virtual const MCObjectPropertyTable *getpropertytable(void) const;
    
	virtual bool visit_self(MCObjectVisitor *p_visitor);
	
	virtual void open(void);
	virtual void close(void);

	virtual void kfocus(void);
	virtual void kunfocus(void);
	virtual Boolean kdown(MCStringRef p_key_string, KeySym p_key);
	virtual Boolean kup(MCStringRef p_key_string, KeySym p_key);

	virtual Boolean mdown(uint2 p_which);
	virtual Boolean mup(uint2 p_which, bool p_release);
	virtual Boolean mfocus(int2 p_x, int2 p_y);
	virtual void munfocus(void);

    virtual void mdrag(void);
    
	virtual Boolean doubledown(uint2 p_which);
	virtual Boolean doubleup(uint2 p_which);
	
    virtual MCObject* hittest(int32_t x, int32_t y);
    
	virtual void timer(MCNameRef p_message, MCParameter *p_parameters);

	virtual void setrect(const MCRectangle& p_rectangle);
	virtual void recompute(void);
    
	virtual Exec_stat handle(Handler_type, MCNameRef, MCParameter *, MCObject *pass_from);

	virtual IO_stat save(IO_handle stream, uint4 p_part, bool p_force_ext);
	virtual IO_stat load(IO_handle stream, uint32_t p_version);

	virtual MCControl *clone(Boolean p_attach, Object_pos p_position, bool invisible);

	virtual void draw(MCDC *p_dc, const MCRectangle& p_dirty, bool p_isolated, bool p_sprite);
	virtual Boolean maskrect(const MCRectangle& p_rect);
	
    virtual bool getprop(MCExecContext& ctxt, uint32_t p_part_id, Properties p_which, MCNameRef p_index, Boolean p_effective, MCExecValue& r_value);
	virtual bool setprop(MCExecContext& ctxt, uint32_t p_part_id, Properties p_which, MCNameRef p_index, Boolean p_effective, MCExecValue p_value);
    virtual bool getcustomprop(MCExecContext& ctxt, MCNameRef set_name, MCNameRef prop_name, MCExecValue& r_value);
	virtual bool setcustomprop(MCExecContext& ctxt, MCNameRef set_name, MCNameRef prop_name, MCExecValue p_value);
    
    virtual void toolchanged(Tool p_new_tool);
    
    virtual void layerchanged();
	
	bool GetNativeView(void *&r_view);
	bool SetNativeView(void *p_view);
	
    virtual void SetDisabled(MCExecContext& ctxt, uint32_t part, bool flag);
    
    void GetKind(MCExecContext& ctxt, MCNameRef& r_kind);
    
    // Bind a widget to a kind and rep.
    void bind(MCNameRef p_kind, MCValueRef p_rep);
    
    MCWidgetRef getwidget(void) const;
    
    void CatchError(MCExecContext& ctxt);
    void SendError(void);
    
    bool isInRunMode();
    
    // Gets the current native layer (if any) associated with this widget
    MCNativeLayer* getNativeLayer() const
    {
        return m_native_layer;
    }
    
    // Creates a native layer for this widget
    MCNativeLayer* createNativeLayer();
    
protected:
	static MCPropertyInfo kProperties[];
	static MCObjectPropertyTable kPropertyTable;
    
private:
    // The kind of the widget.
    MCNameRef m_kind;
    
    // The rep of the widget - this is non-nil if the widget kind is unresolved
    // after loading.
    MCValueRef m_rep;
    
<<<<<<< HEAD
    // The native layer(s) belonging to this widget
    MCNativeLayer* m_native_layer;
    
    // If this is true then the widget has scheduled a timer message, but it triggered
    // during edit mode.
    bool m_timer_deferred : 1;
=======
    // The LCB Widget object.
    MCWidgetRef m_widget;
    
    // The native layer associated with this widget
    MCNativeLayer* m_native_layer;
>>>>>>> 58acb6fa
};

////////////////////////////////////////////////////////////////////////////////

extern "C" MC_DLLEXPORT MCTypeInfoRef kMCWidgetNoCurrentWidgetErrorTypeInfo;
extern "C" MC_DLLEXPORT MCTypeInfoRef kMCWidgetSizeFormatErrorTypeInfo;

////////////////////////////////////////////////////////////////////////////////

#endif<|MERGE_RESOLUTION|>--- conflicted
+++ resolved
@@ -192,9 +192,6 @@
         return m_native_layer;
     }
     
-    // Creates a native layer for this widget
-    MCNativeLayer* createNativeLayer();
-    
 protected:
 	static MCPropertyInfo kProperties[];
 	static MCObjectPropertyTable kPropertyTable;
@@ -207,20 +204,11 @@
     // after loading.
     MCValueRef m_rep;
     
-<<<<<<< HEAD
-    // The native layer(s) belonging to this widget
-    MCNativeLayer* m_native_layer;
-    
-    // If this is true then the widget has scheduled a timer message, but it triggered
-    // during edit mode.
-    bool m_timer_deferred : 1;
-=======
     // The LCB Widget object.
     MCWidgetRef m_widget;
     
     // The native layer associated with this widget
     MCNativeLayer* m_native_layer;
->>>>>>> 58acb6fa
 };
 
 ////////////////////////////////////////////////////////////////////////////////
