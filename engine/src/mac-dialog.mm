/* Copyright (C) 2003-2015 LiveCode Ltd.
 
 This file is part of LiveCode.
 
 LiveCode is free software; you can redistribute it and/or modify it under
 the terms of the GNU General Public License v3 as published by the Free
 Software Foundation.
 
 LiveCode is distributed in the hope that it will be useful, but WITHOUT ANY
 WARRANTY; without even the implied warranty of MERCHANTABILITY or
 FITNESS FOR A PARTICULAR PURPOSE.  See the GNU General Public License
 for more details.
 
 You should have received a copy of the GNU General Public License
 along with LiveCode.  If not see <http://www.gnu.org/licenses/>.  */

#include <Cocoa/Cocoa.h>
#include <Carbon/Carbon.h>

#include "foundation.h"
#include "typedefs.h"
#include "platform.h"
#include "platform-internal.h"

#include "mac-internal.h"

////////////////////////////////////////////////////////////////////////////////

extern bool MCS_exists(MCStringRef p_path, bool p_is_file);
extern bool MCS_resolvepath(MCStringRef p_path, MCStringRef &r_folderpath);

////////////////////////////////////////////////////////////////////////////////

static void resolve_alias(NSString *p_path, NSString *&r_path_resolved)
{	
	CFURLRef t_url;
	t_url = (CFURLRef) [NSURL fileURLWithPath: p_path];
	
	Boolean t_is_folder;
	t_is_folder = False;	
	Boolean t_is_alias;
	t_is_alias = False;
	FSRef t_fs_ref;
	
	// MM-2012-10-05: [[ Bug 10427 ]] Check to see if path is an alias before resolving. Should solve hangs related to unmounted network drives.
	if (t_url != nil)
		if (CFURLGetFSRef(t_url, &t_fs_ref))
			if (FSIsAliasFile(&t_fs_ref, &t_is_alias, &t_is_folder) != noErr)
				t_is_alias = False;
	
	CFStringRef t_path_resolved;
	t_path_resolved = nil;
	
	if (t_is_alias)
		if (FSResolveAliasFileWithMountFlags(&t_fs_ref, true, &t_is_folder, &t_is_alias, kResolveAliasFileNoUI) == noErr)
		{
			CFURLRef t_url_resolved;
			t_url_resolved = CFURLCreateFromFSRef(nil, &t_fs_ref);
			if (t_url_resolved != nil)
			{
				t_path_resolved = CFURLCopyFileSystemPath(t_url_resolved, kCFURLPOSIXPathStyle);
				CFRelease(t_url_resolved);
			}
		}		
	
	if (t_path_resolved != nil)	
		r_path_resolved = (NSString *) t_path_resolved;
	else
		r_path_resolved = [[NSString alloc] initWithString: p_path];
}

static bool folder_path_from_initial_path(MCStringRef p_path, MCStringRef &r_folderpath)
{
    MCAutoStringRef t_path;
    uindex_t t_offset;
    bool t_success;
    
    t_success = false;
    
    if (MCStringFirstIndexOfChar(p_path, '/', 0, kMCStringOptionCompareExact, t_offset))
    {
        if (t_offset != 0)
            t_success = MCS_resolvepath(p_path, &t_path);
        else
            t_success = MCStringCopy(p_path, &t_path);
    }
	
    if (t_success)
	{
        if (MCS_exists(*t_path, False))
            t_success = MCStringCopy(*t_path, r_folderpath);
        else if (MCStringLastIndexOfChar(*t_path, '/', UINT32_MAX, kMCStringOptionCompareExact, t_offset))
            t_success = MCStringCopySubstring(*t_path, MCRangeMake(0, t_offset), r_folderpath);
	}
	
    return t_success;
}

////////////////////////////////////////////////////////////////////////////////

@interface com_runrev_livecode_MCOpenSaveDialogDelegate: NSObject

- (void)panelDidEnd:(id)printDialog returnCode:(NSInteger)returnCode contextInfo:(void *)contextInfo;

@end

@compatibility_alias MCOpenSaveDialogDelegate com_runrev_livecode_MCOpenSaveDialogDelegate;

////////////////////////////////////////////////////////////////////////////////

struct MCMacPlatformDialogNest
{
	MCMacPlatformDialogNest *next;
	MCPlatformDialogResult result;
	MCPlatformWindowRef owner;
	NSSavePanel *panel;
};

////////////////////////////////////////////////////////////////////////////////

@implementation com_runrev_livecode_MCOpenSaveDialogDelegate

- (void)panelDidEnd:(id)printDialog returnCode:(NSInteger)returnCode contextInfo:(void *)contextInfo
{
	MCMacPlatformDialogNest *t_nest;
	t_nest = (MCMacPlatformDialogNest *)contextInfo;
	
	if (returnCode == NSOKButton)
		t_nest -> result = kMCPlatformDialogResultSuccess;
	else
		t_nest -> result = kMCPlatformDialogResultCancel;
}

@end

////////////////////////////////////////////////////////////////////////////////

static MCMacPlatformDialogNest *s_dialog_nesting = nil;
static MCOpenSaveDialogDelegate *s_dialog_delegate = nil;

static void MCMacPlatformBeginOpenSaveDialog(MCPlatformWindowRef p_owner, NSSavePanel *p_panel, MCStringRef p_folder, MCStringRef p_file)
{
	if (s_dialog_delegate == nil)
		s_dialog_delegate = [[MCOpenSaveDialogDelegate alloc] init];
	
	MCMacPlatformDialogNest *t_nest;
	/* UNCHECKED */ MCMemoryNew(t_nest);
	t_nest -> next = s_dialog_nesting;
	t_nest -> result = kMCPlatformDialogResultContinue;
	t_nest -> panel = p_panel;
	s_dialog_nesting = t_nest;
	
	/////////
	
	NSString *t_initial_folder;
	t_initial_folder = nil;
	if (p_folder != nil)
		t_initial_folder = MCStringConvertToAutoreleasedNSString(p_folder);
	
	NSString *t_initial_file;
	t_initial_file = nil;
	if (p_file != nil)
		t_initial_file = MCStringConvertToAutoreleasedNSString(p_file);
	
	
	if (p_owner == nil)
	{
		t_nest -> owner = nil;
		
		// MM-2012-03-16: [[ Bug ]] Use runModalForDirectory:file: rather than setting directory and file - methods only introduced in 10.6
		if ([p_panel runModalForDirectory: t_initial_folder file: t_initial_file] == NSOKButton)
			t_nest -> result = kMCPlatformDialogResultSuccess;
		else
			t_nest -> result = kMCPlatformDialogResultCancel;
	}
	else
	{
		[p_panel beginSheetForDirectory: t_initial_folder
								   file: t_initial_file
						 modalForWindow: ((MCMacPlatformWindow *)p_owner) -> GetHandle()
						  modalDelegate: s_dialog_delegate
						 didEndSelector: @selector(panelDidEnd:returnCode:contextInfo:)
							contextInfo: t_nest];
	}
}

static MCPlatformDialogResult MCPlatformEndOpenSaveDialog(void)
{
	MCMacPlatformDialogNest *t_nest;
	t_nest = s_dialog_nesting;
	
	s_dialog_nesting = s_dialog_nesting -> next;
	
	MCPlatformDialogResult t_result;
	t_result = t_nest -> result;
	
	if (t_nest -> owner != nil)
		MCPlatformReleaseWindow(t_nest -> owner);
	
	MCMemoryDelete(t_nest);
	
	return t_result;	
}

////////////////////////////////////////////////////////////////////////////////

MCPlatformDialogResult MCPlatformEndFolderDialog(MCStringRef& r_selected_folder)
{	
	if (s_dialog_nesting -> result == kMCPlatformDialogResultContinue)
		return kMCPlatformDialogResultContinue;
	
	if (s_dialog_nesting -> result == kMCPlatformDialogResultSuccess)
	{
		NSString *t_alias;
		resolve_alias([s_dialog_nesting -> panel filename], t_alias);
        /* UNCHECKED */ MCStringCreateWithCFString((CFStringRef)t_alias, r_selected_folder);
		[t_alias release];
	}
	else
		r_selected_folder = nil;
	
	return MCPlatformEndOpenSaveDialog();
}

////////////////////////////////////////////////////////////////////////////////

struct MCFileFilter
{
	MCFileFilter *next;
	MCStringRef tag;
	MCStringRef *extensions;
	uint32_t extension_count;
	MCStringRef *filetypes;
	uint32_t filetypes_count;
};


static void MCFileFilterDestroy(MCFileFilter *self)
{
	for(uint32_t i = 0; i < self -> extension_count; i++)
		MCValueRelease(self -> extensions[i]);
	MCMemoryDeleteArray(self -> extensions);
	for(uint32_t i = 0; i < self -> filetypes_count; i++)
		MCValueRelease(self -> filetypes[i]);
	MCMemoryDeleteArray(self -> filetypes);
	MCValueRelease(self -> tag);
	MCMemoryDelete(self);
}

static bool MCFileFilterCreate(MCStringRef p_desc, MCFileFilter*& r_filter)
{    
	bool t_success;
	t_success = true;
	
	MCFileFilter *self;
	self = nil;
	if (t_success)
		t_success = MCMemoryNew(self);
    
    extern bool MCStringsSplit(MCStringRef p_string, codepoint_t p_separator, MCStringRef*&r_strings, uindex_t& r_count);
	
	MCAutoStringRefArray t_items;
	if (t_success)
		t_success = MCStringsSplit(p_desc, '|', t_items . PtrRef(), t_items . CountRef());
	
	// MM-2012-03-09: [[Bug]] Make sure we don't try and copy empty tags (causes a crash on Lion)
	if (t_success)
    {
        if (!MCStringIsEmpty(t_items[0]))
            self -> tag = MCValueRetain(t_items[0]);
    }
    
	if (t_success)
	{
        if (t_items . Count() < 2)
        {
            self -> filetypes = new MCStringRef(MCSTR("*"));
            self -> extensions = new MCStringRef(MCSTR("*"));
            self -> extension_count = 1;
            self -> filetypes_count = 1;
        }
        else
        {
            t_success = MCStringsSplit(t_items[1], ',', self -> extensions, self -> extension_count);
            if (t_items . Count() > 2)
            {
                t_success = MCStringsSplit(t_items[2], ',', self -> filetypes, self -> filetypes_count);
            }
        }
	}
	
	// MM 2012-10-05: [[ Bug 10409 ]] Make sure filters of the form "All|" and "All||" are treated as wildcards
	//   (but not filters of the form "Stacks||RSTK").
	if (t_success)
    {
		if (self -> extension_count == 1 && MCStringIsEmpty(self -> extensions[0]) && (t_items . Count() == 2 || (self -> filetypes_count == 1 && MCStringIsEmpty(self -> filetypes[0]))))
		{
			MCValueRelease(self -> extensions[0]);
            self -> extensions[0] = MCSTR("*");
		}
	}
    
	if (t_success)
		r_filter = self;
	else
		MCFileFilterDestroy(self);
	
	return t_success;
}

static bool hfs_code_to_string(unsigned long p_code, char *r_string)
{
	if (p_code != 0) {
		r_string[4] = '\0';
		r_string[3] = p_code;
		r_string[2] = p_code >> 8;
		r_string[1] = p_code >> 16;
		r_string[0] = p_code >> 24;
		return true;
	}
	r_string[0] =  '\0';
	return false;
}

////////////////////////////////////////////////////////////////////////////////

@interface com_runrev_livecode_MCFileDialogAccessoryView : NSView<NSOpenSavePanelDelegate>
{
	NSTextField *m_label;
	NSPopUpButton *m_options;
	
	MCFileFilter *m_filters;
	MCFileFilter *m_filter;
	uint32_t m_filter_index;
    
    NSSavePanel *m_panel;
    
    id m_panel_view_hack;
}

- (id)initWithPanel: (NSSavePanel *)panel;
- (void)dealloc;

- (void)setLabel: (NSString *)newLabel;
- (void)setTypes: (MCStringRef *)p_types length: (uint32_t)p_count;

- (void)typeChanged: (id)sender;

- (MCStringRef)currentType;

- (BOOL)panel:(id)sender shouldShowFilename:(NSString *)filename;

@end

@compatibility_alias MCFileDialogAccessoryView com_runrev_livecode_MCFileDialogAccessoryView;

@implementation com_runrev_livecode_MCFileDialogAccessoryView

- (id)initWithPanel: (NSSavePanel *)panel
{
	self = [ super init ];
    if (self == nil)
        return nil;
	
	m_label = [ [ NSTextField alloc ] initWithFrame: NSMakeRect(0, 9, 61, 17) ];
	[ m_label setEditable: NO ];
	[ m_label setSelectable: NO ];
	[ m_label setBordered: NO ];
	[ m_label setAlignment: NSRightTextAlignment ];
	[ m_label setDrawsBackground: NO ];
	
	m_options = [ [ NSPopUpButton alloc ] initWithFrame: NSMakeRect(63, 2, 250, 26) ];
	[ m_options setTarget: self ];
	[ m_options setAction: @selector(typeChanged:) ];
	[ m_options setAutoenablesItems: NO ];
	
	[ self addSubview: m_label ];
	[ self addSubview: m_options ];
	
	[ self setFrameSize: NSMakeSize(250 + 63, 30) ];
	
	m_filters = nil;
	m_filter = nil;
	m_filter_index = 0;
    
    m_panel = panel;
	
	return self;
}

- (void)dealloc
{
	while(m_filters != nil)
		MCFileFilterDestroy(MCListPopFront(m_filters));
	
	[ m_label release ];
	[ m_options release ];
	[ super dealloc ];
}

- (void)setLabel: (NSString *)newLabel
{
	[ m_label setStringValue: newLabel ];
}

- (void)setTypes: (MCStringRef *)p_types length: (uint32_t)p_count
{
	for(uint32_t i = 0; i < p_count; i++)
	{
		MCFileFilter *t_filter;
		if (MCFileFilterCreate(p_types[i], t_filter))
		{
			MCListPushBack(m_filters, t_filter);
			if (t_filter -> tag != nil)
				[ m_options addItemWithTitle: MCStringConvertToAutoreleasedNSString(t_filter -> tag)];
		}
	}
	m_filter = m_filters;
}

// MW-2014-07-25: [[ Bug 12250 ]] Hack to find tableview inside the savepanel so we can force
//   an update.
- (id)findPanelViewHack: (NSArray *)subviews
{
    id t_table = nil;
    for(id t_view in subviews)
    {
        if ([[t_view className] isEqualToString: @"FI_TListView"])
        {
            t_table = t_view;
            break;
        }
        
        t_table = [self findPanelViewHack: [t_view subviews]];
        if (t_table != nil)
            break;
    }
    
    return t_table;
}

// MW-2014-07-25: [[ Bug 12250 ]] Use the hack from:
//     http://stackoverflow.com/questions/18192986/nsopenpanel-doesnt-validatevisiblecolumns
//   To make sure the file list updates - it appears to be an apple bug and it might
//   be that 'setAllowedFileTypes' would work (although my testing appears to indicate otherwise)
//   however using that would require a change to how the answer command is used in this case
//   so we need to make sure the current method works anyway.
- (void)typeChanged: (id)sender
{
	uint32_t t_new_index;
	t_new_index =  [[ m_options objectValue ] intValue ];
	
	m_filter = m_filters;
	for(uint32_t i = 0; i < t_new_index; i++)
		m_filter = m_filter -> next;
	
    if (m_panel_view_hack == nil)
        m_panel_view_hack = [self findPanelViewHack: [[m_panel contentView] subviews]];
    
    if (m_panel_view_hack != nil)
        [m_panel_view_hack reloadData];
        
	[m_panel validateVisibleColumns];
}

- (MCStringRef)currentType
{
	if (m_filter != nil)
		return m_filter -> tag;
	return nil;
}

// MM-2012-02-28: [[BUG 10003]] Make sure we filter out files appropriately
- (BOOL)panel:(id)sender shouldShowFilename:(NSString *)filename
{
	// No filters to filter against
	if (m_filters == nil || (m_filter->extension_count == 0 && m_filter->filetypes_count == 0))
		return YES;
	
	// If any of the filters are * (ext or file type) then we allow all files
	for (uint32_t i = 0; i < m_filter->extension_count; i++)
		if (MCStringIsEqualTo(MCSTR("*"), m_filter->extensions[i], kMCCompareExact))
			return YES;
	for (uint32_t i = 0; i < m_filter->filetypes_count; i++)
		if (MCStringIsEqualTo(MCSTR("*"), m_filter->filetypes[i], kMCCompareExact))
			return YES;
	
	// MM-2012-09-25: [[ Bug 10407 ]] Filter on the attirbutes of the target of the alias, rather than the alias.
	NSString *t_filename_resolved;
	resolve_alias(filename, t_filename_resolved);
	
	NSDictionary *t_attr;
	t_attr = [[NSFileManager defaultManager] fileAttributesAtPath: t_filename_resolved traverseLink: YES];
	if (t_attr == nil)
	{
		[t_filename_resolved release];
		return NO;
	}
	
	BOOL t_should_show;
	t_should_show = NO;
	
	// We always display folders so we can navigate into them but not packages (apps, bundles etc)
	if (([NSFileTypeDirectory isEqualTo:[t_attr objectForKey:NSFileType]]
         && ![[NSWorkspace sharedWorkspace] isFilePackageAtPath: filename]))
		t_should_show = YES;
	
	// Check to see if the extension of the file matches any of those in the extension list
	if (!t_should_show && m_filter->extension_count > 0)
	{
        MCAutoStringRef t_filename;
		if (MCStringCreateWithCFString((CFStringRef)t_filename_resolved, &t_filename) && *t_filename != nil)
		{
			uindex_t t_dot;
            // AL-2014-04-01: [[ Bug 12081 ]] Find last occurrence of '.' rather than first, for file extension detection.
            if (MCStringLastIndexOfChar(*t_filename, '.', UINDEX_MAX, kMCCompareExact, t_dot))
            {
                MCRange t_range = MCRangeMake(t_dot + 1, UINDEX_MAX);
                for (uint32_t i = 0; i < m_filter->extension_count && !t_should_show; i++)
                    if (MCStringSubstringIsEqualTo(*t_filename, t_range, m_filter->extensions[i], kMCCompareCaseless))
                        t_should_show = YES;
            }
		}
	}
	
	// Check the various HFS codes to see if they match any of the typesin the filter
	if (!t_should_show && m_filters->filetypes_count > 0)
	{
		// For regular files, extract any type and creator codes - these are four character codes e.g. REVO
		char t_type[5];
		hfs_code_to_string([[t_attr objectForKey: NSFileHFSTypeCode] unsignedLongLongValue], t_type);
		char t_creator[5];
		hfs_code_to_string([[t_attr objectForKey: NSFileHFSCreatorCode] unsignedLongLongValue], t_creator);
		
		// For bundles, extract any type codes form the plist
		// MW-2012-03-08: [[ Bug ]] Seems the keys can be empty, so if they are revert to 'unknown'
		//   sig / type.
		NSString *t_bundle_sig;
		t_bundle_sig = [[[NSBundle bundleWithPath: filename] infoDictionary] objectForKey: @"CFBundleSignature"];
		if (t_bundle_sig == nil)
			t_bundle_sig = @"????";
		NSString *t_bundle_type;
		t_bundle_type = [[[NSBundle bundleWithPath: filename] infoDictionary] objectForKey: @"CFBundlePackageType"];
		if (t_bundle_type == nil)
			t_bundle_type = @"????";
		
		for (uint32_t i = 0; i < m_filter->filetypes_count && !t_should_show; i++)
            // AL-2014-10-21: [[ Bug 13745 ]] Empty filter is not wild, so only do comparisons for non-empty
			if (!MCStringIsEmpty(m_filter->filetypes[i]) &&
                (MCStringIsEqualToCString(m_filter->filetypes[i], t_type, kMCCompareCaseless) ||
                MCStringIsEqualToCString(m_filter->filetypes[i], t_creator, kMCCompareCaseless) ||
                MCStringIsEqualToCString(m_filter->filetypes[i], [t_bundle_sig cStringUsingEncoding: NSMacOSRomanStringEncoding], kMCCompareCaseless) ||
                MCStringIsEqualToCString(m_filter->filetypes[i], [t_bundle_type cStringUsingEncoding: NSMacOSRomanStringEncoding], kMCCompareCaseless)))
				t_should_show = YES;
	}
	
	[t_filename_resolved release];
	return t_should_show;
}

@end

////////////////////////////////////////////////////////////////////////////////

void MCPlatformBeginFolderOrFileDialog(MCPlatformFileDialogKind p_kind, MCPlatformWindowRef p_owner, MCStringRef p_title, MCStringRef p_prompt, MCStringRef p_initial, MCStringRef *p_types, uint4 p_type_count)
{
    MCAutoStringRef t_initial_folder;
    if (p_initial != nil)
    /* UNCHECKED */ folder_path_from_initial_path(p_initial, &t_initial_folder);
    
    MCAutoStringRef t_initial_file;
    if ((p_kind == kMCPlatformFileDialogKindSave) && p_initial != nil && !MCS_exists(p_initial, false))
    {
        uindex_t t_last_slash;
        if (MCStringLastIndexOfChar(p_initial, '/', UINT32_MAX, kMCStringOptionCompareExact, t_last_slash))
            // SN-2014-08-11: [[ Bug 13143 ]] Take the right part: after the last slash, not before
            MCStringCopySubstring(p_initial, MCRangeMake(t_last_slash + 1, MCStringGetLength(p_initial) - t_last_slash - 1), &t_initial_file);
        else
            t_initial_file = p_initial;
    }
    
    NSSavePanel *t_panel;
    t_panel = (p_kind == kMCPlatformFileDialogKindSave) ? [NSSavePanel savePanel] : [NSOpenPanel openPanel] ;
    
    // If we have both a title and a message, then 'title' is used on setTitle, and 'prompt' is used for message.
    // If there is no title, then on 10.11+ we must use the message field of the dialog; on <10.11 we must use the title field
    if (p_title != nil && !MCStringIsEmpty(p_title))
    {
        [t_panel setTitle: MCStringConvertToAutoreleasedNSString(p_title)];
        [t_panel setMessage:MCStringConvertToAutoreleasedNSString(p_prompt)];
    }
    else
    {
        extern uint4 MCmajorosversion;
        if (MCmajorosversion >= 0x10B0 && p_kind != kMCPlatformFileDialogKindSave)
            [t_panel setMessage:MCStringConvertToAutoreleasedNSString(p_prompt)];
        else
            [t_panel setTitle: MCStringConvertToAutoreleasedNSString(p_prompt)];
    }
    
    if (p_kind != kMCPlatformFileDialogKindFolder)
    {
        // MW-2014-07-17: [[ Bug 12826 ]] If we have at least one type, add a delegate. Only add as
        //   an accessory view if more than one type.
        MCFileDialogAccessoryView *t_accessory;
        if (p_type_count > 0)
        {
            t_accessory = [[MCFileDialogAccessoryView alloc] initWithPanel: t_panel];
            [t_accessory setTypes: p_types length: p_type_count];
            [t_accessory setLabel: @"Format:"];
            if (p_type_count > 1)
                [t_panel setAccessoryView: t_accessory];
            [t_panel setDelegate: t_accessory];
        }
        
        if (p_kind != kMCPlatformFileDialogKindSave)
        {
            [(NSOpenPanel *)t_panel setCanChooseFiles: YES];
            [(NSOpenPanel *)t_panel setCanChooseDirectories: NO];
            [(NSOpenPanel *)t_panel setAllowsMultipleSelection: p_kind == kMCPlatformFileDialogKindOpenMultiple ? YES : NO];
        }
        // MM-2012-03-01: [[ BUG 10046]] Make sure the "new folder" button is enabled for save dialogs
        else
            [t_panel setCanCreateDirectories: YES];
    }
    else
    {
        [t_panel setPrompt: @"Choose"];
        [(NSOpenPanel *)t_panel setCanChooseFiles: NO];
        [(NSOpenPanel *)t_panel setCanChooseDirectories: YES];
        [(NSOpenPanel *)t_panel setAllowsMultipleSelection: NO];
        
        // MM-2012-03-01: [[ BUG 10046]] Make sure the "new folder" button is enabled for folder dialogs
        [t_panel setCanCreateDirectories: YES];
    }
    
    MCMacPlatformBeginOpenSaveDialog(p_owner, t_panel, *t_initial_folder, p_kind != kMCPlatformFileDialogKindFolder ? *t_initial_file : nil);
}

MCPlatformDialogResult MCPlatformEndFileDialog(MCPlatformFileDialogKind p_kind, MCStringRef &r_paths, MCStringRef &r_type)
{
	if (s_dialog_nesting -> result == kMCPlatformDialogResultContinue)
		return kMCPlatformDialogResultContinue;
	
	if (s_dialog_nesting -> result == kMCPlatformDialogResultSuccess)
	{
		MCFileDialogAccessoryView *t_accessory;
		t_accessory = (MCFileDialogAccessoryView *)[s_dialog_nesting -> panel accessoryView];
		
		if (p_kind == kMCPlatformFileDialogKindSave)
		{
            /* UNCHECKED */ MCStringCreateWithCFString((CFStringRef)[s_dialog_nesting -> panel filename], r_paths);
			if (t_accessory != nil && [t_accessory currentType] != nil)
				r_type = MCValueRetain([t_accessory currentType]);
			else
				r_type = nil;
		}
		else
		{
			MCStringCreateMutable(0, r_paths);
            
			for(uint32_t i = 0; i < [[(NSOpenPanel *)s_dialog_nesting -> panel filenames] count ]; i++)
			{
				// MM-2012-09-25: [[ Bug 10407 ]] Resolve alias (if any) of the returned files.
				NSString *t_alias;
				resolve_alias([[(NSOpenPanel *)s_dialog_nesting -> panel filenames] objectAtIndex: i], t_alias);
                
				MCAutoStringRef t_conv_filename;			
				if (MCStringCreateWithCFString((CFStringRef)t_alias, &t_conv_filename))
					/* UNCHECKED */ MCStringAppendFormat(r_paths, "%s%@", i > 0 ? "\n" : "", *t_conv_filename);

				[t_alias release];
			}
			if (t_accessory != nil && [t_accessory currentType] != nil)
				r_type = MCValueRetain([t_accessory currentType]);
			else
				r_type = nil;
		}
	}
	else
		r_paths = nil, r_type = nil;
    
    // MW-2014-07-17: [[ Bug 12826 ]] Make sure we release the delegate (might be nil, but no
    //   problem here with that).
    id t_delegate;
    t_delegate = [s_dialog_nesting -> panel delegate];
    [s_dialog_nesting -> panel setDelegate: nil];
    [t_delegate release];
	
	return MCPlatformEndOpenSaveDialog();
}

////////////////////////////////////////////////////////////////////////////////

static MCPlatformDialogResult s_color_dialog_result = kMCPlatformDialogResultContinue;
static MCColor s_color_dialog_color;
// SN-2014-10-20 [[ Bub 13628 ]] Added a static delegate for the colour picker
static MCColorPanelDelegate* s_color_dialog_delegate;

////////////////////////////////////////////////////////////////////////////////

@implementation com_runrev_livecode_MCColorPanelDelegate

-(id) initWithColorPanel: (NSColorPanel*) p_panel
             contentView: (NSView*) p_view
{
    self = [super init];
    
    // Get the colour picker's view and store it
    mColorPanel = [p_panel retain];
    
    mColorPickerView = [p_view retain];
    
    // Remove the colour picker's view
    [mColorPanel setContentView:0];
    
    // Create the 'OK' and 'Cancel' buttons
    mOkButton = [[NSButton alloc] init];
    mCancelButton = [[NSButton alloc] init];
    
    mOkButton.bezelStyle = NSRoundedBezelStyle;
    mOkButton.imagePosition = NSNoImage;
    [mOkButton setTitle: @"OK"];
    [mOkButton setAction:@selector(pickerOkClicked)];
    [mOkButton setTarget:self];
    
    mCancelButton.bezelStyle = NSRoundedBezelStyle;
    mCancelButton.imagePosition = NSNoImage;
    [mCancelButton setTitle: @"Cancel"];
    [mCancelButton setAction:@selector(pickerCancelClicked)];
    [mCancelButton setTarget:self];
    
    mResult = kMCPlatformDialogResultContinue;
    
    // Add all the views (colour picker panel + buttons)
    NSRect frameRect = { { 0.0, 0.0 }, { 0.0, 0.0 } };
    mUpdatedView = [[NSView alloc] initWithFrame:frameRect];
    [mUpdatedView addSubview:mColorPickerView];
    [mUpdatedView addSubview: mOkButton];
    [mUpdatedView addSubview: mCancelButton];
    
    [mColorPanel setContentView: mUpdatedView];
    [mColorPanel setDefaultButtonCell:[mOkButton cell]];
    
    [self relayout];
    
    return self;
}

-(void)dealloc
{
    
    [mColorPanel release];
    [mColorPickerView release];
    
    
    [mOkButton release];
    [mCancelButton release];
    [mUpdatedView release];
    
    [super dealloc];
}

-(void)closePanel
{
    [mColorPanel close];
    [mColorPanel setDelegate: nil];
    
    // Reset the color's picker view
    [mColorPickerView removeFromSuperview];
    [mColorPanel setContentView: mColorPickerView];
}

// Redrawing method - adapts the size of the buttons to the size of the picker
-(void)relayout
{
    // Get the colorpicker's initial size
    NSRect rect = [[mColorPickerView superview] frame];
    
    const CGFloat ButtonMinWidth = 78.0; // 84.0 for Carbon
    const CGFloat ButtonMinHeight = 28.0;
    const CGFloat ButtonMaxWidth = 200.0;
    const CGFloat ButtonSpacing = 5.0;
    const CGFloat ButtonTopMargin = 0.0;
    const CGFloat ButtonBottomMargin = 7.0;
    const CGFloat ButtonSideMargin = 9.0;
    
    // Compute the desired width
    const CGFloat ButtonWidth = MCU_max(ButtonMinWidth,
                                        MCU_min(ButtonMaxWidth,
                                                CGFloat((rect.size.width - 2.0 * ButtonSideMargin - ButtonSpacing) * 0.5)));
    
    const CGFloat ButtonHeight = ButtonMinHeight;
    
    // SN-2014-11-28: [[ Bug 14098 ]] OK and Cancel buttons were inverted.
    // Update frame for the Cancel button
    NSRect cancelRect = { { ButtonSideMargin,
        ButtonBottomMargin },
        { ButtonWidth, ButtonHeight } };
    [mCancelButton setButtonType: NSMomentaryLightButton];
    [mCancelButton setFrame:cancelRect];
    [mCancelButton setNeedsDisplay:YES];
    
    // Update frame for the OK button
    NSRect okRect = { { cancelRect.origin.x + ButtonWidth + ButtonSpacing,
        ButtonBottomMargin },
        { ButtonWidth, ButtonHeight } };
    [mOkButton setButtonType: NSMomentaryLightButton];
    [mOkButton setFrame:okRect];
    [mOkButton setNeedsDisplay:YES];
    
    const CGFloat Y = ButtonBottomMargin + ButtonHeight + ButtonTopMargin;
    NSRect pickerCVRect = { { 0.0, Y },
        { rect.size.width, rect.size.height - Y } };
    
    [mColorPickerView setFrame:pickerCVRect];
    [mColorPickerView setNeedsDisplay:YES];
    
    [[mColorPickerView superview] setNeedsDisplay:YES];
}

// Sets the static MCColor to the value available from the color picker
-(void) getColor
{
    s_color_dialog_result = mResult;
    
    // In case of a successful event, set the color selected
    if (s_color_dialog_result == kMCPlatformDialogResultSuccess)
    {
        NSColor *t_color;
        t_color =  [mColorPanel color];
        
        // Some NSColor's will not have a colorspace (e.g. named ones from the developer
        // pane). Since trying to get a colorSpace of such a thing throws an exception
        // we wrap the colorSpace access call.
        NSColorSpace *t_colorspace;
        @try {
            t_colorspace = [t_color colorSpace];
        }
        @catch (NSException *exception) {
            t_colorspace = nil;
        }
        
        // If we have no colorspace, or the colorspace is not already RGB convert.
        if (t_colorspace == nil ||
            [t_colorspace colorSpaceModel] != NSRGBColorSpaceModel)
            t_color = [t_color colorUsingColorSpaceName:NSCalibratedRGBColorSpace];
    
        // Convert the value from to a colour component value.
        s_color_dialog_color . red   = (uint2) ([t_color redComponent] * UINT16_MAX);
        s_color_dialog_color . green = (uint2) ([t_color greenComponent] * UINT16_MAX);
        s_color_dialog_color . blue  = (uint2) ([t_color blueComponent] * UINT16_MAX);
    }
}

//////////
// NSWindow delegate's method

// PM-2015-07-10: [[ Bug 15096 ]] Escape key should dismiss the 'answer color' dialog
- (void) windowDidBecomeKey:(NSNotification *)notification
{
	NSEvent* (^handler)(NSEvent*) = ^(NSEvent *theEvent) {
		
		NSEvent *result = theEvent;
		// Check if the esc key is pressed
		if (theEvent.keyCode == 53)
		{
			[self processEscKeyDown];
			result = nil;
		}
		
		return result;
	};
	
	eventMonitor = [NSEvent addLocalMonitorForEventsMatchingMask:NSKeyDownMask handler:handler];
}

- (void)windowDidResize:(NSNotification *)notification
{
    [self relayout];
}

-(void) windowWillClose:(NSNotification *)notification
{
    if (mResult != kMCPlatformDialogResultSuccess)
        mResult = kMCPlatformDialogResultCancel;
		
	// Detach the event monitor when window closes.
	[NSEvent removeMonitor:eventMonitor];
}

//////////
// Selectors called when the according button is pressed.
-(void) pickerCancelClicked
{
    mResult = kMCPlatformDialogResultCancel;
    [self getColor];
}

-(void) pickerOkClicked
{
    mResult = kMCPlatformDialogResultSuccess;
    [self getColor];
}

- (void) processEscKeyDown
{
	[self pickerCancelClicked];
}

//////////

-(MCPlatformDialogResult) result
{
    return mResult;
}

@end

////////////////////////////////////////////////////////////////////////////////

void MCPlatformBeginColorDialog(MCStringRef p_title, const MCColor& p_color)
{
    // SN-2014-10-20: [[ Bug 13628 ]] Update to use the Cocoa picker
    NSColorPanel *t_colorPicker;
    
    // Set the display type of the singleton colour panel.
    [NSColorPanel setPickerMask: NSColorPanelAllModesMask];
    
    t_colorPicker = [NSColorPanel sharedColorPanel];
    
    // SN-2014-11-28: [[ Bug 14098 ]] Make use of the initial colour
    CGFloat t_divider = UINT16_MAX;
    NSColor* t_initial_color = [NSColor colorWithCalibratedRed:(CGFloat)p_color.red / t_divider
                                                         green:(CGFloat)p_color.green / t_divider
                                                          blue:(CGFloat)p_color.blue / t_divider
                                                         alpha:1];
    [t_colorPicker setColor:t_initial_color];
    
    NSView* t_pickerView = [t_colorPicker contentView];
    
    s_color_dialog_result = kMCPlatformDialogResultContinue;
    s_color_dialog_delegate = [[com_runrev_livecode_MCColorPanelDelegate alloc] initWithColorPanel:t_colorPicker
                                                                                       contentView:t_pickerView];
    
    // Set the color picker attributes
    [t_colorPicker setStyleMask:[t_colorPicker styleMask] & ~NSClosableWindowMask];
    [t_colorPicker setDelegate: s_color_dialog_delegate];
    
    // Make the colour picker the first window.
    // as modal mode breaks the color picker
    //[NSApp runModalForWindow: t_colorPicker];
    [t_colorPicker makeKeyAndOrderFront:t_colorPicker];
	MCMacPlatformApplicationBecomePseudoModalFor(t_colorPicker);
}

MCPlatformDialogResult MCPlatformEndColorDialog(MCColor& r_color)
{
    // SN-2014-10-20: [[ Bug 13628 ]] Deallocate the delegate in case we don't continue
    if (s_color_dialog_result != kMCPlatformDialogResultContinue)
    {
        if (s_color_dialog_result == kMCPlatformDialogResultSuccess)
            r_color = s_color_dialog_color;
<<<<<<< HEAD
		
		MCMacPlatformApplicationBecomePseudoModalFor(nil);
        [s_color_dialog_delegate dealloc];
=======
        
        [NSApp becomePseudoModalFor: nil];
    
        [s_color_dialog_delegate closePanel];
        [s_color_dialog_delegate release];
>>>>>>> 7ee81169
        s_color_dialog_delegate = NULL;
    }
    
	return s_color_dialog_result;
}

////////////////////////////////////////////////////////////////////////////////<|MERGE_RESOLUTION|>--- conflicted
+++ resolved
@@ -961,17 +961,12 @@
     {
         if (s_color_dialog_result == kMCPlatformDialogResultSuccess)
             r_color = s_color_dialog_color;
-<<<<<<< HEAD
-		
+
 		MCMacPlatformApplicationBecomePseudoModalFor(nil);
-        [s_color_dialog_delegate dealloc];
-=======
-        
-        [NSApp becomePseudoModalFor: nil];
     
         [s_color_dialog_delegate closePanel];
         [s_color_dialog_delegate release];
->>>>>>> 7ee81169
+
         s_color_dialog_delegate = NULL;
     }
     
