/* Copyright (C) 2003-2015 LiveCode Ltd.
 
 This file is part of LiveCode.
 
 LiveCode is free software; you can redistribute it and/or modify it under
 the terms of the GNU General Public License v3 as published by the Free
 Software Foundation.
 
 LiveCode is distributed in the hope that it will be useful, but WITHOUT ANY
 WARRANTY; without even the implied warranty of MERCHANTABILITY or
 FITNESS FOR A PARTICULAR PURPOSE.  See the GNU General Public License
 for more details.
 
 You should have received a copy of the GNU General Public License
 along with LiveCode.  If not see <http://www.gnu.org/licenses/>.  */

#include <Cocoa/Cocoa.h>
#include <Carbon/Carbon.h>

#include "foundation.h"
#include "typedefs.h"
#include "platform.h"
#include "platform-internal.h"

#include "mac-internal.h"

////////////////////////////////////////////////////////////////////////////////

extern bool MCS_exists(MCStringRef p_path, bool p_is_file);
extern bool MCS_resolvepath(MCStringRef p_path, MCStringRef &r_folderpath);

////////////////////////////////////////////////////////////////////////////////

static void resolve_alias(NSString *p_path, NSString *&r_path_resolved)
{	
	CFURLRef t_url;
	t_url = (CFURLRef) [NSURL fileURLWithPath: p_path];
	
	Boolean t_is_folder;
	t_is_folder = False;	
	Boolean t_is_alias;
	t_is_alias = False;
	FSRef t_fs_ref;
	
	// MM-2012-10-05: [[ Bug 10427 ]] Check to see if path is an alias before resolving. Should solve hangs related to unmounted network drives.
	if (t_url != nil)
		if (CFURLGetFSRef(t_url, &t_fs_ref))
			if (FSIsAliasFile(&t_fs_ref, &t_is_alias, &t_is_folder) != noErr)
				t_is_alias = False;
	
	CFStringRef t_path_resolved;
	t_path_resolved = nil;
	
	if (t_is_alias)
		if (FSResolveAliasFileWithMountFlags(&t_fs_ref, true, &t_is_folder, &t_is_alias, kResolveAliasFileNoUI) == noErr)
		{
			CFURLRef t_url_resolved;
			t_url_resolved = CFURLCreateFromFSRef(nil, &t_fs_ref);
			if (t_url_resolved != nil)
			{
				t_path_resolved = CFURLCopyFileSystemPath(t_url_resolved, kCFURLPOSIXPathStyle);
				CFRelease(t_url_resolved);
			}
		}		
	
	if (t_path_resolved != nil)	
		r_path_resolved = (NSString *) t_path_resolved;
	else
		r_path_resolved = [[NSString alloc] initWithString: p_path];
}

static bool folder_path_from_initial_path(MCStringRef p_path, MCStringRef &r_folderpath)
{
    MCAutoStringRef t_path;
    uindex_t t_offset;
    bool t_success;
    
    t_success = false;
    
    if (MCStringFirstIndexOfChar(p_path, '/', 0, kMCStringOptionCompareExact, t_offset))
    {
        if (t_offset != 0)
            t_success = MCS_resolvepath(p_path, &t_path);
        else
            t_success = MCStringCopy(p_path, &t_path);
    }
	
    if (t_success)
	{
        if (MCS_exists(*t_path, False))
            t_success = MCStringCopy(*t_path, r_folderpath);
        else if (MCStringLastIndexOfChar(*t_path, '/', UINT32_MAX, kMCStringOptionCompareExact, t_offset))
            t_success = MCStringCopySubstring(*t_path, MCRangeMake(0, t_offset), r_folderpath);
	}
	
    return t_success;
}

////////////////////////////////////////////////////////////////////////////////

@interface com_runrev_livecode_MCOpenSaveDialogDelegate: NSObject

- (void)panelDidEnd:(id)printDialog returnCode:(NSInteger)returnCode contextInfo:(void *)contextInfo;

@end

@compatibility_alias MCOpenSaveDialogDelegate com_runrev_livecode_MCOpenSaveDialogDelegate;

////////////////////////////////////////////////////////////////////////////////

struct MCMacPlatformDialogNest
{
	MCMacPlatformDialogNest *next;
	MCPlatformDialogResult result;
	MCPlatformWindowRef owner;
	NSSavePanel *panel;
};

////////////////////////////////////////////////////////////////////////////////

@implementation com_runrev_livecode_MCOpenSaveDialogDelegate

- (void)panelDidEnd:(id)printDialog returnCode:(NSInteger)returnCode contextInfo:(void *)contextInfo
{
	MCMacPlatformDialogNest *t_nest;
	t_nest = (MCMacPlatformDialogNest *)contextInfo;
	
	if (returnCode == NSOKButton)
		t_nest -> result = kMCPlatformDialogResultSuccess;
	else
		t_nest -> result = kMCPlatformDialogResultCancel;
}

@end

////////////////////////////////////////////////////////////////////////////////

static MCMacPlatformDialogNest *s_dialog_nesting = nil;
static MCOpenSaveDialogDelegate *s_dialog_delegate = nil;

static void MCMacPlatformBeginOpenSaveDialog(MCPlatformWindowRef p_owner, NSSavePanel *p_panel, MCStringRef p_folder, MCStringRef p_file)
{
	if (s_dialog_delegate == nil)
		s_dialog_delegate = [[MCOpenSaveDialogDelegate alloc] init];
	
	MCMacPlatformDialogNest *t_nest;
	/* UNCHECKED */ MCMemoryNew(t_nest);
	t_nest -> next = s_dialog_nesting;
	t_nest -> result = kMCPlatformDialogResultContinue;
	t_nest -> panel = p_panel;
	s_dialog_nesting = t_nest;
	
	/////////
	
	NSString *t_initial_folder;
	t_initial_folder = nil;
	if (p_folder != nil)
		t_initial_folder = MCStringConvertToAutoreleasedNSString(p_folder);
	
	NSString *t_initial_file;
	t_initial_file = nil;
	if (p_file != nil)
		t_initial_file = MCStringConvertToAutoreleasedNSString(p_file);
	
	
	if (p_owner == nil)
	{
		t_nest -> owner = nil;
		
		// MM-2012-03-16: [[ Bug ]] Use runModalForDirectory:file: rather than setting directory and file - methods only introduced in 10.6
		if ([p_panel runModalForDirectory: t_initial_folder file: t_initial_file] == NSOKButton)
			t_nest -> result = kMCPlatformDialogResultSuccess;
		else
			t_nest -> result = kMCPlatformDialogResultCancel;
	}
	else
	{
		[p_panel beginSheetForDirectory: t_initial_folder
								   file: t_initial_file
						 modalForWindow: ((MCMacPlatformWindow *)p_owner) -> GetHandle()
						  modalDelegate: s_dialog_delegate
						 didEndSelector: @selector(panelDidEnd:returnCode:contextInfo:)
							contextInfo: t_nest];
	}
}

static MCPlatformDialogResult MCPlatformEndOpenSaveDialog(void)
{
	MCMacPlatformDialogNest *t_nest;
	t_nest = s_dialog_nesting;
	
	s_dialog_nesting = s_dialog_nesting -> next;
	
	MCPlatformDialogResult t_result;
	t_result = t_nest -> result;
	
	if (t_nest -> owner != nil)
		MCPlatformReleaseWindow(t_nest -> owner);
	
	MCMemoryDelete(t_nest);
	
	return t_result;	
}

////////////////////////////////////////////////////////////////////////////////

MCPlatformDialogResult MCPlatformEndFolderDialog(MCStringRef& r_selected_folder)
{	
	if (s_dialog_nesting -> result == kMCPlatformDialogResultContinue)
		return kMCPlatformDialogResultContinue;
	
	if (s_dialog_nesting -> result == kMCPlatformDialogResultSuccess)
	{
		NSString *t_alias;
		resolve_alias([s_dialog_nesting -> panel filename], t_alias);
        /* UNCHECKED */ MCStringCreateWithCFString((CFStringRef)t_alias, r_selected_folder);
		[t_alias release];
	}
	else
		r_selected_folder = nil;
	
	return MCPlatformEndOpenSaveDialog();
}

////////////////////////////////////////////////////////////////////////////////

struct MCFileFilter
{
	MCFileFilter *next;
	MCStringRef tag;
	MCStringRef *extensions;
	uint32_t extension_count;
	MCStringRef *filetypes;
	uint32_t filetypes_count;
};


static void MCFileFilterDestroy(MCFileFilter *self)
{
	for(uint32_t i = 0; i < self -> extension_count; i++)
		MCValueRelease(self -> extensions[i]);
	MCMemoryDeleteArray(self -> extensions);
	for(uint32_t i = 0; i < self -> filetypes_count; i++)
		MCValueRelease(self -> filetypes[i]);
	MCMemoryDeleteArray(self -> filetypes);
	MCValueRelease(self -> tag);
	MCMemoryDelete(self);
}

static bool MCFileFilterCreate(MCStringRef p_desc, MCFileFilter*& r_filter)
{    
	bool t_success;
	t_success = true;
	
	MCFileFilter *self;
	self = nil;
	if (t_success)
		t_success = MCMemoryNew(self);
    
    extern bool MCStringsSplit(MCStringRef p_string, codepoint_t p_separator, MCStringRef*&r_strings, uindex_t& r_count);
	
	MCAutoStringRefArray t_items;
	if (t_success)
		t_success = MCStringsSplit(p_desc, '|', t_items . PtrRef(), t_items . CountRef());
	
	// MM-2012-03-09: [[Bug]] Make sure we don't try and copy empty tags (causes a crash on Lion)
	if (t_success)
    {
        if (!MCStringIsEmpty(t_items[0]))
            self -> tag = MCValueRetain(t_items[0]);
    }
    
	if (t_success)
	{
        if (t_items . Count() < 2)
        {
            self -> filetypes = new MCStringRef(MCSTR("*"));
            self -> extensions = new MCStringRef(MCSTR("*"));
            self -> extension_count = 1;
            self -> filetypes_count = 1;
        }
        else
        {
            t_success = MCStringsSplit(t_items[1], ',', self -> extensions, self -> extension_count);
            if (t_items . Count() > 2)
            {
                t_success = MCStringsSplit(t_items[2], ',', self -> filetypes, self -> filetypes_count);
            }
        }
	}
	
	// MM 2012-10-05: [[ Bug 10409 ]] Make sure filters of the form "All|" and "All||" are treated as wildcards
	//   (but not filters of the form "Stacks||RSTK").
	if (t_success)
    {
		if (self -> extension_count == 1 && MCStringIsEmpty(self -> extensions[0]) && (t_items . Count() == 2 || (self -> filetypes_count == 1 && MCStringIsEmpty(self -> filetypes[0]))))
		{
			MCValueRelease(self -> extensions[0]);
            self -> extensions[0] = MCSTR("*");
		}
	}
    
	if (t_success)
		r_filter = self;
	else
		MCFileFilterDestroy(self);
	
	return t_success;
}

static bool hfs_code_to_string(unsigned long p_code, char *r_string)
{
	if (p_code != 0) {
		r_string[4] = '\0';
		r_string[3] = p_code;
		r_string[2] = p_code >> 8;
		r_string[1] = p_code >> 16;
		r_string[0] = p_code >> 24;
		return true;
	}
	r_string[0] =  '\0';
	return false;
}

////////////////////////////////////////////////////////////////////////////////

@interface com_runrev_livecode_MCFileDialogAccessoryView : NSView<NSOpenSavePanelDelegate>
{
	NSTextField *m_label;
	NSPopUpButton *m_options;
	
	MCFileFilter *m_filters;
	MCFileFilter *m_filter;
	uint32_t m_filter_index;
    
    NSSavePanel *m_panel;
    
    id m_panel_view_hack;
}

- (id)initWithPanel: (NSSavePanel *)panel;
- (void)dealloc;

- (void)setLabel: (NSString *)newLabel;
- (void)setTypes: (MCStringRef *)p_types length: (uint32_t)p_count;

- (void)typeChanged: (id)sender;

- (MCStringRef)currentType;

- (BOOL)panel:(id)sender shouldShowFilename:(NSString *)filename;

@end

@compatibility_alias MCFileDialogAccessoryView com_runrev_livecode_MCFileDialogAccessoryView;

@implementation com_runrev_livecode_MCFileDialogAccessoryView

- (id)initWithPanel: (NSSavePanel *)panel
{
	self = [ super init ];
    if (self == nil)
        return nil;
	
	m_label = [ [ NSTextField alloc ] initWithFrame: NSMakeRect(0, 9, 61, 17) ];
	[ m_label setEditable: NO ];
	[ m_label setSelectable: NO ];
	[ m_label setBordered: NO ];
	[ m_label setAlignment: NSRightTextAlignment ];
	[ m_label setDrawsBackground: NO ];
	
	m_options = [ [ NSPopUpButton alloc ] initWithFrame: NSMakeRect(63, 2, 250, 26) ];
	[ m_options setTarget: self ];
	[ m_options setAction: @selector(typeChanged:) ];
	[ m_options setAutoenablesItems: NO ];
	
	[ self addSubview: m_label ];
	[ self addSubview: m_options ];
	
	[ self setFrameSize: NSMakeSize(250 + 63, 30) ];
	
	m_filters = nil;
	m_filter = nil;
	m_filter_index = 0;
    
    m_panel = panel;
	
	return self;
}

- (void)dealloc
{
	while(m_filters != nil)
		MCFileFilterDestroy(MCListPopFront(m_filters));
	
	[ m_label release ];
	[ m_options release ];
	[ super dealloc ];
}

- (void)setLabel: (NSString *)newLabel
{
	[ m_label setStringValue: newLabel ];
}

- (void)setTypes: (MCStringRef *)p_types length: (uint32_t)p_count
{
	for(uint32_t i = 0; i < p_count; i++)
	{
		MCFileFilter *t_filter;
		if (MCFileFilterCreate(p_types[i], t_filter))
		{
			MCListPushBack(m_filters, t_filter);
			if (t_filter -> tag != nil)
				[ m_options addItemWithTitle: MCStringConvertToAutoreleasedNSString(t_filter -> tag)];
		}
	}
	m_filter = m_filters;
}

// MW-2014-07-25: [[ Bug 12250 ]] Hack to find tableview inside the savepanel so we can force
//   an update.
- (id)findPanelViewHack: (NSArray *)subviews
{
    id t_table = nil;
    for(id t_view in subviews)
    {
        if ([[t_view className] isEqualToString: @"FI_TListView"])
        {
            t_table = t_view;
            break;
        }
        
        t_table = [self findPanelViewHack: [t_view subviews]];
        if (t_table != nil)
            break;
    }
    
    return t_table;
}

// MW-2014-07-25: [[ Bug 12250 ]] Use the hack from:
//     http://stackoverflow.com/questions/18192986/nsopenpanel-doesnt-validatevisiblecolumns
//   To make sure the file list updates - it appears to be an apple bug and it might
//   be that 'setAllowedFileTypes' would work (although my testing appears to indicate otherwise)
//   however using that would require a change to how the answer command is used in this case
//   so we need to make sure the current method works anyway.
- (void)typeChanged: (id)sender
{
	uint32_t t_new_index;
	t_new_index =  [[ m_options objectValue ] intValue ];
	
	m_filter = m_filters;
	for(uint32_t i = 0; i < t_new_index; i++)
		m_filter = m_filter -> next;
	
    if (m_panel_view_hack == nil)
        m_panel_view_hack = [self findPanelViewHack: [[m_panel contentView] subviews]];
    
    if (m_panel_view_hack != nil)
        [m_panel_view_hack reloadData];
        
	[m_panel validateVisibleColumns];
}

- (MCStringRef)currentType
{
	if (m_filter != nil)
		return m_filter -> tag;
	return nil;
}

// MM-2012-02-28: [[BUG 10003]] Make sure we filter out files appropriately
- (BOOL)panel:(id)sender shouldShowFilename:(NSString *)filename
{
	// No filters to filter against
	if (m_filters == nil || (m_filter->extension_count == 0 && m_filter->filetypes_count == 0))
		return YES;
	
	// If any of the filters are * (ext or file type) then we allow all files
	for (uint32_t i = 0; i < m_filter->extension_count; i++)
		if (MCStringIsEqualTo(MCSTR("*"), m_filter->extensions[i], kMCCompareExact))
			return YES;
	for (uint32_t i = 0; i < m_filter->filetypes_count; i++)
		if (MCStringIsEqualTo(MCSTR("*"), m_filter->filetypes[i], kMCCompareExact))
			return YES;
	
	// MM-2012-09-25: [[ Bug 10407 ]] Filter on the attirbutes of the target of the alias, rather than the alias.
	NSString *t_filename_resolved;
	resolve_alias(filename, t_filename_resolved);
	
	NSDictionary *t_attr;
	t_attr = [[NSFileManager defaultManager] fileAttributesAtPath: t_filename_resolved traverseLink: YES];
	if (t_attr == nil)
	{
		[t_filename_resolved release];
		return NO;
	}
	
	BOOL t_should_show;
	t_should_show = NO;
	
	// We always display folders so we can navigate into them but not packages (apps, bundles etc)
	if (([NSFileTypeDirectory isEqualTo:[t_attr objectForKey:NSFileType]]
         && ![[NSWorkspace sharedWorkspace] isFilePackageAtPath: filename]))
		t_should_show = YES;
	
	// Check to see if the extension of the file matches any of those in the extension list
	if (!t_should_show && m_filter->extension_count > 0)
	{
        MCAutoStringRef t_filename;
		if (MCStringCreateWithCFString((CFStringRef)t_filename_resolved, &t_filename) && *t_filename != nil)
		{
			uindex_t t_dot;
            // AL-2014-04-01: [[ Bug 12081 ]] Find last occurrence of '.' rather than first, for file extension detection.
            if (MCStringLastIndexOfChar(*t_filename, '.', UINDEX_MAX, kMCCompareExact, t_dot))
            {
                MCRange t_range = MCRangeMake(t_dot + 1, UINDEX_MAX);
                for (uint32_t i = 0; i < m_filter->extension_count && !t_should_show; i++)
                    if (MCStringSubstringIsEqualTo(*t_filename, t_range, m_filter->extensions[i], kMCCompareCaseless))
                        t_should_show = YES;
            }
		}
	}
	
	// Check the various HFS codes to see if they match any of the typesin the filter
	if (!t_should_show && m_filters->filetypes_count > 0)
	{
		// For regular files, extract any type and creator codes - these are four character codes e.g. REVO
		char t_type[5];
		hfs_code_to_string([[t_attr objectForKey: NSFileHFSTypeCode] unsignedLongLongValue], t_type);
		char t_creator[5];
		hfs_code_to_string([[t_attr objectForKey: NSFileHFSCreatorCode] unsignedLongLongValue], t_creator);
		
		// For bundles, extract any type codes form the plist
		// MW-2012-03-08: [[ Bug ]] Seems the keys can be empty, so if they are revert to 'unknown'
		//   sig / type.
		NSString *t_bundle_sig;
		t_bundle_sig = [[[NSBundle bundleWithPath: filename] infoDictionary] objectForKey: @"CFBundleSignature"];
		if (t_bundle_sig == nil)
			t_bundle_sig = @"????";
		NSString *t_bundle_type;
		t_bundle_type = [[[NSBundle bundleWithPath: filename] infoDictionary] objectForKey: @"CFBundlePackageType"];
		if (t_bundle_type == nil)
			t_bundle_type = @"????";
		
		for (uint32_t i = 0; i < m_filter->filetypes_count && !t_should_show; i++)
            // AL-2014-10-21: [[ Bug 13745 ]] Empty filter is not wild, so only do comparisons for non-empty
			if (!MCStringIsEmpty(m_filter->filetypes[i]) &&
                (MCStringIsEqualToCString(m_filter->filetypes[i], t_type, kMCCompareCaseless) ||
                MCStringIsEqualToCString(m_filter->filetypes[i], t_creator, kMCCompareCaseless) ||
                MCStringIsEqualToCString(m_filter->filetypes[i], [t_bundle_sig cStringUsingEncoding: NSMacOSRomanStringEncoding], kMCCompareCaseless) ||
                MCStringIsEqualToCString(m_filter->filetypes[i], [t_bundle_type cStringUsingEncoding: NSMacOSRomanStringEncoding], kMCCompareCaseless)))
				t_should_show = YES;
	}
	
	[t_filename_resolved release];
	return t_should_show;
}

@end

////////////////////////////////////////////////////////////////////////////////

void MCPlatformBeginFolderOrFileDialog(MCPlatformFileDialogKind p_kind, MCPlatformWindowRef p_owner, MCStringRef p_title, MCStringRef p_prompt, MCStringRef p_initial, MCStringRef *p_types, uint4 p_type_count)
{
    MCAutoStringRef t_initial_folder;
    if (p_initial != nil)
    /* UNCHECKED */ folder_path_from_initial_path(p_initial, &t_initial_folder);
    
    MCAutoStringRef t_initial_file;
    if ((p_kind == kMCPlatformFileDialogKindSave) && p_initial != nil && !MCS_exists(p_initial, false))
    {
        uindex_t t_last_slash;
        if (MCStringLastIndexOfChar(p_initial, '/', UINT32_MAX, kMCStringOptionCompareExact, t_last_slash))
            // SN-2014-08-11: [[ Bug 13143 ]] Take the right part: after the last slash, not before
            MCStringCopySubstring(p_initial, MCRangeMake(t_last_slash + 1, MCStringGetLength(p_initial) - t_last_slash - 1), &t_initial_file);
        else
            t_initial_file = p_initial;
    }
    
    NSSavePanel *t_panel;
    t_panel = (p_kind == kMCPlatformFileDialogKindSave) ? [NSSavePanel savePanel] : [NSOpenPanel openPanel] ;
    
    // If we have both a title and a message, then 'title' is used on setTitle, and 'prompt' is used for message.
    // If there is no title, then on 10.11+ we must use the message field of the dialog; on <10.11 we must use the title field
    if (p_title != nil && !MCStringIsEmpty(p_title))
    {
        [t_panel setTitle: MCStringConvertToAutoreleasedNSString(p_title)];
        [t_panel setMessage:MCStringConvertToAutoreleasedNSString(p_prompt)];
    }
    else
    {
        extern uint4 MCmajorosversion;
        if (MCmajorosversion >= 0x10B0 && p_kind != kMCPlatformFileDialogKindSave)
            [t_panel setMessage:MCStringConvertToAutoreleasedNSString(p_prompt)];
        else
            [t_panel setTitle: MCStringConvertToAutoreleasedNSString(p_prompt)];
    }
    
    if (p_kind != kMCPlatformFileDialogKindFolder)
    {
        // MW-2014-07-17: [[ Bug 12826 ]] If we have at least one type, add a delegate. Only add as
        //   an accessory view if more than one type.
        MCFileDialogAccessoryView *t_accessory;
        if (p_type_count > 0)
        {
            t_accessory = [[MCFileDialogAccessoryView alloc] initWithPanel: t_panel];
            [t_accessory setTypes: p_types length: p_type_count];
            [t_accessory setLabel: @"Format:"];
            if (p_type_count > 1)
                [t_panel setAccessoryView: t_accessory];
            [t_panel setDelegate: t_accessory];
        }
        
        if (p_kind != kMCPlatformFileDialogKindSave)
        {
            [(NSOpenPanel *)t_panel setCanChooseFiles: YES];
            [(NSOpenPanel *)t_panel setCanChooseDirectories: NO];
            [(NSOpenPanel *)t_panel setAllowsMultipleSelection: p_kind == kMCPlatformFileDialogKindOpenMultiple ? YES : NO];
        }
        // MM-2012-03-01: [[ BUG 10046]] Make sure the "new folder" button is enabled for save dialogs
        else
            [t_panel setCanCreateDirectories: YES];
    }
    else
    {
        [t_panel setPrompt: @"Choose"];
<<<<<<< HEAD
        [(NSOpenPanel *)t_panel setCanChooseFiles: NO];
        [(NSOpenPanel *)t_panel setCanChooseDirectories: YES];
        [(NSOpenPanel *)t_panel setAllowsMultipleSelection: NO];
=======
        [t_panel setCanChooseFiles: NO];
        [t_panel setCanChooseDirectories: YES];
        [t_panel setAllowsMultipleSelection: NO];
        
        // MM-2012-03-01: [[ BUG 10046]] Make sure the "new folder" button is enabled for folder dialogs
        [t_panel setCanCreateDirectories: YES];
    }
    
    if ([t_panel respondsToSelector:@selector(isAccessoryViewDisclosed)])
    {
        // show accessory view when dialog opens
        [t_panel setAccessoryViewDisclosed: YES];
>>>>>>> f53de869
    }
    
    MCMacPlatformBeginOpenSaveDialog(p_owner, t_panel, *t_initial_folder, p_kind != kMCPlatformFileDialogKindFolder ? *t_initial_file : nil);
}

MCPlatformDialogResult MCPlatformEndFileDialog(MCPlatformFileDialogKind p_kind, MCStringRef &r_paths, MCStringRef &r_type)
{
	if (s_dialog_nesting -> result == kMCPlatformDialogResultContinue)
		return kMCPlatformDialogResultContinue;
	
	if (s_dialog_nesting -> result == kMCPlatformDialogResultSuccess)
	{
		MCFileDialogAccessoryView *t_accessory;
		t_accessory = (MCFileDialogAccessoryView *)[s_dialog_nesting -> panel accessoryView];
		
		if (p_kind == kMCPlatformFileDialogKindSave)
		{
            /* UNCHECKED */ MCStringCreateWithCFString((CFStringRef)[s_dialog_nesting -> panel filename], r_paths);
			if (t_accessory != nil && [t_accessory currentType] != nil)
				r_type = MCValueRetain([t_accessory currentType]);
			else
				r_type = nil;
		}
		else
		{
			MCStringCreateMutable(0, r_paths);
            
			for(uint32_t i = 0; i < [[(NSOpenPanel *)s_dialog_nesting -> panel filenames] count ]; i++)
			{
				// MM-2012-09-25: [[ Bug 10407 ]] Resolve alias (if any) of the returned files.
				NSString *t_alias;
				resolve_alias([[(NSOpenPanel *)s_dialog_nesting -> panel filenames] objectAtIndex: i], t_alias);
                
				MCAutoStringRef t_conv_filename;			
				if (MCStringCreateWithCFString((CFStringRef)t_alias, &t_conv_filename))
					/* UNCHECKED */ MCStringAppendFormat(r_paths, "%s%@", i > 0 ? "\n" : "", *t_conv_filename);

				[t_alias release];
			}
			if (t_accessory != nil && [t_accessory currentType] != nil)
				r_type = MCValueRetain([t_accessory currentType]);
			else
				r_type = nil;
		}
	}
	else
		r_paths = nil, r_type = nil;
    
    // MW-2014-07-17: [[ Bug 12826 ]] Make sure we release the delegate (might be nil, but no
    //   problem here with that).
    id t_delegate;
    t_delegate = [s_dialog_nesting -> panel delegate];
    [s_dialog_nesting -> panel setDelegate: nil];
    [t_delegate release];
	
	return MCPlatformEndOpenSaveDialog();
}

////////////////////////////////////////////////////////////////////////////////

static MCPlatformDialogResult s_color_dialog_result = kMCPlatformDialogResultContinue;
static MCColor s_color_dialog_color;
// SN-2014-10-20 [[ Bub 13628 ]] Added a static delegate for the colour picker
static MCColorPanelDelegate* s_color_dialog_delegate;

////////////////////////////////////////////////////////////////////////////////

@implementation com_runrev_livecode_MCColorPanelDelegate

-(id) initWithColorPanel: (NSColorPanel*) p_panel
             contentView: (NSView*) p_view
{
    self = [super init];
    
    // Get the colour picker's view and store it
    mColorPanel = p_panel;
    
    mColorPickerView = p_view;
    
    // Remove the colour picker's view
    [mColorPanel setContentView:0];
    
    // Create the 'OK' and 'Cancel' buttons
    mOkButton = [[NSButton alloc] init];
    mCancelButton = [[NSButton alloc] init];
    
    mOkButton.bezelStyle = NSRoundedBezelStyle;
    mOkButton.imagePosition = NSNoImage;
    [mOkButton setTitle: @"OK"];
    [mOkButton setAction:@selector(pickerOkClicked)];
    [mOkButton setTarget:self];
    
    mCancelButton.bezelStyle = NSRoundedBezelStyle;
    mCancelButton.imagePosition = NSNoImage;
    [mCancelButton setTitle: @"Cancel"];
    [mCancelButton setAction:@selector(pickerCancelClicked)];
    [mCancelButton setTarget:self];
    
    mResult = kMCPlatformDialogResultContinue;
    
    // Add all the views (colour picker panel + buttons)
    NSRect frameRect = { { 0.0, 0.0 }, { 0.0, 0.0 } };
    mUpdatedView = [[NSView alloc] initWithFrame:frameRect];
    [mUpdatedView addSubview:mColorPickerView];
    [mUpdatedView addSubview: mOkButton];
    [mUpdatedView addSubview: mCancelButton];
    
    [mColorPanel setContentView: mUpdatedView];
    [mColorPanel setDefaultButtonCell:[mOkButton cell]];
    
    [self relayout];
    
    return self;
}

-(void)dealloc
{
    NSColorPanel *t_color_picker;
    t_color_picker = [NSColorPanel sharedColorPanel];
    
    [[mColorPickerView window] close];
    
    // Reset the color's picker view
    [mColorPickerView removeFromSuperview];
    [t_color_picker setContentView: mColorPickerView];
    
    [mOkButton release];
    [mCancelButton release];
    [mUpdatedView release];
    
    [super dealloc];
}

// Redrawing method - adapts the size of the buttons to the size of the picker
-(void)relayout
{
    // Get the colorpicker's initial size
    NSRect rect = [[mColorPickerView superview] frame];
    
    const CGFloat ButtonMinWidth = 78.0; // 84.0 for Carbon
    const CGFloat ButtonMinHeight = 28.0;
    const CGFloat ButtonMaxWidth = 200.0;
    const CGFloat ButtonSpacing = 5.0;
    const CGFloat ButtonTopMargin = 0.0;
    const CGFloat ButtonBottomMargin = 7.0;
    const CGFloat ButtonSideMargin = 9.0;
    
    // Compute the desired width
    const CGFloat ButtonWidth = MCU_max(ButtonMinWidth,
                                        MCU_min(ButtonMaxWidth,
                                                CGFloat((rect.size.width - 2.0 * ButtonSideMargin - ButtonSpacing) * 0.5)));
    
    const CGFloat ButtonHeight = ButtonMinHeight;
    
    // SN-2014-11-28: [[ Bug 14098 ]] OK and Cancel buttons were inverted.
    // Update frame for the Cancel button
    NSRect cancelRect = { { ButtonSideMargin,
        ButtonBottomMargin },
        { ButtonWidth, ButtonHeight } };
    [mCancelButton setButtonType: NSMomentaryLightButton];
    [mCancelButton setFrame:cancelRect];
    [mCancelButton setNeedsDisplay:YES];
    
    // Update frame for the OK button
    NSRect okRect = { { cancelRect.origin.x + ButtonWidth + ButtonSpacing,
        ButtonBottomMargin },
        { ButtonWidth, ButtonHeight } };
    [mOkButton setButtonType: NSMomentaryLightButton];
    [mOkButton setFrame:okRect];
    [mOkButton setNeedsDisplay:YES];
    
    const CGFloat Y = ButtonBottomMargin + ButtonHeight + ButtonTopMargin;
    NSRect pickerCVRect = { { 0.0, Y },
        { rect.size.width, rect.size.height - Y } };
    
    [mColorPickerView setFrame:pickerCVRect];
    [mColorPickerView setNeedsDisplay:YES];
    
    [[mColorPickerView superview] setNeedsDisplay:YES];
}

// Sets the static MCColor to the value available from the color picker
-(void) getColor
{
    s_color_dialog_result = mResult;
    
    // In case of a successful event, set the color selected
    if (s_color_dialog_result == kMCPlatformDialogResultSuccess)
    {
        NSColor *t_color;
        t_color =  [mColorPanel color];
        
        // Some NSColor's will not have a colorspace (e.g. named ones from the developer
        // pane). Since trying to get a colorSpace of such a thing throws an exception
        // we wrap the colorSpace access call.
        NSColorSpace *t_colorspace;
        @try {
            t_colorspace = [t_color colorSpace];
        }
        @catch (NSException *exception) {
            t_colorspace = nil;
        }
        
        // If we have no colorspace, or the colorspace is not already RGB convert.
        if (t_colorspace == nil ||
            [t_colorspace colorSpaceModel] != NSRGBColorSpaceModel)
            t_color = [t_color colorUsingColorSpaceName:NSCalibratedRGBColorSpace];
    
        // Convert the value from to a colour component value.
        s_color_dialog_color . red   = (uint2) ([t_color redComponent] * UINT16_MAX);
        s_color_dialog_color . green = (uint2) ([t_color greenComponent] * UINT16_MAX);
        s_color_dialog_color . blue  = (uint2) ([t_color blueComponent] * UINT16_MAX);
    }
}

//////////
// NSWindow delegate's method

// PM-2015-07-10: [[ Bug 15096 ]] Escape key should dismiss the 'answer color' dialog
- (void) windowDidBecomeKey:(NSNotification *)notification
{
	NSEvent* (^handler)(NSEvent*) = ^(NSEvent *theEvent) {
		
		NSEvent *result = theEvent;
		// Check if the esc key is pressed
		if (theEvent.keyCode == 53)
		{
			[self processEscKeyDown];
			result = nil;
		}
		
		return result;
	};
	
	eventMonitor = [NSEvent addLocalMonitorForEventsMatchingMask:NSKeyDownMask handler:handler];
}

- (void)windowDidResize:(NSNotification *)notification
{
    [self relayout];
}

-(void) windowWillClose:(NSNotification *)notification
{
    if (mResult != kMCPlatformDialogResultSuccess)
        mResult = kMCPlatformDialogResultCancel;
		
	// Detach the event monitor when window closes.
	[NSEvent removeMonitor:eventMonitor];
}

//////////
// Selectors called when the according button is pressed.
-(void) pickerCancelClicked
{
    mResult = kMCPlatformDialogResultCancel;
    [self getColor];
}

-(void) pickerOkClicked
{
    mResult = kMCPlatformDialogResultSuccess;
    [self getColor];
}

- (void) processEscKeyDown
{
	[self pickerCancelClicked];
}

//////////

-(MCPlatformDialogResult) result
{
    return mResult;
}

@end

////////////////////////////////////////////////////////////////////////////////

void MCPlatformBeginColorDialog(MCStringRef p_title, const MCColor& p_color)
{
    // SN-2014-10-20: [[ Bug 13628 ]] Update to use the Cocoa picker
    NSColorPanel *t_colorPicker;
    
    // Set the display type of the singleton colour panel.
    [NSColorPanel setPickerMask: NSColorPanelAllModesMask];
    
    t_colorPicker = [NSColorPanel sharedColorPanel];
    
    // SN-2014-11-28: [[ Bug 14098 ]] Make use of the initial colour
    CGFloat t_divider = UINT16_MAX;
    NSColor* t_initial_color = [NSColor colorWithCalibratedRed:(CGFloat)p_color.red / t_divider
                                                         green:(CGFloat)p_color.green / t_divider
                                                          blue:(CGFloat)p_color.blue / t_divider
                                                         alpha:1];
    [t_colorPicker setColor:t_initial_color];
    
    NSView* t_pickerView;
    t_pickerView = [t_colorPicker contentView];
    [t_pickerView retain];
    
    s_color_dialog_result = kMCPlatformDialogResultContinue;
    s_color_dialog_delegate = [[com_runrev_livecode_MCColorPanelDelegate alloc] initWithColorPanel:t_colorPicker
                                                                                       contentView:t_pickerView];
    
    // Set the color picker attributes
    [t_colorPicker setStyleMask:[t_colorPicker styleMask] & ~NSClosableWindowMask];
    [t_colorPicker setDelegate: s_color_dialog_delegate];
    
    // Make the colour picker the first window.
    // as modal mode breaks the color picker
    //[NSApp runModalForWindow: t_colorPicker];
    [t_colorPicker makeKeyAndOrderFront:t_colorPicker];
	MCMacPlatformApplicationBecomePseudoModalFor(t_colorPicker);
}

MCPlatformDialogResult MCPlatformEndColorDialog(MCColor& r_color)
{
    // SN-2014-10-20: [[ Bug 13628 ]] Deallocate the delegate in case we don't continue
    if (s_color_dialog_result != kMCPlatformDialogResultContinue)
    {
        if (s_color_dialog_result == kMCPlatformDialogResultSuccess)
            r_color = s_color_dialog_color;
		
		MCMacPlatformApplicationBecomePseudoModalFor(nil);
        [s_color_dialog_delegate dealloc];
        s_color_dialog_delegate = NULL;
    }
    
	return s_color_dialog_result;
}

////////////////////////////////////////////////////////////////////////////////<|MERGE_RESOLUTION|>--- conflicted
+++ resolved
@@ -626,24 +626,12 @@
     else
     {
         [t_panel setPrompt: @"Choose"];
-<<<<<<< HEAD
         [(NSOpenPanel *)t_panel setCanChooseFiles: NO];
         [(NSOpenPanel *)t_panel setCanChooseDirectories: YES];
         [(NSOpenPanel *)t_panel setAllowsMultipleSelection: NO];
-=======
-        [t_panel setCanChooseFiles: NO];
-        [t_panel setCanChooseDirectories: YES];
-        [t_panel setAllowsMultipleSelection: NO];
         
         // MM-2012-03-01: [[ BUG 10046]] Make sure the "new folder" button is enabled for folder dialogs
         [t_panel setCanCreateDirectories: YES];
-    }
-    
-    if ([t_panel respondsToSelector:@selector(isAccessoryViewDisclosed)])
-    {
-        // show accessory view when dialog opens
-        [t_panel setAccessoryViewDisclosed: YES];
->>>>>>> f53de869
     }
     
     MCMacPlatformBeginOpenSaveDialog(p_owner, t_panel, *t_initial_folder, p_kind != kMCPlatformFileDialogKindFolder ? *t_initial_file : nil);
