/* Copyright (C) 2003-2015 LiveCode Ltd.
 
 This file is part of LiveCode.
 
 LiveCode is free software; you can redistribute it and/or modify it under
 the terms of the GNU General Public License v3 as published by the Free
 Software Foundation.
 
 LiveCode is distributed in the hope that it will be useful, but WITHOUT ANY
 WARRANTY; without even the implied warranty of MERCHANTABILITY or
 FITNESS FOR A PARTICULAR PURPOSE.  See the GNU General Public License
 for more details.
 
 You should have received a copy of the GNU General Public License
 along with LiveCode.  If not see <http://www.gnu.org/licenses/>.  */

#include <Cocoa/Cocoa.h>
#include <Carbon/Carbon.h>

#include "foundation.h"
#include "typedefs.h"
#include "platform.h"
#include "platform-internal.h"

#include "mac-internal.h"

////////////////////////////////////////////////////////////////////////////////

extern bool MCS_exists(MCStringRef p_path, bool p_is_file);
extern bool MCS_resolvepath(MCStringRef p_path, MCStringRef &r_folderpath);

////////////////////////////////////////////////////////////////////////////////

static void resolve_alias(NSString *p_path, NSString *&r_path_resolved)
{	
	CFURLRef t_url;
	t_url = (CFURLRef) [NSURL fileURLWithPath: p_path];
	
	Boolean t_is_folder;
	t_is_folder = False;	
	Boolean t_is_alias;
	t_is_alias = False;
	FSRef t_fs_ref;
	
	// MM-2012-10-05: [[ Bug 10427 ]] Check to see if path is an alias before resolving. Should solve hangs related to unmounted network drives.
	if (t_url != nil)
		if (CFURLGetFSRef(t_url, &t_fs_ref))
			if (FSIsAliasFile(&t_fs_ref, &t_is_alias, &t_is_folder) != noErr)
				t_is_alias = False;
	
	CFStringRef t_path_resolved;
	t_path_resolved = nil;
	
	if (t_is_alias)
		if (FSResolveAliasFileWithMountFlags(&t_fs_ref, true, &t_is_folder, &t_is_alias, kResolveAliasFileNoUI) == noErr)
		{
			CFURLRef t_url_resolved;
			t_url_resolved = CFURLCreateFromFSRef(nil, &t_fs_ref);
			if (t_url_resolved != nil)
			{
				t_path_resolved = CFURLCopyFileSystemPath(t_url_resolved, kCFURLPOSIXPathStyle);
				CFRelease(t_url_resolved);
			}
		}		
	
	if (t_path_resolved != nil)	
		r_path_resolved = (NSString *) t_path_resolved;
	else
		r_path_resolved = [[NSString alloc] initWithString: p_path];
}

static bool folder_path_from_initial_path(MCStringRef p_path, MCStringRef &r_folderpath)
{
    MCAutoStringRef t_path;
    uindex_t t_offset;
    bool t_success;
    
    t_success = false;
    
    if (MCStringFirstIndexOfChar(p_path, '/', 0, kMCStringOptionCompareExact, t_offset))
    {
        if (t_offset != 0)
            t_success = MCS_resolvepath(p_path, &t_path);
        else
            t_success = MCStringCopy(p_path, &t_path);
    }
	
    if (t_success)
	{
        if (MCS_exists(*t_path, False))
            t_success = MCStringCopy(*t_path, r_folderpath);
        else if (MCStringLastIndexOfChar(*t_path, '/', UINT32_MAX, kMCStringOptionCompareExact, t_offset))
            t_success = MCStringCopySubstring(*t_path, MCRangeMake(0, t_offset), r_folderpath);
	}
	
    return t_success;
}

////////////////////////////////////////////////////////////////////////////////

@interface com_runrev_livecode_MCOpenSaveDialogDelegate: NSObject

- (void)panelDidEnd:(id)printDialog returnCode:(NSInteger)returnCode contextInfo:(void *)contextInfo;

@end

@compatibility_alias MCOpenSaveDialogDelegate com_runrev_livecode_MCOpenSaveDialogDelegate;

////////////////////////////////////////////////////////////////////////////////

struct MCMacPlatformDialogNest
{
	MCMacPlatformDialogNest *next;
	MCPlatformDialogResult result;
	MCPlatformWindowRef owner;
	NSSavePanel *panel;
};

////////////////////////////////////////////////////////////////////////////////

@implementation com_runrev_livecode_MCOpenSaveDialogDelegate

- (void)panelDidEnd:(id)printDialog returnCode:(NSInteger)returnCode contextInfo:(void *)contextInfo
{
	MCMacPlatformDialogNest *t_nest;
	t_nest = (MCMacPlatformDialogNest *)contextInfo;
	
	if (returnCode == NSOKButton)
		t_nest -> result = kMCPlatformDialogResultSuccess;
	else
		t_nest -> result = kMCPlatformDialogResultCancel;
}

@end

////////////////////////////////////////////////////////////////////////////////

static MCMacPlatformDialogNest *s_dialog_nesting = nil;
static MCOpenSaveDialogDelegate *s_dialog_delegate = nil;

static void MCMacPlatformBeginOpenSaveDialog(MCPlatformWindowRef p_owner, NSSavePanel *p_panel, MCStringRef p_folder, MCStringRef p_file)
{
	if (s_dialog_delegate == nil)
		s_dialog_delegate = [[MCOpenSaveDialogDelegate alloc] init];
	
	MCMacPlatformDialogNest *t_nest;
	/* UNCHECKED */ MCMemoryNew(t_nest);
	t_nest -> next = s_dialog_nesting;
	t_nest -> result = kMCPlatformDialogResultContinue;
	t_nest -> panel = p_panel;
	s_dialog_nesting = t_nest;
	
	/////////
	
	NSString *t_initial_folder;
	t_initial_folder = nil;
	if (p_folder != nil)
		t_initial_folder = MCStringConvertToAutoreleasedNSString(p_folder);
	
	NSString *t_initial_file;
	t_initial_file = nil;
	if (p_file != nil)
		t_initial_file = MCStringConvertToAutoreleasedNSString(p_file);
	
	
	if (p_owner == nil)
	{
		t_nest -> owner = nil;
		
		// MM-2012-03-16: [[ Bug ]] Use runModalForDirectory:file: rather than setting directory and file - methods only introduced in 10.6
		if ([p_panel runModalForDirectory: t_initial_folder file: t_initial_file] == NSOKButton)
			t_nest -> result = kMCPlatformDialogResultSuccess;
		else
			t_nest -> result = kMCPlatformDialogResultCancel;
	}
	else
	{
		[p_panel beginSheetForDirectory: t_initial_folder
								   file: t_initial_file
						 modalForWindow: ((MCMacPlatformWindow *)p_owner) -> GetHandle()
						  modalDelegate: s_dialog_delegate
						 didEndSelector: @selector(panelDidEnd:returnCode:contextInfo:)
							contextInfo: t_nest];
	}
}

static MCPlatformDialogResult MCPlatformEndOpenSaveDialog(void)
{
	MCMacPlatformDialogNest *t_nest;
	t_nest = s_dialog_nesting;
	
	s_dialog_nesting = s_dialog_nesting -> next;
	
	MCPlatformDialogResult t_result;
	t_result = t_nest -> result;
	
	if (t_nest -> owner != nil)
		MCPlatformReleaseWindow(t_nest -> owner);
	
	MCMemoryDelete(t_nest);
	
	return t_result;	
}

////////////////////////////////////////////////////////////////////////////////

<<<<<<< HEAD
void MCPlatformBeginFolderDialog(MCPlatformWindowRef p_owner, MCStringRef p_title, MCStringRef p_prompt, MCStringRef p_initial)
{
    MCAutoStringRef t_initial_folder;
    
    if (p_initial != nil)
    /* UNCHECKED */ folder_path_from_initial_path(p_initial, &t_initial_folder);
    
    NSOpenPanel *t_panel;
    t_panel = [NSOpenPanel openPanel];
    if (p_title != nil && MCStringGetLength(p_title) != 0)
    {
        [t_panel setTitle: MCStringConvertToAutoreleasedNSString(p_title)];
        [t_panel setMessage: MCStringConvertToAutoreleasedNSString(p_prompt)];
    }
    else
        [t_panel setTitle: MCStringConvertToAutoreleasedNSString(p_prompt)];
    [t_panel setPrompt: @"Choose"];
    [t_panel setCanChooseFiles: NO];
    [t_panel setCanChooseDirectories: YES];
    [t_panel setAllowsMultipleSelection: NO];
    
    // MM-2012-03-01: [[ BUG 10046]] Make sure the "new folder" button is enabled for folder dialogs
    [t_panel setCanCreateDirectories: YES];
	
	MCMacPlatformBeginOpenSaveDialog(p_owner, t_panel, *t_initial_folder, nil);
}

=======
>>>>>>> 230e44d3
MCPlatformDialogResult MCPlatformEndFolderDialog(MCStringRef& r_selected_folder)
{	
	if (s_dialog_nesting -> result == kMCPlatformDialogResultContinue)
		return kMCPlatformDialogResultContinue;
	
	if (s_dialog_nesting -> result == kMCPlatformDialogResultSuccess)
	{
		NSString *t_alias;
		resolve_alias([s_dialog_nesting -> panel filename], t_alias);
        /* UNCHECKED */ MCStringCreateWithCFString((CFStringRef)t_alias, r_selected_folder);
		[t_alias release];
	}
	else
		r_selected_folder = nil;
	
	return MCPlatformEndOpenSaveDialog();
}

////////////////////////////////////////////////////////////////////////////////

struct MCFileFilter
{
	MCFileFilter *next;
	MCStringRef tag;
	MCStringRef *extensions;
	uint32_t extension_count;
	MCStringRef *filetypes;
	uint32_t filetypes_count;
};


static void MCFileFilterDestroy(MCFileFilter *self)
{
	for(uint32_t i = 0; i < self -> extension_count; i++)
		MCValueRelease(self -> extensions[i]);
	MCMemoryDeleteArray(self -> extensions);
	for(uint32_t i = 0; i < self -> filetypes_count; i++)
		MCValueRelease(self -> filetypes[i]);
	MCMemoryDeleteArray(self -> filetypes);
	MCValueRelease(self -> tag);
	MCMemoryDelete(self);
}

static bool MCFileFilterCreate(MCStringRef p_desc, MCFileFilter*& r_filter)
{    
	bool t_success;
	t_success = true;
	
	MCFileFilter *self;
	self = nil;
	if (t_success)
		t_success = MCMemoryNew(self);
    
    extern bool MCStringsSplit(MCStringRef p_string, codepoint_t p_separator, MCStringRef*&r_strings, uindex_t& r_count);
	
	MCAutoStringRefArray t_items;
	if (t_success)
		t_success = MCStringsSplit(p_desc, '|', t_items . PtrRef(), t_items . CountRef());
	
	// MM-2012-03-09: [[Bug]] Make sure we don't try and copy empty tags (causes a crash on Lion)
	if (t_success)
    {
        if (!MCStringIsEmpty(t_items[0]))
            self -> tag = MCValueRetain(t_items[0]);
    }
    
	if (t_success)
	{
        if (t_items . Count() < 2)
        {
            self -> filetypes = new MCStringRef(MCSTR("*"));
            self -> extensions = new MCStringRef(MCSTR("*"));
            self -> extension_count = 1;
            self -> filetypes_count = 1;
        }
        else
        {
            t_success = MCStringsSplit(t_items[1], ',', self -> extensions, self -> extension_count);
            if (t_items . Count() > 2)
            {
                t_success = MCStringsSplit(t_items[2], ',', self -> filetypes, self -> filetypes_count);
            }
        }
	}
	
	// MM 2012-10-05: [[ Bug 10409 ]] Make sure filters of the form "All|" and "All||" are treated as wildcards
	//   (but not filters of the form "Stacks||RSTK").
	if (t_success)
    {
		if (self -> extension_count == 1 && MCStringIsEmpty(self -> extensions[0]) && (t_items . Count() == 2 || (self -> filetypes_count == 1 && MCStringIsEmpty(self -> filetypes[0]))))
		{
			MCValueRelease(self -> extensions[0]);
            self -> extensions[0] = MCSTR("*");
		}
	}
    
	if (t_success)
		r_filter = self;
	else
		MCFileFilterDestroy(self);
	
	return t_success;
}

static bool hfs_code_to_string(unsigned long p_code, char *r_string)
{
	if (p_code != 0) {
		r_string[4] = '\0';
		r_string[3] = p_code;
		r_string[2] = p_code >> 8;
		r_string[1] = p_code >> 16;
		r_string[0] = p_code >> 24;
		return true;
	}
	r_string[0] =  '\0';
	return false;
}

////////////////////////////////////////////////////////////////////////////////

@interface com_runrev_livecode_MCFileDialogAccessoryView : NSView<NSOpenSavePanelDelegate>
{
	NSTextField *m_label;
	NSPopUpButton *m_options;
	
	MCFileFilter *m_filters;
	MCFileFilter *m_filter;
	uint32_t m_filter_index;
    
    NSSavePanel *m_panel;
    
    id m_panel_view_hack;
}

- (id)initWithPanel: (NSSavePanel *)panel;
- (void)dealloc;

- (void)setLabel: (NSString *)newLabel;
- (void)setTypes: (MCStringRef *)p_types length: (uint32_t)p_count;

- (void)typeChanged: (id)sender;

- (MCStringRef)currentType;

- (BOOL)panel:(id)sender shouldShowFilename:(NSString *)filename;

@end

@compatibility_alias MCFileDialogAccessoryView com_runrev_livecode_MCFileDialogAccessoryView;

@implementation com_runrev_livecode_MCFileDialogAccessoryView

- (id)initWithPanel: (NSSavePanel *)panel;
{
	self = [ super init ];
    if (self == nil)
        return nil;
	
	m_label = [ [ NSTextField alloc ] initWithFrame: NSMakeRect(0, 9, 61, 17) ];
	[ m_label setEditable: NO ];
	[ m_label setSelectable: NO ];
	[ m_label setBordered: NO ];
	[ m_label setAlignment: NSRightTextAlignment ];
	[ m_label setDrawsBackground: NO ];
	
	m_options = [ [ NSPopUpButton alloc ] initWithFrame: NSMakeRect(63, 2, 250, 26) ];
	[ m_options setTarget: self ];
	[ m_options setAction: @selector(typeChanged:) ];
	[ m_options setAutoenablesItems: NO ];
	
	[ self addSubview: m_label ];
	[ self addSubview: m_options ];
	
	[ self setFrameSize: NSMakeSize(250 + 63, 30) ];
	
	m_filters = nil;
	m_filter = nil;
	m_filter_index = 0;
    
    m_panel = panel;
	
	return self;
}

- (void)dealloc
{
	while(m_filters != nil)
		MCFileFilterDestroy(MCListPopFront(m_filters));
	
	[ m_label release ];
	[ m_options release ];
	[ super dealloc ];
}

- (void)setLabel: (NSString *)newLabel
{
	[ m_label setStringValue: newLabel ];
}

- (void)setTypes: (MCStringRef *)p_types length: (uint32_t)p_count
{
	for(uint32_t i = 0; i < p_count; i++)
	{
		MCFileFilter *t_filter;
		if (MCFileFilterCreate(p_types[i], t_filter))
		{
			MCListPushBack(m_filters, t_filter);
			if (t_filter -> tag != nil)
				[ m_options addItemWithTitle: MCStringConvertToAutoreleasedNSString(t_filter -> tag)];
		}
	}
	m_filter = m_filters;
}

// MW-2014-07-25: [[ Bug 12250 ]] Hack to find tableview inside the savepanel so we can force
//   an update.
- (id)findPanelViewHack: (NSArray *)subviews
{
    id t_table = nil;
    for(id t_view in subviews)
    {
        if ([[t_view className] isEqualToString: @"FI_TListView"])
        {
            t_table = t_view;
            break;
        }
        
        t_table = [self findPanelViewHack: [t_view subviews]];
        if (t_table != nil)
            break;
    }
    
    return t_table;
}

// MW-2014-07-25: [[ Bug 12250 ]] Use the hack from:
//     http://stackoverflow.com/questions/18192986/nsopenpanel-doesnt-validatevisiblecolumns
//   To make sure the file list updates - it appears to be an apple bug and it might
//   be that 'setAllowedFileTypes' would work (although my testing appears to indicate otherwise)
//   however using that would require a change to how the answer command is used in this case
//   so we need to make sure the current method works anyway.
- (void)typeChanged: (id)sender
{
	uint32_t t_new_index;
	t_new_index =  [[ m_options objectValue ] intValue ];
	
	m_filter = m_filters;
	for(uint32_t i = 0; i < t_new_index; i++)
		m_filter = m_filter -> next;
	
    if (m_panel_view_hack == nil)
        m_panel_view_hack = [self findPanelViewHack: [[m_panel contentView] subviews]];
    
    if (m_panel_view_hack != nil)
        [m_panel_view_hack reloadData];
        
	[m_panel validateVisibleColumns];
}

- (MCStringRef)currentType
{
	if (m_filter != nil)
		return m_filter -> tag;
	return nil;
}

// MM-2012-02-28: [[BUG 10003]] Make sure we filter out files appropriately
- (BOOL)panel:(id)sender shouldShowFilename:(NSString *)filename
{
	// No filters to filter against
	if (m_filters == nil || (m_filter->extension_count == 0 && m_filter->filetypes_count == 0))
		return YES;
	
	// If any of the filters are * (ext or file type) then we allow all files
	for (uint32_t i = 0; i < m_filter->extension_count; i++)
		if (MCStringIsEqualTo(MCSTR("*"), m_filter->extensions[i], kMCCompareExact))
			return YES;
	for (uint32_t i = 0; i < m_filter->filetypes_count; i++)
		if (MCStringIsEqualTo(MCSTR("*"), m_filter->filetypes[i], kMCCompareExact))
			return YES;
	
	// MM-2012-09-25: [[ Bug 10407 ]] Filter on the attirbutes of the target of the alias, rather than the alias.
	NSString *t_filename_resolved;
	resolve_alias(filename, t_filename_resolved);
	
	NSDictionary *t_attr;
	t_attr = [[NSFileManager defaultManager] fileAttributesAtPath: t_filename_resolved traverseLink: YES];
	if (t_attr == nil)
	{
		[t_filename_resolved release];
		return NO;
	}
	
	BOOL t_should_show;
	t_should_show = NO;
	
	// We always display folders so we can navigate into them but not packages (apps, bundles etc)
	if (([NSFileTypeDirectory isEqualTo:[t_attr objectForKey:NSFileType]]
         && ![[NSWorkspace sharedWorkspace] isFilePackageAtPath: filename]))
		t_should_show = YES;
	
	// Check to see if the extension of the file matches any of those in the extension list
	if (!t_should_show && m_filter->extension_count > 0)
	{
        MCAutoStringRef t_filename;
		if (MCStringCreateWithCFString((CFStringRef)t_filename_resolved, &t_filename) && *t_filename != nil)
		{
			uindex_t t_dot;
            // AL-2014-04-01: [[ Bug 12081 ]] Find last occurrence of '.' rather than first, for file extension detection.
            if (MCStringLastIndexOfChar(*t_filename, '.', UINDEX_MAX, kMCCompareExact, t_dot))
            {
                MCRange t_range = MCRangeMake(t_dot + 1, UINDEX_MAX);
                for (uint32_t i = 0; i < m_filter->extension_count && !t_should_show; i++)
                    if (MCStringSubstringIsEqualTo(*t_filename, t_range, m_filter->extensions[i], kMCCompareCaseless))
                        t_should_show = YES;
            }
		}
	}
	
	// Check the various HFS codes to see if they match any of the typesin the filter
	if (!t_should_show && m_filters->filetypes_count > 0)
	{
		// For regular files, extract any type and creator codes - these are four character codes e.g. REVO
		char t_type[5];
		hfs_code_to_string([[t_attr objectForKey: NSFileHFSTypeCode] unsignedLongLongValue], t_type);
		char t_creator[5];
		hfs_code_to_string([[t_attr objectForKey: NSFileHFSCreatorCode] unsignedLongLongValue], t_creator);
		
		// For bundles, extract any type codes form the plist
		// MW-2012-03-08: [[ Bug ]] Seems the keys can be empty, so if they are revert to 'unknown'
		//   sig / type.
		NSString *t_bundle_sig;
		t_bundle_sig = [[[NSBundle bundleWithPath: filename] infoDictionary] objectForKey: @"CFBundleSignature"];
		if (t_bundle_sig == nil)
			t_bundle_sig = @"????";
		NSString *t_bundle_type;
		t_bundle_type = [[[NSBundle bundleWithPath: filename] infoDictionary] objectForKey: @"CFBundlePackageType"];
		if (t_bundle_type == nil)
			t_bundle_type = @"????";
		
		for (uint32_t i = 0; i < m_filter->filetypes_count && !t_should_show; i++)
            // AL-2014-10-21: [[ Bug 13745 ]] Empty filter is not wild, so only do comparisons for non-empty
			if (!MCStringIsEmpty(m_filter->filetypes[i]) &&
                (MCStringIsEqualToCString(m_filter->filetypes[i], t_type, kMCCompareCaseless) ||
                MCStringIsEqualToCString(m_filter->filetypes[i], t_creator, kMCCompareCaseless) ||
                MCStringIsEqualToCString(m_filter->filetypes[i], [t_bundle_sig cStringUsingEncoding: NSMacOSRomanStringEncoding], kMCCompareCaseless) ||
                MCStringIsEqualToCString(m_filter->filetypes[i], [t_bundle_type cStringUsingEncoding: NSMacOSRomanStringEncoding], kMCCompareCaseless)))
				t_should_show = YES;
	}
	
	[t_filename_resolved release];
	return t_should_show;
}

@end

////////////////////////////////////////////////////////////////////////////////

void MCPlatformBeginFolderOrFileDialog(MCPlatformFileDialogKind p_kind, MCPlatformWindowRef p_owner, MCStringRef p_title, MCStringRef p_prompt, MCStringRef p_initial, MCStringRef *p_types, uint4 p_type_count)
{
    MCAutoStringRef t_initial_folder;
    if (p_initial != nil)
    /* UNCHECKED */ folder_path_from_initial_path(p_initial, &t_initial_folder);
    
    MCAutoStringRef t_initial_file;
    if ((p_kind == kMCPlatformFileDialogKindSave) && p_initial != nil && !MCS_exists(p_initial, false))
    {
        uindex_t t_last_slash;
        if (MCStringLastIndexOfChar(p_initial, '/', UINT32_MAX, kMCStringOptionCompareExact, t_last_slash))
            // SN-2014-08-11: [[ Bug 13143 ]] Take the right part: after the last slash, not before
            MCStringCopySubstring(p_initial, MCRangeMake(t_last_slash + 1, MCStringGetLength(p_initial) - t_last_slash - 1), &t_initial_file);
        else
            t_initial_file = p_initial;
<<<<<<< HEAD
	}
	
	NSSavePanel *t_panel;
	t_panel = (p_kind == kMCPlatformFileDialogKindSave) ? [NSSavePanel savePanel] : [NSOpenPanel openPanel] ;
	
	if (p_title != nil && !MCStringIsEmpty(p_title))
	{
		[t_panel setTitle: MCStringConvertToAutoreleasedNSString(p_title)];
		[t_panel setMessage: MCStringConvertToAutoreleasedNSString(p_prompt)];
	}
	else
	{
		extern uint4 MCmajorosversion;
		if (MCmajorosversion >= 0x10B0 && p_kind != kMCPlatformFileDialogKindSave)
			[t_panel setMessage: MCStringConvertToAutoreleasedNSString(p_prompt)];
		else
			[t_panel setTitle: MCStringConvertToAutoreleasedNSString(p_prompt)];
	}
	
    // MW-2014-07-17: [[ Bug 12826 ]] If we have at least one type, add a delegate. Only add as
    //   an accessory view if more than one type.
    MCFileDialogAccessoryView *t_accessory;
    if (p_type_count > 0)
=======
    }
    
    NSSavePanel *t_panel;
    t_panel = (p_kind == kMCPlatformFileDialogKindSave) ? [NSSavePanel savePanel] : [NSOpenPanel openPanel] ;
    
    // If we have both a title and a message, then 'title' is used on setTitle, and 'prompt' is used for message.
    // If there is no title, then on 10.11+ we must use the message field of the dialog; on <10.11 we must use the title field
    if (p_title != nil && !MCStringIsEmpty(p_title))
>>>>>>> 230e44d3
    {
        [t_panel setTitle: [NSString stringWithMCStringRef: p_title]];
        [t_panel setMessage: [NSString stringWithMCStringRef: p_prompt]];
    }
    else
    {
        extern uint4 MCmajorosversion;
        if (MCmajorosversion >= 0x10B0 && p_kind != kMCPlatformFileDialogKindSave)
            [t_panel setMessage: [NSString stringWithMCStringRef: p_prompt]];
        else
            [t_panel setTitle: [NSString stringWithMCStringRef: p_prompt]];
    }
    
<<<<<<< HEAD
	if (p_kind != kMCPlatformFileDialogKindSave)
	{
		[(NSOpenPanel *)t_panel setCanChooseFiles: YES];
		[(NSOpenPanel *)t_panel setCanChooseDirectories: NO];
		[(NSOpenPanel *)t_panel setAllowsMultipleSelection: p_kind == kMCPlatformFileDialogKindOpenMultiple ? YES : NO];
	}
	// MM-2012-03-01: [[ BUG 10046]] Make sure the "new folder" button is enabled for save dialogs
	else 
		[t_panel setCanCreateDirectories: YES];
	
	MCMacPlatformBeginOpenSaveDialog(p_owner, t_panel, *t_initial_folder, *t_initial_file);
=======
    if (p_kind != kMCPlatformFileDialogKindFolder)
    {
        // MW-2014-07-17: [[ Bug 12826 ]] If we have at least one type, add a delegate. Only add as
        //   an accessory view if more than one type.
        MCFileDialogAccessoryView *t_accessory;
        if (p_type_count > 0)
        {
            t_accessory = [[MCFileDialogAccessoryView alloc] initWithPanel: t_panel];
            [t_accessory setTypes: p_types length: p_type_count];
            [t_accessory setLabel: @"Format:"];
            if (p_type_count > 1)
                [t_panel setAccessoryView: t_accessory];
            [t_panel setDelegate: t_accessory];
        }
        
        if (p_kind != kMCPlatformFileDialogKindSave)
        {
            [(NSOpenPanel *)t_panel setCanChooseFiles: YES];
            [(NSOpenPanel *)t_panel setCanChooseDirectories: NO];
            [(NSOpenPanel *)t_panel setAllowsMultipleSelection: p_kind == kMCPlatformFileDialogKindOpenMultiple ? YES : NO];
        }
        // MM-2012-03-01: [[ BUG 10046]] Make sure the "new folder" button is enabled for save dialogs
        else
            [t_panel setCanCreateDirectories: YES];
    }
    else
    {
        [t_panel setPrompt: @"Choose"];
        [t_panel setCanChooseFiles: NO];
        [t_panel setCanChooseDirectories: YES];
        [t_panel setAllowsMultipleSelection: NO];
    }
    
    if ([t_panel respondsToSelector:@selector(isAccessoryViewDisclosed)])
    {
        // show accessory view when dialog opens
        [t_panel setAccessoryViewDisclosed: YES];
    }
    
    MCMacPlatformBeginOpenSaveDialog(p_owner, t_panel, *t_initial_folder, p_kind != kMCPlatformFileDialogKindFolder ? *t_initial_file : nil);
>>>>>>> 230e44d3
}

MCPlatformDialogResult MCPlatformEndFileDialog(MCPlatformFileDialogKind p_kind, MCStringRef &r_paths, MCStringRef &r_type)
{
	if (s_dialog_nesting -> result == kMCPlatformDialogResultContinue)
		return kMCPlatformDialogResultContinue;
	
	if (s_dialog_nesting -> result == kMCPlatformDialogResultSuccess)
	{
		MCFileDialogAccessoryView *t_accessory;
		t_accessory = (MCFileDialogAccessoryView *)[s_dialog_nesting -> panel accessoryView];
		
		if (p_kind == kMCPlatformFileDialogKindSave)
		{
            /* UNCHECKED */ MCStringCreateWithCFString((CFStringRef)[s_dialog_nesting -> panel filename], r_paths);
			if (t_accessory != nil && [t_accessory currentType] != nil)
				r_type = MCValueRetain([t_accessory currentType]);
			else
				r_type = nil;
		}
		else
		{
			MCStringCreateMutable(0, r_paths);
            
			for(uint32_t i = 0; i < [[(NSOpenPanel *)s_dialog_nesting -> panel filenames] count ]; i++)
			{
				// MM-2012-09-25: [[ Bug 10407 ]] Resolve alias (if any) of the returned files.
				NSString *t_alias;
				resolve_alias([[(NSOpenPanel *)s_dialog_nesting -> panel filenames] objectAtIndex: i], t_alias);
                
				MCAutoStringRef t_conv_filename;			
				if (MCStringCreateWithCFString((CFStringRef)t_alias, &t_conv_filename))
					/* UNCHECKED */ MCStringAppendFormat(r_paths, "%s%@", i > 0 ? "\n" : "", *t_conv_filename);

				[t_alias release];
			}
			if (t_accessory != nil && [t_accessory currentType] != nil)
				r_type = MCValueRetain([t_accessory currentType]);
			else
				r_type = nil;
		}
	}
	else
		r_paths = nil, r_type = nil;
    
    // MW-2014-07-17: [[ Bug 12826 ]] Make sure we release the delegate (might be nil, but no
    //   problem here with that).
    id t_delegate;
    t_delegate = [s_dialog_nesting -> panel delegate];
    [s_dialog_nesting -> panel setDelegate: nil];
    [t_delegate release];
	
	return MCPlatformEndOpenSaveDialog();
}

////////////////////////////////////////////////////////////////////////////////

static MCPlatformDialogResult s_color_dialog_result = kMCPlatformDialogResultContinue;
static MCColor s_color_dialog_color;
// SN-2014-10-20 [[ Bub 13628 ]] Added a static delegate for the colour picker
static MCColorPanelDelegate* s_color_dialog_delegate;

////////////////////////////////////////////////////////////////////////////////

@implementation com_runrev_livecode_MCColorPanelDelegate

-(id) initWithColorPanel: (NSColorPanel*) p_panel
             contentView: (NSView*) p_view
{
    self = [super init];
    
    // Get the colour picker's view and store it
    mColorPanel = p_panel;
    
    mColorPickerView = p_view;
    
    // Remove the colour picker's view
    [mColorPanel setContentView:0];
    
    // Create the 'OK' and 'Cancel' buttons
    mOkButton = [[NSButton alloc] init];
    mCancelButton = [[NSButton alloc] init];
    
    mOkButton.bezelStyle = NSRoundedBezelStyle;
    mOkButton.imagePosition = NSNoImage;
    [mOkButton setTitle: @"OK"];
    [mOkButton setAction:@selector(pickerOkClicked)];
    [mOkButton setTarget:self];
    
    mCancelButton.bezelStyle = NSRoundedBezelStyle;
    mCancelButton.imagePosition = NSNoImage;
    [mCancelButton setTitle: @"Cancel"];
    [mCancelButton setAction:@selector(pickerCancelClicked)];
    [mCancelButton setTarget:self];
    
    mResult = kMCPlatformDialogResultContinue;
    
    // Add all the views (colour picker panel + buttons)
    NSRect frameRect = { { 0.0, 0.0 }, { 0.0, 0.0 } };
    mUpdatedView = [[NSView alloc] initWithFrame:frameRect];
    [mUpdatedView addSubview:mColorPickerView];
    [mUpdatedView addSubview: mOkButton];
    [mUpdatedView addSubview: mCancelButton];
    
    [mColorPanel setContentView: mUpdatedView];
    [mColorPanel setDefaultButtonCell:[mOkButton cell]];
    
    [self relayout];
    
    return self;
}

-(void)dealloc
{
    NSColorPanel *t_color_picker;
    t_color_picker = [NSColorPanel sharedColorPanel];
    
    [[mColorPickerView window] close];
    
    // Reset the color's picker view
    [mColorPickerView removeFromSuperview];
    [t_color_picker setContentView: mColorPickerView];
    
    [mOkButton release];
    [mCancelButton release];
    [mUpdatedView release];
    
    [super dealloc];
}

// Redrawing method - adapts the size of the buttons to the size of the picker
-(void)relayout
{
    // Get the colorpicker's initial size
    NSRect rect = [[mColorPickerView superview] frame];
    
    const CGFloat ButtonMinWidth = 78.0; // 84.0 for Carbon
    const CGFloat ButtonMinHeight = 28.0;
    const CGFloat ButtonMaxWidth = 200.0;
    const CGFloat ButtonSpacing = 5.0;
    const CGFloat ButtonTopMargin = 0.0;
    const CGFloat ButtonBottomMargin = 7.0;
    const CGFloat ButtonSideMargin = 9.0;
    
    // Compute the desired width
    const CGFloat ButtonWidth = MCU_max(ButtonMinWidth,
                                        MCU_min(ButtonMaxWidth,
                                                CGFloat((rect.size.width - 2.0 * ButtonSideMargin - ButtonSpacing) * 0.5)));
    
    const CGFloat ButtonHeight = ButtonMinHeight;
    
    // SN-2014-11-28: [[ Bug 14098 ]] OK and Cancel buttons were inverted.
    // Update frame for the Cancel button
    NSRect cancelRect = { { ButtonSideMargin,
        ButtonBottomMargin },
        { ButtonWidth, ButtonHeight } };
    [mCancelButton setButtonType: NSMomentaryLightButton];
    [mCancelButton setFrame:cancelRect];
    [mCancelButton setNeedsDisplay:YES];
    
    // Update frame for the OK button
    NSRect okRect = { { cancelRect.origin.x + ButtonWidth + ButtonSpacing,
        ButtonBottomMargin },
        { ButtonWidth, ButtonHeight } };
    [mOkButton setButtonType: NSMomentaryLightButton];
    [mOkButton setFrame:okRect];
    [mOkButton setNeedsDisplay:YES];
    
    const CGFloat Y = ButtonBottomMargin + ButtonHeight + ButtonTopMargin;
    NSRect pickerCVRect = { { 0.0, Y },
        { rect.size.width, rect.size.height - Y } };
    
    [mColorPickerView setFrame:pickerCVRect];
    [mColorPickerView setNeedsDisplay:YES];
    
    [[mColorPickerView superview] setNeedsDisplay:YES];
}

// Sets the static MCColor to the value available from the color picker
-(void) getColor
{
    s_color_dialog_result = mResult;
    
    // In case of a successful event, set the color selected
    if (s_color_dialog_result == kMCPlatformDialogResultSuccess)
    {
        NSColor *t_color;
        t_color =  [mColorPanel color];
        
        // Some NSColor's will not have a colorspace (e.g. named ones from the developer
        // pane). Since trying to get a colorSpace of such a thing throws an exception
        // we wrap the colorSpace access call.
        NSColorSpace *t_colorspace;
        @try {
            t_colorspace = [t_color colorSpace];
        }
        @catch (NSException *exception) {
            t_colorspace = nil;
        }
        
        // If we have no colorspace, or the colorspace is not already RGB convert.
        if (t_colorspace == nil ||
            [t_colorspace colorSpaceModel] != NSRGBColorSpaceModel)
            t_color = [t_color colorUsingColorSpaceName:NSCalibratedRGBColorSpace];
    
        // Convert the value from to a colour component value.
        s_color_dialog_color . red   = (uint2) ([t_color redComponent] * UINT16_MAX);
        s_color_dialog_color . green = (uint2) ([t_color greenComponent] * UINT16_MAX);
        s_color_dialog_color . blue  = (uint2) ([t_color blueComponent] * UINT16_MAX);
    }
}

//////////
// NSWindow delegate's method

// PM-2015-07-10: [[ Bug 15096 ]] Escape key should dismiss the 'answer color' dialog
- (void) windowDidBecomeKey:(NSNotification *)notification
{
	NSEvent* (^handler)(NSEvent*) = ^(NSEvent *theEvent) {
		
		NSEvent *result = theEvent;
		// Check if the esc key is pressed
		if (theEvent.keyCode == 53)
		{
			[self processEscKeyDown];
			result = nil;
		}
		
		return result;
	};
	
	eventMonitor = [NSEvent addLocalMonitorForEventsMatchingMask:NSKeyDownMask handler:handler];
}

- (void)windowDidResize:(NSNotification *)notification
{
    [self relayout];
}

-(void) windowWillClose:(NSNotification *)notification
{
    if (mResult != kMCPlatformDialogResultSuccess)
        mResult = kMCPlatformDialogResultCancel;
		
	// Detach the event monitor when window closes.
	[NSEvent removeMonitor:eventMonitor];
}

//////////
// Selectors called when the according button is pressed.
-(void) pickerCancelClicked
{
    mResult = kMCPlatformDialogResultCancel;
    [self getColor];
}

-(void) pickerOkClicked
{
    mResult = kMCPlatformDialogResultSuccess;
    [self getColor];
}

- (void) processEscKeyDown
{
	[self pickerCancelClicked];
}

//////////

-(MCPlatformDialogResult) result
{
    return mResult;
}

@end

////////////////////////////////////////////////////////////////////////////////

void MCPlatformBeginColorDialog(MCStringRef p_title, const MCColor& p_color)
{
    // SN-2014-10-20: [[ Bug 13628 ]] Update to use the Cocoa picker
    NSColorPanel *t_colorPicker;
    
    // Set the display type of the singleton colour panel.
    [NSColorPanel setPickerMask: NSColorPanelAllModesMask];
    
    t_colorPicker = [NSColorPanel sharedColorPanel];
    
    // SN-2014-11-28: [[ Bug 14098 ]] Make use of the initial colour
    CGFloat t_divider = UINT16_MAX;
    NSColor* t_initial_color = [NSColor colorWithCalibratedRed:(CGFloat)p_color.red / t_divider
                                                         green:(CGFloat)p_color.green / t_divider
                                                          blue:(CGFloat)p_color.blue / t_divider
                                                         alpha:1];
    [t_colorPicker setColor:t_initial_color];
    
    NSView* t_pickerView;
    t_pickerView = [t_colorPicker contentView];
    [t_pickerView retain];
    
    s_color_dialog_result = kMCPlatformDialogResultContinue;
    s_color_dialog_delegate = [[com_runrev_livecode_MCColorPanelDelegate alloc] initWithColorPanel:t_colorPicker
                                                                                       contentView:t_pickerView];
    
    // Set the color picker attributes
    [t_colorPicker setStyleMask:[t_colorPicker styleMask] & ~NSClosableWindowMask];
    [t_colorPicker setDelegate: s_color_dialog_delegate];
    
    // Make the colour picker the first window.
    // as modal mode breaks the color picker
    //[NSApp runModalForWindow: t_colorPicker];
    [t_colorPicker makeKeyAndOrderFront:t_colorPicker];
	MCMacPlatformApplicationBecomePseudoModalFor(t_colorPicker);
}

MCPlatformDialogResult MCPlatformEndColorDialog(MCColor& r_color)
{
    // SN-2014-10-20: [[ Bug 13628 ]] Deallocate the delegate in case we don't continue
    if (s_color_dialog_result != kMCPlatformDialogResultContinue)
    {
        if (s_color_dialog_result == kMCPlatformDialogResultSuccess)
            r_color = s_color_dialog_color;
		
		MCMacPlatformApplicationBecomePseudoModalFor(nil);
        [s_color_dialog_delegate dealloc];
        s_color_dialog_delegate = NULL;
    }
    
	return s_color_dialog_result;
}

////////////////////////////////////////////////////////////////////////////////<|MERGE_RESOLUTION|>--- conflicted
+++ resolved
@@ -204,36 +204,6 @@
 
 ////////////////////////////////////////////////////////////////////////////////
 
-<<<<<<< HEAD
-void MCPlatformBeginFolderDialog(MCPlatformWindowRef p_owner, MCStringRef p_title, MCStringRef p_prompt, MCStringRef p_initial)
-{
-    MCAutoStringRef t_initial_folder;
-    
-    if (p_initial != nil)
-    /* UNCHECKED */ folder_path_from_initial_path(p_initial, &t_initial_folder);
-    
-    NSOpenPanel *t_panel;
-    t_panel = [NSOpenPanel openPanel];
-    if (p_title != nil && MCStringGetLength(p_title) != 0)
-    {
-        [t_panel setTitle: MCStringConvertToAutoreleasedNSString(p_title)];
-        [t_panel setMessage: MCStringConvertToAutoreleasedNSString(p_prompt)];
-    }
-    else
-        [t_panel setTitle: MCStringConvertToAutoreleasedNSString(p_prompt)];
-    [t_panel setPrompt: @"Choose"];
-    [t_panel setCanChooseFiles: NO];
-    [t_panel setCanChooseDirectories: YES];
-    [t_panel setAllowsMultipleSelection: NO];
-    
-    // MM-2012-03-01: [[ BUG 10046]] Make sure the "new folder" button is enabled for folder dialogs
-    [t_panel setCanCreateDirectories: YES];
-	
-	MCMacPlatformBeginOpenSaveDialog(p_owner, t_panel, *t_initial_folder, nil);
-}
-
-=======
->>>>>>> 230e44d3
 MCPlatformDialogResult MCPlatformEndFolderDialog(MCStringRef& r_selected_folder)
 {	
 	if (s_dialog_nesting -> result == kMCPlatformDialogResultContinue)
@@ -607,31 +577,6 @@
             MCStringCopySubstring(p_initial, MCRangeMake(t_last_slash + 1, MCStringGetLength(p_initial) - t_last_slash - 1), &t_initial_file);
         else
             t_initial_file = p_initial;
-<<<<<<< HEAD
-	}
-	
-	NSSavePanel *t_panel;
-	t_panel = (p_kind == kMCPlatformFileDialogKindSave) ? [NSSavePanel savePanel] : [NSOpenPanel openPanel] ;
-	
-	if (p_title != nil && !MCStringIsEmpty(p_title))
-	{
-		[t_panel setTitle: MCStringConvertToAutoreleasedNSString(p_title)];
-		[t_panel setMessage: MCStringConvertToAutoreleasedNSString(p_prompt)];
-	}
-	else
-	{
-		extern uint4 MCmajorosversion;
-		if (MCmajorosversion >= 0x10B0 && p_kind != kMCPlatformFileDialogKindSave)
-			[t_panel setMessage: MCStringConvertToAutoreleasedNSString(p_prompt)];
-		else
-			[t_panel setTitle: MCStringConvertToAutoreleasedNSString(p_prompt)];
-	}
-	
-    // MW-2014-07-17: [[ Bug 12826 ]] If we have at least one type, add a delegate. Only add as
-    //   an accessory view if more than one type.
-    MCFileDialogAccessoryView *t_accessory;
-    if (p_type_count > 0)
-=======
     }
     
     NSSavePanel *t_panel;
@@ -640,33 +585,19 @@
     // If we have both a title and a message, then 'title' is used on setTitle, and 'prompt' is used for message.
     // If there is no title, then on 10.11+ we must use the message field of the dialog; on <10.11 we must use the title field
     if (p_title != nil && !MCStringIsEmpty(p_title))
->>>>>>> 230e44d3
-    {
-        [t_panel setTitle: [NSString stringWithMCStringRef: p_title]];
-        [t_panel setMessage: [NSString stringWithMCStringRef: p_prompt]];
+    {
+        [t_panel setTitle: MCStringConvertToAutoreleasedNSString(p_title)];
+        [t_panel setMessage:MCStringConvertToAutoreleasedNSString(p_prompt)];
     }
     else
     {
         extern uint4 MCmajorosversion;
         if (MCmajorosversion >= 0x10B0 && p_kind != kMCPlatformFileDialogKindSave)
-            [t_panel setMessage: [NSString stringWithMCStringRef: p_prompt]];
+            [t_panel setMessage:MCStringConvertToAutoreleasedNSString(p_prompt)];
         else
-            [t_panel setTitle: [NSString stringWithMCStringRef: p_prompt]];
-    }
-    
-<<<<<<< HEAD
-	if (p_kind != kMCPlatformFileDialogKindSave)
-	{
-		[(NSOpenPanel *)t_panel setCanChooseFiles: YES];
-		[(NSOpenPanel *)t_panel setCanChooseDirectories: NO];
-		[(NSOpenPanel *)t_panel setAllowsMultipleSelection: p_kind == kMCPlatformFileDialogKindOpenMultiple ? YES : NO];
-	}
-	// MM-2012-03-01: [[ BUG 10046]] Make sure the "new folder" button is enabled for save dialogs
-	else 
-		[t_panel setCanCreateDirectories: YES];
-	
-	MCMacPlatformBeginOpenSaveDialog(p_owner, t_panel, *t_initial_folder, *t_initial_file);
-=======
+            [t_panel setTitle: MCStringConvertToAutoreleasedNSString(p_prompt)];
+    }
+    
     if (p_kind != kMCPlatformFileDialogKindFolder)
     {
         // MW-2014-07-17: [[ Bug 12826 ]] If we have at least one type, add a delegate. Only add as
@@ -707,7 +638,6 @@
     }
     
     MCMacPlatformBeginOpenSaveDialog(p_owner, t_panel, *t_initial_folder, p_kind != kMCPlatformFileDialogKindFolder ? *t_initial_file : nil);
->>>>>>> 230e44d3
 }
 
 MCPlatformDialogResult MCPlatformEndFileDialog(MCPlatformFileDialogKind p_kind, MCStringRef &r_paths, MCStringRef &r_type)
