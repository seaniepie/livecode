/* Copyright (C) 2003-2015 LiveCode Ltd.

This file is part of LiveCode.

LiveCode is free software; you can redistribute it and/or modify it under
the terms of the GNU General Public License v3 as published by the Free
Software Foundation.

LiveCode is distributed in the hope that it will be useful, but WITHOUT ANY
WARRANTY; without even the implied warranty of MERCHANTABILITY or
FITNESS FOR A PARTICULAR PURPOSE.  See the GNU General Public License
for more details.

You should have received a copy of the GNU General Public License
along with LiveCode.  If not see <http://www.gnu.org/licenses/>.  */

#include "prefix.h"

#include "globdefs.h"
#include "filedefs.h"
#include "objdefs.h"
#include "parsedef.h"
#include "osspec.h"

#include "uidc.h"
#include "mcerror.h"
#include "globals.h"
//#include "execpt.h"
#include "exec.h"
#include "metacontext.h"
#include "printer.h"
#include "customprinter.h"
#include "license.h"
#include "path.h"
#include "pathprivate.h"
#include "gradient.h"
#include "textlayout.h"
#include "region.h"

#include "graphicscontext.h"
#include "font.h"

#include "graphics_util.h"

#ifdef _LINUX_DESKTOP
#include "flst.h"
#endif

////////////////////////////////////////////////////////////////////////////////

static bool MCCustomPrinterBlendModeFromInk(uint1 p_function, MCCustomPrinterBlendMode& r_mode)
{
	switch(p_function)
	{
	case GXcopy: r_mode = kMCCustomPrinterBlendSrcOver; break;
	case GXblendSrc: r_mode = kMCCustomPrinterBlendSrc; break;
	case GXblendDst: r_mode = kMCCustomPrinterBlendDst; break;
	case GXblendSrcOver: r_mode = kMCCustomPrinterBlendSrcOver; break;
	case GXblendDstOver: r_mode = kMCCustomPrinterBlendDstOver; break;
	case GXblendSrcIn: r_mode = kMCCustomPrinterBlendSrcIn; break;
	case GXblendDstIn: r_mode = kMCCustomPrinterBlendDstIn; break;
	case GXblendSrcOut: r_mode = kMCCustomPrinterBlendSrcOut; break;
	case GXblendDstOut: r_mode = kMCCustomPrinterBlendDstOut; break;
	case GXblendSrcAtop: r_mode = kMCCustomPrinterBlendSrcAtop; break;
	case GXblendDstAtop: r_mode = kMCCustomPrinterBlendDstAtop; break;
	case GXblendXor: r_mode = kMCCustomPrinterBlendXor; break;
	case GXblendPlus: r_mode = kMCCustomPrinterBlendPlus; break;
	case GXblendMultiply: r_mode = kMCCustomPrinterBlendMultiply; break;
	case GXblendScreen: r_mode = kMCCustomPrinterBlendScreen; break;
	case GXblendOverlay: r_mode = kMCCustomPrinterBlendOverlay; break;
	case GXblendDarken: r_mode = kMCCustomPrinterBlendDarken; break;
	case GXblendLighten: r_mode = kMCCustomPrinterBlendLighten; break;
	case GXblendDodge: r_mode = kMCCustomPrinterBlendDodge; break;
	case GXblendBurn: r_mode = kMCCustomPrinterBlendBurn; break;
	case GXblendHardLight: r_mode = kMCCustomPrinterBlendHardLight; break;
	case GXblendSoftLight: r_mode = kMCCustomPrinterBlendSoftLight; break;
	case GXblendDifference: r_mode = kMCCustomPrinterBlendDifference; break;
	case GXblendExclusion: r_mode = kMCCustomPrinterBlendExclusion; break;
	default:
		return false;
	}
	return true;
}

static bool MCCustomPrinterGradientFromMCGradient(MCGradientFillKind p_kind, MCCustomPrinterGradientType& r_type)
{
	switch(p_kind)
	{
	case kMCGradientKindLinear: r_type = kMCCustomPrinterGradientLinear; break;
	case kMCGradientKindRadial: r_type = kMCCustomPrinterGradientRadial; break;
	case kMCGradientKindConical: r_type = kMCCustomPrinterGradientConical; break;
	case kMCGradientKindDiamond: r_type = kMCCustomPrinterGradientDiamond; break;
	case kMCGradientKindSpiral: r_type = kMCCustomPrinterGradientSpiral; break;
	case kMCGradientKindXY: r_type = kMCCustomPrinterGradientXY; break;
	case kMCGradientKindSqrtXY: r_type = kMCCustomPrinterGradientSqrtXY; break;
	default:
		return false;
	}

	return true;
}

////////////////////////////////////////////////////////////////////////////////

static MCCustomPrinterTransform MCCustomPrinterTransformFromMCGAffineTransform(const MCGAffineTransform &p_transform)
{
	MCCustomPrinterTransform t_transform;
	t_transform.scale_x = p_transform.a;
	t_transform.skew_x = p_transform.c;
	t_transform.translate_x = p_transform.tx;
	t_transform.skew_y = p_transform.b;
	t_transform.scale_y = p_transform.d;
	t_transform.translate_y = p_transform.ty;

	return t_transform;
}

static MCCustomPrinterImageType MCCustomPrinterImageTypeFromMCGRasterFormat(MCGRasterFormat p_format)
{
	switch (p_format)
	{
	case kMCGRasterFormat_ARGB:
		return kMCCustomPrinterImageRawARGB;
	case kMCGRasterFormat_xRGB:
		return kMCCustomPrinterImageRawXRGB;
	case kMCGRasterFormat_A:
	case kMCGRasterFormat_U_ARGB:
    default:
		// Unsupported
<<<<<<< HEAD
		MCAssert(false);
		return kMCCustomPrinterImageNone;
	default:
		MCUnreachable();
=======
        MCUnreachableReturn(kMCCustomPrinterImageNone);
>>>>>>> 2b0ad630
	}
}

////////////////////////////////////////////////////////////////////////////////

bool MCCustomPrinterImageFromMCGImage(MCGImageRef p_image, MCCustomPrinterImage &r_image, void *&r_pixel_cache)
{
	MCGRaster t_raster;
	if (!MCGImageGetRaster(p_image, t_raster))
		return false;
	
	void *t_pixels;
	t_pixels = nil;
	
	void *t_pixel_cache;
	t_pixel_cache = nil;
	
	if (kMCCustomPrinterImagePixelFormat == kMCGPixelFormatNative)
		t_pixels = t_raster.pixels;
	else
	{
		if (!MCMemoryAllocate(t_raster.stride * t_raster.height, t_pixel_cache))
			return false;
		
		uint8_t *t_src;
		t_src = (uint8_t*)t_raster.pixels;
		
		uint8_t *t_dst;
		t_dst = (uint8_t*)t_pixel_cache;
		
		for (uint32_t i = 0; i < t_raster.height; i++)
		{
			uint32_t *t_src_row;
			t_src_row = (uint32_t*)t_src;
			
			uint32_t *t_dst_row;
			t_dst_row = (uint32_t*)t_dst;
			
			for (uint32_t i = 0; i < t_raster.width; i++)
				*t_dst_row++ = MCGPixelFromNative(kMCCustomPrinterImagePixelFormat, *t_src_row++);
			
			t_src += t_raster.stride;
			t_dst += t_raster.stride;
		}
		
		t_pixels = t_pixel_cache;
	}
	
	// Fill in the printer image info
	r_image.width = t_raster.width;
	r_image.height = t_raster.height;
	
	bool t_mask, t_alpha;
	t_mask = !MCGImageIsOpaque(p_image);
	t_alpha = t_mask && MCGImageHasPartialTransparency(p_image);
	// IM-2014-06-26: [[ Bug 12699 ]] Set image type appropriately.
	r_image . type = t_alpha ? kMCCustomPrinterImageRawARGB : (t_mask ? kMCCustomPrinterImageRawMRGB : kMCCustomPrinterImageRawXRGB);
	r_image . id = (uint32_t)(intptr_t)p_image;
	r_image . data = t_pixels;
	r_image . data_size = t_raster.stride * t_raster.height;
	
	r_pixel_cache = t_pixel_cache;
	
	return true;
}

class MCCustomMetaContext: public MCMetaContext
{
public:
	MCCustomMetaContext(const MCRectangle& page);
	~MCCustomMetaContext(void);

	bool render(MCCustomPrintingDevice *p_device, const MCPrinterRectangle& p_src_rect, const MCPrinterRectangle& p_dst_rect, const MCPrinterRectangle& p_page_rect);

protected:
	bool candomark(MCMark *mark);
	void domark(MCMark *mark);
	bool begincomposite(const MCRectangle &region, MCGContextRef &r_context);
	MCContext *begincomposite(const MCRectangle& region);
	void endcomposite(MCRegionRef clip_region);

	void dopathmark(MCMark *mark, MCPath *path);
	void dorawpathmark(MCMark *mark, uint1 *commands, uint32_t command_count, int4 *ordinates, uint32_t ordinate_count, bool p_evenodd);
	void dotextmark(MCMark *mark);
	void doimagemark(MCMark *mark);
	void dolinkmark(MCMark *mark);

private:
	void transform_point(const MCPoint& in_point, MCCustomPrinterPoint& r_out_point);
	void transform_rect(const MCRectangle& in_rect, MCCustomPrinterRectangle& r_out_rect);

	void compute_clip(const MCRectangle& clip_rect, MCCustomPrinterRectangle& r_out_rect);

	// The device we are targetting (only valid during the 'render' method).
	MCCustomPrintingDevice *m_device;

	// These are the transform factors to map the src to dst rect
	double m_scale_x, m_scale_y;
	double m_translate_x, m_translate_y;

	// This is the rectangle that defines the maximum area in device space that
	// can be used.
	MCPrinterRectangle m_page_rect;

	// If this is true, an error has occured during execute
	bool m_execute_error;

	// The untransformed rect and scale of current composite region
	MCRectangle m_composite_rect;
	uint32_t m_composite_scale;

	// The compositing graphics context used to render into
	MCGContextRef m_composite_context;
};

MCCustomMetaContext::MCCustomMetaContext(const MCRectangle& p_page)
	: MCMetaContext(p_page)
{
	m_composite_context = nil;
}

MCCustomMetaContext::~MCCustomMetaContext(void)
{
	MCGContextRelease(m_composite_context);
}

bool MCCustomMetaContext::render(MCCustomPrintingDevice *p_device, const MCPrinterRectangle& p_src_rect, const MCPrinterRectangle& p_dst_rect, const MCPrinterRectangle& p_page_rect)
{
	m_execute_error = false;
	m_device = p_device;
	m_scale_x = (p_dst_rect . right - p_dst_rect . left) / (p_src_rect . right - p_src_rect . left);
	m_scale_y = (p_dst_rect . bottom - p_dst_rect . top) / (p_src_rect . bottom - p_src_rect . top);
	m_translate_x = -p_src_rect . left * m_scale_x + p_dst_rect . left;
	m_translate_y = -p_src_rect . top * m_scale_y + p_dst_rect . top;

	m_page_rect = p_page_rect;

	// Run the display list
	execute();

	return !m_execute_error;
}

bool MCCustomMetaContext::candomark(MCMark *p_mark)
{
	// If an error has occured during this execution, just return true to minimize
	// unnecessary rasterization (this is to make up for a lack of error handling
	// during the super-classes execution process).
	if (m_execute_error)
		return true;

	// This method is called for every mark to see if it needs rasterization.
	switch(p_mark -> type)
	{
	case MARK_TYPE_LINE:
	case MARK_TYPE_POLYGON:
	case MARK_TYPE_TEXT:
	case MARK_TYPE_RECTANGLE:
	case MARK_TYPE_ROUND_RECTANGLE:
	case MARK_TYPE_ARC:
	case MARK_TYPE_PATH:
		{
			MCCustomPrinterPaint t_paint;

			// Check to see if its a gradient
			if (p_mark -> fill -> gradient != nil)
			{
				if (!MCCustomPrinterGradientFromMCGradient((MCGradientFillKind)p_mark -> fill -> gradient -> kind, t_paint . gradient . type))
					return false;

				t_paint . type = kMCCustomPrinterPaintGradient;

				return m_device -> CanRenderPaint(t_paint);
			}

			// If its a solid color we are done
			if (p_mark -> fill -> style == FillSolid)
				return true;

			// Check to see if its a pattern
			if (p_mark -> fill -> style == FillTiled)
			{
				t_paint . type = kMCCustomPrinterPaintPattern;
				t_paint . pattern . image . type = kMCCustomPrinterImageRawARGB;
				return m_device -> CanRenderPaint(t_paint);
			}

			// Otherwise it is FillStippled or FillOpaqueStippled - neither of which
			// we support for this kind of printing (yet?)
			return true;
		}
		break;
	case MARK_TYPE_IMAGE:
		{
			// Devices have to support unmasked images (otherwise we couldn't
			// rasterize!).
			bool t_mask, t_alpha;
			t_mask = !MCGImageIsOpaque(p_mark->image.descriptor.image);
			t_alpha = t_mask && MCGImageHasPartialTransparency(p_mark->image.descriptor.image);

			if (!t_mask)
				return true;

			// Now check to see if the appropriate type of masked (raw) image
			// is supported.
			MCCustomPrinterImage t_image;
			if (t_alpha)
				t_image . type = kMCCustomPrinterImageRawARGB;
			else
				t_image . type = kMCCustomPrinterImageRawMRGB;

			return m_device -> CanRenderImage(t_image);
		}
		break;
	case MARK_TYPE_METAFILE:
	case MARK_TYPE_EPS:
	case MARK_TYPE_THEME:
		// These all have to be rasterized!
		return false;
	case MARK_TYPE_GROUP:
		{
			// If the group has effects we can't do it (yet!)
			if (p_mark -> group . effects != nil)
				return false;

			// If the blend mode isn't a custom printer supported one, we can't
			// do it.
			MCCustomPrinterBlendMode t_blend_mode;
			if (!MCCustomPrinterBlendModeFromInk(p_mark -> group . function, t_blend_mode))
				return false;

			// Otherwise fill in the custom group struct and ask our device
			MCCustomPrinterGroup t_group;
			t_group . blend_mode = t_blend_mode;
			t_group . opacity = p_mark -> group . opacity / 255.0;
			return m_device -> CanRenderGroup(t_group);
		}
		break;
	case MARK_TYPE_LINK:
		// We can always render links natively - even if this is a no-op.
		return true;
	}

	// Unknown mark so return false.
	return false;
}

void MCCustomMetaContext::domark(MCMark *p_mark)
{
	// If an error has occured, we do nothing.
	if (m_execute_error)
		return;

	switch(p_mark -> type)
	{
	case MARK_TYPE_LINE:
		{
			MCPath *t_path;
			t_path = MCPath::create_line(p_mark -> line . start . x, p_mark -> line . start . y, p_mark -> line . end . x, p_mark -> line . end . y, true);
			if (t_path != nil)
			{
				dopathmark(p_mark, t_path);
				t_path -> release();
			}
			else
				m_execute_error = true;
		}
		break;
	case MARK_TYPE_POLYGON:
		{
			MCPath *t_path;
			if (p_mark -> polygon . closed)
				t_path = MCPath::create_polygon(p_mark -> polygon . vertices, p_mark -> polygon . count, true);
			else
				t_path = MCPath::create_polyline(p_mark -> polygon . vertices, p_mark -> polygon . count, true);
			if (t_path != nil)
			{
				dopathmark(p_mark, t_path);
				t_path -> release();
			}
			else
				m_execute_error = true;
		}
		break;
	case MARK_TYPE_TEXT:
		dotextmark(p_mark);
		break;
	case MARK_TYPE_RECTANGLE:
		{
            // MM-2014-04-23: [[ Bug 11884 ]] Inset the bounds. Since MCPath only accepts ints, if the inset value is uneven,
            // round up to the nearest even value, keeping behaviour as close to that of the graphics context as possible.
            // SN-2014-10-17: [[ Bug 13351 ]] Only round up existing inset
            if (p_mark -> rectangle . inset && !(p_mark -> rectangle . inset % 2))
				p_mark -> rectangle . inset ++;
            // SN-2014-10-17: [[ Bug 13351 ]] Be careful not to underflow the bounds
			p_mark -> rectangle . bounds = MCRectangleMake(p_mark -> rectangle . bounds . x + p_mark -> rectangle . inset / 2,
														   p_mark -> rectangle . bounds . y + p_mark -> rectangle . inset / 2, 
                                                           MCMin(p_mark -> rectangle . bounds . width, p_mark -> rectangle . bounds . width - p_mark -> rectangle . inset),
                                                           MCMin(p_mark -> rectangle . bounds . height, p_mark -> rectangle . bounds . height - p_mark -> rectangle . inset));
			
			MCPath *t_path;
			if (p_mark -> stroke != nil && p_mark -> rectangle . bounds . height == 1)
				t_path = MCPath::create_line(p_mark -> rectangle . bounds . x, p_mark -> rectangle . bounds . y, p_mark -> rectangle . bounds . x + p_mark -> rectangle . bounds . width - 1, p_mark -> rectangle . bounds . y, true);
			else if (p_mark -> stroke != nil && p_mark -> rectangle . bounds . width == 1)
				t_path = MCPath::create_line(p_mark -> rectangle . bounds . x, p_mark -> rectangle . bounds . y, p_mark -> rectangle . bounds . x, p_mark -> rectangle . bounds . y + p_mark -> rectangle . bounds . height - 1, true);
			else
				t_path = MCPath::create_rectangle(p_mark -> rectangle . bounds, p_mark -> stroke != nil);
			if (t_path != nil)
			{
				dopathmark(p_mark, t_path);
				t_path -> release();
			}
			else
				m_execute_error = true;
		}
		break;
	case MARK_TYPE_ROUND_RECTANGLE:
		{
            // MM-2014-04-23: [[ Bug 11884 ]] Inset the bounds. Since MCPath only accepts ints, if the inset value is uneven,
            // round up to the nearest even value, keeping behaviour as close to that of the graphics context as possible.
            // SN-2014-10-17: [[ Bug 13351 ]] Only round up existing inset
			if (!(p_mark -> round_rectangle . inset % 2))
				p_mark -> round_rectangle . inset ++;
            // SN-2014-10-17: [[ Bug 13351 ]] Be careful not to underflow the bounds
			p_mark -> round_rectangle . bounds = MCRectangleMake(p_mark -> round_rectangle . bounds . x + p_mark -> round_rectangle . inset / 2,
														   p_mark -> round_rectangle . bounds . y + p_mark -> round_rectangle . inset / 2, 
                                                           MCMin(p_mark -> round_rectangle . bounds . width, p_mark -> round_rectangle . bounds . width - p_mark -> round_rectangle . inset),
                                                           MCMin(p_mark -> round_rectangle . bounds . height, p_mark -> round_rectangle . bounds . height - p_mark -> round_rectangle . inset));
			
			MCPath *t_path;
			t_path = MCPath::create_rounded_rectangle(p_mark -> round_rectangle . bounds, p_mark -> round_rectangle . radius / 2, p_mark -> stroke != nil);
			if (t_path != nil)
			{
				dopathmark(p_mark, t_path);
				t_path -> release();
			}
			else
				m_execute_error = true;
		}
		break;
	case MARK_TYPE_ARC:
		{
            // MM-2014-04-23: [[ Bug 11884 ]] Inset the bounds. Since MCPath only accepts ints, if the inset value is uneven,
            // round up to the nearest even value, keeping behaviour as close to that of the graphics context as possible.
            // SN-2014-10-17: [[ Bug 13351 ]] Only round up existing inset
			if (!(p_mark -> arc . inset % 2))
				p_mark -> arc . inset ++;
            // SN-2014-10-17: [[ Bug 13351 ]] Be careful not to underflow the bounds
			p_mark -> arc . bounds = MCRectangleMake(p_mark -> arc . bounds . x + p_mark -> arc . inset / 2,
														   p_mark -> arc . bounds . y + p_mark -> arc . inset / 2, 
                                                           MCMin(p_mark -> arc . bounds . width, p_mark -> arc . bounds . width - p_mark -> arc . inset),
                                                           MCMin(p_mark -> arc . bounds . height, p_mark -> arc . bounds . height - p_mark -> arc . inset));
			
			MCPath *t_path;
			if (p_mark -> arc . complete)
				t_path = MCPath::create_segment(p_mark -> arc . bounds, p_mark -> arc . start, p_mark -> arc . angle, p_mark -> stroke != nil);
			else
				t_path = MCPath::create_arc(p_mark -> arc . bounds, p_mark -> arc . start, p_mark -> arc . angle, p_mark -> stroke != nil);
			if (t_path != nil)
			{
				dopathmark(p_mark, t_path);
				t_path -> release();
			}
			else
				m_execute_error = true;
		}
		break;
	case MARK_TYPE_PATH:
		dorawpathmark(p_mark, p_mark -> path . commands, p_mark -> path . command_count, p_mark -> path . ordinates, p_mark -> path . ordinate_count, p_mark -> path . evenodd);
		break;

	case MARK_TYPE_IMAGE:
		doimagemark(p_mark);
		break;

	case MARK_TYPE_GROUP:
		{
			// Work out the custom group properties
			MCCustomPrinterGroup t_group;
			MCCustomPrinterBlendModeFromInk(p_mark -> group . function, t_group . blend_mode);
			t_group . opacity = p_mark -> group . opacity / 255.0;
			compute_clip(p_mark -> clip, t_group . region);

			// If the opacity if not 1, or the blend mode is not srcOver then we
			// generate a group. Otherwise, there's no need.
			if (t_group . opacity != 1.0 || t_group . blend_mode != kMCCustomPrinterBlendSrcOver)
			{
				if (!m_execute_error &&
					!m_device -> BeginGroup(t_group))
					m_execute_error = true;

				if (!m_execute_error)
					executegroup(p_mark);

				if (!m_execute_error &&
					!m_device -> EndGroup())
					m_execute_error = true;
			}
			else
				executegroup(p_mark);
		}
		break;

	case MARK_TYPE_LINK:
		dolinkmark(p_mark);
		break;

	default:
		break;
	}
}

void MCCustomMetaContext::doimagemark(MCMark *p_mark)
{
	// See if we can render the image using the original text
	MCCustomPrinterImageType t_image_type;
	t_image_type = kMCCustomPrinterImageNone;
	if (p_mark -> image . descriptor . data_type != kMCImageDataNone)
	{
		switch(p_mark -> image . descriptor . data_type)
		{
		case kMCImageDataGIF: t_image_type = kMCCustomPrinterImageGIF; break;
		case kMCImageDataPNG: t_image_type = kMCCustomPrinterImagePNG; break;
		case kMCImageDataJPEG: t_image_type = kMCCustomPrinterImageJPEG; break;
		default: assert(false);
		}

		MCCustomPrinterImage t_image;
		t_image . type = t_image_type;
		if (!m_device -> CanRenderImage(t_image))
			t_image_type = kMCCustomPrinterImageNone;
	}

	void *t_pixel_cache;
	t_pixel_cache = nil;
	
	// Fill in the printer image info
	MCCustomPrinterImage t_image;
	if (!m_execute_error)
	{
		if (t_image_type == kMCCustomPrinterImageNone)
		{
			if (!MCCustomPrinterImageFromMCGImage(p_mark -> image . descriptor . image, t_image, t_pixel_cache))
				m_execute_error = true;
		}
		else
		{
			t_image . type = t_image_type;
			t_image . id = (uint32_t)(intptr_t)p_mark -> image . descriptor . data_bits;
			t_image . data = p_mark -> image . descriptor . data_bits;
			t_image . data_size = p_mark -> image . descriptor . data_size;
			t_image . width = MCGImageGetWidth(p_mark -> image . descriptor . image);
			t_image . height = MCGImageGetHeight(p_mark -> image . descriptor . image);
		}
	}
	
	if (!m_execute_error)
	{
		// Compute the transform that is needed - this transform goes from image
		// space to page space.
		// IM-2014-06-26: [[ Bug 12699 ]] Rework to ensure transforms are applied in the correct order - page transform -> image offset -> image transform
		MCGAffineTransform t_transform;
		t_transform = MCGAffineTransformMake(m_scale_x, 0, 0, m_scale_y, m_translate_x, m_translate_y);
		t_transform = MCGAffineTransformConcat(t_transform, MCGAffineTransformMakeTranslation(p_mark -> image . dx - p_mark -> image . sx, p_mark -> image . dy - p_mark -> image . sy));
		if (p_mark -> image . descriptor . has_transform)
			t_transform = MCGAffineTransformConcat(t_transform, p_mark -> image . descriptor . transform);

		// Compute the clip that is needed - the mark alreay has the appropriate clip set.
		MCCustomPrinterRectangle t_clip;
		compute_clip(p_mark -> clip, t_clip);

		// Render the primitive
		if (!m_device -> DrawImage(t_image, MCCustomPrinterTransformFromMCGAffineTransform(t_transform), t_clip))
			m_execute_error = true;
	}
	
	if (t_pixel_cache != nil)
		MCMemoryDeallocate(t_pixel_cache);
}

void MCCustomMetaContext::dolinkmark(MCMark *p_mark)
{
	MCCustomPrinterRectangle t_region;
	compute_clip(p_mark -> link . region, t_region);
	if (!m_device -> MakeLink(t_region, p_mark -> link . text, kMCCustomPrinterLinkUnspecified))
		m_execute_error = true;
}

#define SCALE 4

bool MCCustomMetaContext::begincomposite(const MCRectangle &p_mark_clip, MCGContextRef &r_context)
{
	bool t_success = true;

	MCGContextRef t_gcontext = nil;

	// TODO: Make the rasterization scale depend in some way on current scaling,
	//   after all there's no point in making a large rasterized bitmap if it ends
	//   up being printed really really small!
	uint4 t_scale;
	t_scale = SCALE;

	uint32_t t_width = p_mark_clip.width * t_scale;
	uint32_t t_height = p_mark_clip.height * t_scale;

	if (t_success)
		t_success = MCGContextCreate(t_width, t_height, true, t_gcontext);

	MCContext *t_context = nil;
	if (t_success)
	{
		MCGContextScaleCTM(t_gcontext, t_scale, t_scale);
		MCGContextTranslateCTM(t_gcontext, -(MCGFloat)p_mark_clip . x, -(MCGFloat)p_mark_clip . y);
		
		m_composite_context = t_gcontext;
		m_composite_rect = p_mark_clip;
		m_composite_scale = t_scale;
		
		r_context = m_composite_context;
	}

	m_execute_error = !t_success;
	
	return t_success;
}

static void surface_merge_with_mask_preserve(void *p_pixels, uint4 p_pixel_stride, void *p_mask, uint4 p_mask_stride, uint4 p_offset, uint4 p_width, uint4 p_height)
{
	uint4 *t_pixel_ptr;
	uint4 t_pixel_stride;

	uint1 *t_mask_ptr;
	uint4 t_mask_stride;

	t_pixel_ptr = (uint4 *)p_pixels;
	t_pixel_stride = p_pixel_stride >> 2;

	t_mask_ptr = (uint1 *)p_mask;
	t_mask_stride = p_mask_stride;
	
	for(uint4 y = p_height; y > 0; --y, t_pixel_ptr += t_pixel_stride, t_mask_ptr += t_mask_stride)
	{
		uint4 t_byte, t_bit;
		uint1 *t_bytes;

		t_bytes = t_mask_ptr;
		t_bit = 0x80 >> p_offset;
		t_byte = *t_bytes++;

		for(uint4 x = 0; x < p_width; ++x)
		{
			t_pixel_ptr[x] = t_pixel_ptr[x] & 0xFFFFFF;
			if ((t_byte & t_bit) != 0)
				t_pixel_ptr[x] |= 0xFF000000;

			t_bit >>= 1;
			if (!t_bit && x < p_width - 1)
				t_bit = 0x80, t_byte = *t_bytes++;
		}
	}
}

void MCCustomMetaContext::endcomposite(MCRegionRef p_clip_region)
{
	bool t_success = true;
	
	MCGImageRef t_image;
	t_image = nil;
	
	t_success = nil != m_composite_context;
	
	if (t_success)
		t_success = MCGContextCopyImage(m_composite_context, t_image);
	
	MCGContextRelease(m_composite_context);
	m_composite_context = nil;
	
	void *t_pixel_cache;
	t_pixel_cache = nil;
	
	if (t_success)
	{
		/* OVERHAUL - REVISIT: Disabling the mask stuff for now, just treat the composite image as ARGB */
		
		// Make sure the region is in logical coords.
		//MCRegionOffset(p_clip_region, -(signed)m_composite_rect . x * m_composite_scale, -(signed)m_composite_rect . y * m_composite_scale);
		
		// We now need to merge the region into the surface as a 1-bit mask... So first
		// get the region as such a mask
		//MCBitmap *t_mask;
		//if (MCRegionCalculateMask(p_clip_region, t_image -> width, t_image -> height, t_mask))
		//{
		//	// And then merge in the mask - note we preserve the pixel data of the pixels
		//	// behind the mask... This is to eliminate rendering artifacts when the image
		//	// is resampled for display... Hmm - although the artifacts may be a cairo
		//	// problem - doing this doesn't seem to solve the issue!
		//	surface_merge_with_mask_preserve(t_image -> data, t_image -> bytes_per_line, t_mask -> data, t_mask -> bytes_per_line, 0, t_image -> width, t_image -> height);
		
		// Now we have a masked image, issue an appropriate image rendering call to the
		// device
		MCCustomPrinterImage t_img_data;
		
		t_success = MCCustomPrinterImageFromMCGImage(t_image, t_img_data, t_pixel_cache);
		
		MCCustomPrinterTransform t_img_transform;
		t_img_transform . scale_x = m_scale_x / m_composite_scale;
		t_img_transform . scale_y = m_scale_y / m_composite_scale;
		t_img_transform . skew_x = 0.0;
		t_img_transform . skew_y = 0.0;
		t_img_transform . translate_x = m_scale_x * m_composite_rect . x + m_translate_x;
		t_img_transform . translate_y = m_scale_y * m_composite_rect . y + m_translate_y;
		
		MCCustomPrinterRectangle t_img_clip;
		compute_clip(m_composite_rect, t_img_clip);
		
		t_success = m_device -> DrawImage(t_img_data, t_img_transform, t_img_clip);
		
		// Destroy our mask image
		//	MCscreen -> destroyimage(t_mask);
		//}
		//else
		//	m_execute_error = true;
	}

	if (t_image != nil)
		MCGImageRelease(t_image);
	
	if (t_pixel_cache != nil)
		MCMemoryDeallocate(t_pixel_cache);
	
	m_execute_error = !t_success;
	
	// Delete the region
	MCRegionDestroy(p_clip_region);
}

void MCCustomMetaContext::dopathmark(MCMark *p_mark, MCPath *p_path)
{
	uint32_t t_command_count, t_ordinate_count;
	p_path -> get_lengths(t_command_count, t_ordinate_count);
	dorawpathmark(p_mark, p_path -> get_commands(), t_command_count, p_path -> get_ordinates(), t_ordinate_count, false);
}

void MCCustomMetaContext::dorawpathmark(MCMark *p_mark, uint1 *p_commands, uint32_t p_command_count, int4 *p_ordinates, uint32_t p_ordinate_count, bool p_evenodd)
{
	MCCustomPrinterPathCommand *t_out_commands;
	t_out_commands = new MCCustomPrinterPathCommand[p_command_count];

	MCCustomPrinterPoint *t_out_coords;
	t_out_coords = new MCCustomPrinterPoint[p_ordinate_count];

	if (t_out_commands != nil && t_out_coords != nil)
	{
		for(uint32_t i = 0, j = 0; i < p_command_count; i++)
			switch(p_commands[i])
			{
			case PATH_COMMAND_END:
				t_out_commands[i] = kMCCustomPrinterPathEnd;
				break;
			case PATH_COMMAND_MOVE_TO:
				t_out_commands[i] = kMCCustomPrinterPathMoveTo;
				t_out_coords[j] . x = p_ordinates[j * 2] / 256.0;
				t_out_coords[j] . y = p_ordinates[j * 2 + 1] / 256.0;
				j++;
				break;
			case PATH_COMMAND_LINE_TO:
				t_out_commands[i] = kMCCustomPrinterPathLineTo;
				t_out_coords[j] . x = p_ordinates[j * 2] / 256.0;
				t_out_coords[j] . y = p_ordinates[j * 2 + 1] / 256.0;
				j++;
				break;
			case PATH_COMMAND_CUBIC_TO:
				t_out_commands[i] = kMCCustomPrinterPathCubicTo;
				t_out_coords[j] . x = p_ordinates[j * 2] / 256.0;
				t_out_coords[j] . y = p_ordinates[j * 2 + 1] / 256.0;
				j++;
				t_out_coords[j] . x = p_ordinates[j * 2] / 256.0;
				t_out_coords[j] . y = p_ordinates[j * 2 + 1] / 256.0;
				j++;
				t_out_coords[j] . x = p_ordinates[j * 2] / 256.0;
				t_out_coords[j] . y = p_ordinates[j * 2 + 1] / 256.0;
				j++;
				break;
			case PATH_COMMAND_QUADRATIC_TO:
				t_out_commands[i] = kMCCustomPrinterPathQuadraticTo;
				t_out_coords[j] . x = p_ordinates[j * 2] / 256.0;
				t_out_coords[j] . y = p_ordinates[j * 2 + 1] / 256.0;
				j++;
				t_out_coords[j] . x = p_ordinates[j * 2] / 256.0;
				t_out_coords[j] . y = p_ordinates[j * 2 + 1] / 256.0;
				j++;
				break;
			case PATH_COMMAND_CLOSE:
				t_out_commands[i] = kMCCustomPrinterPathClose;
				break;
			default:
				break;
			}

		// First construct the printer path.
		MCCustomPrinterPath t_path;
		t_path . commands = t_out_commands;
		t_path . coords = t_out_coords;

		// Now construct the printer paint.
		MCCustomPrinterPaint t_paint;
		t_paint . type = kMCCustomPrinterPaintNone;

		// This is a temporary array containing the gradient stops (if any).
		MCCustomPrinterGradientStop *t_paint_stops;
		t_paint_stops = nil;

		MCGImageRef t_image;
		t_image = nil;
		
		void *t_pixel_cache;
		t_pixel_cache = nil;
		
		// Note we have to check the fill in this order since 'gradient' is not
		// a fill style and is indicated by the gradient field not being nil.
		if (p_mark -> fill -> gradient != nil)
		{
			t_paint . type = kMCCustomPrinterPaintGradient;
			t_paint . gradient . mirror = p_mark -> fill -> gradient -> mirror != 0;
			t_paint . gradient . wrap = p_mark -> fill -> gradient -> wrap != 0;
			t_paint . gradient . repeat = p_mark -> fill -> gradient -> repeat;

			MCCustomPrinterGradientFromMCGradient((MCGradientFillKind)p_mark->fill->gradient->kind, t_paint.gradient.type);

			// compute the affine transform of the gradient from the origin/primary/secondary points.

			t_paint . gradient . transform . scale_x = p_mark->fill->gradient->primary.x - p_mark->fill->gradient->origin.x;
			t_paint . gradient . transform . scale_y = p_mark->fill->gradient->secondary.y - p_mark->fill->gradient->origin.y;
			t_paint . gradient . transform . skew_x = p_mark->fill->gradient->secondary.x - p_mark->fill->gradient->origin.x;
			t_paint . gradient . transform . skew_y = p_mark->fill->gradient->primary.y - p_mark->fill->gradient->origin.y;
			t_paint . gradient . transform . translate_x = p_mark->fill->gradient->origin.x;
			t_paint . gradient . transform . translate_y = p_mark->fill->gradient->origin.y;

			// Map the paint stops appropriately
			t_paint_stops = new MCCustomPrinterGradientStop[p_mark -> fill -> gradient -> ramp_length];
			if (t_paint_stops != nil)
			{
				for(uint32_t i = 0; i < p_mark -> fill -> gradient -> ramp_length; i++)
				{
					t_paint_stops[i] . color . red = ((p_mark -> fill -> gradient -> ramp[i] . color >> 16) & 0xff) / 255.0;
					t_paint_stops[i] . color . green = ((p_mark -> fill -> gradient -> ramp[i] . color >> 8) & 0xff) / 255.0;
					t_paint_stops[i] . color . blue = (p_mark -> fill -> gradient -> ramp[i] . color & 0xff) / 255.0;
					t_paint_stops[i] . alpha = (p_mark -> fill -> gradient -> ramp[i] . color >> 24) / 255.0;
					t_paint_stops[i] . offset = p_mark -> fill -> gradient -> ramp[i] . offset / 65535.0;
				}
				t_paint . gradient . stops = t_paint_stops;
				t_paint . gradient . stop_count = p_mark -> fill -> gradient -> ramp_length;
			}
			else
				m_execute_error = true;
		}
		else if (p_mark -> fill -> style == FillSolid)
		{
			t_paint . type = kMCCustomPrinterPaintSolid;
			t_paint . solid . red = p_mark -> fill -> colour . red / 65535.0;
			t_paint . solid . green = p_mark -> fill -> colour . green / 65535.0;
			t_paint . solid . blue = p_mark -> fill -> colour . blue / 65535.0;
		}
		else if (p_mark -> fill -> style == FillTiled)
		{
			// Fetch the size of the tile, and its data.
			
			MCGAffineTransform t_transform;
			
			// IM-2014-05-13: [[ HiResPatterns ]] Update pattern access to use lock function
			if (MCPatternLockForContextTransform(p_mark->fill->pattern, MCGAffineTransformMakeIdentity(), t_image, t_transform))
			{
				MCGRaster t_tile_raster;
				/* UNCHECKED */ MCGImageGetRaster(t_image, t_tile_raster);
				
				t_transform = MCGAffineTransformPreTranslate(t_transform, p_mark->fill->origin.x, p_mark->fill->origin.y);
				
				// Construct the paint pattern.
				t_paint . type = kMCCustomPrinterPaintPattern;
				t_paint . pattern . transform = MCCustomPrinterTransformFromMCGAffineTransform(t_transform);
				if (!MCCustomPrinterImageFromMCGImage(t_image, t_paint . pattern . image, t_pixel_cache))
					m_execute_error = true;
				
				MCGImageRetain(t_image);
				MCPatternUnlock(p_mark->fill->pattern, t_image);
			}
			else
				m_execute_error = true;
		}

		if (!m_execute_error)
		{
			// Compute the transform for the path. The path must be transformed by
			// the printing device because it needs to happen *after* a stroke has
			// been applied.
			MCCustomPrinterTransform t_transform;
			t_transform . scale_x = m_scale_x;
			t_transform . scale_y = m_scale_y;
			t_transform . skew_x = 0.0;
			t_transform . skew_y = 0.0;
			t_transform . translate_x = m_translate_x;
			t_transform . translate_y = m_translate_y;

			// Compute the clip for the path - the clip is in page-space, so we
			// transform here.
			MCCustomPrinterRectangle t_clip;
			compute_clip(p_mark -> clip, t_clip);

			if (p_mark -> stroke == nil)
			{
				if (!m_device -> FillPath(t_path, p_evenodd ? kMCCustomPrinterFillEvenOdd : kMCCustomPrinterFillNonZero, t_paint, t_transform, t_clip))
					m_execute_error = true;
			}
			else
			{
				MCCustomPrinterStroke t_stroke;

				// MW-2010-02-01: [[ Bug 8564 ]] If the width of the stroke is zero width, then the stroke
				//   parameters are: thickness == 1, cap == butt, join == miter.
				if (p_mark -> stroke -> width != 0)
				{
					t_stroke . thickness = p_mark -> stroke -> width;
					t_stroke . cap_style = p_mark -> stroke -> cap == CapButt ? kMCCustomPrinterCapButt :
											(p_mark -> stroke -> cap == CapRound ? kMCCustomPrinterCapRound :
												kMCCustomPrinterCapSquare);
					t_stroke . join_style = p_mark -> stroke -> join == JoinBevel ? kMCCustomPrinterJoinBevel :
												(p_mark -> stroke -> join == JoinRound ? kMCCustomPrinterJoinRound :
													kMCCustomPrinterJoinMiter);
					t_stroke . miter_limit = p_mark -> stroke -> miter_limit;
				}
				else
				{
					t_stroke . thickness = 1.0;
					t_stroke . cap_style = kMCCustomPrinterCapButt;
					t_stroke . join_style = kMCCustomPrinterJoinMiter;
					t_stroke . miter_limit = 10;
				}

				if (p_mark -> stroke -> dash . length != 0)
				{
					t_stroke . dash_count = p_mark -> stroke -> dash . length;
					t_stroke . dash_offset = p_mark -> stroke -> dash . offset;
					t_stroke . dashes = new double[p_mark -> stroke -> dash . length];
					if (t_stroke . dashes != nil)
					{
						for(uint32_t i = 0; i < p_mark -> stroke -> dash . length; i++)
							t_stroke . dashes[i] = p_mark -> stroke -> dash . data[i];
					}
					else
						m_execute_error = true;
				}
				else
				{
					t_stroke . dashes = nil;
					t_stroke . dash_count = 0;
					t_stroke . dash_offset = 0.0;
				}
				
				if (!m_execute_error)
					if (!m_device -> StrokePath(t_path, t_stroke, t_paint, t_transform, t_clip))
						m_execute_error = true;

				delete[] t_stroke . dashes;
			}
		}

		if (t_paint_stops != nil)
			delete[] t_paint_stops;
		
		if (t_image != nil)
			MCGImageRelease(t_image);
		
		if (t_pixel_cache != nil)
			MCMemoryDeallocate(t_pixel_cache);
	}
	else
		m_execute_error = true;

	delete[] t_out_coords;
	delete[] t_out_commands;
}

//////////

struct dotextmark_callback_state
{
	MCCustomPrintingDevice *device;
	MCCustomPrinterPaint paint;
	MCCustomPrinterTransform transform;
	MCCustomPrinterRectangle clip;
	double font_size;
};

static bool dotextmark_callback(void *p_context, const MCTextLayoutSpan *p_span)
{
	dotextmark_callback_state *context;
	context = (dotextmark_callback_state *)p_context;
	
	MCAutoStringRef t_string;
    // SN-2014-06-17 [[ Bug 12595 ]] Not properly causing the bug, but it never hurts to get to use the right encoding
    MCStringCreateWithBytes((byte_t*)p_span->chars, p_span->char_count * 2, kMCStringEncodingUTF16, false, &t_string);
	byte_t *t_bytes;
	uindex_t t_byte_count;
	/* UNCHECKED */ MCStringConvertToBytes(*t_string, kMCStringEncodingUTF8, false, t_bytes, t_byte_count);
	
	// Allocate a cluster index for every UTF-8 byte
	uint32_t *t_clusters;
	t_clusters = nil;
	if (!MCMemoryNewArray(t_byte_count, t_clusters))
		return false;
	
	// Now loop through and build up the cluster array. Notice we keep track of
	// UTF-16 codepoint index by taking note of leading UTF-8 bytes.
	uint32_t t_char_index, t_next_char_index;
	t_char_index = t_next_char_index = 0;
	for(uint32_t i = 0; i < t_byte_count; i++)
	{
		if ((t_bytes[i] & 0x80) == 0)
		{
			// This is a single byte char - so it comes from a single UTF-16 code point
			t_char_index = t_next_char_index;
			t_next_char_index += 1;
		}
		else if ((t_bytes[i] & 0xC0) == 0xC0)
		{
			t_char_index = t_next_char_index;
			
			if ((t_bytes[i] & 0xf0) != 0xf0)
			{
				// This is a 2 or 3 byte char - so it comes from a single UTF-16 code point
				t_next_char_index += 1;
			}
			else
			{
				// This is a 4 byte char - so it must come from a surrogate pair, i.e. 2 UTF-16 code points
				t_next_char_index += 2;
			}
		}
		
		t_clusters[i] = p_span -> clusters[t_char_index];
	}
	
	double t_font_size;
	void *t_font_handle;
#if defined(_WINDOWS_DESKTOP)
	// MW-2013-11-07: [[ Bug 10508 ]] Pass the font size into computefontsize so it can
	//   be scaled (layout uses 256px fonts).
	extern int32_t MCCustomPrinterComputeFontSize(double size, void *font);
	t_font_size = MCCustomPrinterComputeFontSize(context -> font_size, p_span -> font);
	t_font_handle = p_span -> font;
#elif defined(_MAC_DESKTOP)
	t_font_size = context -> font_size;
	t_font_handle = p_span -> font;
#elif defined(_LINUX_DESKTOP)
	t_font_size = context -> font_size;
	t_font_handle = p_span -> font;
#elif defined(_IOS_MOBILE)
	extern int32_t MCCustomPrinterComputeFontSize(void *font);
	t_font_size = MCCustomPrinterComputeFontSize(p_span -> font);
	t_font_handle = p_span -> font;
#else
    // Neither servers nor Android have an implementation
	t_font_size = 0;
	t_font_handle = NULL;
#endif

	MCCustomPrinterFont t_font;
	t_font . size = t_font_size;
	t_font . handle = t_font_handle;

	bool t_success;
	t_success = context -> device -> DrawText((const MCCustomPrinterGlyph *)p_span -> glyphs, p_span -> glyph_count, (const char *)t_bytes, t_byte_count, t_clusters, t_font, context -> paint, context -> transform, context -> clip);

	MCMemoryDeleteArray(t_clusters);
	
	return t_success;
}

void MCCustomMetaContext::dotextmark(MCMark *p_mark)
{
    MCFontStruct *f = MCFontGetFontStruct(p_mark -> text . font);
    
	MCAutoStringRef t_text_str;
    if (p_mark -> text . unicode_override)
        /* UNCHECKED */ MCStringCreateWithChars((const unichar_t*)p_mark -> text . data, p_mark -> text . length, &t_text_str);
    else
        /* UNCHECKED */ MCStringCreateWithNativeChars((const char_t*)p_mark -> text . data, p_mark -> text . length, &t_text_str);

	unichar_t *t_chars;
	uindex_t t_char_count;
	/* UNCHECKED */ MCStringConvertToUnicode(*t_text_str, t_chars, t_char_count);
	
	dotextmark_callback_state t_state;
	t_state . device = m_device;

	t_state . paint . type = kMCCustomPrinterPaintSolid;
	t_state . paint . solid . red = p_mark -> fill -> colour . red / 65535.0;
	t_state . paint . solid . green = p_mark -> fill -> colour . green / 65535.0;
	t_state . paint . solid . blue = p_mark -> fill -> colour . blue / 65535.0;

	t_state . transform . scale_x = m_scale_x;
	t_state . transform . scale_y = m_scale_y;
	t_state . transform . skew_x = 0;
	t_state . transform . skew_y = 0;
	t_state . transform . translate_x = m_translate_x + m_scale_x * p_mark -> text . position . x;
	t_state . transform . translate_y = m_translate_y + m_scale_y * p_mark -> text . position . y;

#if defined(_MACOSX) || defined(_WINDOWS)
	t_state . font_size = f -> size;
#elif defined(_LINUX)
	extern MCFontlist *MCFontlistGetCurrent(void);
	MCNameRef t_name;
	uint2 t_size, t_style;
    MCFontlistGetCurrent() -> getfontreqs(f, t_name, t_size, t_style);
	t_state . font_size = t_size;
#endif

	compute_clip(p_mark -> clip, t_state . clip);

	if (!MCTextLayout(t_chars, t_char_count, f, dotextmark_callback, &t_state))
		m_execute_error = true;
}

//////////

void MCCustomMetaContext::transform_point(const MCPoint& p_point, MCCustomPrinterPoint& r_out_point)
{
	r_out_point . x = p_point . x * m_scale_x + m_translate_x;
	r_out_point . y = p_point . y * m_scale_y + m_translate_y;
}

void MCCustomMetaContext::transform_rect(const MCRectangle& p_rect, MCCustomPrinterRectangle& r_out_rect)
{
	r_out_rect . left = p_rect . x * m_scale_x + m_translate_x;
	r_out_rect . top = p_rect . y * m_scale_y + m_translate_y;
	r_out_rect . right = r_out_rect . left + p_rect . width * m_scale_x;
	r_out_rect . bottom = r_out_rect . top + p_rect . height * m_scale_y;
}

void MCCustomMetaContext::compute_clip(const MCRectangle& p_rect, MCCustomPrinterRectangle& r_out_rect)
{
	transform_rect(p_rect, r_out_rect);

	r_out_rect . left = MCMax(r_out_rect . left, m_page_rect . left);
	r_out_rect . top = MCMax(r_out_rect . top, m_page_rect . top);
	r_out_rect . right = MCMin(r_out_rect . right, m_page_rect . right);
	r_out_rect . bottom = MCMin(r_out_rect . bottom, m_page_rect . bottom);
}

////////////////////////////////////////////////////////////////////////////////

class MCCustomPrinterDevice: public MCPrinterDevice
{
public:
	MCCustomPrinterDevice(MCCustomPrintingDevice *device);
	~MCCustomPrinterDevice(void);

	const char *Error(void) const;

	MCPrinterResult Start(const char *p_title, MCArrayRef p_options);
	MCPrinterResult Finish(void);

	MCPrinterResult Cancel(void);
	MCPrinterResult Show(void);

	MCPrinterResult Begin(const MCPrinterRectangle& src_rect, const MCPrinterRectangle& dst_rect, MCContext*& r_context);
	MCPrinterResult End(MCContext *context);

	MCPrinterResult Anchor(const char *name, double x, double y);
	MCPrinterResult Link(const char *dest, const MCPrinterRectangle& area, MCPrinterLinkType type);
	MCPrinterResult Bookmark(const char *title, double x, double y, int depth, bool closed);

private:
	bool StartPage(void);

	bool m_cancelled;
	MCCustomPrintingDevice *m_device;

	bool m_page_started;

	MCPrinterRectangle m_page_rect;
	MCPrinterRectangle m_src_rect;
	MCPrinterRectangle m_dst_rect;
};

MCCustomPrinterDevice::MCCustomPrinterDevice(MCCustomPrintingDevice *p_device)
{
	m_cancelled = false;
	m_page_started = false;
	m_device = p_device;
}

MCCustomPrinterDevice::~MCCustomPrinterDevice(void)
{
	// Regardless of anything else having happened, make sure we clear out the
	// text layout system.
	MCTextLayoutFinalize();
}

const char *MCCustomPrinterDevice::Error(void) const
{
	return m_device -> GetError();
}

struct convert_options_array_t
{
	uindex_t index;
	char **option_keys;
	char **option_values;
};

static bool convert_options_array(void *p_context, MCArrayRef p_array, MCNameRef p_key, MCValueRef p_value)
{
	convert_options_array_t *ctxt;
	ctxt = (convert_options_array_t *)p_context;

	if (!MCStringConvertToCString(MCNameGetString(p_key), ctxt -> option_keys[ctxt -> index]))
		return false;
    
    // SN-2014-08-11: [[ Bug 13146 ]] Also allow NameRef to be passed as options.
	MCAutoStringRef t_value;
    if (MCValueGetTypeCode(p_value) == kMCValueTypeCodeName)
        t_value = MCNameGetString((MCNameRef)p_value);
    else if (MCValueGetTypeCode(p_value) == kMCValueTypeCodeString)
        t_value = (MCStringRef)p_value;
    else
    {
        ctxt -> option_values[ctxt -> index] = NULL;
        return false;
    }
	
	if (!MCStringConvertToCString(*t_value, ctxt -> option_values[ctxt -> index]))
		return false;
	
	ctxt -> index += 1;
	return true;
}

MCPrinterResult MCCustomPrinterDevice::Start(const char *p_title, MCArrayRef p_options)
{
	MCPrinterResult t_result;
	t_result = PRINTER_RESULT_SUCCESS;

	// Make sure the text system will initialize
	if (!MCTextLayoutInitialize())
		return PRINTER_RESULT_FAILURE;

	// Now begin the document.
	MCCustomPrinterDocument t_document;
	t_document . title = p_title;
	t_document . filename = MCprinter -> GetDeviceOutputLocation();

	// Extract the option strings
	char **t_option_keys, **t_option_values;
	uint32_t t_option_count;
	t_option_keys = t_option_values = nil;
	t_option_count = 0;
	if (t_result == PRINTER_RESULT_SUCCESS && p_options != nil)
	{
		t_option_count = MCArrayGetCount(p_options);
		if (!MCMemoryNewArray(t_option_count, t_option_keys) ||
			!MCMemoryNewArray(t_option_count, t_option_values))
			t_result = PRINTER_RESULT_ERROR;
	}
	
	if (t_result == PRINTER_RESULT_SUCCESS)
	{
		convert_options_array_t ctxt;
		ctxt . index = 0;
		ctxt . option_keys = t_option_keys;
		ctxt . option_values = t_option_values;
        
        // FG-2014-05-23: [[ Bugfix 12502 ]] Don't try to convert empty options
        if (p_options != nil && !MCArrayIsEmpty(p_options))
        {
            if (!MCArrayApply(p_options, convert_options_array, &ctxt))
                t_result = PRINTER_RESULT_ERROR;
        }
	}

	if (t_result == PRINTER_RESULT_SUCCESS)
	{
		t_document . option_count = t_option_count;
		t_document . option_keys = t_option_keys;
		t_document . option_values = t_option_values;
		if (!m_device -> BeginDocument(t_document))
			t_result = PRINTER_RESULT_ERROR;
	}

	if (t_option_values != nil)
		for(uint32_t i = 0; i < t_document . option_count; i++)
		{
			delete(t_option_keys[i]);
			delete(t_option_values[i]);
		}

	MCMemoryDeleteArray(t_option_values);
	MCMemoryDeleteArray(t_option_keys);

	// No page has been started yet.
	m_page_started = false;

	return t_result;
}

MCPrinterResult MCCustomPrinterDevice::Finish(void)
{
	// If we are cancelled, do nothing
	if (m_cancelled)
		return PRINTER_RESULT_CANCEL;

	// If we are in an error state, do nothing
	if (m_device -> GetError() != nil)
		return PRINTER_RESULT_ERROR;

	// Finish the current page, if we are inside one
	if (m_page_started &&
		!m_device -> EndPage())
		return PRINTER_RESULT_ERROR;

	// Now finish the document
	if (!m_device -> EndDocument())
		return PRINTER_RESULT_ERROR;

	return PRINTER_RESULT_SUCCESS;
}

MCPrinterResult MCCustomPrinterDevice::Cancel(void)
{
	// If we are cancelled, do nothing
	if (m_cancelled)
		return PRINTER_RESULT_CANCEL;

	// If we are in an error state, do nothing
	if (m_device -> GetError() != nil)
		return PRINTER_RESULT_ERROR;

	m_device -> AbortDocument();

	// Make sure don't call any more methods on the device
	m_cancelled = true;

	return PRINTER_RESULT_CANCEL;
}

MCPrinterResult MCCustomPrinterDevice::Show(void)
{
	// If we are cancelled, do nothing
	if (m_cancelled)
		return PRINTER_RESULT_CANCEL;

	// If we are in an error state, do nothing
	if (m_device -> GetError() != nil)
		return PRINTER_RESULT_ERROR;

	// If we aren't currently in a page, start one
	if (!m_page_started &&
		!StartPage())
		return PRINTER_RESULT_ERROR;

	// End the current page.
	if (!m_device -> EndPage())
		return PRINTER_RESULT_ERROR;

	m_page_started = false;

	return PRINTER_RESULT_SUCCESS;
}

MCPrinterResult MCCustomPrinterDevice::Begin(const MCPrinterRectangle& p_src_rect, const MCPrinterRectangle& p_dst_rect, MCContext*& r_context)
{
	// If we are cancelled, do nothing
	if (m_cancelled)
		return PRINTER_RESULT_CANCEL;

	// If we are in an error state, do nothing
	if (m_device -> GetError() != nil)
		return PRINTER_RESULT_ERROR;

	// Start a page if we aren't already in one
	if (!m_page_started)
		if (!StartPage())
			return PRINTER_RESULT_ERROR;

    // MW-2014-07-30: [[ Bug 12804 ]] Make sure we get left / top round the right way else clipping
    //   is wrong.
	// Calculate the convex integer hull of the source rectangle.
	MCRectangle t_src_rect_hull;
	t_src_rect_hull . x = (int2)floor(p_src_rect . left);
	t_src_rect_hull . y = (int2)floor(p_src_rect . top);
	t_src_rect_hull . width = (uint2)(ceil(p_src_rect . right) - floor(p_src_rect . left));
	t_src_rect_hull . height = (uint2)(ceil(p_src_rect . bottom) - floor(p_src_rect . top));

	// Now create a custom meta context, targeting our device
	MCCustomMetaContext *t_context;
	t_context = new MCCustomMetaContext(t_src_rect_hull);
	if (t_context == nil)
		return PRINTER_RESULT_ERROR;

	m_src_rect = p_src_rect;
	m_dst_rect = p_dst_rect;

	// MW-2010-09-27: [[ Bug 8999 ]] Make sure we use the correct rectangle.
	MCRectangle t_page_rect;
	t_page_rect = MCprinter -> GetPageRectangle();
	m_page_rect . left = t_page_rect . x;
	m_page_rect . top = t_page_rect . y;
	m_page_rect . right = t_page_rect . x + t_page_rect . width;
	m_page_rect . bottom = t_page_rect . y + t_page_rect . height;

	r_context = t_context;

	return PRINTER_RESULT_SUCCESS;
}

MCPrinterResult MCCustomPrinterDevice::End(MCContext *p_raw_context)
{
	MCCustomMetaContext *t_context;
	t_context = static_cast<MCCustomMetaContext *>(p_raw_context);

	MCPrinterResult t_result;
	t_result = PRINTER_RESULT_SUCCESS;

	// If we are in an error state, do nothing
	if (t_result == PRINTER_RESULT_SUCCESS &&
		m_cancelled)
		t_result = PRINTER_RESULT_CANCEL;

	if (t_result == PRINTER_RESULT_SUCCESS &&
		m_device -> GetError() != nil)
		t_result = PRINTER_RESULT_ERROR;

	// Attempt to render the meta surface
	if (t_result == PRINTER_RESULT_SUCCESS &&
		!t_context -> render(m_device, m_src_rect, m_dst_rect, m_page_rect))
		t_result = PRINTER_RESULT_ERROR;

	// Delete the context (since we 'own' it by virtue of creating it
	// in ::Begin)
	delete t_context;

	// Return the result
	return t_result;
}

MCPrinterResult MCCustomPrinterDevice::Anchor(const char *p_name, double p_x, double p_y)
{
	// If we are cancelled, do nothing
	if (m_cancelled)
		return PRINTER_RESULT_CANCEL;

	// If we are in an error state, do nothing
	if (m_device -> GetError() != nil)
		return PRINTER_RESULT_ERROR;

	// Start a page if we aren't already in one
	if (!m_page_started)
		if (!StartPage())
			return PRINTER_RESULT_ERROR;

	MCCustomPrinterPoint t_location;
	t_location . x = p_x;
	t_location . y = p_y;
	if (!m_device -> MakeAnchor(t_location, p_name))
		return PRINTER_RESULT_ERROR;

	return PRINTER_RESULT_SUCCESS;
}

MCPrinterResult MCCustomPrinterDevice::Link(const char *p_dest, const MCPrinterRectangle& p_area, MCPrinterLinkType p_type)
{
	// If we are cancelled, do nothing
	if (m_cancelled)
		return PRINTER_RESULT_CANCEL;

	// If we are in an error state, do nothing
	if (m_device -> GetError() != nil)
		return PRINTER_RESULT_ERROR;

	// Start a page if we aren't already in one
	if (!m_page_started)
		if (!StartPage())
			return PRINTER_RESULT_ERROR;

	MCCustomPrinterRectangle t_rect;
	t_rect . left = p_area . left;
	t_rect . top = p_area . top;
	t_rect . right = p_area . right;
	t_rect . bottom = p_area . bottom;
	if (!m_device -> MakeLink(t_rect, p_dest, (MCCustomPrinterLinkType)p_type))
		return PRINTER_RESULT_ERROR;

	return PRINTER_RESULT_SUCCESS;
}

MCPrinterResult MCCustomPrinterDevice::Bookmark(const char *p_title, double p_x, double p_y, int p_depth, bool p_closed)
{
	// If we are cancelled, do nothing
	if (m_cancelled)
		return PRINTER_RESULT_CANCEL;

	// If we are in an error state, do nothing
	if (m_device -> GetError() != nil)
		return PRINTER_RESULT_ERROR;

	// Start a page if we aren't already in one
	if (!m_page_started)
		if (!StartPage())
			return PRINTER_RESULT_ERROR;

	MCCustomPrinterPoint t_location;
	t_location . x = p_x;
	t_location . y = p_y;
	if (!m_device -> MakeBookmark(t_location, p_title, p_depth, p_closed))
		return PRINTER_RESULT_ERROR;

	return PRINTER_RESULT_SUCCESS;
}

bool MCCustomPrinterDevice::StartPage(void)
{
	MCCustomPrinterPage t_page;

	// MW-2010-06-07: [[ Bug 8662 ]] If the page is meant to be landscape, switch
	//   the width and height appropriately.
	if (MCprinter -> GetPageOrientation() == PRINTER_ORIENTATION_LANDSCAPE ||
		MCprinter -> GetPageOrientation() == PRINTER_ORIENTATION_REVERSE_LANDSCAPE)
	{
		t_page . width = MCprinter -> GetPageHeight();
		t_page . height = MCprinter -> GetPageWidth();
	}
	else
	{
		t_page . width = MCprinter -> GetPageWidth();
		t_page . height = MCprinter -> GetPageHeight();
	}

	t_page . scale = MCprinter -> GetPageScale();
	
	if (!m_device -> BeginPage(t_page))
		return false;

	m_page_started = true;

	return true;
}

////////////////////////////////////////////////////////////////////////////////

class MCCustomPrinter: public MCPrinter
{
public:
	MCCustomPrinter(MCStringRef p_name, MCCustomPrintingDevice *p_device);
	~MCCustomPrinter(void);

	void SetDeviceOptions(MCArrayRef p_options);

protected:
	void DoInitialize(void);
	void DoFinalize(void);

	bool DoReset(MCStringRef p_name);
	bool DoResetSettings(MCDataRef p_settings);

	const char *DoFetchName(void);
	void DoFetchSettings(void*& r_bufer, uint4& r_length);

	void DoResync(void);

	MCPrinterDialogResult DoPrinterSetup(bool p_window_modal, Window p_owner);
	MCPrinterDialogResult DoPageSetup(bool p_window_modal, Window p_owner);

	MCPrinterResult DoBeginPrint(MCStringRef p_document, MCPrinterDevice*& r_device);
	MCPrinterResult DoEndPrint(MCPrinterDevice* p_device);

private:
	MCStringRef m_device_name;
	MCCustomPrintingDevice *m_device;
	MCArrayRef m_device_options;
};

MCCustomPrinter::MCCustomPrinter(MCStringRef p_name, MCCustomPrintingDevice *p_device)
{
	m_device_options = nil;
	m_device_name = MCValueRetain(p_name);
	m_device = p_device;
}

MCCustomPrinter::~MCCustomPrinter(void)
{
	m_device -> Destroy();

	// We do this here since the MCCustomPrinter instance has a limited lifetime - the
	// scope of a single print loop.
	Finalize();

	MCValueRelease(m_device_name);
	MCValueRelease(m_device_options);
}

void MCCustomPrinter::SetDeviceOptions(MCArrayRef p_options)
{
	MCValueRelease(m_device_options);
	m_device_options = nil;

	if (p_options != nil)
		/* UNCHECKED */ MCArrayCopy(p_options, m_device_options);
}

void MCCustomPrinter::DoInitialize(void)
{
}

void MCCustomPrinter::DoFinalize(void)
{
}

bool MCCustomPrinter::DoReset(MCStringRef p_name)
{
	return MCStringIsEqualTo(p_name, m_device_name, kMCStringOptionCompareCaseless);
}

bool MCCustomPrinter::DoResetSettings(MCDataRef p_settings)
{
	return MCDataIsEmpty(p_settings);
}

const char *MCCustomPrinter::DoFetchName(void)
{
    char *t_device_name;
    /* UNCHECKED */ MCStringConvertToCString(m_device_name, t_device_name);
    return t_device_name;
}

void MCCustomPrinter::DoResync(void)
{
}

void MCCustomPrinter::DoFetchSettings(void*& r_buffer, uint4& r_length)
{
	r_buffer = nil;
	r_length = 0;
}

MCPrinterDialogResult MCCustomPrinter::DoPrinterSetup(bool p_window_modal, Window p_owner)
{
	return PRINTER_DIALOG_RESULT_ERROR;
}

MCPrinterDialogResult MCCustomPrinter::DoPageSetup(bool p_window_modal, Window p_owner)
{
	return PRINTER_DIALOG_RESULT_ERROR;
}

MCPrinterResult MCCustomPrinter::DoBeginPrint(MCStringRef p_document, MCPrinterDevice*& r_device)
{
	MCPrinterResult t_result;
	t_result = PRINTER_RESULT_SUCCESS;

	MCCustomPrinterDevice *t_printer_device;
	t_printer_device = nil;
	if (t_result == PRINTER_RESULT_SUCCESS)
	{
		t_printer_device = new MCCustomPrinterDevice(m_device);
		if (t_printer_device == nil)
			t_result = PRINTER_RESULT_ERROR;
	}
	
	if (t_result == PRINTER_RESULT_SUCCESS)
    {
        MCAutoPointer<char> t_doc;
        /* UNCHECKED */ MCStringConvertToCString(p_document, &t_doc);
        t_result = t_printer_device -> Start(*t_doc, m_device_options);
    }

	if (t_result == PRINTER_RESULT_SUCCESS)
		r_device = t_printer_device;
	else
		delete t_printer_device;

	return t_result;
}

MCPrinterResult MCCustomPrinter::DoEndPrint(MCPrinterDevice* p_device)
{
	MCCustomPrinterDevice *t_device;
	t_device = static_cast<MCCustomPrinterDevice *>(p_device);

	MCPrinterResult t_result;
	t_result = t_device -> Finish();

	delete t_device;

	return t_result;
}

////////////////////////////////////////////////////////////////////////////////

#ifdef _DEBUG

class MCLoggingPrintingDevice: public MCCustomPrintingDevice
{
public:
	MCLoggingPrintingDevice(MCCustomPrintingDevice *p_target)
	{
		m_target = p_target;
	}

	virtual ~MCLoggingPrintingDevice(void) {}

	////////

	void Destroy(void)
	{
		m_target -> Destroy();
		delete this;
	}

	const char *GetError(void)
	{
		return m_target -> GetError();
	}

	bool CanRenderPaint(const MCCustomPrinterPaint& p_paint)
	{
		return m_target -> CanRenderPaint(p_paint);
	}

	bool CanRenderImage(const MCCustomPrinterImage& p_image)
	{
		return m_target -> CanRenderImage(p_image);
	}

	bool CanRenderGroup(const MCCustomPrinterGroup& p_group)
	{
		return m_target -> CanRenderGroup(p_group);
	}

	bool BeginDocument(const MCCustomPrinterDocument& p_document)
	{
		if (!m_target -> BeginDocument(p_document))
			return Failed("BeginDocument");
		return true;
	}

	void AbortDocument(void)
	{
	}

	bool EndDocument(void)
	{
		if (!m_target -> EndDocument())
			return Failed("EndDocument");
		return true;
	}

	bool BeginPage(const MCCustomPrinterPage& p_page)
	{
		if (!m_target -> BeginPage(p_page))
			return Failed("BeginPage");
		return true;
	}

	bool EndPage(void)
	{
		if (!m_target -> EndPage())
			return Failed("EndPage");
		return true;
	}

	bool BeginGroup(const MCCustomPrinterGroup& p_group)
	{
		if (!m_target -> BeginGroup(p_group))
			return Failed("BeginPage");
		return true;
	}

	bool EndGroup(void)
	{
		if (!m_target -> EndGroup())
			return Failed("EndGroup");
		return true;
	}

	bool FillPath(const MCCustomPrinterPath& p_path, MCCustomPrinterFillRule p_rule, const MCCustomPrinterPaint& p_paint, const MCCustomPrinterTransform& p_transform, const MCCustomPrinterRectangle& p_clip)
	{
		if (!m_target -> FillPath(p_path, p_rule, p_paint, p_transform, p_clip))
			return Failed("FillPath");
		return true;
	}

	bool StrokePath(const MCCustomPrinterPath& p_path, const MCCustomPrinterStroke& p_stroke, const MCCustomPrinterPaint& p_paint, const MCCustomPrinterTransform& p_transform, const MCCustomPrinterRectangle& p_clip)
	{
		if (!m_target -> StrokePath(p_path, p_stroke, p_paint, p_transform, p_clip))
			return Failed("StrokePath");
		return true;
	}

	bool DrawImage(const MCCustomPrinterImage& p_image, const MCCustomPrinterTransform& p_transform, const MCCustomPrinterRectangle& p_clip)
	{
		if (!m_target -> DrawImage(p_image, p_transform, p_clip))
			return Failed("DrawImage");
		return true;
	}

	bool DrawText(const MCCustomPrinterGlyph *glyphs, uint32_t glyph_count, const char *text_bytes, uint32_t text_byte_count, const uint32_t *clusters, const MCCustomPrinterFont& font, const MCCustomPrinterPaint& paint, const MCCustomPrinterTransform& transform, const MCCustomPrinterRectangle& p_clip)
	{
		if (!m_target -> DrawText(glyphs, glyph_count, text_bytes, text_byte_count, clusters, font, paint, transform, p_clip))
			return Failed("DrawText");
		return true;
	}

	bool MakeAnchor(const MCCustomPrinterPoint& p_position, const char *p_name)
	{
		if (!m_target -> MakeAnchor(p_position, p_name))
			return Failed("MakeAnchor");
		return true;
	}

	bool MakeLink(const MCCustomPrinterRectangle& p_area, const char *p_link, MCCustomPrinterLinkType p_type)
	{
		if (!m_target -> MakeLink(p_area, p_link, p_type))
			return Failed("MakeLink");
		return true;
	}

	bool MakeBookmark(const MCCustomPrinterPoint& p_position, const char *p_title, uint32_t p_depth, bool p_closed)
	{
		if (!m_target -> MakeBookmark(p_position, p_title, p_depth, p_closed))
			return Failed("MakeBookmark");
		return true;
	}
	
private:

	bool Failed(const char *p_proc)
	{
		fprintf(stderr, "Call to %s failed!\n", p_proc);
		return false;
	}

	MCCustomPrintingDevice *m_target;
};

class MCDebugPrintingDevice: public MCCustomPrintingDevice
{
public:
	MCDebugPrintingDevice(void)
	{
		m_error = nil;
		m_indent = 0;
		m_stream = nil;
	}

	virtual ~MCDebugPrintingDevice(void) {}

	void Destroy(void)
	{
		delete this;
	}

	const char *GetError(void)
	{
		return m_error;
	}

	bool CanRenderPaint(const MCCustomPrinterPaint& p_paint)
	{
		return true;
	}

	bool CanRenderImage(const MCCustomPrinterImage& p_image)
	{
		return true;
	}

	bool CanRenderGroup(const MCCustomPrinterGroup& p_group)
	{
		return true;
	}

	bool BeginDocument(const MCCustomPrinterDocument& p_document)
	{
		m_stream = fopen(p_document . filename, "w");
		if (m_stream == nil)
		{
			m_error = "could not open output file";
			return false;
		}

		Enter("begin document '%s'", p_document . title);
		return true;
	}

	void AbortDocument(void)
	{
		Print("**** ABORTED ****");
	}

	bool EndDocument(void)
	{
		Leave("end document");
		fclose(m_stream);
		m_stream = nil;
		return true;
	}

	bool BeginPage(const MCCustomPrinterPage& p_page)
	{
		Enter("begin page (%lf, %lf)", p_page . width, p_page . height);
		return true;
	}

	bool EndPage(void)
	{
		Leave("end page");
		return true;
	}

	bool BeginGroup(const MCCustomPrinterGroup& p_group)
	{
		static const char *s_blend_mode_names[] =
		{
			"blendSrc",
			"blendDst",
			"blendSrcOver",
			"blendDstOver",
			"blendSrcIn",
			"blendDstIn",
			"blendSrcOut",
			"blendDstOut",
			"blendSrcAtop",
			"blendDstAtop",
			"blendXor",
			"blendPlus",
			"blendMultiply",
			"blendScreen",
			"blendOverlay",
			"blendDarken",
			"blendLighten",
			"blendDodge",
			"blendBurn",
			"blendHardLight",
			"blendSoftLight",
			"blendDifference",
			"blendExclusion"
		};
		Enter("begin group with clip (%f, %f)-(%f, %f) and opacity %f and mode %s",
				p_group . region . left, p_group . region . top, p_group . region . right, p_group . region . bottom,
				p_group . opacity, s_blend_mode_names[p_group . blend_mode]);
		return true;
	}

	bool EndGroup(void)
	{
		Leave("end group");
		return true;
	}

	bool FillPath(const MCCustomPrinterPath& p_path, MCCustomPrinterFillRule p_rule, const MCCustomPrinterPaint& p_paint, const MCCustomPrinterTransform& p_transform, const MCCustomPrinterRectangle& p_clip)
	{
		Enter("begin fill path with clip (%f, %f)-(%f, %f) and rule %s", 
				p_clip . left, p_clip . top, p_clip . right, p_clip . bottom,
				p_rule == kMCCustomPrinterFillEvenOdd ? "even-odd" : "non-zero");
		PrintPath(p_path);
		Leave("end fill path");
		return true;
	}

	bool StrokePath(const MCCustomPrinterPath& p_path, const MCCustomPrinterStroke& p_stroke, const MCCustomPrinterPaint& p_paint, const MCCustomPrinterTransform& p_transform, const MCCustomPrinterRectangle& p_clip)
	{
		Enter("begin stroke path with clip (%f, %f)-(%f, %f)", 
				p_clip . left, p_clip . top, p_clip . right, p_clip . bottom);
		PrintPath(p_path);
		Leave("end stroke path");
		return true;
	}

	bool DrawImage(const MCCustomPrinterImage& p_image, const MCCustomPrinterTransform& p_transform, const MCCustomPrinterRectangle& p_clip)
	{
		static const char *s_image_types[] =
		{
			"none",
			"unmasked",
			"sharp masked",
			"soft masked",
			"gif",
			"jpeg",
			"png"
		};
		Enter("begin image with clip (%f, %f)-(%f, %f) of type %s", 
				p_clip . left, p_clip . top, p_clip . right, p_clip . bottom, s_image_types[p_image . type]);
		Leave("end image");
		return true;
	}

	bool DrawText(const MCCustomPrinterGlyph *glyphs, uint32_t glyph_count, const char *text_bytes, uint32_t text_byte_count, const uint32_t *clusters, const MCCustomPrinterFont& font, const MCCustomPrinterPaint& paint, const MCCustomPrinterTransform& transform, const MCCustomPrinterRectangle& p_clip)
	{
		Enter("begin text '%s' with clip (%f, %f)-(%f, %f)", text_bytes, 
				p_clip . left, p_clip . top, p_clip . right, p_clip . bottom);
		for(uint32_t i = 0; i < glyph_count; i++)
			Print("glyph %d at (%f, %f)", glyphs[i] . id, glyphs[i] . x, glyphs[i] . y);
		Leave("end text");
		return true;
	}

	bool MakeAnchor(const MCCustomPrinterPoint& p_position, const char *p_name)
	{
		Print("anchor '%s' at (%f, %f)", p_name, p_position . x, p_position . y);
		return true;
	}

	bool MakeLink(const MCCustomPrinterRectangle& p_area, const char *p_link, MCCustomPrinterLinkType p_type)
	{
		Print("%s link to '%s' at (%f, %f, %f, %f)",
			p_type == kMCCustomPrinterLinkUnspecified ? "unspecified" :
			p_type == kMCCustomPrinterLinkAnchor ? "anchor" :
			p_type == kMCCustomPrinterLinkURI ? "uri" : "invalid",
			p_link, p_area . left, p_area . top, p_area . right, p_area . bottom);
		return true;
	}

	bool MakeBookmark(const MCCustomPrinterPoint& p_position, const char *p_title, uint32_t p_depth, bool p_closed)
	{
		Print("bookmark '%s' at (%f, %f) with depth (%d) %s", p_title, p_position.x, p_position.y, p_depth, p_closed ? "closed" : "");
		return true;
	}

private:
	void PrintPath(const MCCustomPrinterPath& p_path)
	{
		uint32_t i, j;
		i = j = 0;
		while(p_path . commands[i] != kMCCustomPrinterPathEnd)
		{
			switch(p_path . commands[i++])
			{
			case kMCCustomPrinterPathMoveTo:
				Print("move to (%f, %f)", p_path . coords[j] . x, p_path . coords[j] . y);
				j++;
				break;
			case kMCCustomPrinterPathLineTo:
				Print("line to (%f, %f)", p_path . coords[j] . x, p_path . coords[j] . y);
				j++;
				break;
			case kMCCustomPrinterPathQuadraticTo:
				Print("quadratic via (%f, %f) to (%f, %f)",
							p_path . coords[j] . x, p_path . coords[j] . y,
							p_path . coords[j + 1] . x, p_path . coords[j + 1] . y);
				j += 2;
				break;
			case kMCCustomPrinterPathCubicTo:
				Print("quadratic via (%f, %f) and (%f, %f) to (%f, %f)",
							p_path . coords[j] . x, p_path . coords[j] . y,
							p_path . coords[j + 1] . x, p_path . coords[j + 1] . y,
							p_path . coords[j + 2] . x, p_path . coords[j + 2] . y);
				j += 3;
				break;
			case kMCCustomPrinterPathClose:
				Print("close");
				break;
			}
		}
	}

	void Enter(const char *p_format, ...)
	{
		va_list args;
		va_start(args, p_format);
		PrintWithArgs(p_format, args);
		va_end(args);

		m_indent += 1;
	}

	void Print(const char *p_format, ...)
	{
		va_list args;
		va_start(args, p_format);
		PrintWithArgs(p_format, args);
		va_end(args);
	}

	void Leave(const char *p_format, ...)
	{
		m_indent -= 1;

		va_list args;
		va_start(args, p_format);
		PrintWithArgs(p_format, args);
		va_end(args);
	}

	void PrintWithArgs(const char *p_format, va_list args)
	{
		static const char *s_spaces = "                                                                            ";
		fprintf(m_stream, "%.*s", m_indent * 2, s_spaces);
		vfprintf(m_stream, p_format, args);
		fprintf(m_stream, "\n");
	}

	FILE *m_stream;
	const char *m_error;
	uint32_t m_indent;
};

#endif

////////////////////////////////////////////////////////////////////////////////

typedef MCCustomPrintingDevice *(*MCCustomPrinterCreateProc)(void);

Exec_stat MCCustomPrinterCreate(MCStringRef p_destination, MCStringRef p_filename, MCArrayRef p_options, MCPrinter*& r_printer)
{
	MCCustomPrintingDevice *t_device;
	t_device = nil;
	if (MCStringIsEqualToCString(p_destination, "pdf", kMCCompareCaseless))
	{
		// To generalize/improve in the future if we open up the custom printing
		// device interface :o)
		static bool s_revpdfprinter_loaded = false;
		static MCCustomPrinterCreateProc s_revpdfprinter_create = nil;
		if (!s_revpdfprinter_loaded)
		{
			MCSysModuleHandle t_module;
#if defined(_WINDOWS)
			t_module = MCS_loadmodule(MCSTR("revpdfprinter.dll"));
#elif defined(_MACOSX)
            MCAutoStringRef t_module_path_str1;

			/* UNCHECKED */ MCStringFormat(&t_module_path_str1, "%@/../revpdfprinter.bundle", MCcmd);
			t_module = MCS_loadmodule(*t_module_path_str1);
			
			if (t_module == nil)
			{
                MCAutoStringRef t_module_path_str2;
				/* UNCHECKED */ MCStringFormat(&t_module_path_str2, "%@/../../../../revpdfprinter.bundle", MCcmd);
				t_module = MCS_loadmodule(*t_module_path_str2);
			}
#elif defined(_LINUX)
            
			uindex_t t_engine_dir_end;
            /* UNCHECKED */ MCStringLastIndexOfChar(MCcmd, '/', UINDEX_MAX, kMCCompareExact, t_engine_dir_end);
			MCAutoStringRef t_module_path;
            MCRange t_range = MCRangeMake(0, t_engine_dir_end);
            // AL-2014-09-19: Range argument to MCStringFormat is a pointer to an MCRange.
			/* UNCHECKED */ MCStringFormat(&t_module_path, "%*@/revpdfprinter.so", &t_range, MCcmd);
			t_module = MCS_loadmodule(*t_module_path);
#elif defined(TARGET_SUBPLATFORM_IPHONE)
			uindex_t t_engine_dir_end;
            /* UNCHECKED */ MCStringLastIndexOfChar(MCcmd, '/', UINDEX_MAX, kMCCompareExact, t_engine_dir_end);
			MCAutoStringRef t_module_path;
            MCRange t_range = MCRangeMake(0, t_engine_dir_end);
            // AL-2014-09-19: Range argument to MCStringFormat is a pointer to an MCRange.
			MCStringFormat(&t_module_path, "%*@/revpdfprinter.dylib", &t_range, MCcmd);
			t_module = MCS_loadmodule(*t_module_path);
#else
			// Neither servers nor Android have an implementation
			t_module = nil;
#endif
			if (t_module != nil)
			{
				s_revpdfprinter_create = (MCCustomPrinterCreateProc)MCS_resolvemodulesymbol(t_module, MCSTR("MCCustomPrinterCreate"));
			}
			s_revpdfprinter_loaded = true;
		}

		if (s_revpdfprinter_create != nil)
			t_device = s_revpdfprinter_create();
		else
			t_device = nil;
	}
#ifdef _DEBUG
	else if (MCStringIsEqualToCString(p_destination, "debug", kMCCompareCaseless))
		t_device = new MCDebugPrintingDevice;
#endif

#ifdef _DEBUG
	if (t_device != nil)
		t_device = new MCLoggingPrintingDevice(t_device);
#endif
	
	if (t_device == nil)
	{
		MCeerror -> add(EE_PRINT_UNKNOWNDST, 0, 0);
		return ES_ERROR;
	}

	MCAutoStringRef t_native_path;
	if (p_filename != nil)
		/* UNCHECKED */ MCS_pathtonative(p_filename, &t_native_path);

	MCCustomPrinter *t_printer;
	t_printer = new MCCustomPrinter(p_destination, t_device);
	t_printer -> Initialize();
	t_printer -> SetDeviceName(p_destination);
	t_printer -> SetDeviceOutput(PRINTER_OUTPUT_FILE, *t_native_path);
	t_printer -> SetDeviceOptions(p_options);
	t_printer -> SetPageSize(MCprinter -> GetPageWidth(), MCprinter -> GetPageHeight());
	t_printer -> SetPageOrientation(MCprinter -> GetPageOrientation());
	t_printer -> SetPageMargins(MCprinter -> GetPageLeftMargin(), MCprinter -> GetPageTopMargin(), MCprinter -> GetPageRightMargin(), MCprinter -> GetPageBottomMargin());
	t_printer -> SetPageScale(MCprinter -> GetPageScale());
	t_printer -> SetLayoutShowBorders(MCprinter -> GetLayoutShowBorders());
	t_printer -> SetLayoutSpacing(MCprinter -> GetLayoutRowSpacing(), MCprinter -> GetLayoutColumnSpacing());
	t_printer -> SetLayoutRowsFirst(MCprinter -> GetLayoutRowsFirst());
	t_printer -> SetLayoutScale(MCprinter -> GetLayoutScale());
	
	// MW-2010-09-27: [[ Bug 8999 ]] Make sure the device rectangle reflects the page rectangle.
	t_printer -> SetDeviceRectangle(t_printer -> GetPageRectangle());

	r_printer = t_printer;

	return ES_NORMAL;
}<|MERGE_RESOLUTION|>--- conflicted
+++ resolved
@@ -127,14 +127,7 @@
 	case kMCGRasterFormat_U_ARGB:
     default:
 		// Unsupported
-<<<<<<< HEAD
-		MCAssert(false);
-		return kMCCustomPrinterImageNone;
-	default:
-		MCUnreachable();
-=======
         MCUnreachableReturn(kMCCustomPrinterImageNone);
->>>>>>> 2b0ad630
 	}
 }
 
