--- conflicted
+++ resolved
@@ -1120,19 +1120,10 @@
 	convert_options_array_t *ctxt;
 	ctxt = (convert_options_array_t *)p_context;
 
-<<<<<<< HEAD
-	//MCExecPoint ep(nil, nil, nil);
 	if (!MCStringCopy(MCNameGetString(p_key), ctxt -> option_keys[ctxt -> index]))
 		return false;
-	//if (!ep . setvalueref(p_value))
-		//return false;
+	
 	if (!MCStringCopy((MCStringRef)p_value, ctxt -> option_values[ctxt -> index]))
-=======
-	if (!MCCStringClone(MCStringGetCString(MCNameGetString(p_key)), ctxt -> option_keys[ctxt -> index]))
-		return false;
-	MCStringRef t_value;
-	if (MCValueGetTypeCode(p_value) != kMCValueTypeCodeString)
->>>>>>> a007198d
 		return false;
 	t_value = (MCStringRef) MCValueRetain(p_value);
 	
