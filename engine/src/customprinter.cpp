/* Copyright (C) 2003-2013 Runtime Revolution Ltd.

This file is part of LiveCode.

LiveCode is free software; you can redistribute it and/or modify it under
the terms of the GNU General Public License v3 as published by the Free
Software Foundation.

LiveCode is distributed in the hope that it will be useful, but WITHOUT ANY
WARRANTY; without even the implied warranty of MERCHANTABILITY or
FITNESS FOR A PARTICULAR PURPOSE.  See the GNU General Public License
for more details.

You should have received a copy of the GNU General Public License
along with LiveCode.  If not see <http://www.gnu.org/licenses/>.  */

#include "prefix.h"

#include "globdefs.h"
#include "filedefs.h"
#include "objdefs.h"
#include "parsedef.h"
#include "osspec.h"

#include "uidc.h"
#include "mcerror.h"
#include "globals.h"
#include "execpt.h"
#include "metacontext.h"
#include "printer.h"
#include "customprinter.h"
#include "license.h"
#include "contextscalewrapper.h"
#include "path.h"
#include "pathprivate.h"
#include "gradient.h"
#include "textlayout.h"
#include "region.h"

#ifdef _LINUX_DESKTOP
#include "flst.h"
#endif

////////////////////////////////////////////////////////////////////////////////

void surface_merge_with_alpha_non_pre(void *p_pixels, uint4 p_pixel_stride, void *p_alpha, uint4 p_alpha_stride, uint4 p_width, uint4 p_height);
void surface_merge_with_mask(void *p_pixels, uint4 p_pixel_stride, void *p_mask, uint4 p_mask_stride, uint4 p_offset, uint4 p_width, uint4 p_height);

////////////////////////////////////////////////////////////////////////////////

static bool MCCustomPrinterBlendModeFromInk(uint1 p_function, MCCustomPrinterBlendMode& r_mode)
{
	switch(p_function)
	{
	case GXcopy: r_mode = kMCCustomPrinterBlendSrcOver; break;
	case GXblendSrc: r_mode = kMCCustomPrinterBlendSrc; break;
	case GXblendDst: r_mode = kMCCustomPrinterBlendDst; break;
	case GXblendSrcOver: r_mode = kMCCustomPrinterBlendSrcOver; break;
	case GXblendDstOver: r_mode = kMCCustomPrinterBlendDstOver; break;
	case GXblendSrcIn: r_mode = kMCCustomPrinterBlendSrcIn; break;
	case GXblendDstIn: r_mode = kMCCustomPrinterBlendDstIn; break;
	case GXblendSrcOut: r_mode = kMCCustomPrinterBlendSrcOut; break;
	case GXblendDstOut: r_mode = kMCCustomPrinterBlendDstOut; break;
	case GXblendSrcAtop: r_mode = kMCCustomPrinterBlendSrcAtop; break;
	case GXblendDstAtop: r_mode = kMCCustomPrinterBlendDstAtop; break;
	case GXblendXor: r_mode = kMCCustomPrinterBlendXor; break;
	case GXblendPlus: r_mode = kMCCustomPrinterBlendPlus; break;
	case GXblendMultiply: r_mode = kMCCustomPrinterBlendMultiply; break;
	case GXblendScreen: r_mode = kMCCustomPrinterBlendScreen; break;
	case GXblendOverlay: r_mode = kMCCustomPrinterBlendOverlay; break;
	case GXblendDarken: r_mode = kMCCustomPrinterBlendDarken; break;
	case GXblendLighten: r_mode = kMCCustomPrinterBlendLighten; break;
	case GXblendDodge: r_mode = kMCCustomPrinterBlendDodge; break;
	case GXblendBurn: r_mode = kMCCustomPrinterBlendBurn; break;
	case GXblendHardLight: r_mode = kMCCustomPrinterBlendHardLight; break;
	case GXblendSoftLight: r_mode = kMCCustomPrinterBlendSoftLight; break;
	case GXblendDifference: r_mode = kMCCustomPrinterBlendDifference; break;
	case GXblendExclusion: r_mode = kMCCustomPrinterBlendExclusion; break;
	default:
		return false;
	}
	return true;
}

static bool MCCustomPrinterGradientFromMCGradient(MCGradientFillKind p_kind, MCCustomPrinterGradientType& r_type)
{
	switch(p_kind)
	{
	case kMCGradientKindLinear: r_type = kMCCustomPrinterGradientLinear; break;
	case kMCGradientKindRadial: r_type = kMCCustomPrinterGradientRadial; break;
	case kMCGradientKindConical: r_type = kMCCustomPrinterGradientConical; break;
	case kMCGradientKindDiamond: r_type = kMCCustomPrinterGradientDiamond; break;
	case kMCGradientKindSpiral: r_type = kMCCustomPrinterGradientSpiral; break;
	case kMCGradientKindXY: r_type = kMCCustomPrinterGradientXY; break;
	case kMCGradientKindSqrtXY: r_type = kMCCustomPrinterGradientSqrtXY; break;
	default:
		return false;
	}

	return true;
}

////////////////////////////////////////////////////////////////////////////////

class MCCustomMetaContext: public MCMetaContext
{
public:
	MCCustomMetaContext(const MCRectangle& page);
	~MCCustomMetaContext(void);

	bool render(MCCustomPrintingDevice *p_device, const MCPrinterRectangle& p_src_rect, const MCPrinterRectangle& p_dst_rect, const MCPrinterRectangle& p_page_rect);

protected:
	bool candomark(MCMark *mark);
	void domark(MCMark *mark);
	MCContext *begincomposite(const MCRectangle& region);
	void endcomposite(MCContext *context, MCRegionRef clip_region);

	void dopathmark(MCMark *mark, MCPath *path);
	void dorawpathmark(MCMark *mark, uint1 *commands, uint32_t command_count, int4 *ordinates, uint32_t ordinate_count, bool p_evenodd);
	void dotextmark(MCMark *mark);
	void doimagemark(MCMark *mark);
	void dolinkmark(MCMark *mark);

private:
	void transform_point(const MCPoint& in_point, MCCustomPrinterPoint& r_out_point);
	void transform_rect(const MCRectangle& in_rect, MCCustomPrinterRectangle& r_out_rect);

	void compute_clip(const MCRectangle& clip_rect, MCCustomPrinterRectangle& r_out_rect);

	// The device we are targetting (only valid during the 'render' method).
	MCCustomPrintingDevice *m_device;

	// These are the transform factors to map the src to dst rect
	double m_scale_x, m_scale_y;
	double m_translate_x, m_translate_y;

	// This is the rectangle that defines the maximum area in device space that
	// can be used.
	MCPrinterRectangle m_page_rect;

	// If this is true, an error has occured during execute
	bool m_execute_error;

	// The untransformed rect and scale of current composite region
	MCRectangle m_composite_rect;
	uint32_t m_composite_scale;
};

MCCustomMetaContext::MCCustomMetaContext(const MCRectangle& p_page)
	: MCMetaContext(p_page)
{
}

MCCustomMetaContext::~MCCustomMetaContext(void)
{
}

bool MCCustomMetaContext::render(MCCustomPrintingDevice *p_device, const MCPrinterRectangle& p_src_rect, const MCPrinterRectangle& p_dst_rect, const MCPrinterRectangle& p_page_rect)
{
	m_execute_error = false;
	m_device = p_device;
	m_scale_x = (p_dst_rect . right - p_dst_rect . left) / (p_src_rect . right - p_src_rect . left);
	m_scale_y = (p_dst_rect . bottom - p_dst_rect . top) / (p_src_rect . bottom - p_src_rect . top);
	m_translate_x = -p_src_rect . left * m_scale_x + p_dst_rect . left;
	m_translate_y = -p_src_rect . top * m_scale_y + p_dst_rect . top;

	m_page_rect = p_page_rect;

	// Run the display list
	execute();

	return !m_execute_error;
}

bool MCCustomMetaContext::candomark(MCMark *p_mark)
{
	// If an error has occured during this execution, just return true to minimize
	// unnecessary rasterization (this is to make up for a lack of error handling
	// during the super-classes execution process).
	if (m_execute_error)
		return true;

	// This method is called for every mark to see if it needs rasterization.
	switch(p_mark -> type)
	{
	case MARK_TYPE_LINE:
	case MARK_TYPE_POLYGON:
	case MARK_TYPE_TEXT:
	case MARK_TYPE_RECTANGLE:
	case MARK_TYPE_ROUND_RECTANGLE:
	case MARK_TYPE_ARC:
	case MARK_TYPE_PATH:
		{
			MCCustomPrinterPaint t_paint;

			// Check to see if its a gradient
			if (p_mark -> fill -> gradient != nil)
			{
				if (!MCCustomPrinterGradientFromMCGradient((MCGradientFillKind)p_mark -> fill -> gradient -> kind, t_paint . gradient . type))
					return false;

				t_paint . type = kMCCustomPrinterPaintGradient;

				return m_device -> CanRenderPaint(t_paint);
			}

			// If its a solid color we are done
			if (p_mark -> fill -> style == FillSolid)
				return true;

			// Check to see if its a pattern
			if (p_mark -> fill -> style == FillTiled)
			{
				t_paint . type = kMCCustomPrinterPaintPattern;
				t_paint . pattern . image . type = kMCCustomPrinterImageRawXRGB;
				return m_device -> CanRenderPaint(t_paint);
			}

			// Otherwise it is FillStippled or FillOpaqueStippled - neither of which
			// we support for this kind of printing (yet?)
			return true;
		}
		break;
	case MARK_TYPE_IMAGE:
		{
			// Devices have to support unmasked images (otherwise we couldn't
			// rasterize!).
			bool t_mask, t_alpha;
			t_mask = MCImageBitmapHasTransparency(p_mark -> image . descriptor . bitmap, t_alpha);

			if (!t_mask)
				return true;

			// Now check to see if the appropriate type of masked (raw) image
			// is supported.
			MCCustomPrinterImage t_image;
			if (t_alpha)
				t_image . type = kMCCustomPrinterImageRawARGB;
			else
				t_image . type = kMCCustomPrinterImageRawMRGB;

			return m_device -> CanRenderImage(t_image);
		}
		break;
	case MARK_TYPE_METAFILE:
	case MARK_TYPE_EPS:
	case MARK_TYPE_THEME:
		// These all have to be rasterized!
		return false;
	case MARK_TYPE_GROUP:
		{
			// If the group has effects we can't do it (yet!)
			if (p_mark -> group . effects != nil)
				return false;

			// If the blend mode isn't a custom printer supported one, we can't
			// do it.
			MCCustomPrinterBlendMode t_blend_mode;
			if (!MCCustomPrinterBlendModeFromInk(p_mark -> group . function, t_blend_mode))
				return false;

			// Otherwise fill in the custom group struct and ask our device
			MCCustomPrinterGroup t_group;
			t_group . blend_mode = t_blend_mode;
			t_group . opacity = p_mark -> group . opacity / 255.0;
			return m_device -> CanRenderGroup(t_group);
		}
		break;
	case MARK_TYPE_LINK:
		// We can always render links natively - even if this is a no-op.
		return true;
	}

	// Unknown mark so return false.
	return false;
}

void MCCustomMetaContext::domark(MCMark *p_mark)
{
	// If an error has occured, we do nothing.
	if (m_execute_error)
		return;

	switch(p_mark -> type)
	{
	case MARK_TYPE_LINE:
		{
			MCPath *t_path;
			t_path = MCPath::create_line(p_mark -> line . start . x, p_mark -> line . start . y, p_mark -> line . end . x, p_mark -> line . end . y, true);
			if (t_path != nil)
			{
				dopathmark(p_mark, t_path);
				t_path -> release();
			}
			else
				m_execute_error = true;
		}
		break;
	case MARK_TYPE_POLYGON:
		{
			MCPath *t_path;
			if (p_mark -> polygon . closed)
				t_path = MCPath::create_polygon(p_mark -> polygon . vertices, p_mark -> polygon . count, true);
			else
				t_path = MCPath::create_polyline(p_mark -> polygon . vertices, p_mark -> polygon . count, true);
			if (t_path != nil)
			{
				dopathmark(p_mark, t_path);
				t_path -> release();
			}
			else
				m_execute_error = true;
		}
		break;
	case MARK_TYPE_TEXT:
		dotextmark(p_mark);
		break;
	case MARK_TYPE_RECTANGLE:
		{
			MCPath *t_path;
			if (p_mark -> stroke != nil && p_mark -> rectangle . bounds . height == 1)
				t_path = MCPath::create_line(p_mark -> rectangle . bounds . x, p_mark -> rectangle . bounds . y, p_mark -> rectangle . bounds . x + p_mark -> rectangle . bounds . width - 1, p_mark -> rectangle . bounds . y, true);
			else if (p_mark -> stroke != nil && p_mark -> rectangle . bounds . width == 1)
				t_path = MCPath::create_line(p_mark -> rectangle . bounds . x, p_mark -> rectangle . bounds . y, p_mark -> rectangle . bounds . x, p_mark -> rectangle . bounds . y + p_mark -> rectangle . bounds . height - 1, true);
			else
				t_path = MCPath::create_rectangle(p_mark -> rectangle . bounds, p_mark -> stroke != nil);
			if (t_path != nil)
			{
				dopathmark(p_mark, t_path);
				t_path -> release();
			}
			else
				m_execute_error = true;
		}
		break;
	case MARK_TYPE_ROUND_RECTANGLE:
		{
			MCPath *t_path;
			t_path = MCPath::create_rounded_rectangle(p_mark -> round_rectangle . bounds, p_mark -> round_rectangle . radius, p_mark -> stroke != nil);
			if (t_path != nil)
			{
				dopathmark(p_mark, t_path);
				t_path -> release();
			}
			else
				m_execute_error = true;
		}
		break;
	case MARK_TYPE_ARC:
		{
			MCPath *t_path;
			if (p_mark -> arc . complete)
				t_path = MCPath::create_segment(p_mark -> arc . bounds, p_mark -> arc . start, p_mark -> arc . angle, p_mark -> stroke != nil);
			else
				t_path = MCPath::create_arc(p_mark -> arc . bounds, p_mark -> arc . start, p_mark -> arc . angle, p_mark -> stroke != nil);
			if (t_path != nil)
			{
				dopathmark(p_mark, t_path);
				t_path -> release();
			}
			else
				m_execute_error = true;
		}
		break;
	case MARK_TYPE_PATH:
		dorawpathmark(p_mark, p_mark -> path . commands, p_mark -> path . command_count, p_mark -> path . ordinates, p_mark -> path . ordinate_count, p_mark -> path . evenodd);
		break;

	case MARK_TYPE_IMAGE:
		doimagemark(p_mark);
		break;

	case MARK_TYPE_GROUP:
		{
			// Work out the custom group properties
			MCCustomPrinterGroup t_group;
			MCCustomPrinterBlendModeFromInk(p_mark -> group . function, t_group . blend_mode);
			t_group . opacity = p_mark -> group . opacity / 255.0;
			compute_clip(p_mark -> clip, t_group . region);

			// If the opacity if not 1, or the blend mode is not srcOver then we
			// generate a group. Otherwise, there's no need.
			if (t_group . opacity != 1.0 || t_group . blend_mode != kMCCustomPrinterBlendSrcOver)
			{
				if (!m_execute_error &&
					!m_device -> BeginGroup(t_group))
					m_execute_error = true;

				if (!m_execute_error)
					executegroup(p_mark);

				if (!m_execute_error &&
					!m_device -> EndGroup())
					m_execute_error = true;
			}
			else
				executegroup(p_mark);
		}
		break;

	case MARK_TYPE_LINK:
		dolinkmark(p_mark);
		break;

	default:
		break;
	}
}

void MCCustomMetaContext::doimagemark(MCMark *p_mark)
{
	// See if we can render the image using the original text
	MCCustomPrinterImageType t_image_type;
	t_image_type = kMCCustomPrinterImageNone;
	if (p_mark -> image . descriptor . data_type != kMCImageDataNone && p_mark -> image . descriptor . angle == 0)
	{
		switch(p_mark -> image . descriptor . data_type)
		{
		case kMCImageDataGIF: t_image_type = kMCCustomPrinterImageGIF; break;
		case kMCImageDataPNG: t_image_type = kMCCustomPrinterImagePNG; break;
		case kMCImageDataJPEG: t_image_type = kMCCustomPrinterImageJPEG; break;
		default: assert(false);
		}

		MCCustomPrinterImage t_image;
		t_image . type = t_image_type;
		if (!m_device -> CanRenderImage(t_image))
			t_image_type = kMCCustomPrinterImageNone;
	}

	// Work out whether to use scaled or unscaled portion
	double t_img_scale_x, t_img_scale_y;
	uint2 t_img_width, t_img_height;
	MCImageBitmap *t_img_bitmap = nil;
	if (p_mark -> image . descriptor . angle != 0 || p_mark -> image . descriptor . original_bitmap == NULL)
	{
		t_img_bitmap = p_mark -> image . descriptor . bitmap;
		t_img_width = t_img_bitmap -> width;
		t_img_height = t_img_bitmap -> height;
		t_img_scale_x = 1.0;
		t_img_scale_y = 1.0;
	}
	else
	{
		t_img_bitmap = p_mark -> image . descriptor . original_bitmap;
		t_img_width = t_img_bitmap -> width;
		t_img_height = t_img_bitmap -> height;
		t_img_scale_x = (double)p_mark -> image . descriptor . bitmap -> width / (double)t_img_width;
		t_img_scale_y = (double)p_mark -> image . descriptor . bitmap -> height / (double)t_img_height;
	}

	if (!m_execute_error)
	{
		// Fill in the printer image info
		MCCustomPrinterImage t_image;
		if (t_image_type == kMCCustomPrinterImageNone)
		{
			bool t_mask, t_alpha;
			t_mask = MCImageBitmapHasTransparency(t_img_bitmap, t_alpha);
			t_image . type = t_alpha ? kMCCustomPrinterImageRawARGB : (t_mask ? kMCCustomPrinterImageRawMRGB : kMCCustomPrinterImageRawXRGB);
			t_image . id = (uint32_t)(intptr_t)t_img_bitmap;
			t_image . data = t_img_bitmap -> data;
			t_image . data_size = t_img_bitmap -> stride * t_img_height;
		}
		else
		{
			t_image . type = t_image_type;
			t_image . id = (uint32_t)(intptr_t)p_mark -> image . descriptor . data_bits;
			t_image . data = p_mark -> image . descriptor . data_bits;
			t_image . data_size = p_mark -> image . descriptor . data_size;
		}
		t_image . width = t_img_width;
		t_image . height = t_img_height;

		// Compute the transform that is needed - this transform goes from image
		// space to page space.
		MCCustomPrinterTransform t_transform;
		t_transform . scale_x = m_scale_x * t_img_scale_x;
		t_transform . scale_y = m_scale_y * t_img_scale_y;
		t_transform . skew_x = 0.0;
		t_transform . skew_y = 0.0;
		t_transform . translate_x = m_translate_x + m_scale_x * (p_mark -> image . dx - p_mark -> image . sx);
		t_transform . translate_y = m_translate_y + m_scale_y * (p_mark -> image . dy - p_mark -> image . sy);

		// Compute the clip that is needed - the mark alreay has the appropriate clip set.
		MCCustomPrinterRectangle t_clip;
		compute_clip(p_mark -> clip, t_clip);

		// Render the primitive
		if (!m_device -> DrawImage(t_image, t_transform, t_clip))
			m_execute_error = true;
	}

}

void MCCustomMetaContext::dolinkmark(MCMark *p_mark)
{
	MCCustomPrinterRectangle t_region;
	compute_clip(p_mark -> link . region, t_region);
	if (!m_device -> MakeLink(t_region, p_mark -> link . text, kMCCustomPrinterLinkUnspecified))
		m_execute_error = true;
}

MCContext *MCCustomMetaContext::begincomposite(const MCRectangle& p_mark_clip)
{
	// TODO: Make the rasterization scale depend in some way on current scaling,
	//   after all there's no point in making a large rasterized bitmap if it ends
	//   up being printed really really small!
	uint4 t_scale;
	t_scale = 4;

	MCContext *t_context;
	t_context = MCscreen -> creatememorycontext(p_mark_clip . width * t_scale, p_mark_clip . height * t_scale, true, true);
	if (t_context == nil)
	{
		m_execute_error = true;
		return nil;
	}

	t_context -> setprintmode();

	t_context = new MCContextScaleWrapper(t_context, t_scale);
	if (t_context == nil)
	{
		m_execute_error = true;
		return nil;
	}

	t_context -> setorigin(p_mark_clip . x, p_mark_clip . y);

	m_composite_rect = p_mark_clip;
	m_composite_scale = t_scale;
	
	return t_context;
}

static void surface_merge_with_mask_preserve(void *p_pixels, uint4 p_pixel_stride, void *p_mask, uint4 p_mask_stride, uint4 p_offset, uint4 p_width, uint4 p_height)
{
	uint4 *t_pixel_ptr;
	uint4 t_pixel_stride;

	uint1 *t_mask_ptr;
	uint4 t_mask_stride;

	t_pixel_ptr = (uint4 *)p_pixels;
	t_pixel_stride = p_pixel_stride >> 2;

	t_mask_ptr = (uint1 *)p_mask;
	t_mask_stride = p_mask_stride;
	
	for(uint4 y = p_height; y > 0; --y, t_pixel_ptr += t_pixel_stride, t_mask_ptr += t_mask_stride)
	{
		uint4 t_byte, t_bit;
		uint1 *t_bytes;

		t_bytes = t_mask_ptr;
		t_bit = 0x80 >> p_offset;
		t_byte = *t_bytes++;

		for(uint4 x = 0; x < p_width; ++x)
		{
			t_pixel_ptr[x] = t_pixel_ptr[x] & 0xFFFFFF;
			if ((t_byte & t_bit) != 0)
				t_pixel_ptr[x] |= 0xFF000000;

			t_bit >>= 1;
			if (!t_bit && x < p_width - 1)
				t_bit = 0x80, t_byte = *t_bytes++;
		}
	}
}

void MCCustomMetaContext::endcomposite(MCContext *p_context, MCRegionRef p_clip_region)
{
	// Get the underlying context
	MCContext *t_context;
	t_context = static_cast<MCContextScaleWrapper *>(p_context) -> getcontext();

	// Make sure the region is in logical coords.
	MCRegionOffset(p_clip_region, -(signed)m_composite_rect . x * m_composite_scale, -(signed)m_composite_rect . y * m_composite_scale);

	// Lock the surface to get the image bits we need.
	MCBitmap *t_image;
	t_image = t_context -> lock();
	if (t_image != nil)
	{
		// We now need to merge the region into the surface as a 1-bit mask... So first
		// get the region as such a mask
		MCBitmap *t_mask;
		if (MCRegionCalculateMask(p_clip_region, t_image -> width, t_image -> height, t_mask))
		{
			// And then merge in the mask - note we preserve the pixel data of the pixels
			// behind the mask... This is to eliminate rendering artifacts when the image
			// is resampled for display... Hmm - although the artifacts may be a cairo
			// problem - doing this doesn't seem to solve the issue!
			surface_merge_with_mask_preserve(t_image -> data, t_image -> bytes_per_line, t_mask -> data, t_mask -> bytes_per_line, 0, t_image -> width, t_image -> height);

			// Now we have a masked image, issue an appropriate image rendering call to the
			// device
			MCCustomPrinterImage t_img_data;
			t_img_data . type = kMCCustomPrinterImageRawMRGB;
			t_img_data . id = 0;
			t_img_data . width = t_image -> width;
			t_img_data . height = t_image -> height;
			t_img_data . data = t_image -> data;
			t_img_data . data_size = t_image -> bytes_per_line * t_image -> height;

			MCCustomPrinterTransform t_img_transform;
			t_img_transform . scale_x = m_scale_x / m_composite_scale;
			t_img_transform . scale_y = m_scale_y / m_composite_scale;
			t_img_transform . skew_x = 0.0;
			t_img_transform . skew_y = 0.0;
			t_img_transform . translate_x = m_scale_x * m_composite_rect . x + m_translate_x;
			t_img_transform . translate_y = m_scale_y * m_composite_rect . y + m_translate_y;

			MCCustomPrinterRectangle t_img_clip;
			compute_clip(m_composite_rect, t_img_clip);

			if (!m_device -> DrawImage(t_img_data, t_img_transform, t_img_clip))
				m_execute_error = true;

			// Destroy our mask image
			MCscreen -> destroyimage(t_mask);
		}
		else
			m_execute_error = true;
		
		// Unlock the surface - and thus implicitly destroying the image
		t_context -> unlock(t_image);
	}
	else
		m_execute_error = true;

	// Delete the memory context
	MCscreen -> freecontext(t_context);

	// Delete the region
	MCRegionDestroy(p_clip_region);
	
	// Delete the context scale wrapper
	delete p_context;
}

void MCCustomMetaContext::dopathmark(MCMark *p_mark, MCPath *p_path)
{
	uint32_t t_command_count, t_ordinate_count;
	p_path -> get_lengths(t_command_count, t_ordinate_count);
	dorawpathmark(p_mark, p_path -> get_commands(), t_command_count, p_path -> get_ordinates(), t_ordinate_count, false);
}

void MCCustomMetaContext::dorawpathmark(MCMark *p_mark, uint1 *p_commands, uint32_t p_command_count, int4 *p_ordinates, uint32_t p_ordinate_count, bool p_evenodd)
{
	MCCustomPrinterPathCommand *t_out_commands;
	t_out_commands = new MCCustomPrinterPathCommand[p_command_count];

	MCCustomPrinterPoint *t_out_coords;
	t_out_coords = new MCCustomPrinterPoint[p_ordinate_count];

	if (t_out_commands != nil && t_out_coords != nil)
	{
		for(uint32_t i = 0, j = 0; i < p_command_count; i++)
			switch(p_commands[i])
			{
			case PATH_COMMAND_END:
				t_out_commands[i] = kMCCustomPrinterPathEnd;
				break;
			case PATH_COMMAND_MOVE_TO:
				t_out_commands[i] = kMCCustomPrinterPathMoveTo;
				t_out_coords[j] . x = p_ordinates[j * 2] / 256.0;
				t_out_coords[j] . y = p_ordinates[j * 2 + 1] / 256.0;
				j++;
				break;
			case PATH_COMMAND_LINE_TO:
				t_out_commands[i] = kMCCustomPrinterPathLineTo;
				t_out_coords[j] . x = p_ordinates[j * 2] / 256.0;
				t_out_coords[j] . y = p_ordinates[j * 2 + 1] / 256.0;
				j++;
				break;
			case PATH_COMMAND_CUBIC_TO:
				t_out_commands[i] = kMCCustomPrinterPathCubicTo;
				t_out_coords[j] . x = p_ordinates[j * 2] / 256.0;
				t_out_coords[j] . y = p_ordinates[j * 2 + 1] / 256.0;
				j++;
				t_out_coords[j] . x = p_ordinates[j * 2] / 256.0;
				t_out_coords[j] . y = p_ordinates[j * 2 + 1] / 256.0;
				j++;
				t_out_coords[j] . x = p_ordinates[j * 2] / 256.0;
				t_out_coords[j] . y = p_ordinates[j * 2 + 1] / 256.0;
				j++;
				break;
			case PATH_COMMAND_QUADRATIC_TO:
				t_out_commands[i] = kMCCustomPrinterPathQuadraticTo;
				t_out_coords[j] . x = p_ordinates[j * 2] / 256.0;
				t_out_coords[j] . y = p_ordinates[j * 2 + 1] / 256.0;
				j++;
				t_out_coords[j] . x = p_ordinates[j * 2] / 256.0;
				t_out_coords[j] . y = p_ordinates[j * 2 + 1] / 256.0;
				j++;
				break;
			case PATH_COMMAND_CLOSE:
				t_out_commands[i] = kMCCustomPrinterPathClose;
				break;
			default:
				break;
			}

		// First construct the printer path.
		MCCustomPrinterPath t_path;
		t_path . commands = t_out_commands;
		t_path . coords = t_out_coords;

		// Now construct the printer paint.
		MCCustomPrinterPaint t_paint;
		t_paint . type = kMCCustomPrinterPaintNone;

		// This is a temporary bitmap containing the data for the pattern.
		MCBitmap *t_paint_bitmap;
		t_paint_bitmap = nil;

		// This is a temporary array containing the gradient stops (if any).
		MCCustomPrinterGradientStop *t_paint_stops;
		t_paint_stops = nil;

		// Note we have to check the fill in this order since 'gradient' is not
		// a fill style and is indicated by the gradient field not being nil.
		if (p_mark -> fill -> gradient != nil)
		{
			t_paint . type = kMCCustomPrinterPaintGradient;
			t_paint . gradient . mirror = p_mark -> fill -> gradient -> mirror != 0;
			t_paint . gradient . wrap = p_mark -> fill -> gradient -> wrap != 0;
			t_paint . gradient . repeat = p_mark -> fill -> gradient -> repeat;

			MCCustomPrinterGradientFromMCGradient((MCGradientFillKind)p_mark->fill->gradient->kind, t_paint.gradient.type);

			// compute the affine transform of the gradient from the origin/primary/secondary points.

			t_paint . gradient . transform . scale_x = p_mark->fill->gradient->primary.x - p_mark->fill->gradient->origin.x;
			t_paint . gradient . transform . scale_y = p_mark->fill->gradient->secondary.y - p_mark->fill->gradient->origin.y;
			t_paint . gradient . transform . skew_x = p_mark->fill->gradient->secondary.x - p_mark->fill->gradient->origin.x;
			t_paint . gradient . transform . skew_y = p_mark->fill->gradient->primary.y - p_mark->fill->gradient->origin.y;
			t_paint . gradient . transform . translate_x = p_mark->fill->gradient->origin.x;
			t_paint . gradient . transform . translate_y = p_mark->fill->gradient->origin.y;

			// Map the paint stops appropriately
			t_paint_stops = new MCCustomPrinterGradientStop[p_mark -> fill -> gradient -> ramp_length];
			if (t_paint_stops != nil)
			{
				for(uint32_t i = 0; i < p_mark -> fill -> gradient -> ramp_length; i++)
				{
					t_paint_stops[i] . color . red = ((p_mark -> fill -> gradient -> ramp[i] . color >> 16) & 0xff) / 255.0;
					t_paint_stops[i] . color . green = ((p_mark -> fill -> gradient -> ramp[i] . color >> 8) & 0xff) / 255.0;
					t_paint_stops[i] . color . blue = (p_mark -> fill -> gradient -> ramp[i] . color & 0xff) / 255.0;
					t_paint_stops[i] . alpha = (p_mark -> fill -> gradient -> ramp[i] . color >> 24) / 255.0;
					t_paint_stops[i] . offset = p_mark -> fill -> gradient -> ramp[i] . offset / 65535.0;
				}
				t_paint . gradient . stops = t_paint_stops;
				t_paint . gradient . stop_count = p_mark -> fill -> gradient -> ramp_length;
			}
			else
				m_execute_error = true;
		}
		else if (p_mark -> fill -> style == FillSolid)
		{
			t_paint . type = kMCCustomPrinterPaintSolid;
			t_paint . solid . red = p_mark -> fill -> colour . red / 65535.0;
			t_paint . solid . green = p_mark -> fill -> colour . green / 65535.0;
			t_paint . solid . blue = p_mark -> fill -> colour . blue / 65535.0;
		}
		else if (p_mark -> fill -> style == FillTiled)
		{
			// Fetch the size of the tile, and its data.
			uint2 t_tile_width, t_tile_height, t_tile_depth;
			MCscreen -> getpixmapgeometry(p_mark -> fill -> pattern, t_tile_width, t_tile_height, t_tile_depth);
			t_paint_bitmap = MCscreen -> getimage(p_mark -> fill -> pattern, 0, 0, t_tile_width, t_tile_height);

			// Construct the paint pattern.
			if (t_paint_bitmap != nil)
			{
				t_paint . type = kMCCustomPrinterPaintPattern;
				t_paint . pattern . image . type = kMCCustomPrinterImageRawXRGB;
				t_paint . pattern . image . id = (uint32_t)(intptr_t)p_mark -> fill -> pattern;
				t_paint . pattern . image . width = t_tile_width;
				t_paint . pattern . image . height = t_tile_height;
				t_paint . pattern . image . data = t_paint_bitmap -> data;
				t_paint . pattern . image . data_size = t_paint_bitmap -> bytes_per_line * t_tile_height;
				t_paint . pattern . transform . scale_x = 1.0;
				t_paint . pattern . transform . scale_y = 1.0;
				t_paint . pattern . transform . skew_x = 0.0;
				t_paint . pattern . transform . skew_y = 0.0;
				t_paint . pattern . transform . translate_x = p_mark -> fill -> origin . x;
				t_paint . pattern . transform . translate_y = p_mark -> fill -> origin . y;
			}
			else
				m_execute_error = true;
		}

		if (!m_execute_error)
		{
			// Compute the transform for the path. The path must be transformed by
			// the printing device because it needs to happen *after* a stroke has
			// been applied.
			MCCustomPrinterTransform t_transform;
			t_transform . scale_x = m_scale_x;
			t_transform . scale_y = m_scale_y;
			t_transform . skew_x = 0.0;
			t_transform . skew_y = 0.0;
			t_transform . translate_x = m_translate_x;
			t_transform . translate_y = m_translate_y;

			// Compute the clip for the path - the clip is in page-space, so we
			// transform here.
			MCCustomPrinterRectangle t_clip;
			compute_clip(p_mark -> clip, t_clip);

			if (p_mark -> stroke == nil)
			{
				if (!m_device -> FillPath(t_path, p_evenodd ? kMCCustomPrinterFillEvenOdd : kMCCustomPrinterFillNonZero, t_paint, t_transform, t_clip))
					m_execute_error = true;
			}
			else
			{
				MCCustomPrinterStroke t_stroke;

				// MW-2010-02-01: [[ Bug 8564 ]] If the width of the stroke is zero width, then the stroke
				//   parameters are: thickness == 1, cap == butt, join == miter.
				if (p_mark -> stroke -> width != 0)
				{
					t_stroke . thickness = p_mark -> stroke -> width;
					t_stroke . cap_style = p_mark -> stroke -> cap == CapButt ? kMCCustomPrinterCapButt :
											(p_mark -> stroke -> cap == CapRound ? kMCCustomPrinterCapRound :
												kMCCustomPrinterCapSquare);
					t_stroke . join_style = p_mark -> stroke -> join == JoinBevel ? kMCCustomPrinterJoinBevel :
												(p_mark -> stroke -> join == JoinRound ? kMCCustomPrinterJoinRound :
													kMCCustomPrinterJoinMiter);
					t_stroke . miter_limit = p_mark -> stroke -> miter_limit;
				}
				else
				{
					t_stroke . thickness = 1.0;
					t_stroke . cap_style = kMCCustomPrinterCapButt;
					t_stroke . join_style = kMCCustomPrinterJoinMiter;
					t_stroke . miter_limit = 10;
				}

				if (p_mark -> stroke -> dash . length != 0)
				{
					t_stroke . dash_count = p_mark -> stroke -> dash . length;
					t_stroke . dash_offset = p_mark -> stroke -> dash . offset;
					t_stroke . dashes = new double[p_mark -> stroke -> dash . length];
					if (t_stroke . dashes != nil)
					{
						for(uint32_t i = 0; i < p_mark -> stroke -> dash . length; i++)
							t_stroke . dashes[i] = p_mark -> stroke -> dash . data[i];
					}
					else
						m_execute_error = true;
				}
				else
				{
					t_stroke . dashes = nil;
					t_stroke . dash_count = 0;
					t_stroke . dash_offset = 0.0;
				}
				
				if (!m_execute_error)
					if (!m_device -> StrokePath(t_path, t_stroke, t_paint, t_transform, t_clip))
						m_execute_error = true;

				delete[] t_stroke . dashes;
			}
		}

		if (t_paint_stops != nil)
			delete[] t_paint_stops;
		if (t_paint_bitmap != nil)
			MCscreen -> destroyimage(t_paint_bitmap);
	}
	else
		m_execute_error = true;

	delete[] t_out_coords;
	delete[] t_out_commands;
}

//////////

struct dotextmark_callback_state
{
	MCCustomPrintingDevice *device;
	MCCustomPrinterPaint paint;
	MCCustomPrinterTransform transform;
	MCCustomPrinterRectangle clip;
	double font_size;
};

static bool dotextmark_callback(void *p_context, const MCTextLayoutSpan *p_span)
{
	dotextmark_callback_state *context;
	context = (dotextmark_callback_state *)p_context;
	
	// Note we can use 'setstaticbytes' here because the execpoint is immediately
	// modified.
	MCExecPoint ep(nil, nil, nil);
	ep . setstaticbytes((const char *)p_span -> chars, p_span -> char_count * 2);
	ep . utf16toutf8();
	
	// Get the UTF-8 string pointer and length
	const uint8_t *t_bytes;
	uint32_t t_byte_count;
	t_bytes = (const uint8_t *)ep . getcstring();
	t_byte_count = ep . getsvalue() . getlength();
	
	// Allocate a cluster index for every UTF-8 byte
	uint32_t *t_clusters;
	t_clusters = nil;
	if (!MCMemoryNewArray(t_byte_count, t_clusters))
		return false;
	
	// Now loop through and build up the cluster array. Notice we keep track of
	// UTF-16 codepoint index by taking note of leading UTF-8 bytes.
	uint32_t t_char_index, t_next_char_index;
	t_char_index = t_next_char_index = 0;
	for(uint32_t i = 0; i < t_byte_count; i++)
	{
		if ((t_bytes[i] & 0x80) == 0)
		{
			// This is a single byte char - so it comes from a single UTF-16 code point
			t_char_index = t_next_char_index;
			t_next_char_index += 1;
		}
		else if ((t_bytes[i] & 0xC0) == 0xC0)
		{
			t_char_index = t_next_char_index;
			
			if ((t_bytes[i] & 0xf0) != 0xf0)
			{
				// This is a 2 or 3 byte char - so it comes from a single UTF-16 code point
				t_next_char_index += 1;
			}
			else
			{
				// This is a 4 byte char - so it must come from a surrogate pair, i.e. 2 UTF-16 code points
				t_next_char_index += 2;
			}
		}
		
		t_clusters[i] = p_span -> clusters[t_char_index];
	}
	
	double t_font_size;
	void *t_font_handle;
#if defined(_WINDOWS_DESKTOP)
	extern int32_t MCCustomPrinterComputeFontSize(void *font);
	t_font_size = MCCustomPrinterComputeFontSize(p_span -> font);
	t_font_handle = p_span -> font;
#elif defined(_MAC_DESKTOP)
	t_font_size = context -> font_size;
	t_font_handle = p_span -> font;
#elif defined(_LINUX_DESKTOP)
	t_font_size = context -> font_size;
	t_font_handle = p_span -> font;
#elif defined(_IOS_MOBILE)
	extern int32_t MCCustomPrinterComputeFontSize(void *font);
	t_font_size = MCCustomPrinterComputeFontSize(p_span -> font);
	t_font_handle = p_span -> font;
#elif defined(_SERVER)
	t_font_size = 0;
	t_font_handle = NULL;
#endif

	MCCustomPrinterFont t_font;
	t_font . size = t_font_size;
	t_font . handle = t_font_handle;

	bool t_success;
	t_success = context -> device -> DrawText((const MCCustomPrinterGlyph *)p_span -> glyphs, p_span -> glyph_count, (const char *)t_bytes, t_clusters, t_font, context -> paint, context -> transform, context -> clip);

	MCMemoryDeleteArray(t_clusters);
	
	return t_success;
}

void MCCustomMetaContext::dotextmark(MCMark *p_mark)
{
	// Note we can use 'setstaticbytes' here because the ep is just being used
	// for conversion.
	MCExecPoint ep(nil, nil, nil);
	ep . setstaticbytes(p_mark -> text . data, p_mark -> text . length);
	if (!p_mark -> text . font -> unicode && !p_mark -> text . unicode_override)
		ep . nativetoutf16();

	const unichar_t *t_chars;
	uint32_t t_char_count;
	t_chars = (const unichar_t *)ep . getsvalue() . getstring();
	t_char_count = ep . getsvalue() . getlength() / 2;

	dotextmark_callback_state t_state;
	t_state . device = m_device;

	t_state . paint . type = kMCCustomPrinterPaintSolid;
	t_state . paint . solid . red = p_mark -> fill -> colour . red / 65535.0;
	t_state . paint . solid . green = p_mark -> fill -> colour . green / 65535.0;
	t_state . paint . solid . blue = p_mark -> fill -> colour . blue / 65535.0;

	t_state . transform . scale_x = m_scale_x;
	t_state . transform . scale_y = m_scale_y;
	t_state . transform . skew_x = 0;
	t_state . transform . skew_y = 0;
	t_state . transform . translate_x = m_translate_x + m_scale_x * p_mark -> text . position . x;
	t_state . transform . translate_y = m_translate_y + m_scale_y * p_mark -> text . position . y;

#if defined(_MACOSX)
	t_state . font_size = p_mark -> text . font -> size;
#elif defined(_LINUX)
	extern MCFontlist *MCFontlistGetCurrent(void);
	MCNameRef t_name;
	uint2 t_size, t_style;
	MCFontlistGetCurrent() -> getfontreqs(p_mark -> text . font, t_name, t_size, t_style);
	t_state . font_size = t_size;
#endif

	compute_clip(p_mark -> clip, t_state . clip);

	// MW-2012-09-04: [[ Bug 10350 ]] The OS X MCTextLayout function uses the unicode
	//   of the font to determine whether to use QD type spacing. This is determined
	//   by 'unicode_override' - so temporarily update the font unicode field to match
	//   appropriately.
	Bool t_old_unicode;
	t_old_unicode = p_mark -> text . font -> unicode;
	p_mark -> text . font -> unicode = p_mark -> text . unicode_override;
	if (!MCTextLayout(t_chars, t_char_count, p_mark -> text . font, dotextmark_callback, &t_state))
		m_execute_error = true;
	p_mark -> text . font -> unicode = t_old_unicode;
}

//////////

void MCCustomMetaContext::transform_point(const MCPoint& p_point, MCCustomPrinterPoint& r_out_point)
{
	r_out_point . x = p_point . x * m_scale_x + m_translate_x;
	r_out_point . y = p_point . y * m_scale_y + m_translate_y;
}

void MCCustomMetaContext::transform_rect(const MCRectangle& p_rect, MCCustomPrinterRectangle& r_out_rect)
{
	r_out_rect . left = p_rect . x * m_scale_x + m_translate_x;
	r_out_rect . top = p_rect . y * m_scale_y + m_translate_y;
	r_out_rect . right = r_out_rect . left + p_rect . width * m_scale_x;
	r_out_rect . bottom = r_out_rect . top + p_rect . height * m_scale_y;
}

void MCCustomMetaContext::compute_clip(const MCRectangle& p_rect, MCCustomPrinterRectangle& r_out_rect)
{
	transform_rect(p_rect, r_out_rect);

	r_out_rect . left = MCMax(r_out_rect . left, m_page_rect . left);
	r_out_rect . top = MCMax(r_out_rect . top, m_page_rect . top);
	r_out_rect . right = MCMin(r_out_rect . right, m_page_rect . right);
	r_out_rect . bottom = MCMin(r_out_rect . bottom, m_page_rect . bottom);
}

////////////////////////////////////////////////////////////////////////////////

class MCCustomPrinterDevice: public MCPrinterDevice
{
public:
	MCCustomPrinterDevice(MCCustomPrintingDevice *device);
	~MCCustomPrinterDevice(void);

	const char *Error(void) const;

	MCPrinterResult Start(const char *p_title, MCArrayRef p_options);
	MCPrinterResult Finish(void);

	MCPrinterResult Cancel(void);
	MCPrinterResult Show(void);

	MCPrinterResult Begin(const MCPrinterRectangle& src_rect, const MCPrinterRectangle& dst_rect, MCContext*& r_context);
	MCPrinterResult End(MCContext *context);

	MCPrinterResult Anchor(const char *name, double x, double y);
	MCPrinterResult Link(const char *dest, const MCPrinterRectangle& area, MCPrinterLinkType type);
	MCPrinterResult Bookmark(const char *title, double x, double y, int depth, bool closed);

private:
	bool StartPage(void);

	bool m_cancelled;
	MCCustomPrintingDevice *m_device;

	bool m_page_started;

	MCPrinterRectangle m_page_rect;
	MCPrinterRectangle m_src_rect;
	MCPrinterRectangle m_dst_rect;
};

MCCustomPrinterDevice::MCCustomPrinterDevice(MCCustomPrintingDevice *p_device)
{
	m_cancelled = false;
	m_page_started = false;
	m_device = p_device;
}

MCCustomPrinterDevice::~MCCustomPrinterDevice(void)
{
	// Regardless of anything else having happened, make sure we clear out the
	// text layout system.
	MCTextLayoutFinalize();
}

const char *MCCustomPrinterDevice::Error(void) const
{
	return m_device -> GetError();
}

struct convert_options_array_t
{
	uindex_t index;
	char **option_keys;
	char **option_values;
};

static bool convert_options_array(void *p_context, MCArrayRef p_array, MCNameRef p_key, MCValueRef p_value)
{
	convert_options_array_t *ctxt;
	ctxt = (convert_options_array_t *)p_context;

	MCExecPoint ep(nil, nil, nil);
	if (!MCCStringClone(MCStringGetCString(MCNameGetString(p_key)), ctxt -> option_keys[ctxt -> index]))
		return false;
	if (!ep . setvalueref(p_value))
		return false;
	if (!MCCStringClone(ep . getcstring(), ctxt -> option_values[ctxt -> index]))
		return false;
	ctxt -> index += 1;
	return true;
}

MCPrinterResult MCCustomPrinterDevice::Start(const char *p_title, MCArrayRef p_options)
{
	MCPrinterResult t_result;
	t_result = PRINTER_RESULT_SUCCESS;

	// Make sure the text system will initialize
	if (!MCTextLayoutInitialize())
		return PRINTER_RESULT_FAILURE;

	// Now begin the document.
	MCCustomPrinterDocument t_document;
	t_document . title = p_title;
	t_document . filename = MCprinter -> GetDeviceOutputLocation();

	// Extract the option strings
	char **t_option_keys, **t_option_values;
	uint32_t t_option_count;
	t_option_keys = t_option_values = nil;
	t_option_count = 0;
	if (t_result == PRINTER_RESULT_SUCCESS && p_options != nil)
	{
		t_option_count = MCArrayGetCount(p_options);
		if (!MCMemoryNewArray(t_option_count, t_option_keys) ||
			!MCMemoryNewArray(t_option_count, t_option_values))
			t_result = PRINTER_RESULT_ERROR;
	}
	
	if (t_result == PRINTER_RESULT_SUCCESS)
	{
		convert_options_array_t ctxt;
		ctxt . index = 0;
		ctxt . option_keys = t_option_keys;
		ctxt . option_values = t_option_values;
		if (!MCArrayApply(p_options, convert_options_array, &ctxt))
			t_result = PRINTER_RESULT_ERROR;
	}

	if (t_result == PRINTER_RESULT_SUCCESS)
	{
		t_document . option_count = t_option_count;
		t_document . option_keys = t_option_keys;
		t_document . option_values = t_option_values;
		if (!m_device -> BeginDocument(t_document))
			t_result = PRINTER_RESULT_ERROR;
	}

	if (t_option_values != nil)
		for(uint32_t i = 0; i < t_document . option_count; i++)
		{
			MCCStringFree(t_option_keys[i]);
			MCCStringFree(t_option_values[i]);
		}

	MCMemoryDeleteArray(t_option_values);
	MCMemoryDeleteArray(t_option_keys);

	// No page has been started yet.
	m_page_started = false;

	return t_result;
}

MCPrinterResult MCCustomPrinterDevice::Finish(void)
{
	// If we are cancelled, do nothing
	if (m_cancelled)
		return PRINTER_RESULT_CANCEL;

	// If we are in an error state, do nothing
	if (m_device -> GetError() != nil)
		return PRINTER_RESULT_ERROR;

	// Finish the current page, if we are inside one
	if (m_page_started &&
		!m_device -> EndPage())
		return PRINTER_RESULT_ERROR;

	// Now finish the document
	if (!m_device -> EndDocument())
		return PRINTER_RESULT_ERROR;

	return PRINTER_RESULT_SUCCESS;
}

MCPrinterResult MCCustomPrinterDevice::Cancel(void)
{
	// If we are cancelled, do nothing
	if (m_cancelled)
		return PRINTER_RESULT_CANCEL;

	// If we are in an error state, do nothing
	if (m_device -> GetError() != nil)
		return PRINTER_RESULT_ERROR;

	m_device -> AbortDocument();

	// Make sure don't call any more methods on the device
	m_cancelled = true;

	return PRINTER_RESULT_CANCEL;
}

MCPrinterResult MCCustomPrinterDevice::Show(void)
{
	// If we are cancelled, do nothing
	if (m_cancelled)
		return PRINTER_RESULT_CANCEL;

	// If we are in an error state, do nothing
	if (m_device -> GetError() != nil)
		return PRINTER_RESULT_ERROR;

	// If we aren't currently in a page, start one
	if (!m_page_started &&
		!StartPage())
		return PRINTER_RESULT_ERROR;

	// End the current page.
	if (!m_device -> EndPage())
		return PRINTER_RESULT_ERROR;

	m_page_started = false;

	return PRINTER_RESULT_SUCCESS;
}

MCPrinterResult MCCustomPrinterDevice::Begin(const MCPrinterRectangle& p_src_rect, const MCPrinterRectangle& p_dst_rect, MCContext*& r_context)
{
	// If we are cancelled, do nothing
	if (m_cancelled)
		return PRINTER_RESULT_CANCEL;

	// If we are in an error state, do nothing
	if (m_device -> GetError() != nil)
		return PRINTER_RESULT_ERROR;

	// Start a page if we aren't already in one
	if (!m_page_started)
		if (!StartPage())
			return PRINTER_RESULT_ERROR;

	// Calculate the convex integer hull of the source rectangle.
	MCRectangle t_src_rect_hull;
	t_src_rect_hull . x = (int2)floor(p_src_rect . top);
	t_src_rect_hull . y = (int2)floor(p_src_rect . left);
	t_src_rect_hull . width = (uint2)(ceil(p_src_rect . right) - floor(p_src_rect . left));
	t_src_rect_hull . height = (uint2)(ceil(p_src_rect . bottom) - floor(p_src_rect . top));

	// Now create a custom meta context, targeting our device
	MCCustomMetaContext *t_context;
	t_context = new MCCustomMetaContext(t_src_rect_hull);
	if (t_context == nil)
		return PRINTER_RESULT_ERROR;

	m_src_rect = p_src_rect;
	m_dst_rect = p_dst_rect;

	// MW-2010-09-27: [[ Bug 8999 ]] Make sure we use the correct rectangle.
	MCRectangle t_page_rect;
	t_page_rect = MCprinter -> GetPageRectangle();
	m_page_rect . left = t_page_rect . x;
	m_page_rect . top = t_page_rect . y;
	m_page_rect . right = t_page_rect . x + t_page_rect . width;
	m_page_rect . bottom = t_page_rect . y + t_page_rect . height;

	r_context = t_context;

	return PRINTER_RESULT_SUCCESS;
}

MCPrinterResult MCCustomPrinterDevice::End(MCContext *p_raw_context)
{
	MCCustomMetaContext *t_context;
	t_context = static_cast<MCCustomMetaContext *>(p_raw_context);

	MCPrinterResult t_result;
	t_result = PRINTER_RESULT_SUCCESS;

	// If we are in an error state, do nothing
	if (t_result == PRINTER_RESULT_SUCCESS &&
		m_cancelled)
		t_result = PRINTER_RESULT_CANCEL;

	if (t_result == PRINTER_RESULT_SUCCESS &&
		m_device -> GetError() != nil)
		t_result = PRINTER_RESULT_ERROR;

	// Attempt to render the meta surface
	if (t_result == PRINTER_RESULT_SUCCESS &&
		!t_context -> render(m_device, m_src_rect, m_dst_rect, m_page_rect))
		t_result = PRINTER_RESULT_ERROR;

	// Delete the context (since we 'own' it by virtue of creating it
	// in ::Begin)
	delete t_context;

	// Return the result
	return t_result;
}

MCPrinterResult MCCustomPrinterDevice::Anchor(const char *p_name, double p_x, double p_y)
{
	// If we are cancelled, do nothing
	if (m_cancelled)
		return PRINTER_RESULT_CANCEL;

	// If we are in an error state, do nothing
	if (m_device -> GetError() != nil)
		return PRINTER_RESULT_ERROR;

	// Start a page if we aren't already in one
	if (!m_page_started)
		if (!StartPage())
			return PRINTER_RESULT_ERROR;

	MCCustomPrinterPoint t_location;
	t_location . x = p_x;
	t_location . y = p_y;
	if (!m_device -> MakeAnchor(t_location, p_name))
		return PRINTER_RESULT_ERROR;

	return PRINTER_RESULT_SUCCESS;
}

MCPrinterResult MCCustomPrinterDevice::Link(const char *p_dest, const MCPrinterRectangle& p_area, MCPrinterLinkType p_type)
{
	// If we are cancelled, do nothing
	if (m_cancelled)
		return PRINTER_RESULT_CANCEL;

	// If we are in an error state, do nothing
	if (m_device -> GetError() != nil)
		return PRINTER_RESULT_ERROR;

	// Start a page if we aren't already in one
	if (!m_page_started)
		if (!StartPage())
			return PRINTER_RESULT_ERROR;

	MCCustomPrinterRectangle t_rect;
	t_rect . left = p_area . left;
	t_rect . top = p_area . top;
	t_rect . right = p_area . right;
	t_rect . bottom = p_area . bottom;
	if (!m_device -> MakeLink(t_rect, p_dest, (MCCustomPrinterLinkType)p_type))
		return PRINTER_RESULT_ERROR;

	return PRINTER_RESULT_SUCCESS;
}

MCPrinterResult MCCustomPrinterDevice::Bookmark(const char *p_title, double p_x, double p_y, int p_depth, bool p_closed)
{
	// If we are cancelled, do nothing
	if (m_cancelled)
		return PRINTER_RESULT_CANCEL;

	// If we are in an error state, do nothing
	if (m_device -> GetError() != nil)
		return PRINTER_RESULT_ERROR;

	// Start a page if we aren't already in one
	if (!m_page_started)
		if (!StartPage())
			return PRINTER_RESULT_ERROR;

	MCCustomPrinterPoint t_location;
	t_location . x = p_x;
	t_location . y = p_y;
	if (!m_device -> MakeBookmark(t_location, p_title, p_depth, p_closed))
		return PRINTER_RESULT_ERROR;

	return PRINTER_RESULT_SUCCESS;
}

bool MCCustomPrinterDevice::StartPage(void)
{
	MCCustomPrinterPage t_page;

	// MW-2010-06-07: [[ Bug 8662 ]] If the page is meant to be landscape, switch
	//   the width and height appropriately.
	if (MCprinter -> GetPageOrientation() == PRINTER_ORIENTATION_LANDSCAPE ||
		MCprinter -> GetPageOrientation() == PRINTER_ORIENTATION_REVERSE_LANDSCAPE)
	{
		t_page . width = MCprinter -> GetPageHeight();
		t_page . height = MCprinter -> GetPageWidth();
	}
	else
	{
		t_page . width = MCprinter -> GetPageWidth();
		t_page . height = MCprinter -> GetPageHeight();
	}

	t_page . scale = MCprinter -> GetPageScale();
	
	if (!m_device -> BeginPage(t_page))
		return false;

	m_page_started = true;

	return true;
}

////////////////////////////////////////////////////////////////////////////////

class MCCustomPrinter: public MCPrinter
{
public:
	MCCustomPrinter(MCStringRef p_name, MCCustomPrintingDevice *p_device);
	~MCCustomPrinter(void);

	void SetDeviceOptions(MCArrayRef p_options);

protected:
	void DoInitialize(void);
	void DoFinalize(void);

	bool DoReset(MCStringRef p_name);
	bool DoResetSettings(MCStringRef p_settings);

	const char *DoFetchName(void);
	void DoFetchSettings(void*& r_bufer, uint4& r_length);

	void DoResync(void);

	MCPrinterDialogResult DoPrinterSetup(bool p_window_modal, Window p_owner);
	MCPrinterDialogResult DoPageSetup(bool p_window_modal, Window p_owner);

	MCPrinterResult DoBeginPrint(MCStringRef p_document, MCPrinterDevice*& r_device);
	MCPrinterResult DoEndPrint(MCPrinterDevice* p_device);

private:
	MCStringRef m_device_name;
	MCCustomPrintingDevice *m_device;
	MCArrayRef m_device_options;
};

MCCustomPrinter::MCCustomPrinter(MCStringRef p_name, MCCustomPrintingDevice *p_device)
{
	m_device_options = nil;
	m_device_name = MCValueRetain(p_name);
	m_device = p_device;
}

MCCustomPrinter::~MCCustomPrinter(void)
{
	m_device -> Destroy();

	// We do this here since the MCCustomPrinter instance has a limited lifetime - the
	// scope of a single print loop.
	Finalize();

	MCValueRelease(m_device_name);
	MCValueRelease(m_device_options);
}

void MCCustomPrinter::SetDeviceOptions(MCArrayRef p_options)
{
	MCValueRelease(m_device_options);
	m_device_options = nil;

	if (p_options != nil)
		/* UNCHECKED */ MCArrayCopy(p_options, m_device_options);
}

void MCCustomPrinter::DoInitialize(void)
{
}

void MCCustomPrinter::DoFinalize(void)
{
}

bool MCCustomPrinter::DoReset(MCStringRef p_name)
{
	return MCStringIsEqualTo(p_name, m_device_name, kMCStringOptionCompareCaseless);
}

bool MCCustomPrinter::DoResetSettings(MCStringRef  p_settings)
{
	return MCStringGetLength(p_settings) == 0;
}

const char *MCCustomPrinter::DoFetchName(void)
{
	return MCStringGetCString(m_device_name);
}

void MCCustomPrinter::DoResync(void)
{
}

void MCCustomPrinter::DoFetchSettings(void*& r_buffer, uint4& r_length)
{
	r_buffer = nil;
	r_length = 0;
}

MCPrinterDialogResult MCCustomPrinter::DoPrinterSetup(bool p_window_modal, Window p_owner)
{
	return PRINTER_DIALOG_RESULT_ERROR;
}

MCPrinterDialogResult MCCustomPrinter::DoPageSetup(bool p_window_modal, Window p_owner)
{
	return PRINTER_DIALOG_RESULT_ERROR;
}

MCPrinterResult MCCustomPrinter::DoBeginPrint(MCStringRef p_document, MCPrinterDevice*& r_device)
{
	MCPrinterResult t_result;
	t_result = PRINTER_RESULT_SUCCESS;

	MCCustomPrinterDevice *t_printer_device;
	t_printer_device = nil;
	if (t_result == PRINTER_RESULT_SUCCESS)
	{
		t_printer_device = new MCCustomPrinterDevice(m_device);
		if (t_printer_device == nil)
			t_result = PRINTER_RESULT_ERROR;
	}
	
	if (t_result == PRINTER_RESULT_SUCCESS)
		t_result = t_printer_device -> Start(MCStringGetCString(p_document), m_device_options);

	if (t_result == PRINTER_RESULT_SUCCESS)
		r_device = t_printer_device;
	else
		delete t_printer_device;

	return t_result;
}

MCPrinterResult MCCustomPrinter::DoEndPrint(MCPrinterDevice* p_device)
{
	MCCustomPrinterDevice *t_device;
	t_device = static_cast<MCCustomPrinterDevice *>(p_device);

	MCPrinterResult t_result;
	t_result = t_device -> Finish();

	delete t_device;

	return t_result;
}

////////////////////////////////////////////////////////////////////////////////

#ifdef _DEBUG

class MCLoggingPrintingDevice: public MCCustomPrintingDevice
{
public:
	MCLoggingPrintingDevice(MCCustomPrintingDevice *p_target)
	{
		m_target = p_target;
	}

	////////

	void Destroy(void)
	{
		m_target -> Destroy();
		delete this;
	}

	const char *GetError(void)
	{
		return m_target -> GetError();
	}

	bool CanRenderPaint(const MCCustomPrinterPaint& p_paint)
	{
		return m_target -> CanRenderPaint(p_paint);
	}

	bool CanRenderImage(const MCCustomPrinterImage& p_image)
	{
		return m_target -> CanRenderImage(p_image);
	}

	bool CanRenderGroup(const MCCustomPrinterGroup& p_group)
	{
		return m_target -> CanRenderGroup(p_group);
	}

	bool BeginDocument(const MCCustomPrinterDocument& p_document)
	{
		if (!m_target -> BeginDocument(p_document))
			return Failed("BeginDocument");
		return true;
	}

	void AbortDocument(void)
	{
	}

	bool EndDocument(void)
	{
		if (!m_target -> EndDocument())
			return Failed("EndDocument");
		return true;
	}

	bool BeginPage(const MCCustomPrinterPage& p_page)
	{
		if (!m_target -> BeginPage(p_page))
			return Failed("BeginPage");
		return true;
	}

	bool EndPage(void)
	{
		if (!m_target -> EndPage())
			return Failed("EndPage");
		return true;
	}

	bool BeginGroup(const MCCustomPrinterGroup& p_group)
	{
		if (!m_target -> BeginGroup(p_group))
			return Failed("BeginPage");
		return true;
	}

	bool EndGroup(void)
	{
		if (!m_target -> EndGroup())
			return Failed("EndGroup");
		return true;
	}

	bool FillPath(const MCCustomPrinterPath& p_path, MCCustomPrinterFillRule p_rule, const MCCustomPrinterPaint& p_paint, const MCCustomPrinterTransform& p_transform, const MCCustomPrinterRectangle& p_clip)
	{
		if (!m_target -> FillPath(p_path, p_rule, p_paint, p_transform, p_clip))
			return Failed("FillPath");
		return true;
	}

	bool StrokePath(const MCCustomPrinterPath& p_path, const MCCustomPrinterStroke& p_stroke, const MCCustomPrinterPaint& p_paint, const MCCustomPrinterTransform& p_transform, const MCCustomPrinterRectangle& p_clip)
	{
		if (!m_target -> StrokePath(p_path, p_stroke, p_paint, p_transform, p_clip))
			return Failed("StrokePath");
		return true;
	}

	bool DrawImage(const MCCustomPrinterImage& p_image, const MCCustomPrinterTransform& p_transform, const MCCustomPrinterRectangle& p_clip)
	{
		if (!m_target -> DrawImage(p_image, p_transform, p_clip))
			return Failed("DrawImage");
		return true;
	}

	bool DrawText(const MCCustomPrinterGlyph *glyphs, uint32_t glyph_count, const char *text, const uint32_t *clusters, const MCCustomPrinterFont& font, const MCCustomPrinterPaint& paint, const MCCustomPrinterTransform& transform, const MCCustomPrinterRectangle& p_clip)
	{
		if (!m_target -> DrawText(glyphs, glyph_count, text, clusters, font, paint, transform, p_clip))
			return Failed("DrawText");
		return true;
	}

	bool MakeAnchor(const MCCustomPrinterPoint& p_position, const char *p_name)
	{
		if (!m_target -> MakeAnchor(p_position, p_name))
			return Failed("MakeAnchor");
		return true;
	}

	bool MakeLink(const MCCustomPrinterRectangle& p_area, const char *p_link, MCCustomPrinterLinkType p_type)
	{
		if (!m_target -> MakeLink(p_area, p_link, p_type))
			return Failed("MakeLink");
		return true;
	}

	bool MakeBookmark(const MCCustomPrinterPoint& p_position, const char *p_title, uint32_t p_depth, bool p_closed)
	{
		if (!m_target -> MakeBookmark(p_position, p_title, p_depth, p_closed))
			return Failed("MakeBookmark");
		return true;
	}
	
private:

	bool Failed(const char *p_proc)
	{
		fprintf(stderr, "Call to %s failed!\n", p_proc);
		return false;
	}

	MCCustomPrintingDevice *m_target;
};

class MCDebugPrintingDevice: public MCCustomPrintingDevice
{
public:
	MCDebugPrintingDevice(void)
	{
		m_error = nil;
		m_indent = 0;
		m_stream = nil;
	}

	void Destroy(void)
	{
		delete this;
	}

	const char *GetError(void)
	{
		return m_error;
	}

	bool CanRenderPaint(const MCCustomPrinterPaint& p_paint)
	{
		return true;
	}

	bool CanRenderImage(const MCCustomPrinterImage& p_image)
	{
		return true;
	}

	bool CanRenderGroup(const MCCustomPrinterGroup& p_group)
	{
		return true;
	}

	bool BeginDocument(const MCCustomPrinterDocument& p_document)
	{
		m_stream = fopen(p_document . filename, "w");
		if (m_stream == nil)
		{
			m_error = "could not open output file";
			return false;
		}

		Enter("begin document '%s'", p_document . title);
		return true;
	}

	void AbortDocument(void)
	{
		Print("**** ABORTED ****");
	}

	bool EndDocument(void)
	{
		Leave("end document");
		fclose(m_stream);
		m_stream = nil;
		return true;
	}

	bool BeginPage(const MCCustomPrinterPage& p_page)
	{
		Enter("begin page (%lf, %lf)", p_page . width, p_page . height);
		return true;
	}

	bool EndPage(void)
	{
		Leave("end page");
		return true;
	}

	bool BeginGroup(const MCCustomPrinterGroup& p_group)
	{
		static const char *s_blend_mode_names[] =
		{
			"blendSrc",
			"blendDst",
			"blendSrcOver",
			"blendDstOver",
			"blendSrcIn",
			"blendDstIn",
			"blendSrcOut",
			"blendDstOut",
			"blendSrcAtop",
			"blendDstAtop",
			"blendXor",
			"blendPlus",
			"blendMultiply",
			"blendScreen",
			"blendOverlay",
			"blendDarken",
			"blendLighten",
			"blendDodge",
			"blendBurn",
			"blendHardLight",
			"blendSoftLight",
			"blendDifference",
			"blendExclusion"
		};
		Enter("begin group with clip (%f, %f)-(%f, %f) and opacity %f and mode %s",
				p_group . region . left, p_group . region . top, p_group . region . right, p_group . region . bottom,
				p_group . opacity, s_blend_mode_names[p_group . blend_mode]);
		return true;
	}

	bool EndGroup(void)
	{
		Leave("end group");
		return true;
	}

	bool FillPath(const MCCustomPrinterPath& p_path, MCCustomPrinterFillRule p_rule, const MCCustomPrinterPaint& p_paint, const MCCustomPrinterTransform& p_transform, const MCCustomPrinterRectangle& p_clip)
	{
		Enter("begin fill path with clip (%f, %f)-(%f, %f) and rule %s", 
				p_clip . left, p_clip . top, p_clip . right, p_clip . bottom,
				p_rule == kMCCustomPrinterFillEvenOdd ? "even-odd" : "non-zero");
		PrintPath(p_path);
		Leave("end fill path");
		return true;
	}

	bool StrokePath(const MCCustomPrinterPath& p_path, const MCCustomPrinterStroke& p_stroke, const MCCustomPrinterPaint& p_paint, const MCCustomPrinterTransform& p_transform, const MCCustomPrinterRectangle& p_clip)
	{
		Enter("begin stroke path with clip (%f, %f)-(%f, %f)", 
				p_clip . left, p_clip . top, p_clip . right, p_clip . bottom);
		PrintPath(p_path);
		Leave("end stroke path");
		return true;
	}

	bool DrawImage(const MCCustomPrinterImage& p_image, const MCCustomPrinterTransform& p_transform, const MCCustomPrinterRectangle& p_clip)
	{
		static const char *s_image_types[] =
		{
			"none",
			"unmasked",
			"sharp masked",
			"soft masked",
			"gif",
			"jpeg",
			"png"
		};
		Enter("begin image with clip (%f, %f)-(%f, %f) of type %s", 
				p_clip . left, p_clip . top, p_clip . right, p_clip . bottom, s_image_types[p_image . type]);
		Leave("end image");
		return true;
	}

	bool DrawText(const MCCustomPrinterGlyph *glyphs, uint32_t glyph_count, const char *text, const uint32_t *clusters, const MCCustomPrinterFont& font, const MCCustomPrinterPaint& paint, const MCCustomPrinterTransform& transform, const MCCustomPrinterRectangle& p_clip)
	{
		Enter("begin text '%s' with clip (%f, %f)-(%f, %f)", text, 
				p_clip . left, p_clip . top, p_clip . right, p_clip . bottom);
		for(uint32_t i = 0; i < glyph_count; i++)
			Print("glyph %d at (%f, %f)", glyphs[i] . id, glyphs[i] . x, glyphs[i] . y);
		Leave("end text");
		return true;
	}

	bool MakeAnchor(const MCCustomPrinterPoint& p_position, const char *p_name)
	{
		Print("anchor '%s' at (%f, %f)", p_name, p_position . x, p_position . y);
		return true;
	}

	bool MakeLink(const MCCustomPrinterRectangle& p_area, const char *p_link, MCCustomPrinterLinkType p_type)
	{
		Print("%s link to '%s' at (%f, %f, %f, %f)",
			p_type == kMCCustomPrinterLinkUnspecified ? "unspecified" :
			p_type == kMCCustomPrinterLinkAnchor ? "anchor" :
			p_type == kMCCustomPrinterLinkURI ? "uri" : "invalid",
			p_link, p_area . left, p_area . top, p_area . right, p_area . bottom);
		return true;
	}

	bool MakeBookmark(const MCCustomPrinterPoint& p_position, const char *p_title, uint32_t p_depth, bool p_closed)
	{
		Print("bookmark '%s' at (%f, %f) with depth (%d) %s", p_title, p_position.x, p_position.y, p_depth, p_closed ? "closed" : "");
		return true;
	}

private:
	void PrintPath(const MCCustomPrinterPath& p_path)
	{
		uint32_t i, j;
		i = j = 0;
		while(p_path . commands[i] != kMCCustomPrinterPathEnd)
		{
			switch(p_path . commands[i++])
			{
			case kMCCustomPrinterPathMoveTo:
				Print("move to (%f, %f)", p_path . coords[j] . x, p_path . coords[j] . y);
				j++;
				break;
			case kMCCustomPrinterPathLineTo:
				Print("line to (%f, %f)", p_path . coords[j] . x, p_path . coords[j] . y);
				j++;
				break;
			case kMCCustomPrinterPathQuadraticTo:
				Print("quadratic via (%f, %f) to (%f, %f)",
							p_path . coords[j] . x, p_path . coords[j] . y,
							p_path . coords[j + 1] . x, p_path . coords[j + 1] . y);
				j += 2;
				break;
			case kMCCustomPrinterPathCubicTo:
				Print("quadratic via (%f, %f) and (%f, %f) to (%f, %f)",
							p_path . coords[j] . x, p_path . coords[j] . y,
							p_path . coords[j + 1] . x, p_path . coords[j + 1] . y,
							p_path . coords[j + 2] . x, p_path . coords[j + 2] . y);
				j += 3;
				break;
			case kMCCustomPrinterPathClose:
				Print("close");
				break;
			}
		}
	}

	void Enter(const char *p_format, ...)
	{
		va_list args;
		va_start(args, p_format);
		PrintWithArgs(p_format, args);
		va_end(args);

		m_indent += 1;
	}

	void Print(const char *p_format, ...)
	{
		va_list args;
		va_start(args, p_format);
		PrintWithArgs(p_format, args);
		va_end(args);
	}

	void Leave(const char *p_format, ...)
	{
		m_indent -= 1;

		va_list args;
		va_start(args, p_format);
		PrintWithArgs(p_format, args);
		va_end(args);
	}

	void PrintWithArgs(const char *p_format, va_list args)
	{
		static const char *s_spaces = "                                                                            ";
		fprintf(m_stream, "%.*s", m_indent * 2, s_spaces);
		vfprintf(m_stream, p_format, args);
		fprintf(m_stream, "\n");
	}

	FILE *m_stream;
	const char *m_error;
	uint32_t m_indent;
};

#endif

////////////////////////////////////////////////////////////////////////////////

typedef MCCustomPrintingDevice *(*MCCustomPrinterCreateProc)(void);

Exec_stat MCCustomPrinterCreate(MCStringRef p_destination, MCStringRef p_filename, MCArrayRef p_options, MCPrinter*& r_printer)
{
	MCCustomPrintingDevice *t_device;
	t_device = nil;
	if (MCStringIsEqualToCString(p_destination, "pdf", kMCCompareCaseless))
	{
		// To generalize/improve in the future if we open up the custom printing
		// device interface :o)
		static bool s_revpdfprinter_loaded = false;
		static MCCustomPrinterCreateProc s_revpdfprinter_create = nil;
		if (!s_revpdfprinter_loaded)
		{
			MCSysModuleHandle t_module;
#if defined(_WINDOWS)
			t_module = MCS_loadmodule(MCSTR("revpdfprinter.dll"));
#elif defined(_MACOSX)
            MCAutoStringRef t_module_path_str1;

			/* UNCHECKED */ MCStringFormat(&t_module_path_str1, "%s/../revpdfprinter.bundle", MCStringGetCString(MCcmd));
			t_module = MCS_loadmodule(*t_module_path_str1);
			
			if (t_module == nil)
			{
                MCAutoStringRef t_module_path_str2;
				/* UNCHECKED */ MCStringFormat(&t_module_path_str2, "%s/../../../../revpdfprinter.bundle", MCStringGetCString(MCcmd));
				t_module = MCS_loadmodule(*t_module_path_str2);
			}
#elif defined(_LINUX)
			const char *t_engine_dir_end;
			t_engine_dir_end = strrchr(MCStringGetCString(MCcmd), '/');
			MCAutoStringRef t_module_path;
			/* UNCHECKED */ MCStringFormat(&t_module_path, "%.*s/revpdfprinter.so", t_engine_dir_end - MCStringGetCString(MCcmd), MCStringGetCString(MCcmd));
			t_module = MCS_loadmodule(*t_module_path);
#elif defined(TARGET_SUBPLATFORM_IPHONE)
			const char *t_engine_dir_end;
			t_engine_dir_end = strrchr(MCStringGetCString(MCcmd), '/');
			char *t_module_path;
			t_module_path = nil;
			MCCStringFormat(t_module_path, "%.*s/revpdfprinter.dylib", t_engine_dir_end - MCStringGetCString(MCcmd), MCStringGetCString(MCcmd));
			t_module = MCS_loadmodule(t_module_path);
			MCCStringFree(t_module_path);
#elif defined(_SERVER)
			
			t_module = nil;
#endif
			if (t_module != nil)
			{
				s_revpdfprinter_create = (MCCustomPrinterCreateProc)MCS_resolvemodulesymbol(t_module, MCSTR("MCCustomPrinterCreate"));
			}
			s_revpdfprinter_loaded = true;
		}

		if (s_revpdfprinter_create != nil)
			t_device = s_revpdfprinter_create();
		else
			t_device = nil;
	}
#ifdef _DEBUG
	else if (MCStringIsEqualToCString(p_destination, "debug", kMCCompareCaseless))
		t_device = new MCDebugPrintingDevice;
#endif

#ifdef _DEBUG
	if (t_device != nil)
		t_device = new MCLoggingPrintingDevice(t_device);
#endif
	
	if (t_device == nil)
	{
		MCeerror -> add(EE_PRINT_UNKNOWNDST, 0, 0);
		return ES_ERROR;
	}

<<<<<<< HEAD
    MCAutoStringRef t_filename;
	if (p_filename != nil)
	{
        MCAutoStringRef t_stringref_filename;
        /* UNCHECKED */ MCStringCreateWithCString(p_filename, &t_stringref_filename);
		/* UNCHECKED */ MCS_pathtonative(*t_stringref_filename, &t_filename);
=======
	MCAutoStringRef t_native_path;
	if (p_filename != nil)
	{
		// TODO error checking
		/* UNCHECKED */ MCU_path2native(p_filename, &t_native_path);
>>>>>>> 97cca3b9
	}

	MCCustomPrinter *t_printer;
	t_printer = new MCCustomPrinter(p_destination, t_device);
	t_printer -> Initialize();
	t_printer -> SetDeviceName(p_destination);
<<<<<<< HEAD
	t_printer -> SetDeviceOutput(PRINTER_OUTPUT_FILE, MCStringGetCString(*t_filename));
=======
	t_printer -> SetDeviceOutput(PRINTER_OUTPUT_FILE, *t_native_path);
>>>>>>> 97cca3b9
	t_printer -> SetDeviceOptions(p_options);
	t_printer -> SetPageSize(MCprinter -> GetPageWidth(), MCprinter -> GetPageHeight());
	t_printer -> SetPageOrientation(MCprinter -> GetPageOrientation());
	t_printer -> SetPageMargins(MCprinter -> GetPageLeftMargin(), MCprinter -> GetPageTopMargin(), MCprinter -> GetPageRightMargin(), MCprinter -> GetPageBottomMargin());
	t_printer -> SetPageScale(MCprinter -> GetPageScale());
	t_printer -> SetLayoutShowBorders(MCprinter -> GetLayoutShowBorders());
	t_printer -> SetLayoutSpacing(MCprinter -> GetLayoutRowSpacing(), MCprinter -> GetLayoutColumnSpacing());
	t_printer -> SetLayoutRowsFirst(MCprinter -> GetLayoutRowsFirst());
	t_printer -> SetLayoutScale(MCprinter -> GetLayoutScale());
	
	// MW-2010-09-27: [[ Bug 8999 ]] Make sure the device rectangle reflects the page rectangle.
	t_printer -> SetDeviceRectangle(t_printer -> GetPageRectangle());

	r_printer = t_printer;

	return ES_NORMAL;
}<|MERGE_RESOLUTION|>--- conflicted
+++ resolved
@@ -2068,31 +2068,15 @@
 		return ES_ERROR;
 	}
 
-<<<<<<< HEAD
-    MCAutoStringRef t_filename;
-	if (p_filename != nil)
-	{
-        MCAutoStringRef t_stringref_filename;
-        /* UNCHECKED */ MCStringCreateWithCString(p_filename, &t_stringref_filename);
-		/* UNCHECKED */ MCS_pathtonative(*t_stringref_filename, &t_filename);
-=======
 	MCAutoStringRef t_native_path;
 	if (p_filename != nil)
-	{
-		// TODO error checking
 		/* UNCHECKED */ MCU_path2native(p_filename, &t_native_path);
->>>>>>> 97cca3b9
-	}
 
 	MCCustomPrinter *t_printer;
 	t_printer = new MCCustomPrinter(p_destination, t_device);
 	t_printer -> Initialize();
 	t_printer -> SetDeviceName(p_destination);
-<<<<<<< HEAD
-	t_printer -> SetDeviceOutput(PRINTER_OUTPUT_FILE, MCStringGetCString(*t_filename));
-=======
 	t_printer -> SetDeviceOutput(PRINTER_OUTPUT_FILE, *t_native_path);
->>>>>>> 97cca3b9
 	t_printer -> SetDeviceOptions(p_options);
 	t_printer -> SetPageSize(MCprinter -> GetPageWidth(), MCprinter -> GetPageHeight());
 	t_printer -> SetPageOrientation(MCprinter -> GetPageOrientation());
