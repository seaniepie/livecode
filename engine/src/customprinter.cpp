/* Copyright (C) 2003-2013 Runtime Revolution Ltd.

This file is part of LiveCode.

LiveCode is free software; you can redistribute it and/or modify it under
the terms of the GNU General Public License v3 as published by the Free
Software Foundation.

LiveCode is distributed in the hope that it will be useful, but WITHOUT ANY
WARRANTY; without even the implied warranty of MERCHANTABILITY or
FITNESS FOR A PARTICULAR PURPOSE.  See the GNU General Public License
for more details.

You should have received a copy of the GNU General Public License
along with LiveCode.  If not see <http://www.gnu.org/licenses/>.  */

#include "prefix.h"
#include "core.h"

#include "globdefs.h"
#include "filedefs.h"
#include "objdefs.h"
#include "parsedef.h"
#include "osspec.h"

#include "uidc.h"
#include "mcerror.h"
#include "globals.h"
#include "execpt.h"
#include "metacontext.h"
#include "printer.h"
#include "customprinter.h"
#include "license.h"
#include "path.h"
#include "pathprivate.h"
#include "gradient.h"
#include "textlayout.h"
#include "region.h"

#include "graphicscontext.h"
#include "font.h"

#include "graphics_util.h"

#ifdef _LINUX_DESKTOP
#include "flst.h"
#endif

////////////////////////////////////////////////////////////////////////////////

static bool MCCustomPrinterBlendModeFromInk(uint1 p_function, MCCustomPrinterBlendMode& r_mode)
{
	switch(p_function)
	{
	case GXcopy: r_mode = kMCCustomPrinterBlendSrcOver; break;
	case GXblendSrc: r_mode = kMCCustomPrinterBlendSrc; break;
	case GXblendDst: r_mode = kMCCustomPrinterBlendDst; break;
	case GXblendSrcOver: r_mode = kMCCustomPrinterBlendSrcOver; break;
	case GXblendDstOver: r_mode = kMCCustomPrinterBlendDstOver; break;
	case GXblendSrcIn: r_mode = kMCCustomPrinterBlendSrcIn; break;
	case GXblendDstIn: r_mode = kMCCustomPrinterBlendDstIn; break;
	case GXblendSrcOut: r_mode = kMCCustomPrinterBlendSrcOut; break;
	case GXblendDstOut: r_mode = kMCCustomPrinterBlendDstOut; break;
	case GXblendSrcAtop: r_mode = kMCCustomPrinterBlendSrcAtop; break;
	case GXblendDstAtop: r_mode = kMCCustomPrinterBlendDstAtop; break;
	case GXblendXor: r_mode = kMCCustomPrinterBlendXor; break;
	case GXblendPlus: r_mode = kMCCustomPrinterBlendPlus; break;
	case GXblendMultiply: r_mode = kMCCustomPrinterBlendMultiply; break;
	case GXblendScreen: r_mode = kMCCustomPrinterBlendScreen; break;
	case GXblendOverlay: r_mode = kMCCustomPrinterBlendOverlay; break;
	case GXblendDarken: r_mode = kMCCustomPrinterBlendDarken; break;
	case GXblendLighten: r_mode = kMCCustomPrinterBlendLighten; break;
	case GXblendDodge: r_mode = kMCCustomPrinterBlendDodge; break;
	case GXblendBurn: r_mode = kMCCustomPrinterBlendBurn; break;
	case GXblendHardLight: r_mode = kMCCustomPrinterBlendHardLight; break;
	case GXblendSoftLight: r_mode = kMCCustomPrinterBlendSoftLight; break;
	case GXblendDifference: r_mode = kMCCustomPrinterBlendDifference; break;
	case GXblendExclusion: r_mode = kMCCustomPrinterBlendExclusion; break;
	default:
		return false;
	}
	return true;
}

static bool MCCustomPrinterGradientFromMCGradient(MCGradientFillKind p_kind, MCCustomPrinterGradientType& r_type)
{
	switch(p_kind)
	{
	case kMCGradientKindLinear: r_type = kMCCustomPrinterGradientLinear; break;
	case kMCGradientKindRadial: r_type = kMCCustomPrinterGradientRadial; break;
	case kMCGradientKindConical: r_type = kMCCustomPrinterGradientConical; break;
	case kMCGradientKindDiamond: r_type = kMCCustomPrinterGradientDiamond; break;
	case kMCGradientKindSpiral: r_type = kMCCustomPrinterGradientSpiral; break;
	case kMCGradientKindXY: r_type = kMCCustomPrinterGradientXY; break;
	case kMCGradientKindSqrtXY: r_type = kMCCustomPrinterGradientSqrtXY; break;
	default:
		return false;
	}

	return true;
}

////////////////////////////////////////////////////////////////////////////////

static MCCustomPrinterTransform MCCustomPrinterTransformFromMCGAffineTransform(const MCGAffineTransform &p_transform)
{
	MCCustomPrinterTransform t_transform;
	t_transform.scale_x = p_transform.a;
	t_transform.skew_x = p_transform.c;
	t_transform.translate_x = p_transform.tx;
	t_transform.skew_y = p_transform.b;
	t_transform.scale_y = p_transform.d;
	t_transform.translate_y = p_transform.ty;

	return t_transform;
}

static MCCustomPrinterImageType MCCustomPrinterImageTypeFromMCGRasterFormat(MCGRasterFormat p_format)
{
	switch (p_format)
	{
	case kMCGRasterFormat_ARGB:
		return kMCCustomPrinterImageRawARGB;
	case kMCGRasterFormat_xRGB:
		return kMCCustomPrinterImageRawXRGB;
	case kMCGRasterFormat_A:
	case kMCGRasterFormat_U_ARGB:
		// Unsupported
		MCAssert(false);
		return kMCCustomPrinterImageNone;
	}
}

////////////////////////////////////////////////////////////////////////////////

class MCCustomMetaContext: public MCMetaContext
{
public:
	MCCustomMetaContext(const MCRectangle& page);
	~MCCustomMetaContext(void);

	bool render(MCCustomPrintingDevice *p_device, const MCPrinterRectangle& p_src_rect, const MCPrinterRectangle& p_dst_rect, const MCPrinterRectangle& p_page_rect);

protected:
	bool candomark(MCMark *mark);
	void domark(MCMark *mark);
	bool begincomposite(const MCRectangle &region, MCGContextRef &r_context);
	MCContext *begincomposite(const MCRectangle& region);
	void endcomposite(MCRegionRef clip_region);

	void dopathmark(MCMark *mark, MCPath *path);
	void dorawpathmark(MCMark *mark, uint1 *commands, uint32_t command_count, int4 *ordinates, uint32_t ordinate_count, bool p_evenodd);
	void dotextmark(MCMark *mark);
	void doimagemark(MCMark *mark);
	void dolinkmark(MCMark *mark);

private:
	void transform_point(const MCPoint& in_point, MCCustomPrinterPoint& r_out_point);
	void transform_rect(const MCRectangle& in_rect, MCCustomPrinterRectangle& r_out_rect);

	void compute_clip(const MCRectangle& clip_rect, MCCustomPrinterRectangle& r_out_rect);

	// The device we are targetting (only valid during the 'render' method).
	MCCustomPrintingDevice *m_device;

	// These are the transform factors to map the src to dst rect
	double m_scale_x, m_scale_y;
	double m_translate_x, m_translate_y;

	// This is the rectangle that defines the maximum area in device space that
	// can be used.
	MCPrinterRectangle m_page_rect;

	// If this is true, an error has occured during execute
	bool m_execute_error;

	// The untransformed rect and scale of current composite region
	MCRectangle m_composite_rect;
	uint32_t m_composite_scale;

	// The compositing graphics context used to render into
	MCGContextRef m_composite_context;
};

MCCustomMetaContext::MCCustomMetaContext(const MCRectangle& p_page)
	: MCMetaContext(p_page)
{
	m_composite_context = nil;
}

MCCustomMetaContext::~MCCustomMetaContext(void)
{
	MCGContextRelease(m_composite_context);
}

bool MCCustomMetaContext::render(MCCustomPrintingDevice *p_device, const MCPrinterRectangle& p_src_rect, const MCPrinterRectangle& p_dst_rect, const MCPrinterRectangle& p_page_rect)
{
	m_execute_error = false;
	m_device = p_device;
	m_scale_x = (p_dst_rect . right - p_dst_rect . left) / (p_src_rect . right - p_src_rect . left);
	m_scale_y = (p_dst_rect . bottom - p_dst_rect . top) / (p_src_rect . bottom - p_src_rect . top);
	m_translate_x = -p_src_rect . left * m_scale_x + p_dst_rect . left;
	m_translate_y = -p_src_rect . top * m_scale_y + p_dst_rect . top;

	m_page_rect = p_page_rect;

	// Run the display list
	execute();

	return !m_execute_error;
}

bool MCCustomMetaContext::candomark(MCMark *p_mark)
{
	// If an error has occured during this execution, just return true to minimize
	// unnecessary rasterization (this is to make up for a lack of error handling
	// during the super-classes execution process).
	if (m_execute_error)
		return true;

	// This method is called for every mark to see if it needs rasterization.
	switch(p_mark -> type)
	{
	case MARK_TYPE_LINE:
	case MARK_TYPE_POLYGON:
	case MARK_TYPE_TEXT:
	case MARK_TYPE_RECTANGLE:
	case MARK_TYPE_ROUND_RECTANGLE:
	case MARK_TYPE_ARC:
	case MARK_TYPE_PATH:
		{
			MCCustomPrinterPaint t_paint;

			// Check to see if its a gradient
			if (p_mark -> fill -> gradient != nil)
			{
				if (!MCCustomPrinterGradientFromMCGradient((MCGradientFillKind)p_mark -> fill -> gradient -> kind, t_paint . gradient . type))
					return false;

				t_paint . type = kMCCustomPrinterPaintGradient;

				return m_device -> CanRenderPaint(t_paint);
			}

			// If its a solid color we are done
			if (p_mark -> fill -> style == FillSolid)
				return true;

			// Check to see if its a pattern
			if (p_mark -> fill -> style == FillTiled)
			{
				t_paint . type = kMCCustomPrinterPaintPattern;
				t_paint . pattern . image . type = kMCCustomPrinterImageRawARGB;
				return m_device -> CanRenderPaint(t_paint);
			}

			// Otherwise it is FillStippled or FillOpaqueStippled - neither of which
			// we support for this kind of printing (yet?)
			return true;
		}
		break;
	case MARK_TYPE_IMAGE:
		{
			// Devices have to support unmasked images (otherwise we couldn't
			// rasterize!).
			bool t_mask, t_alpha;
			t_mask = !MCGImageIsOpaque(p_mark->image.descriptor.image);
			t_alpha = t_mask && MCGImageHasPartialTransparency(p_mark->image.descriptor.image);

			if (!t_mask)
				return true;

			// Now check to see if the appropriate type of masked (raw) image
			// is supported.
			MCCustomPrinterImage t_image;
			if (t_alpha)
				t_image . type = kMCCustomPrinterImageRawARGB;
			else
				t_image . type = kMCCustomPrinterImageRawMRGB;

			return m_device -> CanRenderImage(t_image);
		}
		break;
	case MARK_TYPE_METAFILE:
	case MARK_TYPE_EPS:
	case MARK_TYPE_THEME:
		// These all have to be rasterized!
		return false;
	case MARK_TYPE_GROUP:
		{
			// If the group has effects we can't do it (yet!)
			if (p_mark -> group . effects != nil)
				return false;

			// If the blend mode isn't a custom printer supported one, we can't
			// do it.
			MCCustomPrinterBlendMode t_blend_mode;
			if (!MCCustomPrinterBlendModeFromInk(p_mark -> group . function, t_blend_mode))
				return false;

			// Otherwise fill in the custom group struct and ask our device
			MCCustomPrinterGroup t_group;
			t_group . blend_mode = t_blend_mode;
			t_group . opacity = p_mark -> group . opacity / 255.0;
			return m_device -> CanRenderGroup(t_group);
		}
		break;
	case MARK_TYPE_LINK:
		// We can always render links natively - even if this is a no-op.
		return true;
	}

	// Unknown mark so return false.
	return false;
}

void MCCustomMetaContext::domark(MCMark *p_mark)
{
	// If an error has occured, we do nothing.
	if (m_execute_error)
		return;

	switch(p_mark -> type)
	{
	case MARK_TYPE_LINE:
		{
			MCPath *t_path;
			t_path = MCPath::create_line(p_mark -> line . start . x, p_mark -> line . start . y, p_mark -> line . end . x, p_mark -> line . end . y, true);
			if (t_path != nil)
			{
				dopathmark(p_mark, t_path);
				t_path -> release();
			}
			else
				m_execute_error = true;
		}
		break;
	case MARK_TYPE_POLYGON:
		{
			MCPath *t_path;
			if (p_mark -> polygon . closed)
				t_path = MCPath::create_polygon(p_mark -> polygon . vertices, p_mark -> polygon . count, true);
			else
				t_path = MCPath::create_polyline(p_mark -> polygon . vertices, p_mark -> polygon . count, true);
			if (t_path != nil)
			{
				dopathmark(p_mark, t_path);
				t_path -> release();
			}
			else
				m_execute_error = true;
		}
		break;
	case MARK_TYPE_TEXT:
		dotextmark(p_mark);
		break;
	case MARK_TYPE_RECTANGLE:
		{
            // MM-2014-04-23: [[ Bug 11884 ]] Inset the bounds. Since MCPath only accepts ints, if the inset value is uneven,
            // round up to the nearest even value, keeping behaviour as close to that of the graphics context as possible.
			if (!(p_mark -> rectangle . inset % 2))
				p_mark -> rectangle . inset ++;
			p_mark -> rectangle . bounds = MCRectangleMake(p_mark -> rectangle . bounds . x + p_mark -> rectangle . inset / 2,
														   p_mark -> rectangle . bounds . y + p_mark -> rectangle . inset / 2, 
														   p_mark -> rectangle . bounds . width - p_mark -> rectangle . inset, 
														   p_mark -> rectangle . bounds . height - p_mark -> rectangle . inset);
			
			MCPath *t_path;
			if (p_mark -> stroke != nil && p_mark -> rectangle . bounds . height == 1)
				t_path = MCPath::create_line(p_mark -> rectangle . bounds . x, p_mark -> rectangle . bounds . y, p_mark -> rectangle . bounds . x + p_mark -> rectangle . bounds . width - 1, p_mark -> rectangle . bounds . y, true);
			else if (p_mark -> stroke != nil && p_mark -> rectangle . bounds . width == 1)
				t_path = MCPath::create_line(p_mark -> rectangle . bounds . x, p_mark -> rectangle . bounds . y, p_mark -> rectangle . bounds . x, p_mark -> rectangle . bounds . y + p_mark -> rectangle . bounds . height - 1, true);
			else
				t_path = MCPath::create_rectangle(p_mark -> rectangle . bounds, p_mark -> stroke != nil);
			if (t_path != nil)
			{
				dopathmark(p_mark, t_path);
				t_path -> release();
			}
			else
				m_execute_error = true;
		}
		break;
	case MARK_TYPE_ROUND_RECTANGLE:
		{
            // MM-2014-04-23: [[ Bug 11884 ]] Inset the bounds. Since MCPath only accepts ints, if the inset value is uneven,
            // round up to the nearest even value, keeping behaviour as close to that of the graphics context as possible.
			if (!(p_mark -> round_rectangle . inset % 2))
				p_mark -> round_rectangle . inset ++;
			p_mark -> round_rectangle . bounds = MCRectangleMake(p_mark -> round_rectangle . bounds . x + p_mark -> round_rectangle . inset / 2,
														   p_mark -> round_rectangle . bounds . y + p_mark -> round_rectangle . inset / 2, 
														   p_mark -> round_rectangle . bounds . width - p_mark -> round_rectangle . inset, 
														   p_mark -> round_rectangle . bounds . height - p_mark -> round_rectangle . inset);
			
			MCPath *t_path;
			t_path = MCPath::create_rounded_rectangle(p_mark -> round_rectangle . bounds, p_mark -> round_rectangle . radius / 2, p_mark -> stroke != nil);
			if (t_path != nil)
			{
				dopathmark(p_mark, t_path);
				t_path -> release();
			}
			else
				m_execute_error = true;
		}
		break;
	case MARK_TYPE_ARC:
		{
            // MM-2014-04-23: [[ Bug 11884 ]] Inset the bounds. Since MCPath only accepts ints, if the inset value is uneven,
            // round up to the nearest even value, keeping behaviour as close to that of the graphics context as possible.
			if (!(p_mark -> arc . inset % 2))
				p_mark -> arc . inset ++;
			p_mark -> arc . bounds = MCRectangleMake(p_mark -> arc . bounds . x + p_mark -> arc . inset / 2,
														   p_mark -> arc . bounds . y + p_mark -> arc . inset / 2, 
														   p_mark -> arc . bounds . width - p_mark -> arc . inset, 
														   p_mark -> arc . bounds . height - p_mark -> arc . inset);
			
			MCPath *t_path;
			if (p_mark -> arc . complete)
				t_path = MCPath::create_segment(p_mark -> arc . bounds, p_mark -> arc . start, p_mark -> arc . angle, p_mark -> stroke != nil);
			else
				t_path = MCPath::create_arc(p_mark -> arc . bounds, p_mark -> arc . start, p_mark -> arc . angle, p_mark -> stroke != nil);
			if (t_path != nil)
			{
				dopathmark(p_mark, t_path);
				t_path -> release();
			}
			else
				m_execute_error = true;
		}
		break;
	case MARK_TYPE_PATH:
		dorawpathmark(p_mark, p_mark -> path . commands, p_mark -> path . command_count, p_mark -> path . ordinates, p_mark -> path . ordinate_count, p_mark -> path . evenodd);
		break;

	case MARK_TYPE_IMAGE:
		doimagemark(p_mark);
		break;

	case MARK_TYPE_GROUP:
		{
			// Work out the custom group properties
			MCCustomPrinterGroup t_group;
			MCCustomPrinterBlendModeFromInk(p_mark -> group . function, t_group . blend_mode);
			t_group . opacity = p_mark -> group . opacity / 255.0;
			compute_clip(p_mark -> clip, t_group . region);

			// If the opacity if not 1, or the blend mode is not srcOver then we
			// generate a group. Otherwise, there's no need.
			if (t_group . opacity != 1.0 || t_group . blend_mode != kMCCustomPrinterBlendSrcOver)
			{
				if (!m_execute_error &&
					!m_device -> BeginGroup(t_group))
					m_execute_error = true;

				if (!m_execute_error)
					executegroup(p_mark);

				if (!m_execute_error &&
					!m_device -> EndGroup())
					m_execute_error = true;
			}
			else
				executegroup(p_mark);
		}
		break;

	case MARK_TYPE_LINK:
		dolinkmark(p_mark);
		break;

	default:
		break;
	}
}

void MCCustomMetaContext::doimagemark(MCMark *p_mark)
{
	// See if we can render the image using the original text
	MCCustomPrinterImageType t_image_type;
	t_image_type = kMCCustomPrinterImageNone;
	if (p_mark -> image . descriptor . data_type != kMCImageDataNone)
	{
		switch(p_mark -> image . descriptor . data_type)
		{
		case kMCImageDataGIF: t_image_type = kMCCustomPrinterImageGIF; break;
		case kMCImageDataPNG: t_image_type = kMCCustomPrinterImagePNG; break;
		case kMCImageDataJPEG: t_image_type = kMCCustomPrinterImageJPEG; break;
		default: assert(false);
		}

		MCCustomPrinterImage t_image;
		t_image . type = t_image_type;
		if (!m_device -> CanRenderImage(t_image))
			t_image_type = kMCCustomPrinterImageNone;
	}

	uint2 t_img_width, t_img_height;
	MCGRaster t_raster;

	if (!m_execute_error)
	{
		if (!MCGImageGetRaster(p_mark->image.descriptor.image, t_raster))
			m_execute_error = true;
	}

	if (!m_execute_error)
	{
		t_img_width = t_raster.width;
		t_img_height = t_raster.height;

		// Fill in the printer image info
		MCCustomPrinterImage t_image;
		if (t_image_type == kMCCustomPrinterImageNone)
		{
			bool t_mask, t_alpha;
			t_mask = !MCGImageIsOpaque(p_mark->image.descriptor.image);
			t_alpha = t_mask && MCGImageHasPartialTransparency(p_mark->image.descriptor.image);
<<<<<<< HEAD
=======
			// IM-2014-06-26: [[ Bug 12699 ]] Set image type appropriately.
			t_image . type = t_alpha ? kMCCustomPrinterImageRawARGB : (t_mask ? kMCCustomPrinterImageRawMRGB : kMCCustomPrinterImageRawXRGB);
>>>>>>> dcc82341
			t_image . id = (uint32_t)(intptr_t)p_mark->image.descriptor.image;
			t_image . data = t_raster.pixels;
			t_image . data_size = t_raster.stride * t_img_height;
		}
		else
		{
			t_image . type = t_image_type;
			t_image . id = (uint32_t)(intptr_t)p_mark -> image . descriptor . data_bits;
			t_image . data = p_mark -> image . descriptor . data_bits;
			t_image . data_size = p_mark -> image . descriptor . data_size;
		}
		t_image . width = t_img_width;
		t_image . height = t_img_height;

		// Compute the transform that is needed - this transform goes from image
		// space to page space.
		// IM-2014-06-26: [[ Bug 12699 ]] Rework to ensure transforms are applied in the correct order - page transform -> image offset -> image transform
		MCGAffineTransform t_transform;
		t_transform = MCGAffineTransformMake(m_scale_x, 0, 0, m_scale_y, m_translate_x, m_translate_y);
		t_transform = MCGAffineTransformConcat(t_transform, MCGAffineTransformMakeTranslation(p_mark -> image . dx - p_mark -> image . sx, p_mark -> image . dy - p_mark -> image . sy));
		if (p_mark -> image . descriptor . has_transform)
			t_transform = MCGAffineTransformConcat(t_transform, p_mark -> image . descriptor . transform);

		// Compute the clip that is needed - the mark alreay has the appropriate clip set.
		MCCustomPrinterRectangle t_clip;
		compute_clip(p_mark -> clip, t_clip);

		// Render the primitive
		if (!m_device -> DrawImage(t_image, MCCustomPrinterTransformFromMCGAffineTransform(t_transform), t_clip))
			m_execute_error = true;
	}
}

void MCCustomMetaContext::dolinkmark(MCMark *p_mark)
{
	MCCustomPrinterRectangle t_region;
	compute_clip(p_mark -> link . region, t_region);
	if (!m_device -> MakeLink(t_region, p_mark -> link . text, kMCCustomPrinterLinkUnspecified))
		m_execute_error = true;
}

#define SCALE 4

bool MCCustomMetaContext::begincomposite(const MCRectangle &p_mark_clip, MCGContextRef &r_context)
{
	bool t_success = true;

	MCGContextRef t_gcontext = nil;

	// TODO: Make the rasterization scale depend in some way on current scaling,
	//   after all there's no point in making a large rasterized bitmap if it ends
	//   up being printed really really small!
	uint4 t_scale;
	t_scale = SCALE;

	uint32_t t_width = p_mark_clip.width * t_scale;
	uint32_t t_height = p_mark_clip.height * t_scale;

	if (t_success)
		t_success = MCGContextCreate(t_width, t_height, true, t_gcontext);

	MCContext *t_context = nil;
	if (t_success)
	{
		MCGContextScaleCTM(t_gcontext, t_scale, t_scale);
		MCGContextTranslateCTM(t_gcontext, -(MCGFloat)p_mark_clip . x, -(MCGFloat)p_mark_clip . y);
		
		m_composite_context = t_gcontext;
		m_composite_rect = p_mark_clip;
		m_composite_scale = t_scale;
		
		r_context = m_composite_context;
	}

	m_execute_error = !t_success;
	
	return t_success;
}

static void surface_merge_with_mask_preserve(void *p_pixels, uint4 p_pixel_stride, void *p_mask, uint4 p_mask_stride, uint4 p_offset, uint4 p_width, uint4 p_height)
{
	uint4 *t_pixel_ptr;
	uint4 t_pixel_stride;

	uint1 *t_mask_ptr;
	uint4 t_mask_stride;

	t_pixel_ptr = (uint4 *)p_pixels;
	t_pixel_stride = p_pixel_stride >> 2;

	t_mask_ptr = (uint1 *)p_mask;
	t_mask_stride = p_mask_stride;
	
	for(uint4 y = p_height; y > 0; --y, t_pixel_ptr += t_pixel_stride, t_mask_ptr += t_mask_stride)
	{
		uint4 t_byte, t_bit;
		uint1 *t_bytes;

		t_bytes = t_mask_ptr;
		t_bit = 0x80 >> p_offset;
		t_byte = *t_bytes++;

		for(uint4 x = 0; x < p_width; ++x)
		{
			t_pixel_ptr[x] = t_pixel_ptr[x] & 0xFFFFFF;
			if ((t_byte & t_bit) != 0)
				t_pixel_ptr[x] |= 0xFF000000;

			t_bit >>= 1;
			if (!t_bit && x < p_width - 1)
				t_bit = 0x80, t_byte = *t_bytes++;
		}
	}
}

void MCCustomMetaContext::endcomposite(MCRegionRef p_clip_region)
{
	bool t_success = true;
	
	MCGImageRef t_image;
	t_image = nil;
	
	t_success = nil != m_composite_context;
	
	if (t_success)
		t_success = MCGContextCopyImage(m_composite_context, t_image);
	
	MCGContextRelease(m_composite_context);
	m_composite_context = nil;
	
	if (t_success)
	{
		MCGRaster t_raster;
		
		MCGImageGetRaster(t_image, t_raster);
		
		/* OVERHAUL - REVISIT: Disabling the mask stuff for now, just treat the composite image as ARGB */
		
		// Make sure the region is in logical coords.
		//MCRegionOffset(p_clip_region, -(signed)m_composite_rect . x * m_composite_scale, -(signed)m_composite_rect . y * m_composite_scale);
		
		// We now need to merge the region into the surface as a 1-bit mask... So first
		// get the region as such a mask
		//MCBitmap *t_mask;
		//if (MCRegionCalculateMask(p_clip_region, t_image -> width, t_image -> height, t_mask))
		//{
		//	// And then merge in the mask - note we preserve the pixel data of the pixels
		//	// behind the mask... This is to eliminate rendering artifacts when the image
		//	// is resampled for display... Hmm - although the artifacts may be a cairo
		//	// problem - doing this doesn't seem to solve the issue!
		//	surface_merge_with_mask_preserve(t_image -> data, t_image -> bytes_per_line, t_mask -> data, t_mask -> bytes_per_line, 0, t_image -> width, t_image -> height);
		
		// Now we have a masked image, issue an appropriate image rendering call to the
		// device
		MCCustomPrinterImage t_img_data;
		t_img_data . type = kMCCustomPrinterImageRawARGB;
		t_img_data . id = 0;
		t_img_data . width = t_raster . width;
		t_img_data . height = t_raster . height;
		t_img_data . data = t_raster . pixels;
		t_img_data . data_size = t_raster . stride * t_raster . height;
		
		MCCustomPrinterTransform t_img_transform;
		t_img_transform . scale_x = m_scale_x / m_composite_scale;
		t_img_transform . scale_y = m_scale_y / m_composite_scale;
		t_img_transform . skew_x = 0.0;
		t_img_transform . skew_y = 0.0;
		t_img_transform . translate_x = m_scale_x * m_composite_rect . x + m_translate_x;
		t_img_transform . translate_y = m_scale_y * m_composite_rect . y + m_translate_y;
		
		MCCustomPrinterRectangle t_img_clip;
		compute_clip(m_composite_rect, t_img_clip);
		
		t_success = m_device -> DrawImage(t_img_data, t_img_transform, t_img_clip);
		
		// Destroy our mask image
		//	MCscreen -> destroyimage(t_mask);
		//}
		//else
		//	m_execute_error = true;
	}

	m_execute_error = !t_success;
	
	// Delete the region
	MCRegionDestroy(p_clip_region);
}

void MCCustomMetaContext::dopathmark(MCMark *p_mark, MCPath *p_path)
{
	uint32_t t_command_count, t_ordinate_count;
	p_path -> get_lengths(t_command_count, t_ordinate_count);
	dorawpathmark(p_mark, p_path -> get_commands(), t_command_count, p_path -> get_ordinates(), t_ordinate_count, false);
}

void MCCustomMetaContext::dorawpathmark(MCMark *p_mark, uint1 *p_commands, uint32_t p_command_count, int4 *p_ordinates, uint32_t p_ordinate_count, bool p_evenodd)
{
	MCCustomPrinterPathCommand *t_out_commands;
	t_out_commands = new MCCustomPrinterPathCommand[p_command_count];

	MCCustomPrinterPoint *t_out_coords;
	t_out_coords = new MCCustomPrinterPoint[p_ordinate_count];

	if (t_out_commands != nil && t_out_coords != nil)
	{
		for(uint32_t i = 0, j = 0; i < p_command_count; i++)
			switch(p_commands[i])
			{
			case PATH_COMMAND_END:
				t_out_commands[i] = kMCCustomPrinterPathEnd;
				break;
			case PATH_COMMAND_MOVE_TO:
				t_out_commands[i] = kMCCustomPrinterPathMoveTo;
				t_out_coords[j] . x = p_ordinates[j * 2] / 256.0;
				t_out_coords[j] . y = p_ordinates[j * 2 + 1] / 256.0;
				j++;
				break;
			case PATH_COMMAND_LINE_TO:
				t_out_commands[i] = kMCCustomPrinterPathLineTo;
				t_out_coords[j] . x = p_ordinates[j * 2] / 256.0;
				t_out_coords[j] . y = p_ordinates[j * 2 + 1] / 256.0;
				j++;
				break;
			case PATH_COMMAND_CUBIC_TO:
				t_out_commands[i] = kMCCustomPrinterPathCubicTo;
				t_out_coords[j] . x = p_ordinates[j * 2] / 256.0;
				t_out_coords[j] . y = p_ordinates[j * 2 + 1] / 256.0;
				j++;
				t_out_coords[j] . x = p_ordinates[j * 2] / 256.0;
				t_out_coords[j] . y = p_ordinates[j * 2 + 1] / 256.0;
				j++;
				t_out_coords[j] . x = p_ordinates[j * 2] / 256.0;
				t_out_coords[j] . y = p_ordinates[j * 2 + 1] / 256.0;
				j++;
				break;
			case PATH_COMMAND_QUADRATIC_TO:
				t_out_commands[i] = kMCCustomPrinterPathQuadraticTo;
				t_out_coords[j] . x = p_ordinates[j * 2] / 256.0;
				t_out_coords[j] . y = p_ordinates[j * 2 + 1] / 256.0;
				j++;
				t_out_coords[j] . x = p_ordinates[j * 2] / 256.0;
				t_out_coords[j] . y = p_ordinates[j * 2 + 1] / 256.0;
				j++;
				break;
			case PATH_COMMAND_CLOSE:
				t_out_commands[i] = kMCCustomPrinterPathClose;
				break;
			default:
				break;
			}

		// First construct the printer path.
		MCCustomPrinterPath t_path;
		t_path . commands = t_out_commands;
		t_path . coords = t_out_coords;

		// Now construct the printer paint.
		MCCustomPrinterPaint t_paint;
		t_paint . type = kMCCustomPrinterPaintNone;

		// This is a temporary array containing the gradient stops (if any).
		MCCustomPrinterGradientStop *t_paint_stops;
		t_paint_stops = nil;

		// Note we have to check the fill in this order since 'gradient' is not
		// a fill style and is indicated by the gradient field not being nil.
		if (p_mark -> fill -> gradient != nil)
		{
			t_paint . type = kMCCustomPrinterPaintGradient;
			t_paint . gradient . mirror = p_mark -> fill -> gradient -> mirror != 0;
			t_paint . gradient . wrap = p_mark -> fill -> gradient -> wrap != 0;
			t_paint . gradient . repeat = p_mark -> fill -> gradient -> repeat;

			MCCustomPrinterGradientFromMCGradient((MCGradientFillKind)p_mark->fill->gradient->kind, t_paint.gradient.type);

			// compute the affine transform of the gradient from the origin/primary/secondary points.

			t_paint . gradient . transform . scale_x = p_mark->fill->gradient->primary.x - p_mark->fill->gradient->origin.x;
			t_paint . gradient . transform . scale_y = p_mark->fill->gradient->secondary.y - p_mark->fill->gradient->origin.y;
			t_paint . gradient . transform . skew_x = p_mark->fill->gradient->secondary.x - p_mark->fill->gradient->origin.x;
			t_paint . gradient . transform . skew_y = p_mark->fill->gradient->primary.y - p_mark->fill->gradient->origin.y;
			t_paint . gradient . transform . translate_x = p_mark->fill->gradient->origin.x;
			t_paint . gradient . transform . translate_y = p_mark->fill->gradient->origin.y;

			// Map the paint stops appropriately
			t_paint_stops = new MCCustomPrinterGradientStop[p_mark -> fill -> gradient -> ramp_length];
			if (t_paint_stops != nil)
			{
				for(uint32_t i = 0; i < p_mark -> fill -> gradient -> ramp_length; i++)
				{
					t_paint_stops[i] . color . red = ((p_mark -> fill -> gradient -> ramp[i] . color >> 16) & 0xff) / 255.0;
					t_paint_stops[i] . color . green = ((p_mark -> fill -> gradient -> ramp[i] . color >> 8) & 0xff) / 255.0;
					t_paint_stops[i] . color . blue = (p_mark -> fill -> gradient -> ramp[i] . color & 0xff) / 255.0;
					t_paint_stops[i] . alpha = (p_mark -> fill -> gradient -> ramp[i] . color >> 24) / 255.0;
					t_paint_stops[i] . offset = p_mark -> fill -> gradient -> ramp[i] . offset / 65535.0;
				}
				t_paint . gradient . stops = t_paint_stops;
				t_paint . gradient . stop_count = p_mark -> fill -> gradient -> ramp_length;
			}
			else
				m_execute_error = true;
		}
		else if (p_mark -> fill -> style == FillSolid)
		{
			t_paint . type = kMCCustomPrinterPaintSolid;
			t_paint . solid . red = p_mark -> fill -> colour . red / 65535.0;
			t_paint . solid . green = p_mark -> fill -> colour . green / 65535.0;
			t_paint . solid . blue = p_mark -> fill -> colour . blue / 65535.0;
		}
		else if (p_mark -> fill -> style == FillTiled)
		{
			// Fetch the size of the tile, and its data.
			MCGImageRef t_image;
			t_image = nil;
			
			MCGAffineTransform t_transform;
			
			// IM-2014-05-13: [[ HiResPatterns ]] Update pattern access to use lock function
			if (MCPatternLockForContextTransform(p_mark->fill->pattern, MCGAffineTransformMakeIdentity(), t_image, t_transform))
			{
				MCGRaster t_tile_raster;
				/* UNCHECKED */ MCGImageGetRaster(t_image, t_tile_raster);
				
				t_transform = MCGAffineTransformTranslate(t_transform, p_mark->fill->origin.x, p_mark->fill->origin.y);
				
				// Construct the paint pattern.
				t_paint . type = kMCCustomPrinterPaintPattern;
				t_paint . pattern . image . type = MCCustomPrinterImageTypeFromMCGRasterFormat(t_tile_raster . format);
				t_paint . pattern . image . id = (uint32_t)(intptr_t)p_mark -> fill -> pattern;
				t_paint . pattern . image . width = t_tile_raster . width;
				t_paint . pattern . image . height = t_tile_raster . height;
				t_paint . pattern . image . data = t_tile_raster . pixels;
				t_paint . pattern . image . data_size = t_tile_raster . stride * t_tile_raster . height;
				t_paint . pattern . transform = MCCustomPrinterTransformFromMCGAffineTransform(t_transform);
				
				MCPatternUnlock(p_mark->fill->pattern, t_image);
			}
			else
				m_execute_error = true;
		}

		if (!m_execute_error)
		{
			// Compute the transform for the path. The path must be transformed by
			// the printing device because it needs to happen *after* a stroke has
			// been applied.
			MCCustomPrinterTransform t_transform;
			t_transform . scale_x = m_scale_x;
			t_transform . scale_y = m_scale_y;
			t_transform . skew_x = 0.0;
			t_transform . skew_y = 0.0;
			t_transform . translate_x = m_translate_x;
			t_transform . translate_y = m_translate_y;

			// Compute the clip for the path - the clip is in page-space, so we
			// transform here.
			MCCustomPrinterRectangle t_clip;
			compute_clip(p_mark -> clip, t_clip);

			if (p_mark -> stroke == nil)
			{
				if (!m_device -> FillPath(t_path, p_evenodd ? kMCCustomPrinterFillEvenOdd : kMCCustomPrinterFillNonZero, t_paint, t_transform, t_clip))
					m_execute_error = true;
			}
			else
			{
				MCCustomPrinterStroke t_stroke;

				// MW-2010-02-01: [[ Bug 8564 ]] If the width of the stroke is zero width, then the stroke
				//   parameters are: thickness == 1, cap == butt, join == miter.
				if (p_mark -> stroke -> width != 0)
				{
					t_stroke . thickness = p_mark -> stroke -> width;
					t_stroke . cap_style = p_mark -> stroke -> cap == CapButt ? kMCCustomPrinterCapButt :
											(p_mark -> stroke -> cap == CapRound ? kMCCustomPrinterCapRound :
												kMCCustomPrinterCapSquare);
					t_stroke . join_style = p_mark -> stroke -> join == JoinBevel ? kMCCustomPrinterJoinBevel :
												(p_mark -> stroke -> join == JoinRound ? kMCCustomPrinterJoinRound :
													kMCCustomPrinterJoinMiter);
					t_stroke . miter_limit = p_mark -> stroke -> miter_limit;
				}
				else
				{
					t_stroke . thickness = 1.0;
					t_stroke . cap_style = kMCCustomPrinterCapButt;
					t_stroke . join_style = kMCCustomPrinterJoinMiter;
					t_stroke . miter_limit = 10;
				}

				if (p_mark -> stroke -> dash . length != 0)
				{
					t_stroke . dash_count = p_mark -> stroke -> dash . length;
					t_stroke . dash_offset = p_mark -> stroke -> dash . offset;
					t_stroke . dashes = new double[p_mark -> stroke -> dash . length];
					if (t_stroke . dashes != nil)
					{
						for(uint32_t i = 0; i < p_mark -> stroke -> dash . length; i++)
							t_stroke . dashes[i] = p_mark -> stroke -> dash . data[i];
					}
					else
						m_execute_error = true;
				}
				else
				{
					t_stroke . dashes = nil;
					t_stroke . dash_count = 0;
					t_stroke . dash_offset = 0.0;
				}
				
				if (!m_execute_error)
					if (!m_device -> StrokePath(t_path, t_stroke, t_paint, t_transform, t_clip))
						m_execute_error = true;

				delete[] t_stroke . dashes;
			}
		}

		if (t_paint_stops != nil)
			delete[] t_paint_stops;
	}
	else
		m_execute_error = true;

	delete[] t_out_coords;
	delete[] t_out_commands;
}

//////////

struct dotextmark_callback_state
{
	MCCustomPrintingDevice *device;
	MCCustomPrinterPaint paint;
	MCCustomPrinterTransform transform;
	MCCustomPrinterRectangle clip;
	double font_size;
};

static bool dotextmark_callback(void *p_context, const MCTextLayoutSpan *p_span)
{
	dotextmark_callback_state *context;
	context = (dotextmark_callback_state *)p_context;
	
	// Note we can use 'setstaticbytes' here because the execpoint is immediately
	// modified.
	MCExecPoint ep(nil, nil, nil);
	ep . setstaticbytes((const char *)p_span -> chars, p_span -> char_count * 2);
	ep . utf16toutf8();
	
	// Get the UTF-8 string pointer and length
	const uint8_t *t_bytes;
	uint32_t t_byte_count;
	t_bytes = (const uint8_t *)ep . getcstring();
	t_byte_count = ep . getsvalue() . getlength();
	
	// Allocate a cluster index for every UTF-8 byte
	uint32_t *t_clusters;
	t_clusters = nil;
	if (!MCMemoryNewArray(t_byte_count, t_clusters))
		return false;
	
	// Now loop through and build up the cluster array. Notice we keep track of
	// UTF-16 codepoint index by taking note of leading UTF-8 bytes.
	uint32_t t_char_index, t_next_char_index;
	t_char_index = t_next_char_index = 0;
	for(uint32_t i = 0; i < t_byte_count; i++)
	{
		if ((t_bytes[i] & 0x80) == 0)
		{
			// This is a single byte char - so it comes from a single UTF-16 code point
			t_char_index = t_next_char_index;
			t_next_char_index += 1;
		}
		else if ((t_bytes[i] & 0xC0) == 0xC0)
		{
			t_char_index = t_next_char_index;
			
			if ((t_bytes[i] & 0xf0) != 0xf0)
			{
				// This is a 2 or 3 byte char - so it comes from a single UTF-16 code point
				t_next_char_index += 1;
			}
			else
			{
				// This is a 4 byte char - so it must come from a surrogate pair, i.e. 2 UTF-16 code points
				t_next_char_index += 2;
			}
		}
		
		t_clusters[i] = p_span -> clusters[t_char_index];
	}
	
	double t_font_size;
	void *t_font_handle;
#if defined(_WINDOWS_DESKTOP)
	// MW-2013-11-07: [[ Bug 10508 ]] Pass the font size into computefontsize so it can
	//   be scaled (layout uses 256px fonts).
	extern int32_t MCCustomPrinterComputeFontSize(double size, void *font);
	t_font_size = MCCustomPrinterComputeFontSize(context -> font_size, p_span -> font);
	t_font_handle = p_span -> font;
#elif defined(_MAC_DESKTOP)
	t_font_size = context -> font_size;
	t_font_handle = p_span -> font;
#elif defined(_LINUX_DESKTOP)
	t_font_size = context -> font_size;
	t_font_handle = p_span -> font;
#elif defined(_IOS_MOBILE)
	extern int32_t MCCustomPrinterComputeFontSize(void *font);
	t_font_size = MCCustomPrinterComputeFontSize(p_span -> font);
	t_font_handle = p_span -> font;
#elif defined(_SERVER)
	t_font_size = 0;
	t_font_handle = NULL;
#endif

	MCCustomPrinterFont t_font;
	t_font . size = t_font_size;
	t_font . handle = t_font_handle;

	bool t_success;
	t_success = context -> device -> DrawText((const MCCustomPrinterGlyph *)p_span -> glyphs, p_span -> glyph_count, (const char *)t_bytes, t_clusters, t_font, context -> paint, context -> transform, context -> clip);

	MCMemoryDeleteArray(t_clusters);
	
	return t_success;
}

void MCCustomMetaContext::dotextmark(MCMark *p_mark)
{
	// Note we can use 'setstaticbytes' here because the ep is just being used
	// for conversion.
	MCExecPoint ep(nil, nil, nil);
    MCFontStruct *f = MCFontGetFontStruct(p_mark -> text . font);
	ep . setstaticbytes(p_mark -> text . data, p_mark -> text . length);
	if (!p_mark -> text . unicode_override)
		ep . nativetoutf16();

	const unichar_t *t_chars;
	uint32_t t_char_count;
	t_chars = (const unichar_t *)ep . getsvalue() . getstring();
	t_char_count = ep . getsvalue() . getlength() / 2;

	dotextmark_callback_state t_state;
	t_state . device = m_device;

	t_state . paint . type = kMCCustomPrinterPaintSolid;
	t_state . paint . solid . red = p_mark -> fill -> colour . red / 65535.0;
	t_state . paint . solid . green = p_mark -> fill -> colour . green / 65535.0;
	t_state . paint . solid . blue = p_mark -> fill -> colour . blue / 65535.0;

	t_state . transform . scale_x = m_scale_x;
	t_state . transform . scale_y = m_scale_y;
	t_state . transform . skew_x = 0;
	t_state . transform . skew_y = 0;
	t_state . transform . translate_x = m_translate_x + m_scale_x * p_mark -> text . position . x;
	t_state . transform . translate_y = m_translate_y + m_scale_y * p_mark -> text . position . y;

#if defined(_MACOSX) || defined(_WINDOWS)
	t_state . font_size = f -> size;
#elif defined(_LINUX)
	extern MCFontlist *MCFontlistGetCurrent(void);
	const char *t_name;
	uint2 t_size, t_style;
    MCFontlistGetCurrent() -> getfontreqs(f, t_name, t_size, t_style);
	t_state . font_size = t_size;
#endif

	compute_clip(p_mark -> clip, t_state . clip);

	if (!MCTextLayout(t_chars, t_char_count, f, dotextmark_callback, &t_state))
		m_execute_error = true;
}

//////////

void MCCustomMetaContext::transform_point(const MCPoint& p_point, MCCustomPrinterPoint& r_out_point)
{
	r_out_point . x = p_point . x * m_scale_x + m_translate_x;
	r_out_point . y = p_point . y * m_scale_y + m_translate_y;
}

void MCCustomMetaContext::transform_rect(const MCRectangle& p_rect, MCCustomPrinterRectangle& r_out_rect)
{
	r_out_rect . left = p_rect . x * m_scale_x + m_translate_x;
	r_out_rect . top = p_rect . y * m_scale_y + m_translate_y;
	r_out_rect . right = r_out_rect . left + p_rect . width * m_scale_x;
	r_out_rect . bottom = r_out_rect . top + p_rect . height * m_scale_y;
}

void MCCustomMetaContext::compute_clip(const MCRectangle& p_rect, MCCustomPrinterRectangle& r_out_rect)
{
	transform_rect(p_rect, r_out_rect);

	r_out_rect . left = MCMax(r_out_rect . left, m_page_rect . left);
	r_out_rect . top = MCMax(r_out_rect . top, m_page_rect . top);
	r_out_rect . right = MCMin(r_out_rect . right, m_page_rect . right);
	r_out_rect . bottom = MCMin(r_out_rect . bottom, m_page_rect . bottom);
}

////////////////////////////////////////////////////////////////////////////////

class MCCustomPrinterDevice: public MCPrinterDevice
{
public:
	MCCustomPrinterDevice(MCCustomPrintingDevice *device);
	~MCCustomPrinterDevice(void);

	const char *Error(void) const;

	MCPrinterResult Start(const char *p_title, MCVariableValue *p_options);
	MCPrinterResult Finish(void);

	MCPrinterResult Cancel(void);
	MCPrinterResult Show(void);

	MCPrinterResult Begin(const MCPrinterRectangle& src_rect, const MCPrinterRectangle& dst_rect, MCContext*& r_context);
	MCPrinterResult End(MCContext *context);

	MCPrinterResult Anchor(const char *name, double x, double y);
	MCPrinterResult Link(const char *dest, const MCPrinterRectangle& area, MCPrinterLinkType type);
	MCPrinterResult Bookmark(const char *title, double x, double y, int depth, bool closed);

private:
	bool StartPage(void);

	bool m_cancelled;
	MCCustomPrintingDevice *m_device;

	bool m_page_started;

	MCPrinterRectangle m_page_rect;
	MCPrinterRectangle m_src_rect;
	MCPrinterRectangle m_dst_rect;
};

MCCustomPrinterDevice::MCCustomPrinterDevice(MCCustomPrintingDevice *p_device)
{
	m_cancelled = false;
	m_page_started = false;
	m_device = p_device;
}

MCCustomPrinterDevice::~MCCustomPrinterDevice(void)
{
	// Regardless of anything else having happened, make sure we clear out the
	// text layout system.
	MCTextLayoutFinalize();
}

const char *MCCustomPrinterDevice::Error(void) const
{
	return m_device -> GetError();
}

MCPrinterResult MCCustomPrinterDevice::Start(const char *p_title, MCVariableValue *p_options)
{
	MCPrinterResult t_result;
	t_result = PRINTER_RESULT_SUCCESS;

	// Make sure the text system will initialize
	if (!MCTextLayoutInitialize())
		return PRINTER_RESULT_FAILURE;

	// Now begin the document.
	MCCustomPrinterDocument t_document;
	t_document . title = p_title;
	t_document . filename = MCprinter -> GetDeviceOutputLocation();

	// Extract the option strings
	char **t_option_keys, **t_option_values;
	uint32_t t_option_count;
	t_option_keys = t_option_values = nil;
	t_option_count = 0;
	if (t_result == PRINTER_RESULT_SUCCESS && p_options != nil)
	{
		t_option_count = p_options -> get_array() -> getnfilled();
		if (!MCMemoryNewArray(t_option_count, t_option_keys) ||
			!MCMemoryNewArray(t_option_count, t_option_values))
			t_result = PRINTER_RESULT_ERROR;
	}
	
	if (t_result == PRINTER_RESULT_SUCCESS)
	{
		MCHashentry *t_option;
		t_option = nil;
		for(uint32_t i = 0; i < t_option_count; i++)
		{
			MCExecPoint ep(nil, nil, nil);

			t_option = p_options -> get_array() -> getnextkey(t_option);
			t_option -> value . fetch(ep);

			t_option_keys[i] = t_option -> string;
			if (!MCCStringClone(ep . getcstring(), t_option_values[i]))
			{
				t_result = PRINTER_RESULT_ERROR;
				break;
			}
		}
	}

	if (t_result == PRINTER_RESULT_SUCCESS)
	{
		t_document . option_count = t_option_count;
		t_document . option_keys = t_option_keys;
		t_document . option_values = t_option_values;
		if (!m_device -> BeginDocument(t_document))
			t_result = PRINTER_RESULT_ERROR;
	}

	if (t_option_values != nil)
		for(uint32_t i = 0; i < t_document . option_count; i++)
			MCCStringFree(t_option_values[i]);

	MCMemoryDeleteArray(t_option_values);
	MCMemoryDeleteArray(t_option_keys);

	// No page has been started yet.
	m_page_started = false;

	return t_result;
}

MCPrinterResult MCCustomPrinterDevice::Finish(void)
{
	// If we are cancelled, do nothing
	if (m_cancelled)
		return PRINTER_RESULT_CANCEL;

	// If we are in an error state, do nothing
	if (m_device -> GetError() != nil)
		return PRINTER_RESULT_ERROR;

	// Finish the current page, if we are inside one
	if (m_page_started &&
		!m_device -> EndPage())
		return PRINTER_RESULT_ERROR;

	// Now finish the document
	if (!m_device -> EndDocument())
		return PRINTER_RESULT_ERROR;

	return PRINTER_RESULT_SUCCESS;
}

MCPrinterResult MCCustomPrinterDevice::Cancel(void)
{
	// If we are cancelled, do nothing
	if (m_cancelled)
		return PRINTER_RESULT_CANCEL;

	// If we are in an error state, do nothing
	if (m_device -> GetError() != nil)
		return PRINTER_RESULT_ERROR;

	m_device -> AbortDocument();

	// Make sure don't call any more methods on the device
	m_cancelled = true;

	return PRINTER_RESULT_CANCEL;
}

MCPrinterResult MCCustomPrinterDevice::Show(void)
{
	// If we are cancelled, do nothing
	if (m_cancelled)
		return PRINTER_RESULT_CANCEL;

	// If we are in an error state, do nothing
	if (m_device -> GetError() != nil)
		return PRINTER_RESULT_ERROR;

	// If we aren't currently in a page, start one
	if (!m_page_started &&
		!StartPage())
		return PRINTER_RESULT_ERROR;

	// End the current page.
	if (!m_device -> EndPage())
		return PRINTER_RESULT_ERROR;

	m_page_started = false;

	return PRINTER_RESULT_SUCCESS;
}

MCPrinterResult MCCustomPrinterDevice::Begin(const MCPrinterRectangle& p_src_rect, const MCPrinterRectangle& p_dst_rect, MCContext*& r_context)
{
	// If we are cancelled, do nothing
	if (m_cancelled)
		return PRINTER_RESULT_CANCEL;

	// If we are in an error state, do nothing
	if (m_device -> GetError() != nil)
		return PRINTER_RESULT_ERROR;

	// Start a page if we aren't already in one
	if (!m_page_started)
		if (!StartPage())
			return PRINTER_RESULT_ERROR;

	// Calculate the convex integer hull of the source rectangle.
	MCRectangle t_src_rect_hull;
	t_src_rect_hull . x = (int2)floor(p_src_rect . top);
	t_src_rect_hull . y = (int2)floor(p_src_rect . left);
	t_src_rect_hull . width = (uint2)(ceil(p_src_rect . right) - floor(p_src_rect . left));
	t_src_rect_hull . height = (uint2)(ceil(p_src_rect . bottom) - floor(p_src_rect . top));

	// Now create a custom meta context, targeting our device
	MCCustomMetaContext *t_context;
	t_context = new MCCustomMetaContext(t_src_rect_hull);
	if (t_context == nil)
		return PRINTER_RESULT_ERROR;

	m_src_rect = p_src_rect;
	m_dst_rect = p_dst_rect;

	// MW-2010-09-27: [[ Bug 8999 ]] Make sure we use the correct rectangle.
	MCRectangle t_page_rect;
	t_page_rect = MCprinter -> GetPageRectangle();
	m_page_rect . left = t_page_rect . x;
	m_page_rect . top = t_page_rect . y;
	m_page_rect . right = t_page_rect . x + t_page_rect . width;
	m_page_rect . bottom = t_page_rect . y + t_page_rect . height;

	r_context = t_context;

	return PRINTER_RESULT_SUCCESS;
}

MCPrinterResult MCCustomPrinterDevice::End(MCContext *p_raw_context)
{
	MCCustomMetaContext *t_context;
	t_context = static_cast<MCCustomMetaContext *>(p_raw_context);

	MCPrinterResult t_result;
	t_result = PRINTER_RESULT_SUCCESS;

	// If we are in an error state, do nothing
	if (t_result == PRINTER_RESULT_SUCCESS &&
		m_cancelled)
		t_result = PRINTER_RESULT_CANCEL;

	if (t_result == PRINTER_RESULT_SUCCESS &&
		m_device -> GetError() != nil)
		t_result = PRINTER_RESULT_ERROR;

	// Attempt to render the meta surface
	if (t_result == PRINTER_RESULT_SUCCESS &&
		!t_context -> render(m_device, m_src_rect, m_dst_rect, m_page_rect))
		t_result = PRINTER_RESULT_ERROR;

	// Delete the context (since we 'own' it by virtue of creating it
	// in ::Begin)
	delete t_context;

	// Return the result
	return t_result;
}

MCPrinterResult MCCustomPrinterDevice::Anchor(const char *p_name, double p_x, double p_y)
{
	// If we are cancelled, do nothing
	if (m_cancelled)
		return PRINTER_RESULT_CANCEL;

	// If we are in an error state, do nothing
	if (m_device -> GetError() != nil)
		return PRINTER_RESULT_ERROR;

	// Start a page if we aren't already in one
	if (!m_page_started)
		if (!StartPage())
			return PRINTER_RESULT_ERROR;

	MCCustomPrinterPoint t_location;
	t_location . x = p_x;
	t_location . y = p_y;
	if (!m_device -> MakeAnchor(t_location, p_name))
		return PRINTER_RESULT_ERROR;

	return PRINTER_RESULT_SUCCESS;
}

MCPrinterResult MCCustomPrinterDevice::Link(const char *p_dest, const MCPrinterRectangle& p_area, MCPrinterLinkType p_type)
{
	// If we are cancelled, do nothing
	if (m_cancelled)
		return PRINTER_RESULT_CANCEL;

	// If we are in an error state, do nothing
	if (m_device -> GetError() != nil)
		return PRINTER_RESULT_ERROR;

	// Start a page if we aren't already in one
	if (!m_page_started)
		if (!StartPage())
			return PRINTER_RESULT_ERROR;

	MCCustomPrinterRectangle t_rect;
	t_rect . left = p_area . left;
	t_rect . top = p_area . top;
	t_rect . right = p_area . right;
	t_rect . bottom = p_area . bottom;
	if (!m_device -> MakeLink(t_rect, p_dest, (MCCustomPrinterLinkType)p_type))
		return PRINTER_RESULT_ERROR;

	return PRINTER_RESULT_SUCCESS;
}

MCPrinterResult MCCustomPrinterDevice::Bookmark(const char *p_title, double p_x, double p_y, int p_depth, bool p_closed)
{
	// If we are cancelled, do nothing
	if (m_cancelled)
		return PRINTER_RESULT_CANCEL;

	// If we are in an error state, do nothing
	if (m_device -> GetError() != nil)
		return PRINTER_RESULT_ERROR;

	// Start a page if we aren't already in one
	if (!m_page_started)
		if (!StartPage())
			return PRINTER_RESULT_ERROR;

	MCCustomPrinterPoint t_location;
	t_location . x = p_x;
	t_location . y = p_y;
	if (!m_device -> MakeBookmark(t_location, p_title, p_depth, p_closed))
		return PRINTER_RESULT_ERROR;

	return PRINTER_RESULT_SUCCESS;
}

bool MCCustomPrinterDevice::StartPage(void)
{
	MCCustomPrinterPage t_page;

	// MW-2010-06-07: [[ Bug 8662 ]] If the page is meant to be landscape, switch
	//   the width and height appropriately.
	if (MCprinter -> GetPageOrientation() == PRINTER_ORIENTATION_LANDSCAPE ||
		MCprinter -> GetPageOrientation() == PRINTER_ORIENTATION_REVERSE_LANDSCAPE)
	{
		t_page . width = MCprinter -> GetPageHeight();
		t_page . height = MCprinter -> GetPageWidth();
	}
	else
	{
		t_page . width = MCprinter -> GetPageWidth();
		t_page . height = MCprinter -> GetPageHeight();
	}

	t_page . scale = MCprinter -> GetPageScale();
	
	if (!m_device -> BeginPage(t_page))
		return false;

	m_page_started = true;

	return true;
}

////////////////////////////////////////////////////////////////////////////////

class MCCustomPrinter: public MCPrinter
{
public:
	MCCustomPrinter(const char *p_name, MCCustomPrintingDevice *p_device);
	~MCCustomPrinter(void);

	void SetDeviceOptions(MCVariableValue *p_options);

protected:
	void DoInitialize(void);
	void DoFinalize(void);

	bool DoReset(const char *p_name);
	bool DoResetSettings(const MCString& p_settings);

	const char *DoFetchName(void);
	void DoFetchSettings(void*& r_bufer, uint4& r_length);

	void DoResync(void);

	MCPrinterDialogResult DoPrinterSetup(bool p_window_modal, Window p_owner);
	MCPrinterDialogResult DoPageSetup(bool p_window_modal, Window p_owner);

	MCPrinterResult DoBeginPrint(const char *p_document, MCPrinterDevice*& r_device);
	MCPrinterResult DoEndPrint(MCPrinterDevice* p_device);

private:
	char *m_device_name;
	MCCustomPrintingDevice *m_device;
	MCVariableValue *m_device_options;
};

MCCustomPrinter::MCCustomPrinter(const char *p_name, MCCustomPrintingDevice *p_device)
{
	m_device_options = nil;
	m_device_name = strdup(p_name);
	m_device = p_device;
}

MCCustomPrinter::~MCCustomPrinter(void)
{
	m_device -> Destroy();

	// We do this here since the MCCustomPrinter instance has a limited lifetime - the
	// scope of a single print loop.
	Finalize();

	delete m_device_name;
	delete m_device_options;
}

void MCCustomPrinter::SetDeviceOptions(MCVariableValue *p_options)
{
	if (p_options != nil)
		m_device_options = new MCVariableValue(*p_options);
}

void MCCustomPrinter::DoInitialize(void)
{
}

void MCCustomPrinter::DoFinalize(void)
{
}

bool MCCustomPrinter::DoReset(const char *p_name)
{
	return MCCStringEqualCaseless(p_name, m_device_name);
}

bool MCCustomPrinter::DoResetSettings(const MCString& p_settings)
{
	return p_settings . getlength() == 0;
}

const char *MCCustomPrinter::DoFetchName(void)
{
	return m_device_name;
}

void MCCustomPrinter::DoResync(void)
{
}

void MCCustomPrinter::DoFetchSettings(void*& r_buffer, uint4& r_length)
{
	r_buffer = nil;
	r_length = 0;
}

MCPrinterDialogResult MCCustomPrinter::DoPrinterSetup(bool p_window_modal, Window p_owner)
{
	return PRINTER_DIALOG_RESULT_ERROR;
}

MCPrinterDialogResult MCCustomPrinter::DoPageSetup(bool p_window_modal, Window p_owner)
{
	return PRINTER_DIALOG_RESULT_ERROR;
}

MCPrinterResult MCCustomPrinter::DoBeginPrint(const char *p_document, MCPrinterDevice*& r_device)
{
	MCPrinterResult t_result;
	t_result = PRINTER_RESULT_SUCCESS;

	MCCustomPrinterDevice *t_printer_device;
	t_printer_device = nil;
	if (t_result == PRINTER_RESULT_SUCCESS)
	{
		t_printer_device = new MCCustomPrinterDevice(m_device);
		if (t_printer_device == nil)
			t_result = PRINTER_RESULT_ERROR;
	}
	
	if (t_result == PRINTER_RESULT_SUCCESS)
		t_result = t_printer_device -> Start(p_document, m_device_options);

	if (t_result == PRINTER_RESULT_SUCCESS)
		r_device = t_printer_device;
	else
		delete t_printer_device;

	return t_result;
}

MCPrinterResult MCCustomPrinter::DoEndPrint(MCPrinterDevice* p_device)
{
	MCCustomPrinterDevice *t_device;
	t_device = static_cast<MCCustomPrinterDevice *>(p_device);

	MCPrinterResult t_result;
	t_result = t_device -> Finish();

	delete t_device;

	return t_result;
}

////////////////////////////////////////////////////////////////////////////////

#ifdef _DEBUG

class MCLoggingPrintingDevice: public MCCustomPrintingDevice
{
public:
	MCLoggingPrintingDevice(MCCustomPrintingDevice *p_target)
	{
		m_target = p_target;
	}

	////////

	void Destroy(void)
	{
		m_target -> Destroy();
		delete this;
	}

	const char *GetError(void)
	{
		return m_target -> GetError();
	}

	bool CanRenderPaint(const MCCustomPrinterPaint& p_paint)
	{
		return m_target -> CanRenderPaint(p_paint);
	}

	bool CanRenderImage(const MCCustomPrinterImage& p_image)
	{
		return m_target -> CanRenderImage(p_image);
	}

	bool CanRenderGroup(const MCCustomPrinterGroup& p_group)
	{
		return m_target -> CanRenderGroup(p_group);
	}

	bool BeginDocument(const MCCustomPrinterDocument& p_document)
	{
		if (!m_target -> BeginDocument(p_document))
			return Failed("BeginDocument");
		return true;
	}

	void AbortDocument(void)
	{
	}

	bool EndDocument(void)
	{
		if (!m_target -> EndDocument())
			return Failed("EndDocument");
		return true;
	}

	bool BeginPage(const MCCustomPrinterPage& p_page)
	{
		if (!m_target -> BeginPage(p_page))
			return Failed("BeginPage");
		return true;
	}

	bool EndPage(void)
	{
		if (!m_target -> EndPage())
			return Failed("EndPage");
		return true;
	}

	bool BeginGroup(const MCCustomPrinterGroup& p_group)
	{
		if (!m_target -> BeginGroup(p_group))
			return Failed("BeginPage");
		return true;
	}

	bool EndGroup(void)
	{
		if (!m_target -> EndGroup())
			return Failed("EndGroup");
		return true;
	}

	bool FillPath(const MCCustomPrinterPath& p_path, MCCustomPrinterFillRule p_rule, const MCCustomPrinterPaint& p_paint, const MCCustomPrinterTransform& p_transform, const MCCustomPrinterRectangle& p_clip)
	{
		if (!m_target -> FillPath(p_path, p_rule, p_paint, p_transform, p_clip))
			return Failed("FillPath");
		return true;
	}

	bool StrokePath(const MCCustomPrinterPath& p_path, const MCCustomPrinterStroke& p_stroke, const MCCustomPrinterPaint& p_paint, const MCCustomPrinterTransform& p_transform, const MCCustomPrinterRectangle& p_clip)
	{
		if (!m_target -> StrokePath(p_path, p_stroke, p_paint, p_transform, p_clip))
			return Failed("StrokePath");
		return true;
	}

	bool DrawImage(const MCCustomPrinterImage& p_image, const MCCustomPrinterTransform& p_transform, const MCCustomPrinterRectangle& p_clip)
	{
		if (!m_target -> DrawImage(p_image, p_transform, p_clip))
			return Failed("DrawImage");
		return true;
	}

	bool DrawText(const MCCustomPrinterGlyph *glyphs, uint32_t glyph_count, const char *text, const uint32_t *clusters, const MCCustomPrinterFont& font, const MCCustomPrinterPaint& paint, const MCCustomPrinterTransform& transform, const MCCustomPrinterRectangle& p_clip)
	{
		if (!m_target -> DrawText(glyphs, glyph_count, text, clusters, font, paint, transform, p_clip))
			return Failed("DrawText");
		return true;
	}

	bool MakeAnchor(const MCCustomPrinterPoint& p_position, const char *p_name)
	{
		if (!m_target -> MakeAnchor(p_position, p_name))
			return Failed("MakeAnchor");
		return true;
	}

	bool MakeLink(const MCCustomPrinterRectangle& p_area, const char *p_link, MCCustomPrinterLinkType p_type)
	{
		if (!m_target -> MakeLink(p_area, p_link, p_type))
			return Failed("MakeLink");
		return true;
	}

	bool MakeBookmark(const MCCustomPrinterPoint& p_position, const char *p_title, uint32_t p_depth, bool p_closed)
	{
		if (!m_target -> MakeBookmark(p_position, p_title, p_depth, p_closed))
			return Failed("MakeBookmark");
		return true;
	}
	
private:

	bool Failed(const char *p_proc)
	{
		fprintf(stderr, "Call to %s failed!\n", p_proc);
		return false;
	}

	MCCustomPrintingDevice *m_target;
};

class MCDebugPrintingDevice: public MCCustomPrintingDevice
{
public:
	MCDebugPrintingDevice(void)
	{
		m_error = nil;
		m_indent = 0;
		m_stream = nil;
	}

	void Destroy(void)
	{
		delete this;
	}

	const char *GetError(void)
	{
		return m_error;
	}

	bool CanRenderPaint(const MCCustomPrinterPaint& p_paint)
	{
		return true;
	}

	bool CanRenderImage(const MCCustomPrinterImage& p_image)
	{
		return true;
	}

	bool CanRenderGroup(const MCCustomPrinterGroup& p_group)
	{
		return true;
	}

	bool BeginDocument(const MCCustomPrinterDocument& p_document)
	{
		m_stream = fopen(p_document . filename, "w");
		if (m_stream == nil)
		{
			m_error = "could not open output file";
			return false;
		}

		Enter("begin document '%s'", p_document . title);
		return true;
	}

	void AbortDocument(void)
	{
		Print("**** ABORTED ****");
	}

	bool EndDocument(void)
	{
		Leave("end document");
		fclose(m_stream);
		m_stream = nil;
		return true;
	}

	bool BeginPage(const MCCustomPrinterPage& p_page)
	{
		Enter("begin page (%lf, %lf)", p_page . width, p_page . height);
		return true;
	}

	bool EndPage(void)
	{
		Leave("end page");
		return true;
	}

	bool BeginGroup(const MCCustomPrinterGroup& p_group)
	{
		static const char *s_blend_mode_names[] =
		{
			"blendSrc",
			"blendDst",
			"blendSrcOver",
			"blendDstOver",
			"blendSrcIn",
			"blendDstIn",
			"blendSrcOut",
			"blendDstOut",
			"blendSrcAtop",
			"blendDstAtop",
			"blendXor",
			"blendPlus",
			"blendMultiply",
			"blendScreen",
			"blendOverlay",
			"blendDarken",
			"blendLighten",
			"blendDodge",
			"blendBurn",
			"blendHardLight",
			"blendSoftLight",
			"blendDifference",
			"blendExclusion"
		};
		Enter("begin group with clip (%f, %f)-(%f, %f) and opacity %f and mode %s",
				p_group . region . left, p_group . region . top, p_group . region . right, p_group . region . bottom,
				p_group . opacity, s_blend_mode_names[p_group . blend_mode]);
		return true;
	}

	bool EndGroup(void)
	{
		Leave("end group");
		return true;
	}

	bool FillPath(const MCCustomPrinterPath& p_path, MCCustomPrinterFillRule p_rule, const MCCustomPrinterPaint& p_paint, const MCCustomPrinterTransform& p_transform, const MCCustomPrinterRectangle& p_clip)
	{
		Enter("begin fill path with clip (%f, %f)-(%f, %f) and rule %s", 
				p_clip . left, p_clip . top, p_clip . right, p_clip . bottom,
				p_rule == kMCCustomPrinterFillEvenOdd ? "even-odd" : "non-zero");
		PrintPath(p_path);
		Leave("end fill path");
		return true;
	}

	bool StrokePath(const MCCustomPrinterPath& p_path, const MCCustomPrinterStroke& p_stroke, const MCCustomPrinterPaint& p_paint, const MCCustomPrinterTransform& p_transform, const MCCustomPrinterRectangle& p_clip)
	{
		Enter("begin stroke path with clip (%f, %f)-(%f, %f)", 
				p_clip . left, p_clip . top, p_clip . right, p_clip . bottom);
		PrintPath(p_path);
		Leave("end stroke path");
		return true;
	}

	bool DrawImage(const MCCustomPrinterImage& p_image, const MCCustomPrinterTransform& p_transform, const MCCustomPrinterRectangle& p_clip)
	{
		static const char *s_image_types[] =
		{
			"none",
			"unmasked",
			"sharp masked",
			"soft masked",
			"gif",
			"jpeg",
			"png"
		};
		Enter("begin image with clip (%f, %f)-(%f, %f) of type %s", 
				p_clip . left, p_clip . top, p_clip . right, p_clip . bottom, s_image_types[p_image . type]);
		Leave("end image");
		return true;
	}

	bool DrawText(const MCCustomPrinterGlyph *glyphs, uint32_t glyph_count, const char *text, const uint32_t *clusters, const MCCustomPrinterFont& font, const MCCustomPrinterPaint& paint, const MCCustomPrinterTransform& transform, const MCCustomPrinterRectangle& p_clip)
	{
		Enter("begin text '%s' with clip (%f, %f)-(%f, %f)", text, 
				p_clip . left, p_clip . top, p_clip . right, p_clip . bottom);
		for(uint32_t i = 0; i < glyph_count; i++)
			Print("glyph %d at (%f, %f)", glyphs[i] . id, glyphs[i] . x, glyphs[i] . y);
		Leave("end text");
		return true;
	}

	bool MakeAnchor(const MCCustomPrinterPoint& p_position, const char *p_name)
	{
		Print("anchor '%s' at (%f, %f)", p_name, p_position . x, p_position . y);
		return true;
	}

	bool MakeLink(const MCCustomPrinterRectangle& p_area, const char *p_link, MCCustomPrinterLinkType p_type)
	{
		Print("%s link to '%s' at (%f, %f, %f, %f)",
			p_type == kMCCustomPrinterLinkUnspecified ? "unspecified" :
			p_type == kMCCustomPrinterLinkAnchor ? "anchor" :
			p_type == kMCCustomPrinterLinkURI ? "uri" : "invalid",
			p_link, p_area . left, p_area . top, p_area . right, p_area . bottom);
		return true;
	}

	bool MakeBookmark(const MCCustomPrinterPoint& p_position, const char *p_title, uint32_t p_depth, bool p_closed)
	{
		Print("bookmark '%s' at (%f, %f) with depth (%d) %s", p_title, p_position.x, p_position.y, p_depth, p_closed ? "closed" : "");
		return true;
	}

private:
	void PrintPath(const MCCustomPrinterPath& p_path)
	{
		uint32_t i, j;
		i = j = 0;
		while(p_path . commands[i] != kMCCustomPrinterPathEnd)
		{
			switch(p_path . commands[i++])
			{
			case kMCCustomPrinterPathMoveTo:
				Print("move to (%f, %f)", p_path . coords[j] . x, p_path . coords[j] . y);
				j++;
				break;
			case kMCCustomPrinterPathLineTo:
				Print("line to (%f, %f)", p_path . coords[j] . x, p_path . coords[j] . y);
				j++;
				break;
			case kMCCustomPrinterPathQuadraticTo:
				Print("quadratic via (%f, %f) to (%f, %f)",
							p_path . coords[j] . x, p_path . coords[j] . y,
							p_path . coords[j + 1] . x, p_path . coords[j + 1] . y);
				j += 2;
				break;
			case kMCCustomPrinterPathCubicTo:
				Print("quadratic via (%f, %f) and (%f, %f) to (%f, %f)",
							p_path . coords[j] . x, p_path . coords[j] . y,
							p_path . coords[j + 1] . x, p_path . coords[j + 1] . y,
							p_path . coords[j + 2] . x, p_path . coords[j + 2] . y);
				j += 3;
				break;
			case kMCCustomPrinterPathClose:
				Print("close");
				break;
			}
		}
	}

	void Enter(const char *p_format, ...)
	{
		va_list args;
		va_start(args, p_format);
		PrintWithArgs(p_format, args);
		va_end(args);

		m_indent += 1;
	}

	void Print(const char *p_format, ...)
	{
		va_list args;
		va_start(args, p_format);
		PrintWithArgs(p_format, args);
		va_end(args);
	}

	void Leave(const char *p_format, ...)
	{
		m_indent -= 1;

		va_list args;
		va_start(args, p_format);
		PrintWithArgs(p_format, args);
		va_end(args);
	}

	void PrintWithArgs(const char *p_format, va_list args)
	{
		static const char *s_spaces = "                                                                            ";
		fprintf(m_stream, "%.*s", m_indent * 2, s_spaces);
		vfprintf(m_stream, p_format, args);
		fprintf(m_stream, "\n");
	}

	FILE *m_stream;
	const char *m_error;
	uint32_t m_indent;
};

#endif

////////////////////////////////////////////////////////////////////////////////

typedef MCCustomPrintingDevice *(*MCCustomPrinterCreateProc)(void);

Exec_stat MCCustomPrinterCreate(const char *p_destination, const char *p_filename, MCVariableValue *p_options, MCPrinter*& r_printer)
{
	MCCustomPrintingDevice *t_device;
	t_device = nil;
	if (MCCStringEqualCaseless(p_destination, "pdf"))
	{
		// To generalize/improve in the future if we open up the custom printing
		// device interface :o)
		static bool s_revpdfprinter_loaded = false;
		static MCCustomPrinterCreateProc s_revpdfprinter_create = nil;
		if (!s_revpdfprinter_loaded)
		{
			MCSysModuleHandle t_module;
#if defined(_WINDOWS)
			t_module = MCS_loadmodule("revpdfprinter.dll");
#elif defined(_MACOSX)
			char *t_module_path;
			
			t_module_path = nil;
			MCCStringFormat(t_module_path, "%s/../revpdfprinter.bundle", MCcmd);
			t_module = MCS_loadmodule(t_module_path);
			MCCStringFree(t_module_path);
			
			if (t_module == nil)
			{
				t_module_path = nil;
				MCCStringFormat(t_module_path, "%s/../../../../revpdfprinter.bundle", MCcmd);
				t_module = MCS_loadmodule(t_module_path);
				MCCStringFree(t_module_path);
			}
#elif defined(_LINUX)
			const char *t_engine_dir_end;
			t_engine_dir_end = strrchr(MCcmd, '/');
			char *t_module_path;
			t_module_path = nil;
			MCCStringFormat(t_module_path, "%.*s/revpdfprinter.so", t_engine_dir_end - MCcmd, MCcmd);
			t_module = MCS_loadmodule(t_module_path);
			MCCStringFree(t_module_path);
#elif defined(TARGET_SUBPLATFORM_IPHONE)
			const char *t_engine_dir_end;
			t_engine_dir_end = strrchr(MCcmd, '/');
			char *t_module_path;
			t_module_path = nil;
			MCCStringFormat(t_module_path, "%.*s/revpdfprinter.dylib", t_engine_dir_end - MCcmd, MCcmd);
			t_module = MCS_loadmodule(t_module_path);
			MCCStringFree(t_module_path);
#elif defined(_SERVER)
			t_module = nil;
#endif
			if (t_module != nil)
				s_revpdfprinter_create = (MCCustomPrinterCreateProc)MCS_resolvemodulesymbol(t_module, "MCCustomPrinterCreate");
			s_revpdfprinter_loaded = true;
		}

		if (s_revpdfprinter_create != nil)
			t_device = s_revpdfprinter_create();
		else
			t_device = nil;
	}
#ifdef _DEBUG
	else if (MCCStringEqualCaseless(p_destination, "debug"))
		t_device = new MCDebugPrintingDevice;
#endif

#ifdef _DEBUG
	if (t_device != nil)
		t_device = new MCLoggingPrintingDevice(t_device);
#endif
	
	if (t_device == nil)
	{
		MCeerror -> add(EE_PRINT_UNKNOWNDST, 0, 0);
		return ES_ERROR;
	}

	char *t_filename = nil;
	if (p_filename != nil)
	{
		// TODO error checking
		MCCStringClone(p_filename, t_filename);
		MCU_path2native(t_filename);
	}

	MCCustomPrinter *t_printer;
	t_printer = new MCCustomPrinter(p_destination, t_device);
	t_printer -> Initialize();
	t_printer -> SetDeviceName(p_destination);
	t_printer -> SetDeviceOutput(PRINTER_OUTPUT_FILE, t_filename);
	t_printer -> SetDeviceOptions(p_options);
	t_printer -> SetPageSize(MCprinter -> GetPageWidth(), MCprinter -> GetPageHeight());
	t_printer -> SetPageOrientation(MCprinter -> GetPageOrientation());
	t_printer -> SetPageMargins(MCprinter -> GetPageLeftMargin(), MCprinter -> GetPageTopMargin(), MCprinter -> GetPageRightMargin(), MCprinter -> GetPageBottomMargin());
	t_printer -> SetPageScale(MCprinter -> GetPageScale());
	t_printer -> SetLayoutShowBorders(MCprinter -> GetLayoutShowBorders());
	t_printer -> SetLayoutSpacing(MCprinter -> GetLayoutRowSpacing(), MCprinter -> GetLayoutColumnSpacing());
	t_printer -> SetLayoutRowsFirst(MCprinter -> GetLayoutRowsFirst());
	t_printer -> SetLayoutScale(MCprinter -> GetLayoutScale());
	
	// MW-2010-09-27: [[ Bug 8999 ]] Make sure the device rectangle reflects the page rectangle.
	t_printer -> SetDeviceRectangle(t_printer -> GetPageRectangle());

	r_printer = t_printer;

	MCCStringFree(t_filename);

	return ES_NORMAL;
}<|MERGE_RESOLUTION|>--- conflicted
+++ resolved
@@ -515,11 +515,8 @@
 			bool t_mask, t_alpha;
 			t_mask = !MCGImageIsOpaque(p_mark->image.descriptor.image);
 			t_alpha = t_mask && MCGImageHasPartialTransparency(p_mark->image.descriptor.image);
-<<<<<<< HEAD
-=======
 			// IM-2014-06-26: [[ Bug 12699 ]] Set image type appropriately.
 			t_image . type = t_alpha ? kMCCustomPrinterImageRawARGB : (t_mask ? kMCCustomPrinterImageRawMRGB : kMCCustomPrinterImageRawXRGB);
->>>>>>> dcc82341
 			t_image . id = (uint32_t)(intptr_t)p_mark->image.descriptor.image;
 			t_image . data = t_raster.pixels;
 			t_image . data_size = t_raster.stride * t_img_height;
