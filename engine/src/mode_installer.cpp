/* Copyright (C) 2003-2013 Runtime Revolution Ltd.

This file is part of LiveCode.

LiveCode is free software; you can redistribute it and/or modify it under
the terms of the GNU General Public License v3 as published by the Free
Software Foundation.

LiveCode is distributed in the hope that it will be useful, but WITHOUT ANY
WARRANTY; without even the implied warranty of MERCHANTABILITY or
FITNESS FOR A PARTICULAR PURPOSE.  See the GNU General Public License
for more details.

You should have received a copy of the GNU General Public License
along with LiveCode.  If not see <http://www.gnu.org/licenses/>.  */

#include "prefix.h"

#include "globdefs.h"
#include "filedefs.h"
#include "objdefs.h"
#include "parsedef.h"
#include "mcio.h"

#include "execpt.h"
#include "scriptpt.h"
#include "dispatch.h"
#include "stack.h"
#include "tooltip.h"
#include "card.h"
#include "field.h"
#include "button.h"
#include "image.h"
#include "aclip.h"
#include "vclip.h"
#include "stacklst.h"
#include "mcerror.h"
#include "hc.h"
#include "util.h"
#include "param.h"
#include "debug.h"
#include "statemnt.h"
#include "funcs.h"
#include "magnify.h"
#include "sellst.h"
#include "undolst.h"
#include "styledtext.h"
#include "property.h"
#include "internal.h"
#include "globals.h"
#include "license.h"
#include "mode.h"
#include "revbuild.h"
#include "deploy.h"
#include "capsule.h"
#include "player.h"
#include "minizip.h"
#include "bsdiff.h"
#include "osspec.h"

#if defined(_WINDOWS_DESKTOP)
#include "w32prefix.h"
#elif defined(_MAC_DESKTOP)
#include "osxprefix.h"
#include <sys/stat.h>
#include <unistd.h>
#include <sys/mman.h>
#include <syslog.h>
#endif

////////////////////////////////////////////////////////////////////////////////
//
//  Globals specific to INSTALLER mode
//

// The MCCapsule info structure records a block of data that has been inserted
// into the executable by the deploy command. The blocks of data are inserted
// as distinct 'sections', and thus preserve the integrity of the executable.

// Something that is not entirely obvious, but follows directly from the static
// nature of executables is that (at least on Windows) the compiler assumes it
// can fix the address of sections at the point of compilation. This means that
// we cannot use the variable addresses directly, and must seach for the
// section's address dynamically at runtime.

struct MCCapsuleInfo
{
	uint32_t size;
	uint32_t data[3];
};

// Define the needed sections on a platform-by-platform basis.
#if defined(_WINDOWS)

#define PAYLOAD_SECTION_NAME ".payload"
#define PROJECT_SECTION_NAME ".project"

#pragma section(".payload", read, discard)
__declspec(allocate(".payload")) volatile MCCapsuleInfo MCpayload = {};
#pragma section(".project", read, discard)
__declspec(allocate(".project")) volatile MCCapsuleInfo MCcapsule = {};

#elif defined(_LINUX)

#define PAYLOAD_SECTION_NAME ".payload"
#define PROJECT_SECTION_NAME ".project"

__attribute__((section(".payload"))) volatile MCCapsuleInfo MCpayload = {};
__attribute__((section(".project"))) volatile MCCapsuleInfo MCcapsule = {};

#elif defined(_MACOSX)

#define PAYLOAD_SECTION_NAME "__PAYLOAD"
#define PROJECT_SECTION_NAME "__PROJECT"

__attribute__((section("__PROJECT,__project"))) volatile MCCapsuleInfo MCcapsule = {};

#endif

// The default license parameters to use for the installer engine.
MCLicenseParameters MClicenseparameters =
{
	NULL, NULL, NULL, kMCLicenseClassNone, 0,
	10, 10, 50, 10,
	0,
	NULL,
};

// This method is implemented per-platform and locates a named section in the 
// current exe.
static void *MCExecutableFindSection(const char *p_name);

// We don't include error string in this mode
const char *MCparsingerrors = "";
const char *MCexecutionerrors = "";

////////////////////////////////////////////////////////////////////////////////
//
//  Implementation of internal payload commands
//

static MCMiniZipRef s_payload_minizip = nil;

#ifdef _MACOSX
static void *s_payload_loaded_data = nil;
static void *s_payload_mapped_data = nil;
static uint32_t s_payload_mapped_size = 0;
#endif

#ifdef _WINDOWS
// MM-2011-03-23: If the payload is specified via file, we need to preserve (and clean up) 
// a handle to the file, a mapping object and a pointer to where we map the file contents.
HANDLE s_payload_file_handle = nil;
HANDLE s_payload_file_map = nil;
static void *s_payload_mapped_data = nil;
#endif

#ifdef _DEBUG
static void *s_payload_data = nil;
#endif

class MCInternalPayloadOpen: public MCStatement
{
public:
	MCInternalPayloadOpen(void)
	{
		m_filename = nil;
	}

	~MCInternalPayloadOpen(void)
	{
		delete m_filename;
	}

	Parse_stat parse(MCScriptPoint& sp)
	{
		initpoint(sp);
		sp . parseexp(False, True, &m_filename);
		return PS_NORMAL;
	}

	Exec_stat exec(MCExecPoint& ep)
	{
		// Do nothing if its already open
		if (s_payload_minizip != nil)
			return ES_NORMAL;
		
		// MM-2011-03-23: Added optional paramater, allowing the payload to be specified by file path.
		const char *t_filename;
		t_filename = nil;
		if (m_filename != nil)
		{
			if (m_filename -> eval(ep) != ES_NORMAL)
				return ES_ERROR;
			t_filename = ep . getcstring();
		}

		const void *t_payload_data;
		t_payload_data = nil;
		uint32_t t_payload_size;

		// MM-2011-03-23: If a file is specified, fetch the payload from the file.
		if(t_filename != nil)
		{
			mmap_payload_from_file(t_filename, t_payload_data, t_payload_size);
			if (t_payload_data == nil)
			{
				MCresult -> sets("could not load paylod from file");
				return ES_ERROR;
			}
		}

		// MM-2011-03-23: If no payload file specified, then extract payload as before, from installer.
		if (t_payload_data == nil)
		{
#ifdef _MACOSX		
			// On Mac OS X, the payload is in a separate file.
			// MM-2011-03-23: Refactored code to use method call.
			char *t_payload_file;
			t_payload_file = nil;
			/* FRAGILE */ if (MCCStringFormat(t_payload_file, "%.*s/payload", strrchr(MCStringGetCString(MCcmd), '/') - MCStringGetCString(MCcmd), MCStringGetCString(MCcmd)))
			{
				mmap_payload_from_file(t_payload_file, t_payload_data, t_payload_size);
				MCCStringFree(t_payload_file);
				if(t_payload_data == nil)
				{
					MCresult -> sets("could not find payload");
					return ES_NORMAL;
				}			
			}			
#else
			// Search for the payload section - first see if there is a payload
			// section of suitable size; then if in debug mode, try to load a stack
			// via env var.
			MCCapsuleInfo *t_info;
			t_info = (MCCapsuleInfo *)MCExecutableFindSection(PAYLOAD_SECTION_NAME);
			if (t_info != nil && t_info -> size > sizeof(MCCapsuleInfo))
			{
				t_payload_data = t_info -> data;
				t_payload_size = t_info -> size;
			}
			else
			{
#ifdef _DEBUG
				MCAutoStringRef t_payload_file;
				MCAutoDataRef t_payload_dataref;
				/* UNCHECKED */ MCStringCreateWithCString(getenv("TEST_PAYLOAD"), &t_payload_file);
				/* UNCHECKED */ MCS_loadbinaryfile(*t_payload_file, &t_payload_dataref);
				if (MCDataGetLength(*t_payload_dataref) == 0)
				{
					MCresult -> sets("could not load payload");
					return ES_NORMAL;
				}

				if (!MCMemoryAllocate(MCDataGetLength(*t_payload_dataref), s_payload_data))
				{
					MCresult -> sets("out of memory while loading payload");
					return ES_NORMAL;
				}

				MCMemoryCopy(s_payload_data, (void*)MCDataGetBytePtr(*t_payload_dataref), MCDataGetLength(*t_payload_dataref));

				t_payload_data = s_payload_data;
				t_payload_size = MCDataGetLength(*t_payload_dataref);
#else
				MCresult -> sets("could not find payload");
				return ES_NORMAL;
#endif
			}
#endif

		}

		// Open the payload as a minizip
		if (!MCMiniZipOpen(t_payload_data, t_payload_size, s_payload_minizip))
		{
			MCresult -> sets("could not open payload");
			return ES_NORMAL;
		}

		// Empty result means success
		MCresult -> clear();

		return ES_NORMAL;
	}

private:
	MCExpression *m_filename;

	// MM-2011-03-23: Takes a file path and memory maps its contents to r_payload_data, also returning the file size.
	static bool mmap_payload_from_file(const char *p_file_name, const void *&r_payload_data, uint32_t &r_payload_size)
	{
#if defined(_MACOSX)
		// The OS X code is just refactored from the method funciton.
		s_payload_mapped_data = nil;
		s_payload_mapped_size = 0;

		int32_t t_fd;
		t_fd = open(p_file_name, O_RDONLY, 0);
		if (t_fd >= 0)
		{
			struct stat t_info;
			if (fstat(t_fd, &t_info) == 0)
			{
				s_payload_mapped_data = mmap(nil, t_info . st_size, PROT_READ, MAP_FILE | MAP_PRIVATE, t_fd, 0);
				s_payload_mapped_size = t_info . st_size;
				
				if (s_payload_mapped_data == nil)
				{
					s_payload_loaded_data = malloc(t_info . st_size);
					if (s_payload_loaded_data != nil)
					{
						if (read(t_fd, s_payload_loaded_data, t_info . st_size) != t_info . st_size)
						{
							free(s_payload_loaded_data);
							s_payload_loaded_data = nil;
						}
					}
				}
							
			}
			close(t_fd);
		}

		if (s_payload_mapped_data == nil && s_payload_loaded_data == nil)
			return false;

		r_payload_data = s_payload_mapped_data != nil ? s_payload_mapped_data : s_payload_loaded_data;
		r_payload_size = s_payload_mapped_size;
		return true;
#elif defined(_WINDOWS)
		s_payload_file_handle = nil;
		s_payload_file_map = nil;
		s_payload_mapped_data = nil;

		// Fetch a handle to the file and map the contents to memory.
		bool t_success;
		t_success = true;
		if (t_success)
		{
			s_payload_file_handle = CreateFileA(p_file_name, GENERIC_READ, FILE_SHARE_READ, nil, OPEN_EXISTING, FILE_ATTRIBUTE_READONLY, nil);
			if (s_payload_file_handle == INVALID_HANDLE_VALUE)
				t_success = false;
		}
		if (t_success)
		{
			s_payload_file_map = CreateFileMappingA(s_payload_file_handle, nil, PAGE_READONLY, 0, 0, nil);
			if (s_payload_file_map == nil)
				t_success = false;
		}
		if (t_success)
		{
			s_payload_mapped_data = MapViewOfFile(s_payload_file_map, FILE_MAP_READ, 0, 0, 0);
			if (s_payload_mapped_data == nil)
				t_success = false;
		}
		
		if (t_success)
		{
			r_payload_data = s_payload_mapped_data;
			r_payload_size = GetFileSize(s_payload_file_handle, nil);
		}
		else
		{
			if (s_payload_mapped_data != nil)
				UnmapViewOfFile(s_payload_mapped_data);
			if (s_payload_file_map != nil)
				CloseHandle(s_payload_file_map);
			if (s_payload_file_handle != INVALID_HANDLE_VALUE)
				CloseHandle(s_payload_file_handle);
		}
		return t_success;
#endif
	}
};

class MCInternalPayloadClose: public MCStatement
{
public:
	MCInternalPayloadClose(void) {}
	~MCInternalPayloadClose(void) {}

	Exec_stat exec(MCExecPoint& ep)
	{
		// Don't do anything if the payload isn't open
		if (s_payload_minizip == nil)
			return ES_NORMAL;

		// Close the payload
		MCMiniZipClose(s_payload_minizip);
		s_payload_minizip = nil;

#ifdef _MACOSX
		if (s_payload_mapped_data != nil)
			munmap(s_payload_mapped_data, s_payload_mapped_size);
		if (s_payload_loaded_data != nil)
			free(s_payload_loaded_data);
#else
		
#ifdef _WINDOWS
		// MM-2011-03-23: Clean up any handles we have opened (if payload has been specified by file).
		if (s_payload_mapped_data != nil)
			UnmapViewOfFile(s_payload_mapped_data);
		if (s_payload_file_map != nil)
			CloseHandle(s_payload_file_map);
		if (s_payload_file_handle != INVALID_HANDLE_VALUE)
			CloseHandle(s_payload_file_handle);
#endif

#ifdef _DEBUG
		MCMemoryDeallocate(s_payload_data);
#endif
		
#endif

		return ES_NORMAL;
	}
};

class MCInternalPayloadList: public MCStatement
{
public:
	MCInternalPayloadList(void)
	{
		m_it_var = nil;
	}
	
	~MCInternalPayloadList(void)
	{
		delete m_it_var;
	}

	Parse_stat parse(MCScriptPoint& sp)
	{
		initpoint(sp);

		getit(sp, m_it_var);

		return PS_NORMAL;
	}

	Exec_stat exec(MCExecPoint& ep)
	{
		// Don't do anything if the payload isn't open
		if (s_payload_minizip == nil)
		{
			MCresult -> sets("payload not open");
			return ES_NORMAL;
		}

		ep . clear();
		MCMiniZipListItems(s_payload_minizip, list_items, &ep);
		m_it_var -> set(ep, False);

		return ES_NORMAL;
	}

private:
	static bool list_items(void *p_context, MCStringRef p_item)
	{
		MCExecPoint *ep;
		ep = (MCExecPoint *)p_context;

		ep -> concatcstring(MCStringGetCString(p_item), EC_RETURN, ep -> getsvalue() . getlength() == 0);

		return true;
	}

	MCVarref *m_it_var;
};

class MCInternalPayloadDescribe: public MCStatement
{
public:
	MCInternalPayloadDescribe(void)
	{
		m_it_var = nil;
		m_item_expr = nil;
	}

	~MCInternalPayloadDescribe(void)
	{
		delete m_it_var;
		delete m_item_expr;
	}

	Parse_stat parse(MCScriptPoint& sp)
	{
		initpoint(sp);

		getit(sp, m_it_var);
		if (sp . parseexp(False, True, &m_item_expr) != PS_NORMAL)
		{
			MCperror -> add(PE_PUT_BADEXP, sp);
			return PS_ERROR;
		}

		return PS_NORMAL;
	}

	Exec_stat exec(MCExecPoint& ep)
	{
		if (m_item_expr -> eval(ep) != ES_NORMAL)
		{
			MCeerror -> add(EE_PUT_BADEXP, line, pos);
			return ES_ERROR;
		}

		if (s_payload_minizip != nil)
		{
			MCAutoStringRef t_name;
			MCMiniZipItemInfo t_info;
			/* UNCHECKED */ ep.copyasstring(&t_name);
			if (MCMiniZipDescribeItem(s_payload_minizip, *t_name, t_info))
			{
				ep . setstringf(",%u,%u,,%u,", t_info . checksum, t_info . uncompressed_size, t_info . compressed_size);
				m_it_var -> set(ep, False);
			}
			else
				MCresult -> sets("describe failed");
		}
		else
			MCresult -> sets("payload not open");

		return ES_NORMAL;
	}

private:
	MCVarref *m_it_var;
	MCExpression *m_item_expr;
};

class MCInternalPayloadExtract: public MCStatement
{
public:
	MCInternalPayloadExtract(void)
	{
		m_it_var = nil;
		m_item_expr = nil;
		m_file_expr = nil;
	}

	~MCInternalPayloadExtract(void)
	{
		delete m_it_var;
		delete m_item_expr;
		delete m_file_expr;
	}

	Parse_stat parse(MCScriptPoint& sp)
	{
		initpoint(sp);

		getit(sp, m_it_var);
		if (sp . parseexp(False, True, &m_item_expr) != PS_NORMAL)
		{
			MCperror -> add(PE_PUT_BADEXP, sp);
			return PS_ERROR;
		}

		if (sp . skip_token(SP_FACTOR, TT_TO, PT_TO) == PS_NORMAL &&
			sp . parseexp(False, True, &m_file_expr) != PS_NORMAL)
		{
			MCperror -> add(PE_PUT_BADEXP, sp);
			return PS_ERROR;
		}

		return PS_NORMAL;
	}

	Exec_stat exec(MCExecPoint& ep)
	{
		MCAutoStringRef t_item;
		if (m_item_expr -> eval(ep) != ES_NORMAL)
		{
			MCeerror -> add(EE_PUT_BADEXP, line, pos);
			return ES_ERROR;
		}
		/* UNCHECKED */ ep.copyasstring(&t_item);
		
		MCAutoStringRef t_file;
		if (m_file_expr != nil)
		{
			if (m_file_expr -> eval(ep) != ES_NORMAL)
			{
				MCeerror -> add(EE_PUT_BADEXP, line, pos);
				return ES_ERROR;
			}
			/* UNCHECKED */ ep.copyasstring(&t_item);
		}

		if (s_payload_minizip != nil)
		{
			ExtractContext t_context;
			t_context . target = MCtargetptr -> gethandle();
			t_context . name = *t_item;
			t_context . var = m_it_var -> evalvar(ep);
			t_context . stream = nil;

			if (!MCStringIsEmpty(*t_file))
				t_context . stream = MCS_open(*t_file, kMCSOpenFileModeWrite, False, False, 0);

			t_context . var -> clear();
			if (MCStringIsEmpty(*t_file) || t_context . stream != nil)
			{
				if (MCMiniZipExtractItem(s_payload_minizip, t_context . name, extract_item, &t_context))
					MCresult -> clear();
				else
					MCresult -> sets("extract failed");
			}
			else
				MCresult -> sets("could not open file");
			
			if (t_context . stream != nil)
				MCS_close(t_context . stream);

			t_context . target -> Release();
		}
		else
			MCresult -> sets("payload not open");

		return ES_NORMAL;
	}

private:
	struct ExtractContext
	{
		MCObjectHandle *target;
		MCStringRef name;
		IO_handle stream;
		MCVariable *var;
	};

	static bool extract_item(void *p_context, const void *p_data, uint32_t p_data_length, uint32_t p_data_offset, uint32_t p_data_total)
	{
		ExtractContext *context;
		context = (ExtractContext *)p_context;

		if (context -> stream != nil)
		{
			if (MCS_write(p_data, p_data_length, 1, context -> stream) != IO_NORMAL)
				return false;
		}
		else
		{
			MCExecPoint ep(NULL, NULL, NULL);
			ep . setstaticbytes(p_data, p_data_length);
			if (context -> var -> append(ep) != ES_NORMAL)
				return false;
		}

		MCObject *t_target;
		t_target = context -> target -> Get();
		if (t_target != nil)
		{
			MCParameter p1, p2, p3;
			p1 . setnext(&p2);
			p2 . setnext(&p3);
			p1 . setvalueref_argument(context -> name);
			p2 . setn_argument(p_data_offset + p_data_length);
			p3 . setn_argument(p_data_total);

			MCAutoNameRef t_message_name;
			/* UNCHECKED */ t_message_name . CreateWithCString("payloadProgress");
			t_target -> message(t_message_name, &p1);
		}

		return true;
	}

	MCVarref *m_it_var;
	MCExpression *m_item_expr;
	MCExpression *m_file_expr;
};

class MCInternalPayloadPatch: public MCStatement
{
public:
	MCInternalPayloadPatch(void)
	{
		m_patch_item_expr = nil;
		m_base_item_expr = nil;
		m_output_file_expr = nil;
	}

	~MCInternalPayloadPatch(void)
	{
		delete m_patch_item_expr;
		delete m_base_item_expr;
		delete m_output_file_expr;
	}

	Parse_stat parse(MCScriptPoint& sp)
	{
		initpoint(sp);

		if (sp . parseexp(False, True, &m_patch_item_expr) != PS_NORMAL)
			return PS_ERROR;
		if (sp . skip_token(SP_FACTOR, TT_TO, PT_TO) != PS_NORMAL)
			return PS_ERROR;
		if (sp . parseexp(False, True, &m_base_item_expr) != PS_NORMAL)
			return PS_ERROR;
		if (sp . skip_token(SP_FACTOR, TT_PREP, PT_INTO) != PS_NORMAL)
			return PS_ERROR;
		if (sp . parseexp(False, True, &m_output_file_expr) != PS_NORMAL)
			return PS_ERROR;

		return PS_NORMAL;
	}

	Exec_stat exec(MCExecPoint& ep)
	{
		bool t_success;
		t_success = true;

		MCAutoStringRef t_patch_item;
		if (t_success && m_patch_item_expr -> eval(ep) == ES_NORMAL)
			t_success = ep.copyasstring(&t_patch_item);
		else
			t_success = false;

		MCAutoStringRef t_base_item;
		if (t_success && m_base_item_expr -> eval(ep) == ES_NORMAL)
			t_success = ep.copyasstring(&t_base_item);
		else
			t_success = false;

		MCAutoStringRef t_output_filename;
		if (t_success && m_output_file_expr -> eval(ep) == ES_NORMAL)
			t_success = ep.copyasstring(&t_output_filename);
		else
			t_success = false;

		if (s_payload_minizip != nil)
		{
			void *t_patch_data;
			uint32_t t_patch_data_size;
			t_patch_data = nil;
			if (t_success)
				t_success = MCMiniZipExtractItemToMemory(s_payload_minizip, *t_patch_item, t_patch_data, t_patch_data_size);

			void *t_base_data;
			uint32_t t_base_data_size;
			t_base_data = nil;
			if (t_success)
				t_success = MCMiniZipExtractItemToMemory(s_payload_minizip, *t_base_item, t_base_data, t_base_data_size);

			IO_handle t_output_handle;
			t_output_handle = nil;
			if (t_success)
			{
				t_output_handle = MCS_open(*t_output_filename, kMCSOpenFileModeWrite, False, False, 0);
				if (t_output_handle == nil)
					t_success = false;
			}

			if (t_success)
			{
				InputStream t_patch_stream, t_base_stream;
				OutputStream t_output_stream;
				t_patch_stream . data = t_patch_data;
				t_patch_stream . data_size = t_patch_data_size;
				t_patch_stream . data_ptr = 0;
				t_base_stream . data = t_base_data;
				t_base_stream . data_size = t_base_data_size;
				t_base_stream . data_ptr = 0;
				t_output_stream . handle = t_output_handle;
				t_success = MCBsDiffApply(&t_patch_stream, &t_base_stream, &t_output_stream);
			}

			if (!t_success)
				MCresult -> sets("patch failed");

			if (t_output_handle != nil)
				MCS_close(t_output_handle);

			MCMemoryDeallocate(t_base_data);
			MCMemoryDeallocate(t_patch_data);
		}
		else
			MCresult -> sets("payload not open");

		return ES_NORMAL;
	}

private:
	struct InputStream: public MCBsDiffInputStream
	{
		void *data;
		uint32_t data_size;
		uint32_t data_ptr;

		bool Measure(uint32_t& r_size)
		{
			r_size = data_size;
			return true;
		}

		bool ReadInt32(int32_t& r_value)
		{
			if (data_size - data_ptr < 4)
				return false;

			MCMemoryCopy(&r_value, (char *)data + data_ptr, 4);
			r_value = (int32_t)MCSwapInt32NetworkToHost(r_value);

			data_ptr += 4;

			return true;
		}

		bool ReadBytes(void *p_buffer, uint32_t p_count)
		{
			if (data_size - data_ptr < p_count)
				return false;

			MCMemoryCopy(p_buffer, (char *)data + data_ptr, p_count);
			data_ptr += p_count;

			return true;
		}
	};

	struct OutputStream: public MCBsDiffOutputStream
	{
		IO_handle handle;

		bool Rewind(void)
		{
			return MCS_seek_set(handle, 0) == IO_NORMAL;
		}

		bool WriteBytes(const void *buffer, uint32_t count)
		{
			return IO_write(buffer, 1, count, handle) == IO_NORMAL;
		}

		bool WriteInt32(int32_t value)
		{
			return IO_write_int4(value, handle) == IO_NORMAL;
		}
	};

	MCExpression *m_patch_item_expr;
	MCExpression *m_base_item_expr;
	MCExpression *m_output_file_expr;
};

////////////////////////////////////////////////////////////////////////////////

typedef bool (*MCSystemListProcessesCallback)(void *context, uint32_t id, const char *path, const char *description);
typedef bool (*MCSystemListProcessModulesCallback)(void *context, const char *path);

bool MCSystemListProcesses(MCSystemListProcessesCallback p_callback, void* p_context);
bool MCSystemListProcessModules(uint32_t p_process_id, MCSystemListProcessModulesCallback p_callback, void *p_context);

class MCInternalListTasksWithModule: public MCStatement
{
public:
	MCInternalListTasksWithModule(void)
	{
		m_module = nil;
	}

	~MCInternalListTasksWithModule(void)
	{
		delete m_module;
	}

	Parse_stat parse(MCScriptPoint& sp)
	{
		initpoint(sp);

		if (sp . parseexp(False, True, &m_module) != PS_NORMAL)
			return PS_ERROR;

		return PS_NORMAL;
	}

	Exec_stat exec(MCExecPoint& ep)
	{
		bool t_success;
		t_success = true;

		if (m_module -> eval(ep) != ES_NORMAL)
			return ES_ERROR;

		char *t_module;
		t_module = ep . getsvalue() . clone();
		
		ep . clear();

		State t_state;
		t_state . module = t_module;
		t_state . ep = &ep;
		t_state . first = true;
		MCSystemListProcesses(ListProcessCallback, &t_state);

		MCresult -> set(ep);

		delete t_module;

		return ES_NORMAL;
	}

private:
	MCExpression *m_module;

	struct State
	{
		char *module;
		MCExecPoint *ep;
		bool found;
		bool first;
	};

	static bool ListProcessModulesCallback(void *p_state, const char *p_module)
	{
		State *state;
		state = (State *)p_state;
		state -> found = MCCStringEqualCaseless(state -> module, p_module);
		if (state -> found)
			return false;
		return true;
	}

	static bool ListProcessCallback(void *p_state, uint32_t p_id, const char *p_path, const char *p_desc)
	{
		State *state;
		state = (State *)p_state;
		state -> found = false;
		MCSystemListProcessModules(p_id, ListProcessModulesCallback, state);
		if (state -> found)
		{
			if (!state -> first)
				state -> ep -> appendnewline();
			state -> ep -> appendstringf("%s,%s", p_path, p_desc);
			state -> first = false;
		}

		return true;
	}
};

////////////////////////////////////////////////////////////////////////////////

bool MCSystemCanDeleteKey(const char *key);
bool MCSystemCanDeleteFile(const char *file);

class MCInternalCanDeleteKey: public MCStatement
{
public:
	MCInternalCanDeleteKey(void)
	{
		m_key = nil;
	}

	~MCInternalCanDeleteKey(void)
	{
		delete m_key;
	}

	Parse_stat parse(MCScriptPoint& sp)
	{
		initpoint(sp);

		if (sp . parseexp(False, True, &m_key) != PS_NORMAL)
			return PS_ERROR;

		return PS_NORMAL;
	}

	Exec_stat exec(MCExecPoint& ep)
	{
		bool t_success;
		t_success = true;

		if (m_key -> eval(ep) != ES_NORMAL)
			return ES_ERROR;

		ep . setboolean(MCSystemCanDeleteKey(ep . getcstring()));

		MCresult -> set(ep);

		return ES_NORMAL;
	}

private:
	MCExpression *m_key;
};

class MCInternalCanDeleteFile: public MCStatement
{
public:
	MCInternalCanDeleteFile(void)
	{
		m_file = nil;
	}

	~MCInternalCanDeleteFile(void)
	{
		delete m_file;
	}

	Parse_stat parse(MCScriptPoint& sp)
	{
		initpoint(sp);

		if (sp . parseexp(False, True, &m_file) != PS_NORMAL)
			return PS_ERROR;

		return PS_NORMAL;
	}

	Exec_stat exec(MCExecPoint& ep)
	{
		bool t_success;
		t_success = true;

		if (m_file -> eval(ep) != ES_NORMAL)
			return ES_ERROR;

		ep . setboolean(MCSystemCanDeleteFile(ep . getcstring()));

		MCresult -> set(ep);

		return ES_NORMAL;
	}

private:
	MCExpression *m_file;
};

////////////////////////////////////////////////////////////////////////////////

// MM-2011-03-16: Added internal verb bounce.  On OS X this makes the doc icon bounce.  Not implemented on Windows or Linux.
void MCSystemRequestUserAttention(void);
void MCSystemCancelRequestUserAttention(void);

class MCInternalRequestUserAttention: public MCStatement
{
public:
	Parse_stat parse(MCScriptPoint& sp)
	{
		return PS_NORMAL;
	}
	
	Exec_stat exec(MCExecPoint& ep)
	{
		MCSystemRequestUserAttention();
		return ES_NORMAL;
	}	
};

class MCInternalCancelRequestUserAttention: public MCStatement
{
public:	
	Parse_stat parse(MCScriptPoint& sp)
	{
		return PS_NORMAL;
	}
	
	Exec_stat exec(MCExecPoint& ep)
	{
		MCSystemCancelRequestUserAttention();
		return ES_NORMAL;
	}	
};

// MM-2011-03-24: Added internal verb showBalloon. Takes two params, a title and a message.
// On Windows, this displays a balloon above the taskbar icon (if there is one). Not yet implemented on OS X and Linux.
void MCSystemBalloonNotification(const char*, const char*);

class MCInternalBalloonNotification: public MCStatement
{
public:
	MCInternalBalloonNotification(void)
	{
		m_title = nil;
		m_message = nil;
	}

	~MCInternalBalloonNotification(void)
	{
		delete m_title;
		delete m_message;
	}

	Parse_stat parse(MCScriptPoint& sp)
	{
		initpoint(sp);
		if (sp . parseexp(False, True, &m_title) != PS_NORMAL)
			return PS_ERROR;
		if (sp . parseexp(False, True, &m_message) != PS_NORMAL)
			return PS_ERROR;
		return PS_NORMAL;
	}
	
	Exec_stat exec(MCExecPoint& ep)
	{
		const char *t_title;
		t_title = nil;
		if (m_title != nil)
		{
			if (m_title -> eval(ep) != ES_NORMAL)
				return ES_ERROR;
			t_title = ep . getsvalue() . clone();
		}
		const char *t_message;
		t_message = nil;
		if (m_message != nil)
		{
			if (m_message -> eval(ep) != ES_NORMAL)
				return ES_ERROR;
			t_message = ep . getcstring();
			t_message = ep . getsvalue() . clone();
		}
		MCSystemBalloonNotification(t_title, t_message);
		delete t_title;
		delete t_message;
		return ES_NORMAL;
	}

private:
	MCExpression *m_title;
	MCExpression *m_message;
};

////////////////////////////////////////////////////////////////////////////////

// Small helper template
template<class T> inline MCStatement *class_factory(void) { return new T; }

// The internal verb table used by the '_internal' command
MCInternalVerbInfo MCinternalverbs[] =
{
	{ "payload", "open", class_factory<MCInternalPayloadOpen> },
	{ "payload", "close", class_factory<MCInternalPayloadClose> },
	{ "payload", "list", class_factory<MCInternalPayloadList> },
	{ "payload", "describe", class_factory<MCInternalPayloadDescribe> },
	{ "payload", "extract", class_factory<MCInternalPayloadExtract> },
	{ "payload", "patch", class_factory<MCInternalPayloadPatch> },
	{ "listTasksWithModule", nil, class_factory<MCInternalListTasksWithModule> },
	{ "canDeleteKey", nil, class_factory<MCInternalCanDeleteKey> },
	{ "canDeleteFile", nil, class_factory<MCInternalCanDeleteFile> },
	{ "bounce", nil, class_factory<MCInternalRequestUserAttention> },
	{ "bounceCancel", nil, class_factory<MCInternalCancelRequestUserAttention> },
	{ "showBalloon", nil, class_factory<MCInternalBalloonNotification> },
	{ nil, nil, nil }
};

////////////////////////////////////////////////////////////////////////////////
//
//  Implementation of MCDispatch::startup method for STANDALONE mode.
//

extern IO_stat readheader(IO_handle& stream, char *version);
extern void send_startup_message(bool p_do_relaunch = true);

// This structure contains the information we collect from reading in the
// project.
struct MCStandaloneCapsuleInfo
{
	uint32_t origin;
	MCStack *stack;
	bool done;
};

bool MCStandaloneCapsuleCallback(void *p_self, const uint8_t *p_digest, MCCapsuleSectionType p_type, uint32_t p_length, IO_handle p_stream)
{
	MCStandaloneCapsuleInfo *self;
	self = static_cast<MCStandaloneCapsuleInfo *>(p_self);

	// If we've already seen the epilogue, we are done.
	if (self -> done)
	{
		MCresult -> sets("unexpected data encountered");
		return false;
	}

	switch(p_type)
	{
	case kMCCapsuleSectionTypeEpilogue:
		self -> done = true;
		break;

	case kMCCapsuleSectionTypePrologue:
	{
		MCCapsulePrologueSection t_prologue;
		if (IO_read(&t_prologue, sizeof(t_prologue), p_stream) != IO_NORMAL)
		{
			MCresult -> sets("failed to read project prologue");
			return false;
		}
	}
	break;

	case kMCCapsuleSectionTypeStack:
		if (MCdispatcher -> readstartupstack(p_stream, self -> stack) != IO_NORMAL)
		{
			MCresult -> sets("failed to read project stack");
			return false;
		}
	break;

	case kMCCapsuleSectionTypeDigest:
		uint8_t t_read_digest[16];
		if (IO_read(t_read_digest, 16, p_stream) != IO_NORMAL)
		{
			MCresult -> sets("failed to read project checksum");
			return false;
		}
		if (memcmp(t_read_digest, p_digest, 16) != 0)
		{
			MCresult -> sets("project checksum mismatch");
			return false;
		}
		break;

	default:
		MCresult -> sets("unrecognized section encountered");
		return false;
	}
	
	return true;
}

IO_stat MCDispatch::startup(void)
{
	startdir = MCS_getcurdir();
	enginedir = strdup(MCStringGetCString(MCcmd));
	char *eptr = strrchr(enginedir, PATH_SEPARATOR);
	if (eptr != NULL)
		*eptr = '\0';
	else
		*enginedir = '\0';
	char *openpath = strdup(MCStringGetCString(MCcmd)); //point to MCcmd string

	// set up image cache before the first stack is opened
	MCCachedImageRep::init();
	
	// This little snippet of code allows an easy way to attach VS to a standalone
	// instance to debug startup.
#ifdef _DEBUG
#ifdef _WINDOWS
	if (getenv("TEST_BREAK") != nil)
	{
		while(!IsDebuggerPresent())
			Sleep(50);
		Sleep(250);
		DebugBreak();
	}
#endif
#endif

	// Lookup the name of the project section - if this can't be found there's
	// something up with the exe.
	MCCapsuleInfo *t_project_info;
	t_project_info = (MCCapsuleInfo *)MCExecutableFindSection(PROJECT_SECTION_NAME);
	if (t_project_info == nil || t_project_info -> size <= sizeof(MCCapsuleInfo))
	{
#ifdef _DEBUG
		MCStack *t_stack;
		IO_handle t_stream;
		t_stream = MCS_open(getenv("TEST_STACK"), IO_READ_MODE, False, False, 0);
		if (MCdispatcher -> readstartupstack(t_stream, t_stack) != IO_NORMAL)
		{
			MCresult -> sets("failed to read installer stack");
			return IO_ERROR;
		}
		MCS_close(t_stream);
		
		/* UNCHECKED */ MCStringCreateWithCString(openpath, MCcmd);
		MCdefaultstackptr = MCstaticdefaultstackptr = t_stack;
		
		t_stack -> extraopen(false);
		
		MCscreen->resetcursors();
		MCImage::init();
		send_startup_message();
		if (!MCquit)
			t_stack -> open();

		return IO_NORMAL;
#else
		MCresult -> sets("installer corrupted");
		return IO_ERROR;
#endif
	}
	
	// The info structure that will be filled in while parsing the capsule.
	MCStandaloneCapsuleInfo t_info;
	memset(&t_info, 0, sizeof(MCStandaloneCapsuleInfo));

	// Create a capsule and fill with the standalone data
	MCCapsuleRef t_capsule;
	t_capsule = nil;
	if (!MCCapsuleOpen(MCStandaloneCapsuleCallback, &t_info, t_capsule))
		return IO_ERROR;

	// Decide where to fill from, depending on whether the project data was
	// spilled or not.
	if (((t_project_info -> size) & (1U << 31)) == 0)
	{
		// Capsule is not spilled - just use the project section.
		if (!MCCapsuleFillNoCopy(t_capsule, (const void *)&t_project_info -> data, t_project_info -> size - 4, true))
		{
			MCCapsuleClose(t_capsule);
			return IO_ERROR;
		}
	}
	else
	{
		// Capsule is spilled fill from:
		//   0..2044 from project section
		//   spill file
		//   rest from project section
		char *t_spill;
		t_spill = (char *)malloc(strlen(openpath) + 5);
		sprintf(t_spill, "%s.dat", openpath);
		if (!MCCapsuleFillNoCopy(t_capsule, (const void *)&t_project_info -> data, 2044, false) ||
			!MCCapsuleFillFromFile(t_capsule, t_spill, 0, false) ||
			!MCCapsuleFillNoCopy(t_capsule, (const uint8_t *)&t_project_info -> data + 2044, 2048, true))
		{
			free(t_spill);
			MCCapsuleClose(t_capsule);
			return IO_ERROR;
		}
		free(t_spill);
	}

	// Process the capsule
	if (!MCCapsuleProcess(t_capsule))
	{
		MCCapsuleClose(t_capsule);
		return IO_ERROR;
	}

	/* UNCHECKED */ MCStringCreateWithCString(openpath, MCcmd);
	MCdefaultstackptr = MCstaticdefaultstackptr = t_info . stack;
	MCCapsuleClose(t_capsule);

	t_info . stack -> extraopen(false);

	MCscreen->resetcursors();
	MCtemplateimage->init();
	send_startup_message();
	if (!MCquit)
		t_info . stack -> open();

	return IO_NORMAL;
}

////////////////////////////////////////////////////////////////////////////////
//
//  Implementation of MCStack::mode* hooks for STANDALONE mode.
//

void MCStack::mode_create(void)
{
}

void MCStack::mode_copy(const MCStack& stack)
{
}

void MCStack::mode_destroy(void)
{
}

Exec_stat MCStack::mode_getprop(uint4 parid, Properties which, MCExecPoint &ep, MCStringRef carray, Boolean effective)
{
	return ES_NOT_HANDLED;
}

Exec_stat MCStack::mode_setprop(uint4 parid, Properties which, MCExecPoint &ep, MCStringRef cprop, MCStringRef carray, Boolean effective)
{
	return ES_NOT_HANDLED;
}

void MCStack::mode_load(void)
{
}

void MCStack::mode_getrealrect(MCRectangle& r_rect)
{
	MCscreen->getwindowgeometry(window, r_rect);
}

void MCStack::mode_takewindow(MCStack *other)
{
}

void MCStack::mode_takefocus(void)
{
	MCscreen->setinputfocus(window);
}

bool MCStack::mode_needstoopen(void)
{
	return true;
}

void MCStack::mode_setgeom(void)
{
}

void MCStack::mode_setcursor(void)
{
	MCscreen->setcursor(window, cursor);
}

bool MCStack::mode_openasdialog(void)
{
	return true;
}

void MCStack::mode_closeasdialog(void)
{
}

void MCStack::mode_openasmenu(MCStack *grab)
{
}

void MCStack::mode_closeasmenu(void)
{
}

bool MCStack::mode_haswindow(void)
{
	return window != DNULL;
}

void MCStack::mode_constrain(MCRectangle& rect)
{
}

#ifdef _WINDOWS
MCSysWindowHandle MCStack::getrealwindow(void)
{
	return window->handle.window;
}

MCSysWindowHandle MCStack::getqtwindow(void)
{
	return window->handle.window;
}

#endif

#ifdef _MACOSX
MCSysWindowHandle MCStack::getqtwindow(void)
{
	return window -> handle . window;
}
#endif

////////////////////////////////////////////////////////////////////////////////
//
//  Implementation of MCObject::mode_get/setprop for STANDALONE mode.
//

Exec_stat MCObject::mode_getprop(uint4 parid, Properties which, MCExecPoint &ep, MCStringRef carray, Boolean effective)
{
	return ES_NOT_HANDLED;
}

////////////////////////////////////////////////////////////////////////////////
//
//  Implementation of MCProperty::mode_eval/mode_set for INSTALLER mode.
//

Exec_stat MCProperty::mode_set(MCExecPoint& ep)
{
	return ES_NOT_HANDLED;
}

Exec_stat MCProperty::mode_eval(MCExecPoint& ep)
{
	return ES_NOT_HANDLED;
}

////////////////////////////////////////////////////////////////////////////////
//
//  Implementation of mode hooks for INSTALLER mode.
//

// In standalone mode, the standalone stack built into the engine cannot
// be saved.
IO_stat MCModeCheckSaveStack(MCStack *sptr, const MCStringRef filename)
{
	if (sptr == MCdispatcher -> getstacks())
	{
		MCresult->sets("can't save into installer");
		return IO_ERROR;
	}

	return IO_NORMAL;
}

// In standalone mode, the environment depends on various command-line/runtime
// globals.
MCNameRef MCModeGetEnvironment(void)
{
	return MCN_installer;
}

uint32_t MCModeGetEnvironmentType(void)
{
	return kMCModeEnvironmentTypeInstaller;
}

// In standalone mode, we are never licensed.
bool MCModeGetLicensed(void)
{
	return false;
}

// In standalone mode, the executable is $0 if there is an embedded stack.
bool MCModeIsExecutableFirstArgument(void)
{
	return true;
}

// In standalone mode, we only automatically open stacks if there isn't an
// embedded stack.
bool MCModeShouldLoadStacksOnStartup(void)
{
	return false;
}

// In standalone mode, we try to work out what went wrong...
void MCModeGetStartupErrorMessage(MCStringRef& r_caption, MCStringRef& r_text)
{
	r_caption = MCSTR("Initialization Error");
	if (MCValueGetTypeCode(MCresult -> getvalueref()) == kMCValueTypeCodeString)
		r_text = MCValueRetain((MCStringRef)MCresult -> getvalueref());
	else
		r_text = MCSTR("unknown reason");
}

// In standalone mode, we can only set an object's script if has non-zero id.
bool MCModeCanSetObjectScript(uint4 obj_id)
{
	return obj_id != 0;
}

// In standalone mode, we must check the old CANT_STANDALONE flag.
bool MCModeShouldCheckCantStandalone(void)
{
	return true;
}

// The standalone mode doesn't have a message box redirect feature
bool MCModeHandleMessageBoxChanged(MCExecPoint& ep)
{
	return false;
}

// The standalone mode causes a relaunch message.
bool MCModeHandleRelaunch(MCStringRef &r_id)
{
#ifdef _WINDOWS
	bool t_do_relaunch;
    t_do_relaunch = MCdefaultstackptr -> hashandler(HT_MESSAGE, MCM_relaunch) == True;
    /* UNCHECKED */ MCStringCopy(MCNameGetString(MCdefaultstackptr -> getname()), r_id);
    return t_do_relaunch;
#else
	return false;
#endif
}

// The standalone mode's startup stack depends on whether it has a stack embedded.
const char *MCModeGetStartupStack(void)
{
	return NULL;
}

bool MCModeCanLoadHome(void)
{
	return false;
}

MCStatement *MCModeNewCommand(int2 which)
{
	switch(which)
	{
	case S_INTERNAL:
		return new MCInternal;
	default:
		break;
	}

	return NULL;
}

MCExpression *MCModeNewFunction(int2 which)
{
	return NULL;
}

void MCModeObjectDestroyed(MCObject *object)
{
}

MCObject *MCModeGetU3MessageTarget(void)
{
	return MCdefaultstackptr -> getcard();
}

bool MCModeShouldQueueOpeningStacks(void)
{
	return MCscreen == NULL;
}

bool MCModeShouldPreprocessOpeningStacks(void)
{
	return false;
}

Window MCModeGetParentWindow(void)
{
	Window t_window;
	t_window = MCdefaultstackptr -> getwindow();
	if (t_window == DNULL && MCtopstackptr != NULL)
		t_window = MCtopstackptr -> getwindow();
	return t_window;
}

bool MCModeCanAccessDomain(MCStringRef p_name)
{
	return false;
}

void MCModeQueueEvents(void)
{
}

Exec_stat MCModeExecuteScriptInBrowser(MCStringRef p_script)
{
	MCeerror -> add(EE_ENVDO_NOTSUPPORTED, 0, 0);
	return ES_ERROR;
}

bool MCModeMakeLocalWindows(void)
{
	return true;
}

void MCModeActivateIme(MCStack *p_stack, bool p_activate)
{
	MCscreen -> activateIME(p_activate);
}

void MCModeConfigureIme(MCStack *p_stack, bool p_enabled, int32_t x, int32_t y)
{
	if (!p_enabled)
		MCscreen -> clearIME(p_stack -> getwindow());
}

void MCModeShowToolTip(int32_t x, int32_t y, uint32_t text_size, uint32_t bg_color, MCStringRef text_font, MCStringRef message)
{
}

void MCModeHideToolTip(void)
{
}

void MCModeResetCursors(void)
{
	MCscreen -> resetcursors();
}

bool MCModeCollectEntropy(void)
{
	return false;
}

// We return false here as at present, in installers, the first stack does not
// sit in the message path of all stacks.
bool MCModeHasHomeStack(void)
{
	return false;
}

////////////////////////////////////////////////////////////////////////////////
//
//  Implementation of remote dialog methods
//

void MCRemoteFileDialog(MCStringRef p_title, MCStringRef p_prompt, MCStringRef *p_types, uint32_t p_type_count, MCStringRef p_initial_folder, MCStringRef p_initial_file, bool p_save, bool p_files, MCStringRef &r_value)
{
}

void MCRemoteColorDialog(MCExecPoint& ep, MCStringRef p_title, uint32_t p_red, uint32_t p_green, uint32_t p_blue)
{
}

<<<<<<< HEAD
void MCRemoteFolderDialog(MCStringRef p_title, MCStringRef p_prompt, MCStringRef p_initial, MCStringRef &r_value)
=======
void MCRemoteFolderDialog(MCExecPoint& ep, MCStringRef p_title, MCStringRef p_prompt, MCStringRef p_initial)
>>>>>>> 130a4423
{
}

void MCRemotePrintSetupDialog(MCDataRef p_config_data, MCDataRef &r_reply_data, uint32_t &r_result)
{
}

void MCRemotePageSetupDialog(MCDataRef p_config_data, MCDataRef &r_reply_data, uint32_t &r_result)
{
}

#ifdef _MACOSX
uint32_t MCModePopUpMenu(MCMacSysMenuHandle p_menu, int32_t p_x, int32_t p_y, uint32_t p_index, MCStack *p_stack)
{
	return 0;
}
#endif

////////////////////////////////////////////////////////////////////////////////
//
//  Implementation of Windows-specific mode hooks for STANDALONE mode.
//

#ifdef TARGET_PLATFORM_WINDOWS

typedef BOOL (WINAPI *AttachConsolePtr)(DWORD id);
void MCModePreMain(void)
{
	HMODULE t_kernel;
	t_kernel = LoadLibraryA("kernel32.dll");
	if (t_kernel != nil)
	{
		void *t_attach_console;
		t_attach_console = GetProcAddress(t_kernel, "AttachConsole");
		if (t_attach_console != nil)
		{
			((AttachConsolePtr)t_attach_console)(-1);
			return;
		}
	}
}

void MCModeSetupCrashReporting(void)
{
}

bool MCModeHandleMessage(LPARAM lparam)
{
	return false;
}

bool MCPlayer::mode_avi_closewindowonplaystop()
{
	return true;
}

#endif

////////////////////////////////////////////////////////////////////////////////
//
//  Implementation of Mac OS X-specific mode hooks for DEVELOPMENT mode.
//

#ifdef _MACOSX

bool MCModePreWaitNextEvent(Boolean anyevent)
{
	return false;
}

#endif

////////////////////////////////////////////////////////////////////////////////
//
//  Implementation of Linux-specific mode hooks for DEVELOPMENT mode.
//

#ifdef _LINUX

void MCModePreSelectHook(int& maxfd, fd_set& rfds, fd_set& wfds, fd_set& efds)
{
}

void MCModePostSelectHook(fd_set& rfds, fd_set& wfds, fd_set& efds)
{
}

#endif

////////////////////////////////////////////////////////////////////////////////
//
//  Implementation of the per-platform section location functions
//

#if defined(_WINDOWS)
static void *MCExecutableFindSection(const char *p_name)
{
	// The 'module handle' is nothing more than the base address of the PE image
	void *t_base;
	t_base = GetModuleHandle(NULL);

	// PE images start with a DOS_HEADER
	IMAGE_DOS_HEADER *t_dos_header;
	t_dos_header = (IMAGE_DOS_HEADER *)t_base;

	// The main (NT) header is located based on an offset in the DOS header
	IMAGE_NT_HEADERS *t_nt_headers;
	t_nt_headers = (IMAGE_NT_HEADERS *)((char *)t_base + t_dos_header -> e_lfanew);

	// The list of sections is after the 'OPTIONAL_HEADER', this macro computes
	// the address for us.
	IMAGE_SECTION_HEADER *t_sections;
	t_sections = IMAGE_FIRST_SECTION(t_nt_headers);

	// Now just loop through until we find the section we are looking for. Note
	// that the 'VirtualAddress' field is relative to ImageBase - hence the
	// adjustment.
	for(uint32_t i = 0; i < t_nt_headers -> FileHeader . NumberOfSections; i++)
		if (memcmp(t_sections[i] . Name, p_name, MCU_min((unsigned)IMAGE_SIZEOF_SHORT_NAME, strlen(p_name))) == 0)
			return (void *)(t_sections[i] . VirtualAddress + t_nt_headers -> OptionalHeader . ImageBase);

	// We didn't find the section - oh dear.
	return NULL;
}
#elif defined(_MACOSX)
#include <mach-o/dyld.h>

static void *MCExecutableFindSection(const char *p_name)
{
	const mach_header *t_header;
	t_header = _dyld_get_image_header(0);
	
	const load_command *t_command;
	t_command = (const load_command *)(t_header + 1);
	
	for(uint32_t i = 0; i < t_header -> ncmds; i++)
	{
		if (t_command -> cmd == LC_SEGMENT)
		{
			const segment_command *t_segment;
			t_segment = (const segment_command *)t_command;
			
			if (MCMemoryEqual(t_segment -> segname, p_name, MCMin(16, strlen(p_name) + 1)))
			{
				const section *t_section;
				t_section = (const section *)(t_segment + 1);
				return (void *)t_section -> addr;
			}
		}
		
		t_command = (const load_command *)((uint8_t *)t_command + t_command -> cmdsize);
	}
	
	return NULL;
}
#elif defined(_LINUX)
#include <elf.h>

static void *MCExecutableFindSection(const char *p_name)
{
	bool t_success;
	t_success = true;

	// It is not clear whether the section table on Linux is mapped into memory,
	// however this isn't really a problem, we just load it direct from the file.
	FILE *t_exe;
	t_exe = NULL;
	if (t_success)
	{
		t_exe = fopen(MCStringGetCString(MCcmd), "rb");
		if (t_exe == NULL)
			t_success = false;
	}

	// Load the header
	Elf32_Ehdr t_header;
	if (t_success)
		if (fread(&t_header, sizeof(Elf32_Ehdr), 1, t_exe) != 1)
			t_success = false;

	// Allocate memory for the section table
	Elf32_Shdr *t_sections;
	t_sections = nil;
	if (t_success)
		t_success = MCMemoryAllocate(sizeof(Elf32_Shdr) * t_header . e_shnum, t_sections);

	// Now read in the sections
	for(uint32_t i = 0; i < t_header . e_shnum && t_success; i++)
	{
		if (fseek(t_exe, t_header . e_shoff + i * t_header . e_shentsize, SEEK_SET) != 0 ||
			fread(&t_sections[i], sizeof(Elf32_Shdr), 1, t_exe) != 1)
			t_success = false;
	}

	// Next allocate memory for the string table, and read it in
	char *t_strings;
	t_strings = nil;
	if (t_success)
		t_success =
			MCMemoryAllocate(t_sections[t_header . e_shstrndx] . sh_size, t_strings) &&
			fseek(t_exe, t_sections[t_header . e_shstrndx] . sh_offset, SEEK_SET) == 0 &&
			fread(t_strings, t_sections[t_header . e_shstrndx] . sh_size, 1, t_exe) == 1;

	// Now we can search for our section
	void *t_address;
	t_address = NULL;
	for(uint32_t i = 0; i < t_header . e_shnum && t_success; i++)
		if (strcmp(p_name, t_strings + t_sections[i] . sh_name) == 0)
		{
			t_address = (void *)t_sections[i] . sh_addr;
			break;
		}

	// Free up all the resources we allocated
	MCMemoryDeallocate(t_strings);
	MCMemoryDeallocate(t_sections);
	if (t_exe != NULL)
		fclose(t_exe);

	return t_address;
}
#endif
<|MERGE_RESOLUTION|>--- conflicted
+++ resolved
@@ -1693,15 +1693,11 @@
 {
 }
 
-void MCRemoteColorDialog(MCExecPoint& ep, MCStringRef p_title, uint32_t p_red, uint32_t p_green, uint32_t p_blue)
-{
-}
-
-<<<<<<< HEAD
+void MCRemoteColorDialog(MCStringRef p_title, uint32_t p_red, uint32_t p_green, uint32_t p_blue, bool& r_chosen, MCColor& r_chosen_color)
+{
+}
+
 void MCRemoteFolderDialog(MCStringRef p_title, MCStringRef p_prompt, MCStringRef p_initial, MCStringRef &r_value)
-=======
-void MCRemoteFolderDialog(MCExecPoint& ep, MCStringRef p_title, MCStringRef p_prompt, MCStringRef p_initial)
->>>>>>> 130a4423
 {
 }
 
