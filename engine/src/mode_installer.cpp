/* Copyright (C) 2003-2015 LiveCode Ltd.

This file is part of LiveCode.

LiveCode is free software; you can redistribute it and/or modify it under
the terms of the GNU General Public License v3 as published by the Free
Software Foundation.

LiveCode is distributed in the hope that it will be useful, but WITHOUT ANY
WARRANTY; without even the implied warranty of MERCHANTABILITY or
FITNESS FOR A PARTICULAR PURPOSE.  See the GNU General Public License
for more details.

You should have received a copy of the GNU General Public License
along with LiveCode.  If not see <http://www.gnu.org/licenses/>.  */

#include "prefix.h"

#include "globdefs.h"
#include "filedefs.h"
#include "objdefs.h"
#include "parsedef.h"
#include "mcio.h"


#include "scriptpt.h"
#include "dispatch.h"
#include "stack.h"
#include "tooltip.h"
#include "card.h"
#include "field.h"
#include "button.h"
#include "image.h"
#include "aclip.h"
#include "vclip.h"
#include "stacklst.h"
#include "mcerror.h"
#include "hc.h"
#include "util.h"
#include "param.h"
#include "debug.h"
#include "statemnt.h"
#include "funcs.h"
#include "magnify.h"
#include "sellst.h"
#include "undolst.h"
#include "styledtext.h"
#include "property.h"
#include "internal.h"
#include "globals.h"
#include "license.h"
#include "mode.h"
#include "revbuild.h"
#include "deploy.h"
#include "capsule.h"
#include "player.h"
#include "minizip.h"
#include "bsdiff.h"
#include "osspec.h"

#if defined(_WINDOWS_DESKTOP)
#include "w32prefix.h"
#elif defined(_MAC_DESKTOP)
#include "osxprefix.h"
#include <sys/stat.h>
#include <unistd.h>
#include <sys/mman.h>
#include <syslog.h>
#endif

////////////////////////////////////////////////////////////////////////////////
//
//  Globals specific to INSTALLER mode
//

// The MCCapsule info structure records a block of data that has been inserted
// into the executable by the deploy command. The blocks of data are inserted
// as distinct 'sections', and thus preserve the integrity of the executable.

// Something that is not entirely obvious, but follows directly from the static
// nature of executables is that (at least on Windows) the compiler assumes it
// can fix the address of sections at the point of compilation. This means that
// we cannot use the variable addresses directly, and must seach for the
// section's address dynamically at runtime.

struct MCCapsuleInfo
{
	uint32_t size;
	uint32_t data[3];
};

// Define the needed sections on a platform-by-platform basis.
#if defined(_WINDOWS)

#define PAYLOAD_SECTION_NAME ".payload"
#define PROJECT_SECTION_NAME ".project"

#pragma section(".payload", read, discard)
__declspec(allocate(".payload")) volatile MCCapsuleInfo MCpayload = {};
#pragma section(".project", read, discard)
__declspec(allocate(".project")) volatile MCCapsuleInfo MCcapsule = {};

#elif defined(_LINUX)

#define PAYLOAD_SECTION_NAME ".payload"
#define PROJECT_SECTION_NAME ".project"

__attribute__((section(".payload"))) volatile MCCapsuleInfo MCpayload = {};
__attribute__((section(".project"))) volatile MCCapsuleInfo MCcapsule = {};

#elif defined(_MACOSX)

#define PAYLOAD_SECTION_NAME "__PAYLOAD"
#define PROJECT_SECTION_NAME "__PROJECT"

__attribute__((section("__PROJECT,__project"),__used__)) volatile MCCapsuleInfo MCcapsule = {};

#endif

// The default license parameters to use for the installer engine.
MCLicenseParameters MClicenseparameters =
{
	NULL, NULL, NULL, kMCLicenseClassNone, 0,
	10, 10, 50, 10,
	0,
	NULL,
};

// This method is implemented per-platform and locates a named section in the 
// current exe.
static void *MCExecutableFindSection(const char *p_name);

// We don't include error string in this mode
const char *MCparsingerrors = "";
const char *MCexecutionerrors = "";

////////////////////////////////////////////////////////////////////////////////
//
//  Property tables specific to INSTALLER mode
//

MCObjectPropertyTable MCObject::kModePropertyTable =
{
	nil,
	0,
	nil,
};

MCObjectPropertyTable MCStack::kModePropertyTable =
{
	nil,
	0,
	nil,
};

MCPropertyTable MCProperty::kModePropertyTable =
{
	0,
	nil,
};

////////////////////////////////////////////////////////////////////////////////
//
//  Implementation of internal payload commands
//

static MCMiniZipRef s_payload_minizip = nil;

#ifdef _MACOSX
static void *s_payload_loaded_data = nil;
static void *s_payload_mapped_data = nil;
static uint32_t s_payload_mapped_size = 0;
#endif

#ifdef _WINDOWS
// MM-2011-03-23: If the payload is specified via file, we need to preserve (and clean up) 
// a handle to the file, a mapping object and a pointer to where we map the file contents.
HANDLE s_payload_file_handle = nil;
HANDLE s_payload_file_map = nil;
static void *s_payload_mapped_data = nil;
#endif

#ifdef _DEBUG
static void *s_payload_data = nil;
#endif

class MCInternalPayloadOpen: public MCStatement
{
public:
	MCInternalPayloadOpen(void)
	{
		m_filename = nil;
	}

	~MCInternalPayloadOpen(void)
	{
		delete m_filename;
	}

	Parse_stat parse(MCScriptPoint& sp)
	{
		initpoint(sp);
		sp . parseexp(False, True, &m_filename);
		return PS_NORMAL;
	}

	void exec_ctxt(MCExecContext& ctxt)
	{
		// Do nothing if its already open
		if (s_payload_minizip != nil)
			return;
		
		// MM-2011-03-23: Added optional paramater, allowing the payload to be specified by file path.
        MCAutoStringRef t_string;
		const char *t_filename;
		t_filename = nil;
		if (m_filename != nil)
		{
            if (!ctxt . EvalExprAsStringRef(m_filename, EE_UNDEFINED, &t_string))
                return;

            char *temp;
            /* UNCHECKED */ MCStringConvertToCString(*t_string, temp);
			t_filename = temp;
		}

		const void *t_payload_data;
		t_payload_data = nil;
		uint32_t t_payload_size;

		// MM-2011-03-23: If a file is specified, fetch the payload from the file.
		if(t_filename != nil)
		{
			mmap_payload_from_file(t_filename, t_payload_data, t_payload_size);
			if (t_payload_data == nil)
			{
				ctxt . SetTheResultToCString("could not load paylod from file");
				return;
			}
		}

		// MM-2011-03-23: If no payload file specified, then extract payload as before, from installer.
		if (t_payload_data == nil)
		{
#ifdef _MACOSX		
            // Force a reference to the project section to prevent extra-clever
            // optimising linkers from discarding the section.
            (void)MCcapsule.size;
            
            // On Mac OS X, the payload is in a separate file.
			// MM-2011-03-23: Refactored code to use method call.
			MCAutoStringRef t_payload_file;
            uindex_t t_last_slash;
            if (!MCStringLastIndexOfChar(MCcmd, '/', UINDEX_MAX, kMCCompareExact, t_last_slash))
                t_last_slash = UINDEX_MAX;
            MCRange t_range = MCRangeMake(0, t_last_slash);
            /* FRAGILE */ if (MCStringFormat(&t_payload_file, "%*@/payload", &t_range, MCcmd))
			{
                MCAutoStringRefAsUTF8String t_utf8_payload_file;
                /* UNCHECKED */ t_utf8_payload_file . Lock(*t_payload_file);
                mmap_payload_from_file(*t_utf8_payload_file, t_payload_data, t_payload_size);
				if(t_payload_data == nil)
				{
					ctxt . SetTheResultToCString("could not find payload");
					return;
				}			
			}			
#else
            // Force references to the payload and project sections to prevent
            // extra-clever optimising linkers from discarding the sections.
            (void)MCpayload.size;
            (void)MCcapsule.size;
            
			// Search for the payload section - first see if there is a payload
			// section of suitable size; then if in debug mode, try to load a stack
			// via env var.
			MCCapsuleInfo *t_info;
			t_info = (MCCapsuleInfo *)MCExecutableFindSection(PAYLOAD_SECTION_NAME);
			if (t_info != nil && t_info -> size > sizeof(MCCapsuleInfo))
			{
				t_payload_data = t_info -> data;
				t_payload_size = t_info -> size;
			}
			else
			{
#ifdef _DEBUG
				MCAutoStringRef t_payload_file;
				MCAutoDataRef t_payload_dataref;
				/* UNCHECKED */ MCStringCreateWithCString(getenv("TEST_PAYLOAD"), &t_payload_file);
				/* UNCHECKED */ MCS_loadbinaryfile(*t_payload_file, &t_payload_dataref);
				if (MCDataGetLength(*t_payload_dataref) == 0)
				{
					MCresult -> sets("could not load payload");
					return;
				}

				if (!MCMemoryAllocate(MCDataGetLength(*t_payload_dataref), s_payload_data))
				{
					MCresult -> sets("out of memory while loading payload");
					return;
				}

				MCMemoryCopy(s_payload_data, (void*)MCDataGetBytePtr(*t_payload_dataref), MCDataGetLength(*t_payload_dataref));

				t_payload_data = s_payload_data;
				t_payload_size = MCDataGetLength(*t_payload_dataref);
#else
				MCresult -> sets("could not find payload");
				return;
#endif
			}
#endif

		}

		// Open the payload as a minizip
		if (!MCMiniZipOpen(t_payload_data, t_payload_size, s_payload_minizip))
		{
			ctxt . SetTheResultToCString("could not open payload");
			return;
		}

		// Empty result means success
        ctxt . SetTheResultToEmpty();

		return;
	}

private:
	MCExpression *m_filename;

	// MM-2011-03-23: Takes a file path and memory maps its contents to r_payload_data, also returning the file size.
	static bool mmap_payload_from_file(const char *p_file_name, const void *&r_payload_data, uint32_t &r_payload_size)
	{
        bool t_success;
#if defined(_MACOSX)
		// The OS X code is just refactored from the method funciton.
		s_payload_mapped_data = nil;
		s_payload_mapped_size = 0;

		int32_t t_fd;
		t_fd = open(p_file_name, O_RDONLY, 0);
		if (t_fd >= 0)
		{
			struct stat t_info;
			if (fstat(t_fd, &t_info) == 0)
			{
				s_payload_mapped_data = mmap(nil, t_info . st_size, PROT_READ, MAP_FILE | MAP_PRIVATE, t_fd, 0);
				s_payload_mapped_size = t_info . st_size;
				
				if (s_payload_mapped_data == nil)
				{
					s_payload_loaded_data = malloc(t_info . st_size);
					if (s_payload_loaded_data != nil)
					{
						if (read(t_fd, s_payload_loaded_data, t_info . st_size) != t_info . st_size)
						{
							free(s_payload_loaded_data);
							s_payload_loaded_data = nil;
						}
					}
				}
							
			}
			close(t_fd);
		}

		if (s_payload_mapped_data == nil && s_payload_loaded_data == nil)
            t_success = false;
        else
        {
            r_payload_data = s_payload_mapped_data != nil ? s_payload_mapped_data : s_payload_loaded_data;
            r_payload_size = s_payload_mapped_size;
            t_success = true;
        }
#elif defined(_WINDOWS)
		s_payload_file_handle = nil;
		s_payload_file_map = nil;
		s_payload_mapped_data = nil;

        // Fetch a handle to the file and map the contents to memory.
		t_success = true;
		if (t_success)
		{
			s_payload_file_handle = CreateFileA(p_file_name, GENERIC_READ, FILE_SHARE_READ, nil, OPEN_EXISTING, FILE_ATTRIBUTE_READONLY, nil);
			if (s_payload_file_handle == INVALID_HANDLE_VALUE)
				t_success = false;
		}
		if (t_success)
		{
			s_payload_file_map = CreateFileMappingA(s_payload_file_handle, nil, PAGE_READONLY, 0, 0, nil);
			if (s_payload_file_map == nil)
				t_success = false;
		}
		if (t_success)
		{
			s_payload_mapped_data = MapViewOfFile(s_payload_file_map, FILE_MAP_READ, 0, 0, 0);
			if (s_payload_mapped_data == nil)
				t_success = false;
		}
		
		if (t_success)
		{
			r_payload_data = s_payload_mapped_data;
			r_payload_size = GetFileSize(s_payload_file_handle, nil);
		}
		else
		{
			if (s_payload_mapped_data != nil)
				UnmapViewOfFile(s_payload_mapped_data);
			if (s_payload_file_map != nil)
				CloseHandle(s_payload_file_map);
			if (s_payload_file_handle != INVALID_HANDLE_VALUE)
				CloseHandle(s_payload_file_handle);
        }
#else
        t_success = false;
#endif

        return t_success;
	}
};

class MCInternalPayloadClose: public MCStatement
{
public:
	MCInternalPayloadClose(void) {}
	~MCInternalPayloadClose(void) {}

	void exec_ctxt(MCExecContext& ctxt)
	{
		// Don't do anything if the payload isn't open
		if (s_payload_minizip == nil)
			return;

		// Close the payload
		MCMiniZipClose(s_payload_minizip);
		s_payload_minizip = nil;

#ifdef _MACOSX
		if (s_payload_mapped_data != nil)
			munmap(s_payload_mapped_data, s_payload_mapped_size);
		if (s_payload_loaded_data != nil)
			free(s_payload_loaded_data);
#else
		
#ifdef _WINDOWS
		// MM-2011-03-23: Clean up any handles we have opened (if payload has been specified by file).
		if (s_payload_mapped_data != nil)
			UnmapViewOfFile(s_payload_mapped_data);
		if (s_payload_file_map != nil)
			CloseHandle(s_payload_file_map);
		if (s_payload_file_handle != INVALID_HANDLE_VALUE)
			CloseHandle(s_payload_file_handle);
#endif

#ifdef _DEBUG
		MCMemoryDeallocate(s_payload_data);
#endif
		
#endif

		return;
	}
};

class MCInternalPayloadList: public MCStatement
{
public:
	MCInternalPayloadList(void)
	{
	}
	
	~MCInternalPayloadList(void)
	{
	}

	Parse_stat parse(MCScriptPoint& sp)
	{
		initpoint(sp);

		return PS_NORMAL;
	}

	void exec_ctxt(MCExecContext& ctxt)
	{
		// Don't do anything if the payload isn't open
		if (s_payload_minizip == nil)
		{
			ctxt . SetTheResultToCString("payload not open");
			return;
		}

        MCListRef t_list;
        /* UNCHECKED */ MCListCreateMutable(EC_RETURN, t_list);
		MCMiniZipListItems(s_payload_minizip, list_items, t_list);
        MCAutoStringRef t_string;
        /* UNCHECKED */ MCListCopyAsStringAndRelease(t_list, &t_string);
        ctxt . SetItToValue(*t_string);

		return;
	}

private:
	static bool list_items(void *r_list, MCStringRef p_item)
	{
        return MCListAppend((MCListRef&)r_list, p_item);
	}
};

class MCInternalPayloadDescribe: public MCStatement
{
public:
	MCInternalPayloadDescribe(void)
	{
		m_item_expr = nil;
	}

	~MCInternalPayloadDescribe(void)
	{
		delete m_item_expr;
	}

	Parse_stat parse(MCScriptPoint& sp)
	{
		initpoint(sp);

		if (sp . parseexp(False, True, &m_item_expr) != PS_NORMAL)
		{
			MCperror -> add(PE_PUT_BADEXP, sp);
			return PS_ERROR;
		}

		return PS_NORMAL;
	}

	void exec_ctxt(MCExecContext& ctxt)
	{
        MCAutoStringRef t_name;

        if (!ctxt . EvalExprAsStringRef(m_item_expr, EE_PUT_BADEXP, &t_name))
        {
            return;
        }
        
		if (s_payload_minizip != nil)
		{
			MCMiniZipItemInfo t_info;
			if (MCMiniZipDescribeItem(s_payload_minizip, *t_name, t_info))
			{
                MCAutoStringRef t_string;
				MCStringFormat(&t_string, ",%u,%u,,%u,", t_info . checksum, t_info . uncompressed_size, t_info . compressed_size);
                ctxt . SetItToValue(*t_string);
			}
			else
            {
                ctxt . SetTheResultToCString("describe failed");
            }
		}
		else
        {
            ctxt . SetTheResultToCString("payload not open");
        }

		return;
	}

private:
	MCExpression *m_item_expr;
};

class MCInternalPayloadExtract: public MCStatement
{
public:
	MCInternalPayloadExtract(void)
	{
		m_item_expr = nil;
		m_file_expr = nil;
	}

	~MCInternalPayloadExtract(void)
	{
		delete m_item_expr;
		delete m_file_expr;
	}

	Parse_stat parse(MCScriptPoint& sp)
	{
		initpoint(sp);

		if (sp . parseexp(False, True, &m_item_expr) != PS_NORMAL)
		{
			MCperror -> add(PE_PUT_BADEXP, sp);
			return PS_ERROR;
		}

		if (sp . skip_token(SP_FACTOR, TT_TO, PT_TO) == PS_NORMAL &&
			sp . parseexp(False, True, &m_file_expr) != PS_NORMAL)
		{
			MCperror -> add(PE_PUT_BADEXP, sp);
			return PS_ERROR;
		}

		return PS_NORMAL;
	}

	void exec_ctxt(MCExecContext& ctxt)
	{
		MCAutoStringRef t_item;
        if (!ctxt . EvalExprAsStringRef(m_item_expr, EE_PUT_BADEXP, &t_item))
            return;
				
		MCAutoStringRef t_file;
        if (!ctxt . EvalOptionalExprAsStringRef(m_file_expr, kMCEmptyString, EE_PUT_BADEXP, &t_file))
            return;
		

		if (s_payload_minizip != nil)
		{
			ExtractContext t_context;
			t_context . target = MCtargetptr . object -> GetHandle();
			t_context . name = *t_item;
            t_context . var = ctxt . GetIt() -> evalvar(ctxt);
			t_context . stream = nil;

			if (!MCStringIsEmpty(*t_file))
				t_context . stream = MCS_open(*t_file, kMCOpenFileModeWrite, False, False, 0);

			t_context . var -> clear();
			if (MCStringIsEmpty(*t_file) || t_context . stream != nil)
			{
				if (MCMiniZipExtractItem(s_payload_minizip, t_context . name, extract_item, &t_context))
					ctxt . SetTheResultToEmpty();
				else
					ctxt . SetTheResultToCString("extract failed");
			}
			else
				ctxt . SetTheResultToCString("could not open file");
			
			if (t_context . stream != nil)
				MCS_close(t_context . stream);
		}
		else
			ctxt . SetTheResultToCString("payload not open");
	}

private:
	struct ExtractContext
	{
		MCObjectHandle target;
		MCStringRef name;
		IO_handle stream;
		MCVariable *var;
	};

	static bool extract_item(void *p_context, const void *p_data, uint32_t p_data_length, uint32_t p_data_offset, uint32_t p_data_total)
	{
		ExtractContext *context;
		context = (ExtractContext *)p_context;

		if (context -> stream != nil)
		{
			if (MCS_write(p_data, p_data_length, 1, context -> stream) != IO_NORMAL)
				return false;
		}
		else
		{
			MCExecContext ctxt;
			MCAutoStringRef t_data;
			/* UNCHECKED */ MCStringCreateWithBytes((const byte_t *)p_data, p_data_length, kMCStringEncodingNative, false, &t_data);
			MCStringRef t_value;
            MCAutoValueRef t_valueref;
            context -> var -> copyasvalueref(&t_valueref);
			/* UNCHECKED */ ctxt . ConvertToString(*t_valueref, t_value);
			/* UNCHECHED */ MCStringMutableCopyAndRelease(t_value, t_value);
			if (!MCStringAppend(t_value, *t_data))
				return false;
            context -> var ->setvalueref(t_value);
			MCValueRelease(t_value);
		}
        
		if (context->target.IsValid())
		{
			MCParameter p1, p2, p3;
			p1 . setnext(&p2);
			p2 . setnext(&p3);
			p1 . setvalueref_argument(context -> name);
			p2 . setn_argument(p_data_offset + p_data_length);
			p3 . setn_argument(p_data_total);

			MCAutoNameRef t_message_name;
			/* UNCHECKED */ t_message_name . CreateWithCString("payloadProgress");
			context->target->message(t_message_name, &p1);
		}

		return true;
	}

	MCExpression *m_item_expr;
	MCExpression *m_file_expr;
};

class MCInternalPayloadPatch: public MCStatement
{
public:
	MCInternalPayloadPatch(void)
	{
		m_patch_item_expr = nil;
		m_base_item_expr = nil;
		m_output_file_expr = nil;
	}

	~MCInternalPayloadPatch(void)
	{
		delete m_patch_item_expr;
		delete m_base_item_expr;
		delete m_output_file_expr;
	}

	Parse_stat parse(MCScriptPoint& sp)
	{
		initpoint(sp);

		if (sp . parseexp(False, True, &m_patch_item_expr) != PS_NORMAL)
			return PS_ERROR;
		if (sp . skip_token(SP_FACTOR, TT_TO, PT_TO) != PS_NORMAL)
			return PS_ERROR;
		if (sp . parseexp(False, True, &m_base_item_expr) != PS_NORMAL)
			return PS_ERROR;
		if (sp . skip_token(SP_FACTOR, TT_PREP, PT_INTO) != PS_NORMAL)
			return PS_ERROR;
		if (sp . parseexp(False, True, &m_output_file_expr) != PS_NORMAL)
			return PS_ERROR;

		return PS_NORMAL;
	}

	void exec_ctxt(MCExecContext& ctxt)
	{
		bool t_success;
		t_success = true;

		MCAutoStringRef t_patch_item;
        if (t_success && ctxt . EvalExprAsStringRef(m_patch_item_expr, EE_INTERNAL_PATCH_BADITEM, &t_patch_item))
			t_success = true;
		else
			t_success = false;

		MCAutoStringRef t_base_item;

		if (t_success && ctxt . EvalExprAsStringRef(m_base_item_expr, EE_INTERNAL_BASE_BADITEM, &t_base_item))
			t_success = true;
		else
			t_success = false;

		MCAutoStringRef t_output_filename;
		if (t_success && ctxt . EvalExprAsStringRef(m_output_file_expr, EE_OUTPUT_BADFILENAME, &t_output_filename))
			t_success = true;
		else
			t_success = false;

		if (s_payload_minizip != nil)
		{
			void *t_patch_data;
			uint32_t t_patch_data_size;
			t_patch_data = nil;
			if (t_success)
				t_success = MCMiniZipExtractItemToMemory(s_payload_minizip, *t_patch_item, t_patch_data, t_patch_data_size);

			void *t_base_data;
			uint32_t t_base_data_size;
			t_base_data = nil;
			if (t_success)
				t_success = MCMiniZipExtractItemToMemory(s_payload_minizip, *t_base_item, t_base_data, t_base_data_size);

			IO_handle t_output_handle;
			t_output_handle = nil;
			if (t_success)
			{
				t_output_handle = MCS_open(*t_output_filename, kMCOpenFileModeWrite, False, False, 0);
				if (t_output_handle == nil)
					t_success = false;
			}

			if (t_success)
			{
				InputStream t_patch_stream, t_base_stream;
				OutputStream t_output_stream;
				t_patch_stream . data = t_patch_data;
				t_patch_stream . data_size = t_patch_data_size;
				t_patch_stream . data_ptr = 0;
				t_base_stream . data = t_base_data;
				t_base_stream . data_size = t_base_data_size;
				t_base_stream . data_ptr = 0;
				t_output_stream . handle = t_output_handle;
				t_success = MCBsDiffApply(&t_patch_stream, &t_base_stream, &t_output_stream);
			}

			if (!t_success)
				ctxt . SetTheResultToCString("patch failed");

			if (t_output_handle != nil)
				MCS_close(t_output_handle);

			MCMemoryDeallocate(t_base_data);
			MCMemoryDeallocate(t_patch_data);
		}
		else
			ctxt . SetTheResultToCString("payload not open");

		return;
	}

private:
	struct InputStream: public MCBsDiffInputStream
	{
		void *data;
		uint32_t data_size;
		uint32_t data_ptr;

		bool Measure(uint32_t& r_size)
		{
			r_size = data_size;
			return true;
		}

		bool ReadInt32(int32_t& r_value)
		{
			if (data_size - data_ptr < 4)
				return false;

			MCMemoryCopy(&r_value, (char *)data + data_ptr, 4);
			r_value = (int32_t)MCSwapInt32NetworkToHost(r_value);

			data_ptr += 4;

			return true;
		}

		bool ReadBytes(void *p_buffer, uint32_t p_count)
		{
			if (data_size - data_ptr < p_count)
				return false;

			MCMemoryCopy(p_buffer, (char *)data + data_ptr, p_count);
			data_ptr += p_count;

			return true;
		}
	};

	struct OutputStream: public MCBsDiffOutputStream
	{
		IO_handle handle;

		bool Rewind(void)
		{
			return MCS_seek_set(handle, 0) == IO_NORMAL;
		}

		bool WriteBytes(const void *buffer, uint32_t count)
		{
			return IO_write(buffer, 1, count, handle) == IO_NORMAL;
		}

		bool WriteInt32(int32_t value)
		{
			return IO_write_int4(value, handle) == IO_NORMAL;
		}
	};

	MCExpression *m_patch_item_expr;
	MCExpression *m_base_item_expr;
	MCExpression *m_output_file_expr;
};

////////////////////////////////////////////////////////////////////////////////

typedef bool (*MCSystemListProcessesCallback)(void *context, uint32_t id, MCStringRef path, MCStringRef description);
typedef bool (*MCSystemListProcessModulesCallback)(void *context, MCStringRef path);

bool MCSystemListProcesses(MCSystemListProcessesCallback p_callback, void* p_context);
bool MCSystemListProcessModules(uint32_t p_process_id, MCSystemListProcessModulesCallback p_callback, void *p_context);

class MCInternalListTasksWithModule: public MCStatement
{
public:
	MCInternalListTasksWithModule(void)
	{
		m_module = nil;
	}

	~MCInternalListTasksWithModule(void)
	{
		delete m_module;
	}

	Parse_stat parse(MCScriptPoint& sp)
	{
		initpoint(sp);

		if (sp . parseexp(False, True, &m_module) != PS_NORMAL)
			return PS_ERROR;

		return PS_NORMAL;
	}
    
    
    void exec_ctxt(MCExecContext& ctxt)
	{
        MCAutoStringRef t_module_str;
        if (!ctxt . EvalExprAsStringRef(m_module, EE_INTERNAL_TASKS_BADMODULE, &t_module_str))
            return;
        
		State t_state;
		t_state . module = *t_module_str;
		/* UNCHECKED */ MCListCreateMutable('\n', t_state.list);
    
		MCSystemListProcesses(ListProcessCallback, &t_state);
        
		ctxt . SetTheResultToValue(t_state.list);
	}
    
private:
	MCExpression *m_module;

	struct State
	{
		MCStringRef module;
		MCListRef list;
		bool found;
	};

	static bool ListProcessModulesCallback(void *p_state, MCStringRef p_module)
	{
		State *state;
		state = (State *)p_state;
        state -> found = MCStringIsEqualTo(state -> module, p_module, kMCStringOptionCompareCaseless);
		return !state -> found;
	}

	static bool ListProcessCallback(void *p_state, uint32_t p_id, MCStringRef p_path, MCStringRef p_desc)
	{
		State *state;
		state = (State *)p_state;
		state -> found = false;
		MCSystemListProcessModules(p_id, ListProcessModulesCallback, state);
		if (state -> found)
		{
            MCListAppendFormat(state ->list, "%@,%@", p_path, p_desc);
        }

		return true;
	}
};

////////////////////////////////////////////////////////////////////////////////

bool MCSystemCanDeleteKey(MCStringRef key);
bool MCSystemCanDeleteFile(MCStringRef file);

class MCInternalCanDeleteKey: public MCStatement
{
public:
	MCInternalCanDeleteKey(void)
	{
		m_key = nil;
	}

	~MCInternalCanDeleteKey(void)
	{
		delete m_key;
	}

	Parse_stat parse(MCScriptPoint& sp)
	{
		initpoint(sp);

		if (sp . parseexp(False, True, &m_key) != PS_NORMAL)
			return PS_ERROR;

		return PS_NORMAL;
	}

	void exec_ctxt(MCExecContext& ctxt)
	{
        MCAutoStringRef t_string;
        if (!ctxt . EvalExprAsStringRef(m_key, EE_INTERNAL_DELETE_BADKEY, &t_string))
            return;
        
        MCresult -> setvalueref(MCSystemCanDeleteKey(*t_string) == true ? kMCTrue : kMCFalse);

		return;
	}

private:
	MCExpression *m_key;
};

class MCInternalCanDeleteFile: public MCStatement
{
public:
	MCInternalCanDeleteFile(void)
	{
		m_file = nil;
	}

	~MCInternalCanDeleteFile(void)
	{
		delete m_file;
	}

	Parse_stat parse(MCScriptPoint& sp)
	{
		initpoint(sp);

		if (sp . parseexp(False, True, &m_file) != PS_NORMAL)
			return PS_ERROR;

		return PS_NORMAL;
	}

    
    void exec_ctxt(MCExecContext& ctxt)
	{
        MCAutoStringRef t_string;
        if (!ctxt . EvalExprAsStringRef(m_file, EE_INTERNAL_DELETE_BADFILENAME, &t_string))
            return;

        MCresult -> setvalueref(MCSystemCanDeleteFile(*t_string) == true ? kMCTrue : kMCFalse);
        
		return;
	}

private:
	MCExpression *m_file;
};

////////////////////////////////////////////////////////////////////////////////

// MM-2011-03-16: Added internal verb bounce.  On OS X this makes the doc icon bounce.  Not implemented on Windows or Linux.
void MCSystemRequestUserAttention(void);
void MCSystemCancelRequestUserAttention(void);

class MCInternalRequestUserAttention: public MCStatement
{
public:
	Parse_stat parse(MCScriptPoint& sp)
	{
		return PS_NORMAL;
	}
	
	void exec_ctxt(MCExecContext& ctxt)
	{
		MCSystemRequestUserAttention();
		return;
	}	
};

class MCInternalCancelRequestUserAttention: public MCStatement
{
public:	
	Parse_stat parse(MCScriptPoint& sp)
	{
		return PS_NORMAL;
	}
	
	void exec_ctxt(MCExecContext& ctxt)
	{
		MCSystemCancelRequestUserAttention();
		return;
	}	
};

// MM-2011-03-24: Added internal verb showBalloon. Takes two params, a title and a message.
// On Windows, this displays a balloon above the taskbar icon (if there is one). Not yet implemented on OS X and Linux.
void MCSystemBalloonNotification(MCStringRef , MCStringRef);

class MCInternalBalloonNotification: public MCStatement
{
public:
	MCInternalBalloonNotification(void)
	{
		m_title = nil;
		m_message = nil;
	}

	~MCInternalBalloonNotification(void)
	{
		delete m_title;
		delete m_message;
	}

	Parse_stat parse(MCScriptPoint& sp)
	{
		initpoint(sp);
		if (sp . parseexp(False, True, &m_title) != PS_NORMAL)
			return PS_ERROR;
		if (sp . parseexp(False, True, &m_message) != PS_NORMAL)
			return PS_ERROR;
		return PS_NORMAL;
	}
	
	void exec_ctxt(MCExecContext& ctxt)
	{
        MCAutoStringRef t_title;
        if (!ctxt . EvalOptionalExprAsNullableStringRef(m_title, EE_UNDEFINED, &t_title))
            return;
    
        MCAutoStringRef t_message;
        if (!ctxt . EvalOptionalExprAsNullableStringRef(m_message, EE_UNDEFINED, &t_message))
            return;
		
		MCSystemBalloonNotification(*t_title, *t_message);
		return ;
	}

private:
	MCExpression *m_title;
	MCExpression *m_message;
};

////////////////////////////////////////////////////////////////////////////////

// Small helper template
template<class T> inline MCStatement *class_factory(void) { return new T; }

// The internal verb table used by the '_internal' command
MCInternalVerbInfo MCinternalverbs[] =
{
	{ "payload", "open", class_factory<MCInternalPayloadOpen> },
	{ "payload", "close", class_factory<MCInternalPayloadClose> },
	{ "payload", "list", class_factory<MCInternalPayloadList> },
	{ "payload", "describe", class_factory<MCInternalPayloadDescribe> },
	{ "payload", "extract", class_factory<MCInternalPayloadExtract> },
	{ "payload", "patch", class_factory<MCInternalPayloadPatch> },
	{ "listTasksWithModule", nil, class_factory<MCInternalListTasksWithModule> },
	{ "canDeleteKey", nil, class_factory<MCInternalCanDeleteKey> },
	{ "canDeleteFile", nil, class_factory<MCInternalCanDeleteFile> },
	{ "bounce", nil, class_factory<MCInternalRequestUserAttention> },
	{ "bounceCancel", nil, class_factory<MCInternalCancelRequestUserAttention> },
	{ "showBalloon", nil, class_factory<MCInternalBalloonNotification> },
	{ nil, nil, nil }
};

////////////////////////////////////////////////////////////////////////////////
//
//  Implementation of MCDispatch::startup method for INSTALLER mode.
//

extern IO_stat readheader(IO_handle& stream, char *version);
extern void send_startup_message(bool p_do_relaunch = true);

// This structure contains the information we collect from reading in the
// project.
struct MCStandaloneCapsuleInfo
{
	uint32_t origin;
	MCStack *stack;
	bool done;
};

bool MCStandaloneCapsuleCallback(void *p_self, const uint8_t *p_digest, MCCapsuleSectionType p_type, uint32_t p_length, IO_handle p_stream)
{
	MCStandaloneCapsuleInfo *self;
	self = static_cast<MCStandaloneCapsuleInfo *>(p_self);

	// If we've already seen the epilogue, we are done.
	if (self -> done)
	{
		MCresult -> sets("unexpected data encountered");
		return false;
	}

	switch(p_type)
	{
	case kMCCapsuleSectionTypeEpilogue:
		self -> done = true;
		break;

	case kMCCapsuleSectionTypePrologue:
	{
		MCCapsulePrologueSection t_prologue;
		if (IO_read(&t_prologue, sizeof(t_prologue), p_stream) != IO_NORMAL)
		{
			MCresult -> sets("failed to read project prologue");
			return false;
		}
	}
	break;

	case kMCCapsuleSectionTypeStack:
		if (MCdispatcher -> readstartupstack(p_stream, self -> stack) != IO_NORMAL)
		{
			MCresult -> sets("failed to read project stack");
			return false;
		}
            
        // MW-2012-10-25: [[ Bug ]] Make sure we set these to the main stack so that
        //   the startup script and such work.
        MCstaticdefaultstackptr = MCdefaultstackptr = self -> stack;
	break;

	case kMCCapsuleSectionTypeDigest:
		uint8_t t_read_digest[16];
		if (IO_read(t_read_digest, 16, p_stream) != IO_NORMAL)
		{
			MCresult -> sets("failed to read project checksum");
			return false;
		}
		if (memcmp(t_read_digest, p_digest, 16) != 0)
		{
			MCresult -> sets("project checksum mismatch");
			return false;
		}
		break;
            
    case kMCCapsuleSectionTypeStartupScript:
    {
        char *t_script;
        t_script = new char[p_length];
        if (IO_read(t_script, p_length, p_stream) != IO_NORMAL)
        {
            MCresult -> sets("failed to read startup script");
            return false;
        }
            
        // Execute the startup script at this point since we have loaded
        // all stacks.
        MCAutoStringRef t_script_str;
        /* UNCHECKED */ MCStringCreateWithCString(t_script, &t_script_str);
        self -> stack -> domess(*t_script_str);

        delete[] t_script;
        }
        break;
			
    case kMCCapsuleSectionTypeAuxiliaryStack:
    {
        MCStack *t_aux_stack;
        if (MCdispatcher -> readfile(NULL, NULL, p_stream, t_aux_stack) != IO_NORMAL)
        {
            MCresult -> sets("failed to read auxillary stack");
            return false;
        }
    }
        break;
			
	case kMCCapsuleSectionTypeLicense:
	{
		// Just read the edition byte and ignore it in installer mode.
		char t_edition_byte;
		if (IO_read(&t_edition_byte, 1, p_stream) != IO_NORMAL)
		{
			MCresult -> sets("failed to read license");
			return false;
		}
	}
		break;
			
	default:
		MCresult -> sets("unrecognized section encountered");
		return false;
	}
	
	return true;
}

IO_stat MCDispatch::startup(void)
{
    char *t_mccmd;
    /* UNCHECKED */ MCStringConvertToCString(MCcmd, t_mccmd);
	startdir = MCS_getcurdir();
	enginedir = t_mccmd;
	char *eptr = strrchr(enginedir, PATH_SEPARATOR);
	if (eptr != NULL)
		*eptr = '\0';
	else
		*enginedir = '\0';
	char *openpath = t_mccmd; //point to MCcmd string

	// set up image cache before the first stack is opened
	MCCachedImageRep::init();
	
	// This little snippet of code allows an easy way to attach VS to a standalone
	// instance to debug startup.
#ifdef _DEBUG
#ifdef _WINDOWS
	if (getenv("TEST_BREAK") != nil)
	{
		while(!IsDebuggerPresent())
			Sleep(50);
		Sleep(250);
		DebugBreak();
	}
#endif
#endif

	// Lookup the name of the project section - if this can't be found there's
	// something up with the exe.
	MCCapsuleInfo *t_project_info;
	t_project_info = (MCCapsuleInfo *)MCExecutableFindSection(PROJECT_SECTION_NAME);
	if (t_project_info == nil || t_project_info -> size <= sizeof(MCCapsuleInfo))
	{
//#ifdef _DEBUG
#if 0
		MCStack *t_stack;
		IO_handle t_stream;
		t_stream = MCS_open(getenv("TEST_STACK"), IO_READ_MODE, False, False, 0);
		if (MCdispatcher -> readstartupstack(t_stream, t_stack) != IO_NORMAL)
		{
			MCresult -> sets("failed to read installer stack");
			return IO_ERROR;
		}
		MCS_close(t_stream);
		
		/* UNCHECKED */ MCStringCreateWithCString(openpath, MCcmd);
		MCdefaultstackptr = MCstaticdefaultstackptr = t_stack;
		
		t_stack -> extraopen(false);
		
		MCscreen->resetcursors();
		MCImage::init();
		send_startup_message();
		if (!MCquit)
			t_stack -> open();

		return IO_NORMAL;
#else
		MCresult -> sets("installer corrupted");
		return IO_ERROR;
#endif
	}
	
	// The info structure that will be filled in while parsing the capsule.
	MCStandaloneCapsuleInfo t_info;
	memset(&t_info, 0, sizeof(MCStandaloneCapsuleInfo));

	// Create a capsule and fill with the standalone data
	MCCapsuleRef t_capsule;
	t_capsule = nil;
	if (!MCCapsuleOpen(MCStandaloneCapsuleCallback, &t_info, t_capsule))
		return IO_ERROR;

	// Decide where to fill from, depending on whether the project data was
	// spilled or not.
	if (((t_project_info -> size) & (1U << 31)) == 0)
	{
		// Capsule is not spilled - just use the project section.
		if (!MCCapsuleFillNoCopy(t_capsule, (const void *)&t_project_info -> data, t_project_info -> size - 4, true))
		{
			MCCapsuleClose(t_capsule);
			return IO_ERROR;
		}
	}
    else
    {
        // Capsule is spilled fill from:
        //   0..2044 from project section
        //   spill file
        //   rest from project section
        MCAutoStringRef t_spill;
        /* UNCHECKED */ MCStringFormat(&t_spill, "%@.dat", MCcmd);
        if (!MCCapsuleFillFromFile(t_capsule, *t_spill, 0, true))
        {
            MCCapsuleClose(t_capsule);
            return IO_ERROR;
        }
    }

	// Process the capsule
	if (!MCCapsuleProcess(t_capsule))
	{
		MCCapsuleClose(t_capsule);
		return IO_ERROR;
	}

	///* UNCHECKED */ MCStringCreateWithCString(openpath, MCcmd);
	MCdefaultstackptr = MCstaticdefaultstackptr = t_info . stack;
	MCCapsuleClose(t_capsule);

	t_info . stack -> extraopen(false);

	MCscreen->resetcursors();
	MCtemplateimage->init();
	send_startup_message();
	if (!MCquit)
		t_info . stack -> open();

	return IO_NORMAL;
}

////////////////////////////////////////////////////////////////////////////////
//
//  Implementation of MCStack::mode* hooks for INSTALLER mode.
//

void MCStack::mode_load(void)
{
}

void MCStack::mode_getrealrect(MCRectangle& r_rect)
{
	MCscreen->getwindowgeometry(window, r_rect);
}

void MCStack::mode_takewindow(MCStack *other)
{
}

void MCStack::mode_takefocus(void)
{
	MCscreen->setinputfocus(window);
}

bool MCStack::mode_needstoopen(void)
{
	return true;
}

void MCStack::mode_setgeom(void)
{
}

void MCStack::mode_setcursor(void)
{
	MCscreen->setcursor(window, cursor);
}

bool MCStack::mode_openasdialog(void)
{
	return true;
}

void MCStack::mode_closeasdialog(void)
{
}

void MCStack::mode_openasmenu(MCStack *grab)
{
}

void MCStack::mode_closeasmenu(void)
{
}

void MCStack::mode_constrain(MCRectangle& rect)
{
}

#ifdef _WINDOWS
MCSysWindowHandle MCStack::getrealwindow(void)
{
	return window->handle.window;
}

MCSysWindowHandle MCStack::getqtwindow(void)
{
	return window->handle.window;
}

#endif


////////////////////////////////////////////////////////////////////////////////
//
//  Implementation of mode hooks for INSTALLER mode.
//

// In standalone mode, the standalone stack built into the engine cannot
// be saved.
IO_stat MCModeCheckSaveStack(MCStack *sptr, const MCStringRef filename)
{
	if (sptr == MCdispatcher -> getstacks())
	{
		MCresult->sets("can't save into installer");
		return IO_ERROR;
	}

	return IO_NORMAL;
}

// In standalone mode, the environment depends on various command-line/runtime
// globals.
MCNameRef MCModeGetEnvironment(void)
{
	return MCN_installer;
}

uint32_t MCModeGetEnvironmentType(void)
{
	return kMCModeEnvironmentTypeInstaller;
}

// SN-2015-01-16: [[ Bug 14295 ]] Installer-mode is standalone
void MCModeGetResourcesFolder(MCStringRef &r_resources_folder)
{
    MCS_getresourcesfolder(true, r_resources_folder);
}

// In standalone mode, we are never licensed.
bool MCModeGetLicensed(void)
{
	return false;
}

// In standalone mode, the executable is $0 if there is an embedded stack.
bool MCModeIsExecutableFirstArgument(void)
{
	return true;
}

// In installer mode, we have command line name / arguments
bool MCModeHasCommandLineArguments(void)
{
    return true;
}

// In installer mode, we have environment variables
bool
MCModeHasEnvironmentVariables()
{
	return true;
}

// In standalone mode, we only automatically open stacks if there isn't an
// embedded stack.
bool MCModeShouldLoadStacksOnStartup(void)
{
	return false;
}

// In standalone mode, we try to work out what went wrong...
void MCModeGetStartupErrorMessage(MCStringRef& r_caption, MCStringRef& r_text)
{
	r_caption = MCSTR("Initialization Error");
	if (MCValueGetTypeCode(MCresult -> getvalueref()) == kMCValueTypeCodeString)
		r_text = MCValueRetain((MCStringRef)MCresult -> getvalueref());
	else
		r_text = MCSTR("unknown reason");
}

// In standalone mode, we can only set an object's script if has non-zero id.
bool MCModeCanSetObjectScript(uint4 obj_id)
{
	return obj_id != 0;
}

// In standalone mode, we must check the old CANT_STANDALONE flag.
bool MCModeShouldCheckCantStandalone(void)
{
	return true;
}

// The standalone mode doesn't have a message box redirect feature
bool MCModeHandleMessageBoxChanged(MCExecContext& ctxt, MCStringRef)
{
	return false;
}

// The standalone mode causes a relaunch message.
bool MCModeHandleRelaunch(MCStringRef &r_id)
{
#ifdef _WINDOWS
	bool t_do_relaunch;
    t_do_relaunch = MCdefaultstackptr -> hashandler(HT_MESSAGE, MCM_relaunch) == True;
    /* UNCHECKED */ MCStringCopy(MCNameGetString(MCdefaultstackptr -> getname()), r_id);
    return t_do_relaunch;
#else
	return false;
#endif
}

// The standalone mode's startup stack depends on whether it has a stack embedded.
const char *MCModeGetStartupStack(void)
{
	return NULL;
}

bool MCModeCanLoadHome(void)
{
	return false;
}

MCStatement *MCModeNewCommand(int2 which)
{
	switch(which)
	{
	case S_INTERNAL:
		return new MCInternal;
	default:
		break;
	}

	return NULL;
}

MCExpression *MCModeNewFunction(int2 which)
{
	return NULL;
}

<<<<<<< HEAD
void MCModeObjectDeleted(MCObject *object)
{
}

=======
>>>>>>> 60cd26e1
MCObject *MCModeGetU3MessageTarget(void)
{
	return MCdefaultstackptr -> getcard();
}

bool MCModeShouldQueueOpeningStacks(void)
{
	return MCscreen == NULL;
}

bool MCModeShouldPreprocessOpeningStacks(void)
{
	return false;
}

Window MCModeGetParentWindow(void)
{
	Window t_window;
	t_window = MCdefaultstackptr -> getwindow();
	if (t_window == NULL && MCtopstackptr != NULL)
		t_window = MCtopstackptr -> getwindow();
	return t_window;
}

bool MCModeCanAccessDomain(MCStringRef p_name)
{
	return false;
}

void MCModeQueueEvents(void)
{
}

Exec_stat MCModeExecuteScriptInBrowser(MCStringRef p_script)
{
	MCeerror -> add(EE_ENVDO_NOTSUPPORTED, 0, 0);
	return ES_ERROR;
}

bool MCModeMakeLocalWindows(void)
{
	return true;
}

void MCModeActivateIme(MCStack *p_stack, bool p_activate)
{
	MCscreen -> activateIME(p_activate);
}

void MCModeConfigureIme(MCStack *p_stack, bool p_enabled, int32_t x, int32_t y)
{
	if (!p_enabled)
		MCscreen -> clearIME(p_stack -> getwindow());
    else
        MCscreen -> configureIME(x, y);
}

void MCModeShowToolTip(int32_t x, int32_t y, uint32_t text_size, uint32_t bg_color, MCStringRef text_font, MCStringRef message)
{
}

void MCModeHideToolTip(void)
{
}

void MCModeResetCursors(void)
{
	MCscreen -> resetcursors();
}

bool MCModeCollectEntropy(void)
{
	return false;
}

// We return false here as at present, in installers, the first stack does not
// sit in the message path of all stacks.
bool MCModeHasHomeStack(void)
{
	return false;
}

// IM-2014-08-08: [[ Bug 12372 ]] Pixel scaling is enabled for the installer
bool MCModeGetPixelScalingEnabled(void)
{
	return true;
}

void MCModeFinalize(void)
{
    
}

////////////////////////////////////////////////////////////////////////////////
//
//  Implementation of remote dialog methods
//

void MCRemoteFileDialog(MCStringRef p_title, MCStringRef p_prompt, MCStringRef *p_types, uint32_t p_type_count, MCStringRef p_initial_folder, MCStringRef p_initial_file, bool p_save, bool p_files, MCStringRef &r_value)
{
}

void MCRemoteColorDialog(MCStringRef p_title, uint32_t p_red, uint32_t p_green, uint32_t p_blue, bool& r_chosen, MCColor& r_chosen_color)
{
}

void MCRemoteFolderDialog(MCStringRef p_title, MCStringRef p_prompt, MCStringRef p_initial, MCStringRef &r_value)
{
}

void MCRemotePrintSetupDialog(MCDataRef p_config_data, MCDataRef &r_reply_data, uint32_t &r_result)
{
}

void MCRemotePageSetupDialog(MCDataRef p_config_data, MCDataRef &r_reply_data, uint32_t &r_result)
{
}

#ifdef _MACOSX
uint32_t MCModePopUpMenu(MCMacSysMenuHandle p_menu, int32_t p_x, int32_t p_y, uint32_t p_index, MCStack *p_stack)
{
	return 0;
}
#endif

////////////////////////////////////////////////////////////////////////////////
//
//  Implementation of Windows-specific mode hooks for INSTALLER mode.
//

#ifdef TARGET_PLATFORM_WINDOWS

typedef BOOL (WINAPI *AttachConsolePtr)(DWORD id);
void MCModePreMain(void)
{
	HMODULE t_kernel;
	t_kernel = LoadLibraryA("kernel32.dll");
	if (t_kernel != nil)
	{
		void *t_attach_console;
		t_attach_console = GetProcAddress(t_kernel, "AttachConsole");
		if (t_attach_console != nil)
		{
			((AttachConsolePtr)t_attach_console)(-1);
			return;
		}
	}
}

void MCModeSetupCrashReporting(void)
{
}

bool MCModeHandleMessage(LPARAM lparam)
{
	return false;
}

#endif

////////////////////////////////////////////////////////////////////////////////
//
//  Implementation of Mac OS X-specific mode hooks for INSTALLER mode.
//

#ifdef _MACOSX

bool MCModePreWaitNextEvent(Boolean anyevent)
{
	return false;
}

#endif

////////////////////////////////////////////////////////////////////////////////
//
//  Implementation of Linux-specific mode hooks for INSTALLER mode.
//

#ifdef _LINUX

void MCModePreSelectHook(int& maxfd, fd_set& rfds, fd_set& wfds, fd_set& efds)
{
}

void MCModePostSelectHook(fd_set& rfds, fd_set& wfds, fd_set& efds)
{
}

#endif

////////////////////////////////////////////////////////////////////////////////
//
//  Implementation of the per-platform section location functions
//

#if defined(_WINDOWS)
static void *MCExecutableFindSection(const char *p_name)
{
	// The 'module handle' is nothing more than the base address of the PE image
	void *t_base;
	t_base = GetModuleHandle(NULL);

	// PE images start with a DOS_HEADER
	IMAGE_DOS_HEADER *t_dos_header;
	t_dos_header = (IMAGE_DOS_HEADER *)t_base;

	// The main (NT) header is located based on an offset in the DOS header
	IMAGE_NT_HEADERS *t_nt_headers;
	t_nt_headers = (IMAGE_NT_HEADERS *)((char *)t_base + t_dos_header -> e_lfanew);

	// The list of sections is after the 'OPTIONAL_HEADER', this macro computes
	// the address for us.
	IMAGE_SECTION_HEADER *t_sections;
	t_sections = IMAGE_FIRST_SECTION(t_nt_headers);

	// Now just loop through until we find the section we are looking for. Note
	// that the 'VirtualAddress' field is relative to ImageBase - hence the
	// adjustment.
	for(uint32_t i = 0; i < t_nt_headers -> FileHeader . NumberOfSections; i++)
		if (memcmp(t_sections[i] . Name, p_name, MCU_min((unsigned)IMAGE_SIZEOF_SHORT_NAME, strlen(p_name))) == 0)
			return (void *)(t_sections[i] . VirtualAddress + t_nt_headers -> OptionalHeader . ImageBase);

	// We didn't find the section - oh dear.
	return NULL;
}
#elif defined(_MACOSX)
#include <mach-o/dyld.h>

static void *MCExecutableFindSection(const char *p_name)
{
	const mach_header *t_header;
	t_header = _dyld_get_image_header(0);
	
	const load_command *t_command;
	t_command = (const load_command *)(t_header + 1);
	
	for(uint32_t i = 0; i < t_header -> ncmds; i++)
	{
		if (t_command -> cmd == LC_SEGMENT)
		{
			const segment_command *t_segment;
			t_segment = (const segment_command *)t_command;
			
			if (MCMemoryEqual(t_segment -> segname, p_name, MCMin(16, strlen(p_name) + 1)))
			{
				const section *t_section;
				t_section = (const section *)(t_segment + 1);
				return (void *)t_section -> addr;
			}
		}
		
		t_command = (const load_command *)((uint8_t *)t_command + t_command -> cmdsize);
	}
	
	return NULL;
}
#elif defined(_LINUX)
#include <elf.h>

// MW-2013-05-03: [[ Linux64 ]] Make sure we use the correct structs for section
//   searching.

#ifdef __LP64__
typedef Elf64_Ehdr Elf_Ehdr;
typedef Elf64_Shdr Elf_Shdr;
typedef Elf64_Phdr Elf_Phdr;
#else
typedef Elf32_Ehdr Elf_Ehdr;
typedef Elf32_Shdr Elf_Shdr;
typedef Elf32_Phdr Elf_Phdr;
#endif

static void *MCExecutableFindSection(const char *p_name)
{
	bool t_success;
	t_success = true;

	// It is not clear whether the section table on Linux is mapped into memory,
	// however this isn't really a problem, we just load it direct from the file.
	FILE *t_exe;
	t_exe = NULL;
	if (t_success)
	{
        MCAutoStringRefAsUTF8String t_mccmd_utf8;
        t_mccmd_utf8 . Lock(MCcmd);
		t_exe = fopen(*t_mccmd_utf8, "rb");
		if (t_exe == NULL)
			t_success = false;
	}

	// Load the header
	Elf_Ehdr t_header;
	if (t_success)
		if (fread(&t_header, sizeof(Elf_Ehdr), 1, t_exe) != 1)
			t_success = false;

	// Allocate memory for the section table
	Elf_Shdr *t_sections;
	t_sections = nil;
	if (t_success)
		t_success = MCMemoryAllocate(sizeof(Elf_Shdr) * t_header . e_shnum, t_sections);

	// Now read in the sections
	for(uint32_t i = 0; i < t_header . e_shnum && t_success; i++)
	{
		if (fseek(t_exe, t_header . e_shoff + i * t_header . e_shentsize, SEEK_SET) != 0 ||
			fread(&t_sections[i], sizeof(Elf_Shdr), 1, t_exe) != 1)
			t_success = false;
	}

	// Next allocate memory for the string table, and read it in
	char *t_strings;
	t_strings = nil;
	if (t_success)
		t_success =
			MCMemoryAllocate(t_sections[t_header . e_shstrndx] . sh_size, t_strings) &&
			fseek(t_exe, t_sections[t_header . e_shstrndx] . sh_offset, SEEK_SET) == 0 &&
			fread(t_strings, t_sections[t_header . e_shstrndx] . sh_size, 1, t_exe) == 1;

	// Now we can search for our section
	void *t_address;
	t_address = NULL;
	for(uint32_t i = 0; i < t_header . e_shnum && t_success; i++)
		if (strcmp(p_name, t_strings + t_sections[i] . sh_name) == 0)
		{
			t_address = (void *)t_sections[i] . sh_addr;
			break;
		}

	// Free up all the resources we allocated
	MCMemoryDeallocate(t_strings);
	MCMemoryDeallocate(t_sections);
	if (t_exe != NULL)
		fclose(t_exe);

	return t_address;
}
#endif<|MERGE_RESOLUTION|>--- conflicted
+++ resolved
@@ -1600,13 +1600,6 @@
 	return NULL;
 }
 
-<<<<<<< HEAD
-void MCModeObjectDeleted(MCObject *object)
-{
-}
-
-=======
->>>>>>> 60cd26e1
 MCObject *MCModeGetU3MessageTarget(void)
 {
 	return MCdefaultstackptr -> getcard();
