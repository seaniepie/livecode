/* Copyright (C) 2003-2015 LiveCode Ltd.

This file is part of LiveCode.

LiveCode is free software; you can redistribute it and/or modify it under
the terms of the GNU General Public License v3 as published by the Free
Software Foundation.

LiveCode is distributed in the hope that it will be useful, but WITHOUT ANY
WARRANTY; without even the implied warranty of MERCHANTABILITY or
FITNESS FOR A PARTICULAR PURPOSE.  See the GNU General Public License
for more details.

You should have received a copy of the GNU General Public License
along with LiveCode.  If not see <http://www.gnu.org/licenses/>.  */

#include "prefix.h"

#include "globdefs.h"
#include "filedefs.h"
#include "objdefs.h"
#include "parsedef.h"
#include "mcio.h"

//#include "execpt.h"
#include "scriptpt.h"
#include "dispatch.h"
#include "stack.h"
#include "tooltip.h"
#include "card.h"
#include "field.h"
#include "button.h"
#include "image.h"
#include "aclip.h"
#include "vclip.h"
#include "stacklst.h"
#include "mcerror.h"
#include "hc.h"
#include "util.h"
#include "param.h"
#include "debug.h"
#include "statemnt.h"
#include "funcs.h"
#include "magnify.h"
#include "sellst.h"
#include "undolst.h"
#include "styledtext.h"
#include "property.h"
#include "internal.h"
#include "globals.h"
#include "license.h"
#include "mode.h"
#include "revbuild.h"
#include "deploy.h"
#include "capsule.h"
#include "player.h"
#include "minizip.h"
#include "bsdiff.h"
#include "osspec.h"

#if defined(_WINDOWS_DESKTOP)
#include "w32prefix.h"
#elif defined(_MAC_DESKTOP)
#include "osxprefix.h"
#include <sys/stat.h>
#include <unistd.h>
#include <sys/mman.h>
#include <syslog.h>
#endif

////////////////////////////////////////////////////////////////////////////////
//
//  Globals specific to INSTALLER mode
//

// The MCCapsule info structure records a block of data that has been inserted
// into the executable by the deploy command. The blocks of data are inserted
// as distinct 'sections', and thus preserve the integrity of the executable.

// Something that is not entirely obvious, but follows directly from the static
// nature of executables is that (at least on Windows) the compiler assumes it
// can fix the address of sections at the point of compilation. This means that
// we cannot use the variable addresses directly, and must seach for the
// section's address dynamically at runtime.

struct MCCapsuleInfo
{
	uint32_t size;
	uint32_t data[3];
};

// Define the needed sections on a platform-by-platform basis.
#if defined(_WINDOWS)

#define PAYLOAD_SECTION_NAME ".payload"
#define PROJECT_SECTION_NAME ".project"

#pragma section(".payload", read, discard)
__declspec(allocate(".payload")) volatile MCCapsuleInfo MCpayload = {};
#pragma section(".project", read, discard)
__declspec(allocate(".project")) volatile MCCapsuleInfo MCcapsule = {};

#elif defined(_LINUX)

#define PAYLOAD_SECTION_NAME ".payload"
#define PROJECT_SECTION_NAME ".project"

__attribute__((section(".payload"))) volatile MCCapsuleInfo MCpayload = {};
__attribute__((section(".project"))) volatile MCCapsuleInfo MCcapsule = {};

#elif defined(_MACOSX)

#define PAYLOAD_SECTION_NAME "__PAYLOAD"
#define PROJECT_SECTION_NAME "__PROJECT"

__attribute__((section("__PROJECT,__project"),__used__)) volatile MCCapsuleInfo MCcapsule = {};

#endif

// The default license parameters to use for the installer engine.
MCLicenseParameters MClicenseparameters =
{
	NULL, NULL, NULL, kMCLicenseClassNone, 0,
	10, 10, 50, 10,
	0,
	NULL,
};

// This method is implemented per-platform and locates a named section in the 
// current exe.
static void *MCExecutableFindSection(const char *p_name);

// We don't include error string in this mode
const char *MCparsingerrors = "";
const char *MCexecutionerrors = "";

////////////////////////////////////////////////////////////////////////////////
//
//  Property tables specific to INSTALLER mode
//

MCObjectPropertyTable MCObject::kModePropertyTable =
{
	nil,
	0,
	nil,
};

MCObjectPropertyTable MCStack::kModePropertyTable =
{
	nil,
	0,
	nil,
};

MCPropertyTable MCProperty::kModePropertyTable =
{
	0,
	nil,
};

////////////////////////////////////////////////////////////////////////////////
//
//  Implementation of internal payload commands
//

static MCMiniZipRef s_payload_minizip = nil;

#ifdef _MACOSX
static void *s_payload_loaded_data = nil;
static void *s_payload_mapped_data = nil;
static uint32_t s_payload_mapped_size = 0;
#endif

#ifdef _WINDOWS
// MM-2011-03-23: If the payload is specified via file, we need to preserve (and clean up) 
// a handle to the file, a mapping object and a pointer to where we map the file contents.
HANDLE s_payload_file_handle = nil;
HANDLE s_payload_file_map = nil;
static void *s_payload_mapped_data = nil;
#endif

#ifdef _DEBUG
static void *s_payload_data = nil;
#endif

class MCInternalPayloadOpen: public MCStatement
{
public:
	MCInternalPayloadOpen(void)
	{
		m_filename = nil;
	}

	~MCInternalPayloadOpen(void)
	{
		delete m_filename;
	}

	Parse_stat parse(MCScriptPoint& sp)
	{
		initpoint(sp);
		sp . parseexp(False, True, &m_filename);
		return PS_NORMAL;
	}

	void exec_ctxt(MCExecContext& ctxt)
	{
		// Do nothing if its already open
		if (s_payload_minizip != nil)
			return;
		
		// MM-2011-03-23: Added optional paramater, allowing the payload to be specified by file path.
        MCAutoStringRef t_string;
		const char *t_filename;
		t_filename = nil;
		if (m_filename != nil)
		{
            if (!ctxt . EvalExprAsStringRef(m_filename, EE_UNDEFINED, &t_string))
                return;

            char *temp;
            /* UNCHECKED */ MCStringConvertToCString(*t_string, temp);
			t_filename = temp;
		}

		const void *t_payload_data;
		t_payload_data = nil;
		uint32_t t_payload_size;

		// MM-2011-03-23: If a file is specified, fetch the payload from the file.
		if(t_filename != nil)
		{
			mmap_payload_from_file(t_filename, t_payload_data, t_payload_size);
			if (t_payload_data == nil)
			{
				ctxt . SetTheResultToCString("could not load paylod from file");
				return;
			}
		}

		// MM-2011-03-23: If no payload file specified, then extract payload as before, from installer.
		if (t_payload_data == nil)
		{
#ifdef _MACOSX		
            // Force a reference to the project section to prevent extra-clever
            // optimising linkers from discarding the section.
            (void)MCcapsule.size;
            
            // On Mac OS X, the payload is in a separate file.
			// MM-2011-03-23: Refactored code to use method call.
			MCAutoStringRef t_payload_file;
            uindex_t t_last_slash;
            if (!MCStringLastIndexOfChar(MCcmd, '/', UINDEX_MAX, kMCCompareExact, t_last_slash))
                t_last_slash = UINDEX_MAX;
            MCRange t_range = MCRangeMake(0, t_last_slash);
            /* FRAGILE */ if (MCStringFormat(&t_payload_file, "%*@/payload", &t_range, MCcmd))
			{
                MCAutoStringRefAsUTF8String t_utf8_payload_file;
                /* UNCHECKED */ t_utf8_payload_file . Lock(*t_payload_file);
                mmap_payload_from_file(*t_utf8_payload_file, t_payload_data, t_payload_size);
				if(t_payload_data == nil)
				{
					ctxt . SetTheResultToCString("could not find payload");
					return;
				}			
			}			
#else
            // Force references to the payload and project sections to prevent
            // extra-clever optimising linkers from discarding the sections.
            (void)MCpayload.size;
            (void)MCcapsule.size;
            
			// Search for the payload section - first see if there is a payload
			// section of suitable size; then if in debug mode, try to load a stack
			// via env var.
			MCCapsuleInfo *t_info;
			t_info = (MCCapsuleInfo *)MCExecutableFindSection(PAYLOAD_SECTION_NAME);
			if (t_info != nil && t_info -> size > sizeof(MCCapsuleInfo))
			{
				t_payload_data = t_info -> data;
				t_payload_size = t_info -> size;
			}
			else
			{
#ifdef _DEBUG
				MCAutoStringRef t_payload_file;
				MCAutoDataRef t_payload_dataref;
				/* UNCHECKED */ MCStringCreateWithCString(getenv("TEST_PAYLOAD"), &t_payload_file);
				/* UNCHECKED */ MCS_loadbinaryfile(*t_payload_file, &t_payload_dataref);
				if (MCDataGetLength(*t_payload_dataref) == 0)
				{
					MCresult -> sets("could not load payload");
					return;
				}

				if (!MCMemoryAllocate(MCDataGetLength(*t_payload_dataref), s_payload_data))
				{
					MCresult -> sets("out of memory while loading payload");
					return;
				}

				MCMemoryCopy(s_payload_data, (void*)MCDataGetBytePtr(*t_payload_dataref), MCDataGetLength(*t_payload_dataref));

				t_payload_data = s_payload_data;
				t_payload_size = MCDataGetLength(*t_payload_dataref);
#else
				MCresult -> sets("could not find payload");
				return;
#endif
			}
#endif

		}

		// Open the payload as a minizip
		if (!MCMiniZipOpen(t_payload_data, t_payload_size, s_payload_minizip))
		{
			ctxt . SetTheResultToCString("could not open payload");
			return;
		}

		// Empty result means success
        ctxt . SetTheResultToEmpty();

		return;
	}

private:
	MCExpression *m_filename;

	// MM-2011-03-23: Takes a file path and memory maps its contents to r_payload_data, also returning the file size.
	static bool mmap_payload_from_file(const char *p_file_name, const void *&r_payload_data, uint32_t &r_payload_size)
	{
        bool t_success;
#if defined(_MACOSX)
		// The OS X code is just refactored from the method funciton.
		s_payload_mapped_data = nil;
		s_payload_mapped_size = 0;

		int32_t t_fd;
		t_fd = open(p_file_name, O_RDONLY, 0);
		if (t_fd >= 0)
		{
			struct stat t_info;
			if (fstat(t_fd, &t_info) == 0)
			{
				s_payload_mapped_data = mmap(nil, t_info . st_size, PROT_READ, MAP_FILE | MAP_PRIVATE, t_fd, 0);
				s_payload_mapped_size = t_info . st_size;
				
				if (s_payload_mapped_data == nil)
				{
					s_payload_loaded_data = malloc(t_info . st_size);
					if (s_payload_loaded_data != nil)
					{
						if (read(t_fd, s_payload_loaded_data, t_info . st_size) != t_info . st_size)
						{
							free(s_payload_loaded_data);
							s_payload_loaded_data = nil;
						}
					}
				}
							
			}
			close(t_fd);
		}

		if (s_payload_mapped_data == nil && s_payload_loaded_data == nil)
            t_success = false;
        else
        {
            r_payload_data = s_payload_mapped_data != nil ? s_payload_mapped_data : s_payload_loaded_data;
            r_payload_size = s_payload_mapped_size;
            t_success = true;
        }
#elif defined(_WINDOWS)
		s_payload_file_handle = nil;
		s_payload_file_map = nil;
		s_payload_mapped_data = nil;

        // Fetch a handle to the file and map the contents to memory.
		t_success = true;
		if (t_success)
		{
			s_payload_file_handle = CreateFileA(p_file_name, GENERIC_READ, FILE_SHARE_READ, nil, OPEN_EXISTING, FILE_ATTRIBUTE_READONLY, nil);
			if (s_payload_file_handle == INVALID_HANDLE_VALUE)
				t_success = false;
		}
		if (t_success)
		{
			s_payload_file_map = CreateFileMappingA(s_payload_file_handle, nil, PAGE_READONLY, 0, 0, nil);
			if (s_payload_file_map == nil)
				t_success = false;
		}
		if (t_success)
		{
			s_payload_mapped_data = MapViewOfFile(s_payload_file_map, FILE_MAP_READ, 0, 0, 0);
			if (s_payload_mapped_data == nil)
				t_success = false;
		}
		
		if (t_success)
		{
			r_payload_data = s_payload_mapped_data;
			r_payload_size = GetFileSize(s_payload_file_handle, nil);
		}
		else
		{
			if (s_payload_mapped_data != nil)
				UnmapViewOfFile(s_payload_mapped_data);
			if (s_payload_file_map != nil)
				CloseHandle(s_payload_file_map);
			if (s_payload_file_handle != INVALID_HANDLE_VALUE)
				CloseHandle(s_payload_file_handle);
        }
#else
        t_success = false;
#endif

        return t_success;
	}
};

class MCInternalPayloadClose: public MCStatement
{
public:
	MCInternalPayloadClose(void) {}
	~MCInternalPayloadClose(void) {}

	void exec_ctxt(MCExecContext& ctxt)
	{
		// Don't do anything if the payload isn't open
		if (s_payload_minizip == nil)
			return;

		// Close the payload
		MCMiniZipClose(s_payload_minizip);
		s_payload_minizip = nil;

#ifdef _MACOSX
		if (s_payload_mapped_data != nil)
			munmap(s_payload_mapped_data, s_payload_mapped_size);
		if (s_payload_loaded_data != nil)
			free(s_payload_loaded_data);
#else
		
#ifdef _WINDOWS
		// MM-2011-03-23: Clean up any handles we have opened (if payload has been specified by file).
		if (s_payload_mapped_data != nil)
			UnmapViewOfFile(s_payload_mapped_data);
		if (s_payload_file_map != nil)
			CloseHandle(s_payload_file_map);
		if (s_payload_file_handle != INVALID_HANDLE_VALUE)
			CloseHandle(s_payload_file_handle);
#endif

#ifdef _DEBUG
		MCMemoryDeallocate(s_payload_data);
#endif
		
#endif

		return;
	}
};

class MCInternalPayloadList: public MCStatement
{
public:
	MCInternalPayloadList(void)
	{
	}
	
	~MCInternalPayloadList(void)
	{
	}

	Parse_stat parse(MCScriptPoint& sp)
	{
		initpoint(sp);

		return PS_NORMAL;
	}

	void exec_ctxt(MCExecContext& ctxt)
	{
		// Don't do anything if the payload isn't open
		if (s_payload_minizip == nil)
		{
			ctxt . SetTheResultToCString("payload not open");
			return;
		}

        MCListRef t_list;
        /* UNCHECKED */ MCListCreateMutable(EC_RETURN, t_list);
		MCMiniZipListItems(s_payload_minizip, list_items, t_list);
        MCAutoStringRef t_string;
        /* UNCHECKED */ MCListCopyAsStringAndRelease(t_list, &t_string);
        ctxt . SetItToValue(*t_string);

		return;
	}

private:
	static bool list_items(void *r_list, MCStringRef p_item)
	{
        return MCListAppend((MCListRef&)r_list, p_item);
	}
};

class MCInternalPayloadDescribe: public MCStatement
{
public:
	MCInternalPayloadDescribe(void)
	{
		m_item_expr = nil;
	}

	~MCInternalPayloadDescribe(void)
	{
		delete m_item_expr;
	}

	Parse_stat parse(MCScriptPoint& sp)
	{
		initpoint(sp);

		if (sp . parseexp(False, True, &m_item_expr) != PS_NORMAL)
		{
			MCperror -> add(PE_PUT_BADEXP, sp);
			return PS_ERROR;
		}

		return PS_NORMAL;
	}

	void exec_ctxt(MCExecContext& ctxt)
	{
        MCAutoStringRef t_name;

        if (!ctxt . EvalExprAsStringRef(m_item_expr, EE_PUT_BADEXP, &t_name))
        {
            return;
        }
        
		if (s_payload_minizip != nil)
		{
			MCMiniZipItemInfo t_info;
			if (MCMiniZipDescribeItem(s_payload_minizip, *t_name, t_info))
			{
                MCAutoStringRef t_string;
				MCStringFormat(&t_string, ",%u,%u,,%u,", t_info . checksum, t_info . uncompressed_size, t_info . compressed_size);
                ctxt . SetItToValue(*t_string);
			}
			else
            {
                ctxt . SetTheResultToCString("describe failed");
            }
		}
		else
        {
            ctxt . SetTheResultToCString("payload not open");
        }

		return;
	}

private:
	MCExpression *m_item_expr;
};

class MCInternalPayloadExtract: public MCStatement
{
public:
	MCInternalPayloadExtract(void)
	{
		m_item_expr = nil;
		m_file_expr = nil;
	}

	~MCInternalPayloadExtract(void)
	{
		delete m_item_expr;
		delete m_file_expr;
	}

	Parse_stat parse(MCScriptPoint& sp)
	{
		initpoint(sp);

		if (sp . parseexp(False, True, &m_item_expr) != PS_NORMAL)
		{
			MCperror -> add(PE_PUT_BADEXP, sp);
			return PS_ERROR;
		}

		if (sp . skip_token(SP_FACTOR, TT_TO, PT_TO) == PS_NORMAL &&
			sp . parseexp(False, True, &m_file_expr) != PS_NORMAL)
		{
			MCperror -> add(PE_PUT_BADEXP, sp);
			return PS_ERROR;
		}

		return PS_NORMAL;
	}

	void exec_ctxt(MCExecContext& ctxt)
	{
		MCAutoStringRef t_item;
        if (!ctxt . EvalExprAsStringRef(m_item_expr, EE_PUT_BADEXP, &t_item))
            return;
				
		MCAutoStringRef t_file;
        if (!ctxt . EvalOptionalExprAsStringRef(m_file_expr, kMCEmptyString, EE_PUT_BADEXP, &t_file))
            return;
		

		if (s_payload_minizip != nil)
		{
			ExtractContext t_context;
			t_context . target = MCtargetptr . object -> gethandle();
			t_context . name = *t_item;
            t_context . var = ctxt . GetIt() -> evalvar(ctxt);
			t_context . stream = nil;

			if (!MCStringIsEmpty(*t_file))
				t_context . stream = MCS_open(*t_file, kMCOpenFileModeWrite, False, False, 0);

			t_context . var -> clear();
			if (MCStringIsEmpty(*t_file) || t_context . stream != nil)
			{
				if (MCMiniZipExtractItem(s_payload_minizip, t_context . name, extract_item, &t_context))
					ctxt . SetTheResultToEmpty();
				else
					ctxt . SetTheResultToCString("extract failed");
			}
			else
				ctxt . SetTheResultToCString("could not open file");
			
			if (t_context . stream != nil)
				MCS_close(t_context . stream);

			t_context . target -> Release();
		}
		else
			ctxt . SetTheResultToCString("payload not open");
	}

private:
	struct ExtractContext
	{
		MCObjectHandle *target;
		MCStringRef name;
		IO_handle stream;
		MCVariable *var;
	};

	static bool extract_item(void *p_context, const void *p_data, uint32_t p_data_length, uint32_t p_data_offset, uint32_t p_data_total)
	{
		ExtractContext *context;
		context = (ExtractContext *)p_context;

		if (context -> stream != nil)
		{
			if (MCS_write(p_data, p_data_length, 1, context -> stream) != IO_NORMAL)
				return false;
		}
		else
		{
			MCExecContext ctxt;
			MCAutoStringRef t_data;
			/* UNCHECKED */ MCStringCreateWithBytes((const byte_t *)p_data, p_data_length, kMCStringEncodingNative, false, &t_data);
			MCStringRef t_value;
            MCAutoValueRef t_valueref;
            context -> var -> copyasvalueref(&t_valueref);
			/* UNCHECKED */ ctxt . ConvertToString(*t_valueref, t_value);
			/* UNCHECHED */ MCStringMutableCopyAndRelease(t_value, t_value);
			if (!MCStringAppend(t_value, *t_data))
				return false;
            context -> var ->setvalueref(t_value);
			MCValueRelease(t_value);
		}

		MCObject *t_target;
		t_target = context -> target -> Get();
		if (t_target != nil)
		{
			MCParameter p1, p2, p3;
			p1 . setnext(&p2);
			p2 . setnext(&p3);
			p1 . setvalueref_argument(context -> name);
			p2 . setn_argument(p_data_offset + p_data_length);
			p3 . setn_argument(p_data_total);

			MCAutoNameRef t_message_name;
			/* UNCHECKED */ t_message_name . CreateWithCString("payloadProgress");
			t_target -> message(t_message_name, &p1);
		}

		return true;
	}

	MCExpression *m_item_expr;
	MCExpression *m_file_expr;
};

class MCInternalPayloadPatch: public MCStatement
{
public:
	MCInternalPayloadPatch(void)
	{
		m_patch_item_expr = nil;
		m_base_item_expr = nil;
		m_output_file_expr = nil;
	}

	~MCInternalPayloadPatch(void)
	{
		delete m_patch_item_expr;
		delete m_base_item_expr;
		delete m_output_file_expr;
	}

	Parse_stat parse(MCScriptPoint& sp)
	{
		initpoint(sp);

		if (sp . parseexp(False, True, &m_patch_item_expr) != PS_NORMAL)
			return PS_ERROR;
		if (sp . skip_token(SP_FACTOR, TT_TO, PT_TO) != PS_NORMAL)
			return PS_ERROR;
		if (sp . parseexp(False, True, &m_base_item_expr) != PS_NORMAL)
			return PS_ERROR;
		if (sp . skip_token(SP_FACTOR, TT_PREP, PT_INTO) != PS_NORMAL)
			return PS_ERROR;
		if (sp . parseexp(False, True, &m_output_file_expr) != PS_NORMAL)
			return PS_ERROR;

		return PS_NORMAL;
	}

	void exec_ctxt(MCExecContext& ctxt)
	{
		bool t_success;
		t_success = true;

		MCAutoStringRef t_patch_item;
        if (t_success && ctxt . EvalExprAsStringRef(m_patch_item_expr, EE_INTERNAL_PATCH_BADITEM, &t_patch_item))
			t_success = true;
		else
			t_success = false;

		MCAutoStringRef t_base_item;

		if (t_success && ctxt . EvalExprAsStringRef(m_base_item_expr, EE_INTERNAL_BASE_BADITEM, &t_base_item))
			t_success = true;
		else
			t_success = false;

		MCAutoStringRef t_output_filename;
		if (t_success && ctxt . EvalExprAsStringRef(m_output_file_expr, EE_OUTPUT_BADFILENAME, &t_output_filename))
			t_success = true;
		else
			t_success = false;

		if (s_payload_minizip != nil)
		{
			void *t_patch_data;
			uint32_t t_patch_data_size;
			t_patch_data = nil;
			if (t_success)
				t_success = MCMiniZipExtractItemToMemory(s_payload_minizip, *t_patch_item, t_patch_data, t_patch_data_size);

			void *t_base_data;
			uint32_t t_base_data_size;
			t_base_data = nil;
			if (t_success)
				t_success = MCMiniZipExtractItemToMemory(s_payload_minizip, *t_base_item, t_base_data, t_base_data_size);

			IO_handle t_output_handle;
			t_output_handle = nil;
			if (t_success)
			{
				t_output_handle = MCS_open(*t_output_filename, kMCOpenFileModeWrite, False, False, 0);
				if (t_output_handle == nil)
					t_success = false;
			}

			if (t_success)
			{
				InputStream t_patch_stream, t_base_stream;
				OutputStream t_output_stream;
				t_patch_stream . data = t_patch_data;
				t_patch_stream . data_size = t_patch_data_size;
				t_patch_stream . data_ptr = 0;
				t_base_stream . data = t_base_data;
				t_base_stream . data_size = t_base_data_size;
				t_base_stream . data_ptr = 0;
				t_output_stream . handle = t_output_handle;
				t_success = MCBsDiffApply(&t_patch_stream, &t_base_stream, &t_output_stream);
			}

			if (!t_success)
				ctxt . SetTheResultToCString("patch failed");

			if (t_output_handle != nil)
				MCS_close(t_output_handle);

			MCMemoryDeallocate(t_base_data);
			MCMemoryDeallocate(t_patch_data);
		}
		else
			ctxt . SetTheResultToCString("payload not open");

		return;
	}

private:
	struct InputStream: public MCBsDiffInputStream
	{
		void *data;
		uint32_t data_size;
		uint32_t data_ptr;

		bool Measure(uint32_t& r_size)
		{
			r_size = data_size;
			return true;
		}

		bool ReadInt32(int32_t& r_value)
		{
			if (data_size - data_ptr < 4)
				return false;

			MCMemoryCopy(&r_value, (char *)data + data_ptr, 4);
			r_value = (int32_t)MCSwapInt32NetworkToHost(r_value);

			data_ptr += 4;

			return true;
		}

		bool ReadBytes(void *p_buffer, uint32_t p_count)
		{
			if (data_size - data_ptr < p_count)
				return false;

			MCMemoryCopy(p_buffer, (char *)data + data_ptr, p_count);
			data_ptr += p_count;

			return true;
		}
	};

	struct OutputStream: public MCBsDiffOutputStream
	{
		IO_handle handle;

		bool Rewind(void)
		{
			return MCS_seek_set(handle, 0) == IO_NORMAL;
		}

		bool WriteBytes(const void *buffer, uint32_t count)
		{
			return IO_write(buffer, 1, count, handle) == IO_NORMAL;
		}

		bool WriteInt32(int32_t value)
		{
			return IO_write_int4(value, handle) == IO_NORMAL;
		}
	};

	MCExpression *m_patch_item_expr;
	MCExpression *m_base_item_expr;
	MCExpression *m_output_file_expr;
};

////////////////////////////////////////////////////////////////////////////////

typedef bool (*MCSystemListProcessesCallback)(void *context, uint32_t id, MCStringRef path, MCStringRef description);
typedef bool (*MCSystemListProcessModulesCallback)(void *context, MCStringRef path);

bool MCSystemListProcesses(MCSystemListProcessesCallback p_callback, void* p_context);
bool MCSystemListProcessModules(uint32_t p_process_id, MCSystemListProcessModulesCallback p_callback, void *p_context);

class MCInternalListTasksWithModule: public MCStatement
{
public:
	MCInternalListTasksWithModule(void)
	{
		m_module = nil;
	}

	~MCInternalListTasksWithModule(void)
	{
		delete m_module;
	}

	Parse_stat parse(MCScriptPoint& sp)
	{
		initpoint(sp);

		if (sp . parseexp(False, True, &m_module) != PS_NORMAL)
			return PS_ERROR;

		return PS_NORMAL;
	}
    
#ifdef LEGACY_EXEC
	Exec_stat exec(MCExecPoint& ep)
	{
		bool t_success;
		t_success = true;

		if (m_module -> eval(ep) != ES_NORMAL)
			return ES_ERROR;

		char *t_module;
		t_module = ep . getsvalue() . clone();
		
		ep . clear();

		State t_state;
		t_state . module = t_module;
		t_state . ep = &ep;
		t_state . first = true;
		MCSystemListProcesses(ListProcessCallback, &t_state);

		MCresult -> set(ep);

		delete t_module;

		return ES_NORMAL;
	}
#endif
    
    void exec_ctxt(MCExecContext& ctxt)
	{
        MCAutoStringRef t_module_str;
        if (!ctxt . EvalExprAsStringRef(m_module, EE_INTERNAL_TASKS_BADMODULE, &t_module_str))
            return;
        
		State t_state;
		t_state . module = *t_module_str;
		/* UNCHECKED */ MCListCreateMutable('\n', t_state.list);
    
		MCSystemListProcesses(ListProcessCallback, &t_state);
        
		ctxt . SetTheResultToValue(t_state.list);
	}
    
private:
	MCExpression *m_module;

	struct State
	{
		MCStringRef module;
		MCListRef list;
		bool found;
	};

	static bool ListProcessModulesCallback(void *p_state, MCStringRef p_module)
	{
		State *state;
		state = (State *)p_state;
        state -> found = MCStringIsEqualTo(state -> module, p_module, kMCStringOptionCompareCaseless);
		return !state -> found;
	}

	static bool ListProcessCallback(void *p_state, uint32_t p_id, MCStringRef p_path, MCStringRef p_desc)
	{
		State *state;
		state = (State *)p_state;
		state -> found = false;
		MCSystemListProcessModules(p_id, ListProcessModulesCallback, state);
		if (state -> found)
		{
            MCListAppendFormat(state ->list, "%@,%@", p_path, p_desc);
        }

		return true;
	}
};

////////////////////////////////////////////////////////////////////////////////

bool MCSystemCanDeleteKey(MCStringRef key);
bool MCSystemCanDeleteFile(MCStringRef file);

class MCInternalCanDeleteKey: public MCStatement
{
public:
	MCInternalCanDeleteKey(void)
	{
		m_key = nil;
	}

	~MCInternalCanDeleteKey(void)
	{
		delete m_key;
	}

	Parse_stat parse(MCScriptPoint& sp)
	{
		initpoint(sp);

		if (sp . parseexp(False, True, &m_key) != PS_NORMAL)
			return PS_ERROR;

		return PS_NORMAL;
	}

	void exec_ctxt(MCExecContext& ctxt)
	{
        MCAutoStringRef t_string;
        if (!ctxt . EvalExprAsStringRef(m_key, EE_INTERNAL_DELETE_BADKEY, &t_string))
            return;
        
        MCresult -> setvalueref(MCSystemCanDeleteKey(*t_string) == true ? kMCTrue : kMCFalse);

		return;
	}

private:
	MCExpression *m_key;
};

class MCInternalCanDeleteFile: public MCStatement
{
public:
	MCInternalCanDeleteFile(void)
	{
		m_file = nil;
	}

	~MCInternalCanDeleteFile(void)
	{
		delete m_file;
	}

	Parse_stat parse(MCScriptPoint& sp)
	{
		initpoint(sp);

		if (sp . parseexp(False, True, &m_file) != PS_NORMAL)
			return PS_ERROR;

		return PS_NORMAL;
	}

    
    void exec_ctxt(MCExecContext& ctxt)
	{
        MCAutoStringRef t_string;
        if (!ctxt . EvalExprAsStringRef(m_file, EE_INTERNAL_DELETE_BADFILENAME, &t_string))
            return;

        MCresult -> setvalueref(MCSystemCanDeleteFile(*t_string) == true ? kMCTrue : kMCFalse);
        
		return;
	}

private:
	MCExpression *m_file;
};

////////////////////////////////////////////////////////////////////////////////

// MM-2011-03-16: Added internal verb bounce.  On OS X this makes the doc icon bounce.  Not implemented on Windows or Linux.
void MCSystemRequestUserAttention(void);
void MCSystemCancelRequestUserAttention(void);

class MCInternalRequestUserAttention: public MCStatement
{
public:
	Parse_stat parse(MCScriptPoint& sp)
	{
		return PS_NORMAL;
	}
	
	void exec_ctxt(MCExecContext& ctxt)
	{
		MCSystemRequestUserAttention();
		return;
	}	
};

class MCInternalCancelRequestUserAttention: public MCStatement
{
public:	
	Parse_stat parse(MCScriptPoint& sp)
	{
		return PS_NORMAL;
	}
	
	void exec_ctxt(MCExecContext& ctxt)
	{
		MCSystemCancelRequestUserAttention();
		return;
	}	
};

// MM-2011-03-24: Added internal verb showBalloon. Takes two params, a title and a message.
// On Windows, this displays a balloon above the taskbar icon (if there is one). Not yet implemented on OS X and Linux.
void MCSystemBalloonNotification(MCStringRef , MCStringRef);

class MCInternalBalloonNotification: public MCStatement
{
public:
	MCInternalBalloonNotification(void)
	{
		m_title = nil;
		m_message = nil;
	}

	~MCInternalBalloonNotification(void)
	{
		delete m_title;
		delete m_message;
	}

	Parse_stat parse(MCScriptPoint& sp)
	{
		initpoint(sp);
		if (sp . parseexp(False, True, &m_title) != PS_NORMAL)
			return PS_ERROR;
		if (sp . parseexp(False, True, &m_message) != PS_NORMAL)
			return PS_ERROR;
		return PS_NORMAL;
	}
	
	void exec_ctxt(MCExecContext& ctxt)
	{
        MCAutoStringRef t_title;
        if (!ctxt . EvalOptionalExprAsNullableStringRef(m_title, EE_UNDEFINED, &t_title))
            return;
    
        MCAutoStringRef t_message;
        if (!ctxt . EvalOptionalExprAsNullableStringRef(m_message, EE_UNDEFINED, &t_message))
            return;
		
		MCSystemBalloonNotification(*t_title, *t_message);
		return ;
	}

private:
	MCExpression *m_title;
	MCExpression *m_message;
};

////////////////////////////////////////////////////////////////////////////////

// Small helper template
template<class T> inline MCStatement *class_factory(void) { return new T; }

// The internal verb table used by the '_internal' command
MCInternalVerbInfo MCinternalverbs[] =
{
	{ "payload", "open", class_factory<MCInternalPayloadOpen> },
	{ "payload", "close", class_factory<MCInternalPayloadClose> },
	{ "payload", "list", class_factory<MCInternalPayloadList> },
	{ "payload", "describe", class_factory<MCInternalPayloadDescribe> },
	{ "payload", "extract", class_factory<MCInternalPayloadExtract> },
	{ "payload", "patch", class_factory<MCInternalPayloadPatch> },
	{ "listTasksWithModule", nil, class_factory<MCInternalListTasksWithModule> },
	{ "canDeleteKey", nil, class_factory<MCInternalCanDeleteKey> },
	{ "canDeleteFile", nil, class_factory<MCInternalCanDeleteFile> },
	{ "bounce", nil, class_factory<MCInternalRequestUserAttention> },
	{ "bounceCancel", nil, class_factory<MCInternalCancelRequestUserAttention> },
	{ "showBalloon", nil, class_factory<MCInternalBalloonNotification> },
	{ nil, nil, nil }
};

////////////////////////////////////////////////////////////////////////////////
//
//  Implementation of MCDispatch::startup method for STANDALONE mode.
//

extern IO_stat readheader(IO_handle& stream, char *version);
extern void send_startup_message(bool p_do_relaunch = true);

// This structure contains the information we collect from reading in the
// project.
struct MCStandaloneCapsuleInfo
{
	uint32_t origin;
	MCStack *stack;
	bool done;
};

bool MCStandaloneCapsuleCallback(void *p_self, const uint8_t *p_digest, MCCapsuleSectionType p_type, uint32_t p_length, IO_handle p_stream)
{
	MCStandaloneCapsuleInfo *self;
	self = static_cast<MCStandaloneCapsuleInfo *>(p_self);

	// If we've already seen the epilogue, we are done.
	if (self -> done)
	{
		MCresult -> sets("unexpected data encountered");
		return false;
	}

	switch(p_type)
	{
	case kMCCapsuleSectionTypeEpilogue:
		self -> done = true;
		break;

	case kMCCapsuleSectionTypePrologue:
	{
		MCCapsulePrologueSection t_prologue;
		if (IO_read(&t_prologue, sizeof(t_prologue), p_stream) != IO_NORMAL)
		{
			MCresult -> sets("failed to read project prologue");
			return false;
		}
	}
	break;

	case kMCCapsuleSectionTypeStack:
		if (MCdispatcher -> readstartupstack(p_stream, self -> stack) != IO_NORMAL)
		{
			MCresult -> sets("failed to read project stack");
			return false;
		}
            
        // MW-2012-10-25: [[ Bug ]] Make sure we set these to the main stack so that
        //   the startup script and such work.
        MCstaticdefaultstackptr = MCdefaultstackptr = self -> stack;
	break;

	case kMCCapsuleSectionTypeDigest:
		uint8_t t_read_digest[16];
		if (IO_read(t_read_digest, 16, p_stream) != IO_NORMAL)
		{
			MCresult -> sets("failed to read project checksum");
			return false;
		}
		if (memcmp(t_read_digest, p_digest, 16) != 0)
		{
			MCresult -> sets("project checksum mismatch");
			return false;
		}
		break;
            
    case kMCCapsuleSectionTypeStartupScript:
    {
        char *t_script;
        t_script = new char[p_length];
        if (IO_read(t_script, p_length, p_stream) != IO_NORMAL)
        {
            MCresult -> sets("failed to read startup script");
            return false;
        }
            
        // Execute the startup script at this point since we have loaded
        // all stacks.
        MCAutoStringRef t_script_str;
        /* UNCHECKED */ MCStringCreateWithCString(t_script, &t_script_str);
        self -> stack -> domess(*t_script_str);

        delete[] t_script;
        }
        break;
			
    case kMCCapsuleSectionTypeAuxiliaryStack:
    {
        MCStack *t_aux_stack;
        if (MCdispatcher -> readfile(NULL, NULL, p_stream, t_aux_stack) != IO_NORMAL)
        {
            MCresult -> sets("failed to read auxillary stack");
            return false;
        }
    }
        break;
<<<<<<< HEAD

    case kMCCapsuleSectionTypeLicense:
    {
        // Just read the edition byte and ignore it in installer mode.
        char t_edition_byte;
        if (IO_read(&t_edition_byte, 1, p_stream) != IO_NORMAL)
        {
            MCresult -> sets("failed to read license");
            return false;
        }
    }
        break;
            
=======
			
	case kMCCapsuleSectionTypeLicense:
	{
		// Just read the edition byte and ignore it in installer mode.
		char t_edition_byte;
		if (IO_read(&t_edition_byte, 1, p_stream) != IO_NORMAL)
		{
			MCresult -> sets("failed to read license");
			return false;
		}
	}
		break;
			
>>>>>>> 7246f5bb
	default:
		MCresult -> sets("unrecognized section encountered");
		return false;
	}
	
	return true;
}

IO_stat MCDispatch::startup(void)
{
    char *t_mccmd;
    /* UNCHECKED */ MCStringConvertToCString(MCcmd, t_mccmd);
	startdir = MCS_getcurdir();
	enginedir = t_mccmd;
	char *eptr = strrchr(enginedir, PATH_SEPARATOR);
	if (eptr != NULL)
		*eptr = '\0';
	else
		*enginedir = '\0';
	char *openpath = t_mccmd; //point to MCcmd string

	// set up image cache before the first stack is opened
	MCCachedImageRep::init();
	
	// This little snippet of code allows an easy way to attach VS to a standalone
	// instance to debug startup.
#ifdef _DEBUG
#ifdef _WINDOWS
	if (getenv("TEST_BREAK") != nil)
	{
		while(!IsDebuggerPresent())
			Sleep(50);
		Sleep(250);
		DebugBreak();
	}
#endif
#endif

	// Lookup the name of the project section - if this can't be found there's
	// something up with the exe.
	MCCapsuleInfo *t_project_info;
	t_project_info = (MCCapsuleInfo *)MCExecutableFindSection(PROJECT_SECTION_NAME);
	if (t_project_info == nil || t_project_info -> size <= sizeof(MCCapsuleInfo))
	{
//#ifdef _DEBUG
#if 0
		MCStack *t_stack;
		IO_handle t_stream;
		t_stream = MCS_open(getenv("TEST_STACK"), IO_READ_MODE, False, False, 0);
		if (MCdispatcher -> readstartupstack(t_stream, t_stack) != IO_NORMAL)
		{
			MCresult -> sets("failed to read installer stack");
			return IO_ERROR;
		}
		MCS_close(t_stream);
		
		/* UNCHECKED */ MCStringCreateWithCString(openpath, MCcmd);
		MCdefaultstackptr = MCstaticdefaultstackptr = t_stack;
		
		t_stack -> extraopen(false);
		
		MCscreen->resetcursors();
		MCImage::init();
		send_startup_message();
		if (!MCquit)
			t_stack -> open();

		return IO_NORMAL;
#else
		MCresult -> sets("installer corrupted");
		return IO_ERROR;
#endif
	}
	
	// The info structure that will be filled in while parsing the capsule.
	MCStandaloneCapsuleInfo t_info;
	memset(&t_info, 0, sizeof(MCStandaloneCapsuleInfo));

	// Create a capsule and fill with the standalone data
	MCCapsuleRef t_capsule;
	t_capsule = nil;
	if (!MCCapsuleOpen(MCStandaloneCapsuleCallback, &t_info, t_capsule))
		return IO_ERROR;

	// Decide where to fill from, depending on whether the project data was
	// spilled or not.
	if (((t_project_info -> size) & (1U << 31)) == 0)
	{
		// Capsule is not spilled - just use the project section.
		if (!MCCapsuleFillNoCopy(t_capsule, (const void *)&t_project_info -> data, t_project_info -> size - 4, true))
		{
			MCCapsuleClose(t_capsule);
			return IO_ERROR;
		}
	}
    else
    {
        // Capsule is spilled fill from:
        //   0..2044 from project section
        //   spill file
        //   rest from project section
        MCAutoStringRef t_spill;
        /* UNCHECKED */ MCStringFormat(&t_spill, "%@.dat", MCcmd);
        if (!MCCapsuleFillFromFile(t_capsule, *t_spill, 0, true))
        {
            MCCapsuleClose(t_capsule);
            return IO_ERROR;
        }
    }

	// Process the capsule
	if (!MCCapsuleProcess(t_capsule))
	{
		MCCapsuleClose(t_capsule);
		return IO_ERROR;
	}

	///* UNCHECKED */ MCStringCreateWithCString(openpath, MCcmd);
	MCdefaultstackptr = MCstaticdefaultstackptr = t_info . stack;
	MCCapsuleClose(t_capsule);

	t_info . stack -> extraopen(false);

	MCscreen->resetcursors();
	MCtemplateimage->init();
	send_startup_message();
	if (!MCquit)
		t_info . stack -> open();

	return IO_NORMAL;
}

////////////////////////////////////////////////////////////////////////////////
//
//  Implementation of MCStack::mode* hooks for STANDALONE mode.
//

#ifdef LEGACY_EXEC
Exec_stat MCStack::mode_getprop(uint4 parid, Properties which, MCExecPoint &ep, MCStringRef carray, Boolean effective)
{
	return ES_NOT_HANDLED;
}

Exec_stat MCStack::mode_setprop(uint4 parid, Properties which, MCExecPoint &ep, MCStringRef cprop, MCStringRef carray, Boolean effective)
{
	return ES_NOT_HANDLED;
}
#endif

void MCStack::mode_load(void)
{
}

void MCStack::mode_getrealrect(MCRectangle& r_rect)
{
	MCscreen->getwindowgeometry(window, r_rect);
}

void MCStack::mode_takewindow(MCStack *other)
{
}

void MCStack::mode_takefocus(void)
{
	MCscreen->setinputfocus(window);
}

bool MCStack::mode_needstoopen(void)
{
	return true;
}

void MCStack::mode_setgeom(void)
{
}

void MCStack::mode_setcursor(void)
{
	MCscreen->setcursor(window, cursor);
}

bool MCStack::mode_openasdialog(void)
{
	return true;
}

void MCStack::mode_closeasdialog(void)
{
}

void MCStack::mode_openasmenu(MCStack *grab)
{
}

void MCStack::mode_closeasmenu(void)
{
}

void MCStack::mode_constrain(MCRectangle& rect)
{
}

#ifdef _WINDOWS
MCSysWindowHandle MCStack::getrealwindow(void)
{
	return window->handle.window;
}

MCSysWindowHandle MCStack::getqtwindow(void)
{
	return window->handle.window;
}

#endif


#ifdef LEGACY_EXEC
////////////////////////////////////////////////////////////////////////////////
//
//  Implementation of MCObject::mode_get/setprop for STANDALONE mode.
//

Exec_stat MCObject::mode_getprop(uint4 parid, Properties which, MCExecPoint &ep, MCStringRef carray, Boolean effective)
{
	return ES_NOT_HANDLED;
}

////////////////////////////////////////////////////////////////////////////////
//
//  Implementation of MCProperty::mode_eval/mode_set for INSTALLER mode.
//

Exec_stat MCProperty::mode_set(MCExecPoint& ep)
{
	return ES_NOT_HANDLED;
}

Exec_stat MCProperty::mode_eval(MCExecPoint& ep)
{
	return ES_NOT_HANDLED;
}
#endif

////////////////////////////////////////////////////////////////////////////////
//
//  Implementation of mode hooks for INSTALLER mode.
//

// In standalone mode, the standalone stack built into the engine cannot
// be saved.
IO_stat MCModeCheckSaveStack(MCStack *sptr, const MCStringRef filename)
{
	if (sptr == MCdispatcher -> getstacks())
	{
		MCresult->sets("can't save into installer");
		return IO_ERROR;
	}

	return IO_NORMAL;
}

// In standalone mode, the environment depends on various command-line/runtime
// globals.
MCNameRef MCModeGetEnvironment(void)
{
	return MCN_installer;
}

uint32_t MCModeGetEnvironmentType(void)
{
	return kMCModeEnvironmentTypeInstaller;
}

// SN-2015-01-16: [[ Bug 14295 ]] Installer-mode is standalone
void MCModeGetResourcesFolder(MCStringRef &r_resources_folder)
{
    MCS_getresourcesfolder(true, r_resources_folder);
}

// In standalone mode, we are never licensed.
bool MCModeGetLicensed(void)
{
	return false;
}

// In standalone mode, the executable is $0 if there is an embedded stack.
bool MCModeIsExecutableFirstArgument(void)
{
	return true;
}

// In installer mode, we have command line name / arguments
bool MCModeHasCommandLineArguments(void)
{
    return true;
}

// In installer mode, we have environment variables
bool
MCModeHasEnvironmentVariables()
{
	return true;
}

// In standalone mode, we only automatically open stacks if there isn't an
// embedded stack.
bool MCModeShouldLoadStacksOnStartup(void)
{
	return false;
}

// In standalone mode, we try to work out what went wrong...
void MCModeGetStartupErrorMessage(MCStringRef& r_caption, MCStringRef& r_text)
{
	r_caption = MCSTR("Initialization Error");
	if (MCValueGetTypeCode(MCresult -> getvalueref()) == kMCValueTypeCodeString)
		r_text = MCValueRetain((MCStringRef)MCresult -> getvalueref());
	else
		r_text = MCSTR("unknown reason");
}

// In standalone mode, we can only set an object's script if has non-zero id.
bool MCModeCanSetObjectScript(uint4 obj_id)
{
	return obj_id != 0;
}

// In standalone mode, we must check the old CANT_STANDALONE flag.
bool MCModeShouldCheckCantStandalone(void)
{
	return true;
}

// The standalone mode doesn't have a message box redirect feature
bool MCModeHandleMessageBoxChanged(MCExecContext& ctxt, MCStringRef)
{
	return false;
}

// The standalone mode causes a relaunch message.
bool MCModeHandleRelaunch(MCStringRef &r_id)
{
#ifdef _WINDOWS
	bool t_do_relaunch;
    t_do_relaunch = MCdefaultstackptr -> hashandler(HT_MESSAGE, MCM_relaunch) == True;
    /* UNCHECKED */ MCStringCopy(MCNameGetString(MCdefaultstackptr -> getname()), r_id);
    return t_do_relaunch;
#else
	return false;
#endif
}

// The standalone mode's startup stack depends on whether it has a stack embedded.
const char *MCModeGetStartupStack(void)
{
	return NULL;
}

bool MCModeCanLoadHome(void)
{
	return false;
}

MCStatement *MCModeNewCommand(int2 which)
{
	switch(which)
	{
	case S_INTERNAL:
		return new MCInternal;
	default:
		break;
	}

	return NULL;
}

MCExpression *MCModeNewFunction(int2 which)
{
	return NULL;
}

void MCModeObjectDestroyed(MCObject *object)
{
}

MCObject *MCModeGetU3MessageTarget(void)
{
	return MCdefaultstackptr -> getcard();
}

bool MCModeShouldQueueOpeningStacks(void)
{
	return MCscreen == NULL;
}

bool MCModeShouldPreprocessOpeningStacks(void)
{
	return false;
}

Window MCModeGetParentWindow(void)
{
	Window t_window;
	t_window = MCdefaultstackptr -> getwindow();
	if (t_window == NULL && MCtopstackptr != NULL)
		t_window = MCtopstackptr -> getwindow();
	return t_window;
}

bool MCModeCanAccessDomain(MCStringRef p_name)
{
	return false;
}

void MCModeQueueEvents(void)
{
}

Exec_stat MCModeExecuteScriptInBrowser(MCStringRef p_script)
{
	MCeerror -> add(EE_ENVDO_NOTSUPPORTED, 0, 0);
	return ES_ERROR;
}

bool MCModeMakeLocalWindows(void)
{
	return true;
}

void MCModeActivateIme(MCStack *p_stack, bool p_activate)
{
	MCscreen -> activateIME(p_activate);
}

void MCModeConfigureIme(MCStack *p_stack, bool p_enabled, int32_t x, int32_t y)
{
	if (!p_enabled)
		MCscreen -> clearIME(p_stack -> getwindow());
    else
        MCscreen -> configureIME(x, y);
}

void MCModeShowToolTip(int32_t x, int32_t y, uint32_t text_size, uint32_t bg_color, MCStringRef text_font, MCStringRef message)
{
}

void MCModeHideToolTip(void)
{
}

void MCModeResetCursors(void)
{
	MCscreen -> resetcursors();
}

bool MCModeCollectEntropy(void)
{
	return false;
}

// We return false here as at present, in installers, the first stack does not
// sit in the message path of all stacks.
bool MCModeHasHomeStack(void)
{
	return false;
}

// IM-2014-08-08: [[ Bug 12372 ]] Pixel scaling is enabled for the installer
bool MCModeGetPixelScalingEnabled(void)
{
	return true;
}

////////////////////////////////////////////////////////////////////////////////
//
//  Implementation of remote dialog methods
//

void MCRemoteFileDialog(MCStringRef p_title, MCStringRef p_prompt, MCStringRef *p_types, uint32_t p_type_count, MCStringRef p_initial_folder, MCStringRef p_initial_file, bool p_save, bool p_files, MCStringRef &r_value)
{
}

void MCRemoteColorDialog(MCStringRef p_title, uint32_t p_red, uint32_t p_green, uint32_t p_blue, bool& r_chosen, MCColor& r_chosen_color)
{
}

void MCRemoteFolderDialog(MCStringRef p_title, MCStringRef p_prompt, MCStringRef p_initial, MCStringRef &r_value)
{
}

void MCRemotePrintSetupDialog(MCDataRef p_config_data, MCDataRef &r_reply_data, uint32_t &r_result)
{
}

void MCRemotePageSetupDialog(MCDataRef p_config_data, MCDataRef &r_reply_data, uint32_t &r_result)
{
}

#ifdef _MACOSX
uint32_t MCModePopUpMenu(MCMacSysMenuHandle p_menu, int32_t p_x, int32_t p_y, uint32_t p_index, MCStack *p_stack)
{
	return 0;
}
#endif

////////////////////////////////////////////////////////////////////////////////
//
//  Implementation of Windows-specific mode hooks for STANDALONE mode.
//

#ifdef TARGET_PLATFORM_WINDOWS

typedef BOOL (WINAPI *AttachConsolePtr)(DWORD id);
void MCModePreMain(void)
{
	HMODULE t_kernel;
	t_kernel = LoadLibraryA("kernel32.dll");
	if (t_kernel != nil)
	{
		void *t_attach_console;
		t_attach_console = GetProcAddress(t_kernel, "AttachConsole");
		if (t_attach_console != nil)
		{
			((AttachConsolePtr)t_attach_console)(-1);
			return;
		}
	}
}

void MCModeSetupCrashReporting(void)
{
}

bool MCModeHandleMessage(LPARAM lparam)
{
	return false;
}

bool MCPlayer::mode_avi_closewindowonplaystop()
{
	return true;
}

#endif

////////////////////////////////////////////////////////////////////////////////
//
//  Implementation of Mac OS X-specific mode hooks for DEVELOPMENT mode.
//

#ifdef _MACOSX

bool MCModePreWaitNextEvent(Boolean anyevent)
{
	return false;
}

#endif

////////////////////////////////////////////////////////////////////////////////
//
//  Implementation of Linux-specific mode hooks for DEVELOPMENT mode.
//

#ifdef _LINUX

void MCModePreSelectHook(int& maxfd, fd_set& rfds, fd_set& wfds, fd_set& efds)
{
}

void MCModePostSelectHook(fd_set& rfds, fd_set& wfds, fd_set& efds)
{
}

#endif

////////////////////////////////////////////////////////////////////////////////
//
//  Implementation of the per-platform section location functions
//

#if defined(_WINDOWS)
static void *MCExecutableFindSection(const char *p_name)
{
	// The 'module handle' is nothing more than the base address of the PE image
	void *t_base;
	t_base = GetModuleHandle(NULL);

	// PE images start with a DOS_HEADER
	IMAGE_DOS_HEADER *t_dos_header;
	t_dos_header = (IMAGE_DOS_HEADER *)t_base;

	// The main (NT) header is located based on an offset in the DOS header
	IMAGE_NT_HEADERS *t_nt_headers;
	t_nt_headers = (IMAGE_NT_HEADERS *)((char *)t_base + t_dos_header -> e_lfanew);

	// The list of sections is after the 'OPTIONAL_HEADER', this macro computes
	// the address for us.
	IMAGE_SECTION_HEADER *t_sections;
	t_sections = IMAGE_FIRST_SECTION(t_nt_headers);

	// Now just loop through until we find the section we are looking for. Note
	// that the 'VirtualAddress' field is relative to ImageBase - hence the
	// adjustment.
	for(uint32_t i = 0; i < t_nt_headers -> FileHeader . NumberOfSections; i++)
		if (memcmp(t_sections[i] . Name, p_name, MCU_min((unsigned)IMAGE_SIZEOF_SHORT_NAME, strlen(p_name))) == 0)
			return (void *)(t_sections[i] . VirtualAddress + t_nt_headers -> OptionalHeader . ImageBase);

	// We didn't find the section - oh dear.
	return NULL;
}
#elif defined(_MACOSX)
#include <mach-o/dyld.h>

static void *MCExecutableFindSection(const char *p_name)
{
	const mach_header *t_header;
	t_header = _dyld_get_image_header(0);
	
	const load_command *t_command;
	t_command = (const load_command *)(t_header + 1);
	
	for(uint32_t i = 0; i < t_header -> ncmds; i++)
	{
		if (t_command -> cmd == LC_SEGMENT)
		{
			const segment_command *t_segment;
			t_segment = (const segment_command *)t_command;
			
			if (MCMemoryEqual(t_segment -> segname, p_name, MCMin(16, strlen(p_name) + 1)))
			{
				const section *t_section;
				t_section = (const section *)(t_segment + 1);
				return (void *)t_section -> addr;
			}
		}
		
		t_command = (const load_command *)((uint8_t *)t_command + t_command -> cmdsize);
	}
	
	return NULL;
}
#elif defined(_LINUX)
#include <elf.h>

// MW-2013-05-03: [[ Linux64 ]] Make sure we use the correct structs for section
//   searching.

#ifdef __LP64__
typedef Elf64_Ehdr Elf_Ehdr;
typedef Elf64_Shdr Elf_Shdr;
typedef Elf64_Phdr Elf_Phdr;
#else
typedef Elf32_Ehdr Elf_Ehdr;
typedef Elf32_Shdr Elf_Shdr;
typedef Elf32_Phdr Elf_Phdr;
#endif

static void *MCExecutableFindSection(const char *p_name)
{
	bool t_success;
	t_success = true;

	// It is not clear whether the section table on Linux is mapped into memory,
	// however this isn't really a problem, we just load it direct from the file.
	FILE *t_exe;
	t_exe = NULL;
	if (t_success)
	{
        MCAutoStringRefAsUTF8String t_mccmd_utf8;
        t_mccmd_utf8 . Lock(MCcmd);
		t_exe = fopen(*t_mccmd_utf8, "rb");
		if (t_exe == NULL)
			t_success = false;
	}

	// Load the header
	Elf_Ehdr t_header;
	if (t_success)
		if (fread(&t_header, sizeof(Elf_Ehdr), 1, t_exe) != 1)
			t_success = false;

	// Allocate memory for the section table
	Elf_Shdr *t_sections;
	t_sections = nil;
	if (t_success)
		t_success = MCMemoryAllocate(sizeof(Elf_Shdr) * t_header . e_shnum, t_sections);

	// Now read in the sections
	for(uint32_t i = 0; i < t_header . e_shnum && t_success; i++)
	{
		if (fseek(t_exe, t_header . e_shoff + i * t_header . e_shentsize, SEEK_SET) != 0 ||
			fread(&t_sections[i], sizeof(Elf_Shdr), 1, t_exe) != 1)
			t_success = false;
	}

	// Next allocate memory for the string table, and read it in
	char *t_strings;
	t_strings = nil;
	if (t_success)
		t_success =
			MCMemoryAllocate(t_sections[t_header . e_shstrndx] . sh_size, t_strings) &&
			fseek(t_exe, t_sections[t_header . e_shstrndx] . sh_offset, SEEK_SET) == 0 &&
			fread(t_strings, t_sections[t_header . e_shstrndx] . sh_size, 1, t_exe) == 1;

	// Now we can search for our section
	void *t_address;
	t_address = NULL;
	for(uint32_t i = 0; i < t_header . e_shnum && t_success; i++)
		if (strcmp(p_name, t_strings + t_sections[i] . sh_name) == 0)
		{
			t_address = (void *)t_sections[i] . sh_addr;
			break;
		}

	// Free up all the resources we allocated
	MCMemoryDeallocate(t_strings);
	MCMemoryDeallocate(t_sections);
	if (t_exe != NULL)
		fclose(t_exe);

	return t_address;
}
#endif<|MERGE_RESOLUTION|>--- conflicted
+++ resolved
@@ -1276,21 +1276,6 @@
         }
     }
         break;
-<<<<<<< HEAD
-
-    case kMCCapsuleSectionTypeLicense:
-    {
-        // Just read the edition byte and ignore it in installer mode.
-        char t_edition_byte;
-        if (IO_read(&t_edition_byte, 1, p_stream) != IO_NORMAL)
-        {
-            MCresult -> sets("failed to read license");
-            return false;
-        }
-    }
-        break;
-            
-=======
 			
 	case kMCCapsuleSectionTypeLicense:
 	{
@@ -1304,7 +1289,6 @@
 	}
 		break;
 			
->>>>>>> 7246f5bb
 	default:
 		MCresult -> sets("unrecognized section encountered");
 		return false;
