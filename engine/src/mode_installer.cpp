/* Copyright (C) 2003-2013 Runtime Revolution Ltd.

This file is part of LiveCode.

LiveCode is free software; you can redistribute it and/or modify it under
the terms of the GNU General Public License v3 as published by the Free
Software Foundation.

LiveCode is distributed in the hope that it will be useful, but WITHOUT ANY
WARRANTY; without even the implied warranty of MERCHANTABILITY or
FITNESS FOR A PARTICULAR PURPOSE.  See the GNU General Public License
for more details.

You should have received a copy of the GNU General Public License
along with LiveCode.  If not see <http://www.gnu.org/licenses/>.  */

#include "prefix.h"

#include "globdefs.h"
#include "filedefs.h"
#include "objdefs.h"
#include "parsedef.h"
#include "mcio.h"

#include "execpt.h"
#include "scriptpt.h"
#include "dispatch.h"
#include "stack.h"
#include "tooltip.h"
#include "card.h"
#include "field.h"
#include "button.h"
#include "image.h"
#include "aclip.h"
#include "vclip.h"
#include "stacklst.h"
#include "mcerror.h"
#include "hc.h"
#include "util.h"
#include "param.h"
#include "debug.h"
#include "statemnt.h"
#include "funcs.h"
#include "magnify.h"
#include "sellst.h"
#include "undolst.h"
#include "styledtext.h"
#include "property.h"
#include "internal.h"
#include "globals.h"
#include "license.h"
#include "mode.h"
#include "revbuild.h"
#include "deploy.h"
#include "capsule.h"
#include "player.h"
#include "minizip.h"
#include "bsdiff.h"
#include "osspec.h"

#if defined(_WINDOWS_DESKTOP)
#include "w32prefix.h"
#elif defined(_MAC_DESKTOP)
#include "osxprefix.h"
#include <sys/stat.h>
#include <unistd.h>
#include <sys/mman.h>
#include <syslog.h>
#endif

////////////////////////////////////////////////////////////////////////////////
//
//  Globals specific to INSTALLER mode
//

// The MCCapsule info structure records a block of data that has been inserted
// into the executable by the deploy command. The blocks of data are inserted
// as distinct 'sections', and thus preserve the integrity of the executable.

// Something that is not entirely obvious, but follows directly from the static
// nature of executables is that (at least on Windows) the compiler assumes it
// can fix the address of sections at the point of compilation. This means that
// we cannot use the variable addresses directly, and must seach for the
// section's address dynamically at runtime.

struct MCCapsuleInfo
{
	uint32_t size;
	uint32_t data[3];
};

// Define the needed sections on a platform-by-platform basis.
#if defined(_WINDOWS)

#define PAYLOAD_SECTION_NAME ".payload"
#define PROJECT_SECTION_NAME ".project"

#pragma section(".payload", read, discard)
__declspec(allocate(".payload")) volatile MCCapsuleInfo MCpayload = {};
#pragma section(".project", read, discard)
__declspec(allocate(".project")) volatile MCCapsuleInfo MCcapsule = {};

#elif defined(_LINUX)

#define PAYLOAD_SECTION_NAME ".payload"
#define PROJECT_SECTION_NAME ".project"

__attribute__((section(".payload"))) volatile MCCapsuleInfo MCpayload = {};
__attribute__((section(".project"))) volatile MCCapsuleInfo MCcapsule = {};

#elif defined(_MACOSX)

#define PAYLOAD_SECTION_NAME "__PAYLOAD"
#define PROJECT_SECTION_NAME "__PROJECT"

__attribute__((section("__PROJECT,__project"))) volatile MCCapsuleInfo MCcapsule = {};

#endif

// The default license parameters to use for the installer engine.
MCLicenseParameters MClicenseparameters =
{
	NULL, NULL, NULL, kMCLicenseClassNone, 0,
	10, 10, 50, 10,
	0,
	NULL,
};

// This method is implemented per-platform and locates a named section in the 
// current exe.
static void *MCExecutableFindSection(const char *p_name);

// We don't include error string in this mode
const char *MCparsingerrors = "";
const char *MCexecutionerrors = "";

////////////////////////////////////////////////////////////////////////////////
//
//  Implementation of internal payload commands
//

static MCMiniZipRef s_payload_minizip = nil;

#ifdef _MACOSX
static void *s_payload_loaded_data = nil;
static void *s_payload_mapped_data = nil;
static uint32_t s_payload_mapped_size = 0;
#endif

#ifdef _WINDOWS
// MM-2011-03-23: If the payload is specified via file, we need to preserve (and clean up) 
// a handle to the file, a mapping object and a pointer to where we map the file contents.
HANDLE s_payload_file_handle = nil;
HANDLE s_payload_file_map = nil;
static void *s_payload_mapped_data = nil;
#endif

#ifdef _DEBUG
static void *s_payload_data = nil;
#endif

class MCInternalPayloadOpen: public MCStatement
{
public:
	MCInternalPayloadOpen(void)
	{
		m_filename = nil;
	}

	~MCInternalPayloadOpen(void)
	{
		delete m_filename;
	}

	Parse_stat parse(MCScriptPoint& sp)
	{
		initpoint(sp);
		sp . parseexp(False, True, &m_filename);
		return PS_NORMAL;
	}

	Exec_stat exec(MCExecPoint& ep)
	{
		// Do nothing if its already open
		if (s_payload_minizip != nil)
			return ES_NORMAL;
		
		// MM-2011-03-23: Added optional paramater, allowing the payload to be specified by file path.
		const char *t_filename;
		t_filename = nil;
		if (m_filename != nil)
		{
			if (m_filename -> eval(ep) != ES_NORMAL)
				return ES_ERROR;
			t_filename = ep . getcstring();
		}

		const void *t_payload_data;
		t_payload_data = nil;
		uint32_t t_payload_size;

		// MM-2011-03-23: If a file is specified, fetch the payload from the file.
		if(t_filename != nil)
		{
			mmap_payload_from_file(t_filename, t_payload_data, t_payload_size);
			if (t_payload_data == nil)
			{
				MCresult -> sets("could not load paylod from file");
				return ES_ERROR;
			}
		}

		// MM-2011-03-23: If no payload file specified, then extract payload as before, from installer.
		if (t_payload_data == nil)
		{
#ifdef _MACOSX		
			// On Mac OS X, the payload is in a separate file.
			// MM-2011-03-23: Refactored code to use method call.
			char *t_payload_file;
			t_payload_file = nil;
			/* FRAGILE */ if (MCCStringFormat(t_payload_file, "%.*s/payload", strrchr(MCStringGetCString(MCcmd), '/') - MCStringGetCString(MCcmd), MCStringGetCString(MCcmd)))
			{
				mmap_payload_from_file(t_payload_file, t_payload_data, t_payload_size);
				MCCStringFree(t_payload_file);
				if(t_payload_data == nil)
				{
					MCresult -> sets("could not find payload");
					return ES_NORMAL;
				}			
			}			
#else
			// Search for the payload section - first see if there is a payload
			// section of suitable size; then if in debug mode, try to load a stack
			// via env var.
			MCCapsuleInfo *t_info;
			t_info = (MCCapsuleInfo *)MCExecutableFindSection(PAYLOAD_SECTION_NAME);
			if (t_info != nil && t_info -> size > sizeof(MCCapsuleInfo))
			{
				t_payload_data = t_info -> data;
				t_payload_size = t_info -> size;
			}
			else
			{
#ifdef _DEBUG
				MCAutoStringRef t_payload_file;
				MCAutoDataRef t_payload_dataref;
				/* UNCHECKED */ MCStringCreateWithCString(getenv("TEST_PAYLOAD"), &t_payload_file);
				/* UNCHECKED */ MCS_loadbinaryfile(*t_payload_file, &t_payload_dataref);
				if (MCDataGetLength(*t_payload_dataref) == 0)
				{
					MCresult -> sets("could not load payload");
					return ES_NORMAL;
				}

				if (!MCMemoryAllocate(MCDataGetLength(*t_payload_dataref), s_payload_data))
				{
					MCresult -> sets("out of memory while loading payload");
					return ES_NORMAL;
				}

				MCMemoryCopy(s_payload_data, (void*)MCDataGetBytePtr(*t_payload_dataref), MCDataGetLength(*t_payload_dataref));

				t_payload_data = s_payload_data;
				t_payload_size = MCDataGetLength(*t_payload_dataref);
#else
				MCresult -> sets("could not find payload");
				return ES_NORMAL;
#endif
			}
#endif

		}

		// Open the payload as a minizip
		if (!MCMiniZipOpen(t_payload_data, t_payload_size, s_payload_minizip))
		{
			MCresult -> sets("could not open payload");
			return ES_NORMAL;
		}

		// Empty result means success
		MCresult -> clear();

		return ES_NORMAL;
	}

private:
	MCExpression *m_filename;

	// MM-2011-03-23: Takes a file path and memory maps its contents to r_payload_data, also returning the file size.
	static bool mmap_payload_from_file(const char *p_file_name, const void *&r_payload_data, uint32_t &r_payload_size)
	{
#if defined(_MACOSX)
		// The OS X code is just refactored from the method funciton.
		s_payload_mapped_data = nil;
		s_payload_mapped_size = 0;

		int32_t t_fd;
		t_fd = open(p_file_name, O_RDONLY, 0);
		if (t_fd >= 0)
		{
			struct stat t_info;
			if (fstat(t_fd, &t_info) == 0)
			{
				s_payload_mapped_data = mmap(nil, t_info . st_size, PROT_READ, MAP_FILE | MAP_PRIVATE, t_fd, 0);
				s_payload_mapped_size = t_info . st_size;
				
				if (s_payload_mapped_data == nil)
				{
					s_payload_loaded_data = malloc(t_info . st_size);
					if (s_payload_loaded_data != nil)
					{
						if (read(t_fd, s_payload_loaded_data, t_info . st_size) != t_info . st_size)
						{
							free(s_payload_loaded_data);
							s_payload_loaded_data = nil;
						}
					}
				}
							
			}
			close(t_fd);
		}

		if (s_payload_mapped_data == nil && s_payload_loaded_data == nil)
			return false;

		r_payload_data = s_payload_mapped_data != nil ? s_payload_mapped_data : s_payload_loaded_data;
		r_payload_size = s_payload_mapped_size;
		return true;
#elif defined(_WINDOWS)
		s_payload_file_handle = nil;
		s_payload_file_map = nil;
		s_payload_mapped_data = nil;

		// Fetch a handle to the file and map the contents to memory.
		bool t_success;
		t_success = true;
		if (t_success)
		{
			s_payload_file_handle = CreateFileA(p_file_name, GENERIC_READ, FILE_SHARE_READ, nil, OPEN_EXISTING, FILE_ATTRIBUTE_READONLY, nil);
			if (s_payload_file_handle == INVALID_HANDLE_VALUE)
				t_success = false;
		}
		if (t_success)
		{
			s_payload_file_map = CreateFileMappingA(s_payload_file_handle, nil, PAGE_READONLY, 0, 0, nil);
			if (s_payload_file_map == nil)
				t_success = false;
		}
		if (t_success)
		{
			s_payload_mapped_data = MapViewOfFile(s_payload_file_map, FILE_MAP_READ, 0, 0, 0);
			if (s_payload_mapped_data == nil)
				t_success = false;
		}
		
		if (t_success)
		{
			r_payload_data = s_payload_mapped_data;
			r_payload_size = GetFileSize(s_payload_file_handle, nil);
		}
		else
		{
			if (s_payload_mapped_data != nil)
				UnmapViewOfFile(s_payload_mapped_data);
			if (s_payload_file_map != nil)
				CloseHandle(s_payload_file_map);
			if (s_payload_file_handle != INVALID_HANDLE_VALUE)
				CloseHandle(s_payload_file_handle);
		}
		return t_success;
#endif
	}
};

class MCInternalPayloadClose: public MCStatement
{
public:
	MCInternalPayloadClose(void) {}
	~MCInternalPayloadClose(void) {}

	Exec_stat exec(MCExecPoint& ep)
	{
		// Don't do anything if the payload isn't open
		if (s_payload_minizip == nil)
			return ES_NORMAL;

		// Close the payload
		MCMiniZipClose(s_payload_minizip);
		s_payload_minizip = nil;

#ifdef _MACOSX
		if (s_payload_mapped_data != nil)
			munmap(s_payload_mapped_data, s_payload_mapped_size);
		if (s_payload_loaded_data != nil)
			free(s_payload_loaded_data);
#else
		
#ifdef _WINDOWS
		// MM-2011-03-23: Clean up any handles we have opened (if payload has been specified by file).
		if (s_payload_mapped_data != nil)
			UnmapViewOfFile(s_payload_mapped_data);
		if (s_payload_file_map != nil)
			CloseHandle(s_payload_file_map);
		if (s_payload_file_handle != INVALID_HANDLE_VALUE)
			CloseHandle(s_payload_file_handle);
#endif

#ifdef _DEBUG
		MCMemoryDeallocate(s_payload_data);
#endif
		
#endif

		return ES_NORMAL;
	}
};

class MCInternalPayloadList: public MCStatement
{
public:
	MCInternalPayloadList(void)
	{
	}
	
	~MCInternalPayloadList(void)
	{
	}

	Parse_stat parse(MCScriptPoint& sp)
	{
		initpoint(sp);

		return PS_NORMAL;
	}

	Exec_stat exec(MCExecPoint& ep)
	{
		// Don't do anything if the payload isn't open
		if (s_payload_minizip == nil)
		{
			MCresult -> sets("payload not open");
			return ES_NORMAL;
		}

		ep . clear();
		MCMiniZipListItems(s_payload_minizip, list_items, &ep);
		ep.getit() -> set(ep, False);

		return ES_NORMAL;
	}

private:
	static bool list_items(void *p_context, MCStringRef p_item)
	{
		MCExecPoint *ep;
		ep = (MCExecPoint *)p_context;

		ep -> concatcstring(MCStringGetCString(p_item), EC_RETURN, ep -> getsvalue() . getlength() == 0);

		return true;
	}
};

class MCInternalPayloadDescribe: public MCStatement
{
public:
	MCInternalPayloadDescribe(void)
	{
		m_item_expr = nil;
	}

	~MCInternalPayloadDescribe(void)
	{
		delete m_item_expr;
	}

	Parse_stat parse(MCScriptPoint& sp)
	{
		initpoint(sp);

		if (sp . parseexp(False, True, &m_item_expr) != PS_NORMAL)
		{
			MCperror -> add(PE_PUT_BADEXP, sp);
			return PS_ERROR;
		}

		return PS_NORMAL;
	}

	Exec_stat exec(MCExecPoint& ep)
	{
		if (m_item_expr -> eval(ep) != ES_NORMAL)
		{
			MCeerror -> add(EE_PUT_BADEXP, line, pos);
			return ES_ERROR;
		}

		if (s_payload_minizip != nil)
		{
			MCAutoStringRef t_name;
			MCMiniZipItemInfo t_info;
			/* UNCHECKED */ ep.copyasstring(&t_name);
			if (MCMiniZipDescribeItem(s_payload_minizip, *t_name, t_info))
			{
				ep . setstringf(",%u,%u,,%u,", t_info . checksum, t_info . uncompressed_size, t_info . compressed_size);
				ep.getit() -> set(ep, False);
			}
			else
				MCresult -> sets("describe failed");
		}
		else
			MCresult -> sets("payload not open");

		return ES_NORMAL;
	}

private:
	MCExpression *m_item_expr;
};

class MCInternalPayloadExtract: public MCStatement
{
public:
	MCInternalPayloadExtract(void)
	{
		m_item_expr = nil;
		m_file_expr = nil;
	}

	~MCInternalPayloadExtract(void)
	{
		delete m_item_expr;
		delete m_file_expr;
	}

	Parse_stat parse(MCScriptPoint& sp)
	{
		initpoint(sp);

		if (sp . parseexp(False, True, &m_item_expr) != PS_NORMAL)
		{
			MCperror -> add(PE_PUT_BADEXP, sp);
			return PS_ERROR;
		}

		if (sp . skip_token(SP_FACTOR, TT_TO, PT_TO) == PS_NORMAL &&
			sp . parseexp(False, True, &m_file_expr) != PS_NORMAL)
		{
			MCperror -> add(PE_PUT_BADEXP, sp);
			return PS_ERROR;
		}

		return PS_NORMAL;
	}

	Exec_stat exec(MCExecPoint& ep)
	{
		MCAutoStringRef t_item;
		if (m_item_expr -> eval(ep) != ES_NORMAL)
		{
			MCeerror -> add(EE_PUT_BADEXP, line, pos);
			return ES_ERROR;
		}
		/* UNCHECKED */ ep.copyasstring(&t_item);
		
		MCAutoStringRef t_file;
		if (m_file_expr != nil)
		{
			if (m_file_expr -> eval(ep) != ES_NORMAL)
			{
				MCeerror -> add(EE_PUT_BADEXP, line, pos);
				return ES_ERROR;
			}
			/* UNCHECKED */ ep.copyasstring(&t_item);
		}

		if (s_payload_minizip != nil)
		{
			ExtractContext t_context;
			t_context . target = MCtargetptr -> gethandle();
<<<<<<< HEAD
			t_context . name = *t_item;
			t_context . var = m_it_var -> evalvar(ep);
=======
			t_context . name = t_item;
			t_context . var = ep.getit() -> evalvar(ep);
>>>>>>> 95e6e978
			t_context . stream = nil;

			if (!MCStringIsEmpty(*t_file))
				t_context . stream = MCS_open(*t_file, kMCSOpenFileModeWrite, False, False, 0);

			t_context . var -> clear();
			if (MCStringIsEmpty(*t_file) || t_context . stream != nil)
			{
				if (MCMiniZipExtractItem(s_payload_minizip, t_context . name, extract_item, &t_context))
					MCresult -> clear();
				else
					MCresult -> sets("extract failed");
			}
			else
				MCresult -> sets("could not open file");
			
			if (t_context . stream != nil)
				MCS_close(t_context . stream);

			t_context . target -> Release();
		}
		else
			MCresult -> sets("payload not open");

		return ES_NORMAL;
	}

private:
	struct ExtractContext
	{
		MCObjectHandle *target;
		MCStringRef name;
		IO_handle stream;
		MCVariable *var;
	};

	static bool extract_item(void *p_context, const void *p_data, uint32_t p_data_length, uint32_t p_data_offset, uint32_t p_data_total)
	{
		ExtractContext *context;
		context = (ExtractContext *)p_context;

		if (context -> stream != nil)
		{
			if (MCS_write(p_data, p_data_length, 1, context -> stream) != IO_NORMAL)
				return false;
		}
		else
		{
			MCExecPoint ep(NULL, NULL, NULL);
			MCExecContext ctxt(ep);
			MCAutoStringRef t_data;
			/* UNCHECKED */ MCStringCreateWithBytes((const byte_t *)p_data, p_data_length, kMCStringEncodingNative, false, &t_data);
			MCStringRef t_value; 
			/* UNCHECKED */ ctxt . ConvertToString(context -> var -> value, t_value);
			/* UNCHECHED */ MCStringMutableCopyAndRelease(t_value, t_value);
			if (!MCStringAppend(t_value, *t_data))
				return false;
			MCValueAssign(context -> var -> value, t_value);
			MCValueRelease(t_value);
		}

		MCObject *t_target;
		t_target = context -> target -> Get();
		if (t_target != nil)
		{
			MCParameter p1, p2, p3;
			p1 . setnext(&p2);
			p2 . setnext(&p3);
			p1 . setvalueref_argument(context -> name);
			p2 . setn_argument(p_data_offset + p_data_length);
			p3 . setn_argument(p_data_total);

			MCAutoNameRef t_message_name;
			/* UNCHECKED */ t_message_name . CreateWithCString("payloadProgress");
			t_target -> message(t_message_name, &p1);
		}

		return true;
	}

	MCExpression *m_item_expr;
	MCExpression *m_file_expr;
};

class MCInternalPayloadPatch: public MCStatement
{
public:
	MCInternalPayloadPatch(void)
	{
		m_patch_item_expr = nil;
		m_base_item_expr = nil;
		m_output_file_expr = nil;
	}

	~MCInternalPayloadPatch(void)
	{
		delete m_patch_item_expr;
		delete m_base_item_expr;
		delete m_output_file_expr;
	}

	Parse_stat parse(MCScriptPoint& sp)
	{
		initpoint(sp);

		if (sp . parseexp(False, True, &m_patch_item_expr) != PS_NORMAL)
			return PS_ERROR;
		if (sp . skip_token(SP_FACTOR, TT_TO, PT_TO) != PS_NORMAL)
			return PS_ERROR;
		if (sp . parseexp(False, True, &m_base_item_expr) != PS_NORMAL)
			return PS_ERROR;
		if (sp . skip_token(SP_FACTOR, TT_PREP, PT_INTO) != PS_NORMAL)
			return PS_ERROR;
		if (sp . parseexp(False, True, &m_output_file_expr) != PS_NORMAL)
			return PS_ERROR;

		return PS_NORMAL;
	}

	Exec_stat exec(MCExecPoint& ep)
	{
		bool t_success;
		t_success = true;

		MCAutoStringRef t_patch_item;
		if (t_success && m_patch_item_expr -> eval(ep) == ES_NORMAL)
			t_success = ep.copyasstring(&t_patch_item);
		else
			t_success = false;

		MCAutoStringRef t_base_item;
		if (t_success && m_base_item_expr -> eval(ep) == ES_NORMAL)
			t_success = ep.copyasstring(&t_base_item);
		else
			t_success = false;

		MCAutoStringRef t_output_filename;
		if (t_success && m_output_file_expr -> eval(ep) == ES_NORMAL)
			t_success = ep.copyasstring(&t_output_filename);
		else
			t_success = false;

		if (s_payload_minizip != nil)
		{
			void *t_patch_data;
			uint32_t t_patch_data_size;
			t_patch_data = nil;
			if (t_success)
				t_success = MCMiniZipExtractItemToMemory(s_payload_minizip, *t_patch_item, t_patch_data, t_patch_data_size);

			void *t_base_data;
			uint32_t t_base_data_size;
			t_base_data = nil;
			if (t_success)
				t_success = MCMiniZipExtractItemToMemory(s_payload_minizip, *t_base_item, t_base_data, t_base_data_size);

			IO_handle t_output_handle;
			t_output_handle = nil;
			if (t_success)
			{
				t_output_handle = MCS_open(*t_output_filename, kMCSOpenFileModeWrite, False, False, 0);
				if (t_output_handle == nil)
					t_success = false;
			}

			if (t_success)
			{
				InputStream t_patch_stream, t_base_stream;
				OutputStream t_output_stream;
				t_patch_stream . data = t_patch_data;
				t_patch_stream . data_size = t_patch_data_size;
				t_patch_stream . data_ptr = 0;
				t_base_stream . data = t_base_data;
				t_base_stream . data_size = t_base_data_size;
				t_base_stream . data_ptr = 0;
				t_output_stream . handle = t_output_handle;
				t_success = MCBsDiffApply(&t_patch_stream, &t_base_stream, &t_output_stream);
			}

			if (!t_success)
				MCresult -> sets("patch failed");

			if (t_output_handle != nil)
				MCS_close(t_output_handle);

			MCMemoryDeallocate(t_base_data);
			MCMemoryDeallocate(t_patch_data);
		}
		else
			MCresult -> sets("payload not open");

		return ES_NORMAL;
	}

private:
	struct InputStream: public MCBsDiffInputStream
	{
		void *data;
		uint32_t data_size;
		uint32_t data_ptr;

		bool Measure(uint32_t& r_size)
		{
			r_size = data_size;
			return true;
		}

		bool ReadInt32(int32_t& r_value)
		{
			if (data_size - data_ptr < 4)
				return false;

			MCMemoryCopy(&r_value, (char *)data + data_ptr, 4);
			r_value = (int32_t)MCSwapInt32NetworkToHost(r_value);

			data_ptr += 4;

			return true;
		}

		bool ReadBytes(void *p_buffer, uint32_t p_count)
		{
			if (data_size - data_ptr < p_count)
				return false;

			MCMemoryCopy(p_buffer, (char *)data + data_ptr, p_count);
			data_ptr += p_count;

			return true;
		}
	};

	struct OutputStream: public MCBsDiffOutputStream
	{
		IO_handle handle;

		bool Rewind(void)
		{
			return MCS_seek_set(handle, 0) == IO_NORMAL;
		}

		bool WriteBytes(const void *buffer, uint32_t count)
		{
			return IO_write(buffer, 1, count, handle) == IO_NORMAL;
		}

		bool WriteInt32(int32_t value)
		{
			return IO_write_int4(value, handle) == IO_NORMAL;
		}
	};

	MCExpression *m_patch_item_expr;
	MCExpression *m_base_item_expr;
	MCExpression *m_output_file_expr;
};

////////////////////////////////////////////////////////////////////////////////

typedef bool (*MCSystemListProcessesCallback)(void *context, uint32_t id, const char *path, const char *description);
typedef bool (*MCSystemListProcessModulesCallback)(void *context, const char *path);

bool MCSystemListProcesses(MCSystemListProcessesCallback p_callback, void* p_context);
bool MCSystemListProcessModules(uint32_t p_process_id, MCSystemListProcessModulesCallback p_callback, void *p_context);

class MCInternalListTasksWithModule: public MCStatement
{
public:
	MCInternalListTasksWithModule(void)
	{
		m_module = nil;
	}

	~MCInternalListTasksWithModule(void)
	{
		delete m_module;
	}

	Parse_stat parse(MCScriptPoint& sp)
	{
		initpoint(sp);

		if (sp . parseexp(False, True, &m_module) != PS_NORMAL)
			return PS_ERROR;

		return PS_NORMAL;
	}

	Exec_stat exec(MCExecPoint& ep)
	{
		bool t_success;
		t_success = true;

		if (m_module -> eval(ep) != ES_NORMAL)
			return ES_ERROR;

		char *t_module;
		t_module = ep . getsvalue() . clone();
		
		ep . clear();

		State t_state;
		t_state . module = t_module;
		t_state . ep = &ep;
		t_state . first = true;
		MCSystemListProcesses(ListProcessCallback, &t_state);

		MCresult -> set(ep);

		delete t_module;

		return ES_NORMAL;
	}

private:
	MCExpression *m_module;

	struct State
	{
		char *module;
		MCExecPoint *ep;
		bool found;
		bool first;
	};

	static bool ListProcessModulesCallback(void *p_state, const char *p_module)
	{
		State *state;
		state = (State *)p_state;
		state -> found = MCCStringEqualCaseless(state -> module, p_module);
		if (state -> found)
			return false;
		return true;
	}

	static bool ListProcessCallback(void *p_state, uint32_t p_id, const char *p_path, const char *p_desc)
	{
		State *state;
		state = (State *)p_state;
		state -> found = false;
		MCSystemListProcessModules(p_id, ListProcessModulesCallback, state);
		if (state -> found)
		{
			if (!state -> first)
				state -> ep -> appendnewline();
			state -> ep -> appendstringf("%s,%s", p_path, p_desc);
			state -> first = false;
		}

		return true;
	}
};

////////////////////////////////////////////////////////////////////////////////

bool MCSystemCanDeleteKey(const char *key);
bool MCSystemCanDeleteFile(const char *file);

class MCInternalCanDeleteKey: public MCStatement
{
public:
	MCInternalCanDeleteKey(void)
	{
		m_key = nil;
	}

	~MCInternalCanDeleteKey(void)
	{
		delete m_key;
	}

	Parse_stat parse(MCScriptPoint& sp)
	{
		initpoint(sp);

		if (sp . parseexp(False, True, &m_key) != PS_NORMAL)
			return PS_ERROR;

		return PS_NORMAL;
	}

	Exec_stat exec(MCExecPoint& ep)
	{
		bool t_success;
		t_success = true;

		if (m_key -> eval(ep) != ES_NORMAL)
			return ES_ERROR;

		ep . setboolean(MCSystemCanDeleteKey(ep . getcstring()));

		MCresult -> set(ep);

		return ES_NORMAL;
	}

private:
	MCExpression *m_key;
};

class MCInternalCanDeleteFile: public MCStatement
{
public:
	MCInternalCanDeleteFile(void)
	{
		m_file = nil;
	}

	~MCInternalCanDeleteFile(void)
	{
		delete m_file;
	}

	Parse_stat parse(MCScriptPoint& sp)
	{
		initpoint(sp);

		if (sp . parseexp(False, True, &m_file) != PS_NORMAL)
			return PS_ERROR;

		return PS_NORMAL;
	}

	Exec_stat exec(MCExecPoint& ep)
	{
		bool t_success;
		t_success = true;

		if (m_file -> eval(ep) != ES_NORMAL)
			return ES_ERROR;

		ep . setboolean(MCSystemCanDeleteFile(ep . getcstring()));

		MCresult -> set(ep);

		return ES_NORMAL;
	}

private:
	MCExpression *m_file;
};

////////////////////////////////////////////////////////////////////////////////

// MM-2011-03-16: Added internal verb bounce.  On OS X this makes the doc icon bounce.  Not implemented on Windows or Linux.
void MCSystemRequestUserAttention(void);
void MCSystemCancelRequestUserAttention(void);

class MCInternalRequestUserAttention: public MCStatement
{
public:
	Parse_stat parse(MCScriptPoint& sp)
	{
		return PS_NORMAL;
	}
	
	Exec_stat exec(MCExecPoint& ep)
	{
		MCSystemRequestUserAttention();
		return ES_NORMAL;
	}	
};

class MCInternalCancelRequestUserAttention: public MCStatement
{
public:	
	Parse_stat parse(MCScriptPoint& sp)
	{
		return PS_NORMAL;
	}
	
	Exec_stat exec(MCExecPoint& ep)
	{
		MCSystemCancelRequestUserAttention();
		return ES_NORMAL;
	}	
};

// MM-2011-03-24: Added internal verb showBalloon. Takes two params, a title and a message.
// On Windows, this displays a balloon above the taskbar icon (if there is one). Not yet implemented on OS X and Linux.
void MCSystemBalloonNotification(const char*, const char*);

class MCInternalBalloonNotification: public MCStatement
{
public:
	MCInternalBalloonNotification(void)
	{
		m_title = nil;
		m_message = nil;
	}

	~MCInternalBalloonNotification(void)
	{
		delete m_title;
		delete m_message;
	}

	Parse_stat parse(MCScriptPoint& sp)
	{
		initpoint(sp);
		if (sp . parseexp(False, True, &m_title) != PS_NORMAL)
			return PS_ERROR;
		if (sp . parseexp(False, True, &m_message) != PS_NORMAL)
			return PS_ERROR;
		return PS_NORMAL;
	}
	
	Exec_stat exec(MCExecPoint& ep)
	{
		const char *t_title;
		t_title = nil;
		if (m_title != nil)
		{
			if (m_title -> eval(ep) != ES_NORMAL)
				return ES_ERROR;
			t_title = ep . getsvalue() . clone();
		}
		const char *t_message;
		t_message = nil;
		if (m_message != nil)
		{
			if (m_message -> eval(ep) != ES_NORMAL)
				return ES_ERROR;
			t_message = ep . getcstring();
			t_message = ep . getsvalue() . clone();
		}
		MCSystemBalloonNotification(t_title, t_message);
		delete t_title;
		delete t_message;
		return ES_NORMAL;
	}

private:
	MCExpression *m_title;
	MCExpression *m_message;
};

////////////////////////////////////////////////////////////////////////////////

// Small helper template
template<class T> inline MCStatement *class_factory(void) { return new T; }

// The internal verb table used by the '_internal' command
MCInternalVerbInfo MCinternalverbs[] =
{
	{ "payload", "open", class_factory<MCInternalPayloadOpen> },
	{ "payload", "close", class_factory<MCInternalPayloadClose> },
	{ "payload", "list", class_factory<MCInternalPayloadList> },
	{ "payload", "describe", class_factory<MCInternalPayloadDescribe> },
	{ "payload", "extract", class_factory<MCInternalPayloadExtract> },
	{ "payload", "patch", class_factory<MCInternalPayloadPatch> },
	{ "listTasksWithModule", nil, class_factory<MCInternalListTasksWithModule> },
	{ "canDeleteKey", nil, class_factory<MCInternalCanDeleteKey> },
	{ "canDeleteFile", nil, class_factory<MCInternalCanDeleteFile> },
	{ "bounce", nil, class_factory<MCInternalRequestUserAttention> },
	{ "bounceCancel", nil, class_factory<MCInternalCancelRequestUserAttention> },
	{ "showBalloon", nil, class_factory<MCInternalBalloonNotification> },
	{ nil, nil, nil }
};

////////////////////////////////////////////////////////////////////////////////
//
//  Implementation of MCDispatch::startup method for STANDALONE mode.
//

extern IO_stat readheader(IO_handle& stream, char *version);
extern void send_startup_message(bool p_do_relaunch = true);

// This structure contains the information we collect from reading in the
// project.
struct MCStandaloneCapsuleInfo
{
	uint32_t origin;
	MCStack *stack;
	bool done;
};

bool MCStandaloneCapsuleCallback(void *p_self, const uint8_t *p_digest, MCCapsuleSectionType p_type, uint32_t p_length, IO_handle p_stream)
{
	MCStandaloneCapsuleInfo *self;
	self = static_cast<MCStandaloneCapsuleInfo *>(p_self);

	// If we've already seen the epilogue, we are done.
	if (self -> done)
	{
		MCresult -> sets("unexpected data encountered");
		return false;
	}

	switch(p_type)
	{
	case kMCCapsuleSectionTypeEpilogue:
		self -> done = true;
		break;

	case kMCCapsuleSectionTypePrologue:
	{
		MCCapsulePrologueSection t_prologue;
		if (IO_read(&t_prologue, sizeof(t_prologue), p_stream) != IO_NORMAL)
		{
			MCresult -> sets("failed to read project prologue");
			return false;
		}
	}
	break;

	case kMCCapsuleSectionTypeStack:
		if (MCdispatcher -> readstartupstack(p_stream, self -> stack) != IO_NORMAL)
		{
			MCresult -> sets("failed to read project stack");
			return false;
		}
	break;

	case kMCCapsuleSectionTypeDigest:
		uint8_t t_read_digest[16];
		if (IO_read(t_read_digest, 16, p_stream) != IO_NORMAL)
		{
			MCresult -> sets("failed to read project checksum");
			return false;
		}
		if (memcmp(t_read_digest, p_digest, 16) != 0)
		{
			MCresult -> sets("project checksum mismatch");
			return false;
		}
		break;

	default:
		MCresult -> sets("unrecognized section encountered");
		return false;
	}
	
	return true;
}

IO_stat MCDispatch::startup(void)
{
	startdir = MCS_getcurdir();
	enginedir = strdup(MCStringGetCString(MCcmd));
	char *eptr = strrchr(enginedir, PATH_SEPARATOR);
	if (eptr != NULL)
		*eptr = '\0';
	else
		*enginedir = '\0';
	char *openpath = strdup(MCStringGetCString(MCcmd)); //point to MCcmd string

	// set up image cache before the first stack is opened
	MCCachedImageRep::init();
	
	// This little snippet of code allows an easy way to attach VS to a standalone
	// instance to debug startup.
#ifdef _DEBUG
#ifdef _WINDOWS
	if (getenv("TEST_BREAK") != nil)
	{
		while(!IsDebuggerPresent())
			Sleep(50);
		Sleep(250);
		DebugBreak();
	}
#endif
#endif

	// Lookup the name of the project section - if this can't be found there's
	// something up with the exe.
	MCCapsuleInfo *t_project_info;
	t_project_info = (MCCapsuleInfo *)MCExecutableFindSection(PROJECT_SECTION_NAME);
	if (t_project_info == nil || t_project_info -> size <= sizeof(MCCapsuleInfo))
	{
#ifdef _DEBUG
		MCStack *t_stack;
		IO_handle t_stream;
		t_stream = MCS_open(getenv("TEST_STACK"), IO_READ_MODE, False, False, 0);
		if (MCdispatcher -> readstartupstack(t_stream, t_stack) != IO_NORMAL)
		{
			MCresult -> sets("failed to read installer stack");
			return IO_ERROR;
		}
		MCS_close(t_stream);
		
		/* UNCHECKED */ MCStringCreateWithCString(openpath, MCcmd);
		MCdefaultstackptr = MCstaticdefaultstackptr = t_stack;
		
		t_stack -> extraopen(false);
		
		MCscreen->resetcursors();
		MCImage::init();
		send_startup_message();
		if (!MCquit)
			t_stack -> open();

		return IO_NORMAL;
#else
		MCresult -> sets("installer corrupted");
		return IO_ERROR;
#endif
	}
	
	// The info structure that will be filled in while parsing the capsule.
	MCStandaloneCapsuleInfo t_info;
	memset(&t_info, 0, sizeof(MCStandaloneCapsuleInfo));

	// Create a capsule and fill with the standalone data
	MCCapsuleRef t_capsule;
	t_capsule = nil;
	if (!MCCapsuleOpen(MCStandaloneCapsuleCallback, &t_info, t_capsule))
		return IO_ERROR;

	// Decide where to fill from, depending on whether the project data was
	// spilled or not.
	if (((t_project_info -> size) & (1U << 31)) == 0)
	{
		// Capsule is not spilled - just use the project section.
		if (!MCCapsuleFillNoCopy(t_capsule, (const void *)&t_project_info -> data, t_project_info -> size - 4, true))
		{
			MCCapsuleClose(t_capsule);
			return IO_ERROR;
		}
	}
	else
	{
		// Capsule is spilled fill from:
		//   0..2044 from project section
		//   spill file
		//   rest from project section
		char *t_spill;
		t_spill = (char *)malloc(strlen(openpath) + 5);
		sprintf(t_spill, "%s.dat", openpath);
		if (!MCCapsuleFillNoCopy(t_capsule, (const void *)&t_project_info -> data, 2044, false) ||
			!MCCapsuleFillFromFile(t_capsule, t_spill, 0, false) ||
			!MCCapsuleFillNoCopy(t_capsule, (const uint8_t *)&t_project_info -> data + 2044, 2048, true))
		{
			free(t_spill);
			MCCapsuleClose(t_capsule);
			return IO_ERROR;
		}
		free(t_spill);
	}

	// Process the capsule
	if (!MCCapsuleProcess(t_capsule))
	{
		MCCapsuleClose(t_capsule);
		return IO_ERROR;
	}

	/* UNCHECKED */ MCStringCreateWithCString(openpath, MCcmd);
	MCdefaultstackptr = MCstaticdefaultstackptr = t_info . stack;
	MCCapsuleClose(t_capsule);

	t_info . stack -> extraopen(false);

	MCscreen->resetcursors();
	MCtemplateimage->init();
	send_startup_message();
	if (!MCquit)
		t_info . stack -> open();

	return IO_NORMAL;
}

////////////////////////////////////////////////////////////////////////////////
//
//  Implementation of MCStack::mode* hooks for STANDALONE mode.
//

void MCStack::mode_create(void)
{
}

void MCStack::mode_copy(const MCStack& stack)
{
}

void MCStack::mode_destroy(void)
{
}

Exec_stat MCStack::mode_getprop(uint4 parid, Properties which, MCExecPoint &ep, MCStringRef carray, Boolean effective)
{
	return ES_NOT_HANDLED;
}

Exec_stat MCStack::mode_setprop(uint4 parid, Properties which, MCExecPoint &ep, MCStringRef cprop, MCStringRef carray, Boolean effective)
{
	return ES_NOT_HANDLED;
}

void MCStack::mode_load(void)
{
}

void MCStack::mode_getrealrect(MCRectangle& r_rect)
{
	MCscreen->getwindowgeometry(window, r_rect);
}

void MCStack::mode_takewindow(MCStack *other)
{
}

void MCStack::mode_takefocus(void)
{
	MCscreen->setinputfocus(window);
}

bool MCStack::mode_needstoopen(void)
{
	return true;
}

void MCStack::mode_setgeom(void)
{
}

void MCStack::mode_setcursor(void)
{
	MCscreen->setcursor(window, cursor);
}

bool MCStack::mode_openasdialog(void)
{
	return true;
}

void MCStack::mode_closeasdialog(void)
{
}

void MCStack::mode_openasmenu(MCStack *grab)
{
}

void MCStack::mode_closeasmenu(void)
{
}

bool MCStack::mode_haswindow(void)
{
	return window != DNULL;
}

void MCStack::mode_constrain(MCRectangle& rect)
{
}

#ifdef _WINDOWS
MCSysWindowHandle MCStack::getrealwindow(void)
{
	return window->handle.window;
}

MCSysWindowHandle MCStack::getqtwindow(void)
{
	return window->handle.window;
}

#endif

#ifdef _MACOSX
MCSysWindowHandle MCStack::getqtwindow(void)
{
	return window -> handle . window;
}
#endif

////////////////////////////////////////////////////////////////////////////////
//
//  Implementation of MCObject::mode_get/setprop for STANDALONE mode.
//

Exec_stat MCObject::mode_getprop(uint4 parid, Properties which, MCExecPoint &ep, MCStringRef carray, Boolean effective)
{
	return ES_NOT_HANDLED;
}

////////////////////////////////////////////////////////////////////////////////
//
//  Implementation of MCProperty::mode_eval/mode_set for INSTALLER mode.
//

Exec_stat MCProperty::mode_set(MCExecPoint& ep)
{
	return ES_NOT_HANDLED;
}

Exec_stat MCProperty::mode_eval(MCExecPoint& ep)
{
	return ES_NOT_HANDLED;
}

////////////////////////////////////////////////////////////////////////////////
//
//  Implementation of mode hooks for INSTALLER mode.
//

// In standalone mode, the standalone stack built into the engine cannot
// be saved.
IO_stat MCModeCheckSaveStack(MCStack *sptr, const MCStringRef filename)
{
	if (sptr == MCdispatcher -> getstacks())
	{
		MCresult->sets("can't save into installer");
		return IO_ERROR;
	}

	return IO_NORMAL;
}

// In standalone mode, the environment depends on various command-line/runtime
// globals.
MCNameRef MCModeGetEnvironment(void)
{
	return MCN_installer;
}

uint32_t MCModeGetEnvironmentType(void)
{
	return kMCModeEnvironmentTypeInstaller;
}

// In standalone mode, we are never licensed.
bool MCModeGetLicensed(void)
{
	return false;
}

// In standalone mode, the executable is $0 if there is an embedded stack.
bool MCModeIsExecutableFirstArgument(void)
{
	return true;
}

// In standalone mode, we only automatically open stacks if there isn't an
// embedded stack.
bool MCModeShouldLoadStacksOnStartup(void)
{
	return false;
}

// In standalone mode, we try to work out what went wrong...
void MCModeGetStartupErrorMessage(MCStringRef& r_caption, MCStringRef& r_text)
{
	r_caption = MCSTR("Initialization Error");
	if (MCValueGetTypeCode(MCresult -> getvalueref()) == kMCValueTypeCodeString)
		r_text = MCValueRetain((MCStringRef)MCresult -> getvalueref());
	else
		r_text = MCSTR("unknown reason");
}

// In standalone mode, we can only set an object's script if has non-zero id.
bool MCModeCanSetObjectScript(uint4 obj_id)
{
	return obj_id != 0;
}

// In standalone mode, we must check the old CANT_STANDALONE flag.
bool MCModeShouldCheckCantStandalone(void)
{
	return true;
}

// The standalone mode doesn't have a message box redirect feature
bool MCModeHandleMessageBoxChanged(MCExecContext& ctxt)
{
	return false;
}

// The standalone mode causes a relaunch message.
bool MCModeHandleRelaunch(MCStringRef &r_id)
{
#ifdef _WINDOWS
	bool t_do_relaunch;
    t_do_relaunch = MCdefaultstackptr -> hashandler(HT_MESSAGE, MCM_relaunch) == True;
    /* UNCHECKED */ MCStringCopy(MCNameGetString(MCdefaultstackptr -> getname()), r_id);
    return t_do_relaunch;
#else
	return false;
#endif
}

// The standalone mode's startup stack depends on whether it has a stack embedded.
const char *MCModeGetStartupStack(void)
{
	return NULL;
}

bool MCModeCanLoadHome(void)
{
	return false;
}

MCStatement *MCModeNewCommand(int2 which)
{
	switch(which)
	{
	case S_INTERNAL:
		return new MCInternal;
	default:
		break;
	}

	return NULL;
}

MCExpression *MCModeNewFunction(int2 which)
{
	return NULL;
}

void MCModeObjectDestroyed(MCObject *object)
{
}

MCObject *MCModeGetU3MessageTarget(void)
{
	return MCdefaultstackptr -> getcard();
}

bool MCModeShouldQueueOpeningStacks(void)
{
	return MCscreen == NULL;
}

bool MCModeShouldPreprocessOpeningStacks(void)
{
	return false;
}

Window MCModeGetParentWindow(void)
{
	Window t_window;
	t_window = MCdefaultstackptr -> getwindow();
	if (t_window == DNULL && MCtopstackptr != NULL)
		t_window = MCtopstackptr -> getwindow();
	return t_window;
}

bool MCModeCanAccessDomain(MCStringRef p_name)
{
	return false;
}

void MCModeQueueEvents(void)
{
}

Exec_stat MCModeExecuteScriptInBrowser(MCStringRef p_script)
{
	MCeerror -> add(EE_ENVDO_NOTSUPPORTED, 0, 0);
	return ES_ERROR;
}

bool MCModeMakeLocalWindows(void)
{
	return true;
}

void MCModeActivateIme(MCStack *p_stack, bool p_activate)
{
	MCscreen -> activateIME(p_activate);
}

void MCModeConfigureIme(MCStack *p_stack, bool p_enabled, int32_t x, int32_t y)
{
	if (!p_enabled)
		MCscreen -> clearIME(p_stack -> getwindow());
}

void MCModeShowToolTip(int32_t x, int32_t y, uint32_t text_size, uint32_t bg_color, MCStringRef text_font, MCStringRef message)
{
}

void MCModeHideToolTip(void)
{
}

void MCModeResetCursors(void)
{
	MCscreen -> resetcursors();
}

bool MCModeCollectEntropy(void)
{
	return false;
}

// We return false here as at present, in installers, the first stack does not
// sit in the message path of all stacks.
bool MCModeHasHomeStack(void)
{
	return false;
}

////////////////////////////////////////////////////////////////////////////////
//
//  Implementation of remote dialog methods
//

void MCRemoteFileDialog(MCStringRef p_title, MCStringRef p_prompt, MCStringRef *p_types, uint32_t p_type_count, MCStringRef p_initial_folder, MCStringRef p_initial_file, bool p_save, bool p_files, MCStringRef &r_value)
{
}

void MCRemoteColorDialog(MCStringRef p_title, uint32_t p_red, uint32_t p_green, uint32_t p_blue, bool& r_chosen, MCColor& r_chosen_color)
{
}

void MCRemoteFolderDialog(MCStringRef p_title, MCStringRef p_prompt, MCStringRef p_initial, MCStringRef &r_value)
{
}

void MCRemotePrintSetupDialog(MCDataRef p_config_data, MCDataRef &r_reply_data, uint32_t &r_result)
{
}

void MCRemotePageSetupDialog(MCDataRef p_config_data, MCDataRef &r_reply_data, uint32_t &r_result)
{
}

#ifdef _MACOSX
uint32_t MCModePopUpMenu(MCMacSysMenuHandle p_menu, int32_t p_x, int32_t p_y, uint32_t p_index, MCStack *p_stack)
{
	return 0;
}
#endif

////////////////////////////////////////////////////////////////////////////////
//
//  Implementation of Windows-specific mode hooks for STANDALONE mode.
//

#ifdef TARGET_PLATFORM_WINDOWS

typedef BOOL (WINAPI *AttachConsolePtr)(DWORD id);
void MCModePreMain(void)
{
	HMODULE t_kernel;
	t_kernel = LoadLibraryA("kernel32.dll");
	if (t_kernel != nil)
	{
		void *t_attach_console;
		t_attach_console = GetProcAddress(t_kernel, "AttachConsole");
		if (t_attach_console != nil)
		{
			((AttachConsolePtr)t_attach_console)(-1);
			return;
		}
	}
}

void MCModeSetupCrashReporting(void)
{
}

bool MCModeHandleMessage(LPARAM lparam)
{
	return false;
}

bool MCPlayer::mode_avi_closewindowonplaystop()
{
	return true;
}

#endif

////////////////////////////////////////////////////////////////////////////////
//
//  Implementation of Mac OS X-specific mode hooks for DEVELOPMENT mode.
//

#ifdef _MACOSX

bool MCModePreWaitNextEvent(Boolean anyevent)
{
	return false;
}

#endif

////////////////////////////////////////////////////////////////////////////////
//
//  Implementation of Linux-specific mode hooks for DEVELOPMENT mode.
//

#ifdef _LINUX

void MCModePreSelectHook(int& maxfd, fd_set& rfds, fd_set& wfds, fd_set& efds)
{
}

void MCModePostSelectHook(fd_set& rfds, fd_set& wfds, fd_set& efds)
{
}

#endif

////////////////////////////////////////////////////////////////////////////////
//
//  Implementation of the per-platform section location functions
//

#if defined(_WINDOWS)
static void *MCExecutableFindSection(const char *p_name)
{
	// The 'module handle' is nothing more than the base address of the PE image
	void *t_base;
	t_base = GetModuleHandle(NULL);

	// PE images start with a DOS_HEADER
	IMAGE_DOS_HEADER *t_dos_header;
	t_dos_header = (IMAGE_DOS_HEADER *)t_base;

	// The main (NT) header is located based on an offset in the DOS header
	IMAGE_NT_HEADERS *t_nt_headers;
	t_nt_headers = (IMAGE_NT_HEADERS *)((char *)t_base + t_dos_header -> e_lfanew);

	// The list of sections is after the 'OPTIONAL_HEADER', this macro computes
	// the address for us.
	IMAGE_SECTION_HEADER *t_sections;
	t_sections = IMAGE_FIRST_SECTION(t_nt_headers);

	// Now just loop through until we find the section we are looking for. Note
	// that the 'VirtualAddress' field is relative to ImageBase - hence the
	// adjustment.
	for(uint32_t i = 0; i < t_nt_headers -> FileHeader . NumberOfSections; i++)
		if (memcmp(t_sections[i] . Name, p_name, MCU_min((unsigned)IMAGE_SIZEOF_SHORT_NAME, strlen(p_name))) == 0)
			return (void *)(t_sections[i] . VirtualAddress + t_nt_headers -> OptionalHeader . ImageBase);

	// We didn't find the section - oh dear.
	return NULL;
}
#elif defined(_MACOSX)
#include <mach-o/dyld.h>

static void *MCExecutableFindSection(const char *p_name)
{
	const mach_header *t_header;
	t_header = _dyld_get_image_header(0);
	
	const load_command *t_command;
	t_command = (const load_command *)(t_header + 1);
	
	for(uint32_t i = 0; i < t_header -> ncmds; i++)
	{
		if (t_command -> cmd == LC_SEGMENT)
		{
			const segment_command *t_segment;
			t_segment = (const segment_command *)t_command;
			
			if (MCMemoryEqual(t_segment -> segname, p_name, MCMin(16, strlen(p_name) + 1)))
			{
				const section *t_section;
				t_section = (const section *)(t_segment + 1);
				return (void *)t_section -> addr;
			}
		}
		
		t_command = (const load_command *)((uint8_t *)t_command + t_command -> cmdsize);
	}
	
	return NULL;
}
#elif defined(_LINUX)
#include <elf.h>

// MW-2013-05-03: [[ Linux64 ]] Make sure we use the correct structs for section
//   searching.

#ifdef __LP64__
typedef Elf64_Ehdr Elf_Ehdr;
typedef Elf64_Shdr Elf_Shdr;
typedef Elf64_Phdr Elf_Phdr;
#else
typedef Elf32_Ehdr Elf_Ehdr;
typedef Elf32_Shdr Elf_Shdr;
typedef Elf32_Phdr Elf_Phdr;
#endif

static void *MCExecutableFindSection(const char *p_name)
{
	bool t_success;
	t_success = true;

	// It is not clear whether the section table on Linux is mapped into memory,
	// however this isn't really a problem, we just load it direct from the file.
	FILE *t_exe;
	t_exe = NULL;
	if (t_success)
	{
		t_exe = fopen(MCStringGetCString(MCcmd), "rb");
		if (t_exe == NULL)
			t_success = false;
	}

	// Load the header
	Elf_Ehdr t_header;
	if (t_success)
		if (fread(&t_header, sizeof(Elf_Ehdr), 1, t_exe) != 1)
			t_success = false;

	// Allocate memory for the section table
	Elf_Shdr *t_sections;
	t_sections = nil;
	if (t_success)
		t_success = MCMemoryAllocate(sizeof(Elf_Shdr) * t_header . e_shnum, t_sections);

	// Now read in the sections
	for(uint32_t i = 0; i < t_header . e_shnum && t_success; i++)
	{
		if (fseek(t_exe, t_header . e_shoff + i * t_header . e_shentsize, SEEK_SET) != 0 ||
			fread(&t_sections[i], sizeof(Elf_Shdr), 1, t_exe) != 1)
			t_success = false;
	}

	// Next allocate memory for the string table, and read it in
	char *t_strings;
	t_strings = nil;
	if (t_success)
		t_success =
			MCMemoryAllocate(t_sections[t_header . e_shstrndx] . sh_size, t_strings) &&
			fseek(t_exe, t_sections[t_header . e_shstrndx] . sh_offset, SEEK_SET) == 0 &&
			fread(t_strings, t_sections[t_header . e_shstrndx] . sh_size, 1, t_exe) == 1;

	// Now we can search for our section
	void *t_address;
	t_address = NULL;
	for(uint32_t i = 0; i < t_header . e_shnum && t_success; i++)
		if (strcmp(p_name, t_strings + t_sections[i] . sh_name) == 0)
		{
			t_address = (void *)t_sections[i] . sh_addr;
			break;
		}

	// Free up all the resources we allocated
	MCMemoryDeallocate(t_strings);
	MCMemoryDeallocate(t_sections);
	if (t_exe != NULL)
		fclose(t_exe);

	return t_address;
}
#endif
<|MERGE_RESOLUTION|>--- conflicted
+++ resolved
@@ -580,13 +580,8 @@
 		{
 			ExtractContext t_context;
 			t_context . target = MCtargetptr -> gethandle();
-<<<<<<< HEAD
-			t_context . name = *t_item;
-			t_context . var = m_it_var -> evalvar(ep);
-=======
 			t_context . name = t_item;
 			t_context . var = ep.getit() -> evalvar(ep);
->>>>>>> 95e6e978
 			t_context . stream = nil;
 
 			if (!MCStringIsEmpty(*t_file))
