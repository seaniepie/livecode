--- conflicted
+++ resolved
@@ -196,111 +196,6 @@
 	return ( ret ) ;
 }
 
-<<<<<<< HEAD
-
-
-MCPrinterResult MCPSPrinter::DoBeginPrint(MCStringRef p_document, MCPrinterDevice*& r_device)
-{
-	const char *t_output_file;
-	if (GetDeviceOutputType() == PRINTER_OUTPUT_FILE)
-		t_output_file = GetDeviceOutputLocation();
-	else
-        t_output_file = C_FNAME;
-
-    MCAutoStringRef t_path;
-    /* UNCHECKED */ MCStringCreateWithSysString(t_output_file, &t_path);
-
-    stream = MCS_open(*t_path, kMCOpenFileModeWrite, False, False, 0);
-    
-    // MW-2013-11-11: [[ Bug 11197 ]] Make sure we check we managed to open the file.
-	if (stream == nil)
-		return PRINTER_RESULT_FAILURE;
-    
-    MCAutoPointer<char> t_MCN_version;
-    /* UNCHECKED */ MCStringConvertToCString(MCNameGetString(MCN_version_string), &t_MCN_version);
-
-    // PostScript + Unicode = complicated...
-    //
-    // PS has no concept of Unicode internally and it depends on both the font
-    // and the PostScript engine. General support for Unicode text in PS
-    // documents isn't easy and is not implemented here. :-(
-    PSwrite("%!PS-Adobe-3.0\n");
-	sprintf(buffer, "%%%%Creator: LiveCode %s\n", *t_MCN_version); PSwrite(buffer);
-
-    // SN-2014-12-22: [[ Bug 14278 ]] Export the name as UTF-8 string, as it was done pre-7.0
-    MCAutoStringRefAsUTF8String t_doc;
-    /* UNCHECKED */ t_doc . Lock(p_document);
-    sprintf(buffer, "%%%%Title: %s\n", *t_doc ) ; PSwrite(buffer ) ;
-	PSwrite("%%MCOrientation Portrait\n");
-	PSwrite("%%EndComments\n");
-	
-	// Dump out all our PostScript functions for short hand coding.
-	for ( int i = 0; i < PS_NFUNCS; i++)
-		PSwrite ( PSfuncs [ i ]  );
-	
-	r_device = new MCPSPrinterDevice;
-	
-	return ( PRINTER_RESULT_SUCCESS ) ;
-}
-
-
-
-MCPrinterResult MCPSPrinter::DoEndPrint(MCPrinterDevice* p_device)
-{		
-
-	p_device ->  Show();
-	PSwrite("%%EndDocument\n");
-	PSwrite("%%EOF\n");
-	MCS_close( stream ) ;
-	
-	// Need to sync the setting between the engine and our copy of the job etc
-	SyncSettings ();
-	
-	if (GetDeviceOutputType() == PRINTER_OUTPUT_DEVICE)
-	{
-		// OK - lets build up the command line
-		sprintf(buffer, "lp " ) ;
-		
-		if ( m_printersettings . printername != NULL ) 
-			sprintf( buffer, "%s -d %s", buffer, m_printersettings . printername ) ;
-
-		if ( m_printersettings . copies > 1 )
-			sprintf ( buffer, "%s -n %d", buffer, m_printersettings . copies ) ;
-		
-		if ( m_printersettings . orientation != PRINTER_ORIENTATION_PORTRAIT ) 
-			sprintf(buffer, "%s -o landscape", buffer );
-		
-		if ( m_printersettings . collate ) 
-			sprintf(buffer, "%s -o collate=true", buffer ) ;
-		
-		if ( m_printersettings . duplex_mode == PRINTER_DUPLEX_MODE_SHORT_EDGE ) 
-			sprintf(buffer, "%s -sides=two-sided-short-edge", buffer );
-		
-		if ( m_printersettings . duplex_mode == PRINTER_DUPLEX_MODE_LONG_EDGE ) 
-			sprintf(buffer, "%s -sides=two-sided-long-edge", buffer );
-		
-		sprintf( buffer, "%s %s\n", buffer, C_FNAME ) ;
-		
-
-		//sprintf(buffer, "ggv %s\n", C_FNAME);
-		
-		if (GetDeviceCommand() != NULL) 
-			sprintf(buffer, GetDeviceCommand(), C_FNAME ) ;
-		
-		//fprintf(stderr, "Print command : [%s]\n", buffer ) ;
-        exec_command ( buffer ) ;
-	}
-	
-	if ( p_device != NULL)
-		delete p_device ;
-	
-	return ( PRINTER_RESULT_SUCCESS ) ;
-}
-
-
-
-=======
->>>>>>> 81569eaf
 void MCPSPrinter::FlushSettings ( void ) 
 {
 	SetPageSize ( m_printersettings . paper_size_width, m_printersettings . paper_size_height ) ;
@@ -419,281 +314,8 @@
         }
     }
     
-<<<<<<< HEAD
-    MCAutoStringRef t_text_string;
-    /* UNCHECKED */ MCStringCreateWithCString(*t_text_cstring, &t_text_string);
-
-    // MM-2014-04-16: [[ Bug 11964 ]] Prototype for MCFontMeasureText now takes transform param. Pass through identity.
-    uint2 w = MCFontMeasureText(p_mark -> text . font, *t_text_string, MCGAffineTransformMakeIdentity());
-	
-	const char *sptr = *t_text_cstring;
-    char *newsptr = NULL;
-	if ((sptr = strpbrk(*t_text_cstring, "()\\")) != NULL)
-	{
-		uint2 count = 0;
-		while (sptr != NULL)
-		{
-			sptr = strpbrk(sptr + 1, "()\\");
-			count++;
-		}
-		newsptr = new char[strlen(*t_text_cstring) + count + 1];
-		char *dptr = newsptr;
-		sptr = *t_text_cstring;
-		uint2 ilength = l;
-		while (ilength--)
-		{
-			if (*sptr == '(' || *sptr == ')' || *sptr == '\\')
-			{
-				*dptr++ = '\\';
-				l++;
-			}
-			*dptr++ = *sptr++;
-		}
-		sptr = newsptr;
-	}
-	else
-		sptr = *t_text_cstring;
-
-	
-	if (l == 1)
-		sprintf(buffer, "(%1.*s) %d %d T\n", (int)l, sptr, x, cardheight - y);
-	else
-		sprintf(buffer, "%d %d (%1.*s) %d %d AT\n",
-		        l - 1, w, (int)l, sptr, x, cardheight - y );
-    
-	if (newsptr != NULL)
-		delete newsptr;
-	
-    PSwrite(buffer);
-}
-
-
-
-
-void MCPSMetaContext::write_scaling(const MCRectangle &rect)
-{
-	cardheight = rect.height ;
-	cardwidth = rect.width ;
-	
-	real8 scale = 0.75 ;
-	
-	
-}
-
-// IM-2013-08-12: [[ ResIndependence ]] refactor bitmap printing to printraster method
-// *NOTE* currently assumes raster is xRGB.
-void MCPSMetaContext::printraster(const MCGRaster &p_raster, int16_t dx, int16_t dy, real64_t xscale, real64_t yscale)
-{
-	MCColor c;
-	uint2 x, y;
-	uint4 charCount = 0;
-
-	bool cmapdone = False ;
-	
-	sprintf(buffer, "/tmp %d string def\n%d %d %d\n",
-			p_raster.width * 3, p_raster.width, p_raster.height, 8);
-			
-	PSwrite(buffer);
-	sprintf(buffer, "[ %g 0 0 -%g %g %g ]\n", xscale, yscale, -dx * xscale,
-			(cardheight - dy) * yscale);
-	PSwrite(buffer);
-	PSwrite("{currentfile tmp readhexstring pop}\nfalse 3\ncolorimage\n");
-
-	uint8_t *t_src_row = (uint8_t*)p_raster.pixels;
-	for (y = 0 ; y < p_raster.height ; y++)
-	{
-		uint32_t *t_src_ptr = (uint32_t*)t_src_row;
-		for (x = 0 ; x < p_raster.width ; x++)
-		{
-			uint8_t r, g, b, a;
-			MCGPixelUnpackNative(*t_src_ptr++, r, g, b, a);
-			
-			sprintf(buffer, "%02X%02X%02X", r, g, b);
-			PSwrite(buffer);
-			charCount += 6;
-			
-			if (charCount % 78 == 0)
-				PSwrite("\n");
-		}
-		t_src_row += p_raster.stride;
-	}
-	PSwrite("\n");
-}
-
-void MCPSMetaContext::setfont(MCFontStruct *font)
-{
-	char psFont[PRINTER_FONT_LEN];
-	uint2 i = 0;
-	uint4 fontcount = NDEFAULT_FONTS ;
-
-	MCNameRef fontname_n; 
-	uint2 fontstyle;
-	uint2 fontsize;
-	MCFontlistGetCurrent() -> getfontreqs(font, fontname_n, fontsize, fontstyle);
-
-	while (i < fontcount)
-	{
-		if (MCNameIsEqualToCString(fontname_n, defaultfonts[i].fontname, kMCCompareExact))
-		{
-			strcpy(psFont, defaultfonts[i].printerfontname);
-			
-			if (((fontstyle & FA_WEIGHT) > MCFW_MEDIUM) && (fontstyle & FA_ITALIC))
-				strcat(psFont, defaultfonts[i].bolditalic);
-			else
-				if ((fontstyle & FA_WEIGHT) > MCFW_MEDIUM)
-					strcat(psFont, defaultfonts[i].bold);
-				else
-					if (fontstyle & FA_ITALIC)
-						strcat(psFont, defaultfonts[i].italic);
-					else
-						strcat(psFont, defaultfonts[i].normal);
-			break;
-		}
-		else
-			i++;
-	}
-	if (i == fontcount)
-	{
-		strcpy(psFont, defaultfonts[DEFAULT_FONT_INDEX].printerfontname);
-		if (((fontstyle & FA_WEIGHT) > MCFW_MEDIUM) && (fontstyle & FA_ITALIC))
-			strcat(psFont, defaultfonts[DEFAULT_FONT_INDEX].bolditalic);
-		else
-			if ((fontstyle & FA_WEIGHT) > MCFW_MEDIUM)
-				strcat(psFont, defaultfonts[DEFAULT_FONT_INDEX].bold);
-			else
-				if (fontstyle & FA_ITALIC)
-					strcat(psFont, defaultfonts[DEFAULT_FONT_INDEX].italic);
-				else
-					strcat(psFont, defaultfonts[DEFAULT_FONT_INDEX].normal);
-	}
-
-	
-	
-	sprintf(buffer, "%d (%s) setFont\n", fontsize, psFont);
-
-	PSwrite(buffer);
-}
-
-void MCPSMetaContext::printpattern(const MCGRaster &image)
-{
-	MCColor c;
-	uint2 x, y;
-	uint4 charCount = 0;
-	
-	bool colorprint = True ;
-
-	sprintf(buffer, "%d %d 8\n", image.width, image.height);
-	PSwrite ( buffer ) ;
-
-	PSwrite ( "[ 1 0 0 1 0 0 ]\n");
-	PSwrite ( "<\n");
-	
-	// print out pattern image bottom-to-top
-	uint8_t *t_src_row = (uint8_t*)image.pixels + (image.height - 1) * image.stride;
-	y = image.height;
-	while (y--)
-	{
-		uint32_t *t_src_ptr = (uint32_t*)t_src_row;
-		for (x = 0 ; x < image.width ; x++)
-		{
-			uint8_t r, g, b, a;
-			MCGPixelUnpackNative(*t_src_ptr++, r, g, b, a);
-			if (colorprint)
-			{
-				sprintf(buffer, "%02X%02X%02X", r, g, b);
-				PSwrite(buffer);
-				charCount += 6;
-			}
-			else
-			{
-				// MDW-2013-04-16: [[ x64 ]] need to compare unsigned with unsigned
-				if ((unsigned)(r + g + b) > (unsigned)(MAXUINT1 * 3 / 2))
-					PSwrite("F");
-				else
-					PSwrite("0");
-				charCount += 1;
-			}
-			if (charCount % 78 == 0)
-				PSwrite("\n");
-		}
-		t_src_row -= image.stride;
-	}
-	if (colorprint)
-		PSwrite(">\nfalse 3\ncolorimage\n");
-	else
-		PSwrite(">\nfalse 1\ncolorimage\n");
-
-	PSwrite("\n");
-}
-
-
-
-
-
-
-
-bool MCPSMetaContext::pattern_created( MCGImageRef p_pattern ) 
-{
-	for ( uint2 i = 0 ; i < f_pattern_count; i++)
-		if ( f_pattern_pixmaps[i] == p_pattern ) 
-		  return ( true ) ;
-	return ( false ) ;
-}
-
-// IM-2013-09-04: [[ ResIndependence ]] update fillpattern to take MCPatternRef & apply scale factor
-void MCPSMetaContext::fillpattern(MCPatternRef p_pattern, MCPoint p_origin)
-{
-	MCGImageRef t_image;
-	t_image = nil;
-	
-	MCGAffineTransform t_transform;
-	
-	// IM-2014-05-14: [[ HiResPatterns ]] Update pattern access to use lock function
-	/* UNCHECKED */ MCPatternLockForContextTransform(p_pattern, MCGAffineTransformMakeIdentity(), t_image, t_transform);
-	t_transform = MCGAffineTransformPreTranslate(t_transform, p_origin.x, cardheight - p_origin.y);
-	
-	if (!pattern_created(t_image))
-		create_pattern(t_image);
-	// MDW-2013-04-16: [[ x64 ]] p_pattern is an XID (long unsigned int), so need $ld here
-	sprintf(buffer, "pattern_id_%ld\n", t_image);
-	PSwrite ( buffer );
-	sprintf(buffer, "[%f %f %f %f %f %f]\n", t_transform.a, t_transform.b, t_transform.c, t_transform.d, t_transform.tx, t_transform.ty);
-	PSwrite(buffer);
-	PSwrite("makepattern\n");
-	PSwrite("setpattern\n");
-	
-	MCPatternUnlock(p_pattern, t_image);
-}
-		
-void MCPSMetaContext::create_pattern ( MCGImageRef p_pattern )
-{
-	int32_t t_w, t_h;
-	t_w = MCGImageGetWidth(p_pattern);
-	t_h = MCGImageGetHeight(p_pattern);
-	
-	MCGRaster t_raster;
-	MCGImageGetRaster(p_pattern, t_raster);
-	
-	// MDW-2013-04-16: [[ x64 ]] p_pattern is an XID (long unsigned int), so need $ld here
-	sprintf(buffer, "/pattern_id_%ld\n", p_pattern);
-	PSwrite ( buffer  ) ;
-	
-	PSwrite("<<\n");
-	PSwrite("/PaintType 1\n");
-	PSwrite("/PatternType 1 /TilingType 1\n");
-	sprintf(buffer, "/BBox [0 0 %d %d]\n", t_w, t_h ) ; PSwrite ( buffer ) ;
-	sprintf(buffer, "/XStep %d /YStep %d\n", t_w, t_h ) ; PSwrite ( buffer ) ;
-	PSwrite("/PaintProc {\n") ;
-	PSwrite("begin\n");
-	printpattern(t_raster);
-	PSwrite("end\n");
-	PSwrite("}\n");
-	PSwrite(">>\n");
-	PSwrite ( "def\n"  ) ;
-=======
     delete m_pdf_printer;
     m_pdf_printer = nil;
->>>>>>> 81569eaf
 	
 	return PRINTER_RESULT_SUCCESS;
 }
