/* Copyright (C) 2003-2013 Runtime Revolution Ltd.

This file is part of LiveCode.

LiveCode is free software; you can redistribute it and/or modify it under
the terms of the GNU General Public License v3 as published by the Free
Software Foundation.

LiveCode is distributed in the hope that it will be useful, but WITHOUT ANY
WARRANTY; without even the implied warranty of MERCHANTABILITY or
FITNESS FOR A PARTICULAR PURPOSE.  See the GNU General Public License
for more details.

You should have received a copy of the GNU General Public License
along with LiveCode.  If not see <http://www.gnu.org/licenses/>.  */

// Warning: X headers define True and False!

#include "lnxprefix.h"

#include "globdefs.h"
#include "objdefs.h"
#include "parsedef.h"
#include "filedefs.h"
#include "mcstring.h"
#include "util.h"
#include "globals.h"
#include "stack.h"
#include "stacklst.h"
#include "redraw.h"

#include "mctheme.h"
#include "context.h"
#include "lnxgtkthemedrawing.h"
#include "lnxtheme.h"
#include "lnximagecache.h"

#include <gdk/gdkx.h>
#include <gtk/gtk.h>

#define FIXED_THUMB_SIZE 17

typedef struct _gtkinfo
{
	int flags ;
}
MCGtkWidgetInfo;

static int4 gtktracksize = 0;

extern void gtk_init(void);

//inline functions and structures

inline void gdk_copy_rect(const GdkRectangle &src, GdkRectangle &dest)
{
	dest.x = src.x;
	dest.y = src.y;
	dest.width = src.width;
	dest.height = src.height;
}


//UTILITY FUNCTIONS
static GdkRectangle MCRectangleToGdkRectangle(const MCRectangle &rect)
{

	GdkRectangle ret;
	ret.x = rect.x;
	ret.y = rect.y;
	ret.width = rect.width;
	ret.height = rect.height;
	return ret;
}

static GtkWidgetState WThemeStateToGtkWidgetState(const MCWidgetInfo &winfo)
{
	GtkWidgetState ret;
	ret.active = (winfo.state & WTHEME_STATE_PRESSED);
	ret.focused = (winfo.state & WTHEME_STATE_HASFOCUS);
	ret.inHover = (winfo.state & WTHEME_STATE_HOVER);
	ret.disabled = (winfo.state & WTHEME_STATE_DISABLED);
	ret.isDefault = (winfo.state & WTHEME_STATE_HASDEFAULT); // only used for buttons (unused)
	ret.canDefault = winfo.type == WTHEME_TYPE_PUSHBUTTON && (winfo.state & WTHEME_STATE_HASDEFAULT); // ditto...
	ret.curpos = 0; // scrollbar only
	ret.maxpos = 0; // ditto..
	return ret;
}

static GtkWidgetState getpartandstate(const MCWidgetInfo &winfo, GtkThemeWidgetType &moztype, gint &flags)
{
	flags = 0;
	GtkWidgetState state = WThemeStateToGtkWidgetState(winfo);
	switch(winfo.type)
	{
	case WTHEME_TYPE_PUSHBUTTON:
		moztype = MOZ_GTK_BUTTON;     //MOZ_GTK_MENUITEMHIGHLIGHT;//
		break;
	case WTHEME_TYPE_CHECKBOX:
		moztype = MOZ_GTK_CHECKBUTTON;
		flags = winfo.state & WTHEME_STATE_HILITED;
		break;
	case WTHEME_TYPE_RADIOBUTTON:
		moztype = MOZ_GTK_RADIOBUTTON;
		flags = winfo.state & WTHEME_STATE_HILITED ? TRUE: FALSE;
		break;
	case WTHEME_TYPE_GROUP_FRAME:
	case WTHEME_TYPE_GROUP_FILL:
		moztype = MOZ_GTK_FRAME;
		break;
	case WTHEME_TYPE_TABPANE:
		moztype = MOZ_GTK_TABPANELS;
		break;
	case WTHEME_TYPE_TAB:
		if(winfo.attributes & WTHEME_ATT_TABFIRSTSELECTED)
			flags |= MOZ_GTK_TAB_FIRST;
		if (winfo.attributes & WTHEME_ATT_TABLEFTEDGE)
			flags |= MOZ_GTK_TAB_BEFORE_SELECTED;
		if(winfo.state & WTHEME_STATE_HILITED)
		{
			flags |= MOZ_GTK_TAB_SELECTED;
			state.active = 0;
		}
		if(winfo.attributes & WTHEME_ATT_TABPOSBOTTOM)
			flags |= MOZ_GTK_TAB_POS_BOTTOM;
		else if(winfo.attributes & WTHEME_ATT_TABPOSLEFT)
			flags |= MOZ_GTK_TAB_POS_LEFT;
		else if(winfo.attributes & WTHEME_ATT_TABPOSRIGHT)
			flags |= MOZ_GTK_TAB_POS_RIGHT;
		else
			flags |= MOZ_GTK_TAB_POS_TOP;
		moztype = MOZ_GTK_TAB;
		break;
	case WTHEME_TYPE_COMBOBUTTON:
		moztype = MOZ_GTK_DROPDOWN_ARROW;
		break;
	case WTHEME_TYPE_COMBOTEXT://comboframes draw like textfields
	case WTHEME_TYPE_TEXTFIELD:
		moztype = MOZ_GTK_ENTRY;
		break;
	case WTHEME_TYPE_TEXTFIELD_FRAME:
		moztype = MOZ_GTK_ENTRY_FRAME;
		break;
	case WTHEME_TYPE_SCROLLBAR_TRACK_VERTICAL:
		moztype = MOZ_GTK_SCROLLBAR_TRACK_VERTICAL;
		break;
	case WTHEME_TYPE_SCROLLBAR_TRACK_HORIZONTAL:
		moztype = MOZ_GTK_SCROLLBAR_TRACK_HORIZONTAL;
		break;
	case WTHEME_TYPE_SCROLLBAR_BUTTON_UP:
		flags = GTK_ARROW_UP;
		moztype = MOZ_GTK_SCROLLBAR_BUTTON;
		break;
	case WTHEME_TYPE_SCROLLBAR_BUTTON_DOWN:
		flags = GTK_ARROW_DOWN;
		moztype = MOZ_GTK_SCROLLBAR_BUTTON;
		break;
	case WTHEME_TYPE_SCROLLBAR_BUTTON_LEFT:
		flags = GTK_ARROW_LEFT;
		moztype = MOZ_GTK_SCROLLBAR_BUTTON;
		break;
	case WTHEME_TYPE_SCROLLBAR_BUTTON_RIGHT:
		flags = GTK_ARROW_RIGHT;
		moztype =MOZ_GTK_SCROLLBAR_BUTTON;
		break;
	case WTHEME_TYPE_SCROLLBAR_THUMB_VERTICAL:
		flags = GTK_ARROW_RIGHT;
		moztype = MOZ_GTK_SCROLLBAR_THUMB_VERTICAL;
		break;
	case WTHEME_TYPE_SCROLLBAR_THUMB_HORIZONTAL:
		flags = GTK_ARROW_RIGHT;
		moztype = MOZ_GTK_SCROLLBAR_THUMB_HORIZONTAL;
		break;
	case WTHEME_TYPE_SCROLLBAR_GRIPPER_HORIZONTAL:
	case WTHEME_TYPE_SCROLLBAR_GRIPPER_VERTICAL:
		flags = GTK_ARROW_RIGHT;
		moztype = MOZ_GTK_GRIPPER;
		break;
	case WTHEME_TYPE_OPTIONBUTTON:
		moztype = MOZ_GTK_OPTIONBUTTON;
		break;
	case WTHEME_TYPE_TOOLTIP:
		moztype = MOZ_GTK_TOOLTIP;
		break;
	case WTHEME_TYPE_PROGRESSBAR_HORIZONTAL:
	case WTHEME_TYPE_PROGRESSBAR_VERTICAL:
		moztype = MOZ_GTK_PROGRESSBAR;
		break;
	case WTHEME_TYPE_PROGRESSBAR_CHUNK:
		flags = GTK_PROGRESS_LEFT_TO_RIGHT;
		moztype = MOZ_GTK_PROGRESS_CHUNK;
		break;
	case WTHEME_TYPE_PROGRESSBAR_CHUNK_VERTICAL:
		flags = GTK_PROGRESS_BOTTOM_TO_TOP;
		moztype = MOZ_GTK_PROGRESS_CHUNK;
		break;
	case WTHEME_TYPE_LISTBOX:
		moztype = MOZ_GTK_LISTBOX;
		break;
	case WTHEME_TYPE_SMALLSCROLLBAR:
		{
			// FG-2014-07-30: [[ Bugfix 13025 ]] Linux spinboxes were inverted
			moztype = MOZ_GTK_SPINBUTTON;
			if(winfo.part == WTHEME_PART_ARROW_DEC)
			{
				flags = GTK_POS_TOP;
			}
			else if(winfo.part == WTHEME_PART_ARROW_INC)
			{
				flags = GTK_POS_BOTTOM;
			}
			else
			{
				flags = 0;
			}
		}
		break;
	case WTHEME_TYPE_MENUITEMHIGHLIGHT:
		moztype = MOZ_GTK_MENUITEMHIGHLIGHT;
		break;
	case WTHEME_TYPE_SLIDER_TRACK_VERTICAL:
		moztype = MOZ_GTK_SCALE_TRACK_VERTICAL;
		break;
	case WTHEME_TYPE_SLIDER_TRACK_HORIZONTAL:
		moztype = MOZ_GTK_SCALE_TRACK_HORIZONTAL;
		break;
	default:
		moztype = MOZ_GTK_LABEL;
	}
	return state;
}

static gboolean reload_theme(void)
{
	Boolean reload = True;
	if (MCcurtheme && MCcurtheme->getthemeid() == LF_NATIVEGTK)
	{
		// We have changed themes, so remove the image cache and replace with new one
		if ( MCimagecache != NULL)
			delete MCimagecache ;
		MCimagecache = new MCXImageCache ;

		MCcurtheme->unload();
		MCcurtheme->load();

		// MW-2011-08-17: [[ Redraw ]] The theme has changed so redraw everything.
		MCRedrawDirtyScreen();
	}
	return (TRUE);
}



static int4 getscrollbarmintracksize()
{
	int sliderWidth = 0 , troughBorder = 0, stepperSize = 0, stepperSpacing = 0,
	                                     minSliderSize = 0 , focusLineWidth = 0, focusPadding = 0;
	Boolean slider = False;

	moz_gtk_get_scrollbar_metrics(&sliderWidth,
	                              &troughBorder,
	                              &stepperSize,
	                              &stepperSpacing,
	                              &minSliderSize,
	                              &focusLineWidth,
	                              &focusPadding);


	MCRectangle minrect;
	int n_steppers = (slider ? 0 : 2);
	static const int slider_length = 1;
	minrect.x = minrect.y = 0;

	minrect.width = troughBorder * 2 + sliderWidth;
	minrect.height = stepperSize * n_steppers + stepperSpacing * 2 + troughBorder * 2 + slider_length;
	int stepper_width = minrect.width;
	int stepper_height = 0;
	if(n_steppers > 0)
		stepper_height = MIN(stepperSize, (minrect.height / n_steppers));
	if(stepper_width < 1)
		stepper_width = minrect.width;
	return stepper_width;
}


//core theme class functions
Boolean MCNativeTheme::load()
{
	static Boolean initialised = False;

	if (!MCscreen -> hasfeature(PLATFORM_FEATURE_NATIVE_THEMES))
		return false;
	
	if (!initialised)
	{
		gtk_init();
		
		initialised = True;
		GtkSettings *settings = gtk_settings_get_default();
		if (settings)
			g_signal_connect_data( settings, "notify::gtk-theme-name", G_CALLBACK(reload_theme),
			                         NULL, NULL, (GConnectFlags)0);
	}
	gtkpix = NULL;
	mNeedNewGC = true;

	if (MCscreen)
	{
		MCColor tbackcolor;
		moz_gtk_get_widget_color(GTK_STATE_NORMAL,
		                         tbackcolor.red,tbackcolor.green,tbackcolor.blue) ;
		MCscreen->alloccolor(tbackcolor);
		MCscreen->background_pixel = tbackcolor;//tcolor = zcolor;
		
		// MW-2012-01-27: [[ Bug 9511 ]] Set the hilite color based on the current GTK theme.
		MCColor thilitecolor;
		moz_gtk_get_widget_color(GTK_STATE_SELECTED, thilitecolor.red, thilitecolor.green, thilitecolor.blue);
		MCscreen -> alloccolor(thilitecolor);
		MChilitecolor = thilitecolor;
	}

	return true;
}




void MCNativeTheme::unload()
{
		
	//unload gtk libraries at runtime and do deinit stuff
	if (gtkpix != NULL)
		g_object_unref(gtkpix);

	//make sure that we call moz_gtk_shutdown first in case it uses gtk
	moz_gtk_shutdown();
	mNeedNewGC = true;
}

uint2 MCNativeTheme::getthemeid()
{
	return LF_NATIVEGTK; //it's a native windows theme
}

uint2 MCNativeTheme::getthemefamilyid()
{
	return LF_WIN95; //gtk inherits from the win95 theme
}

void MCNativeTheme::getscrollbarrects(const MCWidgetInfo & winfo,
                                      const MCRectangle & srect,
                                      MCRectangle & sbincarrowrect,
                                      MCRectangle & sbdecarrowrect,

                                      MCRectangle & sbthumbrect,
                                      MCRectangle & sbinctrackrect,
                                      MCRectangle & sbdectrackrect)
{
	int sliderWidth = 0 , troughBorder = 0, stepperSize = 0, stepperSpacing = 0,
	                                     minSliderSize = 0 , focusLineWidth = 0, focusPadding = 0;
	Boolean isVertical = ((winfo.attributes & WTHEME_ATT_SBVERTICAL) != 0);
	Boolean slider = winfo.type == WTHEME_TYPE_SLIDER;

#define CLEAR_RECT(rect) do { rect.x = rect.y = rect.width = rect.height = 0; } while(0)

	CLEAR_RECT(sbincarrowrect);
	CLEAR_RECT(sbdecarrowrect);
	CLEAR_RECT(sbthumbrect);
	CLEAR_RECT(sbinctrackrect);
	CLEAR_RECT(sbdectrackrect);


	if(slider)
		moz_gtk_get_slider_metrics(&sliderWidth,
		                           &troughBorder,
		                           &stepperSize,
		                           &stepperSpacing,
		                           &minSliderSize,
		                           &focusLineWidth,
		                           &focusPadding);
	else
		moz_gtk_get_scrollbar_metrics(&sliderWidth,
		                              &troughBorder,
		                              &stepperSize,
		                              &stepperSpacing,
		                              &minSliderSize,
		                              &focusLineWidth,
		                              &focusPadding);

	if (winfo.datatype != WTHEME_DATA_SCROLLBAR)
		return;

	MCRectangle minrect;

	int n_steppers = (slider ? 0 : 2);
	static const int slider_length = 1;

	minrect.x = minrect.y = 0;

	if (isVertical)
	{
		minrect.width = troughBorder * 2 + sliderWidth;
		minrect.height = stepperSize * n_steppers + stepperSpacing * 2 + troughBorder * 2 + slider_length;
	}
	else
	{
		minrect.width = stepperSize * n_steppers + stepperSpacing * 2 + troughBorder * 2 + slider_length;
		minrect.height = troughBorder * 2 + sliderWidth;
	}


	MCWidgetScrollBarInfo *sbinfo = (MCWidgetScrollBarInfo *) winfo.data;
	uint2 trackwidth,trackheight;
	if (slider)
		sbinfo->thumbsize = 1;

	// get bounds for arrow buttons
	sbdecarrowrect.x = srect.x + troughBorder;
	sbdecarrowrect.y = srect.y + troughBorder;

	if(isVertical)
	{
		int stepper_width = minrect.width - troughBorder * 2;
		int stepper_height = 0;

		if(n_steppers > 0)
			stepper_height = MIN(stepperSize, (minrect.height / n_steppers));

		if(stepper_width < 1)
			stepper_width = minrect.width;


		sbdecarrowrect.width = sbincarrowrect.width = stepper_width;
		sbdecarrowrect.height = sbincarrowrect.height = stepper_height;
		trackwidth = stepper_width;
		trackheight = stepper_height;
		sbincarrowrect.x = sbdecarrowrect.x;
		sbincarrowrect.y = srect.y + srect.height - sbincarrowrect.height - troughBorder;

	}
	else
	{
		int stepper_height = minrect.height - troughBorder * 2;
		int stepper_width = 0;
		if(n_steppers > 0)

			stepper_width = MIN(stepperSize, (minrect.width / n_steppers));

		if(stepper_height < 1)
			stepper_height = minrect.height;

		sbdecarrowrect.width = sbincarrowrect.width = stepper_width;
		sbdecarrowrect.height = sbincarrowrect.height = stepper_height;
		trackwidth = stepper_width;
		trackheight = stepper_height;
		sbincarrowrect.x = srect.x + srect.width - sbdecarrowrect.width - troughBorder;
		sbincarrowrect.y = sbdecarrowrect.y;
	}

	{
		//get bounds for thumb 
		real8 range = sbinfo->endvalue - sbinfo->startvalue;
		if (winfo.attributes & WTHEME_ATT_SBVERTICAL)
		{
            // AL-2014-01-16: [[ Bug 11677 ]] No need to make slider thumb disappear at specific width/height ratio
			if (slider || ((sbinfo->thumbsize != 0 ) && srect.height > srect.width * 3))
			{
				sbthumbrect.x = srect.x + troughBorder;
				sbthumbrect.width = trackwidth;
				if (MCproportionalthumbs)
				{
					sbthumbrect.y = sbdecarrowrect.y + sbdecarrowrect.height;
					real8 height = srect.height - (sbdecarrowrect.height + sbincarrowrect.height) - (troughBorder * 2);
					if (range != 0.0 && fabs(sbinfo->endvalue - sbinfo->startvalue) != sbinfo->thumbsize)
					{
						int2 miny = sbthumbrect.y;


						real8 offset = height * (sbinfo->thumbpos - sbinfo->startvalue);
						sbthumbrect.y += (int2) (offset / range);
						range = fabs(range);
						sbthumbrect.height = (uint2)(sbinfo->thumbsize * height / range);
						uint2 minsize = srect.width;
						if (sbthumbrect.height < minsize)
						{
							uint2 diff =
								minsize -
								sbthumbrect.height;
							sbthumbrect.height = minsize;
							sbthumbrect.y -=
								(int2) (diff *
										(sbinfo->
										 thumbpos +
										 sbinfo->
										 thumbsize -
										 sbinfo->
										 startvalue) /
										range);
							if (sbthumbrect.y < miny)
								sbthumbrect.y = miny;
						}
					}
					else
						sbthumbrect.height = (int2) height - 1;
				}
				else

				{

					real8 height =
						sbthumbrect.height -
						(srect.width << 1) - FIXED_THUMB_SIZE;
					real8 offset =
						height * (sbinfo->thumbpos -
								  sbinfo->startvalue);
					if (range < 0)
						range += sbinfo->thumbsize;
					else
						range -= sbinfo->thumbsize;
					sbthumbrect.y = srect.y + srect.width;
					if (range != 0.0)
						sbthumbrect.y +=
							(int2) (offset / range);
					sbthumbrect.height = FIXED_THUMB_SIZE;
				}

				sbdectrackrect.x = sbinctrackrect.x = srect.x;

				sbdectrackrect.width = sbinctrackrect.width
									   = trackwidth + (troughBorder * 2);

				sbinctrackrect.y = sbthumbrect.y + sbthumbrect.height;
				sbinctrackrect.height = sbincarrowrect.y -
										(sbthumbrect.y + sbthumbrect.height);

				sbdectrackrect.y = sbdecarrowrect.y + sbdecarrowrect.height;
				sbdectrackrect.height = sbthumbrect.y -
										(sbdecarrowrect.y + sbdecarrowrect.height);
			}
			else
			{
				sbthumbrect.height = 0;
				sbinctrackrect = srect;
				sbinctrackrect.width = trackwidth;
				sbdectrackrect = sbinctrackrect;
			}

		}
		else
		{
            // AL-2014-01-16: [[ Bug 11677 ]] No need to make slider thumb disappear at specific width/height ratio
			if (slider || ((sbinfo->thumbsize != 0 ) && srect.width > srect.height * 3))
			{
				sbthumbrect.y = srect.y + troughBorder;
				sbthumbrect.height = trackheight;
				if (MCproportionalthumbs)
				{
					sbthumbrect.x = sbdecarrowrect.x + sbdecarrowrect.width;
					real8 width = srect.width - (sbdecarrowrect.width + sbincarrowrect.width) - (troughBorder * 2);
					if (range != 0.0 && fabs(sbinfo->endvalue - sbinfo->startvalue) != sbinfo->thumbsize)
					{

						int2 minx = sbthumbrect.x;
						real8 offset = (width * (sbinfo->thumbpos - sbinfo->startvalue));
						sbthumbrect.x += (int2)(offset / range);
						range = fabs(range);
						sbthumbrect.width = (uint2) ((slider?0:sbinfo->thumbsize) * width / range);
						uint2 minsize = srect.height;
						if (sbthumbrect.width < minsize)
						{
							uint2 diff =
								minsize -
								sbthumbrect.width;
							sbthumbrect.width = minsize;
							sbthumbrect.x -=
								(int2) (diff *
										(sbinfo->
										 thumbpos +
										 (slider?0:sbinfo->
										  thumbsize) -
										 sbinfo->
										 startvalue) /
										range);
							if (sbthumbrect.x < minx)
								sbthumbrect.x = minx;
						}

					}
					else
						sbthumbrect.width = (int2) width - 1;
				}
				else
				{
					real8 width =
						srect.width - (srect.height << 1) -
						FIXED_THUMB_SIZE;
					real8 offset =
						width * (sbinfo->thumbpos -
								 sbinfo->startvalue);
					sbthumbrect.x = srect.x + srect.height;

					if (range < 0)
						range += sbinfo->thumbsize;
					else
						range -= sbinfo->thumbsize;
					if (range != 0.0)
						sbthumbrect.x +=
							(int2) (offset / range);
					sbthumbrect.width = FIXED_THUMB_SIZE;
				}
				sbdectrackrect.y = sbinctrackrect.y = srect.y;
				sbdectrackrect.height = sbinctrackrect.height =
											trackheight + (troughBorder * 2);

				sbinctrackrect.x = sbthumbrect.x + sbthumbrect.width;
				sbinctrackrect.width = sbincarrowrect.x -
									   (sbthumbrect.x + sbthumbrect.width);

				sbdectrackrect.x = sbdecarrowrect.x + sbdecarrowrect.width;
				sbdectrackrect.width = sbthumbrect.x -
									   (sbdecarrowrect.x + sbdecarrowrect.width);

			}
			else
			{
				sbthumbrect.width = 0;
				sbinctrackrect = srect;
				sbinctrackrect.height = trackheight;
				sbdectrackrect = sbinctrackrect;
			}
		}
	}
}








void MCNativeTheme::getwidgetrect(const MCWidgetInfo &winfo,
                                  Widget_Metric wmetric,
                                  const MCRectangle &srect,
                                  MCRectangle &drect)

{
	//metric part size is to get size of a part in a widget
	//metric draw size is to get the actual size that the part will draw
	//in given a rect. Useful for fixed sized widgets (combobox, scrollbars)
	//optimum size is the default size that a part should be drawn at using the standard
	//hig guidlines. minimum size if the minimum size that a part can draw at..
	//some widgets will crash in some themes if you try to draw smaller!
	switch (wmetric)
	{
	case WTHEME_METRIC_CONTENTSIZE:
		{
			gint xthickness,ythickness;
			GtkThemeWidgetType  moztype;
			gint flags = 0 ;
			GtkWidgetState state = getpartandstate(winfo, moztype, flags);
			if (moz_gtk_get_widget_border(moztype, &xthickness,
			                              &ythickness) == MOZ_GTK_SUCCESS)
			{
				drect = srect;
				drect.width -= (xthickness * 2);
				drect.height -= (ythickness * 2);
				drect.x += xthickness;
				drect.y += ythickness;
			}
			return;
		}
		break;
	case WTHEME_METRIC_DRAWSIZE:
		//size that widget will draw at. needed for controls that cannot scale (scrollbars).
		if (winfo.type == WTHEME_TYPE_SCROLLBAR || winfo.type == WTHEME_TYPE_SLIDER)
		{

			bool isVertical = ((winfo.attributes & WTHEME_ATT_SBVERTICAL) != 0);
			int sliderWidth, troughBorder, stepperSize, stepperSpacing,
			minSliderSize, focusLineWidth, focusPadding;
			moz_gtk_get_scrollbar_metrics(&sliderWidth,
			                              &troughBorder,
			                              &stepperSize,
			                              &stepperSpacing,
			                              &minSliderSize,

			                              &focusLineWidth,
			                              &focusPadding);

			MCRectangle sbincarrowrect,sbdecarrowrect,sbthumbrect,sbinctrackrect,sbdectrackrect;
			getscrollbarrects(winfo, srect,
			                  sbincarrowrect,
			                  sbdecarrowrect, sbthumbrect,
			                  sbinctrackrect,
			                  sbdectrackrect);
			drect.x = srect.x;
			drect.y = srect.y;
			if(isVertical)
			{
				drect.width = sbinctrackrect.width;
				drect.height = sbincarrowrect.height +
				               sbdecarrowrect.height +

				               sbthumbrect.height +
				               sbinctrackrect.height +
				               sbdectrackrect.height +

				               (troughBorder * 2);
			}
			else
			{
				drect.width = sbincarrowrect.width +
				              sbdecarrowrect.width +
				              sbthumbrect.width +
				              sbinctrackrect.width +
				              sbdectrackrect.width +
				              (troughBorder * 2);

				drect.height = sbinctrackrect.height;
			}
			return;
		}
	case WTHEME_METRIC_PARTSIZE:

		switch (winfo.type)
		{
		case WTHEME_TYPE_SCROLLBAR:
		case WTHEME_TYPE_PROGRESSBAR:
		case WTHEME_TYPE_SLIDER:
			{
				MCRectangle sbincarrowrect, sbdecarrowrect,
				sbthumbrect, sbinctrackrect,
				sbdectrackrect;

				getscrollbarrects(winfo, srect,
				                  sbincarrowrect,
				                  sbdecarrowrect, sbthumbrect,
				                  sbinctrackrect,
				                  sbdectrackrect);
				switch (winfo.part)
				{
				case WTHEME_PART_ARROW_DEC:
					drect = sbdecarrowrect;
					break;
				case WTHEME_PART_ARROW_INC:
					drect = sbincarrowrect;
					break;
				case WTHEME_PART_TRACK_DEC:

					drect = sbdectrackrect;
					break;
				case WTHEME_PART_TRACK_INC:
					drect = sbinctrackrect;
					break;
				case WTHEME_PART_THUMB:
					drect = sbthumbrect;
					break;
				default:
					break;
				}

				return;
			}
		case WTHEME_TYPE_COMBO:
			{
				gint tcombobtnwidth = srect.width;
				gint tcombobtnheight = srect.height;
				MCRectangle combobuttonrect;
				moz_gtk_get_dropdown_arrow_size(&tcombobtnwidth,&tcombobtnheight);
				real8 theightscale 	= tcombobtnheight/tcombobtnwidth;
				uint1 comboframesize = 0;//we should query comboframe value

				tcombobtnwidth = srect.height - (comboframesize * 2);
				tcombobtnheight = (uint2)(tcombobtnwidth * theightscale);
				combobuttonrect.x = srect.x + (srect.width - tcombobtnwidth - comboframesize) ;
				combobuttonrect.y = srect.y + comboframesize;
				combobuttonrect.width = tcombobtnwidth;
				combobuttonrect.height = tcombobtnheight;
				if (winfo.part == WTHEME_PART_COMBOTEXT)
					drect = MCU_subtract_rect(srect,combobuttonrect);
				else if (winfo.part == WTHEME_PART_COMBOBUTTON)
					drect = combobuttonrect;
				return;
			}
		default:
			break;
		}
		break;
	default:
		break;
	}
	//pass through to base class or when themes inherit from each other
	//base class
	MCTheme::getwidgetrect(winfo, wmetric, srect, drect);
}

Boolean MCNativeTheme::getthemepropbool(Widget_ThemeProps themeprop)
{
	//some themes support hovering and those themes need to redraw controls
	//when mouse is over control. GTK supports this.
	if (themeprop == WTHEME_PROP_SUPPORTHOVERING)

		return True;
	if (themeprop == WTHEME_PROP_ALWAYSBUFFER)
		return True;
	return False;
}

// MW-2011-09-14: [[ Bug 9719 ]] Return the actual size of the (opaque) MCThemeDrawInfo struct.
uint32_t MCNativeTheme::getthemedrawinfosize(void)
{
	return sizeof(MCThemeDrawInfo);
}

//hit testing
Widget_Part MCNativeTheme::hittestcombobutton(const MCWidgetInfo &winfo,
        int2 mx, int2 my, const MCRectangle &drect)
{
	Widget_Part wpart = WTHEME_PART_UNDEFINED;
	const int btnWidth = getmetric(WTHEME_METRIC_COMBOSIZE);


	MCRectangle btnRect = {	drect.x + (drect.width - btnWidth),
	                        drect.y,
	                        btnWidth,
	                        drect.height };
	MCRectangle txtRect = { drect.x,
	                        drect.y,
	                        drect.width - btnWidth,
	                        drect.height };

	if(MCU_point_in_rect(btnRect, mx, my))
		wpart = WTHEME_PART_COMBOBUTTON;
	else if(MCU_point_in_rect(txtRect, mx, my))
		wpart = WTHEME_PART_COMBOTEXT;

	return wpart;
}



Widget_Part MCNativeTheme::hittestspinbutton(const MCWidgetInfo &winfo,
        int2 mx, int2 my, const MCRectangle &drect)
{
	Widget_Part wpart = WTHEME_PART_UNDEFINED;
	GdkRectangle buttonrect, arrowrect;
	MCRectangle brect;
	GdkRectangle rect = {drect.x, drect.y, drect.width, drect.height };
	spinbutton_get_rects(GTK_ARROW_UP, &rect, buttonrect, arrowrect);
	brect.x = buttonrect.x;
	brect.y = buttonrect.y;
	brect.width = buttonrect.width;

	// FG-2014-07-30: [[ Bugfix 13025 ]] Spinbox arrows were inverted
	brect.height = buttonrect.height;
	if(MCU_point_in_rect(brect, mx, my))
		wpart = WTHEME_PART_ARROW_DEC;
	if(wpart == WTHEME_PART_UNDEFINED)
	{
		spinbutton_get_rects(GTK_ARROW_DOWN, &rect, buttonrect, arrowrect);
		brect.x = buttonrect.x;
		brect.y = buttonrect.y;
		brect.width = buttonrect.width;
		brect.height = buttonrect.height;
		if(MCU_point_in_rect(brect, mx, my))
			wpart = WTHEME_PART_ARROW_INC;
	}
	return wpart;
}


Widget_Part MCNativeTheme::hittestscrollcontrols(const MCWidgetInfo &winfo,
        int2 mx, int2 my, const MCRectangle &drect)
{
	Widget_Part wpart = WTHEME_PART_UNDEFINED;

	MCRectangle sbincarrowrect, sbdecarrowrect, sbthumbrect,
	sbinctrackrect, sbdectrackrect;

	getscrollbarrects(winfo, drect, sbincarrowrect, sbdecarrowrect,
	                  sbthumbrect, sbinctrackrect, sbdectrackrect);

	if(MCU_point_in_rect(sbdecarrowrect, mx, my))
		wpart = WTHEME_PART_ARROW_DEC;
	else if(MCU_point_in_rect(sbincarrowrect, mx, my))
		wpart = WTHEME_PART_ARROW_INC;
	else if(MCU_point_in_rect(sbinctrackrect, mx, my))
		wpart = WTHEME_PART_TRACK_INC;
	else if(MCU_point_in_rect(sbdectrackrect, mx, my))
		wpart = WTHEME_PART_TRACK_DEC;
	else if(MCU_point_in_rect(sbthumbrect, mx, my))
		wpart = WTHEME_PART_THUMB;


	return wpart;
}



Widget_Part MCNativeTheme::hittest(const MCWidgetInfo &winfo,
                                   int2 mx, int2 my, const MCRectangle &drect)
{
	Widget_Part ret = WTHEME_PART_UNDEFINED;

	switch (winfo.type)
	{
	case WTHEME_TYPE_COMBOBUTTON:
		return hittestcombobutton(winfo, mx, my, drect);
		break;
	case WTHEME_TYPE_SMALLSCROLLBAR:
		return hittestspinbutton(winfo, mx, my, drect);
		break;
	case WTHEME_TYPE_SLIDER:
	case WTHEME_TYPE_SCROLLBAR:
		return hittestscrollcontrols(winfo, mx, my, drect);
		break;
	default:
		return MCU_point_in_rect(drect, mx,
		                         my) ? WTHEME_PART_ALL : WTHEME_PART_UNDEFINED;
		break;
	}

	return ret;
}


Boolean MCNativeTheme::iswidgetsupported(Widget_Type wtype)
{
	//return whether widget part is supported
	Boolean ret = False;

	switch(wtype)
	{
	case WTHEME_TYPE_UNDEFINED:
	case WTHEME_TYPE_CHECKBOX:
	case WTHEME_TYPE_PUSHBUTTON:
	case WTHEME_TYPE_RADIOBUTTON:
	case WTHEME_TYPE_OPTIONBUTTON:
	case WTHEME_TYPE_COMBO:
	case WTHEME_TYPE_COMBOBUTTON:
	case WTHEME_TYPE_COMBOTEXT:
	case WTHEME_TYPE_COMBOFRAME:
	case WTHEME_TYPE_PULLDOWN:
	case WTHEME_TYPE_TABPANE:
	case WTHEME_TYPE_TAB:
	case WTHEME_TYPE_TEXTFIELD:
	case WTHEME_TYPE_TEXTFIELD_FRAME:
	case WTHEME_TYPE_SCROLLBAR:
	case WTHEME_TYPE_SCROLLBAR_TRACK_VERTICAL:

	case WTHEME_TYPE_SCROLLBAR_TRACK_HORIZONTAL:
	case WTHEME_TYPE_SCROLLBAR_BUTTON_UP:
	case WTHEME_TYPE_SCROLLBAR_BUTTON_DOWN:
	case WTHEME_TYPE_SCROLLBAR_BUTTON_LEFT:
	case WTHEME_TYPE_SCROLLBAR_BUTTON_RIGHT:
	case WTHEME_TYPE_SCROLLBAR_THUMB_VERTICAL:
	case WTHEME_TYPE_SCROLLBAR_THUMB_HORIZONTAL:
		// "pane separators"
	case WTHEME_TYPE_SCROLLBAR_GRIPPER_VERTICAL:
	case WTHEME_TYPE_SCROLLBAR_GRIPPER_HORIZONTAL:
	case WTHEME_TYPE_LISTBOX:
	case WTHEME_TYPE_LISTBOX_LISTITEM:
	case WTHEME_TYPE_TREEVIEW:
	case WTHEME_TYPE_SMALLSCROLLBAR:
	case WTHEME_TYPE_MENUITEMHIGHLIGHT:
	case WTHEME_TYPE_SLIDER_TRACK_VERTICAL:
	case WTHEME_TYPE_PROGRESSBAR:
	case WTHEME_TYPE_SLIDER:
	case WTHEME_TYPE_PROGRESSBAR_HORIZONTAL:
	case WTHEME_TYPE_PROGRESSBAR_VERTICAL:
	case WTHEME_TYPE_PROGRESSBAR_CHUNK:
	case WTHEME_TYPE_PROGRESSBAR_CHUNK_VERTICAL:
	case WTHEME_TYPE_TOOLTIP:
		ret = True;
		break;
	default:
		ret = False;
	}

	return ret;
}

int4 MCNativeTheme::getmetric(Widget_Metric wmetric)
{
	//get metric for widget type without state info
	int4 ret = 0;
	switch(wmetric)
	{
	case WTHEME_METRIC_TABSTARTOFFSET:
		return 0; //offset from x to tab pane to x of first tab
		break;
	case WTHEME_METRIC_TABNONSELECTEDOFFSET:
		ret = 2;
		break;
	case WTHEME_METRIC_TABOVERLAP:
		ret = -1; // hardcoded
		break;
	case WTHEME_METRIC_TABRIGHTMARGIN:
	case WTHEME_METRIC_TABLEFTMARGIN:
		ret = 12;
		break;
	case WTHEME_METRIC_MINIMUMSIZE:
	case WTHEME_METRIC_OPTIMUMSIZE:
	case WTHEME_METRIC_DRAWSIZE:
	case WTHEME_METRIC_PARTSIZE:
		ret = 0;
		break;
	case WTHEME_METRIC_TRACKSIZE:
		if ( gtktracksize == 0 )
        {
            if (gtktracksize == 0)
                gtktracksize = getscrollbarmintracksize();
        }
		return gtktracksize;
		break;
	case WTHEME_METRIC_CHECKBUTTON_INDICATORSIZE:
        moz_gtk_checkbox_get_metrics(&ret, 0);
		break;
        case WTHEME_METRIC_CHECKBUTTON_INDICATORSPACING:
        moz_gtk_checkbox_get_metrics(0, &ret);
		break;
        case WTHEME_METRIC_RADIOBUTTON_INDICATORSIZE:
        moz_gtk_radiobutton_get_metrics(&ret, 0);
		break;
        case WTHEME_METRIC_RADIOBUTTON_INDICATORSPACING:
        moz_gtk_radiobutton_get_metrics(0, &ret);
		break;
	default:
		break;
	}

	return ret;
}


int4 MCNativeTheme::getwidgetmetric(const MCWidgetInfo & winfo,
                                    Widget_Metric wmetric)
{

	//get metric for widget type with state info
	return 0;
}

Boolean MCNativeTheme::drawprogressbar(MCDC *dc, const MCWidgetInfo &winfo, const MCRectangle &drect)
{
	Boolean vertical = winfo.attributes & WTHEME_ATT_SBVERTICAL ? True : False;
	if (winfo.datatype != WTHEME_DATA_SCROLLBAR)
		return False;
	uint4 pbpartdefaultstate = winfo.state & WTHEME_STATE_DISABLED
	                           ? WTHEME_STATE_DISABLED
	                           : WTHEME_STATE_CLEAR;
	MCWidgetScrollBarInfo *sbinfo = (MCWidgetScrollBarInfo *)winfo.data;
	MCWidgetInfo twinfo = winfo;
	twinfo.type = winfo.attributes & WTHEME_ATT_SBVERTICAL
	              ? WTHEME_TYPE_PROGRESSBAR_VERTICAL
	              : WTHEME_TYPE_PROGRESSBAR_HORIZONTAL;
	twinfo.state = pbpartdefaultstate;
	drawwidget(dc, twinfo, drect);
	MCRectangle progressbarrect;

	getwidgetrect(twinfo,WTHEME_METRIC_CONTENTSIZE,drect,progressbarrect);
	uint1 bordersize = drect.width - progressbarrect.width;
	if(vertical)
	{
		progressbarrect.height = drect.height;
	}
	else
	{
		progressbarrect.width = drect.width;
	}
	if (progressbarrect.width && progressbarrect.height)
	{
		int2 endpos = 0;
		if (winfo.attributes & WTHEME_ATT_SBVERTICAL)
		{
			endpos = (int2)(sbinfo->thumbpos
			                / (sbinfo->endvalue - sbinfo->startvalue)
			                * (real8)progressbarrect.height) + progressbarrect.y;
			uint2 ty = (progressbarrect.y+progressbarrect.height) - (endpos - progressbarrect.y);
			progressbarrect.height =  endpos - progressbarrect.y - bordersize;
			
			//TS-2007-08-10 Added to stop underflow if progress bar's current value = 0 
			if ( (endpos - progressbarrect.y - bordersize)  < 0 ) 
				progressbarrect . height = 0 ;
			progressbarrect.y = ty;
		}
		else
		{
			endpos = (int2)(sbinfo->thumbpos / (sbinfo->endvalue - sbinfo->startvalue)
			                * (real8)progressbarrect.width) + progressbarrect.x;
			progressbarrect.width =  endpos - progressbarrect.x - bordersize;
			
			//TS-2007-08-10 Added to stop underflow if progress bar's current value = 0 
			if ( ( endpos - progressbarrect.x - bordersize ) < 0 ) 
				progressbarrect . width = 0 ;
		}
		twinfo.type = winfo.attributes & WTHEME_ATT_SBVERTICAL
		              ? WTHEME_TYPE_PROGRESSBAR_CHUNK_VERTICAL
		              : WTHEME_TYPE_PROGRESSBAR_CHUNK;
		twinfo.state = pbpartdefaultstate;

		drawwidget(dc, twinfo, progressbarrect);
	}
	return True;
}


void MCNativeTheme::drawSlider(MCDC *dc, const MCWidgetInfo &winfo,
                               const MCRectangle &drect)
{
	if (winfo.datatype != WTHEME_DATA_SCROLLBAR &&
	        winfo.type != WTHEME_TYPE_SMALLSCROLLBAR)
		return;

	//draw arrows
	MCWidgetInfo twinfo = winfo;
	MCRectangle sbincarrowrect, sbdecarrowrect, sbthumbrect,
	sbinctrackrect, sbdectrackrect;
	MCRectangle rangerect;
	getscrollbarrects(winfo, drect,
	                  sbincarrowrect, sbdecarrowrect,
	                  sbthumbrect,
	                  sbinctrackrect, sbdectrackrect);
	getwidgetrect(winfo, WTHEME_METRIC_DRAWSIZE, drect, rangerect);
	uint4 sbpartdefaultstate = winfo.state & WTHEME_STATE_DISABLED ? WTHEME_STATE_DISABLED : WTHEME_STATE_CLEAR;
	memset(&twinfo, 0, sizeof(MCWidgetInfo));	//clear widget info
	twinfo.type = winfo.attributes & WTHEME_ATT_SBVERTICAL
	              ? WTHEME_TYPE_SLIDER_TRACK_VERTICAL
	              : WTHEME_TYPE_SLIDER_TRACK_HORIZONTAL;
	twinfo.state = sbpartdefaultstate;
	if (winfo.part == WTHEME_PART_TRACK_DEC)
		twinfo.state = winfo.state;
	drawwidget(dc, twinfo, rangerect);
	if(sbthumbrect.height && sbthumbrect.width)
	{
		//draw thumb
		twinfo.type = winfo.attributes & WTHEME_ATT_SBVERTICAL
		              ? WTHEME_TYPE_SCROLLBAR_THUMB_VERTICAL
		              : WTHEME_TYPE_SCROLLBAR_THUMB_HORIZONTAL;
		twinfo.state = sbpartdefaultstate;
		if (winfo.part == WTHEME_PART_THUMB)
			twinfo.state = winfo.state;
		drawwidget(dc, twinfo, sbthumbrect);
	}

}


void MCNativeTheme::drawScrollbar(MCDC *dc, const MCWidgetInfo &winfo,
                                  const MCRectangle &drect)
{
	if (winfo.datatype != WTHEME_DATA_SCROLLBAR &&
	        winfo.type != WTHEME_TYPE_SMALLSCROLLBAR)
		return;

	//draw arrows
	MCWidgetInfo twinfo = winfo;
	MCRectangle sbincarrowrect, sbdecarrowrect, sbthumbrect,
	sbinctrackrect, sbdectrackrect;
	MCRectangle rangerect;
	int sliderWidth, troughBorder, stepperSize, stepperSpacing,
	minSliderSize, focusLineWidth, focusPadding;

	moz_gtk_get_scrollbar_metrics(&sliderWidth,
	                              &troughBorder,
	                              &stepperSize,
	                              &stepperSpacing,
	                              &minSliderSize,
	                              &focusLineWidth,
	                              &focusPadding);


	getscrollbarrects(winfo, drect,
	                  sbincarrowrect, sbdecarrowrect,
	                  sbthumbrect,
	                  sbinctrackrect, sbdectrackrect);


	getwidgetrect(winfo, WTHEME_METRIC_DRAWSIZE, drect, rangerect);

	uint4 sbpartdefaultstate = winfo.state & WTHEME_STATE_DISABLED ? WTHEME_STATE_DISABLED : WTHEME_STATE_CLEAR;
	memset(&twinfo, 0, sizeof(MCWidgetInfo));	//clear widget info

	// Crux needs the track to be the same size as the actual scroll bar, so we
	// paint that first.
	twinfo.type = winfo.attributes & WTHEME_ATT_SBVERTICAL
	              ? WTHEME_TYPE_SCROLLBAR_TRACK_VERTICAL
	              : WTHEME_TYPE_SCROLLBAR_TRACK_HORIZONTAL;
	twinfo.state = sbpartdefaultstate;
	if (winfo.part == WTHEME_PART_TRACK_DEC)
		twinfo.state = winfo.state;

	drawwidget(dc, twinfo, rangerect);



	twinfo.type = winfo.attributes & WTHEME_ATT_SBVERTICAL
	              ? WTHEME_TYPE_SCROLLBAR_BUTTON_UP
	              : WTHEME_TYPE_SCROLLBAR_BUTTON_LEFT;
	twinfo.state = sbpartdefaultstate;
	if (winfo.part == WTHEME_PART_ARROW_DEC)
		twinfo.state = winfo.state;

	drawwidget(dc, twinfo, sbdecarrowrect);

	twinfo.type = winfo.attributes & WTHEME_ATT_SBVERTICAL
	              ? WTHEME_TYPE_SCROLLBAR_BUTTON_DOWN
	              : WTHEME_TYPE_SCROLLBAR_BUTTON_RIGHT;
	twinfo.state = sbpartdefaultstate;
	if (winfo.part == WTHEME_PART_ARROW_INC)
		twinfo.state = winfo.state;

	drawwidget(dc, twinfo, sbincarrowrect);

	//TS - 2007-10-25 - theme adjustments
	if ( winfo.attributes & WTHEME_ATT_SBVERTICAL )
		sbthumbrect.height ++  ;
	else 
		sbthumbrect.width ++ ;
	
	
	if (sbthumbrect.height && sbthumbrect.width)
	{
		//draw thumb
		twinfo.type = winfo.attributes & WTHEME_ATT_SBVERTICAL
		              ? WTHEME_TYPE_SCROLLBAR_THUMB_VERTICAL
		              : WTHEME_TYPE_SCROLLBAR_THUMB_HORIZONTAL;
		twinfo.state = sbpartdefaultstate;
		if (winfo.part == WTHEME_PART_THUMB)
			twinfo.state = winfo.state;

		drawwidget(dc, twinfo, sbthumbrect);

	}
}


void MCNativeTheme::make_theme_info(MCThemeDrawInfo& ret, GtkThemeWidgetType widget, 
									 GdkDrawable * drawable,
                     				 GdkRectangle * rect, 
									 GdkRectangle * cliprect,
                     				 GtkWidgetState state, 
									 gint flags,
									 MCRectangle crect )

{
	ret . pm = drawable;
	ret . moztype = widget ;
	ret . cliprect = *cliprect;
	ret . drect = *rect;
	ret . state = state ;
	ret . flags = flags ;
	ret . crect = crect ;
}


void MCNativeTheme::drawTab(MCDC *t_dc, 
							const MCWidgetInfo &winfo,
                            const MCRectangle &drect, GdkPixmap *tpix)
{
	int flags = 0;
	GdkRectangle rect, cliprect;
	GtkWidgetState state = WThemeStateToGtkWidgetState(winfo);
	rect = MCRectangleToGdkRectangle(drect);

	cliprect = MCRectangleToGdkRectangle(drect);
	rect.x = cliprect.x = 0;
	rect.y = cliprect.y = 0;
	if(winfo.attributes & WTHEME_ATT_TABFIRSTSELECTED)
		flags |= MOZ_GTK_TAB_FIRST;

	//if(winfo.attributes & WTHEME_ATT_TABBEFORESELECTED)
	if (winfo.attributes & WTHEME_ATT_TABLEFTEDGE)
		flags |= MOZ_GTK_TAB_BEFORE_SELECTED;
	if(winfo.state & WTHEME_STATE_HILITED)
	{
		flags |= MOZ_GTK_TAB_SELECTED;
		state.active = 0;
	}
	if(winfo.attributes & WTHEME_ATT_TABPOSBOTTOM)
		flags |= MOZ_GTK_TAB_POS_BOTTOM;
	else if(winfo.attributes & WTHEME_ATT_TABPOSLEFT)
		flags |= MOZ_GTK_TAB_POS_LEFT;
	else if(winfo.attributes & WTHEME_ATT_TABPOSRIGHT)
		flags |= MOZ_GTK_TAB_POS_RIGHT;
	else
		flags |= MOZ_GTK_TAB_POS_TOP;
	
	moz_gtk_widget_paint(MOZ_GTK_TAB,

	                     tpix,
	                     &rect,
	                     &cliprect,
	                     &state,
	                     flags);
}







Boolean MCNativeTheme::drawwidget(MCDC *dc, const MCWidgetInfo & winfo,
                                  const MCRectangle & drect)
{
	GdkGC *gc ;
	
	MCThemeDrawInfo di ;

	MCDC * t_dc = dc ;	
	Boolean ret = False;
	
	static MCRectangle gtkpixrect = {0,0,0,0};

	GdkDisplay *display = MCdpy;

	GdkRectangle rect;
	GdkRectangle cliprect;

	MCRectangle trect = drect;
	MCRectangle crect = drect;

	if (winfo.type == WTHEME_TYPE_TAB)
		crect.height--; //make sure tab doesn't draw over tab pane
	

	
	rect = MCRectangleToGdkRectangle(trect);
	cliprect = MCRectangleToGdkRectangle(crect);
	rect.x = cliprect.x = 0;
	rect.y = cliprect.y = 0;


	if (rect.width <= 0 || rect.height <= 0)
		return False;
	GtkThemeWidgetType  moztype;
	gint flags = 0;
	GtkWidgetState state = getpartandstate(winfo, moztype, flags);

	
	
	switch(winfo.type)
	{
	case WTHEME_TYPE_TABPANE:
		state.curpos = 0;
		if(winfo.attributes & WTHEME_ATT_TABPOSBOTTOM
		        || winfo.attributes & WTHEME_ATT_TABPOSTOP)
			state.maxpos = rect.width;
		else if(winfo.attributes & WTHEME_ATT_TABPOSLEFT
		        || winfo.attributes & WTHEME_ATT_TABPOSRIGHT)
			state.maxpos = rect.height;
		else
			state.maxpos = rect.width; // XXX therefore default tabpos is top

		if(winfo.datatype == WTHEME_DATA_TABPANE)
		{

			MCWidgetTabPaneInfo *inf = (MCWidgetTabPaneInfo*)winfo.data;

			state.curpos = inf->gap_start - 1;
			state.maxpos = inf->gap_length + 2;

		}
		
		make_theme_info ( di, moztype, gtkpix, &rect, &cliprect, state, flags, crect);
		t_dc -> drawtheme ( THEME_DRAW_TYPE_GTK, &di ) ;
		
		ret = True;
		break;
		
		
	case WTHEME_TYPE_COMBO:
		{
			MCWidgetInfo twinfo = winfo;
			MCRectangle comboentryrect,combobuttonrect;
			//draw text box
			twinfo.part = WTHEME_PART_COMBOTEXT;
			getwidgetrect(twinfo, WTHEME_METRIC_PARTSIZE,drect,comboentryrect);
			twinfo.part = WTHEME_PART_COMBOBUTTON;
			getwidgetrect(twinfo, WTHEME_METRIC_PARTSIZE,drect,combobuttonrect);
			twinfo.type = WTHEME_TYPE_TEXTFIELD_FRAME;
			drawwidget(dc, twinfo, comboentryrect);
			twinfo.type = WTHEME_TYPE_COMBOBUTTON;
			drawwidget(dc, twinfo, combobuttonrect);
			return True;
		}
		
	
	
#define B_WIDTH 3
		
	case WTHEME_TYPE_TEXTFIELD_FRAME:
	{
		GtkWidgetState t_old_state;
		t_old_state = state;

		// crect is the target rectangle for the whole control
		// cliprect and rect are essentially the same
		
		GdkRectangle t_bounds;
		MCRectangle t_dst_bounds;
		MCRectangle t_clip;
		
		// First render the top and bottom borders. We render a control 8 pixels
		// high, but clipped to the border width.

		t_bounds . x = 0;
		t_bounds . y = 0;
		t_bounds . width = rect . width;
		t_bounds . height = 8;

		MCU_set_rect(t_dst_bounds, crect . x, crect . y, crect . width, 8);
		MCU_set_rect(t_clip, crect . x, crect . y, crect . width, B_WIDTH);
		make_theme_info(di, moztype, gtkpix, &t_bounds, &t_bounds, state, flags, t_dst_bounds);
		
		dc->save();
		dc->cliprect(t_clip);

		dc -> drawtheme(THEME_DRAW_TYPE_GTK, &di);
		
		dc->restore();
		
		MCU_set_rect(t_dst_bounds, crect . x, crect . y + crect . height - 8, crect . width, 8);
		MCU_set_rect(t_clip, crect . x, crect . y + crect . height - B_WIDTH, crect . width, B_WIDTH);
		make_theme_info(di, moztype, gtkpix, &t_bounds, &t_bounds, state, flags, t_dst_bounds);
		
		dc->save();
		dc->cliprect(t_clip);
		
		dc -> drawtheme(THEME_DRAW_TYPE_GTK, &di);
		
		dc->restore();
		
		// Now render the left and right borders. We render a control 8 pixels
		// wide, but clipped to the border width

		t_bounds . x = 0;
		t_bounds . y = 0;
		t_bounds . width = 8;
		t_bounds . height = rect . height;

		MCU_set_rect(t_dst_bounds, crect . x, crect . y, 8, crect . height);
		MCU_set_rect(t_clip, crect . x, crect . y + B_WIDTH, B_WIDTH, crect . height - 2 * B_WIDTH);
		make_theme_info(di, moztype, gtkpix, &t_bounds, &t_bounds, state, flags, t_dst_bounds);
		
		dc->save();
		dc->cliprect(t_clip);

		dc -> drawtheme(THEME_DRAW_TYPE_GTK, &di);
		
		dc->restore();
		
		MCU_set_rect(t_dst_bounds, crect . x + crect . width - 8, crect . y, 8, crect . height);
		MCU_set_rect(t_clip, crect . x + crect . width - B_WIDTH, crect . y + B_WIDTH, B_WIDTH, crect . height - 2 * B_WIDTH);
		make_theme_info(di, moztype, gtkpix, &t_bounds, &t_bounds, state, flags, t_dst_bounds);
		
		dc->save();
		dc->cliprect(t_clip);
		
		dc -> drawtheme(THEME_DRAW_TYPE_GTK, &di);

		dc->restore();
	}
	break ;

		
	case WTHEME_TYPE_SLIDER:
		drawSlider(dc, winfo, drect);
		return True;
		break;
		
		
	case WTHEME_TYPE_SCROLLBAR:
		drawScrollbar(dc, winfo, drect);
		return True;
		break;
		
		
	case WTHEME_TYPE_PROGRESSBAR:
		ret = drawprogressbar(dc, winfo, drect);
		return ret;
		break;
		
		
	case WTHEME_TYPE_GROUP_FRAME:
		
		make_theme_info ( di, moztype, gtkpix, &rect, &cliprect, state, flags, crect);
		t_dc -> drawtheme ( THEME_DRAW_TYPE_GTK, &di ) ;
		ret = True;
		
	break;
		
		
	default:

		make_theme_info ( di, moztype, gtkpix, &rect, &cliprect, state, flags, crect);
		t_dc -> drawtheme ( THEME_DRAW_TYPE_GTK, &di ) ;
		ret = True;
	}
	
	return ret;
}

MCTheme *MCThemeCreateNative(void)
{
	return new MCNativeTheme;
}

////////////////////////////////////////////////////////////////////////////////

#include "lnxdc.h"
static GdkPixbuf* calc_alpha_from_pixbufs(GdkPixbuf *p_pb_black, GdkPixbuf *p_pb_white)
{
	guchar* t_black_ptr;
	guchar* t_white_ptr;
	int t_black_stride;
	int t_white_stride;
    int t_black_channels;
    int t_white_channels;
	
	int t_w, t_h;
	
	t_w = gdk_pixbuf_get_width(p_pb_black);
    t_h = gdk_pixbuf_get_height(p_pb_black);
    
    t_black_stride = gdk_pixbuf_get_rowstride(p_pb_black);
    t_white_stride = gdk_pixbuf_get_rowstride(p_pb_white);
    
    t_black_channels = gdk_pixbuf_get_n_channels(p_pb_black);
    t_white_channels = gdk_pixbuf_get_n_channels(p_pb_white);
	
	/*
		Formula for calculating the alpha of the source, by 
		rendering it twice - once against black, the second time
		agaist white.
	
			Dc' = Sc.Sa + (1 - Sa) * Dc

			composite against black (Dc == 0):
			Dc'b = Sc.Sa => Dc'b <= Sa

			composite against white (Dc == 1.0)
			Dc'w = Sc.Sa + (1 - Sa)

			Sa = 1 - (Dc'w - Dc'b)
			Sc.Sa = Dc'b
	
			As Sc=Dc'b all we need to actually do is recalculate the alpha byte for the black image.
	*/
	
	uint8_t rb, rw;
	uint8_t na;
	int x, y;
	
	bool t_bad;
	t_bad = false;
	
	for ( y = 0 ; y < t_h; y ++ )
	{
		for ( x = 0 ; x < t_w ; x++ )
		{	
			t_white_ptr = gdk_pixbuf_get_pixels(p_pb_white) + (t_white_stride * y) + (t_white_channels * x);
            t_black_ptr = gdk_pixbuf_get_pixels(p_pb_black) + (t_black_stride * y) + (t_black_channels * x);

			rb = *(t_black_ptr);
			rw = *(t_white_ptr);
			
			na = uint8_t(255 - rw + rb);
			*(t_black_ptr + 3) = na;
		}
	}
	
	g_object_unref(p_pb_white);
	
	return p_pb_black;
}
	
static void fill_gdk_drawable(GdkDrawable *p_drawable, GdkColormap *p_colormap, int p_red, int p_green, int p_blue, int p_width, int p_height)
{
	GdkGC *t_gc;
	t_gc = gdk_gc_new(p_drawable);
	gdk_gc_set_colormap(t_gc, p_colormap);
	
	GdkColor t_color;
	t_color . red = p_red;
	t_color . green = p_green;
	t_color . blue = p_blue;
	
	gdk_gc_set_rgb_fg_color(t_gc, &t_color);
	gdk_draw_rectangle(p_drawable, t_gc, TRUE, 0, 0, p_width, p_height);
	g_object_unref(t_gc);
}

static GdkPixbuf* drawtheme_calc_alpha (MCThemeDrawInfo &p_info)
{
	GdkPixbuf *t_pb_black;
    GdkPixbuf *t_pb_white;
    
	GdkPixmap *t_black ;
	GdkPixmap *t_white ;

	GdkColormap *cm ;
	GdkVisual *best_vis ;
	
	uint4	t_w ;
	uint4	t_h ;	
		
	t_w = p_info.drect.width ;
	t_h = p_info.drect.height ;

	// MM-2013-11-06: [[ Bug 11360 ]] Make sure we take into account the screen depth when creating pixmaps.
	uint4 t_screen_depth;
	t_screen_depth = ((MCScreenDC*) MCscreen) -> getdepth();
	
	// Create two new pixmaps
	t_black = gdk_pixmap_new(NULL, t_w, t_h, t_screen_depth);
	t_white = gdk_pixmap_new(NULL, t_w, t_h, t_screen_depth);
	
	// We need to attach a colourmap to the Drawables in GDK
	best_vis = gdk_visual_get_best_with_depth(t_screen_depth);
	cm = gdk_colormap_new(best_vis, FALSE) ;
	gdk_drawable_set_colormap(t_black, cm);
	gdk_drawable_set_colormap(t_white, cm);

	// Render solid black into one and white into the other.
	fill_gdk_drawable(t_black, cm, 0, 0, 0, t_w, t_h);
	fill_gdk_drawable(t_white, cm, 65535, 65535, 65535, t_w, t_h);
	
	MCThemeDrawInfo t_info;
	
	t_info = p_info;
	moz_gtk_widget_paint ( p_info.moztype, t_white , &t_info.drect, &t_info.cliprect, &t_info.state, t_info.flags ) ;
	
	t_info = p_info;
	moz_gtk_widget_paint ( p_info.moztype, t_black , &t_info.drect, &t_info.cliprect, &t_info.state, t_info.flags ) ;

	gdk_flush();
	
    // Convert the server-side pixmaps into client-side pixbufs. The black
    // pixbuf will need to have an alpha channel so that we can fill it in.
    t_pb_black = gdk_pixbuf_new(GDK_COLORSPACE_RGB, TRUE, 8, t_w, t_h);
    t_pb_white = gdk_pixbuf_new(GDK_COLORSPACE_RGB, TRUE, 8, t_w, t_h);
    t_pb_black = gdk_pixbuf_get_from_drawable(t_pb_black, t_black, NULL, 0, 0, 0, 0, t_w, t_h);
    t_pb_white = gdk_pixbuf_get_from_drawable(t_pb_white, t_white, NULL, 0, 0, 0, 0, t_w, t_h);
    
	// Calculate the alpha from these two bitmaps --- the t_bm_black image now has full ARGB
    // Note that this also frees the t_pb_white pixbuf
	calc_alpha_from_pixbufs(t_pb_black, t_pb_white);
	
	// clean up.
	g_object_unref(t_black);
	g_object_unref(t_white);
	g_object_unref(cm);
		
	return t_pb_black;
}

bool MCThemeDraw(MCGContextRef p_context, MCThemeDrawType p_type, MCThemeDrawInfo *p_info)
{
	MCXImageCacheNode *cache_node = NULL ;
	GdkPixbuf* t_argb_image ;
	bool t_cached ;
    
	if ( ( p_info -> moztype != MOZ_GTK_CHECKBUTTON ) && ( p_info -> moztype != MOZ_GTK_RADIOBUTTON ) )
		cache_node = MCimagecache -> find_cached_image ( p_info -> drect.width, p_info -> drect.height, p_info -> moztype, &p_info -> state, p_info -> flags ) ;
	
	if ( cache_node != NULL ) 
	{
		t_argb_image = MCimagecache -> get_from_cache( cache_node ) ;
		t_cached = true ;
	}
	else
	{
		// Calculate the alpha for the rendered widget, by rendering against white & black.
		t_argb_image = drawtheme_calc_alpha (*p_info) ;
		t_cached = MCimagecache -> add_to_cache (t_argb_image, *p_info) ;
	}

	MCGRaster t_raster;
	t_raster.width = gdk_pixbuf_get_width(t_argb_image);
	t_raster.height = gdk_pixbuf_get_height(t_argb_image);
	t_raster.stride = gdk_pixbuf_get_rowstride(t_argb_image);
	t_raster.pixels = gdk_pixbuf_get_pixels(t_argb_image);
	t_raster.format = kMCGRasterFormat_ARGB;
	
	MCGRectangle t_dest;
	t_dest.origin.x = p_info->crect.x;
	t_dest.origin.y = p_info->crect.y;
	t_dest.size.width = p_info->crect.width;
	t_dest.size.height = p_info->crect.height;

	// MM-2013-12-16: [[ Bug 11567 ]] Use bilinear filter when drawing theme elements.
    // MM-2014-01-27: [[ UpdateImageFilters ]] Updated to use new libgraphics image filter types (was bilinear).
	MCGContextDrawPixels(p_context, t_raster, t_dest, kMCGImageFilterMedium);
	
	if (!t_cached)
<<<<<<< HEAD
		g_object_unref(t_argb_image);
	
    MCThreadMutexUnlock(MCthememutex);
=======
		((MCScreenDC*)MCscreen)->destroyimage(t_argb_image);
>>>>>>> 41fc67b8
    
	return true;
}

////////////////////////////////////////////////////////////////////////////////<|MERGE_RESOLUTION|>--- conflicted
+++ resolved
@@ -1695,14 +1695,8 @@
     // MM-2014-01-27: [[ UpdateImageFilters ]] Updated to use new libgraphics image filter types (was bilinear).
 	MCGContextDrawPixels(p_context, t_raster, t_dest, kMCGImageFilterMedium);
 	
-	if (!t_cached)
-<<<<<<< HEAD
-		g_object_unref(t_argb_image);
-	
-    MCThreadMutexUnlock(MCthememutex);
-=======
-		((MCScreenDC*)MCscreen)->destroyimage(t_argb_image);
->>>>>>> 41fc67b8
+    if (!t_cached)
+        g_object_unref(t_argb_image);
     
 	return true;
 }
