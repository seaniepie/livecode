/* Copyright (C) 2003-2013 Runtime Revolution Ltd.

This file is part of LiveCode.

LiveCode is free software; you can redistribute it and/or modify it under
the terms of the GNU General Public License v3 as published by the Free
Software Foundation.

LiveCode is distributed in the hope that it will be useful, but WITHOUT ANY
WARRANTY; without even the implied warranty of MERCHANTABILITY or
FITNESS FOR A PARTICULAR PURPOSE.  See the GNU General Public License
for more details.

You should have received a copy of the GNU General Public License
along with LiveCode.  If not see <http://www.gnu.org/licenses/>.  */

// Warning: X headers define True and False!

#include "lnxprefix.h"

#include "globdefs.h"
#include "objdefs.h"
#include "parsedef.h"
#include "filedefs.h"
#include "mcstring.h"
#include "util.h"
#include "globals.h"
#include "stack.h"
#include "stacklst.h"
#include "redraw.h"

#include "mctheme.h"
#include "context.h"
#include "lnxgtkthemedrawing.h"
#include "lnxtheme.h"
#include "lnximagecache.h"
#include "systhreads.h"

#include <gdk/gdkx.h>
#include <gtk/gtk.h>

#define FIXED_THUMB_SIZE 17

typedef struct _gtkinfo
{
	int flags ;
}
MCGtkWidgetInfo;

static int4 gtktracksize = 0;

extern void gtk_init(void);

//inline functions and structures

inline void gdk_copy_rect(const GdkRectangle &src, GdkRectangle &dest)
{
	dest.x = src.x;
	dest.y = src.y;
	dest.width = src.width;
	dest.height = src.height;
}


//UTILITY FUNCTIONS
static GdkRectangle MCRectangleToGdkRectangle(const MCRectangle &rect)
{

	GdkRectangle ret;
	ret.x = rect.x;
	ret.y = rect.y;
	ret.width = rect.width;
	ret.height = rect.height;
	return ret;
}

static GtkWidgetState WThemeStateToGtkWidgetState(const MCWidgetInfo &winfo)
{
	GtkWidgetState ret;
	ret.active = (winfo.state & WTHEME_STATE_PRESSED);
	ret.focused = (winfo.state & WTHEME_STATE_HASFOCUS);
	ret.inHover = (winfo.state & WTHEME_STATE_HOVER);
	ret.disabled = (winfo.state & WTHEME_STATE_DISABLED);
	ret.isDefault = (winfo.state & WTHEME_STATE_HASDEFAULT); // only used for buttons (unused)
	ret.canDefault = winfo.type == WTHEME_TYPE_PUSHBUTTON && (winfo.state & WTHEME_STATE_HASDEFAULT); // ditto...
	ret.curpos = 0; // scrollbar only
	ret.maxpos = 0; // ditto..
	return ret;
}

static GtkWidgetState getpartandstate(const MCWidgetInfo &winfo, GtkThemeWidgetType &moztype, gint &flags)
{
	flags = 0;
	GtkWidgetState state = WThemeStateToGtkWidgetState(winfo);
	switch(winfo.type)
	{
	case WTHEME_TYPE_PUSHBUTTON:
		moztype = MOZ_GTK_BUTTON;     //MOZ_GTK_MENUITEMHIGHLIGHT;//
		break;
	case WTHEME_TYPE_CHECKBOX:
		moztype = MOZ_GTK_CHECKBUTTON;
		flags = winfo.state & WTHEME_STATE_HILITED;
		break;
	case WTHEME_TYPE_RADIOBUTTON:
		moztype = MOZ_GTK_RADIOBUTTON;
		flags = winfo.state & WTHEME_STATE_HILITED ? TRUE: FALSE;
		break;
	case WTHEME_TYPE_GROUP_FRAME:
	case WTHEME_TYPE_GROUP_FILL:
		moztype = MOZ_GTK_FRAME;
		break;
	case WTHEME_TYPE_TABPANE:
		moztype = MOZ_GTK_TABPANELS;
		break;
	case WTHEME_TYPE_TAB:
		if(winfo.attributes & WTHEME_ATT_TABFIRSTSELECTED)
			flags |= MOZ_GTK_TAB_FIRST;
		if (winfo.attributes & WTHEME_ATT_TABLEFTEDGE)
			flags |= MOZ_GTK_TAB_BEFORE_SELECTED;
		if(winfo.state & WTHEME_STATE_HILITED)
		{
			flags |= MOZ_GTK_TAB_SELECTED;
			state.active = 0;
		}
		if(winfo.attributes & WTHEME_ATT_TABPOSBOTTOM)
			flags |= MOZ_GTK_TAB_POS_BOTTOM;
		else if(winfo.attributes & WTHEME_ATT_TABPOSLEFT)
			flags |= MOZ_GTK_TAB_POS_LEFT;
		else if(winfo.attributes & WTHEME_ATT_TABPOSRIGHT)
			flags |= MOZ_GTK_TAB_POS_RIGHT;
		else
			flags |= MOZ_GTK_TAB_POS_TOP;
		moztype = MOZ_GTK_TAB;
		break;
	case WTHEME_TYPE_COMBOBUTTON:
		moztype = MOZ_GTK_DROPDOWN_ARROW;
		break;
	case WTHEME_TYPE_COMBOTEXT://comboframes draw like textfields
	case WTHEME_TYPE_TEXTFIELD:
		moztype = MOZ_GTK_ENTRY;
		break;
	case WTHEME_TYPE_TEXTFIELD_FRAME:
		moztype = MOZ_GTK_ENTRY_FRAME;
		break;
	case WTHEME_TYPE_SCROLLBAR_TRACK_VERTICAL:
		moztype = MOZ_GTK_SCROLLBAR_TRACK_VERTICAL;
		break;
	case WTHEME_TYPE_SCROLLBAR_TRACK_HORIZONTAL:
		moztype = MOZ_GTK_SCROLLBAR_TRACK_HORIZONTAL;
		break;
	case WTHEME_TYPE_SCROLLBAR_BUTTON_UP:
		flags = GTK_ARROW_UP;
		moztype = MOZ_GTK_SCROLLBAR_BUTTON;
		break;
	case WTHEME_TYPE_SCROLLBAR_BUTTON_DOWN:
		flags = GTK_ARROW_DOWN;
		moztype = MOZ_GTK_SCROLLBAR_BUTTON;
		break;
	case WTHEME_TYPE_SCROLLBAR_BUTTON_LEFT:
		flags = GTK_ARROW_LEFT;
		moztype = MOZ_GTK_SCROLLBAR_BUTTON;
		break;
	case WTHEME_TYPE_SCROLLBAR_BUTTON_RIGHT:
		flags = GTK_ARROW_RIGHT;
		moztype =MOZ_GTK_SCROLLBAR_BUTTON;
		break;
	case WTHEME_TYPE_SCROLLBAR_THUMB_VERTICAL:
		flags = GTK_ARROW_RIGHT;
		moztype = MOZ_GTK_SCROLLBAR_THUMB_VERTICAL;
		break;
	case WTHEME_TYPE_SCROLLBAR_THUMB_HORIZONTAL:
		flags = GTK_ARROW_RIGHT;
		moztype = MOZ_GTK_SCROLLBAR_THUMB_HORIZONTAL;
		break;
	case WTHEME_TYPE_SCROLLBAR_GRIPPER_HORIZONTAL:
	case WTHEME_TYPE_SCROLLBAR_GRIPPER_VERTICAL:
		flags = GTK_ARROW_RIGHT;
		moztype = MOZ_GTK_GRIPPER;
		break;
	case WTHEME_TYPE_OPTIONBUTTON:
		moztype = MOZ_GTK_OPTIONBUTTON;
		break;
	case WTHEME_TYPE_TOOLTIP:
		moztype = MOZ_GTK_TOOLTIP;
		break;
	case WTHEME_TYPE_PROGRESSBAR_HORIZONTAL:
	case WTHEME_TYPE_PROGRESSBAR_VERTICAL:
		moztype = MOZ_GTK_PROGRESSBAR;
		break;
	case WTHEME_TYPE_PROGRESSBAR_CHUNK:
		flags = GTK_PROGRESS_LEFT_TO_RIGHT;
		moztype = MOZ_GTK_PROGRESS_CHUNK;
		break;
	case WTHEME_TYPE_PROGRESSBAR_CHUNK_VERTICAL:
		flags = GTK_PROGRESS_BOTTOM_TO_TOP;
		moztype = MOZ_GTK_PROGRESS_CHUNK;
		break;
	case WTHEME_TYPE_LISTBOX:
		moztype = MOZ_GTK_LISTBOX;
		break;
	case WTHEME_TYPE_SMALLSCROLLBAR:
		{
			// FG-2014-07-30: [[ Bugfix 13025 ]] Linux spinboxes were inverted
			moztype = MOZ_GTK_SPINBUTTON;
			if(winfo.part == WTHEME_PART_ARROW_DEC)
			{
				flags = GTK_POS_TOP;
			}
			else if(winfo.part == WTHEME_PART_ARROW_INC)
			{
				flags = GTK_POS_BOTTOM;
			}
			else
			{
				flags = 0;
			}
		}
		break;
	case WTHEME_TYPE_MENUITEMHIGHLIGHT:
		moztype = MOZ_GTK_MENUITEMHIGHLIGHT;
		break;
	case WTHEME_TYPE_SLIDER_TRACK_VERTICAL:
		moztype = MOZ_GTK_SCALE_TRACK_VERTICAL;
		break;
	case WTHEME_TYPE_SLIDER_TRACK_HORIZONTAL:
		moztype = MOZ_GTK_SCALE_TRACK_HORIZONTAL;
		break;
	default:
		moztype = MOZ_GTK_LABEL;
	}
	return state;
}

static gboolean reload_theme(void)
{
	Boolean reload = True;
	if (MCcurtheme && MCcurtheme->getthemeid() == LF_NATIVEGTK)
	{
		// We have changed themes, so remove the image cache and replace with new one
		if ( MCimagecache != NULL)
			delete MCimagecache ;
		MCimagecache = new MCXImageCache ;

		MCcurtheme->unload();
		MCcurtheme->load();

		// MW-2011-08-17: [[ Redraw ]] The theme has changed so redraw everything.
		MCRedrawDirtyScreen();
	}
	return (TRUE);
}



static int4 getscrollbarmintracksize()
{
	int sliderWidth = 0 , troughBorder = 0, stepperSize = 0, stepperSpacing = 0,
	                                     minSliderSize = 0 , focusLineWidth = 0, focusPadding = 0;
	Boolean slider = False;

	moz_gtk_get_scrollbar_metrics(&sliderWidth,
	                              &troughBorder,
	                              &stepperSize,
	                              &stepperSpacing,
	                              &minSliderSize,
	                              &focusLineWidth,
	                              &focusPadding);


	MCRectangle minrect;
	int n_steppers = (slider ? 0 : 2);
	static const int slider_length = 1;
	minrect.x = minrect.y = 0;

	minrect.width = troughBorder * 2 + sliderWidth;
	minrect.height = stepperSize * n_steppers + stepperSpacing * 2 + troughBorder * 2 + slider_length;
	int stepper_width = minrect.width;
	int stepper_height = 0;
	if(n_steppers > 0)
		stepper_height = MIN(stepperSize, (minrect.height / n_steppers));
	if(stepper_width < 1)
		stepper_width = minrect.width;
	return stepper_width;
}


//core theme class functions
Boolean MCNativeTheme::load()
{
	static Boolean initialised = False;

	if (!MCscreen -> hasfeature(PLATFORM_FEATURE_NATIVE_THEMES))
		return false;
	
	if (!initialised)
	{
		gtk_init();
		
		initialised = True;
		GtkSettings *settings = gtk_settings_get_default();
		if (settings)
			g_signal_connect_data( settings, "notify::gtk-theme-name", G_CALLBACK(reload_theme),
			                         NULL, NULL, (GConnectFlags)0);
	}
	gtkpix = NULL;
	mNeedNewGC = true;

	if (MCscreen)
	{
		MCColor tbackcolor;
		moz_gtk_get_widget_color(GTK_STATE_NORMAL,
		                         tbackcolor.red,tbackcolor.green,tbackcolor.blue) ;
		MCscreen->alloccolor(tbackcolor);
		MCscreen->background_pixel = tbackcolor;//tcolor = zcolor;
		
		// MW-2012-01-27: [[ Bug 9511 ]] Set the hilite color based on the current GTK theme.
		MCColor thilitecolor;
		moz_gtk_get_widget_color(GTK_STATE_SELECTED, thilitecolor.red, thilitecolor.green, thilitecolor.blue);
		MCscreen -> alloccolor(thilitecolor);
		MChilitecolor = thilitecolor;
	}

	return true;
}




void MCNativeTheme::unload()
{
		
	//unload gtk libraries at runtime and do deinit stuff
	if (gtkpix != NULL)
		g_object_unref(gtkpix);

	//make sure that we call moz_gtk_shutdown first in case it uses gtk
	moz_gtk_shutdown();
	mNeedNewGC = true;
}

uint2 MCNativeTheme::getthemeid()
{
	return LF_NATIVEGTK; //it's a native windows theme
}

uint2 MCNativeTheme::getthemefamilyid()
{
	return LF_WIN95; //gtk inherits from the win95 theme
}

void MCNativeTheme::getscrollbarrects(const MCWidgetInfo & winfo,
                                      const MCRectangle & srect,
                                      MCRectangle & sbincarrowrect,
                                      MCRectangle & sbdecarrowrect,

                                      MCRectangle & sbthumbrect,
                                      MCRectangle & sbinctrackrect,
                                      MCRectangle & sbdectrackrect)
{
	int sliderWidth = 0 , troughBorder = 0, stepperSize = 0, stepperSpacing = 0,
	                                     minSliderSize = 0 , focusLineWidth = 0, focusPadding = 0;
	Boolean isVertical = ((winfo.attributes & WTHEME_ATT_SBVERTICAL) != 0);
	Boolean slider = winfo.type == WTHEME_TYPE_SLIDER;

#define CLEAR_RECT(rect) do { rect.x = rect.y = rect.width = rect.height = 0; } while(0)

	CLEAR_RECT(sbincarrowrect);
	CLEAR_RECT(sbdecarrowrect);
	CLEAR_RECT(sbthumbrect);
	CLEAR_RECT(sbinctrackrect);
	CLEAR_RECT(sbdectrackrect);


	if(slider)
		moz_gtk_get_slider_metrics(&sliderWidth,
		                           &troughBorder,
		                           &stepperSize,
		                           &stepperSpacing,
		                           &minSliderSize,
		                           &focusLineWidth,
		                           &focusPadding);
	else
		moz_gtk_get_scrollbar_metrics(&sliderWidth,
		                              &troughBorder,
		                              &stepperSize,
		                              &stepperSpacing,
		                              &minSliderSize,
		                              &focusLineWidth,
		                              &focusPadding);

	if (winfo.datatype != WTHEME_DATA_SCROLLBAR)
		return;

	MCRectangle minrect;

	int n_steppers = (slider ? 0 : 2);
	static const int slider_length = 1;

	minrect.x = minrect.y = 0;

	if (isVertical)
	{
		minrect.width = troughBorder * 2 + sliderWidth;
		minrect.height = stepperSize * n_steppers + stepperSpacing * 2 + troughBorder * 2 + slider_length;
	}
	else
	{
		minrect.width = stepperSize * n_steppers + stepperSpacing * 2 + troughBorder * 2 + slider_length;
		minrect.height = troughBorder * 2 + sliderWidth;
	}


	MCWidgetScrollBarInfo *sbinfo = (MCWidgetScrollBarInfo *) winfo.data;
	uint2 trackwidth,trackheight;
	if (slider)
		sbinfo->thumbsize = 1;

	// get bounds for arrow buttons
	sbdecarrowrect.x = srect.x + troughBorder;
	sbdecarrowrect.y = srect.y + troughBorder;

	if(isVertical)
	{
		int stepper_width = minrect.width - troughBorder * 2;
		int stepper_height = 0;

		if(n_steppers > 0)
			stepper_height = MIN(stepperSize, (minrect.height / n_steppers));

		if(stepper_width < 1)
			stepper_width = minrect.width;


		sbdecarrowrect.width = sbincarrowrect.width = stepper_width;
		sbdecarrowrect.height = sbincarrowrect.height = stepper_height;
		trackwidth = stepper_width;
		trackheight = stepper_height;
		sbincarrowrect.x = sbdecarrowrect.x;
		sbincarrowrect.y = srect.y + srect.height - sbincarrowrect.height - troughBorder;

	}
	else
	{
		int stepper_height = minrect.height - troughBorder * 2;
		int stepper_width = 0;
		if(n_steppers > 0)

			stepper_width = MIN(stepperSize, (minrect.width / n_steppers));

		if(stepper_height < 1)
			stepper_height = minrect.height;

		sbdecarrowrect.width = sbincarrowrect.width = stepper_width;
		sbdecarrowrect.height = sbincarrowrect.height = stepper_height;
		trackwidth = stepper_width;
		trackheight = stepper_height;
		sbincarrowrect.x = srect.x + srect.width - sbdecarrowrect.width - troughBorder;
		sbincarrowrect.y = sbdecarrowrect.y;
	}

	{
		//get bounds for thumb 
		real8 range = sbinfo->endvalue - sbinfo->startvalue;
		if (winfo.attributes & WTHEME_ATT_SBVERTICAL)
		{
            // AL-2014-01-16: [[ Bug 11677 ]] No need to make slider thumb disappear at specific width/height ratio
			if (slider || ((sbinfo->thumbsize != 0 ) && srect.height > srect.width * 3))
			{
				sbthumbrect.x = srect.x + troughBorder;
				sbthumbrect.width = trackwidth;
				if (MCproportionalthumbs)
				{
					sbthumbrect.y = sbdecarrowrect.y + sbdecarrowrect.height;
					real8 height = srect.height - (sbdecarrowrect.height + sbincarrowrect.height) - (troughBorder * 2);
					if (range != 0.0 && fabs(sbinfo->endvalue - sbinfo->startvalue) != sbinfo->thumbsize)
					{
						int2 miny = sbthumbrect.y;


						real8 offset = height * (sbinfo->thumbpos - sbinfo->startvalue);
						sbthumbrect.y += (int2) (offset / range);
						range = fabs(range);
						sbthumbrect.height = (uint2)(sbinfo->thumbsize * height / range);
						uint2 minsize = srect.width;
						if (sbthumbrect.height < minsize)
						{
							uint2 diff =
								minsize -
								sbthumbrect.height;
							sbthumbrect.height = minsize;
							sbthumbrect.y -=
								(int2) (diff *
										(sbinfo->
										 thumbpos +
										 sbinfo->
										 thumbsize -
										 sbinfo->
										 startvalue) /
										range);
							if (sbthumbrect.y < miny)
								sbthumbrect.y = miny;
						}
					}
					else
						sbthumbrect.height = (int2) height - 1;
				}
				else

				{

					real8 height =
						sbthumbrect.height -
						(srect.width << 1) - FIXED_THUMB_SIZE;
					real8 offset =
						height * (sbinfo->thumbpos -
								  sbinfo->startvalue);
					if (range < 0)
						range += sbinfo->thumbsize;
					else
						range -= sbinfo->thumbsize;
					sbthumbrect.y = srect.y + srect.width;
					if (range != 0.0)
						sbthumbrect.y +=
							(int2) (offset / range);
					sbthumbrect.height = FIXED_THUMB_SIZE;
				}

				sbdectrackrect.x = sbinctrackrect.x = srect.x;

				sbdectrackrect.width = sbinctrackrect.width
									   = trackwidth + (troughBorder * 2);

				sbinctrackrect.y = sbthumbrect.y + sbthumbrect.height;
				sbinctrackrect.height = sbincarrowrect.y -
										(sbthumbrect.y + sbthumbrect.height);

				sbdectrackrect.y = sbdecarrowrect.y + sbdecarrowrect.height;
				sbdectrackrect.height = sbthumbrect.y -
										(sbdecarrowrect.y + sbdecarrowrect.height);
			}
			else
			{
				sbthumbrect.height = 0;
				sbinctrackrect = srect;
				sbinctrackrect.width = trackwidth;
				sbdectrackrect = sbinctrackrect;
			}

		}
		else
		{
            // AL-2014-01-16: [[ Bug 11677 ]] No need to make slider thumb disappear at specific width/height ratio
			if (slider || ((sbinfo->thumbsize != 0 ) && srect.width > srect.height * 3))
			{
				sbthumbrect.y = srect.y + troughBorder;
				sbthumbrect.height = trackheight;
				if (MCproportionalthumbs)
				{
					sbthumbrect.x = sbdecarrowrect.x + sbdecarrowrect.width;
					real8 width = srect.width - (sbdecarrowrect.width + sbincarrowrect.width) - (troughBorder * 2);
					if (range != 0.0 && fabs(sbinfo->endvalue - sbinfo->startvalue) != sbinfo->thumbsize)
					{

						int2 minx = sbthumbrect.x;
						real8 offset = (width * (sbinfo->thumbpos - sbinfo->startvalue));
						sbthumbrect.x += (int2)(offset / range);
						range = fabs(range);
						sbthumbrect.width = (uint2) ((slider?0:sbinfo->thumbsize) * width / range);
						uint2 minsize = srect.height;
						if (sbthumbrect.width < minsize)
						{
							uint2 diff =
								minsize -
								sbthumbrect.width;
							sbthumbrect.width = minsize;
							sbthumbrect.x -=
								(int2) (diff *
										(sbinfo->
										 thumbpos +
										 (slider?0:sbinfo->
										  thumbsize) -
										 sbinfo->
										 startvalue) /
										range);
							if (sbthumbrect.x < minx)
								sbthumbrect.x = minx;
						}

					}
					else
						sbthumbrect.width = (int2) width - 1;
				}
				else
				{
					real8 width =
						srect.width - (srect.height << 1) -
						FIXED_THUMB_SIZE;
					real8 offset =
						width * (sbinfo->thumbpos -
								 sbinfo->startvalue);
					sbthumbrect.x = srect.x + srect.height;

					if (range < 0)
						range += sbinfo->thumbsize;
					else
						range -= sbinfo->thumbsize;
					if (range != 0.0)
						sbthumbrect.x +=
							(int2) (offset / range);
					sbthumbrect.width = FIXED_THUMB_SIZE;
				}
				sbdectrackrect.y = sbinctrackrect.y = srect.y;
				sbdectrackrect.height = sbinctrackrect.height =
											trackheight + (troughBorder * 2);

				sbinctrackrect.x = sbthumbrect.x + sbthumbrect.width;
				sbinctrackrect.width = sbincarrowrect.x -
									   (sbthumbrect.x + sbthumbrect.width);

				sbdectrackrect.x = sbdecarrowrect.x + sbdecarrowrect.width;
				sbdectrackrect.width = sbthumbrect.x -
									   (sbdecarrowrect.x + sbdecarrowrect.width);

			}
			else
			{
				sbthumbrect.width = 0;
				sbinctrackrect = srect;
				sbinctrackrect.height = trackheight;
				sbdectrackrect = sbinctrackrect;
			}
		}
	}
}








void MCNativeTheme::getwidgetrect(const MCWidgetInfo &winfo,
                                  Widget_Metric wmetric,
                                  const MCRectangle &srect,
                                  MCRectangle &drect)

{
	//metric part size is to get size of a part in a widget
	//metric draw size is to get the actual size that the part will draw
	//in given a rect. Useful for fixed sized widgets (combobox, scrollbars)
	//optimum size is the default size that a part should be drawn at using the standard
	//hig guidlines. minimum size if the minimum size that a part can draw at..
	//some widgets will crash in some themes if you try to draw smaller!
	switch (wmetric)
	{
	case WTHEME_METRIC_CONTENTSIZE:
		{
			gint xthickness,ythickness;
			GtkThemeWidgetType  moztype;
			gint flags = 0 ;
			GtkWidgetState state = getpartandstate(winfo, moztype, flags);
			if (moz_gtk_get_widget_border(moztype, &xthickness,
			                              &ythickness) == MOZ_GTK_SUCCESS)
			{
				drect = srect;
				drect.width -= (xthickness * 2);
				drect.height -= (ythickness * 2);
				drect.x += xthickness;
				drect.y += ythickness;
			}
			return;
		}
		break;
	case WTHEME_METRIC_DRAWSIZE:
		//size that widget will draw at. needed for controls that cannot scale (scrollbars).
		if (winfo.type == WTHEME_TYPE_SCROLLBAR || winfo.type == WTHEME_TYPE_SLIDER)
		{

			bool isVertical = ((winfo.attributes & WTHEME_ATT_SBVERTICAL) != 0);
			int sliderWidth, troughBorder, stepperSize, stepperSpacing,
			minSliderSize, focusLineWidth, focusPadding;
			moz_gtk_get_scrollbar_metrics(&sliderWidth,
			                              &troughBorder,
			                              &stepperSize,
			                              &stepperSpacing,
			                              &minSliderSize,

			                              &focusLineWidth,
			                              &focusPadding);

			MCRectangle sbincarrowrect,sbdecarrowrect,sbthumbrect,sbinctrackrect,sbdectrackrect;
			getscrollbarrects(winfo, srect,
			                  sbincarrowrect,
			                  sbdecarrowrect, sbthumbrect,
			                  sbinctrackrect,
			                  sbdectrackrect);
			drect.x = srect.x;
			drect.y = srect.y;
			if(isVertical)
			{
				drect.width = sbinctrackrect.width;
				drect.height = sbincarrowrect.height +
				               sbdecarrowrect.height +

				               sbthumbrect.height +
				               sbinctrackrect.height +
				               sbdectrackrect.height +

				               (troughBorder * 2);
			}
			else
			{
				drect.width = sbincarrowrect.width +
				              sbdecarrowrect.width +
				              sbthumbrect.width +
				              sbinctrackrect.width +
				              sbdectrackrect.width +
				              (troughBorder * 2);

				drect.height = sbinctrackrect.height;
			}
			return;
		}
	case WTHEME_METRIC_PARTSIZE:

		switch (winfo.type)
		{
		case WTHEME_TYPE_SCROLLBAR:
		case WTHEME_TYPE_PROGRESSBAR:
		case WTHEME_TYPE_SLIDER:
			{
				MCRectangle sbincarrowrect, sbdecarrowrect,
				sbthumbrect, sbinctrackrect,
				sbdectrackrect;

				getscrollbarrects(winfo, srect,
				                  sbincarrowrect,
				                  sbdecarrowrect, sbthumbrect,
				                  sbinctrackrect,
				                  sbdectrackrect);
				switch (winfo.part)
				{
				case WTHEME_PART_ARROW_DEC:
					drect = sbdecarrowrect;
					break;
				case WTHEME_PART_ARROW_INC:
					drect = sbincarrowrect;
					break;
				case WTHEME_PART_TRACK_DEC:

					drect = sbdectrackrect;
					break;
				case WTHEME_PART_TRACK_INC:
					drect = sbinctrackrect;
					break;
				case WTHEME_PART_THUMB:
					drect = sbthumbrect;
					break;
				default:
					break;
				}

				return;
			}
		case WTHEME_TYPE_COMBO:
			{
				gint tcombobtnwidth = srect.width;
				gint tcombobtnheight = srect.height;
				MCRectangle combobuttonrect;
				moz_gtk_get_dropdown_arrow_size(&tcombobtnwidth,&tcombobtnheight);
				real8 theightscale 	= tcombobtnheight/tcombobtnwidth;
				uint1 comboframesize = 0;//we should query comboframe value

				tcombobtnwidth = srect.height - (comboframesize * 2);
				tcombobtnheight = (uint2)(tcombobtnwidth * theightscale);
				combobuttonrect.x = srect.x + (srect.width - tcombobtnwidth - comboframesize) ;
				combobuttonrect.y = srect.y + comboframesize;
				combobuttonrect.width = tcombobtnwidth;
				combobuttonrect.height = tcombobtnheight;
				if (winfo.part == WTHEME_PART_COMBOTEXT)
					drect = MCU_subtract_rect(srect,combobuttonrect);
				else if (winfo.part == WTHEME_PART_COMBOBUTTON)
					drect = combobuttonrect;
				return;
			}
		default:
			break;
		}
		break;
	default:
		break;
	}
	//pass through to base class or when themes inherit from each other
	//base class
	MCTheme::getwidgetrect(winfo, wmetric, srect, drect);
}

Boolean MCNativeTheme::getthemepropbool(Widget_ThemeProps themeprop)
{
	//some themes support hovering and those themes need to redraw controls
	//when mouse is over control. GTK supports this.
	if (themeprop == WTHEME_PROP_SUPPORTHOVERING)

		return True;
	if (themeprop == WTHEME_PROP_ALWAYSBUFFER)
		return True;
	return False;
}

// MW-2011-09-14: [[ Bug 9719 ]] Return the actual size of the (opaque) MCThemeDrawInfo struct.
uint32_t MCNativeTheme::getthemedrawinfosize(void)
{
	return sizeof(MCThemeDrawInfo);
}

//hit testing
Widget_Part MCNativeTheme::hittestcombobutton(const MCWidgetInfo &winfo,
        int2 mx, int2 my, const MCRectangle &drect)
{
	Widget_Part wpart = WTHEME_PART_UNDEFINED;
	const int btnWidth = getmetric(WTHEME_METRIC_COMBOSIZE);


	MCRectangle btnRect = {	drect.x + (drect.width - btnWidth),
	                        drect.y,
	                        btnWidth,
	                        drect.height };
	MCRectangle txtRect = { drect.x,
	                        drect.y,
	                        drect.width - btnWidth,
	                        drect.height };

	if(MCU_point_in_rect(btnRect, mx, my))
		wpart = WTHEME_PART_COMBOBUTTON;
	else if(MCU_point_in_rect(txtRect, mx, my))
		wpart = WTHEME_PART_COMBOTEXT;

	return wpart;
}



Widget_Part MCNativeTheme::hittestspinbutton(const MCWidgetInfo &winfo,
        int2 mx, int2 my, const MCRectangle &drect)
{
	Widget_Part wpart = WTHEME_PART_UNDEFINED;
	GdkRectangle buttonrect, arrowrect;
	MCRectangle brect;
	GdkRectangle rect = {drect.x, drect.y, drect.width, drect.height };
	spinbutton_get_rects(GTK_ARROW_UP, &rect, buttonrect, arrowrect);
	brect.x = buttonrect.x;
	brect.y = buttonrect.y;
	brect.width = buttonrect.width;

	// FG-2014-07-30: [[ Bugfix 13025 ]] Spinbox arrows were inverted
	brect.height = buttonrect.height;
	if(MCU_point_in_rect(brect, mx, my))
		wpart = WTHEME_PART_ARROW_DEC;
	if(wpart == WTHEME_PART_UNDEFINED)
	{
		spinbutton_get_rects(GTK_ARROW_DOWN, &rect, buttonrect, arrowrect);
		brect.x = buttonrect.x;
		brect.y = buttonrect.y;
		brect.width = buttonrect.width;
		brect.height = buttonrect.height;
		if(MCU_point_in_rect(brect, mx, my))
			wpart = WTHEME_PART_ARROW_INC;
	}
	return wpart;
}


Widget_Part MCNativeTheme::hittestscrollcontrols(const MCWidgetInfo &winfo,
        int2 mx, int2 my, const MCRectangle &drect)
{
	Widget_Part wpart = WTHEME_PART_UNDEFINED;

	MCRectangle sbincarrowrect, sbdecarrowrect, sbthumbrect,
	sbinctrackrect, sbdectrackrect;

	getscrollbarrects(winfo, drect, sbincarrowrect, sbdecarrowrect,
	                  sbthumbrect, sbinctrackrect, sbdectrackrect);

	if(MCU_point_in_rect(sbdecarrowrect, mx, my))
		wpart = WTHEME_PART_ARROW_DEC;
	else if(MCU_point_in_rect(sbincarrowrect, mx, my))
		wpart = WTHEME_PART_ARROW_INC;
	else if(MCU_point_in_rect(sbinctrackrect, mx, my))
		wpart = WTHEME_PART_TRACK_INC;
	else if(MCU_point_in_rect(sbdectrackrect, mx, my))
		wpart = WTHEME_PART_TRACK_DEC;
	else if(MCU_point_in_rect(sbthumbrect, mx, my))
		wpart = WTHEME_PART_THUMB;


	return wpart;
}



Widget_Part MCNativeTheme::hittest(const MCWidgetInfo &winfo,
                                   int2 mx, int2 my, const MCRectangle &drect)
{
	Widget_Part ret = WTHEME_PART_UNDEFINED;

	switch (winfo.type)
	{
	case WTHEME_TYPE_COMBOBUTTON:
		return hittestcombobutton(winfo, mx, my, drect);
		break;
	case WTHEME_TYPE_SMALLSCROLLBAR:
		return hittestspinbutton(winfo, mx, my, drect);
		break;
	case WTHEME_TYPE_SLIDER:
	case WTHEME_TYPE_SCROLLBAR:
		return hittestscrollcontrols(winfo, mx, my, drect);
		break;
	default:
		return MCU_point_in_rect(drect, mx,
		                         my) ? WTHEME_PART_ALL : WTHEME_PART_UNDEFINED;
		break;
	}

	return ret;
}


Boolean MCNativeTheme::iswidgetsupported(Widget_Type wtype)
{
	//return whether widget part is supported
	Boolean ret = False;

	switch(wtype)
	{
	case WTHEME_TYPE_UNDEFINED:
	case WTHEME_TYPE_CHECKBOX:
	case WTHEME_TYPE_PUSHBUTTON:
	case WTHEME_TYPE_RADIOBUTTON:
	case WTHEME_TYPE_OPTIONBUTTON:
	case WTHEME_TYPE_COMBO:
	case WTHEME_TYPE_COMBOBUTTON:
	case WTHEME_TYPE_COMBOTEXT:
	case WTHEME_TYPE_COMBOFRAME:
	case WTHEME_TYPE_PULLDOWN:
	case WTHEME_TYPE_TABPANE:
	case WTHEME_TYPE_TAB:
	case WTHEME_TYPE_TEXTFIELD:
	case WTHEME_TYPE_TEXTFIELD_FRAME:
	case WTHEME_TYPE_SCROLLBAR:
	case WTHEME_TYPE_SCROLLBAR_TRACK_VERTICAL:

	case WTHEME_TYPE_SCROLLBAR_TRACK_HORIZONTAL:
	case WTHEME_TYPE_SCROLLBAR_BUTTON_UP:
	case WTHEME_TYPE_SCROLLBAR_BUTTON_DOWN:
	case WTHEME_TYPE_SCROLLBAR_BUTTON_LEFT:
	case WTHEME_TYPE_SCROLLBAR_BUTTON_RIGHT:
	case WTHEME_TYPE_SCROLLBAR_THUMB_VERTICAL:
	case WTHEME_TYPE_SCROLLBAR_THUMB_HORIZONTAL:
		// "pane separators"
	case WTHEME_TYPE_SCROLLBAR_GRIPPER_VERTICAL:
	case WTHEME_TYPE_SCROLLBAR_GRIPPER_HORIZONTAL:
	case WTHEME_TYPE_LISTBOX:
	case WTHEME_TYPE_LISTBOX_LISTITEM:
	case WTHEME_TYPE_TREEVIEW:
	case WTHEME_TYPE_SMALLSCROLLBAR:
	case WTHEME_TYPE_MENUITEMHIGHLIGHT:
	case WTHEME_TYPE_SLIDER_TRACK_VERTICAL:
	case WTHEME_TYPE_PROGRESSBAR:
	case WTHEME_TYPE_SLIDER:
	case WTHEME_TYPE_PROGRESSBAR_HORIZONTAL:
	case WTHEME_TYPE_PROGRESSBAR_VERTICAL:
	case WTHEME_TYPE_PROGRESSBAR_CHUNK:
	case WTHEME_TYPE_PROGRESSBAR_CHUNK_VERTICAL:
	case WTHEME_TYPE_TOOLTIP:
		ret = True;
		break;
	default:
		ret = False;
	}

	return ret;
}

int4 MCNativeTheme::getmetric(Widget_Metric wmetric)
{
	//get metric for widget type without state info
	int4 ret = 0;
	switch(wmetric)
	{
	case WTHEME_METRIC_TABSTARTOFFSET:
		return 0; //offset from x to tab pane to x of first tab
		break;
	case WTHEME_METRIC_TABNONSELECTEDOFFSET:
		ret = 2;
		break;
	case WTHEME_METRIC_TABOVERLAP:
		ret = -1; // hardcoded
		break;
	case WTHEME_METRIC_TABRIGHTMARGIN:
	case WTHEME_METRIC_TABLEFTMARGIN:
		ret = 12;
		break;
	case WTHEME_METRIC_MINIMUMSIZE:
	case WTHEME_METRIC_OPTIMUMSIZE:
	case WTHEME_METRIC_DRAWSIZE:
	case WTHEME_METRIC_PARTSIZE:
		ret = 0;
		break;
	case WTHEME_METRIC_TRACKSIZE:
		if ( gtktracksize == 0 )
        {
<<<<<<< HEAD
            MCThreadMutexLock(MCimagerepmutex);
            if (gtktracksize == 0)
                gtktracksize = getscrollbarmintracksize();
            MCThreadMutexUnlock(MCimagerepmutex);
=======
            MCThreadMutexLock(MCthememutex);
            if (gtktracksize == 0)
                gtktracksize = getscrollbarmintracksize();
            MCThreadMutexUnlock(MCthememutex);
>>>>>>> 47a94227
        }
		return gtktracksize;
		break;
	case WTHEME_METRIC_CHECKBUTTON_INDICATORSIZE:
<<<<<<< HEAD
        MCThreadMutexLock(MCimagerepmutex);
        moz_gtk_checkbox_get_metrics(&ret, 0);
        MCThreadMutexUnlock(MCimagerepmutex);
		break;
        case WTHEME_METRIC_CHECKBUTTON_INDICATORSPACING:
        MCThreadMutexLock(MCimagerepmutex);
        moz_gtk_checkbox_get_metrics(0, &ret);
        MCThreadMutexUnlock(MCimagerepmutex);
		break;
        case WTHEME_METRIC_RADIOBUTTON_INDICATORSIZE:
        MCThreadMutexLock(MCimagerepmutex);
        moz_gtk_radiobutton_get_metrics(&ret, 0);
        MCThreadMutexUnlock(MCimagerepmutex);
		break;
        case WTHEME_METRIC_RADIOBUTTON_INDICATORSPACING:
        MCThreadMutexLock(MCimagerepmutex);
        moz_gtk_radiobutton_get_metrics(0, &ret);
        MCThreadMutexUnlock(MCimagerepmutex);
=======
        MCThreadMutexLock(MCthememutex);
        moz_gtk_checkbox_get_metrics(&ret, 0);
        MCThreadMutexUnlock(MCthememutex);
		break;
        case WTHEME_METRIC_CHECKBUTTON_INDICATORSPACING:
        MCThreadMutexLock(MCthememutex);
        moz_gtk_checkbox_get_metrics(0, &ret);
        MCThreadMutexUnlock(MCthememutex);
		break;
        case WTHEME_METRIC_RADIOBUTTON_INDICATORSIZE:
        MCThreadMutexLock(MCthememutex);
        moz_gtk_radiobutton_get_metrics(&ret, 0);
        MCThreadMutexUnlock(MCthememutex);
		break;
        case WTHEME_METRIC_RADIOBUTTON_INDICATORSPACING:
        MCThreadMutexLock(MCthememutex);
        moz_gtk_radiobutton_get_metrics(0, &ret);
        MCThreadMutexUnlock(MCthememutex);
>>>>>>> 47a94227
		break;
	default:
		break;
	}

	return ret;
}


int4 MCNativeTheme::getwidgetmetric(const MCWidgetInfo & winfo,
                                    Widget_Metric wmetric)
{

	//get metric for widget type with state info
	return 0;
}

Boolean MCNativeTheme::drawprogressbar(MCDC *dc, const MCWidgetInfo &winfo, const MCRectangle &drect)
{
	Boolean vertical = winfo.attributes & WTHEME_ATT_SBVERTICAL ? True : False;
	if (winfo.datatype != WTHEME_DATA_SCROLLBAR)
		return False;
	uint4 pbpartdefaultstate = winfo.state & WTHEME_STATE_DISABLED
	                           ? WTHEME_STATE_DISABLED
	                           : WTHEME_STATE_CLEAR;
	MCWidgetScrollBarInfo *sbinfo = (MCWidgetScrollBarInfo *)winfo.data;
	MCWidgetInfo twinfo = winfo;
	twinfo.type = winfo.attributes & WTHEME_ATT_SBVERTICAL
	              ? WTHEME_TYPE_PROGRESSBAR_VERTICAL
	              : WTHEME_TYPE_PROGRESSBAR_HORIZONTAL;
	twinfo.state = pbpartdefaultstate;
	drawwidget(dc, twinfo, drect);
	MCRectangle progressbarrect;

	getwidgetrect(twinfo,WTHEME_METRIC_CONTENTSIZE,drect,progressbarrect);
	uint1 bordersize = drect.width - progressbarrect.width;
	if(vertical)
	{
		progressbarrect.height = drect.height;
	}
	else
	{
		progressbarrect.width = drect.width;
	}
	if (progressbarrect.width && progressbarrect.height)
	{
		int2 endpos = 0;
		if (winfo.attributes & WTHEME_ATT_SBVERTICAL)
		{
			endpos = (int2)(sbinfo->thumbpos
			                / (sbinfo->endvalue - sbinfo->startvalue)
			                * (real8)progressbarrect.height) + progressbarrect.y;
			uint2 ty = (progressbarrect.y+progressbarrect.height) - (endpos - progressbarrect.y);
			progressbarrect.height =  endpos - progressbarrect.y - bordersize;
			
			//TS-2007-08-10 Added to stop underflow if progress bar's current value = 0 
			if ( (endpos - progressbarrect.y - bordersize)  < 0 ) 
				progressbarrect . height = 0 ;
			progressbarrect.y = ty;
		}
		else
		{
			endpos = (int2)(sbinfo->thumbpos / (sbinfo->endvalue - sbinfo->startvalue)
			                * (real8)progressbarrect.width) + progressbarrect.x;
			progressbarrect.width =  endpos - progressbarrect.x - bordersize;
			
			//TS-2007-08-10 Added to stop underflow if progress bar's current value = 0 
			if ( ( endpos - progressbarrect.x - bordersize ) < 0 ) 
				progressbarrect . width = 0 ;
		}
		twinfo.type = winfo.attributes & WTHEME_ATT_SBVERTICAL
		              ? WTHEME_TYPE_PROGRESSBAR_CHUNK_VERTICAL
		              : WTHEME_TYPE_PROGRESSBAR_CHUNK;
		twinfo.state = pbpartdefaultstate;

		drawwidget(dc, twinfo, progressbarrect);
	}
	return True;
}


void MCNativeTheme::drawSlider(MCDC *dc, const MCWidgetInfo &winfo,
                               const MCRectangle &drect)
{
	if (winfo.datatype != WTHEME_DATA_SCROLLBAR &&
	        winfo.type != WTHEME_TYPE_SMALLSCROLLBAR)
		return;

	//draw arrows
	MCWidgetInfo twinfo = winfo;
	MCRectangle sbincarrowrect, sbdecarrowrect, sbthumbrect,
	sbinctrackrect, sbdectrackrect;
	MCRectangle rangerect;
	getscrollbarrects(winfo, drect,
	                  sbincarrowrect, sbdecarrowrect,
	                  sbthumbrect,
	                  sbinctrackrect, sbdectrackrect);
	getwidgetrect(winfo, WTHEME_METRIC_DRAWSIZE, drect, rangerect);
	uint4 sbpartdefaultstate = winfo.state & WTHEME_STATE_DISABLED ? WTHEME_STATE_DISABLED : WTHEME_STATE_CLEAR;
	memset(&twinfo, 0, sizeof(MCWidgetInfo));	//clear widget info
	twinfo.type = winfo.attributes & WTHEME_ATT_SBVERTICAL
	              ? WTHEME_TYPE_SLIDER_TRACK_VERTICAL
	              : WTHEME_TYPE_SLIDER_TRACK_HORIZONTAL;
	twinfo.state = sbpartdefaultstate;
	if (winfo.part == WTHEME_PART_TRACK_DEC)
		twinfo.state = winfo.state;
	drawwidget(dc, twinfo, rangerect);
	if(sbthumbrect.height && sbthumbrect.width)
	{
		//draw thumb
		twinfo.type = winfo.attributes & WTHEME_ATT_SBVERTICAL
		              ? WTHEME_TYPE_SCROLLBAR_THUMB_VERTICAL
		              : WTHEME_TYPE_SCROLLBAR_THUMB_HORIZONTAL;
		twinfo.state = sbpartdefaultstate;
		if (winfo.part == WTHEME_PART_THUMB)
			twinfo.state = winfo.state;
		drawwidget(dc, twinfo, sbthumbrect);
	}

}


void MCNativeTheme::drawScrollbar(MCDC *dc, const MCWidgetInfo &winfo,
                                  const MCRectangle &drect)
{
	if (winfo.datatype != WTHEME_DATA_SCROLLBAR &&
	        winfo.type != WTHEME_TYPE_SMALLSCROLLBAR)
		return;

	//draw arrows
	MCWidgetInfo twinfo = winfo;
	MCRectangle sbincarrowrect, sbdecarrowrect, sbthumbrect,
	sbinctrackrect, sbdectrackrect;
	MCRectangle rangerect;
	int sliderWidth, troughBorder, stepperSize, stepperSpacing,
	minSliderSize, focusLineWidth, focusPadding;

	moz_gtk_get_scrollbar_metrics(&sliderWidth,
	                              &troughBorder,
	                              &stepperSize,
	                              &stepperSpacing,
	                              &minSliderSize,
	                              &focusLineWidth,
	                              &focusPadding);


	getscrollbarrects(winfo, drect,
	                  sbincarrowrect, sbdecarrowrect,
	                  sbthumbrect,
	                  sbinctrackrect, sbdectrackrect);


	getwidgetrect(winfo, WTHEME_METRIC_DRAWSIZE, drect, rangerect);

	uint4 sbpartdefaultstate = winfo.state & WTHEME_STATE_DISABLED ? WTHEME_STATE_DISABLED : WTHEME_STATE_CLEAR;
	memset(&twinfo, 0, sizeof(MCWidgetInfo));	//clear widget info

	// Crux needs the track to be the same size as the actual scroll bar, so we
	// paint that first.
	twinfo.type = winfo.attributes & WTHEME_ATT_SBVERTICAL
	              ? WTHEME_TYPE_SCROLLBAR_TRACK_VERTICAL
	              : WTHEME_TYPE_SCROLLBAR_TRACK_HORIZONTAL;
	twinfo.state = sbpartdefaultstate;
	if (winfo.part == WTHEME_PART_TRACK_DEC)
		twinfo.state = winfo.state;

	drawwidget(dc, twinfo, rangerect);



	twinfo.type = winfo.attributes & WTHEME_ATT_SBVERTICAL
	              ? WTHEME_TYPE_SCROLLBAR_BUTTON_UP
	              : WTHEME_TYPE_SCROLLBAR_BUTTON_LEFT;
	twinfo.state = sbpartdefaultstate;
	if (winfo.part == WTHEME_PART_ARROW_DEC)
		twinfo.state = winfo.state;

	drawwidget(dc, twinfo, sbdecarrowrect);

	twinfo.type = winfo.attributes & WTHEME_ATT_SBVERTICAL
	              ? WTHEME_TYPE_SCROLLBAR_BUTTON_DOWN
	              : WTHEME_TYPE_SCROLLBAR_BUTTON_RIGHT;
	twinfo.state = sbpartdefaultstate;
	if (winfo.part == WTHEME_PART_ARROW_INC)
		twinfo.state = winfo.state;

	drawwidget(dc, twinfo, sbincarrowrect);

	//TS - 2007-10-25 - theme adjustments
	if ( winfo.attributes & WTHEME_ATT_SBVERTICAL )
		sbthumbrect.height ++  ;
	else 
		sbthumbrect.width ++ ;
	
	
	if (sbthumbrect.height && sbthumbrect.width)
	{
		//draw thumb
		twinfo.type = winfo.attributes & WTHEME_ATT_SBVERTICAL
		              ? WTHEME_TYPE_SCROLLBAR_THUMB_VERTICAL
		              : WTHEME_TYPE_SCROLLBAR_THUMB_HORIZONTAL;
		twinfo.state = sbpartdefaultstate;
		if (winfo.part == WTHEME_PART_THUMB)
			twinfo.state = winfo.state;

		drawwidget(dc, twinfo, sbthumbrect);

	}
}


void MCNativeTheme::make_theme_info(MCThemeDrawInfo& ret, GtkThemeWidgetType widget, 
									 GdkDrawable * drawable,
                     				 GdkRectangle * rect, 
									 GdkRectangle * cliprect,
                     				 GtkWidgetState state, 
									 gint flags,
									 MCRectangle crect )

{
	ret . pm = drawable;
	ret . moztype = widget ;
	ret . cliprect = *cliprect;
	ret . drect = *rect;
	ret . state = state ;
	ret . flags = flags ;
	ret . crect = crect ;
}


void MCNativeTheme::drawTab(MCDC *t_dc, 
							const MCWidgetInfo &winfo,
                            const MCRectangle &drect, GdkPixmap *tpix)
{
	int flags = 0;
	GdkRectangle rect, cliprect;
	GtkWidgetState state = WThemeStateToGtkWidgetState(winfo);
	rect = MCRectangleToGdkRectangle(drect);

	cliprect = MCRectangleToGdkRectangle(drect);
	rect.x = cliprect.x = 0;
	rect.y = cliprect.y = 0;
	if(winfo.attributes & WTHEME_ATT_TABFIRSTSELECTED)
		flags |= MOZ_GTK_TAB_FIRST;

	//if(winfo.attributes & WTHEME_ATT_TABBEFORESELECTED)
	if (winfo.attributes & WTHEME_ATT_TABLEFTEDGE)
		flags |= MOZ_GTK_TAB_BEFORE_SELECTED;
	if(winfo.state & WTHEME_STATE_HILITED)
	{
		flags |= MOZ_GTK_TAB_SELECTED;
		state.active = 0;
	}
	if(winfo.attributes & WTHEME_ATT_TABPOSBOTTOM)
		flags |= MOZ_GTK_TAB_POS_BOTTOM;
	else if(winfo.attributes & WTHEME_ATT_TABPOSLEFT)
		flags |= MOZ_GTK_TAB_POS_LEFT;
	else if(winfo.attributes & WTHEME_ATT_TABPOSRIGHT)
		flags |= MOZ_GTK_TAB_POS_RIGHT;
	else
		flags |= MOZ_GTK_TAB_POS_TOP;
	
	moz_gtk_widget_paint(MOZ_GTK_TAB,

	                     tpix,
	                     &rect,
	                     &cliprect,
	                     &state,
	                     flags);
}







Boolean MCNativeTheme::drawwidget(MCDC *dc, const MCWidgetInfo & winfo,
                                  const MCRectangle & drect)
{
	GdkGC *gc ;
	
	MCThemeDrawInfo di ;

	MCDC * t_dc = dc ;	
	Boolean ret = False;
	
	static MCRectangle gtkpixrect = {0,0,0,0};

	GdkDisplay *display = MCdpy;

	GdkRectangle rect;
	GdkRectangle cliprect;

	MCRectangle trect = drect;
	MCRectangle crect = drect;

	if (winfo.type == WTHEME_TYPE_TAB)
		crect.height--; //make sure tab doesn't draw over tab pane
	

	
	rect = MCRectangleToGdkRectangle(trect);
	cliprect = MCRectangleToGdkRectangle(crect);
	rect.x = cliprect.x = 0;
	rect.y = cliprect.y = 0;


	if (rect.width <= 0 || rect.height <= 0)
		return False;
	GtkThemeWidgetType  moztype;
	gint flags = 0;
	GtkWidgetState state = getpartandstate(winfo, moztype, flags);

	
	
	switch(winfo.type)
	{
	case WTHEME_TYPE_TABPANE:
		state.curpos = 0;
		if(winfo.attributes & WTHEME_ATT_TABPOSBOTTOM
		        || winfo.attributes & WTHEME_ATT_TABPOSTOP)
			state.maxpos = rect.width;
		else if(winfo.attributes & WTHEME_ATT_TABPOSLEFT
		        || winfo.attributes & WTHEME_ATT_TABPOSRIGHT)
			state.maxpos = rect.height;
		else
			state.maxpos = rect.width; // XXX therefore default tabpos is top

		if(winfo.datatype == WTHEME_DATA_TABPANE)
		{

			MCWidgetTabPaneInfo *inf = (MCWidgetTabPaneInfo*)winfo.data;

			state.curpos = inf->gap_start - 1;
			state.maxpos = inf->gap_length + 2;

		}
		
		make_theme_info ( di, moztype, gtkpix, &rect, &cliprect, state, flags, crect);
		t_dc -> drawtheme ( THEME_DRAW_TYPE_GTK, &di ) ;
		
		ret = True;
		break;
		
		
	case WTHEME_TYPE_COMBO:
		{
			MCWidgetInfo twinfo = winfo;
			MCRectangle comboentryrect,combobuttonrect;
			//draw text box
			twinfo.part = WTHEME_PART_COMBOTEXT;
			getwidgetrect(twinfo, WTHEME_METRIC_PARTSIZE,drect,comboentryrect);
			twinfo.part = WTHEME_PART_COMBOBUTTON;
			getwidgetrect(twinfo, WTHEME_METRIC_PARTSIZE,drect,combobuttonrect);
			twinfo.type = WTHEME_TYPE_TEXTFIELD_FRAME;
			drawwidget(dc, twinfo, comboentryrect);
			twinfo.type = WTHEME_TYPE_COMBOBUTTON;
			drawwidget(dc, twinfo, combobuttonrect);
			return True;
		}
		
	
	
#define B_WIDTH 3
		
	case WTHEME_TYPE_TEXTFIELD_FRAME:
	{
		GtkWidgetState t_old_state;
		t_old_state = state;

		// crect is the target rectangle for the whole control
		// cliprect and rect are essentially the same
		
		GdkRectangle t_bounds;
		MCRectangle t_dst_bounds;
		MCRectangle t_clip;
		
		// First render the top and bottom borders. We render a control 8 pixels
		// high, but clipped to the border width.

		t_bounds . x = 0;
		t_bounds . y = 0;
		t_bounds . width = rect . width;
		t_bounds . height = 8;

		MCU_set_rect(t_dst_bounds, crect . x, crect . y, crect . width, 8);
		MCU_set_rect(t_clip, crect . x, crect . y, crect . width, B_WIDTH);
		make_theme_info(di, moztype, gtkpix, &t_bounds, &t_bounds, state, flags, t_dst_bounds);
		
		dc->save();
		dc->cliprect(t_clip);

		dc -> drawtheme(THEME_DRAW_TYPE_GTK, &di);
		
		dc->restore();
		
		MCU_set_rect(t_dst_bounds, crect . x, crect . y + crect . height - 8, crect . width, 8);
		MCU_set_rect(t_clip, crect . x, crect . y + crect . height - B_WIDTH, crect . width, B_WIDTH);
		make_theme_info(di, moztype, gtkpix, &t_bounds, &t_bounds, state, flags, t_dst_bounds);
		
		dc->save();
		dc->cliprect(t_clip);
		
		dc -> drawtheme(THEME_DRAW_TYPE_GTK, &di);
		
		dc->restore();
		
		// Now render the left and right borders. We render a control 8 pixels
		// wide, but clipped to the border width

		t_bounds . x = 0;
		t_bounds . y = 0;
		t_bounds . width = 8;
		t_bounds . height = rect . height;

		MCU_set_rect(t_dst_bounds, crect . x, crect . y, 8, crect . height);
		MCU_set_rect(t_clip, crect . x, crect . y + B_WIDTH, B_WIDTH, crect . height - 2 * B_WIDTH);
		make_theme_info(di, moztype, gtkpix, &t_bounds, &t_bounds, state, flags, t_dst_bounds);
		
		dc->save();
		dc->cliprect(t_clip);

		dc -> drawtheme(THEME_DRAW_TYPE_GTK, &di);
		
		dc->restore();
		
		MCU_set_rect(t_dst_bounds, crect . x + crect . width - 8, crect . y, 8, crect . height);
		MCU_set_rect(t_clip, crect . x + crect . width - B_WIDTH, crect . y + B_WIDTH, B_WIDTH, crect . height - 2 * B_WIDTH);
		make_theme_info(di, moztype, gtkpix, &t_bounds, &t_bounds, state, flags, t_dst_bounds);
		
		dc->save();
		dc->cliprect(t_clip);
		
		dc -> drawtheme(THEME_DRAW_TYPE_GTK, &di);

		dc->restore();
	}
	break ;

		
	case WTHEME_TYPE_SLIDER:
		drawSlider(dc, winfo, drect);
		return True;
		break;
		
		
	case WTHEME_TYPE_SCROLLBAR:
		drawScrollbar(dc, winfo, drect);
		return True;
		break;
		
		
	case WTHEME_TYPE_PROGRESSBAR:
		ret = drawprogressbar(dc, winfo, drect);
		return ret;
		break;
		
		
	case WTHEME_TYPE_GROUP_FRAME:
		
		make_theme_info ( di, moztype, gtkpix, &rect, &cliprect, state, flags, crect);
		t_dc -> drawtheme ( THEME_DRAW_TYPE_GTK, &di ) ;
		ret = True;
		
	break;
		
		
	default:

		make_theme_info ( di, moztype, gtkpix, &rect, &cliprect, state, flags, crect);
		t_dc -> drawtheme ( THEME_DRAW_TYPE_GTK, &di ) ;
		ret = True;
	}
	
	return ret;
}

MCTheme *MCThemeCreateNative(void)
{
	return new MCNativeTheme;
}

////////////////////////////////////////////////////////////////////////////////

#include "lnxdc.h"
static GdkPixbuf* calc_alpha_from_pixbufs(GdkPixbuf *p_pb_black, GdkPixbuf *p_pb_white)
{
	guchar* t_black_ptr;
	guchar* t_white_ptr;
	int t_black_stride;
	int t_white_stride;
    int t_black_channels;
    int t_white_channels;
	
	int t_w, t_h;
	
	t_w = gdk_pixbuf_get_width(p_pb_black);
    t_h = gdk_pixbuf_get_height(p_pb_black);
    
    t_black_stride = gdk_pixbuf_get_rowstride(p_pb_black);
    t_white_stride = gdk_pixbuf_get_rowstride(p_pb_white);
    
    t_black_channels = gdk_pixbuf_get_n_channels(p_pb_black);
    t_white_channels = gdk_pixbuf_get_n_channels(p_pb_white);
	
	/*
		Formula for calculating the alpha of the source, by 
		rendering it twice - once against black, the second time
		agaist white.
	
			Dc' = Sc.Sa + (1 - Sa) * Dc

			composite against black (Dc == 0):
			Dc'b = Sc.Sa => Dc'b <= Sa

			composite against white (Dc == 1.0)
			Dc'w = Sc.Sa + (1 - Sa)

			Sa = 1 - (Dc'w - Dc'b)
			Sc.Sa = Dc'b
	
			As Sc=Dc'b all we need to actually do is recalculate the alpha byte for the black image.
	*/
	
	uint8_t rb, rw;
	uint8_t na;
	int x, y;
	
	bool t_bad;
	t_bad = false;
	
	for ( y = 0 ; y < t_h; y ++ )
	{
		for ( x = 0 ; x < t_w ; x++ )
		{	
			t_white_ptr = gdk_pixbuf_get_pixels(p_pb_white) + (t_white_stride * y) + (t_white_channels * x);
            t_black_ptr = gdk_pixbuf_get_pixels(p_pb_black) + (t_black_stride * y) + (t_black_channels * x);

			rb = *(t_black_ptr);
			rw = *(t_white_ptr);
			
			na = uint8_t(255 - rw + rb);
			*(t_black_ptr + 3) = na;
		}
	}
	
	g_object_unref(p_pb_white);
	
	return p_pb_black;
}
	
static void fill_gdk_drawable(GdkDrawable *p_drawable, GdkColormap *p_colormap, int p_red, int p_green, int p_blue, int p_width, int p_height)
{
	GdkGC *t_gc;
	t_gc = gdk_gc_new(p_drawable);
	gdk_gc_set_colormap(t_gc, p_colormap);
	
	GdkColor t_color;
	t_color . red = p_red;
	t_color . green = p_green;
	t_color . blue = p_blue;
	
	gdk_gc_set_rgb_fg_color(t_gc, &t_color);
	gdk_draw_rectangle(p_drawable, t_gc, TRUE, 0, 0, p_width, p_height);
	g_object_unref(t_gc);
}

static GdkPixbuf* drawtheme_calc_alpha (MCThemeDrawInfo &p_info)
{
	GdkPixbuf *t_pb_black;
    GdkPixbuf *t_pb_white;
    
	GdkPixmap *t_black ;
	GdkPixmap *t_white ;

	GdkColormap *cm ;
	GdkVisual *best_vis ;
	
	uint4	t_w ;
	uint4	t_h ;	
		
	t_w = p_info.drect.width ;
	t_h = p_info.drect.height ;

	// MM-2013-11-06: [[ Bug 11360 ]] Make sure we take into account the screen depth when creating pixmaps.
	uint4 t_screen_depth;
	t_screen_depth = ((MCScreenDC*) MCscreen) -> getdepth();
	
	// Create two new pixmaps
	t_black = gdk_pixmap_new(NULL, t_w, t_h, t_screen_depth);
	t_white = gdk_pixmap_new(NULL, t_w, t_h, t_screen_depth);
	
	// We need to attach a colourmap to the Drawables in GDK
	best_vis = gdk_visual_get_best_with_depth(t_screen_depth);
	cm = gdk_colormap_new(best_vis, FALSE) ;
	gdk_drawable_set_colormap(t_black, cm);
	gdk_drawable_set_colormap(t_white, cm);

	// Render solid black into one and white into the other.
	fill_gdk_drawable(t_black, cm, 0, 0, 0, t_w, t_h);
	fill_gdk_drawable(t_white, cm, 65535, 65535, 65535, t_w, t_h);
	
	MCThemeDrawInfo t_info;
	
	t_info = p_info;
	moz_gtk_widget_paint ( p_info.moztype, t_white , &t_info.drect, &t_info.cliprect, &t_info.state, t_info.flags ) ;
	
	t_info = p_info;
	moz_gtk_widget_paint ( p_info.moztype, t_black , &t_info.drect, &t_info.cliprect, &t_info.state, t_info.flags ) ;

	gdk_flush();
	
    // Convert the server-side pixmaps into client-side pixbufs. The black
    // pixbuf will need to have an alpha channel so that we can fill it in.
    t_pb_black = gdk_pixbuf_new(GDK_COLORSPACE_RGB, TRUE, 8, t_w, t_h);
    t_pb_white = gdk_pixbuf_new(GDK_COLORSPACE_RGB, TRUE, 8, t_w, t_h);
    t_pb_black = gdk_pixbuf_get_from_drawable(t_pb_black, t_black, NULL, 0, 0, 0, 0, t_w, t_h);
    t_pb_white = gdk_pixbuf_get_from_drawable(t_pb_white, t_white, NULL, 0, 0, 0, 0, t_w, t_h);
    
	// Calculate the alpha from these two bitmaps --- the t_bm_black image now has full ARGB
    // Note that this also frees the t_pb_white pixbuf
	calc_alpha_from_pixbufs(t_pb_black, t_pb_white);
	
	// clean up.
	g_object_unref(t_black);
	g_object_unref(t_white);
	g_object_unref(cm);
		
	return t_pb_black;
}

bool MCThemeDraw(MCGContextRef p_context, MCThemeDrawType p_type, MCThemeDrawInfo *p_info)
{
	MCXImageCacheNode *cache_node = NULL ;
	GdkPixbuf* t_argb_image ;
	bool t_cached ;
	
<<<<<<< HEAD
    MCThreadMutexLock(MCimagerepmutex);
=======
    MCThreadMutexLock(MCthememutex);
>>>>>>> 47a94227
    
	if ( ( p_info -> moztype != MOZ_GTK_CHECKBUTTON ) && ( p_info -> moztype != MOZ_GTK_RADIOBUTTON ) )
		cache_node = MCimagecache -> find_cached_image ( p_info -> drect.width, p_info -> drect.height, p_info -> moztype, &p_info -> state, p_info -> flags ) ;
	
	if ( cache_node != NULL ) 
	{
		t_argb_image = MCimagecache -> get_from_cache( cache_node ) ;
		t_cached = true ;
	}
	else
	{
		// Calculate the alpha for the rendered widget, by rendering against white & black.
		t_argb_image = drawtheme_calc_alpha (*p_info) ;
		t_cached = MCimagecache -> add_to_cache (t_argb_image, *p_info) ;
	}

	MCGRaster t_raster;
	t_raster.width = gdk_pixbuf_get_width(t_argb_image);
	t_raster.height = gdk_pixbuf_get_height(t_argb_image);
	t_raster.stride = gdk_pixbuf_get_rowstride(t_argb_image);
	t_raster.pixels = gdk_pixbuf_get_pixels(t_argb_image);
	t_raster.format = kMCGRasterFormat_ARGB;
	
	MCGRectangle t_dest;
	t_dest.origin.x = p_info->crect.x;
	t_dest.origin.y = p_info->crect.y;
	t_dest.size.width = p_info->crect.width;
	t_dest.size.height = p_info->crect.height;

	// MM-2013-12-16: [[ Bug 11567 ]] Use bilinear filter when drawing theme elements.
    // MM-2014-01-27: [[ UpdateImageFilters ]] Updated to use new libgraphics image filter types (was bilinear).
	MCGContextDrawPixels(p_context, t_raster, t_dest, kMCGImageFilterMedium);
	
	if (!t_cached)
		g_object_unref(t_argb_image);
	
<<<<<<< HEAD
    MCThreadMutexUnlock(MCimagerepmutex);
=======
    MCThreadMutexUnlock(MCthememutex);
>>>>>>> 47a94227
    
	return true;
}

////////////////////////////////////////////////////////////////////////////////<|MERGE_RESOLUTION|>--- conflicted
+++ resolved
@@ -1010,41 +1010,14 @@
 	case WTHEME_METRIC_TRACKSIZE:
 		if ( gtktracksize == 0 )
         {
-<<<<<<< HEAD
-            MCThreadMutexLock(MCimagerepmutex);
-            if (gtktracksize == 0)
-                gtktracksize = getscrollbarmintracksize();
-            MCThreadMutexUnlock(MCimagerepmutex);
-=======
             MCThreadMutexLock(MCthememutex);
             if (gtktracksize == 0)
                 gtktracksize = getscrollbarmintracksize();
             MCThreadMutexUnlock(MCthememutex);
->>>>>>> 47a94227
         }
 		return gtktracksize;
 		break;
 	case WTHEME_METRIC_CHECKBUTTON_INDICATORSIZE:
-<<<<<<< HEAD
-        MCThreadMutexLock(MCimagerepmutex);
-        moz_gtk_checkbox_get_metrics(&ret, 0);
-        MCThreadMutexUnlock(MCimagerepmutex);
-		break;
-        case WTHEME_METRIC_CHECKBUTTON_INDICATORSPACING:
-        MCThreadMutexLock(MCimagerepmutex);
-        moz_gtk_checkbox_get_metrics(0, &ret);
-        MCThreadMutexUnlock(MCimagerepmutex);
-		break;
-        case WTHEME_METRIC_RADIOBUTTON_INDICATORSIZE:
-        MCThreadMutexLock(MCimagerepmutex);
-        moz_gtk_radiobutton_get_metrics(&ret, 0);
-        MCThreadMutexUnlock(MCimagerepmutex);
-		break;
-        case WTHEME_METRIC_RADIOBUTTON_INDICATORSPACING:
-        MCThreadMutexLock(MCimagerepmutex);
-        moz_gtk_radiobutton_get_metrics(0, &ret);
-        MCThreadMutexUnlock(MCimagerepmutex);
-=======
         MCThreadMutexLock(MCthememutex);
         moz_gtk_checkbox_get_metrics(&ret, 0);
         MCThreadMutexUnlock(MCthememutex);
@@ -1063,7 +1036,6 @@
         MCThreadMutexLock(MCthememutex);
         moz_gtk_radiobutton_get_metrics(0, &ret);
         MCThreadMutexUnlock(MCthememutex);
->>>>>>> 47a94227
 		break;
 	default:
 		break;
@@ -1702,11 +1674,7 @@
 	GdkPixbuf* t_argb_image ;
 	bool t_cached ;
 	
-<<<<<<< HEAD
-    MCThreadMutexLock(MCimagerepmutex);
-=======
     MCThreadMutexLock(MCthememutex);
->>>>>>> 47a94227
     
 	if ( ( p_info -> moztype != MOZ_GTK_CHECKBUTTON ) && ( p_info -> moztype != MOZ_GTK_RADIOBUTTON ) )
 		cache_node = MCimagecache -> find_cached_image ( p_info -> drect.width, p_info -> drect.height, p_info -> moztype, &p_info -> state, p_info -> flags ) ;
@@ -1743,11 +1711,7 @@
 	if (!t_cached)
 		g_object_unref(t_argb_image);
 	
-<<<<<<< HEAD
-    MCThreadMutexUnlock(MCimagerepmutex);
-=======
     MCThreadMutexUnlock(MCthememutex);
->>>>>>> 47a94227
     
 	return true;
 }
