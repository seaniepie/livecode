/* Copyright (C) 2003-2013 Runtime Revolution Ltd.

This file is part of LiveCode.

LiveCode is free software; you can redistribute it and/or modify it under
the terms of the GNU General Public License v3 as published by the Free
Software Foundation.

LiveCode is distributed in the hope that it will be useful, but WITHOUT ANY
WARRANTY; without even the implied warranty of MERCHANTABILITY or
FITNESS FOR A PARTICULAR PURPOSE.  See the GNU General Public License
for more details.

You should have received a copy of the GNU General Public License
along with LiveCode.  If not see <http://www.gnu.org/licenses/>.  */

#include "prefix.h"

#include "globdefs.h"
#include "filedefs.h"
#include "parsedef.h"
#include "objdefs.h"
#include "mcio.h"
#include "globals.h"

#include "stack.h"
#include "field.h"
#include "image.h"
#include "paragraf.h"
#include "line.h"
#include "block.h"
#include "util.h"
#include "context.h"
#include "unicode.h"
#include "mctheme.h"
#include "font.h"
#include "path.h"

// Default MCBlock constructor - makes a block with everything initialized
// to zero.
MCBlock::MCBlock(void)
{
	parent = NULL;
	flags = F_CLEAR|F_HAS_UNICODE;
	atts = NULL;
	m_index = m_size = 0;
	width = 0;
	opened = 0;

	// MW-2012-02-14: [[ FontRefs ]] The font for the block starts off nil.
	m_font = nil;
}

// MCBlock copy constructor - copy an existing block.
// Note that this copies everything except the linkage and opened state.
MCBlock::MCBlock(const MCBlock &bref) : MCDLlist(bref)
{
	parent = bref.parent;
	flags = bref.flags;
	if (flags & F_HAS_ATTS)
	{
		atts = new Blockatts;
		if (flags & F_HAS_COLOR)
		{
			atts->color = new MCColor;
			*atts->color = *bref.atts->color;
		}
		if (flags & F_HAS_BACK_COLOR)
		{
			atts->backcolor = new MCColor;
			*atts->backcolor = *bref.atts->backcolor;
		}

		// MW-2012-02-17: [[ SplitTextAttrs ]] Copy across the font attrs the other
		//   block has.
		if ((flags & F_HAS_FNAME) != 0)
			/* UNCHECKED */ MCNameClone(bref.atts->fontname, atts -> fontname);
		if ((flags & F_HAS_FSIZE) != 0)
			atts -> fontsize = bref . atts -> fontsize;
		if ((flags & F_HAS_FSTYLE) != 0)
			atts -> fontstyle = bref . atts -> fontstyle;

		atts->shift = bref.atts->shift;

		// MW-2012-05-04: [[ Values ]] linkText / imageSource / metaData are now uniqued
		//   strings.
		if (flags & F_HAS_LINK)
			atts -> linktext = MCValueRetain(bref . atts -> linktext);
		if (flags & F_HAS_IMAGE)
			atts -> imagesource = MCValueRetain(bref . atts -> imagesource);
		if (flags & F_HAS_METADATA)
			atts -> metadata = MCValueRetain(bref . atts -> metadata);
	}
	else
		atts = NULL;
	m_index = bref.m_index;
	m_size = bref.m_size;
	width = 0;
	opened = 0;

	// MW-2012-02-14: [[ FontRefs ]] The font for the block starts off nil.
	m_font = nil;
}

// MCBlock deconstructor - frees all associated data structures.
MCBlock::~MCBlock()
{
	while (opened)
		close();
	if (atts != NULL)
		freeatts();
}

bool MCBlock::visit(MCVisitStyle p_style, uint32_t p_part, MCObjectVisitor *p_visitor)
{
	return p_visitor -> OnBlock(this);
}

// MW-2012-03-04: [[ StackFile5500 ]] If 'is_ext' is true then the record is an extended
//   record.
IO_stat MCBlock::load(IO_handle stream, const char *version, bool is_ext)
{
	IO_stat stat;

	// MW-2012-03-04: [[ StackFile5500 ]] If this is an extended block, then work out
	//   where to skip to when all the attrs currently recognized have been read.
	int64_t t_attr_end;
	if (is_ext)
	{
		// Read the size.
		uint32_t t_size;
		if ((stat = IO_read_uint2or4(&t_size, stream)) != IO_NORMAL)
			return stat;
		
		// The end is the current stream position + the size of the attrs.
		t_attr_end = MCS_tell(stream) + t_size;
	}

	if ((stat = IO_read_uint4(&flags, stream)) != IO_NORMAL)
		return stat;

	// MW-2012-03-04: [[ StackFile5500 ]] If this isn't an extended block, then strip the
	//   metadata flag.
	if (!is_ext)
		flags &= ~F_HAS_METADATA;
	
	// MW-2012-01-26: [[ FlaggedField ]] Make sure we ignore the setting of FLAGGED flag.
	flags &= ~F_FLAGGED;

	if (atts == NULL)
		atts = new Blockatts;

	// MW-2012-02-17: [[ SplitTextAttrs ]] If the font flag is present, it means there
	//   is a font record to read.
	if (flags & F_FONT)
    {
		if (strncmp(version, "1.3", 3) > 0)
		{
			uint2 t_font_index;
			if ((stat = IO_read_uint2(&t_font_index, stream)) != IO_NORMAL)
				return stat;

			// MW-2012-02-17: [[ LogFonts ]] Map the font index we have to the font attrs.
			//   Note that we ignore the 'unicode' tag since that is encoded in flags.
			MCNameRef t_fontname;
			uint2 t_fontstyle, t_fontsize;
			bool t_is_unicode;
			MCLogicalFontTableLookup(t_font_index, t_fontname, t_fontstyle, t_fontsize, t_is_unicode);

			// MW-2012-02-17: [[ SplitTextAttrs ]] Only set the font attrs if they are
			//   not inherited.
			if (!getflag(F_INHERIT_FNAME))
				MCNameClone(t_fontname, atts -> fontname);
			if (!getflag(F_INHERIT_FSIZE))
				atts -> fontsize = t_fontsize;
			if (!getflag(F_INHERIT_FSTYLE))
				atts -> fontstyle = t_fontstyle;
		}
		else
		{
			// MW_2012-02-17: [[ LogFonts ]] Read a nameref directly.
			if ((stat = IO_read_nameref(atts->fontname, stream)) != IO_NORMAL)
				return stat;
			if ((stat = IO_read_uint2(&atts->fontsize, stream)) != IO_NORMAL)
				return stat;
			if ((stat = IO_read_uint2(&atts->fontstyle, stream)) != IO_NORMAL)
				return stat;

			// MW-2012-02-17; [[ SplitTextAttrs ]] All the font attrs are set.
			flags |= F_FATTR_MASK;
		}
    }
	if (flags & F_HAS_COLOR)
	{
		atts->color = new MCColor;
		if ((stat = IO_read_mccolor(*atts->color, stream)) != IO_NORMAL)
			return stat;
		if (flags & F_HAS_COLOR_NAME)
		{
			// MW-2012-01-06: [[ Block Changes ]] We no longer use the color name
			//   so load, delete and unset the flag.
			char *colorname;
			if ((stat = IO_read_string(colorname, stream)) != IO_NORMAL)
				return stat;
			delete colorname;
			flags &= ~F_HAS_COLOR_NAME;
		}
	}
	if (flags & F_HAS_BACK_COLOR)
	{
		atts->backcolor = new MCColor;
		if ((stat = IO_read_mccolor(*atts->backcolor, stream)) != IO_NORMAL)
			return stat;
		if (strncmp(version, "2.0", 3) < 0 || flags & F_HAS_BACK_COLOR_NAME)
		{
			// MW-2012-01-06: [[ Block Changes ]] We no longer use the backcolor name
			//   so load, delete and unset the flag.
			char *backcolorname;
			if ((stat = IO_read_string(backcolorname, stream)) != IO_NORMAL)
				return stat;
			delete backcolorname;
			flags &= ~F_HAS_BACK_COLOR_NAME;
		}
	}
	if (flags & F_HAS_SHIFT)
		if ((stat = IO_read_int2(&atts->shift, stream)) != IO_NORMAL)
			return stat;

	// MW-2012-05-04: [[ Values ]] linkText / imageSource / metaData are now uniqued
	//   strings.
	if (flags & F_HAS_LINK)
	{
		if ((stat = IO_read_stringref(atts->linktext, stream, false)) != IO_NORMAL)
			return stat;
		/* UNCHECKED */ MCValueInterAndRelease(atts -> linktext, atts -> linktext);
	}

	if (flags & F_HAS_IMAGE)
	{
		if ((stat = IO_read_stringref(atts->imagesource, stream, false)) != IO_NORMAL)
			return stat;
		/* UNCHECKED */ MCValueInterAndRelease(atts -> imagesource, atts -> imagesource);
	}

	// MW-2012-03-04: [[ StackFile5500 ]] If there is a metadata attr then read
	//   it in.
	if (flags & F_HAS_METADATA)
	{
		if ((stat = IO_read_stringref(atts->metadata, stream, false)) != IO_NORMAL)
			return stat;
		/* UNCHECKED */ MCValueInterAndRelease(atts -> metadata, atts -> metadata);
	}

	// MW-2012-03-04: [[ StackFile5500 ]] If this is an extended block, then skip
	//   to the end of the attrs record.
	if (is_ext)
		if ((stat = MCS_seek_set(stream, t_attr_end)) != IO_NORMAL)
			return stat;
	
	// ***** IMPORTANT *****
	// The "index" and "size" values loaded below are byte indices into the
	// parent paragraph's text buffer and are almost certainly wrong if the
	// paragraph contains any Unicode text.
	//
	// Things are this way to maintain file format compatibility with engines
	// that do not support the full Unicode refactor.
	//
	// Helpfully, the paragraph loading code makes a SetRanges call to inform
	// the block of the correct offsets as soon as it knows them.
	uint2 index, size;
	if ((stat = IO_read_uint2(&index, stream)) != IO_NORMAL)
		return stat;
	if ((stat = IO_read_uint2(&size, stream)) != IO_NORMAL)
		return stat;
	m_index = index;
	m_size = size;

	// MW-2012-02-17: [[ SplitTextAttrs ]] Adjust the flags to their in-memory
	//   representation. We ditch F_FONT because it is superceeded by the HAS_F*
	//   flags.
	if (getflag(F_FONT))
	{
		flags &= ~F_FONT;
		flags = (flags & ~F_FATTR_MASK) | (~(flags & F_FATTR_MASK) & F_FATTR_MASK);
	}
	else
		flags &= ~F_FATTR_MASK;

	// MW-2012-02-17: [[ SplitTextAttrs ]] If the block has no atts flags set
	//   then clear the atts struct.
	if ((flags & F_HAS_ATTS) == 0)
	{
		delete atts;
		atts = nil;
	}

	return IO_NORMAL;
}

IO_stat MCBlock::save(IO_handle stream, uint4 p_part)
{
	IO_stat stat;

	// MW-2012-03-04: [[ StackFile5500 ]] If the block has metadata and 5.5 stackfile
	//   format has been requested then this is an extended block.
	bool t_is_ext;
	if (MCstackfileversion >= 5500 && getflag(F_HAS_METADATA))
		t_is_ext = true;
	else
		t_is_ext = false;

	// MW-2012-03-04: [[ StackFile5500 ]] If this is an extended block then use the EXT
	//   tag.
	if ((stat = IO_write_uint1(t_is_ext ? OT_BLOCK_EXT : OT_BLOCK, stream)) != IO_NORMAL)
		return stat;
	
	// MW-2012-03-04: [[ StackFile5500 ]] If this is an extended block then write out
	//   the length of the attrs.
	if (t_is_ext)
		if ((stat = IO_write_uint2or4(measureattrs(), stream)) != IO_NORMAL)
			return stat;

	uint4 oldflags = flags;

	// MW-2012-01-06: [[ StackFile5500 ]] If this isn't an extended block, then remove
	//   the metadata flag.
	if (!t_is_ext)
		flags &= ~F_HAS_METADATA;
		
	flags &= ~F_VISITED;
	// MW-2012-01-26: [[ FlaggedField ]] Make sure we don't save the flagged flag.
	flags &= ~F_FLAGGED;

	// MW-2012-02-17: [[ SplitTextAttrs ]] If we have unicode, or one of the font attr are
	//   set then we must serialize a font.
	//if ((flags & (F_FATTR_MASK | F_HAS_UNICODE)) != 0)
	if (true)
	{
		// Add in the font record flag.
		flags |= F_FONT;

		// Invert the font attr flags (from has to inherit).
		flags = (flags & ~F_FATTR_MASK) | (~(flags & F_FATTR_MASK) & F_FATTR_MASK);
	}

    // The "has unicode" flag depends on whether the paragraph is native
    if (MCStringIsNative(parent->GetInternalStringRef()))
        flags &= ~F_HAS_UNICODE;
    else
        flags |= F_HAS_UNICODE;
    
	if ((stat = IO_write_uint4(flags, stream)) != IO_NORMAL)
		return stat;
		
	flags = oldflags;

	// MW-2012-02-17: [[ SplitTextAttrs ]] If any one of the font attrs are set, or we
	//   are unicode we must serialize a font.
	//if ((flags & (F_FATTR_MASK | F_HAS_UNICODE)) != 0)
	if (true)
	{
		// MW-2012-02-17: [[ SplitTextAttrs ]] Compute the attrs to write out.
		MCNameRef t_fontname;
		uint2 t_fontstyle, t_fontsize;
		getfontattrs(nil, t_fontname, t_fontsize, t_fontstyle);

		// MW-2012-02-17: [[ LogFonts ]] Map the font attrs to the appropriate font
		//   index and write.
		uint2 t_font_index;
		t_font_index = MCLogicalFontTableMap(t_fontname, t_fontstyle, t_fontsize, true);
		if ((stat = IO_write_uint2(t_font_index, stream)) != IO_NORMAL)
			return stat;
	}
	if (flags & F_HAS_COLOR)
		if ((stat = IO_write_mccolor(*atts->color, stream)) != IO_NORMAL)
			return stat;
	if (flags & F_HAS_BACK_COLOR)
		if ((stat = IO_write_mccolor(*atts->backcolor, stream)) != IO_NORMAL)
			return stat;
	if (flags & F_HAS_SHIFT)
		if ((stat = IO_write_int2(atts->shift, stream)) != IO_NORMAL)
			return stat;

	// MW-2012-05-04: [[ Values ]] linkText / imageSource / metaData are now uniqued
	//   strings.
	if (flags & F_HAS_LINK)
		if ((stat = IO_write_stringref(atts->linktext, stream, false)) != IO_NORMAL)
			return stat;
	if (flags & F_HAS_IMAGE)
		if ((stat = IO_write_stringref(atts->imagesource, stream, false)) != IO_NORMAL)
			return stat;
	
	// MW-2012-03-04: [[ StackFile5500 ]] If this is an extended block then emit the
	//   new attributes.
	if (t_is_ext)
	{
		if (flags & F_HAS_METADATA)
			if ((stat = IO_write_stringref(atts -> metadata, stream, false)) != IO_NORMAL)
				return stat;
	}
	
	if ((stat = IO_write_uint2(m_index, stream)) != IO_NORMAL)
		return stat;
	if ((stat = IO_write_uint2(m_size, stream)) != IO_NORMAL)
		return stat;

	return IO_NORMAL;
}

void MCBlock::open(MCFontRef p_parent_font)
{
	if (opened++ != 0)
		return;

	// MW-2012-02-14: [[ FontRefs ]] Map the font for the block.
	mapfont(p_parent_font);

	if (flags & F_HAS_COLOR)
		MCscreen->alloccolor(*atts->color);
	if (flags & F_HAS_BACK_COLOR)
		MCscreen->alloccolor(*atts->backcolor);
	openimage();
	width = 0;
}

void MCBlock::close()
{
	if (opened == 0 || --opened != 0)
		return;
	closeimage();

	// MW-2012-02-14: [[ FontRefs ]] Unmap the font for the block.
	unmapfont();
}

// MW-2012-02-14: [[ FontRefs ]] This method computes the fontref for the block.
void MCBlock::mapfont(MCFontRef p_parent_font)
{
	// If we have no font attrs set, then we just copy the parent font.
	if (!hasfontattrs())
	{
		m_font = MCFontRetain(p_parent_font);
		return;
	}

	// MW-2012-02-17: [[ SplitTextAttrs ]] Compute the attrs to write out. If we don't
	//   have all of the attrs, fetch the inherited ones.
	MCNameRef t_textfont;
	uint2 t_textstyle, t_textsize;
	getfontattrs(nil, t_textfont, t_textsize, t_textstyle);

	// Compute the font style from the text style.
	MCFontStyle t_font_style;
	t_font_style = MCFontStyleFromTextStyle(t_textstyle);

	// If the parent font had printer metrics, then make sure we have them too.
	if (MCFontHasPrinterMetrics(p_parent_font))
		t_font_style |= kMCFontStylePrinterMetrics;

	// Create the fontref.
	/* UNCHECKED */ MCFontCreate(t_textfont, t_font_style, t_textsize, m_font);
}

// MW-2012-02-14: [[ FontRefs ]] This method delete the fontref associated with the block.
void MCBlock::unmapfont(void)
{
	MCFontRelease(m_font);
	m_font = nil;
}

// MW-2012-02-14: [[ FontRefs ]] This method updates the current fontref associated with the
//   block, returning 'true' if it has changed.
bool MCBlock::recomputefonts(MCFontRef p_parent_font)
{
	// If there are no font attributes, then we are updating to the parent font.
	if (!hasfontattrs())
	{
		// If the font is the same as the parent font already then there is nothing to do.
		if (m_font == p_parent_font)
			return false;

		// Otherwise change the current fontref for a copy of the parent fontref.
		MCFontRelease(m_font);
		m_font = MCFontRetain(p_parent_font);

		width = 0;

		// As we changed fontref, return 'true'.
		return true;
	}

	// Take a copy of the current font.
	MCFontRef t_current_font;
	t_current_font = MCFontRetain(m_font);

	// Unmap the current fontref, then map again.
	unmapfont();
	mapfont(p_parent_font);

	// We've only changed if the new font is different from the old fontref.
	bool t_changed;
	t_changed = m_font != t_current_font;

	// Get rid of the temporary copy of the old font we took.
	MCFontRelease(t_current_font);

	if (t_changed)
		width = 0;

	// Return the result of the operation.
	return t_changed;
}

// MW-2012-02-06: [[ Bug ]] The 'flagged' property was causing multiple (identical)
//   runs in the styledText format. To rectify this, the 'persistent_only' param
//   indicates whether the comparison is for persistence (styledText) or for in-
//   memory processing (defrag).
Boolean MCBlock::sameatts(MCBlock *bptr, bool p_persistent_only)
{
	// Check to see if a subset of the flags are the same, if they aren't the
	// blocks are not the same. Notice that in 'persistent' mode (used by
	// styledText generation) we exclude the transient flags. We need to keep
	// the latter in the case of 'defrag()' as technically they are different
	// runs from that point of view.

	// MW-2012-02-13: [[ Block Unicode ]] Make sure both blocks have the same
	//   'unicode' flag.
	// MW-2012-02-17: [[ SplitTextAttrs ]] Check for all the fattr rather than
	//   font.
	uint32_t t_flags;
	t_flags = F_HAS_ALL_FATTR | F_HAS_COLOR | F_HAS_METADATA | F_HAS_SHIFT | F_HAS_BACK_COLOR | F_HAS_LINK | F_HAS_UNICODE;
	if (!p_persistent_only)
		t_flags |= F_HILITED | F_FLAGGED | F_VISITED;

	// If the flags don't match, we can't be the same.
	if ((flags & t_flags) != (bptr -> flags & t_flags))
		return False;

	// If either block has an image, we treat them as different blocks.
	if (flags & F_HAS_IMAGE || bptr->flags & F_HAS_IMAGE)
		return False;

	// MW-2012-02-17: [[ SplitTextAttrs ]] CHeck to see if all the font attrs
	//   match in turn.
	if ((flags & F_HAS_FNAME) != 0 && (atts -> fontname != bptr -> atts -> fontname))
		return False;
	if ((flags & F_HAS_FSTYLE) != 0 && (atts -> fontstyle != bptr -> atts -> fontstyle))
		return False;
	if ((flags & F_HAS_FSIZE) != 0 && (atts -> fontsize != bptr -> atts -> fontsize))
		return False;

	// If the linkTexts are not the same, the blocks are different. Notice that
	// we do a pointer comparison - these are 'Names' and as such are identical
	// iff they are the same pointer.
	if (getlinktext() != bptr -> getlinktext())
		return False;
	
	// If the metadatas are not the same, the blocks are different. Notice that
	// we do a pointer comparison - the metadata fields are unique values so this
	// is sufficient to check for equality.
	if (getmetadata() != bptr -> getmetadata())
		return False;

	// If we have a color set, then make sure it matches the other block.
	if ((flags & F_HAS_COLOR) != 0 &&
			(bptr->atts->color->red != atts->color->red ||
				bptr->atts->color->green != atts->color->green ||
				bptr->atts->color->blue != atts->color->blue))
		return False;

	// If we have a backColor set, then make sure it matches the other block.
	if ((flags & F_HAS_BACK_COLOR) != 0 &&
			(bptr->atts->backcolor->red != atts->backcolor->red ||
				bptr->atts->backcolor->green != atts->backcolor->green ||
				bptr->atts->backcolor->blue != atts->backcolor->blue))
		return False;

	// If we have a shift set, then make sure it matches the other block.
	if ((flags & F_HAS_SHIFT) != 0 &&
			(bptr -> atts -> shift != atts -> shift))
		return False;

	// Everything matches, so these two blocks must be the same.
	return True;
}

static bool MCUnicodeCanBreakBetween(uint2 x, uint2 y)
{
	if (x < 256 && isspace(x))
		return true;

	bool t_xid;
	t_xid = MCUnicodeCodepointIsIdeographic(x);
	
	bool t_yid;
	t_yid = MCUnicodeCodepointIsIdeographic(y);
	
	if (!t_xid && !t_yid)
		return false;

	bool t_prohibit_break_after_x;
	t_prohibit_break_after_x = (MCUnicodeCodepointGetBreakClass(x) & 2) != 0;
	
	bool t_prohibit_break_before_y;
	t_prohibit_break_before_y = (MCUnicodeCodepointGetBreakClass(y) & 1) != 0;
	
	return !t_prohibit_break_after_x && !t_prohibit_break_before_y;
}

bool MCBlock::fit(int2 x, uint2 maxwidth, findex_t& r_break_index, bool& r_break_fits)
{
	// If the block of zero length, then it can't be broken and must be kept with previous blocks.
	if (m_size == 0)
	{
		if (next() != parent -> getblocks())
			r_break_fits = false;
		else
			r_break_fits = true;
		r_break_index = m_index;
		return true;
	}
			
	if ((flags & F_HAS_IMAGE) && atts -> image != NULL)
	{
		r_break_index = m_index + m_size;
		r_break_fits = getwidth(NULL, x) <= maxwidth;
		return r_break_fits;
	}

	// Fetch the first character of the next block
	int4 t_next_block_char;
	MCBlock *t_next_block;
	t_next_block = next();
	if (t_next_block != parent -> getblocks())
	{
		if (t_next_block -> GetLength() == 0)
			t_next_block_char = -2;
		else
			t_next_block_char = parent->GetCodepointAtIndex(t_next_block -> m_index);
	}
	else
		t_next_block_char = -1;

	// If this is a text block and we fit inside maxwidth fully then check
	// for a break point at the end.
	if (getwidth(NULL, x) <= maxwidth)
	{
		findex_t t_last_char, t_break_index;
		t_last_char = parent->GetCodepointAtIndex(m_index + m_size - 1);
		t_break_index = m_index + m_size - 1;
		
		// If this is the last block, or we can break between this and the
		// next block, return the end point.
		if (t_next_block_char != -2)
		{
			if (t_next_block_char == -1 || MCUnicodeCanBreakBetween(t_last_char, t_next_block_char))
			{
				r_break_index = m_index + m_size;
				r_break_fits = true;
				return true;
			}
		}
			
		// Compute the last possible break position in the block by looping
		// back over the characters;
		if (t_break_index > m_index)
		{
			do
			{
				uint2 i;
				i = t_break_index;
				
				// TODO: this doesn't handle surrogate pairs
				uint2 t_prev_char;
				t_prev_char = parent->GetCodepointAtIndex(--i);
				
				if (MCUnicodeCanBreakBetween(t_prev_char, t_last_char))
					break;
				
				t_break_index = i;
				
				t_last_char = t_prev_char;
			}
			while(t_break_index > m_index);
		}
		
		r_break_index = t_break_index;
		r_break_fits = true;
		return true;
	}
	
	// We don't completely fit within maxwidth, so compute the last break point in
	// the block by measuring
	int4 twidth;
	twidth = 0;

	// MW-2009-04-23: [[ Bug ]] For printing, we measure complete runs of text otherwise we get
	//   positioning issues.
	int4 t_last_break_width;
	t_last_break_width = 0;
	uint2 t_last_break_i;
	t_last_break_i = m_index;
	
	findex_t i;
	i = m_index;
	
	codepoint_t t_next_char;
	t_next_char = parent->GetCodepointAtIndex(i);
	
	findex_t t_break_index;
	t_break_index = m_index;

	bool t_can_fit;
	t_can_fit = false;
	
	while(i < m_index + m_size)
	{
		codepoint_t t_this_char;
		t_this_char = t_next_char;

		if (i + 1 < m_index + m_size)
			t_next_char = parent->GetCodepointAtIndex(i + 1);
		else
			t_next_char = t_next_block_char;
		
		bool t_can_break;
		t_can_break = false;

		findex_t next_i;
		next_i = parent->IncrementIndex(i);

		if (t_this_char == '\t')
		{
			twidth += gettabwidth(x + twidth, i);

			t_last_break_width = twidth;
			t_last_break_i = next_i;
			
			// We can always break after a tab
			t_can_break = true;
		}
		else
		{
#ifdef _IOS_MOBILE
			// MW-2012-02-01: [[ Bug 9982 ]] iOS uses sub-pixel positioning, so make sure we measure
			//   complete runs.
			MCRange t_range;
			t_range = MCRangeMake(t_last_break_i, next_i - t_last_break_i);
			twidth = t_last_break_width + MCFontMeasureTextSubstring(m_font, parent->GetInternalStringRef(), t_range);
#else
#ifdef TARGET_PLATFORM_WINDOWS
			// MW-2009-04-23: [[ Bug ]] For printing, we measure complete runs of text otherwise we get
			//   positioning issues.
			if (MCFontHasPrinterMetrics(m_font))
			{
				MCRange t_range;
				t_range = MCRangeMake(t_last_break_i, next_i - t_last_break_i);
				twidth = t_last_break_width + MCFontMeasureTextSubstring(m_font, parent->GetInternalStringRef(), t_range);
			}
			else
#endif
			{
				MCRange t_range;
				t_range = MCRangeMake(i, next_i - i);
				twidth += MCFontMeasureTextSubstring(m_font, parent->GetInternalStringRef(), t_range);
			}
#endif
			
			if (t_next_char == -1 || MCUnicodeCanBreakBetween(t_this_char, t_next_char))
				t_can_break = true;
		}

		i = next_i;

		if (t_can_fit && twidth > maxwidth)
			break;

		if (t_can_break)
		{
			t_break_index = i;

			if (twidth <= maxwidth)
				t_can_fit = true;

			if (twidth >= maxwidth)
				break;
		}
	}

	// We now have a suitable break point in t_break_index. This could be index if
	// there are none in the block. We now loop forward until we get to the end of
	// any suitable run of spaces.
	while(t_break_index < m_index + m_size && parent->TextIsWordBreak(parent->GetCodepointAtIndex(t_break_index)))
		t_break_index = parent->IncrementIndex(t_break_index);
		
	r_break_fits = t_can_fit;
	r_break_index = t_break_index;
	
	return false;
}

void MCBlock::split(findex_t p_index)
{
	MCBlock *bptr = new MCBlock(*this);
	findex_t newlength = m_size - (p_index - m_index);
	bptr->SetRange(p_index, newlength);
	m_size -= newlength;
	width = 0;
	// MW-2012-02-13: [[ Block Unicode ]] Only open the new block if the original
	//   was already open.
	// MW-2012-02-14: [[ FontRefs ]] Pass in the parent fontref so the block can
	//   compute its fontref.
	if (opened)
		bptr->open(parent -> getparent() -> getfontref());
	append(bptr);
}

// Compute the distance between x and the next tab stop position.
int2 MCBlock::gettabwidth(int2 x, findex_t i)
{
	uint2 *tabs;
	uint2 ntabs;
	Boolean fixed;

	// MW-2012-01-25: [[ ParaStyles ]] Fetch the tab-stops from the owning paragraph.
	parent->gettabs(tabs, ntabs, fixed);

	// The tabs are 'fixed' if VGRID is set - I presume this also prevents wrapping
	// but who can really say!
	if (fixed)
	{
		uint2 ctab = 0;
		uint2 cindex = 0;

		// Count the number of preceeding tabs in the paragraph.
		MCBlock *t_block;
		t_block = parent -> getblocks();
		uint2 j;
		j = 0;
		while(j < i)
		{
			if (t_block -> getflag(F_HAS_TAB))
			{
				uint2 k;
				k = t_block -> GetOffset() + t_block -> GetLength();
				while(j < k && j < i)
				{
					if (parent->GetCodepointAtIndex(j) == '\t')
						ctab++;
					j = parent->IncrementIndex(j);
				}
			}
			else
				j = t_block -> GetOffset() + t_block -> GetLength();
			t_block = t_block -> next();
		}

		// At this point 'ctab' contains the number of tab characters before
		// the one gettabwidth was called with - i.e. the 0-based index
		// of the tab we started with.

		int2 newloc;
		if (ctab < ntabs)
		{		
			// The tab array stores absolute positions of each tab from the
			// left of the field.
			newloc = tabs[ctab];

		}
		else
		{
			// We have requested a tab beyond the end of the tab array, so
			// we use the length of the last tab as the length of every successive
			// tab.
			uint2 diff;
			if (ntabs == 1)
				diff = tabs[0];
			else
				diff = tabs[ntabs - 1] - tabs[ntabs - 2];
			newloc = tabs[ntabs - 1] + diff * (ctab - ntabs + 1);
		}

		// If the position of the current tab co-incides with the last x position then
		// adjust upward by one to ensure we don't overwrite anything (legacy behavior).
		if (newloc == x)
			return 1;

		// The width of the tab is absolute position of the tab minus the x position of
		// the left hand-side of the passed in tab character.
		return newloc - x;
	}
	else
	{
		int2 lasttab = 0;
		uint2 i = 0;

		// Loop through the tab array and find the first tab to the right of x.
		while (i < ntabs && x >= lasttab)
		{
			lasttab = tabs[i];
			i++;
		}

		if (x >= lasttab && ntabs != 0)
		{
			// If x is further right than (or is at) the last tab then the tab position
			// is the first multiple of the last difference after the last tab which is
			// beyond x.
			uint2 diff;
			if (ntabs == 1)
				diff = tabs[0];
			else
				diff = tabs[ntabs - 1] - tabs[ntabs - 2];

			// MW-2012-09-19: [[ Bug 10239 ]] The tab difference can now be zero, in
			//   the non-vGrid case, if this is the case then just take lasttab to be
			//   x.
			if (diff != 0)
				lasttab = tabs[ntabs - 1] + diff * ((x - tabs[ntabs - 1]) / diff + 1);
			else
				lasttab = x;
		}

		// Adjust by 1 if the last tab is x
		if (lasttab == x)
			return 1;

		// Return the difference between x and the last tab.
		return lasttab - x;
	}
}

void MCBlock::drawstring(MCDC *dc, int2 x, int2 cx, int2 y, findex_t start, findex_t length, Boolean image, uint32_t style)
{
	// MW-2012-02-16: [[ FontRefs ]] Fetch the font metrics we need to draw.
	int32_t t_ascent, t_descent;
	t_ascent = MCFontGetAscent(m_font);
	t_descent = MCFontGetDescent(m_font);
	
	// MW-2012-01-25: [[ ParaStyles ]] Fetch the vGrid setting from the owning paragraph.
	if (parent -> getvgrid())
	{
		// MW-2012-02-09: [[ ParaStyles ]] Fetch the padding setting from the owning paragraph.
		// MW-2012-03-19: [[ Bug 10069 ]] Use the horiztonal padding value here.
		int32_t t_padding;
		t_padding = parent -> gethpadding();

		MCRectangle t_old_clip;
		t_old_clip = dc -> getclip();

		MCRectangle t_cell_clip;
		t_cell_clip = t_old_clip;

		int32_t t_delta;
		t_delta = cx - x;

		uint2 t_index;
		t_index = start;
		while(t_index < start + length)
		{
			uindex_t t_next_tab;
			if (MCStringFirstIndexOfChar(parent->GetInternalStringRef(), '\t', t_index, kMCStringOptionCompareExact, t_next_tab))
            {
				if (t_next_tab >= m_index + m_size)
					t_next_tab = -1;
            }
			else
				t_next_tab = -1;

			findex_t t_next_index;
			if (t_next_tab == -1)
				t_next_index = start + length;
			else
				t_next_index = t_next_tab;

			int2 t_tab_width;
			t_tab_width = gettabwidth(0, t_index);

			uint2 t_cell_right;
			t_cell_right = t_tab_width - t_delta;

			uint2 t_width;
			MCRange t_range;
			t_range = MCRangeMake(t_index, t_next_index - t_index);
			t_width = MCFontMeasureTextSubstring(m_font, parent->GetInternalStringRef(), t_range);

			// MW-2012-02-09: [[ ParaStyles ]] Compute the cell clip, taking into account padding.
			t_cell_clip . x = x - 1;
			t_cell_clip . width = MCU_max(t_cell_right - x - t_padding * 2, 0);

			t_cell_clip = MCU_intersect_rect(t_cell_clip, t_old_clip);
			dc -> setclip(t_cell_clip);
			MCFontDrawTextSubstring(m_font, parent->GetInternalStringRef(), t_range, dc, x, y, image == True);

			// Only draw the various boxes/lines if there is any content.
			if (t_next_index - t_index > 0)
			{
				if ((style & FA_UNDERLINE) != 0)
					dc -> drawline(x, y + 1, x + t_width, y + 1);
				if ((style & FA_STRIKEOUT) != 0)
					dc -> drawline(x, y - (t_ascent >> 1), x + t_width, y - (t_ascent >> 1));
				if ((style & FA_BOX) != 0)
				{
					// MW-2012-09-04: [[ Bug 9759 ]] Adjust any pattern origin to scroll with text.
					parent -> getparent() -> setforeground(dc, DI_BORDER, False, True);
					parent -> getparent() -> adjustpixmapoffset(dc, DI_BORDER);
					MCRectangle trect = { x - 1, y - t_ascent, t_width + 3, t_ascent + t_descent };
					dc->drawrect(trect);
					parent -> getparent() -> setforeground(dc, DI_FORE, False, True);
				}
				else if ((style & FA_3D_BOX) != 0)
				{
					MCRectangle trect = { x - 1, y - t_ascent, t_width + 2, t_ascent + t_descent };
					parent -> getparent() -> draw3d(dc, trect, ETCH_RAISED, 1);
					parent -> getparent() -> setforeground(dc, DI_FORE, False, True);
				}
			}

			x += t_width;

			if (t_next_tab != nil)
			{
				x = t_cell_right;
				t_next_index = parent->IncrementIndex(t_next_index);
			}

			t_index = t_next_index;
		}

		dc -> setclip(t_old_clip);
	}
	else
	{
		findex_t sptr;
		findex_t size;
		sptr = start;
		size = length;
		
		// MW-2012-02-21: [[ LineBreak ]] Trim the block slightly if there is an explicit line break
		//   at the end of the block.
		// MW-2013-02-12: [[ Bug 10662 ]] Make sure we take into account unicode chars.
		if (size > 0 && parent->TextIsLineBreak(parent->GetCodepointAtIndex(sptr + size - 1)))
			size -= 1;
		
		// If we need an underline/strikeout then compute the start and width.
		int32_t t_line_width, t_line_x;
		t_line_width = 0;
		t_line_x = x;
		if ((style & (FA_UNDERLINE | FA_STRIKEOUT)) != 0)
			t_line_width = getsubwidth(dc, cx, start, size);
		
		if (flags & F_HAS_TAB)
		{
			uindex_t eptr;
			while (MCStringFirstIndexOfChar(parent->GetInternalStringRef(), '\t', sptr, kMCStringOptionCompareExact, eptr))
			{
				// If beyond this block, ignore
				findex_t l = eptr - sptr;
				if (l > size)
					break;
				
				uint2 twidth;
				MCRange t_range;
				t_range = MCRangeMake(sptr, l);
				twidth = MCFontMeasureTextSubstring(m_font, parent->GetInternalStringRef(), t_range);
				twidth += gettabwidth(cx + twidth, eptr);

				MCFontDrawTextSubstring(m_font, parent->GetInternalStringRef(), t_range, dc, x, y, image == True);

				cx += twidth;
				x += twidth;

				// Adjust for the tab character.
				l = parent->IncrementIndex(eptr);

				sptr += l;
				size -= l;
			}
		}
		MCRange t_range;
		t_range = MCRangeMake(sptr, size);
		MCFontDrawTextSubstring(m_font, parent->GetInternalStringRef(), t_range, dc, x, y, image == True);

		// Apply strike/underline.
		if ((style & FA_UNDERLINE) != 0)
			dc -> drawline(t_line_x, y + 1, t_line_x + t_line_width, y + 1);
		if ((style & FA_STRIKEOUT) != 0)
			dc -> drawline(t_line_x, y - (t_ascent >> 1), t_line_x + t_line_width, y - (t_ascent >> 1));		
	}
}

void MCBlock::draw(MCDC *dc, int2 x, int2 cx, int2 y, findex_t si, findex_t ei, MCStringRef p_string, uint2 pstyle, uint32_t p_border_flags)
{
	if (flags & F_HAS_SHIFT)
		y += atts->shift;

	if (flags & F_HAS_IMAGE && atts->image != NULL)
	{
		// store coordinates away so we can animate it (yeah, it's not a
		// good idea to store data in pointers, but it's better than
		// increasing the size of the atts structure...)
		atts->x = x;
		atts->y = y;
		atts->image->drawcentered(dc, x + (atts->image->getrect().width >> 1), y - (atts->image->getrect().height >> 1), False);
		return;
	}

	// MW-2012-02-16: [[ FontRefs ]] Fetch the font metrics we need to draw.
	int32_t t_ascent, t_descent;
	t_ascent = MCFontGetAscent(m_font);
	t_descent = MCFontGetDescent(m_font);

	// MW-2012-02-17: [[ SplitTextAttrs ]] If we have a font style, then use that; otherwise
	//   use the parent's.
	uint2 fontstyle;
	if (getflag(F_HAS_FSTYLE))
		fontstyle = atts->fontstyle;
	else
		fontstyle = pstyle;

	MCField *f = parent->getparent();
	Boolean ull = MClinkatts.underline;

	MCColor *t_foreground_color;
	t_foreground_color = NULL;

	// MW-2008-02-05: [[ Bug 5821 ]] Compute the appropriate foreground color here and use
	//   it to set the foreground either side of the selected run.
	if (fontstyle & FA_LINK)
	{
		Linkatts *a = f->getstack()->getlinkatts();
		if (flags & F_HILITED)
			t_foreground_color = &a -> hilitecolor;
		else
			if (flags & F_VISITED)
				t_foreground_color = &a -> visitedcolor;
			else
				t_foreground_color = &a -> color;
		ull = a->underline;
	}

	if (flags & F_HAS_COLOR && atts->color->pixel != MAXUINT4)
		t_foreground_color = atts -> color;

	if (flags & F_HAS_BACK_COLOR && atts->backcolor->pixel != MAXUINT4)
		dc->setbackground(*atts->backcolor);

	if (t_foreground_color != NULL)
		dc -> setforeground(*t_foreground_color);
	
	uint32_t t_style;
	t_style = 0;
	if (fontstyle & FA_UNDERLINE || (fontstyle & FA_LINK && ull))
		t_style |= FA_UNDERLINE;
	if (fontstyle & FA_STRIKEOUT)
		t_style |= FA_STRIKEOUT;
	if (fontstyle & FA_3D_BOX)
		t_style |= FA_3D_BOX;
	if (fontstyle & FA_BOX)
		t_style |= FA_BOX;
	
	// If there is no selection, or the entire block is outside the selection, then
	// just draw normally. Otherwise use clipping to make change the hilite color of
	// the selected portion of text, thus stopping drawing the selection changing the
	// metrics of the text (due to sub-pixel positioning).
	if (ei == si || si >= m_index + m_size || ei <= m_index)
		drawstring(dc, x, cx, y, m_index, m_size, (flags & F_HAS_BACK_COLOR) != 0, t_style);
	else
	{
		// Save the current clip.
		MCRectangle t_old_clip;
		t_old_clip = dc -> getclip();
		
		// This will hold the clip for the selection.
		MCRectangle t_sel_clip;
		t_sel_clip = t_old_clip;
		
		// If there is some unselected text at the start of the block, then render it.
		if (si > m_index)
		{
			int2 t_start_dx;
			t_start_dx = getsubwidth(dc, cx, m_index, si - m_index);
			
			t_sel_clip . x = x + t_start_dx;
			t_sel_clip . width = (t_old_clip . x + t_old_clip . width) - t_sel_clip . x;
			
			MCRectangle t_clip;
			t_clip = t_old_clip;
			t_clip . width = (x + t_start_dx) - t_clip . x;
			dc -> setclip(t_clip);
			drawstring(dc, x, cx, y, m_index, m_size, (flags & F_HAS_BACK_COLOR) != 0, t_style);
		}

		// If there is some unselected text at the end of the block, then render it.
		if (ei < m_index + m_size)
		{
			int32_t t_end_dx;
			t_end_dx = getsubwidth(dc, cx, m_index, ei - m_index);
			
			t_sel_clip . width = (x + t_end_dx) - t_sel_clip . x;
			
			MCRectangle t_clip;
			t_clip = t_old_clip;
			t_clip . x = x + t_end_dx;
			t_clip . width = (t_old_clip . x + t_old_clip . width) - t_clip . x;
			dc -> setclip(t_clip);
			drawstring(dc, x, cx, y, m_index, m_size, (flags & F_HAS_BACK_COLOR) != 0, t_style);
		}
		
		// Now use the clip rect we've computed for the selected portion.
		dc -> setclip(t_sel_clip);
		
		// Change the hilite color (if necessary).
		if (!(flags & F_HAS_COLOR) || atts->color->pixel == MAXUINT4)
		{
			if (IsMacLF() && !f->isautoarm())
			{
				Pixmap p;
				int2 x, y;
				MCColor fc, hc;
				f->getforecolor(DI_FORE, False, True, fc, p, x, y, dc, f);
				f->getforecolor(DI_HILITE, False, True, hc, p, x, y, dc, f);
				if (hc.pixel == fc.pixel)
					f->setforeground(dc, DI_BACK, False, True);
			}
			else
				f->setforeground(dc, DI_BACK, False, True);
		}
		
		// Draw the selected text.
		drawstring(dc, x, cx, y, m_index, m_size, (flags & F_HAS_BACK_COLOR) != 0, t_style);
		
		// Revert to the previous clip and foreground color.
		if (t_foreground_color != NULL)
			dc->setforeground(*t_foreground_color);
		else if (!(flags & F_HAS_COLOR) || atts->color->pixel == MAXUINT4)
			f->setforeground(dc, DI_FORE, False, True);
		dc-> setclip(t_old_clip);
	}
	
	// MW-2012-01-25: [[ ParaStyles ]] Use the owning paragraph to test for vGrid-ness.
	if (!parent -> getvgrid() && (fontstyle & (FA_BOX | FA_3D_BOX)) != 0)
	{
		// MW-2012-02-27: [[ Bug 2939 ]] Setup a clipping rect so that we can clip out
		//   the left and/or right edge of the box style as determined by 'flags'.
		
		// Save the current clip setting.
		MCRectangle t_old_clip;
		t_old_clip = dc -> getclip();
		
		// Compute the width of the block.
		int32_t t_width;
		t_width = getwidth(dc, cx);
		
		// Start off with the clip being that which it was previously.
		MCRectangle t_clip;
		t_clip = t_old_clip;
		
		// If we aren't drawing the left edge, move it inwards.
		if ((p_border_flags & DBF_DRAW_LEFT_EDGE) == 0)
			t_clip . x = x, t_clip . width = t_old_clip . x + t_old_clip . width - x;
		
		// If we aren't drawing the right edge, move it inwards.
		if ((p_border_flags & DBF_DRAW_RIGHT_EDGE) == 0)
			t_clip . width = x + t_width - t_clip . x;
		
		// Set the clip temporarily.
		dc -> setclip(t_clip);
		
		if (fontstyle & FA_BOX)
		{
			// MW-2012-09-04: [[ Bug 9759 ]] Adjust any pattern origin to scroll with text.
			f->setforeground(dc, DI_BORDER, False, True);
			f->adjustpixmapoffset(dc, DI_BORDER);
			MCRectangle trect = { x - 1, y - t_ascent, t_width + 2, t_ascent + t_descent };
			dc->drawrect(trect);
			f->setforeground(dc, DI_FORE, False, True);
		}
		else if (fontstyle & FA_3D_BOX)
		{
			MCRectangle trect = { x - 1, y - t_ascent, t_width + 2, t_ascent + t_descent };
			f->draw3d(dc, trect, ETCH_RAISED, 1);
			f->setforeground(dc, DI_FORE, False, True);
		}
		
		// Revert the clip back to the previous setting.
		dc -> setclip(t_old_clip);
	}
	
	if (flags & F_HAS_BACK_COLOR && atts->backcolor->pixel != MAXUINT4)
		dc->setbackground(MCzerocolor);

	if ((flags & F_HAS_COLOR && atts->color->pixel != MAXUINT4) || fontstyle & FA_LINK)
		f->setforeground(dc, DI_FORE, False, True);

	// MW-2010-01-06: If there is link text, then draw a link
	if ((fontstyle & FA_LINK) != 0 && getlinktext() != nil)
	{
		MCRectangle t_box;
		MCU_set_rect(t_box, x - 1, y - t_ascent, getwidth(dc, cx) + 3, t_ascent + t_descent);
		dc -> drawlink(getlinktext(), t_box);
	}
}

// MW-2012-02-17: [[ SplitTextAttrs ]] Fetch the block's effective font attrs, using the base attrs
//   in p_base_attrs (if non-nil). If p_base_attrs is nil, the parent's attrs are fetched and used.
void MCBlock::getfontattrs(MCObjectFontAttrs *p_base_attrs, MCNameRef& r_fname, uint2& r_fsize, uint2& r_fstyle)
{
	if ((flags & F_FATTR_MASK) != F_FATTR_MASK)
	{
		if (p_base_attrs == nil)
			parent -> getparent() -> getfontattsnew(r_fname, r_fsize, r_fstyle);
		else
		{
			r_fname = p_base_attrs -> name;
			r_fsize = p_base_attrs -> size;
			r_fstyle = p_base_attrs -> style;
		}
	}

	if (getflag(F_HAS_FNAME))
		r_fname = atts -> fontname;

	if (getflag(F_HAS_FSIZE))
		r_fsize = atts -> fontsize;

	if (getflag(F_HAS_FSTYLE))
		r_fstyle = atts -> fontstyle;
}

// MW-2012-02-17: [[ SplitTextAttrs ]] Fetch the textFont setting of the block, returning true
//   if there is one or false if there is not.
bool MCBlock::gettextfont(MCNameRef& r_textfont) const
{
	if (getflag(F_HAS_FNAME))
	{
		r_textfont = atts -> fontname;
		return true;
	}
	return false;
}

// MW-2012-02-17: [[ SplitTextAttrs ]] Fetch the textFont setting of the block, returning true
//   if there is one or false if there is not.
bool MCBlock::gettextfont(const char *& r_textfont) const
{
	if (getflag(F_HAS_FNAME))
	{
		r_textfont = MCNameGetCString(atts -> fontname);
		return true;
	}
	return false;
}

// MW-2012-02-17: [[ SplitTextAttrs ]] Fetch the textSize setting of the block, returning true
//   if there is one or false if there is not.
bool MCBlock::gettextsize(uint2& r_textsize) const
{
	if (getflag(F_HAS_FSIZE))
	{
		r_textsize = atts -> fontsize;
		return true;
	}
	return false;
}

// MW-2012-02-17: [[ SplitTextAttrs ]] Fetch the textStyle setting of the block, returning true
//   if there is one or false if there is not.
bool MCBlock::gettextstyle(uint2& r_textstyle) const
{
	if (getflag(F_HAS_FSTYLE))
	{
		r_textstyle = atts -> fontstyle;
		return true;
	}
	return false;
}

bool MCBlock::hasfontattrs(void) const
{
	return (flags & F_HAS_ALL_FATTR) != 0;
}

void MCBlock::setatts(Properties which, void *value)
{
	// MW-2012-05-04: [[ Values ]] linkText / imageSource / metaData are now uniqued
	//   strings and 'value' is a StringRef in those cases.

	if (which == P_LINK_TEXT)
	{
		const char *t_text;
		t_text = (const char *)value;

		if (flags & F_HAS_LINK)
		{
			MCValueRelease(atts -> linktext);
			atts -> linktext = nil;
		}

		if (strlen(t_text) == 0)
			flags &= ~F_HAS_LINK;
		else
		{
			if (atts == NULL)
				atts = new Blockatts;

			/* UNCHECKED */ MCValueInter((MCStringRef)value, atts -> linktext);

			flags |= F_HAS_LINK;
		}
	}
	else if (which == P_IMAGE_SOURCE)
	{
		const char *t_image;
		t_image = (const char *)value;

		if (flags & F_HAS_IMAGE)
		{
			if (opened)
				closeimage();

			MCValueRelease(atts -> imagesource);
			atts -> imagesource = nil;
		}

		if (strlen(t_image) == 0)
			flags &= ~F_HAS_IMAGE;
		else
		{
			if (atts == NULL)
				atts = new Blockatts;

			/* UNCHECKED */ MCValueInter((MCStringRef)value, atts -> imagesource);

			atts->image = NULL;
			flags |= F_HAS_IMAGE;
		}
		if (opened)
			openimage();
	}
	else if (which == P_METADATA)
	{
		// MW-2012-01-06: [[ Block Metadata ]] Handle setting/unsetting the metadata
		//   property.
		const char *t_metadata;
		t_metadata = (const char *)value;

		if (flags & F_HAS_METADATA)
		{
			MCValueRelease(atts -> metadata);
			atts -> metadata = nil;
		}

		if (strlen(t_metadata) == 0)
			flags &= ~F_HAS_METADATA;
		else
		{
			if (atts == nil)
				atts = new Blockatts;

			/* UNCHECKED */ MCValueInter((MCStringRef)value, atts -> metadata);

			flags |= F_HAS_METADATA;
		}
	}
	else if (which == P_FLAGGED)
	{
		// MW-2012-01-26: [[ FlaggedField ]] Set the appropriate flag.
		if ((Boolean)(intptr_t)value == True)
			flags |= F_FLAGGED;
		else
			flags &= ~F_FLAGGED;
	}
	else
	{
		// MW-2012-02-17: [[ SplitTextAttrs ]] If the value is not nil then we
		//   must be setting an attr so make sure we have atts.
		if (value != nil)
			if (atts == nil)
				atts = new Blockatts;
		
		// MW-2012-02-17: [[ SplitTextAttrs ]] Update the appropriate text attr.
		switch(which)
		{
		case P_TEXT_FONT:
			if (value == nil || strlen((const char *)value) == 0)
			{
				flags &= ~F_HAS_FNAME;
				if (atts != nil)
				{
					MCNameDelete(atts -> fontname);
					atts -> fontname = nil;
				}
			}
			else
			{
				flags |= F_HAS_FNAME;
				/* UNCHECKED */ MCNameCreateWithCString((const char *)value, atts -> fontname);
			}
			break;

		case P_TEXT_SIZE:
			if (value == nil)
				flags &= ~F_HAS_FSIZE;
			else
			{
				flags |= F_HAS_FSIZE;
				atts -> fontsize = (uint2)(intptr_t)value;
			}
			break;

		case P_TEXT_STYLE:
			if (value == nil)
				flags &= ~F_HAS_FSTYLE;
			else
			{
				flags |= F_HAS_FSTYLE;
				atts -> fontstyle = (uint2)(intptr_t)value;
			}
			break;

		// MW-2011-11-23: [[ Array TextStyle ]] These pseudo-properties are used when
		//   adding or removing a specific textstyle.
		case P_TEXT_STYLE_ADD:
		case P_TEXT_STYLE_REMOVE:
			if (!getflag(F_HAS_FSTYLE))
				atts -> fontstyle = parent -> getparent() -> gettextstyle();
			flags |= F_HAS_FSTYLE;
			MCF_changetextstyle(atts -> fontstyle, (Font_textstyle)(intptr_t)value, which == P_TEXT_STYLE_ADD);
			break;
		}

		// MW-2012-02-13: [[ Block Unicode ]] If we are open then make sure the 'font' ref
		//   is up to date.
		// MW-2012-02-14: [[ FontRefs ]] We've updated the font attrs, so make sure we call
		//   recomputefonts to apply the changes to the fontref (only if opened though).
		if (opened)
			recomputefonts(parent -> getparent() -> getfontref());
	}

	// MW-2012-02-17: [[ SplitTextAttrs ]] If we no longer have any atts, delete the struct.
	if ((flags & F_HAS_ATTS) == 0)
	{
		delete atts;
		atts = nil;
	}
}

Boolean MCBlock::getshift(int2 &out)
{
	if (!(flags & F_HAS_SHIFT))
		return False;
	out = atts->shift;
	return True;
}

void MCBlock::setshift(int2 in)
{
	if (in == 0)
		flags &= ~F_HAS_SHIFT;
	else
	{
		if (atts == NULL)
			atts = new Blockatts;
		atts->shift = in;
		flags |= F_HAS_SHIFT;
	}
}

Boolean MCBlock::getcolor(const MCColor *&outcolor)
{
	if (!(flags & F_HAS_COLOR))
		return False;
	outcolor = atts->color;
	return True;
}

Boolean MCBlock::getbackcolor(const MCColor *&outcolor)
{
	if (!(flags & F_HAS_BACK_COLOR))
		return False;
	outcolor = atts->backcolor;
	return True;
}

void MCBlock::setcolor(const MCColor *newcolor)
{
	if (newcolor == NULL)
	{
		if (flags & F_HAS_COLOR)
		{
			delete atts->color;
			flags &= ~F_HAS_COLOR;
		}
	}
	else
	{
		if (atts == NULL)
			atts = new Blockatts;
		if (!(flags & F_HAS_COLOR))
			atts->color = new MCColor;
		*atts->color = *newcolor;
		flags |= F_HAS_COLOR;
	}
}

void MCBlock::setbackcolor(const MCColor *newcolor)
{
	if (newcolor == NULL)
	{
		if (flags & F_HAS_BACK_COLOR)
		{
			delete atts->backcolor;
			flags &= ~F_HAS_BACK_COLOR;
		}
	}
	else
	{
		if (atts == NULL)
			atts = new Blockatts;
		if (!(flags & F_HAS_BACK_COLOR))
			atts->backcolor = new MCColor;
		*atts->backcolor = *newcolor;
		flags |= F_HAS_BACK_COLOR;
	}
}

uint2 MCBlock::GetCursorX(int2 x, findex_t fi)
{
	findex_t j = fi - m_index;
	if (j > m_size)
		j = m_size;
	return getsubwidth(NULL, x, m_index, j);
}

findex_t MCBlock::GetCursorIndex(int2 x, int2 cx, Boolean chunk, Boolean last)
{
	// MW-2007-07-05: [[ Bug 5099 ]] If we have an image and are unicode, the char
	//   we replace is two bytes long
	if (flags & F_HAS_IMAGE && atts->image != NULL)
    {
		if (chunk || cx < atts->image->getrect().width >> 1)
			return m_index;
		else
			return m_index + 1;
    }

	findex_t i = m_index;
	int2 cwidth;
	findex_t tlen = 0;
	uint2 twidth = 0;
	uint2 toldwidth = 0;
#ifdef _IOS_MOBILE
	// MW-2012-02-01: [[ Bug 9982 ]] iOS uses sub-pixel positioning, so make sure we measure
	//   complete runs.
	int32_t t_last_width;
	t_last_width = 0;
	while(i < m_index + m_size)
	{		
		int32_t t_new_i;
		t_new_i = parent->IncrementIndex(i);
		
		int32_t t_new_width;
		t_new_width = getcursorx(x, t_new_i);
		
		int32_t t_pos;
		if (chunk)
			t_pos = t_new_width;
		else
			t_pos = (t_last_width + t_new_width) / 2;
			
		if (cx < t_pos)
			break;
			
		t_last_width = t_new_width;
		
		i = t_new_i;
	}
#else
	while (i < m_index + m_size)
	{
		if (parent->GetCodepointAtIndex(i) == '\t')
			cwidth = gettabwidth(x, i);
		else
		{
#if defined(_MACOSX)
			tlen = parent->IncrementIndex(i) - m_index;
			twidth = MCFontMeasureTextSubstring(m_font, parent->GetInternalStringRef(), MCRangeMake(m_index, tlen));
			cwidth = twidth - toldwidth;
			toldwidth = twidth;
#else
			cwidth = MCFontMeasureTextSubstring(m_font, parent->GetInternalStringRef(),
                                                MCRangeMake(i, parent->IncrementIndex(i) - i));
#endif
		}
		if (chunk)
		{
			if (cx < cwidth)
				break;
		}
		else
		{
			if (cx < cwidth >> 1)
				break;
		}
		cx -= cwidth;
		x += cwidth;
		i = parent->IncrementIndex(i);
	}
#endif
	return i;
}

uint2 MCBlock::getsubwidth(MCDC *dc, int2 x, findex_t i, findex_t l)
{
	if (l == 0)
		return 0;
	if (flags & F_HAS_IMAGE && atts->image != NULL)
		return atts->image->getrect().width;
	else
	{
		findex_t sptr = i;
		
		// MW-2012-02-12: [[ Bug 10662 ]] If the last char is a VTAB then ignore it.
		if (parent->TextIsLineBreak(parent->GetCodepointAtIndex(sptr + l - 1)))
			l--;

		// MW-2012-08-29: [[ Bug 10325 ]] Use 32-bit int to compute the width, then clamp
		//   to 65535 - this means that we force wrapping when the line is too long.
		uint4 twidth = 0;
		if (flags & F_HAS_TAB)
		{
			uindex_t eptr;
			while (MCStringFirstIndexOfChar(parent->GetInternalStringRef(), '\t', sptr, kMCStringOptionCompareExact, eptr))
			{
				// Break if we've gone past the end of this block
				if (eptr > (m_index + m_size))
					break;
				
				MCRange t_range;
				t_range = MCRangeMake(sptr, eptr - sptr);
				twidth += MCFontMeasureTextSubstring(m_font, parent->GetInternalStringRef(), t_range);

				twidth += gettabwidth(x + twidth, eptr);

				// Adjust for the tab character.
				eptr = parent->IncrementIndex(eptr);
				findex_t sl = eptr - sptr;

				sptr += sl;
				l -= sl;
			}
		}
		MCRange t_range;
		t_range = MCRangeMake(sptr, l);
		return MCU_min(65535U, twidth + MCFontMeasureTextSubstring(m_font, parent->GetInternalStringRef(), t_range));
	}
}

uint2 MCBlock::getwidth(MCDC *dc, int2 x)
{
	if (flags & F_HAS_IMAGE && atts->image != NULL)
		return atts->image->getrect().width;
	else if (dc != NULL && dc -> gettype() == CONTEXT_TYPE_PRINTER)
		return getsubwidth(dc, x, m_index, m_size);
	else if (width == 0 || flags & F_HAS_TAB)
		return width = getsubwidth(dc, x, m_index, m_size);
	else
		return width;
}

void MCBlock::reset()
{
	width = 0;
}

uint2 MCBlock::getascent(void)
{
	int2 shift = flags & F_HAS_SHIFT ? atts->shift : 0;
	// MW-2007-07-05: [[ Bug 1943 ]] - Images do not have correct ascent height *MIGHT NEED REVERSION*
	if (flags & F_HAS_IMAGE && atts->image != NULL)
		return MCU_max(0, atts->image->getrect().height - shift + 2);
	else
		return MCU_max(0, heightfromsize(MCFontGetAscent(m_font)) - MCFontGetDescent(m_font) - shift);
}

uint2 MCBlock::getdescent(void)
{
	int2 shift = flags & F_HAS_SHIFT ? atts->shift : 0;
	if (flags & F_HAS_IMAGE && atts->image != NULL)
		return MCU_max(0, shift);
	else
		return MCU_max(0, MCFontGetDescent(m_font) + shift);
}

void MCBlock::freeatts()
{
	freerefs();
	// MW-2012-02-17: [[ SplitTextAttrs ]] Free the fontname name if we have that attr.
	if (flags & F_HAS_FNAME)
		MCNameDelete(atts -> fontname);
	if (flags & F_HAS_COLOR)
		delete atts->color;
	if (flags & F_HAS_BACK_COLOR)
		delete atts->backcolor;
	delete atts;
	atts = NULL;
	flags &= ~F_HAS_ATTS;
}

void MCBlock::freerefs()
{
	// MW-2012-05-04: [[ Values ]] linkText / imageSource / metaData are now uniqued
	//   strings.

	if (flags & F_HAS_LINK)
	{
		MCValueRelease(atts -> linktext);
		atts -> linktext = nil;
	}

	if (flags & F_HAS_IMAGE)
	{
		if (opened)
			closeimage();

		MCValueRelease(atts -> imagesource);
		atts -> imagesource = nil;
	}

	if (flags & F_HAS_METADATA)
	{
		MCValueRelease(atts -> metadata);
		atts -> metadata = nil;
	}

	flags &= ~(F_HAS_LINK | F_HAS_IMAGE | F_HAS_METADATA);
}

void MCBlock::openimage()
{
	if (flags & F_HAS_IMAGE)
	{
		MCField *t_field;
		t_field = parent->getparent();
		// MW-2009-02-02: [[ Improved image search ]]
		// Search for the appropriate image object using the standard method - here we
		// use the field as the starting point.
		uint4 t_image_id;
		if (MCU_stoui4(MCStringGetOldString(atts->imagesource), t_image_id))
			atts -> image = t_field -> resolveimageid(t_image_id);
		else
		{
			MCNewAutoNameRef t_name;
			/* UNCHECKED */ MCNameCreate(atts->imagesource, &t_name);
			atts->image = (MCImage *)t_field->getstack()->getobjname(CT_IMAGE, *t_name);
		}

		if (atts->image != NULL)
		{
			Boolean ob = MCbufferimages;
			MCbufferimages = True;
			atts->image->open();
			MCbufferimages = ob;
			atts->image->addneed(t_field);
		}
	}
}

void MCBlock::closeimage()
{
	if (flags & F_HAS_IMAGE && atts->image != NULL)
	{
		atts->image->close();
		//atts->image->removeneed(this);
	}
}

MCStringRef MCBlock::getlinktext()
{
	// MW-2012-10-01: [[ Bug 10178 ]] Added guard to ensure we don't get a null
	//   dereference.
	if (flags & F_HAS_LINK && atts != nil)
		return atts->linktext;

	return NULL;
}

MCStringRef MCBlock::getimagesource()
{
	// MW-2012-10-01: [[ Bug 10178 ]] Added guard to ensure we don't get a null
	//   dereference.
	if (flags & F_HAS_IMAGE && atts != nil)
		return atts->imagesource;

	return NULL;
}

MCStringRef MCBlock::getmetadata(void)
{
	// MW-2012-10-01: [[ Bug 10178 ]] Added guard to ensure we don't get a null
	//   dereference.
	if (flags & F_HAS_METADATA && atts != nil)
		return atts -> metadata;

	return nil;
}

void MCBlock::sethilite(Boolean on)
{
	if (on)
		flags |= F_HILITED;
	else
		flags &= ~F_HILITED;
}

MCBlock *MCBlock::RetreatIndex(findex_t& x_index)
{
	MCBlock *t_block;
	t_block = this;
	
	if (x_index == 0)
		return NULL;
	
	// MW-2012-08-29: [[ Bug 10322 ]] If we are at the start of the block, then we must
	//   move back a block before doing anything.
	if (x_index == m_index)
	{
		do
		{
			t_block = t_block -> prev();
		}
		while(t_block -> m_size == 0 && t_block -> prev() != parent -> getblocks() -> prev());
	}
		
	x_index = parent->DecrementIndex(x_index);

	// MW-2012-03-10: [[ Bug ]] Loop while the block is empty, or the block doesn't
	//   contain the index.
	while(x_index < t_block -> m_index || t_block -> m_size == 0)
	{
		t_block = t_block -> prev();
		if (t_block == parent -> getblocks() -> prev())
			return NULL;
	}

	return t_block;
}

MCBlock *MCBlock::AdvanceIndex(findex_t& x_index)
{
	MCBlock *t_block;
	t_block = this;
	
	// MW-2012-08-29: [[ Bug 10322 ]] If we are at the end of the block, then we must
	//   move forward a block before doing anything.
	if (x_index == m_index + m_size)
	{
		do
		{
			t_block = t_block -> next();
		}
		while(t_block -> m_size == 0 && t_block -> next() != parent -> getblocks());
	}
	
	x_index = parent->IncrementIndex(x_index);

	// MW-2012-03-10: [[ Bug ]] Loop while the block is empty, or the block doesn't
	//   contain the index.
	while(x_index >= t_block -> m_index + t_block -> m_size || t_block -> m_size == 0)
	{
		t_block = t_block -> next();
		if (t_block == parent -> getblocks())
			return NULL;
	}

	return t_block;
}

// MW-2012-02-21: [[ FieldExport ]] This method updates the given style struct with
//   settings from this block.
void MCBlock::exportattrs(MCFieldCharacterStyle& x_style)
{
	if (getflag(F_HAS_COLOR))
	{
		if (!opened)
			MCscreen -> alloccolor(*atts -> color);

		x_style . has_text_color = true;
		x_style . text_color = atts -> color -> pixel;
	}
	if (getflag(F_HAS_BACK_COLOR))
	{
		if (!opened)
			MCscreen -> alloccolor(*atts -> backcolor);

		x_style . has_background_color = true;
		x_style . background_color = atts -> backcolor -> pixel;
	}
	if (getflag(F_HAS_LINK))
	{
		x_style . has_link_text = true;
		x_style . link_text = atts -> linktext;
	}
	if (getflag(F_HAS_IMAGE))
	{
		x_style . has_image_source = true;
		x_style . image_source = atts -> imagesource;
	}
	if (getflag(F_HAS_METADATA))
	{
		x_style . has_metadata = true;
		x_style . metadata = atts -> metadata;
	}
	if (getflag(F_HAS_FNAME))
	{
		x_style . has_text_font = true;
		x_style . text_font = atts -> fontname;
	}
	if (getflag(F_HAS_FSTYLE))
	{
		x_style . has_text_style = true;
		x_style . text_style = atts -> fontstyle;
	}
	if (getflag(F_HAS_FSIZE))
	{
		x_style . has_text_size = true;
		x_style . text_size = atts -> fontsize;
	}
	if (getflag(F_HAS_SHIFT))
	{
		x_style . has_text_shift = true;
		x_style . text_shift = atts -> shift;
	}
}

// MW-2012-03-04: [[ FieldImport ]] This method updates the block's attributes to
//   those described by the style struct.
void MCBlock::importattrs(const MCFieldCharacterStyle& p_style)
{
	if (p_style . has_text_color)
	{
		MCColor t_color;
		t_color . pixel = p_style . text_color;
		MCscreen -> querycolor(t_color);
		setcolor(&t_color);
	}
	if (p_style . has_background_color)
	{
		MCColor t_color;
		t_color . pixel = p_style . background_color;
		MCscreen -> querycolor(t_color);
		setbackcolor(&t_color);
	}
	if (p_style . has_link_text)
		setatts(P_LINK_TEXT, (void *)p_style . link_text);
	if (p_style . has_image_source)
		setatts(P_IMAGE_SOURCE, (void *)p_style . image_source);
	if (p_style . has_metadata)
		setatts(P_METADATA, (void *)p_style . metadata);
	if (p_style . has_text_font)
		setatts(P_TEXT_FONT, (void *)MCNameGetCString(p_style . text_font));
	if (p_style . has_text_style)
		setatts(P_TEXT_STYLE, (void *)p_style . text_style);
	if (p_style . has_text_size)
		setatts(P_TEXT_SIZE, (void *)p_style . text_size);
	// MW-2012-05-09: [[ Bug ]] Setting the textShift of a block is done with 'setshift'
	//   not 'setatts'.
	if (p_style . has_text_shift)
		setshift(p_style . text_shift);
}

static uint32_t measure_stringref(MCStringRef p_string)
{
	if (MCStringIsNative(p_string))
        return 2 + MCU_min(MCStringGetLength(p_string) + 1, MAXUINT2);
    else
        return 2 + MCU_min((MCStringGetLength(p_string) + 1) * sizeof(unichar_t), MAXUINT2);

}

// MW-2012-03-04: [[ StackFile5500 ]] Utility routine for computing the length of
//   a nameref when serialized to disk.
uint32_t measure_nameref(MCNameRef p_name)
{
	return measure_stringref(MCNameGetString(p_name));
}

<<<<<<< HEAD
static uint32_t measure_stringref(MCStringRef p_string)
{
	if (MCStringIsEmpty(p_string))
		return 2;
	return 2 + MCU_min(MCStringGetLength(p_string) + 1, MAXUINT2);
}
=======
>>>>>>> 876095ab

// MW-2012-03-04: [[ StackFile5500 ]] Compute the number of bytes the attributes will
//   take up when serialized.
uint32_t MCBlock::measureattrs(void)
{
	// If there are no attrs, then the size is 0.
	if (!hasatts())
		return 0;

	uint32_t t_size;
	t_size = 0;
	
	// The flags field.
	t_size = 4;
	// The font index (if any)
	//if ((flags & (F_FATTR_MASK | F_HAS_UNICODE)) != 0)
	if (true)
		t_size += 2;
	if ((flags & F_HAS_COLOR) != 0)
		t_size += 6;
	if ((flags & F_HAS_BACK_COLOR) != 0)
		t_size += 6;
	if ((flags & F_HAS_SHIFT) != 0)
		t_size += 2;

	// MW-2012-05-04: [[ Values ]] linkText / imageSource / metaData are now uniqued
	//   strings.
	if ((flags & F_HAS_LINK) != 0)
		t_size += measure_stringref(atts -> linktext);
	if ((flags & F_HAS_IMAGE) != 0)
		t_size += measure_stringref(atts -> imagesource);
	if ((flags & F_HAS_METADATA) != 0)
		t_size += measure_stringref((MCStringRef)atts -> metadata);

	return t_size;
}

bool MCBlock::GetFirstLineBreak(findex_t& r_index)
{
	findex_t t_index;
	t_index = m_index;

	uindex_t t_offset;
    if (!MCStringFirstIndexOfChar(parent->GetInternalStringRef(), '\v', t_index, kMCStringOptionCompareExact, t_offset))
        return false;
    if (t_offset > m_index + m_size)
        return false;

	r_index = t_offset;
    return true;
}

bool MCBlock::imagechanged(MCImage *p_image, bool p_deleting)
{
	if ((flags & F_HAS_IMAGE) && atts->image == p_image)
	{
		if (p_deleting)
			atts->image = nil;
		return true;
	}

	return false;
}

void MCBlock::GetRange(findex_t &r_index, findex_t &r_length)
{
	r_index = m_index;
	r_length = m_size;
}

findex_t MCBlock::GetOffset()
{
	return m_index;
}

findex_t MCBlock::GetLength()
{
	return m_size;
}

void MCBlock::SetRange(findex_t p_index, findex_t p_length)
{
	m_index = p_index;
	m_size = p_length;
	
	// Update the 'has tabs' flag
	uindex_t t_where;
	if (MCStringFirstIndexOfChar(parent->GetInternalStringRef(), '\t', m_index, kMCStringOptionCompareExact, t_where)
		&& t_where < m_index + m_size)
		flags |= F_HAS_TAB;
	else
		flags &= ~F_HAS_TAB;
}

void MCBlock::MoveRange(findex_t p_index, findex_t p_length)
{
	m_index += p_index;
	m_size += p_length;
}

codepoint_t MCBlock::GetCodepointAtIndex(findex_t p_index) const
{
	return parent->GetCodepointAtIndex(m_index + p_index);
}<|MERGE_RESOLUTION|>--- conflicted
+++ resolved
@@ -2086,16 +2086,6 @@
 	return measure_stringref(MCNameGetString(p_name));
 }
 
-<<<<<<< HEAD
-static uint32_t measure_stringref(MCStringRef p_string)
-{
-	if (MCStringIsEmpty(p_string))
-		return 2;
-	return 2 + MCU_min(MCStringGetLength(p_string) + 1, MAXUINT2);
-}
-=======
->>>>>>> 876095ab
-
 // MW-2012-03-04: [[ StackFile5500 ]] Compute the number of bytes the attributes will
 //   take up when serialized.
 uint32_t MCBlock::measureattrs(void)
