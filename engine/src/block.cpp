/* Copyright (C) 2003-2013 Runtime Revolution Ltd.

This file is part of LiveCode.

LiveCode is free software; you can redistribute it and/or modify it under
the terms of the GNU General Public License v3 as published by the Free
Software Foundation.

LiveCode is distributed in the hope that it will be useful, but WITHOUT ANY
WARRANTY; without even the implied warranty of MERCHANTABILITY or
FITNESS FOR A PARTICULAR PURPOSE.  See the GNU General Public License
for more details.

You should have received a copy of the GNU General Public License
along with LiveCode.  If not see <http://www.gnu.org/licenses/>.  */

#include "prefix.h"

#include "globdefs.h"
#include "filedefs.h"
#include "parsedef.h"
#include "objdefs.h"
#include "mcio.h"
#include "globals.h"

#include "stack.h"
#include "field.h"
#include "image.h"
#include "paragraf.h"
#include "line.h"
#include "block.h"
#include "util.h"
#include "context.h"
#include "unicode.h"
#include "mctheme.h"
#include "font.h"
#include "path.h"

#include "exec-interface.h"

// Default MCBlock constructor - makes a block with everything initialized
// to zero.
MCBlock::MCBlock(void)
{
	parent = NULL;
	flags = F_CLEAR|F_HAS_UNICODE;
	atts = NULL;
	m_index = m_size = 0;
	width = 0;
	opened = 0;

	// MW-2012-02-14: [[ FontRefs ]] The font for the block starts off nil.
	m_font = nil;
}

// MCBlock copy constructor - copy an existing block.
// Note that this copies everything except the linkage and opened state.
MCBlock::MCBlock(const MCBlock &bref) : MCDLlist(bref)
{
	parent = bref.parent;
	flags = bref.flags;
	if (flags & F_HAS_ATTS)
	{
		atts = new Blockatts;
		if (flags & F_HAS_COLOR)
		{
			atts->color = new MCColor;
			*atts->color = *bref.atts->color;
		}
		if (flags & F_HAS_BACK_COLOR)
		{
			atts->backcolor = new MCColor;
			*atts->backcolor = *bref.atts->backcolor;
		}

		// MW-2012-02-17: [[ SplitTextAttrs ]] Copy across the font attrs the other
		//   block has.
		if ((flags & F_HAS_FNAME) != 0)
			/* UNCHECKED */ MCNameClone(bref.atts->fontname, atts -> fontname);
		if ((flags & F_HAS_FSIZE) != 0)
			atts -> fontsize = bref . atts -> fontsize;
		if ((flags & F_HAS_FSTYLE) != 0)
			atts -> fontstyle = bref . atts -> fontstyle;

		atts->shift = bref.atts->shift;

		// MW-2012-05-04: [[ Values ]] linkText / imageSource / metaData are now uniqued
		//   strings.
		if (flags & F_HAS_LINK)
			atts -> linktext = MCValueRetain(bref . atts -> linktext);
		if (flags & F_HAS_IMAGE)
			atts -> imagesource = MCValueRetain(bref . atts -> imagesource);
		if (flags & F_HAS_METADATA)
			atts -> metadata = MCValueRetain(bref . atts -> metadata);
	}
	else
		atts = NULL;
	m_index = bref.m_index;
	m_size = bref.m_size;
	width = 0;
	opened = 0;

	// MW-2012-02-14: [[ FontRefs ]] The font for the block starts off nil.
	m_font = nil;
}

// MCBlock deconstructor - frees all associated data structures.
MCBlock::~MCBlock()
{
	while (opened)
		close();
	if (atts != NULL)
		freeatts();
}

bool MCBlock::visit(MCVisitStyle p_style, uint32_t p_part, MCObjectVisitor *p_visitor)
{
	return p_visitor -> OnBlock(this);
}

// MW-2012-03-04: [[ StackFile5500 ]] If 'is_ext' is true then the record is an extended
//   record.
IO_stat MCBlock::load(IO_handle stream, uint32_t version, bool is_ext)
{
	IO_stat stat;

	// MW-2012-03-04: [[ StackFile5500 ]] If this is an extended block, then work out
	//   where to skip to when all the attrs currently recognized have been read.
	int64_t t_attr_end;
	if (is_ext)
	{
		// Read the size.
		uint32_t t_size;
		if ((stat = IO_read_uint2or4(&t_size, stream)) != IO_NORMAL)
			return stat;
		
		// The end is the current stream position + the size of the attrs.
		t_attr_end = MCS_tell(stream) + t_size;
	}

	if ((stat = IO_read_uint4(&flags, stream)) != IO_NORMAL)
		return stat;

	// MW-2012-03-04: [[ StackFile5500 ]] If this isn't an extended block, then strip the
	//   metadata flag.
	if (!is_ext)
		flags &= ~F_HAS_METADATA;
	
	// MW-2012-01-26: [[ FlaggedField ]] Make sure we ignore the setting of FLAGGED flag.
	flags &= ~F_FLAGGED;

	if (atts == NULL)
		atts = new Blockatts;

	// MW-2012-02-17: [[ SplitTextAttrs ]] If the font flag is present, it means there
	//   is a font record to read.
	if (flags & F_FONT)
    {
		if (version > 1300)
		{
			uint2 t_font_index;
			if ((stat = IO_read_uint2(&t_font_index, stream)) != IO_NORMAL)
				return stat;

			// MW-2012-02-17: [[ LogFonts ]] Map the font index we have to the font attrs.
			//   Note that we ignore the 'unicode' tag since that is encoded in flags.
			MCNameRef t_fontname;
			uint2 t_fontstyle, t_fontsize;
			bool t_is_unicode;
			MCLogicalFontTableLookup(t_font_index, t_fontname, t_fontstyle, t_fontsize, t_is_unicode);

			// MW-2012-02-17: [[ SplitTextAttrs ]] Only set the font attrs if they are
			//   not inherited.
			if (!getflag(F_INHERIT_FNAME))
				MCNameClone(t_fontname, atts -> fontname);
			if (!getflag(F_INHERIT_FSIZE))
				atts -> fontsize = t_fontsize;
			if (!getflag(F_INHERIT_FSTYLE))
				atts -> fontstyle = t_fontstyle;
		}
		else
		{
			// MW-2012-02-17: [[ LogFonts ]] Read a nameref directly.
			// MW-2013-11-19: [[ UnicodeFileFormat ]] This path only happens sfv < 1300
			//   so is legacy.
			if ((stat = IO_read_nameref_legacy(atts->fontname, stream, false)) != IO_NORMAL)
				return stat;
			if ((stat = IO_read_uint2(&atts->fontsize, stream)) != IO_NORMAL)
				return stat;
			if ((stat = IO_read_uint2(&atts->fontstyle, stream)) != IO_NORMAL)
				return stat;

			// MW-2012-02-17; [[ SplitTextAttrs ]] All the font attrs are set.
			flags |= F_FATTR_MASK;
		}
    }
	if (flags & F_HAS_COLOR)
	{
		atts->color = new MCColor;
		if ((stat = IO_read_mccolor(*atts->color, stream)) != IO_NORMAL)
			return stat;
		if (flags & F_HAS_COLOR_NAME)
		{
			// MW-2012-01-06: [[ Block Changes ]] We no longer use the color name
			//   so load, delete and unset the flag.
			// MW-2013-11-19: [[ UnicodeFileFormat ]] The storage of this is ignored,
			//   so is legacy,
			char *colorname;
			if ((stat = IO_read_cstring_legacy(colorname, stream, 2)) != IO_NORMAL)
				return stat;
			delete colorname;
			flags &= ~F_HAS_COLOR_NAME;
		}
	}
	if (flags & F_HAS_BACK_COLOR)
	{
		atts->backcolor = new MCColor;
		if ((stat = IO_read_mccolor(*atts->backcolor, stream)) != IO_NORMAL)
			return stat;
		if (version < 2000 || flags & F_HAS_BACK_COLOR_NAME)
		{
			// MW-2012-01-06: [[ Block Changes ]] We no longer use the backcolor name
			//   so load, delete and unset the flag.
			// MW-2013-11-19: [[ UnicodeFileFormat ]] The storage of this is ignored,
			//   so is legacy,
			char *backcolorname;
			if ((stat = IO_read_cstring_legacy(backcolorname, stream, 2)) != IO_NORMAL)
				return stat;
			delete backcolorname;
			flags &= ~F_HAS_BACK_COLOR_NAME;
		}
	}
	if (flags & F_HAS_SHIFT)
		if ((stat = IO_read_int2(&atts->shift, stream)) != IO_NORMAL)
			return stat;

	// MW-2012-05-04: [[ Values ]] linkText / imageSource / metaData are now uniqued
	//   strings.
	if (flags & F_HAS_LINK)
	{
		// MW-2013-11-19: [[ UnicodeFileFormat ]] If sfv >= 7000, use unicode.
		if ((stat = IO_read_stringref_new(atts->linktext, stream, version >= 7000)) != IO_NORMAL)
			return stat;
		/* UNCHECKED */ MCValueInterAndRelease(atts -> linktext, atts -> linktext);
	}

	if (flags & F_HAS_IMAGE)
	{
		// MW-2013-11-19: [[ UnicodeFileFormat ]] If sfv >= 7000, use unicode.
		if ((stat = IO_read_stringref_new(atts->imagesource, stream, version >= 7000)) != IO_NORMAL)
			return stat;
		/* UNCHECKED */ MCValueInterAndRelease(atts -> imagesource, atts -> imagesource);
	}

	// MW-2012-03-04: [[ StackFile5500 ]] If there is a metadata attr then read
	//   it in.
	if (flags & F_HAS_METADATA)
	{
		// MW-2013-11-19: [[ UnicodeFileFormat ]] If sfv >= 7000, use unicode.
		if ((stat = IO_read_stringref_new(atts->metadata, stream, version >= 7000)) != IO_NORMAL)
			return stat;
		/* UNCHECKED */ MCValueInterAndRelease(atts -> metadata, atts -> metadata);
	}

	// MW-2012-03-04: [[ StackFile5500 ]] If this is an extended block, then skip
	//   to the end of the attrs record.
	if (is_ext)
		if ((stat = MCS_seek_set(stream, t_attr_end)) != IO_NORMAL)
			return stat;
	
	// ***** IMPORTANT *****
	// The "index" and "size" values loaded below are byte indices into the
	// parent paragraph's text buffer and are almost certainly wrong if the
	// paragraph contains any Unicode text.
	//
	// Things are this way to maintain file format compatibility with engines
	// that do not support the full Unicode refactor.
	//
	// Helpfully, the paragraph loading code makes a SetRanges call to inform
	// the block of the correct offsets as soon as it knows them.
	uint2 index, size;
	if ((stat = IO_read_uint2(&index, stream)) != IO_NORMAL)
		return stat;
	if ((stat = IO_read_uint2(&size, stream)) != IO_NORMAL)
		return stat;
	m_index = index;
	m_size = size;

	// MW-2012-02-17: [[ SplitTextAttrs ]] Adjust the flags to their in-memory
	//   representation. We ditch F_FONT because it is superceeded by the HAS_F*
	//   flags.
	if (getflag(F_FONT))
	{
		flags &= ~F_FONT;
		flags = (flags & ~F_FATTR_MASK) | (~(flags & F_FATTR_MASK) & F_FATTR_MASK);
	}
	else
		flags &= ~F_FATTR_MASK;

	// MW-2012-02-17: [[ SplitTextAttrs ]] If the block has no atts flags set
	//   then clear the atts struct.
	if ((flags & F_HAS_ATTS) == 0)
	{
		delete atts;
		atts = nil;
	}

	return IO_NORMAL;
}

IO_stat MCBlock::save(IO_handle stream, uint4 p_part)
{
	IO_stat stat;

	// MW-2012-03-04: [[ StackFile5500 ]] If the block has metadata and 5.5 stackfile
	//   format has been requested then this is an extended block.
	bool t_is_ext;
	if (MCstackfileversion >= 5500 && getflag(F_HAS_METADATA))
		t_is_ext = true;
	else
		t_is_ext = false;

	// MW-2012-03-04: [[ StackFile5500 ]] If this is an extended block then use the EXT
	//   tag.
	if ((stat = IO_write_uint1(t_is_ext ? OT_BLOCK_EXT : OT_BLOCK, stream)) != IO_NORMAL)
		return stat;
	
	// MW-2012-03-04: [[ StackFile5500 ]] If this is an extended block then write out
	//   the length of the attrs.
	if (t_is_ext)
		if ((stat = IO_write_uint2or4(measureattrs(), stream)) != IO_NORMAL)
			return stat;

	uint4 oldflags = flags;

	// MW-2012-01-06: [[ StackFile5500 ]] If this isn't an extended block, then remove
	//   the metadata flag.
	if (!t_is_ext)
		flags &= ~F_HAS_METADATA;
		
	flags &= ~F_VISITED;
	// MW-2012-01-26: [[ FlaggedField ]] Make sure we don't save the flagged flag.
	flags &= ~F_FLAGGED;
	
    // The "has unicode" flag depends on whether the paragraph is native
	bool t_is_unicode;
    if (MCStringIsNative(parent->GetInternalStringRef()))
	{
		t_is_unicode = false;
        flags &= ~F_HAS_UNICODE;
	}
    else
	{
		t_is_unicode = true;
        flags |= F_HAS_UNICODE;
	}
	
	// MW-2012-02-17: [[ SplitTextAttrs ]] If we have unicode, or one of the font attr are
	//   set then we must serialize a font.
	bool t_need_font;
	if ((flags & (F_FATTR_MASK | F_HAS_UNICODE)) != 0)
	{
		// Add in the font record flag.
		flags |= F_FONT;

		// Invert the font attr flags (from has to inherit).
		flags = (flags & ~F_FATTR_MASK) | (~(flags & F_FATTR_MASK) & F_FATTR_MASK);
		
		t_need_font = true;
	}
	else
		t_need_font = false;
    
	if ((stat = IO_write_uint4(flags, stream)) != IO_NORMAL)
		return stat;
		
	flags = oldflags;

	// MW-2012-02-17: [[ SplitTextAttrs ]] If any one of the font attrs are set, or we
	//   are unicode we must serialize a font.
	if (t_need_font)
	{
		// MW-2012-02-17: [[ SplitTextAttrs ]] Compute the attrs to write out.
		MCNameRef t_fontname;
		uint2 t_fontstyle, t_fontsize;
		getfontattrs(nil, t_fontname, t_fontsize, t_fontstyle);

		// MW-2012-02-17: [[ LogFonts ]] Map the font attrs to the appropriate font
		//   index and write.
		uint2 t_font_index;
		t_font_index = MCLogicalFontTableMap(t_fontname, t_fontstyle, t_fontsize, true);
		if ((stat = IO_write_uint2(t_font_index, stream)) != IO_NORMAL)
			return stat;
	}
	if (flags & F_HAS_COLOR)
		if ((stat = IO_write_mccolor(*atts->color, stream)) != IO_NORMAL)
			return stat;
	if (flags & F_HAS_BACK_COLOR)
		if ((stat = IO_write_mccolor(*atts->backcolor, stream)) != IO_NORMAL)
			return stat;
	if (flags & F_HAS_SHIFT)
		if ((stat = IO_write_int2(atts->shift, stream)) != IO_NORMAL)
			return stat;

	// MW-2012-05-04: [[ Values ]] linkText / imageSource / metaData are now uniqued
	//   strings.
	// MW-2013-11-19: [[ UnicodeFileFormat ]] If sfv >= 7000, use unicode.
	if (flags & F_HAS_LINK)
<<<<<<< HEAD
        if ((stat = IO_write_stringref(atts->linktext, stream)) != IO_NORMAL)
=======
		if ((stat = IO_write_stringref_new(atts->linktext, stream, MCstackfileversion >= 7000)) != IO_NORMAL)
>>>>>>> 06d60bf5
			return stat;
	// MW-2013-11-19: [[ UnicodeFileFormat ]] If sfv >= 7000, use unicode.
	if (flags & F_HAS_IMAGE)
<<<<<<< HEAD
        if ((stat = IO_write_stringref(atts->imagesource, stream)) != IO_NORMAL)
=======
		if ((stat = IO_write_stringref_new(atts->imagesource, stream, MCstackfileversion >= 7000)) != IO_NORMAL)
>>>>>>> 06d60bf5
			return stat;
	
	// MW-2012-03-04: [[ StackFile5500 ]] If this is an extended block then emit the
	//   new attributes.
	if (t_is_ext)
	{
		// MW-2013-11-19: [[ UnicodeFileFormat ]] If sfv >= 7000, use unicode.
		if (flags & F_HAS_METADATA)
<<<<<<< HEAD
            if ((stat = IO_write_stringref(atts -> metadata, stream)) != IO_NORMAL)
=======
			if ((stat = IO_write_stringref_new(atts -> metadata, stream, MCstackfileversion >= 7000)) != IO_NORMAL)
>>>>>>> 06d60bf5
				return stat;
	}
	
	uint32_t t_index_size;
	t_index_size = t_is_unicode ? sizeof(unichar_t) : sizeof(char_t);
	
	if ((stat = IO_write_uint2(m_index * t_index_size, stream)) != IO_NORMAL)
		return stat;
	if ((stat = IO_write_uint2(m_size * t_index_size, stream)) != IO_NORMAL)
		return stat;

	return IO_NORMAL;
}

void MCBlock::open(MCFontRef p_parent_font)
{
	if (opened++ != 0)
		return;

	// MW-2012-02-14: [[ FontRefs ]] Map the font for the block.
	mapfont(p_parent_font);

	if (flags & F_HAS_COLOR)
		MCscreen->alloccolor(*atts->color);
	if (flags & F_HAS_BACK_COLOR)
		MCscreen->alloccolor(*atts->backcolor);
	openimage();
	width = 0;
}

void MCBlock::close()
{
	if (opened == 0 || --opened != 0)
		return;
	closeimage();

	// MW-2012-02-14: [[ FontRefs ]] Unmap the font for the block.
	unmapfont();
}

// MW-2012-02-14: [[ FontRefs ]] This method computes the fontref for the block.
void MCBlock::mapfont(MCFontRef p_parent_font)
{
	// If we have no font attrs set, then we just copy the parent font.
	if (!hasfontattrs())
	{
		m_font = MCFontRetain(p_parent_font);
		return;
	}

	// MW-2012-02-17: [[ SplitTextAttrs ]] Compute the attrs to write out. If we don't
	//   have all of the attrs, fetch the inherited ones.
	MCNameRef t_textfont;
	uint2 t_textstyle, t_textsize;
	getfontattrs(nil, t_textfont, t_textsize, t_textstyle);

	// Compute the font style from the text style.
	MCFontStyle t_font_style;
	t_font_style = MCFontStyleFromTextStyle(t_textstyle);

	// If the parent font had printer metrics, then make sure we have them too.
	if (MCFontHasPrinterMetrics(p_parent_font))
		t_font_style |= kMCFontStylePrinterMetrics;

	// Create the fontref.
	/* UNCHECKED */ MCFontCreate(t_textfont, t_font_style, t_textsize, m_font);
}

// MW-2012-02-14: [[ FontRefs ]] This method delete the fontref associated with the block.
void MCBlock::unmapfont(void)
{
	MCFontRelease(m_font);
	m_font = nil;
}

// MW-2012-02-14: [[ FontRefs ]] This method updates the current fontref associated with the
//   block, returning 'true' if it has changed.
bool MCBlock::recomputefonts(MCFontRef p_parent_font)
{
	// If there are no font attributes, then we are updating to the parent font.
	if (!hasfontattrs())
	{
		// If the font is the same as the parent font already then there is nothing to do.
		if (m_font == p_parent_font)
			return false;

		// Otherwise change the current fontref for a copy of the parent fontref.
		MCFontRelease(m_font);
		m_font = MCFontRetain(p_parent_font);

		width = 0;

		// As we changed fontref, return 'true'.
		return true;
	}

	// Take a copy of the current font.
	MCFontRef t_current_font;
	t_current_font = MCFontRetain(m_font);

	// Unmap the current fontref, then map again.
	unmapfont();
	mapfont(p_parent_font);

	// We've only changed if the new font is different from the old fontref.
	bool t_changed;
	t_changed = m_font != t_current_font;

	// Get rid of the temporary copy of the old font we took.
	MCFontRelease(t_current_font);

	if (t_changed)
		width = 0;

	// Return the result of the operation.
	return t_changed;
}

// MW-2012-02-06: [[ Bug ]] The 'flagged' property was causing multiple (identical)
//   runs in the styledText format. To rectify this, the 'persistent_only' param
//   indicates whether the comparison is for persistence (styledText) or for in-
//   memory processing (defrag).
Boolean MCBlock::sameatts(MCBlock *bptr, bool p_persistent_only)
{
	// Check to see if a subset of the flags are the same, if they aren't the
	// blocks are not the same. Notice that in 'persistent' mode (used by
	// styledText generation) we exclude the transient flags. We need to keep
	// the latter in the case of 'defrag()' as technically they are different
	// runs from that point of view.

	// MW-2012-02-13: [[ Block Unicode ]] Make sure both blocks have the same
	//   'unicode' flag.
	// MW-2012-02-17: [[ SplitTextAttrs ]] Check for all the fattr rather than
	//   font.
	uint32_t t_flags;
	t_flags = F_HAS_ALL_FATTR | F_HAS_COLOR | F_HAS_METADATA | F_HAS_SHIFT | F_HAS_BACK_COLOR | F_HAS_LINK | F_HAS_UNICODE;
	if (!p_persistent_only)
		t_flags |= F_HILITED | F_FLAGGED | F_VISITED;

	// If the flags don't match, we can't be the same.
	if ((flags & t_flags) != (bptr -> flags & t_flags))
		return False;

	// If either block has an image, we treat them as different blocks.
	if (flags & F_HAS_IMAGE || bptr->flags & F_HAS_IMAGE)
		return False;

	// MW-2012-02-17: [[ SplitTextAttrs ]] CHeck to see if all the font attrs
	//   match in turn.
	if ((flags & F_HAS_FNAME) != 0 && (atts -> fontname != bptr -> atts -> fontname))
		return False;
	if ((flags & F_HAS_FSTYLE) != 0 && (atts -> fontstyle != bptr -> atts -> fontstyle))
		return False;
	if ((flags & F_HAS_FSIZE) != 0 && (atts -> fontsize != bptr -> atts -> fontsize))
		return False;

	// If the linkTexts are not the same, the blocks are different. Notice that
	// we do a pointer comparison - these are 'Names' and as such are identical
	// iff they are the same pointer.
	if (getlinktext() != bptr -> getlinktext())
		return False;
	
	// If the metadatas are not the same, the blocks are different. Notice that
	// we do a pointer comparison - the metadata fields are unique values so this
	// is sufficient to check for equality.
	if (getmetadata() != bptr -> getmetadata())
		return False;

	// If we have a color set, then make sure it matches the other block.
	if ((flags & F_HAS_COLOR) != 0 &&
			(bptr->atts->color->red != atts->color->red ||
				bptr->atts->color->green != atts->color->green ||
				bptr->atts->color->blue != atts->color->blue))
		return False;

	// If we have a backColor set, then make sure it matches the other block.
	if ((flags & F_HAS_BACK_COLOR) != 0 &&
			(bptr->atts->backcolor->red != atts->backcolor->red ||
				bptr->atts->backcolor->green != atts->backcolor->green ||
				bptr->atts->backcolor->blue != atts->backcolor->blue))
		return False;

	// If we have a shift set, then make sure it matches the other block.
	if ((flags & F_HAS_SHIFT) != 0 &&
			(bptr -> atts -> shift != atts -> shift))
		return False;

	// Everything matches, so these two blocks must be the same.
	return True;
}

static bool MCUnicodeCanBreakBetween(uint2 x, uint2 y)
{
	if (x < 256 && isspace(x))
		return true;

	bool t_xid;
	t_xid = MCUnicodeCodepointIsIdeographic(x);
	
	bool t_yid;
	t_yid = MCUnicodeCodepointIsIdeographic(y);
	
	if (!t_xid && !t_yid)
		return false;

	bool t_prohibit_break_after_x;
	t_prohibit_break_after_x = (MCUnicodeCodepointGetBreakClass(x) & 2) != 0;
	
	bool t_prohibit_break_before_y;
	t_prohibit_break_before_y = (MCUnicodeCodepointGetBreakClass(y) & 1) != 0;
	
	return !t_prohibit_break_after_x && !t_prohibit_break_before_y;
}

bool MCBlock::fit(int2 x, uint2 maxwidth, findex_t& r_break_index, bool& r_break_fits)
{
	// If the block of zero length, then it can't be broken and must be kept with previous blocks.
	if (m_size == 0)
	{
		if (next() != parent -> getblocks())
			r_break_fits = false;
		else
			r_break_fits = true;
		r_break_index = m_index;
		return true;
	}
			
	if ((flags & F_HAS_IMAGE) && atts -> image != NULL)
	{
		r_break_index = m_index + m_size;
		r_break_fits = getwidth(NULL, x) <= maxwidth;
		return r_break_fits;
	}

	// Fetch the first character of the next block
	codepoint_t t_next_block_char;
	MCBlock *t_next_block;
	t_next_block = next();
	if (t_next_block != parent -> getblocks())
	{
		if (t_next_block -> GetLength() == 0)
			t_next_block_char = -2;
		else
			t_next_block_char = parent->GetCodepointAtIndex(t_next_block -> m_index);
	}
	else
		t_next_block_char = -1;

    // FG-2013-10-21 [[ Field speedups ]]
    // Previously, we used to calculate the length of the entire block here in order
    // to determine if splitting was required. Unfortunately, this tends to bypass
    // the text layout cache resulting in very slow laying out now that the "proper"
    // Unicode text layout APIs are in use.
    //
    // Now, all text is laid out word-at-a-time.
	
	// We don't completely fit within maxwidth, so compute the last break point in
	// the block by measuring
	int4 twidth;
	twidth = 0;

	// MW-2009-04-23: [[ Bug ]] For printing, we measure complete runs of text otherwise we get
	//   positioning issues.
	int4 t_last_break_width;
	t_last_break_width = 0;
	uint2 t_last_break_i;
	t_last_break_i = m_index;
	
	findex_t i;
	i = m_index;
	
	codepoint_t t_next_char;
	t_next_char = parent->GetCodepointAtIndex(i);
	
	findex_t t_break_index;
	t_break_index = m_index;

	bool t_can_fit;
	t_can_fit = false;
	
	// MW-2013-08-01: [[ Bug 10932 ]] Optimized loop only measuring between potential break
	//   points, rather than char by char.
    bool t_whole_block;
    t_whole_block = false;
	while(i < m_index + m_size)
	{
		findex_t initial_i;
		initial_i = i;
		
		bool t_can_break;
		t_can_break = false;
		
		codepoint_t t_this_char;
        bool t_end_of_block;
        t_end_of_block = false;
		while(i < m_index + m_size)
		{
			t_this_char = t_next_char;
			
			i = parent->IncrementIndex(i);
		
			if (i < m_index + m_size)
				t_next_char = parent->GetCodepointAtIndex(i);
			else
            {
                t_next_char = t_next_block_char;
                t_end_of_block = true;
            }
			
			if (t_this_char == '\t' ||
				t_next_char == -1 ||
				MCUnicodeCanBreakBetween(t_this_char, t_next_char))
			{
				t_can_break = true;
				break;
			}
		}

		// MW-2013-11-07: [[ Bug 11393 ]] Previous per-platform implementations all fold into the optimized
		//   case now (previously iOS / Windows printer were measuring break by break, which is what we do
		//   generally now).
		if (t_this_char == '\t')
		{
			twidth += gettabwidth(x + twidth, initial_i);
			t_last_break_width = twidth;
			t_last_break_i = i;
		}
		else
        {
            MCRange t_range;
            t_range = MCRangeMake(initial_i, i - initial_i);
            twidth += MCFontMeasureTextSubstring(m_font, parent->GetInternalStringRef(), t_range);
        }

		if (t_can_fit && twidth > maxwidth)
			break;

		if (t_can_break)
			t_break_index = i;

        if (twidth <= maxwidth)
        {
            t_can_fit = true;
            t_whole_block = t_end_of_block;
        }

		if (twidth >= maxwidth)
			break;
	}

	// We now have a suitable break point in t_break_index. This could be index if
	// there are none in the block. We now loop forward until we get to the end of
	// any suitable run of spaces.
	while(t_break_index < m_index + m_size && parent->TextIsWordBreak(parent->GetCodepointAtIndex(t_break_index)))
		t_break_index = parent->IncrementIndex(t_break_index);

	r_break_fits = t_can_fit;
	r_break_index = t_break_index;
	
    // If we found a break, was it before the end of the block?
    return t_whole_block;
}

void MCBlock::split(findex_t p_index)
{
	MCBlock *bptr = new MCBlock(*this);
	findex_t newlength = m_size - (p_index - m_index);
	bptr->SetRange(p_index, newlength);
	m_size -= newlength;
	width = 0;
	// MW-2012-02-13: [[ Block Unicode ]] Only open the new block if the original
	//   was already open.
	// MW-2012-02-14: [[ FontRefs ]] Pass in the parent fontref so the block can
	//   compute its fontref.
	if (opened)
		bptr->open(parent -> getparent() -> getfontref());
	append(bptr);
}

// Compute the distance between x and the next tab stop position.
int2 MCBlock::gettabwidth(int2 x, findex_t i)
{
	uint2 *tabs;
	uint2 ntabs;
	Boolean fixed;

	// MW-2012-01-25: [[ ParaStyles ]] Fetch the tab-stops from the owning paragraph.
	parent->gettabs(tabs, ntabs, fixed);

	// The tabs are 'fixed' if VGRID is set - I presume this also prevents wrapping
	// but who can really say!
	if (fixed)
	{
		findex_t ctab = 0;
		findex_t cindex = 0;

		// Count the number of preceeding tabs in the paragraph.
		MCBlock *t_block;
		t_block = parent -> getblocks();
		findex_t j;
		j = 0;
		while(j < i)
		{
			if (t_block -> getflag(F_HAS_TAB))
			{
				findex_t k;
				k = t_block -> GetOffset() + t_block -> GetLength();
				while(j < k && j < i)
				{
					if (parent->GetCodepointAtIndex(j) == '\t')
						ctab++;
					j = parent->IncrementIndex(j);
				}
			}
			else
				j = t_block -> GetOffset() + t_block -> GetLength();
			t_block = t_block -> next();
		}

		// At this point 'ctab' contains the number of tab characters before
		// the one gettabwidth was called with - i.e. the 0-based index
		// of the tab we started with.

		int2 newloc;
		if (ctab < ntabs)
		{		
			// The tab array stores absolute positions of each tab from the
			// left of the field.
			newloc = tabs[ctab];

		}
		else
		{
			// We have requested a tab beyond the end of the tab array, so
			// we use the length of the last tab as the length of every successive
			// tab.
			uint2 diff;
			if (ntabs == 1)
				diff = tabs[0];
			else
				diff = tabs[ntabs - 1] - tabs[ntabs - 2];
			newloc = tabs[ntabs - 1] + diff * (ctab - ntabs + 1);
		}

		// If the position of the current tab co-incides with the last x position then
		// adjust upward by one to ensure we don't overwrite anything (legacy behavior).
		if (newloc == x)
			return 1;

		// The width of the tab is absolute position of the tab minus the x position of
		// the left hand-side of the passed in tab character.
		return newloc - x;
	}
	else
	{
		int2 lasttab = 0;
		uint2 i = 0;

		// Loop through the tab array and find the first tab to the right of x.
		while (i < ntabs && x >= lasttab)
		{
			lasttab = tabs[i];
			i++;
		}

		if (x >= lasttab && ntabs != 0)
		{
			// If x is further right than (or is at) the last tab then the tab position
			// is the first multiple of the last difference after the last tab which is
			// beyond x.
			uint2 diff;
			if (ntabs == 1)
				diff = tabs[0];
			else
				diff = tabs[ntabs - 1] - tabs[ntabs - 2];

			// MW-2012-09-19: [[ Bug 10239 ]] The tab difference can now be zero, in
			//   the non-vGrid case, if this is the case then just take lasttab to be
			//   x.
			if (diff != 0)
				lasttab = tabs[ntabs - 1] + diff * ((x - tabs[ntabs - 1]) / diff + 1);
			else
				lasttab = x;
		}

		// Adjust by 1 if the last tab is x
		if (lasttab == x)
			return 1;

		// Return the difference between x and the last tab.
		return lasttab - x;
	}
}

void MCBlock::drawstring(MCDC *dc, int2 x, int2 cx, int2 y, findex_t start, findex_t length, Boolean image, uint32_t style)
{
	// MW-2012-02-16: [[ FontRefs ]] Fetch the font metrics we need to draw.
	int32_t t_ascent, t_descent;
	t_ascent = MCFontGetAscent(m_font);
	t_descent = MCFontGetDescent(m_font);
	
	// MW-2012-01-25: [[ ParaStyles ]] Fetch the vGrid setting from the owning paragraph.
	if (parent -> getvgrid())
	{
		// MW-2012-02-09: [[ ParaStyles ]] Fetch the padding setting from the owning paragraph.
		// MW-2012-03-19: [[ Bug 10069 ]] Use the horiztonal padding value here.
		int32_t t_padding;
		t_padding = parent -> gethpadding();

		MCRectangle t_old_clip;
		t_old_clip = dc -> getclip();

		MCRectangle t_cell_clip;
		t_cell_clip = t_old_clip;

		int32_t t_delta;
		t_delta = cx - x;

		findex_t t_index;
		t_index = start;
		while(t_index < start + length)
		{
			uindex_t t_next_tab;
			if (MCStringFirstIndexOfChar(parent->GetInternalStringRef(), '\t', t_index, kMCStringOptionCompareExact, t_next_tab))
            {
				if (t_next_tab >= m_index + m_size)
					t_next_tab = -1;
            }
			else
				t_next_tab = -1;

			findex_t t_next_index;
			if (t_next_tab == -1)
				t_next_index = start + length;
			else
				t_next_index = t_next_tab;

			int2 t_tab_width;
			t_tab_width = gettabwidth(0, t_index);

			uint2 t_cell_right;
			t_cell_right = t_tab_width - t_delta;

			uint2 t_width;
			MCRange t_range;
			t_range = MCRangeMake(t_index, t_next_index - t_index);
			t_width = MCFontMeasureTextSubstring(m_font, parent->GetInternalStringRef(), t_range);

			// MW-2012-02-09: [[ ParaStyles ]] Compute the cell clip, taking into account padding.
			t_cell_clip . x = x - 1;
			t_cell_clip . width = MCU_max(t_cell_right - x - t_padding * 2, 0);

			t_cell_clip = MCU_intersect_rect(t_cell_clip, t_old_clip);
			dc -> setclip(t_cell_clip);
            dc -> drawtext_substring(x, y, parent->GetInternalStringRef(), t_range, m_font, image == True);

			// Only draw the various boxes/lines if there is any content.
			if (t_next_index - t_index > 0)
			{
				if ((style & FA_UNDERLINE) != 0)
					dc -> drawline(x, y + 1, x + t_width, y + 1);
				if ((style & FA_STRIKEOUT) != 0)
					dc -> drawline(x, y - (t_ascent >> 1), x + t_width, y - (t_ascent >> 1));
				if ((style & FA_BOX) != 0)
				{
					// MW-2012-09-04: [[ Bug 9759 ]] Adjust any pattern origin to scroll with text.
					parent -> getparent() -> setforeground(dc, DI_BORDER, False, True);
					parent -> getparent() -> adjustpixmapoffset(dc, DI_BORDER);
					MCRectangle trect = { x - 1, y - t_ascent, t_width + 3, t_ascent + t_descent };
					dc->drawrect(trect);
					parent -> getparent() -> setforeground(dc, DI_FORE, False, True);
				}
				else if ((style & FA_3D_BOX) != 0)
				{
					MCRectangle trect = { x - 1, y - t_ascent, t_width + 2, t_ascent + t_descent };
					parent -> getparent() -> draw3d(dc, trect, ETCH_RAISED, 1);
					parent -> getparent() -> setforeground(dc, DI_FORE, False, True);
				}
			}

			x += t_width;

			if (t_next_tab != -1)
			{
				x = t_cell_right;
				t_next_index = parent->IncrementIndex(t_next_index);
			}

			t_index = t_next_index;
		}

		dc -> setclip(t_old_clip);
	}
	else
	{
		findex_t sptr;
		findex_t size;
		sptr = start;
		size = length;
		
		// MW-2012-02-21: [[ LineBreak ]] Trim the block slightly if there is an explicit line break
		//   at the end of the block.
		// MW-2013-02-12: [[ Bug 10662 ]] Make sure we take into account unicode chars.
		if (size > 0 && parent->TextIsLineBreak(parent->GetCodepointAtIndex(sptr + size - 1)))
			size -= 1;
		
		// If we need an underline/strikeout then compute the start and width.
		int32_t t_line_width, t_line_x;
		t_line_width = 0;
		t_line_x = x;
		if ((style & (FA_UNDERLINE | FA_STRIKEOUT)) != 0)
			t_line_width = getsubwidth(dc, cx, start, size);
		
		if (flags & F_HAS_TAB)
		{
			uindex_t eptr;
			while (MCStringFirstIndexOfChar(parent->GetInternalStringRef(), '\t', sptr, kMCStringOptionCompareExact, eptr))
			{
				// If beyond this block, ignore
				findex_t l = eptr - sptr;
				if (l >= size)
					break;
				
				uint2 twidth;
				MCRange t_range;
				t_range = MCRangeMake(sptr, l);
				twidth = MCFontMeasureTextSubstring(m_font, parent->GetInternalStringRef(), t_range);
				twidth += gettabwidth(cx + twidth, eptr);

                dc -> drawtext_substring(x, y, parent->GetInternalStringRef(), t_range, m_font, image == True);

				cx += twidth;
				x += twidth;
// FRAGILE ???
                // Adjust for the tab character.
                eptr = parent->IncrementIndex(eptr);
                findex_t sl = eptr - sptr;

                sptr += sl;
                size -= sl;

                // Adjust for the tab character.
//				l = parent->IncrementIndex(eptr);

//				sptr = l;
//                size = length - l;
			}
		}

		MCRange t_range;
		t_range = MCRangeMake(sptr, size);
        dc -> drawtext_substring(x, y, parent->GetInternalStringRef(), t_range, m_font, image == True);

		// Apply strike/underline.
		if ((style & FA_UNDERLINE) != 0)
			dc -> drawline(t_line_x, y + 1, t_line_x + t_line_width, y + 1);
		if ((style & FA_STRIKEOUT) != 0)
			dc -> drawline(t_line_x, y - (t_ascent >> 1), t_line_x + t_line_width, y - (t_ascent >> 1));		
	}
}

void MCBlock::draw(MCDC *dc, int2 x, int2 cx, int2 y, findex_t si, findex_t ei, MCStringRef p_string, uint2 pstyle, uint32_t p_border_flags)
{
	if (flags & F_HAS_SHIFT)
		y += atts->shift;

	if (flags & F_HAS_IMAGE && atts->image != NULL)
	{
		// store coordinates away so we can animate it (yeah, it's not a
		// good idea to store data in pointers, but it's better than
		// increasing the size of the atts structure...)
		atts->x = x;
		atts->y = y;
		atts->image->drawcentered(dc, x + (atts->image->getrect().width >> 1), y - (atts->image->getrect().height >> 1), False);
		return;
	}

	// MW-2012-02-16: [[ FontRefs ]] Fetch the font metrics we need to draw.
	int32_t t_ascent, t_descent;
	t_ascent = MCFontGetAscent(m_font);
	t_descent = MCFontGetDescent(m_font);

	// MW-2012-02-17: [[ SplitTextAttrs ]] If we have a font style, then use that; otherwise
	//   use the parent's.
	uint2 fontstyle;
	if (getflag(F_HAS_FSTYLE))
		fontstyle = atts->fontstyle;
	else
		fontstyle = pstyle;

	MCField *f = parent->getparent();
	Boolean ull = MClinkatts.underline;

	MCColor *t_foreground_color;
	t_foreground_color = NULL;

	// MW-2008-02-05: [[ Bug 5821 ]] Compute the appropriate foreground color here and use
	//   it to set the foreground either side of the selected run.
	if (fontstyle & FA_LINK)
	{
		Linkatts *a = f->getstack()->getlinkatts();
		if (flags & F_HILITED)
			t_foreground_color = &a -> hilitecolor;
		else
			if (flags & F_VISITED)
				t_foreground_color = &a -> visitedcolor;
			else
				t_foreground_color = &a -> color;
		ull = a->underline;
	}

	if (flags & F_HAS_COLOR && atts->color->pixel != MAXUINT4)
		t_foreground_color = atts -> color;

	if (flags & F_HAS_BACK_COLOR && atts->backcolor->pixel != MAXUINT4)
		dc->setbackground(*atts->backcolor);

	if (t_foreground_color != NULL)
		dc -> setforeground(*t_foreground_color);
	
	uint32_t t_style;
	t_style = 0;
	if (fontstyle & FA_UNDERLINE || (fontstyle & FA_LINK && ull))
		t_style |= FA_UNDERLINE;
	if (fontstyle & FA_STRIKEOUT)
		t_style |= FA_STRIKEOUT;
	if (fontstyle & FA_3D_BOX)
		t_style |= FA_3D_BOX;
	if (fontstyle & FA_BOX)
		t_style |= FA_BOX;
	
	// If there is no selection, or the entire block is outside the selection, then
	// just draw normally. Otherwise use clipping to make change the hilite color of
	// the selected portion of text, thus stopping drawing the selection changing the
	// metrics of the text (due to sub-pixel positioning).
	if (ei == si || si >= m_index + m_size || ei <= m_index)
		drawstring(dc, x, cx, y, m_index, m_size, (flags & F_HAS_BACK_COLOR) != 0, t_style);
	else
	{
		// Save the current clip.
		MCRectangle t_old_clip;
		t_old_clip = dc -> getclip();
		
		// This will hold the clip for the selection.
		MCRectangle t_sel_clip;
		t_sel_clip = t_old_clip;
		
		// If there is some unselected text at the start of the block, then render it.
		if (si > m_index)
		{
			int2 t_start_dx;
			t_start_dx = getsubwidth(dc, cx, m_index, si - m_index);
			
			t_sel_clip . x = x + t_start_dx;
			t_sel_clip . width = (t_old_clip . x + t_old_clip . width) - t_sel_clip . x;
			
			MCRectangle t_clip;
			t_clip = t_old_clip;
			t_clip . width = (x + t_start_dx) - t_clip . x;
			dc -> setclip(t_clip);
			drawstring(dc, x, cx, y, m_index, m_size, (flags & F_HAS_BACK_COLOR) != 0, t_style);
		}

		// If there is some unselected text at the end of the block, then render it.
		if (ei < m_index + m_size)
		{
			int32_t t_end_dx;
			t_end_dx = getsubwidth(dc, cx, m_index, ei - m_index);
			
			t_sel_clip . width = (x + t_end_dx) - t_sel_clip . x;
			
			MCRectangle t_clip;
			t_clip = t_old_clip;
			t_clip . x = x + t_end_dx;
			t_clip . width = (t_old_clip . x + t_old_clip . width) - t_clip . x;
			dc -> setclip(t_clip);
			drawstring(dc, x, cx, y, m_index, m_size, (flags & F_HAS_BACK_COLOR) != 0, t_style);
		}
		
		// Now use the clip rect we've computed for the selected portion.
		dc -> setclip(t_sel_clip);
		
		// Change the hilite color (if necessary).
		if (!(flags & F_HAS_COLOR) || atts->color->pixel == MAXUINT4)
		{
			if (IsMacLF() && !f->isautoarm())
			{
				MCPatternRef t_pattern;
				int2 x, y;
				MCColor fc, hc;
				f->getforecolor(DI_FORE, False, True, fc, t_pattern, x, y, dc, f);
				f->getforecolor(DI_HILITE, False, True, hc, t_pattern, x, y, dc, f);
				if (hc.pixel == fc.pixel)
					f->setforeground(dc, DI_BACK, False, True);
			}
			else
				f->setforeground(dc, DI_BACK, False, True);
		}
		
		// Draw the selected text.
		drawstring(dc, x, cx, y, m_index, m_size, (flags & F_HAS_BACK_COLOR) != 0, t_style);
		
		// Revert to the previous clip and foreground color.
		if (t_foreground_color != NULL)
			dc->setforeground(*t_foreground_color);
		else if (!(flags & F_HAS_COLOR) || atts->color->pixel == MAXUINT4)
			f->setforeground(dc, DI_FORE, False, True);
		dc-> setclip(t_old_clip);
	}
	
	// MW-2012-01-25: [[ ParaStyles ]] Use the owning paragraph to test for vGrid-ness.
	if (!parent -> getvgrid() && (fontstyle & (FA_BOX | FA_3D_BOX)) != 0)
	{
		// MW-2012-02-27: [[ Bug 2939 ]] Setup a clipping rect so that we can clip out
		//   the left and/or right edge of the box style as determined by 'flags'.
		
		// Save the current clip setting.
		MCRectangle t_old_clip;
		t_old_clip = dc -> getclip();
		
		// Compute the width of the block.
		int32_t t_width;
		t_width = getwidth(dc, cx);
		
		// Start off with the clip being that which it was previously.
		MCRectangle t_clip;
		t_clip = t_old_clip;
		
		// If we aren't drawing the left edge, move it inwards.
		if ((p_border_flags & DBF_DRAW_LEFT_EDGE) == 0)
			t_clip . x = x, t_clip . width = t_old_clip . x + t_old_clip . width - x;
		
		// If we aren't drawing the right edge, move it inwards.
		if ((p_border_flags & DBF_DRAW_RIGHT_EDGE) == 0)
			t_clip . width = x + t_width - t_clip . x;
		
		// Set the clip temporarily.
		dc -> setclip(t_clip);
		
		if (fontstyle & FA_BOX)
		{
			// MW-2012-09-04: [[ Bug 9759 ]] Adjust any pattern origin to scroll with text.
			f->setforeground(dc, DI_BORDER, False, True);
			f->adjustpixmapoffset(dc, DI_BORDER);
			MCRectangle trect = { x - 1, y - t_ascent, t_width + 2, t_ascent + t_descent };
			dc->drawrect(trect);
			f->setforeground(dc, DI_FORE, False, True);
		}
		else if (fontstyle & FA_3D_BOX)
		{
			MCRectangle trect = { x - 1, y - t_ascent, t_width + 2, t_ascent + t_descent };
			f->draw3d(dc, trect, ETCH_RAISED, 1);
			f->setforeground(dc, DI_FORE, False, True);
		}
		
		// Revert the clip back to the previous setting.
		dc -> setclip(t_old_clip);
	}
	
	if (flags & F_HAS_BACK_COLOR && atts->backcolor->pixel != MAXUINT4)
		dc->setbackground(MCzerocolor);

	if ((flags & F_HAS_COLOR && atts->color->pixel != MAXUINT4) || fontstyle & FA_LINK)
		f->setforeground(dc, DI_FORE, False, True);

	// MW-2010-01-06: If there is link text, then draw a link
	if ((fontstyle & FA_LINK) != 0 && getlinktext() != nil)
	{
		MCRectangle t_box;
		MCU_set_rect(t_box, x - 1, y - t_ascent, getwidth(dc, cx) + 3, t_ascent + t_descent);
		dc -> drawlink(getlinktext(), t_box);
	}
}

// MW-2012-02-17: [[ SplitTextAttrs ]] Fetch the block's effective font attrs, using the base attrs
//   in p_base_attrs (if non-nil). If p_base_attrs is nil, the parent's attrs are fetched and used.
void MCBlock::getfontattrs(MCObjectFontAttrs *p_base_attrs, MCNameRef& r_fname, uint2& r_fsize, uint2& r_fstyle)
{
	if ((flags & F_FATTR_MASK) != F_FATTR_MASK)
	{
		if (p_base_attrs == nil)
			parent -> getparent() -> getfontattsnew(r_fname, r_fsize, r_fstyle);
		else
		{
			r_fname = p_base_attrs -> name;
			r_fsize = p_base_attrs -> size;
			r_fstyle = p_base_attrs -> style;
		}
	}

	if (getflag(F_HAS_FNAME))
		r_fname = atts -> fontname;

	if (getflag(F_HAS_FSIZE))
		r_fsize = atts -> fontsize;

	if (getflag(F_HAS_FSTYLE))
		r_fstyle = atts -> fontstyle;
}

// MW-2012-02-17: [[ SplitTextAttrs ]] Fetch the textFont setting of the block, returning true
//   if there is one or false if there is not.
bool MCBlock::gettextfont(MCNameRef& r_textfont) const
{
	if (getflag(F_HAS_FNAME))
	{
		r_textfont = atts -> fontname;
		return true;
	}
	return false;
}

// MW-2012-02-17: [[ SplitTextAttrs ]] Fetch the textFont setting of the block, returning true
//   if there is one or false if there is not.
bool MCBlock::gettextfont(const char *& r_textfont) const
{
	if (getflag(F_HAS_FNAME))
	{
        char *t_font;
        /* UNCHECKED */ MCStringConvertToCString(MCNameGetString(atts -> fontname), t_font);
		r_textfont = t_font;
		return true;
	}
	return false;
}

// MW-2012-02-17: [[ SplitTextAttrs ]] Fetch the textSize setting of the block, returning true
//   if there is one or false if there is not.
bool MCBlock::gettextsize(uint2& r_textsize) const
{
	if (getflag(F_HAS_FSIZE))
	{
		r_textsize = atts -> fontsize;
		return true;
	}
	return false;
}

// MW-2012-02-17: [[ SplitTextAttrs ]] Fetch the textStyle setting of the block, returning true
//   if there is one or false if there is not.
bool MCBlock::gettextstyle(uint2& r_textstyle) const
{
	if (getflag(F_HAS_FSTYLE))
	{
		r_textstyle = atts -> fontstyle;
		return true;
	}
	return false;
}

bool MCBlock::hasfontattrs(void) const
{
	return (flags & F_HAS_ALL_FATTR) != 0;
}

#ifdef LEGACY_EXEC
void MCBlock::setatts(Properties which, void *value)
{
	// MW-2012-05-04: [[ Values ]] linkText / imageSource / metaData are now uniqued
	//   strings and 'value' is a StringRef in those cases.

	if (which == P_LINK_TEXT)
	{
		const char *t_text;
		t_text = (const char *)value;

		if (flags & F_HAS_LINK)
		{
			MCValueRelease(atts -> linktext);
			atts -> linktext = nil;
		}

		if (strlen(t_text) == 0)
			flags &= ~F_HAS_LINK;
		else
		{
			if (atts == NULL)
				atts = new Blockatts;

			/* UNCHECKED */ MCValueInter((MCStringRef)value, atts -> linktext);

			flags |= F_HAS_LINK;
		}
	}
	else if (which == P_IMAGE_SOURCE)
	{
		const char *t_image;
		t_image = (const char *)value;

		if (flags & F_HAS_IMAGE)
		{
			if (opened)
				closeimage();

			MCValueRelease(atts -> imagesource);
			atts -> imagesource = nil;
		}

		if (strlen(t_image) == 0)
			flags &= ~F_HAS_IMAGE;
		else
		{
			if (atts == NULL)
				atts = new Blockatts;

			/* UNCHECKED */ MCValueInter((MCStringRef)value, atts -> imagesource);

			atts->image = NULL;
			flags |= F_HAS_IMAGE;
		}
		if (opened)
			openimage();
	}
	else if (which == P_METADATA)
	{
		// MW-2012-01-06: [[ Block Metadata ]] Handle setting/unsetting the metadata
		//   property.
		const char *t_metadata;
		t_metadata = (const char *)value;

		if (flags & F_HAS_METADATA)
		{
			MCValueRelease(atts -> metadata);
			atts -> metadata = nil;
		}

		if (strlen(t_metadata) == 0)
			flags &= ~F_HAS_METADATA;
		else
		{
			if (atts == nil)
				atts = new Blockatts;

			/* UNCHECKED */ MCValueInter((MCStringRef)value, atts -> metadata);

			flags |= F_HAS_METADATA;
		}
	}
	else if (which == P_FLAGGED)
	{
		// MW-2012-01-26: [[ FlaggedField ]] Set the appropriate flag.
		if ((Boolean)(intptr_t)value == True)
			flags |= F_FLAGGED;
		else
			flags &= ~F_FLAGGED;
	}
	else
	{
		// MW-2012-02-17: [[ SplitTextAttrs ]] If the value is not nil then we
		//   must be setting an attr so make sure we have atts.
		if (value != nil)
			if (atts == nil)
				atts = new Blockatts;
		
		// MW-2012-02-17: [[ SplitTextAttrs ]] Update the appropriate text attr.
		switch(which)
		{
#ifdef OLD_EXEC
		case P_TEXT_FONT:
			if (value == nil || strlen((const char *)value) == 0)
			{
				flags &= ~F_HAS_FNAME;
				if (atts != nil)
				{
					MCNameDelete(atts -> fontname);
					atts -> fontname = nil;
				}
			}
			else
			{
				flags |= F_HAS_FNAME;
				/* UNCHECKED */ MCNameCreateWithCString((const char *)value, atts -> fontname);
			}
            break;
		case P_TEXT_SIZE:
			if (value == nil)
				flags &= ~F_HAS_FSIZE;
			else
			{
				flags |= F_HAS_FSIZE;
				atts -> fontsize = (uint2)(intptr_t)value;
			}
			break;

		case P_TEXT_STYLE:
			if (value == nil)
				flags &= ~F_HAS_FSTYLE;
			else
			{
				flags |= F_HAS_FSTYLE;
				atts -> fontstyle = (uint2)(intptr_t)value;
			}
			break;

#endif
		// MW-2011-11-23: [[ Array TextStyle ]] These pseudo-properties are used when
		//   adding or removing a specific textstyle.
		case P_TEXT_STYLE_ADD:
		case P_TEXT_STYLE_REMOVE:
			if (!getflag(F_HAS_FSTYLE))
				atts -> fontstyle = parent -> getparent() -> gettextstyle();
			flags |= F_HAS_FSTYLE;
			MCF_changetextstyle(atts -> fontstyle, (Font_textstyle)(intptr_t)value, which == P_TEXT_STYLE_ADD);
			break;
		}

		// MW-2012-02-13: [[ Block Unicode ]] If we are open then make sure the 'font' ref
		//   is up to date.
		// MW-2012-02-14: [[ FontRefs ]] We've updated the font attrs, so make sure we call
		//   recomputefonts to apply the changes to the fontref (only if opened though).
		if (opened)
			recomputefonts(parent -> getparent() -> getfontref());
	}

	// MW-2012-02-17: [[ SplitTextAttrs ]] If we no longer have any atts, delete the struct.
	if ((flags & F_HAS_ATTS) == 0)
	{
		delete atts;
		atts = nil;
	}
}
#endif

Boolean MCBlock::getshift(int2 &out)
{
	if (!(flags & F_HAS_SHIFT))
		return False;
	out = atts->shift;
	return True;
}

void MCBlock::setshift(int2 in)
{
	if (in == 0)
		flags &= ~F_HAS_SHIFT;
	else
	{
		if (atts == NULL)
			atts = new Blockatts;
		atts->shift = in;
		flags |= F_HAS_SHIFT;
	}
}

Boolean MCBlock::getcolor(const MCColor *&outcolor)
{
	if (!(flags & F_HAS_COLOR))
		return False;
	outcolor = atts->color;
	return True;
}

Boolean MCBlock::getbackcolor(const MCColor *&outcolor)
{
	if (!(flags & F_HAS_BACK_COLOR))
		return False;
	outcolor = atts->backcolor;
	return True;
}

void MCBlock::setcolor(const MCColor *newcolor)
{
	if (newcolor == NULL)
	{
		if (flags & F_HAS_COLOR)
		{
			delete atts->color;
			flags &= ~F_HAS_COLOR;
		}
	}
	else
	{
		if (atts == NULL)
			atts = new Blockatts;
		if (!(flags & F_HAS_COLOR))
			atts->color = new MCColor;
		*atts->color = *newcolor;
		flags |= F_HAS_COLOR;
	}
}

void MCBlock::setbackcolor(const MCColor *newcolor)
{
	if (newcolor == NULL)
	{
		if (flags & F_HAS_BACK_COLOR)
		{
			delete atts->backcolor;
			flags &= ~F_HAS_BACK_COLOR;
		}
	}
	else
	{
		if (atts == NULL)
			atts = new Blockatts;
		if (!(flags & F_HAS_BACK_COLOR))
			atts->backcolor = new MCColor;
		*atts->backcolor = *newcolor;
		flags |= F_HAS_BACK_COLOR;
	}
}

uint2 MCBlock::GetCursorX(int2 x, findex_t fi)
{
	findex_t j = fi - m_index;
	if (j > m_size)
		j = m_size;
	return getsubwidth(NULL, x, m_index, j);
}

findex_t MCBlock::GetCursorIndex(int2 x, int2 cx, Boolean chunk, Boolean last)
{
	// MW-2007-07-05: [[ Bug 5099 ]] If we have an image and are unicode, the char
	//   we replace is two bytes long
	if (flags & F_HAS_IMAGE && atts->image != NULL)
    {
		if (chunk || cx < atts->image->getrect().width >> 1)
			return m_index;
		else
			return m_index + 1;
    }

	findex_t i = m_index;
	int2 cwidth;
	findex_t tlen = 0;
	uint2 twidth = 0;
	uint2 toldwidth = 0;

	// MW-2012-02-01: [[ Bug 9982 ]] iOS uses sub-pixel positioning, so make sure we measure
	//   complete runs.
	// MW-2013-11-07: [[ Bug 11393 ]] We only want to measure complete runs now regardless of
	//   platform.
	int32_t t_last_width;
	t_last_width = 0;
	while(i < m_index + m_size)
	{		
		int32_t t_new_i;
		t_new_i = parent->IncrementIndex(i);
		
		int32_t t_new_width;
		t_new_width = GetCursorX(x, t_new_i);
		
		int32_t t_pos;
		if (chunk)
			t_pos = t_new_width;
		else
			t_pos = (t_last_width + t_new_width) / 2;
			
		if (cx < t_pos)
			break;
			
		t_last_width = t_new_width;
		
		i = t_new_i;
	}

	if (i == m_index + m_size && last && (m_index + m_size != parent->gettextlength()))
        return i - parent->DecrementIndex(i);
	else
		return i;
}

uint2 MCBlock::getsubwidth(MCDC *dc, int2 x, findex_t i, findex_t l)
{
	if (l == 0)
		return 0;
	if (flags & F_HAS_IMAGE && atts->image != NULL)
		return atts->image->getrect().width;
	else
	{
		findex_t sptr = i;
		
		// MW-2012-02-12: [[ Bug 10662 ]] If the last char is a VTAB then ignore it.
		if (parent->TextIsLineBreak(parent->GetCodepointAtIndex(sptr + l - 1)))
			l--;

		// MW-2012-08-29: [[ Bug 10325 ]] Use 32-bit int to compute the width, then clamp
		//   to 65535 - this means that we force wrapping when the line is too long.
		// MW-2013-08-08: [[ Bug 10654 ]] Make sure we use a signed integer here, otherwise
		//   we get incorrect clamping when converted to unsigned.
		int4 twidth = 0;
		if (flags & F_HAS_TAB)
		{
			uindex_t eptr;
			while (MCStringFirstIndexOfChar(parent->GetInternalStringRef(), '\t', sptr, kMCStringOptionCompareExact, eptr))
			{
				// Break if we've gone past the end of this block
				if (eptr > (m_index + m_size))
					break;
				
				MCRange t_range;
				t_range = MCRangeMake(sptr, eptr - sptr);
				twidth += MCFontMeasureTextSubstring(m_font, parent->GetInternalStringRef(), t_range);

				twidth += gettabwidth(x + twidth, eptr);

				// Adjust for the tab character.
				eptr = parent->IncrementIndex(eptr);
				findex_t sl = eptr - sptr;

				sptr += sl;
				l -= sl;
			}
		}
		MCRange t_range;
		t_range = MCRangeMake(sptr, l);
		return MCU_min(65535, twidth + MCFontMeasureTextSubstring(m_font, parent->GetInternalStringRef(), t_range));
	}
}

uint2 MCBlock::getwidth(MCDC *dc, int2 x)
{
	if (flags & F_HAS_IMAGE && atts->image != NULL)
		return atts->image->getrect().width;
	else if (dc != NULL && dc -> gettype() == CONTEXT_TYPE_PRINTER)
		return getsubwidth(dc, x, m_index, m_size);
	else if (width == 0 || flags & F_HAS_TAB)
		return width = getsubwidth(dc, x, m_index, m_size);
	else
		return width;
}

void MCBlock::reset()
{
	width = 0;
}

uint2 MCBlock::getascent(void)
{
	int2 shift = flags & F_HAS_SHIFT ? atts->shift : 0;
	// MW-2007-07-05: [[ Bug 1943 ]] - Images do not have correct ascent height *MIGHT NEED REVERSION*
	if (flags & F_HAS_IMAGE && atts->image != NULL)
		return MCU_max(0, atts->image->getrect().height - shift + 2);
	else
		return MCU_max(0, heightfromsize(MCFontGetAscent(m_font)) - MCFontGetDescent(m_font) - shift);
}

uint2 MCBlock::getdescent(void)
{
	int2 shift = flags & F_HAS_SHIFT ? atts->shift : 0;
	if (flags & F_HAS_IMAGE && atts->image != NULL)
		return MCU_max(0, shift);
	else
		return MCU_max(0, MCFontGetDescent(m_font) + shift);
}

void MCBlock::freeatts()
{
	freerefs();
	// MW-2012-02-17: [[ SplitTextAttrs ]] Free the fontname name if we have that attr.
	if (flags & F_HAS_FNAME)
		MCNameDelete(atts -> fontname);
	if (flags & F_HAS_COLOR)
		delete atts->color;
	if (flags & F_HAS_BACK_COLOR)
		delete atts->backcolor;
	delete atts;
	atts = NULL;
	flags &= ~F_HAS_ATTS;
}

void MCBlock::freerefs()
{
	// MW-2012-05-04: [[ Values ]] linkText / imageSource / metaData are now uniqued
	//   strings.

	if (flags & F_HAS_LINK)
	{
		MCValueRelease(atts -> linktext);
		atts -> linktext = nil;
	}

	if (flags & F_HAS_IMAGE)
	{
		if (opened)
			closeimage();

		MCValueRelease(atts -> imagesource);
		atts -> imagesource = nil;
	}

	if (flags & F_HAS_METADATA)
	{
		MCValueRelease(atts -> metadata);
		atts -> metadata = nil;
	}

	flags &= ~(F_HAS_LINK | F_HAS_IMAGE | F_HAS_METADATA);
}

void MCBlock::openimage()
{
	if (flags & F_HAS_IMAGE)
	{
		MCField *t_field;
		t_field = parent->getparent();
		// MW-2009-02-02: [[ Improved image search ]]
		// Search for the appropriate image object using the standard method - here we
		// use the field as the starting point.
		uint4 t_image_id;
		if (MCU_stoui4(MCStringGetOldString(atts->imagesource), t_image_id))
			atts -> image = t_field -> resolveimageid(t_image_id);
		else
		{
			MCNewAutoNameRef t_name;
			/* UNCHECKED */ MCNameCreate(atts->imagesource, &t_name);
			atts->image = (MCImage *)t_field->getstack()->getobjname(CT_IMAGE, *t_name);
		}

		if (atts->image != NULL)
		{
			Boolean ob = MCbufferimages;
			MCbufferimages = True;
			atts->image->open();
			MCbufferimages = ob;
			atts->image->addneed(t_field);
		}
	}
}

void MCBlock::closeimage()
{
	if (flags & F_HAS_IMAGE && atts->image != NULL)
	{
		atts->image->close();
		//atts->image->removeneed(this);
	}
}

MCStringRef MCBlock::getlinktext()
{
	// MW-2012-10-01: [[ Bug 10178 ]] Added guard to ensure we don't get a null
	//   dereference.
	if (flags & F_HAS_LINK && atts != nil)
		return atts->linktext;

	return NULL;
}

MCStringRef MCBlock::getimagesource()
{
	// MW-2012-10-01: [[ Bug 10178 ]] Added guard to ensure we don't get a null
	//   dereference.
	if (flags & F_HAS_IMAGE && atts != nil)
		return atts->imagesource;

	return NULL;
}

MCStringRef MCBlock::getmetadata(void)
{
	// MW-2012-10-01: [[ Bug 10178 ]] Added guard to ensure we don't get a null
	//   dereference.
	if (flags & F_HAS_METADATA && atts != nil)
		return atts -> metadata;

	return nil;
}

void MCBlock::sethilite(Boolean on)
{
	if (on)
		flags |= F_HILITED;
	else
		flags &= ~F_HILITED;
}

MCBlock *MCBlock::RetreatIndex(findex_t& x_index)
{
	MCBlock *t_block;
	t_block = this;
	
	if (x_index == 0)
		return NULL;
	
	// MW-2012-08-29: [[ Bug 10322 ]] If we are at the start of the block, then we must
	//   move back a block before doing anything.
	if (x_index == m_index)
	{
		do
		{
			t_block = t_block -> prev();
		}
		while(t_block -> m_size == 0 && t_block -> prev() != parent -> getblocks() -> prev());
	}
		
	x_index = parent->DecrementIndex(x_index);

	// MW-2012-03-10: [[ Bug ]] Loop while the block is empty, or the block doesn't
	//   contain the index.
	while(x_index < t_block -> m_index || t_block -> m_size == 0)
	{
		t_block = t_block -> prev();
		if (t_block == parent -> getblocks() -> prev())
			return NULL;
	}

	return t_block;
}

MCBlock *MCBlock::AdvanceIndex(findex_t& x_index)
{
	MCBlock *t_block;
	t_block = this;
	
	// MW-2012-08-29: [[ Bug 10322 ]] If we are at the end of the block, then we must
	//   move forward a block before doing anything.
	if (x_index == m_index + m_size)
	{
		do
		{
			t_block = t_block -> next();
		}
		while(t_block -> m_size == 0 && t_block -> next() != parent -> getblocks());
	}
	
	x_index = parent->IncrementIndex(x_index);

	// MW-2012-03-10: [[ Bug ]] Loop while the block is empty, or the block doesn't
	//   contain the index.
	while(x_index >= t_block -> m_index + t_block -> m_size || t_block -> m_size == 0)
	{
		t_block = t_block -> next();
		if (t_block == parent -> getblocks())
			return NULL;
	}

	return t_block;
}

// MW-2012-02-21: [[ FieldExport ]] This method updates the given style struct with
//   settings from this block.
void MCBlock::exportattrs(MCFieldCharacterStyle& x_style)
{
	if (getflag(F_HAS_COLOR))
	{
		if (!opened)
			MCscreen -> alloccolor(*atts -> color);

		x_style . has_text_color = true;
		x_style . text_color = atts -> color -> pixel;
	}
	if (getflag(F_HAS_BACK_COLOR))
	{
		if (!opened)
			MCscreen -> alloccolor(*atts -> backcolor);

		x_style . has_background_color = true;
		x_style . background_color = atts -> backcolor -> pixel;
	}
	if (getflag(F_HAS_LINK))
	{
		x_style . has_link_text = true;
		x_style . link_text = atts -> linktext;
	}
	if (getflag(F_HAS_IMAGE))
	{
		x_style . has_image_source = true;
		x_style . image_source = atts -> imagesource;
	}
	if (getflag(F_HAS_METADATA))
	{
		x_style . has_metadata = true;
		x_style . metadata = atts -> metadata;
	}
	if (getflag(F_HAS_FNAME))
	{
		x_style . has_text_font = true;
		x_style . text_font = atts -> fontname;
	}
	if (getflag(F_HAS_FSTYLE))
	{
		x_style . has_text_style = true;
		x_style . text_style = atts -> fontstyle;
	}
	if (getflag(F_HAS_FSIZE))
	{
		x_style . has_text_size = true;
		x_style . text_size = atts -> fontsize;
	}
	if (getflag(F_HAS_SHIFT))
	{
		x_style . has_text_shift = true;
		x_style . text_shift = atts -> shift;
	}
}

// MW-2012-03-04: [[ FieldImport ]] This method updates the block's attributes to
//   those described by the style struct.
void MCBlock::importattrs(const MCFieldCharacterStyle& p_style)
{
    MCExecContext ctxt(nil, nil, nil);
	if (p_style . has_text_color)
	{
		MCColor t_color;
		t_color . pixel = p_style . text_color;
		MCscreen -> querycolor(t_color);
		setcolor(&t_color);
	}
	if (p_style . has_background_color)
	{
		MCColor t_color;
		t_color . pixel = p_style . background_color;
		MCscreen -> querycolor(t_color);
		setbackcolor(&t_color);
	}
	if (p_style . has_link_text)
        SetLinktext(ctxt, p_style . link_text);
	if (p_style . has_image_source)
        SetImageSource(ctxt, p_style . image_source);
    if (p_style . has_metadata)
        SetMetadata(ctxt, p_style . metadata);
    if (p_style . has_text_font)
        SetTextFont(ctxt, MCNameGetString(p_style . text_font));
	if (p_style . has_text_style)
    {
        MCInterfaceTextStyle t_style;
        t_style . style = p_style . text_style;
        SetTextStyle(ctxt, t_style);
    }
    if (p_style . has_text_size)
    {
        uinteger_t t_size = p_style . text_size;
        SetTextSize(ctxt, &t_size);
    }
	// MW-2012-05-09: [[ Bug ]] Setting the textShift of a block is done with 'setshift'
	//   not 'setatts'.
	if (p_style . has_text_shift)
		setshift(p_style . text_shift);
}

uint32_t measure_stringref(MCStringRef p_string)
{
	if (MCStringIsNative(p_string))
        return 2 + MCU_min(MCStringGetLength(p_string) + 1, MAXUINT2);
    else
        return 2 + MCU_min((MCStringGetLength(p_string) + 1) * sizeof(unichar_t), MAXUINT2);

}

// MW-2012-03-04: [[ StackFile5500 ]] Utility routine for computing the length of
//   a nameref when serialized to disk.
uint32_t measure_nameref(MCNameRef p_name)
{
	return measure_stringref(MCNameGetString(p_name));
}

// MW-2012-03-04: [[ StackFile5500 ]] Compute the number of bytes the attributes will
//   take up when serialized.
uint32_t MCBlock::measureattrs(void)
{
	// If there are no attrs, then the size is 0.
	if (!hasatts())
		return 0;

	uint32_t t_size;
	t_size = 0;
	
	// The flags field.
	t_size = 4;
	// The font index (if any)
	//if ((flags & (F_FATTR_MASK | F_HAS_UNICODE)) != 0)
	if (true)
		t_size += 2;
	if ((flags & F_HAS_COLOR) != 0)
		t_size += 6;
	if ((flags & F_HAS_BACK_COLOR) != 0)
		t_size += 6;
	if ((flags & F_HAS_SHIFT) != 0)
		t_size += 2;

	// MW-2012-05-04: [[ Values ]] linkText / imageSource / metaData are now uniqued
	//   strings.
	if ((flags & F_HAS_LINK) != 0)
		t_size += measure_stringref(atts -> linktext);
	if ((flags & F_HAS_IMAGE) != 0)
		t_size += measure_stringref(atts -> imagesource);
	if ((flags & F_HAS_METADATA) != 0)
		t_size += measure_stringref((MCStringRef)atts -> metadata);

	return t_size;
}

bool MCBlock::GetFirstLineBreak(findex_t& r_index)
{
	findex_t t_index;
	t_index = m_index;

	uindex_t t_offset;
    if (!MCStringFirstIndexOfChar(parent->GetInternalStringRef(), '\v', t_index, kMCStringOptionCompareExact, t_offset))
        return false;
    if (t_offset > m_index + m_size)
        return false;

	r_index = t_offset;
    return true;
}

bool MCBlock::imagechanged(MCImage *p_image, bool p_deleting)
{
	if ((flags & F_HAS_IMAGE) && atts->image == p_image)
	{
		if (p_deleting)
			atts->image = nil;
		return true;
	}

	return false;
}

void MCBlock::GetRange(findex_t &r_index, findex_t &r_length)
{
	r_index = m_index;
	r_length = m_size;
}

findex_t MCBlock::GetOffset()
{
	return m_index;
}

findex_t MCBlock::GetLength()
{
	return m_size;
}

void MCBlock::SetRange(findex_t p_index, findex_t p_length)
{
	m_index = p_index;
	m_size = p_length;
	width = 0;
    
	// Update the 'has tabs' flag
	uindex_t t_where;
	if (MCStringFirstIndexOfChar(parent->GetInternalStringRef(), '\t', m_index, kMCStringOptionCompareExact, t_where)
		&& t_where < m_index + m_size)
		flags |= F_HAS_TAB;
	else
		flags &= ~F_HAS_TAB;
}

void MCBlock::MoveRange(findex_t p_index, findex_t p_length)
{
	m_index += p_index;
	m_size += p_length;
}

codepoint_t MCBlock::GetCodepointAtIndex(findex_t p_index) const
{
	return parent->GetCodepointAtIndex(m_index + p_index);
}
<|MERGE_RESOLUTION|>--- conflicted
+++ resolved
@@ -405,20 +405,12 @@
 	// MW-2012-05-04: [[ Values ]] linkText / imageSource / metaData are now uniqued
 	//   strings.
 	// MW-2013-11-19: [[ UnicodeFileFormat ]] If sfv >= 7000, use unicode.
-	if (flags & F_HAS_LINK)
-<<<<<<< HEAD
-        if ((stat = IO_write_stringref(atts->linktext, stream)) != IO_NORMAL)
-=======
-		if ((stat = IO_write_stringref_new(atts->linktext, stream, MCstackfileversion >= 7000)) != IO_NORMAL)
->>>>>>> 06d60bf5
+    if (flags & F_HAS_LINK)
+        if ((stat = IO_write_stringref_new(atts->linktext, stream, MCstackfileversion >= 7000)) != IO_NORMAL)
 			return stat;
 	// MW-2013-11-19: [[ UnicodeFileFormat ]] If sfv >= 7000, use unicode.
-	if (flags & F_HAS_IMAGE)
-<<<<<<< HEAD
-        if ((stat = IO_write_stringref(atts->imagesource, stream)) != IO_NORMAL)
-=======
-		if ((stat = IO_write_stringref_new(atts->imagesource, stream, MCstackfileversion >= 7000)) != IO_NORMAL)
->>>>>>> 06d60bf5
+    if (flags & F_HAS_IMAGE)
+        if ((stat = IO_write_stringref_new(atts->imagesource, stream, MCstackfileversion >= 7000)) != IO_NORMAL)
 			return stat;
 	
 	// MW-2012-03-04: [[ StackFile5500 ]] If this is an extended block then emit the
@@ -426,12 +418,8 @@
 	if (t_is_ext)
 	{
 		// MW-2013-11-19: [[ UnicodeFileFormat ]] If sfv >= 7000, use unicode.
-		if (flags & F_HAS_METADATA)
-<<<<<<< HEAD
-            if ((stat = IO_write_stringref(atts -> metadata, stream)) != IO_NORMAL)
-=======
-			if ((stat = IO_write_stringref_new(atts -> metadata, stream, MCstackfileversion >= 7000)) != IO_NORMAL)
->>>>>>> 06d60bf5
+        if (flags & F_HAS_METADATA)
+            if ((stat = IO_write_stringref_new(atts -> metadata, stream, MCstackfileversion >= 7000)) != IO_NORMAL)
 				return stat;
 	}
 	
