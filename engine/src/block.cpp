--- conflicted
+++ resolved
@@ -654,11 +654,7 @@
 	return !t_prohibit_break_after_x && !t_prohibit_break_before_y;
 }
 
-<<<<<<< HEAD
 bool MCBlock::fit(coord_t x, coord_t maxwidth, findex_t& r_break_index, bool& r_break_fits)
-=======
-bool MCBlock::fit(coord_t x, coord_t maxwidth, uint2& r_break_index, bool& r_break_fits)
->>>>>>> b6b5a999
 {
 	// If the block of zero length, then it can't be broken and must be kept with previous blocks.
 	if (m_size == 0)
@@ -706,18 +702,10 @@
 	//   but use the integer width to break. This ensures measure(a & b) == measure(a) + measure(b)
 	//   (otherwise you get drift as the accumulated width the block calculates is different
 	//    from the width of the text that is drawn).
-<<<<<<< HEAD
-    // AL-2014-09-11: [[ Bug 13403 ]] Continue to track width as an integer for breaking purposes
+
 	coord_t t_width_float;
 	t_width_float = 0;
-	int32_t t_width;
-	t_width = 0;
-    
-=======
-	coord_t twidth_float;
-	twidth_float = 0;
-
->>>>>>> b6b5a999
+
 	// MW-2009-04-23: [[ Bug ]] For printing, we measure complete runs of text otherwise we get
 	//   positioning issues.
 	coord_t t_last_break_width;
@@ -781,7 +769,6 @@
         // FG-2014-04-30: [[ TabAlignments ]] Blocks no longer contain tabs
 		/*if (t_this_char == '\t')
 		{
-<<<<<<< HEAD
 			twidth += gettabwidth(x + twidth, initial_i);
 			twidth_float = (MCGFloat)twidth;
 
@@ -794,45 +781,21 @@
             t_range = MCRangeMake(initial_i, i - initial_i);
             // MM-2014-04-16: [[ Bug 11964 ]] Pass through the transform of the stack to make sure the measurment is correct for scaled text.
             t_width_float += MCFontMeasureTextSubstringFloat(m_font,  parent->GetInternalStringRef(), t_range, parent -> getparent() -> getstack() -> getdevicetransform());
-            t_width = (int32_t)floorf(t_width_float);
-		}
-
-		if (t_can_fit && t_width > maxwidth)
-=======
-            twidth_float = floorf(twidth_float);
-            twidth_float = twidth_float + gettabwidth(x + int(twidth_float), text, initial_i);
-			
-			t_last_break_width = twidth_float;
-			t_last_break_i = i;
-		}
-		else
-		{
-			// MM-2014-04-16: [[ Bug 11964 ]] Pass through the transform of the stack to make sure the measurment is correct for scaled text.
-			twidth_float += MCFontMeasureTextFloat(m_font, &text[initial_i], i - initial_i, hasunicode(), parent -> getparent() -> getstack() -> getdevicetransform());
-		}
-
-		if (t_can_fit && twidth_float > maxwidth)
->>>>>>> b6b5a999
+        }
+        
+		if (t_can_fit && t_width_float > maxwidth)
 			break;
 
 		if (t_can_break)
 			t_break_index = i;
 
-<<<<<<< HEAD
-        if (t_width <= maxwidth)
-=======
-        if (twidth_float <= maxwidth)
->>>>>>> b6b5a999
+        if (t_width_float <= maxwidth)
         {
             t_can_fit = true;
             t_whole_block = t_end_of_block;
         }
 
-<<<<<<< HEAD
-		if (t_width >= maxwidth)
-=======
-		if (twidth_float >= maxwidth)
->>>>>>> b6b5a999
+		if (t_width_float >= maxwidth)
 			break;
 	}
 
