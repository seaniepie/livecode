/* Copyright (C) 2003-2013 Runtime Revolution Ltd.

This file is part of LiveCode.

LiveCode is free software; you can redistribute it and/or modify it under
the terms of the GNU General Public License v3 as published by the Free
Software Foundation.

LiveCode is distributed in the hope that it will be useful, but WITHOUT ANY
WARRANTY; without even the implied warranty of MERCHANTABILITY or
FITNESS FOR A PARTICULAR PURPOSE.  See the GNU General Public License
for more details.

You should have received a copy of the GNU General Public License
along with LiveCode.  If not see <http://www.gnu.org/licenses/>.  */

#include "prefix.h"

#include "globdefs.h"
#include "filedefs.h"
#include "parsedef.h"
#include "objdefs.h"
#include "mcio.h"
#include "globals.h"

#include "stack.h"
#include "field.h"
#include "image.h"
#include "paragraf.h"
#include "line.h"
#include "MCBlock.h"
#include "util.h"
#include "context.h"
#include "unicode.h"
#include "mctheme.h"
#include "font.h"
#include "path.h"
#include "foundation-unicode.h"

#include "exec-interface.h"

// Default MCBlock constructor - makes a block with everything initialized
// to zero.
MCBlock::MCBlock(void)
{
	parent = NULL;
	flags = F_CLEAR|F_HAS_UNICODE;
	atts = NULL;
	m_index = m_size = 0;
	width = 0;
	opened = 0;

	// MW-2012-02-14: [[ FontRefs ]] The font for the block starts off nil.
	m_font = nil;
}

// MCBlock copy constructor - copy an existing block.
// Note that this copies everything except the linkage and opened state.
MCBlock::MCBlock(const MCBlock &bref) : MCDLlist(bref)
{
	parent = bref.parent;
	flags = bref.flags;
	if (flags & F_HAS_ATTS)
	{
		atts = new Blockatts;
		if (flags & F_HAS_COLOR)
		{
			atts->color = new MCColor;
			*atts->color = *bref.atts->color;
		}
		if (flags & F_HAS_BACK_COLOR)
		{
			atts->backcolor = new MCColor;
			*atts->backcolor = *bref.atts->backcolor;
		}

		// MW-2012-02-17: [[ SplitTextAttrs ]] Copy across the font attrs the other
		//   block has.
		if ((flags & F_HAS_FNAME) != 0)
			/* UNCHECKED */ MCNameClone(bref.atts->fontname, atts -> fontname);
		if ((flags & F_HAS_FSIZE) != 0)
			atts -> fontsize = bref . atts -> fontsize;
		if ((flags & F_HAS_FSTYLE) != 0)
			atts -> fontstyle = bref . atts -> fontstyle;

		atts->shift = bref.atts->shift;

		// MW-2012-05-04: [[ Values ]] linkText / imageSource / metaData are now uniqued
		//   strings.
		if (flags & F_HAS_LINK)
			atts -> linktext = MCValueRetain(bref . atts -> linktext);
		if (flags & F_HAS_IMAGE)
			atts -> imagesource = MCValueRetain(bref . atts -> imagesource);
		if (flags & F_HAS_METADATA)
			atts -> metadata = MCValueRetain(bref . atts -> metadata);
	}
	else
		atts = NULL;
	m_index = bref.m_index;
	m_size = bref.m_size;
	width = 0;
	opened = 0;

	// MW-2012-02-14: [[ FontRefs ]] The font for the block starts off nil.
	m_font = nil;
}

// MCBlock deconstructor - frees all associated data structures.
MCBlock::~MCBlock()
{
	while (opened)
		close();
	if (atts != NULL)
		freeatts();
}

bool MCBlock::visit(MCVisitStyle p_style, uint32_t p_part, MCObjectVisitor *p_visitor)
{
	return p_visitor -> OnBlock(this);
}

// MW-2012-03-04: [[ StackFile5500 ]] If 'is_ext' is true then the record is an extended
//   record.
IO_stat MCBlock::load(IO_handle stream, uint32_t version, bool is_ext)
{
	IO_stat stat;

	// MW-2012-03-04: [[ StackFile5500 ]] If this is an extended block, then work out
	//   where to skip to when all the attrs currently recognized have been read.
	int64_t t_attr_end;
	if (is_ext)
	{
		// Read the size.
		uint32_t t_size;
		if ((stat = IO_read_uint2or4(&t_size, stream)) != IO_NORMAL)
			return stat;
		
		// The end is the current stream position + the size of the attrs.
		t_attr_end = MCS_tell(stream) + t_size;
	}

	if ((stat = IO_read_uint4(&flags, stream)) != IO_NORMAL)
		return stat;

	// MW-2012-03-04: [[ StackFile5500 ]] If this isn't an extended block, then strip the
	//   metadata flag.
	if (!is_ext)
		flags &= ~F_HAS_METADATA;
	
	// MW-2012-01-26: [[ FlaggedField ]] Make sure we ignore the setting of FLAGGED flag.
	flags &= ~F_FLAGGED;

	if (atts == NULL)
		atts = new Blockatts;

	// MW-2012-02-17: [[ SplitTextAttrs ]] If the font flag is present, it means there
	//   is a font record to read.
	if (flags & F_FONT)
    {
		if (version > 1300)
		{
			uint2 t_font_index;
			if ((stat = IO_read_uint2(&t_font_index, stream)) != IO_NORMAL)
				return stat;

			// MW-2012-02-17: [[ LogFonts ]] Map the font index we have to the font attrs.
			//   Note that we ignore the 'unicode' tag since that is encoded in flags.
			MCNameRef t_fontname;
			uint2 t_fontstyle, t_fontsize;
			bool t_is_unicode;
			MCLogicalFontTableLookup(t_font_index, t_fontname, t_fontstyle, t_fontsize, t_is_unicode);

			// MW-2012-02-17: [[ SplitTextAttrs ]] Only set the font attrs if they are
			//   not inherited.
			if (!getflag(F_INHERIT_FNAME))
				MCNameClone(t_fontname, atts -> fontname);
			if (!getflag(F_INHERIT_FSIZE))
				atts -> fontsize = t_fontsize;
			if (!getflag(F_INHERIT_FSTYLE))
				atts -> fontstyle = t_fontstyle;
		}
		else
		{
			// MW-2012-02-17: [[ LogFonts ]] Read a nameref directly.
			// MW-2013-11-19: [[ UnicodeFileFormat ]] This path only happens sfv < 1300
			//   so is legacy.
			if ((stat = IO_read_nameref_legacy(atts->fontname, stream, false)) != IO_NORMAL)
				return stat;
			if ((stat = IO_read_uint2(&atts->fontsize, stream)) != IO_NORMAL)
				return stat;
			if ((stat = IO_read_uint2(&atts->fontstyle, stream)) != IO_NORMAL)
				return stat;

			// MW-2012-02-17; [[ SplitTextAttrs ]] All the font attrs are set.
			flags |= F_FATTR_MASK;
		}
    }
	if (flags & F_HAS_COLOR)
	{
		atts->color = new MCColor;
		if ((stat = IO_read_mccolor(*atts->color, stream)) != IO_NORMAL)
			return stat;
		if (flags & F_HAS_COLOR_NAME)
		{
			// MW-2012-01-06: [[ Block Changes ]] We no longer use the color name
			//   so load, delete and unset the flag.
			// MW-2013-11-19: [[ UnicodeFileFormat ]] The storage of this is ignored,
			//   so is legacy,
			char *colorname;
			if ((stat = IO_read_cstring_legacy(colorname, stream, 2)) != IO_NORMAL)
				return stat;
			delete colorname;
			flags &= ~F_HAS_COLOR_NAME;
		}
	}
	if (flags & F_HAS_BACK_COLOR)
	{
		atts->backcolor = new MCColor;
		if ((stat = IO_read_mccolor(*atts->backcolor, stream)) != IO_NORMAL)
			return stat;
		if (version < 2000 || flags & F_HAS_BACK_COLOR_NAME)
		{
			// MW-2012-01-06: [[ Block Changes ]] We no longer use the backcolor name
			//   so load, delete and unset the flag.
			// MW-2013-11-19: [[ UnicodeFileFormat ]] The storage of this is ignored,
			//   so is legacy,
			char *backcolorname;
			if ((stat = IO_read_cstring_legacy(backcolorname, stream, 2)) != IO_NORMAL)
				return stat;
			delete backcolorname;
			flags &= ~F_HAS_BACK_COLOR_NAME;
		}
	}
	if (flags & F_HAS_SHIFT)
		if ((stat = IO_read_int2(&atts->shift, stream)) != IO_NORMAL)
			return stat;

	// MW-2012-05-04: [[ Values ]] linkText / imageSource / metaData are now uniqued
	//   strings.
	if (flags & F_HAS_LINK)
	{
		// MW-2013-11-19: [[ UnicodeFileFormat ]] If sfv >= 7000, use unicode.
		if ((stat = IO_read_stringref_new(atts->linktext, stream, version >= 7000)) != IO_NORMAL)
			return stat;
		/* UNCHECKED */ MCValueInterAndRelease(atts -> linktext, atts -> linktext);
	}

	if (flags & F_HAS_IMAGE)
	{
		// MW-2013-11-19: [[ UnicodeFileFormat ]] If sfv >= 7000, use unicode.
		if ((stat = IO_read_stringref_new(atts->imagesource, stream, version >= 7000)) != IO_NORMAL)
			return stat;
		/* UNCHECKED */ MCValueInterAndRelease(atts -> imagesource, atts -> imagesource);
	}

	// MW-2012-03-04: [[ StackFile5500 ]] If there is a metadata attr then read
	//   it in.
	if (flags & F_HAS_METADATA)
	{
		// MW-2013-11-19: [[ UnicodeFileFormat ]] If sfv >= 7000, use unicode.
		if ((stat = IO_read_stringref_new(atts->metadata, stream, version >= 7000)) != IO_NORMAL)
			return stat;
		/* UNCHECKED */ MCValueInterAndRelease(atts -> metadata, atts -> metadata);
	}

	// MW-2012-03-04: [[ StackFile5500 ]] If this is an extended block, then skip
	//   to the end of the attrs record.
	if (is_ext)
		if ((stat = MCS_seek_set(stream, t_attr_end)) != IO_NORMAL)
			return stat;
	
	// ***** IMPORTANT *****
	// The "index" and "size" values loaded below are byte indices into the
	// parent paragraph's text buffer and are almost certainly wrong if the
	// paragraph contains any Unicode text.
	//
	// Things are this way to maintain file format compatibility with engines
	// that do not support the full Unicode refactor.
	//
	// Helpfully, the paragraph loading code makes a SetRanges call to inform
	// the block of the correct offsets as soon as it knows them.
	uint2 index, size;
	if ((stat = IO_read_uint2(&index, stream)) != IO_NORMAL)
		return stat;
	if ((stat = IO_read_uint2(&size, stream)) != IO_NORMAL)
		return stat;
	m_index = index;
	m_size = size;

	// MW-2012-02-17: [[ SplitTextAttrs ]] Adjust the flags to their in-memory
	//   representation. We ditch F_FONT because it is superceeded by the HAS_F*
	//   flags.
	if (getflag(F_FONT))
	{
		flags &= ~F_FONT;
		flags = (flags & ~F_FATTR_MASK) | (~(flags & F_FATTR_MASK) & F_FATTR_MASK);
	}
	else
		flags &= ~F_FATTR_MASK;

	// MW-2012-02-17: [[ SplitTextAttrs ]] If the block has no atts flags set
	//   then clear the atts struct.
	if ((flags & F_HAS_ATTS) == 0)
	{
		delete atts;
		atts = nil;
	}

	return IO_NORMAL;
}

IO_stat MCBlock::save(IO_handle stream, uint4 p_part)
{
	IO_stat stat;

	// MW-2012-03-04: [[ StackFile5500 ]] If the block has metadata and 5.5 stackfile
	//   format has been requested then this is an extended block.
	bool t_is_ext;
	if (MCstackfileversion >= 5500 && getflag(F_HAS_METADATA))
		t_is_ext = true;
	else
		t_is_ext = false;

	// MW-2012-03-04: [[ StackFile5500 ]] If this is an extended block then use the EXT
	//   tag.
	if ((stat = IO_write_uint1(t_is_ext ? OT_BLOCK_EXT : OT_BLOCK, stream)) != IO_NORMAL)
		return stat;
	
	// MW-2012-03-04: [[ StackFile5500 ]] If this is an extended block then write out
	//   the length of the attrs.
	if (t_is_ext)
		if ((stat = IO_write_uint2or4(measureattrs(), stream)) != IO_NORMAL)
			return stat;

	uint4 oldflags = flags;

	// MW-2012-01-06: [[ StackFile5500 ]] If this isn't an extended block, then remove
	//   the metadata flag.
	if (!t_is_ext)
		flags &= ~F_HAS_METADATA;
		
	flags &= ~F_VISITED;
	// MW-2012-01-26: [[ FlaggedField ]] Make sure we don't save the flagged flag.
	flags &= ~F_FLAGGED;
	
    // The "has unicode" flag depends on whether the paragraph is native
	bool t_is_unicode;
    if (MCstackfileversion < 7000 && MCStringIsNative(parent->GetInternalStringRef()))
	{
		t_is_unicode = false;
        flags &= ~F_HAS_UNICODE;
	}
    else
	{
		t_is_unicode = true;
        flags |= F_HAS_UNICODE;
	}
	
	// MW-2012-02-17: [[ SplitTextAttrs ]] If we have unicode, or one of the font attr are
	//   set then we must serialize a font.
	bool t_need_font;
	if ((flags & (F_FATTR_MASK | F_HAS_UNICODE)) != 0)
	{
		// Add in the font record flag.
		flags |= F_FONT;

		// Invert the font attr flags (from has to inherit).
		flags = (flags & ~F_FATTR_MASK) | (~(flags & F_FATTR_MASK) & F_FATTR_MASK);
		
		t_need_font = true;
	}
	else
		t_need_font = false;
    
	if ((stat = IO_write_uint4(flags, stream)) != IO_NORMAL)
		return stat;
		
	flags = oldflags;

	// MW-2012-02-17: [[ SplitTextAttrs ]] If any one of the font attrs are set, or we
	//   are unicode we must serialize a font.
	if (t_need_font)
	{
		// MW-2012-02-17: [[ SplitTextAttrs ]] Compute the attrs to write out.
		MCNameRef t_fontname;
		uint2 t_fontstyle, t_fontsize;
		getfontattrs(nil, t_fontname, t_fontsize, t_fontstyle);

		// MW-2012-02-17: [[ LogFonts ]] Map the font attrs to the appropriate font
		//   index and write.
		uint2 t_font_index;
		t_font_index = MCLogicalFontTableMap(t_fontname, t_fontstyle, t_fontsize, true);
		if ((stat = IO_write_uint2(t_font_index, stream)) != IO_NORMAL)
			return stat;
	}
	if (flags & F_HAS_COLOR)
		if ((stat = IO_write_mccolor(*atts->color, stream)) != IO_NORMAL)
			return stat;
	if (flags & F_HAS_BACK_COLOR)
		if ((stat = IO_write_mccolor(*atts->backcolor, stream)) != IO_NORMAL)
			return stat;
	if (flags & F_HAS_SHIFT)
		if ((stat = IO_write_int2(atts->shift, stream)) != IO_NORMAL)
			return stat;

	// MW-2012-05-04: [[ Values ]] linkText / imageSource / metaData are now uniqued
	//   strings.
	// MW-2013-11-19: [[ UnicodeFileFormat ]] If sfv >= 7000, use unicode.
    if (flags & F_HAS_LINK)
        if ((stat = IO_write_stringref_new(atts->linktext, stream, MCstackfileversion >= 7000)) != IO_NORMAL)
			return stat;
	// MW-2013-11-19: [[ UnicodeFileFormat ]] If sfv >= 7000, use unicode.
    if (flags & F_HAS_IMAGE)
        if ((stat = IO_write_stringref_new(atts->imagesource, stream, MCstackfileversion >= 7000)) != IO_NORMAL)
			return stat;
	
	// MW-2012-03-04: [[ StackFile5500 ]] If this is an extended block then emit the
	//   new attributes.
	if (t_is_ext)
	{
		// MW-2013-11-19: [[ UnicodeFileFormat ]] If sfv >= 7000, use unicode.
        if (flags & F_HAS_METADATA)
            if ((stat = IO_write_stringref_new(atts -> metadata, stream, MCstackfileversion >= 7000)) != IO_NORMAL)
				return stat;
	}
	
	uint32_t t_index_size;
	t_index_size = t_is_unicode ? sizeof(unichar_t) : sizeof(char_t);
	
	if ((stat = IO_write_uint2(m_index * t_index_size, stream)) != IO_NORMAL)
		return stat;
	if ((stat = IO_write_uint2(m_size * t_index_size, stream)) != IO_NORMAL)
		return stat;

	return IO_NORMAL;
}

void MCBlock::open(MCFontRef p_parent_font)
{
	if (opened++ != 0)
		return;

	// MW-2012-02-14: [[ FontRefs ]] Map the font for the block.
	mapfont(p_parent_font);

	if (flags & F_HAS_COLOR)
		MCscreen->alloccolor(*atts->color);
	if (flags & F_HAS_BACK_COLOR)
		MCscreen->alloccolor(*atts->backcolor);
	openimage();
	width = 0;
}

void MCBlock::close()
{
	if (opened == 0 || --opened != 0)
		return;
	closeimage();

	// MW-2012-02-14: [[ FontRefs ]] Unmap the font for the block.
	unmapfont();
}

// MW-2012-02-14: [[ FontRefs ]] This method computes the fontref for the block.
void MCBlock::mapfont(MCFontRef p_parent_font)
{
	// If we have no font attrs set, then we just copy the parent font.
	if (!hasfontattrs())
	{
		m_font = MCFontRetain(p_parent_font);
		return;
	}

	// MW-2012-02-17: [[ SplitTextAttrs ]] Compute the attrs to write out. If we don't
	//   have all of the attrs, fetch the inherited ones.
	MCNameRef t_textfont;
	uint2 t_textstyle, t_textsize;
	getfontattrs(nil, t_textfont, t_textsize, t_textstyle);

	// Compute the font style from the text style.
	MCFontStyle t_font_style;
	t_font_style = MCFontStyleFromTextStyle(t_textstyle);

	// If the parent font had printer metrics, then make sure we have them too.
	if (MCFontHasPrinterMetrics(p_parent_font))
		t_font_style |= kMCFontStylePrinterMetrics;

	// Create the fontref.
	/* UNCHECKED */ MCFontCreate(t_textfont, t_font_style, t_textsize, m_font);
}

// MW-2012-02-14: [[ FontRefs ]] This method delete the fontref associated with the block.
void MCBlock::unmapfont(void)
{
	MCFontRelease(m_font);
	m_font = nil;
}

// MW-2012-02-14: [[ FontRefs ]] This method updates the current fontref associated with the
//   block, returning 'true' if it has changed.
bool MCBlock::recomputefonts(MCFontRef p_parent_font)
{
	// If there are no font attributes, then we are updating to the parent font.
	if (!hasfontattrs())
	{
		// If the font is the same as the parent font already then there is nothing to do.
		if (m_font == p_parent_font)
			return false;

		// Otherwise change the current fontref for a copy of the parent fontref.
		MCFontRelease(m_font);
		m_font = MCFontRetain(p_parent_font);

		width = 0;

		// As we changed fontref, return 'true'.
		return true;
	}

	// Take a copy of the current font.
	MCFontRef t_current_font;
	t_current_font = MCFontRetain(m_font);

	// Unmap the current fontref, then map again.
	unmapfont();
	mapfont(p_parent_font);

	// We've only changed if the new font is different from the old fontref.
	bool t_changed;
	t_changed = m_font != t_current_font;

	// Get rid of the temporary copy of the old font we took.
	MCFontRelease(t_current_font);

	if (t_changed)
		width = 0;

	// Return the result of the operation.
	return t_changed;
}

// MW-2012-02-06: [[ Bug ]] The 'flagged' property was causing multiple (identical)
//   runs in the styledText format. To rectify this, the 'persistent_only' param
//   indicates whether the comparison is for persistence (styledText) or for in-
//   memory processing (defrag).
Boolean MCBlock::sameatts(MCBlock *bptr, bool p_persistent_only)
{
	// Check to see if a subset of the flags are the same, if they aren't the
	// blocks are not the same. Notice that in 'persistent' mode (used by
	// styledText generation) we exclude the transient flags. We need to keep
	// the latter in the case of 'defrag()' as technically they are different
	// runs from that point of view.

	// MW-2012-02-13: [[ Block Unicode ]] Make sure both blocks have the same
	//   'unicode' flag.
	// MW-2012-02-17: [[ SplitTextAttrs ]] Check for all the fattr rather than
	//   font.
	uint32_t t_flags;
	t_flags = F_HAS_ALL_FATTR | F_HAS_COLOR | F_HAS_METADATA | F_HAS_SHIFT | F_HAS_BACK_COLOR | F_HAS_LINK | F_HAS_UNICODE;
	if (!p_persistent_only)
		t_flags |= F_HILITED | F_FLAGGED | F_VISITED;

	// If the flags don't match, we can't be the same.
	if ((flags & t_flags) != (bptr -> flags & t_flags))
		return False;

	// If either block has an image, we treat them as different blocks.
	if (flags & F_HAS_IMAGE || bptr->flags & F_HAS_IMAGE)
		return False;

	// MW-2012-02-17: [[ SplitTextAttrs ]] CHeck to see if all the font attrs
	//   match in turn.
	if ((flags & F_HAS_FNAME) != 0 && (atts -> fontname != bptr -> atts -> fontname))
		return False;
	if ((flags & F_HAS_FSTYLE) != 0 && (atts -> fontstyle != bptr -> atts -> fontstyle))
		return False;
	if ((flags & F_HAS_FSIZE) != 0 && (atts -> fontsize != bptr -> atts -> fontsize))
		return False;

	// If the linkTexts are not the same, the blocks are different. Notice that
	// we do a pointer comparison - these are 'Names' and as such are identical
	// iff they are the same pointer.
	if (getlinktext() != bptr -> getlinktext())
		return False;
	
	// If the metadatas are not the same, the blocks are different. Notice that
	// we do a pointer comparison - the metadata fields are unique values so this
	// is sufficient to check for equality.
	if (getmetadata() != bptr -> getmetadata())
		return False;

	// If we have a color set, then make sure it matches the other block.
	if ((flags & F_HAS_COLOR) != 0 &&
			(bptr->atts->color->red != atts->color->red ||
				bptr->atts->color->green != atts->color->green ||
				bptr->atts->color->blue != atts->color->blue))
		return False;

	// If we have a backColor set, then make sure it matches the other block.
	if ((flags & F_HAS_BACK_COLOR) != 0 &&
			(bptr->atts->backcolor->red != atts->backcolor->red ||
				bptr->atts->backcolor->green != atts->backcolor->green ||
				bptr->atts->backcolor->blue != atts->backcolor->blue))
		return False;

	// If we have a shift set, then make sure it matches the other block.
	if ((flags & F_HAS_SHIFT) != 0 &&
			(bptr -> atts -> shift != atts -> shift))
		return False;

	// Everything matches, so these two blocks must be the same.
	return True;
}

static bool MCUnicodeCanBreakBetween(uint2 x, uint2 y)
{
<<<<<<< HEAD
	if (MCUnicodeIsWhitespace(x))
=======
	// MW-2013-12-19: [[ Bug 11606 ]] We only check for breaks between chars and spaces
	//   where the space follows the char. This is because a break will consume all space
	//   chars after it thus we want to measure up to but not including the spaces.
	bool t_x_isspace, t_y_isspace;
	t_x_isspace = x < 256 && isspace(x);
	t_y_isspace = y < 256 && isspace(y);
	if (t_x_isspace && t_y_isspace)
		return false;
	if (t_y_isspace)
>>>>>>> 3e5faddb
		return true;

	bool t_xid;
	t_xid = MCUnicodeCodepointIsIdeographic(x);
	
	bool t_yid;
	t_yid = MCUnicodeCodepointIsIdeographic(y);
	
	if (!t_xid && !t_yid)
		return false;

	bool t_prohibit_break_after_x;
	t_prohibit_break_after_x = (MCUnicodeCodepointGetBreakClass(x) & 2) != 0;
	
	bool t_prohibit_break_before_y;
	t_prohibit_break_before_y = (MCUnicodeCodepointGetBreakClass(y) & 1) != 0;
	
	return !t_prohibit_break_after_x && !t_prohibit_break_before_y;
}

bool MCBlock::fit(int2 x, uint2 maxwidth, findex_t& r_break_index, bool& r_break_fits)
{
	// If the block of zero length, then it can't be broken and must be kept with previous blocks.
	if (m_size == 0)
	{
		if (next() != parent -> getblocks())
			r_break_fits = false;
		else
			r_break_fits = true;
		r_break_index = m_index;
		return true;
	}
			
	if ((flags & F_HAS_IMAGE) && atts -> image != NULL)
	{
		r_break_index = m_index + m_size;
		r_break_fits = getwidth(NULL, x) <= maxwidth;
		return r_break_fits;
	}

	// Fetch the first character of the next block
	codepoint_t t_next_block_char;
	MCBlock *t_next_block;
	t_next_block = next();
	if (t_next_block != parent -> getblocks())
	{
		if (t_next_block -> GetLength() == 0)
			t_next_block_char = -2;
		else
			t_next_block_char = parent->GetCodepointAtIndex(t_next_block -> m_index);
	}
	else
		t_next_block_char = -1;

    // FG-2013-10-21 [[ Field speedups ]]
    // Previously, we used to calculate the length of the entire block here in order
    // to determine if splitting was required. Unfortunately, this tends to bypass
    // the text layout cache resulting in very slow laying out now that the "proper"
    // Unicode text layout APIs are in use.
    //
    // Now, all text is laid out word-at-a-time.
	
	// We don't completely fit within maxwidth, so compute the last break point in
	// the block by measuring
	// MW-2013-12-19: [[ Bug 11606 ]] Track the width of the text within the block as a float
	//   but use the integer width to break. This ensures measure(a & b) == measure(a) + measure(b)
	//   (otherwise you get drift as the accumulated width the block calculates is different
	//    from the width of the text that is drawn).
	MCGFloat twidth_float;
	twidth_float = 0;
	int32_t twidth;
	twidth = 0;

	// MW-2009-04-23: [[ Bug ]] For printing, we measure complete runs of text otherwise we get
	//   positioning issues.
	int4 t_last_break_width;
	t_last_break_width = 0;
	uint2 t_last_break_i;
	t_last_break_i = m_index;
	
	findex_t i;
	i = m_index;
	
	codepoint_t t_next_char;
	t_next_char = parent->GetCodepointAtIndex(i);
	
	findex_t t_break_index;
	t_break_index = m_index;

	bool t_can_fit;
	t_can_fit = false;
	
	// MW-2013-08-01: [[ Bug 10932 ]] Optimized loop only measuring between potential break
	//   points, rather than char by char.
    bool t_whole_block;
    t_whole_block = false;
	while(i < m_index + m_size)
	{
		findex_t initial_i;
		initial_i = i;
		
		bool t_can_break;
		t_can_break = false;
		
		codepoint_t t_this_char;
        bool t_end_of_block;
        t_end_of_block = false;
		while(i < m_index + m_size)
		{
			t_this_char = t_next_char;
			
			i = parent->IncrementIndex(i);
		
			if (i < m_index + m_size)
				t_next_char = parent->GetCodepointAtIndex(i);
			else
            {
                t_next_char = t_next_block_char;
                t_end_of_block = true;
            }
			
			if (t_this_char == '\t' ||
				t_next_char == -1 ||
				MCUnicodeCanBreakBetween(t_this_char, t_next_char))
			{
				t_can_break = true;
				break;
			}
		}

		// MW-2013-11-07: [[ Bug 11393 ]] Previous per-platform implementations all fold into the optimized
		//   case now (previously iOS / Windows printer were measuring break by break, which is what we do
		//   generally now).
		if (t_this_char == '\t')
		{
<<<<<<< HEAD
			twidth += gettabwidth(x + twidth, initial_i);
=======
			twidth = twidth + gettabwidth(x + twidth, text, initial_i);
			twidth_float = (MCGFloat)twidth;
			
>>>>>>> 3e5faddb
			t_last_break_width = twidth;
			t_last_break_i = i;
		}
		else
<<<<<<< HEAD
        {
            MCRange t_range;
            t_range = MCRangeMake(initial_i, i - initial_i);
            twidth += MCFontMeasureTextSubstring(m_font, parent->GetInternalStringRef(), t_range);
        }
=======
		{
			twidth_float += MCFontMeasureTextFloat(m_font, &text[initial_i], i - initial_i, hasunicode());
			twidth = (int32_t)floorf(twidth_float);
		}
>>>>>>> 3e5faddb

		if (t_can_fit && twidth > maxwidth)
			break;

		if (t_can_break)
			t_break_index = i;

        if (twidth <= maxwidth)
        {
            t_can_fit = true;
            t_whole_block = t_end_of_block;
        }

		if (twidth >= maxwidth)
			break;
	}

	// We now have a suitable break point in t_break_index. This could be index if
	// there are none in the block. We now loop forward until we get to the end of
	// any suitable run of spaces.
	while(t_break_index < m_index + m_size && parent->TextIsWordBreak(parent->GetCodepointAtIndex(t_break_index)))
		t_break_index = parent->IncrementIndex(t_break_index);

	r_break_fits = t_can_fit;
	r_break_index = t_break_index;
	
    // If we found a break, was it before the end of the block?
    return t_whole_block;
}

void MCBlock::split(findex_t p_index)
{
	MCBlock *bptr = new MCBlock(*this);
	findex_t newlength = m_size - (p_index - m_index);
	bptr->SetRange(p_index, newlength);
	m_size -= newlength;
	width = 0;
	// MW-2012-02-13: [[ Block Unicode ]] Only open the new block if the original
	//   was already open.
	// MW-2012-02-14: [[ FontRefs ]] Pass in the parent fontref so the block can
	//   compute its fontref.
	if (opened)
		bptr->open(parent -> getparent() -> getfontref());
	append(bptr);
}

// Compute the distance between x and the next tab stop position.
int2 MCBlock::gettabwidth(int2 x, findex_t i)
{
	uint2 *tabs;
	uint2 ntabs;
	Boolean fixed;

	// MW-2012-01-25: [[ ParaStyles ]] Fetch the tab-stops from the owning paragraph.
	parent->gettabs(tabs, ntabs, fixed);

	// The tabs are 'fixed' if VGRID is set - I presume this also prevents wrapping
	// but who can really say!
	if (fixed)
	{
		findex_t ctab = 0;
		findex_t cindex = 0;

		// Count the number of preceeding tabs in the paragraph.
		MCBlock *t_block;
		t_block = parent -> getblocks();
		findex_t j;
		j = 0;
		while(j < i)
		{
            if (t_block -> getflag(F_HAS_TAB))
			{
				findex_t k;
				k = t_block -> GetOffset() + t_block -> GetLength();
				while(j < k && j < i)
				{
					if (parent->GetCodepointAtIndex(j) == '\t')
						ctab++;
					j = parent->IncrementIndex(j);
				}
			}
			else
				j = t_block -> GetOffset() + t_block -> GetLength();
			t_block = t_block -> next();
		}

		// At this point 'ctab' contains the number of tab characters before
		// the one gettabwidth was called with - i.e. the 0-based index
		// of the tab we started with.

		int2 newloc;
		if (ctab < ntabs)
		{		
			// The tab array stores absolute positions of each tab from the
			// left of the field.
			newloc = tabs[ctab];

		}
		else
		{
			// We have requested a tab beyond the end of the tab array, so
			// we use the length of the last tab as the length of every successive
			// tab.
			uint2 diff;
			if (ntabs == 1)
				diff = tabs[0];
			else
				diff = tabs[ntabs - 1] - tabs[ntabs - 2];
			newloc = tabs[ntabs - 1] + diff * (ctab - ntabs + 1);
		}

		// If the position of the current tab co-incides with the last x position then
		// adjust upward by one to ensure we don't overwrite anything (legacy behavior).
		if (newloc == x)
			return 1;

		// The width of the tab is absolute position of the tab minus the x position of
		// the left hand-side of the passed in tab character.
		return newloc - x;
	}
	else
	{
		int2 lasttab = 0;
		uint2 i = 0;

		// Loop through the tab array and find the first tab to the right of x.
		while (i < ntabs && x >= lasttab)
		{
			lasttab = tabs[i];
			i++;
		}

		if (x >= lasttab && ntabs != 0)
		{
			// If x is further right than (or is at) the last tab then the tab position
			// is the first multiple of the last difference after the last tab which is
			// beyond x.
			uint2 diff;
			if (ntabs == 1)
				diff = tabs[0];
			else
				diff = tabs[ntabs - 1] - tabs[ntabs - 2];

			// MW-2012-09-19: [[ Bug 10239 ]] The tab difference can now be zero, in
			//   the non-vGrid case, if this is the case then just take lasttab to be
			//   x.
			if (diff != 0)
				lasttab = tabs[ntabs - 1] + diff * ((x - tabs[ntabs - 1]) / diff + 1);
			else
				lasttab = x;
		}

		// Adjust by 1 if the last tab is x
		if (lasttab == x)
			return 1;

		// Return the difference between x and the last tab.
		return lasttab - x;
	}
}

void MCBlock::drawstring(MCDC *dc, int2 x, int2 cx, int2 y, findex_t start, findex_t length, Boolean image, uint32_t style)
{
	// MW-2012-02-16: [[ FontRefs ]] Fetch the font metrics we need to draw.
	int32_t t_ascent, t_descent;
	t_ascent = MCFontGetAscent(m_font);
	t_descent = MCFontGetDescent(m_font);
	
	// MW-2012-01-25: [[ ParaStyles ]] Fetch the vGrid setting from the owning paragraph.
	if (parent -> getvgrid())
	{
		// MW-2012-02-09: [[ ParaStyles ]] Fetch the padding setting from the owning paragraph.
		// MW-2012-03-19: [[ Bug 10069 ]] Use the horiztonal padding value here.
		int32_t t_padding;
		t_padding = parent -> gethpadding();

		MCRectangle t_old_clip;
		t_old_clip = dc -> getclip();

		MCRectangle t_cell_clip;
		t_cell_clip = t_old_clip;

		int32_t t_delta;
		t_delta = cx - x;

		findex_t t_index;
		t_index = start;
		while(t_index < start + length)
		{
			uindex_t t_next_tab;
			if (MCStringFirstIndexOfChar(parent->GetInternalStringRef(), '\t', t_index, kMCStringOptionCompareExact, t_next_tab))
            {
				if (t_next_tab >= m_index + m_size)
					t_next_tab = -1;
            }
			else
				t_next_tab = -1;

			findex_t t_next_index;
			if (t_next_tab == -1)
				t_next_index = start + length;
			else
				t_next_index = t_next_tab;

			int2 t_tab_width;
			t_tab_width = gettabwidth(0, t_index);

			uint2 t_cell_right;
			t_cell_right = t_tab_width - t_delta;

			uint2 t_width;
			MCRange t_range;
			t_range = MCRangeMake(t_index, t_next_index - t_index);
			t_width = MCFontMeasureTextSubstring(m_font, parent->GetInternalStringRef(), t_range);

			// MW-2012-02-09: [[ ParaStyles ]] Compute the cell clip, taking into account padding.
			t_cell_clip . x = x - 1;
			t_cell_clip . width = MCU_max(t_cell_right - x - t_padding * 2, 0);

			t_cell_clip = MCU_intersect_rect(t_cell_clip, t_old_clip);
			dc -> setclip(t_cell_clip);
            dc -> drawtext_substring(x, y, parent->GetInternalStringRef(), t_range, m_font, image == True);

			// Only draw the various boxes/lines if there is any content.
			if (t_next_index - t_index > 0)
			{
				if ((style & FA_UNDERLINE) != 0)
					dc -> drawline(x, y + 1, x + t_width, y + 1);
				if ((style & FA_STRIKEOUT) != 0)
					dc -> drawline(x, y - (t_ascent >> 1), x + t_width, y - (t_ascent >> 1));
				if ((style & FA_BOX) != 0)
				{
					// MW-2012-09-04: [[ Bug 9759 ]] Adjust any pattern origin to scroll with text.
					parent -> getparent() -> setforeground(dc, DI_BORDER, False, True);
					parent -> getparent() -> adjustpixmapoffset(dc, DI_BORDER);
					MCRectangle trect = { x - 1, y - t_ascent, t_width + 3, t_ascent + t_descent };
					dc->drawrect(trect);
					parent -> getparent() -> setforeground(dc, DI_FORE, False, True);
				}
				else if ((style & FA_3D_BOX) != 0)
				{
					MCRectangle trect = { x - 1, y - t_ascent, t_width + 2, t_ascent + t_descent };
					parent -> getparent() -> draw3d(dc, trect, ETCH_RAISED, 1);
					parent -> getparent() -> setforeground(dc, DI_FORE, False, True);
				}
			}

			x += t_width;

			if (t_next_tab != -1)
			{
				x = t_cell_right;
				t_next_index = parent->IncrementIndex(t_next_index);
			}

			t_index = t_next_index;
		}

		dc -> setclip(t_old_clip);
	}
	else
	{
		findex_t sptr;
		findex_t size;
		sptr = start;
		size = length;
		
		// MW-2012-02-21: [[ LineBreak ]] Trim the block slightly if there is an explicit line break
		//   at the end of the block.
		// MW-2013-02-12: [[ Bug 10662 ]] Make sure we take into account unicode chars.
		if (size > 0 && parent->TextIsLineBreak(parent->GetCodepointAtIndex(sptr + size - 1)))
			size -= 1;
		
		// If we need an underline/strikeout then compute the start and width.
		int32_t t_line_width, t_line_x;
		t_line_width = 0;
		t_line_x = x;
		if ((style & (FA_UNDERLINE | FA_STRIKEOUT)) != 0)
			t_line_width = getsubwidth(dc, cx, start, size);
		
		if (flags & F_HAS_TAB)
		{
			uindex_t eptr;
			while (MCStringFirstIndexOfChar(parent->GetInternalStringRef(), '\t', sptr, kMCStringOptionCompareExact, eptr))
			{
				// If beyond this block, ignore
				findex_t l = eptr - sptr;
				if (l >= size)
					break;
				
				uint2 twidth;
				MCRange t_range;
				t_range = MCRangeMake(sptr, l);
				twidth = MCFontMeasureTextSubstring(m_font, parent->GetInternalStringRef(), t_range);
				twidth += gettabwidth(cx + twidth, eptr);

                dc -> drawtext_substring(x, y, parent->GetInternalStringRef(), t_range, m_font, image == True);

				cx += twidth;
				x += twidth;
// FRAGILE ???
                // Adjust for the tab character.
                eptr = parent->IncrementIndex(eptr);
                findex_t sl = eptr - sptr;

                sptr += sl;
                size -= sl;

                // Adjust for the tab character.
//				l = parent->IncrementIndex(eptr);

//				sptr = l;
//                size = length - l;
			}
		}

		MCRange t_range;
		t_range = MCRangeMake(sptr, size);
        dc -> drawtext_substring(x, y, parent->GetInternalStringRef(), t_range, m_font, image == True);

		// Apply strike/underline.
		if ((style & FA_UNDERLINE) != 0)
			dc -> drawline(t_line_x, y + 1, t_line_x + t_line_width, y + 1);
		if ((style & FA_STRIKEOUT) != 0)
			dc -> drawline(t_line_x, y - (t_ascent >> 1), t_line_x + t_line_width, y - (t_ascent >> 1));		
	}
}

void MCBlock::draw(MCDC *dc, int2 x, int2 cx, int2 y, findex_t si, findex_t ei, MCStringRef p_string, uint2 pstyle, uint32_t p_border_flags)
{
	if (flags & F_HAS_SHIFT)
		y += atts->shift;

	if (flags & F_HAS_IMAGE && atts->image != NULL)
	{
		// store coordinates away so we can animate it (yeah, it's not a
		// good idea to store data in pointers, but it's better than
		// increasing the size of the atts structure...)
		atts->x = x;
		atts->y = y;
		atts->image->drawcentered(dc, x + (atts->image->getrect().width >> 1), y - (atts->image->getrect().height >> 1), False);
		return;
	}

	// MW-2012-02-16: [[ FontRefs ]] Fetch the font metrics we need to draw.
	int32_t t_ascent, t_descent;
	t_ascent = MCFontGetAscent(m_font);
	t_descent = MCFontGetDescent(m_font);

	// MW-2012-02-17: [[ SplitTextAttrs ]] If we have a font style, then use that; otherwise
	//   use the parent's.
	uint2 fontstyle;
	if (getflag(F_HAS_FSTYLE))
		fontstyle = atts->fontstyle;
	else
		fontstyle = pstyle;

	MCField *f = parent->getparent();
	Boolean ull = MClinkatts.underline;

	MCColor *t_foreground_color;
	t_foreground_color = NULL;

	// MW-2008-02-05: [[ Bug 5821 ]] Compute the appropriate foreground color here and use
	//   it to set the foreground either side of the selected run.
	if (fontstyle & FA_LINK)
	{
		Linkatts *a = f->getstack()->getlinkatts();
		if (flags & F_HILITED)
			t_foreground_color = &a -> hilitecolor;
		else
			if (flags & F_VISITED)
				t_foreground_color = &a -> visitedcolor;
			else
				t_foreground_color = &a -> color;
		ull = a->underline;
	}

	// MM-2013-11-05: [[ Bug 11547 ]] We now pack alpha values into pixels meaning we shouldn't check against MAXUNIT4. Not sure why this check was here previously.
	if (flags & F_HAS_COLOR)
		t_foreground_color = atts -> color;

	// MM-2013-11-05: [[ Bug 11547 ]] We now pack alpha values into pixels meaning we shouldn't check against MAXUNIT4. Not sure why this check was here previously.
	if (flags & F_HAS_BACK_COLOR)
		dc->setbackground(*atts->backcolor);

	if (t_foreground_color != NULL)
		dc -> setforeground(*t_foreground_color);
	
	uint32_t t_style;
	t_style = 0;
	if (fontstyle & FA_UNDERLINE || (fontstyle & FA_LINK && ull))
		t_style |= FA_UNDERLINE;
	if (fontstyle & FA_STRIKEOUT)
		t_style |= FA_STRIKEOUT;
	if (fontstyle & FA_3D_BOX)
		t_style |= FA_3D_BOX;
	if (fontstyle & FA_BOX)
		t_style |= FA_BOX;
	
	// If there is no selection, or the entire block is outside the selection, then
	// just draw normally. Otherwise use clipping to make change the hilite color of
	// the selected portion of text, thus stopping drawing the selection changing the
	// metrics of the text (due to sub-pixel positioning).
	if (ei == si || si >= m_index + m_size || ei <= m_index)
		drawstring(dc, x, cx, y, m_index, m_size, (flags & F_HAS_BACK_COLOR) != 0, t_style);
	else
	{
		// Save the current clip.
		MCRectangle t_old_clip;
		t_old_clip = dc -> getclip();
		
		// This will hold the clip for the selection.
		MCRectangle t_sel_clip;
		t_sel_clip = t_old_clip;
		
		// If there is some unselected text at the start of the block, then render it.
		if (si > m_index)
		{
			int2 t_start_dx;
			t_start_dx = getsubwidth(dc, cx, m_index, si - m_index);
			
			t_sel_clip . x = x + t_start_dx;
			t_sel_clip . width = (t_old_clip . x + t_old_clip . width) - t_sel_clip . x;
			
			MCRectangle t_clip;
			t_clip = t_old_clip;
			t_clip . width = (x + t_start_dx) - t_clip . x;
			dc -> setclip(t_clip);
			drawstring(dc, x, cx, y, m_index, m_size, (flags & F_HAS_BACK_COLOR) != 0, t_style);
		}

		// If there is some unselected text at the end of the block, then render it.
		if (ei < m_index + m_size)
		{
			int32_t t_end_dx;
			t_end_dx = getsubwidth(dc, cx, m_index, ei - m_index);
			
			t_sel_clip . width = (x + t_end_dx) - t_sel_clip . x;
			
			MCRectangle t_clip;
			t_clip = t_old_clip;
			t_clip . x = x + t_end_dx;
			t_clip . width = (t_old_clip . x + t_old_clip . width) - t_clip . x;
			dc -> setclip(t_clip);
			drawstring(dc, x, cx, y, m_index, m_size, (flags & F_HAS_BACK_COLOR) != 0, t_style);
		}
		
		// Now use the clip rect we've computed for the selected portion.
		dc -> setclip(t_sel_clip);
		
		// Change the hilite color (if necessary).
		// MM-2013-11-05: [[ Bug 11547 ]] We now pack alpha values into pixels meaning we shouldn't check against MAXUNIT4. Not sure why this check was here previously.
		if (!(flags & F_HAS_COLOR))
		{
			if (IsMacLF() && !f->isautoarm())
			{
				MCPatternRef t_pattern;
				int2 x, y;
				MCColor fc, hc;
				f->getforecolor(DI_FORE, False, True, fc, t_pattern, x, y, dc, f);
				f->getforecolor(DI_HILITE, False, True, hc, t_pattern, x, y, dc, f);
				if (hc.pixel == fc.pixel)
					f->setforeground(dc, DI_BACK, False, True);
			}
			else
				f->setforeground(dc, DI_BACK, False, True);
		}
		
		// Draw the selected text.
		drawstring(dc, x, cx, y, m_index, m_size, (flags & F_HAS_BACK_COLOR) != 0, t_style);
		
		// MM-2013-11-05: [[ Bug 11547 ]] We now pack alpha values into pixels meaning we shouldn't check against MAXUNIT4. Not sure why this check was here previously.
		// Revert to the previous clip and foreground color.
		if (t_foreground_color != NULL)
			dc->setforeground(*t_foreground_color);
		else if (!(flags & F_HAS_COLOR))
			f->setforeground(dc, DI_FORE, False, True);
		dc-> setclip(t_old_clip);
	}
	
	// MW-2012-01-25: [[ ParaStyles ]] Use the owning paragraph to test for vGrid-ness.
	if (!parent -> getvgrid() && (fontstyle & (FA_BOX | FA_3D_BOX)) != 0)
	{
		// MW-2012-02-27: [[ Bug 2939 ]] Setup a clipping rect so that we can clip out
		//   the left and/or right edge of the box style as determined by 'flags'.
		
		// Save the current clip setting.
		MCRectangle t_old_clip;
		t_old_clip = dc -> getclip();
		
		// Compute the width of the block.
		int32_t t_width;
		t_width = getwidth(dc, cx);
		
		// Start off with the clip being that which it was previously.
		MCRectangle t_clip;
		t_clip = t_old_clip;
		
		// If we aren't drawing the left edge, move it inwards.
		if ((p_border_flags & DBF_DRAW_LEFT_EDGE) == 0)
			t_clip . x = x, t_clip . width = t_old_clip . x + t_old_clip . width - x;
		
		// If we aren't drawing the right edge, move it inwards.
		if ((p_border_flags & DBF_DRAW_RIGHT_EDGE) == 0)
			t_clip . width = x + t_width - t_clip . x;
		
		// Set the clip temporarily.
		dc -> setclip(t_clip);
		
		if (fontstyle & FA_BOX)
		{
			// MW-2012-09-04: [[ Bug 9759 ]] Adjust any pattern origin to scroll with text.
			f->setforeground(dc, DI_BORDER, False, True);
			f->adjustpixmapoffset(dc, DI_BORDER);
			MCRectangle trect = { x - 1, y - t_ascent, t_width + 2, t_ascent + t_descent };
			dc->drawrect(trect);
			f->setforeground(dc, DI_FORE, False, True);
		}
		else if (fontstyle & FA_3D_BOX)
		{
			MCRectangle trect = { x - 1, y - t_ascent, t_width + 2, t_ascent + t_descent };
			f->draw3d(dc, trect, ETCH_RAISED, 1);
			f->setforeground(dc, DI_FORE, False, True);
		}
		
		// Revert the clip back to the previous setting.
		dc -> setclip(t_old_clip);
	}
	
	// MM-2013-11-05: [[ Bug 11547 ]] We now pack alpha values into pixels meaning we shouldn't check against MAXUNIT4. Not sure why this check was here previously.
	if (flags & F_HAS_BACK_COLOR)
		dc->setbackground(MCzerocolor);

<<<<<<< HEAD
	if ((flags & F_HAS_COLOR && atts->color->pixel != MAXUINT4) || fontstyle & FA_LINK)
=======
	// MM-2013-11-05: [[ Bug 11547 ]] We now pack alpha values into pixels meaning we shouldn't check against MAXUNIT4. Not sure why this check was here previously.
	if (flags & F_HAS_COLOR || fontstyle & FA_LINK)
>>>>>>> 3e5faddb
		f->setforeground(dc, DI_FORE, False, True);

	// MW-2010-01-06: If there is link text, then draw a link
	if ((fontstyle & FA_LINK) != 0 && getlinktext() != nil)
	{
		MCRectangle t_box;
		MCU_set_rect(t_box, x - 1, y - t_ascent, getwidth(dc, cx) + 3, t_ascent + t_descent);
		dc -> drawlink(getlinktext(), t_box);
	}
}

// MW-2012-02-17: [[ SplitTextAttrs ]] Fetch the block's effective font attrs, using the base attrs
//   in p_base_attrs (if non-nil). If p_base_attrs is nil, the parent's attrs are fetched and used.
void MCBlock::getfontattrs(MCObjectFontAttrs *p_base_attrs, MCNameRef& r_fname, uint2& r_fsize, uint2& r_fstyle)
{
	if ((flags & F_FATTR_MASK) != F_FATTR_MASK)
	{
		if (p_base_attrs == nil)
			parent -> getparent() -> getfontattsnew(r_fname, r_fsize, r_fstyle);
		else
		{
			r_fname = p_base_attrs -> name;
			r_fsize = p_base_attrs -> size;
			r_fstyle = p_base_attrs -> style;
		}
	}

	if (getflag(F_HAS_FNAME))
		r_fname = atts -> fontname;

	if (getflag(F_HAS_FSIZE))
		r_fsize = atts -> fontsize;

	if (getflag(F_HAS_FSTYLE))
		r_fstyle = atts -> fontstyle;
}

// MW-2012-02-17: [[ SplitTextAttrs ]] Fetch the textFont setting of the block, returning true
//   if there is one or false if there is not.
bool MCBlock::gettextfont(MCNameRef& r_textfont) const
{
	if (getflag(F_HAS_FNAME))
	{
		r_textfont = atts -> fontname;
		return true;
	}
	return false;
}

// MW-2012-02-17: [[ SplitTextAttrs ]] Fetch the textFont setting of the block, returning true
//   if there is one or false if there is not.
bool MCBlock::gettextfont(const char *& r_textfont) const
{
	if (getflag(F_HAS_FNAME))
	{
        char *t_font;
        /* UNCHECKED */ MCStringConvertToCString(MCNameGetString(atts -> fontname), t_font);
		r_textfont = t_font;
		return true;
	}
	return false;
}

// MW-2012-02-17: [[ SplitTextAttrs ]] Fetch the textSize setting of the block, returning true
//   if there is one or false if there is not.
bool MCBlock::gettextsize(uint2& r_textsize) const
{
	if (getflag(F_HAS_FSIZE))
	{
		r_textsize = atts -> fontsize;
		return true;
	}
	return false;
}

// MW-2012-02-17: [[ SplitTextAttrs ]] Fetch the textStyle setting of the block, returning true
//   if there is one or false if there is not.
bool MCBlock::gettextstyle(uint2& r_textstyle) const
{
	if (getflag(F_HAS_FSTYLE))
	{
		r_textstyle = atts -> fontstyle;
		return true;
	}
	return false;
}

bool MCBlock::hasfontattrs(void) const
{
	return (flags & F_HAS_ALL_FATTR) != 0;
}

#ifdef LEGACY_EXEC
void MCBlock::setatts(Properties which, void *value)
{
	// MW-2012-05-04: [[ Values ]] linkText / imageSource / metaData are now uniqued
	//   strings and 'value' is a StringRef in those cases.

	if (which == P_LINK_TEXT)
	{
		const char *t_text;
		t_text = (const char *)value;

		if (flags & F_HAS_LINK)
		{
			MCValueRelease(atts -> linktext);
			atts -> linktext = nil;
		}

		if (strlen(t_text) == 0)
			flags &= ~F_HAS_LINK;
		else
		{
			if (atts == NULL)
				atts = new Blockatts;

			/* UNCHECKED */ MCValueInter((MCStringRef)value, atts -> linktext);

			flags |= F_HAS_LINK;
		}
	}
	else if (which == P_IMAGE_SOURCE)
	{
		const char *t_image;
		t_image = (const char *)value;

		if (flags & F_HAS_IMAGE)
		{
			if (opened)
				closeimage();

			MCValueRelease(atts -> imagesource);
			atts -> imagesource = nil;
		}

		if (strlen(t_image) == 0)
			flags &= ~F_HAS_IMAGE;
		else
		{
			if (atts == NULL)
				atts = new Blockatts;

			/* UNCHECKED */ MCValueInter((MCStringRef)value, atts -> imagesource);

			atts->image = NULL;
			flags |= F_HAS_IMAGE;
		}
		if (opened)
			openimage();
	}
	else if (which == P_METADATA)
	{
		// MW-2012-01-06: [[ Block Metadata ]] Handle setting/unsetting the metadata
		//   property.
		const char *t_metadata;
		t_metadata = (const char *)value;

		if (flags & F_HAS_METADATA)
		{
			MCValueRelease(atts -> metadata);
			atts -> metadata = nil;
		}

		if (strlen(t_metadata) == 0)
			flags &= ~F_HAS_METADATA;
		else
		{
			if (atts == nil)
				atts = new Blockatts;

			/* UNCHECKED */ MCValueInter((MCStringRef)value, atts -> metadata);

			flags |= F_HAS_METADATA;
		}
	}
	else if (which == P_FLAGGED)
	{
		// MW-2012-01-26: [[ FlaggedField ]] Set the appropriate flag.
		if ((Boolean)(intptr_t)value == True)
			flags |= F_FLAGGED;
		else
			flags &= ~F_FLAGGED;
	}
	else
	{
		// MW-2012-02-17: [[ SplitTextAttrs ]] If the value is not nil then we
		//   must be setting an attr so make sure we have atts.
		if (value != nil)
			if (atts == nil)
				atts = new Blockatts;
		
		// MW-2012-02-17: [[ SplitTextAttrs ]] Update the appropriate text attr.
		switch(which)
		{
#ifdef OLD_EXEC
		case P_TEXT_FONT:
			if (value == nil || strlen((const char *)value) == 0)
			{
				flags &= ~F_HAS_FNAME;
				if (atts != nil)
				{
					MCNameDelete(atts -> fontname);
					atts -> fontname = nil;
				}
			}
			else
			{
				flags |= F_HAS_FNAME;
				/* UNCHECKED */ MCNameCreateWithCString((const char *)value, atts -> fontname);
			}
            break;
		case P_TEXT_SIZE:
			if (value == nil)
				flags &= ~F_HAS_FSIZE;
			else
			{
				flags |= F_HAS_FSIZE;
				atts -> fontsize = (uint2)(intptr_t)value;
			}
			break;

		case P_TEXT_STYLE:
			if (value == nil)
				flags &= ~F_HAS_FSTYLE;
			else
			{
				flags |= F_HAS_FSTYLE;
				atts -> fontstyle = (uint2)(intptr_t)value;
			}
			break;

#endif
		// MW-2011-11-23: [[ Array TextStyle ]] These pseudo-properties are used when
		//   adding or removing a specific textstyle.
		case P_TEXT_STYLE_ADD:
		case P_TEXT_STYLE_REMOVE:
			if (!getflag(F_HAS_FSTYLE))
				atts -> fontstyle = parent -> getparent() -> gettextstyle();
			flags |= F_HAS_FSTYLE;
			MCF_changetextstyle(atts -> fontstyle, (Font_textstyle)(intptr_t)value, which == P_TEXT_STYLE_ADD);
			break;
		}

		// MW-2012-02-13: [[ Block Unicode ]] If we are open then make sure the 'font' ref
		//   is up to date.
		// MW-2012-02-14: [[ FontRefs ]] We've updated the font attrs, so make sure we call
		//   recomputefonts to apply the changes to the fontref (only if opened though).
		if (opened)
			recomputefonts(parent -> getparent() -> getfontref());
	}

	// MW-2012-02-17: [[ SplitTextAttrs ]] If we no longer have any atts, delete the struct.
	if ((flags & F_HAS_ATTS) == 0)
	{
		delete atts;
		atts = nil;
	}
}
#endif

Boolean MCBlock::getshift(int2 &out)
{
	if (!(flags & F_HAS_SHIFT))
		return False;
	out = atts->shift;
	return True;
}

void MCBlock::setshift(int2 in)
{
	if (in == 0)
		flags &= ~F_HAS_SHIFT;
	else
	{
		if (atts == NULL)
			atts = new Blockatts;
		atts->shift = in;
		flags |= F_HAS_SHIFT;
	}
}

Boolean MCBlock::getcolor(const MCColor *&outcolor)
{
	if (!(flags & F_HAS_COLOR))
		return False;
	outcolor = atts->color;
	return True;
}

Boolean MCBlock::getbackcolor(const MCColor *&outcolor)
{
	if (!(flags & F_HAS_BACK_COLOR))
		return False;
	outcolor = atts->backcolor;
	return True;
}

void MCBlock::setcolor(const MCColor *newcolor)
{
	if (newcolor == NULL)
	{
		if (flags & F_HAS_COLOR)
		{
			delete atts->color;
			flags &= ~F_HAS_COLOR;
		}
	}
	else
	{
		if (atts == NULL)
			atts = new Blockatts;
		if (!(flags & F_HAS_COLOR))
			atts->color = new MCColor;
		*atts->color = *newcolor;
		flags |= F_HAS_COLOR;
	}
}

void MCBlock::setbackcolor(const MCColor *newcolor)
{
	if (newcolor == NULL)
	{
		if (flags & F_HAS_BACK_COLOR)
		{
			delete atts->backcolor;
			flags &= ~F_HAS_BACK_COLOR;
		}
	}
	else
	{
		if (atts == NULL)
			atts = new Blockatts;
		if (!(flags & F_HAS_BACK_COLOR))
			atts->backcolor = new MCColor;
		*atts->backcolor = *newcolor;
		flags |= F_HAS_BACK_COLOR;
	}
}

uint2 MCBlock::GetCursorX(int2 x, findex_t fi)
{
	findex_t j = fi - m_index;
	if (j > m_size)
		j = m_size;
	return getsubwidth(NULL, x, m_index, j);
}

findex_t MCBlock::GetCursorIndex(int2 x, int2 cx, Boolean chunk, Boolean last)
{
	// MW-2007-07-05: [[ Bug 5099 ]] If we have an image and are unicode, the char
	//   we replace is two bytes long
	if (flags & F_HAS_IMAGE && atts->image != NULL)
    {
		if (chunk || cx < atts->image->getrect().width >> 1)
			return m_index;
		else
			return m_index + 1;
    }

	findex_t i = m_index;
	int2 cwidth;
	findex_t tlen = 0;
	uint2 twidth = 0;
	uint2 toldwidth = 0;

	// MW-2012-02-01: [[ Bug 9982 ]] iOS uses sub-pixel positioning, so make sure we measure
	//   complete runs.
	// MW-2013-11-07: [[ Bug 11393 ]] We only want to measure complete runs now regardless of
	//   platform.
	int32_t t_last_width;
	t_last_width = 0;
	while(i < m_index + m_size)
	{		
		int32_t t_new_i;
		t_new_i = parent->IncrementIndex(i);
		
		int32_t t_new_width;
		t_new_width = GetCursorX(x, t_new_i);
		
		int32_t t_pos;
		if (chunk)
			t_pos = t_new_width;
		else
			t_pos = (t_last_width + t_new_width) / 2;
			
		if (cx < t_pos)
			break;
			
		t_last_width = t_new_width;
		
		i = t_new_i;
	}

	if (i == m_index + m_size && last && (m_index + m_size != parent->gettextlength()))
        return i - parent->DecrementIndex(i);
	else
		return i;
}

uint2 MCBlock::getsubwidth(MCDC *dc, int2 x, findex_t i, findex_t l)
{
	if (l == 0)
		return 0;
	if (flags & F_HAS_IMAGE && atts->image != NULL)
		return atts->image->getrect().width;
	else
	{
		findex_t sptr = i;
        findex_t t_length = l;
		
		// MW-2012-02-12: [[ Bug 10662 ]] If the last char is a VTAB then ignore it.
        if (parent->TextIsLineBreak(parent->GetCodepointAtIndex(sptr + l - 1)))
			l--;

		// MW-2012-08-29: [[ Bug 10325 ]] Use 32-bit int to compute the width, then clamp
		//   to 65535 - this means that we force wrapping when the line is too long.
		// MW-2013-08-08: [[ Bug 10654 ]] Make sure we use a signed integer here, otherwise
		//   we get incorrect clamping when converted to unsigned.
		int4 twidth = 0;
		if (flags & F_HAS_TAB)
		{
			uindex_t eptr;
			while (MCStringFirstIndexOfChar(parent->GetInternalStringRef(), '\t', sptr, kMCStringOptionCompareExact, eptr))
			{
				// Break if we've gone past the end of this block
                if (eptr >= i + t_length)
					break;
				
				MCRange t_range;
				t_range = MCRangeMake(sptr, eptr - sptr);
				twidth += MCFontMeasureTextSubstring(m_font, parent->GetInternalStringRef(), t_range);

				twidth += gettabwidth(x + twidth, eptr);

				// Adjust for the tab character.
				eptr = parent->IncrementIndex(eptr);
				findex_t sl = eptr - sptr;

				sptr += sl;
				l -= sl;
			}
		}
		MCRange t_range;
		t_range = MCRangeMake(sptr, l);
		return MCU_min(65535, twidth + MCFontMeasureTextSubstring(m_font, parent->GetInternalStringRef(), t_range));
	}
}

uint2 MCBlock::getwidth(MCDC *dc, int2 x)
{
	if (flags & F_HAS_IMAGE && atts->image != NULL)
		return atts->image->getrect().width;
	else if (dc != NULL && dc -> gettype() == CONTEXT_TYPE_PRINTER)
		return getsubwidth(dc, x, m_index, m_size);
	else if (width == 0 || flags & F_HAS_TAB)
		return width = getsubwidth(dc, x, m_index, m_size);
	else
		return width;
}

void MCBlock::reset()
{
	width = 0;
}

uint2 MCBlock::getascent(void)
{
	int2 shift = flags & F_HAS_SHIFT ? atts->shift : 0;
	// MW-2007-07-05: [[ Bug 1943 ]] - Images do not have correct ascent height *MIGHT NEED REVERSION*
	if (flags & F_HAS_IMAGE && atts->image != NULL)
		return MCU_max(0, atts->image->getrect().height - shift + 2);
	else
		return MCU_max(0, heightfromsize(MCFontGetAscent(m_font)) - MCFontGetDescent(m_font) - shift);
}

uint2 MCBlock::getdescent(void)
{
	int2 shift = flags & F_HAS_SHIFT ? atts->shift : 0;
	if (flags & F_HAS_IMAGE && atts->image != NULL)
		return MCU_max(0, shift);
	else
		return MCU_max(0, MCFontGetDescent(m_font) + shift);
}

void MCBlock::freeatts()
{
	freerefs();
	// MW-2012-02-17: [[ SplitTextAttrs ]] Free the fontname name if we have that attr.
	if (flags & F_HAS_FNAME)
		MCNameDelete(atts -> fontname);
	if (flags & F_HAS_COLOR)
		delete atts->color;
	if (flags & F_HAS_BACK_COLOR)
		delete atts->backcolor;
	delete atts;
	atts = NULL;
	flags &= ~F_HAS_ATTS;
}

void MCBlock::freerefs()
{
	// MW-2012-05-04: [[ Values ]] linkText / imageSource / metaData are now uniqued
	//   strings.

	if (flags & F_HAS_LINK)
	{
		MCValueRelease(atts -> linktext);
		atts -> linktext = nil;
	}

	if (flags & F_HAS_IMAGE)
	{
		if (opened)
			closeimage();

		MCValueRelease(atts -> imagesource);
		atts -> imagesource = nil;
	}

	if (flags & F_HAS_METADATA)
	{
		MCValueRelease(atts -> metadata);
		atts -> metadata = nil;
	}

	flags &= ~(F_HAS_LINK | F_HAS_IMAGE | F_HAS_METADATA);
}

void MCBlock::openimage()
{
	if (flags & F_HAS_IMAGE)
	{
		MCField *t_field;
		t_field = parent->getparent();
		// MW-2009-02-02: [[ Improved image search ]]
		// Search for the appropriate image object using the standard method - here we
		// use the field as the starting point.
		uint4 t_image_id;
		if (MCU_stoui4(MCStringGetOldString(atts->imagesource), t_image_id))
			atts -> image = t_field -> resolveimageid(t_image_id);
		else
		{
			MCNewAutoNameRef t_name;
			/* UNCHECKED */ MCNameCreate(atts->imagesource, &t_name);
			atts->image = (MCImage *)t_field->getstack()->getobjname(CT_IMAGE, *t_name);
		}

		if (atts->image != NULL)
		{
			Boolean ob = MCbufferimages;
			MCbufferimages = True;
			atts->image->open();
			MCbufferimages = ob;
			atts->image->addneed(t_field);
		}
	}
}

void MCBlock::closeimage()
{
	if (flags & F_HAS_IMAGE && atts->image != NULL)
	{
		atts->image->close();
		//atts->image->removeneed(this);
	}
}

MCStringRef MCBlock::getlinktext()
{
	// MW-2012-10-01: [[ Bug 10178 ]] Added guard to ensure we don't get a null
	//   dereference.
	if (flags & F_HAS_LINK && atts != nil)
		return atts->linktext;

	return NULL;
}

MCStringRef MCBlock::getimagesource()
{
	// MW-2012-10-01: [[ Bug 10178 ]] Added guard to ensure we don't get a null
	//   dereference.
	if (flags & F_HAS_IMAGE && atts != nil)
		return atts->imagesource;

	return NULL;
}

MCStringRef MCBlock::getmetadata(void)
{
	// MW-2012-10-01: [[ Bug 10178 ]] Added guard to ensure we don't get a null
	//   dereference.
	if (flags & F_HAS_METADATA && atts != nil && atts -> metadata != nil)
		return atts -> metadata;

	return kMCEmptyString;
}

void MCBlock::sethilite(Boolean on)
{
	if (on)
		flags |= F_HILITED;
	else
		flags &= ~F_HILITED;
}

MCBlock *MCBlock::RetreatIndex(findex_t& x_index)
{
	MCBlock *t_block;
	t_block = this;
	
	if (x_index == 0)
		return NULL;
	
	// MW-2012-08-29: [[ Bug 10322 ]] If we are at the start of the block, then we must
	//   move back a block before doing anything.
	if (x_index == m_index)
	{
		do
		{
			t_block = t_block -> prev();
		}
		while(t_block -> m_size == 0 && t_block -> prev() != parent -> getblocks() -> prev());
	}
		
	x_index = parent->DecrementIndex(x_index);

	// MW-2012-03-10: [[ Bug ]] Loop while the block is empty, or the block doesn't
	//   contain the index.
	while(x_index < t_block -> m_index || t_block -> m_size == 0)
	{
		t_block = t_block -> prev();
		if (t_block == parent -> getblocks() -> prev())
			return NULL;
	}

	return t_block;
}

MCBlock *MCBlock::AdvanceIndex(findex_t& x_index)
{
	MCBlock *t_block;
	t_block = this;
	
	// MW-2012-08-29: [[ Bug 10322 ]] If we are at the end of the block, then we must
	//   move forward a block before doing anything.
	if (x_index == m_index + m_size)
	{
		do
		{
			t_block = t_block -> next();
		}
		while(t_block -> m_size == 0 && t_block -> next() != parent -> getblocks());
	}
	
	x_index = parent->IncrementIndex(x_index);

	// MW-2012-03-10: [[ Bug ]] Loop while the block is empty, or the block doesn't
	//   contain the index.
	while(x_index >= t_block -> m_index + t_block -> m_size || t_block -> m_size == 0)
	{
		t_block = t_block -> next();
		if (t_block == parent -> getblocks())
			return NULL;
	}

	return t_block;
}

// MW-2012-02-21: [[ FieldExport ]] This method updates the given style struct with
//   settings from this block.
void MCBlock::exportattrs(MCFieldCharacterStyle& x_style)
{
	if (getflag(F_HAS_COLOR))
	{
		if (!opened)
			MCscreen -> alloccolor(*atts -> color);

		x_style . has_text_color = true;
		x_style . text_color = atts -> color -> pixel;
	}
	if (getflag(F_HAS_BACK_COLOR))
	{
		if (!opened)
			MCscreen -> alloccolor(*atts -> backcolor);

		x_style . has_background_color = true;
		x_style . background_color = atts -> backcolor -> pixel;
	}
	if (getflag(F_HAS_LINK))
	{
		x_style . has_link_text = true;
		x_style . link_text = atts -> linktext;
	}
	if (getflag(F_HAS_IMAGE))
	{
		x_style . has_image_source = true;
		x_style . image_source = atts -> imagesource;
	}
	if (getflag(F_HAS_METADATA))
	{
		x_style . has_metadata = true;
		x_style . metadata = atts -> metadata;
	}
	if (getflag(F_HAS_FNAME))
	{
		x_style . has_text_font = true;
		x_style . text_font = atts -> fontname;
	}
	if (getflag(F_HAS_FSTYLE))
	{
		x_style . has_text_style = true;
		x_style . text_style = atts -> fontstyle;
	}
	if (getflag(F_HAS_FSIZE))
	{
		x_style . has_text_size = true;
		x_style . text_size = atts -> fontsize;
	}
	if (getflag(F_HAS_SHIFT))
	{
		x_style . has_text_shift = true;
		x_style . text_shift = atts -> shift;
	}
}

// MW-2012-03-04: [[ FieldImport ]] This method updates the block's attributes to
//   those described by the style struct.
void MCBlock::importattrs(const MCFieldCharacterStyle& p_style)
{
    MCExecContext ctxt(nil, nil, nil);
	if (p_style . has_text_color)
	{
		MCColor t_color;
		t_color . pixel = p_style . text_color;
		MCscreen -> querycolor(t_color);
		setcolor(&t_color);
	}
	if (p_style . has_background_color)
	{
		MCColor t_color;
		t_color . pixel = p_style . background_color;
		MCscreen -> querycolor(t_color);
		setbackcolor(&t_color);
	}
	if (p_style . has_link_text)
        SetLinktext(ctxt, p_style . link_text);
	if (p_style . has_image_source)
        SetImageSource(ctxt, p_style . image_source);
    if (p_style . has_metadata)
        SetMetadata(ctxt, p_style . metadata);
    if (p_style . has_text_font)
        SetTextFont(ctxt, MCNameGetString(p_style . text_font));
	if (p_style . has_text_style)
    {
        MCInterfaceTextStyle t_style;
        t_style . style = p_style . text_style;
        SetTextStyle(ctxt, t_style);
    }
    if (p_style . has_text_size)
    {
        uinteger_t t_size = p_style . text_size;
        SetTextSize(ctxt, &t_size);
    }
	// MW-2012-05-09: [[ Bug ]] Setting the textShift of a block is done with 'setshift'
	//   not 'setatts'.
	if (p_style . has_text_shift)
		setshift(p_style . text_shift);
}

uint32_t measure_stringref(MCStringRef p_string)
{
	if (MCStringIsNative(p_string))
        return 2 + MCU_min(MCStringGetLength(p_string) + 1, MAXUINT2);
    else
        return 2 + MCU_min((MCStringGetLength(p_string) + 1) * sizeof(unichar_t), MAXUINT2);

}

// MW-2012-03-04: [[ StackFile5500 ]] Utility routine for computing the length of
//   a nameref when serialized to disk.
uint32_t measure_nameref(MCNameRef p_name)
{
	return measure_stringref(MCNameGetString(p_name));
}

// MW-2012-03-04: [[ StackFile5500 ]] Compute the number of bytes the attributes will
//   take up when serialized.
uint32_t MCBlock::measureattrs(void)
{
	// If there are no attrs, then the size is 0.
	if (!hasatts())
		return 0;

	uint32_t t_size;
	t_size = 0;
	
	// The flags field.
	t_size = 4;
	// The font index (if any)
	//if ((flags & (F_FATTR_MASK | F_HAS_UNICODE)) != 0)
	if (true)
		t_size += 2;
	if ((flags & F_HAS_COLOR) != 0)
		t_size += 6;
	if ((flags & F_HAS_BACK_COLOR) != 0)
		t_size += 6;
	if ((flags & F_HAS_SHIFT) != 0)
		t_size += 2;

	// MW-2012-05-04: [[ Values ]] linkText / imageSource / metaData are now uniqued
	//   strings.
	if ((flags & F_HAS_LINK) != 0)
		t_size += measure_stringref(atts -> linktext);
	if ((flags & F_HAS_IMAGE) != 0)
		t_size += measure_stringref(atts -> imagesource);
	if ((flags & F_HAS_METADATA) != 0)
		t_size += measure_stringref((MCStringRef)atts -> metadata);

	return t_size;
}

bool MCBlock::GetFirstLineBreak(findex_t& r_index)
{
	findex_t t_index;
	t_index = m_index;

	uindex_t t_offset;
    if (!MCStringFirstIndexOfChar(parent->GetInternalStringRef(), '\v', t_index, kMCStringOptionCompareExact, t_offset))
        return false;
    if (t_offset > m_index + m_size)
        return false;

	r_index = t_offset;
    return true;
}

bool MCBlock::imagechanged(MCImage *p_image, bool p_deleting)
{
	if ((flags & F_HAS_IMAGE) && atts->image == p_image)
	{
		if (p_deleting)
			atts->image = nil;
		return true;
	}

	return false;
}

void MCBlock::GetRange(findex_t &r_index, findex_t &r_length)
{
	r_index = m_index;
	r_length = m_size;
}

findex_t MCBlock::GetOffset()
{
	return m_index;
}

findex_t MCBlock::GetLength()
{
	return m_size;
}

void MCBlock::SetRange(findex_t p_index, findex_t p_length)
{
	m_index = p_index;
	m_size = p_length;
	width = 0;
    
	// Update the 'has tabs' flag
	uindex_t t_where;
	if (MCStringFirstIndexOfChar(parent->GetInternalStringRef(), '\t', m_index, kMCStringOptionCompareExact, t_where)
		&& t_where < m_index + m_size)
		flags |= F_HAS_TAB;
	else
		flags &= ~F_HAS_TAB;
}

void MCBlock::MoveRange(findex_t p_index, findex_t p_length)
{
	m_index += p_index;
	m_size += p_length;
}

codepoint_t MCBlock::GetCodepointAtIndex(findex_t p_index) const
{
	return parent->GetCodepointAtIndex(m_index + p_index);
}
<|MERGE_RESOLUTION|>--- conflicted
+++ resolved
@@ -614,19 +614,16 @@
 
 static bool MCUnicodeCanBreakBetween(uint2 x, uint2 y)
 {
-<<<<<<< HEAD
-	if (MCUnicodeIsWhitespace(x))
-=======
 	// MW-2013-12-19: [[ Bug 11606 ]] We only check for breaks between chars and spaces
 	//   where the space follows the char. This is because a break will consume all space
 	//   chars after it thus we want to measure up to but not including the spaces.
 	bool t_x_isspace, t_y_isspace;
-	t_x_isspace = x < 256 && isspace(x);
-	t_y_isspace = y < 256 && isspace(y);
+    t_x_isspace = MCUnicodeIsWhitespace(x);
+    t_y_isspace = MCUnicodeIsWhitespace(y);
+
 	if (t_x_isspace && t_y_isspace)
 		return false;
 	if (t_y_isspace)
->>>>>>> 3e5faddb
 		return true;
 
 	bool t_xid;
@@ -762,29 +759,19 @@
 		//   generally now).
 		if (t_this_char == '\t')
 		{
-<<<<<<< HEAD
 			twidth += gettabwidth(x + twidth, initial_i);
-=======
-			twidth = twidth + gettabwidth(x + twidth, text, initial_i);
 			twidth_float = (MCGFloat)twidth;
-			
->>>>>>> 3e5faddb
+
 			t_last_break_width = twidth;
 			t_last_break_i = i;
 		}
 		else
-<<<<<<< HEAD
         {
             MCRange t_range;
             t_range = MCRangeMake(initial_i, i - initial_i);
-            twidth += MCFontMeasureTextSubstring(m_font, parent->GetInternalStringRef(), t_range);
-        }
-=======
-		{
-			twidth_float += MCFontMeasureTextFloat(m_font, &text[initial_i], i - initial_i, hasunicode());
+			twidth_float += MCFontMeasureTextSubstringFloat(m_font,  parent->GetInternalStringRef(), t_range);
 			twidth = (int32_t)floorf(twidth_float);
 		}
->>>>>>> 3e5faddb
 
 		if (t_can_fit && twidth > maxwidth)
 			break;
@@ -1319,12 +1306,8 @@
 	if (flags & F_HAS_BACK_COLOR)
 		dc->setbackground(MCzerocolor);
 
-<<<<<<< HEAD
-	if ((flags & F_HAS_COLOR && atts->color->pixel != MAXUINT4) || fontstyle & FA_LINK)
-=======
 	// MM-2013-11-05: [[ Bug 11547 ]] We now pack alpha values into pixels meaning we shouldn't check against MAXUNIT4. Not sure why this check was here previously.
 	if (flags & F_HAS_COLOR || fontstyle & FA_LINK)
->>>>>>> 3e5faddb
 		f->setforeground(dc, DI_FORE, False, True);
 
 	// MW-2010-01-06: If there is link text, then draw a link
