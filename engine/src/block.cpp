--- conflicted
+++ resolved
@@ -2298,7 +2298,6 @@
 	return false;
 }
 
-<<<<<<< HEAD
 void MCBlock::GetRange(findex_t &r_index, findex_t &r_length)
 {
 	r_index = m_index;
@@ -2401,7 +2400,8 @@
         return segment -> prev() -> GetLastVisualBlock();
     
     return nil;
-=======
+}
+
 void MCBlock::setcolorfornormaltext(MCDC* dc, MCColor* p_color)
 {
     MCField* f = parent->getparent();
@@ -2433,5 +2433,4 @@
         f->setforeground(dc, DI_PSEUDO_TEXT_COLOR_SEL_BACK, False, True, true);
     else
         f->setforeground(dc, DI_PSEUDO_TEXT_COLOR_SEL_FORE, False, True, true);
->>>>>>> bb71d905
 }