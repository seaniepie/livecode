/* Copyright (C) 2003-2013 Runtime Revolution Ltd.

This file is part of LiveCode.

LiveCode is free software; you can redistribute it and/or modify it under
the terms of the GNU General Public License v3 as published by the Free
Software Foundation.

LiveCode is distributed in the hope that it will be useful, but WITHOUT ANY
WARRANTY; without even the implied warranty of MERCHANTABILITY or
FITNESS FOR A PARTICULAR PURPOSE.  See the GNU General Public License
for more details.

You should have received a copy of the GNU General Public License
along with LiveCode.  If not see <http://www.gnu.org/licenses/>.  */

#include "prefix.h"

#include "globdefs.h"
#include "filedefs.h"
#include "objdefs.h"
#include "parsedef.h"

//#include "execpt.h"
#include "sellst.h"
#include "util.h"
#include "font.h"
#include "date.h"
#include "dispatch.h"
#include "stack.h"
#include "card.h"
#include "group.h"
#include "cdata.h"
#include "image.h"
#include "button.h"
#include "field.h"
#include "stacklst.h"
#include "undolst.h"
#include "mcerror.h"
#include "param.h"

#include "globals.h"
#include "mctheme.h"

#include "context.h"
#include "graphics_util.h"

// MW-2011-09-06: [[ Redraw ]] Added 'sprite' option - if true, ink and opacity are not set.
void MCButton::draw(MCDC *dc, const MCRectangle& p_dirty, bool p_isolated, bool p_sprite)
{
	MCRectangle dirty;
	dirty = p_dirty;

	if (!p_isolated)
	{
		// MW-2011-09-06: [[ Redraw ]] If rendering as a sprite, don't change opacity or ink.
		if (!p_sprite)
		{
			dc -> setopacity(blendlevel * 255 / 100);
			dc -> setfunction(ink);
		}
		
		// MW-2009-06-10: [[ Bitmap Effects ]]
		if (m_bitmap_effects == NULL)
			dc -> begin(false);
		else
		{
			if (!dc -> begin_with_effects(m_bitmap_effects, MCU_reduce_rect(rect, -gettransient())))
				return;
			dirty = dc -> getclip();
		}
	}

	MCRectangle shadowrect;
	shadowrect = rect;
	
	MCRectangle t_content_rect;
	t_content_rect = rect;
	
	uint2 loff = 0;
	if (labelwidth != 0)
	{
		shadowrect.x += labelwidth;
		shadowrect.width -= labelwidth;
	}
	if (flags & F_SHADOW)
	{
		if ((signed char)shadowoffset < 0)
		{
			shadowrect.x -= shadowoffset;
			shadowrect.y -= shadowoffset;
			shadowrect.width += shadowoffset;
			shadowrect.height += shadowoffset;
		}
		else
		{
			shadowrect.width -= shadowoffset;
			shadowrect.height -= shadowoffset;
		}
	}
	Boolean indicator = getstyleint(flags) == F_CHECK
	                    || getstyleint(flags) == F_RADIO;
	if (needfocus())
		drawfocus(dc, p_dirty);

	Boolean isstdbtn = standardbtn();
	uint2 i;
	Boolean noback = isstdbtn && !getcindex(DI_BACK, i) && !getpindex(DI_BACK,i);
	bool t_isvista = MCmajorosversion >= 0x0600 && MCcurtheme != NULL;

	bool t_themed_menu = false;

	if (entry != NULL)
	{
		drawcombo(dc, shadowrect);
		entry->draw(dc, dirty, false, false);
	}
	else
	{
		int2 centerx =  shadowrect.x + leftmargin
		                + ((shadowrect.width - leftmargin - rightmargin) >> 1);
		int2 centery =  shadowrect.y + topmargin
		                + ((shadowrect.height - topmargin - bottommargin) >> 1);
		uint2 style = getstyleint(flags);
		Boolean macoption = IsMacEmulatedLF() && style == F_MENU
		                    && (menumode == WM_OPTION || menumode == WM_COMBO);
		Boolean white = MClook != LF_MOTIF && !macoption && !(t_isvista && style == F_MENU && menumode == WM_OPTION)
		                && (style == F_MENU && (menumode == WM_OPTION || menumode == WM_COMBO)
		                    || flags & F_AUTO_ARM && state & CS_ARMED
		                    && !(flags & F_SHOW_BORDER));
		if (flags & F_3D && MClook == LF_WIN95
		        && state & CS_HILITED && (style == F_STANDARD
		                                  || indicator && flags & F_SHOW_ICON))
			loff = 1;

		if (style == F_MENU && menumode == WM_PULLDOWN && MCcurtheme != NULL &&
			getstack() -> hasmenubar() && getparent() -> hasname(getstack() -> getmenubar()) &&
			MCcurtheme -> drawmenuheaderbackground(dc, dirty, this))
		{
			t_themed_menu = true;
            //dc -> setforeground(getflag(F_DISABLED) ? dc -> getgray() : dc -> getblack());
            setforeground(dc, DI_PSEUDO_BUTTON_TEXT, False);
		}
		else if (menucontrol != MENUCONTROL_NONE && MCcurtheme != NULL &&
				MCcurtheme -> drawmenuitembackground(dc, dirty, this))
		{
			t_themed_menu = true;
			indicator = False;
            //dc -> setforeground(getflag(F_DISABLED) ? dc -> getgray() : dc -> getblack());
            setforeground(dc, DI_PSEUDO_BUTTON_TEXT, False);
        }
		else
		{
		if (flags & F_OPAQUE && (MCcurtheme == NULL || !noback
		                         || (style == F_STANDARD && (MCcurtheme != NULL &&
		                                                     !MCcurtheme->iswidgetsupported(WTHEME_TYPE_PUSHBUTTON)) ||
		                             style == F_RECTANGLE && (MCcurtheme != NULL &&
		                                                      !MCcurtheme->iswidgetsupported(WTHEME_TYPE_BEVELBUTTON)))
		                         || !(flags & F_SHOW_BORDER)
		                         || flags & F_SHADOW))
		{//define when to not draw using themes
			MCRectangle trect = shadowrect;
			if (style != F_ROUNDRECT)
			{
				if (flags & F_SHOW_BORDER && !(isstdbtn && noback))
					trect = MCU_reduce_rect(trect, borderwidth);
			}
			else
				if (flags & F_SHOW_BORDER)
					trect = MCU_reduce_rect(trect, borderwidth >> 1);
			setforeground(dc, DI_BACK,
			              (state & CS_HILITED && flags & F_HILITE_FILL
			               || state & CS_ARMED && flags & F_ARM_FILL
			               || state & CS_ARMED && !(flags & F_SHOW_BORDER)

			               && MClook != LF_MOTIF) && loff == 0
			              && (flags & F_SHOW_ICON || !indicator)
			              || white && state & CS_KFOCUSED && !(state & CS_SUBMENU)
			              || macoption && state & CS_SUBMENU,
			              (white || state & CS_ARMED && !(flags & F_SHOW_BORDER))
			              && !macoption);
			switch (style)
			{
			case F_MENU:
			case F_CHECK:
			case F_RADIO:
			case F_RECTANGLE:
			case F_STANDARD:
					if (MCcurtheme == NULL || !getstack() -> ismetal() || (isstdbtn && state & CS_HILITED) ||
						!MCcurtheme -> drawmetalbackground(dc, dirty, trect, this))
				{
					if (isstdbtn && noback)
					{
						trect = MCU_reduce_rect(trect, 1);
						if (state & CS_HILITED)
						{
							uint2 i;
							if (getcindex(DI_HILITE, i) || getpindex(DI_HILITE, i))
								setforeground(dc, DI_HILITE, False, False);
							else
								dc->setforeground(dc->getgray());
						}
						dc->fillrect(trect);
					}
					else
					{
						if (style == F_MENU && menumode == WM_TOP_LEVEL)
						{
							uint2 theight = MCFontGetAscent(m_font) + 8 - 1;
							trect.y += theight;
							trect.height -= theight;
						}
						dc->fillrect(trect);
					}
					}
				break;
			case F_ROUNDRECT:
				dc->fillroundrect(trect, DEFAULT_RADIUS);
				break;
			case F_OVAL_BUTTON:
				dc->fillarc(trect, 0, 360);
				break;
			}
		}

		if (state & CS_SHOW_DEFAULT && !MCcurtheme)
			switch (MClook)
			{
			case LF_MOTIF:
				draw3d(dc, MCU_reduce_rect(shadowrect, -MOTIF_DEFAULT_WIDTH), ETCH_SUNKEN, borderwidth >> 1);
				drawborder(dc,  MCU_reduce_rect(shadowrect, -MOTIF_DEFAULT_WIDTH), borderwidth >> 1);
				break;
			case LF_MAC:
				drawmacdefault(dc, MCU_reduce_rect(shadowrect, -3));
				break;
			case LF_WIN95:
				drawborder(dc, MCU_reduce_rect(shadowrect, -WIN95_DEFAULT_WIDTH), WIN95_DEFAULT_WIDTH);
			default:
				break;
			}
		switch (getstyleint(flags))
		{
		case F_MENU:
			switch (menumode)
			{
			case WM_PULLDOWN:
				if (state & CS_ARMED && !(flags & F_SHOW_BORDER) &&
				        (MClook == LF_MOTIF || MCcurtheme &&
				         MCcurtheme->getthemeid() == LF_NATIVEGTK)
				        || flags & F_SHOW_BORDER)
					drawpulldown(dc, shadowrect);
				break;
			case WM_OPTION:
				drawoption(dc, shadowrect, t_content_rect);
				break;
			case WM_COMBO:
				break;
			case WM_TOP_LEVEL:
				drawtabs(dc, shadowrect);
				break;
			}
			if (menumode != WM_CASCADE || !(flags & F_AUTO_ARM))
				break;
		case F_CHECK:
		case F_RADIO:
		case F_RECTANGLE:
		case F_STANDARD:
			if (flags & F_SHADOW)
				drawshadow(dc, rect, shadowoffset);
			if (flags & F_3D)
			{
				if (state & CS_HILITED && flags & F_HILITE_BORDER
				        || flags & F_AUTO_ARM && state & CS_ARMED && flags & F_ARM_BORDER
				        && !indicator && MClook == LF_MOTIF)
					if (isstdbtn && noback)
						drawstandardbutton(dc, shadowrect);
					else
						if (MClook != LF_MOTIF && state & CS_SHOW_DEFAULT
						        && borderwidth == DEFAULT_BORDER)
						{
							setforeground(dc, DI_BOTTOM, False);
							dc->drawrect(shadowrect);
						}
						else
							draw3d(dc, shadowrect, flags & F_SHOW_BORDER ? ETCH_SUNKEN_BUTTON
							       : ETCH_RAISED, borderwidth);
				else
					if (flags & F_SHOW_BORDER || MClook == LF_MOTIF
					        && state & (CS_ARMED | CS_KFOCUSED) && flags & F_ARM_BORDER)
					{
						if (isstdbtn && noback)
							drawstandardbutton(dc, shadowrect);
						else
						{
							uint2 bwidth = borderwidth;
							draw3d(dc, shadowrect, shadowrect.height <= bwidth
							       || state & CS_HILITED && flags & F_HILITE_BORDER
							       ? ETCH_SUNKEN_BUTTON : ETCH_RAISED, bwidth);
						}
					}
					else if (!(flags & F_SHOW_BORDER) && MCcurtheme && MCcurtheme->getthemeid() == LF_NATIVEGTK
					         && state & (CS_ARMED | CS_KFOCUSED) && (!getcindex(DI_BACK, i) && !getpindex(DI_BACK,i))
					         && flags & MENU_ITEM_FLAGS && flags & F_AUTO_ARM)
					{
						// FG-2014-07-30: [[ Bugfix 9405 ]]
						// Clear the previously drawn highlight before drawing GTK highlight
						setforeground(dc, DI_BACK, False, False);
						dc->fillrect(shadowrect);

						MCWidgetInfo winfo;
						winfo.type = WTHEME_TYPE_MENUITEMHIGHLIGHT;
						getwidgetthemeinfo(winfo);
						MCcurtheme->drawwidget(dc, winfo, shadowrect);
					}

			}
			else
				if (state & CS_HILITED && flags & F_HILITE_BORDER
				        || flags & F_SHOW_BORDER
				        || state & (CS_ARMED | CS_KFOCUSED) && flags & F_ARM_BORDER)
					drawborder(dc, shadowrect, borderwidth);
			break;
		case F_ROUNDRECT:
			if (borderwidth != 0)
			{
				// MM-2014-04-08: [[ Bug 11662/11398 ]] Let the context take care of insetting the rectangle.
				//  This solves 2 bugs. Round rect buttons are drawn at the wrong size (compared to square buttons) (11662)
				//  and the corners of round rect buttons are inconsistent (11398).
				dc->setlineatts(borderwidth - 1, LineSolid, CapButt, JoinBevel);
				setforeground(dc, DI_FORE, False);
				dc->drawroundrect(shadowrect, DEFAULT_RADIUS, true);
				dc->setlineatts(0, LineSolid, CapButt, JoinBevel);
			}
			break;
		case F_OVAL_BUTTON:
			if (state & CS_HILITED && flags & F_HILITE_BORDER
			        || flags & F_SHOW_BORDER
			        || state & (CS_ARMED | CS_KFOCUSED) && flags & F_ARM_BORDER)
			{
				setforeground(dc, DI_FORE, False);
				dc->drawarc(shadowrect, 0, 360);
			}
			break;
		}

		if (flags & F_DISABLED)
        {
			if (MClook == LF_MOTIF)
			{
				setforeground(dc, DI_FORE, False);
				dc->setfillstyle(FillStippled, nil, 0, 0);
			}
			else if (IsMacLF())
			{
				dc->setforeground(dc->getgray());
				dc->setfillstyle(FillSolid, nil, 0, 0);
			}
			else
				setforeground(dc, DI_TOP, False);
        }
		else
        {
			if ((white && state & CS_KFOCUSED && !(state & CS_SUBMENU)) ||
				(isstdbtn && noback && (MCcurtheme == NULL || (MCcurtheme->getthemeid() != LF_NATIVEWIN && MCcurtheme->getthemeid() != LF_NATIVEGTK)) && state & CS_HILITED && !MCaqua) ||
				(MClook != LF_MOTIF && style == F_MENU && flags & F_OPAQUE && state & CS_ARMED && !(flags & F_SHOW_BORDER)))
				setforeground(dc, DI_PSEUDO_BUTTON_TEXT_SEL, False, True);
			else
				setforeground(dc, DI_FORE, (state & CS_HILITED && flags & F_HILITE_FILL
				                            || state & CS_ARMED && flags & F_ARM_FILL) && flags & F_OPAQUE && ((MClook != LF_WIN95 && !MCaqua)
				                            || style != F_STANDARD), False);
        }
		}

		// MW-2009-06-14: We will assume (perhaps unwisely) that is 'opaque' is set
		//   then the background is now, completely opaque.
		bool t_was_opaque;
		if (getflag(F_OPAQUE))
			t_was_opaque = dc -> changeopaque(true);

		MCStringRef t_label = getlabeltext();
		Boolean icondrawed = False;
		
        // SN-2014-08-12: [[ Bug 13155 ]] Don't try to draw the icons if the button has not got any
		if (icons != NULL && m_icon_gravity != kMCGravityNone)
		{
			// MW-2014-06-19: [[ IconGravity ]] Use iconGravity to place the icon.
			int t_left, t_top, t_right, t_bottom;
			t_left = rect . x + leftmargin + borderwidth;
			t_top = rect . y + topmargin + borderwidth;
			t_right = rect . x + rect . width - rightmargin - borderwidth;
			t_bottom = rect . y + rect . height - bottommargin - borderwidth;
			
			MCRectangle t_rect;
			if (t_left < t_right)
				t_rect . x = t_left, t_rect . width = t_right - t_left;
			else
				t_rect . x = (t_left + t_right) / 2, t_rect . width = 0;
			if (t_top < t_bottom)
				t_rect . y = t_top, t_rect . height = t_bottom - t_top;
			else
				t_rect . y = (t_top + t_bottom) / 2, t_rect . height = 0;
			icons -> curicon -> drawwithgravity(dc, t_rect, m_icon_gravity);
			
			icondrawed = True;
		}
		
		if (flags & F_SHOW_NAME && !MCStringIsEmpty(t_label) && menucontrol != MENUCONTROL_SEPARATOR)
		{
<<<<<<< HEAD
			// Split the string on the newlines
			MCAutoArrayRef lines;
			/* UNCHECKED */ MCStringSplit(t_label, MCSTR("\n"), nil, kMCCompareExact, &lines);
			uindex_t nlines = MCArrayGetCount(*lines);
			
			uint2 fheight;
			fheight = gettextheight();

			int32_t fascent, fdescent;
			fascent = MCFontGetAscent(m_font);
			fdescent = MCFontGetDescent(m_font);

			int2 sx = shadowrect.x + leftmargin + borderwidth - DEFAULT_BORDER;
			int2 sy = centery - (nlines * fheight >> 1) + fascent + fdescent - 2;
			uint2 theight = nlines == 1 ? fascent : nlines * fheight;
=======
			MCString *lines = NULL;
			uint2 nlines = 0;
			MCU_break_string(slabel, lines, nlines, isunicode);

            coord_t fascent, fdescent, fleading, fxheight;
            fascent = MCFontGetAscent(m_font);
            fdescent = MCFontGetDescent(m_font);
            fleading = MCFontGetLeading(m_font);
            fxheight = MCFontGetXHeight(m_font);
>>>>>>> 7e345e24
            
			coord_t fheight;
            fheight = fascent + fdescent + fleading;

            coord_t sx, sy, theight;
            if (nlines == 1)
            {
                // Centre things on the middle of the ascent
                sx = shadowrect.x + leftmargin + borderwidth - DEFAULT_BORDER;
                sy = roundf(centery + (fascent-fdescent)/2);
                theight = fascent;
            }
            else
            {
                // Centre things by centring the bounding box of the text
                sx = shadowrect.x + leftmargin + borderwidth - DEFAULT_BORDER;
                sy = centery - (nlines * fheight / 2) + fleading/2 + fascent;
                theight = nlines * fheight;
            }

            // MW-2014-06-19: [[ IconGravity ]] Use old method of calculating icon location if gravity is none.
			if (flags & F_SHOW_ICON && icons != NULL && icons->curicon != NULL && m_icon_gravity == kMCGravityNone)
			{
				switch (flags & F_ALIGNMENT)
				{
				case F_ALIGN_LEFT:
				case F_ALIGN_JUSTIFY:
					centerx = shadowrect.x + shadowrect.width - rightmargin
					          - (icons->curicon->getrect().width >> 1);
					break;
				case F_ALIGN_CENTER:
                        centery -= (theight / 2) + 1;
                        sy = shadowrect.y + shadowrect.height - bottommargin - theight
                            + fascent - fdescent - 1;
					break;
				case F_ALIGN_RIGHT:
					centerx = shadowrect.x + leftmargin
					          + (icons->curicon->getrect().width >> 1);
					break;
				}
			}
			if (flags & F_SHOW_ICON && icons != NULL && icons->curicon != NULL && m_icon_gravity == kMCGravityNone)
			{
				icons->curicon->drawcentered(dc, centerx + loff, centery + loff, (state & CS_HILITED) != 0);
				icondrawed = True;
			}

			coord_t starty = sy;
			uint2 i;
			coord_t twidth = 0;
			
			dc->save();
			dc->cliprect(t_content_rect);
			
			uindex_t t_totallen = 0;
			for (i = 0 ; i < nlines ; i++)
			{
<<<<<<< HEAD
				// Note: 'lines' is an array of strings
				MCValueRef lineval = nil;
				/* UNCHECKED */ MCArrayFetchValueAtIndex(*lines, i + 1, lineval);
				MCStringRef line = (MCStringRef)(lineval);
                // MM-2014-04-16: [[ Bug 11964 ]] Pass through the transform of the stack to make sure the measurment is correct for scaled text.
                twidth = MCFontMeasureText(m_font, line, getstack() -> getdevicetransform());
				
				// Mnemonic position calculation
				uindex_t t_mnemonic = 0;
				uindex_t t_linelen = MCStringGetLength(line);
				if (mnemonic > t_totallen && mnemonic <= t_totallen + t_linelen)
					t_mnemonic = mnemonic - t_totallen;
				
=======
				// MM-2014-04-16: [[ Bug 11964 ]] Pass through the transform of the stack to make sure the measurment is correct for scaled text.
				twidth = MCFontMeasureTextFloat(m_font, lines[i].getstring(), lines[i].getlength(), isunicode, getstack() -> getdevicetransform());
>>>>>>> 7e345e24
				switch (flags & F_ALIGNMENT)
				{
				case F_ALIGN_LEFT:
				case F_ALIGN_JUSTIFY:
					if (i == 0)
					{
						if (indicator && !(flags & F_SHOW_ICON))
						{
							sx += CHECK_SIZE + leftmargin;
							if (MClook == LF_WIN95)
							{
								sy++;
								sx--;
							}
						}
						if (MCaqua && IsMacLFAM()
						        && ((style == F_STANDARD && noback)|| style == F_MENU
						            && menumode == WM_OPTION))
							sx += 5;
					}
					break;
				case F_ALIGN_CENTER:
					sx = floorf(centerx - (twidth / 2));
					if (menumode == WM_OPTION || menumode == WM_COMBO)
						sx -= optionrect.width;
					// MH-2007-03-16 [[ Bug 3598 ]] Centering of the label did not work correctly on mac os classic and non vista windows option buttons.
					if (menumode == WM_OPTION && (MClook == LF_WIN95 && !t_themed_menu || MClook == LF_MAC))
						sx = t_content_rect . x + (t_content_rect . width - leftmargin) / 2 - twidth / 2;
					if (menumode == WM_CASCADE)
						sx -= rect.height >> 1;
					break;
				case F_ALIGN_RIGHT:
					sx = shadowrect.x + shadowrect.width - rightmargin - twidth
					     - (borderwidth - DEFAULT_BORDER);
					if (menumode == WM_OPTION)
						sx -= optionrect.width << 1;
					if (menumode == WM_CASCADE)
						sx -= rect.height;
					break;
				}
				uint2 fontstyle;
				fontstyle = gettextstyle();
				if ((flags & F_DISABLED) != 0 && !t_themed_menu && MClook == LF_WIN95)
				{
					drawlabel(dc, sx + 1 + loff, sy + 1 + loff, twidth, shadowrect, line, fontstyle, t_mnemonic);
					if (getstyleint(flags) == F_MENU && menumode == WM_CASCADE)
					{
						shadowrect.x++;
						shadowrect.y++;
						drawcascade(dc, shadowrect); // draw arrow in text color
						shadowrect.x--;
						shadowrect.y--;
					}
					setforeground(dc, DI_BOTTOM, False);
				}
#ifdef _MACOSX
                // FG-2014-10-29: [[ Bugfix 13842 ]] On Yosemite, glowing buttons
                // should draw with white text.
                if (IsMacLFAM() && MCmajorosversion >= 0x10A0 && MCaqua
                    && !(flags & F_DISABLED) && isstdbtn && getstyleint(flags) == F_STANDARD
                    && ((state & CS_HILITED) || (state & CS_SHOW_DEFAULT))
                    && rect.height <= 24 && MCappisactive
                    && !(MCbuttonstate && MCmousestackptr && MCmousestackptr == getstack()
                        && MCmousestackptr->getcard()->getmfocused() != nil
                        && MCmousestackptr->getcard()->getmfocused() != this
                        && MCmousestackptr->getcard()->getmfocused()->gettype() == CT_BUTTON))
                    setforeground(dc, DI_BACK, False, True);
                else
                    setforeground(dc, DI_FORE, False);
#endif
				drawlabel(dc, sx + loff, sy + loff, twidth, shadowrect, line, fontstyle, t_mnemonic);

				if (getstyleint(flags) == F_MENU && menumode == WM_CASCADE && !t_themed_menu)
					drawcascade(dc, shadowrect); // draw arrow in text color
				if (flags & F_DISABLED && MClook == LF_WIN95 || t_themed_menu)
					setforeground(dc, DI_TOP, False);
				sy += fheight;
				
				t_totallen += t_linelen;
			}

			dc->restore();

			if (labelwidth != 0 && !isunnamed())
			{
				MCStringRef t_name = MCNameGetString(getname());
                drawdirectionaltext(dc, rect.x + leftmargin, starty, t_name, m_font);
			}

			// MW-2012-01-27: [[ Bug 9432 ]] Native GTK handles focus borders itself
			//   so don't render the win95-style one.
			if (MClook == LF_WIN95 && !IsNativeGTK() && state & CS_KFOCUSED && !(flags & F_AUTO_ARM) && !white)
			{
				MCRectangle trect;
				if (indicator && nlines == 1)
					MCU_set_rect(trect, sx - 1, starty - fascent, twidth + 2, fascent + fdescent);
				else
					trect = MCU_reduce_rect(shadowrect, 3);

#if defined(X11) || defined(_WINDOWS)
				dc->setforeground(dc->getblack());
				dc->setfillstyle(FillSolid, nil, 0, 0);
				dc->setlineatts(1, LineOnOffDash, CapButt, JoinBevel);				
				dc->setdashes(0, dotlist, 2);
				dc->setfunction(GXinvert);

				// MM-2013-11-05: [[ Bug 11355 ]] - Handle the insetting of the dashed border manually - was causing drawing artefacts previously.
				trect . width -= 1; trect . height -= 1;
				dc->drawrect(trect, false);

				dc->setfunction(GXcopy);
				dc->setlineatts(0, LineSolid, CapButt, JoinBevel);
#else
				// Windows 95 and Mac don't support user line styles, so kludge away
				setforeground(dc, DI_BACK, False);
				dc->setbackground(dc->getblack());
				dc->setfillstyle(FillOpaqueStippled, nil, 0, 0);
				MCRectangle xrect = trect;
				xrect.height = 1;
				dc->fillrect(xrect);
				xrect.y = trect.y + trect.height - 1;
				dc->fillrect(xrect);
				xrect = trect;
				xrect.width = 1;
				dc->fillrect(xrect);
				xrect.x = trect.x + trect.width - 1;
				dc->fillrect(xrect);
				dc->setbackground(MCzerocolor);
				dc->setfillstyle(FillSolid, nil, 0 , 0);
#endif

			}
		}
		if (flags & F_DISABLED && MClook == LF_MOTIF)
			dc->setfillstyle(FillSolid, nil, 0 , 0);
		if (indicator && !(flags & F_SHOW_ICON)
		        && (state & CS_HILITED || !(flags & F_SHOW_HILITE)))
		{
			if (getstyleint(flags) == F_CHECK)
				drawcheck(dc, shadowrect, white);
			if (getstyleint(flags) == F_RADIO)
				drawradio(dc, shadowrect, white);
		}

		if (!icondrawed &&flags & F_SHOW_ICON && icons != NULL && icons->curicon != NULL)
			icons->curicon->drawcentered(dc, centerx + loff, centery + loff,
			                             (state & CS_HILITED) != 0);
	
		// MW-2009-06-14: Reset opaqueness
		if (getflag(F_OPAQUE))
			dc -> changeopaque(t_was_opaque);
	}

	if (!p_isolated)
	{
		dc -> end();

		if (getstate(CS_SELECTED))
			drawselected(dc);
	}
}

void MCButton::drawlabel(MCDC *dc, int2 sx, int sy, uint2 twidth, const MCRectangle &srect, MCStringRef p_label, uint2 fstyle, uindex_t p_mnemonic)
{
	if (getstyleint(flags) == F_MENU && menumode == WM_OPTION
	        && MClook != LF_WIN95)
		sx += 2;
	/*if (MCaqua && IsMacLFAM()
	        && (getstyleint(flags) == F_STANDARD  || getstyleint(flags) == F_MENU
	            && menumode == WM_OPTION))
<<<<<<< HEAD
		sy--;

    drawdirectionaltext(dc, sx, sy, p_label, m_font);
	
	if (!MCStringIsEmpty(acceltext))
=======
		sy--;*/
    dc -> drawtext(sx, sy, s.getstring(), s.getlength(), m_font, false, isunicode);
	if (acceltext != NULL)
>>>>>>> 7e345e24
	{
        // MM-2014-04-16: [[ Bug 11964 ]] Pass through the transform of the stack to make sure the measurment is correct for scaled text.
        uint2 awidth = MCFontMeasureText(m_font, acceltext, getstack() -> getdevicetransform());
		if (rightmargin == defaultmargin || menucontrol == MENUCONTROL_ITEM)
            drawdirectionaltext(dc, srect.x + srect.width - rightmargin - awidth, sy, acceltext, m_font);
		else
            drawdirectionaltext(dc, srect.x + srect.width - rightmargin, sy, acceltext, m_font);
	}

	if (fstyle & FA_UNDERLINE)
		dc->drawline(sx, sy + 1, sx + twidth, sy + 1);
	if (fstyle & FA_STRIKEOUT)
	{
		int32_t fascent;
		fascent = MCFontGetAscent(m_font);
		dc->drawline(sx, sy - (fascent >> 1), sx + twidth, sy - (fascent >> 1));
	}
	if (!IsMacLF() && mnemonic)
	{
		if (p_mnemonic > 0)
		{
			MCRange t_before = MCRangeMake(0, mnemonic - 1);
			MCRange t_letter = MCRangeMake(mnemonic - 1, 1);

            // MM-2014-04-16: [[ Bug 11964 ]] Pass through the transform of the stack to make sure the measurment is correct for scaled text.
            int32_t mstart = sx + MCFontMeasureTextSubstring(m_font, p_label, t_before, getstack() -> getdevicetransform());
            int32_t mwidth = MCFontMeasureTextSubstring(m_font, p_label, t_letter, getstack() -> getdevicetransform());

			sy += mnemonicoffset;
			dc->drawline(mstart, sy, mstart + mwidth, sy);
		}
	}
}

void MCButton::drawcheck(MCDC *dc, MCRectangle &srect, Boolean white)
{
	MCRectangle trect;
	trect.x = srect.x + leftmargin - 2;
	trect.y = srect.y + ((srect.height - CHECK_SIZE) >> 1) + 1;
	trect.width = trect.height = CHECK_SIZE;
	uint2 index;
	if (!(flags & F_AUTO_ARM) && MCcurtheme &&
	        MCcurtheme->iswidgetsupported(WTHEME_TYPE_CHECKBOX))
	{
		MCWidgetInfo widgetinfo;
		widgetinfo.type = WTHEME_TYPE_CHECKBOX;
		getwidgetthemeinfo(widgetinfo);
		MCcurtheme->drawwidget(dc, widgetinfo, IsMacLFAM()?rect:trect);
		return;
	}
	switch (MClook)
	{
	case LF_MAC:
		if (!(flags & F_AUTO_ARM))
		{
			trect.width--;
			trect.height--;
			trect = MCU_reduce_rect(trect, 1);
			if (flags & F_DISABLED)
			{
				dc->setfillstyle(FillSolid, nil, 0, 0);
				dc->setforeground(dc->getgray());
				dc->setfillstyle(FillSolid, nil, 0, 0);
				dc->drawrect(trect);
				break;
			}
			if (state & CS_MFOCUSED && !(state & CS_SELECTED)
			        && MCU_point_in_rect(rect, mx, my))
			{
				dc->setforeground(maccolors[MAC_SHADOW]);
				dc->setfillstyle(FillSolid, nil, 0, 0);
				dc->fillrect(trect);
				draw3d(dc, trect, ETCH_SUNKEN, 1);
			}
			else
			{
				setforeground(dc, DI_BACK, False);
				dc->fillrect(trect);
				draw3d(dc, trect, ETCH_RAISED, 1);
			}
			if (state & CS_HILITED)
			{
				MCPoint p[6];
				p[0].x = trect.x + 1;
				p[1].x = p[4].x = trect.x + 4;
				p[2].x = trect.x + 11;
				p[3].x = trect.x + 10;
				p[5].x = trect.x + 2;
				p[0].y = p[5].y = trect.y + 4;
				p[1].y = trect.y + 7;
				p[2].y = p[3].y = trect.y;
				p[4].y = trect.y + 6;
				dc->setforeground(dc->getblack());
				dc->setfillstyle(FillSolid, nil, 0, 0);
				dc->drawlines(p, 6);
				p[0].x = trect.x + 2;
				p[1].x = p[0].x + 2;
				p[2].x = p[0].x + 3;
				p[3].x = p[0].x + 10;
				p[0].y = trect.y + 6;
				p[1].y = p[2].y = p[0].y + 2;
				p[3].y = trect.y + 1;
				setforeground(dc, DI_SHADOW, False);
				dc->drawlines(p, 4);
				p[0] = p[1];
				p[1] = p[3];
				p[1].x--;
				dc->setforeground(maccolors[MAC_SHADOW]);
				dc->setfillstyle(FillSolid, nil, 0, 0);
				dc->drawlines(p, 2);
			}
			trect = MCU_reduce_rect(trect, -1);
			dc->setforeground(dc->getblack());
			dc->setfillstyle(FillSolid, nil, 0, 0);
			dc->drawrect(trect);
			break;
		}
		// fall through
	case LF_WIN95:
		if (flags & F_AUTO_ARM)
			trect = MCU_reduce_rect(trect, 2);
		else
		{
			draw3d(dc, trect, ETCH_SUNKEN, DEFAULT_BORDER);
			trect = MCU_reduce_rect(trect, 2);
			if (getcindex(DI_BACK, index) || getpindex(DI_BACK, index))
				setforeground(dc, DI_BACK, False);
			else
			{
				if (state & CS_MFOCUSED && !(state & CS_SELECTED)
				        && MCU_point_in_rect(rect, mx, my))
					dc->setforeground(dc->getgray());
				else
					dc->setforeground(dc->getwhite());
				dc->setfillstyle(FillSolid, nil, 0, 0);
			}
			if (!(flags & F_DISABLED))
				dc->fillrect(trect);
		}
		if (state & CS_HILITED)
		{
			// MM-2013-12-16: [[ Bug 11558 ]] Convert checkmark drawing to use polygons rather than lines.
			MCPoint p[6];
			p[0].x = p[5].x = trect.x + 1;
			p[1].x = p[4].x = p[0].x + 2;
			p[2].x = p[3].x = p[1].x + 5;
			p[0].y = trect.y + 3;
			p[1].y = p[0].y + 2;
			p[2].y = p[1].y - 5;
			p[3].y = p[2].y + 3;
			p[4].y = p[1].y + 3;
			p[5].y = p[0].y + 3;

			if (white && state & CS_ARMED)
				dc->setforeground(dc->getwhite());
			else
				dc->setforeground(dc->getblack());
			dc->setfillstyle(FillSolid, nil, 0, 0);
			dc->fillpolygon(p, 6);
		}
		break;
	case LF_MOTIF:
		trect.x += 2;
		trect.y--;
		if (flags & F_3D)
			draw3d(dc, trect, state & CS_HILITED ? ETCH_SUNKEN : ETCH_RAISED,
			       DEFAULT_BORDER);
		else
			drawborder(dc, trect, DEFAULT_BORDER);
		trect = MCU_reduce_rect(trect, 2);
		setforeground(dc, DI_BACK, (state & CS_HILITED) != 0);
		dc->fillrect(trect);
		break;
	}
}

void MCButton::drawradio(MCDC *dc, MCRectangle &srect, Boolean white)
{
	MCPoint p[12];
	MCRectangle trect;

	int2 lx = srect.x + leftmargin - 1;
	int2 cy = srect.y + (srect.height >> 1);
	int2 ty = cy - (CHECK_SIZE >> 1);
	uint2 index;
	if (!(flags & F_AUTO_ARM) && MCcurtheme &&
	        MCcurtheme->iswidgetsupported(WTHEME_TYPE_RADIOBUTTON))
	{
		MCRectangle trect;
		if (!IsNativeGTK())
		{
			trect.x = srect.x + leftmargin - 2;
			trect.y = srect.y + ((srect.height - CHECK_SIZE) >> 1) + 1;
			trect.width = trect.height = CHECK_SIZE;
		}
		else
		{
			int32_t t_size, t_spacing;
			t_size = MCcurtheme -> getmetric(WTHEME_METRIC_RADIOBUTTON_INDICATORSIZE);
			t_spacing = MCcurtheme -> getmetric(WTHEME_METRIC_RADIOBUTTON_INDICATORSPACING);
			trect . x = srect . x + leftmargin - 2 + t_spacing;
			trect . y = srect . y;
			trect . width = t_size;
			trect . height = srect . height;
		}

		MCWidgetInfo widgetinfo;
		widgetinfo.type = WTHEME_TYPE_RADIOBUTTON;
		getwidgetthemeinfo(widgetinfo);
		MCcurtheme->drawwidget(dc, widgetinfo, IsMacLFAM()?rect:trect);
		return;
	}
	switch (MClook)
	{
	case LF_MAC:
		if (!(flags & F_AUTO_ARM))
		{
			if (flags & F_DISABLED)
			{
				dc->setforeground(dc->getgray());
				dc->setfillstyle(FillSolid, nil, 0, 0);
			}
			else
			{
				lx += 5;
				if (state & CS_MFOCUSED && !(state & CS_SELECTED)
				        && MCU_point_in_rect(rect, mx, my))
					if (state & CS_HILITED)
						macrbhilitetrack->drawcentered(dc, lx, cy, False);
					else
						macrbtrack->drawcentered(dc, lx, cy, False);
				else
					if (state & CS_HILITED)
						macrbhilite->drawcentered(dc, lx, cy, False);
					else
						macrb->drawcentered(dc, lx, cy, False);
				break;
			}
		}
		// fall through
	case LF_WIN95:
		if (!(flags & F_AUTO_ARM))
		{
			p[0].x = p[1].x = p[4].x = p[5].x = lx + 1;
			p[2].x = p[3].x = lx;
			p[6].x = lx + 2;
			p[7].x = lx + 3;
			p[8].x = lx + 4;
			p[9].x = lx + 7;
			p[10].x = lx + 8;
			p[11].x = lx + 9;

			p[0].y = ty + 9;
			p[1].y = ty + 8;
			p[2].y = ty + 7;
			p[3].y = ty + 4;
			p[4].y = ty + 3;
			p[5].y = ty + 2;
			p[6].y = p[7].y = p[10].y = p[11].y = ty + 1;
			p[8].y = p[9].y = ty;
			if (!IsMacEmulatedLF() || !(flags & F_DISABLED))
				setforeground(dc, DI_BOTTOM, False);
			dc->drawlines(p, 12);
			p[0].x = lx + 2;
			p[1].x = lx + 3;
			p[2].x = lx + 4;
			p[3].x = lx + 7;
			p[4].x = lx + 8;
			p[5].x = lx + 9;
			p[6].x = p[7].x = p[10].x = p[11].x = lx + 10;
			p[8].x = p[9].x = lx + 11;
			p[0].y = p[1].y = p[4].y = p[5].y = ty + 10;
			p[2].y = p[3].y = ty + 11;
			p[6].y = ty + 9;
			p[7].y = ty + 8;
			p[8].y = ty + 7;
			p[9].y = ty + 4;
			p[10].y = ty + 3;
			p[11].y = ty + 2;
			if (!IsMacEmulatedLF() || !(flags & F_DISABLED))
				setforeground(dc, DI_TOP, False);
			dc->drawlines(p, 12);
			if (IsMacEmulatedLF() && flags & F_DISABLED)
				break;
			p[0].x = p[3].x = p[4].x = lx + 2;
			p[1].x = p[2].x = lx + 1;
			p[5].x = lx + 3;
			p[6].x = lx + 4;
			p[7].x = lx + 7;
			p[8].x = lx + 8;
			p[9].x = lx + 9;
			p[0].y = ty + 8;
			p[1].y = ty + 7;
			p[2].y = ty + 4;

			p[3].y = ty + 3;
			p[4].y = p[5].y = p[8].y = p[9].y = ty + 2;
			p[6].y = p[7].y = ty + 1;
			dc->setforeground(dc->getblack());
			dc->setfillstyle(FillSolid, nil, 0, 0);
			dc->drawlines(p, 10);
			p[0].x = p[1].x = lx + 2;
			p[2].x = p[7].x = lx + 4;
			p[3].x = p[6].x = lx + 7;
			p[4].x = p[5].x = lx + 9;
			p[0].y = p[5].y = ty + 7;
			p[1].y = p[4].y = ty + 4;
			p[2].y = p[3].y = ty + 2;
			p[6].y = p[7].y = ty + 9;
			p[8] = p[0];

			if (getcindex(DI_BACK, index) || getpindex(DI_BACK, index))
				setforeground(dc, DI_BACK, False);
			else
			{
				if (state & CS_MFOCUSED && !(state & CS_SELECTED)

				        && MCU_point_in_rect(rect, mx, my))
					dc->setforeground(dc->getgray());
				else
					dc->setforeground(dc->getwhite());
				dc->setfillstyle(FillSolid, nil, 0, 0);
			}
			if (!(flags & F_DISABLED))
			{
				dc->fillpolygon(p, 9);
				dc->drawlines(p, 9);
			}
		}

		if (state & CS_HILITED)
		{
			if (getcindex(DI_HILITE, index) || getpindex(DI_HILITE, index))
				setforeground(dc, DI_HILITE, False);
			else
				if (flags & F_DISABLED)
					setforeground(dc, DI_BOTTOM, False);
				else
				{
					if (white && state & CS_ARMED)
						dc->setforeground(dc->getwhite());
					else
						dc->setforeground(dc->getblack());
					dc->setfillstyle(FillSolid, nil, 0, 0);
				}
			trect.x = lx + 4;
			trect.y = ty + 5;
			trect.width = 4;
			trect.height = 2;
			dc->fillrect(trect);
			trect.x = lx + 5;
			trect.y = ty + 4;
			trect.width = 2;
			trect.height = 4;
			dc->fillrect(trect);
		}
		break;
	case LF_MOTIF:
		// IM-2013-09-09: [[ RefactorGraphics ]] draw with polygons to improve scaled appearance
		p[0].x = ++lx;
		p[0].y = --cy;
		p[1].x = lx + (CHECK_SIZE >> 1);
		p[1].y = ty;
		p[2].x = lx + CHECK_SIZE - 1;
		p[2].y = cy;
		p[3].x = lx + (CHECK_SIZE >> 1);
		p[3].y = cy + (CHECK_SIZE >> 1);
		//p[4].x = lx + 1;
		//p[4].y = cy + 1;
		setforeground(dc, DI_BACK, (state & CS_HILITED) != 0);
		//dc->fillpolygon(p, 5);
		dc->fillpolygon(p, 4);

		MCPoint t_top_points[6];
		t_top_points[0] = p[0];
		t_top_points[1] = p[1];
		t_top_points[2] = p[2];
		t_top_points[3] = p[2];
		t_top_points[3].x -= 3;
		t_top_points[4] = p[1];
		t_top_points[4].y += 3;
		t_top_points[5] = p[0];
		t_top_points[5].x += 3;

		MCPoint t_bottom_points[6];
		t_bottom_points[0] = p[2];
		t_bottom_points[1] = p[3];
		t_bottom_points[2] = p[0];
		t_bottom_points[3] = p[0];
		t_bottom_points[3].x += 3;
		t_bottom_points[4] = p[3];
		t_bottom_points[4].y -= 3;
		t_bottom_points[5] = p[2];
		t_bottom_points[5].x -= 3;
		if (flags & F_3D)
		{
			setforeground(dc, DI_TOP, (state & CS_HILITED) != 0);
			dc->fillpolygon(t_top_points, 6);
			setforeground(dc, DI_BOTTOM, (state & CS_HILITED) != 0);
			dc->fillpolygon(t_bottom_points, 6);
		}
		else
		{
			setforeground(dc, DI_BORDER, False);
			dc->fillpolygon(t_top_points, 6);
			dc->fillpolygon(t_bottom_points, 6);
		}
		break;
	}
}

void MCButton::drawpulldown(MCDC *dc, MCRectangle &srect)
{
#if defined(TARGET_PLATFORM_LINUX)
	if (MCcurtheme && MCcurtheme->getthemeid() == LF_NATIVEGTK &&
	        state & CS_ARMED && !(flags & F_SHOW_BORDER))
	{
		// FG-2014-07-30: [[ Bugfix 9405 ]]
		// Clear the previously drawn highlight before drawing GTK highlight
		setforeground(dc, DI_BACK, False, False);
		dc->fillrect(srect);

		MCWidgetInfo winfo;
		winfo.type = WTHEME_TYPE_MENUITEMHIGHLIGHT;
		getwidgetthemeinfo(winfo);
		MCcurtheme->drawwidget(dc, winfo, srect);
	}
	else
#endif
		if (borderwidth)
		{
			if (MCcurtheme && MCcurtheme->iswidgetsupported(WTHEME_TYPE_PULLDOWN))
			{
				MCWidgetInfo widgetinfo;
				widgetinfo.type = WTHEME_TYPE_PULLDOWN;
				getwidgetthemeinfo(widgetinfo);
#ifdef _MACOSX
				uint2 i;
				if (!getcindex(DI_BACK, i) && !getpindex(DI_BACK, i))
					MCcurtheme->drawwidget(dc, widgetinfo, srect);
				else
					draw3d(dc, srect, ETCH_RAISED, borderwidth);
#else
				MCcurtheme->drawwidget(dc, widgetinfo, srect);
#endif

			}
			else
				draw3d(dc, srect, ETCH_RAISED, borderwidth);
		}
}

// MH-2007-03-16: [[ Bug 3598 ]] Added r_content_rect parameter to return the content rect of the option button.
void MCButton::drawoption(MCDC *dc, MCRectangle &srect, MCRectangle& r_content_rect)
{
	MCRectangle trect;
	r_content_rect = rect;
	if (MCcurtheme && MCcurtheme->iswidgetsupported(WTHEME_TYPE_OPTIONBUTTON))
	{
		MCWidgetInfo widgetinfo;
		widgetinfo.type = WTHEME_TYPE_OPTIONBUTTON;
		getwidgetthemeinfo(widgetinfo);
		
		r_content_rect . width -= MCcurtheme -> getmetric(WTHEME_METRIC_OPTIONBUTTONARROWSIZE);

		MCcurtheme->drawwidget(dc, widgetinfo, rect);
		return;
	}
	switch (MClook)
	{
	case LF_MOTIF:
		optionrect.y = srect.y + ((srect.height - optionrect.height) >> 1);
		optionrect.x = srect.x + srect.width - optionrect.width
		               - (optionrect.width >> 1) - (borderwidth - DEFAULT_BORDER);
		if (flags & F_3D)
		{

			draw3d(dc, optionrect, ETCH_RAISED, DEFAULT_BORDER);
			draw3d(dc, srect, ETCH_RAISED, borderwidth);
		}
		else
		{
			drawborder(dc, optionrect, DEFAULT_BORDER);
			drawborder(dc, srect, borderwidth);
		}
		r_content_rect . width -= (25 + borderwidth);
		break;
	case LF_MAC:
		trect = MCU_reduce_rect(srect, 1);
		trect.width -= trect.height;
		if (!(flags & F_DISABLED))
			draw3d(dc, trect, state & CS_SUBMENU ? ETCH_SUNKEN : ETCH_RAISED, 1);
		drawmacborder(dc, srect);
		trect.x += trect.width;
		trect = MCU_reduce_rect(trect, 1);
		trect.width = trect.height;
		drawmacpopup(dc, trect);
		
		r_content_rect . width -= rect . height;
		break;
	case LF_WIN95:
		drawcombo(dc, srect);
		
		// MW-2008-02-27: [[ Bug 5854 ]] Adjust for border appropriately to stop text
		//   overlapping left hand side.
		r_content_rect . width -= rect . height + 4;
		r_content_rect . x += 4;
		break;
	}
}

void MCButton::drawcascade(MCDC *dc, MCRectangle &srect)
{
	MCPoint arrow[3];
	switch (MClook)
	{
	case LF_MOTIF:
		{
			arrow[0].x = srect.x + srect.width - (srect.height >> 2) - 1;
			arrow[1].x = arrow[2].x = arrow[0].x - (srect.height >> 1) + 3;
			arrow[0].y = srect.y + (srect.height >> 1);
			arrow[1].y = arrow[0].y - (srect.height >> 2) + 2;
			arrow[2].y = arrow[0].y + (srect.height >> 2) - 2;
			Boolean hilite = state & CS_ARMED || state & CS_KFOCUSED;
			if (hilite)
			{
				setforeground(dc, DI_HILITE, False);
				dc->fillpolygon(arrow, 3);
			}
			uint1 i;
			for (i = 0 ; i < borderwidth ; i++)
			{
				setforeground(dc, DI_TOP, hilite);
				dc->drawlines(arrow, 3);
				setforeground(dc, DI_BOTTOM, hilite);
				dc->drawline(arrow[0].x, arrow[0].y, arrow[2].x, arrow[2].y);
				arrow[0].x++;
				arrow[1].y--;
				arrow[1].x--;
				arrow[2].y++;
				arrow[2].x--;
			}
		}
		break;
	default:
		arrow[0].x = srect.x + srect.width - 9;
		arrow[1].x = arrow[2].x = arrow[0].x - 4;
		arrow[0].y = srect.y + (srect.height >> 1);
		arrow[1].y = arrow[0].y + 4;
		arrow[2].y = arrow[0].y - 4;
		dc->fillpolygon(arrow, 3);
		break;
	}
	if (flags & F_SHOW_BORDER && !IsMacLFAM())
		draw3d(dc, srect, ETCH_RAISED, borderwidth);
}

void MCButton::drawcombo(MCDC *dc, MCRectangle &srect)
{
	MCRectangle trect = srect;
	if (MCcurtheme && MCcurtheme->iswidgetsupported(WTHEME_TYPE_COMBO))
	{
		//draw frame around combobobox
		MCWidgetInfo winfo;
		winfo.type = WTHEME_TYPE_COMBO;
		getwidgetthemeinfo(winfo);
		winfo.data = this;
		winfo.datatype = WTHEME_DATA_MCOBJECT;
		MCcurtheme->drawwidget(dc, winfo, srect);
		return;
	}
	switch (MClook)
	{
	case LF_MOTIF:
		trect.x += trect.width - trect.height;
		trect.width = trect.height;
		setforeground(dc, DI_BACK, False);
		dc->fillrect(trect);
		drawarrow(dc, srect.x + srect.width - srect.height + borderwidth,
		          srect.y + borderwidth * 2 + 1,srect.height - borderwidth * 2 - 6,
		          AD_DOWN, True, (state & CS_HILITED) != 0);
		draw3d(dc, srect, ETCH_SUNKEN, borderwidth);
		break;
	case LF_MAC:
		{
			trect.width -= trect.height + 2;
			drawborder(dc, trect, 1);
			trect.x = srect.x + srect.width - srect.height;
			trect.width = trect.height;
			setforeground(dc, DI_BACK, (state & CS_SUBMENU) != 0, False);
			dc->fillrect(trect);
			drawmacborder(dc, trect);
			trect = MCU_reduce_rect(trect, 2);
			drawmacpopup(dc, trect);
		}
		break;
	case LF_WIN95:
		drawarrow(dc, srect.x + srect.width - srect.height + borderwidth,
		          srect.y + borderwidth, srect.height - borderwidth * 2,
		          AD_DOWN, True, (state & CS_HILITED) != 0);
		draw3d(dc, srect, ETCH_SUNKEN, borderwidth);
		break;
	}
}

void MCButton::drawtabs(MCDC *dc, MCRectangle &srect)
{
	int32_t fascent;
	fascent = MCFontGetAscent(m_font);

	MCPoint p[10];  //polygon for each tab
	MCPoint box[6]; //polygon for outline the entire tab box
	int2 topx = 0;
	uint2 topwidth = 0;
	uint2 theight = fascent + 10;
	uint2 theightfortabpane = theight;
	int2 taboverlap,tabrightmargin,tableftmargin,tabstartoffset;
	taboverlap = tabrightmargin = tableftmargin = 0;
	tabstartoffset = 2;
	//catch the values here
	if (MCcurtheme && MCcurtheme->iswidgetsupported(WTHEME_TYPE_TAB))
	{
		taboverlap = MCcurtheme->getmetric(WTHEME_METRIC_TABOVERLAP);
		tabrightmargin = MCcurtheme->getmetric(WTHEME_METRIC_TABRIGHTMARGIN);
		tableftmargin = MCcurtheme->getmetric(WTHEME_METRIC_TABLEFTMARGIN);
		tabstartoffset = MCcurtheme->getmetric(WTHEME_METRIC_TABSTARTOFFSET);
		if (MCcurtheme->getthemepropbool(WTHEME_PROP_TABPANEATTEXTBASELINE))
			theightfortabpane = 20 >> 1;//to-do query tab size
	}
	int2 curx = srect.x + tabstartoffset;
	int2 cury = srect.y + fascent + 4;
	int2 yoffset = 0;
	uint2 i;
	uint2 curtab = MAXUINT2;
	Boolean reversetext = False;
	uint2 t_mousetab;
	t_mousetab = getmousetab(curx);
	if (state & CS_MFOCUSED && tabselectonmouseup())
		curtab = t_mousetab == starttab ? starttab : MAXUINT2;
	if ( IsMacLF())
		theight -= 2;
	MCWidgetInfo tabwinfo;
	tabwinfo.type = WTHEME_TYPE_TAB;
	getwidgetthemeinfo(tabwinfo);
	
	uindex_t t_ntabs;
	t_ntabs = MCArrayGetCount(tabs);
	for (i = 0 ; i < t_ntabs ; i++)
	{
		Boolean disabled = False;
		MCValueRef t_tabval = nil;
		/* UNCHECKED */ MCArrayFetchValueAtIndex(tabs, i + 1, t_tabval);
		MCStringRef t_tab;
		t_tab = (MCStringRef)t_tabval;
		MCRange t_range = MCRangeMake(0, MCStringGetLength(t_tab));
		if (MCStringGetCharAtIndex(t_tab, 0) == '(')
		{
			disabled = True;
			t_range.offset++;
			t_range.length--;
		}
		uint2 textx; //x coord of the begining of the button text
        // MM-2014-04-16: [[ Bug 11964 ]] Pass through the transform of the stack to make sure the measurment is correct for scaled text.
        uint2 twidth = MCFontMeasureTextSubstring(m_font, t_tab, t_range, getstack() -> getdevicetransform());

		if (MCcurtheme && MCcurtheme->iswidgetsupported(WTHEME_TYPE_TABPANE) &&
		        MCcurtheme->iswidgetsupported(WTHEME_TYPE_TAB))
		{
			textx = curx + tableftmargin;
			twidth += tableftmargin + tabrightmargin;
			tabwinfo.state = disabled == True || flags & F_DISABLED? WTHEME_STATE_DISABLED: WTHEME_STATE_CLEAR;
			tabwinfo.attributes = WTHEME_ATT_CLEAR;
			if (i == menuhistory)
				tabwinfo.attributes |= WTHEME_ATT_TABRIGHTEDGE;
			else if (i + 2 == menuhistory)
				tabwinfo.attributes |= WTHEME_ATT_TABLEFTEDGE;


			//some themes require that you draw tab pane first to avoid major hacks
			if ((MCcurtheme->getthemepropbool( WTHEME_PROP_DRAWTABPANEFIRST) && i == 0) ||
			        (i + 1 == menuhistory && !MCcurtheme->getthemepropbool( WTHEME_PROP_DRAWTABPANEFIRST)))
			{
				// MW-2010-04-26: [[ Bug ]] This rect was being computed with an extra pixel width
				//   and height - 'compute_rect' treats corners as *inclusive*.
				MCRectangle tabpanelrect = MCU_compute_rect(srect.x, srect.y + theightfortabpane,
				                           srect.x + srect.width - 1, srect.y + srect.height - 1);
				MCWidgetInfo tabpanelwinfo;
				tabpanelwinfo.type = WTHEME_TYPE_TABPANE;
				getwidgetthemeinfo(tabpanelwinfo);
				tabpanelwinfo.state = flags & F_DISABLED? WTHEME_STATE_DISABLED: 0;
				MCWidgetTabPaneInfo inf;
				if (i + 1 == menuhistory)
				{
					//tell tab pane where not to draw border for selected tab
					inf.gap_start = curx - srect.x;
					inf.gap_length = twidth;
				}
				tabpanelwinfo.datatype = WTHEME_DATA_TABPANE;
				tabpanelwinfo.data = &inf;
				MCcurtheme->drawwidget(dc, tabpanelwinfo,tabpanelrect);
			}
			if (i + 1 == menuhistory)
			{
				tabwinfo.state |= WTHEME_STATE_HILITED;
				yoffset = 0;
			}
			else
			{
				if (i == curtab)
					tabwinfo.state |= WTHEME_STATE_PRESSED | WTHEME_STATE_HOVER;
				else if (i == focusedtab && ishovering)
					tabwinfo.state |= WTHEME_STATE_HOVER;
				yoffset = MCcurtheme->getmetric(WTHEME_METRIC_TABNONSELECTEDOFFSET);

			}
			if (i == 0)
				tabwinfo.attributes |= WTHEME_ATT_TABFIRSTSELECTED;
			//

			if (i==0)
                tabwinfo.attributes |= WTHEME_ATT_FIRSTTAB;
            // MW-2014-04-25: [[ Bug 6400 ]] A tab can be both first and last :)
            if (i == (t_ntabs - 1))
				tabwinfo.attributes |= WTHEME_ATT_LASTTAB;
            
			MCRectangle tabrect = MCU_compute_rect(curx, srect.y + yoffset, curx + twidth, srect.y + theight);
			if (MCcurtheme->getthemeid() != LF_NATIVEGTK || (srect.x + srect.width > curx + twidth + 5 &&
			        srect.y + srect.height > (srect.y + theight * 2)))
				MCcurtheme->drawwidget(dc, tabwinfo, tabrect);
			twidth -= taboverlap;

#ifdef _MACOSX
            // FG-2014-10-24: [[ Bugfix 11912 ]]
            // On OSX, reverse the text colour for selected tab buttons
            if (i+1 == menuhistory)
                reversetext = True;
            else
                reversetext = False;
#endif
		}
		else
			switch (MClook)
			{
			case LF_MAC:
				textx = curx + theight / 2 + 2;
				//draw black line (the outer most line)
				p[0].x = curx;
				p[0].y = p[7].y = srect.y + theight;

				p[1].x = p[0].x + (theight - 2) / 3;
				p[1].y = p[6].y = srect.y + 3;

				p[2].x = p[1].x + 2;
				p[2].y = p[5].y = p[1].y - 2;

				p[3].x = p[2].x + 2;
				p[3].y = p[4].y = srect.y;
				//p[3] is the straight line on top of the tab/button
				p[4].x = p[3].x + twidth + 2;
				p[5].x = p[4].x + 2;
				p[6].x = p[5].x + 2;
				p[7].x = p[6].x + (theight - 2) / 3;

				//fill tab with color
				p[0].y += 2;
				p[7].y = p[0].y;
				reversetext = False;

				if (i + 1 == menuhistory) //the tab that is on top(current tab)
					setforeground(dc, DI_BACK, False); //fill with background color
				else
					if (i == curtab)
					{
						dc->setforeground(maccolors[MAC_SHADOW]);
						dc->setfillstyle(FillSolid, nil, 0, 0);
						reversetext = True;
					}
					else
						setforeground(dc, DI_SHADOW, False);
				dc->fillpolygon(p, 8);
				p[0].y -= 2;
				p[7].y = p[0].y;

				//draw Black outline
				dc->setforeground(dc->getblack());
				dc->setfillstyle(FillSolid, nil, 0, 0);
				dc->drawlines(p, 8);

				if (i + 1 == menuhistory)
				{//Set the coord of Black box under the tab.


					//keep the first point and last point of the current tab button
					box[0] = p[0];
					box[5] = p[7];
				}

				//define gray polygon (inside of black line)
				p[0].x += 1;
				//p[0].y and p[7].y no change
				p[1].x += 1;
				p[6].y = p[1].y;
				p[2].y += 1;
				p[5].y = p[2].y;
				p[3].y += 1;
				p[4].y += 1;
				p[4].x -= 1;
				p[5].x -= 1;
				p[6].x -= 1;
				p[7].x -= 1;
				if (i + 1 != menuhistory)
				{//if not current tab, draw this polygon
					setforeground(dc, DI_BOTTOM, False);
					dc->drawlines(p, 8);
				}
				//draw white plygon (inside of gray line)
				p[0].x += 1; //only draw to p[4] point
				p[1].y += 2; //p[1].x and p[3].x are unchanged
				p[2].x += 1;
				p[2].y += 1;
				p[3].y += 1;
				p[4].y += 1;
				p[4].x += 1;
				setforeground(dc, DI_TOP, False);
				dc->drawlines(p, 5);

				twidth += theight * 2 / 3 + 9;
				break;
			default:
				twidth += 12;
				uint2 index;
				if (i + 1 == menuhistory
				        || !getcindex(DI_SHADOW, index) && !getpindex(DI_SHADOW, index))
					setforeground(dc, DI_BACK, False); //fill with background color
				else
					setforeground(dc, DI_SHADOW, False);
				MCRectangle trect;
				if (i + 1 == menuhistory)
				{
					trect.x = curx + 1;
					trect.width = twidth + 4;
					trect.y = srect.y + 1;
					trect.height = theight + 2;
					yoffset = 0;
				}


				else
				{
					trect.x = curx + 3;
					trect.width = twidth - 5;
					trect.y = srect.y + 2;
					trect.height = theight - 3;
					yoffset = 2;
				}
				dc->fillrect(trect);
				setforeground(dc, DI_TOP, False);
				textx = curx + 8; //set the x coord of the button text
				if (i + 1 == menuhistory)
				{
					topx = curx;
					topwidth = twidth + 2;
					p[0].x = p[1].x = curx;
					p[2].x = curx + 2;
					p[3].x = curx + twidth;
					p[0].y = srect.y + theight;

					p[1].y = srect.y + 2;
					p[2].y = p[3].y = srect.y;
					dc->drawlines(p, 4);
					p[0].x = p[1].x = curx + twidth + 1;
					p[0].y = srect.y + 2;
					p[1].y = srect.y + theight;
					setforeground(dc, DI_BOTTOM, False);
					dc->drawlines(p, 2);
					p[2].x = ++p[1].x;
					p[2].y = p[1].y;
					p[0].y--;
					p[1].y = p[0].y + 1;
					dc->setforeground(dc->getblack());
					dc->setfillstyle(FillSolid, nil, 0, 0);
					dc->drawlines(p, 3);
				}

				else
				{
					p[0].x = p[1].x = curx + 2;
					p[2].x = curx + 4;
					p[3].x = curx + twidth - 1;
					p[0].y = srect.y + theight - 1;
					p[1].y = srect.y + 4;
					p[2].y = p[3].y = srect.y + 2;
					if (i == menuhistory)
					{
						p[1].x++;
						p[1].y--;
						dc->drawlines(&p[1], 3);
					}
					else
						dc->drawlines(p, 4);
					if (i + 2 != menuhistory)
					{
						p[0].x = p[1].x = curx + twidth;
						p[0].y = srect.y + 4;
						p[1].y = srect.y + theight - 1;
						setforeground(dc, DI_BOTTOM, False);
						dc->drawlines(p, 2);
						p[2].x = ++p[1].x;
						p[2].y = p[1].y;
						p[0].y--;
						p[1].y = p[0].y + 1;
						dc->setforeground(dc->getblack());
						dc->setfillstyle(FillSolid, nil, 0, 0);
						dc->drawlines(p, 3);
					}
				}
			}
		if (disabled || flags & F_DISABLED)
		{

			switch (MClook)
			{
			case LF_MOTIF:
				setforeground(dc, DI_FORE, False);
				dc->setfillstyle(FillStippled, nil, 0, 0);
				break;
			case LF_MAC:
				dc->setforeground(dc->getgray());
				dc->setfillstyle(FillSolid, nil, 0, 0);
				break;
			default:
				setforeground(dc, DI_TOP, False);
                dc -> drawtext(textx, cury + yoffset + 1, t_tab, m_font, false, kMCDrawTextNoBreak);
				setforeground(dc, DI_BOTTOM, False);
				break;
			}
		}
		else
			if (reversetext)
				setforeground(dc, DI_BACK, False, True);
			else
				setforeground(dc, DI_FORE, False);
        // AL-2014-09-24: [[ Bug 13528 ]] Don't draw character indicating button is disabled
        dc -> drawtext_substring(textx, cury + yoffset, t_tab, t_range, m_font, false, kMCDrawTextNoBreak);
		if ((disabled || flags & F_DISABLED) && MClook == LF_MOTIF)
			dc->setfillstyle(FillSolid, nil, 0 , 0);
		curx += twidth;
	} //end of tab buttons loop
	if (!(MCcurtheme && MCcurtheme->iswidgetsupported(WTHEME_TYPE_TABPANE) &&
	        MCcurtheme->iswidgetsupported(WTHEME_TYPE_TAB)))
	{//already done with draw panel
		switch (MClook)
		{
		case LF_MAC:
			//draw the Black box first
			box[1].x = box[2].x = srect.x;
			box[1].y = box[0].y;
			box[2].y = box[3].y = srect.y + srect.height - 1;
			box[3].x = box[4].x = srect.x + srect.width - 1;
			box[4].y = box[5].y;
			dc->setforeground(dc->getblack());
			dc->setfillstyle(FillSolid, nil, 0, 0);
			dc->drawlines(box, 6);
			//draw gray box(inside of black box) under the tab
			box[0].x += 1;
			box[0].y = box[1].y = box[4].y = box[5].y += 1;
			box[2].x = box[1].x += 1;
			box[2].y = box[3].y -= 1;
			box[3].x = box[4].x -= 1;
			setforeground(dc, DI_BOTTOM, False);
			dc->drawlines(box, 6);
			//draw white box(inside of black box) under the tab
			box[1].x = box[2].x += 1;
			box[0].y = box[1].y = box[4].y = box[5].y += 1;
			box[2].y = box[3].y -= 1;
			box[3].x = box[4].x -= 1;
			setforeground(dc, DI_TOP, False);
			dc->drawlines(box, 6);
			break;
		default:
			srect.y += theight;
			srect.height -= theight;
			setforeground(dc, DI_TOP, False);
			p[0].x = p[1].x = srect.x + 2;
			p[2].x = topx;
			p[0].y = srect.y + srect.height - 2;
			p[1].y = p[2].y = srect.y;
			dc->drawlines(p, 3);
			p[0].x = topx + topwidth + 1;
			p[1].x = srect.x + srect.width - 2;
			p[0].y = srect.y;
			dc->drawlines(p, 2);
			setforeground(dc, DI_BOTTOM, False);
			p[0].x = srect.x + 2;
			p[1].x = p[2].x = srect.x + srect.width - 2;
			p[0].y = p[1].y = srect.y + srect.height - 2;
			p[2].y = srect.y + 1;
			dc->drawlines(p, 3);
			dc->setforeground(dc->getblack());

			dc->setfillstyle(FillSolid, nil, 0, 0);
			p[0].x--;
			p[0].y = ++p[1].y;
			p[1].x = ++p[2].x;
			dc->drawlines(p, 3);
		}
	}
}

void MCButton::drawmacdefault(MCDC *dc, const MCRectangle &srect)
{
	int2 rx = srect.x + srect.width - 1;
	int2 by = srect.y + srect.height - 1;
	MCPoint p[20];
	p[0].x = p[5].x = srect.x + 3;
	p[1].x = p[4].x = rx - 3;
	p[2].x = p[3].x = rx;
	p[6].x = p[7].x = srect.x;
	p[0].y = p[1].y = srect.y;
	p[2].y = p[7].y = srect.y + 3;
	p[3].y = p[6].y = by - 3;
	p[4].y = p[5].y = by;
	p[8] = p[0];
	if (flags & F_DISABLED)
	{
		dc->setforeground(dc->getgray());
		dc->setfillstyle(FillSolid, nil, 0, 0);
		dc->drawlines(p, 9);
		return;
	}
	dc->setforeground(dc->getblack());
	dc->setfillstyle(FillSolid, nil, 0, 0);
	dc->drawlines(p, 9);
	p[0].x = p[12].x = p[19].x = srect.x + 4;
	p[1].x = p[2].x = p[9].x = rx - 4;
	p[3].x = p[4].x = p[7].x = p[8].x = p[10].x = rx - 3;
	p[5].x = p[6].x = rx - 2;
	p[13].x = p[14].x = p[17].x = p[18].x = srect.x + 3;
	p[15].x = p[16].x = p[11].x = srect.x + 2;
	p[0].y = p[1].y = srect.y + 2;
	p[2].y = p[3].y = p[5].y = p[18].y = p[19].y = srect.y + 3;
	p[4].y = p[16].y = p[17].y = srect.y + 4;
	p[7].y = p[14].y = by - 4;
	p[6].y = p[8].y = p[9].y = p[12].y = p[13].y = p[15].y = by - 3;
	p[10].y = p[11].y = by - 2;
	setforeground(dc, DI_BOTTOM, False);
	dc->drawlines(p, 20);
	p[0].x = srect.x + 3;
	p[1].x = rx - 3;
	p[2].x = p[3].x = rx - 1;
	p[0].y = p[1].y = by - 1;
	p[2].y = by - 3;
	p[3].y = srect.y + 3;
	dc->setforeground(maccolors[MAC_SHADOW]);
	dc->setfillstyle(FillSolid, nil, 0, 0);
	dc->drawlines(p, 4);
}


void MCButton::drawstandardbutton(MCDC *dc, MCRectangle &srect)
{
	if (MCcurtheme)
	{
		MCWidgetInfo winfo;
		winfo.type = getstyleint(flags) == F_STANDARD ? WTHEME_TYPE_PUSHBUTTON:WTHEME_TYPE_BEVELBUTTON;
		if (MCcurtheme->iswidgetsupported(winfo.type))
		{
			getwidgetthemeinfo(winfo);
			if (state & CS_SHOW_DEFAULT)
			{
				winfo.state |= WTHEME_STATE_HASDEFAULT;
			}
			
			if (MCmousestackptr && MCmousestackptr == this->getstack())
			{
				// if the mouse button is down after clicking on a button, don't draw the default button animation
				MCControl *t_control = MCmousestackptr->getcard()->getmfocused();
				if (MCbuttonstate && t_control && t_control->gettype() == CT_BUTTON)
                {
                    // FG-2014-11-05: [[ Bugfix 13909 ]]
                    // Don't suppress the default on OSX Yosemite if it is this
                    // button being pressed but the mouse is outside the button.
                    if (!(IsMacLFAM() && MCaqua && MCmajorosversion >= 0x10A0 && t_control == this)
                          || (rect.x > MCmousex && MCmousex >= rect.x+rect.width
                              && rect.y > MCmousey && MCmousey >= rect.y+rect.height))
                        winfo.state |= WTHEME_STATE_SUPPRESSDEFAULT;
                }
			}
			
#ifdef _MACOSX
			// MW-2010-12-05: [[ Bug 9210 ]] Make sure we disable the default look when the app is
			//   in the background.
			if (!MCappisactive)
				winfo.state |= WTHEME_STATE_SUPPRESSDEFAULT;
#endif
			
			if (!(winfo.state & WTHEME_STATE_PRESSED) && winfo.state & WTHEME_STATE_HASDEFAULT && IsMacLFAM() && MCaqua && dc -> gettype() == CONTEXT_TYPE_SCREEN && !(flags & F_DISABLED) && getstyleint(flags) == F_STANDARD)
			{
				MCcurtheme->drawwidget(dc, winfo, srect);
                
                // MM-2014-07-31: [[ ThreadedRendering ]] Make sure only a single thread posts the timer message (i.e. the first that gets here)
                if (!m_animate_posted)
                {
                    MCThreadMutexLock(MCanimationmutex);
                    if (!m_animate_posted)
                    {
                        m_animate_posted = true;
                        MCscreen->addtimer(this, MCM_internal, THROB_RATE);
                    }
                    MCThreadMutexUnlock(MCanimationmutex);
                }
			}
			else
				MCcurtheme->drawwidget(dc, winfo, srect);

			return;
		}
	}

	drawmacborder(dc, srect);
	if (flags & F_DISABLED)
		return;
	int2 rx = srect.x + srect.width - 1;
	int2 by = srect.y + srect.height - 1;
	MCPoint p[5];
	p[0].x = srect.x + 1;
	p[1].x = p[2].x = rx - 3;
	p[3].x = p[4].x = rx - 2;

	p[0].y = p[1].y = by - 2;
	p[2].y = p[3].y = by - 3;
	p[4].y = srect.y + 1;
	if (state & CS_HILITED)
	{
		dc->setforeground(maccolors[MAC_SHADOW]);
		dc->setfillstyle(FillSolid, nil, 0, 0);
	}
	else
		setforeground(dc, DI_BOTTOM, False);
	dc->drawlines(p, 5);
	if (!(state & CS_HILITED))
	{
		p[0].x = p[1].x = srect.x + 2;
		p[2].x = srect.x + 3;
		p[4].x = rx - 2;
		p[0].y = by - 2;
		p[1].y = p[4].y = srect.y + 2;
		p[2].y = srect.y + 3;
		p[3] = p[1];
		setforeground(dc, DI_TOP, False);
		dc->drawlines(p, 5);
	}
	p[0].x = srect.x + 2;
	p[1].x = p[2].x = rx - 2;
	p[3].x = p[4].x = rx - 1;
	p[0].y = p[1].y = by - 1;
	p[2].y = p[3].y = by - 2;
	p[4].y = srect.y + 2;
	if (state & CS_HILITED)
		setforeground(dc, DI_BOTTOM, False);
	else
	{

		dc->setforeground(maccolors[MAC_SHADOW]);
		dc->setfillstyle(FillSolid, nil, 0, 0);
	}
	dc->drawlines(p, 5);
}

void MCButton::drawmacborder(MCDC *dc, MCRectangle &srect)
{
	int2 rx = srect.x + srect.width - 1;
	int2 by = srect.y + srect.height - 1;
	MCPoint p[9];

	p[0].x = p[5].x = srect.x + 2;
	p[1].x = p[4].x = rx - 2;
	p[2].x = p[3].x = rx;
	p[6].x = p[7].x = srect.x;
	p[0].y = p[1].y = srect.y;
	p[2].y = p[7].y = srect.y + 2;
	p[3].y = p[6].y = by - 2;
	p[4].y = p[5].y = by;
	p[8] = p[0];
	if (flags & F_DISABLED)
		dc->setforeground(dc->getgray());
	else
		dc->setforeground(dc->getblack());
	dc->setfillstyle(FillSolid, nil, 0, 0);
	dc->drawlines(p, 9);
}

void MCButton::drawmacpopup(MCDC *dc, MCRectangle &srect)
{
	if (flags & F_DISABLED)
	{
		dc->setforeground(dc->getgray());
		dc->setfillstyle(FillSolid, nil, 0, 0);
		dc->drawline(srect.x, srect.y - 1, srect.x, srect.y + srect.height);
	}
	else
	{
		draw3d(dc, srect, state & CS_SUBMENU ? ETCH_SUNKEN : ETCH_RAISED, 1);
		dc->setforeground(maccolors[MAC_SHADOW]);
		dc->setfillstyle(FillSolid, nil, 0, 0);
		MCPoint p[5];
		p[0].x = srect.x;
		p[1].x = p[2].x = srect.x + srect.width - 1;
		p[3].x = p[4].x = p[1].x + 1;
		p[0].y = p[1].y = srect.y + srect.height;
		p[2].y = p[3].y = p[0].y - 1;
		p[4].y = srect.y;
		dc->drawlines(p, 5);
	}
	uint2 q = srect.width >> 2;
	drawarrow(dc, srect.x + q / 2, srect.y - 1, srect.width - q, AD_UP,
	          False, (state & CS_SUBMENU) != 0);
	drawarrow(dc, srect.x + q / 2, srect.y + q + 1, srect.width - q, AD_DOWN,
	          False, (state & CS_SUBMENU) != 0);
}


void MCButton::getwidgetthemeinfo(MCWidgetInfo &widgetinfo)
{
	//sets the widgetinfo structure based on the objects current state & flags
	//developer should always pass in structure with widgetinfo.type set because we
	//may optimize in future and only set attributes based on type..in addition this should
	//always be called before manipulating the widgetinfo structure directly just
	//in case structure changes
	uint4 wstate = 0;

	MCControl::getwidgetthemeinfo(widgetinfo);
	if (flags & F_DISABLED)
		wstate |= WTHEME_STATE_DISABLED;
	else
		if (state & CS_MFOCUSED && !(state & CS_SELECTED)
		        && MCU_point_in_rect(rect, mx, my) &&
		        (entry == NULL || !MCU_point_in_rect(entry->getrect(), mx, my))
		        && (widgetinfo.type != WTHEME_TYPE_PUSHBUTTON || state & CS_HILITED))
			wstate |= WTHEME_STATE_PRESSED;
	if (state & CS_HILITED)
		wstate |= WTHEME_STATE_HILITED;
	if (!(state & CS_SELECTED) && MCU_point_in_rect(rect, mx, my) && ishovering)
		wstate |= WTHEME_STATE_HOVER;
	if (state & CS_KFOCUSED)
		wstate |= WTHEME_STATE_HASFOCUS;
	
	// MW-2005-07-25: [[Bug 2574]] A 'hilited' push-button, should actually be pressed
	if (widgetinfo . type == WTHEME_TYPE_PUSHBUTTON && state & CS_HILITED)
		wstate |= WTHEME_STATE_PRESSED;
	
	widgetinfo.state = wstate;
}


// MW-2011-09-30: [[ Redraw ]] This method is used when state potentially changes
//   to issue a redraw. It only does so if the button is not unadorned.
void MCButton::mayberedrawall(void)
{
	// If the button consists of potentially more than an icon, then redraw all.
	if (!getflag(F_SHOW_ICON) ||
		getflag(F_OPAQUE | F_SHOW_BORDER | F_SHOW_NAME | F_SHADOW) ||
		(getflag(F_HILITE_BORDER) && getstate(CS_HILITED)) ||
		(getflag(F_ARM_BORDER) && getstate(CS_ARMED)) ||
		((extraflags & EF_NO_FOCUS_BORDER) == 0 && getstate(CS_KFOCUSED)) ||
		entry != nil)
	{
		layer_redrawall();
		return;
	}

	// If the button has auto hilite on, and has a hilite icon then redraw all.
	if (getflag(F_AUTO_HILITE) && getflag(F_HAS_ICONS) &&
		icons -> iconids[CI_HILITED] != 0)
	{
		layer_redrawall();
		return;
	}

	// Otherwise if the button has a hover icon, redraw all.
	if (getflag(F_HAS_ICONS) &&
		icons -> iconids[CI_HOVER] != 0)
	{
		layer_redrawall();
		return;
	}
}

// MW-2011-09-20: [[ Collision ]] The button's shape could possibly be the icon it
//   references so optimize for that.
bool MCButton::lockshape(MCObjectShape& r_shape)
{
	// Make sure we only consider the case where the button has only an icon.
	if (!getflag(F_SHOW_ICON) ||
		getflag(F_OPAQUE | F_SHOW_BORDER | F_SHOW_NAME | F_SHADOW) ||
		(getflag(F_HILITE_BORDER) && getstate(CS_HILITED)) ||
		(getflag(F_ARM_BORDER) && getstate(CS_ARMED)) ||
		((extraflags & EF_NO_FOCUS_BORDER) == 0 && getstate(CS_KFOCUSED)) ||
		entry != nil)
	{
		// More work needed here to optimize opaque case.
		r_shape . type = kMCObjectShapeComplex;
		r_shape . bounds = getrect();
		return true;
	}
	
	// Assuming the dissection of the draw method is correct, then when here we
	// should be a transparent button with just an icon!
	
	// Compute the center of the icon (taken from buttondraw).
	MCRectangle shadowrect;
	shadowrect = rect;
	int2 centerx =  shadowrect.x + leftmargin + ((shadowrect.width - leftmargin - rightmargin) >> 1);
	int2 centery =  shadowrect.y + topmargin + ((shadowrect.height - topmargin - bottommargin) >> 1);
	
	// Get the image object - if none, we must be empty.
	MCImage *t_image;
	t_image = icons -> curicon;
	if (t_image == nil)
	{
		r_shape . type = kMCObjectShapeEmpty;
		return true;
	}
	
	MCRectangle t_image_rect;
	t_image_rect = t_image -> getrect();
	
	MCRectangle t_bounds;
	t_bounds = getrect();
	
	MCPoint t_origin;
	t_origin = MCPointMake(centerx - t_image_rect . width / 2, centery - t_image_rect . height / 2);

	return t_image -> lockbitmapshape(t_bounds, t_origin, r_shape);
}

void MCButton::unlockshape(MCObjectShape& p_shape)
{
	if (p_shape . type == kMCObjectShapeMask)
		icons -> curicon -> unlockbitmap(p_shape . mask . bits);
}<|MERGE_RESOLUTION|>--- conflicted
+++ resolved
@@ -406,34 +406,17 @@
 		
 		if (flags & F_SHOW_NAME && !MCStringIsEmpty(t_label) && menucontrol != MENUCONTROL_SEPARATOR)
 		{
-<<<<<<< HEAD
 			// Split the string on the newlines
 			MCAutoArrayRef lines;
 			/* UNCHECKED */ MCStringSplit(t_label, MCSTR("\n"), nil, kMCCompareExact, &lines);
 			uindex_t nlines = MCArrayGetCount(*lines);
 			
-			uint2 fheight;
-			fheight = gettextheight();
-
-			int32_t fascent, fdescent;
-			fascent = MCFontGetAscent(m_font);
-			fdescent = MCFontGetDescent(m_font);
-
-			int2 sx = shadowrect.x + leftmargin + borderwidth - DEFAULT_BORDER;
-			int2 sy = centery - (nlines * fheight >> 1) + fascent + fdescent - 2;
-			uint2 theight = nlines == 1 ? fascent : nlines * fheight;
-=======
-			MCString *lines = NULL;
-			uint2 nlines = 0;
-			MCU_break_string(slabel, lines, nlines, isunicode);
-
             coord_t fascent, fdescent, fleading, fxheight;
             fascent = MCFontGetAscent(m_font);
             fdescent = MCFontGetDescent(m_font);
             fleading = MCFontGetLeading(m_font);
             fxheight = MCFontGetXHeight(m_font);
->>>>>>> 7e345e24
-            
+
 			coord_t fheight;
             fheight = fascent + fdescent + fleading;
 
@@ -490,13 +473,12 @@
 			uindex_t t_totallen = 0;
 			for (i = 0 ; i < nlines ; i++)
 			{
-<<<<<<< HEAD
 				// Note: 'lines' is an array of strings
 				MCValueRef lineval = nil;
 				/* UNCHECKED */ MCArrayFetchValueAtIndex(*lines, i + 1, lineval);
 				MCStringRef line = (MCStringRef)(lineval);
                 // MM-2014-04-16: [[ Bug 11964 ]] Pass through the transform of the stack to make sure the measurment is correct for scaled text.
-                twidth = MCFontMeasureText(m_font, line, getstack() -> getdevicetransform());
+                twidth = MCFontMeasureTextFloat(m_font, line, getstack() -> getdevicetransform());
 				
 				// Mnemonic position calculation
 				uindex_t t_mnemonic = 0;
@@ -504,10 +486,6 @@
 				if (mnemonic > t_totallen && mnemonic <= t_totallen + t_linelen)
 					t_mnemonic = mnemonic - t_totallen;
 				
-=======
-				// MM-2014-04-16: [[ Bug 11964 ]] Pass through the transform of the stack to make sure the measurment is correct for scaled text.
-				twidth = MCFontMeasureTextFloat(m_font, lines[i].getstring(), lines[i].getlength(), isunicode, getstack() -> getdevicetransform());
->>>>>>> 7e345e24
 				switch (flags & F_ALIGNMENT)
 				{
 				case F_ALIGN_LEFT:
@@ -678,17 +656,11 @@
 	/*if (MCaqua && IsMacLFAM()
 	        && (getstyleint(flags) == F_STANDARD  || getstyleint(flags) == F_MENU
 	            && menumode == WM_OPTION))
-<<<<<<< HEAD
-		sy--;
+		sy--;*/
 
     drawdirectionaltext(dc, sx, sy, p_label, m_font);
 	
 	if (!MCStringIsEmpty(acceltext))
-=======
-		sy--;*/
-    dc -> drawtext(sx, sy, s.getstring(), s.getlength(), m_font, false, isunicode);
-	if (acceltext != NULL)
->>>>>>> 7e345e24
 	{
         // MM-2014-04-16: [[ Bug 11964 ]] Pass through the transform of the stack to make sure the measurment is correct for scaled text.
         uint2 awidth = MCFontMeasureText(m_font, acceltext, getstack() -> getdevicetransform());
