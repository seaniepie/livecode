#include "prefix.h"

#include "core.h"
#include "globdefs.h"
#include "filedefs.h"
#include "objdefs.h"
#include "parsedef.h"
#include "mcio.h"

#include "uidc.h"
#include "util.h"
#include "objectstream.h"
#include "bitmapeffect.h"
#include "globals.h"
#include "execpt.h"
#include "paint.h"

#include "graphicscontext.h"
#include "graphics.h"
#include "graphics_util.h"
#include "font.h"

#include "pathprivate.h"

////////////////////////////////////////////////////////////////////////////////

static inline MCGBlendMode MCBitmapEffectBlendModeToMCGBlendMode(MCBitmapEffectBlendMode p_blend_mode)
{
	switch(p_blend_mode)
	{
		case kMCBitmapEffectBlendModeNormal:
			return kMCGBlendModeSourceOver;
		case kMCBitmapEffectBlendModeMultiply:
			return kMCGBlendModeMultiply;
		case kMCBitmapEffectBlendModeScreen:
			return kMCGBlendModeScreen;
		case kMCBitmapEffectBlendModeOverlay:
			return kMCGBlendModeOverlay;
		case kMCBitmapEffectBlendModeDarken:
			return kMCGBlendModeDarken;
		case kMCBitmapEffectBlendModeLighten:
			return kMCGBlendModeLighten;
		case kMCBitmapEffectBlendModeColorDodge:
			return kMCGBlendModeColorDodge;
		case kMCBitmapEffectBlendModeColorBurn:
			kMCGBlendModeColorBurn;
		case kMCBitmapEffectBlendModeHardLight:
			kMCGBlendModeHardLight;
		case kMCBitmapEffectBlendModeSoftLight:
			return kMCGBlendModeSoftLight;
		case kMCBitmapEffectBlendModeDifference:
			return kMCGBlendModeDifference;
		case kMCBitmapEffectBlendModeExclusion:
			return kMCGBlendModeExclusion;
		case kMCBitmapEffectBlendModeHue:
			return kMCGBlendModeHue;
		case kMCBitmapEffectBlendModeSaturation:
			return kMCGBlendModeSaturation;
		case kMCBitmapEffectBlendModeColor:
			return kMCGBlendModeColor;
		case kMCBitmapEffectBlendModeLuminosity:
			return kMCGBlendModeLuminosity;
	}
}

static void MCGraphicsContextAngleAndDistanceToXYOffset(int p_angle, int p_distance, MCGFloat &r_x_offset, MCGFloat &r_y_offset)
{
	r_x_offset = floor(0.5f + p_distance * cos(p_angle * M_PI / 180.0));
	r_y_offset = floor(0.5f + p_distance * sin(p_angle * M_PI / 180.0));
}

static inline MCGPoint extract_gpoint_from_legacy_path_ordinates(int32_t *&p_ordinates)
{
	MCGFloat x, y;
	x = (*p_ordinates++ >> 7) / 2.0f;
	y = (*p_ordinates++ >> 7) / 2.0f;
	return MCGPointMake(x, y);
}

static MCGPathRef MCGPathFromMCPath(MCPath *p_path)
{
	MCGPathRef t_gpath;
	t_gpath = NULL;
		
	if (!MCGPathCreateMutable(t_gpath))
		return NULL;

	uindex_t t_command_cnt, t_point_cnt;
	p_path -> get_lengths(t_command_cnt, t_point_cnt);
	
	uint8_t *t_commands;
	t_commands = p_path -> get_commands();
		
	int32_t *t_ordinates;
	t_ordinates = p_path -> get_ordinates();
	
	for (uindex_t t_command_pos = 0; t_command_pos < t_command_cnt; t_command_pos++)
	{
		switch (t_commands[t_command_pos])
		{
			case PATH_COMMAND_END:
				break;
			case PATH_COMMAND_MOVE_TO:
				MCGPathMoveTo(t_gpath, extract_gpoint_from_legacy_path_ordinates(t_ordinates));
				break;
			case PATH_COMMAND_LINE_TO:
				MCGPathLineTo(t_gpath, extract_gpoint_from_legacy_path_ordinates(t_ordinates));
				break;
			case PATH_COMMAND_CUBIC_TO:
				MCGPathCubicTo(t_gpath, extract_gpoint_from_legacy_path_ordinates(t_ordinates), 
							   extract_gpoint_from_legacy_path_ordinates(t_ordinates), extract_gpoint_from_legacy_path_ordinates(t_ordinates));
				break;
			case PATH_COMMAND_QUADRATIC_TO:
				MCGPathQuadraticTo(t_gpath, extract_gpoint_from_legacy_path_ordinates(t_ordinates), extract_gpoint_from_legacy_path_ordinates(t_ordinates));
				break;
			case PATH_COMMAND_CLOSE:
				MCGPathCloseSubpath(t_gpath);
				break;				
		}
	}
	
	return t_gpath;
}

////////////////////////////////////////////////////////////////////////////////

void MCGraphicsContext::init(MCGContextRef p_context)
{
	m_gcontext = MCGContextRetain(p_context);
	m_pattern = nil;
	m_background = getblack();
	m_fill_style = FillSolid;
	
	m_line_width = 0;
	m_line_style = LineSolid;
	m_cap_style = CapButt;
	m_join_style = JoinBevel;

	m_miter_limit = 0.0;

	m_dash_phase = 0.0;
	m_dash_lengths = nil;
	m_dash_count = 0;
	
	MCGContextSetFlatness(p_context, 1 / 16.0f);
}

MCGraphicsContext::MCGraphicsContext(MCGContextRef p_context)
{
	init(p_context);
}

MCGraphicsContext::MCGraphicsContext(uint32_t p_width, uint32_t p_height, bool p_alpha)
{
	MCGContextRef t_context;
	/* UNCHECKED */ MCGContextCreate(p_width, p_height, p_alpha, t_context);

	init(t_context);
	MCGContextRelease(t_context);
}

MCGraphicsContext::MCGraphicsContext(uint32_t p_width, uint32_t p_height, uint32_t p_stride, void *p_pixels, bool p_alpha)
{
	MCGContextRef t_context;
	/* UNCHECKED */ MCGContextCreateWithPixels(p_width, p_height, p_stride, p_pixels, p_alpha, m_gcontext);

	init(t_context);
	MCGContextRelease(t_context);
}

MCGraphicsContext::~MCGraphicsContext()
{
	MCPatternRelease(m_pattern);
	MCGContextRelease(m_gcontext);
	MCMemoryDeleteArray(m_dash_lengths);
}

MCContextType MCGraphicsContext::gettype() const
{
	return CONTEXT_TYPE_SCREEN;
}

MCGContextRef MCGraphicsContext::getgcontextref(void) const
{
	return m_gcontext;
}

////////////////////////////////////////////////////////////////////////////////

void MCGraphicsContext::begin(bool p_group)
{
	MCGContextBegin(m_gcontext, p_group);
}

bool MCGraphicsContext::begin_with_effects(MCBitmapEffectsRef p_effects, const MCRectangle &p_shape)
{
	MCGBitmapEffects t_effects;
	t_effects . has_drop_shadow = false;
	t_effects . has_outer_glow = false;
	t_effects . has_inner_glow = false;
	t_effects . has_inner_shadow = false;

	if ((p_effects -> mask & kMCBitmapEffectTypeColorOverlayBit) != 0)
	{
		t_effects . has_color_overlay = true;
		t_effects . color_overlay . color = p_effects -> effects[kMCBitmapEffectTypeColorOverlay] . layer . color;
		t_effects . color_overlay . blend_mode = MCBitmapEffectBlendModeToMCGBlendMode((MCBitmapEffectBlendMode) p_effects -> effects[kMCBitmapEffectTypeColorOverlay] . layer . blend_mode);

	}
	else
		t_effects . has_color_overlay = false;
	
	if ((p_effects -> mask & kMCBitmapEffectTypeInnerGlowBit) != 0)
	{
		t_effects . has_inner_glow = true;
		t_effects . inner_glow . color = p_effects -> effects[kMCBitmapEffectTypeInnerGlow] . glow . color;
		t_effects . inner_glow . blend_mode = MCBitmapEffectBlendModeToMCGBlendMode((MCBitmapEffectBlendMode) p_effects -> effects[kMCBitmapEffectTypeInnerGlow] . glow . blend_mode);
		t_effects . inner_glow . size = (MCGFloat) p_effects -> effects[kMCBitmapEffectTypeInnerGlow] . glow . size;
		t_effects . inner_glow . spread = (MCGFloat) p_effects -> effects[kMCBitmapEffectTypeInnerGlow] . glow . spread / 255.0f;
		t_effects . inner_glow . inverted = p_effects -> effects[kMCBitmapEffectTypeInnerGlow] . glow . source == kMCBitmapEffectSourceEdge;
	}
	else
		t_effects . has_inner_glow = false;

	if ((p_effects -> mask & kMCBitmapEffectTypeInnerShadowBit) != 0)
	{
		t_effects . has_inner_shadow = true;
		t_effects . inner_shadow . color = p_effects -> effects[kMCBitmapEffectTypeInnerShadow] . shadow . color;
		t_effects . inner_shadow . blend_mode = MCBitmapEffectBlendModeToMCGBlendMode((MCBitmapEffectBlendMode) p_effects -> effects[kMCBitmapEffectTypeInnerShadow] . shadow . blend_mode);
		t_effects . inner_shadow . size = (MCGFloat) p_effects -> effects[kMCBitmapEffectTypeInnerShadow] . shadow . size;
		t_effects . inner_shadow . spread = (MCGFloat) p_effects -> effects[kMCBitmapEffectTypeInnerShadow] . shadow . spread / 255.0f;
		
		MCGFloat t_x_offset, t_y_offset;
		MCGraphicsContextAngleAndDistanceToXYOffset(p_effects -> effects[kMCBitmapEffectTypeInnerShadow] . shadow . angle, p_effects -> effects[kMCBitmapEffectTypeInnerShadow] . shadow . distance,
													t_x_offset, t_y_offset);
		t_effects . inner_shadow . x_offset = t_x_offset;
		t_effects . inner_shadow . y_offset = t_y_offset;
	}
	else
		t_effects . has_inner_shadow = false;	
	
	if ((p_effects -> mask & kMCBitmapEffectTypeOuterGlowBit) != 0)
	{
		t_effects . has_outer_glow = true;
		t_effects . outer_glow . color = p_effects -> effects[kMCBitmapEffectTypeOuterGlow] . glow . color;
		t_effects . outer_glow . blend_mode = MCBitmapEffectBlendModeToMCGBlendMode((MCBitmapEffectBlendMode) p_effects -> effects[kMCBitmapEffectTypeOuterGlow] . glow . blend_mode);
		t_effects . outer_glow . size = (MCGFloat) p_effects -> effects[kMCBitmapEffectTypeOuterGlow] . glow . size;
		t_effects . outer_glow . spread = (MCGFloat) p_effects -> effects[kMCBitmapEffectTypeOuterGlow] . glow . spread / 255.0f;
	}
	else
		t_effects . has_outer_glow = false;
	
	if ((p_effects -> mask & kMCBitmapEffectTypeDropShadowBit) != 0)
	{
		t_effects . has_drop_shadow = true;
		t_effects . drop_shadow . color = p_effects -> effects[kMCBitmapEffectTypeDropShadow] . shadow . color;
		t_effects . drop_shadow . blend_mode = MCBitmapEffectBlendModeToMCGBlendMode((MCBitmapEffectBlendMode) p_effects -> effects[kMCBitmapEffectTypeDropShadow] . shadow . blend_mode);
		t_effects . drop_shadow . size = (MCGFloat) p_effects -> effects[kMCBitmapEffectTypeDropShadow] . shadow . size;
		t_effects . drop_shadow . spread = (MCGFloat) p_effects -> effects[kMCBitmapEffectTypeDropShadow] . shadow . spread / 255.0f;
		
		MCGFloat t_x_offset, t_y_offset;
		MCGraphicsContextAngleAndDistanceToXYOffset(p_effects -> effects[kMCBitmapEffectTypeDropShadow] . shadow . angle, p_effects -> effects[kMCBitmapEffectTypeDropShadow] . shadow . distance,
													t_x_offset, t_y_offset);
		t_effects . drop_shadow . x_offset = t_x_offset;
		t_effects . drop_shadow . y_offset = t_y_offset;
		t_effects . drop_shadow . knockout = p_effects -> effects[kMCBitmapEffectTypeDropShadow] . shadow . knockout;
	}
	else
		t_effects . has_drop_shadow = false;
	
	MCGContextBeginWithEffects(m_gcontext, MCGRectangleMake(p_shape . x, p_shape . y, p_shape . width, p_shape . height), t_effects);
	return true;
}

void MCGraphicsContext::end()
{
	MCGContextEnd(m_gcontext);
}

////////////////////////////////////////////////////////////////////////////////

void MCGraphicsContext::setprintmode(void)
{
}

bool MCGraphicsContext::changeopaque(bool p_value)
{
	return true;
}

void MCGraphicsContext::setclip(const MCRectangle& p_clip)
{
	//m_clip = p_clip;
	// IM-2013-09-03: [[ RefactorGraphics ]] use MCGContextSetClipToRect to replace current
	// clipping rect with p_clip (consistent with old MCContext::setclip functionality)
	MCGContextSetClipToRect(m_gcontext, MCRectangleToMCGRectangle(p_clip));
}

MCRectangle MCGraphicsContext::getclip(void) const
{
	return MCGRectangleGetIntegerBounds(MCGContextGetClipBounds(m_gcontext));
}

void MCGraphicsContext::clearclip(void)
{
}

void MCGraphicsContext::setorigin(int2 x, int2 y)
{
	MCGContextTranslateCTM(m_gcontext, -1.0f * x, -1.0f * y);
}

void MCGraphicsContext::clearorigin(void)
{
	MCGContextResetCTM(m_gcontext);
}

void MCGraphicsContext::setquality(uint1 p_quality)
{
	MCGContextSetShouldAntialias(m_gcontext, p_quality == QUALITY_SMOOTH);
}

void MCGraphicsContext::setfunction(uint1 p_function)
{
	m_function = p_function;
	MCGBlendMode t_blend_mode;
	t_blend_mode = kMCGBlendModeSourceOver;
	switch (p_function)
	{
		case GXblendClear:
			t_blend_mode = kMCGBlendModeClear;
			break;
		case GXblendSrcOver:
		case GXcopy:
			t_blend_mode = kMCGBlendModeSourceOver;
			break;
		case GXblendDstOver:
			t_blend_mode = kMCGBlendModeDestinationOver;
			break;
		case GXblendSrcIn:
			t_blend_mode = kMCGBlendModeSourceIn;
			break;
		case GXblendDstIn:
			t_blend_mode = kMCGBlendModeDestinationIn;
			break;
		case GXblendSrcOut:
			t_blend_mode = kMCGBlendModeSourceOut;
			break;
		case GXblendDstOut:
			t_blend_mode = kMCGBlendModeDestinationOut;
			break;
		case GXblendSrcAtop:
			t_blend_mode = kMCGBlendModeSourceAtop;
			break;
		case GXblendDstAtop:
			t_blend_mode = kMCGBlendModeDestinationAtop;
			break;
		case GXblendXor:
			t_blend_mode = kMCGBlendModeXor;
			break;
		case GXblendPlus:
			t_blend_mode = kMCGBlendModePlusLighter;
			break;
		case GXblendMultiply:
			t_blend_mode = kMCGBlendModeMultiply;
			break;
		case GXblendScreen:
			t_blend_mode = kMCGBlendModeScreen;
			break;
		case GXblendOverlay:
			t_blend_mode = kMCGBlendModeOverlay;
			break;
		case GXblendDarken:
			t_blend_mode = kMCGBlendModeDarken;
			break;
		case GXblendLighten:
			t_blend_mode = kMCGBlendModeLighten;
			break;
		case GXblendDodge:
			t_blend_mode = kMCGBlendModeColorDodge;
			break;
		case GXblendBurn:
			t_blend_mode = kMCGBlendModeColorBurn;
			break;
		case GXblendHardLight:
			t_blend_mode = kMCGBlendModeHardLight;
			break;
		case GXblendSoftLight:
			t_blend_mode = kMCGBlendModeSoftLight;
			break;
		case GXblendDifference:
			t_blend_mode = kMCGBlendModeDifference;
			break;
		case GXblendExclusion:
			t_blend_mode = kMCGBlendModeExclusion;
			break;		
			
		case GXclear:
			t_blend_mode = kMCGBlendModeLegacyClear;
			break;
		case GXand:
			t_blend_mode = kMCGBlendModeLegacyAnd;
			break;
		case GXandReverse:
			t_blend_mode = kMCGBlendModeLegacyAndReverse;
			break;
		case GXandInverted:
			t_blend_mode = kMCGBlendModeLegacyInverted;
			break;
		case GXnoop:
			t_blend_mode = kMCGBlendModeLegacyNoop;
			break;
		case GXxor:
			t_blend_mode = kMCGBlendModeLegacyXor;
			break;
		case GXor:
			t_blend_mode = kMCGBlendModeLegacyOr;
			break;
		case GXnor:
			t_blend_mode = kMCGBlendModeLegacyNor;
			break;
		case GXequiv:
			t_blend_mode = kMCGBlendModeLegacyEquiv;
			break;
		case GXinvert:
			t_blend_mode = kMCGBlendModeLegacyInvert;
			break;
		case GXorReverse:
			t_blend_mode = kMCGBlendModeLegacyOrReverse;
			break;
		case GXcopyInverted:
			t_blend_mode = kMCGBlendModeLegacyCopyInverted;
			break;
		case GXorInverted:
			t_blend_mode = kMCGBlendModeLegacyOrInverted;
			break;
		case GXnand:
			t_blend_mode = kMCGBlendModeLegacyNand;
			break;
		case GXset:
			t_blend_mode = kMCGBlendModeLegacySet;
			break;
		case GXblend:
			t_blend_mode = kMCGBlendModeLegacyBlend;
			break;
		case GXaddpin:
			t_blend_mode = kMCGBlendModeLegacyAddPin;
			break;
		case GXaddOver:
			t_blend_mode = kMCGBlendModeLegacyAddOver;
			break;
		case GXsubPin:
			t_blend_mode = kMCGBlendModeLegacySubPin;
			break;
		case GXtransparent:
			t_blend_mode = kMCGBlendModeLegacyTransparent;
			break;
		case GXaddMax:
			t_blend_mode = kMCGBlendModeLegacyAdMax;
			break;
		case GXsubOver:
			t_blend_mode = kMCGBlendModeLegacySubOver;
			break;
		case GXaddMin:
			t_blend_mode = kMCGBlendModeLegacyAdMin;
			break;
		case GXblendSrc:
			t_blend_mode = kMCGBlendModeLegacyBlendSource;
			break;
		case GXblendDst:
			t_blend_mode = kMCGBlendModeLegacyBlendDestination;
			break;
			
	}
	MCGContextSetBlendMode(m_gcontext, t_blend_mode);
}

uint1 MCGraphicsContext::getfunction(void)
{
	return m_function;
}

void MCGraphicsContext::setopacity(uint1 p_opacity)
{
	m_opacity = p_opacity;
	MCGContextSetOpacity(m_gcontext, p_opacity / 255.0f);
}

uint1 MCGraphicsContext::getopacity(void)
{
	/* TODO */
	return m_opacity;
}

////////////////////////////////////////////////////////////////////////////////

void MCGraphicsContext::setforeground(const MCColor& c)
{
	MCGContextSetFillRGBAColor(m_gcontext, (c . red >> 8) / 255.0f, (c . green >> 8) / 255.0f, (c . blue >> 8) / 255.0f, 1.0f);
	MCGContextSetStrokeRGBAColor(m_gcontext, (c . red >> 8) / 255.0f, (c . green >> 8) / 255.0f, (c . blue >> 8) / 255.0f, 1.0f);
}

void MCGraphicsContext::setbackground(const MCColor& c)
{
	m_background = c;
}

void MCGraphicsContext::setdashes(uint16_t p_offset, const uint8_t *p_dashes, uint16_t p_length)
{
	MCMemoryDeleteArray(m_dash_lengths);
	m_dash_lengths = nil;
	m_dash_count = 0;
	m_dash_phase = (MCGFloat)p_offset;
	
	if (p_length > 0)
	{
		m_dash_count = p_length;
		/* UNCHECKED */ MCMemoryNewArray(m_dash_count, m_dash_lengths);
		for (uint32_t i = 0; i < m_dash_count; i++)
		{
			// MM-2014-01-21: [[ Bug 11695 ]] Fudge a dash length of 0 to 0.01 - was used previoulsy as start/end cap.
			if (p_dashes[i] == 0)
				m_dash_lengths[i] = (MCGFloat) (p_dashes[i] + 0.01f);
			else
				m_dash_lengths[i] = (MCGFloat) p_dashes[i];
		}
	}
	
	if (m_line_style != LineSolid)
		MCGContextSetStrokeDashes(m_gcontext, m_dash_phase, m_dash_lengths, m_dash_count);
}

void MCGraphicsContext::setfillstyle(uint2 style, MCPatternRef p, int2 x, int2 y)
{
	MCPatternRelease(m_pattern);
	m_pattern = nil;
	
	// MM-2013-09-30: [[ Bug 11221 ]] Retain the fill style (and return in getfillstyle). Breaks backpatterns in fields otherwise.
	m_fill_style = style;

	// MW-2014-03-11: [[ Bug 11704 ]] Make sure we set both fill and stroke paints.
	if (style == FillTiled && p != NULL)
	{
		// IM-2013-08-14: [[ ResIndependence ]] apply pattern image scale to transform
		MCGFloat t_scale;
		t_scale = 1.0 / p->scale;
		
		MCGAffineTransform t_transform;
		t_transform = MCGAffineTransformMakeScale(t_scale, t_scale);
		t_transform = MCGAffineTransformTranslate(t_transform, x, y);

<<<<<<< HEAD
        // MM-2014-01-27: [[ UpdateImageFilters ]] Updated to use new libgraphics image filter types (was bilinear).
		MCGContextSetFillPattern(m_gcontext, p->image, t_transform, kMCGImageFilterMedium);
=======
		MCGContextSetFillPattern(m_gcontext, p->image, t_transform, kMCGImageFilterBilinear);
		MCGContextSetStrokePattern(m_gcontext, p->image, t_transform, kMCGImageFilterBilinear);
>>>>>>> 87b7bb09
		m_pattern = MCPatternRetain(p);
		m_pattern_x = x;
		m_pattern_y = y;
	}
	else if (style == FillStippled || style == FillOpaqueStippled)
	{
		MCGContextSetFillPaintStyle(m_gcontext, kMCGPaintStyleStippled);
		MCGContextSetStrokePaintStyle(m_gcontext, kMCGPaintStyleStippled);
	}
	else
	{
		MCGContextSetFillPaintStyle(m_gcontext, kMCGPaintStyleOpaque);
		MCGContextSetStrokePaintStyle(m_gcontext, kMCGPaintStyleOpaque);
	}
}

void MCGraphicsContext::getfillstyle(uint2& style, MCPatternRef& p, int2& x, int2& y)
{
	style = m_fill_style;
	p = m_pattern;
	x = m_pattern_x;
	y = m_pattern_y;
}

void MCGraphicsContext::setlineatts(uint2 linesize, uint2 linestyle, uint2 capstyle, uint2 joinstyle)
{
	// MM-2014-01-21: [[ Bug 11671 ]]
	if (capstyle & NoStartCap)
		capstyle = capstyle ^ NoStartCap;
	if (capstyle & NoEndCap)
		capstyle = capstyle ^ NoEndCap;	
	
	// IM-2013-09-03: [[ RefactorGraphics ]] track the current linewidth setting
	m_line_width = linesize;
	m_line_style = linestyle;
	m_cap_style = capstyle;
	m_join_style = joinstyle;
	
	MCGContextSetStrokeWidth(m_gcontext, (MCGFloat) linesize);
	
	switch (capstyle)
	{
		case CapButt:
			MCGContextSetStrokeCapStyle(m_gcontext, kMCGCapStyleButt);
			break;
		case CapRound:
			MCGContextSetStrokeCapStyle(m_gcontext, kMCGCapStyleRound);
			break;
		case CapProjecting:
			MCGContextSetStrokeCapStyle(m_gcontext, kMCGCapStyleSquare);
			break;
	}
	
	switch (linestyle)
	{
		case LineSolid:
			MCGContextSetStrokeDashes(m_gcontext, 0, nil, 0);
			break;

		case LineOnOffDash:
			MCGContextSetStrokeDashes(m_gcontext, m_dash_phase, m_dash_lengths, m_dash_count);
			break;

		case LineDoubleDash:
		{
			break;
		}
	}
	
	
	switch (joinstyle)
	{
		case JoinRound:
			MCGContextSetStrokeJoinStyle(m_gcontext, kMCGJoinStyleRound);
			break;
		case JoinMiter:
			MCGContextSetStrokeJoinStyle(m_gcontext, kMCGJoinStyleMiter);
			break;
		case JoinBevel:
			MCGContextSetStrokeJoinStyle(m_gcontext, kMCGJoinStyleBevel);
			break;
	}	
}

void MCGraphicsContext::getlineatts(uint2& linesize, uint2& linestyle, uint2& capstyle, uint2& joinstyle)
{
	linesize = m_line_width;
	linestyle = m_line_style;
	capstyle = m_cap_style;
	joinstyle = m_join_style;
}

void MCGraphicsContext::setmiterlimit(real8 p_limit)
{
	m_miter_limit = p_limit;

	MCGContextSetStrokeMiterLimit(m_gcontext, (MCGFloat) p_limit);
}

void MCGraphicsContext::getmiterlimit(real8 &r_limit)
{
	r_limit = m_miter_limit;
}

void MCGraphicsContext::setgradient(MCGradientFill *p_gradient)
{
	// MM-2013-10-32: [[ Bug 11367 ]] Added check to make sure ramp lenght isn't 0. Was causing issues with gradient inspector.
	if (p_gradient != NULL && p_gradient -> kind != kMCGradientKindNone && p_gradient -> ramp_length != 0)
	{	
		MCGGradientFunction t_function;
		t_function = kMCGGradientFunctionLinear;
		switch (p_gradient -> kind)
		{
			case kMCGradientKindLinear:
				t_function = kMCGGradientFunctionLinear;
				break;
			case kMCGradientKindRadial:
				t_function = kMCGGradientFunctionRadial;
				break;
			case kMCGradientKindConical:
				t_function = kMCGGradientFunctionSweep;
				break;
			case kMCGradientKindDiamond:
				t_function = kMCGLegacyGradientDiamond;
				break;
			case kMCGradientKindSpiral:
				t_function = kMCGLegacyGradientSpiral;
				break;
			case kMCGradientKindXY:
				t_function = kMCGLegacyGradientXY;
				break;
			case kMCGradientKindSqrtXY:
				t_function = kMCGLegacyGradientSqrtXY;
				break;
		}
		
        // MM-2014-01-27: [[ UpdateImageFilters ]] Updated to use new libgraphics image filter types.
		MCGImageFilter t_filter;
		t_filter = kMCGImageFilterNone;
		switch (p_gradient -> quality)
		{
			case kMCGradientQualityNormal:
				t_filter = kMCGImageFilterNone;
				break;
			case kMCGradientQualityGood:
				t_filter = kMCGImageFilterMedium;
				break;
		}
		
		MCGFloat *t_stops;
		/* UNCHECKED */ MCMemoryNewArray(p_gradient -> ramp_length, t_stops);
		MCGColor *t_colors;
		/* UNCHECKED */ MCMemoryNewArray(p_gradient -> ramp_length, t_colors);
		for (uint32_t i = 0; i < p_gradient -> ramp_length; i++)
		{
			t_stops[i] = (MCGFloat) p_gradient -> ramp[i] . offset / STOP_INT_MAX;
			t_colors[i] = p_gradient -> ramp[i] . color;
		}
						
		MCGAffineTransform t_transform;
		t_transform . a = p_gradient -> primary . x - p_gradient -> origin . x;
		t_transform . b = p_gradient -> primary . y - p_gradient -> origin . y;
		t_transform . c = p_gradient -> secondary . x - p_gradient -> origin . x;
		t_transform . d = p_gradient -> secondary . y - p_gradient -> origin . y;
		t_transform . tx = p_gradient -> origin . x;
		t_transform . ty = p_gradient -> origin . y;

		MCGContextSetFillGradient(m_gcontext, t_function, t_stops, t_colors, p_gradient -> ramp_length, p_gradient -> mirror, p_gradient -> wrap, p_gradient -> repeat, t_transform, t_filter);
		MCGContextSetStrokeGradient(m_gcontext, t_function, t_stops, t_colors, p_gradient -> ramp_length, p_gradient -> mirror, p_gradient -> wrap, p_gradient -> repeat, t_transform, t_filter);
		
		MCMemoryDeleteArray(t_stops);
		MCMemoryDeleteArray(t_colors);
	}
}

////////////////////////////////////////////////////////////////////////////////
// MM-2013-11-06: [[ Bug 11389 ]] Add legacy drawing functions for rounded rects and arcs.

static void add_legacy_move_to(MCGContextRef p_gcontext, int4 x, int4 y)
{
	MCGContextMoveTo(p_gcontext, MCGPointMake(x / 2.0f, y / 2.0f));
}

static void add_legacy_line_to(MCGContextRef p_gcontext, int4 x, int4 y)
{
	MCGContextLineTo(p_gcontext, MCGPointMake(x / 2.0f, y / 2.0f));
}

static void add_legacy_cubic_to(MCGContextRef p_gcontext, int4 ax, int4 ay, int4 bx, int4 by, int4 x, int4 y)
{
	MCGContextCubicTo(p_gcontext, MCGPointMake(ax / 2.0f, ay / 2.0f), MCGPointMake(bx / 2.0f, by / 2.0f), MCGPointMake(x / 2.0f, y / 2.0f));
}

static void add_legacy_arc_to(MCGContextRef p_gcontext, int4 cx, int4 cy, int4 hr, int4 vr, int4 s, int4 e, bool first)
{
	int4 hk, vk;
	
	if (e - s == 90)
	{
		hk = hr * 36195 / 65536;
		vk = vr * 36195 / 65536;
	}
	else
	{
		double h = tan(M_PI * (e - s) / 720.0);
		hk = int4(4.0 * h * hr / 3.0);
		vk = int4(4.0 * h * vr / 3.0);
	}
	
	double ca, sa;
	double cb, sb;
	
	ca = cos(M_PI * s / 180);
	sa = sin(M_PI * s / 180);
	
	cb = cos(M_PI * e / 180);
	sb = sin(M_PI * e / 180);
	
	if (first)
		add_legacy_move_to(p_gcontext, int4(cx + hr * ca), int4(cy - vr * sa));
	
	add_legacy_cubic_to(p_gcontext, int4(cx + hr * ca - hk * sa), int4(cy - vr * sa - vk * ca), int4(cx + hr * cb + hk * sb), int4(cy - vr * sb + vk * cb), int4(cx + hr * cb), int4(cy - vr * sb));	
}

static void add_legacy_rounded_rectangle(MCGContextRef p_gcontext, const MCGRectangle& p_rect, MCGFloat p_radius)
{
	int4 x, y;
	x = (int4)(p_rect . origin . x * 2);
	y = (int4)(p_rect . origin . y * 2);
	
	int4 aw, ah;
	aw = (int4)(p_rect . size . width * 2);
	ah = (int4)(p_rect . size . height * 2);
	
	int4 hr, vr;
	hr = MCU_min(aw / 2, (int4)(p_radius * 2));
	vr = MCU_min(ah / 2, (int4)(p_radius * 2));
	
	int4 h, v;
	h = aw - hr * 2;
	v = ah - vr * 2;
	
	int4 l, t, r, b;
	l = x + hr;
	t = y + vr;
	r = x + hr + h;
	b = y + vr + v;	
	
	int4 hk, vk;
	hk = signed(hr * 36195 / 65536);
	vk = signed(vr * 36195 / 65536);
	
	add_legacy_move_to(p_gcontext, r, t - vr);
	add_legacy_cubic_to(p_gcontext, r + hk, t - vr, r + hr, t - vk, r + hr, t);
	add_legacy_line_to(p_gcontext, r + hr, b);
	add_legacy_cubic_to(p_gcontext, r + hr, b + vk, r + hk, b + vr, r, b + vr);
	add_legacy_line_to(p_gcontext, l, b + vr);
	add_legacy_cubic_to(p_gcontext, l - hk, b + vr, l - hr, b + vk, l - hr, b);
	add_legacy_line_to(p_gcontext, l - hr, t);
	add_legacy_cubic_to(p_gcontext, l - hr, t - vk, l - hk, t - vr, l, t - vr);
	
	MCGContextCloseSubpath(p_gcontext);
}

static void add_legacy_arc(MCGContextRef p_gcontext, const MCGRectangle& p_rect, uint2 p_start, uint2 p_angle, bool adjust)
{
	if (p_rect . size . width == 0.0f || p_rect . size . height == 0.0f)
		return;
	
	if (p_angle == 0)
		return;
	
	if (p_angle > 360)
		p_angle = 360;
	
	bool closed = (p_angle == 360);
	
	p_start = p_start % 360;
	
	int4 cx, cy, hr, vr;
	cx = (int4)(p_rect . origin . x * 2 + p_rect . size . width);
	cy = (int4)(p_rect . origin . y * 2 + p_rect . size . height);
	hr = (int4)p_rect . size . width;
	vr = (int4)p_rect . size . height;
	
	if (adjust)
		hr -= 1, vr -= 1;
	
	bool t_first = true;
	int4 t_delta;
	
	while(p_angle > 0)
	{
		t_delta = MCU_min(90 - p_start % 90, p_angle);
		p_angle -= t_delta;
		add_legacy_arc_to(p_gcontext, cx, cy, hr, vr, p_start, p_start + t_delta, t_first);
		p_start += t_delta;
		t_first = false;
	}
	if (closed)
		MCGContextCloseSubpath(p_gcontext);
}

static void add_legacy_segment(MCGContextRef p_gcontext, const MCGRectangle& p_rect, uint2 p_start, uint2 p_angle, bool adjust)
{
	if (p_rect . size . width == 0.0f || p_rect . size . height == 0.0f)
		return;
	
	if (p_angle == 0)
		return;
		
	if (p_angle > 360)
		p_angle = 360;
	
	p_start = p_start % 360;
	
	int4 cx, cy, hr, vr;
	cx = (int4)(p_rect . origin . x * 2 + p_rect . size . width);
	cy = (int4)(p_rect . origin . y * 2 + p_rect . size . height);
	hr = (int4)p_rect . size . width;
	vr = (int4)p_rect . size . height;	
	
	if (adjust)
		hr -= 1, vr -= 1;
	
	bool t_first = true;
	int4 t_delta;
	
	while(p_angle > 0)
	{
		t_delta = MCU_min(90 - p_start % 90, p_angle);
		p_angle -= t_delta;
		add_legacy_arc_to(p_gcontext, cx, cy, hr, vr, p_start, p_start + t_delta, t_first);
		p_start += t_delta;
		t_first = false;
	}
	add_legacy_line_to(p_gcontext, cx, cy);
	MCGContextCloseSubpath(p_gcontext);
}

////////////////////////////////////////////////////////////////////////////////

void MCGraphicsContext::drawline(int2 x1, int2 y1, int2 x2, int2 y2)
{
	// MM-2013-11-14: [[ Bug 11457 ]] Adjust lines and polygons to make sure antialiased lines don't draw across pixels.
	MCGPoint t_start;
	t_start . x = (MCGFloat) x1 + 0.5f;
	t_start . y = (MCGFloat) y1 + 0.5f;
	
	MCGPoint t_finish;
	t_finish . x = (MCGFloat) x2 + 0.5f;
	t_finish . y = (MCGFloat) y2 + 0.5f;
	
	MCGContextBeginPath(m_gcontext);
	MCGContextAddLine(m_gcontext, t_start, t_finish);	
	MCGContextStroke(m_gcontext);
}

void MCGraphicsContext::drawlines(MCPoint *points, uint2 npoints, bool p_closed)
{
	// MM-2013-11-21: [[ Bug 11395 ]] When only 1 point is passed, assume we are drawing a dot.
	if (npoints == 1)
	{
		// MM-2013-11-25: [[ Bug 11395 ]] For consitency with previous versions, make sure the dot has square edges.
		MCGContextSave(m_gcontext);		
		MCGContextSetStrokeJoinStyle(m_gcontext, kMCGJoinStyleMiter);
		MCGContextSetStrokeCapStyle(m_gcontext, kMCGCapStyleButt);
		MCGContextSetStrokeMiterLimit(m_gcontext, 4.0f);
		
		MCGContextBeginPath(m_gcontext);
		MCGContextAddDot(m_gcontext, MCPointToMCGPoint(points[0], 0.5f));
		MCGContextStroke(m_gcontext);
		
		MCGContextRestore(m_gcontext);
	}
	else
	{	
		// MM-2013-11-14: [[ Bug 11457 ]] Adjust lines and polygons to make sure antialiased lines don't draw across pixels.	
		MCGPoint *t_points;
		/* UNCHECKED */ MCMemoryNewArray(npoints, t_points);
		for (uint32_t i = 0; i < npoints; i++)
			t_points[i] = MCPointToMCGPoint(points[i], 0.5f);
		
		MCGContextBeginPath(m_gcontext);
		if (p_closed)
			MCGContextAddPolygon(m_gcontext, t_points, npoints);
		else
			MCGContextAddPolyline(m_gcontext, t_points, npoints);	
		MCGContextStroke(m_gcontext);
		
		MCMemoryDeleteArray(t_points);
	}
}

void MCGraphicsContext::fillpolygon(MCPoint *points, uint2 npoints)
{
	// MM-2013-11-26: [[ Bug 11501 ]] Adjust lines and polygons to make sure antialiased lines don't draw across pixels.
	//  Here the adjust is 0.25 - not the same path as draw lines but appears to solve the issue where the fill interfers with the stroke.
	MCGPoint *t_points;
	/* UNCHECKED */ MCMemoryNewArray(npoints, t_points);
	for (uint32_t i = 0; i < npoints; i++)
		t_points[i] = MCPointToMCGPoint(points[i], 0.25f);
	
	MCGContextBeginPath(m_gcontext);
	MCGContextAddPolygon(m_gcontext, t_points, npoints);	
	MCGContextFill(m_gcontext);
	
	MCMemoryDeleteArray(t_points);	
}

static MCGRectangle MCGRectangleInset(const MCGRectangle &p_rect, MCGFloat p_inset)
{
	MCGRectangle t_rect;
	t_rect = MCGRectangleMake(p_rect.origin.x + p_inset, p_rect.origin.y + p_inset, p_rect.size.width - (p_inset * 2.0), p_rect.size.height - (p_inset * 2.0));
	
	if (t_rect.size.width < 0.0)
		t_rect.size.width = 0.0;
	if (t_rect.size.height < 0.0)
		t_rect.size.height = 0.0;
	
	return t_rect;
}

void MCGraphicsContext::drawarc(const MCRectangle& rect, uint2 start, uint2 angle, bool inside)
{	
	MCGRectangle t_rect = MCRectangleToMCGRectangle(rect);	
	MCGFloat t_adjustment;
	if (m_line_width == 0.0f || inside)
		t_adjustment = (m_line_width == 0.0f ? 0.5f : m_line_width / 2.0f);
	else
		t_adjustment = 0.0f;	
	t_rect = MCGRectangleInset(t_rect, t_adjustment);
	
	MCGContextBeginPath(m_gcontext);
	add_legacy_arc(m_gcontext, t_rect, start, angle, false);
	MCGContextStroke(m_gcontext);
}

void MCGraphicsContext::fillarc(const MCRectangle& rect, uint2 start, uint2 angle, bool inside)
{	
	// MM-2013-11-14: [[ Bug 11426 ]] Make sure we take account line width when filling arcs with a border.
	MCGRectangle t_rect = MCRectangleToMCGRectangle(rect);	
	MCGFloat t_adjustment;
	if (inside)
		t_adjustment = (m_line_width == 0.0f ? 0.5f : m_line_width / 2.0f);
	else
		t_adjustment = 0.0f;	
	t_rect = MCGRectangleInset(t_rect, t_adjustment);	
	
	MCGContextBeginPath(m_gcontext);
	// MM-2013-11-19: [[ Bug 11469 ]] Fill as a segment rather than an arc to make sure path is closed properly.
	add_legacy_segment(m_gcontext, t_rect, start, angle, false);
	MCGContextFill(m_gcontext);
}

void MCGraphicsContext::drawsegment(const MCRectangle& rect, uint2 start, uint2 angle, bool inside)
{	
	MCGRectangle t_rect = MCRectangleToMCGRectangle(rect);	
	MCGFloat t_adjustment;
	if (m_line_width == 0.0f || inside)
		t_adjustment = (m_line_width == 0.0f ? 0.5f : m_line_width / 2.0f);
	else
		t_adjustment = 0.0f;	
	t_rect = MCGRectangleInset(t_rect, t_adjustment);	
	
	MCGContextBeginPath(m_gcontext);
	add_legacy_segment(m_gcontext, t_rect, start, angle, false);
	MCGContextStroke(m_gcontext);
}

void MCGraphicsContext::drawsegments(MCSegment *segments, uint2 nsegs)
{
	MCGContextBeginPath(m_gcontext);
	for (uint32_t i = 0; i < nsegs; i++)
	{
		MCGPoint t_point;
		t_point . x = (MCGFloat) segments[i] . x1;
		t_point . y = (MCGFloat) segments[i] . y1;
		MCGContextMoveTo(m_gcontext, t_point);		
		t_point . x = (MCGFloat) segments[i] . x2;
		t_point . y = (MCGFloat) segments[i] . y2;
		MCGContextLineTo(m_gcontext, t_point);		
	}
	MCGContextStroke(m_gcontext);
}

void MCGraphicsContext::drawrect(const MCRectangle& rect, bool inside)
{
	MCGRectangle t_rect = MCRectangleToMCGRectangle(rect);
	
	MCGFloat t_adjustment;
	if (m_line_width == 0.0f || inside)
		t_adjustment = (m_line_width == 0.0f ? 0.5f : m_line_width / 2.0f);
	else
		t_adjustment = 0.0f;
	
	t_rect = MCGRectangleInset(t_rect, t_adjustment);
	
	MCGContextBeginPath(m_gcontext);
	MCGContextAddRectangle(m_gcontext, t_rect);
	MCGContextStroke(m_gcontext);
}

void MCGraphicsContext::fillrect(const MCRectangle& rect, bool inside)
{
	// MM-2013-11-14: [[ Bug 11426 ]] Make sure we take account line width when filling rects with a border.
	MCGRectangle t_rect = MCRectangleToMCGRectangle(rect);	
	MCGFloat t_adjustment;
	if (inside)
		t_adjustment = (m_line_width == 0.0f ? 0.5f : m_line_width / 2.0f);
	else
		t_adjustment = 0.0f;	
	t_rect = MCGRectangleInset(t_rect, t_adjustment);
	
	MCGContextBeginPath(m_gcontext);
	MCGContextAddRectangle(m_gcontext, t_rect);
	MCGContextFill(m_gcontext);
}

void MCGraphicsContext::fillrects(MCRectangle *rects, uint2 nrects)
{
	MCGContextBeginPath(m_gcontext);
	for (uint2 i = 0; i < nrects; i++)
		MCGContextAddRectangle(m_gcontext, MCRectangleToMCGRectangle(rects[i]));
	MCGContextFill(m_gcontext);
}

void MCGraphicsContext::drawroundrect(const MCRectangle& rect, uint2 radius, bool inside)
{
	MCGRectangle t_rect = MCRectangleToMCGRectangle(rect);
	
	MCGFloat t_adjustment;
	if (m_line_width == 0.0f || inside)
		t_adjustment = (m_line_width == 0.0f ? 0.5f : m_line_width / 2.0f);
	else
		t_adjustment = 0.0f;
	
	t_rect = MCGRectangleInset(t_rect, t_adjustment);
	
	MCGContextBeginPath(m_gcontext);	
	add_legacy_rounded_rectangle(m_gcontext, t_rect, radius * 0.5);			
	MCGContextStroke(m_gcontext);
}

void MCGraphicsContext::fillroundrect(const MCRectangle& rect, uint2 radius, bool inside)
{		
	// MM-2013-11-14: [[ Bug 11426 ]] Make sure we take account line width when filling rects with a border.
	MCGRectangle t_rect = MCRectangleToMCGRectangle(rect);	
	MCGFloat t_adjustment;
	if (inside)
		t_adjustment = (m_line_width == 0.0f ? 0.5f : m_line_width / 2.0f);
	else
		t_adjustment = 0.0f;	
	t_rect = MCGRectangleInset(t_rect, t_adjustment);
	
	MCGContextBeginPath(m_gcontext);
	add_legacy_rounded_rectangle(m_gcontext, t_rect, radius * 0.5);
	MCGContextFill(m_gcontext);
}

////////////////////////////////////////////////////////////////////////////////
// MM-2014-01-20: [[ Bug 11673 ]] Implement draw and fill path - there are still some cases where MCPath is being used.

void MCGraphicsContext::drawpath(MCPath *path)
{
	MCGPathRef t_path;
	t_path = MCGPathFromMCPath(path);
	
	if (t_path != NULL)
	{
		MCGContextAddPath(m_gcontext, t_path);
		MCGContextStroke(m_gcontext);
	}
}

void MCGraphicsContext::fillpath(MCPath *path, bool p_evenodd)
{
	MCGPathRef t_path;
	t_path = MCGPathFromMCPath(path);
	
	if (t_path != NULL)
	{
		MCGContextSave(m_gcontext);
		if (p_evenodd)
			MCGContextSetFillRule(m_gcontext, kMCGFillRuleEvenOdd);
		MCGContextAddPath(m_gcontext, t_path);
		MCGContextFill(m_gcontext);	
		MCGContextRestore(m_gcontext);
	}
}

////////////////////////////////////////////////////////////////////////////////

void MCGraphicsContext::drawpict(uint1 *data, uint4 length, bool embed, const MCRectangle& drect, const MCRectangle& crect)
{
}

void MCGraphicsContext::draweps(real8 sx, real8 sy, int2 angle, real8 xscale, real8 yscale, int2 tx, int2 ty,
								const char *prolog, const char *psprolog, uint4 psprologlength, const char *ps, uint4 length,
								const char *fontname, uint2 fontsize, uint2 fontstyle, MCFontStruct *font, const MCRectangle& trect)
{
}

void MCGraphicsContext::drawimage(const MCImageDescriptor& p_image, int2 sx, int2 sy, uint2 sw, uint2 sh, int2 dx, int2 dy)
{
	MCImageBitmap *t_bits = p_image.bitmap;

	MCGRaster t_raster;
	t_raster . width = t_bits -> width;
	t_raster . height = t_bits -> height;
	t_raster . stride = t_bits -> stride;
	t_raster . pixels = t_bits -> data;
	t_raster . format = t_bits -> has_transparency ? kMCGRasterFormat_ARGB : kMCGRasterFormat_xRGB;

	MCGRectangle t_clip;
	t_clip . origin . x = dx;
	t_clip . origin . y = dy;
	t_clip . size . width = sw;
	t_clip . size . height = sh;

	MCGRectangle t_dest;
	t_dest.origin.x = dx - sx;
	t_dest.origin.y = dy - sy;
	t_dest.size.width = t_raster.width;
	t_dest.size.height = t_raster.height;

	MCGContextSave(m_gcontext);
	MCGContextClipToRect(m_gcontext, t_clip);
	
	// MM-2013-10-03: [[ Bug ]] Make sure we apply the images transform before taking into account it's scale factor.
	if (p_image.has_transform)
	{
		MCGAffineTransform t_transform = MCGAffineTransformMakeTranslation(-t_dest.origin.x, -t_dest.origin.y);
		t_transform = MCGAffineTransformConcat(p_image.transform, t_transform);
		t_transform = MCGAffineTransformTranslate(t_transform, t_dest.origin.x, t_dest.origin.y);
		
		MCGContextConcatCTM(m_gcontext, t_transform);
	}	

	// IM-2013-07-19: [[ ResIndependence ]] if image has a scale factor then we need to scale the context before drawing
	if (p_image.scale_factor != 0.0 && p_image.scale_factor != 1.0)
	{
		MCGContextTranslateCTM(m_gcontext, t_dest.origin.x, t_dest.origin.y);
		MCGContextScaleCTM(m_gcontext, 1.0 / p_image.scale_factor, 1.0 / p_image.scale_factor);
		MCGContextTranslateCTM(m_gcontext, -t_dest.origin.x, -t_dest.origin.y);
	}

	MCGContextDrawPixels(m_gcontext, t_raster, t_dest, p_image.filter);
	MCGContextRestore(m_gcontext);
}

////////////////////////////////////////////////////////////////////////////////

void MCGraphicsContext::drawtheme(MCThemeDrawType p_type, MCThemeDrawInfo* p_info)
{
	MCThemeDraw(m_gcontext, p_type, p_info);
}

MCRegionRef MCGraphicsContext::computemaskregion(void)
{
	return NULL;
}

void MCGraphicsContext::clear(void)
{
}

void MCGraphicsContext::clear(const MCRectangle* rect)
{
}

void MCGraphicsContext::applywindowshape(MCWindowShape *p_mask, uint4 p_u_width, uint4 p_u_height)
{
}

////////////////////////////////////////////////////////////////////////////////

void MCGraphicsContext::drawlink(const char *link, const MCRectangle& region)
{
}


void MCGraphicsContext::drawtext(int2 x, int2 y, const char *s, uint2 length, MCFontRef p_font, Boolean image, bool p_is_unicode)
{
	// MW-2013-10-29: [[ Bug 11338 ]] If 'image' is true, then render the background
	//   rect.
	if (image)
	{
		int32_t t_width;
		t_width = MCFontMeasureText(p_font, s, length, p_is_unicode);
		
		MCGContextSave(m_gcontext);
		setforeground(m_background);
		fillrect(MCU_make_rect(x, y - MCFontGetAscent(p_font), t_width, MCFontGetAscent(p_font) + MCFontGetDescent(p_font)), false);
		MCGContextRestore(m_gcontext);
	}
		
	MCFontDrawText(m_gcontext, x, y, s, length, p_font, p_is_unicode);
}	

////////////////////////////////////////////////////////////////////////////////

uint2 MCGraphicsContext::getdepth(void) const
{
	return 32;
}

const MCColor& MCGraphicsContext::getblack(void) const
{
	return MCscreen->black_pixel;
}

const MCColor& MCGraphicsContext::getwhite(void) const
{
	return MCscreen->white_pixel;
}

const MCColor& MCGraphicsContext::getgray(void) const
{
	return MCscreen->gray_pixel;
}

const MCColor& MCGraphicsContext::getbg(void) const
{
	return MCscreen->background_pixel;
}

////////////////////////////////////////////////////////////////////////////////<|MERGE_RESOLUTION|>--- conflicted
+++ resolved
@@ -549,13 +549,9 @@
 		t_transform = MCGAffineTransformMakeScale(t_scale, t_scale);
 		t_transform = MCGAffineTransformTranslate(t_transform, x, y);
 
-<<<<<<< HEAD
         // MM-2014-01-27: [[ UpdateImageFilters ]] Updated to use new libgraphics image filter types (was bilinear).
 		MCGContextSetFillPattern(m_gcontext, p->image, t_transform, kMCGImageFilterMedium);
-=======
-		MCGContextSetFillPattern(m_gcontext, p->image, t_transform, kMCGImageFilterBilinear);
-		MCGContextSetStrokePattern(m_gcontext, p->image, t_transform, kMCGImageFilterBilinear);
->>>>>>> 87b7bb09
+		MCGContextSetStrokePattern(m_gcontext, p->image, t_transform, kMCGImageFilterMedium);
 		m_pattern = MCPatternRetain(p);
 		m_pattern_x = x;
 		m_pattern_y = y;
