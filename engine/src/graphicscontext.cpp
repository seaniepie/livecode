/* Copyright (C) 2003-2015 LiveCode Ltd.

This file is part of LiveCode.

LiveCode is free software; you can redistribute it and/or modify it under
the terms of the GNU General Public License v3 as published by the Free
Software Foundation.

LiveCode is distributed in the hope that it will be useful, but WITHOUT ANY
WARRANTY; without even the implied warranty of MERCHANTABILITY or
FITNESS FOR A PARTICULAR PURPOSE.  See the GNU General Public License
for more details.

You should have received a copy of the GNU General Public License
along with LiveCode.  If not see <http://www.gnu.org/licenses/>.  */

#include "prefix.h"

#include "globdefs.h"
#include "filedefs.h"
#include "objdefs.h"
#include "parsedef.h"
#include "mcio.h"

#include "uidc.h"
#include "util.h"
#include "objectstream.h"
#include "bitmapeffect.h"
#include "globals.h"
//#include "execpt.h"
#include "paint.h"

#include "graphicscontext.h"
#include "graphics.h"
#include "graphics_util.h"
#include "font.h"

#include "pathprivate.h"

////////////////////////////////////////////////////////////////////////////////

static inline MCGBlendMode MCBitmapEffectBlendModeToMCGBlendMode(MCBitmapEffectBlendMode p_blend_mode)
{
	switch(p_blend_mode)
	{
		case kMCBitmapEffectBlendModeNormal:
			return kMCGBlendModeSourceOver;
		case kMCBitmapEffectBlendModeMultiply:
			return kMCGBlendModeMultiply;
		case kMCBitmapEffectBlendModeScreen:
			return kMCGBlendModeScreen;
		case kMCBitmapEffectBlendModeOverlay:
			return kMCGBlendModeOverlay;
		case kMCBitmapEffectBlendModeDarken:
			return kMCGBlendModeDarken;
		case kMCBitmapEffectBlendModeLighten:
			return kMCGBlendModeLighten;
		case kMCBitmapEffectBlendModeColorDodge:
			return kMCGBlendModeColorDodge;
		case kMCBitmapEffectBlendModeColorBurn:
			return kMCGBlendModeColorBurn;
		case kMCBitmapEffectBlendModeHardLight:
			return kMCGBlendModeHardLight;
		case kMCBitmapEffectBlendModeSoftLight:
			return kMCGBlendModeSoftLight;
		case kMCBitmapEffectBlendModeDifference:
			return kMCGBlendModeDifference;
		case kMCBitmapEffectBlendModeExclusion:
			return kMCGBlendModeExclusion;
		case kMCBitmapEffectBlendModeHue:
			return kMCGBlendModeHue;
		case kMCBitmapEffectBlendModeSaturation:
			return kMCGBlendModeSaturation;
		case kMCBitmapEffectBlendModeColor:
			return kMCGBlendModeColor;
		case kMCBitmapEffectBlendModeLuminosity:
			return kMCGBlendModeLuminosity;
<<<<<<< HEAD
		default:
			MCUnreachable();
=======
    default:
        MCUnreachableReturn(kMCGBlendModeSourceOver);
>>>>>>> 2b0ad630
	}
}

static void MCGraphicsContextAngleAndDistanceToXYOffset(int p_angle, int p_distance, MCGFloat &r_x_offset, MCGFloat &r_y_offset)
{
	r_x_offset = floor(0.5f + p_distance * cos(p_angle * M_PI / 180.0));
	r_y_offset = floor(0.5f + p_distance * sin(p_angle * M_PI / 180.0));
}

static inline MCGPoint extract_gpoint_from_legacy_path_ordinates(int32_t *&p_ordinates)
{
	MCGFloat x, y;
	x = (*p_ordinates++ >> 7) / 2.0f;
	y = (*p_ordinates++ >> 7) / 2.0f;
	return MCGPointMake(x, y);
}

static MCGPathRef MCGPathFromMCPath(MCPath *p_path)
{
	MCGPathRef t_gpath;
	t_gpath = NULL;
		
	if (!MCGPathCreateMutable(t_gpath))
		return NULL;

	uindex_t t_command_cnt, t_point_cnt;
	p_path -> get_lengths(t_command_cnt, t_point_cnt);
	
	uint8_t *t_commands;
	t_commands = p_path -> get_commands();
		
	int32_t *t_ordinates;
	t_ordinates = p_path -> get_ordinates();
	
	for (uindex_t t_command_pos = 0; t_command_pos < t_command_cnt; t_command_pos++)
	{
		switch (t_commands[t_command_pos])
		{
			case PATH_COMMAND_END:
				break;
			case PATH_COMMAND_MOVE_TO:
				MCGPathMoveTo(t_gpath, extract_gpoint_from_legacy_path_ordinates(t_ordinates));
				break;
			case PATH_COMMAND_LINE_TO:
				MCGPathLineTo(t_gpath, extract_gpoint_from_legacy_path_ordinates(t_ordinates));
				break;
			case PATH_COMMAND_CUBIC_TO:
				MCGPathCubicTo(t_gpath, extract_gpoint_from_legacy_path_ordinates(t_ordinates), 
							   extract_gpoint_from_legacy_path_ordinates(t_ordinates), extract_gpoint_from_legacy_path_ordinates(t_ordinates));
				break;
			case PATH_COMMAND_QUADRATIC_TO:
				MCGPathQuadraticTo(t_gpath, extract_gpoint_from_legacy_path_ordinates(t_ordinates), extract_gpoint_from_legacy_path_ordinates(t_ordinates));
				break;
			case PATH_COMMAND_CLOSE:
				MCGPathCloseSubpath(t_gpath);
				break;				
		}
	}
	
	return t_gpath;
}

////////////////////////////////////////////////////////////////////////////////

bool MCGFloatIsInteger(MCGFloat p_float)
{
	return floorf(p_float) == p_float;
}

bool MCGAffineTransformIsInteger(const MCGAffineTransform &p_transform)
{
	return MCGFloatIsInteger(p_transform.a) &&
		MCGFloatIsInteger(p_transform.b) &&
		MCGFloatIsInteger(p_transform.c) &&
		MCGFloatIsInteger(p_transform.d) &&
		MCGFloatIsInteger(p_transform.tx) &&
		MCGFloatIsInteger(p_transform.ty);
}

//////////

void MCGraphicsContext::init(MCGContextRef p_context)
{
	m_gcontext = MCGContextRetain(p_context);
	m_pattern = nil;
	m_background = getblack();
	m_fill_style = FillSolid;
	
	m_line_width = 0;
	m_line_style = LineSolid;
	m_cap_style = CapButt;
	m_join_style = JoinBevel;

	m_miter_limit = 0.0;

	m_dash_phase = 0.0;
	m_dash_lengths = nil;
	m_dash_count = 0;
	
	// IM-2014-06-19: [[ Bug 12557 ]] Force antialiasing if the underlying context has a non-integer transform set
	m_force_antialiasing = !MCGAffineTransformIsInteger(MCGContextGetDeviceTransform(p_context));
	if (m_force_antialiasing)
		MCGContextSetShouldAntialias(p_context, true);

	MCGContextSetFlatness(p_context, 1 / 16.0f);
}

MCGraphicsContext::MCGraphicsContext(MCGContextRef p_context)
{
	init(p_context);
}

MCGraphicsContext::MCGraphicsContext(uint32_t p_width, uint32_t p_height, bool p_alpha)
{
	MCGContextRef t_context;
	/* UNCHECKED */ MCGContextCreate(p_width, p_height, p_alpha, t_context);

	init(t_context);
	MCGContextRelease(t_context);
}

MCGraphicsContext::MCGraphicsContext(uint32_t p_width, uint32_t p_height, uint32_t p_stride, void *p_pixels, bool p_alpha)
{
	MCGContextRef t_context;
	/* UNCHECKED */ MCGContextCreateWithPixels(p_width, p_height, p_stride, p_pixels, p_alpha, t_context);

	init(t_context);
	MCGContextRelease(t_context);
}

MCGraphicsContext::~MCGraphicsContext()
{
	MCPatternRelease(m_pattern);
	MCGContextRelease(m_gcontext);
	MCMemoryDeleteArray(m_dash_lengths);
}

MCContextType MCGraphicsContext::gettype() const
{
	return CONTEXT_TYPE_SCREEN;
}

MCGContextRef MCGraphicsContext::getgcontextref(void) const
{
	return m_gcontext;
}

////////////////////////////////////////////////////////////////////////////////

void MCGraphicsContext::begin(bool p_group)
{
	MCGContextBegin(m_gcontext, p_group);
}

bool MCGraphicsContext::begin_with_effects(MCBitmapEffectsRef p_effects, const MCRectangle &p_shape)
{
	MCGBitmapEffects t_effects;
	t_effects . has_drop_shadow = false;
	t_effects . has_outer_glow = false;
	t_effects . has_inner_glow = false;
	t_effects . has_inner_shadow = false;

	if ((p_effects -> mask & kMCBitmapEffectTypeColorOverlayBit) != 0)
	{
		t_effects . has_color_overlay = true;
		t_effects . color_overlay . color = p_effects -> effects[kMCBitmapEffectTypeColorOverlay] . layer . color;
		t_effects . color_overlay . blend_mode = MCBitmapEffectBlendModeToMCGBlendMode((MCBitmapEffectBlendMode) p_effects -> effects[kMCBitmapEffectTypeColorOverlay] . layer . blend_mode);

	}
	else
		t_effects . has_color_overlay = false;
	
	if ((p_effects -> mask & kMCBitmapEffectTypeInnerGlowBit) != 0)
	{
		t_effects . has_inner_glow = true;
		t_effects . inner_glow . color = p_effects -> effects[kMCBitmapEffectTypeInnerGlow] . glow . color;
		t_effects . inner_glow . blend_mode = MCBitmapEffectBlendModeToMCGBlendMode((MCBitmapEffectBlendMode) p_effects -> effects[kMCBitmapEffectTypeInnerGlow] . glow . blend_mode);
		t_effects . inner_glow . size = (MCGFloat) p_effects -> effects[kMCBitmapEffectTypeInnerGlow] . glow . size;
		t_effects . inner_glow . spread = (MCGFloat) p_effects -> effects[kMCBitmapEffectTypeInnerGlow] . glow . spread / 255.0f;
		t_effects . inner_glow . inverted = p_effects -> effects[kMCBitmapEffectTypeInnerGlow] . glow . source == kMCBitmapEffectSourceEdge;
	}
	else
		t_effects . has_inner_glow = false;

	if ((p_effects -> mask & kMCBitmapEffectTypeInnerShadowBit) != 0)
	{
		t_effects . has_inner_shadow = true;
		t_effects . inner_shadow . color = p_effects -> effects[kMCBitmapEffectTypeInnerShadow] . shadow . color;
		t_effects . inner_shadow . blend_mode = MCBitmapEffectBlendModeToMCGBlendMode((MCBitmapEffectBlendMode) p_effects -> effects[kMCBitmapEffectTypeInnerShadow] . shadow . blend_mode);
		t_effects . inner_shadow . size = (MCGFloat) p_effects -> effects[kMCBitmapEffectTypeInnerShadow] . shadow . size;
		t_effects . inner_shadow . spread = (MCGFloat) p_effects -> effects[kMCBitmapEffectTypeInnerShadow] . shadow . spread / 255.0f;
		
		MCGFloat t_x_offset, t_y_offset;
		MCGraphicsContextAngleAndDistanceToXYOffset(p_effects -> effects[kMCBitmapEffectTypeInnerShadow] . shadow . angle, p_effects -> effects[kMCBitmapEffectTypeInnerShadow] . shadow . distance,
													t_x_offset, t_y_offset);
		t_effects . inner_shadow . x_offset = t_x_offset;
		t_effects . inner_shadow . y_offset = t_y_offset;
	}
	else
		t_effects . has_inner_shadow = false;	
	
	if ((p_effects -> mask & kMCBitmapEffectTypeOuterGlowBit) != 0)
	{
		t_effects . has_outer_glow = true;
		t_effects . outer_glow . color = p_effects -> effects[kMCBitmapEffectTypeOuterGlow] . glow . color;
		t_effects . outer_glow . blend_mode = MCBitmapEffectBlendModeToMCGBlendMode((MCBitmapEffectBlendMode) p_effects -> effects[kMCBitmapEffectTypeOuterGlow] . glow . blend_mode);
		t_effects . outer_glow . size = (MCGFloat) p_effects -> effects[kMCBitmapEffectTypeOuterGlow] . glow . size;
		t_effects . outer_glow . spread = (MCGFloat) p_effects -> effects[kMCBitmapEffectTypeOuterGlow] . glow . spread / 255.0f;
	}
	else
		t_effects . has_outer_glow = false;
	
	if ((p_effects -> mask & kMCBitmapEffectTypeDropShadowBit) != 0)
	{
		t_effects . has_drop_shadow = true;
		t_effects . drop_shadow . color = p_effects -> effects[kMCBitmapEffectTypeDropShadow] . shadow . color;
		t_effects . drop_shadow . blend_mode = MCBitmapEffectBlendModeToMCGBlendMode((MCBitmapEffectBlendMode) p_effects -> effects[kMCBitmapEffectTypeDropShadow] . shadow . blend_mode);
		t_effects . drop_shadow . size = (MCGFloat) p_effects -> effects[kMCBitmapEffectTypeDropShadow] . shadow . size;
		t_effects . drop_shadow . spread = (MCGFloat) p_effects -> effects[kMCBitmapEffectTypeDropShadow] . shadow . spread / 255.0f;
		
		MCGFloat t_x_offset, t_y_offset;
		MCGraphicsContextAngleAndDistanceToXYOffset(p_effects -> effects[kMCBitmapEffectTypeDropShadow] . shadow . angle, p_effects -> effects[kMCBitmapEffectTypeDropShadow] . shadow . distance,
													t_x_offset, t_y_offset);
		t_effects . drop_shadow . x_offset = t_x_offset;
		t_effects . drop_shadow . y_offset = t_y_offset;
		t_effects . drop_shadow . knockout = p_effects -> effects[kMCBitmapEffectTypeDropShadow] . shadow . knockout;
	}
	else
		t_effects . has_drop_shadow = false;
	
	MCGContextBeginWithEffects(m_gcontext, MCGRectangleMake(p_shape . x, p_shape . y, p_shape . width, p_shape . height), t_effects);
	return true;
}

void MCGraphicsContext::end()
{
	MCGContextEnd(m_gcontext);
}

////////////////////////////////////////////////////////////////////////////////

void MCGraphicsContext::setprintmode(void)
{
}

bool MCGraphicsContext::changeopaque(bool p_value)
{
	return true;
}

void MCGraphicsContext::save()
{
	MCGContextSave(m_gcontext);
}

void MCGraphicsContext::restore()
{
	MCGContextRestore(m_gcontext);
}

void MCGraphicsContext::cliprect(const MCRectangle &p_rect)
{
	MCGContextClipToRect(m_gcontext, MCRectangleToMCGRectangle(p_rect));
}

void MCGraphicsContext::setclip(const MCRectangle& p_clip)
{
	// IM-2013-09-03: [[ RefactorGraphics ]] use MCGContextSetClipToRect to replace current
	// clipping rect with p_clip (consistent with old MCContext::setclip functionality)
    // MW-2014-06-19: [[ Bug 12557 ]] Round clip up to device pixel boundaries to stop compositing error accumulation on fringes.
    MCGRectangle t_rect;
    t_rect = MCRectangleToMCGRectangle(p_clip);
    
    MCGAffineTransform t_device_transform;
    t_device_transform = MCGContextGetDeviceTransform(m_gcontext);
    
    MCGRectangle t_device_rect;
    t_device_rect = MCGRectangleApplyAffineTransform(t_rect, t_device_transform);
    
    MCGRectangle t_pixel_device_rect;
    t_pixel_device_rect . origin . x = floorf(t_device_rect . origin . x);
    t_pixel_device_rect . origin . y = floorf(t_device_rect . origin . y);
    t_pixel_device_rect . size . width = ceilf(t_device_rect . origin . x + t_device_rect . size . width) - t_pixel_device_rect . origin . x;
    t_pixel_device_rect . size . height = ceilf(t_device_rect . origin . y + t_device_rect . size . height) - t_pixel_device_rect . origin . y;
    
    MCGRectangle t_pixel_rect;
    t_pixel_rect = MCGRectangleApplyAffineTransform(t_pixel_device_rect, MCGAffineTransformInvert(t_device_transform));
    
	MCGContextSetClipToRect(m_gcontext, t_pixel_rect);
}

MCRectangle MCGraphicsContext::getclip(void) const
{
	return MCGRectangleGetIntegerBounds(MCGContextGetClipBounds(m_gcontext));
}

void MCGraphicsContext::clearclip(void)
{
}

void MCGraphicsContext::setorigin(int2 x, int2 y)
{
	MCGContextTranslateCTM(m_gcontext, 1.0f * x, 1.0f * y);
}

void MCGraphicsContext::clearorigin(void)
{
	MCGContextResetCTM(m_gcontext);
}

void MCGraphicsContext::setquality(uint1 p_quality)
{
	if (!m_force_antialiasing)
		MCGContextSetShouldAntialias(m_gcontext, p_quality == QUALITY_SMOOTH);
}

void MCGraphicsContext::setfunction(uint1 p_function)
{
	m_function = p_function;
	MCGBlendMode t_blend_mode;
	t_blend_mode = kMCGBlendModeSourceOver;
	switch (p_function)
	{
		case GXblendClear:
			t_blend_mode = kMCGBlendModeClear;
			break;
		case GXblendSrcOver:
		case GXcopy:
			t_blend_mode = kMCGBlendModeSourceOver;
			break;
		case GXblendDstOver:
			t_blend_mode = kMCGBlendModeDestinationOver;
			break;
		case GXblendSrcIn:
			t_blend_mode = kMCGBlendModeSourceIn;
			break;
		case GXblendDstIn:
			t_blend_mode = kMCGBlendModeDestinationIn;
			break;
		case GXblendSrcOut:
			t_blend_mode = kMCGBlendModeSourceOut;
			break;
		case GXblendDstOut:
			t_blend_mode = kMCGBlendModeDestinationOut;
			break;
		case GXblendSrcAtop:
			t_blend_mode = kMCGBlendModeSourceAtop;
			break;
		case GXblendDstAtop:
			t_blend_mode = kMCGBlendModeDestinationAtop;
			break;
		case GXblendXor:
			t_blend_mode = kMCGBlendModeXor;
			break;
		case GXblendPlus:
			t_blend_mode = kMCGBlendModePlusLighter;
			break;
		case GXblendMultiply:
			t_blend_mode = kMCGBlendModeMultiply;
			break;
		case GXblendScreen:
			t_blend_mode = kMCGBlendModeScreen;
			break;
		case GXblendOverlay:
			t_blend_mode = kMCGBlendModeOverlay;
			break;
		case GXblendDarken:
			t_blend_mode = kMCGBlendModeDarken;
			break;
		case GXblendLighten:
			t_blend_mode = kMCGBlendModeLighten;
			break;
		case GXblendDodge:
			t_blend_mode = kMCGBlendModeColorDodge;
			break;
		case GXblendBurn:
			t_blend_mode = kMCGBlendModeColorBurn;
			break;
		case GXblendHardLight:
			t_blend_mode = kMCGBlendModeHardLight;
			break;
		case GXblendSoftLight:
			t_blend_mode = kMCGBlendModeSoftLight;
			break;
		case GXblendDifference:
			t_blend_mode = kMCGBlendModeDifference;
			break;
		case GXblendExclusion:
			t_blend_mode = kMCGBlendModeExclusion;
			break;		
			
		case GXclear:
			t_blend_mode = kMCGBlendModeLegacyClear;
			break;
		case GXand:
			t_blend_mode = kMCGBlendModeLegacyAnd;
			break;
		case GXandReverse:
			t_blend_mode = kMCGBlendModeLegacyAndReverse;
			break;
		case GXandInverted:
			t_blend_mode = kMCGBlendModeLegacyInverted;
			break;
		case GXnoop:
			t_blend_mode = kMCGBlendModeLegacyNoop;
			break;
		case GXxor:
			t_blend_mode = kMCGBlendModeLegacyXor;
			break;
		case GXor:
			t_blend_mode = kMCGBlendModeLegacyOr;
			break;
		case GXnor:
			t_blend_mode = kMCGBlendModeLegacyNor;
			break;
		case GXequiv:
			t_blend_mode = kMCGBlendModeLegacyEquiv;
			break;
		case GXinvert:
			t_blend_mode = kMCGBlendModeLegacyInvert;
			break;
		case GXorReverse:
			t_blend_mode = kMCGBlendModeLegacyOrReverse;
			break;
		case GXcopyInverted:
			t_blend_mode = kMCGBlendModeLegacyCopyInverted;
			break;
		case GXorInverted:
			t_blend_mode = kMCGBlendModeLegacyOrInverted;
			break;
		case GXnand:
			t_blend_mode = kMCGBlendModeLegacyNand;
			break;
		case GXset:
			t_blend_mode = kMCGBlendModeLegacySet;
			break;
		case GXblend:
			t_blend_mode = kMCGBlendModeLegacyBlend;
			break;
		case GXaddpin:
			t_blend_mode = kMCGBlendModeLegacyAddPin;
			break;
		case GXaddOver:
			t_blend_mode = kMCGBlendModeLegacyAddOver;
			break;
		case GXsubPin:
			t_blend_mode = kMCGBlendModeLegacySubPin;
			break;
		case GXtransparent:
			t_blend_mode = kMCGBlendModeLegacyTransparent;
			break;
		case GXaddMax:
			t_blend_mode = kMCGBlendModeLegacyAdMax;
			break;
		case GXsubOver:
			t_blend_mode = kMCGBlendModeLegacySubOver;
			break;
		case GXaddMin:
			t_blend_mode = kMCGBlendModeLegacyAdMin;
			break;
		case GXblendSrc:
			t_blend_mode = kMCGBlendModeLegacyBlendSource;
			break;
		case GXblendDst:
			t_blend_mode = kMCGBlendModeLegacyBlendDestination;
			break;
			
	}
	MCGContextSetBlendMode(m_gcontext, t_blend_mode);
}

uint1 MCGraphicsContext::getfunction(void)
{
	return m_function;
}

void MCGraphicsContext::setopacity(uint1 p_opacity)
{
	m_opacity = p_opacity;
	MCGContextSetOpacity(m_gcontext, p_opacity / 255.0f);
}

uint1 MCGraphicsContext::getopacity(void)
{
	/* TODO */
	return m_opacity;
}

////////////////////////////////////////////////////////////////////////////////

void MCGraphicsContext::setforeground(const MCColor& c)
{
	MCGContextSetFillRGBAColor(m_gcontext, (c . red >> 8) / 255.0f, (c . green >> 8) / 255.0f, (c . blue >> 8) / 255.0f, 1.0f);
	MCGContextSetStrokeRGBAColor(m_gcontext, (c . red >> 8) / 255.0f, (c . green >> 8) / 255.0f, (c . blue >> 8) / 255.0f, 1.0f);
}

void MCGraphicsContext::setbackground(const MCColor& c)
{
	m_background = c;
}

void MCGraphicsContext::setdashes(uint16_t p_offset, const uint8_t *p_dashes, uint16_t p_length)
{
	MCMemoryDeleteArray(m_dash_lengths);
	m_dash_lengths = nil;
	m_dash_count = 0;
	m_dash_phase = (MCGFloat)p_offset;
	
	if (p_length > 0)
	{
		m_dash_count = p_length;
		/* UNCHECKED */ MCMemoryNewArray(m_dash_count, m_dash_lengths);
		for (uint32_t i = 0; i < m_dash_count; i++)
		{
			// MM-2014-01-21: [[ Bug 11695 ]] Fudge a dash length of 0 to 0.01 - was used previoulsy as start/end cap.
			if (p_dashes[i] == 0)
				m_dash_lengths[i] = (MCGFloat) (p_dashes[i] + 0.01f);
			else
				m_dash_lengths[i] = (MCGFloat) p_dashes[i];
		}
	}
	
	if (m_line_style != LineSolid)
		MCGContextSetStrokeDashes(m_gcontext, m_dash_phase, m_dash_lengths, m_dash_count);
}

void MCGraphicsContext::setfillstyle(uint2 style, MCPatternRef p, int2 x, int2 y)
{
	MCPatternRelease(m_pattern);
	m_pattern = nil;
	
	// MM-2013-09-30: [[ Bug 11221 ]] Retain the fill style (and return in getfillstyle). Breaks backpatterns in fields otherwise.
	m_fill_style = style;

	// MW-2014-03-11: [[ Bug 11704 ]] Make sure we set both fill and stroke paints.
	if (style == FillTiled && p != NULL)
	{
		MCGImageRef t_image;
		MCGAffineTransform t_transform;
		
		// IM-2014-05-13: [[ HiResPatterns ]] Update pattern access to use lock function
		if (MCPatternLockForContextTransform(p, MCGContextGetDeviceTransform(m_gcontext), t_image, t_transform))
		{
			t_transform = MCGAffineTransformPreTranslate(t_transform, x, y);
			// IM-2014-05-21: [[ HiResPatterns ]] Use the pattern filter value
			MCGImageFilter t_filter;
			/* UNCHECKED */ MCPatternGetFilter(p, t_filter);
			
			// MM-2014-01-27: [[ UpdateImageFilters ]] Updated to use new libgraphics image filter types (was nearest).
			MCGContextSetFillPattern(m_gcontext, t_image, t_transform, t_filter);
			MCGContextSetStrokePattern(m_gcontext, t_image, t_transform, t_filter);
			
			MCPatternUnlock(p, t_image);
		}
		
		m_pattern = MCPatternRetain(p);
		m_pattern_x = x;
		m_pattern_y = y;
	}
	else if (style == FillStippled || style == FillOpaqueStippled)
	{
		MCGContextSetFillPaintStyle(m_gcontext, kMCGPaintStyleStippled);
		MCGContextSetStrokePaintStyle(m_gcontext, kMCGPaintStyleStippled);
	}
	else
	{
		MCGContextSetFillPaintStyle(m_gcontext, kMCGPaintStyleOpaque);
		MCGContextSetStrokePaintStyle(m_gcontext, kMCGPaintStyleOpaque);
	}
}

void MCGraphicsContext::getfillstyle(uint2& style, MCPatternRef& p, int2& x, int2& y)
{
	style = m_fill_style;
	p = m_pattern;
	x = m_pattern_x;
	y = m_pattern_y;
}

void MCGraphicsContext::setlineatts(uint2 linesize, uint2 linestyle, uint2 capstyle, uint2 joinstyle)
{
	// MM-2014-01-21: [[ Bug 11671 ]]
	if (capstyle & NoStartCap)
		capstyle = capstyle ^ NoStartCap;
	if (capstyle & NoEndCap)
		capstyle = capstyle ^ NoEndCap;	
	
	// IM-2013-09-03: [[ RefactorGraphics ]] track the current linewidth setting
	m_line_width = linesize;
	m_line_style = linestyle;
	m_cap_style = capstyle;
	m_join_style = joinstyle;
	
	MCGContextSetStrokeWidth(m_gcontext, (MCGFloat) linesize);
	
	switch (capstyle)
	{
		case CapButt:
			MCGContextSetStrokeCapStyle(m_gcontext, kMCGCapStyleButt);
			break;
		case CapRound:
			MCGContextSetStrokeCapStyle(m_gcontext, kMCGCapStyleRound);
			break;
		case CapProjecting:
			MCGContextSetStrokeCapStyle(m_gcontext, kMCGCapStyleSquare);
			break;
	}
	
	switch (linestyle)
	{
		case LineSolid:
			MCGContextSetStrokeDashes(m_gcontext, 0, nil, 0);
			break;

		case LineOnOffDash:
			MCGContextSetStrokeDashes(m_gcontext, m_dash_phase, m_dash_lengths, m_dash_count);
			break;

		case LineDoubleDash:
		{
			break;
		}
	}
	
	
	switch (joinstyle)
	{
		case JoinRound:
			MCGContextSetStrokeJoinStyle(m_gcontext, kMCGJoinStyleRound);
			break;
		case JoinMiter:
			MCGContextSetStrokeJoinStyle(m_gcontext, kMCGJoinStyleMiter);
			break;
		case JoinBevel:
			MCGContextSetStrokeJoinStyle(m_gcontext, kMCGJoinStyleBevel);
			break;
	}	
}

void MCGraphicsContext::getlineatts(uint2& linesize, uint2& linestyle, uint2& capstyle, uint2& joinstyle)
{
	linesize = m_line_width;
	linestyle = m_line_style;
	capstyle = m_cap_style;
	joinstyle = m_join_style;
}

void MCGraphicsContext::setmiterlimit(real8 p_limit)
{
	m_miter_limit = p_limit;

	MCGContextSetStrokeMiterLimit(m_gcontext, (MCGFloat) p_limit);
}

void MCGraphicsContext::getmiterlimit(real8 &r_limit)
{
	r_limit = m_miter_limit;
}

void MCGraphicsContext::setgradient(MCGradientFill *p_gradient)
{
	// MM-2013-10-32: [[ Bug 11367 ]] Added check to make sure ramp lenght isn't 0. Was causing issues with gradient inspector.
	if (p_gradient != NULL && p_gradient -> kind != kMCGradientKindNone && p_gradient -> ramp_length != 0)
	{	
		MCGGradientFunction t_function;
		t_function = kMCGGradientFunctionLinear;
		switch (p_gradient -> kind)
		{
			case kMCGradientKindLinear:
				t_function = kMCGGradientFunctionLinear;
				break;
			case kMCGradientKindRadial:
				t_function = kMCGGradientFunctionRadial;
				break;
			case kMCGradientKindConical:
				t_function = kMCGGradientFunctionSweep;
				break;
			case kMCGradientKindDiamond:
				t_function = kMCGLegacyGradientDiamond;
				break;
			case kMCGradientKindSpiral:
				t_function = kMCGLegacyGradientSpiral;
				break;
			case kMCGradientKindXY:
				t_function = kMCGLegacyGradientXY;
				break;
			case kMCGradientKindSqrtXY:
				t_function = kMCGLegacyGradientSqrtXY;
				break;
		}
		
        // MM-2014-01-27: [[ UpdateImageFilters ]] Updated to use new libgraphics image filter types.
		MCGImageFilter t_filter;
		t_filter = kMCGImageFilterNone;
		switch (p_gradient -> quality)
		{
			case kMCGradientQualityNormal:
				t_filter = kMCGImageFilterNone;
				break;
			case kMCGradientQualityGood:
				t_filter = kMCGImageFilterMedium;
				break;
		}
		
		MCGFloat *t_stops;
		/* UNCHECKED */ MCMemoryNewArray(p_gradient -> ramp_length, t_stops);
		MCGColor *t_colors;
		/* UNCHECKED */ MCMemoryNewArray(p_gradient -> ramp_length, t_colors);
		for (uint32_t i = 0; i < p_gradient -> ramp_length; i++)
		{
			t_stops[i] = (MCGFloat) p_gradient -> ramp[i] . offset / STOP_INT_MAX;
			t_colors[i] = p_gradient -> ramp[i] . color;
		}
						
		MCGAffineTransform t_transform;
		t_transform . a = p_gradient -> primary . x - p_gradient -> origin . x;
		t_transform . b = p_gradient -> primary . y - p_gradient -> origin . y;
		t_transform . c = p_gradient -> secondary . x - p_gradient -> origin . x;
		t_transform . d = p_gradient -> secondary . y - p_gradient -> origin . y;
		t_transform . tx = p_gradient -> origin . x;
		t_transform . ty = p_gradient -> origin . y;

		MCGContextSetFillGradient(m_gcontext, t_function, t_stops, t_colors, p_gradient -> ramp_length, p_gradient -> mirror, p_gradient -> wrap, p_gradient -> repeat, t_transform, t_filter);
		MCGContextSetStrokeGradient(m_gcontext, t_function, t_stops, t_colors, p_gradient -> ramp_length, p_gradient -> mirror, p_gradient -> wrap, p_gradient -> repeat, t_transform, t_filter);
		
		MCMemoryDeleteArray(t_stops);
		MCMemoryDeleteArray(t_colors);
	}
}

////////////////////////////////////////////////////////////////////////////////
// MM-2013-11-06: [[ Bug 11389 ]] Add legacy drawing functions for rounded rects and arcs.

static void add_legacy_move_to(MCGContextRef p_gcontext, int4 x, int4 y)
{
	MCGContextMoveTo(p_gcontext, MCGPointMake(x / 2.0f, y / 2.0f));
}

static void add_legacy_line_to(MCGContextRef p_gcontext, int4 x, int4 y)
{
	MCGContextLineTo(p_gcontext, MCGPointMake(x / 2.0f, y / 2.0f));
}

static void add_legacy_cubic_to(MCGContextRef p_gcontext, int4 ax, int4 ay, int4 bx, int4 by, int4 x, int4 y)
{
	MCGContextCubicTo(p_gcontext, MCGPointMake(ax / 2.0f, ay / 2.0f), MCGPointMake(bx / 2.0f, by / 2.0f), MCGPointMake(x / 2.0f, y / 2.0f));
}

static void add_legacy_arc_to(MCGContextRef p_gcontext, int4 cx, int4 cy, int4 hr, int4 vr, int4 s, int4 e, bool first)
{
	int4 hk, vk;
	
	if (e - s == 90)
	{
		hk = hr * 36195 / 65536;
		vk = vr * 36195 / 65536;
	}
	else
	{
		double h = tan(M_PI * (e - s) / 720.0);
		hk = int4(4.0 * h * hr / 3.0);
		vk = int4(4.0 * h * vr / 3.0);
	}
	
	double ca, sa;
	double cb, sb;
	
	ca = cos(M_PI * s / 180);
	sa = sin(M_PI * s / 180);
	
	cb = cos(M_PI * e / 180);
	sb = sin(M_PI * e / 180);
	
	if (first)
		add_legacy_move_to(p_gcontext, int4(cx + hr * ca), int4(cy - vr * sa));
	
	add_legacy_cubic_to(p_gcontext, int4(cx + hr * ca - hk * sa), int4(cy - vr * sa - vk * ca), int4(cx + hr * cb + hk * sb), int4(cy - vr * sb + vk * cb), int4(cx + hr * cb), int4(cy - vr * sb));	
}

static void add_legacy_rounded_rectangle(MCGContextRef p_gcontext, const MCGRectangle& p_rect, MCGFloat p_radius)
{
	int4 x, y;
	x = (int4)(p_rect . origin . x * 2);
	y = (int4)(p_rect . origin . y * 2);
	
	int4 aw, ah;
	aw = (int4)(p_rect . size . width * 2);
	ah = (int4)(p_rect . size . height * 2);
	
	int4 hr, vr;
	hr = MCU_min(aw / 2, (int4)(p_radius * 2));
	vr = MCU_min(ah / 2, (int4)(p_radius * 2));
	
	int4 h, v;
	h = aw - hr * 2;
	v = ah - vr * 2;
	
	int4 l, t, r, b;
	l = x + hr;
	t = y + vr;
	r = x + hr + h;
	b = y + vr + v;	
	
	int4 hk, vk;
	hk = signed(hr * 36195 / 65536);
	vk = signed(vr * 36195 / 65536);
	
	add_legacy_move_to(p_gcontext, r, t - vr);
	add_legacy_cubic_to(p_gcontext, r + hk, t - vr, r + hr, t - vk, r + hr, t);
	add_legacy_line_to(p_gcontext, r + hr, b);
	add_legacy_cubic_to(p_gcontext, r + hr, b + vk, r + hk, b + vr, r, b + vr);
	add_legacy_line_to(p_gcontext, l, b + vr);
	add_legacy_cubic_to(p_gcontext, l - hk, b + vr, l - hr, b + vk, l - hr, b);
	add_legacy_line_to(p_gcontext, l - hr, t);
	add_legacy_cubic_to(p_gcontext, l - hr, t - vk, l - hk, t - vr, l, t - vr);
	
	MCGContextCloseSubpath(p_gcontext);
}

static void add_legacy_arc(MCGContextRef p_gcontext, const MCGRectangle& p_rect, uint2 p_start, uint2 p_angle, bool adjust)
{
	if (p_rect . size . width == 0.0f || p_rect . size . height == 0.0f)
		return;
	
	if (p_angle == 0)
		return;
	
	if (p_angle > 360)
		p_angle = 360;
	
	bool closed = (p_angle == 360);
	
	p_start = p_start % 360;
	
	int4 cx, cy, hr, vr;
	cx = (int4)(p_rect . origin . x * 2 + p_rect . size . width);
	cy = (int4)(p_rect . origin . y * 2 + p_rect . size . height);
	hr = (int4)p_rect . size . width;
	vr = (int4)p_rect . size . height;
	
	if (adjust)
		hr -= 1, vr -= 1;
	
	bool t_first = true;
	int4 t_delta;
	
	while(p_angle > 0)
	{
		t_delta = MCU_min(90 - p_start % 90, p_angle);
		p_angle -= t_delta;
		add_legacy_arc_to(p_gcontext, cx, cy, hr, vr, p_start, p_start + t_delta, t_first);
		p_start += t_delta;
		t_first = false;
	}
	if (closed)
		MCGContextCloseSubpath(p_gcontext);
}

static void add_legacy_segment(MCGContextRef p_gcontext, const MCGRectangle& p_rect, uint2 p_start, uint2 p_angle, bool adjust)
{
	if (p_rect . size . width == 0.0f || p_rect . size . height == 0.0f)
		return;
	
	if (p_angle == 0)
		return;
		
	if (p_angle > 360)
		p_angle = 360;
	
	p_start = p_start % 360;
	
	int4 cx, cy, hr, vr;
	cx = (int4)(p_rect . origin . x * 2 + p_rect . size . width);
	cy = (int4)(p_rect . origin . y * 2 + p_rect . size . height);
	hr = (int4)p_rect . size . width;
	vr = (int4)p_rect . size . height;	
	
	if (adjust)
		hr -= 1, vr -= 1;
	
	bool t_first = true;
	int4 t_delta;
	
	while(p_angle > 0)
	{
		t_delta = MCU_min(90 - p_start % 90, p_angle);
		p_angle -= t_delta;
		add_legacy_arc_to(p_gcontext, cx, cy, hr, vr, p_start, p_start + t_delta, t_first);
		p_start += t_delta;
		t_first = false;
	}
	add_legacy_line_to(p_gcontext, cx, cy);
	MCGContextCloseSubpath(p_gcontext);
}

////////////////////////////////////////////////////////////////////////////////

void MCGraphicsContext::drawline(int2 x1, int2 y1, int2 x2, int2 y2)
{
	// MM-2013-11-14: [[ Bug 11457 ]] Adjust lines and polygons to make sure antialiased lines don't draw across pixels.
	MCGPoint t_start;
	t_start . x = (MCGFloat) x1 + 0.5f;
	t_start . y = (MCGFloat) y1 + 0.5f;
	
	MCGPoint t_finish;
	t_finish . x = (MCGFloat) x2 + 0.5f;
	t_finish . y = (MCGFloat) y2 + 0.5f;
	
	MCGContextBeginPath(m_gcontext);
	MCGContextAddLine(m_gcontext, t_start, t_finish);	
	MCGContextStroke(m_gcontext);
}

void MCGraphicsContext::drawlines(MCPoint *points, uint2 npoints, bool p_closed)
{
	// MM-2013-11-21: [[ Bug 11395 ]] When only 1 point is passed, assume we are drawing a dot.
	if (npoints == 1)
	{
		// MM-2013-11-25: [[ Bug 11395 ]] For consitency with previous versions, make sure the dot has square edges.
		MCGContextSave(m_gcontext);		
		MCGContextSetStrokeJoinStyle(m_gcontext, kMCGJoinStyleMiter);
		MCGContextSetStrokeCapStyle(m_gcontext, kMCGCapStyleButt);
		MCGContextSetStrokeMiterLimit(m_gcontext, 4.0f);
		
		MCGContextBeginPath(m_gcontext);
		MCGContextAddDot(m_gcontext, MCPointToMCGPoint(points[0], 0.5f));
		MCGContextStroke(m_gcontext);
		
		MCGContextRestore(m_gcontext);
	}
	else
	{	
		// MM-2013-11-14: [[ Bug 11457 ]] Adjust lines and polygons to make sure antialiased lines don't draw across pixels.	
		MCGPoint *t_points;
		/* UNCHECKED */ MCMemoryNewArray(npoints, t_points);
		for (uint32_t i = 0; i < npoints; i++)
			t_points[i] = MCPointToMCGPoint(points[i], 0.5f);
		
		MCGContextBeginPath(m_gcontext);
		if (p_closed)
			MCGContextAddPolygon(m_gcontext, t_points, npoints);
		else
			MCGContextAddPolyline(m_gcontext, t_points, npoints);	
		MCGContextStroke(m_gcontext);
		
		MCMemoryDeleteArray(t_points);
	}
}

void MCGraphicsContext::fillpolygon(MCPoint *points, uint2 npoints)
{
	// MM-2013-11-26: [[ Bug 11501 ]] Adjust lines and polygons to make sure antialiased lines don't draw across pixels.
	//  Here the adjust is 0.25 - not the same path as draw lines but appears to solve the issue where the fill interfers with the stroke.
	MCGPoint *t_points;
	/* UNCHECKED */ MCMemoryNewArray(npoints, t_points);
	for (uint32_t i = 0; i < npoints; i++)
		t_points[i] = MCPointToMCGPoint(points[i], 0.25f);
	
	MCGContextBeginPath(m_gcontext);
	MCGContextAddPolygon(m_gcontext, t_points, npoints);	
	MCGContextFill(m_gcontext);
	
	MCMemoryDeleteArray(t_points);	
}

static MCGRectangle MCGRectangleInset(const MCGRectangle &p_rect, MCGFloat p_inset)
{
	MCGRectangle t_rect;
	t_rect = MCGRectangleMake(p_rect.origin.x + p_inset, p_rect.origin.y + p_inset, p_rect.size.width - (p_inset * 2.0), p_rect.size.height - (p_inset * 2.0));
	
	if (t_rect.size.width < 0.0)
		t_rect.size.width = 0.0;
	if (t_rect.size.height < 0.0)
		t_rect.size.height = 0.0;
	
	return t_rect;
}

void MCGraphicsContext::drawarc(const MCRectangle& rect, uint2 start, uint2 angle, bool inside)
{	
	MCGRectangle t_rect = MCRectangleToMCGRectangle(rect);	
	MCGFloat t_adjustment;
	if (m_line_width == 0.0f || inside)
		t_adjustment = (m_line_width == 0.0f ? 0.5f : m_line_width / 2.0f);
	else
		t_adjustment = 0.0f;	
	t_rect = MCGRectangleInset(t_rect, t_adjustment);
	
	MCGContextBeginPath(m_gcontext);
	add_legacy_arc(m_gcontext, t_rect, start, angle, false);
	MCGContextStroke(m_gcontext);
}

void MCGraphicsContext::fillarc(const MCRectangle& rect, uint2 start, uint2 angle, bool inside)
{	
	// MM-2013-11-14: [[ Bug 11426 ]] Make sure we take account line width when filling arcs with a border.
	MCGRectangle t_rect = MCRectangleToMCGRectangle(rect);	
	MCGFloat t_adjustment;
	if (inside)
		t_adjustment = (m_line_width == 0.0f ? 0.5f : m_line_width / 2.0f);
	else
		t_adjustment = 0.0f;	
	t_rect = MCGRectangleInset(t_rect, t_adjustment);	
	
	MCGContextBeginPath(m_gcontext);
	// MM-2013-11-19: [[ Bug 11469 ]] Fill as a segment rather than an arc to make sure path is closed properly.
	add_legacy_segment(m_gcontext, t_rect, start, angle, false);
	MCGContextFill(m_gcontext);
}

void MCGraphicsContext::drawsegment(const MCRectangle& rect, uint2 start, uint2 angle, bool inside)
{	
	MCGRectangle t_rect = MCRectangleToMCGRectangle(rect);	
	MCGFloat t_adjustment;
	if (m_line_width == 0.0f || inside)
		t_adjustment = (m_line_width == 0.0f ? 0.5f : m_line_width / 2.0f);
	else
		t_adjustment = 0.0f;	
	t_rect = MCGRectangleInset(t_rect, t_adjustment);	
	
	MCGContextBeginPath(m_gcontext);
	add_legacy_segment(m_gcontext, t_rect, start, angle, false);
	MCGContextStroke(m_gcontext);
}

void MCGraphicsContext::drawsegments(MCLineSegment *segments, uint2 nsegs)
{
	MCGContextBeginPath(m_gcontext);
	for (uint32_t i = 0; i < nsegs; i++)
	{
		MCGPoint t_point;
		t_point . x = (MCGFloat) segments[i] . x1;
		t_point . y = (MCGFloat) segments[i] . y1;
		MCGContextMoveTo(m_gcontext, t_point);		
		t_point . x = (MCGFloat) segments[i] . x2;
		t_point . y = (MCGFloat) segments[i] . y2;
		MCGContextLineTo(m_gcontext, t_point);		
	}
	MCGContextStroke(m_gcontext);
}

void MCGraphicsContext::drawrect(const MCRectangle& rect, bool inside)
{
	MCGRectangle t_rect = MCRectangleToMCGRectangle(rect);
	
	MCGFloat t_adjustment;
	if (m_line_width == 0.0f || inside)
		t_adjustment = (m_line_width == 0.0f ? 0.5f : m_line_width / 2.0f);
	else
		t_adjustment = 0.0f;
	
	t_rect = MCGRectangleInset(t_rect, t_adjustment);
	
	MCGContextBeginPath(m_gcontext);
	MCGContextAddRectangle(m_gcontext, t_rect);
	MCGContextStroke(m_gcontext);
}

void MCGraphicsContext::fillrect(const MCRectangle& rect, bool inside)
{
	// MM-2013-11-14: [[ Bug 11426 ]] Make sure we take account line width when filling rects with a border.
	MCGRectangle t_rect = MCRectangleToMCGRectangle(rect);	
	MCGFloat t_adjustment;
	if (inside)
		t_adjustment = (m_line_width == 0.0f ? 0.5f : m_line_width / 2.0f);
	else
		t_adjustment = 0.0f;	
	t_rect = MCGRectangleInset(t_rect, t_adjustment);
	
	MCGContextBeginPath(m_gcontext);
	MCGContextAddRectangle(m_gcontext, t_rect);
	MCGContextFill(m_gcontext);
}

void MCGraphicsContext::fillrects(MCRectangle *rects, uint2 nrects)
{
	MCGContextBeginPath(m_gcontext);
	for (uint2 i = 0; i < nrects; i++)
		MCGContextAddRectangle(m_gcontext, MCRectangleToMCGRectangle(rects[i]));
	MCGContextFill(m_gcontext);
}

void MCGraphicsContext::drawroundrect(const MCRectangle& rect, uint2 radius, bool inside)
{
	MCGRectangle t_rect = MCRectangleToMCGRectangle(rect);
	
	MCGFloat t_adjustment;
	if (m_line_width == 0.0f || inside)
		t_adjustment = (m_line_width == 0.0f ? 0.5f : m_line_width / 2.0f);
	else
		t_adjustment = 0.0f;
	
	t_rect = MCGRectangleInset(t_rect, t_adjustment);
	
	MCGContextBeginPath(m_gcontext);	
	add_legacy_rounded_rectangle(m_gcontext, t_rect, radius * 0.5);			
	MCGContextStroke(m_gcontext);
}

void MCGraphicsContext::fillroundrect(const MCRectangle& rect, uint2 radius, bool inside)
{		
	// MM-2013-11-14: [[ Bug 11426 ]] Make sure we take account line width when filling rects with a border.
	MCGRectangle t_rect = MCRectangleToMCGRectangle(rect);	
	MCGFloat t_adjustment;
	if (inside)
		t_adjustment = (m_line_width == 0.0f ? 0.5f : m_line_width / 2.0f);
	else
		t_adjustment = 0.0f;	
	t_rect = MCGRectangleInset(t_rect, t_adjustment);
	
	MCGContextBeginPath(m_gcontext);
	add_legacy_rounded_rectangle(m_gcontext, t_rect, radius * 0.5);
	MCGContextFill(m_gcontext);
}

////////////////////////////////////////////////////////////////////////////////
// MM-2014-01-20: [[ Bug 11673 ]] Implement draw and fill path - there are still some cases where MCPath is being used.

void MCGraphicsContext::drawpath(MCPath *path)
{
	MCGPathRef t_path;
	t_path = MCGPathFromMCPath(path);
	
	if (t_path != NULL)
	{
		MCGContextAddPath(m_gcontext, t_path);
		MCGContextStroke(m_gcontext);
	}

	MCGPathRelease (t_path);
}

void MCGraphicsContext::fillpath(MCPath *path, bool p_evenodd)
{
	MCGPathRef t_path;
	t_path = MCGPathFromMCPath(path);
	
	if (t_path != NULL)
	{
		MCGContextSave(m_gcontext);
		if (p_evenodd)
			MCGContextSetFillRule(m_gcontext, kMCGFillRuleEvenOdd);
		MCGContextAddPath(m_gcontext, t_path);
		MCGContextFill(m_gcontext);	
		MCGContextRestore(m_gcontext);
	}

	MCGPathRelease(t_path);
}

////////////////////////////////////////////////////////////////////////////////

void MCGraphicsContext::drawpict(uint1 *data, uint4 length, bool embed, const MCRectangle& drect, const MCRectangle& crect)
{
}

void MCGraphicsContext::draweps(real8 sx, real8 sy, int2 angle, real8 xscale, real8 yscale, int2 tx, int2 ty,
								const char *prolog, const char *psprolog, uint4 psprologlength, const char *ps, uint4 length,
								const char *fontname, uint2 fontsize, uint2 fontstyle, MCFontStruct *font, const MCRectangle& trect)
{
}

static MCGRectangle get_rect_pixel_exterior(MCGRectangle r)
{
    MCGRectangle rr;
    rr . origin . x = floorf(r . origin . x);
    rr . origin . y = floorf(r . origin . y);
    rr . size . width = ceilf(r . origin . x + r . size . width) - rr . origin . x;
    rr . size . height = ceilf(r . origin . y + r . size . height) - rr . origin . y;
    return rr;
}

static MCGRectangle MCGRectangleMakeLTRB(MCGFloat l, MCGFloat t, MCGFloat r, MCGFloat b)
{
    return MCGRectangleMake(l, t, r - l, b - t);
}

void MCGraphicsContext::drawimage(const MCImageDescriptor& p_image, int2 sx, int2 sy, uint2 sw, uint2 sh, int2 dx, int2 dy)
{
	// IM-2014-08-01: [[ Bug 13021 ]] Set scale values to 1.0 if not set
	MCGFloat t_x_scale, t_y_scale;
	t_x_scale = (p_image.x_scale == 0.0) ? 1.0 : p_image.x_scale;
	t_y_scale = (p_image.y_scale == 0.0) ? 1.0 : p_image.y_scale;
	
    if (!p_image . has_center || (p_image . transform . b != 0.0f || p_image . transform . c != 0.0f))
    {
        MCGRectangle t_clip;
        t_clip . origin . x = dx;
        t_clip . origin . y = dy;
        t_clip . size . width = sw;
        t_clip . size . height = sh;
        
        MCGRectangle t_dest;
        t_dest.origin.x = dx - sx;
        t_dest.origin.y = dy - sy;
        t_dest.size.width = MCGImageGetWidth(p_image.image);
        t_dest.size.height = MCGImageGetHeight(p_image.image);

        MCGContextSave(m_gcontext);
        
        // MW-2014-06-19: [[ IconGravity ]] Only clip if we are drawing a partial image (we need to double-check, but I don't think sx/sy are ever non-zero).
        if (sx != 0 || sy != 0)
            MCGContextClipToRect(m_gcontext, t_clip);
        
        // MM-2013-10-03: [[ Bug ]] Make sure we apply the images transform before taking into account it's scale factor.
        if (p_image.has_transform)
        {
            MCGAffineTransform t_transform = MCGAffineTransformMakeTranslation(-t_dest.origin.x, -t_dest.origin.y);
            t_transform = MCGAffineTransformConcat(p_image.transform, t_transform);
            t_transform = MCGAffineTransformPreTranslate(t_transform, t_dest.origin.x, t_dest.origin.y);
            
            MCGContextConcatCTM(m_gcontext, t_transform);
        }
        
        // IM-2013-07-19: [[ ResIndependence ]] if image has a scale factor then we need to scale the context before drawing
        if (t_x_scale != 1.0 || t_y_scale != 1.0)
        {
            MCGContextTranslateCTM(m_gcontext, t_dest.origin.x, t_dest.origin.y);
            MCGContextScaleCTM(m_gcontext, 1.0 / t_x_scale, 1.0 / t_y_scale);
            MCGContextTranslateCTM(m_gcontext, -t_dest.origin.x, -t_dest.origin.y);
        }
        
        MCGContextDrawImage(m_gcontext, p_image.image, t_dest, p_image.filter);
        
        MCGContextRestore(m_gcontext);
        
        return;
    }

    // We compute src and dest centers then align to the pixel grid. This ensures
    // no 'fringing' occurs when using a filter, or the transforms result in sub-pixel
    // coverage. The trade-off is a slight non-linearity in rendering nine-way bitmaps.
    
	MCGContextSave(m_gcontext);
	
    MCGRectangle t_src_center, t_src_rect;
    t_src_rect = MCGRectangleMake(0, 0, MCGImageGetWidth(p_image . image), MCGImageGetHeight(p_image . image));
	t_src_center = p_image.center;
    
	// IM-2014-07-10: [[ Bug 12794 ]] Transform the context if the image has a scale factor so we don't need to account for it later
	if (t_x_scale != 1.0 || t_y_scale != 1.0)
	{
		int32_t t_dx, t_dy;
		t_dx = dx - sx;
		t_dy = dy - sy;
		
		MCGContextTranslateCTM(m_gcontext, t_dx, t_dy);
		MCGContextScaleCTM(m_gcontext, 1.0 / t_x_scale, 1.0 / t_y_scale);
		MCGContextTranslateCTM(m_gcontext, -t_dx, -t_dy);
		
		// IM-2014-07-10: [[ Bug 12794 ]] Scale the center rect to match the image scale
		t_src_center = MCGRectangleScale(t_src_center, t_x_scale, t_y_scale);
	}
	
    // Align the source center to the pixel grid.
    t_src_center = get_rect_pixel_exterior(t_src_center);
    
    MCGAffineTransform t_device, t_inv_device;
    t_device = MCGContextGetDeviceTransform(m_gcontext);
    t_inv_device = MCGAffineTransformInvert(t_device);
    
    MCGFloat t_scale_x, t_scale_y;
    if (p_image . has_transform)
    {
        t_scale_x = p_image . transform . a;
        t_scale_y = p_image . transform . d;
    }
    else
        t_scale_x = t_scale_y = 1.0;
    
    MCGFloat t_stop, t_sleft, t_sright, t_sbottom;
    t_sleft = t_src_center . origin . x;
    t_stop = t_src_center . origin . y;
    t_sright = t_src_center . origin . x + t_src_center . size . width;
    t_sbottom = t_src_center . origin . y + t_src_center . size . height;
    
    MCGFloat t_top, t_left, t_right, t_bottom;
    t_left = MCMax(0.0f, t_src_center . origin . x);
    t_top = MCMax(0.0f, t_src_center . origin . y);
    t_right = MCMax(0.0f, t_src_rect . size . width - (t_src_center . origin . x + t_src_center . size . width));
    t_bottom = MCMax(0.0f, t_src_rect . size . height - (t_src_center . origin . y + t_src_center . size . height));
    
    MCGRectangle t_dst_rect, t_dst_center;
    t_dst_rect = MCGRectangleMake(dx - sx, dy - sy, MCGImageGetWidth(p_image . image) * t_scale_x, MCGImageGetHeight(p_image . image) * t_scale_y);
    t_dst_center . origin . x = t_dst_rect . origin . x + t_left;
    t_dst_center . origin . y = t_dst_rect . origin . y + t_top;
    t_dst_center . size . width = t_dst_rect . size . width - t_left - t_right;
    t_dst_center . size . height = t_dst_rect . size . height - t_bottom - t_top;
    
    // Align the destination center to the pixel grid.
    t_dst_center = MCGRectangleApplyAffineTransform(get_rect_pixel_exterior(MCGRectangleApplyAffineTransform(t_dst_center, t_device)), t_inv_device);

    MCGContextDrawRectOfImage(m_gcontext, p_image . image,
                              MCGRectangleMakeLTRB(t_src_rect . origin . x, t_src_rect . origin . y, t_src_center . origin . x, t_src_center . origin . y),
                              MCGRectangleMakeLTRB(t_dst_rect . origin . x, t_dst_rect . origin . y, t_dst_center . origin . x, t_dst_center . origin . y),
                              p_image . filter);
    MCGContextDrawRectOfImage(m_gcontext, p_image . image,
                              MCGRectangleMakeLTRB(t_src_center . origin . x, t_src_rect . origin . y, t_src_center . origin . x + t_src_center . size . width, t_src_center . origin . y),
                              MCGRectangleMakeLTRB(t_dst_center . origin . x, t_dst_rect . origin . y, t_dst_center . origin . x + t_dst_center . size . width, t_dst_center . origin . y),
                              p_image . filter);
    MCGContextDrawRectOfImage(m_gcontext, p_image . image,
                              MCGRectangleMakeLTRB(t_src_center . origin . x + t_src_center . size . width, t_src_rect . origin . y, t_src_rect . origin . x + t_src_rect . size . width, t_src_center . origin . y),
                              MCGRectangleMakeLTRB(t_dst_center . origin . x + t_dst_center . size . width, t_dst_rect . origin . y, t_dst_rect . origin . x + t_dst_rect . size . width, t_dst_center . origin . y),
                              p_image . filter);
    
    MCGContextDrawRectOfImage(m_gcontext, p_image . image,
                              MCGRectangleMakeLTRB(t_src_rect . origin . x, t_src_center . origin . y, t_src_center . origin . x, t_src_center . origin . y + t_src_center . size . height),
                              MCGRectangleMakeLTRB(t_dst_rect . origin . x, t_dst_center . origin . y, t_dst_center . origin . x, t_dst_center . origin . y + t_dst_center . size . height),
                              p_image . filter);
    MCGContextDrawRectOfImage(m_gcontext, p_image . image,
                              t_src_center,
                              t_dst_center,
                              p_image . filter);
    MCGContextDrawRectOfImage(m_gcontext, p_image . image,
                              MCGRectangleMakeLTRB(t_src_center . origin . x + t_src_center . size . width, t_src_center . origin . y, t_src_rect . origin . x + t_src_rect . size . width, t_src_center . origin . y + t_src_center . size . height),
                              MCGRectangleMakeLTRB(t_dst_center . origin . x + t_dst_center . size . width, t_dst_center . origin . y, t_dst_rect . origin . x + t_dst_rect . size . width, t_dst_center . origin . y + t_dst_center . size . height),
                              p_image . filter);
    
    MCGContextDrawRectOfImage(m_gcontext, p_image . image,
                              MCGRectangleMakeLTRB(t_src_rect . origin . x, t_src_center . origin . y + t_src_center . size . height, t_src_center . origin . x, t_src_rect . origin . y + t_src_rect . size . height),
                              MCGRectangleMakeLTRB(t_dst_rect . origin . x, t_dst_center . origin . y + t_dst_center . size . height, t_dst_center . origin . x, t_dst_rect . origin . y + t_dst_rect . size . height),
                              p_image . filter);
    MCGContextDrawRectOfImage(m_gcontext, p_image . image,
                              MCGRectangleMakeLTRB(t_src_center . origin . x, t_src_center . origin . y + t_src_center . size . height, t_src_center . origin . x + t_src_center . size . width, t_src_rect . origin . y + t_src_rect . size . height),
                              MCGRectangleMakeLTRB(t_dst_center . origin . x, t_dst_center . origin . y + t_dst_center . size . height, t_dst_center . origin . x + t_dst_center . size . width, t_dst_rect . origin . y + t_dst_rect . size . height),
                              p_image . filter);
    MCGContextDrawRectOfImage(m_gcontext, p_image . image,
                              MCGRectangleMakeLTRB(t_src_center . origin . x + t_src_center . size . width, t_src_center . origin . y + t_src_center . size . height, t_src_rect . origin . x + t_src_rect . size . width, t_src_rect . origin . y + t_src_rect . size . height),
                              MCGRectangleMakeLTRB(t_dst_center . origin . x + t_dst_center . size . width, t_dst_center . origin . y + t_dst_center . size . height, t_dst_rect . origin . x + t_dst_rect . size . width, t_dst_rect . origin . y + t_dst_rect . size . height),
                              p_image . filter);
	
	MCGContextRestore(m_gcontext);
}

////////////////////////////////////////////////////////////////////////////////

void MCGraphicsContext::drawtheme(MCThemeDrawType p_type, MCThemeDrawInfo* p_info)
{
	MCThemeDraw(m_gcontext, p_type, p_info);
}

MCRegionRef MCGraphicsContext::computemaskregion(void)
{
	return NULL;
}

void MCGraphicsContext::clear(void)
{
}

void MCGraphicsContext::clear(const MCRectangle* rect)
{
}

void MCGraphicsContext::applywindowshape(MCWindowShape *p_mask, uint4 p_u_width, uint4 p_u_height)
{
}

////////////////////////////////////////////////////////////////////////////////

void MCGraphicsContext::drawlink(MCStringRef link, const MCRectangle& region)
{
}

void MCGraphicsContext::drawtext(coord_t x, int2 y, MCStringRef p_string, MCFontRef p_font, Boolean image, MCDrawTextBreaking p_breaking, MCDrawTextDirection p_direction)
{
    MCRange t_range;
    t_range = MCRangeMake(0, MCStringGetLength(p_string));
    drawtext_substring(x, y, p_string, t_range, p_font, image, p_breaking, p_direction);
}	

void MCGraphicsContext::drawtext_substring(coord_t x, int2 y, MCStringRef p_string, MCRange p_range, MCFontRef p_font, Boolean p_image, MCDrawTextBreaking p_break, MCDrawTextDirection p_direction)
{
    // MW-2013-10-29: [[ Bug 11338 ]] If 'image' is true, then render the background
	//   rect.
	if (p_image)
	{
		// MM-2014-04-16: [[ Bug 11964 ]] Pass through the transform of the context to make sure we measure the width of scaled text correctly.
		coord_t t_widthf;
        t_widthf = MCFontMeasureTextSubstring(p_font, p_string, p_range, MCGContextGetDeviceTransform(m_gcontext));
        
        int32_t t_width = int32_t(ceilf(t_widthf));
		
		MCGContextSave(m_gcontext);
		setforeground(m_background);
		fillrect(MCU_make_rect(x, y - MCFontGetAscent(p_font), t_width, MCFontGetAscent(p_font) + MCFontGetDescent(p_font)), false);
		MCGContextRestore(m_gcontext);
	}
    
	MCFontDrawTextSubstring(m_gcontext, x, y, p_string, p_range, p_font, p_direction == kMCDrawTextDirectionRTL, p_break == kMCDrawTextBreak);
}

////////////////////////////////////////////////////////////////////////////////

bool MCGraphicsContext::lockgcontext(MCGContextRef& r_gcontext)
{
	MCGContextSave(m_gcontext);
	r_gcontext = m_gcontext;
	return true;
}

void MCGraphicsContext::unlockgcontext(MCGContextRef p_gcontext)
{
	MCGContextRestore(p_gcontext);
}

////////////////////////////////////////////////////////////////////////////////

uint2 MCGraphicsContext::getdepth(void) const
{
	return 32;
}

const MCColor& MCGraphicsContext::getblack(void) const
{
	return MCscreen->black_pixel;
}

const MCColor& MCGraphicsContext::getwhite(void) const
{
	return MCscreen->white_pixel;
}

const MCColor& MCGraphicsContext::getgray(void) const
{
	return MCscreen->gray_pixel;
}

const MCColor& MCGraphicsContext::getbg(void) const
{
	return MCscreen->background_pixel;
}

////////////////////////////////////////////////////////////////////////////////<|MERGE_RESOLUTION|>--- conflicted
+++ resolved
@@ -75,13 +75,8 @@
 			return kMCGBlendModeColor;
 		case kMCBitmapEffectBlendModeLuminosity:
 			return kMCGBlendModeLuminosity;
-<<<<<<< HEAD
-		default:
-			MCUnreachable();
-=======
-    default:
-        MCUnreachableReturn(kMCGBlendModeSourceOver);
->>>>>>> 2b0ad630
+        default:
+            MCUnreachableReturn(kMCGBlendModeSourceOver);
 	}
 }
 
