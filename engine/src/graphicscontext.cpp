#include "prefix.h"

#include "core.h"
#include "globdefs.h"
#include "filedefs.h"
#include "objdefs.h"
#include "parsedef.h"
#include "mcio.h"

#include "uidc.h"
#include "util.h"
#include "objectstream.h"
#include "bitmapeffect.h"
#include "globals.h"
#include "execpt.h"
#include "paint.h"

#include "graphicscontext.h"
#include "graphics.h"
#include "graphics_util.h"
#include "font.h"

#include "pathprivate.h"

////////////////////////////////////////////////////////////////////////////////

static inline MCGBlendMode MCBitmapEffectBlendModeToMCGBlendMode(MCBitmapEffectBlendMode p_blend_mode)
{
	switch(p_blend_mode)
	{
		case kMCBitmapEffectBlendModeNormal:
			return kMCGBlendModeSourceOver;
		case kMCBitmapEffectBlendModeMultiply:
			return kMCGBlendModeMultiply;
		case kMCBitmapEffectBlendModeScreen:
			return kMCGBlendModeScreen;
		case kMCBitmapEffectBlendModeOverlay:
			return kMCGBlendModeOverlay;
		case kMCBitmapEffectBlendModeDarken:
			return kMCGBlendModeDarken;
		case kMCBitmapEffectBlendModeLighten:
			return kMCGBlendModeLighten;
		case kMCBitmapEffectBlendModeColorDodge:
			return kMCGBlendModeColorDodge;
		case kMCBitmapEffectBlendModeColorBurn:
			kMCGBlendModeColorBurn;
		case kMCBitmapEffectBlendModeHardLight:
			kMCGBlendModeHardLight;
		case kMCBitmapEffectBlendModeSoftLight:
			return kMCGBlendModeSoftLight;
		case kMCBitmapEffectBlendModeDifference:
			return kMCGBlendModeDifference;
		case kMCBitmapEffectBlendModeExclusion:
			return kMCGBlendModeExclusion;
		case kMCBitmapEffectBlendModeHue:
			return kMCGBlendModeHue;
		case kMCBitmapEffectBlendModeSaturation:
			return kMCGBlendModeSaturation;
		case kMCBitmapEffectBlendModeColor:
			return kMCGBlendModeColor;
		case kMCBitmapEffectBlendModeLuminosity:
			return kMCGBlendModeLuminosity;
	}
}

static void MCGraphicsContextAngleAndDistanceToXYOffset(int p_angle, int p_distance, MCGFloat &r_x_offset, MCGFloat &r_y_offset)
{
	r_x_offset = floor(0.5f + p_distance * cos(p_angle * M_PI / 180.0));
	r_y_offset = floor(0.5f + p_distance * sin(p_angle * M_PI / 180.0));
}

static inline MCGPoint extract_gpoint_from_legacy_path_ordinates(int32_t *&p_ordinates)
{
	MCGFloat x, y;
	x = (*p_ordinates++ >> 7) / 2.0f;
	y = (*p_ordinates++ >> 7) / 2.0f;
	return MCGPointMake(x, y);
}

static MCGPathRef MCGPathFromMCPath(MCPath *p_path)
{
	MCGPathRef t_gpath;
	t_gpath = NULL;
		
	if (!MCGPathCreateMutable(t_gpath))
		return NULL;

	uindex_t t_command_cnt, t_point_cnt;
	p_path -> get_lengths(t_command_cnt, t_point_cnt);
	
	uint8_t *t_commands;
	t_commands = p_path -> get_commands();
		
	int32_t *t_ordinates;
	t_ordinates = p_path -> get_ordinates();
	
	for (uindex_t t_command_pos = 0; t_command_pos < t_command_cnt; t_command_pos++)
	{
		switch (t_commands[t_command_pos])
		{
			case PATH_COMMAND_END:
				break;
			case PATH_COMMAND_MOVE_TO:
				MCGPathMoveTo(t_gpath, extract_gpoint_from_legacy_path_ordinates(t_ordinates));
				break;
			case PATH_COMMAND_LINE_TO:
				MCGPathLineTo(t_gpath, extract_gpoint_from_legacy_path_ordinates(t_ordinates));
				break;
			case PATH_COMMAND_CUBIC_TO:
				MCGPathCubicTo(t_gpath, extract_gpoint_from_legacy_path_ordinates(t_ordinates), 
							   extract_gpoint_from_legacy_path_ordinates(t_ordinates), extract_gpoint_from_legacy_path_ordinates(t_ordinates));
				break;
			case PATH_COMMAND_QUADRATIC_TO:
				MCGPathQuadraticTo(t_gpath, extract_gpoint_from_legacy_path_ordinates(t_ordinates), extract_gpoint_from_legacy_path_ordinates(t_ordinates));
				break;
			case PATH_COMMAND_CLOSE:
				MCGPathCloseSubpath(t_gpath);
				break;				
		}
	}
	
	return t_gpath;
}

////////////////////////////////////////////////////////////////////////////////

bool MCGFloatIsInteger(MCGFloat p_float)
{
	return floorf(p_float) == p_float;
}

bool MCGAffineTransformIsInteger(const MCGAffineTransform &p_transform)
{
	return MCGFloatIsInteger(p_transform.a) &&
		MCGFloatIsInteger(p_transform.b) &&
		MCGFloatIsInteger(p_transform.c) &&
		MCGFloatIsInteger(p_transform.d) &&
		MCGFloatIsInteger(p_transform.tx) &&
		MCGFloatIsInteger(p_transform.ty);
}

//////////

void MCGraphicsContext::init(MCGContextRef p_context)
{
	m_gcontext = MCGContextRetain(p_context);
	m_pattern = nil;
	m_background = getblack();
	m_fill_style = FillSolid;
	
	m_line_width = 0;
	m_line_style = LineSolid;
	m_cap_style = CapButt;
	m_join_style = JoinBevel;

	m_miter_limit = 0.0;

	m_dash_phase = 0.0;
	m_dash_lengths = nil;
	m_dash_count = 0;
	
	// IM-2014-06-19: [[ Bug 12557 ]] Force antialiasing if the underlying context has a non-integer transform set
	m_force_antialiasing = !MCGAffineTransformIsInteger(MCGContextGetDeviceTransform(p_context));
	if (m_force_antialiasing)
		MCGContextSetShouldAntialias(p_context, true);

	MCGContextSetFlatness(p_context, 1 / 16.0f);
}

MCGraphicsContext::MCGraphicsContext(MCGContextRef p_context)
{
	init(p_context);
}

MCGraphicsContext::MCGraphicsContext(uint32_t p_width, uint32_t p_height, bool p_alpha)
{
	MCGContextRef t_context;
	/* UNCHECKED */ MCGContextCreate(p_width, p_height, p_alpha, t_context);

	init(t_context);
	MCGContextRelease(t_context);
}

MCGraphicsContext::MCGraphicsContext(uint32_t p_width, uint32_t p_height, uint32_t p_stride, void *p_pixels, bool p_alpha)
{
	MCGContextRef t_context;
	/* UNCHECKED */ MCGContextCreateWithPixels(p_width, p_height, p_stride, p_pixels, p_alpha, m_gcontext);

	init(t_context);
	MCGContextRelease(t_context);
}

MCGraphicsContext::~MCGraphicsContext()
{
	MCPatternRelease(m_pattern);
	MCGContextRelease(m_gcontext);
	MCMemoryDeleteArray(m_dash_lengths);
}

MCContextType MCGraphicsContext::gettype() const
{
	return CONTEXT_TYPE_SCREEN;
}

MCGContextRef MCGraphicsContext::getgcontextref(void) const
{
	return m_gcontext;
}

////////////////////////////////////////////////////////////////////////////////

void MCGraphicsContext::begin(bool p_group)
{
	MCGContextBegin(m_gcontext, p_group);
}

bool MCGraphicsContext::begin_with_effects(MCBitmapEffectsRef p_effects, const MCRectangle &p_shape)
{
	MCGBitmapEffects t_effects;
	t_effects . has_drop_shadow = false;
	t_effects . has_outer_glow = false;
	t_effects . has_inner_glow = false;
	t_effects . has_inner_shadow = false;

	if ((p_effects -> mask & kMCBitmapEffectTypeColorOverlayBit) != 0)
	{
		t_effects . has_color_overlay = true;
		t_effects . color_overlay . color = p_effects -> effects[kMCBitmapEffectTypeColorOverlay] . layer . color;
		t_effects . color_overlay . blend_mode = MCBitmapEffectBlendModeToMCGBlendMode((MCBitmapEffectBlendMode) p_effects -> effects[kMCBitmapEffectTypeColorOverlay] . layer . blend_mode);

	}
	else
		t_effects . has_color_overlay = false;
	
	if ((p_effects -> mask & kMCBitmapEffectTypeInnerGlowBit) != 0)
	{
		t_effects . has_inner_glow = true;
		t_effects . inner_glow . color = p_effects -> effects[kMCBitmapEffectTypeInnerGlow] . glow . color;
		t_effects . inner_glow . blend_mode = MCBitmapEffectBlendModeToMCGBlendMode((MCBitmapEffectBlendMode) p_effects -> effects[kMCBitmapEffectTypeInnerGlow] . glow . blend_mode);
		t_effects . inner_glow . size = (MCGFloat) p_effects -> effects[kMCBitmapEffectTypeInnerGlow] . glow . size;
		t_effects . inner_glow . spread = (MCGFloat) p_effects -> effects[kMCBitmapEffectTypeInnerGlow] . glow . spread / 255.0f;
		t_effects . inner_glow . inverted = p_effects -> effects[kMCBitmapEffectTypeInnerGlow] . glow . source == kMCBitmapEffectSourceEdge;
	}
	else
		t_effects . has_inner_glow = false;

	if ((p_effects -> mask & kMCBitmapEffectTypeInnerShadowBit) != 0)
	{
		t_effects . has_inner_shadow = true;
		t_effects . inner_shadow . color = p_effects -> effects[kMCBitmapEffectTypeInnerShadow] . shadow . color;
		t_effects . inner_shadow . blend_mode = MCBitmapEffectBlendModeToMCGBlendMode((MCBitmapEffectBlendMode) p_effects -> effects[kMCBitmapEffectTypeInnerShadow] . shadow . blend_mode);
		t_effects . inner_shadow . size = (MCGFloat) p_effects -> effects[kMCBitmapEffectTypeInnerShadow] . shadow . size;
		t_effects . inner_shadow . spread = (MCGFloat) p_effects -> effects[kMCBitmapEffectTypeInnerShadow] . shadow . spread / 255.0f;
		
		MCGFloat t_x_offset, t_y_offset;
		MCGraphicsContextAngleAndDistanceToXYOffset(p_effects -> effects[kMCBitmapEffectTypeInnerShadow] . shadow . angle, p_effects -> effects[kMCBitmapEffectTypeInnerShadow] . shadow . distance,
													t_x_offset, t_y_offset);
		t_effects . inner_shadow . x_offset = t_x_offset;
		t_effects . inner_shadow . y_offset = t_y_offset;
	}
	else
		t_effects . has_inner_shadow = false;	
	
	if ((p_effects -> mask & kMCBitmapEffectTypeOuterGlowBit) != 0)
	{
		t_effects . has_outer_glow = true;
		t_effects . outer_glow . color = p_effects -> effects[kMCBitmapEffectTypeOuterGlow] . glow . color;
		t_effects . outer_glow . blend_mode = MCBitmapEffectBlendModeToMCGBlendMode((MCBitmapEffectBlendMode) p_effects -> effects[kMCBitmapEffectTypeOuterGlow] . glow . blend_mode);
		t_effects . outer_glow . size = (MCGFloat) p_effects -> effects[kMCBitmapEffectTypeOuterGlow] . glow . size;
		t_effects . outer_glow . spread = (MCGFloat) p_effects -> effects[kMCBitmapEffectTypeOuterGlow] . glow . spread / 255.0f;
	}
	else
		t_effects . has_outer_glow = false;
	
	if ((p_effects -> mask & kMCBitmapEffectTypeDropShadowBit) != 0)
	{
		t_effects . has_drop_shadow = true;
		t_effects . drop_shadow . color = p_effects -> effects[kMCBitmapEffectTypeDropShadow] . shadow . color;
		t_effects . drop_shadow . blend_mode = MCBitmapEffectBlendModeToMCGBlendMode((MCBitmapEffectBlendMode) p_effects -> effects[kMCBitmapEffectTypeDropShadow] . shadow . blend_mode);
		t_effects . drop_shadow . size = (MCGFloat) p_effects -> effects[kMCBitmapEffectTypeDropShadow] . shadow . size;
		t_effects . drop_shadow . spread = (MCGFloat) p_effects -> effects[kMCBitmapEffectTypeDropShadow] . shadow . spread / 255.0f;
		
		MCGFloat t_x_offset, t_y_offset;
		MCGraphicsContextAngleAndDistanceToXYOffset(p_effects -> effects[kMCBitmapEffectTypeDropShadow] . shadow . angle, p_effects -> effects[kMCBitmapEffectTypeDropShadow] . shadow . distance,
													t_x_offset, t_y_offset);
		t_effects . drop_shadow . x_offset = t_x_offset;
		t_effects . drop_shadow . y_offset = t_y_offset;
		t_effects . drop_shadow . knockout = p_effects -> effects[kMCBitmapEffectTypeDropShadow] . shadow . knockout;
	}
	else
		t_effects . has_drop_shadow = false;
	
	MCGContextBeginWithEffects(m_gcontext, MCGRectangleMake(p_shape . x, p_shape . y, p_shape . width, p_shape . height), t_effects);
	return true;
}

void MCGraphicsContext::end()
{
	MCGContextEnd(m_gcontext);
}

////////////////////////////////////////////////////////////////////////////////

void MCGraphicsContext::setprintmode(void)
{
}

bool MCGraphicsContext::changeopaque(bool p_value)
{
	return true;
}

void MCGraphicsContext::setclip(const MCRectangle& p_clip)
{
	// IM-2013-09-03: [[ RefactorGraphics ]] use MCGContextSetClipToRect to replace current
	// clipping rect with p_clip (consistent with old MCContext::setclip functionality)
    // MW-2014-06-19: [[ Bug 12557 ]] Round clip up to device pixel boundaries to stop compositing error accumulation on fringes.
    MCGRectangle t_rect;
    t_rect = MCRectangleToMCGRectangle(p_clip);
    
    MCGAffineTransform t_device_transform;
    t_device_transform = MCGContextGetDeviceTransform(m_gcontext);
    
    MCGRectangle t_device_rect;
    t_device_rect = MCGRectangleApplyAffineTransform(t_rect, t_device_transform);
    
    MCGRectangle t_pixel_device_rect;
    t_pixel_device_rect . origin . x = floorf(t_device_rect . origin . x);
    t_pixel_device_rect . origin . y = floorf(t_device_rect . origin . y);
    t_pixel_device_rect . size . width = ceilf(t_device_rect . origin . x + t_device_rect . size . width) - t_pixel_device_rect . origin . x;
    t_pixel_device_rect . size . height = ceilf(t_device_rect . origin . y + t_device_rect . size . height) - t_pixel_device_rect . origin . y;
    
    MCGRectangle t_pixel_rect;
    t_pixel_rect = MCGRectangleApplyAffineTransform(t_pixel_device_rect, MCGAffineTransformInvert(t_device_transform));
    
	MCGContextSetClipToRect(m_gcontext, t_pixel_rect);
}

MCRectangle MCGraphicsContext::getclip(void) const
{
	return MCGRectangleGetIntegerBounds(MCGContextGetClipBounds(m_gcontext));
}

void MCGraphicsContext::clearclip(void)
{
}

void MCGraphicsContext::setorigin(int2 x, int2 y)
{
	MCGContextTranslateCTM(m_gcontext, -1.0f * x, -1.0f * y);
}

void MCGraphicsContext::clearorigin(void)
{
	MCGContextResetCTM(m_gcontext);
}

void MCGraphicsContext::setquality(uint1 p_quality)
{
	if (!m_force_antialiasing)
		MCGContextSetShouldAntialias(m_gcontext, p_quality == QUALITY_SMOOTH);
}

void MCGraphicsContext::setfunction(uint1 p_function)
{
	m_function = p_function;
	MCGBlendMode t_blend_mode;
	t_blend_mode = kMCGBlendModeSourceOver;
	switch (p_function)
	{
		case GXblendClear:
			t_blend_mode = kMCGBlendModeClear;
			break;
		case GXblendSrcOver:
		case GXcopy:
			t_blend_mode = kMCGBlendModeSourceOver;
			break;
		case GXblendDstOver:
			t_blend_mode = kMCGBlendModeDestinationOver;
			break;
		case GXblendSrcIn:
			t_blend_mode = kMCGBlendModeSourceIn;
			break;
		case GXblendDstIn:
			t_blend_mode = kMCGBlendModeDestinationIn;
			break;
		case GXblendSrcOut:
			t_blend_mode = kMCGBlendModeSourceOut;
			break;
		case GXblendDstOut:
			t_blend_mode = kMCGBlendModeDestinationOut;
			break;
		case GXblendSrcAtop:
			t_blend_mode = kMCGBlendModeSourceAtop;
			break;
		case GXblendDstAtop:
			t_blend_mode = kMCGBlendModeDestinationAtop;
			break;
		case GXblendXor:
			t_blend_mode = kMCGBlendModeXor;
			break;
		case GXblendPlus:
			t_blend_mode = kMCGBlendModePlusLighter;
			break;
		case GXblendMultiply:
			t_blend_mode = kMCGBlendModeMultiply;
			break;
		case GXblendScreen:
			t_blend_mode = kMCGBlendModeScreen;
			break;
		case GXblendOverlay:
			t_blend_mode = kMCGBlendModeOverlay;
			break;
		case GXblendDarken:
			t_blend_mode = kMCGBlendModeDarken;
			break;
		case GXblendLighten:
			t_blend_mode = kMCGBlendModeLighten;
			break;
		case GXblendDodge:
			t_blend_mode = kMCGBlendModeColorDodge;
			break;
		case GXblendBurn:
			t_blend_mode = kMCGBlendModeColorBurn;
			break;
		case GXblendHardLight:
			t_blend_mode = kMCGBlendModeHardLight;
			break;
		case GXblendSoftLight:
			t_blend_mode = kMCGBlendModeSoftLight;
			break;
		case GXblendDifference:
			t_blend_mode = kMCGBlendModeDifference;
			break;
		case GXblendExclusion:
			t_blend_mode = kMCGBlendModeExclusion;
			break;		
			
		case GXclear:
			t_blend_mode = kMCGBlendModeLegacyClear;
			break;
		case GXand:
			t_blend_mode = kMCGBlendModeLegacyAnd;
			break;
		case GXandReverse:
			t_blend_mode = kMCGBlendModeLegacyAndReverse;
			break;
		case GXandInverted:
			t_blend_mode = kMCGBlendModeLegacyInverted;
			break;
		case GXnoop:
			t_blend_mode = kMCGBlendModeLegacyNoop;
			break;
		case GXxor:
			t_blend_mode = kMCGBlendModeLegacyXor;
			break;
		case GXor:
			t_blend_mode = kMCGBlendModeLegacyOr;
			break;
		case GXnor:
			t_blend_mode = kMCGBlendModeLegacyNor;
			break;
		case GXequiv:
			t_blend_mode = kMCGBlendModeLegacyEquiv;
			break;
		case GXinvert:
			t_blend_mode = kMCGBlendModeLegacyInvert;
			break;
		case GXorReverse:
			t_blend_mode = kMCGBlendModeLegacyOrReverse;
			break;
		case GXcopyInverted:
			t_blend_mode = kMCGBlendModeLegacyCopyInverted;
			break;
		case GXorInverted:
			t_blend_mode = kMCGBlendModeLegacyOrInverted;
			break;
		case GXnand:
			t_blend_mode = kMCGBlendModeLegacyNand;
			break;
		case GXset:
			t_blend_mode = kMCGBlendModeLegacySet;
			break;
		case GXblend:
			t_blend_mode = kMCGBlendModeLegacyBlend;
			break;
		case GXaddpin:
			t_blend_mode = kMCGBlendModeLegacyAddPin;
			break;
		case GXaddOver:
			t_blend_mode = kMCGBlendModeLegacyAddOver;
			break;
		case GXsubPin:
			t_blend_mode = kMCGBlendModeLegacySubPin;
			break;
		case GXtransparent:
			t_blend_mode = kMCGBlendModeLegacyTransparent;
			break;
		case GXaddMax:
			t_blend_mode = kMCGBlendModeLegacyAdMax;
			break;
		case GXsubOver:
			t_blend_mode = kMCGBlendModeLegacySubOver;
			break;
		case GXaddMin:
			t_blend_mode = kMCGBlendModeLegacyAdMin;
			break;
		case GXblendSrc:
			t_blend_mode = kMCGBlendModeLegacyBlendSource;
			break;
		case GXblendDst:
			t_blend_mode = kMCGBlendModeLegacyBlendDestination;
			break;
			
	}
	MCGContextSetBlendMode(m_gcontext, t_blend_mode);
}

uint1 MCGraphicsContext::getfunction(void)
{
	return m_function;
}

void MCGraphicsContext::setopacity(uint1 p_opacity)
{
	m_opacity = p_opacity;
	MCGContextSetOpacity(m_gcontext, p_opacity / 255.0f);
}

uint1 MCGraphicsContext::getopacity(void)
{
	/* TODO */
	return m_opacity;
}

////////////////////////////////////////////////////////////////////////////////

void MCGraphicsContext::setforeground(const MCColor& c)
{
	MCGContextSetFillRGBAColor(m_gcontext, (c . red >> 8) / 255.0f, (c . green >> 8) / 255.0f, (c . blue >> 8) / 255.0f, 1.0f);
	MCGContextSetStrokeRGBAColor(m_gcontext, (c . red >> 8) / 255.0f, (c . green >> 8) / 255.0f, (c . blue >> 8) / 255.0f, 1.0f);
}

void MCGraphicsContext::setbackground(const MCColor& c)
{
	m_background = c;
}

void MCGraphicsContext::setdashes(uint16_t p_offset, const uint8_t *p_dashes, uint16_t p_length)
{
	MCMemoryDeleteArray(m_dash_lengths);
	m_dash_lengths = nil;
	m_dash_count = 0;
	m_dash_phase = (MCGFloat)p_offset;
	
	if (p_length > 0)
	{
		m_dash_count = p_length;
		/* UNCHECKED */ MCMemoryNewArray(m_dash_count, m_dash_lengths);
		for (uint32_t i = 0; i < m_dash_count; i++)
		{
			// MM-2014-01-21: [[ Bug 11695 ]] Fudge a dash length of 0 to 0.01 - was used previoulsy as start/end cap.
			if (p_dashes[i] == 0)
				m_dash_lengths[i] = (MCGFloat) (p_dashes[i] + 0.01f);
			else
				m_dash_lengths[i] = (MCGFloat) p_dashes[i];
		}
	}
	
	if (m_line_style != LineSolid)
		MCGContextSetStrokeDashes(m_gcontext, m_dash_phase, m_dash_lengths, m_dash_count);
}

void MCGraphicsContext::setfillstyle(uint2 style, MCPatternRef p, int2 x, int2 y)
{
	MCPatternRelease(m_pattern);
	m_pattern = nil;
	
	// MM-2013-09-30: [[ Bug 11221 ]] Retain the fill style (and return in getfillstyle). Breaks backpatterns in fields otherwise.
	m_fill_style = style;

	// MW-2014-03-11: [[ Bug 11704 ]] Make sure we set both fill and stroke paints.
	if (style == FillTiled && p != NULL)
	{
		MCGImageRef t_image;
		MCGAffineTransform t_transform;
		
		// IM-2014-05-13: [[ HiResPatterns ]] Update pattern access to use lock function
		if (MCPatternLockForContextTransform(p, MCGContextGetDeviceTransform(m_gcontext), t_image, t_transform))
		{
			t_transform = MCGAffineTransformTranslate(t_transform, x, y);
			// IM-2014-05-21: [[ HiResPatterns ]] Use the pattern filter value
			MCGImageFilter t_filter;
			/* UNCHECKED */ MCPatternGetFilter(p, t_filter);
			
			// MM-2014-01-27: [[ UpdateImageFilters ]] Updated to use new libgraphics image filter types (was nearest).
			MCGContextSetFillPattern(m_gcontext, t_image, t_transform, t_filter);
			MCGContextSetStrokePattern(m_gcontext, t_image, t_transform, t_filter);
			
			MCPatternUnlock(p, t_image);
		}
		
		m_pattern = MCPatternRetain(p);
		m_pattern_x = x;
		m_pattern_y = y;
	}
	else if (style == FillStippled || style == FillOpaqueStippled)
	{
		MCGContextSetFillPaintStyle(m_gcontext, kMCGPaintStyleStippled);
		MCGContextSetStrokePaintStyle(m_gcontext, kMCGPaintStyleStippled);
	}
	else
	{
		MCGContextSetFillPaintStyle(m_gcontext, kMCGPaintStyleOpaque);
		MCGContextSetStrokePaintStyle(m_gcontext, kMCGPaintStyleOpaque);
	}
}

void MCGraphicsContext::getfillstyle(uint2& style, MCPatternRef& p, int2& x, int2& y)
{
	style = m_fill_style;
	p = m_pattern;
	x = m_pattern_x;
	y = m_pattern_y;
}

void MCGraphicsContext::setlineatts(uint2 linesize, uint2 linestyle, uint2 capstyle, uint2 joinstyle)
{
	// MM-2014-01-21: [[ Bug 11671 ]]
	if (capstyle & NoStartCap)
		capstyle = capstyle ^ NoStartCap;
	if (capstyle & NoEndCap)
		capstyle = capstyle ^ NoEndCap;	
	
	// IM-2013-09-03: [[ RefactorGraphics ]] track the current linewidth setting
	m_line_width = linesize;
	m_line_style = linestyle;
	m_cap_style = capstyle;
	m_join_style = joinstyle;
	
	MCGContextSetStrokeWidth(m_gcontext, (MCGFloat) linesize);
	
	switch (capstyle)
	{
		case CapButt:
			MCGContextSetStrokeCapStyle(m_gcontext, kMCGCapStyleButt);
			break;
		case CapRound:
			MCGContextSetStrokeCapStyle(m_gcontext, kMCGCapStyleRound);
			break;
		case CapProjecting:
			MCGContextSetStrokeCapStyle(m_gcontext, kMCGCapStyleSquare);
			break;
	}
	
	switch (linestyle)
	{
		case LineSolid:
			MCGContextSetStrokeDashes(m_gcontext, 0, nil, 0);
			break;

		case LineOnOffDash:
			MCGContextSetStrokeDashes(m_gcontext, m_dash_phase, m_dash_lengths, m_dash_count);
			break;

		case LineDoubleDash:
		{
			break;
		}
	}
	
	
	switch (joinstyle)
	{
		case JoinRound:
			MCGContextSetStrokeJoinStyle(m_gcontext, kMCGJoinStyleRound);
			break;
		case JoinMiter:
			MCGContextSetStrokeJoinStyle(m_gcontext, kMCGJoinStyleMiter);
			break;
		case JoinBevel:
			MCGContextSetStrokeJoinStyle(m_gcontext, kMCGJoinStyleBevel);
			break;
	}	
}

void MCGraphicsContext::getlineatts(uint2& linesize, uint2& linestyle, uint2& capstyle, uint2& joinstyle)
{
	linesize = m_line_width;
	linestyle = m_line_style;
	capstyle = m_cap_style;
	joinstyle = m_join_style;
}

void MCGraphicsContext::setmiterlimit(real8 p_limit)
{
	m_miter_limit = p_limit;

	MCGContextSetStrokeMiterLimit(m_gcontext, (MCGFloat) p_limit);
}

void MCGraphicsContext::getmiterlimit(real8 &r_limit)
{
	r_limit = m_miter_limit;
}

void MCGraphicsContext::setgradient(MCGradientFill *p_gradient)
{
	// MM-2013-10-32: [[ Bug 11367 ]] Added check to make sure ramp lenght isn't 0. Was causing issues with gradient inspector.
	if (p_gradient != NULL && p_gradient -> kind != kMCGradientKindNone && p_gradient -> ramp_length != 0)
	{	
		MCGGradientFunction t_function;
		t_function = kMCGGradientFunctionLinear;
		switch (p_gradient -> kind)
		{
			case kMCGradientKindLinear:
				t_function = kMCGGradientFunctionLinear;
				break;
			case kMCGradientKindRadial:
				t_function = kMCGGradientFunctionRadial;
				break;
			case kMCGradientKindConical:
				t_function = kMCGGradientFunctionSweep;
				break;
			case kMCGradientKindDiamond:
				t_function = kMCGLegacyGradientDiamond;
				break;
			case kMCGradientKindSpiral:
				t_function = kMCGLegacyGradientSpiral;
				break;
			case kMCGradientKindXY:
				t_function = kMCGLegacyGradientXY;
				break;
			case kMCGradientKindSqrtXY:
				t_function = kMCGLegacyGradientSqrtXY;
				break;
		}
		
        // MM-2014-01-27: [[ UpdateImageFilters ]] Updated to use new libgraphics image filter types.
		MCGImageFilter t_filter;
		t_filter = kMCGImageFilterNone;
		switch (p_gradient -> quality)
		{
			case kMCGradientQualityNormal:
				t_filter = kMCGImageFilterNone;
				break;
			case kMCGradientQualityGood:
				t_filter = kMCGImageFilterMedium;
				break;
		}
		
		MCGFloat *t_stops;
		/* UNCHECKED */ MCMemoryNewArray(p_gradient -> ramp_length, t_stops);
		MCGColor *t_colors;
		/* UNCHECKED */ MCMemoryNewArray(p_gradient -> ramp_length, t_colors);
		for (uint32_t i = 0; i < p_gradient -> ramp_length; i++)
		{
			t_stops[i] = (MCGFloat) p_gradient -> ramp[i] . offset / STOP_INT_MAX;
			t_colors[i] = p_gradient -> ramp[i] . color;
		}
						
		MCGAffineTransform t_transform;
		t_transform . a = p_gradient -> primary . x - p_gradient -> origin . x;
		t_transform . b = p_gradient -> primary . y - p_gradient -> origin . y;
		t_transform . c = p_gradient -> secondary . x - p_gradient -> origin . x;
		t_transform . d = p_gradient -> secondary . y - p_gradient -> origin . y;
		t_transform . tx = p_gradient -> origin . x;
		t_transform . ty = p_gradient -> origin . y;

		MCGContextSetFillGradient(m_gcontext, t_function, t_stops, t_colors, p_gradient -> ramp_length, p_gradient -> mirror, p_gradient -> wrap, p_gradient -> repeat, t_transform, t_filter);
		MCGContextSetStrokeGradient(m_gcontext, t_function, t_stops, t_colors, p_gradient -> ramp_length, p_gradient -> mirror, p_gradient -> wrap, p_gradient -> repeat, t_transform, t_filter);
		
		MCMemoryDeleteArray(t_stops);
		MCMemoryDeleteArray(t_colors);
	}
}

////////////////////////////////////////////////////////////////////////////////
// MM-2013-11-06: [[ Bug 11389 ]] Add legacy drawing functions for rounded rects and arcs.

static void add_legacy_move_to(MCGContextRef p_gcontext, int4 x, int4 y)
{
	MCGContextMoveTo(p_gcontext, MCGPointMake(x / 2.0f, y / 2.0f));
}

static void add_legacy_line_to(MCGContextRef p_gcontext, int4 x, int4 y)
{
	MCGContextLineTo(p_gcontext, MCGPointMake(x / 2.0f, y / 2.0f));
}

static void add_legacy_cubic_to(MCGContextRef p_gcontext, int4 ax, int4 ay, int4 bx, int4 by, int4 x, int4 y)
{
	MCGContextCubicTo(p_gcontext, MCGPointMake(ax / 2.0f, ay / 2.0f), MCGPointMake(bx / 2.0f, by / 2.0f), MCGPointMake(x / 2.0f, y / 2.0f));
}

static void add_legacy_arc_to(MCGContextRef p_gcontext, int4 cx, int4 cy, int4 hr, int4 vr, int4 s, int4 e, bool first)
{
	int4 hk, vk;
	
	if (e - s == 90)
	{
		hk = hr * 36195 / 65536;
		vk = vr * 36195 / 65536;
	}
	else
	{
		double h = tan(M_PI * (e - s) / 720.0);
		hk = int4(4.0 * h * hr / 3.0);
		vk = int4(4.0 * h * vr / 3.0);
	}
	
	double ca, sa;
	double cb, sb;
	
	ca = cos(M_PI * s / 180);
	sa = sin(M_PI * s / 180);
	
	cb = cos(M_PI * e / 180);
	sb = sin(M_PI * e / 180);
	
	if (first)
		add_legacy_move_to(p_gcontext, int4(cx + hr * ca), int4(cy - vr * sa));
	
	add_legacy_cubic_to(p_gcontext, int4(cx + hr * ca - hk * sa), int4(cy - vr * sa - vk * ca), int4(cx + hr * cb + hk * sb), int4(cy - vr * sb + vk * cb), int4(cx + hr * cb), int4(cy - vr * sb));	
}

static void add_legacy_rounded_rectangle(MCGContextRef p_gcontext, const MCGRectangle& p_rect, MCGFloat p_radius)
{
	int4 x, y;
	x = (int4)(p_rect . origin . x * 2);
	y = (int4)(p_rect . origin . y * 2);
	
	int4 aw, ah;
	aw = (int4)(p_rect . size . width * 2);
	ah = (int4)(p_rect . size . height * 2);
	
	int4 hr, vr;
	hr = MCU_min(aw / 2, (int4)(p_radius * 2));
	vr = MCU_min(ah / 2, (int4)(p_radius * 2));
	
	int4 h, v;
	h = aw - hr * 2;
	v = ah - vr * 2;
	
	int4 l, t, r, b;
	l = x + hr;
	t = y + vr;
	r = x + hr + h;
	b = y + vr + v;	
	
	int4 hk, vk;
	hk = signed(hr * 36195 / 65536);
	vk = signed(vr * 36195 / 65536);
	
	add_legacy_move_to(p_gcontext, r, t - vr);
	add_legacy_cubic_to(p_gcontext, r + hk, t - vr, r + hr, t - vk, r + hr, t);
	add_legacy_line_to(p_gcontext, r + hr, b);
	add_legacy_cubic_to(p_gcontext, r + hr, b + vk, r + hk, b + vr, r, b + vr);
	add_legacy_line_to(p_gcontext, l, b + vr);
	add_legacy_cubic_to(p_gcontext, l - hk, b + vr, l - hr, b + vk, l - hr, b);
	add_legacy_line_to(p_gcontext, l - hr, t);
	add_legacy_cubic_to(p_gcontext, l - hr, t - vk, l - hk, t - vr, l, t - vr);
	
	MCGContextCloseSubpath(p_gcontext);
}

static void add_legacy_arc(MCGContextRef p_gcontext, const MCGRectangle& p_rect, uint2 p_start, uint2 p_angle, bool adjust)
{
	if (p_rect . size . width == 0.0f || p_rect . size . height == 0.0f)
		return;
	
	if (p_angle == 0)
		return;
	
	if (p_angle > 360)
		p_angle = 360;
	
	bool closed = (p_angle == 360);
	
	p_start = p_start % 360;
	
	int4 cx, cy, hr, vr;
	cx = (int4)(p_rect . origin . x * 2 + p_rect . size . width);
	cy = (int4)(p_rect . origin . y * 2 + p_rect . size . height);
	hr = (int4)p_rect . size . width;
	vr = (int4)p_rect . size . height;
	
	if (adjust)
		hr -= 1, vr -= 1;
	
	bool t_first = true;
	int4 t_delta;
	
	while(p_angle > 0)
	{
		t_delta = MCU_min(90 - p_start % 90, p_angle);
		p_angle -= t_delta;
		add_legacy_arc_to(p_gcontext, cx, cy, hr, vr, p_start, p_start + t_delta, t_first);
		p_start += t_delta;
		t_first = false;
	}
	if (closed)
		MCGContextCloseSubpath(p_gcontext);
}

static void add_legacy_segment(MCGContextRef p_gcontext, const MCGRectangle& p_rect, uint2 p_start, uint2 p_angle, bool adjust)
{
	if (p_rect . size . width == 0.0f || p_rect . size . height == 0.0f)
		return;
	
	if (p_angle == 0)
		return;
		
	if (p_angle > 360)
		p_angle = 360;
	
	p_start = p_start % 360;
	
	int4 cx, cy, hr, vr;
	cx = (int4)(p_rect . origin . x * 2 + p_rect . size . width);
	cy = (int4)(p_rect . origin . y * 2 + p_rect . size . height);
	hr = (int4)p_rect . size . width;
	vr = (int4)p_rect . size . height;	
	
	if (adjust)
		hr -= 1, vr -= 1;
	
	bool t_first = true;
	int4 t_delta;
	
	while(p_angle > 0)
	{
		t_delta = MCU_min(90 - p_start % 90, p_angle);
		p_angle -= t_delta;
		add_legacy_arc_to(p_gcontext, cx, cy, hr, vr, p_start, p_start + t_delta, t_first);
		p_start += t_delta;
		t_first = false;
	}
	add_legacy_line_to(p_gcontext, cx, cy);
	MCGContextCloseSubpath(p_gcontext);
}

////////////////////////////////////////////////////////////////////////////////

void MCGraphicsContext::drawline(int2 x1, int2 y1, int2 x2, int2 y2)
{
	// MM-2013-11-14: [[ Bug 11457 ]] Adjust lines and polygons to make sure antialiased lines don't draw across pixels.
	MCGPoint t_start;
	t_start . x = (MCGFloat) x1 + 0.5f;
	t_start . y = (MCGFloat) y1 + 0.5f;
	
	MCGPoint t_finish;
	t_finish . x = (MCGFloat) x2 + 0.5f;
	t_finish . y = (MCGFloat) y2 + 0.5f;
	
	MCGContextBeginPath(m_gcontext);
	MCGContextAddLine(m_gcontext, t_start, t_finish);	
	MCGContextStroke(m_gcontext);
}

void MCGraphicsContext::drawlines(MCPoint *points, uint2 npoints, bool p_closed)
{
	// MM-2013-11-21: [[ Bug 11395 ]] When only 1 point is passed, assume we are drawing a dot.
	if (npoints == 1)
	{
		// MM-2013-11-25: [[ Bug 11395 ]] For consitency with previous versions, make sure the dot has square edges.
		MCGContextSave(m_gcontext);		
		MCGContextSetStrokeJoinStyle(m_gcontext, kMCGJoinStyleMiter);
		MCGContextSetStrokeCapStyle(m_gcontext, kMCGCapStyleButt);
		MCGContextSetStrokeMiterLimit(m_gcontext, 4.0f);
		
		MCGContextBeginPath(m_gcontext);
		MCGContextAddDot(m_gcontext, MCPointToMCGPoint(points[0], 0.5f));
		MCGContextStroke(m_gcontext);
		
		MCGContextRestore(m_gcontext);
	}
	else
	{	
		// MM-2013-11-14: [[ Bug 11457 ]] Adjust lines and polygons to make sure antialiased lines don't draw across pixels.	
		MCGPoint *t_points;
		/* UNCHECKED */ MCMemoryNewArray(npoints, t_points);
		for (uint32_t i = 0; i < npoints; i++)
			t_points[i] = MCPointToMCGPoint(points[i], 0.5f);
		
		MCGContextBeginPath(m_gcontext);
		if (p_closed)
			MCGContextAddPolygon(m_gcontext, t_points, npoints);
		else
			MCGContextAddPolyline(m_gcontext, t_points, npoints);	
		MCGContextStroke(m_gcontext);
		
		MCMemoryDeleteArray(t_points);
	}
}

void MCGraphicsContext::fillpolygon(MCPoint *points, uint2 npoints)
{
	// MM-2013-11-26: [[ Bug 11501 ]] Adjust lines and polygons to make sure antialiased lines don't draw across pixels.
	//  Here the adjust is 0.25 - not the same path as draw lines but appears to solve the issue where the fill interfers with the stroke.
	MCGPoint *t_points;
	/* UNCHECKED */ MCMemoryNewArray(npoints, t_points);
	for (uint32_t i = 0; i < npoints; i++)
		t_points[i] = MCPointToMCGPoint(points[i], 0.25f);
	
	MCGContextBeginPath(m_gcontext);
	MCGContextAddPolygon(m_gcontext, t_points, npoints);	
	MCGContextFill(m_gcontext);
	
	MCMemoryDeleteArray(t_points);	
}

static MCGRectangle MCGRectangleInset(const MCGRectangle &p_rect, MCGFloat p_inset)
{
	MCGRectangle t_rect;
	t_rect = MCGRectangleMake(p_rect.origin.x + p_inset, p_rect.origin.y + p_inset, p_rect.size.width - (p_inset * 2.0), p_rect.size.height - (p_inset * 2.0));
	
	if (t_rect.size.width < 0.0)
		t_rect.size.width = 0.0;
	if (t_rect.size.height < 0.0)
		t_rect.size.height = 0.0;
	
	return t_rect;
}

void MCGraphicsContext::drawarc(const MCRectangle& rect, uint2 start, uint2 angle, bool inside)
{	
	MCGRectangle t_rect = MCRectangleToMCGRectangle(rect);	
	MCGFloat t_adjustment;
	if (m_line_width == 0.0f || inside)
		t_adjustment = (m_line_width == 0.0f ? 0.5f : m_line_width / 2.0f);
	else
		t_adjustment = 0.0f;	
	t_rect = MCGRectangleInset(t_rect, t_adjustment);
	
	MCGContextBeginPath(m_gcontext);
	add_legacy_arc(m_gcontext, t_rect, start, angle, false);
	MCGContextStroke(m_gcontext);
}

void MCGraphicsContext::fillarc(const MCRectangle& rect, uint2 start, uint2 angle, bool inside)
{	
	// MM-2013-11-14: [[ Bug 11426 ]] Make sure we take account line width when filling arcs with a border.
	MCGRectangle t_rect = MCRectangleToMCGRectangle(rect);	
	MCGFloat t_adjustment;
	if (inside)
		t_adjustment = (m_line_width == 0.0f ? 0.5f : m_line_width / 2.0f);
	else
		t_adjustment = 0.0f;	
	t_rect = MCGRectangleInset(t_rect, t_adjustment);	
	
	MCGContextBeginPath(m_gcontext);
	// MM-2013-11-19: [[ Bug 11469 ]] Fill as a segment rather than an arc to make sure path is closed properly.
	add_legacy_segment(m_gcontext, t_rect, start, angle, false);
	MCGContextFill(m_gcontext);
}

void MCGraphicsContext::drawsegment(const MCRectangle& rect, uint2 start, uint2 angle, bool inside)
{	
	MCGRectangle t_rect = MCRectangleToMCGRectangle(rect);	
	MCGFloat t_adjustment;
	if (m_line_width == 0.0f || inside)
		t_adjustment = (m_line_width == 0.0f ? 0.5f : m_line_width / 2.0f);
	else
		t_adjustment = 0.0f;	
	t_rect = MCGRectangleInset(t_rect, t_adjustment);	
	
	MCGContextBeginPath(m_gcontext);
	add_legacy_segment(m_gcontext, t_rect, start, angle, false);
	MCGContextStroke(m_gcontext);
}

void MCGraphicsContext::drawsegments(MCSegment *segments, uint2 nsegs)
{
	MCGContextBeginPath(m_gcontext);
	for (uint32_t i = 0; i < nsegs; i++)
	{
		MCGPoint t_point;
		t_point . x = (MCGFloat) segments[i] . x1;
		t_point . y = (MCGFloat) segments[i] . y1;
		MCGContextMoveTo(m_gcontext, t_point);		
		t_point . x = (MCGFloat) segments[i] . x2;
		t_point . y = (MCGFloat) segments[i] . y2;
		MCGContextLineTo(m_gcontext, t_point);		
	}
	MCGContextStroke(m_gcontext);
}

void MCGraphicsContext::drawrect(const MCRectangle& rect, bool inside)
{
	MCGRectangle t_rect = MCRectangleToMCGRectangle(rect);
	
	MCGFloat t_adjustment;
	if (m_line_width == 0.0f || inside)
		t_adjustment = (m_line_width == 0.0f ? 0.5f : m_line_width / 2.0f);
	else
		t_adjustment = 0.0f;
	
	t_rect = MCGRectangleInset(t_rect, t_adjustment);
	
	MCGContextBeginPath(m_gcontext);
	MCGContextAddRectangle(m_gcontext, t_rect);
	MCGContextStroke(m_gcontext);
}

void MCGraphicsContext::fillrect(const MCRectangle& rect, bool inside)
{
	// MM-2013-11-14: [[ Bug 11426 ]] Make sure we take account line width when filling rects with a border.
	MCGRectangle t_rect = MCRectangleToMCGRectangle(rect);	
	MCGFloat t_adjustment;
	if (inside)
		t_adjustment = (m_line_width == 0.0f ? 0.5f : m_line_width / 2.0f);
	else
		t_adjustment = 0.0f;	
	t_rect = MCGRectangleInset(t_rect, t_adjustment);
	
	MCGContextBeginPath(m_gcontext);
	MCGContextAddRectangle(m_gcontext, t_rect);
	MCGContextFill(m_gcontext);
}

void MCGraphicsContext::fillrects(MCRectangle *rects, uint2 nrects)
{
	MCGContextBeginPath(m_gcontext);
	for (uint2 i = 0; i < nrects; i++)
		MCGContextAddRectangle(m_gcontext, MCRectangleToMCGRectangle(rects[i]));
	MCGContextFill(m_gcontext);
}

void MCGraphicsContext::drawroundrect(const MCRectangle& rect, uint2 radius, bool inside)
{
	MCGRectangle t_rect = MCRectangleToMCGRectangle(rect);
	
	MCGFloat t_adjustment;
	if (m_line_width == 0.0f || inside)
		t_adjustment = (m_line_width == 0.0f ? 0.5f : m_line_width / 2.0f);
	else
		t_adjustment = 0.0f;
	
	t_rect = MCGRectangleInset(t_rect, t_adjustment);
	
	MCGContextBeginPath(m_gcontext);	
	add_legacy_rounded_rectangle(m_gcontext, t_rect, radius * 0.5);			
	MCGContextStroke(m_gcontext);
}

void MCGraphicsContext::fillroundrect(const MCRectangle& rect, uint2 radius, bool inside)
{		
	// MM-2013-11-14: [[ Bug 11426 ]] Make sure we take account line width when filling rects with a border.
	MCGRectangle t_rect = MCRectangleToMCGRectangle(rect);	
	MCGFloat t_adjustment;
	if (inside)
		t_adjustment = (m_line_width == 0.0f ? 0.5f : m_line_width / 2.0f);
	else
		t_adjustment = 0.0f;	
	t_rect = MCGRectangleInset(t_rect, t_adjustment);
	
	MCGContextBeginPath(m_gcontext);
	add_legacy_rounded_rectangle(m_gcontext, t_rect, radius * 0.5);
	MCGContextFill(m_gcontext);
}

////////////////////////////////////////////////////////////////////////////////
// MM-2014-01-20: [[ Bug 11673 ]] Implement draw and fill path - there are still some cases where MCPath is being used.

void MCGraphicsContext::drawpath(MCPath *path)
{
	MCGPathRef t_path;
	t_path = MCGPathFromMCPath(path);
	
	if (t_path != NULL)
	{
		MCGContextAddPath(m_gcontext, t_path);
		MCGContextStroke(m_gcontext);
	}
}

void MCGraphicsContext::fillpath(MCPath *path, bool p_evenodd)
{
	MCGPathRef t_path;
	t_path = MCGPathFromMCPath(path);
	
	if (t_path != NULL)
	{
		MCGContextSave(m_gcontext);
		if (p_evenodd)
			MCGContextSetFillRule(m_gcontext, kMCGFillRuleEvenOdd);
		MCGContextAddPath(m_gcontext, t_path);
		MCGContextFill(m_gcontext);	
		MCGContextRestore(m_gcontext);
	}
}

////////////////////////////////////////////////////////////////////////////////

void MCGraphicsContext::drawpict(uint1 *data, uint4 length, bool embed, const MCRectangle& drect, const MCRectangle& crect)
{
}

void MCGraphicsContext::draweps(real8 sx, real8 sy, int2 angle, real8 xscale, real8 yscale, int2 tx, int2 ty,
								const char *prolog, const char *psprolog, uint4 psprologlength, const char *ps, uint4 length,
								const char *fontname, uint2 fontsize, uint2 fontstyle, MCFontStruct *font, const MCRectangle& trect)
{
}

// We have a matrix (a, b, c, d). This can be decomposed as:
//    (cos t, -sin t, sin t, cos t) * (1, m, 0, 1) * (x, 0, 0, y)
//
// Which results in:
//     t = atan(a / c)
//     x = sqrt(a^2 + b^2)
//     m = (cb-ad)/(ba-cd)
//     y = d / (m.sin(t) - cos(t))

static void decompose_matrix(float a, float b, float c, float d, float& t, float& m, float& x, float& y)
{
    /*t = atan2f(a, c);
    x = sqrtf(a * a + b * b);
    m = (c * b - a * d) / (b * a - c * d);
    y = d / (m * sinf(t) - cosf(t));*/
    
    t = atan2f(c, a);
    x = sqrtf(a * a + b * b);
    m = (a * b - c * d) / (b * c - a * d);
    y = d / (m * sinf(t) - cosf(t));
}

void MCGraphicsContext::drawimage(const MCImageDescriptor& p_image, int2 sx, int2 sy, uint2 sw, uint2 sh, int2 dx, int2 dy)
{
	MCGRectangle t_clip;
	t_clip . origin . x = dx;
	t_clip . origin . y = dy;
	t_clip . size . width = sw;
	t_clip . size . height = sh;

	MCGRectangle t_dest;
	t_dest.origin.x = dx - sx;
	t_dest.origin.y = dy - sy;
	t_dest.size.width = MCGImageGetWidth(p_image.image);
	t_dest.size.height = MCGImageGetHeight(p_image.image);

	MCGContextSave(m_gcontext);
    
<<<<<<< HEAD
	MCGContextClipToRect(m_gcontext, t_clip);
    
=======
    // MW-2014-06-19: [[ IconGravity ]] Only clip if we are drawing a partial image (we need to double-check, but I don't think sx/sy are ever non-zero).
    if (sx != 0 || sy != 0)
        MCGContextClipToRect(m_gcontext, t_clip);
	
>>>>>>> 9aff1911
    if (!p_image . has_center || !p_image . has_transform || (p_image . transform . b != 0.0f || p_image . transform . c != 0.0f))
    {
        // MM-2013-10-03: [[ Bug ]] Make sure we apply the images transform before taking into account it's scale factor.
        if (p_image.has_transform)
        {
            MCGAffineTransform t_transform = MCGAffineTransformMakeTranslation(-t_dest.origin.x, -t_dest.origin.y);
            t_transform = MCGAffineTransformConcat(p_image.transform, t_transform);
            t_transform = MCGAffineTransformTranslate(t_transform, t_dest.origin.x, t_dest.origin.y);
            
            MCGContextConcatCTM(m_gcontext, t_transform);
        }	

        // IM-2013-07-19: [[ ResIndependence ]] if image has a scale factor then we need to scale the context before drawing
        if (p_image.scale_factor != 0.0 && p_image.scale_factor != 1.0)
        {
            MCGContextTranslateCTM(m_gcontext, t_dest.origin.x, t_dest.origin.y);
            MCGContextScaleCTM(m_gcontext, 1.0 / p_image.scale_factor, 1.0 / p_image.scale_factor);
            MCGContextTranslateCTM(m_gcontext, -t_dest.origin.x, -t_dest.origin.y);
        }

        MCGContextDrawImage(m_gcontext, p_image.image, t_dest, p_image.filter);
    }
    else
    {
        // IM-2013-07-19: [[ ResIndependence ]] if image has a scale factor then we need to scale the context before drawing
        if (p_image.scale_factor != 0.0 && p_image.scale_factor != 1.0)
        {
            MCGContextTranslateCTM(m_gcontext, t_dest.origin.x, t_dest.origin.y);
            MCGContextScaleCTM(m_gcontext, 1.0 / p_image.scale_factor, 1.0 / p_image.scale_factor);
            MCGContextTranslateCTM(m_gcontext, -t_dest.origin.x, -t_dest.origin.y);
        }
        
        MCGAffineTransform t_transform = MCGAffineTransformMakeTranslation(-t_dest.origin.x, -t_dest.origin.y);
        t_transform = MCGAffineTransformTranslate(t_transform, t_dest.origin.x, t_dest.origin.y);
        t_transform = MCGAffineTransformConcat(p_image.transform, t_transform);
        
#if 0
        if (p_image . transform . b != 0.0f || p_image . transform . c != 0.0f)
        {
            float t, m, x, y;
            decompose_matrix(p_image . transform . a, p_image . transform . b, p_image . transform . c, p_image . transform . d, t, m, x, y);
            MCLog("decomposed : t = %lf, m = %lf, x = %lf, y = %lf", t, m, x, y);
            
            MCGContextTranslateCTM(m_gcontext, t_dest.origin.x, t_dest.origin.y);
            MCGContextRotateCTM(m_gcontext, t);
            MCGContextConcatCTM(m_gcontext, MCGAffineTransformMake(1, m, 0, 0, 0, 0));
            MCGContextTranslateCTM(m_gcontext, -t_dest.origin.x, -t_dest.origin.y);
            
            t_transform = MCGAffineTransformConcat(MCGAffineTransformMakeScale(x, y), t_transform);
        }
#endif
        
        
        MCGRectangle t_transformed_dest;
        t_transformed_dest = MCGRectangleApplyAffineTransform(t_dest, t_transform);
        
        MCGContextDrawImageWithCenter(m_gcontext, p_image . image, p_image . center, t_transformed_dest, p_image . filter);
    }
    
	MCGContextRestore(m_gcontext);
}

////////////////////////////////////////////////////////////////////////////////

void MCGraphicsContext::drawtheme(MCThemeDrawType p_type, MCThemeDrawInfo* p_info)
{
	MCThemeDraw(m_gcontext, p_type, p_info);
}

MCRegionRef MCGraphicsContext::computemaskregion(void)
{
	return NULL;
}

void MCGraphicsContext::clear(void)
{
}

void MCGraphicsContext::clear(const MCRectangle* rect)
{
}

void MCGraphicsContext::applywindowshape(MCWindowShape *p_mask, uint4 p_u_width, uint4 p_u_height)
{
}

////////////////////////////////////////////////////////////////////////////////

void MCGraphicsContext::drawlink(const char *link, const MCRectangle& region)
{
}


void MCGraphicsContext::drawtext(coord_t x, int2 y, const char *s, uint2 length, MCFontRef p_font, Boolean image, bool p_is_unicode)
{
	// MW-2013-10-29: [[ Bug 11338 ]] If 'image' is true, then render the background
	//   rect.
	if (image)
	{
		// MM-2014-04-16: [[ Bug 11964 ]] Pass through the transform of the context to make sure we measure the width of scaled text correctly.
		float t_widthf;
		t_widthf = MCFontMeasureTextFloat(p_font, s, length, p_is_unicode, MCGContextGetDeviceTransform(m_gcontext));
        
        int32_t t_width = int32_t(ceilf(t_widthf));
		
		MCGContextSave(m_gcontext);
		setforeground(m_background);
		fillrect(MCU_make_rect(x, y - MCFontGetAscent(p_font), t_width, MCFontGetAscent(p_font) + MCFontGetDescent(p_font)), false);
		MCGContextRestore(m_gcontext);
	}
		
	MCFontDrawText(m_gcontext, x, y, s, length, p_font, p_is_unicode);
}	

////////////////////////////////////////////////////////////////////////////////

bool MCGraphicsContext::lockgcontext(MCGContextRef& r_gcontext)
{
	MCGContextSave(m_gcontext);
	r_gcontext = m_gcontext;
	return true;
}

void MCGraphicsContext::unlockgcontext(MCGContextRef p_gcontext)
{
	MCGContextRestore(p_gcontext);
}

////////////////////////////////////////////////////////////////////////////////

uint2 MCGraphicsContext::getdepth(void) const
{
	return 32;
}

const MCColor& MCGraphicsContext::getblack(void) const
{
	return MCscreen->black_pixel;
}

const MCColor& MCGraphicsContext::getwhite(void) const
{
	return MCscreen->white_pixel;
}

const MCColor& MCGraphicsContext::getgray(void) const
{
	return MCscreen->gray_pixel;
}

const MCColor& MCGraphicsContext::getbg(void) const
{
	return MCscreen->background_pixel;
}

////////////////////////////////////////////////////////////////////////////////<|MERGE_RESOLUTION|>--- conflicted
+++ resolved
@@ -1240,16 +1240,11 @@
 	t_dest.size.height = MCGImageGetHeight(p_image.image);
 
 	MCGContextSave(m_gcontext);
-    
-<<<<<<< HEAD
-	MCGContextClipToRect(m_gcontext, t_clip);
-    
-=======
+
     // MW-2014-06-19: [[ IconGravity ]] Only clip if we are drawing a partial image (we need to double-check, but I don't think sx/sy are ever non-zero).
     if (sx != 0 || sy != 0)
         MCGContextClipToRect(m_gcontext, t_clip);
 	
->>>>>>> 9aff1911
     if (!p_image . has_center || !p_image . has_transform || (p_image . transform . b != 0.0f || p_image . transform . c != 0.0f))
     {
         // MM-2013-10-03: [[ Bug ]] Make sure we apply the images transform before taking into account it's scale factor.
