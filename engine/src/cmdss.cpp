--- conflicted
+++ resolved
@@ -2791,15 +2791,11 @@
 	MCAutoStringRef optr_name;
 	uint4 parid;
 	MCresult->clear(False);
-	MCerrorlock++;
-<<<<<<< HEAD
-    // Need to have a second MCExecContext as getoptionalobj may throw an error
+    MCerrorlock++;
+    // Need to have a second MCExecContext as getoptionalobj may throw a non-fatal error
     MCExecContext ctxt2(ctxt);
     target->getoptionalobj(ctxt2, optr, parid, True);
 
-=======
-    target->getoptionalobj(ctxt, optr, parid, True);
->>>>>>> 801f08db
     if (optr == nil
 	        || optr->gettype() != CT_BUTTON && optr->gettype() != CT_STACK)
 	{
