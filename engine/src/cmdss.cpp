--- conflicted
+++ resolved
@@ -1173,15 +1173,9 @@
 		}
 	}
 	else if (window != nil)
-<<<<<<< HEAD
-		MCInterfaceExecGoCardInWindow(ctxt, sptr, bptr, cptr, *t_window, visible == True, t_has_bg, marked == True, thisstack == True, t_binary_fail);
-	else
-		MCInterfaceExecGoCardAsMode(ctxt, sptr, bptr, cptr, mode, visible == True, t_has_bg, marked == True, thisstack == True, t_binary_fail);
-=======
 		MCInterfaceExecGoCardInWindow(ctxt, cptr, *t_window, visible == True, thisstack == True);
 	else
 		MCInterfaceExecGoCardAsMode(ctxt, cptr, mode, visible == True, thisstack == True);
->>>>>>> bd1cb4e3
 
 	if (!ctxt . HasError())
 		return ES_NORMAL;
@@ -1197,36 +1191,20 @@
     t_is_home = false;
     t_is_relative = false;
     
-<<<<<<< HEAD
-    MCSyntaxFactoryBeginExpression(ctxt, line, pos); // evaluate stack reference
-    
-=======
->>>>>>> bd1cb4e3
     if (stack != nil)
     {
         switch (stack->etype)
         {
             case CT_HELP:
-<<<<<<< HEAD
-                MCSyntaxFactoryEvalMethod(ctxt, kMCInterfaceEvalHelpStackAsObjectMethodInfo);
-            case CT_HOME:
-                t_is_home = true;
-                MCSyntaxFactoryEvalMethod(ctxt, kMCInterfaceEvalHomeStackAsObjectMethodInfo);
-=======
                 MCSyntaxFactoryEvalMethod(ctxt, kMCInterfaceEvalHelpStackAsOptionalObjectMethodInfo);
             case CT_HOME:
                 t_is_home = true;
                 MCSyntaxFactoryEvalMethod(ctxt, kMCInterfaceEvalHomeStackAsOptionalObjectMethodInfo);
->>>>>>> bd1cb4e3
             case CT_THIS:
             case CT_ID:
             case CT_EXPRESSION:
                 if (stack  -> etype == CT_THIS)
-<<<<<<< HEAD
-                    MCSyntaxFactoryEvalMethod(ctxt, kMCInterfaceEvalDefaultStackAsObjectMethodInfo);
-=======
                     MCSyntaxFactoryEvalMethod(ctxt, kMCInterfaceEvalDefaultStackAsOptionalObjectMethodInfo);
->>>>>>> bd1cb4e3
                 else
                 {
                     stack -> startpos -> compile(ctxt);
@@ -1235,28 +1213,15 @@
                 
                 if (stack -> next != nil)
                 {
-<<<<<<< HEAD
-                    MCSyntaxFactoryEndExpression(ctxt);
-                    MCSyntaxFactoryBeginExpression(ctxt, line, pos); // evaluate substack reference
-=======
->>>>>>> bd1cb4e3
                     switch (stack->next->etype)
                     {
                         case CT_ID:
                             stack -> next -> startpos -> compile(ctxt);
-<<<<<<< HEAD
-                            MCSyntaxFactoryEvalMethod(ctxt, kMCInterfaceEvalSubstackOfStackByIdMethodInfo);
-                            break;
-                        case CT_EXPRESSION:
-                            stack -> next -> startpos -> compile(ctxt);
-                            MCSyntaxFactoryEvalMethod(ctxt, kMCInterfaceEvalSubstackOfStackByNameMethodInfo);
-=======
                             MCSyntaxFactoryEvalMethod(ctxt, kMCInterfaceEvalSubstackOfOptionalStackByIdMethodInfo);
                             break;
                         case CT_EXPRESSION:
                             stack -> next -> startpos -> compile(ctxt);
                             MCSyntaxFactoryEvalMethod(ctxt, kMCInterfaceEvalSubstackOfOptionalStackByNameMethodInfo);
->>>>>>> bd1cb4e3
                             break;
                         default:
                             // ERROR
@@ -1265,23 +1230,11 @@
                     
                 }
             default:
-<<<<<<< HEAD
-                MCSyntaxFactoryEvalMethod(ctxt, kMCInterfaceEvalDefaultStackAsObjectMethodInfo);
-        }
-    }
-    else
-        MCSyntaxFactoryEvalMethod(ctxt, kMCInterfaceEvalDefaultStackAsObjectMethodInfo);
-    
-    MCSyntaxFactoryEndExpression(ctxt);
-    
-    MCSyntaxFactoryBeginExpression(ctxt, line, pos); // evaluate background reference
-=======
                 MCSyntaxFactoryEvalMethod(ctxt, kMCInterfaceEvalDefaultStackAsOptionalObjectMethodInfo);
         }
     }
     else
         MCSyntaxFactoryEvalMethod(ctxt, kMCInterfaceEvalDefaultStackAsOptionalObjectMethodInfo);
->>>>>>> bd1cb4e3
     
 	if (background != nil)
 	{
@@ -1289,17 +1242,6 @@
         {
             case CT_ORDINAL:
                 MCSyntaxFactoryEvalConstantUInt(ctxt, background -> etype);
-<<<<<<< HEAD
-                MCSyntaxFactoryEvalMethod(ctxt, kMCInterfaceEvalBackgroundOfStackByOrdinalMethodInfo);
-                break;
-            case CT_ID:
-                background -> startpos -> compile(ctxt);
-                MCSyntaxFactoryEvalMethod(ctxt, kMCInterfaceEvalBackgroundOfStackByIdMethodInfo);
-                break;
-            case CT_EXPRESSION:
-                background -> startpos -> compile(ctxt);
-                MCSyntaxFactoryEvalMethod(ctxt, kMCInterfaceEvalBackgroundOfStackByNameMethodInfo);
-=======
                 MCSyntaxFactoryEvalMethod(ctxt, kMCInterfaceEvalOptionalStackWithBackgroundByOrdinalMethodInfo);
                 break;
             case CT_ID:
@@ -1309,22 +1251,12 @@
             case CT_EXPRESSION:
                 background -> startpos -> compile(ctxt);
                 MCSyntaxFactoryEvalMethod(ctxt, kMCInterfaceEvalOptionalStackWithBackgroundByNameMethodInfo);
->>>>>>> bd1cb4e3
                 break;
             default:
                 // ERROR
                 break;
         }
     }
-<<<<<<< HEAD
-    else
-        MCSyntaxFactoryEvalConstantNil(ctxt);
-    
-    MCSyntaxFactoryEndExpression(ctxt);
-    
-    MCSyntaxFactoryBeginExpression(ctxt, line, pos); // evaluate card reference
-=======
->>>>>>> bd1cb4e3
     
     if (card != nil)
 	{
@@ -1357,52 +1289,28 @@
                     t_is_relative = true;
                 MCSyntaxFactoryEvalConstantBool(ctxt, marked);
                 MCSyntaxFactoryEvalConstantUInt(ctxt, card -> etype);
-<<<<<<< HEAD
-                MCSyntaxFactoryEvalMethod(ctxt, background == nil ? kMCInterfaceEvalCardOfStackByOrdinalMethodInfo : kMCInterfaceEvalCardOfBackgroundByOrdinalMethodInfo);
-=======
                 MCSyntaxFactoryEvalMethod(ctxt, kMCInterfaceEvalCardOfOptionalStackByOrdinalMethodInfo);
->>>>>>> bd1cb4e3
                 break;
             case CT_ID:
                 MCSyntaxFactoryEvalConstantBool(ctxt, marked);
                 card -> startpos -> compile(ctxt);
-<<<<<<< HEAD
-                MCSyntaxFactoryEvalMethod(ctxt, background == nil ? kMCInterfaceEvalCardOfStackByIdMethodInfo : kMCInterfaceEvalCardOfBackgroundByIdMethodInfo);
-=======
                 MCSyntaxFactoryEvalMethod(ctxt, kMCInterfaceEvalCardOfOptionalStackByIdMethodInfo);
->>>>>>> bd1cb4e3
                 break;
             case CT_EXPRESSION:
                 MCSyntaxFactoryEvalConstantBool(ctxt, marked);
                 card -> startpos -> compile(ctxt);
-<<<<<<< HEAD
-                MCSyntaxFactoryEvalMethod(ctxt, background == nil ? kMCInterfaceEvalCardOfStackByNameMethodInfo : kMCInterfaceEvalCardOfBackgroundByNameMethodInfo);
-=======
                 MCSyntaxFactoryEvalMethod(ctxt, kMCInterfaceEvalCardOfOptionalStackByNameMethodInfo);
->>>>>>> bd1cb4e3
                 break;
             default:
                 // ERROR
                 break;
 		}
 	}
-<<<<<<< HEAD
-	else if (background == nil)
-	{
-		MCSyntaxFactoryEvalMethod(ctxt, kMCInterfaceEvalThisCardOfStackMethodInfo);
-	}
-    
-    MCSyntaxFactoryEndExpression(ctxt);
-    
-	if (stack != nil && t_is_home)
-		MCSyntaxFactoryExecMethodWithArgs(ctxt, kMCInterfaceExecGoHomeMethodInfo, 0, 2); // skip background parameter
-=======
     else
 		MCSyntaxFactoryEvalMethod(ctxt, kMCInterfaceEvalThisCardOfOptionalStackMethodInfo);
     
 	if (stack != nil && t_is_home)
 		MCSyntaxFactoryExecMethod(ctxt, kMCInterfaceExecGoHomeMethodInfo); // skip background parameter
->>>>>>> bd1cb4e3
 	else if (card != nil && t_is_relative)
 	{
 		switch (ct_class(card->etype))
@@ -1440,18 +1348,9 @@
         }
         else
             MCSyntaxFactoryEvalConstantUInt(ctxt, mode);
-<<<<<<< HEAD
-        
-        MCSyntaxFactoryEvalConstantBool(ctxt, background != nil);
-        MCSyntaxFactoryEvalConstantBool(ctxt, marked == True);
+
         MCSyntaxFactoryEvalConstantBool(ctxt, thisstack == True);
         MCSyntaxFactoryEvalConstantBool(ctxt, visible == True);
-        MCSyntaxFactoryEvalConstantBool(ctxt, false); // binary fail currently always false...
-=======
-
-        MCSyntaxFactoryEvalConstantBool(ctxt, thisstack == True);
-        MCSyntaxFactoryEvalConstantBool(ctxt, visible == True);
->>>>>>> bd1cb4e3
         
         if (window != nil)
             MCSyntaxFactoryExecMethod(ctxt, kMCInterfaceExecGoCardInWindowMethodInfo);
