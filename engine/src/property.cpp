/* Copyright (C) 2003-2013 Runtime Revolution Ltd.

This file is part of LiveCode.

LiveCode is free software; you can redistribute it and/or modify it under
the terms of the GNU General Public License v3 as published by the Free
Software Foundation.

LiveCode is distributed in the hope that it will be useful, but WITHOUT ANY
WARRANTY; without even the implied warranty of MERCHANTABILITY or
FITNESS FOR A PARTICULAR PURPOSE.  See the GNU General Public License
for more details.

You should have received a copy of the GNU General Public License
along with LiveCode.  If not see <http://www.gnu.org/licenses/>.  */

#include "prefix.h"

#include "globdefs.h"
#include "filedefs.h"
#include "objdefs.h"
#include "parsedef.h"

#include "scriptpt.h"
#include "execpt.h"
#include "handler.h"
#include "chunk.h"
#include "image.h"
#include "aclip.h"
#include "stack.h"
#include "card.h"
#include "group.h"
#include "field.h"
#include "scrolbar.h"
#include "button.h"
#include "player.h"
#include "stacklst.h"
#include "sellst.h"
#include "cardlst.h"
#include "dispatch.h"
#include "property.h"
#include "mcerror.h"
#include "util.h"
#include "date.h"
#include "printer.h"
#include "debug.h"
#include "funcs.h"
#include "parentscript.h"
#include "securemode.h"
#include "osspec.h"
#include "redraw.h"
<<<<<<< HEAD
#include "variable.h"

=======
#include "ans.h"
#include "font.h"
>>>>>>> ceabb114
#include "mctheme.h"

#include "globals.h"
#include "license.h"

#include "iquantization.h"

#include "regex.h"

#include "exec.h"

////////////////////////////////////////////////////////////////////////////////

static MCPropertyInfo kMCPropertyInfoTable[] =
{
	DEFINE_RW_PROPERTY(P_CASE_SENSITIVE, Bool, Engine, CaseSensitive)
	DEFINE_RW_PROPERTY(P_CENTURY_CUTOFF, Int16, Engine, CenturyCutOff)
	DEFINE_RW_PROPERTY(P_CONVERT_OCTALS, Bool, Engine, ConvertOctals)
	DEFINE_RW_PROPERTY(P_ITEM_DELIMITER, Char, Engine, ItemDelimiter)
	DEFINE_RW_PROPERTY(P_COLUMN_DELIMITER, Char, Engine, ColumnDelimiter)
	DEFINE_RW_PROPERTY(P_ROW_DELIMITER, Char, Engine, RowDelimiter)
	DEFINE_RW_PROPERTY(P_LINE_DELIMITER, Char, Engine, LineDelimiter)
	DEFINE_RW_PROPERTY(P_WHOLE_MATCHES, Bool, Engine, WholeMatches)
	DEFINE_RW_PROPERTY(P_USE_SYSTEM_DATE, Bool, Engine, UseSystemDate)
	DEFINE_RW_PROPERTY(P_USE_UNICODE, Bool, Engine, UseUnicode)
	DEFINE_RW_CUSTOM_PROPERTY(P_NUMBER_FORMAT, EngineNumberFormat, Engine, NumberFormat)
	
	DEFINE_RO_SET_PROPERTY(P_PRINT_DEVICE_FEATURES, PrintingPrinterFeatures, Printing, PrintDeviceFeatures)
	DEFINE_RW_CUSTOM_PROPERTY(P_PRINT_DEVICE_OUTPUT, PrintingPrintDeviceOutput, Printing, PrintDeviceOutput)
	DEFINE_RW_ENUM_PROPERTY(P_PRINT_PAGE_ORIENTATION, PrintingPrinterOrientation, Printing, PrintPageOrientation)
	DEFINE_RW_CUSTOM_PROPERTY(P_PRINT_JOB_RANGES, PrintingPrinterPageRange, Printing, PrintJobRanges)
	
	DEFINE_RW_PROPERTY(P_PRINT_PAGE_SIZE, Int16X2, Printing, PrintPageSize)
	DEFINE_RW_PROPERTY(P_PRINT_PAGE_SCALE, Double, Printing, PrintPageScale)
	DEFINE_RO_PROPERTY(P_PRINT_PAGE_RECTANGLE, Rectangle, Printing, PrintPageRectangle)
	DEFINE_RW_PROPERTY(P_PRINT_JOB_NAME, String, Printing, PrintJobName)
	DEFINE_RW_PROPERTY(P_PRINT_JOB_COPIES, Int16, Printing, PrintJobCopies)
	DEFINE_RW_PROPERTY(P_PRINT_JOB_COLLATE, Bool, Printing, PrintJobCollate)
	DEFINE_RW_PROPERTY(P_PRINT_JOB_COLOR, Bool, Printing, PrintJobColor)
	DEFINE_RW_ENUM_PROPERTY(P_PRINT_JOB_DUPLEX, PrintingPrintJobDuplex, Printing, PrintJobDuplex)
	DEFINE_RO_PROPERTY(P_PRINT_JOB_PAGE, Int32, Printing, PrintJobPage)
	DEFINE_RO_PROPERTY(P_PRINT_DEVICE_RECTANGLE, Rectangle, Printing, PrintDeviceRectangle)
	DEFINE_RW_PROPERTY(P_PRINT_DEVICE_SETTINGS, BinaryString, Printing, PrintDeviceSettings)
	DEFINE_RW_PROPERTY(P_PRINT_DEVICE_NAME, String, Printing, PrintDeviceName)
	DEFINE_RW_PROPERTY(P_PRINT_FONT_TABLE, String, Printing, PrintFontTable)
	DEFINE_RW_PROPERTY(P_PRINT_GUTTERS, Int16X2, Printing, PrintGutters)
	DEFINE_RW_PROPERTY(P_PRINT_MARGINS, Int16X4, Printing, PrintMargins)
	DEFINE_RW_PROPERTY(P_PRINT_ROWS_FIRST, Bool, Printing, PrintRowsFirst)
	DEFINE_RW_PROPERTY(P_PRINT_SCALE, Double, Printing, PrintScale)
	DEFINE_RW_PROPERTY(P_PRINT_COMMAND, String, Printing, PrintCommand)
	DEFINE_RW_PROPERTY(P_PRINT_ROTATED, Bool, Printing, PrintRotated)
	DEFINE_RW_PROPERTY(P_PRINT_CARD_BORDERS, Bool, Printing, PrintCardBorders)
	DEFINE_RO_PROPERTY(P_PRINTER_NAMES, String, Printing, PrinterNames)

	DEFINE_RW_ENUM_PROPERTY(P_ERROR_MODE, ServerErrorMode, Server, ErrorMode)
	DEFINE_RW_ENUM_PROPERTY(P_OUTPUT_LINE_ENDINGS, ServerOutputLineEndings, Server, OutputLineEnding)
	DEFINE_RW_ENUM_PROPERTY(P_OUTPUT_TEXT_ENCODING, ServerOutputTextEncoding, Server, OutputTextEncoding)
	DEFINE_RW_PROPERTY(P_SESSION_SAVE_PATH, String, Server, SessionSavePath)
	DEFINE_RW_PROPERTY(P_SESSION_LIFETIME, UInt32, Server, SessionLifetime)
	DEFINE_RW_PROPERTY(P_SESSION_COOKIE_NAME, String, Server, SessionCookieName)
	DEFINE_RW_PROPERTY(P_SESSION_ID, String, Server, SessionId)

	DEFINE_RO_PROPERTY(P_SCRIPT_EXECUTION_ERRORS, String, Engine, ScriptExecutionErrors)
	DEFINE_RO_PROPERTY(P_SCRIPT_PARSING_ERRORS, String, Engine, ScriptParsingErrors)
	
	DEFINE_RW_PROPERTY(P_REV_RUNTIME_BEHAVIOUR, UInt16, Legacy, RevRuntimeBehaviour)
	DEFINE_RW_PROPERTY(P_HC_IMPORT_STAT, String, Legacy, HcImportStat)
	DEFINE_RW_PROPERTY(P_SCRIPT_TEXT_FONT, String, Legacy, ScriptTextFont)
	DEFINE_RW_PROPERTY(P_SCRIPT_TEXT_SIZE, UInt16, Legacy, ScriptTextSize)

	DEFINE_RW_PROPERTY(P_DIALOG_DATA, Any, Interface, DialogData)

	DEFINE_RW_ENUM_PROPERTY(P_LOOK_AND_FEEL, InterfaceLookAndFeel, Interface, LookAndFeel)
	DEFINE_RW_PROPERTY(P_SCREEN_MOUSE_LOC, Point, Interface, ScreenMouseLoc)
	DEFINE_RW_CUSTOM_PROPERTY(P_BACK_DROP, InterfaceBackdrop, Interface, Backdrop)
	DEFINE_RW_PROPERTY(P_BUFFER_IMAGES, Bool, Interface, BufferImages)
	DEFINE_RW_PROPERTY(P_SYSTEM_FS, Bool, Interface, SystemFileSelector)
	DEFINE_RW_PROPERTY(P_SYSTEM_CS, Bool, Interface, SystemColorSelector)
	DEFINE_RW_PROPERTY(P_SYSTEM_PS, Bool, Interface, SystemPrintSelector)
	DEFINE_RW_PROPERTY(P_UMASK, UInt16, Files, UMask)
	DEFINE_RW_PROPERTY(P_FILE_TYPE, String, Files, FileType)
	DEFINE_RW_PROPERTY(P_ALLOW_INTERRUPTS, Bool, Engine, AllowInterrupts)
	DEFINE_RW_PROPERTY(P_EXPLICIT_VARIABLES, Bool, Engine, ExplicitVariables)
	DEFINE_RW_PROPERTY(P_PRESERVE_VARIABLES, Bool, Engine, PreserveVariables)

	DEFINE_RW_PROPERTY(P_RECORD_SAMPLESIZE, UInt16, Multimedia, RecordSampleSize)
	DEFINE_RW_PROPERTY(P_RECORD_RATE, Double, Multimedia, RecordRate)
	DEFINE_RW_PROPERTY(P_RECORD_CHANNELS, UInt16, Multimedia, RecordChannels)
	DEFINE_RW_ENUM_PROPERTY(P_RECORD_FORMAT, MultimediaRecordFormat, Multimedia, RecordFormat) 
	DEFINE_RW_PROPERTY(P_RECORD_COMPRESSION, String, Multimedia, RecordCompression)
	DEFINE_RW_PROPERTY(P_RECORD_INPUT, String, Multimedia, RecordInput)

	DEFINE_RW_ENUM_PROPERTY(P_DRAG_ACTION, PasteboardDragAction, Pasteboard, DragAction)
	DEFINE_RW_PROPERTY(P_ACCEPT_DROP, Bool, Pasteboard, AcceptDrop)
	DEFINE_RW_PROPERTY(P_DRAG_IMAGE, UInt16, Pasteboard, DragImage)
	DEFINE_RW_PROPERTY(P_DRAG_IMAGE_OFFSET, OptionalPoint, Pasteboard, DragImageOffset)
	DEFINE_RW_SET_PROPERTY(P_ALLOWABLE_DRAG_ACTIONS, PasteboardAllowableDragActions, Pasteboard, AllowableDragActions)
	DEFINE_RW_PROPERTY(P_ALLOW_INLINE_INPUT, Bool, Interface, AllowInlineInput)
	DEFINE_RW_PROPERTY(P_DRAG_DELTA, UInt16, Interface, DragDelta)
	DEFINE_RW_PROPERTY(P_STACK_FILE_TYPE, String, Interface, StackFileType)
	
	DEFINE_RW_PROPERTY(P_ICON_MENU, String, Interface, IconMenu)
	DEFINE_RW_PROPERTY(P_STATUS_ICON, UInt32, Interface, StatusIcon)
	DEFINE_RW_PROPERTY(P_STATUS_ICON_TOOLTIP, String, Interface, StatusIconToolTip)
	DEFINE_RW_PROPERTY(P_STATUS_ICON_MENU, String, Interface, StatusIconMenu)
	DEFINE_RW_ENUM_PROPERTY(P_PROCESS_TYPE, InterfaceProcessType, Interface, ProcessType)
	DEFINE_RW_PROPERTY(P_STACK_LIMIT, UInt32, Engine, StackLimit)
	DEFINE_RO_EFFECTIVE_PROPERTY(P_STACK_LIMIT, UInt32,Engine, StackLimit)
	DEFINE_RW_PROPERTY(P_IMAGE_CACHE_LIMIT, UInt32, Graphics, ImageCacheLimit)
	DEFINE_RO_PROPERTY(P_IMAGE_CACHE_USAGE, UInt32, Graphics, ImageCacheUsage)
	DEFINE_RW_PROPERTY(P_ALLOW_DATAGRAM_BROADCASTS, Bool, Network, AllowDatagramBroadcasts)
	
	DEFINE_RW_PROPERTY(P_BRUSH_BACK_COLOR, Any, Interface, BrushBackColor)
	DEFINE_RW_PROPERTY(P_PEN_BACK_COLOR, Any, Interface, PenBackColor)
	DEFINE_RW_CUSTOM_PROPERTY(P_BRUSH_COLOR, InterfaceNamedColor, Interface, BrushColor)
	DEFINE_RW_CUSTOM_PROPERTY(P_PEN_COLOR, InterfaceNamedColor, Interface, PenColor)
	DEFINE_RW_PROPERTY(P_BRUSH_PATTERN, UInt16, Interface, BrushPattern)
	DEFINE_RW_PROPERTY(P_PEN_PATTERN, UInt16, Interface, PenPattern)
	DEFINE_RW_PROPERTY(P_FILLED, Bool, Interface, Filled)
	DEFINE_RW_PROPERTY(P_POLY_SIDES, UInt16, Interface, PolySides)
	DEFINE_RW_PROPERTY(P_LINE_SIZE, UInt16, Interface, LineSize)
	DEFINE_RW_PROPERTY(P_PEN_WIDTH, UInt16, Interface, LineSize)
	DEFINE_RW_PROPERTY(P_PEN_HEIGHT, UInt16, Interface, LineSize)
	DEFINE_RW_PROPERTY(P_ROUND_RADIUS, UInt16, Interface, RoundRadius)
	DEFINE_RW_PROPERTY(P_START_ANGLE, UInt16, Interface, StartAngle)
	DEFINE_RW_PROPERTY(P_ARC_ANGLE, UInt16, Interface, ArcAngle)
	DEFINE_RW_PROPERTY(P_ROUND_ENDS, Bool, Interface, RoundEnds)
	DEFINE_RW_PROPERTY(P_DASHES, ItemsOfUInt, Interface, Dashes)
	
	DEFINE_RW_PROPERTY(P_EDIT_BACKGROUND, Bool, Interface, EditBackground)
	
	DEFINE_RW_PROPERTY(P_LOCK_SCREEN, Bool, Interface, LockScreen)
	
	DEFINE_RO_PROPERTY(P_RECENT_CARDS, String, Interface, RecentCards)
	DEFINE_RO_PROPERTY(P_RECENT_NAMES, String, Interface, RecentNames)
	
	DEFINE_RO_PROPERTY(P_TEXT_ALIGN, Any, Legacy, TextAlign)
	DEFINE_RW_PROPERTY(P_TEXT_FONT, Any, Legacy, TextFont)
	DEFINE_RW_PROPERTY(P_TEXT_HEIGHT, Any, Legacy, TextHeight)
	DEFINE_RW_PROPERTY(P_TEXT_SIZE, Any, Legacy, TextSize)
	DEFINE_RW_PROPERTY(P_TEXT_STYLE, Any, Legacy, TextStyle)
	DEFINE_RW_PROPERTY(P_PRINT_TEXT_ALIGN, Any, Legacy, TextAlign)
	DEFINE_RW_PROPERTY(P_PRINT_TEXT_FONT, Any, Legacy, TextFont)
	DEFINE_RW_PROPERTY(P_PRINT_TEXT_HEIGHT, Any, Legacy, TextHeight)
	DEFINE_RW_PROPERTY(P_PRINT_TEXT_SIZE, Any, Legacy, TextSize)
	DEFINE_RW_PROPERTY(P_PRINT_TEXT_STYLE, Any, Legacy, TextStyle)
	
	DEFINE_RW_PROPERTY(P_PLAY_DESTINATION, String, Multimedia, PlayDestination)
	DEFINE_RW_PROPERTY(P_PLAY_LOUDNESS, UInt16, Multimedia, PlayLoudness)
	
	DEFINE_RW_PROPERTY(P_STACK_FILES, String, Legacy, StackFiles)
	DEFINE_RO_PROPERTY(P_MENU_BAR, String, Legacy, MenuBar)
	DEFINE_RW_PROPERTY(P_EDIT_MENUS, Bool, Legacy, EditMenus)
	DEFINE_RW_PROPERTY(P_BUFFER_MODE, String, Legacy, BufferMode)
	DEFINE_RW_PROPERTY(P_MULTI_EFFECT, Bool, Legacy, MultiEffect)
	DEFINE_RW_PROPERTY(P_USER_LEVEL, UInt16, Legacy, UserLevel)
	DEFINE_RW_PROPERTY(P_USER_MODIFY, Bool, Legacy, UserModify)

	DEFINE_RW_CUSTOM_PROPERTY(P_ACCENT_COLOR, InterfaceNamedColor, Interface, AccentColor)
	DEFINE_RW_CUSTOM_PROPERTY(P_HILITE_COLOR, InterfaceNamedColor, Interface, HiliteColor)
	DEFINE_RW_ENUM_PROPERTY(P_PAINT_COMPRESSION, InterfacePaintCompression, Interface, PaintCompression)
	DEFINE_RW_CUSTOM_PROPERTY(P_LINK_COLOR, InterfaceNamedColor, Interface, LinkColor)
	DEFINE_RW_CUSTOM_PROPERTY(P_LINK_HILITE_COLOR, InterfaceNamedColor, Interface, LinkHiliteColor)
	DEFINE_RW_CUSTOM_PROPERTY(P_LINK_VISITED_COLOR, InterfaceNamedColor, Interface, LinkVisitedColor)
	DEFINE_RW_PROPERTY(P_UNDERLINE_LINKS, Bool, Interface, UnderlineLinks)
	
	DEFINE_RW_PROPERTY(P_SELECT_GROUPED_CONTROLS, Bool, Interface, SelectGroupedControls)
	
	DEFINE_RW_PROPERTY(P_ICON, UInt32, Interface, Icon)
	DEFINE_RW_PROPERTY(P_SHOW_INVISIBLES, Bool, Interface, ShowInvisibles)

	DEFINE_RO_PROPERTY(P_URL_RESPONSE, String, Network, UrlResponse)
	DEFINE_RW_PROPERTY(P_FTP_PROXY, String, Network, FtpProxy)
	DEFINE_RW_PROPERTY(P_HTTP_PROXY, String, Network, HttpProxy)
	DEFINE_RW_PROPERTY(P_HTTP_HEADERS, String, Network, HttpHeaders)
	DEFINE_RW_PROPERTY(P_SOCKET_TIMEOUT, Double, Network, SocketTimeout)

	DEFINE_RW_PROPERTY(P_SECURE_MODE, Bool, Engine, SecureMode)
	DEFINE_RO_SET_PROPERTY(P_SECURITY_CATEGORIES, EngineSecurityCategories, Engine, SecurityCategories)
	DEFINE_RO_SET_PROPERTY(P_SECURITY_PERMISSIONS, EngineSecurityCategories, Engine, SecurityPermissions)

	DEFINE_RW_PROPERTY(P_SERIAL_CONTROL_STRING, String, Files, SerialControlString)
	DEFINE_RW_PROPERTY(P_HIDE_CONSOLE_WINDOWS, Bool, Files, HideConsoleWindows)

	DEFINE_RW_PROPERTY(P_RANDOM_SEED, Int16, Math, RandomSeed)

	DEFINE_RW_PROPERTY(P_LOCK_CURSOR, Bool, Interface, LockCursor)
	DEFINE_RW_PROPERTY(P_LOCK_ERRORS, Bool, Interface, LockErrors)
	DEFINE_RW_PROPERTY(P_LOCK_MENUS, Bool, Interface, LockMenus)
	DEFINE_RW_PROPERTY(P_LOCK_MESSAGES, Bool, Interface, LockMessages)
	DEFINE_RW_PROPERTY(P_LOCK_MOVES, Bool, Interface, LockMoves)
	DEFINE_RW_PROPERTY(P_LOCK_RECENT, Bool, Interface, LockRecent)
	DEFINE_RW_PROPERTY(P_DEFAULT_MENU_BAR, Name, Interface, DefaultMenubar)
	DEFINE_RW_PROPERTY(P_STACK_FILE_VERSION, String, Interface, StackFileVersion)
	DEFINE_RW_PROPERTY(P_DEFAULT_STACK, String, Interface, DefaultStack)
	DEFINE_RW_PROPERTY(P_DEFAULT_CURSOR, UInt16, Interface, DefaultCursor)
	DEFINE_RW_PROPERTY(P_CURSOR, UInt16, Interface, Cursor)

	DEFINE_RW_PROPERTY(P_TWELVE_TIME, Bool, DateTime, TwelveTime)

	DEFINE_RW_PROPERTY(P_QT_IDLE_RATE, UInt16, Multimedia, QtIdleRate)
	DEFINE_RW_PROPERTY(P_DONT_USE_QT, Bool, Multimedia, DontUseQt)
	DEFINE_RW_PROPERTY(P_DONT_USE_QT_EFFECTS, Bool, Multimedia, DontUseQtEffects)
	
	DEFINE_RW_PROPERTY(P_RECURSION_LIMIT, UInt16, Engine, RecursionLimit)

	DEFINE_RW_PROPERTY(P_IDLE_RATE, UInt16, Interface, IdleRate)
	DEFINE_RW_PROPERTY(P_IDLE_TICKS, UInt16, Interface, IdleTicks)
	DEFINE_RW_PROPERTY(P_BLINK_RATE, UInt16, Interface, BlinkRate)
	DEFINE_RW_PROPERTY(P_REPEAT_RATE, UInt16, Interface, RepeatRate)
	DEFINE_RW_PROPERTY(P_REPEAT_DELAY, UInt16, Interface, RepeatDelay)
	DEFINE_RW_PROPERTY(P_TYPE_RATE, UInt16, Interface, TypeRate)
	DEFINE_RW_PROPERTY(P_SYNC_RATE, UInt16, Interface, SyncRate)
	DEFINE_RW_PROPERTY(P_EFFECT_RATE, UInt16, Interface, EffectRate)
	DEFINE_RW_PROPERTY(P_DOUBLE_DELTA, UInt16, Interface, DoubleDelta)
	DEFINE_RW_PROPERTY(P_DOUBLE_TIME, UInt16, Interface, DoubleTime)
	DEFINE_RW_PROPERTY(P_TOOL_TIP_DELAY, UInt16, Interface, TooltipDelay)

	DEFINE_RW_PROPERTY(P_LONG_WINDOW_TITLES, Bool, Legacy, LongWindowTitles)
	DEFINE_RW_PROPERTY(P_BLIND_TYPING, Bool, Legacy, BlindTyping)
	DEFINE_RW_PROPERTY(P_POWER_KEYS, Bool, Legacy, PowerKeys)
	DEFINE_RW_PROPERTY(P_TEXT_ARROWS, Bool, Legacy, TextArrows)
	DEFINE_RW_PROPERTY(P_NO_PIXMAPS, Bool, Legacy, NoPixmaps)
	DEFINE_RW_PROPERTY(P_LOW_RESOLUTION_TIMERS, Bool, Legacy, LowResolutionTimers)
	DEFINE_RW_PROPERTY(P_COLORMAP, String, Legacy, Colormap)

	DEFINE_RW_PROPERTY(P_NAVIGATION_ARROWS, Bool, Interface, NavigationArrows)
	DEFINE_RW_PROPERTY(P_EXTEND_KEY, UInt16, Interface, ExtendKey)
	DEFINE_RW_PROPERTY(P_POINTER_FOCUS, Bool, Interface, PointerFocus)
	DEFINE_RW_PROPERTY(P_EMACS_KEY_BINDINGS, Bool, Interface, EmacsKeyBindings)
	DEFINE_RW_PROPERTY(P_RAISE_MENUS, Bool, Interface, RaiseMenus)
	DEFINE_RW_PROPERTY(P_ACTIVATE_PALETTES, Bool, Interface, ActivatePalettes)
	DEFINE_RW_PROPERTY(P_HIDE_PALETTES, Bool, Interface, HidePalettes)
	DEFINE_RW_PROPERTY(P_RAISE_PALETTES, Bool, Interface, RaisePalettes)
	DEFINE_RW_PROPERTY(P_RAISE_WINDOWS, Bool, Interface, RaiseWindows)
	DEFINE_RW_PROPERTY(P_HIDE_BACKDROP, Bool, Interface, HideBackdrop)
	DEFINE_RW_PROPERTY(P_DONT_USE_NS, Bool, Interface, DontUseNavigationServices)

	DEFINE_RW_PROPERTY(P_PROPORTIONAL_THUMBS, Bool, Interface, ProportionalThumbs)
	DEFINE_RW_PROPERTY(P_SHARED_MEMORY, Bool, Interface, SharedMemory)
	DEFINE_RW_PROPERTY(P_SCREEN_GAMMA, Double, Interface, ScreenGamma)
	DEFINE_RW_ENUM_PROPERTY(P_SELECTION_MODE, InterfaceSelectionMode, Interface, SelectionMode)
	DEFINE_RW_CUSTOM_PROPERTY(P_SELECTION_HANDLE_COLOR, InterfaceNamedColor, Interface, SelectionHandleColor)
	DEFINE_RW_PROPERTY(P_WINDOW_BOUNDING_RECT, Rectangle, Interface, WindowBoundingRect)
	DEFINE_RW_PROPERTY(P_JPEG_QUALITY, UInt16, Interface, JpegQuality)
	DEFINE_RW_PROPERTY(P_RELAYER_GROUPED_CONTROLS, Bool, Interface, RelayerGroupedControls)

	DEFINE_RW_PROPERTY(P_VC_SHARED_MEMORY, Bool, Legacy, VcSharedMemory)
	DEFINE_RW_PROPERTY(P_VC_PLAYER, String, Legacy, VcPlayer)
	DEFINE_RW_PROPERTY(P_SOUND_CHANNEL, UInt16, Legacy, SoundChannel)
	DEFINE_RW_PROPERTY(P_LZW_KEY, String, Legacy, LzwKey)
	DEFINE_RW_PROPERTY(P_MULTIPLE, Bool, Legacy, Multiple)
	DEFINE_RW_PROPERTY(P_MULTI_SPACE, UInt16, Legacy, MultiSpace)

	DEFINE_RO_PROPERTY(P_ADDRESS, String, Engine, Address)
	DEFINE_RO_PROPERTY(P_STACKS_IN_USE, String, Engine, StacksInUse)
    // TD-2013-06-20: [[ DynamicFonts ]] global property for list of font files
    DEFINE_RO_PROPERTY(P_FONTFILES_IN_USE, LinesOfString, Text, FontfilesInUse)

	DEFINE_RW_PROPERTY(P_SHELL_COMMAND, String, Files, ShellCommand)
	DEFINE_RW_PROPERTY(P_DIRECTORY, String, Files, CurrentFolder)
	DEFINE_RO_PROPERTY(P_ENGINE_FOLDER, String, Files, EngineFolder)
	DEFINE_RO_PROPERTY(P_HOME_FOLDER, String, Files, HomeFolder)	
	DEFINE_RO_PROPERTY(P_DOCUMENTS_FOLDER, String, Files, DocumentsFolder)
	DEFINE_RO_PROPERTY(P_DESKTOP_FOLDER, String, Files, DesktopFolder)
	DEFINE_RO_PROPERTY(P_TEMPORARY_FOLDER, String, Files, TemporaryFolder)

	DEFINE_RW_PROPERTY(P_RECORDING, Bool, Multimedia, Recording)

	DEFINE_RW_PROPERTY(P_SSL_CERTIFICATES, String, Security, SslCertificates)

	DEFINE_RW_PROPERTY(P_TRACE_ABORT, Bool, Debugging, TraceAbort)
	DEFINE_RW_PROPERTY(P_TRACE_DELAY, UInt16, Debugging, TraceDelay)
	DEFINE_RW_PROPERTY(P_TRACE_RETURN, Bool, Debugging, TraceReturn)
	DEFINE_RW_PROPERTY(P_TRACE_STACK, String, Debugging, TraceStack)
	DEFINE_RW_PROPERTY(P_TRACE_UNTIL, UInt16, Debugging, TraceUntil)
	DEFINE_RW_PROPERTY(P_MESSAGE_MESSAGES, Bool, Debugging, MessageMessages)

	DEFINE_RW_PROPERTY(P_CENTERED, Bool, Interface, Centered)
	DEFINE_RW_PROPERTY(P_GRID, Bool, Interface, Grid)
	DEFINE_RW_PROPERTY(P_GRID_SIZE, UInt16, Interface, GridSize)
	DEFINE_RW_PROPERTY(P_SLICES, UInt16, Interface, Slices)
	DEFINE_RW_PROPERTY(P_BEEP_LOUDNESS, Int16, Interface, BeepLoudness)
	DEFINE_RW_PROPERTY(P_BEEP_PITCH, Int16, Interface, BeepPitch)
	DEFINE_RW_PROPERTY(P_BEEP_DURATION, Int16, Interface, BeepDuration)
	DEFINE_RW_PROPERTY(P_BEEP_SOUND, String, Interface, BeepSound)
	DEFINE_RW_PROPERTY(P_TOOL, String, Interface, Tool)
	DEFINE_RW_PROPERTY(P_BRUSH, UInt16, Interface, Brush)
	DEFINE_RW_PROPERTY(P_ERASER, UInt16, Interface, Eraser)
	DEFINE_RW_PROPERTY(P_SPRAY, UInt16, Interface, Spray)

	DEFINE_RW_PROPERTY(P_DEFAULT_NETWORK_INTERFACE, String, Network, DefaultNetworkInterface)
	DEFINE_RO_PROPERTY(P_NETWORK_INTERFACES, String, Network, NetworkInterfaces)
	
	DEFINE_RW_PROPERTY(P_DEBUG_CONTEXT, String, Debugging, DebugContext)
	DEFINE_RO_PROPERTY(P_EXECUTION_CONTEXTS, String, Debugging, ExecutionContexts)
	DEFINE_RW_PROPERTY(P_BREAK_POINTS, String, Debugging, Breakpoints)
	DEFINE_RW_PROPERTY(P_WATCHED_VARIABLES, String, Debugging, WatchedVariables)

	DEFINE_RW_INDEXED_PROPERTY(P_CLIPBOARD_DATA, BinaryString, Pasteboard, ClipboardData)
	DEFINE_RW_INDEXED_PROPERTY(P_DRAG_DATA, BinaryString, Pasteboard, DragData)
	// MERG-2013-08-17: [[ ColorDialogColors ]] Custom color management for the windows color dialog    
    DEFINE_RW_PROPERTY(P_COLOR_DIALOG_COLORS, LinesOfString, Dialog, ColorDialogColors)
};

static bool MCPropertyInfoTableLookup(Properties p_which, Boolean p_effective, const MCPropertyInfo*& r_info)
{
	for(uindex_t i = 0; i < sizeof(kMCPropertyInfoTable) / sizeof(MCPropertyInfo); i++)
		if (kMCPropertyInfoTable[i] . property == p_which && kMCPropertyInfoTable[i] . effective == p_effective)
		{
			r_info = &kMCPropertyInfoTable[i];
			return true;
		}
	
	return false;
}

////////////////////////////////////////////////////////////////////////////////

MCProperty::MCProperty()
{
	tocount = CT_UNDEFINED;
	ptype = CT_UNDEFINED;
	which = P_UNDEFINED;
	function = F_UNDEFINED;
	target = NULL;
	destvar = NULL;
	effective = False;
	customindex = NULL;
	customprop = nil;
}

MCProperty::~MCProperty()
{
	delete target;
	delete destvar;
	delete customindex;
	MCNameDelete(customprop);
}

MCObject *MCProperty::getobj(MCExecPoint &ep)
{
	MCObject *objptr = NULL;
	MCChunk *tchunk = new MCChunk(False);
	MCerrorlock++;
	MCScriptPoint sp(ep);
	if (tchunk->parse(sp, False) == PS_NORMAL)
	{
		uint4 parid;
		tchunk->getobj(ep, objptr, parid, True);
	}
	MCerrorlock--;
	delete tchunk;
	return objptr;
}

Parse_stat MCProperty::parse(MCScriptPoint &sp, Boolean the)
{
	Symbol_type type;
	const LT *te;
	Boolean lp = False;

	initpoint(sp);
	parent = sp.getobj();

	if (sp.skip_token(SP_FACTOR, TT_PROPERTY, P_EFFECTIVE) == PS_NORMAL)
		effective = True;
	if (sp.next(type) != PS_NORMAL)
	{
		MCperror->add(PE_PROPERTY_NOPROP, sp);
		return PS_ERROR;
	}
	if (sp.lookup(SP_FACTOR, te) != PS_NORMAL)
	{
		// MW-2011-06-22: [[ SERVER ]] Update to use SP findvar method to take into account
		//   execution outwith a handler.
		if (sp . findvar(sp.gettoken_nameref(), &destvar) == PS_NORMAL)
		{
			destvar->parsearray(sp);
			which = P_CUSTOM_VAR;
		}
		else
		{
			which = P_CUSTOM;
			/* UNCHECKED */ MCNameClone(sp . gettoken_nameref(), customprop);
			if (sp.next(type) == PS_NORMAL && type == ST_LB)
			{
				if (sp.parseexp(False, True, &customindex) != PS_NORMAL
				        || sp.next(type) != PS_NORMAL || type != ST_RB)
				{
					MCperror->add(PE_PROPERTY_BADINDEX, sp);
					return PS_ERROR;
				}
			}
			else
				sp.backup();
		}
		if (sp.skip_token(SP_FACTOR, TT_OF) != PS_NORMAL || !the)
			return PS_ERROR;
	}
	else
		if (te->type != TT_PROPERTY)
			if (te->type == TT_CLASS && te->which == CT_MARKED)
				which = P_MARKED;
			else
			{
				MCperror->add(PE_PROPERTY_NOTAPROP, sp);
				return PS_ERROR;
			}
		else
			which = (Properties)te->which;

	// MW-2011-11-24: [[ Nice Folders ]] Make sure engine/temporary/documents/desktop/home
	//   are all followed by 'folder'/'directory'.
	if (which == P_ENGINE_FOLDER || which == P_TEMPORARY_FOLDER || which == P_DOCUMENTS_FOLDER ||
		which == P_DESKTOP_FOLDER || which == P_HOME_FOLDER)
	{
		if (sp . next(type) != PS_NORMAL)
		{
			MCperror->add(PE_GENERAL_NOMODIFY, sp);
			return PS_ERROR;
		}

		if (sp.lookup(SP_FACTOR, te) != PS_NORMAL ||
			te -> which != P_DIRECTORY)
		{
			MCperror->add(PE_GENERAL_CANTMODIFY, sp);
			return PS_ERROR;
		}
	}

	if (which == P_SHORT || which == P_LONG || which == P_ABBREVIATE ||
			which == P_ENGLISH || which == P_INTERNET || which == P_SYSTEM ||
			which == P_WORKING)
	{
		uint2 dummy;
		if (which == P_SYSTEM
		        || sp.skip_token(SP_FACTOR, TT_PROPERTY, P_SYSTEM) == PS_NORMAL)
		{
			dummy = which;
			dummy += CF_SYSTEM;
			which = (Properties)dummy;
		}
		else if (which == P_ENGLISH
					|| sp.skip_token(SP_FACTOR, TT_PROPERTY, P_ENGLISH) == PS_NORMAL)
		{
			dummy = which;
			dummy += CF_ENGLISH;
			which = (Properties)dummy;
		}
		else if (which == P_WORKING
					|| sp . skip_token(SP_FACTOR, TT_PROPERTY, P_WORKING) == PS_NORMAL)
		{
			dummy = which;
			dummy += 1000;
			which = (Properties)dummy;
		}
		else if (sp.skip_token(SP_FACTOR, TT_PROPERTY, P_INTERNET) == PS_NORMAL)
				which = P_INTERNET;

		if (sp.next(type) != PS_NORMAL)
		{
			MCperror->add(PE_GENERAL_NOMODIFY, sp);
			return PS_ERROR;
		}

		if (sp.lookup(SP_FACTOR, te) != PS_NORMAL)
		{
			MCperror->add(PE_GENERAL_CANTMODIFY, sp);
			return PS_ERROR;
		}

		switch (te->type)
		{
		case TT_PROPERTY:
			if (te->which == P_ID || te->which == P_NAME || te->which == P_OWNER)
			{
				if (which == P_SHORT || which == P_ABBREVIATE || which == P_LONG)
					which = (Properties)(te->which + which - P_SHORT + 1);
			}
			else
			{
				MCperror->add(PE_PROPERTY_CANTMODIFY, sp);
				return PS_ERROR;
			}
			break;
		case TT_FUNCTION:
			switch (te->which)
			{
			// MW-2008-11-05: [[ Owner Reference ]] In the case of encountering:
			//     the ( short | abbrev | long ) owner
			//   Augment which to be the corresponding property. Note that 'the owner'
			//   is parsed as a function.
			case F_OWNER:
				if (which == P_SHORT || which == P_ABBREVIATE || which == P_LONG)
					which = (Properties)(P_OWNER + which - P_SHORT + 1);
				break;
			case F_TIME:
			case F_DATE:
			case F_MILLISECS:
			case F_SECONDS:
			case F_TICKS:
			case F_FILES:
			case F_DIRECTORIES:
			case F_MONTH_NAMES:
			case F_WEEK_DAY_NAMES:
			case F_DATE_FORMAT:
				function = (Functions)te->which;
				if (which == P_INTERNET && function != F_DATE)
				{
					MCperror->add(PE_FACTOR_BADPARAM, sp);
					return PS_ERROR;
				}
				return PS_NORMAL;
			case F_SCREEN_RECT:
			case F_SCREEN_RECTS:
				if (which != (1000 + P_WORKING))
				{
					MCperror -> add(PE_FACTOR_BADPARAM, sp);
					return PS_ERROR;
				}
				
				if (te -> which == F_SCREEN_RECTS)
					which = (Properties)(1000 + P_LONG);

				function = F_SCREEN_RECT;
				return PS_NORMAL;
			default:
				MCperror->add(PE_FUNCTION_CANTMODIFY, sp);
				return PS_ERROR;
			}
			break;
		default:
			MCperror->add(PE_GENERAL_CANTMODIFY, sp);
			return PS_ERROR;
		}
	}
	switch (which)
	{
	case P_CASE_SENSITIVE:
	case P_CENTURY_CUTOFF:
	case P_CONVERT_OCTALS:
	case P_ITEM_DELIMITER:
	case P_COLUMN_DELIMITER:
	case P_ROW_DELIMITER:
	case P_LINE_DELIMITER:
	case P_WHOLE_MATCHES:
	case P_USE_SYSTEM_DATE:
	case P_USE_UNICODE:
	case P_CURSOR:
	case P_DEFAULT_CURSOR:
	case P_DEFAULT_STACK:
	case P_DEFAULT_MENU_BAR:
	case P_DRAG_SPEED:
	case P_MOVE_SPEED:
	case P_LOCK_COLORMAP:



	case P_LOCK_CURSOR:
	case P_LOCK_ERRORS:
	case P_LOCK_MENUS:
	case P_LOCK_MESSAGES:
	case P_LOCK_MOVES:
	case P_LOCK_RECENT:
	case P_USER_LEVEL:
	case P_USER_MODIFY:
	case P_BRUSH:
	case P_CENTERED:
	case P_ERASER:
	case P_GRID:
	case P_GRID_SIZE:
	case P_MULTIPLE:
	case P_MULTI_SPACE:
	case P_SLICES:
	case P_SPRAY:
	case P_BEEP_LOUDNESS:
	case P_BEEP_PITCH:
	case P_BEEP_DURATION:
	case P_BEEP_SOUND:
	case P_DIRECTORY:
	case P_PRIVATE_COLORS:
	case P_TWELVE_TIME:
	case P_IDLE_RATE:
	case P_IDLE_TICKS:
	case P_BLINK_RATE:
	case P_RECURSION_LIMIT:
	case P_REPEAT_RATE:
	case P_REPEAT_DELAY:
	case P_TYPE_RATE:
	case P_SYNC_RATE:
	case P_EFFECT_RATE:
	case P_DOUBLE_DELTA:
	case P_DOUBLE_TIME:
	case P_TOOL_TIP_DELAY:
	case P_LONG_WINDOW_TITLES:
	case P_BLIND_TYPING:
	case P_POWER_KEYS:
	case P_NAVIGATION_ARROWS:
	case P_TEXT_ARROWS:
	case P_EXTEND_KEY:
	case P_COLORMAP:
	case P_NO_PIXMAPS:
	case P_LOW_RESOLUTION_TIMERS:
	case P_POINTER_FOCUS:

	case P_EMACS_KEY_BINDINGS:
	case P_RAISE_MENUS:
	case P_ACTIVATE_PALETTES:
	case P_HIDE_PALETTES:
	case P_RAISE_PALETTES:
	case P_RAISE_WINDOWS:
	case P_DONT_USE_NS:
	case P_DONT_USE_QT:
	case P_DONT_USE_QT_EFFECTS:
	case P_PROPORTIONAL_THUMBS:
	case P_SHARED_MEMORY:
	case P_VC_SHARED_MEMORY:
	case P_VC_PLAYER:
	case P_SCREEN_GAMMA:
	case P_SHELL_COMMAND:
	case P_SOUND_CHANNEL:
	case P_TRACE_ABORT:
	case P_TRACE_DELAY:
	case P_TRACE_RETURN:
	case P_TRACE_UNTIL:
	case P_TRACE_STACK:
	
	case P_PRINTER_NAMES:

	case P_PRINT_CARD_BORDERS:
	case P_PRINT_COMMAND:
	case P_PRINT_FONT_TABLE:
	case P_PRINT_GUTTERS:
	case P_PRINT_MARGINS:
	case P_PRINT_ROTATED:
	case P_PRINT_ROWS_FIRST:
	case P_PRINT_SCALE:
	
	case P_PRINT_DEVICE_NAME:
	case P_PRINT_DEVICE_SETTINGS:
	case P_PRINT_DEVICE_OUTPUT:
	case P_PRINT_DEVICE_RECTANGLE:
	case P_PRINT_DEVICE_FEATURES:
	
	case P_PRINT_PAGE_SIZE:
	case P_PRINT_PAGE_ORIENTATION:
	case P_PRINT_PAGE_SCALE:
	case P_PRINT_PAGE_RECTANGLE:
	
	case P_PRINT_JOB_COPIES:
	case P_PRINT_JOB_COLLATE:
	case P_PRINT_JOB_NAME:
	case P_PRINT_JOB_DUPLEX:
	case P_PRINT_JOB_COLOR:
	case P_PRINT_JOB_RANGES:
	case P_PRINT_JOB_PAGE:

	case P_PRINT_TEXT_ALIGN:
	case P_PRINT_TEXT_FONT:
	case P_PRINT_TEXT_HEIGHT:
	case P_PRINT_TEXT_SIZE:
	case P_PRINT_TEXT_STYLE:
	case P_DIALOG_DATA:
	case P_HC_IMPORT_STAT:
	case P_SCRIPT_TEXT_FONT:
	case P_SCRIPT_TEXT_SIZE:
	case P_LOOK_AND_FEEL:

	case P_SCREEN_MOUSE_LOC:
	case P_UMASK:
	case P_BUFFER_MODE:
	case P_BUFFER_IMAGES:
	case P_BACK_DROP:
	case P_MULTI_EFFECT:
	case P_ALLOW_INTERRUPTS:
	case P_EXPLICIT_VARIABLES:
	case P_PRESERVE_VARIABLES:
	case P_SYSTEM_FS:
	case P_SYSTEM_CS:
	case P_SYSTEM_PS:
	case P_FILE_TYPE:
	case P_STACK_FILE_TYPE:
	case P_STACK_FILE_VERSION:
	case P_SECURE_MODE:
	case P_SECURITY_CATEGORIES: // RUNTIME only
	case P_SECURITY_PERMISSIONS: // RUNTIME only
	case P_SERIAL_CONTROL_STRING:
	case P_EDIT_SCRIPTS:
	case P_COLOR_WORLD:
	case P_ALLOW_FIELD_REDRAW:
	case P_ALLOW_KEY_IN_FIELD:
	case P_REMAP_COLOR:
	case P_HIDE_CONSOLE_WINDOWS:
	case P_FTP_PROXY:
	case P_HTTP_HEADERS:
	case P_HTTP_PROXY:
	case P_SHOW_INVISIBLES:
	case P_SOCKET_TIMEOUT:
	case P_RANDOM_SEED:
	case P_ADDRESS:
	case P_STACKS_IN_USE:
    // TD-2013-06-20: [[ DynamicFonts ]] global property for list of font files
    case P_FONTFILES_IN_USE:
	case P_RELAYER_GROUPED_CONTROLS:
	case P_SELECTION_MODE:
	case P_SELECTION_HANDLE_COLOR:
	case P_WINDOW_BOUNDING_RECT:
	case P_JPEG_QUALITY:
	case P_LZW_KEY:
	case P_RECORDING:
	case P_RECORD_FORMAT:
	case P_RECORD_COMPRESSION:
	case P_RECORD_INPUT:
	case P_RECORD_SAMPLESIZE:
	case P_RECORD_CHANNELS:
	case P_RECORD_RATE:
	case P_BREAK_POINTS:
	case P_DEBUG_CONTEXT:
	case P_EXECUTION_CONTEXTS:
	case P_MESSAGE_MESSAGES:
	case P_WATCHED_VARIABLES:
	case P_ALLOW_INLINE_INPUT:
	case P_ACCEPT_DROP:
	case P_ALLOWABLE_DRAG_ACTIONS:
	case P_DRAG_ACTION:
	case P_DRAG_IMAGE:
	case P_DRAG_IMAGE_OFFSET:
	case P_DRAG_DELTA:
	case P_SSL_CERTIFICATES:
	case P_QT_IDLE_RATE:
	case P_HIDE_BACKDROP:
	
	// MW-2008-08-12: Add support for the urlResponse property, giving
	// access to MCurlresult.
	case P_URL_RESPONSE:
	
	// IM-2011-07-07: Add support for specifying the default network interface
	case P_DEFAULT_NETWORK_INTERFACE:
			
	// MM-2011-07-14: Add support for listing avaiable network interfaces
	case P_NETWORK_INTERFACES:

	case P_REV_MESSAGE_BOX_LAST_OBJECT: // DEVELOPMENT only
	case P_REV_MESSAGE_BOX_REDIRECT: // DEVELOPMENT only
	case P_REV_LICENSE_LIMITS: // DEVELOPMENT only

	// MW-2010-06-04: Add support for dock menu and status icon separation.
	case P_ICON_MENU:
	case P_STATUS_ICON:
	case P_STATUS_ICON_MENU:
	case P_STATUS_ICON_TOOLTIP:

	case P_PROCESS_TYPE:
	case P_STACK_LIMIT:
	case P_ALLOW_DATAGRAM_BROADCASTS:

	case P_ERROR_MODE:
	case P_OUTPUT_TEXT_ENCODING:
	case P_OUTPUT_LINE_ENDINGS:
	case P_SESSION_SAVE_PATH:
	case P_SESSION_LIFETIME:
	case P_SESSION_COOKIE_NAME:
	case P_SESSION_ID:
	
	case P_SCRIPT_EXECUTION_ERRORS:
	case P_SCRIPT_PARSING_ERRORS:
			
	case P_REV_RUNTIME_BEHAVIOUR:
	
	//MW-2011-11-24: [[ Nice Folders ]] The the ... folder properties are all
	//  global.
	case P_ENGINE_FOLDER:
	case P_HOME_FOLDER:
	case P_TEMPORARY_FOLDER:
	case P_DOCUMENTS_FOLDER:
	case P_DESKTOP_FOLDER:
	// MM-2012-09-05: [[ Property Listener ]]
	case P_REV_OBJECT_LISTENERS: // DEVELOPMENT only
			
	case P_IMAGE_CACHE_LIMIT:
	case P_IMAGE_CACHE_USAGE:
	case P_REV_PROPERTY_LISTENER_THROTTLE_TIME: // DEVELOPMENT only

	// MERG-2013-08-17: [[ ColorDialogColors ]] Custom color management for the windows color dialog
	case P_COLOR_DIALOG_COLORS:
		break;

	case P_REV_CRASH_REPORT_SETTINGS: // DEVELOPMENT only
	case P_REV_LICENSE_INFO:
	case P_DRAG_DATA:
	case P_CLIPBOARD_DATA:
		if (sp.next(type) != PS_NORMAL)
			return PS_NORMAL;
		if (type != ST_LB)
		{
			sp.backup();
			break;
		}
		if (sp.parseexp(False, True, &customindex) != PS_NORMAL)
		{
			MCperror->add(PE_VARIABLE_BADINDEX, sp);
			return PS_ERROR;
		}
		if (sp.next(type) != PS_NORMAL || type != ST_RB)
		{
			MCperror->add(PE_VARIABLE_NORBRACE, sp);
			return PS_ERROR;
		}
		break;
	case P_TOOL:
		if (sp.skip_token(SP_FACTOR, TT_LPAREN) == PS_NORMAL)
		{
			if (sp.skip_token(SP_FACTOR, TT_RPAREN) != PS_NORMAL)
			{
				MCperror->add(PE_FACTOR_NORPAREN, sp);
				return PS_ERROR;
			}
			break;
		}
	case P_BRUSH_COLOR:
	case P_BRUSH_BACK_COLOR:

	case P_BRUSH_PATTERN:
	case P_PEN_COLOR:
	case P_PEN_BACK_COLOR:
	case P_PEN_PATTERN:
	case P_RECENT_CARDS:
	case P_RECENT_NAMES:
	case P_TEXT_ALIGN:
	case P_TEXT_FONT:
	case P_TEXT_HEIGHT:
	case P_TEXT_SIZE:
	case P_TEXT_STYLE:
	case P_EDIT_BACKGROUND:
	case P_LINE_SIZE:
	case P_PEN_WIDTH:
	case P_PEN_HEIGHT:
	case P_FILLED:
	case P_POLY_SIDES:
	case P_ROUND_ENDS:
	case P_DASHES:
	case P_ROUND_RADIUS:
	case P_START_ANGLE:
	case P_ARC_ANGLE:
	case P_NUMBER_FORMAT:
	case P_PLAY_DESTINATION:
	case P_PLAY_LOUDNESS:
	case P_LOCK_SCREEN:
	case P_STACK_FILES:
	case P_MENU_BAR:
	case P_EDIT_MENUS:
	case P_ACCENT_COLOR:
	case P_HILITE_COLOR:
	case P_PAINT_COMPRESSION:
	case P_LINK_COLOR:
	case P_LINK_HILITE_COLOR:
	case P_LINK_VISITED_COLOR:
	case P_UNDERLINE_LINKS:
	case P_SELECT_GROUPED_CONTROLS:
	case P_ICON:
		if (sp.next(type) != PS_NORMAL)
			break;
		if (which < P_FIRST_ARRAY_PROP)
		{
			if (sp.lookup(SP_FACTOR, te) != PS_NORMAL || te->which != PT_OF)
			{
				sp.backup();
				break;
			}
		}
		sp.backup();
	default:
		if (which >= P_FIRST_ARRAY_PROP)
		{
			if (sp.next(type) == PS_NORMAL && type == ST_LB)
			{
				if (sp.parseexp(False, True, &customindex) != PS_NORMAL
				        || sp.next(type) != PS_NORMAL || type != ST_RB)
				{
					MCperror->add(PE_PROPERTY_BADINDEX, sp);
					return PS_ERROR;
				}
			}
			else
				sp.backup();
		}
		if (sp.skip_token(SP_FACTOR, TT_LPAREN) == PS_NORMAL)
			lp = True;
		else
			if (sp.skip_token(SP_FACTOR, TT_OF) != PS_NORMAL && !the)
			{
				sp.backup();
				sp.next(type);
				
				// MW-2011-06-22: [[ SERVER ]] Update to use SP findvar method to take into account
				//   execution outwith a handler.
				if (sp . finduqlvar(sp.gettoken_nameref(), &destvar) != PS_NORMAL)
				{
					MCperror->add(PE_PROPERTY_NOTOF, sp);
					return PS_ERROR;
				}
				return PS_NORMAL;
			}
		if (sp.next(type) != PS_NORMAL)
		{
			MCperror->add
			(PE_PROPERTY_MISSINGTARGET, sp);
			return PS_ERROR;
		}
		Boolean doingthe = False;
		if (sp.lookup(SP_FACTOR, te) == PS_NORMAL && which == P_NUMBER
		        && (te->type == TT_CLASS || te->type == TT_CHUNK))
		{
			Boolean gotclass = True;
			if (te->type == TT_CHUNK)
			{
				if (te->which == CT_BACKGROUND || te->which == CT_CARD)
				{
					ptype = (Chunk_term)te->which;
					if (sp.next(type) != PS_NORMAL)
					{
						MCperror->add
						(PE_PROPERTY_MISSINGTARGET, sp);
						return PS_ERROR;
					}
					if (sp.lookup(SP_FACTOR, te) != PS_NORMAL || te->type != TT_CLASS
					        || !(te->which > CT_GROUP && tocount < CT_LINE))
					{
						sp.backup();
						sp.backup();
						gotclass = False;
					}
				}
				else
				{
					sp.backup();
					gotclass = False;
				}
			}
			if (gotclass)
			{
				tocount = (Chunk_term)te->which;
				if (tocount == CT_MARKED)
					sp.skip_token(SP_FACTOR, TT_CLASS, CT_CARD);
				if (sp.next(type) != PS_NORMAL)
					if (tocount < CT_LINE)
					{
						target = new MCChunk(False);
						break;
					}
					else
					{
						MCperror->add
						(PE_PROPERTY_MISSINGOFORIN, sp);
						return PS_ERROR;
					}
				if (sp.lookup(SP_FACTOR, te) != PS_NORMAL
				        || te->type != TT_OF && te->type != TT_IN)
				{
					if (tocount < CT_LINE)
					{
						sp.backup();
						target = new MCChunk(False);
						break;
					}
					else
					{
						MCperror->add
						(PE_PROPERTY_NOTOFORIN, sp);
						return PS_ERROR;
					}
				}
				if (sp.skip_token(SP_FACTOR, TT_THE) == PS_NORMAL)
					doingthe = True;
			}
		}
		else
			sp.backup();
		target = new MCChunk(False);
		if (target->parse(sp, doingthe) != PS_NORMAL)
		{
			MCperror->add
			(PE_PROPERTY_BADCHUNK, sp);
			return PS_ERROR;

		}
	}
	if (lp)
		sp.skip_token(SP_FACTOR, TT_RPAREN);
	return PS_NORMAL;
}

// This method resolves the property name and index depending on what kind of
// property access was compiled. There are three cases:
//   1) A static property (which != P_CUSTOM_VAR, customindex == nil)
//   2) A static property with array index (which != P_CUSTOM_VAR, customindex != nil)
//   3) A dynamic property (which == P_CUSTOM_VAR, destvar holds property)
// On exit, if the access is for a static property r_which will contain the 
// property; otherwise r_which will contain P_CUSTOM and r_prop_name will be
// the name of the custom property to use. In either case r_index_name will be
// non-nil if there is an index to fetch also.
//
// A static property is something like:
//   the width of me ('width' is a keyword so maps to a member of the Properties enum)
// or
//   the unquotedliteral of me ('unqutotedliteral' will map to P_CUSTOM, with the name in customprop)
//
// A dynamic property is something like:
//   the pVar of me
// where pVar is a variable.
//
Exec_stat MCProperty::resolveprop(MCExecPoint& ep, Properties& r_which, MCNameRef& r_prop_name, MCNameRef& r_index_name)
{
	MCNameRef t_prop_name, t_index_name;
	Properties t_prop;
	t_prop = which;
	t_prop_name = nil;
	t_index_name = nil;
	
	// MW-2011-09-02: If the property is already compiled as 'P_CUSTOM' it means
	//   customprop is non-nil. Handle this case here rather than in the caller to
	//   simplify code.
	if (which == P_CUSTOM)
		/* UNCHECKED */ MCNameClone(customprop, t_prop_name);
	
	// At present, something like the 'pVar[pIndex] of me' is evaluated as 'the pVar of me'
	// this is because any index is extracted from the pVar variable. It might be worth
	// considering altering this behavior slightly, to allow dynamic indices on dynamic
	// props, although this needs to be done sympathetically to the current behavior...
	if (which == P_CUSTOM_VAR)
	{
		MCExecPoint ep2(ep);
		destvar -> eval(ep2);
        MCAutoStringRef t_value;
        /* UNCHECKED */ ep2 . copyasstringref(&t_value);
		MCScriptPoint sp(*t_value);
		Symbol_type type;
		const LT *te;
		if (sp.next(type) && sp.lookup(SP_FACTOR, te) == PS_NORMAL && te->type == TT_PROPERTY && sp.next(type) == PS_EOF)
			t_prop = (Properties)te -> which;
		else
		{
			uint2 i;
			MCString s = ep2.getsvalue();
			MCString icarray;
			for (i = 0 ; i < ep2.getsvalue().getlength() ; i++)
				if (s.getstring()[i] == '[')
				{
					icarray.set(s.getstring() + i + 1, s.getlength() - i - 2);
					s.setlength(i);
					break;
				}

			// MW-2011-09-02: [[ Bug 9698 ]] Always create a name for the property, otherwise
			//   if the var contains empty, this function returns a nil name which causes
			//   customprop to be used incorrectly.
			/* UNCHECKED */ MCNameCreateWithOldString(s, t_prop_name);

			if (icarray . getlength() != 0)
				/* UNCHECKED */ MCNameCreateWithOldString(icarray, t_index_name);

			t_prop = P_CUSTOM;
		}
	}
	else if (customindex != nil)
	{
		MCExecPoint ep2(ep);
		if (customindex -> eval(ep2) != ES_NORMAL)
		{
			MCeerror->add(EE_PROPERTY_BADEXPRESSION, line, pos);
			return ES_ERROR;
		}

		if (ep2 . getsvalue() . getlength() != 0)
			/* UNCHECKED */ ep2 . copyasnameref(t_index_name);
	}

	r_which = t_prop;
	r_prop_name = t_prop_name;
	r_index_name = t_index_name;

	return ES_NORMAL;
}

////////////////////////////////////////////////////////////////////////////////

Exec_stat MCProperty::set(MCExecPoint &ep)
{
#ifdef /* MCProperty::set */ LEGACY_EXEC
	MCImage *newim;
	int2 mx, my;
	uint2 tir;
	Exec_stat stat;
	char *eptr = NULL;
	Boolean b, newlock;

	if (destvar != NULL && which != P_CUSTOM_VAR)
		return destvar->set(ep);

	switch (which)
	{
	case P_CASE_SENSITIVE:
		return ep.setcasesensitive(line, pos);
	case P_CENTURY_CUTOFF:
		return ep.setcutoff(line, pos);
	case P_CONVERT_OCTALS:
		return ep.setconvertoctals(line, pos);
	case P_ITEM_DELIMITER:
		return ep.setitemdel(line, pos);
	case P_COLUMN_DELIMITER:
		return ep.setcolumndel(line, pos);
	case P_ROW_DELIMITER:
		return ep.setrowdel(line, pos);
	case P_LINE_DELIMITER:
		return ep.setlinedel(line, pos);
	case P_WHOLE_MATCHES:
		return ep.setwholematches(line, pos);
	case P_USE_SYSTEM_DATE:
		if (ep.setusesystemdate(line, pos) != ES_NORMAL)
			return ES_ERROR;
		return ES_NORMAL;
	case P_USE_UNICODE:
		return ep.setuseunicode(line, pos);
		
		
	// BEGIN PRINT DEVICE PROPERTIES
	case P_PRINT_DEVICE_NAME:
		MCprinter -> SetDeviceName(ep . getcstring());
		return ES_NORMAL;

	case P_PRINT_DEVICE_SETTINGS:
		MCprinter -> SetDeviceSettings(ep . getsvalue());
		return ES_NORMAL;
		
	case P_PRINT_DEVICE_OUTPUT:
	{
		MCPrinterOutputType t_output_type;
		const char *t_output_location;
		
		MCString t_value;
		t_value = ep . getsvalue0();
		
		if (t_value == "preview")
		{
			t_output_type = PRINTER_OUTPUT_PREVIEW;
			t_output_location = NULL;
		}
		else if (t_value == "device")
		{
			t_output_type = PRINTER_OUTPUT_DEVICE;
			t_output_location = NULL;
		}
		else
		{
			MCString t_head, t_tail;
			t_value . split(':', t_head, t_tail);
			if (t_head == "file")
			{
				t_output_type = PRINTER_OUTPUT_FILE;
				t_output_location = t_tail . getstring();
			}
			else
			{
				MCeerror -> add(EE_PROPERTY_BADPRINTPROP, line, pos, t_value);
				return ES_ERROR;
			}
		}
		
		MCprinter -> SetDeviceOutput(t_output_type, t_output_location);
	}
	return ES_NORMAL;
	// END PRINT DEVICE PROPERTIES
	
	
	// BEGIN PRINT PAGE PROPERTIES
	case P_PRINT_PAGE_SIZE:
	{
		int2 t_width, t_height;
		if (!MCU_stoi2x2(ep . getsvalue(), t_width, t_height))
		{
			MCeerror -> add(EE_PROPERTY_BADPRINTPROP, line, pos, ep . getsvalue());
			return ES_ERROR;
		}
		MCprinter -> SetPageSize(t_width, t_height);
	}
	return ES_NORMAL;
	
	case P_PRINT_PAGE_ORIENTATION:
	{
		MCString t_value;
		t_value = ep . getsvalue();
		
		MCPrinterOrientation t_orientation;
		if (t_value == "portrait")
			t_orientation = PRINTER_ORIENTATION_PORTRAIT;
		else if (t_value == "reverse portrait")
			t_orientation = PRINTER_ORIENTATION_REVERSE_PORTRAIT;
		else if (t_value == "landscape")
			t_orientation = PRINTER_ORIENTATION_LANDSCAPE;
		else if (t_value == "reverse landscape")
			t_orientation = PRINTER_ORIENTATION_REVERSE_LANDSCAPE;
		else
		{
			MCeerror -> add(EE_PROPERTY_BADPRINTPROP, line, pos, t_value);
			return ES_ERROR;
		}
		
		MCprinter -> SetPageOrientation(t_orientation);
	}
	return ES_NORMAL;
	
	case P_PRINT_PAGE_SCALE:
	{
		real8 t_scale;
		if (!MCU_stor8(ep . getsvalue(), t_scale))
		{
			MCeerror -> add(EE_PROPERTY_BADPRINTPROP, line, pos, ep . getsvalue());
			return ES_ERROR;
		}
		MCprinter -> SetPageScale(t_scale);
	}
	return ES_NORMAL;
	// END PRINT PAGE PROPERTIES
	
	
	// BEGIN PRINT JOB PROPERTIES
	case P_PRINT_JOB_NAME:
		MCprinter -> SetJobName(ep . getcstring());
		return ES_NORMAL;
	
	case P_PRINT_JOB_COPIES:
	{
		int4 t_copies;
		if (!MCU_stoi4(ep . getsvalue(), t_copies))
		{
			MCeerror -> add(EE_PROPERTY_BADPRINTPROP, line, pos, ep . getsvalue());
			return ES_ERROR;
		}
		MCprinter -> SetJobCopies(t_copies);
	}
	return ES_NORMAL;
	
	case P_PRINT_JOB_DUPLEX:
	{
		MCString t_value;
		t_value = ep . getsvalue();
		
		MCPrinterDuplexMode t_mode;
		if (t_value == "none")
			t_mode = PRINTER_DUPLEX_MODE_SIMPLEX;
		else if (t_value == "short edge")
			t_mode = PRINTER_DUPLEX_MODE_SHORT_EDGE;
		else if (t_value == "long edge")
			t_mode = PRINTER_DUPLEX_MODE_LONG_EDGE;
		else
		{
			MCeerror -> add(EE_PROPERTY_BADPRINTPROP, line, pos, ep . getsvalue());
			return ES_ERROR;
		}

		MCprinter -> SetJobDuplex(t_mode);
	}
	return ES_NORMAL;
	
	case P_PRINT_JOB_COLLATE:
	{
		Boolean t_bool;
		if (!MCU_stob(ep . getsvalue(), t_bool))
		{
			MCeerror -> add(EE_PROPERTY_BADPRINTPROP, line, pos, ep . getsvalue());
			return ES_ERROR;
		}
		
		MCprinter -> SetJobCollate(t_bool == True);
	}
	return ES_NORMAL;

	case P_PRINT_JOB_COLOR:
	{
		Boolean t_bool;
		if (!MCU_stob(ep . getsvalue(), t_bool))
		{
			MCeerror -> add(EE_PROPERTY_BADPRINTPROP, line, pos, ep . getsvalue());
			return ES_ERROR;
		}
		
		MCprinter -> SetJobColor(t_bool == True);
	}
	return ES_NORMAL;

	case P_PRINT_JOB_RANGES:
	{
		bool t_error;
		t_error = false;

		MCRange *t_ranges;
		int t_range_count;
		t_ranges = NULL;

		if (ep . getsvalue() == "all" || ep . getsvalue() == "")
			t_range_count = PRINTER_PAGE_RANGE_ALL;
		else if (ep . getsvalue() == "current")
			t_range_count = PRINTER_PAGE_RANGE_CURRENT;
		else if (ep . getsvalue() == "selection")
			t_range_count = PRINTER_PAGE_RANGE_SELECTION;
		else
		{
			const char *t_str;
			t_str = ep . getcstring();
			t_range_count = 0;
			while(*t_str != '\0' && !t_error)
			{
				char *t_end_ptr;
				int t_from, t_to;
				t_from = strtol(t_str, &t_end_ptr, 10);
				if (t_str == t_end_ptr)
					t_error = true;
				else if (*t_end_ptr == ',' || *t_end_ptr == '\0')
					t_to = t_from;
				else if (*t_end_ptr == '-')
				{
					t_str = t_end_ptr + 1;
					t_to = strtol(t_str, &t_end_ptr, 10);
					if (t_str == t_end_ptr)
						t_error = true;
				}

				if (!t_error)
				{
					MCU_disjointrangeinclude(t_ranges, t_range_count, t_from, t_to);

					t_str = t_end_ptr;
					if (*t_str == ',')
						t_str++;
					else if (*t_str != '\0')
						t_error = true;
				}
			}
		}

		if (!t_error)
			MCprinter -> SetJobRanges(t_range_count, t_ranges);

		delete t_ranges;

		if (t_error)
		{
			MCeerror -> add(EE_PROPERTY_BADPRINTPROP, line, pos, ep . getsvalue());
			return ES_ERROR;
		}
	}
	return ES_NORMAL;
	// END PRINT JOB PROPERTIES

	// BEGIN PRINT LAYOUT PROPERTIES
	case P_PRINT_CARD_BORDERS:
	{
		Boolean t_bool;
		if (!MCU_stob(ep . getsvalue(), t_bool))
		{
			MCeerror->add(EE_PROPERTY_BADPRINTPROP, line, pos, ep . getsvalue());
			return ES_ERROR;
		}
		MCprinter -> SetLayoutShowBorders(t_bool == True);
	}
	return ES_NORMAL;
	
	case P_PRINT_GUTTERS:
	{
		int2 t_rows, t_columns;
		if (!MCU_stoi2x2(ep . getsvalue(), t_rows, t_columns))
		{
			MCeerror -> add(EE_PROPERTY_BADPRINTPROP, line, pos, ep . getsvalue());
			return ES_ERROR;
		}
		MCprinter -> SetLayoutSpacing(t_rows, t_columns);
	}
	return ES_NORMAL;
	
	case P_PRINT_MARGINS:
	{
		int2 t_left, t_top, t_right, t_bottom;
		if (!MCU_stoi2x4(ep . getsvalue(), t_left, t_top, t_right, t_bottom))
		{
			MCeerror -> add(EE_PROPERTY_BADPRINTPROP, line, pos, ep . getsvalue());
			return ES_ERROR;
		}
		MCprinter -> SetPageMargins(t_left, t_top, t_right, t_bottom);
	}
	return ES_NORMAL;
	
	case P_PRINT_ROWS_FIRST:
	{
		Boolean t_bool;
		if (!MCU_stob(ep . getsvalue(), t_bool))
		{
			MCeerror -> add(EE_PROPERTY_BADPRINTPROP, line, pos, ep . getsvalue());
			return ES_ERROR;
		}
		MCprinter -> SetLayoutRowsFirst(t_bool == True);
	}
	return ES_NORMAL;

	case P_PRINT_SCALE:
	{
		float64_t t_scale;
		if (!MCU_stor8(ep . getsvalue(), t_scale))
		{
			MCeerror -> add(EE_PROPERTY_BADPRINTPROP, line, pos, ep . getsvalue());
			return ES_ERROR;
		}
		MCprinter -> SetLayoutScale(t_scale);
	}
	return ES_NORMAL;
	// END PRINT LAYOUT PROPERTIES


	// BEGIN LEGACY PRINTING PROPERTIES
	case P_PRINT_ROTATED:
	{
		Boolean t_bool;
		if (!MCU_stob(ep . getsvalue(), t_bool))
		{
			MCeerror -> add(EE_PROPERTY_BADPRINTPROP, line, pos, ep . getsvalue());
			return ES_ERROR;
		}
		
		MCprinter -> SetPageOrientation(t_bool ? PRINTER_ORIENTATION_LANDSCAPE : PRINTER_ORIENTATION_PORTRAIT);
	}
	return ES_NORMAL;
	// END LEGACY PRINTING PROPERTIES


	case P_PRINT_COMMAND:
		MCprinter -> SetDeviceCommand(ep . getcstring());
	return ES_NORMAL;
	
	case P_PRINT_FONT_TABLE:
		MCprinter -> SetDeviceFontTable(ep . getcstring());
	return ES_NORMAL;
	
	case P_PRINT_TEXT_ALIGN:
	case P_PRINT_TEXT_FONT:
	case P_PRINT_TEXT_HEIGHT:
	case P_PRINT_TEXT_SIZE:
	case P_PRINT_TEXT_STYLE:
		// Ignore these for now
		return ES_NORMAL;

	case P_DIALOG_DATA:
		MCdialogdata->store(ep, True);
		break;

	case P_ERROR_MODE:
	{
		MCString t_value;
		t_value = ep.getsvalue();
		if (t_value == "inline")
			MCS_set_errormode(kMCSErrorModeInline);
		else if (t_value == "stderr")
			MCS_set_errormode(kMCSErrorModeStderr);
		else if (t_value == "quiet")
			MCS_set_errormode(kMCSErrorModeQuiet);
		else
		{
			MCeerror -> add(EE_ERRORMODE_BADVALUE, line, pos);
			return ES_ERROR;
		}
	}
	break;

	case P_OUTPUT_TEXT_ENCODING:			
	{
		MCString t_value;
		t_value = ep.getsvalue();
		
		MCSOutputTextEncoding t_encoding;
		if (t_value == "windows" || t_value == "windows-1252")
			t_encoding = kMCSOutputTextEncodingWindows1252;
		else if (t_value == "mac" || t_value == "macroman" || t_value == "macintosh")
			t_encoding = kMCSOutputTextEncodingMacRoman;
		else if (t_value == "linux" || t_value == "iso-8859-1")
			t_encoding = kMCSOutputTextEncodingISO8859_1;
		else if (t_value == "utf8" || t_value == "utf-8")
			t_encoding = kMCSOutputTextEncodingUTF8;
		else if (t_value == "native")
			t_encoding = kMCSOutputTextEncodingNative;
		else
		{
			MCeerror -> add(EE_OUTPUTENCODING_BADVALUE, line, pos);
			return ES_ERROR;
		}
		
		MCS_set_outputtextencoding(t_encoding);
	}
	break;
	
	case P_OUTPUT_LINE_ENDINGS:
	{
		MCString t_value;
		t_value = ep.getsvalue();
		
		MCSOutputLineEndings t_ending;
		if (t_value == "lf")
			t_ending = kMCSOutputLineEndingsLF;
		else if (t_value == "cr")
			t_ending = kMCSOutputLineEndingsCR;
		else if (t_value == "crlf")
			t_ending = kMCSOutputLineEndingsCRLF;
		else
		{
			MCeerror -> add(EE_OUTPUTLINEENDING_BADVALUE, line, pos);
			return ES_ERROR;
		}
		
		MCS_set_outputlineendings(t_ending);
	}
	break;
	case P_SESSION_SAVE_PATH:
	{
		if (!MCS_set_session_save_path(ep.getcstring()))
		{
			MCeerror->add(EE_SESSION_SAVE_PATH_BADVALUE, line, pos);
			return ES_ERROR;
		}
	}
	break;
	case P_SESSION_LIFETIME:
	{
		uint32_t t_lifetime;
		if (!MCU_stoui4(ep.getsvalue(), t_lifetime))
		{
			MCeerror->add(EE_SESSION_LIFETIME_BADVALUE, line, pos);
			return ES_ERROR;
		}
		MCS_set_session_lifetime(t_lifetime);
	}
	break;
	case P_SESSION_COOKIE_NAME:
	{
		if (!MCS_set_session_name(ep.getcstring()))
		{
			MCeerror->add(EE_SESSION_NAME_BADVALUE, line, pos);
			return ES_ERROR;
		}
	}
	break;
	case P_SESSION_ID:
	{
		if (!MCS_set_session_id(ep.getcstring()))
		{
			MCeerror->add(EE_SESSION_ID_BADVALUE, line, pos);
			return ES_ERROR;
		}
	}
	break;
			
	case P_REV_RUNTIME_BEHAVIOUR:
		return ep.getuint4(MCruntimebehaviour, line, pos, EE_PROPERTY_NAN);
	break;

	case P_CLIPBOARD_DATA:
	case P_DRAG_DATA:
	{
		MCTransferData *t_pasteboard;
		if (which == P_CLIPBOARD_DATA)
			t_pasteboard = MCclipboarddata;
		else
			t_pasteboard = MCdragdata;

		MCTransferType t_type;
		if (customindex == NULL)
			t_type = TRANSFER_TYPE_TEXT;
		else
		{
			MCExecPoint ep2(ep);
			if (customindex -> eval(ep2) != ES_NORMAL)
			{
				MCeerror -> add(EE_PROPERTY_BADEXPRESSION, line, pos);
				return ES_ERROR;
			}
			t_type = MCTransferData::StringToType(ep2 . getsvalue());
		}

		if (t_type != TRANSFER_TYPE_NULL)
		{
			MCSharedString *t_data;
			t_data = MCSharedString::Create(ep . getsvalue());
			if (t_data != NULL)
			{
				bool t_success;
				t_success = t_pasteboard -> Store(t_type, t_data);
				t_data -> Release();
				if (!t_success)
					return ES_ERROR;
			}
		}
	}
	break;
	case P_HC_IMPORT_STAT:
		delete MChcstat;
		MChcstat = ep.getsvalue().clone();
		break;
	case P_SCRIPT_TEXT_FONT:
		delete MCscriptfont;
		MCscriptfont = ep.getsvalue();
		break;
	case P_SCRIPT_TEXT_SIZE:
		return ep.getuint2(MCscriptsize, line, pos, EE_PROPERTY_NAN);
	case P_LOOK_AND_FEEL:
		{
			MCTheme *newtheme = NULL;
			MCField *oldactive = MCactivefield;
			if (oldactive != NULL)
				oldactive->kunfocus();
			uint2 oldlook = MClook;
			MCTheme *oldtheme = MCcurtheme;
			MCcurtheme = NULL;
			if (ep.getsvalue() == MClnfwinstring)
				MClook = LF_WIN95;
			else if (ep.getsvalue() == MClnfmacstring)
					MClook = LF_MAC;
			else if (ep.getsvalue() == MClnfamstring)
					{
						if (!oldtheme ||
						        (oldtheme->getthemeid() != LF_NATIVEWIN
						         && oldtheme->getthemeid() != LF_NATIVEMAC &&
						         oldtheme->getthemeid() != LF_NATIVEGTK))
						{
					MCcurtheme = MCThemeCreateNative();
							if (MCcurtheme->load())
							{
								if (oldtheme != NULL)
									oldtheme -> unload();
								delete oldtheme;
								MClook = MCcurtheme->getthemefamilyid();
							}
							else
							{
								delete MCcurtheme;
								MCcurtheme = oldtheme;
								MClook = oldlook;
							}
						}
						else
						{
							MCcurtheme = oldtheme;
							MClook = oldlook;
						}
					}
					else
						MClook = LF_MOTIF;
			if (MClook != oldlook || MCcurtheme != oldtheme)
			{
				if (IsMacEmulatedLF())
				{
					MCtemplatescrollbar->alloccolors();
					MCtemplatebutton->allocicons();
				}
				if (oldtheme)
				{
					oldtheme->unload();
					delete oldtheme;
				}

				// MW-2011-08-17: [[ Redraw ]] Changing theme means we must dirty
				//   everything.
				MCRedrawDirtyScreen();
			}
			if (oldactive != NULL)

				oldactive->kfocus();
		}
		break;
	case P_SCREEN_MOUSE_LOC:
		if (!MCU_stoi2x2(ep.getsvalue(), mx, my))
		{
			MCeerror->add
			(EE_OBJECT_LOCNAP, 0, 0, ep.getsvalue());
			return ES_ERROR;
		}
		MCscreen->setmouse(mx, my);
		break;
	case P_UMASK:
		{
			uint4 newmask;
			if (ep.getuint4(newmask, line, pos, EE_PROPERTY_UMASKNAN) != ES_NORMAL)
				return ES_ERROR;
			MCS_umask(newmask);
			return ES_NORMAL;
		}
		break;
	case P_BACK_DROP:
		if (ep.getsvalue() != MCbackdropcolor)
		{
			delete MCbackdropcolor;
			if (MCbackdroppattern != nil)
				MCpatternlist->freepat(MCbackdroppattern);
			if (ep.getsvalue() != "none" && ep.getsvalue() != "0")
			{
				MCColor t_colour;
				char *t_colour_name = NULL;
				
				MCbackdropcolor = ep.getsvalue().clone();
				if (!strchr(MCbackdropcolor,','))
				{
					uint4 tmp = strtol(MCbackdropcolor, NULL, 10);
					if (tmp)
					{
						MCbackdroppmid = tmp;
						if (MCbackdroppmid < PI_END)
							MCbackdroppmid += PI_PATTERNS;
						MCPatternRef t_new_pattern = MCpatternlist->allocpat(MCbackdroppmid, parent);
						if (t_new_pattern != nil)
							MCbackdroppattern = t_new_pattern;
					}
				}
				if (MCbackdroppattern == nil && MCscreen -> parsecolor(MCbackdropcolor, &t_colour, &t_colour_name))
				{
					delete t_colour_name;
				}
				else
					t_colour . red = t_colour . green = t_colour . blue = 0;
				MCscreen -> configurebackdrop(t_colour, MCbackdroppattern, nil);
				MCscreen -> enablebackdrop();
			}
			else
			{
				MCscreen -> disablebackdrop();
				MCscreen -> configurebackdrop(MCscreen -> getwhite(), nil, nil);
				MCbackdropcolor = NULL;
			}
		}
		break;
	case P_BUFFER_MODE:
	case P_MULTI_EFFECT:
		break;
	case P_BUFFER_IMAGES:
		return ep.getboolean(MCbufferimages, line, pos, EE_PROPERTY_NAB);
		
	case P_ALLOW_INTERRUPTS:
		return ep.getboolean(MCallowinterrupts, line, pos, EE_PROPERTY_NAB);
		
	case P_EXPLICIT_VARIABLES:
		return ep.getboolean(MCexplicitvariables, line, pos, EE_PROPERTY_NAB);
		
	case P_PRESERVE_VARIABLES:
		return ep.getboolean(MCpreservevariables, line, pos, EE_PROPERTY_NAB);
		
	case P_SYSTEM_FS:
		return ep.getboolean(MCsystemFS, line, pos, EE_PROPERTY_NAB);
		
	case P_SYSTEM_CS:
		return ep.getboolean(MCsystemCS, line, pos, EE_PROPERTY_NAB);
		
	case P_SYSTEM_PS:
		return ep.getboolean(MCsystemPS, line, pos, EE_PROPERTY_NAB);
		
	case P_FILE_TYPE:
		delete MCfiletype;
		MCfiletype = ep.getsvalue().clone();
		return ES_NORMAL;
		
	case P_RECORD_FORMAT:
		if (ep.getsvalue() == "aiff")
			MCrecordformat = EX_AIFF;
		else
			if (ep.getsvalue() == "wave")
				MCrecordformat = EX_WAVE;
			else
				if (ep.getsvalue() == "ulaw")
					MCrecordformat = EX_ULAW;
				else
					MCrecordformat = EX_MOVIE;
		break;
		
	case P_RECORD_COMPRESSION:
		if (ep.getsvalue().getlength() != 4)
		{
			MCeerror->add
			(EE_RECORDCOMPRESSION_BADTYPE, 0, 0, ep.getsvalue());

			return ES_ERROR;
		}
		memcpy(MCrecordcompression, ep.getsvalue().getstring(), 4);
		break;
		
	case P_RECORD_INPUT:
		if (ep.getsvalue().getlength() != 4)
		{
			MCeerror->add
			(EE_RECORDINPUT_BADTYPE, 0, 0, ep.getsvalue());
			return ES_ERROR;
		}
		memcpy(MCrecordinput, ep.getsvalue().getstring(), 4);
		break;
		
	case P_RECORD_SAMPLESIZE:
		ep.getuint2(MCrecordsamplesize, line, pos, EE_PROPERTY_NAN);
		if (MCrecordsamplesize <= 8)
			MCrecordsamplesize = 8;
		else
			MCrecordsamplesize = 16;
		break;
		
	case P_RECORD_CHANNELS:
		ep.getuint2(MCrecordchannels, line, pos, EE_PROPERTY_NAN);
		if (MCrecordchannels <= 1)
			MCrecordchannels = 1;
		else
			MCrecordchannels = 2;
		break;
		
	case P_RECORD_RATE:
		ep.getreal8(MCrecordrate, line, pos, EE_PROPERTY_NAN);
		if (MCrecordrate <= (8.000 + 11.025) / 2.0)
			MCrecordrate = 8.000;
		else
			if (MCrecordrate <= (11.025 + 11.127) / 2.0)
				MCrecordrate = 11.025;
			else

				if (MCrecordrate <= (11.127 + 22.050) / 2.0)
					MCrecordrate = 11.127;
				else
					if (MCrecordrate <= (22.050 + 22.255) / 2.0)
						MCrecordrate = 22.050;
					else
						if (MCrecordrate <= (22.255 + 32.000) / 2.0)
							MCrecordrate = 22.255;
						else
							if (MCrecordrate <= (32.000 + 44.100) / 2.0)
								MCrecordrate = 32.000;
							else
								if (MCrecordrate <= (44.100 + 48.000) / 2.0)
									MCrecordrate = 44.100;
								else
									MCrecordrate = 48.000;
		break;
		
	case P_BREAK_POINTS:
		MCB_parsebreaks(ep);
		break; // MW-2004-11-26: Reinstated 'break' (VG)
	
	case P_DEBUG_CONTEXT:
		{
			char *buffer = ep.getsvalue().clone();
			char *cptr = strrchr(buffer, ',');
			if (cptr != NULL)
			{
				*cptr++ = '\0';
				uint4 l = strtol(cptr, NULL, 10);
				ep.setsvalue(buffer);
				MCObject *objptr = getobj(ep);
				uint2 i;
				for (i = 0 ; i < MCnexecutioncontexts ; i++)
				{
					if (MCexecutioncontexts[i]->getobj() == objptr
					        && MCexecutioncontexts[i]->getline() == l)
					{
						MCdebugcontext = i;
						break;
					}
				}
			}
			else
			{
				int4 i;
				char *t_end;
				i = strtol(buffer, &t_end, 10);
				if (t_end != buffer && i <= MCnexecutioncontexts)
					MCdebugcontext = i - 1;
				else
					MCdebugcontext = MAXUINT2;
			}
			delete buffer;
		}
		return ES_NORMAL;
	case P_MESSAGE_MESSAGES:
		return ep.getboolean(MCmessagemessages, line, pos, EE_PROPERTY_NAB);
	case P_WATCHED_VARIABLES:
		return MCB_parsewatches(ep);
	case P_ALLOW_INLINE_INPUT:
		return ep.getboolean(MCinlineinput, line, pos, EE_PROPERTY_NAB);
	case P_ACCEPT_DROP:
		stat = ep.getboolean(b, line, pos, EE_PROPERTY_NAB);
		if (stat == ES_NORMAL)
			MCdragaction = b ? DRAG_ACTION_COPY : DRAG_ACTION_NONE;
		return stat;
	case P_DRAG_ACTION:
		if (ep . getsvalue() == "copy")
			MCdragaction = DRAG_ACTION_COPY;
		else if (ep . getsvalue() == "move")
			MCdragaction = DRAG_ACTION_MOVE;
		else if (ep . getsvalue() == "link")
			MCdragaction = DRAG_ACTION_LINK;
		else if (ep . getsvalue() == "none")
			MCdragaction = DRAG_ACTION_NONE;
		else
		{
			MCeerror -> add(EE_DRAGDROP_BADACTION, line, pos);
			return ES_ERROR;
		}
		return ES_NORMAL;
	case P_ALLOWABLE_DRAG_ACTIONS:
	{
		MCDragActionSet t_action_set;
		t_action_set = 0;

		const char *t_actions;
		t_actions = ep . getcstring();
		while(t_actions[0] != '\0')
		{
			const char *t_next_action;
			t_next_action = strchr(t_actions, ',');
			if (t_next_action == NULL)
				t_next_action = t_actions + strlen(t_actions);

			MCString t_token(t_actions, t_next_action - t_actions);
			if (t_token == "copy")
				t_action_set |= DRAG_ACTION_COPY;
			else if (t_token == "move")
				t_action_set |= DRAG_ACTION_MOVE;
			else if (t_token == "link")
				t_action_set |= DRAG_ACTION_LINK;
			else
			{
				MCeerror -> add(EE_DRAGDROP_BADACTION, line, pos);
				return ES_ERROR;
			}

			if (*t_next_action == ',')
				t_actions = t_next_action + 1;
			else
				t_actions = t_next_action;
		}

		MCallowabledragactions = t_action_set;
	}
	return ES_NORMAL;
	case P_DRAG_IMAGE:
		stat = ep.getuint4(MCdragimageid, line, pos, EE_PROPERTY_NAN);
		return stat;
	case P_DRAG_IMAGE_OFFSET:
	{
		int2 x, y;
		if (!MCU_stoi2x2(ep . getsvalue(), x, y))
		{
			MCeerror -> add(EE_DRAGDROP_BADIMAGEOFFSET, line, pos);
			return ES_ERROR;
		}
		MCdragimageoffset . x = x;
		MCdragimageoffset . y = y;
	}
	return ES_NORMAL;
	case P_DRAG_DELTA:
		return ep.getuint2(MCdragdelta, line, pos, EE_PROPERTY_BADDRAGDELTA);
	case P_STACK_FILE_TYPE:
		delete MCstackfiletype;
        MCstackfiletype = ep.getsvalue().clone();
		return ES_NORMAL;
	case P_STACK_FILE_VERSION:
		{
			uint4 major = 0, minor = 0, revision = 0, version = 0;
			uint4 count;
			// MW-2006-03-24: This should be snscanf - except it doesn't exist on BSD!!
			char *t_version;
			
			t_version = ep . getsvalue() . clone();
			count = sscanf(t_version, "%d.%d.%d", &major, &minor, &revision);
			delete t_version;
			
			version = major * 1000 + minor * 100 + revision * 10;
			
			// MW-2012-03-04: [[ StackFile5500 ]] Allow versions up to 5500 to be set.
			if (count < 2 || version < 2400 || version > 5500)
			{
				MCeerror -> add(EE_PROPERTY_STACKFILEBADVERSION, 0, 0, ep . getsvalue());
				return ES_ERROR;
			}
			MCstackfileversion = version;
		}
		return ES_NORMAL;
	case P_SECURE_MODE:
		MCnofiles = True;
		MCsecuremode = MC_SECUREMODE_ALL;
		return ES_NORMAL;
	case P_SERIAL_CONTROL_STRING:
		delete MCserialcontrolsettings;
		MCserialcontrolsettings = ep.getsvalue().clone();
		return ES_NORMAL;
	case P_EDIT_SCRIPTS:
	case P_COLOR_WORLD:
	case P_ALLOW_KEY_IN_FIELD:
	case P_ALLOW_FIELD_REDRAW:
	case P_REMAP_COLOR:
		return ES_NORMAL;
	case P_HIDE_CONSOLE_WINDOWS:
		return ep.getboolean(MChidewindows, line, pos, EE_PROPERTY_NAB);
	case P_FTP_PROXY:
		delete MCftpproxyhost;
		if (ep.getsvalue().getlength() == 0)
			MCftpproxyhost = NULL;
		else
		{
			MCftpproxyhost = ep.getsvalue().clone();
			if ((eptr = strchr(MCftpproxyhost, ':')) != NULL)
			{
				*eptr++ = '\0';
				MCftpproxyport = (uint2)strtol(eptr, NULL, 10);
			}
			else
				MCftpproxyport = 80;
		}
		break;
	case P_HTTP_HEADERS:
		delete MChttpheaders;
		if (ep.getsvalue().getlength() == 0)
			MChttpheaders = NULL;
		else
			MChttpheaders = ep.getsvalue().clone();
		break;
	case P_HTTP_PROXY:
		delete MChttpproxy;
		if (ep . getsvalue() . getlength() == 0)
			MChttpproxy = NULL;
		else
			MChttpproxy = ep . getsvalue() . clone();
		break;
	case P_SHOW_INVISIBLES:
		stat = ep.getboolean(MCshowinvisibles, line, pos, EE_PROPERTY_NAB);

		// MW-2011-08-17: [[ Redraw ]] Things are now visible that weren't before so dirty the screen.
		MCRedrawDirtyScreen();
		return stat;
	case P_SOCKET_TIMEOUT:
		if (ep.getreal8(MCsockettimeout, line, pos,
		                EE_PROPERTY_SOCKETTIMEOUTNAN) != ES_NORMAL)
			return ES_ERROR;
		if (MCsockettimeout < 1.0)
			MCsockettimeout = 0.001;
		else
			MCsockettimeout /= 1000.0;
		break;
	case P_RANDOM_SEED:
		if (ep.getint4(MCrandomseed, line, pos,
		               EE_PROPERTY_RANDOMSEEDNAN) != ES_NORMAL)
			return ES_ERROR;

		MCU_srand();
		break;
	case P_USER_LEVEL:
		return ep.getuint2(MCuserlevel, line, pos, EE_PROPERTY_BADUSERLEVEL);
	case P_USER_MODIFY:
		return ep.getboolean(MCusermodify, line, pos, EE_PROPERTY_NAB);
	case P_CURSOR:
		{
			uint4 cid;
			if (ep.getuint4(cid, line, pos, EE_PROPERTY_CURSORNAN) != ES_NORMAL)
				return ES_ERROR;
			if (cid < PI_NCURSORS)
			{
				if (cid == PI_BUSY)
				{
					cid = PI_BUSY1 + MCbusycount;
					MCbusycount = MCbusycount + 1 & 0x7;
				}
				MCcursor = MCcursors[cid];
			}
			else
			{
				// MW-2009-02-02: [[ Improved image search ]]
				// Search for the appropriate image object using the standard method - note
				// here we use the object attached to the execution context rather than the
				// 'parent' - this ensures that the search follows the use of behavior.
				newim = ep . getobj() -> resolveimageid(cid);
				if (newim == NULL)
				{
					if (cid == 28)
						MCcursor = MCcursors[8];
					else if (cid == 29)
						MCcursor = MCcursors[1];
					else
					{
						MCeerror->add(EE_PROPERTY_CURSORNOIMAGE, line, pos, ep.getsvalue());
						return ES_ERROR;
					}
				}
				if (newim)
					MCcursor = newim->getcursor();
			}
			MCcursorid = cid;
			if (MCmousestackptr != NULL)
				MCmousestackptr->resetcursor(True);
			else
				MCdefaultstackptr->resetcursor(True);
		}
		break;
	case P_DEFAULT_CURSOR:
		{
			uint4 cid;
			
			if (ep.getuint4(cid, line, pos, EE_PROPERTY_CURSORNAN) != ES_NORMAL)
				return ES_ERROR;
				
			if (cid < PI_NCURSORS)
				MCdefaultcursor = MCcursors[cid];
			else
			{
				// MW-2009-02-02: [[ Improved image search ]]
				// Search for the appropriate image object using the standard method - note
				// here we use the object attached to the execution context rather than the
				// 'parent' - this ensures that the search follows the use of behavior.
				newim = ep . getobj() -> resolveimageid(cid);

				if (newim == NULL)
				{
					if (cid == 28)
						MCdefaultcursor = MCcursors[8];
					else if (cid == 29)
						MCdefaultcursor = MCcursors[1];
					else
					{
						MCeerror->add(EE_PROPERTY_CURSORNOIMAGE, line, pos, ep.getsvalue());
						return ES_ERROR;
					}
				}
				else
					MCdefaultcursor = newim->getcursor(true);
			}
			
			MCdefaultcursorid = cid;
			if (MCmousestackptr != NULL)
				MCmousestackptr->resetcursor(True);
			else
				MCdefaultstackptr->resetcursor(True);
		}

		break;
	case P_DEFAULT_STACK:
		{
			MCStack *sptr = MCdefaultstackptr->findstackname(ep.getsvalue());
			if (sptr == NULL)
			{
				MCeerror->add
				(EE_PROPERTY_NODEFAULTSTACK, line, pos, ep.getsvalue());
				return ES_ERROR;
			}
			MCdefaultstackptr = MCstaticdefaultstackptr = sptr;
		}
		break;
	case P_DEFAULT_MENU_BAR:
		{
			MCGroup *gptr = (MCGroup *)MCdefaultstackptr->getobjname(CT_GROUP,
			                ep.getsvalue());
			if (gptr == NULL)
			{
				MCeerror->add
				(EE_PROPERTY_NODEFAULTMENUBAR, line, pos, ep.getsvalue());
				return ES_ERROR;
			}
			MCdefaultmenubar = gptr;
			MCscreen->updatemenubar(False);
		}
		break;

	case P_DRAG_SPEED:
		return ep.getuint2(MCdragspeed, line, pos, EE_PROPERTY_BADDRAGSPEED);
	case P_MOVE_SPEED:
		return ep.getuint2(MCmovespeed, line, pos, EE_PROPERTY_BADMOVESPEED);
	case P_LOCK_COLORMAP:
		if (ep.getboolean(MClockcolormap, line, pos, EE_PROPERTY_NAB) != ES_NORMAL)
			return ES_ERROR;
		break;
	case P_LOCK_CURSOR:
		if (ep.getboolean(MClockcursor, line, pos, EE_PROPERTY_NAB) != ES_NORMAL)
			return ES_ERROR;
		if (!MClockcursor)
			ep.getobj()->getstack()->resetcursor(True);
		break;
	case P_LOCK_ERRORS:
		MCerrorlockptr = ep.getobj();
		return ep.getboolean(MClockerrors, line, pos, EE_PROPERTY_NAB);

	case P_LOCK_MENUS:
		if (ep.getboolean(MClockmenus, line, pos, EE_PROPERTY_NAB) != ES_NORMAL)
			return ES_ERROR;
		MCscreen->updatemenubar(True);
		break;
	case P_LOCK_MESSAGES:
		return ep.getboolean(MClockmessages, line, pos, EE_PROPERTY_NAB);
	case P_LOCK_MOVES:
		return ep.getboolean(MClockmoves, line, pos, EE_PROPERTY_NAB);
	case P_LOCK_RECENT:
		return ep.getboolean(MClockrecent, line, pos, EE_PROPERTY_NAB);
	case P_PRIVATE_COLORS:
		return ep.getboolean(MCuseprivatecmap, line, pos, EE_PROPERTY_NAB);
	case P_TWELVE_TIME:
		return ep.getboolean(MCtwelvetime, line, pos, EE_PROPERTY_NAB);
	case P_IDLE_RATE:
		if (ep.getuint2(tir, line, pos, EE_PROPERTY_BADIDLERATE) != ES_NORMAL)
			return ES_ERROR;
		MCidleRate = MCU_max(tir, 1);
		break;
	case P_QT_IDLE_RATE:
		if (ep.getuint2(tir, line, pos, EE_PROPERTY_BADIDLERATE) != ES_NORMAL)
			return ES_ERROR;
		MCqtidlerate = MCU_max(tir, 1);
		break;
	case P_IDLE_TICKS:
		if (ep.getuint2(tir, line, pos, EE_PROPERTY_BADIDLERATE) != ES_NORMAL)
			return ES_ERROR;
		MCidleRate = MCU_max(tir * 1000 / 60, 1);
		break;
	case P_BLINK_RATE:
		if (ep.getuint2(MCblinkrate, line, pos,
		                EE_PROPERTY_BADBLINKRATE) != ES_NORMAL)
			return ES_ERROR;
		MCblinkrate = MCU_max(MCblinkrate, 1);

		break;
	case P_RECURSION_LIMIT:
		if (ep.getuint4(MCrecursionlimit, line, pos, EE_PROPERTY_NAN) != ES_NORMAL)
			return ES_ERROR;
#ifdef _WINDOWS
		MCrecursionlimit = MCU_min(MCstacklimit - MC_UNCHECKED_STACKSIZE, MCU_max(MCrecursionlimit, MCU_max(MC_UNCHECKED_STACKSIZE, MCU_abs(MCstackbottom - (char *)&stat) * 3)));
#else
		MCrecursionlimit = MCU_max(MCrecursionlimit, MCU_abs(MCstackbottom - (char *)&stat) * 3); // fudge to 3x current stack depth
#endif
		break;
	case P_REPEAT_RATE:
		if (ep.getuint2(MCrepeatrate, line, pos,
		                EE_PROPERTY_BADREPEATRATE) != ES_NORMAL)
			return ES_ERROR;
		MCrepeatrate = MCU_max(MCrepeatrate, 1);
		break;
	case P_REPEAT_DELAY:
		return ep.getuint2(MCrepeatdelay, line, pos, EE_PROPERTY_BADREPEATDELAY);
	case P_TYPE_RATE:
		return ep.getuint2(MCtyperate, line, pos, EE_PROPERTY_BADTYPERATE);
	case P_SYNC_RATE:
		if (ep.getuint2(MCsyncrate, line, pos, EE_PROPERTY_BADSYNCRATE) != ES_NORMAL)
			return ES_ERROR;
		MCsyncrate = MCU_max(MCsyncrate, 1);
		break;
	case P_EFFECT_RATE:
		return ep.getuint2(MCeffectrate, line, pos, EE_PROPERTY_BADEFFECTRATE);
	case P_DOUBLE_DELTA:
		return ep.getuint2(MCdoubledelta, line, pos, EE_PROPERTY_BADDOUBLEDELTA);
	case P_DOUBLE_TIME:
		return ep.getuint2(MCdoubletime, line, pos, EE_PROPERTY_BADDOUBLETIME);
	case P_TOOL_TIP_DELAY:
		return ep.getuint2(MCtooltipdelay, line, pos, EE_PROPERTY_BADTOOLDELAY);
	case P_LONG_WINDOW_TITLES:
		return ep.getboolean(MClongwindowtitles, line, pos, EE_PROPERTY_NAB);
	case P_BLIND_TYPING:
		return ep.getboolean(MCblindtyping, line, pos, EE_PROPERTY_NAB);
	case P_POWER_KEYS:
		return ep.getboolean(MCpowerkeys, line, pos, EE_PROPERTY_NAB);
	case P_NAVIGATION_ARROWS:
		return ep.getboolean(MCnavigationarrows, line, pos, EE_PROPERTY_NAB);
	case P_TEXT_ARROWS:
		return ep.getboolean(MCtextarrows, line, pos, EE_PROPERTY_NAB);
	case P_EXTEND_KEY:
		return ep.getuint2(MCextendkey, line, pos, EE_PROPERTY_BADEXTENDKEY);
	case P_COLORMAP:
		if (!MCscreen->setcolors(ep.getsvalue()))
		{
			MCeerror->add
			(EE_PROPERTY_BADCOLORS, line, pos);
			return ES_ERROR;
		}
		break;
	case P_NO_PIXMAPS:
		return ep.getboolean(MCnopixmaps, line, pos, EE_PROPERTY_NAB);
	case P_LOW_RESOLUTION_TIMERS:
		return ep.getboolean(MClowrestimers, line, pos, EE_PROPERTY_NAB);
	case P_POINTER_FOCUS:
		return ep.getboolean(MCpointerfocus, line, pos, EE_PROPERTY_NAB);
	case P_EMACS_KEY_BINDINGS:
		return ep.getboolean(MCemacskeys, line, pos, EE_PROPERTY_NAB);
	case P_RAISE_MENUS:
		return ep.getboolean(MCraisemenus, line, pos, EE_PROPERTY_NAB);
	case P_ACTIVATE_PALETTES:
		return ep.getboolean(MCactivatepalettes, line, pos, EE_PROPERTY_NAB);
	case P_HIDE_PALETTES:
		return ep.getboolean(MChidepalettes, line, pos, EE_PROPERTY_NAB);
	case P_RAISE_PALETTES:
		// MW-2004-11-17: On Linux, effect a restack if 'raisepalettes' is changed
		// MW-2004-11-24: Altered MCStacklst::restack to find right stack if passed NULL
		stat = ep.getboolean(MCraisepalettes, line, pos, EE_PROPERTY_NAB);
#ifdef LINUX
		MCstacks -> restack(NULL);
#endif
		return stat;
	case P_RAISE_WINDOWS:
	  stat = ep.getboolean(MCraisewindows, line, pos, EE_PROPERTY_NAB);
		if (stat == ES_NORMAL)
			MCscreen -> enactraisewindows();
		return stat;
	case P_HIDE_BACKDROP:
		return ep.getboolean(MChidebackdrop, line, pos, EE_PROPERTY_NAB);
	case P_DONT_USE_NS:
		return ep.getboolean(MCdontuseNS, line, pos, EE_PROPERTY_NAB);
	case P_DONT_USE_QT:
		return ep.getboolean(MCdontuseQT, line, pos, EE_PROPERTY_NAB);
	case P_DONT_USE_QT_EFFECTS:
		return ep.getboolean(MCdontuseQTeffects, line, pos, EE_PROPERTY_NAB);
	case P_PROPORTIONAL_THUMBS:
		if (IsMacLFAM())
			return ES_NORMAL;
		else
		{
			stat = ep.getboolean(MCproportionalthumbs, line, pos, EE_PROPERTY_NAB);

			// MW-2011-08-17: [[ Redraw ]] This affects the redraw of any scrollbar so dirty everything.
			MCRedrawDirtyScreen();
		}
		return stat;
	case P_SHARED_MEMORY:
		return ep.getboolean(MCshm, line, pos, EE_PROPERTY_NAB);
	case P_VC_SHARED_MEMORY:
		return ep.getboolean(MCvcshm, line, pos, EE_PROPERTY_NAB);
	case P_VC_PLAYER:
		delete MCvcplayer;
		MCvcplayer = ep.getsvalue().clone();
		break;
	case P_SCREEN_GAMMA:
		return ep.getreal8(MCgamma, line, pos, EE_PROPERTY_NAN);
	case P_SHELL_COMMAND:
		delete MCshellcmd;
		MCshellcmd = ep.getsvalue().clone();
		break;
	case P_SOUND_CHANNEL:
		return ep.getuint2(MCsoundchannel, line, pos, EE_PROPERTY_NAN);
	case P_RELAYER_GROUPED_CONTROLS:
		return ep.getboolean(MCrelayergrouped, line, pos, EE_PROPERTY_NAB);
	case P_SELECTION_MODE:
		MCselectintersect = ep.getsvalue() == MCintersectstring;
		break;
	case P_SELECTION_HANDLE_COLOR:
		stat = MCU_change_color(MCselectioncolor, MCselectioncolorname, ep, line, pos);
		MCselected->redraw();
		return stat;
	case P_WINDOW_BOUNDING_RECT:
		{
			int2 i1, i2, i3, i4;
			if (!MCU_stoi2x4(ep.getsvalue(), i1, i2, i3, i4))
			{
				MCeerror->add
				(EE_OBJECT_NAR, 0, 0, ep.getsvalue());
				return ES_ERROR;
			}
			MCwbr.x = i1;
			MCwbr.y = i2;
			MCwbr.width = MCU_max(i3 - i1, 1);
			MCwbr.height = MCU_max(i4 - i2, 1);
		}
		break;
	case P_JPEG_QUALITY:
		if (ep.getuint2(MCjpegquality, line, pos, EE_PROPERTY_NAN) != ES_NORMAL)
			return ES_ERROR;
		MCjpegquality = MCU_min(MCjpegquality, 100);
		break;
	case P_RECORDING:
		{
			Boolean trecording;
			if (ep.getboolean(trecording, line, pos, EE_PROPERTY_NAB) != ES_NORMAL)
				return ES_ERROR;
			if (!trecording)
				MCtemplateplayer->stoprecording();
		}
		break;
	case P_LZW_KEY:
		if (ep.getsvalue().getlength() == 8 && ep.getsvalue().getstring()[0]
		        + ep.getsvalue().getstring()[1]	+ ep.getsvalue().getstring()[2]
		        + ep.getsvalue().getstring()[3]	+ ep.getsvalue().getstring()[4]
		        + ep.getsvalue().getstring()[5]	+ ep.getsvalue().getstring()[6]
		        + ep.getsvalue().getstring()[7] == 800)
			MCuselzw = True;
		break;
	case P_TRACE_ABORT:
		return ep.getboolean(MCtraceabort, line, pos, EE_PROPERTY_NAB);
	case P_TRACE_DELAY:
		return ep.getuint2(MCtracedelay, line, pos, EE_PROPERTY_BADTRACEDELAY);
	case P_TRACE_RETURN:
		return ep.getboolean(MCtracereturn, line, pos, EE_PROPERTY_NAB);
	case P_TRACE_STACK:
		if (ep.getsvalue().getlength() == 0)
			MCtracestackptr = NULL;
		else
		{
			MCStack *sptr = MCdefaultstackptr->findstackname(ep.getsvalue());
			if (sptr == NULL)
			{
				MCeerror->add
				(EE_PROPERTY_BADTRACESTACK, line, pos, ep.getsvalue());
				return ES_ERROR;
			}
			MCtracestackptr = sptr;
		}
		break;
	case P_TRACE_UNTIL:
		return ep.getuint4(MCtraceuntil, line, pos, EE_PROPERTY_BADTRACEDELAY);
	case P_DIRECTORY:
		{
			if (!MCSecureModeCheckDisk(line, pos))
				return ES_ERROR;

			char *path = ep.getsvalue().clone();
			if (!MCS_setcurdir(path))
				MCresult->sets("can't open directory");
			delete path;
		}
		break;
	case P_SSL_CERTIFICATES:
		{
			delete MCsslcertificates;
			MCsslcertificates = ep.getsvalue().clone();
		}
		break;
	case P_DEFAULT_NETWORK_INTERFACE:
		{
			if (ep.getsvalue().getlength() == 0)
			{
				delete MCdefaultnetworkinterface;
				MCdefaultnetworkinterface = NULL;
			}
			else
			{
				// MW-2013-07-01: [[ EnhancedFilter ]] Removed 'usecache' parameter as there's
				//   no reason not to use the cache.
				regexp *t_net_int_regex;
				t_net_int_regex = MCR_compile("\\b(25[0-5]|2[0-4][0-9]|[01]?[0-9][0-9]?)\\.(25[0-5]|2[0-4][0-9]|[01]?[0-9][0-9]?)\\.(25[0-5]|2[0-4][0-9]|[01]?[0-9][0-9]?)\\.(25[0-5]|2[0-4][0-9]|[01]?[0-9][0-9]?)\\b", True /* casesensitive */);
				int t_net_int_valid;
				t_net_int_valid = MCR_exec(t_net_int_regex, ep.getsvalue().getstring(), ep.getsvalue().getlength());
				MCR_free(t_net_int_regex);			
				if (t_net_int_valid != 0)
				{
					delete MCdefaultnetworkinterface;
					MCdefaultnetworkinterface = ep.getsvalue().clone();
				}
				else
				{
					MCeerror -> add(EE_PROPERTY_BADNETWORKINTERFACE, line, pos, ep.getsvalue());
					return ES_ERROR;
				}
			}
		}
		break;
	case P_BRUSH:
	case P_ERASER:
	case P_SPRAY:
		{
			uint4 newbrush;
			if (ep.getuint4(newbrush, line, pos, EE_PROPERTY_BRUSHNAN) != ES_NORMAL)
				return ES_ERROR;
			if (newbrush < PI_PATTERNS)
				newbrush += PI_BRUSHES;
			
			// MW-2009-02-02: [[ Improved image search ]]
			// Search for the appropriate image object using the standard method - note
			// here we use the object attached to the execution context rather than the
			// 'parent' - this ensures that the search follows the use of behavior.
			newim = ep . getobj() -> resolveimageid(newbrush);
			
			if (newim == NULL)
			{
				MCeerror->add(EE_PROPERTY_BRUSHNOIMAGE, line, pos, ep.getsvalue());
				return ES_ERROR;
			}
			switch (which)
			{
			case P_BRUSH:
				MCbrush = newbrush;
				break;
			case P_ERASER:
				MCeraser = newbrush;
				break;
			case P_SPRAY:
				MCspray = newbrush;
				break;
			default:
				break;
			}
			newim->createbrush(which);
			ep.getobj()->getstack()->resetcursor(True);
		}
		break;
	case P_CENTERED:
		return ep.getboolean(MCcentered, line, pos, EE_PROPERTY_NAB);
	case P_GRID:
		return ep.getboolean(MCgrid, line, pos, EE_PROPERTY_NAB);
	case P_GRID_SIZE:
		if (ep.getuint2(MCgridsize, line, pos, EE_PROPERTY_BADGRIDSIZE) == ES_ERROR)
			return ES_ERROR;
		MCgridsize = MCU_max(MCgridsize, 1);
		return ES_NORMAL;
	case P_MULTIPLE:
		return ep.getboolean(MCmultiple, line, pos, EE_PROPERTY_NAB);
	case P_MULTI_SPACE:
		return ep.getuint2(MCmultispace, line, pos, EE_PROPERTY_BADMULTISPACE);
	case P_SLICES:
		if (ep.getuint2(MCslices, line, pos, EE_PROPERTY_BADSLICES) != ES_NORMAL)
			return ES_ERROR;
		if (MCslices < 2)
			MCslices = 2;
		break;
	case P_BEEP_LOUDNESS:
	case P_BEEP_PITCH:
	case P_BEEP_DURATION:
		{
			int4 beep;
			if (ep.getint4(beep, line, pos, EE_PROPERTY_BEEPNAN) != ES_NORMAL)
				return ES_ERROR;
			MCscreen->setbeep(which, beep);
		}
		break;
	case P_BEEP_SOUND:
		{
			if (!MCscreen -> setbeepsound( ep.getcstring() ))
				return ES_ERROR ;
		}
		break;
	case P_TOOL:
		return MCU_choose_tool(ep, T_UNDEFINED, line, pos);
	
	case P_ICON_MENU:
		if (MCiconmenu != NULL)
			delete MCiconmenu;
		if (ep.getsvalue().getlength() != 0)
			MCiconmenu = ep . getsvalue() . clone();
		else
			MCiconmenu = NULL;
		MCscreen -> seticonmenu(MCiconmenu);
		return ES_NORMAL;

	case P_STATUS_ICON:
	{
		uint4 t_new_icon_id;
		stat = ep.getuint4(t_new_icon_id, line, pos, EE_STACK_ICONNAN);
		if (stat == ES_NORMAL && t_new_icon_id != MCstatusiconid)
		{
			MCstatusiconid = t_new_icon_id;
			MCscreen -> configurestatusicon(MCstatusiconid, MCstatusiconmenu, MCstatusicontooltip);
		}
	}
	return stat;

	case P_STATUS_ICON_TOOLTIP:
		delete MCstatusicontooltip;
		if (ep.getsvalue().getlength() != 0)
			MCstatusicontooltip = ep . getsvalue() . clone();
		else
			MCstatusicontooltip = NULL;
		MCscreen -> configurestatusicon(MCstatusiconid, MCstatusiconmenu, MCstatusicontooltip);
		break;

	case P_STATUS_ICON_MENU:
		if (MCstatusiconmenu != NULL)
			delete MCstatusiconmenu;
		if (ep.getsvalue().getlength() != 0)
			MCstatusiconmenu = ep . getsvalue() . clone();
		else
			MCstatusiconmenu = NULL;
		MCscreen -> configurestatusicon(MCstatusiconid, MCstatusiconmenu, MCstatusicontooltip);
		return ES_NORMAL;

	case P_PROCESS_TYPE:
	{
		bool t_wants_foreground;
		if (ep . getsvalue() == "foreground")
			t_wants_foreground = true;
		else if (ep . getsvalue() == "background")
			t_wants_foreground = false;
		else
		{
			MCeerror -> add(EE_PROCESSTYPE_BADVALUE, line, pos, ep . getsvalue());
			return ES_ERROR;
		}
		
		if (!MCS_changeprocesstype(t_wants_foreground))
		{
			MCeerror -> add(EE_PROCESSTYPE_NOTPOSSIBLE, line, pos);
			return ES_ERROR;
		}
	}
	break;

	case P_STACK_LIMIT:
		return ep . getuint4(MCpendingstacklimit, line, pos, EE_STACKLIMIT_NAN);
	
	case P_IMAGE_CACHE_LIMIT:
	{
		uint32_t t_cache_limit;
		if (ES_ERROR == ep.getuint4(t_cache_limit, line, pos, EE_PROPERTY_BADIMAGECACHELIMIT))
			return ES_ERROR;
		MCCachedImageRep::SetCacheLimit(t_cache_limit);
	}
	break;
	
	
	case P_ALLOW_DATAGRAM_BROADCASTS:
		return ep . getboolean(MCallowdatagrambroadcasts, line, pos, EE_PROPERTY_NAB);
	
		// MERG-2013-08-17: [[ ColorDialogColors ]] Custom color management for the windows color dialog
	case P_COLOR_DIALOG_COLORS:
		MCA_setcolordialogcolors(ep);
		return ES_NORMAL;

	case P_BRUSH_COLOR:
	case P_BRUSH_BACK_COLOR:
	case P_BRUSH_PATTERN:
	case P_PEN_COLOR:
	case P_PEN_BACK_COLOR:
	case P_PEN_PATTERN:
	case P_TEXT_ALIGN:
	case P_TEXT_FONT:
	case P_TEXT_HEIGHT:
	case P_TEXT_SIZE:
	case P_TEXT_STYLE:
	case P_EDIT_BACKGROUND:
	case P_ROUND_ENDS:
	case P_DASHES:
	case P_FILLED:
	case P_POLY_SIDES:
	case P_LINE_SIZE:
	case P_PEN_WIDTH:
	case P_PEN_HEIGHT:
	case P_ROUND_RADIUS:
	case P_START_ANGLE:
	case P_ARC_ANGLE:
	case P_NUMBER_FORMAT:
	case P_PLAY_DESTINATION:
	case P_PLAY_LOUDNESS:
	case P_LOCK_SCREEN:
	case P_STACK_FILES:
	case P_MENU_BAR:
	case P_EDIT_MENUS:
	case P_ACCENT_COLOR:
	case P_HILITE_COLOR:
	case P_PAINT_COMPRESSION:
	case P_LINK_COLOR:
	case P_LINK_HILITE_COLOR:
	case P_LINK_VISITED_COLOR:
	case P_UNDERLINE_LINKS:
	case P_SELECT_GROUPED_CONTROLS:
	case P_ICON:
		if (target == NULL)
		{
			switch (which)
			{
			case P_BRUSH_PATTERN:
				{
					if (ep.getuint4(MCbrushpmid, line, pos, EE_PROPERTY_BRUSHPATNAN) != ES_NORMAL)
						return ES_ERROR;
					if (MCbrushpmid < PI_END)
						MCbrushpmid += PI_PATTERNS;
					MCPatternRef t_new_pattern = MCpatternlist->allocpat(MCbrushpmid, parent);
					if (t_new_pattern == None)
					{
						MCeerror->add(EE_PROPERTY_BRUSHPATNOIMAGE, line, pos, ep.getsvalue());
						return ES_ERROR;
					}
					MCeditingimage = nil;

					MCpatternlist->freepat(MCbrushpattern);
					MCbrushpattern = t_new_pattern;
				}
				break;
			case P_PEN_PATTERN:
				{
					if (ep.getuint4(MCpenpmid, line, pos, EE_PROPERTY_PENPATNAN) != ES_NORMAL)
						return ES_ERROR;
					if (MCpenpmid < PI_END)
						MCpenpmid += PI_PATTERNS;
					MCPatternRef t_new_pattern = MCpatternlist->allocpat(MCpenpmid, parent);
					if (t_new_pattern == None)
					{
						MCeerror->add(EE_PROPERTY_PENPATNOIMAGE, line, pos, ep.getsvalue());
						return ES_ERROR;
					}
					MCeditingimage = nil;

					MCpatternlist->freepat(MCpenpattern);
					MCpenpattern = t_new_pattern;
				}
				break;
			case P_BRUSH_BACK_COLOR:
			case P_PEN_BACK_COLOR:
				break;
			case P_BRUSH_COLOR:
			case P_PEN_COLOR:
				{
					MCColor color;
					char *name = NULL;
					char *cstring = ep.getsvalue().clone();
					if (!MCscreen->parsecolor(cstring, &color, &name))
					{
						MCeerror->add
						(EE_PROPERTY_BADCOLOR, line, pos, ep.getsvalue());
						delete cstring;
						return ES_ERROR;
					}
					delete cstring;
					MCscreen->alloccolor(color);

					MCeditingimage = nil;

					if (which == P_BRUSH_COLOR)
					{
						MCpatternlist->freepat(MCbrushpattern);
						MCbrushcolor = color;
						delete MCbrushcolorname;
						MCbrushcolorname = name;
					}
					else
					{
						MCpatternlist->freepat(MCpenpattern);
						MCpencolor = color;
						delete MCpencolorname;
						MCpencolorname = name;
					}
				}
				break;
			case P_TEXT_ALIGN:
			case P_TEXT_FONT:
			case P_TEXT_HEIGHT:
			case P_TEXT_SIZE:
			case P_TEXT_STYLE:
				break;
			case P_EDIT_BACKGROUND:
				return MCdefaultstackptr->setprop(0, which, ep, False);
			case P_ROUND_ENDS:
				return ep.getboolean(MCroundends, line, pos, EE_PROPERTY_NAB);
			case P_DASHES:
				{
					uint1 *newdashes = NULL;
					uint2 newndashes = 0;
					char *svalue = ep.getsvalue().clone();
					char *eptr = svalue;
					uint4 t_dash_len = 0;
					while ((eptr = strtok(eptr, ",")) != NULL)
					{
						int2 i1;
						MCString e = eptr;
						if ((!MCU_stoi2(e, i1)) || i1 < 0)
						{
							MCeerror->add
							(EE_GRAPHIC_NAN, line, pos, ep.getsvalue());
							delete newdashes;
							delete svalue;
							return ES_ERROR;
						}
						t_dash_len += i1;
						MCU_realloc((char **)&newdashes, newndashes,
						            newndashes + 1, sizeof(uint1));
						newdashes[newndashes++] = (uint1)i1;
						eptr = NULL;
					}
					if (newndashes > 0 && t_dash_len == 0)
					{
						delete newdashes;
						newdashes = NULL;
						newndashes = 0;
					}
					delete svalue;
					delete MCdashes;
					MCdashes = newdashes;
					MCndashes = newndashes;
				}
				break;
			case P_FILLED:
				return ep.getboolean(MCfilled, line, pos, EE_PROPERTY_NAB);
			case P_POLY_SIDES:
				if (ep.getuint2(MCpolysides, line, pos,
				                EE_PROPERTY_BADPOLYSIDES) != ES_NORMAL)
					return ES_ERROR;
				MCpolysides = MCU_max(3, MCU_min(MCpolysides,
				                                 MCscreen->getmaxpoints()));
				break;
			case P_LINE_SIZE:
			case P_PEN_WIDTH:
			case P_PEN_HEIGHT:
				if (ep.getuint2(MClinesize, line, pos,
				                EE_PROPERTY_BADLINESIZE) != ES_NORMAL)
					return ES_ERROR;
				break;
			case P_ROUND_RADIUS:
				return ep.getuint2(MCroundradius, line, pos,
				                   EE_PROPERTY_BADROUNDRADIUS);
			case P_START_ANGLE:
				if (ep.getuint2(MCstartangle, line, pos,
				                EE_PROPERTY_BADSTARTANGLE) != ES_NORMAL)
					return ES_ERROR;
				MCstartangle %= 360;
				break;
			case P_ARC_ANGLE:
				if (ep.getuint2(MCarcangle, line, pos,
				                EE_PROPERTY_BADARCANGLE) != ES_NORMAL)
					return ES_ERROR;
				MCarcangle %= 361;
				break;
			case P_NUMBER_FORMAT:
				ep.setnumberformat();
				break;
			case P_PLAY_DESTINATION:
			case P_PLAY_LOUDNESS:
				return MCtemplateaudio->setprop(0, which, ep, False);
			case P_LOCK_SCREEN:
				if (ep.getboolean(newlock, line, pos, EE_PROPERTY_NAB) != ES_NORMAL)
					return ES_ERROR;

				// MW-2011-08-18: [[ Redraw ]] Update to use redraw methods.
				if (newlock)
					MCRedrawLockScreen();
				else
					MCRedrawUnlockScreenWithEffects();

				break;
			case P_STACK_FILES: // obsolete
				break;
			case P_MENU_BAR: // can't set menubar (activate stack)
				break;
			case P_EDIT_MENUS:
				break;
			case P_ACCENT_COLOR:
				return MCU_change_color(MCaccentcolor, MCaccentcolorname,
				                        ep, line, pos);
			case P_HILITE_COLOR:
				return MCU_change_color(MChilitecolor, MChilitecolorname,
				                        ep, line, pos);
			case P_PAINT_COMPRESSION:
				if (ep.getsvalue() == "png")
					MCpaintcompression = EX_PNG;
				else if (ep.getsvalue() == "jpeg")
					MCpaintcompression = EX_JPEG;
				else if (ep.getsvalue() == "gif")
					MCpaintcompression = EX_GIF;
				else
					MCpaintcompression = EX_PBM;
				break;
			case P_LINK_COLOR:
				stat = MCU_change_color(MClinkatts.color, MClinkatts.colorname, ep, line, pos);

				// MW-2011-08-17: [[ Redraw ]] Global property could affect anything so dirty screen.
				MCRedrawDirtyScreen();
				return stat;
			case P_LINK_HILITE_COLOR:
				stat = MCU_change_color(MClinkatts.hilitecolor, MClinkatts.hilitecolorname, ep, line, pos);

				// MW-2011-08-17: [[ Redraw ]] Global property could affect anything so dirty screen.
				MCRedrawDirtyScreen();
				return stat;
			case P_LINK_VISITED_COLOR:
				stat = MCU_change_color(MClinkatts.visitedcolor, MClinkatts.visitedcolorname, ep, line, pos);

				// MW-2011-08-17: [[ Redraw ]] Global property could affect anything so dirty screen.
				MCRedrawDirtyScreen();
				return stat;
			case P_UNDERLINE_LINKS:
				stat = ep.getboolean(MClinkatts.underline, line, pos, EE_PROPERTY_NAB);

				// MW-2011-08-17: [[ Redraw ]] Global property could affect anything so dirty screen.
				MCRedrawDirtyScreen();
				return stat;
			case P_SELECT_GROUPED_CONTROLS:
				return ep.getboolean(MCselectgrouped, line, pos, EE_PROPERTY_NAB);
			case P_ICON:
			{
				uint4 t_new_icon_id;
				stat = ep.getuint4(t_new_icon_id, line, pos, EE_STACK_ICONNAN);
				if (stat == ES_NORMAL && t_new_icon_id != MCiconid)
				{
					MCiconid = t_new_icon_id;
					MCscreen -> seticon(MCiconid);
				}
				return stat;
			}
			default:
				break;
			}
			break;
		}
	default:
		if (target == NULL)
		{
			Exec_stat t_stat;
			t_stat = mode_set(ep);
			if (t_stat == ES_NOT_HANDLED)
			{
				MCeerror->add(EE_PROPERTY_CANTSET, line, pos, ep.getsvalue());
				return ES_ERROR;
			}
			return t_stat;
		}

		Properties t_prop;
		MCNameRef t_prop_name, t_index_name;
		t_prop_name = t_index_name = nil;
		if (resolveprop(ep, t_prop, t_prop_name, t_index_name) != ES_NORMAL)
			return ES_ERROR;

		Exec_stat t_stat;
		t_stat = ES_NORMAL;
		if (t_prop == P_CUSTOM)
		{
			MCObject *t_object;
			uint4 t_parid;
			t_stat = target -> getobjforprop(ep, t_object, t_parid);
			
			// MW-2011-09-02: Moved handling of customprop != nil case into resolveprop,
			//   so t_prop_name is always non-nil if t_prop == P_CUSTOM.
			// MW-2011-11-23: [[ Array Chunk Props ]] Moved handling of arrayprops into
			//   MCChunk::setprop.
			if (t_stat == ES_NORMAL)
			{
				if (t_index_name == nil)
					t_stat = t_object -> setcustomprop(ep, t_object -> getdefaultpropsetname(), t_prop_name);
				else
					t_stat = t_object -> setcustomprop(ep, t_prop_name, t_index_name);
				// MM-2012-09-05: [[ Property Listener ]] Make sure setting a custom property sends propertyChanged message to listeners.
				if (t_stat == ES_NORMAL)
					t_object -> signallisteners(t_prop);
			}
		}
		else
		{
			// MW-2011-11-23: [[ Array Chunk Props ]] If the prop is an array-prop, then
			//   a nil index translates to the empty name (the array[empty] <=> the array).
			MCNameRef t_derived_index_name;
			if (t_prop < P_FIRST_ARRAY_PROP)
				t_derived_index_name = nil;
			else
				t_derived_index_name = t_index_name != nil ? t_index_name : kMCEmptyName;

			t_stat = target -> setprop(t_prop, ep, t_derived_index_name, effective);
		}

		MCNameDelete(t_index_name);
		MCNameDelete(t_prop_name);

		if (t_stat != ES_NORMAL)
		{
			MCeerror->add(EE_PROPERTY_CANTSETOBJECT, line, pos, ep . getsvalue());
			return ES_ERROR;
		}
	}
	return ES_NORMAL;
#endif /* MCProperty::set */
	
	if (destvar != NULL && which != P_CUSTOM_VAR)
		return set_variable(ep);
	
	if (target == nil)
		return set_global_property(ep);
	
	return set_object_property(ep);
}

Exec_stat MCProperty::set_variable(MCExecPoint& ep)
{
	return destvar->set(ep);
}

Exec_stat MCProperty::set_global_property(MCExecPoint& ep)
{
	const MCPropertyInfo *t_info;
	if (MCPropertyInfoTableLookup(which, effective, t_info))
	{
		MCExecContext ctxt(ep);
        MCAutoValueRef t_value;
        /* UNCHECKED */ ep . copyasvalueref(&t_value);
        
        if (t_info -> custom_index)
        {
            MCNewAutoNameRef t_type;
            
            if (customindex != nil)
            {
                if (customindex -> eval(ep) != ES_NORMAL)
                {
                    MCeerror -> add(EE_PROPERTY_BADEXPRESSION, line, pos);
                    return ES_ERROR;
                }
                ep . copyasnameref(&t_type);
            }
            MCExecStoreProperty(ctxt, t_info, *t_type, *t_value);
        }
        else
            MCExecStoreProperty(ctxt, t_info, nil, *t_value);
        
        if (!ctxt . HasError())
            return ES_NORMAL;
        
        return ctxt . Catch(line, pos);
#ifdef LEGACY_EXEC
		switch(t_info -> type)
		{
			case kMCPropertyTypeAny:
			{
				MCAutoValueRef t_value;
				/* UNCHECKED */ ep . copyasvalueref(&t_value);
				((void(*)(MCExecContext&, MCValueRef))t_info -> setter)(ctxt, *t_value);
			}
			break;
				
			case kMCPropertyTypeBool:
			{
				bool t_value;
				if (!ep . copyasbool(t_value))
					ctxt . LegacyThrow(EE_PROPERTY_NAB);
				if (!ctxt . HasError())
					((void(*)(MCExecContext&, bool))t_info -> setter)(ctxt, t_value);
			}
			break;
				 
			case kMCPropertyTypeInt16:
			{
				integer_t t_value;
				if (!ep . copyasint(t_value) ||
					t_value < -32768 || t_value > 32767)
					ctxt . LegacyThrow(EE_PROPERTY_NAN);
				if (!ctxt . HasError())
					((void(*)(MCExecContext&, integer_t))t_info -> setter)(ctxt, t_value);				
			}
			break;
				
			case kMCPropertyTypeInt32:
			{
				integer_t t_value;
				if (!ep . copyasint(t_value))
					ctxt . LegacyThrow(EE_PROPERTY_NAN);
				if (!ctxt . HasError())
					((void(*)(MCExecContext&, integer_t))t_info -> setter)(ctxt, t_value);				
			}
			break; 
			
			case kMCPropertyTypeUInt16:
			{
				uinteger_t t_value;
				if (!ep . copyasuint(t_value) ||
					t_value < 0 || t_value > 65535)
					ctxt . LegacyThrow(EE_PROPERTY_NAN);
				if (!ctxt . HasError())
					((void(*)(MCExecContext&, uinteger_t))t_info -> setter)(ctxt, t_value);				
			}
			break;
				
			case kMCPropertyTypeUInt32:
			{
				uinteger_t t_value;
				if (!ep . copyasuint(t_value))
					ctxt . LegacyThrow(EE_PROPERTY_NAN);
				if (!ctxt . HasError())
					((void(*)(MCExecContext&, uinteger_t))t_info -> setter)(ctxt, t_value);				
			}
			break;
				
			case kMCPropertyTypeDouble:
			{
				double t_value;
				if (!ep . copyasdouble(t_value))
					ctxt . LegacyThrow(EE_PROPERTY_NAN);
				if (!ctxt . HasError())
					((void(*)(MCExecContext&, double))t_info -> setter)(ctxt, t_value);	
			}
			break;
			
			case kMCPropertyTypeChar:
			{
				char_t t_value;
				if (!ep . copyaschar(t_value))
					ctxt . LegacyThrow(EE_PROPERTY_NAC);
				if (!ctxt . HasError())
					((void(*)(MCExecContext&, char_t))t_info -> setter)(ctxt, t_value);	
			}
			break;
				
			case kMCPropertyTypeString:
			case kMCPropertyTypeBinaryString:
			{
				MCAutoStringRef t_value;
				if (!ep . copyasstringref(&t_value))
					ctxt . LegacyThrow(EE_PROPERTY_NAC);
				if (!ctxt . HasError())
					((void(*)(MCExecContext&, MCStringRef))t_info -> setter)(ctxt, *t_value);	
			}
			break;
				
			case kMCPropertyTypeName:
			{
				MCNewAutoNameRef t_value;
				if (!ep.copyasnameref(&t_value))
					ctxt.LegacyThrow(EE_PROPERTY_NAC);
				if (!ctxt.HasError())
					((void(*)(MCExecContext&, MCNameRef))t_info->setter)(ctxt, *t_value);
			}
			break;
				
			case kMCPropertyTypeColor:
			{
				MCColor t_value;
				if (!ep . copyaslegacycolor(t_value))
					ctxt . LegacyThrow(EE_PROPERTY_NOTACOLOR);
				if (!ctxt . HasError())
					((void(*)(MCExecContext&, MCColor))t_info -> setter)(ctxt, t_value);	
			}
			break;
				
			case kMCPropertyTypeRectangle:
			{
				MCRectangle t_value;
				if (!ep . copyaslegacyrectangle(t_value))
					ctxt . LegacyThrow(EE_PROPERTY_NOTARECT);
				if (!ctxt . HasError())
					((void(*)(MCExecContext&, MCRectangle))t_info -> setter)(ctxt, t_value);	
			}
			break;
				
			case kMCPropertyTypePoint:
			{
				MCPoint t_value;
				if (!ep . copyaslegacypoint(t_value))
					ctxt . LegacyThrow(EE_PROPERTY_NOTAPOINT);
				if (!ctxt . HasError())
					((void(*)(MCExecContext&, MCPoint))t_info -> setter)(ctxt, t_value);	
			}
			break;
			
			case kMCPropertyTypeInt16X2:
			{
				int2 a, b;
				if (!MCU_stoi2x2(ep . getsvalue(), a, b))
					ctxt . LegacyThrow(EE_PROPERTY_NOTAINTPAIR);
				if (!ctxt . HasError())
				{
					integer_t t_value[2];
					t_value[0] = a;
					t_value[1] = b;
					((void(*)(MCExecContext&, integer_t[2]))t_info -> setter)(ctxt, t_value);
				}
			}
			break;
			
			case kMCPropertyTypeInt16X4:
			{
				int2 a, b, c, d;
				if (!MCU_stoi2x4(ep . getsvalue(), a, b, c, d))
					ctxt . LegacyThrow(EE_PROPERTY_NOTAINTQUAD);
				if (!ctxt . HasError())
				{
					integer_t t_value[4];
					t_value[0] = a;
					t_value[1] = b;
					t_value[2] = c;
					t_value[3] = d;
					((void(*)(MCExecContext&, integer_t[4]))t_info -> setter)(ctxt, t_value);
				}
			}
			break;
				
			case kMCPropertyTypeEnum:
			{
				MCExecEnumTypeInfo *t_enum_info;
				t_enum_info = (MCExecEnumTypeInfo *)t_info -> type_info;
				
				bool t_found;
				t_found = false;
				intenum_t t_value;
				for(uindex_t i = 0; i < t_enum_info -> count; i++)
					if (!t_enum_info -> elements[i] . read_only &&
						MCU_strcasecmp(ep . getcstring(), t_enum_info -> elements[i] . tag) == 0)
					{
						t_found = true;
						t_value = t_enum_info -> elements[i] . value;
					}
			
				if (!t_found)
					ctxt . LegacyThrow(EE_PROPERTY_BADENUMVALUE);
				if (!ctxt . HasError())
					((void(*)(MCExecContext&, int))t_info -> setter)(ctxt, t_value);
			}
			break;
		
			case kMCPropertyTypeSet:
			{
				MCExecSetTypeInfo *t_set_info;
				t_set_info = (MCExecSetTypeInfo *)(t_info -> type_info);
				
				intset_t t_value = 0;
				char **t_elements;
				uindex_t t_element_count;
				MCCStringSplit(ep . getcstring(), ',', t_elements, t_element_count);

				for (uindex_t i = 0; i < t_element_count; i++)
					for (uindex_t j = 0; j < t_set_info -> count; j++)
						if (MCU_strcasecmp(t_elements[i], t_set_info -> elements[j] . tag) == 0)
                        {
							t_value |= 1 << t_set_info -> elements[j] . bit;
                            break;
                        }
				MCCStringArrayFree(t_elements, t_element_count);
				((void(*)(MCExecContext&, unsigned int))t_info -> setter)(ctxt, t_value);
			}
			break;
				
			case kMCPropertyTypeCustom:
			{
				MCExecCustomTypeInfo *t_custom_info;
				t_custom_info = (MCExecCustomTypeInfo *)(t_info -> type_info);
				
				MCAssert(t_custom_info -> size <= 64);
			
				MCAutoStringRef t_input_value;
				/* UNCHECKED */ ep . copyasstringref(&t_input_value);
				
				char t_value[64];
				((MCExecCustomTypeParseProc)t_custom_info -> parse)(ctxt, *t_input_value, t_value);
				if (!ctxt . HasError())
				{
					((void(*)(MCExecContext&, void *))t_info -> setter)(ctxt, t_value);
					((MCExecCustomTypeFreeProc)t_custom_info -> free)(ctxt, t_value);
				}
			}
			break;
				
			case kMCPropertyTypeOptionalUInt32:
			{
				uinteger_t t_value;
				uinteger_t *t_value_ptr;
				if (ep . isempty())
					t_value_ptr = nil;
				else
				{
					t_value_ptr = &t_value;
					if (!ep . copyasuint(t_value))
						ctxt . LegacyThrow(EE_PROPERTY_NAN);
				}
				
				if (!ctxt . HasError())
					((void(*)(MCExecContext&, uinteger_t*))t_info -> setter)(ctxt, t_value_ptr);		
			}
			break;
			
			case kMCPropertyTypeOptionalString:
			{
				MCAutoStringRef t_value;
				if (!ep . isempty())
				{
					if (!ep . copyasstringref(&t_value))
						ctxt . LegacyThrow(EE_PROPERTY_NAS);
				}
				
				if (!ctxt . HasError())
					((void(*)(MCExecContext&, MCStringRef))t_info -> setter)(ctxt, *t_value);
			}
			break;
				
			default:
				ctxt . Unimplemented();
				break;
		}
	
		if (!ctxt . HasError())
			return ES_NORMAL;
		
		return ctxt . Catch(line, pos);
#endif
	}

	Exec_stat t_stat;
	t_stat = mode_set(ep);
	if (t_stat != ES_NORMAL)
	{
		MCeerror->add(EE_PROPERTY_CANTSET, line, pos, ep.getsvalue());
		return ES_ERROR;
	}

	return ES_NORMAL;
}

Exec_stat MCProperty::set_object_property(MCExecPoint& ep)
{
	Properties t_prop;
	MCNameRef t_prop_name, t_index_name;
	t_prop_name = t_index_name = nil;
	if (resolveprop(ep, t_prop, t_prop_name, t_index_name) != ES_NORMAL)
		return ES_ERROR;
	
	Exec_stat t_stat;
	t_stat = ES_NORMAL;
	if (t_prop == P_CUSTOM)
	{
		MCObject *t_object;
		uint4 t_parid;
		t_stat = target -> getobjforprop(ep, t_object, t_parid);
		
		// MW-2011-09-02: Moved handling of customprop != nil case into resolveprop,
		//   so t_prop_name is always non-nil if t_prop == P_CUSTOM.
		// MW-2011-11-23: [[ Array Chunk Props ]] Moved handling of arrayprops into
		//   MCChunk::setprop.
		if (t_stat == ES_NORMAL)
		{
			if (t_index_name == nil)
				t_stat = t_object -> setcustomprop(ep, t_object -> getdefaultpropsetname(), t_prop_name);
			else
				t_stat = t_object -> setcustomprop(ep, t_prop_name, t_index_name);
			// MM-2012-09-05: [[ Property Listener ]] Make sure setting a custom property sends propertyChanged message to listeners.
			if (t_stat == ES_NORMAL)
				t_object -> signallisteners(t_prop);
		}
	}
	else
	{
		// MW-2011-11-23: [[ Array Chunk Props ]] If the prop is an array-prop, then
		//   a nil index translates to the empty name (the array[empty] <=> the array).
		MCNameRef t_derived_index_name;
		if (t_prop < P_FIRST_ARRAY_PROP)
			t_derived_index_name = nil;
		else
			t_derived_index_name = t_index_name != nil ? t_index_name : kMCEmptyName;
		
		t_stat = target -> setprop(t_prop, ep, t_derived_index_name, effective);
	}
	
	MCNameDelete(t_index_name);
	MCNameDelete(t_prop_name);
	
	if (t_stat != ES_NORMAL)
	{
		MCeerror->add(EE_PROPERTY_CANTSETOBJECT, line, pos, ep . getsvalue());
		return ES_ERROR;
	}

	return t_stat;
}

////////////////////////////////////////////////////////////////////////////////

Exec_stat MCProperty::eval(MCExecPoint &ep)
{
#ifdef /* MCProperty::eval */ LEGACY_EXEC
	uint2 i = 0;
	int2 mx, my;
	MCExecPoint ep2(ep);
    
	if (destvar != NULL && which != P_CUSTOM_VAR)
		return destvar->eval(ep);
	if (function != F_UNDEFINED)
	{
		switch (function)
		{
            case F_DATE:
                MCD_date(which, ep);
                return ES_NORMAL;
            case F_TIME:
                MCD_time(which, ep);
                return ES_NORMAL;
            case F_MILLISECS:
                if (which == P_LONG)
                    ep.setnvalue(MCS_time() * 1000.0);
                else
                    ep.setnvalue(floor(MCS_time() * 1000.0));
                return ES_NORMAL;
            case F_SECONDS:
                if (which == P_LONG)
                    ep.setnvalue(MCS_time());
                else
                    ep.setnvalue(floor(MCS_time()));
                return ES_NORMAL;
            case F_TICKS:
                if (which == P_LONG)
                    ep.setnvalue(MCS_time() * 60.0);
                else
                    ep.setnvalue(floor(MCS_time() * 60.0));
                return ES_NORMAL;
            case F_FILES:
            case F_DIRECTORIES:
                if (MCsecuremode & MC_SECUREMODE_DISK)
                {
                    MCeerror->add(EE_DISK_NOPERM, line, pos);
                    return ES_ERROR;
                }
                MCS_getentries(ep, function == F_FILES, which == P_LONG);
                return ES_NORMAL;
            case F_MONTH_NAMES:
                MCD_monthnames(which, ep);
                return ES_NORMAL;
            case F_WEEK_DAY_NAMES:
                MCD_weekdaynames(which, ep);
                return ES_NORMAL;
            case F_DATE_FORMAT:
                MCD_dateformat(which, ep);
                return ES_NORMAL;
            case F_SCREEN_RECT:
                MCScreenRect::evaluate(ep, which >= 1000, (which % 1000) == P_LONG, effective == True);
                return ES_NORMAL;
            default:
                fprintf(stderr, "MCProperty: ERROR bad function in eval\n");
                return ES_ERROR;
		}
	}
	switch (which)
	{
        case P_CASE_SENSITIVE:
            ep.setboolean(ep.getcasesensitive());
            break;
        case P_CENTURY_CUTOFF:
            ep.setnvalue(ep.getcutoff());
            break;
        case P_CONVERT_OCTALS:
            ep.setboolean(ep.getconvertoctals());
            break;
        case P_ITEM_DELIMITER:
		{
			char id = ep.getitemdel();
			ep.copysvalue(&id, 1);
		}
            break;
        case P_COLUMN_DELIMITER:
		{
			char id = ep.getcolumndel();
			ep.copysvalue(&id, 1);
		}
            break;
        case P_ROW_DELIMITER:
		{
			char id = ep.getrowdel();
			ep.copysvalue(&id, 1);
		}
            break;
        case P_LINE_DELIMITER:
		{
			char id = ep.getlinedel();
			ep.copysvalue(&id, 1);
		}
            break;
        case P_WHOLE_MATCHES:
            ep.setboolean(ep.getwholematches());
            break;
        case P_USE_SYSTEM_DATE:
            ep.setboolean(ep.getusesystemdate());
            break;
        case P_USE_UNICODE:
            ep.setboolean(ep.getuseunicode());
            break;
            
        case P_PRINTER_NAMES:
            if (!MCSecureModeCheckPrinter())
                return ES_ERROR;
            MCscreen -> listprinters(ep);
            break;
            
        case P_PRINT_DEVICE_NAME:
            ep . setsvalue(MCprinter -> GetDeviceName());
            break;
            
        case P_PRINT_DEVICE_SETTINGS:
        {
            MCString t_settings;
            t_settings = MCprinter -> CopyDeviceSettings();
            ep . copysvalue(t_settings . getstring(), t_settings . getlength());
            delete (char *)t_settings . getstring();
        }
            break;
            
        case P_PRINT_DEVICE_OUTPUT:
        {
            switch(MCprinter -> GetDeviceOutputType())
            {
                case PRINTER_OUTPUT_DEVICE:
                    ep . setstaticcstring("device");
                    break;
                    
                case PRINTER_OUTPUT_PREVIEW:
                    ep . setstaticcstring("preview");
                    break;
                    
                case PRINTER_OUTPUT_FILE:
                    ep . setstringf("file:%s", MCprinter -> GetDeviceOutputLocation());
                    break;
                    
                case PRINTER_OUTPUT_SYSTEM:
                    ep . setstaticcstring("system");
                    break;
            }
        }
            break;
            
        case P_PRINT_DEVICE_FEATURES:
        {
            MCPrinterFeatureSet t_features;
            t_features = MCprinter -> GetDeviceFeatures();
            
            ep . clear();
            
            int4 t_count;
            t_count = 0;
            if ((t_features & PRINTER_FEATURE_COLLATE) != 0)
                ep . concatcstring("collate", EC_COMMA, t_count++ == 0);
            if ((t_features & PRINTER_FEATURE_COPIES) != 0)
                ep . concatcstring("copies", EC_COMMA, t_count++ == 0);
            if ((t_features & PRINTER_FEATURE_COLOR) != 0)
                ep . concatcstring("color", EC_COMMA, t_count++ == 0);
            if ((t_features & PRINTER_FEATURE_DUPLEX) != 0)
                ep . concatcstring("duplex", EC_COMMA, t_count++ == 0);
        }
            break;
            
        case P_PRINT_DEVICE_RECTANGLE:
            ep.setrectangle(MCprinter -> GetDeviceRectangle());
            break;
            
        case P_PRINT_PAGE_SIZE:
            ep.setpoint(MCprinter -> GetPageWidth(), MCprinter -> GetPageHeight());
            break;
            
        case P_PRINT_PAGE_RECTANGLE:
            ep.setrectangle(MCprinter -> GetPageRectangle());
            break;
            
        case P_PRINT_PAGE_ORIENTATION:
        {
            switch(MCprinter -> GetPageOrientation())
            {
                case PRINTER_ORIENTATION_PORTRAIT:
                    ep . setstaticcstring("portrait");
                    break;
                    
                case PRINTER_ORIENTATION_REVERSE_PORTRAIT:
                    ep . setstaticcstring("reverse portrait");
                    break;
                    
                case PRINTER_ORIENTATION_LANDSCAPE:
                    ep . setstaticcstring("landscape");
                    break;
                    
                case PRINTER_ORIENTATION_REVERSE_LANDSCAPE:
                    ep . setstaticcstring("reverse landscape");
                    break;
            }
        }
            break;
            
        case P_PRINT_ROTATED:
            switch(MCprinter -> GetPageOrientation())
		{
			case PRINTER_ORIENTATION_PORTRAIT:
			case PRINTER_ORIENTATION_REVERSE_PORTRAIT:
				ep . setboolean(false);
                break;
                
			case PRINTER_ORIENTATION_LANDSCAPE:
			case PRINTER_ORIENTATION_REVERSE_LANDSCAPE:
				ep . setboolean(true);
                break;
		}
            break;
            
        case P_PRINT_PAGE_SCALE:
            ep . setnvalue(MCprinter -> GetPageScale());
            break;
            
        case P_PRINT_JOB_NAME:
            ep . setsvalue(MCprinter -> GetJobName());
            break;
        case P_PRINT_JOB_COPIES:
            ep . setint(MCprinter -> GetJobCopies());
            break;
        case P_PRINT_JOB_COLLATE:
            ep . setboolean(MCprinter -> GetJobCollate());
            break;
        case P_PRINT_JOB_DUPLEX:
            switch(MCprinter -> GetJobDuplex())
		{
			case PRINTER_DUPLEX_MODE_SIMPLEX:
				ep . setstaticcstring("none");
                break;
                
			case PRINTER_DUPLEX_MODE_LONG_EDGE:
				ep . setstaticcstring("long edge");
                break;
                
			case PRINTER_DUPLEX_MODE_SHORT_EDGE:
				ep . setstaticcstring("short edge");
                break;
		}
            break;
        case P_PRINT_JOB_COLOR:
            ep . setboolean(MCprinter -> GetJobColor());
            break;
        case P_PRINT_JOB_RANGES:
        {
            MCPrinterPageRangeCount t_count;
            t_count = MCprinter -> GetJobRangeCount();
            if (t_count == PRINTER_PAGE_RANGE_CURRENT)
                ep . setstaticcstring("current");
            else if (t_count == PRINTER_PAGE_RANGE_SELECTION)
                ep . setstaticcstring("selection");
            else if (t_count == PRINTER_PAGE_RANGE_ALL)
                ep . setstaticcstring("all");
            else
            {
                const MCRange *t_ranges;
                t_ranges = MCprinter -> GetJobRanges();
                
                ep . clear();
                for(int i = 0; i < t_count; ++i)
                {
                    char t_buffer[I4L * 2 + 2];
                    if (t_ranges[i] . from == t_ranges[i] . to)
                        sprintf(t_buffer, "%d", t_ranges[i] . from);
                    else
                        sprintf(t_buffer, "%d-%d", t_ranges[i] . from, t_ranges[i] . to);
                    ep . concatcstring(t_buffer, EC_COMMA, i == 0);
                }
            }
        }
            break;
        case P_PRINT_JOB_PAGE:
            if (MCprinter -> GetJobPageNumber() == -1)
                ep . clear();
            else
                ep . setint(MCprinter -> GetJobPageNumber());
            break;
            
        case P_PRINT_CARD_BORDERS:
            ep . setboolean(MCprinter -> GetLayoutShowBorders());
            break;
            
        case P_PRINT_COMMAND:
            if (MCprinter -> GetDeviceCommand() == NULL)
                ep . clear();
            else
                ep . copysvalue(MCprinter -> GetDeviceCommand());
            break;
            
        case P_PRINT_FONT_TABLE:
            // OK-2008-11-25: [[Bug 7475]] Null check needed to avoid crash
            const char *t_device_font_table;
            t_device_font_table = MCprinter -> GetDeviceFontTable();
            if (t_device_font_table == NULL)
                ep . clear();
            else
                ep . copysvalue(t_device_font_table);
            
            break;
            
        case P_PRINT_GUTTERS:
            ep.setpoint(MCprinter -> GetLayoutRowSpacing(), MCprinter -> GetLayoutColumnSpacing());
            break;
            
        case P_PRINT_MARGINS:
            ep.setrectangle(MCprinter -> GetPageLeftMargin(), MCprinter -> GetPageTopMargin(), MCprinter -> GetPageRightMargin(), MCprinter -> GetPageBottomMargin());
            break;
            
        case P_PRINT_ROWS_FIRST:
            ep . setboolean(MCprinter -> GetLayoutRowsFirst());
            break;
            
            // MW-2007-09-10: [[ Bug 5343 ]] Without this we get a crash :oD
        case P_PRINT_SCALE:
            ep . setnvalue(MCprinter -> GetLayoutScale());
            break;
            
        case P_PRINT_TEXT_ALIGN:
        case P_PRINT_TEXT_FONT:
        case P_PRINT_TEXT_HEIGHT:
        case P_PRINT_TEXT_SIZE:
        case P_PRINT_TEXT_STYLE:
            break;
            
        case P_CLIPBOARD_DATA:
        case P_DRAG_DATA:
        {
            bool t_query_success;
            t_query_success = true;
            
            MCTransferData *t_pasteboard;
            if (which == P_CLIPBOARD_DATA)
                t_pasteboard = MCclipboarddata;
            else
                t_pasteboard = MCdragdata;
            
            if (t_pasteboard -> Lock())
            {
                MCTransferType t_type;
                if (customindex == NULL)
                    t_type = TRANSFER_TYPE_TEXT;
                else
                {
                    if (customindex->eval(ep) != ES_NORMAL)
                    {
                        MCeerror->add(EE_PROPERTY_BADEXPRESSION, line, pos);
                        return ES_ERROR;
                    }
                    t_type = MCTransferData::StringToType(ep . getsvalue());
                }
                
                if (t_type != TRANSFER_TYPE_NULL && t_pasteboard -> Contains(t_type, true))
                {
                    MCSharedString *t_data;
                    t_data = t_pasteboard -> Fetch(t_type);
                    if (t_data != NULL)
                    {
                        ep . copysvalue(t_data -> Get() . getstring(), t_data -> Get() . getlength());
                        t_data -> Release();
                    }
                    else
                        t_query_success = false;
                }
                else
                {
                    ep . clear();
                    MCresult -> sets("format not available");
                }
                
                t_pasteboard -> Unlock();
            }
            else
                t_query_success = false;
            
            if (!t_query_success)
            {
                ep . clear();
                MCresult -> sets("unable to query clipboard");
            }
        }
            break;
        case P_DIALOG_DATA:
            MCdialogdata->fetch(ep);
            break;
        case P_HC_IMPORT_STAT:
            ep.setsvalue(MChcstat);
            break;
        case P_SCRIPT_TEXT_FONT:
            ep.setsvalue(MCscriptfont);
            break;
        case P_SCRIPT_TEXT_SIZE:
            if (MCscriptsize == 0)
                ep.clear();
            else
                ep.setnvalue(MCscriptsize);
            break;
        case P_LOOK_AND_FEEL:
            if (MCcurtheme)
                ep.setsvalue(MCcurtheme->getname());
            else
            {
                switch(MClook)
                {
                    case LF_MAC:
                        ep.setstaticcstring(MClnfmacstring);
                        break;
                    case LF_WIN95:
                        ep.setstaticcstring(MClnfwinstring);
                        break;
                    default:
                        ep.setstaticcstring(MClnfmotifstring);
                        break;
                }
            }
            break;
        case P_SCREEN_MOUSE_LOC:
            MCscreen->querymouse(mx, my);
            ep.setpoint(mx, my);
            break;
        case P_UMASK:
            ep.setint(MCS_getumask());
            break;
        case P_BUFFER_MODE:
            switch(MCscreen->getdepth())
		{
            case 1:
                ep.setstaticcstring("bw");
                break;
            case 2:
                ep.setuint(4);
                break;
            case 4:
                ep.setuint(16);
                break;
            case 8:
                ep.setuint(256);
                break;
            case 16:
                ep.setstaticcstring("thousands");
                break;
            default:
                ep.setstaticcstring("millions");
                break;
		}
            break;
        case P_BUFFER_IMAGES:
            ep.setboolean(MCbufferimages);
            break;
        case P_BACK_DROP:
            if (MCbackdropcolor == NULL)
                ep.setstaticcstring("none");
            else
                ep.setsvalue(MCbackdropcolor);
            break;
        case P_MULTI_EFFECT:
            ep.setboolean(false);
            break;
        case P_ALLOW_INTERRUPTS:
            ep.setboolean(MCallowinterrupts);
            break;
        case P_EXPLICIT_VARIABLES:
            ep.setboolean(MCexplicitvariables);
            break;
        case P_PRESERVE_VARIABLES:
            ep.setboolean(MCpreservevariables);
            break;
        case P_SYSTEM_FS:
            ep.setboolean(MCsystemFS);
            break;
        case P_SYSTEM_CS:
            ep.setboolean(MCsystemCS);
            break;
        case P_SYSTEM_PS:
            ep.setboolean(MCsystemPS);
            break;
        case P_FILE_TYPE:
            ep.setsvalue(MCfiletype);
            break;
        case P_STACK_FILE_TYPE:
            ep.setsvalue(MCstackfiletype);
            break;
        case P_STACK_FILE_VERSION:
        {
            char t_version[6];
            t_version[0] = '0' + MCstackfileversion / 1000;
            t_version[1] = '.';
            t_version[2] = '0' + (MCstackfileversion % 1000) / 100;
            if (MCstackfileversion % 100 == 0)
                t_version[3] = '\0';
            else
            {
                t_version[3] = '.';
                t_version[4] = '0' + (MCstackfileversion % 100) / 10;
                t_version[5] = '\0';
            }
            ep . copysvalue(t_version, strlen(t_version));
        }
            break;
        case P_SECURE_MODE:
            ep.setboolean(MCsecuremode == MC_SECUREMODE_ALL);
            break;
        case P_SECURITY_CATEGORIES:
        case P_SECURITY_PERMISSIONS:
        {
            int t_count;
            t_count = 0;
            
            ep . clear();
            for (int i=0; i<MC_SECUREMODE_MODECOUNT; i++)
            {
                if ((which == P_SECURITY_CATEGORIES) || ((MCsecuremode & (1 << i)) == 0))
                {
                    ep.concatcstring(MCsecuremode_strings[i], EC_COMMA, t_count == 0);
                    t_count += 1;
                }
            }
        }
            break;
        case P_SERIAL_CONTROL_STRING:
            ep.setsvalue(MCserialcontrolsettings);
            break;
        case P_COLOR_WORLD:
            ep.setboolean(MCscreen->getdepth() > 1);
            break;
        case P_ALLOW_KEY_IN_FIELD:
        case P_REMAP_COLOR:
        case P_EDIT_SCRIPTS:
            ep.setboolean(True);
            break;
        case P_ALLOW_FIELD_REDRAW:
            ep.setboolean(False);
            break;
        case P_HIDE_CONSOLE_WINDOWS:
            ep.setboolean(MChidewindows);
            break;
        case P_FTP_PROXY:
            if (MCftpproxyhost == NULL)
                ep.clear();
            else
                ep.setstringf("%s:%d", MCftpproxyhost, MCftpproxyport);
            break;
        case P_HTTP_HEADERS:
            if (MChttpheaders == NULL)
                ep.clear();
            else
                ep.setsvalue(MChttpheaders);
            break;
        case P_HTTP_PROXY:
            if (MChttpproxy == NULL)
                ep . clear();
            else
                ep . copysvalue(MChttpproxy);
            break;
        case P_SHOW_INVISIBLES:
            ep.setboolean(MCshowinvisibles);
            break;
        case P_SOCKET_TIMEOUT:
            ep.setnvalue(MCsockettimeout * 1000.0);
            break;
        case P_RANDOM_SEED:
            ep.setnvalue(MCrandomseed);
            break;
        case P_DEFAULT_STACK:
            MCdefaultstackptr->getprop(0, P_NAME, ep, effective);
            break;
        case P_DEFAULT_MENU_BAR:
            if (MCdefaultmenubar == NULL)
                ep.clear();
            else
                MCdefaultmenubar->getprop(0, P_LONG_NAME, ep, effective);
            break;
        case P_DRAG_SPEED:
            ep.setint(MCdragspeed);
            break;
        case P_MOVE_SPEED:
            ep.setint(MCmovespeed);
            break;
        case P_LOCK_COLORMAP:
            ep.setboolean(MClockcolormap);
            break;
        case P_LOCK_CURSOR:
            ep.setboolean(MClockcursor);
            break;
        case P_LOCK_ERRORS:
            ep.setboolean(MClockerrors);
            break;
        case P_LOCK_MENUS:
            ep.setboolean(MClockmenus);
            break;
        case P_LOCK_MESSAGES:
            ep.setboolean(MClockmessages);
            break;
        case P_LOCK_MOVES:
            ep.setboolean(MClockmoves);
            break;
        case P_LOCK_RECENT:
            ep.setboolean(MClockrecent);
            break;
        case P_USER_LEVEL:
            ep.setint(MCuserlevel);
            break;
        case P_USER_MODIFY:
            ep.setboolean(True);
            break;
        case P_CURSOR:
            if (MCcursor != None)
                ep.setint(MCcursorid);
            else
                ep.clear();
            break;
        case P_DEFAULT_CURSOR:
            if (MCdefaultcursor != None)
                ep.setint(MCdefaultcursorid);
            else
                ep.clear();
            break;
        case P_TRACE_ABORT:
            ep.setboolean(MCtraceabort);
            break;
        case P_TRACE_DELAY:
            ep.setint(MCtracedelay);
            break;
        case P_TRACE_RETURN:
            ep.setboolean(MCtracereturn);
            break;
        case P_TRACE_STACK:
            if (MCtracestackptr == NULL)
                ep.clear();
            else
                MCtracestackptr->getprop(0, P_NAME, ep, effective);
            break;
        case P_TRACE_UNTIL:
            ep.setuint(MCtraceuntil);
            break;
        case P_DIRECTORY:
		{
			if (!MCSecureModeCheckDisk(line, pos))
				return ES_ERROR;
            
			char *dir = MCS_getcurdir();
			ep.copysvalue(dir, strlen(dir));
			delete dir;
		}
            break;
        case P_SSL_CERTIFICATES:
            ep.setsvalue(MCsslcertificates);
            break;
        case P_DEFAULT_NETWORK_INTERFACE:
            ep.setsvalue(MCdefaultnetworkinterface);
            break;
        case P_NETWORK_INTERFACES:
            MCS_getnetworkinterfaces(ep);
            break;
        case P_ERROR_MODE:
        {
            MCSErrorMode t_mode;
            t_mode = MCS_get_errormode();
            switch (t_mode)
            {
                case kMCSErrorModeNone:
                    ep.clear();
                    break;
                case kMCSErrorModeQuiet:
                    ep.setstaticcstring("quiet");
                    break;
                case kMCSErrorModeStderr:
                    ep.setstaticcstring("stderr");
                    break;
                case kMCSErrorModeInline:
                    ep.setstaticcstring("inline");
                    break;
                case kMCSErrorModeDebugger:
                    ep.setstaticcstring("debugger");
                    break;
                default:
                    break;
            }
        }
            break;
        case P_OUTPUT_TEXT_ENCODING:
        {
            const char *t_encoding;
            switch(MCS_get_outputtextencoding())
            {
                case kMCSOutputTextEncodingWindows1252:
                    t_encoding = "windows-1252";
                    break;
                case kMCSOutputTextEncodingMacRoman:
                    t_encoding = "macintosh";
                    break;
                case kMCSOutputTextEncodingISO8859_1:
                    t_encoding = "iso-8859-1";
                    break;
                case kMCSOutputTextEncodingUTF8:
                    t_encoding = "utf-8";
                    break;
                default:
                    t_encoding = "";
                    break;
            }
            ep.setstaticcstring(t_encoding);
        }
            break;
        case P_OUTPUT_LINE_ENDINGS:
        {
            const char *t_ending;
            switch(MCS_get_outputlineendings())
            {
                case kMCSOutputLineEndingsLF:
                    t_ending = "lf";
                    break;
                case kMCSOutputLineEndingsCR:
                    t_ending = "cr";
                    break;
                case kMCSOutputLineEndingsCRLF:
                    t_ending = "crlf";
                    break;
                default:
                    t_ending = "";
                    break;
            }
            ep . setstaticcstring(t_ending);
        }
            break;
        case P_SESSION_SAVE_PATH:
            ep.setcstring(MCS_get_session_save_path());
            break;
        case P_SESSION_LIFETIME:
            ep.setuint(MCS_get_session_lifetime());
            break;
        case P_SESSION_COOKIE_NAME:
            ep.setcstring(MCS_get_session_name());
            break;
        case P_SESSION_ID:
            ep.setcstring(MCS_get_session_id());
            break;
            
        case P_SCRIPT_EXECUTION_ERRORS:
            ep . setstaticcstring(MCexecutionerrors);
            break;
        case P_SCRIPT_PARSING_ERRORS:
            ep . setstaticcstring(MCparsingerrors);
            break;
        case P_REV_RUNTIME_BEHAVIOUR:
            ep.setint(MCruntimebehaviour);
            break;
        case P_PRIVATE_COLORS:
            ep.setboolean(MCuseprivatecmap);
            break;
        case P_TWELVE_TIME:
            ep.setboolean(MCtwelvetime);
            break;
        case P_IDLE_RATE:
            ep.setint(MCidleRate);
            break;
        case P_QT_IDLE_RATE:
            ep.setint(MCqtidlerate);
            break;
        case P_IDLE_TICKS:
            ep.setint(MCidleRate * 60 / 1000);
            break;
        case P_BLINK_RATE:
            ep.setint(MCblinkrate);
            break;
        case P_RECURSION_LIMIT:
            ep.setuint(MCrecursionlimit);
            break;
        case P_REPEAT_RATE:
            ep.setint(MCrepeatrate);
            break;
        case P_REPEAT_DELAY:
            ep.setint(MCrepeatdelay);
            break;
        case P_TYPE_RATE:
            ep.setint(MCtyperate);
            break;
        case P_SYNC_RATE:
            ep.setint(MCsyncrate);
            break;
        case P_EFFECT_RATE:
            ep.setint(MCeffectrate);
            break;
        case P_DOUBLE_DELTA:
            ep.setint(MCdoubledelta);
            break;
        case P_DRAG_DELTA:
            ep.setint(MCdragdelta);
            break;
        case P_DOUBLE_TIME:
            ep.setint(MCdoubletime);
            break;
        case P_TOOL_TIP_DELAY:
            ep.setint(MCtooltipdelay);
            break;
        case P_LONG_WINDOW_TITLES:
            ep.setboolean(MClongwindowtitles);
            break;
        case P_BLIND_TYPING:
            ep.setboolean(MCblindtyping);
            break;
        case P_POWER_KEYS:
            ep.setboolean(MCpowerkeys);
            break;
        case P_NAVIGATION_ARROWS:
            ep.setboolean(MCnavigationarrows);
            break;
        case P_TEXT_ARROWS:
            ep.setboolean(MCtextarrows);
            break;
        case P_EXTEND_KEY:
            ep.setint(MCextendkey);
            break;
        case P_COLORMAP:
            MCscreen->getcolors(ep);
            break;
        case P_NO_PIXMAPS:
            ep.setboolean(MCnopixmaps);
            break;
        case P_LOW_RESOLUTION_TIMERS:
            ep.setboolean(MClowrestimers);
            break;
        case P_POINTER_FOCUS:
            ep.setboolean(MCpointerfocus);
            break;
        case P_EMACS_KEY_BINDINGS:
            ep.setboolean(MCemacskeys);
            break;
        case P_RAISE_MENUS:
            ep.setboolean(MCraisemenus);
            break;
        case P_ACTIVATE_PALETTES:
            ep.setboolean(MCactivatepalettes);
            break;
        case P_HIDE_PALETTES:
            ep.setboolean(MChidepalettes);
            break;
        case P_RAISE_PALETTES:
            ep.setboolean(MCraisepalettes);
            break;
        case P_RAISE_WINDOWS:
            ep.setboolean(MCraisewindows);
            break;
        case P_DONT_USE_NS:
            ep.setboolean(MCdontuseNS);
            break;
        case P_HIDE_BACKDROP:
            ep.setboolean(MChidebackdrop);
            break;
        case P_DONT_USE_QT:
            ep.setboolean(MCdontuseQT);
            break;
        case P_DONT_USE_QT_EFFECTS:
            ep.setboolean(MCdontuseQTeffects);
            break;
        case P_PROPORTIONAL_THUMBS:
            ep.setboolean(MCproportionalthumbs);
            break;
        case P_SHARED_MEMORY:
            ep.setboolean(MCshm);
            break;
        case P_VC_SHARED_MEMORY:
            ep.setboolean(MCvcshm);
            break;
        case P_VC_PLAYER:
            ep.setsvalue(MCvcplayer);
            break;
        case P_SCREEN_GAMMA:
            ep.setr8(MCgamma, ep.getnffw(), ep.getnftrailing(), ep.getnfforce());
            break;
        case P_SHELL_COMMAND:
            ep.setsvalue(MCshellcmd);
            break;
        case P_SOUND_CHANNEL:
            ep.setint(MCsoundchannel);
            break;
        case P_ADDRESS:
            ep.setsvalue(MCS_getaddress());
            break;
        case P_STACKS_IN_USE:
            ep.clear();
            i = MCnusing;
            while (i--)
            {
                MCusing[i]->getprop(0, P_SHORT_NAME, ep2, effective);
                ep.concatmcstring(ep2.getsvalue(), EC_RETURN, i == MCnusing - 1);
            }
            break;
            
            // TD-2013-06-20: [[ DynamicFonts ]] global property for list of font files
        case P_FONTFILES_IN_USE:
            // MERG-2013-08-14: [[ DynamicFonts ]] Refactored to use MCFontListLoaded
            return MCFontListLoaded(ep);
            break;
        case P_RELAYER_GROUPED_CONTROLS:
            ep.setboolean(MCrelayergrouped);
            break;
        case P_SELECTION_MODE:
            if (MCselectintersect)
                ep.setstaticcstring(MCintersectstring);
            else
                ep.setstaticcstring(MCsurroundstring);
            break;
        case P_SELECTION_HANDLE_COLOR:
            ep.setcolor(MCselectioncolor, MCselectioncolorname);
            break;
        case P_WINDOW_BOUNDING_RECT:
            ep.setrectangle(MCwbr);
            break;
        case P_JPEG_QUALITY:
            ep.setint(MCjpegquality);
            break;
        case P_RECORDING:
            ep.setboolean(MCrecording);
            break;
        case P_BRUSH:
            if (MCbrush < PI_PATTERNS)
                ep.setint(MCbrush - PI_BRUSHES);
            else
                ep.setint(MCbrush);
            break;
        case P_CENTERED:
            ep.setboolean(MCcentered);
            break;
        case P_ERASER:
            if (MCeraser < PI_PATTERNS)
                ep.setint(MCeraser - PI_BRUSHES);
            else
                ep.setint(MCeraser);
            break;
        case P_GRID:
            ep.setboolean(MCgrid);
            break;
        case P_GRID_SIZE:
            ep.setint(MCgridsize);
            break;
        case P_MULTIPLE:
            ep.setboolean(MCmultiple);
            break;
        case P_MULTI_SPACE:
            ep.setint(MCmultispace);
            break;
        case P_SLICES:
            ep.setint(MCslices);
            break;
        case P_SPRAY:
            if (MCspray < PI_PATTERNS)
                ep.setint(MCspray - PI_BRUSHES);
            else
                ep.setint(MCspray);
            break;
        case P_BEEP_LOUDNESS:
        case P_BEEP_PITCH:
        case P_BEEP_DURATION:
            MCscreen->getbeep(which, ep);
            break;
        case P_BEEP_SOUND:
            ep.setsvalue(MCscreen->getbeepsound());
            break;
        case P_TOOL:
            ep.setstringf("%s tool", MCtoolnames[MCcurtool]);
            break;
        case P_LZW_KEY:
            ep.clear();
            break;
        case P_RECORD_FORMAT:
            switch (MCrecordformat)
		{
            case EX_AIFF:
                ep.setstaticcstring("aiff");
                break;
            case EX_WAVE:
                ep.setstaticcstring("wave");
                break;
            case EX_ULAW:
                ep.setstaticcstring("ulaw");
                break;
            default:
                ep.setstaticcstring("movie");
                break;
		}
            break;
        case P_RECORD_COMPRESSION:
            ep.copysvalue(MCrecordcompression, 4);
            break;
        case P_RECORD_INPUT:
            ep.copysvalue(MCrecordinput, 4);
            break;
        case P_RECORD_CHANNELS:
            ep.setnvalue(MCrecordchannels);
            break;
        case P_RECORD_RATE:
            ep.setnvalue(MCrecordrate);
            break;
        case P_RECORD_SAMPLESIZE:
            ep.setnvalue(MCrecordsamplesize);
            break;
        case P_BREAK_POINTS:
            MCB_unparsebreaks(ep);
            break;
        case P_DEBUG_CONTEXT:
		{
			ep.clear();
			if (MCdebugcontext != MAXUINT2)
			{
				MCexecutioncontexts[MCdebugcontext]->getobj()->getprop(0, P_LONG_ID, ep, False);
				ep.concatnameref(MCexecutioncontexts[MCdebugcontext]->gethandler()->getname(), EC_COMMA, false);
				ep.concatuint(MCexecutioncontexts[MCdebugcontext]->getline(), EC_COMMA, false);
			}
		}
            break;
        case P_EXECUTION_CONTEXTS:
		{
			ep.clear();
			Boolean added = False;
			if (MCnexecutioncontexts < MAX_CONTEXTS)
			{
				ep.setline(line);
				MCexecutioncontexts[MCnexecutioncontexts++] = &ep;
				added = True;
			}
			for (i = 0 ; i < MCnexecutioncontexts ; i++)
			{
				MCExecPoint ep2(ep);
				MCexecutioncontexts[i]->getobj()->getprop(0, P_LONG_ID, ep2, False);
				ep.concatmcstring(ep2.getsvalue(), EC_RETURN, i == 0);
				ep.concatnameref(MCexecutioncontexts[i]->gethandler()->getname(), EC_COMMA, false);
				ep.concatuint(MCexecutioncontexts[i]->getline(), EC_COMMA, false);
				if (MCexecutioncontexts[i] -> getparentscript() != NULL)
				{
					MCexecutioncontexts[i] -> getparentscript() -> GetParent() -> GetObject() -> getprop(0, P_LONG_ID, ep2, False);
					ep.concatmcstring(ep2.getsvalue(), EC_COMMA, false);
				}
			}
			if (added)
				MCnexecutioncontexts--;
		}
            break;
        case P_MESSAGE_MESSAGES:
            ep.setboolean(MCmessagemessages);
            break;
        case P_WATCHED_VARIABLES:
            MCB_unparsewatches(ep);
            break;
        case P_ALLOW_INLINE_INPUT:
            ep.setboolean(MCinlineinput);
            break;
        case P_ACCEPT_DROP:
            ep.setboolean(MCdragaction != DRAG_ACTION_NONE);
            break;
        case P_ALLOWABLE_DRAG_ACTIONS:
        {
            int t_count;
            t_count = 0;
            
            ep . clear();
            if ((MCallowabledragactions & DRAG_ACTION_COPY) != 0)
                ep . concatcstring("copy", EC_COMMA, t_count++ == 0);
            else if ((MCallowabledragactions & DRAG_ACTION_MOVE) != 0)
                ep . concatcstring("move", EC_COMMA, t_count++ == 0);
            else if ((MCallowabledragactions & DRAG_ACTION_LINK) != 0)
                ep . concatcstring("link", EC_COMMA, t_count++ == 0);
        }
            break;
        case P_DRAG_ACTION:
            switch(MCdragaction)
		{
            case DRAG_ACTION_NONE:
                ep . setstaticcstring("none");
                break;
            case DRAG_ACTION_COPY:
                ep . setstaticcstring("copy");
                break;
            case DRAG_ACTION_MOVE:
                ep . setstaticcstring("move");
                break;
            case DRAG_ACTION_LINK:
                ep . setstaticcstring("link");
                break;
		}
            break;
        case P_DRAG_IMAGE:
            if (MCdragimageid != 0)
                ep . setint(MCdragimageid);
            else
                ep . setint(0);
            break;
        case P_DRAG_IMAGE_OFFSET:
            if (MCdragimageid != 0)
                ep.setpoint(MCdragimageoffset . x, MCdragimageoffset . y);
            else
                ep . clear();
            break;
            
            // MW-2008-08-12: Add access to the MCurlresult internal global variable
            //   this is set by libURL after doing DELETE, POST, PUT or GET type queries.
        case P_URL_RESPONSE:
            MCurlresult -> fetch(ep);
            break;
            
            // MW-2011-11-24: [[ Nice Folders ]] Handle fetching of the special folder types.
        case P_ENGINE_FOLDER:
            ep . setstaticcstring("engine");
            MCS_getspecialfolder(ep);
            break;
        case P_HOME_FOLDER:
            ep . setstaticcstring("home");
            MCS_getspecialfolder(ep);
            break;
        case P_DOCUMENTS_FOLDER:
            ep . setstaticcstring("documents");
            MCS_getspecialfolder(ep);
            break;
        case P_DESKTOP_FOLDER:
            ep . setstaticcstring("desktop");
            MCS_getspecialfolder(ep);
            break;
        case P_TEMPORARY_FOLDER:
            ep . setstaticcstring("temporary");
            MCS_getspecialfolder(ep);
            break;
            
        case P_IMAGE_CACHE_LIMIT:
            ep.setuint(MCCachedImageRep::GetCacheLimit());
            break;
			
        case P_IMAGE_CACHE_USAGE:
            ep.setuint(MCCachedImageRep::GetCacheUsage());
            break;
			
        case P_BRUSH_BACK_COLOR:
        case P_PEN_BACK_COLOR:
        case P_BRUSH_COLOR:
        case P_BRUSH_PATTERN:
        case P_PEN_COLOR:
        case P_PEN_PATTERN:
        case P_RECENT_CARDS:
        case P_RECENT_NAMES:
        case P_TEXT_ALIGN:
        case P_TEXT_FONT:
        case P_TEXT_HEIGHT:
        case P_TEXT_SIZE:
        case P_TEXT_STYLE:
        case P_EDIT_BACKGROUND:
        case P_ROUND_ENDS:
        case P_DASHES:
        case P_FILLED:
            
        case P_POLY_SIDES:
        case P_LINE_SIZE:
        case P_PEN_WIDTH:
        case P_PEN_HEIGHT:
        case P_ROUND_RADIUS:
        case P_START_ANGLE:
        case P_ARC_ANGLE:
        case P_NUMBER_FORMAT:
        case P_PLAY_DESTINATION:
        case P_PLAY_LOUDNESS:
        case P_LOCK_SCREEN:
        case P_STACK_FILES:
        case P_MENU_BAR:
        case P_EDIT_MENUS:
        case P_ACCENT_COLOR:
        case P_HILITE_COLOR:
        case P_PAINT_COMPRESSION:
        case P_LINK_COLOR:
        case P_LINK_HILITE_COLOR:
        case P_LINK_VISITED_COLOR:
        case P_UNDERLINE_LINKS:
        case P_SELECT_GROUPED_CONTROLS:
        case P_ICON:
        case P_ICON_MENU:
        case P_STATUS_ICON:
        case P_STATUS_ICON_MENU:
        case P_STATUS_ICON_TOOLTIP:
        case P_PROCESS_TYPE:
        case P_STACK_LIMIT:
        case P_ALLOW_DATAGRAM_BROADCASTS:
            // MERG-2013-08-17: [[ ColorDialogColors ]] Custom color management for the windows color dialog
        case P_COLOR_DIALOG_COLORS:
            
            if (target == NULL)
            {
                switch (which)
                {
                    case P_BRUSH_BACK_COLOR:
                    case P_PEN_BACK_COLOR:
                        ep.clear();
                        break;
                    case P_BRUSH_COLOR:
                        ep.setcolor(MCbrushcolor, MCbrushcolorname);
                        break;
                    case P_BRUSH_PATTERN:
                        if (MCbrushpmid < PI_END && MCbrushpmid > PI_PATTERNS)
                            ep.setint(MCbrushpmid - PI_PATTERNS);
                        else
                            
                            ep.setint(MCbrushpmid);
                        break;
                    case P_PEN_COLOR:
                        ep.setcolor(MCpencolor, MCpencolorname);
                        break;
                    case P_PEN_PATTERN:
                        if (MCpenpmid < PI_END && MCpenpmid > PI_PATTERNS)
                            ep.setint(MCpenpmid - PI_PATTERNS);
                        else
                            ep.setint(MCpenpmid);
                        break;
                    case P_RECENT_CARDS:
                        MCrecent->getlongids(NULL, ep);
                        break;
                    case P_RECENT_NAMES:
                        MCrecent->getnames(NULL, ep);
                        break;
                    case P_TEXT_ALIGN:
                    case P_TEXT_FONT:
                    case P_TEXT_HEIGHT:
                    case P_TEXT_SIZE:
                    case P_TEXT_STYLE:
                        ep.clear();
                        break;
                    case P_EDIT_BACKGROUND:
                        return MCdefaultstackptr->getprop(0, which, ep, False);
                    case P_ROUND_ENDS:
                        ep.setboolean(MCroundends);
                        break;
                    case P_DASHES:
                        ep.clear();
                        for (i = 0 ; i < MCndashes ; i++)
                            ep.concatuint(MCdashes[i], EC_COMMA, i == 0);
                        break;
                    case P_FILLED:
                        ep.setboolean(MCfilled);
                        break;
                    case P_POLY_SIDES:
                        ep.setint(MCpolysides);
                        break;
                    case P_LINE_SIZE:
                    case P_PEN_WIDTH:
                    case P_PEN_HEIGHT:
                        ep.setint(MClinesize);
                        break;
                    case P_ROUND_RADIUS:
                        ep.setint(MCroundradius);
                        break;
                    case P_START_ANGLE:
                        ep.setint(MCstartangle);
                        break;
                    case P_ARC_ANGLE:
                        ep.setint(MCarcangle);
                        break;
                    case P_NUMBER_FORMAT:
                        MCU_getnumberformat(ep, ep.getnffw(),
                                            ep.getnftrailing(), ep.getnfforce());
                        break;
                    case P_PLAY_DESTINATION:
                    case P_PLAY_LOUDNESS:
                        return MCtemplateaudio->getprop(0, which, ep, False);
                    case P_LOCK_SCREEN:
                        // MW-2011-08-18: [[ Redraw ]] Update to use redraw.
                        ep.setboolean(MCRedrawIsScreenLocked());
                        break;
                    case P_STACK_FILES:
                        ep.clear();
                        break;
                    case P_MENU_BAR:
                        if (MCmenubar == NULL)
                            ep.clear();
                        else
                            MCmenubar->getprop(0, P_LONG_NAME, ep, effective);
                        break;
                    case P_EDIT_MENUS:
                        ep.setboolean(True);
                        break;
                    case P_ACCENT_COLOR:
                        ep.setcolor(MCaccentcolor, MCaccentcolorname);
                        break;
                    case P_HILITE_COLOR:
                        ep.setcolor(MChilitecolor, MChilitecolorname);
                        break;
                    case P_PAINT_COMPRESSION:
                        switch (MCpaintcompression)
                    {
                        case EX_PNG:
                            ep.setstaticcstring("png");
                            break;
                        case EX_JPEG:
                            ep.setstaticcstring("jpeg");
                            break;
                        case EX_GIF:
                            ep.setstaticcstring("gif");
                            break;
                        default:
                            ep.setstaticcstring("rle");
                            break;
                    }
                        break;
                    case P_LINK_COLOR:
                        MCU_get_color(ep, MClinkatts.colorname, MClinkatts.color);
                        break;
                    case P_LINK_HILITE_COLOR:
                        MCU_get_color(ep, MClinkatts.hilitecolorname, MClinkatts.hilitecolor);
                        break;
                    case P_LINK_VISITED_COLOR:
                        MCU_get_color(ep, MClinkatts.visitedcolorname, MClinkatts.visitedcolor);
                        break;
                    case P_UNDERLINE_LINKS:
                        ep.setboolean(MClinkatts.underline);
                        break;
                    case P_SELECT_GROUPED_CONTROLS:
                        ep.setboolean(MCselectgrouped);
                        break;
                    case P_ICON:
                        ep.setint(MCiconid);
                        break;
                    case P_ICON_MENU:
                        ep.setsvalue(MCiconmenu);
                        break;
                    case P_STATUS_ICON:
                        ep.setint(MCstatusiconid);
                        break;
                    case P_STATUS_ICON_MENU:
                        ep.setsvalue(MCstatusiconmenu);
                        break;
                    case P_PROCESS_TYPE:
                        ep.setstaticcstring(MCS_processtypeisforeground() ? "foreground" : "background");
                        break;
                    case P_STACK_LIMIT:
                        ep.setuint(effective ? MCstacklimit : MCpendingstacklimit);
                        break;
                    case P_ALLOW_DATAGRAM_BROADCASTS:
                        ep . setboolean(MCallowdatagrambroadcasts);
                        break;
                        // MERG-2013-08-17: [[ ColorDialogColors ]] Custom color management for the windows color dialog
                    case P_COLOR_DIALOG_COLORS:
                        MCA_getcolordialogcolors(ep);
                        break;
                    default:
                        break;
                }
                break;
            }
        default:
            if (target == NULL)
            {
                Exec_stat t_stat;
                t_stat = ES_NORMAL;
                
                if (customindex != nil)
                    t_stat = customindex -> eval(ep);
                else
                    ep . clear();
                
                if (t_stat == ES_NORMAL)
                    t_stat = mode_eval(ep);
                if (t_stat != ES_NOT_HANDLED)
                    return t_stat;
            }
            
            if (tocount == CT_UNDEFINED)
            {
                Properties t_prop;
                MCNameRef t_prop_name, t_index_name;
                t_prop_name = t_index_name = nil;
                if (resolveprop(ep, t_prop, t_prop_name, t_index_name) != ES_NORMAL)
                    return ES_ERROR;
                
                Exec_stat t_stat;
                t_stat = ES_NORMAL;
                if (t_prop == P_CUSTOM)
                {
                    MCObject *t_object;
                    uint4 t_parid;
                    t_stat = target -> getobjforprop(ep, t_object, t_parid);
                    
                    // MW-2011-09-02: Moved handling of customprop != nil case into resolveprop,
                    //   so t_prop_name is always non-nil if t_prop == P_CUSTOM.
                    // MW-2011-11-23: [[ Array Chunk Props ]] Moved handling of arrayprops into
                    //   MCChunk::setprop.
                    if (t_stat == ES_NORMAL)
                    {
                        if (t_index_name == nil)
                            t_stat = t_object -> getcustomprop(ep, t_object -> getdefaultpropsetname(), t_prop_name);
                        else
                            t_stat = t_object -> getcustomprop(ep, t_prop_name, t_index_name);
                    }
                }
                else
                {
                    // MW-2011-11-23: [[ Array Chunk Props ]] If the prop is an array-prop, then
                    //   a nil index translates to the empty name (the array[empty] <=> the array).
                    MCNameRef t_derived_index_name;
                    if (t_prop < P_FIRST_ARRAY_PROP)
                        t_derived_index_name = nil;
                    else
                        t_derived_index_name = t_index_name != nil ? t_index_name : kMCEmptyName;
                    
                    t_stat = target -> getprop(t_prop, ep, t_derived_index_name, effective);
                }
                
                MCNameDelete(t_index_name);
                MCNameDelete(t_prop_name);
                
                if (t_stat != ES_NORMAL)
                {
                    MCeerror->add(EE_PROPERTY_NOPROP, line, pos);
                    return ES_ERROR;
                }
            }
            else
            {
                if (target->count(tocount, ptype, ep) != ES_NORMAL)
                {
                    MCeerror->add(EE_PROPERTY_BADCOUNTS, line, pos);
                    return ES_ERROR;
                }
            }
	}
	return ES_NORMAL;
#endif /* MCProperty::eval */
  
	ep . setline(line);

	if (destvar != nil && which != P_CUSTOM_VAR)
		return eval_variable(ep);
	
	if (function != F_UNDEFINED)
		return eval_function(ep);
	
	if (target == nil)
		return eval_global_property(ep);
	
	if (tocount == CT_UNDEFINED)
		return eval_object_property(ep);
	
	return eval_count(ep);
}

Exec_stat MCProperty::eval_variable(MCExecPoint& ep)
{
	return destvar -> eval(ep);
}

Exec_stat MCProperty::eval_function(MCExecPoint& ep)
{
	switch (function)
	{
		case F_DATE:
		{
			MCExecContext ctxt(ep);
			MCAutoStringRef t_date;

			MCDateTimeGetDate(ctxt, which, &t_date);

			if (!ctxt . HasError())
			{
				ep . setvalueref(*t_date);
				return ES_NORMAL;
			}

			return ctxt . Catch(line, pos);
		}
		case F_TIME:
		{
			MCExecContext ctxt(ep);
			MCAutoStringRef t_time;

			MCDateTimeGetTime(ctxt, which, &t_time);

			if (!ctxt . HasError())
			{
				ep . setvalueref(*t_time);
				return ES_NORMAL;
			}

			return ctxt . Catch(line, pos);
		}
		case F_MILLISECS:
		{
			MCExecContext ctxt(ep);
			double t_millisecs;

			if (which == P_LONG)
				MCDateTimeGetLongMilliseconds(ctxt, t_millisecs);
			else
				MCDateTimeGetMilliseconds(ctxt, t_millisecs);

			if (!ctxt . HasError())
			{
				ep . setnvalue(t_millisecs);
				return ES_NORMAL;
			}

			return ctxt . Catch(line, pos);
		}
		case F_SECONDS:
		{
			MCExecContext ctxt(ep);
			double t_secs;

			if (which == P_LONG)
				MCDateTimeGetLongSeconds(ctxt, t_secs);
			else
				MCDateTimeGetSeconds(ctxt, t_secs);

			if (!ctxt . HasError())
			{
				ep . setnvalue(t_secs);
				return ES_NORMAL;
			}

			return ctxt . Catch(line, pos);
		}
		case F_TICKS:
		{
			MCExecContext ctxt(ep);
			double t_ticks;

			if (which == P_LONG)
				MCDateTimeGetLongTicks(ctxt, t_ticks);
			else
				MCDateTimeGetTicks(ctxt, t_ticks);

			if (!ctxt . HasError())
			{
				ep . setnvalue(t_ticks);
				return ES_NORMAL;
			}

			return ctxt . Catch(line, pos);
		}
		case F_FILES:
		{
			MCExecContext ctxt(ep);
			MCAutoStringRef t_files;

			if (which == P_LONG)
				MCFilesGetDetailedFiles(ctxt, &t_files);
			else
				MCFilesGetFiles(ctxt, &t_files);

			if (!ctxt . HasError())
			{
				ep . setvalueref(*t_files);
				return ES_NORMAL;
			}

			return ctxt . Catch(line, pos);
		}
		case F_DIRECTORIES:
		{
			MCExecContext ctxt(ep);
			MCAutoStringRef t_folders;

			if (which == P_LONG)
				MCFilesGetDetailedFolders(ctxt, &t_folders);
			else
				MCFilesGetFolders(ctxt, &t_folders);

			if (!ctxt . HasError())
			{
				ep . setvalueref(*t_folders);
				return ES_NORMAL;
			}

			return ctxt . Catch(line, pos);
		}
		case F_MONTH_NAMES:
		{
			MCExecContext ctxt(ep);
			MCAutoStringRef t_month_names;

			MCDateTimeGetMonthNames(ctxt, which, &t_month_names);

			if (!ctxt . HasError())
			{
				ep . setvalueref(*t_month_names);
				return ES_NORMAL;
			}

			return ctxt . Catch(line, pos);
		}
		case F_WEEK_DAY_NAMES:
		{
			MCExecContext ctxt(ep);
			MCAutoStringRef t_week_day_names;

			MCDateTimeGetWeekDayNames(ctxt, which, &t_week_day_names);

			if (!ctxt . HasError())
			{
				ep . setvalueref(*t_week_day_names);
				return ES_NORMAL;
			}

			return ctxt . Catch(line, pos);
		}
		case F_DATE_FORMAT:
		{
			MCExecContext ctxt(ep);
			MCAutoStringRef t_date_format;

			MCDateTimeGetDateFormat(ctxt, which, &t_date_format);

			if (!ctxt . HasError())
			{
				ep . setvalueref(*t_date_format);
				return ES_NORMAL;
			}

			return ctxt . Catch(line, pos);
		}
		case F_SCREEN_RECT:
		{
			MCExecContext ctxt(ep);

			if ((which % 1000) == P_LONG)
			{
				MCAutoStringRef t_rects;

				MCInterfaceGetScreenRects(ctxt, which >= 1000, effective == True, &t_rects);

				if (!ctxt . HasError())
				{
					ep . setvalueref(*t_rects);
					return ES_NORMAL;
				}
			}
			else
			{
				MCRectangle t_rect;

				MCInterfaceGetScreenRect(ctxt, which >= 1000, effective == True, t_rect);

				if (!ctxt . HasError())
				{
					ep . setrectangle(t_rect);
					return ES_NORMAL;
				}
			}

			return ctxt . Catch(line, pos);
		}
		default:
			break;
	}
	
	fprintf(stderr, "MCProperty: ERROR bad function in eval\n");
	return ES_ERROR;
}

Exec_stat MCProperty::eval_global_property(MCExecPoint& ep)
{
	const MCPropertyInfo *t_info;
	if (MCPropertyInfoTableLookup(which, effective, t_info))
	{
		MCExecContext ctxt(ep);
        MCAutoValueRef t_value;
        
        if (t_info -> custom_index)
        {
            MCNewAutoNameRef t_type;
            
            if (customindex != nil)
            {
                if (customindex -> eval(ep) != ES_NORMAL)
                {
                    MCeerror -> add(EE_PROPERTY_BADEXPRESSION, line, pos);
                    return ES_ERROR;
                }
                ep . copyasnameref(&t_type);
            }
            MCExecFetchProperty(ctxt, t_info, *t_type, &t_value);
        }
        else
            MCExecFetchProperty(ctxt, t_info, nil, &t_value);
        
        if (!ctxt . HasError())
        {
            ep . setvalueref(*t_value);
            return ES_NORMAL;
        }
		
        return ctxt . Catch(line, pos);
#ifdef LEGACY_EXEC
		switch(t_info -> type)
		{
			case kMCPropertyTypeAny:
			{
				MCAutoValueRef t_any;
				((void(*)(MCExecContext&, MCValueRef&))t_info -> getter)(ctxt, &t_any);
				if (!ctxt . HasError())
				{
					ep . setvalueref(*t_any);
					return ES_NORMAL;
				}
			}
			break;
				
			case kMCPropertyTypeBool:
			{
				bool t_value;
				((void(*)(MCExecContext&, bool&))t_info -> getter)(ctxt, t_value);
				if (!ctxt . HasError())
				{
					ep . setboolean(t_value ? True : False);
					return ES_NORMAL;
				}
			}
			break;
			
			case kMCPropertyTypeInt16:
			case kMCPropertyTypeInt32:
			{
				integer_t t_value;
				((void(*)(MCExecContext&, integer_t&))t_info -> getter)(ctxt, t_value);
				if (!ctxt . HasError())
				{
					ep . setint(t_value);
					return ES_NORMAL;
				}
			}
			break;
			
			case kMCPropertyTypeUInt16:
			case kMCPropertyTypeUInt32:
			{
				uinteger_t t_value;
				((void(*)(MCExecContext&, uinteger_t&))t_info -> getter)(ctxt, t_value);
				if (!ctxt . HasError())
				{
					ep . setuint(t_value);
					return ES_NORMAL;
				}
			}
			break;
				
			case kMCPropertyTypeDouble:
			{
				double t_value;
				((void(*)(MCExecContext&, double&))t_info -> getter)(ctxt, t_value);
				if (!ctxt . HasError())
				{
					ep . setnvalue(t_value);
					return ES_NORMAL;
				}
			}
			break;
			
			case kMCPropertyTypeChar:
			{
				char_t t_value;
				((void(*)(MCExecContext&, char_t&))t_info -> getter)(ctxt, t_value);
				if (!ctxt . HasError())
				{
					ep . setchar((char)t_value);
					return ES_NORMAL;
				}
			}
			break;
				
			case kMCPropertyTypeString:
			case kMCPropertyTypeBinaryString:
			{	
				MCAutoStringRef t_value;
				((void(*)(MCExecContext&, MCStringRef&))t_info -> getter)(ctxt, &t_value);
				if (!ctxt . HasError())
				{
					ep . setvalueref(*t_value);
					return ES_NORMAL;
				}
			}
			break;
				
			case kMCPropertyTypeColor:
			{
				MCColor t_value;
				((void(*)(MCExecContext&, MCColor&))t_info -> getter)(ctxt, t_value);
				if (!ctxt . HasError())
				{
					ep . setcolor(t_value);
					return ES_NORMAL;
				}
			}
			break;
			
			case kMCPropertyTypeRectangle:
			{
				MCRectangle t_value;
				((void(*)(MCExecContext&, MCRectangle&))t_info -> getter)(ctxt, t_value);
				if (!ctxt . HasError())
				{
					ep . setrectangle(t_value);
					return ES_NORMAL;
				}
			}
			break;
				
			case kMCPropertyTypePoint:
			{
				MCPoint t_value;
				((void(*)(MCExecContext&, MCPoint&))t_info -> getter)(ctxt, t_value);
				if (!ctxt . HasError())
				{
					ep . setpoint(t_value);
					return ES_NORMAL;
				}
			}
			break;
				
			case kMCPropertyTypeInt16X2:
			{
				integer_t t_value[2];
				((void(*)(MCExecContext&, integer_t[2]))t_info -> getter)(ctxt, t_value);
				if (!ctxt . HasError())
				{
					ep . setstringf("%d,%d", t_value[0], t_value[1]);
					return ES_NORMAL;
				}
			}
			break;
				
			case kMCPropertyTypeInt16X4:
			{
				integer_t t_value[4];
				((void(*)(MCExecContext&, integer_t[4]))t_info -> getter)(ctxt, t_value);
				if (!ctxt . HasError())
				{
					ep . setstringf("%d,%d,%d,%d", t_value[0], t_value[1], t_value[2], t_value[3]);
					return ES_NORMAL;
				}
			}
			break;
				
			case kMCPropertyTypeEnum:
			{
				int t_value;
				((void(*)(MCExecContext&, int&))t_info -> getter)(ctxt, t_value);
				if (!ctxt . HasError())
				{
					MCExecEnumTypeInfo *t_enum_info;
					t_enum_info = (MCExecEnumTypeInfo *)(t_info -> type_info);
					for(uindex_t i = 0; i < t_enum_info -> count; i++)
						if (t_enum_info -> elements[i] . value == t_value)
						{
							ep . setcstring(t_enum_info -> elements[i] . tag);
							return ES_NORMAL;
						}
					
					// THIS MEANS A METHOD HAS RETURNED AN ILLEGAL VALUE
					MCAssert(false);
					return ES_ERROR;
				}
			}
			break;
				
			case kMCPropertyTypeSet:
			{
				unsigned int t_value;
				((void(*)(MCExecContext&, unsigned int&))t_info -> getter)(ctxt, t_value);
				if (!ctxt . HasError())
				{
					MCExecSetTypeInfo *t_set_info;
					t_set_info = (MCExecSetTypeInfo *)(t_info -> type_info);
					
					bool t_first;
					t_first = true;
					
					ep . clear();
					for(uindex_t i = 0; i < t_set_info -> count; i++)
						if (((1 << t_set_info -> elements[i] . bit) & t_value) != 0)
						{
							ep . concatcstring(t_set_info -> elements[i] . tag, EC_COMMA, t_first);
							t_first = false;
						}
					
					return ES_NORMAL;
				}
			}
			break;
				
			case kMCPropertyTypeCustom:
			{
				MCExecCustomTypeInfo *t_custom_info;
				t_custom_info = (MCExecCustomTypeInfo *)(t_info -> type_info);
				
				MCAssert(t_custom_info -> size <= 64);
				
				char t_value[64];
				((void(*)(MCExecContext&, void *))t_info -> getter)(ctxt, t_value);
				if (!ctxt . HasError())
				{
					MCAutoStringRef t_value_ref;
					((MCExecCustomTypeFormatProc)t_custom_info -> format)(ctxt, t_value, &t_value_ref);
					((MCExecCustomTypeFreeProc)t_custom_info -> free)(ctxt, t_value);
					if (!ctxt . HasError())
					{
						ep . setvalueref(*t_value_ref);
						return ES_NORMAL;
					}
				}
				
			}
			break;
				
			case kMCPropertyTypeOptionalUInt32:
			{
				uinteger_t t_value;
				uinteger_t *t_value_ptr;
				t_value_ptr = &t_value;
				((void(*)(MCExecContext&, uinteger_t*&))t_info -> getter)(ctxt, t_value_ptr);
				if (!ctxt . HasError())
				{
					if (t_value_ptr == nil)
						ep . clear();
					else
						ep . setint(t_value);
					return ES_NORMAL;
				}
			}
			break;
				
			case kMCPropertyTypeOptionalString:
			{
				MCAutoStringRef t_value;
				((void(*)(MCExecContext&, MCStringRef&))t_info -> getter)(ctxt, &t_value);
				if (!ctxt . HasError())
				{
					if (*t_value == nil)
						ep . clear();
					else
						ep . setvalueref(*t_value);
					
					return ES_NORMAL;
				}
				
			}
			break;
				
			default:
				MCAssert(false);
				break;
		}
		
		return ctxt . Catch(line, pos); */
#endif
	}

	Exec_stat t_stat;
	t_stat = ES_NORMAL;
	
	if (customindex != nil)
		t_stat = customindex -> eval(ep);
	else
		ep . clear();
	
	if (t_stat == ES_NORMAL)
		t_stat = mode_eval(ep);
	if (t_stat != ES_NORMAL)
	{
		MCeerror->add(EE_PROPERTY_NOPROP, line, pos);
		return ES_ERROR;
	}

	return ES_NORMAL;
}

Exec_stat MCProperty::eval_object_property(MCExecPoint& ep)
{
	Properties t_prop;
	MCNameRef t_prop_name, t_index_name;
	t_prop_name = t_index_name = nil;
	if (resolveprop(ep, t_prop, t_prop_name, t_index_name) != ES_NORMAL)
		return ES_ERROR;
	
	Exec_stat t_stat;
	t_stat = ES_NORMAL;
	if (t_prop == P_CUSTOM)
	{
		MCObject *t_object;
		uint4 t_parid;
		t_stat = target -> getobjforprop(ep, t_object, t_parid);
		
		// MW-2011-09-02: Moved handling of customprop != nil case into resolveprop,
		//   so t_prop_name is always non-nil if t_prop == P_CUSTOM.
		// MW-2011-11-23: [[ Array Chunk Props ]] Moved handling of arrayprops into
		//   MCChunk::setprop.
		if (t_stat == ES_NORMAL)
		{
			if (t_index_name == nil)
				t_stat = t_object -> getcustomprop(ep, t_object -> getdefaultpropsetname(), t_prop_name);
			else
				t_stat = t_object -> getcustomprop(ep, t_prop_name, t_index_name);
		}
	}
	else
	{
		// MW-2011-11-23: [[ Array Chunk Props ]] If the prop is an array-prop, then
		//   a nil index translates to the empty name (the array[empty] <=> the array).
		MCNameRef t_derived_index_name;
		if (t_prop < P_FIRST_ARRAY_PROP)
			t_derived_index_name = nil;
		else
			t_derived_index_name = t_index_name != nil ? t_index_name : kMCEmptyName;
		
		t_stat = target -> getprop(t_prop, ep, t_derived_index_name, effective);
	}
	
	MCNameDelete(t_index_name);
	MCNameDelete(t_prop_name);
	
	if (t_stat != ES_NORMAL)
	{
		MCeerror->add(EE_PROPERTY_NOPROP, line, pos);
		return ES_ERROR;
	}

	return ES_NORMAL;
}

Exec_stat MCProperty::eval_count(MCExecPoint& ep)
{
	if (target->count(tocount, ptype, ep) != ES_NORMAL)
	{
		MCeerror->add(EE_PROPERTY_BADCOUNTS, line, pos);
		return ES_ERROR;
	}
	
	return ES_NORMAL;
}

////////////////////////////////////////////////////////////////////////////////<|MERGE_RESOLUTION|>--- conflicted
+++ resolved
@@ -49,13 +49,10 @@
 #include "securemode.h"
 #include "osspec.h"
 #include "redraw.h"
-<<<<<<< HEAD
 #include "variable.h"
 
-=======
 #include "ans.h"
 #include "font.h"
->>>>>>> ceabb114
 #include "mctheme.h"
 
 #include "globals.h"
