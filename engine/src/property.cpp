--- conflicted
+++ resolved
@@ -202,7 +202,7 @@
 	DEFINE_RW_PROPERTY(P_PRINT_TEXT_SIZE, Any, Legacy, TextSize)
 	DEFINE_RW_PROPERTY(P_PRINT_TEXT_STYLE, Any, Legacy, TextStyle)
 	
-	DEFINE_RW_PROPERTY(P_PLAY_DESTINATION, String, Multimedia, PlayDestination)
+	DEFINE_RW_ENUM_PROPERTY(P_PLAY_DESTINATION, InterfacePlayDestination, Multimedia, PlayDestination)
 	DEFINE_RW_PROPERTY(P_PLAY_LOUDNESS, UInt16, Multimedia, PlayLoudness)
 	
 	DEFINE_RW_PROPERTY(P_STACK_FILES, String, Legacy, StackFiles)
@@ -379,6 +379,9 @@
     // IM-2014-01-27: [[ HiDPI ]] Global property screenPixelScales returns a return-delimited
     // list of the pixel scales of all connected screens
     DEFINE_RO_PROPERTY(P_SCREEN_PIXEL_SCALES, LinesOfDouble, Interface, ScreenPixelScales)
+    
+    // MW-2014-08-12: [[ EditionType ]] Return whether the engine is community or commercial.
+    DEFINE_RO_PROPERTY(P_EDITION_TYPE, String, Engine, EditionType)
 };
 
 static bool MCPropertyInfoTableLookup(Properties p_which, Boolean p_effective, const MCPropertyInfo*& r_info, bool p_is_array_prop)
@@ -4003,7 +4006,7 @@
             ep.setboolean(MClockmessages);
             break;
         case P_LOCK_MOVES:
-            ep.setboolean(MClockmoves);
+            ep.setboolean(MCscreen->getlockmoves());
             break;
         case P_LOCK_RECENT:
             ep.setboolean(MClockrecent);
@@ -4308,6 +4311,11 @@
             break;
         }
             
+            // MW-2014-08-12: [[ EditionType ]] Return whether the engine is community or commercial.
+        case P_EDITION_TYPE:
+            ep . setstaticcstring(MClicenseparameters . license_class == kMCLicenseClassCommunity ? "community" : "commercial");
+            break;
+            
         case P_SHELL_COMMAND:
             ep.setsvalue(MCshellcmd);
             break;
@@ -4464,7 +4472,9 @@
 				MCExecPoint ep2(ep);
 				MCexecutioncontexts[i]->getobj()->getprop(0, P_LONG_ID, ep2, False);
 				ep.concatmcstring(ep2.getsvalue(), EC_RETURN, i == 0);
-				ep.concatnameref(MCexecutioncontexts[i]->gethandler()->getname(), EC_COMMA, false);
+                // PM-2014-04-14: [[Bug 12125]] Do this check to avoid a crash in LC server
+                if (MCexecutioncontexts[i]->gethandler() != NULL)
+                    ep.concatnameref(MCexecutioncontexts[i]->gethandler()->getname(), EC_COMMA, false);
 				ep.concatuint(MCexecutioncontexts[i]->getline(), EC_COMMA, false);
 				if (MCexecutioncontexts[i] -> getparentscript() != NULL)
 				{
@@ -4694,8 +4704,24 @@
                                             ep.getnftrailing(), ep.getnfforce());
                         break;
                     case P_PLAY_DESTINATION:
+                        return MCtemplateaudio->getprop(0, which, ep, False);
+                        // AL-2014-08-12: [[ Bug 13161 ]] Get the global playLoudness rather than templateAudioClip playLoudness
                     case P_PLAY_LOUDNESS:
-                        return MCtemplateaudio->getprop(0, which, ep, False);
+                    {
+                        uint2 t_loudness;
+                        t_loudness = 0;
+                        extern bool MCSystemGetPlayLoudness(uint2& r_loudness);
+#ifdef _MOBILE
+                        if (MCSystemGetPlayLoudness(t_loudness))
+#else
+                            if (false)
+#endif
+                                ;
+                            else
+                                t_loudness = MCS_getplayloudness();
+                        ep . setuint(t_loudness);
+                    }
+                        break;
                     case P_LOCK_SCREEN:
                         // MW-2011-08-18: [[ Redraw ]] Update to use redraw.
                         ep.setboolean(MCRedrawIsScreenLocked());
@@ -5035,961 +5061,8 @@
 
 			return ctxt . Catch(line, pos);
 		}
-<<<<<<< HEAD
 		case F_SCREEN_RECT:
-=======
-		break;
-	case P_BUFFER_IMAGES:
-		ep.setboolean(MCbufferimages);
-		break;
-	case P_BACK_DROP:
-		if (MCbackdropcolor == NULL)
-			ep.setstaticcstring("none");
-		else
-			ep.setsvalue(MCbackdropcolor);
-		break;
-	case P_MULTI_EFFECT:
-		ep.setboolean(false);
-		break;
-	case P_ALLOW_INTERRUPTS:
-		ep.setboolean(MCallowinterrupts);
-		break;
-	case P_EXPLICIT_VARIABLES:
-		ep.setboolean(MCexplicitvariables);
-		break;
-	case P_PRESERVE_VARIABLES:
-		ep.setboolean(MCpreservevariables);
-		break;
-	case P_SYSTEM_FS:
-		ep.setboolean(MCsystemFS);
-		break;
-	case P_SYSTEM_CS:
-		ep.setboolean(MCsystemCS);
-		break;
-	case P_SYSTEM_PS:
-		ep.setboolean(MCsystemPS);
-		break;
-	case P_FILE_TYPE:
-		ep.setsvalue(MCfiletype);
-		break;
-	case P_STACK_FILE_TYPE:
-		ep.setsvalue(MCstackfiletype);
-		break;
-	case P_STACK_FILE_VERSION:
-	{
-		char t_version[6];
-		t_version[0] = '0' + MCstackfileversion / 1000;
-		t_version[1] = '.';
-		t_version[2] = '0' + (MCstackfileversion % 1000) / 100;
-		if (MCstackfileversion % 100 == 0)
-			t_version[3] = '\0';
-		else
-		{
-			t_version[3] = '.';
-			t_version[4] = '0' + (MCstackfileversion % 100) / 10;
-			t_version[5] = '\0';
-		}
-		ep . copysvalue(t_version, strlen(t_version));
-	}
-	break;
-	case P_SECURE_MODE:
-		ep.setboolean(MCsecuremode == MC_SECUREMODE_ALL);
-		break;
-	case P_SECURITY_CATEGORIES:
-	case P_SECURITY_PERMISSIONS:
-	{
-		int t_count;
-		t_count = 0;
-
-		ep . clear();
-		for (int i=0; i<MC_SECUREMODE_MODECOUNT; i++)
-		{
-			if ((which == P_SECURITY_CATEGORIES) || ((MCsecuremode & (1 << i)) == 0))
-			{
-				ep.concatcstring(MCsecuremode_strings[i], EC_COMMA, t_count == 0);
-				t_count += 1;
-			}
-		}
-	}
-	break;
-	case P_SERIAL_CONTROL_STRING:
-		ep.setsvalue(MCserialcontrolsettings);
-		break;
-	case P_COLOR_WORLD:
-		ep.setboolean(MCscreen->getdepth() > 1);
-		break;
-	case P_ALLOW_KEY_IN_FIELD:
-	case P_REMAP_COLOR:
-	case P_EDIT_SCRIPTS:
-		ep.setboolean(True);
-		break;
-	case P_ALLOW_FIELD_REDRAW:
-		ep.setboolean(False);
-		break;
-	case P_HIDE_CONSOLE_WINDOWS:
-		ep.setboolean(MChidewindows);
-		break;
-	case P_FTP_PROXY:
-		if (MCftpproxyhost == NULL)
-			ep.clear();
-		else
-			ep.setstringf("%s:%d", MCftpproxyhost, MCftpproxyport);
-		break;
-	case P_HTTP_HEADERS:
-		if (MChttpheaders == NULL)
-			ep.clear();
-		else
-			ep.setsvalue(MChttpheaders);
-		break;
-	case P_HTTP_PROXY:
-		if (MChttpproxy == NULL)
-			ep . clear();
-		else
-			ep . copysvalue(MChttpproxy);
-		break;
-	case P_SHOW_INVISIBLES:
-		ep.setboolean(MCshowinvisibles);
-		break;
-	case P_SOCKET_TIMEOUT:
-		ep.setnvalue(MCsockettimeout * 1000.0);
-		break;
-	case P_RANDOM_SEED:
-		ep.setnvalue(MCrandomseed);
-		break;
-	case P_DEFAULT_STACK:
-		MCdefaultstackptr->getprop(0, P_NAME, ep, effective);
-		break;
-	case P_DEFAULT_MENU_BAR:
-		if (MCdefaultmenubar == NULL)
-			ep.clear();
-		else
-			MCdefaultmenubar->getprop(0, P_LONG_NAME, ep, effective);
-		break;
-	case P_DRAG_SPEED:
-		ep.setint(MCdragspeed);
-		break;
-	case P_MOVE_SPEED:
-		ep.setint(MCmovespeed);
-		break;
-	case P_LOCK_COLORMAP:
-		ep.setboolean(MClockcolormap);
-		break;
-	case P_LOCK_CURSOR:
-		ep.setboolean(MClockcursor);
-		break;
-	case P_LOCK_ERRORS:
-		ep.setboolean(MClockerrors);
-		break;
-	case P_LOCK_MENUS:
-		ep.setboolean(MClockmenus);
-		break;
-	case P_LOCK_MESSAGES:
-		ep.setboolean(MClockmessages);
-		break;
-	case P_LOCK_MOVES:
-		ep.setboolean(MCscreen->getlockmoves());
-		break;
-	case P_LOCK_RECENT:
-		ep.setboolean(MClockrecent);
-		break;
-	case P_USER_LEVEL:
-		ep.setint(MCuserlevel);
-		break;
-	case P_USER_MODIFY:
-		ep.setboolean(True);
-		break;
-	case P_CURSOR:
-		if (MCcursor != None)
-			ep.setint(MCcursorid);
-		else
-			ep.clear();
-		break;
-	case P_DEFAULT_CURSOR:
-		if (MCdefaultcursor != None)
-			ep.setint(MCdefaultcursorid);
-		else
-			ep.clear();
-		break;
-	case P_TRACE_ABORT:
-		ep.setboolean(MCtraceabort);
-		break;
-	case P_TRACE_DELAY:
-		ep.setint(MCtracedelay);
-		break;
-	case P_TRACE_RETURN:
-		ep.setboolean(MCtracereturn);
-		break;
-	case P_TRACE_STACK:
-		if (MCtracestackptr == NULL)
-			ep.clear();
-		else
-			MCtracestackptr->getprop(0, P_NAME, ep, effective);
-		break;
-	case P_TRACE_UNTIL:
-		ep.setuint(MCtraceuntil);
-		break;
-	case P_DIRECTORY:
-		{
-			if (!MCSecureModeCheckDisk(line, pos))
-				return ES_ERROR;
-
-			char *dir = MCS_getcurdir();
-			ep.copysvalue(dir, strlen(dir));
-			delete dir;
-		}
-		break;
-	case P_SSL_CERTIFICATES:
-		ep.setsvalue(MCsslcertificates);
-		break;
-	case P_DEFAULT_NETWORK_INTERFACE:
-		ep.setsvalue(MCdefaultnetworkinterface);
-		break;
-	case P_NETWORK_INTERFACES:
-		MCS_getnetworkinterfaces(ep);
-		break;
-	case P_ERROR_MODE:
-	{
-		MCSErrorMode t_mode;
-		t_mode = MCS_get_errormode();
-		switch (t_mode)
-		{
-		case kMCSErrorModeNone:
-			ep.clear();
-			break;
-		case kMCSErrorModeQuiet:
-			ep.setstaticcstring("quiet");
-			break;
-		case kMCSErrorModeStderr:
-			ep.setstaticcstring("stderr");
-			break;
-		case kMCSErrorModeInline:
-			ep.setstaticcstring("inline");
-			break;
-		case kMCSErrorModeDebugger:
-			ep.setstaticcstring("debugger");
-			break;
-		default:
-			break;
-		}
-	}
-	break;
-	case P_OUTPUT_TEXT_ENCODING:
-	{
-		const char *t_encoding;
-		switch(MCS_get_outputtextencoding())
-		{
-			case kMCSOutputTextEncodingWindows1252:
-				t_encoding = "windows-1252";
-				break;
-			case kMCSOutputTextEncodingMacRoman:
-				t_encoding = "macintosh";
-				break;
-			case kMCSOutputTextEncodingISO8859_1:
-				t_encoding = "iso-8859-1";
-				break;
-			case kMCSOutputTextEncodingUTF8:
-				t_encoding = "utf-8";
-				break;
-			default:
-				t_encoding = "";
-				break;
-		}
-		ep.setstaticcstring(t_encoding);
-	}
-	break;
-	case P_OUTPUT_LINE_ENDINGS:
-	{
-		const char *t_ending;
-		switch(MCS_get_outputlineendings())
-		{
-			case kMCSOutputLineEndingsLF:
-				t_ending = "lf";
-				break;
-			case kMCSOutputLineEndingsCR:
-				t_ending = "cr";
-				break;
-			case kMCSOutputLineEndingsCRLF:
-				t_ending = "crlf";
-				break;
-			default:
-				t_ending = "";
-				break;
-		}
-		ep . setstaticcstring(t_ending);
-	}
-	break;
-	case P_SESSION_SAVE_PATH:
-		ep.setcstring(MCS_get_session_save_path());
-		break;
-	case P_SESSION_LIFETIME:
-		ep.setuint(MCS_get_session_lifetime());
-		break;
-	case P_SESSION_COOKIE_NAME:
-		ep.setcstring(MCS_get_session_name());
-		break;
-	case P_SESSION_ID:
-		ep.setcstring(MCS_get_session_id());
-		break;
-
-	case P_SCRIPT_EXECUTION_ERRORS:
-		ep . setstaticcstring(MCexecutionerrors);
-		break;
-	case P_SCRIPT_PARSING_ERRORS:
-		ep . setstaticcstring(MCparsingerrors);
-		break;
-	case P_REV_RUNTIME_BEHAVIOUR:
-		ep.setint(MCruntimebehaviour);
-	break;
-	case P_PRIVATE_COLORS:
-		ep.setboolean(MCuseprivatecmap);
-		break;
-	case P_TWELVE_TIME:
-		ep.setboolean(MCtwelvetime);
-		break;
-	case P_IDLE_RATE:
-		ep.setint(MCidleRate);
-		break;
-	case P_QT_IDLE_RATE:
-		ep.setint(MCqtidlerate);
-		break;
-	case P_IDLE_TICKS:
-		ep.setint(MCidleRate * 60 / 1000);
-		break;
-	case P_BLINK_RATE:
-		ep.setint(MCblinkrate);
-		break;
-	case P_RECURSION_LIMIT:
-		ep.setuint(MCrecursionlimit);
-		break;
-	case P_REPEAT_RATE:
-		ep.setint(MCrepeatrate);
-		break;
-	case P_REPEAT_DELAY:
-		ep.setint(MCrepeatdelay);
-		break;
-	case P_TYPE_RATE:
-		ep.setint(MCtyperate);
-		break;
-	case P_SYNC_RATE:
-		ep.setint(MCsyncrate);
-		break;
-	case P_EFFECT_RATE:
-		ep.setint(MCeffectrate);
-		break;
-	case P_DOUBLE_DELTA:
-		ep.setint(MCdoubledelta);
-		break;
-	case P_DRAG_DELTA:
-		ep.setint(MCdragdelta);
-		break;
-	case P_DOUBLE_TIME:
-		ep.setint(MCdoubletime);
-		break;
-	case P_TOOL_TIP_DELAY:
-		ep.setint(MCtooltipdelay);
-		break;
-	case P_LONG_WINDOW_TITLES:
-		ep.setboolean(MClongwindowtitles);
-		break;
-	case P_BLIND_TYPING:
-		ep.setboolean(MCblindtyping);
-		break;
-	case P_POWER_KEYS:
-		ep.setboolean(MCpowerkeys);
-		break;
-	case P_NAVIGATION_ARROWS:
-		ep.setboolean(MCnavigationarrows);
-		break;
-	case P_TEXT_ARROWS:
-		ep.setboolean(MCtextarrows);
-		break;
-	case P_EXTEND_KEY:
-		ep.setint(MCextendkey);
-		break;
-	case P_COLORMAP:
-		MCscreen->getcolors(ep);
-		break;
-	case P_NO_PIXMAPS:
-		ep.setboolean(MCnopixmaps);
-		break;
-	case P_LOW_RESOLUTION_TIMERS:
-		ep.setboolean(MClowrestimers);
-		break;
-	case P_POINTER_FOCUS:
-		ep.setboolean(MCpointerfocus);
-		break;
-	case P_EMACS_KEY_BINDINGS:
-		ep.setboolean(MCemacskeys);
-		break;
-	case P_RAISE_MENUS:
-		ep.setboolean(MCraisemenus);
-		break;
-	case P_ACTIVATE_PALETTES:
-		ep.setboolean(MCactivatepalettes);
-		break;
-	case P_HIDE_PALETTES:
-		ep.setboolean(MChidepalettes);
-		break;
-	case P_RAISE_PALETTES:
-		ep.setboolean(MCraisepalettes);
-		break;
-	case P_RAISE_WINDOWS:
-		ep.setboolean(MCraisewindows);
-		break;
-	case P_DONT_USE_NS:
-		ep.setboolean(MCdontuseNS);
-		break;
-	case P_HIDE_BACKDROP:
-		ep.setboolean(MChidebackdrop);
-		break;
-	case P_DONT_USE_QT:
-		ep.setboolean(MCdontuseQT);
-		break;
-	case P_DONT_USE_QT_EFFECTS:
-		ep.setboolean(MCdontuseQTeffects);
-		break;
-	case P_PROPORTIONAL_THUMBS:
-		ep.setboolean(MCproportionalthumbs);
-		break;
-	case P_SHARED_MEMORY:
-		ep.setboolean(MCshm);
-		break;
-	case P_VC_SHARED_MEMORY:
-		ep.setboolean(MCvcshm);
-		break;
-	case P_VC_PLAYER:
-		ep.setsvalue(MCvcplayer);
-		break;
-	case P_SCREEN_GAMMA:
-		ep.setr8(MCgamma, ep.getnffw(), ep.getnftrailing(), ep.getnfforce());
-		break;
-
-	// IM-2013-12-04: [[ PixelScale ]] Global property pixelScale returns the current pixel scale
-	case P_PIXEL_SCALE:
-		ep.setnvalue(MCResGetPixelScale());
-		break;
-	// IM-2013-12-04: [[ PixelScale ]] Global property systemPixelScale returns the pixel scale as determined by the OS
-	case P_SYSTEM_PIXEL_SCALE:
-		// IM-2014-01-24: [[ HiDPI ]] systemPixelScale now returns the maximum scale on all displays
-		MCGFloat t_scale;
-		t_scale = 1.0;
-		/* UNCHECKED */ MCscreen->getmaxdisplayscale(t_scale);
-		ep.setnvalue(t_scale);
-		break;
-
-	// IM-2014-01-24: [[ HiDPI ]] Global property usePixelScaling returns its configured value (default: true)
-	case P_USE_PIXEL_SCALING:
-		ep.setboolean(MCResGetUsePixelScaling());
-		break;
-
-	// IM-2014-01-27: [[ HiDPI ]] Global property screenPixelScale returns the pixel scale of the main screen
-	case P_SCREEN_PIXEL_SCALE:
-	// IM-2014-01-27: [[ HiDPI ]] Global property screenPixelScales returns a return-delimited
-	// list of the pixel scales of all connected screens
-	case P_SCREEN_PIXEL_SCALES:
-	{
-		MCResListScreenPixelScales(ep, which == P_SCREEN_PIXEL_SCALES);
-		break;
-	}
-
-    // MW-2014-08-12: [[ EditionType ]] Return whether the engine is community or commercial.
-    case P_EDITION_TYPE:
-        ep . setstaticcstring(MClicenseparameters . license_class == kMCLicenseClassCommunity ? "community" : "commercial");
-        break;
-            
-	case P_SHELL_COMMAND:
-		ep.setsvalue(MCshellcmd);
-		break;
-	case P_SOUND_CHANNEL:
-		ep.setint(MCsoundchannel);
-		break;
-	case P_ADDRESS:
-		ep.setsvalue(MCS_getaddress());
-		break;
-	case P_STACKS_IN_USE:
-		ep.clear();
-		i = MCnusing;
-		while (i--)
-		{
-			MCusing[i]->getprop(0, P_SHORT_NAME, ep2, effective);
-			ep.concatmcstring(ep2.getsvalue(), EC_RETURN, i == MCnusing - 1);
-		}
-        break;
-            
-    // TD-2013-06-20: [[ DynamicFonts ]] global property for list of font files
-    case P_FONTFILES_IN_USE:
-        // MERG-2013-08-14: [[ DynamicFonts ]] Refactored to use MCFontListLoaded
-        return MCFontListLoaded(ep);
-        break;
-    case P_RELAYER_GROUPED_CONTROLS:
-		ep.setboolean(MCrelayergrouped);
-		break;
-	case P_SELECTION_MODE:
-		if (MCselectintersect)
-			ep.setstaticcstring(MCintersectstring);
-		else
-			ep.setstaticcstring(MCsurroundstring);
-		break;
-	case P_SELECTION_HANDLE_COLOR:
-		ep.setcolor(MCselectioncolor, MCselectioncolorname);
-		break;
-	case P_WINDOW_BOUNDING_RECT:
-		ep.setrectangle(MCwbr);
-		break;
-	case P_JPEG_QUALITY:
-		ep.setint(MCjpegquality);
-		break;
-	case P_RECORDING:
-		ep.setboolean(MCrecording);
-		break;
-	case P_BRUSH:
-		if (MCbrush < PI_PATTERNS)
-			ep.setint(MCbrush - PI_BRUSHES);
-		else
-			ep.setint(MCbrush);
-		break;
-	case P_CENTERED:
-		ep.setboolean(MCcentered);
-		break;
-	case P_ERASER:
-		if (MCeraser < PI_PATTERNS)
-			ep.setint(MCeraser - PI_BRUSHES);
-		else
-			ep.setint(MCeraser);
-		break;
-	case P_GRID:
-		ep.setboolean(MCgrid);
-		break;
-	case P_GRID_SIZE:
-		ep.setint(MCgridsize);
-		break;
-	case P_MULTIPLE:
-		ep.setboolean(MCmultiple);
-		break;
-	case P_MULTI_SPACE:
-		ep.setint(MCmultispace);
-		break;
-	case P_SLICES:
-		ep.setint(MCslices);
-		break;
-	case P_SPRAY:
-		if (MCspray < PI_PATTERNS)
-			ep.setint(MCspray - PI_BRUSHES);
-		else
-			ep.setint(MCspray);
-		break;
-	case P_BEEP_LOUDNESS:
-	case P_BEEP_PITCH:
-	case P_BEEP_DURATION:
-		MCscreen->getbeep(which, ep);
-		break;
-	case P_BEEP_SOUND:
-		ep.setsvalue(MCscreen->getbeepsound());
-		break;
-	case P_TOOL:
-		ep.setstringf("%s tool", MCtoolnames[MCcurtool]);
-		break;
-	case P_LZW_KEY:
-		ep.clear();
-		break;
-	case P_RECORD_FORMAT:
-		switch (MCrecordformat)
-		{
-		case EX_AIFF:
-			ep.setstaticcstring("aiff");
-			break;
-		case EX_WAVE:
-			ep.setstaticcstring("wave");
-			break;
-		case EX_ULAW:
-			ep.setstaticcstring("ulaw");
-			break;
-		default:
-			ep.setstaticcstring("movie");
-			break;
-		}
-		break;
-	case P_RECORD_COMPRESSION:
-		ep.copysvalue(MCrecordcompression, 4);
-		break;
-	case P_RECORD_INPUT:
-		ep.copysvalue(MCrecordinput, 4);
-		break;
-	case P_RECORD_CHANNELS:
-		ep.setnvalue(MCrecordchannels);
-		break;
-	case P_RECORD_RATE:
-		ep.setnvalue(MCrecordrate);
-		break;
-	case P_RECORD_SAMPLESIZE:
-		ep.setnvalue(MCrecordsamplesize);
-		break;
-	case P_BREAK_POINTS:
-		MCB_unparsebreaks(ep);
-		break;
-	case P_DEBUG_CONTEXT:
-		{
-			ep.clear();
-			if (MCdebugcontext != MAXUINT2)
-			{
-				MCexecutioncontexts[MCdebugcontext]->getobj()->getprop(0, P_LONG_ID, ep, False);
-				ep.concatnameref(MCexecutioncontexts[MCdebugcontext]->gethandler()->getname(), EC_COMMA, false);
-				ep.concatuint(MCexecutioncontexts[MCdebugcontext]->getline(), EC_COMMA, false);
-			}
-		}
-		break;
-	case P_EXECUTION_CONTEXTS:
-		{
-			ep.clear();
-			Boolean added = False;
-			if (MCnexecutioncontexts < MAX_CONTEXTS)
-			{
-				ep.setline(line);
-				MCexecutioncontexts[MCnexecutioncontexts++] = &ep;
-				added = True;
-			}
-			for (i = 0 ; i < MCnexecutioncontexts ; i++)
-			{
-				MCExecPoint ep2(ep);
-				MCexecutioncontexts[i]->getobj()->getprop(0, P_LONG_ID, ep2, False);
-				ep.concatmcstring(ep2.getsvalue(), EC_RETURN, i == 0);
-                // PM-2014-04-14: [[Bug 12125]] Do this check to avoid a crash in LC server
-                if (MCexecutioncontexts[i]->gethandler() != NULL)
-                    ep.concatnameref(MCexecutioncontexts[i]->gethandler()->getname(), EC_COMMA, false);
-				ep.concatuint(MCexecutioncontexts[i]->getline(), EC_COMMA, false);
-				if (MCexecutioncontexts[i] -> getparentscript() != NULL)
-				{
-					MCexecutioncontexts[i] -> getparentscript() -> GetParent() -> GetObject() -> getprop(0, P_LONG_ID, ep2, False);
-					ep.concatmcstring(ep2.getsvalue(), EC_COMMA, false);
-				}
-			}
-			if (added)
-				MCnexecutioncontexts--;
-		}
-		break;
-	case P_MESSAGE_MESSAGES:
-		ep.setboolean(MCmessagemessages);
-		break;
-	case P_WATCHED_VARIABLES:
-		MCB_unparsewatches(ep);
-		break;
-	case P_ALLOW_INLINE_INPUT:
-		ep.setboolean(MCinlineinput);
-		break;
-	case P_ACCEPT_DROP:
-		ep.setboolean(MCdragaction != DRAG_ACTION_NONE);
-		break;
-	case P_ALLOWABLE_DRAG_ACTIONS:
-	{
-		int t_count;
-		t_count = 0;
-
-		ep . clear();
-		if ((MCallowabledragactions & DRAG_ACTION_COPY) != 0)
-			ep . concatcstring("copy", EC_COMMA, t_count++ == 0);
-		else if ((MCallowabledragactions & DRAG_ACTION_MOVE) != 0)
-			ep . concatcstring("move", EC_COMMA, t_count++ == 0);
-		else if ((MCallowabledragactions & DRAG_ACTION_LINK) != 0)
-			ep . concatcstring("link", EC_COMMA, t_count++ == 0);
-	}
-	break;
-	case P_DRAG_ACTION:
-		switch(MCdragaction)
-		{
-		case DRAG_ACTION_NONE:
-			ep . setstaticcstring("none");
-		break;
-		case DRAG_ACTION_COPY:
-			ep . setstaticcstring("copy");
-		break;
-		case DRAG_ACTION_MOVE:
-			ep . setstaticcstring("move");
-		break;
-		case DRAG_ACTION_LINK:
-			ep . setstaticcstring("link");
-		break;
-		}
-	break;
-	case P_DRAG_IMAGE:
-		if (MCdragimageid != 0)
-			ep . setint(MCdragimageid);
-		else
-			ep . setint(0);
-	break;
-	case P_DRAG_IMAGE_OFFSET:
-		if (MCdragimageid != 0)
-			ep.setpoint(MCdragimageoffset . x, MCdragimageoffset . y);
-		else
-			ep . clear();
-	break;
-	
-	// MW-2008-08-12: Add access to the MCurlresult internal global variable
-	//   this is set by libURL after doing DELETE, POST, PUT or GET type queries.
-	case P_URL_RESPONSE:
-		MCurlresult -> fetch(ep);
-	break;
-
-	// MW-2011-11-24: [[ Nice Folders ]] Handle fetching of the special folder types.
-	case P_ENGINE_FOLDER:
-		ep . setstaticcstring("engine");
-		MCS_getspecialfolder(ep);
-		break;
-	case P_HOME_FOLDER:
-		ep . setstaticcstring("home");
-		MCS_getspecialfolder(ep);
-		break;
-	case P_DOCUMENTS_FOLDER:
-		ep . setstaticcstring("documents");
-		MCS_getspecialfolder(ep);
-		break;
-	case P_DESKTOP_FOLDER:
-		ep . setstaticcstring("desktop");
-		MCS_getspecialfolder(ep);
-		break;
-	case P_TEMPORARY_FOLDER:
-		ep . setstaticcstring("temporary");
-		MCS_getspecialfolder(ep);
-		break;
-
-	case P_IMAGE_CACHE_LIMIT:
-		ep.setuint(MCCachedImageRep::GetCacheLimit());
-		break;
-			
-	case P_IMAGE_CACHE_USAGE:
-		ep.setuint(MCCachedImageRep::GetCacheUsage());
-		break;
-			
-	case P_BRUSH_BACK_COLOR:
-	case P_PEN_BACK_COLOR:
-	case P_BRUSH_COLOR:
-	case P_BRUSH_PATTERN:
-	case P_PEN_COLOR:
-	case P_PEN_PATTERN:
-	case P_RECENT_CARDS:
-	case P_RECENT_NAMES:
-	case P_TEXT_ALIGN:
-	case P_TEXT_FONT:
-	case P_TEXT_HEIGHT:
-	case P_TEXT_SIZE:
-	case P_TEXT_STYLE:
-	case P_EDIT_BACKGROUND:
-	case P_ROUND_ENDS:
-	case P_DASHES:
-	case P_FILLED:
-
-	case P_POLY_SIDES:
-	case P_LINE_SIZE:
-	case P_PEN_WIDTH:
-	case P_PEN_HEIGHT:
-	case P_ROUND_RADIUS:
-	case P_START_ANGLE:
-	case P_ARC_ANGLE:
-	case P_NUMBER_FORMAT:
-	case P_PLAY_DESTINATION:
-	case P_PLAY_LOUDNESS:
-	case P_LOCK_SCREEN:
-	case P_STACK_FILES:
-	case P_MENU_BAR:
-	case P_EDIT_MENUS:
-	case P_ACCENT_COLOR:
-	case P_HILITE_COLOR:
-	case P_PAINT_COMPRESSION:
-	case P_LINK_COLOR:
-	case P_LINK_HILITE_COLOR:
-	case P_LINK_VISITED_COLOR:
-	case P_UNDERLINE_LINKS:
-	case P_SELECT_GROUPED_CONTROLS:
-	case P_ICON:
-	case P_ICON_MENU:
-	case P_STATUS_ICON:
-	case P_STATUS_ICON_MENU:
-	case P_STATUS_ICON_TOOLTIP:
-	case P_PROCESS_TYPE:
-	case P_STACK_LIMIT:
-	case P_ALLOW_DATAGRAM_BROADCASTS:
-	// MERG-2013-08-17: [[ ColorDialogColors ]] Custom color management for the windows color dialog
-	case P_COLOR_DIALOG_COLORS:
-
 		if (target == NULL)
-		{
-			switch (which)
-			{
-			case P_BRUSH_BACK_COLOR:
-			case P_PEN_BACK_COLOR:
-				ep.clear();
-				break;
-			case P_BRUSH_COLOR:
-				ep.setcolor(MCbrushcolor, MCbrushcolorname);
-				break;
-			case P_BRUSH_PATTERN:
-				if (MCbrushpmid < PI_END && MCbrushpmid > PI_PATTERNS)
-					ep.setint(MCbrushpmid - PI_PATTERNS);
-				else
-
-					ep.setint(MCbrushpmid);
-				break;
-			case P_PEN_COLOR:
-				ep.setcolor(MCpencolor, MCpencolorname);
-				break;
-			case P_PEN_PATTERN:
-				if (MCpenpmid < PI_END && MCpenpmid > PI_PATTERNS)
-					ep.setint(MCpenpmid - PI_PATTERNS);
-				else
-					ep.setint(MCpenpmid);
-				break;
-			case P_RECENT_CARDS:
-				MCrecent->getlongids(NULL, ep);
-				break;
-			case P_RECENT_NAMES:
-				MCrecent->getnames(NULL, ep);
-				break;
-			case P_TEXT_ALIGN:
-			case P_TEXT_FONT:
-			case P_TEXT_HEIGHT:
-			case P_TEXT_SIZE:
-			case P_TEXT_STYLE:
-				ep.clear();
-				break;
-			case P_EDIT_BACKGROUND:
-				return MCdefaultstackptr->getprop(0, which, ep, False);
-			case P_ROUND_ENDS:
-				ep.setboolean(MCroundends);
-				break;
-			case P_DASHES:
-				ep.clear();
-				for (i = 0 ; i < MCndashes ; i++)
-					ep.concatuint(MCdashes[i], EC_COMMA, i == 0);
-				break;
-			case P_FILLED:
-				ep.setboolean(MCfilled);
-				break;
-			case P_POLY_SIDES:
-				ep.setint(MCpolysides);
-				break;
-			case P_LINE_SIZE:
-			case P_PEN_WIDTH:
-			case P_PEN_HEIGHT:
-				ep.setint(MClinesize);
-				break;
-			case P_ROUND_RADIUS:
-				ep.setint(MCroundradius);
-				break;
-			case P_START_ANGLE:
-				ep.setint(MCstartangle);
-				break;
-			case P_ARC_ANGLE:
-				ep.setint(MCarcangle);
-				break;
-			case P_NUMBER_FORMAT:
-				MCU_getnumberformat(ep, ep.getnffw(),
-				                    ep.getnftrailing(), ep.getnfforce());
-				break;
-			case P_PLAY_DESTINATION:
-                return MCtemplateaudio->getprop(0, which, ep, False);
-            // AL-2014-08-12: [[ Bug 13161 ]] Get the global playLoudness rather than templateAudioClip playLoudness
-			case P_PLAY_LOUDNESS:
-                {
-                    uint2 t_loudness;
-                    t_loudness = 0;
-                    extern bool MCSystemGetPlayLoudness(uint2& r_loudness);
-#ifdef _MOBILE
-                    if (MCSystemGetPlayLoudness(t_loudness))
-#else
-                        if (false)
-#endif
-                            ;
-                        else
-                            t_loudness = MCS_getplayloudness();
-                    ep . setuint(t_loudness);
-                }
-                break;
-			case P_LOCK_SCREEN:
-				// MW-2011-08-18: [[ Redraw ]] Update to use redraw.
-				ep.setboolean(MCRedrawIsScreenLocked());
-				break;
-			case P_STACK_FILES:
-				ep.clear();
-				break;
-			case P_MENU_BAR:
-				if (MCmenubar == NULL)
-					ep.clear();
-				else
-					MCmenubar->getprop(0, P_LONG_NAME, ep, effective);
-				break;
-			case P_EDIT_MENUS:
-				ep.setboolean(True);
-				break;
-			case P_ACCENT_COLOR:
-				ep.setcolor(MCaccentcolor, MCaccentcolorname);
-				break;
-			case P_HILITE_COLOR:
-				ep.setcolor(MChilitecolor, MChilitecolorname);
-				break;
-			case P_PAINT_COMPRESSION:
-				switch (MCpaintcompression)
-				{
-				case EX_PNG:
-					ep.setstaticcstring("png");
-					break;
-				case EX_JPEG:
-					ep.setstaticcstring("jpeg");
-					break;
-				case EX_GIF:
-					ep.setstaticcstring("gif");
-					break;
-				default:
-					ep.setstaticcstring("rle");
-					break;
-				}
-				break;
-			case P_LINK_COLOR:
-				MCU_get_color(ep, MClinkatts.colorname, MClinkatts.color);
-				break;
-			case P_LINK_HILITE_COLOR:
-				MCU_get_color(ep, MClinkatts.hilitecolorname, MClinkatts.hilitecolor);
-				break;
-			case P_LINK_VISITED_COLOR:
-				MCU_get_color(ep, MClinkatts.visitedcolorname, MClinkatts.visitedcolor);
-				break;
-			case P_UNDERLINE_LINKS:
-				ep.setboolean(MClinkatts.underline);
-				break;
-			case P_SELECT_GROUPED_CONTROLS:
-				ep.setboolean(MCselectgrouped);
-				break;
-			case P_ICON:
-				ep.setint(MCiconid);
-			break;
-			case P_ICON_MENU:
-				ep.setsvalue(MCiconmenu);
-			break;
-			case P_STATUS_ICON:
-				ep.setint(MCstatusiconid);
-				break;
-			case P_STATUS_ICON_MENU:
-				ep.setsvalue(MCstatusiconmenu);
-				break;
-			case P_PROCESS_TYPE:
-				ep.setstaticcstring(MCS_processtypeisforeground() ? "foreground" : "background");
-			break;
-			case P_STACK_LIMIT:
-				ep.setuint(effective ? MCstacklimit : MCpendingstacklimit);
-				break;
-			case P_ALLOW_DATAGRAM_BROADCASTS:
-				ep . setboolean(MCallowdatagrambroadcasts);
-				break;
-				// MERG-2013-08-17: [[ ColorDialogColors ]] Custom color management for the windows color dialog
-			case P_COLOR_DIALOG_COLORS:
-				MCA_getcolordialogcolors(ep);
-				break;
-			default:
-				break;
-			}
-			break;
-		}
-	default:
-		if (target == NULL)
->>>>>>> 80ae30bc
 		{
 			MCExecContext ctxt(ep);
 
