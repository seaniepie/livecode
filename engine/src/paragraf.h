/* Copyright (C) 2003-2013 Runtime Revolution Ltd.

This file is part of LiveCode.

LiveCode is free software; you can redistribute it and/or modify it under
the terms of the GNU General Public License v3 as published by the Free
Software Foundation.

LiveCode is distributed in the hope that it will be useful, but WITHOUT ANY
WARRANTY; without even the implied warranty of MERCHANTABILITY or
FITNESS FOR A PARTICULAR PURPOSE.  See the GNU General Public License
for more details.

You should have received a copy of the GNU General Public License
along with LiveCode.  If not see <http://www.gnu.org/licenses/>.  */

//
// MCParagraphs within a field
//
#ifndef	PARAGRAPH_H
#define	PARAGRAPH_H

#include "dllst.h"
#include "field.h"

#ifndef __MC_FONT__
#include "font.h"
#endif

#define MIXED_NONE   0x00
#define MIXED_NAMES  (1L << 0)
#define MIXED_SIZES  (1L << 1)
#define MIXED_STYLES (1L << 2)
#define MIXED_COLORS (1L << 3)
#define MIXED_SHIFT  (1L << 4)
#define MIXED_ALIGN  (1L << 5)
#define MIXED_LIST	 (1L << 6)
#define MIXED_SPEC_STYLE (1L << 7)

#define PG_MAX_INDEX_SIZE 32

#define PG_PAD 32
#define PG_MASK 0xFFE0

#define PA_HAS_TEXT_ALIGN (1 << 0)
#define PA_HAS_LIST_STYLE (1 << 1)
#define PA_HAS_FIRST_INDENT (1 << 2)
#define PA_HAS_LEFT_INDENT (1 << 3)
#define PA_HAS_RIGHT_INDENT (1 << 4)
#define PA_HAS_SPACE_ABOVE (1 << 5)
#define PA_HAS_SPACE_BELOW (1 << 6)
#define PA_HAS_TABS (1 << 7)
#define PA_HAS_BACKGROUND_COLOR (1 << 8)
#define PA_HAS_BORDER_WIDTH (1 << 9)
#define PA_HAS_LIST_INDENT (1 << 10)
#define PA_HAS_HGRID (1 << 11)
#define PA_HAS_VGRID (1 << 12)
#define PA_HAS_BORDER_COLOR (1 << 13)
#define PA_HAS_DONT_WRAP (1 << 14)
#define PA_HAS_PADDING (1 << 15)
// MW-2012-03-05: [[ HiddenText ]] This flag is set if the hidden flag is
//   true. This doesn't strictly need a flag, but it makes it easier to see
//   if there are any attrs set if it does.
#define PA_HAS_HIDDEN (1 << 16)
// MW-2012-11-13: [[ ParaMetadata ]] This flag is set if the paragraph has
//   metadata set.
#define PA_HAS_METADATA (1 << 17)
// MW-2012-11-13: [[ ParaListIndex ]] This flag is set if the paragraph has
//   a list index attribute set.
#define PA_HAS_LIST_INDEX (1 << 18)

enum
{
	kMCParagraphTextAlignLeft,
	kMCParagraphTextAlignCenter,
	kMCParagraphTextAlignRight,
	kMCParagraphTextAlignJustify
};

enum
{
	kMCParagraphListStyleNone,
	kMCParagraphListStyleDisc,
	kMCParagraphListStyleCircle,
	kMCParagraphListStyleSquare,
	kMCParagraphListStyleNumeric,
	kMCParagraphListStyleLowerCase,
	kMCParagraphListStyleUpperCase,
	kMCParagraphListStyleLowerRoman,
	kMCParagraphListStyleUpperRoman,
	kMCParagraphListStyleSkip,
};

// MW-2012-01-25: [[ ParaStyles ]] A collection of paragraph attributes.
struct MCParagraphAttrs
{
	unsigned flags : 19;
	unsigned text_align : 2;
	unsigned list_style : 4;
	unsigned list_depth : 4;
	bool vgrid : 1;
	bool hgrid : 1;
	bool dont_wrap : 1;
	// MW-2012-03-05: [[ HiddenText ]] True if the paragraph isn't currently
	//   being displayed.
	bool hidden : 1;
	uint8_t border_width;
	uint8_t padding;
	int16_t first_indent;
	int16_t left_indent;
	int16_t right_indent;
	int16_t space_above;
	int16_t space_below;
	uint16_t tab_count;
	uint16_t *tabs;
	uint16_t list_index;
	uint32_t background_color;
	uint32_t border_color;
	MCNameRef metadata;

	MCParagraphAttrs(void)
	{
		memset(this, 0, sizeof(MCParagraphAttrs));
	}
};

// Don't change this until everything dealing with fields, paragraphs, etc
// is capable of dealing with 32-bit offsets or things will break!
#define PARAGRAPH_MAX_LEN	INT32_MAX

class MCParagraph : public MCDLlist
{
	MCField *parent;
	MCStringRef m_text;
	MCBlock *blocks;
	MCLine *lines;
	findex_t focusedindex;
	findex_t startindex, endindex, originalindex;
	uint2 opened;
	uint1 state;
	// MP-2013-09-02: [[ FasterField ]] If true, it means the paragraph needs layout.
	bool needs_layout : 1;
	// MW-2012-01-25: [[ ParaStyles ]] This paragraphs collection of attrs.
	MCParagraphAttrs *attrs;

	static uint2 cursorwidth;

public:
	MCParagraph();
	MCParagraph(const MCParagraph &pref); 
	~MCParagraph();

	//////////
	
	// This returns the codepoint at the given *unichar* index (not a codepoint
	// index). All increments and decrements should use the utility functions
	// below to ensure surrogate pairs are handled properly.
	codepoint_t GetCodepointAtIndex(findex_t p_index)
	{
		// This assumes that the input string is valid UTF-16 and all surrogate
		// pairs are matched correctly.
		unichar_t t_lead, t_tail;
		t_lead = MCStringGetCharAtIndex(m_text, p_index);
		if (0xD800 <= t_lead && t_lead < 0xDC00)
		{
			t_tail = MCStringGetCharAtIndex(m_text, p_index + 1);
			return ((t_lead - 0xD800) << 10) | (t_tail - 0xDC00);
		}
		return t_lead;
	}
	
	// Increments the index pointer to the next character, accounting for
	// surrogate pairs when it does so.
	findex_t IncrementIndex(findex_t p_in)
	{
		unichar_t t_char = MCStringGetCharAtIndex(m_text, p_in);
		if (0xD800 <= t_char && t_char < 0xDC00)
			return p_in + 2;
		return p_in + 1;
	}
	
	// Decrements the index pointer to the previous character, accounting for
	// surrogate pairs when it does so.
	findex_t DecrementIndex(findex_t p_in)
	{
		unichar_t t_char = MCStringGetCharAtIndex(m_text, p_in - 1);
		if (0xDC00 <= t_char && t_char < 0xE000)
			return p_in - 2;
		return p_in - 1;
	}
	
	// Returns true if the given character is a word break (e.g. space)
	static bool TextIsWordBreak(codepoint_t);
	
	// Returns true if the given character is a line break (e.g. '\n')
	static bool TextIsLineBreak(codepoint_t);
	
	// Returns true if the given character is a sentence break
	static bool TextIsSentenceBreak(codepoint_t);
	
	// Returns true if the given character is a paragraph break
	static bool TextIsParagraphBreak(codepoint_t);
	
	// Returns true if the given character is punctuation
	static bool TextIsPunctuation(codepoint_t);
	
	// Scans the given string for the next paragraph break character and
	// returns the index of the character following the break
	static bool TextFindNextParagraph(MCStringRef p_string, findex_t p_after, findex_t &r_next_para);
	
	// Creates a new block at the end of this paragraph
	MCBlock* AppendText(MCStringRef p_text);
	
	// Returns true if the paragraph is empty
	bool IsEmpty()
	{
		return gettextlength() == 0;
	}
	
	// Returns the mutable stringref that is used internally by hte paragraph.
	// Note that this string ref is volatile across any calls that modify the
	// paragraph in any way and should not be retained.
	MCStringRef GetInternalStringRef() const
	{
		return m_text;
	}
	
	//////////
	
	bool visit(MCVisitStyle p_style, uint32_t p_part, MCObjectVisitor* p_visitor);

	// MW-2012-03-04: [[ StackFile5500 ]] If 'is_ext' is true then this paragraph
	//   has an attribute extension.
	IO_stat load(IO_handle stream, const char *version, bool is_ext);
	IO_stat save(IO_handle stream, uint4 p_part);
	
	// MW-2012-02-14: [[ FontRefs ]] Now takes the parent fontref so it can compute
	//   block's fontrefs.
	void open(MCFontRef parent_font);
	void close();
	
	MCField *getparent()
	{
		return parent;
	}
	
	void setparent(MCField *newparent);

	// MW-2012-02-14: [[ FontRefs ]] Invoked to recompute the block's fontrefs based
	//   on a new parent fontref.
	bool recomputefonts(MCFontRef parent_font);

	// Copies the current contents of the paragraph
	bool copytextasstringref(MCStringRef& r_string);

	// Iterate backwards starting at p_index and return the first index in the
	// paragraph before which a word-break can occur.
	findex_t findwordbreakbefore(MCBlock *p_block, findex_t p_index);

	// Iterate forwards starting at p_index and return the first index in the
	// paragraph after which a word-break can occur.
	findex_t findwordbreakafter(MCBlock *p_block, findex_t p_index);

	// Make sure there are no empty blocks in the paragraph:
	//   - called by MCField::deleteselection
	//   - called by MCField::fdel
	//   - called by MCField::freturn
	//   - called by methods in MCParagraph
	Boolean clearzeros();
	
	// Return the list of blocks:
	//   - called by MCField::getparagraphmacstyles
	MCBlock *getblocks()
	{
		return blocks;
	}

	// Return the list of lines in the paragraph, if any.
	MCLine *getlines(void) const
	{
		return lines;
	}

	// Make sure style-runs that are next to each other don't have
	// the same attributes.
	// This is called in a number of places after style mutation has
	// been applied.
	void defrag();

	// Return the block containing the given index - if forinsert is
	// true, then it splits the block at that point.
	// Called by:
	//   MCField::finsert - to check the charset of the target block
	//   MCField::verifyindex - to check the integrity of an index
	//   MCField::getlinkdata - to check if the given block is a link
	MCBlock *indextoblock(findex_t tindex, Boolean forinsert);

	// Join this paragraph with the next paragraph or split the current
	// paragraph at the focused index.
	// Called by:
	//   MCField::joinparagraphs
	//   MCField::settextindex
	//   MCField::gettextatts (to fetch partial parts of a paragraph)
	//   MCField::settextatts (to insert partial parts of a paragraph)
	//   MCField::insertparagraph
	//   
	void join();
	void split();

	// Delete the text from si to ei in the paragraph.
	// Called by:
	//   MCField::deletecomposition
	//   MCField::settextindex
	void deletestring(findex_t si, findex_t ei);

	// Delete the current selection in the paragraph.
	// Called by:
	//   MCField::deleteselection
	void deleteselection();

	// Cut the paragraph from the field.
	// Called by:
	//   MCField::fcutline
	MCParagraph *cutline();

	// Return a copy of the current selected portion of the paragraph as a new
	// paragraph.
	// Called by
	//   MCField::cloneselection
	MCParagraph *copyselection();

	// Insert the given string into the paragraph at the focusedindex.
	// Called by any client that does text insertion.

<<<<<<< HEAD
	void finsertnobreak(MCStringRef p_string, MCRange p_range);
	Boolean finsertnew(MCStringRef p_string);
=======
	void finsertnobreak(MCStringRef text, bool is_unicode);
	Boolean finsertnew(MCStringRef text, bool is_unicode);
>>>>>>> 12c4386b

	// Delete the specified chunk at the focusedindex and return the deleted
	// string in undopgptr.
	int2 fdelete(Field_translations type, MCParagraph *&undopgptr);

	// Move the focused index to the place specified by type.
	// Called by:
	//   MCField::fmove
	uint1 fmovefocus(Field_translations type);

	// Initialize the text buffer
	// Called by:
	//   MCField::getparagraphmacstyles
	//   MCField::getparagraphshasunicode
	void inittext();

	// Reset the dirtywidths of each line in the paragraph.
	// Called by:
	//   MCField::updateparagraph
	void clean();

	// If there is no text buffer then initialize it and return the length of the
	// paragraph in bytes.
	findex_t gettextlength()
	{
		if (blocks == NULL)
			inittext();
			
		return MCStringGetLength(m_text);
	}

	// Same as gettextsize, except adjust by one for the CR character.
	findex_t gettextlengthcr()
	{
		return gettextlength() + 1;
	}

	// 'gettext()' returns a direct pointer to the backstore
	// Called by:
	//   MCField::getparagraphtext
	//   MCField::getparagraphtextrtf
	//   MCField::sort
	//   MCField::find
	//   MCField::gettext
	//   MCField::selectedtext
	//   MCIdeScriptColorize::exec
	//const char *gettext_raw();

	// Return the text as HTML formatted string.
	// Called by:
	//   MCField::gethtmltext
	void gethtmltext(MCExecPoint &ep);

	// Clear everything in the current paragraph and set the text to the
	// given string.
	// Called by:
	//   MCField::settext
	//   MCHctext::settext
	void settext(MCStringRef p_string);

	// Set the backing store to the given text and length, then adjust
	// the final block (creating one if necessary) so it finishes at the
	// end of the paragraph.
	// Called by:
	//   MCField::texttoparagraphs
	//   MCField::htmltoparagraphs
	void resettext(MCStringRef p_string);

	// Calculate the maximum of the width, ascender and descender of all
	// lines that make up the paragraph.
	// Called by:
	//   MCField::recompute
	void getmaxline(uint2 &width, uint2 &aheight, uint2 &dheight);

	// Calculate the height of the paragraph, using the given fixedheight
	// if non-zero.
	// Called in a great many places!!
	uint2 getheight(uint2 fixedheight) const;

	// Calculate the width of the paragraph (which is the maximum of all
	// line widths).
	// Called by:
	//   MCField::updateparagraph
	//   MCField::fdel
	uint2 getwidth() const;

	// Returns true if any part of the line is selected.
	// Called by:
	//   MCField::kfocus
	//   MCField::kunfocus
	//   MCField::mfocus
	//   MCField::positioncursor
	//   MCField::startselection
	//   MCField::endselection
	//   MCField::unselect
	//   MCField::deleteselection
	//   MCField::fmove
	//   MCField::selectedmark
	//   MCField::cloneselection
	//   MCField::copytext
	Boolean isselection();

	// Return the current selected range in the paragraph
	// Called by:
	//   MCField::typetext
	//   MCField::selectedmark
	//   MCField::cloneselection
	void getselectionindex(findex_t &si, findex_t &ei);

	// Set the selected range of the paragraph
	// Called by:
	//   MCField::undo (front == back == False)
	//   MCField::unselect (removes selection)
	//   MCField::freturn (removes selection)
	//   MCField::settextindex (removes selection, sets to a single index)
	//   MCField::gettextatts (used to mark for split/join)
	//   MCField::settextatts (used to mark for split/join)
	//   MCField::seltext (removes selection, selects range/front/back)
	void setselectionindex(findex_t si, findex_t ei, Boolean front, Boolean back);

	// Reverses the 'originalindex' position in the paragraph
	// Called by:
	//   MCField::reverse
	void reverseselection();

	// Computes the height of the field (using fixedheight if non-zero) up
	// to and including the line containing tindex.
	// Called by:
	//   MCField::getlinkdata
	//   MCField::gettextatts
	uint2 getyextent(findex_t tindex, uint2 fixedheight);

	// Set the hilite flag of the paragraph (overrides selected range)
	// Called by:
	//   MCField::kfocus (list mode)
	//   MCField::setfocus (list mode)
	//   MCField::clearhilites
	//   MCField::seltext (list mode)
	//   MCField::sethilitedlines (list mode)
	//   MCField::hiliteline (list mode)
	void sethilite(Boolean newhilite);

	// Returns true if the paragraph is 'list' hilited.
	// Called by:
	//   MCField::setfocus (list mode)
	//   MCField::clearhilites
	//   MCField::hilitedline(s)
	//   MCField::hiliteline
	//   MCField::selectedtext (list mode)
	//   MCField::selectedmark
	//   MCField::cloneselection
	Boolean gethilite();

	// Get the link text (if any) in the block containing index si
	// Called by:
	//   MCField::gettextatts
	MCStringRef getlinktext(findex_t si);

	// Get the image source (if any) in the block contaning index si
	// Called by:
	//   MCField::gettextatts
	MCStringRef getimagesource(findex_t si);

	// Get the metadata (if any) in the block containing index si
	MCStringRef getmetadataatindex(findex_t si);

	// Return true if the link (if any) in the block containing index si
	// has been visited.
	// Called by:
	//   MCField::gettextatts
	Boolean getvisited(findex_t si);

	// Set the visited status of the blocks between si and ei to v.
	// Called by:
	//   MCField::settextatts
	void setvisited(findex_t si, findex_t ei, Boolean v);
	
	// Returns the state of a given block flag in the specified range.
	bool getflagstate(uint32_t flag, findex_t si, findex_t ei, bool& r_state);

	// MW-2012-02-08: [[ FlaggedRanges ]] Get the ranges of indices which have the
	//   flagged status set to true - these are then adjusted by delta.
	// MW-2012-02-24: [[ FieldChars ]] Pass in the part_id so the paragraph can map
	//   field indices to char indices.
<<<<<<< HEAD
	void getflaggedranges(uint32_t p_part_id, MCExecPoint& ep, findex_t si, findex_t ei, int32_t p_delta);
    void getflaggedranges(uint32_t p_part_id, findex_t si, findex_t ei, int32_t p_delta, MCInterfaceFlaggedRanges& r_ranges);
=======
	// MW-2013-07-31: [[ Bug 10957 ]] Pass in the start of the paragraph as a byte
	//   offset so that the correct char offset can be calculated.
	void getflaggedranges(uint32_t p_part_id, MCExecPoint& ep, uint2 si, uint2 ei, int32_t p_paragraph_start);
    void getflaggedranges(uint32_t p_part_id, uint2 si, uint2 ei, int32_t p_paragraph_start, MCInterfaceFlaggedRanges& r_ranges);
>>>>>>> 12c4386b
    
	// Return true if the paragraph completely fits in theight. Otherwise, return
	// false and set lastline to the line that would be clipped.
	// Called by:
	//   MCField::getprop
	Boolean pageheight(uint2 fixedheight, uint2 &theight, MCLine *&lastline);

    // JS-2013-05-15: [[ PageRanges ]] pagerange as variant of pageheight
	// Return true if the paragraph completely fits in theight. Otherwise, return
	// false and set lastline to the line that would be clipped.
	// Called by:
	//   MCField::getprop
	Boolean pagerange(uint2 fixedheight, uint2 &theight, uint2 &tend, MCLine *&lastline);

	// Returns true if any of the paragraph attributes are non-default.
	bool hasattrs(void);
	// Sets the given paragraph attribute to the value in ep.
	Exec_stat setparagraphattr(Properties which, MCExecPoint& ep);
	// Gets the given paragraph attribute into the given ep.
    Exec_stat getparagraphattr(Properties which, MCExecPoint& ep, Boolean effective);
	// Copies the given attribute from the given paragraph.
	void copysingleattr(Properties which, MCParagraph *other);
	// Copies all the attributes from the given paragraph.
	void copyattrs(const MCParagraph& other);
	// Stores the paragraph attributes into the dst array.
	void storeattrs(MCArrayRef dst);
	// Fetches the paragraph attributes from the src array.
	void fetchattrs(MCArrayRef src);
	// Clears the paragraph attributes.
	void clearattrs(void);
	// Unserializes the paragraph attributes from stream.
	IO_stat loadattrs(IO_handle stream);
	// Serializes the paragraph attributes into stream.
	IO_stat saveattrs(IO_handle stream);
	// MW-2012-02-21: [[ FieldExport ]] Fills in the appropriate members of the
	//   field export struct.
	void exportattrs(MCFieldParagraphStyle& x_style);
	// MW-2012-03-04: [[ FieldImport ]] Set the attributes of the paragraph to those described
	//  by the style.
	void importattrs(const MCFieldParagraphStyle& x_style);
	// MW-2012-03-03: [[ StackFile5500 ]] Computes the size of the attrs when serialized.
	uint32_t measureattrs(void);

	// MW-2012-03-05: [[ HiddenText ]] Get whether the paragraph is hidden or not.
	bool gethidden(void) const;

	// Get the (effective) listStyle.
	uint32_t getliststyle(void) const;
	// Set the liststyle property directly.
	void setliststyle(uint32_t new_list_style);

	// Returns true if the paragraph has listIndex set.
	bool haslistindex(void) const;
	// Gets the index of the pargraph, if set.
	uint32_t getlistindex(void) const;
	// Sets the index of the paragraph.
	void setlistindex(uint32_t new_list_index);

	// Get the (effective) listDepth
	uint32_t getlistdepth(void) const;
	// Get the (effective) textAlign.
	uint32_t gettextalign(void) const;
	// Get the (effective) spaceBefore.
	int32_t getspaceabove(void) const;
	// Get the (effective) spaceAfter.
	int32_t getspacebelow(void) const;
	// Get the (effective) borderWidth.
	int32_t getborderwidth(void) const;
	// Get the (effective) padding.
	int32_t getpadding(void) const;
	// Get the (effective) horizontal padding (adjusted for vgrid/hgrid mode)
	int32_t gethpadding(void) const;
	// Get the (effective) vertical padding (adjusted for vgrid/hgrid mode)
	int32_t getvpadding(void) const;
	// Get the (effective) firstIndent
	int32_t getfirstindent(void) const;
	// Get the (effective) leftIndent
	int32_t getleftindent(void) const;
	// Get the (effective) rightIndent
	int32_t getrightindent(void) const;

	// Get the (effective) listIndent
	int32_t getlistindent(void) const;
	// Get the (effective) width of any list label.
	int32_t getlistlabelwidth(void) const;

	// Fetch the (effective) tabs for the paragraph.
	void gettabs(uint16_t*& r_tabs, uint16_t& r_tab_count, Boolean& r_fixed) const;
	// Get the (effective) hGrid.
	bool gethgrid(void) const;
	// Get the (effective) vGrid.
	bool getvgrid(void) const;
	// Get the (effective) dontWrap.
	bool getdontwrap(void) const;
	// Get the (effective) table width (or zero if table mode is not on).
	int32_t gettablewidth(void) const;

	// Returns the metadata for the current paragraph.
	MCNameRef getmetadata(void) const;
	// Set the metadata property for the current paragraph.
	void setmetadata(MCNameRef metadata);

	// Returns true if the top border will be elided due to hGrid
	bool elidetopborder(void) const;
	// Returns true if the bottom border will be elided due to hGrid
	bool elidebottomborder(void) const;

	// Computes the width of the top border.
	int32_t computetopborder(void) const;
	// Computes the width of the bottom border.
	int32_t computebottomborder(void) const;

	// Computes the maximum length of a normal and first line for the current paragraph.
	void computelayoutwidths(int32_t& r_normal, int32_t& r_first) const;
	// Computes the left margin (distance to left of text).
	int32_t computeleftmargin(void) const;
	// Computes the right margin (distance to right of text).
	int32_t computerightmargin(void) const;
	// Computes the top margin (distance to top of text).
	int32_t computetopmargin(void) const;
	// Computes the bottom margin (distance to bottom of text).
	int32_t computebottommargin(void) const;
	// Computes the paragraph x offset and width.
	void computeparaoffsetandwidth(int32_t& r_offset, int32_t& r_width) const;
	// Computes the x offset and width of the paragraph box.
	void computeboxoffsetandwidth(int32_t& r_offset, int32_t& r_width) const;
	// Computes the offset of the given line from the left margin of the field.
	int32_t computelineoffset(MCLine *line) const;
	// Computes the offset of the given line's text (taking into account lists) when fit into the given width.
	int32_t computelineinneroffset(int32_t p_layout_width, MCLine *p_line) const;
	// Computes the inner (inside border) and outer (outside border) rects for the paragraph.
	void computerects(int32_t x, int32_t y, int32_t layout_width, uint2 pg_width, uint2 pg_height, MCRectangle& r_outer, MCRectangle& r_inner) const;
	// Adjust paragraph rects to take into account fixed width table setting
	void adjustrectsfortable(MCRectangle& x_inner_rect, MCRectangle& x_outer_rect);

	// Force the paragraph to re-flow itself depending on its setting of dontWrap.
	void layout(bool p_force);
	
	// Draw the paragraph
	void draw(MCDC *dc, int2 x, int2 y,
	          uint2 fa, uint2 fd,
			  findex_t fstart, findex_t fend,
	          findex_t compstart, findex_t compend, findex_t compconvstart, findex_t compconvend,
			  uint2 textwidth, uint2 pgheight, uint2 sx, uint2 swidth,
	          uint2 pstyle);

	// Set the focus in the paragraph subject to various options...
	// Called by:
	//   MCField::setfocus
	int2 setfocus(int4 x, int4 y, uint2 fixedheight,
	              Boolean extend, Boolean extendwords, Boolean extendlines,
	              int2 direction, Boolean first, Boolean last, Boolean deselect);

	// Return the dirty region of the paragraph
	// Called by:
	//   MCField::updateparagraph
	//   MCField::seltext
	MCRectangle getdirty(uint2 fixedheight);

	// Compute the location of the cursor in the paragraph if the focused index were fi
	// Called by:
	//   MCField::replacecursor
	//   MCField::dragtext
	//   MCField::unselect
	//   MCField::fcenter
	//   MCField::fmove
	//   MCField::getcompositionrect
	MCRectangle getcursorrect(findex_t fi, uint2 fixedheight, bool include_space);

	// Compute the (x, y) location of the given index in the paragraph
	// Called by:
	//   MCField::centerfound
	//   MCField::getlinkdata
	//   MCField::gettextatts
	//   MCField::returnloc
	//   MCField::insertparagraph
	void indextoloc(findex_t tindex, uint2 fixedheight, int2 &x, int2 &y);

	// Compute the left and right hand side of the range of indices (si..ei)
	// Called by:
	//   MCField::getlinkdata
	//   MCField::gettextatts
	void getxextents(findex_t &si, findex_t &ei, int2 &minx, int2 &maxx);

	// Compute the indices of a click at (x, y).
	// If x is outside the bounds of the line containing y then:
	//   if <chunk> then return si = ei = 0
	//   else return whole line
	// If not wholeword then return single char at index
	// If char at loc is part of a link then return link bounds
	// Return start and end of word at loc (needs more refinement)
	// Called by:
	//   MCField::locmark
	void getclickindex(int2 x, int2 y, uint2 fixedheight, findex_t &si, findex_t &ei, Boolean ww, Boolean chunk);

	// Return the attributes set on the given range. Returns true if there
	// are any set, otherwise false. In the case of some of the attrs not
	// being homogeneous, mixed is set to a bit mask indicating which ones
	// have several values.
	// Called by:
	//   MCField::finsert (for charset purposes)
	//   MCField::gettextatts
	Boolean getatts(findex_t si, findex_t ei, Font_textstyle spec_style, const char *&fname, uint2 &size,
	                uint2 &style, const MCColor *&color,
	                const MCColor *&backcolor, int2 &shift, bool& specstyle, uint2 &mixed);

	// Set the attributes on the given range.
	// Called by:
	//   MCField::finsert (for charset change purposes)
	//   MCField::texttoparagraphs
	//   MCField::htmltoparagraphs
	//   MCField::settextatts
	//   MCHcfield::buildf
	void setatts(findex_t si, findex_t ei, Properties which, void *value, bool from_html = false);

	uint2 getopened()
	{
		return opened;
	}
	MCParagraph *next()
	{
		return (MCParagraph *)MCDLlist::next();
	}
	MCParagraph *prev()
	{
		return (MCParagraph *)MCDLlist::prev();
	}
	const MCParagraph *next() const
	{
		return (const MCParagraph *)MCDLlist::next();
	}
	const MCParagraph *prev() const
	{
		return (MCParagraph *)MCDLlist::prev();
	}
	void totop(MCParagraph *&list)
	{
		MCDLlist::totop((MCDLlist *&)list);
	}
	void insertto(MCParagraph *&list)
	{
		MCDLlist::insertto((MCDLlist *&)list);
	}
	void appendto(MCParagraph *&list)
	{
		MCDLlist::appendto((MCDLlist *&)list);
	}
	void append(MCParagraph *node)
	{
		MCDLlist::append((MCDLlist *)node);
	}
	void splitat(MCParagraph *node)
	{
		MCDLlist::splitat((MCDLlist *)node) ;
	}
	MCParagraph *remove(MCParagraph *&list)
	{
		return (MCParagraph *)MCDLlist::remove((MCDLlist *&)list);
	}

	MCParagraph *copystring(findex_t si, findex_t ei);

	// TODO: this should probably return a StringRef or a codepoint...
	static uint32_t getliststylebullet(uint32_t p_list_style, bool as_unicode);
	
	static void formatliststyleindex(uint32_t p_list_style, uint32_t p_index, char r_index_buffer[PG_MAX_INDEX_SIZE], const char*& r_string, uint32_t& r_length);

	bool imagechanged(MCImage *p_image, bool p_deleting);
	
	// Returns true if the given block is part of a link, in which case si is
	// the start index of the link.
	Boolean extendup(MCBlock *bptr, findex_t &si);
	
	// Returns true if the given block is part of a link, in which case ei is
	// the end index of the link.
	Boolean extenddown(MCBlock *bptr, findex_t &ei);

    void GetTextAlign(MCExecContext& ctxt, intenum_t*& r_value);
    void GetEffectiveTextAlign(MCExecContext& ctxt, intenum_t& r_value);

private:
	// Flow the paragraph using the given parent font. This is called
	// in many places after the text/styles have changed to reflow
	// the paragraph wrapped to the field width.
	void flow(void);

	// Flow the paragraph for a single line using the given parent font.
	void noflow(void);

	// Delete the lines computed for flow:
	//   - only called by MCParagraph
	void deletelines();

	// Remove all the style-run blocks:
	//   - only called by MCParagraph
	void deleteblocks();

	// Only called internally
	void fillselect(MCDC *dc, MCLine *lptr, int2 x, int2 y, uint2 height, int2 sx, uint2 swidth);
	void drawcomposition(MCDC *dc, MCLine *lptr, int2 x, int2 y, uint2 height, findex_t compstart, findex_t compend, findex_t compconvstart, findex_t compconvend);
	void drawfound(MCDC *dc, MCLine *lptr, int2 x, int2 y, uint2 height, findex_t fstart, findex_t fend);

<<<<<<< HEAD
	MCLine *indextoline(findex_t tindex);
=======
	MCLine *indextoline(uint2 tindex);

	// Searches forward for the end of a link, returning the last index in si
	// and returning the block containing it.
	MCBlock *extendup(MCBlock *bptr, uint2 &si);
	
	// Searches backward for the start of a link, returning the first index in ei
	// and returning the block containing it.
	MCBlock *extenddown(MCBlock *bptr, uint2 &ei);
>>>>>>> 12c4386b

	int2 getx(findex_t tindex, MCLine *lptr);

	// Mark all the lines in the given range as dirty
	void marklines(findex_t si, findex_t ei);

	// Compute the x-offsets for liststyle settings
	void getliststyleoffsets(int32_t& r_label_offset, int32_t& r_content_offset);

	void computelistindex(MCParagraph *sentinal, uint32_t& r_index);
	void computeliststyleindex(MCParagraph *startpara, char r_buffer[PG_MAX_INDEX_SIZE], const char*& r_string, uint32_t& r_length);
};

#endif<|MERGE_RESOLUTION|>--- conflicted
+++ resolved
@@ -331,14 +331,8 @@
 
 	// Insert the given string into the paragraph at the focusedindex.
 	// Called by any client that does text insertion.
-
-<<<<<<< HEAD
 	void finsertnobreak(MCStringRef p_string, MCRange p_range);
 	Boolean finsertnew(MCStringRef p_string);
-=======
-	void finsertnobreak(MCStringRef text, bool is_unicode);
-	Boolean finsertnew(MCStringRef text, bool is_unicode);
->>>>>>> 12c4386b
 
 	// Delete the specified chunk at the focusedindex and return the deleted
 	// string in undopgptr.
@@ -523,15 +517,10 @@
 	//   flagged status set to true - these are then adjusted by delta.
 	// MW-2012-02-24: [[ FieldChars ]] Pass in the part_id so the paragraph can map
 	//   field indices to char indices.
-<<<<<<< HEAD
+    // MW-2013-07-31: [[ Bug 10957 ]] Pass in the start of the paragraph as a byte
+	//   offset so that the correct char offset can be calculated.
 	void getflaggedranges(uint32_t p_part_id, MCExecPoint& ep, findex_t si, findex_t ei, int32_t p_delta);
     void getflaggedranges(uint32_t p_part_id, findex_t si, findex_t ei, int32_t p_delta, MCInterfaceFlaggedRanges& r_ranges);
-=======
-	// MW-2013-07-31: [[ Bug 10957 ]] Pass in the start of the paragraph as a byte
-	//   offset so that the correct char offset can be calculated.
-	void getflaggedranges(uint32_t p_part_id, MCExecPoint& ep, uint2 si, uint2 ei, int32_t p_paragraph_start);
-    void getflaggedranges(uint32_t p_part_id, uint2 si, uint2 ei, int32_t p_paragraph_start, MCInterfaceFlaggedRanges& r_ranges);
->>>>>>> 12c4386b
     
 	// Return true if the paragraph completely fits in theight. Otherwise, return
 	// false and set lastline to the line that would be clipped.
@@ -803,11 +792,11 @@
 	
 	// Returns true if the given block is part of a link, in which case si is
 	// the start index of the link.
-	Boolean extendup(MCBlock *bptr, findex_t &si);
+	MCBlock* extendup(MCBlock *bptr, findex_t &si);
 	
 	// Returns true if the given block is part of a link, in which case ei is
 	// the end index of the link.
-	Boolean extenddown(MCBlock *bptr, findex_t &ei);
+	MCBlock* extenddown(MCBlock *bptr, findex_t &ei);
 
     void GetTextAlign(MCExecContext& ctxt, intenum_t*& r_value);
     void GetEffectiveTextAlign(MCExecContext& ctxt, intenum_t& r_value);
@@ -834,19 +823,7 @@
 	void drawcomposition(MCDC *dc, MCLine *lptr, int2 x, int2 y, uint2 height, findex_t compstart, findex_t compend, findex_t compconvstart, findex_t compconvend);
 	void drawfound(MCDC *dc, MCLine *lptr, int2 x, int2 y, uint2 height, findex_t fstart, findex_t fend);
 
-<<<<<<< HEAD
 	MCLine *indextoline(findex_t tindex);
-=======
-	MCLine *indextoline(uint2 tindex);
-
-	// Searches forward for the end of a link, returning the last index in si
-	// and returning the block containing it.
-	MCBlock *extendup(MCBlock *bptr, uint2 &si);
-	
-	// Searches backward for the start of a link, returning the first index in ei
-	// and returning the block containing it.
-	MCBlock *extenddown(MCBlock *bptr, uint2 &ei);
->>>>>>> 12c4386b
 
 	int2 getx(findex_t tindex, MCLine *lptr);
 
