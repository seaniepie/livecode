/* Copyright (C) 2003-2013 Runtime Revolution Ltd.

This file is part of LiveCode.

LiveCode is free software; you can redistribute it and/or modify it under
the terms of the GNU General Public License v3 as published by the Free
Software Foundation.

LiveCode is distributed in the hope that it will be useful, but WITHOUT ANY
WARRANTY; without even the implied warranty of MERCHANTABILITY or
FITNESS FOR A PARTICULAR PURPOSE.  See the GNU General Public License
for more details.

You should have received a copy of the GNU General Public License
along with LiveCode.  If not see <http://www.gnu.org/licenses/>.  */

#include "prefix.h"

#include "globdefs.h"
#include "parsedef.h"
#include "filedefs.h"
#include "objdefs.h"

#include "stack.h"
#include "card.h"
#include "field.h"
#include "handler.h"
#include "hndlrlst.h"
#include "execpt.h"
#include "scriptpt.h"
#include "mcerror.h"
#include "util.h"
#include "debug.h"
#include "globals.h"
#include "objectstream.h"
#include "parentscript.h"
#include "osspec.h"
#include "syntax.h"

////////////////////////////////////////////////////////////////////////////////

bool MCVariable::create(MCVariable*& r_var)
{
	MCVariable *self;
	self = new MCVariable;
	if (self == nil)
		return false;

	self -> next = nil;
	self -> name = nil;

	self -> value = MCValueRetain(kMCNull);

	self -> is_msg = false;
	self -> is_env = false;
	self -> is_global = false;
	self -> is_deferred = false;
	self -> is_uql = false;

	r_var = self;
	
	return true;
}

bool MCVariable::createwithname(MCNameRef p_name, MCVariable*& r_var)
{
	MCVariable *self;
	if (!create(self))
		return false;

	if (!MCNameClone(p_name, self -> name))
	{
		delete self;	
		return false;
}

	r_var = self;

	return true;
}

// This is only called by MCObject to create copies of prop sets.
bool MCVariable::createcopy(MCVariable& p_var, MCVariable*& r_new_var)
{
	bool t_success;
	t_success = true;

	MCVariable *self;
	self = nil;
	if (t_success)
		t_success = create(self);

	if (t_success)
		t_success = MCNameClone(p_var . name, self -> name);

	if (t_success)
		t_success = MCValueCopy(p_var . value, self -> value);

	if (t_success)
		r_new_var = self;
	else
		delete self;

	return t_success;
}

MCVariable::~MCVariable(void)
{
	MCNameDelete(name);
	MCValueRelease(value);
}

////////////////////////////////////////////////////////////////////////////////

bool MCVariable::isuql(void) const
{
	return is_uql;
}

void MCVariable::clearuql(void)
{
	if (!is_uql)
		return;
	is_uql = false;
}

Boolean MCVariable::isclear(void) const
{
	return value == kMCNull;
}

Boolean MCVariable::isfree(void) const
{
	return value == kMCNull;
}

Boolean MCVariable::isarray(void) const
{
	return MCValueGetTypeCode(value) == kMCValueTypeCodeArray;
}

Boolean MCVariable::isempty(void) const
{
	if (value == kMCEmptyName)
		return True;
	return MCValueGetTypeCode(value) == kMCValueTypeCodeString && MCStringGetLength((MCStringRef)value) == 0;
}

void MCVariable::clear(Boolean p_delete_buffer)
{
	MCValueRelease(value);
	value = MCValueRetain(kMCNull);
}

Exec_stat MCVariable::sets(const MCString& p_string)
{
	copysvalue(p_string);
	return ES_NORMAL;
}

void MCVariable::copysvalue(const MCString& p_string)
{
	MCStringRef t_string;
	if (MCStringCreateWithNativeChars((const char_t *)p_string . getstring(), p_string . getlength(), t_string))
	{
		MCValueRelease(value);
		value = t_string;
		return;
	}
}

void MCVariable::grab(char *p_buffer, uint32_t p_length)
{
	copysvalue(MCString(p_buffer, p_length));
	free(p_buffer);
}

void MCVariable::setnvalue(real8 p_number)
{
	MCNumberRef t_number;
	if (!MCNumberCreateWithReal(p_number, t_number))
		return;

	MCValueRelease(value);
	value = t_number;
}

bool MCVariable::setvalueref(MCValueRef p_value)
{
	return setvalueref(nil, 0, false, p_value);
}

bool MCVariable::setvalueref(MCNameRef *p_path, uindex_t p_length, bool p_case_sensitive, MCValueRef p_value)
{
	if (p_length == 0)
	{
		MCValueRef t_new_value;
		if (!MCValueCopy(p_value, t_new_value))
			return false;
		MCValueRelease(value);
		value = t_new_value;
		return true;
	}

	if (!converttomutablearray())
		return false;

	MCAutoValueRef t_copied_value;
	if (!MCValueCopy(p_value, &t_copied_value))
		return false;

	if (MCArrayStoreValueOnPath((MCArrayRef)value, p_case_sensitive, p_path, p_length, *t_copied_value))
		return true;

	return false;
}

MCValueRef MCVariable::getvalueref(void)
{
	if (!is_uql)
		return value;
	return name;
}

MCValueRef MCVariable::getvalueref(MCNameRef *p_path, uindex_t p_length, bool p_case_sensitive)
{
	if (p_length == 0)
		return getvalueref();

	MCValueRef t_value;
	if (MCValueGetTypeCode(value) == kMCValueTypeCodeArray &&
		MCArrayFetchValueOnPath((MCArrayRef)value, p_case_sensitive, p_path, p_length, t_value))
		return t_value;

	return kMCEmptyString;
}

bool MCVariable::copyasvalueref(MCValueRef& r_value)
{
    return copyasvalueref(nil, 0, false, r_value);
}

bool MCVariable::copyasvalueref(MCNameRef *p_path, uindex_t p_length, bool p_case_sensitive, MCValueRef& r_value)
{
    return MCValueCopy(getvalueref(p_path, p_length, p_case_sensitive), r_value);
}

Exec_stat MCVariable::eval(MCExecPoint& ep)
{
    return eval(ep, nil, 0);
}

Exec_stat MCVariable::eval(MCExecPoint& ep, MCNameRef *p_path, uindex_t p_length)
{
    MCExecContext ctxt(ep);

    MCAutoValueRef t_value;
    if (eval(ctxt, p_path, p_length, &t_value) &&
            ep . setvalueref(*t_value))
        return ES_NORMAL;

    return ES_ERROR;
}

bool MCVariable::eval(MCExecContext& ctxt, MCNameRef *p_path, uindex_t p_length, MCValueRef& r_value)
{
    return copyasvalueref(p_path, p_length, ctxt . GetCaseSensitive(), r_value);
}

Exec_stat MCVariable::set(MCExecPoint& ep)
{
    return set(ep, nil, 0);
}

Exec_stat MCVariable::set(MCExecPoint& ep, MCNameRef *p_path, uindex_t p_length)
{
    MCAutoValueRef t_value;
    if (!ep . copyasvalueref(&t_value))
        return ES_ERROR;

    MCExecContext ctxt(ep);
    if (set(ctxt, *t_value, p_path, p_length))
        return ES_NORMAL;

    return ES_ERROR;
}

bool MCVariable::set(MCExecContext& ctxt, MCValueRef p_value)
{
    return set(ctxt, p_value, nil, 0);
}

bool MCVariable::set(MCExecContext& ctxt, MCValueRef p_value, MCNameRef *p_path, uindex_t p_length)
{
    MCAutoValueRef t_value;
    MCValueCopy(p_value, &t_value);
    
    if (setvalueref(p_path, p_length, ctxt . GetCaseSensitive(), *t_value))
    {
        synchronize(ctxt, true);
        return true;
    }
    
    return false;
}

Exec_stat MCVariable::append(MCExecPoint& ep)
{
    return append(ep, nil, 0);
}

Exec_stat MCVariable::append(MCExecPoint& ep, MCNameRef *p_path, uindex_t p_length)
{
    MCAutoValueRef t_value;
    if (!ep . copyasvalueref(&t_value))
        return ES_ERROR;

    MCExecContext ctxt(ep);
    if (append(ctxt, *t_value, p_path, p_length))
        return ES_NORMAL;

    return ES_ERROR;
}

bool MCVariable::append(MCExecContext& ctxt, MCValueRef p_value)
{
	return append(ctxt, p_value, nil, 0);
}

bool MCVariable::append(MCExecContext& ctxt, MCValueRef p_value, MCNameRef *p_path, uindex_t p_length)
{
    MCAutoStringRef t_value;
    if (!ctxt . ConvertToString(p_value, &t_value))
        return false;
    
	if (p_length == 0)
	{
        if (!converttomutablestring(ctxt))
            return false;
        
		if (!MCStringAppend((MCStringRef)value, *t_value))
			return false;
        
        synchronize(ctxt, true);
        
		return true;
	}

	MCValueRef t_current_value;
	t_current_value = getvalueref(p_path, p_length, ctxt . GetCaseSensitive());
	
	MCStringRef t_current_value_as_string;
	t_current_value_as_string = nil;
	if (ctxt . ConvertToString(t_current_value, t_current_value_as_string) &&
		MCStringMutableCopyAndRelease(t_current_value_as_string, t_current_value_as_string) &&
		MCStringAppend(t_current_value_as_string, *t_value) &&
		setvalueref(p_path, p_length, ctxt . GetCaseSensitive(), t_current_value_as_string))
	{
		MCValueRelease(t_current_value_as_string);
        synchronize(ctxt, true);
		return true;
	}
    
	MCValueRelease(t_current_value_as_string);
	return false;
}

Exec_stat MCVariable::remove(MCExecPoint& ep)
{
    return remove(ep, nil, 0);
}

Exec_stat MCVariable::remove(MCExecPoint& ep, MCNameRef *p_path, uindex_t p_length)
{
    MCExecContext ctxt(ep);
    if (remove(ctxt, p_path, p_length))
        return ES_NORMAL;

    return ES_ERROR;
}

bool MCVariable::remove(MCExecContext& ctxt)
{
	return remove(ctxt, nil, 0);
}

bool MCVariable::remove(MCExecContext& ctxt, MCNameRef *p_path, uindex_t p_length)
{
	if (p_length == 0)
	{
		clear();
		
		if (is_env)
		{
			if (!isdigit(MCNameGetCharAtIndex(name, 1)) && MCNameGetCharAtIndex(name, 1) != '#')
			{
				MCAutoStringRef t_env;
				/* UNCHECKED */ MCStringCopySubstring(MCNameGetString(name), MCRangeMake(1, MCStringGetLength(MCNameGetString(name))), &t_env);
				MCS_unsetenv(*t_env);
			}
		}
	}
    
	if (MCValueGetTypeCode(value) != kMCValueTypeCodeArray)
		return true;
    
	if (!converttomutablearray())
		return false;
    
	MCArrayRemoveValueOnPath((MCArrayRef)value, ctxt . GetCaseSensitive(), p_path, p_length);
    
	return true;
    
}


bool MCVariable::converttomutablearray(void)
{
	if (MCValueGetTypeCode(value) == kMCValueTypeCodeArray)
	{
		MCArrayRef t_array;
		if (!MCArrayMutableCopyAndRelease((MCArrayRef)value, t_array))
			return false;
		value = t_array;
	}
	else
	{
		MCArrayRef t_array;
		if (!MCArrayCreateMutable(t_array))
			return false;
		MCValueRelease(value);
		value = t_array;
	}

	return true;
}

bool MCVariable::converttoarrayofstrings(MCExecPoint& ep)
{
	return false;
}

bool MCVariable::converttomutablestring(MCExecPoint& ep)
{
	if (MCValueGetTypeCode(value) != kMCValueTypeCodeString)
	{
		MCStringRef t_string = nil;
		if (!ep.convertvaluereftostring(value, t_string))
		{
			MCStringRef t_mutable_string;
			if (MCStringCreateMutable(0, t_mutable_string))
			{
				MCValueRelease(value);
				value = t_mutable_string;
				return true;
			}

			return false;
		}

		MCValueRelease(value);
		value = t_string;
	}

	MCStringRef t_mutable_string;
	if (MCStringMutableCopyAndRelease((MCStringRef)value, t_mutable_string))
	{
		value = t_mutable_string;
		return true;
	}
	return false;
}

bool MCVariable::converttomutablestring(MCExecContext& ctxt)
{
	if (MCValueGetTypeCode(value) != kMCValueTypeCodeString)
	{
		MCStringRef t_string = nil;
		if (!ctxt . ConvertToString(value, t_string))
		{
			MCStringRef t_mutable_string;
			if (MCStringCreateMutable(0, t_mutable_string))
			{
				MCValueRelease(value);
				value = t_mutable_string;
				return true;
			}
            
			return false;
		}
        
		MCValueRelease(value);
		value = t_string;
	}
    
	MCStringRef t_mutable_string;
	if (MCStringMutableCopyAndRelease((MCStringRef)value, t_mutable_string))
	{
		value = t_mutable_string;
		return true;
	}
	return false;
}

////////////////////////////////////////////////////////////////////////////////

MCVariable *MCVariable::lookupglobal_cstring(const char *p_name)
{
	// If we can't find an existing name, then there can be no global with
	// name 'p_name'.
	MCNameRef t_name;
	t_name = MCNameLookupWithCString(p_name, kMCCompareCaseless);
	if (t_name == nil)
		return nil;

	// The name is in use, so check to see if there is a global using it.
	return lookupglobal(t_name);
}

MCVariable *MCVariable::lookupglobal(MCNameRef p_name)
{
	// See if the global already exists.
	for(MCVariable *t_var = MCglobals; t_var != nil; t_var = t_var -> next)
		if (t_var -> hasname(p_name))
			return t_var;

	return nil;
}

bool MCVariable::ensureglobal_cstring(const char *p_name, MCVariable*& r_var)
{
	bool t_success;
	t_success = true;

	MCNameRef t_name;
	t_name = nil;
	if (t_success)
		t_success = MCNameCreateWithCString(p_name, t_name);

	if (t_success)
		t_success = ensureglobal(t_name, r_var);

	MCNameDelete(t_name);
	
	return t_success;
}

bool MCVariable::ensureglobal(MCNameRef p_name, MCVariable*& r_var)
{
	// First check to see if the global variable already exists
	MCVariable *t_var;
	t_var = lookupglobal(p_name);
	if (t_var != nil)
	{
		r_var = t_var;
		return true;
	}

	// Didn't find one, so create a shiny new one!
	MCVariable *t_new_global;
	if (!createwithname(p_name, t_new_global))
		return false;

	if (MCNameGetCharAtIndex(p_name, 0) == '$')
		t_new_global -> is_env = true;

	t_new_global -> is_global = true;

	t_new_global -> next = MCglobals;
	MCglobals = t_new_global;

	r_var = t_new_global;

	return true;
}

////////////////////////////////////////////////////////////////////////////////

#if 0
void MCVariable::synchronize(MCExecPoint& ep, Boolean notify)
{
	MCExecContext ctxt(ep);
	if (is_env)
	{
		if (!isdigit(MCNameGetCharAtIndex(name, 1)) && MCNameGetCharAtIndex(name, 1) != '#')
		{
			MCAutoStringRef t_string;
			if (ep . copyasstringref(&t_string))
			{
				MCAutoStringRef t_env;
				/* UNCHECKED */ MCStringCopySubstring(MCNameGetString(name), MCRangeMake(1, MCStringGetLength(MCNameGetString(name))), &t_env);
				MCS_setenv(*t_env, *t_string);
			}
		}
	}
	else if (is_msg)
	{
		eval(ep);
		MCAutoStringRef t_string;
		/* UNCHECPED */ ep.copyasstringref(&t_string);
		MCB_setmsg(ctxt, *t_string);
	}

	if (notify && MCnwatchedvars)
	{
		uint2 i;
		for (i = 0 ; i < MCnwatchedvars ; i++)
		{
			if ((MCwatchedvars[i].object == NULL || MCwatchedvars[i].object == ep.getobj()) &&
				(MCwatchedvars[i].handlername == NULL || ep.gethandler()->hasname(MCwatchedvars[i].handlername)) &&
				hasname(MCwatchedvars[i].varname))
			{
				// If this is a global watch (object == handlername == nil) then
				// check that this var is a global - if not carry on the search.
				if (MCwatchedvars[i] . object == NULL &&
					MCwatchedvars[i] . handlername == NULL &&
					!is_global)
					continue;

				// Otherwise, trigger the setvar message.
				eval(ep);
				MCAutoStringRef t_string;
				/* UNCHECKED */ ep.copyasstringref(&t_string);
				if (MCwatchedvars[i].expression != nil && !MCStringIsEmpty(MCwatchedvars[i].expression))
				{
					MCExecPoint ep2(ep);
					MCExecContext ctxt(ep2);
					MCAutoValueRef t_val;
					ctxt.GetHandler()->eval(ctxt, MCwatchedvars[i].expression, &t_val);
					
					MCAutoBooleanRef t_bool;
					if (!ctxt.HasError() && ctxt.ConvertToBoolean(*t_val, &t_bool) && *t_bool == kMCTrue)
						MCB_setvar(ctxt, *t_string, name);
				}
				else
					MCB_setvar(ctxt, *t_string, name);

				break;
			}
		}
	}
}
#endif

void MCVariable::synchronize(MCExecContext& ctxt, bool p_notify)
{
	if (is_env)
	{
		if (!isdigit(MCNameGetCharAtIndex(name, 1)) && MCNameGetCharAtIndex(name, 1) != '#')
		{
			MCAutoStringRef t_string;
            if (ctxt . ConvertToString(value, &t_string))
            {
                MCAutoStringRef t_env;
				/* UNCHECKED */ MCStringCopySubstring(MCNameGetString(name), MCRangeMake(1, MCStringGetLength(MCNameGetString(name))), &t_env);
				MCS_setenv(*t_env, *t_string);
            }
		}
	}
	else if (is_msg)
    {
        MCAutoStringRef t_msg;
<<<<<<< HEAD
        if (ctxt . ConvertToString(*t_value, &t_msg))
=======
        if (ctxt . ConvertToString(value, &t_msg))
>>>>>>> 8ec9253b
            MCB_setmsg(ctxt, *t_msg);
	}
    
	if (p_notify && MCnwatchedvars)
	{
		uint2 i;
		for (i = 0 ; i < MCnwatchedvars ; i++)
		{
			if ((MCwatchedvars[i].object == NULL || MCwatchedvars[i].object == ctxt . GetObject()) &&
				(MCwatchedvars[i].handlername == NULL || ctxt . GetHandler() -> hasname(MCwatchedvars[i].handlername)) &&
				hasname(MCwatchedvars[i].varname))
			{
				// If this is a global watch (object == handlername == nil) then
				// check that this var is a global - if not carry on the search.
				if (MCwatchedvars[i] . object == NULL &&
					MCwatchedvars[i] . handlername == NULL &&
					!is_global)
					continue;
<<<<<<< HEAD
                
				// Otherwise, trigger the setvar message.
                MCAutoValueRef t_value;
                eval(ctxt . GetCaseSensitive(), &t_value);
                
				if (MCwatchedvars[i].expression != nil && !MCStringIsEmpty(MCwatchedvars[i].expression))
				{
                    MCAutoValueRef t_val;
					ctxt.GetHandler() -> eval(ctxt, MCwatchedvars[i].expression, &t_val);
                    
					MCAutoBooleanRef t_bool;
					if (!ctxt.HasError() && ctxt.ConvertToBoolean(*t_val, &t_bool) && *t_bool == kMCTrue)
						MCB_setvar(ctxt, p_value, name);
=======

				if (*MCwatchedvars[i].expression)
				{
					MCAutoStringRef t_expression;
                    MCStringCreateWithCString(MCwatchedvars[i].expression, &t_expression);
                    MCAutoValueRef t_value;
                    MCAutoBooleanRef t_bool_value;
                    
                    ctxt . GetHandler() -> eval(ctxt, *t_expression, &t_value);
                    if (!ctxt . HasError() &&
                            ctxt . ConvertToBoolean(*t_value, &t_bool_value))
                    if (!ctxt . HasError() && *t_bool_value == kMCTrue)
                        MCB_setvar(ctxt, value, name);
>>>>>>> 8ec9253b
				}
				else
                    MCB_setvar(ctxt, value, name);
                
				break;
			}
		}
	}
}

#if 0
Exec_stat MCVariable::remove(MCExecPoint& ep, Boolean notify)
{
	value . clear();
	
	if (is_env)
	{
		if (!isdigit(MCNameGetCharAtIndex(name, 1)) && MCNameGetCharAtIndex(name, 1) != '#')
			MCS_unsetenv(MCNameGetCString(name) + 1);
	}

	return ES_NORMAL;
}
#endif

MCVarref *MCVariable::newvarref(void)
{
	if (!is_deferred)
		return new MCVarref(this);

	return new MCDeferredVarref(this);
}

////////////////////////////////////////////////////////////////////////////////

MCContainer::~MCContainer(void)
{
	if (m_length == 0)
		return;

	for(uindex_t i = 0; i < m_length; i++)
		MCValueRelease(m_path[i]);
	MCMemoryDeleteArray(m_path);
}

Exec_stat MCContainer::eval(MCExecPoint& ep)
{
	return m_variable -> eval(ep, m_path, m_length);
}

Exec_stat MCContainer::set(MCExecPoint& ep)
{
	return m_variable -> set(ep, m_path, m_length);
}

Exec_stat MCContainer::append(MCExecPoint& ep)
{
	return m_variable -> append(ep, m_path, m_length);
}

Exec_stat MCContainer::remove(MCExecPoint& ep)
{
	return m_variable -> remove(ep, m_path, m_length);
}

bool MCContainer::eval(MCExecContext& ctxt, MCValueRef& r_value)
{
    return m_variable -> eval(ctxt, m_path, m_length, r_value);
}

bool MCContainer::set(MCExecContext& ctxt, MCValueRef p_value)
{
	return m_variable -> set(ctxt, p_value, m_path, m_length);
}

bool MCContainer::append(MCExecContext& ctxt, MCValueRef p_value)
{
	return m_variable -> append(ctxt, p_value, m_path, m_length);
}

bool MCContainer::remove(MCExecContext& ctxt)
{
	return m_variable -> remove(ctxt, m_path, m_length);
}


bool MCContainer::set_valueref(MCValueRef p_value)
{
	return m_variable -> setvalueref(m_path, m_length, m_case_sensitive, p_value);
}

bool MCContainer::clear(void)
{
	return set_valueref(kMCEmptyString);
}

bool MCContainer::set_oldstring(const MCString& p_string)
{
	MCAutoStringRef t_string;
	if (!MCStringCreateWithNativeChars((const char_t *)p_string . getstring(), p_string . getlength(), &t_string))
		return false;
	return set_valueref(*t_string);
}

bool MCContainer::set_cstring(const char *p_string)
{
	return set_oldstring(p_string);
}

bool MCContainer::set_real(double p_real)
{
	MCAutoNumberRef t_number;
	if (!MCNumberCreateWithReal(p_real, &t_number))
		return false;
	return set_valueref(*t_number);
}

bool MCContainer::createwithvariable(MCVariable *p_var, MCContainer*& r_container)
{
	r_container = new MCContainer;
	r_container -> m_variable = p_var;
	r_container -> m_length = 0;
	r_container -> m_case_sensitive = false;
	return true;
}

bool MCContainer::createwithpath(MCVariable *p_var, MCNameRef *p_path, uindex_t p_length, MCContainer*& r_container)
{
	r_container = new MCContainer;
	r_container -> m_variable = p_var;
	r_container -> m_path = p_path;
	r_container -> m_length = p_length;
	r_container -> m_case_sensitive = false;
	return true;
}

////////////////////////////////////////////////////////////////////////////////

MCVarref::~MCVarref()
{
	if (dimensions <= 1)
		delete exp;
	else
	{
		for(uint4 i = 0; i < dimensions; ++i)
			delete exps[i];
		delete exps;
	}
}

MCVariable *MCVarref::fetchvar(MCExecPoint& ep)
{
	// MW-2009-01-28: [[ Inherited parentScripts ]]
	// If we are in parentScript context, then fetch the script local from there,
	// otherwise use the information stored in this.
	MCParentScriptUse *t_parentscript;
	t_parentscript = ep . getparentscript();
	if (!isscriptlocal || t_parentscript == NULL)
	{
		if (ref != NULL)
			return ref;

		return handler -> getvar(index, isparam);
	}
	
	return t_parentscript -> GetVariable(index);
}

MCVariable *MCVarref::fetchvar(MCExecContext& ctxt)
{
	// MW-2009-01-28: [[ Inherited parentScripts ]]
	// If we are in parentScript context, then fetch the script local from there,
	// otherwise use the information stored in this.
	MCParentScriptUse *t_parentscript;
	t_parentscript = ctxt . GetParentScript();
	if (!isscriptlocal || t_parentscript == NULL)
	{
		if (ref != NULL)
			return ref;
        
		return handler -> getvar(index, isparam);
	}
	
	return t_parentscript -> GetVariable(index);
}

MCVariable *MCVarref::evalvar(MCExecPoint& ep)
{
	if (dimensions != 0)
		return NULL;

	return fetchvar(ep);
}

Exec_stat MCVarref::eval(MCExecPoint& ep)
{
	if (dimensions == 0)
	{
		MCVariable *t_resolved_ref;
		
		t_resolved_ref = fetchvar(ep);

		return t_resolved_ref -> eval(ep);
	}

	MCAutoPointer<MCContainer> t_container;
	if (resolve(ep, &t_container) != ES_NORMAL)
		return ES_ERROR;

	return t_container -> eval(ep);
}

bool MCVarref::eval(MCExecContext& ctxt, MCValueRef& r_value)
{
	if (dimensions == 0)
	{
		MCVariable *t_resolved_ref;
		
		t_resolved_ref = fetchvar(ctxt);
        
        return t_resolved_ref -> copyasvalueref(r_value);
	}
    
	MCAutoPointer<MCContainer> t_container;
	if (!resolve(ctxt, &t_container))
		return false;
    
    if (!t_container -> eval(ctxt, r_value))
        return false;
    
    return true;
}

Exec_stat MCVarref::evalcontainer(MCExecPoint& ep, MCContainer*& r_container)
{
	if (dimensions == 0)
	{
		/* UNCHECKED */ MCContainer::createwithvariable(fetchvar(ep), r_container);
		return ES_NORMAL;
	}

	return resolve(ep, r_container);
}

void MCVarref::compile(MCSyntaxFactoryRef ctxt)
{
	MCSyntaxFactoryBeginExpression(ctxt, line, pos);
	MCSyntaxFactoryEvalUnimplemented(ctxt);
	MCSyntaxFactoryEndExpression(ctxt);
}

void MCVarref::compile_in(MCSyntaxFactoryRef ctxt)
{
	MCSyntaxFactoryBeginExpression(ctxt, line, pos);
	MCSyntaxFactoryEvalUnimplemented(ctxt);
	MCSyntaxFactoryEndExpression(ctxt);
}

void MCVarref::compile_out(MCSyntaxFactoryRef ctxt)
{
	MCSyntaxFactoryBeginExpression(ctxt, line, pos);
	MCSyntaxFactoryEvalUnimplemented(ctxt);
	MCSyntaxFactoryEndExpression(ctxt);
}

void MCVarref::compile_inout(MCSyntaxFactoryRef ctxt)
{
	MCSyntaxFactoryBeginExpression(ctxt, line, pos);
	MCSyntaxFactoryEvalUnimplemented(ctxt);
	MCSyntaxFactoryEndExpression(ctxt);
}

MCVarref *MCVarref::getrootvarref(void)
{
	return this;
}

bool MCVarref::rootmatches(MCVarref *p_other) const
{
	if (this == p_other)
		return true;

	if (p_other -> ref != NULL)
		return ref == p_other -> ref;

	return handler == p_other -> handler && index == p_other -> index && isparam == p_other -> isparam;
}

Exec_stat MCVarref::set(MCExecPoint &ep, Boolean append)
{
	if (dimensions == 0)
	{
		MCVariable *t_resolved_ref;

		t_resolved_ref = fetchvar(ep);

		if (!append)
			return t_resolved_ref -> set(ep);

		return t_resolved_ref -> append(ep);
	}

	MCAutoPointer<MCContainer> t_container;
	if (resolve(ep, &t_container) != ES_NORMAL)
		return ES_ERROR;
	
	if (!append)
		return t_container -> set(ep);

	return t_container -> append(ep);
}

bool MCVarref::set(MCExecContext& ctxt, MCValueRef p_value, bool p_append)
{
	if (dimensions == 0)
	{
		MCVariable *t_resolved_ref;
        
		t_resolved_ref = fetchvar(ctxt);
        
		if (!p_append)
			return t_resolved_ref -> set(ctxt, p_value);
        
		return t_resolved_ref -> append(ctxt, p_value);
	}
    
	MCAutoPointer<MCContainer> t_container;
	if (resolve(ctxt, &t_container) != ES_NORMAL)
		return false;
	
	if (!p_append)
		return t_container -> set(ctxt, p_value);
    
	return t_container -> append(ctxt, p_value);
}

Parse_stat MCVarref::parsearray(MCScriptPoint &sp)
{
	Symbol_type type;

	for(;;)
	{
		if (sp.next(type) != PS_NORMAL)
			return PS_NORMAL;

		if (type != ST_LB)
		{
			sp.backup();
			return PS_NORMAL;
		}

		MCExpression *t_new_dimension;
		if (dimensions == 255 || sp.parseexp(False, True, &t_new_dimension) != PS_NORMAL)
		{
			MCperror->add(PE_VARIABLE_BADINDEX, sp);
			return PS_ERROR;
		}

		if (sp.next(type) != PS_NORMAL || type != ST_RB)
		{
			MCperror->add(PE_VARIABLE_NORBRACE, sp);
			return PS_ERROR;
		}

		if (dimensions == 0)
		{
			exp = t_new_dimension;
			dimensions = 1;
		}
		else if (dimensions == 1)
		{
			MCExpression *t_current_exp;
			t_current_exp = exp;
			exps = (MCExpression **)malloc(sizeof(MCExpression *) * 2);
			if (exps != NULL)
			{
				exps[0] = t_current_exp;
				exps[1] = t_new_dimension;
				dimensions += 1;
			}
		}
		else
		{
			MCExpression **t_new_exps;
			t_new_exps = (MCExpression **)realloc(exps, sizeof(MCExpression *) * (dimensions + 1));
			if (t_new_exps != NULL)
			{
				t_new_exps[dimensions] = t_new_dimension;
				exps = t_new_exps;
				dimensions += 1;
			}
		}
	}

	return PS_NORMAL;
}

Exec_stat MCVarref::sets(const MCString &s)
{
	if (ref != NULL)
		return ref->sets(s);
	return handler->getvar(index, isparam)->sets(s);
}

void MCVarref::clear()
{
	if (ref != NULL)
		ref->clear(True);
	else
		handler->getvar(index, isparam)->clear(True);
}

void MCVarref::clearuql()
{
	if (ref != NULL)
		ref->clearuql();
	else
		handler->getvar(index, isparam)->clearuql();
}

// MW-2008-08-18: [[ Bug 6945 ]] Cannot delete a nested array key.
Exec_stat MCVarref::dofree(MCExecPoint &ep)
{
	if (dimensions == 0)
	{
		MCVariable *t_var;
		
		t_var = fetchvar(ep);
			
        return t_var -> remove(ep);
	}
	
	MCAutoPointer<MCContainer> t_container;
	if (resolve(ep, &t_container) != ES_NORMAL)
		return ES_ERROR;

	return t_container -> remove(ep);
}

bool MCVarref::dofree(MCExecContext& ctxt)
{
	if (dimensions == 0)
	{
		MCVariable *t_var;
		
		t_var = fetchvar(ctxt);
        
		return t_var -> remove(ctxt);
	}
	
	MCAutoPointer<MCContainer> t_container;
	if (resolve(ctxt, &t_container) != ES_NORMAL)
		return ES_ERROR;
    
	return t_container -> remove(ctxt);
}

//

Exec_stat MCVarref::resolve(MCExecPoint& ep, MCContainer*& r_container)
{
	MCVariable *t_var;
	t_var = fetchvar(ep);

	if (dimensions == 0)
	{
		/* UNCHECKED */ MCContainer::createwithvariable(t_var, r_container);
		return ES_NORMAL;
	}

	MCExpression **t_dimensions;
	if (dimensions == 1)
		t_dimensions = &exp;
	else
		t_dimensions = exps;

	uindex_t t_dimension_count;
	t_dimension_count = dimensions;

	uindex_t t_path_length;
	t_path_length = 0;

	MCNameRef *t_path;
	/* UNCHECKED */ MCMemoryNewArray(dimensions, t_path);

	Exec_stat t_stat;
	t_stat = ES_NORMAL;

	MCExecPoint ep2(ep);
	for(uindex_t i = 0; i < dimensions && t_stat == ES_NORMAL; i++)
	{
		t_stat = t_dimensions[i] -> eval(ep2);

		if (t_stat == ES_NORMAL)
		{
			if (ep2 . isarray() && !ep2 . isempty())
			{
				MCArrayRef t_array;
				t_array = ep2 . getarrayref();

				if (!MCArrayIsSequence(t_array))
				{
					MCeerror -> add(EE_VARIABLE_BADINDEX, line, pos);
					t_stat = ES_ERROR;
				}

				if (t_stat == ES_NORMAL)
				{
					uindex_t t_length;
					t_length = MCArrayGetCount(t_array);

					/* UNCHECKED */ MCMemoryResizeArray(t_dimension_count + t_length, t_path, t_dimension_count);

					MCExecPoint ep3(ep);
					for(uindex_t t_index = 1; t_index <= t_length; t_index += 1)
					{
						if (!ep3 . fetcharrayindex(t_array, t_index))
							ep3 . clear();
						
						if (!ep3 . copyasnameref(t_path[t_path_length++]))	
						{
							MCeerror -> add(EE_VARIABLE_BADINDEX, line, pos);
							t_stat = ES_ERROR;
							break;
						}
					}
				}
			}
			else if (!ep2 . copyasnameref(t_path[t_path_length++]))
			{
				MCeerror -> add(EE_VARIABLE_BADINDEX, line, pos);
				t_stat = ES_ERROR;
			}
		}
	}

	if (t_stat == ES_NORMAL)
		/* UNCHECKED */ MCContainer::createwithpath(t_var, t_path, t_path_length, r_container);
	else
	{
		for(uindex_t i = 0; i < t_path_length; i++)
			MCValueRelease(t_path[i]);
		MCMemoryDeleteArray(t_path);
	}

	return t_stat;
}

bool MCVarref::resolve(MCExecContext& ctxt, MCContainer*& r_container)
{
	MCVariable *t_var;
	t_var = fetchvar(ctxt);
    
	if (dimensions == 0)
	{
		/* UNCHECKED */ MCContainer::createwithvariable(t_var, r_container);
		return ES_NORMAL;
	}
    
	MCExpression **t_dimensions;
	if (dimensions == 1)
		t_dimensions = &exp;
	else
		t_dimensions = exps;
    
	uindex_t t_dimension_count;
	t_dimension_count = dimensions;
    
	uindex_t t_path_length;
	t_path_length = 0;
    
	MCNameRef *t_path;
	/* UNCHECKED */ MCMemoryNewArray(dimensions, t_path);
    
	Exec_stat t_stat;
	t_stat = ES_NORMAL;
    
	MCExecPoint& ep = ctxt . GetEP();
	for(uindex_t i = 0; i < dimensions && t_stat == ES_NORMAL; i++)
	{
		t_stat = t_dimensions[i] -> eval(ep);
        
		if (t_stat == ES_NORMAL)
		{
			if (ep . isarray() && !ep . isempty())
			{
				MCArrayRef t_array;
				t_array = ep . getarrayref();
                
				if (!MCArrayIsSequence(t_array))
				{
					MCeerror -> add(EE_VARIABLE_BADINDEX, line, pos);
					t_stat = ES_ERROR;
				}
                
				if (t_stat == ES_NORMAL)
				{
					uindex_t t_length;
					t_length = MCArrayGetCount(t_array);
                    
					/* UNCHECKED */ MCMemoryResizeArray(t_dimension_count + t_length, t_path, t_dimension_count);
                    
					MCExecPoint ep2(ep);
					for(uindex_t t_index = 1; t_index <= t_length; t_index += 1)
					{
						if (!ep2 . fetcharrayindex(t_array, t_index))
							ep2 . clear();
						
						if (!ep2 . copyasnameref(t_path[t_path_length++]))
						{
							MCeerror -> add(EE_VARIABLE_BADINDEX, line, pos);
							t_stat = ES_ERROR;
							break;
						}
					}
				}
			}
			else if (!ep . copyasnameref(t_path[t_path_length++]))
			{
				MCeerror -> add(EE_VARIABLE_BADINDEX, line, pos);
				t_stat = ES_ERROR;
			}
		}
	}
    
	if (t_stat == ES_NORMAL)
    /* UNCHECKED */ MCContainer::createwithpath(t_var, t_path, t_path_length, r_container);
	else
	{
		for(uindex_t i = 0; i < t_path_length; i++)
			MCValueRelease(t_path[i]);
		MCMemoryDeleteArray(t_path);
	}
    
	return t_stat;
}

// Resolve references to the appropriate element refered to by this Varref.
// On return:
//   r_var contains the variable containing the element
//   r_parent_hash contains the Hashentry containing the array containing the element
//   r_hash is the Hashentry being referred to.
//
// If p_add is true, then nested arrays will be created as neeeded.
// If p_dont_destroy is true, then no string to array conversion will be carried out in lookup_hash
// 
// If r_parent_hash and r_hash are NULL, the element is the variable's value
// If r_parent_hash is NULL and r_hash is not NULL, the element is a key of the variable's value
//
#if 0
Exec_stat MCVarref::resolve(MCExecPoint& ep, MCVariable*& r_var, MCVariableValue*& r_parent, MCHashentry*& r_hash, bool p_add)
{
	MCVariable *t_var;
	t_var = fetchvar(ep);

	MCVariableValue *t_parent;
	t_parent = &(t_var -> getvalue());
	
	MCHashentry *t_hash;
	t_hash = NULL;
	
	if (dimensions != 0)
	{
		MCExpression **t_dimensions;
		if (dimensions == 1)
			t_dimensions = &exp;
		else
			t_dimensions = exps;
		
		MCExecPoint ep2(ep);
		for(uint4 i = 0; i < dimensions; ++i)
		{
			if (t_dimensions[i] -> eval(ep2) != ES_NORMAL)
			{
				MCeerror -> add(EE_VARIABLE_BADINDEX, line, pos);
				return ES_ERROR;
			}
			
			if (ep2 . getformat() == VF_ARRAY)
			{
				MCVariableArray *t_array;
				t_array = ep2 . getarray() -> get_array();
				if (!t_array -> issequence())
				{
					MCeerror -> add(EE_VARIABLE_BADINDEX, line, pos);
					return ES_ERROR;
				}
				
				MCExecPoint ep3(ep);
				for(uint32_t t_index = 1; t_index <= t_array -> getnfilled(); t_index += 1)
				{
					MCHashentry *t_entry;
					t_entry = t_array -> lookupindex(t_index, False);
					if (t_entry == NULL)
					{
						MCeerror -> add(EE_VARIABLE_BADINDEX, line, pos);
						return ES_ERROR;
					}
					
					t_entry -> value . fetch(ep3);
				
					if (t_hash != NULL)
						t_parent = &t_hash -> value;

					if (t_parent != NULL && t_parent -> lookup_hash(ep, ep3 . getsvalue(), p_add, t_hash) != ES_NORMAL)
						return ES_ERROR;
					
					// MW-2009-01-15: If we failed to find the hash entry, then make sure we
					//   set the parent to NULL to stop further searches. Failing to do this
					//   means tArray[a][b][c] returns tArray[a][c] if tArray[a][b] doesn't
					//   exist.
					if (t_hash == NULL)
						t_parent = NULL;
				}
			}
			else
			{
				if (t_hash != NULL)
					t_parent = &t_hash -> value;

				if (t_parent != NULL && t_parent -> lookup_hash(ep, ep2 . getsvalue(), p_add, t_hash) != ES_NORMAL)
					return ES_ERROR;
					
				// MW-2009-01-15: If we failed to find the hash entry, then make sure we
				//   set the parent to NULL to stop further searches. Failing to do this
				//   means tArray[a][b][c] returns tArray[a][c] if tArray[a][b] doesn't
				//   exist.
				if (t_hash == NULL)
					t_parent = NULL;
			}
		}
	}

	r_var = t_var;
	r_parent = t_parent;
	r_hash = t_hash;

	return ES_NORMAL;
}
#endif

////////////////////////////////////////////////////////////////////////////////

bool MCDeferredVariable::createwithname(MCNameRef p_name, MCDeferredVariableComputeCallback p_callback, void *p_context, MCVariable*& r_var)
{
	MCDeferredVariable *self;
	self = new MCDeferredVariable;
	if (self == nil)
		return false;

	self -> next = nil;
	self -> name = MCValueRetain(p_name);

	self -> value = nil;
	self -> is_msg = false;
	self -> is_env = false;
	self -> is_global = false;
	self -> is_deferred = true;
	self -> is_uql = false;

	self -> m_callback = p_callback;
	self -> m_context = p_context;

	r_var = self;

	return true;
}

Exec_stat MCDeferredVariable::compute(void)
{
	// Compute can only be called once. By setting deferred to false here, any
	// future access of the variable via an MCDeferredVarref will result in this
	// not being called.
	is_deferred = false;

	// Request the variable's value be computed.
	Exec_stat t_stat;
	t_stat = m_callback(m_context, this);
	if (t_stat != ES_NORMAL)
		return t_stat;

	// We are done.
	return ES_NORMAL;
}

Exec_stat MCDeferredVarref::eval(MCExecPoint& ep)
{
	Exec_stat t_stat;
	if (ref -> isdeferred())
		t_stat = static_cast<MCDeferredVariable *>(ref) -> compute();
	else
		t_stat = ES_NORMAL;

	if (t_stat == ES_NORMAL)
		t_stat = MCVarref::eval(ep);

	return t_stat;
}

Exec_stat MCDeferredVarref::evalcontainer(MCExecPoint& ep, MCContainer*& r_container)
{
	Exec_stat t_stat;
	if (ref -> isdeferred())
		t_stat = static_cast<MCDeferredVariable *>(ref) -> compute();
	else
		t_stat = ES_NORMAL;

	if (t_stat == ES_NORMAL)
		t_stat = MCVarref::evalcontainer(ep, r_container);

	return t_stat;
}

MCVariable *MCDeferredVarref::evalvar(MCExecPoint& ep)
{
	if (ref -> isdeferred())
		static_cast<MCDeferredVariable *>(ref) -> compute();

	return MCVarref::evalvar(ep);
}

////////////////////////////////////////////////////////////////////////////////<|MERGE_RESOLUTION|>--- conflicted
+++ resolved
@@ -660,11 +660,7 @@
 	else if (is_msg)
     {
         MCAutoStringRef t_msg;
-<<<<<<< HEAD
-        if (ctxt . ConvertToString(*t_value, &t_msg))
-=======
         if (ctxt . ConvertToString(value, &t_msg))
->>>>>>> 8ec9253b
             MCB_setmsg(ctxt, *t_msg);
 	}
     
@@ -683,12 +679,7 @@
 					MCwatchedvars[i] . handlername == NULL &&
 					!is_global)
 					continue;
-<<<<<<< HEAD
-                
-				// Otherwise, trigger the setvar message.
-                MCAutoValueRef t_value;
-                eval(ctxt . GetCaseSensitive(), &t_value);
-                
+
 				if (MCwatchedvars[i].expression != nil && !MCStringIsEmpty(MCwatchedvars[i].expression))
 				{
                     MCAutoValueRef t_val;
@@ -696,22 +687,7 @@
                     
 					MCAutoBooleanRef t_bool;
 					if (!ctxt.HasError() && ctxt.ConvertToBoolean(*t_val, &t_bool) && *t_bool == kMCTrue)
-						MCB_setvar(ctxt, p_value, name);
-=======
-
-				if (*MCwatchedvars[i].expression)
-				{
-					MCAutoStringRef t_expression;
-                    MCStringCreateWithCString(MCwatchedvars[i].expression, &t_expression);
-                    MCAutoValueRef t_value;
-                    MCAutoBooleanRef t_bool_value;
-                    
-                    ctxt . GetHandler() -> eval(ctxt, *t_expression, &t_value);
-                    if (!ctxt . HasError() &&
-                            ctxt . ConvertToBoolean(*t_value, &t_bool_value))
-                    if (!ctxt . HasError() && *t_bool_value == kMCTrue)
-                        MCB_setvar(ctxt, value, name);
->>>>>>> 8ec9253b
+						MCB_setvar(ctxt, value, name);
 				}
 				else
                     MCB_setvar(ctxt, value, name);
