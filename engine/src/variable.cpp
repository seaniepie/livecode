/* Copyright (C) 2003-2013 Runtime Revolution Ltd.

This file is part of LiveCode.

LiveCode is free software; you can redistribute it and/or modify it under
the terms of the GNU General Public License v3 as published by the Free
Software Foundation.

LiveCode is distributed in the hope that it will be useful, but WITHOUT ANY
WARRANTY; without even the implied warranty of MERCHANTABILITY or
FITNESS FOR A PARTICULAR PURPOSE.  See the GNU General Public License
for more details.

You should have received a copy of the GNU General Public License
along with LiveCode.  If not see <http://www.gnu.org/licenses/>.  */

#include "prefix.h"

#include "globdefs.h"
#include "parsedef.h"
#include "filedefs.h"
#include "objdefs.h"

#include "stack.h"
#include "card.h"
#include "field.h"
#include "handler.h"
#include "hndlrlst.h"
#include "execpt.h"
#include "scriptpt.h"
#include "mcerror.h"
#include "util.h"
#include "debug.h"
#include "globals.h"
#include "objectstream.h"
#include "parentscript.h"
#include "osspec.h"
#include "syntax.h"
#include "variable.h"

////////////////////////////////////////////////////////////////////////////////

bool MCVariable::create(MCVariable*& r_var)
{
	MCVariable *self;
	self = new MCVariable;
	if (self == nil)
		return false;

	self -> next = nil;
	self -> name = nil;

	self -> value = MCValueRetain(kMCNull);

	self -> is_msg = false;
	self -> is_env = false;
	self -> is_global = false;
	self -> is_deferred = false;
	self -> is_uql = false;

	r_var = self;
	
	return true;
}

bool MCVariable::createwithname(MCNameRef p_name, MCVariable*& r_var)
{
	MCVariable *self;
	if (!create(self))
		return false;

	if (!MCNameClone(p_name, self -> name))
	{
		delete self;	
		return false;
}

	r_var = self;

	return true;
}

// This is only called by MCObject to create copies of prop sets.
bool MCVariable::createcopy(MCVariable& p_var, MCVariable*& r_new_var)
{
	bool t_success;
	t_success = true;

	MCVariable *self;
	self = nil;
	if (t_success)
		t_success = create(self);

	if (t_success)
		t_success = MCNameClone(p_var . name, self -> name);

	if (t_success)
		t_success = MCValueCopy(p_var . value, self -> value);

	if (t_success)
		r_new_var = self;
	else
		delete self;

	return t_success;
}

MCVariable::~MCVariable(void)
{
	MCNameDelete(name);
	MCValueRelease(value);
}

////////////////////////////////////////////////////////////////////////////////

bool MCVariable::isuql(void) const
{
	return is_uql;
}

void MCVariable::clearuql(void)
{
	if (!is_uql)
		return;
	is_uql = false;
}

Boolean MCVariable::isclear(void) const
{
	return value == kMCNull;
}

Boolean MCVariable::isfree(void) const
{
	return value == kMCNull;
}

Boolean MCVariable::isarray(void) const
{
	return MCValueGetTypeCode(value) == kMCValueTypeCodeArray;
}

Boolean MCVariable::isempty(void) const
{
	if (value == kMCEmptyName)
		return True;
	return MCValueGetTypeCode(value) == kMCValueTypeCodeString && MCStringGetLength((MCStringRef)value) == 0;
}

void MCVariable::clear(Boolean p_delete_buffer)
{
	MCValueRelease(value);
	value = MCValueRetain(kMCNull);
}

Exec_stat MCVariable::sets(const MCString& p_string)
{
	copysvalue(p_string);
	return ES_NORMAL;
}

void MCVariable::copysvalue(const MCString& p_string)
{
	MCStringRef t_string;
	if (MCStringCreateWithNativeChars((const char_t *)p_string . getstring(), p_string . getlength(), t_string))
	{
		MCValueRelease(value);
		value = t_string;
		return;
	}
}

void MCVariable::grab(char *p_buffer, uint32_t p_length)
{
	copysvalue(MCString(p_buffer, p_length));
	free(p_buffer);
}

void MCVariable::setnvalue(real8 p_number)
{
	MCNumberRef t_number;
	if (!MCNumberCreateWithReal(p_number, t_number))
		return;

	MCValueRelease(value);
	value = t_number;
}

bool MCVariable::setvalueref(MCValueRef p_value)
{
	return setvalueref(nil, 0, false, p_value);
}

bool MCVariable::setvalueref(MCNameRef *p_path, uindex_t p_length, bool p_case_sensitive, MCValueRef p_value)
{
	if (p_length == 0)
	{
		MCValueRef t_new_value;
		if (!MCValueCopy(p_value, t_new_value))
			return false;
		MCValueRelease(value);
		value = t_new_value;
		return true;
	}

	if (!converttomutablearray())
		return false;

	MCAutoValueRef t_copied_value;
	if (!MCValueCopy(p_value, &t_copied_value))
		return false;

	if (MCArrayStoreValueOnPath((MCArrayRef)value, p_case_sensitive, p_path, p_length, *t_copied_value))
		return true;

	return false;
}

MCValueRef MCVariable::getvalueref(void)
{
	if (!is_uql)
		return value;
	return name;
}

MCValueRef MCVariable::getvalueref(MCNameRef *p_path, uindex_t p_length, bool p_case_sensitive)
{
	if (p_length == 0)
		return getvalueref();

	MCValueRef t_value;
	if (MCValueGetTypeCode(value) == kMCValueTypeCodeArray &&
		MCArrayFetchValueOnPath((MCArrayRef)value, p_case_sensitive, p_path, p_length, t_value))
		return t_value;

	return kMCEmptyString;
}

bool MCVariable::copyasvalueref(MCValueRef& r_value)
{
    return copyasvalueref(nil, 0, false, r_value);
}

bool MCVariable::copyasvalueref(MCNameRef *p_path, uindex_t p_length, bool p_case_sensitive, MCValueRef& r_value)
{
    return MCValueCopy(getvalueref(p_path, p_length, p_case_sensitive), r_value);
}

Exec_stat MCVariable::eval(MCExecPoint& ep)
{
    return eval(ep, nil, 0);
}

Exec_stat MCVariable::eval(MCExecPoint& ep, MCNameRef *p_path, uindex_t p_length)
{
    MCExecContext ctxt(ep);

    MCAutoValueRef t_value;
    if (eval(ctxt, p_path, p_length, &t_value) &&
            ep . setvalueref(*t_value))
        return ES_NORMAL;

    return ES_ERROR;
}

bool MCVariable::eval(MCExecContext& ctxt, MCNameRef *p_path, uindex_t p_length, MCValueRef& r_value)
{
    return copyasvalueref(p_path, p_length, ctxt . GetCaseSensitive(), r_value);
}

Exec_stat MCVariable::set(MCExecPoint& ep)
{
    return set(ep, nil, 0);
}

Exec_stat MCVariable::set(MCExecPoint& ep, MCNameRef *p_path, uindex_t p_length)
{
    MCAutoValueRef t_value;
    if (!ep . copyasvalueref(&t_value))
        return ES_ERROR;

    MCExecContext ctxt(ep);
    if (set(ctxt, *t_value, p_path, p_length))
        return ES_NORMAL;

    return ES_ERROR;
}

bool MCVariable::set(MCExecContext& ctxt, MCValueRef p_value)
{
    return set(ctxt, p_value, nil, 0);
}

bool MCVariable::set(MCExecContext& ctxt, MCValueRef p_value, MCNameRef *p_path, uindex_t p_length)
{
    MCAutoValueRef t_value;
    MCValueCopy(p_value, &t_value);
    
    if (setvalueref(p_path, p_length, ctxt . GetCaseSensitive(), *t_value))
    {
        synchronize(ctxt, true);
        return true;
    }
    
    return false;
}

Exec_stat MCVariable::append(MCExecPoint& ep)
{
    return append(ep, nil, 0);
}

Exec_stat MCVariable::append(MCExecPoint& ep, MCNameRef *p_path, uindex_t p_length)
{
    MCAutoValueRef t_value;
    if (!ep . copyasvalueref(&t_value))
        return ES_ERROR;

    MCExecContext ctxt(ep);
    if (append(ctxt, *t_value, p_path, p_length))
        return ES_NORMAL;

    return ES_ERROR;
}

bool MCVariable::append(MCExecContext& ctxt, MCValueRef p_value)
{
	return append(ctxt, p_value, nil, 0);
}

bool MCVariable::append(MCExecContext& ctxt, MCValueRef p_value, MCNameRef *p_path, uindex_t p_length)
{
    MCAutoStringRef t_value;
    if (!ctxt . ConvertToString(p_value, &t_value))
        return false;
    
	if (p_length == 0)
	{
        if (!converttomutablestring(ctxt))
            return false;
        
		if (!MCStringAppend((MCStringRef)value, *t_value))
			return false;
        
        synchronize(ctxt, true);
        
		return true;
	}

	MCValueRef t_current_value;
	t_current_value = getvalueref(p_path, p_length, ctxt . GetCaseSensitive());
	
	MCStringRef t_current_value_as_string;
	t_current_value_as_string = nil;
	if (ctxt . ConvertToString(t_current_value, t_current_value_as_string) &&
		MCStringMutableCopyAndRelease(t_current_value_as_string, t_current_value_as_string) &&
		MCStringAppend(t_current_value_as_string, *t_value) &&
		setvalueref(p_path, p_length, ctxt . GetCaseSensitive(), t_current_value_as_string))
	{
		MCValueRelease(t_current_value_as_string);
        synchronize(ctxt, true);
		return true;
	}
    
	MCValueRelease(t_current_value_as_string);
	return false;
}

Exec_stat MCVariable::remove(MCExecPoint& ep)
{
    return remove(ep, nil, 0);
}

Exec_stat MCVariable::remove(MCExecPoint& ep, MCNameRef *p_path, uindex_t p_length)
{
    MCExecContext ctxt(ep);
    if (remove(ctxt, p_path, p_length))
        return ES_NORMAL;

    return ES_ERROR;
}

bool MCVariable::remove(MCExecContext& ctxt)
{
	return remove(ctxt, nil, 0);
}

bool MCVariable::remove(MCExecContext& ctxt, MCNameRef *p_path, uindex_t p_length)
{
	if (p_length == 0)
	{
		clear();
		
		if (is_env)
		{
			if (!isdigit(MCNameGetCharAtIndex(name, 1)) && MCNameGetCharAtIndex(name, 1) != '#')
			{
				MCAutoStringRef t_env;
				/* UNCHECKED */ MCStringCopySubstring(MCNameGetString(name), MCRangeMake(1, MCStringGetLength(MCNameGetString(name))), &t_env);
				MCS_unsetenv(*t_env);
			}
		}
	}
    
	if (MCValueGetTypeCode(value) != kMCValueTypeCodeArray)
		return true;
    
	if (!converttomutablearray())
		return false;
    
	MCArrayRemoveValueOnPath((MCArrayRef)value, ctxt . GetCaseSensitive(), p_path, p_length);
    
	return true;
    
}


bool MCVariable::converttomutablearray(void)
{
	if (MCValueGetTypeCode(value) == kMCValueTypeCodeArray)
	{
		MCArrayRef t_array;
		if (!MCArrayMutableCopyAndRelease((MCArrayRef)value, t_array))
			return false;
		value = t_array;
	}
	else
	{
		MCArrayRef t_array;
		if (!MCArrayCreateMutable(t_array))
			return false;
		MCValueRelease(value);
		value = t_array;
	}

	return true;
}

bool MCVariable::converttoarrayofstrings(MCExecPoint& ep)
{
	return false;
}

bool MCVariable::converttomutablestring(MCExecPoint& ep)
{
	if (MCValueGetTypeCode(value) != kMCValueTypeCodeString)
	{
		MCStringRef t_string = nil;
		if (!ep.convertvaluereftostring(value, t_string))
		{
			MCStringRef t_mutable_string;
			if (MCStringCreateMutable(0, t_mutable_string))
			{
				MCValueRelease(value);
				value = t_mutable_string;
				return true;
			}

			return false;
		}

		MCValueRelease(value);
		value = t_string;
	}

	MCStringRef t_mutable_string;
	if (MCStringMutableCopyAndRelease((MCStringRef)value, t_mutable_string))
	{
		value = t_mutable_string;
		return true;
	}
	return false;
}

bool MCVariable::converttomutablestring(MCExecContext& ctxt)
{
	if (MCValueGetTypeCode(value) != kMCValueTypeCodeString)
	{
		MCStringRef t_string = nil;
		if (!ctxt . ConvertToString(value, t_string))
		{
			MCStringRef t_mutable_string;
			if (MCStringCreateMutable(0, t_mutable_string))
			{
				MCValueRelease(value);
				value = t_mutable_string;
				return true;
			}
            
			return false;
		}
        
		MCValueRelease(value);
		value = t_string;
	}
    
	MCStringRef t_mutable_string;
	if (MCStringMutableCopyAndRelease((MCStringRef)value, t_mutable_string))
	{
		value = t_mutable_string;
		return true;
	}
	return false;
}

////////////////////////////////////////////////////////////////////////////////

MCVariable *MCVariable::lookupglobal_cstring(const char *p_name)
{
	// If we can't find an existing name, then there can be no global with
	// name 'p_name'.
	MCNameRef t_name;
	t_name = MCNameLookupWithCString(p_name, kMCCompareCaseless);
	if (t_name == nil)
		return nil;

	// The name is in use, so check to see if there is a global using it.
	return lookupglobal(t_name);
}

MCVariable *MCVariable::lookupglobal(MCNameRef p_name)
{
	// See if the global already exists.
	for(MCVariable *t_var = MCglobals; t_var != nil; t_var = t_var -> next)
		if (t_var -> hasname(p_name))
			return t_var;

	return nil;
}

bool MCVariable::ensureglobal(MCNameRef p_name, MCVariable*& r_var)
{
	// First check to see if the global variable already exists
	MCVariable *t_var;
	t_var = lookupglobal(p_name);
	if (t_var != nil)
	{
		r_var = t_var;
		return true;
	}

	// Didn't find one, so create a shiny new one!
	MCVariable *t_new_global;
	if (!createwithname(p_name, t_new_global))
		return false;

	if (MCNameGetCharAtIndex(p_name, 0) == '$')
		t_new_global -> is_env = true;

	t_new_global -> is_global = true;

	t_new_global -> next = MCglobals;
	MCglobals = t_new_global;

	r_var = t_new_global;

	return true;
}

////////////////////////////////////////////////////////////////////////////////

#if 0
void MCVariable::synchronize(MCExecPoint& ep, Boolean notify)
{
	MCExecContext ctxt(ep);
	if (is_env)
	{
		if (!isdigit(MCNameGetCharAtIndex(name, 1)) && MCNameGetCharAtIndex(name, 1) != '#')
		{
			MCAutoStringRef t_string;
			if (ep . copyasstringref(&t_string))
			{
				MCAutoStringRef t_env;
				/* UNCHECKED */ MCStringCopySubstring(MCNameGetString(name), MCRangeMake(1, MCStringGetLength(MCNameGetString(name))), &t_env);
				MCS_setenv(*t_env, *t_string);
			}
		}
	}
	else if (is_msg)
	{
		eval(ep);
		MCAutoStringRef t_string;
		/* UNCHECPED */ ep.copyasstringref(&t_string);
		MCB_setmsg(ctxt, *t_string);
	}

	if (notify && MCnwatchedvars)
	{
		uint2 i;
		for (i = 0 ; i < MCnwatchedvars ; i++)
		{
			if ((MCwatchedvars[i].object == NULL || MCwatchedvars[i].object == ep.getobj()) &&
				(MCwatchedvars[i].handlername == NULL || ep.gethandler()->hasname(MCwatchedvars[i].handlername)) &&
				hasname(MCwatchedvars[i].varname))
			{
				// If this is a global watch (object == handlername == nil) then
				// check that this var is a global - if not carry on the search.
				if (MCwatchedvars[i] . object == NULL &&
					MCwatchedvars[i] . handlername == NULL &&
					!is_global)
					continue;

				// Otherwise, trigger the setvar message.
				eval(ep);
				MCAutoStringRef t_string;
				/* UNCHECKED */ ep.copyasstringref(&t_string);
				if (MCwatchedvars[i].expression != nil && !MCStringIsEmpty(MCwatchedvars[i].expression))
				{
					MCExecPoint ep2(ep);
					MCExecContext ctxt(ep2);
					MCAutoValueRef t_val;
					ctxt.GetHandler()->eval(ctxt, MCwatchedvars[i].expression, &t_val);
					
					MCAutoBooleanRef t_bool;
					if (!ctxt.HasError() && ctxt.ConvertToBoolean(*t_val, &t_bool) && *t_bool == kMCTrue)
						MCB_setvar(ctxt, *t_string, name);
				}
				else
					MCB_setvar(ctxt, *t_string, name);

				break;
			}
		}
	}
}
#endif

void MCVariable::synchronize(MCExecContext& ctxt, bool p_notify)
{
	if (is_env)
	{
		if (!isdigit(MCNameGetCharAtIndex(name, 1)) && MCNameGetCharAtIndex(name, 1) != '#')
		{
			MCAutoStringRef t_string;
            if (ctxt . ConvertToString(value, &t_string))
            {
                MCAutoStringRef t_env;
				/* UNCHECKED */ MCStringCopySubstring(MCNameGetString(name), MCRangeMake(1, MCStringGetLength(MCNameGetString(name))), &t_env);
				MCS_setenv(*t_env, *t_string);
            }
		}
	}
	else if (is_msg)
    {
        MCAutoStringRef t_msg;
        if (ctxt . ConvertToString(value, &t_msg))
            MCB_setmsg(ctxt, *t_msg);
	}
    
	if (p_notify && MCnwatchedvars)
	{
		uint2 i;
		for (i = 0 ; i < MCnwatchedvars ; i++)
		{
			if ((MCwatchedvars[i].object == NULL || MCwatchedvars[i].object == ctxt . GetObject()) &&
				(MCwatchedvars[i].handlername == NULL || ctxt . GetHandler() -> hasname(MCwatchedvars[i].handlername)) &&
				hasname(MCwatchedvars[i].varname))
			{
				// If this is a global watch (object == handlername == nil) then
				// check that this var is a global - if not carry on the search.
				if (MCwatchedvars[i] . object == NULL &&
					MCwatchedvars[i] . handlername == NULL &&
					!is_global)
					continue;

				if (MCwatchedvars[i].expression != nil && !MCStringIsEmpty(MCwatchedvars[i].expression))
				{
                    MCAutoValueRef t_val;
					ctxt.GetHandler() -> eval(ctxt, MCwatchedvars[i].expression, &t_val);
                    
					MCAutoBooleanRef t_bool;
					if (!ctxt.HasError() && ctxt.ConvertToBoolean(*t_val, &t_bool) && *t_bool == kMCTrue)
						MCB_setvar(ctxt, value, name);
				}
				else
                    MCB_setvar(ctxt, value, name);
                
				break;
			}
		}
	}
}

#if 0
Exec_stat MCVariable::remove(MCExecPoint& ep, Boolean notify)
{
	value . clear();
	
	if (is_env)
	{
		if (!isdigit(MCNameGetCharAtIndex(name, 1)) && MCNameGetCharAtIndex(name, 1) != '#')
			MCS_unsetenv(MCNameGetCString(name) + 1);
	}

	return ES_NORMAL;
}
#endif

MCVarref *MCVariable::newvarref(void)
{
	if (!is_deferred)
		return new MCVarref(this);

	return new MCDeferredVarref(this);
}

////////////////////////////////////////////////////////////////////////////////

MCContainer::~MCContainer(void)
{
	if (m_length == 0)
		return;

	for(uindex_t i = 0; i < m_length; i++)
		MCValueRelease(m_path[i]);
	MCMemoryDeleteArray(m_path);
}

Exec_stat MCContainer::eval(MCExecPoint& ep)
{
	return m_variable -> eval(ep, m_path, m_length);
}

Exec_stat MCContainer::set(MCExecPoint& ep)
{
	return m_variable -> set(ep, m_path, m_length);
}

Exec_stat MCContainer::append(MCExecPoint& ep)
{
	return m_variable -> append(ep, m_path, m_length);
}

Exec_stat MCContainer::remove(MCExecPoint& ep)
{
	return m_variable -> remove(ep, m_path, m_length);
}

bool MCContainer::eval(MCExecContext& ctxt, MCValueRef& r_value)
{
    return m_variable -> eval(ctxt, m_path, m_length, r_value);
}

bool MCContainer::set(MCExecContext& ctxt, MCValueRef p_value)
{
	return m_variable -> set(ctxt, p_value, m_path, m_length);
}

bool MCContainer::append(MCExecContext& ctxt, MCValueRef p_value)
{
	return m_variable -> append(ctxt, p_value, m_path, m_length);
}

bool MCContainer::remove(MCExecContext& ctxt)
{
	return m_variable -> remove(ctxt, m_path, m_length);
}


bool MCContainer::set_valueref(MCValueRef p_value)
{
	return m_variable -> setvalueref(m_path, m_length, m_case_sensitive, p_value);
}

bool MCContainer::clear(void)
{
	return set_valueref(kMCEmptyString);
}

bool MCContainer::set_oldstring(const MCString& p_string)
{
	MCAutoStringRef t_string;
	if (!MCStringCreateWithNativeChars((const char_t *)p_string . getstring(), p_string . getlength(), &t_string))
		return false;
	return set_valueref(*t_string);
}

bool MCContainer::set_cstring(const char *p_string)
{
	return set_oldstring(p_string);
}

bool MCContainer::set_real(double p_real)
{
	MCAutoNumberRef t_number;
	if (!MCNumberCreateWithReal(p_real, &t_number))
		return false;
	return set_valueref(*t_number);
}

bool MCContainer::createwithvariable(MCVariable *p_var, MCContainer*& r_container)
{
	r_container = new MCContainer;
	r_container -> m_variable = p_var;
	r_container -> m_length = 0;
	r_container -> m_case_sensitive = false;
	return true;
}

bool MCContainer::createwithpath(MCVariable *p_var, MCNameRef *p_path, uindex_t p_length, MCContainer*& r_container)
{
	r_container = new MCContainer;
	r_container -> m_variable = p_var;
	r_container -> m_path = p_path;
	r_container -> m_length = p_length;
	r_container -> m_case_sensitive = false;
	return true;
}

////////////////////////////////////////////////////////////////////////////////

MCVarref::~MCVarref()
{
	if (dimensions <= 1)
		delete exp;
	else
	{
		for(uint4 i = 0; i < dimensions; ++i)
			delete exps[i];
		delete exps;
	}
}

MCVariable *MCVarref::fetchvar(MCExecPoint& ep)
{
	// MW-2009-01-28: [[ Inherited parentScripts ]]
	// If we are in parentScript context, then fetch the script local from there,
	// otherwise use the information stored in this.
	MCParentScriptUse *t_parentscript;
	t_parentscript = ep . getparentscript();
	if (!isscriptlocal || t_parentscript == NULL)
	{
		if (ref != NULL)
			return ref;

		return handler -> getvar(index, isparam);
	}
	
	return t_parentscript -> GetVariable(index);
}

MCVariable *MCVarref::fetchvar(MCExecContext& ctxt)
{
	// MW-2009-01-28: [[ Inherited parentScripts ]]
	// If we are in parentScript context, then fetch the script local from there,
	// otherwise use the information stored in this.
	MCParentScriptUse *t_parentscript;
	t_parentscript = ctxt . GetParentScript();
	if (!isscriptlocal || t_parentscript == NULL)
	{
		if (ref != NULL)
			return ref;
        
		return handler -> getvar(index, isparam);
	}
	
	return t_parentscript -> GetVariable(index);
}

MCVariable *MCVarref::evalvar(MCExecPoint& ep)
{
	if (dimensions != 0)
		return NULL;

	return fetchvar(ep);
}

MCVariable *MCVarref::evalvar(MCExecContext& ctxt)
{
    if (dimensions != 0)
        return NULL;

    return fetchvar(ctxt);
}

Exec_stat MCVarref::eval(MCExecPoint& ep)
{
	if (dimensions == 0)
	{
		MCVariable *t_resolved_ref;
		
		t_resolved_ref = fetchvar(ep);

		return t_resolved_ref -> eval(ep);
	}

	MCAutoPointer<MCContainer> t_container;
	if (resolve(ep, &t_container) != ES_NORMAL)
		return ES_ERROR;

	return t_container -> eval(ep);
}

bool MCVarref::eval(MCExecContext& ctxt, MCValueRef& r_value)
{
	if (dimensions == 0)
	{
		MCVariable *t_resolved_ref;
		
		t_resolved_ref = fetchvar(ctxt);
        
        return t_resolved_ref -> copyasvalueref(r_value);
	}
    
	MCAutoPointer<MCContainer> t_container;
	if (!resolve(ctxt, &t_container))
		return false;
    
    if (!t_container -> eval(ctxt, r_value))
        return false;
    
    return true;
}

Exec_stat MCVarref::evalcontainer(MCExecPoint& ep, MCContainer*& r_container)
{
	if (dimensions == 0)
	{
		/* UNCHECKED */ MCContainer::createwithvariable(fetchvar(ep), r_container);
		return ES_NORMAL;
	}

	return resolve(ep, r_container);
}

bool MCVarref::evalcontainer(MCExecContext& ctxt, MCContainer*& r_container)
{
    if (dimensions == 0)
        return MCContainer::createwithvariable(fetchvar(ctxt), r_container);
    else
        return resolve(ctxt, r_container);
}

void MCVarref::compile(MCSyntaxFactoryRef ctxt)
{
	MCSyntaxFactoryBeginExpression(ctxt, line, pos);
	MCSyntaxFactoryEvalUnimplemented(ctxt);
	MCSyntaxFactoryEndExpression(ctxt);
}

void MCVarref::compile_in(MCSyntaxFactoryRef ctxt)
{
	MCSyntaxFactoryBeginExpression(ctxt, line, pos);
	MCSyntaxFactoryEvalUnimplemented(ctxt);
	MCSyntaxFactoryEndExpression(ctxt);
}

void MCVarref::compile_out(MCSyntaxFactoryRef ctxt)
{
	MCSyntaxFactoryBeginExpression(ctxt, line, pos);
	MCSyntaxFactoryEvalUnimplemented(ctxt);
	MCSyntaxFactoryEndExpression(ctxt);
}

void MCVarref::compile_inout(MCSyntaxFactoryRef ctxt)
{
	MCSyntaxFactoryBeginExpression(ctxt, line, pos);
	MCSyntaxFactoryEvalUnimplemented(ctxt);
	MCSyntaxFactoryEndExpression(ctxt);
}

MCVarref *MCVarref::getrootvarref(void)
{
	return this;
}

bool MCVarref::rootmatches(MCVarref *p_other) const
{
	if (this == p_other)
		return true;

	if (p_other -> ref != NULL)
		return ref == p_other -> ref;

	return handler == p_other -> handler && index == p_other -> index && isparam == p_other -> isparam;
}

Exec_stat MCVarref::set(MCExecPoint &ep, Boolean append)
{
	if (dimensions == 0)
	{
		MCVariable *t_resolved_ref;

		t_resolved_ref = fetchvar(ep);

		if (!append)
			return t_resolved_ref -> set(ep);

		return t_resolved_ref -> append(ep);
	}

	MCAutoPointer<MCContainer> t_container;
	if (resolve(ep, &t_container) != ES_NORMAL)
		return ES_ERROR;
	
	if (!append)
		return t_container -> set(ep);

	return t_container -> append(ep);
}

bool MCVarref::set(MCExecContext& ctxt, MCValueRef p_value, bool p_append)
{
	if (dimensions == 0)
	{
		MCVariable *t_resolved_ref;
        
		t_resolved_ref = fetchvar(ctxt);
        
		if (!p_append)
			return t_resolved_ref -> set(ctxt, p_value);
        
		return t_resolved_ref -> append(ctxt, p_value);
	}
    
	MCAutoPointer<MCContainer> t_container;
    if (!resolve(ctxt, &t_container))
		return false;
	
	if (!p_append)
		return t_container -> set(ctxt, p_value);
    
	return t_container -> append(ctxt, p_value);
}

Parse_stat MCVarref::parsearray(MCScriptPoint &sp)
{
	Symbol_type type;

	for(;;)
	{
		if (sp.next(type) != PS_NORMAL)
			return PS_NORMAL;

		if (type != ST_LB)
		{
			sp.backup();
			return PS_NORMAL;
		}

		MCExpression *t_new_dimension;
		if (dimensions == 255 || sp.parseexp(False, True, &t_new_dimension) != PS_NORMAL)
		{
			MCperror->add(PE_VARIABLE_BADINDEX, sp);
			return PS_ERROR;
		}

		if (sp.next(type) != PS_NORMAL || type != ST_RB)
		{
			MCperror->add(PE_VARIABLE_NORBRACE, sp);
			return PS_ERROR;
		}

		if (dimensions == 0)
		{
			exp = t_new_dimension;
			dimensions = 1;
		}
		else if (dimensions == 1)
		{
			MCExpression *t_current_exp;
			t_current_exp = exp;
			exps = (MCExpression **)malloc(sizeof(MCExpression *) * 2);
			if (exps != NULL)
			{
				exps[0] = t_current_exp;
				exps[1] = t_new_dimension;
				dimensions += 1;
			}
		}
		else
		{
			MCExpression **t_new_exps;
			t_new_exps = (MCExpression **)realloc(exps, sizeof(MCExpression *) * (dimensions + 1));
			if (t_new_exps != NULL)
			{
				t_new_exps[dimensions] = t_new_dimension;
				exps = t_new_exps;
				dimensions += 1;
			}
		}
	}

	return PS_NORMAL;
}

Exec_stat MCVarref::sets(const MCString &s)
{
	if (ref != NULL)
		return ref->sets(s);
	return handler->getvar(index, isparam)->sets(s);
}

void MCVarref::clear()
{
	if (ref != NULL)
		ref->clear(True);
	else
		handler->getvar(index, isparam)->clear(True);
}

void MCVarref::clearuql()
{
	if (ref != NULL)
		ref->clearuql();
	else
		handler->getvar(index, isparam)->clearuql();
}

// MW-2008-08-18: [[ Bug 6945 ]] Cannot delete a nested array key.
Exec_stat MCVarref::dofree(MCExecPoint &ep)
{
	if (dimensions == 0)
	{
		MCVariable *t_var;
		
		t_var = fetchvar(ep);
			
        return t_var -> remove(ep);
	}
	
	MCAutoPointer<MCContainer> t_container;
	if (resolve(ep, &t_container) != ES_NORMAL)
		return ES_ERROR;

	return t_container -> remove(ep);
}

bool MCVarref::dofree(MCExecContext& ctxt)
{
	if (dimensions == 0)
	{
		MCVariable *t_var;
		
		t_var = fetchvar(ctxt);
        
		return t_var -> remove(ctxt);
	}
	
	MCAutoPointer<MCContainer> t_container;
    if (!resolve(ctxt, &t_container))
        return false;
    
	return t_container -> remove(ctxt);
}

//

Exec_stat MCVarref::resolve(MCExecPoint& ep, MCContainer*& r_container)
{
	MCVariable *t_var;
	t_var = fetchvar(ep);

	if (dimensions == 0)
	{
		/* UNCHECKED */ MCContainer::createwithvariable(t_var, r_container);
		return ES_NORMAL;
	}

	MCExpression **t_dimensions;
	if (dimensions == 1)
		t_dimensions = &exp;
	else
		t_dimensions = exps;

	uindex_t t_dimension_count;
	t_dimension_count = dimensions;

	uindex_t t_path_length;
	t_path_length = 0;

	MCNameRef *t_path;
	/* UNCHECKED */ MCMemoryNewArray(dimensions, t_path);

	Exec_stat t_stat;
	t_stat = ES_NORMAL;

	MCExecPoint ep2(ep);
	for(uindex_t i = 0; i < dimensions && t_stat == ES_NORMAL; i++)
	{
		t_stat = t_dimensions[i] -> eval(ep2);

		if (t_stat == ES_NORMAL)
		{
			if (ep2 . isarray() && !ep2 . isempty())
			{
				MCArrayRef t_array;
				t_array = ep2 . getarrayref();

				if (!MCArrayIsSequence(t_array))
				{
					MCeerror -> add(EE_VARIABLE_BADINDEX, line, pos);
					t_stat = ES_ERROR;
				}

				if (t_stat == ES_NORMAL)
				{
					uindex_t t_length;
					t_length = MCArrayGetCount(t_array);

					/* UNCHECKED */ MCMemoryResizeArray(t_dimension_count + t_length, t_path, t_dimension_count);

					MCExecPoint ep3(ep);
					for(uindex_t t_index = 1; t_index <= t_length; t_index += 1)
					{
						if (!ep3 . fetcharrayindex(t_array, t_index))
							ep3 . clear();
						
						if (!ep3 . copyasnameref(t_path[t_path_length++]))	
						{
							MCeerror -> add(EE_VARIABLE_BADINDEX, line, pos);
							t_stat = ES_ERROR;
							break;
						}
					}
				}
			}
			else if (!ep2 . copyasnameref(t_path[t_path_length++]))
			{
				MCeerror -> add(EE_VARIABLE_BADINDEX, line, pos);
				t_stat = ES_ERROR;
			}
		}
	}

	if (t_stat == ES_NORMAL)
		/* UNCHECKED */ MCContainer::createwithpath(t_var, t_path, t_path_length, r_container);
	else
	{
		for(uindex_t i = 0; i < t_path_length; i++)
			MCValueRelease(t_path[i]);
		MCMemoryDeleteArray(t_path);
	}

	return t_stat;
}

bool MCVarref::resolve(MCExecContext& ctxt, MCContainer*& r_container)
{
	MCVariable *t_var;
	t_var = fetchvar(ctxt);
    
	if (dimensions == 0)
	{
		/* UNCHECKED */ MCContainer::createwithvariable(t_var, r_container);
        return true;
	}
    
	MCExpression **t_dimensions;
	if (dimensions == 1)
		t_dimensions = &exp;
	else
		t_dimensions = exps;
    
	uindex_t t_dimension_count;
	t_dimension_count = dimensions;
    
	uindex_t t_path_length;
	t_path_length = 0;
    
	MCNameRef *t_path;
	/* UNCHECKED */ MCMemoryNewArray(dimensions, t_path);    

    for(uindex_t i = 0; i < dimensions && !ctxt . HasError(); i++)
	{
        MCAutoValueRef t_value;
        if (ctxt . EvalExprAsValueRef(t_dimensions[i], EE_VARIABLE_BADINDEX, &t_value))
        {
            MCAutoArrayRef t_array;

            if (ctxt . ConvertToArray(*t_value, &t_array)
                    && !MCArrayIsEmpty(*t_array))
            {
                if (!MCArrayIsSequence(*t_array))
                    ctxt . LegacyThrow(EE_VARIABLE_BADINDEX);
                else
				{
					uindex_t t_length;
                    t_length = MCArrayGetCount(*t_array);
                    
					/* UNCHECKED */ MCMemoryResizeArray(t_dimension_count + t_length, t_path, t_dimension_count);

					for(uindex_t t_index = 1; t_index <= t_length; t_index += 1)
                    {
                        MCAutoValueRef t_value_fetched;
                        /* UNCHECKED */ MCArrayFetchValueAtIndex(*t_array, t_index, &t_value_fetched);

                        if (!ctxt . ConvertToName(*t_value_fetched, t_path[t_path_length++]))
                        {
                            ctxt . LegacyThrow(EE_VARIABLE_BADINDEX);
							break;
						}
					}
				}
			}
            else if (!ctxt . ConvertToName(*t_value, t_path[t_path_length++]))
                ctxt . LegacyThrow(EE_VARIABLE_BADINDEX);
		}
	}
    
<<<<<<< HEAD
    if (!ctxt . HasError())
    {
        /* UNCHECKED */ MCContainer::createwithpath(t_var, t_path, t_path_length, r_container);
        return true;
    }
=======
	if (t_stat == ES_NORMAL)
		return MCContainer::createwithpath(t_var, t_path, t_path_length, r_container);
>>>>>>> ceabb114
	else
	{
		for(uindex_t i = 0; i < t_path_length; i++)
			MCValueRelease(t_path[i]);
		MCMemoryDeleteArray(t_path);
<<<<<<< HEAD

        return false;
    }
=======
	}
    
	return false;
>>>>>>> ceabb114
}

// Resolve references to the appropriate element refered to by this Varref.
// On return:
//   r_var contains the variable containing the element
//   r_parent_hash contains the Hashentry containing the array containing the element
//   r_hash is the Hashentry being referred to.
//
// If p_add is true, then nested arrays will be created as neeeded.
// If p_dont_destroy is true, then no string to array conversion will be carried out in lookup_hash
// 
// If r_parent_hash and r_hash are NULL, the element is the variable's value
// If r_parent_hash is NULL and r_hash is not NULL, the element is a key of the variable's value
//
#if 0
Exec_stat MCVarref::resolve(MCExecPoint& ep, MCVariable*& r_var, MCVariableValue*& r_parent, MCHashentry*& r_hash, bool p_add)
{
	MCVariable *t_var;
	t_var = fetchvar(ep);

	MCVariableValue *t_parent;
	t_parent = &(t_var -> getvalue());
	
	MCHashentry *t_hash;
	t_hash = NULL;
	
	if (dimensions != 0)
	{
		MCExpression **t_dimensions;
		if (dimensions == 1)
			t_dimensions = &exp;
		else
			t_dimensions = exps;
		
		MCExecPoint ep2(ep);
		for(uint4 i = 0; i < dimensions; ++i)
		{
			if (t_dimensions[i] -> eval(ep2) != ES_NORMAL)
			{
				MCeerror -> add(EE_VARIABLE_BADINDEX, line, pos);
				return ES_ERROR;
			}
			
			if (ep2 . getformat() == VF_ARRAY)
			{
				MCVariableArray *t_array;
				t_array = ep2 . getarray() -> get_array();
				if (!t_array -> issequence())
				{
					MCeerror -> add(EE_VARIABLE_BADINDEX, line, pos);
					return ES_ERROR;
				}
				
				MCExecPoint ep3(ep);
				for(uint32_t t_index = 1; t_index <= t_array -> getnfilled(); t_index += 1)
				{
					MCHashentry *t_entry;
					t_entry = t_array -> lookupindex(t_index, False);
					if (t_entry == NULL)
					{
						MCeerror -> add(EE_VARIABLE_BADINDEX, line, pos);
						return ES_ERROR;
					}
					
					t_entry -> value . fetch(ep3);
				
					if (t_hash != NULL)
						t_parent = &t_hash -> value;

					if (t_parent != NULL && t_parent -> lookup_hash(ep, ep3 . getsvalue(), p_add, t_hash) != ES_NORMAL)
						return ES_ERROR;
					
					// MW-2009-01-15: If we failed to find the hash entry, then make sure we
					//   set the parent to NULL to stop further searches. Failing to do this
					//   means tArray[a][b][c] returns tArray[a][c] if tArray[a][b] doesn't
					//   exist.
					if (t_hash == NULL)
						t_parent = NULL;
				}
			}
			else
			{
				if (t_hash != NULL)
					t_parent = &t_hash -> value;

				if (t_parent != NULL && t_parent -> lookup_hash(ep, ep2 . getsvalue(), p_add, t_hash) != ES_NORMAL)
					return ES_ERROR;
					
				// MW-2009-01-15: If we failed to find the hash entry, then make sure we
				//   set the parent to NULL to stop further searches. Failing to do this
				//   means tArray[a][b][c] returns tArray[a][c] if tArray[a][b] doesn't
				//   exist.
				if (t_hash == NULL)
					t_parent = NULL;
			}
		}
	}

	r_var = t_var;
	r_parent = t_parent;
	r_hash = t_hash;

	return ES_NORMAL;
}
#endif

////////////////////////////////////////////////////////////////////////////////

bool MCDeferredVariable::createwithname(MCNameRef p_name, MCDeferredVariableComputeCallback p_callback, void *p_context, MCVariable*& r_var)
{
	MCDeferredVariable *self;
	self = new MCDeferredVariable;
	if (self == nil)
		return false;

	self -> next = nil;
	self -> name = MCValueRetain(p_name);

	self -> value = nil;
	self -> is_msg = false;
	self -> is_env = false;
	self -> is_global = false;
	self -> is_deferred = true;
	self -> is_uql = false;

	self -> m_callback = p_callback;
	self -> m_context = p_context;

	r_var = self;

	return true;
}

Exec_stat MCDeferredVariable::compute(void)
{
	// Compute can only be called once. By setting deferred to false here, any
	// future access of the variable via an MCDeferredVarref will result in this
	// not being called.
	is_deferred = false;

	// Request the variable's value be computed.
	Exec_stat t_stat;
	t_stat = m_callback(m_context, this);
	if (t_stat != ES_NORMAL)
		return t_stat;

	// We are done.
	return ES_NORMAL;
}

Exec_stat MCDeferredVarref::eval(MCExecPoint& ep)
{
	Exec_stat t_stat;
	if (ref -> isdeferred())
		t_stat = static_cast<MCDeferredVariable *>(ref) -> compute();
	else
		t_stat = ES_NORMAL;

	if (t_stat == ES_NORMAL)
		t_stat = MCVarref::eval(ep);

	return t_stat;
}

bool MCDeferredVarref::eval(MCExecContext& ctxt, MCValueRef &r_value)
{
    bool t_error;
    if (ref -> isdeferred())
        t_error = static_cast<MCDeferredVariable *>(ref) -> compute() != ES_NORMAL;

    if (!t_error)
        t_error = MCVarref::eval(ctxt, r_value);

    return t_error;
}

Exec_stat MCDeferredVarref::evalcontainer(MCExecPoint& ep, MCContainer*& r_container)
{
	Exec_stat t_stat;
	if (ref -> isdeferred())
		t_stat = static_cast<MCDeferredVariable *>(ref) -> compute();
	else
		t_stat = ES_NORMAL;

	if (t_stat == ES_NORMAL)
		t_stat = MCVarref::evalcontainer(ep, r_container);

	return t_stat;
}

bool MCDeferredVarref::evalcontainer(MCExecContext &ctxt, MCContainer *&r_container)
{
    bool t_error = false;
    if (ref -> isdeferred())
        t_error = static_cast<MCDeferredVariable *>(ref) -> compute() != ES_NORMAL;

    if (!t_error)
        t_error = MCVarref::evalcontainer(ctxt, r_container);

    return t_error;
}

MCVariable *MCDeferredVarref::evalvar(MCExecPoint& ep)
{
	if (ref -> isdeferred())
		static_cast<MCDeferredVariable *>(ref) -> compute();

	return MCVarref::evalvar(ep);
}

MCVariable *MCDeferredVarref::evalvar(MCExecContext &ctxt)
{
    if (ref -> isdeferred())
        static_cast<MCDeferredVariable *>(ref) -> compute();

    return MCVarref::evalvar(ctxt);
}

////////////////////////////////////////////////////////////////////////////////<|MERGE_RESOLUTION|>--- conflicted
+++ resolved
@@ -1297,31 +1297,20 @@
                 ctxt . LegacyThrow(EE_VARIABLE_BADINDEX);
 		}
 	}
-    
-<<<<<<< HEAD
+
     if (!ctxt . HasError())
     {
         /* UNCHECKED */ MCContainer::createwithpath(t_var, t_path, t_path_length, r_container);
         return true;
     }
-=======
-	if (t_stat == ES_NORMAL)
-		return MCContainer::createwithpath(t_var, t_path, t_path_length, r_container);
->>>>>>> ceabb114
 	else
 	{
 		for(uindex_t i = 0; i < t_path_length; i++)
 			MCValueRelease(t_path[i]);
-		MCMemoryDeleteArray(t_path);
-<<<<<<< HEAD
+        MCMemoryDeleteArray(t_path);
 
         return false;
     }
-=======
-	}
-    
-	return false;
->>>>>>> ceabb114
 }
 
 // Resolve references to the appropriate element refered to by this Varref.
