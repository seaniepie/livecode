/* Copyright (C) 2003-2013 Runtime Revolution Ltd.
 
 This file is part of LiveCode.
 
 LiveCode is free software; you can redistribute it and/or modify it under
 the terms of the GNU General Public License v3 as published by the Free
 Software Foundation.
 
 LiveCode is distributed in the hope that it will be useful, but WITHOUT ANY
 WARRANTY; without even the implied warranty of MERCHANTABILITY or
 FITNESS FOR A PARTICULAR PURPOSE.  See the GNU General Public License
 for more details.
 
 You should have received a copy of the GNU General Public License
 along with LiveCode.  If not see <http://www.gnu.org/licenses/>.  */

#include "prefix.h"

#include "globdefs.h"
#include "filedefs.h"
#include "objdefs.h"
#include "parsedef.h"

//#include "execpt.h"
#include "hndlrlst.h"
#include "handler.h"
#include "scriptpt.h"
#include "statemnt.h"
#include "object.h"
#include "chunk.h"
#include "param.h"
#include "mcerror.h"
#include "debug.h"
#include "util.h"
#include "parentscript.h"
#include "redraw.h"
#include "uidc.h"

#include "globals.h"

#ifdef _MOBILE
extern bool MCIsPlatformMessage(MCNameRef handler_name);
extern Exec_stat MCHandlePlatformMessage(MCNameRef p_message, MCParameter *p_parameters);
#endif

////////////////////////////////////////////////////////////////////////////////

static Exec_stat MCKeywordsExecuteStatements(MCExecContext& ctxt, MCStatement *p_statements, Exec_errors p_error)
{
    Exec_stat stat = ES_NORMAL;
    MCStatement *tspr = p_statements;
    while (tspr != NULL)
    {
        if (MCtrace || MCnbreakpoints)
        {
            MCB_trace(ctxt, tspr->getline(), tspr->getpos());
            if (MCexitall)
                break;
        }
        ctxt . SetLineAndPos(tspr->getline(), tspr->getpos());
        
       // stat = tspr->exec(ctxt . GetEP());
        tspr->exec_ctxt(ctxt);
        stat = ctxt . GetExecStat();
        ctxt . IgnoreLastError();
        // MW-2011-08-17: [[ Redraw ]] Flush any screen updates.
        MCRedrawUpdateScreen();
        
        switch(stat)
        {
            case ES_NORMAL:
                if (MCexitall)
                    return ES_NORMAL;
                tspr = tspr->getnext();
                break;
            case ES_NEXT_REPEAT:
                tspr = NULL;
                break;
            // SN-2014-08-06: [[ Bug 13122 ]] We want to know that we got an EXIT_SWITCH,
            //  since we might be inside an IF statement
            case ES_EXIT_REPEAT:
            case ES_EXIT_SWITCH:
                return stat;
            case ES_ERROR:
                if ((MCtrace || MCnbreakpoints) && !MCtrylock && !MClockerrors)
                    do
                    {
                        if (!MCB_error(ctxt, tspr->getline(), tspr->getpos(),
                                  p_error))
                            break;
                        ctxt . IgnoreLastError();
                        tspr->exec_ctxt(ctxt);
                    }
                while (MCtrace && (stat = ctxt . GetExecStat()) != ES_NORMAL);
                if (stat == ES_ERROR)
                {
                    if (MCexitall)  
                        return ES_NORMAL;
                    
                    ctxt . LegacyThrow(p_error);
                    return stat;
                }
                else
                    tspr = tspr->getnext();
                break;
            default:
                return stat;
        }
    }
    return stat;
}

void MCKeywordsExecCommandOrFunction(MCExecContext& ctxt, bool resolved, MCHandler *handler, MCParameter *params, MCNameRef name, uint2 line, uint2 pos, bool platform_message, bool is_function)
{    
	if (MCscreen->abortkey())
	{
		ctxt . LegacyThrow(EE_HANDLER_ABORT);
		return;
	}
    
	if (!resolved)
	{
		// MW-2008-01-28: [[ Inherited parentScripts ]]
		// If we are in parentScript context, then the object we search for
		// private handlers in is the parentScript's object, rather than the
		// ep's.
		MCParentScriptUse *t_parentscript;
		t_parentscript = ctxt . GetParentScript();
        
		MCObject *t_object;
		if (t_parentscript == NULL)
			t_object = ctxt . GetObject();
        else
            t_object = t_parentscript -> GetParent() -> GetObject();
        
        // MW-2008-10-28: [[ ParentScripts ]] Private handlers are resolved
        //   relative to the object containing the handler we are executing.
        MCHandler *t_resolved_handler;
		t_resolved_handler = t_object -> findhandler(is_function ? HT_FUNCTION : HT_MESSAGE, name);
		if (t_resolved_handler != NULL && t_resolved_handler -> isprivate())
			handler = t_resolved_handler;
        
        resolved = true;
    }
	
    if (is_function)
        MCexitall = False;
    
	// Go through all the parameters to the function, if they are not variables, clear their current value. Each parameter stores an expression
	// which allows its value to be re-evaluated in a given context. Re-evaluate each in the context of ep and set it to the new value.
	// As the ep should contain the context of the caller at this point, the expression should be evaluated in that context.
    Exec_stat stat;
	MCParameter *tptr = params;
	while (tptr != NULL)
	{
        // AL-2014-08-20: [[ ArrayElementRefParams ]] Use containers for potential reference parameters
        MCContainer *t_container;
        if (tptr -> evalcontainer(ctxt, t_container))
            tptr -> set_argument_container(t_container);
        else
        {
            tptr -> clear_argument();
            MCExecValue t_value;
            //HERE
            if (!ctxt . TryToEvaluateParameter(tptr, line, pos, is_function ? EE_FUNCTION_BADSOURCE : EE_STATEMENT_BADPARAM, t_value))
                return;
            tptr->give_exec_argument(t_value);
        }
        
        tptr = tptr->getnext();
    }
	MCObject *p = ctxt . GetObject();
	MCExecContext *oldctxt = MCECptr;
	MCECptr = &ctxt;
	stat = ES_NOT_HANDLED;
	Boolean added = False;
	if (MCnexecutioncontexts < MAX_CONTEXTS)
	{
		ctxt . SetLineAndPos(line, pos);
		MCexecutioncontexts[MCnexecutioncontexts++] = &ctxt;
		added = True;
	}
    
    if (platform_message)
    {
#ifdef _MOBILE
        extern Exec_stat MCHandlePlatformMessage(MCNameRef p_message, MCParameter *p_parameters);
        
        // AL-2014-03-14: Currently no mobile handler's execution is halted when ES_ERROR
        //  is returned. Error info is returned via the result. 
        stat = MCHandlePlatformMessage(name, params);
        if (stat != ES_NOT_HANDLED)
            stat = ES_NORMAL;
#endif
    }
	else if (handler != nil)
	{
        // MW-2008-10-28: [[ ParentScripts ]] If we are in the context of a
        //   parent, then use a special method.
        if (ctxt . GetParentScript() == nil)
            stat = p -> exechandler(handler, params);
        else
            stat = p -> execparenthandler(handler, params, ctxt . GetParentScript());
        
        switch(stat)
        {
            case ES_ERROR:
            case ES_PASS:
                MCeerror->add(is_function ? EE_FUNCTION_BADFUNCTION : EE_STATEMENT_BADCOMMAND, line, pos, handler -> getname());
                if (MCerrorptr == NULL)
                    MCerrorptr = p;
                stat = ES_ERROR;
                break;
                
            case ES_EXIT_HANDLER:
                stat = ES_NORMAL;
                break;
                
            default:
                break;
        }
	}
	else
	{
		stat = MCU_dofrontscripts(is_function ? HT_FUNCTION : HT_MESSAGE, name, params);
		Boolean olddynamic = MCdynamicpath;
		MCdynamicpath = MCdynamiccard != NULL;
		if (stat == ES_PASS || stat == ES_NOT_HANDLED)
        {
            if (is_function)
            {
                // PASS STATE FIX
                Exec_stat oldstat = stat;
                stat = p->handle(HT_FUNCTION, name, params, p);
                if (oldstat == ES_PASS && stat == ES_NOT_HANDLED)
                    stat = ES_PASS;
            }
            else
            {
                switch (stat = p->handle(HT_MESSAGE, name, params, p))
                {
                    case ES_ERROR:
                    case ES_NOT_FOUND:
                    case ES_NOT_HANDLED:
                    case ES_PASS:
                        MCeerror->add(EE_STATEMENT_BADCOMMAND, line, pos, name);
                        stat = ES_ERROR;
                        break;
                    case ES_EXIT_HANDLER:
                        stat = ES_NORMAL;
                        break;
                    default:
                        break;
                }
            }
        }
		
		MCdynamicpath = olddynamic;
	}
	MCECptr = oldctxt;
	if (added)
		MCnexecutioncontexts--;
    
    if (stat != ES_NORMAL && stat != ES_PASS && stat != ES_EXIT_HANDLER)
        ctxt . SetExecStat(stat);
    else
        ctxt . SetExecStat(ES_NORMAL);

    // AL-2014-09-17: [[ Bug 13465 ]] Clear parameters after executing command/function
    tptr = params;
    while (tptr != NULL)
	{
        tptr -> clear_argument();
        tptr = tptr->getnext();
    }
}

////////////////////////////////////////////////////////////////////////////////

void MCKeywordsExecSwitch(MCExecContext& ctxt, MCExpression *condition, MCExpression **cases, uindex_t case_count, int2 default_case, uint2 *case_offsets, MCStatement *statements, uint2 line, uint2 pos)
{
    MCAutoValueRef t_value;
    MCAutoStringRef t_cond;
	if (condition != NULL)
	{
        if (!ctxt . TryToEvaluateExpression(condition, line, pos, EE_SWITCH_BADCOND, &t_value))
            return;
        
        if (!ctxt . ConvertToString(*t_value, &t_cond))
        {
            ctxt . LegacyThrow(EE_SWITCH_BADCOND);
            return;
        }
	}
    else
        t_cond = MCValueRetain(kMCTrueString);
    
	int2 match = default_case;
	uint2 i;
	for (i = 0 ; i < case_count ; i++)
	{
        MCAutoValueRef t_case;
        MCAutoStringRef t_case_string;
        
        if (!ctxt . TryToEvaluateExpression(cases[i], line, pos, EE_SWITCH_BADCASE, &t_case))
            return;
        
        if (!ctxt . ConvertToString(*t_case, &t_case_string))
        {
            ctxt . LegacyThrow(EE_SWITCH_BADCASE);
            return;
        }
        
		if (MCStringIsEqualTo(*t_cond, *t_case_string, ctxt . GetStringComparisonType()))
        {
            match = case_offsets[i];
            break;
        }
	}
    
	if (match >= 0)
	{
		MCStatement *tspr = statements;
		while (match--)
			tspr = tspr->getnext();
        
        // SN-2014-08-06: [[ Bug 13122 ]] If we get an EXIT_SWITCH, it's all right
        Exec_stat t_stat;
        t_stat = MCKeywordsExecuteStatements(ctxt, tspr, EE_SWITCH_BADSTATEMENT);
        if (t_stat == ES_EXIT_SWITCH)
            t_stat = ES_NORMAL;
        
        ctxt . SetExecStat(t_stat);
    }
}

void MCKeywordsExecIf(MCExecContext& ctxt, MCExpression *condition, MCStatement *thenstatements, MCStatement *elsestatements, uint2 line, uint2 pos)
{
    bool then;
    if (!ctxt . TryToEvaluateExpressionAsNonStrictBool(condition, line, pos, EE_IF_BADCOND, then))
        return;
    
	MCStatement *tspr;
	if (then)
		tspr = thenstatements;
	else
		tspr = elsestatements;
    
    ctxt . SetExecStat(MCKeywordsExecuteStatements(ctxt, tspr, EE_IF_BADSTATEMENT));
}

void MCKeywordsExecuteRepeatStatements(MCExecContext& ctxt, MCStatement *statements, uint2 line, uint2 pos, bool& r_done)
{
    Exec_stat stat = MCKeywordsExecuteStatements(ctxt, statements, EE_REPEAT_BADSTATEMENT);
    if ((stat == ES_NORMAL && MCexitall) || (stat != ES_NEXT_REPEAT && stat != ES_NORMAL))
    {
        r_done = true;
        if (stat != ES_EXIT_REPEAT)
            ctxt . SetExecStat(stat);
        return;
    }
    if (MCscreen->abortkey())
    {
        r_done = true;
        ctxt . LegacyThrow(EE_REPEAT_ABORT);
        return;
    }
    if (MCtrace || MCnbreakpoints)
    {
        MCB_trace(ctxt, line, pos);
        if (MCexitall)
            r_done = true;
    }
}

void MCKeywordsExecRepeatFor(MCExecContext& ctxt, MCStatement *statements, MCExpression *endcond, MCVarref *loopvar, File_unit each, uint2 line, uint2 pos)
{
    MCAutoArrayRef t_array;
    MCAutoStringRef t_string;
    MCAutoDataRef t_data;
    MCRange t_chunk_range;
    t_chunk_range = MCRangeMake(0,0);
    uindex_t t_length = 0;
    MCAutoValueRef t_condition;
	MCNameRef t_key;
	MCValueRef t_value;
	uintptr_t t_iterator;
<<<<<<< HEAD
    const byte_t *t_data_ptr;
=======
    // SN2015-06-15: [[ Bug 15457 ]] The index can be a negative index.
    index_t t_sequenced_iterator;
    const byte_t *t_data_ptr, *t_data_end;
>>>>>>> c300b00f
    Parse_stat ps;
    MCScriptPoint *sp = nil;
    int4 count = 0;
    
    MCTextChunkIterator *tci = nil;
    
    if (!ctxt . TryToEvaluateExpression(endcond, line, pos, EE_REPEAT_BADFORCOND, &t_condition))
        return;
    
    bool t_sequence_array;
    t_sequence_array = false;
    
    if (loopvar != NULL)
    {
        if (each == FU_ELEMENT || each == FU_KEY)
        {
            if (!ctxt . ConvertToArray(*t_condition, &t_array))
                return;
            
            // SN-2015-06-15: [[ Bug 15457 ]] If this is a numerical array, do
            //  it in order - even if it does not start at 1
            if (each == FU_ELEMENT && MCArrayIsNumericSequence(*t_array, t_sequenced_iterator))
            {
                t_sequence_array = true;
                if (!MCArrayFetchValueAtIndex(*t_array, t_sequenced_iterator, t_value))
                    return;
            }
            else
            {
                t_iterator = 0;
                if (!MCArrayIterate(*t_array, t_iterator, t_key, t_value))
                    return;
            }
        }
        else if (each == FU_BYTE)
        {
            if (!ctxt . ConvertToData(*t_condition, &t_data))
                return;
            
            t_length = MCDataGetLength(*t_data);
            t_data_ptr = MCDataGetBytePtr(*t_data);
        }
        else
        {
            if (!ctxt . ConvertToString(*t_condition, &t_string))
                return;
            
            switch (each)
            {
                case FU_LINE:
                    tci = MCStringsTextChunkIteratorCreate(ctxt, *t_string, CT_LINE);
                    break;
                case FU_PARAGRAPH:
                    tci = MCStringsTextChunkIteratorCreate(ctxt, *t_string, CT_PARAGRAPH);
                    break;
                case FU_SENTENCE:
                    tci = MCStringsTextChunkIteratorCreate(ctxt, *t_string, CT_SENTENCE);
                    break;
                case FU_ITEM:
                    tci = MCStringsTextChunkIteratorCreate(ctxt, *t_string, CT_ITEM);
                    break;
                case FU_WORD:
                    tci = MCStringsTextChunkIteratorCreate(ctxt, *t_string, CT_WORD);
                    break;
                case FU_TRUEWORD:
                    tci = MCStringsTextChunkIteratorCreate(ctxt, *t_string, CT_TRUEWORD);
                    break;
                case FU_TOKEN:
                    tci = MCStringsTextChunkIteratorCreate(ctxt, *t_string, CT_TOKEN);
                    break;
                case FU_CODEPOINT:
                    tci = MCStringsTextChunkIteratorCreate(ctxt, *t_string, CT_CODEPOINT);
                    break;
                case FU_CODEUNIT:
                    tci = MCStringsTextChunkIteratorCreate(ctxt, *t_string, CT_CODEUNIT);
                    break;
                case FU_CHARACTER:
                default:
                    tci = MCStringsTextChunkIteratorCreate(ctxt, *t_string, CT_CHARACTER);
                    break;
            } 
        }
    }
    else
    {
        // SN-2015-01-14: [[ Bug 14377 ]] Throw an error as it used to be done
        if (!ctxt . ConvertToInteger(*t_condition, count) && (MCtrace || MCnbreakpoints)
                && !MCtrylock && !MClockerrors)
        {
            MCB_error(ctxt, line, pos, EE_REPEAT_BADFORCOND);
            return;
        }
        count = MCU_max(count, 0);
    }
    
    bool done;
    done = false;
    
    bool endnext;
    endnext = false;
    
    bool t_found;
    t_found = false;
    
    while (!done)
    {
        MCAutoStringRef t_unit;
        MCAutoDataRef t_byte;
        if (loopvar != NULL)
        {
            switch (each)
            {
                case FU_KEY:
                {
                    // MW-2010-12-15: [[ Bug 9218 ]] Make a copy of the key so that it can't be mutated
                    //   accidentally.
                    MCNewAutoNameRef t_key_copy;
                    MCNameClone(t_key, &t_key_copy);
                    loopvar -> set(ctxt, *t_key_copy);
                    if (!MCArrayIterate(*t_array, t_iterator, t_key, t_value))
                        endnext = true;
                }
                    break;
                case FU_ELEMENT:
                {
                    loopvar -> set(ctxt, t_value);
                    // SN-2015-06-15: [[ Bug 15457 ]] Sequenced, numeric arrays
                    //  have their own iterator
                    if (t_sequence_array)
                    {
                        if (!MCArrayFetchValueAtIndex(*t_array, ++t_sequenced_iterator, t_value))
                            endnext = true;
                    }
                    else
                    {
                        if (!MCArrayIterate(*t_array, t_iterator, t_key, t_value))
                            endnext = true;
                    }
                }
                    break;
                
                case FU_BYTE:
                {
                    // SN-2014-04-14 [[ Bug 12184 ]] If we have no data at all, we don't want to start the loop
                    if (t_length)
                    {
                        MCDataCreateWithBytes(t_data_ptr++, 1, &t_byte);
                        
                        endnext = (--t_length) == 0;
                    }
                    else
                        done = true;
                }
                    break;
                    
                default:
                {
                    t_found = MCStringsTextChunkIteratorNext(ctxt, tci);
                    endnext = tci -> IsExhausted();
                    
                    if (!t_found)
                    {
                        t_unit = kMCEmptyString;
                        done = true;
                    }
                    else
                        tci -> CopyString(&t_unit);
                }
            }
            // MW-2010-12-15: [[ Bug 9218 ]] Added KEY to the type of repeat that already
            //   copies the value.
            // MW-2011-02-08: [[ Bug ]] Make sure we don't use 't_unit' if the repeat type is 'key' or
            //   'element'.
            // Set the loop variable to whatever the value was in the last iteration.
            if (each == FU_BYTE)
            {
                // SN-2014-04-14 [[ Bug 12184 ]] We don't need to set anything since we are not going in the loop
                if (!done)
                    loopvar -> set(ctxt, *t_byte);
            }
            else if (each != FU_ELEMENT && each != FU_KEY)
                loopvar -> set(ctxt, *t_unit);
        }
        else
            done = count-- == 0;
        
        if (!done)
            MCKeywordsExecuteRepeatStatements(ctxt, statements, line, pos, done);
        
        if (endnext)
        {
            // Reset the loop variable to whatever the value was in the last iteration.
            if (loopvar != nil)
            {
                if (each == FU_BYTE)
                    loopvar -> set(ctxt, *t_byte);
                else if (each != FU_ELEMENT && each != FU_KEY)
                    loopvar -> set(ctxt, *t_unit);
            }
        }
        
        done = done || endnext;
    }
    
    delete tci;
}

void MCKeywordsExecRepeatWith(MCExecContext& ctxt, MCStatement *statements, MCExpression *step, MCExpression *startcond, MCExpression *endcond, MCVarref *loopvar, real8 stepval, uint2 line, uint2 pos)
{
    real8 endn = 0.0;
    MCExecValue t_condition;
    
    if (step != NULL)
    {
        if (!ctxt . TryToEvaluateExpressionAsDouble(step, line, pos, EE_REPEAT_BADWITHSTEP, stepval) || stepval == 0)
        {
            ctxt . LegacyThrow(EE_REPEAT_BADWITHSTEP);
            return;
        }
        
    }
    
    real8 t_loop;
    if (!ctxt . TryToEvaluateExpressionAsDouble(startcond, line, pos, EE_REPEAT_BADWITHSTART, t_loop))
    {
        ctxt . LegacyThrow(EE_REPEAT_BADWITHSTART);
        return;
    }
    
    t_loop -= stepval;
    
    MCExecValue t_loop_var;
    t_loop_var . type = kMCExecValueTypeDouble;
    t_loop_var . double_value = t_loop;
    if (!ctxt . TryToSetVariable(loopvar, line, pos, EE_REPEAT_BADWITHVAR, t_loop_var))
        return;
    
    if (!ctxt . TryToEvaluateExpressionAsDouble(endcond, line, pos, EE_REPEAT_BADWITHSTART, endn))
        return;
    
    bool done;
    done = false;
    
    while (!done)
    {
        real8 t_cur_value;
        if (!ctxt . TryToEvaluateExpressionAsDouble(loopvar, line, pos, EE_REPEAT_BADWITHVAR, t_cur_value))
            return;
        
        if (stepval < 0)
        {
            if (t_cur_value <= endn)
                done = true;
        }
        else
            if (t_cur_value >= endn)
                done = true;
        
        if (!done)
        {
            t_loop_var . double_value = t_cur_value + stepval;
            if (!ctxt . TryToSetVariable(loopvar, line, pos, EE_REPEAT_BADWITHVAR, t_loop_var))
                return;
            
            MCKeywordsExecuteRepeatStatements(ctxt, statements, line, pos, done);
        }
        
        if (done)
            break;
    }
    
}

void MCKeywordsExecRepeatForever(MCExecContext& ctxt, MCStatement *statements, uint2 line, uint2 pos)
{
    bool done;
    done = false;
    while (!done)
        MCKeywordsExecuteRepeatStatements(ctxt, statements, line, pos, done);
}

void MCKeywordsExecRepeatUntil(MCExecContext& ctxt, MCStatement *statements, MCExpression *endcond, uint2 line, uint2 pos)
{
    bool done;
    done = false;
    
    while (!done)
    {
        if (!ctxt . TryToEvaluateExpressionAsNonStrictBool(endcond, line, pos, EE_REPEAT_BADUNTILCOND, done))
            return;
        if (!done)
            MCKeywordsExecuteRepeatStatements(ctxt, statements, line, pos, done);
    }
}

void MCKeywordsExecRepeatWhile(MCExecContext& ctxt, MCStatement *statements, MCExpression *endcond, uint2 line, uint2 pos)
{
    bool done;
    done = false;
    
    while (!done)
    {
        MCAutoValueRef t_value;
        bool not_done;
        if (!ctxt . TryToEvaluateExpressionAsNonStrictBool(endcond, line, pos, EE_REPEAT_BADUNTILCOND, not_done))
            return;
        
        done = !not_done;
        
        if (not_done)
            MCKeywordsExecuteRepeatStatements(ctxt, statements, line, pos, done);
    }
}

void MCKeywordsExecTry(MCExecContext& ctxt, MCStatement *trystatements, MCStatement *catchstatements, MCStatement *finallystatements, MCVarref *errorvar, uint2 line, uint2 pos)
{
	Try_state state = TS_TRY;
	MCStatement *tspr = trystatements;
	Exec_stat stat;
	Exec_stat retcode = ES_NORMAL;
	MCtrylock++;
	while (tspr != NULL)
	{
		if (MCtrace || MCnbreakpoints)
		{
			MCB_trace(ctxt, tspr->getline(), tspr->getpos());
			if (MCexitall)
				break;
		}
		ctxt . SetLineAndPos(tspr->getline(), tspr->getpos());
        
		//stat = tspr->exec(ctxt . GetEP());
        tspr->exec_ctxt(ctxt);
        stat = ctxt . GetExecStat();
        ctxt . IgnoreLastError();
        
		// MW-2011-08-17: [[ Redraw ]] Flush any screen updates.
		MCRedrawUpdateScreen();
        
		switch(stat)
		{
            case ES_NORMAL:
                tspr = tspr->getnext();
                if (MCexitall)
                {
                    retcode = ES_NORMAL;
                    tspr = NULL;
                }
                
                if (tspr == NULL && state != TS_FINALLY)
                {
                    if (state == TS_CATCH)
                        MCeerror->clear();
                    
                    tspr = finallystatements;
                    state = TS_FINALLY;
                }
                break;
            case ES_ERROR:
                if ((MCtrace || MCnbreakpoints) && state != TS_TRY)
                    do
                    {
                        if (MCB_error(ctxt, tspr->getline(), tspr->getpos(), EE_TRY_BADSTATEMENT))
                            break;
                        ctxt.IgnoreLastError();
                        tspr->exec_ctxt(ctxt);
                    }
				while(MCtrace && (stat = ctxt . GetExecStat()) != ES_NORMAL);
                
                if (stat == ES_ERROR)
                {
                    if (MCexitall)
                    {
                        retcode = ES_NORMAL;
                        tspr = NULL;
                    }
                    else
                        if (state != TS_TRY)
                        {
                            MCtrylock--;
                            return;
                        }
                        else
                        {
                            if (errorvar != NULL)
                            {
                                MCAutoStringRef t_error;
                                MCeerror -> copyasstringref(&t_error);
                                errorvar->evalvar(ctxt)->setvalueref(*t_error);
                            }
                            
                            // MW-2007-09-04: At this point we need to clear the execution error
                            //   stack so that errors inside the catch statements are reported
                            //   correctly.
                            MCeerror->clear();
                            MCperror->clear();
                            
                            
                            tspr = catchstatements;
                            state = TS_CATCH;
                            
                            // MW-2007-07-03: [[ Bug 3029 ]] - If there is no catch clause
                            //   we end up skipping the finally as the loop terminates
                            //   before a state transition is made, thus we force it here.
                            if (catchstatements == NULL)
                            {
                                MCeerror -> clear();
                                tspr = finallystatements;
                                state = TS_FINALLY;
                            }
                        }
                }
                else
                    tspr = tspr->getnext();
                break;
            case ES_PASS:
                if (state == TS_CATCH)
                {
                    MCAutoStringRef t_string;
                    if (ctxt . ConvertToString(errorvar->evalvar(ctxt)->getvalueref(), &t_string))
                    {
                        MCeerror->copystringref(*t_string, False);
                        MCeerror->add(EE_TRY_BADSTATEMENT, line, pos);
                        stat = ES_ERROR;
                    }
                }
            default:
                if (state == TS_FINALLY)
                {
                    MCeerror->clear();
                    retcode = ES_NORMAL;
                    tspr = NULL;
                }
                else
                {
                    retcode = stat;
                    tspr = finallystatements;
                    state = TS_FINALLY;
                }
		}
	}
	if (state == TS_CATCH)
		MCeerror->clear();
	MCtrylock--;
	ctxt . SetExecStat(retcode);
}

void MCKeywordsExecExit(MCExecContext& ctxt, Exec_stat stat)
{
    if (stat == ES_EXIT_ALL)
	{
		MCexitall = True;
		ctxt . SetExecStat(ES_NORMAL);
        // SN-2014-09-17: [[ Bug 13430 ]] Missing return.
        return;
	}
	ctxt . SetExecStat(stat);
}

void MCKeywordsExecBreak(MCExecContext& ctxt)
{
    ctxt . SetExecStat(ES_EXIT_SWITCH);
}

void MCKeywordsExecNext(MCExecContext& ctxt)
{
    ctxt . SetExecStat(ES_NEXT_REPEAT);
}

void MCKeywordsExecPassAll(MCExecContext& ctxt)
{
	ctxt . SetExecStat(ES_PASS_ALL);
}

void MCKeywordsExecPass(MCExecContext& ctxt)
{
	ctxt . SetExecStat(ES_PASS);
}

void MCKeywordsExecThrow(MCExecContext& ctxt, MCStringRef p_error)
{
	ctxt . UserThrow(p_error);
}

////////////////////////////////////////////////////////////////////////////////<|MERGE_RESOLUTION|>--- conflicted
+++ resolved
@@ -385,13 +385,9 @@
 	MCNameRef t_key;
 	MCValueRef t_value;
 	uintptr_t t_iterator;
-<<<<<<< HEAD
-    const byte_t *t_data_ptr;
-=======
     // SN2015-06-15: [[ Bug 15457 ]] The index can be a negative index.
     index_t t_sequenced_iterator;
     const byte_t *t_data_ptr, *t_data_end;
->>>>>>> c300b00f
     Parse_stat ps;
     MCScriptPoint *sp = nil;
     int4 count = 0;
