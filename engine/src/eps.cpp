/* Copyright (C) 2003-2013 Runtime Revolution Ltd.

This file is part of LiveCode.

LiveCode is free software; you can redistribute it and/or modify it under
the terms of the GNU General Public License v3 as published by the Free
Software Foundation.

LiveCode is distributed in the hope that it will be useful, but WITHOUT ANY
WARRANTY; without even the implied warranty of MERCHANTABILITY or
FITNESS FOR A PARTICULAR PURPOSE.  See the GNU General Public License
for more details.

You should have received a copy of the GNU General Public License
along with LiveCode.  If not see <http://www.gnu.org/licenses/>.  */

#include "prefix.h"

#include "globdefs.h"
#include "filedefs.h"
#include "objdefs.h"
#include "parsedef.h"
#include "mcio.h"

//#include "execpt.h"
#include "util.h"
#include "mcerror.h"
#include "sellst.h"
#include "stack.h"
#include "card.h"
#include "image.h"
#include "eps.h"

#include "globals.h"
#include "context.h"

real8 MCEPS::xf;
real8 MCEPS::yf;

MCEPS::MCEPS()
{
	flags |= F_RETAIN_POSTSCRIPT;
	size = 0;
	postscript = MCU_empty();
	prolog = MCU_empty();
	tx = 0;
	ty = 0;
	ex = 612;
	ey = 792;
	angle = 0;
	xscale = yscale = 0.5;
	xf = (MCscreen->getwidthmm() * 72.0) / (MCscreen->getwidth() * 25.4);
	yf = (MCscreen->getheightmm() * 72.0)  / (MCscreen->getheight() * 25.4);
	rect.width = (uint2)(ex * xscale / xf);
	rect.height = (uint2)(ey * yscale / yf);
	if (flags & F_SHOW_BORDER)
	{
		rect.width += borderwidth << 1;
		rect.height += borderwidth << 1;
	}
	image = NULL;
	pagecount = 0;
	curpage = 1;
	pageIndex = NULL;
}

MCEPS::MCEPS(const MCEPS &sref) : MCControl(sref)
{
	size = sref.size;
	postscript = strclone(sref.postscript);
	prolog = strclone(sref.prolog);
	xscale = sref.xscale;
	yscale = sref.yscale;
	angle = sref.angle;
	tx = sref.tx;
	ty = sref.ty;
	ex = sref.ex;
	ey = sref.ey;
	curpage = sref.curpage;
	pagecount = sref.pagecount;
	if (pagecount != 0)
	{
		pageIndex = new uint4[pagecount];
		uint2 i = pagecount;
		while (i--)
			pageIndex[i] = sref.pageIndex[i];
	}
	else
		pageIndex = NULL;
	if (sref.image == NULL)
		image = NULL;
	else
	{
		image = new MCImage(*sref.image);
		image->setparent(this);
	}
}

MCEPS::~MCEPS()
{
	delete postscript;
	delete prolog;
	delete pageIndex;
	delete image;
}

Chunk_term MCEPS::gettype() const
{
	return CT_EPS;
}

const char *MCEPS::gettypestring()
{
	return MCepsstring;
}

Boolean MCEPS::mdown(uint2 which)
{
	if (state & CS_MFOCUSED)
		return False;
	state |= CS_MFOCUSED;
	switch (which)
	{
	case Button1:
		switch (getstack()->gettool(this))
		{
		case T_BROWSE:
			message_with_valueref_args(MCM_mouse_down, MCSTR("1"));
			break;
		case T_POINTER:
			start(True);
			break;
		case T_HELP:
			break;
		default:
			return False;
		}
		break;
	case Button2:
	case Button3:
		message_with_args(MCM_mouse_down, which);
		break;
	}
	return True;
}

Boolean MCEPS::mup(uint2 which, bool p_release)
{
	if (!(state & CS_MFOCUSED))
		return False;
	state &= ~CS_MFOCUSED;
	switch (which)
	{
	case Button1:
		switch (getstack()->gettool(this))
		{
		case T_BROWSE:
			if (!p_release && MCU_point_in_rect(rect, mx, my))
                message_with_valueref_args(MCM_mouse_up, MCSTR("1"));
            else
                message_with_valueref_args(MCM_mouse_release, MCSTR("1"));
			break;
		case T_POINTER:
			end(true, p_release);
			break;
		case T_HELP:
			help();
			break;
		default:
			return False;
		}
		break;
	case Button2:
	case Button3:
		if (!p_release && MCU_point_in_rect(rect, mx, my))
			message_with_args(MCM_mouse_up, which);
        else
            message_with_args(MCM_mouse_release, which);
		break;
	}
	return True;
}

void MCEPS::setrect(const MCRectangle &nrect)
{
	if (rect.width != nrect.width || rect.height != nrect.height)
	{
		rect = nrect;
		resetscale();
	}
	else
		rect = nrect;
}

<<<<<<< HEAD
#ifdef LEGACY_EXEC
Exec_stat MCEPS::getprop_legacy(uint4 parid, Properties which, MCExecPoint& ep, Boolean effective)
=======
Exec_stat MCEPS::getprop(uint4 parid, Properties which, MCExecPoint& ep, Boolean effective, bool recursive)
>>>>>>> bb71d905
{
	switch (which)
	{
#ifdef /* MCEPS::getprop */ LEGACY_EXEC
	case P_SIZE:
		ep.setint(size);
		break;
	case P_ANGLE:
		ep.setr8(angle, ep.getnffw(), ep.getnftrailing(), ep.getnfforce());
		break;
	case P_POSTSCRIPT:
		ep.setsvalue(postscript);
		break;
	case P_PROLOG:
		ep.setsvalue(prolog);
		break;
	case P_RETAIN_IMAGE:
		ep.setboolean(getflag(F_RETAIN_IMAGE));
		break;
	case P_RETAIN_POSTSCRIPT:
		ep.setboolean(getflag(F_RETAIN_POSTSCRIPT));
		break;
	case P_SCALE_INDEPENDENTLY:
		ep.setboolean(getflag(F_SCALE_INDEPENDENTLY));
		break;
	case P_BOUNDING_RECT:
		ep.setrectangle(tx, ty, tx + ex, ty + ey);
		break;
	case P_SCALE:
	case P_X_SCALE:
		ep.setr8(xscale, ep.getnffw(), ep.getnftrailing(), ep.getnfforce());
		break;
	case P_Y_SCALE:
		ep.setr8(yscale, ep.getnffw(), ep.getnftrailing(), ep.getnfforce());
		break;
	case P_X_OFFSET:
		ep.setint(tx);
		break;
	case P_Y_OFFSET:
		ep.setint(ty);
		break;
	case P_X_EXTENT:
		ep.setint(ex);
		break;
	case P_Y_EXTENT:
		ep.setint(ey);
		break;
	case P_CURRENT_PAGE:
		ep.setint(MCU_max(curpage, 1));
		break;
	case P_PAGE_COUNT:
		ep.setint(MCU_max(pagecount, 1));
		break;
#endif /* MCEPS::getprop */
	default:
<<<<<<< HEAD
		return MCControl::getprop_legacy(parid, which, ep, effective);
=======
		return MCControl::getprop(parid, which, ep, effective, recursive);
>>>>>>> bb71d905
	}
	return ES_NORMAL;
}
#endif

#ifdef LEGACY_EXEC
Exec_stat MCEPS::setprop_legacy(uint4 parid, Properties p, MCExecPoint &ep, Boolean effective)
{
	Boolean dirty = True;
	real8 n;
	int2 i;
	int2 i1, i2, i3, i4;
	MCString data = ep.getsvalue();

	switch (p)
	{
#ifdef /* MCEPS::setprop */ LEGACY_EXEC
	case P_TRAVERSAL_ON:
	case P_SHOW_BORDER:
		if (MCControl::setprop(parid, p, ep, effective) != ES_NORMAL)
			return ES_ERROR;
		resetscale();
		break;
	case P_ANGLE:
		if (!MCU_stoi2(data, i))
		{
			MCeerror->add
			(EE_OBJECT_NAN, 0, 0, data);
			return ES_ERROR;
		}
		angle = i;
		break;
	case P_POSTSCRIPT:
		delete postscript;
		postscript = data.clone();
		size = data.getlength() + 1;
		setextents();
		resetscale();
		break;
	case P_PROLOG:
		delete prolog;
		prolog = data.clone();
		break;
	case P_RETAIN_IMAGE:
		if (!MCU_matchflags(data, flags, F_RETAIN_IMAGE, dirty))
		{
			MCeerror->add
			(EE_OBJECT_NAB, 0, 0, data);
			return ES_ERROR;
		}
		dirty = False;
		break;
	case P_RETAIN_POSTSCRIPT:
		if (!MCU_matchflags(data, flags, F_RETAIN_POSTSCRIPT, dirty))
		{
			MCeerror->add
			(EE_OBJECT_NAB, 0, 0, data);
			return ES_ERROR;
		}
		dirty = False;
		break;
	case P_SCALE_INDEPENDENTLY:
		if (!MCU_matchflags(data, flags, F_SCALE_INDEPENDENTLY, dirty))
		{
			MCeerror->add
			(EE_OBJECT_NAB, 0, 0, data);
			return ES_ERROR;
		}
		if (dirty)
			resetscale();
		break;
	case P_BOUNDING_RECT:
		if (!MCU_stoi2x4(data, i1, i2, i3, i4))
		{
			MCeerror->add
			(EE_OBJECT_NAR, 0, 0, data);
			return ES_ERROR;
		}
		if (tx != i1 || ty != i2 || tx + ex != i3 || ty + ey != i4)
		{
			tx = i1;
			ty = i2;
			ex = MCU_max(i3 - i1, 1);
			ey = MCU_max(i4 - i2, 1);
			resetscale();
		}
		else
			dirty = False;
		break;
	case P_SCALE:
		if (!MCU_stor8(data, n))
		{
			MCeerror->add
			(EE_OBJECT_NAN, 0, 0, data);
			return ES_ERROR;
		}
		xscale = yscale = n;
		break;
	case P_X_SCALE:
		if (!MCU_stor8(data, n))
		{
			MCeerror->add
			(EE_OBJECT_NAN, 0, 0, data);
			return ES_ERROR;
		}
		xscale = n;
		ex = (uint2)(rect.width * xf / xscale + 0.5);
		flags |= F_SCALE_INDEPENDENTLY;
		break;
	case P_Y_SCALE:
		if (!MCU_stor8(data, n))
		{
			MCeerror->add
			(EE_OBJECT_NAN, 0, 0, data);
			return ES_ERROR;
		}
		yscale = n;
		ey = (uint2)(rect.height * yf / yscale + 0.5);
		flags |= F_SCALE_INDEPENDENTLY;
		break;
	case P_X_OFFSET:
		if (!MCU_stoi2(data, i))
		{
			MCeerror->add
			(EE_OBJECT_NAN, 0, 0, data);
			return ES_ERROR;
		}
		tx = i;
		break;
	case P_Y_OFFSET:
		if (!MCU_stoi2(data, i))
		{
			MCeerror->add
			(EE_OBJECT_NAN, 0, 0, data);
			return ES_ERROR;
		}
		ty = i;
		break;
	case P_X_EXTENT:
		if (!MCU_stoi2(data, i))
		{
			MCeerror->add
			(EE_OBJECT_NAN, 0, 0, data);
			return ES_ERROR;
		}
		ex = i;
		resetscale();
		break;
	case P_Y_EXTENT:
		if (!MCU_stoi2(data, i))
		{
			MCeerror->add
			(EE_OBJECT_NAN, 0, 0, data);
			return ES_ERROR;
		}
		ey = i;
		resetscale();
		break;
	case P_CURRENT_PAGE:    //set eps current page to display
		if (!MCU_stoi2(data, i))
		{
			MCeerror->add
			(EE_OBJECT_NAN, 0, 0, data);
			return ES_ERROR;
		}
		if ((uint2)i > pagecount)
			curpage = pagecount;
		else
			curpage = i;
		break;
#endif /* MCEPS::setprop */
	default:
		return MCControl::setprop_legacy(parid, p, ep, effective);
	}
	if (dirty && opened)
	{
		// MW-2011-08-18: [[ Layers ]] Invalidate the whole object.
		layer_redrawall();
	}
	return ES_NORMAL;
}
#endif

IO_stat MCEPS::extendedsave(MCObjectOutputStream& p_stream, uint4 p_part)
{
	return defaultextendedsave(p_stream, p_part);
}

IO_stat MCEPS::extendedload(MCObjectInputStream& p_stream, uint32_t p_version, uint4 p_length)
{
	return defaultextendedload(p_stream, p_version, p_length);
}

IO_stat MCEPS::save(IO_handle stream, uint4 p_part, bool p_force_ext)
{
	IO_stat stat;

	if ((stat = IO_write_uint1(OT_MCEPS, stream)) != IO_NORMAL)
		return stat;
	if ((stat = MCObject::save(stream, p_part, p_force_ext)) != IO_NORMAL)
		return stat;
	if ((stat = IO_write_uint4(size, stream)) != IO_NORMAL)
		return stat;
	if ((stat = IO_write(postscript, sizeof(char), size, stream)) != IO_NORMAL)
		return stat;
	// MW-2013-11-19: [[ UnicodeFileFormat ]] EPS is always ASCII so legacy.
	if ((stat = IO_write_cstring_legacy(prolog, stream, 2)) != IO_NORMAL)
		return stat;
	if ((stat = IO_write_int4(MCU_r8toi4(xscale), stream)) != IO_NORMAL)
		return stat;
	if (flags & F_SCALE_INDEPENDENTLY)
		if ((stat = IO_write_int4(MCU_r8toi4(yscale), stream)) != IO_NORMAL)
			return stat;
	if ((stat = IO_write_int2(angle, stream)) != IO_NORMAL)
		return stat;
	if ((stat = IO_write_int2(tx, stream)) != IO_NORMAL)
		return stat;
	if ((stat = IO_write_int2(ty, stream)) != IO_NORMAL)
		return stat;
	if ((stat = IO_write_uint2(ex, stream)) != IO_NORMAL)
		return stat;
	if ((stat = IO_write_uint2(ey, stream)) != IO_NORMAL)
		return stat;
	if (flags & F_RETAIN_IMAGE)
		if ((stat = image->save(stream, p_part, p_force_ext)) != IO_NORMAL)
			return stat;
	if ((stat = IO_write_uint2(curpage, stream)) != IO_NORMAL)
		return stat;
	if ((stat = IO_write_uint2(pagecount, stream)) != IO_NORMAL)
		return stat;
	uint2 i;
	for (i = 0 ; i < pagecount ; i++)
		if ((stat = IO_write_uint4(pageIndex[i], stream)) != IO_NORMAL)
			return stat;
	return savepropsets(stream);
}

MCControl *MCEPS::clone(Boolean attach, Object_pos p, bool invisible)
{
	MCEPS *neweps = new MCEPS(*this);
	if (attach)
		neweps->attach(p, invisible);
	return neweps;
}

// MW-2011-09-06: [[ Redraw ]] Added 'sprite' option - if true, ink and opacity are not set.
void MCEPS::draw(MCDC *dc, const MCRectangle &dirty, bool p_isolated, bool p_sprite)
{
	MCRectangle trect = rect;
	if (flags & F_SHOW_BORDER)
		trect = MCU_reduce_rect(trect, borderwidth);

	if (flags & F_OPAQUE)
	{
		setforeground(dc, DI_BACK, False);
		dc->fillrect(trect);
	}
	if (state & (CS_SIZE | CS_MOVE))
	{
		dc->setlineatts(0, LineDoubleDash, CapButt, JoinBevel);
		dc->setforeground(dc->getblack());
		dc->setbackground(dc->getwhite());
		dc->setfillstyle(FillSolid, nil, 0, 0);
		dc->setdashes(0, dashlist, 2);
		MCLineSegment segs[2];
		segs[0].x1 = segs[1].x1 = trect.x;
		segs[0].x2 = segs[1].x2 = trect.x + trect.width;
		segs[0].y1 = segs[1].y2 = trect.y;
		segs[0].y2 = segs[1].y1 = trect.y + trect.height;
		dc->drawsegments(segs, 2);
		dc->setlineatts(0, LineSolid, CapButt, JoinBevel);
		dc->setbackground(MCzerocolor);
	}

#ifdef HAVE_EPS
	else
	{
		const char *psprolog = postscript;
		uint4 psprologlength = 0;
		const char *ps;
		uint4 length;
		if ((pagecount == 0) || (pagecount == 1))
		{
			ps = postscript;
			length = strlen(postscript);
		}
		else
		{
			psprologlength = pageIndex[0];
			ps = &postscript[pageIndex[curpage - 1] - 1];
			if (curpage != pagecount)
				length = pageIndex[curpage] - pageIndex[curpage - 1];
			else
				length = size - pageIndex[curpage - 1];
		}
		setforeground(dc, DI_FORE, False);
		const char *fontname;
		uint2 fheight, fontsize, fontstyle;
		MCFontStruct *font;
		getfontatts(fontname, fheight, fontsize, fontstyle, font);
		dc->draweps(trect.x * xf, -(trect.y * yf), angle, xscale, yscale,
		            tx, ty, prolog, psprolog, psprologlength, ps, length,
		            fontname, fontsize, fontstyle, font, trect);
	}
#endif

	if (flags & F_SHOW_BORDER)
		trect = MCU_reduce_rect(trect, -borderwidth);
	if (flags & F_SHOW_BORDER)
		if (flags & F_3D)
			draw3d(dc, trect, ETCH_SUNKEN, borderwidth);
		else
			drawborder(dc, trect, borderwidth);
	if (getstate(CS_KFOCUSED))
		drawfocus(dc, dirty);
	if (state & CS_SELECTED)
		drawselected(dc);
}

IO_stat MCEPS::load(IO_handle stream, uint32_t version)
{
	IO_stat stat;

	if ((stat = MCObject::load(stream, version)) != IO_NORMAL)
		return stat;
	delete postscript;
	delete prolog;
	if ((stat = IO_read_uint4(&size, stream)) != IO_NORMAL)
		return stat;
	postscript = new char[size + 1];
	if ((stat = IO_read(postscript, size, stream)) != IO_NORMAL)
		return stat;
	postscript[size] = '\0';
	// MW-2013-11-19: [[ UnicodeFileFormat ]] EPS is always ASCII so legacy.
	if ((stat = IO_read_cstring_legacy(prolog, stream, 2)) != IO_NORMAL)
		return stat;
	int4 i;
	if ((stat = IO_read_int4(&i, stream)) != IO_NORMAL)
		return stat;
	xscale = MCU_i4tor8(i);
	if (flags & F_SCALE_INDEPENDENTLY)
	{
		if ((stat = IO_read_int4(&i, stream)) != IO_NORMAL)
			return stat;
		yscale = MCU_i4tor8(i);
	}
	else
		yscale = xscale;
	if ((stat = IO_read_int2(&angle, stream)) != IO_NORMAL)
		return stat;
	if ((stat = IO_read_int2(&tx, stream)) != IO_NORMAL)
		return stat;
	if ((stat = IO_read_int2(&ty, stream)) != IO_NORMAL)
		return stat;
	if ((stat = IO_read_uint2(&ex, stream)) != IO_NORMAL)
		return stat;
	if ((stat = IO_read_uint2(&ey, stream)) != IO_NORMAL)
		return stat;
	if (flags & F_RETAIN_IMAGE)
	{
		image = new MCImage;
		image->setparent(this);
		if ((stat = image->load(stream, version)) != IO_NORMAL)
			return stat;
	}
	if (version > 1300)
	{
		if ((stat = IO_read_uint2(&curpage, stream)) != IO_NORMAL)
			return stat;
		if ((stat = IO_read_uint2(&pagecount, stream)) != IO_NORMAL)
			return stat;
		if (pagecount > 0)
		{
			pageIndex = new uint4[pagecount];
			for (i = 0 ; i < pagecount ; i++)
				if ((stat = IO_read_uint4(&pageIndex[i], stream)) != IO_NORMAL)
					return stat;
		}
	}
	return loadpropsets(stream, version);
}

void MCEPS::setextents()
{
	tx = 0;
	ty = 0;
	ex = 612;
	ey = 792;

	uint4 offset;
	uint1 *bptr = (uint1 *)postscript;
	if (*bptr == 0xC5)
	{
		MCswapbytes = !MCswapbytes;
		uint4 *uint4ptr = (uint4 *)postscript;
		uint4 offset = swap_uint4(&uint4ptr[1]);
		size = swap_uint4(&uint4ptr[2]);
		MCswapbytes = !MCswapbytes;
		char *newps = new char[size];
		memcpy(newps, &postscript[offset], size);
		delete postscript;
		postscript = newps;
	}
	if (MCU_offset("\n%%BeginPreview:", postscript, offset))
	{
		uint4 eoffset;
		if (MCU_offset("\n%%EndPreview", postscript, eoffset))
		{
			eoffset += 13;
			memmove(&postscript[offset], &postscript[eoffset], size - eoffset);
			size -= eoffset - offset;
		}
	}
	if (MCU_offset("\n%%BoundingBox:", postscript, offset))
	{
		if (strnequal(&postscript[offset + 16], "(atend)", 7))
		{
			uint4 newoffset;
			MCU_offset("\n%%BoundingBox:", &postscript[offset + 24], newoffset);
			offset += newoffset + 24;
		}
		real8 llx, lly, urx, ury;
		const char *sptr = &postscript[offset + 14];
		
		// MW-2005-04-26: Remove 'const' to get it compiling using GCC 4.0 on MacOS X
		char *newptr;
		llx = strtod(sptr, &newptr);
		if (newptr != sptr)
		{
			sptr = newptr;
			lly = strtod(sptr, &newptr);
			if (newptr != sptr)
			{
				sptr = newptr;
				urx = strtod(sptr, &newptr);
				if (newptr != sptr)
				{
					sptr = newptr;
					ury = strtod(sptr, &newptr);
					if (newptr != sptr)
					{
						tx = (int2)llx;
						ty = (int2)lly;
						ex = (uint2)(urx - llx);
						ey = (uint2)(ury - lly);
					}
				}
			}
		}
	}
	offset = 0;
	uint4 newoffset = 0;
	pagecount = 0;
	while (MCU_offset("\n%%Page:", &postscript[offset], newoffset))
	{
		MCU_realloc((char **)&pageIndex, pagecount, pagecount + 1, sizeof(uint4));
		offset += newoffset + 1;
		pageIndex[pagecount] = offset;
		pagecount++;
	}
}

void MCEPS::resetscale()
{
	MCRectangle trect = rect;
	if (flags & F_SHOW_BORDER)
		trect = MCU_reduce_rect(trect, borderwidth);
	if (flags & F_SCALE_INDEPENDENTLY)
	{
		xscale = trect.width * xf / ex;
		yscale = trect.height * yf / ey;
	}
	else
	{
		if (trect.width * ey < trect.height * ex)
			xscale = trect.width * xf / ex;
		else
			xscale = trect.height * xf / ey;
		yscale = xscale;
	}
}

Boolean MCEPS::import(MCStringRef fname, IO_handle stream)
{
	size = (uint4)MCS_fsize(stream);
	delete postscript;
	postscript = new char[size + 1];
	if (IO_read(postscript, size, stream) != IO_NORMAL)
		return False;
	postscript[size] = '\0';
	uindex_t t_sep;
    MCStringRef t_fname;
    if (MCStringLastIndexOfChar(fname, PATH_SEPARATOR, UINDEX_MAX, kMCCompareExact, t_sep))
        /* UNCHECKED */ MCStringCopySubstring(fname, MCRangeMake(t_sep + 1, MCStringGetLength(fname) - (t_sep + 1)), t_fname);
    else
        t_fname = MCValueRetain(fname);
    
    MCNewAutoNameRef t_name;
    if (!MCNameCreateAndRelease(t_fname, &t_name))
        return False;
    setname(*t_name);
	setextents();
	rect.width = (uint2)(ex * xscale / xf);
	rect.height = (uint2)(ey * yscale / yf);
	if (flags & F_SHOW_BORDER)
	{
		rect.width += borderwidth << 1;
		rect.height += borderwidth << 1;
	}
	return True;
}<|MERGE_RESOLUTION|>--- conflicted
+++ resolved
@@ -192,12 +192,8 @@
 		rect = nrect;
 }
 
-<<<<<<< HEAD
 #ifdef LEGACY_EXEC
-Exec_stat MCEPS::getprop_legacy(uint4 parid, Properties which, MCExecPoint& ep, Boolean effective)
-=======
-Exec_stat MCEPS::getprop(uint4 parid, Properties which, MCExecPoint& ep, Boolean effective, bool recursive)
->>>>>>> bb71d905
+Exec_stat MCEPS::getprop_legacy(uint4 parid, Properties which, MCExecPoint& ep, Boolean effective, bool recursive)
 {
 	switch (which)
 	{
@@ -253,11 +249,7 @@
 		break;
 #endif /* MCEPS::getprop */
 	default:
-<<<<<<< HEAD
-		return MCControl::getprop_legacy(parid, which, ep, effective);
-=======
-		return MCControl::getprop(parid, which, ep, effective, recursive);
->>>>>>> bb71d905
+		return MCControl::getprop_legacy(parid, which, ep, effective, recursive);
 	}
 	return ES_NORMAL;
 }
