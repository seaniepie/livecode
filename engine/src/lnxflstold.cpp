<<<<<<< HEAD
///* Copyright (C) 2003-2013 Runtime Revolution Ltd.
//
//This file is part of LiveCode.
//
//LiveCode is free software; you can redistribute it and/or modify it under
//the terms of the GNU General Public License v3 as published by the Free
//Software Foundation.
//
//LiveCode is distributed in the hope that it will be useful, but WITHOUT ANY
//WARRANTY; without even the implied warranty of MERCHANTABILITY or
//FITNESS FOR A PARTICULAR PURPOSE.  See the GNU General Public License
//for more details.
//
//You should have received a copy of the GNU General Public License
//along with LiveCode.  If not see <http://www.gnu.org/licenses/>.  */
//
////
//// MCFontlist class functions
////
//#include "lnxprefix.h"
//
//#include "globdefs.h"
//#include "filedefs.h"
//#include "parsedef.h"
//#include "objdefs.h"
//
////#include "execpt.h"
//#include "font.h"
//#include "util.h"
//
//#include "globals.h"
//
//#include "lnxdc.h"
//#include "lnxflst.h"
//
//////////////////////////////////////////////////////////////////////////////////
//
//#define XLFD_LENGTH 256
//
//struct MCOldFontStruct: public MCFontStruct
//{
//	XFontStruct *fstruct;
//	MCNameRef reqname ;
//	uint2 reqsize ;
//	uint2 reqstyle;
//	uint4 max_byte1;
//};
//
//class MCOldFonttablenode
//{
//public:
//	char *charset;
//	char *bstring;
//	uint2 *psizes;
//	uint2 *bsizes;
//	uint2 *isizes;
//	uint2 *bisizes;
//	uint2 nplain;
//	uint2 nbold;
//	uint2 nitalic;
//	uint2 nbolditalic;
//	MCOldFonttablenode *next;
//	char* name;
//	MCOldFonttablenode();
//	~MCOldFonttablenode();
//	void registersize(uint2 size, uint2 *&sizes, uint2 &nsizes);
//	uint2 matchsize(uint2 size, uint2 *sizes, uint2 nsizes);
//	void addfont();
//	XFontStruct *loadfont(uint2 size, uint2 style);
//	
//#ifdef LIST
//
//	void list();
//#endif
//};
//
//class MCOldFontnode : public MCDLlist
//{
//	MCNameRef reqname;
//	uint2 reqsize;
//	uint2 reqstyle;
//	MCOldFontStruct font;
//	static MCOldFonttablenode *table;
//public:
//	MCOldFontnode(MCNameRef fname, uint2 &size, uint2 style);
//	MCOldFontnode();
//	~MCOldFontnode();
//	void buildtable();
//	void freetable();
//	MCOldFonttablenode *findtablenode(MCStringRef name);
//	MCOldFonttablenode *gettable()
//	{
//		return table;
//	}
//	XFontStruct *lookup(MCStringRef name, uint2 size, uint2 style);
//	
//	MCFontStruct *getfont(MCNameRef fname, uint2 size, uint2 style);
//	MCFontStruct *getfontstruct()
//	{
//		return &font;
//	}
//	MCNameRef getname()
//	{
//		return reqname;
//	}
//	uint2 getsize()
//	{
//		return reqsize;
//	}
//	uint2 getstyle()
//	{
//		return reqstyle;
//	}
//	MCOldFontnode *next()
//	{
//		return (MCOldFontnode *)MCDLlist::next();
//	}
//	MCOldFontnode *prev()
//	{
//		return (MCOldFontnode *)MCDLlist::prev();
//	}
//	void totop(MCOldFontnode *&list)
//	{
//		MCDLlist::totop((MCDLlist *&)list);
//	}
//	void insertto(MCOldFontnode *&list)
//	{
//		MCDLlist::insertto((MCDLlist *&)list);
//	}
//	void appendto(MCOldFontnode *&list)
//	{
//		MCDLlist::appendto((MCDLlist *&)list);
//	}
//	void append(MCOldFontnode *node)
//	{
//		MCDLlist::append((MCDLlist *)node);
//	}
//	void splitat(MCOldFontnode *node)
//	{
//		MCDLlist::splitat((MCDLlist *)node) ;
//	}
//	MCOldFontnode *remove
//	(MCOldFontnode *&list)
//	{
//		return (MCOldFontnode *)MCDLlist::remove
//			       ((MCDLlist *&)list);
//	}
//};
//
//class MCOldFontlist: public MCFontlist
//{
//	MCOldFontnode *fonts;
//
//public:
//	MCOldFontlist();
//	~MCOldFontlist();
//
//	virtual void destroy(void);
//
//	virtual MCFontStruct *getfont(MCNameRef fname, uint2 &size, uint2 style, Boolean printer);
//	virtual bool getfontnames(MCStringRef p_type, MCListRef& r_names);
//	virtual bool getfontsizes(MCStringRef p_fname, MCListRef& r_sizes);
//	virtual bool getfontstyles(MCStringRef p_fname, uint2 fsize, MCListRef& r_styles);
//	virtual bool getfontstructinfo(MCNameRef& r_name, uint2 &r_size, uint2 &r_style, Boolean &r_printer, MCFontStruct *p_font);
//	virtual void getfontreqs(MCFontStruct *f, MCNameRef& r_name, uint2& r_size, uint2& r_style);
//
//	virtual int4 ctxt_textwidth(MCFontStruct *f, const char *s, uint2 l, bool p_unicode_override);
//	virtual bool ctxt_layouttext(const unichar_t *p_chars, uint32_t p_char_count, MCFontStruct *p_font, MCTextLayoutCallback p_callback, void *p_context);
//};
//
//////////////////////////////////////////////////////////////////////////////////
//
//static Atom pixelsize = 0;
//
//MCOldFonttablenode::MCOldFonttablenode()
//{
//	charset = NULL;
//	bstring = MCU_empty();
//	psizes = NULL;
//	bsizes = NULL;
//	isizes = NULL;
//	bisizes = NULL;
//	nplain = 0;
//	nbold = 0;
//	nitalic = 0;
//	nbolditalic = 0;
//	next = NULL;
//	name = NULL;
//}
//
//MCOldFonttablenode::~MCOldFonttablenode()
//{
//	delete charset;
//	delete bstring;
//	delete psizes;
//	delete bsizes;
//	delete isizes;
//	delete bisizes;
//	delete name;
//}
//
//void MCOldFonttablenode::registersize(uint2 size, uint2 *&sizes, uint2 &nsizes)
//{
//	uint2 i;
//	for (i = 0 ; i < nsizes ; i++)
//		if (sizes[i] == size)
//			return;
//	MCU_realloc((char **)&sizes, nsizes, nsizes + 1, sizeof(uint2));
//	sizes[nsizes++] = size;
//}
//
//uint2 MCOldFonttablenode::matchsize(uint2 size, uint2 *sizes, uint2 nsizes)
//{
//	uint2 i;
//	uint2 bestmatch = 0;
//	for (i = 0 ; i < nsizes ; i++)
//	{
//		if (sizes[i] == 0 || sizes[i] == size)
//			return size;
//		if (sizes[i] < size && sizes[i] > bestmatch)
//			bestmatch = sizes[i];
//	}
//	return bestmatch;
//}
//
//void MCOldFonttablenode::addfont()
//{
//	Boolean bold = False;
//	Boolean italic = False;
//	char *sptr;
//
//	if ((sptr = MCU_strtok(NULL, "-")) == NULL)
//		return;
//	if (strequal(sptr, "bold") || strequal(sptr, "demibold")
//	        || strequal(sptr, "demi"))
//	{
//		bold = True;
//		if (bstring[0] == '\0')
//		{
//			delete bstring;
//			bstring = strclone(sptr);
//		}
//	}
//
//	if ((sptr = MCU_strtok(NULL, "-")) == NULL)
//		return;
//	if (strequal(sptr, "i") || strequal(sptr, "o"))
//		italic = True;
//	if (MCU_strtok(NULL, "-") == NULL || (sptr = MCU_strtok(NULL, "-")) == NULL
//	        || (sptr = MCU_strtok(NULL, "-")) == NULL)
//		return;
//	uint2 size = strtol(sptr, NULL, 10);
//	if (bold)
//		if (italic)
//			registersize(size, bisizes, nbolditalic);
//		else
//			registersize(size, bsizes, nbold);
//	else
//		if (italic)
//			registersize(size, isizes, nitalic);
//		else
//			registersize(size, psizes, nplain);
//	if (MCU_strtok(NULL, "-") == NULL
//	        || MCU_strtok(NULL, "-") == NULL
//	        || MCU_strtok(NULL, "-") == NULL
//	        || MCU_strtok(NULL, "-") == NULL
//	        || (sptr = MCU_strtok(NULL, "-")) == NULL)
//		return;
//	sptr += strlen(sptr) + 1;
//	if (charset == NULL)
//		charset = strclone(sptr);
//	else
//		if (strequal(sptr, "iso8859-1") && !strequal(charset, "iso8859-1"))
//		{
//			delete charset;
//			charset = strclone(sptr);
//		}
//}
//
//XFontStruct *MCOldFonttablenode::loadfont(uint2 size, uint2 style)
//{
//	char fontname[XLFD_LENGTH];
//	const char *wptr = "medium";
//	const char *iptr = "r";
//	Boolean bold = False;
//	Boolean italic = False;
//
//	if (MCF_getweightint(style) > (FA_DEFAULT_STYLE & FA_WEIGHT))
//	{
//		wptr = bstring;
//		bold = True;
//	}
//	if (style & FA_ITALIC)
//	{
//		iptr = "i";
//		italic = True;
//	}
//	if (bold)
//		if (italic)
//			size = matchsize(size, bisizes, nbolditalic);
//		else
//			size = matchsize(size, bsizes, nbold);
//	else
//		if (italic)
//			size = matchsize(size, isizes, nitalic);
//		else
//			size = matchsize(size, psizes, nplain);
//	sprintf(fontname, "-*-%s-%s-%s-normal-*-%d-*-%s",
//	        name, wptr, iptr, size, charset);
//	XFontStruct *fsptr = XLoadQueryFont(MCdpy, fontname);
//	if (fsptr == NULL)
//	{
//		sprintf(fontname, "-*-%s-%s-%s-normal-*-%d-0-0-0-*-0-%s",
//		        name, wptr, iptr, size, charset);
//		fsptr = XLoadQueryFont(MCdpy, fontname);
//	}
//	if (fsptr == NULL && italic)
//	{
//		iptr = "o";
//		sprintf(fontname, "-*-%s-%s-%s-normal-*-%d-*-%s",
//		        name, wptr, iptr, size, charset);
//		fsptr = XLoadQueryFont(MCdpy, fontname);
//	}
//	if (fsptr == NULL)
//	{
//		sprintf(fontname, "-*-%s-%s-%s-normal-*-%d-*", name, wptr, iptr, size);
//		fsptr = XLoadQueryFont(MCdpy, fontname);
//		if (fsptr == NULL && italic)
//		{
//			iptr = "i";
//			sprintf(fontname, "-*-%s-%s-%s-normal-*-%d-*", name, wptr, iptr, size);
//			fsptr = XLoadQueryFont(MCdpy, fontname);
//		}
//	}
//	if (fsptr == NULL)
//	{
//		sprintf(fontname, "-*-%s-%s-%s-*-%d-*-%s",
//		        name, wptr, iptr, size, charset);
//		fsptr = XLoadQueryFont(MCdpy, fontname);
//		if (fsptr == NULL && italic)
//		{
//			iptr = "o";
//			sprintf(fontname, "-*-%s-%s-%s-*-%d-*-%s",
//			        name, wptr, iptr, size, charset);
//			fsptr = XLoadQueryFont(MCdpy, fontname);
//		}
//	}
//	if (fsptr == NULL)
//	{
//		sprintf(fontname, "-*-%s-%s-%s-*-%d-*", name, wptr, iptr, size);
//		fsptr = XLoadQueryFont(MCdpy, fontname);
//		if (fsptr == NULL && italic)
//		{
//			iptr = "i";
//			sprintf(fontname, "-*-%s-%s-%s-*-%d-*", name, wptr, iptr, size);
//			fsptr = XLoadQueryFont(MCdpy, fontname);
//		}
//	}
//	if (fsptr == NULL)
//	{
//		sprintf(fontname, "-*-%s-*--%d-*", name, size);
//		fsptr = XLoadQueryFont(MCdpy, fontname);
//	}
//		
//	return fsptr;
//}
//
//MCOldFonttablenode *MCOldFontnode::table = NULL;
//
//MCOldFontnode::MCOldFontnode(MCNameRef fname_n, uint2 &size, uint2 style)
//{
//	char fontname[XLFD_LENGTH];
//
//	//MCString fname;
//	//fname = MCStringGetCString(MCNameGetString(fname_n));
//
//	reqname = MCValueRetain(fname_n);
//	reqsize = size;
//	reqstyle = style;
//	
//	uint2 t_original_size;
//	t_original_size = size;
//	
//	XFontStruct *fs = NULL;
//	
//	memset(&font, 0, sizeof(MCFontStruct));
//	
//	if (MCnoui)
//		return;
//
//	// MW-2005-02-08: We aren't going to use XMBTEXT for now, instead we will
//	//   search for an appropriate ISO10646 font if in 'encoding mode'.
//	char *temp;
//	/* UNCHECKED */ MCStringConvertToCString(MCNameGetString(reqname), temp);
//	sprintf(fontname, "-*-%.*s-%s-%s-%s--%d-*-*-*-*-*-iso8859-%d",
//		        strchr(temp, ',') - temp, temp, MCF_getweightstring(style),
//		        MCF_getslantshortstring(style),
//		        MCF_getexpandstring(style), size, MCcharset);
//	
//	if ((fs = XLoadQueryFont(MCdpy, fontname)) == NULL)
//		fs = lookup(MCNameGetString(reqname), size, style);
//
//	if (fs == NULL)
//		if ((fs = XLoadQueryFont(MCdpy, temp)) != NULL)
//		{
//			if (pixelsize == 0)
//				pixelsize = XInternAtom(MCdpy, "PIXEL_SIZE", True);
//			uint2 i = fs->n_properties;
//			while (i--)
//				if (fs->properties[i].name == pixelsize)
//				{
//					size = reqsize = fs->properties[i].card32;
//					break;
//				}
//			size = reqsize = fs->ascent + fs->descent - 2;
//		}
//
//	if (fs == NULL)
//		fs = lookup(MCSTR(DEFAULT_TEXT_FONT), size, style);
//	if (fs == NULL)
//		fs = XLoadQueryFont(MCdpy, "fixed");
//
//
//	font.reqname = MCValueRetain(fname_n);
//	font.reqsize = reqsize ;
//	font.reqstyle = reqstyle ;
//
//	font.fstruct = fs;
//	font.max_byte1 = fs -> max_byte1;
//
//	font.ascent = fs -> ascent;
//	font.descent = fs -> descent;
//}
//
//MCOldFontnode::MCOldFontnode()
//{
//	reqname = NULL;
//}
//
//MCOldFontnode::~MCOldFontnode()
//{
//	if (reqname != NULL)
//	{
//		if (!MCnoui)
//			XFreeFont(MCdpy, font.fstruct);
//		MCValueRelease(font.reqname);
//		MCValueRelease(reqname);
//	}
//}
//
//void MCOldFontnode::buildtable()
//{
//	if (table != NULL || MCnoui)
//		return;
//	int nnames;
//	char **allnames = XListFonts(MCdpy, "-*-iso8859-1", MAXUINT2, &nnames);
//	int i;
//	for (i = 0 ; i < nnames ; i++)
//	{
//		char *sptr = allnames[i];
//		sptr++;
//		if (MCU_strtok(sptr, "-") == NULL)
//			continue;
//		if ((sptr = MCU_strtok(NULL, "-")) == NULL)
//			continue;
//		MCAutoStringRef t_node;
//        /* UNCHECKED */ MCStringCreateWithSysString(sptr, &t_node);
//		MCOldFonttablenode *fnptr = findtablenode(*t_node);
//		if (fnptr == NULL)
//		{
//			fnptr = new MCOldFonttablenode;
//			char *temp;
//			/* UNCHECKED */ MCStringConvertToCString(*t_node, temp);
//			fnptr->name = strclone(temp);
//			delete temp;
//			fnptr->next = table;
//			table = fnptr;
//		}
//		fnptr->addfont();
//	}
//	XFreeFontNames(allnames);
//}
//
//void MCOldFontnode::freetable()
//{
//	while (table != NULL)
//	{
//		MCOldFonttablenode *fptr = table;
//		table = table->next;
//		delete fptr;
//	}
//}
//
//MCOldFonttablenode *MCOldFontnode::findtablenode(MCStringRef name)
//{
//	if (table != NULL)
//	{
//		MCOldFonttablenode *fnptr = table;
//		do
//		{
//			if (MCStringIsEqualToCString(name, fnptr->name, kMCCompareExact))
//				return fnptr;
//			fnptr = fnptr->next;
//		}
//		while (fnptr != NULL);
//	}
//	return NULL;
//}
//
//XFontStruct *MCOldFontnode::lookup(MCStringRef name, uint2 size, uint2 style)
//{
//	
//	buildtable();
//	MCOldFonttablenode *fnptr = findtablenode(name);
//	if (fnptr == NULL || MCnoui)
//		return NULL;
//	
//	return fnptr->loadfont(size, style);
//}
//
//MCFontStruct *MCOldFontnode::getfont(MCNameRef fname, uint2 size, uint2 style)
//{
//	if (!MCNameIsEqualTo(fname, reqname))
//		return NULL;
//	if (size == 0)
//		return &font;
//	if (style != reqstyle)
//		return NULL;
//	if (size != reqsize)
//		return NULL;
//	return &font;
//}
//
//////////////////////////////////////////////////////////////////////////////////
//
//MCOldFontlist::MCOldFontlist()
//{
//	fonts = NULL;
//}
//
//MCOldFontlist::~MCOldFontlist()
//{
//	if ( MCnoui )
//		return ;
//	if (fonts != NULL)
//		fonts->freetable();
//	while (fonts != NULL)
//	{
//		MCOldFontnode *fptr = fonts->remove
//		                   (fonts);
//		delete fptr;
//	}
//}
//
//void MCOldFontlist::destroy(void)
//{
//	delete this;
//}
//
//MCFontStruct *MCOldFontlist::getfont(MCNameRef fname, uint2 &size, uint2 style, Boolean printing)
//{
//	MCOldFontnode *tmp = fonts;
//	if (tmp != NULL)
//		do
//		{
//			MCFontStruct *font = tmp->getfont(fname, size, style);
//			if (font != NULL)
//				return font;
//			tmp = tmp->next();
//		}
//		while (tmp != fonts);
//	tmp = new MCOldFontnode(fname, size, style);
//	tmp->appendto(fonts);
//	return tmp->getfont(fname, size, style);
//}
//
//bool MCOldFontlist::getfontnames(MCStringRef p_type, MCListRef& r_names)
//{
//	if (MCnoui)
//	{
//		r_names = MCValueRetain(kMCEmptyList);
//		return true;
//	}
//
//	MCAutoListRef t_list;
//	if (!MCListCreateMutable('\n', &t_list))
//		return false;
//
//	MCOldFontnode dummynode;
//	dummynode.buildtable();
//	MCOldFonttablenode *table = dummynode.gettable();
//	MCOldFonttablenode *tmp = table;
//	do
//	{
//		if (!MCListAppendCString(*t_list, tmp->name))
//			return false;
//		tmp = tmp->next;
//	}
//	while (tmp != NULL);
//
//	return MCListCopy(*t_list, r_names);
//}
//
//bool MCOldFontlist::getfontsizes(MCStringRef p_fname, MCListRef& r_sizes)
//{
//	if (MCnoui)
//	{
//		r_sizes = MCValueRetain(kMCEmptyList);
//		return true;
//	}
//
//	MCAutoListRef t_list;
//	if (!MCListCreateMutable('\n', &t_list))
//		return false;
//
//	MCOldFontnode dummynode;
//	dummynode.buildtable();
//	MCOldFonttablenode *fnptr = dummynode.findtablenode(p_fname);
//	if (fnptr != NULL)
//		for (uint2 i = 0 ; i < fnptr->nplain ; i++)
//			if (!MCListAppendInteger(*t_list, fnptr -> psizes[i]))
//				return false;
//
//	return MCListCopy(*t_list, r_sizes);
//}
//
//bool MCOldFontlist::getfontstyles(MCStringRef p_fname, uint2 fsize, MCListRef& r_styles)
//{
//	if (MCnoui)
//	{
//		r_styles = MCValueRetain(kMCEmptyList);
//		return true;
//	}
//
//	MCAutoListRef t_list;
//	if (!MCListCreateMutable('\n', &t_list))
//		return false;
//
//	MCOldFontnode dummynode;
//	dummynode.buildtable();
//	MCOldFonttablenode *fnptr = dummynode.findtablenode(p_fname);
//	if (fnptr != NULL)
//	{
//		uint2 i;
//		for (i = 0 ; i < fnptr->nplain ; i++)
//		{
//			if (fnptr->psizes[i] == 0 || fnptr->psizes[i] == fsize)
//			{
//				if (!MCListAppend(*t_list, MCN_plain))
//					return false;
//				if (fnptr->nbold > i && (fnptr->bsizes[i] == 0 || fnptr->bsizes[i] == fsize))
//					if (!MCListAppend(*t_list, MCN_bold))
//						return false;
//				if (fnptr->nitalic > i && (fnptr->isizes[i] == 0 || fnptr->isizes[i] == fsize))
//					if (!MCListAppend(*t_list, MCN_italic))
//						return false;
//				if (fnptr->nbolditalic > i && (fnptr->bisizes[i] == 0 || fnptr->bisizes[i] == fsize))
//					if (!MCListAppend(*t_list, MCN_bold_italic))
//						return false;
//				break;
//			}
//		}
//	}
//	return MCListCopy(*t_list, r_styles);
//}
//
//bool MCOldFontlist::getfontstructinfo(MCNameRef& r_name, uint2 &r_size, uint2 &r_style, Boolean &r_printer, MCFontStruct *p_font)
//{
//	MCOldFontnode *t_font = fonts;
//	while (t_font != NULL)
//	{
//		if (t_font->getfontstruct() == p_font)
//		{
//			r_name = t_font->getname();
//			r_size = t_font->getsize();
//			r_style = t_font->getstyle();
//			return true;
//		}
//		t_font = t_font->next();
//	}
//	return false;
//}
//
//void MCOldFontlist::getfontreqs(MCFontStruct *f, MCNameRef& r_name, uint2& r_size, uint2& r_style)
//{
//	MCOldFontStruct *t_font;
//	t_font = static_cast<MCOldFontStruct *>(f);
//	r_name = t_font -> reqname;
//	r_size = t_font -> reqsize;
//	r_style = t_font -> reqstyle;
//}
//
//////////////////////////////////////////////////////////////////////////////////
//
//int4 MCOldFontlist::ctxt_textwidth(MCFontStruct *of, const char *s, uint2 l, bool p_unicode_override)
//{
//	MCOldFontStruct *f;
//	f = static_cast<MCOldFontStruct *>(of);
//
//	bool useUnicode = f->max_byte1 > 0 || p_unicode_override;
//
//	if ( useUnicode )
//	{
//		uint2 x_l ;
//		XChar2b x_s[l / 2];
//		
//		x_l = (l + 1) / 2;
//		for(int i = 0; i < x_l; ++i)
//			x_s[i] . byte1 = s[i * 2 + 1], x_s[i] . byte2 = s[i * 2];
//
//		return XTextWidth16(f->fstruct, (const XChar2b *)x_s, x_l);
//	}
//	
//	return XTextWidth(f->fstruct, s, l);
//}
//
//bool MCOldFontlist::ctxt_layouttext(const unichar_t *p_chars, uint32_t p_char_count, MCFontStruct *p_font, MCTextLayoutCallback p_callback, void *p_context)
//{
//	return false;
//}
//
//////////////////////////////////////////////////////////////////////////////////
//
//MCFontlist *MCFontlistCreateOld(void)
//{
//	return new MCOldFontlist;
//}
//
//////////////////////////////////////////////////////////////////////////////////
//
=======
/* Copyright (C) 2003-2015 LiveCode Ltd.

This file is part of LiveCode.

LiveCode is free software; you can redistribute it and/or modify it under
the terms of the GNU General Public License v3 as published by the Free
Software Foundation.

LiveCode is distributed in the hope that it will be useful, but WITHOUT ANY
WARRANTY; without even the implied warranty of MERCHANTABILITY or
FITNESS FOR A PARTICULAR PURPOSE.  See the GNU General Public License
for more details.

You should have received a copy of the GNU General Public License
along with LiveCode.  If not see <http://www.gnu.org/licenses/>.  */

//
// MCFontlist class functions
//
#include "lnxprefix.h"

#include "globdefs.h"
#include "filedefs.h"
#include "parsedef.h"
#include "objdefs.h"

#include "execpt.h"
#include "font.h"
#include "util.h"

#include "globals.h"

#include "lnxdc.h"
#include "lnxflst.h"

////////////////////////////////////////////////////////////////////////////////

#define XLFD_LENGTH 256

struct MCOldFontStruct: public MCFontStruct
{
	XFontStruct *fstruct;
	char * reqname ;
	uint2 reqsize ;
	uint2 reqstyle;
	uint4 max_byte1;
};

class MCOldFonttablenode
{
public:
	char *charset;
	char *bstring;
	uint2 *psizes;
	uint2 *bsizes;
	uint2 *isizes;
	uint2 *bisizes;
	uint2 nplain;
	uint2 nbold;
	uint2 nitalic;
	uint2 nbolditalic;
	MCOldFonttablenode *next;
	char *name;
	MCOldFonttablenode();
	~MCOldFonttablenode();
	void registersize(uint2 size, uint2 *&sizes, uint2 &nsizes);
	uint2 matchsize(uint2 size, uint2 *sizes, uint2 nsizes);
	void addfont();
	XFontStruct *loadfont(uint2 size, uint2 style);
	
#ifdef LIST

	void list();
#endif
};

class MCOldFontnode : public MCDLlist
{
	char *reqname;
	uint2 reqsize;
	uint2 reqstyle;
	MCOldFontStruct font;
	static MCOldFonttablenode *table;
public:
	MCOldFontnode(const MCString &, uint2 &size, uint2 style);
	MCOldFontnode();
	~MCOldFontnode();
	void buildtable();
	void freetable();
	MCOldFonttablenode *findtablenode(const char *name);
	MCOldFonttablenode *gettable()
	{
		return table;
	}
	XFontStruct *lookup(const char *name, uint2 size, uint2 style);
	
	MCFontStruct *getfont(const MCString &fname, uint2 size, uint2 style);
	MCFontStruct *getfontstruct()
	{
		return &font;
	}
	const char *getname()
	{
		return reqname;
	}
	uint2 getsize()
	{
		return reqsize;
	}
	uint2 getstyle()
	{
		return reqstyle;
	}
	MCOldFontnode *next()
	{
		return (MCOldFontnode *)MCDLlist::next();
	}
	MCOldFontnode *prev()
	{
		return (MCOldFontnode *)MCDLlist::prev();
	}
	void totop(MCOldFontnode *&list)
	{
		MCDLlist::totop((MCDLlist *&)list);
	}
	void insertto(MCOldFontnode *&list)
	{
		MCDLlist::insertto((MCDLlist *&)list);
	}
	void appendto(MCOldFontnode *&list)
	{
		MCDLlist::appendto((MCDLlist *&)list);
	}
	void append(MCOldFontnode *node)
	{
		MCDLlist::append((MCDLlist *)node);
	}
	void splitat(MCOldFontnode *node)
	{
		MCDLlist::splitat((MCDLlist *)node) ;
	}
	MCOldFontnode *remove
	(MCOldFontnode *&list)
	{
		return (MCOldFontnode *)MCDLlist::remove
			       ((MCDLlist *&)list);
	}
};

class MCOldFontlist: public MCFontlist
{
	MCOldFontnode *fonts;

public:
	MCOldFontlist();
	~MCOldFontlist();

	virtual void destroy(void);

	virtual MCFontStruct *getfont(const MCString &fname, uint2 &size, uint2 style, Boolean printer);
	virtual void getfontnames(MCExecPoint &ep, char *type);
	virtual void getfontsizes(const char *fname, MCExecPoint &ep);
	virtual void getfontstyles(const char *fname, uint2 fsize, MCExecPoint &ep);
	virtual bool getfontstructinfo(const char *&r_name, uint2 &r_size, uint2 &r_style, Boolean &r_printer, MCFontStruct *p_font);
	virtual void getfontreqs(MCFontStruct *f, const char*& r_name, uint2& r_size, uint2& r_style);

	virtual int4 ctxt_textwidth(MCFontStruct *f, const char *s, uint2 l, bool p_unicode_override);
	virtual bool ctxt_layouttext(const unichar_t *p_chars, uint32_t p_char_count, MCFontStruct *p_font, MCTextLayoutCallback p_callback, void *p_context);
};

////////////////////////////////////////////////////////////////////////////////

static Atom pixelsize = 0;

MCOldFonttablenode::MCOldFonttablenode()
{
	charset = NULL;
	bstring = MCU_empty();
	psizes = NULL;
	bsizes = NULL;
	isizes = NULL;
	bisizes = NULL;
	nplain = 0;
	nbold = 0;
	nitalic = 0;
	nbolditalic = 0;
	next = NULL;
	name = NULL;
}

MCOldFonttablenode::~MCOldFonttablenode()
{
	delete charset;
	delete bstring;
	delete psizes;
	delete bsizes;
	delete isizes;
	delete bisizes;
	delete name;
}

void MCOldFonttablenode::registersize(uint2 size, uint2 *&sizes, uint2 &nsizes)
{
	uint2 i;
	for (i = 0 ; i < nsizes ; i++)
		if (sizes[i] == size)
			return;
	MCU_realloc((char **)&sizes, nsizes, nsizes + 1, sizeof(uint2));
	sizes[nsizes++] = size;
}

uint2 MCOldFonttablenode::matchsize(uint2 size, uint2 *sizes, uint2 nsizes)
{
	uint2 i;
	uint2 bestmatch = 0;
	for (i = 0 ; i < nsizes ; i++)
	{
		if (sizes[i] == 0 || sizes[i] == size)
			return size;
		if (sizes[i] < size && sizes[i] > bestmatch)
			bestmatch = sizes[i];
	}
	return bestmatch;
}

void MCOldFonttablenode::addfont()
{
	Boolean bold = False;
	Boolean italic = False;
	char *sptr;

	if ((sptr = MCU_strtok(NULL, "-")) == NULL)
		return;
	if (strequal(sptr, "bold") || strequal(sptr, "demibold")
	        || strequal(sptr, "demi"))
	{
		bold = True;
		if (bstring[0] == '\0')
		{
			delete bstring;
			bstring = strclone(sptr);
		}
	}

	if ((sptr = MCU_strtok(NULL, "-")) == NULL)
		return;
	if (strequal(sptr, "i") || strequal(sptr, "o"))
		italic = True;
	if (MCU_strtok(NULL, "-") == NULL || (sptr = MCU_strtok(NULL, "-")) == NULL
	        || (sptr = MCU_strtok(NULL, "-")) == NULL)
		return;
	uint2 size = strtol(sptr, NULL, 10);
	if (bold)
		if (italic)
			registersize(size, bisizes, nbolditalic);
		else
			registersize(size, bsizes, nbold);
	else
		if (italic)
			registersize(size, isizes, nitalic);
		else
			registersize(size, psizes, nplain);
	if (MCU_strtok(NULL, "-") == NULL
	        || MCU_strtok(NULL, "-") == NULL
	        || MCU_strtok(NULL, "-") == NULL
	        || MCU_strtok(NULL, "-") == NULL
	        || (sptr = MCU_strtok(NULL, "-")) == NULL)
		return;
	sptr += strlen(sptr) + 1;
	if (charset == NULL)
		charset = strclone(sptr);
	else
		if (strequal(sptr, "iso8859-1") && !strequal(charset, "iso8859-1"))
		{
			delete charset;
			charset = strclone(sptr);
		}
}

XFontStruct *MCOldFonttablenode::loadfont(uint2 size, uint2 style)
{
	char fontname[XLFD_LENGTH];
	const char *wptr = "medium";
	const char *iptr = "r";
	Boolean bold = False;
	Boolean italic = False;

	if (MCF_getweightint(style) > (FA_DEFAULT_STYLE & FA_WEIGHT))
	{
		wptr = bstring;
		bold = True;
	}
	if (style & FA_ITALIC)
	{
		iptr = "i";
		italic = True;
	}
	if (bold)
		if (italic)
			size = matchsize(size, bisizes, nbolditalic);
		else
			size = matchsize(size, bsizes, nbold);
	else
		if (italic)
			size = matchsize(size, isizes, nitalic);
		else
			size = matchsize(size, psizes, nplain);
	sprintf(fontname, "-*-%s-%s-%s-normal-*-%d-*-%s",
	        name, wptr, iptr, size, charset);
	XFontStruct *fsptr = XLoadQueryFont(MCdpy, fontname);
	if (fsptr == NULL)
	{
		sprintf(fontname, "-*-%s-%s-%s-normal-*-%d-0-0-0-*-0-%s",
		        name, wptr, iptr, size, charset);
		fsptr = XLoadQueryFont(MCdpy, fontname);
	}
	if (fsptr == NULL && italic)
	{
		iptr = "o";
		sprintf(fontname, "-*-%s-%s-%s-normal-*-%d-*-%s",
		        name, wptr, iptr, size, charset);
		fsptr = XLoadQueryFont(MCdpy, fontname);
	}
	if (fsptr == NULL)
	{
		sprintf(fontname, "-*-%s-%s-%s-normal-*-%d-*", name, wptr, iptr, size);
		fsptr = XLoadQueryFont(MCdpy, fontname);
		if (fsptr == NULL && italic)
		{
			iptr = "i";
			sprintf(fontname, "-*-%s-%s-%s-normal-*-%d-*", name, wptr, iptr, size);
			fsptr = XLoadQueryFont(MCdpy, fontname);
		}
	}
	if (fsptr == NULL)
	{
		sprintf(fontname, "-*-%s-%s-%s-*-%d-*-%s",
		        name, wptr, iptr, size, charset);
		fsptr = XLoadQueryFont(MCdpy, fontname);
		if (fsptr == NULL && italic)
		{
			iptr = "o";
			sprintf(fontname, "-*-%s-%s-%s-*-%d-*-%s",
			        name, wptr, iptr, size, charset);
			fsptr = XLoadQueryFont(MCdpy, fontname);
		}
	}
	if (fsptr == NULL)
	{
		sprintf(fontname, "-*-%s-%s-%s-*-%d-*", name, wptr, iptr, size);
		fsptr = XLoadQueryFont(MCdpy, fontname);
		if (fsptr == NULL && italic)
		{
			iptr = "i";
			sprintf(fontname, "-*-%s-%s-%s-*-%d-*", name, wptr, iptr, size);
			fsptr = XLoadQueryFont(MCdpy, fontname);
		}
	}
	if (fsptr == NULL)
	{
		sprintf(fontname, "-*-%s-*--%d-*", name, size);
		fsptr = XLoadQueryFont(MCdpy, fontname);
	}
		
	return fsptr;
}

MCOldFonttablenode *MCOldFontnode::table = NULL;

MCOldFontnode::MCOldFontnode(const MCString &fname, uint2 &size, uint2 style)
{
	char fontname[XLFD_LENGTH];

	uint4 length = fname.getlength();
	reqname = new char[length + 1];
	MCU_lower(reqname, fname);
	reqname[length] = '\0';
	reqsize = size;
	reqstyle = style;
	
	uint2 t_original_size;
	t_original_size = size;
	
	XFontStruct *fs = NULL;
	
	memset(&font, 0, sizeof(MCFontStruct));
	
	if (MCnoui)
		return;

	sprintf(fontname, "-*-%.*s-%s-%s-%s--%d-*-*-*-*-*-iso8859-%d",
			strchr(reqname, ',') - reqname, reqname, MCF_getweightstring(style),
			MCF_getslantshortstring(style),
			MCF_getexpandstring(style), size, MCcharset);
	
	if ((fs = XLoadQueryFont(MCdpy, fontname)) == NULL)
		fs = lookup(reqname, size, style);

	if (fs == NULL)
		if ((fs = XLoadQueryFont(MCdpy, reqname)) != NULL)
		{
			if (pixelsize == 0)
				pixelsize = XInternAtom(MCdpy, "PIXEL_SIZE", True);
			uint2 i = fs->n_properties;
			while (i--)
				if (fs->properties[i].name == pixelsize)
				{
					size = reqsize = fs->properties[i].card32;
					break;
				}
			size = reqsize = fs->ascent + fs->descent - 2;
		}

	if (fs == NULL)
		fs = lookup(DEFAULT_TEXT_FONT, size, style);
	if (fs == NULL)
		fs = XLoadQueryFont(MCdpy, "fixed");


	font.reqname = strdup(reqname) ;
	font.reqsize = reqsize ;
	font.reqstyle = reqstyle ;

	font.fstruct = fs;
	font.max_byte1 = fs -> max_byte1;

	font.ascent = fs -> ascent;
	font.descent = fs -> descent;
}

MCOldFontnode::MCOldFontnode()
{
	reqname = NULL;
}

MCOldFontnode::~MCOldFontnode()
{
	if (reqname != NULL)
	{
		if (!MCnoui)
			XFreeFont(MCdpy, font.fstruct);
		delete font.reqname ;
		delete reqname;
	}
}

void MCOldFontnode::buildtable()
{
	if (table != NULL || MCnoui)
		return;
	int nnames;
	char **allnames = XListFonts(MCdpy, "-*-iso8859-1", MAXUINT2, &nnames);
	int i;
	for (i = 0 ; i < nnames ; i++)
	{
		char *sptr = allnames[i];
		sptr++;
		if (MCU_strtok(sptr, "-") == NULL)
			continue;
		if ((sptr = MCU_strtok(NULL, "-")) == NULL)
			continue;
		MCOldFonttablenode *fnptr = findtablenode(sptr);
		if (fnptr == NULL)
		{
			fnptr = new MCOldFonttablenode;
			fnptr->name = strclone(sptr);
			fnptr->next = table;
			table = fnptr;
		}
		fnptr->addfont();
	}
	XFreeFontNames(allnames);
}

void MCOldFontnode::freetable()
{
	while (table != NULL)
	{
		MCOldFonttablenode *fptr = table;
		table = table->next;
		delete fptr;
	}
}

MCOldFonttablenode *MCOldFontnode::findtablenode(const char *name)
{
	if (table != NULL)
	{
		MCOldFonttablenode *fnptr = table;
		do
		{
			if (!MCU_strncasecmp(name, fnptr->name, strlen(name) + 1))
				return fnptr;
			fnptr = fnptr->next;
		}
		while (fnptr != NULL);
	}
	return NULL;
}

XFontStruct *MCOldFontnode::lookup(const char *name, uint2 size, uint2 style)
{
	
	buildtable();
	MCOldFonttablenode *fnptr = findtablenode(name);
	if (fnptr == NULL || MCnoui)
		return NULL;
	
	return fnptr->loadfont(size, style);
}

MCFontStruct *MCOldFontnode::getfont(const MCString &fname, uint2 size, uint2 style)
{
	if (fname != reqname)
		return NULL;
	if (size == 0)
		return &font;
	if (style != reqstyle)
		return NULL;
	if (size != reqsize)
		return NULL;
	return &font;
}

////////////////////////////////////////////////////////////////////////////////

MCOldFontlist::MCOldFontlist()
{
	fonts = NULL;
}

MCOldFontlist::~MCOldFontlist()
{
	if ( MCnoui )
		return ;
	if (fonts != NULL)
		fonts->freetable();
	while (fonts != NULL)
	{
		MCOldFontnode *fptr = fonts->remove
		                   (fonts);
		delete fptr;
	}
}

void MCOldFontlist::destroy(void)
{
	delete this;
}

MCFontStruct *MCOldFontlist::getfont(const MCString &fname, uint2 &size,
                                  uint2 style, Boolean printing)
{
	MCOldFontnode *tmp = fonts;
	if (tmp != NULL)
		do
		{
			MCFontStruct *font = tmp->getfont(fname, size, style);
			if (font != NULL)
				return font;
			tmp = tmp->next();
		}
		while (tmp != fonts);
	tmp = new MCOldFontnode(fname, size, style);
	tmp->appendto(fonts);
	return tmp->getfont(fname, size, style);
}

void MCOldFontlist::getfontnames(MCExecPoint &ep, char *type)
{
	ep.clear();
	if (MCnoui)
		return;
	MCOldFontnode dummynode;
	dummynode.buildtable();
	MCOldFonttablenode *table = dummynode.gettable();
	MCOldFonttablenode *tmp = table;
	do
	{
		ep.concatcstring(tmp->name, EC_RETURN, tmp == table);
		tmp = tmp->next;
	}
	while (tmp != NULL);
}

void MCOldFontlist::getfontsizes(const char *fname, MCExecPoint &ep)
{
	ep.clear();
	if (MCnoui)
		return;
	MCOldFontnode dummynode;
	dummynode.buildtable();
	MCOldFonttablenode *fnptr = dummynode.findtablenode(fname);
	if (fnptr != NULL)
	{
		uint2 i;
		char buffer[U2L];
		for (i = 0 ; i < fnptr->nplain ; i++)
			ep.concatuint(fnptr -> psizes[i], EC_RETURN, i == 0);
	}
}

void MCOldFontlist::getfontstyles(const char *fname, uint2 fsize, MCExecPoint &ep)
{
	ep.clear();
	if (MCnoui)
		return;
	MCOldFontnode dummynode;
	dummynode.buildtable();
	MCOldFonttablenode *fnptr = dummynode.findtablenode(fname);
	if (fnptr != NULL)
	{
		uint2 i;
		for (i = 0 ; i < fnptr->nplain ; i++)
		{
			if (fnptr->psizes[i] == 0 || fnptr->psizes[i] == fsize)
			{
				ep.concatcstring(MCplainstring, EC_RETURN, true);
				if (fnptr->nbold > i && (fnptr->bsizes[i] == 0
				                         || fnptr->bsizes[i] == fsize))
					ep.concatcstring("bold", EC_RETURN, false);
				if (fnptr->nitalic > i && (fnptr->isizes[i] == 0
				                           || fnptr->isizes[i] == fsize))
					ep.concatcstring("italic", EC_RETURN, false);
				if (fnptr->nbolditalic > i && (fnptr->bisizes[i] == 0
				                               || fnptr->bisizes[i] == fsize))
					ep.concatcstring("bold-italic", EC_RETURN, false);
				break;
			}
		}
	}
}

bool MCOldFontlist::getfontstructinfo(const char *&r_name, uint2 &r_size, uint2 &r_style, Boolean &r_printer, MCFontStruct *p_font)
{
	MCOldFontnode *t_font = fonts;
	while (t_font != NULL)
	{
		if (t_font->getfontstruct() == p_font)
		{
			r_name = t_font->getname();
			r_size = t_font->getsize();
			r_style = t_font->getstyle();
			return true;
		}
		t_font = t_font->next();
	}
	return false;
}

void MCOldFontlist::getfontreqs(MCFontStruct *f, const char*& r_name, uint2& r_size, uint2& r_style)
{
	MCOldFontStruct *t_font;
	t_font = static_cast<MCOldFontStruct *>(f);
	r_name = t_font -> reqname;
	r_size = t_font -> reqsize;
	r_style = t_font -> reqstyle;
}

////////////////////////////////////////////////////////////////////////////////

int4 MCOldFontlist::ctxt_textwidth(MCFontStruct *of, const char *s, uint2 l, bool p_unicode_override)
{
	MCOldFontStruct *f;
	f = static_cast<MCOldFontStruct *>(of);

	bool useUnicode = f->max_byte1 > 0 || p_unicode_override;

	if ( useUnicode )
	{
		uint2 x_l ;
		XChar2b x_s[l / 2];
		
		x_l = (l + 1) / 2;
		for(int i = 0; i < x_l; ++i)
			x_s[i] . byte1 = s[i * 2 + 1], x_s[i] . byte2 = s[i * 2];

		return XTextWidth16(f->fstruct, (const XChar2b *)x_s, x_l);
	}
	
	return XTextWidth(f->fstruct, s, l);
}

bool MCOldFontlist::ctxt_layouttext(const unichar_t *p_chars, uint32_t p_char_count, MCFontStruct *p_font, MCTextLayoutCallback p_callback, void *p_context)
{
	return false;
}

////////////////////////////////////////////////////////////////////////////////

MCFontlist *MCFontlistCreateOld(void)
{
	return new MCOldFontlist;
}

////////////////////////////////////////////////////////////////////////////////
>>>>>>> 01ddb691
<|MERGE_RESOLUTION|>--- conflicted
+++ resolved
@@ -1,5 +1,4 @@
-<<<<<<< HEAD
-///* Copyright (C) 2003-2013 Runtime Revolution Ltd.
+///* Copyright (C) 2003-2015 LiveCode Ltd.
 //
 //This file is part of LiveCode.
 //
@@ -728,702 +727,4 @@
 //}
 //
 //////////////////////////////////////////////////////////////////////////////////
-//
-=======
-/* Copyright (C) 2003-2015 LiveCode Ltd.
-
-This file is part of LiveCode.
-
-LiveCode is free software; you can redistribute it and/or modify it under
-the terms of the GNU General Public License v3 as published by the Free
-Software Foundation.
-
-LiveCode is distributed in the hope that it will be useful, but WITHOUT ANY
-WARRANTY; without even the implied warranty of MERCHANTABILITY or
-FITNESS FOR A PARTICULAR PURPOSE.  See the GNU General Public License
-for more details.
-
-You should have received a copy of the GNU General Public License
-along with LiveCode.  If not see <http://www.gnu.org/licenses/>.  */
-
-//
-// MCFontlist class functions
-//
-#include "lnxprefix.h"
-
-#include "globdefs.h"
-#include "filedefs.h"
-#include "parsedef.h"
-#include "objdefs.h"
-
-#include "execpt.h"
-#include "font.h"
-#include "util.h"
-
-#include "globals.h"
-
-#include "lnxdc.h"
-#include "lnxflst.h"
-
-////////////////////////////////////////////////////////////////////////////////
-
-#define XLFD_LENGTH 256
-
-struct MCOldFontStruct: public MCFontStruct
-{
-	XFontStruct *fstruct;
-	char * reqname ;
-	uint2 reqsize ;
-	uint2 reqstyle;
-	uint4 max_byte1;
-};
-
-class MCOldFonttablenode
-{
-public:
-	char *charset;
-	char *bstring;
-	uint2 *psizes;
-	uint2 *bsizes;
-	uint2 *isizes;
-	uint2 *bisizes;
-	uint2 nplain;
-	uint2 nbold;
-	uint2 nitalic;
-	uint2 nbolditalic;
-	MCOldFonttablenode *next;
-	char *name;
-	MCOldFonttablenode();
-	~MCOldFonttablenode();
-	void registersize(uint2 size, uint2 *&sizes, uint2 &nsizes);
-	uint2 matchsize(uint2 size, uint2 *sizes, uint2 nsizes);
-	void addfont();
-	XFontStruct *loadfont(uint2 size, uint2 style);
-	
-#ifdef LIST
-
-	void list();
-#endif
-};
-
-class MCOldFontnode : public MCDLlist
-{
-	char *reqname;
-	uint2 reqsize;
-	uint2 reqstyle;
-	MCOldFontStruct font;
-	static MCOldFonttablenode *table;
-public:
-	MCOldFontnode(const MCString &, uint2 &size, uint2 style);
-	MCOldFontnode();
-	~MCOldFontnode();
-	void buildtable();
-	void freetable();
-	MCOldFonttablenode *findtablenode(const char *name);
-	MCOldFonttablenode *gettable()
-	{
-		return table;
-	}
-	XFontStruct *lookup(const char *name, uint2 size, uint2 style);
-	
-	MCFontStruct *getfont(const MCString &fname, uint2 size, uint2 style);
-	MCFontStruct *getfontstruct()
-	{
-		return &font;
-	}
-	const char *getname()
-	{
-		return reqname;
-	}
-	uint2 getsize()
-	{
-		return reqsize;
-	}
-	uint2 getstyle()
-	{
-		return reqstyle;
-	}
-	MCOldFontnode *next()
-	{
-		return (MCOldFontnode *)MCDLlist::next();
-	}
-	MCOldFontnode *prev()
-	{
-		return (MCOldFontnode *)MCDLlist::prev();
-	}
-	void totop(MCOldFontnode *&list)
-	{
-		MCDLlist::totop((MCDLlist *&)list);
-	}
-	void insertto(MCOldFontnode *&list)
-	{
-		MCDLlist::insertto((MCDLlist *&)list);
-	}
-	void appendto(MCOldFontnode *&list)
-	{
-		MCDLlist::appendto((MCDLlist *&)list);
-	}
-	void append(MCOldFontnode *node)
-	{
-		MCDLlist::append((MCDLlist *)node);
-	}
-	void splitat(MCOldFontnode *node)
-	{
-		MCDLlist::splitat((MCDLlist *)node) ;
-	}
-	MCOldFontnode *remove
-	(MCOldFontnode *&list)
-	{
-		return (MCOldFontnode *)MCDLlist::remove
-			       ((MCDLlist *&)list);
-	}
-};
-
-class MCOldFontlist: public MCFontlist
-{
-	MCOldFontnode *fonts;
-
-public:
-	MCOldFontlist();
-	~MCOldFontlist();
-
-	virtual void destroy(void);
-
-	virtual MCFontStruct *getfont(const MCString &fname, uint2 &size, uint2 style, Boolean printer);
-	virtual void getfontnames(MCExecPoint &ep, char *type);
-	virtual void getfontsizes(const char *fname, MCExecPoint &ep);
-	virtual void getfontstyles(const char *fname, uint2 fsize, MCExecPoint &ep);
-	virtual bool getfontstructinfo(const char *&r_name, uint2 &r_size, uint2 &r_style, Boolean &r_printer, MCFontStruct *p_font);
-	virtual void getfontreqs(MCFontStruct *f, const char*& r_name, uint2& r_size, uint2& r_style);
-
-	virtual int4 ctxt_textwidth(MCFontStruct *f, const char *s, uint2 l, bool p_unicode_override);
-	virtual bool ctxt_layouttext(const unichar_t *p_chars, uint32_t p_char_count, MCFontStruct *p_font, MCTextLayoutCallback p_callback, void *p_context);
-};
-
-////////////////////////////////////////////////////////////////////////////////
-
-static Atom pixelsize = 0;
-
-MCOldFonttablenode::MCOldFonttablenode()
-{
-	charset = NULL;
-	bstring = MCU_empty();
-	psizes = NULL;
-	bsizes = NULL;
-	isizes = NULL;
-	bisizes = NULL;
-	nplain = 0;
-	nbold = 0;
-	nitalic = 0;
-	nbolditalic = 0;
-	next = NULL;
-	name = NULL;
-}
-
-MCOldFonttablenode::~MCOldFonttablenode()
-{
-	delete charset;
-	delete bstring;
-	delete psizes;
-	delete bsizes;
-	delete isizes;
-	delete bisizes;
-	delete name;
-}
-
-void MCOldFonttablenode::registersize(uint2 size, uint2 *&sizes, uint2 &nsizes)
-{
-	uint2 i;
-	for (i = 0 ; i < nsizes ; i++)
-		if (sizes[i] == size)
-			return;
-	MCU_realloc((char **)&sizes, nsizes, nsizes + 1, sizeof(uint2));
-	sizes[nsizes++] = size;
-}
-
-uint2 MCOldFonttablenode::matchsize(uint2 size, uint2 *sizes, uint2 nsizes)
-{
-	uint2 i;
-	uint2 bestmatch = 0;
-	for (i = 0 ; i < nsizes ; i++)
-	{
-		if (sizes[i] == 0 || sizes[i] == size)
-			return size;
-		if (sizes[i] < size && sizes[i] > bestmatch)
-			bestmatch = sizes[i];
-	}
-	return bestmatch;
-}
-
-void MCOldFonttablenode::addfont()
-{
-	Boolean bold = False;
-	Boolean italic = False;
-	char *sptr;
-
-	if ((sptr = MCU_strtok(NULL, "-")) == NULL)
-		return;
-	if (strequal(sptr, "bold") || strequal(sptr, "demibold")
-	        || strequal(sptr, "demi"))
-	{
-		bold = True;
-		if (bstring[0] == '\0')
-		{
-			delete bstring;
-			bstring = strclone(sptr);
-		}
-	}
-
-	if ((sptr = MCU_strtok(NULL, "-")) == NULL)
-		return;
-	if (strequal(sptr, "i") || strequal(sptr, "o"))
-		italic = True;
-	if (MCU_strtok(NULL, "-") == NULL || (sptr = MCU_strtok(NULL, "-")) == NULL
-	        || (sptr = MCU_strtok(NULL, "-")) == NULL)
-		return;
-	uint2 size = strtol(sptr, NULL, 10);
-	if (bold)
-		if (italic)
-			registersize(size, bisizes, nbolditalic);
-		else
-			registersize(size, bsizes, nbold);
-	else
-		if (italic)
-			registersize(size, isizes, nitalic);
-		else
-			registersize(size, psizes, nplain);
-	if (MCU_strtok(NULL, "-") == NULL
-	        || MCU_strtok(NULL, "-") == NULL
-	        || MCU_strtok(NULL, "-") == NULL
-	        || MCU_strtok(NULL, "-") == NULL
-	        || (sptr = MCU_strtok(NULL, "-")) == NULL)
-		return;
-	sptr += strlen(sptr) + 1;
-	if (charset == NULL)
-		charset = strclone(sptr);
-	else
-		if (strequal(sptr, "iso8859-1") && !strequal(charset, "iso8859-1"))
-		{
-			delete charset;
-			charset = strclone(sptr);
-		}
-}
-
-XFontStruct *MCOldFonttablenode::loadfont(uint2 size, uint2 style)
-{
-	char fontname[XLFD_LENGTH];
-	const char *wptr = "medium";
-	const char *iptr = "r";
-	Boolean bold = False;
-	Boolean italic = False;
-
-	if (MCF_getweightint(style) > (FA_DEFAULT_STYLE & FA_WEIGHT))
-	{
-		wptr = bstring;
-		bold = True;
-	}
-	if (style & FA_ITALIC)
-	{
-		iptr = "i";
-		italic = True;
-	}
-	if (bold)
-		if (italic)
-			size = matchsize(size, bisizes, nbolditalic);
-		else
-			size = matchsize(size, bsizes, nbold);
-	else
-		if (italic)
-			size = matchsize(size, isizes, nitalic);
-		else
-			size = matchsize(size, psizes, nplain);
-	sprintf(fontname, "-*-%s-%s-%s-normal-*-%d-*-%s",
-	        name, wptr, iptr, size, charset);
-	XFontStruct *fsptr = XLoadQueryFont(MCdpy, fontname);
-	if (fsptr == NULL)
-	{
-		sprintf(fontname, "-*-%s-%s-%s-normal-*-%d-0-0-0-*-0-%s",
-		        name, wptr, iptr, size, charset);
-		fsptr = XLoadQueryFont(MCdpy, fontname);
-	}
-	if (fsptr == NULL && italic)
-	{
-		iptr = "o";
-		sprintf(fontname, "-*-%s-%s-%s-normal-*-%d-*-%s",
-		        name, wptr, iptr, size, charset);
-		fsptr = XLoadQueryFont(MCdpy, fontname);
-	}
-	if (fsptr == NULL)
-	{
-		sprintf(fontname, "-*-%s-%s-%s-normal-*-%d-*", name, wptr, iptr, size);
-		fsptr = XLoadQueryFont(MCdpy, fontname);
-		if (fsptr == NULL && italic)
-		{
-			iptr = "i";
-			sprintf(fontname, "-*-%s-%s-%s-normal-*-%d-*", name, wptr, iptr, size);
-			fsptr = XLoadQueryFont(MCdpy, fontname);
-		}
-	}
-	if (fsptr == NULL)
-	{
-		sprintf(fontname, "-*-%s-%s-%s-*-%d-*-%s",
-		        name, wptr, iptr, size, charset);
-		fsptr = XLoadQueryFont(MCdpy, fontname);
-		if (fsptr == NULL && italic)
-		{
-			iptr = "o";
-			sprintf(fontname, "-*-%s-%s-%s-*-%d-*-%s",
-			        name, wptr, iptr, size, charset);
-			fsptr = XLoadQueryFont(MCdpy, fontname);
-		}
-	}
-	if (fsptr == NULL)
-	{
-		sprintf(fontname, "-*-%s-%s-%s-*-%d-*", name, wptr, iptr, size);
-		fsptr = XLoadQueryFont(MCdpy, fontname);
-		if (fsptr == NULL && italic)
-		{
-			iptr = "i";
-			sprintf(fontname, "-*-%s-%s-%s-*-%d-*", name, wptr, iptr, size);
-			fsptr = XLoadQueryFont(MCdpy, fontname);
-		}
-	}
-	if (fsptr == NULL)
-	{
-		sprintf(fontname, "-*-%s-*--%d-*", name, size);
-		fsptr = XLoadQueryFont(MCdpy, fontname);
-	}
-		
-	return fsptr;
-}
-
-MCOldFonttablenode *MCOldFontnode::table = NULL;
-
-MCOldFontnode::MCOldFontnode(const MCString &fname, uint2 &size, uint2 style)
-{
-	char fontname[XLFD_LENGTH];
-
-	uint4 length = fname.getlength();
-	reqname = new char[length + 1];
-	MCU_lower(reqname, fname);
-	reqname[length] = '\0';
-	reqsize = size;
-	reqstyle = style;
-	
-	uint2 t_original_size;
-	t_original_size = size;
-	
-	XFontStruct *fs = NULL;
-	
-	memset(&font, 0, sizeof(MCFontStruct));
-	
-	if (MCnoui)
-		return;
-
-	sprintf(fontname, "-*-%.*s-%s-%s-%s--%d-*-*-*-*-*-iso8859-%d",
-			strchr(reqname, ',') - reqname, reqname, MCF_getweightstring(style),
-			MCF_getslantshortstring(style),
-			MCF_getexpandstring(style), size, MCcharset);
-	
-	if ((fs = XLoadQueryFont(MCdpy, fontname)) == NULL)
-		fs = lookup(reqname, size, style);
-
-	if (fs == NULL)
-		if ((fs = XLoadQueryFont(MCdpy, reqname)) != NULL)
-		{
-			if (pixelsize == 0)
-				pixelsize = XInternAtom(MCdpy, "PIXEL_SIZE", True);
-			uint2 i = fs->n_properties;
-			while (i--)
-				if (fs->properties[i].name == pixelsize)
-				{
-					size = reqsize = fs->properties[i].card32;
-					break;
-				}
-			size = reqsize = fs->ascent + fs->descent - 2;
-		}
-
-	if (fs == NULL)
-		fs = lookup(DEFAULT_TEXT_FONT, size, style);
-	if (fs == NULL)
-		fs = XLoadQueryFont(MCdpy, "fixed");
-
-
-	font.reqname = strdup(reqname) ;
-	font.reqsize = reqsize ;
-	font.reqstyle = reqstyle ;
-
-	font.fstruct = fs;
-	font.max_byte1 = fs -> max_byte1;
-
-	font.ascent = fs -> ascent;
-	font.descent = fs -> descent;
-}
-
-MCOldFontnode::MCOldFontnode()
-{
-	reqname = NULL;
-}
-
-MCOldFontnode::~MCOldFontnode()
-{
-	if (reqname != NULL)
-	{
-		if (!MCnoui)
-			XFreeFont(MCdpy, font.fstruct);
-		delete font.reqname ;
-		delete reqname;
-	}
-}
-
-void MCOldFontnode::buildtable()
-{
-	if (table != NULL || MCnoui)
-		return;
-	int nnames;
-	char **allnames = XListFonts(MCdpy, "-*-iso8859-1", MAXUINT2, &nnames);
-	int i;
-	for (i = 0 ; i < nnames ; i++)
-	{
-		char *sptr = allnames[i];
-		sptr++;
-		if (MCU_strtok(sptr, "-") == NULL)
-			continue;
-		if ((sptr = MCU_strtok(NULL, "-")) == NULL)
-			continue;
-		MCOldFonttablenode *fnptr = findtablenode(sptr);
-		if (fnptr == NULL)
-		{
-			fnptr = new MCOldFonttablenode;
-			fnptr->name = strclone(sptr);
-			fnptr->next = table;
-			table = fnptr;
-		}
-		fnptr->addfont();
-	}
-	XFreeFontNames(allnames);
-}
-
-void MCOldFontnode::freetable()
-{
-	while (table != NULL)
-	{
-		MCOldFonttablenode *fptr = table;
-		table = table->next;
-		delete fptr;
-	}
-}
-
-MCOldFonttablenode *MCOldFontnode::findtablenode(const char *name)
-{
-	if (table != NULL)
-	{
-		MCOldFonttablenode *fnptr = table;
-		do
-		{
-			if (!MCU_strncasecmp(name, fnptr->name, strlen(name) + 1))
-				return fnptr;
-			fnptr = fnptr->next;
-		}
-		while (fnptr != NULL);
-	}
-	return NULL;
-}
-
-XFontStruct *MCOldFontnode::lookup(const char *name, uint2 size, uint2 style)
-{
-	
-	buildtable();
-	MCOldFonttablenode *fnptr = findtablenode(name);
-	if (fnptr == NULL || MCnoui)
-		return NULL;
-	
-	return fnptr->loadfont(size, style);
-}
-
-MCFontStruct *MCOldFontnode::getfont(const MCString &fname, uint2 size, uint2 style)
-{
-	if (fname != reqname)
-		return NULL;
-	if (size == 0)
-		return &font;
-	if (style != reqstyle)
-		return NULL;
-	if (size != reqsize)
-		return NULL;
-	return &font;
-}
-
-////////////////////////////////////////////////////////////////////////////////
-
-MCOldFontlist::MCOldFontlist()
-{
-	fonts = NULL;
-}
-
-MCOldFontlist::~MCOldFontlist()
-{
-	if ( MCnoui )
-		return ;
-	if (fonts != NULL)
-		fonts->freetable();
-	while (fonts != NULL)
-	{
-		MCOldFontnode *fptr = fonts->remove
-		                   (fonts);
-		delete fptr;
-	}
-}
-
-void MCOldFontlist::destroy(void)
-{
-	delete this;
-}
-
-MCFontStruct *MCOldFontlist::getfont(const MCString &fname, uint2 &size,
-                                  uint2 style, Boolean printing)
-{
-	MCOldFontnode *tmp = fonts;
-	if (tmp != NULL)
-		do
-		{
-			MCFontStruct *font = tmp->getfont(fname, size, style);
-			if (font != NULL)
-				return font;
-			tmp = tmp->next();
-		}
-		while (tmp != fonts);
-	tmp = new MCOldFontnode(fname, size, style);
-	tmp->appendto(fonts);
-	return tmp->getfont(fname, size, style);
-}
-
-void MCOldFontlist::getfontnames(MCExecPoint &ep, char *type)
-{
-	ep.clear();
-	if (MCnoui)
-		return;
-	MCOldFontnode dummynode;
-	dummynode.buildtable();
-	MCOldFonttablenode *table = dummynode.gettable();
-	MCOldFonttablenode *tmp = table;
-	do
-	{
-		ep.concatcstring(tmp->name, EC_RETURN, tmp == table);
-		tmp = tmp->next;
-	}
-	while (tmp != NULL);
-}
-
-void MCOldFontlist::getfontsizes(const char *fname, MCExecPoint &ep)
-{
-	ep.clear();
-	if (MCnoui)
-		return;
-	MCOldFontnode dummynode;
-	dummynode.buildtable();
-	MCOldFonttablenode *fnptr = dummynode.findtablenode(fname);
-	if (fnptr != NULL)
-	{
-		uint2 i;
-		char buffer[U2L];
-		for (i = 0 ; i < fnptr->nplain ; i++)
-			ep.concatuint(fnptr -> psizes[i], EC_RETURN, i == 0);
-	}
-}
-
-void MCOldFontlist::getfontstyles(const char *fname, uint2 fsize, MCExecPoint &ep)
-{
-	ep.clear();
-	if (MCnoui)
-		return;
-	MCOldFontnode dummynode;
-	dummynode.buildtable();
-	MCOldFonttablenode *fnptr = dummynode.findtablenode(fname);
-	if (fnptr != NULL)
-	{
-		uint2 i;
-		for (i = 0 ; i < fnptr->nplain ; i++)
-		{
-			if (fnptr->psizes[i] == 0 || fnptr->psizes[i] == fsize)
-			{
-				ep.concatcstring(MCplainstring, EC_RETURN, true);
-				if (fnptr->nbold > i && (fnptr->bsizes[i] == 0
-				                         || fnptr->bsizes[i] == fsize))
-					ep.concatcstring("bold", EC_RETURN, false);
-				if (fnptr->nitalic > i && (fnptr->isizes[i] == 0
-				                           || fnptr->isizes[i] == fsize))
-					ep.concatcstring("italic", EC_RETURN, false);
-				if (fnptr->nbolditalic > i && (fnptr->bisizes[i] == 0
-				                               || fnptr->bisizes[i] == fsize))
-					ep.concatcstring("bold-italic", EC_RETURN, false);
-				break;
-			}
-		}
-	}
-}
-
-bool MCOldFontlist::getfontstructinfo(const char *&r_name, uint2 &r_size, uint2 &r_style, Boolean &r_printer, MCFontStruct *p_font)
-{
-	MCOldFontnode *t_font = fonts;
-	while (t_font != NULL)
-	{
-		if (t_font->getfontstruct() == p_font)
-		{
-			r_name = t_font->getname();
-			r_size = t_font->getsize();
-			r_style = t_font->getstyle();
-			return true;
-		}
-		t_font = t_font->next();
-	}
-	return false;
-}
-
-void MCOldFontlist::getfontreqs(MCFontStruct *f, const char*& r_name, uint2& r_size, uint2& r_style)
-{
-	MCOldFontStruct *t_font;
-	t_font = static_cast<MCOldFontStruct *>(f);
-	r_name = t_font -> reqname;
-	r_size = t_font -> reqsize;
-	r_style = t_font -> reqstyle;
-}
-
-////////////////////////////////////////////////////////////////////////////////
-
-int4 MCOldFontlist::ctxt_textwidth(MCFontStruct *of, const char *s, uint2 l, bool p_unicode_override)
-{
-	MCOldFontStruct *f;
-	f = static_cast<MCOldFontStruct *>(of);
-
-	bool useUnicode = f->max_byte1 > 0 || p_unicode_override;
-
-	if ( useUnicode )
-	{
-		uint2 x_l ;
-		XChar2b x_s[l / 2];
-		
-		x_l = (l + 1) / 2;
-		for(int i = 0; i < x_l; ++i)
-			x_s[i] . byte1 = s[i * 2 + 1], x_s[i] . byte2 = s[i * 2];
-
-		return XTextWidth16(f->fstruct, (const XChar2b *)x_s, x_l);
-	}
-	
-	return XTextWidth(f->fstruct, s, l);
-}
-
-bool MCOldFontlist::ctxt_layouttext(const unichar_t *p_chars, uint32_t p_char_count, MCFontStruct *p_font, MCTextLayoutCallback p_callback, void *p_context)
-{
-	return false;
-}
-
-////////////////////////////////////////////////////////////////////////////////
-
-MCFontlist *MCFontlistCreateOld(void)
-{
-	return new MCOldFontlist;
-}
-
-////////////////////////////////////////////////////////////////////////////////
->>>>>>> 01ddb691
+//