--- conflicted
+++ resolved
@@ -428,16 +428,9 @@
 		resolved = true;
     }
     
-<<<<<<< HEAD
 	MCExecContext ctxt(ep);
 	Exec_stat stat;
 	MCParameter *tptr = params;
-
-=======
-    MCExecContext ctxt(ep);
-    Exec_stat stat;
-    MCParameter *tptr = params;
->>>>>>> 4a22fdc5
 	while (tptr != NULL)
 	{
 		MCVariable* t_var;
