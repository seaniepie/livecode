--- conflicted
+++ resolved
@@ -428,14 +428,9 @@
 		resolved = true;
     }
     
-<<<<<<< HEAD
-	MCExecContext ctxt(ep);
-	Exec_stat stat;
-	MCParameter *tptr = params;
-=======
+    MCExecContext ctxt(ep);
     Exec_stat stat;
     MCParameter *tptr = params;
->>>>>>> c570007d
 	while (tptr != NULL)
 	{
 		MCVariable* t_var;
