--- conflicted
+++ resolved
@@ -443,12 +443,8 @@
 		{
 			tptr -> clear_argument();
 			while ((stat = tptr->eval(ep)) != ES_NORMAL && (MCtrace || MCnbreakpoints) && !MCtrylock && !MClockerrors)
-<<<<<<< HEAD
-				MCB_error(ctxt, line, pos, EE_STATEMENT_BADPARAM);
-=======
 				if (!MCB_error(ep, line, pos, EE_STATEMENT_BADPARAM))
 					break;
->>>>>>> cb5ff903
 			if (stat != ES_NORMAL)
 			{
 				MCeerror->add(EE_STATEMENT_BADPARAM, line, pos);
