/* Copyright (C) 2003-2015 LiveCode Ltd.

This file is part of LiveCode.

LiveCode is free software; you can redistribute it and/or modify it under
the terms of the GNU General Public License v3 as published by the Free
Software Foundation.

LiveCode is distributed in the hope that it will be useful, but WITHOUT ANY
WARRANTY; without even the implied warranty of MERCHANTABILITY or
FITNESS FOR A PARTICULAR PURPOSE.  See the GNU General Public License
for more details.

You should have received a copy of the GNU General Public License
along with LiveCode.  If not see <http://www.gnu.org/licenses/>.  */

#include "prefix.h"

#include "globdefs.h"
#include "filedefs.h"
#include "objdefs.h"
#include "parsedef.h"
//#include "execpt.h"

#include "dispatch.h"
#include "image.h"
#include "stack.h"
#include "util.h"
#include "mcerror.h"
#include "globals.h"
#include "objectstream.h"
#include "variable.h"

#include "path.h"

#include "meta.h"

#include "gradient.h"
#include "paint.h"
#include "packed.h"

#if __BIG_ENDIAN__
#define iman_ 1
#else
#define iman_ 0
#endif
typedef long int32;

#ifdef _LINUX
//IM - fast double -> int code seems to be broken on linux
inline int32 fast_rint(double val) {
   return (int32)(val + 0.5);
}

inline int32 fast_floor(double val) {
   return (int32)val;
}
#else

/* Fast version of (int)rint()
    Works for -2147483648.5 .. 2147483647.49975574019
    Requires IEEE floating point.
*/
inline int32 fast_rint(double val) {
   val = val + 68719476736.0*65536.0*1.5;
   return ((int32*)&val)[iman_];
}

/* Fast version of (int)floor()
    Requires IEEE floating point.
    Rounds numbers greater than n.9999923668 to n+1 rather than n,
    this could be fixed by changing the FP rounding mode and using
    the fast_rint() code.
    Works for -32728 to 32727.99999236688
    The alternative that uses long-long works for -2147483648 to 
2147483647.999923688
*/
inline int32 fast_floor(double val) {
   val = val + (68719476736.0*1.5);
#if 0
   return (int32)((*(long long *)&val)>>16);
#else
   return (((int32*)&val)[iman_]>>16);
#endif
}
#endif

typedef struct _GradientPropList
{
	const char *token;
	MCGradientFillProperty value;
}
GradientPropList;

static GradientPropList gradientprops[] =
{
	{"type", P_GRADIENT_FILL_TYPE},
	{"ramp", P_GRADIENT_FILL_RAMP},
	{"from", P_GRADIENT_FILL_ORIGIN},
	{"to", P_GRADIENT_FILL_PRIMARY_POINT},
	{"via", P_GRADIENT_FILL_SECONDARY_POINT},
	{"quality", P_GRADIENT_FILL_QUALITY},
	{"mirror", P_GRADIENT_FILL_MIRROR},
	{"repeat", P_GRADIENT_FILL_REPEAT},
	{"wrap", P_GRADIENT_FILL_WRAP},
};

static Exec_stat MCGradientFillLookupProperty(MCNameRef p_token, MCGradientFillProperty& r_prop)
{
	uint4 tablesize = ELEMENTS(gradientprops);
	while (tablesize--)
	{
		if (MCNameIsEqualToCString(p_token, gradientprops[tablesize].token, kMCCompareCaseless))
		{
			r_prop = gradientprops[tablesize].value;
			return ES_NORMAL;
		}
	}
	
	MCeerror->add(EE_GRAPHIC_BADGRADIENTKEY, 0, 0, p_token);
	return ES_ERROR;
}

void MCGradientFillInit(MCGradientFill *&r_gradient, MCRectangle p_rect)
{
	r_gradient = new MCGradientFill;
	r_gradient->kind = kMCGradientKindLinear;
	r_gradient->quality = kMCGradientQualityNormal;
	r_gradient->mirror = false;
	r_gradient->wrap = false;
	r_gradient->repeat = 1;
	r_gradient->ramp = new MCGradientFillStop[2];
	r_gradient->ramp[0].offset = 0;
	r_gradient->ramp[0].color = MCGPixelPack(kMCGPixelFormatBGRA, 0, 0, 0, 255); // black
	r_gradient->ramp[0].hw_color = MCGPixelPackNative(0, 0, 0, 255);
	r_gradient->ramp[1].offset = STOP_INT_MAX;
	r_gradient->ramp[0].color = MCGPixelPack(kMCGPixelFormatBGRA, 255, 255, 255, 255); // white
	r_gradient->ramp[0].hw_color = MCGPixelPackNative(255, 255, 255, 255);
	r_gradient->ramp[0].difference = STOP_DIFF_MULT / STOP_INT_MAX;
	r_gradient->ramp_length = 2;
	r_gradient->origin.x = p_rect.x + p_rect.width / 2;
	r_gradient->origin.y = p_rect.y + p_rect.height / 2;
	r_gradient->primary.x = p_rect.x + p_rect.width * 7 / 8;
	r_gradient->primary.y = p_rect.y + p_rect.height / 2;
	r_gradient->secondary.x = p_rect.x + p_rect.width / 2;
	r_gradient->secondary.y = p_rect.y + p_rect.height * 7 / 8;
	r_gradient->old_origin.x = MININT2;
	r_gradient->old_origin.y = MININT2;
}

void MCGradientFillFree(MCGradientFill *p_gradient)
{
	delete[] p_gradient -> ramp;
	delete p_gradient;
}

MCGradientFill *MCGradientFillCopy(const MCGradientFill *p_gradient)
{
	if (p_gradient == NULL)
		return NULL;

	MCGradientFill *t_gradient = new MCGradientFill;
	t_gradient->kind = p_gradient->kind;
	
	t_gradient->ramp_length = p_gradient->ramp_length;
	t_gradient->ramp = new MCGradientFillStop[t_gradient->ramp_length];

	memcpy(t_gradient->ramp, p_gradient->ramp, sizeof(MCGradientFillStop)*t_gradient->ramp_length);

	t_gradient->origin = p_gradient->origin;
	t_gradient->primary = p_gradient->primary;
	t_gradient->secondary = p_gradient->secondary;
	t_gradient->old_origin.x = MININT2;
	t_gradient->old_origin.y = MININT2;

	t_gradient->quality = p_gradient->quality;
	t_gradient->mirror = p_gradient->mirror;
	t_gradient->repeat = p_gradient->repeat;
	t_gradient->wrap = p_gradient->wrap;

	return t_gradient;
}

#ifdef LEGACY_EXEC
Exec_stat MCGradientFillGetProperty(MCGradientFill* p_gradient, MCGradientFillProperty which, MCExecPoint &ep)
{
#ifdef /* MCGradientFillGetProperty */ LEGACY_EXEC
	if (p_gradient == NULL)
	{
		ep.setempty();
		return ES_NORMAL;
	}
	switch (which)
	{
	case P_GRADIENT_FILL_TYPE:
	{
		uint1 t_gradient_kind;
		if (p_gradient == NULL)
			t_gradient_kind = kMCGradientKindNone;
		else
			t_gradient_kind = p_gradient->kind;
				
		switch (t_gradient_kind)
		{
		case kMCGradientKindNone:
			ep.setstaticcstring("none");
		break;
		case kMCGradientKindLinear:
			ep.setstaticcstring("linear");
		break;
		case kMCGradientKindRadial:
			ep.setstaticcstring("radial");
		break;
		case kMCGradientKindConical:
			ep.setstaticcstring("conical");
		break;
		case kMCGradientKindDiamond:
			ep.setstaticcstring("diamond");
		break;
		case kMCGradientKindSpiral:
			ep.setstaticcstring("spiral");
		break;
		case kMCGradientKindXY:
			ep.setstaticcstring("xy");
		break;
		case kMCGradientKindSqrtXY:
			ep.setstaticcstring("sqrtxy");
		break;
		}
	}
	break;
	case P_GRADIENT_FILL_RAMP:
		if (p_gradient == NULL)
			ep.setempty();
		else
			MCGradientFillRampUnparse(p_gradient->ramp,p_gradient->ramp_length, ep);
	break;
	case P_GRADIENT_FILL_ORIGIN:
	{
		if (p_gradient == NULL)
			ep.setempty();
		else
			ep.setpoint(p_gradient->origin.x, p_gradient->origin.y);
	}
	break;
	case P_GRADIENT_FILL_PRIMARY_POINT:
	{
		if (p_gradient == NULL)
			ep.setempty();
		else
			ep.setpoint(p_gradient->primary.x, p_gradient->primary.y);
	}
	break;
	case P_GRADIENT_FILL_SECONDARY_POINT:
	{
		if (p_gradient == NULL)
			ep.setempty();
		else
			ep.setpoint(p_gradient->secondary.x, p_gradient->secondary.y);
	}
	break;
	case P_GRADIENT_FILL_QUALITY:
		{
			uint1 t_gradient_quality;
			if (p_gradient == NULL)
				t_gradient_quality = kMCGradientQualityNormal;
			else
				t_gradient_quality = p_gradient->quality;
			switch (t_gradient_quality)
			{
			case kMCGradientQualityNormal:
				ep.setstaticcstring("normal");
				break;
			case kMCGradientQualityGood:
				ep.setstaticcstring("good");
				break;
			}
		}
	break;
	case P_GRADIENT_FILL_MIRROR:
		ep.setboolean(p_gradient != nil ? p_gradient -> mirror : False);
		break;
	case P_GRADIENT_FILL_REPEAT:
		ep.setuint(p_gradient != nil ? p_gradient -> repeat : 0);
		break;
	case P_GRADIENT_FILL_WRAP:
		ep.setboolean(p_gradient != nil ? p_gradient -> wrap : False);
		break;
	}
	return ES_NORMAL;
#endif /* MCGradientFillGetProperty */
    return ES_ERROR;
}
#endif

#ifdef LEGACY_EXEC
Exec_stat MCGradientFillGetProperty(MCGradientFill* p_gradient, MCExecPoint &ep, MCNameRef prop)
{
	if (p_gradient == NULL)
	{
		ep.setempty();
		return ES_NORMAL;
	}
	uint4 tablesize = ELEMENTS(gradientprops);

	if (!MCNameIsEqualTo(prop, kMCEmptyName, kMCCompareCaseless))
	{
		MCGradientFillProperty t_property;
		if (MCGradientFillLookupProperty(prop, t_property) != ES_NORMAL)
		return ES_ERROR;

		return MCGradientFillGetProperty(p_gradient, t_property, ep);
	}
	else
	{
		MCAutoArrayRef v;
		/* UNCHECKED */ MCArrayCreateMutable(&v);

		MCerrorlock++;
		while (tablesize--)
		{
			MCGradientFillGetProperty(p_gradient, gradientprops[tablesize].value, ep);
			ep.storearrayelement_cstring(*v, gradientprops[tablesize].token);
		}
		MCerrorlock--;

		ep.setvalueref(*v);
	}
	return ES_NORMAL;
}
#endif

static void MCGradientFillFetchProperty(MCExecContext& ctxt, MCGradientFill* p_gradient, MCGradientFillProperty p_property, MCExecValue& r_value)
{
	if (p_gradient == nil)
	{
		r_value . stringref_value = MCValueRetain(kMCEmptyString);
        r_value . type = kMCExecValueTypeStringRef;
        return;
	}
    
	switch (p_property)
	{
        case P_GRADIENT_FILL_TYPE:
        {
            uint1 t_gradient_kind;
            t_gradient_kind = p_gradient->kind;
            
            MCExecFormatEnum(ctxt, kMCInterfaceGradientFillKindTypeInfo, (intenum_t)t_gradient_kind, r_value);
        }
            break;
        case P_GRADIENT_FILL_RAMP:
        {
            MCAutoStringRef t_data;
            MCGradientFillRampUnparse(p_gradient->ramp,p_gradient->ramp_length, &t_data);
            r_value . stringref_value = MCValueRetain(*t_data);
            r_value . type = kMCExecValueTypeStringRef;
        }
            break;
        case P_GRADIENT_FILL_ORIGIN:
        {
            r_value . point_value . x = p_gradient->origin.x;
            r_value . point_value . y = p_gradient->origin.y;
            r_value . type = kMCExecValueTypePoint;
        }
            break;
        case P_GRADIENT_FILL_PRIMARY_POINT:
        {
            r_value . point_value . x = p_gradient->primary.x;
            r_value . point_value . y = p_gradient->primary.y;
            r_value . type = kMCExecValueTypePoint;
        }
            break;
        case P_GRADIENT_FILL_SECONDARY_POINT:
        {
            r_value . point_value . x = p_gradient->secondary.x;
            r_value . point_value . y = p_gradient->secondary.y;
            r_value . type = kMCExecValueTypePoint;
        }
            break;
        case P_GRADIENT_FILL_QUALITY:
		{
			uint1 t_gradient_quality;
            t_gradient_quality = p_gradient->quality;
                
            MCExecFormatEnum(ctxt, kMCInterfaceGradientFillQualityTypeInfo, (intenum_t)t_gradient_quality, r_value);
		}
            break;
        case P_GRADIENT_FILL_MIRROR:
            r_value . bool_value = p_gradient -> mirror;
            r_value . type = kMCExecValueTypeBool;
            break;
        case P_GRADIENT_FILL_REPEAT:
            r_value . uint_value = p_gradient -> repeat;
            r_value . type = kMCExecValueTypeUInt;
            break;
        case P_GRADIENT_FILL_WRAP:
            r_value . bool_value = p_gradient -> wrap;
            r_value . type = kMCExecValueTypeBool;
            break;
	}
}

bool MCGradientFillGetElement(MCExecContext& ctxt, MCGradientFill* p_gradient, MCNameRef p_prop, MCExecValue& r_value)
{
    MCGradientFillProperty t_property;
    if (MCGradientFillLookupProperty(p_prop, t_property) != ES_NORMAL)
        return false;
    
    MCGradientFillFetchProperty(ctxt, p_gradient, t_property, r_value);
    return true;
}

bool MCGradientFillGetProperties(MCExecContext& ctxt, MCGradientFill* p_gradient, MCExecValue& r_value)
{
	if (p_gradient == nil)
	{
        r_value . arrayref_value = MCValueRetain(kMCEmptyArray);
        r_value . type = kMCExecValueTypeArrayRef;
        return true;
	}
	uint4 tablesize = ELEMENTS(gradientprops);
    
    MCAutoArrayRef v;
    if (!MCArrayCreateMutable(&v))
        return false;
    
    MCerrorlock++;
    
    bool t_success;
    t_success = true;
    
    while (t_success && tablesize--)
    {
        MCValueRef t_prop_value;
        MCNewAutoNameRef t_key;
        
        t_success = MCNameCreateWithCString(gradientprops[tablesize].token, &t_key);
        
        if (t_success)
        {
            MCExecValue t_value;
            MCGradientFillFetchProperty(ctxt, p_gradient, gradientprops[tablesize].value, t_value);
            MCExecTypeConvertAndReleaseAlways(ctxt, t_value . type, &t_value , kMCExecValueTypeValueRef, &t_prop_value);
            t_success = !ctxt . HasError();
        }
        if (t_success)
            t_success = MCArrayStoreValue(*v, kMCCompareExact, *t_key, t_prop_value);
    }
    
    MCerrorlock--;
    
    if (t_success)
    {
        r_value . arrayref_value = MCValueRetain(*v);
        r_value . type = kMCExecValueTypeArrayRef;
        return true;
    }
    
    return false;
}

#ifdef LEGACY_EXEC
Exec_stat MCGradientFillSetProperty(MCGradientFill* &p_gradient, MCGradientFillProperty which, MCExecPoint &ep, Boolean &dirty, MCRectangle rect)
{
#ifdef /* MCGradientFillSetProperty */ LEGACY_EXEC
	MCGradientFill *t_gradient = NULL;
    MCAutoStringRef t_data;
    ep . copyasstringref(&t_data);
	Exec_stat t_stat = ES_NORMAL;
	
	if (p_gradient == NULL)
		MCGradientFillInit(t_gradient, rect);
	else
		t_gradient = p_gradient;

	switch (which)
	{
	case P_GRADIENT_FILL_TYPE:
	{
		MCGradientFillKind t_new_gradient_kind;
		if (ep.getsvalue() == "linear")
			t_new_gradient_kind = kMCGradientKindLinear;
		else if (ep.getsvalue() == "radial")
			t_new_gradient_kind = kMCGradientKindRadial;
		else if (ep.getsvalue() == "conical")
			t_new_gradient_kind = kMCGradientKindConical;
		else if (ep.getsvalue() == "diamond")
			t_new_gradient_kind = kMCGradientKindDiamond;
		else if (ep.getsvalue() == "spiral")
			t_new_gradient_kind = kMCGradientKindSpiral;
		else if (ep.getsvalue() == "xy")
			t_new_gradient_kind = kMCGradientKindXY;
		else if (ep.getsvalue() == "sqrtxy")
			t_new_gradient_kind = kMCGradientKindSqrtXY;
		else if (ep.getsvalue() == "none" || ep.getsvalue() == "0")
			t_new_gradient_kind = kMCGradientKindNone;
		else
		{
			MCeerror->add(EE_GRAPHIC_BADGRADIENTTYPE, 0, 0, *t_data);
			t_stat = ES_ERROR;
			break;
		}

		if (t_new_gradient_kind != t_gradient->kind)
		{
			t_gradient->kind = t_new_gradient_kind;
			dirty = True;
		}
	}
	break;
	case P_GRADIENT_FILL_RAMP:
		if (!MCGradientFillRampParse(t_gradient->ramp, t_gradient->ramp_length, *t_data))
		{
			MCeerror->add(EE_GRAPHIC_BADGRADIENTRAMP, 0, 0, *t_data);
			t_stat = ES_ERROR;
		}
		dirty = true;
	break;
	case P_GRADIENT_FILL_ORIGIN:
		if (!MCU_parsepoint(t_gradient->origin, *t_data))
		{
			MCeerror->add(EE_GRAPHIC_BADGRADIENTPOINT, 0, 0, *t_data);
			t_stat = ES_ERROR;
		}
		else
		{
			t_gradient->old_origin.x = MININT2;
			t_gradient->old_origin.y = MININT2;
			dirty = true;
		}
	break;
	case P_GRADIENT_FILL_PRIMARY_POINT:
		if (!MCU_parsepoint(t_gradient->primary, *t_data))
		{
			MCeerror->add(EE_GRAPHIC_BADGRADIENTPOINT, 0, 0, *t_data);
			t_stat = ES_ERROR;
		}
		else
		{
			t_gradient->old_origin.x = MININT2;
			t_gradient->old_origin.y = MININT2;
			dirty = true;
		}
	break;
	case P_GRADIENT_FILL_SECONDARY_POINT:
		if (!MCU_parsepoint(t_gradient->secondary, *t_data))
		{
			MCeerror->add(EE_GRAPHIC_BADGRADIENTPOINT, 0, 0, *t_data);
			t_stat = ES_ERROR;
		}
		else
		{
			t_gradient->old_origin.x = MININT2;
			t_gradient->old_origin.y = MININT2;
			dirty = true;
		}
	break;
	case P_GRADIENT_FILL_QUALITY:
	{
		MCGradientFillQuality t_new_gradient_quality;
		if (ep.getsvalue() == "normal")
			t_new_gradient_quality = kMCGradientQualityNormal;
		else if (ep.getsvalue() == "good")
			t_new_gradient_quality = kMCGradientQualityGood;
		else
		{
			MCeerror->add(EE_GRAPHIC_BADGRADIENTQUALITY, 0, 0, *t_data);
			t_stat = ES_ERROR;
			break;
		}

		if (t_new_gradient_quality != t_gradient->quality)
		{
			t_gradient->quality = t_new_gradient_quality;
			dirty = True;
		}
	}
	break;
	case P_GRADIENT_FILL_MIRROR:
		bool t_new_mirror;
		if (ep.getsvalue() == MCtruestring)
			t_new_mirror = true;
		else if (ep.getsvalue() == MCfalsestring)
			t_new_mirror = false;
		else
			{
				MCeerror->add(EE_GRAPHIC_NAB, 0, 0, *t_data);
				t_stat = ES_ERROR;
				break;
			}
		if (t_gradient->mirror != t_new_mirror)
		{
			t_gradient->mirror = t_new_mirror;
			dirty = True;
		}
		break;
	case P_GRADIENT_FILL_WRAP:
		bool t_new_wrap;
		if (ep.getsvalue() == MCtruestring)
			t_new_wrap = true;
		else if (ep.getsvalue() == MCfalsestring)
			t_new_wrap = false;
		else
			{
				MCeerror->add(EE_GRAPHIC_NAB, 0, 0, *t_data);
				t_stat = ES_ERROR;
				break;
			}
		if (t_gradient->wrap != t_new_wrap)
		{
			t_gradient->wrap = t_new_wrap;
			dirty = True;
		}
		break;
	case P_GRADIENT_FILL_REPEAT:
		{
			uint4 t_new_repeat;
			if (!MCU_stoui4(MCStringGetOldString(*t_data), t_new_repeat))
			{
				MCeerror->add(EE_GRAPHIC_NAN, 0, 0, *t_data);
				t_stat = ES_ERROR;
				break;
			}

			t_new_repeat = MCU_max(1U, MCU_min(t_new_repeat, 255U));
			if (t_gradient->repeat != t_new_repeat)
			{
				t_gradient->repeat = (uint1)t_new_repeat;
				dirty = True;
			}
		}
		break;
	}
	if (t_stat == ES_ERROR)
	{
		if (p_gradient == NULL)
			MCGradientFillFree(t_gradient);
		return ES_ERROR;
	}

	if (dirty)
	{
		if (p_gradient == NULL)
			p_gradient = t_gradient;
	}
	else
	{
		if (p_gradient == NULL)
			MCGradientFillFree(t_gradient);
	}
	return t_stat;
#endif /* MCGradientFillSetProperty */
    return ES_ERROR;
}
#endif

#ifdef LEGACY_EXEC
Exec_stat MCGradientFillSetProperty(MCGradientFill* &p_gradient, MCExecPoint &ep, MCNameRef prop, Boolean &dirty, MCRectangle rect)
{
	MCGradientFill *t_gradient = NULL;
	MCString data = ep.getsvalue();
	Exec_stat t_stat = ES_NORMAL;
	
	if (p_gradient == NULL)
	{
		MCGradientFillInit(t_gradient, rect);
		dirty = true;
	}
	else
		t_gradient = p_gradient;

	uint4 tablesize = ELEMENTS(gradientprops);

	if (!MCNameIsEqualTo(prop, kMCEmptyName, kMCCompareCaseless))
	{
		MCGradientFillProperty t_property;
		t_stat = MCGradientFillLookupProperty(prop, t_property);
		
		if (t_stat == ES_NORMAL)
			t_stat = MCGradientFillSetProperty(t_gradient, t_property, ep, dirty, rect);
	}
	else if (ep . isarray() || ep . isempty())
	{
		MCAutoArrayRef v;
		if (ep . copyasarrayref(&v))
		{
			if (MCArrayGetCount(*v) == 0)
			{
				delete t_gradient;
				t_gradient = NULL;
				p_gradient = NULL;
				dirty = True;
			}
			else
			{
				MCerrorlock++;
				while (tablesize--)
				{
					ep . fetcharrayelement_cstring(*v, gradientprops[tablesize].token);
					MCGradientFillSetProperty(t_gradient, gradientprops[tablesize].value, ep, dirty, rect);
				}
				MCerrorlock--;
			}
		}
		else
			t_stat = ES_ERROR;
	}
	else
	{
		MCeerror->add(EE_GRAPHIC_BADGRADIENTKEY, 0, 0, data);
		t_stat = ES_ERROR;
	}

	if (t_stat == ES_ERROR)
	{
		if (p_gradient == NULL)
			MCGradientFillFree(t_gradient);
		return ES_ERROR;
	}

	if (dirty)
	{
		if (p_gradient == NULL)
			p_gradient = t_gradient;
	}
	else
	{
		if (p_gradient == NULL)
			MCGradientFillFree(t_gradient);
	}
	return t_stat;
}
#endif

static void MCGradientFillSetEnumProperty(MCExecContext& ctxt, MCGradientFill*& p_gradient, MCGradientFillProperty which, MCExecValue p_value, bool& x_dirty)
{
    intenum_t t_value;
    switch (which)
    {
        case P_GRADIENT_FILL_TYPE:
        {
            MCExecParseEnum(ctxt, kMCInterfaceGradientFillKindTypeInfo, p_value, t_value);
            if (!ctxt . HasError())
            {
                MCGradientFillKind t_new_gradient_kind;
                t_new_gradient_kind = (MCGradientFillKind)t_value;
                if (t_new_gradient_kind != p_gradient->kind)
                {
                    p_gradient->kind = t_new_gradient_kind;
                    x_dirty = true;
                }
            }
        }
            break;
            
        case P_GRADIENT_FILL_QUALITY:
        {
            MCExecParseEnum(ctxt, kMCInterfaceGradientFillQualityTypeInfo, p_value, t_value);
            if (!ctxt . HasError())
            {
                MCGradientFillQuality t_new_gradient_quality;
                t_new_gradient_quality = (MCGradientFillQuality)t_value;
                if (t_new_gradient_quality != p_gradient->quality)
                {
                    p_gradient->quality = t_new_gradient_quality;
                    x_dirty = true;
                }
            }
        }
            break;
        default:
            break;
    }
}

static void MCGradientFillSetPointProperty(MCGradientFill*& p_gradient, MCGradientFillProperty which, MCPoint p_value, bool& x_dirty)
{
    switch (which)
    {
        case P_GRADIENT_FILL_ORIGIN:
            p_gradient->origin.x = p_value . x;
            p_gradient->origin.y = p_value . y;
            x_dirty = true;
            break;
        case P_GRADIENT_FILL_PRIMARY_POINT:
            p_gradient->primary.x = p_value . x;
            p_gradient->primary.y = p_value . y;
            x_dirty = true;
            break;
        case P_GRADIENT_FILL_SECONDARY_POINT:
            p_gradient->secondary.x = p_value . x;
            p_gradient->secondary.y = p_value . y;
            x_dirty = true;
            break;
            
        default:
            break;
    }
}

static void MCGradientFillSetBoolProperty(MCGradientFill*& p_gradient, MCGradientFillProperty which, bool p_value, bool& x_dirty)
{
    switch (which)
    {
        case P_GRADIENT_FILL_MIRROR:
            if (p_gradient->mirror != p_value)
            {
                p_gradient->mirror = p_value;
                x_dirty = true;
            }
            break;
        case P_GRADIENT_FILL_WRAP:
            if (p_gradient->wrap != p_value)
            {
                p_gradient->wrap = p_value;
                x_dirty = true;
            }
            break;
            
        default:
            break;
    }
}

static void MCGradientFillSetUIntProperty(MCGradientFill*& p_gradient, MCGradientFillProperty which, uinteger_t p_uint, bool& x_dirty)
{
    switch (which)
    {
        case P_GRADIENT_FILL_REPEAT:
        {
            uint4 t_new_repeat;
            t_new_repeat = MCU_max(1U, MCU_min(p_uint, 255U));
            if (p_gradient->repeat != t_new_repeat)
            {
                p_gradient->repeat = (uint1)t_new_repeat;
                x_dirty = true;
            }
        }
            break;
            
        default:
            break;
    }
}

static bool MCGradientFillStoreProperty(MCExecContext& ctxt, MCGradientFill*& p_gradient, MCGradientFillProperty which, MCRectangle rect, MCExecValue p_value, bool &dirty)
{
	MCGradientFill *t_gradient = nil;
	bool t_success = true;
    
	if (p_gradient == nil)
    {
		MCGradientFillInit(t_gradient, rect);
        dirty = true;
    }
	else
		t_gradient = p_gradient;
       
	switch (which)
	{
        case P_GRADIENT_FILL_TYPE:
        case P_GRADIENT_FILL_QUALITY:
            MCGradientFillSetEnumProperty(ctxt, t_gradient, which, p_value, dirty);
            break;
        case P_GRADIENT_FILL_RAMP:
        {
            MCAutoStringRef t_data;
            MCExecTypeConvertAndReleaseAlways(ctxt, p_value . type, &p_value , kMCExecValueTypeStringRef, &(&t_data));
            if (!MCGradientFillRampParse(t_gradient->ramp, t_gradient->ramp_length, *t_data))
            {
                ctxt . LegacyThrow(EE_GRAPHIC_BADGRADIENTRAMP);
                t_success = false;
            }
            dirty = true;
        }
            break;
        case P_GRADIENT_FILL_ORIGIN:
        case P_GRADIENT_FILL_PRIMARY_POINT:
        case P_GRADIENT_FILL_SECONDARY_POINT:
        {
            MCPoint t_value;
            MCExecTypeConvertAndReleaseAlways(ctxt, p_value . type, &p_value , kMCExecValueTypePoint, &t_value);
            if (!ctxt . HasError())
                MCGradientFillSetPointProperty(t_gradient, which, t_value, dirty);
            else
            {
                p_gradient->old_origin.x = MININT2;
                p_gradient->old_origin.y = MININT2;
                dirty = true;
            }
        }
            break;
        case P_GRADIENT_FILL_MIRROR:
        case P_GRADIENT_FILL_WRAP:
        {
            bool t_value;
            MCExecTypeConvertAndReleaseAlways(ctxt, p_value . type, &p_value , kMCExecValueTypeBool, &t_value);
            MCGradientFillSetBoolProperty(t_gradient, which, t_value, dirty);
        }
            break;
        case P_GRADIENT_FILL_REPEAT:
        {
            uinteger_t t_value;
            MCExecTypeConvertAndReleaseAlways(ctxt, p_value . type, &p_value , kMCExecValueTypeUInt, &t_value);
            MCGradientFillSetUIntProperty(t_gradient, which, t_value, dirty);
        }
            break;
            
        default:
            break;
	}
	if (!t_success)
	{
		if (p_gradient == nil)
			MCGradientFillFree(t_gradient);
		return false;
	}
    
	if (dirty)
	{
		if (p_gradient == nil)
			p_gradient = t_gradient;
	}
	else
	{
		if (p_gradient == nil)
			MCGradientFillFree(t_gradient);
	}
	return t_success;
}

bool MCGradientFillSetElement(MCExecContext& ctxt, MCGradientFill*& x_gradient, MCNameRef p_prop, MCRectangle rect, MCExecValue p_setting, bool &dirty)
{
    MCGradientFillProperty t_property;
    if (MCGradientFillLookupProperty(p_prop, t_property) != ES_NORMAL)
        return false;
    
    return MCGradientFillStoreProperty(ctxt, x_gradient, t_property, rect, p_setting, dirty);
}

bool MCGradientFillSetProperties(MCExecContext& ctxt, MCGradientFill*& x_gradient, MCRectangle rect, MCExecValue p_value, bool& r_dirty)
{
	MCGradientFill *t_gradient = nil;
	
	if (x_gradient == nil)
	{
		MCGradientFillInit(t_gradient, rect);
		r_dirty = true;
	}
	else
		t_gradient = x_gradient;
    
	uint4 tablesize = ELEMENTS(gradientprops);

    // AL-2014-05-21: [[ Bug 12459 ]] Ensure setting gradient property to anything
    //  that isn't an array does the same as setting it to 'empty'.
    if (p_value . type == kMCExecValueTypeValueRef &&
        (MCValueIsEmpty(p_value . valueref_value) ||
         (MCValueGetTypeCode(p_value . valueref_value) != kMCValueTypeCodeArray)))
    {
        delete t_gradient;
        t_gradient = nil;
        x_gradient = nil;
        r_dirty = true;
    }
    else
    {
        MCAutoArrayRef t_array;
        MCExecTypeConvertAndReleaseAlways(ctxt, p_value . type, &p_value , kMCExecValueTypeArrayRef, &(&t_array));
        if (ctxt . HasError())
        {
            delete t_gradient;
            return false;
        }
        
        if (MCArrayIsEmpty(*t_array))
        {
            delete t_gradient;
            t_gradient = nil;
            x_gradient = nil;
            r_dirty = true;
        }
        else
        {
            MCerrorlock++;
            while (tablesize--)
            {
                MCValueRef t_prop_value;
                
                if (MCArrayFetchValue(*t_array, kMCCompareExact, MCNAME(gradientprops[tablesize].token), t_prop_value))
                {
                    MCExecValue t_value;
                    t_value . valueref_value = MCValueRetain(t_prop_value);
                    t_value . type = kMCExecValueTypeValueRef;
                    MCGradientFillStoreProperty(ctxt, t_gradient, gradientprops[tablesize].value, rect, t_value, r_dirty);
                    ctxt . IgnoreLastError();
                }
            }
            MCerrorlock--;
        }
    }
    
	if (r_dirty)
	{
		if (x_gradient == nil)
			x_gradient = t_gradient;
	}
	else
	{
		if (x_gradient == nil)
			MCGradientFillFree(t_gradient);
	}
    
    return true;
}


int cmp_gradient_fill_stops(const void *a, const void *b)
{
	return ((MCGradientFillStop*)a)->offset - ((MCGradientFillStop*)b)->offset;
}

Boolean MCGradientFillRampParse(MCGradientFillStop* &r_stops, uint1 &r_stop_count, MCStringRef p_data)
{
	Boolean allvalid = True;
	bool ordered = true;
	uint4 t_nstops = 0;
    uint4 l = MCStringGetLength(p_data);

	MCAutoPointer<char>t_data;
    /* UNCHECKED */ MCStringConvertToCString(p_data, &t_data);
    const char *sptr = *t_data;
    // avoid overflow in the case of extremely long ramps
	while(t_nstops < 255 && (l != 0))
	{
		Boolean done1, done2;
		uint4 offset;
        offset = (uint4) (STOP_INT_MAX * (GRADIENT_ROUND_EPSILON + MCU_fmin(1.0,MCU_fmax(0.0,MCU_strtor8(sptr, l, ',', done1)))));
		uint1 r, g, b, a;
		r = MCU_max(0, MCU_min(255, MCU_strtol(sptr, l, ',', done2)));
		done1 &= done2;	
		g = MCU_max(0, MCU_min(255, MCU_strtol(sptr, l, ',', done2)));
		done1 &= done2;
		b = MCU_max(0, MCU_min(255, MCU_strtol(sptr, l, ',', done2)));
		done1 &= done2;

		if (l == 0 || *(sptr-1) == '\n')
			a = 255;
		else
			a = MCU_max(0, MCU_min(255, MCU_strtol(sptr, l, ',', done2)));
		
		while (l && !isdigit((uint1)*sptr) && *sptr != '-' && *sptr != '+')
		{
			l--;
			sptr++;
		}
		if (!done1 || !done2)
			allvalid = False;
		if (t_nstops > 0 && offset < r_stops[t_nstops-1].offset)
			ordered = false;
		
		if (t_nstops+1 > r_stop_count)
			MCU_realloc((char **)&r_stops, t_nstops, t_nstops + 1, sizeof(MCGradientFillStop));
		r_stops[t_nstops].offset = offset;
		if (t_nstops > 0 && offset != r_stops[t_nstops-1].offset)
			r_stops[t_nstops-1].difference = STOP_DIFF_MULT / (offset - r_stops[t_nstops-1].offset);
		r_stops[t_nstops].color =  MCGPixelPack(kMCGPixelFormatBGRA, r, g, b, a);
		r_stops[t_nstops++].hw_color = MCGPixelPackNative(r, g, b, a);
	}
	r_stop_count = t_nstops;
	if (!ordered)
	{
		qsort(r_stops, r_stop_count, sizeof(MCGradientFillStop), cmp_gradient_fill_stops);
		for (uint4 i = 1; i < r_stop_count; i++)
			if (r_stops[i].offset != r_stops[i - 1].offset)
				r_stops[i - 1].difference = STOP_DIFF_MULT / (r_stops[i].offset - r_stops[i - 1].offset);
	}
	return allvalid;
}

void MCGradientFillRampUnparse(MCGradientFillStop* p_stops, uint1 p_stop_count, MCStringRef& r_data)
{
	uint4 i;

    MCAutoListRef t_ramp;
    MCListCreateMutable('\n', &t_ramp);
    
	for (i=0; i<p_stop_count; i++)
	{
        MCAutoStringRef t_string;
		uint1 t_strlen;
		uint1 r, g, b, a;
		
		a = (p_stops[i].color >> 24) & 0xFF;
		r = (p_stops[i].color >> 16) & 0xFF;
		g = (p_stops[i].color >> 8) & 0xFF;
		b = (p_stops[i].color) & 0xFF;
		
		// MW-2008-08-07: Adjusting the precision of the stop value since we have at most 65535 values
		//   which therefore need no more than 100000 decimal values.
        const char *t_format;
        t_format = a == 255 ? "%.5f,%d,%d,%d" : "%.5f,%d,%d,%d,%d";
        MCStringFormat(&t_string, t_format, (p_stops[i].offset * (1.0 / STOP_INT_MAX) + GRADIENT_ROUND_EPSILON), r, g, b, a);
        MCListAppend(*t_ramp, *t_string);
	}

    MCListCopyAsString(*t_ramp, r_data);
}

static void gradient_combiner_begin(MCCombiner *_self, int4 y)
{
	MCSolidCombiner *self = (MCSolidCombiner *)_self;
	self -> bits += y * self -> stride;
}

void gradient_combiner_end(MCCombiner *_self)
{
}

static void gradient_affine_combiner_advance(MCCombiner *_self, int4 dy)
{
	MCGradientAffineCombiner *self = (MCGradientAffineCombiner *)_self;
	self -> bits += dy * self -> stride;
	self->x_inc += self->x_coef_b * dy;
	self->y_inc += self->y_coef_b * dy;
}

#define FP_2PI ((int4)(2 * M_PI * (1<<8)))
#define FP_INV_2PI ((STOP_INT_MAX << 8) / FP_2PI)

template<MCGradientFillKind x_type> static inline int4 compute_index(int4 p_x, int4 p_y, bool p_mirror, uint4 p_repeat, bool p_wrap)
{
	int4 t_index;
	switch(x_type)
	{
		// Per gradient ramp index calculation
	case kMCGradientKindLinear:
		t_index = p_x;
		break;
	case kMCGradientKindConical:
		{
			int4 t_angle = fast_rint((atan2((double)p_y, p_x) * (1<<8)));
			if (t_angle < 0)
				t_angle += FP_2PI;
			t_index = (t_angle * FP_INV_2PI) >> 8;
		}
		break;
	case kMCGradientKindRadial:
		{
			real8 t_dist = ((real8)(p_x)*p_x + (real8)(p_y)*p_y);
			t_index = !p_wrap && t_dist > ((real8)STOP_INT_MAX * STOP_INT_MAX) ? STOP_INT_MAX + 1 : fast_rint(sqrt(t_dist));
		}
		break;
	case kMCGradientKindDiamond:
		t_index = MCU_max(MCU_abs(p_x), MCU_abs(p_y));
		break;
	case kMCGradientKindSpiral:
		{
			int4 t_angle = fast_rint((atan2((double)p_y, p_x) * (1<<8)));
			real8 t_dist = sqrt((real8)(p_x)*p_x + (real8)(p_y)*p_y);
			t_index = fast_rint(t_dist);
			if (t_angle > 0)
				t_angle -= FP_2PI;
			t_index -= (t_angle * FP_INV_2PI) >> 8;
			t_index %= STOP_INT_MAX;
		}
		break;
	case kMCGradientKindXY:
		{
			uint4 t_x = MCU_abs(p_x);  uint4 t_y = MCU_abs(p_y);
			t_index = (int4) ((int64_t)t_x * t_y / STOP_INT_MAX);
		}
		break;
	case kMCGradientKindSqrtXY:
		{
			real8 t_x = MCU_abs(p_x);  real8 t_y = MCU_abs(p_y);
			t_index = fast_rint(sqrt(t_x * t_y));
		}
		break;
	default:
<<<<<<< HEAD
		MCUnreachable();
		return 0;
=======
        MCUnreachableReturn(0);
>>>>>>> 4fe65159
	}
	if (p_mirror)
	{
		if (p_wrap)
		{
			if (p_repeat > 1)
				t_index = (t_index * p_repeat);
			t_index &= STOP_INT_MIRROR_MAX;
			if (t_index > STOP_INT_MAX)
			{
				t_index = STOP_INT_MAX - (t_index & STOP_INT_MAX);
			}
		}
		else
		{
			if (t_index >= STOP_INT_MAX)
			{
				if ((p_repeat & 1) == 0)
					t_index = -t_index;
			}
			else if (p_repeat > 1 && t_index > 0)
			{
				t_index = (t_index * p_repeat);
				t_index &= STOP_INT_MIRROR_MAX;
				if (t_index > STOP_INT_MAX)
				{
					t_index = STOP_INT_MAX - (t_index & STOP_INT_MAX);
				}
			}
		}
	}
	else
	{
		if (p_wrap)
			t_index &= STOP_INT_MAX;
		if (p_repeat > 1 && t_index > 0 && t_index < STOP_INT_MAX)
		{
			t_index = (t_index * p_repeat);
			t_index &= 0xFFFF;
		}
	}
	return t_index;
}

template<MCGradientFillKind x_type> static void MCGradientFillBlend(MCCombiner *_self, int4 fx, int4 tx, uint1 alpha)
{
	MCGradientAffineCombiner *self = (MCGradientAffineCombiner*)_self;
	uint4 *d;
	uint4 s;

	d = self -> bits;

	int4 t_index;
	int4 t_x = self->x_inc + self->x_coef_a * ((int4)fx);
	int4 t_y = self->y_inc + self->y_coef_a * ((int4)fx);

	int4 t_min = (int4)self->ramp[0].offset;
	int4 t_max = (int4)self->ramp[self->ramp_length - 1].offset;

	if (fx == tx) return;

	bool t_mirror = self->mirror;
	uint4 t_repeat = self->repeat;
	
	if (alpha == 255)
	{
		uint4 t_stop_pos = 0;

		t_index = compute_index<x_type>(t_x, t_y, t_mirror, t_repeat);
		while (fx < tx)
		{
			if (t_index <= t_min)
			{
				s = self->ramp[0].hw_color;
				s = packed_scale_bounded(s | 0xFF000000, s >> 24);
				while (t_index <= t_min)
				{
					d[fx] = packed_scale_bounded(d[fx], 255 - (s >> 24)) + s;
					fx += 1;
					if (fx == tx)
						return;
					t_x += self->x_coef_a;
					t_y += self->y_coef_a;
					t_index = compute_index<x_type>(t_x, t_y, t_mirror, t_repeat);
				}
			}

			if (t_index >= t_max)
			{
				s = self->ramp[self->ramp_length - 1].hw_color;
				s = packed_scale_bounded(s | 0xFF000000, s >> 24);
				while (t_index >= t_max)
				{
					d[fx] = packed_scale_bounded(d[fx], 255 - (s >> 24)) + s;
					fx += 1;
					if (fx == tx)
						return;
					t_x += self->x_coef_a;
					t_y += self->y_coef_a;
					t_index = compute_index<x_type>(t_x, t_y, t_mirror, t_repeat);
				}
			}

			while (t_index >= t_min && t_index <= t_max)
			{
				MCGradientFillStop *t_current_stop = &self->ramp[t_stop_pos];
				int4 t_current_offset = t_current_stop->offset;
				int4 t_current_difference = t_current_stop->difference;
				uint4 t_current_color = t_current_stop->hw_color;
				MCGradientFillStop *t_next_stop = &self->ramp[t_stop_pos+1];
				int4 t_next_offset = t_next_stop->offset;
				uint4 t_next_color = t_next_stop->hw_color;

				while (t_next_offset >= t_index && t_current_offset <= t_index)
				{
					uint1 b = ((t_index - t_current_offset) * t_current_difference) >> STOP_DIFF_PRECISION ;
					uint1 a = 255 - b;

					s = packed_bilinear_bounded(t_current_color, a, t_next_color, b);
					d[fx] = packed_bilinear_bounded(d[fx], 255 - (s >> 24), s | 0xFF000000, s >> 24);
					fx += 1;
					if (fx == tx)
						return;
					t_x += self->x_coef_a;
					t_y += self->y_coef_a;
					t_index = compute_index<x_type>(t_x, t_y, t_mirror, t_repeat);
				}
				if (t_current_offset > t_index && t_stop_pos > 0)
					t_stop_pos -= 1;
				else if (t_next_offset < t_index && t_stop_pos < (self->ramp_length - 1))
					t_stop_pos += 1;
			}
		}
	}
}

template<MCGradientFillKind x_type> static void MCGradientFillCombine(MCCombiner *_self, int4 fx, int4 tx, uint1 *mask)
{
	MCGradientAffineCombiner *self = (MCGradientAffineCombiner*)_self;
	uint4 *d;
	uint4 s;

	d = self -> bits;

	int4 t_index;
	int4 t_x = self->x_inc + self->x_coef_a * ((int4)fx);
	int4 t_y = self->y_inc + self->y_coef_a * ((int4)fx);

	int4 t_min = (int4)self->ramp[0].offset;
	int4 t_max = (int4)self->ramp[self->ramp_length - 1].offset;

	if (fx == tx) return;

	bool t_mirror = self->mirror;
	uint4 t_repeat = self->repeat;
	bool t_wrap = self->wrap;
	
	uint4 t_stop_pos = 0;

	t_index = compute_index<x_type>(t_x, t_y, t_mirror, t_repeat, t_wrap);
	while (fx < tx)
	{
		if (t_index <= t_min)
		{
			s = self->ramp[0].hw_color;
			while (t_index <= t_min)
			{
				uint4 sa = packed_scale_bounded(s | 0xFF000000, ((s >> 24) * *mask++) / 255);
				d[fx] = packed_scale_bounded(d[fx], 255 - (sa >> 24)) + sa;
				fx += 1;
				if (fx == tx)
					return;
				t_x += self->x_coef_a;
				t_y += self->y_coef_a;
				t_index = compute_index<x_type>(t_x, t_y, t_mirror, t_repeat, t_wrap);
			}
		}

		if (t_index >= t_max)
		{
			s = self->ramp[self->ramp_length - 1].hw_color;
			while (t_index >= t_max)
			{
				uint4 sa = packed_scale_bounded(s | 0xFF000000, ((s >> 24) * *mask++) / 255);
				d[fx] = packed_scale_bounded(d[fx], 255 - (sa >> 24)) + sa;
				fx += 1;
				if (fx == tx)
					return;
				t_x += self->x_coef_a;
				t_y += self->y_coef_a;
				t_index = compute_index<x_type>(t_x, t_y, t_mirror, t_repeat, t_wrap);
			}
		}

		while (t_index >= t_min && t_index <= t_max)
		{
			MCGradientFillStop *t_current_stop = &self->ramp[t_stop_pos];
			int4 t_current_offset = t_current_stop->offset;
			int4 t_current_difference = t_current_stop->difference;
			uint4 t_current_color = t_current_stop->hw_color;
			MCGradientFillStop *t_next_stop = &self->ramp[t_stop_pos+1];
			int4 t_next_offset = t_next_stop->offset;
			uint4 t_next_color = t_next_stop->hw_color;

			while (t_next_offset >= t_index && t_current_offset <= t_index)
			{
				uint1 b = ((t_index - t_current_offset) * t_current_difference) >> STOP_DIFF_PRECISION ;
				uint1 a = 255 - b;

				s = packed_bilinear_bounded(t_current_color, a, t_next_color, b);
				uint4 sa = packed_scale_bounded(s | 0xFF000000, ((s >> 24) * *mask++) / 255);
				d[fx] = packed_scale_bounded(d[fx], 255 - (sa >> 24)) + sa;
				fx += 1;
				if (fx == tx)
					return;
				t_x += self->x_coef_a;
				t_y += self->y_coef_a;
				t_index = compute_index<x_type>(t_x, t_y, t_mirror, t_repeat, t_wrap);
			}
			if (t_current_offset > t_index && t_stop_pos > 0)
				t_stop_pos -= 1;
			else if (t_next_offset < t_index && t_stop_pos < (self->ramp_length - 1))
				t_stop_pos += 1;
		}
	}
}

template<MCGradientFillKind x_type> static void blend_row(MCCombiner *_self, uint4 fx, uint4 tx, uint4 *p_buff)
{
	MCGradientAffineCombiner *self = (MCGradientAffineCombiner*)_self;
	uint4 s;

	int4 t_index;
	int4 t_x = self->x_inc + self->x_coef_a * ((int4)fx);
	int4 t_y = self->y_inc + self->y_coef_a * ((int4)fx);

	int4 t_min = (int4)self->ramp[0].offset;
	int4 t_max = (int4)self->ramp[self->ramp_length - 1].offset;

	uint4 t_stop_pos = 0;

	bool t_mirror = self->mirror;
	uint4 t_repeat = self->repeat;
	bool t_wrap = self->wrap;

	t_index = compute_index<x_type>(t_x, t_y, t_mirror, t_repeat, t_wrap);
	while (fx < tx)
	{
		if (t_index <= t_min)
		{
			s = self->ramp[0].hw_color;
			while (t_index <= t_min)
			{
				*p_buff = s;
				fx += 1;
				if (fx == tx)
					return;
				p_buff++;
				t_x += self->x_coef_a;
				t_y += self->y_coef_a;
				t_index = compute_index<x_type>(t_x, t_y, t_mirror, t_repeat, t_wrap);
			}
		}

		if (t_index >= t_max)
		{
			s = self->ramp[self->ramp_length - 1].hw_color;
			while (t_index >= t_max)
			{
				*p_buff = s;
				fx += 1;
				if (fx == tx)
					return;
				p_buff++;
				t_x += self->x_coef_a;
				t_y += self->y_coef_a;
				t_index = compute_index<x_type>(t_x, t_y, t_mirror, t_repeat, t_wrap);
			}
		}

		while (t_index >= t_min && t_index <= t_max)
		{
			MCGradientFillStop *t_current_stop = &self->ramp[t_stop_pos];
			int4 t_current_offset = t_current_stop->offset;
			int4 t_current_difference = t_current_stop->difference;
			uint4 t_current_color = t_current_stop->hw_color;
			MCGradientFillStop *t_next_stop = &self->ramp[t_stop_pos+1];
			int4 t_next_offset = t_next_stop->offset;
			uint4 t_next_color = t_next_stop->hw_color;

			while (t_next_offset >= t_index && t_current_offset <= t_index)
			{
				uint1 b = ((t_index - t_current_offset) * t_current_difference) >> STOP_DIFF_PRECISION ;
				uint1 a = 255 - b;

				s = packed_bilinear_bounded(t_current_color, a, t_next_color, b);
				*p_buff = s;
				fx += 1;
				if (fx == tx)
					return;
				p_buff++;
				t_x += self->x_coef_a;
				t_y += self->y_coef_a;
				t_index = compute_index<x_type>(t_x, t_y, t_mirror, t_repeat, t_wrap);
			}
			if (t_current_offset > t_index && t_stop_pos > 0)
				t_stop_pos -= 1;
			else if (t_next_offset < t_index && t_stop_pos < (self->ramp_length - 1))
				t_stop_pos += 1;
		}
	}
}

static void gradient_bilinear_affine_combiner_end(MCCombiner *_self)
{
	MCGradientAffineCombiner *self = (MCGradientAffineCombiner*)_self;
	delete self->buffer;
}

template<MCGradientFillKind x_type> static void MCGradientFillBilinearBlend(MCCombiner *_self, uint4 fx, uint4 tx, uint1 alpha)
{
	MCGradientAffineCombiner *self = (MCGradientAffineCombiner*)_self;
	uint4 *d;
	uint4 s;

	d = self -> bits;

	if (fx == tx) return;

	uint4 *t_buffer = self->buffer;
	uint4 t_bufflen = self->buffer_width;

	int4 x_a, x_b, x_inc;
	int4 y_a, y_b, y_inc;
	x_a = self->x_coef_a; x_b = self->x_coef_b; x_inc = self->x_inc;
	y_a = self->y_coef_a; y_b = self->y_coef_b; y_inc = self->y_inc;
	self->x_coef_a /= GRADIENT_AA_SCALE; self->x_coef_b /= GRADIENT_AA_SCALE;
	self->y_coef_a /= GRADIENT_AA_SCALE; self->y_coef_b /= GRADIENT_AA_SCALE;

	uint4 dx = (tx - fx) * GRADIENT_AA_SCALE;
	uint4 t_fx = fx * GRADIENT_AA_SCALE;
	for (int i = 0; i < GRADIENT_AA_SCALE; i++)
	{
		blend_row<x_type>(self, t_fx, t_fx + dx, t_buffer);
		t_buffer += t_bufflen;
		self->x_inc += self->x_coef_b;
		self->y_inc += self->y_coef_b;
	}

	self->x_coef_a = x_a; self->x_coef_b = x_b; self->x_inc = x_inc;
	self->y_coef_a = y_a; self->y_coef_b = y_b; self->y_inc = y_inc;

	uint4 i = 0;
	if (alpha == 255)
	{
		for (; fx < tx; fx++)
		{
			uint4 u;
			uint4 v;

#if GRADIENT_AA_SCALE == 2
			// unroll for GRADIENT_AA_SCALE == 2
			u = (self->buffer[i*2] & 0xFF00FF) + (self->buffer[i*2 + 1] & 0xFF00FF) + \
				(self->buffer[t_bufflen + i*2] & 0xFF00FF) + (self->buffer[t_bufflen + i*2 + 1] & 0xFF00FF);
			v = ((self->buffer[i*2] >> 8) & 0xFF00FF) + ((self->buffer[i*2 + 1] >> 8) & 0xFF00FF) + \
				((self->buffer[t_bufflen + i*2] >> 8) & 0xFF00FF) + ((self->buffer[t_bufflen + i*2 + 1] >> 8) & 0xFF00FF);
			u = (u >> 2) & 0xFF00FF;
			v = (v << 6) & 0xFF00FF00;
#endif
			i++;

			s = u | v;
			d[fx] = packed_bilinear_bounded(d[fx], 255 - (s >> 24), s | 0xFF000000, s >> 24);
		}
	}
}

template<MCGradientFillKind x_type> static void MCGradientFillBilinearCombine(MCCombiner *_self, int4 fx, int4 tx, uint1* mask)
{
	MCGradientAffineCombiner *self = (MCGradientAffineCombiner*)_self;
	uint4 *d;
	uint4 s;

	d = self -> bits;

	if (fx == tx) return;

	uint4 *t_buffer = self->buffer;
	uint4 t_bufflen = self->buffer_width;

	int4 x_a, x_b, x_inc;
	int4 y_a, y_b, y_inc;
	x_a = self->x_coef_a; x_b = self->x_coef_b; x_inc = self->x_inc;
	y_a = self->y_coef_a; y_b = self->y_coef_b; y_inc = self->y_inc;
	self->x_coef_a /= GRADIENT_AA_SCALE; self->x_coef_b /= GRADIENT_AA_SCALE;
	self->y_coef_a /= GRADIENT_AA_SCALE; self->y_coef_b /= GRADIENT_AA_SCALE;

	uint4 dx = (tx - fx) * GRADIENT_AA_SCALE;
	uint4 t_fx = fx * GRADIENT_AA_SCALE;
	for (int i = 0; i < GRADIENT_AA_SCALE; i++)
	{
		blend_row<x_type>(self, t_fx, t_fx + dx, t_buffer);
		t_buffer += t_bufflen;
		self->x_inc += self->x_coef_b;
		self->y_inc += self->y_coef_b;
	}

	self->x_coef_a = x_a; self->x_coef_b = x_b; self->x_inc = x_inc;
	self->y_coef_a = y_a; self->y_coef_b = y_b; self->y_inc = y_inc;

	uint4 i = 0;
	for (; fx < tx; fx++)
	{
		uint4 u = (self->buffer[i*2] & 0xFF00FF) + (self->buffer[i*2 + 1] & 0xFF00FF) + \
			(self->buffer[t_bufflen + i*2] & 0xFF00FF) + (self->buffer[t_bufflen + i*2 + 1] & 0xFF00FF);
		uint4 v = ((self->buffer[i*2] >> 8) & 0xFF00FF) + ((self->buffer[i*2 + 1] >> 8) & 0xFF00FF) + \
			((self->buffer[t_bufflen + i*2] >> 8) & 0xFF00FF) + ((self->buffer[t_bufflen + i*2 + 1] >> 8) & 0xFF00FF);
		u = (u >> 2) & 0xFF00FF;
		v = (v << 6) & 0xFF00FF00;

		i++;

		s = u | v;
		uint1 alpha = (s >> 24) * (*mask++) / 255;
		d[fx] = packed_bilinear_bounded(d[fx], 255 - alpha, s | 0xFF000000, alpha);
	}
}


MCGradientCombiner *MCGradientFillCreateCombiner(MCGradientFill *p_gradient, MCRectangle &r_clip)
{
	static bool s_gradient_affine_combiner_initialised = false;
	static MCGradientAffineCombiner s_gradient_affine_combiner;

	if (!s_gradient_affine_combiner_initialised)
	{
		s_gradient_affine_combiner.begin = gradient_combiner_begin;
		s_gradient_affine_combiner.advance = gradient_affine_combiner_advance;
		s_gradient_affine_combiner.combine = NULL;
		s_gradient_affine_combiner_initialised = true;
	}

	uint1 t_kind = p_gradient->kind;

	int4 vx = p_gradient->primary.x - p_gradient->origin.x;
	int4 vy = p_gradient->primary.y - p_gradient->origin.y;
	int4 wx = p_gradient->secondary.x - p_gradient->origin.x;
	int4 wy = p_gradient->secondary.y - p_gradient->origin.y;

	int4 d = vy * wx - vx *wy;

	if (d != 0)
	{
		s_gradient_affine_combiner.x_coef_a = STOP_INT_MAX * -wy / d;
		s_gradient_affine_combiner.x_coef_b = STOP_INT_MAX * wx / d;
		s_gradient_affine_combiner.x_inc = (uint4) (STOP_INT_MAX * (int64_t)(p_gradient->origin.x * wy + (r_clip.y - p_gradient->origin.y) * wx) / d);

		s_gradient_affine_combiner.y_coef_a = STOP_INT_MAX * vy / d;
		s_gradient_affine_combiner.y_coef_b = STOP_INT_MAX * -vx / d;
		s_gradient_affine_combiner.y_inc = (uint4) (STOP_INT_MAX * -(int64_t)(p_gradient->origin.x * vy + (r_clip.y - p_gradient->origin.y) * vx) / d);
	}
	s_gradient_affine_combiner.origin = p_gradient->origin;
	s_gradient_affine_combiner.ramp = p_gradient->ramp;
	s_gradient_affine_combiner.ramp_length = p_gradient->ramp_length;
	s_gradient_affine_combiner.mirror = p_gradient->mirror;
	s_gradient_affine_combiner.repeat = p_gradient->repeat;
	s_gradient_affine_combiner.wrap = p_gradient->wrap;

	switch (p_gradient->quality)
	{
	case kMCGradientQualityNormal:
		{
			s_gradient_affine_combiner.end = gradient_combiner_end;
			s_gradient_affine_combiner.x_inc += (s_gradient_affine_combiner.x_coef_a + s_gradient_affine_combiner.x_coef_b) >> 1;
			s_gradient_affine_combiner.y_inc += (s_gradient_affine_combiner.y_coef_a + s_gradient_affine_combiner.y_coef_b) >> 1;
			switch (t_kind)
			{
			case kMCGradientKindConical:
				s_gradient_affine_combiner.combine = MCGradientFillCombine<kMCGradientKindConical>;
				return &s_gradient_affine_combiner;
			case kMCGradientKindLinear:
				s_gradient_affine_combiner.combine = MCGradientFillCombine<kMCGradientKindLinear>;
				return &s_gradient_affine_combiner;
			case kMCGradientKindRadial:
				s_gradient_affine_combiner.combine = MCGradientFillCombine<kMCGradientKindRadial>;
				return &s_gradient_affine_combiner;
			case kMCGradientKindDiamond:
				s_gradient_affine_combiner.combine = MCGradientFillCombine<kMCGradientKindDiamond>;
				return &s_gradient_affine_combiner;
			case kMCGradientKindSpiral:
				s_gradient_affine_combiner.combine = MCGradientFillCombine<kMCGradientKindSpiral>;
				return &s_gradient_affine_combiner;
			case kMCGradientKindXY:
				s_gradient_affine_combiner.combine = MCGradientFillCombine<kMCGradientKindXY>;
				return &s_gradient_affine_combiner;
			case kMCGradientKindSqrtXY:
				s_gradient_affine_combiner.combine = MCGradientFillCombine<kMCGradientKindSqrtXY>;
				return &s_gradient_affine_combiner;
			}
		}
	case kMCGradientQualityGood:
		{
			s_gradient_affine_combiner.end = gradient_bilinear_affine_combiner_end;
			s_gradient_affine_combiner.buffer_width = GRADIENT_AA_SCALE * r_clip.width;
			s_gradient_affine_combiner.buffer = new uint4[GRADIENT_AA_SCALE * s_gradient_affine_combiner.buffer_width];

			s_gradient_affine_combiner.x_inc += (s_gradient_affine_combiner.x_coef_a + s_gradient_affine_combiner.x_coef_b) >> 2;
			s_gradient_affine_combiner.y_inc += (s_gradient_affine_combiner.y_coef_a + s_gradient_affine_combiner.y_coef_b) >> 2;
			switch (t_kind)
			{
			case kMCGradientKindConical:
				s_gradient_affine_combiner.combine = MCGradientFillBilinearCombine<kMCGradientKindConical>;
				return &s_gradient_affine_combiner;
			case kMCGradientKindLinear:
				s_gradient_affine_combiner.combine = MCGradientFillBilinearCombine<kMCGradientKindLinear>;
				return &s_gradient_affine_combiner;
			case kMCGradientKindRadial:
				s_gradient_affine_combiner.combine = MCGradientFillBilinearCombine<kMCGradientKindRadial>;
				return &s_gradient_affine_combiner;
			case kMCGradientKindDiamond:
				s_gradient_affine_combiner.combine = MCGradientFillBilinearCombine<kMCGradientKindDiamond>;
				return &s_gradient_affine_combiner;
			case kMCGradientKindSpiral:
				s_gradient_affine_combiner.combine = MCGradientFillBilinearCombine<kMCGradientKindSpiral>;
				return &s_gradient_affine_combiner;
			case kMCGradientKindXY:
				s_gradient_affine_combiner.combine = MCGradientFillBilinearCombine<kMCGradientKindXY>;
				return &s_gradient_affine_combiner;
			case kMCGradientKindSqrtXY:
				s_gradient_affine_combiner.combine = MCGradientFillBilinearCombine<kMCGradientKindSqrtXY>;
				return &s_gradient_affine_combiner;
			default:
				delete s_gradient_affine_combiner.buffer;
				return NULL;
			}
		}
	}

	return NULL;
}

uint4 MCGradientFillMeasure(MCGradientFill *p_gradient)
{
	return 3 + 4 * 3 + p_gradient -> ramp_length * 6;
}

IO_stat MCGradientFillSerialize(MCGradientFill *p_gradient, MCObjectOutputStream& p_stream)
{
	IO_stat t_stat;

	t_stat = p_stream . WriteU8((p_gradient->kind << 4) | (p_gradient->quality << 2) | (p_gradient->mirror << 1) | (p_gradient->wrap));
	if (t_stat == IO_NORMAL)
		t_stat = p_stream . WriteU8(p_gradient -> repeat);
	if (t_stat == IO_NORMAL)
		t_stat = p_stream . WriteU8(p_gradient -> ramp_length);
	
	MCPoint *t_point;
	t_point = &p_gradient -> origin;
	for(int i = 0; i < 3 && t_stat == IO_NORMAL; ++i)
	{
		t_stat = p_stream . WriteS16(t_point[i] . x);
		if (t_stat == IO_NORMAL)
			t_stat = p_stream . WriteS16(t_point[i] . y);
	}

	for(int i = 0; i < p_gradient -> ramp_length; ++i)
	{
		t_stat = p_stream . WriteU16((uint16_t)p_gradient -> ramp[i] . offset);
		if (t_stat == IO_NORMAL)
			t_stat = p_stream . WriteU32(p_gradient -> ramp[i] . color);
	}

	return t_stat;
}

IO_stat MCGradientFillUnserialize(MCGradientFill *p_gradient, MCObjectInputStream& p_stream)
{
	IO_stat t_stat;

	uint1 t_packed;
	t_stat = p_stream . ReadU8(t_packed);
	if (t_stat == IO_NORMAL)
		t_stat = p_stream . ReadU8(p_gradient -> repeat);
	if (t_stat == IO_NORMAL)
		t_stat = p_stream . ReadU8(p_gradient -> ramp_length);

	MCPoint *t_points;
	t_points = &p_gradient -> origin;
	for(int i = 0; i < 3 && t_stat == IO_NORMAL; ++i)
	{
		t_stat = p_stream . ReadS16(t_points[i] . x);
		if (t_stat == IO_NORMAL)
			t_stat = p_stream . ReadS16(t_points[i] . y);
	}

	if (t_stat == IO_NORMAL)
	{
		if (p_gradient != NULL)
			delete p_gradient -> ramp;
		p_gradient -> ramp = new MCGradientFillStop[p_gradient -> ramp_length];
		for(int i = 0; i < p_gradient -> ramp_length && t_stat == IO_NORMAL; ++i)
		{
			uint16_t t_offset;
			t_stat = p_stream . ReadU16(t_offset);
			if (t_stat == IO_NORMAL)
			{
				p_gradient -> ramp[i] . offset = t_offset;
				
				uint32_t t_color;
				t_stat = p_stream . ReadU32(t_color);
				if (t_stat == IO_NORMAL)
				{
					p_gradient -> ramp[i] . color = t_color;
					
					uint8_t r, g, b, a;
					MCGPixelUnpack(kMCGPixelFormatBGRA, t_color, r, g, b, a);
					p_gradient -> ramp[i] . hw_color = MCGPixelPackNative(r, g, b, a);
				}
			}
		}
	}

	if (t_stat == IO_NORMAL)
	{
		p_gradient->kind = t_packed >> 4;
		p_gradient->quality = (t_packed >> 2) & 0x03;
		p_gradient->mirror = (t_packed >> 1) & 0x01;
		p_gradient->wrap = t_packed & 0x01;

		for (uint4 i = 1; i < p_gradient->ramp_length; i++)
			if (p_gradient->ramp[i].offset != p_gradient->ramp[i - 1].offset)
				p_gradient->ramp[i - 1].difference = STOP_DIFF_MULT / (p_gradient->ramp[i].offset - p_gradient->ramp[i - 1].offset);
	}

	return t_stat;
}

uint1 *MCGradientFillSerialize(MCGradientFill *p_gradient, uint4 &r_length)
{
	uint1 *t_data = (uint1*)malloc(GRADIENT_HEADER_SIZE + p_gradient->ramp_length * (2 + 4));
	uint1 *t_ptr = t_data;

	*t_ptr++ = ((p_gradient->kind << 4) | (p_gradient->quality << 2) | 
		(p_gradient->mirror << 1) | (p_gradient->wrap));
	*t_ptr++ = p_gradient->repeat;
	*t_ptr++ = p_gradient->ramp_length;

	MCPoint *t_point = &p_gradient->origin;

	//write out 3 byte-swapped pairs of coordinates
	for (int i = 0; i < 3; i++)
	{
		*((uint2*)t_ptr) = MCSwapInt16HostToNetwork((uint2) t_point[i].x);
		t_ptr += 2;
		*((uint2*)t_ptr) = MCSwapInt16HostToNetwork((uint2) t_point[i].y);
		t_ptr += 2;
	}

	//write out byte-swapped ramp
	for (int i = 0; i < p_gradient->ramp_length; i++)
	{
		*((uint2*)t_ptr) = MCSwapInt16HostToNetwork((uint2)p_gradient->ramp[i].offset);
		t_ptr += 2;
		*((uint4*)t_ptr) = MCSwapInt32HostToNetwork(p_gradient->ramp[i].color);
		t_ptr += 4;
	}

	r_length = t_ptr - t_data;
	return t_data;
}

void MCGradientFillUnserialize(MCGradientFill *p_gradient, uint1 *p_data, uint4 &r_length)
{
	uint1 *t_ptr = p_data;

	uint1 t_packed = *t_ptr++;
	p_gradient->kind = t_packed >> 4;
	p_gradient->quality = (t_packed >> 2) & 0x03;
	p_gradient->mirror = (t_packed >> 1) & 0x01;
	p_gradient->wrap = t_packed & 0x01;

	p_gradient->repeat = *t_ptr++;
	p_gradient->ramp_length = *t_ptr++;
	MCPoint *t_points = &p_gradient->origin;

	for (int i=0; i < 3; i++)
	{
		t_points[i].x = MCSwapInt16NetworkToHost(*((uint2*)t_ptr));
		t_ptr += 2;
		t_points[i].y = MCSwapInt16NetworkToHost(*((uint2*)t_ptr));
		t_ptr += 2;
	}

	if (p_gradient->ramp != NULL)
		delete p_gradient->ramp;
	p_gradient->ramp = new MCGradientFillStop[p_gradient->ramp_length];

	for (uint4 i = 0; i < p_gradient->ramp_length; i++)
	{
		p_gradient->ramp[i].offset = MCSwapInt16NetworkToHost(*((uint2*)t_ptr));
		t_ptr += 2;

		p_gradient->ramp[i].color = MCSwapInt32NetworkToHost(*((uint4*)t_ptr));
		t_ptr += 4;
	}
	for (uint4 i = 1; i < p_gradient->ramp_length; i++)
		if (p_gradient->ramp[i].offset != p_gradient->ramp[i - 1].offset)
			p_gradient->ramp[i - 1].difference = STOP_DIFF_MULT / (p_gradient->ramp[i].offset - p_gradient->ramp[i - 1].offset);

	r_length = t_ptr - p_data;
}<|MERGE_RESOLUTION|>--- conflicted
+++ resolved
@@ -1179,12 +1179,7 @@
 		}
 		break;
 	default:
-<<<<<<< HEAD
-		MCUnreachable();
-		return 0;
-=======
         MCUnreachableReturn(0);
->>>>>>> 4fe65159
 	}
 	if (p_mirror)
 	{
