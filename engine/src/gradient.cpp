--- conflicted
+++ resolved
@@ -998,16 +998,12 @@
 	Boolean allvalid = True;
 	bool ordered = true;
 	uint4 t_nstops = 0;
-	uint4 l = MCStringGetLength(p_data);
-<<<<<<< HEAD
-	const char *sptr = MCStringGetCString(p_data);
-	// avoid overflow in the case of extremely long ramps
-=======
+    uint4 l = MCStringGetLength(p_data);
+
 	MCAutoPointer<char>t_data;
     /* UNCHECKED */ MCStringConvertToCString(p_data, &t_data);
     const char *sptr = *t_data;
     // avoid overflow in the case of extremely long ramps
->>>>>>> 0e4eb6d0
 	while(t_nstops < 255 && (l != 0))
 	{
 		Boolean done1, done2;
