/* Copyright (C) 2003-2015 LiveCode Ltd.

This file is part of LiveCode.

LiveCode is free software; you can redistribute it and/or modify it under
the terms of the GNU General Public License v3 as published by the Free
Software Foundation.

LiveCode is distributed in the hope that it will be useful, but WITHOUT ANY
WARRANTY; without even the implied warranty of MERCHANTABILITY or
FITNESS FOR A PARTICULAR PURPOSE.  See the GNU General Public License
for more details.

You should have received a copy of the GNU General Public License
along with LiveCode.  If not see <http://www.gnu.org/licenses/>.  */

#include "prefix.h"

#include "globdefs.h"
#include "filedefs.h"
#include "objdefs.h"
#include "parsedef.h"
//#include "execpt.h"

#include "dispatch.h"
#include "image.h"
#include "stack.h"
#include "util.h"
#include "mcerror.h"
#include "globals.h"
#include "objectstream.h"
#include "variable.h"

#include "path.h"

#include "meta.h"

#include "gradient.h"
#include "packed.h"

typedef struct _GradientPropList
{
	const char *token;
	MCGradientFillProperty value;
}
GradientPropList;

static GradientPropList gradientprops[] =
{
	{"type", P_GRADIENT_FILL_TYPE},
	{"ramp", P_GRADIENT_FILL_RAMP},
	{"from", P_GRADIENT_FILL_ORIGIN},
	{"to", P_GRADIENT_FILL_PRIMARY_POINT},
	{"via", P_GRADIENT_FILL_SECONDARY_POINT},
	{"quality", P_GRADIENT_FILL_QUALITY},
	{"mirror", P_GRADIENT_FILL_MIRROR},
	{"repeat", P_GRADIENT_FILL_REPEAT},
	{"wrap", P_GRADIENT_FILL_WRAP},
};

static Exec_stat MCGradientFillLookupProperty(MCNameRef p_token, MCGradientFillProperty& r_prop)
{
	uint4 tablesize = ELEMENTS(gradientprops);
	while (tablesize--)
	{
		if (MCNameIsEqualToCString(p_token, gradientprops[tablesize].token, kMCCompareCaseless))
		{
			r_prop = gradientprops[tablesize].value;
			return ES_NORMAL;
		}
	}
	
	MCeerror->add(EE_GRAPHIC_BADGRADIENTKEY, 0, 0, p_token);
	return ES_ERROR;
}

void MCGradientFillInit(MCGradientFill *&r_gradient, MCRectangle p_rect)
{
	r_gradient = new MCGradientFill;
	r_gradient->kind = kMCGradientKindLinear;
	r_gradient->quality = kMCGradientQualityNormal;
	r_gradient->mirror = false;
	r_gradient->wrap = false;
	r_gradient->repeat = 1;
	r_gradient->ramp = new MCGradientFillStop[2];
	r_gradient->ramp[0].offset = 0;
	r_gradient->ramp[0].color = MCGPixelPack(kMCGPixelFormatBGRA, 0, 0, 0, 255); // black
	r_gradient->ramp[0].hw_color = MCGPixelPackNative(0, 0, 0, 255);
	r_gradient->ramp[1].offset = STOP_INT_MAX;
	r_gradient->ramp[0].color = MCGPixelPack(kMCGPixelFormatBGRA, 255, 255, 255, 255); // white
	r_gradient->ramp[0].hw_color = MCGPixelPackNative(255, 255, 255, 255);
	r_gradient->ramp[0].difference = STOP_DIFF_MULT / STOP_INT_MAX;
	r_gradient->ramp_length = 2;
	r_gradient->origin.x = p_rect.x + p_rect.width / 2;
	r_gradient->origin.y = p_rect.y + p_rect.height / 2;
	r_gradient->primary.x = p_rect.x + p_rect.width * 7 / 8;
	r_gradient->primary.y = p_rect.y + p_rect.height / 2;
	r_gradient->secondary.x = p_rect.x + p_rect.width / 2;
	r_gradient->secondary.y = p_rect.y + p_rect.height * 7 / 8;
	r_gradient->old_origin.x = MININT2;
	r_gradient->old_origin.y = MININT2;
}

void MCGradientFillFree(MCGradientFill *p_gradient)
{
	delete[] p_gradient -> ramp;
	delete p_gradient;
}

MCGradientFill *MCGradientFillCopy(const MCGradientFill *p_gradient)
{
	if (p_gradient == NULL)
		return NULL;

	MCGradientFill *t_gradient = new MCGradientFill;
	t_gradient->kind = p_gradient->kind;
	
	t_gradient->ramp_length = p_gradient->ramp_length;
	t_gradient->ramp = new MCGradientFillStop[t_gradient->ramp_length];

	memcpy(t_gradient->ramp, p_gradient->ramp, sizeof(MCGradientFillStop)*t_gradient->ramp_length);

	t_gradient->origin = p_gradient->origin;
	t_gradient->primary = p_gradient->primary;
	t_gradient->secondary = p_gradient->secondary;
	t_gradient->old_origin.x = MININT2;
	t_gradient->old_origin.y = MININT2;

	t_gradient->quality = p_gradient->quality;
	t_gradient->mirror = p_gradient->mirror;
	t_gradient->repeat = p_gradient->repeat;
	t_gradient->wrap = p_gradient->wrap;

	return t_gradient;
}

#ifdef LEGACY_EXEC
Exec_stat MCGradientFillGetProperty(MCGradientFill* p_gradient, MCGradientFillProperty which, MCExecPoint &ep)
{
#ifdef /* MCGradientFillGetProperty */ LEGACY_EXEC
	if (p_gradient == NULL)
	{
		ep.setempty();
		return ES_NORMAL;
	}
	switch (which)
	{
	case P_GRADIENT_FILL_TYPE:
	{
		uint1 t_gradient_kind;
		if (p_gradient == NULL)
			t_gradient_kind = kMCGradientKindNone;
		else
			t_gradient_kind = p_gradient->kind;
				
		switch (t_gradient_kind)
		{
		case kMCGradientKindNone:
			ep.setstaticcstring("none");
		break;
		case kMCGradientKindLinear:
			ep.setstaticcstring("linear");
		break;
		case kMCGradientKindRadial:
			ep.setstaticcstring("radial");
		break;
		case kMCGradientKindConical:
			ep.setstaticcstring("conical");
		break;
		case kMCGradientKindDiamond:
			ep.setstaticcstring("diamond");
		break;
		case kMCGradientKindSpiral:
			ep.setstaticcstring("spiral");
		break;
		case kMCGradientKindXY:
			ep.setstaticcstring("xy");
		break;
		case kMCGradientKindSqrtXY:
			ep.setstaticcstring("sqrtxy");
		break;
		}
	}
	break;
	case P_GRADIENT_FILL_RAMP:
		if (p_gradient == NULL)
			ep.setempty();
		else
			MCGradientFillRampUnparse(p_gradient->ramp,p_gradient->ramp_length, ep);
	break;
	case P_GRADIENT_FILL_ORIGIN:
	{
		if (p_gradient == NULL)
			ep.setempty();
		else
			ep.setpoint(p_gradient->origin.x, p_gradient->origin.y);
	}
	break;
	case P_GRADIENT_FILL_PRIMARY_POINT:
	{
		if (p_gradient == NULL)
			ep.setempty();
		else
			ep.setpoint(p_gradient->primary.x, p_gradient->primary.y);
	}
	break;
	case P_GRADIENT_FILL_SECONDARY_POINT:
	{
		if (p_gradient == NULL)
			ep.setempty();
		else
			ep.setpoint(p_gradient->secondary.x, p_gradient->secondary.y);
	}
	break;
	case P_GRADIENT_FILL_QUALITY:
		{
			uint1 t_gradient_quality;
			if (p_gradient == NULL)
				t_gradient_quality = kMCGradientQualityNormal;
			else
				t_gradient_quality = p_gradient->quality;
			switch (t_gradient_quality)
			{
			case kMCGradientQualityNormal:
				ep.setstaticcstring("normal");
				break;
			case kMCGradientQualityGood:
				ep.setstaticcstring("good");
				break;
			}
		}
	break;
	case P_GRADIENT_FILL_MIRROR:
		ep.setboolean(p_gradient != nil ? p_gradient -> mirror : False);
		break;
	case P_GRADIENT_FILL_REPEAT:
		ep.setuint(p_gradient != nil ? p_gradient -> repeat : 0);
		break;
	case P_GRADIENT_FILL_WRAP:
		ep.setboolean(p_gradient != nil ? p_gradient -> wrap : False);
		break;
	}
	return ES_NORMAL;
#endif /* MCGradientFillGetProperty */
    return ES_ERROR;
}
#endif

#ifdef LEGACY_EXEC
Exec_stat MCGradientFillGetProperty(MCGradientFill* p_gradient, MCExecPoint &ep, MCNameRef prop)
{
	if (p_gradient == NULL)
	{
		ep.setempty();
		return ES_NORMAL;
	}
	uint4 tablesize = ELEMENTS(gradientprops);

	if (!MCNameIsEqualTo(prop, kMCEmptyName, kMCCompareCaseless))
	{
		MCGradientFillProperty t_property;
		if (MCGradientFillLookupProperty(prop, t_property) != ES_NORMAL)
		return ES_ERROR;

		return MCGradientFillGetProperty(p_gradient, t_property, ep);
	}
	else
	{
		MCAutoArrayRef v;
		/* UNCHECKED */ MCArrayCreateMutable(&v);

		MCerrorlock++;
		while (tablesize--)
		{
			MCGradientFillGetProperty(p_gradient, gradientprops[tablesize].value, ep);
			ep.storearrayelement_cstring(*v, gradientprops[tablesize].token);
		}
		MCerrorlock--;

		ep.setvalueref(*v);
	}
	return ES_NORMAL;
}
#endif

static bool MCGradientFillFetchProperty(MCExecContext& ctxt, MCGradientFill* p_gradient, MCGradientFillProperty p_property, MCExecValue& r_value)
{
	if (p_gradient == nil)
	{
		r_value . stringref_value = MCValueRetain(kMCEmptyString);
        r_value . type = kMCExecValueTypeStringRef;
        return true;
	}
    
	switch (p_property)
	{
        case P_GRADIENT_FILL_TYPE:
        {
            uint1 t_gradient_kind;
            t_gradient_kind = p_gradient->kind;
            
            MCExecFormatEnum(ctxt, kMCInterfaceGradientFillKindTypeInfo, (intenum_t)t_gradient_kind, r_value);
			if (ctxt.HasError())
				return false;
        }
            break;
        case P_GRADIENT_FILL_RAMP:
        {
            MCAutoStringRef t_data;
			if (!MCGradientFillRampUnparse(p_gradient->ramp,p_gradient->ramp_length, &t_data))
				return false;
			
            r_value . stringref_value = MCValueRetain(*t_data);
            r_value . type = kMCExecValueTypeStringRef;
        }
            break;
        case P_GRADIENT_FILL_ORIGIN:
        {
            r_value . point_value . x = p_gradient->origin.x;
            r_value . point_value . y = p_gradient->origin.y;
            r_value . type = kMCExecValueTypePoint;
        }
            break;
        case P_GRADIENT_FILL_PRIMARY_POINT:
        {
            r_value . point_value . x = p_gradient->primary.x;
            r_value . point_value . y = p_gradient->primary.y;
            r_value . type = kMCExecValueTypePoint;
        }
            break;
        case P_GRADIENT_FILL_SECONDARY_POINT:
        {
            r_value . point_value . x = p_gradient->secondary.x;
            r_value . point_value . y = p_gradient->secondary.y;
            r_value . type = kMCExecValueTypePoint;
        }
            break;
        case P_GRADIENT_FILL_QUALITY:
		{
			uint1 t_gradient_quality;
            t_gradient_quality = p_gradient->quality;
                
            MCExecFormatEnum(ctxt, kMCInterfaceGradientFillQualityTypeInfo, (intenum_t)t_gradient_quality, r_value);
			if (ctxt.HasError())
				return false;
		}
            break;
        case P_GRADIENT_FILL_MIRROR:
            r_value . bool_value = p_gradient -> mirror;
            r_value . type = kMCExecValueTypeBool;
            break;
        case P_GRADIENT_FILL_REPEAT:
            r_value . uint_value = p_gradient -> repeat;
            r_value . type = kMCExecValueTypeUInt;
            break;
        case P_GRADIENT_FILL_WRAP:
            r_value . bool_value = p_gradient -> wrap;
            r_value . type = kMCExecValueTypeBool;
            break;
	}
	
	return true;
}

bool MCGradientFillGetElement(MCExecContext& ctxt, MCGradientFill* p_gradient, MCNameRef p_prop, MCExecValue& r_value)
{
    MCGradientFillProperty t_property;
    if (MCGradientFillLookupProperty(p_prop, t_property) != ES_NORMAL)
        return false;
    
    return MCGradientFillFetchProperty(ctxt, p_gradient, t_property, r_value);
}

bool MCGradientFillGetProperties(MCExecContext& ctxt, MCGradientFill* p_gradient, MCExecValue& r_value)
{
	if (p_gradient == nil)
	{
        r_value . arrayref_value = MCValueRetain(kMCEmptyArray);
        r_value . type = kMCExecValueTypeArrayRef;
        return true;
	}
	uint4 tablesize = ELEMENTS(gradientprops);
    
    MCAutoArrayRef v;
    if (!MCArrayCreateMutable(&v))
        return false;
    
    MCerrorlock++;
    
    bool t_success;
    t_success = true;
    
    while (t_success && tablesize--)
    {
        MCValueRef t_prop_value;
        MCNewAutoNameRef t_key;
        
        t_success = MCNameCreateWithCString(gradientprops[tablesize].token, &t_key);
        
        if (t_success)
        {
            MCExecValue t_value;
            t_success = MCGradientFillFetchProperty(ctxt, p_gradient, gradientprops[tablesize].value, t_value);
			if (t_success)
			{
				MCExecTypeConvertAndReleaseAlways(ctxt, t_value . type, &t_value , kMCExecValueTypeValueRef, &t_prop_value);
				t_success = !ctxt . HasError();
			}
        }
        if (t_success)
            t_success = MCArrayStoreValue(*v, kMCCompareExact, *t_key, t_prop_value);
    }
    
    MCerrorlock--;
    
    if (t_success)
    {
        r_value . arrayref_value = MCValueRetain(*v);
        r_value . type = kMCExecValueTypeArrayRef;
        return true;
    }
    
    return false;
}

#ifdef LEGACY_EXEC
Exec_stat MCGradientFillSetProperty(MCGradientFill* &p_gradient, MCGradientFillProperty which, MCExecPoint &ep, Boolean &dirty, MCRectangle rect)
{
#ifdef /* MCGradientFillSetProperty */ LEGACY_EXEC
	MCGradientFill *t_gradient = NULL;
    MCAutoStringRef t_data;
    ep . copyasstringref(&t_data);
	Exec_stat t_stat = ES_NORMAL;
	
	if (p_gradient == NULL)
		MCGradientFillInit(t_gradient, rect);
	else
		t_gradient = p_gradient;

	switch (which)
	{
	case P_GRADIENT_FILL_TYPE:
	{
		MCGradientFillKind t_new_gradient_kind;
		if (ep.getsvalue() == "linear")
			t_new_gradient_kind = kMCGradientKindLinear;
		else if (ep.getsvalue() == "radial")
			t_new_gradient_kind = kMCGradientKindRadial;
		else if (ep.getsvalue() == "conical")
			t_new_gradient_kind = kMCGradientKindConical;
		else if (ep.getsvalue() == "diamond")
			t_new_gradient_kind = kMCGradientKindDiamond;
		else if (ep.getsvalue() == "spiral")
			t_new_gradient_kind = kMCGradientKindSpiral;
		else if (ep.getsvalue() == "xy")
			t_new_gradient_kind = kMCGradientKindXY;
		else if (ep.getsvalue() == "sqrtxy")
			t_new_gradient_kind = kMCGradientKindSqrtXY;
		else if (ep.getsvalue() == "none" || ep.getsvalue() == "0")
			t_new_gradient_kind = kMCGradientKindNone;
		else
		{
			MCeerror->add(EE_GRAPHIC_BADGRADIENTTYPE, 0, 0, *t_data);
			t_stat = ES_ERROR;
			break;
		}

		if (t_new_gradient_kind != t_gradient->kind)
		{
			t_gradient->kind = t_new_gradient_kind;
			dirty = True;
		}
	}
	break;
	case P_GRADIENT_FILL_RAMP:
		if (!MCGradientFillRampParse(t_gradient->ramp, t_gradient->ramp_length, *t_data))
		{
			MCeerror->add(EE_GRAPHIC_BADGRADIENTRAMP, 0, 0, *t_data);
			t_stat = ES_ERROR;
		}
		dirty = true;
	break;
	case P_GRADIENT_FILL_ORIGIN:
		if (!MCU_parsepoint(t_gradient->origin, *t_data))
		{
			MCeerror->add(EE_GRAPHIC_BADGRADIENTPOINT, 0, 0, *t_data);
			t_stat = ES_ERROR;
		}
		else
		{
			t_gradient->old_origin.x = MININT2;
			t_gradient->old_origin.y = MININT2;
			dirty = true;
		}
	break;
	case P_GRADIENT_FILL_PRIMARY_POINT:
		if (!MCU_parsepoint(t_gradient->primary, *t_data))
		{
			MCeerror->add(EE_GRAPHIC_BADGRADIENTPOINT, 0, 0, *t_data);
			t_stat = ES_ERROR;
		}
		else
		{
			t_gradient->old_origin.x = MININT2;
			t_gradient->old_origin.y = MININT2;
			dirty = true;
		}
	break;
	case P_GRADIENT_FILL_SECONDARY_POINT:
		if (!MCU_parsepoint(t_gradient->secondary, *t_data))
		{
			MCeerror->add(EE_GRAPHIC_BADGRADIENTPOINT, 0, 0, *t_data);
			t_stat = ES_ERROR;
		}
		else
		{
			t_gradient->old_origin.x = MININT2;
			t_gradient->old_origin.y = MININT2;
			dirty = true;
		}
	break;
	case P_GRADIENT_FILL_QUALITY:
	{
		MCGradientFillQuality t_new_gradient_quality;
		if (ep.getsvalue() == "normal")
			t_new_gradient_quality = kMCGradientQualityNormal;
		else if (ep.getsvalue() == "good")
			t_new_gradient_quality = kMCGradientQualityGood;
		else
		{
			MCeerror->add(EE_GRAPHIC_BADGRADIENTQUALITY, 0, 0, *t_data);
			t_stat = ES_ERROR;
			break;
		}

		if (t_new_gradient_quality != t_gradient->quality)
		{
			t_gradient->quality = t_new_gradient_quality;
			dirty = True;
		}
	}
	break;
	case P_GRADIENT_FILL_MIRROR:
		bool t_new_mirror;
		if (ep.getsvalue() == MCtruestring)
			t_new_mirror = true;
		else if (ep.getsvalue() == MCfalsestring)
			t_new_mirror = false;
		else
			{
				MCeerror->add(EE_GRAPHIC_NAB, 0, 0, *t_data);
				t_stat = ES_ERROR;
				break;
			}
		if (t_gradient->mirror != t_new_mirror)
		{
			t_gradient->mirror = t_new_mirror;
			dirty = True;
		}
		break;
	case P_GRADIENT_FILL_WRAP:
		bool t_new_wrap;
		if (ep.getsvalue() == MCtruestring)
			t_new_wrap = true;
		else if (ep.getsvalue() == MCfalsestring)
			t_new_wrap = false;
		else
			{
				MCeerror->add(EE_GRAPHIC_NAB, 0, 0, *t_data);
				t_stat = ES_ERROR;
				break;
			}
		if (t_gradient->wrap != t_new_wrap)
		{
			t_gradient->wrap = t_new_wrap;
			dirty = True;
		}
		break;
	case P_GRADIENT_FILL_REPEAT:
		{
			uint4 t_new_repeat;
			if (!MCU_stoui4(MCStringGetOldString(*t_data), t_new_repeat))
			{
				MCeerror->add(EE_GRAPHIC_NAN, 0, 0, *t_data);
				t_stat = ES_ERROR;
				break;
			}

			t_new_repeat = MCU_max(1U, MCU_min(t_new_repeat, 255U));
			if (t_gradient->repeat != t_new_repeat)
			{
				t_gradient->repeat = (uint1)t_new_repeat;
				dirty = True;
			}
		}
		break;
	}
	if (t_stat == ES_ERROR)
	{
		if (p_gradient == NULL)
			MCGradientFillFree(t_gradient);
		return ES_ERROR;
	}

	if (dirty)
	{
		if (p_gradient == NULL)
			p_gradient = t_gradient;
	}
	else
	{
		if (p_gradient == NULL)
			MCGradientFillFree(t_gradient);
	}
	return t_stat;
#endif /* MCGradientFillSetProperty */
    return ES_ERROR;
}
#endif

#ifdef LEGACY_EXEC
Exec_stat MCGradientFillSetProperty(MCGradientFill* &p_gradient, MCExecPoint &ep, MCNameRef prop, Boolean &dirty, MCRectangle rect)
{
	MCGradientFill *t_gradient = NULL;
	MCString data = ep.getsvalue();
	Exec_stat t_stat = ES_NORMAL;
	
	if (p_gradient == NULL)
	{
		MCGradientFillInit(t_gradient, rect);
		dirty = true;
	}
	else
		t_gradient = p_gradient;

	uint4 tablesize = ELEMENTS(gradientprops);

	if (!MCNameIsEqualTo(prop, kMCEmptyName, kMCCompareCaseless))
	{
		MCGradientFillProperty t_property;
		t_stat = MCGradientFillLookupProperty(prop, t_property);
		
		if (t_stat == ES_NORMAL)
			t_stat = MCGradientFillSetProperty(t_gradient, t_property, ep, dirty, rect);
	}
	else if (ep . isarray() || ep . isempty())
	{
		MCAutoArrayRef v;
		if (ep . copyasarrayref(&v))
		{
			if (MCArrayGetCount(*v) == 0)
			{
				delete t_gradient;
				t_gradient = NULL;
				p_gradient = NULL;
				dirty = True;
			}
			else
			{
				MCerrorlock++;
				while (tablesize--)
				{
					ep . fetcharrayelement_cstring(*v, gradientprops[tablesize].token);
					MCGradientFillSetProperty(t_gradient, gradientprops[tablesize].value, ep, dirty, rect);
				}
				MCerrorlock--;
			}
		}
		else
			t_stat = ES_ERROR;
	}
	else
	{
		MCeerror->add(EE_GRAPHIC_BADGRADIENTKEY, 0, 0, data);
		t_stat = ES_ERROR;
	}

	if (t_stat == ES_ERROR)
	{
		if (p_gradient == NULL)
			MCGradientFillFree(t_gradient);
		return ES_ERROR;
	}

	if (dirty)
	{
		if (p_gradient == NULL)
			p_gradient = t_gradient;
	}
	else
	{
		if (p_gradient == NULL)
			MCGradientFillFree(t_gradient);
	}
	return t_stat;
}
#endif

static void MCGradientFillSetEnumProperty(MCExecContext& ctxt, MCGradientFill*& p_gradient, MCGradientFillProperty which, MCExecValue p_value, bool& x_dirty)
{
    intenum_t t_value;
    switch (which)
    {
        case P_GRADIENT_FILL_TYPE:
        {
            MCExecParseEnum(ctxt, kMCInterfaceGradientFillKindTypeInfo, p_value, t_value);
            if (!ctxt . HasError())
            {
                MCGradientFillKind t_new_gradient_kind;
                t_new_gradient_kind = (MCGradientFillKind)t_value;
                if (t_new_gradient_kind != p_gradient->kind)
                {
                    p_gradient->kind = t_new_gradient_kind;
                    x_dirty = true;
                }
            }
        }
            break;
            
        case P_GRADIENT_FILL_QUALITY:
        {
            MCExecParseEnum(ctxt, kMCInterfaceGradientFillQualityTypeInfo, p_value, t_value);
            if (!ctxt . HasError())
            {
                MCGradientFillQuality t_new_gradient_quality;
                t_new_gradient_quality = (MCGradientFillQuality)t_value;
                if (t_new_gradient_quality != p_gradient->quality)
                {
                    p_gradient->quality = t_new_gradient_quality;
                    x_dirty = true;
                }
            }
        }
            break;
        default:
            break;
    }
}

static void MCGradientFillSetPointProperty(MCGradientFill*& p_gradient, MCGradientFillProperty which, MCPoint p_value, bool& x_dirty)
{
    switch (which)
    {
        case P_GRADIENT_FILL_ORIGIN:
            p_gradient->origin.x = p_value . x;
            p_gradient->origin.y = p_value . y;
            x_dirty = true;
            break;
        case P_GRADIENT_FILL_PRIMARY_POINT:
            p_gradient->primary.x = p_value . x;
            p_gradient->primary.y = p_value . y;
            x_dirty = true;
            break;
        case P_GRADIENT_FILL_SECONDARY_POINT:
            p_gradient->secondary.x = p_value . x;
            p_gradient->secondary.y = p_value . y;
            x_dirty = true;
            break;
            
        default:
            break;
    }
}

static void MCGradientFillSetBoolProperty(MCGradientFill*& p_gradient, MCGradientFillProperty which, bool p_value, bool& x_dirty)
{
    switch (which)
    {
        case P_GRADIENT_FILL_MIRROR:
            if (p_gradient->mirror != p_value)
            {
                p_gradient->mirror = p_value;
                x_dirty = true;
            }
            break;
        case P_GRADIENT_FILL_WRAP:
            if (p_gradient->wrap != p_value)
            {
                p_gradient->wrap = p_value;
                x_dirty = true;
            }
            break;
            
        default:
            break;
    }
}

static void MCGradientFillSetUIntProperty(MCGradientFill*& p_gradient, MCGradientFillProperty which, uinteger_t p_uint, bool& x_dirty)
{
    switch (which)
    {
        case P_GRADIENT_FILL_REPEAT:
        {
            uint4 t_new_repeat;
            t_new_repeat = MCU_max(1U, MCU_min(p_uint, 255U));
            if (p_gradient->repeat != t_new_repeat)
            {
                p_gradient->repeat = (uint1)t_new_repeat;
                x_dirty = true;
            }
        }
            break;
            
        default:
            break;
    }
}

static bool MCGradientFillStoreProperty(MCExecContext& ctxt, MCGradientFill*& p_gradient, MCGradientFillProperty which, MCRectangle rect, MCExecValue p_value, bool &dirty)
{
	MCGradientFill *t_gradient = nil;
	bool t_success = true;
    
	if (p_gradient == nil)
    {
		MCGradientFillInit(t_gradient, rect);
        dirty = true;
    }
	else
		t_gradient = p_gradient;
       
	switch (which)
	{
        case P_GRADIENT_FILL_TYPE:
        case P_GRADIENT_FILL_QUALITY:
            MCGradientFillSetEnumProperty(ctxt, t_gradient, which, p_value, dirty);
            break;
        case P_GRADIENT_FILL_RAMP:
        {
            MCAutoStringRef t_data;
            MCExecTypeConvertAndReleaseAlways(ctxt, p_value . type, &p_value , kMCExecValueTypeStringRef, &(&t_data));
            if (!MCGradientFillRampParse(t_gradient->ramp, t_gradient->ramp_length, *t_data))
            {
                ctxt . LegacyThrow(EE_GRAPHIC_BADGRADIENTRAMP);
                t_success = false;
            }
            dirty = true;
        }
            break;
        case P_GRADIENT_FILL_ORIGIN:
        case P_GRADIENT_FILL_PRIMARY_POINT:
        case P_GRADIENT_FILL_SECONDARY_POINT:
        {
            MCPoint t_value;
            MCExecTypeConvertAndReleaseAlways(ctxt, p_value . type, &p_value , kMCExecValueTypePoint, &t_value);
            if (!ctxt . HasError())
                MCGradientFillSetPointProperty(t_gradient, which, t_value, dirty);
            else
            {
                p_gradient->old_origin.x = MININT2;
                p_gradient->old_origin.y = MININT2;
                dirty = true;
            }
        }
            break;
        case P_GRADIENT_FILL_MIRROR:
        case P_GRADIENT_FILL_WRAP:
        {
            bool t_value;
            MCExecTypeConvertAndReleaseAlways(ctxt, p_value . type, &p_value , kMCExecValueTypeBool, &t_value);
            MCGradientFillSetBoolProperty(t_gradient, which, t_value, dirty);
        }
            break;
        case P_GRADIENT_FILL_REPEAT:
        {
            uinteger_t t_value;
            MCExecTypeConvertAndReleaseAlways(ctxt, p_value . type, &p_value , kMCExecValueTypeUInt, &t_value);
            MCGradientFillSetUIntProperty(t_gradient, which, t_value, dirty);
        }
            break;
            
        default:
            break;
	}
	if (!t_success)
	{
		if (p_gradient == nil)
			MCGradientFillFree(t_gradient);
		return false;
	}
    
	if (dirty)
	{
		if (p_gradient == nil)
			p_gradient = t_gradient;
	}
	else
	{
		if (p_gradient == nil)
			MCGradientFillFree(t_gradient);
	}
	return t_success;
}

bool MCGradientFillSetElement(MCExecContext& ctxt, MCGradientFill*& x_gradient, MCNameRef p_prop, MCRectangle rect, MCExecValue p_setting, bool &dirty)
{
    MCGradientFillProperty t_property;
    if (MCGradientFillLookupProperty(p_prop, t_property) != ES_NORMAL)
        return false;
    
    return MCGradientFillStoreProperty(ctxt, x_gradient, t_property, rect, p_setting, dirty);
}

bool MCGradientFillSetProperties(MCExecContext& ctxt, MCGradientFill*& x_gradient, MCRectangle rect, MCExecValue p_value, bool& r_dirty)
{
	MCGradientFill *t_gradient = nil;
	
	if (x_gradient == nil)
	{
		MCGradientFillInit(t_gradient, rect);
		r_dirty = true;
	}
	else
		t_gradient = x_gradient;
    
	uint4 tablesize = ELEMENTS(gradientprops);

    // AL-2014-05-21: [[ Bug 12459 ]] Ensure setting gradient property to anything
    //  that isn't an array does the same as setting it to 'empty'.
    if (p_value . type == kMCExecValueTypeValueRef &&
        (MCValueIsEmpty(p_value . valueref_value) ||
         (MCValueGetTypeCode(p_value . valueref_value) != kMCValueTypeCodeArray)))
    {
        delete t_gradient;
        t_gradient = nil;
        x_gradient = nil;
        r_dirty = true;
    }
    else
    {
        MCAutoArrayRef t_array;
        MCExecTypeConvertAndReleaseAlways(ctxt, p_value . type, &p_value , kMCExecValueTypeArrayRef, &(&t_array));
        if (ctxt . HasError())
        {
            delete t_gradient;
            return false;
        }
        
        if (MCArrayIsEmpty(*t_array))
        {
            delete t_gradient;
            t_gradient = nil;
            x_gradient = nil;
            r_dirty = true;
        }
        else
        {
            MCerrorlock++;
            while (tablesize--)
            {
                MCValueRef t_prop_value;
                
                if (MCArrayFetchValue(*t_array, kMCCompareExact, MCNAME(gradientprops[tablesize].token), t_prop_value))
                {
                    MCExecValue t_value;
                    t_value . valueref_value = MCValueRetain(t_prop_value);
                    t_value . type = kMCExecValueTypeValueRef;
                    MCGradientFillStoreProperty(ctxt, t_gradient, gradientprops[tablesize].value, rect, t_value, r_dirty);
                    ctxt . IgnoreLastError();
                }
            }
            MCerrorlock--;
        }
    }
    
	if (r_dirty)
	{
		if (x_gradient == nil)
			x_gradient = t_gradient;
	}
	else
	{
		if (x_gradient == nil)
			MCGradientFillFree(t_gradient);
	}
    
    return true;
}


int cmp_gradient_fill_stops(const void *a, const void *b)
{
	return ((MCGradientFillStop*)a)->offset - ((MCGradientFillStop*)b)->offset;
}

Boolean MCGradientFillRampParse(MCGradientFillStop* &r_stops, uint1 &r_stop_count, MCStringRef p_data)
{
	Boolean allvalid = True;
	bool ordered = true;
	uint4 t_nstops = 0;
    uint4 l = MCStringGetLength(p_data);

	MCAutoPointer<char>t_data;
    /* UNCHECKED */ MCStringConvertToCString(p_data, &t_data);
    const char *sptr = *t_data;
    // avoid overflow in the case of extremely long ramps
	while(t_nstops < 255 && (l != 0))
	{
		Boolean done1, done2;
		uint4 offset;
        offset = (uint4) (STOP_INT_MAX * (GRADIENT_ROUND_EPSILON + MCU_fmin(1.0,MCU_fmax(0.0,MCU_strtor8(sptr, l, ',', done1)))));
		uint1 r, g, b, a;
		r = MCU_max(0, MCU_min(255, MCU_strtol(sptr, l, ',', done2)));
		done1 &= done2;	
		g = MCU_max(0, MCU_min(255, MCU_strtol(sptr, l, ',', done2)));
		done1 &= done2;
		b = MCU_max(0, MCU_min(255, MCU_strtol(sptr, l, ',', done2)));
		done1 &= done2;

		if (l == 0 || *(sptr-1) == '\n')
			a = 255;
		else
			a = MCU_max(0, MCU_min(255, MCU_strtol(sptr, l, ',', done2)));
		
		while (l && !isdigit((uint1)*sptr) && *sptr != '-' && *sptr != '+')
		{
			l--;
			sptr++;
		}
		if (!done1 || !done2)
			allvalid = False;
		if (t_nstops > 0 && offset < r_stops[t_nstops-1].offset)
			ordered = false;
		
		if (t_nstops+1 > r_stop_count)
			MCU_realloc((char **)&r_stops, t_nstops, t_nstops + 1, sizeof(MCGradientFillStop));
		r_stops[t_nstops].offset = offset;
		if (t_nstops > 0 && offset != r_stops[t_nstops-1].offset)
			r_stops[t_nstops-1].difference = STOP_DIFF_MULT / (offset - r_stops[t_nstops-1].offset);
		r_stops[t_nstops].color =  MCGPixelPack(kMCGPixelFormatBGRA, r, g, b, a);
		r_stops[t_nstops++].hw_color = MCGPixelPackNative(r, g, b, a);
	}
	r_stop_count = t_nstops;
	if (!ordered)
	{
		qsort(r_stops, r_stop_count, sizeof(MCGradientFillStop), cmp_gradient_fill_stops);
		for (uint4 i = 1; i < r_stop_count; i++)
			if (r_stops[i].offset != r_stops[i - 1].offset)
				r_stops[i - 1].difference = STOP_DIFF_MULT / (r_stops[i].offset - r_stops[i - 1].offset);
	}
	return allvalid;
}

bool MCGradientFillRampUnparse(MCGradientFillStop* p_stops, uint1 p_stop_count, MCStringRef& r_data)
{
	uint4 i;

    MCAutoListRef t_ramp;
    MCListCreateMutable('\n', &t_ramp);
    
	for (i=0; i<p_stop_count; i++)
	{
        MCAutoStringRef t_string;
		uint1 r, g, b, a;
		
		a = (p_stops[i].color >> 24) & 0xFF;
		r = (p_stops[i].color >> 16) & 0xFF;
		g = (p_stops[i].color >> 8) & 0xFF;
		b = (p_stops[i].color) & 0xFF;
		
		// MW-2008-08-07: Adjusting the precision of the stop value since we have at most 65535 values
		//   which therefore need no more than 100000 decimal values.
        const char *t_format;
        t_format = a == 255 ? "%.5f,%d,%d,%d" : "%.5f,%d,%d,%d,%d";
		if (!MCStringFormat(&t_string, t_format, (p_stops[i].offset * (1.0 / STOP_INT_MAX) + GRADIENT_ROUND_EPSILON), r, g, b, a))
			return false;
		
		if (!MCListAppend(*t_ramp, *t_string))
			return false;
	}

	return MCListCopyAsString(*t_ramp, r_data);
}

<<<<<<< HEAD
=======
static void gradient_combiner_begin(MCCombiner *_self, int4 y)
{
	MCSolidCombiner *self = (MCSolidCombiner *)_self;
	self -> bits += y * self -> stride;
}

void gradient_combiner_end(MCCombiner *_self)
{
}

static void gradient_affine_combiner_advance(MCCombiner *_self, int4 dy)
{
	MCGradientAffineCombiner *self = (MCGradientAffineCombiner *)_self;
	self -> bits += dy * self -> stride;
	self->x_inc += self->x_coef_b * dy;
	self->y_inc += self->y_coef_b * dy;
}

#define FP_2PI ((int4)(2 * M_PI * (1<<8)))
#define FP_INV_2PI ((STOP_INT_MAX << 8) / FP_2PI)

template<MCGradientFillKind x_type> static inline int4 compute_index(int4 p_x, int4 p_y, bool p_mirror, uint4 p_repeat, bool p_wrap)
{
	int4 t_index;
	switch(x_type)
	{
		// Per gradient ramp index calculation
	case kMCGradientKindLinear:
		t_index = p_x;
		break;
	case kMCGradientKindConical:
		{
			int4 t_angle = fast_rint((atan2((double)p_y, p_x) * (1<<8)));
			if (t_angle < 0)
				t_angle += FP_2PI;
			t_index = (t_angle * FP_INV_2PI) >> 8;
		}
		break;
	case kMCGradientKindRadial:
		{
			real8 t_dist = ((real8)(p_x)*p_x + (real8)(p_y)*p_y);
			t_index = !p_wrap && t_dist > ((real8)STOP_INT_MAX * STOP_INT_MAX) ? STOP_INT_MAX + 1 : fast_rint(sqrt(t_dist));
		}
		break;
	case kMCGradientKindDiamond:
		t_index = MCU_max(MCU_abs(p_x), MCU_abs(p_y));
		break;
	case kMCGradientKindSpiral:
		{
			int4 t_angle = fast_rint((atan2((double)p_y, p_x) * (1<<8)));
			real8 t_dist = sqrt((real8)(p_x)*p_x + (real8)(p_y)*p_y);
			t_index = fast_rint(t_dist);
			if (t_angle > 0)
				t_angle -= FP_2PI;
			t_index -= (t_angle * FP_INV_2PI) >> 8;
			t_index %= STOP_INT_MAX;
		}
		break;
	case kMCGradientKindXY:
		{
			uint4 t_x = MCU_abs(p_x);  uint4 t_y = MCU_abs(p_y);
			t_index = (int4) ((int64_t)t_x * t_y / STOP_INT_MAX);
		}
		break;
	case kMCGradientKindSqrtXY:
		{
			real8 t_x = MCU_abs(p_x);  real8 t_y = MCU_abs(p_y);
			t_index = fast_rint(sqrt(t_x * t_y));
		}
		break;
	default:
        MCUnreachableReturn(0);
	}
	if (p_mirror)
	{
		if (p_wrap)
		{
			if (p_repeat > 1)
				t_index = (t_index * p_repeat);
			t_index &= STOP_INT_MIRROR_MAX;
			if (t_index > STOP_INT_MAX)
			{
				t_index = STOP_INT_MAX - (t_index & STOP_INT_MAX);
			}
		}
		else
		{
			if (t_index >= STOP_INT_MAX)
			{
				if ((p_repeat & 1) == 0)
					t_index = -t_index;
			}
			else if (p_repeat > 1 && t_index > 0)
			{
				t_index = (t_index * p_repeat);
				t_index &= STOP_INT_MIRROR_MAX;
				if (t_index > STOP_INT_MAX)
				{
					t_index = STOP_INT_MAX - (t_index & STOP_INT_MAX);
				}
			}
		}
	}
	else
	{
		if (p_wrap)
			t_index &= STOP_INT_MAX;
		if (p_repeat > 1 && t_index > 0 && t_index < STOP_INT_MAX)
		{
			t_index = (t_index * p_repeat);
			t_index &= 0xFFFF;
		}
	}
	return t_index;
}

template<MCGradientFillKind x_type> static void MCGradientFillBlend(MCCombiner *_self, int4 fx, int4 tx, uint1 alpha)
{
	MCGradientAffineCombiner *self = (MCGradientAffineCombiner*)_self;
	uint4 *d;
	uint4 s;

	d = self -> bits;

	int4 t_index;
	int4 t_x = self->x_inc + self->x_coef_a * ((int4)fx);
	int4 t_y = self->y_inc + self->y_coef_a * ((int4)fx);

	int4 t_min = (int4)self->ramp[0].offset;
	int4 t_max = (int4)self->ramp[self->ramp_length - 1].offset;

	if (fx == tx) return;

	bool t_mirror = self->mirror;
	uint4 t_repeat = self->repeat;
	
	if (alpha == 255)
	{
		uint4 t_stop_pos = 0;

		t_index = compute_index<x_type>(t_x, t_y, t_mirror, t_repeat);
		while (fx < tx)
		{
			if (t_index <= t_min)
			{
				s = self->ramp[0].hw_color;
				s = packed_scale_bounded(s | 0xFF000000, s >> 24);
				while (t_index <= t_min)
				{
					d[fx] = packed_scale_bounded(d[fx], 255 - (s >> 24)) + s;
					fx += 1;
					if (fx == tx)
						return;
					t_x += self->x_coef_a;
					t_y += self->y_coef_a;
					t_index = compute_index<x_type>(t_x, t_y, t_mirror, t_repeat);
				}
			}

			if (t_index >= t_max)
			{
				s = self->ramp[self->ramp_length - 1].hw_color;
				s = packed_scale_bounded(s | 0xFF000000, s >> 24);
				while (t_index >= t_max)
				{
					d[fx] = packed_scale_bounded(d[fx], 255 - (s >> 24)) + s;
					fx += 1;
					if (fx == tx)
						return;
					t_x += self->x_coef_a;
					t_y += self->y_coef_a;
					t_index = compute_index<x_type>(t_x, t_y, t_mirror, t_repeat);
				}
			}

			while (t_index >= t_min && t_index <= t_max)
			{
				MCGradientFillStop *t_current_stop = &self->ramp[t_stop_pos];
				int4 t_current_offset = t_current_stop->offset;
				int4 t_current_difference = t_current_stop->difference;
				uint4 t_current_color = t_current_stop->hw_color;
				MCGradientFillStop *t_next_stop = &self->ramp[t_stop_pos+1];
				int4 t_next_offset = t_next_stop->offset;
				uint4 t_next_color = t_next_stop->hw_color;

				while (t_next_offset >= t_index && t_current_offset <= t_index)
				{
					uint1 b = ((t_index - t_current_offset) * t_current_difference) >> STOP_DIFF_PRECISION ;
					uint1 a = 255 - b;

					s = packed_bilinear_bounded(t_current_color, a, t_next_color, b);
					d[fx] = packed_bilinear_bounded(d[fx], 255 - (s >> 24), s | 0xFF000000, s >> 24);
					fx += 1;
					if (fx == tx)
						return;
					t_x += self->x_coef_a;
					t_y += self->y_coef_a;
					t_index = compute_index<x_type>(t_x, t_y, t_mirror, t_repeat);
				}
				if (t_current_offset > t_index && t_stop_pos > 0)
					t_stop_pos -= 1;
				else if (t_next_offset < t_index && t_stop_pos < (self->ramp_length - 1))
					t_stop_pos += 1;
			}
		}
	}
}

template<MCGradientFillKind x_type> static void MCGradientFillCombine(MCCombiner *_self, int4 fx, int4 tx, uint1 *mask)
{
	MCGradientAffineCombiner *self = (MCGradientAffineCombiner*)_self;
	uint4 *d;
	uint4 s;

	d = self -> bits;

	int4 t_index;
	int4 t_x = self->x_inc + self->x_coef_a * ((int4)fx);
	int4 t_y = self->y_inc + self->y_coef_a * ((int4)fx);

	int4 t_min = (int4)self->ramp[0].offset;
	int4 t_max = (int4)self->ramp[self->ramp_length - 1].offset;

	if (fx == tx) return;

	bool t_mirror = self->mirror;
	uint4 t_repeat = self->repeat;
	bool t_wrap = self->wrap;
	
	uint4 t_stop_pos = 0;

	t_index = compute_index<x_type>(t_x, t_y, t_mirror, t_repeat, t_wrap);
	while (fx < tx)
	{
		if (t_index <= t_min)
		{
			s = self->ramp[0].hw_color;
			while (t_index <= t_min)
			{
				uint4 sa = packed_scale_bounded(s | 0xFF000000, ((s >> 24) * *mask++) / 255);
				d[fx] = packed_scale_bounded(d[fx], 255 - (sa >> 24)) + sa;
				fx += 1;
				if (fx == tx)
					return;
				t_x += self->x_coef_a;
				t_y += self->y_coef_a;
				t_index = compute_index<x_type>(t_x, t_y, t_mirror, t_repeat, t_wrap);
			}
		}

		if (t_index >= t_max)
		{
			s = self->ramp[self->ramp_length - 1].hw_color;
			while (t_index >= t_max)
			{
				uint4 sa = packed_scale_bounded(s | 0xFF000000, ((s >> 24) * *mask++) / 255);
				d[fx] = packed_scale_bounded(d[fx], 255 - (sa >> 24)) + sa;
				fx += 1;
				if (fx == tx)
					return;
				t_x += self->x_coef_a;
				t_y += self->y_coef_a;
				t_index = compute_index<x_type>(t_x, t_y, t_mirror, t_repeat, t_wrap);
			}
		}

		while (t_index >= t_min && t_index <= t_max)
		{
			MCGradientFillStop *t_current_stop = &self->ramp[t_stop_pos];
			int4 t_current_offset = t_current_stop->offset;
			int4 t_current_difference = t_current_stop->difference;
			uint4 t_current_color = t_current_stop->hw_color;
			MCGradientFillStop *t_next_stop = &self->ramp[t_stop_pos+1];
			int4 t_next_offset = t_next_stop->offset;
			uint4 t_next_color = t_next_stop->hw_color;

			while (t_next_offset >= t_index && t_current_offset <= t_index)
			{
				uint1 b = ((t_index - t_current_offset) * t_current_difference) >> STOP_DIFF_PRECISION ;
				uint1 a = 255 - b;

				s = packed_bilinear_bounded(t_current_color, a, t_next_color, b);
				uint4 sa = packed_scale_bounded(s | 0xFF000000, ((s >> 24) * *mask++) / 255);
				d[fx] = packed_scale_bounded(d[fx], 255 - (sa >> 24)) + sa;
				fx += 1;
				if (fx == tx)
					return;
				t_x += self->x_coef_a;
				t_y += self->y_coef_a;
				t_index = compute_index<x_type>(t_x, t_y, t_mirror, t_repeat, t_wrap);
			}
			if (t_current_offset > t_index && t_stop_pos > 0)
				t_stop_pos -= 1;
			else if (t_next_offset < t_index && t_stop_pos < (self->ramp_length - 1))
				t_stop_pos += 1;
		}
	}
}

template<MCGradientFillKind x_type> static void blend_row(MCCombiner *_self, uint4 fx, uint4 tx, uint4 *p_buff)
{
	MCGradientAffineCombiner *self = (MCGradientAffineCombiner*)_self;
	uint4 s;

	int4 t_index;
	int4 t_x = self->x_inc + self->x_coef_a * ((int4)fx);
	int4 t_y = self->y_inc + self->y_coef_a * ((int4)fx);

	int4 t_min = (int4)self->ramp[0].offset;
	int4 t_max = (int4)self->ramp[self->ramp_length - 1].offset;

	uint4 t_stop_pos = 0;

	bool t_mirror = self->mirror;
	uint4 t_repeat = self->repeat;
	bool t_wrap = self->wrap;

	t_index = compute_index<x_type>(t_x, t_y, t_mirror, t_repeat, t_wrap);
	while (fx < tx)
	{
		if (t_index <= t_min)
		{
			s = self->ramp[0].hw_color;
			while (t_index <= t_min)
			{
				*p_buff = s;
				fx += 1;
				if (fx == tx)
					return;
				p_buff++;
				t_x += self->x_coef_a;
				t_y += self->y_coef_a;
				t_index = compute_index<x_type>(t_x, t_y, t_mirror, t_repeat, t_wrap);
			}
		}

		if (t_index >= t_max)
		{
			s = self->ramp[self->ramp_length - 1].hw_color;
			while (t_index >= t_max)
			{
				*p_buff = s;
				fx += 1;
				if (fx == tx)
					return;
				p_buff++;
				t_x += self->x_coef_a;
				t_y += self->y_coef_a;
				t_index = compute_index<x_type>(t_x, t_y, t_mirror, t_repeat, t_wrap);
			}
		}

		while (t_index >= t_min && t_index <= t_max)
		{
			MCGradientFillStop *t_current_stop = &self->ramp[t_stop_pos];
			int4 t_current_offset = t_current_stop->offset;
			int4 t_current_difference = t_current_stop->difference;
			uint4 t_current_color = t_current_stop->hw_color;
			MCGradientFillStop *t_next_stop = &self->ramp[t_stop_pos+1];
			int4 t_next_offset = t_next_stop->offset;
			uint4 t_next_color = t_next_stop->hw_color;

			while (t_next_offset >= t_index && t_current_offset <= t_index)
			{
				uint1 b = ((t_index - t_current_offset) * t_current_difference) >> STOP_DIFF_PRECISION ;
				uint1 a = 255 - b;

				s = packed_bilinear_bounded(t_current_color, a, t_next_color, b);
				*p_buff = s;
				fx += 1;
				if (fx == tx)
					return;
				p_buff++;
				t_x += self->x_coef_a;
				t_y += self->y_coef_a;
				t_index = compute_index<x_type>(t_x, t_y, t_mirror, t_repeat, t_wrap);
			}
			if (t_current_offset > t_index && t_stop_pos > 0)
				t_stop_pos -= 1;
			else if (t_next_offset < t_index && t_stop_pos < (self->ramp_length - 1))
				t_stop_pos += 1;
		}
	}
}

static void gradient_bilinear_affine_combiner_end(MCCombiner *_self)
{
	MCGradientAffineCombiner *self = (MCGradientAffineCombiner*)_self;
	delete self->buffer;
}

template<MCGradientFillKind x_type> static void MCGradientFillBilinearBlend(MCCombiner *_self, uint4 fx, uint4 tx, uint1 alpha)
{
	MCGradientAffineCombiner *self = (MCGradientAffineCombiner*)_self;
	uint4 *d;
	uint4 s;

	d = self -> bits;

	if (fx == tx) return;

	uint4 *t_buffer = self->buffer;
	uint4 t_bufflen = self->buffer_width;

	int4 x_a, x_b, x_inc;
	int4 y_a, y_b, y_inc;
	x_a = self->x_coef_a; x_b = self->x_coef_b; x_inc = self->x_inc;
	y_a = self->y_coef_a; y_b = self->y_coef_b; y_inc = self->y_inc;
	self->x_coef_a /= GRADIENT_AA_SCALE; self->x_coef_b /= GRADIENT_AA_SCALE;
	self->y_coef_a /= GRADIENT_AA_SCALE; self->y_coef_b /= GRADIENT_AA_SCALE;

	uint4 dx = (tx - fx) * GRADIENT_AA_SCALE;
	uint4 t_fx = fx * GRADIENT_AA_SCALE;
	for (int i = 0; i < GRADIENT_AA_SCALE; i++)
	{
		blend_row<x_type>(self, t_fx, t_fx + dx, t_buffer);
		t_buffer += t_bufflen;
		self->x_inc += self->x_coef_b;
		self->y_inc += self->y_coef_b;
	}

	self->x_coef_a = x_a; self->x_coef_b = x_b; self->x_inc = x_inc;
	self->y_coef_a = y_a; self->y_coef_b = y_b; self->y_inc = y_inc;

	uint4 i = 0;
	if (alpha == 255)
	{
		for (; fx < tx; fx++)
		{
			uint4 u;
			uint4 v;

#if GRADIENT_AA_SCALE == 2
			// unroll for GRADIENT_AA_SCALE == 2
			u = (self->buffer[i*2] & 0xFF00FF) + (self->buffer[i*2 + 1] & 0xFF00FF) + \
				(self->buffer[t_bufflen + i*2] & 0xFF00FF) + (self->buffer[t_bufflen + i*2 + 1] & 0xFF00FF);
			v = ((self->buffer[i*2] >> 8) & 0xFF00FF) + ((self->buffer[i*2 + 1] >> 8) & 0xFF00FF) + \
				((self->buffer[t_bufflen + i*2] >> 8) & 0xFF00FF) + ((self->buffer[t_bufflen + i*2 + 1] >> 8) & 0xFF00FF);
			u = (u >> 2) & 0xFF00FF;
			v = (v << 6) & 0xFF00FF00;
#endif
			i++;

			s = u | v;
			d[fx] = packed_bilinear_bounded(d[fx], 255 - (s >> 24), s | 0xFF000000, s >> 24);
		}
	}
}

template<MCGradientFillKind x_type> static void MCGradientFillBilinearCombine(MCCombiner *_self, int4 fx, int4 tx, uint1* mask)
{
	MCGradientAffineCombiner *self = (MCGradientAffineCombiner*)_self;
	uint4 *d;
	uint4 s;

	d = self -> bits;

	if (fx == tx) return;

	uint4 *t_buffer = self->buffer;
	uint4 t_bufflen = self->buffer_width;

	int4 x_a, x_b, x_inc;
	int4 y_a, y_b, y_inc;
	x_a = self->x_coef_a; x_b = self->x_coef_b; x_inc = self->x_inc;
	y_a = self->y_coef_a; y_b = self->y_coef_b; y_inc = self->y_inc;
	self->x_coef_a /= GRADIENT_AA_SCALE; self->x_coef_b /= GRADIENT_AA_SCALE;
	self->y_coef_a /= GRADIENT_AA_SCALE; self->y_coef_b /= GRADIENT_AA_SCALE;

	uint4 dx = (tx - fx) * GRADIENT_AA_SCALE;
	uint4 t_fx = fx * GRADIENT_AA_SCALE;
	for (int i = 0; i < GRADIENT_AA_SCALE; i++)
	{
		blend_row<x_type>(self, t_fx, t_fx + dx, t_buffer);
		t_buffer += t_bufflen;
		self->x_inc += self->x_coef_b;
		self->y_inc += self->y_coef_b;
	}

	self->x_coef_a = x_a; self->x_coef_b = x_b; self->x_inc = x_inc;
	self->y_coef_a = y_a; self->y_coef_b = y_b; self->y_inc = y_inc;

	uint4 i = 0;
	for (; fx < tx; fx++)
	{
		uint4 u = (self->buffer[i*2] & 0xFF00FF) + (self->buffer[i*2 + 1] & 0xFF00FF) + \
			(self->buffer[t_bufflen + i*2] & 0xFF00FF) + (self->buffer[t_bufflen + i*2 + 1] & 0xFF00FF);
		uint4 v = ((self->buffer[i*2] >> 8) & 0xFF00FF) + ((self->buffer[i*2 + 1] >> 8) & 0xFF00FF) + \
			((self->buffer[t_bufflen + i*2] >> 8) & 0xFF00FF) + ((self->buffer[t_bufflen + i*2 + 1] >> 8) & 0xFF00FF);
		u = (u >> 2) & 0xFF00FF;
		v = (v << 6) & 0xFF00FF00;

		i++;

		s = u | v;
		uint1 alpha = (s >> 24) * (*mask++) / 255;
		d[fx] = packed_bilinear_bounded(d[fx], 255 - alpha, s | 0xFF000000, alpha);
	}
}


MCGradientCombiner *MCGradientFillCreateCombiner(MCGradientFill *p_gradient, MCRectangle &r_clip)
{
	static bool s_gradient_affine_combiner_initialised = false;
	static MCGradientAffineCombiner s_gradient_affine_combiner;

	if (!s_gradient_affine_combiner_initialised)
	{
		s_gradient_affine_combiner.begin = gradient_combiner_begin;
		s_gradient_affine_combiner.advance = gradient_affine_combiner_advance;
		s_gradient_affine_combiner.combine = NULL;
		s_gradient_affine_combiner_initialised = true;
	}

	uint1 t_kind = p_gradient->kind;

	int4 vx = p_gradient->primary.x - p_gradient->origin.x;
	int4 vy = p_gradient->primary.y - p_gradient->origin.y;
	int4 wx = p_gradient->secondary.x - p_gradient->origin.x;
	int4 wy = p_gradient->secondary.y - p_gradient->origin.y;

	int4 d = vy * wx - vx *wy;

	if (d != 0)
	{
		s_gradient_affine_combiner.x_coef_a = STOP_INT_MAX * -wy / d;
		s_gradient_affine_combiner.x_coef_b = STOP_INT_MAX * wx / d;
		s_gradient_affine_combiner.x_inc = (uint4) (STOP_INT_MAX * (int64_t)(p_gradient->origin.x * wy + (r_clip.y - p_gradient->origin.y) * wx) / d);

		s_gradient_affine_combiner.y_coef_a = STOP_INT_MAX * vy / d;
		s_gradient_affine_combiner.y_coef_b = STOP_INT_MAX * -vx / d;
		s_gradient_affine_combiner.y_inc = (uint4) (STOP_INT_MAX * -(int64_t)(p_gradient->origin.x * vy + (r_clip.y - p_gradient->origin.y) * vx) / d);
	}
	s_gradient_affine_combiner.origin = p_gradient->origin;
	s_gradient_affine_combiner.ramp = p_gradient->ramp;
	s_gradient_affine_combiner.ramp_length = p_gradient->ramp_length;
	s_gradient_affine_combiner.mirror = p_gradient->mirror;
	s_gradient_affine_combiner.repeat = p_gradient->repeat;
	s_gradient_affine_combiner.wrap = p_gradient->wrap;

	switch (p_gradient->quality)
	{
	case kMCGradientQualityNormal:
		{
			s_gradient_affine_combiner.end = gradient_combiner_end;
			s_gradient_affine_combiner.x_inc += (s_gradient_affine_combiner.x_coef_a + s_gradient_affine_combiner.x_coef_b) >> 1;
			s_gradient_affine_combiner.y_inc += (s_gradient_affine_combiner.y_coef_a + s_gradient_affine_combiner.y_coef_b) >> 1;
			switch (t_kind)
			{
			case kMCGradientKindConical:
				s_gradient_affine_combiner.combine = MCGradientFillCombine<kMCGradientKindConical>;
				return &s_gradient_affine_combiner;
			case kMCGradientKindLinear:
				s_gradient_affine_combiner.combine = MCGradientFillCombine<kMCGradientKindLinear>;
				return &s_gradient_affine_combiner;
			case kMCGradientKindRadial:
				s_gradient_affine_combiner.combine = MCGradientFillCombine<kMCGradientKindRadial>;
				return &s_gradient_affine_combiner;
			case kMCGradientKindDiamond:
				s_gradient_affine_combiner.combine = MCGradientFillCombine<kMCGradientKindDiamond>;
				return &s_gradient_affine_combiner;
			case kMCGradientKindSpiral:
				s_gradient_affine_combiner.combine = MCGradientFillCombine<kMCGradientKindSpiral>;
				return &s_gradient_affine_combiner;
			case kMCGradientKindXY:
				s_gradient_affine_combiner.combine = MCGradientFillCombine<kMCGradientKindXY>;
				return &s_gradient_affine_combiner;
			case kMCGradientKindSqrtXY:
				s_gradient_affine_combiner.combine = MCGradientFillCombine<kMCGradientKindSqrtXY>;
				return &s_gradient_affine_combiner;
			}
		}
	case kMCGradientQualityGood:
		{
			s_gradient_affine_combiner.end = gradient_bilinear_affine_combiner_end;
			s_gradient_affine_combiner.buffer_width = GRADIENT_AA_SCALE * r_clip.width;
			
			if (!MCMemoryNewArray(GRADIENT_AA_SCALE * s_gradient_affine_combiner.buffer_width, s_gradient_affine_combiner.buffer))
				return NULL;
			
			s_gradient_affine_combiner.x_inc += (s_gradient_affine_combiner.x_coef_a + s_gradient_affine_combiner.x_coef_b) >> 2;
			s_gradient_affine_combiner.y_inc += (s_gradient_affine_combiner.y_coef_a + s_gradient_affine_combiner.y_coef_b) >> 2;
			switch (t_kind)
			{
			case kMCGradientKindConical:
				s_gradient_affine_combiner.combine = MCGradientFillBilinearCombine<kMCGradientKindConical>;
				return &s_gradient_affine_combiner;
			case kMCGradientKindLinear:
				s_gradient_affine_combiner.combine = MCGradientFillBilinearCombine<kMCGradientKindLinear>;
				return &s_gradient_affine_combiner;
			case kMCGradientKindRadial:
				s_gradient_affine_combiner.combine = MCGradientFillBilinearCombine<kMCGradientKindRadial>;
				return &s_gradient_affine_combiner;
			case kMCGradientKindDiamond:
				s_gradient_affine_combiner.combine = MCGradientFillBilinearCombine<kMCGradientKindDiamond>;
				return &s_gradient_affine_combiner;
			case kMCGradientKindSpiral:
				s_gradient_affine_combiner.combine = MCGradientFillBilinearCombine<kMCGradientKindSpiral>;
				return &s_gradient_affine_combiner;
			case kMCGradientKindXY:
				s_gradient_affine_combiner.combine = MCGradientFillBilinearCombine<kMCGradientKindXY>;
				return &s_gradient_affine_combiner;
			case kMCGradientKindSqrtXY:
				s_gradient_affine_combiner.combine = MCGradientFillBilinearCombine<kMCGradientKindSqrtXY>;
				return &s_gradient_affine_combiner;
			default:
				MCMemoryDeleteArray(s_gradient_affine_combiner.buffer);
				return NULL;
			}
		}
	}

	return NULL;
}

>>>>>>> 2bc93198
uint4 MCGradientFillMeasure(MCGradientFill *p_gradient)
{
	return 3 + 4 * 3 + p_gradient -> ramp_length * 6;
}

IO_stat MCGradientFillSerialize(MCGradientFill *p_gradient, MCObjectOutputStream& p_stream)
{
	IO_stat t_stat;

	t_stat = p_stream . WriteU8((p_gradient->kind << 4) | (p_gradient->quality << 2) | (p_gradient->mirror << 1) | (p_gradient->wrap));
	if (t_stat == IO_NORMAL)
		t_stat = p_stream . WriteU8(p_gradient -> repeat);
	if (t_stat == IO_NORMAL)
		t_stat = p_stream . WriteU8(p_gradient -> ramp_length);
	
	MCPoint *t_point;
	t_point = &p_gradient -> origin;
	for(int i = 0; i < 3 && t_stat == IO_NORMAL; ++i)
	{
		t_stat = p_stream . WriteS16(t_point[i] . x);
		if (t_stat == IO_NORMAL)
			t_stat = p_stream . WriteS16(t_point[i] . y);
	}

	for(int i = 0; i < p_gradient -> ramp_length; ++i)
	{
		t_stat = p_stream . WriteU16((uint16_t)p_gradient -> ramp[i] . offset);
		if (t_stat == IO_NORMAL)
			t_stat = p_stream . WriteU32(p_gradient -> ramp[i] . color);
	}

	return t_stat;
}

IO_stat MCGradientFillUnserialize(MCGradientFill *p_gradient, MCObjectInputStream& p_stream)
{
	IO_stat t_stat;

	uint1 t_packed;
	t_stat = p_stream . ReadU8(t_packed);
	if (t_stat == IO_NORMAL)
		t_stat = p_stream . ReadU8(p_gradient -> repeat);
	if (t_stat == IO_NORMAL)
		t_stat = p_stream . ReadU8(p_gradient -> ramp_length);

	MCPoint *t_points;
	t_points = &p_gradient -> origin;
	for(int i = 0; i < 3 && t_stat == IO_NORMAL; ++i)
	{
		t_stat = p_stream . ReadS16(t_points[i] . x);
		if (t_stat == IO_NORMAL)
			t_stat = p_stream . ReadS16(t_points[i] . y);
	}

	if (t_stat == IO_NORMAL)
	{
		if (p_gradient != NULL)
			delete p_gradient -> ramp;
		p_gradient -> ramp = new MCGradientFillStop[p_gradient -> ramp_length];
		for(int i = 0; i < p_gradient -> ramp_length && t_stat == IO_NORMAL; ++i)
		{
			uint16_t t_offset;
			t_stat = p_stream . ReadU16(t_offset);
			if (t_stat == IO_NORMAL)
			{
				p_gradient -> ramp[i] . offset = t_offset;
				
				uint32_t t_color;
				t_stat = p_stream . ReadU32(t_color);
				if (t_stat == IO_NORMAL)
				{
					p_gradient -> ramp[i] . color = t_color;
					
					uint8_t r, g, b, a;
					MCGPixelUnpack(kMCGPixelFormatBGRA, t_color, r, g, b, a);
					p_gradient -> ramp[i] . hw_color = MCGPixelPackNative(r, g, b, a);
				}
			}
		}
	}

	if (t_stat == IO_NORMAL)
	{
		p_gradient->kind = t_packed >> 4;
		p_gradient->quality = (t_packed >> 2) & 0x03;
		p_gradient->mirror = (t_packed >> 1) & 0x01;
		p_gradient->wrap = t_packed & 0x01;

		for (uint4 i = 1; i < p_gradient->ramp_length; i++)
			if (p_gradient->ramp[i].offset != p_gradient->ramp[i - 1].offset)
				p_gradient->ramp[i - 1].difference = STOP_DIFF_MULT / (p_gradient->ramp[i].offset - p_gradient->ramp[i - 1].offset);
	}

	return t_stat;
}

uint1 *MCGradientFillSerialize(MCGradientFill *p_gradient, uint4 &r_length)
{
	uint1 *t_data = (uint1*)malloc(GRADIENT_HEADER_SIZE + p_gradient->ramp_length * (2 + 4));
	uint1 *t_ptr = t_data;

	*t_ptr++ = ((p_gradient->kind << 4) | (p_gradient->quality << 2) | 
		(p_gradient->mirror << 1) | (p_gradient->wrap));
	*t_ptr++ = p_gradient->repeat;
	*t_ptr++ = p_gradient->ramp_length;

	MCPoint *t_point = &p_gradient->origin;

	//write out 3 byte-swapped pairs of coordinates
	for (int i = 0; i < 3; i++)
	{
		*((uint2*)t_ptr) = MCSwapInt16HostToNetwork((uint2) t_point[i].x);
		t_ptr += 2;
		*((uint2*)t_ptr) = MCSwapInt16HostToNetwork((uint2) t_point[i].y);
		t_ptr += 2;
	}

	//write out byte-swapped ramp
	for (int i = 0; i < p_gradient->ramp_length; i++)
	{
		*((uint2*)t_ptr) = MCSwapInt16HostToNetwork((uint2)p_gradient->ramp[i].offset);
		t_ptr += 2;
		*((uint4*)t_ptr) = MCSwapInt32HostToNetwork(p_gradient->ramp[i].color);
		t_ptr += 4;
	}

	r_length = t_ptr - t_data;
	return t_data;
}

void MCGradientFillUnserialize(MCGradientFill *p_gradient, uint1 *p_data, uint4 &r_length)
{
	uint1 *t_ptr = p_data;

	uint1 t_packed = *t_ptr++;
	p_gradient->kind = t_packed >> 4;
	p_gradient->quality = (t_packed >> 2) & 0x03;
	p_gradient->mirror = (t_packed >> 1) & 0x01;
	p_gradient->wrap = t_packed & 0x01;

	p_gradient->repeat = *t_ptr++;
	p_gradient->ramp_length = *t_ptr++;
	MCPoint *t_points = &p_gradient->origin;

	for (int i=0; i < 3; i++)
	{
		t_points[i].x = MCSwapInt16NetworkToHost(*((uint2*)t_ptr));
		t_ptr += 2;
		t_points[i].y = MCSwapInt16NetworkToHost(*((uint2*)t_ptr));
		t_ptr += 2;
	}

	if (p_gradient->ramp != NULL)
		delete p_gradient->ramp;
	p_gradient->ramp = new MCGradientFillStop[p_gradient->ramp_length];

	for (uint4 i = 0; i < p_gradient->ramp_length; i++)
	{
		p_gradient->ramp[i].offset = MCSwapInt16NetworkToHost(*((uint2*)t_ptr));
		t_ptr += 2;

		p_gradient->ramp[i].color = MCSwapInt32NetworkToHost(*((uint4*)t_ptr));
		t_ptr += 4;
	}
	for (uint4 i = 1; i < p_gradient->ramp_length; i++)
		if (p_gradient->ramp[i].offset != p_gradient->ramp[i - 1].offset)
			p_gradient->ramp[i - 1].difference = STOP_DIFF_MULT / (p_gradient->ramp[i].offset - p_gradient->ramp[i - 1].offset);

	r_length = t_ptr - p_data;
}<|MERGE_RESOLUTION|>--- conflicted
+++ resolved
@@ -1073,624 +1073,6 @@
 	return MCListCopyAsString(*t_ramp, r_data);
 }
 
-<<<<<<< HEAD
-=======
-static void gradient_combiner_begin(MCCombiner *_self, int4 y)
-{
-	MCSolidCombiner *self = (MCSolidCombiner *)_self;
-	self -> bits += y * self -> stride;
-}
-
-void gradient_combiner_end(MCCombiner *_self)
-{
-}
-
-static void gradient_affine_combiner_advance(MCCombiner *_self, int4 dy)
-{
-	MCGradientAffineCombiner *self = (MCGradientAffineCombiner *)_self;
-	self -> bits += dy * self -> stride;
-	self->x_inc += self->x_coef_b * dy;
-	self->y_inc += self->y_coef_b * dy;
-}
-
-#define FP_2PI ((int4)(2 * M_PI * (1<<8)))
-#define FP_INV_2PI ((STOP_INT_MAX << 8) / FP_2PI)
-
-template<MCGradientFillKind x_type> static inline int4 compute_index(int4 p_x, int4 p_y, bool p_mirror, uint4 p_repeat, bool p_wrap)
-{
-	int4 t_index;
-	switch(x_type)
-	{
-		// Per gradient ramp index calculation
-	case kMCGradientKindLinear:
-		t_index = p_x;
-		break;
-	case kMCGradientKindConical:
-		{
-			int4 t_angle = fast_rint((atan2((double)p_y, p_x) * (1<<8)));
-			if (t_angle < 0)
-				t_angle += FP_2PI;
-			t_index = (t_angle * FP_INV_2PI) >> 8;
-		}
-		break;
-	case kMCGradientKindRadial:
-		{
-			real8 t_dist = ((real8)(p_x)*p_x + (real8)(p_y)*p_y);
-			t_index = !p_wrap && t_dist > ((real8)STOP_INT_MAX * STOP_INT_MAX) ? STOP_INT_MAX + 1 : fast_rint(sqrt(t_dist));
-		}
-		break;
-	case kMCGradientKindDiamond:
-		t_index = MCU_max(MCU_abs(p_x), MCU_abs(p_y));
-		break;
-	case kMCGradientKindSpiral:
-		{
-			int4 t_angle = fast_rint((atan2((double)p_y, p_x) * (1<<8)));
-			real8 t_dist = sqrt((real8)(p_x)*p_x + (real8)(p_y)*p_y);
-			t_index = fast_rint(t_dist);
-			if (t_angle > 0)
-				t_angle -= FP_2PI;
-			t_index -= (t_angle * FP_INV_2PI) >> 8;
-			t_index %= STOP_INT_MAX;
-		}
-		break;
-	case kMCGradientKindXY:
-		{
-			uint4 t_x = MCU_abs(p_x);  uint4 t_y = MCU_abs(p_y);
-			t_index = (int4) ((int64_t)t_x * t_y / STOP_INT_MAX);
-		}
-		break;
-	case kMCGradientKindSqrtXY:
-		{
-			real8 t_x = MCU_abs(p_x);  real8 t_y = MCU_abs(p_y);
-			t_index = fast_rint(sqrt(t_x * t_y));
-		}
-		break;
-	default:
-        MCUnreachableReturn(0);
-	}
-	if (p_mirror)
-	{
-		if (p_wrap)
-		{
-			if (p_repeat > 1)
-				t_index = (t_index * p_repeat);
-			t_index &= STOP_INT_MIRROR_MAX;
-			if (t_index > STOP_INT_MAX)
-			{
-				t_index = STOP_INT_MAX - (t_index & STOP_INT_MAX);
-			}
-		}
-		else
-		{
-			if (t_index >= STOP_INT_MAX)
-			{
-				if ((p_repeat & 1) == 0)
-					t_index = -t_index;
-			}
-			else if (p_repeat > 1 && t_index > 0)
-			{
-				t_index = (t_index * p_repeat);
-				t_index &= STOP_INT_MIRROR_MAX;
-				if (t_index > STOP_INT_MAX)
-				{
-					t_index = STOP_INT_MAX - (t_index & STOP_INT_MAX);
-				}
-			}
-		}
-	}
-	else
-	{
-		if (p_wrap)
-			t_index &= STOP_INT_MAX;
-		if (p_repeat > 1 && t_index > 0 && t_index < STOP_INT_MAX)
-		{
-			t_index = (t_index * p_repeat);
-			t_index &= 0xFFFF;
-		}
-	}
-	return t_index;
-}
-
-template<MCGradientFillKind x_type> static void MCGradientFillBlend(MCCombiner *_self, int4 fx, int4 tx, uint1 alpha)
-{
-	MCGradientAffineCombiner *self = (MCGradientAffineCombiner*)_self;
-	uint4 *d;
-	uint4 s;
-
-	d = self -> bits;
-
-	int4 t_index;
-	int4 t_x = self->x_inc + self->x_coef_a * ((int4)fx);
-	int4 t_y = self->y_inc + self->y_coef_a * ((int4)fx);
-
-	int4 t_min = (int4)self->ramp[0].offset;
-	int4 t_max = (int4)self->ramp[self->ramp_length - 1].offset;
-
-	if (fx == tx) return;
-
-	bool t_mirror = self->mirror;
-	uint4 t_repeat = self->repeat;
-	
-	if (alpha == 255)
-	{
-		uint4 t_stop_pos = 0;
-
-		t_index = compute_index<x_type>(t_x, t_y, t_mirror, t_repeat);
-		while (fx < tx)
-		{
-			if (t_index <= t_min)
-			{
-				s = self->ramp[0].hw_color;
-				s = packed_scale_bounded(s | 0xFF000000, s >> 24);
-				while (t_index <= t_min)
-				{
-					d[fx] = packed_scale_bounded(d[fx], 255 - (s >> 24)) + s;
-					fx += 1;
-					if (fx == tx)
-						return;
-					t_x += self->x_coef_a;
-					t_y += self->y_coef_a;
-					t_index = compute_index<x_type>(t_x, t_y, t_mirror, t_repeat);
-				}
-			}
-
-			if (t_index >= t_max)
-			{
-				s = self->ramp[self->ramp_length - 1].hw_color;
-				s = packed_scale_bounded(s | 0xFF000000, s >> 24);
-				while (t_index >= t_max)
-				{
-					d[fx] = packed_scale_bounded(d[fx], 255 - (s >> 24)) + s;
-					fx += 1;
-					if (fx == tx)
-						return;
-					t_x += self->x_coef_a;
-					t_y += self->y_coef_a;
-					t_index = compute_index<x_type>(t_x, t_y, t_mirror, t_repeat);
-				}
-			}
-
-			while (t_index >= t_min && t_index <= t_max)
-			{
-				MCGradientFillStop *t_current_stop = &self->ramp[t_stop_pos];
-				int4 t_current_offset = t_current_stop->offset;
-				int4 t_current_difference = t_current_stop->difference;
-				uint4 t_current_color = t_current_stop->hw_color;
-				MCGradientFillStop *t_next_stop = &self->ramp[t_stop_pos+1];
-				int4 t_next_offset = t_next_stop->offset;
-				uint4 t_next_color = t_next_stop->hw_color;
-
-				while (t_next_offset >= t_index && t_current_offset <= t_index)
-				{
-					uint1 b = ((t_index - t_current_offset) * t_current_difference) >> STOP_DIFF_PRECISION ;
-					uint1 a = 255 - b;
-
-					s = packed_bilinear_bounded(t_current_color, a, t_next_color, b);
-					d[fx] = packed_bilinear_bounded(d[fx], 255 - (s >> 24), s | 0xFF000000, s >> 24);
-					fx += 1;
-					if (fx == tx)
-						return;
-					t_x += self->x_coef_a;
-					t_y += self->y_coef_a;
-					t_index = compute_index<x_type>(t_x, t_y, t_mirror, t_repeat);
-				}
-				if (t_current_offset > t_index && t_stop_pos > 0)
-					t_stop_pos -= 1;
-				else if (t_next_offset < t_index && t_stop_pos < (self->ramp_length - 1))
-					t_stop_pos += 1;
-			}
-		}
-	}
-}
-
-template<MCGradientFillKind x_type> static void MCGradientFillCombine(MCCombiner *_self, int4 fx, int4 tx, uint1 *mask)
-{
-	MCGradientAffineCombiner *self = (MCGradientAffineCombiner*)_self;
-	uint4 *d;
-	uint4 s;
-
-	d = self -> bits;
-
-	int4 t_index;
-	int4 t_x = self->x_inc + self->x_coef_a * ((int4)fx);
-	int4 t_y = self->y_inc + self->y_coef_a * ((int4)fx);
-
-	int4 t_min = (int4)self->ramp[0].offset;
-	int4 t_max = (int4)self->ramp[self->ramp_length - 1].offset;
-
-	if (fx == tx) return;
-
-	bool t_mirror = self->mirror;
-	uint4 t_repeat = self->repeat;
-	bool t_wrap = self->wrap;
-	
-	uint4 t_stop_pos = 0;
-
-	t_index = compute_index<x_type>(t_x, t_y, t_mirror, t_repeat, t_wrap);
-	while (fx < tx)
-	{
-		if (t_index <= t_min)
-		{
-			s = self->ramp[0].hw_color;
-			while (t_index <= t_min)
-			{
-				uint4 sa = packed_scale_bounded(s | 0xFF000000, ((s >> 24) * *mask++) / 255);
-				d[fx] = packed_scale_bounded(d[fx], 255 - (sa >> 24)) + sa;
-				fx += 1;
-				if (fx == tx)
-					return;
-				t_x += self->x_coef_a;
-				t_y += self->y_coef_a;
-				t_index = compute_index<x_type>(t_x, t_y, t_mirror, t_repeat, t_wrap);
-			}
-		}
-
-		if (t_index >= t_max)
-		{
-			s = self->ramp[self->ramp_length - 1].hw_color;
-			while (t_index >= t_max)
-			{
-				uint4 sa = packed_scale_bounded(s | 0xFF000000, ((s >> 24) * *mask++) / 255);
-				d[fx] = packed_scale_bounded(d[fx], 255 - (sa >> 24)) + sa;
-				fx += 1;
-				if (fx == tx)
-					return;
-				t_x += self->x_coef_a;
-				t_y += self->y_coef_a;
-				t_index = compute_index<x_type>(t_x, t_y, t_mirror, t_repeat, t_wrap);
-			}
-		}
-
-		while (t_index >= t_min && t_index <= t_max)
-		{
-			MCGradientFillStop *t_current_stop = &self->ramp[t_stop_pos];
-			int4 t_current_offset = t_current_stop->offset;
-			int4 t_current_difference = t_current_stop->difference;
-			uint4 t_current_color = t_current_stop->hw_color;
-			MCGradientFillStop *t_next_stop = &self->ramp[t_stop_pos+1];
-			int4 t_next_offset = t_next_stop->offset;
-			uint4 t_next_color = t_next_stop->hw_color;
-
-			while (t_next_offset >= t_index && t_current_offset <= t_index)
-			{
-				uint1 b = ((t_index - t_current_offset) * t_current_difference) >> STOP_DIFF_PRECISION ;
-				uint1 a = 255 - b;
-
-				s = packed_bilinear_bounded(t_current_color, a, t_next_color, b);
-				uint4 sa = packed_scale_bounded(s | 0xFF000000, ((s >> 24) * *mask++) / 255);
-				d[fx] = packed_scale_bounded(d[fx], 255 - (sa >> 24)) + sa;
-				fx += 1;
-				if (fx == tx)
-					return;
-				t_x += self->x_coef_a;
-				t_y += self->y_coef_a;
-				t_index = compute_index<x_type>(t_x, t_y, t_mirror, t_repeat, t_wrap);
-			}
-			if (t_current_offset > t_index && t_stop_pos > 0)
-				t_stop_pos -= 1;
-			else if (t_next_offset < t_index && t_stop_pos < (self->ramp_length - 1))
-				t_stop_pos += 1;
-		}
-	}
-}
-
-template<MCGradientFillKind x_type> static void blend_row(MCCombiner *_self, uint4 fx, uint4 tx, uint4 *p_buff)
-{
-	MCGradientAffineCombiner *self = (MCGradientAffineCombiner*)_self;
-	uint4 s;
-
-	int4 t_index;
-	int4 t_x = self->x_inc + self->x_coef_a * ((int4)fx);
-	int4 t_y = self->y_inc + self->y_coef_a * ((int4)fx);
-
-	int4 t_min = (int4)self->ramp[0].offset;
-	int4 t_max = (int4)self->ramp[self->ramp_length - 1].offset;
-
-	uint4 t_stop_pos = 0;
-
-	bool t_mirror = self->mirror;
-	uint4 t_repeat = self->repeat;
-	bool t_wrap = self->wrap;
-
-	t_index = compute_index<x_type>(t_x, t_y, t_mirror, t_repeat, t_wrap);
-	while (fx < tx)
-	{
-		if (t_index <= t_min)
-		{
-			s = self->ramp[0].hw_color;
-			while (t_index <= t_min)
-			{
-				*p_buff = s;
-				fx += 1;
-				if (fx == tx)
-					return;
-				p_buff++;
-				t_x += self->x_coef_a;
-				t_y += self->y_coef_a;
-				t_index = compute_index<x_type>(t_x, t_y, t_mirror, t_repeat, t_wrap);
-			}
-		}
-
-		if (t_index >= t_max)
-		{
-			s = self->ramp[self->ramp_length - 1].hw_color;
-			while (t_index >= t_max)
-			{
-				*p_buff = s;
-				fx += 1;
-				if (fx == tx)
-					return;
-				p_buff++;
-				t_x += self->x_coef_a;
-				t_y += self->y_coef_a;
-				t_index = compute_index<x_type>(t_x, t_y, t_mirror, t_repeat, t_wrap);
-			}
-		}
-
-		while (t_index >= t_min && t_index <= t_max)
-		{
-			MCGradientFillStop *t_current_stop = &self->ramp[t_stop_pos];
-			int4 t_current_offset = t_current_stop->offset;
-			int4 t_current_difference = t_current_stop->difference;
-			uint4 t_current_color = t_current_stop->hw_color;
-			MCGradientFillStop *t_next_stop = &self->ramp[t_stop_pos+1];
-			int4 t_next_offset = t_next_stop->offset;
-			uint4 t_next_color = t_next_stop->hw_color;
-
-			while (t_next_offset >= t_index && t_current_offset <= t_index)
-			{
-				uint1 b = ((t_index - t_current_offset) * t_current_difference) >> STOP_DIFF_PRECISION ;
-				uint1 a = 255 - b;
-
-				s = packed_bilinear_bounded(t_current_color, a, t_next_color, b);
-				*p_buff = s;
-				fx += 1;
-				if (fx == tx)
-					return;
-				p_buff++;
-				t_x += self->x_coef_a;
-				t_y += self->y_coef_a;
-				t_index = compute_index<x_type>(t_x, t_y, t_mirror, t_repeat, t_wrap);
-			}
-			if (t_current_offset > t_index && t_stop_pos > 0)
-				t_stop_pos -= 1;
-			else if (t_next_offset < t_index && t_stop_pos < (self->ramp_length - 1))
-				t_stop_pos += 1;
-		}
-	}
-}
-
-static void gradient_bilinear_affine_combiner_end(MCCombiner *_self)
-{
-	MCGradientAffineCombiner *self = (MCGradientAffineCombiner*)_self;
-	delete self->buffer;
-}
-
-template<MCGradientFillKind x_type> static void MCGradientFillBilinearBlend(MCCombiner *_self, uint4 fx, uint4 tx, uint1 alpha)
-{
-	MCGradientAffineCombiner *self = (MCGradientAffineCombiner*)_self;
-	uint4 *d;
-	uint4 s;
-
-	d = self -> bits;
-
-	if (fx == tx) return;
-
-	uint4 *t_buffer = self->buffer;
-	uint4 t_bufflen = self->buffer_width;
-
-	int4 x_a, x_b, x_inc;
-	int4 y_a, y_b, y_inc;
-	x_a = self->x_coef_a; x_b = self->x_coef_b; x_inc = self->x_inc;
-	y_a = self->y_coef_a; y_b = self->y_coef_b; y_inc = self->y_inc;
-	self->x_coef_a /= GRADIENT_AA_SCALE; self->x_coef_b /= GRADIENT_AA_SCALE;
-	self->y_coef_a /= GRADIENT_AA_SCALE; self->y_coef_b /= GRADIENT_AA_SCALE;
-
-	uint4 dx = (tx - fx) * GRADIENT_AA_SCALE;
-	uint4 t_fx = fx * GRADIENT_AA_SCALE;
-	for (int i = 0; i < GRADIENT_AA_SCALE; i++)
-	{
-		blend_row<x_type>(self, t_fx, t_fx + dx, t_buffer);
-		t_buffer += t_bufflen;
-		self->x_inc += self->x_coef_b;
-		self->y_inc += self->y_coef_b;
-	}
-
-	self->x_coef_a = x_a; self->x_coef_b = x_b; self->x_inc = x_inc;
-	self->y_coef_a = y_a; self->y_coef_b = y_b; self->y_inc = y_inc;
-
-	uint4 i = 0;
-	if (alpha == 255)
-	{
-		for (; fx < tx; fx++)
-		{
-			uint4 u;
-			uint4 v;
-
-#if GRADIENT_AA_SCALE == 2
-			// unroll for GRADIENT_AA_SCALE == 2
-			u = (self->buffer[i*2] & 0xFF00FF) + (self->buffer[i*2 + 1] & 0xFF00FF) + \
-				(self->buffer[t_bufflen + i*2] & 0xFF00FF) + (self->buffer[t_bufflen + i*2 + 1] & 0xFF00FF);
-			v = ((self->buffer[i*2] >> 8) & 0xFF00FF) + ((self->buffer[i*2 + 1] >> 8) & 0xFF00FF) + \
-				((self->buffer[t_bufflen + i*2] >> 8) & 0xFF00FF) + ((self->buffer[t_bufflen + i*2 + 1] >> 8) & 0xFF00FF);
-			u = (u >> 2) & 0xFF00FF;
-			v = (v << 6) & 0xFF00FF00;
-#endif
-			i++;
-
-			s = u | v;
-			d[fx] = packed_bilinear_bounded(d[fx], 255 - (s >> 24), s | 0xFF000000, s >> 24);
-		}
-	}
-}
-
-template<MCGradientFillKind x_type> static void MCGradientFillBilinearCombine(MCCombiner *_self, int4 fx, int4 tx, uint1* mask)
-{
-	MCGradientAffineCombiner *self = (MCGradientAffineCombiner*)_self;
-	uint4 *d;
-	uint4 s;
-
-	d = self -> bits;
-
-	if (fx == tx) return;
-
-	uint4 *t_buffer = self->buffer;
-	uint4 t_bufflen = self->buffer_width;
-
-	int4 x_a, x_b, x_inc;
-	int4 y_a, y_b, y_inc;
-	x_a = self->x_coef_a; x_b = self->x_coef_b; x_inc = self->x_inc;
-	y_a = self->y_coef_a; y_b = self->y_coef_b; y_inc = self->y_inc;
-	self->x_coef_a /= GRADIENT_AA_SCALE; self->x_coef_b /= GRADIENT_AA_SCALE;
-	self->y_coef_a /= GRADIENT_AA_SCALE; self->y_coef_b /= GRADIENT_AA_SCALE;
-
-	uint4 dx = (tx - fx) * GRADIENT_AA_SCALE;
-	uint4 t_fx = fx * GRADIENT_AA_SCALE;
-	for (int i = 0; i < GRADIENT_AA_SCALE; i++)
-	{
-		blend_row<x_type>(self, t_fx, t_fx + dx, t_buffer);
-		t_buffer += t_bufflen;
-		self->x_inc += self->x_coef_b;
-		self->y_inc += self->y_coef_b;
-	}
-
-	self->x_coef_a = x_a; self->x_coef_b = x_b; self->x_inc = x_inc;
-	self->y_coef_a = y_a; self->y_coef_b = y_b; self->y_inc = y_inc;
-
-	uint4 i = 0;
-	for (; fx < tx; fx++)
-	{
-		uint4 u = (self->buffer[i*2] & 0xFF00FF) + (self->buffer[i*2 + 1] & 0xFF00FF) + \
-			(self->buffer[t_bufflen + i*2] & 0xFF00FF) + (self->buffer[t_bufflen + i*2 + 1] & 0xFF00FF);
-		uint4 v = ((self->buffer[i*2] >> 8) & 0xFF00FF) + ((self->buffer[i*2 + 1] >> 8) & 0xFF00FF) + \
-			((self->buffer[t_bufflen + i*2] >> 8) & 0xFF00FF) + ((self->buffer[t_bufflen + i*2 + 1] >> 8) & 0xFF00FF);
-		u = (u >> 2) & 0xFF00FF;
-		v = (v << 6) & 0xFF00FF00;
-
-		i++;
-
-		s = u | v;
-		uint1 alpha = (s >> 24) * (*mask++) / 255;
-		d[fx] = packed_bilinear_bounded(d[fx], 255 - alpha, s | 0xFF000000, alpha);
-	}
-}
-
-
-MCGradientCombiner *MCGradientFillCreateCombiner(MCGradientFill *p_gradient, MCRectangle &r_clip)
-{
-	static bool s_gradient_affine_combiner_initialised = false;
-	static MCGradientAffineCombiner s_gradient_affine_combiner;
-
-	if (!s_gradient_affine_combiner_initialised)
-	{
-		s_gradient_affine_combiner.begin = gradient_combiner_begin;
-		s_gradient_affine_combiner.advance = gradient_affine_combiner_advance;
-		s_gradient_affine_combiner.combine = NULL;
-		s_gradient_affine_combiner_initialised = true;
-	}
-
-	uint1 t_kind = p_gradient->kind;
-
-	int4 vx = p_gradient->primary.x - p_gradient->origin.x;
-	int4 vy = p_gradient->primary.y - p_gradient->origin.y;
-	int4 wx = p_gradient->secondary.x - p_gradient->origin.x;
-	int4 wy = p_gradient->secondary.y - p_gradient->origin.y;
-
-	int4 d = vy * wx - vx *wy;
-
-	if (d != 0)
-	{
-		s_gradient_affine_combiner.x_coef_a = STOP_INT_MAX * -wy / d;
-		s_gradient_affine_combiner.x_coef_b = STOP_INT_MAX * wx / d;
-		s_gradient_affine_combiner.x_inc = (uint4) (STOP_INT_MAX * (int64_t)(p_gradient->origin.x * wy + (r_clip.y - p_gradient->origin.y) * wx) / d);
-
-		s_gradient_affine_combiner.y_coef_a = STOP_INT_MAX * vy / d;
-		s_gradient_affine_combiner.y_coef_b = STOP_INT_MAX * -vx / d;
-		s_gradient_affine_combiner.y_inc = (uint4) (STOP_INT_MAX * -(int64_t)(p_gradient->origin.x * vy + (r_clip.y - p_gradient->origin.y) * vx) / d);
-	}
-	s_gradient_affine_combiner.origin = p_gradient->origin;
-	s_gradient_affine_combiner.ramp = p_gradient->ramp;
-	s_gradient_affine_combiner.ramp_length = p_gradient->ramp_length;
-	s_gradient_affine_combiner.mirror = p_gradient->mirror;
-	s_gradient_affine_combiner.repeat = p_gradient->repeat;
-	s_gradient_affine_combiner.wrap = p_gradient->wrap;
-
-	switch (p_gradient->quality)
-	{
-	case kMCGradientQualityNormal:
-		{
-			s_gradient_affine_combiner.end = gradient_combiner_end;
-			s_gradient_affine_combiner.x_inc += (s_gradient_affine_combiner.x_coef_a + s_gradient_affine_combiner.x_coef_b) >> 1;
-			s_gradient_affine_combiner.y_inc += (s_gradient_affine_combiner.y_coef_a + s_gradient_affine_combiner.y_coef_b) >> 1;
-			switch (t_kind)
-			{
-			case kMCGradientKindConical:
-				s_gradient_affine_combiner.combine = MCGradientFillCombine<kMCGradientKindConical>;
-				return &s_gradient_affine_combiner;
-			case kMCGradientKindLinear:
-				s_gradient_affine_combiner.combine = MCGradientFillCombine<kMCGradientKindLinear>;
-				return &s_gradient_affine_combiner;
-			case kMCGradientKindRadial:
-				s_gradient_affine_combiner.combine = MCGradientFillCombine<kMCGradientKindRadial>;
-				return &s_gradient_affine_combiner;
-			case kMCGradientKindDiamond:
-				s_gradient_affine_combiner.combine = MCGradientFillCombine<kMCGradientKindDiamond>;
-				return &s_gradient_affine_combiner;
-			case kMCGradientKindSpiral:
-				s_gradient_affine_combiner.combine = MCGradientFillCombine<kMCGradientKindSpiral>;
-				return &s_gradient_affine_combiner;
-			case kMCGradientKindXY:
-				s_gradient_affine_combiner.combine = MCGradientFillCombine<kMCGradientKindXY>;
-				return &s_gradient_affine_combiner;
-			case kMCGradientKindSqrtXY:
-				s_gradient_affine_combiner.combine = MCGradientFillCombine<kMCGradientKindSqrtXY>;
-				return &s_gradient_affine_combiner;
-			}
-		}
-	case kMCGradientQualityGood:
-		{
-			s_gradient_affine_combiner.end = gradient_bilinear_affine_combiner_end;
-			s_gradient_affine_combiner.buffer_width = GRADIENT_AA_SCALE * r_clip.width;
-			
-			if (!MCMemoryNewArray(GRADIENT_AA_SCALE * s_gradient_affine_combiner.buffer_width, s_gradient_affine_combiner.buffer))
-				return NULL;
-			
-			s_gradient_affine_combiner.x_inc += (s_gradient_affine_combiner.x_coef_a + s_gradient_affine_combiner.x_coef_b) >> 2;
-			s_gradient_affine_combiner.y_inc += (s_gradient_affine_combiner.y_coef_a + s_gradient_affine_combiner.y_coef_b) >> 2;
-			switch (t_kind)
-			{
-			case kMCGradientKindConical:
-				s_gradient_affine_combiner.combine = MCGradientFillBilinearCombine<kMCGradientKindConical>;
-				return &s_gradient_affine_combiner;
-			case kMCGradientKindLinear:
-				s_gradient_affine_combiner.combine = MCGradientFillBilinearCombine<kMCGradientKindLinear>;
-				return &s_gradient_affine_combiner;
-			case kMCGradientKindRadial:
-				s_gradient_affine_combiner.combine = MCGradientFillBilinearCombine<kMCGradientKindRadial>;
-				return &s_gradient_affine_combiner;
-			case kMCGradientKindDiamond:
-				s_gradient_affine_combiner.combine = MCGradientFillBilinearCombine<kMCGradientKindDiamond>;
-				return &s_gradient_affine_combiner;
-			case kMCGradientKindSpiral:
-				s_gradient_affine_combiner.combine = MCGradientFillBilinearCombine<kMCGradientKindSpiral>;
-				return &s_gradient_affine_combiner;
-			case kMCGradientKindXY:
-				s_gradient_affine_combiner.combine = MCGradientFillBilinearCombine<kMCGradientKindXY>;
-				return &s_gradient_affine_combiner;
-			case kMCGradientKindSqrtXY:
-				s_gradient_affine_combiner.combine = MCGradientFillBilinearCombine<kMCGradientKindSqrtXY>;
-				return &s_gradient_affine_combiner;
-			default:
-				MCMemoryDeleteArray(s_gradient_affine_combiner.buffer);
-				return NULL;
-			}
-		}
-	}
-
-	return NULL;
-}
-
->>>>>>> 2bc93198
 uint4 MCGradientFillMeasure(MCGradientFill *p_gradient)
 {
 	return 3 + 4 * 3 + p_gradient -> ramp_length * 6;
