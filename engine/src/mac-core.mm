/* Copyright (C) 2003-2015 LiveCode Ltd.
 
 This file is part of LiveCode.
 
 LiveCode is free software; you can redistribute it and/or modify it under
 the terms of the GNU General Public License v3 as published by the Free
 Software Foundation.
 
 LiveCode is distributed in the hope that it will be useful, but WITHOUT ANY
 WARRANTY; without even the implied warranty of MERCHANTABILITY or
 FITNESS FOR A PARTICULAR PURPOSE.  See the GNU General Public License
 for more details.
 
 You should have received a copy of the GNU General Public License
 along with LiveCode.  If not see <http://www.gnu.org/licenses/>.  */

#include <Cocoa/Cocoa.h>
#include <Carbon/Carbon.h>

#include "typedefs.h"
#include "platform.h"
#include "platform-internal.h"

#include "mac-internal.h"

#include "graphics_util.h"

#include "libscript/script.h"

#include <objc/objc-runtime.h>

////////////////////////////////////////////////////////////////////////////////

static bool s_have_desktop_height = false;
static CGFloat s_desktop_height = 0.0f;

static NSLock *s_callback_lock = nil;

// MW-2014-08-14: [[ Bug 13016 ]] This holds the window that is currently being
//   moved by the windowserver.
static MCPlatformWindowRef s_moving_window = nil;

static NSWindow *s_pseudo_modal_for = nil;

////////////////////////////////////////////////////////////////////////////////

enum
{
	kMCMacPlatformBreakEvent = 0,
	kMCMacPlatformMouseSyncEvent = 1,
};

////////////////////////////////////////////////////////////////////////////////

@implementation com_runrev_livecode_MCApplication

- (void)sendEvent:(NSEvent *)p_event
{
	if (!MCMacPlatformApplicationSendEvent(p_event))
	{
        [super sendEvent: p_event];
    }
}

@end

bool MCMacPlatformApplicationSendEvent(NSEvent *p_event)
{
    if ([p_event type] == NSApplicationDefined &&
        [p_event subtype] == kMCMacPlatformMouseSyncEvent)
	{
        MCMacPlatformHandleMouseSync();
		return true;
	}

	// MW-2014-08-14: [[ Bug 13016 ]] Whilst the windowserver moves a window
	//   we intercept mouseDragged events so we can keep script informed.
	NSWindow *t_window;
	t_window = [p_event window];
	if (s_moving_window != nil &&
		t_window == ((MCMacPlatformWindow *)s_moving_window) -> GetHandle())
	{
		if ([p_event type] == NSLeftMouseDragged)
			MCMacPlatformWindowWindowMoved(t_window, s_moving_window);
		else if ([p_event type] == NSLeftMouseUp)
			MCMacPlatformApplicationWindowStoppedMoving(s_moving_window);
	}
	
	return false;
}

bool MCMacPlatformApplicationWindowIsMoving(MCPlatformWindowRef p_window)
{
    return p_window == s_moving_window;
}

void MCMacPlatformApplicationWindowStartedMoving(MCPlatformWindowRef p_window)
{
    if (s_moving_window != nil)
        MCMacPlatformApplicationWindowStoppedMoving(s_moving_window);
    
    MCPlatformRetainWindow(p_window);
    s_moving_window = p_window;
}

void MCMacPlatformApplicationWindowStoppedMoving(MCPlatformWindowRef p_window)
{
    if (s_moving_window == nil)
        return;
    
	// IM-2014-10-29: [[ Bug 13814 ]] Call windowMoveFinished to signal end of dragging,
	//   which is not reported to the delegate when the window doesn't actually move.
	[[((MCMacPlatformWindow*)s_moving_window)->GetHandle() delegate] windowMoveFinished];

    MCPlatformReleaseWindow(s_moving_window);
    s_moving_window = nil;
}

void MCMacPlatformApplicationBecomePseudoModalFor(NSWindow *p_window)
{
    // MERG-2016-03-04: ensure pseudo modals open above any calling modals
    [p_window setLevel: kCGPopUpMenuWindowLevel];
    s_pseudo_modal_for = p_window;
}

NSWindow *MCMacPlatformApplicationPseudoModalFor(void)
{
    // MERG-2016-03-04: ensure pseudo modals remain above any calling modals
    // If we need to check whether we're pseudo-modal, it means we're in a
    // situation where that window needs to be forced to the front
    if (s_pseudo_modal_for != nil)
        [s_pseudo_modal_for orderFrontRegardless];
    
    return s_pseudo_modal_for;
}

////////////////////////////////////////////////////////////////////////////////

@implementation com_runrev_livecode_MCPendingAppleEvent

- (id)initWithEvent: (const AppleEvent *)event andReply: (AppleEvent *)reply
{
    self = [super init];
    if (self == nil)
        return nil;
    
    AEDuplicateDesc(event, &m_event);
    AEDuplicateDesc(reply, &m_reply);
    
    return self;
}

- (void)dealloc
{
    AEDisposeDesc(&m_event);
    AEDisposeDesc(&m_reply);
    [super dealloc];
}

- (OSErr)process
{
    return AEResumeTheCurrentEvent(&m_event, &m_reply, (AEEventHandlerUPP)kAEUseStandardDispatch, 0);
}

- (AppleEvent *)getEvent
{
    return &m_event;
}

- (AppleEvent *)getReply
{
    return &m_reply;
}

@end

////////////////////////////////////////////////////////////////////////////////

@implementation com_runrev_livecode_MCApplicationDelegate

//////////

- (id)initWithArgc:(int)argc argv:(MCStringRef *)argv envp:(MCStringRef*)envp
{
	self = [super init];
	if (self == nil)
		return nil;
	
	m_argc = argc;
	m_argv = argv;
	m_envp = envp;
	
    m_explicit_quit = false;
    
    m_running = false;
    
    m_pending_apple_events = [[NSMutableArray alloc] initWithCapacity: 0];
    
	return self;
}

//////////

- (void)initializeModules
{
	MCPlatformInitializeColorTransform();
	MCPlatformInitializeAbortKey();
    MCPlatformInitializeMenu();
}

- (void)finalizeModules
{
    MCPlatformFinalizeMenu();
	MCPlatformFinalizeAbortKey();
	MCPlatformFinalizeColorTransform();
}

//////////

- (NSError *)application:(NSApplication *)application willPresentError:(NSError *)error
{
    return error;
}

//////////

- (BOOL)applicationShouldHandleReopen:(NSApplication *)sender hasVisibleWindows:(BOOL)flag
{
	return NO;
}

//////////

static OSErr preDispatchAppleEvent(const AppleEvent *p_event, AppleEvent *p_reply, SRefCon p_context)
{
<<<<<<< HEAD
    return [(MCApplicationDelegate*)[NSApp delegate] preDispatchAppleEvent: p_event withReply: p_reply];
=======
    return [(com_runrev_livecode_MCApplicationDelegate*)[NSApp delegate] preDispatchAppleEvent: p_event withReply: p_reply];
>>>>>>> 3df3b764
}

- (OSErr)preDispatchAppleEvent: (const AppleEvent *)p_event withReply: (AppleEvent *)p_reply
{
    extern OSErr MCAppleEventHandlerDoAEAnswer(const AppleEvent *event, AppleEvent *reply, long refcon);
    extern OSErr MCAppleEventHandlerDoSpecial(const AppleEvent *event, AppleEvent *reply, long refcon);
    extern OSErr MCAppleEventHandlerDoOpenDoc(const AppleEvent *event, AppleEvent *reply, long refcon);
    
    if (!m_running)
    {
        MCPendingAppleEvent *t_event;
        t_event = [[MCPendingAppleEvent alloc] initWithEvent: p_event andReply: p_reply];
        [m_pending_apple_events addObject: t_event];
        AESuspendTheCurrentEvent(p_event);
        return noErr;
    }
    
	DescType rType;
	Size rSize;
	AEEventClass aeclass;
	AEGetAttributePtr(p_event, keyEventClassAttr, typeType, &rType, &aeclass, sizeof(AEEventClass), &rSize);
    
	AEEventID aeid;
	AEGetAttributePtr(p_event, keyEventIDAttr, typeType, &rType, &aeid, sizeof(AEEventID), &rSize);
    
    // MW-2014-08-12: [[ Bug 13140 ]] Handle the appleEvent to cause a termination otherwise
    //   we don't quit if the app is in the background (I think this is because we roll our
    //   own event handling loop and don't use [NSApp run]).
    if (aeclass == kCoreEventClass && aeid == kAEQuitApplication)
    {
        [NSApp terminate: self];
        return noErr;
    }
    
    if (aeclass == kCoreEventClass && aeid == kAEAnswer)
        return MCAppleEventHandlerDoAEAnswer(p_event, p_reply, 0);
    
    // SN-2014-10-13: [[ Bug 13644 ]] Break the wait loop after we handled the Apple Event
    OSErr t_err;
    t_err = MCAppleEventHandlerDoSpecial(p_event, p_reply, 0);
    if (t_err == errAEEventNotHandled)
    {
        if (aeclass == kCoreEventClass && aeid == kAEOpenDocuments)
            t_err = MCAppleEventHandlerDoOpenDoc(p_event, p_reply, 0);
    }
    
    if (t_err != errAEEventNotHandled)
        MCPlatformBreakWait();
    
    return t_err;
}

- (void)applicationWillFinishLaunching: (NSNotification *)notification
{
    AEInstallSpecialHandler(keyPreDispatch, preDispatchAppleEvent, False);
}

- (void)applicationDidFinishLaunching: (NSNotification *)notification
{	
	// Initialize everything.
	[self initializeModules];
	
	NSAutoreleasePool *t_pool;
	t_pool = [[NSAutoreleasePool alloc] init];
	
    // MW-2014-04-23: [[ Bug 12080 ]] Always create a dummy window which should
    //   always sit at the bottom of our window list so that palettes have something
    //   to float above.
    NSWindow *t_dummy_window;
    t_dummy_window = [[NSWindow alloc] initWithContentRect: NSZeroRect styleMask: NSBorderlessWindowMask backing:NSBackingStoreBuffered defer:YES];
    [t_dummy_window orderFront: nil];
    
	// Dispatch the startup callback.
	int t_error_code;
	MCAutoStringRef t_error_message;
	MCPlatformCallbackSendApplicationStartup(m_argc, m_argv, m_envp, t_error_code, &t_error_message);
	
	[t_pool release];
	
	// If the error code is non-zero, startup failed so quit.
	if (t_error_code != 0)
	{
		// If the error message is non-nil, report it in a suitable way.
		if (*t_error_message != nil)
        {
            MCAutoStringRefAsUTF8String t_utf8_message;
            t_utf8_message . Lock(*t_error_message);
			fprintf(stderr, "Startup error - %s\n", *t_utf8_message);
        }
		
		// Finalize everything
		[self finalizeModules];
		
		// Now exit the application with the appropriate code.
		exit(t_error_code);
	}
    
    m_running = true;

    // Dispatch pending apple events
    while([m_pending_apple_events count] > 0)
    {
        MCPendingAppleEvent *t_event;
        t_event = [m_pending_apple_events objectAtIndex: 0];
        [m_pending_apple_events removeObjectAtIndex: 0];
        
        [self preDispatchAppleEvent: [t_event getEvent] withReply: [t_event getReply]];
        AEResumeTheCurrentEvent([t_event getEvent], [t_event getReply], (AEEventHandlerUPP)kAENoDispatch, 0);
        
        //[t_event process];
        
        [t_event release];
    }
    
	// We started up successfully, so queue the root runloop invocation
	// message.
	[self performSelector: @selector(runMainLoop) withObject: nil afterDelay: 0];
}

- (void)runMainLoop
{
    for(;;)
    {
        bool t_continue;
    
        NSAutoreleasePool *t_pool;
        t_pool = [[NSAutoreleasePool alloc] init];
    
        MCPlatformCallbackSendApplicationRun(t_continue);
        
        [t_pool release];
        
        if (!t_continue)
            break;
    }
    
    // If we get here then it was due to an exit from the main runloop caused
    // by an explicit quit. In this case, then we set a flag so that termination
    // happens without sending messages.
    m_explicit_quit = true;
	
    [NSApp terminate: self];
}

//////////

// This is sent when the last window closes - as LiveCode apps are expected
// to control termination (via quit), we always say 'NO' don't close.
- (BOOL)applicationShouldTerminateAfterLastWindowClosed:(NSApplication *)sender
{
	return NO;
}

- (NSApplicationTerminateReply)applicationShouldTerminate:(NSApplication *)sender
{
    // If the quit was explicit (runloop exited) then just terminate now.
    if (m_explicit_quit)
        return NSTerminateNow;
    
    if (MCMacPlatformApplicationPseudoModalFor() != nil)
        return NSTerminateCancel;
    
    // There is an NSApplicationTerminateReplyLater result code which will place
	// the runloop in a modal loop for exit dialogs. We'll try the simpler
	// option for now of just sending the callback and seeing what AppKit does
	// with the (eventual) event loop that will result...
	bool t_terminate;
	MCPlatformCallbackSendApplicationShutdownRequest(t_terminate);
	
	if (t_terminate)
		return NSTerminateNow;
	
	return NSTerminateCancel;
}

- (void)applicationWillTerminate:(NSNotification *)notification
{
	// Dispatch the shutdown callback.
	int t_exit_code;
	MCPlatformCallbackSendApplicationShutdown(t_exit_code);
	
	// Finalize everything
	[self finalizeModules];
	
	// Now exit the application with the appropriate code.
	exit(t_exit_code);
}

// Dock menu handling.
- (NSMenu *)applicationDockMenu:(NSApplication *)sender
{
	return MCMacPlatformGetIconMenu();
}

//////////

- (void)applicationWillHide:(NSNotification *)notification;
{
}

- (void)applicationDidHide:(NSNotification *)notification;
{
}

- (void)applicationWillUnhide:(NSNotification *)notification;
{
}

- (void)applicationDidUnhide:(NSNotification *)notification
{
}

//////////

- (void)applicationWillBecomeActive:(NSNotification *)notification
{
    // MW-2014-04-23: [[ Bug 12080 ]] Loop through all our windows and any MCPanels
    //   get set to not be floating. This is so that they sit behind the windows
    //   of other applications (like we did before).
    for(NSNumber *t_window_id in [[NSWindow windowNumbersWithOptions: 0] reverseObjectEnumerator])
    {
        NSWindow *t_window;
        t_window = [NSApp windowWithWindowNumber: [t_window_id longValue]];
        if (![t_window isKindOfClass: [com_runrev_livecode_MCPanel class]])
        {
            continue;
        }
        
        [t_window setFloatingPanel: YES];
    }
}

- (void)applicationDidBecomeActive:(NSNotification *)notification
{
	MCPlatformCallbackSendApplicationResume();
}

- (void)applicationWillResignActive:(NSNotification *)notification
{
    // MW-2014-04-23: [[ Bug 12080 ]] Loop through all our windows and move any
    //   MCPanels to be above the top-most non-panel.
    NSInteger t_above_window_id;
    for(NSNumber *t_window_id in [[NSWindow windowNumbersWithOptions: 0] reverseObjectEnumerator])
    {
        NSWindow *t_window;
        t_window = [NSApp windowWithWindowNumber: [t_window_id longValue]];
        if (![t_window isKindOfClass: [com_runrev_livecode_MCPanel class]])
        {
            t_above_window_id = [t_window_id longValue];
            continue;
        }
        
        [t_window setFloatingPanel: NO];
        [t_window orderWindow: NSWindowAbove relativeTo: t_above_window_id];
        t_above_window_id = [t_window_id longValue];
    }
}

- (void)applicationDidResignActive:(NSNotification *)notification
{
	MCPlatformCallbackSendApplicationSuspend();
}

//////////

- (void)applicationWillUpdate:(NSNotification *)notification
{
}

- (void)applicationDidUpdate:(NSNotification *)notification
{
}

//////////

- (void)applicationDidChangeScreenParameters:(NSNotification *)notification
{
	// Make sure we refetch the primary screen height.
	s_have_desktop_height = false;
	
	// Dispatch the notification.
	MCPlatformCallbackSendScreenParametersChanged();
}

//////////

- (BOOL)application:(NSApplication *)sender openFile:(NSString *)filename
{
	return NO;
}

- (void)application:(NSApplication *)sender openFiles:(NSArray *)filenames
{
	[NSApp replyToOpenOrPrint: NSApplicationDelegateReplyCancel];
}

- (BOOL)application:(NSApplication *)sender openTempFile:(NSString *)filename
{
	return NO;
}

- (BOOL)applicationShouldOpenUntitledFile:(NSApplication *)sender
{
	return NO;
}

- (BOOL)applicationOpenUntitledFile:(NSApplication *)sender
{
	return NO;
}

- (BOOL)application:(id)sender openFileWithoutUI:(NSString *)filename
{
	return NO;
}

//////////

- (NSApplicationPrintReply)application:(NSApplication *)application printFiles:(NSArray *)fileNames withSettings:(NSDictionary *)printSettings showPrintPanels:(BOOL)showPrintPanels
{
	return NSPrintingCancelled;
}

//////////

@end

////////////////////////////////////////////////////////////////////////////////

void MCPlatformGetSystemProperty(MCPlatformSystemProperty p_property, MCPlatformPropertyType p_type, void *r_value)
{
	switch(p_property)
	{
		case kMCPlatformSystemPropertyDoubleClickInterval:
            // Get the double-click interval, in milliseconds
            *(uint16_t *)r_value = uint16_t([NSEvent doubleClickInterval] * 1000.0);
			break;
			
		case kMCPlatformSystemPropertyCaretBlinkInterval:
        {
            // Query the user's settings for the cursor blink rate
            NSInteger t_rate_ms = [[NSUserDefaults standardUserDefaults] integerForKey:@"NSTextInsertionPointBlinkPeriod"];
            
            // If the query failed, use the standard value (this seems to be
            // 567ms on OSX, not that this is documented anywhere).
            if (t_rate_ms == 0)
                t_rate_ms = 567;
            
            *(uint16_t *)r_value = uint16_t(t_rate_ms);
			break;
        }
			
		case kMCPlatformSystemPropertyHiliteColor:
		{
            NSColor *t_color;
            t_color = [[NSColor selectedTextBackgroundColor] colorUsingColorSpaceName: NSCalibratedRGBColorSpace];
			((MCColor *)r_value) -> red = [t_color redComponent] * 65535;
			((MCColor *)r_value) -> green = [t_color greenComponent] * 65535;
			((MCColor *)r_value) -> blue = [t_color blueComponent] * 65535;
		}
		break;
			
		case kMCPlatformSystemPropertyAccentColor:
			((MCColor *)r_value) -> red = 0x0000;
			((MCColor *)r_value) -> green = 0x0000;
			((MCColor *)r_value) -> blue = 0x8080;
			break;
			
		case kMCPlatformSystemPropertyMaximumCursorSize:
			*(int32_t *)r_value = 256;
			break;
		
		case kMCPlatformSystemPropertyCursorImageSupport:
			*(MCPlatformCursorImageSupport *)r_value = kMCPlatformCursorImageSupportAlpha; 
			break;
			
        case kMCPlatformSystemPropertyVolume:
            MCMacPlatformGetGlobalVolume(*(double *)r_value);
            break;
            
		default:
			assert(false);
			break;
	}
}

void MCPlatformSetSystemProperty(MCPlatformSystemProperty p_property, MCPlatformPropertyType p_type, void *p_value)
{
    switch(p_property)
    {
        case kMCPlatformSystemPropertyVolume:
            MCMacPlatformSetGlobalVolume(*(double *)p_value);
            break;
        
        default:
            assert(false);
            break;
    }
}

////////////////////////////////////////////////////////////////////////////////

static NSEvent *s_last_mouse_event = nil;

static CFRunLoopObserverRef s_observer = nil;
static bool s_in_blocking_wait = false;
static bool s_wait_broken = false;

struct MCModalSession
{
	NSModalSession session;
	MCMacPlatformWindow *window;
	bool is_done;
};

static MCModalSession *s_modal_sessions = nil;
static uindex_t s_modal_session_count = 0;

struct MCCallback
{
	void (*method)(void *);
	void *context;
};

static MCCallback *s_callbacks = nil;
static uindex_t s_callback_count;

static MCPlatformPreWaitForEventCallback s_pre_waitforevent_callback = nullptr;
static MCPlatformPostWaitForEventCallback s_post_waitforevent_callback = nullptr;

void MCPlatformSetWaitForEventCallbacks(MCPlatformPreWaitForEventCallback p_pre, MCPlatformPostWaitForEventCallback p_post)
{
    s_pre_waitforevent_callback = p_pre;
    s_post_waitforevent_callback = p_post;
}

void MCPlatformBreakWait(void)
{
    [s_callback_lock lock];
	if (s_wait_broken)
    {
        [s_callback_lock unlock];
        return;
    }
    s_wait_broken = true;
	[s_callback_lock unlock];
    
	NSAutoreleasePool *t_pool;
	t_pool = [[NSAutoreleasePool alloc] init];
	
	NSEvent *t_event;
	t_event = [NSEvent otherEventWithType:NSApplicationDefined
								 location:NSMakePoint(0, 0)
							modifierFlags:0
								timestamp:0
							 windowNumber:0
								  context:NULL
								  subtype:kMCMacPlatformBreakEvent
									data1:0
									data2:0];
	
	[NSApp postEvent: t_event
			 atStart: YES];
	
	[t_pool release];
}

void MCMacPlatformWaitEventObserverCallback(CFRunLoopObserverRef observer, CFRunLoopActivity activity, void *info)
{
 	if (s_in_blocking_wait)
		MCPlatformBreakWait();
}

static uindex_t s_event_checking_disabled = 0;

void MCMacPlatformEnableEventChecking(void)
{
	s_event_checking_disabled -= 1;
}

void MCMacPlatformDisableEventChecking(void)
{
	s_event_checking_disabled += 1;
}

bool MCMacPlatformIsEventCheckingEnabled(void)
{
	return s_event_checking_disabled == 0;
}

bool MCPlatformWaitForEvent(double p_duration, bool p_blocking)
{
	if (!MCMacPlatformIsEventCheckingEnabled())
		return false;
	
    if (s_pre_waitforevent_callback != nullptr)
    {
        if (!s_pre_waitforevent_callback(p_duration, p_blocking))
        {
            return false;
        }
    }
    else
    {
        // Make sure we have our observer and install it. This is used when we are
        // blocking and should break the event loop whenever a new event is added
        // to the queue.
        if (s_observer == nil)
        {
            s_observer = CFRunLoopObserverCreate(kCFAllocatorDefault, kCFRunLoopAfterWaiting, true, 0, MCMacPlatformWaitEventObserverCallback, NULL);
            CFRunLoopAddObserver([[NSRunLoop currentRunLoop] getCFRunLoop], s_observer, (CFStringRef)NSEventTrackingRunLoopMode);
        }
    }
    
	// Handle all the pending callbacks.
    MCCallback *t_callbacks;
    uindex_t t_callback_count;
    [s_callback_lock lock];
	s_wait_broken = false;
    t_callbacks = s_callbacks;
    t_callback_count = s_callback_count;
    s_callbacks = nil;
    s_callback_count = 0;
    [s_callback_lock unlock];
    
	for(uindex_t i = 0; i < t_callback_count; i++)
		t_callbacks[i] . method(t_callbacks[i] . context);
	MCMemoryDeleteArray(t_callbacks);
	t_callbacks = nil;
	t_callback_count = 0;
	
	s_in_blocking_wait = true;
	
	bool t_modal;
	t_modal = s_modal_session_count > 0;
	
	NSAutoreleasePool *t_pool;
	t_pool = [[NSAutoreleasePool alloc] init];
	
    // MW-2014-07-24: [[ Bug 12939 ]] If we are running a modal session, then don't then wait
    //   for events - event handling happens inside the modal session.
    NSEvent *t_event;
    
    // MW-2014-04-09: [[ Bug 10767 ]] Don't run in the modal panel runloop mode as this stops
    //   WebViews from working.    
    // SN-2014-10-02: [[ Bug 13555 ]] We want the event to be sent in case it passes through
    //   the modal session.
    t_event = [NSApp nextEventMatchingMask: p_blocking ? NSApplicationDefinedMask : NSAnyEventMask
                                 untilDate: [NSDate dateWithTimeIntervalSinceNow: p_duration]
                                    inMode: p_blocking ? NSEventTrackingRunLoopMode : NSDefaultRunLoopMode
                                   dequeue: YES];
    
    // Run the modal session, if it has been created yet (it might not if this
    // wait was triggered by reacting to an event caused as part of creating
    // the modal session, e.g. when losing window focus).
	if (t_modal && s_modal_sessions[s_modal_session_count - 1].session != nil)
		[NSApp runModalSession: s_modal_sessions[s_modal_session_count - 1] . session];
    
	s_in_blocking_wait = false;

	if (t_event != nil)
	{
		if ([t_event type] == NSLeftMouseDown || [t_event type] == NSLeftMouseDragged)
		{
			s_last_mouse_event = t_event;
			[t_event retain];
			[NSApp sendEvent: t_event];
		}
		else
		{
			if ([t_event type] == NSLeftMouseUp)
			{
				[s_last_mouse_event release];
				s_last_mouse_event = nil;
			}
			
			[NSApp sendEvent: t_event];
		}
	}
	
	[t_pool release];
	
    if (s_post_waitforevent_callback != nullptr)
    {
        return s_post_waitforevent_callback(t_event != nullptr);
    }
    
	return t_event != nil;
}

void MCMacPlatformClearLastMouseEvent(void)
{
    if (s_last_mouse_event == nil)
    {
        return;
    }
    
    [s_last_mouse_event release];
    s_last_mouse_event = nil;
}

void MCMacPlatformBeginModalSession(MCMacPlatformWindow *p_window)
{
    // MW-2014-07-24: [[ Bug 12898 ]] The context of the click is changing, so make sure we sync
    //   mouse state - i.e. send a mouse release if in mouseDown and send a mouseLeave for the
    //   current mouse window.
	MCMacPlatformSyncMouseBeforeDragging();
    
	/* UNCHECKED */ MCMemoryResizeArray(s_modal_session_count + 1, s_modal_sessions, s_modal_session_count);
	
	s_modal_sessions[s_modal_session_count - 1] . is_done = false;
	s_modal_sessions[s_modal_session_count - 1] . window = p_window;
	p_window -> Retain();
	// IM-2015-01-30: [[ Bug 14140 ]] lock the window frame to prevent it from being centered on the screen.
	p_window->SetFrameLocked(true);
	s_modal_sessions[s_modal_session_count - 1] . session = [NSApp beginModalSessionForWindow: (NSWindow *)(p_window -> GetHandle())];
	p_window->SetFrameLocked(false);
}

void MCMacPlatformEndModalSession(MCMacPlatformWindow *p_window)
{
	uindex_t t_index;
	for(t_index = 0; t_index < s_modal_session_count; t_index++)
		if (s_modal_sessions[t_index] . window == p_window)
			break;
	
	if (t_index == s_modal_session_count)
		return;
	
	s_modal_sessions[t_index] . is_done = true;
	
	for(uindex_t t_final_index = s_modal_session_count; t_final_index > 0; t_final_index--)
	{
		if (!s_modal_sessions[t_final_index - 1] . is_done)
			return;
		
		[NSApp endModalSession: s_modal_sessions[t_final_index - 1] . session];
		[s_modal_sessions[t_final_index - 1] . window -> GetHandle() orderOut: nil];
		s_modal_sessions[t_final_index - 1] . window -> Release();
		s_modal_session_count -= 1;
	}
}

void MCMacPlatformScheduleCallback(void (*p_callback)(void *), void *p_context)
{
    [s_callback_lock lock];
	/* UNCHECKED */ MCMemoryResizeArray(s_callback_count + 1, s_callbacks, s_callback_count);
	s_callbacks[s_callback_count - 1] . method = p_callback;
	s_callbacks[s_callback_count - 1] . context = p_context;
    [s_callback_lock unlock];
    
    MCPlatformBreakWait();
}

////////////////////////////////////////////////////////////////////////////////

typedef void (*MCPlatformDeathGripFreeCallback)(void *);

@interface com_runrev_livecode_MCPlatformDeathGrip: NSObject
{
	void *m_pointer;
	MCPlatformDeathGripFreeCallback m_free;
}

- (id)initWithPointer: (void *)pointer freeWith: (MCPlatformDeathGripFreeCallback)free;
- (void)dealloc;

@end

@implementation com_runrev_livecode_MCPlatformDeathGrip

- (id)initWithPointer: (void *)pointer freeWith: (MCPlatformDeathGripFreeCallback)free
{
	self = [super init];
	if (self == nil)
		return nil;
	
	m_pointer = pointer;
	m_free = free;

	return self;
}

- (void)dealloc
{
	m_free(m_pointer);
	[super dealloc];
}

@end

// When an event is dispatched to high-level it is possible for the main object
// to which it refers to be deleted. This can cause problems in the cocoa event
// handling chain. A deathgrip lasts for the scope of the current autorelease
// pool - so means such objects won't get completely destroyed until after event
// handling has completed.
void MCPlatformWindowDeathGrip(MCPlatformWindowRef p_window)
{
	// Retain the window.
	MCPlatformRetainWindow(p_window);
	
	// Now push an autorelease object onto the stack that will release the object
	// after event dispatch.
	[[[com_runrev_livecode_MCPlatformDeathGrip alloc] initWithPointer: p_window freeWith: (MCPlatformDeathGripFreeCallback)MCPlatformReleaseWindow] autorelease];
}

////////////////////////////////////////////////////////////////////////////////

bool MCPlatformGetMouseButtonState(uindex_t p_button)
{
	NSUInteger t_buttons;
	t_buttons = [NSEvent pressedMouseButtons];
	if (p_button == 0)
		return t_buttons != 0;
	if (p_button == 1)
		return (t_buttons & (1 << 0)) != 0;
	if (p_button == 2)
		return (t_buttons & (1 << 2)) != 0;
	if (p_button == 3)
		return (t_buttons & (1 << 1)) != 0;
	return (t_buttons & (1 << (p_button - 1))) != 0;
}

MCPlatformModifiers MCPlatformGetModifiersState(void)
{
	return MCMacPlatformMapNSModifiersToModifiers([NSEvent modifierFlags]);
}

bool MCPlatformGetKeyState(MCPlatformKeyCode*& r_codes, uindex_t& r_code_count)
{
	MCPlatformKeyCode *t_codes;
	if (!MCMemoryNewArray(128, t_codes))
		return false;
	
	bool t_flags;
	t_flags = [NSEvent modifierFlags];
    
	uindex_t t_code_count;
	t_code_count = 0;
	for(uindex_t i = 0; i < 127; i++)
	{
		if (!CGEventSourceKeyState(kCGEventSourceStateCombinedSessionState, i))
			continue;
		
		MCPlatformKeyCode t_code;
        if (MCMacPlatformMapKeyCode(i, t_flags, t_code))
			t_codes[t_code_count++] = t_code;
	}
	
	r_codes = t_codes;
	r_code_count = t_code_count;
	
	return true;
}

bool MCPlatformGetMouseClick(uindex_t p_button, MCPoint& r_location)
{
	// We want to try and remove a whole click from the queue. Which button
	// is determined by p_button and if zero means any button. So, first
	// we search for a mouseDown.
	
	NSAutoreleasePool *t_pool;
	t_pool = [[NSAutoreleasePool alloc] init];
	
	NSUInteger t_down_mask;
	t_down_mask = 0;
	if (p_button == 0 || p_button == 1) 
		t_down_mask |= NSLeftMouseDownMask;
	if (p_button == 0 || p_button == 3) 
		t_down_mask |= NSRightMouseDownMask;
	if (p_button == 0 || p_button == 2) 
		t_down_mask |= NSOtherMouseDownMask;
	
	NSEvent *t_down_event;
	t_down_event = [NSApp nextEventMatchingMask: t_down_mask untilDate: nil inMode: NSEventTrackingRunLoopMode dequeue: NO];
	
	// If there is no mouse down event then there is no click.
	if (t_down_event == nil)
	{
		[t_pool release];
		return false;
	}
	
	// Now search for a matching mouse up event.
	NSUInteger t_up_mask;
	if ([t_down_event buttonNumber] == 0)
	{
		t_down_mask = NSLeftMouseDownMask;
		t_up_mask = NSLeftMouseUpMask;
	}
	else if ([t_down_event buttonNumber] == 1)
	{
		t_down_mask = NSRightMouseDownMask;
		t_up_mask = NSRightMouseUpMask;
	}
	else
	{
		t_down_mask = NSOtherMouseDownMask;
		t_up_mask = NSOtherMouseUpMask;
	}
	
	NSEvent *t_up_event;
	t_up_event = [NSApp nextEventMatchingMask: t_up_mask untilDate: nil inMode: NSEventTrackingRunLoopMode dequeue: NO];
	
	// If there is no mouse up event then there is no click.
	if (t_up_event == nil)
	{
		[t_pool release];
		return false;
	}
	
	// If the up event preceeds the down event, there is no click.
	if ([t_down_event timestamp] > [t_up_event timestamp])
	{
		[t_pool release];
		return false;
	}
	
	// Otherwise, clear out all dragged / move etc. messages up to the mouse up event.
	[NSApp discardEventsMatchingMask: NSLeftMouseDraggedMask |
										NSRightMouseDraggedMask |
											NSOtherMouseDraggedMask |
												NSMouseMovedMask |
													NSMouseEnteredMask |
														NSMouseExitedMask
						 beforeEvent: t_up_event];
	
	// And finally deque the up event and down event.
	t_down_event = [NSApp nextEventMatchingMask: t_down_mask untilDate: nil inMode: NSEventTrackingRunLoopMode dequeue: YES];
	t_up_event = [NSApp nextEventMatchingMask: t_up_mask untilDate: nil inMode: NSEventTrackingRunLoopMode dequeue: YES];
	
	// Fetch its location.
	NSPoint t_screen_loc;
	if ([t_up_event window] != nil)
		t_screen_loc = [[t_up_event window] convertBaseToScreen: [t_up_event locationInWindow]];
	else
		t_screen_loc = [t_up_event locationInWindow];
	
	MCMacPlatformMapScreenNSPointToMCPoint(t_screen_loc, r_location);
	
	[t_pool release];
	
	return true;
}

void MCPlatformGetMousePosition(MCPoint& r_location)
{
	MCMacPlatformMapScreenNSPointToMCPoint([NSEvent mouseLocation], r_location);
}

void MCPlatformSetMousePosition(MCPoint p_location)
{
	CGPoint t_point;
	t_point . x = p_location . x;
	t_point . y = p_location . y;
	CGWarpMouseCursorPosition(t_point);
}

void MCPlatformGetWindowAtPoint(MCPoint p_loc, MCPlatformWindowRef& r_window)
{
	NSPoint t_loc_cocoa;
	MCMacPlatformMapScreenMCPointToNSPoint(p_loc, t_loc_cocoa);
	
	NSInteger t_number;
	t_number = [NSWindow windowNumberAtPoint: t_loc_cocoa belowWindowWithWindowNumber: 0];
	
	NSWindow *t_window;
	t_window = [NSApp windowWithWindowNumber: t_number];
	NSRect t_content_rect;
    if (t_window != nil && [t_window conformsToProtocol:NSProtocolFromString(@"com_runrev_livecode_MCMovingFrame")])
        t_content_rect = [(NSWindow <com_runrev_livecode_MCMovingFrame>*)t_window movingFrame];
    else
        t_content_rect = [t_window frame];
    
    // MW-2014-05-28: [[ Bug 12437 ]] Seems the window at point uses inclusive co-ords
    //   in the in-rect calculation - so adjust the rect appropriately.
    t_content_rect = [t_window contentRectForFrameRect: t_content_rect];
    
    bool t_is_in_frame;
    t_content_rect . size . width += 1, t_content_rect . size . height += 1;
    t_is_in_frame = NSPointInRect(t_loc_cocoa, t_content_rect);
    
	if (t_window != nil &&
		[[t_window delegate] isKindOfClass: [MCWindowDelegate class]] &&
		t_is_in_frame)
		r_window = [(MCWindowDelegate *)[t_window delegate] platformWindow];
	else
		r_window = nil;
}

// MW-2014-07-15: [[ Bug 12800 ]] Map a window number to a platform window - if there is one.
bool MCPlatformGetWindowWithId(uint32_t p_id, MCPlatformWindowRef& r_window)
{
    NSWindow *t_ns_window;
    t_ns_window = [NSApp windowWithWindowNumber: p_id];
    if (t_ns_window == nil)
        return false;
    
    id t_delegate;
    t_delegate = [t_ns_window delegate];
    if (t_delegate == nil)
        return false;
    
    if (![t_delegate isKindOfClass: [MCWindowDelegate class]])
        return false;
    
    r_window = [(MCWindowDelegate *)t_delegate platformWindow];
    
    return true;
}

uint32_t MCPlatformGetEventTime(void)
{
	return [[NSApp currentEvent] timestamp] * 1000.0;
}

NSEvent *MCMacPlatformGetLastMouseEvent(void)
{
	return s_last_mouse_event;
}

void MCPlatformFlushEvents(MCPlatformEventMask p_mask)
{
	NSUInteger t_ns_mask;
	t_ns_mask = 0;
	if ((p_mask & kMCPlatformEventMouseDown) != 0)
		t_ns_mask |= NSLeftMouseDownMask | NSRightMouseDownMask | NSOtherMouseDownMask;
	if ((p_mask & kMCPlatformEventMouseUp) != 0)
		t_ns_mask |= NSLeftMouseUpMask | NSRightMouseUpMask | NSOtherMouseUpMask;
	if ((p_mask & kMCPlatformEventKeyDown) != 0)
		t_ns_mask |= NSKeyDownMask;
	if ((p_mask & kMCPlatformEventKeyUp) != 0)
		t_ns_mask |= NSKeyUpMask;
	
	NSDate *t_distant_past = [NSDate distantPast];
	for(;;)
	{
		NSEvent *t_event;
		t_event = [NSApp nextEventMatchingMask: t_ns_mask
									untilDate: t_distant_past
									inMode: NSDefaultRunLoopMode
									dequeue: YES];
		if (t_event == nil)
			break;
	}
}

void MCPlatformBeep(void)
{
    NSBeep();
}

////////////////////////////////////////////////////////////////////////////////

void MCPlatformGetScreenCount(uindex_t& r_count)
{
	r_count = [[NSScreen screens] count];
}

void MCPlatformGetScreenViewport(uindex_t p_index, MCRectangle& r_viewport)
{
	NSRect t_viewport;
	t_viewport = [[[NSScreen screens] objectAtIndex: p_index] frame];
	MCMacPlatformMapScreenNSRectToMCRectangle(t_viewport, r_viewport);
}

void MCPlatformGetScreenWorkarea(uindex_t p_index, MCRectangle& r_workarea)
{
	MCMacPlatformMapScreenNSRectToMCRectangle([[[NSScreen screens] objectAtIndex: p_index] visibleFrame], r_workarea);
}

void MCPlatformGetScreenPixelScale(uindex_t p_index, MCGFloat& r_scale)
{
	NSScreen *t_screen;
	t_screen = [[NSScreen screens] objectAtIndex: p_index];
	if ([t_screen respondsToSelector: @selector(backingScaleFactor)])
		r_scale = static_cast<MCGFloat>([t_screen backingScaleFactor]);
	else
		r_scale = 1.0f;
}

////////////////////////////////////////////////////////////////////////////////

static MCPlatformWindowRef s_backdrop_window = nil;

void MCMacPlatformSyncBackdrop(void)
{
    if (s_backdrop_window == nil)
        return;
    
    NSWindow *t_backdrop;
    t_backdrop = ((MCMacPlatformWindow *)s_backdrop_window) -> GetHandle();
    
    NSDisableScreenUpdates();
    [t_backdrop orderOut: nil];
    
    // Loop from front to back on our windows, making sure the backdrop window is
    // at the back.
    NSInteger t_window_above_id;
    t_window_above_id = -1;
    for(NSNumber *t_window_id in [NSWindow windowNumbersWithOptions: 0])
    {
        NSWindow *t_window;
        t_window = [NSApp windowWithWindowNumber: [t_window_id longValue]];
        
        if (t_window == t_backdrop)
            continue;
        
        if (t_window_above_id != -1)
            [t_window orderWindow: NSWindowBelow relativeTo: t_window_above_id];
        
        t_window_above_id = [t_window_id longValue];
    }
    
    [t_backdrop orderWindow: NSWindowBelow relativeTo: t_window_above_id];
    
    NSEnableScreenUpdates();
}

void MCPlatformConfigureBackdrop(MCPlatformWindowRef p_backdrop_window)
{
	if (s_backdrop_window != nil)
	{
		MCPlatformReleaseWindow(s_backdrop_window);
		s_backdrop_window = nil;
	}
	
	s_backdrop_window = p_backdrop_window;
	
	if (s_backdrop_window != nil)
		MCPlatformRetainWindow(s_backdrop_window);
	
	MCMacPlatformSyncBackdrop();
}


////////////////////////////////////////////////////////////////////////////////

// These tables are taken from the Carbon implementation - as keysDown takes into
// account shift states. I'm not sure this is entirely correct, but we must keep
// backwards compat.

static uint4 keysyms[] = {
	0x61, 0x73, 0x64, 0x66, 0x68, 0x67, 0x7A, 0x78, 0x63, 0x76, 0, 0x62,
	0x71, 0x77, 0x65, 0x72, 0x79, 0x74, 0x31, 0x32, 0x33, 0x34, 0x36,
	0x35, 0x3D, 0x39, 0x37, 0x2D, 0x38, 0x30, 0x5D, 0x6F, 0x75, 0x5B,
	0x69, 0x70, 0xFF0D, 0x6C, 0x6A, 0x27, 0x6B, 0x3B, 0x5C, 0x2C, 0x2F,
	0x6E, 0x6D, 0x2E, 0xFF09, 0x20, 0x60, 0xFF08, 0xFF8D, 0xFF1B, 0, 0,
	0xFFE1, 0xFFE5, 0, 0xFFE3, 0, 0, 0, 0, 0, 0xFF9F, 0, 0xFFAA, 0,
	0xFFAB, 0, 0xFF7F, 0, 0, 0, 0xFFAF, 0xFF8D, 0, 0xFFAD, 0, 0, 0xFFBD,
	0xFF9E, 0xFF9C, 0xFF99, 0xFF9B, 0xFF96, 0xFF9D, 0xFF98, 0xFF95, 0,
	0xFF97, 0xFF9A, 0, 0, 0, 0xFFC2, 0xFFC3, 0xFFC4, 0xFFC0, 0xFFC5,
	0xFFC6, 0, 0xFFC8, 0, 0xFFCA, 0xFFCD, 0xFF14, 0, 0xFFC7, 0, 0xFFC9, 0,
	0xFF13, 0xFF6A, 0xFF50, 0xFF55, 0xFFFF, 0xFFC1, 0xFF57, 0xFFBF,
	0xFF56, 0xFFBE, 0xFF51, 0xFF53, 0xFF54, 0xFF52, 0, 0, 0, 0, 0, 0, 0,
	0, 0, 0, 0, 0, 0, 0, 0, 0, 0, 0, 0, 0, 0, 0, 0, 0, 0, 0, 0, 0, 0, 0,
	0, 0, 0, 0, 0, 0, 0, 0, 0, 0, 0, 0, 0, 0, 0, 0, 0, 0, 0, 0, 0, 0, 0,
	0, 0, 0, 0, 0, 0, 0, 0, 0, 0, 0, 0, 0, 0, 0, 0, 0, 0, 0, 0, 0, 0, 0,
	0, 0, 0, 0, 0, 0, 0, 0, 0, 0, 0, 0, 0, 0, 0, 0, 0, 0, 0, 0
};

static uint4 shift_keysyms[] = {
	0x41, 0x53, 0x44, 0x46, 0x48, 0x47, 0x5A, 0x58, 0x43, 0x56, 0, 0x42,
	0x51, 0x57, 0x45, 0x52, 0x59, 0x54, 0x21, 0x40, 0x23, 0x24, 0x5E,
	0x25, 0x2B, 0x28, 0x26, 0x5F, 0x2A, 0x29, 0x7D, 0x4F, 0x55, 0x7B,
	0x49, 0x50, 0xFF0D, 0x4C, 0x4A, 0x22, 0x4B, 0x3A, 0x7C, 0x3C, 0x3F,
	0x4E, 0x4D, 0x3E, 0xFF09, 0x20, 0x7E, 0xFF08, 0xFF8D, 0xFF1B, 0, 0,
	0xFFE1, 0xFFE5, 0, 0xFFE3, 0, 0, 0, 0, 0, 0xFFAE, 0, 0xFFAA, 0,
	0xFFAB, 0, 0xFF7F, 0, 0, 0, 0xFFAF, 0xFF8D, 0, 0xFFAD, 0, 0, 0xFFBD,
	0xFFB0, 0xFFB1, 0xFFB2, 0xFFB3, 0xFFB4, 0xFFB5, 0xFFB6, 0xFFB7, 0,
	0xFFB8, 0xFFB9, 0, 0, 0, 0xFFC2, 0xFFC3, 0xFFC4, 0xFFC0, 0xFFC5,
	0xFFC6, 0, 0xFFC8, 0, 0xFF62, 0, 0xFF20, 0, 0xFFC7, 0, 0xFFC9, 0,
	0xFF6B, 0xFF6A, 0xFF50, 0xFF55, 0xFFFF, 0xFFC1, 0xFF57, 0xFFBF,
	0xFF56, 0xFFBE, 0xFF51, 0xFF53, 0xFF54, 0xFF52, 0, 0, 0, 0, 0, 0, 0,
	0, 0, 0, 0, 0, 0, 0, 0, 0, 0, 0, 0, 0, 0, 0, 0, 0, 0, 0, 0, 0, 0, 0,
	0, 0, 0, 0, 0, 0, 0, 0, 0, 0, 0, 0, 0, 0, 0, 0, 0, 0, 0, 0, 0, 0, 0,
	0, 0, 0, 0, 0, 0, 0, 0, 0, 0, 0, 0, 0, 0, 0, 0, 0, 0, 0, 0, 0, 0, 0,
	0, 0, 0, 0, 0, 0, 0, 0, 0, 0, 0, 0, 0, 0, 0, 0, 0, 0, 0, 0
};

static MCPlatformKeyCode s_mac_keycode_map[] =
{
	/* 0x00 */ kMCPlatformKeyCodeA,
	/* 0x01 */ kMCPlatformKeyCodeS,
	/* 0x02 */ kMCPlatformKeyCodeD,
	/* 0x03 */ kMCPlatformKeyCodeF,
	/* 0x04 */ kMCPlatformKeyCodeH,
	/* 0x05 */ kMCPlatformKeyCodeG,
	/* 0x06 */ kMCPlatformKeyCodeZ,
	/* 0x07 */ kMCPlatformKeyCodeX,
	/* 0x08 */ kMCPlatformKeyCodeC,
	/* 0x09 */ kMCPlatformKeyCodeV,
	/* 0x0A */ kMCPlatformKeyCodeISOSection,
	/* 0x0B */ kMCPlatformKeyCodeB,
	/* 0x0C */ kMCPlatformKeyCodeQ,
	/* 0x0D */ kMCPlatformKeyCodeW,
	/* 0x0E */ kMCPlatformKeyCodeE,
	/* 0x0F */ kMCPlatformKeyCodeR,
	/* 0x10 */ kMCPlatformKeyCodeY,
	/* 0x11 */ kMCPlatformKeyCodeT,
	/* 0x12 */ kMCPlatformKeyCode1,
	/* 0x13 */ kMCPlatformKeyCode2,
	/* 0x14 */ kMCPlatformKeyCode3,
	/* 0x15 */ kMCPlatformKeyCode4,
	/* 0x16 */ kMCPlatformKeyCode6,
	/* 0x17 */ kMCPlatformKeyCode5,
	/* 0x18 */ kMCPlatformKeyCodeEqual,
	/* 0x19 */ kMCPlatformKeyCode9,
	/* 0x1A */ kMCPlatformKeyCode7,
	/* 0x1B */ kMCPlatformKeyCodeMinus,
	/* 0x1C */ kMCPlatformKeyCode8,
	/* 0x1D */ kMCPlatformKeyCode0,
	/* 0x1E */ kMCPlatformKeyCodeRightBracket,
	/* 0x1F */ kMCPlatformKeyCodeO,
	/* 0x20 */ kMCPlatformKeyCodeU,
	/* 0x21 */ kMCPlatformKeyCodeLeftBracket,
	/* 0x22 */ kMCPlatformKeyCodeI,
	/* 0x23 */ kMCPlatformKeyCodeP,
	/* 0x24 */ kMCPlatformKeyCodeReturn,
	/* 0x25 */ kMCPlatformKeyCodeL,
	/* 0x26 */ kMCPlatformKeyCodeJ,
	/* 0x27 */ kMCPlatformKeyCodeQuote,
	/* 0x28 */ kMCPlatformKeyCodeK,
	/* 0x29 */ kMCPlatformKeyCodeSemicolon,
	/* 0x2A */ kMCPlatformKeyCodeBackslash,
	/* 0x2B */ kMCPlatformKeyCodeComma,
	/* 0x2C */ kMCPlatformKeyCodeSlash,
	/* 0x2D */ kMCPlatformKeyCodeN,
	/* 0x2E */ kMCPlatformKeyCodeM,
	/* 0x2F */ kMCPlatformKeyCodePeriod,
	/* 0x30 */ kMCPlatformKeyCodeTab,
	/* 0x31 */ kMCPlatformKeyCodeSpace,
	/* 0x32 */ kMCPlatformKeyCodeGrave,
	/* 0x33 */ kMCPlatformKeyCodeBackspace,
	/* 0x34 */ kMCPlatformKeyCodeUndefined,
	/* 0x35 */ kMCPlatformKeyCodeEscape,
	/* 0x36 */ kMCPlatformKeyCodeRightCommand,
	/* 0x37 */ kMCPlatformKeyCodeLeftCommand,
	/* 0x38 */ kMCPlatformKeyCodeLeftShift,
	/* 0x39 */ kMCPlatformKeyCodeCapsLock,
	/* 0x3A */ kMCPlatformKeyCodeLeftOption,
	/* 0x3B */ kMCPlatformKeyCodeLeftControl,
	/* 0x3C */ kMCPlatformKeyCodeRightShift,
	/* 0x3D */ kMCPlatformKeyCodeRightOption,
	/* 0x3E */ kMCPlatformKeyCodeRightControl,
	/* 0x3F */ kMCPlatformKeyCodeFunction,
	/* 0x40 */ kMCPlatformKeyCodeF17,
	/* 0x41 */ kMCPlatformKeyCodeKeypadDecimal,
	/* 0x42 */ kMCPlatformKeyCodeUndefined,
	/* 0x43 */ kMCPlatformKeyCodeKeypadMultiply,
	/* 0x44 */ kMCPlatformKeyCodeUndefined,
	/* 0x45 */ kMCPlatformKeyCodeKeypadAdd,
	/* 0x46 */ kMCPlatformKeyCodeUndefined,
	/* 0x47 */ kMCPlatformKeyCodeNumLock, // COCO-TODO: This should be keypad-clear - double-check!
	/* 0x48 */ kMCPlatformKeyCodeVolumeUp,
	/* 0x49 */ kMCPlatformKeyCodeVolumeDown,
	/* 0x4A */ kMCPlatformKeyCodeMute,
	/* 0x4B */ kMCPlatformKeyCodeKeypadDivide,
	/* 0x4C */ kMCPlatformKeyCodeKeypadEnter,
	/* 0x4D */ kMCPlatformKeyCodeUndefined,
	/* 0x4E */ kMCPlatformKeyCodeKeypadSubtract,
	/* 0x4F */ kMCPlatformKeyCodeF18,
	/* 0x50 */ kMCPlatformKeyCodeF19,
	/* 0x51 */ kMCPlatformKeyCodeKeypadEqual,
	/* 0x52 */ kMCPlatformKeyCodeKeypad0,
	/* 0x53 */ kMCPlatformKeyCodeKeypad1,
	/* 0x54 */ kMCPlatformKeyCodeKeypad2,
	/* 0x55 */ kMCPlatformKeyCodeKeypad3,
	/* 0x56 */ kMCPlatformKeyCodeKeypad4,
	/* 0x57 */ kMCPlatformKeyCodeKeypad5,
	/* 0x58 */ kMCPlatformKeyCodeKeypad6,
	/* 0x59 */ kMCPlatformKeyCodeKeypad7,
	/* 0x5A */ kMCPlatformKeyCodeF20,
	/* 0x5B */ kMCPlatformKeyCodeKeypad8,
	/* 0x5C */ kMCPlatformKeyCodeKeypad9,
	/* 0x5D */ kMCPlatformKeyCodeJISYen,
	/* 0x5E */ kMCPlatformKeyCodeJISUnderscore,
	/* 0x5F */ kMCPlatformKeyCodeJISKeypadComma,
	/* 0x60 */ kMCPlatformKeyCodeF5,
	/* 0x61 */ kMCPlatformKeyCodeF6,
	/* 0x62 */ kMCPlatformKeyCodeF7,
	/* 0x63 */ kMCPlatformKeyCodeF3,
	/* 0x64 */ kMCPlatformKeyCodeF8,
	/* 0x65 */ kMCPlatformKeyCodeF9,
	/* 0x66 */ kMCPlatformKeyCodeJISEisu,
	/* 0x67 */ kMCPlatformKeyCodeF11,
	/* 0x68 */ kMCPlatformKeyCodeJISKana,
	/* 0x69 */ kMCPlatformKeyCodeF13,
	/* 0x6A */ kMCPlatformKeyCodeF16,
	/* 0x6B */ kMCPlatformKeyCodeF14,
	/* 0x6C */ kMCPlatformKeyCodeUndefined,
	/* 0x6D */ kMCPlatformKeyCodeF10,
	/* 0x6E */ kMCPlatformKeyCodeUndefined,
	/* 0x6F */ kMCPlatformKeyCodeF12,
	/* 0x70 */ kMCPlatformKeyCodeUndefined,
	/* 0x71 */ kMCPlatformKeyCodeF15,
	/* 0x72 */ kMCPlatformKeyCodeHelp,
	/* 0x73 */ kMCPlatformKeyCodeBegin,
	/* 0x74 */ kMCPlatformKeyCodePrevious,
	/* 0x75 */ kMCPlatformKeyCodeDelete,
	/* 0x76 */ kMCPlatformKeyCodeF4,
	/* 0x77 */ kMCPlatformKeyCodeEnd,
	/* 0x78 */ kMCPlatformKeyCodeF2,
	/* 0x79 */ kMCPlatformKeyCodeNext,
	/* 0x7A */ kMCPlatformKeyCodeF1,
	/* 0x7B */ kMCPlatformKeyCodeLeft,
	/* 0x7C */ kMCPlatformKeyCodeRight,
	/* 0x7D */ kMCPlatformKeyCodeDown,
	/* 0x7E */ kMCPlatformKeyCodeUp,
	/* 0x7F */ kMCPlatformKeyCodeUndefined,
};

bool MCMacPlatformMapKeyCode(uint32_t p_mac_keycode, uint32_t p_modifier_flags, MCPlatformKeyCode& r_keycode)
{
	if (p_mac_keycode > 0x7f)
		return false;
    
	if (s_mac_keycode_map[p_mac_keycode] == kMCPlatformKeyCodeUndefined)
		return false;
    
    // PLATFORM-TODO: Shifted keysym handling should be in the engine rather than
    //   here.
    bool t_is_shift;
    t_is_shift = (p_modifier_flags & (NSShiftKeyMask | NSAlphaShiftKeyMask)) != 0;
    if (t_is_shift)
        r_keycode = shift_keysyms[p_mac_keycode];
    else
        r_keycode = keysyms[p_mac_keycode];
    
    /* The keysyms and shift_keysyms arrays don't have entries for everything. If
     * we get 0 here we fall back to the underlying list's entries. This means
     * that modifier keys are correctly handled */
    if (r_keycode == 0)
        r_keycode = s_mac_keycode_map[p_mac_keycode];
    
	return true;
}

////////////////////////////////////////////////////////////////////////////////

// Our mouse handling code relies on getting a stream of mouse move messages
// with screen co-ordinates, and mouse press messages indicating button state
// changes. As we need to handle things like mouse grabbing, and windows popping
// up and moving under the mouse we don't rely on enter/leave from the OS,
// instead we do it ourselves to ensure we never get into unpleasant situations.

// For this to work, we just need the OS to provide us with:
//   - mouse press messages within our own windows
//   - mouse move messages when the mouse moves over our windows *and* when
//     the mouse is down and the mouse is outside our windows.

// If this is true, then the mouse is currently grabbed so we should defer
// switching active window until ungrabbed.
static bool s_mouse_grabbed = false;

// If this is true there was an explicit request for grabbing.
static bool s_mouse_grabbed_explicit = false;

// This is the currently active window (the one receiving mouse events).
static MCPlatformWindowRef s_mouse_window = nil;

// This is the current mask of buttons that are pressed.
static uint32_t s_mouse_buttons = 0;

// This is the button that is being dragged (if not 0xffffffff).
static uint32_t s_mouse_drag_button = 0xffffffff;

// This is the number of successive clicks detected on the primary button.
static uint32_t s_mouse_click_count = 0;

// This is the button of the last click (mouseDown then mouseUp) that was
// detected.
static uint32_t s_mouse_last_click_button = 0;

// This is the time of the last mouseUp, used to detect multiple clicks.
static uint32_t s_mouse_last_click_time = 0;

// This is the screen position of the last click, used to detect multiple
// clicks.
static MCPoint s_mouse_last_click_screen_position = { 0, 0 };

// This is the window location in the mouse window that we last posted
// a position event for.
static MCPoint s_mouse_position = { INT16_MIN, INT16_MAX };

// This is the last screen location we received a mouse move message for.
static MCPoint s_mouse_screen_position;

// This is the current modifier state, and whether the control key was down
// for a button 0 press.
static MCPlatformModifiers s_mouse_modifiers = 0;
static bool s_mouse_was_control_click = false;

// COCOA-TODO: Clean up this external dependency.
extern uint2 MCdoubledelta;
extern uint2 MCdoubletime;
extern uint2 MCdragdelta;

// MW-2014-06-11: [[ Bug 12436 ]] This is used to temporarily turn off cursor setting
//   when doing an user-import snapshot.
static bool s_mouse_cursor_locked = false;

void MCMacPlatformLockCursor(void)
{
    s_mouse_cursor_locked = true;
}

void MCMacPlatformUnlockCursor(void)
{
    s_mouse_cursor_locked = false;
    
    if (s_mouse_window == nil)
        MCMacPlatformResetCursor();
    else
        MCMacPlatformHandleMouseCursorChange(s_mouse_window);
}

void MCPlatformGrabPointer(MCPlatformWindowRef p_window)
{
	// If we are grabbing for the given window already, do nothing.
	if (s_mouse_grabbed && p_window == s_mouse_window)
	{
		s_mouse_grabbed_explicit = true;
		return;
	}
	
	// If the mouse window is already w, then just grab.
	if (p_window == s_mouse_window)
	{
		s_mouse_grabbed = true;
		s_mouse_grabbed_explicit = true;
		return;
	}
	
	// Otherwise do nothing - the mouse window must be w for us to grab.
	// (If we don't have this rule, then strange things could happen with
	//  mouse presses in different windows!).
}

void MCPlatformUngrabPointer(void)
{
	// If buttons are down, then ungrab will happen when they are released.
	if (s_mouse_buttons != 0)
		return;
	
	// Otherwise just turn off the grabbed flag.
	s_mouse_grabbed = false;
	s_mouse_grabbed_explicit = false;
}

void MCMacPlatformHandleMousePress(uint32_t p_button, bool p_new_state)
{
	bool t_state;
	t_state = (s_mouse_buttons & (1 << p_button)) != 0;
	
	// If the state is not different from the new state, do nothing.
	if (p_new_state == t_state)
		return;
	
	// If we are mouse downing with no window, then do nothing.
	if (p_new_state && s_mouse_window == nil)
		return;
	
	// Update the state.
	if (p_new_state)
		s_mouse_buttons |= (1 << p_button);
	else
		s_mouse_buttons &= ~(1 << p_button);
	
	// Record whether it was an explicit grab.
	bool t_grabbed_explicit;
	t_grabbed_explicit = s_mouse_grabbed_explicit;
	
	// If we are grabbed, and mouse buttons are zero, then ungrab.
	// If mouse buttons are zero, then reset the drag button.
	if (s_mouse_buttons == 0)
	{
		s_mouse_grabbed = false;
		s_mouse_grabbed_explicit = false;
		s_mouse_drag_button = 0xffffffff;
	}
		
	// If mouse buttons are non-zero, then grab.
	if (s_mouse_buttons != 0)
		s_mouse_grabbed = true;
	
	// If the control key is down (which we will see as the command key) and if
	// the button is 0, then we actually want to dispatch a button 2.
	if (p_button == 0 &&
		(s_mouse_modifiers & kMCPlatformModifierCommand) != 0 &&
		p_new_state)
	{
		p_button = 2;
		s_mouse_was_control_click = true;
	}
	
	if (!p_new_state &&
		s_mouse_was_control_click && p_button == 0)
		p_button = 2;
		
	// Determine the press state - this can be down, up or release. If
	// the new state is 'up', then we must dispatch a release message
	// if the mouse location is not within the window.
	if (p_new_state)
	{
		// Get the time of the mouse press event.
		uint32_t t_event_time;
		t_event_time = MCPlatformGetEventTime();
		
		// If the click occurred within the double click time and double click
		// radius *and* if the button is the same as the last clicked button
		// then increment the click count.
		if (t_event_time - s_mouse_last_click_time < MCdoubletime &&
			MCU_abs(s_mouse_last_click_screen_position . x - s_mouse_screen_position . x) < MCdoubledelta &&
			MCU_abs(s_mouse_last_click_screen_position . y - s_mouse_screen_position . y) < MCdoubledelta &&
			s_mouse_last_click_button == p_button)
			s_mouse_click_count += 1;
		else
			s_mouse_click_count = 0;
		
		// Update the last click position / button.
		s_mouse_last_click_button = p_button;
		s_mouse_last_click_screen_position = s_mouse_screen_position;
		
		MCPlatformCallbackSendMouseDown(s_mouse_window, p_button, s_mouse_click_count);
	}
	else
	{
		MCPoint t_global_pos;
		MCPlatformMapPointFromWindowToScreen(s_mouse_window, s_mouse_position, t_global_pos);
		
		Window t_new_mouse_window;
		MCPlatformGetWindowAtPoint(t_global_pos, t_new_mouse_window);
		
		s_mouse_was_control_click = false;
		
		// If the mouse was grabbed explicitly, we send mouseUp not mouseRelease.
		if (t_new_mouse_window == s_mouse_window || t_grabbed_explicit)
		{
			// If this is the same button as the last mouseDown, then
			// update the click time.
			if (p_button == s_mouse_last_click_button)
				s_mouse_last_click_time = MCPlatformGetEventTime();
			
			MCPlatformCallbackSendMouseUp(s_mouse_window, p_button, s_mouse_click_count);
		}
		else
		{
			// Any release causes us to cancel multi-click tracking.
			s_mouse_click_count = 0;
			s_mouse_last_click_time = 0;
			
            // MW-2014-06-11: [[ Bug 12339 ]] Only send a mouseRelease message if this wasn't the result of a popup menu.
			MCPlatformCallbackSendMouseRelease(s_mouse_window, p_button, false);
		}
	}
}

void MCMacPlatformHandleMouseCursorChange(MCPlatformWindowRef p_window)
{
    // If the mouse is not currently over the window whose cursor has
    // changed - do nothing.
    if (s_mouse_window != p_window)
        return;
    
    // MW-2014-06-11: [[ Bug 12436 ]] If the cursor is locked, do nothing.
    if (s_mouse_cursor_locked)
        return;
    
    MCMacPlatformWindow *t_window;
    t_window = (MCMacPlatformWindow *)p_window;
    
    // If we are on Lion+ then check to see if the mouse location is outside
    // of any of the system tracking rects (used for resizing etc.)
    extern uint4 MCmajorosversion;
    if (MCmajorosversion >= 0x1070)
    {
        // MW-2014-06-11: [[ Bug 12437 ]] Make sure we only check tracking rectangles if we have
        //   a resizable frame.
        bool t_is_resizable;
        MCPlatformGetWindowProperty(p_window, kMCPlatformWindowPropertyHasSizeWidget, kMCPlatformPropertyTypeBool, &t_is_resizable);
        
        if (t_is_resizable)
        {
            NSArray *t_tracking_areas;
            t_tracking_areas = [[t_window -> GetContainerView() superview] trackingAreas];
            
            NSPoint t_mouse_loc;
            t_mouse_loc = [t_window -> GetView() mapMCPointToNSPoint: s_mouse_position];
            for(uindex_t i = 0; i < [t_tracking_areas count]; i++)
            {
                if (NSPointInRect(t_mouse_loc, [(NSTrackingArea *)[t_tracking_areas objectAtIndex: i] rect]))
                    return;
            }
        }
    }
    
    // MW-2014-06-25: [[ Bug 12634 ]] Make sure we only change the cursor if we are not
    //   within a native view.
    if ([t_window -> GetContainerView() hitTest: [t_window -> GetView() mapMCPointToNSPoint: s_mouse_position]] == t_window -> GetView())
    {
        // Show the cursor attached to the window.
        MCPlatformCursorRef t_cursor;
        MCPlatformGetWindowProperty(p_window, kMCPlatformWindowPropertyCursor, kMCPlatformPropertyTypeCursorRef, &t_cursor);
        
        // PM-2014-04-02: [[ Bug 12082 ]] IDE no longer crashes when changing an applied pattern
        if (t_cursor != nil)
            MCPlatformSetCursor(t_cursor);
        // SN-2014-10-01: [[ Bug 13516 ]] Hiding a cursor here is not what we want to happen if a cursor hasn't been found
        else
            MCMacPlatformResetCursor();
    }
}

void MCMacPlatformHandleMouseAfterWindowHidden(void)
{
	MCMacPlatformHandleMouseMove(s_mouse_screen_position);
}

// MW-2014-06-27: [[ Bug 13284 ]] When live resizing starts, leave the window, and enter it again when it finishes.
void MCMacPlatformHandleMouseForResizeStart(void)
{
    if (s_mouse_window != nil)
        MCPlatformCallbackSendMouseLeave(s_mouse_window);
}

void MCMacPlatformHandleMouseForResizeEnd(void)
{
    if (s_mouse_window != nil)
        MCPlatformCallbackSendMouseEnter(s_mouse_window);
}

void MCMacPlatformHandleMouseMove(MCPoint p_screen_loc)
{
	// First compute the window that should be active now.
	MCPlatformWindowRef t_new_mouse_window;
	if (s_mouse_grabbed)
	{
		// If the mouse is grabbed, the mouse window does not change.
		t_new_mouse_window = s_mouse_window;
	}
	else
	{
		// If the mouse is not grabbed, then we must determine which of our
		// window views we are now over.
		MCPlatformGetWindowAtPoint(p_screen_loc, t_new_mouse_window);
	}
	
	// If the mouse window has changed, then we must exit/enter.
	bool t_window_changed;
	t_window_changed = false;
	if (t_new_mouse_window != s_mouse_window)
	{
		if (s_mouse_window != nil)
			MCPlatformCallbackSendMouseLeave(s_mouse_window);
		
		if (t_new_mouse_window != nil)
			MCPlatformCallbackSendMouseEnter(t_new_mouse_window);
		
		// If there is no mouse window, reset the cursor to default.
		if (t_new_mouse_window == nil)
        {
            // MW-2014-06-11: [[ Bug 12436 ]] If the cursor is locked, do nothing.
            if (!s_mouse_cursor_locked)
                MCMacPlatformResetCursor();
        }
			
		if (s_mouse_window != nil)
			MCPlatformReleaseWindow(s_mouse_window);
		
		s_mouse_window = t_new_mouse_window;
		
		if (s_mouse_window != nil)
			MCPlatformRetainWindow(s_mouse_window);
			
		t_window_changed = true;
	}
	
	// Regardless of whether we post a mouse move, update the screen mouse position.
	s_mouse_screen_position = p_screen_loc;
	
	// If we have a new mouse window, then translate screen loc and update.
	if (s_mouse_window != nil)
	{
		MCPoint t_window_loc;
		MCPlatformMapPointFromScreenToWindow(s_mouse_window, p_screen_loc, t_window_loc);
		
		if (t_window_changed ||
			t_window_loc . x != s_mouse_position . x ||
			t_window_loc . y != s_mouse_position . y)
		{
			s_mouse_position = t_window_loc;
			
			// Send the mouse move.
			MCPlatformCallbackSendMouseMove(s_mouse_window, t_window_loc);
			
			// If this is the start of a drag, then send a mouse drag.
			if (s_mouse_buttons != 0 && s_mouse_drag_button == 0xffffffff &&
				(MCU_abs(p_screen_loc . x - s_mouse_last_click_screen_position . x) >= MCdragdelta ||
				 MCU_abs(p_screen_loc . y - s_mouse_last_click_screen_position . y) >= MCdragdelta))
			{
				s_mouse_drag_button = s_mouse_last_click_button;
				MCPlatformCallbackSendMouseDrag(s_mouse_window, s_mouse_drag_button);
			}
		}
        
        // MW-2014-04-22: [[ Bug 12253 ]] Ending a drag-drop can cause the mouse window to go.
        // Update the mouse cursor for the mouse window.
        if (s_mouse_window != nil)
            MCMacPlatformHandleMouseCursorChange(s_mouse_window);
	}
}

void MCMacPlatformHandleMouseScroll(CGFloat dx, CGFloat dy)
{
	if (s_mouse_window == nil)
		return;
	
	if (dx != 0.0 || dy != 0.0)
		MCPlatformCallbackSendMouseScroll(s_mouse_window, dx < 0.0 ? -1 : (dx > 0.0 ? 1 : 0), dy < 0.0 ? -1 : (dy > 0.0 ? 1 : 0));
}

void MCMacPlatformHandleMouseSync(void)
{
	if (s_mouse_window != nil)
	{
		for(uindex_t i = 0; i < 3; i++)
			if ((s_mouse_buttons & (1 << i)) != 0)
			{
				s_mouse_buttons &= ~(1 << i);
				
                // MW-2014-06-11: [[ Bug 12339 ]] Don't send a mouseRelease message in this case.
				if (s_mouse_was_control_click &&
					i == 0)
					MCPlatformCallbackSendMouseRelease(s_mouse_window, 2, true);
				else
					MCPlatformCallbackSendMouseRelease(s_mouse_window, i, true);
			}
	}
	
	s_mouse_grabbed = false;
	s_mouse_drag_button = 0xffffffff;
	s_mouse_click_count = 0;
	s_mouse_last_click_time = 0;
	s_mouse_was_control_click = false;

	MCPoint t_location;
	MCMacPlatformMapScreenNSPointToMCPoint([NSEvent mouseLocation], t_location);
	
	MCMacPlatformHandleMouseMove(t_location);
}

void MCMacPlatformSyncMouseBeforeDragging(void)
{
	// Release the mouse.
	uindex_t t_button_to_release;
	if (s_mouse_buttons != 0)
	{
		t_button_to_release = s_mouse_drag_button;
		if (t_button_to_release == 0xffffffffU)
			t_button_to_release = s_mouse_last_click_button;
		
		s_mouse_buttons = 0;
		s_mouse_grabbed = false;
		s_mouse_click_count = 0;
		s_mouse_last_click_time = 0;
		s_mouse_drag_button = 0xffffffff;
		s_mouse_was_control_click = false;
	}
	else
		t_button_to_release = 0xffffffff;
	
	if (s_mouse_window != nil)
	{
        // MW-2014-06-11: [[ Bug 12339 ]] Ensure mouseRelease is sent if drag is starting.
		if (t_button_to_release != 0xffffffff)
			MCPlatformCallbackSendMouseRelease(s_mouse_window, t_button_to_release, false);
		MCPlatformCallbackSendMouseLeave(s_mouse_window);
		
        // SN-2015-01-13: [[ Bug 14350 ]] The user can close the stack in
        //  a mouseLeave handler
        if (s_mouse_window != nil)
        {
            MCPlatformReleaseWindow(s_mouse_window);
            s_mouse_window = nil;
        }
	}
}

void MCMacPlatformSyncMouseAfterTracking(void)
{
	NSEvent *t_event;
	t_event = [NSEvent otherEventWithType:NSApplicationDefined
								 location:NSMakePoint(0, 0)
							modifierFlags:0
								timestamp:0
							 windowNumber:0
								  context:NULL
								  subtype:kMCMacPlatformMouseSyncEvent
									data1:0
									data2:0];
	[NSApp postEvent: t_event atStart: YES];
}

////////////////////////////////////////////////////////////////////////////////

void MCMacPlatformHandleModifiersChanged(MCPlatformModifiers p_modifiers)
{
	if (s_mouse_modifiers != p_modifiers)
	{
		s_mouse_modifiers = p_modifiers;
		MCPlatformCallbackSendModifiersChanged(p_modifiers);
	}
}
	
////////////////////////////////////////////////////////////////////////////////

MCPlatformModifiers MCMacPlatformMapNSModifiersToModifiers(NSUInteger p_modifiers)
{
	MCPlatformModifiers t_modifiers;
	t_modifiers = 0;
	
	if ((p_modifiers & NSShiftKeyMask) != 0)
		t_modifiers |= kMCPlatformModifierShift;
	if ((p_modifiers & NSAlternateKeyMask) != 0)
		t_modifiers |= kMCPlatformModifierOption;
	
	// COCOA-TODO: Abstract Command/Control switching.
	if ((p_modifiers & NSControlKeyMask) != 0)
		t_modifiers |= kMCPlatformModifierCommand;
	if ((p_modifiers & NSCommandKeyMask) != 0)
		t_modifiers |= kMCPlatformModifierControl;
	
	if ((p_modifiers & NSAlphaShiftKeyMask) != 0)
		t_modifiers |= kMCPlatformModifierCapsLock;

	return t_modifiers;
}

////////////////////////////////////////////////////////////////////////////////

CGFloat get_desktop_height()
{
	if (!s_have_desktop_height)
	{
		s_desktop_height = 0.0f;
		
		for (NSScreen * t_screen in [NSScreen screens])
		{
			NSRect t_rect = [t_screen frame];
			if (t_rect.origin.y + t_rect.size.height > s_desktop_height)
				s_desktop_height = t_rect.origin.y + t_rect.size.height;
		}
		
		s_have_desktop_height = true;
	}
	
	return s_desktop_height;
}

void MCMacPlatformMapScreenMCPointToNSPoint(MCPoint p, NSPoint& r_point)
{
	r_point = NSMakePoint(p . x, get_desktop_height() - p . y);
}

void MCMacPlatformMapScreenNSPointToMCPoint(NSPoint p, MCPoint& r_point)
{
	r_point . x = int16_t(p . x);
	r_point . y = int16_t(get_desktop_height() - p . y);
}

void MCMacPlatformMapScreenMCRectangleToNSRect(MCRectangle r, NSRect& r_rect)
{
	r_rect = NSMakeRect(CGFloat(r . x), get_desktop_height() - CGFloat(r . y + r . height), CGFloat(r . width), CGFloat(r . height));
}

void MCMacPlatformMapScreenNSRectToMCRectangle(NSRect r, MCRectangle& r_rect)
{
	r_rect = MCRectangleMake(int16_t(r . origin . x), int16_t(get_desktop_height() - (r . origin . y + r . size . height)), int16_t(r . size . width), int16_t(r . size . height));
}

////////////////////////////////////////////////////////////////////////////////

void MCMacPlatformShowMessageDialog(MCStringRef p_title,
                                    MCStringRef p_message)
{
    NSAlert *t_alert = [[NSAlert alloc] init];
    [t_alert addButtonWithTitle:@"OK"];
    [t_alert setMessageText: MCStringConvertToAutoreleasedNSString(p_title)];
    [t_alert setInformativeText: MCStringConvertToAutoreleasedNSString(p_message)];
    [t_alert setAlertStyle:NSInformationalAlertStyle];
    [t_alert runModal];
}

////////////////////////////////////////////////////////////////////////////////

static void display_reconfiguration_callback(CGDirectDisplayID display, CGDisplayChangeSummaryFlags flags, void *userInfo)
{
	// COCOA-TODO: Make this is a little more discerning (only need to reset if
	//   primary geometry changes).
	s_have_desktop_height = false;
}

////////////////////////////////////////////////////////////////////////////////

int platform_main(int argc, char *argv[], char *envp[])
{
	extern bool MCS_mac_elevation_bootstrap_main(int argc, char* argv[]);
	if (argc == 2 && strcmp(argv[1], "-elevated-slave") == 0)
		if (!MCS_mac_elevation_bootstrap_main(argc, argv))
			return -1;
	
	NSAutoreleasePool *t_pool;
	t_pool = [[NSAutoreleasePool alloc] init];
	
    s_callback_lock = [[NSLock alloc] init];
    
	// Create the normal NSApplication object.
	NSApplication *t_application;
	t_application = [com_runrev_livecode_MCApplication sharedApplication];
	
	// Register for reconfigurations.
	CGDisplayRegisterReconfigurationCallback(display_reconfiguration_callback, nil);
    
	if (!MCInitialize() ||
        !MCSInitialize() ||
	    !MCScriptInitialize())
		exit(-1);
    
	// On OSX, argv and envp are encoded as UTF8
	MCStringRef *t_new_argv;
	/* UNCHECKED */ MCMemoryNewArray(argc, t_new_argv);
	
	for (int i = 0; i < argc; i++)
	{
		/* UNCHECKED */ MCStringCreateWithBytes((const byte_t *)argv[i], strlen(argv[i]), kMCStringEncodingUTF8, false, t_new_argv[i]);
	}
	
	MCStringRef *t_new_envp;
	/* UNCHECKED */ MCMemoryNewArray(1, t_new_envp);
	
	int i = 0;
	uindex_t t_envp_count = 0;
	
	while (envp[i] != NULL)
	{
		t_envp_count++;
		uindex_t t_count = i;
		/* UNCHECKED */ MCMemoryResizeArray(i + 1, t_new_envp, t_count);
		/* UNCHECKED */ MCStringCreateWithBytes((const byte_t *)envp[i], strlen(envp[i]), kMCStringEncodingUTF8, false, t_new_envp[i]);
		i++;
	}
	
	/* UNCHECKED */ MCMemoryResizeArray(i + 1, t_new_envp, t_envp_count);
	t_new_envp[i] = nil;
	
	// Setup our delegate
	com_runrev_livecode_MCApplicationDelegate *t_delegate;
	t_delegate = [[com_runrev_livecode_MCApplicationDelegate alloc] initWithArgc: argc argv: t_new_argv envp: t_new_envp];
	
	// Assign our delegate
	[t_application setDelegate: t_delegate];
	
	// Run the application - this never returns!
	[t_application run];    
	
	for (i = 0; i < argc; i++)
		MCValueRelease(t_new_argv[i]);
	for (i = 0; i < t_envp_count; i++)
		MCValueRelease(t_new_envp[i]);    
	
	MCMemoryDeleteArray(t_new_argv);
	MCMemoryDeleteArray(t_new_envp);
	
	// Drain the autorelease pool.
	[t_pool release];
	
    MCScriptFinalize();
	MCFinalize();
	
	return 0;
}

////////////////////////////////////////////////////////////////////////////////

// MM-2014-07-31: [[ ThreadedRendering ]] Helper functions used to create an auto-release pool for each new thread.
void *MCMacPlatfromCreateAutoReleasePool()
{
    NSAutoreleasePool *t_pool;
    t_pool = [[NSAutoreleasePool alloc] init];
    return (void *) t_pool;
}

void MCMacPlatformReleaseAutoReleasePool(void *p_pool)
{
    NSAutoreleasePool *t_pool;
    t_pool = (NSAutoreleasePool *) p_pool;
    [t_pool release];
}
////////////////////////////////////////////////////////////////////////////////<|MERGE_RESOLUTION|>--- conflicted
+++ resolved
@@ -233,11 +233,7 @@
 
 static OSErr preDispatchAppleEvent(const AppleEvent *p_event, AppleEvent *p_reply, SRefCon p_context)
 {
-<<<<<<< HEAD
     return [(MCApplicationDelegate*)[NSApp delegate] preDispatchAppleEvent: p_event withReply: p_reply];
-=======
-    return [(com_runrev_livecode_MCApplicationDelegate*)[NSApp delegate] preDispatchAppleEvent: p_event withReply: p_reply];
->>>>>>> 3df3b764
 }
 
 - (OSErr)preDispatchAppleEvent: (const AppleEvent *)p_event withReply: (AppleEvent *)p_reply
