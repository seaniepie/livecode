/* Copyright (C) 2003-2013 Runtime Revolution Ltd.

This file is part of LiveCode.

LiveCode is free software; you can redistribute it and/or modify it under
the terms of the GNU General Public License v3 as published by the Free
Software Foundation.

LiveCode is distributed in the hope that it will be useful, but WITHOUT ANY
WARRANTY; without even the implied warranty of MERCHANTABILITY or
FITNESS FOR A PARTICULAR PURPOSE.  See the GNU General Public License
for more details.

You should have received a copy of the GNU General Public License
along with LiveCode.  If not see <http://www.gnu.org/licenses/>.  */

#include "prefix.h"

#include "globdefs.h"
#include "filedefs.h"
#include "objdefs.h"
#include "parsedef.h"
#include "mcio.h"

#include "aclip.h"
#include "font.h"
#include "util.h"
#include "cdata.h"
#include "button.h"
#include "field.h"
#include "paragraf.h"
#include "image.h"
#include "scrolbar.h"
#include "group.h"
#include "objptr.h"
#include "card.h"
#include "stack.h"
#include "hndlrlst.h"
#include "hc.h"

#include "globals.h"

static uint4 maxid;
static uint4 version;

static uint2 iconx, icony;
static uint2 cursorx, cursory;

static uint2 hc_icons[HC_NICONS] =
    {
        24694, 2002, 1000, 1001, 1002, 1003,
        1004, 1005, 1006, 1007, 1008, 1019, 26884, 18814, 27056, 15420,
        16560, 6720, 16692, 3584, 24317, 29903, 1014, 1013, 1012, 29019,
        2730, 30557, 26865, 9301, 27009, 2162, 32488, 2335, 5472, 766, 902,
        26425, 29114, 4895, 6724, 21449, 24830, 17779, 8419, 7417, 26020,
        15279, 19381, 22308, 14953, 6464, 6179, 3835, 29484, 9120, 19162,
        1016, 32650, 1011, 11045, 20098, 21700, 20689, 21847, 1017, 10610,
        20696, 17481, 3430, 11645, 4432, 20965, 17357, 21209, 8961, 22855,
        4263, 15972, 20186, 32670, 26635, 25002, 32462, 21060, 2507, 31685,
        1020, 23078, 19678, 2478, 14767, 1018, 1015, 1009, 8538, 9761, 7012,
        13149, 16344, 17343, 12195, 28023, 28024, 28022, 18222, 18223, 290,
        25309, 24753, 21437, 31885, 29589, 16735, 21711, 17214, 6544, 11260,
        7142, 18607, 21573, 21574, 21575, 21576, 24694, 6560, 6491, 12722,
        24081, 27328, 22978, 15993, 2181, 13744, 13745, 8323, 10935, 17838,
        17896, 17890, 17937, 23613, 8348, 8347, 8979, 8964, 8980, 6044,
        6043, 28811, 28810, 8350, 8349, 23717, 23718, 29654, 27774, 3071,
        3358, 27969, 9104, 10181, 12411, 19638, 17264, 11714, 17169, 3333,
        11216, 16321, 2101, 2102, 2103, 2104, 2105, 2106, 26665, 49012,
        59013, 49014, 49044, 49045, 49046, 49047, 49048, 49049, 49056,
        49124, 65535, 1, 2, 59457 };

static uint2 mc_icons[HC_NICONS] =
    {
        330, 361, 344, 344, 379, 379, 342, 343,
        359, 335, 336, 359, 379, 339, 356, 320, 321, 396, 325, 324, 319,
        322, 320, 321, 396, 325, 324, 319, 322, 320, 321, 396, 325, 324,
        319, 322, 320, 321, 396, 325, 324, 319, 322, 367, 368, 396, 365,
        366, 367, 368, 396, 601, 602, 601, 602, 601, 602, 601, 602, 351,
        352, 350, 353, 352, 353, 387, 388, 387, 345, 345, 346, 337, 369,
        369, 338, 338, 338, 338, 337, 348, 344, 330, 330, 330, 361, 361,
        361, 361, 330, 362, 363, 364, 370, 328, 354, 378, 370, 358, 330,
        395, 380, 342, 360, 360, 360, 358, 358, 395, 383, 339, 371, 343,
        330, 357, 344, 356, 605, 606, 395, 389, 805, 806, 807, 808, 361,
        384, 389, 338, 341, 350, 350, 350, 353, 352, 352, 352, 352, 387,
        388, 387, 387, 388, 321, 320, 368, 367, 361, 321, 320, 368, 367,
        368, 367, 368, 367, 378, 370, 304, 385, 368, 368, 348, 361, 361,
        330, 330, 330, 330, 330, 330, 372, 373, 374, 375, 376, 377, 394,
        386, 394, 386, 394, 394, 393, 392, 391, 390, 339, 348, 605, 604,
        331, 349 };

static uint1 hqx[82] =
    {
        0, 1, 2, 3, 4, 5, 6, 7, 8, 9, 10, 11, 12, 0, 0, 13,
        14, 15, 16, 17, 18, 19, 0, 20, 21, 0, 0, 0, 0, 0,
        0, 22, 23, 24, 25, 26, 27, 28, 29, 30, 31, 32, 33,
        34, 35, 36, 0, 37, 38, 39, 40, 41, 42, 43, 0, 44,
        45, 46, 47, 0, 0, 0, 0, 48, 49, 50, 51,52, 53, 54,
        0, 55, 56, 57, 58, 59, 60, 0, 0, 61, 62, 63};

static uint1 h1[256] =
    {
        0x00, 0x01, 0x03, 0x02, 0x07, 0x06, 0x04, 0x05,
        0x0f, 0x0e, 0x0c, 0x0d, 0x08, 0x09, 0x0b, 0x0a, 0x1f, 0x1e, 0x1c,
        0x1d, 0x18, 0x19, 0x1b, 0x1a, 0x10, 0x11, 0x13, 0x12, 0x17, 0x16,
        0x14, 0x15, 0x3f, 0x3e, 0x3c, 0x3d, 0x38, 0x39, 0x3b, 0x3a, 0x30,
        0x31, 0x33, 0x32, 0x37, 0x36, 0x34, 0x35, 0x20, 0x21, 0x23, 0x22,
        0x27, 0x26, 0x24, 0x25, 0x2f, 0x2e, 0x2c, 0x2d, 0x28, 0x29, 0x2b,
        0x2a, 0x7f, 0x7e, 0x7c, 0x7d, 0x78, 0x79, 0x7b, 0x7a, 0x70, 0x71,
        0x73, 0x72, 0x77, 0x76, 0x74, 0x75, 0x60, 0x61, 0x63, 0x62, 0x67,
        0x66, 0x64, 0x65, 0x6f, 0x6e, 0x6c, 0x6d, 0x68, 0x69, 0x6b, 0x6a,
        0x40, 0x41, 0x43, 0x42, 0x47, 0x46, 0x44, 0x45, 0x4f, 0x4e, 0x4c,
        0x4d, 0x48, 0x49, 0x4b, 0x4a, 0x5f, 0x5e, 0x5c, 0x5d, 0x58, 0x59,
        0x5b, 0x5a, 0x50, 0x51, 0x53, 0x52, 0x57, 0x56, 0x54, 0x55, 0xff,
        0xfe, 0xfc, 0xfd, 0xf8, 0xf9, 0xfb, 0xfa, 0xf0, 0xf1, 0xf3, 0xf2,
        0xf7, 0xf6, 0xf4, 0xf5, 0xe0, 0xe1, 0xe3, 0xe2, 0xe7, 0xe6, 0xe4,
        0xe5, 0xef, 0xee, 0xec, 0xed, 0xe8, 0xe9, 0xeb, 0xea, 0xc0, 0xc1,
        0xc3, 0xc2, 0xc7, 0xc6, 0xc4, 0xc5, 0xcf, 0xce, 0xcc, 0xcd, 0xc8,
        0xc9, 0xcb, 0xca, 0xdf, 0xde, 0xdc, 0xdd, 0xd8, 0xd9, 0xdb, 0xda,
        0xd0, 0xd1, 0xd3, 0xd2, 0xd7, 0xd6, 0xd4, 0xd5, 0x80, 0x81, 0x83,
        0x82, 0x87, 0x86, 0x84, 0x85, 0x8f, 0x8e, 0x8c, 0x8d, 0x88, 0x89,
        0x8b, 0x8a, 0x9f, 0x9e, 0x9c, 0x9d, 0x98, 0x99, 0x9b, 0x9a, 0x90,
        0x91, 0x93, 0x92, 0x97, 0x96, 0x94, 0x95, 0xbf, 0xbe, 0xbc, 0xbd,
        0xb8, 0xb9, 0xbb, 0xba, 0xb0, 0xb1, 0xb3, 0xb2, 0xb7, 0xb6, 0xb4,
        0xb5, 0xa0, 0xa1, 0xa3, 0xa2, 0xa7, 0xa6, 0xa4, 0xa5, 0xaf, 0xae,
        0xac, 0xad, 0xa8, 0xa9, 0xab, 0xaa, };

static uint1 h2[256] =
    {
        0x00, 0x01, 0x02, 0x03, 0x05, 0x04, 0x07, 0x06,
        0x0a, 0x0b, 0x08, 0x09, 0x0f, 0x0e, 0x0d, 0x0c, 0x15, 0x14, 0x17,
        0x16, 0x10, 0x11, 0x12, 0x13, 0x1f, 0x1e, 0x1d, 0x1c, 0x1a, 0x1b,
        0x18, 0x19, 0x2a, 0x2b, 0x28, 0x29, 0x2f, 0x2e, 0x2d, 0x2c, 0x20,
        0x21, 0x22, 0x23, 0x25, 0x24, 0x27, 0x26, 0x3f, 0x3e, 0x3d, 0x3c,
        0x3a, 0x3b, 0x38, 0x39, 0x35, 0x34, 0x37, 0x36, 0x30, 0x31, 0x32,
        0x33, 0x55, 0x54, 0x57, 0x56, 0x50, 0x51, 0x52, 0x53, 0x5f, 0x5e,
        0x5d, 0x5c, 0x5a, 0x5b, 0x58, 0x59, 0x40, 0x41, 0x42, 0x43, 0x45,
        0x44, 0x47, 0x46, 0x4a, 0x4b, 0x48, 0x49, 0x4f, 0x4e, 0x4d, 0x4c,
        0x7f, 0x7e, 0x7d, 0x7c, 0x7a, 0x7b, 0x78, 0x79, 0x75, 0x74, 0x77,
        0x76, 0x70, 0x71, 0x72, 0x73, 0x6a, 0x6b, 0x68, 0x69, 0x6f, 0x6e,
        0x6d, 0x6c, 0x60, 0x61, 0x62, 0x63, 0x65, 0x64, 0x67, 0x66, 0xaa,
        0xab, 0xa8, 0xa9, 0xaf, 0xae, 0xad, 0xac, 0xa0, 0xa1, 0xa2, 0xa3,
        0xa5, 0xa4, 0xa7, 0xa6, 0xbf, 0xbe, 0xbd, 0xbc, 0xba, 0xbb, 0xb8,
        0xb9, 0xb5, 0xb4, 0xb7, 0xb6, 0xb0, 0xb1, 0xb2, 0xb3, 0x80, 0x81,
        0x82, 0x83, 0x85, 0x84, 0x87, 0x86, 0x8a, 0x8b, 0x88, 0x89, 0x8f,
        0x8e, 0x8d, 0x8c, 0x95, 0x94, 0x97, 0x96, 0x90, 0x91, 0x92, 0x93,
        0x9f, 0x9e, 0x9d, 0x9c, 0x9a, 0x9b, 0x98, 0x99, 0xff, 0xfe, 0xfd,
        0xfc, 0xfa, 0xfb, 0xf8, 0xf9, 0xf5, 0xf4, 0xf7, 0xf6, 0xf0, 0xf1,
        0xf2, 0xf3, 0xea, 0xeb, 0xe8, 0xe9, 0xef, 0xee, 0xed, 0xec, 0xe0,
        0xe1, 0xe2, 0xe3, 0xe5, 0xe4, 0xe7, 0xe6, 0xd5, 0xd4, 0xd7, 0xd6,
        0xd0, 0xd1, 0xd2, 0xd3, 0xdf, 0xde, 0xdd, 0xdc, 0xda, 0xdb, 0xd8,
        0xd9, 0xc0, 0xc1, 0xc2, 0xc3, 0xc5, 0xc4, 0xc7, 0xc6, 0xca, 0xcb,
        0xc8, 0xc9, 0xcf, 0xce, 0xcd, 0xcc, };

static uint1 patbytes[8] = {0xaa, 0x55, 0xaa, 0x55, 0xaa, 0x55, 0xaa, 0x55};

<<<<<<< HEAD
void hcstat_append(const char *msg, ...)
{
	// Build the new message string (msg is printf format string)
	va_list t_args;
	va_start(t_args, msg);
	MCAutoStringRef t_new_line;
	/* UNCHECKED */ MCStringFormatV(&t_new_line, msg, t_args);
	
	// Turn the current MChcstat stringref into a mutable stringref
	MCAutoStringRef t_mutable_hcstat;
	/* UNCHECKED */ MCStringMutableCopyAndRelease(MChcstat, &t_mutable_hcstat);

	// If the string isn't empty, it needs a return char
	if (!MCStringIsEmpty(*t_mutable_hcstat))
		/* UNCHECKED */ MCStringAppendChar(*t_mutable_hcstat, '\n');

	// Append the new line
	/* UNCHECKED */ MCStringAppend(*t_mutable_hcstat, *t_new_line);

	// We've released the previous MChcstat var above so just copy as immutable into MChcstat.
	/* UNCHECKED */ MCStringCopy(*t_mutable_hcstat, MChcstat);
}

=======
#ifdef LIBGRAPHICS_BROKEN
>>>>>>> 783dcc54
static MCBitmap *convert_bitmap(uint1 *sptr, uint2 width, uint2 height)
{
	uint1 xorcode = 0x89;
	uint2 patindex = 0;
	MCBitmap *newdata = MCscreen->createimage(1, width, height + 64,
	                    True, 0, False, False);
	newdata->height = height;
	uint2 bpl = newdata->bytes_per_line;
	uint1 *dptr = (uint1 *)newdata->data;
	uint1 *deptr = (uint1 *)&newdata->data[height * bpl];
	uint1 *startptr = sptr;
	uint2 repcount = 1;
	uint2 line = 0;
	while (dptr < deptr)
	{
		uint2 hrepcount = bpl;
		line = (dptr - (uint1 *)newdata->data) / bpl;
		uint1 opcode = *sptr++;
		if (opcode == 0)
			opcode = *sptr++;
		switch(opcode & 0xF0)
		{
		case 0x00:
		case 0x10:
		case 0x20:
		case 0x30:
		case 0x40:
		case 0x50:
		case 0x60:
		case 0x70:
			hrepcount = opcode & 0xF;
			if (hrepcount == 0)
			{
				hrepcount = (opcode & 0xF0) >> 4;
				while (hrepcount--)
					*dptr++ = *sptr++;
			}
			else
			{
				while (hrepcount--)
					*dptr++ = 0;
				hrepcount = (opcode & 0xF0) >> 4;
				while (hrepcount--)
				{
					*dptr++ = *sptr++;
				}
			}
			break;
		case 0x80:
			switch (opcode & 0xF)
			{
			case 0x0:
				while (hrepcount--)
					*dptr++ = *sptr++;
				break;
			case 0x1:
				while (repcount--)
				{
					while (hrepcount--)
						*dptr++ = 0;
					hrepcount = bpl;
				}
				break;
			case 0x2:
				while (repcount--)
				{
					while (hrepcount--)
						*dptr++ = 0xFF;
					hrepcount = bpl;
				}
				break;
			case 0x3:
				patbytes[patindex] = *sptr++;
			case 0x4:
				while (repcount--)
				{
					while (hrepcount--)
						*dptr++ = patbytes[patindex];
					hrepcount = bpl;
					patindex = patindex + 1 & 0x7;
				}
				break;
			case 0x5:
				while (repcount--)
				{
					while (hrepcount--)
					{
						*dptr = *(dptr - bpl);
						dptr++;
					}
					hrepcount = bpl;
				}
				break;
			case 0x6:
				while (repcount--)
				{
					while (hrepcount--)
					{
						*dptr = *(dptr - (bpl << 1));
						dptr++;
					}
					hrepcount = bpl;
				}
				break;
			case 0x8:
			case 0x9:
			case 0xA:
			case 0xB:
			case 0xC:
			case 0xD:
			case 0xE:
			case 0xF:
				xorcode = opcode;
				break;
			case 0x7:

				hcstat_append("Unknown BMAP opcode %x at offset %d, line %d",
				        opcode, (int)(sptr - startptr), line);

				return newdata;
			}
			repcount = 1;
			continue;
		case 0x90:
			hcstat_append("Unknown BMAP opcode %x at offset %d, line %d",
			        opcode, (int)(sptr - startptr), line);
			return newdata;
		case 0xA0:
		case 0xB0:
			repcount = opcode & 0x1F;
			continue;
		case 0xC0:
		case 0xD0:
			hrepcount = (opcode & 0x1F) << 3;
			while (hrepcount--)
				*dptr++ = *sptr++;
			break;
		case 0xE0:
		case 0xF0:
			hrepcount = (opcode & 0x1F) << 4;
			while (hrepcount--)
				*dptr++ = 0;
			break;
		}
		if ((dptr - (uint1 *)newdata->data) % bpl == 0)
		{
			line = (dptr - (uint1 *)newdata->data) / bpl - 1;
			uint1 remainder = 0;
			hrepcount = bpl;
			uint1 *t1ptr = dptr - bpl;
			uint1 *t2ptr = dptr - bpl;
			switch (xorcode)
			{
			case 0x88:
				t2ptr += 2;
				hrepcount -= 2;
				break;
			case 0x89:
				continue;
			case 0x8A:
				t1ptr = dptr - bpl * 2;
				break;
			case 0x8B:
				t1ptr = dptr - bpl * 3;
				break;
			case 0x8C:
				while (hrepcount--)
				{
					*t2ptr = h1[*t2ptr ^ remainder];
					remainder = *t2ptr++ << 7;
				}
				continue;
			case 0x8D:
				while (hrepcount--)
				{
					*t2ptr = h1[*t2ptr ^ remainder];
					remainder = *t2ptr++ << 7;
				}
				hrepcount = bpl;
				t1ptr = dptr - bpl * 2;
				t2ptr = dptr - bpl;
				break;
			case 0x8E:
				while (hrepcount--)
				{
					*t2ptr = h2[*t2ptr ^ remainder];
					remainder = *t2ptr++ << 6;
				}
				hrepcount = bpl;
				t1ptr = dptr - bpl * 3;
				t2ptr = dptr - bpl;
				break;
			case 0x8F:
				t2ptr++;
				hrepcount--;
				break;
			}
			if (line != 0)
				while (hrepcount--)
					*t2ptr++ ^= *t1ptr++;
		}
	}
	if (dptr > deptr)
	{
		hcstat_append("Error: ran off end of image at offset %d line %d",
		        (int)(sptr - startptr), line);
	}
	return newdata;
}
#endif

static const char *convert_font(char *sptr)
{
	return sptr;  // pass font names directly through: will be ugly on Windows systems!
}

static uint2 convert_style(uint2 istyle)
{
	uint2 ostyle = FA_DEFAULT_STYLE;
	if (istyle != 0xFFFF)
	{
		if (istyle & HC_TSTYLE_BOLD)
			ostyle = (FE_NORMAL << 4) + MCFW_BOLD;
		if (istyle & HC_TSTYLE_ITALIC)
			ostyle |= FA_ITALIC;
		if (istyle & HC_TSTYLE_UNDERLINE)
			ostyle |= FA_UNDERLINE;
		if (istyle & HC_TSTYLE_GROUP)
			ostyle |= FA_LINK;
	}
	return ostyle;
}

static char *convert_string(const char *string)
{
	const uint1 *sptr = (const uint1 *)string;
	char *newstring = new char[strlen(string) + 1];
	uint1 *dptr = (uint1 *)newstring;
	while (*sptr)
	{
		if (*sptr == 0x0D)
			*dptr = '\n';
		else
#ifdef _MACOSX
			*dptr = *sptr;
#else
			*dptr = MCisotranslations[*sptr];
#endif

		dptr++;
		sptr++;
	}
	*dptr = *sptr;
	return newstring;
}

static char *convert_script(const char *string)
{
	if (!*string)
		return NULL;

	const uint1 *sptr = (const uint1 *)string;
	uint2 conversions = 0;
	uint2 length = 0;

	while (*sptr)
	{
		switch (*sptr)
		{
		case 0xB2:
		case 0xB3:
		case 0xAD:
			conversions++;
			break;
		default:
			break;
		}
		length++;
		sptr++;
	}
	sptr = (const uint1 *)string;
	char *newstring = new char[length + conversions + 1];
	uint1 *dptr = (uint1 *)newstring;
	while (*sptr)
	{
		switch (*sptr)
		{
		case 0x0D:
			*dptr = '\n';
			break;
		case 0xC2:
			*dptr = '\\';
			break;
		case 0xB2:
			*dptr++ = '<';
			*dptr = '=';
			break;
		case 0xB3:
			*dptr++ = '>';
			*dptr = '=';
			break;
		case 0xAD:
			*dptr++ = '<';
			*dptr = '>';
			break;
		default:
#ifdef _MACOSX
			*dptr = *sptr;
#else
			*dptr = MCisotranslations[*sptr];
#endif

			break;
		}
		dptr++;
		sptr++;
	}
	*dptr = *sptr;
	return newstring;
}

static MCHcfield *findfield(MCHcfield *flist, uint2 fid)
{
	if (flist != NULL)
	{
		MCHcfield *fptr = flist;
		do
		{
			if (fptr->id == fid)
				return fptr;
			fptr = (MCHcfield *)fptr->next();
		}
		while (fptr != flist);
	}
	return NULL;
}

static MCHcbutton *findbutton(MCHcbutton *blist, uint2 bid)
{
	if (blist != NULL)
	{
		MCHcbutton *bptr = blist;
		do
		{
			if (bptr->id == bid)
				return bptr;
			bptr = (MCHcbutton *)bptr->next();
		}
		while (bptr != blist);
	}
	return NULL;
}

MCHcsnd::MCHcsnd()
{
	name = NULL;
	data = NULL;
}

MCHcsnd::~MCHcsnd()
{
	if (name != NULL)
		delete name;
	if (data != NULL)
		delete data;
}

Boolean MCHcsnd::import(uint4 inid, char *inname, char *sptr)
{
	id = inid;
	maxid = MCU_max((uint4)id, maxid);
	name = inname;
	uint2 type = get_uint2(sptr);
	uint2 hsize;
	real8 baserate;
	if (type == 1)
	{
		if (sptr[40]) // compressed sound
			return False;
		hsize = get_uint4(&sptr[16]);
		rate = get_uint2(&sptr[28]);
		baserate = (real8)(sptr[41] - 0x3C);
		size = get_uint4(&sptr[32]);
	}
	else
	{
		hsize = get_uint4(&sptr[10]);
		if (sptr[hsize + 20]) // compressed sound
			return False;
		rate = get_uint2(&sptr[hsize + 8]);
		baserate = (real8)(sptr[hsize + 21] - 0x3C);
		size = get_uint4(&sptr[hsize + 4]);
	}
	rate = (uint2)((real8)rate / pow(1.05946309434, (real8)baserate));
	data = new int1[size];
	memcpy(data, sptr + hsize + 22, size);
	uint1 *dptr = (uint1 *)data;
	uint4 i = size;
	while (i--)
		*dptr++ -= 128;
	return True;
}

MCAudioClip *MCHcsnd::build()
{
	MCAudioClip *aptr = new MCAudioClip;
	aptr->size = size;
	aptr->setname_cstring(name);
	delete name;
	name = NULL;
	aptr->samples = (int1 *)data;
	data = NULL;
	aptr->nchannels = 1;
	aptr->format = AF_SLINEAR;
	aptr->rate = rate;
	aptr->swidth = 1;
	return aptr;
}

MCHctext::MCHctext()
{
	card = False;
	atts = NULL;
	string = NULL;
}

MCHctext::~MCHctext()
{
	delete atts;
	delete string;
}

IO_stat MCHctext::parse(char *sptr)
{
	uint1 *uint1ptr = (uint1 *)sptr;
	int2 fid = (*uint1ptr << 8) | *(uint1ptr + 1);
	if (fid < 0)
	{
		card = True;
		id = -fid;
	}
	else
		id = fid;
	if (version == 1)
		string = convert_string(&sptr[2]);
	else
	{
		uint2 offset;
		uint2 *uint2ptr = (uint2 *)sptr;
		uint2 tsize = swap_uint2(&uint2ptr[1]);
		if (uint1ptr[4] & 0x80)
		{
			uint2 natts = swap_uint2(&uint2ptr[2]) & 0x7FFF;
			tsize -= natts;
			offset = natts + 4;
			natts = (natts >> 1) - 1;
			atts = new uint2[natts + 1];
			uint2 i;
			for (i = 0 ; i < natts ; i++)
				atts[i] = swap_uint2(&uint2ptr[i + 3]);
			atts[natts] = tsize;
		}
		else
		{
			tsize--;
			offset = 5;
		}
		char *newstring = new char[tsize + 1];
		strncpy(newstring, &sptr[offset], tsize);
		newstring[tsize] = '\0';
		string = convert_string(newstring);
		delete newstring;
	}
	return IO_NORMAL;
}

MCCdata *MCHctext::buildf(MCHcstak *hcsptr, MCField *parent)
{
	MCCdata *fptr = new MCCdata(cid);
	if (string == NULL)
		string = MCU_empty();
	char *eptr = string;
	MCParagraph *paragraphs = NULL;
	const char *tname;
	uint2 tsize;
	uint2 tstyle;
	uint2 aindex = 2;
	uint2 aoffset = 0;
	uint2 alength = 0;
	if (atts != NULL)
	{
		hcsptr->getatts(atts[1], tname, tsize, tstyle);
		alength = atts[aindex];
	}
	do
	{
		char *sptr = eptr;
		eptr = strchr(sptr, '\n');
		if (eptr != NULL)
			*eptr++ = '\0';
		uint2 length = strlen(sptr);
		MCParagraph *pgptr = new MCParagraph;
		pgptr->setparent(parent);
		pgptr->settext(strclone(sptr), length, false);
		pgptr->appendto(paragraphs);
		if (atts != NULL)
		{
			uint2 cindex = 0;
			do
			{
				if (tname != NULL)
					pgptr->setatts(cindex, MCU_min(length, cindex + alength),P_TEXT_FONT, (void *)tname);
				if (tsize != 0xFFFF)
					pgptr->setatts(cindex, MCU_min(length, cindex + alength),P_TEXT_SIZE, (void *)tsize);
				if (tstyle != FA_DEFAULT_STYLE)
					pgptr->setatts(cindex,MCU_min(length, cindex + alength),P_TEXT_STYLE, (void *)tstyle);
				uint2 tlength = alength;
				if (alength <= length - cindex && eptr != NULL)
				{
					Boolean skip = alength == length - cindex;
					hcsptr->getatts(atts[aindex + 1], tname, tsize, tstyle);
					aoffset = atts[aindex];
					aindex += 2;
					alength = atts[aindex] - aoffset;
					if (skip)
					{
						cindex++;
						alength--;
					}
				}
				else
					alength -= length + 1 - cindex;
				cindex += tlength;
			}
			while (cindex < length);
		}
	}
	while (eptr != NULL);
	fptr->setparagraphs(paragraphs);
	return fptr;
}

MCCdata *MCHctext::buildb()
{
	MCCdata *bptr = new MCCdata(cid);
	bptr->setset(string[0] == '1');
	return bptr;
}

char *MCHctext::buildm()
{
	char *tstring = string;
	string = NULL;
	return tstring;
}

MCHcfield::MCHcfield()
{
	name = NULL;
	script = NULL;
	text = NULL;
}

MCHcfield::~MCHcfield()
{
	delete name;
	delete script;
	while (text != NULL)
	{
		MCHctext *tptr = text->remove
		                 (text);
		delete tptr;
	}
}

IO_stat MCHcfield::parse(char *sptr)
{
	int2 *int2ptr = (int2 *)sptr;
	uint2 *uint2ptr = (uint2 *)sptr;

	id = swap_uint2(&uint2ptr[1]);
	rect.x = swap_int2(&int2ptr[4]);
	rect.y = swap_int2(&int2ptr[3]);
	rect.width = swap_int2(&int2ptr[6]) - rect.x + 1;
	rect.height = swap_int2(&int2ptr[5]) - rect.y + 1;
	atts = (sptr[5] << 8) | (sptr[14] & 0xFF);
	style = sptr[15];
	tfont = swap_uint2(&uint2ptr[11]);
	tsize = swap_uint2(&uint2ptr[12]);
	hctstyle = swap_uint2(&uint2ptr[13]);
	tstyle = convert_style(hctstyle);
	talign = (sptr[21] & 0xFF);
	theight = swap_uint2(&uint2ptr[14]);
	uint2 offset = 15;
	if (sptr[offset * 2])
		name = strclone(&sptr[offset * 2]);
	script = convert_script(&sptr[offset * 2 + strlen(&sptr[offset * 2]) + 2]);
	return IO_NORMAL;
}

MCControl *MCHcfield::build(MCHcstak *hcsptr, MCStack *sptr)
{
	MCField *fptr = (MCField *)MCtemplatefield->clone(False, OP_NONE, false);
	fptr->parent = sptr;
	fptr -> setname_cstring(name);
	delete name;
	fptr->altid = id;
	fptr->obj_id = ++maxid;
	if (script != NULL)
	{
		fptr -> setscript_cstring(script);
		delete script;
	}
	name = script = NULL;
	fptr->rect = rect;
	fptr->fontheight = theight;
	const char *fontname = hcsptr->getfont(tfont);
	if (fontname != NULL || tsize != HC_DEFAULT_TEXT_SIZE
	        || tstyle != FA_DEFAULT_STYLE)
	{
		if (fontname == NULL)
			fontname = HC_DEFAULT_TEXT_FONT;

		// MW-2012-02-17: [[ LogFonts ]] Set the font attributes of the object.
        MCAutoStringRef t_fontname;
        /* UNCHECKED */ MCStringCreateWithCString(fontname, &t_fontname);
		fptr -> setfontattrs(*t_fontname, tsize, tstyle);
	}
	fptr->flags &= ~(F_STYLE | F_DISPLAY_STYLE | F_SHOW_LINES | F_LOCK_TEXT
	                 | F_AUTO_TAB | F_SHARED_TEXT
	                 | F_F_DONT_SEARCH | F_DONT_WRAP);
	if (atts & HC_F_MARGINS)
	{
		fptr->leftmargin = fptr->rightmargin =
		                       fptr->topmargin = fptr->bottommargin = 14;
	}
	else
	{
		fptr->leftmargin = fptr->rightmargin =
		                       fptr->topmargin = fptr->bottommargin = 8;
	}

	if (!(fptr->flags & F_LOCK_TEXT))
		rect = MCU_reduce_rect(rect, -MCfocuswidth);
	else
		fptr->flags &= ~F_TRAVERSAL_ON;

	if (atts & HC_F_MULTIPLE)
		fptr->flags |= F_MULTIPLE_HILITES;
	if (atts & HC_F_AUTO_SELECT)
		fptr->flags |= F_LIST_BEHAVIOR | F_TRAVERSAL_ON;
	if (atts & HC_F_SHOW_LINES)
		fptr->flags |= F_SHOW_LINES;
	if (atts & HC_F_LOCK_TEXT)
	{
		fptr->flags |= F_LOCK_TEXT;
		if (!(atts & HC_F_AUTO_SELECT))
			fptr->flags &= ~F_TRAVERSAL_ON;
	}
	if (atts & HC_F_AUTO_TAB)
		fptr->flags |= F_AUTO_TAB;
	if (atts & HC_F_UNFIXED_HEIGHT)
		fptr->flags &= ~F_FIXED_HEIGHT;
	if (atts & HC_F_SHARED_TEXT)
		fptr->flags |= F_SHARED_TEXT | F_LOCK_TEXT;
	if (atts & HC_F_DONT_SEARCH)
		fptr->flags |= F_F_DONT_SEARCH;
	if (atts & HC_F_DONT_WRAP)
		fptr->flags |= F_DONT_WRAP;
	if (atts & HC_F_INVISIBLE)
		fptr->flags &= ~F_VISIBLE;

	switch (talign)
	{
	case HC_TALIGN_LEFT:
		fptr->flags |= F_ALIGN_LEFT;
		break;
	case HC_TALIGN_CENTER:
		fptr->flags |= F_ALIGN_CENTER;
		break;
	case HC_TALIGN_RIGHT:
		fptr->flags |= F_ALIGN_RIGHT;
		break;
	}
	switch (style)
	{
	case HC_FSTYLE_TRANS:
		fptr->flags |= F_3D;
		break;
	case HC_FSTYLE_OPAQUE:
		fptr->flags |= F_OPAQUE | F_3D;
		break;
	case HC_FSTYLE_RECT:
		fptr->flags |= F_SHOW_BORDER | F_OPAQUE | F_3D;
		break;
	case HC_FSTYLE_SHADOW:
		fptr->flags |= F_SHOW_BORDER | F_OPAQUE | F_SHADOW;
		break;
	case HC_FSTYLE_SCROLL:
		fptr->flags |= F_SHOW_BORDER | F_OPAQUE | F_3D;
		fptr->flags &= ~F_SHOW_LINES;
		if (!(fptr->flags & F_VSCROLLBAR))
		{
			fptr->flags |= F_VSCROLLBAR;
			fptr->vscrollbar = new MCScrollbar(*MCtemplatescrollbar);
			fptr->vscrollbar->setparent(fptr);
			fptr->vscrollbar->allowmessages(False);
			fptr->vscrollbar->setflag(False, F_TRAVERSAL_ON);
			fptr->setsbrects();
		}
		break;
	}
	if (hctstyle & HC_TSTYLE_OUTLINE)
	{
		fptr->ncolors = 1;
		fptr->colors = new MCColor;
		fptr->colors[0].red = fptr->colors[0].green
		                      = fptr->colors[0].blue = MAXUINT2;
		fptr->colornames = new MCStringRef[1];
		fptr->colornames[0] = nil;
		fptr->dflags |= DF_FORE_COLOR;
	}
	while (text != NULL)
	{
		MCHctext *tptr = text->remove
		                 (text);
		MCCdata *newfdata = tptr->buildf(hcsptr, fptr);
		newfdata->appendto(fptr->fdata);
		delete tptr;
	}
	return fptr;
}

MCHcbutton::MCHcbutton()
{
	name = NULL;
	script = NULL;
	text = NULL;
}

MCHcbutton::~MCHcbutton()
{
	delete name;
	delete script;
	while (text != NULL)
	{
		MCHctext *tptr = text->remove
		                 (text);
		delete tptr;
	}
}

IO_stat MCHcbutton::parse(char *sptr)
{
	int2 *int2ptr = (int2 *)sptr;
	uint2 *uint2ptr = (uint2 *)sptr;

	id = swap_uint2(&uint2ptr[1]);
	rect.x = swap_int2(&int2ptr[4]);
	rect.y = swap_int2(&int2ptr[3]);
	rect.width = swap_int2(&int2ptr[6]) - rect.x + 1;
	rect.height = swap_int2(&int2ptr[5]) - rect.y + 1;
	atts = (sptr[5] << 8) | (sptr[14] & 0xFF);
	style = sptr[15];
	titlewidth = swap_uint2(&uint2ptr[8]);
	icon = swap_uint2(&uint2ptr[9]);
	tfont = swap_uint2(&uint2ptr[11]);
	tsize = swap_uint2(&uint2ptr[12]);
	hctstyle = swap_uint2(&uint2ptr[13]);
	tstyle = convert_style(hctstyle);
	talign = (sptr[21] & 0xFF);
	uint2 offset = 15;
	if (sptr[offset * 2])
		name = strclone(&sptr[offset * 2]);
	script = convert_script(&sptr[offset * 2 + strlen(&sptr[offset * 2]) + 2]);
	return IO_NORMAL;
}

MCControl *MCHcbutton::build(MCHcstak *hcsptr, MCStack *sptr)
{
	MCButton *bptr = (MCButton *)MCtemplatebutton->clone(False, OP_NONE, false);
	bptr->parent = sptr;
	bptr->setname_cstring(name);
	delete name;
	bptr->altid = id;
	bptr->obj_id = ++maxid;
	bptr->rect = rect;
	if (script != NULL)
	{
		bptr -> setscript_cstring(script);
		delete script;
	}
	name = script = NULL;
	bptr->flags &= ~(F_STYLE | F_DISPLAY_STYLE | F_ALIGNMENT | F_SHOW_ICON
	                 | F_TRAVERSAL_ON | F_SHOW_NAME | F_AUTO_HILITE
	                 | F_SHARED_HILITE | F_HILITE_MODE | F_ARM_MODE);
	bptr->family = atts & 0x0F;
	if (!(atts & HC_B_NOT_SHARED))
		bptr->flags |= F_SHARED_HILITE;
	if (atts & HC_B_SHOW_NAME)
		bptr->flags |= F_SHOW_NAME;
	if (atts & HC_B_AUTO_HILITE || bptr->family)
		bptr->flags |= F_AUTO_HILITE;
	if (atts & HC_B_INVISIBLE)
		bptr->flags &= ~F_VISIBLE;
	if (atts & HC_B_DISABLED)
		bptr->flags |= F_DISABLED;
	while (text != NULL)
	{
		MCHctext *tptr = text->remove
		                 (text);
		if (!(bptr->flags & F_SHARED_HILITE) && tptr->cid != 0)
		{
			MCCdata *newbdata = tptr->buildb();
			newbdata->appendto(bptr->bdata);
		}
		else
		{
			MCStringRef t_menustring = nil;
			/* UNCHECKED */ MCStringCreateWithCString(tptr->buildm(), t_menustring);
			MCValueAssign(bptr->menustring, t_menustring);
			MCValueRelease(t_menustring);
		}
		delete tptr;
	}
	switch (style)
	{
	case HC_BSTYLE_TRANS:
		bptr->flags |= F_RECTANGLE | F_3D;
		break;
	case HC_BSTYLE_OPAQUE:
		bptr->flags |= F_RECTANGLE | F_OPAQUE | F_3D | F_HILITE_FILL;
		break;
	case HC_BSTYLE_DEFAULT:
		bptr->flags |= F_DEFAULT;
	case HC_BSTYLE_STANDARD:
		bptr->flags |= F_STANDARD | F_SHOW_BORDER | F_OPAQUE
		               | F_3D | F_HILITE_BOTH | F_ARM_BORDER;
		break;
	case HC_BSTYLE_RECT:
		bptr->flags |= F_RECTANGLE | F_SHOW_BORDER | F_OPAQUE
		               | F_3D | F_HILITE_BOTH | F_ARM_BORDER;
		break;
	case HC_BSTYLE_SHADOW:
		bptr->flags |= F_RECTANGLE | F_SHOW_BORDER | F_OPAQUE
		               | F_SHADOW | F_HILITE_BOTH;
		break;
	case HC_BSTYLE_ROUND:
		bptr->flags |=  F_ROUNDRECT | F_SHOW_BORDER | F_OPAQUE | F_HILITE_FILL;
		break;
	case HC_BSTYLE_CHECK:
		bptr->flags |= F_CHECK | F_3D;
		talign = HC_TALIGN_LEFT;
		icon = 0;
		break;
	case HC_BSTYLE_RADIO:
		bptr->flags |= F_RADIO | F_3D;
		talign = HC_TALIGN_LEFT;
		icon = 0;
		break;
	case HC_BSTYLE_OVAL:
		bptr->flags |= F_OVAL_BUTTON | F_HILITE_FILL;
		break;
	case HC_BSTYLE_POPUP:
		bptr->flags |= F_MENU | F_3D | F_SHOW_BORDER | F_OPAQUE
		               | F_ALIGN_CENTER | F_ARM_BORDER;
		bptr->menumode = WM_OPTION;
		talign = HC_TALIGN_LEFT;
		bptr->menuhistory = icon;
		bptr->labelwidth = titlewidth;
		icon = 0;
		bptr->resetlabel();
		break;
	}
	switch (talign)
	{
	case HC_TALIGN_LEFT:
		bptr->flags |= F_ALIGN_LEFT;
		break;
	case HC_TALIGN_CENTER:
		bptr->flags |= F_ALIGN_CENTER;
		break;
	case HC_TALIGN_RIGHT:
		bptr->flags |= F_ALIGN_RIGHT;
		break;
	}
	uint4 iid = hcsptr->geticon(icon);
	if (iid != 0)
	{
		bptr->icons = new iconlist;
		memset(bptr->icons, 0, sizeof(iconlist));
		bptr->icons->iconids[CI_DEFAULT] = iid;	
		bptr->flags |= F_SHOW_ICON;

		// MW-2012-02-17: [[ LogFonts ]] Set the font attributes of the object.
		bptr -> setfontattrs(MCSTR("textfont"), 9, FA_DEFAULT_STYLE);
		bptr -> fontheight = 12;
	}
	else
	{
		bptr->fontheight = heightfromsize(tsize);
		const char *fontname = hcsptr->getfont(tfont);
		if (fontname != NULL || tsize != HC_DEFAULT_TEXT_SIZE
		        || tstyle != FA_DEFAULT_STYLE)
		{
			if (fontname == NULL)
				fontname = HC_DEFAULT_TEXT_FONT;

			// MW-2012-02-17: [[ LogFonts ]] Set the font attributes of the object.
            MCAutoStringRef t_fontname;
            /* UNCHECKED */ MCStringCreateWithCString(fontname, &t_fontname);
			bptr -> setfontattrs(*t_fontname, tsize, tstyle);
		}
	}
	if (hctstyle & HC_TSTYLE_OUTLINE)
	{
		bptr->ncolors = 1;
		bptr->colors = new MCColor;
		bptr->colors[0].red = bptr->colors[0].green = bptr->colors[0].blue
		                      = bptr->colors[0].blue = MAXUINT2;
		bptr->colornames = new MCStringRef[1];
		bptr->colornames[0] = nil;
		bptr->dflags |= DF_FORE_COLOR;
	}
	if (bptr->flags & F_SHARED_HILITE)
	{
		MCCdata *newbdata = new MCCdata(0);
		newbdata->setset(atts & HC_B_HILITED);
		newbdata->appendto(bptr->bdata);
	}
	return bptr;
}

MCHcbmap::MCHcbmap()
{
	name = NULL;
#ifdef LIBGRAPHICS_BROKEN
	mask = NULL;
	data = NULL;
#endif
	visible = True;
	xhot = yhot = 1;
}

MCHcbmap::~MCHcbmap()
{
	delete name;
#ifdef LIBGRAPHICS_BROKEN
	if (data != NULL)
		MCscreen->destroyimage(data);
	if (mask != NULL)
		MCscreen->destroyimage(mask);
#endif
}

void MCHcbmap::setvisible(Boolean newvis)
{
	visible = newvis;
}

void MCHcbmap::icon(uint4 inid, char *inname, char *sptr)
{
	id = inid;
	name = inname;
	rect.x = iconx;
	rect.y = icony;
	iconx += 32;
	if (iconx >= 512)
	{
		iconx = 0;
		icony += 32;
	}
	rect.width = rect.height = 32;
#ifdef LIBGRAPHICS_BROKEN
	data = MCscreen->createimage(1, rect.width, rect.height,
	                             False, 0, False, False);
	memcpy(data->data, sptr, 128);
#endif
}

void MCHcbmap::cursor(uint4 inid, char *inname, char *sptr)
{
	id = inid;
	name = inname;
	rect.x = cursorx;
	rect.y = cursory;
	cursorx += 16;
	if (cursorx >= 512)
	{
		cursorx = 0;
		cursory += 16;
	}
	rect.width = rect.height = 16;
	mrect = rect;
#ifdef LIBGRAPHICS_BROKEN
	data = MCscreen->createimage(1, rect.width, rect.height,
	                             False, 0, False, False);
	data->bytes_per_line = 2;
	memcpy(data->data, sptr, 32);
	mask = MCscreen->createimage(1, rect.width, rect.height,
	                             True, 0, False, False);
	mask->bytes_per_line = 2;
	memcpy(mask->data, &sptr[32], 32);
#endif
	xhot = get_uint2(&sptr[64]);
	yhot = get_uint2(&sptr[66]);
}

IO_stat MCHcbmap::parse(char *sptr)
{
	int2 *int2ptr = (int2 *)sptr;
	uint4 *uint4ptr = (uint4 *)sptr;
	id = swap_uint4(&uint4ptr[2]);
	maxid = MCU_max(id, maxid);
	uint4 offset;
	uint4 masksize;
	if (version == 1)
	{
		mrect.x = swap_int2(&int2ptr[15]) & 0xFFE0;
		mrect.y = swap_int2(&int2ptr[14]);
		mrect.width = (swap_int2(&int2ptr[17]) - mrect.x + 31) & 0xFFE0;
		mrect.height = swap_int2(&int2ptr[16]) - mrect.y;
		rect.x = swap_int2(&int2ptr[19]) & 0xFFE0;
		rect.y = swap_int2(&int2ptr[18]);
		rect.width = (swap_int2(&int2ptr[21]) - rect.x + 31) & 0xFFE0;
		rect.height = swap_int2(&int2ptr[20]) - rect.y;
		masksize = swap_uint4(&uint4ptr[13]);
		offset = 60;
	}
	else
	{
		mrect.x = swap_int2(&int2ptr[17]) & 0xFFE0;
		mrect.y = swap_int2(&int2ptr[16]);
		mrect.width = (swap_int2(&int2ptr[19]) - mrect.x + 31) & 0xFFE0;
		mrect.height = swap_int2(&int2ptr[18]) - mrect.y;
		rect.x = swap_int2(&int2ptr[21]) & 0xFFE0;
		rect.y = swap_int2(&int2ptr[20]);
		rect.width = (swap_int2(&int2ptr[23]) - rect.x + 31) & 0xFFE0;
		rect.height = swap_int2(&int2ptr[22]) - rect.y;
		masksize = swap_uint4(&uint4ptr[14]);
		offset = 64;
	}
#ifdef LIBGRAPHICS_BROKEN
	if (masksize != 0)
		mask = convert_bitmap((uint1 *)&sptr[offset], mrect.width, mrect.height);
	offset += masksize;
	if (rect.width != 0 && rect.height != 0)
		data = convert_bitmap((uint1 *)&sptr[offset], rect.width, rect.height);
#endif
	return IO_NORMAL;
}

void MCImageBitmapApplyPlane(MCImageBitmap *p_dst, uint8_t *p_src, uindex_t p_src_stride, uint32_t p_value);
MCControl *MCHcbmap::build()
{
#ifdef LIBGRAPHICS_BROKEN
	if (data == NULL)
		return NULL;
	MCImage *iptr = (MCImage *)MCtemplateimage->clone(False, OP_NONE, false);
	MCBitmap *data2 = NULL;
	iptr->obj_id = id;
	if (mask == NULL)
	{
		iptr->ncolors = 1;
		iptr->dflags = MCImage::cmasks[1];
		iptr->colors = new MCColor[1];
		iptr->colors[0].red = iptr->colors[0].green = iptr->colors[0].blue = 0;
		iptr->colornames = new MCStringRef[1];
		iptr->colornames[0] = nil;
		mask = MCscreen->copyimage(data, False);
	}
	else
	{
		MCRectangle trect = MCU_union_rect(mrect, rect);
		MCBitmap *newmask = MCscreen->createimage(1, trect.width, trect.height,
		                    True, 0, False, False);
		uint4 sbpl = mask->bytes_per_line;
		uint4 dbpl = newmask->bytes_per_line;
		uint4 offset = (mrect.y - trect.y) * dbpl + (mrect.x - trect.x) / 8;
		uint2 i;
		for (i = 0 ; i < mask->height ; i++)
			memcpy(&newmask->data[i * dbpl + offset], &mask->data[i * sbpl], sbpl);
		MCscreen->destroyimage(mask);
		mask = newmask;
		MCBitmap *newdata = MCscreen->createimage(1, trect.width, trect.height,
		                    True, 0, False, False);
		sbpl = data->bytes_per_line;
		offset = (rect.y - trect.y) * dbpl + (rect.x - trect.x) / 8;
		for (i = 0 ; i < data->height ; i++)
			memcpy(&newdata->data[i * dbpl + offset], &data->data[i * sbpl], sbpl);
		MCscreen->destroyimage(data);
		data = newdata;
		uint4 bytes = mask->bytes_per_line * mask->height;
		uint1 *sptr = (uint1 *)data->data;
		uint1 *dptr = (uint1 *)mask->data;
		while (bytes--)
			*dptr++ |= *sptr++;
		rect = trect;
		iptr->ncolors = 2;
		iptr->dflags = MCImage::cmasks[2];
		iptr->colors = new MCColor[2];
		iptr->colors[0].red = iptr->colors[0].green = iptr->colors[0].blue = 0x0;
		iptr->colors[1].red = iptr->colors[1].green
		                      = iptr->colors[1].blue = 0xFFFF;
		iptr->colornames = new MCStringRef[2];
		iptr->colornames[0] = iptr->colornames[1] = nil;
		data2 = MCscreen->copyimage(mask, False);
		bytes = mask->bytes_per_line * mask->height;
		sptr = (uint1 *)data->data;
		dptr = (uint1 *)data2->data;
		while (bytes--)
			*dptr++ ^= *sptr++;
	}
	iptr->rect = rect;
	if (!visible)
		iptr->flags &= ~F_VISIBLE;
	iptr->flags |= MCscreen->getpad() >> 3;
	iptr->flags |= F_RLE;

	MCImageBitmap *t_bitmap = nil;
	MCImageCompressedBitmap *t_compressed = nil;
	/* UNCHECKED */ MCImageBitmapCreate(rect.width, rect.height, t_bitmap);
	// set first plane to opaque black
	MCImageBitmapApplyPlane(t_bitmap, (uint8_t*)data->data, data->bytes_per_line, 0xFF000000);
	// set second plane to opaque white
	if (iptr->ncolors == 2)
		MCImageBitmapApplyPlane(t_bitmap, (uint8_t*)data2->data, data2->bytes_per_line, 0xFFFFFFFF);
	if (mask != nil)
		MCImageBitmapSetAlphaFromMask(t_bitmap, mask);
	MCImageCompress(t_bitmap, false, t_compressed);
	iptr->setcompressedbitmap(t_compressed);
	MCImageFreeBitmap(t_bitmap);
	MCImageFreeCompressedBitmap(t_compressed);

	MCscreen->destroyimage(mask);
	MCscreen->destroyimage(data);
	if (iptr->ncolors == 2)
		MCscreen->destroyimage(data2);
	mask = data = NULL;
	iptr->setname_cstring(name);
	delete name;
	name = NULL;
	iptr->xhot = xhot;
	iptr->yhot = yhot;
	return iptr;
#else
	return nil;
#endif
}

MCHccard::MCHccard()
{
	name = NULL;
	script = NULL;
	objects = NULL;
	hcbuttons = NULL;
	hcfields = NULL;
	hctexts = NULL;
}

MCHccard::~MCHccard()
{
	delete name;
	delete script;
	delete objects;
	while (hcbuttons != NULL)
	{
		MCHcbutton *bptr = hcbuttons->remove
		                   (hcbuttons);
		delete bptr;
	}
	while (hcfields != NULL)
	{
		MCHcfield *fptr = hcfields->remove
		                  (hcfields);
		delete fptr;
	}
	while (hctexts != NULL)
	{
		MCHctext *fptr = hctexts->remove
		                 (hctexts);
		delete fptr;
	}
}

IO_stat MCHccard::parse(char *sptr)
{
	uint2 *uint2ptr = (uint2 *)sptr;
	uint4 *uint4ptr = (uint4 *)sptr;
	id = swap_uint4(&uint4ptr[2]);
	maxid = MCU_max(id, maxid);
	uint2 ntext;
	uint4 offset;
	if (version == 1)
	{
		bmapid = swap_uint4(&uint4ptr[3]);
		bkgdid = swap_uint4(&uint4ptr[8]);
		nobjects = swap_uint2(&uint2ptr[18]);
		ntext = swap_uint2(&uint2ptr[22]);
		atts = sptr[18];
		offset = 25;
	}
	else
	{
		bmapid = swap_uint4(&uint4ptr[4]);
		bkgdid = swap_uint4(&uint4ptr[9]);
		nobjects = swap_uint2(&uint2ptr[20]);
		ntext = swap_uint2(&uint2ptr[24]);
		atts = sptr[20];
		offset = 27;
	}
	if (nobjects)
		objects = new uint2[nobjects];
	uint2 i;
	for (i = 0 ; i < nobjects ; i++)
	{
		objects[i] = sptr[offset * 2 + 4];
		switch (objects[i])
		{
		case HC_OTYPE_BUTTON:
			{
				MCHcbutton *newbutton = new MCHcbutton;
				newbutton->appendto(hcbuttons);
				if (newbutton->parse(&sptr[offset * 2]) != IO_NORMAL)
					return IO_ERROR;
			}
			break;
		case HC_OTYPE_FIELD:
			{
				MCHcfield *newfield = new MCHcfield;
				newfield->appendto(hcfields);
				if (newfield->parse(&sptr[offset * 2]) != IO_NORMAL)
					return IO_ERROR;
			}
			break;
		default:
			hcstat_append("Error: Unknown object type %x",
			        swap_uint2(&uint2ptr[offset]));
			break;
		}
		offset += swap_uint2(&uint2ptr[offset]) >> 1;
	}
	offset <<= 1;
	while (ntext--)
	{
		MCHctext *newtext = new MCHctext;
		newtext->cid = id;
		newtext->appendto(hctexts);
		if (newtext->parse(&sptr[offset]) != IO_NORMAL)
			return IO_ERROR;
		if (version == 1)
			if (newtext->string != NULL)
				offset += strlen(newtext->string) + 3;
			else
				offset += 3;
		else
			offset += (uint2ptr[(offset >> 1) + 1] + 1 & ~0x01) + 4;
	}

	if (sptr[offset])
		name = strclone(&sptr[offset]);
	script = convert_script(&sptr[offset + strlen(&sptr[offset]) + 1]);
	
	return IO_NORMAL;
}

MCCard *MCHccard::build(MCHcstak *hcsptr, MCStack *sptr)
{
	MCObjptr *newoptr;
	MCCard *cptr = MCtemplatecard->clone(False, False);
	cptr->obj_id = id;
	cptr->setname_cstring(name);
	delete name;
	if (script != NULL)
	{
		cptr -> setscript_cstring(script);
		delete script;
	}
	name = script = NULL;
	if (atts & HC_BC_DONT_SEARCH)
		cptr->flags |= F_G_DONT_SEARCH;
	if (atts & HC_BC_CANT_DELETE)
		cptr->flags |= F_G_CANT_DELETE;
	newoptr = new MCObjptr;
	newoptr->setparent(cptr);
	newoptr->setid(bkgdid);
	newoptr->appendto(cptr->objptrs);
	if (bmapid != 0)
	{
		newoptr = new MCObjptr;
		newoptr->setparent(cptr);
		newoptr->setid(bmapid);
		newoptr->appendto(cptr->objptrs);
		MCHcbmap *bmptr = hcsptr->getbmap(bmapid);
		bmptr->setvisible((atts & HC_BC_HIDE_BMAP) == 0);
	}
	MCHcbkgd *bgptr = hcsptr->getbkgd(bkgdid);
	while (hctexts != NULL)
	{
		MCHctext *tptr = hctexts->remove
		                 (hctexts);
		if (tptr->card)
		{
			MCHcfield *fptr = findfield(hcfields, tptr->id);
			if (fptr != NULL)
				tptr->appendto(fptr->text);
			else
			{
				MCHcbutton *bptr = findbutton(hcbuttons, tptr->id);
				if (bptr != NULL)
					tptr->appendto(bptr->text);
				else
					delete tptr;
			}
		}
		else
		{
			MCHcfield *fptr = findfield(bgptr->hcfields, tptr->id);
			if (fptr != NULL)
				tptr->appendto(fptr->text);
			else
			{
				MCHcbutton *bptr = findbutton(bgptr->hcbuttons, tptr->id);
				if (bptr != NULL)
					tptr->appendto(bptr->text);
				else
					delete tptr;
			}
		}
	}
	uint2 i;
	for (i = 0 ; i < nobjects ; i++)
		switch (objects[i])
		{
		case HC_OTYPE_BUTTON:
			{
				MCHcbutton *bptr = hcbuttons->remove
				                   (hcbuttons);
				MCControl *newbutton = bptr->build(hcsptr, sptr);
				newbutton->setparent(sptr);
				newbutton->appendto(sptr->controls);
				newoptr = new MCObjptr;
				newoptr->setparent(cptr);
				newoptr->setid(newbutton->getid());
				newoptr->appendto(cptr->objptrs);
				delete bptr;
			}
			break;
		case HC_OTYPE_FIELD:
			{
				MCHcfield *fptr = hcfields->remove
				                  (hcfields);
				MCControl *newfield = fptr->build(hcsptr, sptr);
				newfield->setparent(sptr);
				newfield->appendto(sptr->controls);
				newoptr = new MCObjptr;
				newoptr->setparent(cptr);
				newoptr->setid(newfield->getid());
				newoptr->appendto(cptr->objptrs);
				delete fptr;
			}
			break;
		}
	return cptr;
}

MCHcbkgd::MCHcbkgd()
{
	name = NULL;
	script = NULL;
	objects = NULL;
	hcbuttons = NULL;
	hcfields = NULL;
	hctexts = NULL;
}

MCHcbkgd::~MCHcbkgd()
{
	delete name;
	delete script;
	delete objects;
	while (hcbuttons != NULL)
	{
		MCHcbutton *bptr = hcbuttons->remove
		                   (hcbuttons);
		delete bptr;
	}
	while (hcfields != NULL)
	{
		MCHcfield *fptr = hcfields->remove
		                  (hcfields);
		delete fptr;
	}
	while (hctexts != NULL)
	{
		MCHctext *fptr = hctexts->remove
		                 (hctexts);
		delete fptr;
	}
}

IO_stat MCHcbkgd::parse(char *sptr)
{
	uint2 *uint2ptr = (uint2 *)sptr;
	uint4 *uint4ptr = (uint4 *)sptr;
	id = swap_uint4(&uint4ptr[2]);
	maxid = MCU_max(id, maxid);
	uint4 offset;
	uint2 ntext;
	if (version == 1)
	{
		bmapid = swap_uint4(&uint4ptr[3]);
		nobjects = swap_uint2(&uint2ptr[16]);
		ntext = swap_uint2(&uint2ptr[20]);
		atts = sptr[18];
		offset = 23;
	}
	else
	{
		bmapid = swap_uint4(&uint4ptr[4]);
		nobjects = swap_uint2(&uint2ptr[18]);
		ntext = swap_uint2(&uint2ptr[22]);
		atts = sptr[20];
		offset = 25;
	}
	if (nobjects)
		objects = new uint2[nobjects];
	uint2 i;
	for (i = 0 ; i < nobjects ; i++)
	{
		objects[i] = sptr[offset * 2 + 4];
		switch (objects[i])
		{
		case HC_OTYPE_BUTTON:
			{
				MCHcbutton *newbutton = new MCHcbutton;
				newbutton->appendto(hcbuttons);
				if (newbutton->parse(&sptr[offset * 2]) != IO_NORMAL)
					return IO_ERROR;
			}
			break;
		case HC_OTYPE_FIELD:
			{
				MCHcfield *newfield = new MCHcfield;
				newfield->appendto(hcfields);
				if (newfield->parse(&sptr[offset * 2]) != IO_NORMAL)
					return IO_ERROR;
			}
			break;
		default:
			hcstat_append("Error: bad object type %x",
			        swap_uint2(&uint2ptr[offset]));
			break;
		}
		offset += swap_uint2(&uint2ptr[offset]) >> 1;
	}
	offset <<= 1;
	while (ntext--)
	{
		MCHctext *newtext = new MCHctext;
		newtext->cid = 0;
		newtext->appendto(hctexts);
		if (newtext->parse(&sptr[offset]) != IO_NORMAL)
			return IO_ERROR;
		if (version == 1)
			if (newtext->string != NULL)
				offset += strlen(newtext->string) + 3;
			else
				offset += 3;
		else
			offset += (uint2ptr[(offset >> 1) + 1] + 1 & ~0x01) + 4;
	}

	if (sptr[offset])
		name = strclone(&sptr[offset]);
	script = convert_script(&sptr[offset + strlen(&sptr[offset]) + 1]);
	return IO_NORMAL;
}

MCGroup *MCHcbkgd::build(MCHcstak *hcsptr, MCStack *sptr)
{
	MCGroup *gptr = (MCGroup *)MCtemplategroup->clone(False, OP_NONE, false);
	// MW-2011-08-09: [[ Groups ]] HC backgrounds are shared.
	gptr->flags = (gptr -> flags & ~F_GROUP_ONLY) | F_GROUP_SHARED;
	gptr->obj_id = id;
	gptr->setname_cstring(name);
	delete name;
	gptr->rect = sptr->getrect();
	gptr->rect.x = gptr->rect.y = 0;
	if (script != NULL)
	{
		gptr -> setscript_cstring(script);
		delete script;
	}
	name = script = NULL;
	if (atts & HC_BC_DONT_SEARCH)
		gptr->flags |= F_G_DONT_SEARCH;
	if (atts & HC_BC_CANT_DELETE)
		gptr->flags |= F_G_CANT_DELETE;
	if (bmapid != 0)
	{
		MCHcbmap *bmptr = hcsptr->removebmap(bmapid);
		bmptr->setvisible((atts & HC_BC_HIDE_BMAP) == 0);
		MCControl *iptr = bmptr->build();
		delete bmptr;
		if (iptr != NULL)
		{
			iptr->setparent(gptr);
			iptr->appendto(gptr->controls);
		}
	}
	while (hctexts != NULL)
	{
		MCHctext *tptr = hctexts->remove
		                 (hctexts);
		MCHcfield *fptr = findfield(hcfields, tptr->id);
		if (fptr != NULL)
			tptr->appendto(fptr->text);
		else
		{
			MCHcbutton *bptr = findbutton(hcbuttons, tptr->id);
			if (bptr != NULL)
				tptr->appendto(bptr->text);
			else
				delete tptr;
		}
	}
	uint2 i;
	for (i = 0 ; i < nobjects ; i++)
		switch (objects[i])
		{
		case HC_OTYPE_BUTTON:
			{
				MCHcbutton *bptr = hcbuttons->remove
				                   (hcbuttons);
				MCControl *newbutton = bptr->build(hcsptr, sptr);
				newbutton->setparent(gptr);
				newbutton->appendto(gptr->controls);
				delete bptr;
			}
			break;
		case HC_OTYPE_FIELD:
			{
				MCHcfield *fptr = hcfields->remove
				                  (hcfields);
				MCControl *newfield = fptr->build(hcsptr, sptr);
				newfield->setparent(gptr);
				newfield->appendto(gptr->controls);
				delete fptr;
			}
			break;
		}
	return gptr;
}

MCHcstak::MCHcstak(char *inname)
{
	name = inname;
	script = NULL;
	fullbuffer = NULL;
	pages = NULL;
	marks = NULL;
	npages = 0;
	fonts = NULL;
	atts = NULL;
	nfonts = natts = 0;
	npbuffers = 0;
	pbuffersizes = NULL;
	pbuffers = NULL;
	hcbkgds = NULL;
	hcbmaps = NULL;
	hccards = NULL;
	icons = NULL;
	cursors = NULL;
	snds = NULL;
}

MCHcstak::~MCHcstak()
{
	delete name;
	delete script;
	delete fullbuffer;
	delete pages;
	delete marks;
	delete fonts;
	delete atts;
	uint4 i;
	for (i = 0 ; i < npbuffers ; i++)
		delete pbuffers[i];
	if (pbuffers != NULL)
	{
		delete pbuffers;
		delete pbuffersizes;
	}
	while (hcbkgds != NULL)
	{
		MCHcbkgd *bgptr = hcbkgds->remove
		                  (hcbkgds);
		delete bgptr;
	}
	while (hcbmaps != NULL)
	{
		MCHcbmap *bmptr = hcbmaps->remove
		                  (hcbmaps);
		delete bmptr;
	}
	while (hccards != NULL)
	{
		MCHccard *cptr = hccards->remove
		                 (hccards);
		delete cptr;
	}
	while (icons != NULL)
	{
		MCHcbmap *bmptr = icons->remove
		                  (icons);
		delete bmptr;
	}
	while (cursors != NULL)
	{
		MCHcbmap *bmptr = cursors->remove
		                  (cursors);
		delete bmptr;
	}
	while (snds != NULL)
	{
		MCHcsnd *sptr = snds->remove
		                (snds);
		delete sptr;
	}
}

uint4 MCHcstak::geticon(uint2 iid)
{
	if (iid == 0)
		return 0;
	if (icons != NULL)
	{
		MCHcbmap *bptr = icons;
		do
		{
			if (bptr->id == iid)
				return iid;
			bptr = bptr->next();
		}
		while (bptr != icons);
	}
	uint2 i;
	for (i = 0 ; i < HC_NICONS ; i++)
		if (iid == hc_icons[i])
			return mc_icons[i];
	return HC_DEFAULT_ICON;
}

MCHcbmap *MCHcstak::getbmap(uint4 bid)
{
	MCHcbmap *bptr = hcbmaps;
	do
	{
		if (bptr->id == bid)
			return bptr;
		bptr = bptr->next();
	}
	while (bptr != hcbmaps);
	return NULL;
}

MCHcbmap *MCHcstak::removebmap(uint4 bid)
{
	MCHcbmap *bptr = getbmap(bid);
	return bptr->remove
	       (hcbmaps);
}

MCHcbkgd *MCHcstak::getbkgd(uint4 bid)
{
	MCHcbkgd *bptr = hcbkgds;
	do
	{
		if (bptr->id == bid)
			return bptr;
		bptr = bptr->next();
	}
	while (bptr != hcbkgds);
	return NULL;
}

const char *MCHcstak::getfont(uint2 fid)
{
	uint2 i;
	for (i = 0 ; i < nfonts ; i++)
		if (fonts[i].id == fid)
			return fonts[i].name;
	return NULL;
}

void MCHcstak::getatts(uint2 aid, const char *&font,
                       uint2 &size, uint2 &style)
{
	uint2 i;
	for (i = 0 ; i < natts ; i++)
		if (atts[i].id == aid)
		{
			if (atts[i].fid != 0xFFFF)
				font = getfont(atts[i].fid);
			else
				font = NULL;
			size = atts[i].size;
			style = atts[i].style;
			return;
		}
	font = NULL;
	size = 0xFFFF;
	style = FA_DEFAULT_STYLE;
}

IO_stat MCHcstak::read(IO_handle stream)
{
	char header[HC_HEADER_SIZE];
	uint4 boffset = 0;
	uint4 roffset = 0;
	uint4 rsize = 0;
	HC_File_type filetype = HC_RAW;
	uint4 *uint4buff = (uint4 *)header;
	uint2 *uint2buff;
	uint4 size;
	if (IO_read(header, HC_HEADER_SIZE, stream) != IO_NORMAL)
		return IO_ERROR;
	swap_uint4(&uint4buff[1]);
	if (uint4buff[1] == HC_STAK)
	{
		MCS_seek_set(stream, 0);
		filetype = HC_RAW;
	}
	else
	{
		swap_uint4(&uint4buff[1]);
		if (header[0] == '\0' && header[74] == '\0' && header[82] == '\0')
		{
			if (!strnequal(&header[65], "STAK", 4))
				return IO_ERROR;
			filetype = HC_MACBIN;
			delete name;
			name = new char[strlen(&header[2]) + 1];
			strcpy(name, &header[2]);
			uint1 *uint1ptr = (uint1 *)header;
			roffset = uint1ptr[83] << 24 | uint1ptr[84] << 16
			          | uint1ptr[85] << 8 | uint1ptr[86];
			roffset += 128 + 127;
			roffset &= 0xFFFFFF80;
			rsize = uint1ptr[87] << 24 | uint1ptr[88] << 16
			        | uint1ptr[89] << 8 | uint1ptr[90];
			MCS_seek_set(stream, 128);
		}
		else
		{
			header[255] = '\0';
			uint4 foffset;
			if (MCU_offset("BinHex", header, foffset))
			{
				filetype = HC_BINHEX;
				while(header[foffset] != ':')
				{
					foffset++;
					if (header[foffset] == '\0')
						return IO_ERROR;
				}
				MCS_seek_set(stream, ++foffset);
				uint4 fsize = (uint4)MCS_fsize(stream) - foffset;
				char *tbuffer = new char[fsize * 3 / 4];
				uint1 *uint1ptr = (uint1 *)tbuffer;
				uint1 byte;
				uint2 tcount = 0;
				uint1 tbuf[4];
				uint4 tsize = fsize;
				while (tsize--)
				{
					if (IO_read_uint1(&byte, stream) != IO_NORMAL)
						return IO_ERROR;
					while ((byte == '\n' || byte == '\r') && tsize--)
						if (IO_read_uint1(&byte, stream) != IO_NORMAL)
							return IO_ERROR;
					if (byte == ':')
						break;
					tbuf[tcount++] = hqx[byte - '!'];
					if (tcount == 4)
					{
						uint1ptr[boffset++] = tbuf[0] << 2 | tbuf[1] >> 4;
						uint1ptr[boffset++] = tbuf[1] << 4 | tbuf[2] >> 2;
						uint1ptr[boffset++] = tbuf[2] << 6 | tbuf[3];
						tcount = 0;
					}
				}
				uint4 fullsize = fsize;
				fullbuffer = new char[fullsize];
				uint4 doffset = 0;
				uint1 *eptr = uint1ptr + boffset;
				while (uint1ptr < eptr)
				{
					uint1 byte = *uint1ptr++;
					uint2 count = 1;
					if (byte == 0x90 && *uint1ptr == 0)
						uint1ptr++;
					else
						if (*uint1ptr == 0x90)
						{
							uint1ptr++;
							count = *uint1ptr++;
							if (count == 0)
							{
								fullbuffer[doffset++] = byte;
								byte = 0x90;
								if (*uint1ptr == 0x90)
								{
									uint1ptr++;
									count = *uint1ptr++;
									if (count < 2)
										count = 2;
								}
								else
									count = 1;
							}
						}
					while (count--)
						fullbuffer[doffset++] = byte;
					if (doffset > fullsize - 256)
					{
						MCU_realloc((char **)&fullbuffer, fullsize,
						            fullsize + fsize, sizeof(uint1));
						fullsize += fsize;
					}
				}
				uint1ptr = (uint1 *)fullbuffer;
				delete name;
				name = new char[uint1ptr[0] + 1];
				strcpy(name, &tbuffer[1]);
				delete tbuffer;

				uint2 toffset = uint1ptr[0] + 2;
				if (!strnequal(&fullbuffer[toffset], "STAK", 4))
					return IO_ERROR;

				toffset += 10;
				roffset = uint1ptr[toffset] << 24 | uint1ptr[toffset + 1] << 16
				          | uint1ptr[toffset + 2] << 8 | uint1ptr[toffset + 3] + 2;
				toffset += 4;
				rsize = uint1ptr[toffset] << 24 | uint1ptr[toffset + 1] << 16
				        | uint1ptr[toffset + 2] << 8 | uint1ptr[toffset + 3];
				memcpy(fullbuffer, &fullbuffer[uint1ptr[0] + 22], roffset + rsize);
				boffset = 0;
			}
			else
				return IO_ERROR;
		}
	}
	uint2 i;
	uint4 type = 0;
	char *buffer;
	while (type != HC_TAIL)
	{
		if (filetype == HC_BINHEX)
		{
			buffer = &fullbuffer[boffset];
			uint2buff = (uint2 *)buffer;
			uint4buff = (uint4 *)buffer;
			type = swap_uint4(&uint4buff[1]);
			size = swap_uint4(&uint4buff[0]);
			boffset += size;
		}
		else
		{
			if (IO_read_uint4(&size, stream) != IO_NORMAL
			        || IO_read_uint4(&type, stream) != IO_NORMAL)
				return IO_ERROR;
			if (type == HC_BUGS)
				size = 512;
			fullbuffer = new char[size];
			if (IO_read(&fullbuffer[8], size - 8, stream) != IO_NORMAL)
				return IO_ERROR;
			buffer = fullbuffer;
			uint2buff = (uint2 *)buffer;
			uint4buff = (uint4 *)buffer;
		}
		uint2 offset;
		switch (type)
		{
		case HC_STAK:
			version = buffer[108];
			if (version > 2)
				return IO_ERROR;
			if (version == 0)
				version = 1;
			rect.width = swap_uint2(&uint2buff[221]);
			rect.height = swap_uint2(&uint2buff[220]);
			if (version == 1 || rect.width == 0 || rect.height == 0)
			{
				rect.width = 512;
				rect.height = 342;
			}
			script = convert_script(&buffer[1536]);
			break;
		case HC_LIST:
			if (version == 1)
				pagesize = swap_uint2(&uint2buff[12]);
			else
				pagesize = swap_uint2(&uint2buff[14]);
			break;
		case HC_PAGE:
			MCU_realloc((char **)&pbuffers, npbuffers,
			            npbuffers + 1, sizeof(char *));
			MCU_realloc((char **)&pbuffersizes, npbuffers,
			            npbuffers + 1, sizeof(uint2));
			pbuffersizes[npbuffers] = size;
			pbuffers[npbuffers] = new char[size];
			memcpy(pbuffers[npbuffers++], buffer, size);
			break;
		case HC_BKGD:
			{
				MCHcbkgd *newbkgd = new MCHcbkgd;
				newbkgd->appendto(hcbkgds);
				if (newbkgd->parse(buffer) != IO_NORMAL)
					return IO_ERROR;
			}
			break;
		case HC_CARD:
			{
				MCHccard *newcard = new MCHccard;
				newcard->appendto(hccards);
				if (newcard->parse(buffer) != IO_NORMAL)
					return IO_ERROR;
			}
			break;
		case HC_BMAP:
			{
				MCHcbmap *newbmap = new MCHcbmap;
				newbmap->appendto(hcbmaps);
				if (newbmap->parse(buffer) != IO_NORMAL)
					return IO_ERROR;
			}
			break;
		case HC_STBL:
			if ((natts = swap_uint2(&uint2buff[9])) != 0)
			{
				atts = new Hcatts[natts];
				offset = 13;
				for (i = 0 ; i < natts ; i++)
				{
					atts[i].id = swap_uint2(&uint2buff[offset]);
					atts[i].fid = swap_uint2(&uint2buff[offset + 5]);
					atts[i].style = convert_style(swap_uint2(&uint2buff[offset + 6]));
					atts[i].size = swap_uint2(&uint2buff[offset + 7]);
					offset += 12;
				}
			}
			break;
		case HC_FTBL:
			if ((nfonts = swap_uint2(&uint2buff[9])) != 0)
			{
				fonts = new Hcfont[nfonts];
				offset = 12;
				for (i = 0 ; i < nfonts ; i++)
				{
					fonts[i].id = swap_uint2(&uint2buff[offset]);
					fonts[i].name = convert_font(&buffer[(offset + 1) * 2]);
					offset += (strlen(&buffer[(offset + 1) * 2]) + 4) >> 1;
				}
			}
			break;
		case HC_FREE:
		case HC_MAST:
		case HC_PRNT:
		case HC_PRFT:
		case HC_PRST:
		case HC_TAIL:
			break;
		default:
			hcstat_append("Error: unknown section type -> %x", type);

			if (filetype == HC_BINHEX)
				return IO_ERROR;
			break;
		}
		if (filetype != HC_BINHEX)
		{
			delete fullbuffer;
			fullbuffer = NULL;
		}
	}
	if (filetype == HC_RAW || rsize == 0)
	{
#ifdef _MACOSX
		return macreadresources();
#else
			return IO_NORMAL;
#endif
	}
	if (filetype == HC_MACBIN)
	{
		fullbuffer = new char[rsize];
		MCS_seek_set(stream, roffset);
		if (MCS_readfixed(fullbuffer, rsize, stream) != IO_NORMAL)
			return IO_ERROR;
	}
	else
		memcpy(fullbuffer, &fullbuffer[roffset], rsize);
	iconx = icony = cursorx = cursory = 0;
	buffer = fullbuffer;
	uint4buff = (uint4 *)buffer;
	char *rdata = &buffer[swap_uint4(&uint4buff[0])];
	char *rheader = rdata + swap_uint4(&uint4buff[2]);
	uint2 typecount = get_uint2(&rheader[28]) + 1;
	char *strings = rheader + get_uint2(&rheader[26]);
	char *objects = &rheader[typecount * 8 + 30];
	for (i = 0 ; i < typecount ; i++)
	{
		uint4 type = get_uint4(&rheader[i * 8 + 30]);
		uint2 count = get_uint2(&rheader[i * 8 + 34]) + 1;
		while (count--)
		{
			uint2 id = get_uint2(objects);
			uint2 soffset = get_uint2(&objects[2]);
			char *tname;
			if (soffset == MAXUINT2)
				tname = MCU_empty();
			else
			{
				uint2 length = strings[soffset];
				tname = new char[length + 1];
				strncpy(tname, &strings[soffset + 1], length);
				tname[length] = '\0';
			}
			uint4 offset = get_uint4(&objects[4]);
			offset &= 0xFFFFFF;
			switch (type)
			{
			case HC_ICON:
				{
					MCHcbmap *newicon = new MCHcbmap;
					newicon->appendto(icons);
					newicon->icon(id, tname, &rdata[offset + 4]);
				}
				break;
			case HC_CURS:
				{
					MCHcbmap *newcurs = new MCHcbmap;
					newcurs->appendto(cursors);
					newcurs->cursor(id, tname, &rdata[offset + 4]);
				}
				break;
			case HC_SND:
				{
					MCHcsnd *newsnd = new MCHcsnd;
					if (newsnd->import(id, tname, &rdata[offset + 4]))
						newsnd->appendto(snds);
					else
						delete newsnd;
				}
				break;
			default:
				hcstat_append("Not converting %4.4s id %5d \"%s\"",
				        (char *)&type, id, tname);
				delete tname;
				break;
			}
			objects += 12;
		}
	}
	return IO_NORMAL;
}

MCStack *MCHcstak::build()
{
	MCStack *sptr = MCtemplatestack->clone();
	sptr->flags |= F_HC_STACK | F_HC_ADDRESSING | F_DYNAMIC_PATHS;
	const char *tname = strrchr(name, PATH_SEPARATOR);
	if (tname != NULL)
		tname += 1;
	else
		tname = name;
	sptr->setname_cstring(tname);
	delete name;
	if (script != NULL)
	{
		sptr -> setscript_cstring(script);
		delete script;
		if (sptr->hlist != NULL)
		{
			delete sptr->hlist;
			sptr->hlist = NULL;
		}
	}
	name = script = NULL;
	sptr->rect = rect;
	// MW-2012-02-17: [[ LogFonts ]] Set the font attributes of the object.
	sptr -> setfontattrs(MCSTR(HC_DEFAULT_TEXT_FONT), HC_DEFAULT_TEXT_SIZE, FA_DEFAULT_STYLE);
	sptr->fontheight = heightfromsize(HC_DEFAULT_TEXT_SIZE);
	uint4 i;
	for (i = 0 ; i < npbuffers ; i++)
	{
		buffer = pbuffers[i];
		uint4 *uint4buff = (uint4 *)buffer;
		MCU_realloc((char **)&pages, npages,
		            npages + pbuffersizes[i] / pagesize + 1, sizeof(uint4));
		MCU_realloc((char **)&marks, npages,
		            npages + pbuffersizes[i] / pagesize + 1, sizeof(uint1));
		uint2 offset = 0;
		do
		{
			// MW-2008-02-12: [[ Bug 5232 ]] Crash when importing certain HC stack - just added
			//   bounds checks.
			if ((offset * (pagesize / 4) + 6) * 4 + 4 > pbuffersizes[i])
				break;

			// MW-2008-02-27: [[ Bug 5977 ]] Originally adjusted for shorts.

			if ((offset * pagesize + 28) + 1 > pbuffersizes[i])
				break;
			pages[npages] = swap_uint4(&uint4buff[offset * (pagesize / 4) + 6]);
			marks[npages] = buffer[offset * pagesize + 28] & 0x10;
			offset++;
		}
		while (pages[npages++] != 0
		        && (offset - 1) * pagesize + 28 < pbuffersizes[i]);
		npages--;
		delete pbuffers[i];
	}
	if (pbuffers != NULL)
	{
		npbuffers = 0;
		delete pbuffers;
		pbuffers = NULL;
		delete pbuffersizes;
		pbuffersizes = NULL;
	}
	if (pages == NULL)
		while (hccards != NULL)
		{
			MCHccard *cptr = hccards->remove
			                 (hccards);
			MCCard *newcard = cptr->build(this, sptr);
			newcard->setparent(sptr);
			newcard->appendto(sptr->cards);
			delete cptr;
		}
	else
	{
		for (i = 0 ; i < npages ; i++)
		{
			MCHccard *cptr = hccards;
			do
			{
				if (cptr->id == pages[i])
				{
					cptr->remove
					(hccards);
					MCCard *newcard = cptr->build(this, sptr);
					newcard->setmark(marks[i]);
					newcard->setparent(sptr);
					newcard->appendto(sptr->cards);
					delete cptr;
					break;
				}
				cptr = cptr->next();
			}
			while (cptr != hccards);
		}
	}
	while (hcbkgds != NULL)
	{
		MCHcbkgd *bgptr = hcbkgds->remove
		                  (hcbkgds);
		MCControl *newobj = bgptr->build(this, sptr);
		newobj->setparent(sptr);
		newobj->appendto(sptr->controls);
		delete bgptr;
	}
	while (hcbmaps != NULL)
	{
		MCHcbmap *bmptr = hcbmaps->remove
		                  (hcbmaps);
		MCControl *newobj = bmptr->build();
		if (newobj != NULL)
		{
			newobj->setparent(sptr);
			newobj->appendto(sptr->controls);
		}
		delete bmptr;
	}
	if (icons != NULL)
	{
		MCGroup *gptr = (MCGroup *)MCtemplategroup->clone(False, OP_NONE, false);
		// MW-2011-08-09: [[ Groups ]] HC backgrounds are shared.
		gptr->flags = (gptr -> flags & ~F_GROUP_ONLY) | F_GROUP_SHARED;
		gptr->obj_id = ++maxid;
		gptr->setname_cstring("HC Icons");
		gptr->setparent(sptr);
		MCControl *cptr = (MCControl *)gptr;
		cptr->appendto(sptr->controls);
		while (icons != NULL)
		{
			MCHcbmap *bmptr = icons->remove
			                  (icons);
			MCControl *newobj = bmptr->build();
			if (newobj != NULL)
			{
				newobj->setparent(gptr);
				newobj->appendto(gptr->controls);
			}
			delete bmptr;
		}
	}
	if (cursors != NULL)
	{
		MCGroup *gptr = (MCGroup *)MCtemplategroup->clone(False, OP_NONE, false);
		gptr->obj_id = ++maxid;
		// MW-2011-08-09: [[ Groups ]] HC backgrounds are shared.
		gptr->flags = (gptr -> flags & ~F_GROUP_ONLY) | F_GROUP_SHARED;
		gptr->setname_cstring("HC cursors");
		gptr->setparent(sptr);
		MCControl *cptr = (MCControl *)gptr;
		cptr->appendto(sptr->controls);
		while (cursors != NULL)
		{
			MCHcbmap *bmptr = cursors->remove
			                  (cursors);
			MCControl *newobj = bmptr->build();
			if (newobj != NULL)
			{
				newobj->setparent(gptr);
				newobj->appendto(gptr->controls);
			}
			delete bmptr;
		}
	}
	while (snds != NULL)
	{
		MCHcsnd *sndptr = snds->remove
		                  (snds);
		MCAudioClip *aptr = sndptr->build();
		aptr->setparent(sptr);
		aptr->appendto(sptr->aclips);
		delete sndptr;
	}
	sptr->obj_id = maxid;
	return sptr;
}


IO_stat hc_import(MCStringRef name, IO_handle stream, MCStack *&sptr)
{
	maxid = 0;
	MCValueAssign(MChcstat, kMCEmptyString);

	MCHcstak *hcstak = new MCHcstak(strdup(MCStringGetCString(name)));
	hcstat_append("Loading stack %@...", name);
	uint2 startlen = MCStringGetLength(MChcstat);
	IO_stat stat;
	if ((stat = hcstak->read(stream)) == IO_NORMAL)
		sptr = hcstak->build();
	
	delete hcstak;
	if (!MClockerrors && MCStringGetLength(MChcstat) != startlen)
	{
		MCStack *tptr = MCdefaultstackptr->findstackname_oldstring(MChcstatnamestring);
		if (tptr != NULL)
		{
			sptr->open();
			tptr->openrect(MCdefaultstackptr->getrect(), WM_MODELESS,
			               NULL, WP_DEFAULT, OP_NONE);
		}
	}
	return stat;
}

<|MERGE_RESOLUTION|>--- conflicted
+++ resolved
@@ -153,7 +153,6 @@
 
 static uint1 patbytes[8] = {0xaa, 0x55, 0xaa, 0x55, 0xaa, 0x55, 0xaa, 0x55};
 
-<<<<<<< HEAD
 void hcstat_append(const char *msg, ...)
 {
 	// Build the new message string (msg is printf format string)
@@ -177,9 +176,7 @@
 	/* UNCHECKED */ MCStringCopy(*t_mutable_hcstat, MChcstat);
 }
 
-=======
 #ifdef LIBGRAPHICS_BROKEN
->>>>>>> 783dcc54
 static MCBitmap *convert_bitmap(uint1 *sptr, uint2 width, uint2 height)
 {
 	uint1 xorcode = 0x89;
