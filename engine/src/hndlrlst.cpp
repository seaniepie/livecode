/* Copyright (C) 2003-2015 LiveCode Ltd.

This file is part of LiveCode.

LiveCode is free software; you can redistribute it and/or modify it under
the terms of the GNU General Public License v3 as published by the Free
Software Foundation.

LiveCode is distributed in the hope that it will be useful, but WITHOUT ANY
WARRANTY; without even the implied warranty of MERCHANTABILITY or
FITNESS FOR A PARTICULAR PURPOSE.  See the GNU General Public License
for more details.

You should have received a copy of the GNU General Public License
along with LiveCode.  If not see <http://www.gnu.org/licenses/>.  */

#include "prefix.h"

#include "globdefs.h"
#include "filedefs.h"
#include "objdefs.h"
#include "parsedef.h"

#include "scriptpt.h"

#include "hndlrlst.h"
#include "handler.h"
#include "keywords.h"
#include "literal.h"
#include "mcerror.h"
#include "object.h"
#include "util.h"
#include "debug.h"
#include "parentscript.h"
#include "variable.h"

#include "globals.h"

#include "syntax.h"

////////////////////////////////////////////////////////////////////////////////

MCVariable **MCHandlerlist::s_old_variables = NULL;
uint32_t MCHandlerlist::s_old_variable_count = 0;
uint32_t *MCHandlerlist::s_old_variable_map;

////////////////////////////////////////////////////////////////////////////////

MCHandlerArray::MCHandlerArray(void)
{
	m_count = 0;
	m_handlers = NULL;
}

MCHandlerArray::~MCHandlerArray(void)
{
	clear();
}

// Destroy the list of handlers.
// First iterate through the list delete'ing each pointer.
// Then delete the array.
void MCHandlerArray::clear(void)
{
	for(uint32_t i = 0; i < m_count; ++i)
		delete m_handlers[i];
	free(m_handlers);

	m_handlers = NULL;
	m_count = 0;
}

void MCHandlerArray::append(MCHandler *p_handler)
{
	m_handlers = (MCHandler **)realloc(m_handlers, sizeof(MCHandler *) * (m_count + 1));
	m_handlers[m_count] = p_handler;
	m_count += 1;
}

void MCHandlerArray::sort(void)
{
	qsort(m_handlers, m_count, sizeof(MCHandler *), compare_handler);
}

MCHandler *MCHandlerArray::find(MCNameRef p_name)
{
	uint32_t t_low, t_high;
	t_low = 0;
	t_high = m_count;
	while(t_low < t_high)
	{
		uint32_t t_mid;
		t_mid = t_low + (t_high - t_low) / 2;

		compare_t d;
		d = MCCompare(MCNameGetCaselessSearchKey(p_name), MCNameGetCaselessSearchKey(m_handlers[t_mid] -> getname()));

		if (d < 0)
			t_high = t_mid;
		else if (d > 0)
			t_low = t_mid + 1;
		else
			return m_handlers[t_mid];
	}
	return NULL;
}

// This method searches the handler array to determine if a handler already
// exists. We use a linear search here since we can't guarantee the list is
// sorted (it is called during parsing).
bool MCHandlerArray::exists(MCNameRef p_name)
{
	for(uint4 i = 0; i < m_count; ++i)
		if (m_handlers[i] -> hasname(p_name))
			return true;

	return false;
}

int MCHandlerArray::compare_handler(const void *a, const void *b)
{
	MCHandler *ha, *hb;
	ha = *(MCHandler **)a;
	hb = *(MCHandler **)b;

	return MCCompare(MCNameGetCaselessSearchKey(ha -> getname()), MCNameGetCaselessSearchKey(hb -> getname()));
}

////

MCHandlerlist::MCHandlerlist()
{
	parent = NULL;
	vars = NULL;
	vinits = NULL;
	globals = NULL;
	cinfo = NULL;
	nglobals = 0;
	nconstants = 0;
	nvars = 0;
}

MCHandlerlist::~MCHandlerlist()
{
	reset();
}

void MCHandlerlist::reset(void)
{
	// MW-2012-09-05: [[ Bug ]] Make sure we reset the lists of before and after
	//   as well as the others.
	for(uint32_t i = 0; i < 6; ++i)
		handlers[i] . clear();

	MCVariable *vtmp;
	while (vars != NULL)
	{
		vtmp = vars;
		vars = vars->getnext();
		delete vtmp;
	}

	for(uint32_t i = 0; i < nvars; i++)
		MCValueRelease(vinits[i]);
	delete[] vinits; /* Allocated with new[] */
	vinits = NULL;
	nvars = 0;

	delete[] globals; /* Allocated with new[] */
	globals = NULL;
	nglobals = 0;

	for(uint32_t i = 0; i < nconstants; i++)
	{
		MCNameDelete(cinfo[i] . name);
		MCValueRelease(cinfo[i] . value);
	}
	delete[] cinfo; /* Allocated with new[] */
	cinfo = NULL;
	nconstants = 0;
}

MCObject *MCHandlerlist::getparent()
{
	return parent;
}

// MW-2011-08-23: [[ UQL ]] If 'ignore_url' is true, then any vars that have the
//   UQL attribute will be ignore for the search.
Parse_stat MCHandlerlist::findvar(MCNameRef p_name, bool p_ignore_uql, MCVarref **dptr)
{
	MCVariable *tmp;

	uint32_t t_vindex;
	for (tmp = vars, t_vindex = 0 ; tmp != NULL ; tmp = tmp->getnext(), t_vindex += 1)
		if ((!tmp -> isuql() || !p_ignore_uql) && tmp->hasname(p_name))
		{
			*dptr = new (nothrow) MCVarref(tmp, t_vindex);
			return PS_NORMAL;
		}

	uint2 i;
	for (i = 0 ; i < nglobals ; i++)
	{
		if (globals[i]->hasname(p_name))
		{
			*dptr = globals[i] -> newvarref();
			return PS_NORMAL;
		}
	}

	if (MCNameIsEqualTo(p_name, MCN_msg, kMCCompareCaseless))
	{
		*dptr = new (nothrow) MCVarref(MCmb);
		return PS_NORMAL;
	}

	if (MCNameIsEqualTo(p_name, MCN_each, kMCCompareCaseless))
	{
		*dptr = new (nothrow) MCVarref(MCeach);
		return PS_NORMAL;
	}

	// In server mode, we need to resolve $ vars in the context of the global
	// scope. (This doesn't happen in non-server mode as there is never any
	// 'code' in 'global' scope).
	if (MCNameGetCharAtIndex(p_name, 0) == '$')
	{
		for (tmp = MCglobals ; tmp != NULL ; tmp = tmp->getnext())
			if (tmp->hasname(p_name))
			{
				*dptr = tmp -> newvarref();
				return PS_NORMAL;
			}
		MCVariable *t_global;
		/* UNCHECKED */ MCVariable::ensureglobal(p_name, t_global);
		*dptr = t_global -> newvarref();
		return PS_NORMAL;
	}

	if (MCdebugcontext != MAXUINT2)
	{
		MCExecContext *ctxtptr = MCexecutioncontexts[MCdebugcontext];
		if (ctxtptr->GetHandlerList() != this)
		{
			if (ctxtptr->GetHandler()->findvar(p_name, dptr) != PS_NORMAL)
				return ctxtptr->GetHandlerList()->findvar(p_name, false, dptr);
			else
				return PS_NORMAL;
		}
	}

	return PS_NO_MATCH;
}

Parse_stat MCHandlerlist::newvar(MCNameRef p_name, MCValueRef p_init, MCVarref **newptr, Boolean initialised)
{
	MCVariable *t_new_variable;

	if (!initialised && s_old_variables != NULL)
	{
		uint32_t t_index;
		for(t_index = 0, t_new_variable = NULL; t_index < s_old_variable_count; t_index += 1)
			if (s_old_variables[t_index] != NULL && s_old_variables[t_index] -> hasname(p_name))
			{
				t_new_variable = s_old_variables[t_index];
				break;
			}

		if (t_new_variable != NULL)
		{
			t_new_variable -> setnext(NULL);
			s_old_variables[t_index] = NULL;

			// MW-2008-10-28: [[ ParentScripts ]] If there is a variable map to fill in, do so.
			if (s_old_variable_map != NULL)
				s_old_variable_map[t_index] = nvars;
		}
	}
	else
		t_new_variable = NULL;

	if (t_new_variable == NULL)
		/* UNCHECKED */ MCVariable::createwithname(p_name, t_new_variable);

	MCVariable *lastvar = vars;
	if (vars == NULL)
		vars = lastvar = t_new_variable;
	else
	{
		while (lastvar->getnext() != NULL)
			lastvar = lastvar->getnext();
		lastvar->setnext(t_new_variable);
		lastvar = lastvar->getnext();
	}

	if (initialised)
	{
		if (p_init != nil)
			lastvar->setvalueref(p_init);
		else
		{
			// MW-2011-08-22: [[ Bug ]] We are initializing a UQL in server script
			//   scope - so set it as a UQL.
			lastvar->setvalueref(p_name);
			lastvar->setuql();
		}
	}

	// MW-2008-10-28: [[ ParentScripts ]] Make a varref for a script local variable.
	*newptr = new (nothrow) MCVarref(lastvar, nvars);

	// MW-2008-10-28: [[ ParentScripts ]] Extend the vinits array
	// MW-2011-08-22: [[ Bug ]] Don't clone the init when we are creating a UQL in
	//   global script scope (never used as parentscript so irrelevant).
	MCU_realloc((char **)&vinits, nvars, nvars + 1, sizeof(MCValueRef));
	if (p_init != nil)
		/* UNCHECKED */ vinits[nvars] = MCValueRetain(p_init);
	else
		vinits[nvars] = p_init;

	// MW-2008-10-28: [[ ParentScripts ]] Increment the number of vars
	nvars += 1;

	return PS_NORMAL;
}

Parse_stat MCHandlerlist::findconstant(MCNameRef p_name, MCExpression **dptr)
{
	uint2 i;
	for (i = 0 ; i < nconstants ; i++)
		if (MCNameIsEqualTo(p_name, cinfo[i].name, kMCCompareCaseless))
		{
			*dptr = new (nothrow) MCLiteral(cinfo[i].value);
			return PS_NORMAL;
		}
	return PS_NO_MATCH;
}

Parse_stat MCHandlerlist::newconstant(MCNameRef p_name, MCValueRef p_value)
{
	MCU_realloc((char **)&cinfo, nconstants, nconstants + 1, sizeof(MCHandlerConstantInfo));
	/* UNCHECKED */ MCNameClone(p_name, cinfo[nconstants].name);
	/* UNCHECKED */ cinfo[nconstants++].value = MCValueRetain(p_value);
	return PS_NORMAL;
}

bool MCHandlerlist::getlocalnames(MCListRef& r_list)
{
	MCAutoListRef t_list;
	if (!MCListCreateMutable(',', &t_list))
		return false;
	for (MCVariable *t_var = vars; t_var != nil; t_var = t_var->getnext())
		if (!MCListAppend(*t_list, t_var->getname()))
			return false;

	return MCListCopy(*t_list, r_list);
}

bool MCHandlerlist::getglobalnames(MCListRef& r_list)
{
	MCAutoListRef t_list;
	if (!MCListCreateMutable(',', &t_list))
		return false;
	for (uinteger_t i = 0 ; i < nglobals ; i++)
		if (!MCListAppend(*t_list, globals[i]->getname()))
			return false;

	return MCListCopy(*t_list, r_list);
}

bool MCHandlerlist::getconstantnames(MCListRef& r_list)
{
    MCAutoListRef t_list;
    if (!MCListCreateMutable(',', &t_list))
        return false;
    for (uinteger_t i = 0 ; i < nconstants ; i++)
        if (!MCListAppend(*t_list, cinfo[i].name))
            return false;
    
    return MCListCopy(*t_list, r_list);
}

void MCHandlerlist::appendglobalnames(MCStringRef& r_string, bool first)
{
	MCAutoListRef t_list;
	/* UNCHECKED */ getglobalnames(&t_list);
	/* UNCHECKED */ MCListCopyAsString(*t_list, r_string);

}

// OK-2008-06-25: <Bug where the variableNames property would return duplicate global names>
uint2 MCHandlerlist::getnglobals(void)
{
	return nglobals;
}

MCVariable *MCHandlerlist::getglobal(uint2 p_index)
{
	return globals[p_index];
}



void MCHandlerlist::newglobal(MCNameRef p_name)
{
	// Check to see if the global is already listed
	for(unsigned int i = 0; i < nglobals; ++i)
		if (globals[i] -> hasname(p_name))
			return;
	
	// Ensure a global exists with the given name
	MCVariable *gptr;
	/* UNCHECKED */ MCVariable::ensureglobal(p_name, gptr);
	
	// Add the global to the list
	MCU_realloc((char **)&globals, nglobals, nglobals + 1, sizeof(MCVariable *));
	globals[nglobals++] = gptr;
}

Parse_stat MCHandlerlist::parse(MCObject *objptr, MCStringRef script)
{
	Parse_stat status = PS_NORMAL;

	// MW-2008-01-30: [[ Bug 5781 ]] Make sure we clear the parse error stack before
	//   parsing. Otherwise we get bogus errors...
	if (!MCperror -> isempty())
		MCperror -> clear();

	MCScriptPoint sp(objptr, this, script);

	// MW-2008-11-02: Its possible for the objptr to be NULL if this is inert execution
	//   (for example 'getdefaultprinter()' on Linux) so don't indirect in this case.
	bool t_is_parent_script;
	if (objptr != NULL)
		t_is_parent_script = objptr -> getisparentscript();
	else
		t_is_parent_script = false;

	// MW-2009-11-24: [[ Bug 8448 ]] Make sure we don't do any variable preservation stuff
	//   if there are no variables to preserve.
	if (MCpreservevariables && nvars != 0)
	{
		// MW-2008-11-02: [[ ParentScripts ]] Rejig the old variables list to be a vector
		//   so we can preserve the ordering for later mapping.
		s_old_variables = new (nothrow) MCVariable *[nvars];
		s_old_variable_count = nvars;
		for(uint32_t i = 0; vars != NULL; vars = vars -> getnext(), i++)
			s_old_variables[i] = vars;
		
		// MW-2008-10-28: [[ ParentScripts ]] Allocate an array for the var remapping
		//   but only if this object is used as a parentscript.
		if (t_is_parent_script)
		{
			s_old_variable_map = new (nothrow) uint32_t[nvars];

			// We initialize the map to all 0xffffffff's - this indicates that the existing
			// value should not be brought forward.
			memset(s_old_variable_map, 255, sizeof(uint32_t) * nvars);
		}
	}
	else
		s_old_variables = NULL;

	reset();

	Bool finished = False;
	parent = objptr;
	while (status != PS_ERROR && !finished)
	{
		Symbol_type type;
		const LT *te;

		switch (sp.next(type))
		{
		case PS_NORMAL:
			if (sp.lookup(SP_HANDLER, te) != PS_NORMAL)
				sp.skip_eol();
			else
			{
				MCHandler *newhandler;
				switch (te->type)
				{
				case TT_HANDLER:
				{
					bool t_is_private;
					t_is_private = false;
					if (te -> which == HT_PRIVATE)
					{
						sp.next(type);
						if (sp.lookup(SP_HANDLER, te) != PS_NORMAL ||
								te -> which == HT_GETPROP || te -> which == HT_SETPROP ||
								te -> which == HT_BEFORE || te -> which == HT_AFTER)
						{
							MCperror -> add(PE_HANDLERLIST_BADHANDLER, sp);
							status = PS_ERROR;
							break;
						}

						t_is_private = true;
					}
					newhandler = new (nothrow) MCHandler((uint1)te->which, t_is_private);
					if (newhandler->parse(sp, te->which == HT_GETPROP || te->which == HT_SETPROP) != PS_NORMAL)
					{
						sp.sethandler(NULL);
						delete newhandler;
						MCperror->add(PE_HANDLERLIST_BADHANDLER, sp);
						status = PS_ERROR;
						break;
					}

					sp.sethandler(NULL);

					// MW-2008-07-21: [[ Bug 6779 ]] If a handler of the given type already exists
					//   with the same name then don't include it in the list. At some point we
					//   probably want this to cause a warning.
					if (!handlers[te -> which - 1] . exists(newhandler -> getname()))
						handlers[te -> which - 1] . append(newhandler);
					else
						delete newhandler;
				}
				break;
				case TT_VARIABLE:
					sp.sethandler(NULL);
					switch (te->which)
					{
					case S_GLOBAL:
						{
							MCGlobal *gptr = new (nothrow) MCGlobal;
							if (gptr->parse(sp) != PS_NORMAL)
							{
								MCperror->add(PE_HANDLER_BADVAR, sp);
								status = PS_ERROR;
							}
							delete gptr;
							break;
						}
					case S_LOCAL:
						{
							MCLocalVariable *lptr = new (nothrow) MCLocalVariable;
							if (lptr->parse(sp) != PS_NORMAL)
							{
								MCperror->add(PE_HANDLER_BADVAR, sp);
								status = PS_ERROR;
							}
							delete lptr;
							break;
						}
					case S_CONSTANT:
						{
							MCLocalConstant *cptr = new (nothrow) MCLocalConstant;
							if (cptr->parse(sp) != PS_NORMAL)
							{
								MCperror->add(PE_HANDLER_BADVAR, sp);
								status = PS_ERROR;
							}
							delete cptr;
							break;
						}
					default:
						break;
					}
					break;
				default:
					break;
				}
			}
			break;
		case PS_EOF:
			finished = True;
			break;
		case PS_EOL:
			if (sp.skip_eol() != PS_NORMAL)
			{
				MCperror->add(PE_HANDLERLIST_BADEOL, sp);
				status = PS_ERROR;
			}
			break;
		default:
			MCperror->add(PE_HANDLERLIST_BADCHAR, sp);
			status = PS_ERROR;
			break;
		}
	}

	if (s_old_variables != NULL)
	{
		for(uint32_t i = 0; i < s_old_variable_count; ++i)
			if (s_old_variables[i] != NULL)
				delete s_old_variables[i];
	}

	delete s_old_variables;
	s_old_variables = NULL;

	if (status != PS_ERROR)
	{
		// MW-2012-10-17: [[ Bug 10475 ]] Make sure we sort all the handler arrays!
		for(uint32_t i = 0; i < 6; i++)
			handlers[i] . sort();
	}

	if (t_is_parent_script)
	{
		if (s_old_variable_map != NULL && status != PS_ERROR)
			MCParentScript::PreserveVars(objptr, s_old_variable_map, vinits, nvars);
		else
			MCParentScript::ClearVars(objptr);

		delete s_old_variable_map;
		s_old_variable_map = NULL;
	}

	return status;
}

Exec_stat MCHandlerlist::findhandler(Handler_type type, MCNameRef name, MCHandler *&handret)
{
	assert(type > 0 && type <= 6);

	handret = handlers[type - 1] . find(name);
	if (handret != NULL)
		return ES_NORMAL;

	return ES_NOT_FOUND;
}

uint4 MCHandlerlist::linecount()
{
	uint4 count = 0;

	for(uint32_t i = 0; i < 6; ++i)
		for(uint32_t j = 0; j < handlers[i] . count(); ++j)
			count += handlers[i] . get()[j] -> linecount();

	return count;
}

bool MCHandlerlist::hashandler(Handler_type type, MCNameRef name)
{
	return handlers[type - 1] . exists(name);
}

void MCHandlerlist::addhandler(Handler_type type, MCHandler *handler)
{
	handlers[type - 1] . append(handler);
	handlers[type - 1] . sort();
}

static const char *s_handler_types[] =
{
    "M",
    "F",
    "G",
    "S",
	// MW-2012-09-07: [[ BeforeAfter ]] Make sure before/after appear in the handlerlist.
    "B",
    "A",
};

static bool enumerate_handlers(MCExecContext& ctxt, bool p_include_private, const char *p_type, MCHandlerArray& p_handlers, uindex_t& r_count, MCStringRef*& r_handlers, bool p_first = false, MCObject *p_object = nil)
{
    MCAutoArray<MCStringRef> t_handlers;
    MCAutoStringRef t_long_id;
	for(uint32_t j = 0; j < p_handlers . count(); ++j)
	{
		MCHandler *t_handler;
		t_handler = p_handlers . get()[j];
        
        if (t_handler->isprivate() && !p_include_private)
        {
            continue;
        }
        
		MCStringRef t_string;
        const char *t_format;
        
        // OK-2008-07-23 : Add the object long id to the first handler from each object. This will
		// allow the script editor to look up handlers faster.
		if (p_first && p_object != nil)
        {
            t_format = "%s%s %@ %d %d %@";
            p_object -> GetLongId(ctxt, 0, &t_long_id);
        }
        else
            t_format = "%s%s %@ %d %d";
        
        /* UNCHECKED */ MCStringFormat(t_string,
                                       t_format,
                                       t_handler->isprivate() ? "P" : "",
                                       p_type,
                                       t_handler->getname(),
                                       t_handler->getstartline(),
                                       t_handler->getendline(),
                                       *t_long_id);
		
		t_handlers . Push(t_string);
		p_first = false;
	}
	
    t_handlers . Take(r_handlers, r_count);
	return p_first;
}

bool MCHandlerlist::enumerate(MCExecContext& ctxt, bool p_include_private, bool p_first, uindex_t& r_count, MCStringRef*& r_handlers)
{
	// OK-2008-07-23 : Added parent object reference for script editor.
	MCObject *t_object;
	t_object = getparent();
    
    MCAutoArray<MCStringRef> t_handlers;
    
    for (uindex_t i = 0; i < 6; i++)
    {
        MCStringRef *t_handler_array;
        t_handler_array = nil;
        uindex_t t_count;
        
        p_first = enumerate_handlers(ctxt, p_include_private, s_handler_types[i], handlers[i], t_count, t_handler_array, p_first, t_object);
        for (uindex_t j = 0; j < t_count; j++)
            t_handlers . Push(t_handler_array[j]);
        
        MCMemoryDeleteArray(t_handler_array);
    }
    
    t_handlers . Take(r_handlers, r_count);
	return p_first;
}

bool MCHandlerlist::listconstants(MCHandlerlistListConstantsCallback p_callback, void *p_context)
{
	for(uint2 i = 0; i < nconstants; i++)
	{
		if (!p_callback(p_context,
						&cinfo[i]))
		{
			return false;
		}
	}
	
	return true;
}

<<<<<<< HEAD
bool MCHandlerlist::listhandlers(MCHandlerlistListHandlersCallback p_callback, void *p_context)
=======
bool MCHandlerlist::listvariables(MCHandlerlistListVariablesCallback p_callback, void *p_context)
{
    
    for (MCVariable *t_var = vars; t_var != nil; t_var = t_var->getnext())
    {
        if (!p_callback(p_context,
                        t_var))
        {
            return false;
        }
    }
    
    return true;
}

bool MCHandlerlist::listglobals(MCHandlerlistListVariablesCallback p_callback, void *p_context)
{
    
    for (uinteger_t i = 0 ; i < nglobals ; i++)
    {
        if (!p_callback(p_context,
                        globals[i]))
        {
            return false;
        }
    }
    
    return true;
}


bool MCHandlerlist::listhandlers(MCHandlerlistListHandlersCallback p_callback, void *p_context, bool p_include_all)
>>>>>>> 57e0ac40
{
	for(int t_htype = HT_MIN; t_htype < HT_MAX; t_htype++)
	{
        int t_htype_index = static_cast<int>(t_htype - HT_MIN);
        
		for(uint2 i = 0; i < handlers[t_htype_index].count(); i++)
		{
			if (!p_callback(p_context,
							static_cast<Handler_type>(t_htype),
<<<<<<< HEAD
							handlers[t_htype_index].get()[i]))
=======
							handlers[t_htype_index].get()[i],
                            p_include_all))
>>>>>>> 57e0ac40
			{
				return false;
			}
		}
	}
	
	return true;
}

////////////////////////////////////////////////////////////////////////////////

void MCHandlerlist::compile(MCSyntaxFactoryRef ctxt)
{
	MCSyntaxFactoryBeginHandlerList(ctxt);
	
	for(uindex_t i = 0; i < nglobals; i++)
		MCSyntaxFactoryDefineGlobal(ctxt, globals[i] -> getname());

	for(uindex_t i = 0; i < nconstants; i++)
		MCSyntaxFactoryDefineConstant(ctxt, cinfo[i] . name, cinfo[i] . value);
	
	MCVariable *t_var;
	t_var = vars;
	for(uindex_t i = 0; t_var != nil; t_var = t_var -> getnext(), i++)
		MCSyntaxFactoryDefineLocal(ctxt, t_var -> getname(), vinits[i]);

	for(uindex_t i = 0; i < 6; i++)
		for(uindex_t j = 0; j < handlers[i] . count(); j++)
			handlers[i] . get()[j] -> compile(ctxt);
			
	MCSyntaxFactoryEndHandlerList(ctxt);
}

////////////////////////////////////////////////////////////////////////////////<|MERGE_RESOLUTION|>--- conflicted
+++ resolved
@@ -741,9 +741,6 @@
 	return true;
 }
 
-<<<<<<< HEAD
-bool MCHandlerlist::listhandlers(MCHandlerlistListHandlersCallback p_callback, void *p_context)
-=======
 bool MCHandlerlist::listvariables(MCHandlerlistListVariablesCallback p_callback, void *p_context)
 {
     
@@ -776,7 +773,6 @@
 
 
 bool MCHandlerlist::listhandlers(MCHandlerlistListHandlersCallback p_callback, void *p_context, bool p_include_all)
->>>>>>> 57e0ac40
 {
 	for(int t_htype = HT_MIN; t_htype < HT_MAX; t_htype++)
 	{
@@ -786,12 +782,8 @@
 		{
 			if (!p_callback(p_context,
 							static_cast<Handler_type>(t_htype),
-<<<<<<< HEAD
-							handlers[t_htype_index].get()[i]))
-=======
 							handlers[t_htype_index].get()[i],
                             p_include_all))
->>>>>>> 57e0ac40
 			{
 				return false;
 			}
