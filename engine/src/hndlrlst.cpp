--- conflicted
+++ resolved
@@ -698,7 +698,6 @@
 	return p_first;
 }
 
-<<<<<<< HEAD
 static const char *s_handler_types[] =
 {
     "M",
@@ -769,7 +768,8 @@
 	
     t_handlers . Take(r_handlers, r_count);
 	return p_first;
-=======
+}
+
 void MCHandlerlist::eval(MCExecContext &ctxt, MCStringRef p_expression, MCValueRef &r_value)
 {
 	// TODO: Implement execution outside of a handler.
@@ -780,7 +780,6 @@
 {
 	// TODO: Implement execution outside of a handler.
 	ctxt. Unimplemented();
->>>>>>> 3d8ba57c
 }
 
 ////////////////////////////////////////////////////////////////////////////////
