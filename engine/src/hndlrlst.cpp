--- conflicted
+++ resolved
@@ -697,7 +697,18 @@
 	return p_first;
 }
 
-<<<<<<< HEAD
+Exec_stat MCHandlerlist::eval(MCExecPoint& ep)
+{
+	// TODO: Implement execution outside of a handler.
+	return ES_ERROR;
+}
+
+Exec_stat MCHandlerlist::doscript(MCExecPoint& ep, uint2 line, uint2 pos)
+{
+	// TODO: Implement execution outside of a handler.
+	return ES_ERROR;
+}
+
 ////////////////////////////////////////////////////////////////////////////////
 
 void MCHandlerlist::compile(MCSyntaxFactoryRef ctxt)
@@ -722,17 +733,4 @@
 	MCSyntaxFactoryEndHandlerList(ctxt);
 }
 
-////////////////////////////////////////////////////////////////////////////////
-=======
-Exec_stat MCHandlerlist::eval(MCExecPoint& ep)
-{
-	// TODO: Implement execution outside of a handler.
-	return ES_ERROR;
-}
-
-Exec_stat MCHandlerlist::doscript(MCExecPoint& ep, uint2 line, uint2 pos)
-{
-	// TODO: Implement execution outside of a handler.
-	return ES_ERROR;
-}
->>>>>>> bb3c6121
+////////////////////////////////////////////////////////////////////////////////