--- conflicted
+++ resolved
@@ -478,68 +478,7 @@
 }
 #endif /* MCiOSControl::Get */
 
-<<<<<<< HEAD
-Exec_stat MCiOSControl::Do(MCNativeControlAction p_action, MCParameter *p_parameters)
-=======
-void MCiOSControl::Get(MCExecContext& ctxt, MCNativeControlProperty p_property)
-{
-    MCExecPoint& ep = ctxt . GetEP();
-    
-	switch (p_property)
-	{
-		case kMCNativeControlPropertyRectangle:
-		{
-			MCRectangle t_rect;
-            GetRect(ctxt, t_rect);
-            ep . setrectangle(t_rect);
-            return;
-        }
-            
-		case kMCNativeControlPropertyVisible:
-        {
-            bool t_value;
-            GetVisible(ctxt, t_value);
-            ep . setbool(t_value);
-            return;
-        }
-			
-		case kMCNativeControlPropertyOpaque:
-        {
-            bool t_value;
-            GetOpaque(ctxt, t_value);
-            ep . setbool(t_value);
-            return;
-        }
-            
-		case kMCNativeControlPropertyAlpha:
-        {
-            uint32_t t_alpha;
-            GetAlpha(ctxt, t_alpha);
-            ep . setnvalue(t_alpha);
-            return;
-        }
-            
-			
-		case kMCNativeControlPropertyBackgroundColor:
-        {
-            MCNativeControlColor t_color;
-            GetBackgroundColor(ctxt, t_color);
-            MCAutoStringRef t_string;
-            MCNativeControlColorFormat(ctxt, t_color, &t_string);
-            if (*t_string != nil)
-                ep . setvalueref(*t_string);
-            return;
-        }
-            
-        default:
-            break;
-	}
-	
-    MCNativeControl::Get(ctxt, p_property);
-}
-
 Exec_stat MCiOSControl::Do(MCExecContext& ctxt, MCNativeControlAction p_action, MCParameter *p_parameters)
->>>>>>> 400333a4
 {
     switch(p_action)
     {
