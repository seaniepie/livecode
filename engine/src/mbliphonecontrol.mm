--- conflicted
+++ resolved
@@ -112,12 +112,10 @@
 
 ////////////////////////////////////////////////////////////////////////////////
 
-<<<<<<< HEAD
 
 #define MCColorComponentToFloat(c) ((c) / 65535.0)
 #define MCFloatToColorComponent(f) ((f) * 65535)
-=======
->>>>>>> cbb02442
+
 #ifdef LEGACY_EXEC
 Exec_stat MCiOSControl::ParseColor(MCExecPoint& ep, UIColor*& r_color)
 {
@@ -144,7 +142,6 @@
 }
 #endif
 
-<<<<<<< HEAD
 bool MCiOSControl::ParseColor(const MCNativeControlColor& p_color, UIColor*& r_color)
 {
 	float t_red, t_green, t_blue, t_alpha;
@@ -160,8 +157,6 @@
 }
 
 #ifdef LEGACY_EXEC
-=======
->>>>>>> cbb02442
 Exec_stat MCiOSControl::FormatColor(MCExecPoint& ep, UIColor *p_color)
 {
 	CGColorRef t_bgcolor;
@@ -188,7 +183,6 @@
 }
 #endif
 
-<<<<<<< HEAD
 bool MCiOSControl::FormatColor(const UIColor* p_color, MCNativeControlColor& r_color)
 {
 	CGColorRef t_bgcolor;
@@ -208,8 +202,6 @@
 }
 
 #ifdef LEGACY_EXEC
-=======
->>>>>>> cbb02442
 bool MCiOSControl::ParseString(MCExecPoint& ep, NSString*& r_string)
 {
 	r_string = [NSString stringWithCString: ep . getcstring() encoding: NSMacOSRomanStringEncoding];
@@ -274,37 +266,6 @@
 #define MCColorComponentToFloat(c) ((c) / 65535.0)
 #define MCFloatToColorComponent(f) ((f) * 65535)
 
-bool MCiOSControl::ParseColor(const MCNativeControlColor& p_color, UIColor*& r_color)
-{
-	float t_red, t_green, t_blue, t_alpha;
-    
-    t_red = MCColorComponentToFloat(p_color . r);
-    t_green = MCColorComponentToFloat(p_color . g);
-    t_blue = MCColorComponentToFloat(p_color . b);
-    t_alpha = MCColorComponentToFloat(p_color . a);
-	
-	r_color = [UIColor colorWithRed:t_red green:t_green blue:t_blue alpha:t_alpha];
-	
-	return true;
-}
-
-bool MCiOSControl::FormatColor(const UIColor* p_color, MCNativeControlColor& r_color)
-{
-	CGColorRef t_bgcolor;
-	t_bgcolor = [p_color CGColor];
-	const CGFloat *t_components;
-    
-	if (t_bgcolor != nil && CGColorSpaceGetModel(CGColorGetColorSpace(t_bgcolor)) == kCGColorSpaceModelRGB)
-	{
-		t_components = CGColorGetComponents(t_bgcolor);
-		r_color . r = MCFloatToColorComponent(t_components[0]);
-		r_color . g = MCFloatToColorComponent(t_components[1]);
-		r_color . b = MCFloatToColorComponent(t_components[2]);
-		r_color . a = MCFloatToColorComponent(t_components[3]);
-	}
-	
-	return true;
-}
 
 ////////////////////////////////////////////////////////////////////////////////
 
