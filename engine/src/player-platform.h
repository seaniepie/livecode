--- conflicted
+++ resolved
@@ -63,28 +63,7 @@
 //  since we use &MCControl::kPropertyTable
 class MCPlayer : public MCControl, public MCPlayerInterface
 {
-<<<<<<< HEAD
     MCPlayer *nextplayer;
-    MCColor controllerbackcolor;
-    MCColor controllermaincolor;
-    MCColor selectedareacolor;
-=======
-	MCPlayer *nextplayer;
-	char *filename;
-    char *resolved_filename;
-	uint2 framerate;
-	Boolean disposable;
-	Boolean istmpfile;
-	real8 scale;
-	real8 rate;
-	uint4 starttime;
-	uint4 endtime;
-	char *userCallbackStr;  //string contains user movie callbacks
-	uint2 formattedwidth;
-	uint2 formattedheight;
-	uint2 loudness;
-	int4 lasttime;
->>>>>>> 731db275
     
 	MCPlatformPlayerRef m_platform_player;
     MCPlayerCallback *m_callbacks;
@@ -159,7 +138,6 @@
 	MCRectangle getactiverect(void);
     // End MCObjet functions
     
-<<<<<<< HEAD
     ////////////////////////////////////////////////////////////////////////////////
     // virtual MCPlayerInterface functions
     //
@@ -176,45 +154,7 @@
 	virtual void showcontroller(Boolean show);
 	virtual void editmovie(Boolean edit);
 	virtual void playselection(Boolean play);     //play the selected part of QT moive only
-	virtual Boolean ispaused();
-=======
-	void getversion(MCExecPoint &ep);
-	void freetmp();
-	uint4 getduration();        //get movie duration/length
-	uint4 gettimescale();       //get movie time scale
-    uint4 getmovieloadedtime(); //get movie loaded time
-	uint4 getmoviecurtime();    //get movie current time
-	void getminwait(real8 &wait);
-	void setcurtime(uint4 curtime, bool notify);
-	void setselection(bool notify);                  //set movie selection
-	void setlooping(Boolean loop);        //to loop or not to loop a movie
-	void setplayrate();                   //set the movie playing rate
-    real8 getplayrate();
-    void updateplayrate(real8 p_rate);
-	Boolean setInterestingTimeCB();       //True, if set, False, if not
-	void showbadge(Boolean show);         //show & hide the movie's badge
-	void showcontroller(Boolean show);
-	void editmovie(Boolean edit);
-	void playselection(Boolean play);     //play the selected part of QT moive only
-	Boolean ispaused();
-	void setpause();
-    
-	MCRegionRef makewindowregion();
-    
-	MCRectangle getpreferredrect();
-	uint2 getloudness();
-    void updateloudness(int2 newloudness);
-    MCColor getcontrollermaincolor();
-    MCColor getcontrollericoncolor();
-    MCColor getcontrollerfontcolor();
-    MCColor getcontrollerselectedareacolor();
-	void setloudness();
-	void gettracks(MCExecPoint &ep);
-	void getenabledtracks(MCExecPoint &ep);
-	Boolean setenabledtracks(const MCString &s);
-	void getnodes(MCExecPoint &ep);
-	void gethotspots(MCExecPoint &ep);
->>>>>>> 731db275
+    virtual Boolean ispaused();
     
     virtual void gettracks(MCStringRef& r_tracks);
     
@@ -316,11 +256,6 @@
     
     virtual void updatevisibility();
     virtual void updatetraversal();
-    
-    virtual void setforegroundcolor(const MCInterfaceNamedColor& p_color);
-    virtual void getforegrouncolor(MCInterfaceNamedColor& r_color);
-    virtual void sethilitecolor(const MCInterfaceNamedColor& p_color);
-    virtual void gethilitecolor(MCInterfaceNamedColor& r_color);
 
     // SN-2015-01-06: [[ Merge-6.7.2-rc-1 ]]
     virtual bool resolveplayerfilename(MCStringRef p_filename, MCStringRef &r_filename);
@@ -401,11 +336,6 @@
     virtual void GetEnabledTracks(MCExecContext& ctxt, uindex_t& r_count, uinteger_t*& r_tracks);
     virtual void SetEnabledTracks(MCExecContext& ctxt, uindex_t p_count, uinteger_t* p_tracks);
     
-    virtual void SetForeColor(MCExecContext& ctxt, const MCInterfaceNamedColor& p_color);
-    virtual void GetForeColor(MCExecContext& ctxt, MCInterfaceNamedColor& r_color);
-    virtual void SetHiliteColor(MCExecContext& ctxt, const MCInterfaceNamedColor& p_color);
-    virtual void GetHiliteColor(MCExecContext& ctxt, MCInterfaceNamedColor& r_color);
-    
     virtual void GetDontUseQT(MCExecContext& ctxt, bool &p_dont_use_qt);
     virtual void SetDontUseQT(MCExecContext& ctxt, bool r_dont_use_qt);
     
@@ -420,7 +350,9 @@
     //void playfastforward();
     //void playfastback();
     MCColor getcontrollermaincolor();
-    MCColor getcontrollerbackcolor();
+    MCColor getcontrollericoncolor();
+    MCColor getcontrollerfontcolor();
+    MCColor getcontrollerselectedareacolor();
     
 	MCPlatformPlayerRef getplatformplayer(void)
 	{
