/* Copyright (C) 2003-2013 Runtime Revolution Ltd.
 
 This file is part of LiveCode.
 
 LiveCode is free software; you can redistribute it and/or modify it under
 the terms of the GNU General Public License v3 as published by the Free
 Software Foundation.
 
 LiveCode is distributed in the hope that it will be useful, but WITHOUT ANY
 WARRANTY; without even the implied warranty of MERCHANTABILITY or
 FITNESS FOR A PARTICULAR PURPOSE.  See the GNU General Public License
 for more details.
 
 You should have received a copy of the GNU General Public License
 along with LiveCode.  If not see <http://www.gnu.org/licenses/>.  */

//
// MCPlayer class declarations
// This implementation is only made if FEATURE_PLATFORM_PLAYER is set
//
#ifndef	PLAYER_PLATFORM_H
#define	PLAYER_PLATFORM_H

#ifdef FEATURE_PLATFORM_PLAYER

#include "control.h"
#include "platform.h"
#include "player-interface.h"

enum
{
    kMCPlayerControllerPartUnknown,
    
    kMCPlayerControllerPartVolume,
    kMCPlayerControllerPartVolumeBar,
    kMCPlayerControllerPartVolumeWell,
    kMCPlayerControllerPartVolumeSelector,
    kMCPlayerControllerPartRateWell,
    kMCPlayerControllerPartRateBar,
    kMCPlayerControllerPartRateSelector,
    kMCPlayerControllerPartPlay,
    kMCPlayerControllerPartScrubBack,
    kMCPlayerControllerPartScrubForward,
    kMCPlayerControllerPartThumb,
    kMCPlayerControllerPartWell,
    kMCPlayerControllerPartSelectionStart,
    kMCPlayerControllerPartSelectionFinish,
    kMCPlayerControllerPartSelectedArea,
    kMCPlayerControllerPartVolumeArea,
    kMCPlayerControllerPartPlayedArea,
    kMCPlayerControllerPartBuffer,
    
};

struct MCPlayerCallback
{
    MCNameRef message;
    MCNameRef parameter;
    uint32_t time;
};

// SN-2014-07-23: [[ Bug 12893 ]] MCControl must be the first class inherited
//  since we use &MCControl::kPropertyTable
class MCPlayer : public MCControl, public MCPlayerInterface
{
<<<<<<< HEAD
	MCPlayer *nextplayer;

=======
    MCPlayer *nextplayer;
>>>>>>> ae872103
    MCColor controllerbackcolor;
    MCColor controllermaincolor;
    MCColor selectedareacolor;
    
	MCPlatformPlayerRef m_platform_player;
    MCPlayerCallback *m_callbacks;
    uindex_t m_callback_count;
    
    int m_grabbed_part;
    bool m_was_paused : 1;
    bool m_inside : 1;
    bool m_show_volume : 1;
    bool m_scrub_back_is_pressed : 1;
    bool m_scrub_forward_is_pressed : 1;
    bool m_modify_selection_while_playing : 1;

    bool m_is_attached : 1;
    bool m_should_attach : 1;

    bool m_should_recreate : 1;

	static MCPropertyInfo kProperties[];
    static MCObjectPropertyTable kPropertyTable;

public:
	MCPlayer();
	MCPlayer(const MCPlayer &sref);
	virtual ~MCPlayer();
    
    MCPlayer *getnextplayer()
    {
        return (MCPlayer*)nextplayer;
    }
    
	// virtual functions from MCObject    
	virtual const MCObjectPropertyTable *getpropertytable(void) const { return &kPropertyTable; }
    
	virtual Chunk_term gettype() const;
	virtual const char *gettypestring();
    
	virtual void open();
	virtual void close();
	virtual Boolean kdown(MCStringRef p_string, KeySym key);
	virtual Boolean kup(MCStringRef p_string, KeySym key);
	virtual Boolean mfocus(int2 x, int2 y);
	virtual void munfocus();
	virtual Boolean mdown(uint2 which);
	virtual Boolean mup(uint2 which, bool p_release);
	virtual Boolean doubledown(uint2 which);
	virtual Boolean doubleup(uint2 which);
	virtual void setrect(const MCRectangle &nrect);
	virtual void timer(MCNameRef mptr, MCParameter *params);
#ifdef LEGACY_EXEC
	virtual Exec_stat getprop_legacy(uint4 parid, Properties which, MCExecPoint &, Boolean effective);
	virtual Exec_stat setprop_legacy(uint4 parid, Properties which, MCExecPoint &, Boolean effective);
#endif
    
	// MW-2011-09-23: [[ Bug ]] Implement buffer / unbuffer at the point of
	//   selection to stop redraw issues.
	virtual void select(void);
	virtual void deselect(void);
    
	// MW-2011-09-06: [[ Redraw ]] Added 'sprite' option - if true, ink and opacity are not set.
	virtual void draw(MCDC *dc, const MCRectangle &dirty, bool p_isolated, bool p_sprite);
    
	// virtual functions from MCControl
	IO_stat load(IO_handle stream, uint32_t version);
	IO_stat extendedload(MCObjectInputStream& p_stream, uint32_t version, uint4 p_length);
	IO_stat save(IO_handle stream, uint4 p_part, bool p_force_ext);
	IO_stat extendedsave(MCObjectOutputStream& p_stream, uint4 p_part);
    
	virtual MCControl *clone(Boolean attach, Object_pos p, bool invisible);
    
	// MW-2005-08-02: Return the rectangle of the player that bounds the active area
	MCRectangle getactiverect(void);
    // End MCObjet functions
    
    ////////////////////////////////////////////////////////////////////////////////
    // virtual MCPlayerInterface functions
    //
	virtual bool getversion(MCStringRef& r_string);
	virtual void freetmp();
	virtual uint4 getduration();    //get movie duration/length
	virtual uint4 gettimescale();  //get movie time scale
	virtual uint4 getmoviecurtime();//get movie current time
	virtual void setcurtime(uint4 curtime, bool notify);
	virtual void setselection(bool notify);                  //set movie selection
	virtual void setlooping(Boolean loop);        //to loop or not to loop a movie
	virtual void setplayrate();                   //set the movie playing rate
	virtual void showbadge(Boolean show);         //show & hide the movie's badge
	virtual void showcontroller(Boolean show);
	virtual void editmovie(Boolean edit);
	virtual void playselection(Boolean play);     //play the selected part of QT moive only
	virtual Boolean ispaused();
    
    virtual void gettracks(MCStringRef& r_tracks);
    
    virtual Boolean setenabledtracks(MCStringRef s);
    virtual MCRectangle getpreferredrect();
	virtual uint2 getloudness();
    virtual void updateloudness(int2 newloudness);
	virtual void setloudness();

    virtual Boolean prepare(MCStringRef options);
    virtual Boolean playstart(MCStringRef options);
    virtual Boolean playpause(Boolean on);
    virtual void playstepforward();
    virtual void playstepback();
	virtual Boolean playstop();
    virtual void setvolume(uint2 tloudness);
    virtual void setfilename(MCStringRef vcname, MCStringRef fname, Boolean istmp);
    
	virtual void setstarttime(uint4 stime)
	{
        if (stime <= 0)
            starttime = 0;
        else if (stime > getduration())
            starttime = getduration();
        else
            starttime = stime;
        
        if (hasfilename())
            MCPlatformSetPlayerProperty(m_platform_player, kMCPlatformPlayerPropertyStartTime, kMCPlatformPropertyTypeUInt32, &starttime);
        layer_redrawrect(getcontrollerrect());
	}
    
	virtual void setendtime(uint4 etime)
    {
        if (hasfilename())
            MCPlatformSetPlayerProperty(m_platform_player, kMCPlatformPlayerPropertyFinishTime, kMCPlatformPropertyTypeUInt32, &endtime);
        layer_redrawrect(getcontrollerrect());
	}
	
    real8 getplayrate();
    void updateplayrate(real8 p_rate);
    uint4 getmovieloadedtime();
	
    Boolean isdisposable()
	{
		return disposable;
	}
	void setscale(real8 &s)
	{
		scale = s;
    }

    //void playfast(Boolean forward);
    //void playfastforward();
    //void playfastback();
	
	uint4 getstarttime()
	{
		return starttime;
	}
	uint4 getendtime()
	{
		return endtime;
	}
	int4 getlasttime()
	{
		return lasttime;
	}

	virtual void setlasttime(int4 ltime)
	{
		lasttime = ltime;
	}
    
	// MW-2011-09-23: Ensures the buffering state is consistent with current flags
	//   and such.
	virtual void syncbuffering(MCContext *dc);
    virtual Boolean isbuffering();
    
    virtual void setcallbacks(MCStringRef p_callbacks);
    
    virtual void setmoviecontrollerid(integer_t p_id);
    virtual integer_t getmoviecontrollerid();
    virtual integer_t getmediatypes();
    virtual uinteger_t getcurrentnode();
    virtual bool changecurrentnode(uinteger_t p_node_id);
	virtual real8 getpan();
	virtual bool changepan(real8 pan);
	virtual real8 gettilt();
	virtual bool changetilt(real8 tilt);
	virtual real8 getzoom();
	virtual bool changezoom(real8 zoom);
    
    virtual uinteger_t gettrackcount();
    virtual void getnodes(MCStringRef &r_nodes);
    virtual void gethotspots(MCStringRef &r_nodes);
    virtual void getconstraints(MCMultimediaQTVRConstraints &r_constraints);
    virtual void getenabledtracks(uindex_t &r_count, uint32_t *&r_tracks_id);
    
    virtual void updatevisibility();
    virtual void updatetraversal();
    
    virtual void setforegroundcolor(const MCInterfaceNamedColor& p_color);
    virtual void getforegrouncolor(MCInterfaceNamedColor& r_color);
    virtual void sethilitecolor(const MCInterfaceNamedColor& p_color);
    virtual void gethilitecolor(MCInterfaceNamedColor& r_color);

    // SN-2015-01-06: [[ Merge-6.7.2-rc-1 ]]
    virtual bool resolveplayerfilename(MCStringRef p_filename, MCStringRef &r_filename);
    
    //
    // End of MCPlayerInterface's virtual functions
    ////////////////////////////////////////////////////////////////////////////////
    
    
	////////// PROPERTY SUPPORT METHODS
    
	virtual void Redraw(void);
    virtual void SetVisibility(MCExecContext& ctxt, uinteger_t part, bool setting, bool visible);
    
	////////// PROPERTY ACCESSORS
    
	virtual void GetFileName(MCExecContext& ctxt, MCStringRef& r_name);
	virtual void SetFileName(MCExecContext& ctxt, MCStringRef p_name);
	virtual void GetDontRefresh(MCExecContext& ctxt, bool& r_setting);
	virtual void SetDontRefresh(MCExecContext& ctxt, bool setting);
	virtual void GetCurrentTime(MCExecContext& ctxt, uinteger_t& r_time);
	virtual void SetCurrentTime(MCExecContext& ctxt, uinteger_t p_time);
	virtual void GetDuration(MCExecContext& ctxt, uinteger_t& r_duration);
    // PM-2014-11-03: [[ Bug 13920 ]] Make sure we support loadedTime property
    virtual void GetLoadedTime(MCExecContext& ctxt, uinteger_t& r_loaded_time);
	virtual void GetLooping(MCExecContext& ctxt, bool& r_setting);
	virtual void SetLooping(MCExecContext& ctxt, bool setting);
	virtual void GetPaused(MCExecContext& ctxt, bool& r_setting);
	virtual void SetPaused(MCExecContext& ctxt, bool setting);
	virtual void GetAlwaysBuffer(MCExecContext& ctxt, bool& r_setting);
	virtual void SetAlwaysBuffer(MCExecContext& ctxt, bool setting);
	virtual void GetPlayRate(MCExecContext& ctxt, double& r_rate);
	virtual void SetPlayRate(MCExecContext& ctxt, double p_rate);
	virtual void GetStartTime(MCExecContext& ctxt, uinteger_t*& r_time);
	virtual void SetStartTime(MCExecContext& ctxt, uinteger_t* p_time);
	virtual void GetEndTime(MCExecContext& ctxt, uinteger_t*& r_time);
	virtual void SetEndTime(MCExecContext& ctxt, uinteger_t* p_time);
	virtual void GetShowBadge(MCExecContext& ctxt, bool& r_setting);
	virtual void SetShowBadge(MCExecContext& ctxt, bool setting);
	virtual void GetShowController(MCExecContext& ctxt, bool& r_setting);
	virtual void SetShowController(MCExecContext& ctxt, bool setting);
	virtual void GetPlaySelection(MCExecContext& ctxt, bool& r_setting);
	virtual void SetPlaySelection(MCExecContext& ctxt, bool setting);
	virtual void GetShowSelection(MCExecContext& ctxt, bool& r_setting);
	virtual void SetShowSelection(MCExecContext& ctxt, bool setting);
	virtual void GetCallbacks(MCExecContext& ctxt, MCStringRef& r_callbacks);
	virtual void SetCallbacks(MCExecContext& ctxt, MCStringRef p_callbacks);
	virtual void GetTimeScale(MCExecContext& ctxt, uinteger_t& r_scale);
	virtual void GetFormattedHeight(MCExecContext& ctxt, integer_t& r_height);
	virtual void GetFormattedWidth(MCExecContext& ctxt, integer_t& r_width);
	virtual void GetMovieControllerId(MCExecContext& ctxt, integer_t& r_id);
	virtual void SetMovieControllerId(MCExecContext& ctxt, integer_t p_id);
	virtual void GetPlayLoudness(MCExecContext& ctxt, uinteger_t& r_loudness);
	virtual void SetPlayLoudness(MCExecContext& ctxt, uinteger_t p_loudness);
	virtual void GetTrackCount(MCExecContext& ctxt, uinteger_t& r_count);
	virtual void GetMediaTypes(MCExecContext& ctxt, intset_t& r_types);
	virtual void GetCurrentNode(MCExecContext& ctxt, uinteger_t& r_node);
	virtual void SetCurrentNode(MCExecContext& ctxt, uinteger_t p_node);
	virtual void GetPan(MCExecContext& ctxt, double& r_pan);
	virtual void SetPan(MCExecContext& ctxt, double p_pan);
	virtual void GetTilt(MCExecContext& ctxt, double& r_tilt);
	virtual void SetTilt(MCExecContext& ctxt, double p_tilt);
	virtual void GetZoom(MCExecContext& ctxt, double& r_zoom);
	virtual void SetZoom(MCExecContext& ctxt, double p_zoom);
    
	virtual void GetTracks(MCExecContext& ctxt, MCStringRef& r_tracks);
    
	virtual void GetConstraints(MCExecContext& ctxt, MCMultimediaQTVRConstraints& r_constraints);
	virtual void GetNodes(MCExecContext& ctxt, MCStringRef& r_nodes);
	virtual void GetHotSpots(MCExecContext& ctxt, MCStringRef& r_spots);
    
    virtual void SetShowBorder(MCExecContext& ctxt, bool setting);
    virtual void SetBorderWidth(MCExecContext& ctxt, uinteger_t width);
    virtual void SetVisible(MCExecContext& ctxt, uinteger_t part, bool setting);
    virtual void SetInvisible(MCExecContext& ctxt, uinteger_t part, bool setting);
    virtual void SetTraversalOn(MCExecContext& ctxt, bool setting);
    
    virtual void GetEnabledTracks(MCExecContext& ctxt, uindex_t& r_count, uinteger_t*& r_tracks);
    
    virtual void SetForeColor(MCExecContext& ctxt, const MCInterfaceNamedColor& p_color);
    virtual void GetForeColor(MCExecContext& ctxt, MCInterfaceNamedColor& r_color);
    virtual void SetHiliteColor(MCExecContext& ctxt, const MCInterfaceNamedColor& p_color);
    virtual void GetHiliteColor(MCExecContext& ctxt, MCInterfaceNamedColor& r_color);
    
    void GetStatus(MCExecContext& ctxt, intenum_t& r_status);
    
    ////////////////////////////////////////////////////////////////////////////////
    // MCPlayer specific implementation for the platform player
    
	void SynchronizeUserCallbacks(void);
	
    //void playfast(Boolean forward);
    //void playfastforward();
    //void playfastback();
    MCColor getcontrollermaincolor();
    MCColor getcontrollerbackcolor();
    
	MCPlatformPlayerRef getplatformplayer(void)
	{
		return m_platform_player;
	}

    bool hasfilename()
    {
        return !MCStringIsEmpty(filename);
    }
    
    MCRectangle resize(MCRectangle rect);

    // PM-2014-12-17: [[ Bug 14232 ]] Indicates if a filename is invalid or if the file is corrupted
    bool hasinvalidfilename(void) const
    {
        bool t_has_invalid_filename;
        MCPlatformGetPlayerProperty(m_platform_player, kMCPlatformPlayerPropertyInvalidFilename, kMCPlatformPropertyTypeBool, &t_has_invalid_filename);
        return t_has_invalid_filename;
    }
    
    void markerchanged(uint32_t p_time);
    void selectionchanged(void);
    void currenttimechanged(void);
	void moviefinished(void);
    
    MCRectangle getcontrollerrect(void);
    MCRectangle getcontrollerpartrect(const MCRectangle& total_rect, int part);

    void drawcontroller(MCDC *dc);
    void drawControllerVolumeButton(MCGContextRef p_gcontext);
    void drawControllerPlayPauseButton(MCGContextRef p_gcontext);
    void drawControllerWellButton(MCGContextRef p_gcontext);
    void drawControllerThumbButton(MCGContextRef p_gcontext);
    void drawControllerScrubForwardButton(MCGContextRef p_gcontext);
    void drawControllerScrubBackButton(MCGContextRef p_gcontext);
    void drawControllerSelectionStartButton(MCGContextRef p_gcontext);
    void drawControllerSelectionFinishButton(MCGContextRef p_gcontext);
    void drawControllerSelectedAreaButton(MCGContextRef p_gcontext);
    void drawControllerPlayedAreaButton(MCGContextRef p_gcontext);
    void drawControllerBufferedAreaButton(MCGContextRef p_gcontext);
    
    void drawcontrollerbutton(MCDC *dc, const MCRectangle& rect);
    void redrawcontroller(void);
    
    int hittestcontroller(int x, int y);
    
    Boolean handle_kdown(MCStringRef p_string, KeySym key);
    Boolean handle_shift_kdown(MCStringRef p_string, KeySym key);
    void handle_mdown(int which);
    void handle_mstilldown(int which);
    void handle_shift_mdown(int which);
    void shift_play(void);
    
    void handle_mup(int which);
    void handle_mfocus(int x, int y);
    
    void popup_closed(void);
    
    // PM-2014-10-14: [[ Bug 13569 ]] Make sure changes to player are not visible in preOpenCard
    void attachplayer(void);
    void detachplayer(void);
};
#endif

#endif<|MERGE_RESOLUTION|>--- conflicted
+++ resolved
@@ -63,12 +63,7 @@
 //  since we use &MCControl::kPropertyTable
 class MCPlayer : public MCControl, public MCPlayerInterface
 {
-<<<<<<< HEAD
-	MCPlayer *nextplayer;
-
-=======
     MCPlayer *nextplayer;
->>>>>>> ae872103
     MCColor controllerbackcolor;
     MCColor controllermaincolor;
     MCColor selectedareacolor;
