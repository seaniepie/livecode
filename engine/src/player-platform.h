--- conflicted
+++ resolved
@@ -115,15 +115,11 @@
 	virtual Boolean doubleup(uint2 which);
 	virtual void setrect(const MCRectangle &nrect);
 	virtual void timer(MCNameRef mptr, MCParameter *params);
-<<<<<<< HEAD
+
 #ifdef LEGACY_EXEC
-	virtual Exec_stat getprop_legacy(uint4 parid, Properties which, MCExecPoint &, Boolean effective);
+	virtual Exec_stat getprop_legacy(uint4 parid, Properties which, MCExecPoint &, Boolean effective, bool recursive = false);
 	virtual Exec_stat setprop_legacy(uint4 parid, Properties which, MCExecPoint &, Boolean effective);
 #endif
-=======
-	virtual Exec_stat getprop(uint4 parid, Properties which, MCExecPoint &, Boolean effective, bool recursive = false);
-	virtual Exec_stat setprop(uint4 parid, Properties which, MCExecPoint &, Boolean effective);
->>>>>>> bb71d905
     
 	// MW-2011-09-23: [[ Bug ]] Implement buffer / unbuffer at the point of
 	//   selection to stop redraw issues.
