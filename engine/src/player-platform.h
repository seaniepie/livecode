--- conflicted
+++ resolved
@@ -83,14 +83,12 @@
 
     bool m_is_attached : 1;
     bool m_should_attach : 1;
-<<<<<<< HEAD
-    
+
+    bool m_should_recreate : 1;
+
 	static MCPropertyInfo kProperties[];
     static MCObjectPropertyTable kPropertyTable;
-=======
-    bool m_should_recreate : 1;
->>>>>>> 424c091c
-	
+
 public:
 	MCPlayer();
 	MCPlayer(const MCPlayer &sref);
