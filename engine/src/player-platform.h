--- conflicted
+++ resolved
@@ -63,20 +63,7 @@
 //  since we use &MCControl::kPropertyTable
 class MCPlayer : public MCControl, public MCPlayerInterface
 {
-	MCPlayer *nextplayer;
-<<<<<<< HEAD
-    
-=======
-	char *filename;
-    char *resolved_filename;
-	uint2 framerate;
-	Boolean disposable;
-	Boolean istmpfile;
-	real8 scale;
-	real8 rate;
-	uint4 starttime;
-	uint4 endtime;
->>>>>>> 41fc67b8
+    MCPlayer *nextplayer;
     MCColor controllerbackcolor;
     MCColor controllermaincolor;
     MCColor selectedareacolor;
