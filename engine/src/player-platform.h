/* Copyright (C) 2003-2013 Runtime Revolution Ltd.
 
 This file is part of LiveCode.
 
 LiveCode is free software; you can redistribute it and/or modify it under
 the terms of the GNU General Public License v3 as published by the Free
 Software Foundation.
 
 LiveCode is distributed in the hope that it will be useful, but WITHOUT ANY
 WARRANTY; without even the implied warranty of MERCHANTABILITY or
 FITNESS FOR A PARTICULAR PURPOSE.  See the GNU General Public License
 for more details.
 
 You should have received a copy of the GNU General Public License
 along with LiveCode.  If not see <http://www.gnu.org/licenses/>.  */

//
// MCPlayer class declarations
// This implementation is only made if FEATURE_PLATFORM_PLAYER is set
//
#ifndef	PLAYER_PLATFORM_H
#define	PLAYER_PLATFORM_H

#ifdef FEATURE_PLATFORM_PLAYER

#include "control.h"
#include "platform.h"
#include "player-interface.h"

enum
{
    kMCPlayerControllerPartUnknown,
    
    kMCPlayerControllerPartVolume,
    kMCPlayerControllerPartVolumeBar,
    kMCPlayerControllerPartVolumeWell,
    kMCPlayerControllerPartVolumeSelector,
    kMCPlayerControllerPartPlay,
    kMCPlayerControllerPartScrubBack,
    kMCPlayerControllerPartScrubForward,
    kMCPlayerControllerPartThumb,
    kMCPlayerControllerPartWell,
    kMCPlayerControllerPartSelectionStart,
    kMCPlayerControllerPartSelectionFinish,
    kMCPlayerControllerPartSelectedArea,
    kMCPlayerControllerPartVolumeArea,
    kMCPlayerControllerPartPlayedArea,
    kMCPlayerControllerPartBuffer,
    
};

struct MCPlayerCallback
{
    MCNameRef message;
    MCNameRef parameter;
    uint32_t time;
};

// SN-2014-07-23: [[ Bug 12893 ]] MCControl must be the first class inherited
//  since we use &MCControl::kPropertyTable
class MCPlayer : public MCControl, public MCPlayerInterface
{
	MCPlayer *nextplayer;
    
    MCColor controllerbackcolor;
    MCColor controllermaincolor;
    MCColor selectedareacolor;
    
	MCPlatformPlayerRef m_platform_player;
    MCPlayerCallback *m_callbacks;
    uindex_t m_callback_count;
    
    int m_grabbed_part;
    bool m_was_paused : 1;
    bool m_inside : 1;
    bool m_show_volume : 1;
    bool m_scrub_back_is_pressed : 1;
    bool m_scrub_forward_is_pressed : 1;
    bool m_modify_selection_while_playing : 1;
    
	static MCPropertyInfo kProperties[];
	static MCObjectPropertyTable kPropertyTable;
	
public:
	MCPlayer();
	MCPlayer(const MCPlayer &sref);
	virtual ~MCPlayer();
    
    MCPlayer *getnextplayer()
    {
        return (MCPlayer*)nextplayer;
    }
    
	// virtual functions from MCObject    
	virtual const MCObjectPropertyTable *getpropertytable(void) const { return &kPropertyTable; }
    
	virtual Chunk_term gettype() const;
	virtual const char *gettypestring();
    
	virtual void open();
	virtual void close();
	virtual Boolean kdown(MCStringRef p_string, KeySym key);
	virtual Boolean kup(MCStringRef p_string, KeySym key);
	virtual Boolean mfocus(int2 x, int2 y);
	virtual void munfocus();
	virtual Boolean mdown(uint2 which);
	virtual Boolean mup(uint2 which, bool p_release);
	virtual Boolean doubledown(uint2 which);
	virtual Boolean doubleup(uint2 which);
	virtual void setrect(const MCRectangle &nrect);
	virtual void timer(MCNameRef mptr, MCParameter *params);
#ifdef LEGACY_EXEC
	virtual Exec_stat getprop_legacy(uint4 parid, Properties which, MCExecPoint &, Boolean effective);
	virtual Exec_stat setprop_legacy(uint4 parid, Properties which, MCExecPoint &, Boolean effective);
#endif
    
	// MW-2011-09-23: [[ Bug ]] Implement buffer / unbuffer at the point of
	//   selection to stop redraw issues.
	virtual void select(void);
	virtual void deselect(void);
    
	// MW-2011-09-06: [[ Redraw ]] Added 'sprite' option - if true, ink and opacity are not set.
	virtual void draw(MCDC *dc, const MCRectangle &dirty, bool p_isolated, bool p_sprite);
    
	// virtual functions from MCControl
	IO_stat load(IO_handle stream, uint32_t version);
	IO_stat extendedload(MCObjectInputStream& p_stream, uint32_t version, uint4 p_length);
	IO_stat save(IO_handle stream, uint4 p_part, bool p_force_ext);
	IO_stat extendedsave(MCObjectOutputStream& p_stream, uint4 p_part);
    
	virtual MCControl *clone(Boolean attach, Object_pos p, bool invisible);
    
	// MW-2005-08-02: Return the rectangle of the player that bounds the active area
	MCRectangle getactiverect(void);
    // End MCObjet functions
    
<<<<<<< HEAD

    ////////////////////////////////////////////////////////////////////////////////
    // virtual MCPlayerInterface functions
    //
	virtual bool getversion(MCStringRef& r_string);
	virtual void freetmp();
	virtual uint4 getduration();    //get movie duration/length
	virtual uint4 gettimescale();  //get movie time scale
	virtual uint4 getmoviecurtime();//get movie current time
	virtual void setcurtime(uint4 curtime, bool notify);
	virtual void setselection(bool notify);                  //set movie selection
	virtual void setlooping(Boolean loop);        //to loop or not to loop a movie
	virtual void setplayrate();                   //set the movie playing rate
	virtual void showbadge(Boolean show);         //show & hide the movie's badge
	virtual void showcontroller(Boolean show);
	virtual void editmovie(Boolean edit);
	virtual void playselection(Boolean play);     //play the selected part of QT moive only
	virtual Boolean ispaused();

    virtual void gettracks(MCStringRef& r_tracks);
=======
	void getversion(MCExecPoint &ep);
	void freetmp();
	uint4 getduration();        //get movie duration/length
	uint4 gettimescale();       //get movie time scale
    uint4 getmovieloadedtime(); //get movie loaded time
	uint4 getmoviecurtime();    //get movie current time
	void getminwait(real8 &wait);
	void setcurtime(uint4 curtime, bool notify);
	void setselection(bool notify);                  //set movie selection
	void setlooping(Boolean loop);        //to loop or not to loop a movie
	void setplayrate();                   //set the movie playing rate
	Boolean setInterestingTimeCB();       //True, if set, False, if not
	void showbadge(Boolean show);         //show & hide the movie's badge
	void showcontroller(Boolean show);
	void editmovie(Boolean edit);
	void playselection(Boolean play);     //play the selected part of QT moive only
	Boolean ispaused();
	void setpause();
    
	MCRegionRef makewindowregion();
    
	MCRectangle getpreferredrect();
	uint2 getloudness();
    void updateloudness(int2 newloudness);
    MCColor getcontrollermaincolor();
    MCColor getcontrollerbackcolor();
	void setloudness();
	void gettracks(MCExecPoint &ep);
	void getenabledtracks(MCExecPoint &ep);
	Boolean setenabledtracks(const MCString &s);
	void getnodes(MCExecPoint &ep);
	void gethotspots(MCExecPoint &ep);
>>>>>>> 4b604c3b
    
    virtual Boolean setenabledtracks(MCStringRef s);
    virtual MCRectangle getpreferredrect();
	virtual uint2 getloudness();
    virtual void updateloudness(int2 newloudness);
	virtual void setloudness();

    virtual Boolean prepare(MCStringRef options);
    virtual Boolean playstart(MCStringRef options);
    virtual Boolean playpause(Boolean on);
    virtual void playstepforward();
    virtual void playstepback();
	virtual Boolean playstop();
    virtual void setvolume(uint2 tloudness);
    virtual void setfilename(MCStringRef vcname, MCStringRef fname, Boolean istmp);
    
	virtual void setstarttime(uint4 stime)
	{
        if (stime <= 0)
            starttime = 0;
        else if (stime > getduration())
            starttime = getduration();
        else
            starttime = stime;
        
        if (hasfilename())
            MCPlatformSetPlayerProperty(m_platform_player, kMCPlatformPlayerPropertyStartTime, kMCPlatformPropertyTypeUInt32, &starttime);
        layer_redrawrect(getcontrollerrect());
	}
    
	virtual void setendtime(uint4 etime)
    {
        if (hasfilename())
            MCPlatformSetPlayerProperty(m_platform_player, kMCPlatformPlayerPropertyFinishTime, kMCPlatformPropertyTypeUInt32, &endtime);
        layer_redrawrect(getcontrollerrect());
	}
	
	Boolean isdisposable()
	{
		return disposable;
	}
	void setscale(real8 &s)
	{
		scale = s;
	}

    //void playfast(Boolean forward);
    //void playfastforward();
    //void playfastback();
	
	uint4 getstarttime()
	{
		return starttime;
	}
	uint4 getendtime()
	{
		return endtime;
	}
	int4 getlasttime()
	{
		return lasttime;
	}

	virtual void setlasttime(int4 ltime)
	{
		lasttime = ltime;
	}
    
	// MW-2011-09-23: Ensures the buffering state is consistent with current flags
	//   and such.
	virtual void syncbuffering(MCContext *dc);
    virtual Boolean isbuffering();
    
    virtual void setcallbacks(MCStringRef p_callbacks);
    
    virtual void setmoviecontrollerid(integer_t p_id);
    virtual integer_t getmoviecontrollerid();
    virtual integer_t getmediatypes();
    virtual uinteger_t getcurrentnode();
    virtual bool changecurrentnode(uinteger_t p_node_id);
	virtual real8 getpan();
	virtual bool changepan(real8 pan);
	virtual real8 gettilt();
	virtual bool changetilt(real8 tilt);
	virtual real8 getzoom();
	virtual bool changezoom(real8 zoom);
    
    virtual uinteger_t gettrackcount();
    virtual void getnodes(MCStringRef &r_nodes);
    virtual void gethotspots(MCStringRef &r_nodes);
    virtual void getconstraints(MCMultimediaQTVRConstraints &r_constraints);
    virtual void getenabledtracks(uindex_t &r_count, uint32_t *&r_tracks_id);
    
    virtual void updatevisibility();
    virtual void updatetraversal();
    
    virtual void setforegroundcolor(const MCInterfaceNamedColor& p_color);
    virtual void getforegrouncolor(MCInterfaceNamedColor& r_color);
    virtual void sethilitecolor(const MCInterfaceNamedColor& p_color);
    virtual void gethilitecolor(MCInterfaceNamedColor& r_color);
    
    //
    // End of MCPlayerInterface's virtual functions
    ////////////////////////////////////////////////////////////////////////////////
    
    
	////////// PROPERTY SUPPORT METHODS
    
	virtual void Redraw(void);
    virtual void SetVisibility(MCExecContext& ctxt, uinteger_t part, bool setting, bool visible);
    
	////////// PROPERTY ACCESSORS
    
	virtual void GetFileName(MCExecContext& ctxt, MCStringRef& r_name);
	virtual void SetFileName(MCExecContext& ctxt, MCStringRef p_name);
	virtual void GetDontRefresh(MCExecContext& ctxt, bool& r_setting);
	virtual void SetDontRefresh(MCExecContext& ctxt, bool setting);
	virtual void GetCurrentTime(MCExecContext& ctxt, uinteger_t& r_time);
	virtual void SetCurrentTime(MCExecContext& ctxt, uinteger_t p_time);
	virtual void GetDuration(MCExecContext& ctxt, uinteger_t& r_duration);
	virtual void GetLooping(MCExecContext& ctxt, bool& r_setting);
	virtual void SetLooping(MCExecContext& ctxt, bool setting);
	virtual void GetPaused(MCExecContext& ctxt, bool& r_setting);
	virtual void SetPaused(MCExecContext& ctxt, bool setting);
	virtual void GetAlwaysBuffer(MCExecContext& ctxt, bool& r_setting);
	virtual void SetAlwaysBuffer(MCExecContext& ctxt, bool setting);
	virtual void GetPlayRate(MCExecContext& ctxt, double& r_rate);
	virtual void SetPlayRate(MCExecContext& ctxt, double p_rate);
	virtual void GetStartTime(MCExecContext& ctxt, uinteger_t*& r_time);
	virtual void SetStartTime(MCExecContext& ctxt, uinteger_t* p_time);
	virtual void GetEndTime(MCExecContext& ctxt, uinteger_t*& r_time);
	virtual void SetEndTime(MCExecContext& ctxt, uinteger_t* p_time);
	virtual void GetShowBadge(MCExecContext& ctxt, bool& r_setting);
	virtual void SetShowBadge(MCExecContext& ctxt, bool setting);
	virtual void GetShowController(MCExecContext& ctxt, bool& r_setting);
	virtual void SetShowController(MCExecContext& ctxt, bool setting);
	virtual void GetPlaySelection(MCExecContext& ctxt, bool& r_setting);
	virtual void SetPlaySelection(MCExecContext& ctxt, bool setting);
	virtual void GetShowSelection(MCExecContext& ctxt, bool& r_setting);
	virtual void SetShowSelection(MCExecContext& ctxt, bool setting);
	virtual void GetCallbacks(MCExecContext& ctxt, MCStringRef& r_callbacks);
	virtual void SetCallbacks(MCExecContext& ctxt, MCStringRef p_callbacks);
	virtual void GetTimeScale(MCExecContext& ctxt, uinteger_t& r_scale);
	virtual void GetFormattedHeight(MCExecContext& ctxt, integer_t& r_height);
	virtual void GetFormattedWidth(MCExecContext& ctxt, integer_t& r_width);
	virtual void GetMovieControllerId(MCExecContext& ctxt, integer_t& r_id);
	virtual void SetMovieControllerId(MCExecContext& ctxt, integer_t p_id);
	virtual void GetPlayLoudness(MCExecContext& ctxt, uinteger_t& r_loudness);
	virtual void SetPlayLoudness(MCExecContext& ctxt, uinteger_t p_loudness);
	virtual void GetTrackCount(MCExecContext& ctxt, uinteger_t& r_count);
	virtual void GetMediaTypes(MCExecContext& ctxt, intset_t& r_types);
	virtual void GetCurrentNode(MCExecContext& ctxt, uinteger_t& r_node);
	virtual void SetCurrentNode(MCExecContext& ctxt, uinteger_t p_node);
	virtual void GetPan(MCExecContext& ctxt, double& r_pan);
	virtual void SetPan(MCExecContext& ctxt, double p_pan);
	virtual void GetTilt(MCExecContext& ctxt, double& r_tilt);
	virtual void SetTilt(MCExecContext& ctxt, double p_tilt);
	virtual void GetZoom(MCExecContext& ctxt, double& r_zoom);
	virtual void SetZoom(MCExecContext& ctxt, double p_zoom);
    
	virtual void GetTracks(MCExecContext& ctxt, MCStringRef& r_tracks);
    
	virtual void GetConstraints(MCExecContext& ctxt, MCMultimediaQTVRConstraints& r_constraints);
	virtual void GetNodes(MCExecContext& ctxt, MCStringRef& r_nodes);
	virtual void GetHotSpots(MCExecContext& ctxt, MCStringRef& r_spots);
    
    virtual void SetShowBorder(MCExecContext& ctxt, bool setting);
    virtual void SetBorderWidth(MCExecContext& ctxt, uinteger_t width);
    virtual void SetVisible(MCExecContext& ctxt, uinteger_t part, bool setting);
    virtual void SetInvisible(MCExecContext& ctxt, uinteger_t part, bool setting);
    virtual void SetTraversalOn(MCExecContext& ctxt, bool setting);
    
    virtual void GetEnabledTracks(MCExecContext& ctxt, uindex_t& r_count, uinteger_t*& r_tracks);
    
    virtual void SetForeColor(MCExecContext& ctxt, const MCInterfaceNamedColor& p_color);
    virtual void GetForeColor(MCExecContext& ctxt, MCInterfaceNamedColor& r_color);
    virtual void SetHiliteColor(MCExecContext& ctxt, const MCInterfaceNamedColor& p_color);
    virtual void GetHiliteColor(MCExecContext& ctxt, MCInterfaceNamedColor& r_color);
        
    ////////////////////////////////////////////////////////////////////////////////
    // MCPlayer specific implementation for the platform player
    
	void SynchronizeUserCallbacks(void);
	
    //void playfast(Boolean forward);
    //void playfastforward();
    //void playfastback();
    MCColor getcontrollermaincolor();
    MCColor getcontrollerbackcolor();
    
	MCPlatformPlayerRef getplatformplayer(void)
	{
		return m_platform_player;
	}

    bool hasfilename()
    {
        return !MCStringIsEmpty(filename);
    }
    
    MCRectangle resize(MCRectangle rect);

    void markerchanged(uint32_t p_time);
    void selectionchanged(void);
    void currenttimechanged(void);
	void moviefinished(void);
    
    MCRectangle getcontrollerrect(void);
    MCRectangle getcontrollerpartrect(const MCRectangle& total_rect, int part);

    void drawcontroller(MCDC *dc);
    void drawControllerVolumeButton(MCGContextRef p_gcontext);
    void drawControllerPlayPauseButton(MCGContextRef p_gcontext);
    void drawControllerWellButton(MCGContextRef p_gcontext);
    void drawControllerThumbButton(MCGContextRef p_gcontext);
    void drawControllerScrubForwardButton(MCGContextRef p_gcontext);
    void drawControllerScrubBackButton(MCGContextRef p_gcontext);
    void drawControllerSelectionStartButton(MCGContextRef p_gcontext);
    void drawControllerSelectionFinishButton(MCGContextRef p_gcontext);
    void drawControllerSelectedAreaButton(MCGContextRef p_gcontext);
    void drawControllerPlayedAreaButton(MCGContextRef p_gcontext);
    void drawControllerBufferedAreaButton(MCGContextRef p_gcontext);
    
    void drawcontrollerbutton(MCDC *dc, const MCRectangle& rect);
    void redrawcontroller(void);
    
    int hittestcontroller(int x, int y);
    
    void handle_mdown(int which);
    void handle_mstilldown(int which);
    void handle_shift_mdown(int which);
    void handle_mup(int which);
    void handle_mfocus(int x, int y);
    
    void popup_closed(void);
};
#endif

#endif<|MERGE_RESOLUTION|>--- conflicted
+++ resolved
@@ -134,8 +134,6 @@
 	MCRectangle getactiverect(void);
     // End MCObjet functions
     
-<<<<<<< HEAD
-
     ////////////////////////////////////////////////////////////////////////////////
     // virtual MCPlayerInterface functions
     //
@@ -154,41 +152,9 @@
 	virtual void playselection(Boolean play);     //play the selected part of QT moive only
 	virtual Boolean ispaused();
 
+    uint4 getmovieloadedtime();
+    
     virtual void gettracks(MCStringRef& r_tracks);
-=======
-	void getversion(MCExecPoint &ep);
-	void freetmp();
-	uint4 getduration();        //get movie duration/length
-	uint4 gettimescale();       //get movie time scale
-    uint4 getmovieloadedtime(); //get movie loaded time
-	uint4 getmoviecurtime();    //get movie current time
-	void getminwait(real8 &wait);
-	void setcurtime(uint4 curtime, bool notify);
-	void setselection(bool notify);                  //set movie selection
-	void setlooping(Boolean loop);        //to loop or not to loop a movie
-	void setplayrate();                   //set the movie playing rate
-	Boolean setInterestingTimeCB();       //True, if set, False, if not
-	void showbadge(Boolean show);         //show & hide the movie's badge
-	void showcontroller(Boolean show);
-	void editmovie(Boolean edit);
-	void playselection(Boolean play);     //play the selected part of QT moive only
-	Boolean ispaused();
-	void setpause();
-    
-	MCRegionRef makewindowregion();
-    
-	MCRectangle getpreferredrect();
-	uint2 getloudness();
-    void updateloudness(int2 newloudness);
-    MCColor getcontrollermaincolor();
-    MCColor getcontrollerbackcolor();
-	void setloudness();
-	void gettracks(MCExecPoint &ep);
-	void getenabledtracks(MCExecPoint &ep);
-	Boolean setenabledtracks(const MCString &s);
-	void getnodes(MCExecPoint &ep);
-	void gethotspots(MCExecPoint &ep);
->>>>>>> 4b604c3b
     
     virtual Boolean setenabledtracks(MCStringRef s);
     virtual MCRectangle getpreferredrect();
