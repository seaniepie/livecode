--- conflicted
+++ resolved
@@ -515,12 +515,8 @@
 	}
 }
 
-<<<<<<< HEAD
 #ifdef LEGACY_EXEC
-Exec_stat MCGraphic::getprop_legacy(uint4 parid, Properties which, MCExecPoint& ep, Boolean effective)
-=======
-Exec_stat MCGraphic::getprop(uint4 parid, Properties which, MCExecPoint& ep, Boolean effective, bool recursive)
->>>>>>> bb71d905
+Exec_stat MCGraphic::getprop_legacy(uint4 parid, Properties which, MCExecPoint& ep, Boolean effective, bool recursive)
 {
 	uint2 i;
 	int graphic_type;
@@ -833,11 +829,7 @@
 		break;
 #endif /* MCGraphic::getprop */
 	default:
-<<<<<<< HEAD
-		return MCControl::getprop_legacy(parid, which, ep, effective);
-=======
-		return MCControl::getprop(parid, which, ep, effective, recursive);
->>>>>>> bb71d905
+		return MCControl::getprop_legacy(parid, which, ep, effective, recursive);
 	}
 	return ES_NORMAL;
 }
