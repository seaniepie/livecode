--- conflicted
+++ resolved
@@ -37,14 +37,10 @@
 #include "objectstream.h"
 #include "font.h"
 
-<<<<<<< HEAD
 #include "exec.h"
 #include "exec-interface.h"
-#include "systhreads.h"
-
-
-=======
->>>>>>> 41fc67b8
+
+
 #define GRAPHIC_EXTRA_MITERLIMIT		(1UL << 0)
 #define GRAPHIC_EXTRA_FILLGRADIENT		(1UL << 1)
 #define GRAPHIC_EXTRA_STROKEGRADIENT	(1UL << 2)
