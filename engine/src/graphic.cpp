--- conflicted
+++ resolved
@@ -45,7 +45,6 @@
 #define GRAPHIC_EXTRA_STROKEGRADIENT	(1UL << 2)
 #define GRAPHIC_EXTRA_MARGINS			(1UL << 3)
 
-<<<<<<< HEAD
 ////////////////////////////////////////////////////////////////////////////////
 
 MCPropertyInfo MCGraphic::kProperties[] =
@@ -105,9 +104,6 @@
 };
 
 ////////////////////////////////////////////////////////////////////////////////
-=======
-bool effective_points_only(int graphic_type);
->>>>>>> 479cf516
 
 MCGraphic::MCGraphic()
 {
@@ -834,24 +830,7 @@
 	}
 	return ES_NORMAL;
 }
-#endif 
-
-
-// MDW-2014-06-21: [[ oval_points ]] refactoring
-bool effective_points_only(int graphic_type)
-{
-	bool effective_only = False;
-	
-	switch (graphic_type)
-	{
-		case F_ROUNDRECT:
-		case F_G_RECTANGLE:
-		case F_REGULAR:
-		case F_OVAL:
-			effective_only = True;
-	}
-	return (effective_only);
-}
+#endif
 
 // MDW-2014-06-18: [[ rect_points ]] refactoring: return points for rectangles, round rects, and regular polygons
 bool MCGraphic::get_points_for_roundrect(MCPoint*& r_points, uint2& r_point_count)
@@ -899,9 +878,6 @@
 	return (true);
 }
 
-<<<<<<< HEAD
-#ifdef LEGACY_EXEC
-=======
 // MDW-2014-07-06: [[ oval_points ]] treat an oval like a rounded rect with radius = 1/2 max(width, height)
 bool MCGraphic::get_points_for_oval(MCPoint*& r_points, uint2& r_point_count)
 {
@@ -918,7 +894,7 @@
 	return (true);
 }
 
->>>>>>> 479cf516
+#ifdef LEGACY_EXEC
 // MW-2011-11-23: [[ Array Chunk Props ]] Add 'effective' param to arrayprop access.
 Exec_stat MCGraphic::getarrayprop_legacy(uint4 parid, Properties which, MCExecPoint& ep, MCNameRef key, Boolean effective)
 {
