/* Copyright (C) 2003-2015 LiveCode Ltd.

This file is part of LiveCode.

LiveCode is free software; you can redistribute it and/or modify it under
the terms of the GNU General Public License v3 as published by the Free
Software Foundation.

LiveCode is distributed in the hope that it will be useful, but WITHOUT ANY
WARRANTY; without even the implied warranty of MERCHANTABILITY or
FITNESS FOR A PARTICULAR PURPOSE.  See the GNU General Public License
for more details.

You should have received a copy of the GNU General Public License
along with LiveCode.  If not see <http://www.gnu.org/licenses/>.  */

#include "prefix.h"

#include "globdefs.h"
#include "filedefs.h"
#include "objdefs.h"
#include "parsedef.h"
#include "mcio.h"


#include "util.h"
#include "sellst.h"
#include "stack.h"
#include "card.h"
#include "graphic.h"
#include "mcerror.h"
#include "globals.h"

#include "path.h"
#include "context.h"
#include "gradient.h"
#include "objectstream.h"
#include "font.h"

#include "exec.h"
#include "exec-interface.h"

#include "stackfileformat.h"


#define GRAPHIC_EXTRA_MITERLIMIT		(1UL << 0)
#define GRAPHIC_EXTRA_FILLGRADIENT		(1UL << 1)
#define GRAPHIC_EXTRA_STROKEGRADIENT	(1UL << 2)
#define GRAPHIC_EXTRA_MARGINS			(1UL << 3)

////////////////////////////////////////////////////////////////////////////////

MCPropertyInfo MCGraphic::kProperties[] =
{
	DEFINE_RW_OBJ_PROPERTY(P_ANTI_ALIASED, Bool, MCGraphic, AntiAliased)
	DEFINE_RW_OBJ_ENUM_PROPERTY(P_FILL_RULE, InterfaceGraphicFillRule, MCGraphic, FillRule)
	DEFINE_RW_OBJ_ENUM_PROPERTY(P_EDIT_MODE, InterfaceGraphicEditMode, MCGraphic, EditMode)
	DEFINE_RW_OBJ_ENUM_PROPERTY(P_CAP_STYLE, InterfaceGraphicCapStyle, MCGraphic, CapStyle)
	DEFINE_RW_OBJ_ENUM_PROPERTY(P_JOIN_STYLE, InterfaceGraphicJoinStyle, MCGraphic, JoinStyle)
	DEFINE_RW_OBJ_PROPERTY(P_MITER_LIMIT, Double, MCGraphic, MiterLimit)
	DEFINE_RW_OBJ_PROPERTY(P_LINE_SIZE, Int16, MCGraphic, LineSize)
	DEFINE_RW_OBJ_PROPERTY(P_PEN_WIDTH, Int16, MCGraphic, LineSize)
	DEFINE_RW_OBJ_PROPERTY(P_PEN_HEIGHT, Int16, MCGraphic, LineSize)
	DEFINE_RW_OBJ_PROPERTY(P_POLY_SIDES, Int16, MCGraphic, PolySides)
	DEFINE_RW_OBJ_PROPERTY(P_ANGLE, Int16, MCGraphic, Angle)
	DEFINE_RW_OBJ_PROPERTY(P_START_ANGLE, Int16, MCGraphic, StartAngle)
	DEFINE_RW_OBJ_PROPERTY(P_ARC_ANGLE, Int16, MCGraphic, ArcAngle)
	DEFINE_RW_OBJ_PROPERTY(P_ROUND_RADIUS, Int16, MCGraphic, RoundRadius)
	DEFINE_RW_OBJ_PROPERTY(P_ARROW_SIZE, Int16, MCGraphic, ArrowSize)
	DEFINE_RW_OBJ_PROPERTY(P_START_ARROW, Bool, MCGraphic, StartArrow)
	DEFINE_RW_OBJ_PROPERTY(P_END_ARROW, Bool, MCGraphic, EndArrow)
	DEFINE_RW_OBJ_PROPERTY(P_MARKER_LSIZE, Int16, MCGraphic, MarkerLineSize)
	DEFINE_RW_OBJ_PROPERTY(P_MARKER_DRAWN, Bool, MCGraphic, MarkerDrawn)
	DEFINE_RW_OBJ_PROPERTY(P_MARKER_OPAQUE, Bool, MCGraphic, MarkerOpaque)
	DEFINE_RW_OBJ_PROPERTY(P_ROUND_ENDS, Bool, MCGraphic, RoundEnds)
	DEFINE_RW_OBJ_PROPERTY(P_DONT_RESIZE, Bool, MCGraphic, DontResize)
	DEFINE_RW_OBJ_ENUM_PROPERTY(P_STYLE, InterfaceGraphicStyle, MCGraphic, Style)
	DEFINE_RW_OBJ_PROPERTY(P_SHOW_NAME, Bool, MCGraphic, ShowName)
	DEFINE_RW_OBJ_NON_EFFECTIVE_PROPERTY(P_LABEL, String, MCGraphic, Label)
	DEFINE_RO_OBJ_EFFECTIVE_PROPERTY(P_LABEL, String, MCGraphic, Label)
	DEFINE_RW_OBJ_NON_EFFECTIVE_PROPERTY(P_UNICODE_LABEL, BinaryString, MCGraphic, UnicodeLabel)
	DEFINE_RO_OBJ_EFFECTIVE_PROPERTY(P_UNICODE_LABEL, BinaryString, MCGraphic, UnicodeLabel)
	DEFINE_RW_OBJ_NON_EFFECTIVE_PROPERTY(P_TEXT, String, MCGraphic, Label)
	DEFINE_RO_OBJ_EFFECTIVE_PROPERTY(P_TEXT, String, MCGraphic, Label)
	DEFINE_RW_OBJ_NON_EFFECTIVE_PROPERTY(P_UNICODE_TEXT, BinaryString, MCGraphic, UnicodeLabel)
	DEFINE_RO_OBJ_EFFECTIVE_PROPERTY(P_UNICODE_TEXT, BinaryString, MCGraphic, UnicodeLabel)
	DEFINE_RW_OBJ_PROPERTY(P_FILLED, Bool, MCGraphic, Filled)
	DEFINE_RW_OBJ_PROPERTY(P_OPAQUE, Bool, MCGraphic, Filled)
    
    DEFINE_RW_OBJ_RECORD_PROPERTY(P_GRADIENT_FILL, MCGraphic, GradientFill)
    DEFINE_RW_OBJ_RECORD_PROPERTY(P_GRADIENT_STROKE, MCGraphic, GradientStroke)
    
    DEFINE_RW_OBJ_LIST_PROPERTY(P_MARKER_POINTS, LegacyPoints, MCGraphic, MarkerPoints)
    DEFINE_RW_OBJ_LIST_PROPERTY(P_DASHES, ItemsOfLooseUInt, MCGraphic, Dashes)
    // AL-2014-09-23: [[ Bug 13521 ]] Mark non-effective versions of properties as such
    DEFINE_RW_OBJ_NON_EFFECTIVE_LIST_PROPERTY(P_POINTS, LegacyPoints, MCGraphic, Points)
    DEFINE_RW_OBJ_NON_EFFECTIVE_LIST_PROPERTY(P_RELATIVE_POINTS, LegacyPoints, MCGraphic, RelativePoints)
    // SN-2014-06-24: [[ rect_point ]] allow effective [relative] points as read-only
    DEFINE_RO_OBJ_EFFECTIVE_LIST_PROPERTY(P_POINTS, LegacyPoints, MCGraphic, Points)
    DEFINE_RO_OBJ_EFFECTIVE_LIST_PROPERTY(P_RELATIVE_POINTS, LegacyPoints, MCGraphic, RelativePoints)
};

MCObjectPropertyTable MCGraphic::kPropertyTable =
{
	&MCControl::kPropertyTable,
	sizeof(kProperties) / sizeof(kProperties[0]),
	&kProperties[0],
};

////////////////////////////////////////////////////////////////////////////////

MCGraphic::MCGraphic()
{
	initialise();
}

MCGraphic::MCGraphic(const MCGraphic &gref) : MCControl(gref)
{
	linesize = gref.linesize;
	angle = gref.angle;
	startangle = gref.startangle;
	arcangle = gref.arcangle;
	roundradius = gref.roundradius;
	arrowsize = gref.arrowsize;
	nsides = gref.nsides;
	ndashes = gref.ndashes;
	npoints = 0;
	nrealpoints = gref.nrealpoints;
	nmarkerpoints = gref.nmarkerpoints;
	markerlsize = gref.markerlsize;
	if (gref.dashes != NULL)
	{
		dashes = new (nothrow) uint1[ndashes];
		memcpy(dashes, gref.dashes, ndashes);
	}
	else
		dashes = NULL;
	points = NULL;
	if (gref.realpoints != NULL)
		realpoints = new (nothrow) MCPoint[nrealpoints];
	else
		realpoints = NULL;
	if (gref.markerpoints != NULL)
		markerpoints = new (nothrow) MCPoint[nmarkerpoints];
	else
		markerpoints = NULL;
	uint2 i;
	for (i = 0 ; i < nrealpoints ; i++)
		realpoints[i] = gref.realpoints[i];
	for (i = 0 ; i < nmarkerpoints ; i++)
		markerpoints[i] = gref.markerpoints[i];
	oldpoints = NULL;
	label = MCValueRetain(gref.label);

	m_fill_gradient = MCGradientFillCopy(gref.m_fill_gradient);
	m_stroke_gradient = MCGradientFillCopy(gref.m_stroke_gradient);

	m_edit_tool = NULL;
	minrect.x = MININT2;
	minrect.y = MININT2;
	minrect.width = 0;
	minrect.height = 0;

	m_stroke_miter_limit = gref.m_stroke_miter_limit;
}

void MCGraphic::initialise(void)
{
	flags |= F_G_RECTANGLE | F_ALIGN_CENTER | F_CAPROUND | F_G_ANTI_ALIASED;
	flags &= ~(F_SHOW_BORDER | F_OPAQUE | F_TRAVERSAL_ON);
	linesize = 1;
	angle = 0;
	startangle = 0;
	arcangle = 360;
	roundradius = DEFAULT_RADIUS;
	arrowsize = DEFAULT_ARROW_SIZE;
	nsides = 4;
	ndashes = 0;
	npoints = 0;
	nrealpoints = 0;
	nmarkerpoints = 0;
	markerlsize = 1;
	dashes = NULL;
	points = NULL;
	realpoints = NULL;
	markerpoints = NULL;
	oldpoints = NULL;
	label = MCValueRetain(kMCEmptyString);

	setfillrule(kMCFillRuleNone);
	m_fill_gradient = NULL;
	m_stroke_gradient = NULL;
	m_edit_tool = NULL;

	minrect.x = MININT2;
	minrect.y = MININT2;
	minrect.width = 0;
	minrect.height = 0;

	m_stroke_miter_limit = 10.0;
}

void MCGraphic::finalise(void)
{
	delete[] dashes; /* Allocated with new[] */
	delete[] points; /* Allocated with new[] */
	delete[] realpoints; /* Allocated with new[] */
	delete markerpoints;
	delete oldpoints;
	MCValueRelease(label);

	if (m_fill_gradient != NULL)
		MCGradientFillFree(m_fill_gradient);

	if (m_stroke_gradient != NULL)
		MCGradientFillFree(m_stroke_gradient);
}

MCGraphic::~MCGraphic()
{
	finalise();
}

Chunk_term MCGraphic::gettype() const
{
	return CT_GRAPHIC;
}

const char *MCGraphic::gettypestring()
{
	return MCgraphicstring;
}

Boolean MCGraphic::mfocus(int2 x, int2 y)
{
	if (!(flags & F_VISIBLE || showinvisible())
	    || (flags & F_DISABLED && (getstack()->gettool(this) == T_BROWSE)))
		return False;
	if ((state & CS_SIZE || state & CS_MOVE) && points != NULL
	        && getstyleint(flags) != F_G_RECTANGLE)
	{
		delete points;
		points = NULL;
		npoints = 0;
	}
	if (state & CS_CREATE && nrealpoints == 0
	        && (getstyleint(flags) == F_CURVE || getstyleint(flags) == F_POLYGON
	            || getstyleint(flags) == F_LINE))
	{
		realpoints = new (nothrow) MCPoint[MCscreen->getmaxpoints()];
		MCU_snap(rect.x);
		MCU_snap(rect.y);
		startx = rect.x;
		starty = rect.y;
		if (getstyleint(flags) == F_CURVE)
			nrealpoints = 0;
		else
		{
			realpoints[0].x = rect.x;
			realpoints[0].y = rect.y;
			nrealpoints = 2;
			if (getstyleint(flags) == F_POLYGON)
				MCscreen->grabpointer(getw());
		}
		state |= CS_CREATE_POINTS;
	}
	if (state & CS_CREATE_POINTS)
	{
		if (getstyleint(flags) == F_CURVE)
		{
			if (nrealpoints < MCscreen->getmaxpoints())
			{
				realpoints[nrealpoints].x = x;
				realpoints[nrealpoints++].y = y;
			}
		}
		else
		{
			mx = x;
			my = y;
			MCU_snap(mx);
			MCU_snap(my);
			if (MCmodifierstate & MS_SHIFT)
			{
				real8 dx = (real8)(mx - startx);
				real8 dy = (real8)(my - starty);
				real8 length = sqrt(dx * dx + dy * dy);
				real8 t_angle = atan2(dy, dx);
				real8 quanta = M_PI * 2.0 / (real8)MCslices;
				t_angle = floor((t_angle + quanta / 2.0) / quanta) * quanta;
                mx = startx + (int2)(cos(t_angle) * length);
				my = starty + (int2)(sin(t_angle) * length);
			}
			realpoints[nrealpoints - 1].x = mx;
			realpoints[nrealpoints - 1].y = my;
		}
		MCRectangle drect = rect;
		compute_minrect();
		Redraw(drect);
		message_with_args(MCM_mouse_move, x, y);
        
        // AL-2015-07-15: [[ Bug 15605 ]] Notify property listener of the change in points property
        signallisteners(P_POINTS);
		return True;
	}
	else if (m_edit_tool != NULL && m_edit_tool->mfocus(x, y))
	{
		mx = x;
		my = y;
		return True;
	}
	else
		return MCControl::mfocus(x, y);
}

Boolean MCGraphic::mdown(uint2 which)
{
	if (state & CS_CREATE_POINTS && getstyleint(flags) == F_POLYGON)
	{
		if (realpoints[nrealpoints - 1].x == realpoints[0].x
		        && realpoints[nrealpoints - 1].y == realpoints[0].y)
		{
			MCscreen->ungrabpointer();
			state &= ~CS_CREATE_POINTS;
			end(true, false);
		}
		else
			nrealpoints++;
		startx = mx;
		starty = my;
        
        // AL-2015-07-15: [[ Bug 15605 ]] Notify property listener of the change in points property
        signallisteners(P_POINTS);
		return True;
	}
	if (state & CS_MFOCUSED)
		return False;
	if (state & CS_MENU_ATTACHED)
		return MCObject::mdown(which);
	state |= CS_MFOCUSED; // what does this do?
	if (which == Button1)
		switch (getstack()->gettool(this))
		{
		case T_BROWSE:
			if (message_with_valueref_args(MCM_mouse_down, MCSTR("1")) != ES_NORMAL && m_edit_tool != NULL)
			{
				if (m_edit_tool->mdown(mx, my, which))
					return True;
			}

			break;
		case T_POINTER:
		case T_GRAPHIC:
			if (m_edit_tool == NULL || !m_edit_tool->mdown(mx, my, which))
				start(True);
			break;
		case T_HELP:
			break;
		default:
			return False;
		}
	else
		message_with_args(MCM_mouse_down, which);
	return True;
}

Boolean MCGraphic::mup(uint2 which, bool p_release)
{
	if (state & CS_CREATE_POINTS && getstyleint(flags) == F_POLYGON)
		return True;
	if (!(state & CS_MFOCUSED))
		return False;
	if (state & CS_MENU_ATTACHED)
		return MCObject::mup(which, p_release);
	state &= ~(CS_MFOCUSED | CS_CREATE_POINTS);
	if (state & CS_GRAB)
	{
		ungrab(which);
		return True;
	}
	if (which == Button1)
		switch (getstack()->gettool(this))
		{
		case T_BROWSE:
			if (m_edit_tool != NULL)
				m_edit_tool->mup(mx, my, which);
			if (!p_release && MCU_point_in_rect(rect, mx, my))
				message_with_valueref_args(MCM_mouse_up, MCSTR("1"));
			else
				message_with_valueref_args(MCM_mouse_release, MCSTR("1"));
			break;
		case T_GRAPHIC:
		case T_POINTER:
			if (m_edit_tool != NULL)
				m_edit_tool->mup(mx, my, which);
			end(true, p_release);
			break;
		case T_HELP:
			help();
			break;
		default:
			return False;
		}
	else
		if (!p_release && MCU_point_in_rect(rect, mx, my))
			message_with_args(MCM_mouse_up, which);
		else
			message_with_args(MCM_mouse_release, which);
	return True;
}

Boolean MCGraphic::doubledown(uint2 which)
{
	return MCControl::doubledown(which);
}

Boolean MCGraphic::doubleup(uint2 which)
{
	if (state & CS_CREATE_POINTS && getstyleint(flags) == F_POLYGON)
	{
		MCscreen->ungrabpointer();
		nrealpoints--;
		state &= ~(CS_CREATE_POINTS | CS_MFOCUSED);
		end(false, false);
		return True;
	}
	return MCControl::doubleup(which);
}

void MCGraphic::applyrect(const MCRectangle &nrect)
{
	if (realpoints != NULL)
	{
		if (nrect.width != rect.width || nrect.height != rect.height)
		{
			MCRectangle trect = reduce_minrect(nrect);
			if (oldpoints == NULL)
			{
				oldpoints = new (nothrow) MCPoint[nrealpoints];
				uint2 i = nrealpoints;
				while (i--)
					oldpoints[i] = realpoints[i];
				oldrect = reduce_minrect(rect);
				MCU_offset_points(oldpoints, nrealpoints, -oldrect.x, -oldrect.y);
				if (nrealpoints == 2)
				{
					if (oldpoints[0].x == oldpoints[1].x)
					{
						oldpoints[1].x++;
						oldrect.width++;
					}
					if (oldpoints[0].y == oldpoints[1].y)
					{
						oldpoints[1].y++;
						oldrect.height++;
					}
				}
			}
			uint2 i;
			for (i = 0 ; i < nrealpoints ; i++)
				if (oldpoints[i].x == MININT2)
					realpoints[i] = oldpoints[i];
				else
				{
					if (oldrect.width != 0)
						realpoints[i].x = oldpoints[i].x * trect.width
						                  / oldrect.width + trect.x;
					if (oldrect.height != 0)
						realpoints[i].y = oldpoints[i].y * trect.height
						                  / oldrect.height + trect.y;
				}
		}
		else
			MCU_offset_points(realpoints, nrealpoints, nrect.x - rect.x, nrect.y - rect.y);
	}
	if (m_fill_gradient != NULL)
		setgradientrect(m_fill_gradient, nrect);
	if (m_stroke_gradient != NULL)
		setgradientrect(m_stroke_gradient, nrect);

	rect = nrect;
	delpoints();
}

void MCGraphic::setgradientrect(MCGradientFill *p_gradient, const MCRectangle &nrect)
{
	if (nrect.width != rect.width || nrect.height != rect.height)
	{
		MCRectangle trect = reduce_minrect(nrect);
		if (p_gradient->old_origin.x == MININT2 && p_gradient->old_origin.y == MININT2)
		{
			p_gradient->old_rect = reduce_minrect(rect);
			p_gradient->old_origin.x = p_gradient->origin.x - p_gradient->old_rect.x;
			p_gradient->old_origin.y = p_gradient->origin.y - p_gradient->old_rect.y;
			p_gradient->old_primary.x = p_gradient->primary.x - p_gradient->old_rect.x;
			p_gradient->old_primary.y = p_gradient->primary.y - p_gradient->old_rect.y;
			p_gradient->old_secondary.x = p_gradient->secondary.x - p_gradient->old_rect.x;
			p_gradient->old_secondary.y = p_gradient->secondary.y - p_gradient->old_rect.y;
		}
		if (p_gradient->old_rect.width != 0)
		{
			p_gradient->origin.x = p_gradient->old_origin.x * trect.width / p_gradient->old_rect.width + trect.x;
			p_gradient->primary.x = p_gradient->old_primary.x * trect.width / p_gradient->old_rect.width + trect.x;
			p_gradient->secondary.x = p_gradient->old_secondary.x * trect.width / p_gradient->old_rect.width + trect.x;
		}
		if (p_gradient->old_rect.height != 0)
		{
			p_gradient->origin.y = p_gradient->old_origin.y * trect.height / p_gradient->old_rect.height + trect.y;
			p_gradient->primary.y = p_gradient->old_primary.y * trect.height / p_gradient->old_rect.height + trect.y;
			p_gradient->secondary.y = p_gradient->old_secondary.y * trect.height / p_gradient->old_rect.height + trect.y;
		}
	}
	else
	{
		p_gradient->origin.x += nrect.x - rect.x;
		p_gradient->origin.y += nrect.y - rect.y;
		p_gradient->primary.x += nrect.x - rect.x;
		p_gradient->primary.y += nrect.y - rect.y;
		p_gradient->secondary.x += nrect.x - rect.x;
		p_gradient->secondary.y += nrect.y - rect.y;
	}
}

// MDW-2014-06-18: [[ rect_points ]] refactoring: return points for rectangles, round rects, and regular polygons
bool MCGraphic::get_points_for_roundrect(MCPoint* &r_points, uindex_t &r_point_count)
{
	r_points = NULL;
	r_point_count = 0;
	return MCU_roundrect(r_points, r_point_count, rect, roundradius, 0, 0, flags);
}

bool MCGraphic::get_points_for_rect(MCPoint* &r_points, uindex_t &r_point_count)
{
	MCAutoArray<MCPoint> t_points;
	if (!t_points.New(4))
		return false;
	
	t_points[0].x = rect.x;
	t_points[0].y = rect.y;
	t_points[1].x = rect.x + rect.width;
	t_points[1].y = rect.y;
	t_points[2].x = rect.x + rect.width;
	t_points[2].y = rect.y + rect.height;
	t_points[3].x = rect.x;
	t_points[3].y = rect.y + rect.height;
	
	t_points.Take(r_points, r_point_count);
	return true;
}

bool MCGraphic::get_points_for_regular_polygon(MCPoint *&r_points, uindex_t &r_point_count)
{
	MCAutoArray<MCPoint> t_points;
	
	if (!t_points.New(nsides + 1))
		return false;
	
	real8 dx = (real8)((rect.width >> 1) - 1);
	real8 dy = (real8)((rect.height >> 1) - 1);
	real8 rangle = (real8)angle * 2.0 * M_PI / 360.0;
	int2 cx = rect.x + (rect.width >> 1);
	int2 cy = rect.y + (rect.height >> 1);
	real8 factor = 2.0 * M_PI / (real8)nsides;
	uint2 i;

	for (i = 0 ; i < nsides ; i++)
	{
		real8 iangle = rangle + (real8)i * factor;
		t_points[i].x = cx + (int2)(cos(iangle) * dx);
		t_points[i].y = cy + (int2)(sin(iangle) * dy);
	}
    
    // SN-2014-11-11: [[ Bug 13974 ]] The last side is linked to the first point, for a
    // regular polygon.
	t_points[nsides] = t_points[0];
	
	t_points.Take(r_points, r_point_count);
	return true;
}

// MDW-2014-07-06: [[ oval_points ]] treat an oval like a rounded rect with radius = 1/2 max(width, height)
bool MCGraphic::get_points_for_oval(MCPoint*& r_points, uindex_t& r_point_count)
{
	int	tRadius;
	
	r_points = NULL;
	r_point_count = 0;
	if (rect.width < rect.height)
		tRadius = rect.height;
	else
		tRadius = rect.width;
	
	return MCU_roundrect(r_points, r_point_count, rect, tRadius / 2, startangle, arcangle, flags);
}

// MW-2011-11-23: [[ Array Chunk Props ]] Add 'effective' param to arrayprop access.
MCControl *MCGraphic::clone(Boolean attach, Object_pos p, bool invisible)
{
	MCGraphic *newgraphic = new (nothrow) MCGraphic(*this);
	if (attach)
		newgraphic->attach(p, invisible);
	return newgraphic;
}

Boolean MCGraphic::maskrect(const MCRectangle &srect)
{
	if (!(flags & F_VISIBLE || showinvisible()))
		return False;
	MCRectangle drect = MCU_intersect_rect(srect, rect);
	if (drect.width == 0 || drect.height == 0)
		return False;
	if (state & CS_SELECTED || drect.width > 2 || drect.height > 2)
		return True;
	if (m_edit_tool != NULL && m_edit_tool->handle_under_point(drect.x, drect.y) != -1)
		return True;
	switch (getstyleint(flags))
	{
	case F_G_RECTANGLE:
	case F_ROUNDRECT:
		if (flags & F_OPAQUE)
			return True;
		else
		{
			uint2 b = linesize;
			if (flags & F_SHOW_BORDER)
				b += borderwidth;
			MCRectangle irect = MCU_reduce_rect(rect, b);
			return !MCU_point_in_rect(irect, srect.x, srect.y);
		}
	case F_REGULAR:
		if (MCU_point_on_line(points, npoints, srect.x, srect.y, linesize))
			return True;
		if (flags & F_OPAQUE)
			return MCU_point_in_polygon(points, npoints, srect.x, srect.y);
		break;
	case F_LINE:
		if (MCU_point_on_line(realpoints, nrealpoints, srect.x, srect.y, linesize))
			return True;
		break;
	case F_POLYGON:
	case F_CURVE:
		if (nrealpoints <= 1)
			return True;
		if (flags & F_OPAQUE
		        && MCU_point_in_polygon(realpoints, nrealpoints, srect.x, srect.y))
			return True;
		if (MCU_point_on_line(realpoints, nrealpoints, srect.x, srect.y, linesize))
			return True;
		break;
	case F_OVAL:
		// MW-2011-09-23: [[ Bug ]] If the oval <= 4 on either side, assume intersect.
		if (rect . width <= 4 || rect . height <= 4)
			return True;

		int32_t hw = (rect.width >> 1) + 1;
		int32_t hh = (rect.height >> 1) + 1;
		int2 cx = rect.x + hw;
		int2 cy = rect.y + hh;
		real8 dx = (real8)MCU_abs(srect.x - cx) / (real8) hw;
		real8 dy = (real8)MCU_abs(srect.y - cy) / (real8) hh;
		if (dx * dx + dy * dy > 1.0)
			return False;
		if (flags & F_OPAQUE )
			return True;
		hh -= linesize + 2;
		hw -= linesize + 2;
		if (hh <= 0 || hw <= 0)
			return True;

		dx = (real8)MCU_abs(srect.x - cx) / (real8) hw;
		dy = (real8)MCU_abs(srect.y - cy) / (real8) hh;
		if (dx * dx + dy * dy > 1.0)
			return True;
		else
			return False;
	}
	return False;
}

void MCGraphic::fliph()
{
	uint2 i;
	if (oldpoints != NULL)
		for (i = 0 ; i < nrealpoints ; i++)
			if (oldpoints[i].x != MININT2)
				oldpoints[i].x = oldrect.width - oldpoints[i].x;
	if (m_fill_gradient != NULL && m_fill_gradient->old_origin.x != MININT2)
	{
		m_fill_gradient->old_origin.x = m_fill_gradient->old_rect.width - m_fill_gradient->old_origin.x;
		m_fill_gradient->old_primary.x = m_fill_gradient->old_rect.width - m_fill_gradient->old_primary.x;
		m_fill_gradient->old_secondary.x = m_fill_gradient->old_rect.width - m_fill_gradient->old_secondary.x;
	}
	if (m_stroke_gradient != NULL && m_stroke_gradient->old_origin.x != MININT2)
	{
		m_stroke_gradient->old_origin.x = m_stroke_gradient->old_rect.width - m_stroke_gradient->old_origin.x;
		m_stroke_gradient->old_primary.x = m_stroke_gradient->old_rect.width - m_stroke_gradient->old_primary.x;
		m_stroke_gradient->old_secondary.x = m_stroke_gradient->old_rect.width - m_stroke_gradient->old_secondary.x;
	}
}

void MCGraphic::flipv()
{
	uint2 i;
	if (oldpoints != NULL)
		for (i = 0 ; i < nrealpoints ; i++)
			if (oldpoints[i].y != MININT2)
				oldpoints[i].y = oldrect.height - oldpoints[i].y;
	if (m_fill_gradient != NULL && m_fill_gradient->old_origin.y != MININT2)
	{
		m_fill_gradient->old_origin.y = m_fill_gradient->old_rect.height - m_fill_gradient->old_origin.y;
		m_fill_gradient->old_primary.y = m_fill_gradient->old_rect.height - m_fill_gradient->old_primary.y;
		m_fill_gradient->old_secondary.y = m_fill_gradient->old_rect.height - m_fill_gradient->old_secondary.y;
	}
	if (m_stroke_gradient != NULL && m_stroke_gradient->old_origin.y != MININT2)
	{
		m_stroke_gradient->old_origin.y = m_stroke_gradient->old_rect.height - m_stroke_gradient->old_origin.y;
		m_stroke_gradient->old_primary.y = m_stroke_gradient->old_rect.height - m_stroke_gradient->old_primary.y;
		m_stroke_gradient->old_secondary.y = m_stroke_gradient->old_rect.height - m_stroke_gradient->old_secondary.y;
	}
}

uint2 MCGraphic::get_arrow_size()
{
	return arrowsize + 2 + ((arrowsize + 8) * linesize >> 3);
}

void MCGraphic::draw_arrow(MCDC *dc, MCPoint &p1, MCPoint &p2)
{
	real8 dx = p2.x - p1.x;
	real8 dy = p2.y - p1.y;
	if (arrowsize == 0 || (dx == 0.0 && dy == 0.0))
		return;
	MCPoint pts[3];
	real8 t_angle = atan2(dy, dx);
	real8 a1 = t_angle + 3.0 * M_PI / 4.0;
	real8 a2 = t_angle - 3.0 * M_PI / 4.0;
	real8 size = get_arrow_size();
	pts[0].x = p2.x + (int2)(cos(t_angle) * size);
	pts[0].y = p2.y + (int2)(sin(t_angle) * size);
	pts[1].x = p2.x + (int2)(cos(a1) * size);
	pts[1].y = p2.y + (int2)(sin(a1) * size);
	pts[2].x = p2.x + (int2)(cos(a2) * size);
	pts[2].y = p2.y + (int2)(sin(a2) * size);
	dc->fillpolygon(pts, 3);
}

void MCGraphic::draw_lines(MCDC *dc, MCPoint *pts, uint2 npts)
{
	uindex_t i = 0;
	while (i < uindex_t(npts))
	{
        bool t_degenerate;
		t_degenerate = true;
		
		uindex_t count = 0;
		while (i + count < npts && pts[count + i].x != MININT2)
		{
			if (count > 0 &&
				(pts[i + count - 1] . x != pts[i + count] . x ||
				 pts[i + count - 1] . y != pts[i + count] . y))
				t_degenerate = false;
			count++;
		}
		
		// MW-2010-10-22: [[ Bug 8107 ]] Make sure we only 'auto-close' if the first and last points coincide.
		if (!getflag(F_G_ANTI_ALIASED) || !t_degenerate)
		{
			if (count > 1)
				dc->drawlines(&pts[i], count, pts[i].x == pts[i + count - 1].x && pts[i].y == pts[i + count - 1].y);
			else
				// MM-2013-11-21: [[ Bug 11395 ]] Pass single point to draw lines, indicating we want to draw a dot.
				dc -> drawlines(&pts[i], 1, false);			
		}
		else if (getcapstyle() != CapButt)
			// MM-2013-11-21: [[ Bug 11395 ]] Pass single point to draw lines, indicating we want to draw a dot.
			dc -> drawlines(&pts[i], 1, false);			
			
		i += count + 1;
	}
}

void MCGraphic::fill_polygons(MCDC *dc, MCPoint *pts, uint2 npts)
{
	if (getfillrule() == kMCFillRuleNone || !getflag(F_G_ANTI_ALIASED))
	{
		uint2 i = 0;
		while (i < npts)
		{
			uint2 count = 0;
			Boolean vx = False;
			Boolean vy = False;
			while (i + count < npts && pts[count + i].x != MININT2)
			{
				if (pts[count + i].x != pts[i].x)
					vx = True;
				if (pts[count + i].y != pts[i].y)
					vy = True;
				count++;
			}
			if (vx && vy && count > 2) // mac crashes on print if !vx || !vy
				dc->fillpolygon(&pts[i], count);
			i += count + 1;
		}
	}
	else
	{
		MCPath *t_path;
		t_path = MCPath::create_polypolygon(pts, npts, true);
		dc -> fillpath(t_path, getfillrule() == kMCFillRuleEvenOdd);
		t_path -> release();
	}
}

void MCGraphic::compute_extents(MCPoint *pts, uint2 npts, int2 &minx,
                                int2 &miny, int2 &maxx, int2 &maxy)
{
	minx = miny = MAXINT2;
	maxx = maxy = MININT2;
	uint2 i;
	for (i = 0 ; i < npts ; i++)
		if (pts[i].x != MININT2)
		{
			if (pts[i].x > maxx)
				maxx = pts[i].x;
			if (pts[i].x < minx)
				minx = pts[i].x;
			if (pts[i].y > maxy)
				maxy = pts[i].y;
			if (pts[i].y < miny)
				miny = pts[i].y;
		}
}

MCRectangle MCGraphic::expand_minrect(const MCRectangle &srect)
{
	MCRectangle trect;
	if (flags & F_DONT_RESIZE)
		return srect;
	if (linesize)
	{
		uint2 t_linesize = linesize;
		switch (getstyleint(flags))
		{
		case F_POLYGON:
		case F_CURVE:
			if (getjoinstyle() == JoinMiter && m_stroke_miter_limit > 1)
				t_linesize = (uint2)ceil(t_linesize * m_stroke_miter_limit);
		case F_LINE:
			if (getcapstyle() == CapProjecting)
				t_linesize = MCU_max(t_linesize, (uint2)ceil(t_linesize * 1.414213562));
		case F_REGULAR:
			if (flags & (F_START_ARROW | F_END_ARROW))
				trect = MCU_reduce_rect(srect, -get_arrow_size());
			else
				trect = MCU_reduce_rect(srect, (int2)-((t_linesize >> 1) + 1));
			break;
		default:
			trect = MCU_reduce_rect(srect, -((t_linesize >> 1) + 1));
			break;
		}
	}
	else
		trect = rect;
	if (getstyleint(flags) == F_POLYGON)
	{
		if (flags & F_MARKER_DRAWN)
		{
			int2 minx, miny, maxx, maxy;
			compute_extents(markerpoints, nmarkerpoints, minx, miny, maxx, maxy);
			if (maxx >= minx && maxy >= miny)
			{
				if (minx < 0)
				{
					trect.x += minx;
					trect.width -= minx;
				}
				if (miny < 0)
				{
					trect.y += miny;
					trect.height -= miny;
				}
				if (maxx > 0)
					trect.width += maxx;
				if (maxy > 0)
					trect.height += maxy;
				trect = MCU_reduce_rect(trect, -((markerlsize >> 1) + 1));
			}
		}
		else
		{
			if (trect.width < 8)
			{
				uint2 dx = 8 - trect.width;
				trect.x -= dx >> 1;
				trect.width += dx;
			}
			if (trect.height < 8)
			{
				uint2 dy = 8 - trect.height;
				trect.y -= dy >> 1;
				trect.height += dy;
			}
		}
	}

	return trect;
}

MCRectangle MCGraphic::reduce_minrect(const MCRectangle &srect)
{
	MCRectangle trect;

	if (flags & F_DONT_RESIZE)
		return srect;
	
	// MW-2007-03-08: [[ Bug 4095 ]] - if linesize is 0 then the minimum rectangle should be srect not rect!
	if (linesize)
	{
		uint2 t_linesize = linesize;
		switch (getstyleint(flags))
		{
		case F_CURVE:
		case F_POLYGON:
			if (getjoinstyle() == JoinMiter && m_stroke_miter_limit > 1)
				t_linesize = (uint2)ceil(t_linesize * m_stroke_miter_limit);
		case F_LINE:
			if (getcapstyle() == CapProjecting)
				t_linesize = MCU_max(t_linesize, (uint2)ceil(t_linesize * 1.414213562));
		case F_REGULAR:
			if (flags & (F_START_ARROW | F_END_ARROW))
				trect = MCU_reduce_rect(srect, get_arrow_size());
			else
				trect = MCU_reduce_rect(srect, (int2)((t_linesize >> 1) + 1));
			break;
		default:
			trect = MCU_reduce_rect(srect, (t_linesize >> 1) + 1);
			break;
		}
	}
	else
		trect = srect;
	
	if (getstyleint(flags) == F_POLYGON && flags & F_MARKER_DRAWN)
	{
		int2 minx, miny, maxx, maxy;
		compute_extents(markerpoints, nmarkerpoints, minx, miny, maxx, maxy);
		if (maxx >= minx && maxy >= miny)
		{
			if (minx < 0)
			{
				trect.x -= minx;
				trect.width += minx;
			}
			if (miny < 0)
			{
				trect.y -= miny;
				trect.height += miny;
			}
			if (maxx > 0)
				trect.width -= maxx;
			if (maxy > 0)
				trect.height -= maxy;
			trect = MCU_reduce_rect(trect, (markerlsize >> 1) + 1);
		}
		if (trect.width == 0)
			trect.width = 1;
		if (trect.height == 0)
			trect.height = 1;
	}

	return trect;
}

void MCGraphic::compute_minrect()
{
	if (!(flags & F_DONT_RESIZE)
	        && (getstyleint(flags) == F_POLYGON || getstyleint(flags) == F_CURVE
	            || getstyleint(flags) == F_LINE))
	{
		int2 minx, miny, maxx, maxy;
		compute_extents(realpoints, nrealpoints, minx, miny, maxx, maxy);
		if (maxx >= minx && maxy >= miny)
		{
			rect.x = minx;
			rect.y = miny;
			rect.width = maxx - minx;
			rect.height = maxy - miny;
			rect = expand_minrect(rect);
		}
	}
}

MCRectangle MCGraphic::geteffectiverect(void) const
{
	MCRectangle t_effectiverect;
	t_effectiverect = MCControl::geteffectiverect();

	if (m_edit_tool != NULL)
	{
		MCRectangle t_tool_rect = m_edit_tool->drawrect();
		if (t_tool_rect.width != 0 && t_tool_rect.height != 0)
			t_effectiverect = MCU_union_rect(t_effectiverect, t_tool_rect);
	}

	return t_effectiverect;
}

void MCGraphic::delpoints()
{
	if (points != NULL)
	{
		delete points;
		points = NULL;
		npoints = 0;
	}
}

bool MCGraphic::closepolygon(MCPoint *&pts, uint2 &npts)
{
	if (getstyleint(flags) == F_POLYGON && npts > 1)
	{
        // The points of a graphic can only have at most one trailing break.
        // If it has one crop it from the pts list for processing.
        bool t_has_trailing_break;
        t_has_trailing_break = false;
        if (npts >= 1 &&
            pts[npts - 1] . x == MININT2)
        {
            t_has_trailing_break = true;
            npts -= 1;
        }
            
		uindex_t i ;
		uint2 t_count = 0 ;
		MCPoint *startpt = pts ;
        
		for (i=1; i<=npts; i++)
		{
            if ((i==npts) || (pts[i].x == MININT2))
			{
            	if (pts[i - 1].x != startpt->x || pts[i - 1].y != startpt->y)
				{
					t_count++ ;
				}
				startpt = pts+i+1 ;
			}
		}
        
        // Make sure we allocate enough room for any trailing break.
        if (t_has_trailing_break)
            t_count++;
		
        uindex_t t_check = (uindex_t) npts + (uindex_t) t_count;
        
        if (t_check > 65535)
        {
            return false;
        }
        
        if (t_count)
		{
<<<<<<< HEAD
			MCPoint *newpts = new (nothrow) MCPoint[npts+t_count] ;
=======
            MCPoint *newpts = new MCPoint[npts+t_count] ;
>>>>>>> 35702474
			startpt = pts ;
			MCPoint *currentpt = newpts ;
			*(currentpt++) = pts[0] ;
			for (i=1; i<npts; i++)
			{
				if (pts[i].x == MININT2)
				{
					if (pts[i - 1].x != startpt->x || pts[i - 1].y != startpt->y)
					{
						*(currentpt++) = *startpt ;
					}
					startpt = pts+i+1 ;
				}
				*(currentpt++) = pts[i] ;
			}
			if (pts[npts - 1].x != startpt->x || pts[npts - 1].y != startpt->y)
			{
				*(currentpt++) = *startpt ;
			}
            
            // If we had a trailing break, then re-add it.
			if (t_has_trailing_break)
                currentpt -> x = currentpt -> y = MININT2;
            
			delete pts;
			pts = newpts;
			npts += t_count ;
			delete oldpoints;
			oldpoints = NULL;
		}
	}
    return true;
}

MCStringRef MCGraphic::getlabeltext()
{
	if (!MCStringIsEmpty(label))
		return label;
	
	return MCNameGetString(getname());
}

void MCGraphic::drawlabel(MCDC *dc, int2 sx, int sy, uint2 twidth, const MCRectangle &srect, const MCStringRef &s, uint2 fstyle)
{
	drawdirectionaltext(dc, sx, sy, s, m_font);
	if (fstyle & FA_UNDERLINE)
		dc->drawline(sx, sy + 1, sx + twidth, sy + 1);
	if (fstyle & FA_STRIKEOUT)
		dc->drawline(sx, sy - (MCFontGetAscent(m_font) / 2), sx + twidth, sy - (MCFontGetAscent(m_font) / 2));
}

// MW-2011-09-06: [[ Redraw ]] Added 'sprite' option - if true, ink and opacity are not set.
void MCGraphic::draw(MCDC *dc, const MCRectangle& p_dirty, bool p_isolated, bool p_sprite)
{
	MCRectangle dirty;
	dirty = p_dirty;

	dc -> setquality(getflag(F_G_ANTI_ALIASED) ? QUALITY_SMOOTH : QUALITY_DEFAULT);

	if (!p_isolated)
	{
		// MW-2011-09-06: [[ Redraw ]] If rendering as a sprite, don't change opacity or ink.
		if (!p_sprite)
		{
			dc -> setopacity(blendlevel * 255 / 100);
			dc -> setfunction(ink);
		}
		
		// MW-2009-06-10: [[ Bitmap Effects ]]
		if (m_bitmap_effects == NULL)
			dc -> begin((dc -> gettype() == CONTEXT_TYPE_PRINTER && (m_fill_gradient != NULL)) || (m_stroke_gradient != NULL));
		else
		{
			if (!dc -> begin_with_effects(m_bitmap_effects, rect))
				return;
			dirty = dc -> getclip();
		}
	}

	MCRectangle trect = rect;
	if (MClook == LF_MOTIF && state & CS_KFOCUSED
	        && !(extraflags & EF_NO_FOCUS_BORDER))
		drawfocus(dc, p_dirty);
	if (flags & F_SHOW_BORDER)
		trect = MCU_reduce_rect(trect, borderwidth);
	if (points == NULL && getstyleint(flags) == F_REGULAR)
	{
		// MM-2013-11-19: [[ Bug 11470 ]] For regular polygons, we need to inset the rect as before so we can calculate the points correctly.
		if (linesize != 0)
			trect = MCU_reduce_rect(trect, linesize >> 1);
		
		// MDW-2014-06-18: [[ rect_points ]] refactored
		uindex_t t_count;
		/* UNCHECKED */ get_points_for_regular_polygon(points, t_count);
        npoints = t_count;
	}
	if (points == NULL && getstyleint(flags) == F_OVAL)
	{
		// MDW-2014-06-18: [[ oval_points ]] refactored
	}
	if (flags & F_OPAQUE)
	{
		setforeground(dc, DI_BACK, False);
		if (m_fill_gradient != NULL)
			dc->setgradient(m_fill_gradient);
		switch (getstyleint(flags))
		{
		case F_G_RECTANGLE:
			// MM-2013-11-14: [[ Bug 11426 ]] Make sure we take account border width when filling.
			if (linesize != 0)
			{
				dc->setlineatts(linesize, LineSolid, CapButt, JoinBevel);
				dc->fillrect(trect, true);
				dc->setlineatts(0, LineSolid, CapButt, JoinBevel);
			}
			else				
				dc->fillrect(trect);
			break;
		case F_ROUNDRECT:
			// MM-2013-11-14: [[ Bug 11426 ]] Make sure we take account border width when filling.
			if (linesize != 0)
			{
				dc->setlineatts(linesize, LineSolid, CapButt, JoinBevel);
				dc->fillroundrect(trect, roundradius, true);
				dc->setlineatts(0, LineSolid, CapButt, JoinBevel);
			}
			else				
				dc->fillroundrect(trect, roundradius);
			break;
		case F_REGULAR:
			dc->fillpolygon(points, npoints);
			break;
		case F_POLYGON:
		case F_CURVE:
			fill_polygons(dc, realpoints, nrealpoints);
			break;
		case F_OVAL:
			// MM-2013-11-14: [[ Bug 11426 ]] Make sure we take account border width when filling.
			if (linesize != 0)
			{
				dc->setlineatts(linesize, LineSolid, CapButt, JoinBevel);
				dc->fillarc(trect, startangle, arcangle, true);
				dc->setlineatts(0, LineSolid, CapButt, JoinBevel);
			}
			else				
				dc->fillarc(trect, startangle, arcangle);
			break;
		}
		if (m_fill_gradient != NULL)
			dc->setgradient(NULL);
	}
	if (linesize != 0)
	{
		int4 lstyle, lends, jstyle;
		setforeground(dc, DI_FORE, False);
		if (m_stroke_gradient != NULL)
			dc->setgradient(m_stroke_gradient);
		if (dashes)
		{
			lstyle = LineOnOffDash;
			dc->setdashes(0, dashes, ndashes);
		}
		else
			lstyle = LineSolid;

		jstyle = getjoinstyle();
		switch (getstyleint(flags))
		{
		case F_G_RECTANGLE:
			dc->setlineatts(linesize, lstyle, CapButt, JoinMiter);
			dc->setmiterlimit(10.0);
			// MW-2013-09-06: [[ RefactorGraphics ]] Make sure we draw on the inside of the rect.
			dc->drawrect(trect, true);
			break;
		case F_ROUNDRECT:
			dc->setlineatts(linesize, lstyle, CapButt, JoinBevel);
			// MW-2013-09-06: [[ RefactorGraphics ]] Make sure we draw on the inside of the rect.
			dc->drawroundrect(trect, roundradius, true);
			break;
		case F_REGULAR:
			dc->setlineatts(linesize, lstyle, CapButt, JoinRound);
			dc->drawlines(points, npoints, true);
			break;
		case F_LINE:
		case F_POLYGON:
		case F_CURVE:
			if (!(flags & F_G_ANTI_ALIASED) && (flags & (F_START_ARROW | F_END_ARROW)))
				lends = CapButt;
			else
			{
				lends = getcapstyle();
				if (flags & F_START_ARROW)
					lends |= NoStartCap;
				if (flags & F_END_ARROW)
					lends |= NoEndCap;
			}

			dc->setlineatts(linesize, lstyle, lends, jstyle);
			if (jstyle == JoinMiter)
				dc->setmiterlimit(m_stroke_miter_limit);
			draw_lines(dc, realpoints, nrealpoints);
			if (nrealpoints > 1)
			{
				if (flags & F_START_ARROW)
					draw_arrow(dc, realpoints[1], realpoints[0]);
				if (flags & F_END_ARROW)
					draw_arrow(dc, realpoints[nrealpoints - 2],
					           realpoints[nrealpoints - 1]);
			}
			break;
		case F_OVAL:
			dc->setlineatts(linesize, lstyle, CapButt, JoinBevel);
			// MW-2013-09-06: [[ RefactorGraphics ]] Make sure we draw on the inside of the rect.
			if (getflag(F_OPAQUE) && arcangle != 360)
				dc -> drawsegment(trect, startangle, arcangle, true);
			else
				dc -> drawarc(trect, startangle, arcangle, true);
			break;
		}
		if (m_stroke_gradient != NULL)
			dc->setgradient(NULL);
	}
	// MW-2012-09-21: [[ Bug 10163 ]] We should draw markers either if the markerLineSize
	//   is non-zero, or if the markers are filled.
	if (flags & F_MARKER_DRAWN && nrealpoints != 0 && nmarkerpoints != 0
	        && (markerlsize != 0 || getflag(F_MARKER_OPAQUE)) && getstyleint(flags) == F_POLYGON)
	{
		setforeground(dc, DI_HILITE, False);
		dc->setlineatts(markerlsize, LineSolid, CapRound, JoinRound);
		uint2 i;
		uint2 last = MAXUINT2;
        
        // MM-2014-08-20: [[ Bug 13230 ]] Marker points are offset as they are drawn which causes issues with multi-threading.
        //  Could be refactored so that the offsetting happens in a separate buffer, but for the moment just put locks around it.
		for (i = 0 ; i < nrealpoints ; i++)
		{
			if (realpoints[i].x != MININT2)
			{
				if (last != MAXUINT2)
					MCU_offset_points(markerpoints, nmarkerpoints,
					                  realpoints[i].x - realpoints[last].x,
					                  realpoints[i].y - realpoints[last].y);
				else
					MCU_offset_points(markerpoints, nmarkerpoints,
					                  realpoints[i].x, realpoints[i].y);
				last = i;
				if (flags & F_MARKER_OPAQUE)
				{
					setforeground(dc, DI_BORDER, False);
					fill_polygons(dc, markerpoints, nmarkerpoints);
					setforeground(dc, DI_HILITE, False);
				}
				// MW-2012-09-21: [[ Bug 10163 ]] Only draw the border round the markers
				//   if lineSize is not 0.
				if (markerlsize != 0)
					draw_lines(dc, markerpoints, nmarkerpoints);
			}
		}
		if (last != MAXUINT2)
			MCU_offset_points(markerpoints, nmarkerpoints,
			                  -realpoints[last].x, -realpoints[last].y);
	}
	MCStringRef slabel = getlabeltext();
	if (flags & F_G_SHOW_NAME &&  !MCStringIsEmpty(slabel))
	{
		setforeground(dc, DI_FORE, False);

		// Split the string on newlines
		MCAutoArrayRef lines;
		/* UNCHECKED */ MCStringSplit(slabel, MCSTR("\n"), nil, kMCCompareExact, &lines);
		uindex_t nlines = MCArrayGetCount(*lines);

		uint2 fontstyle;
		fontstyle = gettextstyle();

		coord_t fascent, fdescent, fleading;
		fascent = MCFontGetAscent(m_font);
		fdescent = MCFontGetDescent(m_font);
        fleading = MCFontGetLeading(m_font);
        
        coord_t fheight;
        fheight = fascent + fdescent + fleading;
        
		int2 centerx = trect.x + leftmargin + ((trect.width - leftmargin - rightmargin) >> 1);
		int2 centery = trect.y + topmargin + ((trect.height - topmargin - bottommargin) >> 1);

        coord_t sx, sy, theight;
        if (nlines == 1)
        {
            // Centre things on the middle of the ascent
            sx = trect.x + leftmargin + borderwidth - DEFAULT_BORDER;
            sy = roundf(centery + (fascent-fdescent)/2);
            theight = fascent;
        }
        else
        {
            // Centre things by centring the bounding box of the text
            sx = trect.x + leftmargin + borderwidth - DEFAULT_BORDER;
            sy = centery - (nlines * fheight / 2) + fleading/2 + fascent;
            theight = nlines * fheight;
        }
        
		uint2 i;
		uint2 twidth = 0;
		for (i = 0 ; i < nlines ; i++)
		{
            // Note: 'lines' is an array of strings
			MCValueRef lineval = nil;
			/* UNCHECKED */ MCArrayFetchValueAtIndex(*lines, i + 1, lineval);
			MCStringRef line = (MCStringRef)(lineval);
            // MM-2014-04-16: [[ Bug 11964 ]] Pass through the transform of the stack to make sure the measurment is correct for scaled text.
            twidth = MCFontMeasureText(m_font, line, getstack() -> getdevicetransform());
			
			switch (flags & F_ALIGNMENT)
			{
			case F_ALIGN_LEFT:
			case F_ALIGN_JUSTIFY:
				break;
			case F_ALIGN_CENTER:
				sx = centerx - (twidth >> 1);
				break;
			case F_ALIGN_RIGHT:
				sx = trect.x + trect.width - rightmargin - twidth - (borderwidth - DEFAULT_BORDER);
				break;
			}
			if (flags & F_DISABLED && MClook != LF_MOTIF)
			{
				drawlabel(dc, sx + 1, sy + 1, twidth, trect, line, fontstyle);
				setforeground(dc, DI_BOTTOM, False);
			}
			drawlabel(dc, sx, sy, twidth, trect, line, fontstyle);
			sy += fheight;
		}
		if (state & CS_KFOCUSED)
		{
			if (nlines == 1)
				MCU_set_rect(trect, sx - 1, sy - fascent - fheight, twidth + 2, fascent + fdescent);
			else
				trect = MCU_reduce_rect(trect, 3);
			dc->setlineatts(0, LineOnOffDash, CapButt, JoinBevel);
			dc->setdashes(0, dotlist, 2);
			dc->drawrect(trect);
			dc->setlineatts(0, LineSolid, CapButt, JoinBevel);
		}
	}
	dc->setlineatts(0, LineSolid, CapButt, JoinBevel);

	dc -> setquality(QUALITY_DEFAULT);

	if (flags & F_SHOW_BORDER)
	{
		if (flags & F_3D)
			draw3d(dc, rect, ETCH_RAISED, borderwidth);
		else
			drawborder(dc, rect, borderwidth);
	}

	if (!p_isolated)
	{
		dc -> end();
        
        if (m_edit_tool != NULL)
            m_edit_tool->drawhandles(dc);
	}

	dc -> setquality(QUALITY_DEFAULT);
}

MCGradientFill *MCGraphic::getgradient()
{
	return m_fill_gradient;
}

uint2 MCGraphic::getnumpoints()
{
	return nrealpoints;
}

MCPoint *MCGraphic::getpoints()
{
	return realpoints;
}


void MCGraphic::setpoint(uint4 i, int2 x, int2 y, bool redraw)
{
	if (realpoints[i].x != x || realpoints[i].y != y)
	{
		MCRectangle drect = rect;

		MCRectangle t_old_effective_rect;
		t_old_effective_rect = geteffectiverect();

		realpoints[i].x = x;
		realpoints[i].y = y;

		if (oldpoints != NULL)
		{
			delete oldpoints;
			oldpoints = NULL;
		}

		if (redraw)
		{
			if (flags & F_OPAQUE)
            {
                bool t_succ = closepolygon(realpoints, nrealpoints);
                if (!t_succ)
                {
                    return;
                }
            }
			compute_minrect();
			if (rect.x != drect.x || rect.y != drect.y
					|| rect.width != drect.width || rect.height != drect.height)
			{
				if (m_fill_gradient != NULL)
				{
					m_fill_gradient->old_origin.x = MININT2;
					m_fill_gradient->old_origin.y = MININT2;
				}
				if (resizeparent())
					return;
			}
			Redraw(drect);
			if (opened)
			{
				// MW-2011-08-18: [[ Layers ]] Notify of the change in effective rect and invalidate.
				layer_effectiverectchangedandredrawall(t_old_effective_rect);
			}
		}
	}
}

uint2 MCGraphic::getcapstyle()
{
	if (flags & F_CAPROUND)
		return CapRound;
	else if (flags & F_CAPSQUARE)
		return CapProjecting;
	else
		return CapButt;
}

void MCGraphic::setcapstyle(uint2 p_style)
{
	switch (p_style)
	{
	case CapRound:
		flags = (flags & ~F_CAPSQUARE) | F_CAPROUND;
		break;
	case CapProjecting:
		flags = (flags & ~F_CAPROUND) | F_CAPSQUARE;
		break;
	case CapButt:
		flags = flags & ~(F_CAPROUND | F_CAPSQUARE);
		break;
	}
}

uint2 MCGraphic::getjoinstyle()
{
	switch (flags & F_JOINSTYLE)
	{
	case F_JOINROUND:
		return JoinRound;
	case F_JOINBEVEL:
		return JoinBevel;
	case F_JOINMITER:
		return JoinMiter;
	default:
		break;
	}
	return 0;
}

void MCGraphic::setjoinstyle(uint2 p_style)
{
	switch (p_style)
	{
	case JoinRound:
		flags = (flags & ~F_JOINSTYLE) | F_JOINROUND;
		break;
	case JoinBevel:
		flags = (flags & ~F_JOINSTYLE) | F_JOINBEVEL;
		break;
	case JoinMiter:
		flags = (flags & ~F_JOINSTYLE) | F_JOINMITER;
		break;
	}
}

uint2 MCGraphic::getfillrule()
{
	switch (flags & F_FILLRULE)
	{
	case F_FILLRULENONE:
		return kMCFillRuleNone;
	case F_FILLRULENONZERO:
		return kMCFillRuleNonZero;
	case F_FILLRULEEVENODD:
		return kMCFillRuleEvenOdd;
	default:
		break;
	}
	return 0;
}

void MCGraphic::setfillrule(uint2 p_rule)
{
	switch (p_rule)
	{
	case kMCFillRuleNone:
		flags = (flags & ~F_FILLRULE) | F_FILLRULENONE;
		break;
	case kMCFillRuleNonZero:
		flags = (flags & ~F_FILLRULE) | F_FILLRULENONZERO;
		break;
	case kMCFillRuleEvenOdd:
		flags = (flags & ~F_FILLRULE) | F_FILLRULEEVENODD;
		break;
	}
}

///////////////////////////////////////////////////////////////////////////////
//
//  SAVING AND LOADING
//

IO_stat MCGraphic::extendedsave(MCObjectOutputStream& p_stream, uint4 p_part, uint32_t p_version)
{
	// Extended data area for a graphic consists of:
	//   tag graphic_extensions
	//   if (tag & GRAPHIC_EXTRA_MITERLIMIT)
	//	   float miter_limit	
	//   if (tag & GRAPHIC_EXTRA_STROKEGRADIENT)
	//     gradient stroke_gradient
	//   if (tag & GRAPHIC_EXTRA_FILLGRADIENT)
	//     gradient fill_gradient
	//	 if (tag & GRAPHIC_EXTRA_MARGINS)
	//	   int16 leftmargin
	//     int16 topmargin
	//     int16 rightmargin
	//     int16 bottommargin
	//
	//   MCObject::extensions

	uint4 t_flags;
	t_flags = 0;

	uint4 t_length;
	t_length = 0;

	if (m_stroke_miter_limit != 10.0)
	{
		t_flags |= GRAPHIC_EXTRA_MITERLIMIT;
		t_length += sizeof(float);
	}

	if (m_fill_gradient != NULL)
	{
		t_flags |= GRAPHIC_EXTRA_FILLGRADIENT;
		t_length += MCGradientFillMeasure(m_fill_gradient);
	}

	if (m_stroke_gradient != NULL)
	{
		t_flags |= GRAPHIC_EXTRA_STROKEGRADIENT;
		t_length += MCGradientFillMeasure(m_stroke_gradient);
	}
	
	// MW-2008-08-12: [[ Bug 2849 ]] Margins should be saved in the stackfile
	if (leftmargin != defaultmargin || topmargin != defaultmargin ||
		rightmargin != defaultmargin || bottommargin != defaultmargin)
	{
		t_flags |= GRAPHIC_EXTRA_MARGINS;
		t_length += 8;
	}

	IO_stat t_stat;
	t_stat = p_stream . WriteTag(t_flags, t_length);
	
	if (t_stat == IO_NORMAL && m_stroke_miter_limit != 10.0)
		t_stat = p_stream . WriteFloat32(m_stroke_miter_limit);
		
	if (t_stat == IO_NORMAL && m_fill_gradient != NULL)
		t_stat = MCGradientFillSerialize(m_fill_gradient, p_stream);
		
	if (t_stat == IO_NORMAL && m_stroke_gradient != NULL)
		t_stat = MCGradientFillSerialize(m_stroke_gradient, p_stream);
		
	// MW-2008-08-12: [[ Bug 2849 ]] Margins should be saved in the stackfile
	if (t_stat == IO_NORMAL && (t_flags & GRAPHIC_EXTRA_MARGINS) != 0)
	{
		t_stat = p_stream . WriteS16(leftmargin);
		if (t_stat == IO_NORMAL)
			t_stat = p_stream . WriteS16(topmargin);
		if (t_stat == IO_NORMAL)
			t_stat = p_stream . WriteS16(rightmargin);
		if (t_stat == IO_NORMAL)
			t_stat = p_stream . WriteS16(bottommargin);
	}

	if (t_stat == IO_NORMAL)
		t_stat = MCObject::extendedsave(p_stream, p_part, p_version);

	return t_stat;
}

IO_stat MCGraphic::extendedload(MCObjectInputStream& p_stream, uint32_t p_version, uint4 p_remaining)
{
	IO_stat t_stat;
	t_stat = IO_NORMAL;

	if (p_remaining > 0)
	{
		uint4 t_flags, t_length, t_header_size;
		t_stat = checkloadstat(p_stream . ReadTag(t_flags, t_length, t_header_size));
		if (t_stat == IO_NORMAL)
			t_stat = checkloadstat(p_stream . Mark());

		uint4 t_corrected_length;
		t_corrected_length = 0;

		if (t_stat == IO_NORMAL && (t_flags & GRAPHIC_EXTRA_MITERLIMIT) != 0)
		{
			t_stat = checkloadstat(p_stream . ReadFloat32(m_stroke_miter_limit));
			if (t_length == 0)
				t_corrected_length += 4;
		}

		if (t_stat == IO_NORMAL && (t_flags & GRAPHIC_EXTRA_FILLGRADIENT) != 0)
		{
			MCGradientFillInit(m_fill_gradient, rect);
			t_stat = checkloadstat(MCGradientFillUnserialize(m_fill_gradient, p_stream));
			if (t_length == 0)
				t_corrected_length += MCGradientFillMeasure(m_fill_gradient);
		}

		if (t_stat == IO_NORMAL && (t_flags & GRAPHIC_EXTRA_STROKEGRADIENT) != 0)
		{
			MCGradientFillInit(m_stroke_gradient, rect);
			t_stat = checkloadstat(MCGradientFillUnserialize(m_stroke_gradient, p_stream));
			if (t_length == 0)
				t_corrected_length += MCGradientFillMeasure(m_stroke_gradient);
		}

		// MW-2008-08-12: [[ Bug 2849 ]] Make sure margins are saved with the graphic object
		if (t_stat == IO_NORMAL && (t_flags & GRAPHIC_EXTRA_MARGINS) != 0)
		{
			t_stat = checkloadstat(p_stream . ReadS16(leftmargin));
			if (t_stat == IO_NORMAL)
				t_stat = checkloadstat(p_stream . ReadS16(topmargin));
			if (t_stat == IO_NORMAL)
				t_stat = checkloadstat(p_stream . ReadS16(rightmargin));
			if (t_stat == IO_NORMAL)
				t_stat = checkloadstat(p_stream . ReadS16(bottommargin));
		}

		// During the 3.0.0 development cycle, the graphic extended data area was different since it
		// was done before extendedload/save was added. This means that it is possible for flags to
		// be non-zero, and length to be zero. In this case, we rely on the file pointer not needing
		// updating so we only do the following for non-zero length.
		if (t_stat == IO_NORMAL && t_length != 0)
			t_stat = checkloadstat(p_stream . Skip(t_length));

		if (t_stat == IO_NORMAL)
		{
			if (t_length != 0)
				p_remaining -= t_length;
			else
				p_remaining -= t_corrected_length;

			p_remaining -= t_header_size;
		}
	}

	if (t_stat == IO_NORMAL)
		t_stat = MCObject::extendedload(p_stream, p_version, p_remaining);

	return t_stat;
}

IO_stat MCGraphic::save(IO_handle stream, uint4 p_part, bool p_force_ext, uint32_t p_version)
{
	uint2 i;
	IO_stat stat;

	// Ensure that the F_G_LABEL and FF_HAS_UNICODE flags is set correctly
	if (MCStringIsEmpty(label))
		flags &= ~F_G_LABEL;
	else 
		flags |= F_G_LABEL;
		
	if (MCStringIsNative(label))
		m_font_flags &= ~FF_HAS_UNICODE;
	else
		m_font_flags |= FF_HAS_UNICODE;

	
	if ((stat = IO_write_uint1(OT_GRAPHIC, stream)) != IO_NORMAL)
		return stat;

//---- 2.7+:
//  . F_G_ANTI_ALIASED now defined, default false
	uint4 t_old_flags;
	if (p_version < kMCStackFileFormatVersion_2_7)
	{
		t_old_flags = flags;
		flags &= ~F_G_ANTI_ALIASED;
	}
//----

	bool t_has_extensions;
	t_has_extensions = m_stroke_gradient != NULL || m_fill_gradient != NULL || m_stroke_miter_limit != 10.0 ||
		leftmargin != defaultmargin || topmargin != defaultmargin || rightmargin != defaultmargin || bottommargin != defaultmargin;
	if ((stat = MCControl::save(stream, p_part, t_has_extensions || p_force_ext, p_version)) != IO_NORMAL)
		return stat;

//---- 2.7+:
	if (p_version < kMCStackFileFormatVersion_2_7)
		flags = t_old_flags;
//----

	if ((stat = IO_write_uint2(angle, stream)) != IO_NORMAL)
		return stat;
	if ((stat = IO_write_uint2(linesize, stream)) != IO_NORMAL)
		return stat;
	switch (flags & F_STYLE)
	{
	case F_G_RECTANGLE:
		break;
	case F_ROUNDRECT:
		if ((stat = IO_write_uint2(roundradius, stream)) != IO_NORMAL)
			return stat;
		break;
	case F_REGULAR:
		if ((stat = IO_write_uint2(nsides, stream)) != IO_NORMAL)
			return stat;
		break;
	case F_OVAL:
		if ((stat = IO_write_uint2(startangle, stream)) != IO_NORMAL)
			return stat;
		if ((stat = IO_write_uint2(arcangle, stream)) != IO_NORMAL)
			return stat;
		break;
	case F_POLYGON:
		if ((stat = IO_write_uint2(markerlsize, stream)) != IO_NORMAL)
			return stat;
		if ((stat = IO_write_uint2(nmarkerpoints, stream)) != IO_NORMAL)
			return stat;
		for (i = 0 ; i < nmarkerpoints ; i++)
		{
			if ((stat = IO_write_int2(markerpoints[i].x, stream)) != IO_NORMAL)
				return stat;
			if ((stat = IO_write_int2(markerpoints[i].y, stream)) != IO_NORMAL)
				return stat;
		}
	case F_LINE:
	case F_CURVE:
		if ((stat = IO_write_uint2(arrowsize, stream)) != IO_NORMAL)
			return stat;
		if ((stat = IO_write_uint2(nrealpoints, stream)) != IO_NORMAL)
			return stat;
		// MW-2012-02-22: [[ NoScrollSave ]] Adjust the real points by the current group offset.
		for (i = 0 ; i < nrealpoints ; i++)
		{
			if ((stat = IO_write_int2(realpoints[i].x + MCgroupedobjectoffset . x, stream)) != IO_NORMAL)
				return stat;
			if ((stat = IO_write_int2(realpoints[i].y + MCgroupedobjectoffset . y, stream)) != IO_NORMAL)
				return stat;
		}
	}
	if (flags & F_DASHES)
	{
		if ((stat = IO_write_uint2(ndashes, stream)) != IO_NORMAL)
			return stat;
		for (i = 0 ; i < ndashes ; i++)
			if ((stat = IO_write_int1(dashes[i], stream)) != IO_NORMAL)
				return stat;
	}
	
	// MW-2013-11-19: [[ UnicodeFileFormat ]] If sfv >= 7000, use unicode; otherwise use
	//   legacy unicode output.
    if (flags & F_G_LABEL)
	{
		if (p_version < kMCStackFileFormatVersion_7_0)
		{
			if ((stat = IO_write_stringref_legacy(label, stream, hasunicode())) != IO_NORMAL)
				return stat;
		}
		else
		{
			if ((stat = IO_write_stringref_new(label, stream, true)) != IO_NORMAL)
				return stat;
		}
	}

    return savepropsets(stream, p_version);
}

IO_stat MCGraphic::load(IO_handle stream, uint32_t version)
{
	uint2 i;
	IO_stat stat;
	Boolean loaddashes = False;

	if ((stat = MCControl::load(stream, version)) != IO_NORMAL)
		return checkloadstat(stat);

//---- 2.7+:
//  . F_G_ANTI_ALIASED now defined
	if (version < kMCStackFileFormatVersion_2_7)
		flags &= ~F_G_ANTI_ALIASED;
//----

	// MW-2012-02-17: [[ IntrinsicUnicode ]] If the unicode tag is set, then we are unicode.
	if ((m_font_flags & FF_HAS_UNICODE_TAG) != 0)
		m_font_flags |= FF_HAS_UNICODE;

	if ((stat = IO_read_uint2(&angle, stream)) != IO_NORMAL)
		return checkloadstat(stat);
	if ((stat = IO_read_uint2(&linesize, stream)) != IO_NORMAL)
		return checkloadstat(stat);
	switch (flags & F_STYLE)
	{
	case F_G_RECTANGLE:
		break;
	case F_ROUNDRECT:
		if ((stat = IO_read_uint2(&roundradius, stream)) != IO_NORMAL)
			return checkloadstat(stat);
		break;
	case F_REGULAR:
		if ((stat = IO_read_uint2(&nsides, stream)) != IO_NORMAL)
			return checkloadstat(stat);
		break;
	case F_OVAL:
		if ((stat = IO_read_uint2(&startangle, stream)) != IO_NORMAL)
			return checkloadstat(stat);
		if ((stat = IO_read_uint2(&arcangle, stream)) != IO_NORMAL)
			return checkloadstat(stat);
		break;
	case F_POLYGON:
		if ((stat = IO_read_uint2(&markerlsize, stream)) != IO_NORMAL)
			return checkloadstat(stat);
		if ((stat = IO_read_uint2(&nmarkerpoints, stream)) != IO_NORMAL)
			return checkloadstat(stat);
		if (nmarkerpoints != 0)
		{
			markerpoints = new (nothrow) MCPoint[nmarkerpoints];
			for (i = 0 ; i < nmarkerpoints ; i++)
			{
				if ((stat = IO_read_int2(&markerpoints[i].x, stream)) != IO_NORMAL)
					return checkloadstat(stat);
				if ((stat = IO_read_int2(&markerpoints[i].y, stream)) != IO_NORMAL)
					return checkloadstat(stat);
			}
		}
	case F_LINE:
	case F_CURVE:
		if ((stat = IO_read_uint2(&arrowsize, stream)) != IO_NORMAL)
			return checkloadstat(stat);
		if ((stat = IO_read_uint2(&nrealpoints, stream)) != IO_NORMAL)
			return checkloadstat(stat);
		if (nrealpoints != 0)
		{
			realpoints = new (nothrow) MCPoint[nrealpoints];
			for (i = 0 ; i < nrealpoints ; i++)
			{
				if ((stat = IO_read_int2(&realpoints[i].x, stream)) != IO_NORMAL)
					return checkloadstat(stat);
				if ((stat = IO_read_int2(&realpoints[i].y, stream)) != IO_NORMAL)
					return checkloadstat(stat);
			}
		}
		if (version < kMCStackFileFormatVersion_1_4)
			loaddashes = True;
		if (version <= kMCStackFileFormatVersion_1_4)
			arrowsize = DEFAULT_ARROW_SIZE;
		break;
	}
	if (loaddashes || flags & F_DASHES)
	{
		if ((stat = IO_read_uint2(&ndashes, stream)) != IO_NORMAL)
			return checkloadstat(stat);
		if (ndashes != 0)
		{
			flags |= F_DASHES;
			dashes = new (nothrow) uint1[ndashes];
			for (i = 0 ; i < ndashes ; i++)
				if ((stat = IO_read_uint1(&dashes[i], stream)) != IO_NORMAL)
					return checkloadstat(stat);
			// sanity check: ensure dashes are not all 0
			bool t_allzero = true;
			for (i=0; i<ndashes && t_allzero; i++)
				if (dashes[i] > 0)
					t_allzero = false;
			if (t_allzero)
			{
				delete [] dashes;
				dashes = NULL;
				ndashes = 0;
			}
		}
	}
	
	// MW-2013-11-19: [[ UnicodeFileFormat ]] If sfv >= 7000, use unicode; otherwise use
	//   legacy unicode output.
	if (flags & F_G_LABEL)
	{
		if (version < kMCStackFileFormatVersion_7_0)
		{
			if ((stat = IO_read_stringref_legacy(label, stream, hasunicode())) != IO_NORMAL)
				return checkloadstat(stat);
		}
		else
		{
			if ((stat = IO_read_stringref_new(label, stream, true)) != IO_NORMAL)
				return checkloadstat(stat);
		}
    }
	
    return loadpropsets(stream, version);
}<|MERGE_RESOLUTION|>--- conflicted
+++ resolved
@@ -1059,11 +1059,7 @@
         
         if (t_count)
 		{
-<<<<<<< HEAD
 			MCPoint *newpts = new (nothrow) MCPoint[npts+t_count] ;
-=======
-            MCPoint *newpts = new MCPoint[npts+t_count] ;
->>>>>>> 35702474
 			startpt = pts ;
 			MCPoint *currentpt = newpts ;
 			*(currentpt++) = pts[0] ;
