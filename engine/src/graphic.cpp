--- conflicted
+++ resolved
@@ -1143,16 +1143,6 @@
 		if (linesize != 0)
 			trect = MCU_reduce_rect(trect, linesize >> 1);
 		
-<<<<<<< HEAD
-		if (npoints <= nsides)
-		{
-			npoints = nsides + 1;
-			if (points != NULL)
-				delete points;
-			points = new (nothrow) MCPoint[npoints];
-		}
-=======
->>>>>>> 78a9e822
 		// MDW-2014-06-18: [[ rect_points ]] refactored
 		uindex_t t_count;
 		/* UNCHECKED */ get_points_for_regular_polygon(points, t_count);
