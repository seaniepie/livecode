--- conflicted
+++ resolved
@@ -37,12 +37,10 @@
 #include "objectstream.h"
 #include "font.h"
 
-<<<<<<< HEAD
 #include "exec.h"
 #include "exec-interface.h"
-=======
 #include "systhreads.h"
->>>>>>> 4b604c3b
+
 
 #define GRAPHIC_EXTRA_MITERLIMIT		(1UL << 0)
 #define GRAPHIC_EXTRA_FILLGRADIENT		(1UL << 1)
