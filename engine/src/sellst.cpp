/* Copyright (C) 2003-2015 LiveCode Ltd.

This file is part of LiveCode.

LiveCode is free software; you can redistribute it and/or modify it under
the terms of the GNU General Public License v3 as published by the Free
Software Foundation.

LiveCode is distributed in the hope that it will be useful, but WITHOUT ANY
WARRANTY; without even the implied warranty of MERCHANTABILITY or
FITNESS FOR A PARTICULAR PURPOSE.  See the GNU General Public License
for more details.

You should have received a copy of the GNU General Public License
along with LiveCode.  If not see <http://www.gnu.org/licenses/>.  */

#include "prefix.h"

#include "globdefs.h"
#include "filedefs.h"
#include "objdefs.h"
#include "parsedef.h"


#include "dispatch.h"
#include "stack.h"
#include "card.h"
#include "group.h"
#include "field.h"
#include "paragraf.h"
#include "image.h"
#include "mcerror.h"
#include "sellst.h"
#include "undolst.h"
#include "util.h"
#include "stacklst.h"
#include "variable.h"

#include "globals.h"


class MCSellist::MCSelnode : public MCDLlist
{
public:
    
    MCSelnode(MCObjectHandle object);
    ~MCSelnode();
    
    MCDLlistAdaptorFunctions(MCSelnode);
    
    MCObjectHandle m_ref;
};


MCSellist::MCSelnode::MCSelnode(MCObjectHandle object) :
  m_ref(object)
{
	if (m_ref)
		m_ref->select();
}

MCSellist::MCSelnode::~MCSelnode()
{
	if (m_ref)
		m_ref->deselect();
}

MCSellist::MCSellist() :
  m_owner(nil),
  objects(nil),
  curobject(nil),
  startx(0), starty(0),
  lastx(0), lasty(0),
  locked(false),
  dropclone(false)
{
}

MCSellist::~MCSellist()
{
	clear(False);
}

MCObjectHandle MCSellist::getfirst()
{
	if (objects != nil)
	{
		curobject = objects;
		return curobject->m_ref;
	}
	else
		return nil;
}

bool MCSellist::getids(MCListRef& r_list)
{
	MCAutoListRef t_list;
	if (!MCListCreateMutable('\n', &t_list))
		return false;

	if (objects != nil)
	{
		MCSelnode *tptr = objects;
		do
		{
			MCAutoValueRef t_string;
            if (tptr->m_ref)
            {
                if (!tptr->m_ref->names(P_LONG_ID, &t_string))
                    return false;
                if (!MCListAppend(*t_list, *t_string))
                    return false;
            }
			tptr = tptr->next();
		}
		while (tptr != objects);
	}

	return MCListCopy(*t_list, r_list);
}

void MCSellist::Clean()
{
    if (objects == nil)
        return;
    
    // Remove any dead objects from the selected list
    MCSelnode* t_cursor = objects;
    do
    {
        if (!t_cursor->m_ref)
        {
            MCSelnode* t_next = t_cursor->next();
            t_cursor->remove(objects);
            delete t_cursor;
            t_cursor = t_next;
        }
        else
        {
            t_cursor = t_cursor->next();
        }
    }
    while (t_cursor != objects);
}

void MCSellist::clear(Boolean message)
{
	if (locked)
		return;
    
	MCObjectHandle optr = nil;
	while (objects != nil)
	{
		MCSelnode *nodeptr = objects->remove(objects);
		optr = nodeptr->m_ref;
		delete nodeptr;
	}
    
	if (message && optr)
		optr->message(MCM_selected_object_changed);
}

void MCSellist::top(MCObject *objptr)
{
	Clean();
    
    if (objects != nil)
	{
		MCSelnode *tptr = objects;
		do
		{
			if (tptr->m_ref == objptr)
			{
				tptr->remove(objects);
				break;
			}
			tptr = tptr->next();
		}
		while (tptr != objects);
		tptr->insertto(objects);
	}
}

void MCSellist::replace(MCObject *objptr)
{
	clear(False);
	add(objptr);
}

void MCSellist::add(MCObject *objptr, bool p_sendmessage)
{
    // Ensure that the top object in the list isn't dead as we need to check its
    // type before adding a new object
    Clean();
    
    if (objects != NULL && (objptr->getstack() != objects->m_ref->getstack()
	                        || objects->m_ref->gettype() < CT_GROUP))
		clear(False);
    
	if (MCactivefield)
		MCactivefield->unselect(True, True);
    
	MCSelnode *nodeptr = new (nothrow) MCSelnode(objptr->GetHandle());

	nodeptr->appendto(objects);
    
	if (p_sendmessage)
		objptr->message(MCM_selected_object_changed);
}

void MCSellist::remove(MCObject *objptr, bool p_sendmessage)
{
	if (objects != NULL)
	{
		MCSelnode *tptr = objects;
		do
		{
			if (tptr->m_ref == objptr)
			{
				tptr->remove(objects);
				if (p_sendmessage)
					tptr->m_ref->message(MCM_selected_object_changed);
				delete tptr;
				return;
			}
			tptr = tptr->next();
		}
		while (tptr != objects);
	}
}

void MCSellist::sort()
{
    // Remove all dead objects from the list before sorting
    Clean();
    
    MCSelnode *optr = objects;
	MCAutoArray<MCSortnode> items;
	uint4 nitems = 0;
	MCCard *cptr = optr->m_ref->getcard();
	do
	{
		items.Extend(nitems + 1);
		items[nitems].data = (void *)optr;
		uint2 num = 0;
		cptr->count(CT_LAYER, CT_UNDEFINED, optr->m_ref, num, True);
		/* UNCHECKED */ MCNumberCreateWithUnsignedInteger(num, items[nitems].nvalue);
		nitems++;
		optr = optr->next();
	}
	while (optr != objects);
	if (nitems > 1)
	{
        extern void MCStringsSort(MCSortnode *p_items, uint4 nitems, Sort_type p_dir, Sort_type p_form, MCStringOptions p_options);
		MCStringsSort(items.Ptr(), nitems, ST_ASCENDING, ST_NUMERIC, kMCStringOptionCompareExact);
		uint4 i;
		MCSelnode *newobjects = NULL;
		for (i = 0 ; i < nitems ; i++)
		{
			optr = (MCSelnode *)items[i].data;
			optr->remove(objects);
			optr->appendto(newobjects);
		}
		objects = newobjects;
	}
}

uint32_t MCSellist::count()
{
	uint32_t t_count = 0;
	MCSelnode *t_node = objects;
	if (t_node != nil)
	{
		do
		{
            // Only count non-zombie objects
            if (t_node->m_ref)
                t_count++;
            
			t_node = t_node->next();
		} while (t_node != objects);
	}

	return t_count;
}

MCControl *MCSellist::clone(MCObject *target)
{
    // Remove any dead objects before trying to clone them
    Clean();
    
    MCObjectHandle *t_selobj_handles = nil;
	uint32_t t_selobj_count;
	t_selobj_count = count();

	/* UNCHECKED */ MCMemoryNewArrayInit(t_selobj_count, t_selobj_handles);
	sort();

	MCSelnode *t_node = objects;
	for (uint32_t i = 0; i < t_selobj_count; i++)
	{
		t_selobj_handles[i] = t_node->m_ref->GetHandle();
		t_node = t_node->next();
	}

	clear(false);

	MCControlHandle t_newtarget = nil;
	for (uint32_t i = 0; i < t_selobj_count; i++)
	{
		if (t_selobj_handles[i].IsValid())
		{
			MCControl *t_control = t_selobj_handles[i].GetAs<MCControl>();
			MCControl *t_clone = t_control->clone(True, OP_NONE, false);
			t_clone->select();
			if (t_control == target)
				t_newtarget = t_clone->GetHandle();
			t_control->deselect();
			add(t_clone, false);
		}
	}
	
	MCControl *t_result;
	t_result = nil;
	if (t_newtarget.IsValid())
	{
        t_newtarget->message(MCM_selected_object_changed);
        
        // Note that t_newtarget->Get() can change while executing the above message
        // hence we re-evaluate here.
        t_result = t_newtarget;
	}
	
	// MW-2010-05-06: Make sure we clean up the temp array
	MCMemoryDeleteArray(t_selobj_handles, t_selobj_count);

	return t_result;
}

Exec_stat MCSellist::group(uint2 line, uint2 pos, MCGroup*& r_group_ptr)
{
    // Remove dead objects before trying to group them
    Clean();
    
    MCresult->clear(False);
	if (objects != nil && objects->m_ref->gettype() <= CT_LAST_CONTROL
	        && objects->m_ref->gettype() >= CT_GROUP)
	{
		MCObject *parent = objects->m_ref->getparent();
		MCSelnode *tptr = objects;
		do
		{
			// MERG-2013-05-07: [[ Bug 10863 ]] If grouping a shared group, throw
			//   an error.
            if (tptr->m_ref->gettype() == CT_GROUP && tptr->m_ref.GetAs<MCGroup>()->isshared())
            {
                MCeerror->add(EE_GROUP_NOBG, line, pos);
				return ES_ERROR;
            }
			
			// MERG-2013-05-07: [[ Bug 10863 ]] If the parent of all the objects
			//   isn't the same, throw an error.
			if (tptr->m_ref->getparent() != parent)
			{
                MCeerror->add(EE_GROUP_DIFFERENTPARENT, line, pos);
				return ES_ERROR;
            }
			
			tptr = tptr->next();
		}
		while (tptr != objects);
        
		sort();
		MCControl *controls = NULL;
		while (objects != NULL)
		{
			tptr = objects->remove(objects);
			MCControl *cptr = tptr->m_ref.GetAs<MCControl>();
			delete tptr;
			if (parent->gettype() == CT_CARD)
			{
				MCCard *card = (MCCard *)parent;
				card->removecontrol(cptr, False, True);
				card->getstack()->removecontrol(cptr);
			}
			else
			{
				MCGroup *group = (MCGroup *)parent;
				group->removecontrol(cptr, True);
			}
			cptr->appendto(controls);
		}
		MCGroup *gptr;
		if (MCsavegroupptr == NULL)
			gptr = (MCGroup *)MCtemplategroup->clone(False, OP_NONE, false);
		else
			gptr = (MCGroup *)MCsavegroupptr->remove(MCsavegroupptr);
		gptr->makegroup(controls, parent);

		objects = new (nothrow) MCSelnode(MCObjectHandle(gptr));
		gptr->message(MCM_selected_object_changed);
		
		r_group_ptr = gptr;
	}
	else
	{
		r_group_ptr = nil;
	}
	
    return ES_NORMAL;
}

bool MCSellist::clipboard(bool p_is_cut)
{
    // Remove any dead objects before trying to put them on the clipboard
    Clean();
    
    if (objects != NULL)
	{
		// First we construct the pickle of the list of selected objects
		MCPickleContext *t_context;
		
        // AL-2014-02-14: [[ UnicodeFileFormat ]] When pickling for the clipboard, make sure it
        //   includes 2.7, 5.5 and 7.0 stackfile formats.
		t_context = MCObject::startpickling(true);

		MCSelnode *t_node;
		t_node = objects;

		// OK-2008-08-06: [[Bug 6794]] - If no objects were copied because the stack was password protected,
		// then don't write anything to the clipboard. Otherwise the MCClipboard function returns "objects",
		// yet the clipboardData["objects"] will be empty.
		bool t_objects_were_copied;
		t_objects_were_copied = false;

		do
		{
			if (!t_node -> m_ref -> getstack() -> iskeyed())
				MCresult -> sets("can't cut object (stack is password protected)");
			else
			{
				MCObject::continuepickling(t_context, t_node -> m_ref, t_node -> m_ref -> getcard() -> getid());
				t_objects_were_copied = true;
			}

			t_node = t_node -> next();
		}
		while(t_node != objects);

		bool t_success;
		t_success = true;

		MCAutoDataRef t_pickle;
		MCObject::stoppickling(t_context, &t_pickle);
		if (*t_pickle == nil)
			t_success = false;

		// OK-2008-08-06: [[Bug 6794]] - Return here before writing to the clipboard to preserve the message in the result.
		if (!t_objects_were_copied)
			return false;

		// Now attempt to write it to the clipboard
        if (!MCclipboard->Lock())
            return false;

        // Clear the current contents of the clipboard
        MCclipboard->Clear();
        
        // Add the serialised objects to the clipboard
        if (t_success)
            t_success = MCclipboard->AddLiveCodeObjects(*t_pickle);
    
		// If we are pasting just one object and it is an image, add it to the
        // clipboard as an image, too, so that other applications can paste it.
		if (t_success)
			if (objects == objects -> next() && objects -> m_ref -> gettype() == CT_IMAGE)
			{
                // Failure to add the image to the clipboard is ignored as
                // (while sub-optimal), the paste was mostly successful.
                MCAutoDataRef t_data;
                objects->m_ref.GetAs<MCImage>()->getclipboardtext(&t_data);
				if (*t_data != nil)
                    MCclipboard->AddImage(*t_data);
			}
		
        // Ensure out changes to the clipboard get pushed out to the OS
        MCclipboard->Unlock();

		// If we succeeded remove the objects if its a cut operation
		if (t_success)
		{
			if (p_is_cut)
			{
				MCStack *sptr = objects->m_ref->getstack();
				while (objects != NULL)
				{
					MCSelnode *tptr = objects->remove(objects);
					
					// MW-2008-06-12: [[ Bug 6466 ]] Make sure we don't still delete an
					//   object if the stack is protected.
					if (tptr -> m_ref -> getstack() -> iskeyed())
					{
                        // Because we need to manipulate the object after it has
                        // been 'deleted', take a strong reference to the object
                        // here
                        MCObject* t_obj = tptr->m_ref;
                        
                        if (t_obj->del(true))
                        {
                            if (t_obj->gettype() == CT_STACK)
                                MCtodestroy -> remove(MCObjectCast<MCStack>(t_obj));
							t_obj->scheduledelete();
                        }
					}

					delete tptr;
				}
				sptr->message(MCM_selected_object_changed);
			}
		}
		else
			MCresult -> sets("can't write to clipboard");

		return true;
	}

	return false;
}

Boolean MCSellist::copy()
{
	return clipboard(false);
}

Boolean MCSellist::cut()
{
	return clipboard(true);
}

Boolean MCSellist::del()
{
    if (!IsDeletable())
        return False;
 
	if (nullptr == objects)
        return False;

    MCundos->freestate();
    
    MCStack *sptr = objects->m_ref->getstack();
    while (objects != NULL)
    {
        MCSelnode *tptr = objects->remove(objects);
        if (tptr->m_ref->gettype() >= CT_GROUP)
        {
            MCControl *cptr = tptr->m_ref.GetAs<MCControl>();
            uint2 num = 0;
            cptr->getcard()->count(CT_LAYER, CT_UNDEFINED, cptr, num, True);
<<<<<<< HEAD
            
            Ustruct *us = new (nothrow) Ustruct;
            us->type = UT_DELETE;
            us->ud.layer = num;
            MCundos->savestate(cptr, us);
            
=======
        
>>>>>>> 575678f5
            if (cptr->del(true))
            {
                Ustruct *us = new Ustruct;
                us->type = UT_DELETE;
                us->ud.layer = num;
                MCundos->savestate(cptr, us);
                
                tptr->m_ref = nil;
            }
            
            /* No scheduledelete() as the undo record now owns it */
        }
        delete tptr;
    }
    sptr->message(MCM_selected_object_changed);
    return True;
}

bool MCSellist::IsDeletable()
{
    if (nullptr == objects)
        return false;
    
    // Clear all deleted objects first
    Clean();

    MCSelnode *t_object = objects;
    do
    {
        if (!t_object->m_ref->isdeletable(true))
            return false;
        
        t_object = t_object->next();
    }
    while (t_object != objects);

    return true;
}

void MCSellist::startmove(int2 x, int2 y, Boolean canclone)
{
	if (objects == NULL)
		return;
	dropclone = canclone;
	lastx = startx = x;
	lasty = starty = y;
}

void MCSellist::continuemove(int2 x, int2 y)
{
	if (objects == NULL)
		return;

	MCSelnode *tptr = objects;
	int2 dx = lastx - startx;
	int2 dy = lasty - starty;
	do
	{
		if (tptr->m_ref)
		{
			MCControl *cptr = tptr->m_ref.GetAs<MCControl>();
			MCRectangle trect = cptr->getrect();
			MCRectangle t_startrect = trect;
			t_startrect.x -= dx;
			t_startrect.y -= dy;
			trect.x = t_startrect.x + (x - startx);
			trect.y = t_startrect.y + (y - starty);
			if (tptr == objects)
			{
				MCU_snap(trect.x);
				MCU_snap(trect.y);
				if (dropclone && (trect.x != cptr->getrect().x
								|| trect.y != cptr->getrect().y))
				{
					dropclone = False;
					MCControl *control = clone(cptr);
					control->setflag(False, F_LOCK_LOCATION);
					control->mfocustake(control);
					cptr->setstate(False, CS_MOVE);
					cptr->setstate(False, CS_MFOCUSED);
					control->setstate(True, CS_MFOCUSED);
					control->setstate(True, CS_MOVE);
					continuemove(x, y);
					return;
				}
				x = startx + (trect.x - t_startrect.x);
				y = starty + (trect.y - t_startrect.y);
			}
			if (cptr->moveable())
			{
				// IM-2016-09-27: [[ Bug 17779 ]] Change to always calling layer_setrect, which invalidates selection handles if required.
				cptr->layer_setrect(trect, false);
				cptr->resizeparent();
			}
		}
		tptr = tptr->next();
	}
	while (tptr != objects);
	lastx = x;
	lasty = y;
}

Boolean MCSellist::endmove()
{
	if (objects == NULL)
		return False;
    
	if (startx == lastx && starty == lasty)
		return False;
    
	MCundos->freestate();
	MCSelnode *tptr = objects;
	do
	{
		if (tptr->m_ref)
		{
			MCControl *cptr = tptr->m_ref.GetAs<MCControl>();
			Ustruct *us = new (nothrow) Ustruct;
			us->type = UT_MOVE;
			us->ud.deltas.x = lastx - startx;
			us->ud.deltas.y = lasty - starty;
			MCundos->savestate(cptr, us);
		}
		tptr = tptr->next();
	}
	while (tptr != objects);
	return True;
}

void MCSellist::redraw()
{
	if (objects == NULL)
		return;

	// MW-2011-08-19: [[ Layers ]] Invalidate each object.
	MCSelnode *tptr = objects;
	do
	{
		if (tptr->m_ref)
		{
			MCControl *cptr = tptr->m_ref.GetAs<MCControl>();

			// MW-2012-09-19: [[ Bug 10182 ]] Cards and stacks can be in the list
			//   so make sure we treat those differently from controls!
			if (cptr -> gettype() <= CT_CARD)
				cptr -> getstack() -> dirtyall();
			else
			cptr -> layer_redrawall();
		}

		tptr = tptr->next();
	}
	while (tptr != objects);
}<|MERGE_RESOLUTION|>--- conflicted
+++ resolved
@@ -556,19 +556,10 @@
             MCControl *cptr = tptr->m_ref.GetAs<MCControl>();
             uint2 num = 0;
             cptr->getcard()->count(CT_LAYER, CT_UNDEFINED, cptr, num, True);
-<<<<<<< HEAD
-            
-            Ustruct *us = new (nothrow) Ustruct;
-            us->type = UT_DELETE;
-            us->ud.layer = num;
-            MCundos->savestate(cptr, us);
-            
-=======
-        
->>>>>>> 575678f5
+
             if (cptr->del(true))
             {
-                Ustruct *us = new Ustruct;
+                Ustruct *us = new (nothrow) Ustruct;
                 us->type = UT_DELETE;
                 us->ud.layer = num;
                 MCundos->savestate(cptr, us);
