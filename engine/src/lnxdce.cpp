/* Copyright (C) 2003-2015 LiveCode Ltd.

This file is part of LiveCode.

LiveCode is free software; you can redistribute it and/or modify it under
the terms of the GNU General Public License v3 as published by the Free
Software Foundation.

LiveCode is distributed in the hope that it will be useful, but WITHOUT ANY
WARRANTY; without even the implied warranty of MERCHANTABILITY or
FITNESS FOR A PARTICULAR PURPOSE.  See the GNU General Public License
for more details.

You should have received a copy of the GNU General Public License
along with LiveCode.  If not see <http://www.gnu.org/licenses/>.  */

//
// ScreenDC event and signal handling functions
//
#include "lnxprefix.h"

#include "globdefs.h"
#include "filedefs.h"
#include "objdefs.h"
#include "parsedef.h"
#include "mcio.h"

#include "dispatch.h"
#include "stack.h"
#include "card.h"
#include "image.h"
#include "util.h"
#include "date.h"
#include "param.h"
//#include "execpt.h"
#include "notify.h"
#include "eventqueue.h"
#include "region.h"
#include "osspec.h"
#include "mode.h"
#include "globals.h"
#include "notify.h"
#include "redraw.h"

#include "lnxdc.h"

#include "resolution.h"

#include <gdk/gdkkeysyms.h>

#define WM_TITLE_HEIGHT 16

// IM-2014-01-29: [[ HiDPI ]] Placeholder method for Linux HiDPI support
void MCScreenDC::platform_boundrect(MCRectangle &rect, Boolean title, Window_mode m)
{
	device_boundrect(rect, title, m);
}

void MCScreenDC::device_boundrect(MCRectangle &rect, Boolean title, Window_mode m)
{
	MCRectangle srect;
	if (m >= WM_MODAL)
		MCU_set_rect(srect, 0, 0, device_getwidth(), device_getheight());
	else
	{
		// IM-2014-01-29: [[ HiDPI ]] Convert logical to screen coords
		srect = logicaltoscreenrect(MCwbr);
	}
	
	
	if (rect.x < srect.x)
		rect.x = srect.x;
	else
		if (rect.x + rect.width > srect.x + srect.width)
			rect.x = srect.x + srect.width - rect.width;
	int2 top = title ? WM_TITLE_HEIGHT : 0;
	srect.y += top;
	srect.height -= top;
	if (rect.y < srect.y)
		rect.y = srect.y;
	else
		if (rect.y + rect.height > srect.y + srect.height)
			rect.y = srect.y + srect.height - rect.height;
}

static bool MCExposeEventFilter(GdkEvent *e, void *)
{
    return e->type == GDK_EXPOSE || e->type == GDK_DAMAGE;
}

bool MCLinuxRegionToMCGRegion(GdkRegion*, MCGRegionRef&);

void MCScreenDC::expose()
{
	GdkEvent *event;

    while (true)
    {
        MCGRegionRef t_dirty;
        Window t_window;
        if (GetFilteredEvent(&MCExposeEventFilter, event, NULL))
        {
            GdkEventExpose *eevent = (GdkEventExpose*)event;
            t_window = eevent->window;
            
            MCLinuxRegionToMCGRegion(eevent->region, t_dirty);
            
            gdk_event_free(event);
        }
        else
            break;
        
        MCStack *t_stack;
		t_stack = MCdispatcher -> findstackd(t_window);
		if (t_stack != nil)
			t_stack -> onexpose((MCRegionRef)t_dirty);
        
		MCGRegionDestroy(t_dirty);
    }
}

Boolean MCScreenDC::abortkey()
{
	if (MCabortscript)
		return True;
	if (!MCalarm)
		return False;
	MCU_play();
	MCalarm = False;
	gdk_display_flush(dpy);
	Boolean abort, reset;
	handle(False, False, abort, reset);
	if (pendingevents != NULL)
	{
		MCEventnode *tptr = pendingevents;
		do
		{
			if (tptr->event->type == GDK_KEY_PRESS)
			{
				GdkEventKey *kpevent = (GdkEventKey*)tptr->event;
				if ((kpevent->state & GDK_CONTROL_MASK
				     && kpevent->keyval == XK_Break) ||
				    kpevent->keyval == 0x2e /*XK_period*/)
				{
					abort = True;
					tptr->remove
					(pendingevents);
					delete tptr;
					if (pendingevents == NULL)
						break;
					tptr = pendingevents;
					continue;
				}
			}
			tptr = (MCEventnode *)tptr->next();
		}
		while (tptr != pendingevents);
	}
	if (abort)
    {
		if (MCallowinterrupts && !MCdefaultstackptr->cantabort())
			return True;
		else
			MCinterrupt = True;
    }
	return False;
}

void MCScreenDC::waitconfigure(Window w)
{
}

void MCScreenDC::waitreparent(Window w)
{
	waitmessage(w, ReparentNotify);
}

static bool MCFocusOutFilter(GdkEvent *e, void *)
{
    if (e->type != GDK_FOCUS_CHANGE)
        return false;
    
    if (((GdkEventFocus*)e)->in)
        return false;
    
    return true;
}

void MCScreenDC::waitfocus()
{
	GdkEvent *e;
    gdk_display_sync(dpy);
    if (GetFilteredEvent(&MCFocusOutFilter, e, NULL))
    {
        MCdispatcher->wkunfocus(((GdkEventFocus*)e)->window);
        gdk_event_free(e);
    }
}

// IM-2014-01-29: [[ HiDPI ]] Placeholder method for Linux HiDPI support
void MCScreenDC::platform_querymouse(int16_t &x, int16_t &y)
{
	device_querymouse(x, y);
}

void MCScreenDC::device_querymouse(int2 &x, int2 &y)
{
	gint rx, ry;
    gdk_display_get_pointer(dpy, NULL, &rx, &ry, NULL);
    x = rx;
    y = ry;
}

uint2 MCScreenDC::querymods()
{
	if (lockmods)
		return MCmodifierstate;
    
    GdkModifierType state;
    gdk_display_get_pointer(dpy, NULL, NULL, NULL, &state);

	// MW-2010-10-13: [[ Bug 9059 ]] Map the X masks to our masks correctly - previously
	//   this ditched the capsLock mask.
	unsigned int t_rstate;
	t_rstate = 0;
	if ((state & GDK_SHIFT_MASK) != 0)
		t_rstate |= MS_SHIFT;
	if ((state & GDK_LOCK_MASK) != 0)
		t_rstate |= MS_CAPS_LOCK;
	if ((state & GDK_CONTROL_MASK) != 0)
		t_rstate |= MS_CONTROL;
	if ((state & GDK_MOD1_MASK) != 0)
		t_rstate |= MS_MOD1;
	if ((state & GDK_MOD2_MASK) != 0)
		t_rstate |= MS_MOD2;

	return t_rstate;
}

// IM-2014-01-29: [[ HiDPI ]] Placeholder method for Linux HiDPI support
void MCScreenDC::platform_setmouse(int16_t x, int16_t y)
{
	device_setmouse(x, y);
}

void MCScreenDC::device_setmouse(int2 x, int2 y)
{
	gdk_display_warp_pointer(dpy, gdk_display_get_default_screen(dpy), x, y);
}

Boolean MCScreenDC::getmouse(uint2 button, Boolean& r_abort)
{
	static real8 lasttime;
	real8 newtime = MCS_time();
	real8 sr = (real8)9.0 / 1000.0;
	if ((newtime - lasttime) < sr)
	{
		r_abort = MCscreen->wait(sr, False, False);
		if (r_abort)
			return False;
	}
	else
		r_abort = False;
	lasttime = newtime;
    
    GdkModifierType state;
    gdk_display_get_pointer(dpy, NULL, NULL, NULL, &state);

    switch (button)
    {
        case 0:
            return !!(state & GDK_BUTTON1_MASK);
            
        case 1:
            return !!(state & GDK_BUTTON2_MASK);
            
        case 2:
            return !!(state & GDK_BUTTON3_MASK);
            
        case 3:
            return !!(state & GDK_BUTTON4_MASK);
            
        case 4:
            return !!(state & GDK_BUTTON5_MASK);
            
        default:
            return false;
    }
}

Boolean MCScreenDC::getmouseclick(uint2 button, Boolean& r_abort)
{
	Boolean abort, reset;
	handle(False, False, abort, reset);
	if (abort)
	{
		r_abort = True;
		return False;
	}
	
	r_abort = False;
	
	MCEventnode *tptr = pendingevents;
	MCEventnode *pressptr = NULL;
	MCEventnode *releaseptr = NULL;
	if (pendingevents != NULL)
		do
		{
			if (tptr->event->type == GDK_BUTTON_PRESS)
			{
				GdkEventButton *bpevent = (GdkEventButton *)tptr->event;
				if (button == 0
				    || bpevent->state >> 8 & 0x1F & ~(0x1L << (button - 1)))
				{
					setmods(bpevent->state, 0, bpevent->button, False);
					
					MCPoint t_clickloc;
					t_clickloc = MCPointMake(bpevent->x, bpevent->y);
					
					// IM-2014-01-29: [[ HiDPI ]] Convert screen to logical coords
					t_clickloc = screentologicalpoint(t_clickloc);
					
					// IM-2013-10-09: [[ FullscreenMode ]] Update clickloc with MCscreen getters & setters
					MCscreen->setclickloc(MCmousestackptr, t_clickloc);
					
					pressptr = tptr;
					tptr = (MCEventnode *)tptr->next();
					break;
				}
			}
			tptr = (MCEventnode *)tptr->next();
		}
		while (tptr != pendingevents);
	Boolean value = False;
	if (tptr != pendingevents)
		do
		{
			if (tptr->event->type == GDK_BUTTON_RELEASE)
			{
				GdkEventButton *brevent = (GdkEventButton *)tptr->event;
				if (button == 0
				    || brevent->state >> 8 & 0x1F & ~(0x1L << (button - 1)))
				{
					setmods(brevent->state, 0, brevent->button, False);
					releaseptr = tptr;
					break;
				}
			}
			tptr = (MCEventnode *)tptr->next();
		}
		while (tptr != pendingevents);
	if (pressptr != NULL && releaseptr != NULL)
		value = True;
	else
		pressptr = releaseptr = NULL;
	if (pressptr != NULL)
	{
		tptr = (MCEventnode *)pressptr->remove
		       (pendingevents);
		delete tptr;
	}
	if (releaseptr != NULL)
	{
		tptr = (MCEventnode *)releaseptr->remove
		       (pendingevents);
		delete tptr;
	}
	return value;
}

Boolean MCScreenDC::wait(real8 duration, Boolean dispatch, Boolean anyevent)
{
    MCDeletedObjectsEnterWait(dispatch);
    
	MCwaitdepth++;
	real8 curtime = MCS_time();
	if (duration < 0.0)
		duration = 0.0;
	real8 exittime = curtime + duration;
	Boolean abort = False;
	Boolean reset = False;
	modalclosed = False;
	Boolean done = False;
	Boolean donepending = False;
	do
	{
		// IM-2014-03-06: [[ revBrowserCEF ]] Call additional runloop callbacks
		DoRunloopActions();

		real8 eventtime = exittime;
		donepending = handlepending(curtime, eventtime, dispatch);
		siguser();
		
		// MM-2012-09-04: Make sure MCModeQueueEvents is called.  This is used by the property listener feature.
		MCModeQueueEvents();
		
		if (MCplayers != NULL)
			IO_cleanprocesses();

		if (modalclosed ||
		    ((MCNotifyDispatch(dispatch == True) ||
		      (dispatch && MCEventQueueDispatch()) ||
		      handle(dispatch, anyevent, abort, reset) ||
		      donepending) &&
		     anyevent) ||
		    abort)
			break;

		if (MCquit)
			break;

		// MW-2012-09-19: [[ Bug 10218 ]] Make sure we update the screen in case
		//   any engine event handling methods need us to.
		MCRedrawUpdateScreen();

		if (curtime < eventtime)
        {
<<<<<<< HEAD
            gdk_display_sync(dpy);
            done = MCS_poll(donepending ? 0 : eventtime - curtime, x11::XConnectionNumber(x11::gdk_x11_display_get_xdisplay(dpy)));
        }
=======
            // If there are run loop actions, ensure they are run occasionally
            real64_t t_sleep;
            t_sleep = eventtime - curtime;
            if (HasRunloopActions())
                t_sleep = MCMin(t_sleep, 0.01);
            
            done = MCS_poll(donepending ? 0 : t_sleep, x11::XConnectionNumber(x11::gdk_x11_display_get_xdisplay(dpy)));
        }
        
>>>>>>> 2734b3f5
		curtime = MCS_time();
	}
	while (curtime < exittime && !(anyevent && (done || donepending)));
	if (MCquit)
		abort = True;
	MCwaitdepth--;
	
	// MW-2012-09-19: [[ Bug 10218 ]] Make sure we update the screen in case
	//   any engine event handling methods need us to.
	MCRedrawUpdateScreen();

    MCDeletedObjectsLeaveWait(dispatch);
    
	return abort;
}

void MCScreenDC::flushevents(uint2 e)
{
	static int event_types[FE_LAST] = { 0, GDK_BUTTON_PRESS, GDK_BUTTON_RELEASE,
	                                    GDK_KEY_PRESS, GDK_KEY_RELEASE, 1, 1,
	                                    GDK_FOCUS_CHANGE, 1, 1 };
	Boolean abort, reset;
	handle(False, False, abort, reset);
	if (pendingevents != NULL)
	{
		MCEventnode *tptr = pendingevents;
		Boolean done;
		do
		{
			done = True;
			if (e == FE_ALL || event_types[e] == tptr->event->type)
			{
				tptr->remove
				(pendingevents);
				delete tptr;
				if (pendingevents == NULL)
					break;
				tptr = pendingevents;
				done = False;
			}
			else
				tptr = (MCEventnode *)tptr->next();
		}
		while (!done || tptr != pendingevents);
	}
}

Boolean MCScreenDC::istripleclick()
{
	return tripleclick;
}<|MERGE_RESOLUTION|>--- conflicted
+++ resolved
@@ -415,21 +415,15 @@
 
 		if (curtime < eventtime)
         {
-<<<<<<< HEAD
-            gdk_display_sync(dpy);
-            done = MCS_poll(donepending ? 0 : eventtime - curtime, x11::XConnectionNumber(x11::gdk_x11_display_get_xdisplay(dpy)));
-        }
-=======
             // If there are run loop actions, ensure they are run occasionally
             real64_t t_sleep;
             t_sleep = eventtime - curtime;
             if (HasRunloopActions())
                 t_sleep = MCMin(t_sleep, 0.01);
             
+            gdk_display_sync(dpy)
             done = MCS_poll(donepending ? 0 : t_sleep, x11::XConnectionNumber(x11::gdk_x11_display_get_xdisplay(dpy)));
         }
-        
->>>>>>> 2734b3f5
 		curtime = MCS_time();
 	}
 	while (curtime < exittime && !(anyevent && (done || donepending)));
