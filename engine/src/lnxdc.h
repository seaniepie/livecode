--- conflicted
+++ resolved
@@ -371,13 +371,11 @@
 	virtual void activateIME(Boolean activate);
 	//virtual void closeIME();
     
-<<<<<<< HEAD
     virtual bool loadfont(MCStringRef p_path, bool p_globally, void*& r_loaded_font_handle);
     virtual bool unloadfont(MCStringRef p_path, bool p_globally, void *r_loaded_font_handle);
-=======
+
 private:
     
     void DnDClientEvent(GdkEvent*);
->>>>>>> 62af60b9
 };
 #endif