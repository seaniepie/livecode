--- conflicted
+++ resolved
@@ -285,15 +285,10 @@
 	virtual Boolean istripleclick();
 	
 	
-	virtual MCTransferType querydragdata(void);
-<<<<<<< HEAD
-	virtual MCDragAction dodragdrop(MCPasteboard *p_pasteboard, MCDragActionSet p_allowed_actions, MCImage *p_image, const MCPoint *p_image_offset);
-=======
-	virtual MCSharedString *fetchdragdata(void);
+    virtual MCTransferType querydragdata(void);
 	
 	// SN-2014-07-11: [[ Bug 12769 ]] Update the signature - the non-implemented UIDC dodragdrop was called otherwise
-	virtual MCDragAction dodragdrop(Window w, MCPasteboard *p_pasteboard, MCDragActionSet p_allowed_actions, MCImage *p_image, const MCPoint* p_image_offset)
->>>>>>> 391b48f6
+    virtual MCDragAction dodragdrop(Window w, MCPasteboard *p_pasteboard, MCDragActionSet p_allowed_actions, MCImage *p_image, const MCPoint* p_image_offset);
 
 	
 	// Clipboard and selection interface
