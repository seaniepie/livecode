--- conflicted
+++ resolved
@@ -203,12 +203,9 @@
 			MCscreen->wait(REFRESH_INTERVAL, True, True);
 		}
 		
-<<<<<<< HEAD
-        if (MCtracedobject == NULL)
-=======
         if (!MCtracedobject)
->>>>>>> ac76fc4f
 			MCtracedobject = ctxt.GetObject();
+        
 		if (MCtraceabort)
 		{
 			MCtraceabort = False;
