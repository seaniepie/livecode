/* Copyright (C) 2003-2013 Runtime Revolution Ltd.

This file is part of LiveCode.

LiveCode is free software; you can redistribute it and/or modify it under
the terms of the GNU General Public License v3 as published by the Free
Software Foundation.

LiveCode is distributed in the hope that it will be useful, but WITHOUT ANY
WARRANTY; without even the implied warranty of MERCHANTABILITY or
FITNESS FOR A PARTICULAR PURPOSE.  See the GNU General Public License
for more details.

You should have received a copy of the GNU General Public License
along with LiveCode.  If not see <http://www.gnu.org/licenses/>.  */

#include "prefix.h"

#include "globdefs.h"
#include "filedefs.h"
#include "objdefs.h"
#include "parsedef.h"
#include "mcio.h"

#include "execpt.h"
#include "hndlrlst.h"
#include "handler.h"
#include "param.h"
#include "mcerror.h"
#include "object.h"
#include "stack.h"
#include "card.h"
#include "field.h"
#include "util.h"
#include "debug.h"
#include "parentscript.h"
#include "chunk.h"
#include "scriptpt.h"
#include "dispatch.h"

#include "globals.h"
#include "mode.h"
#include "exec.h"

////////////////////////////////////////////////////////////////////////////////

MCExecContext *MCECptr;
MCStack *MCtracestackptr;
Window MCtracewindow;
Boolean MCtrace;
Boolean MCtraceabort;
MCObject *MCtracedobject;
Boolean MCtracereturn = True;
uint4 MCtraceuntil = MAXUINT2;
uint2 MCtracedelay = 500;

// MW-2004-11-17: Added to allow deletion of Message Box
MCStack *MCmbstackptr = NULL;

Breakpoint *MCbreakpoints = nil;
uint2 MCnbreakpoints = 0;

Watchvar *MCwatchedvars = nil;
uint2 MCnwatchedvars = 0;

MCExecContext *MCexecutioncontexts[MAX_CONTEXTS];
uint2 MCnexecutioncontexts = 0;
uint2 MCdebugcontext = MAXUINT2;
Boolean MCmessagemessages = False;

static int2 depth;

////////////////////////////////////////////////////////////////////////////////

#if defined(_SERVER)

#include "srvdebug.h"

<<<<<<< HEAD
=======
void MCB_setmsg(MCExecContext& ctxt, MCStringRef p_msg)
{
    
}
>>>>>>> c570007d

void MCB_setmsg(MCExecContext& ctxt, MCStringRef p_string)
{
	// At some point we will add the ability to manipulate/look at the 'message box' in a
	// remote debugging session.
}

void MCB_trace(MCExecContext &ctxt, uint2 line, uint2 pos)
{
	MCServerDebugTrace(ctxt, line, pos);
}

void MCB_break(MCExecContext &ctxt, uint2 line, uint2 pos)
{
	MCServerDebugBreak(ctxt, line, pos);
}

void MCB_error(MCExecContext &ctxt, uint2 line, uint2 pos, uint2 id)
{
	MCServerDebugError(ctct, line, pos, id);
	
	// Increasing the error lock means that more MCB_error invocations won't occur as
	// we step back up the (script) call stack.
	MCerrorlock++;
}

void MCB_done(MCExecPoint &ep)
{
}

void MCB_setvar(MCExecContext &ctxt, MCValueRef p_value, MCNameRef name)
{
	MCServerDebugVariableChanged(ctxt, p_value, name);
}

#else

<<<<<<< HEAD
void MCB_setmsg(MCExecContext &ctxt, MCStringRef p_string)
=======
void MCB_setmsg(MCExecContext& ctxt, MCStringRef p_msg)
{
    ctxt . GetEP() . setvalueref(p_msg);
    MCB_setmsg(ctxt . GetEP());
}

void MCB_setmsg(MCExecPoint &ep)
>>>>>>> c570007d
{
	if (MCnoui)
	{
		MCS_write(MCStringGetCString(p_string), sizeof(char), MCStringGetLength(p_string), IO_stdout);
		uint4 length = MCStringGetLength(p_string);
		if (length && MCStringGetCharAtIndex(p_string, length - 1) != '\n')
			MCS_write("\n", sizeof(char), 1, IO_stdout);
		return;
	}
	
	if (!MCModeHandleMessageBoxChanged(ctxt, p_string))
	{
		// MW-2004-11-17: Now use global 'MCmbstackptr' instead
		if (MCmbstackptr == NULL)
			MCmbstackptr = MCdispatcher->findstackname(MCN_messagename);
			
		if (MCmbstackptr != NULL)
		{
			Window_mode newmode = MCmbstackptr->userlevel() == 0 ? WM_MODELESS
														: (Window_mode)(MCmbstackptr->userlevel() + WM_TOP_LEVEL_LOCKED);
			
			// MW-2011-07-05: [[ Bug 9608 ]] The 'ep' that is passed through to us does
			//   not necessarily have an attached object any more. Given that the 'rel'
			//   parameter of the open stack call is unused, computing it from that
			//   context is redundent.
			if (MCmbstackptr->getmode() != newmode)
				MCmbstackptr->openrect(MCmbstackptr -> getrect(), newmode, NULL, WP_DEFAULT,OP_NONE);
			else
				MCmbstackptr->raise();
			MCCard *cptr = MCmbstackptr->getchild(CT_THIS, kMCEmptyString, CT_CARD);
			MCField *fptr = (MCField *)cptr->getchild(CT_FIRST, kMCEmptyString, CT_FIELD, CT_CARD);
			if (fptr != NULL)
				fptr->settext(0, p_string, False);
		}
	}
}

void MCB_message(MCExecContext &ctxt, MCNameRef mess, MCParameter *p)
{
	Boolean exitall = MCexitall;
	MCSaveprops sp;
	MCU_saveprops(sp);
	MCU_resetprops(True);

	MCtrace = False;
	if (MCtracestackptr != NULL)
		MCtracewindow = MCtracestackptr->getw();
	else
		MCtracewindow = ctxt.GetObject()->getw();
	MCVariable *oldresult = MCresult;
	/* UNCHECKED */ MCVariable::createwithname(MCNAME("MCdebugresult"), MCresult);
	MCtracereturn = False;
	MCtraceabort = False;

	Boolean oldcheck;
	oldcheck = MCcheckstack;
	MCcheckstack = False;

	// OK-2008-05-19 : Bug 3915. If the object is disabled, message() will not send messages to it
	// unless the "send" parameter is specified.

	// OK-2008-11-28: [[Bug 7491]] - It seems that using the "send" parameter causes problems with the MetaCard debugger
	// So instead of doing that, I've added a new optional parameter to MCObject::send, called p_force, and used this instead.
	if (ctxt.GetObject() -> message(mess, p, True, False, True) == ES_NORMAL)
	{
		MCcheckstack = oldcheck;
		//  if (depth++ > 1)
		//   fprintf(stderr, "Debug depth %d\n", depth);
		 while (!MCtracereturn)
		{
			MCU_resetprops(True);
			MCscreen->wait(REFRESH_INTERVAL, True, True);
		}
		//  depth--;
		if (MCtracedobject == NULL)
			MCtracedobject = ctxt.GetObject();
		if (MCtraceabort)
		{
			MCtraceabort = False;
			exitall = True;
		}
		else
			if (MCtracestackptr != NULL)
				MCtrace = True;
	 }
	 MCcheckstack = oldcheck;
	 MCtracewindow = NULL;
	 delete MCresult;
	 MCresult = oldresult;
	 MCU_restoreprops(sp);
	 MCexitall = exitall;
}

void MCB_prepmessage(MCExecContext &ctxt, MCNameRef mess, uint2 line, uint2 pos, uint2 id, MCStringRef p_info)
{
	Boolean added = False;
	if (MCnexecutioncontexts < MAX_CONTEXTS)
	{
		ctxt.GetEP().setline(line);
		MCexecutioncontexts[MCnexecutioncontexts++] = &ctxt;
		added = True;
	}
	MCParameter p1, p2, p3, p4;
	p1.setvalueref_argument(ctxt.GetHandler()->getname());
	p1.setnext(&p2);
	p2.setn_argument((real8)line);
	p2.setnext(&p3);
	p3.setn_argument((real8)pos);
	if (id != 0)
	{
		p3.setnext(&p4);
		MCeerror->add(id, line, pos);

		MCAutoValueRef t_val;
		ctxt.GetObject()->getvariantprop(ctxt, 0, P_LONG_ID, False, &t_val);
		MCeerror->add(EE_OBJECT_NAME, 0, 0, *t_val);
		p4.sets_argument(MCeerror->getsvalue());
	}
	else if (!MCStringIsEmpty(p_info))
	{
		p3.setnext(&p4);
		p4.setvalueref_argument(p_info);
	}
	MCB_message(ctxt, mess, &p1);
	if (id != 0)
		MCeerror->clear();
	if (added)
		MCnexecutioncontexts--;
}

void MCB_trace(MCExecContext &ctxt, uint2 line, uint2 pos)
{
	uint2 i;

	if (MCtrace && (MCtraceuntil == MAXUINT2 || MCnexecutioncontexts == MCtraceuntil))
	{
		MCtraceuntil = MAXUINT2;
		MCB_prepmessage(ctxt, MCM_trace, line, pos, 0);
	}
	else
	{
		// MW-2009-01-28: [[ Inherited parentScripts ]]
		// If in parentScript context, we check against the parentScript's object
		// rather than the ep's object.
		for (i = 0 ; i < MCnbreakpoints ; i++)
			if (MCbreakpoints[i].line == line)
			{
				MCParentScriptUse *t_parentscript;
				t_parentscript = ctxt . GetParentScript();
				if (t_parentscript == NULL && MCbreakpoints[i].object == ctxt.GetObject() ||
					t_parentscript != NULL && MCbreakpoints[i].object == t_parentscript -> GetParent() -> GetObject())
				MCB_prepmessage(ctxt, MCM_trace_break, line, pos, 0, MCbreakpoints[i].info);
			}
	}
}

void MCB_break(MCExecContext &ctxt, uint2 line, uint2 pos)
{
	MCB_prepmessage(ctxt, MCM_trace_break, line, pos, 0);
}

bool s_in_trace_error = false;

void MCB_error(MCExecContext &ctxt, uint2 line, uint2 pos, uint2 id)
{
	// OK-2009-03-25: [[Bug 7517]] - The crash described in this bug report is probably caused by a stack overflow. This overflow is due to
	// errors being thrown in the IDE (or in this case GLX2) component of the debugger. This should prevent traceError from recursing.
	if (s_in_trace_error)
		return;
	
	s_in_trace_error = true;
	MCB_prepmessage(ctxt, MCM_trace_error, line, pos, id);
	MCerrorlock++; // suppress errors as stack unwinds
	s_in_trace_error = false;
}

void MCB_done(MCExecContext &ctxt)
{
	MCB_message(ctxt, MCM_trace_done, NULL);
}

void MCB_setvar(MCExecContext &ctxt, MCValueRef p_value, MCNameRef name)
{
	Boolean added = False;
	if (MCnexecutioncontexts < MAX_CONTEXTS)
	{
		MCexecutioncontexts[MCnexecutioncontexts++] = &ctxt;
		added = True;
	}

	MCParameter p1, p2, p3;
	p1.setn_argument(ctxt.GetEP().getline());
	p1.setnext(&p2);
	p2.setvalueref_argument(name);
	p2.setnext(&p3);
	p3.setvalueref_argument(p_value);
	MCB_message(ctxt, MCM_update_var, &p1);

	if (added)
		MCnexecutioncontexts--;
}

#endif

////////////////////////////////////////////////////////////////////////////////

void MCB_clearbreaks(MCObject *p_for_object)
{
	for(unsigned int n = 0; n < MCnbreakpoints; ++n)
		if (p_for_object == NULL || MCbreakpoints[n] . object == p_for_object)
		{
			MCbreakpoints[n] . object = NULL;
			MCValueAssign(MCbreakpoints[n] . info, kMCEmptyString);
		}
	
	if (p_for_object == NULL)
	{
		MCnbreakpoints = 0;
		free(MCbreakpoints);
		MCbreakpoints = nil;
	}
}

bool MCB_unparsebreaks(MCStringRef& r_value)
{
	bool t_success;
	t_success = true;

	MCAutoListRef t_breakpoint_list;
	if (t_success)
		t_success = MCListCreateMutable('\n', &t_breakpoint_list);

	if (t_success)
	{
		// MW-2005-06-26: Fix breakpoint crash issue - ignore any breakpoints with NULL object
		for (uint32_t i = 0 ; i < MCnbreakpoints ; i++)
		{
			if (MCbreakpoints[i] . object != NULL)
			{
				MCAutoListRef t_breakpoint;
				t_success = MCListCreateMutable(',', &t_breakpoint);
				
				if (t_success)
				{
					MCAutoStringRef t_breakpoint_id;
					t_success = MCbreakpoints[i] . object -> names(P_LONG_ID, &t_breakpoint_id) &&
								MCListAppend(*t_breakpoint, *t_breakpoint_id);
				}
							
				if (t_success)
				{
					MCAutoStringRef t_line;
					t_success = MCStringFormat(&t_line, "%d", MCbreakpoints[i] . line) &&
								MCListAppend(*t_breakpoint, *t_line);
				}
				
				if (t_success && !MCStringIsEmpty(MCbreakpoints[i] . info))
				{
					t_success = MCListAppend(*t_breakpoint, MCbreakpoints[i] . info);
				}

				if (t_success)
					t_success = MCListAppend(*t_breakpoint_list, *t_breakpoint);
			}
		}
	}
	if (t_success)
		t_success = MCListCopyAsString(*t_breakpoint_list, r_value);

	return t_success;
}

void MCB_unparsebreaks(MCExecPoint& ep)
{
	ep.clear();
	
	// MW-2005-06-26: Fix breakpoint crash issue - ignore any breakpoints with NULL object
	for (uint32_t i = 0 ; i < MCnbreakpoints ; i++)
		if (MCbreakpoints[i] . object != NULL)
		{
			MCExecPoint ep2(ep);
			MCbreakpoints[i].object->getprop(0, P_LONG_ID, ep2, False);
			ep.concatmcstring(ep2.getsvalue(), EC_RETURN, i == 0);
			ep.concatuint(MCbreakpoints[i] . line, EC_COMMA, false);
			if (!MCStringIsEmpty(MCbreakpoints[i].info))
				ep.concatstringref(MCbreakpoints[i].info, EC_COMMA, false);
		}
}

static MCObject *getobj(MCExecPoint& ep)
{
	MCObject *objptr = NULL;
	MCChunk *tchunk = new MCChunk(False);
	MCerrorlock++;
	MCScriptPoint sp(ep);
	if (tchunk->parse(sp, False) == PS_NORMAL)
	{
		uint4 parid;
		tchunk->getobj(ep, objptr, parid, True);
	}
	MCerrorlock--;
	delete tchunk;
	return objptr;
}

void MCB_parsebreaks(MCExecContext& ctxt, MCStringRef p_input)
{
	MCB_clearbreaks(NULL);

	uindex_t t_return_offset = 0;
	uindex_t t_last_offset = 0;
	uindex_t t_input_length;

	t_input_length = MCStringGetLength(p_input);
	
	bool t_found;
	t_found = true;
	
	bool t_success;
	t_success = true;

	while (t_found && t_success)
	{
		uindex_t t_length;
		MCAutoStringRef t_break;
		t_found = MCStringFirstIndexOfChar(p_input, '\n', t_last_offset, kMCCompareCaseless, t_return_offset);

		if (!t_found) //last line
			t_length = t_input_length - t_last_offset;
		else
			t_length = t_return_offset - t_last_offset;

		t_success = MCStringCopySubstring(p_input, MCRangeMake(t_last_offset, t_length), &t_break);

		bool t_in_quotes;
		t_in_quotes = false;
		uindex_t t_offset;

		if (t_success)
		{
			for (t_offset = 0; t_offset < t_length; t_offset++)
			{
				if (!t_in_quotes && MCStringGetCharAtIndex(*t_break, t_offset) == ',')
					break;

				if (MCStringGetCharAtIndex(*t_break, t_offset) == '"')
					t_in_quotes = !t_in_quotes;
			}
		}

		if (t_offset < t_length)
		{
			MCAutoStringRef t_head;
			MCAutoStringRef t_tail;
			MCObjectPtr t_object;		

			if (t_success)
				t_success = MCStringDivideAtIndex(*t_break, t_offset, &t_head, &t_tail);
			
			if (t_success)
				t_success = MCInterfaceTryToResolveObject(ctxt, *t_head, t_object);

			MCAutoStringRef t_line_string;
			MCAutoStringRef t_info;

			if (t_success)
				t_success = MCStringDivideAtChar(*t_tail, ',', kMCCompareCaseless, &t_line_string, &t_info);
			
			int32_t t_line;

			if (t_success)
				t_success = MCU_strtol(*t_line_string, t_line);

			if (t_success && t_line > 0)
			{
				Breakpoint *t_new_breakpoints;
				t_new_breakpoints = (Breakpoint *)realloc(MCbreakpoints, sizeof(Breakpoint) * (MCnbreakpoints + 1));
				if (t_new_breakpoints != nil)
				{
					MCbreakpoints = t_new_breakpoints;
					MCbreakpoints[MCnbreakpoints] . object = t_object . object;
					MCbreakpoints[MCnbreakpoints] . line = t_line;
					MCbreakpoints[MCnbreakpoints] . info = MCValueRetain(*t_info);
					MCnbreakpoints++;
				}
			}
		}
		t_last_offset = t_return_offset + 1;
	}
}

void MCB_parsebreaks(MCExecPoint& ep)
{
	MCB_clearbreaks(NULL);
	
	char *buffer = ep.getsvalue().clone();
	char *eptr = buffer;

	while ((eptr = strtok(eptr, "\n")) != NULL)
	{
		bool t_in_quote;
		t_in_quote = false;
		
		// Find the end of the long id
		char *line_ptr;
		line_ptr = eptr;
		while(*line_ptr != '\0')
		{
			if (t_in_quote)
			{
				if (*line_ptr == '"')
					t_in_quote = false;
			}
			else
			{
				if (*line_ptr == '"')
					t_in_quote = true;
				else if (*line_ptr == ',')
					break;
			}
			line_ptr++;
		}

		*line_ptr++ = '\0';
		
		char *info_ptr;
		info_ptr = strchr(line_ptr, ',');
		if (info_ptr != NULL)
			*info_ptr++;
			
		MCObject *t_object;
		ep.setsvalue(eptr);
		t_object = getobj(ep);
		
		uint32_t t_line;
		t_line = strtoul(line_ptr, NULL, 10);
		
		if (t_object != nil && t_line != 0)
		{
			Breakpoint *t_new_breakpoints;
			t_new_breakpoints = (Breakpoint *)realloc(MCbreakpoints, sizeof(Breakpoint) * (MCnbreakpoints + 1));
			if (t_new_breakpoints != nil)
			{
				MCbreakpoints = t_new_breakpoints;
				MCbreakpoints[MCnbreakpoints] . object = t_object;
				MCbreakpoints[MCnbreakpoints] . line = t_line;
				MCStringRef t_info;
				if (info_ptr != nil)
					/* UNCHECKED */ MCStringCreateWithCString(info_ptr, t_info);
				else
					t_info = MCValueRetain(kMCEmptyString);
				MCbreakpoints[MCnbreakpoints] . info = t_info;
				MCnbreakpoints++;
			}
		}
		
		eptr = NULL;
	}
	delete buffer;
}

////////////////////////////////////////////////////////////////////////////////

void MCB_clearwatches(void)
{
	while (MCnwatchedvars--)
	{
		MCNameDelete(MCwatchedvars[MCnwatchedvars].handlername);
		MCNameDelete(MCwatchedvars[MCnwatchedvars].varname);
		delete MCwatchedvars[MCnwatchedvars].expression;
	}
	MCnwatchedvars = 0;

	free(MCwatchedvars);
	MCwatchedvars = nil;
}

void MCB_parsewatches(MCExecContext& ctxt, MCStringRef p_input)
{
	MCB_clearwatches();

	uindex_t t_return_offset = 0;
	uindex_t t_last_offset = 0;
	uindex_t t_input_length;

	t_input_length = MCStringGetLength(p_input);
	bool t_found;
	t_found = true;

	bool t_success;
	t_success = true;

	while (t_found && t_success)
	{
		uindex_t t_length;
		MCAutoStringRef t_watch;
		t_found = MCStringFirstIndexOfChar(p_input, '\n', t_last_offset, kMCCompareCaseless, t_return_offset);

		if (!t_found) //last line
			t_length = t_input_length - t_last_offset;
		else
			t_length = t_return_offset - t_last_offset;

		t_success = MCStringCopySubstring(p_input, MCRangeMake(t_last_offset, t_length), &t_watch);

		MCAutoStringRef t_obj;
		MCAutoStringRef t_obj_tail;

		if (t_success)
			t_success = MCStringDivideAtChar(*t_watch, ',', kMCCompareCaseless, &t_obj, &t_obj_tail);

		MCAutoStringRef t_express;
		MCAutoStringRef t_express_tail;

		if (t_success)
			t_success = MCStringDivideAtChar(*t_obj_tail, ',', kMCCompareCaseless, &t_express, &t_express_tail);

		MCAutoStringRef t_vname;
		MCAutoStringRef t_hname;

		if (t_success)
			t_success = MCStringDivideAtChar(*t_express_tail, ',', kMCCompareCaseless, &t_vname, &t_hname);

		MCObjectPtr t_object;

		if (t_success)
		{
			MCInterfaceTryToResolveObject(ctxt, *t_obj, t_object);

			// OK-2010-01-14: [[Bug 6506]] - Allow globals in watchedVariables
			//   If the object and handler are empty we assume its a global, otherwise
			//   do the previous behavior.

			if (MCStringGetLength(*t_obj) == 0 && MCStringGetLength(*t_hname) == 0 ||
				t_object . object != nil)
			{
				Watchvar *t_new_watches;
				t_new_watches = (Watchvar *)realloc(MCwatchedvars, sizeof(Watchvar) * (MCnwatchedvars + 1));
				if (t_new_watches != nil)
				{
					MCwatchedvars = t_new_watches;
					MCwatchedvars[MCnwatchedvars] . object = t_object . object;
					if (MCStringGetLength(*t_hname) != 0)
						/* UNCHECKED */ MCNameCreate(*t_hname, MCwatchedvars[MCnwatchedvars] . handlername);
					else
						MCwatchedvars[MCnwatchedvars] . handlername = nil;
					/* UNCHECKED */ MCNameCreate(*t_vname, MCwatchedvars[MCnwatchedvars] . varname);
					MCwatchedvars[MCnwatchedvars] . expression = strclone(MCStringGetCString(*t_express));
					MCnwatchedvars++;
				}
			}
		}
		t_last_offset = t_return_offset + 1;
	}
}


Exec_stat MCB_parsewatches(MCExecPoint& ep)
{
	MCB_clearwatches();

	char *buffer = ep.getsvalue().clone();
	char *eptr = buffer;
	while ((eptr = strtok(eptr, "\n")) != NULL)
	{
		char *expressptr, *vnameptr, *hnameptr;
		MCObject *objptr;

		objptr = nil;
		vnameptr = nil;
		hnameptr = nil;
		expressptr = strrchr(eptr, ',');
		
		if (expressptr != NULL)
		{
			*expressptr++ = '\0';
			vnameptr = strrchr(eptr, ',');
		}

		if (vnameptr != NULL)
		{
			*vnameptr++ = '\0';
			hnameptr = strrchr(eptr, ',');
		}

		if (hnameptr != NULL)
		{
			*hnameptr++ = '\0';
			ep.setsvalue(eptr);
			objptr = getobj(ep);
		}
	
		// OK-2010-01-14: [[Bug 6506]] - Allow globals in watchedVariables
		//   If the object and handler are empty we assume its a global, otherwise
		//   do the previous behavior.
		// MW-2010-01-19: Just tidying up a bit - notice that strclone returns nil
		//   if the input is nil, so we don't need two separate clauses.
		if (strcmp(eptr, "") == 0 && strcmp(hnameptr, "") == 0 ||
			objptr != nil)
		{
			Watchvar *t_new_watches;
			t_new_watches = (Watchvar *)realloc(MCwatchedvars, sizeof(Watchvar) * (MCnwatchedvars + 1));
			if (t_new_watches != nil)
			{
				MCwatchedvars = t_new_watches;
				MCwatchedvars[MCnwatchedvars] . object = objptr;
				if (strcmp(hnameptr, "") != 0)
					/* UNCHECKED */ MCNameCreateWithCString(hnameptr, MCwatchedvars[MCnwatchedvars] . handlername);
				else
					MCwatchedvars[MCnwatchedvars] . handlername = nil;
				/* UNCHECKED */ MCNameCreateWithCString(vnameptr, MCwatchedvars[MCnwatchedvars] . varname);
				MCwatchedvars[MCnwatchedvars] . expression = strclone(expressptr);
				MCnwatchedvars++;
			}
		}

		eptr = NULL;
	}

	delete buffer;

	return ES_NORMAL;
}

bool MCB_unparsewatches(MCStringRef &r_watches)
{
	bool t_success;
	t_success = true;

	MCAutoListRef t_watches_list;
	if (t_success)
		t_success = MCListCreateMutable('\n', &t_watches_list);

	if (t_success)
	{
		for (uint32_t i = 0 ; i < MCnwatchedvars ; i++)
		{		
		// OK-2010-01-14: [[Bug 6506]] - WatchedVariables support for globals
			if (MCwatchedvars[i] . object != NULL)
			{
				MCAutoListRef t_watched_var;
				t_success = MCListCreateMutable(',', &t_watched_var);
				
				if (t_success)
				{
					MCAutoStringRef t_var_id;
					t_success = MCwatchedvars[i] . object -> names(P_LONG_ID, &t_var_id) &&
								MCListAppend(*t_watched_var, *t_var_id);
				}
							
				if (t_success)
				{
					if (MCwatchedvars[i] . handlername == NULL)
						t_success = MCListAppend(*t_watched_var, kMCEmptyString);
					else
						t_success = MCListAppend(*t_watched_var, MCwatchedvars[i].handlername);
				}
				
				if (t_success)
					t_success = MCListAppend(*t_watched_var, MCwatchedvars[i].varname);

				if (t_success && MCwatchedvars[i].expression != NULL)
				{
					MCAutoStringRef t_expression;
					t_success = MCStringCreateWithCString(MCwatchedvars[i].expression, &t_expression) &&
								MCListAppend(*t_watched_var, *t_expression);
				}

				if (t_success)
					t_success = MCListAppend(*t_watches_list, *t_watched_var);
			}
		}
	}

	if (t_success)
		t_success = MCListCopyAsString(*t_watches_list, r_watches);

	return t_success;
	
}

void MCB_unparsewatches(MCExecPoint& ep)
{
	ep.clear();
	for (uint32_t i = 0 ; i < MCnwatchedvars ; i++)
	{
		MCExecPoint ep2(ep);
		ep2 . clear();

		// OK-2010-01-14: [[Bug 6506]] - WatchedVariables support for globals
		if (MCwatchedvars[i] . object != NULL)
			MCwatchedvars[i].object->getprop(0, P_LONG_ID, ep2, False);
		
		ep.concatmcstring(ep2.getsvalue(), EC_RETURN, i == 0);

		if (MCwatchedvars[i] . handlername == NULL)
			ep . concatcstring("", EC_COMMA, false);
		else
			ep . concatnameref(MCwatchedvars[i].handlername, EC_COMMA, false);

		ep.concatnameref(MCwatchedvars[i].varname, EC_COMMA, false);
		if (MCwatchedvars[i].expression != NULL)
			ep.concatcstring(MCwatchedvars[i].expression, EC_COMMA, false);
	}
}
<|MERGE_RESOLUTION|>--- conflicted
+++ resolved
@@ -76,14 +76,6 @@
 
 #include "srvdebug.h"
 
-<<<<<<< HEAD
-=======
-void MCB_setmsg(MCExecContext& ctxt, MCStringRef p_msg)
-{
-    
-}
->>>>>>> c570007d
-
 void MCB_setmsg(MCExecContext& ctxt, MCStringRef p_string)
 {
 	// At some point we will add the ability to manipulate/look at the 'message box' in a
@@ -120,17 +112,7 @@
 
 #else
 
-<<<<<<< HEAD
 void MCB_setmsg(MCExecContext &ctxt, MCStringRef p_string)
-=======
-void MCB_setmsg(MCExecContext& ctxt, MCStringRef p_msg)
-{
-    ctxt . GetEP() . setvalueref(p_msg);
-    MCB_setmsg(ctxt . GetEP());
-}
-
-void MCB_setmsg(MCExecPoint &ep)
->>>>>>> c570007d
 {
 	if (MCnoui)
 	{
