--- conflicted
+++ resolved
@@ -309,18 +309,9 @@
 	p1.setnext(&p2);
 	p2.setvalueref_argument(name);
 	p2.setnext(&p3);
-<<<<<<< HEAD
 	p3.setvalueref_argument(p_value);
 	MCB_message(ctxt, MCM_update_var, &p1);
-=======
-    
-    MCValueRef t_value;
-    MCValueCopy(p_value, t_value);
-
-	p3.setvalueref_argument(t_value);
-    
-	MCB_message(ep, MCM_update_var, &p1);
->>>>>>> 2933297c
+
 	if (added)
 		MCnexecutioncontexts--;
 }
