/* Copyright (C) 2003-2013 Runtime Revolution Ltd.
 
 This file is part of LiveCode.
 
 LiveCode is free software; you can redistribute it and/or modify it under
 the terms of the GNU General Public License v3 as published by the Free
 Software Foundation.
 
 LiveCode is distributed in the hope that it will be useful, but WITHOUT ANY
 WARRANTY; without even the implied warranty of MERCHANTABILITY or
 FITNESS FOR A PARTICULAR PURPOSE.  See the GNU General Public License
 for more details.
 
 You should have received a copy of the GNU General Public License
 along with LiveCode.  If not see <http://www.gnu.org/licenses/>.  */

#include "prefix.h"
#include "w32dsk-legacy.h"

#include "parsedef.h"
#include "filedefs.h"
#include "globdefs.h"
#include "objdefs.h"

#include "system.h"

#include "execpt.h"
#include "globals.h"
#include "system.h"
#include "osspec.h"
#include "mcerror.h"
#include "util.h"
#include "mcio.h"
#include "stack.h"
#include "handler.h"
#include "dispatch.h"
#include "card.h"
#include "group.h"
#include "button.h"
#include "param.h"
#include "mode.h"
#include "securemode.h"
#include "scriptenvironment.h"
#include "text.h"
#include "notify.h"

#include "socket.h"
#include <locale.h>
#include <sys/stat.h>
#include <time.h>
#include <Winsock2.h>
#include <Mstcpip.h>
#include <Mswsock.h>
#include <Shlobj.h>
#include <sys\Timeb.h>
#include <Iphlpapi.h>
#include <process.h>
#include <signal.h>
#include <locale.h>
#include <io.h> 

#ifdef DeleteFile
#undef DeleteFile
#endif // DeleteFile
#ifdef GetCurrentTime
#undef GetCurrentTime
#endif // GetCurrentTime

//////////////////////////////////////////////////////////////////////////////////

int *g_mainthread_errno;

//////////////////////////////////////////////////////////////////////////////////

#define PATH_DELIMITER '\\'

//////////////////////////////////////////////////////////////////////////////////

//WINNT does not delete registry entry if there are subkeys..this functions fixes that.
DWORD RegDeleteKeyNT(HKEY hStartKey, const char *pKeyName)
{
	DWORD dwRtn, dwSubKeyLength;
	char *pSubKey = NULL;
	char szSubKey[256];
	HKEY hKey;
	// Do not allow NULL or empty key name
	if (pKeyName && lstrlenA(pKeyName))
	{
		if ((dwRtn = RegOpenKeyExA(hStartKey, pKeyName,
                                   0, KEY_ENUMERATE_SUB_KEYS | DELETE, &hKey))
            == ERROR_SUCCESS)
		{
			while (dwRtn == ERROR_SUCCESS)
			{
				dwSubKeyLength = 256;
				dwRtn = RegEnumKeyExA(hKey, 0, szSubKey,	&dwSubKeyLength,
                                      NULL, NULL, NULL, NULL);
				if (dwRtn == ERROR_NO_MORE_ITEMS)
				{
					dwRtn = RegDeleteKeyA(hStartKey, pKeyName);
					break;
				}
				else
					if (dwRtn == ERROR_SUCCESS)
						dwRtn = RegDeleteKeyNT(hKey, szSubKey);
			}
			RegCloseKey(hKey);
			// Do not save return code because error
			// has already occurred
		}
	}
	else
		dwRtn = ERROR_BADKEY;
	return dwRtn;
}

//////////////////////////////////////////////////////////////////////////////////

extern Boolean wsainit();

extern bool MCFiltersUrlEncode(MCStringRef p_source, MCStringRef& r_result);
extern bool MCStringsSplit(MCStringRef p_string, codepoint_t p_separator, MCStringRef*&r_strings, uindex_t& r_count);

//////////////////////////////////////////////////////////////////////////////////

static bool read_blob_from_pipe(HANDLE p_pipe, void*& r_data, uint32_t& r_data_length)
{
	uint32_t t_amount;
	DWORD t_read;
	if (!ReadFile(p_pipe, &t_amount, sizeof(uint32_t), &t_read, NULL) ||
		t_read != sizeof(uint32_t))
		return false;

	void *t_buffer;
	t_buffer = malloc(t_amount);
	if (t_buffer == nil)
		return false;

	if (!ReadFile(p_pipe, t_buffer, t_amount, &t_read, NULL) ||
		t_read != t_amount)
		return false;

	r_data = t_buffer;
	r_data_length = t_amount;

	return true;
}

static bool write_blob_to_pipe(HANDLE p_pipe, uint32_t p_count, const void *p_data)
{
	DWORD t_written;
	if (!WriteFile(p_pipe, &p_count, sizeof(p_count), &t_written, NULL) ||
		t_written != 4)
		return false;
	if (!WriteFile(p_pipe, p_data, p_count, &t_written, NULL) ||
		t_written != p_count)
		return false;
	return true;
}

// MW-2004-11-28: A null FPE signal handler.
static void handle_fp_exception(int p_signal)
{
	p_signal = p_signal;
}

static bool handle_is_pipe(MCWinSysHandle p_handle)
{
	DWORD t_flags;

	int t_result;
	t_result = GetNamedPipeInfo((HANDLE)p_handle, &t_flags, NULL, NULL, NULL);

	return t_result != 0;
}

// MW-2010-05-11: This call is only present on Vista and above, which is the place we
//   need it - so weakly bind.
typedef DWORD (APIENTRY *GetProcessIdOfThreadPtr)(HANDLE thread);
static DWORD DoGetProcessIdOfThread(HANDLE p_thread)
{
	// We can safely assume that the kernel dll is loaded!
	HMODULE t_module;
	t_module = GetModuleHandleA("Kernel32.dll");
	if (t_module == NULL)
		return -1;

	// Resolve the symbol
	void *t_ptr;
	t_ptr = GetProcAddress(t_module, "GetProcessIdOfThread");
	if (t_ptr == NULL)
		return -1;

	// Call it
	return ((GetProcessIdOfThreadPtr)t_ptr)(p_thread);
}

//////////////////////////////////////////////////////////////////////////////////
typedef struct
{ //struct for WIN registry
	const char *token;
	HKEY key;
	uint32_t mode;
}
reg_keytype;

static reg_keytype Regkeys[] = {  //WIN registry root keys struct
                                   {"HKEY_CLASSES_ROOT", HKEY_CLASSES_ROOT, 0},
                                   {"HKEY_CURRENT_USER", HKEY_CURRENT_USER, 0},
                                   {"HKEY_LOCAL_MACHINE", HKEY_LOCAL_MACHINE, 0},
                                   {"HKEY_LOCAL_MACHINE_32", HKEY_LOCAL_MACHINE, KEY_WOW64_32KEY},
                                   {"HKEY_LOCAL_MACHINE_64", HKEY_LOCAL_MACHINE, KEY_WOW64_64KEY},
                                   {"HKEY_USERS", HKEY_USERS, 0},
                                   {"HKEY_PERFORMANCE_DATA", HKEY_PERFORMANCE_DATA, 0},
                                   {"HKEY_CURRENT_CONFIG", HKEY_CURRENT_CONFIG, 0},
                                   {"HKEY_DYN_DATA", HKEY_DYN_DATA, 0}
                               };

typedef struct
{
	const char *token;
	DWORD type;
}
reg_datatype;

static reg_datatype RegDatatypes[] = {  //WIN registry value types struct
                                         {"binary", REG_BINARY},
                                         {"dword", REG_DWORD},
                                         {"dwordlittleendian", REG_DWORD_LITTLE_ENDIAN},
                                         {"dwordbigendian", REG_DWORD_BIG_ENDIAN},
                                         {"expandsz", REG_EXPAND_SZ},
                                         {"link", REG_LINK},
                                         {"multisz", REG_MULTI_SZ},
                                         {"none", REG_NONE},
                                         {"resourcelist", REG_RESOURCE_LIST},
                                         {"string", REG_SZ},
                                         {"sz", REG_SZ}
                                     };

bool MCS_registry_split_key(MCStringRef p_path, MCStringRef& r_root, MCStringRef& r_key)
{
	uindex_t t_length = MCStringGetLength(p_path);
	uindex_t t_offset = t_length;
	if (!MCStringFirstIndexOfChar(p_path, '\\', 0, kMCStringOptionCompareExact, t_offset))
	{
		t_offset = t_length;
	}
	return MCStringCopySubstring(p_path, MCRangeMake(0, t_offset), r_root) &&
		MCStringCopySubstring(p_path, MCRangeMake(t_offset + 1, t_length), r_key);
}

bool MCS_registry_split_key(MCStringRef p_path, MCStringRef& r_root, MCStringRef& r_key, MCStringRef& r_value)
{
	// only copy components out if they are present - <ROOT>\<KEY>\<VALUE>, <ROOT>\<VALUE>, <ROOT>
	// (components may be empty)
	bool t_success = true;
	uindex_t t_length = MCStringGetLength(p_path);
	uindex_t t_path_offset = t_length;
	uindex_t t_value_offset = t_length;
	if (MCStringLastIndexOfChar(p_path, '\\', MCStringGetLength(p_path), kMCStringOptionCompareExact, t_value_offset))
	{
		if (MCStringFirstIndexOfChar(p_path, '\\', 0, kMCStringOptionCompareExact, t_path_offset))
		{
			if (t_value_offset > t_path_offset)
				t_success = t_success && MCStringCopySubstring(p_path, MCRangeMake(t_path_offset + 1, t_value_offset - t_path_offset - 1), r_key);
			else
				t_value_offset = t_length;
		}
		t_success = t_success && MCStringCopySubstring(p_path, MCRangeMake(t_value_offset + 1, t_length), r_value);
	}
	return t_success && MCStringCopySubstring(p_path, MCRangeMake(0, t_path_offset), r_root);
}

bool MCS_registry_root_to_hkey(MCStringRef p_root, HKEY& r_hkey)
{
	for (uindex_t i = 0 ; i < ELEMENTS(Regkeys) ; i++)
	{
		if (MCStringIsEqualToCString(p_root, Regkeys[i].token, kMCCompareCaseless))
		{
			r_hkey = Regkeys[i].key;
			return true;
		}
	}
	return false;
}

bool MCS_registry_root_to_hkey(MCStringRef p_root, HKEY& r_hkey, uint32_t& x_access_mode)
{
	for (uindex_t i = 0 ; i < ELEMENTS(Regkeys) ; i++)
	{
		if (MCStringIsEqualToCString(p_root, Regkeys[i].token, kMCCompareCaseless))
		{
			r_hkey = Regkeys[i].key;
			if (MCmajorosversion >= 0x0501)
				x_access_mode |= Regkeys[i].mode;
			return true;
		}
	}
	return false;
}

bool MCS_registry_type_to_string(uint32_t p_type, MCStringRef& r_string)
{
	for (uindex_t i = 0 ; i < ELEMENTS(RegDatatypes) ; i++)
	{
		if (p_type == RegDatatypes[i].type)
		{
			return MCStringCreateWithCString(RegDatatypes[i].token, r_string);
		}
	}

	return false;
}

DWORD MCS_registry_type_from_string(MCStringRef p_string)
{
	if (p_string != nil)
	{
		for (uindex_t i = 0; i < ELEMENTS(RegDatatypes); i++)
		{
			if (MCStringIsEqualToCString(p_string, RegDatatypes[i].token, kMCCompareCaseless))
				return RegDatatypes[i].type;
		}
	}

	return REG_SZ;
}

class MCAutoRegistryKey
{
public:
	MCAutoRegistryKey(void)
	{
		m_key = NULL;
	}

	~MCAutoRegistryKey(void)
	{
		if (m_key != NULL)
			RegCloseKey(m_key);
	}

	HKEY operator = (HKEY value)
	{
		MCAssert(m_key == NULL);
		m_key = value;
		return m_key;
	}

	HKEY* operator & (void)
	{
		MCAssert(m_key == NULL);
		return &m_key;
	}

	HKEY operator * (void) const
	{
		return m_key;
	}

private:
	HKEY m_key;
};

///////////////////////////////////////////////////////////////////////////////
static MMRESULT tid;

void CALLBACK MCS_tp(UINT id, UINT msg, DWORD user, DWORD dw1, DWORD dw2)
{
	MCalarm = True;
}

///////////////////////////////////////////////////////////////////////////////

#define DEFINE_GUID_(name, l, w1, w2, b1, b2, b3, b4, b5, b6, b7, b8) \
        EXTERN_C const GUID DECLSPEC_SELECTANY name \
                = { l, w1, w2, { b1, b2,  b3,  b4,  b5,  b6,  b7,  b8 } }
// {F0B7A1A2-9847-11cf-8F20-00805F2CD064}
DEFINE_GUID_(CATID_ActiveScriptParse, 0xf0b7a1a2, 0x9847, 0x11cf, 0x8f, 0x20, 0x00, 0x80, 0x5f, 0x2c, 0xd0, 0x64);

///////////////////////////////////////////////////////////////////////////////

typedef struct
{
	MCNameRef *token;
	uint4 winfolder;
}
sysfolders;

// need to add at least a temp folder and the system folder here
static sysfolders sysfolderlist[] = {
    {&MCN_desktop, CSIDL_DESKTOP},
    {&MCN_fonts, CSIDL_FONTS},
    {&MCN_documents, CSIDL_PERSONAL},
    {&MCN_start, CSIDL_STARTMENU},
    {&MCN_system, CSIDL_WINDOWS},
    {&MCN_home, CSIDL_PROFILE}, //TS-2007-08-20 Added so that "home" gives something useful across all platforms
    {&MCN_support, CSIDL_APPDATA},
};

bool MCS_specialfolder_to_csidl(MCNameRef p_folder, MCNumberRef& r_csidl)
{
	for (uindex_t i = 0 ; i < ELEMENTS(sysfolderlist) ; i++)
	{
		if (MCNameIsEqualTo(p_folder, *(sysfolderlist[i].token)))
		{
			return MCNumberCreateWithUnsignedInteger(sysfolderlist[i].winfolder, r_csidl);
		}
	}
    
	return false;
}

///////////////////////////////////////////////////////////////////////////////

/* thread created to read data from child process's pipe */
static bool s_finished_reading = false;

static void readThreadDone(void *param)
{
	s_finished_reading = true;
}

static DWORD readThread(Streamnode *process)
{
	//MCMemoryFileHandle ihandle;
	//ihandle = process -> ihandle -> handle;

	//DWORD nread;
	//ihandle->buffer = new char[READ_PIPE_SIZE];
	//uint4 bsize = READ_PIPE_SIZE;
	//ihandle->ioptr = ihandle->buffer;   //set ioptr member
	//ihandle->len = 0; //set len member
	//while (ihandle->fhandle != NULL)
	//{
	//	if (!PeekNamedPipe(ihandle->fhandle, NULL, 0, NULL, &nread, NULL))
	//		break;
	//	if (nread == 0)
	//	{
	//		if (WaitForSingleObject(process -> phandle, 0) != WAIT_TIMEOUT)
	//			break;
	//		Sleep(100);
	//		continue;
	//	}
	//	if (ihandle->len + nread >= bsize)
	//	{
	//		uint4 newsize = ihandle->len + nread + READ_PIPE_SIZE;
	//		MCU_realloc(&ihandle->buffer, bsize, newsize, 1);
	//		bsize = newsize;
	//		ihandle->ioptr = ihandle->buffer;
	//	}
	//	if (!ReadFile(ihandle->fhandle, (LPVOID)&ihandle->buffer[ihandle->len],
	//	              nread, &nread, NULL)
	//	        || nread == 0)
	//	{
	//		ihandle->len += nread;
	//		break;
	//	}
	//	ihandle->len += nread;
	//	ihandle->flags = 0;
	//	if (ihandle->ioptr != ihandle->buffer)
	//	{
	//		ihandle->len -= ihandle->ioptr - ihandle->buffer;
	//		memcpy(ihandle->buffer, ihandle->ioptr, ihandle->len);
	//		ihandle->ioptr = ihandle->buffer;
	//	}
	//}
	//MCNotifyPush(readThreadDone, nil, false, false);
	return 0;
}

//////////////////////////////////////////////////////////////////////////////////
// OK-2009-01-28: [[Bug 7452]] - SpecialFolderPath not working with redirected My Documents folder on Windows.
bool MCS_getlongfilepath(MCStringRef p_short_path, MCStringRef& r_long_path)
{
	// If the path conversion was not succesful, then
	// we revert back to using the original path.
	MCAutoStringRef t_long_path;
	if (MCS_longfilepath(p_short_path, &t_long_path) && MCStringGetLength(*t_long_path) > 0)
	{
		r_long_path = MCValueRetain(*t_long_path);
		return true;
	}

	return MCStringCopy(p_short_path, r_long_path);
}

bool MCS_getcurdir_native(MCStringRef& r_path)
{
	MCAutoNativeCharArray t_buffer;
	DWORD t_path_len = GetCurrentDirectoryA(0, NULL);
	if (t_path_len == 0 || !t_buffer.New(t_path_len))
		return false;
	if (t_path_len - 1 != GetCurrentDirectoryA(t_path_len, (LPSTR)t_buffer.Chars()))
		return false;

	t_buffer.Shrink(t_path_len - 1);
	return t_buffer.CreateStringAndRelease(r_path);
}

bool MCS_native_path_exists(MCStringRef p_path, bool p_is_file)
{
	// MW-2010-10-22: [[ Bug 8259 ]] Use a proper Win32 API function - otherwise network shares don't work.
	DWORD t_attrs;
	t_attrs = GetFileAttributesA(MCStringGetCString(p_path));

	if (t_attrs == INVALID_FILE_ATTRIBUTES)
		return false;

	return p_is_file == ((t_attrs & FILE_ATTRIBUTE_DIRECTORY) == 0);
}

bool MCS_path_exists(MCStringRef p_path, bool p_is_file)
{
#ifdef /* MCS_exists_dsk_w32 */ LEGACY_SYSTEM
	MCAutoStringRef t_resolved;
	// MW-2004-04-20: [[ Purify ]] If *newpath == 0 then we should return False
	if (!MCS_resolvepath(p_path, &t_resolved) || MCStringGetLength(*t_resolved) == 0)
		return false;
    
	// MW-2008-01-15: [[ Bug 4981 ]] - It seems that stat will fail for checking
	//   a folder 'C:' and requires that it be 'C:\'
	if (MCStringGetLength(*t_resolved) == 2 && MCStringGetCharAtIndex(*t_resolved, 1) == ':')
	{
		MCAutoStringRef t_drive_string;
		return MCStringMutableCopy(*t_resolved, &t_drive_string) &&
        MCStringAppendChar(*t_drive_string, '\\') &&
        MCS_native_path_exists(*t_drive_string, p_is_file);
	}
    
	// OK-2007-12-05 : Bug 5555, modified to allow paths with trailing backslashes on Windows.
	uindex_t t_path_len = MCStringGetLength(*t_resolved);
	char_t t_last_char = MCStringGetNativeCharAtIndex(*t_resolved, t_path_len - 1);
	if ((t_last_char == '\\' || t_last_char == '/') &&
		!(t_path_len == 3 && MCStringGetNativeCharAtIndex(*t_resolved, 1) == ':'))
	{
		MCAutoStringRef t_trimmed_string;
		return MCStringCopySubstring(*t_resolved, MCRangeMake(0, t_path_len - 1), &t_trimmed_string) &&
        MCS_native_path_exists(*t_trimmed_string, p_is_file);
	}
    
	return MCS_native_path_exists(*t_resolved, p_is_file);
#endif /* MCS_exists_dsk_w32 */
    // MW-2004-04-20: [[ Purify ]] If *newpath == 0 then we should return False
    if (MCStringGetLength(p_path) == 0)
        return False;
    
    // MW-2008-01-15: [[ Bug 4981 ]] - It seems that stat will fail for checking
    //   a folder 'C:' and requires that it be 'C:\'
    if (MCStringGetLength(p_path) == 2 && MCStringGetCharAtIndex(p_path, 1) == ':')
    {
        MCAutoStringRef t_drive_string;
        return MCStringMutableCopy(p_path, &t_drive_string) &&
        MCStringAppendChar(*t_drive_string, '\\') &&
        MCS_native_path_exists(*t_drive_string, p_is_file);
    }
    
    // OK-2007-12-05 : Bug 5555, modified to allow paths with trailing backslashes on Windows.
    uindex_t t_path_len = MCStringGetLength(p_path);
    char_t t_last_char = MCStringGetNativeCharAtIndex(p_path, t_path_len - 1);
    if ((t_last_char == '\\' || t_last_char == '/') &&
        !(t_path_len == 3 && MCStringGetNativeCharAtIndex(p_path, 1) == ':'))
    {
        MCAutoStringRef t_trimmed_string;
        return MCStringCopySubstring(p_path, MCRangeMake(0, t_path_len - 1), &t_trimmed_string) &&
        MCS_native_path_exists(*t_trimmed_string, p_is_file);
    }
    
    return MCS_native_path_exists(p_path, p_is_file);
	// MW-2010-10-22: [[ Bug 8259 ]] Use a proper Win32 API function - otherwise network shares don't work.
	DWORD t_attrs;
	t_attrs = GetFileAttributesA(MCStringGetCString(p_path));
    
	if (t_attrs == INVALID_FILE_ATTRIBUTES)
		return false;
    
	return p_is_file == ((t_attrs & FILE_ATTRIBUTE_DIRECTORY) == 0);
}

bool MCS_path_append(MCStringRef p_base, unichar_t p_separator, MCStringRef p_component, MCStringRef& r_path)
{
	MCAutoStringRef t_path;
	if (!MCStringMutableCopy(p_base, &t_path))
		return false;
    
	if (MCStringGetCharAtIndex(p_base, MCStringGetLength(p_base) - 1) != p_separator &&
		!MCStringAppendChars(*t_path, &p_separator, 1))
		return false;
    
	return MCStringAppend(*t_path, p_component) && MCStringCopy(*t_path, r_path);
}

//////////////////////////////////////////////////////////////////////////////////

static inline bool is_legal_drive(char p_char)
{
	return (p_char >= 'a' && p_char <= 'z') || (p_char >= 'A' && p_char <= 'Z');
}

//////////////////////////////////////////////////////////////////////////////////
bool dns_servers_from_network_params(MCListRef& r_list)
{
	MCAutoListRef t_list;
	ULONG t_buffer_size = 0;
	MCAutoBlock<byte_t> t_buffer;
    
	FIXED_INFO *t_fixed_info = nil;
    
	errno = GetNetworkParams(t_fixed_info, &t_buffer_size);
	if (errno == ERROR_NO_DATA)
	{
		r_list = MCValueRetain(kMCEmptyList);
		return true;
	}
	else if (errno != ERROR_BUFFER_OVERFLOW)
		return false;
    
	if (!t_buffer.Allocate(t_buffer_size))
		return false;
    
	if (!MCListCreateMutable('\n', &t_list))
		return false;
    
	t_fixed_info = (FIXED_INFO*)*t_buffer;
	MCMemoryClear(t_fixed_info, t_buffer_size);
    
	errno = GetNetworkParams(t_fixed_info, &t_buffer_size);
    
	if (errno == ERROR_SUCCESS)
	{
		IP_ADDR_STRING *t_addr_string = &t_fixed_info->DnsServerList;
		while (t_addr_string != nil && t_addr_string->IpAddress.String[0] != '\0')
		{
			if (!MCListAppendCString(*t_list, t_addr_string->IpAddress.String))
				return false;
			t_addr_string = t_addr_string->Next;
		}
	}
    
	return MCListCopy(*t_list, r_list);
}

#define NAMESERVER_REG_KEY "HKEY_LOCAL_MACHINE\\SYSTEM\\ControlSet001\\Services\\Tcpip\\Parameters\\NameServer"
bool dns_servers_from_registry(MCListRef& r_list)
{
	MCAutoStringRef t_key, t_value, t_type, t_error;
	if (!MCStringCreateWithCString(NAMESERVER_REG_KEY, &t_key))
		return false;
	if (!MCS_query_registry(*t_key, &t_value, &t_type, &t_error))
		return false;
    
	if (*t_error == nil)
	{
		r_list = MCValueRetain(kMCEmptyList);
		return true;
	}
    
	MCAutoListRef t_list;
	if (!MCListCreateMutable('\n', &t_list))
		return false;
    
	const char_t *t_chars;
	uindex_t t_char_count;
	t_chars = MCStringGetNativeCharPtr(*t_value);
	t_char_count = MCStringGetLength(*t_value);
    
	uindex_t t_start = 0;
    
	for (uindex_t i = 0; i < t_char_count; i++)
	{
		if (t_chars[i] == ' ' || t_chars[i] == ',' || t_chars[i] == '\n')
		{
			if (!MCListAppendNativeChars(*t_list, t_chars + t_start, i - t_start))
				return false;
			t_start = i + 1;
		}
	}
	if (t_start < t_char_count)
	{
		if (!MCListAppendNativeChars(*t_list, t_chars + t_start, t_char_count - t_start))
			return false;
	}
    
	return MCListCopy(*t_list, r_list);
}

//////////////////////////////////////////////////////////////////////////////////

static void MCS_do_launch(MCStringRef p_document)
{
	// MW-2011-02-01: [[ Bug 9332 ]] Adjust the 'show' hint to normal to see if that makes
	//   things always appear on top...
	int t_result;
	t_result = (int)ShellExecuteA(NULL, "open", MCStringGetCString(p_document), NULL, NULL, SW_SHOWNORMAL);

	if (t_result < 32)
	{
		switch(t_result)
		{
		case ERROR_BAD_FORMAT:
		case SE_ERR_ACCESSDENIED:
		case SE_ERR_FNF:
		case SE_ERR_PNF:
		case SE_ERR_SHARE:
		case SE_ERR_DLLNOTFOUND:
			MCresult -> sets("can't open file");
		break;

		case SE_ERR_ASSOCINCOMPLETE:
		case SE_ERR_NOASSOC:
			MCresult -> sets("no association");
		break;

		case SE_ERR_DDEBUSY:
		case SE_ERR_DDEFAIL:
		case SE_ERR_DDETIMEOUT:
			MCresult -> sets("request failed");
		break;

		case 0:
		case SE_ERR_OOM:
			MCresult -> sets("no memory");
		break;
		}
	}
	else
		MCresult -> clear();
}

//////////////////////////////////////////////////////////////////////////////////
struct MCWindowsSystemService: public MCWindowsSystemServiceInterface
{
    virtual bool MCISendString(MCStringRef p_command, MCStringRef& r_result, bool& r_error)
    {
        DWORD t_error_code;
        char t_buffer[256];
        t_buffer[0] = '\0';
        t_error_code = mciSendStringA(MCStringGetCString(p_command), t_buffer, 255, NULL);
        r_error = t_error_code != 0;
        if (!r_error)
            return MCStringCreateWithCString(t_buffer, r_result);
        
        return mciGetErrorStringA(t_error_code, t_buffer, 255) &&
		MCStringCreateWithCString(t_buffer, r_result);
    }
    
    virtual bool QueryRegistry(MCStringRef p_key, MCStringRef& r_value, MCStringRef& r_type, MCStringRef& r_error)
    {
        MCAutoStringRef t_root, t_key, t_value;
        
        r_value = r_error = nil;
        
        //key = full path info such as: HKEY_LOCAL_MACHINE\\Software\\..\\valuename
		if (!MCS_registry_split_key(p_key, &t_root, &t_key, &t_value))
            return false;
        
        if (*t_value == nil)
        {
            /* RESULT */ //MCresult->sets("no key");
            return MCStringCreateWithCString("no key", r_error);
        }
        
        if (*t_key == nil)
            t_key = kMCEmptyString;
        
        HKEY t_hkey;
        MCAutoRegistryKey t_regkey;
        
        uint32_t t_access_mode = KEY_READ;
        
		if (!MCS_registry_root_to_hkey(*t_root, t_hkey, t_access_mode) ||
            (RegOpenKeyExA(t_hkey, MCStringGetCString(*t_key), 0, t_access_mode, &t_regkey) != ERROR_SUCCESS))
        {
            /* RESULT */ //MCresult->sets("bad key");
            return MCStringCreateWithCString("bad key", r_error);
        }
        
        LONG err = 0;
        MCAutoNativeCharArray t_buffer;
        DWORD t_buffer_len = 0;
        DWORD t_type;
        
        //determine the size of value buffer needed
        err = RegQueryValueExA(*t_regkey, MCStringGetCString(*t_value), 0, NULL, NULL, &t_buffer_len);
        if (err == ERROR_SUCCESS || err == ERROR_MORE_DATA)
        {
            if (!t_buffer.New(t_buffer_len))
                return false;
            if ((err = RegQueryValueExA(*t_regkey, MCStringGetCString(*t_value), 0, &t_type,
                                        (LPBYTE)t_buffer.Chars(), &t_buffer_len)) == ERROR_SUCCESS && t_buffer_len)
            {
                DWORD t_len;
                t_len = t_buffer_len;
                if (t_type == REG_SZ || t_type == REG_EXPAND_SZ || t_type == REG_MULTI_SZ)
                {
                    char_t *t_chars = t_buffer.Chars();
                    while(t_len > 0 && t_chars[t_len - 1] == '\0')
                        t_len -= 1;
                    if (t_type == REG_MULTI_SZ && t_len < t_buffer_len)
                        t_len += 1;
                }
                
                t_buffer.Shrink(t_len);
                return t_buffer.CreateStringAndRelease(r_value) &&
					MCS_registry_type_to_string(t_type, r_type);
            }
        }
        else
        {
            errno = err;
            /* RESULT */ //MCresult->sets("can't find key");
            return MCStringCreateWithCString("can't find key", r_error);
        }
        
        r_value = MCValueRetain(kMCEmptyString);
        return true;
    }
    
    virtual bool SetRegistry(MCStringRef p_key, MCStringRef p_value, MCStringRef p_type, MCStringRef& r_error)
    {
        MCAutoStringRef t_root, t_key, t_value;
        HKEY t_root_hkey;
        
		if (!MCS_registry_split_key(p_key, &t_root, &t_key, &t_value))
            return false;
        
        if (!MCS_registry_root_to_hkey(*t_root, t_root_hkey))
        {
            /* RESULT */ //MCresult->sets("bad key");
            return MCStringCreateWithCString("bad key", r_error);
        }
        if (*t_key == nil)
        {
            /* RESULT */ //MCresult->sets("bad key specified");
            return MCStringCreateWithCString("bad key specified", r_error);
        }
        
        MCAutoRegistryKey t_regkey;
        DWORD t_keystate;
        
        if (RegCreateKeyExA(t_root_hkey, MCStringGetCString(*t_key), 0, NULL, REG_OPTION_NON_VOLATILE,
                            KEY_ALL_ACCESS, NULL, &t_regkey, &t_keystate) != ERROR_SUCCESS)
        {
            MCS_seterrno(GetLastError());
            /* RESULT */ //MCresult->sets("can't create key");
            return MCStringCreateWithCString("can't create key", r_error);
        }
        
        if (MCStringGetLength(p_value) == 0)
        {//delete this value
            if ((errno = RegDeleteValueA(*t_regkey, MCStringGetCString(*t_value))) != ERROR_SUCCESS)
            {
                MCS_seterrno(GetLastError());
                /* RESULT */ //MCresult->sets("can't delete value");
                return MCStringCreateWithCString("can't delete value", r_error);
            }
        }
        else
        {
            DWORD t_type;
            t_type = MCS_registry_type_from_string(p_type);
            
            const BYTE *t_byte_ptr = MCStringGetNativeCharPtr(p_value);
            uint32_t t_length = MCStringGetLength(p_value);
            if (t_type == REG_SZ && t_byte_ptr[t_length - 1] != '\0')
                t_length++;
            
            if (RegSetValueExA(*t_regkey, MCStringGetCString(*t_value), 0, t_type,
                               t_byte_ptr, t_length) != ERROR_SUCCESS)
            {
                MCS_seterrno(GetLastError());
                /* RESULT */ //MCresult->sets("can't set value");
                return MCStringCreateWithCString("can't set value", r_error);
            }
        }
        
        r_error = nil;
        return true;
    }
    
    virtual bool DeleteRegistry(MCStringRef p_key, MCStringRef& r_error)
    {
        MCAutoStringRef t_root, t_key;
        
        if (!MCS_registry_split_key(p_key, &t_root, &t_key))
            return false;
        
        HKEY hkey = NULL;
        
        if (MCStringGetLength(*t_key) == 0)
        {
            /* RESULT */ //MCresult->sets("no key");
            return MCStringCreateWithCString("no key", r_error);
        }
        
		if (!MCS_registry_root_to_hkey(*t_root, hkey))
        {
            /* RESULT */ //MCresult->sets("bad key");
            return MCStringCreateWithCString("bad key", r_error);
        }
        
        errno = RegDeleteKeyNT(hkey, MCStringGetCString(*t_key));
        if (errno != ERROR_SUCCESS)
        {
            /* RESULT */ //MCresult->sets("could not delete key");
            return MCStringCreateWithCString("could not delete key", r_error);
        }
        else
        {
            /* RESULT */ MCresult->clear(False);
            r_error = nil;
            return true;
        }
    }
    
    virtual bool ListRegistry(MCStringRef p_path, MCListRef& r_list, MCStringRef& r_error)
    {
        MCAutoStringRef t_root, t_key;
        HKEY t_hkey;
        MCAutoRegistryKey t_regkey;
        
        if (!MCS_registry_split_key(p_path, &t_root, &t_key))
            return false;
        if (!MCS_registry_root_to_hkey(*t_root, t_hkey) ||
            RegOpenKeyExA(t_hkey, MCStringGetCString(*t_key), 0, KEY_READ, &t_regkey) != ERROR_SUCCESS)
        {
            return MCStringCreateWithCString("bad key", r_error);
        }
        
        MCAutoListRef t_list;
        if (!MCListCreateMutable('\n', &t_list))
            return false;
        
        DWORD t_max_key_length;
        if (ERROR_SUCCESS != RegQueryInfoKeyA(*t_regkey, NULL, NULL, NULL, NULL, &t_max_key_length, NULL, NULL, NULL, NULL, NULL, NULL))
            return false;
        
        DWORD t_index = 0;
        MCAutoArray<char> t_buffer;
        
        t_max_key_length++;
        if (!t_buffer.New(t_max_key_length))
            return false;
        
        LONG t_result = ERROR_SUCCESS;
        while (t_result == ERROR_SUCCESS)
        {
            DWORD t_name_length = t_max_key_length;
            t_result = RegEnumKeyExA(*t_regkey, t_index, t_buffer.Ptr(), &t_name_length, NULL, NULL, NULL, NULL);
            if (t_result == ERROR_SUCCESS && !MCListAppendCString(*t_list, t_buffer.Ptr()))
                return false;
            
            t_index += 1;
        }
        
        if (t_result != ERROR_NO_MORE_ITEMS)
            return false;
        
        r_error = nil;
        return MCListCopy(*t_list, r_list);
    }
};

struct MCMemoryMappedFileHandle: public MCMemoryFileHandle
{
	MCMemoryMappedFileHandle(MCWinSysHandle p_handle, const void *p_buffer, uint32_t p_length):
		MCMemoryFileHandle(p_buffer, p_length)
	{
		m_handle = p_handle;
	}

	virtual void Close()
	{
#ifdef /* MCS_close_dsk_w32 */ LEGACY_SYSTEM
	if (stream->buffer != NULL)
	{ //memory map file
		if (stream->mhandle != NULL)
		{
			UnmapViewOfFile(stream->buffer);
			CloseHandle(stream->mhandle);
		}
	}
	if (!(stream->flags & IO_FAKE))
		CloseHandle(stream->fhandle);
	delete stream;
	stream = NULL;
#endif /* MCS_close_dsk_w32 */
		/* UNCHECKED */ UnmapViewOfFile(m_buffer);
		CloseHandle((HANDLE)m_handle);
		MCMemoryFileHandle::Close();
	}

private:
	MCWinSysHandle m_handle;
};


struct MCStdioFileHandle: public MCSystemFileHandle
{
	MCStdioFileHandle(MCWinSysHandle p_handle)
	{
		m_handle = p_handle;
		m_is_eof = false;
		m_is_pipe = handle_is_pipe(m_handle);
		m_putback = -1;
	}

	virtual void Close(void)
	{
		CloseHandle(m_handle);
		delete this;
	}
	
    virtual bool IsExhausted(void)
	{
		return m_is_eof;
	}
	
	virtual bool Read(void *p_buffer, uint32_t p_byte_size, uint32_t& r_read)
	{
#ifdef /* MCS_read_dsk_w32 */ LEGACY_SYSTEM
	if (MCabortscript || ptr == NULL || stream == NULL)
		return IO_ERROR;

	if ((stream -> flags & IO_FAKEWRITE) == IO_FAKEWRITE)
		return IO_ERROR;

	// MW-2009-06-25: If this is a custom stream, call the appropriate callback.
	// MW-2009-06-30: Refactored to common (platform-independent) implementation
	//   in mcio.cpp
	if ((stream -> flags & IO_FAKECUSTOM) == IO_FAKECUSTOM)
		return MCS_fake_read(ptr, size, n, stream);

	LPVOID sptr = ptr;
	DWORD nread;
	Boolean result = False;
	IO_stat istat = IO_NORMAL;

	if (stream->buffer != NULL)
	{ //memory map file or process with a thread
		uint4 nread = size * n;     //into the IO_handle's buffer
		if (nread > stream->len - (stream->ioptr - stream->buffer))
		{
			n = (stream->len - (stream->ioptr - stream->buffer)) / size;
			nread = size * n;
			istat = IO_EOF;
		}
		if (nread == 1)
		{
			char *tptr = (char *)ptr;
			*tptr = *stream->ioptr++;
		}
		else
		{
			memcpy(ptr, stream->ioptr, nread);
			stream->ioptr += nread;
		}
		return istat;
	}
	
	if (stream -> fhandle == 0)
	{
		MCS_seterrno(GetLastError());
		n = 0;
		return IO_ERROR;
	}
	
	// If this is named pipe, handle things differently -- we first peek to see how
	// much is available to read.
	// MW-2012-09-10: [[ Bug 10230 ]] If this stream is a pipe then handle that case.
	if (stream -> is_pipe)
	{
		// See how much data is available - if this fails then return eof or an error
		// depending on 'GetLastError()'.
		uint32_t t_available;
		if (!PeekNamedPipe(stream -> fhandle, NULL, 0, NULL, (DWORD *)&t_available, NULL))
		{
			n = 0;

			DWORD t_error;
			t_error = GetLastError();
			if (t_error == ERROR_HANDLE_EOF || t_error == ERROR_BROKEN_PIPE)
			{
				stream -> flags |= IO_ATEOF;
				return IO_EOF;
			}

			MCS_seterrno(GetLastError());
			return IO_ERROR;
		}

		// Adjust for putback
		int32_t t_adjust;
		t_adjust = 0;
		if (stream -> putback != -1)
			t_adjust = 1;

		// Calculate how many elements we can read, and how much we need to read
		// to make them.
		uint32_t t_count, t_byte_count;
		t_count = MCU_min((t_available + t_adjust) / size, n);
		t_byte_count = t_count * size;

		// Copy in the putback char if any
		uint1 *t_dst_ptr;
		t_dst_ptr = (uint1*)sptr;
		if (stream -> putback != -1)
		{
			*t_dst_ptr++ = (uint1)stream -> putback;
			stream -> putback = -1;
		}

		// Now read all the data we can - here we check for EOF also.
		uint32_t t_amount_read;
		IO_stat t_stat;
		t_stat = IO_NORMAL;
		t_amount_read = 0;
		if (t_byte_count - t_adjust > 0)
			if (!ReadFile(stream -> fhandle, (LPVOID)t_dst_ptr, t_byte_count - t_adjust, (DWORD *)&t_amount_read, NULL))
			{
				if (GetLastError() == ERROR_HANDLE_EOF)
				{
					stream -> flags |= IO_ATEOF;
					t_stat = IO_EOF;
				}
				else
				{
					MCS_seterrno(GetLastError());
					t_stat = IO_ERROR;
				}
			}

		// Return the number of objects of 'size' bytes that were read.
		n = (t_amount_read + t_adjust) / size;

		return t_stat;
	}

	if (stream -> putback != -1)
	{
		*((uint1 *)sptr) = (uint1)stream -> putback;
		stream -> putback = -1;
		
		if (!ReadFile(stream -> fhandle, (LPVOID)((char *)sptr + 1), (DWORD)size * n - 1, &nread, NULL))
		{
			MCS_seterrno(GetLastError());
			n = (nread + 1) / size;
			return IO_ERROR;
		}
		
		nread += 1;
	}
	else if (!ReadFile(stream->fhandle, (LPVOID)sptr, (DWORD)size * n, &nread, NULL))
	{
		MCS_seterrno(GetLastError());
		n = nread / size;
		return IO_ERROR;
	}

	if (nread < size * n)
	{
		stream->flags |= IO_ATEOF;
		n = nread / size;
		return IO_EOF;
	}
	else
		stream->flags &= ~IO_ATEOF;

	n = nread / size;
	return IO_NORMAL;
#endif /* MCS_read_dsk_w32 */
		LPVOID sptr = p_buffer;
		DWORD nread;
		Boolean result = False;
		IO_stat istat = IO_NORMAL;
		
		if (m_handle == 0)
		{
			MCS_seterrno(GetLastError());
			r_read = 0;
			return false;
		}
		
		// If this is named pipe, handle things differently -- we first peek to see how
		// much is available to read.
		// MW-2012-09-10: [[ Bug 10230 ]] If this stream is a pipe then handle that case.
		if (m_is_pipe)
		{
			// See how much data is available - if this fails then return eof or an error
			// depending on 'GetLastError()'.
			uint32_t t_available;
			if (!PeekNamedPipe(m_handle, NULL, 0, NULL, (DWORD *)&t_available, NULL))
			{
				r_read = 0;

				DWORD t_error;
				t_error = GetLastError();
				if (t_error == ERROR_HANDLE_EOF || t_error == ERROR_BROKEN_PIPE)
				{
					m_is_eof = true;
					return false;
				}

				m_is_eof = false;

				MCS_seterrno(GetLastError());
				return false;
			}

			// Adjust for putback
			int32_t t_adjust;
			t_adjust = 0;
			if (m_putback != -1)
				t_adjust = 1;

			// Calculate how many elements we can read, and how much we need to read
			// to make them.
			uint32_t t_byte_count;
			t_byte_count = MCU_min((t_available + t_adjust), p_byte_size);

			// Copy in the putback char if any
			uint1 *t_dst_ptr;
			t_dst_ptr = (uint1*)sptr;
			if (m_putback != -1)
			{
				*t_dst_ptr++ = (uint1)m_putback;
				m_putback = -1;
			}

			// Now read all the data we can - here we check for EOF also.
			uint32_t t_amount_read;
			IO_stat t_stat;
			t_stat = IO_NORMAL;
			t_amount_read = 0;
			if (t_byte_count - t_adjust > 0)
				if (!ReadFile(m_handle, (LPVOID)t_dst_ptr, t_byte_count - t_adjust, (DWORD *)&t_amount_read, NULL))
				{
					if (GetLastError() == ERROR_HANDLE_EOF)
					{
						t_stat = IO_EOF;
					}
					else
					{
						MCS_seterrno(GetLastError());
						t_stat = IO_ERROR;
					}
				}

			// Return the number of bytes that were read.
			r_read = (t_amount_read + t_adjust);

			if (t_stat == IO_EOF)
			{
				m_is_eof = true;
				return false;
			}

			m_is_eof = false;

			if (t_stat != IO_NORMAL)
				return false;

			return true;
		}

		if (m_putback != -1)
		{
			*((uint1 *)sptr) = (uint1)m_putback;
			m_putback = -1;
			
			if (!ReadFile(m_handle, (LPVOID)((char *)sptr + 1), (DWORD)p_byte_size - 1, &nread, NULL))
			{
				MCS_seterrno(GetLastError());
				r_read = (nread + 1);
				return false;
			}
			
			nread += 1;
		}
		else if (!ReadFile(m_handle, (LPVOID)sptr, (DWORD)p_byte_size, &nread, NULL))
		{
			MCS_seterrno(GetLastError());
			r_read = nread;
			return false;
		}

		if (nread < p_byte_size)
		{
			r_read = nread;
			m_is_eof = true;
			return false;
		}
 
		m_is_eof = false;
		r_read = nread;
		return true;
	}

	virtual bool Write(const void *p_buffer, uint32_t p_length)
	{
#ifdef /* MCS_write_dsk_w32 */ LEGACY_SYSTEM
	if (stream == IO_stdin)
		return IO_NORMAL;

	if (stream == NULL)
		return IO_ERROR;

	if ((stream -> flags & IO_FAKEWRITE) == IO_FAKEWRITE)
		return MCU_dofakewrite(stream -> buffer, stream -> len, ptr, size, n);

	if (stream -> fhandle == 0)
		return IO_ERROR;

	DWORD nwrote;
	if (!WriteFile(stream->fhandle, (LPVOID)ptr, (DWORD)size * n,
	               &nwrote, NULL))
	{
		MCS_seterrno(GetLastError());
		return IO_ERROR;
	}
	if (nwrote != size * n)
		return IO_ERROR;
	return IO_NORMAL;
#endif /* MCS_write_dsk_w32 */
		uint32_t t_written;
		if (this == IO_stdin)
			return true; // Shouldn't it return false???

		if (m_handle == NULL)
			return false;

		if (!WriteFile(m_handle, (LPVOID)p_buffer, (DWORD)p_length,
					   (LPDWORD)&t_written, NULL))
		{
			MCS_seterrno(GetLastError());
			return false;
		}
		if (t_written != p_length)
			return false;

		return true;
	}

	virtual bool Seek(int64_t p_offset, int p_dir)
	{
#ifdef /* MCS_seek_cur_dsk_w32 */ LEGACY_SYSTEM
	IO_stat is = IO_NORMAL;

	// MW-2009-06-25: If this is a custom stream, call the appropriate callback.
	// MW-2009-06-30: Refactored to common implementation in mcio.cpp.
	if ((stream -> flags & IO_FAKECUSTOM) == IO_FAKECUSTOM)
		return MCS_fake_seek_cur(stream, offset);

	if (stream->buffer != NULL)
		IO_set_stream(stream, stream->ioptr + offset);
	else
		is = MCS_seek_do(stream -> fhandle, offset, FILE_CURRENT);
	return is;
#endif /* MCS_seek_cur_dsk_w32 */
#ifdef /* MCS_seek_set_dsk_w32 */ LEGACY_SYSTEM
	// MW-2009-06-30: If this is a custom stream, call the appropriate callback.
	if ((stream -> flags & IO_FAKECUSTOM) == IO_FAKECUSTOM)
		return MCS_fake_seek_set(stream, offset);

	IO_stat is = IO_NORMAL;
	if (stream->buffer != NULL)
		IO_set_stream(stream, stream->buffer + offset);
	else
		is = MCS_seek_do(stream -> fhandle, offset, FILE_BEGIN);
	return is;
#endif /* MCS_seek_set_dsk_w32 */
#ifdef /* MCS_seek_end_dsk_w32 */ LEGACY_SYSTEM
	IO_stat is = IO_NORMAL;
	if (stream->buffer != NULL)
		IO_set_stream(stream, stream->buffer + stream->len + offset);
	else
		is = MCS_seek_do(stream -> fhandle, offset, FILE_END);
	return is;
#endif /* MCS_seek_end_dsk_w32 */
#ifdef /* MCS_seek_do_dsk_w32 */ LEGACY_SYSTEM
	LONG high_offset;
	high_offset = (LONG)(p_offset >> 32);
	DWORD fp;
	fp = SetFilePointer(p_file, (LONG)(p_offset & 0xFFFFFFFF),
	                   &high_offset, p_type);
	if (fp == INVALID_SET_FILE_POINTER && GetLastError() != NO_ERROR)
		return IO_ERROR;
	return IO_NORMAL;
#endif /* MCS_seek_do_dsk_w32 */
		LONG high_offset;
		high_offset = (LONG)(p_offset >> 32);
		DWORD fp;

		fp = SetFilePointer(m_handle, (LONG)(p_offset & 0xFFFFFFFF),
			&high_offset, p_dir > 0 ? FILE_BEGIN : (p_dir < 0 ? FILE_END : FILE_CURRENT));

		if (fp == INVALID_SET_FILE_POINTER && GetLastError() != NO_ERROR)
			return false;

		return true;
	}
	
	virtual bool Truncate(void)
	{
#ifdef /* MCS_trunc_dsk_w32 */ LEGACY_SYSTEM
	if (SetEndOfFile(stream->fhandle))
		return IO_NORMAL;
	else
		return IO_ERROR;
#endif /* MCS_trunc_dsk_w32 */
		if (!SetEndOfFile(m_handle))
			return false;

		return false;
	}

	virtual bool Sync(void)
	{
#ifdef /* MCS_sync_dsk_w32 */ LEGACY_SYSTEM
	//get the current file position pointer
	LONG fph;
	fph = 0;
	DWORD fp = SetFilePointer(stream->fhandle, 0, &fph, FILE_CURRENT);
	if (fp == INVALID_SET_FILE_POINTER && GetLastError() != NO_ERROR)
		return IO_ERROR;
	DWORD nfp = SetFilePointer(stream->fhandle, fp, &fph, FILE_BEGIN);
	if (nfp == INVALID_SET_FILE_POINTER && GetLastError() != NO_ERROR)
		return IO_ERROR;
	else
		return IO_NORMAL;
#endif /* MCS_sync_dsk_w32 */
		//get the current file position pointer
		LONG fph;
		fph = 0;
		DWORD fp = SetFilePointer(m_handle, 0, &fph, FILE_CURRENT);
		if (fp == INVALID_SET_FILE_POINTER && GetLastError() != NO_ERROR)
			return false;
		DWORD nfp = SetFilePointer(m_handle, fp, &fph, FILE_BEGIN);
		if (nfp == INVALID_SET_FILE_POINTER && GetLastError() != NO_ERROR)
			return false;
		
		return true;
	}

	virtual bool Flush(void)
	{
#ifdef /* MCS_flush_dsk_w32 */ LEGACY_SYSTEM 
	//flush output buffer
	if (FlushFileBuffers(stream->fhandle) != NO_ERROR)
		return IO_ERROR;
	return IO_NORMAL;
#endif /* MCS_flush_dsk_w32 */ //flush output buffer
		if (FlushFileBuffers(m_handle) != NO_ERROR)
			return false;

		return true;
	}
	
	virtual bool PutBack(char p_char)
	{
#ifdef /* MCS_putback_dsk_w32 */ LEGACY_SYSTEM
	if (stream -> buffer != NULL)
		return MCS_seek_cur(stream, -1);

	if (stream -> putback != -1)
		return IO_ERROR;
		
	stream -> putback = c;
	
	return IO_NORMAL;
#endif /* MCS_putback_dsk_w32 */
		if (m_putback != -1)
			return false;
			
		m_putback = p_char;
		
		return true;
	}
	
	virtual int64_t Tell(void)
	{
#ifdef /* MCS_tell_dsk_w32 */ LEGACY_SYSTEM
	// MW-2009-06-30: If this is a custom stream, call the appropriate callback.
	if ((stream -> flags & IO_FAKECUSTOM) == IO_FAKECUSTOM)
		return MCS_fake_tell(stream);

	if (stream->buffer != NULL)
		return stream->ioptr - stream->buffer;

	DWORD low;
	LONG high;
	high = 0;
	low = SetFilePointer(stream -> fhandle, 0, &high, FILE_CURRENT);
	return low | ((int64_t)high << 32);
#endif /* MCS_tell_dsk_w32 */
		DWORD low;
		LONG high;
		high = 0;
		low = SetFilePointer(m_handle, 0, &high, FILE_CURRENT);
		return low | ((int64_t)high << 32);
	}
	
	virtual void *GetFilePointer(void)
	{
		return m_handle;
	}

	virtual int64_t GetFileSize(void)
	{
#ifdef /* MCS_fsize_dsk_w32 */ LEGACY_SYSTEM
	if ((stream -> flags & IO_FAKECUSTOM) == IO_FAKECUSTOM)
		return MCS_fake_fsize(stream);

	if (stream->flags & IO_FAKE)
		return stream->len;
	else
	{
		DWORD t_high_word, t_low_word;
		t_low_word = GetFileSize(stream -> fhandle, &t_high_word);
		if (t_low_word != INVALID_FILE_SIZE || GetLastError() == NO_ERROR)
			return (int64_t)t_low_word | (int64_t)t_high_word << 32;
	}
	return 0;
#endif /* MCS_fsize_dsk_w32 */
		DWORD t_high_word, t_low_word;
		t_low_word = ::GetFileSize(m_handle, &t_high_word);
		if (t_low_word != INVALID_FILE_SIZE || GetLastError() == NO_ERROR)
			return (int64_t)t_low_word | (int64_t)t_high_word << 32;

		return 0;
	}
    
    virtual bool TakeBuffer(void*& r_buffer, size_t& r_length)
	{
		// TODO Implement
		return false;
	}

private:
	MCWinSysHandle m_handle;
	int m_putback;
	// MW-2012-09-10: [[ Bug 10230 ]] If true, it means this IO handle is a pipe.
	bool m_is_pipe;
	bool m_is_eof;
};

// MW-2005-02-22: Make this global for now so it is accesible by opensslsocket.cpp
real8 curtime;
static real8 starttime;
static DWORD startcount;

struct MCWindowsDesktop: public MCSystemInterface, public MCWindowsSystemService
{
    virtual MCServiceInterface *QueryService(MCServiceType p_type)
    {
        if (p_type == kMCServiceTypeWindowsSystem)
            return (MCWindowsSystemServiceInterface *)this;
        return nil;
    }
    
	virtual bool Initialize(void)
	{
#ifdef /* MCS_init_dsk_w32 */ LEGACY_SYSTEM
	IO_stdin = new IO_header((MCWinSysHandle)GetStdHandle(STD_INPUT_HANDLE), NULL, 0, 0);
	IO_stdin -> is_pipe = handle_is_pipe(IO_stdin -> fhandle);
	IO_stdout = new IO_header((MCWinSysHandle)GetStdHandle(STD_OUTPUT_HANDLE), NULL, 0, 0);
	IO_stdout -> is_pipe = handle_is_pipe(IO_stdout -> fhandle);
	IO_stderr = new IO_header((MCWinSysHandle)GetStdHandle(STD_ERROR_HANDLE), NULL, 0, 0);
	IO_stderr -> is_pipe = handle_is_pipe(IO_stderr -> fhandle);

	setlocale(LC_CTYPE, MCnullstring);
	setlocale(LC_COLLATE, MCnullstring);

	// MW-2004-11-28: The ctype array seems to have changed in the latest version of VC++
	((unsigned short *)_pctype)[160] &= ~_SPACE;

	MCinfinity = HUGE_VAL;
	MCS_time(); // force init
	if (timeBeginPeriod(1) == TIMERR_NOERROR)
		MCS_reset_time();
	else
		MClowrestimers = True;
	MCExecPoint ep;
	ep.setstaticcstring("HKEY_CURRENT_USER\\Software\\Microsoft\\Windows\\CurrentVersion\\Internet Settings\\ProxyEnable");
	MCS_query_registry(ep);
	if (ep.getsvalue().getlength() && ep.getsvalue().getstring()[0])
	{
		ep.setstaticcstring("HKEY_CURRENT_USER\\Software\\Microsoft\\Windows\\CurrentVersion\\Internet Settings\\ProxyServer");
		MCS_query_registry(ep);
		if (ep.getsvalue().getlength())
		{
			MCAutoStringRef t_http_proxy;
			/* UNCHECKED */ ep . copyasstringref(&t_http_proxy);
			MCValueAssign(MChttpproxy, *t_http_proxy);
		}
	}
	else
	{
		ep.setstaticcstring("HKEY_CURRENT_USER\\Software\\Netscape\\Netscape Navigator\\Proxy Information\\HTTP_Proxy");
		MCS_query_registry(ep);
		if (ep.getsvalue().getlength())
		{
			char *t_host;
			int4 t_port;
			t_host = ep.getsvalue().clone();
			ep.setstaticcstring("HKEY_CURRENT_USER\\Software\\Netscape\\Netscape Navigator\\Proxy Information\\HTTP_ProxyPort");
			MCS_query_registry(ep);
			ep.ston();
			t_port = ep.getint4();
			ep.setstringf("%s:%d", t_host, t_port);
			MCAutoStringRef t_http_proxy;
			/* UNCHECKED */ ep . copyasstringref(&t_http_proxy);
			MCValueAssign(MChttpproxy, *t_http_proxy);
			delete t_host;
		}
	}

	// On NT systems 'cmd.exe' is the command processor
	MCValueAssign(MCshellcmd, MCSTR("cmd.exe"));

	// MW-2005-05-26: Store a global variable containing major OS version...
	OSVERSIONINFOA osv;
	memset(&osv, 0, sizeof(OSVERSIONINFOA));
	osv.dwOSVersionInfoSize = sizeof(OSVERSIONINFOA);
	GetVersionExA(&osv);
	MCmajorosversion = osv . dwMajorVersion << 8 | osv . dwMinorVersion;

	// MW-2012-09-19: [[ Bug ]] Adjustment to tooltip metrics for Windows.
	if (MCmajorosversion >= 0x0500)
	{
		MCttsize = 11;
		MCValueAssign(MCttfont, MCSTR("Tahoma"));
	}
	else if (MCmajorosversion >= 0x0600)
	{
		MCttsize = 11;
		MCValueAssign(MCttfont, MCSTR("Segoe UI"));
	}

	OleInitialize(NULL); //for drag & drop

	// MW-2004-11-28: Install a signal handler for FP exceptions - these should be masked
	//   so it *should* be unnecessary but Win9x plays with the FP control word.
	signal(SIGFPE, handle_fp_exception);
#endif /* MCS_init_dsk_w32 */
		IO_stdin = MCsystem -> OpenFd(STD_INPUT_HANDLE, kMCSystemFileModeRead);
		IO_stdout = MCsystem -> OpenFd(STD_OUTPUT_HANDLE, kMCSystemFileModeWrite);
		IO_stderr = MCsystem -> OpenFd(STD_ERROR_HANDLE, kMCSystemFileModeWrite);

		setlocale(LC_CTYPE, MCnullstring);
		setlocale(LC_COLLATE, MCnullstring);

		// MW-2004-11-28: The ctype array seems to have changed in the latest version of VC++
		((unsigned short *)_pctype)[160] &= ~_SPACE;

		MCinfinity = HUGE_VAL;
		MCS_time(); // force init
		if (timeBeginPeriod(1) == TIMERR_NOERROR)
			MCS_reset_time();
		else
			MClowrestimers = True;
		MCExecPoint ep;
		ep.setstaticcstring("HKEY_CURRENT_USER\\Software\\Microsoft\\Windows\\CurrentVersion\\Internet Settings\\ProxyEnable");
		MCS_query_registry(ep);
		if (ep.getsvalue().getlength() && ep.getsvalue().getstring()[0])
		{
			ep.setstaticcstring("HKEY_CURRENT_USER\\Software\\Microsoft\\Windows\\CurrentVersion\\Internet Settings\\ProxyServer");
			/* UNCHECKED */ MCS_query_registry(ep);
			if (ep.getsvalue().getlength())
			{
				MCAutoStringRef t_http_proxy;
				/* UNCHECKED */ ep . copyasstringref(&t_http_proxy);
				MCValueAssign(MChttpproxy, *t_http_proxy);
			}
		}
		else
		{
			ep.setstaticcstring("HKEY_CURRENT_USER\\Software\\Netscape\\Netscape Navigator\\Proxy Information\\HTTP_Proxy");
			/* UNCHECKED */ MCS_query_registry(ep);
			if (ep.getsvalue().getlength())
			{
				char *t_host;
				int4 t_port;
				t_host = ep.getsvalue().clone();
				ep.setstaticcstring("HKEY_CURRENT_USER\\Software\\Netscape\\Netscape Navigator\\Proxy Information\\HTTP_ProxyPort");
				MCS_query_registry(ep);
				ep.ston();
				t_port = ep.getint4();
				ep.setstringf("%s:%d", t_host, t_port);
				MCAutoStringRef t_http_proxy;
				/* UNCHECKED */ ep . copyasstringref(&t_http_proxy);
				MCValueAssign(MChttpproxy, *t_http_proxy);
				delete t_host;
			}
		}

		// On NT systems 'cmd.exe' is the command processor
		MCValueAssign(MCshellcmd, MCSTR("cmd.exe"));

		// MW-2005-05-26: Store a global variable containing major OS version...
		OSVERSIONINFOA osv;
		memset(&osv, 0, sizeof(OSVERSIONINFOA));
		osv.dwOSVersionInfoSize = sizeof(OSVERSIONINFOA);
		GetVersionExA(&osv);
		MCmajorosversion = osv . dwMajorVersion << 8 | osv . dwMinorVersion;

		// MW-2012-09-19: [[ Bug ]] Adjustment to tooltip metrics for Windows.
		if (MCmajorosversion >= 0x0500)
		{
			MCttsize = 11;
			MCValueAssign(MCttfont, MCSTR("Tahoma"));
		}
		else if (MCmajorosversion >= 0x0600)
		{
			MCttsize = 11;
			MCValueAssign(MCttfont, MCSTR("Segoe UI"));
		}

		OleInitialize(NULL); //for drag & drop

		// MW-2004-11-28: Install a signal handler for FP exceptions - these should be masked
		//   so it *should* be unnecessary but Win9x plays with the FP control word.
		signal(SIGFPE, handle_fp_exception);

		return true;
	}

	virtual void Finalize(void)
    {
#ifdef /* MCS_shutdown_dsk_w32 */ LEGACY_SYSTEM
	OleUninitialize();
#endif /* MCS_shutdown_dsk_w32 */
        OleUninitialize();
    }
	
	virtual void Debug(MCStringRef p_string)
	{
	}

	virtual real64_t GetCurrentTime()
    {
#ifdef /* MCS_time_dsk_w32 */ LEGACY_SYSTEM
	if (startcount)
	{
		DWORD newcount = timeGetTime();
		if (newcount < startcount)
			startcount = newcount;
		else
		{
			curtime = starttime + (newcount - startcount) / 1000.0;
			return curtime;
		}
	}
	struct _timeb timebuffer;
	_ftime(&timebuffer);
	starttime = timebuffer.time + timebuffer.millitm / 1000.0;
	return starttime;
#endif /* MCS_time_dsk_w32 */
        if (startcount)
        {
            DWORD newcount = timeGetTime();
            if (newcount < startcount)
                startcount = newcount;
            else
            {
                curtime = starttime + (newcount - startcount) / 1000.0;
                return curtime;
            }
        }
        struct _timeb timebuffer;
        _ftime(&timebuffer);
        starttime = timebuffer.time + timebuffer.millitm / 1000.0;
		return starttime;
    }
    
    virtual void ResetTime(void)
    {
#ifdef /* MCS_reset_time_dsk_w32 */ LEGACY_SYSTEM
	if (!MClowrestimers)
	{
		startcount = 0;
		MCS_time();
		startcount = timeGetTime();
	}
#endif /* MCS_reset_time_dsk_w32 */
        if (!MClowrestimers)
        {
            startcount = 0;
            MCS_time();
            startcount = timeGetTime();
        }
    }
    
	virtual bool GetVersion(MCStringRef& r_string)
    {
#ifdef /* MCS_getsystemversion_dsk_w32 */ LEGACY_SYSTEM
	return MCStringFormat(r_string, "NT %d.%d", (MCmajorosversion >> 8) & 0xFF, MCmajorosversion & 0xFF);
#endif /* MCS_getsystemversion_dsk_w32 */
        return MCStringFormat(r_string, "NT %d.%d", (MCmajorosversion >> 8) & 0xFF, MCmajorosversion & 0xFF);
    }
    
	virtual bool GetMachine(MCStringRef& r_string)
    {
#ifdef /* MCS_getmachine_dsk_w32 */ LEGACY_SYSTEM
	return MCStringCopy(MCNameGetString(MCN_x86), r_string);
#endif /* MCS_getmachine_dsk_w32 */
        return MCStringCopy(MCNameGetString(MCN_x86), r_string);
    }
    
	virtual MCNameRef GetProcessor(void)
    {
#ifdef /* MCS_getprocessor_dsk_w32 */ LEGACY_SYSTEM
	return MCN_x86;
#endif /* MCS_getprocessor_dsk_w32 */
        return MCN_x86;
    }
    
	virtual bool GetAddress(MCStringRef& r_address)
    {
#ifdef /* MCS_getaddress_dsk_w32 */ LEGACY_SYSTEM
	if (!wsainit())
		return MCStringCreateWithCString("unknown", r_address);

	char *buffer = new char[MAXHOSTNAMELEN + 1];
	gethostname(buffer, MAXHOSTNAMELEN);
	return MCStringFormat(r_address, "%s:&d", buffer, MCcmd);
#endif /* MCS_getaddress_dsk_w32 */
        if (!wsainit())
            return MCStringCreateWithCString("unknown", r_address);
        
        char *buffer = new char[MAXHOSTNAMELEN + 1];
        gethostname(buffer, MAXHOSTNAMELEN);
        return MCStringFormat(r_address, "%s:&d", buffer, MCcmd);
    }
    
	virtual uint32_t GetProcessId(void)
    {
#ifdef /* MCS_getpid_dsk_w32 */ LEGACY_SYSTEM
	return _getpid();
#endif /* MCS_getpid_dsk_w32 */
        return _getpid();
    }
	
	virtual void Alarm(real64_t p_when)
    {
#ifdef /* MCS_alarm_dsk_w32 */ LEGACY_SYSTEM
    //no action
	if (!MCnoui)
		if (secs == 0)
		{
			if (tid != 0)
			{
				timeKillEvent(tid);
				tid = 0;
			}
		}
		else
			if (tid == 0)
				tid = timeSetEvent((UINT)(secs * 1000.0), 100, MCS_tp,
				                   0, TIME_PERIODIC);
#endif /* MCS_alarm_dsk_w32 */
        //no action
        if (!MCnoui)
            if (p_when == 0)
            {
                if (tid != 0)
                {
                    timeKillEvent(tid);
                    tid = 0;
                }
            }
            else
                if (tid == 0)
                    tid = timeSetEvent((UINT)(p_when * 1000.0), 100, MCS_tp,
                                       0, TIME_PERIODIC);
    }
    
	virtual void Sleep(real64_t p_when)
    {
#ifdef /* MCS_sleep_dsk_w32 */ LEGACY_SYSTEM
	Sleep((DWORD)(delay * 1000.0));  //takes milliseconds as parameter
#endif /* MCS_sleep_dsk_w32 */
        Sleep((DWORD)(p_when * 1000.0));  //takes milliseconds as parameter
    }
	
	virtual void SetEnv(MCStringRef p_name, MCStringRef p_value)
    {
#ifdef /* MCS_setenv_dsk_w32 */ LEGACY_SYSTEM
	char *dptr = new char[strlen(name) + strlen(value) + 2];
	sprintf(dptr, "%s=%s", name, value);
	_putenv(dptr);

	// MW-2005-10-29: Memory leak
	delete[] dptr;
#endif /* MCS_setenv_dsk_w32 */
#ifdef /* MCS_unsetenv_dsk_w32 */ LEGACY_SYSTEM
	char *dptr = new char[strlen(name) + 2];
	sprintf(dptr, "%s=", name);
	_putenv(dptr);

	// MW-2005-10-29: Memory leak
	delete[] dptr;
#endif /* MCS_unsetenv_dsk_w32 */
        MCAutoStringRef t_env;
        if (p_value != nil)
            MCStringFormat(&t_env, "%x=%x", p_name, p_value);
        else
            MCStringFormat(&t_env, "%x=", p_name);
        
        _putenv(MCStringGetCString(*t_env));
    }
                
	virtual bool GetEnv(MCStringRef p_name, MCStringRef& r_value)
    {
#ifdef /* MCS_getenv_dsk_w32 */ LEGACY_SYSTEM
	return getenv(name);
#endif /* MCS_getenv_dsk_w32 */
        return MCStringCreateWithCString(getenv(MCStringGetCString(p_name)), r_value);
    }
	
	virtual Boolean CreateFolder(MCStringRef p_path)
    {
#ifdef /* MCS_mkdir_dsk_w32 */ LEGACY_SYSTEM
	Boolean result = False;
	char *tpath = MCS_resolvepath(path);
	if (CreateDirectoryA(tpath, NULL))
		result = True;
	delete tpath;
	return result;
#endif /* MCS_mkdir_dsk_w32 */
        if (!CreateDirectoryA(MCStringGetCString(p_path), NULL))
            return False;
        
        return True;
    }
    
	virtual Boolean DeleteFolder(MCStringRef p_path)
    {
#ifdef /* MCS_rmdir_dsk_w32 */ LEGACY_SYSTEM
	Boolean result = False;
	char *tpath = MCS_resolvepath(path);
	if (RemoveDirectoryA(tpath))
		result = True;
	delete tpath;
	return result;
#endif /* MCS_rmdir_dsk_w32 */
        if (!RemoveDirectoryA(MCStringGetCString(p_path)))
            return False;
        
        return True;
    }
	
//	/* LEGACY */ virtual bool DeleteFile(const char *p_path)
//    {
//        Boolean done = remove(p_path) == 0;
//        if (!done)
//        { // bug in NT serving: can't delete full path from current dir
//            char dir[PATH_MAX];
//            GetCurrentDirectoryA(PATH_MAX, dir);
//            if (p[0] == '\\' && p[1] == '\\' && dir[0] == '\\' && dir[1] == '\\')
//            {
//                SetCurrentDirectoryA("C:\\");
//                done = remove(p_path) == 0;
//                SetCurrentDirectoryA(dir);
//            }
//        }
//        return done;
//    }
    
	virtual Boolean DeleteFile(MCStringRef p_path)
    {
#ifdef /* MCS_unlink_dsk_w32 */ LEGACY_SYSTEM
        char *p = MCS_resolvepath(path);
        Boolean done = remove(p) == 0;
        if (!done)
        { // bug in NT serving: can't delete full path from current dir
            char dir[PATH_MAX];
            GetCurrentDirectoryA(PATH_MAX, dir);
            if (p[0] == '\\' && p[1] == '\\' && dir[0] == '\\' && dir[1] == '\\')
            {
                SetCurrentDirectoryA("C:\\");
                done = remove(p) == 0;
                SetCurrentDirectoryA(dir);
            }
        }
        delete p;
        return done;
#endif /* MCS_unlink_dsk_w32 */
        Boolean done = remove(MCStringGetCString(p_path)) == 0;
        if (!done)
        { // bug in NT serving: can't delete full path from current dir
            char dir[PATH_MAX];
            GetCurrentDirectoryA(PATH_MAX, dir);
            if (MCStringGetNativeCharAtIndex(p_path, 0) == '\\' && MCStringGetNativeCharAtIndex(p_path, 1) == '\\' && dir[0] == '\\' && dir[1] == '\\')
            {
                SetCurrentDirectoryA("C:\\");
                done = remove(MCStringGetCString(p_path)) == 0;
                SetCurrentDirectoryA(dir);
            }
        }
        return done;
    }
	
	virtual Boolean RenameFileOrFolder(MCStringRef p_old_name, MCStringRef p_new_name)
    {
#ifdef /* MCS_rename_dsk_w32 */ LEGACY_SYSTEM
	char *op = MCS_resolvepath(oldname);
	char *np = MCS_resolvepath(newname);
	Boolean done = rename(op, np) == 0;
	delete op;
	delete np;
	return done;
#endif /* MCS_rename_dsk_w32 */
        if (!rename(MCStringGetCString(p_old_name), MCStringGetCString(p_new_name)) == 0)
            return False;
        
        return True;
    }
	
	virtual Boolean BackupFile(MCStringRef p_old_name, MCStringRef p_new_name)
    {
#ifdef /* MCS_backup_dsk_w32 */ LEGACY_SYSTEM
	return MCS_rename(oname, nname);
#endif /* MCS_backup_dsk_w32 */
        return RenameFileOrFolder(p_old_name, p_new_name);
    }
    
	virtual Boolean UnbackupFile(MCStringRef p_old_name, MCStringRef p_new_name)
    {
#ifdef /* MCS_unbackup_dsk_w32 */ LEGACY_SYSTEM
	return MCS_rename(oname, nname);
#endif /* MCS_unbackup_dsk_w32 */
        return MCS_rename(p_old_name, p_new_name);
    }
	
	virtual Boolean CreateAlias(MCStringRef p_target, MCStringRef p_alias)
    {
#ifdef /* MCS_createalias_dsk_w32 */ LEGACY_SYSTEM
	HRESULT err;
	char *source = MCS_resolvepath(srcpath);
	char *dest = MCS_resolvepath(dstpath);
	IShellLinkA *ISHLNKvar1;
	err = CoCreateInstance(CLSID_ShellLink, NULL,
	                       CLSCTX_INPROC_SERVER, IID_IShellLinkA,
	                       (void **)&ISHLNKvar1);
	if (SUCCEEDED(err))
	{
		IPersistFile *IPFILEvar1;
		if (source[1] != ':' && source[0] != '/')
		{
			char *tpath = MCS_getcurdir(); //prepend the current dir
			strcat(tpath, "/");
			strcat(tpath, source);
			delete source;
			MCU_path2native(tpath);
			source = tpath;
		}
		ISHLNKvar1->SetPath(source);
		char *buffer = strrchr( source, '\\' );
		if (buffer != NULL)
		{
			*(buffer+1) = '\0';
			ISHLNKvar1->SetWorkingDirectory(source);
		}
		err = ISHLNKvar1->QueryInterface(IID_IPersistFile, (void **)&IPFILEvar1);
		if (SUCCEEDED(err))
		{
			WORD DWbuffer[PATH_MAX];
			MultiByteToWideChar(CP_ACP, 0, dest, -1,
			                    (LPWSTR)DWbuffer, PATH_MAX);
			err = IPFILEvar1->Save((LPCOLESTR)DWbuffer, TRUE);
			IPFILEvar1->Release();
		}
		ISHLNKvar1->Release();
	}
	delete source;
	delete dest;
	return SUCCEEDED(err);
#endif /* MCS_createalias_dsk_w32 */
        HRESULT err;
        MCAutoStringRef t_src_path;
		t_src_path = p_target;
        IShellLinkA *ISHLNKvar1;
        err = CoCreateInstance(CLSID_ShellLink, NULL,
                               CLSCTX_INPROC_SERVER, IID_IShellLinkA,
                               (void **)&ISHLNKvar1);
        if (SUCCEEDED(err))
        {
            IPersistFile *IPFILEvar1;
            if (MCStringGetNativeCharAtIndex(*t_src_path, 1) != ':' && MCStringGetNativeCharAtIndex(*t_src_path, 0) != '/')
            {
                MCAutoStringRef t_path;
                /* UNCHECKED */ MCStringCreateMutable(0, &t_path);
                /* UNCHECKED */ GetCurrentFolder(&t_path); //prepend the current dir
                /* UNCHECKED */ MCStringAppendFormat(*t_path, "/%x", p_target);
                /* UNCHECKED */ MCS_pathtonative(*t_path, &t_src_path);
            }
            ISHLNKvar1->SetPath(MCStringGetCString(*t_src_path));
			char *t_src_path_char = strclone(MCStringGetCString(*t_src_path));
			char *buffer = strrchr(t_src_path_char, '\\' );
            if (buffer != NULL)
            {
                *(buffer+1) = '\0';
				ISHLNKvar1->SetWorkingDirectory(t_src_path_char);
            }
            err = ISHLNKvar1->QueryInterface(IID_IPersistFile, (void **)&IPFILEvar1);
            if (SUCCEEDED(err))
            {
                WORD DWbuffer[PATH_MAX];
                MultiByteToWideChar(CP_ACP, 0, MCStringGetCString(p_alias), -1,
                                    (LPWSTR)DWbuffer, PATH_MAX);
                err = IPFILEvar1->Save((LPCOLESTR)DWbuffer, TRUE);
                IPFILEvar1->Release();
            }
            ISHLNKvar1->Release();
			delete[] t_src_path_char;
        }
        return SUCCEEDED(err);
    }
    
	// NOTE: 'ResolveAlias' returns a standard (not native) path.
	virtual Boolean ResolveAlias(MCStringRef p_target, MCStringRef& r_dest)
    {
#ifdef /* MCS_resolvealias_dsk_w32 */ LEGACY_SYSTEM
	MCAutoStringRef t_resolved_path;
	
	if (!MCS_resolvepath(p_path, &t_resolved_path))
		return false;
	
	MCAutoNativeCharArray t_dest;
	if (!t_dest.New(PATH_MAX))
		return false;

	HRESULT hres;
	IShellLinkA* psl;
	WIN32_FIND_DATA wfd;
	t_dest.Chars()[0] = 0;
	hres = CoCreateInstance(CLSID_ShellLink, NULL, CLSCTX_INPROC_SERVER,
	                        IID_IShellLinkA, (LPVOID *) &psl);
	if (SUCCEEDED(hres))
	{
		IPersistFile* ppf;
		hres = psl->QueryInterface(IID_IPersistFile, (void **)&ppf);
		if (SUCCEEDED(hres))
		{
			WORD wsz[PATH_MAX];
			MultiByteToWideChar(CP_ACP, 0, MCStringGetCString(*t_resolved_path), -1, (LPWSTR)wsz, PATH_MAX);
			hres = ppf->Load((LPCOLESTR)wsz, STGM_READ);
			if (SUCCEEDED(hres))
			{
				hres = psl->Resolve(HWND_DESKTOP, SLR_ANY_MATCH|SLR_NO_UI|SLR_UPDATE);
				if (SUCCEEDED(hres))
				{
					hres = psl->GetPath((char*)t_dest.Chars(), PATH_MAX, (WIN32_FIND_DATAA *)&wfd,
					                    SLGP_SHORTPATH);
				}
			}
			ppf->Release();
		}
		psl->Release();
	}
	if (SUCCEEDED(hres))
	{
		MCAutoStringRef t_std_path;
		t_dest.Shrink(MCCStringLength((char*)t_dest.Chars()));
		return t_dest.CreateStringAndRelease(&t_std_path) && MCU_path2std(*t_std_path, r_resolved);
	}
	else
	{
		MCS_seterrno(GetLastError());
		return MCStringCreateWithCString("can't get", r_error);
	}
#endif /* MCS_resolvealias_dsk_w32 */
        MCAutoStringRef t_resolved_path;
        
        if (!ResolvePath(p_target, &t_resolved_path))
            return false;
        
        MCAutoNativeCharArray t_dest;
        if (!t_dest.New(PATH_MAX))
            return false;
        
        HRESULT hres;
        IShellLinkA* psl;
        WIN32_FIND_DATA wfd;
        t_dest.Chars()[0] = 0;
        hres = CoCreateInstance(CLSID_ShellLink, NULL, CLSCTX_INPROC_SERVER,
                                IID_IShellLinkA, (LPVOID *) &psl);
        if (SUCCEEDED(hres))
        {
            IPersistFile* ppf;
            hres = psl->QueryInterface(IID_IPersistFile, (void **)&ppf);
            if (SUCCEEDED(hres))
            {
                WORD wsz[PATH_MAX];
                MultiByteToWideChar(CP_ACP, 0, MCStringGetCString(*t_resolved_path), -1, (LPWSTR)wsz, PATH_MAX);
                hres = ppf->Load((LPCOLESTR)wsz, STGM_READ);
                if (SUCCEEDED(hres))
                {
                    hres = psl->Resolve(HWND_DESKTOP, SLR_ANY_MATCH|SLR_NO_UI|SLR_UPDATE);
                    if (SUCCEEDED(hres))
                    {
                        hres = psl->GetPath((char*)t_dest.Chars(), PATH_MAX, (WIN32_FIND_DATAA *)&wfd,
                                            SLGP_SHORTPATH);
                    }
                }
                ppf->Release();
            }
            psl->Release();
        }
        if (SUCCEEDED(hres))
        {
            MCAutoStringRef t_std_path;
            t_dest.Shrink(MCCStringLength((char*)t_dest.Chars()));
            return t_dest.CreateString(&t_std_path) && MCS_pathfromnative(*t_std_path, r_dest);
        }
        else
        {
            MCS_seterrno(GetLastError());
            //return MCStringCreateWithCString("can't get", r_error);
			MCresult -> sets("can't get");
			return true;
        }
    }
	
	virtual bool GetCurrentFolder(MCStringRef& r_path)
    {
#ifdef /* MCS_getcurdir_dsk_w32 */ LEGACY_SYSTEM
	MCAutoStringRef t_path;
	return MCS_getcurdir_native(&t_path) &&
		MCU_path2std(*t_path, r_path);
#endif /* MCS_getcurdir_dsk_w32 */
        return MCS_getcurdir_native(r_path);
    }
    
	virtual Boolean SetCurrentFolder(MCStringRef p_path)
    {
#ifdef /* MCS_setcurdir_dsk_w32 */ LEGACY_SYSTEM
	MCAutoStringRef t_new_path;
	if (MCS_resolvepath(p_path, &t_new_path))
		return SetCurrentDirectoryA((LPCSTR)MCStringGetCString(*t_new_path)) == TRUE;

	return false;
#endif /* MCS_setcurdir_dsk_w32 */
        if (!SetCurrentDirectoryA((LPCSTR)MCStringGetCString(p_path)))
            return False;
            
        return True;
    }
	
	// NOTE: 'GetStandardFolder' returns a standard (not native) path.
	virtual Boolean GetStandardFolder(MCNameRef p_type, MCStringRef& r_folder)
    {
#ifdef /* MCS_getspecialfolder_dsk_w32 */ LEGACY_SYSTEM
	bool t_wasfound = false;
	uint32_t t_special_folder = 0;
	MCAutoStringRef t_native_path;
	if (MCStringIsEqualTo(p_special, MCNameGetString(MCN_temporary), kMCStringOptionCompareCaseless))
	{
		MCAutoNativeCharArray t_buffer;
		uindex_t t_length;
		t_length = GetTempPathA(0, NULL);
		if (t_length != 0)
		{
			if (!t_buffer.New(t_length))
				return false;
			t_length = GetTempPathA(t_length, (LPSTR)t_buffer.Chars());
			if (t_length != 0)
			{
				if (!t_buffer.CreateStringAndRelease(&t_native_path))
					return false;
				t_wasfound = true;
			}
		}
	}
	//else if (MCStringIsEqualTo(p_special, MCNameGetString(MCN_system), kMCStringOptionCompareCaseless))
	//{
		//char *buf;
		//ep.reserve(PATH_MAX, buf);
		//if (GetWindowsDirectoryA(buf, PATH_MAX))
		//{
		//	wasfound = True;
		//	ep.commit(strlen(buf));
		//}
	//}
	else
	{
		if (ctxt.ConvertToUnsignedInteger(p_special, t_special_folder) ||
			MCS_specialfolder_to_csidl(p_special, t_special_folder))
		{
			LPITEMIDLIST lpiil;
			MCAutoNativeCharArray t_buffer;
			if (!t_buffer.New(PATH_MAX))
				return false;

			t_wasfound = (SHGetSpecialFolderLocation(HWND_DESKTOP, t_special_folder, &lpiil) == 0) &&
				SHGetPathFromIDListA(lpiil, (LPSTR)t_buffer.Chars());

			CoTaskMemFree(lpiil);

			if (t_wasfound && !t_buffer.CreateStringAndRelease(&t_native_path))
				return false;
		}
	}
	if (t_wasfound)
	{
		MCAutoStringRef t_standard_path;
		// TS-2008-06-16: [[ Bug 6403 ]] - specialFolderPath() returns 8.3 paths
		// First we need to swap to standard path seperator
		if (!MCU_path2std(*t_native_path, &t_standard_path))
			return false;

		// OK-2009-01-28: [[Bug 7452]]
		// And call the function to expand the path - if cannot convert to a longfile path,
		// we should return what we already had!
		return MCS_getlongfilepath(*t_standard_path, r_path);
	}
	else
	{
		r_path = MCValueRetain(kMCEmptyString);
		return true;
	}
#endif /* MCS_getspecialfolder_dsk_w32 */
        bool t_wasfound = false;
        MCAutoNumberRef t_special_folder;
        MCAutoStringRef t_native_path;
        if (MCNameIsEqualTo(p_type, MCN_temporary))
        {
            MCAutoNativeCharArray t_buffer;
            uindex_t t_length;
            t_length = GetTempPathA(0, NULL);
            if (t_length != 0)
            {
                if (!t_buffer.New(t_length))
                    return false;
                t_length = GetTempPathA(t_length, (LPSTR)t_buffer.Chars());
                if (t_length != 0)
                {
                    if (!t_buffer.CreateStringAndRelease(&t_native_path))
                        return false;
                    t_wasfound = true;
                }
            }
        }
        //else if (MCStringIsEqualTo(p_special, MCNameGetString(MCN_system), kMCStringOptionCompareCaseless))
        //{
		//char *buf;
		//ep.reserve(PATH_MAX, buf);
		//if (GetWindowsDirectoryA(buf, PATH_MAX))
		//{
		//	wasfound = True;
		//	ep.commit(strlen(buf));
		//}
        //}
        else
        {
			unichar_t *t_unichar_string;
			t_unichar_string = new unichar_t[MCStringGetLength(MCNameGetString(p_type))];
			MCStringGetChars(MCNameGetString(p_type), MCRangeMake(0, MCStringGetLength(MCNameGetString(p_type))), t_unichar_string);
			if (MCNumberParseUnicodeChars(t_unichar_string, MCStringGetLength(MCNameGetString(p_type)), &t_special_folder) ||
                MCS_specialfolder_to_csidl(p_type, &t_special_folder))
            {
                LPITEMIDLIST lpiil;
                MCAutoNativeCharArray t_buffer;
                if (!t_buffer.New(PATH_MAX))
                    return false;
                
                t_wasfound = (SHGetSpecialFolderLocation(HWND_DESKTOP, MCNumberFetchAsUnsignedInteger(*t_special_folder), &lpiil) == 0) &&
				SHGetPathFromIDListA(lpiil, (LPSTR)t_buffer.Chars());
                
                CoTaskMemFree(lpiil);
                
                if (t_wasfound && !t_buffer.CreateStringAndRelease(&t_native_path))
                    return false;
            }
        }
        if (t_wasfound)
        {
            MCAutoStringRef t_standard_path;
            // TS-2008-06-16: [[ Bug 6403 ]] - specialFolderPath() returns 8.3 paths
            // First we need to swap to standard path seperator
			if (!MCS_pathfromnative(*t_native_path, &t_standard_path))
                return false;
            
            // OK-2009-01-28: [[Bug 7452]]
            // And call the function to expand the path - if cannot convert to a longfile path,
            // we should return what we already had!
            return MCS_getlongfilepath(*t_standard_path, r_folder);
        }
        else
        {
            r_folder = MCValueRetain(kMCEmptyString);
            return true;
        }
    }
	
    virtual real8 GetFreeDiskSpace()
	{
#ifdef /* MCS_getfreediskspace_dsk_w32 */ LEGACY_SYSTEM
	DWORD sc, bs, fc, tc;
	GetDiskFreeSpace(NULL, &sc, &bs, &fc, &tc);
	return ((real8)bs * (real8)sc * (real8)fc);
#endif /* MCS_getfreediskspace_dsk_w32 */
		DWORD sc, bs, fc, tc;
		GetDiskFreeSpace(NULL, &sc, &bs, &fc, &tc);
		return ((real8)bs * (real8)sc * (real8)fc);
	}


    virtual Boolean GetDevices(MCStringRef& r_devices)
	{
#ifdef /* MCS_getdevices_dsk_w32 */ LEGACY_SYSTEM
	r_list = MCValueRetain(kMCEmptyList);
	return true;
#endif /* MCS_getdevices_dsk_w32 */
		r_devices = MCValueRetain(kMCEmptyString);
		return true;
	}


    virtual Boolean GetDrives(MCStringRef& r_drives)
	{
#ifdef /* MCS_getdrives_dsk_w32 */ LEGACY_SYSTEM
	MCAutoListRef t_list;
	MCAutoBlock<char_t> t_buffer;
	DWORD maxsize = GetLogicalDriveStringsA(0, NULL);
	if (!t_buffer . Allocate(maxsize) || !MCListCreateMutable('\n', &t_list))
		return false;

	char_t *sptr = *t_buffer;
	char_t *dptr = sptr;
	GetLogicalDriveStringsA(maxsize, (LPSTR)sptr);
	while (True)
	{
		if (*sptr == '\\')
			sptr++;
		else
		{
			*dptr = *sptr++;
			if (*dptr++ == '\0')
				if (*sptr == '\0')
					break;
				else
					*(dptr - 1) = '\n';
		}
	}
	return MCListAppendNativeChars(*t_list, *t_buffer, dptr - 1 - *t_buffer) &&
		MCListCopy(*t_list, r_list);
//	return MCStringCreateWithNativeChars(*t_buffer, dptr - 1 - *t_buffer, r_string);
#endif /* MCS_getdrives_dsk_w32 */
		MCAutoListRef t_list;
		MCAutoBlock<char_t> t_buffer;
		DWORD maxsize = GetLogicalDriveStringsA(0, NULL);
		if (!t_buffer . Allocate(maxsize) || !MCListCreateMutable('\n', &t_list))
			return false;

		char_t *sptr = *t_buffer;
		char_t *dptr = sptr;
		GetLogicalDriveStringsA(maxsize, (LPSTR)sptr);
		while (True)
		{
			if (*sptr == '\\')
				sptr++;
			else
			{
				*dptr = *sptr++;
				if (*dptr++ == '\0')
					if (*sptr == '\0')
						break;
					else
						*(dptr - 1) = '\n';
			}
		}
		return MCListAppendNativeChars(*t_list, *t_buffer, dptr - 1 - *t_buffer) &&
			MCListCopyAsString(*t_list, r_drives);
	}
    
	virtual Boolean FileExists(MCStringRef p_path)
    {
        return MCS_path_exists(p_path, True);
    }
    
	virtual Boolean FolderExists(MCStringRef p_path)
    {
        return MCS_path_exists(p_path, False);
    }
    
	virtual Boolean FileNotAccessible(MCStringRef p_path)
    {
#ifdef /* MCS_noperm_dsk_w32 */ LEGACY_SYSTEM
	struct stat buf;
	if (stat(path, &buf))
		return False;
	if (buf.st_mode & S_IFDIR)
		return True;
	if (!(buf.st_mode & _S_IWRITE))
		return True;
	return False;
#endif /* MCS_noperm_dsk_w32 */
        struct stat buf;
        if (stat(MCStringGetCString(p_path), &buf))
            return False;
        if (buf.st_mode & S_IFDIR)
            return True;
        if (!(buf.st_mode & _S_IWRITE))
            return True;
        return False;
    }
	
	virtual Boolean ChangePermissions(MCStringRef p_path, uint2 p_mask)
    {
#ifdef /* MCS_chmod_dsk_w32 */ LEGACY_SYSTEM
	if (_chmod(path, mask) != 0)
		return IO_ERROR;
	return IO_NORMAL;
#endif /* MCS_chmod_dsk_w32 */
        if (_chmod(MCStringGetCString(p_path), p_mask) != 0)
            return IO_ERROR;
        return IO_NORMAL;
    }
	
	virtual uint2 UMask(uint2 p_mask)
    {
#ifdef /* MCS_umask_dsk_w32 */ LEGACY_SYSTEM
	return _umask(mask);
#endif /* MCS_umask_dsk_w32 */
        return _umask(p_mask);
    }
	
	virtual IO_handle OpenFile(MCStringRef p_path, intenum_t p_mode, Boolean p_map)
    {
#ifdef /* MCS_open_dsk_w32 */ LEGACY_SYSTEM
	Boolean appendmode = False;
	DWORD omode = 0;		//file open mode
	DWORD createmode = OPEN_ALWAYS;
	DWORD fa = FILE_ATTRIBUTE_NORMAL; //file flags & attribute
	char *newpath = MCS_resolvepath(path);
	HANDLE hf = NULL;
	IO_handle handle;

	bool t_device = false;
	bool t_serial_device = false;

	// MW-2008-08-18: [[ Bug 6941 ]] Update device logic.
	//   To open COM<n> for <n> > 9 we need to use '\\.\COM<n>'.
	uint4 t_path_len;
	t_path_len = strlen(newpath);
	if (*newpath != '\0' && newpath[t_path_len - 1] == ':')
	{
		if (MCU_strncasecmp(newpath, "COM", 3) == 0)
		{
			// If the path length > 4 then it means it must have double digits so rewrite
			if (t_path_len > 4)
			{
				char *t_rewritten_path;
				t_rewritten_path = new char[t_path_len + 4 + 1];
				sprintf(t_rewritten_path, "\\\\.\\%s", newpath);
				delete newpath;
				newpath = t_rewritten_path;
				t_path_len += 4;
			}
			
			// Strictly speaking, we don't need the ':' at the end of the path, so we remove it.
			newpath[t_path_len - 1] = '\0';

			t_serial_device = true;
		}
		
		t_device = true;
	}

	if (strequal(mode, IO_READ_MODE))
	{
		omode = GENERIC_READ;
		createmode = OPEN_EXISTING;
	}
	if (strequal(mode, IO_WRITE_MODE))
	{
		omode = GENERIC_WRITE;
		createmode = CREATE_ALWAYS;
	}
	if (strequal(mode, IO_UPDATE_MODE))
		omode = GENERIC_WRITE | GENERIC_READ;
	if (strequal(mode, IO_APPEND_MODE))
	{
		omode = GENERIC_WRITE;
		appendmode = True;
	}

	DWORD sharemode;
	if (t_device)
	{
		createmode = OPEN_EXISTING;
		sharemode = 0;
	}
	else
		sharemode = FILE_SHARE_READ | FILE_SHARE_WRITE;
	if ((hf = CreateFileA(newpath, omode, sharemode, NULL,
	                     createmode, fa, NULL)) == INVALID_HANDLE_VALUE)
	{
		delete newpath;
		return NULL;
	}
	delete newpath;

	if (t_serial_device)
	{
		DCB dcb;
		dcb . DCBlength = sizeof(DCB);
		if (!GetCommState(hf, &dcb) || !BuildCommDCBA(MCserialcontrolsettings, &dcb)
		        || !SetCommState(hf, &dcb))
		{
			MCS_seterrno(GetLastError());
			CloseHandle(hf);
			MCresult->sets("SetCommState error");
			return NULL;
		}
		COMMTIMEOUTS timeout;         //set timeout to prevent blocking
		memset(&timeout, 0, sizeof(COMMTIMEOUTS));
		timeout.ReadIntervalTimeout = MAXDWORD;
		timeout.WriteTotalTimeoutConstant = 2000;
		if (!SetCommTimeouts(hf, (LPCOMMTIMEOUTS)&timeout))
		{
			MCS_seterrno(GetLastError());
			CloseHandle(hf);
			MCresult->sets("SetCommTimeouts error");
			return NULL;
		}
		map = False;
	}

	handle = new IO_header((MCWinSysHandle)hf, NULL, 0, 0);

	if (appendmode) //if append mode, move file ptr to the end of file
		SetFilePointer(hf, 0, NULL, FILE_END);

	if (map && MCmmap && (omode == GENERIC_READ) //if memory map file
	        && (handle->mhandle = (MCWinSysHandle)CreateFileMappingA(hf, NULL, PAGE_READONLY,
	                                                0, 0, NULL)) != NULL)
	{
		handle->len = GetFileSize(hf, NULL);
		handle->buffer = (char*)MapViewOfFile(handle->mhandle,
		                                      FILE_MAP_READ, 0, 0, 0);
		handle->ioptr = handle->buffer;
		if (handle->buffer == NULL)
		{
			CloseHandle(handle->mhandle);
			if (offset != 0) //move file ptr to the offset position
				SetFilePointer(hf, offset, NULL, FILE_BEGIN);
		}
		else
			handle->ioptr += offset;
	}
	else
		if (offset != 0) //move file ptr to the offset position
			SetFilePointer(hf, offset, NULL, FILE_BEGIN);

	return handle;
#endif /* MCS_open_dsk_w32 */
		Boolean appendmode = False;
		DWORD omode = 0;		//file open mode
		DWORD createmode = OPEN_ALWAYS;
		DWORD fa = FILE_ATTRIBUTE_NORMAL; //file flags & attribute
		MCAutoNativeCharArray t_newpath;
		char *t_char_ptr;
		HANDLE t_file_handle = NULL;
		IO_handle t_handle;

		bool t_device = false;
		bool t_serial_device = false;

		// MW-2008-08-18: [[ Bug 6941 ]] Update device logic.
		//   To open COM<n> for <n> > 9 we need to use '\\.\COM<n>'.
		uint4 t_path_len;
		t_path_len = MCStringGetLength(p_path);
		/* UNCHECKED */ t_newpath . New(t_path_len + 1);
		t_char_ptr = (char*)t_newpath . Chars();
		memcpy(t_char_ptr, MCStringGetNativeCharPtr(p_path), t_path_len);

		if (*t_char_ptr != '\0' && t_char_ptr[t_path_len - 1] == ':')
		{
			if (MCU_strncasecmp(t_char_ptr, "COM", 3) == 0)
			{
				// If the path length > 4 then it means it must have double digits so rewrite
				if (t_path_len > 4)
				{
					t_newpath . Resize(t_path_len + 4 + 1);
					t_char_ptr = (char*)t_newpath . Chars();
					memmove(t_char_ptr + 4, t_char_ptr, t_path_len);
					strcpy(t_char_ptr, "\\\\.\\");
					t_path_len += 4;
				}
				
				// Strictly speaking, we don't need the ':' at the end of the path, so we remove it.
				t_char_ptr[t_path_len - 1] = '\0';

				t_serial_device = true;
			}
			
			t_device = true;
		}

		if (p_mode == kMCSOpenFileModeRead)
		{
			omode = GENERIC_READ;
			createmode = OPEN_EXISTING;
		}
		if (p_mode== kMCSOpenFileModeWrite)
		{
			omode = GENERIC_WRITE;
			createmode = CREATE_ALWAYS;
		}
		if (p_mode == kMCSOpenFileModeUpdate)
			omode = GENERIC_WRITE | GENERIC_READ;
		if (p_mode == kMCSOpenFileModeAppend)
		{
			omode = GENERIC_WRITE;
			appendmode = True;
		}

		DWORD sharemode;
		if (t_device)
		{
			createmode = OPEN_EXISTING;
			sharemode = 0;
		}
		else
			sharemode = FILE_SHARE_READ | FILE_SHARE_WRITE;
		t_file_handle = CreateFileA(t_char_ptr, omode, sharemode, NULL,
							 createmode, fa, NULL);
		
		t_newpath.Delete();

		if (t_file_handle == INVALID_HANDLE_VALUE)
		{
			return NULL;
		}

		if (t_serial_device)
		{
			DCB dcb;
			dcb . DCBlength = sizeof(DCB);
			if (!GetCommState(t_file_handle, &dcb) || !BuildCommDCBA(MCStringGetCString(MCserialcontrolsettings), &dcb)
					|| !SetCommState(t_file_handle, &dcb))
			{
				MCS_seterrno(GetLastError());
				CloseHandle(t_file_handle);
				MCresult->sets("SetCommState error");
				return NULL;
			}
			COMMTIMEOUTS timeout;         //set timeout to prevent blocking
			memset(&timeout, 0, sizeof(COMMTIMEOUTS));
			timeout.ReadIntervalTimeout = MAXDWORD;
			timeout.WriteTotalTimeoutConstant = 2000;
			if (!SetCommTimeouts(t_file_handle, (LPCOMMTIMEOUTS)&timeout))
			{
				MCS_seterrno(GetLastError());
				CloseHandle(t_file_handle);
				MCresult->sets("SetCommTimeouts error");
				return NULL;
			}
			p_map = False;
		}

		if (p_map && (omode == GENERIC_READ)) //if memory map file
		{
			MCWinSysHandle t_file_mapped_handle = 
				(MCWinSysHandle)CreateFileMappingA(t_file_handle, NULL, PAGE_READONLY,
														0, 0, NULL);

			if (t_file_mapped_handle != NULL)
			{
				uint32_t t_len = GetFileSize(t_file_handle, NULL);
				char *t_buffer = (char*)MapViewOfFile(t_file_mapped_handle,
													  FILE_MAP_READ, 0, 0, 0);
				
				if (t_buffer == NULL)
				{
					CloseHandle(t_file_mapped_handle);
				}
				else
					t_handle = new MCMemoryMappedFileHandle(t_file_mapped_handle, t_buffer, t_len);
			}
		}
		else
			t_handle = new MCStdioFileHandle((MCWinSysHandle)t_file_handle);

		return t_handle;
    }
    
	virtual IO_handle OpenFd(uint32_t p_fd, intenum_t p_mode)
	{
		IO_handle t_stdio_handle;
		HANDLE t_handle;

		// No need to open p_fd, as on Windows only STD_INPUT_HANDLE, STD_OUTPUT_HANDLE 
		// and STD_ERROR_HANDLE can be processed by GetStdHandle
		t_handle = GetStdHandle(p_fd);  

		if (t_handle == INVALID_HANDLE_VALUE)
			return nil;

		t_stdio_handle = new MCStdioFileHandle((MCWinSysHandle)t_handle);

		return t_stdio_handle;
	}

	virtual IO_handle OpenDevice(MCStringRef p_path, intenum_t p_mode)
	{
		// For Windows, the path is used to determine whether a file or a device is being opened
		return OpenFile(p_path, p_mode, True);
	}
	
	// NOTE: 'GetTemporaryFileName' returns a non-native path.
	virtual bool GetTemporaryFileName(MCStringRef& r_tmp_name)
    {
#ifdef /* MCS_tmpnam_dsk_w32 */ LEGACY_SYSTEM
	MCAutoStringRef t_path;
	MCAutoStringRef t_stdpath;
	MCAutoStringRef t_long_path;
	MCAutoPointer<char> t_fname;

	t_fname = _tempnam("\\tmp", "tmp");
	uindex_t t_length;

	const char *t_ptr = strrchr(*t_fname, '\\');
	if (t_ptr == nil)
		t_length = strlen(*t_fname);
	else
		t_length = t_ptr - *t_fname;

	if (!MCStringCreateWithNativeChars((const char_t*)*t_fname, t_length, &t_path) ||
		!MCU_path2std(*t_path, &t_stdpath) ||
		!MCS_longfilepath(*t_stdpath, &t_long_path))
		return false;

	if (t_ptr == nil)
		return MCStringCopy(*t_long_path, r_string);

	MCAutoStringRef t_tmp_name;
	return MCStringMutableCopy(*t_long_path, &t_tmp_name) &&
		MCStringAppendFormat(*t_tmp_name, "/%s", t_ptr + 1) &&
		MCStringCopy(*t_tmp_name, r_string);
#endif /* MCS_tmpnam_dsk_w32 */
        MCAutoStringRef t_path;
        MCAutoStringRef t_stdpath;
        MCAutoStringRef t_long_path;
        MCAutoPointer<char> t_fname;
        
        t_fname = _tempnam("\\tmp", "tmp");
        uindex_t t_length;
        
        const char *t_ptr = strrchr(*t_fname, '\\');
        if (t_ptr == nil)
            t_length = strlen(*t_fname);
        else
            t_length = t_ptr - *t_fname;
        
        if (!MCStringCreateWithNativeChars((const char_t*)*t_fname, t_length, &t_path) ||
            !MCS_pathfromnative(*t_path, &t_stdpath) ||
            !LongFilePath(*t_stdpath, &t_long_path))
		{
			r_tmp_name = MCValueRetain(kMCEmptyString);
            return true;
		}
        
        if (t_ptr == nil)
		{
			return MCStringCopy(*t_long_path, r_tmp_name);
		}
        
        MCAutoStringRef t_tmp_name;
        return MCStringMutableCopy(*t_long_path, &t_tmp_name) &&
			MCStringAppendFormat(*t_tmp_name, "/%s", t_ptr + 1) &&
			MCStringCopy(*t_tmp_name, r_tmp_name);
    }
	
	virtual MCSysModuleHandle LoadModule(MCStringRef p_path)
    {
#ifdef /* MCS_loadmodule_dsk_w32 */ LEGACY_SYSTEM
	char *t_native_filename;
	t_native_filename = MCS_resolvepath(p_filename);
	if (t_native_filename == NULL)
		return NULL;

	// MW-2011-02-28: [[ Bug 9410 ]] Use the Ex form of LoadLibrary and ask it to try
	//   to resolve dependent DLLs from the folder containing the DLL first.
	HMODULE t_handle;
	t_handle = LoadLibraryExA(t_native_filename, NULL, LOAD_WITH_ALTERED_SEARCH_PATH);
	if (t_handle == NULL)
	{
		delete t_native_filename;
		return NULL;
	}

	delete t_native_filename;

	return (MCSysModuleHandle)t_handle;
#endif /* MCS_loadmodule_dsk_w32 */        
        // MW-2011-02-28: [[ Bug 9410 ]] Use the Ex form of LoadLibrary and ask it to try
        //   to resolve dependent DLLs from the folder containing the DLL first.
        HMODULE t_handle;
        t_handle = LoadLibraryExA(MCStringGetCString(p_path), NULL, LOAD_WITH_ALTERED_SEARCH_PATH);
        
        return (MCSysModuleHandle)t_handle;
    }
    
	virtual MCSysModuleHandle ResolveModuleSymbol(MCSysModuleHandle p_module, MCStringRef p_symbol)
    {
#ifdef /* MCS_resolvemodulesymbol_dsk_w32 */ LEGACY_SYSTEM
	return GetProcAddress((HMODULE)p_module, p_symbol);
#endif /* MCS_resolvemodulesymbol_dsk_w32 */
        return (MCSysModuleHandle)GetProcAddress((HMODULE)p_module, MCStringGetCString(p_symbol));
    }
	virtual void UnloadModule(MCSysModuleHandle p_module)
    {
#ifdef /* MCS_unloadmodule_dsk_w32 */ LEGACY_SYSTEM
	FreeLibrary((HMODULE)p_module);
#endif /* MCS_unloadmodule_dsk_w32 */
        FreeLibrary((HMODULE)p_module);
    }
	
	virtual bool ListFolderEntries(MCSystemListFolderEntriesCallback p_callback, void *x_context)
    {
#ifdef /* MCS_getentries_dsk_w32 */ LEGACY_SYSTEM
	MCAutoListRef t_list;

	if (!MCListCreateMutable('\n', &t_list))
		return false;

	WIN32_FIND_DATAA data;
	HANDLE ffh;            //find file handle
	uint4 t_entry_count;
	t_entry_count = 0;
	Boolean ok = False;

	MCAutoStringRef t_curdir_native;
	MCAutoStringRef t_search_path;

	const char *t_separator;
	/* UNCHECKED */ MCS_getcurdir_native(&t_curdir_native);
	if (MCStringGetCharAtIndex(*t_curdir_native, MCStringGetLength(*t_curdir_native) - 1) != '\\')
		t_separator = "\\";
	else
		t_separator = "";
	/* UNCHECKED */ MCStringFormat(&t_search_path, "%s%s*.*", MCStringGetCString(*t_curdir_native), t_separator);

	/*
	* Now open the directory for reading and iterate over the contents.
	*/
	ffh = FindFirstFileA(MCStringGetCString(*t_search_path), &data);
	if (ffh == INVALID_HANDLE_VALUE)
		return false;

	do
	{
		if (strequal(data.cFileName, "."))
			continue;
		if ((data.dwFileAttributes & FILE_ATTRIBUTE_DIRECTORY) && !p_files
		        || !(data.dwFileAttributes & FILE_ATTRIBUTE_DIRECTORY) && p_files)
		{
			MCAutoStringRef t_detailed_string;
			if (p_detailed)
			{
				MCAutoStringRef t_filename_string;
				/* UNCHECKED */ MCStringCreateWithNativeChars((char_t *)data.cFileName, MCCStringLength(data.cFileName), &t_filename_string);
				MCAutoStringRef t_urlencoded_string;
				/* UNCHECKED */ MCFiltersUrlEncode(*t_filename_string, &t_urlencoded_string);
				struct _stati64 buf;
				_stati64(data.cFileName, &buf);
				// MW-2007-02-26: [[ Bug 4474 ]] - Fix issue with detailed files not working on windows due to time field lengths
				// MW-2007-12-10: [[ Bug 606 ]] - Make unsupported fields appear as empty
				/* UNCHECKED */ MCStringFormat(&t_detailed_string,
					"%s,%I64d,,%ld,%ld,%ld,,,,%03o,",
					MCStringGetCString(*t_urlencoded_string),
					buf.st_size, (long)buf.st_ctime, (long)buf.st_mtime,
					(long)buf.st_atime, buf.st_mode & 0777);
			}

			if (p_detailed)
				/* UNCHECKED */ MCListAppend(*t_list, *t_detailed_string);
			else
				/* UNCHECKED */ MCListAppendNativeChars(*t_list, (char_t *)data.cFileName, MCCStringLength(data.cFileName));

			t_entry_count += 1;
		}
	}
	while (FindNextFileA(ffh, &data));
	FindClose(ffh);

	return MCListCopy(*t_list, r_list);
#endif /* MCS_getentries_dsk_w32 */        
        WIN32_FIND_DATAA data;
        HANDLE ffh;            //find file handle
		bool t_success;
		t_success = true;
        
        MCAutoStringRef t_curdir_native;
        MCAutoStringRef t_search_path;
        
        const char *t_separator;
        /* UNCHECKED */ MCS_getcurdir_native(&t_curdir_native);
        if (MCStringGetCharAtIndex(*t_curdir_native, MCStringGetLength(*t_curdir_native) - 1) != '\\')
            t_separator = "\\";
        else
            t_separator = "";
        /* UNCHECKED */ MCStringFormat(&t_search_path, "%s%s*.*", MCStringGetCString(*t_curdir_native), t_separator);
        
        /*
         * Now open the directory for reading and iterate over the contents.
         */
        ffh = FindFirstFileA(MCStringGetCString(*t_search_path), &data);
        if (ffh == INVALID_HANDLE_VALUE)
            return false;
        
        do
        {
            if (strequal(data.cFileName, "."))
                continue;

            struct _stati64 buf;
            t_success = (_stati64(data.cFileName, &buf) != -1);

			if (t_success)
			{
				MCSystemFolderEntry t_entry;
				t_entry.name = strclone(data.cFileName);
				t_entry.data_size = buf.st_size;
				t_entry.resource_size = 0; //Doesn't exist on Windows
				t_entry.creation_time = (uint32_t)buf.st_ctime;
				t_entry.modification_time = (uint32_t)buf.st_mtime;
				t_entry.access_time = (uint32_t)buf.st_atime;
				t_entry.backup_time = 0; // Doesn't exist on Windows
				t_entry.user_id = buf.st_uid;
				t_entry.group_id = buf.st_gid;
				t_entry.permissions = buf.st_mode & 0777;
				t_entry.file_creator = 0; // Doesnt't exist on Windows
				t_entry.file_type = 0; // Doesn't exist on Windows
				t_entry.is_folder = (buf.st_mode & _S_IFDIR) != 0;
	            
				t_success = p_callback(x_context, &t_entry);
			}
        }
        while (FindNextFileA(ffh, &data) && t_success);
        FindClose(ffh);
        
		return t_success;
    }
    
<<<<<<< HEAD
	virtual bool PathToNative(MCStringRef p_path, MCStringRef& r_native)
	{
#ifdef /* MCU_path2native */ LEGACY_SYSTEM
bool MCU_path2native(MCStringRef p_path, MCStringRef& r_native_path)
{
#ifdef _WIN32
	uindex_t t_length = MCStringGetLength(p_path);
	if (t_length == 0)
		return MCStringCopy(p_path, r_native_path);

	MCAutoNativeCharArray t_path;
	if (!t_path.New(t_length))
		return false;

	const char_t *t_src = MCStringGetNativeCharPtr(p_path);
	char_t *t_dst = t_path.Chars();

	for (uindex_t i = 0; i < t_length; i++)
	{
		if (t_src[i] == '/')
			t_dst[i] = '\\';
		else if (t_src[i] == '\\')
			t_dst[i] = '/';
		else
			t_dst[i] = t_src[i];
	}

	return t_path.CreateStringAndRelease(r_native_path);
#else
	return MCStringCopy(p_path, r_native_path);
#endif
}
#endif /* MCS_path2native */
		uindex_t t_length = MCStringGetLength(p_path);
		if (t_length == 0)
			return MCStringCopy(p_path, r_native);

		MCAutoNativeCharArray t_path;
		if (!t_path.New(t_length))
			return false;

		const char_t *t_src = MCStringGetNativeCharPtr(p_path);
		char_t *t_dst = t_path.Chars();

		for (uindex_t i = 0; i < t_length; i++)
		{
			if (t_src[i] == '/')
				t_dst[i] = '\\';
			else if (t_src[i] == '\\')
				t_dst[i] = '/';
			else
				t_dst[i] = t_src[i];
		}

		return t_path.CreateStringAndRelease(r_native);
	}

	virtual bool PathFromNative(MCStringRef p_native, MCStringRef& r_livecode_path)
	{
#ifdef /* MCU_path2std */ LEGACY_SYSTEM
	uindex_t t_length = MCStringGetLength(p_path);
	if (t_length == 0)
		return MCStringCopy(p_path, r_stdpath);

	MCAutoNativeCharArray t_path;
	if (!t_path.New(t_length))
		return false;

	const char_t *t_src = MCStringGetNativeCharPtr(p_path);
	char_t *t_dst = t_path.Chars();

	for (uindex_t i = 0; i < t_length; i++)
	{
#ifdef _MACOSX
		if (t_src[i] == '/')
			t_dst[i] = ':';
		else if (t_src[i] == ':')
			t_dst[i] = '/';
		else
			t_dst[i] = t_src[i];
#else
		if (t_src[i] == '/')
			t_dst[i] = '\\';
		else if (t_src[i] == '\\')
			t_dst[i] = '/';
		else
			t_dst[i] = t_src[i];
#endif
	}

	return t_path.CreateStringAndRelease(r_stdpath);
#endif /* MCU_path2std */
		uindex_t t_length = MCStringGetLength(p_native);
		if (t_length == 0)
			return MCStringCopy(p_native, r_livecode_path);

		MCAutoNativeCharArray t_path;
		if (!t_path.New(t_length))
			return false;

		const char_t *t_src = MCStringGetNativeCharPtr(p_native);
		char_t *t_dst = t_path.Chars();

		for (uindex_t i = 0; i < t_length; i++)
		{
			if (t_src[i] == '/')
				t_dst[i] = '\\';
			else if (t_src[i] == '\\')
				t_dst[i] = '/';
			else
				t_dst[i] = t_src[i];
		}

		return t_path.CreateStringAndRelease(r_livecode_path);
	}

	virtual bool ResolvePath(MCStringRef p_path, MCStringRef& r_resolved_path)
	{
#ifdef /* MCS_resolvepath_dsk_w32 */ LEGACY_SYSTEM
	if (MCStringGetLength(p_path) == 0)
		return MCS_getcurdir_native(r_resolved_path);

	return MCU_path2native(p_path, r_resolved_path);
#endif /* MCS_resolvepath_dsk_w32 */
		// Parameters for MCSystemInterface functions are always native paths
		return ResolveNativePath(p_path, r_resolved_path);
	}
    
	virtual bool ResolveNativePath(MCStringRef p_path, MCStringRef& r_resolved_path)
	{
		if (MCStringGetLength(p_path) == 0)
			return MCS_getcurdir_native(r_resolved_path);

		MCU_fix_path(p_path, r_resolved_path);
		return true;
	}
	
=======
	virtual bool PathToNative(MCStringRef p_path, MCStringRef& r_native) = 0;
	virtual bool PathFromNative(MCStringRef p_native, MCStringRef& r_path) = 0;
	virtual bool ResolvePath(MCStringRef p_path, MCStringRef& r_resolved_path) = 0;
	virtual bool ResolveNativePath(MCStringRef p_path, MCStringRef& r_resolved_path) = 0;
    
>>>>>>> ecfe290d
	virtual bool LongFilePath(MCStringRef p_path, MCStringRef& r_long_path)
    {
#ifdef /* MCS_longfilepath_dsk_w32 */ LEGACY_SYSTEM
	MCAutoStringRef t_resolved_path;
	if (!MCS_resolvepath(p_path, &t_resolved_path))
		return false;

	MCAutoStringRef t_long_path;
	if (!MCStringCreateMutable(0, &t_long_path))
		return false;

	MCAutoStringRefArray t_components;
	if (!MCStringsSplit(*t_resolved_path, '\\', t_components.PtrRef(), t_components.CountRef()))
		return false;

	for (uindex_t i = 0; i < t_components.Count(); i++)
	{
		if (MCStringGetCharAtIndex(t_components[i], 1) == ':')
		{
			if (!MCStringAppend(*t_long_path, t_components[i]))
				return false;
		}
		else
		{
			MCAutoStringRef t_short_path;
			if (!MCS_path_append(*t_long_path, PATH_DELIMITER, t_components[i], &t_short_path))
				return false;

			// Convert token to long name
			WIN32_FIND_DATAA wfd;
			HANDLE handle;

			handle = FindFirstFileA(MCStringGetCString(*t_short_path), &wfd);
			if (handle == INVALID_HANDLE_VALUE)
			{
				MCS_seterrno(GetLastError());
				r_long_path = MCValueRetain(kMCEmptyString);
				return true;
			}
			MCAutoStringRef t_filename;
			bool t_success = MCStringAppendFormat(*t_long_path, "\\%s", wfd.cFileName);
			FindClose(handle);
			if (!t_success)
				return false;
		}
	}

	return MCU_path2std(*t_long_path, r_long_path);
#endif /* MCS_longfilepath_dsk_w32 */        
        MCAutoStringRef t_long_path;
        if (!MCStringCreateMutable(0, &t_long_path))
            return false;
        
        MCAutoStringRefArray t_components;
        if (!MCStringsSplit(p_path, '\\', t_components.PtrRef(), t_components.CountRef()))
            return false;
        
        for (uindex_t i = 0; i < t_components.Count(); i++)
        {
            if (MCStringGetCharAtIndex(t_components[i], 1) == ':')
            {
                if (!MCStringAppend(*t_long_path, t_components[i]))
                    return false;
            }
            else
            {
                MCAutoStringRef t_short_path;
                if (!MCS_path_append(*t_long_path, PATH_DELIMITER, t_components[i], &t_short_path))
                    return false;
                
                // Convert token to long name
                WIN32_FIND_DATAA wfd;
                HANDLE handle;
                
                handle = FindFirstFileA(MCStringGetCString(*t_short_path), &wfd);
                if (handle == INVALID_HANDLE_VALUE)
                {
                    MCS_seterrno(GetLastError());
                    r_long_path = MCValueRetain(kMCEmptyString);
                    return true;
                }
                MCAutoStringRef t_filename;
                bool t_success = MCStringAppendFormat(*t_long_path, "\\%s", wfd.cFileName);
                FindClose(handle);
                if (!t_success)
                    return false;
            }
        }
        
        return MCS_pathfromnative(*t_long_path, r_long_path);
    }
    
	virtual bool ShortFilePath(MCStringRef p_path, MCStringRef& r_short_path)
    {
#ifdef /* MCS_shortfilepath_dsk_w32 */ LEGACY_SYSTEM
	MCAutoStringRef t_resolved, t_short_path;
	MCAutoNativeCharArray t_buffer;

	if (!MCS_resolvepath(p_path, &t_resolved) ||
		!t_buffer.New(PATH_MAX + 1))
		return false;

	if (!GetShortPathNameA(MCStringGetCString(*t_resolved), (LPSTR)t_buffer.Chars(), PATH_MAX))
	{
		MCS_seterrno(GetLastError());
		r_short_path = MCValueRetain(kMCEmptyString);
		return true;
	}
	t_buffer.Shrink(MCCStringLength((const char*)t_buffer.Chars()));
	return t_buffer.CreateStringAndRelease(&t_short_path) &&
		MCU_path2std(*t_short_path, r_short_path);
#endif /* MCS_shortfilepath_dsk_w32 */
        MCAutoStringRef t_short_path;
        MCAutoNativeCharArray t_buffer;
        
        if (!t_buffer.New(PATH_MAX + 1))
            return false;
        
        if (!GetShortPathNameA(MCStringGetCString(p_path), (LPSTR)t_buffer.Chars(), PATH_MAX))
        {
            MCS_seterrno(GetLastError());
            r_short_path = MCValueRetain(kMCEmptyString);
            return true;
        }
        t_buffer.Shrink(MCCStringLength((const char*)t_buffer.Chars()));
        return t_buffer.CreateStringAndRelease(&t_short_path) &&
		MCS_pathfromnative(*t_short_path, r_short_path);
    }
    
	virtual bool Shell(MCStringRef p_command, MCDataRef& r_data, int& r_retcode)
	{
#ifdef /* MCS_runcmd_dsk_w32 */ LEGACY_SYSTEM
	IO_cleanprocesses();
	SECURITY_ATTRIBUTES saAttr;
	/* Set the bInheritHandle flag so pipe handles are inherited. */
	saAttr.nLength = sizeof(SECURITY_ATTRIBUTES);
	saAttr.bInheritHandle = TRUE;
	saAttr.lpSecurityDescriptor = NULL;

	Boolean created = True;
	HANDLE hChildStdinRd = NULL;
	HANDLE hChildStdinWr = NULL;
	HANDLE hChildStdoutRd = NULL;
	HANDLE hChildStdoutWr = NULL;
	HANDLE hChildStderrWr = NULL;
	if (!CreatePipe(&hChildStdoutRd, &hChildStdoutWr, &saAttr, 0)
	        || !CreatePipe(&hChildStdinRd, &hChildStdinWr, &saAttr, 0))
		created = False;

	// MW-2012-08-06: [[ Bug 10161 ]] Make sure our ends of the pipes are not inherited
	//   into the child.
	if (!SetHandleInformation(hChildStdoutRd, HANDLE_FLAG_INHERIT, 0) ||
		!SetHandleInformation(hChildStdinWr, HANDLE_FLAG_INHERIT, 0))
		created = False;

	PROCESS_INFORMATION piProcInfo;
	STARTUPINFOA siStartInfo;
	memset(&siStartInfo, 0, sizeof(STARTUPINFOA));
	siStartInfo.cb = sizeof(STARTUPINFOA);
	siStartInfo.dwFlags = STARTF_USESTDHANDLES;
	siStartInfo.dwFlags = STARTF_USESTDHANDLES | STARTF_USESHOWWINDOW;
	if (MChidewindows)
		siStartInfo.wShowWindow = SW_HIDE;
	else
		siStartInfo.wShowWindow = SW_SHOW;
	siStartInfo.hStdInput = hChildStdinRd;
	siStartInfo.hStdOutput = hChildStdoutWr;

	ep.insert(" /C ", 0, 0);
	ep.insert(MCshellcmd, 0, 0);
	char *pname = ep.getsvalue().clone();
	MCU_realloc((char **)&MCprocesses, MCnprocesses,
	            MCnprocesses + 1, sizeof(Streamnode));
	uint4 index = MCnprocesses;
	MCprocesses[index].name = (MCNameRef)MCValueRetain(MCM_shell);
	MCprocesses[index].mode = OM_NEITHER;
	MCprocesses[index].ohandle = NULL;
	MCprocesses[index].ihandle = new IO_header((MCWinSysHandle)hChildStdoutRd, NULL, 0, 0);
	// MW-2012-09-10: [[ Bug 10230 ]] Make sure we mark this IO handle as a pipe.
	MCprocesses[index].ihandle -> is_pipe = true;
	if (created)
	{
		HANDLE phandle = GetCurrentProcess();
		DuplicateHandle(phandle, hChildStdoutWr, phandle, &hChildStderrWr,
		                0, TRUE, DUPLICATE_SAME_ACCESS);
		siStartInfo.hStdError = hChildStderrWr;
		DWORD threadID = 0;
		if (CreateProcessA(NULL, pname, NULL, NULL, TRUE, CREATE_NEW_CONSOLE,
		                  NULL, NULL, &siStartInfo, &piProcInfo))
		{
			MCprocesses[MCnprocesses].pid = piProcInfo.dwProcessId;
			MCprocesses[MCnprocesses++].phandle = (MCWinSysHandle)piProcInfo.hProcess;
			MCprocesses[index].thandle = (MCWinSysHandle)CreateThread(NULL, 0,	(LPTHREAD_START_ROUTINE)readThread, &MCprocesses[index], 0, &threadID);
			if (MCprocesses[index].thandle == NULL)
				created = False;
			else
				SetThreadPriority(MCprocesses[index].thandle, THREAD_PRIORITY_HIGHEST);
		}
		else
		{
			MCS_seterrno(GetLastError());
			created = False;
		}
	}
	BOOL isclosed = CloseHandle(hChildStdinRd);
	isclosed = CloseHandle(hChildStdinWr);
	isclosed = CloseHandle(hChildStdoutWr);
	isclosed = CloseHandle(hChildStderrWr);
	if (!created)
	{
		CloseHandle(hChildStdoutRd);
		Sleep(0);
		MCeerror->add(EE_SHELL_BADCOMMAND, 0, 0, pname);
		delete pname;
		return IO_ERROR;
	}

	s_finished_reading = false;

	do
	{
		if (MCscreen->wait(READ_INTERVAL, False, False))
		{
			MCeerror->add(EE_SHELL_ABORT, 0, 0, pname);
			if (MCprocesses[index].pid != 0)
			{
				TerminateProcess(MCprocesses[index].phandle, 0);
				MCprocesses[index].pid = 0;
				TerminateThread(MCprocesses[index].thandle, 0);
				CloseHandle(piProcInfo.hProcess);
				CloseHandle(piProcInfo.hThread);
			}
			MCS_close(MCprocesses[index].ihandle);
			IO_cleanprocesses();
			delete pname;
			return IO_ERROR;
		}
	}
	while(!s_finished_reading);
	MCS_checkprocesses();
	if (MCprocesses[index].pid == 0)
	{
		Sleep(0);
		TerminateThread(MCprocesses[index].thandle, 0);
		CloseHandle(piProcInfo.hProcess);
		CloseHandle(piProcInfo.hThread);
	}
	if (MCprocesses[index].retcode)
	{
		MCExecPoint ep2(ep);
		ep2.setint(MCprocesses[index].retcode);
		MCresult->set(ep2);
	}
	else
		MCresult->clear(False);
	ep.copysvalue(MCprocesses[index].ihandle->buffer, MCprocesses[index].ihandle->len);
	delete MCprocesses[index].ihandle->buffer;
	MCS_close(MCprocesses[index].ihandle);
	IO_cleanprocesses();
	delete pname;
	ep.texttobinary();
	return IO_NORMAL;
#endif /* MCS_runcmd_dsk_w32 */
        IO_cleanprocesses();
        SECURITY_ATTRIBUTES saAttr;
        /* Set the bInheritHandle flag so pipe handles are inherited. */
        saAttr.nLength = sizeof(SECURITY_ATTRIBUTES);
        saAttr.bInheritHandle = TRUE;
        saAttr.lpSecurityDescriptor = NULL;
        
        Boolean created = True;
        HANDLE hChildStdinRd = NULL;
        HANDLE hChildStdinWr = NULL;
        HANDLE hChildStdoutRd = NULL;
        HANDLE hChildStdoutWr = NULL;
        HANDLE hChildStderrWr = NULL;
        if (!CreatePipe(&hChildStdoutRd, &hChildStdoutWr, &saAttr, 0)
	        || !CreatePipe(&hChildStdinRd, &hChildStdinWr, &saAttr, 0))
            created = False;
        
        // MW-2012-08-06: [[ Bug 10161 ]] Make sure our ends of the pipes are not inherited
        //   into the child.
        if (!SetHandleInformation(hChildStdoutRd, HANDLE_FLAG_INHERIT, 0) ||
            !SetHandleInformation(hChildStdinWr, HANDLE_FLAG_INHERIT, 0))
            created = False;
        
        PROCESS_INFORMATION piProcInfo;
        STARTUPINFOA siStartInfo;
        memset(&siStartInfo, 0, sizeof(STARTUPINFOA));
        siStartInfo.cb = sizeof(STARTUPINFOA);
        siStartInfo.dwFlags = STARTF_USESTDHANDLES;
        siStartInfo.dwFlags = STARTF_USESTDHANDLES | STARTF_USESHOWWINDOW;
        if (MChidewindows)
            siStartInfo.wShowWindow = SW_HIDE;
        else
            siStartInfo.wShowWindow = SW_SHOW;
        siStartInfo.hStdInput = hChildStdinRd;
        siStartInfo.hStdOutput = hChildStdoutWr;
        
		MCAutoStringRef t_mutable_cmd;

		/* UNCHECKED */ MCStringCreateMutable(0, &t_mutable_cmd);
		/* UNCHECKED */ MCStringFormat(&t_mutable_cmd, "%s\"%s\"%x", " /C ", MCshellcmd, p_command);
        char *pname = strclone(MCStringGetCString(*t_mutable_cmd));
        MCU_realloc((char **)&MCprocesses, MCnprocesses,
                    MCnprocesses + 1, sizeof(Streamnode));
        uint4 index = MCnprocesses;
        MCprocesses[index].name = (MCNameRef)MCValueRetain(MCM_shell);
        MCprocesses[index].mode = OM_NEITHER;
        MCprocesses[index].ohandle = NULL;
		// TODO Implement MCprocesses[index].ihandle = MCStdioFileHandle::OpenStdFile((MCWinSysHandle)hChildStdoutRd);
        if (created)
        {
            HANDLE phandle = GetCurrentProcess();
            DuplicateHandle(phandle, hChildStdoutWr, phandle, &hChildStderrWr,
                            0, TRUE, DUPLICATE_SAME_ACCESS);
            siStartInfo.hStdError = hChildStderrWr;
            DWORD threadID = 0;
            if (CreateProcessA(NULL, pname, NULL, NULL, TRUE, CREATE_NEW_CONSOLE,
                               NULL, NULL, &siStartInfo, &piProcInfo))
            {
                MCprocesses[MCnprocesses].pid = piProcInfo.dwProcessId;
                MCprocesses[MCnprocesses++].phandle = (MCWinSysHandle)piProcInfo.hProcess;
                MCprocesses[index].thandle = (MCWinSysHandle)CreateThread(NULL, 0,	(LPTHREAD_START_ROUTINE)readThread, &MCprocesses[index], 0, &threadID);
                if (MCprocesses[index].thandle == NULL)
                    created = False;
                else
                    SetThreadPriority(MCprocesses[index].thandle, THREAD_PRIORITY_HIGHEST);
            }
            else
            {
                MCS_seterrno(GetLastError());
                created = False;
            }
        }
        BOOL isclosed = CloseHandle(hChildStdinRd);
        isclosed = CloseHandle(hChildStdinWr);
        isclosed = CloseHandle(hChildStdoutWr);
        isclosed = CloseHandle(hChildStderrWr);
        if (!created)
        {
            CloseHandle(hChildStdoutRd);
            Sleep(0);
            MCeerror->add(EE_SHELL_BADCOMMAND, 0, 0, pname);
            delete pname;
            return false;
        }
        
        s_finished_reading = false;
        
        do
        {
            if (MCscreen->wait(READ_INTERVAL, False, False))
            {
                MCeerror->add(EE_SHELL_ABORT, 0, 0, pname);
                if (MCprocesses[index].pid != 0)
                {
                    TerminateProcess(MCprocesses[index].phandle, 0);
                    MCprocesses[index].pid = 0;
                    TerminateThread(MCprocesses[index].thandle, 0);
                    CloseHandle(piProcInfo.hProcess);
                    CloseHandle(piProcInfo.hThread);
                }
                MCS_close(MCprocesses[index].ihandle);
                IO_cleanprocesses();
                delete pname;
                return false;
            }
        }
        while(!s_finished_reading);
        CheckProcesses();
        if (MCprocesses[index].pid == 0)
        {
            Sleep(0);
            TerminateThread(MCprocesses[index].thandle, 0);
            CloseHandle(piProcInfo.hProcess);
            CloseHandle(piProcInfo.hThread);
        }
        if (MCprocesses[index].retcode)
        {
			MCExecPoint t_ep(nil, nil, nil);
			t_ep.setint(MCprocesses[index].retcode);
			MCresult -> set(t_ep);
        }
        else
            MCresult->clear(False);

		MCExecPoint t_ep;
		void *t_buffer;
		uint32_t t_buf_size;
		bool t_success;

		t_success = MCS_closetakingbuffer(MCprocesses[index].ihandle, t_buffer, t_buf_size) == IO_NORMAL;

        IO_cleanprocesses();
        delete pname;

		if (t_success)
			t_success = MCDataCreateWithBytes((byte_t*) t_buffer, t_buf_size, r_data);

		delete[] t_buffer;
		return t_success;
	}
    
	virtual uint32_t TextConvert(const void *p_string, uint32_t p_string_length, void *r_buffer, uint32_t p_buffer_length, uint32_t p_from_charset, uint32_t p_to_charset)
	{
#ifdef /* MCS_multibytetounicode_dsk_w32 */ LEGACY_SYSTEM
	char szLocaleData[6];
	uint2 codepage = 0;
	GetLocaleInfoA(MAKELCID(MCS_charsettolangid(charset), SORT_DEFAULT) ,
	               LOCALE_IDEFAULTANSICODEPAGE, szLocaleData, 6);
	codepage = (uint2)strtoul(szLocaleData, NULL, 10);
	uint4 dsize = MultiByteToWideChar( codepage, 0, s, len, (LPWSTR)d,
	                                   destbufferlength >> 1);
	destlen = dsize << 1;
#endif /* MCS_multibytetounicode_dsk_w32 */
#ifdef /* MCS_unicodetomultibyte_dsk_w32 */ LEGACY_SYSTEM
	char szLocaleData[6];
	uint2 codepage = 0;
	GetLocaleInfoA(MAKELCID(MCS_charsettolangid(charset), SORT_DEFAULT)
	               , LOCALE_IDEFAULTANSICODEPAGE, szLocaleData, 6);
	codepage = (uint2)strtoul(szLocaleData, NULL, 10);
	uint4 dsize = WideCharToMultiByte( codepage, 0, (LPCWSTR)s, len >> 1,
	                                   d, destbufferlength, NULL, NULL);
	destlen = dsize;
#endif /* MCS_unicodetomultibyte_dsk_w32 */
		char szLocaleData[6];
		uint2 codepage = 0;
		GetLocaleInfoA(MAKELCID(MCS_charsettolangid(p_to_charset), SORT_DEFAULT)
					   , LOCALE_IDEFAULTANSICODEPAGE, szLocaleData, 6);
		codepage = (uint2)strtoul(szLocaleData, NULL, 10);
		uint4 dsize;
		const char *t_string_ptr = (char*)p_string;
		const char *t_buffer_ptr = (char*)r_buffer;
		if (p_from_charset == LCH_UNICODE)
			dsize = WideCharToMultiByte( codepage, 0, (LPCWSTR)t_string_ptr, p_string_length >> 1,
										   (LPSTR)t_buffer_ptr, p_buffer_length, NULL, NULL);
		else
			dsize = MultiByteToWideChar( codepage, 0, (LPCSTR)t_string_ptr, p_string_length, (LPWSTR)t_buffer_ptr,
										   p_buffer_length >> 1);

		return dsize;
	}

	virtual bool TextConvertToUnicode(uint32_t p_input_encoding, const void *p_input, uint4 p_input_length, void *p_output, uint4& p_output_length, uint4& r_used)
	{
#ifdef /* MCSTextConvertToUnicode_dsk_w32 */ LEGACY_SYSTEM
	if (p_input_length == 0)
	{
		r_used = 0;
		return true;
	}

	UINT t_codepage;
	if (p_input_encoding >= kMCTextEncodingWindowsNative)
		t_codepage = p_input_encoding - kMCTextEncodingWindowsNative;
	else if (p_input_encoding >= kMCTextEncodingMacNative)
		t_codepage = 10000 + p_input_encoding - kMCTextEncodingMacNative;
	else
	{
		r_used = 0;
		return true;
	}

	// MW-2009-08-27: It is possible for t_codepage == 65001 which means UTF-8. In this case we can't
	//   use the precomposed flag...

	int t_required_size;
	t_required_size = MultiByteToWideChar(t_codepage, t_codepage == 65001 ? 0 : MB_PRECOMPOSED, (LPCSTR)p_input, p_input_length, NULL, 0);
	if (t_required_size > (int)p_output_length / 2)
	{
		r_used = t_required_size * 2;
		return false;
	}

	int t_used;
	t_used = MultiByteToWideChar(t_codepage, t_codepage == 65001 ? 0 : MB_PRECOMPOSED, (LPCSTR)p_input, p_input_length, (LPWSTR)p_output, p_output_length);
	r_used = t_used * 2;

	return true; 
#endif /* MCSTextConvertToUnicode_dsk_w32 */
		if (p_input_length == 0)
		{
			r_used = 0;
			return true;
		}

		UINT t_codepage;
		if (p_input_encoding >= kMCTextEncodingWindowsNative)
			t_codepage = p_input_encoding - kMCTextEncodingWindowsNative;
		else if (p_input_encoding >= kMCTextEncodingMacNative)
			t_codepage = 10000 + p_input_encoding - kMCTextEncodingMacNative;
		else
		{
			r_used = 0;
			return true;
		}

		// MW-2009-08-27: It is possible for t_codepage == 65001 which means UTF-8. In this case we can't
		//   use the precomposed flag...

		int t_required_size;
		t_required_size = MultiByteToWideChar(t_codepage, t_codepage == 65001 ? 0 : MB_PRECOMPOSED, (LPCSTR)p_input, p_input_length, NULL, 0);
		if (t_required_size > (int)p_output_length / 2)
		{
			r_used = t_required_size * 2;
			return false;
		}

		int t_used;
		t_used = MultiByteToWideChar(t_codepage, t_codepage == 65001 ? 0 : MB_PRECOMPOSED, (LPCSTR)p_input, p_input_length, (LPWSTR)p_output, p_output_length);
		r_used = t_used * 2;

		return true; 
	}
    
    virtual void CheckProcesses(void)
    {
#ifdef /* MCS_checkprocesses_dsk_w32 */ LEGACY_SYSTEM
	uint2 i;
	for (i = 0 ; i < MCnprocesses ; i++)
		if (MCprocesses[i].phandle != NULL)
		{
			DWORD err = WaitForSingleObject(MCprocesses[i].phandle, 0);
			if (err == WAIT_OBJECT_0 || err == WAIT_FAILED)
			{
				// MW-2010-05-17: Make sure we keep the process around long enough to
				//   read in all its data.
				uint32_t t_available;
				if (MCprocesses[i].ihandle == NULL || !PeekNamedPipe(MCprocesses[i].ihandle->fhandle, NULL, 0, NULL, (DWORD *)&t_available, NULL))
					t_available = 0;
				if (t_available != 0)
					continue;

				// MW-2010-10-25: [[ Bug 9134 ]] Make sure the we mark the stream as 'ATEOF'
				if (MCprocesses[i] . ihandle != nil)
					MCprocesses[i] . ihandle -> flags |= IO_ATEOF;

				DWORD retcode;
				GetExitCodeProcess(MCprocesses[i].phandle, &retcode);
				MCprocesses[i].retcode = retcode;
				MCprocesses[i].pid = 0;
				MCprocesses[i].phandle = NULL;
				Sleep(0);
				if (MCprocesses[i].thandle != NULL)
				{
					TerminateThread(MCprocesses[i].thandle, 0);
					MCprocesses[i].thandle = NULL;
				}
			}
		}
#endif /* MCS_checkprocesses_dsk_w32 */
    }
    
	virtual uint32_t GetSystemError(void)
	{
#ifdef /* MCS_getsyserror_dsk_w32 */ LEGACY_SYSTEM
	return GetLastError();
#endif /* MCS_getsyserror_dsk_w32 */
		return GetLastError();
	}
    
    // MW-2010-05-09: Updated to add 'elevated' parameter for executing binaries
    //   at increased privilege level.
    virtual bool StartProcess(MCNameRef p_name, MCStringRef p_doc, intenum_t p_mode, Boolean p_elevated)
    {
#ifdef /* MCS_startprocess_dsk_w32 */ LEGACY_SYSTEM
	Boolean reading = mode == OM_READ || mode == OM_UPDATE;
	Boolean writing = mode == OM_APPEND || mode == OM_WRITE || mode == OM_UPDATE;
	MCU_realloc((char **)&MCprocesses, MCnprocesses, MCnprocesses + 1,
	            sizeof(Streamnode));
	MCprocesses[MCnprocesses].name = (MCNameRef)MCValueRetain(p_name);
	MCprocesses[MCnprocesses].mode = mode;
	MCprocesses[MCnprocesses].ihandle = NULL;
	MCprocesses[MCnprocesses].ohandle = NULL;
	MCprocesses[MCnprocesses].phandle = NULL; //process handle
	MCprocesses[MCnprocesses].thandle = NULL; //child thread handle

	SECURITY_ATTRIBUTES saAttr;
	saAttr.nLength = sizeof(SECURITY_ATTRIBUTES);
	saAttr.bInheritHandle = TRUE;
	saAttr.lpSecurityDescriptor = NULL;

	Boolean created = True;
	HANDLE t_process_handle = NULL;
	DWORD t_process_id = 0;
	HANDLE hChildStdinWr = NULL;
	HANDLE hChildStdoutRd = NULL;
	const char *t_error;
	t_error = nil;
	if (created)
	{
		MCAutoStringRef t_cmdline;
		if (doc != nil && *doc != '\0')
			/* UNCHECKED */ MCStringFormat(&t_cmdline, "%s \"%s\"", MCNameGetCString(p_name), doc);
		else
			t_cmdline = MCNameGetString(p_name);
		
		// There's no such thing as Elevation before Vista (majorversion 6)
		if (!elevated || MCmajorosversion < 0x0600)
		{
			HANDLE hChildStdinRd = NULL;
			HANDLE hChildStdoutWr = NULL;
			HANDLE hChildStderrWr = NULL;
			if (!CreatePipe(&hChildStdoutRd, &hChildStdoutWr, &saAttr, 0)
					|| !CreatePipe(&hChildStdinRd, &hChildStdinWr, &saAttr, 0))
				created = False;
			else
			{
				// Make sure we turn off inheritence for the read side of stdout and write side of stdin
				SetHandleInformation(hChildStdoutRd, HANDLE_FLAG_INHERIT, 0);
				SetHandleInformation(hChildStdinWr, HANDLE_FLAG_INHERIT, 0);

				// Clone the write handle to be stderr too
				HANDLE phandle = GetCurrentProcess();
				DuplicateHandle(phandle, hChildStdoutWr, phandle, &hChildStderrWr, 0, TRUE, DUPLICATE_SAME_ACCESS);
			}

			if (created)
			{
				PROCESS_INFORMATION piProcInfo;
				STARTUPINFOA siStartInfo;
				memset(&siStartInfo, 0, sizeof(STARTUPINFOA));
				siStartInfo.cb = sizeof(STARTUPINFOA);
				siStartInfo.dwFlags = STARTF_USESTDHANDLES | STARTF_USESHOWWINDOW;
				if (MChidewindows)
					siStartInfo.wShowWindow = SW_HIDE;
				else
					siStartInfo.wShowWindow = SW_SHOW;
				siStartInfo.hStdInput = hChildStdinRd;
				siStartInfo.hStdOutput = hChildStdoutWr;
				siStartInfo.hStdError = hChildStderrWr;
				if (CreateProcessA(NULL, (LPSTR)MCStringGetCString(*t_cmdline), NULL, NULL, TRUE, CREATE_NEW_CONSOLE, NULL, NULL, &siStartInfo, &piProcInfo))
				{
					t_process_handle = piProcInfo . hProcess;
					t_process_id = piProcInfo . dwProcessId;
					CloseHandle(piProcInfo . hThread);
				}
				else
					created = False;
			}

			CloseHandle(hChildStdinRd);
			CloseHandle(hChildStdoutWr);
			CloseHandle(hChildStderrWr);
		}
		else
		{
			// Unfortunately, one cannot use any 'CreateProcess' type calls to
			// elevate a process - one must use ShellExecuteEx. This unfortunately
			// means we have no way of *directly* passing things like env vars and
			// std handles to it. Instead, we do the following:
			//   1) Launch ourselves with the parameter '-elevated-slave'
			//   2) Wait until either the target process vanishes, or we get
			//      a thread message posted to us with a pair of pipe handles.
			//   3) Write the command line and env strings to the pipe
			//   4) Wait for a further message with process handle and id
			//   5) Carry on with the handles we were given to start with
			// If the launched process vanished before (4) it is treated as failure.

			char t_parameters[64];
			sprintf(t_parameters, "-elevated-slave%08x", GetCurrentThreadId());

			SHELLEXECUTEINFOA t_info;
			memset(&t_info, 0, sizeof(SHELLEXECUTEINFO));
			t_info . cbSize = sizeof(SHELLEXECUTEINFO);
			t_info . fMask = SEE_MASK_NOCLOSEPROCESS | SEE_MASK_FLAG_NO_UI | SEE_MASK_NO_CONSOLE ;
			t_info . hwnd = (HWND)MCdefaultstackptr -> getrealwindow();
			t_info . lpVerb = "runas";
			t_info . lpFile = MCcmd;
			t_info . lpParameters = t_parameters;
			t_info . nShow = SW_HIDE;
			if (ShellExecuteExA(&t_info) && (uintptr_t)t_info . hInstApp > 32)
			{
				MSG t_msg;
				t_msg . message = WM_QUIT;
				while(!PeekMessageA(&t_msg, (HWND)-1, WM_USER + 10, WM_USER + 10, PM_REMOVE))
					if (MsgWaitForMultipleObjects(1, &t_info . hProcess, FALSE, INFINITE, QS_POSTMESSAGE) == WAIT_OBJECT_0)
					{
						created = False;
						break;
					}

				if (created && t_msg . message == WM_USER + 10)
				{
					HANDLE t_output_pipe, t_input_pipe;
					t_input_pipe = (HANDLE)t_msg . wParam;
					t_output_pipe = (HANDLE)t_msg . lParam;

					// Get the environment strings to send across
					char *t_env_strings;
					uint32_t t_env_length;
#undef GetEnvironmentStrings
					t_env_strings = GetEnvironmentStrings();
					if (t_env_strings != nil)
					{
						t_env_length = 0;
						while(t_env_strings[t_env_length] != '\0' || t_env_strings[t_env_length + 1] != '\0')
							t_env_length += 1;
						t_env_length += 2;
					}

					// Write out the cmd line and env strings
					const char *cmdline;
					cmdline = MCStringGetCString(*t_cmdline);
					if (write_blob_to_pipe(t_output_pipe, strlen(cmdline) + 1, cmdline) &&
						write_blob_to_pipe(t_output_pipe, t_env_length, t_env_strings))
					{
						// Now we should have a process id and handle waiting for us.
						MSG t_msg;
						t_msg . message = WM_QUIT;
						while(!PeekMessageA(&t_msg, (HWND)-1, WM_USER + 10, WM_USER + 10, PM_REMOVE))
							if (MsgWaitForMultipleObjects(1, &t_info . hProcess, FALSE, INFINITE, QS_POSTMESSAGE) == WAIT_OBJECT_0)
							{
								created = False;
								break;
							}

						if (created && t_msg . message == WM_USER + 10 && t_msg . lParam != NULL)
						{
							t_process_id = (DWORD)t_msg . wParam;
							t_process_handle = (HANDLE)t_msg . lParam;
						}
						else
							created = False;
					}
					else
						created = False;

					FreeEnvironmentStringsA(t_env_strings);

					hChildStdinWr = t_output_pipe;
					hChildStdoutRd = t_input_pipe;
				}
				else
					created = False;

				CloseHandle(t_info . hProcess);
			}
			else
			{
				if ((uintptr_t)t_info . hInstApp == SE_ERR_ACCESSDENIED)
					t_error = "access denied";
				created = False;
			}
		}
	}
	if (created)
	{
		if (writing)
		{
			MCprocesses[MCnprocesses].ohandle = new IO_header((MCWinSysHandle)hChildStdinWr, NULL, 0, 0);
			// MW-2012-09-10: [[ Bug 10230 ]] Make sure we mark this IO handle as a pipe.
			MCprocesses[MCnprocesses].ohandle -> is_pipe = true;
		}
		else
			CloseHandle(hChildStdinWr);
		if (reading)
		{
			MCprocesses[MCnprocesses].ihandle = new IO_header((MCWinSysHandle)hChildStdoutRd, NULL, 0, 0);
			// MW-2012-09-10: [[ Bug 10230 ]] Make sure we mark this IO handle as a pipe.
			MCprocesses[MCnprocesses].ihandle -> is_pipe = true;
		}
		else
			CloseHandle(hChildStdoutRd);
	}
	if (!created)
	{
		MCresult->sets(t_error == nil ? "not opened" : t_error);
		MCS_seterrno(GetLastError());
		CloseHandle(hChildStdinWr);
		CloseHandle(hChildStdoutRd);
	}
	else
	{
		MCresult->clear(False);
		MCprocesses[MCnprocesses].pid = t_process_id;
		MCprocesses[MCnprocesses++].phandle = (MCWinSysHandle)t_process_handle;
	}
#endif /* MCS_startprocess_dsk_w32 */
        Boolean reading = p_mode == OM_READ || p_mode == OM_UPDATE;
        Boolean writing = p_mode == OM_APPEND || p_mode == OM_WRITE || p_mode == OM_UPDATE;
        MCU_realloc((char **)&MCprocesses, MCnprocesses, MCnprocesses + 1,
                    sizeof(Streamnode));
        MCprocesses[MCnprocesses].name = (MCNameRef)MCValueRetain(p_name);
        MCprocesses[MCnprocesses].mode = (Open_mode)p_mode;
        MCprocesses[MCnprocesses].ihandle = NULL;
        MCprocesses[MCnprocesses].ohandle = NULL;
        MCprocesses[MCnprocesses].phandle = NULL; //process handle
        MCprocesses[MCnprocesses].thandle = NULL; //child thread handle
        
        SECURITY_ATTRIBUTES saAttr;
        saAttr.nLength = sizeof(SECURITY_ATTRIBUTES);
        saAttr.bInheritHandle = TRUE;
        saAttr.lpSecurityDescriptor = NULL;
        
        Boolean created = True;
        HANDLE t_process_handle = NULL;
        DWORD t_process_id = 0;
        HANDLE hChildStdinWr = NULL;
        HANDLE hChildStdoutRd = NULL;
        const char *t_error;
        t_error = nil;
        if (created)
        {
            MCAutoStringRef t_cmdline;
            if (p_doc != nil && MCStringGetNativeCharAtIndex(p_doc, 0) != '\0')
			{
				/* UNCHECKED */ MCStringFormat(&t_cmdline, "%s \"%s\"", MCNameGetCString(p_name), MCStringGetCString(p_doc));
			}
            else
                t_cmdline = (MCStringRef) MCValueRetain(MCNameGetString(p_name));
            
            // There's no such thing as Elevation before Vista (majorversion 6)
            if (!p_elevated || MCmajorosversion < 0x0600)
            {
                HANDLE hChildStdinRd = NULL;
                HANDLE hChildStdoutWr = NULL;
                HANDLE hChildStderrWr = NULL;
                if (!CreatePipe(&hChildStdoutRd, &hChildStdoutWr, &saAttr, 0)
					|| !CreatePipe(&hChildStdinRd, &hChildStdinWr, &saAttr, 0))
                    created = False;
                else
                {
                    // Make sure we turn off inheritence for the read side of stdout and write side of stdin
                    SetHandleInformation(hChildStdoutRd, HANDLE_FLAG_INHERIT, 0);
                    SetHandleInformation(hChildStdinWr, HANDLE_FLAG_INHERIT, 0);
                    
                    // Clone the write handle to be stderr too
                    HANDLE phandle = GetCurrentProcess();
                    DuplicateHandle(phandle, hChildStdoutWr, phandle, &hChildStderrWr, 0, TRUE, DUPLICATE_SAME_ACCESS);
                }
                
                if (created)
                {
                    PROCESS_INFORMATION piProcInfo;
                    STARTUPINFOA siStartInfo;
                    memset(&siStartInfo, 0, sizeof(STARTUPINFOA));
                    siStartInfo.cb = sizeof(STARTUPINFOA);
                    siStartInfo.dwFlags = STARTF_USESTDHANDLES | STARTF_USESHOWWINDOW;
                    if (MChidewindows)
                        siStartInfo.wShowWindow = SW_HIDE;
                    else
                        siStartInfo.wShowWindow = SW_SHOW;
                    siStartInfo.hStdInput = hChildStdinRd;
                    siStartInfo.hStdOutput = hChildStdoutWr;
                    siStartInfo.hStdError = hChildStderrWr;
                    if (CreateProcessA(NULL, (LPSTR)MCStringGetCString(*t_cmdline), NULL, NULL, TRUE, CREATE_NEW_CONSOLE, NULL, NULL, &siStartInfo, &piProcInfo))
                    {
                        t_process_handle = piProcInfo . hProcess;
                        t_process_id = piProcInfo . dwProcessId;
                        CloseHandle(piProcInfo . hThread);
                    }
                    else
                        created = False;
                }
                
                CloseHandle(hChildStdinRd);
                CloseHandle(hChildStdoutWr);
                CloseHandle(hChildStderrWr);
            }
            else
            {
                // Unfortunately, one cannot use any 'CreateProcess' type calls to
                // elevate a process - one must use ShellExecuteEx. This unfortunately
                // means we have no way of *directly* passing things like env vars and
                // std handles to it. Instead, we do the following:
                //   1) Launch ourselves with the parameter '-elevated-slave'
                //   2) Wait until either the target process vanishes, or we get
                //      a thread message posted to us with a pair of pipe handles.
                //   3) Write the command line and env strings to the pipe
                //   4) Wait for a further message with process handle and id
                //   5) Carry on with the handles we were given to start with
                // If the launched process vanished before (4) it is treated as failure.
                
                char t_parameters[64];
                sprintf(t_parameters, "-elevated-slave%08x", GetCurrentThreadId());
                
                SHELLEXECUTEINFOA t_info;
                memset(&t_info, 0, sizeof(SHELLEXECUTEINFO));
                t_info . cbSize = sizeof(SHELLEXECUTEINFO);
                t_info . fMask = SEE_MASK_NOCLOSEPROCESS | SEE_MASK_FLAG_NO_UI | SEE_MASK_NO_CONSOLE ;
                t_info . hwnd = (HWND)MCdefaultstackptr -> getrealwindow();
                t_info . lpVerb = "runas";
                t_info . lpFile = (LPCSTR)MCStringGetCString(MCcmd);
                t_info . lpParameters = t_parameters;
                t_info . nShow = SW_HIDE;
                if (ShellExecuteExA(&t_info) && (uintptr_t)t_info . hInstApp > 32)
                {
                    MSG t_msg;
                    t_msg . message = WM_QUIT;
                    while(!PeekMessageA(&t_msg, (HWND)-1, WM_USER + 10, WM_USER + 10, PM_REMOVE))
                        if (MsgWaitForMultipleObjects(1, &t_info . hProcess, FALSE, INFINITE, QS_POSTMESSAGE) == WAIT_OBJECT_0)
                        {
                            created = False;
                            break;
                        }
                    
                    if (created && t_msg . message == WM_USER + 10)
                    {
                        HANDLE t_output_pipe, t_input_pipe;
                        t_input_pipe = (HANDLE)t_msg . wParam;
                        t_output_pipe = (HANDLE)t_msg . lParam;
                        
                        // Get the environment strings to send across
                        char *t_env_strings;
                        uint32_t t_env_length;
#undef GetEnvironmentStrings
                        t_env_strings = GetEnvironmentStrings();
                        if (t_env_strings != nil)
                        {
                            t_env_length = 0;
                            while(t_env_strings[t_env_length] != '\0' || t_env_strings[t_env_length + 1] != '\0')
                                t_env_length += 1;
                            t_env_length += 2;
                        }
                        
                        // Write out the cmd line and env strings
                        const char *cmdline;
                        cmdline = MCStringGetCString(*t_cmdline);
                        if (write_blob_to_pipe(t_output_pipe, strlen(cmdline) + 1, cmdline) &&
                            write_blob_to_pipe(t_output_pipe, t_env_length, t_env_strings))
                        {
                            // Now we should have a process id and handle waiting for us.
                            MSG t_msg;
                            t_msg . message = WM_QUIT;
                            while(!PeekMessageA(&t_msg, (HWND)-1, WM_USER + 10, WM_USER + 10, PM_REMOVE))
                                if (MsgWaitForMultipleObjects(1, &t_info . hProcess, FALSE, INFINITE, QS_POSTMESSAGE) == WAIT_OBJECT_0)
                                {
                                    created = False;
                                    break;
                                }
                            
                            if (created && t_msg . message == WM_USER + 10 && t_msg . lParam != NULL)
                            {
                                t_process_id = (DWORD)t_msg . wParam;
                                t_process_handle = (HANDLE)t_msg . lParam;
                            }
                            else
                                created = False;
                        }
                        else
                            created = False;
                        
                        FreeEnvironmentStringsA(t_env_strings);
                        
                        hChildStdinWr = t_output_pipe;
                        hChildStdoutRd = t_input_pipe;
                    }
                    else
                        created = False;
                    
                    CloseHandle(t_info . hProcess);
                }
                else
                {
                    if ((uintptr_t)t_info . hInstApp == SE_ERR_ACCESSDENIED)
                        t_error = "access denied";
                    created = False;
                }
            }
        }
        if (created)
        {
            if (writing)
				// TODO implement MCprocesses[MCnprocesses].ohandle = MCStdioFileHandle::OpenStdFile((MCWinSysHandle)hChildStdinWr);
			{}
            else
                CloseHandle(hChildStdinWr);

            if (reading)
				// TODO implement MCprocesses[MCnprocesses].ihandle = MCStdioFileHandle::OpenStdFile((MCWinSysHandle)hChildStdoutRd);
			{}
            else
                CloseHandle(hChildStdoutRd);
        }
        if (!created)
        {
            MCresult->sets(t_error == nil ? "not opened" : t_error);
            MCS_seterrno(GetLastError());
            CloseHandle(hChildStdinWr);
            CloseHandle(hChildStdoutRd);
        }
        else
        {
            MCresult->clear(False);
            MCprocesses[MCnprocesses].pid = t_process_id;
            MCprocesses[MCnprocesses++].phandle = (MCWinSysHandle)t_process_handle;
        }

		if (!created)
			return False;

		return True;
    }
    
    virtual void CloseProcess(uint2 p_index)
    {
#ifdef /* MCS_closeprocess_dsk_w32 */ LEGACY_SYSTEM
	if (MCprocesses[index].thandle  != NULL)
	{
		TerminateThread(MCprocesses[index].thandle, 0);
		MCprocesses[index].thandle = NULL;
	}
	if (MCprocesses[index].ihandle != NULL)
	{
		MCS_close(MCprocesses[index].ihandle);
		MCprocesses[index].ihandle = NULL;
	}
	if (MCprocesses[index].ohandle != NULL)
	{
		MCS_close(MCprocesses[index].ohandle);
		MCprocesses[index].ohandle = NULL;
	}
	MCprocesses[index].mode = OM_NEITHER;
#endif /* MCS_closeprocess_dsk_w32 */
        if (MCprocesses[p_index].thandle  != NULL)
        {
            TerminateThread(MCprocesses[p_index].thandle, 0);
            MCprocesses[p_index].thandle = NULL;
        }
        if (MCprocesses[p_index].ihandle != NULL)
        {
            MCS_close(MCprocesses[p_index].ihandle);
            MCprocesses[p_index].ihandle = NULL;
        }
        if (MCprocesses[p_index].ohandle != NULL)
        {
            MCS_close(MCprocesses[p_index].ohandle);
            MCprocesses[p_index].ohandle = NULL;
        }
        MCprocesses[p_index].mode = OM_NEITHER;
    }
    
    virtual void Kill(int4 p_pid, int4 p_sig)
    {
#ifdef /* MCS_kill_dsk_w32 */ LEGACY_SYSTEM
	uint2 i;
	for (i = 0 ; i < MCnprocesses ; i++)
	{
		if (pid == MCprocesses[i].pid)
		{
			if (MCprocesses[i].thandle  != NULL)
			{
				TerminateThread(MCprocesses[i].thandle, 0);
				MCprocesses[i].thandle = NULL;
			}
			TerminateProcess(MCprocesses[i].phandle, 0);
			MCprocesses[i].phandle = NULL;
			MCprocesses[i].pid = 0;
			break;
		}
	}
#endif /* MCS_kill_dsk_w32 */
        uint2 i;
        for (i = 0 ; i < MCnprocesses ; i++)
        {
            if (p_pid == MCprocesses[i].pid)
            {
                if (MCprocesses[i].thandle  != NULL)
                {
                    TerminateThread(MCprocesses[i].thandle, 0);
                    MCprocesses[i].thandle = NULL;
                }
                TerminateProcess(MCprocesses[i].phandle, 0);
                MCprocesses[i].phandle = NULL;
                MCprocesses[i].pid = 0;
                break;
            }
        }
    }
    
    virtual void KillAll(void)
    {
#ifdef /* MCS_killall_dsk_w32 */ LEGACY_SYSTEM
	uint2 i;
	for (i = 0 ; i < MCnprocesses ; i++)
	{
		//kill MCprocesses[i] here
		if (MCprocesses[i].ihandle != NULL || MCprocesses[i].ohandle != NULL)
			TerminateProcess(MCprocesses[i].phandle, 0);
		MCprocesses[i].phandle = NULL;
	}
#endif /* MCS_killall_dsk_w32 */
        uint2 i;
        for (i = 0 ; i < MCnprocesses ; i++)
        {
            //kill MCprocesses[i] here
            if (MCprocesses[i].ihandle != NULL || MCprocesses[i].ohandle != NULL)
                TerminateProcess(MCprocesses[i].phandle, 0);
            MCprocesses[i].phandle = NULL;
        }
    }

	virtual Boolean Poll(real8 p_delay, int p_fd)
	{
#ifdef /* MCS_poll_dsk_w32 */ LEGACY_SYSTEM
	Boolean handled = False;
	int4 n;
	uint2 i;
	fd_set rmaskfd, wmaskfd, emaskfd;
	FD_ZERO(&rmaskfd);
	FD_ZERO(&wmaskfd);
	FD_ZERO(&emaskfd);
	uint4 maxfd = 0;
	if (!MCnoui)
	{
		FD_SET(fd, &rmaskfd);
		maxfd = fd;
	}
	for (i = 0 ; i < MCnsockets ; i++)
	{
		if (MCsockets[i]->doread)
		{
			MCsockets[i]->readsome();
			i = 0;
		}
	}
	for (i = 0 ; i < MCnsockets ; i++)
	{
		if (MCsockets[i]->connected && !MCsockets[i]->closing
		        && !MCsockets[i]->shared || MCsockets[i]->accepting)
			FD_SET(MCsockets[i]->fd, &rmaskfd);
		if (!MCsockets[i]->connected || MCsockets[i]->wevents != NULL)
			FD_SET(MCsockets[i]->fd, &wmaskfd);
		FD_SET(MCsockets[i]->fd, &emaskfd);
		if (MCsockets[i]->fd > maxfd)
			maxfd = MCsockets[i]->fd;
		if (MCsockets[i]->added)
		{
			delay = 0.0;
			MCsockets[i]->added = False;
			handled = True;
		}
	}
	struct timeval timeoutval;
	timeoutval.tv_sec = (long)delay;
	timeoutval.tv_usec = (long)((delay - floor(delay)) * 1000000.0);
	n = select(maxfd + 1, &rmaskfd, &wmaskfd, &emaskfd, &timeoutval);
	if (n <= 0)
		return handled;
	for (i = 0 ; i < MCnsockets ; i++)
	{
		if (FD_ISSET(MCsockets[i]->fd, &emaskfd))
		{
			if (!MCsockets[i]->waiting)
			{
				MCsockets[i]->error = strclone("select error");
				MCsockets[i]->doclose();
			}
		}
		else
		{
			if (FD_ISSET(MCsockets[i]->fd, &wmaskfd))
				MCsockets[i]->writesome();
			if (FD_ISSET(MCsockets[i]->fd, &rmaskfd) && !MCsockets[i]->shared)
				MCsockets[i]->readsome();
		}
	}
	return n != 0;
#endif /* MCS_poll_dsk_w32 */
		Boolean handled = False;
		int4 n;
		uint2 i;
		fd_set rmaskfd, wmaskfd, emaskfd;
		FD_ZERO(&rmaskfd);
		FD_ZERO(&wmaskfd);
		FD_ZERO(&emaskfd);
		uint4 maxfd = 0;
		if (!MCnoui)
		{
			FD_SET(p_fd, &rmaskfd);
			maxfd = p_fd;
		}
		for (i = 0 ; i < MCnsockets ; i++)
		{
			if (MCsockets[i]->doread)
			{
				MCsockets[i]->readsome();
				i = 0;
			}
		}
		for (i = 0 ; i < MCnsockets ; i++)
		{
			if (MCsockets[i]->connected && !MCsockets[i]->closing
					&& !MCsockets[i]->shared || MCsockets[i]->accepting)
				FD_SET(MCsockets[i]->fd, &rmaskfd);
			if (!MCsockets[i]->connected || MCsockets[i]->wevents != NULL)
				FD_SET(MCsockets[i]->fd, &wmaskfd);
			FD_SET(MCsockets[i]->fd, &emaskfd);
			if (MCsockets[i]->fd > maxfd)
				maxfd = MCsockets[i]->fd;
			if (MCsockets[i]->added)
			{
				p_delay = 0.0;
				MCsockets[i]->added = False;
				handled = True;
			}
		}
		struct timeval timeoutval;
		timeoutval.tv_sec = (long)p_delay;
		timeoutval.tv_usec = (long)((p_delay - floor(p_delay)) * 1000000.0);
		n = select(maxfd + 1, &rmaskfd, &wmaskfd, &emaskfd, &timeoutval);
		if (n <= 0)
			return handled;
		for (i = 0 ; i < MCnsockets ; i++)
		{
			if (FD_ISSET(MCsockets[i]->fd, &emaskfd))
			{
				if (!MCsockets[i]->waiting)
				{
					MCsockets[i]->error = strclone("select error");
					MCsockets[i]->doclose();
				}
			}
			else
			{
				if (FD_ISSET(MCsockets[i]->fd, &wmaskfd))
					MCsockets[i]->writesome();
				if (FD_ISSET(MCsockets[i]->fd, &rmaskfd) && !MCsockets[i]->shared)
					MCsockets[i]->readsome();
			}
		}
		return n != 0;
	}
    
    virtual Boolean IsInteractiveConsole(int p_fd)
	{
		if (_isatty(p_fd) != 0)
			return True;

		return False;
	}
    
    virtual int GetErrno(void)
    {
#ifdef /* MCS_geterrno_dsk_w32 */ LEGACY_SYSTEM
	return *g_mainthread_errno;
#endif /* MCS_geterrno_dsk_w32 */
        return *g_mainthread_errno;
    }
    
    // MW-2007-12-14: [[ Bug 5113 ]] Slow-down on mathematical operations - make sure
    //   we access errno directly to stop us having to do a thread-local-data lookup.
    virtual void SetErrno(int p_errno)
    {
#ifdef /* MCS_seterrno_dsk_w32 */ LEGACY_SYSTEM
	*g_mainthread_errno = value;
#endif /* MCS_seterrno_dsk_w32 */
        *g_mainthread_errno = p_errno;
    }
    
    virtual void LaunchDocument(MCStringRef p_document)
	{
#ifdef /* MCS_launch_document_dsk_w32 */ LEGACY_SYSTEM
	char *t_native_document;

	t_native_document = MCS_resolvepath(p_document);

	// MW-2007-12-13: [[ Bug 5680 ]] Might help if we actually passed the correct
	//   pointer to do_launch!
	MCS_do_launch(t_native_document);

	delete t_native_document;
#endif /* MCS_launch_document_dsk_w32 */
		MCS_do_launch(p_document);
	}

    virtual void LaunchUrl(MCStringRef p_document)
	{
#ifdef /* MCS_launch_url_dsk_w32 */ LEGACY_SYSTEM
//	MCS_do_launch(p_document);
#endif /* MCS_launch_url_dsk_w32 */
		MCS_do_launch(p_document);
	}
    
    virtual void DoAlternateLanguage(MCStringRef p_script, MCStringRef p_language)
	{
#ifdef /* MCS_doalternatelanguage_dsk_w32 */ LEGACY_SYSTEM
	MCScriptEnvironment *t_environment;
	t_environment = MCscreen -> createscriptenvironment(MCStringGetCString(p_language));
	if (t_environment == NULL)
		MCresult -> sets("alternate language not found");
	else
	{
		MCExecPoint ep(NULL, NULL, NULL);
		ep . setsvalue(MCStringGetOldString(p_script));
		ep . nativetoutf8();
		
		char *t_result;
		t_result = t_environment -> Run(ep . getcstring());
		t_environment -> Release();

		if (t_result != NULL)
		{
			ep . setsvalue(t_result);
			ep . utf8tonative();
			MCresult -> copysvalue(ep . getsvalue());
		}
		else
			MCresult -> sets("execution error");
	}
#endif /* MCS_doalternatelanguage_dsk_w32 */
		MCScriptEnvironment *t_environment;
		t_environment = MCscreen -> createscriptenvironment(MCStringGetCString(p_language));
		if (t_environment == NULL)
			MCresult -> sets("alternate language not found");
		else
		{
			MCAutoStringRefAsUTF8String t_utf8;
			/* UNCHECKED */ t_utf8.Lock(p_script);
			
			char *t_result;
			t_result = t_environment -> Run(*t_utf8);
			t_environment -> Release();

			if (t_result != NULL)
			{
				MCExecPoint ep(nil, nil, nil);
				ep . setsvalue(t_result);
				ep . utf8tonative();
				MCresult -> copysvalue(ep . getsvalue());
			}
			else
				MCresult -> sets("execution error");
		}
	}

    virtual bool AlternateLanguages(MCListRef& r_list)
	{
#ifdef /* MCS_alternatelanguages_dsk_w32 */ LEGACY_SYSTEM
	MCAutoListRef t_list;
	
	if (!MCListCreateMutable('\n', &t_list))
		return false;

	bool t_success = true;
	HRESULT t_result;
	t_result = S_OK;

	ICatInformation *t_cat_info;
	t_cat_info = NULL;
	if (t_result == S_OK)
		t_result = CoCreateInstance(CLSID_StdComponentCategoriesMgr, NULL, CLSCTX_INPROC_SERVER, IID_ICatInformation, (void **)&t_cat_info);
	
	IEnumCLSID *t_cls_enum;
	t_cls_enum = NULL;
	if (t_result == S_OK)
		t_result = t_cat_info -> EnumClassesOfCategories(1, &CATID_ActiveScriptParse, (ULONG)-1, NULL, &t_cls_enum);

	if (t_result == S_OK)
	{
		GUID t_cls_uuid;

		while(t_success && t_cls_enum -> Next(1, &t_cls_uuid, NULL) == S_OK)
		{
			LPOLESTR t_prog_id;
			if (ProgIDFromCLSID(t_cls_uuid, &t_prog_id) == S_OK)
			{
				MCAutoStringRef t_string;
				t_success = MCStringCreateWithChars(t_prog_id, wcslen(t_prog_id), &t_string) && MCListAppend(*t_list, *t_string);

				CoTaskMemFree(t_prog_id);
			}
		}
	}

	if (t_cls_enum != NULL)
		t_cls_enum -> Release();

	if (t_cat_info != NULL)
		t_cat_info -> Release();
	
	return t_success && MCListCopy(*t_list, r_list);
#endif /* MCS_alternatelanguages_dsk_w32 */
		MCAutoListRef t_list;
		
		if (!MCListCreateMutable('\n', &t_list))
			return false;

		bool t_success = true;
		HRESULT t_result;
		t_result = S_OK;

		ICatInformation *t_cat_info;
		t_cat_info = NULL;
		if (t_result == S_OK)
			t_result = CoCreateInstance(CLSID_StdComponentCategoriesMgr, NULL, CLSCTX_INPROC_SERVER, IID_ICatInformation, (void **)&t_cat_info);
		
		IEnumCLSID *t_cls_enum;
		t_cls_enum = NULL;
		if (t_result == S_OK)
			t_result = t_cat_info -> EnumClassesOfCategories(1, &CATID_ActiveScriptParse, (ULONG)-1, NULL, &t_cls_enum);

		if (t_result == S_OK)
		{
			GUID t_cls_uuid;

			while(t_success && t_cls_enum -> Next(1, &t_cls_uuid, NULL) == S_OK)
			{
				LPOLESTR t_prog_id;
				if (ProgIDFromCLSID(t_cls_uuid, &t_prog_id) == S_OK)
				{
					MCAutoStringRef t_string;
					t_success = MCStringCreateWithChars(t_prog_id, wcslen(t_prog_id), &t_string) && MCListAppend(*t_list, *t_string);

					CoTaskMemFree(t_prog_id);
				}
			}
		}

		if (t_cls_enum != NULL)
			t_cls_enum -> Release();

		if (t_cat_info != NULL)
			t_cat_info -> Release();
		
		return t_success && MCListCopy(*t_list, r_list);
	}
    
    virtual bool GetDNSservers(MCListRef& r_list)
    {
#ifdef /* MCS_getDNSservers_dsk_w32 */ LEGACY_SYSTEM
	MCAutoListRef t_list;
	if (!dns_servers_from_network_params(&t_list))
		return false;

	if (!MCListIsEmpty(*t_list))
		return MCListCopy(*t_list, r_list);

	return dns_servers_from_registry(r_list);
#endif /* MCS_getDNSservers_dsk_w32 */
        MCAutoListRef t_list;
        if (!dns_servers_from_network_params(&t_list))
            return false;
        
        if (!MCListIsEmpty(*t_list))
            return MCListCopy(*t_list, r_list);
        
        return dns_servers_from_registry(r_list);
    }
};

// MW-2010-05-09: This is bootstrap 'main' that effectively implemented a CreateProcess
//   via 'ShellExecute' 'runas'.
int MCS_windows_elevation_bootstrap_main(HINSTANCE hInstance, HINSTANCE hPrevInstance, LPSTR lpCmdLine, int nCmdShow)
{
	bool t_success;
	t_success = true;

	// Fetch the thread id (present immediately after '-elevated-slave' as hex).
	uint32_t t_parent_thread_id;
	if (t_success)
	{
		char *t_end;
		t_parent_thread_id = strtoul(lpCmdLine + 15, &t_end, 16);
		if (t_end != lpCmdLine + strlen(lpCmdLine))
			t_success = false;
	}

	// Open the parent's thread
	HANDLE t_parent_thread;
	t_parent_thread = nil;
	if (t_success)
	{
		t_parent_thread = OpenThread(SYNCHRONIZE | THREAD_QUERY_INFORMATION, FALSE, t_parent_thread_id);
		if (t_parent_thread == nil)
			t_success = false;
	}

	// Open the parent's process
	HANDLE t_parent_process;
	t_parent_process = nil;
	if (t_success)
	{
		t_parent_process = OpenProcess(SYNCHRONIZE | PROCESS_DUP_HANDLE, FALSE, DoGetProcessIdOfThread(t_parent_thread));
		if (t_parent_process == nil)
			t_success = false;
	}

	// Create a pipe the write end of which we will give to the parent
	HANDLE t_fromparent_read, t_fromparent_write;
	HANDLE t_toparent_read, t_toparent_write;
	HANDLE t_toparent_write_dup;
	t_fromparent_read = t_fromparent_write = nil;
	t_toparent_read = t_toparent_write = nil;
	t_toparent_write_dup = nil;
	if (t_success)
	{
		SECURITY_ATTRIBUTES t_attr;
		t_attr . nLength = sizeof(SECURITY_ATTRIBUTES);
		t_attr . bInheritHandle = TRUE;
		t_attr . lpSecurityDescriptor = NULL;
		if (!CreatePipe(&t_fromparent_read, &t_fromparent_write, &t_attr, 0) ||
			!CreatePipe(&t_toparent_read, &t_toparent_write, &t_attr, 0) ||
			!DuplicateHandle(GetCurrentProcess(), t_toparent_write, GetCurrentProcess(), &t_toparent_write_dup, 0, TRUE, DUPLICATE_SAME_ACCESS))
			t_success = false;
	}

	// Make sure the ends we are duplicating are not inheritable
	if (t_success)
	{
		SetHandleInformation(t_fromparent_write, HANDLE_FLAG_INHERIT, 0);
		SetHandleInformation(t_toparent_read, HANDLE_FLAG_INHERIT, 0);
	}

	// Duplicate the appropriate ends into the parent
	HANDLE t_parent_data_write, t_parent_data_read;
	t_parent_data_write = nil;
	t_parent_data_read = nil;
	if (t_success)
	{
		if (!DuplicateHandle(GetCurrentProcess(), t_fromparent_write, t_parent_process, &t_parent_data_write, 0, FALSE, DUPLICATE_SAME_ACCESS | DUPLICATE_CLOSE_SOURCE) ||
			!DuplicateHandle(GetCurrentProcess(), t_toparent_read, t_parent_process, &t_parent_data_read, 0, FALSE, DUPLICATE_SAME_ACCESS | DUPLICATE_CLOSE_SOURCE))
			t_success = false;
	}

	// Post the pipe handles to the parent
	if (t_success)
		PostThreadMessageA(t_parent_thread_id, WM_USER + 10, (WPARAM)t_parent_data_read, (LPARAM)t_parent_data_write);

	// Now we must read the command line and env strings
	uint32_t t_cmd_line_length;
	void *t_cmd_line;
	t_cmd_line_length = 0;
	t_cmd_line = nil;
	if (t_success)
		t_success = read_blob_from_pipe(t_fromparent_read, t_cmd_line, t_cmd_line_length);

	uint32_t t_env_strings_length;
	void *t_env_strings;
	t_env_strings_length = 0;
	t_env_strings = nil;
	if (t_success)
		t_success = read_blob_from_pipe(t_fromparent_read, t_env_strings, t_env_strings_length);

	// If we succeeded in reading those, we are all set to create the process
	HANDLE t_process_handle, t_thread_handle;
	DWORD t_process_id;
	t_thread_handle = NULL;
	t_process_handle = NULL;
	t_process_id = 0;
	if (t_success)
	{
		PROCESS_INFORMATION piProcInfo;
		STARTUPINFOA siStartInfo;
		memset(&siStartInfo, 0, sizeof(STARTUPINFOA));
		siStartInfo.cb = sizeof(STARTUPINFOA);
		siStartInfo.dwFlags = STARTF_USESTDHANDLES | STARTF_USESHOWWINDOW;
		siStartInfo.wShowWindow = SW_HIDE;
		siStartInfo.hStdInput = t_fromparent_read;
		siStartInfo.hStdOutput = t_toparent_write;
		siStartInfo.hStdError = t_toparent_write_dup;
		if (CreateProcessA(NULL, (LPSTR)t_cmd_line, NULL, NULL, TRUE, CREATE_NEW_CONSOLE | CREATE_SUSPENDED, t_env_strings, NULL, &siStartInfo, &piProcInfo))
		{
			t_process_handle = piProcInfo . hProcess;
			t_process_id = piProcInfo . dwProcessId;
			t_thread_handle = piProcInfo . hThread;
		}
		else
		{
			DWORD t_error;
			t_error = GetLastError();
			t_success = false;
		}
	}

	// If the process started, then try to duplicate its handle into the parent
	HANDLE t_parent_process_handle;
	t_parent_process_handle = NULL;
	if (t_success)
	{
		if (!DuplicateHandle(GetCurrentProcess(), t_process_handle, t_parent_process, &t_parent_process_handle, 0, FALSE, DUPLICATE_SAME_ACCESS))
			t_success = false;
	}

	// Now tell the parent process about the handle and id
	if (t_success)
		PostThreadMessage(t_parent_thread_id, WM_USER + 10, (WPARAM)t_process_id, (LPARAM)t_parent_process_handle);

	// If everything happened as we expected, resume the process. Otherwise we
	// terminate it.
	if (t_success)
		ResumeThread(t_thread_handle);
	else
		TerminateProcess(t_process_handle, 0);

	// Free up our resources
	free(t_env_strings);
	free(t_cmd_line);
	if (t_thread_handle != nil)
		CloseHandle(t_thread_handle);
	if (t_process_handle != nil)
		CloseHandle(t_process_handle);
	if (t_fromparent_read != nil)
		CloseHandle(t_fromparent_read);
	if (t_toparent_write != nil)
		CloseHandle(t_toparent_write);
	if (t_toparent_write_dup != nil)
		CloseHandle(t_toparent_write_dup);
	if (t_parent_thread != nil)
		CloseHandle(t_parent_thread);
	if (t_parent_process != nil)
		CloseHandle(t_parent_process);

	return 0;
}

void MCS_multibytetounicode(const char *s, uint4 len, char *d,
                            uint4 destbufferlength, uint4 &destlen,
                            uint1 charset)
{
	char szLocaleData[6];
	uint2 codepage = 0;
	GetLocaleInfoA(MAKELCID(MCS_charsettolangid(charset), SORT_DEFAULT) ,
	               LOCALE_IDEFAULTANSICODEPAGE, szLocaleData, 6);
	codepage = (uint2)strtoul(szLocaleData, NULL, 10);
	uint4 dsize = MultiByteToWideChar( codepage, 0, s, len, (LPWSTR)d,
	                                   destbufferlength >> 1);
	destlen = dsize << 1;
}

void MCS_unicodetomultibyte(const char *s, uint4 len, char *d,
                            uint4 destbufferlength, uint4 &destlen,
                            uint1 charset)
{
	char szLocaleData[6];
	uint2 codepage = 0;
	GetLocaleInfoA(MAKELCID(MCS_charsettolangid(charset), SORT_DEFAULT)
	               , LOCALE_IDEFAULTANSICODEPAGE, szLocaleData, 6);
	codepage = (uint2)strtoul(szLocaleData, NULL, 10);
	uint4 dsize = WideCharToMultiByte( codepage, 0, (LPCWSTR)s, len >> 1,
	                                   d, destbufferlength, NULL, NULL);
	destlen = dsize;
}

MCSystemInterface *MCDesktopCreateWindowsSystem(void)
{
	return new MCWindowsDesktop;
}
<|MERGE_RESOLUTION|>--- conflicted
+++ resolved
@@ -3047,7 +3047,6 @@
 		return t_success;
     }
     
-<<<<<<< HEAD
 	virtual bool PathToNative(MCStringRef p_path, MCStringRef& r_native)
 	{
 #ifdef /* MCU_path2native */ LEGACY_SYSTEM
@@ -3185,13 +3184,6 @@
 		return true;
 	}
 	
-=======
-	virtual bool PathToNative(MCStringRef p_path, MCStringRef& r_native) = 0;
-	virtual bool PathFromNative(MCStringRef p_native, MCStringRef& r_path) = 0;
-	virtual bool ResolvePath(MCStringRef p_path, MCStringRef& r_resolved_path) = 0;
-	virtual bool ResolveNativePath(MCStringRef p_path, MCStringRef& r_resolved_path) = 0;
-    
->>>>>>> ecfe290d
 	virtual bool LongFilePath(MCStringRef p_path, MCStringRef& r_long_path)
     {
 #ifdef /* MCS_longfilepath_dsk_w32 */ LEGACY_SYSTEM
