/* Copyright (C) 2003-2013 Runtime Revolution Ltd.
 
 This file is part of LiveCode.
 
 LiveCode is free software; you can redistribute it and/or modify it under
 the terms of the GNU General Public License v3 as published by the Free
 Software Foundation.
 
 LiveCode is distributed in the hope that it will be useful, but WITHOUT ANY
 WARRANTY; without even the implied warranty of MERCHANTABILITY or
 FITNESS FOR A PARTICULAR PURPOSE.  See the GNU General Public License
 for more details.
 
 You should have received a copy of the GNU General Public License
 along with LiveCode.  If not see <http://www.gnu.org/licenses/>.  */

#include "prefix.h"
#include "w32dsk-legacy.h"

#include "parsedef.h"
#include "filedefs.h"
#include "globdefs.h"
#include "objdefs.h"

#include "system.h"

#include "execpt.h"
#include "globals.h"
#include "system.h"
#include "osspec.h"
#include "mcerror.h"
#include "util.h"
#include "mcio.h"
#include "stack.h"
#include "handler.h"
#include "dispatch.h"
#include "card.h"
#include "group.h"
#include "button.h"
#include "param.h"
#include "mode.h"
#include "securemode.h"
#include "scriptenvironment.h"
#include "text.h"
#include "notify.h"

#include "socket.h"
#include <locale.h>
#include <sys/stat.h>
#include <time.h>
#include <Winsock2.h>
#include <Mstcpip.h>
#include <Mswsock.h>
#include <Shlobj.h>
#include <sys\Timeb.h>
#include <Iphlpapi.h>
#include <process.h>
#include <signal.h>
#include <locale.h>
#include <io.h> 

#ifdef DeleteFile
#undef DeleteFile
#endif // DeleteFile
#ifdef GetCurrentTime
#undef GetCurrentTime
#endif // GetCurrentTime

//////////////////////////////////////////////////////////////////////////////////

int *g_mainthread_errno;

//////////////////////////////////////////////////////////////////////////////////

#define PATH_DELIMITER '\\'

//////////////////////////////////////////////////////////////////////////////////

//WINNT does not delete registry entry if there are subkeys..this functions fixes that.
DWORD RegDeleteKeyNT(HKEY hStartKey, const char *pKeyName)
{
	DWORD dwRtn, dwSubKeyLength;
	char *pSubKey = NULL;
	char szSubKey[256];
	HKEY hKey;
	// Do not allow NULL or empty key name
	if (pKeyName && lstrlenA(pKeyName))
	{
		if ((dwRtn = RegOpenKeyExA(hStartKey, pKeyName,
                                   0, KEY_ENUMERATE_SUB_KEYS | DELETE, &hKey))
            == ERROR_SUCCESS)
		{
			while (dwRtn == ERROR_SUCCESS)
			{
				dwSubKeyLength = 256;
				dwRtn = RegEnumKeyExA(hKey, 0, szSubKey,	&dwSubKeyLength,
                                      NULL, NULL, NULL, NULL);
				if (dwRtn == ERROR_NO_MORE_ITEMS)
				{
					dwRtn = RegDeleteKeyA(hStartKey, pKeyName);
					break;
				}
				else
					if (dwRtn == ERROR_SUCCESS)
						dwRtn = RegDeleteKeyNT(hKey, szSubKey);
			}
			RegCloseKey(hKey);
			// Do not save return code because error
			// has already occurred
		}
	}
	else
		dwRtn = ERROR_BADKEY;
	return dwRtn;
}

//////////////////////////////////////////////////////////////////////////////////

extern Boolean wsainit();

extern bool MCFiltersUrlEncode(MCStringRef p_source, MCStringRef& r_result);
extern bool MCStringsSplit(MCStringRef p_string, codepoint_t p_separator, MCStringRef*&r_strings, uindex_t& r_count);

//////////////////////////////////////////////////////////////////////////////////

static bool read_blob_from_pipe(HANDLE p_pipe, void*& r_data, uint32_t& r_data_length)
{
	uint32_t t_amount;
	DWORD t_read;
	if (!ReadFile(p_pipe, &t_amount, sizeof(uint32_t), &t_read, NULL) ||
		t_read != sizeof(uint32_t))
		return false;

	void *t_buffer;
	t_buffer = malloc(t_amount);
	if (t_buffer == nil)
		return false;

	if (!ReadFile(p_pipe, t_buffer, t_amount, &t_read, NULL) ||
		t_read != t_amount)
		return false;

	r_data = t_buffer;
	r_data_length = t_amount;

	return true;
}

static bool write_blob_to_pipe(HANDLE p_pipe, uint32_t p_count, const void *p_data)
{
	DWORD t_written;
	if (!WriteFile(p_pipe, &p_count, sizeof(p_count), &t_written, NULL) ||
		t_written != 4)
		return false;
	if (!WriteFile(p_pipe, p_data, p_count, &t_written, NULL) ||
		t_written != p_count)
		return false;
	return true;
}

// MW-2004-11-28: A null FPE signal handler.
static void handle_fp_exception(int p_signal)
{
	p_signal = p_signal;
}

static bool handle_is_pipe(MCWinSysHandle p_handle)
{
	DWORD t_flags;

	int t_result;
	t_result = GetNamedPipeInfo((HANDLE)p_handle, &t_flags, NULL, NULL, NULL);

	return t_result != 0;
}

// MW-2010-05-11: This call is only present on Vista and above, which is the place we
//   need it - so weakly bind.
typedef DWORD (APIENTRY *GetProcessIdOfThreadPtr)(HANDLE thread);
static DWORD DoGetProcessIdOfThread(HANDLE p_thread)
{
	// We can safely assume that the kernel dll is loaded!
	HMODULE t_module;
	t_module = GetModuleHandleA("Kernel32.dll");
	if (t_module == NULL)
		return -1;

	// Resolve the symbol
	void *t_ptr;
	t_ptr = GetProcAddress(t_module, "GetProcessIdOfThread");
	if (t_ptr == NULL)
		return -1;

	// Call it
	return ((GetProcessIdOfThreadPtr)t_ptr)(p_thread);
}

//////////////////////////////////////////////////////////////////////////////////
typedef struct
{ //struct for WIN registry
	const char *token;
	HKEY key;
	uint32_t mode;
}
reg_keytype;

static reg_keytype Regkeys[] = {  //WIN registry root keys struct
                                   {"HKEY_CLASSES_ROOT", HKEY_CLASSES_ROOT, 0},
                                   {"HKEY_CURRENT_USER", HKEY_CURRENT_USER, 0},
                                   {"HKEY_LOCAL_MACHINE", HKEY_LOCAL_MACHINE, 0},
                                   {"HKEY_LOCAL_MACHINE_32", HKEY_LOCAL_MACHINE, KEY_WOW64_32KEY},
                                   {"HKEY_LOCAL_MACHINE_64", HKEY_LOCAL_MACHINE, KEY_WOW64_64KEY},
                                   {"HKEY_USERS", HKEY_USERS, 0},
                                   {"HKEY_PERFORMANCE_DATA", HKEY_PERFORMANCE_DATA, 0},
                                   {"HKEY_CURRENT_CONFIG", HKEY_CURRENT_CONFIG, 0},
                                   {"HKEY_DYN_DATA", HKEY_DYN_DATA, 0}
                               };

typedef struct
{
	const char *token;
	DWORD type;
}
reg_datatype;

static reg_datatype RegDatatypes[] = {  //WIN registry value types struct
                                         {"binary", REG_BINARY},
                                         {"dword", REG_DWORD},
                                         {"dwordlittleendian", REG_DWORD_LITTLE_ENDIAN},
                                         {"dwordbigendian", REG_DWORD_BIG_ENDIAN},
                                         {"expandsz", REG_EXPAND_SZ},
                                         {"link", REG_LINK},
                                         {"multisz", REG_MULTI_SZ},
                                         {"none", REG_NONE},
                                         {"resourcelist", REG_RESOURCE_LIST},
                                         {"string", REG_SZ},
                                         {"sz", REG_SZ}
                                     };

bool MCS_registry_split_key(MCStringRef p_path, MCStringRef& r_root, MCStringRef& r_key)
{
	uindex_t t_length = MCStringGetLength(p_path);
	uindex_t t_offset = t_length;
	if (!MCStringFirstIndexOfChar(p_path, '\\', 0, kMCStringOptionCompareExact, t_offset))
	{
		t_offset = t_length;
	}
	return MCStringCopySubstring(p_path, MCRangeMake(0, t_offset), r_root) &&
		MCStringCopySubstring(p_path, MCRangeMake(t_offset + 1, t_length), r_key);
}

bool MCS_registry_split_key(MCStringRef p_path, MCStringRef& r_root, MCStringRef& r_key, MCStringRef& r_value)
{
	// only copy components out if they are present - <ROOT>\<KEY>\<VALUE>, <ROOT>\<VALUE>, <ROOT>
	// (components may be empty)
	bool t_success = true;
	uindex_t t_length = MCStringGetLength(p_path);
	uindex_t t_path_offset = t_length;
	uindex_t t_value_offset = t_length;
	if (MCStringLastIndexOfChar(p_path, '\\', MCStringGetLength(p_path), kMCStringOptionCompareExact, t_value_offset))
	{
		if (MCStringFirstIndexOfChar(p_path, '\\', 0, kMCStringOptionCompareExact, t_path_offset))
		{
			if (t_value_offset > t_path_offset)
				t_success = t_success && MCStringCopySubstring(p_path, MCRangeMake(t_path_offset + 1, t_value_offset - t_path_offset - 1), r_key);
			else
				t_value_offset = t_length;
		}
		t_success = t_success && MCStringCopySubstring(p_path, MCRangeMake(t_value_offset + 1, t_length), r_value);
	}
	return t_success && MCStringCopySubstring(p_path, MCRangeMake(0, t_path_offset), r_root);
}

bool MCS_registry_root_to_hkey(MCStringRef p_root, HKEY& r_hkey)
{
	for (uindex_t i = 0 ; i < ELEMENTS(Regkeys) ; i++)
	{
		if (MCStringIsEqualToCString(p_root, Regkeys[i].token, kMCCompareCaseless))
		{
			r_hkey = Regkeys[i].key;
			return true;
		}
	}
	return false;
}

bool MCS_registry_root_to_hkey(MCStringRef p_root, HKEY& r_hkey, uint32_t& x_access_mode)
{
	for (uindex_t i = 0 ; i < ELEMENTS(Regkeys) ; i++)
	{
		if (MCStringIsEqualToCString(p_root, Regkeys[i].token, kMCCompareCaseless))
		{
			r_hkey = Regkeys[i].key;
			if (MCmajorosversion >= 0x0501)
				x_access_mode |= Regkeys[i].mode;
			return true;
		}
	}
	return false;
}

bool MCS_registry_type_to_string(uint32_t p_type, MCStringRef& r_string)
{
	for (uindex_t i = 0 ; i < ELEMENTS(RegDatatypes) ; i++)
	{
		if (p_type == RegDatatypes[i].type)
		{
			return MCStringCreateWithCString(RegDatatypes[i].token, r_string);
		}
	}

	return false;
}

DWORD MCS_registry_type_from_string(MCStringRef p_string)
{
	if (p_string != nil)
	{
		for (uindex_t i = 0; i < ELEMENTS(RegDatatypes); i++)
		{
			if (MCStringIsEqualToCString(p_string, RegDatatypes[i].token, kMCCompareCaseless))
				return RegDatatypes[i].type;
		}
	}

	return REG_SZ;
}

class MCAutoRegistryKey
{
public:
	MCAutoRegistryKey(void)
	{
		m_key = NULL;
	}

	~MCAutoRegistryKey(void)
	{
		if (m_key != NULL)
			RegCloseKey(m_key);
	}

	HKEY operator = (HKEY value)
	{
		MCAssert(m_key == NULL);
		m_key = value;
		return m_key;
	}

	HKEY* operator & (void)
	{
		MCAssert(m_key == NULL);
		return &m_key;
	}

	HKEY operator * (void) const
	{
		return m_key;
	}

private:
	HKEY m_key;
};

///////////////////////////////////////////////////////////////////////////////
static MMRESULT tid;

void CALLBACK MCS_tp(UINT id, UINT msg, DWORD user, DWORD dw1, DWORD dw2)
{
	MCalarm = True;
}

///////////////////////////////////////////////////////////////////////////////

#define DEFINE_GUID_(name, l, w1, w2, b1, b2, b3, b4, b5, b6, b7, b8) \
        EXTERN_C const GUID DECLSPEC_SELECTANY name \
                = { l, w1, w2, { b1, b2,  b3,  b4,  b5,  b6,  b7,  b8 } }
// {F0B7A1A2-9847-11cf-8F20-00805F2CD064}
DEFINE_GUID_(CATID_ActiveScriptParse, 0xf0b7a1a2, 0x9847, 0x11cf, 0x8f, 0x20, 0x00, 0x80, 0x5f, 0x2c, 0xd0, 0x64);

///////////////////////////////////////////////////////////////////////////////

typedef struct
{
	MCNameRef *token;
	uint4 winfolder;
}
sysfolders;

// need to add at least a temp folder and the system folder here
static sysfolders sysfolderlist[] = {
    {&MCN_desktop, CSIDL_DESKTOP},
    {&MCN_fonts, CSIDL_FONTS},
    {&MCN_documents, CSIDL_PERSONAL},
    {&MCN_start, CSIDL_STARTMENU},
    {&MCN_system, CSIDL_WINDOWS},
    {&MCN_home, CSIDL_PROFILE}, //TS-2007-08-20 Added so that "home" gives something useful across all platforms
    {&MCN_support, CSIDL_APPDATA},
};

bool MCS_specialfolder_to_csidl(MCNameRef p_folder, MCNumberRef& r_csidl)
{
	for (uindex_t i = 0 ; i < ELEMENTS(sysfolderlist) ; i++)
	{
		if (MCNameIsEqualTo(p_folder, *(sysfolderlist[i].token)))
		{
			return MCNumberCreateWithUnsignedInteger(sysfolderlist[i].winfolder, r_csidl);
		}
	}
    
	return false;
}

///////////////////////////////////////////////////////////////////////////////

/* thread created to read data from child process's pipe */
static bool s_finished_reading = false;

static void readThreadDone(void *param)
{
	s_finished_reading = true;
}

static DWORD readThread(Streamnode *process)
{
	//MCMemoryFileHandle ihandle;
	//ihandle = process -> ihandle -> handle;

	//DWORD nread;
	//ihandle->buffer = new char[READ_PIPE_SIZE];
	//uint4 bsize = READ_PIPE_SIZE;
	//ihandle->ioptr = ihandle->buffer;   //set ioptr member
	//ihandle->len = 0; //set len member
	//while (ihandle->fhandle != NULL)
	//{
	//	if (!PeekNamedPipe(ihandle->fhandle, NULL, 0, NULL, &nread, NULL))
	//		break;
	//	if (nread == 0)
	//	{
	//		if (WaitForSingleObject(process -> phandle, 0) != WAIT_TIMEOUT)
	//			break;
	//		Sleep(100);
	//		continue;
	//	}
	//	if (ihandle->len + nread >= bsize)
	//	{
	//		uint4 newsize = ihandle->len + nread + READ_PIPE_SIZE;
	//		MCU_realloc(&ihandle->buffer, bsize, newsize, 1);
	//		bsize = newsize;
	//		ihandle->ioptr = ihandle->buffer;
	//	}
	//	if (!ReadFile(ihandle->fhandle, (LPVOID)&ihandle->buffer[ihandle->len],
	//	              nread, &nread, NULL)
	//	        || nread == 0)
	//	{
	//		ihandle->len += nread;
	//		break;
	//	}
	//	ihandle->len += nread;
	//	ihandle->flags = 0;
	//	if (ihandle->ioptr != ihandle->buffer)
	//	{
	//		ihandle->len -= ihandle->ioptr - ihandle->buffer;
	//		memcpy(ihandle->buffer, ihandle->ioptr, ihandle->len);
	//		ihandle->ioptr = ihandle->buffer;
	//	}
	//}
	//MCNotifyPush(readThreadDone, nil, false, false);
	return 0;
}

//////////////////////////////////////////////////////////////////////////////////
// OK-2009-01-28: [[Bug 7452]] - SpecialFolderPath not working with redirected My Documents folder on Windows.
bool MCS_getlongfilepath(MCStringRef p_short_path, MCStringRef& r_long_path)
{
	// If the path conversion was not succesful, then
	// we revert back to using the original path.
	MCAutoStringRef t_long_path;
	if (MCS_longfilepath(p_short_path, &t_long_path) && MCStringGetLength(*t_long_path) > 0)
	{
		r_long_path = MCValueRetain(*t_long_path);
		return true;
	}

	return MCStringCopy(p_short_path, r_long_path);
}

bool MCS_getcurdir_native(MCStringRef& r_path)
{
	MCAutoNativeCharArray t_buffer;
	DWORD t_path_len = GetCurrentDirectoryA(0, NULL);
	if (t_path_len == 0 || !t_buffer.New(t_path_len))
		return false;
	if (t_path_len - 1 != GetCurrentDirectoryA(t_path_len, (LPSTR)t_buffer.Chars()))
		return false;

	t_buffer.Shrink(t_path_len - 1);
	return t_buffer.CreateStringAndRelease(r_path);
}

bool MCS_native_path_exists(MCStringRef p_path, bool p_is_file)
{
	// MW-2010-10-22: [[ Bug 8259 ]] Use a proper Win32 API function - otherwise network shares don't work.
	DWORD t_attrs;
	t_attrs = GetFileAttributesA(MCStringGetCString(p_path));

	if (t_attrs == INVALID_FILE_ATTRIBUTES)
		return false;

	return p_is_file == ((t_attrs & FILE_ATTRIBUTE_DIRECTORY) == 0);
}

bool MCS_path_exists(MCStringRef p_path, bool p_is_file)
{
#ifdef /* MCS_exists_dsk_w32 */ LEGACY_SYSTEM
	MCAutoStringRef t_resolved;
	// MW-2004-04-20: [[ Purify ]] If *newpath == 0 then we should return False
	if (!MCS_resolvepath(p_path, &t_resolved) || MCStringGetLength(*t_resolved) == 0)
		return false;
    
	// MW-2008-01-15: [[ Bug 4981 ]] - It seems that stat will fail for checking
	//   a folder 'C:' and requires that it be 'C:\'
	if (MCStringGetLength(*t_resolved) == 2 && MCStringGetCharAtIndex(*t_resolved, 1) == ':')
	{
		MCAutoStringRef t_drive_string;
		return MCStringMutableCopy(*t_resolved, &t_drive_string) &&
        MCStringAppendChar(*t_drive_string, '\\') &&
        MCS_native_path_exists(*t_drive_string, p_is_file);
	}
    
	// OK-2007-12-05 : Bug 5555, modified to allow paths with trailing backslashes on Windows.
	uindex_t t_path_len = MCStringGetLength(*t_resolved);
	char_t t_last_char = MCStringGetNativeCharAtIndex(*t_resolved, t_path_len - 1);
	if ((t_last_char == '\\' || t_last_char == '/') &&
		!(t_path_len == 3 && MCStringGetNativeCharAtIndex(*t_resolved, 1) == ':'))
	{
		MCAutoStringRef t_trimmed_string;
		return MCStringCopySubstring(*t_resolved, MCRangeMake(0, t_path_len - 1), &t_trimmed_string) &&
        MCS_native_path_exists(*t_trimmed_string, p_is_file);
	}
    
	return MCS_native_path_exists(*t_resolved, p_is_file);
#endif /* MCS_exists_dsk_w32 */
    // MW-2004-04-20: [[ Purify ]] If *newpath == 0 then we should return False
    if (MCStringGetLength(p_path) == 0)
        return False;
    
    // MW-2008-01-15: [[ Bug 4981 ]] - It seems that stat will fail for checking
    //   a folder 'C:' and requires that it be 'C:\'
    if (MCStringGetLength(p_path) == 2 && MCStringGetCharAtIndex(p_path, 1) == ':')
    {
        MCAutoStringRef t_drive_string;
        return MCStringMutableCopy(p_path, &t_drive_string) &&
        MCStringAppendChar(*t_drive_string, '\\') &&
        MCS_native_path_exists(*t_drive_string, p_is_file);
    }
    
    // OK-2007-12-05 : Bug 5555, modified to allow paths with trailing backslashes on Windows.
    uindex_t t_path_len = MCStringGetLength(p_path);
    char_t t_last_char = MCStringGetNativeCharAtIndex(p_path, t_path_len - 1);
    if ((t_last_char == '\\' || t_last_char == '/') &&
        !(t_path_len == 3 && MCStringGetNativeCharAtIndex(p_path, 1) == ':'))
    {
        MCAutoStringRef t_trimmed_string;
        return MCStringCopySubstring(p_path, MCRangeMake(0, t_path_len - 1), &t_trimmed_string) &&
        MCS_native_path_exists(*t_trimmed_string, p_is_file);
    }
    
    return MCS_native_path_exists(p_path, p_is_file);
	// MW-2010-10-22: [[ Bug 8259 ]] Use a proper Win32 API function - otherwise network shares don't work.
	DWORD t_attrs;
	t_attrs = GetFileAttributesA(MCStringGetCString(p_path));
    
	if (t_attrs == INVALID_FILE_ATTRIBUTES)
		return false;
    
	return p_is_file == ((t_attrs & FILE_ATTRIBUTE_DIRECTORY) == 0);
}

bool MCS_path_append(MCStringRef p_base, unichar_t p_separator, MCStringRef p_component, MCStringRef& r_path)
{
	MCAutoStringRef t_path;
	if (!MCStringMutableCopy(p_base, &t_path))
		return false;
    
	if (MCStringGetCharAtIndex(p_base, MCStringGetLength(p_base) - 1) != p_separator &&
		!MCStringAppendChars(*t_path, &p_separator, 1))
		return false;
    
	return MCStringAppend(*t_path, p_component) && MCStringCopy(*t_path, r_path);
}

//////////////////////////////////////////////////////////////////////////////////

static inline bool is_legal_drive(char p_char)
{
	return (p_char >= 'a' && p_char <= 'z') || (p_char >= 'A' && p_char <= 'Z');
}

//////////////////////////////////////////////////////////////////////////////////
bool dns_servers_from_network_params(MCListRef& r_list)
{
	MCAutoListRef t_list;
	ULONG t_buffer_size = 0;
	MCAutoBlock<byte_t> t_buffer;
    
	FIXED_INFO *t_fixed_info = nil;
    
	errno = GetNetworkParams(t_fixed_info, &t_buffer_size);
	if (errno == ERROR_NO_DATA)
	{
		r_list = MCValueRetain(kMCEmptyList);
		return true;
	}
	else if (errno != ERROR_BUFFER_OVERFLOW)
		return false;
    
	if (!t_buffer.Allocate(t_buffer_size))
		return false;
    
	if (!MCListCreateMutable('\n', &t_list))
		return false;
    
	t_fixed_info = (FIXED_INFO*)*t_buffer;
	MCMemoryClear(t_fixed_info, t_buffer_size);
    
	errno = GetNetworkParams(t_fixed_info, &t_buffer_size);
    
	if (errno == ERROR_SUCCESS)
	{
		IP_ADDR_STRING *t_addr_string = &t_fixed_info->DnsServerList;
		while (t_addr_string != nil && t_addr_string->IpAddress.String[0] != '\0')
		{
			if (!MCListAppendCString(*t_list, t_addr_string->IpAddress.String))
				return false;
			t_addr_string = t_addr_string->Next;
		}
	}
    
	return MCListCopy(*t_list, r_list);
}

#define NAMESERVER_REG_KEY "HKEY_LOCAL_MACHINE\\SYSTEM\\ControlSet001\\Services\\Tcpip\\Parameters\\NameServer"
bool dns_servers_from_registry(MCListRef& r_list)
{
	MCAutoStringRef t_key, t_value, t_type, t_error;
	if (!MCStringCreateWithCString(NAMESERVER_REG_KEY, &t_key))
		return false;
	if (!MCS_query_registry(*t_key, &t_value, &t_type, &t_error))
		return false;
    
	if (*t_error == nil)
	{
		r_list = MCValueRetain(kMCEmptyList);
		return true;
	}
    
	MCAutoListRef t_list;
	if (!MCListCreateMutable('\n', &t_list))
		return false;
    
	const char_t *t_chars;
	uindex_t t_char_count;
	t_chars = MCStringGetNativeCharPtr(*t_value);
	t_char_count = MCStringGetLength(*t_value);
    
	uindex_t t_start = 0;
    
	for (uindex_t i = 0; i < t_char_count; i++)
	{
		if (t_chars[i] == ' ' || t_chars[i] == ',' || t_chars[i] == '\n')
		{
			if (!MCListAppendNativeChars(*t_list, t_chars + t_start, i - t_start))
				return false;
			t_start = i + 1;
		}
	}
	if (t_start < t_char_count)
	{
		if (!MCListAppendNativeChars(*t_list, t_chars + t_start, t_char_count - t_start))
			return false;
	}
    
	return MCListCopy(*t_list, r_list);
}

//////////////////////////////////////////////////////////////////////////////////

static void MCS_do_launch(MCStringRef p_document)
{
	// MW-2011-02-01: [[ Bug 9332 ]] Adjust the 'show' hint to normal to see if that makes
	//   things always appear on top...
	int t_result;
	t_result = (int)ShellExecuteA(NULL, "open", MCStringGetCString(p_document), NULL, NULL, SW_SHOWNORMAL);

	if (t_result < 32)
	{
		switch(t_result)
		{
		case ERROR_BAD_FORMAT:
		case SE_ERR_ACCESSDENIED:
		case SE_ERR_FNF:
		case SE_ERR_PNF:
		case SE_ERR_SHARE:
		case SE_ERR_DLLNOTFOUND:
			MCresult -> sets("can't open file");
		break;

		case SE_ERR_ASSOCINCOMPLETE:
		case SE_ERR_NOASSOC:
			MCresult -> sets("no association");
		break;

		case SE_ERR_DDEBUSY:
		case SE_ERR_DDEFAIL:
		case SE_ERR_DDETIMEOUT:
			MCresult -> sets("request failed");
		break;

		case 0:
		case SE_ERR_OOM:
			MCresult -> sets("no memory");
		break;
		}
	}
	else
		MCresult -> clear();
}

//////////////////////////////////////////////////////////////////////////////////
struct MCWindowsSystemService: public MCWindowsSystemServiceInterface
{
    virtual bool MCISendString(MCStringRef p_command, MCStringRef& r_result, bool& r_error)
    {
        DWORD t_error_code;
        char t_buffer[256];
        t_buffer[0] = '\0';
        t_error_code = mciSendStringA(MCStringGetCString(p_command), t_buffer, 255, NULL);
        r_error = t_error_code != 0;
        if (!r_error)
            return MCStringCreateWithCString(t_buffer, r_result);
        
        return mciGetErrorStringA(t_error_code, t_buffer, 255) &&
		MCStringCreateWithCString(t_buffer, r_result);
    }
    
    virtual bool QueryRegistry(MCStringRef p_key, MCStringRef& r_value, MCStringRef& r_type, MCStringRef& r_error)
    {
        MCAutoStringRef t_root, t_key, t_value;
        
        r_value = r_error = nil;
        
        //key = full path info such as: HKEY_LOCAL_MACHINE\\Software\\..\\valuename
		if (!MCS_registry_split_key(p_key, &t_root, &t_key, &t_value))
            return false;
        
        if (*t_value == nil)
        {
            /* RESULT */ //MCresult->sets("no key");
            return MCStringCreateWithCString("no key", r_error);
        }
        
        if (*t_key == nil)
            t_key = kMCEmptyString;
        
        HKEY t_hkey;
        MCAutoRegistryKey t_regkey;
        
        uint32_t t_access_mode = KEY_READ;
        
		if (!MCS_registry_root_to_hkey(*t_root, t_hkey, t_access_mode) ||
            (RegOpenKeyExA(t_hkey, MCStringGetCString(*t_key), 0, t_access_mode, &t_regkey) != ERROR_SUCCESS))
        {
            /* RESULT */ //MCresult->sets("bad key");
            return MCStringCreateWithCString("bad key", r_error);
        }
        
        LONG err = 0;
        MCAutoNativeCharArray t_buffer;
        DWORD t_buffer_len = 0;
        DWORD t_type;
        
        //determine the size of value buffer needed
        err = RegQueryValueExA(*t_regkey, MCStringGetCString(*t_value), 0, NULL, NULL, &t_buffer_len);
        if (err == ERROR_SUCCESS || err == ERROR_MORE_DATA)
        {
            if (!t_buffer.New(t_buffer_len))
                return false;
            if ((err = RegQueryValueExA(*t_regkey, MCStringGetCString(*t_value), 0, &t_type,
                                        (LPBYTE)t_buffer.Chars(), &t_buffer_len)) == ERROR_SUCCESS && t_buffer_len)
            {
                DWORD t_len;
                t_len = t_buffer_len;
                if (t_type == REG_SZ || t_type == REG_EXPAND_SZ || t_type == REG_MULTI_SZ)
                {
                    char_t *t_chars = t_buffer.Chars();
                    while(t_len > 0 && t_chars[t_len - 1] == '\0')
                        t_len -= 1;
                    if (t_type == REG_MULTI_SZ && t_len < t_buffer_len)
                        t_len += 1;
                }
                
                t_buffer.Shrink(t_len);
                return t_buffer.CreateStringAndRelease(r_value) &&
					MCS_registry_type_to_string(t_type, r_type);
            }
        }
        else
        {
            errno = err;
            /* RESULT */ //MCresult->sets("can't find key");
            return MCStringCreateWithCString("can't find key", r_error);
        }
        
        r_value = MCValueRetain(kMCEmptyString);
        return true;
    }
    
    virtual bool SetRegistry(MCStringRef p_key, MCStringRef p_value, MCStringRef p_type, MCStringRef& r_error)
    {
        MCAutoStringRef t_root, t_key, t_value;
        HKEY t_root_hkey;
        
		if (!MCS_registry_split_key(p_key, &t_root, &t_key, &t_value))
            return false;
        
        if (!MCS_registry_root_to_hkey(*t_root, t_root_hkey))
        {
            /* RESULT */ //MCresult->sets("bad key");
            return MCStringCreateWithCString("bad key", r_error);
        }
        if (*t_key == nil)
        {
            /* RESULT */ //MCresult->sets("bad key specified");
            return MCStringCreateWithCString("bad key specified", r_error);
        }
        
        MCAutoRegistryKey t_regkey;
        DWORD t_keystate;
        
        if (RegCreateKeyExA(t_root_hkey, MCStringGetCString(*t_key), 0, NULL, REG_OPTION_NON_VOLATILE,
                            KEY_ALL_ACCESS, NULL, &t_regkey, &t_keystate) != ERROR_SUCCESS)
        {
            MCS_seterrno(GetLastError());
            /* RESULT */ //MCresult->sets("can't create key");
            return MCStringCreateWithCString("can't create key", r_error);
        }
        
        if (MCStringGetLength(p_value) == 0)
        {//delete this value
            if ((errno = RegDeleteValueA(*t_regkey, MCStringGetCString(*t_value))) != ERROR_SUCCESS)
            {
                MCS_seterrno(GetLastError());
                /* RESULT */ //MCresult->sets("can't delete value");
                return MCStringCreateWithCString("can't delete value", r_error);
            }
        }
        else
        {
            DWORD t_type;
            t_type = MCS_registry_type_from_string(p_type);
            
            const BYTE *t_byte_ptr = MCStringGetNativeCharPtr(p_value);
            uint32_t t_length = MCStringGetLength(p_value);
            if (t_type == REG_SZ && t_byte_ptr[t_length - 1] != '\0')
                t_length++;
            
            if (RegSetValueExA(*t_regkey, MCStringGetCString(*t_value), 0, t_type,
                               t_byte_ptr, t_length) != ERROR_SUCCESS)
            {
                MCS_seterrno(GetLastError());
                /* RESULT */ //MCresult->sets("can't set value");
                return MCStringCreateWithCString("can't set value", r_error);
            }
        }
        
        r_error = nil;
        return true;
    }
    
    virtual bool DeleteRegistry(MCStringRef p_key, MCStringRef& r_error)
    {
        MCAutoStringRef t_root, t_key;
        
        if (!MCS_registry_split_key(p_key, &t_root, &t_key))
            return false;
        
        HKEY hkey = NULL;
        
        if (MCStringGetLength(*t_key) == 0)
        {
            /* RESULT */ //MCresult->sets("no key");
            return MCStringCreateWithCString("no key", r_error);
        }
        
		if (!MCS_registry_root_to_hkey(*t_root, hkey))
        {
            /* RESULT */ //MCresult->sets("bad key");
            return MCStringCreateWithCString("bad key", r_error);
        }
        
        errno = RegDeleteKeyNT(hkey, MCStringGetCString(*t_key));
        if (errno != ERROR_SUCCESS)
        {
            /* RESULT */ //MCresult->sets("could not delete key");
            return MCStringCreateWithCString("could not delete key", r_error);
        }
        else
        {
            /* RESULT */ MCresult->clear(False);
            r_error = nil;
            return true;
        }
    }
    
    virtual bool ListRegistry(MCStringRef p_path, MCListRef& r_list, MCStringRef& r_error)
    {
        MCAutoStringRef t_root, t_key;
        HKEY t_hkey;
        MCAutoRegistryKey t_regkey;
        
        if (!MCS_registry_split_key(p_path, &t_root, &t_key))
            return false;
        if (!MCS_registry_root_to_hkey(*t_root, t_hkey) ||
            RegOpenKeyExA(t_hkey, MCStringGetCString(*t_key), 0, KEY_READ, &t_regkey) != ERROR_SUCCESS)
        {
            return MCStringCreateWithCString("bad key", r_error);
        }
        
        MCAutoListRef t_list;
        if (!MCListCreateMutable('\n', &t_list))
            return false;
        
        DWORD t_max_key_length;
        if (ERROR_SUCCESS != RegQueryInfoKeyA(*t_regkey, NULL, NULL, NULL, NULL, &t_max_key_length, NULL, NULL, NULL, NULL, NULL, NULL))
            return false;
        
        DWORD t_index = 0;
        MCAutoArray<char> t_buffer;
        
        t_max_key_length++;
        if (!t_buffer.New(t_max_key_length))
            return false;
        
        LONG t_result = ERROR_SUCCESS;
        while (t_result == ERROR_SUCCESS)
        {
            DWORD t_name_length = t_max_key_length;
            t_result = RegEnumKeyExA(*t_regkey, t_index, t_buffer.Ptr(), &t_name_length, NULL, NULL, NULL, NULL);
            if (t_result == ERROR_SUCCESS && !MCListAppendCString(*t_list, t_buffer.Ptr()))
                return false;
            
            t_index += 1;
        }
        
        if (t_result != ERROR_NO_MORE_ITEMS)
            return false;
        
        r_error = nil;
        return MCListCopy(*t_list, r_list);
    }
};

struct MCMemoryMappedFileHandle: public MCMemoryFileHandle
{
	MCMemoryMappedFileHandle(MCWinSysHandle p_handle, const void *p_buffer, uint32_t p_length):
		MCMemoryFileHandle(p_buffer, p_length)
	{
		m_handle = p_handle;
	}

	virtual void Close()
	{
#ifdef /* MCS_close_dsk_w32 */ LEGACY_SYSTEM
	if (stream->buffer != NULL)
	{ //memory map file
		if (stream->mhandle != NULL)
		{
			UnmapViewOfFile(stream->buffer);
			CloseHandle(stream->mhandle);
		}
	}
	if (!(stream->flags & IO_FAKE))
		CloseHandle(stream->fhandle);
	delete stream;
	stream = NULL;
#endif /* MCS_close_dsk_w32 */
		/* UNCHECKED */ UnmapViewOfFile(m_buffer);
		CloseHandle((HANDLE)m_handle);
		MCMemoryFileHandle::Close();
	}

private:
	MCWinSysHandle m_handle;
};


struct MCStdioFileHandle: public MCSystemFileHandle
{
	MCStdioFileHandle(MCWinSysHandle p_handle)
	{
		m_handle = p_handle;
		m_is_eof = false;
		m_is_pipe = handle_is_pipe(m_handle);
		m_putback = -1;
	}

	virtual void Close(void)
	{
		CloseHandle(m_handle);
		delete this;
	}
	
    virtual bool IsExhausted(void)
	{
		return m_is_eof;
	}
	
	virtual bool Read(void *p_buffer, uint32_t p_byte_size, uint32_t& r_read)
	{
#ifdef /* MCS_read_dsk_w32 */ LEGACY_SYSTEM
	if (MCabortscript || ptr == NULL || stream == NULL)
		return IO_ERROR;

	if ((stream -> flags & IO_FAKEWRITE) == IO_FAKEWRITE)
		return IO_ERROR;

	// MW-2009-06-25: If this is a custom stream, call the appropriate callback.
	// MW-2009-06-30: Refactored to common (platform-independent) implementation
	//   in mcio.cpp
	if ((stream -> flags & IO_FAKECUSTOM) == IO_FAKECUSTOM)
		return MCS_fake_read(ptr, size, n, stream);

	LPVOID sptr = ptr;
	DWORD nread;
	Boolean result = False;
	IO_stat istat = IO_NORMAL;

	if (stream->buffer != NULL)
	{ //memory map file or process with a thread
		uint4 nread = size * n;     //into the IO_handle's buffer
		if (nread > stream->len - (stream->ioptr - stream->buffer))
		{
			n = (stream->len - (stream->ioptr - stream->buffer)) / size;
			nread = size * n;
			istat = IO_EOF;
		}
		if (nread == 1)
		{
			char *tptr = (char *)ptr;
			*tptr = *stream->ioptr++;
		}
		else
		{
			memcpy(ptr, stream->ioptr, nread);
			stream->ioptr += nread;
		}
		return istat;
	}
	
	if (stream -> fhandle == 0)
	{
		MCS_seterrno(GetLastError());
		n = 0;
		return IO_ERROR;
	}
	
	// If this is named pipe, handle things differently -- we first peek to see how
	// much is available to read.
	// MW-2012-09-10: [[ Bug 10230 ]] If this stream is a pipe then handle that case.
	if (stream -> is_pipe)
	{
		// See how much data is available - if this fails then return eof or an error
		// depending on 'GetLastError()'.
		uint32_t t_available;
		if (!PeekNamedPipe(stream -> fhandle, NULL, 0, NULL, (DWORD *)&t_available, NULL))
		{
			n = 0;

			DWORD t_error;
			t_error = GetLastError();
			if (t_error == ERROR_HANDLE_EOF || t_error == ERROR_BROKEN_PIPE)
			{
				stream -> flags |= IO_ATEOF;
				return IO_EOF;
			}

			MCS_seterrno(GetLastError());
			return IO_ERROR;
		}

		// Adjust for putback
		int32_t t_adjust;
		t_adjust = 0;
		if (stream -> putback != -1)
			t_adjust = 1;

		// Calculate how many elements we can read, and how much we need to read
		// to make them.
		uint32_t t_count, t_byte_count;
		t_count = MCU_min((t_available + t_adjust) / size, n);
		t_byte_count = t_count * size;

		// Copy in the putback char if any
		uint1 *t_dst_ptr;
		t_dst_ptr = (uint1*)sptr;
		if (stream -> putback != -1)
		{
			*t_dst_ptr++ = (uint1)stream -> putback;
			stream -> putback = -1;
		}

		// Now read all the data we can - here we check for EOF also.
		uint32_t t_amount_read;
		IO_stat t_stat;
		t_stat = IO_NORMAL;
		t_amount_read = 0;
		if (t_byte_count - t_adjust > 0)
			if (!ReadFile(stream -> fhandle, (LPVOID)t_dst_ptr, t_byte_count - t_adjust, (DWORD *)&t_amount_read, NULL))
			{
				if (GetLastError() == ERROR_HANDLE_EOF)
				{
					stream -> flags |= IO_ATEOF;
					t_stat = IO_EOF;
				}
				else
				{
					MCS_seterrno(GetLastError());
					t_stat = IO_ERROR;
				}
			}

		// Return the number of objects of 'size' bytes that were read.
		n = (t_amount_read + t_adjust) / size;

		return t_stat;
	}

	if (stream -> putback != -1)
	{
		*((uint1 *)sptr) = (uint1)stream -> putback;
		stream -> putback = -1;
		
		if (!ReadFile(stream -> fhandle, (LPVOID)((char *)sptr + 1), (DWORD)size * n - 1, &nread, NULL))
		{
			MCS_seterrno(GetLastError());
			n = (nread + 1) / size;
			return IO_ERROR;
		}
		
		nread += 1;
	}
	else if (!ReadFile(stream->fhandle, (LPVOID)sptr, (DWORD)size * n, &nread, NULL))
	{
		MCS_seterrno(GetLastError());
		n = nread / size;
		return IO_ERROR;
	}

	if (nread < size * n)
	{
		stream->flags |= IO_ATEOF;
		n = nread / size;
		return IO_EOF;
	}
	else
		stream->flags &= ~IO_ATEOF;

	n = nread / size;
	return IO_NORMAL;
#endif /* MCS_read_dsk_w32 */
		LPVOID sptr = p_buffer;
		DWORD nread;
		Boolean result = False;
		IO_stat istat = IO_NORMAL;
		
		if (m_handle == 0)
		{
			MCS_seterrno(GetLastError());
			r_read = 0;
			return false;
		}
		
		// If this is named pipe, handle things differently -- we first peek to see how
		// much is available to read.
		// MW-2012-09-10: [[ Bug 10230 ]] If this stream is a pipe then handle that case.
		if (m_is_pipe)
		{
			// See how much data is available - if this fails then return eof or an error
			// depending on 'GetLastError()'.
			uint32_t t_available;
			if (!PeekNamedPipe(m_handle, NULL, 0, NULL, (DWORD *)&t_available, NULL))
			{
				r_read = 0;

				DWORD t_error;
				t_error = GetLastError();
				if (t_error == ERROR_HANDLE_EOF || t_error == ERROR_BROKEN_PIPE)
				{
					m_is_eof = true;
					return false;
				}

				m_is_eof = false;

				MCS_seterrno(GetLastError());
				return false;
			}

			// Adjust for putback
			int32_t t_adjust;
			t_adjust = 0;
			if (m_putback != -1)
				t_adjust = 1;

			// Calculate how many elements we can read, and how much we need to read
			// to make them.
			uint32_t t_byte_count;
			t_byte_count = MCU_min((t_available + t_adjust), p_byte_size);

			// Copy in the putback char if any
			uint1 *t_dst_ptr;
			t_dst_ptr = (uint1*)sptr;
			if (m_putback != -1)
			{
				*t_dst_ptr++ = (uint1)m_putback;
				m_putback = -1;
			}

			// Now read all the data we can - here we check for EOF also.
			uint32_t t_amount_read;
			IO_stat t_stat;
			t_stat = IO_NORMAL;
			t_amount_read = 0;
			if (t_byte_count - t_adjust > 0)
				if (!ReadFile(m_handle, (LPVOID)t_dst_ptr, t_byte_count - t_adjust, (DWORD *)&t_amount_read, NULL))
				{
					if (GetLastError() == ERROR_HANDLE_EOF)
					{
						t_stat = IO_EOF;
					}
					else
					{
						MCS_seterrno(GetLastError());
						t_stat = IO_ERROR;
					}
				}

			// Return the number of bytes that were read.
			r_read = (t_amount_read + t_adjust);

			if (t_stat == IO_EOF)
			{
				m_is_eof = true;
				return false;
			}

			m_is_eof = false;

			if (t_stat != IO_NORMAL)
				return false;

			return true;
		}

		if (m_putback != -1)
		{
			*((uint1 *)sptr) = (uint1)m_putback;
			m_putback = -1;
			
			if (!ReadFile(m_handle, (LPVOID)((char *)sptr + 1), (DWORD)p_byte_size - 1, &nread, NULL))
			{
				MCS_seterrno(GetLastError());
				r_read = (nread + 1);
				return false;
			}
			
			nread += 1;
		}
		else if (!ReadFile(m_handle, (LPVOID)sptr, (DWORD)p_byte_size, &nread, NULL))
		{
			MCS_seterrno(GetLastError());
			r_read = nread;
			return false;
		}

		if (nread < p_byte_size)
		{
			r_read = nread;
			m_is_eof = true;
			return false;
		}
 
		m_is_eof = false;
		r_read = nread;
		return true;
	}

	virtual bool Write(const void *p_buffer, uint32_t p_length)
	{
#ifdef /* MCS_write_dsk_w32 */ LEGACY_SYSTEM
	if (stream == IO_stdin)
		return IO_NORMAL;

	if (stream == NULL)
		return IO_ERROR;

	if ((stream -> flags & IO_FAKEWRITE) == IO_FAKEWRITE)
		return MCU_dofakewrite(stream -> buffer, stream -> len, ptr, size, n);

	if (stream -> fhandle == 0)
		return IO_ERROR;

	DWORD nwrote;
	if (!WriteFile(stream->fhandle, (LPVOID)ptr, (DWORD)size * n,
	               &nwrote, NULL))
	{
		MCS_seterrno(GetLastError());
		return IO_ERROR;
	}
	if (nwrote != size * n)
		return IO_ERROR;
	return IO_NORMAL;
#endif /* MCS_write_dsk_w32 */
		uint32_t t_written;
		if (this == IO_stdin)
			return true; // Shouldn't it return false???

		if (m_handle == NULL)
			return false;

		if (!WriteFile(m_handle, (LPVOID)p_buffer, (DWORD)p_length,
					   (LPDWORD)&t_written, NULL))
		{
			MCS_seterrno(GetLastError());
			return false;
		}
		if (t_written != p_length)
			return false;

		return true;
	}

	virtual bool Seek(int64_t p_offset, int p_dir)
	{
#ifdef /* MCS_seek_cur_dsk_w32 */ LEGACY_SYSTEM
	IO_stat is = IO_NORMAL;

	// MW-2009-06-25: If this is a custom stream, call the appropriate callback.
	// MW-2009-06-30: Refactored to common implementation in mcio.cpp.
	if ((stream -> flags & IO_FAKECUSTOM) == IO_FAKECUSTOM)
		return MCS_fake_seek_cur(stream, offset);

	if (stream->buffer != NULL)
		IO_set_stream(stream, stream->ioptr + offset);
	else
		is = MCS_seek_do(stream -> fhandle, offset, FILE_CURRENT);
	return is;
#endif /* MCS_seek_cur_dsk_w32 */
#ifdef /* MCS_seek_set_dsk_w32 */ LEGACY_SYSTEM
	// MW-2009-06-30: If this is a custom stream, call the appropriate callback.
	if ((stream -> flags & IO_FAKECUSTOM) == IO_FAKECUSTOM)
		return MCS_fake_seek_set(stream, offset);

	IO_stat is = IO_NORMAL;
	if (stream->buffer != NULL)
		IO_set_stream(stream, stream->buffer + offset);
	else
		is = MCS_seek_do(stream -> fhandle, offset, FILE_BEGIN);
	return is;
#endif /* MCS_seek_set_dsk_w32 */
#ifdef /* MCS_seek_end_dsk_w32 */ LEGACY_SYSTEM
	IO_stat is = IO_NORMAL;
	if (stream->buffer != NULL)
		IO_set_stream(stream, stream->buffer + stream->len + offset);
	else
		is = MCS_seek_do(stream -> fhandle, offset, FILE_END);
	return is;
#endif /* MCS_seek_end_dsk_w32 */
#ifdef /* MCS_seek_do_dsk_w32 */ LEGACY_SYSTEM
	LONG high_offset;
	high_offset = (LONG)(p_offset >> 32);
	DWORD fp;
	fp = SetFilePointer(p_file, (LONG)(p_offset & 0xFFFFFFFF),
	                   &high_offset, p_type);
	if (fp == INVALID_SET_FILE_POINTER && GetLastError() != NO_ERROR)
		return IO_ERROR;
	return IO_NORMAL;
#endif /* MCS_seek_do_dsk_w32 */
		LONG high_offset;
		high_offset = (LONG)(p_offset >> 32);
		DWORD fp;

		fp = SetFilePointer(m_handle, (LONG)(p_offset & 0xFFFFFFFF),
			&high_offset, p_dir > 0 ? FILE_BEGIN : (p_dir < 0 ? FILE_END : FILE_CURRENT));

		if (fp == INVALID_SET_FILE_POINTER && GetLastError() != NO_ERROR)
			return false;

		return true;
	}
	
	virtual bool Truncate(void)
	{
#ifdef /* MCS_trunc_dsk_w32 */ LEGACY_SYSTEM
	if (SetEndOfFile(stream->fhandle))
		return IO_NORMAL;
	else
		return IO_ERROR;
#endif /* MCS_trunc_dsk_w32 */
		if (!SetEndOfFile(m_handle))
			return false;

		return false;
	}

	virtual bool Sync(void)
	{
#ifdef /* MCS_sync_dsk_w32 */ LEGACY_SYSTEM
	//get the current file position pointer
	LONG fph;
	fph = 0;
	DWORD fp = SetFilePointer(stream->fhandle, 0, &fph, FILE_CURRENT);
	if (fp == INVALID_SET_FILE_POINTER && GetLastError() != NO_ERROR)
		return IO_ERROR;
	DWORD nfp = SetFilePointer(stream->fhandle, fp, &fph, FILE_BEGIN);
	if (nfp == INVALID_SET_FILE_POINTER && GetLastError() != NO_ERROR)
		return IO_ERROR;
	else
		return IO_NORMAL;
#endif /* MCS_sync_dsk_w32 */
		//get the current file position pointer
		LONG fph;
		fph = 0;
		DWORD fp = SetFilePointer(m_handle, 0, &fph, FILE_CURRENT);
		if (fp == INVALID_SET_FILE_POINTER && GetLastError() != NO_ERROR)
			return false;
		DWORD nfp = SetFilePointer(m_handle, fp, &fph, FILE_BEGIN);
		if (nfp == INVALID_SET_FILE_POINTER && GetLastError() != NO_ERROR)
			return false;
		
		return true;
	}

	virtual bool Flush(void)
	{
#ifdef /* MCS_flush_dsk_w32 */ LEGACY_SYSTEM 
	//flush output buffer
	if (FlushFileBuffers(stream->fhandle) != NO_ERROR)
		return IO_ERROR;
	return IO_NORMAL;
#endif /* MCS_flush_dsk_w32 */ //flush output buffer
		if (FlushFileBuffers(m_handle) != NO_ERROR)
			return false;

		return true;
	}
	
	virtual bool PutBack(char p_char)
	{
#ifdef /* MCS_putback_dsk_w32 */ LEGACY_SYSTEM
	if (stream -> buffer != NULL)
		return MCS_seek_cur(stream, -1);

	if (stream -> putback != -1)
		return IO_ERROR;
		
	stream -> putback = c;
	
	return IO_NORMAL;
#endif /* MCS_putback_dsk_w32 */
		if (m_putback != -1)
			return false;
			
		m_putback = p_char;
		
		return true;
	}
	
	virtual int64_t Tell(void)
	{
#ifdef /* MCS_tell_dsk_w32 */ LEGACY_SYSTEM
	// MW-2009-06-30: If this is a custom stream, call the appropriate callback.
	if ((stream -> flags & IO_FAKECUSTOM) == IO_FAKECUSTOM)
		return MCS_fake_tell(stream);

	if (stream->buffer != NULL)
		return stream->ioptr - stream->buffer;

	DWORD low;
	LONG high;
	high = 0;
	low = SetFilePointer(stream -> fhandle, 0, &high, FILE_CURRENT);
	return low | ((int64_t)high << 32);
#endif /* MCS_tell_dsk_w32 */
		DWORD low;
		LONG high;
		high = 0;
		low = SetFilePointer(m_handle, 0, &high, FILE_CURRENT);
		return low | ((int64_t)high << 32);
	}
	
	virtual void *GetFilePointer(void)
	{
		return m_handle;
	}

	virtual int64_t GetFileSize(void)
	{
#ifdef /* MCS_fsize_dsk_w32 */ LEGACY_SYSTEM
	if ((stream -> flags & IO_FAKECUSTOM) == IO_FAKECUSTOM)
		return MCS_fake_fsize(stream);

	if (stream->flags & IO_FAKE)
		return stream->len;
	else
	{
		DWORD t_high_word, t_low_word;
		t_low_word = GetFileSize(stream -> fhandle, &t_high_word);
		if (t_low_word != INVALID_FILE_SIZE || GetLastError() == NO_ERROR)
			return (int64_t)t_low_word | (int64_t)t_high_word << 32;
	}
	return 0;
#endif /* MCS_fsize_dsk_w32 */
		DWORD t_high_word, t_low_word;
		t_low_word = ::GetFileSize(m_handle, &t_high_word);
		if (t_low_word != INVALID_FILE_SIZE || GetLastError() == NO_ERROR)
			return (int64_t)t_low_word | (int64_t)t_high_word << 32;

		return 0;
	}
    
    virtual bool TakeBuffer(void*& r_buffer, size_t& r_length)
	{
		// TODO Implement
		return false;
	}

private:
	MCWinSysHandle m_handle;
	int m_putback;
	// MW-2012-09-10: [[ Bug 10230 ]] If true, it means this IO handle is a pipe.
	bool m_is_pipe;
	bool m_is_eof;
};

// MW-2005-02-22: Make this global for now so it is accesible by opensslsocket.cpp
real8 curtime;
static real8 starttime;
static DWORD startcount;

struct MCWindowsDesktop: public MCSystemInterface, public MCWindowsSystemService
{
    virtual MCServiceInterface *QueryService(MCServiceType p_type)
    {
        if (p_type == kMCServiceTypeWindowsSystem)
            return (MCWindowsSystemServiceInterface *)this;
        return nil;
    }
    
	virtual bool Initialize(void)
	{
#ifdef /* MCS_init_dsk_w32 */ LEGACY_SYSTEM
	IO_stdin = new IO_header((MCWinSysHandle)GetStdHandle(STD_INPUT_HANDLE), NULL, 0, 0);
	IO_stdin -> is_pipe = handle_is_pipe(IO_stdin -> fhandle);
	IO_stdout = new IO_header((MCWinSysHandle)GetStdHandle(STD_OUTPUT_HANDLE), NULL, 0, 0);
	IO_stdout -> is_pipe = handle_is_pipe(IO_stdout -> fhandle);
	IO_stderr = new IO_header((MCWinSysHandle)GetStdHandle(STD_ERROR_HANDLE), NULL, 0, 0);
	IO_stderr -> is_pipe = handle_is_pipe(IO_stderr -> fhandle);

	setlocale(LC_CTYPE, MCnullstring);
	setlocale(LC_COLLATE, MCnullstring);

	// MW-2004-11-28: The ctype array seems to have changed in the latest version of VC++
	((unsigned short *)_pctype)[160] &= ~_SPACE;

	MCinfinity = HUGE_VAL;
	MCS_time(); // force init
	if (timeBeginPeriod(1) == TIMERR_NOERROR)
		MCS_reset_time();
	else
		MClowrestimers = True;
	MCExecPoint ep;
	ep.setstaticcstring("HKEY_CURRENT_USER\\Software\\Microsoft\\Windows\\CurrentVersion\\Internet Settings\\ProxyEnable");
	MCS_query_registry(ep);
	if (ep.getsvalue().getlength() && ep.getsvalue().getstring()[0])
	{
		ep.setstaticcstring("HKEY_CURRENT_USER\\Software\\Microsoft\\Windows\\CurrentVersion\\Internet Settings\\ProxyServer");
		MCS_query_registry(ep);
		if (ep.getsvalue().getlength())
		{
			MCAutoStringRef t_http_proxy;
			/* UNCHECKED */ ep . copyasstringref(&t_http_proxy);
			MCValueAssign(MChttpproxy, *t_http_proxy);
		}
	}
	else
	{
		ep.setstaticcstring("HKEY_CURRENT_USER\\Software\\Netscape\\Netscape Navigator\\Proxy Information\\HTTP_Proxy");
		MCS_query_registry(ep);
		if (ep.getsvalue().getlength())
		{
			char *t_host;
			int4 t_port;
			t_host = ep.getsvalue().clone();
			ep.setstaticcstring("HKEY_CURRENT_USER\\Software\\Netscape\\Netscape Navigator\\Proxy Information\\HTTP_ProxyPort");
			MCS_query_registry(ep);
			ep.ston();
			t_port = ep.getint4();
			ep.setstringf("%s:%d", t_host, t_port);
			MCAutoStringRef t_http_proxy;
			/* UNCHECKED */ ep . copyasstringref(&t_http_proxy);
			MCValueAssign(MChttpproxy, *t_http_proxy);
			delete t_host;
		}
	}

	// On NT systems 'cmd.exe' is the command processor
	MCValueAssign(MCshellcmd, MCSTR("cmd.exe"));

	// MW-2005-05-26: Store a global variable containing major OS version...
	OSVERSIONINFOA osv;
	memset(&osv, 0, sizeof(OSVERSIONINFOA));
	osv.dwOSVersionInfoSize = sizeof(OSVERSIONINFOA);
	GetVersionExA(&osv);
	MCmajorosversion = osv . dwMajorVersion << 8 | osv . dwMinorVersion;

	// MW-2012-09-19: [[ Bug ]] Adjustment to tooltip metrics for Windows.
	if (MCmajorosversion >= 0x0500)
	{
		MCttsize = 11;
		MCValueAssign(MCttfont, MCSTR("Tahoma"));
	}
	else if (MCmajorosversion >= 0x0600)
	{
		MCttsize = 11;
		MCValueAssign(MCttfont, MCSTR("Segoe UI"));
	}

	OleInitialize(NULL); //for drag & drop

	// MW-2004-11-28: Install a signal handler for FP exceptions - these should be masked
	//   so it *should* be unnecessary but Win9x plays with the FP control word.
	signal(SIGFPE, handle_fp_exception);
#endif /* MCS_init_dsk_w32 */
		IO_stdin = MCsystem -> OpenFd(STD_INPUT_HANDLE, kMCSystemFileModeRead);
		IO_stdout = MCsystem -> OpenFd(STD_OUTPUT_HANDLE, kMCSystemFileModeWrite);
		IO_stderr = MCsystem -> OpenFd(STD_ERROR_HANDLE, kMCSystemFileModeWrite);

		setlocale(LC_CTYPE, MCnullstring);
		setlocale(LC_COLLATE, MCnullstring);

		// MW-2004-11-28: The ctype array seems to have changed in the latest version of VC++
		((unsigned short *)_pctype)[160] &= ~_SPACE;

		MCinfinity = HUGE_VAL;
		MCS_time(); // force init
		if (timeBeginPeriod(1) == TIMERR_NOERROR)
			MCS_reset_time();
		else
			MClowrestimers = True;
		MCExecPoint ep;
		ep.setstaticcstring("HKEY_CURRENT_USER\\Software\\Microsoft\\Windows\\CurrentVersion\\Internet Settings\\ProxyEnable");
		MCS_query_registry(ep);
		if (ep.getsvalue().getlength() && ep.getsvalue().getstring()[0])
		{
			ep.setstaticcstring("HKEY_CURRENT_USER\\Software\\Microsoft\\Windows\\CurrentVersion\\Internet Settings\\ProxyServer");
			/* UNCHECKED */ MCS_query_registry(ep);
			if (ep.getsvalue().getlength())
			{
				MCAutoStringRef t_http_proxy;
				/* UNCHECKED */ ep . copyasstringref(&t_http_proxy);
				MCValueAssign(MChttpproxy, *t_http_proxy);
			}
		}
		else
		{
			ep.setstaticcstring("HKEY_CURRENT_USER\\Software\\Netscape\\Netscape Navigator\\Proxy Information\\HTTP_Proxy");
			/* UNCHECKED */ MCS_query_registry(ep);
			if (ep.getsvalue().getlength())
			{
				char *t_host;
				int4 t_port;
				t_host = ep.getsvalue().clone();
				ep.setstaticcstring("HKEY_CURRENT_USER\\Software\\Netscape\\Netscape Navigator\\Proxy Information\\HTTP_ProxyPort");
				MCS_query_registry(ep);
				ep.ston();
				t_port = ep.getint4();
				ep.setstringf("%s:%d", t_host, t_port);
				MCAutoStringRef t_http_proxy;
				/* UNCHECKED */ ep . copyasstringref(&t_http_proxy);
				MCValueAssign(MChttpproxy, *t_http_proxy);
				delete t_host;
			}
		}

		// On NT systems 'cmd.exe' is the command processor
		MCValueAssign(MCshellcmd, MCSTR("cmd.exe"));

		// MW-2005-05-26: Store a global variable containing major OS version...
		OSVERSIONINFOA osv;
		memset(&osv, 0, sizeof(OSVERSIONINFOA));
		osv.dwOSVersionInfoSize = sizeof(OSVERSIONINFOA);
		GetVersionExA(&osv);
		MCmajorosversion = osv . dwMajorVersion << 8 | osv . dwMinorVersion;

		// MW-2012-09-19: [[ Bug ]] Adjustment to tooltip metrics for Windows.
		if (MCmajorosversion >= 0x0500)
		{
			MCttsize = 11;
			MCValueAssign(MCttfont, MCSTR("Tahoma"));
		}
		else if (MCmajorosversion >= 0x0600)
		{
			MCttsize = 11;
			MCValueAssign(MCttfont, MCSTR("Segoe UI"));
		}

		OleInitialize(NULL); //for drag & drop

		// MW-2004-11-28: Install a signal handler for FP exceptions - these should be masked
		//   so it *should* be unnecessary but Win9x plays with the FP control word.
		signal(SIGFPE, handle_fp_exception);

		return true;
	}

	virtual void Finalize(void)
    {
#ifdef /* MCS_shutdown_dsk_w32 */ LEGACY_SYSTEM
	OleUninitialize();
#endif /* MCS_shutdown_dsk_w32 */
        OleUninitialize();
    }
	
	virtual void Debug(MCStringRef p_string)
	{
	}

	virtual real64_t GetCurrentTime()
    {
#ifdef /* MCS_time_dsk_w32 */ LEGACY_SYSTEM
	if (startcount)
	{
		DWORD newcount = timeGetTime();
		if (newcount < startcount)
			startcount = newcount;
		else
		{
			curtime = starttime + (newcount - startcount) / 1000.0;
			return curtime;
		}
	}
	struct _timeb timebuffer;
	_ftime(&timebuffer);
	starttime = timebuffer.time + timebuffer.millitm / 1000.0;
	return starttime;
#endif /* MCS_time_dsk_w32 */
        if (startcount)
        {
            DWORD newcount = timeGetTime();
            if (newcount < startcount)
                startcount = newcount;
            else
            {
                curtime = starttime + (newcount - startcount) / 1000.0;
                return curtime;
            }
        }
        struct _timeb timebuffer;
        _ftime(&timebuffer);
        starttime = timebuffer.time + timebuffer.millitm / 1000.0;
		return starttime;
    }
    
    virtual void ResetTime(void)
    {
#ifdef /* MCS_reset_time_dsk_w32 */ LEGACY_SYSTEM
	if (!MClowrestimers)
	{
		startcount = 0;
		MCS_time();
		startcount = timeGetTime();
	}
#endif /* MCS_reset_time_dsk_w32 */
        if (!MClowrestimers)
        {
            startcount = 0;
            MCS_time();
            startcount = timeGetTime();
        }
    }
    
	virtual bool GetVersion(MCStringRef& r_string)
    {
#ifdef /* MCS_getsystemversion_dsk_w32 */ LEGACY_SYSTEM
	return MCStringFormat(r_string, "NT %d.%d", (MCmajorosversion >> 8) & 0xFF, MCmajorosversion & 0xFF);
#endif /* MCS_getsystemversion_dsk_w32 */
        return MCStringFormat(r_string, "NT %d.%d", (MCmajorosversion >> 8) & 0xFF, MCmajorosversion & 0xFF);
    }
    
	virtual bool GetMachine(MCStringRef& r_string)
    {
#ifdef /* MCS_getmachine_dsk_w32 */ LEGACY_SYSTEM
	return MCStringCopy(MCNameGetString(MCN_x86), r_string);
#endif /* MCS_getmachine_dsk_w32 */
        return MCStringCopy(MCNameGetString(MCN_x86), r_string);
    }
    
	virtual MCNameRef GetProcessor(void)
    {
#ifdef /* MCS_getprocessor_dsk_w32 */ LEGACY_SYSTEM
	return MCN_x86;
#endif /* MCS_getprocessor_dsk_w32 */
        return MCN_x86;
    }
    
	virtual bool GetAddress(MCStringRef& r_address)
    {
#ifdef /* MCS_getaddress_dsk_w32 */ LEGACY_SYSTEM
	if (!wsainit())
		return MCStringCreateWithCString("unknown", r_address);

	char *buffer = new char[MAXHOSTNAMELEN + 1];
	gethostname(buffer, MAXHOSTNAMELEN);
	return MCStringFormat(r_address, "%s:&d", buffer, MCcmd);
#endif /* MCS_getaddress_dsk_w32 */
        if (!wsainit())
            return MCStringCreateWithCString("unknown", r_address);
        
        char *buffer = new char[MAXHOSTNAMELEN + 1];
        gethostname(buffer, MAXHOSTNAMELEN);
        return MCStringFormat(r_address, "%s:&d", buffer, MCcmd);
    }
    
	virtual uint32_t GetProcessId(void)
    {
#ifdef /* MCS_getpid_dsk_w32 */ LEGACY_SYSTEM
	return _getpid();
#endif /* MCS_getpid_dsk_w32 */
        return _getpid();
    }
	
	virtual void Alarm(real64_t p_when)
    {
#ifdef /* MCS_alarm_dsk_w32 */ LEGACY_SYSTEM
    //no action
	if (!MCnoui)
		if (secs == 0)
		{
			if (tid != 0)
			{
				timeKillEvent(tid);
				tid = 0;
			}
		}
		else
			if (tid == 0)
				tid = timeSetEvent((UINT)(secs * 1000.0), 100, MCS_tp,
				                   0, TIME_PERIODIC);
#endif /* MCS_alarm_dsk_w32 */
        //no action
        if (!MCnoui)
            if (p_when == 0)
            {
                if (tid != 0)
                {
                    timeKillEvent(tid);
                    tid = 0;
                }
            }
            else
                if (tid == 0)
                    tid = timeSetEvent((UINT)(p_when * 1000.0), 100, MCS_tp,
                                       0, TIME_PERIODIC);
    }
    
	virtual void Sleep(real64_t p_when)
    {
#ifdef /* MCS_sleep_dsk_w32 */ LEGACY_SYSTEM
	Sleep((DWORD)(delay * 1000.0));  //takes milliseconds as parameter
#endif /* MCS_sleep_dsk_w32 */
        Sleep((DWORD)(p_when * 1000.0));  //takes milliseconds as parameter
    }
	
	virtual void SetEnv(MCStringRef p_name, MCStringRef p_value)
    {
#ifdef /* MCS_setenv_dsk_w32 */ LEGACY_SYSTEM
	char *dptr = new char[strlen(name) + strlen(value) + 2];
	sprintf(dptr, "%s=%s", name, value);
	_putenv(dptr);

	// MW-2005-10-29: Memory leak
	delete[] dptr;
#endif /* MCS_setenv_dsk_w32 */
#ifdef /* MCS_unsetenv_dsk_w32 */ LEGACY_SYSTEM
	char *dptr = new char[strlen(name) + 2];
	sprintf(dptr, "%s=", name);
	_putenv(dptr);

	// MW-2005-10-29: Memory leak
	delete[] dptr;
#endif /* MCS_unsetenv_dsk_w32 */
        MCAutoStringRef t_env;
        if (p_value != nil)
            MCStringFormat(&t_env, "%x=%x", p_name, p_value);
        else
            MCStringFormat(&t_env, "%x=", p_name);
        
        _putenv(MCStringGetCString(*t_env));
    }
                
	virtual bool GetEnv(MCStringRef p_name, MCStringRef& r_value)
    {
#ifdef /* MCS_getenv_dsk_w32 */ LEGACY_SYSTEM
	return getenv(name);
#endif /* MCS_getenv_dsk_w32 */
        return MCStringCreateWithCString(getenv(MCStringGetCString(p_name)), r_value);
    }
	
	virtual Boolean CreateFolder(MCStringRef p_path)
    {
#ifdef /* MCS_mkdir_dsk_w32 */ LEGACY_SYSTEM
	Boolean result = False;
	char *tpath = MCS_resolvepath(path);
	if (CreateDirectoryA(tpath, NULL))
		result = True;
	delete tpath;
	return result;
#endif /* MCS_mkdir_dsk_w32 */
        if (!CreateDirectoryA(MCStringGetCString(p_path), NULL))
            return False;
        
        return True;
    }
    
	virtual Boolean DeleteFolder(MCStringRef p_path)
    {
#ifdef /* MCS_rmdir_dsk_w32 */ LEGACY_SYSTEM
	Boolean result = False;
	char *tpath = MCS_resolvepath(path);
	if (RemoveDirectoryA(tpath))
		result = True;
	delete tpath;
	return result;
#endif /* MCS_rmdir_dsk_w32 */
        if (!RemoveDirectoryA(MCStringGetCString(p_path)))
            return False;
        
        return True;
    }
	
//	/* LEGACY */ virtual bool DeleteFile(const char *p_path)
//    {
//        Boolean done = remove(p_path) == 0;
//        if (!done)
//        { // bug in NT serving: can't delete full path from current dir
//            char dir[PATH_MAX];
//            GetCurrentDirectoryA(PATH_MAX, dir);
//            if (p[0] == '\\' && p[1] == '\\' && dir[0] == '\\' && dir[1] == '\\')
//            {
//                SetCurrentDirectoryA("C:\\");
//                done = remove(p_path) == 0;
//                SetCurrentDirectoryA(dir);
//            }
//        }
//        return done;
//    }
    
	virtual Boolean DeleteFile(MCStringRef p_path)
    {
#ifdef /* MCS_unlink_dsk_w32 */ LEGACY_SYSTEM
        char *p = MCS_resolvepath(path);
        Boolean done = remove(p) == 0;
        if (!done)
        { // bug in NT serving: can't delete full path from current dir
            char dir[PATH_MAX];
            GetCurrentDirectoryA(PATH_MAX, dir);
            if (p[0] == '\\' && p[1] == '\\' && dir[0] == '\\' && dir[1] == '\\')
            {
                SetCurrentDirectoryA("C:\\");
                done = remove(p) == 0;
                SetCurrentDirectoryA(dir);
            }
        }
        delete p;
        return done;
#endif /* MCS_unlink_dsk_w32 */
        Boolean done = remove(MCStringGetCString(p_path)) == 0;
        if (!done)
        { // bug in NT serving: can't delete full path from current dir
            char dir[PATH_MAX];
            GetCurrentDirectoryA(PATH_MAX, dir);
            if (MCStringGetNativeCharAtIndex(p_path, 0) == '\\' && MCStringGetNativeCharAtIndex(p_path, 1) == '\\' && dir[0] == '\\' && dir[1] == '\\')
            {
                SetCurrentDirectoryA("C:\\");
                done = remove(MCStringGetCString(p_path)) == 0;
                SetCurrentDirectoryA(dir);
            }
        }
        return done;
    }
	
	virtual Boolean RenameFileOrFolder(MCStringRef p_old_name, MCStringRef p_new_name)
    {
#ifdef /* MCS_rename_dsk_w32 */ LEGACY_SYSTEM
	char *op = MCS_resolvepath(oldname);
	char *np = MCS_resolvepath(newname);
	Boolean done = rename(op, np) == 0;
	delete op;
	delete np;
	return done;
#endif /* MCS_rename_dsk_w32 */
        if (!rename(MCStringGetCString(p_old_name), MCStringGetCString(p_new_name)) == 0)
            return False;
        
        return True;
    }
	
	virtual Boolean BackupFile(MCStringRef p_old_name, MCStringRef p_new_name)
    {
#ifdef /* MCS_backup_dsk_w32 */ LEGACY_SYSTEM
	return MCS_rename(oname, nname);
#endif /* MCS_backup_dsk_w32 */
        return RenameFileOrFolder(p_old_name, p_new_name);
    }
    
	virtual Boolean UnbackupFile(MCStringRef p_old_name, MCStringRef p_new_name)
    {
#ifdef /* MCS_unbackup_dsk_w32 */ LEGACY_SYSTEM
	return MCS_rename(oname, nname);
#endif /* MCS_unbackup_dsk_w32 */
        return MCS_rename(p_old_name, p_new_name);
    }
	
	virtual Boolean CreateAlias(MCStringRef p_target, MCStringRef p_alias)
    {
#ifdef /* MCS_createalias_dsk_w32 */ LEGACY_SYSTEM
	HRESULT err;
	char *source = MCS_resolvepath(srcpath);
	char *dest = MCS_resolvepath(dstpath);
	IShellLinkA *ISHLNKvar1;
	err = CoCreateInstance(CLSID_ShellLink, NULL,
	                       CLSCTX_INPROC_SERVER, IID_IShellLinkA,
	                       (void **)&ISHLNKvar1);
	if (SUCCEEDED(err))
	{
		IPersistFile *IPFILEvar1;
		if (source[1] != ':' && source[0] != '/')
		{
			char *tpath = MCS_getcurdir(); //prepend the current dir
			strcat(tpath, "/");
			strcat(tpath, source);
			delete source;
			MCU_path2native(tpath);
			source = tpath;
		}
		ISHLNKvar1->SetPath(source);
		char *buffer = strrchr( source, '\\' );
		if (buffer != NULL)
		{
			*(buffer+1) = '\0';
			ISHLNKvar1->SetWorkingDirectory(source);
		}
		err = ISHLNKvar1->QueryInterface(IID_IPersistFile, (void **)&IPFILEvar1);
		if (SUCCEEDED(err))
		{
			WORD DWbuffer[PATH_MAX];
			MultiByteToWideChar(CP_ACP, 0, dest, -1,
			                    (LPWSTR)DWbuffer, PATH_MAX);
			err = IPFILEvar1->Save((LPCOLESTR)DWbuffer, TRUE);
			IPFILEvar1->Release();
		}
		ISHLNKvar1->Release();
	}
	delete source;
	delete dest;
	return SUCCEEDED(err);
#endif /* MCS_createalias_dsk_w32 */
        HRESULT err;
        MCAutoStringRef t_src_path;
		t_src_path = p_target;
        IShellLinkA *ISHLNKvar1;
        err = CoCreateInstance(CLSID_ShellLink, NULL,
                               CLSCTX_INPROC_SERVER, IID_IShellLinkA,
                               (void **)&ISHLNKvar1);
        if (SUCCEEDED(err))
        {
            IPersistFile *IPFILEvar1;
            if (MCStringGetNativeCharAtIndex(*t_src_path, 1) != ':' && MCStringGetNativeCharAtIndex(*t_src_path, 0) != '/')
            {
                MCAutoStringRef t_path;
                /* UNCHECKED */ MCStringCreateMutable(0, &t_path);
                /* UNCHECKED */ GetCurrentFolder(&t_path); //prepend the current dir
                /* UNCHECKED */ MCStringAppendFormat(*t_path, "/%x", p_target);
                /* UNCHECKED */ MCS_pathtonative(*t_path, &t_src_path);
            }
            ISHLNKvar1->SetPath(MCStringGetCString(*t_src_path));
			char *t_src_path_char = strclone(MCStringGetCString(*t_src_path));
			char *buffer = strrchr(t_src_path_char, '\\' );
            if (buffer != NULL)
            {
                *(buffer+1) = '\0';
				ISHLNKvar1->SetWorkingDirectory(t_src_path_char);
            }
            err = ISHLNKvar1->QueryInterface(IID_IPersistFile, (void **)&IPFILEvar1);
            if (SUCCEEDED(err))
            {
                WORD DWbuffer[PATH_MAX];
                MultiByteToWideChar(CP_ACP, 0, MCStringGetCString(p_alias), -1,
                                    (LPWSTR)DWbuffer, PATH_MAX);
                err = IPFILEvar1->Save((LPCOLESTR)DWbuffer, TRUE);
                IPFILEvar1->Release();
            }
            ISHLNKvar1->Release();
			delete[] t_src_path_char;
        }
        return SUCCEEDED(err);
    }
    
	// NOTE: 'ResolveAlias' returns a standard (not native) path.
	virtual Boolean ResolveAlias(MCStringRef p_target, MCStringRef& r_dest)
    {
#ifdef /* MCS_resolvealias_dsk_w32 */ LEGACY_SYSTEM
	MCAutoStringRef t_resolved_path;
	
	if (!MCS_resolvepath(p_path, &t_resolved_path))
		return false;
	
	MCAutoNativeCharArray t_dest;
	if (!t_dest.New(PATH_MAX))
		return false;

	HRESULT hres;
	IShellLinkA* psl;
	WIN32_FIND_DATA wfd;
	t_dest.Chars()[0] = 0;
	hres = CoCreateInstance(CLSID_ShellLink, NULL, CLSCTX_INPROC_SERVER,
	                        IID_IShellLinkA, (LPVOID *) &psl);
	if (SUCCEEDED(hres))
	{
		IPersistFile* ppf;
		hres = psl->QueryInterface(IID_IPersistFile, (void **)&ppf);
		if (SUCCEEDED(hres))
		{
			WORD wsz[PATH_MAX];
			MultiByteToWideChar(CP_ACP, 0, MCStringGetCString(*t_resolved_path), -1, (LPWSTR)wsz, PATH_MAX);
			hres = ppf->Load((LPCOLESTR)wsz, STGM_READ);
			if (SUCCEEDED(hres))
			{
				hres = psl->Resolve(HWND_DESKTOP, SLR_ANY_MATCH|SLR_NO_UI|SLR_UPDATE);
				if (SUCCEEDED(hres))
				{
					hres = psl->GetPath((char*)t_dest.Chars(), PATH_MAX, (WIN32_FIND_DATAA *)&wfd,
					                    SLGP_SHORTPATH);
				}
			}
			ppf->Release();
		}
		psl->Release();
	}
	if (SUCCEEDED(hres))
	{
		MCAutoStringRef t_std_path;
		t_dest.Shrink(MCCStringLength((char*)t_dest.Chars()));
		return t_dest.CreateStringAndRelease(&t_std_path) && MCU_path2std(*t_std_path, r_resolved);
	}
	else
	{
		MCS_seterrno(GetLastError());
		return MCStringCreateWithCString("can't get", r_error);
	}
#endif /* MCS_resolvealias_dsk_w32 */
        MCAutoStringRef t_resolved_path;
        
        if (!ResolvePath(p_target, &t_resolved_path))
            return false;
        
        MCAutoNativeCharArray t_dest;
        if (!t_dest.New(PATH_MAX))
            return false;
        
        HRESULT hres;
        IShellLinkA* psl;
        WIN32_FIND_DATA wfd;
        t_dest.Chars()[0] = 0;
        hres = CoCreateInstance(CLSID_ShellLink, NULL, CLSCTX_INPROC_SERVER,
                                IID_IShellLinkA, (LPVOID *) &psl);
        if (SUCCEEDED(hres))
        {
            IPersistFile* ppf;
            hres = psl->QueryInterface(IID_IPersistFile, (void **)&ppf);
            if (SUCCEEDED(hres))
            {
                WORD wsz[PATH_MAX];
                MultiByteToWideChar(CP_ACP, 0, MCStringGetCString(*t_resolved_path), -1, (LPWSTR)wsz, PATH_MAX);
                hres = ppf->Load((LPCOLESTR)wsz, STGM_READ);
                if (SUCCEEDED(hres))
                {
                    hres = psl->Resolve(HWND_DESKTOP, SLR_ANY_MATCH|SLR_NO_UI|SLR_UPDATE);
                    if (SUCCEEDED(hres))
                    {
                        hres = psl->GetPath((char*)t_dest.Chars(), PATH_MAX, (WIN32_FIND_DATAA *)&wfd,
                                            SLGP_SHORTPATH);
                    }
                }
                ppf->Release();
            }
            psl->Release();
        }
        if (SUCCEEDED(hres))
        {
            MCAutoStringRef t_std_path;
            t_dest.Shrink(MCCStringLength((char*)t_dest.Chars()));
            return t_dest.CreateString(&t_std_path) && MCS_pathfromnative(*t_std_path, r_dest);
        }
        else
        {
            MCS_seterrno(GetLastError());
            //return MCStringCreateWithCString("can't get", r_error);
			MCresult -> sets("can't get");
			return true;
        }
    }
	
	virtual bool GetCurrentFolder(MCStringRef& r_path)
    {
#ifdef /* MCS_getcurdir_dsk_w32 */ LEGACY_SYSTEM
	MCAutoStringRef t_path;
	return MCS_getcurdir_native(&t_path) &&
		MCU_path2std(*t_path, r_path);
#endif /* MCS_getcurdir_dsk_w32 */
        return MCS_getcurdir_native(r_path);
    }
    
	virtual Boolean SetCurrentFolder(MCStringRef p_path)
    {
#ifdef /* MCS_setcurdir_dsk_w32 */ LEGACY_SYSTEM
	MCAutoStringRef t_new_path;
	if (MCS_resolvepath(p_path, &t_new_path))
		return SetCurrentDirectoryA((LPCSTR)MCStringGetCString(*t_new_path)) == TRUE;

	return false;
#endif /* MCS_setcurdir_dsk_w32 */
        if (!SetCurrentDirectoryA((LPCSTR)MCStringGetCString(p_path)))
            return False;
            
        return True;
    }
	
	// NOTE: 'GetStandardFolder' returns a standard (not native) path.
	virtual Boolean GetStandardFolder(MCNameRef p_type, MCStringRef& r_folder)
    {
#ifdef /* MCS_getspecialfolder_dsk_w32 */ LEGACY_SYSTEM
	bool t_wasfound = false;
	uint32_t t_special_folder = 0;
	MCAutoStringRef t_native_path;
	if (MCStringIsEqualTo(p_special, MCNameGetString(MCN_temporary), kMCStringOptionCompareCaseless))
	{
		MCAutoNativeCharArray t_buffer;
		uindex_t t_length;
		t_length = GetTempPathA(0, NULL);
		if (t_length != 0)
		{
			if (!t_buffer.New(t_length))
				return false;
			t_length = GetTempPathA(t_length, (LPSTR)t_buffer.Chars());
			if (t_length != 0)
			{
				if (!t_buffer.CreateStringAndRelease(&t_native_path))
					return false;
				t_wasfound = true;
			}
		}
	}
	//else if (MCStringIsEqualTo(p_special, MCNameGetString(MCN_system), kMCStringOptionCompareCaseless))
	//{
		//char *buf;
		//ep.reserve(PATH_MAX, buf);
		//if (GetWindowsDirectoryA(buf, PATH_MAX))
		//{
		//	wasfound = True;
		//	ep.commit(strlen(buf));
		//}
	//}
	else
	{
		if (ctxt.ConvertToUnsignedInteger(p_special, t_special_folder) ||
			MCS_specialfolder_to_csidl(p_special, t_special_folder))
		{
			LPITEMIDLIST lpiil;
			MCAutoNativeCharArray t_buffer;
			if (!t_buffer.New(PATH_MAX))
				return false;

			t_wasfound = (SHGetSpecialFolderLocation(HWND_DESKTOP, t_special_folder, &lpiil) == 0) &&
				SHGetPathFromIDListA(lpiil, (LPSTR)t_buffer.Chars());

			CoTaskMemFree(lpiil);

			if (t_wasfound && !t_buffer.CreateStringAndRelease(&t_native_path))
				return false;
		}
	}
	if (t_wasfound)
	{
		MCAutoStringRef t_standard_path;
		// TS-2008-06-16: [[ Bug 6403 ]] - specialFolderPath() returns 8.3 paths
		// First we need to swap to standard path seperator
		if (!MCU_path2std(*t_native_path, &t_standard_path))
			return false;

		// OK-2009-01-28: [[Bug 7452]]
		// And call the function to expand the path - if cannot convert to a longfile path,
		// we should return what we already had!
		return MCS_getlongfilepath(*t_standard_path, r_path);
	}
	else
	{
		r_path = MCValueRetain(kMCEmptyString);
		return true;
	}
#endif /* MCS_getspecialfolder_dsk_w32 */
        bool t_wasfound = false;
        MCAutoNumberRef t_special_folder;
        MCAutoStringRef t_native_path;
        if (MCNameIsEqualTo(p_type, MCN_temporary))
        {
            MCAutoNativeCharArray t_buffer;
            uindex_t t_length;
            t_length = GetTempPathA(0, NULL);
            if (t_length != 0)
            {
                if (!t_buffer.New(t_length))
                    return false;
                t_length = GetTempPathA(t_length, (LPSTR)t_buffer.Chars());
                if (t_length != 0)
                {
                    if (!t_buffer.CreateStringAndRelease(&t_native_path))
                        return false;
                    t_wasfound = true;
                }
            }
        }
        //else if (MCStringIsEqualTo(p_special, MCNameGetString(MCN_system), kMCStringOptionCompareCaseless))
        //{
		//char *buf;
		//ep.reserve(PATH_MAX, buf);
		//if (GetWindowsDirectoryA(buf, PATH_MAX))
		//{
		//	wasfound = True;
		//	ep.commit(strlen(buf));
		//}
        //}
        else
        {
			unichar_t *t_unichar_string;
			t_unichar_string = new unichar_t[MCStringGetLength(MCNameGetString(p_type))];
			MCStringGetChars(MCNameGetString(p_type), MCRangeMake(0, MCStringGetLength(MCNameGetString(p_type))), t_unichar_string);
			if (MCNumberParseUnicodeChars(t_unichar_string, MCStringGetLength(MCNameGetString(p_type)), &t_special_folder) ||
                MCS_specialfolder_to_csidl(p_type, &t_special_folder))
            {
                LPITEMIDLIST lpiil;
                MCAutoNativeCharArray t_buffer;
                if (!t_buffer.New(PATH_MAX))
                    return false;
                
                t_wasfound = (SHGetSpecialFolderLocation(HWND_DESKTOP, MCNumberFetchAsUnsignedInteger(*t_special_folder), &lpiil) == 0) &&
				SHGetPathFromIDListA(lpiil, (LPSTR)t_buffer.Chars());
                
                CoTaskMemFree(lpiil);
                
                if (t_wasfound && !t_buffer.CreateStringAndRelease(&t_native_path))
                    return false;
            }
        }
        if (t_wasfound)
        {
            MCAutoStringRef t_standard_path;
            // TS-2008-06-16: [[ Bug 6403 ]] - specialFolderPath() returns 8.3 paths
            // First we need to swap to standard path seperator
			if (!MCS_pathfromnative(*t_native_path, &t_standard_path))
                return false;
            
            // OK-2009-01-28: [[Bug 7452]]
            // And call the function to expand the path - if cannot convert to a longfile path,
            // we should return what we already had!
            return MCS_getlongfilepath(*t_standard_path, r_folder);
        }
        else
        {
            r_folder = MCValueRetain(kMCEmptyString);
            return true;
        }
    }
	
    virtual real8 GetFreeDiskSpace()
	{
#ifdef /* MCS_getfreediskspace_dsk_w32 */ LEGACY_SYSTEM
	DWORD sc, bs, fc, tc;
	GetDiskFreeSpace(NULL, &sc, &bs, &fc, &tc);
	return ((real8)bs * (real8)sc * (real8)fc);
#endif /* MCS_getfreediskspace_dsk_w32 */
		DWORD sc, bs, fc, tc;
		GetDiskFreeSpace(NULL, &sc, &bs, &fc, &tc);
		return ((real8)bs * (real8)sc * (real8)fc);
	}


    virtual Boolean GetDevices(MCStringRef& r_devices)
	{
#ifdef /* MCS_getdevices_dsk_w32 */ LEGACY_SYSTEM
	r_list = MCValueRetain(kMCEmptyList);
	return true;
#endif /* MCS_getdevices_dsk_w32 */
		r_devices = MCValueRetain(kMCEmptyString);
		return true;
	}


    virtual Boolean GetDrives(MCStringRef& r_drives)
	{
#ifdef /* MCS_getdrives_dsk_w32 */ LEGACY_SYSTEM
	MCAutoListRef t_list;
	MCAutoBlock<char_t> t_buffer;
	DWORD maxsize = GetLogicalDriveStringsA(0, NULL);
	if (!t_buffer . Allocate(maxsize) || !MCListCreateMutable('\n', &t_list))
		return false;

	char_t *sptr = *t_buffer;
	char_t *dptr = sptr;
	GetLogicalDriveStringsA(maxsize, (LPSTR)sptr);
	while (True)
	{
		if (*sptr == '\\')
			sptr++;
		else
		{
			*dptr = *sptr++;
			if (*dptr++ == '\0')
				if (*sptr == '\0')
					break;
				else
					*(dptr - 1) = '\n';
		}
	}
	return MCListAppendNativeChars(*t_list, *t_buffer, dptr - 1 - *t_buffer) &&
		MCListCopy(*t_list, r_list);
//	return MCStringCreateWithNativeChars(*t_buffer, dptr - 1 - *t_buffer, r_string);
#endif /* MCS_getdrives_dsk_w32 */
		MCAutoListRef t_list;
		MCAutoBlock<char_t> t_buffer;
		DWORD maxsize = GetLogicalDriveStringsA(0, NULL);
		if (!t_buffer . Allocate(maxsize) || !MCListCreateMutable('\n', &t_list))
			return false;

		char_t *sptr = *t_buffer;
		char_t *dptr = sptr;
		GetLogicalDriveStringsA(maxsize, (LPSTR)sptr);
		while (True)
		{
			if (*sptr == '\\')
				sptr++;
			else
			{
				*dptr = *sptr++;
				if (*dptr++ == '\0')
					if (*sptr == '\0')
						break;
					else
						*(dptr - 1) = '\n';
			}
		}
		return MCListAppendNativeChars(*t_list, *t_buffer, dptr - 1 - *t_buffer) &&
			MCListCopyAsString(*t_list, r_drives);
	}
    
	virtual Boolean FileExists(MCStringRef p_path)
    {
        return MCS_path_exists(p_path, True);
    }
    
	virtual Boolean FolderExists(MCStringRef p_path)
    {
        return MCS_path_exists(p_path, False);
    }
    
	virtual Boolean FileNotAccessible(MCStringRef p_path)
    {
#ifdef /* MCS_noperm_dsk_w32 */ LEGACY_SYSTEM
	struct stat buf;
	if (stat(path, &buf))
		return False;
	if (buf.st_mode & S_IFDIR)
		return True;
	if (!(buf.st_mode & _S_IWRITE))
		return True;
	return False;
#endif /* MCS_noperm_dsk_w32 */
        struct stat buf;
        if (stat(MCStringGetCString(p_path), &buf))
            return False;
        if (buf.st_mode & S_IFDIR)
            return True;
        if (!(buf.st_mode & _S_IWRITE))
            return True;
        return False;
    }
	
	virtual Boolean ChangePermissions(MCStringRef p_path, uint2 p_mask)
    {
#ifdef /* MCS_chmod_dsk_w32 */ LEGACY_SYSTEM
	if (_chmod(path, mask) != 0)
		return IO_ERROR;
	return IO_NORMAL;
#endif /* MCS_chmod_dsk_w32 */
        if (_chmod(MCStringGetCString(p_path), p_mask) != 0)
            return IO_ERROR;
        return IO_NORMAL;
    }
	
	virtual uint2 UMask(uint2 p_mask)
    {
#ifdef /* MCS_umask_dsk_w32 */ LEGACY_SYSTEM
	return _umask(mask);
#endif /* MCS_umask_dsk_w32 */
        return _umask(p_mask);
    }
	
	virtual IO_handle OpenFile(MCStringRef p_path, intenum_t p_mode, Boolean p_map)
    {
#ifdef /* MCS_open_dsk_w32 */ LEGACY_SYSTEM
	Boolean appendmode = False;
	DWORD omode = 0;		//file open mode
	DWORD createmode = OPEN_ALWAYS;
	DWORD fa = FILE_ATTRIBUTE_NORMAL; //file flags & attribute
	char *newpath = MCS_resolvepath(path);
	HANDLE hf = NULL;
	IO_handle handle;

	bool t_device = false;
	bool t_serial_device = false;

	// MW-2008-08-18: [[ Bug 6941 ]] Update device logic.
	//   To open COM<n> for <n> > 9 we need to use '\\.\COM<n>'.
	uint4 t_path_len;
	t_path_len = strlen(newpath);
	if (*newpath != '\0' && newpath[t_path_len - 1] == ':')
	{
		if (MCU_strncasecmp(newpath, "COM", 3) == 0)
		{
			// If the path length > 4 then it means it must have double digits so rewrite
			if (t_path_len > 4)
			{
				char *t_rewritten_path;
				t_rewritten_path = new char[t_path_len + 4 + 1];
				sprintf(t_rewritten_path, "\\\\.\\%s", newpath);
				delete newpath;
				newpath = t_rewritten_path;
				t_path_len += 4;
			}
			
			// Strictly speaking, we don't need the ':' at the end of the path, so we remove it.
			newpath[t_path_len - 1] = '\0';

			t_serial_device = true;
		}
		
		t_device = true;
	}

	if (strequal(mode, IO_READ_MODE))
	{
		omode = GENERIC_READ;
		createmode = OPEN_EXISTING;
	}
	if (strequal(mode, IO_WRITE_MODE))
	{
		omode = GENERIC_WRITE;
		createmode = CREATE_ALWAYS;
	}
	if (strequal(mode, IO_UPDATE_MODE))
		omode = GENERIC_WRITE | GENERIC_READ;
	if (strequal(mode, IO_APPEND_MODE))
	{
		omode = GENERIC_WRITE;
		appendmode = True;
	}

	DWORD sharemode;
	if (t_device)
	{
		createmode = OPEN_EXISTING;
		sharemode = 0;
	}
	else
		sharemode = FILE_SHARE_READ | FILE_SHARE_WRITE;
	if ((hf = CreateFileA(newpath, omode, sharemode, NULL,
	                     createmode, fa, NULL)) == INVALID_HANDLE_VALUE)
	{
		delete newpath;
		return NULL;
	}
	delete newpath;

	if (t_serial_device)
	{
		DCB dcb;
		dcb . DCBlength = sizeof(DCB);
		if (!GetCommState(hf, &dcb) || !BuildCommDCBA(MCserialcontrolsettings, &dcb)
		        || !SetCommState(hf, &dcb))
		{
			MCS_seterrno(GetLastError());
			CloseHandle(hf);
			MCresult->sets("SetCommState error");
			return NULL;
		}
		COMMTIMEOUTS timeout;         //set timeout to prevent blocking
		memset(&timeout, 0, sizeof(COMMTIMEOUTS));
		timeout.ReadIntervalTimeout = MAXDWORD;
		timeout.WriteTotalTimeoutConstant = 2000;
		if (!SetCommTimeouts(hf, (LPCOMMTIMEOUTS)&timeout))
		{
			MCS_seterrno(GetLastError());
			CloseHandle(hf);
			MCresult->sets("SetCommTimeouts error");
			return NULL;
		}
		map = False;
	}

	handle = new IO_header((MCWinSysHandle)hf, NULL, 0, 0);

	if (appendmode) //if append mode, move file ptr to the end of file
		SetFilePointer(hf, 0, NULL, FILE_END);

	if (map && MCmmap && (omode == GENERIC_READ) //if memory map file
	        && (handle->mhandle = (MCWinSysHandle)CreateFileMappingA(hf, NULL, PAGE_READONLY,
	                                                0, 0, NULL)) != NULL)
	{
		handle->len = GetFileSize(hf, NULL);
		handle->buffer = (char*)MapViewOfFile(handle->mhandle,
		                                      FILE_MAP_READ, 0, 0, 0);
		handle->ioptr = handle->buffer;
		if (handle->buffer == NULL)
		{
			CloseHandle(handle->mhandle);
			if (offset != 0) //move file ptr to the offset position
				SetFilePointer(hf, offset, NULL, FILE_BEGIN);
		}
		else
			handle->ioptr += offset;
	}
	else
		if (offset != 0) //move file ptr to the offset position
			SetFilePointer(hf, offset, NULL, FILE_BEGIN);

	return handle;
#endif /* MCS_open_dsk_w32 */
		Boolean appendmode = False;
		DWORD omode = 0;		//file open mode
		DWORD createmode = OPEN_ALWAYS;
		DWORD fa = FILE_ATTRIBUTE_NORMAL; //file flags & attribute
		MCAutoNativeCharArray t_newpath;
		char *t_char_ptr;
		HANDLE t_file_handle = NULL;
		IO_handle t_handle;

		bool t_device = false;
		bool t_serial_device = false;

		// MW-2008-08-18: [[ Bug 6941 ]] Update device logic.
		//   To open COM<n> for <n> > 9 we need to use '\\.\COM<n>'.
		uint4 t_path_len;
		t_path_len = MCStringGetLength(p_path);
		/* UNCHECKED */ t_newpath . New(t_path_len + 1);
		t_char_ptr = (char*)t_newpath . Chars();
		memcpy(t_char_ptr, MCStringGetNativeCharPtr(p_path), t_path_len);

		if (*t_char_ptr != '\0' && t_char_ptr[t_path_len - 1] == ':')
		{
			if (MCU_strncasecmp(t_char_ptr, "COM", 3) == 0)
			{
				// If the path length > 4 then it means it must have double digits so rewrite
				if (t_path_len > 4)
				{
					t_newpath . Resize(t_path_len + 4 + 1);
					t_char_ptr = (char*)t_newpath . Chars();
					memmove(t_char_ptr + 4, t_char_ptr, t_path_len);
					strcpy(t_char_ptr, "\\\\.\\");
					t_path_len += 4;
				}
				
				// Strictly speaking, we don't need the ':' at the end of the path, so we remove it.
				t_char_ptr[t_path_len - 1] = '\0';

				t_serial_device = true;
			}
			
			t_device = true;
		}

		if (p_mode == kMCSOpenFileModeRead)
		{
			omode = GENERIC_READ;
			createmode = OPEN_EXISTING;
		}
		if (p_mode== kMCSOpenFileModeWrite)
		{
			omode = GENERIC_WRITE;
			createmode = CREATE_ALWAYS;
		}
		if (p_mode == kMCSOpenFileModeUpdate)
			omode = GENERIC_WRITE | GENERIC_READ;
		if (p_mode == kMCSOpenFileModeAppend)
		{
			omode = GENERIC_WRITE;
			appendmode = True;
		}

		DWORD sharemode;
		if (t_device)
		{
			createmode = OPEN_EXISTING;
			sharemode = 0;
		}
		else
			sharemode = FILE_SHARE_READ | FILE_SHARE_WRITE;
		t_file_handle = CreateFileA(t_char_ptr, omode, sharemode, NULL,
							 createmode, fa, NULL);
		
		t_newpath.Delete();

		if (t_file_handle == INVALID_HANDLE_VALUE)
		{
			return NULL;
		}

		if (t_serial_device)
		{
			DCB dcb;
			dcb . DCBlength = sizeof(DCB);
			if (!GetCommState(t_file_handle, &dcb) || !BuildCommDCBA(MCStringGetCString(MCserialcontrolsettings), &dcb)
					|| !SetCommState(t_file_handle, &dcb))
			{
				MCS_seterrno(GetLastError());
				CloseHandle(t_file_handle);
				MCresult->sets("SetCommState error");
				return NULL;
			}
			COMMTIMEOUTS timeout;         //set timeout to prevent blocking
			memset(&timeout, 0, sizeof(COMMTIMEOUTS));
			timeout.ReadIntervalTimeout = MAXDWORD;
			timeout.WriteTotalTimeoutConstant = 2000;
			if (!SetCommTimeouts(t_file_handle, (LPCOMMTIMEOUTS)&timeout))
			{
				MCS_seterrno(GetLastError());
				CloseHandle(t_file_handle);
				MCresult->sets("SetCommTimeouts error");
				return NULL;
			}
			p_map = False;
		}

		if (p_map && (omode == GENERIC_READ)) //if memory map file
		{
			MCWinSysHandle t_file_mapped_handle = 
				(MCWinSysHandle)CreateFileMappingA(t_file_handle, NULL, PAGE_READONLY,
														0, 0, NULL);

			if (t_file_mapped_handle != NULL)
			{
				uint32_t t_len = GetFileSize(t_file_handle, NULL);
				char *t_buffer = (char*)MapViewOfFile(t_file_mapped_handle,
													  FILE_MAP_READ, 0, 0, 0);
				
				if (t_buffer == NULL)
				{
					CloseHandle(t_file_mapped_handle);
				}
				else
					t_handle = new MCMemoryMappedFileHandle(t_file_mapped_handle, t_buffer, t_len);
			}
		}
		else
			t_handle = new MCStdioFileHandle((MCWinSysHandle)t_file_handle);

		return t_handle;
    }
    
	virtual IO_handle OpenFd(uint32_t p_fd, intenum_t p_mode)
	{
		IO_handle t_stdio_handle;
		HANDLE t_handle;

		// No need to open p_fd, as on Windows only STD_INPUT_HANDLE, STD_OUTPUT_HANDLE 
		// and STD_ERROR_HANDLE can be processed by GetStdHandle
		t_handle = GetStdHandle(p_fd);  

		if (t_handle == INVALID_HANDLE_VALUE)
			return nil;

		t_stdio_handle = new MCStdioFileHandle((MCWinSysHandle)t_handle);

		return t_stdio_handle;
	}

	virtual IO_handle OpenDevice(MCStringRef p_path, intenum_t p_mode)
	{
		// For Windows, the path is used to determine whether a file or a device is being opened
		return OpenFile(p_path, p_mode, True);
	}
	
	// NOTE: 'GetTemporaryFileName' returns a non-native path.
	virtual bool GetTemporaryFileName(MCStringRef& r_tmp_name)
    {
#ifdef /* MCS_tmpnam_dsk_w32 */ LEGACY_SYSTEM
	MCAutoStringRef t_path;
	MCAutoStringRef t_stdpath;
	MCAutoStringRef t_long_path;
	MCAutoPointer<char> t_fname;

	t_fname = _tempnam("\\tmp", "tmp");
	uindex_t t_length;

	const char *t_ptr = strrchr(*t_fname, '\\');
	if (t_ptr == nil)
		t_length = strlen(*t_fname);
	else
		t_length = t_ptr - *t_fname;

	if (!MCStringCreateWithNativeChars((const char_t*)*t_fname, t_length, &t_path) ||
		!MCU_path2std(*t_path, &t_stdpath) ||
		!MCS_longfilepath(*t_stdpath, &t_long_path))
		return false;

	if (t_ptr == nil)
		return MCStringCopy(*t_long_path, r_string);

	MCAutoStringRef t_tmp_name;
	return MCStringMutableCopy(*t_long_path, &t_tmp_name) &&
		MCStringAppendFormat(*t_tmp_name, "/%s", t_ptr + 1) &&
		MCStringCopy(*t_tmp_name, r_string);
#endif /* MCS_tmpnam_dsk_w32 */
        MCAutoStringRef t_path;
        MCAutoStringRef t_stdpath;
        MCAutoStringRef t_long_path;
        MCAutoPointer<char> t_fname;
        
        t_fname = _tempnam("\\tmp", "tmp");
        uindex_t t_length;
        
        const char *t_ptr = strrchr(*t_fname, '\\');
        if (t_ptr == nil)
            t_length = strlen(*t_fname);
        else
            t_length = t_ptr - *t_fname;
        
        if (!MCStringCreateWithNativeChars((const char_t*)*t_fname, t_length, &t_path) ||
            !MCS_pathfromnative(*t_path, &t_stdpath) ||
            !LongFilePath(*t_stdpath, &t_long_path))
		{
			r_tmp_name = MCValueRetain(kMCEmptyString);
            return true;
		}
        
        if (t_ptr == nil)
		{
			return MCStringCopy(*t_long_path, r_tmp_name);
		}
        
        MCAutoStringRef t_tmp_name;
        return MCStringMutableCopy(*t_long_path, &t_tmp_name) &&
			MCStringAppendFormat(*t_tmp_name, "/%s", t_ptr + 1) &&
			MCStringCopy(*t_tmp_name, r_tmp_name);
    }
	
	virtual MCSysModuleHandle LoadModule(MCStringRef p_path)
    {
#ifdef /* MCS_loadmodule_dsk_w32 */ LEGACY_SYSTEM
	char *t_native_filename;
	t_native_filename = MCS_resolvepath(p_filename);
	if (t_native_filename == NULL)
		return NULL;

	// MW-2011-02-28: [[ Bug 9410 ]] Use the Ex form of LoadLibrary and ask it to try
	//   to resolve dependent DLLs from the folder containing the DLL first.
	HMODULE t_handle;
	t_handle = LoadLibraryExA(t_native_filename, NULL, LOAD_WITH_ALTERED_SEARCH_PATH);
	if (t_handle == NULL)
	{
		delete t_native_filename;
		return NULL;
	}

	delete t_native_filename;

	return (MCSysModuleHandle)t_handle;
#endif /* MCS_loadmodule_dsk_w32 */        
        // MW-2011-02-28: [[ Bug 9410 ]] Use the Ex form of LoadLibrary and ask it to try
        //   to resolve dependent DLLs from the folder containing the DLL first.
        HMODULE t_handle;
        t_handle = LoadLibraryExA(MCStringGetCString(p_path), NULL, LOAD_WITH_ALTERED_SEARCH_PATH);
        
        return (MCSysModuleHandle)t_handle;
    }
    
	virtual MCSysModuleHandle ResolveModuleSymbol(MCSysModuleHandle p_module, MCStringRef p_symbol)
    {
#ifdef /* MCS_resolvemodulesymbol_dsk_w32 */ LEGACY_SYSTEM
	return GetProcAddress((HMODULE)p_module, p_symbol);
#endif /* MCS_resolvemodulesymbol_dsk_w32 */
        return (MCSysModuleHandle)GetProcAddress((HMODULE)p_module, MCStringGetCString(p_symbol));
    }
	virtual void UnloadModule(MCSysModuleHandle p_module)
    {
#ifdef /* MCS_unloadmodule_dsk_w32 */ LEGACY_SYSTEM
	FreeLibrary((HMODULE)p_module);
#endif /* MCS_unloadmodule_dsk_w32 */
        FreeLibrary((HMODULE)p_module);
    }
	
	virtual bool ListFolderEntries(MCSystemListFolderEntriesCallback p_callback, void *x_context)
    {
#ifdef /* MCS_getentries_dsk_w32 */ LEGACY_SYSTEM
	MCAutoListRef t_list;

	if (!MCListCreateMutable('\n', &t_list))
		return false;

	WIN32_FIND_DATAA data;
	HANDLE ffh;            //find file handle
	uint4 t_entry_count;
	t_entry_count = 0;
	Boolean ok = False;

	MCAutoStringRef t_curdir_native;
	MCAutoStringRef t_search_path;

	const char *t_separator;
	/* UNCHECKED */ MCS_getcurdir_native(&t_curdir_native);
	if (MCStringGetCharAtIndex(*t_curdir_native, MCStringGetLength(*t_curdir_native) - 1) != '\\')
		t_separator = "\\";
	else
		t_separator = "";
	/* UNCHECKED */ MCStringFormat(&t_search_path, "%s%s*.*", MCStringGetCString(*t_curdir_native), t_separator);

	/*
	* Now open the directory for reading and iterate over the contents.
	*/
	ffh = FindFirstFileA(MCStringGetCString(*t_search_path), &data);
	if (ffh == INVALID_HANDLE_VALUE)
		return false;

	do
	{
		if (strequal(data.cFileName, "."))
			continue;
		if ((data.dwFileAttributes & FILE_ATTRIBUTE_DIRECTORY) && !p_files
		        || !(data.dwFileAttributes & FILE_ATTRIBUTE_DIRECTORY) && p_files)
		{
			MCAutoStringRef t_detailed_string;
			if (p_detailed)
			{
				MCAutoStringRef t_filename_string;
				/* UNCHECKED */ MCStringCreateWithNativeChars((char_t *)data.cFileName, MCCStringLength(data.cFileName), &t_filename_string);
				MCAutoStringRef t_urlencoded_string;
				/* UNCHECKED */ MCFiltersUrlEncode(*t_filename_string, &t_urlencoded_string);
				struct _stati64 buf;
				_stati64(data.cFileName, &buf);
				// MW-2007-02-26: [[ Bug 4474 ]] - Fix issue with detailed files not working on windows due to time field lengths
				// MW-2007-12-10: [[ Bug 606 ]] - Make unsupported fields appear as empty
				/* UNCHECKED */ MCStringFormat(&t_detailed_string,
					"%s,%I64d,,%ld,%ld,%ld,,,,%03o,",
					MCStringGetCString(*t_urlencoded_string),
					buf.st_size, (long)buf.st_ctime, (long)buf.st_mtime,
					(long)buf.st_atime, buf.st_mode & 0777);
			}

			if (p_detailed)
				/* UNCHECKED */ MCListAppend(*t_list, *t_detailed_string);
			else
				/* UNCHECKED */ MCListAppendNativeChars(*t_list, (char_t *)data.cFileName, MCCStringLength(data.cFileName));

			t_entry_count += 1;
		}
	}
	while (FindNextFileA(ffh, &data));
	FindClose(ffh);

	return MCListCopy(*t_list, r_list);
#endif /* MCS_getentries_dsk_w32 */        
        WIN32_FIND_DATAA data;
        HANDLE ffh;            //find file handle
		bool t_success;
		t_success = true;
        
        MCAutoStringRef t_curdir_native;
        MCAutoStringRef t_search_path;
        
        const char *t_separator;
        /* UNCHECKED */ MCS_getcurdir_native(&t_curdir_native);
        if (MCStringGetCharAtIndex(*t_curdir_native, MCStringGetLength(*t_curdir_native) - 1) != '\\')
            t_separator = "\\";
        else
            t_separator = "";
        /* UNCHECKED */ MCStringFormat(&t_search_path, "%s%s*.*", MCStringGetCString(*t_curdir_native), t_separator);
        
        /*
         * Now open the directory for reading and iterate over the contents.
         */
        ffh = FindFirstFileA(MCStringGetCString(*t_search_path), &data);
        if (ffh == INVALID_HANDLE_VALUE)
            return false;
        
        do
        {
            if (strequal(data.cFileName, "."))
                continue;

            struct _stati64 buf;
            t_success = (_stati64(data.cFileName, &buf) != -1);

			if (t_success)
			{
				MCSystemFolderEntry t_entry;
				t_entry.name = strclone(data.cFileName);
				t_entry.data_size = buf.st_size;
				t_entry.resource_size = 0; //Doesn't exist on Windows
				t_entry.creation_time = (uint32_t)buf.st_ctime;
				t_entry.modification_time = (uint32_t)buf.st_mtime;
				t_entry.access_time = (uint32_t)buf.st_atime;
				t_entry.backup_time = 0; // Doesn't exist on Windows
				t_entry.user_id = buf.st_uid;
				t_entry.group_id = buf.st_gid;
				t_entry.permissions = buf.st_mode & 0777;
				t_entry.file_creator = 0; // Doesnt't exist on Windows
				t_entry.file_type = 0; // Doesn't exist on Windows
				t_entry.is_folder = (buf.st_mode & _S_IFDIR) != 0;
	            
				t_success = p_callback(x_context, &t_entry);
			}
        }
        while (FindNextFileA(ffh, &data) && t_success);
        FindClose(ffh);
        
		return t_success;
    }
    
	virtual bool PathToNative(MCStringRef p_path, MCStringRef& r_native)
	{
#ifdef /* MCU_path2native */ LEGACY_SYSTEM
bool MCU_path2native(MCStringRef p_path, MCStringRef& r_native_path)
{
#ifdef _WIN32
	uindex_t t_length = MCStringGetLength(p_path);
	if (t_length == 0)
		return MCStringCopy(p_path, r_native_path);

	MCAutoNativeCharArray t_path;
	if (!t_path.New(t_length))
		return false;

	const char_t *t_src = MCStringGetNativeCharPtr(p_path);
	char_t *t_dst = t_path.Chars();

	for (uindex_t i = 0; i < t_length; i++)
	{
		if (t_src[i] == '/')
			t_dst[i] = '\\';
		else if (t_src[i] == '\\')
			t_dst[i] = '/';
		else
			t_dst[i] = t_src[i];
	}

	return t_path.CreateStringAndRelease(r_native_path);
#else
	return MCStringCopy(p_path, r_native_path);
#endif
}
#endif /* MCS_path2native */
		uindex_t t_length = MCStringGetLength(p_path);
		if (t_length == 0)
			return MCStringCopy(p_path, r_native);

		MCAutoNativeCharArray t_path;
		if (!t_path.New(t_length))
			return false;

		const char_t *t_src = MCStringGetNativeCharPtr(p_path);
		char_t *t_dst = t_path.Chars();

		for (uindex_t i = 0; i < t_length; i++)
		{
			if (t_src[i] == '/')
				t_dst[i] = '\\';
			else if (t_src[i] == '\\')
				t_dst[i] = '/';
			else
				t_dst[i] = t_src[i];
		}

		return t_path.CreateStringAndRelease(r_native);
	}

	virtual bool PathFromNative(MCStringRef p_native, MCStringRef& r_livecode_path)
	{
#ifdef /* MCU_path2std */ LEGACY_SYSTEM
	uindex_t t_length = MCStringGetLength(p_path);
	if (t_length == 0)
		return MCStringCopy(p_path, r_stdpath);

	MCAutoNativeCharArray t_path;
	if (!t_path.New(t_length))
		return false;

	const char_t *t_src = MCStringGetNativeCharPtr(p_path);
	char_t *t_dst = t_path.Chars();

	for (uindex_t i = 0; i < t_length; i++)
	{
#ifdef _MACOSX
		if (t_src[i] == '/')
			t_dst[i] = ':';
		else if (t_src[i] == ':')
			t_dst[i] = '/';
		else
			t_dst[i] = t_src[i];
#else
		if (t_src[i] == '/')
			t_dst[i] = '\\';
		else if (t_src[i] == '\\')
			t_dst[i] = '/';
		else
			t_dst[i] = t_src[i];
#endif
	}

	return t_path.CreateStringAndRelease(r_stdpath);
#endif /* MCU_path2std */
		uindex_t t_length = MCStringGetLength(p_native);
		if (t_length == 0)
			return MCStringCopy(p_native, r_livecode_path);

		MCAutoNativeCharArray t_path;
		if (!t_path.New(t_length))
			return false;

		const char_t *t_src = MCStringGetNativeCharPtr(p_native);
		char_t *t_dst = t_path.Chars();

		for (uindex_t i = 0; i < t_length; i++)
		{
			if (t_src[i] == '/')
				t_dst[i] = '\\';
			else if (t_src[i] == '\\')
				t_dst[i] = '/';
			else
				t_dst[i] = t_src[i];
		}

		return t_path.CreateStringAndRelease(r_livecode_path);
	}

	virtual bool ResolvePath(MCStringRef p_path, MCStringRef& r_resolved_path)
	{
#ifdef /* MCS_resolvepath_dsk_w32 */ LEGACY_SYSTEM
	if (MCStringGetLength(p_path) == 0)
		return MCS_getcurdir_native(r_resolved_path);

	return MCU_path2native(p_path, r_resolved_path);
#endif /* MCS_resolvepath_dsk_w32 */
		// Parameters for MCSystemInterface functions are always native paths
		return ResolveNativePath(p_path, r_resolved_path);
	}
    
	virtual bool ResolveNativePath(MCStringRef p_path, MCStringRef& r_resolved_path)
	{
		if (MCStringGetLength(p_path) == 0)
			return MCS_getcurdir_native(r_resolved_path);

		MCU_fix_path(p_path, r_resolved_path);
		return true;
	}
	
	virtual bool LongFilePath(MCStringRef p_path, MCStringRef& r_long_path)
    {
#ifdef /* MCS_longfilepath_dsk_w32 */ LEGACY_SYSTEM
	MCAutoStringRef t_resolved_path;
	if (!MCS_resolvepath(p_path, &t_resolved_path))
		return false;

	MCAutoStringRef t_long_path;
	if (!MCStringCreateMutable(0, &t_long_path))
		return false;

	MCAutoStringRefArray t_components;
	if (!MCStringsSplit(*t_resolved_path, '\\', t_components.PtrRef(), t_components.CountRef()))
		return false;

	for (uindex_t i = 0; i < t_components.Count(); i++)
	{
		if (MCStringGetCharAtIndex(t_components[i], 1) == ':')
		{
			if (!MCStringAppend(*t_long_path, t_components[i]))
				return false;
		}
		else
		{
			MCAutoStringRef t_short_path;
			if (!MCS_path_append(*t_long_path, PATH_DELIMITER, t_components[i], &t_short_path))
				return false;

			// Convert token to long name
			WIN32_FIND_DATAA wfd;
			HANDLE handle;

			handle = FindFirstFileA(MCStringGetCString(*t_short_path), &wfd);
			if (handle == INVALID_HANDLE_VALUE)
			{
				MCS_seterrno(GetLastError());
				r_long_path = MCValueRetain(kMCEmptyString);
				return true;
			}
			MCAutoStringRef t_filename;
			bool t_success = MCStringAppendFormat(*t_long_path, "\\%s", wfd.cFileName);
			FindClose(handle);
			if (!t_success)
				return false;
		}
	}

	return MCU_path2std(*t_long_path, r_long_path);
#endif /* MCS_longfilepath_dsk_w32 */        
        MCAutoStringRef t_long_path;
        if (!MCStringCreateMutable(0, &t_long_path))
            return false;
        
        MCAutoStringRefArray t_components;
        if (!MCStringsSplit(p_path, '\\', t_components.PtrRef(), t_components.CountRef()))
            return false;
        
        for (uindex_t i = 0; i < t_components.Count(); i++)
        {
            if (MCStringGetCharAtIndex(t_components[i], 1) == ':')
            {
                if (!MCStringAppend(*t_long_path, t_components[i]))
                    return false;
            }
            else
            {
                MCAutoStringRef t_short_path;
                if (!MCS_path_append(*t_long_path, PATH_DELIMITER, t_components[i], &t_short_path))
                    return false;
                
                // Convert token to long name
                WIN32_FIND_DATAA wfd;
                HANDLE handle;
                
                handle = FindFirstFileA(MCStringGetCString(*t_short_path), &wfd);
                if (handle == INVALID_HANDLE_VALUE)
                {
                    MCS_seterrno(GetLastError());
                    r_long_path = MCValueRetain(kMCEmptyString);
                    return true;
                }
                MCAutoStringRef t_filename;
                bool t_success = MCStringAppendFormat(*t_long_path, "\\%s", wfd.cFileName);
                FindClose(handle);
                if (!t_success)
                    return false;
            }
        }
        
        return MCS_pathfromnative(*t_long_path, r_long_path);
    }
    
	virtual bool ShortFilePath(MCStringRef p_path, MCStringRef& r_short_path)
    {
#ifdef /* MCS_shortfilepath_dsk_w32 */ LEGACY_SYSTEM
	MCAutoStringRef t_resolved, t_short_path;
	MCAutoNativeCharArray t_buffer;

	if (!MCS_resolvepath(p_path, &t_resolved) ||
		!t_buffer.New(PATH_MAX + 1))
		return false;

	if (!GetShortPathNameA(MCStringGetCString(*t_resolved), (LPSTR)t_buffer.Chars(), PATH_MAX))
	{
		MCS_seterrno(GetLastError());
		r_short_path = MCValueRetain(kMCEmptyString);
		return true;
	}
	t_buffer.Shrink(MCCStringLength((const char*)t_buffer.Chars()));
	return t_buffer.CreateStringAndRelease(&t_short_path) &&
		MCU_path2std(*t_short_path, r_short_path);
#endif /* MCS_shortfilepath_dsk_w32 */
        MCAutoStringRef t_short_path;
        MCAutoNativeCharArray t_buffer;
        
        if (!t_buffer.New(PATH_MAX + 1))
            return false;
        
        if (!GetShortPathNameA(MCStringGetCString(p_path), (LPSTR)t_buffer.Chars(), PATH_MAX))
        {
            MCS_seterrno(GetLastError());
            r_short_path = MCValueRetain(kMCEmptyString);
            return true;
        }
        t_buffer.Shrink(MCCStringLength((const char*)t_buffer.Chars()));
        return t_buffer.CreateStringAndRelease(&t_short_path) &&
		MCS_pathfromnative(*t_short_path, r_short_path);
    }
    
	virtual bool Shell(MCStringRef p_command, MCDataRef& r_data, int& r_retcode)
	{
#ifdef /* MCS_runcmd_dsk_w32 */ LEGACY_SYSTEM
	IO_cleanprocesses();
	SECURITY_ATTRIBUTES saAttr;
	/* Set the bInheritHandle flag so pipe handles are inherited. */
	saAttr.nLength = sizeof(SECURITY_ATTRIBUTES);
	saAttr.bInheritHandle = TRUE;
	saAttr.lpSecurityDescriptor = NULL;

	Boolean created = True;
	HANDLE hChildStdinRd = NULL;
	HANDLE hChildStdinWr = NULL;
	HANDLE hChildStdoutRd = NULL;
	HANDLE hChildStdoutWr = NULL;
	HANDLE hChildStderrWr = NULL;
	if (!CreatePipe(&hChildStdoutRd, &hChildStdoutWr, &saAttr, 0)
	        || !CreatePipe(&hChildStdinRd, &hChildStdinWr, &saAttr, 0))
		created = False;

	// MW-2012-08-06: [[ Bug 10161 ]] Make sure our ends of the pipes are not inherited
	//   into the child.
	if (!SetHandleInformation(hChildStdoutRd, HANDLE_FLAG_INHERIT, 0) ||
		!SetHandleInformation(hChildStdinWr, HANDLE_FLAG_INHERIT, 0))
		created = False;

	PROCESS_INFORMATION piProcInfo;
	STARTUPINFOA siStartInfo;
	memset(&siStartInfo, 0, sizeof(STARTUPINFOA));
	siStartInfo.cb = sizeof(STARTUPINFOA);
	siStartInfo.dwFlags = STARTF_USESTDHANDLES;
	siStartInfo.dwFlags = STARTF_USESTDHANDLES | STARTF_USESHOWWINDOW;
	if (MChidewindows)
		siStartInfo.wShowWindow = SW_HIDE;
	else
		siStartInfo.wShowWindow = SW_SHOW;
	siStartInfo.hStdInput = hChildStdinRd;
	siStartInfo.hStdOutput = hChildStdoutWr;

	ep.insert(" /C ", 0, 0);
	ep.insert(MCshellcmd, 0, 0);
	char *pname = ep.getsvalue().clone();
	MCU_realloc((char **)&MCprocesses, MCnprocesses,
	            MCnprocesses + 1, sizeof(Streamnode));
	uint4 index = MCnprocesses;
	MCprocesses[index].name = (MCNameRef)MCValueRetain(MCM_shell);
	MCprocesses[index].mode = OM_NEITHER;
	MCprocesses[index].ohandle = NULL;
	MCprocesses[index].ihandle = new IO_header((MCWinSysHandle)hChildStdoutRd, NULL, 0, 0);
	// MW-2012-09-10: [[ Bug 10230 ]] Make sure we mark this IO handle as a pipe.
	MCprocesses[index].ihandle -> is_pipe = true;
	if (created)
	{
		HANDLE phandle = GetCurrentProcess();
		DuplicateHandle(phandle, hChildStdoutWr, phandle, &hChildStderrWr,
		                0, TRUE, DUPLICATE_SAME_ACCESS);
		siStartInfo.hStdError = hChildStderrWr;
		DWORD threadID = 0;
		if (CreateProcessA(NULL, pname, NULL, NULL, TRUE, CREATE_NEW_CONSOLE,
		                  NULL, NULL, &siStartInfo, &piProcInfo))
		{
			MCprocesses[MCnprocesses].pid = piProcInfo.dwProcessId;
			MCprocesses[MCnprocesses++].phandle = (MCWinSysHandle)piProcInfo.hProcess;
			MCprocesses[index].thandle = (MCWinSysHandle)CreateThread(NULL, 0,	(LPTHREAD_START_ROUTINE)readThread, &MCprocesses[index], 0, &threadID);
			if (MCprocesses[index].thandle == NULL)
				created = False;
			else
				SetThreadPriority(MCprocesses[index].thandle, THREAD_PRIORITY_HIGHEST);
		}
		else
		{
			MCS_seterrno(GetLastError());
			created = False;
		}
	}
	BOOL isclosed = CloseHandle(hChildStdinRd);
	isclosed = CloseHandle(hChildStdinWr);
	isclosed = CloseHandle(hChildStdoutWr);
	isclosed = CloseHandle(hChildStderrWr);
	if (!created)
	{
		CloseHandle(hChildStdoutRd);
		Sleep(0);
		MCeerror->add(EE_SHELL_BADCOMMAND, 0, 0, pname);
		delete pname;
		return IO_ERROR;
	}

	s_finished_reading = false;

	do
	{
		if (MCscreen->wait(READ_INTERVAL, False, False))
		{
			MCeerror->add(EE_SHELL_ABORT, 0, 0, pname);
			if (MCprocesses[index].pid != 0)
			{
				TerminateProcess(MCprocesses[index].phandle, 0);
				MCprocesses[index].pid = 0;
				TerminateThread(MCprocesses[index].thandle, 0);
				CloseHandle(piProcInfo.hProcess);
				CloseHandle(piProcInfo.hThread);
			}
			MCS_close(MCprocesses[index].ihandle);
			IO_cleanprocesses();
			delete pname;
			return IO_ERROR;
		}
	}
	while(!s_finished_reading);
	MCS_checkprocesses();
	if (MCprocesses[index].pid == 0)
	{
		Sleep(0);
		TerminateThread(MCprocesses[index].thandle, 0);
		CloseHandle(piProcInfo.hProcess);
		CloseHandle(piProcInfo.hThread);
	}
	if (MCprocesses[index].retcode)
	{
		MCExecPoint ep2(ep);
		ep2.setint(MCprocesses[index].retcode);
		MCresult->set(ep2);
	}
	else
		MCresult->clear(False);
	ep.copysvalue(MCprocesses[index].ihandle->buffer, MCprocesses[index].ihandle->len);
	delete MCprocesses[index].ihandle->buffer;
	MCS_close(MCprocesses[index].ihandle);
	IO_cleanprocesses();
	delete pname;
	ep.texttobinary();
	return IO_NORMAL;
#endif /* MCS_runcmd_dsk_w32 */
        IO_cleanprocesses();
        SECURITY_ATTRIBUTES saAttr;
        /* Set the bInheritHandle flag so pipe handles are inherited. */
        saAttr.nLength = sizeof(SECURITY_ATTRIBUTES);
        saAttr.bInheritHandle = TRUE;
        saAttr.lpSecurityDescriptor = NULL;
        
        Boolean created = True;
        HANDLE hChildStdinRd = NULL;
        HANDLE hChildStdinWr = NULL;
        HANDLE hChildStdoutRd = NULL;
        HANDLE hChildStdoutWr = NULL;
        HANDLE hChildStderrWr = NULL;
        if (!CreatePipe(&hChildStdoutRd, &hChildStdoutWr, &saAttr, 0)
	        || !CreatePipe(&hChildStdinRd, &hChildStdinWr, &saAttr, 0))
            created = False;
        
        // MW-2012-08-06: [[ Bug 10161 ]] Make sure our ends of the pipes are not inherited
        //   into the child.
        if (!SetHandleInformation(hChildStdoutRd, HANDLE_FLAG_INHERIT, 0) ||
            !SetHandleInformation(hChildStdinWr, HANDLE_FLAG_INHERIT, 0))
            created = False;
        
        PROCESS_INFORMATION piProcInfo;
        STARTUPINFOA siStartInfo;
        memset(&siStartInfo, 0, sizeof(STARTUPINFOA));
        siStartInfo.cb = sizeof(STARTUPINFOA);
        siStartInfo.dwFlags = STARTF_USESTDHANDLES;
        siStartInfo.dwFlags = STARTF_USESTDHANDLES | STARTF_USESHOWWINDOW;
        if (MChidewindows)
            siStartInfo.wShowWindow = SW_HIDE;
        else
            siStartInfo.wShowWindow = SW_SHOW;
        siStartInfo.hStdInput = hChildStdinRd;
        siStartInfo.hStdOutput = hChildStdoutWr;
        
		MCAutoStringRef t_mutable_cmd;

		/* UNCHECKED */ MCStringCreateMutable(0, &t_mutable_cmd);
		/* UNCHECKED */ MCStringFormat(&t_mutable_cmd, "%s\"%s\"%x", " /C ", MCshellcmd, p_command);
        char *pname = strclone(MCStringGetCString(*t_mutable_cmd));
        MCU_realloc((char **)&MCprocesses, MCnprocesses,
                    MCnprocesses + 1, sizeof(Streamnode));
        uint4 index = MCnprocesses;
        MCprocesses[index].name = (MCNameRef)MCValueRetain(MCM_shell);
        MCprocesses[index].mode = OM_NEITHER;
        MCprocesses[index].ohandle = NULL;
		// TODO Implement MCprocesses[index].ihandle = MCStdioFileHandle::OpenStdFile((MCWinSysHandle)hChildStdoutRd);
        if (created)
        {
            HANDLE phandle = GetCurrentProcess();
            DuplicateHandle(phandle, hChildStdoutWr, phandle, &hChildStderrWr,
                            0, TRUE, DUPLICATE_SAME_ACCESS);
            siStartInfo.hStdError = hChildStderrWr;
            DWORD threadID = 0;
            if (CreateProcessA(NULL, pname, NULL, NULL, TRUE, CREATE_NEW_CONSOLE,
                               NULL, NULL, &siStartInfo, &piProcInfo))
            {
                MCprocesses[MCnprocesses].pid = piProcInfo.dwProcessId;
                MCprocesses[MCnprocesses++].phandle = (MCWinSysHandle)piProcInfo.hProcess;
                MCprocesses[index].thandle = (MCWinSysHandle)CreateThread(NULL, 0,	(LPTHREAD_START_ROUTINE)readThread, &MCprocesses[index], 0, &threadID);
                if (MCprocesses[index].thandle == NULL)
                    created = False;
                else
                    SetThreadPriority(MCprocesses[index].thandle, THREAD_PRIORITY_HIGHEST);
            }
            else
            {
                MCS_seterrno(GetLastError());
                created = False;
            }
        }
        BOOL isclosed = CloseHandle(hChildStdinRd);
        isclosed = CloseHandle(hChildStdinWr);
        isclosed = CloseHandle(hChildStdoutWr);
        isclosed = CloseHandle(hChildStderrWr);
        if (!created)
        {
            CloseHandle(hChildStdoutRd);
            Sleep(0);
            MCeerror->add(EE_SHELL_BADCOMMAND, 0, 0, pname);
            delete pname;
            return false;
        }
        
        s_finished_reading = false;
        
        do
        {
            if (MCscreen->wait(READ_INTERVAL, False, False))
            {
                MCeerror->add(EE_SHELL_ABORT, 0, 0, pname);
                if (MCprocesses[index].pid != 0)
                {
                    TerminateProcess(MCprocesses[index].phandle, 0);
                    MCprocesses[index].pid = 0;
                    TerminateThread(MCprocesses[index].thandle, 0);
                    CloseHandle(piProcInfo.hProcess);
                    CloseHandle(piProcInfo.hThread);
                }
                MCS_close(MCprocesses[index].ihandle);
                IO_cleanprocesses();
                delete pname;
                return false;
            }
        }
        while(!s_finished_reading);
        CheckProcesses();
        if (MCprocesses[index].pid == 0)
        {
            Sleep(0);
            TerminateThread(MCprocesses[index].thandle, 0);
            CloseHandle(piProcInfo.hProcess);
            CloseHandle(piProcInfo.hThread);
        }
        if (MCprocesses[index].retcode)
        {
			MCExecPoint t_ep(nil, nil, nil);
			t_ep.setint(MCprocesses[index].retcode);
			MCresult -> set(t_ep);
        }
        else
            MCresult->clear(False);

		MCExecPoint t_ep;
		void *t_buffer;
		uint32_t t_buf_size;
		bool t_success;

		t_success = MCS_closetakingbuffer(MCprocesses[index].ihandle, t_buffer, t_buf_size) == IO_NORMAL;

        IO_cleanprocesses();
        delete pname;

		if (t_success)
			t_success = MCDataCreateWithBytes((byte_t*) t_buffer, t_buf_size, r_data);

		delete[] t_buffer;
		return t_success;
	}
    
	virtual uint32_t TextConvert(const void *p_string, uint32_t p_string_length, void *r_buffer, uint32_t p_buffer_length, uint32_t p_from_charset, uint32_t p_to_charset)
	{
#ifdef /* MCS_multibytetounicode_dsk_w32 */ LEGACY_SYSTEM
	char szLocaleData[6];
	uint2 codepage = 0;
	GetLocaleInfoA(MAKELCID(MCS_charsettolangid(charset), SORT_DEFAULT) ,
	               LOCALE_IDEFAULTANSICODEPAGE, szLocaleData, 6);
	codepage = (uint2)strtoul(szLocaleData, NULL, 10);
	uint4 dsize = MultiByteToWideChar( codepage, 0, s, len, (LPWSTR)d,
	                                   destbufferlength >> 1);
	destlen = dsize << 1;
#endif /* MCS_multibytetounicode_dsk_w32 */
#ifdef /* MCS_unicodetomultibyte_dsk_w32 */ LEGACY_SYSTEM
	char szLocaleData[6];
	uint2 codepage = 0;
	GetLocaleInfoA(MAKELCID(MCS_charsettolangid(charset), SORT_DEFAULT)
	               , LOCALE_IDEFAULTANSICODEPAGE, szLocaleData, 6);
	codepage = (uint2)strtoul(szLocaleData, NULL, 10);
	uint4 dsize = WideCharToMultiByte( codepage, 0, (LPCWSTR)s, len >> 1,
	                                   d, destbufferlength, NULL, NULL);
	destlen = dsize;
#endif /* MCS_unicodetomultibyte_dsk_w32 */
		char szLocaleData[6];
		uint2 codepage = 0;
		GetLocaleInfoA(MAKELCID(MCS_charsettolangid(p_to_charset), SORT_DEFAULT)
					   , LOCALE_IDEFAULTANSICODEPAGE, szLocaleData, 6);
		codepage = (uint2)strtoul(szLocaleData, NULL, 10);
		uint4 dsize;
		const char *t_string_ptr = (char*)p_string;
		const char *t_buffer_ptr = (char*)r_buffer;
		if (p_from_charset == LCH_UNICODE)
			dsize = WideCharToMultiByte( codepage, 0, (LPCWSTR)t_string_ptr, p_string_length >> 1,
										   (LPSTR)t_buffer_ptr, p_buffer_length, NULL, NULL);
		else
			dsize = MultiByteToWideChar( codepage, 0, (LPCSTR)t_string_ptr, p_string_length, (LPWSTR)t_buffer_ptr,
										   p_buffer_length >> 1);

		return dsize;
	}

	virtual bool TextConvertToUnicode(uint32_t p_input_encoding, const void *p_input, uint4 p_input_length, void *p_output, uint4& p_output_length, uint4& r_used)
	{
#ifdef /* MCSTextConvertToUnicode_dsk_w32 */ LEGACY_SYSTEM
	if (p_input_length == 0)
	{
		r_used = 0;
		return true;
	}

	UINT t_codepage;
	if (p_input_encoding >= kMCTextEncodingWindowsNative)
		t_codepage = p_input_encoding - kMCTextEncodingWindowsNative;
	else if (p_input_encoding >= kMCTextEncodingMacNative)
		t_codepage = 10000 + p_input_encoding - kMCTextEncodingMacNative;
	else
	{
		r_used = 0;
		return true;
	}

	// MW-2009-08-27: It is possible for t_codepage == 65001 which means UTF-8. In this case we can't
	//   use the precomposed flag...

	int t_required_size;
	t_required_size = MultiByteToWideChar(t_codepage, t_codepage == 65001 ? 0 : MB_PRECOMPOSED, (LPCSTR)p_input, p_input_length, NULL, 0);
	if (t_required_size > (int)p_output_length / 2)
	{
		r_used = t_required_size * 2;
		return false;
	}

	int t_used;
	t_used = MultiByteToWideChar(t_codepage, t_codepage == 65001 ? 0 : MB_PRECOMPOSED, (LPCSTR)p_input, p_input_length, (LPWSTR)p_output, p_output_length);
	r_used = t_used * 2;

	return true; 
#endif /* MCSTextConvertToUnicode_dsk_w32 */
		if (p_input_length == 0)
		{
			r_used = 0;
			return true;
		}

		UINT t_codepage;
		if (p_input_encoding >= kMCTextEncodingWindowsNative)
			t_codepage = p_input_encoding - kMCTextEncodingWindowsNative;
		else if (p_input_encoding >= kMCTextEncodingMacNative)
			t_codepage = 10000 + p_input_encoding - kMCTextEncodingMacNative;
		else
		{
			r_used = 0;
			return true;
		}

		// MW-2009-08-27: It is possible for t_codepage == 65001 which means UTF-8. In this case we can't
		//   use the precomposed flag...

		int t_required_size;
		t_required_size = MultiByteToWideChar(t_codepage, t_codepage == 65001 ? 0 : MB_PRECOMPOSED, (LPCSTR)p_input, p_input_length, NULL, 0);
		if (t_required_size > (int)p_output_length / 2)
		{
			r_used = t_required_size * 2;
			return false;
		}

		int t_used;
		t_used = MultiByteToWideChar(t_codepage, t_codepage == 65001 ? 0 : MB_PRECOMPOSED, (LPCSTR)p_input, p_input_length, (LPWSTR)p_output, p_output_length);
		r_used = t_used * 2;

		return true; 
	}
    
    virtual void CheckProcesses(void)
    {
#ifdef /* MCS_checkprocesses_dsk_w32 */ LEGACY_SYSTEM
	uint2 i;
	for (i = 0 ; i < MCnprocesses ; i++)
		if (MCprocesses[i].phandle != NULL)
		{
			DWORD err = WaitForSingleObject(MCprocesses[i].phandle, 0);
			if (err == WAIT_OBJECT_0 || err == WAIT_FAILED)
			{
				// MW-2010-05-17: Make sure we keep the process around long enough to
				//   read in all its data.
				uint32_t t_available;
				if (MCprocesses[i].ihandle == NULL || !PeekNamedPipe(MCprocesses[i].ihandle->fhandle, NULL, 0, NULL, (DWORD *)&t_available, NULL))
					t_available = 0;
				if (t_available != 0)
					continue;

				// MW-2010-10-25: [[ Bug 9134 ]] Make sure the we mark the stream as 'ATEOF'
				if (MCprocesses[i] . ihandle != nil)
					MCprocesses[i] . ihandle -> flags |= IO_ATEOF;

				DWORD retcode;
				GetExitCodeProcess(MCprocesses[i].phandle, &retcode);
				MCprocesses[i].retcode = retcode;
				MCprocesses[i].pid = 0;
				MCprocesses[i].phandle = NULL;
				Sleep(0);
				if (MCprocesses[i].thandle != NULL)
				{
					TerminateThread(MCprocesses[i].thandle, 0);
					MCprocesses[i].thandle = NULL;
				}
			}
		}
#endif /* MCS_checkprocesses_dsk_w32 */
    }
    
	virtual uint32_t GetSystemError(void)
	{
#ifdef /* MCS_getsyserror_dsk_w32 */ LEGACY_SYSTEM
	return GetLastError();
#endif /* MCS_getsyserror_dsk_w32 */
		return GetLastError();
	}
    
    // MW-2010-05-09: Updated to add 'elevated' parameter for executing binaries
    //   at increased privilege level.
    virtual bool StartProcess(MCNameRef p_name, MCStringRef p_doc, intenum_t p_mode, Boolean p_elevated)
    {
#ifdef /* MCS_startprocess_dsk_w32 */ LEGACY_SYSTEM
	Boolean reading = mode == OM_READ || mode == OM_UPDATE;
	Boolean writing = mode == OM_APPEND || mode == OM_WRITE || mode == OM_UPDATE;
	MCU_realloc((char **)&MCprocesses, MCnprocesses, MCnprocesses + 1,
	            sizeof(Streamnode));
	MCprocesses[MCnprocesses].name = (MCNameRef)MCValueRetain(p_name);
	MCprocesses[MCnprocesses].mode = mode;
	MCprocesses[MCnprocesses].ihandle = NULL;
	MCprocesses[MCnprocesses].ohandle = NULL;
	MCprocesses[MCnprocesses].phandle = NULL; //process handle
	MCprocesses[MCnprocesses].thandle = NULL; //child thread handle

	SECURITY_ATTRIBUTES saAttr;
	saAttr.nLength = sizeof(SECURITY_ATTRIBUTES);
	saAttr.bInheritHandle = TRUE;
	saAttr.lpSecurityDescriptor = NULL;

	Boolean created = True;
	HANDLE t_process_handle = NULL;
	DWORD t_process_id = 0;
	HANDLE hChildStdinWr = NULL;
	HANDLE hChildStdoutRd = NULL;
	const char *t_error;
	t_error = nil;
	if (created)
	{
		MCAutoStringRef t_cmdline;
		if (doc != nil && *doc != '\0')
			/* UNCHECKED */ MCStringFormat(&t_cmdline, "%s \"%s\"", MCNameGetCString(p_name), doc);
		else
			t_cmdline = MCNameGetString(p_name);
		
		// There's no such thing as Elevation before Vista (majorversion 6)
		if (!elevated || MCmajorosversion < 0x0600)
		{
			HANDLE hChildStdinRd = NULL;
			HANDLE hChildStdoutWr = NULL;
			HANDLE hChildStderrWr = NULL;
			if (!CreatePipe(&hChildStdoutRd, &hChildStdoutWr, &saAttr, 0)
					|| !CreatePipe(&hChildStdinRd, &hChildStdinWr, &saAttr, 0))
				created = False;
			else
			{
				// Make sure we turn off inheritence for the read side of stdout and write side of stdin
				SetHandleInformation(hChildStdoutRd, HANDLE_FLAG_INHERIT, 0);
				SetHandleInformation(hChildStdinWr, HANDLE_FLAG_INHERIT, 0);

				// Clone the write handle to be stderr too
				HANDLE phandle = GetCurrentProcess();
				DuplicateHandle(phandle, hChildStdoutWr, phandle, &hChildStderrWr, 0, TRUE, DUPLICATE_SAME_ACCESS);
			}

			if (created)
			{
				PROCESS_INFORMATION piProcInfo;
				STARTUPINFOA siStartInfo;
				memset(&siStartInfo, 0, sizeof(STARTUPINFOA));
				siStartInfo.cb = sizeof(STARTUPINFOA);
				siStartInfo.dwFlags = STARTF_USESTDHANDLES | STARTF_USESHOWWINDOW;
				if (MChidewindows)
					siStartInfo.wShowWindow = SW_HIDE;
				else
					siStartInfo.wShowWindow = SW_SHOW;
				siStartInfo.hStdInput = hChildStdinRd;
				siStartInfo.hStdOutput = hChildStdoutWr;
				siStartInfo.hStdError = hChildStderrWr;
				if (CreateProcessA(NULL, (LPSTR)MCStringGetCString(*t_cmdline), NULL, NULL, TRUE, CREATE_NEW_CONSOLE, NULL, NULL, &siStartInfo, &piProcInfo))
				{
					t_process_handle = piProcInfo . hProcess;
					t_process_id = piProcInfo . dwProcessId;
					CloseHandle(piProcInfo . hThread);
				}
				else
					created = False;
			}

			CloseHandle(hChildStdinRd);
			CloseHandle(hChildStdoutWr);
			CloseHandle(hChildStderrWr);
		}
		else
		{
			// Unfortunately, one cannot use any 'CreateProcess' type calls to
			// elevate a process - one must use ShellExecuteEx. This unfortunately
			// means we have no way of *directly* passing things like env vars and
			// std handles to it. Instead, we do the following:
			//   1) Launch ourselves with the parameter '-elevated-slave'
			//   2) Wait until either the target process vanishes, or we get
			//      a thread message posted to us with a pair of pipe handles.
			//   3) Write the command line and env strings to the pipe
			//   4) Wait for a further message with process handle and id
			//   5) Carry on with the handles we were given to start with
			// If the launched process vanished before (4) it is treated as failure.

			char t_parameters[64];
			sprintf(t_parameters, "-elevated-slave%08x", GetCurrentThreadId());

			SHELLEXECUTEINFOA t_info;
			memset(&t_info, 0, sizeof(SHELLEXECUTEINFO));
			t_info . cbSize = sizeof(SHELLEXECUTEINFO);
			t_info . fMask = SEE_MASK_NOCLOSEPROCESS | SEE_MASK_FLAG_NO_UI | SEE_MASK_NO_CONSOLE ;
			t_info . hwnd = (HWND)MCdefaultstackptr -> getrealwindow();
			t_info . lpVerb = "runas";
			t_info . lpFile = MCcmd;
			t_info . lpParameters = t_parameters;
			t_info . nShow = SW_HIDE;
			if (ShellExecuteExA(&t_info) && (uintptr_t)t_info . hInstApp > 32)
			{
				MSG t_msg;
				t_msg . message = WM_QUIT;
				while(!PeekMessageA(&t_msg, (HWND)-1, WM_USER + 10, WM_USER + 10, PM_REMOVE))
					if (MsgWaitForMultipleObjects(1, &t_info . hProcess, FALSE, INFINITE, QS_POSTMESSAGE) == WAIT_OBJECT_0)
					{
						created = False;
						break;
					}

				if (created && t_msg . message == WM_USER + 10)
				{
					HANDLE t_output_pipe, t_input_pipe;
					t_input_pipe = (HANDLE)t_msg . wParam;
					t_output_pipe = (HANDLE)t_msg . lParam;

					// Get the environment strings to send across
					char *t_env_strings;
					uint32_t t_env_length;
#undef GetEnvironmentStrings
					t_env_strings = GetEnvironmentStrings();
					if (t_env_strings != nil)
					{
						t_env_length = 0;
						while(t_env_strings[t_env_length] != '\0' || t_env_strings[t_env_length + 1] != '\0')
							t_env_length += 1;
						t_env_length += 2;
					}

					// Write out the cmd line and env strings
					const char *cmdline;
					cmdline = MCStringGetCString(*t_cmdline);
					if (write_blob_to_pipe(t_output_pipe, strlen(cmdline) + 1, cmdline) &&
						write_blob_to_pipe(t_output_pipe, t_env_length, t_env_strings))
					{
						// Now we should have a process id and handle waiting for us.
						MSG t_msg;
						t_msg . message = WM_QUIT;
						while(!PeekMessageA(&t_msg, (HWND)-1, WM_USER + 10, WM_USER + 10, PM_REMOVE))
							if (MsgWaitForMultipleObjects(1, &t_info . hProcess, FALSE, INFINITE, QS_POSTMESSAGE) == WAIT_OBJECT_0)
							{
								created = False;
								break;
							}

						if (created && t_msg . message == WM_USER + 10 && t_msg . lParam != NULL)
						{
							t_process_id = (DWORD)t_msg . wParam;
							t_process_handle = (HANDLE)t_msg . lParam;
						}
						else
							created = False;
					}
					else
						created = False;

					FreeEnvironmentStringsA(t_env_strings);

					hChildStdinWr = t_output_pipe;
					hChildStdoutRd = t_input_pipe;
				}
				else
					created = False;

				CloseHandle(t_info . hProcess);
			}
			else
			{
				if ((uintptr_t)t_info . hInstApp == SE_ERR_ACCESSDENIED)
					t_error = "access denied";
				created = False;
			}
		}
	}
	if (created)
	{
		if (writing)
		{
			MCprocesses[MCnprocesses].ohandle = new IO_header((MCWinSysHandle)hChildStdinWr, NULL, 0, 0);
			// MW-2012-09-10: [[ Bug 10230 ]] Make sure we mark this IO handle as a pipe.
			MCprocesses[MCnprocesses].ohandle -> is_pipe = true;
		}
		else
			CloseHandle(hChildStdinWr);
		if (reading)
		{
			MCprocesses[MCnprocesses].ihandle = new IO_header((MCWinSysHandle)hChildStdoutRd, NULL, 0, 0);
			// MW-2012-09-10: [[ Bug 10230 ]] Make sure we mark this IO handle as a pipe.
			MCprocesses[MCnprocesses].ihandle -> is_pipe = true;
		}
		else
			CloseHandle(hChildStdoutRd);
	}
	if (!created)
	{
		MCresult->sets(t_error == nil ? "not opened" : t_error);
		MCS_seterrno(GetLastError());
		CloseHandle(hChildStdinWr);
		CloseHandle(hChildStdoutRd);
	}
	else
	{
		MCresult->clear(False);
		MCprocesses[MCnprocesses].pid = t_process_id;
		MCprocesses[MCnprocesses++].phandle = (MCWinSysHandle)t_process_handle;
	}
#endif /* MCS_startprocess_dsk_w32 */
        Boolean reading = p_mode == OM_READ || p_mode == OM_UPDATE;
        Boolean writing = p_mode == OM_APPEND || p_mode == OM_WRITE || p_mode == OM_UPDATE;
        MCU_realloc((char **)&MCprocesses, MCnprocesses, MCnprocesses + 1,
                    sizeof(Streamnode));
        MCprocesses[MCnprocesses].name = (MCNameRef)MCValueRetain(p_name);
        MCprocesses[MCnprocesses].mode = (Open_mode)p_mode;
        MCprocesses[MCnprocesses].ihandle = NULL;
        MCprocesses[MCnprocesses].ohandle = NULL;
        MCprocesses[MCnprocesses].phandle = NULL; //process handle
        MCprocesses[MCnprocesses].thandle = NULL; //child thread handle
        
        SECURITY_ATTRIBUTES saAttr;
        saAttr.nLength = sizeof(SECURITY_ATTRIBUTES);
        saAttr.bInheritHandle = TRUE;
        saAttr.lpSecurityDescriptor = NULL;
        
        Boolean created = True;
        HANDLE t_process_handle = NULL;
        DWORD t_process_id = 0;
        HANDLE hChildStdinWr = NULL;
        HANDLE hChildStdoutRd = NULL;
        const char *t_error;
        t_error = nil;
        if (created)
        {
            MCAutoStringRef t_cmdline;
<<<<<<< HEAD
            if (doc != nil && *doc != '\0')
			/* UNCHECKED */ MCStringFormat(&t_cmdline, "%@ \"%s\"", p_name, doc);
=======
            if (p_doc != nil && MCStringGetNativeCharAtIndex(p_doc, 0) != '\0')
			{
				/* UNCHECKED */ MCStringFormat(&t_cmdline, "%s \"%s\"", MCNameGetCString(p_name), MCStringGetCString(p_doc));
			}
>>>>>>> 3b346fb9
            else
                t_cmdline = (MCStringRef) MCValueRetain(MCNameGetString(p_name));
            
            // There's no such thing as Elevation before Vista (majorversion 6)
            if (!p_elevated || MCmajorosversion < 0x0600)
            {
                HANDLE hChildStdinRd = NULL;
                HANDLE hChildStdoutWr = NULL;
                HANDLE hChildStderrWr = NULL;
                if (!CreatePipe(&hChildStdoutRd, &hChildStdoutWr, &saAttr, 0)
					|| !CreatePipe(&hChildStdinRd, &hChildStdinWr, &saAttr, 0))
                    created = False;
                else
                {
                    // Make sure we turn off inheritence for the read side of stdout and write side of stdin
                    SetHandleInformation(hChildStdoutRd, HANDLE_FLAG_INHERIT, 0);
                    SetHandleInformation(hChildStdinWr, HANDLE_FLAG_INHERIT, 0);
                    
                    // Clone the write handle to be stderr too
                    HANDLE phandle = GetCurrentProcess();
                    DuplicateHandle(phandle, hChildStdoutWr, phandle, &hChildStderrWr, 0, TRUE, DUPLICATE_SAME_ACCESS);
                }
                
                if (created)
                {
                    PROCESS_INFORMATION piProcInfo;
                    STARTUPINFOW siStartInfo;
                    memset(&siStartInfo, 0, sizeof(STARTUPINFOW));
                    siStartInfo.cb = sizeof(STARTUPINFOW);
                    siStartInfo.dwFlags = STARTF_USESTDHANDLES | STARTF_USESHOWWINDOW;
                    if (MChidewindows)
                        siStartInfo.wShowWindow = SW_HIDE;
                    else
                        siStartInfo.wShowWindow = SW_SHOW;
                    siStartInfo.hStdInput = hChildStdinRd;
                    siStartInfo.hStdOutput = hChildStdoutWr;
                    siStartInfo.hStdError = hChildStderrWr;
                    if (CreateProcessW(NULL, (LPWSTR)MCStringGetCharPtr(*t_cmdline), NULL, NULL, TRUE, CREATE_NEW_CONSOLE, NULL, NULL, &siStartInfo, &piProcInfo))
                    {
                        t_process_handle = piProcInfo . hProcess;
                        t_process_id = piProcInfo . dwProcessId;
                        CloseHandle(piProcInfo . hThread);
                    }
                    else
                        created = False;
                }
                
                CloseHandle(hChildStdinRd);
                CloseHandle(hChildStdoutWr);
                CloseHandle(hChildStderrWr);
            }
            else
            {
                // Unfortunately, one cannot use any 'CreateProcess' type calls to
                // elevate a process - one must use ShellExecuteEx. This unfortunately
                // means we have no way of *directly* passing things like env vars and
                // std handles to it. Instead, we do the following:
                //   1) Launch ourselves with the parameter '-elevated-slave'
                //   2) Wait until either the target process vanishes, or we get
                //      a thread message posted to us with a pair of pipe handles.
                //   3) Write the command line and env strings to the pipe
                //   4) Wait for a further message with process handle and id
                //   5) Carry on with the handles we were given to start with
                // If the launched process vanished before (4) it is treated as failure.
                
                unichar_t t_parameters[64];
                wsprintf(t_parameters, L"-elevated-slave%08x", GetCurrentThreadId());
                
                SHELLEXECUTEINFOW t_info;
                memset(&t_info, 0, sizeof(SHELLEXECUTEINFOW));
                t_info . cbSize = sizeof(SHELLEXECUTEINFOW);
                t_info . fMask = SEE_MASK_NOCLOSEPROCESS | SEE_MASK_FLAG_NO_UI | SEE_MASK_NO_CONSOLE ;
                t_info . hwnd = (HWND)MCdefaultstackptr -> getrealwindow();
<<<<<<< HEAD
                t_info . lpVerb = L"runas";
                t_info . lpFile = MCStringGetCharPtr(MCcmd);
=======
                t_info . lpVerb = "runas";
                t_info . lpFile = (LPCSTR)MCStringGetCString(MCcmd);
>>>>>>> 3b346fb9
                t_info . lpParameters = t_parameters;
                t_info . nShow = SW_HIDE;
                if (ShellExecuteExW(&t_info) && (uintptr_t)t_info . hInstApp > 32)
                {
                    MSG t_msg;
                    t_msg . message = WM_QUIT;
                    while(!PeekMessageW(&t_msg, (HWND)-1, WM_USER + 10, WM_USER + 10, PM_REMOVE))
                        if (MsgWaitForMultipleObjects(1, &t_info . hProcess, FALSE, INFINITE, QS_POSTMESSAGE) == WAIT_OBJECT_0)
                        {
                            created = False;
                            break;
                        }
                    
                    if (created && t_msg . message == WM_USER + 10)
                    {
                        HANDLE t_output_pipe, t_input_pipe;
                        t_input_pipe = (HANDLE)t_msg . wParam;
                        t_output_pipe = (HANDLE)t_msg . lParam;
                        
                        // Get the environment strings to send across
						LPCWSTR lpEnvStrings;
						lpEnvStrings = GetEnvironmentStringsW();
						size_t t_env_length;
                        if (t_env_strings != nil)
                        {
                            t_env_length = 0;
                            while(lpEnvStrings[t_env_length] != '\0' || lpEnvStrings[t_env_length + 1] != '\0')
                                t_env_length += 1;
                            t_env_length += 2;
                        }
                        
                        // Write out the cmd line and env strings
                        if (write_blob_to_pipe(t_output_pipe, sizeof(wchar_t) * (wstrlen(*t_cmdline) + 1), MCStringGetCharPtr(*t_cmdline)) &&
                            write_blob_to_pipe(t_output_pipe, sizeof(wchar_t) * t_env_length, lpEnvStrings))
                        {
                            // Now we should have a process id and handle waiting for us.
                            MSG t_msg;
                            t_msg . message = WM_QUIT;
                            while(!PeekMessageA(&t_msg, (HWND)-1, WM_USER + 10, WM_USER + 10, PM_REMOVE))
                                if (MsgWaitForMultipleObjects(1, &t_info . hProcess, FALSE, INFINITE, QS_POSTMESSAGE) == WAIT_OBJECT_0)
                                {
                                    created = False;
                                    break;
                                }
                            
                            if (created && t_msg . message == WM_USER + 10 && t_msg . lParam != NULL)
                            {
                                t_process_id = (DWORD)t_msg . wParam;
                                t_process_handle = (HANDLE)t_msg . lParam;
                            }
                            else
                                created = False;
                        }
                        else
                            created = False;
                        
                        FreeEnvironmentStringsW(lpEnvStrings);
                        
                        hChildStdinWr = t_output_pipe;
                        hChildStdoutRd = t_input_pipe;
                    }
                    else
                        created = False;
                    
                    CloseHandle(t_info . hProcess);
                }
                else
                {
                    if ((uintptr_t)t_info . hInstApp == SE_ERR_ACCESSDENIED)
                        t_error = "access denied";
                    created = False;
                }
            }
        }
        if (created)
        {
            if (writing)
				// TODO implement MCprocesses[MCnprocesses].ohandle = MCStdioFileHandle::OpenStdFile((MCWinSysHandle)hChildStdinWr);
			{}
            else
                CloseHandle(hChildStdinWr);

            if (reading)
				// TODO implement MCprocesses[MCnprocesses].ihandle = MCStdioFileHandle::OpenStdFile((MCWinSysHandle)hChildStdoutRd);
			{}
            else
                CloseHandle(hChildStdoutRd);
        }
        if (!created)
        {
            MCresult->sets(t_error == nil ? "not opened" : t_error);
            MCS_seterrno(GetLastError());
            CloseHandle(hChildStdinWr);
            CloseHandle(hChildStdoutRd);
        }
        else
        {
            MCresult->clear(False);
            MCprocesses[MCnprocesses].pid = t_process_id;
            MCprocesses[MCnprocesses++].phandle = (MCWinSysHandle)t_process_handle;
        }

		if (!created)
			return False;

		return True;
    }
    
    virtual void CloseProcess(uint2 p_index)
    {
#ifdef /* MCS_closeprocess_dsk_w32 */ LEGACY_SYSTEM
	if (MCprocesses[index].thandle  != NULL)
	{
		TerminateThread(MCprocesses[index].thandle, 0);
		MCprocesses[index].thandle = NULL;
	}
	if (MCprocesses[index].ihandle != NULL)
	{
		MCS_close(MCprocesses[index].ihandle);
		MCprocesses[index].ihandle = NULL;
	}
	if (MCprocesses[index].ohandle != NULL)
	{
		MCS_close(MCprocesses[index].ohandle);
		MCprocesses[index].ohandle = NULL;
	}
	MCprocesses[index].mode = OM_NEITHER;
#endif /* MCS_closeprocess_dsk_w32 */
        if (MCprocesses[p_index].thandle  != NULL)
        {
            TerminateThread(MCprocesses[p_index].thandle, 0);
            MCprocesses[p_index].thandle = NULL;
        }
        if (MCprocesses[p_index].ihandle != NULL)
        {
            MCS_close(MCprocesses[p_index].ihandle);
            MCprocesses[p_index].ihandle = NULL;
        }
        if (MCprocesses[p_index].ohandle != NULL)
        {
            MCS_close(MCprocesses[p_index].ohandle);
            MCprocesses[p_index].ohandle = NULL;
        }
        MCprocesses[p_index].mode = OM_NEITHER;
    }
    
    virtual void Kill(int4 p_pid, int4 p_sig)
    {
#ifdef /* MCS_kill_dsk_w32 */ LEGACY_SYSTEM
	uint2 i;
	for (i = 0 ; i < MCnprocesses ; i++)
	{
		if (pid == MCprocesses[i].pid)
		{
			if (MCprocesses[i].thandle  != NULL)
			{
				TerminateThread(MCprocesses[i].thandle, 0);
				MCprocesses[i].thandle = NULL;
			}
			TerminateProcess(MCprocesses[i].phandle, 0);
			MCprocesses[i].phandle = NULL;
			MCprocesses[i].pid = 0;
			break;
		}
	}
#endif /* MCS_kill_dsk_w32 */
        uint2 i;
        for (i = 0 ; i < MCnprocesses ; i++)
        {
            if (p_pid == MCprocesses[i].pid)
            {
                if (MCprocesses[i].thandle  != NULL)
                {
                    TerminateThread(MCprocesses[i].thandle, 0);
                    MCprocesses[i].thandle = NULL;
                }
                TerminateProcess(MCprocesses[i].phandle, 0);
                MCprocesses[i].phandle = NULL;
                MCprocesses[i].pid = 0;
                break;
            }
        }
    }
    
    virtual void KillAll(void)
    {
#ifdef /* MCS_killall_dsk_w32 */ LEGACY_SYSTEM
	uint2 i;
	for (i = 0 ; i < MCnprocesses ; i++)
	{
		//kill MCprocesses[i] here
		if (MCprocesses[i].ihandle != NULL || MCprocesses[i].ohandle != NULL)
			TerminateProcess(MCprocesses[i].phandle, 0);
		MCprocesses[i].phandle = NULL;
	}
#endif /* MCS_killall_dsk_w32 */
        uint2 i;
        for (i = 0 ; i < MCnprocesses ; i++)
        {
            //kill MCprocesses[i] here
            if (MCprocesses[i].ihandle != NULL || MCprocesses[i].ohandle != NULL)
                TerminateProcess(MCprocesses[i].phandle, 0);
            MCprocesses[i].phandle = NULL;
        }
    }

	virtual Boolean Poll(real8 p_delay, int p_fd)
	{
#ifdef /* MCS_poll_dsk_w32 */ LEGACY_SYSTEM
	Boolean handled = False;
	int4 n;
	uint2 i;
	fd_set rmaskfd, wmaskfd, emaskfd;
	FD_ZERO(&rmaskfd);
	FD_ZERO(&wmaskfd);
	FD_ZERO(&emaskfd);
	uint4 maxfd = 0;
	if (!MCnoui)
	{
		FD_SET(fd, &rmaskfd);
		maxfd = fd;
	}
	for (i = 0 ; i < MCnsockets ; i++)
	{
		if (MCsockets[i]->doread)
		{
			MCsockets[i]->readsome();
			i = 0;
		}
	}
	for (i = 0 ; i < MCnsockets ; i++)
	{
		if (MCsockets[i]->connected && !MCsockets[i]->closing
		        && !MCsockets[i]->shared || MCsockets[i]->accepting)
			FD_SET(MCsockets[i]->fd, &rmaskfd);
		if (!MCsockets[i]->connected || MCsockets[i]->wevents != NULL)
			FD_SET(MCsockets[i]->fd, &wmaskfd);
		FD_SET(MCsockets[i]->fd, &emaskfd);
		if (MCsockets[i]->fd > maxfd)
			maxfd = MCsockets[i]->fd;
		if (MCsockets[i]->added)
		{
			delay = 0.0;
			MCsockets[i]->added = False;
			handled = True;
		}
	}
	struct timeval timeoutval;
	timeoutval.tv_sec = (long)delay;
	timeoutval.tv_usec = (long)((delay - floor(delay)) * 1000000.0);
	n = select(maxfd + 1, &rmaskfd, &wmaskfd, &emaskfd, &timeoutval);
	if (n <= 0)
		return handled;
	for (i = 0 ; i < MCnsockets ; i++)
	{
		if (FD_ISSET(MCsockets[i]->fd, &emaskfd))
		{
			if (!MCsockets[i]->waiting)
			{
				MCsockets[i]->error = strclone("select error");
				MCsockets[i]->doclose();
			}
		}
		else
		{
			if (FD_ISSET(MCsockets[i]->fd, &wmaskfd))
				MCsockets[i]->writesome();
			if (FD_ISSET(MCsockets[i]->fd, &rmaskfd) && !MCsockets[i]->shared)
				MCsockets[i]->readsome();
		}
	}
	return n != 0;
#endif /* MCS_poll_dsk_w32 */
		Boolean handled = False;
		int4 n;
		uint2 i;
		fd_set rmaskfd, wmaskfd, emaskfd;
		FD_ZERO(&rmaskfd);
		FD_ZERO(&wmaskfd);
		FD_ZERO(&emaskfd);
		uint4 maxfd = 0;
		if (!MCnoui)
		{
			FD_SET(p_fd, &rmaskfd);
			maxfd = p_fd;
		}
		for (i = 0 ; i < MCnsockets ; i++)
		{
			if (MCsockets[i]->doread)
			{
				MCsockets[i]->readsome();
				i = 0;
			}
		}
		for (i = 0 ; i < MCnsockets ; i++)
		{
			if (MCsockets[i]->connected && !MCsockets[i]->closing
					&& !MCsockets[i]->shared || MCsockets[i]->accepting)
				FD_SET(MCsockets[i]->fd, &rmaskfd);
			if (!MCsockets[i]->connected || MCsockets[i]->wevents != NULL)
				FD_SET(MCsockets[i]->fd, &wmaskfd);
			FD_SET(MCsockets[i]->fd, &emaskfd);
			if (MCsockets[i]->fd > maxfd)
				maxfd = MCsockets[i]->fd;
			if (MCsockets[i]->added)
			{
				p_delay = 0.0;
				MCsockets[i]->added = False;
				handled = True;
			}
		}
		struct timeval timeoutval;
		timeoutval.tv_sec = (long)p_delay;
		timeoutval.tv_usec = (long)((p_delay - floor(p_delay)) * 1000000.0);
		n = select(maxfd + 1, &rmaskfd, &wmaskfd, &emaskfd, &timeoutval);
		if (n <= 0)
			return handled;
		for (i = 0 ; i < MCnsockets ; i++)
		{
			if (FD_ISSET(MCsockets[i]->fd, &emaskfd))
			{
				if (!MCsockets[i]->waiting)
				{
					MCsockets[i]->error = strclone("select error");
					MCsockets[i]->doclose();
				}
			}
			else
			{
				if (FD_ISSET(MCsockets[i]->fd, &wmaskfd))
					MCsockets[i]->writesome();
				if (FD_ISSET(MCsockets[i]->fd, &rmaskfd) && !MCsockets[i]->shared)
					MCsockets[i]->readsome();
			}
		}
		return n != 0;
	}
    
    virtual Boolean IsInteractiveConsole(int p_fd)
	{
		if (_isatty(p_fd) != 0)
			return True;

		return False;
	}
    
    virtual int GetErrno(void)
    {
#ifdef /* MCS_geterrno_dsk_w32 */ LEGACY_SYSTEM
	return *g_mainthread_errno;
#endif /* MCS_geterrno_dsk_w32 */
        return *g_mainthread_errno;
    }
    
    // MW-2007-12-14: [[ Bug 5113 ]] Slow-down on mathematical operations - make sure
    //   we access errno directly to stop us having to do a thread-local-data lookup.
    virtual void SetErrno(int p_errno)
    {
#ifdef /* MCS_seterrno_dsk_w32 */ LEGACY_SYSTEM
	*g_mainthread_errno = value;
#endif /* MCS_seterrno_dsk_w32 */
        *g_mainthread_errno = p_errno;
    }
    
    virtual void LaunchDocument(MCStringRef p_document)
	{
#ifdef /* MCS_launch_document_dsk_w32 */ LEGACY_SYSTEM
	char *t_native_document;

	t_native_document = MCS_resolvepath(p_document);

	// MW-2007-12-13: [[ Bug 5680 ]] Might help if we actually passed the correct
	//   pointer to do_launch!
	MCS_do_launch(t_native_document);

	delete t_native_document;
#endif /* MCS_launch_document_dsk_w32 */
		MCS_do_launch(p_document);
	}

    virtual void LaunchUrl(MCStringRef p_document)
	{
#ifdef /* MCS_launch_url_dsk_w32 */ LEGACY_SYSTEM
//	MCS_do_launch(p_document);
#endif /* MCS_launch_url_dsk_w32 */
		MCS_do_launch(p_document);
	}
    
    virtual void DoAlternateLanguage(MCStringRef p_script, MCStringRef p_language)
	{
#ifdef /* MCS_doalternatelanguage_dsk_w32 */ LEGACY_SYSTEM
	MCScriptEnvironment *t_environment;
	t_environment = MCscreen -> createscriptenvironment(MCStringGetCString(p_language));
	if (t_environment == NULL)
		MCresult -> sets("alternate language not found");
	else
	{
		MCExecPoint ep(NULL, NULL, NULL);
		ep . setsvalue(MCStringGetOldString(p_script));
		ep . nativetoutf8();
		
		char *t_result;
		t_result = t_environment -> Run(ep . getcstring());
		t_environment -> Release();

		if (t_result != NULL)
		{
			ep . setsvalue(t_result);
			ep . utf8tonative();
			MCresult -> copysvalue(ep . getsvalue());
		}
		else
			MCresult -> sets("execution error");
	}
#endif /* MCS_doalternatelanguage_dsk_w32 */
		MCScriptEnvironment *t_environment;
		t_environment = MCscreen -> createscriptenvironment(p_language);
		if (t_environment == NULL)
			MCresult -> sets("alternate language not found");
		else
		{
			MCAutoStringRefAsUTF8String t_utf8;
			/* UNCHECKED */ t_utf8.Lock(p_script);
			
			char *t_result;
			t_result = t_environment -> Run(*t_utf8);
			t_environment -> Release();

			if (t_result != NULL)
			{
				MCExecPoint ep(nil, nil, nil);
				ep . setsvalue(t_result);
				ep . utf8tonative();
				MCresult -> copysvalue(ep . getsvalue());
			}
			else
				MCresult -> sets("execution error");
		}
	}

    virtual bool AlternateLanguages(MCListRef& r_list)
	{
#ifdef /* MCS_alternatelanguages_dsk_w32 */ LEGACY_SYSTEM
	MCAutoListRef t_list;
	
	if (!MCListCreateMutable('\n', &t_list))
		return false;

	bool t_success = true;
	HRESULT t_result;
	t_result = S_OK;

	ICatInformation *t_cat_info;
	t_cat_info = NULL;
	if (t_result == S_OK)
		t_result = CoCreateInstance(CLSID_StdComponentCategoriesMgr, NULL, CLSCTX_INPROC_SERVER, IID_ICatInformation, (void **)&t_cat_info);
	
	IEnumCLSID *t_cls_enum;
	t_cls_enum = NULL;
	if (t_result == S_OK)
		t_result = t_cat_info -> EnumClassesOfCategories(1, &CATID_ActiveScriptParse, (ULONG)-1, NULL, &t_cls_enum);

	if (t_result == S_OK)
	{
		GUID t_cls_uuid;

		while(t_success && t_cls_enum -> Next(1, &t_cls_uuid, NULL) == S_OK)
		{
			LPOLESTR t_prog_id;
			if (ProgIDFromCLSID(t_cls_uuid, &t_prog_id) == S_OK)
			{
				MCAutoStringRef t_string;
				t_success = MCStringCreateWithChars(t_prog_id, wcslen(t_prog_id), &t_string) && MCListAppend(*t_list, *t_string);

				CoTaskMemFree(t_prog_id);
			}
		}
	}

	if (t_cls_enum != NULL)
		t_cls_enum -> Release();

	if (t_cat_info != NULL)
		t_cat_info -> Release();
	
	return t_success && MCListCopy(*t_list, r_list);
#endif /* MCS_alternatelanguages_dsk_w32 */
		MCAutoListRef t_list;
		
		if (!MCListCreateMutable('\n', &t_list))
			return false;

		bool t_success = true;
		HRESULT t_result;
		t_result = S_OK;

		ICatInformation *t_cat_info;
		t_cat_info = NULL;
		if (t_result == S_OK)
			t_result = CoCreateInstance(CLSID_StdComponentCategoriesMgr, NULL, CLSCTX_INPROC_SERVER, IID_ICatInformation, (void **)&t_cat_info);
		
		IEnumCLSID *t_cls_enum;
		t_cls_enum = NULL;
		if (t_result == S_OK)
			t_result = t_cat_info -> EnumClassesOfCategories(1, &CATID_ActiveScriptParse, (ULONG)-1, NULL, &t_cls_enum);

		if (t_result == S_OK)
		{
			GUID t_cls_uuid;

			while(t_success && t_cls_enum -> Next(1, &t_cls_uuid, NULL) == S_OK)
			{
				LPOLESTR t_prog_id;
				if (ProgIDFromCLSID(t_cls_uuid, &t_prog_id) == S_OK)
				{
					MCAutoStringRef t_string;
					t_success = MCStringCreateWithChars(t_prog_id, wcslen(t_prog_id), &t_string) && MCListAppend(*t_list, *t_string);

					CoTaskMemFree(t_prog_id);
				}
			}
		}

		if (t_cls_enum != NULL)
			t_cls_enum -> Release();

		if (t_cat_info != NULL)
			t_cat_info -> Release();
		
		return t_success && MCListCopy(*t_list, r_list);
	}
    
    virtual bool GetDNSservers(MCListRef& r_list)
    {
#ifdef /* MCS_getDNSservers_dsk_w32 */ LEGACY_SYSTEM
	MCAutoListRef t_list;
	if (!dns_servers_from_network_params(&t_list))
		return false;

	if (!MCListIsEmpty(*t_list))
		return MCListCopy(*t_list, r_list);

	return dns_servers_from_registry(r_list);
#endif /* MCS_getDNSservers_dsk_w32 */
        MCAutoListRef t_list;
        if (!dns_servers_from_network_params(&t_list))
            return false;
        
        if (!MCListIsEmpty(*t_list))
            return MCListCopy(*t_list, r_list);
        
        return dns_servers_from_registry(r_list);
    }
};

// MW-2010-05-09: This is bootstrap 'main' that effectively implemented a CreateProcess
//   via 'ShellExecute' 'runas'.
int MCS_windows_elevation_bootstrap_main(HINSTANCE hInstance, HINSTANCE hPrevInstance, LPSTR lpCmdLine, int nCmdShow)
{
	bool t_success;
	t_success = true;

	// Fetch the thread id (present immediately after '-elevated-slave' as hex).
	uint32_t t_parent_thread_id;
	if (t_success)
	{
		char *t_end;
		t_parent_thread_id = strtoul(lpCmdLine + 15, &t_end, 16);
		if (t_end != lpCmdLine + strlen(lpCmdLine))
			t_success = false;
	}

	// Open the parent's thread
	HANDLE t_parent_thread;
	t_parent_thread = nil;
	if (t_success)
	{
		t_parent_thread = OpenThread(SYNCHRONIZE | THREAD_QUERY_INFORMATION, FALSE, t_parent_thread_id);
		if (t_parent_thread == nil)
			t_success = false;
	}

	// Open the parent's process
	HANDLE t_parent_process;
	t_parent_process = nil;
	if (t_success)
	{
		t_parent_process = OpenProcess(SYNCHRONIZE | PROCESS_DUP_HANDLE, FALSE, DoGetProcessIdOfThread(t_parent_thread));
		if (t_parent_process == nil)
			t_success = false;
	}

	// Create a pipe the write end of which we will give to the parent
	HANDLE t_fromparent_read, t_fromparent_write;
	HANDLE t_toparent_read, t_toparent_write;
	HANDLE t_toparent_write_dup;
	t_fromparent_read = t_fromparent_write = nil;
	t_toparent_read = t_toparent_write = nil;
	t_toparent_write_dup = nil;
	if (t_success)
	{
		SECURITY_ATTRIBUTES t_attr;
		t_attr . nLength = sizeof(SECURITY_ATTRIBUTES);
		t_attr . bInheritHandle = TRUE;
		t_attr . lpSecurityDescriptor = NULL;
		if (!CreatePipe(&t_fromparent_read, &t_fromparent_write, &t_attr, 0) ||
			!CreatePipe(&t_toparent_read, &t_toparent_write, &t_attr, 0) ||
			!DuplicateHandle(GetCurrentProcess(), t_toparent_write, GetCurrentProcess(), &t_toparent_write_dup, 0, TRUE, DUPLICATE_SAME_ACCESS))
			t_success = false;
	}

	// Make sure the ends we are duplicating are not inheritable
	if (t_success)
	{
		SetHandleInformation(t_fromparent_write, HANDLE_FLAG_INHERIT, 0);
		SetHandleInformation(t_toparent_read, HANDLE_FLAG_INHERIT, 0);
	}

	// Duplicate the appropriate ends into the parent
	HANDLE t_parent_data_write, t_parent_data_read;
	t_parent_data_write = nil;
	t_parent_data_read = nil;
	if (t_success)
	{
		if (!DuplicateHandle(GetCurrentProcess(), t_fromparent_write, t_parent_process, &t_parent_data_write, 0, FALSE, DUPLICATE_SAME_ACCESS | DUPLICATE_CLOSE_SOURCE) ||
			!DuplicateHandle(GetCurrentProcess(), t_toparent_read, t_parent_process, &t_parent_data_read, 0, FALSE, DUPLICATE_SAME_ACCESS | DUPLICATE_CLOSE_SOURCE))
			t_success = false;
	}

	// Post the pipe handles to the parent
	if (t_success)
		PostThreadMessageA(t_parent_thread_id, WM_USER + 10, (WPARAM)t_parent_data_read, (LPARAM)t_parent_data_write);

	// Now we must read the command line and env strings
	uint32_t t_cmd_line_length;
	void *t_cmd_line;
	t_cmd_line_length = 0;
	t_cmd_line = nil;
	if (t_success)
		t_success = read_blob_from_pipe(t_fromparent_read, t_cmd_line, t_cmd_line_length);

	uint32_t t_env_strings_length;
	void *t_env_strings;
	t_env_strings_length = 0;
	t_env_strings = nil;
	if (t_success)
		t_success = read_blob_from_pipe(t_fromparent_read, t_env_strings, t_env_strings_length);

	// If we succeeded in reading those, we are all set to create the process
	HANDLE t_process_handle, t_thread_handle;
	DWORD t_process_id;
	t_thread_handle = NULL;
	t_process_handle = NULL;
	t_process_id = 0;
	if (t_success)
	{
		PROCESS_INFORMATION piProcInfo;
		STARTUPINFOA siStartInfo;
		memset(&siStartInfo, 0, sizeof(STARTUPINFOA));
		siStartInfo.cb = sizeof(STARTUPINFOA);
		siStartInfo.dwFlags = STARTF_USESTDHANDLES | STARTF_USESHOWWINDOW;
		siStartInfo.wShowWindow = SW_HIDE;
		siStartInfo.hStdInput = t_fromparent_read;
		siStartInfo.hStdOutput = t_toparent_write;
		siStartInfo.hStdError = t_toparent_write_dup;
		if (CreateProcessA(NULL, (LPSTR)t_cmd_line, NULL, NULL, TRUE, CREATE_NEW_CONSOLE | CREATE_SUSPENDED, t_env_strings, NULL, &siStartInfo, &piProcInfo))
		{
			t_process_handle = piProcInfo . hProcess;
			t_process_id = piProcInfo . dwProcessId;
			t_thread_handle = piProcInfo . hThread;
		}
		else
		{
			DWORD t_error;
			t_error = GetLastError();
			t_success = false;
		}
	}

	// If the process started, then try to duplicate its handle into the parent
	HANDLE t_parent_process_handle;
	t_parent_process_handle = NULL;
	if (t_success)
	{
		if (!DuplicateHandle(GetCurrentProcess(), t_process_handle, t_parent_process, &t_parent_process_handle, 0, FALSE, DUPLICATE_SAME_ACCESS))
			t_success = false;
	}

	// Now tell the parent process about the handle and id
	if (t_success)
		PostThreadMessage(t_parent_thread_id, WM_USER + 10, (WPARAM)t_process_id, (LPARAM)t_parent_process_handle);

	// If everything happened as we expected, resume the process. Otherwise we
	// terminate it.
	if (t_success)
		ResumeThread(t_thread_handle);
	else
		TerminateProcess(t_process_handle, 0);

	// Free up our resources
	free(t_env_strings);
	free(t_cmd_line);
	if (t_thread_handle != nil)
		CloseHandle(t_thread_handle);
	if (t_process_handle != nil)
		CloseHandle(t_process_handle);
	if (t_fromparent_read != nil)
		CloseHandle(t_fromparent_read);
	if (t_toparent_write != nil)
		CloseHandle(t_toparent_write);
	if (t_toparent_write_dup != nil)
		CloseHandle(t_toparent_write_dup);
	if (t_parent_thread != nil)
		CloseHandle(t_parent_thread);
	if (t_parent_process != nil)
		CloseHandle(t_parent_process);

	return 0;
}

void MCS_multibytetounicode(const char *s, uint4 len, char *d,
                            uint4 destbufferlength, uint4 &destlen,
                            uint1 charset)
{
	char szLocaleData[6];
	uint2 codepage = 0;
	GetLocaleInfoA(MAKELCID(MCS_charsettolangid(charset), SORT_DEFAULT) ,
	               LOCALE_IDEFAULTANSICODEPAGE, szLocaleData, 6);
	codepage = (uint2)strtoul(szLocaleData, NULL, 10);
	uint4 dsize = MultiByteToWideChar( codepage, 0, s, len, (LPWSTR)d,
	                                   destbufferlength >> 1);
	destlen = dsize << 1;
}

void MCS_unicodetomultibyte(const char *s, uint4 len, char *d,
                            uint4 destbufferlength, uint4 &destlen,
                            uint1 charset)
{
	char szLocaleData[6];
	uint2 codepage = 0;
	GetLocaleInfoA(MAKELCID(MCS_charsettolangid(charset), SORT_DEFAULT)
	               , LOCALE_IDEFAULTANSICODEPAGE, szLocaleData, 6);
	codepage = (uint2)strtoul(szLocaleData, NULL, 10);
	uint4 dsize = WideCharToMultiByte( codepage, 0, (LPCWSTR)s, len >> 1,
	                                   d, destbufferlength, NULL, NULL);
	destlen = dsize;
}

MCSystemInterface *MCDesktopCreateWindowsSystem(void)
{
	return new MCWindowsDesktop;
}
<|MERGE_RESOLUTION|>--- conflicted
+++ resolved
@@ -1567,9 +1567,14 @@
 	IO_stdout -> is_pipe = handle_is_pipe(IO_stdout -> fhandle);
 	IO_stderr = new IO_header((MCWinSysHandle)GetStdHandle(STD_ERROR_HANDLE), NULL, 0, 0);
 	IO_stderr -> is_pipe = handle_is_pipe(IO_stderr -> fhandle);
-
-	setlocale(LC_CTYPE, MCnullstring);
-	setlocale(LC_COLLATE, MCnullstring);
+		
+	// Internally, LiveCode assumes sorting orders etc are those of en_US.
+	// Additionally, the "native" string encoding for Linux is CP1252
+	// (even if the Windows system is using something different).
+	const char *t_internal_locale = "English_United States.1252";
+	setlocale(LC_ALL, "");
+	setlocale(LC_CTYPE, t_internal_locale);
+	setlocale(LC_COLLATE, t_internal_locale);
 
 	// MW-2004-11-28: The ctype array seems to have changed in the latest version of VC++
 	((unsigned short *)_pctype)[160] &= ~_SPACE;
@@ -3990,15 +3995,8 @@
         if (created)
         {
             MCAutoStringRef t_cmdline;
-<<<<<<< HEAD
             if (doc != nil && *doc != '\0')
-			/* UNCHECKED */ MCStringFormat(&t_cmdline, "%@ \"%s\"", p_name, doc);
-=======
-            if (p_doc != nil && MCStringGetNativeCharAtIndex(p_doc, 0) != '\0')
-			{
-				/* UNCHECKED */ MCStringFormat(&t_cmdline, "%s \"%s\"", MCNameGetCString(p_name), MCStringGetCString(p_doc));
-			}
->>>>>>> 3b346fb9
+				/* UNCHECKED */ MCStringFormat(&t_cmdline, "%@ \"%s\"", p_name, doc);
             else
                 t_cmdline = (MCStringRef) MCValueRetain(MCNameGetString(p_name));
             
@@ -4072,13 +4070,8 @@
                 t_info . cbSize = sizeof(SHELLEXECUTEINFOW);
                 t_info . fMask = SEE_MASK_NOCLOSEPROCESS | SEE_MASK_FLAG_NO_UI | SEE_MASK_NO_CONSOLE ;
                 t_info . hwnd = (HWND)MCdefaultstackptr -> getrealwindow();
-<<<<<<< HEAD
                 t_info . lpVerb = L"runas";
                 t_info . lpFile = MCStringGetCharPtr(MCcmd);
-=======
-                t_info . lpVerb = "runas";
-                t_info . lpFile = (LPCSTR)MCStringGetCString(MCcmd);
->>>>>>> 3b346fb9
                 t_info . lpParameters = t_parameters;
                 t_info . nShow = SW_HIDE;
                 if (ShellExecuteExW(&t_info) && (uintptr_t)t_info . hInstApp > 32)
