/* Copyright (C) 2003-2015 LiveCode Ltd.
 
 This file is part of LiveCode.
 
 LiveCode is free software; you can redistribute it and/or modify it under
 the terms of the GNU General Public License v3 as published by the Free
 Software Foundation.
 
 LiveCode is distributed in the hope that it will be useful, but WITHOUT ANY
 WARRANTY; without even the implied warranty of MERCHANTABILITY or
 FITNESS FOR A PARTICULAR PURPOSE.  See the GNU General Public License
 for more details.
 
 You should have received a copy of the GNU General Public License
 along with LiveCode.  If not see <http://www.gnu.org/licenses/>.  */

#include "prefix.h"
#include <AclAPI.h>

#ifdef DeleteFile
#undef DeleteFile
#endif // DeleteFile
#ifdef GetCurrentTime
#undef GetCurrentTime
#endif // GetCurrentTime

#include "globdefs.h"
#include "parsedef.h"
#include "filedefs.h"
#include "objdefs.h"
#include "mcio.h"
#include "system.h"


#include "exec.h"
#include "globals.h"
#include "system.h"
#include "osspec.h"
#include "mcerror.h"
#include "util.h"
#include "mcio.h"
#include "stack.h"
#include "handler.h"
#include "dispatch.h"
#include "card.h"
#include "group.h"
#include "button.h"
#include "param.h"
#include "mode.h"
#include "securemode.h"
#include "scriptenvironment.h"
#include "text.h"
#include "notify.h"

#include "socket.h"

#include "w32dc.h"
#include "w32dsk-legacy.h"

#include <locale.h>
#include <sys/stat.h>
#include <time.h>
#include <Winsock2.h>
#include <Mstcpip.h>
#include <Mswsock.h>
#include <Shlobj.h>
#include <sys\Timeb.h>
#include <Iphlpapi.h>
#include <process.h>
#include <signal.h>
#include <io.h> 
#include <strsafe.h>
#include <Shlwapi.h>

//////////////////////////////////////////////////////////////////////////////////

int *g_mainthread_errno;

//////////////////////////////////////////////////////////////////////////////////

#define PATH_DELIMITER '\\'

//////////////////////////////////////////////////////////////////////////////////

extern bool MCFiltersUrlEncode(MCStringRef p_source, bool p_use_utf8, MCStringRef& r_result);
extern bool MCStringsSplit(MCStringRef p_string, codepoint_t p_separator, MCStringRef*&r_strings, uindex_t& r_count);

//////////////////////////////////////////////////////////////////////////////////

// This function is used to modify paths so that lengths > MAX_PATH characters
// are supported. It does, however, disable parsing of . and .. as well as
// converting / to \ so these must be done before calling this
static void legacy_path_to_nt_path(MCStringRef p_legacy, MCStringRef &r_nt)
{
    // Don't do anything if it isn't necessary
    if (MCStringGetLength(p_legacy) < (MAX_PATH - 1))
    {
        r_nt = MCValueRetain(p_legacy);
        return;
    }

	// UNC and local paths are treated differently
	if (MCStringGetCharAtIndex(p_legacy, 0) == '\\' && MCStringGetCharAtIndex(p_legacy, 1) == '\\')
	{
		// Check that an explicit NT path isn't already being specified
		if (MCStringGetCharAtIndex(p_legacy, 2) == '?'		// Legacy paths namespace
			|| MCStringGetCharAtIndex(p_legacy, 2) == '.')	// Device paths namespace
		{
			r_nt = MCValueRetain(p_legacy);
			return;
		}
		
		// UNC path
		MCStringRef t_temp;
		/* UNCHECKED */ MCStringCreateMutable(0, t_temp);
		/* UNCHECKED */ MCStringAppend(t_temp, MCSTR("\\\\?\\UNC\\"));
		/* UNCHECKED */ MCStringAppendSubstring(t_temp, p_legacy, MCRangeMakeMinMax(2, MCStringGetLength(p_legacy)));
		/* UNCHECKED */ MCStringCopyAndRelease(t_temp, r_nt);
	}
	else
	{
		// Local path
		/* UNCHECKED */ MCStringFormat(r_nt, "\\\\?\\%@", p_legacy);
	}
}

// This function strips the leading \\?\ or \\?\UNC\ from an NT-style path
static void nt_path_to_legacy_path(MCStringRef p_nt, MCStringRef &r_legacy)
{
	// Check for the leading NT path characters
	if (MCStringBeginsWithCString(p_nt, (const char_t*)"\\\\?\\UNC\\", kMCStringOptionCompareCaseless))
	{
		MCStringRef t_temp;
		/* UNCHECKED */ MCStringMutableCopySubstring(p_nt, MCRangeMakeMinMax(8, MCStringGetLength(p_nt)), t_temp);
		/* UNCHECKED */ MCStringPrepend(t_temp, MCSTR("\\\\"));
		/* UNCHECKED */ MCStringCopyAndRelease(t_temp, r_legacy);
	}
	else if (MCStringBeginsWithCString(p_nt, (const char_t*)"\\\\?\\", kMCStringOptionCompareCaseless))
	{
		/* UNCHECKED */ MCStringCopySubstring(p_nt, MCRangeMakeMinMax(4, MCStringGetLength(p_nt)), r_legacy);
	}
	else
	{
		// Not an NT-style path, no changes required.
		r_legacy = MCValueRetain(p_nt);
	}
}

static bool get_device_path(MCStringRef p_path, MCStringRef &r_device_path)
{
	// Device paths are opened as "COM<n>:" where <n> is an integer
	if (MCStringBeginsWithCString(p_path, (const char_t*)"COM", kMCStringOptionCompareCaseless)
		&& MCStringGetCharAtIndex(p_path, MCStringGetLength(p_path) - 1) == ':')
	{
		// Serial ports live in the NT device namespace (but don't have a ':' suffix)
		MCStringRef t_temp;
		return MCStringCreateMutable(0, t_temp)
                && MCStringAppend(t_temp, MCSTR("\\\\.\\"))
                && MCStringAppendSubstring(t_temp, p_path, MCRangeMake(0, MCStringGetLength(p_path) - 1))
                && MCStringCopyAndRelease(t_temp, r_device_path);
	}
    else
        return MCStringCopy(p_path, r_device_path);
}

//////////////////////////////////////////////////////////////////////////////////

// MW-2005-02-22: Make these global for opensslsocket.cpp
static Boolean wsainited = False;
HWND sockethwnd;
HANDLE g_socket_wakeup;

Boolean wsainit()
{
	if (!wsainited)
	{
		WORD request = MAKEWORD(1,1);
		WSADATA wsaData;
		if (WSAStartup(request, (LPWSADATA)&wsaData))
			MCresult->sets("can't find a usable winsock.dll");
		else
		{
			wsainited = True;
			
			// OK-2009-02-24: [[Bug 7628]]
			MCresult -> sets("");
#ifdef _WINDOWS_DESKTOP
			if (!MCnoui)
				sockethwnd = CreateWindowA(MC_WIN_CLASS_NAME, "MCsocket", WS_POPUP, 0, 0,
										   8, 8, NULL, NULL, MChInst, NULL);
#endif
		}
	}
	MCS_seterrno(0);
	return wsainited;
}

static bool read_blob_from_pipe(HANDLE p_pipe, void*& r_data, uint32_t& r_data_length)
{
	uint32_t t_amount;
	DWORD t_read;
	if (!ReadFile(p_pipe, &t_amount, sizeof(uint32_t), &t_read, NULL) ||
		t_read != sizeof(uint32_t))
		return false;

	void *t_buffer;
	t_buffer = malloc(t_amount);
	if (t_buffer == nil)
		return false;

	if (!ReadFile(p_pipe, t_buffer, t_amount, &t_read, NULL) ||
		t_read != t_amount)
		return false;

	r_data = t_buffer;
	r_data_length = t_amount;

	return true;
}

//////////////////////////////////////////////////////////////////////////////////

static bool write_blob_to_pipe(HANDLE p_pipe, uint32_t p_count, const void *p_data)
{
	DWORD t_written;
	if (!WriteFile(p_pipe, &p_count, sizeof(p_count), &t_written, NULL) ||
		t_written != 4)
		return false;
	if (!WriteFile(p_pipe, p_data, p_count, &t_written, NULL) ||
		t_written != p_count)
		return false;
	return true;
}

// MW-2004-11-28: A null FPE signal handler.
static void handle_fp_exception(int p_signal)
{
	p_signal = p_signal;
}

static bool handle_is_pipe(MCWinSysHandle p_handle)
{
	DWORD t_flags;

	int t_result;
	t_result = GetNamedPipeInfo((HANDLE)p_handle, &t_flags, NULL, NULL, NULL);

	return t_result != 0;
}

// MW-2010-05-11: This call is only present on Vista and above, which is the place we
//   need it - so weakly bind.
typedef DWORD (APIENTRY *GetProcessIdOfThreadPtr)(HANDLE thread);
static DWORD DoGetProcessIdOfThread(HANDLE p_thread)
{
	// We can safely assume that the kernel dll is loaded!
	HMODULE t_module;
	t_module = GetModuleHandleA("Kernel32.dll");
	if (t_module == NULL)
		return -1;

	// Resolve the symbol
	void *t_ptr;
	t_ptr = GetProcAddress(t_module, "GetProcessIdOfThread");
	if (t_ptr == NULL)
		return -1;

	// Call it
	return ((GetProcessIdOfThreadPtr)t_ptr)(p_thread);
}

//////////////////////////////////////////////////////////////////////////////////
typedef struct
{ //struct for WIN registry
	const char *token;
	HKEY key;
	uint32_t mode;
}
reg_keytype;

static reg_keytype Regkeys[] = {  //WIN registry root keys struct
                                   {"HKEY_CLASSES_ROOT", HKEY_CLASSES_ROOT, 0},
                                   {"HKEY_CURRENT_USER", HKEY_CURRENT_USER, 0},
                                   {"HKEY_LOCAL_MACHINE", HKEY_LOCAL_MACHINE, 0},
                                   {"HKEY_LOCAL_MACHINE_32", HKEY_LOCAL_MACHINE, KEY_WOW64_32KEY},
                                   {"HKEY_LOCAL_MACHINE_64", HKEY_LOCAL_MACHINE, KEY_WOW64_64KEY},
                                   {"HKEY_USERS", HKEY_USERS, 0},
                                   {"HKEY_PERFORMANCE_DATA", HKEY_PERFORMANCE_DATA, 0},
                                   {"HKEY_CURRENT_CONFIG", HKEY_CURRENT_CONFIG, 0},
                                   {"HKEY_DYN_DATA", HKEY_DYN_DATA, 0}
                               };

typedef struct
{
	const char *token;
	DWORD type;
}
reg_datatype;

static reg_datatype RegDatatypes[] = {  //WIN registry value types struct
                                         {"binary", REG_BINARY},
                                         {"dword", REG_DWORD},
                                         {"dwordlittleendian", REG_DWORD_LITTLE_ENDIAN},
                                         {"dwordbigendian", REG_DWORD_BIG_ENDIAN},
                                         {"expandsz", REG_EXPAND_SZ},
                                         {"link", REG_LINK},
                                         {"multisz", REG_MULTI_SZ},
                                         {"none", REG_NONE},
                                         {"resourcelist", REG_RESOURCE_LIST},
                                         {"string", REG_SZ},
                                         {"sz", REG_SZ},
										 {"qword", REG_QWORD},
										 {"qwordlittleendian", REG_QWORD_LITTLE_ENDIAN}
                                     };

bool MCS_registry_split_key(MCStringRef p_path, MCStringRef& r_root, MCStringRef& r_key)
{
	uindex_t t_length = MCStringGetLength(p_path);
	uindex_t t_offset = t_length;
	if (!MCStringFirstIndexOfChar(p_path, '\\', 0, kMCStringOptionCompareExact, t_offset))
	{
		t_offset = t_length;
	}
	return MCStringCopySubstring(p_path, MCRangeMake(0, t_offset), r_root) &&
		MCStringCopySubstring(p_path, MCRangeMake(t_offset + 1, t_length), r_key);
}

bool MCS_registry_split_key(MCStringRef p_path, MCStringRef& r_root, MCStringRef& r_key, MCStringRef& r_value)
{
	// only copy components out if they are present - <ROOT>\<KEY>\<VALUE>, <ROOT>\<VALUE>, <ROOT>
	// (components may be empty)
	bool t_success = true;
	uindex_t t_length = MCStringGetLength(p_path);
	uindex_t t_path_offset = t_length;
	uindex_t t_value_offset = t_length;
	if (MCStringLastIndexOfChar(p_path, '\\', t_length, kMCStringOptionCompareExact, t_value_offset))
	{
		if (MCStringFirstIndexOfChar(p_path, '\\', 0, kMCStringOptionCompareExact, t_path_offset))
		{
			if (t_value_offset > t_path_offset)
				t_success = t_success && MCStringCopySubstring(p_path, MCRangeMakeMinMax(t_path_offset + 1, t_value_offset), r_key);
		}
		t_success = t_success && MCStringCopySubstring(p_path, MCRangeMakeMinMax(t_value_offset + 1, t_length), r_value);
	}
	return t_success && MCStringCopySubstring(p_path, MCRangeMake(0, t_path_offset), r_root);
}

bool MCS_registry_root_to_hkey(MCStringRef p_root, HKEY& r_hkey)
{
	for (uindex_t i = 0 ; i < ELEMENTS(Regkeys) ; i++)
	{
		if (MCStringIsEqualToCString(p_root, Regkeys[i].token, kMCCompareCaseless))
		{
			r_hkey = Regkeys[i].key;
			return true;
		}
	}
	return false;
}

bool MCS_registry_root_to_hkey(MCStringRef p_root, HKEY& r_hkey, uint32_t& x_access_mode)
{
	for (uindex_t i = 0 ; i < ELEMENTS(Regkeys) ; i++)
	{
		if (MCStringIsEqualToCString(p_root, Regkeys[i].token, kMCCompareCaseless))
		{
			r_hkey = Regkeys[i].key;
			if (MCmajorosversion >= 0x0501)
				x_access_mode |= Regkeys[i].mode;
			return true;
		}
	}
	return false;
}

bool MCS_registry_type_to_string(uint32_t p_type, MCStringRef& r_string)
{
	for (uindex_t i = 0 ; i < ELEMENTS(RegDatatypes) ; i++)
	{
		if (p_type == RegDatatypes[i].type)
		{
			r_string = MCSTR(RegDatatypes[i].token);
			return true;
		}
	}

    // SN-2014-11-18: [[ Bug 14052 ]] Avoid to return a nil string (the result is not checked anyway).
    r_string = MCValueRetain(kMCEmptyString);
	return false;
}

MCSRegistryValueType MCS_registry_type_from_string(MCStringRef p_string)
{
	if (p_string != nil)
	{
		for (uindex_t i = 0; i < ELEMENTS(RegDatatypes); i++)
		{
			if (MCStringIsEqualToCString(p_string, RegDatatypes[i].token, kMCCompareCaseless))
				return (MCSRegistryValueType)RegDatatypes[i].type;
		}
	}

	return kMCSRegistryValueTypeSz;
}

class MCAutoRegistryKey
{
public:
	MCAutoRegistryKey(void)
	{
		m_key = NULL;
	}

	~MCAutoRegistryKey(void)
	{
		if (m_key != NULL)
			RegCloseKey(m_key);
	}

	HKEY operator = (HKEY value)
	{
		MCAssert(m_key == NULL);
		m_key = value;
		return m_key;
	}

	HKEY* operator & (void)
	{
		MCAssert(m_key == NULL);
		return &m_key;
	}

	HKEY operator * (void) const
	{
		return m_key;
	}

private:
	HKEY m_key;
};

///////////////////////////////////////////////////////////////////////////////
static MMRESULT tid;

void CALLBACK MCS_tp(UINT id, UINT msg, DWORD_PTR user, DWORD_PTR dw1, DWORD_PTR dw2)
{
	MCalarm = True;
}

///////////////////////////////////////////////////////////////////////////////

#define DEFINE_GUID_(name, l, w1, w2, b1, b2, b3, b4, b5, b6, b7, b8) \
        EXTERN_C const GUID DECLSPEC_SELECTANY name \
                = { l, w1, w2, { b1, b2,  b3,  b4,  b5,  b6,  b7,  b8 } }
// {F0B7A1A2-9847-11cf-8F20-00805F2CD064}
DEFINE_GUID_(CATID_ActiveScriptParse, 0xf0b7a1a2, 0x9847, 0x11cf, 0x8f, 0x20, 0x00, 0x80, 0x5f, 0x2c, 0xd0, 0x64);

///////////////////////////////////////////////////////////////////////////////

typedef struct
{
	MCNameRef *token;
	uint4 winfolder;
}
sysfolders;

// need to add at least a temp folder and the system folder here
static sysfolders sysfolderlist[] = {
    {&MCN_desktop, CSIDL_DESKTOP},
    {&MCN_fonts, CSIDL_FONTS},
    {&MCN_documents, CSIDL_PERSONAL},
    {&MCN_start, CSIDL_STARTMENU},
    {&MCN_system, CSIDL_WINDOWS},
    {&MCN_home, CSIDL_PROFILE}, //TS-2007-08-20 Added so that "home" gives something useful across all platforms
    {&MCN_support, CSIDL_APPDATA},
};

bool MCS_specialfolder_to_csidl(MCNameRef p_folder, MCNumberRef& r_csidl)
{
	for (uindex_t i = 0 ; i < ELEMENTS(sysfolderlist) ; i++)
	{
		if (MCNameIsEqualToCaseless(p_folder, *(sysfolderlist[i].token)))
		{
			return MCNumberCreateWithUnsignedInteger(sysfolderlist[i].winfolder, r_csidl);
		}
	}
    
	return false;
}

///////////////////////////////////////////////////////////////////////////////

/* thread created to read data from child process's pipe */
static bool s_finished_reading = false;

static void readThreadDone(void *param)
{
	s_finished_reading = true;
}

static DWORD readThread(Streamnode *process)
{
	DWORD nread;
	uint32_t t_bufsize = READ_PIPE_SIZE;
	char* t_buffer = new (nothrow) char[t_bufsize];

	while (process -> ihandle != NULL)
	{
		if (!PeekNamedPipe(process -> ihandle -> GetFilePointer(), NULL, 0, NULL, &nread, NULL))
			break;
		if (nread == 0)
		{
			if (WaitForSingleObject(process -> phandle, 0) != WAIT_TIMEOUT)
				break;
			Sleep(100);
			continue;
		}
		if (!ReadFile(process -> ihandle -> GetFilePointer(), (LPVOID)t_buffer,
				t_bufsize, &nread, NULL)
		        || nread == 0)
					break;
		
		/* UNCHECKED */ process -> ohandle -> Write(t_buffer, nread);
	}

	delete[] t_buffer;
	MCNotifyPush(readThreadDone, nil, false, false);

	return 0;
}

//////////////////////////////////////////////////////////////////////////////////

bool MCS_getcurdir_native(MCStringRef& r_path)
{
	// NOTE:
	// Get/SetCurrentDirectory are not supported by Windows in multithreaded environments
	MCAutoArray<unichar_t> t_buffer;

	// Retrieve the length of the current directory
	DWORD t_path_len = GetCurrentDirectoryW(0, NULL);
	/* UNCHECKED */ t_buffer.New(t_path_len);

	DWORD t_result = GetCurrentDirectoryW(t_path_len, t_buffer.Ptr());
	if (t_result == 0 || t_result >= t_path_len)
	{
		// Something went wrong
		return false;
	}

	return MCStringCreateWithChars(t_buffer.Ptr(), t_result, r_path);
}

bool MCS_native_path_exists(MCStringRef p_path, bool p_is_file)
{
	MCAutoStringRefAsWString t_path_wstr;
	/* UNCHECKED */ t_path_wstr.Lock(p_path);
	
	// MW-2010-10-22: [[ Bug 8259 ]] Use a proper Win32 API function - otherwise network shares don't work.
	DWORD t_attrs;
	t_attrs = GetFileAttributesW(*t_path_wstr);

	if (t_attrs == INVALID_FILE_ATTRIBUTES)
		return false;

	return p_is_file == ((t_attrs & FILE_ATTRIBUTE_DIRECTORY) == 0);
}

bool MCS_path_exists(MCStringRef p_path, bool p_is_file)
{
    // MW-2004-04-20: [[ Purify ]] If *newpath == 0 then we should return False
    if (MCStringGetLength(p_path) == 0)
        return False;
    
    // MW-2008-01-15: [[ Bug 4981 ]] - It seems that stat will fail for checking
    //   a folder 'C:' and requires that it be 'C:\'
	// TODO: still necessary with GetFileAttributes instead of stat?
    /*if (MCStringGetLength(p_path) == 2 && MCStringGetCharAtIndex(p_path, 1) == ':')
    {
        MCAutoStringRef t_drive_string;
        return MCStringMutableCopy(p_path, &t_drive_string) &&
        MCStringAppendChar(*t_drive_string, '\\') &&
        MCS_native_path_exists(*t_drive_string, p_is_file);
    }*/
    
    // OK-2007-12-05 : Bug 5555, modified to allow paths with trailing backslashes on Windows.
	// TODO: still necessary with GetFileAttributes instead of stat?
    uindex_t t_path_len = MCStringGetLength(p_path);
    unichar_t t_last_char = MCStringGetCharAtIndex(p_path, t_path_len - 1);
    if ((t_last_char == '\\' || t_last_char == '/') &&
        !(t_path_len == 3 && MCStringGetCharAtIndex(p_path, 1) == ':'))
    {
        MCAutoStringRef t_trimmed_string;
        return MCStringCopySubstring(p_path, MCRangeMake(0, t_path_len - 1), &t_trimmed_string) &&
        MCS_native_path_exists(*t_trimmed_string, p_is_file);
    }
    
    return MCS_native_path_exists(p_path, p_is_file);
}

bool MCS_path_append(MCStringRef p_base, unichar_t p_separator, MCStringRef p_component, MCStringRef& r_path)
{
	MCAutoStringRef t_path;
	if (!MCStringMutableCopy(p_base, &t_path))
		return false;
    
	if (MCStringGetCharAtIndex(p_base, MCStringGetLength(p_base) - 1) != p_separator &&
		!MCStringAppendChars(*t_path, &p_separator, 1))
		return false;
    
	if (!MCStringAppend(*t_path, p_component))
		return false;
	
	r_path = MCValueRetain(*t_path);
	return true;
}

//////////////////////////////////////////////////////////////////////////////////

static inline bool is_legal_drive(char p_char)
{
	return (p_char >= 'a' && p_char <= 'z') || (p_char >= 'A' && p_char <= 'Z');
}

//////////////////////////////////////////////////////////////////////////////////
bool dns_servers_from_network_params(MCListRef& r_list)
{
	MCAutoListRef t_list;
	ULONG t_buffer_size = 0;
	MCAutoBlock<byte_t> t_buffer;
    
	FIXED_INFO *t_fixed_info = nil;
    
	errno = GetNetworkParams(t_fixed_info, &t_buffer_size);
	if (errno == ERROR_NO_DATA)
	{
		r_list = MCValueRetain(kMCEmptyList);
		return true;
	}
	else if (errno != ERROR_BUFFER_OVERFLOW)
		return false;
    
	if (!t_buffer.Allocate(t_buffer_size))
		return false;
    
	if (!MCListCreateMutable('\n', &t_list))
		return false;
    
	t_fixed_info = (FIXED_INFO*)*t_buffer;
	MCMemoryClear(t_fixed_info, t_buffer_size);
    
	errno = GetNetworkParams(t_fixed_info, &t_buffer_size);
    
	if (errno == ERROR_SUCCESS)
	{
		IP_ADDR_STRING *t_addr_string = &t_fixed_info->DnsServerList;
		while (t_addr_string != nil && t_addr_string->IpAddress.String[0] != '\0')
		{
			if (!MCListAppendCString(*t_list, t_addr_string->IpAddress.String))
				return false;
			t_addr_string = t_addr_string->Next;
		}
	}
    
	return MCListCopy(*t_list, r_list);
}

#define NAMESERVER_REG_KEY "HKEY_LOCAL_MACHINE\\SYSTEM\\CurrentControlSet\\Services\\Tcpip\\Parameters\\NameServer"
bool dns_servers_from_registry(MCListRef& r_list)
{
	MCAutoStringRef t_key, t_type, t_error;
	MCAutoValueRef t_value;
	t_key = MCSTR(NAMESERVER_REG_KEY);
	if (!MCS_query_registry(*t_key, &t_value, &t_type, &t_error))
		return false;
    
	if (!MCStringIsEmpty(*t_error))
	{
		r_list = MCValueRetain(kMCEmptyList);
		return true;
	}
    
	// If the type is wrong, abort
	if (MCValueGetTypeCode(*t_value) != kMCValueTypeCodeString)
		return false;

	MCStringRef t_string = (MCStringRef)*t_value;

	MCAutoListRef t_list;
	if (!MCListCreateMutable('\n', &t_list))
		return false;
    
	const unichar_t *t_chars;
	uindex_t t_char_count;
	t_chars = MCStringGetCharPtr(t_string);
	t_char_count = MCStringGetLength(t_string);
    
	uindex_t t_start = 0;
    
	for (uindex_t i = 0; i < t_char_count; i++)
	{
		if (t_chars[i] == ' ' || t_chars[i] == ',' || t_chars[i] == '\n')
		{
			MCAutoStringRef t_substring;
			if (!MCStringCopySubstring(t_string, MCRangeMakeMinMax(t_start, i), &t_substring) || 
					!MCListAppend(*t_list, *t_substring))
				return false;
			t_start = i + 1;
		}
	}
	if (t_start < t_char_count)
	{
		MCAutoStringRef t_final_string;
		if (!MCStringCopySubstring(t_string, MCRangeMakeMinMax(t_start, MCStringGetLength(t_string)), &t_final_string) ||
			!MCListAppend(*t_list, *t_final_string))
			return false;
	}
    
	return MCListCopy(*t_list, r_list);
}

//////////////////////////////////////////////////////////////////////////////////

static void MCS_do_launch(MCStringRef p_document)
{
	MCAutoStringRefAsWString t_document_wstr;
	/* UNCHECKED */ t_document_wstr.Lock(p_document);
	
	// MW-2011-02-01: [[ Bug 9332 ]] Adjust the 'show' hint to normal to see if that makes
	//   things always appear on top...
	int t_result;
	t_result = (int)ShellExecuteW(NULL, L"open", *t_document_wstr, NULL, NULL, SW_SHOWNORMAL);

	if (t_result < 32)
	{
		switch(t_result)
		{
		case ERROR_BAD_FORMAT:
		case SE_ERR_ACCESSDENIED:
		case SE_ERR_FNF:
		case SE_ERR_PNF:
		case SE_ERR_SHARE:
		case SE_ERR_DLLNOTFOUND:
			MCresult -> sets("can't open file");
		break;

		case SE_ERR_ASSOCINCOMPLETE:
		case SE_ERR_NOASSOC:
			MCresult -> sets("no association");
		break;

		case SE_ERR_DDEBUSY:
		case SE_ERR_DDEFAIL:
		case SE_ERR_DDETIMEOUT:
			MCresult -> sets("request failed");
		break;

		case 0:
		case SE_ERR_OOM:
			MCresult -> sets("no memory");
		break;
		}
	}
	else
		MCresult -> clear();
}

//////////////////////////////////////////////////////////////////////////////////
struct MCWindowsSystemService: public MCWindowsSystemServiceInterface
{
    virtual bool MCISendString(MCStringRef p_command, MCStringRef& r_result, bool& r_error)
    {
        MCAutoStringRefAsWString t_command_wstr;
		/* UNCHECKED */ t_command_wstr.Lock(p_command);
		
		DWORD t_error_code;
        WCHAR t_buffer[256];
        t_buffer[0] = '\0';
        t_error_code = mciSendStringW(*t_command_wstr, t_buffer, 255, NULL);
        r_error = t_error_code != 0;
        if (!r_error)
		{
			size_t t_length;
			if (SUCCEEDED(StringCchLengthW(t_buffer, 256, &t_length)))
				return MCStringCreateWithChars(t_buffer, t_length, r_result);
		}
        
        size_t t_length;
		return mciGetErrorStringW(t_error_code, t_buffer, 255) &&
			SUCCEEDED(StringCchLengthW(t_buffer, 256, &t_length)) &&
			MCStringCreateWithChars(t_buffer, t_length, r_result);
    }
    
    virtual bool QueryRegistry(MCStringRef p_key, MCValueRef& r_value, MCStringRef& r_type, MCStringRef& r_error)
    {
        MCAutoStringRef t_root, t_key, t_value;
        
        r_value = r_error = nil;
        
        //key = full path info such as: HKEY_LOCAL_MACHINE\\Software\\..\\valuename
		if (!MCS_registry_split_key(p_key, &t_root, &t_key, &t_value))
            return false;
        
        if (*t_value == nil)
        {
            /* RESULT */ //MCresult->sets("no key");
			r_error = MCSTR("no key");
			r_value = MCValueRetain(kMCEmptyString);
			return true;
        }
        
        if (*t_key == nil)
            t_key = kMCEmptyString;
        
        HKEY t_hkey;
        MCAutoRegistryKey t_regkey;
        
        uint32_t t_access_mode = KEY_READ;
        
		MCAutoStringRefAsWString t_key_wstr;
		/* UNCHECKED */ t_key_wstr.Lock(*t_key);
		
		if (!MCS_registry_root_to_hkey(*t_root, t_hkey, t_access_mode) ||
            (RegOpenKeyExW(t_hkey, *t_key_wstr, 0, t_access_mode, &t_regkey) != ERROR_SUCCESS))
        {
            /* RESULT */ //MCresult->sets("bad key");
			r_error = MCSTR("bad key");
			return true;
        }
        
        LONG err = 0;
		MCAutoArray<BYTE> t_buffer;
        DWORD t_buffer_len = 0;
        DWORD t_type;
        
		MCAutoStringRefAsWString t_value_wstr;
		/* UNCHECKED */ t_value_wstr.Lock(*t_value);

        //determine the size of value buffer needed
		err = RegQueryValueExW(*t_regkey, *t_value_wstr, 0, NULL, NULL, &t_buffer_len);
		if (err == ERROR_SUCCESS)
        {
            if (!t_buffer.New(t_buffer_len))
                return false;
			if ((err = RegQueryValueExW(*t_regkey, *t_value_wstr, 0, &t_type, t_buffer.Ptr(), &t_buffer_len))
				== ERROR_SUCCESS && t_buffer_len > 0)
            {
				// Sets the type
				MCS_registry_type_to_string(t_type, r_type);

				// Convert the value from the registry to the appropriate value type
				switch (t_type)
				{
				case REG_LINK:
					if (!MCStringCreateWithChars((const unichar_t*)t_buffer.Ptr(), t_buffer_len/2, (MCStringRef&)r_value))
						return false;
					break;

				case REG_EXPAND_SZ:
				case REG_MULTI_SZ:
				case REG_SZ:
					{						
						DWORD t_unicode_len;
						t_unicode_len = t_buffer_len / 2;

						unichar_t *t_chars = (unichar_t*)t_buffer.Ptr();
						// Get rid of any trailing NULL character
						while(t_unicode_len > 0 && t_chars[t_unicode_len - 1] == '\0')
							t_unicode_len -= 1;
					
						if (t_type == REG_MULTI_SZ && t_unicode_len < t_buffer_len / 2)
							t_unicode_len += 1;
         
						return MCStringCreateWithChars((unichar_t*)t_buffer.Ptr(), t_unicode_len, (MCStringRef&)r_value);
					}

				case REG_NONE:
					{
						// No data. Return an empty string ref as the nearest equivalent
						r_value = MCValueRetain(kMCEmptyString);
						break;
					}
					
				case REG_DWORD:
				case REG_QWORD:
				case REG_BINARY:
				default:
					{
						// Binary or unsupported type. Return as a binary blob
						// (For compatibility with existing scripts, DWORD and QWORD are binary)
						MCAutoDataRef t_data;
						if (!MCDataCreateWithBytes((const byte_t*)t_buffer.Ptr(), t_buffer_len, (MCDataRef&)t_data))
							return false;

						r_value = MCValueRetain(*t_data);
						break;
					}
				}
            }
        }
        else if (err == ERROR_FILE_NOT_FOUND)
        {
            // The query may have been for a value that is really a key, either
            // with or without a default/un-named value attached to it. Try
            // opening the path to the value as a key.
            MCAutoStringRef t_alt_key;
            MCAutoStringRefAsWString t_alt_key_wstr;
            if (MCStringIsEmpty(*t_key))
                t_alt_key = *t_value;
            else
                /* UNCHECKED */ MCStringFormat(&t_alt_key, "%@\\%@", *t_key, *t_value);
            /* UNCHECKED */ t_alt_key_wstr.Lock(*t_alt_key);
            
            MCAutoRegistryKey t_alt_regkey;
            err = RegOpenKeyExW(t_hkey, *t_alt_key_wstr, 0, t_access_mode, &t_alt_regkey);
            if (err == ERROR_SUCCESS)
            {
                // Key exists
                r_value = MCValueRetain(kMCEmptyString);
                MCS_registry_type_to_string(REG_NONE, r_type);
            }
        }
        
        if (err != ERROR_SUCCESS)
        {
            errno = err;
            r_error = MCSTR("can't find key");
            return true;
        }
        
        return true;
    }
    
    virtual bool SetRegistry(MCStringRef p_key, MCValueRef p_value, MCSRegistryValueType p_type, MCStringRef& r_error)
    {
        MCAutoStringRef t_root, t_key, t_value;
        HKEY t_root_hkey;
        
		if (!MCS_registry_split_key(p_key, &t_root, &t_key, &t_value))
            return false;
        
        if (!MCS_registry_root_to_hkey(*t_root, t_root_hkey))
        {
            /* RESULT */ //MCresult->sets("bad key");
			r_error = MCSTR("bad key");
			return true;
        }
        if (*t_key == nil)
        {
            /* RESULT */ //MCresult->sets("bad key specified");
			r_error = MCSTR("bad key specified");
			return true;
        }
        
        MCAutoRegistryKey t_regkey;
        DWORD t_keystate;
        
		MCAutoStringRefAsWString t_key_wstr;
		/* UNCHECKED */ t_key_wstr.Lock(*t_key);

        if (RegCreateKeyExW(t_root_hkey, *t_key_wstr, 0, NULL, REG_OPTION_NON_VOLATILE,
                            KEY_ALL_ACCESS, NULL, &t_regkey, &t_keystate) != ERROR_SUCCESS)
        {
            MCS_seterrno(GetLastError());
            /* RESULT */ //MCresult->sets("can't create key");
			r_error = MCSTR("can't create key");
			return true;
        }
        
		MCAutoStringRefAsWString t_value_wstr;
		/* UNCHECKED */ t_value_wstr.Lock(*t_value);

        if (MCValueIsEmpty(p_value))
        {//delete this value
            if ((errno = RegDeleteValueW(*t_regkey, *t_value_wstr)) != ERROR_SUCCESS)
            {
                MCS_seterrno(GetLastError());
                /* RESULT */ //MCresult->sets("can't delete value");
				r_error = MCSTR("can't delete value");
            }
            return true;
        }
        else
        {
            // The type enumeration is designed to have values equivalent to the REG_* values
			DWORD t_type;
            t_type = (DWORD)p_type;

			switch (t_type)
			{
			case REG_SZ:
			case REG_EXPAND_SZ:
			case REG_MULTI_SZ:
			case REG_LINK:
				{
					// Expecting a StringRef type
					if (MCValueGetTypeCode(p_value) != kMCValueTypeCodeString)
						return false;

					MCAutoStringRefAsWString t_wstring;
					/* UNCHECKED */ t_wstring.Lock((MCStringRef)p_value);

					// NOTE: for string types, the length *must* include the terminating NULL
					if (RegSetValueExW(*t_regkey, *t_value_wstr, 0, t_type, 
						(const BYTE*)*t_wstring, (MCStringGetLength((MCStringRef)p_value) + 1) * sizeof(unichar_t)) == ERROR_SUCCESS)
					{
						r_error = nil;
						return true;
					}
					break;
				}

			case REG_NONE:
				{
					// There is no value to set but the type still needs to be specified
					if (RegSetValueExW(*t_regkey, *t_value_wstr, 0, t_type, NULL, 0) == ERROR_SUCCESS)
					{
						r_error = nil;
						return true;
					}
					break;
				}

			case REG_BINARY:
			case REG_DWORD:
			case REG_DWORD_BIG_ENDIAN:
			case REG_QWORD:
			default:
				{
					// Expecting a DataRef type
					if (MCValueGetTypeCode(p_value) != kMCValueTypeCodeData)
						return false;

					if (RegSetValueExW(*t_regkey, *t_value_wstr, 0, t_type,
						MCDataGetBytePtr((MCDataRef)p_value), MCDataGetLength((MCDataRef)p_value)) == ERROR_SUCCESS)
					{
						r_error = nil;
						return true;
					}
					break;
				}
			}
            
			// If we get to this point, something failed
			MCS_seterrno(GetLastError());
			r_error = MCSTR("can't set value");
			return true;
        }
        
		// Shouldn't get here
		MCAssert(false);
		return false;
    }
    
    virtual bool DeleteRegistry(MCStringRef p_key, MCStringRef& r_error)
    {
        MCAutoStringRef t_root, t_key;
        
        if (!MCS_registry_split_key(p_key, &t_root, &t_key))
            return false;
        
        HKEY hkey = NULL;
        
        if (MCStringIsEmpty(*t_key))
        {
            /* RESULT */ //MCresult->sets("no key");
			r_error = MCSTR("no key");
            return true;
        }
        
		if (!MCS_registry_root_to_hkey(*t_root, hkey))
        {
            /* RESULT */ //MCresult->sets("bad key");
			r_error = MCSTR("bad key");
			return true;
        }

		MCAutoStringRefAsWString t_key_wstr;
		/* UNCHECKED */ t_key_wstr.Lock(*t_key);

        LSTATUS t_error;
		t_error = SHDeleteKeyW(hkey, *t_key_wstr);

        if (t_error != ERROR_SUCCESS)
        {
            /* RESULT */ //MCresult->sets("could not delete key");
			r_error = MCSTR("could not delete key");
			return true;
        }
        else
        {
            /* RESULT */ MCresult->clear(False);
            r_error = nil;
            return true;
        }
    }
    
    virtual bool ListRegistry(MCStringRef p_path, MCListRef& r_list, MCStringRef& r_error)
    {
        MCAutoStringRef t_root, t_key;
        HKEY t_hkey;
        MCAutoRegistryKey t_regkey;
        
        if (!MCS_registry_split_key(p_path, &t_root, &t_key))
            return false;

		MCAutoStringRefAsWString t_key_wstr;
		/* UNCHECKED */ t_key_wstr.Lock(*t_key);

        if (!MCS_registry_root_to_hkey(*t_root, t_hkey) ||
            RegOpenKeyExW(t_hkey, *t_key_wstr, 0, KEY_READ, &t_regkey) != ERROR_SUCCESS)
        {
            r_error = MCSTR("bad key");
			return true;
        }
        
        MCAutoListRef t_list;
        if (!MCListCreateMutable('\n', &t_list))
            return false;
        
        DWORD t_max_key_length;
        if (ERROR_SUCCESS != RegQueryInfoKeyA(*t_regkey, NULL, NULL, NULL, NULL, &t_max_key_length, NULL, NULL, NULL, NULL, NULL, NULL))
            return false;
        
        DWORD t_index = 0;
        MCAutoArray<char> t_buffer;
        
        t_max_key_length++;
        if (!t_buffer.New(t_max_key_length))
            return false;
        
        LONG t_result = ERROR_SUCCESS;
        while (t_result == ERROR_SUCCESS)
        {
            DWORD t_name_length = t_max_key_length;
            t_result = RegEnumKeyExA(*t_regkey, t_index, t_buffer.Ptr(), &t_name_length, NULL, NULL, NULL, NULL);
            if (t_result == ERROR_SUCCESS && !MCListAppendCString(*t_list, t_buffer.Ptr()))
                return false;
            
            t_index += 1;
        }
        
        if (t_result != ERROR_NO_MORE_ITEMS)
            return false;
        
        r_error = nil;
        return MCListCopy(*t_list, r_list);
    }
};

struct MCMemoryMappedFileHandle: public MCMemoryFileHandle
{
	MCMemoryMappedFileHandle(MCWinSysHandle p_handle, const void *p_buffer, uint32_t p_length):
		MCMemoryFileHandle(p_buffer, p_length)
	{
		m_handle = p_handle;
	}

	virtual void Close()
	{
		/* UNCHECKED */ UnmapViewOfFile(m_buffer);
		CloseHandle((HANDLE)m_handle);
		MCMemoryFileHandle::Close();
	}

private:
	MCWinSysHandle m_handle;
};


struct MCStdioFileHandle: public MCSystemFileHandle
{
	MCStdioFileHandle(MCWinSysHandle p_handle, bool p_is_pipe = false)
	{
		m_handle = p_handle;
		m_is_eof = false;
		m_is_pipe = p_is_pipe;
		m_putback = -1;
	}

	virtual void Close(void)
	{
		CloseHandle(m_handle);
		delete this;
	}
	
    virtual bool IsExhausted(void)
	{
		return m_is_eof;
	}
	
	virtual bool Read(void *p_buffer, uint32_t p_byte_size, uint32_t& r_read)
	{
		LPVOID sptr = p_buffer;
		DWORD nread;
		Boolean result = False;
		IO_stat istat = IO_NORMAL;
		
		if (m_handle == 0)
		{
			MCS_seterrno(GetLastError());
			r_read = 0;
			return false;
		}
		
		// If this is named pipe, handle things differently -- we first peek to see how
		// much is available to read.
		// MW-2012-09-10: [[ Bug 10230 ]] If this stream is a pipe then handle that case.
		if (m_is_pipe)
		{
			// See how much data is available - if this fails then return eof or an error
			// depending on 'GetLastError()'.
			uint32_t t_available;
			if (!PeekNamedPipe(m_handle, NULL, 0, NULL, (DWORD *)&t_available, NULL))
			{
				r_read = 0;

				DWORD t_error;
				t_error = GetLastError();
				if (t_error == ERROR_HANDLE_EOF || t_error == ERROR_BROKEN_PIPE)
				{
					m_is_eof = true;
					return false;
				}

				m_is_eof = false;

				MCS_seterrno(GetLastError());
				return false;
			}

			// Adjust for putback
			int32_t t_adjust;
			t_adjust = 0;
			if (m_putback != -1)
				t_adjust = 1;

			// Calculate how many elements we can read, and how much we need to read
			// to make them.
			uint32_t t_byte_count;
			t_byte_count = MCU_min((t_available + t_adjust), p_byte_size);

			// Copy in the putback char if any
			uint1 *t_dst_ptr;
			t_dst_ptr = (uint1*)sptr;
			if (m_putback != -1)
			{
				*t_dst_ptr++ = (uint1)m_putback;
				m_putback = -1;
			}

			// Now read all the data we can - here we check for EOF also.
			uint32_t t_amount_read;
			IO_stat t_stat;
			t_stat = IO_NORMAL;
			t_amount_read = 0;
			if (t_byte_count - t_adjust > 0)
				if (!ReadFile(m_handle, (LPVOID)t_dst_ptr, t_byte_count - t_adjust, (DWORD *)&t_amount_read, NULL))
				{
					if (GetLastError() == ERROR_HANDLE_EOF)
					{
						t_stat = IO_EOF;
					}
					else
					{
						MCS_seterrno(GetLastError());
						t_stat = IO_ERROR;
					}
				}

			// Return the number of bytes that were read.
			r_read = (t_amount_read + t_adjust);

			if (t_stat == IO_EOF)
			{
				m_is_eof = true;
				return false;
			}

			m_is_eof = false;

			if (t_stat != IO_NORMAL)
				return false;

			return true;
		}

		if (m_putback != -1)
		{
			*((uint1 *)sptr) = (uint1)m_putback;
			m_putback = -1;
			
			if (!ReadFile(m_handle, (LPVOID)((char *)sptr + 1), (DWORD)p_byte_size - 1, &nread, NULL))
			{
				MCS_seterrno(GetLastError());
				r_read = (nread + 1);
				return false;
			}
			
			nread += 1;
		}
		else
		{
			// The Win32 ReadFile call has an annoying limitation - it cannot read more
			// than 64MB in each call. Just in case there are additional circumstances
			// that lower it further, perform the read 4MB at a tile.
			BOOL t_read_success;
			DWORD t_offset, t_remaining;
			t_read_success = TRUE;
			t_offset = 0;
			t_remaining = p_byte_size;
			while (t_read_success && t_remaining > 0)
			{
				// Only read up to 4MB at a time.
				DWORD t_readsize;
				t_readsize = MCU_min(t_remaining, 0x00400000);
				
				t_read_success = ReadFile(m_handle, (LPVOID)((char*)sptr + t_offset), t_readsize, &nread, NULL);
				t_offset += nread;
				if (!t_read_success)
				{
					MCS_seterrno(GetLastError());
					r_read = t_offset;
					return false;
				}
				
				// SN-2014-08-11: [[ Bug 13145 ]] If ReadFile can't read more, but no error is triggered, we should stop here,
				//  but return true. The new imageLoader reads buffer by buffer, and doesn't expect and error when reading the
				//  the last buffer (which might ask for more than remaining in the file).
				// IM-2015-03-17: [[ Bug 14960 ]] GetLastError is only meaningful if ReadFile fails. A return value of TRUE
				//  with 0 bytes read is used to indicate EOF for synchronous file handles.
				if (nread == 0)
				{
					r_read = t_offset;
					m_is_eof = true;
					return true;
				}

				t_remaining -= nread;
			}
			nread = t_offset;
		}

		if (nread < p_byte_size)
		{
			r_read = nread;
			m_is_eof = true;
			return false;
		}
 
		m_is_eof = false;
		r_read = nread;
		return true;
	}

	virtual bool Write(const void *p_buffer, uint32_t p_length)
	{
		uint32_t t_written;
		if (this == IO_stdin)
			return true; // Shouldn't it return false???

		if (m_handle == NULL)
			return false;

		if (!WriteFile(m_handle, (LPVOID)p_buffer, (DWORD)p_length,
					   (LPDWORD)&t_written, NULL))
		{
			MCS_seterrno(GetLastError());
			return false;
		}
		if (t_written != p_length)
			return false;

		return true;
	}

	virtual bool Seek(int64_t p_offset, int p_dir)
	{
		LONG high_offset;
		high_offset = (LONG)(p_offset >> 32);
		DWORD fp;

		fp = SetFilePointer(m_handle, (LONG)(p_offset & 0xFFFFFFFF),
			&high_offset, p_dir > 0 ? FILE_BEGIN : (p_dir < 0 ? FILE_END : FILE_CURRENT));

		if (fp == INVALID_SET_FILE_POINTER && GetLastError() != NO_ERROR)
			return false;

		return true;
	}
	
	virtual bool Truncate(void)
	{
		if (!SetEndOfFile(m_handle))
			return false;

		return true;
	}

	virtual bool Sync(void)
	{
		//get the current file position pointer
		LONG fph;
		fph = 0;
		DWORD fp = SetFilePointer(m_handle, 0, &fph, FILE_CURRENT);
		if (fp == INVALID_SET_FILE_POINTER && GetLastError() != NO_ERROR)
			return false;
		DWORD nfp = SetFilePointer(m_handle, fp, &fph, FILE_BEGIN);
		if (nfp == INVALID_SET_FILE_POINTER && GetLastError() != NO_ERROR)
			return false;
		
		return true;
	}

	virtual bool Flush(void)
	{
		// SN-2014-06-16 
		// FileFlushBuffer returns non-zero on success
		// (which is the opposite of NO_ERROR
		if (FlushFileBuffers(m_handle) == 0)
			return false;

		return true;
	}
	
	virtual bool PutBack(char p_char)
	{
		if (m_putback != -1)
			return false;
			
		m_putback = p_char;
		
		return true;
	}
	
	virtual int64_t Tell(void)
	{
		DWORD low;
		LONG high;
		high = 0;
		low = SetFilePointer(m_handle, 0, &high, FILE_CURRENT);
		return low | ((int64_t)high << 32);
	}
	
	virtual void *GetFilePointer(void)
	{
		return m_handle;
	}

	virtual uint64_t GetFileSize(void)
	{
		DWORD t_high_word, t_low_word;
		t_low_word = ::GetFileSize(m_handle, &t_high_word);
		if (t_low_word != INVALID_FILE_SIZE || GetLastError() == NO_ERROR)
			return (int64_t)t_low_word | (int64_t)t_high_word << 32;

		return 0;
	}
    
    virtual bool TakeBuffer(void*& r_buffer, size_t& r_length)
	{
		return false;
	}

private:
	MCWinSysHandle m_handle;
	int m_putback;
	// MW-2012-09-10: [[ Bug 10230 ]] If true, it means this IO handle is a pipe.
	bool m_is_pipe;
	bool m_is_eof;
};

// MW-2005-02-22: Make this global for now so it is accesible by opensslsocket.cpp
real8 curtime;
static real8 starttime;
static DWORD startcount;

struct MCWindowsDesktop: public MCSystemInterface, public MCWindowsSystemService
{
    virtual MCServiceInterface *QueryService(MCServiceType p_type)
    {
        if (p_type == kMCServiceTypeWindowsSystem)
            return (MCWindowsSystemServiceInterface *)this;
        return nil;
    }
    
	virtual bool Initialize(void)
	{
		IO_stdin = MCsystem -> OpenFd(STD_INPUT_HANDLE, kMCOpenFileModeRead);
		IO_stdout = MCsystem -> OpenFd(STD_OUTPUT_HANDLE, kMCOpenFileModeWrite);
		IO_stderr = MCsystem -> OpenFd(STD_ERROR_HANDLE, kMCOpenFileModeWrite);

		setlocale(LC_CTYPE, MCnullstring);
		setlocale(LC_COLLATE, MCnullstring);

#ifdef _WINDOWS_SERVER
		WORD request = MAKEWORD(1, 1);
		WSADATA t_data;
		WSAStartup(request, &t_data);

		return true;
#endif // _WINDOWS_SERVER

		// MW-2004-11-28: The ctype array seems to have changed in the latest version of VC++
		((unsigned short *)_pctype)[160] &= ~_SPACE;

		MCinfinity = HUGE_VAL;
		MCS_time(); // force init
		if (timeBeginPeriod(1) == TIMERR_NOERROR)
			MCS_reset_time();
		else
			MClowrestimers = True;

        MCExecContext ctxt(nil, nil, nil);
		MCStringRef t_key;
		t_key = MCSTR("HKEY_CURRENT_USER\\Software\\Microsoft\\Windows\\CurrentVersion\\Internet Settings\\ProxyEnable");
        MCAutoStringRef t_type, t_error;
        MCAutoValueRef t_value;
        MCS_query_registry(t_key, &t_value, &t_type, &t_error);
        
        MCAutoNumberRef t_enabled;
        if (*t_value != nil && ctxt.ConvertToNumber(*t_value, &t_enabled) && MCNumberFetchAsInteger(*t_enabled) == 1)
		{
            MCStringRef t_key2;
            t_key2 = MCSTR("HKEY_CURRENT_USER\\Software\\Microsoft\\Windows\\CurrentVersion\\Internet Settings\\ProxyServer");
            MCAutoStringRef t_type2, t_error2;
            MCAutoValueRef t_value2;

			MCS_query_registry(t_key2, &t_value2, &t_type2, &t_error2);

			if (*t_value2 != nil && !MCValueIsEmpty(*t_value2))
			{
				MCAutoStringRef t_http_proxy;
				/* UNCHECKED */ ctxt . ConvertToString(*t_value2, &t_http_proxy);
				MCValueAssign(MChttpproxy, *t_http_proxy);
			}
		}

		// On NT systems 'cmd.exe' is the command processor
		MCValueAssign(MCshellcmd, MCSTR("cmd.exe"));

		// MW-2005-05-26: Store a global variable containing major OS version...
		OSVERSIONINFOA osv;
		memset(&osv, 0, sizeof(OSVERSIONINFOA));
		osv.dwOSVersionInfoSize = sizeof(OSVERSIONINFOA);
		GetVersionExA(&osv);
		MCmajorosversion = osv . dwMajorVersion << 8 | osv . dwMinorVersion;

		// MW-2012-09-19: [[ Bug ]] Adjustment to tooltip metrics for Windows.
		if (MCmajorosversion >= 0x0500)
		{
			MCttsize = 11;
			MCValueAssign(MCttfont, MCSTR("Tahoma"));
		}
		else if (MCmajorosversion >= 0x0600)
		{
			MCttsize = 11;
			MCValueAssign(MCttfont, MCSTR("Segoe UI"));
		}

		OleInitialize(NULL); //for drag & drop

		// MW-2004-11-28: Install a signal handler for FP exceptions - these should be masked
		//   so it *should* be unnecessary but Win9x plays with the FP control word.
		signal(SIGFPE, handle_fp_exception);

		return true;
	}

	virtual void Finalize(void)
    {
        OleUninitialize();
    }
	
	virtual void Debug(MCStringRef p_string)
	{
		MCAutoStringRefAsWString t_string;
		if (t_string.Lock(p_string))
			OutputDebugStringW(*t_string);
	}

	virtual real64_t GetCurrentTime()
    {
        if (startcount)
        {
            DWORD newcount = timeGetTime();
            if (newcount < startcount)
                startcount = newcount;
            else
            {
                curtime = starttime + (newcount - startcount) / 1000.0;
                return curtime;
            }
        }
        struct _timeb timebuffer;
        _ftime(&timebuffer);
        starttime = timebuffer.time + timebuffer.millitm / 1000.0;
		return starttime;
    }
    
    virtual void ResetTime(void)
    {
        if (!MClowrestimers)
        {
            startcount = 0;
            MCS_time();
            startcount = timeGetTime();
        }
    }
    
	virtual bool GetVersion(MCStringRef& r_string)
    {
        return MCStringFormat(r_string, "NT %d.%d", (MCmajorosversion >> 8) & 0xFF, MCmajorosversion & 0xFF);
    }
    
	virtual bool GetMachine(MCStringRef& r_string)
    {
		r_string = MCValueRetain(MCNameGetString(GetProcessor()));
		return true;
    }
    
	virtual MCNameRef GetProcessor(void)
    {
#if defined _M_IX86
        return MCN_x86;
#elif defined _M_AMD64
		return MCN_x86_64;
#else
#  error Unknown processor
#endif
    }
    
	virtual bool GetAddress(MCStringRef& r_address)
    {
        if (!wsainit())
		{
			r_address = MCSTR("unknown");
			return true;
		}
        
        char *buffer = new (nothrow) char[MAXHOSTNAMELEN + 1];
        gethostname(buffer, MAXHOSTNAMELEN);
		buffer[MAXHOSTNAMELEN] = '\0';
        return MCStringFormat(r_address, "%s:%@", buffer, MCcmd);
    }
    
	virtual uint32_t GetProcessId(void)
    {
        return _getpid();
    }
	
	virtual void Alarm(real64_t p_when)
    {
        //no action
        if (!MCnoui)
            if (p_when == 0)
            {
                if (tid != 0)
                {
                    timeKillEvent(tid);
                    tid = 0;
                }
            }
            else
                if (tid == 0)
                    tid = timeSetEvent((UINT)(p_when * 1000.0), 100, MCS_tp,
                                       0, TIME_PERIODIC);
    }
    
	virtual void Sleep(real64_t p_when)
    {
        SleepEx((DWORD)(p_when * 1000.0), False);  //takes milliseconds as parameter
    }
	
	virtual void SetEnv(MCStringRef p_name, MCStringRef p_value)
    {
		MCAutoStringRefAsWString t_name_wstr, t_value_wstr;
		/* UNCHECKED */ t_name_wstr.Lock(p_name);
		/* UNCHECKED */ t_value_wstr.Lock(p_value);

		/* UNCHECKED */ SetEnvironmentVariableW(*t_name_wstr, *t_value_wstr);
    }
                
	virtual bool GetEnv(MCStringRef p_name, MCStringRef& r_value)
    {
	MCAutoStringRefAsWString t_name_wstr;
	/* UNCHECKED */ t_name_wstr.Lock(p_name);
	
	// Get the size of the named environment variable
	size_t t_size;
	t_size = GetEnvironmentVariableW(*t_name_wstr, NULL, 0);

	if (t_size == 0)
	{
		// Variable may just be empty
		if (GetLastError() == ERROR_ENVVAR_NOT_FOUND)
		{
			// Variable does not exist
			return false;
		}
		else
		{
			// Otherwise, the variable must have been empty
			r_value = MCValueRetain(kMCEmptyString);
			return true;
		}
	}

	MCAutoArray<unichar_t> t_string;
	if (!t_string.New(t_size))
		return false;

	DWORD t_result;
	t_result = GetEnvironmentVariableW(*t_name_wstr, t_string.Ptr(), t_size);

	if (t_result == 0 || t_result > t_size)
	{
		// Zero means the call failed.
		// It also fails if the buffer was too small (shouldn't happen)
		return false;
	}

	return MCStringCreateWithChars(t_string.Ptr(), t_result, r_value);
    }
	
	virtual Boolean CreateFolder(MCStringRef p_path)
    {
		MCAutoStringRefAsWString t_path_wstr;
		/* UNCHECKED */ t_path_wstr.Lock(p_path);
	
		if (!CreateDirectoryW(*t_path_wstr, NULL))
            return False;
        
        return True;
    }
    
	virtual Boolean DeleteFolder(MCStringRef p_path)
    {
		MCAutoStringRefAsWString t_path_wstr;
		/* UNCHECKED */ t_path_wstr.Lock(p_path);

        if (!RemoveDirectoryW(*t_path_wstr))
            return False;
        
        return True;
    }
	
//	/* LEGACY */ virtual bool DeleteFile(const char *p_path)
//    {
//        Boolean done = remove(p_path) == 0;
//        if (!done)
//        { // bug in NT serving: can't delete full path from current dir
//            char dir[PATH_MAX];
//            GetCurrentDirectoryA(PATH_MAX, dir);
//            if (p[0] == '\\' && p[1] == '\\' && dir[0] == '\\' && dir[1] == '\\')
//            {
//                SetCurrentDirectoryA("C:\\");
//                done = remove(p_path) == 0;
//                SetCurrentDirectoryA(dir);
//            }
//        }
//        return done;
//    }
    
	virtual Boolean DeleteFile(MCStringRef p_path)
    {
		MCAutoStringRefAsWString t_path_wstr;
		/* UNCHECKED */ t_path_wstr.Lock(p_path);

		return DeleteFileW(*t_path_wstr);
    }
	
	virtual Boolean RenameFileOrFolder(MCStringRef p_old_name, MCStringRef p_new_name)
    {
		MCAutoStringRefAsWString t_old_wstr, t_new_wstr;
		/* UNCHECKED */ t_old_wstr.Lock(p_old_name);
		/* UNCHECKED */ t_new_wstr.Lock(p_new_name);
	
		// The Ex form is used to allow directory renaming across drives.
		// Write-through means this doesn't return until a cross-drive move is complete.
		return MoveFileExW(*t_old_wstr, *t_new_wstr, MOVEFILE_COPY_ALLOWED|MOVEFILE_WRITE_THROUGH);
    }
	
	virtual Boolean BackupFile(MCStringRef p_old_name, MCStringRef p_new_name)
    {
        return RenameFileOrFolder(p_old_name, p_new_name);
    }
    
	virtual Boolean UnbackupFile(MCStringRef p_old_name, MCStringRef p_new_name)
    {
        return MCS_rename(p_old_name, p_new_name);
    }
	
	virtual Boolean CreateAlias(MCStringRef p_target, MCStringRef p_alias)
    {
        HRESULT err;
        IShellLinkW *ISHLNKvar1;
        err = CoCreateInstance(CLSID_ShellLink, NULL,
                               CLSCTX_INPROC_SERVER, IID_IShellLinkW,
                               (void **)&ISHLNKvar1);
        if (SUCCEEDED(err))
        {
            IPersistFile *IPFILEvar1;
			MCAutoStringRefAsWString t_target_wstr;
			/* UNCHECKED */ t_target_wstr.Lock(p_target);

            ISHLNKvar1->SetPath(*t_target_wstr);

			// Set the working directory to the leading components of the path
			uindex_t t_index;
			if (MCStringLastIndexOfChar(p_target, '\\', UINDEX_MAX, kMCStringOptionCompareExact, t_index))
			{
				MCAutoStringRef t_working_dir;
				MCAutoStringRefAsWString t_working_dir_wstr;
				/* UNCHECKED */ MCStringCopySubstring(p_target, MCRangeMake(0, t_index), &t_working_dir);
				/* UNCHECKED */ t_working_dir_wstr.Lock(*t_working_dir);

				ISHLNKvar1->SetWorkingDirectory(*t_working_dir_wstr);
			}

			// The shell link itself is an abstract object and needs to be stored to a file
			err = ISHLNKvar1->QueryInterface(IID_IPersistFile, (void **)&IPFILEvar1);
			if (SUCCEEDED(err))
			{
				// The IPersistFile interface expects a UTF-16 string
				MCAutoStringRefAsWString t_alias_wstr;
				/* UNCHECKED */ t_alias_wstr.Lock(p_alias);

				err = IPFILEvar1->Save(*t_alias_wstr, TRUE);
			}
     
            ISHLNKvar1->Release();
        }
        return SUCCEEDED(err);
    }
    
	// NOTE: 'ResolveAlias' returns a standard (not native) path.
	virtual Boolean ResolveAlias(MCStringRef p_target, MCStringRef& r_dest)
    {
        MCAutoStringRef t_resolved_path;
        
        // Can't do anything if the shortcut doesn't exist
		if (!ResolvePath(p_target, &t_resolved_path))
            return false;
        
        HRESULT hres;
        IShellLinkW* psl;
        WIN32_FIND_DATAW wfd;
		MCAutoStringRef t_retrieved_path;

		// Create the shell link object
        hres = CoCreateInstance(CLSID_ShellLink, NULL, CLSCTX_INPROC_SERVER,
                                IID_IShellLinkW, (void **) &psl);

        if (SUCCEEDED(hres))
        {
			// The contents of this link need to be loaded from the shortcut file           
			IPersistFile* ppf;
            hres = psl->QueryInterface(IID_IPersistFile, (void **)&ppf);
            if (SUCCEEDED(hres))
            {
				// The IPersistFile interface expects a UTF-16 string
				MCAutoStringRefAsWString t_alias_wstr;
				/* UNCHECKED */ t_alias_wstr.Lock(p_target);

                hres = ppf->Load(*t_alias_wstr, STGM_READ);
                if (SUCCEEDED(hres))
                {
                    hres = psl->Resolve(HWND_DESKTOP, SLR_ANY_MATCH|SLR_NO_UI|SLR_UPDATE);
                    if (SUCCEEDED(hres))
                    {
						// The returned path cannot be longer than MAX_PATH
						MCAutoArray<unichar_t> t_buffer;
						/* UNCHECKED */ t_buffer.New(MAX_PATH);

						hres = psl->GetPath(t_buffer.Ptr(), t_buffer.Size(), &wfd, SLGP_SHORTPATH);
						
						// What is the length of the path that was retrieved?
						size_t t_path_len;
						/* UNCHECKED */ StringCchLengthW(t_buffer.Ptr(), t_buffer.Size(), &t_path_len);

						/* UNCHECKED */ MCStringCreateWithChars(t_buffer.Ptr(), t_path_len, &t_retrieved_path);
                    }
                }
                ppf->Release();
            }
            psl->Release();
        }
        if (SUCCEEDED(hres))
        {
            // This function needs to return a standard (not native) path
			return MCS_pathfromnative(*t_retrieved_path, r_dest);
        }
        else
        {
            MCS_seterrno(GetLastError());
            //return MCStringCreateWithCString("can't get", r_error);
			MCresult -> sets("can't get");
			return false;
        }
    }
	
	virtual bool GetCurrentFolder(MCStringRef& r_path)
    {
        return MCS_getcurdir_native(r_path);
    }
    
	virtual Boolean SetCurrentFolder(MCStringRef p_path)
    {
		MCAutoStringRefAsWString t_path_wstr;
		if (!t_path_wstr.Lock(p_path))
			return false;

        if (!SetCurrentDirectoryW(*t_path_wstr))
            return False;
            
        return True;
    }
	
	// NOTE: 'GetStandardFolder' returns a standard (not native) path.
	virtual Boolean GetStandardFolder(MCNameRef p_type, MCStringRef& r_folder)
    {
        bool t_wasfound = false;
        MCAutoNumberRef t_special_folder;
        MCAutoStringRef t_native_path;
        if (MCNameIsEqualToCaseless(p_type, MCN_temporary))
        {
            MCAutoArray<unichar_t> t_buffer;
            uindex_t t_length;
            t_length = GetTempPathW(0, NULL);

            if (t_length != 0)
            {
                if (!t_buffer.New(t_length))
                    return false;
                t_length = GetTempPathW(t_length, t_buffer.Ptr());
                if (t_length != 0)
                {
                    if (!MCStringCreateWithChars(t_buffer.Ptr(), t_length, &t_native_path))
                        return false;
                    t_wasfound = true;
                }
            }
        }
        else if (MCNameIsEqualToCaseless(p_type, MCN_engine)
                 || MCNameIsEqualToCaseless(p_type, MCN_resources))
        {
<<<<<<< HEAD
            MCSAutoLibraryRef t_self;
            MCSLibraryCreateWithAddress(reinterpret_cast<void *>(legacy_path_to_nt_path),
                                        &t_self);
            MCSLibraryCopyNativePath(*t_self,
                                     &t_native_path);
=======
            /* MCcmd is in LiveCode format, but this function actuall returns native
             * paths so we just replicate what GetExecutablePath() does. */
		    WCHAR* wcFileNameBuf = new WCHAR[MAX_PATH+1];
		    DWORD dwFileNameLen = GetModuleFileNameW(NULL, wcFileNameBuf, MAX_PATH+1);
		
            WCHAR* t_last_slash = wcsrchr(wcFileNameBuf, '\\');
            if (t_last_slash != nullptr)
            {
                *t_last_slash = '\0';
            }
            
		    if (!MCStringCreateWithWStringAndRelease((unichar_t*)wcFileNameBuf, &t_native_path))
            {
                delete wcFileNameBuf;
                return false;
            }
>>>>>>> 2295e2fb

            t_wasfound = True;
        }
        else
        {
			if (MCNumberParseUnicodeChars(MCStringGetCharPtr(MCNameGetString(p_type)), MCStringGetLength(MCNameGetString(p_type)), &t_special_folder) ||
                MCS_specialfolder_to_csidl(p_type, &t_special_folder))
            {
                t_wasfound = true;
				
				PIDLIST_ABSOLUTE ppidl;
				HRESULT hResult = SHGetFolderLocation(NULL, MCNumberFetchAsInteger(*t_special_folder), NULL, 0, &ppidl);
				if (hResult != S_OK)
					t_wasfound = false;

				// The SHGetPathFromIDList function won't return paths > MAX_PATH
				MCAutoArray<unichar_t> t_buffer;
				if (t_wasfound && !t_buffer.New(MAX_PATH))
					return false;

				if (t_wasfound && !SHGetPathFromIDListW(ppidl, t_buffer.Ptr()))
					t_wasfound = false;
				
				// Get the length of the returned path
				size_t t_pathlen;
				if (t_wasfound && StringCchLengthW(t_buffer.Ptr(), t_buffer.Size(), &t_pathlen) != S_OK)
					return false;

				// Path was successfully retrieved
				if (t_wasfound && !MCStringCreateWithChars(t_buffer.Ptr(), t_pathlen, &t_native_path))
					return false;
            }
        }
        if (t_wasfound)
        {            
            // OK-2009-01-28: [[Bug 7452]]
            // And call the function to expand the path - if cannot convert to a longfile path,
            // we should return what we already had!
			if (!LongFilePath(*t_native_path, r_folder))
				return MCStringCopy(*t_native_path, r_folder);

			return true;
        }
        else
        {
            r_folder = MCValueRetain(kMCEmptyString);
            return true;
        }
    }
	
    virtual real8 GetFreeDiskSpace()
	{
		DWORD sc, bs, fc, tc;
		GetDiskFreeSpace(NULL, &sc, &bs, &fc, &tc);
		return ((real8)bs * (real8)sc * (real8)fc);
	}


    virtual Boolean GetDevices(MCStringRef& r_devices)
	{
		r_devices = MCValueRetain(kMCEmptyString);
		return true;
	}


    virtual Boolean GetDrives(MCStringRef& r_drives)
	{
		MCAutoListRef t_list;
		MCAutoBlock<char_t> t_buffer;
		DWORD maxsize = GetLogicalDriveStringsA(0, NULL);
		if (!t_buffer . Allocate(maxsize) || !MCListCreateMutable('\n', &t_list))
			return false;

		char_t *sptr = *t_buffer;
		char_t *dptr = sptr;
		GetLogicalDriveStringsA(maxsize, (LPSTR)sptr);
		while (True)
		{
			if (*sptr == '\\')
				sptr++;
			else
			{
				*dptr = *sptr++;
				if (*dptr++ == '\0')
					if (*sptr == '\0')
						break;
					else
						*(dptr - 1) = '\n';
			}
		}
		return MCListAppendNativeChars(*t_list, *t_buffer, dptr - 1 - *t_buffer) &&
			MCListCopyAsString(*t_list, r_drives);
	}
    
	virtual Boolean FileExists(MCStringRef p_path)
    {
        return MCS_path_exists(p_path, True);
    }
    
	virtual Boolean FolderExists(MCStringRef p_path)
    {
        return MCS_path_exists(p_path, False);
    }
    
	virtual Boolean FileNotAccessible(MCStringRef p_path)
    {
        MCAutoStringRefAsWString t_path_wstr;
		if (!t_path_wstr.Lock(p_path))
			return False;
	
		DWORD t_result;
		t_result = GetFileAttributesW(*t_path_wstr);

		if (t_result == INVALID_FILE_ATTRIBUTES)
			return False;

		// If the file is a directory or read-only it isn't accessible
		if (t_result & FILE_ATTRIBUTE_DIRECTORY)
			return True;
		if (t_result & FILE_ATTRIBUTE_READONLY)
			return True;

		// File passed our checks
		return False;
    }
	
	virtual Boolean ChangePermissions(MCStringRef p_path, uint2 p_mask)
    {
		MCAutoStringRefAsWString t_path_wstr;
		if (!t_path_wstr.Lock(p_path))
			return False;

		// Get the current file attributes
		DWORD t_attrib;
		t_attrib = GetFileAttributesW(*t_path_wstr);

		if (t_attrib == INVALID_FILE_ATTRIBUTES)
			return False;

		// The POSIX security model is an extremely poor fit for the WinNT security model...
		// If any of the "write" bits are set, make the file writable. Read/execute are always allowed
		if (p_mask & 0222)
		{
			t_attrib &= ~FILE_ATTRIBUTE_READONLY;

			// If all attributes have been cleared, it should be set to "normal"
			if (t_attrib == 0)
				t_attrib = FILE_ATTRIBUTE_NORMAL;
		}
		else
		{
			// The "normal" attribute needs to be cleared if it is set
			t_attrib &= ~FILE_ATTRIBUTE_NORMAL;
			t_attrib |= FILE_ATTRIBUTE_READONLY;
		}

		// Update the attributes
		return SetFileAttributesW(*t_path_wstr, t_attrib);
    }
	
	virtual uint2 UMask(uint2 p_mask)
    {
        return _umask(p_mask);
    }
    
	virtual IO_handle OpenFile(MCStringRef p_path, intenum_t p_mode, Boolean p_map)
    {
		Boolean appendmode = False;
		DWORD omode = 0;		//file open mode
		DWORD createmode = OPEN_ALWAYS;
		DWORD fa = FILE_ATTRIBUTE_NORMAL; //file flags & attribute
		HANDLE t_file_handle = NULL;
		IO_handle t_handle;
		t_handle = nil;

		bool t_device = false;
		bool t_serial_device = false;
        // SN-2015-04-13: [[ Bug 14696 ]] Close the file handler in case our
        //  MCStdioFileHandler could not be created.
        bool t_close_file_handler = false;

		// SN-2015-02-26: [[ Bug 14612 ]] Also process the device path
		//  translation when using <open file>
		MCAutoStringRef t_devicepath;
		if (!get_device_path(p_path, &t_devicepath))
			return NULL;

		// Is this a device path?
		if (MCStringBeginsWithCString(*t_devicepath, (const char_t*)"\\\\.\\", kMCStringOptionCompareExact))
		{
			t_device = true;

			// Is this a path to a serial port?
			if (MCStringBeginsWithCString(*t_devicepath, (const char_t*)"\\\\.\\COM", kMCStringOptionCompareCaseless))
				t_serial_device = true;
        }

		if (p_mode == kMCOpenFileModeRead)
		{
			omode = GENERIC_READ;
			createmode = OPEN_EXISTING;
		}
        if (p_mode== kMCOpenFileModeWrite || p_mode == kMCOpenFileModeCreate)
		{
			omode = GENERIC_WRITE;
			createmode = CREATE_ALWAYS;
		}

		// SN-2014-05-02 [[ Bug 12061 ]] Can't test app on Android
		// Issue when reading the deployed file when deploying to Linux/Android
		if (p_mode == kMCOpenFileModeCreate)
			omode |= GENERIC_READ;
		if (p_mode == kMCOpenFileModeUpdate)
			omode = GENERIC_WRITE | GENERIC_READ;
		if (p_mode == kMCOpenFileModeAppend)
		{
			omode = GENERIC_WRITE;
			appendmode = True;
		}

		DWORD sharemode;
		if (t_device)
		{
			createmode = OPEN_EXISTING;
			sharemode = 0;
		}
		else
			sharemode = FILE_SHARE_READ | FILE_SHARE_WRITE;

		MCAutoStringRefAsWString t_path_wstr;
		/* UNCHECKED */ t_path_wstr.Lock(*t_devicepath);

		t_file_handle = CreateFileW(*t_path_wstr, omode, sharemode, NULL,
							 createmode, fa, NULL);
		
		if (t_file_handle == INVALID_HANDLE_VALUE)
		{
			return NULL;
		}

		if (t_serial_device)
		{
			MCAutoStringRefAsWString t_serial_wstr;
			/* UNCHECKED */ t_serial_wstr.Lock(MCserialcontrolsettings);
			
			DCB dcb;
			dcb . DCBlength = sizeof(DCB);
			if (!GetCommState(t_file_handle, &dcb) || !BuildCommDCBW(*t_serial_wstr, &dcb)
					|| !SetCommState(t_file_handle, &dcb))
			{
				MCS_seterrno(GetLastError());
				CloseHandle(t_file_handle);
				MCresult->sets("SetCommState error");
				return NULL;
			}
			COMMTIMEOUTS timeout;         //set timeout to prevent blocking
			memset(&timeout, 0, sizeof(COMMTIMEOUTS));
			timeout.ReadIntervalTimeout = MAXDWORD;
			timeout.WriteTotalTimeoutConstant = 2000;
			if (!SetCommTimeouts(t_file_handle, (LPCOMMTIMEOUTS)&timeout))
			{
				MCS_seterrno(GetLastError());
				CloseHandle(t_file_handle);
				MCresult->sets("SetCommTimeouts error");
				return NULL;
			}
			p_map = False;
		}

		if (p_map && (omode == GENERIC_READ)) //if memory map file
		{
			MCWinSysHandle t_file_mapped_handle = 
				(MCWinSysHandle)CreateFileMappingA(t_file_handle, NULL, PAGE_READONLY,
														0, 0, NULL);

			if (t_file_mapped_handle != NULL)
			{
				uint32_t t_len = GetFileSize(t_file_handle, NULL);
				char *t_buffer = (char*)MapViewOfFile(t_file_mapped_handle,
													  FILE_MAP_READ, 0, 0, 0);
				
				// SN-2015-03-02: [[ Bug 14696 ]] If the file is too large,
				//  the file mapping won't work, and a normal file handler
				//  should be used.
				if (t_buffer == NULL)
				{
					CloseHandle(t_file_mapped_handle);
					t_handle = new (nothrow) MCStdioFileHandle((MCWinSysHandle)t_file_handle);
                    t_close_file_handler = t_handle == NULL;
				}
				else
				{
					t_handle = new (nothrow) MCMemoryMappedFileHandle(t_file_mapped_handle, t_buffer, t_len);
                    // SN-2015-04-13: [[ Bug 14696 ]] We don't want to leave a
                    //  file handler open in case the memory mapped file could
                    //  not be allocated. We always close the normal file handle
                    if (t_handle == NULL)
                        CloseHandle(t_file_mapped_handle);
                    t_close_file_handler = true;
				}
			}
			// SN-2014-11-27: [[ Bug 14110 ]] A StdioFileHandle should be created if the file mapping failed
			// (for empty files for instance).
			else
            {
				t_handle = new (nothrow) MCStdioFileHandle((MCWinSysHandle)t_file_handle);
                t_close_file_handler = t_handle == NULL;
            }
		}
		else
        {
			t_handle = new (nothrow) MCStdioFileHandle((MCWinSysHandle)t_file_handle);
            t_close_file_handler = t_handle == NULL;
        }

        // SN-2015-04-13: [[ Bug 14696 ]] We close the Windows file handle in
        //  case we did not successfully create an MCStdioFileHandle.
        if (t_close_file_handler)
            CloseHandle(t_file_handle);
        
		return t_handle;
    }
    
	virtual IO_handle OpenFd(uint32_t p_fd, intenum_t p_mode)
	{
		IO_handle t_stdio_handle;
		HANDLE t_handle;

		// No need to open p_fd, as on Windows only STD_INPUT_HANDLE, STD_OUTPUT_HANDLE 
		// and STD_ERROR_HANDLE can be processed by GetStdHandle
		t_handle = GetStdHandle(p_fd);  

		if (t_handle == INVALID_HANDLE_VALUE)
			return nil;

		// Since we can only have an STD fd, we know we have a pipe.
		t_stdio_handle = new (nothrow) MCStdioFileHandle((MCWinSysHandle)t_handle, true);

		return t_stdio_handle;
	}

	virtual IO_handle OpenDevice(MCStringRef p_path, intenum_t p_mode)
	{
		// For Windows, the path is used to determine whether a file or a device is being opened
		// SN-2015-02-16: [[ Bug 14612 ]] <open file "COM:"> should do the same as
		//  <open device "COM:">, so no difference in the path
		//  translation must exist between MCWindowsDesktop::OpenDevice
		//  and MCWindowsDesktop::OpenFile
		return OpenFile(p_path, p_mode, True);
	}
	
	// NOTE: 'GetTemporaryFileName' returns a non-native path.
	virtual bool GetTemporaryFileName(MCStringRef& r_tmp_name)
    {
        MCAutoStringRef t_path;
        MCAutoStringRef t_stdpath;
        MCAutoStringRef t_long_path;
        MCAutoPointer<char> t_fname;
        
        t_fname = _tempnam("\\tmp", "tmp");
        uindex_t t_length;
        
        const char *t_ptr = strrchr(*t_fname, '\\');
        if (t_ptr == nil)
            t_length = strlen(*t_fname);
        else
            t_length = t_ptr - *t_fname;
        
        if (!MCStringCreateWithNativeChars((const char_t*)*t_fname, t_length, &t_path) ||
            !MCS_pathfromnative(*t_path, &t_stdpath) ||
            !LongFilePath(*t_stdpath, &t_long_path))
		{
			r_tmp_name = MCValueRetain(kMCEmptyString);
            return true;
		}
        
        if (t_ptr == nil)
		{
			r_tmp_name = MCValueRetain(*t_long_path);
			return true;
		}
        
        MCAutoStringRef t_tmp_name;
        if (!MCStringMutableCopy(*t_long_path, &t_tmp_name) ||
			!MCStringAppendFormat(*t_tmp_name, "/%s", t_ptr + 1))
			return false;
	
		MCStringCopy(*t_tmp_name, r_tmp_name);
		return true;
    }
	
	// Utility function: converts FILETIME to a Unix time
	static uint32_t FiletimeToUnix(const FILETIME& ft)
	{
		// Assemble the FILETIME into a 64-bit integer
		uint64_t u64;
		u64 = (uint64_t(ft.dwHighDateTime) << 32) | ft.dwLowDateTime;

		// Number of 100ns intervals between 1601-01-01 and 1970-01-01
		// (according to Microsoft; they don't say which calendar...)
		u64 -= 116444736000000000ULL;

		// Convert from 100ns intervals into seconds
		u64 /= 10000000;

		// Like all Unix times, this will overflow in 2038
		return uint32_t(u64);
	}

	virtual bool ListFolderEntries(MCStringRef p_folder, MCSystemListFolderEntriesCallback p_callback, void *x_context)
    {
        WIN32_FIND_DATAW data;
        HANDLE ffh;            //find file handle

        MCAutoStringRef t_dir_native;
        MCAutoStringRef t_search_path;
        
		// The search is done in the current directory
		if (p_folder == nil)
			MCS_getcurdir_native(&t_dir_native);
		else
			&t_dir_native = MCValueRetain (p_folder);

		// Search strings need to have a wild-card added
		if (MCStringGetCharAtIndex(*t_dir_native, MCStringGetLength(*t_dir_native) - 1) == '\\')
		{
			/* UNCHECKED */ MCStringFormat(&t_search_path, "%@*", *t_dir_native);
		}
		else
		{
			/* UNCHECKED */ MCStringFormat(&t_search_path, "%@\\*", *t_dir_native);
		}

		// Iterate through the contents of the directory
		MCAutoStringRefAsWString t_search_wstr;
		if (!t_search_wstr.Lock(*t_search_path))
			return false;
		ffh = FindFirstFileW(*t_search_wstr, &data);

		do
		{
			// Don't list the current directory
			if (lstrcmpiW(data.cFileName, L".") == 0)
				continue;

			// Retrieve as many of the file attributes as Windows supports
			// The MCSystemFolderEntry::name field is a C string :-(
			// It's actually an array of wchar, so it allows unicode characters...
			MCSystemFolderEntry t_entry;

			MCStringRef t_unicode_name;

            if (data.cFileName && MCStringCreateWithChars(data.cFileName, wcslen(data.cFileName), t_unicode_name))
				t_entry.name = t_unicode_name;		// MCStringRef is now in use to handle the unicode chars
			else
                t_entry.name = kMCEmptyString;

			t_entry.data_size = (uint64_t(data.nFileSizeHigh) << 32) | data.nFileSizeLow;
			t_entry.resource_size = 0;			// Doesn't exist
			t_entry.creation_time = FiletimeToUnix(data.ftCreationTime);
			t_entry.modification_time = FiletimeToUnix(data.ftLastWriteTime);
			t_entry.access_time = FiletimeToUnix(data.ftLastAccessTime);
			t_entry.backup_time = 0;			// Doesn't exist
			t_entry.user_id = 0;				// Exists but is incompatible
			t_entry.group_id = 0;				// Exists but is incompatible
			t_entry.permissions = 0555;			// All files support read/write for all
			t_entry.file_creator = 0;			// Doesn't exist
			t_entry.file_type = 0;				// Doesn't exist
			t_entry.is_folder = data.dwFileAttributes & FILE_ATTRIBUTE_DIRECTORY;

			// Fix-up the permissions if write access is permitted
			if (!(data.dwFileAttributes & FILE_ATTRIBUTE_READONLY))
				t_entry.permissions |= 0222;

			// Hand the structure to the callback
			p_callback(x_context, &t_entry);

			MCValueRelease(t_unicode_name);
		}
		while (FindNextFileW(ffh, &data));
		FindClose(ffh);

		return true;
    }

	virtual bool PathToNative(MCStringRef p_path, MCStringRef& r_native)
	{
		if (MCStringIsEmpty(p_path))
		{
			r_native = MCValueRetain(kMCEmptyString);
			return true;
		}

		// The / and \ characters in the path need to be swapped
		MCAutoArray<unichar_t> t_swapped;
		t_swapped.New(MCStringGetLength(p_path));

		for (uindex_t i = 0; i < MCStringGetLength(p_path); i++)
		{
			unichar_t t_char;
			t_char = MCStringGetCharAtIndex(p_path, i);
			if (t_char == '/')
				t_swapped[i] = '\\';
			else if (t_char == '\\')
				t_swapped[i] = '/';
			else
				t_swapped[i] = t_char;
		}

		// Add the NT-style path prefix, if required
		MCAutoStringRef t_swapped_str;
		/* UNCHECKED */ MCStringCreateWithChars(t_swapped.Ptr(), t_swapped.Size(), &t_swapped_str);
		legacy_path_to_nt_path(*t_swapped_str, r_native);
		return true;
	}

	virtual bool PathFromNative(MCStringRef p_native, MCStringRef& r_livecode_path)
	{
		if (MCStringIsEmpty(p_native))
		{
			r_livecode_path = MCValueRetain(kMCEmptyString);
			return true;
		}

		// Remove any NT-style path prefix
		MCAutoStringRef t_legacy_path;
		nt_path_to_legacy_path(p_native, &t_legacy_path);

		// The / and \ characters in the path need to be swapped
		MCAutoArray<unichar_t> t_swapped;
		t_swapped.New(MCStringGetLength(*t_legacy_path));

		for (uindex_t i = 0; i < MCStringGetLength(*t_legacy_path); i++)
		{
			unichar_t t_char;
			t_char = MCStringGetCharAtIndex(*t_legacy_path, i);
			if (t_char == '/')
				t_swapped[i] = '\\';
			else if (t_char == '\\')
				t_swapped[i] = '/';
			else
				t_swapped[i] = t_char;
		}

		return MCStringCreateWithChars(t_swapped.Ptr(), t_swapped.Size(), r_livecode_path);
	}

	virtual bool ResolvePath(MCStringRef p_path, MCStringRef& r_resolved_path)
	{
		// Parameters for MCSystemInterface functions are always native paths
		return ResolveNativePath(p_path, r_resolved_path);
	}
    
	static bool isValidSerialPortPath(MCStringRef p_path)
    {
        // All serial port paths end with ":", and are at least 4 chars long
        uindex_t t_len = MCStringGetLength(p_path);
		
        if (t_len < 4 || MCStringGetCharAtIndex(p_path, t_len-1) != ':')
            return false;
        
        typedef struct
        {
            const char *m_prefix;
            bool m_numbered;
        } SerialPortInfo;
		
        SerialPortInfo serialPortNames[]=
        {
            {"COM", true},
            {"LPT", true},
            {"CON", false},
            {"PRN", false},
            {"AUX", false},
            {"NUL", false},
        };
		
        size_t t_size = sizeof(serialPortNames) / sizeof(serialPortNames[0]);
        for (int i=0; i<t_size; i++)
        {
            /* Must always begin with the correct prefix */
            if (!MCStringBeginsWithCString(p_path, (const char_t*)serialPortNames[i].m_prefix, kMCStringOptionCompareCaseless))
            {
                continue;
            }
			
            // If not numbered, then there should only be prefix + ":"
            // (and we already checked for the ":" earlier)
            if (!serialPortNames[i].m_numbered)
            {
                return t_len == 4;
            }
			
            /* Check for a numbered part, which must be non-empty */
            if (t_len <= 4)
            {
                return false;
            }
			
            for (int t_offset = 3; t_offset < t_len - 1; ++t_offset)
            {
                if (!isdigit(MCStringGetCharAtIndex(p_path, t_offset)))
                {
                    return false;
                }
            }
            return true;
        }
        return false;
    }
	
	virtual bool ResolveNativePath(MCStringRef p_path, MCStringRef& r_resolved_path)
	{
		if (MCStringGetLength(p_path) == 0)
			return MCS_getcurdir_native(r_resolved_path);

		MCAutoStringRef t_canonised_path;
		bool t_success;
		t_success = true;
		
		// Taken from LiveCode 6.7's w32spec.cpp MCS_get_canonical_path
		// The following rules are used to process paths on Windows:
		// - an absolute UNIX path is mapped to an absolute windows path using the drive of the CWD:
		// /foo/bar -> CWD-DRIVE:/foo/bar
		// - an absolute windows path is left as is:
		// //foo/bar -> //foo/bar
		// C:/foo/bar -> C:/foo/bar
		// - a relative path is prefixed by the CWD:
		// foo/bar -> CWD/foo/bar
		// Note: / and \ are treated the same, but not changed. 
		// Note: When adding a path separator \ is used in LiveCode 7.0
		// since we are suppose to have a native path as input for MCSystem functions

		// We store the first chars in this static to make the if
		// statements more readable
		char_t t_first_chars[2];
        t_first_chars[0] = MCStringGetNativeCharAtIndex(p_path, 0);
		t_first_chars[1] = MCStringGetNativeCharAtIndex(p_path, 1);

		if ((t_first_chars[0] == '/' && t_first_chars[1] != '/')
				|| (t_first_chars[0] == '\\' && t_first_chars[1] != '\\'))
		{
			// path in root of current drive
			MCAutoStringRef t_curdir;
			if (t_success)
				t_success = MCS_getcurdir_native(&t_curdir);
		
			if (t_success)
			t_success = MCStringFormat(&t_canonised_path, 
							"%c:%@", 
							MCStringGetNativeCharAtIndex(*t_curdir, 0),
							p_path);
		}
		else if ((is_legal_drive(t_first_chars[0]) && t_first_chars[1] == ':')
				|| (t_first_chars[0] == '/' && t_first_chars[1] == '/')
				|| (t_first_chars[0] == '\\' && t_first_chars[1] == '\\'))
		{
			// absolute path
			t_canonised_path = p_path;
		}
		
		// PM-2016-03-15: [[ Bug 16300 ]] Detect correctly the case of a serial port path
		else if (isValidSerialPortPath(p_path))
		{
			t_canonised_path = p_path;
		}
		
		else
		{
			// relative to current folder
			MCAutoStringRef t_curdir;
			t_success = MCS_getcurdir_native(&t_curdir);

			if (t_success)
				t_success = MCStringFormat(&t_canonised_path,
						   "%@\\%@",
						   *t_curdir,
						   p_path);
		}

		if (t_success)
			r_resolved_path = MCValueRetain(*t_canonised_path);

		return t_success;
	}
	
	virtual bool LongFilePath(MCStringRef p_path, MCStringRef& r_long_path)
    {
		// The path given to longfilepath can't be already resolved - as it remains the same
		// for UNIX-based OS, resolving it's not done in the MCS_* function like usual
		MCAutoStringRef t_resolved_path;
		if (!ResolveNativePath(p_path, &t_resolved_path))
			return false;

		MCAutoStringRefAsWString t_short_wstr;
		if (!t_short_wstr.Lock(*t_resolved_path))
			return false;

		// Retrieve the length of the long file name
		DWORD t_length;
		t_length = GetLongPathNameW(*t_short_wstr, NULL, 0);

		if (t_length == 0)
		{
			MCS_seterrno(GetLastError());
			return false;
		}

		MCAutoArray<unichar_t> t_buffer;
		if (!t_buffer.New(t_length))
			return false;

		DWORD t_result;
		t_result = GetLongPathNameW(*t_short_wstr, t_buffer.Ptr(), t_buffer.Size());

		// Check that the path was successfully copied
		if (t_result == 0 || t_result >= t_length)
		{
			MCS_seterrno(GetLastError());
			return false;
		}

		// The new way the longpath is built leaves the terminating backslash
		char t_bdag = (char)t_buffer[t_result - 1];
		if (t_buffer[t_result - 1] == '\\')
			--t_result;

		return MCStringCreateWithChars(t_buffer.Ptr(), t_result, r_long_path);
    }
    
	virtual bool ShortFilePath(MCStringRef p_path, MCStringRef& r_short_path)
    {
		// The path given to shortfilepath can't be already resolved - as it remains the same
		// for UNIX-based OS, resolving it's not done in the MCS_* function like usual
		MCAutoStringRef t_resolved_path;
		if (!ResolveNativePath(p_path, &t_resolved_path))
			return false;

		MCAutoStringRefAsWString t_long_wstr;
		if (!t_long_wstr.Lock(*t_resolved_path))
			return false;

		// How long is the short path?
		DWORD t_length;
		t_length = GetShortPathNameW(*t_long_wstr, NULL, 0);

		if (t_length == 0)
		{
			MCS_seterrno(GetLastError());
			return false;
		}

		MCAutoArray<unichar_t> t_buffer;
		if (!t_buffer.New(t_length))
			return false;

		DWORD t_result;
		t_result = GetShortPathNameW(*t_long_wstr, t_buffer.Ptr(), t_buffer.Size());

		if (t_result == 0 || t_result >= t_length)
		{
			MCS_seterrno(GetLastError());
			return false;
		}

		return MCStringCreateWithChars(t_buffer.Ptr(), t_result, r_short_path);
    }
    
	virtual bool Shell(MCStringRef p_command, MCDataRef& r_data, int& r_retcode)
	{
        IO_cleanprocesses();
        SECURITY_ATTRIBUTES saAttr;
        /* Set the bInheritHandle flag so pipe handles are inherited. */
        saAttr.nLength = sizeof(SECURITY_ATTRIBUTES);
        saAttr.bInheritHandle = TRUE;
        saAttr.lpSecurityDescriptor = NULL;
        
        Boolean created = True;
        HANDLE hChildStdinRd = NULL;
        HANDLE hChildStdinWr = NULL;
        HANDLE hChildStdoutRd = NULL;
        HANDLE hChildStdoutWr = NULL;
        HANDLE hChildStderrWr = NULL;
        if (!CreatePipe(&hChildStdoutRd, &hChildStdoutWr, &saAttr, 0)
	        || !CreatePipe(&hChildStdinRd, &hChildStdinWr, &saAttr, 0))
            created = False;
        
        // MW-2012-08-06: [[ Bug 10161 ]] Make sure our ends of the pipes are not inherited
        //   into the child.
        if (!SetHandleInformation(hChildStdoutRd, HANDLE_FLAG_INHERIT, 0) ||
            !SetHandleInformation(hChildStdinWr, HANDLE_FLAG_INHERIT, 0))
            created = False;
        
        PROCESS_INFORMATION piProcInfo;
        STARTUPINFOW siStartInfo;
        memset(&siStartInfo, 0, sizeof(STARTUPINFOA));
        siStartInfo.cb = sizeof(STARTUPINFOA);
        siStartInfo.dwFlags = STARTF_USESTDHANDLES;
        siStartInfo.dwFlags = STARTF_USESTDHANDLES | STARTF_USESHOWWINDOW;
        if (MChidewindows)
            siStartInfo.wShowWindow = SW_HIDE;
        else
            siStartInfo.wShowWindow = SW_SHOW;
        siStartInfo.hStdInput = hChildStdinRd;
        siStartInfo.hStdOutput = hChildStdoutWr;
        
		MCStringRef t_cmd;
        // SN-2014-06-16 [[ Bug 12648 ]] Shell command does not accept spaces despite being quoted (Windows)
        // Fix for 7
		/* UNCHECKED */ MCStringFormat(t_cmd, "%@ /C \"%@\"", MCshellcmd, p_command);
		MCAutoStringRefAsLPWSTR t_wcmd;
		t_wcmd . Lock(t_cmd);
        MCU_realloc((char **)&MCprocesses, MCnprocesses,
                    MCnprocesses + 1, sizeof(Streamnode));
        uint4 index = MCnprocesses;
        MCprocesses[index].name = (MCNameRef)MCValueRetain(MCM_shell);
        MCprocesses[index].mode = OM_NEITHER;
        MCprocesses[index].ohandle = new (nothrow) MCMemoryFileHandle;
		MCprocesses[index].ihandle = new (nothrow) MCStdioFileHandle((MCWinSysHandle)hChildStdoutRd, true);
        if (created)
        {
            HANDLE phandle = GetCurrentProcess();
            DuplicateHandle(phandle, hChildStdoutWr, phandle, &hChildStderrWr,
                            0, TRUE, DUPLICATE_SAME_ACCESS);
            siStartInfo.hStdError = hChildStderrWr;
            DWORD threadID = 0;
            if (CreateProcessW(NULL, *t_wcmd, NULL, NULL, TRUE, CREATE_NEW_CONSOLE,
                               NULL, NULL, &siStartInfo, &piProcInfo))
            {
                MCprocesses[MCnprocesses].pid = piProcInfo.dwProcessId;
                MCprocesses[MCnprocesses++].phandle = (MCWinSysHandle)piProcInfo.hProcess;
                MCprocesses[index].thandle = (MCWinSysHandle)CreateThread(NULL, 0,	(LPTHREAD_START_ROUTINE)readThread, &MCprocesses[index], 0, &threadID);
                if (MCprocesses[index].thandle == NULL)
                    created = False;
                else
                    SetThreadPriority(MCprocesses[index].thandle, THREAD_PRIORITY_HIGHEST);
            }
            else
            {
                MCS_seterrno(GetLastError());
                created = False;
            }
        }
        BOOL isclosed = CloseHandle(hChildStdinRd);
        isclosed = CloseHandle(hChildStdinWr);
        isclosed = CloseHandle(hChildStdoutWr);
        isclosed = CloseHandle(hChildStderrWr);
        if (!created)
        {
            CloseHandle(hChildStdoutRd);
            Sleep(0);
            MCeerror->add(EE_SHELL_BADCOMMAND, 0, 0, t_cmd);
			MCValueRelease(t_cmd);
            return false;
        }
        
        s_finished_reading = false;
        
        do
        {
            if (MCscreen->wait(READ_INTERVAL, False, False))
            {
                MCeerror->add(EE_SHELL_ABORT, 0, 0, t_cmd);
                if (MCprocesses[index].pid != 0)
                {
                    TerminateProcess(MCprocesses[index].phandle, 0);
                    MCprocesses[index].pid = 0;
                    TerminateThread(MCprocesses[index].thandle, 0);
                    CloseHandle(piProcInfo.hProcess);
                    CloseHandle(piProcInfo.hThread);
                }
                MCS_close(MCprocesses[index].ihandle);
                MCprocesses[index].ihandle = nil;
                IO_cleanprocesses();                
				MCValueRelease(t_cmd);
                return false;
            }
        }
        while(!s_finished_reading);
        CheckProcesses();
        if (MCprocesses[index].pid == 0)
        {
            Sleep(0);
            TerminateThread(MCprocesses[index].thandle, 0);
            CloseHandle(piProcInfo.hProcess);
            CloseHandle(piProcInfo.hThread);
        }

        r_retcode = MCprocesses[index].retcode;

		void *t_buffer;
		uint32_t t_buf_size;
		bool t_success;

		t_success = MCS_closetakingbuffer_uint32(MCprocesses[index].ohandle, t_buffer, t_buf_size) == IO_NORMAL;
        MCprocesses[index].ohandle = nil;
        
        IO_cleanprocesses();
        MCValueRelease(t_cmd);

		if (t_success)
			t_success = MCDataCreateWithBytes((byte_t*) t_buffer, t_buf_size, r_data);

		delete[] t_buffer;
		return t_success;
	}
    
	virtual uint32_t TextConvert(const void *p_string, uint32_t p_string_length, void *r_buffer, uint32_t p_buffer_length, uint32_t p_from_charset, uint32_t p_to_charset)
	{
		char szLocaleData[6];
		uint2 codepage = 0;
		GetLocaleInfoA(MAKELCID(MCS_charsettolangid(p_to_charset), SORT_DEFAULT)
					   , LOCALE_IDEFAULTANSICODEPAGE, szLocaleData, 6);
		codepage = (uint2)strtoul(szLocaleData, NULL, 10);
		uint4 dsize;
		const char *t_string_ptr = (char*)p_string;
		const char *t_buffer_ptr = (char*)r_buffer;
		if (p_from_charset == LCH_UNICODE)
			dsize = WideCharToMultiByte( codepage, 0, (LPCWSTR)t_string_ptr, p_string_length >> 1,
										   (LPSTR)t_buffer_ptr, p_buffer_length, NULL, NULL);
		else
		{
			dsize = MultiByteToWideChar( codepage, 0, (LPCSTR)t_string_ptr, p_string_length, (LPWSTR)t_buffer_ptr,
										   p_buffer_length >> 1);
			// SN-2014-12-15: [[ Bug 14203 ]] The required size must be adapted as it was beforehand
			dsize <<= 1;
		}

		return dsize;
	}

	virtual bool TextConvertToUnicode(uint32_t p_input_encoding, const void *p_input, uint4 p_input_length, void *p_output, uint4& p_output_length, uint4& r_used)
	{
		if (p_input_length == 0)
		{
			r_used = 0;
			return true;
		}

		UINT t_codepage;
		if (p_input_encoding >= kMCTextEncodingWindowsNative)
			t_codepage = p_input_encoding - kMCTextEncodingWindowsNative;
		else if (p_input_encoding >= kMCTextEncodingMacNative)
			t_codepage = 10000 + p_input_encoding - kMCTextEncodingMacNative;
		else
		{
			r_used = 0;
			return true;
		}

		// MW-2009-08-27: It is possible for t_codepage == 65001 which means UTF-8. In this case we can't
		//   use the precomposed flag...

		int t_required_size;
		t_required_size = MultiByteToWideChar(t_codepage, t_codepage == 65001 ? 0 : MB_PRECOMPOSED, (LPCSTR)p_input, p_input_length, NULL, 0);
		if (t_required_size > (int)p_output_length / 2)
		{
			r_used = t_required_size * 2;
			return false;
		}

		int t_used;
		t_used = MultiByteToWideChar(t_codepage, t_codepage == 65001 ? 0 : MB_PRECOMPOSED, (LPCSTR)p_input, p_input_length, (LPWSTR)p_output, p_output_length);
		r_used = t_used * 2;

		return true; 
	}
    
    virtual void CheckProcesses(void)
    {
    uint2 i;
    for (i = 0 ; i < MCnprocesses ; i++)
        if (MCprocesses[i].phandle != NULL)
        {
            DWORD err = WaitForSingleObject(MCprocesses[i].phandle, 0);
            if (err == WAIT_OBJECT_0 || err == WAIT_FAILED)
            {
                // MW-2010-05-17: Make sure we keep the process around long enough to
                //   read in all its data.
                uint32_t t_available;
                if (MCprocesses[i].ihandle == NULL || !PeekNamedPipe(MCprocesses[i].ihandle->GetFilePointer(), NULL, 0, NULL, (DWORD *)&t_available, NULL))
                    t_available = 0;
                if (t_available != 0)
                    return;
                
				/* TODO: set end of file...
                // MW-2010-10-25: [[ Bug 9134 ]] Make sure the we mark the stream as 'ATEOF'
                if (MCprocesses[i] . ihandle != nil)
                    MCprocesses[i] . ihandle -> flags |= IO_ATEOF;
                */

                DWORD retcode;
                GetExitCodeProcess(MCprocesses[i].phandle, &retcode);
                MCprocesses[i].retcode = retcode;
                MCprocesses[i].pid = 0;
                MCprocesses[i].phandle = NULL;
                Sleep(0);
                if (MCprocesses[i].thandle != NULL)
                {
                    TerminateThread(MCprocesses[i].thandle, 0);
                    MCprocesses[i].thandle = NULL;
                }
            }
        }
    }
    
	virtual uint32_t GetSystemError(void)
	{
		return GetLastError();
	}
    
    // MW-2010-05-09: Updated to add 'elevated' parameter for executing binaries
    //   at increased privilege level.
    virtual bool StartProcess(MCNameRef p_name, MCStringRef p_doc, intenum_t p_mode, Boolean p_elevated)
    {
        Boolean reading = p_mode == OM_READ || p_mode == OM_UPDATE;
        Boolean writing = p_mode == OM_APPEND || p_mode == OM_WRITE || p_mode == OM_UPDATE;
        MCU_realloc((char **)&MCprocesses, MCnprocesses, MCnprocesses + 1,
                    sizeof(Streamnode));
        MCprocesses[MCnprocesses].name = (MCNameRef)MCValueRetain(p_name);
        MCprocesses[MCnprocesses].mode = (Open_mode)p_mode;
        MCprocesses[MCnprocesses].ihandle = NULL;
        MCprocesses[MCnprocesses].ohandle = NULL;
        MCprocesses[MCnprocesses].phandle = NULL; //process handle
        MCprocesses[MCnprocesses].thandle = NULL; //child thread handle
        
        SECURITY_ATTRIBUTES saAttr;
        saAttr.nLength = sizeof(SECURITY_ATTRIBUTES);
        saAttr.bInheritHandle = TRUE;
        saAttr.lpSecurityDescriptor = NULL;
        
        Boolean created = True;
        HANDLE t_process_handle = NULL;
        DWORD t_process_id = 0;
        HANDLE hChildStdinWr = NULL;
        HANDLE hChildStdoutRd = NULL;
        const char *t_error;
        t_error = nil;
        if (created)
        {
            MCAutoStringRef t_cmdline;
            if (p_doc != nil && !MCStringIsEmpty(p_doc))
				/* UNCHECKED */ MCStringFormat(&t_cmdline, "%@ \"%@\"", p_name, p_doc);
            else
                t_cmdline = (MCStringRef) MCValueRetain(MCNameGetString(p_name));
            
            // There's no such thing as Elevation before Vista (majorversion 6)
            if (!p_elevated || MCmajorosversion < 0x0600)
            {
                HANDLE hChildStdinRd = NULL;
                HANDLE hChildStdoutWr = NULL;
                HANDLE hChildStderrWr = NULL;
                if (!CreatePipe(&hChildStdoutRd, &hChildStdoutWr, &saAttr, 0)
					|| !CreatePipe(&hChildStdinRd, &hChildStdinWr, &saAttr, 0))
                    created = False;
                else
                {
                    // Make sure we turn off inheritence for the read side of stdout and write side of stdin
                    SetHandleInformation(hChildStdoutRd, HANDLE_FLAG_INHERIT, 0);
                    SetHandleInformation(hChildStdinWr, HANDLE_FLAG_INHERIT, 0);
                    
                    // Clone the write handle to be stderr too
                    HANDLE phandle = GetCurrentProcess();
                    DuplicateHandle(phandle, hChildStdoutWr, phandle, &hChildStderrWr, 0, TRUE, DUPLICATE_SAME_ACCESS);
                }
                
                if (created)
                {
                    PROCESS_INFORMATION piProcInfo;
                    STARTUPINFOW siStartInfo;
                    memset(&siStartInfo, 0, sizeof(STARTUPINFOW));
                    siStartInfo.cb = sizeof(STARTUPINFOW);
                    siStartInfo.dwFlags = STARTF_USESTDHANDLES | STARTF_USESHOWWINDOW;
                    if (MChidewindows)
                        siStartInfo.wShowWindow = SW_HIDE;
                    else
                        siStartInfo.wShowWindow = SW_SHOW;
                    siStartInfo.hStdInput = hChildStdinRd;
                    siStartInfo.hStdOutput = hChildStdoutWr;
                    siStartInfo.hStdError = hChildStderrWr;

					MCAutoStringRefAsLPWSTR t_cmdline_wstr;
					/* UNCHECKED */ t_cmdline_wstr.Lock(*t_cmdline);

                    if (CreateProcessW(NULL, *t_cmdline_wstr, NULL, NULL, TRUE, CREATE_NEW_CONSOLE, NULL, NULL, &siStartInfo, &piProcInfo))
                    {
                        t_process_handle = piProcInfo . hProcess;
                        t_process_id = piProcInfo . dwProcessId;
                        CloseHandle(piProcInfo . hThread);
                    }
                    else
                        created = False;
                }
                
                CloseHandle(hChildStdinRd);
                CloseHandle(hChildStdoutWr);
                CloseHandle(hChildStderrWr);
            }
            else
            {
				bool t_access_denied = false;
				created = StartElevatedProcess(*t_cmdline, hChildStdinWr, hChildStdoutRd, t_process_handle, t_process_id, t_access_denied);
				if (!created &&
					t_access_denied)
					t_error = "access denied";
			}
        }
        if (created)
        {
            if (writing)
				MCprocesses[MCnprocesses].ohandle = new (nothrow) MCStdioFileHandle((MCWinSysHandle)hChildStdinWr, true);
            else
                CloseHandle(hChildStdinWr);

            if (reading)
				MCprocesses[MCnprocesses].ihandle = new (nothrow) MCStdioFileHandle((MCWinSysHandle)hChildStdoutRd, true);
            else
                CloseHandle(hChildStdoutRd);
        }
        if (!created)
        {
            MCresult->sets(t_error == nil ? "not opened" : t_error);
            MCS_seterrno(GetLastError());
            CloseHandle(hChildStdinWr);
            CloseHandle(hChildStdoutRd);
        }
        else
        {
            MCresult->clear(False);
            MCprocesses[MCnprocesses].pid = t_process_id;
            MCprocesses[MCnprocesses++].phandle = (MCWinSysHandle)t_process_handle;
        }

		if (!created)
			return False;

		return True;
    }

	BOOL StartElevatedProcess(MCStringRef p_cmd_line, HANDLE& r_child_stdin_wr, HANDLE& r_child_stdout_rd, HANDLE& r_child_process, DWORD& r_child_id, bool& r_access_denied)
	{
		// Unfortunately, one cannot use any 'CreateProcess' type calls to
        // elevate a process - one must use ShellExecuteEx. This unfortunately
        // means we have no way of *directly* passing things like env vars and
        // std handles to it. Instead, we do the following:
        //   1) Launch ourselves with the parameter '-elevated-slave'
        //   2) Wait until either the target process vanishes, or we get
        //      a thread message posted to us with a pair of pipe handles.
        //   3) Write the command line and env strings to the pipe
        //   4) Wait for a further message with process handle and id
        //   5) Carry on with the handles we were given to start with
        // If the launched process vanished before (4) it is treated as failure.

		// This is true if the slave died at some point during the transaction.
		// Generally meaning that an error occurred which means it can't launch
		// the process we want.
		BOOL t_slave_died = FALSE;
		BOOL t_slave_deaf = FALSE;

		// The slave (mediating) process we run has a specific command-line
		// which encodes the current thread id of this process.
        unichar_t t_parameters[64];
        wsprintfW(t_parameters, L"-elevated-slave%08x", GetCurrentThreadId());

		// We need the command line of the running engine as a wstring.
		MCAutoStringRefAsWString t_slave_wstr;
		// We need the command line of the requested process as a wstring.
		MCAutoStringRefAsWString t_cmd_line_wstr;
		if (!t_slave_wstr.Lock(MCcmd) ||
			!t_cmd_line_wstr.Lock(p_cmd_line))
		{
			t_slave_died = TRUE;
			goto cleanup;
		}

		// This records the Win32 error code if one of the API calls fails.
		DWORD t_error = ERROR_SUCCESS;
		// This is the handle of the slave process used to launch the requested process.
		HANDLE t_slave_process = NULL;
		// This is the thread id of the main thread in the slave process.
		DWORD t_slave_thread_id = 0;
		// This is the slave's security descriptor containing it's sid.
		PSECURITY_DESCRIPTOR t_slave_security_descriptor = NULL;
		PSID t_slave_sid = NULL;
		// This is our security descriptor containing our original DACL.
		PSECURITY_DESCRIPTOR t_master_security_descriptor = NULL;
		PACL t_master_dacl = NULL;
		// This is our augmented DACL.
		PACL t_augmented_master_dacl = NULL;
		// These are the pipes used to communicate first with the slave, and then
		// with the requested process.
		HANDLE t_output_pipe = NULL;
		HANDLE t_input_pipe = NULL;
		// These are our environment strings.
		LPWCH t_env_strings = NULL;
		size_t t_env_length = 0;
		// These are the requested process handle and id.
		HANDLE t_process_handle = NULL;
		DWORD t_process_id = 0;

		// First we run the engine itself as administrator, passing to it our
		// thread-id as part of the command-line arguments.
        SHELLEXECUTEINFOW t_info;
        memset(&t_info, 0, sizeof(SHELLEXECUTEINFOW));
        t_info . cbSize = sizeof(SHELLEXECUTEINFOW);
        t_info . fMask = SEE_MASK_NOCLOSEPROCESS | SEE_MASK_FLAG_NO_UI | SEE_MASK_NO_CONSOLE ;
        t_info . hwnd = (HWND)MCdefaultstackptr -> getrealwindow();
        t_info . lpVerb = L"runas";
        t_info . lpFile = *t_slave_wstr;
        t_info . lpParameters = t_parameters;
        t_info . nShow = SW_HIDE;
        if (!ShellExecuteExW(&t_info) ||
			(uintptr_t)t_info . hInstApp < 32)
        {
            if ((uintptr_t)t_info . hInstApp == SE_ERR_ACCESSDENIED)
				r_access_denied = true;

			t_error = GetLastError();
			t_slave_died = TRUE;
			goto cleanup;
		}

		t_slave_process = t_info.hProcess;

		// We now have a process handle, but we need a thread id so that
		// we can notify the slave when to continue. The slave sends us
		// the thread id immediately after launch as a thread message.
        MSG t_msg;
        t_msg . message = WM_QUIT;
        while(!PeekMessageW(&t_msg, (HWND)-1, WM_USER + 10, WM_USER + 10, PM_REMOVE))
            if (MsgWaitForMultipleObjects(1, &t_slave_process, FALSE, INFINITE, QS_POSTMESSAGE) == WAIT_OBJECT_0)
            {
				t_slave_died = TRUE;
                goto cleanup;
            }
			
		if (t_msg.message != WM_USER + 10)
		{
			t_slave_deaf = TRUE;
			goto cleanup;
		}

		t_slave_thread_id = t_msg.wParam;

		// Now we have a process handle, we must allow that process's user to
		// open our process handle with PROCESS_DUP_HANDLE right. This is a
		// multi-step process:
		//   1) First we get the SID of the slave process.
		//   2) Get the current DACL of this process.
		//   3) Add an explicit access right to PROCESS_DUP_HANDLE for the SID
		//      of the slave process to the fetched DACL
		//   4) Set the DACL of our process to the augmented one.

		// Step 1
		if (ERROR_SUCCESS != GetSecurityInfo(
								t_info.hProcess,
								SE_KERNEL_OBJECT,
								OWNER_SECURITY_INFORMATION,
								&t_slave_sid,
								NULL,
								NULL,
								NULL,
								&t_slave_security_descriptor))
		{
			t_error = GetLastError();
			goto cleanup;
		}
		
		// Step 2
		if (ERROR_SUCCESS != GetSecurityInfo(
								GetCurrentProcess(),
								SE_KERNEL_OBJECT,
								DACL_SECURITY_INFORMATION,
								NULL,
								NULL,
								&t_master_dacl,
								NULL,
								&t_master_security_descriptor))
		{
			t_error = GetLastError();
			goto cleanup;
		}

		// Step 3
		EXPLICIT_ACCESS t_explicit_access;
		ZeroMemory(&t_explicit_access, sizeof(EXPLICIT_ACCESS));
		t_explicit_access.grfAccessPermissions = PROCESS_DUP_HANDLE;
		t_explicit_access.grfAccessMode = GRANT_ACCESS;
		t_explicit_access.grfInheritance = NO_INHERITANCE;
		t_explicit_access.Trustee.TrusteeForm = TRUSTEE_IS_SID;
		t_explicit_access.Trustee.TrusteeType = TRUSTEE_IS_UNKNOWN;
		t_explicit_access.Trustee.ptstrName = (LPSTR)t_slave_sid;
		if (ERROR_SUCCESS != SetEntriesInAcl(
								1,
								&t_explicit_access,
								t_master_dacl, &t_augmented_master_dacl))
		{
			t_error = GetLastError();
			goto cleanup;
		}

		// Step 4
		if (ERROR_SUCCESS != SetSecurityInfo(
								GetCurrentProcess(),
								SE_KERNEL_OBJECT,
								DACL_SECURITY_INFORMATION,
								NULL,
								NULL,
								t_augmented_master_dacl,
								NULL))
		{
			t_error = GetLastError();
			goto cleanup;
		}

		// It should now be possible for the slave process to open our process
		// with DUP_HANDLE privilege so we notify it to continue to do so.
		if (!PostThreadMessageA(t_slave_thread_id, WM_NULL, 0, 0))
		{
			t_error = GetLastError();
			goto cleanup;
		}

		// Once the slave has opened us, it will send us some pipe handles which
		// we use (initially) to send the actual command line and environment
		// variables across so the slave can do the appropriate CreateProcess call.
        t_msg . message = WM_QUIT;
        while(!PeekMessageW(&t_msg, (HWND)-1, WM_USER + 10, WM_USER + 10, PM_REMOVE))
            if (MsgWaitForMultipleObjects(1, &t_info . hProcess, FALSE, INFINITE, QS_POSTMESSAGE) == WAIT_OBJECT_0)
            {
                t_slave_died = TRUE;
                goto cleanup;
            }

		if (t_msg.message != WM_USER + 10)
		{
			t_slave_deaf = TRUE;
			goto cleanup;
		}

        t_input_pipe = (HANDLE)t_msg . wParam;
        t_output_pipe = (HANDLE)t_msg . lParam;

		// At this point, the next thing to do is to fetch the environment var
		// strings and then pipe them to the slave.
		t_env_strings = GetEnvironmentStringsW();
        if (t_env_strings != nil)
		{
			// The environment block is terminated with a double-null                           
			t_env_length = 0;
            while(t_env_strings[t_env_length] != '\0' || t_env_strings[t_env_length + 1] != '\0')
                t_env_length += 1;
            t_env_length += 2;
        }

		// We write the requested command line and the current env vars
		// to the slave process next.
		if (!write_blob_to_pipe(t_output_pipe, sizeof(wchar_t) * (MCStringGetLength(p_cmd_line) + 1), *t_cmd_line_wstr) ||
            !write_blob_to_pipe(t_output_pipe, sizeof(wchar_t) * t_env_length, t_env_strings))
		{
			t_slave_deaf = TRUE;
			goto cleanup;
		}

		// Now we wait again for the slave to tell us whether it succeeded
		// in opening the requested process or not.
		t_msg . message = WM_QUIT;
		while(!PeekMessageA(&t_msg, (HWND)-1, WM_USER + 10, WM_USER + 10, PM_REMOVE))
			if (MsgWaitForMultipleObjects(1, &t_info . hProcess, FALSE, INFINITE, QS_POSTMESSAGE) == WAIT_OBJECT_0)
			{
				t_slave_died = TRUE;
				break;
			}

		if (t_msg.message != WM_USER + 10)
		{
			t_slave_deaf = TRUE;
			goto cleanup;
		}

		t_process_id = (DWORD)t_msg.wParam;
		t_process_handle = (HANDLE)t_msg.lParam;

cleanup:
		// If we have an augmented dacl, make sure we reset our dcl to the
		// original.
		if (t_augmented_master_dacl != NULL)
		{
			SetSecurityInfo(GetCurrentProcess(),
							SE_KERNEL_OBJECT,
							DACL_SECURITY_INFORMATION,
							NULL,
							NULL,
							t_master_dacl,
							NULL);
			LocalFree(t_augmented_master_dacl);
		}

		if (t_slave_security_descriptor != NULL)
		{
			LocalFree(t_slave_security_descriptor);
		}
		
		if (t_master_security_descriptor != NULL)
		{
			LocalFree(t_master_security_descriptor);
		}

		// If we have env vars, free them
		if (t_env_strings != NULL)
		{
			FreeEnvironmentStringsW(t_env_strings);
		}

		// If there was an error but the slave did not die we must
		// get it to terminate.
		if (!t_slave_died)
		{
			if (t_error != ERROR_SUCCESS || t_slave_deaf)
			{
				PostThreadMessage(t_slave_thread_id, WM_NULL, 1, 0);
			}
			CloseHandle(t_slave_process);
		}

		if (t_slave_died ||
			t_error != ERROR_SUCCESS ||
			t_slave_deaf)
		{
			return FALSE;
		}

		r_child_stdin_wr = t_output_pipe;
		r_child_stdout_rd = t_input_pipe;
		r_child_process = t_process_handle;
		r_child_id = t_process_id;

		return TRUE;
	}
    
    virtual void CloseProcess(uint2 p_index)
    {
        if (MCprocesses[p_index].thandle  != NULL)
        {
            TerminateThread(MCprocesses[p_index].thandle, 0);
            MCprocesses[p_index].thandle = NULL;
        }
        if (MCprocesses[p_index].ihandle != NULL)
        {
            MCS_close(MCprocesses[p_index].ihandle);
            MCprocesses[p_index].ihandle = NULL;
        }
        if (MCprocesses[p_index].ohandle != NULL)
        {
            MCS_close(MCprocesses[p_index].ohandle);
            MCprocesses[p_index].ohandle = NULL;
        }
        MCprocesses[p_index].mode = OM_NEITHER;
    }
    
    virtual void Kill(int4 p_pid, int4 p_sig)
    {
        uint2 i;
        for (i = 0 ; i < MCnprocesses ; i++)
        {
            if (p_pid == MCprocesses[i].pid)
            {
                if (MCprocesses[i].thandle  != NULL)
                {
                    TerminateThread(MCprocesses[i].thandle, 0);
                    MCprocesses[i].thandle = NULL;
                }
                TerminateProcess(MCprocesses[i].phandle, 0);
                MCprocesses[i].phandle = NULL;
                MCprocesses[i].pid = 0;
                break;
            }
        }
    }
    
    virtual void KillAll(void)
    {
        uint2 i;
        for (i = 0 ; i < MCnprocesses ; i++)
        {
            //kill MCprocesses[i] here
            if (MCprocesses[i].ihandle != NULL || MCprocesses[i].ohandle != NULL)
                TerminateProcess(MCprocesses[i].phandle, 0);
            MCprocesses[i].phandle = NULL;
        }
    }

	virtual Boolean Poll(real8 p_delay, int p_fd)
	{
		Boolean handled = False;
		int4 n;
		uint2 i;
		fd_set rmaskfd, wmaskfd, emaskfd;
		FD_ZERO(&rmaskfd);
		FD_ZERO(&wmaskfd);
		FD_ZERO(&emaskfd);
		int4 maxfd = 0;
		if (!MCnoui)
		{
			FD_SET(p_fd, &rmaskfd);
			maxfd = p_fd;
		}
		for (i = 0 ; i < MCnsockets ; i++)
		{
			if (MCsockets[i]->doread)
			{
				MCsockets[i]->readsome();
				i = 0;
			}
		}
        handled = MCSocketsAddToFileDescriptorSets(maxfd, rmaskfd, wmaskfd, emaskfd);
        if (handled)
            p_delay = 0.0;
		struct timeval timeoutval;
		timeoutval.tv_sec = (long)p_delay;
		timeoutval.tv_usec = (long)((p_delay - floor(p_delay)) * 1000000.0);
		n = select(maxfd + 1, &rmaskfd, &wmaskfd, &emaskfd, &timeoutval);
		if (n <= 0)
			return handled;
        MCSocketsHandleFileDescriptorSets(rmaskfd, wmaskfd, emaskfd);
		return n != 0;
	}
    
    virtual Boolean IsInteractiveConsole(int p_fd)
	{
		if (_isatty(p_fd) != 0)
			return True;

		return False;
	}
    
    virtual int GetErrno(void)
    {
        return *g_mainthread_errno;
    }
    
    // MW-2007-12-14: [[ Bug 5113 ]] Slow-down on mathematical operations - make sure
    //   we access errno directly to stop us having to do a thread-local-data lookup.
    virtual void SetErrno(int p_errno)
    {
        *g_mainthread_errno = p_errno;
    }
    
    virtual void LaunchDocument(MCStringRef p_document)
	{
		MCS_do_launch(p_document);
	}

    virtual void LaunchUrl(MCStringRef p_document)
	{
		MCS_do_launch(p_document);
	}
    
    virtual void DoAlternateLanguage(MCStringRef p_script, MCStringRef p_language)
	{
		MCScriptEnvironment *t_environment;
		t_environment = MCscreen -> createscriptenvironment(p_language);
		if (t_environment == NULL)
			MCresult -> sets("alternate language not found");
		else
		{
			MCAutoStringRef t_result;
			t_environment -> Run(p_script, &t_result);
			t_environment -> Release();

			if (*t_result != nil)
			{
				MCresult -> setvalueref(*t_result);
			}
			else
				MCresult -> sets("execution error");
		}
	}

    virtual bool AlternateLanguages(MCListRef& r_list)
	{
		MCAutoListRef t_list;
		
		if (!MCListCreateMutable('\n', &t_list))
			return false;

		bool t_success = true;
		HRESULT t_result;
		t_result = S_OK;

		ICatInformation *t_cat_info;
		t_cat_info = NULL;
		if (t_result == S_OK)
			t_result = CoCreateInstance(CLSID_StdComponentCategoriesMgr, NULL, CLSCTX_INPROC_SERVER, IID_ICatInformation, (void **)&t_cat_info);
		
		IEnumCLSID *t_cls_enum;
		t_cls_enum = NULL;
		if (t_result == S_OK)
			t_result = t_cat_info -> EnumClassesOfCategories(1, &CATID_ActiveScriptParse, (ULONG)-1, NULL, &t_cls_enum);

		if (t_result == S_OK)
		{
			GUID t_cls_uuid;

			while(t_success && t_cls_enum -> Next(1, &t_cls_uuid, NULL) == S_OK)
			{
				LPOLESTR t_prog_id;
				if (ProgIDFromCLSID(t_cls_uuid, &t_prog_id) == S_OK)
				{
					MCAutoStringRef t_string;
					t_success = MCStringCreateWithChars(t_prog_id, wcslen(t_prog_id), &t_string) && MCListAppend(*t_list, *t_string);

					CoTaskMemFree(t_prog_id);
				}
			}
		}

		if (t_cls_enum != NULL)
			t_cls_enum -> Release();

		if (t_cat_info != NULL)
			t_cat_info -> Release();
		
		return t_success && MCListCopy(*t_list, r_list);
	}
    
    virtual bool GetDNSservers(MCListRef& r_list)
    {
        MCAutoListRef t_list;
        if (!dns_servers_from_network_params(&t_list))
            return false;
        
        if (!MCListIsEmpty(*t_list))
            return MCListCopy(*t_list, r_list);
        
        return dns_servers_from_registry(r_list);
    }
    
    virtual void ShowMessageDialog(MCStringRef p_title,
                                   MCStringRef p_message)
    {
        MCAutoStringRefAsWString t_title_w;
        if (!t_title_w . Lock(p_title))
            return;
        
        MCAutoStringRefAsWString t_message_w;
        if (!t_message_w . Lock(p_message))
            return;
        
        MessageBoxW(HWND_DESKTOP, *t_message_w, *t_title_w, MB_APPLMODAL | MB_OK);
    }
};

// MW-2010-05-09: This is bootstrap 'main' that effectively implemented a CreateProcess
//   via 'ShellExecute' 'runas'.
int MCS_windows_elevation_bootstrap_main(HINSTANCE hInstance, HINSTANCE hPrevInstance, LPSTR lpCmdLine, int nCmdShow)
{
	bool t_success;
	t_success = true;

	// Fetch the thread id (present immediately after '-elevated-slave' as hex).
	uint32_t t_parent_thread_id;
	if (t_success)
	{
		char *t_end;
		t_parent_thread_id = strtoul(lpCmdLine + 15, &t_end, 16);
		if (t_end != lpCmdLine + strlen(lpCmdLine))
			t_success = false;
	}

	// Post our thread id back to the master.
	if (t_success)
	{
		if (!PostThreadMessageA(t_parent_thread_id, WM_USER + 10, GetCurrentThreadId(), 0))
			t_success = false;
	}

	// Open the parent's thread
	HANDLE t_parent_thread;
	t_parent_thread = nil;
	if (t_success)
	{
		t_parent_thread = OpenThread(SYNCHRONIZE | THREAD_QUERY_INFORMATION, FALSE, t_parent_thread_id);
		if (t_parent_thread == nil)
			t_success = false;
	}
	
	// Now we have the thread handle, we wait for a message from the master
	// to tell us to continue after it has allowed this process to open the
	// master process.
    MSG t_msg;
    t_msg . message = WM_QUIT;
    while(!PeekMessageW(&t_msg, (HWND)-1, WM_NULL, WM_NULL, PM_REMOVE))
        if (MsgWaitForMultipleObjects(1, &t_parent_thread, FALSE, INFINITE, QS_POSTMESSAGE) == WAIT_OBJECT_0)
        {
			t_success = false;
			break;
        }

	// If we didn't get a WM_NULL message or get one with wParam == 1
	// then we failed.
	if (t_msg.message != WM_NULL ||
		t_msg.wParam == 1)
		t_success = false;

	// Open the parent's process - this should now be allowed with PROCESS_DUP_HANDLE
	// right due to the fettling in the master process which occurred previously.
	HANDLE t_parent_process;
	t_parent_process = nil;
	if (t_success)
	{
		t_parent_process = OpenProcess(SYNCHRONIZE | PROCESS_DUP_HANDLE, FALSE, DoGetProcessIdOfThread(t_parent_thread));
		if (t_parent_process == nil)
			t_success = false;
	}

	// Create a pipe the write end of which we will give to the parent
	HANDLE t_fromparent_read, t_fromparent_write;
	HANDLE t_toparent_read, t_toparent_write;
	HANDLE t_toparent_write_dup;
	t_fromparent_read = t_fromparent_write = nil;
	t_toparent_read = t_toparent_write = nil;
	t_toparent_write_dup = nil;
	if (t_success)
	{
		SECURITY_ATTRIBUTES t_attr;
		t_attr . nLength = sizeof(SECURITY_ATTRIBUTES);
		t_attr . bInheritHandle = TRUE;
		t_attr . lpSecurityDescriptor = NULL;
		if (!CreatePipe(&t_fromparent_read, &t_fromparent_write, &t_attr, 0) ||
			!CreatePipe(&t_toparent_read, &t_toparent_write, &t_attr, 0) ||
			!DuplicateHandle(GetCurrentProcess(), t_toparent_write, GetCurrentProcess(), &t_toparent_write_dup, 0, TRUE, DUPLICATE_SAME_ACCESS))
			t_success = false;
	}

	// Make sure the ends we are duplicating are not inheritable
	if (t_success)
	{
		SetHandleInformation(t_fromparent_write, HANDLE_FLAG_INHERIT, 0);
		SetHandleInformation(t_toparent_read, HANDLE_FLAG_INHERIT, 0);
	}

	// Duplicate the appropriate ends into the parent
	HANDLE t_parent_data_write, t_parent_data_read;
	t_parent_data_write = nil;
	t_parent_data_read = nil;
	if (t_success)
	{
		if (!DuplicateHandle(GetCurrentProcess(), t_fromparent_write, t_parent_process, &t_parent_data_write, 0, FALSE, DUPLICATE_SAME_ACCESS | DUPLICATE_CLOSE_SOURCE) ||
			!DuplicateHandle(GetCurrentProcess(), t_toparent_read, t_parent_process, &t_parent_data_read, 0, FALSE, DUPLICATE_SAME_ACCESS | DUPLICATE_CLOSE_SOURCE))
			t_success = false;
	}

	// Post the pipe handles to the parent
	if (t_success)
		PostThreadMessageA(t_parent_thread_id, WM_USER + 10, (WPARAM)t_parent_data_read, (LPARAM)t_parent_data_write);

	// Now we must read the command line and env strings
	uint32_t t_cmd_line_length;
	void *t_cmd_line;
	t_cmd_line_length = 0;
	t_cmd_line = nil;
	if (t_success)
		t_success = read_blob_from_pipe(t_fromparent_read, t_cmd_line, t_cmd_line_length);

	uint32_t t_env_strings_length;
	void *t_env_strings;
	t_env_strings_length = 0;
	t_env_strings = nil;
	if (t_success)
		t_success = read_blob_from_pipe(t_fromparent_read, t_env_strings, t_env_strings_length);

	// If we succeeded in reading those, we are all set to create the process
	HANDLE t_process_handle, t_thread_handle;
	DWORD t_process_id;
	t_thread_handle = NULL;
	t_process_handle = NULL;
	t_process_id = 0;
	if (t_success)
	{
		PROCESS_INFORMATION piProcInfo;
		STARTUPINFOW siStartInfo;
		memset(&siStartInfo, 0, sizeof(STARTUPINFOW));
		siStartInfo.cb = sizeof(STARTUPINFOW);
		siStartInfo.dwFlags = STARTF_USESTDHANDLES | STARTF_USESHOWWINDOW;
		siStartInfo.wShowWindow = SW_HIDE;
		siStartInfo.hStdInput = t_fromparent_read;
		siStartInfo.hStdOutput = t_toparent_write;
		siStartInfo.hStdError = t_toparent_write_dup;
		if (CreateProcessW(NULL, (LPWSTR)t_cmd_line, NULL, NULL, TRUE, CREATE_UNICODE_ENVIRONMENT | CREATE_NEW_CONSOLE | CREATE_SUSPENDED, t_env_strings, NULL, &siStartInfo, &piProcInfo))
		{
			t_process_handle = piProcInfo . hProcess;
			t_process_id = piProcInfo . dwProcessId;
			t_thread_handle = piProcInfo . hThread;
		}
		else
		{
			DWORD t_error;
			t_error = GetLastError();
			t_success = false;
		}
	}

	// If the process started, then try to duplicate its handle into the parent
	HANDLE t_parent_process_handle;
	t_parent_process_handle = NULL;
	if (t_success)
	{
		if (!DuplicateHandle(GetCurrentProcess(), t_process_handle, t_parent_process, &t_parent_process_handle, 0, FALSE, DUPLICATE_SAME_ACCESS))
			t_success = false;
	}

	// Now tell the parent process about the handle and id
	if (t_success)
		PostThreadMessage(t_parent_thread_id, WM_USER + 10, (WPARAM)t_process_id, (LPARAM)t_parent_process_handle);

	// If everything happened as we expected, resume the process. Otherwise we
	// terminate it.
	if (t_success)
		ResumeThread(t_thread_handle);
	else
		TerminateProcess(t_process_handle, 0);

	// Free up our resources
	free(t_env_strings);
	free(t_cmd_line);
	if (t_thread_handle != nil)
		CloseHandle(t_thread_handle);
	if (t_process_handle != nil)
		CloseHandle(t_process_handle);
	if (t_fromparent_read != nil)
		CloseHandle(t_fromparent_read);
	if (t_toparent_write != nil)
		CloseHandle(t_toparent_write);
	if (t_toparent_write_dup != nil)
		CloseHandle(t_toparent_write_dup);
	if (t_parent_thread != nil)
		CloseHandle(t_parent_thread);
	if (t_parent_process != nil)
		CloseHandle(t_parent_process);

	return 0;
}

void MCS_multibytetounicode(const char *s, uint4 len, char *d,
                            uint4 destbufferlength, uint4 &destlen,
                            uint1 charset)
{
	char szLocaleData[6];
	uint2 codepage = 0;
	GetLocaleInfoA(MAKELCID(MCS_charsettolangid(charset), SORT_DEFAULT) ,
	               LOCALE_IDEFAULTANSICODEPAGE, szLocaleData, 6);
	codepage = (uint2)strtoul(szLocaleData, NULL, 10);
	uint4 dsize = MultiByteToWideChar( codepage, 0, s, len, (LPWSTR)d,
	                                   destbufferlength >> 1);
	destlen = dsize << 1;
}

void MCS_unicodetomultibyte(const char *s, uint4 len, char *d,
                            uint4 destbufferlength, uint4 &destlen,
                            uint1 charset)
{
	char szLocaleData[6];
	uint2 codepage = 0;
	GetLocaleInfoA(MAKELCID(MCS_charsettolangid(charset), SORT_DEFAULT)
	               , LOCALE_IDEFAULTANSICODEPAGE, szLocaleData, 6);
	codepage = (uint2)strtoul(szLocaleData, NULL, 10);
	uint4 dsize = WideCharToMultiByte( codepage, 0, (LPCWSTR)s, len >> 1,
	                                   d, destbufferlength, NULL, NULL);
	destlen = dsize;
}

MCSystemInterface *MCDesktopCreateWindowsSystem(void)
{
	return new MCWindowsDesktop;
}

struct  LangID2Charset
{
	Lang_charset charset;
	LANGID langid;
};

static LangID2Charset langidtocharsets[] = {
    { LCH_ENGLISH, MAKELANGID(LANG_ENGLISH, SUBLANG_DEFAULT) },
    { LCH_ROMAN, MAKELANGID(LANG_ENGLISH, SUBLANG_DEFAULT)},
    { LCH_JAPANESE, MAKELANGID(LANG_JAPANESE, SUBLANG_DEFAULT) },
    { LCH_CHINESE, MAKELANGID(LANG_CHINESE, SUBLANG_CHINESE_TRADITIONAL) },
    { LCH_ARABIC, MAKELANGID(LANG_ARABIC, SUBLANG_DEFAULT) },
    { LCH_RUSSIAN, MAKELANGID(LANG_RUSSIAN, SUBLANG_DEFAULT) },
    { LCH_TURKISH, MAKELANGID(LANG_TURKISH, SUBLANG_DEFAULT) },
    { LCH_BULGARIAN, MAKELANGID(LANG_BULGARIAN, SUBLANG_DEFAULT) },
    { LCH_POLISH, MAKELANGID(LANG_POLISH, SUBLANG_DEFAULT) },
    { LCH_UKRAINIAN, MAKELANGID(LANG_UKRAINIAN, SUBLANG_DEFAULT) },
    { LCH_HEBREW, MAKELANGID(LANG_HEBREW, SUBLANG_DEFAULT)},
    { LCH_GREEK, MAKELANGID(LANG_GREEK, SUBLANG_DEFAULT) },
    { LCH_KOREAN, MAKELANGID(LANG_KOREAN, SUBLANG_DEFAULT) },
    { LCH_THAI,	MAKELANGID(LANG_THAI, SUBLANG_DEFAULT) },
    { LCH_SIMPLE_CHINESE, MAKELANGID(LANG_CHINESE, SUBLANG_CHINESE_SIMPLIFIED)},
    { LCH_UNICODE, MAKELANGID(LANG_NEUTRAL, SUBLANG_DEFAULT)}
};

uint1 MCS_langidtocharset(uint2 langid)
{
	uint2 i;
	for (i = 0; i < ELEMENTS(langidtocharsets); i++)
		if (langidtocharsets[i].langid == langid)
			return langidtocharsets[i].charset;
	return 0;
}

uint2 MCS_charsettolangid(uint1 charset)
{
	uint2 i;
	for (i = 0; i < ELEMENTS(langidtocharsets); i++)
		if (langidtocharsets[i].charset == charset)
			return langidtocharsets[i].langid;
	return 0;
}

////////////////////////////////////////////////////////////////////////////////
<|MERGE_RESOLUTION|>--- conflicted
+++ resolved
@@ -1945,31 +1945,11 @@
         else if (MCNameIsEqualToCaseless(p_type, MCN_engine)
                  || MCNameIsEqualToCaseless(p_type, MCN_resources))
         {
-<<<<<<< HEAD
             MCSAutoLibraryRef t_self;
             MCSLibraryCreateWithAddress(reinterpret_cast<void *>(legacy_path_to_nt_path),
                                         &t_self);
             MCSLibraryCopyNativePath(*t_self,
                                      &t_native_path);
-=======
-            /* MCcmd is in LiveCode format, but this function actuall returns native
-             * paths so we just replicate what GetExecutablePath() does. */
-		    WCHAR* wcFileNameBuf = new WCHAR[MAX_PATH+1];
-		    DWORD dwFileNameLen = GetModuleFileNameW(NULL, wcFileNameBuf, MAX_PATH+1);
-		
-            WCHAR* t_last_slash = wcsrchr(wcFileNameBuf, '\\');
-            if (t_last_slash != nullptr)
-            {
-                *t_last_slash = '\0';
-            }
-            
-		    if (!MCStringCreateWithWStringAndRelease((unichar_t*)wcFileNameBuf, &t_native_path))
-            {
-                delete wcFileNameBuf;
-                return false;
-            }
->>>>>>> 2295e2fb
-
             t_wasfound = True;
         }
         else
@@ -3889,4 +3869,4 @@
 	return 0;
 }
 
-////////////////////////////////////////////////////////////////////////////////
+////////////////////////////////////////////////////////////////////////////////