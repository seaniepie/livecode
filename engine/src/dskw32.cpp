/* Copyright (C) 2003-2013 Runtime Revolution Ltd.
 
 This file is part of LiveCode.
 
 LiveCode is free software; you can redistribute it and/or modify it under
 the terms of the GNU General Public License v3 as published by the Free
 Software Foundation.
 
 LiveCode is distributed in the hope that it will be useful, but WITHOUT ANY
 WARRANTY; without even the implied warranty of MERCHANTABILITY or
 FITNESS FOR A PARTICULAR PURPOSE.  See the GNU General Public License
 for more details.
 
 You should have received a copy of the GNU General Public License
 along with LiveCode.  If not see <http://www.gnu.org/licenses/>.  */

#include "prefix.h"
#include "w32dsk-legacy.h"

#include "parsedef.h"
#include "filedefs.h"
#include "globdefs.h"
#include "objdefs.h"

#include "system.h"

#include "execpt.h"
#include "globals.h"
#include "system.h"
#include "osspec.h"
#include "mcerror.h"
#include "util.h"
#include "mcio.h"
#include "stack.h"
#include "handler.h"
#include "dispatch.h"
#include "card.h"
#include "group.h"
#include "button.h"
#include "param.h"
#include "mode.h"
#include "securemode.h"
#include "scriptenvironment.h"
#include "text.h"
#include "notify.h"

#include "socket.h"
#include <locale.h>
#include <sys/stat.h>
#include <time.h>
#include <Winsock2.h>
#include <Mstcpip.h>
#include <Mswsock.h>
#include <Shlobj.h>
#include <sys\Timeb.h>
#include <Iphlpapi.h>
#include <process.h>
#include <signal.h>
#include <locale.h>
#include <io.h> 

#ifdef DeleteFile
#undef DeleteFile
#endif // DeleteFile
#ifdef GetCurrentTime
#undef GetCurrentTime
#endif // GetCurrentTime

//////////////////////////////////////////////////////////////////////////////////

int *g_mainthread_errno;

//////////////////////////////////////////////////////////////////////////////////

#define PATH_DELIMITER '\\'

//////////////////////////////////////////////////////////////////////////////////

//WINNT does not delete registry entry if there are subkeys..this functions fixes that.
DWORD RegDeleteKeyNT(HKEY hStartKey, const char *pKeyName)
{
	DWORD dwRtn, dwSubKeyLength;
	char *pSubKey = NULL;
	char szSubKey[256];
	HKEY hKey;
	// Do not allow NULL or empty key name
	if (pKeyName && lstrlenA(pKeyName))
	{
		if ((dwRtn = RegOpenKeyExA(hStartKey, pKeyName,
                                   0, KEY_ENUMERATE_SUB_KEYS | DELETE, &hKey))
            == ERROR_SUCCESS)
		{
			while (dwRtn == ERROR_SUCCESS)
			{
				dwSubKeyLength = 256;
				dwRtn = RegEnumKeyExA(hKey, 0, szSubKey,	&dwSubKeyLength,
                                      NULL, NULL, NULL, NULL);
				if (dwRtn == ERROR_NO_MORE_ITEMS)
				{
					dwRtn = RegDeleteKeyA(hStartKey, pKeyName);
					break;
				}
				else
					if (dwRtn == ERROR_SUCCESS)
						dwRtn = RegDeleteKeyNT(hKey, szSubKey);
			}
			RegCloseKey(hKey);
			// Do not save return code because error
			// has already occurred
		}
	}
	else
		dwRtn = ERROR_BADKEY;
	return dwRtn;
}

//////////////////////////////////////////////////////////////////////////////////

extern Boolean wsainit();

extern bool MCFiltersUrlEncode(MCStringRef p_source, MCStringRef& r_result);
extern bool MCStringsSplit(MCStringRef p_string, codepoint_t p_separator, MCStringRef*&r_strings, uindex_t& r_count);

//////////////////////////////////////////////////////////////////////////////////

static bool read_blob_from_pipe(HANDLE p_pipe, void*& r_data, uint32_t& r_data_length)
{
	uint32_t t_amount;
	DWORD t_read;
	if (!ReadFile(p_pipe, &t_amount, sizeof(uint32_t), &t_read, NULL) ||
		t_read != sizeof(uint32_t))
		return false;

	void *t_buffer;
	t_buffer = malloc(t_amount);
	if (t_buffer == nil)
		return false;

	if (!ReadFile(p_pipe, t_buffer, t_amount, &t_read, NULL) ||
		t_read != t_amount)
		return false;

	r_data = t_buffer;
	r_data_length = t_amount;

	return true;
}

static bool write_blob_to_pipe(HANDLE p_pipe, uint32_t p_count, const void *p_data)
{
	DWORD t_written;
	if (!WriteFile(p_pipe, &p_count, sizeof(p_count), &t_written, NULL) ||
		t_written != 4)
		return false;
	if (!WriteFile(p_pipe, p_data, p_count, &t_written, NULL) ||
		t_written != p_count)
		return false;
	return true;
}

// MW-2004-11-28: A null FPE signal handler.
static void handle_fp_exception(int p_signal)
{
	p_signal = p_signal;
}

static bool handle_is_pipe(MCWinSysHandle p_handle)
{
	DWORD t_flags;

	int t_result;
	t_result = GetNamedPipeInfo((HANDLE)p_handle, &t_flags, NULL, NULL, NULL);

	return t_result != 0;
}

// MW-2010-05-11: This call is only present on Vista and above, which is the place we
//   need it - so weakly bind.
typedef DWORD (APIENTRY *GetProcessIdOfThreadPtr)(HANDLE thread);
static DWORD DoGetProcessIdOfThread(HANDLE p_thread)
{
	// We can safely assume that the kernel dll is loaded!
	HMODULE t_module;
	t_module = GetModuleHandleA("Kernel32.dll");
	if (t_module == NULL)
		return -1;

	// Resolve the symbol
	void *t_ptr;
	t_ptr = GetProcAddress(t_module, "GetProcessIdOfThread");
	if (t_ptr == NULL)
		return -1;

	// Call it
	return ((GetProcessIdOfThreadPtr)t_ptr)(p_thread);
}

//////////////////////////////////////////////////////////////////////////////////
typedef struct
{ //struct for WIN registry
	const char *token;
	HKEY key;
	uint32_t mode;
}
reg_keytype;

static reg_keytype Regkeys[] = {  //WIN registry root keys struct
                                   {"HKEY_CLASSES_ROOT", HKEY_CLASSES_ROOT, 0},
                                   {"HKEY_CURRENT_USER", HKEY_CURRENT_USER, 0},
                                   {"HKEY_LOCAL_MACHINE", HKEY_LOCAL_MACHINE, 0},
                                   {"HKEY_LOCAL_MACHINE_32", HKEY_LOCAL_MACHINE, KEY_WOW64_32KEY},
                                   {"HKEY_LOCAL_MACHINE_64", HKEY_LOCAL_MACHINE, KEY_WOW64_64KEY},
                                   {"HKEY_USERS", HKEY_USERS, 0},
                                   {"HKEY_PERFORMANCE_DATA", HKEY_PERFORMANCE_DATA, 0},
                                   {"HKEY_CURRENT_CONFIG", HKEY_CURRENT_CONFIG, 0},
                                   {"HKEY_DYN_DATA", HKEY_DYN_DATA, 0}
                               };

typedef struct
{
	const char *token;
	DWORD type;
}
reg_datatype;

static reg_datatype RegDatatypes[] = {  //WIN registry value types struct
                                         {"binary", REG_BINARY},
                                         {"dword", REG_DWORD},
                                         {"dwordlittleendian", REG_DWORD_LITTLE_ENDIAN},
                                         {"dwordbigendian", REG_DWORD_BIG_ENDIAN},
                                         {"expandsz", REG_EXPAND_SZ},
                                         {"link", REG_LINK},
                                         {"multisz", REG_MULTI_SZ},
                                         {"none", REG_NONE},
                                         {"resourcelist", REG_RESOURCE_LIST},
                                         {"string", REG_SZ},
                                         {"sz", REG_SZ}
                                     };

bool MCS_registry_split_key(MCStringRef p_path, MCStringRef& r_root, MCStringRef& r_key)
{
	uindex_t t_length = MCStringGetLength(p_path);
	uindex_t t_offset = t_length;
	if (!MCStringFirstIndexOfChar(p_path, '\\', 0, kMCStringOptionCompareExact, t_offset))
	{
		t_offset = t_length;
	}
	return MCStringCopySubstring(p_path, MCRangeMake(0, t_offset), r_root) &&
		MCStringCopySubstring(p_path, MCRangeMake(t_offset + 1, t_length), r_key);
}

bool MCS_registry_split_key(MCStringRef p_path, MCStringRef& r_root, MCStringRef& r_key, MCStringRef& r_value)
{
	// only copy components out if they are present - <ROOT>\<KEY>\<VALUE>, <ROOT>\<VALUE>, <ROOT>
	// (components may be empty)
	bool t_success = true;
	uindex_t t_length = MCStringGetLength(p_path);
	uindex_t t_path_offset = t_length;
	uindex_t t_value_offset = t_length;
	if (MCStringLastIndexOfChar(p_path, '\\', MCStringGetLength(p_path), kMCStringOptionCompareExact, t_value_offset))
	{
		if (MCStringFirstIndexOfChar(p_path, '\\', 0, kMCStringOptionCompareExact, t_path_offset))
		{
			if (t_value_offset > t_path_offset)
				t_success = t_success && MCStringCopySubstring(p_path, MCRangeMake(t_path_offset + 1, t_value_offset - t_path_offset - 1), r_key);
			else
				t_value_offset = t_length;
		}
		t_success = t_success && MCStringCopySubstring(p_path, MCRangeMake(t_value_offset + 1, t_length), r_value);
	}
	return t_success && MCStringCopySubstring(p_path, MCRangeMake(0, t_path_offset), r_root);
}

bool MCS_registry_root_to_hkey(MCStringRef p_root, HKEY& r_hkey)
{
	for (uindex_t i = 0 ; i < ELEMENTS(Regkeys) ; i++)
	{
		if (MCStringIsEqualToCString(p_root, Regkeys[i].token, kMCCompareCaseless))
		{
			r_hkey = Regkeys[i].key;
			return true;
		}
	}
	return false;
}

bool MCS_registry_root_to_hkey(MCStringRef p_root, HKEY& r_hkey, uint32_t& x_access_mode)
{
	for (uindex_t i = 0 ; i < ELEMENTS(Regkeys) ; i++)
	{
		if (MCStringIsEqualToCString(p_root, Regkeys[i].token, kMCCompareCaseless))
		{
			r_hkey = Regkeys[i].key;
			if (MCmajorosversion >= 0x0501)
				x_access_mode |= Regkeys[i].mode;
			return true;
		}
	}
	return false;
}

bool MCS_registry_type_to_string(uint32_t p_type, MCStringRef& r_string)
{
	for (uindex_t i = 0 ; i < ELEMENTS(RegDatatypes) ; i++)
	{
		if (p_type == RegDatatypes[i].type)
		{
			return MCStringCreateWithCString(RegDatatypes[i].token, r_string);
		}
	}

	return false;
}

DWORD MCS_registry_type_from_string(MCStringRef p_string)
{
	if (p_string != nil)
	{
		for (uindex_t i = 0; i < ELEMENTS(RegDatatypes); i++)
		{
			if (MCStringIsEqualToCString(p_string, RegDatatypes[i].token, kMCCompareCaseless))
				return RegDatatypes[i].type;
		}
	}

	return REG_SZ;
}

class MCAutoRegistryKey
{
public:
	MCAutoRegistryKey(void)
	{
		m_key = NULL;
	}

	~MCAutoRegistryKey(void)
	{
		if (m_key != NULL)
			RegCloseKey(m_key);
	}

	HKEY operator = (HKEY value)
	{
		MCAssert(m_key == NULL);
		m_key = value;
		return m_key;
	}

	HKEY* operator & (void)
	{
		MCAssert(m_key == NULL);
		return &m_key;
	}

	HKEY operator * (void) const
	{
		return m_key;
	}

private:
	HKEY m_key;
};

///////////////////////////////////////////////////////////////////////////////
static MMRESULT tid;

void CALLBACK MCS_tp(UINT id, UINT msg, DWORD user, DWORD dw1, DWORD dw2)
{
	MCalarm = True;
}

///////////////////////////////////////////////////////////////////////////////

#define DEFINE_GUID_(name, l, w1, w2, b1, b2, b3, b4, b5, b6, b7, b8) \
        EXTERN_C const GUID DECLSPEC_SELECTANY name \
                = { l, w1, w2, { b1, b2,  b3,  b4,  b5,  b6,  b7,  b8 } }
// {F0B7A1A2-9847-11cf-8F20-00805F2CD064}
DEFINE_GUID_(CATID_ActiveScriptParse, 0xf0b7a1a2, 0x9847, 0x11cf, 0x8f, 0x20, 0x00, 0x80, 0x5f, 0x2c, 0xd0, 0x64);

///////////////////////////////////////////////////////////////////////////////

typedef struct
{
	MCNameRef *token;
	uint4 winfolder;
}
sysfolders;

// need to add at least a temp folder and the system folder here
static sysfolders sysfolderlist[] = {
    {&MCN_desktop, CSIDL_DESKTOP},
    {&MCN_fonts, CSIDL_FONTS},
    {&MCN_documents, CSIDL_PERSONAL},
    {&MCN_start, CSIDL_STARTMENU},
    {&MCN_system, CSIDL_WINDOWS},
    {&MCN_home, CSIDL_PROFILE}, //TS-2007-08-20 Added so that "home" gives something useful across all platforms
    {&MCN_support, CSIDL_APPDATA},
};

bool MCS_specialfolder_to_csidl(MCNameRef p_folder, MCNumberRef& r_csidl)
{
	for (uindex_t i = 0 ; i < ELEMENTS(sysfolderlist) ; i++)
	{
		if (MCNameIsEqualTo(p_folder, *(sysfolderlist[i].token)))
		{
			return MCNumberCreateWithUnsignedInteger(sysfolderlist[i].winfolder, r_csidl);
		}
	}
    
	return false;
}

///////////////////////////////////////////////////////////////////////////////

/* thread created to read data from child process's pipe */
static bool s_finished_reading = false;

static void readThreadDone(void *param)
{
	s_finished_reading = true;
}

static DWORD readThread(Streamnode *process)
{
	//MCMemoryFileHandle ihandle;
	//ihandle = process -> ihandle -> handle;

	//DWORD nread;
	//ihandle->buffer = new char[READ_PIPE_SIZE];
	//uint4 bsize = READ_PIPE_SIZE;
	//ihandle->ioptr = ihandle->buffer;   //set ioptr member
	//ihandle->len = 0; //set len member
	//while (ihandle->fhandle != NULL)
	//{
	//	if (!PeekNamedPipe(ihandle->fhandle, NULL, 0, NULL, &nread, NULL))
	//		break;
	//	if (nread == 0)
	//	{
	//		if (WaitForSingleObject(process -> phandle, 0) != WAIT_TIMEOUT)
	//			break;
	//		Sleep(100);
	//		continue;
	//	}
	//	if (ihandle->len + nread >= bsize)
	//	{
	//		uint4 newsize = ihandle->len + nread + READ_PIPE_SIZE;
	//		MCU_realloc(&ihandle->buffer, bsize, newsize, 1);
	//		bsize = newsize;
	//		ihandle->ioptr = ihandle->buffer;
	//	}
	//	if (!ReadFile(ihandle->fhandle, (LPVOID)&ihandle->buffer[ihandle->len],
	//	              nread, &nread, NULL)
	//	        || nread == 0)
	//	{
	//		ihandle->len += nread;
	//		break;
	//	}
	//	ihandle->len += nread;
	//	ihandle->flags = 0;
	//	if (ihandle->ioptr != ihandle->buffer)
	//	{
	//		ihandle->len -= ihandle->ioptr - ihandle->buffer;
	//		memcpy(ihandle->buffer, ihandle->ioptr, ihandle->len);
	//		ihandle->ioptr = ihandle->buffer;
	//	}
	//}
	//MCNotifyPush(readThreadDone, nil, false, false);
	return 0;
}

//////////////////////////////////////////////////////////////////////////////////
// OK-2009-01-28: [[Bug 7452]] - SpecialFolderPath not working with redirected My Documents folder on Windows.
bool MCS_getlongfilepath(MCStringRef p_short_path, MCStringRef& r_long_path)
{
	// If the path conversion was not succesful, then
	// we revert back to using the original path.
	MCAutoStringRef t_long_path;
	if (MCS_longfilepath(p_short_path, &t_long_path) && MCStringGetLength(*t_long_path) > 0)
	{
		r_long_path = MCValueRetain(*t_long_path);
		return true;
	}

	return MCStringCopy(p_short_path, r_long_path);
}

bool MCS_getcurdir_native(MCStringRef& r_path)
{
	MCAutoNativeCharArray t_buffer;
	DWORD t_path_len = GetCurrentDirectoryA(0, NULL);
	if (t_path_len == 0 || !t_buffer.New(t_path_len))
		return false;
	if (t_path_len - 1 != GetCurrentDirectoryA(t_path_len, (LPSTR)t_buffer.Chars()))
		return false;

	t_buffer.Shrink(t_path_len - 1);
	return t_buffer.CreateStringAndRelease(r_path);
}

bool MCS_native_path_exists(MCStringRef p_path, bool p_is_file)
{
	// MW-2010-10-22: [[ Bug 8259 ]] Use a proper Win32 API function - otherwise network shares don't work.
	DWORD t_attrs;
	t_attrs = GetFileAttributesA(MCStringGetCString(p_path));

	if (t_attrs == INVALID_FILE_ATTRIBUTES)
		return false;

	return p_is_file == ((t_attrs & FILE_ATTRIBUTE_DIRECTORY) == 0);
}

bool MCS_path_exists(MCStringRef p_path, bool p_is_file)
{
#ifdef /* MCS_exists_dsk_w32 */ LEGACY_SYSTEM
	MCAutoStringRef t_resolved;
	// MW-2004-04-20: [[ Purify ]] If *newpath == 0 then we should return False
	if (!MCS_resolvepath(p_path, &t_resolved) || MCStringGetLength(*t_resolved) == 0)
		return false;
    
	// MW-2008-01-15: [[ Bug 4981 ]] - It seems that stat will fail for checking
	//   a folder 'C:' and requires that it be 'C:\'
	if (MCStringGetLength(*t_resolved) == 2 && MCStringGetCharAtIndex(*t_resolved, 1) == ':')
	{
		MCAutoStringRef t_drive_string;
		return MCStringMutableCopy(*t_resolved, &t_drive_string) &&
        MCStringAppendChar(*t_drive_string, '\\') &&
        MCS_native_path_exists(*t_drive_string, p_is_file);
	}
    
	// OK-2007-12-05 : Bug 5555, modified to allow paths with trailing backslashes on Windows.
	uindex_t t_path_len = MCStringGetLength(*t_resolved);
	char_t t_last_char = MCStringGetNativeCharAtIndex(*t_resolved, t_path_len - 1);
	if ((t_last_char == '\\' || t_last_char == '/') &&
		!(t_path_len == 3 && MCStringGetNativeCharAtIndex(*t_resolved, 1) == ':'))
	{
		MCAutoStringRef t_trimmed_string;
		return MCStringCopySubstring(*t_resolved, MCRangeMake(0, t_path_len - 1), &t_trimmed_string) &&
        MCS_native_path_exists(*t_trimmed_string, p_is_file);
	}
    
	return MCS_native_path_exists(*t_resolved, p_is_file);
#endif /* MCS_exists_dsk_w32 */
    // MW-2004-04-20: [[ Purify ]] If *newpath == 0 then we should return False
    if (MCStringGetLength(p_path) == 0)
        return False;
    
    // MW-2008-01-15: [[ Bug 4981 ]] - It seems that stat will fail for checking
    //   a folder 'C:' and requires that it be 'C:\'
    if (MCStringGetLength(p_path) == 2 && MCStringGetCharAtIndex(p_path, 1) == ':')
    {
        MCAutoStringRef t_drive_string;
        return MCStringMutableCopy(p_path, &t_drive_string) &&
        MCStringAppendChar(*t_drive_string, '\\') &&
        MCS_native_path_exists(*t_drive_string, p_is_file);
    }
    
    // OK-2007-12-05 : Bug 5555, modified to allow paths with trailing backslashes on Windows.
    uindex_t t_path_len = MCStringGetLength(p_path);
    char_t t_last_char = MCStringGetNativeCharAtIndex(p_path, t_path_len - 1);
    if ((t_last_char == '\\' || t_last_char == '/') &&
        !(t_path_len == 3 && MCStringGetNativeCharAtIndex(p_path, 1) == ':'))
    {
        MCAutoStringRef t_trimmed_string;
        return MCStringCopySubstring(p_path, MCRangeMake(0, t_path_len - 1), &t_trimmed_string) &&
        MCS_native_path_exists(*t_trimmed_string, p_is_file);
    }
    
    return MCS_native_path_exists(p_path, p_is_file);
	// MW-2010-10-22: [[ Bug 8259 ]] Use a proper Win32 API function - otherwise network shares don't work.
	DWORD t_attrs;
	t_attrs = GetFileAttributesA(MCStringGetCString(p_path));
    
	if (t_attrs == INVALID_FILE_ATTRIBUTES)
		return false;
    
	return p_is_file == ((t_attrs & FILE_ATTRIBUTE_DIRECTORY) == 0);
}

bool MCS_path_append(MCStringRef p_base, unichar_t p_separator, MCStringRef p_component, MCStringRef& r_path)
{
	MCAutoStringRef t_path;
	if (!MCStringMutableCopy(p_base, &t_path))
		return false;
    
	if (MCStringGetCharAtIndex(p_base, MCStringGetLength(p_base) - 1) != p_separator &&
		!MCStringAppendChars(*t_path, &p_separator, 1))
		return false;
    
	return MCStringAppend(*t_path, p_component) && MCStringCopy(*t_path, r_path);
}

//////////////////////////////////////////////////////////////////////////////////

static inline bool is_legal_drive(char p_char)
{
	return (p_char >= 'a' && p_char <= 'z') || (p_char >= 'A' && p_char <= 'Z');
}

//////////////////////////////////////////////////////////////////////////////////
bool dns_servers_from_network_params(MCListRef& r_list)
{
	MCAutoListRef t_list;
	ULONG t_buffer_size = 0;
	MCAutoBlock<byte_t> t_buffer;
    
	FIXED_INFO *t_fixed_info = nil;
    
	errno = GetNetworkParams(t_fixed_info, &t_buffer_size);
	if (errno == ERROR_NO_DATA)
	{
		r_list = MCValueRetain(kMCEmptyList);
		return true;
	}
	else if (errno != ERROR_BUFFER_OVERFLOW)
		return false;
    
	if (!t_buffer.Allocate(t_buffer_size))
		return false;
    
	if (!MCListCreateMutable('\n', &t_list))
		return false;
    
	t_fixed_info = (FIXED_INFO*)*t_buffer;
	MCMemoryClear(t_fixed_info, t_buffer_size);
    
	errno = GetNetworkParams(t_fixed_info, &t_buffer_size);
    
	if (errno == ERROR_SUCCESS)
	{
		IP_ADDR_STRING *t_addr_string = &t_fixed_info->DnsServerList;
		while (t_addr_string != nil && t_addr_string->IpAddress.String[0] != '\0')
		{
			if (!MCListAppendCString(*t_list, t_addr_string->IpAddress.String))
				return false;
			t_addr_string = t_addr_string->Next;
		}
	}
    
	return MCListCopy(*t_list, r_list);
}

#define NAMESERVER_REG_KEY "HKEY_LOCAL_MACHINE\\SYSTEM\\ControlSet001\\Services\\Tcpip\\Parameters\\NameServer"
bool dns_servers_from_registry(MCListRef& r_list)
{
	MCAutoStringRef t_key, t_value, t_type, t_error;
	if (!MCStringCreateWithCString(NAMESERVER_REG_KEY, &t_key))
		return false;
	if (!MCS_query_registry(*t_key, &t_value, &t_type, &t_error))
		return false;
    
	if (*t_error == nil)
	{
		r_list = MCValueRetain(kMCEmptyList);
		return true;
	}
    
	MCAutoListRef t_list;
	if (!MCListCreateMutable('\n', &t_list))
		return false;
    
	const char_t *t_chars;
	uindex_t t_char_count;
	t_chars = MCStringGetNativeCharPtr(*t_value);
	t_char_count = MCStringGetLength(*t_value);
    
	uindex_t t_start = 0;
    
	for (uindex_t i = 0; i < t_char_count; i++)
	{
		if (t_chars[i] == ' ' || t_chars[i] == ',' || t_chars[i] == '\n')
		{
			if (!MCListAppendNativeChars(*t_list, t_chars + t_start, i - t_start))
				return false;
			t_start = i + 1;
		}
	}
	if (t_start < t_char_count)
	{
		if (!MCListAppendNativeChars(*t_list, t_chars + t_start, t_char_count - t_start))
			return false;
	}
    
	return MCListCopy(*t_list, r_list);
}

//////////////////////////////////////////////////////////////////////////////////

static void MCS_do_launch(MCStringRef p_document)
{
	// MW-2011-02-01: [[ Bug 9332 ]] Adjust the 'show' hint to normal to see if that makes
	//   things always appear on top...
	int t_result;
	t_result = (int)ShellExecuteA(NULL, "open", MCStringGetCString(p_document), NULL, NULL, SW_SHOWNORMAL);

	if (t_result < 32)
	{
		switch(t_result)
		{
		case ERROR_BAD_FORMAT:
		case SE_ERR_ACCESSDENIED:
		case SE_ERR_FNF:
		case SE_ERR_PNF:
		case SE_ERR_SHARE:
		case SE_ERR_DLLNOTFOUND:
			MCresult -> sets("can't open file");
		break;

		case SE_ERR_ASSOCINCOMPLETE:
		case SE_ERR_NOASSOC:
			MCresult -> sets("no association");
		break;

		case SE_ERR_DDEBUSY:
		case SE_ERR_DDEFAIL:
		case SE_ERR_DDETIMEOUT:
			MCresult -> sets("request failed");
		break;

		case 0:
		case SE_ERR_OOM:
			MCresult -> sets("no memory");
		break;
		}
	}
	else
		MCresult -> clear();
}

//////////////////////////////////////////////////////////////////////////////////
struct MCWindowsSystemService: public MCWindowsSystemServiceInterface
{
    virtual bool MCISendString(MCStringRef p_command, MCStringRef& r_result, bool& r_error)
    {
        DWORD t_error_code;
        char t_buffer[256];
        t_buffer[0] = '\0';
        t_error_code = mciSendStringA(MCStringGetCString(p_command), t_buffer, 255, NULL);
        r_error = t_error_code != 0;
        if (!r_error)
            return MCStringCreateWithCString(t_buffer, r_result);
        
        return mciGetErrorStringA(t_error_code, t_buffer, 255) &&
		MCStringCreateWithCString(t_buffer, r_result);
    }
    
    virtual bool QueryRegistry(MCStringRef p_key, MCStringRef& r_value, MCStringRef& r_type, MCStringRef& r_error)
    {
        MCAutoStringRef t_root, t_key, t_value;
        
        r_value = r_error = nil;
        
        //key = full path info such as: HKEY_LOCAL_MACHINE\\Software\\..\\valuename
		if (!MCS_registry_split_key(p_key, &t_root, &t_key, &t_value))
            return false;
        
        if (*t_value == nil)
        {
            /* RESULT */ //MCresult->sets("no key");
            return MCStringCreateWithCString("no key", r_error);
        }
        
        if (*t_key == nil)
            t_key = kMCEmptyString;
        
        HKEY t_hkey;
        MCAutoRegistryKey t_regkey;
        
        uint32_t t_access_mode = KEY_READ;
        
		if (!MCS_registry_root_to_hkey(*t_root, t_hkey, t_access_mode) ||
            (RegOpenKeyExA(t_hkey, MCStringGetCString(*t_key), 0, t_access_mode, &t_regkey) != ERROR_SUCCESS))
        {
            /* RESULT */ //MCresult->sets("bad key");
            return MCStringCreateWithCString("bad key", r_error);
        }
        
        LONG err = 0;
        MCAutoNativeCharArray t_buffer;
        DWORD t_buffer_len = 0;
        DWORD t_type;
        
        //determine the size of value buffer needed
        err = RegQueryValueExA(*t_regkey, MCStringGetCString(*t_value), 0, NULL, NULL, &t_buffer_len);
        if (err == ERROR_SUCCESS || err == ERROR_MORE_DATA)
        {
            if (!t_buffer.New(t_buffer_len))
                return false;
            if ((err = RegQueryValueExA(*t_regkey, MCStringGetCString(*t_value), 0, &t_type,
                                        (LPBYTE)t_buffer.Chars(), &t_buffer_len)) == ERROR_SUCCESS && t_buffer_len)
            {
                DWORD t_len;
                t_len = t_buffer_len;
                if (t_type == REG_SZ || t_type == REG_EXPAND_SZ || t_type == REG_MULTI_SZ)
                {
                    char_t *t_chars = t_buffer.Chars();
                    while(t_len > 0 && t_chars[t_len - 1] == '\0')
                        t_len -= 1;
                    if (t_type == REG_MULTI_SZ && t_len < t_buffer_len)
                        t_len += 1;
                }
                
                t_buffer.Shrink(t_len);
                return t_buffer.CreateStringAndRelease(r_value) &&
					MCS_registry_type_to_string(t_type, r_type);
            }
        }
        else
        {
            errno = err;
            /* RESULT */ //MCresult->sets("can't find key");
            return MCStringCreateWithCString("can't find key", r_error);
        }
        
        r_value = MCValueRetain(kMCEmptyString);
        return true;
    }
    
    virtual bool SetRegistry(MCStringRef p_key, MCStringRef p_value, MCStringRef p_type, MCStringRef& r_error)
    {
        MCAutoStringRef t_root, t_key, t_value;
        HKEY t_root_hkey;
        
		if (!MCS_registry_split_key(p_key, &t_root, &t_key, &t_value))
            return false;
        
        if (!MCS_registry_root_to_hkey(*t_root, t_root_hkey))
        {
            /* RESULT */ //MCresult->sets("bad key");
            return MCStringCreateWithCString("bad key", r_error);
        }
        if (*t_key == nil)
        {
            /* RESULT */ //MCresult->sets("bad key specified");
            return MCStringCreateWithCString("bad key specified", r_error);
        }
        
        MCAutoRegistryKey t_regkey;
        DWORD t_keystate;
        
        if (RegCreateKeyExA(t_root_hkey, MCStringGetCString(*t_key), 0, NULL, REG_OPTION_NON_VOLATILE,
                            KEY_ALL_ACCESS, NULL, &t_regkey, &t_keystate) != ERROR_SUCCESS)
        {
            MCS_seterrno(GetLastError());
            /* RESULT */ //MCresult->sets("can't create key");
            return MCStringCreateWithCString("can't create key", r_error);
        }
        
        if (MCStringGetLength(p_value) == 0)
        {//delete this value
            if ((errno = RegDeleteValueA(*t_regkey, MCStringGetCString(*t_value))) != ERROR_SUCCESS)
            {
                MCS_seterrno(GetLastError());
                /* RESULT */ //MCresult->sets("can't delete value");
                return MCStringCreateWithCString("can't delete value", r_error);
            }
        }
        else
        {
            DWORD t_type;
            t_type = MCS_registry_type_from_string(p_type);
            
            const BYTE *t_byte_ptr = MCStringGetNativeCharPtr(p_value);
            uint32_t t_length = MCStringGetLength(p_value);
            if (t_type == REG_SZ && t_byte_ptr[t_length - 1] != '\0')
                t_length++;
            
            if (RegSetValueExA(*t_regkey, MCStringGetCString(*t_value), 0, t_type,
                               t_byte_ptr, t_length) != ERROR_SUCCESS)
            {
                MCS_seterrno(GetLastError());
                /* RESULT */ //MCresult->sets("can't set value");
                return MCStringCreateWithCString("can't set value", r_error);
            }
        }
        
        r_error = nil;
        return true;
    }
    
    virtual bool DeleteRegistry(MCStringRef p_key, MCStringRef& r_error)
    {
        MCAutoStringRef t_root, t_key;
        
        if (!MCS_registry_split_key(p_key, &t_root, &t_key))
            return false;
        
        HKEY hkey = NULL;
        
        if (MCStringGetLength(*t_key) == 0)
        {
            /* RESULT */ //MCresult->sets("no key");
            return MCStringCreateWithCString("no key", r_error);
        }
        
		if (!MCS_registry_root_to_hkey(*t_root, hkey))
        {
            /* RESULT */ //MCresult->sets("bad key");
            return MCStringCreateWithCString("bad key", r_error);
        }
        
        errno = RegDeleteKeyNT(hkey, MCStringGetCString(*t_key));
        if (errno != ERROR_SUCCESS)
        {
            /* RESULT */ //MCresult->sets("could not delete key");
            return MCStringCreateWithCString("could not delete key", r_error);
        }
        else
        {
            /* RESULT */ MCresult->clear(False);
            r_error = nil;
            return true;
        }
    }
    
    virtual bool ListRegistry(MCStringRef p_path, MCListRef& r_list, MCStringRef& r_error)
    {
        MCAutoStringRef t_root, t_key;
        HKEY t_hkey;
        MCAutoRegistryKey t_regkey;
        
        if (!MCS_registry_split_key(p_path, &t_root, &t_key))
            return false;
        if (!MCS_registry_root_to_hkey(*t_root, t_hkey) ||
            RegOpenKeyExA(t_hkey, MCStringGetCString(*t_key), 0, KEY_READ, &t_regkey) != ERROR_SUCCESS)
        {
            return MCStringCreateWithCString("bad key", r_error);
        }
        
        MCAutoListRef t_list;
        if (!MCListCreateMutable('\n', &t_list))
            return false;
        
        DWORD t_max_key_length;
        if (ERROR_SUCCESS != RegQueryInfoKeyA(*t_regkey, NULL, NULL, NULL, NULL, &t_max_key_length, NULL, NULL, NULL, NULL, NULL, NULL))
            return false;
        
        DWORD t_index = 0;
        MCAutoArray<char> t_buffer;
        
        t_max_key_length++;
        if (!t_buffer.New(t_max_key_length))
            return false;
        
        LONG t_result = ERROR_SUCCESS;
        while (t_result == ERROR_SUCCESS)
        {
            DWORD t_name_length = t_max_key_length;
            t_result = RegEnumKeyExA(*t_regkey, t_index, t_buffer.Ptr(), &t_name_length, NULL, NULL, NULL, NULL);
            if (t_result == ERROR_SUCCESS && !MCListAppendCString(*t_list, t_buffer.Ptr()))
                return false;
            
            t_index += 1;
        }
        
        if (t_result != ERROR_NO_MORE_ITEMS)
            return false;
        
        r_error = nil;
        return MCListCopy(*t_list, r_list);
    }
};

struct MCMemoryMappedFileHandle: public MCMemoryFileHandle
{
	MCMemoryMappedFileHandle(MCWinSysHandle p_handle, const void *p_buffer, uint32_t p_length):
		MCMemoryFileHandle(p_buffer, p_length)
	{
		m_handle = p_handle;
	}

	virtual void Close()
	{
#ifdef /* MCS_close_dsk_w32 */ LEGACY_SYSTEM
	if (stream->buffer != NULL)
	{ //memory map file
		if (stream->mhandle != NULL)
		{
			UnmapViewOfFile(stream->buffer);
			CloseHandle(stream->mhandle);
		}
	}
	if (!(stream->flags & IO_FAKE))
		CloseHandle(stream->fhandle);
	delete stream;
	stream = NULL;
#endif /* MCS_close_dsk_w32 */
		/* UNCHECKED */ UnmapViewOfFile(m_buffer);
		CloseHandle((HANDLE)m_handle);
		MCMemoryFileHandle::Close();
	}

private:
	MCWinSysHandle m_handle;
};


struct MCStdioFileHandle: public MCSystemFileHandle
{
	MCStdioFileHandle(MCWinSysHandle p_handle)
	{
		m_handle = p_handle;
		m_is_eof = false;
		m_is_pipe = handle_is_pipe(m_handle);
		m_putback = -1;
	}

	virtual void Close(void)
	{
		CloseHandle(m_handle);
		delete this;
	}
	
    virtual bool IsExhausted(void)
	{
		return m_is_eof;
	}
	
	virtual bool Read(void *p_buffer, uint32_t p_byte_size, uint32_t& r_read)
	{
#ifdef /* MCS_read_dsk_w32 */ LEGACY_SYSTEM
	if (MCabortscript || ptr == NULL || stream == NULL)
		return IO_ERROR;

	if ((stream -> flags & IO_FAKEWRITE) == IO_FAKEWRITE)
		return IO_ERROR;

	// MW-2009-06-25: If this is a custom stream, call the appropriate callback.
	// MW-2009-06-30: Refactored to common (platform-independent) implementation
	//   in mcio.cpp
	if ((stream -> flags & IO_FAKECUSTOM) == IO_FAKECUSTOM)
		return MCS_fake_read(ptr, size, n, stream);

	LPVOID sptr = ptr;
	DWORD nread;
	Boolean result = False;
	IO_stat istat = IO_NORMAL;

	if (stream->buffer != NULL)
	{ //memory map file or process with a thread
		uint4 nread = size * n;     //into the IO_handle's buffer
		if (nread > stream->len - (stream->ioptr - stream->buffer))
		{
			n = (stream->len - (stream->ioptr - stream->buffer)) / size;
			nread = size * n;
			istat = IO_EOF;
		}
		if (nread == 1)
		{
			char *tptr = (char *)ptr;
			*tptr = *stream->ioptr++;
		}
		else
		{
			memcpy(ptr, stream->ioptr, nread);
			stream->ioptr += nread;
		}
		return istat;
	}
	
	if (stream -> fhandle == 0)
	{
		MCS_seterrno(GetLastError());
		n = 0;
		return IO_ERROR;
	}
	
	// If this is named pipe, handle things differently -- we first peek to see how
	// much is available to read.
	// MW-2012-09-10: [[ Bug 10230 ]] If this stream is a pipe then handle that case.
	if (stream -> is_pipe)
	{
		// See how much data is available - if this fails then return eof or an error
		// depending on 'GetLastError()'.
		uint32_t t_available;
		if (!PeekNamedPipe(stream -> fhandle, NULL, 0, NULL, (DWORD *)&t_available, NULL))
		{
			n = 0;

			DWORD t_error;
			t_error = GetLastError();
			if (t_error == ERROR_HANDLE_EOF || t_error == ERROR_BROKEN_PIPE)
			{
				stream -> flags |= IO_ATEOF;
				return IO_EOF;
			}

			MCS_seterrno(GetLastError());
			return IO_ERROR;
		}

		// Adjust for putback
		int32_t t_adjust;
		t_adjust = 0;
		if (stream -> putback != -1)
			t_adjust = 1;

		// Calculate how many elements we can read, and how much we need to read
		// to make them.
		uint32_t t_count, t_byte_count;
		t_count = MCU_min((t_available + t_adjust) / size, n);
		t_byte_count = t_count * size;

		// Copy in the putback char if any
		uint1 *t_dst_ptr;
		t_dst_ptr = (uint1*)sptr;
		if (stream -> putback != -1)
		{
			*t_dst_ptr++ = (uint1)stream -> putback;
			stream -> putback = -1;
		}

		// Now read all the data we can - here we check for EOF also.
		uint32_t t_amount_read;
		IO_stat t_stat;
		t_stat = IO_NORMAL;
		t_amount_read = 0;
		if (t_byte_count - t_adjust > 0)
			if (!ReadFile(stream -> fhandle, (LPVOID)t_dst_ptr, t_byte_count - t_adjust, (DWORD *)&t_amount_read, NULL))
			{
				if (GetLastError() == ERROR_HANDLE_EOF)
				{
					stream -> flags |= IO_ATEOF;
					t_stat = IO_EOF;
				}
				else
				{
					MCS_seterrno(GetLastError());
					t_stat = IO_ERROR;
				}
			}

		// Return the number of objects of 'size' bytes that were read.
		n = (t_amount_read + t_adjust) / size;

		return t_stat;
	}

	if (stream -> putback != -1)
	{
		*((uint1 *)sptr) = (uint1)stream -> putback;
		stream -> putback = -1;
		
		if (!ReadFile(stream -> fhandle, (LPVOID)((char *)sptr + 1), (DWORD)size * n - 1, &nread, NULL))
		{
			MCS_seterrno(GetLastError());
			n = (nread + 1) / size;
			return IO_ERROR;
		}
		
		nread += 1;
	}
	else if (!ReadFile(stream->fhandle, (LPVOID)sptr, (DWORD)size * n, &nread, NULL))
	{
		MCS_seterrno(GetLastError());
		n = nread / size;
		return IO_ERROR;
	}

	if (nread < size * n)
	{
		stream->flags |= IO_ATEOF;
		n = nread / size;
		return IO_EOF;
	}
	else
		stream->flags &= ~IO_ATEOF;

	n = nread / size;
	return IO_NORMAL;
#endif /* MCS_read_dsk_w32 */
		LPVOID sptr = p_buffer;
		DWORD nread;
		Boolean result = False;
		IO_stat istat = IO_NORMAL;
		
		if (m_handle == 0)
		{
			MCS_seterrno(GetLastError());
			r_read = 0;
			return false;
		}
		
		// If this is named pipe, handle things differently -- we first peek to see how
		// much is available to read.
		// MW-2012-09-10: [[ Bug 10230 ]] If this stream is a pipe then handle that case.
		if (m_is_pipe)
		{
			// See how much data is available - if this fails then return eof or an error
			// depending on 'GetLastError()'.
			uint32_t t_available;
			if (!PeekNamedPipe(m_handle, NULL, 0, NULL, (DWORD *)&t_available, NULL))
			{
				r_read = 0;

				DWORD t_error;
				t_error = GetLastError();
				if (t_error == ERROR_HANDLE_EOF || t_error == ERROR_BROKEN_PIPE)
				{
					m_is_eof = true;
					return false;
				}

				m_is_eof = false;

				MCS_seterrno(GetLastError());
				return false;
			}

			// Adjust for putback
			int32_t t_adjust;
			t_adjust = 0;
			if (m_putback != -1)
				t_adjust = 1;

			// Calculate how many elements we can read, and how much we need to read
			// to make them.
			uint32_t t_byte_count;
			t_byte_count = MCU_min((t_available + t_adjust), p_byte_size);

			// Copy in the putback char if any
			uint1 *t_dst_ptr;
			t_dst_ptr = (uint1*)sptr;
			if (m_putback != -1)
			{
				*t_dst_ptr++ = (uint1)m_putback;
				m_putback = -1;
			}

			// Now read all the data we can - here we check for EOF also.
			uint32_t t_amount_read;
			IO_stat t_stat;
			t_stat = IO_NORMAL;
			t_amount_read = 0;
			if (t_byte_count - t_adjust > 0)
				if (!ReadFile(m_handle, (LPVOID)t_dst_ptr, t_byte_count - t_adjust, (DWORD *)&t_amount_read, NULL))
				{
					if (GetLastError() == ERROR_HANDLE_EOF)
					{
						t_stat = IO_EOF;
					}
					else
					{
						MCS_seterrno(GetLastError());
						t_stat = IO_ERROR;
					}
				}

			// Return the number of bytes that were read.
			r_read = (t_amount_read + t_adjust);

			if (t_stat == IO_EOF)
			{
				m_is_eof = true;
				return false;
			}

			m_is_eof = false;

			if (t_stat != IO_NORMAL)
				return false;

			return true;
		}

		if (m_putback != -1)
		{
			*((uint1 *)sptr) = (uint1)m_putback;
			m_putback = -1;
			
			if (!ReadFile(m_handle, (LPVOID)((char *)sptr + 1), (DWORD)p_byte_size - 1, &nread, NULL))
			{
				MCS_seterrno(GetLastError());
				r_read = (nread + 1);
				return false;
			}
			
			nread += 1;
		}
		else if (!ReadFile(m_handle, (LPVOID)sptr, (DWORD)p_byte_size, &nread, NULL))
		{
			MCS_seterrno(GetLastError());
			r_read = nread;
			return false;
		}

		if (nread < p_byte_size)
		{
			r_read = nread;
			m_is_eof = true;
			return false;
		}
 
		m_is_eof = false;
		r_read = nread;
		return true;
	}

	virtual bool Write(const void *p_buffer, uint32_t p_length)
	{
#ifdef /* MCS_write_dsk_w32 */ LEGACY_SYSTEM
	if (stream == IO_stdin)
		return IO_NORMAL;

	if (stream == NULL)
		return IO_ERROR;

	if ((stream -> flags & IO_FAKEWRITE) == IO_FAKEWRITE)
		return MCU_dofakewrite(stream -> buffer, stream -> len, ptr, size, n);

	if (stream -> fhandle == 0)
		return IO_ERROR;

	DWORD nwrote;
	if (!WriteFile(stream->fhandle, (LPVOID)ptr, (DWORD)size * n,
	               &nwrote, NULL))
	{
		MCS_seterrno(GetLastError());
		return IO_ERROR;
	}
	if (nwrote != size * n)
		return IO_ERROR;
	return IO_NORMAL;
#endif /* MCS_write_dsk_w32 */
		uint32_t t_written;
		if (this == IO_stdin)
			return true; // Shouldn't it return false???

		if (m_handle == NULL)
			return false;

		if (!WriteFile(m_handle, (LPVOID)p_buffer, (DWORD)p_length,
					   (LPDWORD)&t_written, NULL))
		{
			MCS_seterrno(GetLastError());
			return false;
		}
		if (t_written != p_length)
			return false;

		return true;
	}

	virtual bool Seek(int64_t p_offset, int p_dir)
	{
#ifdef /* MCS_seek_cur_dsk_w32 */ LEGACY_SYSTEM
	IO_stat is = IO_NORMAL;

	// MW-2009-06-25: If this is a custom stream, call the appropriate callback.
	// MW-2009-06-30: Refactored to common implementation in mcio.cpp.
	if ((stream -> flags & IO_FAKECUSTOM) == IO_FAKECUSTOM)
		return MCS_fake_seek_cur(stream, offset);

	if (stream->buffer != NULL)
		IO_set_stream(stream, stream->ioptr + offset);
	else
		is = MCS_seek_do(stream -> fhandle, offset, FILE_CURRENT);
	return is;
#endif /* MCS_seek_cur_dsk_w32 */
#ifdef /* MCS_seek_set_dsk_w32 */ LEGACY_SYSTEM
	// MW-2009-06-30: If this is a custom stream, call the appropriate callback.
	if ((stream -> flags & IO_FAKECUSTOM) == IO_FAKECUSTOM)
		return MCS_fake_seek_set(stream, offset);

	IO_stat is = IO_NORMAL;
	if (stream->buffer != NULL)
		IO_set_stream(stream, stream->buffer + offset);
	else
		is = MCS_seek_do(stream -> fhandle, offset, FILE_BEGIN);
	return is;
#endif /* MCS_seek_set_dsk_w32 */
#ifdef /* MCS_seek_end_dsk_w32 */ LEGACY_SYSTEM
	IO_stat is = IO_NORMAL;
	if (stream->buffer != NULL)
		IO_set_stream(stream, stream->buffer + stream->len + offset);
	else
		is = MCS_seek_do(stream -> fhandle, offset, FILE_END);
	return is;
#endif /* MCS_seek_end_dsk_w32 */
#ifdef /* MCS_seek_do_dsk_w32 */ LEGACY_SYSTEM
	LONG high_offset;
	high_offset = (LONG)(p_offset >> 32);
	DWORD fp;
	fp = SetFilePointer(p_file, (LONG)(p_offset & 0xFFFFFFFF),
	                   &high_offset, p_type);
	if (fp == INVALID_SET_FILE_POINTER && GetLastError() != NO_ERROR)
		return IO_ERROR;
	return IO_NORMAL;
#endif /* MCS_seek_do_dsk_w32 */
		LONG high_offset;
		high_offset = (LONG)(p_offset >> 32);
		DWORD fp;

		fp = SetFilePointer(m_handle, (LONG)(p_offset & 0xFFFFFFFF),
			&high_offset, p_dir > 0 ? FILE_BEGIN : (p_dir < 0 ? FILE_END : FILE_CURRENT));

		if (fp == INVALID_SET_FILE_POINTER && GetLastError() != NO_ERROR)
			return false;

		return true;
	}
	
	virtual bool Truncate(void)
	{
#ifdef /* MCS_trunc_dsk_w32 */ LEGACY_SYSTEM
	if (SetEndOfFile(stream->fhandle))
		return IO_NORMAL;
	else
		return IO_ERROR;
#endif /* MCS_trunc_dsk_w32 */
		if (!SetEndOfFile(m_handle))
			return false;

		return false;
	}

	virtual bool Sync(void)
	{
#ifdef /* MCS_sync_dsk_w32 */ LEGACY_SYSTEM
	//get the current file position pointer
	LONG fph;
	fph = 0;
	DWORD fp = SetFilePointer(stream->fhandle, 0, &fph, FILE_CURRENT);
	if (fp == INVALID_SET_FILE_POINTER && GetLastError() != NO_ERROR)
		return IO_ERROR;
	DWORD nfp = SetFilePointer(stream->fhandle, fp, &fph, FILE_BEGIN);
	if (nfp == INVALID_SET_FILE_POINTER && GetLastError() != NO_ERROR)
		return IO_ERROR;
	else
		return IO_NORMAL;
#endif /* MCS_sync_dsk_w32 */
		//get the current file position pointer
		LONG fph;
		fph = 0;
		DWORD fp = SetFilePointer(m_handle, 0, &fph, FILE_CURRENT);
		if (fp == INVALID_SET_FILE_POINTER && GetLastError() != NO_ERROR)
			return false;
		DWORD nfp = SetFilePointer(m_handle, fp, &fph, FILE_BEGIN);
		if (nfp == INVALID_SET_FILE_POINTER && GetLastError() != NO_ERROR)
			return false;
		
		return true;
	}

	virtual bool Flush(void)
	{
#ifdef /* MCS_flush_dsk_w32 */ LEGACY_SYSTEM 
	//flush output buffer
	if (FlushFileBuffers(stream->fhandle) != NO_ERROR)
		return IO_ERROR;
	return IO_NORMAL;
#endif /* MCS_flush_dsk_w32 */ //flush output buffer
		if (FlushFileBuffers(m_handle) != NO_ERROR)
			return false;

		return true;
	}
	
	virtual bool PutBack(char p_char)
	{
#ifdef /* MCS_putback_dsk_w32 */ LEGACY_SYSTEM
	if (stream -> buffer != NULL)
		return MCS_seek_cur(stream, -1);

	if (stream -> putback != -1)
		return IO_ERROR;
		
	stream -> putback = c;
	
	return IO_NORMAL;
#endif /* MCS_putback_dsk_w32 */
		if (m_putback != -1)
			return false;
			
		m_putback = p_char;
		
		return true;
	}
	
	virtual int64_t Tell(void)
	{
#ifdef /* MCS_tell_dsk_w32 */ LEGACY_SYSTEM
	// MW-2009-06-30: If this is a custom stream, call the appropriate callback.
	if ((stream -> flags & IO_FAKECUSTOM) == IO_FAKECUSTOM)
		return MCS_fake_tell(stream);

	if (stream->buffer != NULL)
		return stream->ioptr - stream->buffer;

	DWORD low;
	LONG high;
	high = 0;
	low = SetFilePointer(stream -> fhandle, 0, &high, FILE_CURRENT);
	return low | ((int64_t)high << 32);
#endif /* MCS_tell_dsk_w32 */
		DWORD low;
		LONG high;
		high = 0;
		low = SetFilePointer(m_handle, 0, &high, FILE_CURRENT);
		return low | ((int64_t)high << 32);
	}
	
	virtual void *GetFilePointer(void)
	{
		return m_handle;
	}

	virtual int64_t GetFileSize(void)
	{
#ifdef /* MCS_fsize_dsk_w32 */ LEGACY_SYSTEM
	if ((stream -> flags & IO_FAKECUSTOM) == IO_FAKECUSTOM)
		return MCS_fake_fsize(stream);

	if (stream->flags & IO_FAKE)
		return stream->len;
	else
	{
		DWORD t_high_word, t_low_word;
		t_low_word = GetFileSize(stream -> fhandle, &t_high_word);
		if (t_low_word != INVALID_FILE_SIZE || GetLastError() == NO_ERROR)
			return (int64_t)t_low_word | (int64_t)t_high_word << 32;
	}
	return 0;
#endif /* MCS_fsize_dsk_w32 */
		DWORD t_high_word, t_low_word;
		t_low_word = ::GetFileSize(m_handle, &t_high_word);
		if (t_low_word != INVALID_FILE_SIZE || GetLastError() == NO_ERROR)
			return (int64_t)t_low_word | (int64_t)t_high_word << 32;

		return 0;
	}
    
    virtual bool TakeBuffer(void*& r_buffer, size_t& r_length)
	{
		// TODO Implement
		return false;
	}

private:
	MCWinSysHandle m_handle;
	int m_putback;
	// MW-2012-09-10: [[ Bug 10230 ]] If true, it means this IO handle is a pipe.
	bool m_is_pipe;
	bool m_is_eof;
};

// MW-2005-02-22: Make this global for now so it is accesible by opensslsocket.cpp
real8 curtime;
static real8 starttime;
static DWORD startcount;

struct MCWindowsDesktop: public MCSystemInterface, public MCWindowsSystemService
{
    virtual MCServiceInterface *QueryService(MCServiceType p_type)
    {
        if (p_type == kMCServiceTypeWindowsSystem)
            return (MCWindowsSystemServiceInterface *)this;
        return nil;
    }
    
	virtual bool Initialize(void)
	{
#ifdef /* MCS_init_dsk_w32 */ LEGACY_SYSTEM
	IO_stdin = new IO_header((MCWinSysHandle)GetStdHandle(STD_INPUT_HANDLE), NULL, 0, 0);
	IO_stdin -> is_pipe = handle_is_pipe(IO_stdin -> fhandle);
	IO_stdout = new IO_header((MCWinSysHandle)GetStdHandle(STD_OUTPUT_HANDLE), NULL, 0, 0);
	IO_stdout -> is_pipe = handle_is_pipe(IO_stdout -> fhandle);
	IO_stderr = new IO_header((MCWinSysHandle)GetStdHandle(STD_ERROR_HANDLE), NULL, 0, 0);
	IO_stderr -> is_pipe = handle_is_pipe(IO_stderr -> fhandle);

	setlocale(LC_CTYPE, MCnullstring);
	setlocale(LC_COLLATE, MCnullstring);

	// MW-2004-11-28: The ctype array seems to have changed in the latest version of VC++
	((unsigned short *)_pctype)[160] &= ~_SPACE;

	MCinfinity = HUGE_VAL;
	MCS_time(); // force init
	if (timeBeginPeriod(1) == TIMERR_NOERROR)
		MCS_reset_time();
	else
		MClowrestimers = True;
	MCExecPoint ep;
	ep.setstaticcstring("HKEY_CURRENT_USER\\Software\\Microsoft\\Windows\\CurrentVersion\\Internet Settings\\ProxyEnable");
	MCS_query_registry(ep);
	if (ep.getsvalue().getlength() && ep.getsvalue().getstring()[0])
	{
		ep.setstaticcstring("HKEY_CURRENT_USER\\Software\\Microsoft\\Windows\\CurrentVersion\\Internet Settings\\ProxyServer");
		MCS_query_registry(ep);
		if (ep.getsvalue().getlength())
		{
			MCAutoStringRef t_http_proxy;
			/* UNCHECKED */ ep . copyasstringref(&t_http_proxy);
			MCValueAssign(MChttpproxy, *t_http_proxy);
		}
	}
	else
	{
		ep.setstaticcstring("HKEY_CURRENT_USER\\Software\\Netscape\\Netscape Navigator\\Proxy Information\\HTTP_Proxy");
		MCS_query_registry(ep);
		if (ep.getsvalue().getlength())
		{
			char *t_host;
			int4 t_port;
			t_host = ep.getsvalue().clone();
			ep.setstaticcstring("HKEY_CURRENT_USER\\Software\\Netscape\\Netscape Navigator\\Proxy Information\\HTTP_ProxyPort");
			MCS_query_registry(ep);
			ep.ston();
			t_port = ep.getint4();
			ep.setstringf("%s:%d", t_host, t_port);
			MCAutoStringRef t_http_proxy;
			/* UNCHECKED */ ep . copyasstringref(&t_http_proxy);
			MCValueAssign(MChttpproxy, *t_http_proxy);
			delete t_host;
		}
	}

	// On NT systems 'cmd.exe' is the command processor
	MCValueAssign(MCshellcmd, MCSTR("cmd.exe"));

	// MW-2005-05-26: Store a global variable containing major OS version...
	OSVERSIONINFOA osv;
	memset(&osv, 0, sizeof(OSVERSIONINFOA));
	osv.dwOSVersionInfoSize = sizeof(OSVERSIONINFOA);
	GetVersionExA(&osv);
	MCmajorosversion = osv . dwMajorVersion << 8 | osv . dwMinorVersion;

	// MW-2012-09-19: [[ Bug ]] Adjustment to tooltip metrics for Windows.
	if (MCmajorosversion >= 0x0500)
	{
		MCttsize = 11;
		MCValueAssign(MCttfont, MCSTR("Tahoma"));
	}
	else if (MCmajorosversion >= 0x0600)
	{
		MCttsize = 11;
		MCValueAssign(MCttfont, MCSTR("Segoe UI"));
	}

	OleInitialize(NULL); //for drag & drop

	// MW-2004-11-28: Install a signal handler for FP exceptions - these should be masked
	//   so it *should* be unnecessary but Win9x plays with the FP control word.
	signal(SIGFPE, handle_fp_exception);
#endif /* MCS_init_dsk_w32 */
		IO_stdin = MCsystem -> OpenFd(STD_INPUT_HANDLE, kMCSystemFileModeRead);
		IO_stdout = MCsystem -> OpenFd(STD_OUTPUT_HANDLE, kMCSystemFileModeWrite);
		IO_stderr = MCsystem -> OpenFd(STD_ERROR_HANDLE, kMCSystemFileModeWrite);

		setlocale(LC_CTYPE, MCnullstring);
		setlocale(LC_COLLATE, MCnullstring);

		// MW-2004-11-28: The ctype array seems to have changed in the latest version of VC++
		((unsigned short *)_pctype)[160] &= ~_SPACE;

		MCinfinity = HUGE_VAL;
		MCS_time(); // force init
		if (timeBeginPeriod(1) == TIMERR_NOERROR)
			MCS_reset_time();
		else
			MClowrestimers = True;
		MCExecPoint ep;
		ep.setstaticcstring("HKEY_CURRENT_USER\\Software\\Microsoft\\Windows\\CurrentVersion\\Internet Settings\\ProxyEnable");
		MCS_query_registry(ep);
		if (ep.getsvalue().getlength() && ep.getsvalue().getstring()[0])
		{
			ep.setstaticcstring("HKEY_CURRENT_USER\\Software\\Microsoft\\Windows\\CurrentVersion\\Internet Settings\\ProxyServer");
			/* UNCHECKED */ MCS_query_registry(ep);
			if (ep.getsvalue().getlength())
			{
				MCAutoStringRef t_http_proxy;
				/* UNCHECKED */ ep . copyasstringref(&t_http_proxy);
				MCValueAssign(MChttpproxy, *t_http_proxy);
			}
		}
		else
		{
			ep.setstaticcstring("HKEY_CURRENT_USER\\Software\\Netscape\\Netscape Navigator\\Proxy Information\\HTTP_Proxy");
			/* UNCHECKED */ MCS_query_registry(ep);
			if (ep.getsvalue().getlength())
			{
				char *t_host;
				int4 t_port;
				t_host = ep.getsvalue().clone();
				ep.setstaticcstring("HKEY_CURRENT_USER\\Software\\Netscape\\Netscape Navigator\\Proxy Information\\HTTP_ProxyPort");
				MCS_query_registry(ep);
				ep.ston();
				t_port = ep.getint4();
				ep.setstringf("%s:%d", t_host, t_port);
				MCAutoStringRef t_http_proxy;
				/* UNCHECKED */ ep . copyasstringref(&t_http_proxy);
				MCValueAssign(MChttpproxy, *t_http_proxy);
				delete t_host;
			}
		}

		// On NT systems 'cmd.exe' is the command processor
		MCValueAssign(MCshellcmd, MCSTR("cmd.exe"));

		// MW-2005-05-26: Store a global variable containing major OS version...
		OSVERSIONINFOA osv;
		memset(&osv, 0, sizeof(OSVERSIONINFOA));
		osv.dwOSVersionInfoSize = sizeof(OSVERSIONINFOA);
		GetVersionExA(&osv);
		MCmajorosversion = osv . dwMajorVersion << 8 | osv . dwMinorVersion;

		// MW-2012-09-19: [[ Bug ]] Adjustment to tooltip metrics for Windows.
		if (MCmajorosversion >= 0x0500)
		{
			MCttsize = 11;
			MCValueAssign(MCttfont, MCSTR("Tahoma"));
		}
		else if (MCmajorosversion >= 0x0600)
		{
			MCttsize = 11;
			MCValueAssign(MCttfont, MCSTR("Segoe UI"));
		}

		OleInitialize(NULL); //for drag & drop

		// MW-2004-11-28: Install a signal handler for FP exceptions - these should be masked
		//   so it *should* be unnecessary but Win9x plays with the FP control word.
		signal(SIGFPE, handle_fp_exception);

		return true;
	}

	virtual void Finalize(void)
    {
#ifdef /* MCS_shutdown_dsk_w32 */ LEGACY_SYSTEM
	OleUninitialize();
#endif /* MCS_shutdown_dsk_w32 */
        OleUninitialize();
    }
	
	virtual void Debug(MCStringRef p_string)
	{
	}

	virtual real64_t GetCurrentTime()
    {
#ifdef /* MCS_time_dsk_w32 */ LEGACY_SYSTEM
	if (startcount)
	{
		DWORD newcount = timeGetTime();
		if (newcount < startcount)
			startcount = newcount;
		else
		{
			curtime = starttime + (newcount - startcount) / 1000.0;
			return curtime;
		}
	}
	struct _timeb timebuffer;
	_ftime(&timebuffer);
	starttime = timebuffer.time + timebuffer.millitm / 1000.0;
	return starttime;
#endif /* MCS_time_dsk_w32 */
        if (startcount)
        {
            DWORD newcount = timeGetTime();
            if (newcount < startcount)
                startcount = newcount;
            else
            {
                curtime = starttime + (newcount - startcount) / 1000.0;
                return curtime;
            }
        }
        struct _timeb timebuffer;
        _ftime(&timebuffer);
        starttime = timebuffer.time + timebuffer.millitm / 1000.0;
		return starttime;
    }
    
    virtual void ResetTime(void)
    {
#ifdef /* MCS_reset_time_dsk_w32 */ LEGACY_SYSTEM
	if (!MClowrestimers)
	{
		startcount = 0;
		MCS_time();
		startcount = timeGetTime();
	}
#endif /* MCS_reset_time_dsk_w32 */
        if (!MClowrestimers)
        {
            startcount = 0;
            MCS_time();
            startcount = timeGetTime();
        }
    }
    
	virtual bool GetVersion(MCStringRef& r_string)
    {
#ifdef /* MCS_getsystemversion_dsk_w32 */ LEGACY_SYSTEM
	return MCStringFormat(r_string, "NT %d.%d", (MCmajorosversion >> 8) & 0xFF, MCmajorosversion & 0xFF);
#endif /* MCS_getsystemversion_dsk_w32 */
        return MCStringFormat(r_string, "NT %d.%d", (MCmajorosversion >> 8) & 0xFF, MCmajorosversion & 0xFF);
    }
    
	virtual bool GetMachine(MCStringRef& r_string)
    {
#ifdef /* MCS_getmachine_dsk_w32 */ LEGACY_SYSTEM
	return MCStringCopy(MCNameGetString(MCN_x86), r_string);
#endif /* MCS_getmachine_dsk_w32 */
        return MCStringCopy(MCNameGetString(MCN_x86), r_string);
    }
    
	virtual MCNameRef GetProcessor(void)
    {
#ifdef /* MCS_getprocessor_dsk_w32 */ LEGACY_SYSTEM
	return MCN_x86;
#endif /* MCS_getprocessor_dsk_w32 */
        return MCN_x86;
    }
    
	virtual bool GetAddress(MCStringRef& r_address)
    {
#ifdef /* MCS_getaddress_dsk_w32 */ LEGACY_SYSTEM
	if (!wsainit())
		return MCStringCreateWithCString("unknown", r_address);

	char *buffer = new char[MAXHOSTNAMELEN + 1];
	gethostname(buffer, MAXHOSTNAMELEN);
	return MCStringFormat(r_address, "%s:&d", buffer, MCcmd);
#endif /* MCS_getaddress_dsk_w32 */
        if (!wsainit())
            return MCStringCreateWithCString("unknown", r_address);
        
        char *buffer = new char[MAXHOSTNAMELEN + 1];
        gethostname(buffer, MAXHOSTNAMELEN);
        return MCStringFormat(r_address, "%s:&d", buffer, MCcmd);
    }
    
	virtual uint32_t GetProcessId(void)
    {
#ifdef /* MCS_getpid_dsk_w32 */ LEGACY_SYSTEM
	return _getpid();
#endif /* MCS_getpid_dsk_w32 */
        return _getpid();
    }
	
	virtual void Alarm(real64_t p_when)
    {
#ifdef /* MCS_alarm_dsk_w32 */ LEGACY_SYSTEM
    //no action
	if (!MCnoui)
		if (secs == 0)
		{
			if (tid != 0)
			{
				timeKillEvent(tid);
				tid = 0;
			}
		}
		else
			if (tid == 0)
				tid = timeSetEvent((UINT)(secs * 1000.0), 100, MCS_tp,
				                   0, TIME_PERIODIC);
#endif /* MCS_alarm_dsk_w32 */
        //no action
        if (!MCnoui)
            if (p_when == 0)
            {
                if (tid != 0)
                {
                    timeKillEvent(tid);
                    tid = 0;
                }
            }
            else
                if (tid == 0)
                    tid = timeSetEvent((UINT)(p_when * 1000.0), 100, MCS_tp,
                                       0, TIME_PERIODIC);
    }
    
	virtual void Sleep(real64_t p_when)
    {
#ifdef /* MCS_sleep_dsk_w32 */ LEGACY_SYSTEM
	Sleep((DWORD)(delay * 1000.0));  //takes milliseconds as parameter
#endif /* MCS_sleep_dsk_w32 */
        Sleep((DWORD)(p_when * 1000.0));  //takes milliseconds as parameter
    }
	
	virtual void SetEnv(MCStringRef p_name, MCStringRef p_value)
    {
#ifdef /* MCS_setenv_dsk_w32 */ LEGACY_SYSTEM
	char *dptr = new char[strlen(name) + strlen(value) + 2];
	sprintf(dptr, "%s=%s", name, value);
	_putenv(dptr);

	// MW-2005-10-29: Memory leak
	delete[] dptr;
#endif /* MCS_setenv_dsk_w32 */
#ifdef /* MCS_unsetenv_dsk_w32 */ LEGACY_SYSTEM
	char *dptr = new char[strlen(name) + 2];
	sprintf(dptr, "%s=", name);
	_putenv(dptr);

	// MW-2005-10-29: Memory leak
	delete[] dptr;
#endif /* MCS_unsetenv_dsk_w32 */
        MCAutoStringRef t_env;
        if (p_value != nil)
            MCStringFormat(&t_env, "%x=%x", p_name, p_value);
        else
            MCStringFormat(&t_env, "%x=", p_name);
        
        _putenv(MCStringGetCString(*t_env));
    }
                
	virtual bool GetEnv(MCStringRef p_name, MCStringRef& r_value)
    {
#ifdef /* MCS_getenv_dsk_w32 */ LEGACY_SYSTEM
	return getenv(name);
#endif /* MCS_getenv_dsk_w32 */
        return MCStringCreateWithCString(getenv(MCStringGetCString(p_name)), r_value);
    }
	
	virtual Boolean CreateFolder(MCStringRef p_path)
    {
#ifdef /* MCS_mkdir_dsk_w32 */ LEGACY_SYSTEM
	Boolean result = False;
	char *tpath = MCS_resolvepath(path);
	if (CreateDirectoryA(tpath, NULL))
		result = True;
	delete tpath;
	return result;
#endif /* MCS_mkdir_dsk_w32 */
        if (!CreateDirectoryA(MCStringGetCString(p_path), NULL))
            return False;
        
        return True;
    }
    
	virtual Boolean DeleteFolder(MCStringRef p_path)
    {
#ifdef /* MCS_rmdir_dsk_w32 */ LEGACY_SYSTEM
	Boolean result = False;
	char *tpath = MCS_resolvepath(path);
	if (RemoveDirectoryA(tpath))
		result = True;
	delete tpath;
	return result;
#endif /* MCS_rmdir_dsk_w32 */
        if (!RemoveDirectoryA(MCStringGetCString(p_path)))
            return False;
        
        return True;
    }
	
//	/* LEGACY */ virtual bool DeleteFile(const char *p_path)
//    {
//        Boolean done = remove(p_path) == 0;
//        if (!done)
//        { // bug in NT serving: can't delete full path from current dir
//            char dir[PATH_MAX];
//            GetCurrentDirectoryA(PATH_MAX, dir);
//            if (p[0] == '\\' && p[1] == '\\' && dir[0] == '\\' && dir[1] == '\\')
//            {
//                SetCurrentDirectoryA("C:\\");
//                done = remove(p_path) == 0;
//                SetCurrentDirectoryA(dir);
//            }
//        }
//        return done;
//    }
    
	virtual Boolean DeleteFile(MCStringRef p_path)
    {
#ifdef /* MCS_unlink_dsk_w32 */ LEGACY_SYSTEM
        char *p = MCS_resolvepath(path);
        Boolean done = remove(p) == 0;
        if (!done)
        { // bug in NT serving: can't delete full path from current dir
            char dir[PATH_MAX];
            GetCurrentDirectoryA(PATH_MAX, dir);
            if (p[0] == '\\' && p[1] == '\\' && dir[0] == '\\' && dir[1] == '\\')
            {
                SetCurrentDirectoryA("C:\\");
                done = remove(p) == 0;
                SetCurrentDirectoryA(dir);
            }
        }
        delete p;
        return done;
#endif /* MCS_unlink_dsk_w32 */
        Boolean done = remove(MCStringGetCString(p_path)) == 0;
        if (!done)
        { // bug in NT serving: can't delete full path from current dir
            char dir[PATH_MAX];
            GetCurrentDirectoryA(PATH_MAX, dir);
            if (MCStringGetNativeCharAtIndex(p_path, 0) == '\\' && MCStringGetNativeCharAtIndex(p_path, 1) == '\\' && dir[0] == '\\' && dir[1] == '\\')
            {
                SetCurrentDirectoryA("C:\\");
                done = remove(MCStringGetCString(p_path)) == 0;
                SetCurrentDirectoryA(dir);
            }
        }
        return done;
    }
	
	virtual Boolean RenameFileOrFolder(MCStringRef p_old_name, MCStringRef p_new_name)
    {
#ifdef /* MCS_rename_dsk_w32 */ LEGACY_SYSTEM
	char *op = MCS_resolvepath(oldname);
	char *np = MCS_resolvepath(newname);
	Boolean done = rename(op, np) == 0;
	delete op;
	delete np;
	return done;
#endif /* MCS_rename_dsk_w32 */
        if (!rename(MCStringGetCString(p_old_name), MCStringGetCString(p_new_name)) == 0)
            return False;
        
        return True;
    }
	
	virtual Boolean BackupFile(MCStringRef p_old_name, MCStringRef p_new_name)
    {
#ifdef /* MCS_backup_dsk_w32 */ LEGACY_SYSTEM
	return MCS_rename(oname, nname);
#endif /* MCS_backup_dsk_w32 */
        return RenameFileOrFolder(p_old_name, p_new_name);
    }
    
	virtual Boolean UnbackupFile(MCStringRef p_old_name, MCStringRef p_new_name)
    {
#ifdef /* MCS_unbackup_dsk_w32 */ LEGACY_SYSTEM
	return MCS_rename(oname, nname);
#endif /* MCS_unbackup_dsk_w32 */
        return MCS_rename(p_old_name, p_new_name);
    }
	
	virtual Boolean CreateAlias(MCStringRef p_target, MCStringRef p_alias)
    {
#ifdef /* MCS_createalias_dsk_w32 */ LEGACY_SYSTEM
	HRESULT err;
	char *source = MCS_resolvepath(srcpath);
	char *dest = MCS_resolvepath(dstpath);
	IShellLinkA *ISHLNKvar1;
	err = CoCreateInstance(CLSID_ShellLink, NULL,
	                       CLSCTX_INPROC_SERVER, IID_IShellLinkA,
	                       (void **)&ISHLNKvar1);
	if (SUCCEEDED(err))
	{
		IPersistFile *IPFILEvar1;
		if (source[1] != ':' && source[0] != '/')
		{
			char *tpath = MCS_getcurdir(); //prepend the current dir
			strcat(tpath, "/");
			strcat(tpath, source);
			delete source;
			MCU_path2native(tpath);
			source = tpath;
		}
		ISHLNKvar1->SetPath(source);
		char *buffer = strrchr( source, '\\' );
		if (buffer != NULL)
		{
			*(buffer+1) = '\0';
			ISHLNKvar1->SetWorkingDirectory(source);
		}
		err = ISHLNKvar1->QueryInterface(IID_IPersistFile, (void **)&IPFILEvar1);
		if (SUCCEEDED(err))
		{
			WORD DWbuffer[PATH_MAX];
			MultiByteToWideChar(CP_ACP, 0, dest, -1,
			                    (LPWSTR)DWbuffer, PATH_MAX);
			err = IPFILEvar1->Save((LPCOLESTR)DWbuffer, TRUE);
			IPFILEvar1->Release();
		}
		ISHLNKvar1->Release();
	}
	delete source;
	delete dest;
	return SUCCEEDED(err);
#endif /* MCS_createalias_dsk_w32 */
        HRESULT err;
        MCAutoStringRef t_src_path;
		t_src_path = p_target;
        IShellLinkA *ISHLNKvar1;
        err = CoCreateInstance(CLSID_ShellLink, NULL,
                               CLSCTX_INPROC_SERVER, IID_IShellLinkA,
                               (void **)&ISHLNKvar1);
        if (SUCCEEDED(err))
        {
            IPersistFile *IPFILEvar1;
            if (MCStringGetNativeCharAtIndex(*t_src_path, 1) != ':' && MCStringGetNativeCharAtIndex(*t_src_path, 0) != '/')
            {
                MCAutoStringRef t_path;
                /* UNCHECKED */ MCStringCreateMutable(0, &t_path);
                /* UNCHECKED */ GetCurrentFolder(&t_path); //prepend the current dir
                /* UNCHECKED */ MCStringAppendFormat(*t_path, "/%x", p_target);
                /* UNCHECKED */ MCS_pathtonative(*t_path, &t_src_path);
            }
            ISHLNKvar1->SetPath(MCStringGetCString(*t_src_path));
			char *t_src_path_char = strclone(MCStringGetCString(*t_src_path));
			char *buffer = strrchr(t_src_path_char, '\\' );
            if (buffer != NULL)
            {
                *(buffer+1) = '\0';
				ISHLNKvar1->SetWorkingDirectory(t_src_path_char);
            }
            err = ISHLNKvar1->QueryInterface(IID_IPersistFile, (void **)&IPFILEvar1);
            if (SUCCEEDED(err))
            {
                WORD DWbuffer[PATH_MAX];
                MultiByteToWideChar(CP_ACP, 0, MCStringGetCString(p_alias), -1,
                                    (LPWSTR)DWbuffer, PATH_MAX);
                err = IPFILEvar1->Save((LPCOLESTR)DWbuffer, TRUE);
                IPFILEvar1->Release();
            }
            ISHLNKvar1->Release();
			delete[] t_src_path_char;
        }
        return SUCCEEDED(err);
    }
    
	// NOTE: 'ResolveAlias' returns a standard (not native) path.
	virtual Boolean ResolveAlias(MCStringRef p_target, MCStringRef& r_dest)
    {
#ifdef /* MCS_resolvealias_dsk_w32 */ LEGACY_SYSTEM
	MCAutoStringRef t_resolved_path;
	
	if (!MCS_resolvepath(p_path, &t_resolved_path))
		return false;
	
	MCAutoNativeCharArray t_dest;
	if (!t_dest.New(PATH_MAX))
		return false;

	HRESULT hres;
	IShellLinkA* psl;
	WIN32_FIND_DATA wfd;
	t_dest.Chars()[0] = 0;
	hres = CoCreateInstance(CLSID_ShellLink, NULL, CLSCTX_INPROC_SERVER,
	                        IID_IShellLinkA, (LPVOID *) &psl);
	if (SUCCEEDED(hres))
	{
		IPersistFile* ppf;
		hres = psl->QueryInterface(IID_IPersistFile, (void **)&ppf);
		if (SUCCEEDED(hres))
		{
			WORD wsz[PATH_MAX];
			MultiByteToWideChar(CP_ACP, 0, MCStringGetCString(*t_resolved_path), -1, (LPWSTR)wsz, PATH_MAX);
			hres = ppf->Load((LPCOLESTR)wsz, STGM_READ);
			if (SUCCEEDED(hres))
			{
				hres = psl->Resolve(HWND_DESKTOP, SLR_ANY_MATCH|SLR_NO_UI|SLR_UPDATE);
				if (SUCCEEDED(hres))
				{
					hres = psl->GetPath((char*)t_dest.Chars(), PATH_MAX, (WIN32_FIND_DATAA *)&wfd,
					                    SLGP_SHORTPATH);
				}
			}
			ppf->Release();
		}
		psl->Release();
	}
	if (SUCCEEDED(hres))
	{
		MCAutoStringRef t_std_path;
		t_dest.Shrink(MCCStringLength((char*)t_dest.Chars()));
		return t_dest.CreateStringAndRelease(&t_std_path) && MCU_path2std(*t_std_path, r_resolved);
	}
	else
	{
		MCS_seterrno(GetLastError());
		return MCStringCreateWithCString("can't get", r_error);
	}
#endif /* MCS_resolvealias_dsk_w32 */
        MCAutoStringRef t_resolved_path;
        
        if (!ResolvePath(p_target, &t_resolved_path))
            return false;
        
        MCAutoNativeCharArray t_dest;
        if (!t_dest.New(PATH_MAX))
            return false;
        
        HRESULT hres;
        IShellLinkA* psl;
        WIN32_FIND_DATA wfd;
        t_dest.Chars()[0] = 0;
        hres = CoCreateInstance(CLSID_ShellLink, NULL, CLSCTX_INPROC_SERVER,
                                IID_IShellLinkA, (LPVOID *) &psl);
        if (SUCCEEDED(hres))
        {
            IPersistFile* ppf;
            hres = psl->QueryInterface(IID_IPersistFile, (void **)&ppf);
            if (SUCCEEDED(hres))
            {
                WORD wsz[PATH_MAX];
                MultiByteToWideChar(CP_ACP, 0, MCStringGetCString(*t_resolved_path), -1, (LPWSTR)wsz, PATH_MAX);
                hres = ppf->Load((LPCOLESTR)wsz, STGM_READ);
                if (SUCCEEDED(hres))
                {
                    hres = psl->Resolve(HWND_DESKTOP, SLR_ANY_MATCH|SLR_NO_UI|SLR_UPDATE);
                    if (SUCCEEDED(hres))
                    {
                        hres = psl->GetPath((char*)t_dest.Chars(), PATH_MAX, (WIN32_FIND_DATAA *)&wfd,
                                            SLGP_SHORTPATH);
                    }
                }
                ppf->Release();
            }
            psl->Release();
        }
        if (SUCCEEDED(hres))
        {
            MCAutoStringRef t_std_path;
            t_dest.Shrink(MCCStringLength((char*)t_dest.Chars()));
            return t_dest.CreateString(&t_std_path) && MCS_pathfromnative(*t_std_path, r_dest);
        }
        else
        {
            MCS_seterrno(GetLastError());
            //return MCStringCreateWithCString("can't get", r_error);
			MCresult -> sets("can't get");
			return true;
        }
    }
	
	virtual bool GetCurrentFolder(MCStringRef& r_path)
    {
#ifdef /* MCS_getcurdir_dsk_w32 */ LEGACY_SYSTEM
	MCAutoStringRef t_path;
	return MCS_getcurdir_native(&t_path) &&
		MCU_path2std(*t_path, r_path);
#endif /* MCS_getcurdir_dsk_w32 */
        return MCS_getcurdir_native(r_path);
    }
    
	virtual Boolean SetCurrentFolder(MCStringRef p_path)
    {
#ifdef /* MCS_setcurdir_dsk_w32 */ LEGACY_SYSTEM
	MCAutoStringRef t_new_path;
	if (MCS_resolvepath(p_path, &t_new_path))
		return SetCurrentDirectoryA((LPCSTR)MCStringGetCString(*t_new_path)) == TRUE;

	return false;
#endif /* MCS_setcurdir_dsk_w32 */
        if (!SetCurrentDirectoryA((LPCSTR)MCStringGetCString(p_path)))
            return False;
            
        return True;
    }
	
	// NOTE: 'GetStandardFolder' returns a standard (not native) path.
	virtual Boolean GetStandardFolder(MCNameRef p_type, MCStringRef& r_folder)
    {
#ifdef /* MCS_getspecialfolder_dsk_w32 */ LEGACY_SYSTEM
	bool t_wasfound = false;
	uint32_t t_special_folder = 0;
	MCAutoStringRef t_native_path;
	if (MCStringIsEqualTo(p_special, MCNameGetString(MCN_temporary), kMCStringOptionCompareCaseless))
	{
		MCAutoNativeCharArray t_buffer;
		uindex_t t_length;
		t_length = GetTempPathA(0, NULL);
		if (t_length != 0)
		{
			if (!t_buffer.New(t_length))
				return false;
			t_length = GetTempPathA(t_length, (LPSTR)t_buffer.Chars());
			if (t_length != 0)
			{
				if (!t_buffer.CreateStringAndRelease(&t_native_path))
					return false;
				t_wasfound = true;
			}
		}
	}
	//else if (MCStringIsEqualTo(p_special, MCNameGetString(MCN_system), kMCStringOptionCompareCaseless))
	//{
		//char *buf;
		//ep.reserve(PATH_MAX, buf);
		//if (GetWindowsDirectoryA(buf, PATH_MAX))
		//{
		//	wasfound = True;
		//	ep.commit(strlen(buf));
		//}
	//}
	else
	{
		if (ctxt.ConvertToUnsignedInteger(p_special, t_special_folder) ||
			MCS_specialfolder_to_csidl(p_special, t_special_folder))
		{
			LPITEMIDLIST lpiil;
			MCAutoNativeCharArray t_buffer;
			if (!t_buffer.New(PATH_MAX))
				return false;

			t_wasfound = (SHGetSpecialFolderLocation(HWND_DESKTOP, t_special_folder, &lpiil) == 0) &&
				SHGetPathFromIDListA(lpiil, (LPSTR)t_buffer.Chars());

			CoTaskMemFree(lpiil);

			if (t_wasfound && !t_buffer.CreateStringAndRelease(&t_native_path))
				return false;
		}
	}
	if (t_wasfound)
	{
		MCAutoStringRef t_standard_path;
		// TS-2008-06-16: [[ Bug 6403 ]] - specialFolderPath() returns 8.3 paths
		// First we need to swap to standard path seperator
		if (!MCU_path2std(*t_native_path, &t_standard_path))
			return false;

		// OK-2009-01-28: [[Bug 7452]]
		// And call the function to expand the path - if cannot convert to a longfile path,
		// we should return what we already had!
		return MCS_getlongfilepath(*t_standard_path, r_path);
	}
	else
	{
		r_path = MCValueRetain(kMCEmptyString);
		return true;
	}
#endif /* MCS_getspecialfolder_dsk_w32 */
        bool t_wasfound = false;
        MCAutoNumberRef t_special_folder;
        MCAutoStringRef t_native_path;
        if (MCNameIsEqualTo(p_type, MCN_temporary))
        {
            MCAutoNativeCharArray t_buffer;
            uindex_t t_length;
            t_length = GetTempPathA(0, NULL);
            if (t_length != 0)
            {
                if (!t_buffer.New(t_length))
                    return false;
                t_length = GetTempPathA(t_length, (LPSTR)t_buffer.Chars());
                if (t_length != 0)
                {
                    if (!t_buffer.CreateStringAndRelease(&t_native_path))
                        return false;
                    t_wasfound = true;
                }
            }
        }
        //else if (MCStringIsEqualTo(p_special, MCNameGetString(MCN_system), kMCStringOptionCompareCaseless))
        //{
		//char *buf;
		//ep.reserve(PATH_MAX, buf);
		//if (GetWindowsDirectoryA(buf, PATH_MAX))
		//{
		//	wasfound = True;
		//	ep.commit(strlen(buf));
		//}
        //}
        else
        {
            MCAutoPointer<unichar_t> t_autoptr;
            t_autoptr = new unichar_t[MCStringGetLength(MCNameGetString(p_type))];
			unichar_t *t_unichar_string;
            t_unichar_string = *t_autoptr;
			MCStringGetChars(MCNameGetString(p_type), MCRangeMake(0, MCStringGetLength(MCNameGetString(p_type))), t_unichar_string);
			if (MCNumberParseUnicodeChars(t_unichar_string, MCStringGetLength(MCNameGetString(p_type)), &t_special_folder) ||
                MCS_specialfolder_to_csidl(p_type, &t_special_folder))
            {
                LPITEMIDLIST lpiil;
                MCAutoNativeCharArray t_buffer;
                if (!t_buffer.New(PATH_MAX))
                    return false;
                
                t_wasfound = (SHGetSpecialFolderLocation(HWND_DESKTOP, MCNumberFetchAsUnsignedInteger(*t_special_folder), &lpiil) == 0) &&
				SHGetPathFromIDListA(lpiil, (LPSTR)t_buffer.Chars());
                
                CoTaskMemFree(lpiil);
                
                if (t_wasfound && !t_buffer.CreateStringAndRelease(&t_native_path))
                    return false;
            }
        }
        if (t_wasfound)
        {
            MCAutoStringRef t_standard_path;
            // TS-2008-06-16: [[ Bug 6403 ]] - specialFolderPath() returns 8.3 paths
            // First we need to swap to standard path seperator
			if (!MCS_pathfromnative(*t_native_path, &t_standard_path))
                return false;
            
            // OK-2009-01-28: [[Bug 7452]]
            // And call the function to expand the path - if cannot convert to a longfile path,
            // we should return what we already had!
            return MCS_getlongfilepath(*t_standard_path, r_folder);
        }
        else
        {
            r_folder = MCValueRetain(kMCEmptyString);
            return true;
        }
    }
	
    virtual real8 GetFreeDiskSpace()
	{
#ifdef /* MCS_getfreediskspace_dsk_w32 */ LEGACY_SYSTEM
	DWORD sc, bs, fc, tc;
	GetDiskFreeSpace(NULL, &sc, &bs, &fc, &tc);
	return ((real8)bs * (real8)sc * (real8)fc);
#endif /* MCS_getfreediskspace_dsk_w32 */
		DWORD sc, bs, fc, tc;
		GetDiskFreeSpace(NULL, &sc, &bs, &fc, &tc);
		return ((real8)bs * (real8)sc * (real8)fc);
	}


    virtual Boolean GetDevices(MCStringRef& r_devices)
	{
#ifdef /* MCS_getdevices_dsk_w32 */ LEGACY_SYSTEM
	r_list = MCValueRetain(kMCEmptyList);
	return true;
#endif /* MCS_getdevices_dsk_w32 */
		r_devices = MCValueRetain(kMCEmptyString);
		return true;
	}


    virtual Boolean GetDrives(MCStringRef& r_drives)
	{
#ifdef /* MCS_getdrives_dsk_w32 */ LEGACY_SYSTEM
	MCAutoListRef t_list;
	MCAutoBlock<char_t> t_buffer;
	DWORD maxsize = GetLogicalDriveStringsA(0, NULL);
	if (!t_buffer . Allocate(maxsize) || !MCListCreateMutable('\n', &t_list))
		return false;

	char_t *sptr = *t_buffer;
	char_t *dptr = sptr;
	GetLogicalDriveStringsA(maxsize, (LPSTR)sptr);
	while (True)
	{
		if (*sptr == '\\')
			sptr++;
		else
		{
			*dptr = *sptr++;
			if (*dptr++ == '\0')
				if (*sptr == '\0')
					break;
				else
					*(dptr - 1) = '\n';
		}
	}
	return MCListAppendNativeChars(*t_list, *t_buffer, dptr - 1 - *t_buffer) &&
		MCListCopy(*t_list, r_list);
//	return MCStringCreateWithNativeChars(*t_buffer, dptr - 1 - *t_buffer, r_string);
#endif /* MCS_getdrives_dsk_w32 */
		MCAutoListRef t_list;
		MCAutoBlock<char_t> t_buffer;
		DWORD maxsize = GetLogicalDriveStringsA(0, NULL);
		if (!t_buffer . Allocate(maxsize) || !MCListCreateMutable('\n', &t_list))
			return false;

		char_t *sptr = *t_buffer;
		char_t *dptr = sptr;
		GetLogicalDriveStringsA(maxsize, (LPSTR)sptr);
		while (True)
		{
			if (*sptr == '\\')
				sptr++;
			else
			{
				*dptr = *sptr++;
				if (*dptr++ == '\0')
					if (*sptr == '\0')
						break;
					else
						*(dptr - 1) = '\n';
			}
		}
		return MCListAppendNativeChars(*t_list, *t_buffer, dptr - 1 - *t_buffer) &&
			MCListCopyAsString(*t_list, r_drives);
	}
    
	virtual Boolean FileExists(MCStringRef p_path)
    {
        return MCS_path_exists(p_path, True);
    }
    
	virtual Boolean FolderExists(MCStringRef p_path)
    {
        return MCS_path_exists(p_path, False);
    }
    
	virtual Boolean FileNotAccessible(MCStringRef p_path)
    {
#ifdef /* MCS_noperm_dsk_w32 */ LEGACY_SYSTEM
	struct stat buf;
	if (stat(path, &buf))
		return False;
	if (buf.st_mode & S_IFDIR)
		return True;
	if (!(buf.st_mode & _S_IWRITE))
		return True;
	return False;
#endif /* MCS_noperm_dsk_w32 */
        struct stat buf;
        if (stat(MCStringGetCString(p_path), &buf))
            return False;
        if (buf.st_mode & S_IFDIR)
            return True;
        if (!(buf.st_mode & _S_IWRITE))
            return True;
        return False;
    }
	
	virtual Boolean ChangePermissions(MCStringRef p_path, uint2 p_mask)
    {
#ifdef /* MCS_chmod_dsk_w32 */ LEGACY_SYSTEM
	if (_chmod(path, mask) != 0)
		return IO_ERROR;
	return IO_NORMAL;
#endif /* MCS_chmod_dsk_w32 */
        if (_chmod(MCStringGetCString(p_path), p_mask) != 0)
            return IO_ERROR;
        return IO_NORMAL;
    }
	
	virtual uint2 UMask(uint2 p_mask)
    {
#ifdef /* MCS_umask_dsk_w32 */ LEGACY_SYSTEM
	return _umask(mask);
#endif /* MCS_umask_dsk_w32 */
        return _umask(p_mask);
    }
	
	virtual IO_handle OpenFile(MCStringRef p_path, intenum_t p_mode, Boolean p_map)
    {
#ifdef /* MCS_open_dsk_w32 */ LEGACY_SYSTEM
	Boolean appendmode = False;
	DWORD omode = 0;		//file open mode
	DWORD createmode = OPEN_ALWAYS;
	DWORD fa = FILE_ATTRIBUTE_NORMAL; //file flags & attribute
	char *newpath = MCS_resolvepath(path);
	HANDLE hf = NULL;
	IO_handle handle;

	bool t_device = false;
	bool t_serial_device = false;

	// MW-2008-08-18: [[ Bug 6941 ]] Update device logic.
	//   To open COM<n> for <n> > 9 we need to use '\\.\COM<n>'.
	uint4 t_path_len;
	t_path_len = strlen(newpath);
	if (*newpath != '\0' && newpath[t_path_len - 1] == ':')
	{
		if (MCU_strncasecmp(newpath, "COM", 3) == 0)
		{
			// If the path length > 4 then it means it must have double digits so rewrite
			if (t_path_len > 4)
			{
				char *t_rewritten_path;
				t_rewritten_path = new char[t_path_len + 4 + 1];
				sprintf(t_rewritten_path, "\\\\.\\%s", newpath);
				delete newpath;
				newpath = t_rewritten_path;
				t_path_len += 4;
			}
			
			// Strictly speaking, we don't need the ':' at the end of the path, so we remove it.
			newpath[t_path_len - 1] = '\0';

			t_serial_device = true;
		}
		
		t_device = true;
	}

	if (strequal(mode, IO_READ_MODE))
	{
		omode = GENERIC_READ;
		createmode = OPEN_EXISTING;
	}
	if (strequal(mode, IO_WRITE_MODE))
	{
		omode = GENERIC_WRITE;
		createmode = CREATE_ALWAYS;
	}
	if (strequal(mode, IO_UPDATE_MODE))
		omode = GENERIC_WRITE | GENERIC_READ;
	if (strequal(mode, IO_APPEND_MODE))
	{
		omode = GENERIC_WRITE;
		appendmode = True;
	}

	DWORD sharemode;
	if (t_device)
	{
		createmode = OPEN_EXISTING;
		sharemode = 0;
	}
	else
		sharemode = FILE_SHARE_READ | FILE_SHARE_WRITE;
	if ((hf = CreateFileA(newpath, omode, sharemode, NULL,
	                     createmode, fa, NULL)) == INVALID_HANDLE_VALUE)
	{
		delete newpath;
		return NULL;
	}
	delete newpath;

	if (t_serial_device)
	{
		DCB dcb;
		dcb . DCBlength = sizeof(DCB);
		if (!GetCommState(hf, &dcb) || !BuildCommDCBA(MCserialcontrolsettings, &dcb)
		        || !SetCommState(hf, &dcb))
		{
			MCS_seterrno(GetLastError());
			CloseHandle(hf);
			MCresult->sets("SetCommState error");
			return NULL;
		}
		COMMTIMEOUTS timeout;         //set timeout to prevent blocking
		memset(&timeout, 0, sizeof(COMMTIMEOUTS));
		timeout.ReadIntervalTimeout = MAXDWORD;
		timeout.WriteTotalTimeoutConstant = 2000;
		if (!SetCommTimeouts(hf, (LPCOMMTIMEOUTS)&timeout))
		{
			MCS_seterrno(GetLastError());
			CloseHandle(hf);
			MCresult->sets("SetCommTimeouts error");
			return NULL;
		}
		map = False;
	}

	handle = new IO_header((MCWinSysHandle)hf, NULL, 0, 0);

	if (appendmode) //if append mode, move file ptr to the end of file
		SetFilePointer(hf, 0, NULL, FILE_END);

	if (map && MCmmap && (omode == GENERIC_READ) //if memory map file
	        && (handle->mhandle = (MCWinSysHandle)CreateFileMappingA(hf, NULL, PAGE_READONLY,
	                                                0, 0, NULL)) != NULL)
	{
		handle->len = GetFileSize(hf, NULL);
		handle->buffer = (char*)MapViewOfFile(handle->mhandle,
		                                      FILE_MAP_READ, 0, 0, 0);
		handle->ioptr = handle->buffer;
		if (handle->buffer == NULL)
		{
			CloseHandle(handle->mhandle);
			if (offset != 0) //move file ptr to the offset position
				SetFilePointer(hf, offset, NULL, FILE_BEGIN);
		}
		else
			handle->ioptr += offset;
	}
	else
		if (offset != 0) //move file ptr to the offset position
			SetFilePointer(hf, offset, NULL, FILE_BEGIN);

	return handle;
#endif /* MCS_open_dsk_w32 */
		Boolean appendmode = False;
		DWORD omode = 0;		//file open mode
		DWORD createmode = OPEN_ALWAYS;
		DWORD fa = FILE_ATTRIBUTE_NORMAL; //file flags & attribute
		MCAutoNativeCharArray t_newpath;
		char *t_char_ptr;
		HANDLE t_file_handle = NULL;
		IO_handle t_handle;
<<<<<<< HEAD
		t_handle = NULL;
=======
		t_handle = nil;
>>>>>>> be479c45

		bool t_device = false;
		bool t_serial_device = false;

		// MW-2008-08-18: [[ Bug 6941 ]] Update device logic.
		//   To open COM<n> for <n> > 9 we need to use '\\.\COM<n>'.
		uint4 t_path_len;
		t_path_len = MCStringGetLength(p_path);
		/* UNCHECKED */ t_newpath . New(t_path_len + 1);
		t_char_ptr = (char*)t_newpath . Chars();
		memcpy(t_char_ptr, MCStringGetNativeCharPtr(p_path), t_path_len);

		if (*t_char_ptr != '\0' && t_char_ptr[t_path_len - 1] == ':')
		{
			if (MCU_strncasecmp(t_char_ptr, "COM", 3) == 0)
			{
				// If the path length > 4 then it means it must have double digits so rewrite
				if (t_path_len > 4)
				{
					t_newpath . Resize(t_path_len + 4 + 1);
					t_char_ptr = (char*)t_newpath . Chars();
					memmove(t_char_ptr + 4, t_char_ptr, t_path_len);
					strcpy(t_char_ptr, "\\\\.\\");
					t_path_len += 4;
				}
				
				// Strictly speaking, we don't need the ':' at the end of the path, so we remove it.
				t_char_ptr[t_path_len - 1] = '\0';

				t_serial_device = true;
			}
			
			t_device = true;
		}

		if (p_mode == kMCSOpenFileModeRead)
		{
			omode = GENERIC_READ;
			createmode = OPEN_EXISTING;
		}
		if (p_mode== kMCSOpenFileModeWrite)
		{
			omode = GENERIC_WRITE;
			createmode = CREATE_ALWAYS;
		}
		if (p_mode == kMCSOpenFileModeUpdate)
			omode = GENERIC_WRITE | GENERIC_READ;
		if (p_mode == kMCSOpenFileModeAppend)
		{
			omode = GENERIC_WRITE;
			appendmode = True;
		}

		DWORD sharemode;
		if (t_device)
		{
			createmode = OPEN_EXISTING;
			sharemode = 0;
		}
		else
			sharemode = FILE_SHARE_READ | FILE_SHARE_WRITE;
		t_file_handle = CreateFileA(t_char_ptr, omode, sharemode, NULL,
							 createmode, fa, NULL);
		
		t_newpath.Delete();

		if (t_file_handle == INVALID_HANDLE_VALUE)
		{
			return NULL;
		}

		if (t_serial_device)
		{
			DCB dcb;
			dcb . DCBlength = sizeof(DCB);
			if (!GetCommState(t_file_handle, &dcb) || !BuildCommDCBA(MCStringGetCString(MCserialcontrolsettings), &dcb)
					|| !SetCommState(t_file_handle, &dcb))
			{
				MCS_seterrno(GetLastError());
				CloseHandle(t_file_handle);
				MCresult->sets("SetCommState error");
				return NULL;
			}
			COMMTIMEOUTS timeout;         //set timeout to prevent blocking
			memset(&timeout, 0, sizeof(COMMTIMEOUTS));
			timeout.ReadIntervalTimeout = MAXDWORD;
			timeout.WriteTotalTimeoutConstant = 2000;
			if (!SetCommTimeouts(t_file_handle, (LPCOMMTIMEOUTS)&timeout))
			{
				MCS_seterrno(GetLastError());
				CloseHandle(t_file_handle);
				MCresult->sets("SetCommTimeouts error");
				return NULL;
			}
			p_map = False;
		}

		if (p_map && (omode == GENERIC_READ)) //if memory map file
		{
			MCWinSysHandle t_file_mapped_handle = 
				(MCWinSysHandle)CreateFileMappingA(t_file_handle, NULL, PAGE_READONLY,
														0, 0, NULL);

			if (t_file_mapped_handle != NULL)
			{
				uint32_t t_len = GetFileSize(t_file_handle, NULL);
				char *t_buffer = (char*)MapViewOfFile(t_file_mapped_handle,
													  FILE_MAP_READ, 0, 0, 0);
				
				if (t_buffer == NULL)
				{
					CloseHandle(t_file_mapped_handle);
				}
				else
					t_handle = new MCMemoryMappedFileHandle(t_file_mapped_handle, t_buffer, t_len);
			}
		}
		else
			t_handle = new MCStdioFileHandle((MCWinSysHandle)t_file_handle);

		return t_handle;
    }
    
	virtual IO_handle OpenFd(uint32_t p_fd, intenum_t p_mode)
	{
		IO_handle t_stdio_handle;
		HANDLE t_handle;

		// No need to open p_fd, as on Windows only STD_INPUT_HANDLE, STD_OUTPUT_HANDLE 
		// and STD_ERROR_HANDLE can be processed by GetStdHandle
		t_handle = GetStdHandle(p_fd);  

		if (t_handle == INVALID_HANDLE_VALUE)
			return nil;

		t_stdio_handle = new MCStdioFileHandle((MCWinSysHandle)t_handle);

		return t_stdio_handle;
	}

	virtual IO_handle OpenDevice(MCStringRef p_path, intenum_t p_mode)
	{
		// For Windows, the path is used to determine whether a file or a device is being opened
		return OpenFile(p_path, p_mode, True);
	}
	
	// NOTE: 'GetTemporaryFileName' returns a non-native path.
	virtual bool GetTemporaryFileName(MCStringRef& r_tmp_name)
    {
#ifdef /* MCS_tmpnam_dsk_w32 */ LEGACY_SYSTEM
	MCAutoStringRef t_path;
	MCAutoStringRef t_stdpath;
	MCAutoStringRef t_long_path;
	MCAutoPointer<char> t_fname;

	t_fname = _tempnam("\\tmp", "tmp");
	uindex_t t_length;

	const char *t_ptr = strrchr(*t_fname, '\\');
	if (t_ptr == nil)
		t_length = strlen(*t_fname);
	else
		t_length = t_ptr - *t_fname;

	if (!MCStringCreateWithNativeChars((const char_t*)*t_fname, t_length, &t_path) ||
		!MCU_path2std(*t_path, &t_stdpath) ||
		!MCS_longfilepath(*t_stdpath, &t_long_path))
		return false;

	if (t_ptr == nil)
		return MCStringCopy(*t_long_path, r_string);

	MCAutoStringRef t_tmp_name;
	return MCStringMutableCopy(*t_long_path, &t_tmp_name) &&
		MCStringAppendFormat(*t_tmp_name, "/%s", t_ptr + 1) &&
		MCStringCopy(*t_tmp_name, r_string);
#endif /* MCS_tmpnam_dsk_w32 */
        MCAutoStringRef t_path;
        MCAutoStringRef t_stdpath;
        MCAutoStringRef t_long_path;
        MCAutoPointer<char> t_fname;
        
        t_fname = _tempnam("\\tmp", "tmp");
        uindex_t t_length;
        
        const char *t_ptr = strrchr(*t_fname, '\\');
        if (t_ptr == nil)
            t_length = strlen(*t_fname);
        else
            t_length = t_ptr - *t_fname;
        
        if (!MCStringCreateWithNativeChars((const char_t*)*t_fname, t_length, &t_path) ||
            !MCS_pathfromnative(*t_path, &t_stdpath) ||
            !LongFilePath(*t_stdpath, &t_long_path))
		{
			r_tmp_name = MCValueRetain(kMCEmptyString);
            return true;
		}
        
        if (t_ptr == nil)
		{
			return MCStringCopy(*t_long_path, r_tmp_name);
		}
        
        MCAutoStringRef t_tmp_name;
        return MCStringMutableCopy(*t_long_path, &t_tmp_name) &&
			MCStringAppendFormat(*t_tmp_name, "/%s", t_ptr + 1) &&
			MCStringCopy(*t_tmp_name, r_tmp_name);
    }
	
	virtual MCSysModuleHandle LoadModule(MCStringRef p_path)
    {
#ifdef /* MCS_loadmodule_dsk_w32 */ LEGACY_SYSTEM
	char *t_native_filename;
	t_native_filename = MCS_resolvepath(p_filename);
	if (t_native_filename == NULL)
		return NULL;

	// MW-2011-02-28: [[ Bug 9410 ]] Use the Ex form of LoadLibrary and ask it to try
	//   to resolve dependent DLLs from the folder containing the DLL first.
	HMODULE t_handle;
	t_handle = LoadLibraryExA(t_native_filename, NULL, LOAD_WITH_ALTERED_SEARCH_PATH);
	if (t_handle == NULL)
	{
		delete t_native_filename;
		return NULL;
	}

	delete t_native_filename;

	return (MCSysModuleHandle)t_handle;
#endif /* MCS_loadmodule_dsk_w32 */        
        // MW-2011-02-28: [[ Bug 9410 ]] Use the Ex form of LoadLibrary and ask it to try
        //   to resolve dependent DLLs from the folder containing the DLL first.
        HMODULE t_handle;
        t_handle = LoadLibraryExA(MCStringGetCString(p_path), NULL, LOAD_WITH_ALTERED_SEARCH_PATH);
        
        return (MCSysModuleHandle)t_handle;
    }
    
	virtual MCSysModuleHandle ResolveModuleSymbol(MCSysModuleHandle p_module, MCStringRef p_symbol)
    {
#ifdef /* MCS_resolvemodulesymbol_dsk_w32 */ LEGACY_SYSTEM
	return GetProcAddress((HMODULE)p_module, p_symbol);
#endif /* MCS_resolvemodulesymbol_dsk_w32 */
        return (MCSysModuleHandle)GetProcAddress((HMODULE)p_module, MCStringGetCString(p_symbol));
    }
	virtual void UnloadModule(MCSysModuleHandle p_module)
    {
#ifdef /* MCS_unloadmodule_dsk_w32 */ LEGACY_SYSTEM
	FreeLibrary((HMODULE)p_module);
#endif /* MCS_unloadmodule_dsk_w32 */
        FreeLibrary((HMODULE)p_module);
    }
	
	virtual bool ListFolderEntries(MCSystemListFolderEntriesCallback p_callback, void *x_context)
    {
#ifdef /* MCS_getentries_dsk_w32 */ LEGACY_SYSTEM
	MCAutoListRef t_list;

	if (!MCListCreateMutable('\n', &t_list))
		return false;

	WIN32_FIND_DATAA data;
	HANDLE ffh;            //find file handle
	uint4 t_entry_count;
	t_entry_count = 0;
	Boolean ok = False;

	MCAutoStringRef t_curdir_native;
	MCAutoStringRef t_search_path;

	const char *t_separator;
	/* UNCHECKED */ MCS_getcurdir_native(&t_curdir_native);
	if (MCStringGetCharAtIndex(*t_curdir_native, MCStringGetLength(*t_curdir_native) - 1) != '\\')
		t_separator = "\\";
	else
		t_separator = "";
	/* UNCHECKED */ MCStringFormat(&t_search_path, "%s%s*.*", MCStringGetCString(*t_curdir_native), t_separator);

	/*
	* Now open the directory for reading and iterate over the contents.
	*/
	ffh = FindFirstFileA(MCStringGetCString(*t_search_path), &data);
	if (ffh == INVALID_HANDLE_VALUE)
		return false;

	do
	{
		if (strequal(data.cFileName, "."))
			continue;
		if ((data.dwFileAttributes & FILE_ATTRIBUTE_DIRECTORY) && !p_files
		        || !(data.dwFileAttributes & FILE_ATTRIBUTE_DIRECTORY) && p_files)
		{
			MCAutoStringRef t_detailed_string;
			if (p_detailed)
			{
				MCAutoStringRef t_filename_string;
				/* UNCHECKED */ MCStringCreateWithNativeChars((char_t *)data.cFileName, MCCStringLength(data.cFileName), &t_filename_string);
				MCAutoStringRef t_urlencoded_string;
				/* UNCHECKED */ MCFiltersUrlEncode(*t_filename_string, &t_urlencoded_string);
				struct _stati64 buf;
				_stati64(data.cFileName, &buf);
				// MW-2007-02-26: [[ Bug 4474 ]] - Fix issue with detailed files not working on windows due to time field lengths
				// MW-2007-12-10: [[ Bug 606 ]] - Make unsupported fields appear as empty
				/* UNCHECKED */ MCStringFormat(&t_detailed_string,
					"%s,%I64d,,%ld,%ld,%ld,,,,%03o,",
					MCStringGetCString(*t_urlencoded_string),
					buf.st_size, (long)buf.st_ctime, (long)buf.st_mtime,
					(long)buf.st_atime, buf.st_mode & 0777);
			}

			if (p_detailed)
				/* UNCHECKED */ MCListAppend(*t_list, *t_detailed_string);
			else
				/* UNCHECKED */ MCListAppendNativeChars(*t_list, (char_t *)data.cFileName, MCCStringLength(data.cFileName));

			t_entry_count += 1;
		}
	}
	while (FindNextFileA(ffh, &data));
	FindClose(ffh);

	return MCListCopy(*t_list, r_list);
#endif /* MCS_getentries_dsk_w32 */        
        WIN32_FIND_DATAA data;
        HANDLE ffh;            //find file handle
		bool t_success;
		t_success = true;
        
        MCAutoStringRef t_curdir_native;
        MCAutoStringRef t_search_path;
        
        const char *t_separator;
        /* UNCHECKED */ MCS_getcurdir_native(&t_curdir_native);
        if (MCStringGetCharAtIndex(*t_curdir_native, MCStringGetLength(*t_curdir_native) - 1) != '\\')
            t_separator = "\\";
        else
            t_separator = "";
        /* UNCHECKED */ MCStringFormat(&t_search_path, "%s%s*.*", MCStringGetCString(*t_curdir_native), t_separator);
        
        /*
         * Now open the directory for reading and iterate over the contents.
         */
        ffh = FindFirstFileA(MCStringGetCString(*t_search_path), &data);
        if (ffh == INVALID_HANDLE_VALUE)
            return false;
        
        do
        {
            if (strequal(data.cFileName, "."))
                continue;

            struct _stati64 buf;
            t_success = (_stati64(data.cFileName, &buf) != -1);

			if (t_success)
			{
				MCSystemFolderEntry t_entry;
				t_entry.name = strclone(data.cFileName);
				t_entry.data_size = buf.st_size;
				t_entry.resource_size = 0; //Doesn't exist on Windows
				t_entry.creation_time = (uint32_t)buf.st_ctime;
				t_entry.modification_time = (uint32_t)buf.st_mtime;
				t_entry.access_time = (uint32_t)buf.st_atime;
				t_entry.backup_time = 0; // Doesn't exist on Windows
				t_entry.user_id = buf.st_uid;
				t_entry.group_id = buf.st_gid;
				t_entry.permissions = buf.st_mode & 0777;
				t_entry.file_creator = 0; // Doesnt't exist on Windows
				t_entry.file_type = 0; // Doesn't exist on Windows
				t_entry.is_folder = (buf.st_mode & _S_IFDIR) != 0;
	            
				t_success = p_callback(x_context, &t_entry);
			}
        }
        while (FindNextFileA(ffh, &data) && t_success);
        FindClose(ffh);
        
		return t_success;
    }
    
	virtual bool PathToNative(MCStringRef p_path, MCStringRef& r_native)
	{
#ifdef /* MCU_path2native */ LEGACY_SYSTEM
bool MCU_path2native(MCStringRef p_path, MCStringRef& r_native_path)
{
#ifdef _WIN32
	uindex_t t_length = MCStringGetLength(p_path);
	if (t_length == 0)
		return MCStringCopy(p_path, r_native_path);

	MCAutoNativeCharArray t_path;
	if (!t_path.New(t_length))
		return false;

	const char_t *t_src = MCStringGetNativeCharPtr(p_path);
	char_t *t_dst = t_path.Chars();

	for (uindex_t i = 0; i < t_length; i++)
	{
		if (t_src[i] == '/')
			t_dst[i] = '\\';
		else if (t_src[i] == '\\')
			t_dst[i] = '/';
		else
			t_dst[i] = t_src[i];
	}

	return t_path.CreateStringAndRelease(r_native_path);
#else
	return MCStringCopy(p_path, r_native_path);
#endif
}
#endif /* MCS_path2native */
		uindex_t t_length = MCStringGetLength(p_path);
		if (t_length == 0)
			return MCStringCopy(p_path, r_native);

		MCAutoNativeCharArray t_path;
		if (!t_path.New(t_length))
			return false;

		const char_t *t_src = MCStringGetNativeCharPtr(p_path);
		char_t *t_dst = t_path.Chars();

		for (uindex_t i = 0; i < t_length; i++)
		{
			if (t_src[i] == '/')
				t_dst[i] = '\\';
			else if (t_src[i] == '\\')
				t_dst[i] = '/';
			else
				t_dst[i] = t_src[i];
		}

		return t_path.CreateStringAndRelease(r_native);
	}

	virtual bool PathFromNative(MCStringRef p_native, MCStringRef& r_livecode_path)
	{
#ifdef /* MCU_path2std */ LEGACY_SYSTEM
	uindex_t t_length = MCStringGetLength(p_path);
	if (t_length == 0)
		return MCStringCopy(p_path, r_stdpath);

	MCAutoNativeCharArray t_path;
	if (!t_path.New(t_length))
		return false;

	const char_t *t_src = MCStringGetNativeCharPtr(p_path);
	char_t *t_dst = t_path.Chars();

	for (uindex_t i = 0; i < t_length; i++)
	{
#ifdef _MACOSX
		if (t_src[i] == '/')
			t_dst[i] = ':';
		else if (t_src[i] == ':')
			t_dst[i] = '/';
		else
			t_dst[i] = t_src[i];
#else
		if (t_src[i] == '/')
			t_dst[i] = '\\';
		else if (t_src[i] == '\\')
			t_dst[i] = '/';
		else
			t_dst[i] = t_src[i];
#endif
	}

	return t_path.CreateStringAndRelease(r_stdpath);
#endif /* MCU_path2std */
		uindex_t t_length = MCStringGetLength(p_native);
		if (t_length == 0)
			return MCStringCopy(p_native, r_livecode_path);

		MCAutoNativeCharArray t_path;
		if (!t_path.New(t_length))
			return false;

		const char_t *t_src = MCStringGetNativeCharPtr(p_native);
		char_t *t_dst = t_path.Chars();

		for (uindex_t i = 0; i < t_length; i++)
		{
			if (t_src[i] == '/')
				t_dst[i] = '\\';
			else if (t_src[i] == '\\')
				t_dst[i] = '/';
			else
				t_dst[i] = t_src[i];
		}

		return t_path.CreateStringAndRelease(r_livecode_path);
	}

	virtual bool ResolvePath(MCStringRef p_path, MCStringRef& r_resolved_path)
	{
#ifdef /* MCS_resolvepath_dsk_w32 */ LEGACY_SYSTEM
	if (MCStringGetLength(p_path) == 0)
		return MCS_getcurdir_native(r_resolved_path);

	return MCU_path2native(p_path, r_resolved_path);
#endif /* MCS_resolvepath_dsk_w32 */
		// Parameters for MCSystemInterface functions are always native paths
		return ResolveNativePath(p_path, r_resolved_path);
	}
    
	virtual bool ResolveNativePath(MCStringRef p_path, MCStringRef& r_resolved_path)
	{
		if (MCStringGetLength(p_path) == 0)
			return MCS_getcurdir_native(r_resolved_path);

		MCU_fix_path(p_path, r_resolved_path);
		return true;
	}
	
	virtual bool LongFilePath(MCStringRef p_path, MCStringRef& r_long_path)
    {
#ifdef /* MCS_longfilepath_dsk_w32 */ LEGACY_SYSTEM
	MCAutoStringRef t_resolved_path;
	if (!MCS_resolvepath(p_path, &t_resolved_path))
		return false;

	MCAutoStringRef t_long_path;
	if (!MCStringCreateMutable(0, &t_long_path))
		return false;

	MCAutoStringRefArray t_components;
	if (!MCStringsSplit(*t_resolved_path, '\\', t_components.PtrRef(), t_components.CountRef()))
		return false;

	for (uindex_t i = 0; i < t_components.Count(); i++)
	{
		if (MCStringGetCharAtIndex(t_components[i], 1) == ':')
		{
			if (!MCStringAppend(*t_long_path, t_components[i]))
				return false;
		}
		else
		{
			MCAutoStringRef t_short_path;
			if (!MCS_path_append(*t_long_path, PATH_DELIMITER, t_components[i], &t_short_path))
				return false;

			// Convert token to long name
			WIN32_FIND_DATAA wfd;
			HANDLE handle;

			handle = FindFirstFileA(MCStringGetCString(*t_short_path), &wfd);
			if (handle == INVALID_HANDLE_VALUE)
			{
				MCS_seterrno(GetLastError());
				r_long_path = MCValueRetain(kMCEmptyString);
				return true;
			}
			MCAutoStringRef t_filename;
			bool t_success = MCStringAppendFormat(*t_long_path, "\\%s", wfd.cFileName);
			FindClose(handle);
			if (!t_success)
				return false;
		}
	}

	return MCU_path2std(*t_long_path, r_long_path);
#endif /* MCS_longfilepath_dsk_w32 */        
        MCAutoStringRef t_long_path;
        if (!MCStringCreateMutable(0, &t_long_path))
            return false;
        
        MCAutoStringRefArray t_components;
        if (!MCStringsSplit(p_path, '\\', t_components.PtrRef(), t_components.CountRef()))
            return false;
        
        for (uindex_t i = 0; i < t_components.Count(); i++)
        {
            if (MCStringGetCharAtIndex(t_components[i], 1) == ':')
            {
                if (!MCStringAppend(*t_long_path, t_components[i]))
                    return false;
            }
            else
            {
                MCAutoStringRef t_short_path;
                if (!MCS_path_append(*t_long_path, PATH_DELIMITER, t_components[i], &t_short_path))
                    return false;
                
                // Convert token to long name
                WIN32_FIND_DATAA wfd;
                HANDLE handle;
                
                handle = FindFirstFileA(MCStringGetCString(*t_short_path), &wfd);
                if (handle == INVALID_HANDLE_VALUE)
                {
                    MCS_seterrno(GetLastError());
                    r_long_path = MCValueRetain(kMCEmptyString);
                    return true;
                }
                MCAutoStringRef t_filename;
                bool t_success = MCStringAppendFormat(*t_long_path, "\\%s", wfd.cFileName);
                FindClose(handle);
                if (!t_success)
                    return false;
            }
        }
        
        return MCS_pathfromnative(*t_long_path, r_long_path);
    }
    
	virtual bool ShortFilePath(MCStringRef p_path, MCStringRef& r_short_path)
    {
#ifdef /* MCS_shortfilepath_dsk_w32 */ LEGACY_SYSTEM
	MCAutoStringRef t_resolved, t_short_path;
	MCAutoNativeCharArray t_buffer;

	if (!MCS_resolvepath(p_path, &t_resolved) ||
		!t_buffer.New(PATH_MAX + 1))
		return false;

	if (!GetShortPathNameA(MCStringGetCString(*t_resolved), (LPSTR)t_buffer.Chars(), PATH_MAX))
	{
		MCS_seterrno(GetLastError());
		r_short_path = MCValueRetain(kMCEmptyString);
		return true;
	}
	t_buffer.Shrink(MCCStringLength((const char*)t_buffer.Chars()));
	return t_buffer.CreateStringAndRelease(&t_short_path) &&
		MCU_path2std(*t_short_path, r_short_path);
#endif /* MCS_shortfilepath_dsk_w32 */
        MCAutoStringRef t_short_path;
        MCAutoNativeCharArray t_buffer;
        
        if (!t_buffer.New(PATH_MAX + 1))
            return false;
        
        if (!GetShortPathNameA(MCStringGetCString(p_path), (LPSTR)t_buffer.Chars(), PATH_MAX))
        {
            MCS_seterrno(GetLastError());
            r_short_path = MCValueRetain(kMCEmptyString);
            return true;
        }
        t_buffer.Shrink(MCCStringLength((const char*)t_buffer.Chars()));
        return t_buffer.CreateStringAndRelease(&t_short_path) &&
		MCS_pathfromnative(*t_short_path, r_short_path);
    }
    
	virtual bool Shell(MCStringRef p_command, MCDataRef& r_data, int& r_retcode)
	{
#ifdef /* MCS_runcmd_dsk_w32 */ LEGACY_SYSTEM
	IO_cleanprocesses();
	SECURITY_ATTRIBUTES saAttr;
	/* Set the bInheritHandle flag so pipe handles are inherited. */
	saAttr.nLength = sizeof(SECURITY_ATTRIBUTES);
	saAttr.bInheritHandle = TRUE;
	saAttr.lpSecurityDescriptor = NULL;

	Boolean created = True;
	HANDLE hChildStdinRd = NULL;
	HANDLE hChildStdinWr = NULL;
	HANDLE hChildStdoutRd = NULL;
	HANDLE hChildStdoutWr = NULL;
	HANDLE hChildStderrWr = NULL;
	if (!CreatePipe(&hChildStdoutRd, &hChildStdoutWr, &saAttr, 0)
	        || !CreatePipe(&hChildStdinRd, &hChildStdinWr, &saAttr, 0))
		created = False;

	// MW-2012-08-06: [[ Bug 10161 ]] Make sure our ends of the pipes are not inherited
	//   into the child.
	if (!SetHandleInformation(hChildStdoutRd, HANDLE_FLAG_INHERIT, 0) ||
		!SetHandleInformation(hChildStdinWr, HANDLE_FLAG_INHERIT, 0))
		created = False;

	PROCESS_INFORMATION piProcInfo;
	STARTUPINFOA siStartInfo;
	memset(&siStartInfo, 0, sizeof(STARTUPINFOA));
	siStartInfo.cb = sizeof(STARTUPINFOA);
	siStartInfo.dwFlags = STARTF_USESTDHANDLES;
	siStartInfo.dwFlags = STARTF_USESTDHANDLES | STARTF_USESHOWWINDOW;
	if (MChidewindows)
		siStartInfo.wShowWindow = SW_HIDE;
	else
		siStartInfo.wShowWindow = SW_SHOW;
	siStartInfo.hStdInput = hChildStdinRd;
	siStartInfo.hStdOutput = hChildStdoutWr;

	ep.insert(" /C ", 0, 0);
	ep.insert(MCshellcmd, 0, 0);
	char *pname = ep.getsvalue().clone();
	MCU_realloc((char **)&MCprocesses, MCnprocesses,
	            MCnprocesses + 1, sizeof(Streamnode));
	uint4 index = MCnprocesses;
	MCprocesses[index].name = (MCNameRef)MCValueRetain(MCM_shell);
	MCprocesses[index].mode = OM_NEITHER;
	MCprocesses[index].ohandle = NULL;
	MCprocesses[index].ihandle = new IO_header((MCWinSysHandle)hChildStdoutRd, NULL, 0, 0);
	// MW-2012-09-10: [[ Bug 10230 ]] Make sure we mark this IO handle as a pipe.
	MCprocesses[index].ihandle -> is_pipe = true;
	if (created)
	{
		HANDLE phandle = GetCurrentProcess();
		DuplicateHandle(phandle, hChildStdoutWr, phandle, &hChildStderrWr,
		                0, TRUE, DUPLICATE_SAME_ACCESS);
		siStartInfo.hStdError = hChildStderrWr;
		DWORD threadID = 0;
		if (CreateProcessA(NULL, pname, NULL, NULL, TRUE, CREATE_NEW_CONSOLE,
		                  NULL, NULL, &siStartInfo, &piProcInfo))
		{
			MCprocesses[MCnprocesses].pid = piProcInfo.dwProcessId;
			MCprocesses[MCnprocesses++].phandle = (MCWinSysHandle)piProcInfo.hProcess;
			MCprocesses[index].thandle = (MCWinSysHandle)CreateThread(NULL, 0,	(LPTHREAD_START_ROUTINE)readThread, &MCprocesses[index], 0, &threadID);
			if (MCprocesses[index].thandle == NULL)
				created = False;
			else
				SetThreadPriority(MCprocesses[index].thandle, THREAD_PRIORITY_HIGHEST);
		}
		else
		{
			MCS_seterrno(GetLastError());
			created = False;
		}
	}
	BOOL isclosed = CloseHandle(hChildStdinRd);
	isclosed = CloseHandle(hChildStdinWr);
	isclosed = CloseHandle(hChildStdoutWr);
	isclosed = CloseHandle(hChildStderrWr);
	if (!created)
	{
		CloseHandle(hChildStdoutRd);
		Sleep(0);
		MCeerror->add(EE_SHELL_BADCOMMAND, 0, 0, pname);
		delete pname;
		return IO_ERROR;
	}

	s_finished_reading = false;

	do
	{
		if (MCscreen->wait(READ_INTERVAL, False, False))
		{
			MCeerror->add(EE_SHELL_ABORT, 0, 0, pname);
			if (MCprocesses[index].pid != 0)
			{
				TerminateProcess(MCprocesses[index].phandle, 0);
				MCprocesses[index].pid = 0;
				TerminateThread(MCprocesses[index].thandle, 0);
				CloseHandle(piProcInfo.hProcess);
				CloseHandle(piProcInfo.hThread);
			}
			MCS_close(MCprocesses[index].ihandle);
			IO_cleanprocesses();
			delete pname;
			return IO_ERROR;
		}
	}
	while(!s_finished_reading);
	MCS_checkprocesses();
	if (MCprocesses[index].pid == 0)
	{
		Sleep(0);
		TerminateThread(MCprocesses[index].thandle, 0);
		CloseHandle(piProcInfo.hProcess);
		CloseHandle(piProcInfo.hThread);
	}
	if (MCprocesses[index].retcode)
	{
		MCExecPoint ep2(ep);
		ep2.setint(MCprocesses[index].retcode);
		MCresult->set(ep2);
	}
	else
		MCresult->clear(False);
	ep.copysvalue(MCprocesses[index].ihandle->buffer, MCprocesses[index].ihandle->len);
	delete MCprocesses[index].ihandle->buffer;
	MCS_close(MCprocesses[index].ihandle);
	IO_cleanprocesses();
	delete pname;
	ep.texttobinary();
	return IO_NORMAL;
#endif /* MCS_runcmd_dsk_w32 */
        IO_cleanprocesses();
        SECURITY_ATTRIBUTES saAttr;
        /* Set the bInheritHandle flag so pipe handles are inherited. */
        saAttr.nLength = sizeof(SECURITY_ATTRIBUTES);
        saAttr.bInheritHandle = TRUE;
        saAttr.lpSecurityDescriptor = NULL;
        
        Boolean created = True;
        HANDLE hChildStdinRd = NULL;
        HANDLE hChildStdinWr = NULL;
        HANDLE hChildStdoutRd = NULL;
        HANDLE hChildStdoutWr = NULL;
        HANDLE hChildStderrWr = NULL;
        if (!CreatePipe(&hChildStdoutRd, &hChildStdoutWr, &saAttr, 0)
	        || !CreatePipe(&hChildStdinRd, &hChildStdinWr, &saAttr, 0))
            created = False;
        
        // MW-2012-08-06: [[ Bug 10161 ]] Make sure our ends of the pipes are not inherited
        //   into the child.
        if (!SetHandleInformation(hChildStdoutRd, HANDLE_FLAG_INHERIT, 0) ||
            !SetHandleInformation(hChildStdinWr, HANDLE_FLAG_INHERIT, 0))
            created = False;
        
        PROCESS_INFORMATION piProcInfo;
        STARTUPINFOA siStartInfo;
        memset(&siStartInfo, 0, sizeof(STARTUPINFOA));
        siStartInfo.cb = sizeof(STARTUPINFOA);
        siStartInfo.dwFlags = STARTF_USESTDHANDLES;
        siStartInfo.dwFlags = STARTF_USESTDHANDLES | STARTF_USESHOWWINDOW;
        if (MChidewindows)
            siStartInfo.wShowWindow = SW_HIDE;
        else
            siStartInfo.wShowWindow = SW_SHOW;
        siStartInfo.hStdInput = hChildStdinRd;
        siStartInfo.hStdOutput = hChildStdoutWr;
        
		MCAutoStringRef t_mutable_cmd;

		/* UNCHECKED */ MCStringCreateMutable(0, &t_mutable_cmd);
		/* UNCHECKED */ MCStringFormat(&t_mutable_cmd, "%s\"%s\"%x", " /C ", MCshellcmd, p_command);
        char *pname = strclone(MCStringGetCString(*t_mutable_cmd));
        MCU_realloc((char **)&MCprocesses, MCnprocesses,
                    MCnprocesses + 1, sizeof(Streamnode));
        uint4 index = MCnprocesses;
        MCprocesses[index].name = (MCNameRef)MCValueRetain(MCM_shell);
        MCprocesses[index].mode = OM_NEITHER;
        MCprocesses[index].ohandle = NULL;
		// TODO Implement MCprocesses[index].ihandle = MCStdioFileHandle::OpenStdFile((MCWinSysHandle)hChildStdoutRd);
        if (created)
        {
            HANDLE phandle = GetCurrentProcess();
            DuplicateHandle(phandle, hChildStdoutWr, phandle, &hChildStderrWr,
                            0, TRUE, DUPLICATE_SAME_ACCESS);
            siStartInfo.hStdError = hChildStderrWr;
            DWORD threadID = 0;
            if (CreateProcessA(NULL, pname, NULL, NULL, TRUE, CREATE_NEW_CONSOLE,
                               NULL, NULL, &siStartInfo, &piProcInfo))
            {
                MCprocesses[MCnprocesses].pid = piProcInfo.dwProcessId;
                MCprocesses[MCnprocesses++].phandle = (MCWinSysHandle)piProcInfo.hProcess;
                MCprocesses[index].thandle = (MCWinSysHandle)CreateThread(NULL, 0,	(LPTHREAD_START_ROUTINE)readThread, &MCprocesses[index], 0, &threadID);
                if (MCprocesses[index].thandle == NULL)
                    created = False;
                else
                    SetThreadPriority(MCprocesses[index].thandle, THREAD_PRIORITY_HIGHEST);
            }
            else
            {
                MCS_seterrno(GetLastError());
                created = False;
            }
        }
        BOOL isclosed = CloseHandle(hChildStdinRd);
        isclosed = CloseHandle(hChildStdinWr);
        isclosed = CloseHandle(hChildStdoutWr);
        isclosed = CloseHandle(hChildStderrWr);
        if (!created)
        {
            CloseHandle(hChildStdoutRd);
            Sleep(0);
            MCeerror->add(EE_SHELL_BADCOMMAND, 0, 0, pname);
            delete pname;
            return false;
        }
        
        s_finished_reading = false;
        
        do
        {
            if (MCscreen->wait(READ_INTERVAL, False, False))
            {
                MCeerror->add(EE_SHELL_ABORT, 0, 0, pname);
                if (MCprocesses[index].pid != 0)
                {
                    TerminateProcess(MCprocesses[index].phandle, 0);
                    MCprocesses[index].pid = 0;
                    TerminateThread(MCprocesses[index].thandle, 0);
                    CloseHandle(piProcInfo.hProcess);
                    CloseHandle(piProcInfo.hThread);
                }
                MCS_close(MCprocesses[index].ihandle);
                IO_cleanprocesses();
                delete pname;
                return false;
            }
        }
        while(!s_finished_reading);
        CheckProcesses();
        if (MCprocesses[index].pid == 0)
        {
            Sleep(0);
            TerminateThread(MCprocesses[index].thandle, 0);
            CloseHandle(piProcInfo.hProcess);
            CloseHandle(piProcInfo.hThread);
        }
        if (MCprocesses[index].retcode)
        {
			MCExecPoint t_ep(nil, nil, nil);
			t_ep.setint(MCprocesses[index].retcode);
			MCresult -> set(t_ep);
        }
        else
            MCresult->clear(False);

		MCExecPoint t_ep;
		void *t_buffer;
		uint32_t t_buf_size;
		bool t_success;

		t_success = MCS_closetakingbuffer(MCprocesses[index].ihandle, t_buffer, t_buf_size) == IO_NORMAL;

        IO_cleanprocesses();
        delete pname;

		if (t_success)
			t_success = MCDataCreateWithBytes((byte_t*) t_buffer, t_buf_size, r_data);

		delete[] t_buffer;
		return t_success;
	}
    
	virtual uint32_t TextConvert(const void *p_string, uint32_t p_string_length, void *r_buffer, uint32_t p_buffer_length, uint32_t p_from_charset, uint32_t p_to_charset)
	{
#ifdef /* MCS_multibytetounicode_dsk_w32 */ LEGACY_SYSTEM
	char szLocaleData[6];
	uint2 codepage = 0;
	GetLocaleInfoA(MAKELCID(MCS_charsettolangid(charset), SORT_DEFAULT) ,
	               LOCALE_IDEFAULTANSICODEPAGE, szLocaleData, 6);
	codepage = (uint2)strtoul(szLocaleData, NULL, 10);
	uint4 dsize = MultiByteToWideChar( codepage, 0, s, len, (LPWSTR)d,
	                                   destbufferlength >> 1);
	destlen = dsize << 1;
#endif /* MCS_multibytetounicode_dsk_w32 */
#ifdef /* MCS_unicodetomultibyte_dsk_w32 */ LEGACY_SYSTEM
	char szLocaleData[6];
	uint2 codepage = 0;
	GetLocaleInfoA(MAKELCID(MCS_charsettolangid(charset), SORT_DEFAULT)
	               , LOCALE_IDEFAULTANSICODEPAGE, szLocaleData, 6);
	codepage = (uint2)strtoul(szLocaleData, NULL, 10);
	uint4 dsize = WideCharToMultiByte( codepage, 0, (LPCWSTR)s, len >> 1,
	                                   d, destbufferlength, NULL, NULL);
	destlen = dsize;
#endif /* MCS_unicodetomultibyte_dsk_w32 */
		char szLocaleData[6];
		uint2 codepage = 0;
		GetLocaleInfoA(MAKELCID(MCS_charsettolangid(p_to_charset), SORT_DEFAULT)
					   , LOCALE_IDEFAULTANSICODEPAGE, szLocaleData, 6);
		codepage = (uint2)strtoul(szLocaleData, NULL, 10);
		uint4 dsize;
		const char *t_string_ptr = (char*)p_string;
		const char *t_buffer_ptr = (char*)r_buffer;
		if (p_from_charset == LCH_UNICODE)
			dsize = WideCharToMultiByte( codepage, 0, (LPCWSTR)t_string_ptr, p_string_length >> 1,
										   (LPSTR)t_buffer_ptr, p_buffer_length, NULL, NULL);
		else
			dsize = MultiByteToWideChar( codepage, 0, (LPCSTR)t_string_ptr, p_string_length, (LPWSTR)t_buffer_ptr,
										   p_buffer_length >> 1);

		return dsize;
	}

	virtual bool TextConvertToUnicode(uint32_t p_input_encoding, const void *p_input, uint4 p_input_length, void *p_output, uint4& p_output_length, uint4& r_used)
	{
#ifdef /* MCSTextConvertToUnicode_dsk_w32 */ LEGACY_SYSTEM
	if (p_input_length == 0)
	{
		r_used = 0;
		return true;
	}

	UINT t_codepage;
	if (p_input_encoding >= kMCTextEncodingWindowsNative)
		t_codepage = p_input_encoding - kMCTextEncodingWindowsNative;
	else if (p_input_encoding >= kMCTextEncodingMacNative)
		t_codepage = 10000 + p_input_encoding - kMCTextEncodingMacNative;
	else
	{
		r_used = 0;
		return true;
	}

	// MW-2009-08-27: It is possible for t_codepage == 65001 which means UTF-8. In this case we can't
	//   use the precomposed flag...

	int t_required_size;
	t_required_size = MultiByteToWideChar(t_codepage, t_codepage == 65001 ? 0 : MB_PRECOMPOSED, (LPCSTR)p_input, p_input_length, NULL, 0);
	if (t_required_size > (int)p_output_length / 2)
	{
		r_used = t_required_size * 2;
		return false;
	}

	int t_used;
	t_used = MultiByteToWideChar(t_codepage, t_codepage == 65001 ? 0 : MB_PRECOMPOSED, (LPCSTR)p_input, p_input_length, (LPWSTR)p_output, p_output_length);
	r_used = t_used * 2;

	return true; 
#endif /* MCSTextConvertToUnicode_dsk_w32 */
		if (p_input_length == 0)
		{
			r_used = 0;
			return true;
		}

		UINT t_codepage;
		if (p_input_encoding >= kMCTextEncodingWindowsNative)
			t_codepage = p_input_encoding - kMCTextEncodingWindowsNative;
		else if (p_input_encoding >= kMCTextEncodingMacNative)
			t_codepage = 10000 + p_input_encoding - kMCTextEncodingMacNative;
		else
		{
			r_used = 0;
			return true;
		}

		// MW-2009-08-27: It is possible for t_codepage == 65001 which means UTF-8. In this case we can't
		//   use the precomposed flag...

		int t_required_size;
		t_required_size = MultiByteToWideChar(t_codepage, t_codepage == 65001 ? 0 : MB_PRECOMPOSED, (LPCSTR)p_input, p_input_length, NULL, 0);
		if (t_required_size > (int)p_output_length / 2)
		{
			r_used = t_required_size * 2;
			return false;
		}

		int t_used;
		t_used = MultiByteToWideChar(t_codepage, t_codepage == 65001 ? 0 : MB_PRECOMPOSED, (LPCSTR)p_input, p_input_length, (LPWSTR)p_output, p_output_length);
		r_used = t_used * 2;

		return true; 
	}
    
    virtual void CheckProcesses(void)
    {
#ifdef /* MCS_checkprocesses_dsk_w32 */ LEGACY_SYSTEM
	uint2 i;
	for (i = 0 ; i < MCnprocesses ; i++)
		if (MCprocesses[i].phandle != NULL)
		{
			DWORD err = WaitForSingleObject(MCprocesses[i].phandle, 0);
			if (err == WAIT_OBJECT_0 || err == WAIT_FAILED)
			{
				// MW-2010-05-17: Make sure we keep the process around long enough to
				//   read in all its data.
				uint32_t t_available;
				if (MCprocesses[i].ihandle == NULL || !PeekNamedPipe(MCprocesses[i].ihandle->fhandle, NULL, 0, NULL, (DWORD *)&t_available, NULL))
					t_available = 0;
				if (t_available != 0)
					continue;

				// MW-2010-10-25: [[ Bug 9134 ]] Make sure the we mark the stream as 'ATEOF'
				if (MCprocesses[i] . ihandle != nil)
					MCprocesses[i] . ihandle -> flags |= IO_ATEOF;

				DWORD retcode;
				GetExitCodeProcess(MCprocesses[i].phandle, &retcode);
				MCprocesses[i].retcode = retcode;
				MCprocesses[i].pid = 0;
				MCprocesses[i].phandle = NULL;
				Sleep(0);
				if (MCprocesses[i].thandle != NULL)
				{
					TerminateThread(MCprocesses[i].thandle, 0);
					MCprocesses[i].thandle = NULL;
				}
			}
		}
#endif /* MCS_checkprocesses_dsk_w32 */
    }
    
	virtual uint32_t GetSystemError(void)
	{
#ifdef /* MCS_getsyserror_dsk_w32 */ LEGACY_SYSTEM
	return GetLastError();
#endif /* MCS_getsyserror_dsk_w32 */
		return GetLastError();
	}
    
    // MW-2010-05-09: Updated to add 'elevated' parameter for executing binaries
    //   at increased privilege level.
    virtual bool StartProcess(MCNameRef p_name, MCStringRef p_doc, intenum_t p_mode, Boolean p_elevated)
    {
#ifdef /* MCS_startprocess_dsk_w32 */ LEGACY_SYSTEM
	Boolean reading = mode == OM_READ || mode == OM_UPDATE;
	Boolean writing = mode == OM_APPEND || mode == OM_WRITE || mode == OM_UPDATE;
	MCU_realloc((char **)&MCprocesses, MCnprocesses, MCnprocesses + 1,
	            sizeof(Streamnode));
	MCprocesses[MCnprocesses].name = (MCNameRef)MCValueRetain(p_name);
	MCprocesses[MCnprocesses].mode = mode;
	MCprocesses[MCnprocesses].ihandle = NULL;
	MCprocesses[MCnprocesses].ohandle = NULL;
	MCprocesses[MCnprocesses].phandle = NULL; //process handle
	MCprocesses[MCnprocesses].thandle = NULL; //child thread handle

	SECURITY_ATTRIBUTES saAttr;
	saAttr.nLength = sizeof(SECURITY_ATTRIBUTES);
	saAttr.bInheritHandle = TRUE;
	saAttr.lpSecurityDescriptor = NULL;

	Boolean created = True;
	HANDLE t_process_handle = NULL;
	DWORD t_process_id = 0;
	HANDLE hChildStdinWr = NULL;
	HANDLE hChildStdoutRd = NULL;
	const char *t_error;
	t_error = nil;
	if (created)
	{
		MCAutoStringRef t_cmdline;
		if (doc != nil && *doc != '\0')
			/* UNCHECKED */ MCStringFormat(&t_cmdline, "%s \"%s\"", MCNameGetCString(p_name), doc);
		else
			t_cmdline = MCNameGetString(p_name);
		
		// There's no such thing as Elevation before Vista (majorversion 6)
		if (!elevated || MCmajorosversion < 0x0600)
		{
			HANDLE hChildStdinRd = NULL;
			HANDLE hChildStdoutWr = NULL;
			HANDLE hChildStderrWr = NULL;
			if (!CreatePipe(&hChildStdoutRd, &hChildStdoutWr, &saAttr, 0)
					|| !CreatePipe(&hChildStdinRd, &hChildStdinWr, &saAttr, 0))
				created = False;
			else
			{
				// Make sure we turn off inheritence for the read side of stdout and write side of stdin
				SetHandleInformation(hChildStdoutRd, HANDLE_FLAG_INHERIT, 0);
				SetHandleInformation(hChildStdinWr, HANDLE_FLAG_INHERIT, 0);

				// Clone the write handle to be stderr too
				HANDLE phandle = GetCurrentProcess();
				DuplicateHandle(phandle, hChildStdoutWr, phandle, &hChildStderrWr, 0, TRUE, DUPLICATE_SAME_ACCESS);
			}

			if (created)
			{
				PROCESS_INFORMATION piProcInfo;
				STARTUPINFOA siStartInfo;
				memset(&siStartInfo, 0, sizeof(STARTUPINFOA));
				siStartInfo.cb = sizeof(STARTUPINFOA);
				siStartInfo.dwFlags = STARTF_USESTDHANDLES | STARTF_USESHOWWINDOW;
				if (MChidewindows)
					siStartInfo.wShowWindow = SW_HIDE;
				else
					siStartInfo.wShowWindow = SW_SHOW;
				siStartInfo.hStdInput = hChildStdinRd;
				siStartInfo.hStdOutput = hChildStdoutWr;
				siStartInfo.hStdError = hChildStderrWr;
				if (CreateProcessA(NULL, (LPSTR)MCStringGetCString(*t_cmdline), NULL, NULL, TRUE, CREATE_NEW_CONSOLE, NULL, NULL, &siStartInfo, &piProcInfo))
				{
					t_process_handle = piProcInfo . hProcess;
					t_process_id = piProcInfo . dwProcessId;
					CloseHandle(piProcInfo . hThread);
				}
				else
					created = False;
			}

			CloseHandle(hChildStdinRd);
			CloseHandle(hChildStdoutWr);
			CloseHandle(hChildStderrWr);
		}
		else
		{
			// Unfortunately, one cannot use any 'CreateProcess' type calls to
			// elevate a process - one must use ShellExecuteEx. This unfortunately
			// means we have no way of *directly* passing things like env vars and
			// std handles to it. Instead, we do the following:
			//   1) Launch ourselves with the parameter '-elevated-slave'
			//   2) Wait until either the target process vanishes, or we get
			//      a thread message posted to us with a pair of pipe handles.
			//   3) Write the command line and env strings to the pipe
			//   4) Wait for a further message with process handle and id
			//   5) Carry on with the handles we were given to start with
			// If the launched process vanished before (4) it is treated as failure.

			char t_parameters[64];
			sprintf(t_parameters, "-elevated-slave%08x", GetCurrentThreadId());

			SHELLEXECUTEINFOA t_info;
			memset(&t_info, 0, sizeof(SHELLEXECUTEINFO));
			t_info . cbSize = sizeof(SHELLEXECUTEINFO);
			t_info . fMask = SEE_MASK_NOCLOSEPROCESS | SEE_MASK_FLAG_NO_UI | SEE_MASK_NO_CONSOLE ;
			t_info . hwnd = (HWND)MCdefaultstackptr -> getrealwindow();
			t_info . lpVerb = "runas";
			t_info . lpFile = MCcmd;
			t_info . lpParameters = t_parameters;
			t_info . nShow = SW_HIDE;
			if (ShellExecuteExA(&t_info) && (uintptr_t)t_info . hInstApp > 32)
			{
				MSG t_msg;
				t_msg . message = WM_QUIT;
				while(!PeekMessageA(&t_msg, (HWND)-1, WM_USER + 10, WM_USER + 10, PM_REMOVE))
					if (MsgWaitForMultipleObjects(1, &t_info . hProcess, FALSE, INFINITE, QS_POSTMESSAGE) == WAIT_OBJECT_0)
					{
						created = False;
						break;
					}

				if (created && t_msg . message == WM_USER + 10)
				{
					HANDLE t_output_pipe, t_input_pipe;
					t_input_pipe = (HANDLE)t_msg . wParam;
					t_output_pipe = (HANDLE)t_msg . lParam;

					// Get the environment strings to send across
					char *t_env_strings;
					uint32_t t_env_length;
#undef GetEnvironmentStrings
					t_env_strings = GetEnvironmentStrings();
					if (t_env_strings != nil)
					{
						t_env_length = 0;
						while(t_env_strings[t_env_length] != '\0' || t_env_strings[t_env_length + 1] != '\0')
							t_env_length += 1;
						t_env_length += 2;
					}

					// Write out the cmd line and env strings
					const char *cmdline;
					cmdline = MCStringGetCString(*t_cmdline);
					if (write_blob_to_pipe(t_output_pipe, strlen(cmdline) + 1, cmdline) &&
						write_blob_to_pipe(t_output_pipe, t_env_length, t_env_strings))
					{
						// Now we should have a process id and handle waiting for us.
						MSG t_msg;
						t_msg . message = WM_QUIT;
						while(!PeekMessageA(&t_msg, (HWND)-1, WM_USER + 10, WM_USER + 10, PM_REMOVE))
							if (MsgWaitForMultipleObjects(1, &t_info . hProcess, FALSE, INFINITE, QS_POSTMESSAGE) == WAIT_OBJECT_0)
							{
								created = False;
								break;
							}

						if (created && t_msg . message == WM_USER + 10 && t_msg . lParam != NULL)
						{
							t_process_id = (DWORD)t_msg . wParam;
							t_process_handle = (HANDLE)t_msg . lParam;
						}
						else
							created = False;
					}
					else
						created = False;

					FreeEnvironmentStringsA(t_env_strings);

					hChildStdinWr = t_output_pipe;
					hChildStdoutRd = t_input_pipe;
				}
				else
					created = False;

				CloseHandle(t_info . hProcess);
			}
			else
			{
				if ((uintptr_t)t_info . hInstApp == SE_ERR_ACCESSDENIED)
					t_error = "access denied";
				created = False;
			}
		}
	}
	if (created)
	{
		if (writing)
		{
			MCprocesses[MCnprocesses].ohandle = new IO_header((MCWinSysHandle)hChildStdinWr, NULL, 0, 0);
			// MW-2012-09-10: [[ Bug 10230 ]] Make sure we mark this IO handle as a pipe.
			MCprocesses[MCnprocesses].ohandle -> is_pipe = true;
		}
		else
			CloseHandle(hChildStdinWr);
		if (reading)
		{
			MCprocesses[MCnprocesses].ihandle = new IO_header((MCWinSysHandle)hChildStdoutRd, NULL, 0, 0);
			// MW-2012-09-10: [[ Bug 10230 ]] Make sure we mark this IO handle as a pipe.
			MCprocesses[MCnprocesses].ihandle -> is_pipe = true;
		}
		else
			CloseHandle(hChildStdoutRd);
	}
	if (!created)
	{
		MCresult->sets(t_error == nil ? "not opened" : t_error);
		MCS_seterrno(GetLastError());
		CloseHandle(hChildStdinWr);
		CloseHandle(hChildStdoutRd);
	}
	else
	{
		MCresult->clear(False);
		MCprocesses[MCnprocesses].pid = t_process_id;
		MCprocesses[MCnprocesses++].phandle = (MCWinSysHandle)t_process_handle;
	}
#endif /* MCS_startprocess_dsk_w32 */
        Boolean reading = p_mode == OM_READ || p_mode == OM_UPDATE;
        Boolean writing = p_mode == OM_APPEND || p_mode == OM_WRITE || p_mode == OM_UPDATE;
        MCU_realloc((char **)&MCprocesses, MCnprocesses, MCnprocesses + 1,
                    sizeof(Streamnode));
        MCprocesses[MCnprocesses].name = (MCNameRef)MCValueRetain(p_name);
        MCprocesses[MCnprocesses].mode = (Open_mode)p_mode;
        MCprocesses[MCnprocesses].ihandle = NULL;
        MCprocesses[MCnprocesses].ohandle = NULL;
        MCprocesses[MCnprocesses].phandle = NULL; //process handle
        MCprocesses[MCnprocesses].thandle = NULL; //child thread handle
        
        SECURITY_ATTRIBUTES saAttr;
        saAttr.nLength = sizeof(SECURITY_ATTRIBUTES);
        saAttr.bInheritHandle = TRUE;
        saAttr.lpSecurityDescriptor = NULL;
        
        Boolean created = True;
        HANDLE t_process_handle = NULL;
        DWORD t_process_id = 0;
        HANDLE hChildStdinWr = NULL;
        HANDLE hChildStdoutRd = NULL;
        const char *t_error;
        t_error = nil;
        if (created)
        {
            MCAutoStringRef t_cmdline;
            if (p_doc != nil && MCStringGetNativeCharAtIndex(p_doc, 0) != '\0')
			{
				/* UNCHECKED */ MCStringFormat(&t_cmdline, "%s \"%s\"", MCNameGetCString(p_name), MCStringGetCString(p_doc));
			}
            else
                t_cmdline = (MCStringRef) MCValueRetain(MCNameGetString(p_name));
            
            // There's no such thing as Elevation before Vista (majorversion 6)
            if (!p_elevated || MCmajorosversion < 0x0600)
            {
                HANDLE hChildStdinRd = NULL;
                HANDLE hChildStdoutWr = NULL;
                HANDLE hChildStderrWr = NULL;
                if (!CreatePipe(&hChildStdoutRd, &hChildStdoutWr, &saAttr, 0)
					|| !CreatePipe(&hChildStdinRd, &hChildStdinWr, &saAttr, 0))
                    created = False;
                else
                {
                    // Make sure we turn off inheritence for the read side of stdout and write side of stdin
                    SetHandleInformation(hChildStdoutRd, HANDLE_FLAG_INHERIT, 0);
                    SetHandleInformation(hChildStdinWr, HANDLE_FLAG_INHERIT, 0);
                    
                    // Clone the write handle to be stderr too
                    HANDLE phandle = GetCurrentProcess();
                    DuplicateHandle(phandle, hChildStdoutWr, phandle, &hChildStderrWr, 0, TRUE, DUPLICATE_SAME_ACCESS);
                }
                
                if (created)
                {
                    PROCESS_INFORMATION piProcInfo;
                    STARTUPINFOA siStartInfo;
                    memset(&siStartInfo, 0, sizeof(STARTUPINFOA));
                    siStartInfo.cb = sizeof(STARTUPINFOA);
                    siStartInfo.dwFlags = STARTF_USESTDHANDLES | STARTF_USESHOWWINDOW;
                    if (MChidewindows)
                        siStartInfo.wShowWindow = SW_HIDE;
                    else
                        siStartInfo.wShowWindow = SW_SHOW;
                    siStartInfo.hStdInput = hChildStdinRd;
                    siStartInfo.hStdOutput = hChildStdoutWr;
                    siStartInfo.hStdError = hChildStderrWr;
                    if (CreateProcessA(NULL, (LPSTR)MCStringGetCString(*t_cmdline), NULL, NULL, TRUE, CREATE_NEW_CONSOLE, NULL, NULL, &siStartInfo, &piProcInfo))
                    {
                        t_process_handle = piProcInfo . hProcess;
                        t_process_id = piProcInfo . dwProcessId;
                        CloseHandle(piProcInfo . hThread);
                    }
                    else
                        created = False;
                }
                
                CloseHandle(hChildStdinRd);
                CloseHandle(hChildStdoutWr);
                CloseHandle(hChildStderrWr);
            }
            else
            {
                // Unfortunately, one cannot use any 'CreateProcess' type calls to
                // elevate a process - one must use ShellExecuteEx. This unfortunately
                // means we have no way of *directly* passing things like env vars and
                // std handles to it. Instead, we do the following:
                //   1) Launch ourselves with the parameter '-elevated-slave'
                //   2) Wait until either the target process vanishes, or we get
                //      a thread message posted to us with a pair of pipe handles.
                //   3) Write the command line and env strings to the pipe
                //   4) Wait for a further message with process handle and id
                //   5) Carry on with the handles we were given to start with
                // If the launched process vanished before (4) it is treated as failure.
                
                char t_parameters[64];
                sprintf(t_parameters, "-elevated-slave%08x", GetCurrentThreadId());
                
                SHELLEXECUTEINFOA t_info;
                memset(&t_info, 0, sizeof(SHELLEXECUTEINFO));
                t_info . cbSize = sizeof(SHELLEXECUTEINFO);
                t_info . fMask = SEE_MASK_NOCLOSEPROCESS | SEE_MASK_FLAG_NO_UI | SEE_MASK_NO_CONSOLE ;
                t_info . hwnd = (HWND)MCdefaultstackptr -> getrealwindow();
                t_info . lpVerb = "runas";
                t_info . lpFile = (LPCSTR)MCStringGetCString(MCcmd);
                t_info . lpParameters = t_parameters;
                t_info . nShow = SW_HIDE;
                if (ShellExecuteExA(&t_info) && (uintptr_t)t_info . hInstApp > 32)
                {
                    MSG t_msg;
                    t_msg . message = WM_QUIT;
                    while(!PeekMessageA(&t_msg, (HWND)-1, WM_USER + 10, WM_USER + 10, PM_REMOVE))
                        if (MsgWaitForMultipleObjects(1, &t_info . hProcess, FALSE, INFINITE, QS_POSTMESSAGE) == WAIT_OBJECT_0)
                        {
                            created = False;
                            break;
                        }
                    
                    if (created && t_msg . message == WM_USER + 10)
                    {
                        HANDLE t_output_pipe, t_input_pipe;
                        t_input_pipe = (HANDLE)t_msg . wParam;
                        t_output_pipe = (HANDLE)t_msg . lParam;
                        
                        // Get the environment strings to send across
                        char *t_env_strings;
                        uint32_t t_env_length;
#undef GetEnvironmentStrings
                        t_env_strings = GetEnvironmentStrings();
                        if (t_env_strings != nil)
                        {
                            t_env_length = 0;
                            while(t_env_strings[t_env_length] != '\0' || t_env_strings[t_env_length + 1] != '\0')
                                t_env_length += 1;
                            t_env_length += 2;
                        }
                        
                        // Write out the cmd line and env strings
                        const char *cmdline;
                        cmdline = MCStringGetCString(*t_cmdline);
                        if (write_blob_to_pipe(t_output_pipe, strlen(cmdline) + 1, cmdline) &&
                            write_blob_to_pipe(t_output_pipe, t_env_length, t_env_strings))
                        {
                            // Now we should have a process id and handle waiting for us.
                            MSG t_msg;
                            t_msg . message = WM_QUIT;
                            while(!PeekMessageA(&t_msg, (HWND)-1, WM_USER + 10, WM_USER + 10, PM_REMOVE))
                                if (MsgWaitForMultipleObjects(1, &t_info . hProcess, FALSE, INFINITE, QS_POSTMESSAGE) == WAIT_OBJECT_0)
                                {
                                    created = False;
                                    break;
                                }
                            
                            if (created && t_msg . message == WM_USER + 10 && t_msg . lParam != NULL)
                            {
                                t_process_id = (DWORD)t_msg . wParam;
                                t_process_handle = (HANDLE)t_msg . lParam;
                            }
                            else
                                created = False;
                        }
                        else
                            created = False;
                        
                        FreeEnvironmentStringsA(t_env_strings);
                        
                        hChildStdinWr = t_output_pipe;
                        hChildStdoutRd = t_input_pipe;
                    }
                    else
                        created = False;
                    
                    CloseHandle(t_info . hProcess);
                }
                else
                {
                    if ((uintptr_t)t_info . hInstApp == SE_ERR_ACCESSDENIED)
                        t_error = "access denied";
                    created = False;
                }
            }
        }
        if (created)
        {
            if (writing)
				// TODO implement MCprocesses[MCnprocesses].ohandle = MCStdioFileHandle::OpenStdFile((MCWinSysHandle)hChildStdinWr);
			{}
            else
                CloseHandle(hChildStdinWr);

            if (reading)
				// TODO implement MCprocesses[MCnprocesses].ihandle = MCStdioFileHandle::OpenStdFile((MCWinSysHandle)hChildStdoutRd);
			{}
            else
                CloseHandle(hChildStdoutRd);
        }
        if (!created)
        {
            MCresult->sets(t_error == nil ? "not opened" : t_error);
            MCS_seterrno(GetLastError());
            CloseHandle(hChildStdinWr);
            CloseHandle(hChildStdoutRd);
        }
        else
        {
            MCresult->clear(False);
            MCprocesses[MCnprocesses].pid = t_process_id;
            MCprocesses[MCnprocesses++].phandle = (MCWinSysHandle)t_process_handle;
        }

		if (!created)
			return False;

		return True;
    }
    
    virtual void CloseProcess(uint2 p_index)
    {
#ifdef /* MCS_closeprocess_dsk_w32 */ LEGACY_SYSTEM
	if (MCprocesses[index].thandle  != NULL)
	{
		TerminateThread(MCprocesses[index].thandle, 0);
		MCprocesses[index].thandle = NULL;
	}
	if (MCprocesses[index].ihandle != NULL)
	{
		MCS_close(MCprocesses[index].ihandle);
		MCprocesses[index].ihandle = NULL;
	}
	if (MCprocesses[index].ohandle != NULL)
	{
		MCS_close(MCprocesses[index].ohandle);
		MCprocesses[index].ohandle = NULL;
	}
	MCprocesses[index].mode = OM_NEITHER;
#endif /* MCS_closeprocess_dsk_w32 */
        if (MCprocesses[p_index].thandle  != NULL)
        {
            TerminateThread(MCprocesses[p_index].thandle, 0);
            MCprocesses[p_index].thandle = NULL;
        }
        if (MCprocesses[p_index].ihandle != NULL)
        {
            MCS_close(MCprocesses[p_index].ihandle);
            MCprocesses[p_index].ihandle = NULL;
        }
        if (MCprocesses[p_index].ohandle != NULL)
        {
            MCS_close(MCprocesses[p_index].ohandle);
            MCprocesses[p_index].ohandle = NULL;
        }
        MCprocesses[p_index].mode = OM_NEITHER;
    }
    
    virtual void Kill(int4 p_pid, int4 p_sig)
    {
#ifdef /* MCS_kill_dsk_w32 */ LEGACY_SYSTEM
	uint2 i;
	for (i = 0 ; i < MCnprocesses ; i++)
	{
		if (pid == MCprocesses[i].pid)
		{
			if (MCprocesses[i].thandle  != NULL)
			{
				TerminateThread(MCprocesses[i].thandle, 0);
				MCprocesses[i].thandle = NULL;
			}
			TerminateProcess(MCprocesses[i].phandle, 0);
			MCprocesses[i].phandle = NULL;
			MCprocesses[i].pid = 0;
			break;
		}
	}
#endif /* MCS_kill_dsk_w32 */
        uint2 i;
        for (i = 0 ; i < MCnprocesses ; i++)
        {
            if (p_pid == MCprocesses[i].pid)
            {
                if (MCprocesses[i].thandle  != NULL)
                {
                    TerminateThread(MCprocesses[i].thandle, 0);
                    MCprocesses[i].thandle = NULL;
                }
                TerminateProcess(MCprocesses[i].phandle, 0);
                MCprocesses[i].phandle = NULL;
                MCprocesses[i].pid = 0;
                break;
            }
        }
    }
    
    virtual void KillAll(void)
    {
#ifdef /* MCS_killall_dsk_w32 */ LEGACY_SYSTEM
	uint2 i;
	for (i = 0 ; i < MCnprocesses ; i++)
	{
		//kill MCprocesses[i] here
		if (MCprocesses[i].ihandle != NULL || MCprocesses[i].ohandle != NULL)
			TerminateProcess(MCprocesses[i].phandle, 0);
		MCprocesses[i].phandle = NULL;
	}
#endif /* MCS_killall_dsk_w32 */
        uint2 i;
        for (i = 0 ; i < MCnprocesses ; i++)
        {
            //kill MCprocesses[i] here
            if (MCprocesses[i].ihandle != NULL || MCprocesses[i].ohandle != NULL)
                TerminateProcess(MCprocesses[i].phandle, 0);
            MCprocesses[i].phandle = NULL;
        }
    }

	virtual Boolean Poll(real8 p_delay, int p_fd)
	{
#ifdef /* MCS_poll_dsk_w32 */ LEGACY_SYSTEM
	Boolean handled = False;
	int4 n;
	uint2 i;
	fd_set rmaskfd, wmaskfd, emaskfd;
	FD_ZERO(&rmaskfd);
	FD_ZERO(&wmaskfd);
	FD_ZERO(&emaskfd);
	uint4 maxfd = 0;
	if (!MCnoui)
	{
		FD_SET(fd, &rmaskfd);
		maxfd = fd;
	}
	for (i = 0 ; i < MCnsockets ; i++)
	{
		if (MCsockets[i]->doread)
		{
			MCsockets[i]->readsome();
			i = 0;
		}
	}
	for (i = 0 ; i < MCnsockets ; i++)
	{
		if (MCsockets[i]->connected && !MCsockets[i]->closing
		        && !MCsockets[i]->shared || MCsockets[i]->accepting)
			FD_SET(MCsockets[i]->fd, &rmaskfd);
		if (!MCsockets[i]->connected || MCsockets[i]->wevents != NULL)
			FD_SET(MCsockets[i]->fd, &wmaskfd);
		FD_SET(MCsockets[i]->fd, &emaskfd);
		if (MCsockets[i]->fd > maxfd)
			maxfd = MCsockets[i]->fd;
		if (MCsockets[i]->added)
		{
			delay = 0.0;
			MCsockets[i]->added = False;
			handled = True;
		}
	}
	struct timeval timeoutval;
	timeoutval.tv_sec = (long)delay;
	timeoutval.tv_usec = (long)((delay - floor(delay)) * 1000000.0);
	n = select(maxfd + 1, &rmaskfd, &wmaskfd, &emaskfd, &timeoutval);
	if (n <= 0)
		return handled;
	for (i = 0 ; i < MCnsockets ; i++)
	{
		if (FD_ISSET(MCsockets[i]->fd, &emaskfd))
		{
			if (!MCsockets[i]->waiting)
			{
				MCsockets[i]->error = strclone("select error");
				MCsockets[i]->doclose();
			}
		}
		else
		{
			if (FD_ISSET(MCsockets[i]->fd, &wmaskfd))
				MCsockets[i]->writesome();
			if (FD_ISSET(MCsockets[i]->fd, &rmaskfd) && !MCsockets[i]->shared)
				MCsockets[i]->readsome();
		}
	}
	return n != 0;
#endif /* MCS_poll_dsk_w32 */
		Boolean handled = False;
		int4 n;
		uint2 i;
		fd_set rmaskfd, wmaskfd, emaskfd;
		FD_ZERO(&rmaskfd);
		FD_ZERO(&wmaskfd);
		FD_ZERO(&emaskfd);
		uint4 maxfd = 0;
		if (!MCnoui)
		{
			FD_SET(p_fd, &rmaskfd);
			maxfd = p_fd;
		}
		for (i = 0 ; i < MCnsockets ; i++)
		{
			if (MCsockets[i]->doread)
			{
				MCsockets[i]->readsome();
				i = 0;
			}
		}
		for (i = 0 ; i < MCnsockets ; i++)
		{
			if (MCsockets[i]->connected && !MCsockets[i]->closing
					&& !MCsockets[i]->shared || MCsockets[i]->accepting)
				FD_SET(MCsockets[i]->fd, &rmaskfd);
			if (!MCsockets[i]->connected || MCsockets[i]->wevents != NULL)
				FD_SET(MCsockets[i]->fd, &wmaskfd);
			FD_SET(MCsockets[i]->fd, &emaskfd);
			if (MCsockets[i]->fd > maxfd)
				maxfd = MCsockets[i]->fd;
			if (MCsockets[i]->added)
			{
				p_delay = 0.0;
				MCsockets[i]->added = False;
				handled = True;
			}
		}
		struct timeval timeoutval;
		timeoutval.tv_sec = (long)p_delay;
		timeoutval.tv_usec = (long)((p_delay - floor(p_delay)) * 1000000.0);
		n = select(maxfd + 1, &rmaskfd, &wmaskfd, &emaskfd, &timeoutval);
		if (n <= 0)
			return handled;
		for (i = 0 ; i < MCnsockets ; i++)
		{
			if (FD_ISSET(MCsockets[i]->fd, &emaskfd))
			{
				if (!MCsockets[i]->waiting)
				{
					MCsockets[i]->error = strclone("select error");
					MCsockets[i]->doclose();
				}
			}
			else
			{
				if (FD_ISSET(MCsockets[i]->fd, &wmaskfd))
					MCsockets[i]->writesome();
				if (FD_ISSET(MCsockets[i]->fd, &rmaskfd) && !MCsockets[i]->shared)
					MCsockets[i]->readsome();
			}
		}
		return n != 0;
	}
    
    virtual Boolean IsInteractiveConsole(int p_fd)
	{
		if (_isatty(p_fd) != 0)
			return True;

		return False;
	}
    
    virtual int GetErrno(void)
    {
#ifdef /* MCS_geterrno_dsk_w32 */ LEGACY_SYSTEM
	return *g_mainthread_errno;
#endif /* MCS_geterrno_dsk_w32 */
        return *g_mainthread_errno;
    }
    
    // MW-2007-12-14: [[ Bug 5113 ]] Slow-down on mathematical operations - make sure
    //   we access errno directly to stop us having to do a thread-local-data lookup.
    virtual void SetErrno(int p_errno)
    {
#ifdef /* MCS_seterrno_dsk_w32 */ LEGACY_SYSTEM
	*g_mainthread_errno = value;
#endif /* MCS_seterrno_dsk_w32 */
        *g_mainthread_errno = p_errno;
    }
    
    virtual void LaunchDocument(MCStringRef p_document)
	{
#ifdef /* MCS_launch_document_dsk_w32 */ LEGACY_SYSTEM
	char *t_native_document;

	t_native_document = MCS_resolvepath(p_document);

	// MW-2007-12-13: [[ Bug 5680 ]] Might help if we actually passed the correct
	//   pointer to do_launch!
	MCS_do_launch(t_native_document);

	delete t_native_document;
#endif /* MCS_launch_document_dsk_w32 */
		MCS_do_launch(p_document);
	}

    virtual void LaunchUrl(MCStringRef p_document)
	{
#ifdef /* MCS_launch_url_dsk_w32 */ LEGACY_SYSTEM
//	MCS_do_launch(p_document);
#endif /* MCS_launch_url_dsk_w32 */
		MCS_do_launch(p_document);
	}
    
    virtual void DoAlternateLanguage(MCStringRef p_script, MCStringRef p_language)
	{
#ifdef /* MCS_doalternatelanguage_dsk_w32 */ LEGACY_SYSTEM
	MCScriptEnvironment *t_environment;
	t_environment = MCscreen -> createscriptenvironment(MCStringGetCString(p_language));
	if (t_environment == NULL)
		MCresult -> sets("alternate language not found");
	else
	{
		MCExecPoint ep(NULL, NULL, NULL);
		ep . setsvalue(MCStringGetOldString(p_script));
		ep . nativetoutf8();
		
		char *t_result;
		t_result = t_environment -> Run(ep . getcstring());
		t_environment -> Release();

		if (t_result != NULL)
		{
			ep . setsvalue(t_result);
			ep . utf8tonative();
			MCresult -> copysvalue(ep . getsvalue());
		}
		else
			MCresult -> sets("execution error");
	}
#endif /* MCS_doalternatelanguage_dsk_w32 */
		MCScriptEnvironment *t_environment;
		t_environment = MCscreen -> createscriptenvironment(p_language);
		if (t_environment == NULL)
			MCresult -> sets("alternate language not found");
		else
		{
			MCAutoStringRefAsUTF8String t_utf8;
			/* UNCHECKED */ t_utf8.Lock(p_script);
			
			char *t_result;
			t_result = t_environment -> Run(*t_utf8);
			t_environment -> Release();

			if (t_result != NULL)
			{
				MCExecPoint ep(nil, nil, nil);
				ep . setsvalue(t_result);
				ep . utf8tonative();
				MCresult -> copysvalue(ep . getsvalue());
			}
			else
				MCresult -> sets("execution error");
		}
	}

    virtual bool AlternateLanguages(MCListRef& r_list)
	{
#ifdef /* MCS_alternatelanguages_dsk_w32 */ LEGACY_SYSTEM
	MCAutoListRef t_list;
	
	if (!MCListCreateMutable('\n', &t_list))
		return false;

	bool t_success = true;
	HRESULT t_result;
	t_result = S_OK;

	ICatInformation *t_cat_info;
	t_cat_info = NULL;
	if (t_result == S_OK)
		t_result = CoCreateInstance(CLSID_StdComponentCategoriesMgr, NULL, CLSCTX_INPROC_SERVER, IID_ICatInformation, (void **)&t_cat_info);
	
	IEnumCLSID *t_cls_enum;
	t_cls_enum = NULL;
	if (t_result == S_OK)
		t_result = t_cat_info -> EnumClassesOfCategories(1, &CATID_ActiveScriptParse, (ULONG)-1, NULL, &t_cls_enum);

	if (t_result == S_OK)
	{
		GUID t_cls_uuid;

		while(t_success && t_cls_enum -> Next(1, &t_cls_uuid, NULL) == S_OK)
		{
			LPOLESTR t_prog_id;
			if (ProgIDFromCLSID(t_cls_uuid, &t_prog_id) == S_OK)
			{
				MCAutoStringRef t_string;
				t_success = MCStringCreateWithChars(t_prog_id, wcslen(t_prog_id), &t_string) && MCListAppend(*t_list, *t_string);

				CoTaskMemFree(t_prog_id);
			}
		}
	}

	if (t_cls_enum != NULL)
		t_cls_enum -> Release();

	if (t_cat_info != NULL)
		t_cat_info -> Release();
	
	return t_success && MCListCopy(*t_list, r_list);
#endif /* MCS_alternatelanguages_dsk_w32 */
		MCAutoListRef t_list;
		
		if (!MCListCreateMutable('\n', &t_list))
			return false;

		bool t_success = true;
		HRESULT t_result;
		t_result = S_OK;

		ICatInformation *t_cat_info;
		t_cat_info = NULL;
		if (t_result == S_OK)
			t_result = CoCreateInstance(CLSID_StdComponentCategoriesMgr, NULL, CLSCTX_INPROC_SERVER, IID_ICatInformation, (void **)&t_cat_info);
		
		IEnumCLSID *t_cls_enum;
		t_cls_enum = NULL;
		if (t_result == S_OK)
			t_result = t_cat_info -> EnumClassesOfCategories(1, &CATID_ActiveScriptParse, (ULONG)-1, NULL, &t_cls_enum);

		if (t_result == S_OK)
		{
			GUID t_cls_uuid;

			while(t_success && t_cls_enum -> Next(1, &t_cls_uuid, NULL) == S_OK)
			{
				LPOLESTR t_prog_id;
				if (ProgIDFromCLSID(t_cls_uuid, &t_prog_id) == S_OK)
				{
					MCAutoStringRef t_string;
					t_success = MCStringCreateWithChars(t_prog_id, wcslen(t_prog_id), &t_string) && MCListAppend(*t_list, *t_string);

					CoTaskMemFree(t_prog_id);
				}
			}
		}

		if (t_cls_enum != NULL)
			t_cls_enum -> Release();

		if (t_cat_info != NULL)
			t_cat_info -> Release();
		
		return t_success && MCListCopy(*t_list, r_list);
	}
    
    virtual bool GetDNSservers(MCListRef& r_list)
    {
#ifdef /* MCS_getDNSservers_dsk_w32 */ LEGACY_SYSTEM
	MCAutoListRef t_list;
	if (!dns_servers_from_network_params(&t_list))
		return false;

	if (!MCListIsEmpty(*t_list))
		return MCListCopy(*t_list, r_list);

	return dns_servers_from_registry(r_list);
#endif /* MCS_getDNSservers_dsk_w32 */
        MCAutoListRef t_list;
        if (!dns_servers_from_network_params(&t_list))
            return false;
        
        if (!MCListIsEmpty(*t_list))
            return MCListCopy(*t_list, r_list);
        
        return dns_servers_from_registry(r_list);
    }
};

// MW-2010-05-09: This is bootstrap 'main' that effectively implemented a CreateProcess
//   via 'ShellExecute' 'runas'.
int MCS_windows_elevation_bootstrap_main(HINSTANCE hInstance, HINSTANCE hPrevInstance, LPSTR lpCmdLine, int nCmdShow)
{
	bool t_success;
	t_success = true;

	// Fetch the thread id (present immediately after '-elevated-slave' as hex).
	uint32_t t_parent_thread_id;
	if (t_success)
	{
		char *t_end;
		t_parent_thread_id = strtoul(lpCmdLine + 15, &t_end, 16);
		if (t_end != lpCmdLine + strlen(lpCmdLine))
			t_success = false;
	}

	// Open the parent's thread
	HANDLE t_parent_thread;
	t_parent_thread = nil;
	if (t_success)
	{
		t_parent_thread = OpenThread(SYNCHRONIZE | THREAD_QUERY_INFORMATION, FALSE, t_parent_thread_id);
		if (t_parent_thread == nil)
			t_success = false;
	}

	// Open the parent's process
	HANDLE t_parent_process;
	t_parent_process = nil;
	if (t_success)
	{
		t_parent_process = OpenProcess(SYNCHRONIZE | PROCESS_DUP_HANDLE, FALSE, DoGetProcessIdOfThread(t_parent_thread));
		if (t_parent_process == nil)
			t_success = false;
	}

	// Create a pipe the write end of which we will give to the parent
	HANDLE t_fromparent_read, t_fromparent_write;
	HANDLE t_toparent_read, t_toparent_write;
	HANDLE t_toparent_write_dup;
	t_fromparent_read = t_fromparent_write = nil;
	t_toparent_read = t_toparent_write = nil;
	t_toparent_write_dup = nil;
	if (t_success)
	{
		SECURITY_ATTRIBUTES t_attr;
		t_attr . nLength = sizeof(SECURITY_ATTRIBUTES);
		t_attr . bInheritHandle = TRUE;
		t_attr . lpSecurityDescriptor = NULL;
		if (!CreatePipe(&t_fromparent_read, &t_fromparent_write, &t_attr, 0) ||
			!CreatePipe(&t_toparent_read, &t_toparent_write, &t_attr, 0) ||
			!DuplicateHandle(GetCurrentProcess(), t_toparent_write, GetCurrentProcess(), &t_toparent_write_dup, 0, TRUE, DUPLICATE_SAME_ACCESS))
			t_success = false;
	}

	// Make sure the ends we are duplicating are not inheritable
	if (t_success)
	{
		SetHandleInformation(t_fromparent_write, HANDLE_FLAG_INHERIT, 0);
		SetHandleInformation(t_toparent_read, HANDLE_FLAG_INHERIT, 0);
	}

	// Duplicate the appropriate ends into the parent
	HANDLE t_parent_data_write, t_parent_data_read;
	t_parent_data_write = nil;
	t_parent_data_read = nil;
	if (t_success)
	{
		if (!DuplicateHandle(GetCurrentProcess(), t_fromparent_write, t_parent_process, &t_parent_data_write, 0, FALSE, DUPLICATE_SAME_ACCESS | DUPLICATE_CLOSE_SOURCE) ||
			!DuplicateHandle(GetCurrentProcess(), t_toparent_read, t_parent_process, &t_parent_data_read, 0, FALSE, DUPLICATE_SAME_ACCESS | DUPLICATE_CLOSE_SOURCE))
			t_success = false;
	}

	// Post the pipe handles to the parent
	if (t_success)
		PostThreadMessageA(t_parent_thread_id, WM_USER + 10, (WPARAM)t_parent_data_read, (LPARAM)t_parent_data_write);

	// Now we must read the command line and env strings
	uint32_t t_cmd_line_length;
	void *t_cmd_line;
	t_cmd_line_length = 0;
	t_cmd_line = nil;
	if (t_success)
		t_success = read_blob_from_pipe(t_fromparent_read, t_cmd_line, t_cmd_line_length);

	uint32_t t_env_strings_length;
	void *t_env_strings;
	t_env_strings_length = 0;
	t_env_strings = nil;
	if (t_success)
		t_success = read_blob_from_pipe(t_fromparent_read, t_env_strings, t_env_strings_length);

	// If we succeeded in reading those, we are all set to create the process
	HANDLE t_process_handle, t_thread_handle;
	DWORD t_process_id;
	t_thread_handle = NULL;
	t_process_handle = NULL;
	t_process_id = 0;
	if (t_success)
	{
		PROCESS_INFORMATION piProcInfo;
		STARTUPINFOA siStartInfo;
		memset(&siStartInfo, 0, sizeof(STARTUPINFOA));
		siStartInfo.cb = sizeof(STARTUPINFOA);
		siStartInfo.dwFlags = STARTF_USESTDHANDLES | STARTF_USESHOWWINDOW;
		siStartInfo.wShowWindow = SW_HIDE;
		siStartInfo.hStdInput = t_fromparent_read;
		siStartInfo.hStdOutput = t_toparent_write;
		siStartInfo.hStdError = t_toparent_write_dup;
		if (CreateProcessA(NULL, (LPSTR)t_cmd_line, NULL, NULL, TRUE, CREATE_NEW_CONSOLE | CREATE_SUSPENDED, t_env_strings, NULL, &siStartInfo, &piProcInfo))
		{
			t_process_handle = piProcInfo . hProcess;
			t_process_id = piProcInfo . dwProcessId;
			t_thread_handle = piProcInfo . hThread;
		}
		else
		{
			DWORD t_error;
			t_error = GetLastError();
			t_success = false;
		}
	}

	// If the process started, then try to duplicate its handle into the parent
	HANDLE t_parent_process_handle;
	t_parent_process_handle = NULL;
	if (t_success)
	{
		if (!DuplicateHandle(GetCurrentProcess(), t_process_handle, t_parent_process, &t_parent_process_handle, 0, FALSE, DUPLICATE_SAME_ACCESS))
			t_success = false;
	}

	// Now tell the parent process about the handle and id
	if (t_success)
		PostThreadMessage(t_parent_thread_id, WM_USER + 10, (WPARAM)t_process_id, (LPARAM)t_parent_process_handle);

	// If everything happened as we expected, resume the process. Otherwise we
	// terminate it.
	if (t_success)
		ResumeThread(t_thread_handle);
	else
		TerminateProcess(t_process_handle, 0);

	// Free up our resources
	free(t_env_strings);
	free(t_cmd_line);
	if (t_thread_handle != nil)
		CloseHandle(t_thread_handle);
	if (t_process_handle != nil)
		CloseHandle(t_process_handle);
	if (t_fromparent_read != nil)
		CloseHandle(t_fromparent_read);
	if (t_toparent_write != nil)
		CloseHandle(t_toparent_write);
	if (t_toparent_write_dup != nil)
		CloseHandle(t_toparent_write_dup);
	if (t_parent_thread != nil)
		CloseHandle(t_parent_thread);
	if (t_parent_process != nil)
		CloseHandle(t_parent_process);

	return 0;
}

void MCS_multibytetounicode(const char *s, uint4 len, char *d,
                            uint4 destbufferlength, uint4 &destlen,
                            uint1 charset)
{
	char szLocaleData[6];
	uint2 codepage = 0;
	GetLocaleInfoA(MAKELCID(MCS_charsettolangid(charset), SORT_DEFAULT) ,
	               LOCALE_IDEFAULTANSICODEPAGE, szLocaleData, 6);
	codepage = (uint2)strtoul(szLocaleData, NULL, 10);
	uint4 dsize = MultiByteToWideChar( codepage, 0, s, len, (LPWSTR)d,
	                                   destbufferlength >> 1);
	destlen = dsize << 1;
}

void MCS_unicodetomultibyte(const char *s, uint4 len, char *d,
                            uint4 destbufferlength, uint4 &destlen,
                            uint1 charset)
{
	char szLocaleData[6];
	uint2 codepage = 0;
	GetLocaleInfoA(MAKELCID(MCS_charsettolangid(charset), SORT_DEFAULT)
	               , LOCALE_IDEFAULTANSICODEPAGE, szLocaleData, 6);
	codepage = (uint2)strtoul(szLocaleData, NULL, 10);
	uint4 dsize = WideCharToMultiByte( codepage, 0, (LPCWSTR)s, len >> 1,
	                                   d, destbufferlength, NULL, NULL);
	destlen = dsize;
}

MCSystemInterface *MCDesktopCreateWindowsSystem(void)
{
	return new MCWindowsDesktop;
}
<|MERGE_RESOLUTION|>--- conflicted
+++ resolved
@@ -2666,12 +2666,8 @@
 		MCAutoNativeCharArray t_newpath;
 		char *t_char_ptr;
 		HANDLE t_file_handle = NULL;
-		IO_handle t_handle;
-<<<<<<< HEAD
-		t_handle = NULL;
-=======
-		t_handle = nil;
->>>>>>> be479c45
+        IO_handle t_handle;
+        t_handle = nil;
 
 		bool t_device = false;
 		bool t_serial_device = false;
