/* Copyright (C) 2003-2015 LiveCode Ltd.

This file is part of LiveCode.

LiveCode is free software; you can redistribute it and/or modify it under
the terms of the GNU General Public License v3 as published by the Free
Software Foundation.

LiveCode is distributed in the hope that it will be useful, but WITHOUT ANY
WARRANTY; without even the implied warranty of MERCHANTABILITY or
FITNESS FOR A PARTICULAR PURPOSE.  See the GNU General Public License
for more details.

You should have received a copy of the GNU General Public License
along with LiveCode.  If not see <http://www.gnu.org/licenses/>.  */

#include "prefix.h"

#include "globdefs.h"
#include "filedefs.h"
#include "objdefs.h"
#include "parsedef.h"
#include "mcio.h"


#include "sellst.h"
#include "stack.h"
#include "card.h"
#include "cdata.h"
#include "scrolbar.h"
#include "field.h"
#include "MCBlock.h"
#include "paragraf.h"
#include "mcerror.h"
#include "util.h"
#include "undolst.h"
#include "debug.h"
#include "mctheme.h"
#include "stacklst.h"
#include "dispatch.h"
#include "mode.h"
#include "globals.h"
#include "context.h"
#include "redraw.h"
#include "objectstream.h"

#include "exec.h"
#include "exec-interface.h"

#include "stackfileformat.h"

int2 MCField::clickx;
int2 MCField::clicky;
int2 MCField::goalx;

MCRectangle MCField::cursorrectp;
MCRectangle MCField::cursorrects;
Boolean MCField::cursoron = False;
MCField *MCField::cursorfield = NULL;

Boolean MCField::extend;
Boolean MCField::extendwords;
Boolean MCField::extendlines;
Boolean MCField::contiguous = True;
int2 MCField::widemargin = 14;
int2 MCField::narrowmargin = 8;
MCRectangle MCField::linkrect;
MCBlock *MCField::linkstart;
MCBlock *MCField::linkend;
findex_t MCField::linksi;
findex_t MCField::linkei;
findex_t MCField::composeoffset = 0;
findex_t MCField::composelength = 0;
findex_t MCField::composeconvertingsi = 0;
findex_t MCField::composeconvertingei = 0;
Boolean MCField::composing = False;
findex_t MCField::composecursorindex = 0;

////////////////////////////////////////////////////////////////////////////////

MCPropertyInfo MCField::kProperties[] =
{
	DEFINE_RW_OBJ_PROPERTY(P_AUTO_TAB, Bool, MCField, AutoTab)
	DEFINE_RW_OBJ_PROPERTY(P_DONT_SEARCH, Bool, MCField, DontSearch)
	DEFINE_RW_OBJ_PROPERTY(P_DONT_WRAP, Bool, MCField, DontWrap)
	DEFINE_RW_OBJ_PROPERTY(P_FIXED_HEIGHT, Bool, MCField, FixedHeight)
	DEFINE_RW_OBJ_PROPERTY(P_LOCK_TEXT, Bool, MCField, LockText)
	DEFINE_RW_OBJ_PROPERTY(P_SHARED_TEXT, Bool, MCField, SharedText)
	DEFINE_RW_OBJ_PROPERTY(P_SHOW_LINES, Bool, MCField, ShowLines)
	DEFINE_RW_OBJ_PROPERTY(P_HGRID, Bool, MCField, HGrid)
	DEFINE_RW_OBJ_PROPERTY(P_VGRID, Bool, MCField, VGrid)
	DEFINE_RW_OBJ_ENUM_PROPERTY(P_STYLE, InterfaceFieldStyle, MCField, Style)
	DEFINE_RW_OBJ_PROPERTY(P_AUTO_HILITE, Bool, MCField, AutoHilite)
	DEFINE_RW_OBJ_PROPERTY(P_AUTO_ARM, Bool, MCField, AutoArm)
	DEFINE_RW_OBJ_PROPERTY(P_FIRST_INDENT, Int16, MCField, FirstIndent)
	DEFINE_RW_OBJ_PROPERTY(P_WIDE_MARGINS, Bool, MCField, WideMargins)
	DEFINE_RW_OBJ_PROPERTY(P_HSCROLL, Int32, MCField, HScroll)
	DEFINE_RW_OBJ_PROPERTY(P_VSCROLL, Int32, MCField, VScroll)
	DEFINE_RW_OBJ_PROPERTY(P_HSCROLLBAR, Bool, MCField, HScrollbar)
	DEFINE_RW_OBJ_PROPERTY(P_VSCROLLBAR, Bool, MCField, VScrollbar)
	DEFINE_RW_OBJ_PROPERTY(P_SCROLLBAR_WIDTH, UInt16, MCField, ScrollbarWidth)
	DEFINE_RO_OBJ_PROPERTY(P_FORMATTED_WIDTH, Int16, MCField, FormattedWidth)
	DEFINE_RO_OBJ_PROPERTY(P_FORMATTED_HEIGHT, Int16, MCField, FormattedHeight)
	DEFINE_RW_OBJ_PROPERTY(P_LIST_BEHAVIOR, Bool, MCField, ListBehavior)
	DEFINE_RW_OBJ_PROPERTY(P_MULTIPLE_HILITES, Bool, MCField, MultipleHilites)
	DEFINE_RW_OBJ_PROPERTY(P_NONCONTIGUOUS_HILITES, Bool, MCField, NoncontiguousHilites)
    DEFINE_RW_OBJ_ENUM_PROPERTY(P_CURSORMOVEMENT, InterfaceFieldCursorMovement, MCField, CursorMovement)
    DEFINE_RW_OBJ_ENUM_PROPERTY(P_TEXTDIRECTION, InterfaceTextDirection, MCField, TextDirection)
	DEFINE_RW_OBJ_PART_PROPERTY(P_TEXT, String, MCField, Text)
	DEFINE_RW_OBJ_PART_PROPERTY(P_UNICODE_TEXT, BinaryString, MCField, UnicodeText)
	DEFINE_RW_OBJ_PART_NON_EFFECTIVE_PROPERTY(P_HTML_TEXT, Any, MCField, HtmlText)
	DEFINE_RO_OBJ_PART_EFFECTIVE_PROPERTY(P_HTML_TEXT, Any, MCField, HtmlText)
	DEFINE_RW_OBJ_PART_PROPERTY(P_RTF_TEXT, String, MCField, RtfText)
	DEFINE_RW_OBJ_PART_NON_EFFECTIVE_PROPERTY(P_STYLED_TEXT, Array, MCField, StyledText)
	DEFINE_RO_OBJ_PART_EFFECTIVE_PROPERTY(P_STYLED_TEXT, Array, MCField, StyledText)
	DEFINE_RO_OBJ_PART_NON_EFFECTIVE_PROPERTY(P_FORMATTED_STYLED_TEXT, Array, MCField, FormattedStyledText)
	DEFINE_RO_OBJ_PART_EFFECTIVE_PROPERTY(P_FORMATTED_STYLED_TEXT, Array, MCField, FormattedStyledText)
	DEFINE_RO_OBJ_PART_PROPERTY(P_PLAIN_TEXT, String, MCField, PlainText)
	DEFINE_RO_OBJ_PART_PROPERTY(P_UNICODE_PLAIN_TEXT, BinaryString, MCField, UnicodePlainText)
	DEFINE_RW_OBJ_PART_PROPERTY(P_FORMATTED_TEXT, String, MCField, FormattedText)
	DEFINE_RW_OBJ_PART_PROPERTY(P_UNICODE_FORMATTED_TEXT, BinaryString, MCField, UnicodeFormattedText)
	DEFINE_RW_OBJ_PROPERTY(P_LABEL, String, MCField, Label)
	DEFINE_RW_OBJ_PROPERTY(P_TOGGLE_HILITE, Bool, MCField, ToggleHilite)
	DEFINE_RW_OBJ_PROPERTY(P_3D_HILITE, Bool, MCField, ThreeDHilite)
	DEFINE_RO_OBJ_PART_ENUM_PROPERTY(P_ENCODING, InterfaceEncoding, MCField, Encoding)
	DEFINE_RW_OBJ_LIST_PROPERTY(P_HILITED_LINES, ItemsOfLooseUInt, MCField, HilitedLines)
    DEFINE_RW_OBJ_PART_CUSTOM_PROPERTY(P_FLAGGED_RANGES, InterfaceFieldRanges, MCField, FlaggedRanges)
    DEFINE_RW_OBJ_LIST_PROPERTY(P_TAB_STOPS, ItemsOfLooseUInt, MCField, TabStops)
    DEFINE_RW_OBJ_CUSTOM_PROPERTY(P_TAB_ALIGN, InterfaceFieldTabAlignments, MCField, TabAlignments)
    DEFINE_RW_OBJ_LIST_PROPERTY(P_TAB_WIDTHS, ItemsOfLooseUInt, MCField, TabWidths)
    DEFINE_RO_OBJ_LIST_PROPERTY(P_PAGE_HEIGHTS, LinesOfLooseUInt, MCField, PageHeights)
    DEFINE_RO_OBJ_CUSTOM_PROPERTY(P_PAGE_RANGES, InterfaceFieldRanges, MCField, PageRanges)

    DEFINE_RW_OBJ_NON_EFFECTIVE_OPTIONAL_ENUM_PROPERTY(P_TEXT_ALIGN, InterfaceTextAlign, MCField, TextAlign)
	DEFINE_RO_OBJ_EFFECTIVE_ENUM_PROPERTY(P_TEXT_ALIGN, InterfaceTextAlign, MCField, TextAlign)
    
	DEFINE_RW_OBJ_CHAR_CHUNK_PROPERTY(P_TEXT, String, MCField, Text)
	DEFINE_RW_OBJ_CHAR_CHUNK_PROPERTY(P_UNICODE_TEXT, BinaryString, MCField, UnicodeText)
	DEFINE_RO_OBJ_CHAR_CHUNK_PROPERTY(P_PLAIN_TEXT, String, MCField, PlainText)
	DEFINE_RO_OBJ_CHAR_CHUNK_PROPERTY(P_UNICODE_PLAIN_TEXT, BinaryString, MCField, UnicodePlainText)
	DEFINE_RO_OBJ_CHAR_CHUNK_PROPERTY(P_FORMATTED_TEXT, String, MCField, FormattedText)
	DEFINE_RO_OBJ_CHAR_CHUNK_PROPERTY(P_UNICODE_FORMATTED_TEXT, BinaryString, MCField, UnicodeFormattedText)
	DEFINE_RW_OBJ_CHAR_CHUNK_PROPERTY(P_RTF_TEXT, String, MCField, RtfText)
	DEFINE_RW_OBJ_CHAR_CHUNK_NON_EFFECTIVE_PROPERTY(P_HTML_TEXT, Any, MCField, HtmlText)
	DEFINE_RO_OBJ_CHAR_CHUNK_EFFECTIVE_PROPERTY(P_HTML_TEXT, Any, MCField, EffectiveHtmlText)
	DEFINE_RW_OBJ_CHAR_CHUNK_NON_EFFECTIVE_PROPERTY(P_STYLED_TEXT, Array, MCField, StyledText)
	DEFINE_RO_OBJ_CHAR_CHUNK_EFFECTIVE_PROPERTY(P_STYLED_TEXT, Array, MCField, EffectiveStyledText)
	DEFINE_RO_OBJ_CHAR_CHUNK_NON_EFFECTIVE_PROPERTY(P_FORMATTED_STYLED_TEXT, Array, MCField, FormattedStyledText)
	DEFINE_RO_OBJ_CHAR_CHUNK_EFFECTIVE_PROPERTY(P_FORMATTED_STYLED_TEXT, Array, MCField, EffectiveFormattedStyledText)

    // AL-2014-05-27: [[ Bug 12511 ]] charIndex is a char chunk property
	DEFINE_RO_OBJ_CHAR_CHUNK_PROPERTY(P_CHAR_INDEX, UInt32, MCField, CharIndex)
	DEFINE_RO_OBJ_CHAR_CHUNK_PROPERTY(P_LINE_INDEX, UInt32, MCField, LineIndex)
	DEFINE_RO_OBJ_CHAR_CHUNK_PROPERTY(P_FORMATTED_TOP, Int32, MCField, FormattedTop)
	DEFINE_RO_OBJ_CHAR_CHUNK_PROPERTY(P_FORMATTED_LEFT, Int32, MCField, FormattedLeft)
	DEFINE_RO_OBJ_CHAR_CHUNK_PROPERTY(P_FORMATTED_WIDTH, Int32, MCField, FormattedWidth)
	DEFINE_RO_OBJ_CHAR_CHUNK_PROPERTY(P_FORMATTED_HEIGHT, Int32, MCField, FormattedHeight)
	DEFINE_RO_OBJ_CHAR_CHUNK_PROPERTY(P_FORMATTED_RECT, Rectangle, MCField, FormattedRect)
	DEFINE_RW_OBJ_CHAR_CHUNK_PROPERTY(P_LINK_TEXT, String, MCField, LinkText)
	DEFINE_RW_OBJ_CHAR_CHUNK_PROPERTY(P_IMAGE_SOURCE, String, MCField, ImageSource)
	DEFINE_RW_OBJ_CHAR_CHUNK_PROPERTY(P_METADATA, String, MCField, Metadata)
	DEFINE_RW_OBJ_LINE_CHUNK_PROPERTY(P_METADATA, String, MCField, Metadata)
	// PM-2015-07-06: [[ Bug 15577 ]] "visited" property should be RW
	DEFINE_RW_OBJ_CHAR_CHUNK_PROPERTY(P_VISITED, Bool, MCField, Visited)
	DEFINE_RO_OBJ_CHAR_CHUNK_ENUM_PROPERTY(P_ENCODING, InterfaceEncoding, MCField, Encoding)
	DEFINE_RW_OBJ_CHAR_CHUNK_MIXED_PROPERTY(P_FLAGGED, Bool, MCField, Flagged)
	DEFINE_RW_OBJ_CHAR_CHUNK_CUSTOM_PROPERTY(P_FLAGGED_RANGES, InterfaceFieldRanges, MCField, FlaggedRanges)
	DEFINE_RW_OBJ_LINE_CHUNK_MIXED_ENUM_PROPERTY(P_LIST_STYLE, InterfaceListStyle, MCField, ListStyle)
	DEFINE_RW_OBJ_LINE_CHUNK_MIXED_PROPERTY(P_LIST_DEPTH, OptionalUInt16, MCField, ListDepth)
	DEFINE_RW_OBJ_LINE_CHUNK_MIXED_PROPERTY(P_LIST_INDENT, OptionalInt16, MCField, ListIndent)
	DEFINE_RW_OBJ_LINE_CHUNK_NON_EFFECTIVE_MIXED_PROPERTY(P_LIST_INDEX, OptionalUInt16, MCField, ListIndex)
	DEFINE_RO_OBJ_LINE_CHUNK_EFFECTIVE_MIXED_PROPERTY(P_LIST_INDEX, UInt16, MCField, ListIndex)
	DEFINE_RW_OBJ_LINE_CHUNK_NON_EFFECTIVE_MIXED_PROPERTY(P_FIRST_INDENT, OptionalInt16, MCField, FirstIndent)
	DEFINE_RO_OBJ_LINE_CHUNK_EFFECTIVE_MIXED_PROPERTY(P_FIRST_INDENT, Int16, MCField, FirstIndent)
	DEFINE_RW_OBJ_LINE_CHUNK_NON_EFFECTIVE_MIXED_PROPERTY(P_LEFT_INDENT, OptionalInt16, MCField, LeftIndent)
	DEFINE_RO_OBJ_LINE_CHUNK_EFFECTIVE_MIXED_PROPERTY(P_LEFT_INDENT, Int16, MCField, LeftIndent)
	DEFINE_RW_OBJ_LINE_CHUNK_NON_EFFECTIVE_MIXED_PROPERTY(P_RIGHT_INDENT, OptionalInt16, MCField, RightIndent)
	DEFINE_RO_OBJ_LINE_CHUNK_EFFECTIVE_MIXED_PROPERTY(P_RIGHT_INDENT, Int16, MCField, RightIndent)
	DEFINE_RW_OBJ_LINE_CHUNK_NON_EFFECTIVE_MIXED_OPTIONAL_ENUM_PROPERTY(P_TEXT_ALIGN, InterfaceTextAlign, MCField, TextAlign)
	DEFINE_RO_OBJ_LINE_CHUNK_EFFECTIVE_MIXED_ENUM_PROPERTY(P_TEXT_ALIGN, InterfaceTextAlign, MCField, TextAlign)
	DEFINE_RW_OBJ_LINE_CHUNK_NON_EFFECTIVE_MIXED_PROPERTY(P_SPACE_ABOVE, OptionalUInt16, MCField, SpaceAbove)
	DEFINE_RO_OBJ_LINE_CHUNK_EFFECTIVE_MIXED_PROPERTY(P_SPACE_ABOVE, UInt16, MCField, SpaceAbove)
	DEFINE_RW_OBJ_LINE_CHUNK_NON_EFFECTIVE_MIXED_PROPERTY(P_SPACE_BELOW, OptionalUInt16, MCField, SpaceBelow)
	DEFINE_RO_OBJ_LINE_CHUNK_EFFECTIVE_MIXED_PROPERTY(P_SPACE_BELOW, UInt16, MCField, SpaceBelow)
	DEFINE_RW_OBJ_LINE_CHUNK_NON_EFFECTIVE_MIXED_LIST_PROPERTY(P_TAB_STOPS, ItemsOfLooseUInt, MCField, TabStops)
	DEFINE_RO_OBJ_LINE_CHUNK_EFFECTIVE_MIXED_LIST_PROPERTY(P_TAB_STOPS, ItemsOfLooseUInt, MCField, TabStops)
    DEFINE_RW_OBJ_LINE_CHUNK_NON_EFFECTIVE_MIXED_CUSTOM_PROPERTY(P_TAB_ALIGN, InterfaceFieldTabAlignments, MCField, TabAlignments)
    DEFINE_RO_OBJ_LINE_CHUNK_EFFECTIVE_MIXED_CUSTOM_PROPERTY(P_TAB_ALIGN, InterfaceFieldTabAlignments, MCField, TabAlignments)
	DEFINE_RW_OBJ_LINE_CHUNK_NON_EFFECTIVE_MIXED_PROPERTY(P_BORDER_WIDTH, OptionalUInt8, MCField, BorderWidth)
	DEFINE_RO_OBJ_LINE_CHUNK_EFFECTIVE_MIXED_PROPERTY(P_BORDER_WIDTH, UInt8, MCField, BorderWidth)
	DEFINE_RW_OBJ_LINE_CHUNK_NON_EFFECTIVE_MIXED_CUSTOM_PROPERTY(P_BACK_COLOR, InterfaceNamedColor, MCField, BackColor)
	DEFINE_RO_OBJ_LINE_CHUNK_EFFECTIVE_MIXED_CUSTOM_PROPERTY(P_BACK_COLOR, InterfaceNamedColor, MCField, BackColor)
	DEFINE_RW_OBJ_LINE_CHUNK_NON_EFFECTIVE_MIXED_CUSTOM_PROPERTY(P_BORDER_COLOR, InterfaceNamedColor, MCField, BorderColor)
	DEFINE_RO_OBJ_LINE_CHUNK_EFFECTIVE_MIXED_CUSTOM_PROPERTY(P_BORDER_COLOR, InterfaceNamedColor, MCField, BorderColor)
	DEFINE_RW_OBJ_LINE_CHUNK_NON_EFFECTIVE_MIXED_PROPERTY(P_HGRID, OptionalBool, MCField, HGrid)
	DEFINE_RO_OBJ_LINE_CHUNK_EFFECTIVE_MIXED_PROPERTY(P_HGRID, Bool, MCField, HGrid)
	DEFINE_RW_OBJ_LINE_CHUNK_NON_EFFECTIVE_MIXED_PROPERTY(P_VGRID, OptionalBool, MCField, VGrid)
	DEFINE_RO_OBJ_LINE_CHUNK_EFFECTIVE_MIXED_PROPERTY(P_VGRID, Bool, MCField, VGrid)
	DEFINE_RW_OBJ_LINE_CHUNK_NON_EFFECTIVE_MIXED_PROPERTY(P_DONT_WRAP, OptionalBool, MCField, DontWrap)
	DEFINE_RO_OBJ_LINE_CHUNK_EFFECTIVE_MIXED_PROPERTY(P_DONT_WRAP, Bool, MCField, DontWrap)
	DEFINE_RW_OBJ_LINE_CHUNK_NON_EFFECTIVE_MIXED_PROPERTY(P_PADDING, OptionalUInt8, MCField, Padding)
	DEFINE_RO_OBJ_LINE_CHUNK_EFFECTIVE_MIXED_PROPERTY(P_PADDING, UInt8, MCField, Padding)
	DEFINE_RW_OBJ_LINE_CHUNK_NON_EFFECTIVE_MIXED_LIST_PROPERTY(P_TAB_WIDTHS, ItemsOfLooseUInt, MCField, TabWidths)
	DEFINE_RO_OBJ_LINE_CHUNK_EFFECTIVE_MIXED_LIST_PROPERTY(P_TAB_WIDTHS, ItemsOfLooseUInt, MCField, TabWidths)
	DEFINE_RW_OBJ_LINE_CHUNK_MIXED_PROPERTY(P_INVISIBLE, Bool, MCField, Invisible)

	DEFINE_RW_OBJ_CHAR_CHUNK_NON_EFFECTIVE_MIXED_CUSTOM_PROPERTY(P_FORE_COLOR, InterfaceNamedColor, MCField, ForeColor)
    DEFINE_RO_OBJ_CHAR_CHUNK_EFFECTIVE_MIXED_CUSTOM_PROPERTY(P_FORE_COLOR, InterfaceNamedColor, MCField, ForeColor)
    DEFINE_RW_OBJ_CHAR_CHUNK_NON_EFFECTIVE_MIXED_CUSTOM_PROPERTY(P_BACK_COLOR, InterfaceNamedColor, MCField, BackColor)
    DEFINE_RO_OBJ_CHAR_CHUNK_EFFECTIVE_MIXED_CUSTOM_PROPERTY(P_BACK_COLOR, InterfaceNamedColor, MCField, BackColor)
    DEFINE_RW_OBJ_CHAR_CHUNK_NON_EFFECTIVE_MIXED_PROPERTY(P_TEXT_FONT, OptionalString, MCField, TextFont)
    DEFINE_RO_OBJ_CHAR_CHUNK_EFFECTIVE_MIXED_PROPERTY(P_TEXT_FONT, OptionalString, MCField, TextFont)
    DEFINE_RW_OBJ_CHAR_CHUNK_NON_EFFECTIVE_MIXED_PROPERTY(P_TEXT_SIZE, OptionalUInt16, MCField, TextSize)
    DEFINE_RO_OBJ_CHAR_CHUNK_EFFECTIVE_MIXED_PROPERTY(P_TEXT_SIZE, UInt16, MCField, TextSize)
	DEFINE_RW_OBJ_CHAR_CHUNK_NON_EFFECTIVE_MIXED_CUSTOM_PROPERTY(P_TEXT_STYLE, InterfaceTextStyle, MCField, TextStyle)
	DEFINE_RO_OBJ_CHAR_CHUNK_EFFECTIVE_MIXED_CUSTOM_PROPERTY(P_TEXT_STYLE, InterfaceTextStyle, MCField, TextStyle)
	DEFINE_RW_OBJ_CHAR_CHUNK_NON_EFFECTIVE_MIXED_PROPERTY(P_TEXT_SHIFT, OptionalInt16, MCField, TextShift)
	DEFINE_RO_OBJ_CHAR_CHUNK_EFFECTIVE_MIXED_PROPERTY(P_TEXT_SHIFT, Int16, MCField, TextShift)
    
    DEFINE_RW_OBJ_CHAR_CHUNK_NON_EFFECTIVE_MIXED_ARRAY_PROPERTY(P_TEXT_STYLE, OptionalBool, MCField, TextStyleElement)
	DEFINE_RO_OBJ_CHAR_CHUNK_EFFECTIVE_MIXED_ARRAY_PROPERTY(P_TEXT_STYLE, Bool, MCField, TextStyleElement)
};

MCObjectPropertyTable MCField::kPropertyTable =
{
	&MCControl::kPropertyTable,
	sizeof(kProperties) / sizeof(kProperties[0]),
	&kProperties[0],
};

////////////////////////////////////////////////////////////////////////////////

MCField::MCField()
{
	flags |= F_FIXED_HEIGHT | F_TRAVERSAL_ON;
	fdata = oldfdata = scrolls = NULL;
	oldparagraphs = paragraphs = NULL;
	curparagraph = focusedparagraph = NULL;
	textx = texty = 0;
	textheight = textwidth = 0;
	fixeda = fixedd = fixedheight = 0;
	leftmargin = rightmargin = topmargin = bottommargin = narrowmargin;
	indent = 0;
	cury = focusedy = firsty = topmargin;
	firstparagraph = lastparagraph = NULL;
	foundlength = 0;
	vscrollbar = hscrollbar = NULL;
	scrollbarwidth = MCscrollbarwidth;
	tabs = NULL;
	ntabs = 0;
    alignments = NULL;
    nalignments = 0;
    cursor_movement = kMCFieldCursorMovementDefault;
    text_direction = kMCTextDirectionAuto;
	label = MCValueRetain(kMCEmptyString);
    
    // MM-2014-08-11: [[ Bug 13149 ]] Used to flag if a recompute is required during the next draw.
    m_recompute = false;
}

MCField::MCField(const MCField &fref) : MCControl(fref)
{
	fdata = oldfdata = scrolls = NULL;
	oldparagraphs = paragraphs = NULL;
	curparagraph = focusedparagraph = NULL;
	textx = texty = 0;
	textheight = textwidth = 0;
	fixeda = fixedd = fixedheight = 0;
	indent = fref.indent;
	cury = focusedy = firsty = topmargin;
	firstparagraph = lastparagraph = NULL;
	foundlength = 0;
    cursor_movement = fref.cursor_movement;
    text_direction= fref.text_direction;
	if (fref.vscrollbar != NULL)
	{
		vscrollbar = new (nothrow) MCScrollbar(*fref.vscrollbar);
		vscrollbar->setparent(this);
		vscrollbar->allowmessages(False);
		vscrollbar->setflag(flags & F_3D, F_3D);
		vscrollbar->setflag(flags & F_OPAQUE, F_OPAQUE);
		vscrollbar->setflag(flags & F_DISABLED, F_DISABLED);
		vscrollbar->setembedded();
	}
	else
		vscrollbar = NULL;
	if (fref.hscrollbar != NULL)
	{
		hscrollbar = new (nothrow) MCScrollbar(*fref.hscrollbar);
		hscrollbar->setparent(this);
		hscrollbar->allowmessages(False);
		hscrollbar->setflag(flags & F_3D, F_3D);
		hscrollbar->setflag(flags & F_OPAQUE, F_OPAQUE);
		hscrollbar->setflag(flags & F_DISABLED, F_DISABLED);
		hscrollbar->setembedded();
	}
	else
		hscrollbar = NULL;
	scrollbarwidth = fref.scrollbarwidth;
	ntabs = fref.ntabs;
	if (ntabs)
	{
		tabs = new (nothrow) uint2[ntabs];
		uint2 i;
		for (i = 0 ; i < ntabs ; i++)
			tabs[i] = fref.tabs[i];
	}
	else
		tabs = NULL;
    nalignments = fref.nalignments;
    if (nalignments)
    {
        alignments = new (nothrow) intenum_t[ntabs];
        uint2 i;
        for (i = 0; i < nalignments; i++)
            alignments[i] = fref.alignments[i];
    }
    else
        alignments = NULL;
	
	if (fref.fdata != NULL)
	{
		MCCdata *fptr = fref.fdata;
		do
		{
<<<<<<< HEAD
			MCCdata *newfdata = new (nothrow) MCCdata(*fptr);
=======
			MCCdata *newfdata = new MCCdata(*fptr, this);
>>>>>>> 3bb41a9b
			newfdata->appendto(fdata);
			fptr = fptr->next();
		}
		while (fptr != fref.fdata);
	}
	MCValueRetain(fref.label);
	label = fref.label;
	state &= ~CS_KFOCUSED;
    
    // MM-2014-08-11: [[ Bug 13149 ]] Used to flag if a recompute is required during the next draw.
    m_recompute = false;
}

MCField::~MCField()
{
	// OK-2009-04-30: [[Bug 7517]] - Ensure the field is actually closed before deletion, otherwise dangling references may still exist,
	// particuarly if the field had image source characters.
	while (opened)
		close();
	
	if (opened && paragraphs != NULL)
	{
		closeparagraphs(paragraphs);
		fdata->setparagraphs(paragraphs);
	}
	while (fdata != NULL)
	{
		MCCdata *fptr = fdata->remove
		                (fdata);
		delete fptr;
	}
	while (scrolls != NULL)
	{
		MCCdata *fptr = scrolls->remove
		                (scrolls);
		fptr->setdata(0);
		delete fptr;
	}

	if (getstate(CS_FOREIGN_HSCROLLBAR))
		hscrollbar -> link(NULL);
	else
		delete hscrollbar;

	if (getstate(CS_FOREIGN_VSCROLLBAR))
		vscrollbar -> link(NULL);
	else
		delete vscrollbar;

	delete[] tabs; /* Allocated with new[] */

	MCValueRelease(label);
}

Chunk_term MCField::gettype() const
{
	return CT_FIELD;
}

const char *MCField::gettypestring()
{
	return MCfieldstring;
}

bool MCField::visit_self(MCObjectVisitor *p_visitor)
{
	return p_visitor -> OnField(this);
}

bool MCField::visit_children(MCObjectVisitorOptions p_options, uint32_t p_part, MCObjectVisitor *p_visitor)
{
	bool t_continue;
	t_continue = true;

	if (t_continue && fdata != NULL)
	{
		// Loop through all the field data attached to this field.
		MCCdata *t_fdata;
		t_fdata = fdata;

		do
		{
			// We include this field data in the following cases:
			//   1) it is shared and its id is 0
			//   2) the requested part is non-zero and the fdata's id matches it
			//   3) the requested part is zero.
			bool t_include;
			if (getflag(F_SHARED_TEXT))
				t_include = fdata -> getid() == 0;
			else if (p_part != 0)
				t_include = fdata -> getid() == p_part;
			else
				t_include = true;

			// If we are including this field data, then loop through its
			// paragraphs.
			if (t_include)
			{
				// MW-2012-11-22: [[ Bug 10558 ]] Make sure we visit the correct fdata!
				MCParagraph *pgptr = t_fdata -> getparagraphs();

				MCParagraph *tpgptr = pgptr;
				do
				{
					t_continue = tpgptr -> visit(p_options, p_part, p_visitor);
					tpgptr = tpgptr->next();
				}
				while(t_continue && tpgptr != pgptr);
			}

			t_fdata = t_fdata -> next();
		}
		while(t_fdata != fdata);
	}

	return t_continue;
}

void MCField::open()
{
	// MW-2008-03-14: [[ Bug 5750 ]] Fix to focus border problem in fields used as menu lists in
	//   (for example) option menus. Make sure the CS_MENUFIELD state persists.
	bool t_is_menu_field;
	t_is_menu_field = getstate(CS_MENUFIELD) == True;
	MCControl::open();
	if (t_is_menu_field)
		setstate(True, CS_MENUFIELD);

	if (hscrollbar != NULL && !getstate(CS_FOREIGN_HSCROLLBAR))
		hscrollbar->open();
	if (vscrollbar != NULL && !getstate(CS_FOREIGN_VSCROLLBAR))
		vscrollbar->open();
	if (opened > 1)
	{
		oldparagraphs = paragraphs;
		oldfdata = fdata;
		if (vscrollbar != NULL)
		{
			MCCdata *scrollptr = getcarddata(scrolls, fdata->getid(), False);
			if (scrollptr != NULL)
				scrollptr->setdata(texty);
			else
				if (texty != 0)
					getcarddata(scrolls, fdata->getid(), True)->setdata(texty);
		}
		if (this == MCfoundfield)
		{
			foundoffset = 0;
			foundlength = 0;
			MCfoundfield = nil;
		}
	}
	else
	{
		oldparagraphs = NULL;
		setsbrects();
	}
	paragraphs = NULL;

	uint4 parentid;
	if (flags & F_SHARED_TEXT)
		parentid = 0;
	else
		parentid = getcard()->getid();
	MCCdata *foundptr = getcarddata(fdata, parentid, True);
	paragraphs = foundptr->getparagraphs();
	foundptr->totop(fdata);
	if (paragraphs == oldparagraphs)
		oldparagraphs = NULL;
	else
	{
		openparagraphs();
		do_recompute(false);
		if (vscrollbar != NULL)
		{
			MCCdata *scrollptr = getcarddata(scrolls, parentid, False);
			if (scrollptr != NULL)
			{
				texty = scrollptr->getdata();
				cury = focusedy = topmargin - texty;
				resetscrollbars(True);
			}
		}
	}
}

void MCField::close()
{
	MCControl::close();
	if (oldparagraphs != NULL)
		MCundos->freeobject(this);
	if (opened)
	{
		if (oldparagraphs != NULL)
		{
			closeparagraphs(oldparagraphs);
			oldfdata->setparagraphs(oldparagraphs);
		}
	}
	else
	{
		// MW-2007-12-18: [[ Bug 5497 ]] If a field is not truly closed, then we
		//   shouldn't reset all the dependent pointers. Only when it is closed
		//   once and for all do we reset click and active field pointers.
		
		// MW-2005-12-01: [[Bug]] I-Beam cursor does not reset on field close
		
		if ((state & CS_IBEAM) != 0)
			getstack() -> clearibeam();
		if (MCclickfield == this)
			MCclickfield = nil;
		if (MCactivefield == this)
			MCactivefield = nil;
		if (MCfoundfield == this)
		{
			foundoffset = 0;
			foundlength = 0;
			MCfoundfield = nil;
		}
		if (paragraphs != NULL)
		{
			closeparagraphs(paragraphs);
			fdata->setparagraphs(paragraphs);
			if (vscrollbar != NULL)
			{
				MCCdata *scrollptr = getcarddata(scrolls, fdata->getid(), False);
				if (scrollptr != NULL)
					scrollptr->setdata(texty);
				else
					if (texty != 0)
						getcarddata(scrolls, fdata->getid(), True)->setdata(texty);
			}
		}
		curparagraph = focusedparagraph = NULL;
	}
	if (vscrollbar != NULL && vscrollbar->getopened() > opened)
		vscrollbar->close();
	if (hscrollbar != NULL && hscrollbar->getopened() > opened)
		hscrollbar->close();
}

void MCField::kfocus()
{
	if (opened && !(state & CS_KFOCUSED) && flags & F_TRAVERSAL_ON)
	{
		uint2 t_old_trans;
		t_old_trans = gettransient();
		state |= CS_KFOCUSED;
        
        if (MCactivefield && MCactivefield != this)
            MCactivefield->unselect(True, True);
        MCactivefield = this;
        clearfound();
        
		if (flags & F_LIST_BEHAVIOR)
		{
			if (!(flags & F_TOGGLE_HILITE))
				if ((!focusedparagraph->isselection()
				     && !focusedparagraph->IsEmpty())
				        || focusedparagraph->next() != focusedparagraph)
				{
					focusedparagraph->sethilite(True);
					updateparagraph(False, False);
				}
			// MW-2011-08-18: [[ Layers ]] Invalidate the whole object, noting
			//   possible change in transient.
			layer_transientchangedandredrawall(t_old_trans);
			replacecursor(False, False);
			message(MCM_focus_in);
		}
		else
		{
			// MW-2011-08-18: [[ Layers ]] Invalidate the whole object, noting
			//   possible change in transient.
			layer_transientchangedandredrawall(t_old_trans);
			
			MCscreen->addtimer(this, MCM_internal, MCblinkrate);
			if (!(state & CS_MFOCUSED) && flags & F_AUTO_TAB)
				seltext(0, getpgsize(paragraphs), True);
			if (flags & F_TRAVERSAL_ON && !(flags & F_LOCK_TEXT))
				message(MCM_open_field);
			else
				message(MCM_focus_in);
                
            // PM-2015-03-05: [[ Bug 14664 ]] Avoid flickering and draw cursor in the correct position after focussing the field
            replacecursor(False, False);
		}
		if (!(flags & F_LOCK_TEXT))
			MCModeActivateIme(getstack(), true);

		MCstacks -> ensureinputfocus(getstack() -> getwindow());
	}
}

void MCField::kunfocus()
{
	if (state & CS_KFOCUSED)
	{
		getstack() -> resetcursor(True);
	
		stopcomposition(False, True);
		MCModeActivateIme(getstack(), false);

		uint2 t_old_trans;
		t_old_trans = gettransient();

		state &= ~CS_KFOCUSED;

		if (flags & F_LIST_BEHAVIOR)
		{
			if (MCactivefield == this)
				unselect(True, True);
			// MW-2011-08-18: [[ Layers ]] Invalidate the whole object, noting
			//   possible change in transient.
			layer_transientchangedandredrawall(t_old_trans);
			removecursor();
			message(MCM_focus_out);
		}
		else
		{
			MCscreen->cancelmessageobject(this, MCM_internal);
			removecursor();
			// MW-2011-08-18: [[ Layers ]] Invalidate the whole object, noting
			//   possible change in transient.
			layer_transientchangedandredrawall(t_old_trans);
			if (flags & F_LOCK_TEXT)
				message(MCM_focus_out);
			else
				if (state & CS_CHANGED)
				{
					message(MCM_close_field);
					if (!(state & CS_KFOCUSED))
						state &= ~CS_CHANGED;
				}
				else
					message(MCM_exit_field);
			if (!(state & CS_KFOCUSED) && MCactivefield == this
			        && !focusedparagraph->isselection()
			        && firstparagraph == lastparagraph)
				MCactivefield = nil;
		}
	}
    
    // MM-2014-08-11: [[ Bug 13149 ]] Flag that a recompute is potentially required at the next draw.
    if (state & CS_SELECTED)
        m_recompute = false;
}

Boolean MCField::kdown(MCStringRef p_string, KeySym key)
{
	if (state & CS_NO_FILE)
		return False;
	if (key == XK_Return || key == XK_KP_Enter || key == XK_Tab)
	{
		MCAutoStringRef t_string;
		/* UNCHECKED */ MCStringFormat(&t_string, "%d", key);
		if (message_with_valueref_args(MCM_raw_key_down, *t_string) == ES_NORMAL)
			return True;
	}
	Exec_stat stat;
	switch (key)
	{
	case XK_Return:
		stat = message(MCM_return_in_field);
		if (stat == ES_NORMAL || stat == ES_ERROR)
			return True;
		break;
	case XK_KP_Enter:
		stat = message(MCM_enter_in_field);
		if (stat == ES_NORMAL || stat == ES_ERROR)
			return True;
		break;
	case XK_Tab:
		break;
	case XK_Up:
	case XK_Down:
	case XK_Left:
	case XK_Right:
		if (!MCtextarrows)
			return MCObject::kdown(p_string, key);
		// Fall through...
	default:
		if (MCObject::kdown(p_string, key))
			return True;
		break;
	}

	// MW-2008-01-11: [[ Bug 4360 ]] Hilite remains after removing focus in arrowKey handler.
	//   We must not only check that the focused paragraph is NULL, but also whether the
	//   activefield is us....
	// MW-2008-02-13: ... unless we are doing a mousewheely thing - in which case the currently
	//   non-active field can scroll
	// MW-2008-03-14: [[ Bug 5750 ]] ... or we are a menufield
	// MW-2008-03-18: [[ Bug 6156 ]] ... or a field with list behaviour set
	if (key != XK_WheelDown && key != XK_WheelUp && key != XK_WheelLeft && key != XK_WheelRight && (focusedparagraph == NULL || MCactivefield != this) && !getstate(CS_MENUFIELD) && !getflag(F_LIST_BEHAVIOR))
		return False;

	//windows likes to echo keydowns

#ifdef _MACOSX
	/*uint2 mods = (MCmodifierstate & MS_CONTROL) >> 1 & 0x3;
	Field_translations function;
	if (MCmodifierstate & MS_MAC_CONTROL)
	{
		mods |= MS_CONTROL >> 1;
		function = trans_lookup(emacs_keys, key, mods);
	}
	else
		function = trans_lookup(std_keys, key, mods);*/
	Field_translations function;
	function = lookup_mac_keybinding(key, MCmodifierstate);
	if (function == FT_UNDEFINED && MCmodifierstate & (MS_CONTROL | MS_MAC_CONTROL))
		return False;
#else

	uint2 mods = (MCmodifierstate >> 1) & 0x3;

	Field_translations function;
	if (key == XK_Insert && (MCmodifierstate & MS_SHIFT) != 0)
		function = FT_PASTE;
	else
		function = trans_lookup(MCemacskeys ? emacs_keys : std_keys, key, mods);
	if (function == FT_UNDEFINED && MCmodifierstate & (MS_CONTROL | MS_MOD1))
		return False;
	if (function != FT_UNDEFINED || !MCStringIsEmpty(p_string))
		stopcomposition(False, True);
#endif

	// MW-2008-02-26: [[ Bug 5939 ]] 'Escape' key inserts characters into fields
	if (key == XK_Escape)
		return False;
	
	switch (function)
	{
	case FT_UNDEFINED:
		if (!getflag(F_LOCK_TEXT))
		{
			if (MCStringIsEmpty(p_string))
				return False;
            
            // MW-2014-04-25: [[ Bug 5545 ]] This method will do the appropriate behavior
            //   based on platform.
            MCscreen -> hidecursoruntilmousemoves();

			finsertnew(function, p_string, key);
		}
		break;
	case FT_DELBCHAR:
    case FT_DELBSUBCHAR:
	case FT_DELBWORD:
	case FT_DELFCHAR:
	case FT_DELFWORD:
	case FT_DELBOL: // Not implemented yet
	case FT_DELEOL: // Not implemented yet
	case FT_DELBOP: // Not implemented yet
	case FT_DELEOP:
		if (!getflag(F_LOCK_TEXT))
			fdel(function, p_string, key);
		break;
	case FT_HELP:
		fhelp(function, p_string, key);
		break;
	case FT_UNDO:
		if (!getflag(F_LOCK_TEXT))
		fundo(function, p_string, key);
		break;
	case FT_CUT:
		if (!getflag(F_LOCK_TEXT))
			fcut(function, p_string, key);
		break;
	case FT_CUTLINE:
		if (!getflag(F_LOCK_TEXT))
			fcutline(function, p_string, key);
		break;
	case FT_COPY:
		if (!getflag(F_LOCK_TEXT))
			fcopy(function, p_string, key);
		break;
	case FT_PASTE:
		if (!getflag(F_LOCK_TEXT))
			fpaste(function, p_string, key);
		break;
	case FT_TAB:
		ftab(function, p_string, key);
		break;
	case FT_FOCUSFIRST:
	case FT_FOCUSLAST:
	case FT_FOCUSNEXT:
	case FT_FOCUSPREV:
		ffocus(function, p_string, key);
		break;
	case FT_PARAGRAPHAFTER:
		if (!getflag(F_LOCK_TEXT))
		{
			freturn(function, p_string, key);
			fmove(FT_LEFTCHAR, p_string, key);
		}
		break;
	case FT_PARAGRAPH:
		if (!getflag(F_LOCK_TEXT))
			freturn(function, p_string, key);
		break;
	case FT_CENTER:
		fcenter(function, p_string, key);
		break;
	case FT_SCROLLUP:
	case FT_SCROLLDOWN:
	case FT_SCROLLLEFT:
	case FT_SCROLLRIGHT:
	case FT_SCROLLPAGEUP:
	case FT_SCROLLPAGEDOWN:
	case FT_SCROLLTOP:
	case FT_SCROLLBOTTOM:
		fscroll(function, p_string, key);
		break;
	default:
		fmove(function, p_string, key);
		break;
	}
	return True;
}

Boolean MCField::mfocus(int2 x, int2 y)
{
	Tool tool = getstack()->gettool(this);
	if (!(flags & F_VISIBLE || showinvisible())
	    || (flags & F_DISABLED && tool == T_BROWSE) || state & CS_NO_FILE)
		return False;
	if (sbfocus(x, y, hscrollbar, vscrollbar))
	{
		if (state & CS_IBEAM)
		{
			state &= ~CS_IBEAM;
			getstack()->clearibeam();
		}
		return True;
	}
	if (flags & F_F_AUTO_ARM && flags & F_LOCK_TEXT && flags & F_LIST_BEHAVIOR)
	{
		if (x != mx || y != my)
			hiliteline(x, y);
		return MCControl::mfocus(x, y);
	}
	if (state & CS_SELECTING)
	{
		if (x != mx || y != my)
		{
			// MW-2012-01-25: [[ FieldMetrics ]] Co-ordinates are now card-based.
			extendselection(x, y);
			mx = x;
			my = y;
		}
		if (flags & F_LOCK_TEXT)
			return MCControl::mfocus(x, y);
		return True;
	}
	Boolean oldstate = True;
	if (linkstart != NULL)
		oldstate = MCU_point_in_rect(linkrect, mx, my);
	Boolean getfocus = MCControl::mfocus(x, y);
	if (getfocus && tool == T_BROWSE && hscrollbar != NULL && vscrollbar != NULL
	        && x > rect.x + rect.width - scrollbarwidth
	        && y > rect.y + rect.height - scrollbarwidth)
		getfocus = False;
	if (!(flags & F_LOCK_TEXT))
	{
		// Some control paths here do not explicitly set the cursor, so we take
		// note of this and reset the stack's cursor if nothing else does. This
		// is needed to ensure that a hidden cursor doesn't stick in some difficult
		// to locate circumstances...
		bool t_cursor_set;
		t_cursor_set = false;
		
		// MW-2008-03-18: [[ Bug 6106 ]] Cursor changes to i-beam in focus border and
		//   border of fields - fixed by making sure we ignore focus messages that
		//   land in the boder of the field.
		bool t_show_ibeam;
		if (MCU_point_in_rect(getfrect(), x, y))
			t_show_ibeam = true;
		else
			t_show_ibeam = false;
		
		if (getfocus && t_show_ibeam && !(state & CS_IBEAM) && tool == T_BROWSE)
		{
			state |= CS_IBEAM;
			getstack()->setibeam();
			t_cursor_set = true;
		}
		else if (!getfocus && !t_show_ibeam && state & CS_IBEAM)
		{
			state &= ~CS_IBEAM;
			getstack()->clearibeam();
			t_cursor_set = true;
		}
		
		if (state & CS_DRAG_TEXT)
			dragtext();
		else if (getfocus && MCactivefield == this && (focusedparagraph->isselection() || firstparagraph != lastparagraph))
		{
			computedrag();
			t_cursor_set = true;
		}

		if (!t_cursor_set)
			getstack() -> resetcursor(False);
	}
	else
		if (linkstart != NULL)
		{
			Boolean newstate = MCU_point_in_rect(linkrect, mx, my);
			if (newstate != oldstate)
			{
				MCBlock *bptr = linkstart;
				do
				{
					bptr->sethilite(newstate);
					bptr = bptr->next();
				}
				while (bptr != linkend->next());
				// MW-2011-08-18: [[ Layers ]] Invalidate the links part of the field.
				layer_redrawrect(linkrect);
			}
		}
	return getfocus;
}

void MCField::munfocus()
{
	if (state & CS_IBEAM)
		getstack()->clearibeam();
	state &= ~(CS_HSCROLL | CS_VSCROLL | CS_SELECTING | CS_IBEAM);
	extend = extendwords = False;
	linkstart = linkend = NULL;

	MCControl::munfocus();
}

void MCField::mdrag(void)
{
	// Don't act as a field drag if the cursor is within a scrollbar
	if (getstate(CS_HSCROLL) || getstate(CS_VSCROLL))
		return;

	// We can do an automatic (engine-based) drag from a field if the following
    // conditions are true:
    //  - the drag start message was not handled (or failed, or passed)
    //  - the field contains draggable text
    //
	bool t_auto_start;
	if (getflag(F_LOCK_TEXT) || getstate(CS_SOURCE_TEXT))
		t_auto_start = message(MCM_drag_start) != ES_NORMAL;
	else
		t_auto_start = false;

    // This field is the object being dragged
	MCdragtargetptr = this;

    // If we're not using engine-based dragging, there isn't anything more to
    // do for the moment.
	if (!t_auto_start)
		return;

    // If there is nothing to drag, there are no contents to put on the drag
    // board.
	if (!getstate(CS_SOURCE_TEXT))
		return;

    // Serialise the current selection and place it on the drag board.
	MCAutoDataRef t_data;
	pickleselection(&t_data);
	if (*t_data != nil)
	{
		MCallowabledragactions = DRAG_ACTION_MOVE | DRAG_ACTION_COPY;
		if (!MCdragboard->AddLiveCodeStyledText(*t_data))
        {
            // If we failed to put the data on the drag board, prohibit the drag
            MCallowabledragactions = 0;
        }
	}
}

Boolean MCField::mdown(uint2 which)
{
	if (state & CS_MFOCUSED)
		return False;
	if (state & CS_MENU_ATTACHED)
		return MCObject::mdown(which);
	state |= CS_MFOCUSED;
	state &= ~CS_SOURCE_TEXT;
	Tool tool = getstack()->gettool(this);
	if (tool == T_BROWSE
	        && sbdown(which, hscrollbar, vscrollbar))
		return True;
	switch (which)
	{
	case Button1:
		switch (tool)
		{
		case T_BROWSE:
		{
			// MW-2011-02-26: [[ Bug 9417 ]] When clicking on a link in a list we
			//   still do any autoHilite behavior.
			bool t_is_link_in_list;
			t_is_link_in_list = false;
			
			MCclickfield = this;
			clickx = mx;
			clicky = my;
			// MW-2011-02-26: [[ Bug 9417 ]] We now get a single char click loc
			//   which then gets extended to the full link in 'getlinkdata()'.
			if ((flags & F_LOCK_TEXT || MCmodifierstate & MS_CONTROL)
			        && locmark(False, False, False, True, True, linksi, linkei))
			{
				getlinkdata(linkrect, linkstart, linkend);
				if (linkstart != NULL)
				{
					MCBlock *bptr = linkstart;
					do
					{
						bptr->sethilite(True);
						bptr = bptr->next();
					}
					while (bptr != linkend->next());
					// MW-2011-08-18: [[ Layers ]] Invalidate the links part of the field.
					layer_redrawrect(linkrect);
					if (!getflag(F_LIST_BEHAVIOR))
					{
						message_with_valueref_args(MCM_mouse_down, MCSTR("1"));
						return True;
					}
					
					t_is_link_in_list = true;
				}
			}
			if (flags & F_TRAVERSAL_ON ||
			    ((flags & F_LOCK_TEXT || MCmodifierstate & MS_CONTROL) && flags & F_LIST_BEHAVIOR))
			{
				if (flags & F_TRAVERSAL_ON && !(state & CS_KFOCUSED)
				        && !(flags & F_NO_AUTO_HILITE))
				{
					// MW-2010-10-04: [[ Bug 9027 ]] Keep track of whether the field is still being
					//   'mouseDowned'. If there is no longer a mouse down in effect after the openField
					//    we don't do any of the selection stuff.
					state |= CS_MOUSEDOWN;
					getstack()->kfocusset(this);
					if (!(state & CS_KFOCUSED))
					{
						state &= ~CS_MFOCUSED;
						return False;
					}
					if (!(state & CS_MOUSEDOWN))
						return True;
				}
				if ((paragraphs != paragraphs->next() || !paragraphs->IsEmpty())
				        && !(flags & F_LIST_BEHAVIOR
				             && (my - rect.y > (int4)(textheight + topmargin - texty))))
				{
					// MW-2012-01-25: [[ FieldMetrics ]] Co-ordinates are now card-based.
					startselection(mx, my, False);
					if (flags & F_LOCK_TEXT || flags & F_LIST_BEHAVIOR)
						message_with_valueref_args(MCM_mouse_down, MCSTR("1"));
					if (t_is_link_in_list)
						endselection();
				}
				else
					if (flags & F_LOCK_TEXT || MCmodifierstate & MS_CONTROL)
						message_with_valueref_args(MCM_mouse_down, MCSTR("1"));
			}
			else
				message_with_valueref_args(MCM_mouse_down, MCSTR("1"));
		}
		break;
		case T_FIELD:
		case T_POINTER:
			if (MCactivefield == this)
				unselect(True, True);
			else
				if (flags & F_LIST_BEHAVIOR)
					sethilitedlines(NULL, 0);
			start(True);
			break;
		case T_HELP:
			break;
		default:
			return False;
		}
		break;
	case Button2:
		if (flags & F_LOCK_TEXT || getstack()->gettool(this) != T_BROWSE)
		{
			MCclickfield = this;
			clickx = mx;
			clicky = my;
			message_with_valueref_args(MCM_mouse_down, MCSTR("2"));
		}
		break;
	case Button3:
		MCclickfield = this;
		clickx = mx;
		clicky = my;
		message_with_valueref_args(MCM_mouse_down, MCSTR("3"));
		break;
	}
	return True;
}

Boolean MCField::mup(uint2 which, bool p_release)
{
	if (!(state & (CS_MFOCUSED | CS_DRAG_TEXT)))
		return False;
	if (state & CS_MENU_ATTACHED)
		return MCObject::mup(which, p_release);
	state &= ~(CS_MFOCUSED | CS_MOUSEDOWN);
	if (state & CS_GRAB)
	{
		ungrab(which);
		return True;
	}
	Tool tool = getstack()->gettool(this);
	if (tool == T_BROWSE
	        && sbup(which, hscrollbar, vscrollbar))
	{
		if (flags & F_F_AUTO_ARM && flags & F_LOCK_TEXT
		        && flags & F_LIST_BEHAVIOR)
		{
			findex_t index = ytooffset(texty);
			findex_t ei = index;
			focusedparagraph = indextoparagraph(paragraphs, index, ei)->next();
			focusedy = paragraphtoy(focusedparagraph);
		}
		return True;
	}
	switch (which)
	{
	case Button1:
		switch (tool)
		{
		case T_BROWSE:
			if (state & CS_SOURCE_TEXT)
			{
				state &= ~CS_SOURCE_TEXT;

				// MW-2007-11-23: [[ Bug 5546 ]] Make sure we don't reset the activefield when unselecting
				//   (i.e. pass 'False' as the clear parameter to unselect)
				unselect(False, True);

				state |= CS_SELECTING;

				// MW-2012-01-25: [[ FieldMetrics ]] Co-ordinates are now card-based.
				setfocus(clickx, clicky);
			}
			if (state & CS_SELECTING)
			{
				endselection();
				MCundos->freestate();
				signallisteners(P_HILITED_LINES);
				message(MCM_selection_changed);
			}
			if (!(state & CS_DRAG_TEXT))
				if ((flags & F_LOCK_TEXT || MCmodifierstate & MS_CONTROL))
                {
					if (!p_release && MCU_point_in_rect(rect, mx, my))
                    {
                        if (flags & F_LIST_BEHAVIOR
                                && (my - rect.y > (int4)(textheight + topmargin - texty)
                                    || (paragraphs == paragraphs->next()
                                        && paragraphs->IsEmpty())))
                            message_with_valueref_args(MCM_mouse_release, MCSTR("1"));
						else
						{
							if (linkstart != NULL)
                            {
								if (linkstart->gethilite())
								{
									MCBlock *bptr = linkstart;
									do
									{
										bptr->sethilite(False);
										bptr->setvisited();
										bptr = bptr->next();
									}
									while (bptr != linkend->next());
									// MW-2011-08-18: [[ Layers ]] Invalidate the links part of the field.
									layer_redrawrect(linkrect);
                            
                                    MCAutoStringRef t_string;
									if (linkstart->getlinktext() == NULL)
                                    {
										returntext(linksi, linkei, &t_string);
                                    }
									else
										t_string = MCValueRetain(linkstart->getlinktext());
									linkstart = linkend = NULL;
									if (message_with_valueref_args(MCM_link_clicked, *t_string) == ES_NORMAL)
										return True;
								}
								else
									linkstart = linkend = NULL;
                            }
							
                            message_with_valueref_args(MCM_mouse_up, MCSTR("1"));
						}
                    }
					else
						message_with_valueref_args(MCM_mouse_release, MCSTR("1"));
                }
			break;
		case T_FIELD:
		case T_POINTER:
			end(true, p_release);
			break;
		case T_HELP:
			help();
			break;
		default:
			return False;
		}
		break;
	case Button2:
		if (flags & F_LOCK_TEXT || getstack()->gettool(this) != T_BROWSE)
		{
			if (!p_release && MCU_point_in_rect(rect, mx, my))
				message_with_valueref_args(MCM_mouse_up, MCSTR("2"));
			else
				message_with_valueref_args(MCM_mouse_release, MCSTR("2"));
		}
		else if (MCscreen -> hasfeature(PLATFORM_FEATURE_TRANSIENT_SELECTION))
		{
            // Lock the selection
            MCselection->Lock();
            
            // Pasting styled text with middle-click isn't currently supported.
            // On the only platform where we support selection pasting (Linux),
            // a large number of apps use HTML to supply styled text but our
            // HTML parsing code doesn't really understand HTML so trying to
            // paste styled text here just causes a mess.
            //
            // Strangely, this doesn't seem to affect normal pasting as the
            // affected apps also supply RTF there, which we can parse fairly
            // well.
            if (MCselection->HasText())
            {
                MCAutoStringRef t_text;
                if (MCselection->CopyAsText(&t_text))
                {
                    // Set the focus position based on the current mouse
                    // position and enter the text as if it came from the
                    // keyboard.
                    extend = extendwords = False;
                    setfocus(mx, my);
                    typetext(*t_text);
                }
            }
            
            // Unlock the selection
            MCselection->Unlock();
		}
		break;
	case Button3:
		if (!p_release && MCU_point_in_rect(rect, mx, my))
			message_with_valueref_args(MCM_mouse_up, MCSTR("3"));
		else
			message_with_valueref_args(MCM_mouse_release, MCSTR("3"));
		break;
	}
	return True;
}

// MW-2011-01-31: [[ Bug 9284 ]] Given you can click-drag-select and triple-click-select
//   in locked fields, you should probably be able to double-click select also!
// MW-2011-02-04: [[ Bug 9377 ]] Reverting 9284 - needs further investigation before
//   fixing.
Boolean MCField::doubledown(uint2 which)
{
	if (which == Button1 && getstack()->gettool(this) == T_BROWSE)
	{
		if (sbdoubledown(which, hscrollbar, vscrollbar))
			return True;
		MCclickfield = this;
		// MW-2012-10-02: [[ Bug 10290 ]] Only start a selection in a traversalOn field
		//   if it is the active field. This stops oddness when double-click gets interleaved
		//   with tab.
		if (flags & F_LIST_BEHAVIOR && (flags & F_TOGGLE_HILITE))
			mdown(which);
		else if (!(flags & F_LOCK_TEXT || MCmodifierstate & MS_CONTROL) &&
				 (!getflag(F_TRAVERSAL_ON) || MCactivefield == this))
		{
			state |= CS_MFOCUSED;
			// MW-2012-01-25: [[ FieldMetrics ]] Co-ordinates are now card-based.
			startselection(mx, my, True);
			return True;
		}
	}
	return MCControl::doubledown(which);
}

Boolean MCField::doubleup(uint2 which)
{
	if (which == Button1 && getstack()->gettool(this) == T_BROWSE)
	{
		if (state & CS_SELECTING)
		{
			state &= ~CS_MFOCUSED;
			endselection();
			MCundos->freestate();
			signallisteners(P_HILITED_LINES);
			message(MCM_selection_changed);
			return True;
		}
		if (state & CS_DRAG_TEXT)
		{
			removecursor();
			state &= ~(CS_DRAG_TEXT | CS_MFOCUSED);
			getstack()->resetcursor(True);
		}
		if (sbdoubleup(which, hscrollbar, vscrollbar))
			return True;
		if (flags & F_LIST_BEHAVIOR && (flags & F_TOGGLE_HILITE))
			mup(which, false);
	}
	return MCControl::doubleup(which);
}

void MCField::timer(MCNameRef mptr, MCParameter *params)
{
	if (MCNameIsEqualTo(mptr, MCM_internal, kMCCompareCaseless))
	{
		if (opened && (state & CS_KFOCUSED)
		        && !(state & CS_DRAG_TEXT))
		{
			if (cursoron)
				removecursor();
			else
				replacecursor(False, False);
			MCscreen->addtimer(this, MCM_internal, MCblinkrate);
		}
	}
	else if (MCNameIsEqualTo(mptr, MCM_internal2, kMCCompareCaseless))
		{
			if (opened)
			{
				if (state & CS_SELECTING)
				{
					// MW-2012-01-25: [[ FieldMetrics ]] Co-ordinates are now card-based.
					if (!MCU_point_in_rect(getfrect(), mx, my))
						extendselection(mx, my);
					MCscreen->addtimer(this, MCM_internal2, MCsyncrate);
				}
				else
				{
					if (state & CS_DRAG_TEXT)
					{
						if (!MCU_point_in_rect(getfrect(), mx, my))
							dragtext();
						MCscreen->addtimer(this, MCM_internal2, MCsyncrate);
					}
				}
			}
		}
		else
			MCControl::timer(mptr, params);
}

void MCField::select()
{
	if (MCactivefield == this)
		unselect(True, True);
	MCControl::select();
}

uint2 MCField::gettransient() const
{
	if (state & CS_KFOCUSED && MClook != LF_WIN95
	        && borderwidth != 0 && !(extraflags & EF_NO_FOCUS_BORDER))
		return MCfocuswidth;
	return 0;
}

void MCField::applyrect(const MCRectangle &nrect)
{
	// The contents only need to be laid out if the size changes. In particular,
    // it is the width that is important; the height does not affect layout.
    bool t_resized = false;
    if (nrect.width != rect.width)
        t_resized = true;
    
    rect = nrect;
	setsbrects();

	// MW-2007-07-05: [[ Bug 2435 ]] - 'Caret' doesn't move with the field when its rect changes
	if (cursoron)
		replacecursor(False, False);
    
    if (t_resized)
        do_recompute(true);
    
    // MM-2014-08-11: [[ Bug 13149 ]] Flag that a recompute is potentially required at the next draw.
    if (state & CS_SIZE)
        m_recompute = true;
}

// MW-2012-01-25: [[ ParaStyles ]] Parse the given string as a list of tab-stops.
// MW-2012-02-11: [[ TabWidths ]] The 'which' parameter determines what style of tabStops to
//   parse - widths or stops.
bool MCField::parsetabstops(Properties which, MCStringRef data, uint16_t*& r_tabs, uint16_t& r_tab_count)
{
	uint2 *newtabs;
	uint2 newntabs;
	newtabs = nil;
	newntabs = 0;

	uint4 l = MCStringGetLength(data);
    MCAutoPointer<char> t_data;
    /* UNCHECKED */ MCStringConvertToCString(data, &t_data);
	const char *sptr = *t_data;
	while (l)
	{
		int32_t i1;
		Boolean done;
		i1 = MCU_strtol(sptr, l, ',', done);
		// MW-2012-02-10: [[ HiddenTabs ]] Allow a zero-width tab, now used to indicate
		//   invisibility of the column in vGrid mode.
		if (!done || i1 < 0)
		{
			MCeerror->add(EE_FIELD_TABSNAN, 0, 0, data);
			delete newtabs;
			return false;
		}
		MCU_realloc((char **)&newtabs, newntabs, newntabs + 1, sizeof(uint2));
		// MW-2012-02-11: [[ TabWidths ]] Assume all entries are relative if in tabWidths
		//   mode.
		// MW-2013-01-15: [[ Bug 10614 ]] If the previous tab is the same as the current one
		//   then make sure we record a zero width.
		if (newntabs > 0 && (which == P_TAB_WIDTHS || i1 < (int2)newtabs[newntabs - 1]))
			i1 += (int2)newtabs[newntabs - 1];
		newtabs[newntabs++] = i1;
	}

	r_tabs = newtabs;
	r_tab_count = newntabs;

	return true;
}

// MW-2012-02-11: [[ TabWidths ]] This method formats the tabStops in either stops or
//   widths style depending on the value of which.
void MCField::formattabstops(Properties which, uint16_t *tabs, uint16_t tab_count, MCStringRef &r_result)
{
	if (r_result != nil)
        MCValueRelease(r_result);
    MCAutoListRef t_list;
    /* UNCHECKED */ MCListCreateMutable(',', &t_list);
	if (which == P_TAB_STOPS)
	{
		for(uint32_t i = 0 ; i < tab_count ; i++)
            MCListAppendInteger(*t_list, tabs[i]);
	}
	else
	{
		int32_t t_previous_tab;
		t_previous_tab = 0;
		for(uint32_t i = 0; i < tab_count; i++)
		{
            MCListAppendInteger(*t_list, tabs[i]- t_previous_tab);
			t_previous_tab = tabs[i];
		}
	}
    /* UNCHECKED */ MCListCopyAsString(*t_list, r_result);
}

bool MCField::parsetabalignments(MCStringRef p_data, intenum_t *&r_alignments, uindex_t &r_alignment_count)
{
    MCAutoProperListRef t_list;
    if (!MCStringSplitByDelimiter(p_data, MCSTR(","), kMCStringOptionCompareExact, &t_list))
		return false;

    uindex_t t_count;
	t_count = MCProperListGetLength(*t_list);
    
    MCAutoArray<intenum_t> t_alignments;
	if (!t_alignments.Extend(t_count))
		return false;
    
    for (uindex_t i = 0; i < t_count; i++)
    {
        MCValueRef t_item;
		t_item = MCProperListFetchElementAtIndex(*t_list, i);

        if (MCStringIsEqualToCString((MCStringRef)t_item, "left", kMCStringOptionCompareCaseless))
        {
            t_alignments[i] = kMCParagraphTextAlignLeft;
        }
        else if (MCStringIsEqualToCString((MCStringRef)t_item, "right", kMCStringOptionCompareCaseless))
        {
            t_alignments[i] = kMCParagraphTextAlignRight;
        }
        else if (MCStringIsEqualToCString((MCStringRef)t_item, "center", kMCStringOptionCompareCaseless))
        {
            t_alignments[i] = kMCParagraphTextAlignCenter;
        }
        else
        {
            return false;
        }
    }
    
    t_alignments . Take(r_alignments, r_alignment_count);
	return true;
}

bool MCField::formattabalignments(const intenum_t *p_alignments, uindex_t p_alignment_count, MCStringRef &r_result)
{
    if (p_alignment_count == 0)
    {
        r_result = MCValueRetain(kMCEmptyString);
        return true;
    }
    
    MCAutoListRef t_list;
    if (!MCListCreateMutable(',', &t_list))
		return false;
    
    for (uindex_t i = 0; i < p_alignment_count; i++)
    {
        switch (p_alignments[i])
        {
            case kMCParagraphTextAlignLeft:
                if (!MCListAppendCString(*t_list, "left"))
					return false;
                break;
                
            case kMCParagraphTextAlignRight:
                if (!MCListAppendCString(*t_list, "right"))
					return false;
                break;
                
            case kMCParagraphTextAlignCenter:
                if (!MCListAppendCString(*t_list, "center"))
					return false;
                break;
                
            case kMCParagraphTextAlignJustify:
                if (!MCListAppendCString(*t_list, "justify"))
					return false;
                break;
                
            default:
				MCUnreachableReturn(false);
        }
    }
    
    return MCListCopyAsString(*t_list, r_result);
}

void MCField::undo(Ustruct *us)
{
	findex_t si, ei;
	MCParagraph *pgptr = NULL;

	// MW-2005-02-20: Fix Bug 2537 by assuming if the field is closed then
	//   the undo record is no longer valid. In the future, we need to
	//   ensure the undo is ignored if the contents of the field has changed
	//   through some other means (not by user interaction).
	if (!opened)
		return;
	
	// MW-2012-02-27: [[ Bug ]] Lock the screen before the undo operation so
	//   we can issue textchanged.
	MCRedrawLockScreen();
	
	switch (us->type)
	{
	case UT_TYPE_TEXT:
		if (!(state & CS_KFOCUSED))
			getstack()->kfocusset(this);

		// MW-UNDO-FIX: Use the start and end indices that were used when the
		//   record was created.
		si = us->ud.text.index;
		ei = us->ud.text.index+us->ud.text.newchars;

		seltext(ei - us->ud.text.newchars, ei, False);
		pgptr = cloneselection();
        settextindex(0, ei - us->ud.text.newchars, ei, kMCEmptyString, True);
		ei -= us->ud.text.newchars;
		us->ud.text.newchars = 0;
		if (us->ud.text.data != NULL)
		{
			MCParagraph *tpgptr = us->ud.text.data;
			do
			{
				us->ud.text.newchars += tpgptr->gettextlengthcr();
				tpgptr = tpgptr->next();
			}
			while (tpgptr != us->ud.text.data);
			if (us->ud.text.newchars)
				us->ud.text.newchars--;
			insertparagraph(us->ud.text.data);
			tpgptr = us->ud.text.data;
			while (tpgptr != NULL)
			{
				MCParagraph *tipgptr = tpgptr->remove
				                       (tpgptr);
				delete tipgptr;
			}
			seltext(ei, ei + us->ud.text.newchars, False);
		}
		us->ud.text.data = pgptr;
		updateparagraph(True, True);
		break;
	case UT_MOVE_TEXT:
	{
		if (!(state & CS_KFOCUSED))
			getstack()->kfocusset(this);

		// index is valid
		// old_index is valid after [index..index + newchars) has been deleted

		si = us -> ud . text . index;
		ei = si + us -> ud . text . newchars;
		seltext(si, ei, False);
		pgptr = cloneselection();
		settextindex(0, si, ei, kMCEmptyString, True);

		us->ud.text.newchars = 0;
		if (us -> ud . text . data != NULL)
		{
			MCParagraph *tpgptr = us->ud.text.data;
			do
			{
				us->ud.text.newchars += tpgptr->gettextlengthcr();
				tpgptr = tpgptr->next();
			}
			while (tpgptr != us->ud.text.data);
			if (us->ud.text.newchars)
				us->ud.text.newchars--;

			seltext(us->ud.text.old_index, us->ud.text.old_index, True);
			insertparagraph(us->ud.text.data);

			tpgptr = us->ud.text.data;
			while (tpgptr != NULL)
			{
				MCParagraph *tipgptr = tpgptr->remove(tpgptr);
				delete tipgptr;
			}
			seltext(us->ud.text.old_index, us->ud.text.old_index + us->ud.text.newchars, False);
		}

		int4 t_old_index;
		t_old_index = us->ud.text.old_index;
		us->ud.text.data = pgptr;
		us->ud.text.old_index = us->ud.text.index;
		us->ud.text.index = t_old_index;
		updateparagraph(True, True);
	}
	break;
	case UT_DELETE_TEXT:
	case UT_REPLACE_TEXT:
		if (!(state & CS_KFOCUSED))
			getstack()->kfocusset(this);
		si = us->ud.text.index;
		ei = si;
		if (us->type == UT_DELETE_TEXT)
		{
			pgptr = indextoparagraph(paragraphs, si, ei);
			pgptr->setselectionindex(si, si, False, False);
			focusedparagraph = pgptr;
			if (us->ud.text.data != NULL)
			{
				insertparagraph(us->ud.text.data);
				selectedmark(False, si, ei, False);
				seltext(us->ud.text.index, si, True);
				us->type = UT_REPLACE_TEXT;
			}
			else
				if (us->ud.text.newline)
				{
					pgptr->split();
					pgptr->setselectionindex(PARAGRAPH_MAX_LEN, PARAGRAPH_MAX_LEN, False, False);
					pgptr = pgptr->next();
					pgptr->setselectionindex(0, 0, False, False);
					flags &= ~F_VISIBLE;
					do_recompute(true);
					focusedparagraph = pgptr;
					updateparagraph(True, False);
					flags |= F_VISIBLE;
					seltext(us->ud.text.index, us->ud.text.index + 1, True);
					state |= CS_CHANGED;
				}
		}
		else
		{
			pgptr = us->ud.text.data;
			do
			{
				ei += pgptr->gettextlengthcr();
				pgptr = pgptr->next();
			}
			while (pgptr != us->ud.text.data);
			settextindex(0, si, ei - 1, kMCEmptyString, True);
			us->type = UT_DELETE_TEXT;
		}
		updateparagraph(True, True);
		break;
	default:
		MCControl::undo(us);
		break;
	}
	
	// MW-2012-02-27: [[ Bug ]]  Unlock the screen before issuing the textChanged message. 
	MCRedrawUnlockScreen();
	
	// MW-2012-02-27: [[ Bug ]] Make sure we invoke textChanged.
	textchanged();
}

MCControl *MCField::clone(Boolean attach, Object_pos p, bool invisible)
{
	if (opened && fdata != NULL)
		fdata->setparagraphs(paragraphs);
	MCField *newfield = new (nothrow) MCField(*this);
	if (attach)
		newfield->attach(p, invisible);
	return newfield;
}

void MCField::getwidgetthemeinfo(MCWidgetInfo &widgetinfo)
{
	uint4 wstate = 0;
	MCControl::getwidgetthemeinfo(widgetinfo);
	if (state & CS_HILITED)
		wstate |= WTHEME_STATE_HILITED;
	if (!(state & CS_SELECTED) && MCU_point_in_rect(rect, mx, my))
		wstate |= WTHEME_STATE_HOVER;
	// MW-2012-10-02: [[ Bug 10287 ]] Only show the focus border if focused and
	//   showFocusBorder is true.
	if (state & CS_KFOCUSED && !(extraflags & EF_NO_FOCUS_BORDER)) //has keyboard focus
		wstate |= WTHEME_STATE_HASFOCUS;
	if (flags & F_LOCK_TEXT)
		wstate |= WTHEME_STATE_READONLY;
	widgetinfo.state |= wstate;
}

MCParagraph *MCField::resolveparagraphs(uint4 parid)
{
	MCParagraph *pgptr = NULL;

	if (flags & F_SHARED_TEXT)
		parid = 0;
		
	if (opened && parid == 0)
		pgptr = paragraphs;
	else
	{
		if (parid == 0 && !(flags & F_SHARED_TEXT))
			parid = getcard()->getid();
		pgptr = getcarddata(fdata, parid, True)->getparagraphs();
	}
	
	return pgptr;
}

MCCdata *MCField::getdata(uint4 cardid, Boolean clone)
{
	if (fdata != NULL)
	{
		if (flags & F_SHARED_TEXT)
			cardid = 0;
		MCCdata *fptr = fdata;
		do
		{
			if (fptr->getid() == cardid)
			{
				if (clone)
					return new MCCdata(*fptr);
				if (cardid == 0)
					break;
				if (opened && fptr == fdata)
					paragraphs = curparagraph = NULL;
				return fptr->remove
				       (fdata);
			}
			fptr = fptr->next();
		}
		while (fptr != fdata);
	}
	MCCdata *newptr = new (nothrow) MCCdata(cardid);
	return newptr;
}

void MCField::replacedata(MCCdata *&data, uint4 newid)
{
	if (data == NULL)
		return;
	if (flags & F_SHARED_TEXT)
	{
		if (data->getid() == 0)
		{
			MCCdata *fptr = data->remove
			                (data);
			delete fptr;
			return;
		}
		newid = 0;
	}
	if (opened)
	{
		closeparagraphs(paragraphs);
		curparagraph = focusedparagraph = NULL;
	}
	MCCdata *foundptr = getcarddata(fdata, newid, True);
	foundptr->remove
	(fdata);
	delete foundptr;
	MCCdata *fptr = data->remove
	                (data);
	fptr->setid(newid);
	fptr->insertto(fdata);
	if (opened)
	{
		paragraphs = fdata->getparagraphs();
		openparagraphs();
		do_recompute(true);

		// MW-2011-08-18: [[ Layers ]] Invalidate the whole object.
		layer_redrawall();
	}
}

void MCField::compactdata()
{
	if (fdata != NULL)
	{
		MCStack *sptr = getstack();
		MCCdata *fptr = fdata;
		Boolean check;
		MCObject *tparent = this;
		while (tparent->getparent()->gettype() == CT_GROUP)
			tparent = tparent->getparent();
		uint4 tid = tparent->getid();
		do
		{
			check = False;
			MCCdata *nfptr = fptr->next();
			uint4 cid = fptr->getid();
			if (cid != 0 && (flags & F_SHARED_TEXT || !sptr->checkid(cid, tid)))
			{
				fptr->remove(fdata);
				delete fptr;
				if (fdata == NULL)
					break;
				check = True;
			}
			fptr = nfptr;
		}
		while (check || fptr != fdata);
	}
}

void MCField::resetfontindex(MCStack *oldstack)
{
	if (fdata != NULL)
	{
		MCCdata *fptr = fdata;
		MCCdata *tptr = fptr->remove(fptr);
		
		MCParagraph *pgptr = tptr->getparagraphs();
		MCParagraph *tpgptr = pgptr;
		do
		{
			tpgptr->setparent(this);
			tpgptr = tpgptr->next();
		}
		while (tpgptr != pgptr);
		
		if (!(flags & F_SHARED_TEXT))
			tptr->setid(getcard()->getid());

		fdata = tptr;
		while (fptr != NULL)
		{
			tptr = fptr->remove(fptr);
			delete tptr;
		}
	}
	MCControl::resetfontindex(oldstack);
	if (opened)
	{
		resetparagraphs();
		do_recompute(true);
	}
}

Exec_stat MCField::hscroll(int4 offset, Boolean doredraw)
{
	int4 oldx = textx;
	textx += offset;
	MCRectangle drect = getfrect();
	if (!borderwidth)
	{
		drect.width--;
		drect.height--;
	}
	else
		if (borderwidth > 1 && !(flags & F_SHOW_BORDER))
		{
			drect.x -= DEFAULT_BORDER;
			drect.width +=  flags & F_VSCROLLBAR ? DEFAULT_BORDER
			                : DEFAULT_BORDER * 2;
			drect.y -= DEFAULT_BORDER;
			drect.height += flags & F_HSCROLLBAR ? DEFAULT_BORDER
			                : DEFAULT_BORDER * 2;
		}
	uint4 twidth = textwidth + leftmargin + rightmargin - DEFAULT_BORDER * 2;
	if (textx < 0 || twidth < (uint4)drect.width)
		textx = 0;
	else
		if ((uint4)textx > twidth - drect.width)
			textx = twidth - drect.width;
	offset = textx - oldx;
	if (offset == 0)
		return ES_NORMAL;

	// MW-2006-03-21: Bug 3344/3377 - Fix the focus border lingering
	if (cursorfield == this)
		replacecursor(False, False);

	if (opened && doredraw)
	{
		// MW-2011-08-18: [[ Layers ]] Redraw the content area.
		layer_redrawrect(drect);
	}

	signallisteners(P_HSCROLL);
	
	return message_with_args(MCM_scrollbar_drag, textx);
}

Exec_stat MCField::vscroll(int4 offset, Boolean doredraw)
{
	int4 oldy = texty;
	texty += offset;
	MCRectangle drect = getfrect();
	if (!borderwidth)
	{
		drect.width--;
		drect.height--;
	}
	else
		if (borderwidth > 1 && !(flags & F_SHOW_BORDER))
		{
			drect.x -= DEFAULT_BORDER;
			drect.width += flags & F_VSCROLLBAR ? DEFAULT_BORDER : DEFAULT_BORDER * 2;
			drect.y -= DEFAULT_BORDER;
			drect.height += flags & F_HSCROLLBAR ? DEFAULT_BORDER : DEFAULT_BORDER * 2;
			if (state & CS_KFOCUSED && !(extraflags & EF_NO_FOCUS_BORDER)
			    && (IsMacEmulatedLF() || (IsMacLFAM() && !MCaqua)))
				drect = MCU_reduce_rect(drect, 1);
		}
	//to-do change for drawing xp text fields
	if (IsMacLFAM() && MCaqua && borderwidth == DEFAULT_BORDER)
	{
		drect.y++;
		drect.height--;
	}
	uint4 theight = textheight + topmargin + bottommargin - TEXT_Y_OFFSET * 2;
	if (texty < 0 || theight < (uint4)drect.height)
		texty = 0;
	else
		if ((uint4)texty > theight - drect.height)
			texty = theight - drect.height;
	offset = texty - oldy;
	if (offset == 0)
		return ES_NORMAL;
	focusedy -= offset;
	cury -= offset;
	firsty -= offset;
	
	// MW-2006-03-21: Bug 3344/3377 - Fix the focus border lingering
	if (cursorfield == this)
		replacecursor(False, False);

	if (opened && doredraw)
	{
		// MW-2011-08-18: [[ Layers ]] Redraw the content area.
		layer_redrawrect(drect);
	}
	
	signallisteners(P_VSCROLL);
	
	return message_with_args(MCM_scrollbar_drag, texty);
}

void MCField::readscrollbars()
{
	real8 pos;
	removecursor();
	if (flags & F_HSCROLLBAR || getstate(CS_FOREIGN_HSCROLLBAR))
	{
		hscrollbar->getthumb(pos);
		hscroll((int4)pos - textx, True);
	}
	if (flags & F_VSCROLLBAR || getstate(CS_FOREIGN_VSCROLLBAR))
	{
		vscrollbar->getthumb(pos);
		vscroll((int4)pos - texty, True);
	}
	replacecursor(False, True);
}

void MCField::resetscrollbars(Boolean move)
{
	if (!(flags & F_SCROLLBAR) && !getstate(CS_FOREIGN_SCROLLBAR))
		return;
	real8 pos, size;
	real8 linc = 0.0;
	MCRectangle textrect = getfrect();

	uint2 fheight;
	fheight = gettextheight();

	if (flags & F_HSCROLLBAR || getstate(CS_FOREIGN_HSCROLLBAR))
	{
		hscroll(0, True);
		
		// MW-2008-06-12: This can result in a negative thumbsize - this is
		// probably not good, so we clamp.
		real8 tw = MCU_fmax(0.0, textwidth + leftmargin + rightmargin - DEFAULT_BORDER * 4);
		if (tw < textrect.width)
		{
			pos = 0.0;
			size = tw;
		}
		else
		{
			pos = textx;
			size = textrect.width;
			linc = fheight;
		}
		if (move)
			hscrollbar->movethumb(pos);
		else
			hscrollbar->setthumb(pos, size, linc, tw);

		if (getstate(CS_FOREIGN_HSCROLLBAR))
		{
			// MW-2011-08-18: [[ Layers ]] Invalidate the whole scrollbar.
			hscrollbar -> layer_redrawall();
		}
	}
	if (flags & F_VSCROLLBAR || getstate(CS_FOREIGN_VSCROLLBAR))
	{
		vscroll(0, True);
		
		// MW-2008-06-12: This can result in a negative thumbsize - this is
		// probably not good, so we clamp.
		real8 th = MCU_fmax(0.0, textheight + topmargin + bottommargin - TEXT_Y_OFFSET * 2);
		if (th <= textrect.height)
		{
			pos = 0.0;
			size = th;
		}
		else
		{
			pos = texty;
			size = textrect.height;
			linc = fheight;
		}
		if (move)
			vscrollbar->movethumb(pos);
		else
			vscrollbar->setthumb(pos, size, linc, th);

		if (getstate(CS_FOREIGN_VSCROLLBAR))
		{
			// MW-2011-08-18: [[ Layers ]] Invalidate the whole scrollbar.
			vscrollbar -> layer_redrawall();
		}
	}
}

// MW-2011-02-28: [[ Bug 9395 ]] Make sure scrollbars don't get large widths instead of 0.
void MCField::setsbrects()
{
	if (flags & F_HSCROLLBAR)
	{
		hscrollbar->setborderwidth(MClook == LF_WIN95 ? 0 : DEFAULT_BORDER);
		if ((scrollbarwidth == DEFAULT_SB_WIDTH || scrollbarwidth == MAC_SB_WIDTH)
		        && (hscrollbar->getrect().height == DEFAULT_SB_WIDTH
		            || hscrollbar->getrect().height == MAC_SB_WIDTH))
		{
			if (MCcurtheme && MCcurtheme->getthemeid() == LF_NATIVEGTK)
				scrollbarwidth = MCcurtheme->getmetric(WTHEME_METRIC_TRACKSIZE);
			else
				scrollbarwidth = hscrollbar->getrect().height;
		}
		MCRectangle trect = MCU_reduce_rect(rect, borderwidth ? borderwidth - 1 : 0);
		trect.y += trect.height - scrollbarwidth;
		trect.height = scrollbarwidth;
		if (flags & F_SHADOW)
		{
			if (shadowoffset > 0)
				trect.y -= shadowoffset;
			else
				trect.x += shadowoffset;
			trect.width = MCU_max(trect . width - shadowoffset, 0);
		}
		if (flags & F_VSCROLLBAR)
			trect.width = MCU_max(trect . width - (scrollbarwidth - 1), 0);
		hscrollbar->setrect(trect);
	}
	if (flags & F_VSCROLLBAR)
	{
		vscrollbar->setborderwidth(MClook == LF_WIN95 ? 0 : DEFAULT_BORDER);
		if ((scrollbarwidth == DEFAULT_SB_WIDTH || scrollbarwidth == MAC_SB_WIDTH)
		        && (vscrollbar->getrect().width == DEFAULT_SB_WIDTH
		            || vscrollbar->getrect().width == MAC_SB_WIDTH))
		{
			if (MCcurtheme && MCcurtheme->getthemeid() == LF_NATIVEGTK)
				scrollbarwidth = MCcurtheme->getmetric(WTHEME_METRIC_TRACKSIZE);
			else
				scrollbarwidth = vscrollbar->getrect().width;
		}
		MCRectangle trect = MCU_reduce_rect(rect, borderwidth ? borderwidth - 1 : 0);
		trect.x += trect.width - scrollbarwidth;
		trect.width = scrollbarwidth;
		if (flags & F_SHADOW)
		{
			if (shadowoffset > 0)
				trect.x -= shadowoffset;
			else
				trect.y += shadowoffset;
			trect.height = MCU_max(trect . height - shadowoffset, 0);
		}
		if (flags & F_HSCROLLBAR)
			trect.height = MCU_max(trect . height - (scrollbarwidth - 1), 0);
		vscrollbar->setrect(trect);
	}
	resetscrollbars(False);
}

void MCField::recompute()
{
    do_recompute(false);
}

void MCField::do_recompute(bool p_force_layout)
{
	if (!opened)
		return;

	uint2 fheight;
	fheight = gettextheight();

	MCParagraph *pgptr = paragraphs;
	fixeda = fixedd = 0;
	textwidth = 0;
	do
	{
		// MW-2012-01-25: [[ ParaStyles ]] Whether to flow or noflow is decided on a
		//   per-paragraph basis.
		pgptr -> layout(p_force_layout);

		uint2 ascent, descent, width;
		pgptr->getmaxline(width, ascent, descent);
		if (ascent > fixeda)
			fixeda = ascent;
		if (descent > fixedd)
			fixedd = descent;
		if (width > textwidth)
			textwidth = width;
		pgptr = pgptr->next();
	}
	while (pgptr != paragraphs);
	if (flags & F_FIXED_HEIGHT)
	{
		fixedheight = fheight;
		fixeda = fixedheight - fixedd;
	}
	else
		fixedheight = 0;
	textheight = 0;
	do
	{
		textheight += pgptr->getheight(fixedheight);
		pgptr = pgptr->next();
	}
	while (pgptr != paragraphs);
	resetscrollbars(False);
	if (MCclickfield == this)
		MCclickfield = nil;

	// MW-2006-03-21: Bug 3344/3377 - Fix the focus border lingering
	if (cursorfield == this)
		replacecursor(False, False);
}

void MCField::textchanged(void)
{
	if (getstate(CS_IN_TEXTCHANGED))
		return;

	signallisteners(P_TEXT);

	setstate(True, CS_IN_TEXTCHANGED);
	message(MCM_text_changed);
	setstate(False, CS_IN_TEXTCHANGED);
}

// MW-2012-02-14: [[ FontRefs ]] Update the field's fontref and all its blocks
//   based on having the given parent fontref.
bool MCField::recomputefonts(MCFontRef p_parent_font, bool p_force)
{
	// First update our font ref (if opened etc.), doing nothing further if it
	// hasn't changed.
	if (!MCObject::recomputefonts(p_parent_font, p_force))
		return false;

	// Now loop through all paragraphs, keeping track if anything changed so
	// we know whether to call recompute or not (the field's font has no effect
	// if all paragraphs have their own).
	bool t_changed;
	t_changed = false;
	if (paragraphs != nil)
	{
		MCParagraph *t_paragraph;
		t_paragraph = paragraphs;
		do
		{
			if (t_paragraph -> recomputefonts(m_font))
				t_changed = true;
			t_paragraph = t_paragraph -> next();
		}
		while(t_paragraph != paragraphs);
	}

	return t_changed;
}


// MW-2012-02-23: [[ FieldChars ]] Count the number of characters between si and
//   ei in the paragraphs corresponding to part_id.
findex_t MCField::countchars(uint32_t p_part_id, findex_t si, findex_t ei)
{
	// Get the first paragraph for this instance of the field
    MCParagraph *t_pg, *t_first_pg;
    bool t_stop;
    t_first_pg = t_pg = resolveparagraphs(p_part_id);
    t_stop = false;

    
    // Loop through the paragraphs until we've gone si code units in
    while (t_pg->gettextlength() < si && !t_stop)
    {
        // Move on to the next paragraph
        si -= t_pg->gettextlengthcr();
        ei -= t_pg->gettextlengthcr();
        t_pg = t_pg->next();
        t_stop = t_pg == t_first_pg;
    }

    // Loop until we reach the end index, counting chars as we go
    findex_t t_count;
    t_count = 0;
    while (t_pg->gettextlength() < ei && !t_stop)
    {
        // Count the number of chars in this paragraph. The only paragraph
        // with a non-zero si valus is the first paragraph.
        MCRange t_cu_range, t_char_range;
        t_cu_range = MCRangeMake(si, t_pg->gettextlength() - si);
        // SN-2014-09-11: [[ Bug 13361 ]] We need to remove the codeunits we skipped in the paragraph before counting.
        ei -= si;
        si = 0;
        /* UNCHECKED */ MCStringUnmapIndices(t_pg->GetInternalStringRef(), kMCCharChunkTypeGrapheme, t_cu_range, t_char_range);
        ++t_cu_range.length; // implicit paragraph break
        // SN-2014-05-20 [[ Bug 12432 ]] Add the paragraph break to the number of chars
        ++t_char_range.length; // implicit paragraph break

        t_count += t_char_range.length;
        
        // Move on to the next paragraph
        ei -= t_cu_range.length;
        t_pg = t_pg->next();
        t_stop = t_pg == t_first_pg;
    }
    
    // Count the number of chars in the final paragraph
    if (!t_stop)
    {
        MCRange t_char_range, t_cu_range;
        t_cu_range = MCRangeMake(si, ei - si);
        /* UNCHECKED */ MCStringUnmapIndices(t_pg->GetInternalStringRef(), kMCCharChunkTypeGrapheme, t_cu_range, t_char_range);
        t_count += t_char_range.length;
    }
    
    // Return the number of chars that we encountered
    return t_count;
}

// MW-2012-02-23: [[ FieldChars ]] Adjust field indices (si, ei) to cover the start chars
//   in, ending count chars later.
// SN-2014-04-04: [[ CombiningChars ]] x_si and x_ei are codepoint indices, p_start and p_count are char indices
// We need to take this in consideration in the whole process
void MCField::resolvechars(uint32_t p_part_id, findex_t& x_si, findex_t& x_ei, findex_t p_start, findex_t p_count)
{
    // Get the first paragraph for this instance of the field
    MCParagraph *t_pg, *t_top_para;
    t_top_para = t_pg = resolveparagraphs(p_part_id);
    
    // Loop through the paragraphs until we've gone x_si code units in
    findex_t t_index = 0;
    while ((t_index + t_pg->gettextlengthcr()) < x_si)
    {
        t_index += t_pg->gettextlengthcr();
        t_pg = t_pg->next();
    }
    
    // We now need to calculate how many chars into the paragraph we are
    MCRange t_char_range, t_cu_range;
    t_cu_range = MCRangeMake(0, x_si - t_index);
    /* UNCHECKED */ MCStringMapIndices(t_pg->GetInternalStringRef(), kMCCharChunkTypeGrapheme, t_cu_range, t_char_range);

    // Because we measure chars from the beginning of the paragraph,
    // increase the number of chars we want to skip to account for this.
    p_start += t_char_range.length;
    
    // Loop until we get to the starting paragraph (or reach the end of the field)
    findex_t t_pg_char_length = t_pg -> gettextlengthcr(true);
    while (t_pg_char_length <= p_start)
    {
        // Move to the next paragraph
        p_start -= t_pg_char_length;
        x_si += t_pg -> gettextlengthcr();
        t_pg = t_pg->next();

        // Count the number of chars in the next paragraph
        t_pg_char_length = t_pg -> gettextlengthcr(true);
        
        // If we've reached end of the last paragraph, end the loop
        if (t_pg == t_top_para)
        {
            if (p_start > t_pg_char_length)
            {
                // The start index is at or beyond the end of the field. Clamp it
                p_start = t_pg_char_length;
                break;
            }
        }
    }
    
    // We know the char offset into the paragraph and need to convert
    // this back into a code unit offset.
    t_char_range = MCRangeMake(0, p_start);
    /* UNCHECKED */ MCStringMapIndices(t_pg->GetInternalStringRef(), kMCCharChunkTypeGrapheme, t_char_range, t_cu_range);
    x_si  += t_cu_range . length;
    x_ei = x_si - t_cu_range.length;
    

    // Now we need to do it again but measuring ahead p_count chars. Again,
    // start at the beginning of the current paragraph.
    p_count += p_start;


    // Loop until we get to the final paragraph
    // Note that t_pg_length already contains the measurement for the current pg
    while (t_pg_char_length <= p_count)
    {
        // Move to the next paragraph
        p_count -= t_pg_char_length;
        x_ei += t_pg -> gettextlengthcr();
        t_pg = t_pg->next();
        
        // Have we reached the first paragraph of the field again?
        if (t_pg == t_top_para)
        {
            // End index was too large. Clamp it and stop looping.
            p_count = 0;
            break;
        }
        
        // Count the number of chars in the next paragraph
        t_pg_char_length = t_pg -> gettextlengthcr(true);
    }
    
    // We know the char offset into the paragraph and need to convert this
    // back into a code unit offset.
    t_char_range = MCRangeMake(0, p_count);
    /* UNCHECKED */ MCStringMapIndices(t_pg->GetInternalStringRef(), kMCCharChunkTypeGrapheme, t_char_range, t_cu_range);
    x_ei += t_cu_range.length;
}

// MW-2012-02-23: [[ FieldChars ]] Convert field indices (si, ei) back to char indices.
void MCField::unresolvechars(uint32_t p_part_id, findex_t& x_si, findex_t& x_ei)
{
	// Count the number of chars from the beginning of the field to the
    // starting index, giving us x_si
    uindex_t t_si = countchars(p_part_id, 0, x_si);
    
    // Count the number of chars from x_si to x_ei
    uindex_t t_count = countchars(p_part_id, x_si, x_ei);
    
    x_si = t_si;
    x_ei = t_count + t_si;
}

//-----------------------------------------------------------------------------
//  Redraw Management

// MW-2011-09-06: [[ Redraw ]] Added 'sprite' option - if true, ink and opacity are not set.
void MCField::draw(MCDC *dc, const MCRectangle& p_dirty, bool p_isolated, bool p_sprite)
{
	MCRectangle dirty;
	dirty = p_dirty;

	if (!p_isolated)
	{
		// MW-2011-09-06: [[ Redraw ]] If rendering as a sprite, don't change opacity or ink.
		if (!p_sprite)
		{
			dc -> setopacity(blendlevel * 255 / 100);
			dc -> setfunction(ink);
		}

		// MW-2009-06-10: [[ Bitmap Effects ]]
		if (m_bitmap_effects == NULL)
			dc -> begin(false);
		else
		{
			if (!dc -> begin_with_effects(m_bitmap_effects, MCU_reduce_rect(rect, -gettransient())))
				return;
			dirty = dc -> getclip();
		}
	}

	if ((state & CS_SIZE || state & CS_MOVE) && flags & F_SCROLLBAR)
		setsbrects();

    // MM-2014-08-11: [[ Bug 13149 ]] Make sure only the first thread calls do_recompute.
    if (m_recompute)
    {
        // MM-2014-08-05: [[ Bug 13012 ]] Put locks around recompute to prevent threading issues.
        if (m_recompute)
        {
            if (state & CS_SIZE)
            {
                resetparagraphs();
                do_recompute(true);
            }
            else if (state & CS_SELECTED && (texty != 0 || textx != 0))
            {
                resetparagraphs();
                do_recompute(false);
            }
            m_recompute = false;
        }
    }

	MCRectangle frect = getfrect();
	
	dc->save();
	dc->cliprect(dirty);
	
	MCRectangle trect = frect;
	if (flags & F_SHOW_BORDER && borderwidth)
	{
		trect = MCU_reduce_rect(trect, -borderwidth);
		int2 offset = MClook == LF_MOTIF ? 0 : -1;
		if (flags & F_HSCROLLBAR && trect.height > scrollbarwidth)
			trect.height += scrollbarwidth + offset;
		if (flags & F_VSCROLLBAR && trect.width > scrollbarwidth)
			trect.width += scrollbarwidth + offset;
		if (flags & F_3D)
		{
			if (MCcurtheme  && borderwidth == DEFAULT_BORDER && MCcurtheme->iswidgetsupported(WTHEME_TYPE_TEXTFIELD_FRAME))
			{
				MCWidgetInfo winfo;
				winfo.type = WTHEME_TYPE_TEXTFIELD_FRAME;
				if (MCcurtheme->iswidgetsupported(WTHEME_TYPE_LISTBOX_FRAME)
				        && flags & F_LIST_BEHAVIOR)
					winfo.type = WTHEME_TYPE_LISTBOX_FRAME;
				getwidgetthemeinfo(winfo);
				MCcurtheme->drawwidget(dc, winfo, trect);
			}
			else
				draw3d(dc, trect, ETCH_SUNKEN, borderwidth);
		}
		else
			drawborder(dc, trect, borderwidth);
	}
	
	dc->restore();

	// MW-2009-06-14: If the field is opaque, then render the contents with that
	//   marked.
	bool t_was_opaque;
	if (getflag(F_OPAQUE))
		t_was_opaque = dc -> changeopaque(true);
	drawrect(dc, dirty);
	if (getflag(F_OPAQUE))
		dc -> changeopaque(t_was_opaque);

	frect = getfrect();
	if (flags & F_SHADOW)
	{
		drawshadow(dc, rect, shadowoffset);
	}

	if (state & CS_KFOCUSED && borderwidth != 0
	        && !(extraflags & EF_NO_FOCUS_BORDER) &&
	        !(MCcurtheme && MCcurtheme->getthemeid() == LF_NATIVEGTK) )
		drawfocus(dc, p_dirty);

	if (!p_isolated)
	{
		dc -> end();
	}
}

//  Redraw Management
//-----------------------------------------------------------------------------

///////////////////////////////////////////////////////////////////////////////
//
//  SAVING AND LOADING
//

#define FIELD_EXTRA_TEXTDIRECTION   (1 << 0)
// SN-2015-04-30: [[ Bug 15175 ]] TabAlignment flag added
#define FIELD_EXTRA_TABALIGN        (1 << 1)

IO_stat MCField::extendedsave(MCObjectOutputStream& p_stream, uint4 p_part, uint32_t p_version)
{
	uint32_t t_size, t_flags;
	t_size = 0;
	t_flags = 0;
    
    // MW-2014-06-20: [[ Bug 13315 ]] Save the textDirection of the field
    if (text_direction != kMCTextDirectionAuto)
    {
        t_flags |= FIELD_EXTRA_TEXTDIRECTION;
        t_size += sizeof(uint8_t);
    }
    
    // SN-2015-04-30: [[ Bug 15175 ]] Save the tabalign property of the field
    if (ntabs != 0)
    {
        t_flags |= FIELD_EXTRA_TABALIGN;
        // Save number of tab alignments, and then each of them.
        t_size += sizeof(uint16_t);
        t_size += sizeof(int8_t) * nalignments;
    }

	IO_stat t_stat;
	t_stat = p_stream . WriteTag(t_flags, t_size);

    if (t_stat == IO_NORMAL && (t_flags & FIELD_EXTRA_TEXTDIRECTION))
        t_stat = p_stream . WriteU8(text_direction);

    if (t_stat == IO_NORMAL && (t_flags & FIELD_EXTRA_TABALIGN))
    {
        t_stat = p_stream . WriteU16(nalignments);

        for (uint2 i = 0; i < nalignments && t_stat == IO_NORMAL; ++i)
            t_stat = p_stream . WriteS8((int8_t)alignments[i]);
    }
    
	if (t_stat == IO_NORMAL)
		t_stat = MCObject::extendedsave(p_stream, p_part, p_version);
    
	return t_stat;
}

IO_stat MCField::extendedload(MCObjectInputStream& p_stream, uint32_t p_version, uint4 p_length)
{
    IO_stat t_stat;
	t_stat = IO_NORMAL;
    
    if (p_length > 0)
    {
		uint4 t_flags, t_length, t_header_length;
		t_stat = checkloadstat(p_stream . ReadTag(t_flags, t_length, t_header_length));
        
		if (t_stat == IO_NORMAL)
			t_stat = checkloadstat(p_stream . Mark());
        
        // MW-2014-06-20: [[ 13315 ]] Load the textDirection of the field.
        if (t_stat == IO_NORMAL && (t_flags & FIELD_EXTRA_TEXTDIRECTION) != 0)
        {
            uint8_t t_value;
            t_stat = checkloadstat(p_stream . ReadU8(t_value));
            if (t_stat == IO_NORMAL)
                text_direction = (MCTextDirection)t_value;
        }

        // SN-2015-04-30: [[ Bug 15175 ]] Read the tablAlign property, if saved
        if (t_stat == IO_NORMAL && (t_flags & FIELD_EXTRA_TABALIGN) != 0)
        {
            uint16_t t_nalign;
            intenum_t *t_alignments;
            t_alignments = NULL;

            t_stat = checkloadstat(p_stream . ReadU16(t_nalign));

            if (t_stat == IO_NORMAL && t_nalign != 0)
            {
                if (!MCMemoryAllocate(sizeof(intenum_t) * t_nalign, t_alignments))
                    t_stat = checkloadstat(IO_ERROR);

                for (uint2 i = 0; i < t_nalign && t_stat == IO_NORMAL; ++i)
                {
                    int8_t t_align;
                    if ((t_stat = checkloadstat(p_stream . ReadS8(t_align))) == IO_NORMAL)
                        t_alignments[i] = t_align;
                }

                if (t_stat == IO_NORMAL)
                {
                    nalignments = t_nalign;
                    alignments = t_alignments;
                }
                else
                    MCMemoryDelete(t_alignments);
            }
        }
        
        if (t_stat == IO_NORMAL)
            t_stat = checkloadstat(p_stream . Skip(t_length));
        
        if (t_stat == IO_NORMAL)
            p_length -= t_length + t_header_length;
    }
    
	if (t_stat == IO_NORMAL)
		t_stat = MCObject::extendedload(p_stream, p_version, p_length);
    
	return t_stat;
}

IO_stat MCField::save(IO_handle stream, uint4 p_part, bool p_force_ext, uint32_t p_version)
{
	IO_stat stat;
	int4 savex = textx;
	int4 savey = texty;

	if ((stat = IO_write_uint1(OT_FIELD, stream)) != IO_NORMAL)
		return stat;

    // AL-2014-09-12: [[ Bug 13315 ]] Force an extension if field has explicit textDirection.
    // SN-2015-04-30: [[ Bug 15175 ]] Force an extension if field has tabalign.
    bool t_has_extension;
    t_has_extension = text_direction != kMCTextDirectionAuto || nalignments != 0;
    
    if ((stat = MCObject::save(stream, p_part, t_has_extension || p_force_ext, p_version)) != IO_NORMAL)
		return stat;

	if ((stat = IO_write_int2(leftmargin, stream)) != IO_NORMAL)
		return stat;
	if ((stat = IO_write_int2(rightmargin, stream)) != IO_NORMAL)
		return stat;
	if ((stat = IO_write_int2(topmargin, stream)) != IO_NORMAL)
		return stat;
	if ((stat = IO_write_int2(bottommargin, stream)) != IO_NORMAL)
		return stat;
	if ((stat = IO_write_int2(indent, stream)) != IO_NORMAL)
		return stat;
	if (flags & F_TABS)
	{
		if ((stat = IO_write_uint2(ntabs, stream)) != IO_NORMAL)
			return stat;
		uint2 i;
		for (i = 0 ; i < ntabs ; i++)
			if ((stat = IO_write_uint2(tabs[i], stream)) != IO_NORMAL)
				return stat;
	}
	if ((stat = savepropsets(stream, p_version)) != IO_NORMAL)
		return stat;
	if (fdata != NULL)
	{
		if (opened)
		{
			resetparagraphs();
			fdata->setparagraphs(paragraphs);
		}

		// If p_part != 0, and the field is shared, we only want to save the '0' part.
		if (getflag(F_SHARED_TEXT))
		{
			MCCdata *tptr;
			tptr = getcarddata(fdata, 0, False);
			if (tptr != NULL)
				if ((stat = tptr -> save(stream, OT_FDATA, 0, p_version)) != IO_NORMAL)
					return stat;
		}
		else
		{
			MCCdata *tptr = fdata;
			do
			{
				if ((stat = tptr->save(stream, OT_FDATA, p_part, p_version)) != IO_NORMAL)
					return stat;
				tptr = tptr->next();
			}
			while (tptr != fdata);
		}
	}
	if (vscrollbar != NULL)
		if ((stat = vscrollbar->save(stream, p_part, p_force_ext, p_version)) != IO_NORMAL)
			return stat;
	if (hscrollbar != NULL)
		if ((stat = hscrollbar->save(stream, p_part, p_force_ext, p_version)) != IO_NORMAL)
			return stat;
	if (opened)
	{
		// OK-2009-01-27: [[Bug 6884]] - Prevent messages being sent here as code execution while saving
		// is a bad idea.
		setstate(True, CS_NO_MESSAGES);

		if (fdata == NULL)
			resetparagraphs();
		do_recompute(false);
		hscroll(savex - textx, False);
		vscroll(savey - texty, False);
		resetscrollbars(True);

		setstate(False, CS_NO_MESSAGES);
	}
	return IO_NORMAL;
}

IO_stat MCField::load(IO_handle stream, uint32_t version)
{
	IO_stat stat;

	if ((stat = MCObject::load(stream, version)) != IO_NORMAL)
		return checkloadstat(stat);
	if ((stat = IO_read_int2(&leftmargin, stream)) != IO_NORMAL)
		return checkloadstat(stat);
	if ((stat = IO_read_int2(&rightmargin, stream)) != IO_NORMAL)
		return checkloadstat(stat);
	if ((stat = IO_read_int2(&topmargin, stream)) != IO_NORMAL)
		return checkloadstat(stat);
	if ((stat = IO_read_int2(&bottommargin, stream)) != IO_NORMAL)
		return checkloadstat(stat);
	if ((stat = IO_read_int2(&indent, stream)) != IO_NORMAL)
		return checkloadstat(stat);
	if (flags & F_TABS)
	{
		if ((stat = IO_read_uint2(&ntabs, stream)) != IO_NORMAL)
			return checkloadstat(stat);
		tabs = new (nothrow) uint2[ntabs];
		uint2 i;
		for (i = 0 ; i < ntabs ; i++)
			if ((stat = IO_read_uint2(&tabs[i], stream)) != IO_NORMAL)
				return checkloadstat(stat);
	}
	if (version <= kMCStackFileFormatVersion_2_0)
	{
		rect = MCU_reduce_rect(rect, MCfocuswidth);
		if (flags & F_LIST_BEHAVIOR)
			flags |= F_TRAVERSAL_ON;
	}
	if (flags & F_VGRID)
		flags |= F_DONT_WRAP;
	if ((stat = loadpropsets(stream, version)) != IO_NORMAL)
		return checkloadstat(stat);
	while (True)
	{
		uint1 type;
		if ((stat = IO_read_uint1(&type, stream)) != IO_NORMAL)
			return checkloadstat(stat);
		if (type == OT_FDATA)
		{
			MCCdata *newfdata = new (nothrow) MCCdata;
			if ((stat = newfdata->load(stream, this, version)) != IO_NORMAL)
			{
				delete newfdata;
				return checkloadstat(stat);
			}
			newfdata->appendto(fdata);
		}
		else
			if (type == OT_SCROLLBAR)
			{
				if (flags & F_VSCROLLBAR && vscrollbar == NULL)
				{
					vscrollbar = new (nothrow) MCScrollbar;
					vscrollbar->setparent(this);
					if ((stat = vscrollbar->load(stream, version)) != IO_NORMAL)
						return checkloadstat(stat);
					vscrollbar->setflag(getflag(F_DISABLED), F_DISABLED);
					vscrollbar->allowmessages(False);
					vscrollbar->setembedded();
					scrollbarwidth = vscrollbar->getrect().width;
				}
				else
					if (flags & F_HSCROLLBAR && hscrollbar == NULL)
					{
						hscrollbar = new (nothrow) MCScrollbar;
						hscrollbar->setparent(this);
						if ((stat = hscrollbar->load(stream, version)) != IO_NORMAL)
							return checkloadstat(stat);
						hscrollbar->setflag(getflag(F_DISABLED), F_DISABLED);
						hscrollbar->allowmessages(False);
						hscrollbar->setembedded();
						if (!(flags & F_VSCROLLBAR))
							scrollbarwidth = hscrollbar->getrect().height;
					}
					else
					{
						MCS_seek_cur(stream, -1);
						break;
					}
			}
			else
			{
				MCS_seek_cur(stream, -1);
				break;
			}
	}
	return IO_NORMAL;
}

///////////////////////////////////////////////////////////////////////////////

void MCField::unlink(MCControl *p_control)
{
	if (hscrollbar == (MCScrollbar *)p_control)
	{
		setstate(False, CS_FOREIGN_HSCROLLBAR);
		hscrollbar = NULL;
	}

	if (vscrollbar == (MCScrollbar *)p_control)
	{
		setstate(False, CS_FOREIGN_VSCROLLBAR);
		vscrollbar = NULL;
	}
}

///////////////////////////////////////////////////////////////////////////////

bool MCField::imagechanged(MCImage *p_image, bool p_deleting)
{
	bool t_used = false;
	MCParagraph *t_para = paragraphs;

	do
	{
		t_used = t_para->imagechanged(p_image, p_deleting) || t_used;
		t_para = t_para->next();
	}
	while (t_para != paragraphs);

	if (t_used)
	{
		do_recompute(true);
		layer_redrawall();
	}

	return t_used;
}

///////////////////////////////////////////////////////////////////////////////

bool MCField::IsCursorMovementVisual()
{
    if (cursor_movement == kMCFieldCursorMovementLogical)
        return false;
    else if (cursor_movement == kMCFieldCursorMovementVisual)
        return true;
    else
    {
#ifdef _WIN32
        return false;
#else
        return true;
#endif
    }
}

////////////////////////////////////////////////////////////////////////////////

MCPlatformControlType MCField::getcontroltype()
{
    MCPlatformControlType t_type;
    t_type = MCObject::getcontroltype();
    
    if (t_type != kMCPlatformControlTypeGeneric)
        return t_type;
    else
        t_type = kMCPlatformControlTypeInputField;
    
    if (flags & F_LIST_BEHAVIOR)
        t_type = kMCPlatformControlTypeList;
    else if ((flags & F_LOCK_TEXT) && !(flags & F_OPAQUE))
        t_type = kMCPlatformControlTypeLabel;
    
    return t_type;
}

MCPlatformControlPart MCField::getcontrolsubpart()
{
    return kMCPlatformControlPartNone;
}

MCPlatformControlState MCField::getcontrolstate()
{
    int t_state;
    t_state = MCControl::getcontrolstate();
    
    return MCPlatformControlState(t_state);
}

////////////////////////////////////////////////////////////////////////////////

void MCField::layer_redrawrect(const MCRectangle& m_dirty_rect)
{
    // If the parent of this field is a button, this is the entry field for
    // a combo-box. In that case, the text is vertically centred(-ish)
    // within the field so the y offsets we calculate here are wrong.
    // Calculating the correct position is fairly complicated so the simpler
    // solution is to just invalidate the whole field in that case.
    //
    // This doesn't make much of a difference performance-wise; the number
    // of pixels to be rasterised is higher but only by 3 or 4 rows in most
    // cases.
    if (getparent()->gettype() != CT_BUTTON)
        MCControl::layer_redrawrect(m_dirty_rect);
    else
        MCControl::layer_redrawrect(rect);
}<|MERGE_RESOLUTION|>--- conflicted
+++ resolved
@@ -323,11 +323,7 @@
 		MCCdata *fptr = fref.fdata;
 		do
 		{
-<<<<<<< HEAD
-			MCCdata *newfdata = new (nothrow) MCCdata(*fptr);
-=======
-			MCCdata *newfdata = new MCCdata(*fptr, this);
->>>>>>> 3bb41a9b
+			MCCdata *newfdata = new (nothrow) MCCdata(*fptr, this);
 			newfdata->appendto(fdata);
 			fptr = fptr->next();
 		}
