--- conflicted
+++ resolved
@@ -1243,16 +1243,13 @@
 {
 	switch (which)
 	{
-<<<<<<< HEAD
-	// MW-2012-02-11: [[ TabWidths ]] Handle both tabStops and tabWidths by deferring
-	//   to the format method.
-	case P_TAB_STOPS:
-	case P_TAB_WIDTHS:
-		formattabstops(which, ep, tabs, ntabs);
-		break;
-=======
->>>>>>> 783dcc54
 #ifdef /* MCField::getprop */ LEGACY_EXEC
+    // MW-2012-02-11: [[ TabWidths ]] Handle both tabStops and tabWidths by deferring
+    //   to the format method.
+    case P_TAB_STOPS:
+    case P_TAB_WIDTHS:
+        formattabstops(which, ep, tabs, ntabs);
+        break;
 	case P_AUTO_TAB:
 		ep.setboolean(getflag(F_AUTO_TAB));
 		break;
@@ -1489,14 +1486,9 @@
 	//   actually the encoding of the content.
 	// MW-2013-08-27: [[ Bug 11129 ]] Use INT32_MAX as upper limit.
 	case P_ENCODING:
-<<<<<<< HEAD
 		// MW-2013-08-27: [[ Bug 11129 ]] Use INT32_MAX as upper limit.
 		return gettextatts(parid, P_ENCODING, ep, nil, False, 0, INT32_MAX, false);
 #endif /* MCField::getprop */
-=======
-		return gettextatts(parid, P_ENCODING, ep, nil, False, 0, INT32_MAX, false);
-#endif /* MCField::getprop */ 
->>>>>>> 783dcc54
 	default:
 		return MCControl::getprop_legacy(parid, which, ep, effective);
 	}
@@ -1579,7 +1571,7 @@
 	MCExecPoint *oldep;
 	switch (p)
 	{
-<<<<<<< HEAD
+#ifdef /* MCField::setprop */ LEGACY_EXEC
 	// MW-2012-02-11: [[ TabWidths ]] Handle the new tabWidths property (parsetabstops
 	//   can now do either stops or widths).
 	case P_TAB_WIDTHS:
@@ -1610,9 +1602,6 @@
 			reset = True;
 		}
 		break;
-=======
->>>>>>> 783dcc54
-#ifdef /* MCField::setprop */ LEGACY_EXEC
 	case P_AUTO_TAB:
 		if (!MCU_matchflags(data, flags, F_AUTO_TAB, dummy))
 		{
