/* Copyright (C) 2003-2013 Runtime Revolution Ltd.

This file is part of LiveCode.

LiveCode is free software; you can redistribute it and/or modify it under
the terms of the GNU General Public License v3 as published by the Free
Software Foundation.

LiveCode is distributed in the hope that it will be useful, but WITHOUT ANY
WARRANTY; without even the implied warranty of MERCHANTABILITY or
FITNESS FOR A PARTICULAR PURPOSE.  See the GNU General Public License
for more details.

You should have received a copy of the GNU General Public License
along with LiveCode.  If not see <http://www.gnu.org/licenses/>.  */

#include "prefix.h"

#include "globdefs.h"
#include "filedefs.h"
#include "objdefs.h"
#include "parsedef.h"
#include "mcio.h"

#include "execpt.h"
#include "sellst.h"
#include "stack.h"
#include "card.h"
#include "cdata.h"
#include "scrolbar.h"
#include "field.h"
#include "block.h"
#include "paragraf.h"
#include "mcerror.h"
#include "util.h"
#include "undolst.h"
#include "debug.h"
#include "mctheme.h"
#include "stacklst.h"
#include "dispatch.h"
#include "mode.h"
#include "globals.h"
#include "context.h"
#include "redraw.h"

#include "exec.h"
#include "exec-interface.h"

int2 MCField::clickx;
int2 MCField::clicky;
int2 MCField::goalx;

MCRectangle MCField::cursorrect;
Boolean MCField::cursoron = False;
MCField *MCField::cursorfield = NULL;

Boolean MCField::extend;
Boolean MCField::extendwords;
Boolean MCField::extendlines;
Boolean MCField::contiguous = True;
int2 MCField::widemargin = 14;
int2 MCField::narrowmargin = 8;
MCRectangle MCField::linkrect;
MCBlock *MCField::linkstart;
MCBlock *MCField::linkend;
findex_t MCField::linksi;
findex_t MCField::linkei;
findex_t MCField::composeoffset = 0;
findex_t MCField::composelength = 0;
findex_t MCField::composeconvertingsi = 0;
findex_t MCField::composeconvertingei = 0;
Boolean MCField::composing = False;
findex_t MCField::composecursorindex = 0;

////////////////////////////////////////////////////////////////////////////////

MCPropertyInfo MCField::kProperties[] =
{
	DEFINE_RW_OBJ_PROPERTY(P_AUTO_TAB, Bool, MCField, AutoTab)
	DEFINE_RW_OBJ_PROPERTY(P_DONT_SEARCH, Bool, MCField, DontSearch)
	DEFINE_RW_OBJ_PROPERTY(P_DONT_WRAP, Bool, MCField, DontWrap)
	DEFINE_RW_OBJ_PROPERTY(P_FIXED_HEIGHT, Bool, MCField, FixedHeight)
	DEFINE_RW_OBJ_PROPERTY(P_LOCK_TEXT, Bool, MCField, LockText)
	DEFINE_RW_OBJ_PROPERTY(P_SHARED_TEXT, Bool, MCField, SharedText)
	DEFINE_RW_OBJ_PROPERTY(P_SHOW_LINES, Bool, MCField, ShowLines)
	DEFINE_RW_OBJ_PROPERTY(P_HGRID, Bool, MCField, HGrid)
	DEFINE_RW_OBJ_PROPERTY(P_VGRID, Bool, MCField, VGrid)
	DEFINE_RW_OBJ_ENUM_PROPERTY(P_STYLE, InterfaceFieldStyle, MCField, Style)
	DEFINE_RW_OBJ_PROPERTY(P_AUTO_HILITE, Bool, MCField, AutoHilite)
	DEFINE_RW_OBJ_PROPERTY(P_AUTO_ARM, Bool, MCField, AutoArm)
	DEFINE_RW_OBJ_PROPERTY(P_FIRST_INDENT, Int16, MCField, FirstIndent)
	DEFINE_RW_OBJ_PROPERTY(P_WIDE_MARGINS, Bool, MCField, WideMargins)
	DEFINE_RW_OBJ_PROPERTY(P_HSCROLL, Int32, MCField, HScroll)
	DEFINE_RW_OBJ_PROPERTY(P_VSCROLL, Int32, MCField, VScroll)
	DEFINE_RW_OBJ_PROPERTY(P_HSCROLLBAR, Bool, MCField, HScrollbar)
	DEFINE_RW_OBJ_PROPERTY(P_VSCROLLBAR, Bool, MCField, VScrollbar)
	DEFINE_RW_OBJ_PROPERTY(P_SCROLLBAR_WIDTH, UInt16, MCField, ScrollbarWidth)
	DEFINE_RO_OBJ_PROPERTY(P_FORMATTED_WIDTH, UInt16, MCField, FormattedWidth)
	DEFINE_RO_OBJ_PROPERTY(P_FORMATTED_HEIGHT, UInt16, MCField, FormattedHeight)
	DEFINE_RW_OBJ_PROPERTY(P_LIST_BEHAVIOR, Bool, MCField, ListBehavior)
	DEFINE_RW_OBJ_PROPERTY(P_MULTIPLE_HILITES, Bool, MCField, MultipleHilites)
	DEFINE_RW_OBJ_PROPERTY(P_NONCONTIGUOUS_HILITES, Bool, MCField, NoncontiguousHilites)
	DEFINE_RW_OBJ_PART_PROPERTY(P_TEXT, String, MCField, Text)
	DEFINE_RW_OBJ_PART_PROPERTY(P_UNICODE_TEXT, BinaryString, MCField, UnicodeText)
	DEFINE_RW_OBJ_PART_NON_EFFECTIVE_PROPERTY(P_HTML_TEXT, String, MCField, HtmlText)
	DEFINE_RO_OBJ_PART_EFFECTIVE_PROPERTY(P_HTML_TEXT, String, MCField, HtmlText)
	DEFINE_RW_OBJ_PART_PROPERTY(P_RTF_TEXT, String, MCField, RtfText)
	DEFINE_RW_OBJ_PART_NON_EFFECTIVE_PROPERTY(P_STYLED_TEXT, Array, MCField, StyledText)
	DEFINE_RO_OBJ_PART_EFFECTIVE_PROPERTY(P_STYLED_TEXT, Array, MCField, StyledText)
	DEFINE_RO_OBJ_PART_NON_EFFECTIVE_PROPERTY(P_FORMATTED_STYLED_TEXT, Array, MCField, FormattedStyledText)
	DEFINE_RO_OBJ_PART_EFFECTIVE_PROPERTY(P_FORMATTED_STYLED_TEXT, Array, MCField, FormattedStyledText)
	DEFINE_RO_OBJ_PART_PROPERTY(P_PLAIN_TEXT, String, MCField, PlainText)
	DEFINE_RO_OBJ_PART_PROPERTY(P_UNICODE_PLAIN_TEXT, BinaryString, MCField, UnicodePlainText)
	DEFINE_RW_OBJ_PART_PROPERTY(P_FORMATTED_TEXT, String, MCField, FormattedText)
	DEFINE_RW_OBJ_PART_PROPERTY(P_UNICODE_FORMATTED_TEXT, BinaryString, MCField, UnicodeFormattedText)
	DEFINE_RW_OBJ_PROPERTY(P_LABEL, String, MCField, Label)
	DEFINE_RW_OBJ_PROPERTY(P_TOGGLE_HILITE, Bool, MCField, ToggleHilite)
	DEFINE_RW_OBJ_PROPERTY(P_3D_HILITE, Bool, MCField, ThreeDHilite)
	DEFINE_RO_OBJ_PART_ENUM_PROPERTY(P_ENCODING, InterfaceEncoding, MCField, Encoding)
    
    DEFINE_RW_OBJ_LIST_PROPERTY(P_HILITED_LINES, ItemsOfUInt, MCField, HilitedLines)
    DEFINE_RW_OBJ_PART_CUSTOM_PROPERTY(P_FLAGGED_RANGES, InterfaceFlaggedRanges, MCField, FlaggedRanges)
    DEFINE_RW_OBJ_LIST_PROPERTY(P_TAB_STOPS, ItemsOfUInt, MCField, TabStops)
    DEFINE_RW_OBJ_LIST_PROPERTY(P_TAB_WIDTHS, ItemsOfUInt, MCField, TabWidths)
    DEFINE_RO_OBJ_LIST_PROPERTY(P_PAGE_HEIGHTS, LinesOfUInt, MCField, PageHeights)
    
    DEFINE_RW_OBJ_NON_EFFECTIVE_MIXED_CHUNK_PROPERTY(P_TEXT_SIZE, UInt16, MCField, TextSize)
};

MCObjectPropertyTable MCField::kPropertyTable =
{
	&MCControl::kPropertyTable,
	sizeof(kProperties) / sizeof(kProperties[0]),
	&kProperties[0],
};

////////////////////////////////////////////////////////////////////////////////

MCField::MCField()
{
	flags |= F_FIXED_HEIGHT | F_TRAVERSAL_ON;
	fdata = oldfdata = scrolls = NULL;
	oldparagraphs = paragraphs = NULL;
	curparagraph = focusedparagraph = NULL;
	textx = texty = 0;
	textheight = textwidth = 0;
	fixeda = fixedd = fixedheight = 0;
	leftmargin = rightmargin = topmargin = bottommargin = narrowmargin;
	indent = 0;
	cury = focusedy = firsty = topmargin;
	firstparagraph = lastparagraph = NULL;
	foundlength = 0;
	vscrollbar = hscrollbar = NULL;
	scrollbarwidth = MCscrollbarwidth;
	tabs = NULL;
	ntabs = 0;
	label = MCValueRetain(kMCEmptyString);
}

MCField::MCField(const MCField &fref) : MCControl(fref)
{
	fdata = oldfdata = scrolls = NULL;
	oldparagraphs = paragraphs = NULL;
	curparagraph = focusedparagraph = NULL;
	textx = texty = 0;
	textheight = textwidth = 0;
	fixeda = fixedd = fixedheight = 0;
	indent = fref.indent;
	cury = focusedy = firsty = topmargin;
	firstparagraph = lastparagraph = NULL;
	foundlength = 0;
	if (fref.vscrollbar != NULL)
	{
		vscrollbar = new MCScrollbar(*fref.vscrollbar);
		vscrollbar->setparent(this);
		vscrollbar->allowmessages(False);
		vscrollbar->setflag(flags & F_3D, F_3D);
		vscrollbar->setflag(flags & F_OPAQUE, F_OPAQUE);
		vscrollbar->setflag(flags & F_DISABLED, F_DISABLED);
		vscrollbar->setembedded();
	}
	else
		vscrollbar = NULL;
	if (fref.hscrollbar != NULL)
	{
		hscrollbar = new MCScrollbar(*fref.hscrollbar);
		hscrollbar->setparent(this);
		hscrollbar->allowmessages(False);
		hscrollbar->setflag(flags & F_3D, F_3D);
		hscrollbar->setflag(flags & F_OPAQUE, F_OPAQUE);
		hscrollbar->setflag(flags & F_DISABLED, F_DISABLED);
		hscrollbar->setembedded();
	}
	else
		hscrollbar = NULL;
	scrollbarwidth = fref.scrollbarwidth;
	ntabs = fref.ntabs;
	if (ntabs)
	{
		tabs = new uint2[ntabs];
		uint2 i;
		for (i = 0 ; i < ntabs ; i++)
			tabs[i] = fref.tabs[i];
	}
	else
		tabs = NULL;
	if (fref.fdata != NULL)
	{
		MCCdata *fptr = fref.fdata;
		do
		{
			MCCdata *newfdata = new MCCdata(*fptr);
			newfdata->appendto(fdata);
			fptr = fptr->next();
		}
		while (fptr != fref.fdata);
	}
	MCValueRetain(fref.label);
	label = fref.label;
	state &= ~CS_KFOCUSED;
}

MCField::~MCField()
{
	// OK-2009-04-30: [[Bug 7517]] - Ensure the field is actually closed before deletion, otherwise dangling references may still exist,
	// particuarly if the field had image source characters.
	while (opened)
		close();
	
	if (opened && paragraphs != NULL)
	{
		closeparagraphs(paragraphs);
		fdata->setparagraphs(paragraphs);
	}
	while (fdata != NULL)
	{
		MCCdata *fptr = fdata->remove
		                (fdata);
		delete fptr;
	}
	while (scrolls != NULL)
	{
		MCCdata *fptr = scrolls->remove
		                (scrolls);
		fptr->setdata(0);
		delete fptr;
	}

	if (getstate(CS_FOREIGN_HSCROLLBAR))
		hscrollbar -> link(NULL);
	else
		delete hscrollbar;

	if (getstate(CS_FOREIGN_VSCROLLBAR))
		vscrollbar -> link(NULL);
	else
		delete vscrollbar;

	delete tabs;

	MCValueRelease(label);
}

Chunk_term MCField::gettype() const
{
	return CT_FIELD;
}

const char *MCField::gettypestring()
{
	return MCfieldstring;
}

bool MCField::visit(MCVisitStyle p_style, uint32_t p_part, MCObjectVisitor *p_visitor)
{
	bool t_continue;
	t_continue = true;

	if (p_style == VISIT_STYLE_DEPTH_LAST)
		t_continue = p_visitor -> OnField(this);

	if (t_continue && fdata != NULL)
	{
		// Loop through all the field data attached to this field.
		MCCdata *t_fdata;
		t_fdata = fdata;

		do
		{
			// We include this field data in the following cases:
			//   1) it is shared and its id is 0
			//   2) the requested part is non-zero and the fdata's id matches it
			//   3) the requested part is zero.
			bool t_include;
			if (getflag(F_SHARED_TEXT))
				t_include = fdata -> getid() == 0;
			else if (p_part != 0)
				t_include = fdata -> getid() == p_part;
			else
				t_include = true;

			// If we are including this field data, then loop through its
			// paragraphs.
			if (t_include)
			{
				// MW-2012-11-22: [[ Bug 10558 ]] Make sure we visit the correct fdata!
				MCParagraph *pgptr = t_fdata -> getparagraphs();

				MCParagraph *tpgptr = pgptr;
				do
				{
					t_continue = tpgptr -> visit(p_style, p_part, p_visitor);
					tpgptr = tpgptr->next();
				}
				while(t_continue && tpgptr != pgptr);
			}

			t_fdata = t_fdata -> next();
		}
		while(t_fdata != fdata);
	}

	if (t_continue && p_style == VISIT_STYLE_DEPTH_FIRST)
		t_continue = p_visitor -> OnField(this);

	return t_continue;
}

void MCField::open()
{
	// MW-2008-03-14: [[ Bug 5750 ]] Fix to focus border problem in fields used as menu lists in
	//   (for example) option menus. Make sure the CS_MENUFIELD state persists.
	bool t_is_menu_field;
	t_is_menu_field = getstate(CS_MENUFIELD) == True;
	MCControl::open();
	if (t_is_menu_field)
		setstate(True, CS_MENUFIELD);

	if (hscrollbar != NULL && !getstate(CS_FOREIGN_HSCROLLBAR))
		hscrollbar->open();
	if (vscrollbar != NULL && !getstate(CS_FOREIGN_VSCROLLBAR))
		vscrollbar->open();
	if (opened > 1)
	{
		oldparagraphs = paragraphs;
		oldfdata = fdata;
		if (vscrollbar != NULL)
		{
			MCCdata *scrollptr = getcarddata(scrolls, fdata->getid(), False);
			if (scrollptr != NULL)
				scrollptr->setdata(texty);
			else
				if (texty != 0)
					getcarddata(scrolls, fdata->getid(), True)->setdata(texty);
		}
		if (this == MCfoundfield)
		{
			foundoffset = 0;
			foundlength = 0;
			MCfoundfield = NULL;
		}
	}
	else
	{
		oldparagraphs = NULL;
		setsbrects();
	}
	paragraphs = NULL;

	uint4 parentid;
	if (flags & F_SHARED_TEXT)
		parentid = 0;
	else
		parentid = getcard()->getid();
	MCCdata *foundptr = getcarddata(fdata, parentid, True);
	paragraphs = foundptr->getparagraphs();
	foundptr->totop(fdata);
	if (paragraphs == oldparagraphs)
		oldparagraphs = NULL;
	else
	{
		openparagraphs();
		do_recompute(false);
		if (vscrollbar != NULL)
		{
			MCCdata *scrollptr = getcarddata(scrolls, parentid, False);
			if (scrollptr != NULL)
			{
				texty = scrollptr->getdata();
				cury = focusedy = topmargin - texty;
				resetscrollbars(True);
			}
		}
	}
}

void MCField::close()
{
	MCControl::close();
	if (oldparagraphs != NULL)
		MCundos->freeobject(this);
	if (opened)
	{
		if (oldparagraphs != NULL)
		{
			closeparagraphs(oldparagraphs);
			oldfdata->setparagraphs(oldparagraphs);
		}
	}
	else
	{
		// MW-2007-12-18: [[ Bug 5497 ]] If a field is not truly closed, then we
		//   shouldn't reset all the dependent pointers. Only when it is closed
		//   once and for all do we reset click and active field pointers.
		
		// MW-2005-12-01: [[Bug]] I-Beam cursor does not reset on field close
		
		if ((state & CS_IBEAM) != 0)
			getstack() -> clearibeam();
		if (MCclickfield == this)
			MCclickfield = NULL;
		if (MCactivefield == this)
			MCactivefield = NULL;
		if (MCfoundfield == this)
		{
			foundoffset = 0;
			foundlength = 0;
			MCfoundfield = NULL;
		}
		if (paragraphs != NULL)
		{
			closeparagraphs(paragraphs);
			fdata->setparagraphs(paragraphs);
			if (vscrollbar != NULL)
			{
				MCCdata *scrollptr = getcarddata(scrolls, fdata->getid(), False);
				if (scrollptr != NULL)
					scrollptr->setdata(texty);
				else
					if (texty != 0)
						getcarddata(scrolls, fdata->getid(), True)->setdata(texty);
			}
		}
		curparagraph = focusedparagraph = NULL;
	}
	if (vscrollbar != NULL && vscrollbar->getopened() > opened)
		vscrollbar->close();
	if (hscrollbar != NULL && hscrollbar->getopened() > opened)
		hscrollbar->close();
}

void MCField::kfocus()
{
	if (opened && !(state & CS_KFOCUSED) && flags & F_TRAVERSAL_ON)
	{
		uint2 t_old_trans;
		t_old_trans = gettransient();
		state |= CS_KFOCUSED;

		if (flags & F_LIST_BEHAVIOR)
		{
			if (!(flags & F_TOGGLE_HILITE))
				if (!focusedparagraph->isselection()
				        && !focusedparagraph->IsEmpty()
				        || focusedparagraph->next() != focusedparagraph)
				{
					focusedparagraph->sethilite(True);
					updateparagraph(False, False);
				}
			// MW-2011-08-18: [[ Layers ]] Invalidate the whole object, noting
			//   possible change in transient.
			layer_transientchangedandredrawall(t_old_trans);
			replacecursor(False, False);
			message(MCM_focus_in);
		}
		else
		{
			if (MCactivefield != NULL && MCactivefield != this)
				MCactivefield->unselect(True, True);
			MCactivefield = this;
			clearfound();
			// MW-2011-08-18: [[ Layers ]] Invalidate the whole object, noting
			//   possible change in transient.
			layer_transientchangedandredrawall(t_old_trans);
			replacecursor(False, False);
			MCscreen->addtimer(this, MCM_internal, MCblinkrate);
			if (!(state & CS_MFOCUSED) && flags & F_AUTO_TAB)
				seltext(0, getpgsize(paragraphs), True);
			if (flags & F_TRAVERSAL_ON && !(flags & F_LOCK_TEXT))
				message(MCM_open_field);
			else
				message(MCM_focus_in);
		}
		if (!(flags & F_LOCK_TEXT))
			MCModeActivateIme(getstack(), true);

		MCstacks -> ensureinputfocus(getstack() -> getwindow());
	}
}

void MCField::kunfocus()
{
	if (state & CS_KFOCUSED)
	{
		getstack() -> resetcursor(True);
	
		stopcomposition(False, True);
		MCModeActivateIme(getstack(), false);

		uint2 t_old_trans;
		t_old_trans = gettransient();

		state &= ~CS_KFOCUSED;

		if (flags & F_LIST_BEHAVIOR)
		{
			if (MCactivefield == this)
				unselect(True, True);
			// MW-2011-08-18: [[ Layers ]] Invalidate the whole object, noting
			//   possible change in transient.
			layer_transientchangedandredrawall(t_old_trans);
			removecursor();
			message(MCM_focus_out);
		}
		else
		{
			MCscreen->cancelmessageobject(this, MCM_internal);
			removecursor();
			// MW-2011-08-18: [[ Layers ]] Invalidate the whole object, noting
			//   possible change in transient.
			layer_transientchangedandredrawall(t_old_trans);
			if (flags & F_LOCK_TEXT)
				message(MCM_focus_out);
			else
				if (state & CS_CHANGED)
				{
					message(MCM_close_field);
					if (!(state & CS_KFOCUSED))
						state &= ~CS_CHANGED;
				}
				else
					message(MCM_exit_field);
			if (!(state & CS_KFOCUSED) && MCactivefield == this
			        && !focusedparagraph->isselection()
			        && firstparagraph == lastparagraph)
				MCactivefield = NULL;
		}
	}
}

Boolean MCField::kdown(MCStringRef p_string, KeySym key)
{
	if (state & CS_NO_FILE)
		return False;
	if (key == XK_Return || key == XK_KP_Enter || key == XK_Tab)
	{
		MCAutoStringRef t_string;
		/* UNCHECKED */ MCStringFormat(&t_string, "%d", key);
		if (message_with_valueref_args(MCM_raw_key_down, *t_string) == ES_NORMAL)
			return True;
	}
	Exec_stat stat;
	switch (key)
	{
	case XK_Return:
		stat = message(MCM_return_in_field);
		if (stat == ES_NORMAL || stat == ES_ERROR)
			return True;
		break;
	case XK_KP_Enter:
		stat = message(MCM_enter_in_field);
		if (stat == ES_NORMAL || stat == ES_ERROR)
			return True;
		break;
	case XK_Tab:
		break;
	case XK_Up:
	case XK_Down:
	case XK_Left:
	case XK_Right:
		if (!MCtextarrows)
			return MCObject::kdown(p_string, key);
		// Fall through...
	default:
		if (MCObject::kdown(p_string, key))
			return True;
		break;
	}

	// MW-2008-01-11: [[ Bug 4360 ]] Hilite remains after removing focus in arrowKey handler.
	//   We must not only check that the focused paragraph is NULL, but also whether the
	//   activefield is us....
	// MW-2008-02-13: ... unless we are doing a mousewheely thing - in which case the currently
	//   non-active field can scroll
	// MW-2008-03-14: [[ Bug 5750 ]] ... or we are a menufield
	// MW-2008-03-18: [[ Bug 6156 ]] ... or a field with list behaviour set
	if (key != XK_WheelDown && key != XK_WheelUp && key != XK_WheelLeft && key != XK_WheelRight && (focusedparagraph == NULL || MCactivefield != this) && !getstate(CS_MENUFIELD) && !getflag(F_LIST_BEHAVIOR))
		return False;

	//windows likes to echo keydowns

#ifdef _MACOSX
	/*uint2 mods = (MCmodifierstate & MS_CONTROL) >> 1 & 0x3;
	Field_translations function;
	if (MCmodifierstate & MS_MAC_CONTROL)
	{
		mods |= MS_CONTROL >> 1;
		function = trans_lookup(emacs_keys, key, mods);
	}
	else
		function = trans_lookup(std_keys, key, mods);*/
	Field_translations function;
	function = lookup_mac_keybinding(key, MCmodifierstate);
	if (function == FT_UNDEFINED && MCmodifierstate & (MS_CONTROL | MS_MAC_CONTROL))
		return False;
#else

	uint2 mods = (MCmodifierstate >> 1) & 0x3;

	Field_translations function;
	if (key == XK_Insert && (MCmodifierstate & MS_SHIFT) != 0)
		function = FT_PASTE;
	else
		function = trans_lookup(MCemacskeys ? emacs_keys : std_keys, key, mods);
	if (function == FT_UNDEFINED && MCmodifierstate & (MS_CONTROL | MS_MOD1))
		return False;
	if (function != FT_UNDEFINED || !MCStringIsEmpty(p_string))
		stopcomposition(False, True);
#endif

	// MW-2008-02-26: [[ Bug 5939 ]] 'Escape' key inserts characters into fields
	if (key == XK_Escape)
		return False;
	
	switch (function)
	{
	case FT_UNDEFINED:
		if (!getflag(F_LOCK_TEXT))
		{
			if (MCStringIsEmpty(p_string))
				return False;

			getstack()->hidecursor();

			finsertnew(function, p_string, key);
		}
		break;
	case FT_DELBCHAR:
	case FT_DELBWORD:
	case FT_DELFCHAR:
	case FT_DELFWORD:
	case FT_DELBOL: // Not implemented yet
	case FT_DELEOL: // Not implemented yet
	case FT_DELBOP: // Not implemented yet
	case FT_DELEOP:
		if (!getflag(F_LOCK_TEXT))
			fdel(function, p_string, key);
		break;
	case FT_HELP:
		fhelp(function, p_string, key);
		break;
	case FT_UNDO:
		if (!getflag(F_LOCK_TEXT))
		fundo(function, p_string, key);
		break;
	case FT_CUT:
		if (!getflag(F_LOCK_TEXT))
			fcut(function, p_string, key);
		break;
	case FT_CUTLINE:
		if (!getflag(F_LOCK_TEXT))
			fcutline(function, p_string, key);
		break;
	case FT_COPY:
		if (!getflag(F_LOCK_TEXT))
			fcopy(function, p_string, key);
		break;
	case FT_PASTE:
		if (!getflag(F_LOCK_TEXT))
			fpaste(function, p_string, key);
		break;
	case FT_TAB:
		ftab(function, p_string, key);
		break;
	case FT_FOCUSFIRST:
	case FT_FOCUSLAST:
	case FT_FOCUSNEXT:
	case FT_FOCUSPREV:
		ffocus(function, p_string, key);
		break;
	case FT_PARAGRAPHAFTER:
		if (!getflag(F_LOCK_TEXT))
		{
			freturn(function, p_string, key);
			fmove(FT_LEFTCHAR, p_string, key);
		}
		break;
	case FT_PARAGRAPH:
		if (!getflag(F_LOCK_TEXT))
			freturn(function, p_string, key);
		break;
	case FT_CENTER:
		fcenter(function, p_string, key);
		break;
	case FT_SCROLLUP:
	case FT_SCROLLDOWN:
	case FT_SCROLLLEFT:
	case FT_SCROLLRIGHT:
	case FT_SCROLLPAGEUP:
	case FT_SCROLLPAGEDOWN:
	case FT_SCROLLTOP:
	case FT_SCROLLBOTTOM:
		fscroll(function, p_string, key);
		break;
	default:
		fmove(function, p_string, key);
		break;
	}
	return True;
}

Boolean MCField::mfocus(int2 x, int2 y)
{
	Tool tool = getstack()->gettool(this);
	if (!(flags & F_VISIBLE || MCshowinvisibles)
	        || flags & F_DISABLED && tool == T_BROWSE || state & CS_NO_FILE)
		return False;
	if (sbfocus(x, y, hscrollbar, vscrollbar))
	{
		if (state & CS_IBEAM)
		{
			state &= ~CS_IBEAM;
			getstack()->clearibeam();
		}
		return True;
	}
	if (flags & F_F_AUTO_ARM && flags & F_LOCK_TEXT && flags & F_LIST_BEHAVIOR)
	{
		if (x != mx || y != my)
			hiliteline(x, y);
		return MCControl::mfocus(x, y);
	}
	if (state & CS_SELECTING)
	{
		if (x != mx || y != my)
		{
			// MW-2012-01-25: [[ FieldMetrics ]] Co-ordinates are now card-based.
			extendselection(x, y);
			mx = x;
			my = y;
		}
		if (flags & F_LOCK_TEXT)
			return MCControl::mfocus(x, y);
		return True;
	}
	Boolean oldstate = True;
	if (linkstart != NULL)
		oldstate = MCU_point_in_rect(linkrect, mx, my);
	Boolean getfocus = MCControl::mfocus(x, y);
	if (getfocus && tool == T_BROWSE && hscrollbar != NULL && vscrollbar != NULL
	        && x > rect.x + rect.width - scrollbarwidth
	        && y > rect.y + rect.height - scrollbarwidth)
		getfocus = False;
	if (!(flags & F_LOCK_TEXT))
	{
		// Some control paths here do not explicitly set the cursor, so we take
		// note of this and reset the stack's cursor if nothing else does. This
		// is needed to ensure that a hidden cursor doesn't stick in some difficult
		// to locate circumstances...
		bool t_cursor_set;
		t_cursor_set = false;
		
		// MW-2008-03-18: [[ Bug 6106 ]] Cursor changes to i-beam in focus border and
		//   border of fields - fixed by making sure we ignore focus messages that
		//   land in the boder of the field.
		bool t_show_ibeam;
		if (MCU_point_in_rect(getfrect(), x, y))
			t_show_ibeam = true;
		else
			t_show_ibeam = false;
		
		if (getfocus && t_show_ibeam && !(state & CS_IBEAM) && tool == T_BROWSE)
		{
			state |= CS_IBEAM;
			getstack()->setibeam();
			t_cursor_set = true;
		}
		else if (!getfocus && !t_show_ibeam && state & CS_IBEAM)
		{
			state &= ~CS_IBEAM;
			getstack()->clearibeam();
			t_cursor_set = true;
		}
		
		if (state & CS_DRAG_TEXT)
			dragtext();
		else if (getfocus && MCactivefield == this && (focusedparagraph->isselection() || firstparagraph != lastparagraph))
		{
			computedrag();
			t_cursor_set = true;
		}

		if (!t_cursor_set)
			getstack() -> resetcursor(False);
	}
	else
		if (linkstart != NULL)
		{
			Boolean newstate = MCU_point_in_rect(linkrect, mx, my);
			if (newstate != oldstate)
			{
				MCBlock *bptr = linkstart;
				do
				{
					bptr->sethilite(newstate);
					bptr = bptr->next();
				}
				while (bptr != linkend->next());
				// MW-2011-08-18: [[ Layers ]] Invalidate the links part of the field.
				layer_redrawrect(linkrect);
			}
		}
	return getfocus;
}

void MCField::munfocus()
{
	if (state & CS_IBEAM)
		getstack()->clearibeam();
	state &= ~(CS_HSCROLL | CS_VSCROLL | CS_SELECTING | CS_IBEAM);
	extend = extendwords = False;
	linkstart = linkend = NULL;

	MCControl::munfocus();
}

void MCField::mdrag(void)
{
	// MW-2008-02-27: [[ Bug 5968 ]] dragStart sent if click started in scrollbar
	if (getstate(CS_HSCROLL) || getstate(CS_VSCROLL))
		return;

	// MW-2008-03-31: [[ Bug 6294 ]] dragStart should only be sent to an unlocked
	//   field if there's a selection already.
	bool t_auto_start;
	if (getflag(F_LOCK_TEXT) || getstate(CS_SOURCE_TEXT))
		t_auto_start = message(MCM_drag_start) != ES_NORMAL;
	else
		t_auto_start = false;

	MCdragtargetptr = this;

	if (!t_auto_start)
		return;

	if (!getstate(CS_SOURCE_TEXT))
		return;

	MCAutoDataRef t_data;
	pickleselection(&t_data);
	if (*t_data != nil)
	{
		MCallowabledragactions = DRAG_ACTION_MOVE | DRAG_ACTION_COPY;
		MCdragdata -> Store(TRANSFER_TYPE_STYLED_TEXT, *t_data);
	}
}

Boolean MCField::mdown(uint2 which)
{
	if (state & CS_MFOCUSED)
		return False;
	if (state & CS_MENU_ATTACHED)
		return MCObject::mdown(which);
	state |= CS_MFOCUSED;
	state &= ~CS_SOURCE_TEXT;
	Tool tool = getstack()->gettool(this);
	if (tool == T_BROWSE
	        && sbdown(which, hscrollbar, vscrollbar))
		return True;
	switch (which)
	{
	case Button1:
		switch (tool)
		{
		case T_BROWSE:
		{
			// MW-2011-02-26: [[ Bug 9417 ]] When clicking on a link in a list we
			//   still do any autoHilite behavior.
			bool t_is_link_in_list;
			t_is_link_in_list = false;
			
			MCclickfield = this;
			clickx = mx;
			clicky = my;
			// MW-2011-02-26: [[ Bug 9417 ]] We now get a single char click loc
			//   which then gets extended to the full link in 'getlinkdata()'.
			if ((flags & F_LOCK_TEXT || MCmodifierstate & MS_CONTROL)
			        && locmark(False, False, False, True, True, linksi, linkei))
			{
				getlinkdata(linkrect, linkstart, linkend);
				if (linkstart != NULL)
				{
					MCBlock *bptr = linkstart;
					do
					{
						bptr->sethilite(True);
						bptr = bptr->next();
					}
					while (bptr != linkend->next());
					// MW-2011-08-18: [[ Layers ]] Invalidate the links part of the field.
					layer_redrawrect(linkrect);
					if (!getflag(F_LIST_BEHAVIOR))
					{
						message_with_valueref_args(MCM_mouse_down, MCSTR("1"));
						return True;
					}
					
					t_is_link_in_list = true;
				}
			}
			if (flags & F_TRAVERSAL_ON ||
				(flags & F_LOCK_TEXT || MCmodifierstate & MS_CONTROL) && flags & F_LIST_BEHAVIOR)
			{
				if (flags & F_TRAVERSAL_ON && !(state & CS_KFOCUSED)
				        && !(flags & F_NO_AUTO_HILITE))
				{
					// MW-2010-10-04: [[ Bug 9027 ]] Keep track of whether the field is still being
					//   'mouseDowned'. If there is no longer a mouse down in effect after the openField
					//    we don't do any of the selection stuff.
					state |= CS_MOUSEDOWN;
					getstack()->kfocusset(this);
					if (!(state & CS_KFOCUSED))
					{
						state &= ~CS_MFOCUSED;
						return False;
					}
					if (!(state & CS_MOUSEDOWN))
						return True;
				}
				if ((paragraphs != paragraphs->next() || !paragraphs->IsEmpty())
				        && !(flags & F_LIST_BEHAVIOR
				             && (my - rect.y > (int4)(textheight + topmargin - texty))))
				{
					// MW-2012-01-25: [[ FieldMetrics ]] Co-ordinates are now card-based.
					startselection(mx, my, False);
					if (flags & F_LOCK_TEXT || flags & F_LIST_BEHAVIOR)
						message_with_valueref_args(MCM_mouse_down, MCSTR("1"));
					if (t_is_link_in_list)
						endselection();
				}
				else
					if (flags & F_LOCK_TEXT || MCmodifierstate & MS_CONTROL)
						message_with_valueref_args(MCM_mouse_down, MCSTR("1"));
			}
			else
				message_with_valueref_args(MCM_mouse_down, MCSTR("1"));
		}
		break;
		case T_FIELD:
		case T_POINTER:
			if (MCactivefield == this)
				unselect(True, True);
			else
				if (flags & F_LIST_BEHAVIOR)
					sethilitedlines(MCnullmcstring);
			start(True);
			break;
		case T_HELP:
			break;
		default:
			return False;
		}
		break;
	case Button2:
		if (flags & F_LOCK_TEXT || getstack()->gettool(this) != T_BROWSE)
		{
			MCclickfield = this;
			clickx = mx;
			clicky = my;
			message_with_valueref_args(MCM_mouse_down, MCSTR("2"));
		}
		break;
	case Button3:
		MCclickfield = this;
		clickx = mx;
		clicky = my;
		message_with_valueref_args(MCM_mouse_down, MCSTR("3"));
		break;
	}
	return True;
}

Boolean MCField::mup(uint2 which)
{
	if (!(state & (CS_MFOCUSED | CS_DRAG_TEXT)))
		return False;
	if (state & CS_MENU_ATTACHED)
		return MCObject::mup(which);
	state &= ~(CS_MFOCUSED | CS_MOUSEDOWN);
	if (state & CS_GRAB)
	{
		ungrab(which);
		return True;
	}
	Tool tool = getstack()->gettool(this);
	if (tool == T_BROWSE
	        && sbup(which, hscrollbar, vscrollbar))
	{
		if (flags & F_F_AUTO_ARM && flags & F_LOCK_TEXT
		        && flags & F_LIST_BEHAVIOR)
		{
			findex_t index = ytooffset(texty);
			findex_t ei = index;
			focusedparagraph = indextoparagraph(paragraphs, index, ei)->next();
			focusedy = paragraphtoy(focusedparagraph);
		}
		return True;
	}
	switch (which)
	{
	case Button1:
		switch (tool)
		{
		case T_BROWSE:
			if (state & CS_SOURCE_TEXT)
			{
				state &= ~CS_SOURCE_TEXT;

				// MW-2007-11-23: [[ Bug 5546 ]] Make sure we don't reset the activefield when unselecting
				//   (i.e. pass 'False' as the clear parameter to unselect)
				unselect(False, True);

				state |= CS_SELECTING;

				// MW-2012-01-25: [[ FieldMetrics ]] Co-ordinates are now card-based.
				setfocus(clickx, clicky);
			}
			if (state & CS_SELECTING)
			{
				endselection();
				MCundos->freestate();
				signallisteners(P_HILITED_LINES);
				message(MCM_selection_changed);
			}
			if (!(state & CS_DRAG_TEXT))
				if ((flags & F_LOCK_TEXT || MCmodifierstate & MS_CONTROL))
					if (MCU_point_in_rect(rect, mx, my))
						if (flags & F_LIST_BEHAVIOR
						        && (my - rect.y > (int4)(textheight + topmargin - texty)
						            || paragraphs == paragraphs->next()
<<<<<<< HEAD
						            && paragraphs->IsEmpty()))
							message_with_args(MCM_mouse_release, "1");
=======
						            && !paragraphs->gettextsize()))
							message_with_valueref_args(MCM_mouse_release, MCSTR("1"));
>>>>>>> 12c4386b
						else
						{
							if (linkstart != NULL)
								if (linkstart->gethilite())
								{
									MCBlock *bptr = linkstart;
									do
									{
										bptr->sethilite(False);
										bptr->setvisited();
										bptr = bptr->next();
									}
									while (bptr != linkend->next());
									// MW-2011-08-18: [[ Layers ]] Invalidate the links part of the field.
									layer_redrawrect(linkrect);
									MCExecPoint ep;
									if (linkstart->getlinktext() == NULL)
										returntext(ep, linksi, linkei);
									else
										ep.setvalueref(linkstart->getlinktext());
									linkstart = linkend = NULL;
									if (message_with_valueref_args(MCM_link_clicked, ep.getvalueref()) == ES_NORMAL)
										return True;
								}
								else
									linkstart = linkend = NULL;
							message_with_valueref_args(MCM_mouse_up, MCSTR("1"));
						}
					else
						message_with_valueref_args(MCM_mouse_release, MCSTR("1"));
			break;
		case T_FIELD:
		case T_POINTER:
			end();
			break;
		case T_HELP:
			help();
			break;
		default:
			return False;
		}
		break;
	case Button2:
		if (flags & F_LOCK_TEXT || getstack()->gettool(this) != T_BROWSE)
		{
			if (MCU_point_in_rect(rect, mx, my))
				message_with_valueref_args(MCM_mouse_up, MCSTR("2"));
			else
				message_with_valueref_args(MCM_mouse_release, MCSTR("2"));
		}
		else if (MCscreen -> hasfeature(PLATFORM_FEATURE_TRANSIENT_SELECTION) && MCselectiondata -> HasText())
		{
			MCAutoDataRef t_text;
			if (MCselectiondata -> Fetch(TRANSFER_TYPE_UNICODE_TEXT, &t_text))
			{
				extend = extendwords = False;
				// MW-2012-01-25: [[ FieldMetrics ]] Co-ordinates are now card-based.
				setfocus(mx, my);
                MCAutoStringRef t_text_str;
                /* UNCHECKED */ MCStringDecode(*t_text, kMCStringEncodingUTF16, false, &t_text_str);
				typetext(*t_text_str);
			}
		}
		break;
	case Button3:
		if (MCU_point_in_rect(rect, mx, my))
			message_with_valueref_args(MCM_mouse_up, MCSTR("3"));
		else
			message_with_valueref_args(MCM_mouse_release, MCSTR("3"));
		break;
	}
	return True;
}

// MW-2011-01-31: [[ Bug 9284 ]] Given you can click-drag-select and triple-click-select
//   in locked fields, you should probably be able to double-click select also!
// MW-2011-02-04: [[ Bug 9377 ]] Reverting 9284 - needs further investigation before
//   fixing.
Boolean MCField::doubledown(uint2 which)
{
	if (which == Button1 && getstack()->gettool(this) == T_BROWSE)
	{
		if (sbdoubledown(which, hscrollbar, vscrollbar))
			return True;
		MCclickfield = this;
		// MW-2012-10-02: [[ Bug 10290 ]] Only start a selection in a traversalOn field
		//   if it is the active field. This stops oddness when double-click gets interleaved
		//   with tab.
		if (flags & F_LIST_BEHAVIOR && (flags & F_TOGGLE_HILITE))
			mdown(which);
		else if (!(flags & F_LOCK_TEXT || MCmodifierstate & MS_CONTROL) &&
				 (!getflag(F_TRAVERSAL_ON) || MCactivefield == this))
		{
			state |= CS_MFOCUSED;
			// MW-2012-01-25: [[ FieldMetrics ]] Co-ordinates are now card-based.
			startselection(mx, my, True);
			return True;
		}
	}
	return MCControl::doubledown(which);
}

Boolean MCField::doubleup(uint2 which)
{
	if (which == Button1 && getstack()->gettool(this) == T_BROWSE)
	{
		if (state & CS_SELECTING)
		{
			state &= ~CS_MFOCUSED;
			endselection();
			MCundos->freestate();
			signallisteners(P_HILITED_LINES);
			message(MCM_selection_changed);
			return True;
		}
		if (state & CS_DRAG_TEXT)
		{
			removecursor();
			state &= ~(CS_DRAG_TEXT | CS_MFOCUSED);
			getstack()->resetcursor(True);
		}
		if (sbdoubleup(which, hscrollbar, vscrollbar))
			return True;
		if (flags & F_LIST_BEHAVIOR && (flags & F_TOGGLE_HILITE))
			mup(which);
	}
	return MCControl::doubleup(which);
}

void MCField::timer(MCNameRef mptr, MCParameter *params)
{
	if (MCNameIsEqualTo(mptr, MCM_internal, kMCCompareCaseless))
	{
		if (opened && (state & CS_KFOCUSED)
		        && !(state & CS_DRAG_TEXT))
		{
			if (cursoron)
				removecursor();
			else
				replacecursor(False, False);
			MCscreen->addtimer(this, MCM_internal, MCblinkrate);
		}
	}
	else if (MCNameIsEqualTo(mptr, MCM_internal2, kMCCompareCaseless))
		{
			if (opened)
				if (state & CS_SELECTING)
				{
					// MW-2012-01-25: [[ FieldMetrics ]] Co-ordinates are now card-based.
					if (!MCU_point_in_rect(getfrect(), mx, my))
						extendselection(mx, my);
					MCscreen->addtimer(this, MCM_internal2, MCsyncrate);
				}
				else
					if (state & CS_DRAG_TEXT)
					{
						if (!MCU_point_in_rect(getfrect(), mx, my))
							dragtext();
						MCscreen->addtimer(this, MCM_internal2, MCsyncrate);
					}
		}
		else
			MCControl::timer(mptr, params);
}

void MCField::select()
{
	if (MCactivefield == this)
		unselect(True, True);
	MCControl::select();
}

uint2 MCField::gettransient() const
{
	if (state & CS_KFOCUSED && MClook != LF_WIN95
	        && borderwidth != 0 && !(extraflags & EF_NO_FOCUS_BORDER))
		return MCfocuswidth;
	return 0;
}

void MCField::setrect(const MCRectangle &nrect)
{
	// The contents only need to be laid out if the size changes. In particular,
    // it is the width that is important; the height does not affect layout.
    bool t_resized = false;
    if (nrect.width != rect.width)
        t_resized = true;
    
    rect = nrect;
	setsbrects();

	// MW-2007-07-05: [[ Bug 2435 ]] - 'Caret' doesn't move with the field when its rect changes
	if (cursoron)
		replacecursor(False, False);
    
    if (t_resized)
        do_recompute(true);
}

Exec_stat MCField::getprop_legacy(uint4 parid, Properties which, MCExecPoint& ep, Boolean effective)
{
	switch (which)
	{
#ifdef /* MCField::getprop */ LEGACY_EXEC
    // MW-2012-02-11: [[ TabWidths ]] Handle both tabStops and tabWidths by deferring
    //   to the format method.
    case P_TAB_STOPS:
    case P_TAB_WIDTHS:
        formattabstops(which, ep, tabs, ntabs);
        break;
	case P_AUTO_TAB:
		ep.setboolean(getflag(F_AUTO_TAB));
		break;
	case P_DONT_SEARCH:
		ep.setboolean(getflag(F_F_DONT_SEARCH));
		break;
	case P_DONT_WRAP:
		ep.setboolean(getflag(F_DONT_WRAP));
		break;
	case P_FIXED_HEIGHT:
		ep.setboolean(getflag(F_FIXED_HEIGHT));
		break;
	case P_LOCK_TEXT:
		ep.setboolean(getflag(F_LOCK_TEXT));
		break;
	case P_SHARED_TEXT:
		ep.setboolean(getflag(F_SHARED_TEXT));
		break;
	case P_SHOW_LINES:
		ep.setboolean(getflag(F_SHOW_LINES));
		break;
	case P_HGRID:
		ep.setboolean(getflag(F_HGRID));
		break;
	case P_VGRID:
		ep.setboolean(getflag(F_VGRID));
		break;
	case P_STYLE:
		{
			const char *t_style_string;
			if (flags & F_VSCROLLBAR)
				t_style_string = MCscrollingstring;
			else if (!(flags & F_OPAQUE))
				t_style_string = MCtransparentstring;
			else if (flags & F_SHADOW)
				t_style_string = MCshadowstring;
			else if (!(flags & F_SHOW_BORDER))
				t_style_string = MCopaquestring;
			else
				t_style_string = MCrectanglestring;
			ep . setstaticcstring(t_style_string);
		}
		break;
	case P_AUTO_HILITE:
		ep.setboolean((flags & F_NO_AUTO_HILITE) == 0);
		break;
	case P_AUTO_ARM:
		ep.setboolean(getflag(F_F_AUTO_ARM));
		break;
	case P_FIRST_INDENT:
		ep.setint(indent);
		break;
	case P_WIDE_MARGINS:
		ep . setboolean(leftmargin >= widemargin);
		break;
	case P_HSCROLL:
		ep.setint(textx);
		break;
	case P_VSCROLL:
		ep.setint(texty);
		break;
	case P_HSCROLLBAR:
		ep.setboolean(getflag(F_HSCROLLBAR));
		break;
	case P_VSCROLLBAR:
		ep.setboolean(getflag(F_VSCROLLBAR));
		break;
	case P_SCROLLBAR_WIDTH:
		ep.setint(scrollbarwidth);
		break;
	case P_FORMATTED_HEIGHT:
		if (opened)
			ep.setint(textheight + rect.height - getfheight()
			          + topmargin + bottommargin - TEXT_Y_OFFSET);
		else
			ep.setint(0);
		break;
	case P_FORMATTED_WIDTH:
		if (opened)
			ep.setint(textwidth + rect.width - getfwidth()
			          + leftmargin + rightmargin
			          + (flags & F_VSCROLLBAR ? (flags & F_DONT_WRAP ? 0 : -vscrollbar->getrect().width) : 0));
		else
			ep.setint(0);
		break;
	case P_LIST_BEHAVIOR:
		ep.setboolean(getflag(F_LIST_BEHAVIOR));
		break;
	case P_MULTIPLE_HILITES:
		ep.setboolean(getflag(F_MULTIPLE_HILITES));
		break;
	case P_NONCONTIGUOUS_HILITES:
		ep.setboolean(getflag(F_NONCONTIGUOUS_HILITES));
		break;
	case P_HILITED_LINES:
		hilitedlines(ep);
		break;
	case P_TEXT:
		// MW-2012-02-21: [[ FieldExport ]] Use the new text export method.
		exportastext(parid, ep, 0, INT32_MAX, false);
		break;
	case P_UNICODE_TEXT:
		// MW-2012-02-21: [[ FieldExport ]] Use the new text export method.
		exportastext(parid, ep, 0, INT32_MAX, true);
		break;
	case P_HTML_TEXT:
		// MW-2012-03-05: [[ FieldExport ]] Use the new html text export method.
		exportashtmltext(parid, ep, 0, INT32_MAX, effective == True);
		break;
	case P_RTF_TEXT:
		// MW-2012-02-27: [[ FieldExport ]] Use the new rtf text export method.
		exportasrtftext(parid, ep, 0, INT32_MAX);
		break;
	case P_STYLED_TEXT:
	case P_FORMATTED_STYLED_TEXT:
		// MW-2012-02-21: [[ FieldExport ]] Use the new styled text export method.
		exportasstyledtext(parid, ep, 0, INT32_MAX, which == P_FORMATTED_STYLED_TEXT, effective == True);
		break;
	case P_PLAIN_TEXT:
		// MW-2012-02-21: [[ FieldExport ]] Use the new plain text export method.
		exportasplaintext(parid, ep, 0, INT32_MAX, false);
		break;
	case P_UNICODE_PLAIN_TEXT:
		// MW-2012-02-21: [[ FieldExport ]] Use the new plain text export method.
		exportasplaintext(parid, ep, 0, INT32_MAX, true);
		break;
	case P_FORMATTED_TEXT:
		// MW-2012-02-21: [[ FieldExport ]] Use the new formatted text export method.
		exportasformattedtext(parid, ep, 0, INT32_MAX, false);
		break;
	case P_UNICODE_FORMATTED_TEXT:
		// MW-2012-02-21: [[ FieldExport ]] Use the new formatted text export method.
		exportasformattedtext(parid, ep, 0, INT32_MAX, true);
		break;
	case P_LABEL:
		if (label == NULL)
			selectedtext(ep);
		else
			ep.setsvalue(label);
		break;
	case P_TOGGLE_HILITE:
		ep.setboolean(getflag(F_TOGGLE_HILITE));
		break;
	case P_3D_HILITE:
		ep.setboolean(getflag(F_3D_HILITE));
		break;
	case P_PAGE_HEIGHTS:
		ep.clear();
		if (opened)
		{
			MCParagraph *pgptr = paragraphs;
			uint2 height = getfheight();
			uint2 theight = height;
			MCLine *lastline = NULL;
			uint2 j = 0;
			while (True)
			{
				MCLine *oldlast = lastline;
				if (!pgptr->pageheight(fixedheight, theight, lastline))
				{
					if (theight == height)
					{
						ep.concatuint(pgptr->getheight(fixedheight), EC_RETURN, j++ == 0);
						lastline = NULL;
					}
					else
					{
						ep.concatuint(height - theight, EC_RETURN, j++ == 0);
						theight = height;
						if (oldlast == NULL || lastline != NULL)
							continue;
					}
				}
				pgptr = pgptr->next();
				if (pgptr == paragraphs)
					break;
			}
			if (theight != height)
				ep.concatuint(height - theight, EC_RETURN, j++ == 0);
		}
		break;
    // JS-2013-05-15: [[ PageRanges ]] Return the pageRanges of the whole field.
    case P_PAGE_RANGES:
        ep.clear();
        if (opened)
        {
            MCParagraph *pgptr = paragraphs;
            uint2 height = getfheight();
            uint2 theight = height;
            uint2 tstart = 1;
            uint2 tend = 0;
            MCLine *lastline = NULL;
            uint2 j = 0;
            while (True)
            {
                MCLine *oldlast = lastline;
                if (!pgptr->pagerange(fixedheight, theight, tend, lastline))
                {
                    if (theight == height)
                    {
                        ep.concatuint(tstart, EC_RETURN, j++ == 0);
                        ep.concatuint(tend, EC_COMMA, false);
                        tstart = tend + 1;
                        lastline = NULL;
                    }
                    else
                    {
                        ep.concatuint(tstart, EC_RETURN, j++ == 0);
                        ep.concatuint(tend, EC_COMMA, false);
                        tstart = tend + 1;
                        theight = height;
                        if (oldlast == NULL || lastline != NULL)
                            continue;
                    }
                }
                else
                    tend += 1;

                pgptr = pgptr->next();
                if (pgptr == paragraphs)
                    break;
            }
            if (theight != height) {
                ep.concatuint(tstart, EC_RETURN, j++ == 0);
                ep.concatuint(tend, EC_COMMA, false);
            }
        }
        break;
    // MW-2012-02-08: [[ FlaggedRanges ]] Return the flaggedRanges of the whole field.
	// MW-2013-08-27: [[ Bug 11129 ]] Use INT32_MAX as upper limit.
	case P_FLAGGED_RANGES:
		return gettextatts(parid, P_FLAGGED_RANGES, ep, nil, False, 0, INT32_MAX, false);
	// MW-2012-02-22: [[ IntrinsicUnicode ]] Fetch the encoding property of the field, this is
	//   actually the encoding of the content.
	// MW-2013-08-27: [[ Bug 11129 ]] Use INT32_MAX as upper limit.
	case P_ENCODING:
		// MW-2013-08-27: [[ Bug 11129 ]] Use INT32_MAX as upper limit.
		return gettextatts(parid, P_ENCODING, ep, nil, False, 0, INT32_MAX, false);
#endif /* MCField::getprop */
	default:
		return MCControl::getprop_legacy(parid, which, ep, effective);
	}
	return ES_NORMAL;
}

// MW-2012-01-25: [[ ParaStyles ]] Parse the given string as a list of tab-stops.
// MW-2012-02-11: [[ TabWidths ]] The 'which' parameter determines what style of tabStops to
//   parse - widths or stops.
bool MCField::parsetabstops(Properties which, MCStringRef data, uint16_t*& r_tabs, uint16_t& r_tab_count)
{
	uint2 *newtabs;
	uint2 newntabs;
	newtabs = nil;
	newntabs = 0;

	uint4 l = MCStringGetLength(data);
	const char *sptr = MCStringGetCString(data);
	while (l)
	{
		int32_t i1;
		Boolean done;
		i1 = MCU_strtol(sptr, l, ',', done);
		// MW-2012-02-10: [[ HiddenTabs ]] Allow a zero-width tab, now used to indicate
		//   invisibility of the column in vGrid mode.
		if (!done || i1 < 0)
		{
			MCeerror->add(EE_FIELD_TABSNAN, 0, 0, data);
			delete newtabs;
			return false;
		}
		MCU_realloc((char **)&newtabs, newntabs, newntabs + 1, sizeof(uint2));
		// MW-2012-02-11: [[ TabWidths ]] Assume all entries are relative if in tabWidths
		//   mode.
		// MW-2013-01-15: [[ Bug 10614 ]] If the previous tab is the same as the current one
		//   then make sure we record a zero width.
		if (newntabs > 0 && (which == P_TAB_WIDTHS || i1 < (int2)newtabs[newntabs - 1]))
			i1 += (int2)newtabs[newntabs - 1];
		newtabs[newntabs++] = i1;
	}

	r_tabs = newtabs;
	r_tab_count = newntabs;

	return true;
}

// MW-2012-02-11: [[ TabWidths ]] This method formats the tabStops in either stops or
//   widths style depending on the value of which.
void MCField::formattabstops(Properties which, MCExecPoint& ep, uint16_t *tabs, uint16_t tab_count)
{
	ep.clear();
	if (which == P_TAB_STOPS)
	{
		for(uint32_t i = 0 ; i < tab_count ; i++)
			ep.concatuint(tabs[i], EC_COMMA, i == 0);
	}
	else
	{
		int32_t t_previous_tab;
		t_previous_tab = 0;
		for(uint32_t i = 0; i < tab_count; i++)
		{
			ep.concatuint(tabs[i] - t_previous_tab, EC_COMMA, i == 0);
			t_previous_tab = tabs[i];
		}
	}
}

Exec_stat MCField::setprop_legacy(uint4 parid, Properties p, MCExecPoint &ep, Boolean effective)
{
	Boolean dirty = False;
	Boolean reset = False;
	int4 savex = textx;
	int4 savey = texty;
	Boolean dummy;
	uint4 tflags = flags;
	MCString data = ep.getsvalue();
	int2 i1;
	MCExecPoint *oldep;
	switch (p)
	{
#ifdef /* MCField::setprop */ LEGACY_EXEC
	// MW-2012-02-11: [[ TabWidths ]] Handle the new tabWidths property (parsetabstops
	//   can now do either stops or widths).
	case P_TAB_WIDTHS:
	case P_TAB_STOPS:
		{
			// MW-2012-01-25: [[ ParaStyles ]] Use the refactored tabStop parsing method.
			uint2 *newtabs = NULL;
			uint2 newntabs = 0;
            MCAutoStringRef t_data;
            /* UNCHECKED */ MCStringCreateWithOldString(data, &t_data);
			if (!parsetabstops(p, *t_data, newtabs, newntabs))
				return ES_ERROR;

			delete tabs;
			if (newtabs != NULL)
			{
				tabs = newtabs;
				ntabs = newntabs;
				flags |= F_TABS;
			}
			else
			{
				tabs = NULL;
				ntabs = 0;
				flags &= ~F_TABS;
			}
			dirty = True;
			reset = True;
		}
		break;
	case P_AUTO_TAB:
		if (!MCU_matchflags(data, flags, F_AUTO_TAB, dummy))
		{
			MCeerror->add
			(EE_OBJECT_NAB, 0, 0, data);
			return ES_ERROR;
		}
		break;
	case P_DONT_SEARCH:
		if (!MCU_matchflags(data, flags, F_F_DONT_SEARCH, dummy))
		{
			MCeerror->add
			(EE_OBJECT_NAB, 0, 0, data);
			return ES_ERROR;
		}
		break;
	case P_AUTO_HILITE:
		if (!MCU_matchflags(data, flags, F_NO_AUTO_HILITE, dummy))
		{
			MCeerror->add
			(EE_OBJECT_NAB, 0, 0, data);
			return ES_ERROR;
		}
		flags ^= F_NO_AUTO_HILITE;
		break;
	case P_AUTO_ARM:
		if (!MCU_matchflags(data, flags, F_F_AUTO_ARM, dummy))
		{
			MCeerror->add
			(EE_OBJECT_NAB, 0, 0, data);
			return ES_ERROR;
		}
		break;
	case P_DONT_WRAP:
		if (!MCU_matchflags(data, flags, F_DONT_WRAP, dirty))
		{
			MCeerror->add
			(EE_OBJECT_NAB, 0, 0, data);
			return ES_ERROR;
		}
		reset = True;
		if (flags & (F_LIST_BEHAVIOR | F_VGRID))
			flags |= F_DONT_WRAP;
		break;
	case P_FIXED_HEIGHT:
		if (!MCU_matchflags(data, flags, F_FIXED_HEIGHT, dirty))
		{
			MCeerror->add(EE_OBJECT_NAB, 0, 0, data);
			return ES_ERROR;
		}

		// MW-2012-12-25: [[ Bug ]] Changing the fixedHeight requires a recalculation.
		reset = True;
		break;
	case P_LOCK_TEXT:
	case P_TRAVERSAL_ON:
		if (!MCU_matchflags(data, tflags, p == P_LOCK_TEXT ? F_LOCK_TEXT : F_TRAVERSAL_ON, dirty))
		{
			MCeerror->add
			(EE_OBJECT_NAB, 0, 0, data);
			return ES_ERROR;
		}
		if (flags & F_LIST_BEHAVIOR)
		{
			flags |= F_LOCK_TEXT;
			dirty = True;
		}
		if (dirty)
		{
			bool t_was_locked;
			t_was_locked = (flags & F_LOCK_TEXT) != 0;
			flags = tflags;
			if (state & CS_IBEAM)
			{
				state &= ~CS_IBEAM;
				getstack()->clearibeam();
			}
			if (state & CS_KFOCUSED && !(flags & F_TRAVERSAL_ON))
			{
				unselect(True, True);
				getcard()->kfocusset(NULL);
			}
			
			// MW-2011-09-28: [[ Bug 9610 ]] If the lockText has changed then make sure
			//   keyboard state is in sync.
			if (t_was_locked != (getflag(F_LOCK_TEXT) == True) && getstate(CS_KFOCUSED))
				MCModeActivateIme(getstack(), !getflag(F_LOCK_TEXT));
			
			if (vscrollbar != NULL)
				vscrollbar->setflag(False, F_TRAVERSAL_ON);
			if (hscrollbar != NULL)
				hscrollbar->setflag(False, F_TRAVERSAL_ON);
		}
		break;
	case P_SHARED_TEXT:
		if (!MCU_matchflags(data, flags, F_SHARED_TEXT, dirty))
		{
			MCeerror->add
			(EE_OBJECT_NAB, 0, 0, data);
			return ES_ERROR;
		}
		if (dirty && opened)
		{
			MCCdata *fptr;
			if (flags & F_SHARED_TEXT)
				fptr = getcarddata(fdata, 0, True);
			else
				fptr = getcarddata(fdata, getcard()->getid(), True);
			MCParagraph *pgptr = fptr->getparagraphs();
			fdata->setparagraphs(pgptr);
			fdata = fptr;
			fdata->setparagraphs(paragraphs);
			reset = True;
		}
		break;
	case P_SHOW_LINES:
		if (!MCU_matchflags(data, flags, F_SHOW_LINES, dirty))
		{
			MCeerror->add
			(EE_OBJECT_NAB, 0, 0, data);
			return ES_ERROR;
		}
		break;
	case P_HGRID:
		if (!MCU_matchflags(data, flags, F_HGRID, dirty))
		{
			MCeerror->add(EE_OBJECT_NAB, 0, 0, data);
			return ES_ERROR;
		}

		// MW-2012-12-25: [[ Bug ]] Changing the hGrid requires a recalculation.
		reset = True;
		break;
	case P_VGRID:
		if (!MCU_matchflags(data, flags, F_VGRID, dirty))
		{
			MCeerror->add(EE_OBJECT_NAB, 0, 0, data);
			return ES_ERROR;
		}
		if (flags & F_VGRID)
			flags |= F_DONT_WRAP;

		// MW-2012-12-25: [[ Bug ]] Changing the vGrid requires a recalculation.
		reset = True;
		break;
	case P_STYLE:
		flags &= ~(F_DISPLAY_STYLE);
		if (data == MCscrollingstring)
		{
			if (!(flags & F_VSCROLLBAR))
				setsbprop(P_VSCROLLBAR, MCtruemcstring, textx, texty,
				          scrollbarwidth, hscrollbar, vscrollbar, dirty);
			flags |= F_SHOW_BORDER | F_OPAQUE;
		}
		else
		{
			if (flags & F_HSCROLLBAR)
			{
				delete hscrollbar;
				hscrollbar = NULL;
				flags &= ~F_HSCROLLBAR;
			}
			if (flags & F_VSCROLLBAR)
			{
				delete vscrollbar;
				vscrollbar = NULL;
				flags &= ~F_VSCROLLBAR;
			}
			if (data == MCtransparentstring)
				flags |= F_3D;
			else
				if (data == MCshadowstring)
					flags |= F_SHOW_BORDER | F_OPAQUE | F_SHADOW;
				else
					if (data == MCopaquestring)
						flags |= F_OPAQUE;
					else
						flags |= F_SHOW_BORDER | F_OPAQUE;
		}
		dirty = flags != tflags;
		reset = True;

		// MW-2011-09-21: [[ Layers ]] Make sure we recompute the layer attrs since
		//   various props have changed!
		if (dirty)
			m_layer_attr_changed = true;

		break;
	case P_HSCROLLBARID:
		{
			MCScrollbar *t_control;
			t_control = (MCScrollbar *)getcard() -> getchild(CT_ID, data, CT_SCROLLBAR, CT_UNDEFINED);
			if (t_control == NULL)
			{
				MCeerror->add(EE_OBJECT_NAN, 0, 0, data);
				return ES_ERROR;
			}

			if (hscrollbar != NULL && getstate(CS_FOREIGN_HSCROLLBAR))
			{
				hscrollbar -> link(NULL);
				hscrollbar = NULL;
			}

			if (hscrollbar == NULL)
			{
				hscrollbar = t_control;
				hscrollbar -> link(this);
				setstate(True, CS_FOREIGN_HSCROLLBAR);
			}
		}
		break;
	case P_VSCROLLBARID:
		{
			MCScrollbar *t_control;
			t_control = (MCScrollbar *)getcard() -> getchild(CT_ID, data, CT_SCROLLBAR, CT_UNDEFINED);
			if (t_control == NULL)
			{
				MCeerror->add(EE_OBJECT_NAN, 0, 0, data);
				return ES_ERROR;
			}

			if (vscrollbar != NULL && getstate(CS_FOREIGN_VSCROLLBAR))
			{
				vscrollbar -> link(NULL);
				vscrollbar = NULL;
			}

			if (vscrollbar == NULL)
			{
				vscrollbar = t_control;
				vscrollbar -> link(this);
				setstate(True, CS_FOREIGN_VSCROLLBAR);
			}
		}
		break;
	case P_HSCROLL:
	case P_VSCROLL:
	case P_HSCROLLBAR:
	case P_VSCROLLBAR:
	case P_SCROLLBAR_WIDTH:
		if (setsbprop(p, data, textx, texty, scrollbarwidth,
		              hscrollbar, vscrollbar, dirty) == ES_ERROR)
			return ES_ERROR;
		break;
	case P_MARGINS:
	case P_LEFT_MARGIN:
	case P_RIGHT_MARGIN:
	case P_TOP_MARGIN:
	case P_BOTTOM_MARGIN:
	case P_WIDTH:
	case P_HEIGHT:
	case P_RECTANGLE:
		if (MCControl::setprop(parid, p, ep, effective) != ES_NORMAL)
			return ES_ERROR;
		dirty = reset = True;
		break;
	case P_FIRST_INDENT:
		if (!MCU_stoi2(data, i1))
		{
			MCeerror->add
			(EE_OBJECT_MARGINNAN, 0, 0, data);
			return ES_ERROR;
		}
		indent = i1;
		dirty = True;
		break;
	case P_WIDE_MARGINS:
		Boolean wide;
		if (!MCU_stob(data, wide))
			return ES_ERROR;
		if (wide)
		{
			if (leftmargin != widemargin)
			{
				leftmargin = rightmargin = topmargin = bottommargin = widemargin;
				dirty = True;
			}
		}
		else
			if (leftmargin != narrowmargin)
			{
				leftmargin = rightmargin = topmargin = bottommargin = narrowmargin;
				dirty = True;
			}
		break;
	case P_LIST_BEHAVIOR:
		if (!MCU_matchflags(data, flags, F_LIST_BEHAVIOR, dirty))
		{
			MCeerror->add
			(EE_OBJECT_NAB, 0, 0, data);
			return ES_ERROR;
		}
		if (opened)
			clearhilites();
		if (dirty)
			if (flags & F_LIST_BEHAVIOR)
				flags |= F_DONT_WRAP | F_LOCK_TEXT;
			else
				if (state & CS_KFOCUSED)
					MCscreen->addtimer(this, MCM_internal, MCblinkrate);
		reset = True;
		break;
	case P_MULTIPLE_HILITES:
		if (!MCU_matchflags(data, flags, F_MULTIPLE_HILITES, dummy))
		{
			MCeerror->add
			(EE_OBJECT_NAB, 0, 0, data);
			return ES_ERROR;
		}
		break;
	case P_NONCONTIGUOUS_HILITES:
		if (!MCU_matchflags(data, flags, F_NONCONTIGUOUS_HILITES, dummy))
		{
			MCeerror->add
			(EE_OBJECT_NAB, 0, 0, data);
			return ES_ERROR;
		}
		break;
	case P_HILITED_LINES:
		if (!opened)
			return ES_NORMAL;
		if (flags & F_LIST_BEHAVIOR)
			if (sethilitedlines(data) != ES_NORMAL)
				return ES_ERROR;
		// MW-2011-08-18: [[ Layers ]] Just redraw the content (we don't need a recompute).
		layer_redrawall();
		break;
	case P_TEXT:
		settext(parid, data, False);
		dirty = False;
		break;
	case P_HTML_TEXT:
		oldep = MCEPptr;
		MCEPptr = &ep;
		sethtml(parid, data);
		dirty = False;
		MCEPptr = oldep;
		break;
	case P_UNICODE_TEXT:
		oldep = MCEPptr;
		MCEPptr = &ep;
		setpartialtext(parid, data, true);
		dirty = False;
		MCEPptr = oldep;
		break;
	// MW-2011-12-08: [[ StyledText ]] Add support for setting the styledText of the
	//   object.
	case P_STYLED_TEXT:
		oldep = MCEPptr;
		MCEPptr = &ep;
		setstyledtext(parid, ep);
		dirty = False;
		MCEPptr = oldep;
		break;
	case P_RTF_TEXT:
		oldep = MCEPptr;
		MCEPptr = &ep;
		setrtf(parid, data);
		dirty = False;
		MCEPptr = oldep;
		break;
	case P_LABEL:
		delete label;
		label = data.clone();
		dirty = False;
		break;
	case P_FORMATTED_TEXT:
		settext(parid, data, True);
		dirty = True;
		reset = True;
		break;
	case P_TOGGLE_HILITE:
		if (!MCU_matchflags(data, flags, F_TOGGLE_HILITE, dummy))
		{
			MCeerror->add
			(EE_OBJECT_NAB, 0, 0, data);
			return ES_ERROR;
		}
		break;
	case P_3D_HILITE:
		if (!MCU_matchflags(data, flags, F_3D_HILITE, dirty))
		{
			MCeerror->add
			(EE_OBJECT_NAB, 0, 0, data);
			return ES_ERROR;
		}
		break;
	case P_SHADOW:
	case P_SHOW_BORDER:
	case P_TEXT_FONT:
	case P_TEXT_HEIGHT:
	case P_TEXT_SIZE:
	case P_TEXT_STYLE:
	case P_3D:
	case P_OPAQUE:
	case P_DISABLED:
	case P_ENABLED:
	case P_BORDER_WIDTH:
		if (MCControl::setprop(parid, p, ep, effective) != ES_NORMAL)
			return ES_ERROR;

		if (p == P_3D || p == P_OPAQUE || p == P_ENABLED || p == P_DISABLED)
		{
			if (vscrollbar != NULL)
			{
				vscrollbar->setflag(flags & F_3D, F_3D);
				vscrollbar->setflag(flags & F_OPAQUE, F_OPAQUE);
				vscrollbar->setflag(flags & F_DISABLED, F_DISABLED);
			}
			if (hscrollbar != NULL)
			{
				hscrollbar->setflag(flags & F_3D, F_3D);
				hscrollbar->setflag(flags & F_OPAQUE, F_OPAQUE);
				hscrollbar->setflag(flags & F_DISABLED, F_DISABLED);
			}
		}
		reset = dirty = True;
		setsbrects();
		break;
	// MW-2012-02-08: [[ FlaggedField ]] Set the flaggedRanges of the whole field.
	// MW-2013-08-27: [[ Bug 11129 ]] Use INT32_MAX as upper limit.
	case P_FLAGGED_RANGES:
		return settextatts(parid, P_FLAGGED_RANGES, ep, nil, 0, INT32_MAX, false);
#endif /* MCField::setprop */
	default:
		return MCControl::setprop_legacy(parid, p, ep, effective);
	}
	if (dirty && opened)
	{
		do_recompute(reset);
		if (reset)
			resetparagraphs();
		hscroll(savex - textx, False);
		vscroll(savey - texty, False);
		resetscrollbars(True);

		// MW-2011-08-18: [[ Layers ]] Invalidate the whole object.
		layer_redrawall();
	}
	return ES_NORMAL;
}

void MCField::undo(Ustruct *us)
{
	findex_t si, ei;
	MCParagraph *pgptr = NULL;

	// MW-2005-02-20: Fix Bug 2537 by assuming if the field is closed then
	//   the undo record is no longer valid. In the future, we need to
	//   ensure the undo is ignored if the contents of the field has changed
	//   through some other means (not by user interaction).
	if (!opened)
		return;
	
	// MW-2012-02-27: [[ Bug ]] Lock the screen before the undo operation so
	//   we can issue textchanged.
	MCRedrawLockScreen();
	
	switch (us->type)
	{
	case UT_TYPE_TEXT:
		if (!(state & CS_KFOCUSED))
			getstack()->kfocusset(this);

		// MW-UNDO-FIX: Use the start and end indices that were used when the
		//   record was created.
		si = us->ud.text.index;
		ei = us->ud.text.index+us->ud.text.newchars;

		seltext(ei - us->ud.text.newchars, ei, False);
		pgptr = cloneselection();
		settextindex_oldstring(0, ei - us->ud.text.newchars, ei, MCnullmcstring, True);
		ei -= us->ud.text.newchars;
		us->ud.text.newchars = 0;
		if (us->ud.text.data != NULL)
		{
			MCParagraph *tpgptr = us->ud.text.data;
			do
			{
				us->ud.text.newchars += tpgptr->gettextlengthcr();
				tpgptr = tpgptr->next();
			}
			while (tpgptr != us->ud.text.data);
			if (us->ud.text.newchars)
				us->ud.text.newchars--;
			insertparagraph(us->ud.text.data);
			tpgptr = us->ud.text.data;
			while (tpgptr != NULL)
			{
				MCParagraph *tipgptr = tpgptr->remove
				                       (tpgptr);
				delete tipgptr;
			}
			seltext(ei, ei + us->ud.text.newchars, False);
		}
		us->ud.text.data = pgptr;
		updateparagraph(True, True);
		break;
	case UT_MOVE_TEXT:
	{
		if (!(state & CS_KFOCUSED))
			getstack()->kfocusset(this);

		// index is valid
		// old_index is valid after [index..index + newchars) has been deleted

		si = us -> ud . text . index;
		ei = si + us -> ud . text . newchars;
		seltext(si, ei, False);
		pgptr = cloneselection();
		settextindex(0, si, ei, kMCEmptyString, True);

		us->ud.text.newchars = 0;
		if (us -> ud . text . data != NULL)
		{
			MCParagraph *tpgptr = us->ud.text.data;
			do
			{
				us->ud.text.newchars += tpgptr->gettextlengthcr();
				tpgptr = tpgptr->next();
			}
			while (tpgptr != us->ud.text.data);
			if (us->ud.text.newchars)
				us->ud.text.newchars--;

			seltext(us->ud.text.old_index, us->ud.text.old_index, True);
			insertparagraph(us->ud.text.data);

			tpgptr = us->ud.text.data;
			while (tpgptr != NULL)
			{
				MCParagraph *tipgptr = tpgptr->remove(tpgptr);
				delete tipgptr;
			}
			seltext(us->ud.text.old_index, us->ud.text.old_index + us->ud.text.newchars, False);
		}

		int4 t_old_index;
		t_old_index = us->ud.text.old_index;
		us->ud.text.data = pgptr;
		us->ud.text.old_index = us->ud.text.index;
		us->ud.text.index = t_old_index;
		updateparagraph(True, True);
	}
	break;
	case UT_DELETE_TEXT:
	case UT_REPLACE_TEXT:
		if (!(state & CS_KFOCUSED))
			getstack()->kfocusset(this);
		si = us->ud.text.index;
		ei = si;
		if (us->type == UT_DELETE_TEXT)
		{
			MCParagraph *pgptr = indextoparagraph(paragraphs, si, ei);
			pgptr->setselectionindex(si, si, False, False);
			focusedparagraph = pgptr;
			if (us->ud.text.data != NULL)
			{
				insertparagraph(us->ud.text.data);
				selectedmark(False, si, ei, False, False);
				seltext(us->ud.text.index, si, True);
				us->type = UT_REPLACE_TEXT;
			}
			else
				if (us->ud.text.newline)
				{
					pgptr->split();
					pgptr->setselectionindex(PARAGRAPH_MAX_LEN, PARAGRAPH_MAX_LEN, False, False);
					pgptr = pgptr->next();
					pgptr->setselectionindex(0, 0, False, False);
					flags &= ~F_VISIBLE;
					do_recompute(true);
					focusedparagraph = pgptr;
					updateparagraph(True, False);
					flags |= F_VISIBLE;
					seltext(us->ud.text.index, us->ud.text.index + 1, True);
					state |= CS_CHANGED;
				}
		}
		else
		{
			MCParagraph *pgptr = us->ud.text.data;
			do
			{
				ei += pgptr->gettextlengthcr();
				pgptr = pgptr->next();
			}
			while (pgptr != us->ud.text.data);
			settextindex(0, si, ei - 1, kMCEmptyString, True);
			us->type = UT_DELETE_TEXT;
		}
		updateparagraph(True, True);
		break;
	default:
		MCControl::undo(us);
		break;
	}
	
	// MW-2012-02-27: [[ Bug ]]  Unlock the screen before issuing the textChanged message. 
	MCRedrawUnlockScreen();
	
	// MW-2012-02-27: [[ Bug ]] Make sure we invoke textChanged.
	textchanged();
}

MCControl *MCField::clone(Boolean attach, Object_pos p, bool invisible)
{
	if (opened && fdata != NULL)
		fdata->setparagraphs(paragraphs);
	MCField *newfield = new MCField(*this);
	if (attach)
		newfield->attach(p, invisible);
	return newfield;
}

void MCField::getwidgetthemeinfo(MCWidgetInfo &widgetinfo)
{
	uint4 wstate = 0;
	MCControl::getwidgetthemeinfo(widgetinfo);
	if (state & CS_HILITED)
		wstate |= WTHEME_STATE_HILITED;
	if (!(state & CS_SELECTED) && MCU_point_in_rect(rect, mx, my))
		wstate |= WTHEME_STATE_HOVER;
	// MW-2012-10-02: [[ Bug 10287 ]] Only show the focus border if focused and
	//   showFocusBorder is true.
	if (state & CS_KFOCUSED && !(extraflags & EF_NO_FOCUS_BORDER)) //has keyboard focus
		wstate |= WTHEME_STATE_HASFOCUS;
	if (flags & F_LOCK_TEXT)
		wstate |= WTHEME_STATE_READONLY;
	widgetinfo.state |= wstate;
}

MCParagraph *MCField::resolveparagraphs(uint4 parid)
{
	MCParagraph *pgptr = NULL;

	if (flags & F_SHARED_TEXT)
		parid = 0;
		
	if (opened && parid == 0)
		pgptr = paragraphs;
	else
	{
		if (parid == 0 && !(flags & F_SHARED_TEXT))
			parid = getcard()->getid();
		pgptr = getcarddata(fdata, parid, True)->getparagraphs();
	}
	
	return pgptr;
}

MCCdata *MCField::getdata(uint4 cardid, Boolean clone)
{
	if (fdata != NULL)
	{
		if (flags & F_SHARED_TEXT)
			cardid = 0;
		MCCdata *fptr = fdata;
		do
		{
			if (fptr->getid() == cardid)
			{
				if (clone)
					return new MCCdata(*fptr);
				if (cardid == 0)
					break;
				if (opened && fptr == fdata)
					paragraphs = curparagraph = NULL;
				return fptr->remove
				       (fdata);
			}
			fptr = fptr->next();
		}
		while (fptr != fdata);
	}
	MCCdata *newptr = new MCCdata(cardid);
	return newptr;
}

void MCField::replacedata(MCCdata *&data, uint4 newid)
{
	if (data == NULL)
		return;
	if (flags & F_SHARED_TEXT)
	{
		if (data->getid() == 0)
		{
			MCCdata *fptr = data->remove
			                (data);
			delete fptr;
			return;
		}
		newid = 0;
	}
	if (opened)
	{
		closeparagraphs(paragraphs);
		curparagraph = focusedparagraph = NULL;
	}
	MCCdata *foundptr = getcarddata(fdata, newid, True);
	foundptr->remove
	(fdata);
	delete foundptr;
	MCCdata *fptr = data->remove
	                (data);
	fptr->setid(newid);
	fptr->insertto(fdata);
	if (opened)
	{
		paragraphs = fdata->getparagraphs();
		openparagraphs();
		do_recompute(true);

		// MW-2011-08-18: [[ Layers ]] Invalidate the whole object.
		layer_redrawall();
	}
}

void MCField::compactdata()
{
	if (fdata != NULL)
	{
		MCStack *sptr = getstack();
		MCCdata *fptr = fdata;
		Boolean check;
		MCObject *tparent = this;
		while (tparent->getparent()->gettype() == CT_GROUP)
			tparent = tparent->getparent();
		uint4 tid = tparent->getid();
		do
		{
			check = False;
			MCCdata *nfptr = fptr->next();
			uint4 cid = fptr->getid();
			if (cid != 0 && (flags & F_SHARED_TEXT || !sptr->checkid(cid, tid)))
			{
				fptr->remove(fdata);
				delete fptr;
				if (fdata == NULL)
					break;
				check = True;
			}
			fptr = nfptr;
		}
		while (check || fptr != fdata);
	}
}

void MCField::resetfontindex(MCStack *oldstack)
{
	if (fdata != NULL)
	{
		MCCdata *fptr = fdata;
		MCCdata *tptr = fptr->remove(fptr);
		
		MCParagraph *pgptr = tptr->getparagraphs();
		MCParagraph *tpgptr = pgptr;
		do
		{
			tpgptr->setparent(this);
			tpgptr = tpgptr->next();
		}
		while (tpgptr != pgptr);
		
		if (!(flags & F_SHARED_TEXT))
			tptr->setid(getcard()->getid());

		fdata = tptr;
		while (fptr != NULL)
		{
			MCCdata *tptr = fptr->remove(fptr);
			delete tptr;
		}
	}
	MCControl::resetfontindex(oldstack);
	if (opened)
	{
		resetparagraphs();
		do_recompute(true);
	}
}

Exec_stat MCField::hscroll(int4 offset, Boolean doredraw)
{
	int4 oldx = textx;
	textx += offset;
	MCRectangle drect = getfrect();
	if (!borderwidth)
	{
		drect.width--;
		drect.height--;
	}
	else
		if (borderwidth > 1 && !(flags & F_SHOW_BORDER))
		{
			drect.x -= DEFAULT_BORDER;
			drect.width +=  flags & F_VSCROLLBAR ? DEFAULT_BORDER
			                : DEFAULT_BORDER * 2;
			drect.y -= DEFAULT_BORDER;
			drect.height += flags & F_HSCROLLBAR ? DEFAULT_BORDER
			                : DEFAULT_BORDER * 2;
		}
	uint4 twidth = textwidth + leftmargin + rightmargin - DEFAULT_BORDER * 2;
	if (textx < 0 || twidth < (uint4)drect.width)
		textx = 0;
	else
		if ((uint4)textx > twidth - drect.width)
			textx = twidth - drect.width;
	offset = textx - oldx;
	if (offset == 0)
		return ES_NORMAL;

	// MW-2006-03-21: Bug 3344/3377 - Fix the focus border lingering
	if (cursorfield == this)
		replacecursor(False, False);

	if (opened && doredraw)
	{
		// MW-2011-08-18: [[ Layers ]] Redraw the content area.
		layer_redrawrect(drect);
	}

	signallisteners(P_HSCROLL);
	
	return message_with_args(MCM_scrollbar_drag, textx);
}

Exec_stat MCField::vscroll(int4 offset, Boolean doredraw)
{
	int4 oldy = texty;
	texty += offset;
	MCRectangle drect = getfrect();
	if (!borderwidth)
	{
		drect.width--;
		drect.height--;
	}
	else
		if (borderwidth > 1 && !(flags & F_SHOW_BORDER))
		{
			drect.x -= DEFAULT_BORDER;
			drect.width += flags & F_VSCROLLBAR ? DEFAULT_BORDER : DEFAULT_BORDER * 2;
			drect.y -= DEFAULT_BORDER;
			drect.height += flags & F_HSCROLLBAR ? DEFAULT_BORDER : DEFAULT_BORDER * 2;
			if (state & CS_KFOCUSED && !(extraflags & EF_NO_FOCUS_BORDER)
			        && (IsMacEmulatedLF() || IsMacLFAM() && !MCaqua))
				drect = MCU_reduce_rect(drect, 1);
		}
	//to-do change for drawing xp text fields
	if (IsMacLFAM() && MCaqua && borderwidth == DEFAULT_BORDER)
	{
		drect.y++;
		drect.height--;
	}
	uint4 theight = textheight + topmargin + bottommargin - TEXT_Y_OFFSET * 2;
	if (texty < 0 || theight < (uint4)drect.height)
		texty = 0;
	else
		if ((uint4)texty > theight - drect.height)
			texty = theight - drect.height;
	offset = texty - oldy;
	if (offset == 0)
		return ES_NORMAL;
	focusedy -= offset;
	cury -= offset;
	firsty -= offset;
	
	// MW-2006-03-21: Bug 3344/3377 - Fix the focus border lingering
	if (cursorfield == this)
		replacecursor(False, False);

	if (opened && doredraw)
	{
		// MW-2011-08-18: [[ Layers ]] Redraw the content area.
		layer_redrawrect(drect);
	}
	
	signallisteners(P_VSCROLL);
	
	return message_with_args(MCM_scrollbar_drag, texty);
}

void MCField::readscrollbars()
{
	real8 pos;
	removecursor();
	if (flags & F_HSCROLLBAR || getstate(CS_FOREIGN_HSCROLLBAR))
	{
		hscrollbar->getthumb(pos);
		hscroll((int4)pos - textx, True);
	}
	if (flags & F_VSCROLLBAR || getstate(CS_FOREIGN_VSCROLLBAR))
	{
		vscrollbar->getthumb(pos);
		vscroll((int4)pos - texty, True);
	}
	replacecursor(False, True);
}

void MCField::resetscrollbars(Boolean move)
{
	if (!(flags & F_SCROLLBAR) && !getstate(CS_FOREIGN_SCROLLBAR))
		return;
	real8 pos, size;
	real8 linc = 0.0;
	MCRectangle textrect = getfrect();

	uint2 fheight;
	fheight = gettextheight();

	if (flags & F_HSCROLLBAR || getstate(CS_FOREIGN_HSCROLLBAR))
	{
		hscroll(0, True);
		
		// MW-2008-06-12: This can result in a negative thumbsize - this is
		// probably not good, so we clamp.
		real8 tw = MCU_fmax(0.0, textwidth + leftmargin + rightmargin - DEFAULT_BORDER * 4);
		if (tw < textrect.width)
		{
			pos = 0.0;
			size = tw;
		}
		else
		{
			pos = textx;
			size = textrect.width;
			linc = fheight;
		}
		if (move)
			hscrollbar->movethumb(pos);
		else
			hscrollbar->setthumb(pos, size, linc, tw);

		if (getstate(CS_FOREIGN_HSCROLLBAR))
		{
			// MW-2011-08-18: [[ Layers ]] Invalidate the whole scrollbar.
			hscrollbar -> layer_redrawall();
		}
	}
	if (flags & F_VSCROLLBAR || getstate(CS_FOREIGN_VSCROLLBAR))
	{
		vscroll(0, True);
		
		// MW-2008-06-12: This can result in a negative thumbsize - this is
		// probably not good, so we clamp.
		real8 th = MCU_fmax(0.0, textheight + topmargin + bottommargin - TEXT_Y_OFFSET * 2);
		if (th <= textrect.height)
		{
			pos = 0.0;
			size = th;
		}
		else
		{
			pos = texty;
			size = textrect.height;
			linc = fheight;
		}
		if (move)
			vscrollbar->movethumb(pos);
		else
			vscrollbar->setthumb(pos, size, linc, th);

		if (getstate(CS_FOREIGN_VSCROLLBAR))
		{
			// MW-2011-08-18: [[ Layers ]] Invalidate the whole scrollbar.
			vscrollbar -> layer_redrawall();
		}
	}
}

// MW-2011-02-28: [[ Bug 9395 ]] Make sure scrollbars don't get large widths instead of 0.
void MCField::setsbrects()
{
	if (flags & F_HSCROLLBAR)
	{
		hscrollbar->setborderwidth(MClook == LF_WIN95 ? 0 : DEFAULT_BORDER);
		if ((scrollbarwidth == DEFAULT_SB_WIDTH || scrollbarwidth == MAC_SB_WIDTH)
		        && (hscrollbar->getrect().height == DEFAULT_SB_WIDTH
		            || hscrollbar->getrect().height == MAC_SB_WIDTH))
		{
			if (MCcurtheme && MCcurtheme->getthemeid() == LF_NATIVEGTK)
				scrollbarwidth = MCcurtheme->getmetric(WTHEME_METRIC_TRACKSIZE);
			else
				scrollbarwidth = hscrollbar->getrect().height;
		}
		MCRectangle trect = MCU_reduce_rect(rect, borderwidth ? borderwidth - 1 : 0);
		trect.y += trect.height - scrollbarwidth;
		trect.height = scrollbarwidth;
		if (flags & F_SHADOW)
		{
			if (shadowoffset > 0)
				trect.y -= shadowoffset;
			else
				trect.x += shadowoffset;
			trect.width = MCU_max(trect . width - shadowoffset, 0);
		}
		if (flags & F_VSCROLLBAR)
			trect.width = MCU_max(trect . width - (scrollbarwidth - 1), 0);
		hscrollbar->setrect(trect);
	}
	if (flags & F_VSCROLLBAR)
	{
		vscrollbar->setborderwidth(MClook == LF_WIN95 ? 0 : DEFAULT_BORDER);
		if ((scrollbarwidth == DEFAULT_SB_WIDTH || scrollbarwidth == MAC_SB_WIDTH)
		        && (vscrollbar->getrect().width == DEFAULT_SB_WIDTH
		            || vscrollbar->getrect().width == MAC_SB_WIDTH))
		{
			if (MCcurtheme && MCcurtheme->getthemeid() == LF_NATIVEGTK)
				scrollbarwidth = MCcurtheme->getmetric(WTHEME_METRIC_TRACKSIZE);
			else
				scrollbarwidth = vscrollbar->getrect().width;
		}
		MCRectangle trect = MCU_reduce_rect(rect, borderwidth ? borderwidth - 1 : 0);
		trect.x += trect.width - scrollbarwidth;
		trect.width = scrollbarwidth;
		if (flags & F_SHADOW)
		{
			if (shadowoffset > 0)
				trect.x -= shadowoffset;
			else
				trect.y += shadowoffset;
			trect.height = MCU_max(trect . height - shadowoffset, 0);
		}
		if (flags & F_HSCROLLBAR)
			trect.height = MCU_max(trect . height - (scrollbarwidth - 1), 0);
		vscrollbar->setrect(trect);
	}
	resetscrollbars(False);
}

void MCField::recompute()
{
    do_recompute(false);
}

void MCField::do_recompute(bool p_force_layout)
{
	if (!opened)
		return;

	uint2 fheight;
	fheight = gettextheight();

	MCParagraph *pgptr = paragraphs;
	fixeda = fixedd = 0;
	textwidth = 0;
	do
	{
		// MW-2012-01-25: [[ ParaStyles ]] Whether to flow or noflow is decided on a
		//   per-paragraph basis.
		pgptr -> layout(p_force_layout);

		uint2 ascent, descent, width;
		pgptr->getmaxline(width, ascent, descent);
		if (ascent > fixeda)
			fixeda = ascent;
		if (descent > fixedd)
			fixedd = descent;
		if (width > textwidth)
			textwidth = width;
		pgptr = pgptr->next();
	}
	while (pgptr != paragraphs);
	if (flags & F_FIXED_HEIGHT)
	{
		fixedheight = fheight;
		fixeda = fixedheight - fixedd;
	}
	else
		fixedheight = 0;
	textheight = 0;
	do
	{
		textheight += pgptr->getheight(fixedheight);
		pgptr = pgptr->next();
	}
	while (pgptr != paragraphs);
	resetscrollbars(False);
	if (MCclickfield == this)
		MCclickfield = NULL;

	// MW-2006-03-21: Bug 3344/3377 - Fix the focus border lingering
	if (cursorfield == this)
		replacecursor(False, False);
}

void MCField::textchanged(void)
{
	if (getstate(CS_IN_TEXTCHANGED))
		return;

	signallisteners(P_TEXT);

	setstate(True, CS_IN_TEXTCHANGED);
	message(MCM_text_changed);
	setstate(False, CS_IN_TEXTCHANGED);
}

// MW-2012-02-14: [[ FontRefs ]] Update the field's fontref and all its blocks
//   based on having the given parent fontref.
bool MCField::recomputefonts(MCFontRef p_parent_font)
{
	// First update our font ref (if opened etc.), doing nothing further if it
	// hasn't changed.
	if (!MCObject::recomputefonts(p_parent_font))
		return false;

	// Now loop through all paragraphs, keeping track if anything changed so
	// we know whether to call recompute or not (the field's font has no effect
	// if all paragraphs have their own).
	bool t_changed;
	t_changed = false;
	if (paragraphs != nil)
	{
		MCParagraph *t_paragraph;
		t_paragraph = paragraphs;
		do
		{
			if (t_paragraph -> recomputefonts(m_font))
				t_changed = true;
			t_paragraph = t_paragraph -> next();
		}
		while(t_paragraph != paragraphs);
	}

	return t_changed;
}

// MW-2012-02-23: [[ FieldChars ]] Count the number of characters between si and
//   ei in the paragraphs corresponding to part_id.
findex_t MCField::countchars(uint32_t p_part_id, findex_t si, findex_t ei)
{
	// Now that character offsets are being used, this is trivial...
	return ei-si;
}

// MW-2012-02-23: [[ FieldChars ]] Adjust field indices (si, ei) to cover the start chars
//   in, ending count chars later.
void MCField::resolvechars(uint32_t p_part_id, findex_t& x_si, findex_t& x_ei, findex_t p_start, findex_t p_count)
{
	x_si += p_start;
	x_ei = x_si + p_count;
}

// MW-2012-02-23: [[ FieldChars ]] Convert field indices (si, ei) back to char indices.
void MCField::unresolvechars(uint32_t p_part_id, findex_t& x_si, findex_t& x_ei)
{
	// Char and field indices are identical
	return;
}

//-----------------------------------------------------------------------------
//  Redraw Management

// MW-2011-09-06: [[ Redraw ]] Added 'sprite' option - if true, ink and opacity are not set.
void MCField::draw(MCDC *dc, const MCRectangle& p_dirty, bool p_isolated, bool p_sprite)
{
	MCRectangle dirty;
	dirty = p_dirty;

	if (!p_isolated)
	{
		// MW-2011-09-06: [[ Redraw ]] If rendering as a sprite, don't change opacity or ink.
		if (!p_sprite)
		{
			dc -> setopacity(blendlevel * 255 / 100);
			dc -> setfunction(ink);
		}

		// MW-2009-06-10: [[ Bitmap Effects ]]
		if (m_bitmap_effects == NULL)
			dc -> begin(false);
		else
		{
			if (!dc -> begin_with_effects(m_bitmap_effects, MCU_reduce_rect(rect, -gettransient())))
				return;
			dirty = dc -> getclip();
		}
	}

	if ((state & CS_SIZE || state & CS_MOVE) && flags & F_SCROLLBAR)
		setsbrects();

	if (state & CS_SIZE)
	{
		resetparagraphs();
		do_recompute(true);
	}
	else if (state & CS_SELECTED && (texty != 0 || textx != 0))
	{
		resetparagraphs();
		do_recompute(false);
	}

	MCRectangle frect = getfrect();
	dc->setclip(dirty);
	
	MCRectangle trect = frect;
	if (flags & F_SHOW_BORDER && borderwidth)
	{
		trect = MCU_reduce_rect(trect, -borderwidth);
		int2 offset = MClook == LF_MOTIF ? 0 : -1;
		if (flags & F_HSCROLLBAR && trect.height > scrollbarwidth)
			trect.height += scrollbarwidth + offset;
		if (flags & F_VSCROLLBAR && trect.width > scrollbarwidth)
			trect.width += scrollbarwidth + offset;
		if (flags & F_3D)
		{
			if (MCcurtheme  && borderwidth == DEFAULT_BORDER && MCcurtheme->iswidgetsupported(WTHEME_TYPE_TEXTFIELD_FRAME))
			{
				MCWidgetInfo winfo;
				winfo.type = WTHEME_TYPE_TEXTFIELD_FRAME;
				if (MCcurtheme->iswidgetsupported(WTHEME_TYPE_LISTBOX_FRAME)
				        && flags & F_LIST_BEHAVIOR)
					winfo.type = WTHEME_TYPE_LISTBOX_FRAME;
				getwidgetthemeinfo(winfo);
				MCcurtheme->drawwidget(dc, winfo, trect);
			}
			else
				draw3d(dc, trect, ETCH_SUNKEN, borderwidth);
		}
		else
			drawborder(dc, trect, borderwidth);
	}
	dc->clearclip();

	// MW-2009-06-14: If the field is opaque, then render the contents with that
	//   marked.
	bool t_was_opaque;
	if (getflag(F_OPAQUE))
		t_was_opaque = dc -> changeopaque(true);
	drawrect(dc, dirty);
	if (getflag(F_OPAQUE))
		dc -> changeopaque(t_was_opaque);

	frect = getfrect();
	dc->setclip(dirty);
	if (flags & F_SHADOW)
	{
		MCRectangle trect = rect;
		drawshadow(dc, trect, shadowoffset);
	}

	if (state & CS_KFOCUSED && borderwidth != 0
	        && !(extraflags & EF_NO_FOCUS_BORDER) &&
	        !(MCcurtheme && MCcurtheme->getthemeid() == LF_NATIVEGTK) )
		drawfocus(dc, p_dirty);

	if (!p_isolated)
	{
		dc -> end();

		if (getstate(CS_SELECTED))
			drawselected(dc);
	}
}

//  Redraw Management
//-----------------------------------------------------------------------------

///////////////////////////////////////////////////////////////////////////////
//
//  SAVING AND LOADING
//

IO_stat MCField::extendedsave(MCObjectOutputStream& p_stream, uint4 p_part)
{
	return defaultextendedsave(p_stream, p_part);
}

IO_stat MCField::extendedload(MCObjectInputStream& p_stream, const char *p_version, uint4 p_length)
{
	return defaultextendedload(p_stream, p_version, p_length);
}

IO_stat MCField::save(IO_handle stream, uint4 p_part, bool p_force_ext)
{
	IO_stat stat;
	int4 savex = textx;
	int4 savey = texty;

	if ((stat = IO_write_uint1(OT_FIELD, stream)) != IO_NORMAL)
		return stat;

	if ((stat = MCObject::save(stream, p_part, p_force_ext)) != IO_NORMAL)
		return stat;

	if ((stat = IO_write_int2(leftmargin, stream)) != IO_NORMAL)
		return stat;
	if ((stat = IO_write_int2(rightmargin, stream)) != IO_NORMAL)
		return stat;
	if ((stat = IO_write_int2(topmargin, stream)) != IO_NORMAL)
		return stat;
	if ((stat = IO_write_int2(bottommargin, stream)) != IO_NORMAL)
		return stat;
	if ((stat = IO_write_int2(indent, stream)) != IO_NORMAL)
		return stat;
	if (flags & F_TABS)
	{
		if ((stat = IO_write_uint2(ntabs, stream)) != IO_NORMAL)
			return stat;
		uint2 i;
		for (i = 0 ; i < ntabs ; i++)
			if ((stat = IO_write_uint2(tabs[i], stream)) != IO_NORMAL)
				return stat;
	}
	if ((stat = savepropsets(stream)) != IO_NORMAL)
		return stat;
	if (fdata != NULL)
	{
		if (opened)
		{
			resetparagraphs();
			fdata->setparagraphs(paragraphs);
		}

		// If p_part != 0, and the field is shared, we only want to save the '0' part.
		if (getflag(F_SHARED_TEXT))
		{
			MCCdata *tptr;
			tptr = getcarddata(fdata, 0, False);
			if (tptr != NULL)
				if ((stat = tptr -> save(stream, OT_FDATA, 0)) != IO_NORMAL)
					return stat;
		}
		else
		{
			MCCdata *tptr = fdata;
			do
			{
				if ((stat = tptr->save(stream, OT_FDATA, p_part)) != IO_NORMAL)
					return stat;
				tptr = tptr->next();
			}
			while (tptr != fdata);
		}
	}
	if (vscrollbar != NULL)
		if ((stat = vscrollbar->save(stream, p_part, p_force_ext)) != IO_NORMAL)
			return stat;
	if (hscrollbar != NULL)
		if ((stat = hscrollbar->save(stream, p_part, p_force_ext)) != IO_NORMAL)
			return stat;
	if (opened)
	{
		// OK-2009-01-27: [[Bug 6884]] - Prevent messages being sent here as code execution while saving
		// is a bad idea.
		setstate(True, CS_NO_MESSAGES);

		if (fdata == NULL)
			resetparagraphs();
		do_recompute(false);
		hscroll(savex - textx, False);
		vscroll(savey - texty, False);
		resetscrollbars(True);

		setstate(False, CS_NO_MESSAGES);
	}
	return IO_NORMAL;
}

IO_stat MCField::load(IO_handle stream, const char *version)
{
	IO_stat stat;

	if ((stat = MCObject::load(stream, version)) != IO_NORMAL)
		return stat;
	if ((stat = IO_read_int2(&leftmargin, stream)) != IO_NORMAL)
		return stat;
	if ((stat = IO_read_int2(&rightmargin, stream)) != IO_NORMAL)
		return stat;
	if ((stat = IO_read_int2(&topmargin, stream)) != IO_NORMAL)
		return stat;
	if ((stat = IO_read_int2(&bottommargin, stream)) != IO_NORMAL)
		return stat;
	if ((stat = IO_read_int2(&indent, stream)) != IO_NORMAL)
		return stat;
	if (flags & F_TABS)
	{
		if ((stat = IO_read_uint2(&ntabs, stream)) != IO_NORMAL)
			return stat;
		tabs = new uint2[ntabs];
		uint2 i;
		for (i = 0 ; i < ntabs ; i++)
			if ((stat = IO_read_uint2(&tabs[i], stream)) != IO_NORMAL)
				return stat;
	}
	if (strncmp(version, "2.0", 3) <= 0)
	{
		rect = MCU_reduce_rect(rect, MCfocuswidth);
		if (flags & F_LIST_BEHAVIOR)
			flags |= F_TRAVERSAL_ON;
	}
	if (flags & F_VGRID)
		flags |= F_DONT_WRAP;
	if ((stat = loadpropsets(stream)) != IO_NORMAL)
		return stat;
	while (True)
	{
		uint1 type;
		if ((stat = IO_read_uint1(&type, stream)) != IO_NORMAL)
			return stat;
		if (type == OT_FDATA)
		{
			MCCdata *newfdata = new MCCdata;
			if ((stat = newfdata->load(stream, this, version)) != IO_NORMAL)
			{
				delete newfdata;
				return stat;
			}
			newfdata->appendto(fdata);
		}
		else
			if (type == OT_SCROLLBAR)
			{
				if (flags & F_VSCROLLBAR && vscrollbar == NULL)
				{
					vscrollbar = new MCScrollbar;
					vscrollbar->setparent(this);
					if ((stat = vscrollbar->load(stream, version)) != IO_NORMAL)
						return stat;
					vscrollbar->setflag(getflag(F_DISABLED), F_DISABLED);
					vscrollbar->allowmessages(False);
					vscrollbar->setembedded();
					scrollbarwidth = vscrollbar->getrect().width;
				}
				else
					if (flags & F_HSCROLLBAR && hscrollbar == NULL)
					{
						hscrollbar = new MCScrollbar;
						hscrollbar->setparent(this);
						if ((stat = hscrollbar->load(stream, version)) != IO_NORMAL)
							return stat;
						hscrollbar->setflag(getflag(F_DISABLED), F_DISABLED);
						hscrollbar->allowmessages(False);
						hscrollbar->setembedded();
						if (!(flags & F_VSCROLLBAR))
							scrollbarwidth = hscrollbar->getrect().height;
					}
					else
					{
						MCS_seek_cur(stream, -1);
						break;
					}
			}
			else
			{
				MCS_seek_cur(stream, -1);
				break;
			}
	}
	return IO_NORMAL;
}

///////////////////////////////////////////////////////////////////////////////

void MCField::unlink(MCControl *p_control)
{
	if (hscrollbar == (MCScrollbar *)p_control)
	{
		setstate(False, CS_FOREIGN_HSCROLLBAR);
		hscrollbar = NULL;
	}

	if (vscrollbar == (MCScrollbar *)p_control)
	{
		setstate(False, CS_FOREIGN_VSCROLLBAR);
		vscrollbar = NULL;
	}
}

///////////////////////////////////////////////////////////////////////////////

bool MCField::imagechanged(MCImage *p_image, bool p_deleting)
{
	bool t_used = false;
	MCParagraph *t_para = paragraphs;

	do
	{
		t_used = t_para->imagechanged(p_image, p_deleting) || t_used;
		t_para = t_para->next();
	}
	while (t_para != paragraphs);

	if (t_used)
	{
		do_recompute(true);
		layer_redrawall();
	}

	return t_used;
}<|MERGE_RESOLUTION|>--- conflicted
+++ resolved
@@ -1047,14 +1047,9 @@
 					if (MCU_point_in_rect(rect, mx, my))
 						if (flags & F_LIST_BEHAVIOR
 						        && (my - rect.y > (int4)(textheight + topmargin - texty)
-						            || paragraphs == paragraphs->next()
-<<<<<<< HEAD
-						            && paragraphs->IsEmpty()))
-							message_with_args(MCM_mouse_release, "1");
-=======
-						            && !paragraphs->gettextsize()))
+						            || (paragraphs == paragraphs->next()
+						            && paragraphs->IsEmpty())))
 							message_with_valueref_args(MCM_mouse_release, MCSTR("1"));
->>>>>>> 12c4386b
 						else
 						{
 							if (linkstart != NULL)
