--- conflicted
+++ resolved
@@ -1419,14 +1419,10 @@
 		return gettextatts(parid, P_FLAGGED_RANGES, ep, nil, False, 0, INT32_MAX, false);
 	// MW-2012-02-22: [[ IntrinsicUnicode ]] Fetch the encoding property of the field, this is
 	//   actually the encoding of the content.
+	// MW-2013-08-27: [[ Bug 11129 ]] Use INT32_MAX as upper limit.
 	case P_ENCODING:
-<<<<<<< HEAD
-		return gettextatts(parid, P_ENCODING, ep, nil, False, 0, getpgsize(nil), false);
+		return gettextatts(parid, P_ENCODING, ep, nil, False, 0, INT32_MAX, false);
 #endif /* MCField::getprop */ 
-=======
-		// MW-2013-08-27: [[ Bug 11129 ]] Use INT32_MAX as upper limit.
-		return gettextatts(parid, P_ENCODING, ep, nil, False, 0, INT32_MAX, false);
->>>>>>> 6fd93cc8
 	default:
 		return MCControl::getprop(parid, which, ep, effective);
 	}
@@ -1961,12 +1957,8 @@
 	// MW-2012-02-08: [[ FlaggedField ]] Set the flaggedRanges of the whole field.
 	// MW-2013-08-27: [[ Bug 11129 ]] Use INT32_MAX as upper limit.
 	case P_FLAGGED_RANGES:
-<<<<<<< HEAD
-		return settextatts(parid, P_FLAGGED_RANGES, ep, nil, 0, getpgsize(nil), false);
+		return settextatts(parid, P_FLAGGED_RANGES, ep, nil, 0, INT32_MAX, false);
 #endif /* MCField::setprop */
-=======
-		return settextatts(parid, P_FLAGGED_RANGES, ep, nil, 0, INT32_MAX, false);
->>>>>>> 6fd93cc8
 	default:
 		return MCControl::setprop(parid, p, ep, effective);
 	}
