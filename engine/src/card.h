/* Copyright (C) 2003-2013 Runtime Revolution Ltd.

This file is part of LiveCode.

LiveCode is free software; you can redistribute it and/or modify it under
the terms of the GNU General Public License v3 as published by the Free
Software Foundation.

LiveCode is distributed in the hope that it will be useful, but WITHOUT ANY
WARRANTY; without even the implied warranty of MERCHANTABILITY or
FITNESS FOR A PARTICULAR PURPOSE.  See the GNU General Public License
for more details.

You should have received a copy of the GNU General Public License
along with LiveCode.  If not see <http://www.gnu.org/licenses/>.  */

#ifndef	CARD_H
#define	CARD_H

#include "object.h"

class MCCard : public MCObject
{
	friend class MCHccard;
protected:
	MCObjptr *objptrs;
	MCObjptr *kfocused;
	MCObjptr *oldkfocused;
	MCObjptr *mfocused;
	MCButton *defbutton;
	MCButton *odefbutton;
	Boolean mgrabbed;
	MCCdata *savedata;

	// MW-2011-08-26: [[ TileCache ]] The layer id of the background.
	uint32_t m_bg_layer_id;
	// MW-2011-09-23: [[ TileCache ]] The layer id of the foreground (selection rect).
	uint32_t m_fg_layer_id;
	
	// MM-2012-11-05: [[ Object selection started/ended message ]]
	bool m_selecting_objects : 1;

	static MCRectangle selrect;
	static int2 startx;
	static int2 starty;
	static MCObjptr *removedcontrol;
<<<<<<< HEAD

	static MCPropertyInfo kProperties[];
	static MCObjectPropertyTable kPropertyTable;
=======
    
    virtual MCPlatformControlType getcontroltype();
    virtual MCPlatformControlPart getcontrolsubpart();
    
>>>>>>> bb71d905
public:
	MCCard();
	MCCard(const MCCard &cref);
	// virtual functions from MCObject
	virtual ~MCCard();
	virtual Chunk_term gettype() const;
	virtual const char *gettypestring();

	virtual const MCObjectPropertyTable *getpropertytable(void) const { return &kPropertyTable; }

	virtual bool visit(MCVisitStyle p_style, uint32_t p_part, MCObjectVisitor *p_visitor);

	virtual void open();
	virtual void close();
	virtual void kfocus();
	virtual Boolean kfocusnext(Boolean top);
	virtual Boolean kfocusprev(Boolean bottom);
	virtual void kunfocus();
	virtual Boolean kdown(MCStringRef p_string, KeySym key);
	virtual Boolean kup(MCStringRef p_string, KeySym key);
	virtual Boolean mfocus(int2 x, int2 y);
	virtual void mfocustake(MCControl *target);
	virtual void munfocus();
	virtual void mdrag(void);
	virtual Boolean mdown(uint2 which);
	virtual Boolean mup(uint2 which, bool p_release);
	virtual Boolean doubledown(uint2 which);
	virtual Boolean doubleup(uint2 which);
	virtual void timer(MCNameRef mptr, MCParameter *params);
<<<<<<< HEAD
#ifdef LEGACY_EXEC
    virtual Exec_stat getprop_legacy(uint4 parid, Properties which, MCExecPoint &, Boolean effective);
    virtual Exec_stat setprop_legacy(uint4 parid, Properties which, MCExecPoint &, Boolean effective);
#endif
=======
	virtual Exec_stat getprop(uint4 parid, Properties which, MCExecPoint &, Boolean effective, bool recursive = false);
	virtual Exec_stat setprop(uint4 parid, Properties which, MCExecPoint &, Boolean effective);
>>>>>>> bb71d905

	virtual Boolean del();
	virtual void paste(void);

	virtual Exec_stat handle(Handler_type, MCNameRef, MCParameter *, MCObject *pass_from);
	virtual void recompute();
	
	// MW-2011-09-20: [[ Collision ]] Compute shape of card.
	virtual bool lockshape(MCObjectShape& r_shape);
	virtual void unlockshape(MCObjectShape& shape);

	// MW-2012-02-14: [[ FontRefs ]] Recompute the font inheritence hierarchy.
	virtual bool recomputefonts(MCFontRef parent_font);

	// MW-2012-06-08: [[ Relayer ]] Move a control to before target.
	virtual void relayercontrol(MCControl *p_source, MCControl *p_target);
	virtual void relayercontrol_remove(MCControl *control);
	virtual void relayercontrol_insert(MCControl *control, MCControl *target);

	void draw(MCDC *dc, const MCRectangle &dirty, bool p_isolated);

	MCObject *hittest(int32_t x, int32_t y);
	
	// MCCard functions
	IO_stat load(IO_handle stream, uint32_t version);
	IO_stat extendedload(MCObjectInputStream& p_stream, uint32_t version, uint4 p_length);
	IO_stat save(IO_handle stream, uint4 p_part, bool p_force_ext);
	IO_stat extendedsave(MCObjectOutputStream& p_stream, uint4 p_part);

	IO_stat saveobjects(IO_handle stream, uint4 p_part);
	IO_stat loadobjects(IO_handle stream, uint32_t version);

	void kfocusset(MCControl *target);
	MCCard *clone(Boolean attach, Boolean controls);
	void clonedata(MCCard *source);
	void replacedata(MCStack *source);
	Exec_stat relayer(MCControl *optr, uint2 newlayer);
	MCCard *findname(Chunk_term type, MCNameRef);
	MCCard *findid(Chunk_term type, uint4 inid, Boolean alt);
	Boolean countme(uint4 groupid, Boolean marked);
	Boolean count(Chunk_term otype, Chunk_term ptype, MCObject *stop,
	              uint2 &n, Boolean dohc);
	MCControl *getnumberedchild(integer_t p_number, Chunk_term p_obj_type, Chunk_term p_parent_type);
	MCControl *getchild(Chunk_term e, MCStringRef p_expression, Chunk_term o, Chunk_term p);
#ifdef OLD_EXEC
	MCControl *getchild(Chunk_term e, const MCString &, Chunk_term o, Chunk_term p);
#endif
    
    MCControl *getchildbyordinal(Chunk_term p_ordinal, Chunk_term o, Chunk_term p);
    MCControl *getchildbyid(uinteger_t p_id, Chunk_term o, Chunk_term p);
    MCControl *getchildbyname(MCNameRef p_name, Chunk_term o, Chunk_term p);
    
	Boolean getchildid(uint4 inid);
	Exec_stat groupmessage(MCNameRef message, MCCard *other);
	void installaccels(MCStack *stack);
	void removeaccels(MCStack *stack);
	void resize(uint2 width, uint2 height);
	MCImage *createimage();
	Boolean removecontrol(MCControl *cptr, Boolean needredraw, Boolean cf);
	void clearfocus(MCObjptr *oldptr, MCObjptr *newptr);
	void erasefocus(MCObject *p_object);
	MCObjptr *newcontrol(MCControl *cptr, Boolean needredraw);
	void resetid(uint4 oldid, uint4 newid);
	Boolean checkid(uint4 controlid);
	Boolean find(MCExecContext &ctxt, Find_mode mode, MCStringRef,
	             Boolean firstcard, Boolean firstword);
	MCObjptr *getrefs();
	void clean();
	void clear();
	void setmark(Boolean newstate);
	Boolean getmark()
	{
		return (flags & F_MARKED) != 0;
	}
	MCControl *getkfocused();
	MCControl *getmfocused();

	MCControl *getmousecontrol(void);
	
	MCObjptr *getobjptrs(void) { return objptrs; }
	MCObjptr *getobjptrforcontrol(MCControl *control);

	bool selectedbutton(integer_t p_family, bool p_background, MCStringRef& r_string);
	void grab()
	{
		mgrabbed = True;
	}
	void ungrab()
	{
		mgrabbed = False;
	}
	Boolean getgrab()
	{
		return mgrabbed;
	}
	void setdefbutton(MCButton *btn)
	{
		defbutton = btn;
	}
	MCButton *getodefbutton()
	{
		return odefbutton;
	}
	MCButton *getdefbutton()
	{
		return defbutton == NULL ? odefbutton : defbutton;
	}
	void freedefbutton(MCButton *btn);
	MCRectangle computecrect();
	void updateselection(MCControl *cptr, const MCRectangle &oldrect, const MCRectangle &selrect, MCRectangle &drect);

	int2 getborderwidth(void);
	void drawcardborder(MCDC *dc, const MCRectangle &dirty);
	
	// IM-2013-09-13: [[ RefactorGraphics ]] render the card background
	void drawbackground(MCContext *p_context, const MCRectangle &p_dirty);
	// IM-2013-09-13: [[ RefactorGraphics ]] render the card selection rect
	void drawselectionrect(MCContext *);
	
	Exec_stat openbackgrounds(bool p_is_preopen, MCCard *p_other);
	Exec_stat closebackgrounds(MCCard *p_other);
	
	Exec_stat opencontrols(bool p_is_preopen);
	Exec_stat closecontrols(void);

	// MW-2011-08-19: [[ Layers ]] Dirty the given rect of the viewport.
	void layer_dirtyrect(const MCRectangle& dirty_rect);
	// MW-2011-08-19: [[ Layers ]] A layer has been added to the card.
	void layer_added(MCControl *control, MCObjptr *previous, MCObjptr *next);
	// MW-2011-08-19: [[ Layers ]] A layer has been removed from the card.
	void layer_removed(MCControl *control, MCObjptr *previous, MCObjptr *next);
	// MW-2011-08-19: [[ Layers ]] The viewport displayed in the stack has changed.
	void layer_setviewport(int32_t x, int32_t y, int32_t width, int32_t height);
	// MW-2011-09-23: [[ Layers ]] The selected rectangle has changed.
	void layer_selectedrectchanged(const MCRectangle& old_rect, const MCRectangle& new_rect);

	// MW-2011-08-26: [[ TileCache ]] Render all layers into the stack's tilecache.
	void render(void);

	// IM-2013-09-13: [[ RefactorGraphics ]] add tilecache_ prefix to render methods to make their purpose clearer
	// MW-2011-09-23: [[ TileCache ]] Render the card's bg layer.
	static bool tilecache_render_background(void *context, MCContext *target, const MCRectangle& dirty);
	// MW-2011-09-23: [[ TileCache ]] Render the card's fg layer.
	static bool tilecache_render_foreground(void *context, MCContext *target, const MCRectangle& dirty);

	// MW-2012-06-08: [[ Relayer ]] This method returns the control on the card with
	//   the given layer. If nil is returned the control doesn't exist.
	MCObject *getobjbylayer(uint32_t layer);

	MCCard *next()
	{
		return (MCCard *)MCDLlist::next();
	}
	MCCard *prev()
	{
		return (MCCard *)MCDLlist::prev();
	}
	void totop(MCCard *&list)
	{
		MCDLlist::totop((MCDLlist *&)list);
	}
	void insertto(MCCard *&list)
	{
		MCDLlist::insertto((MCDLlist *&)list);
	}
	void appendto(MCCard *&list)
	{
		MCDLlist::appendto((MCDLlist *&)list);
	}
	void append(MCCard *node)
	{
		MCDLlist::append((MCDLlist *)node);
	}
	void splitat(MCCard *node)
	{
		MCDLlist::splitat((MCDLlist *)node);
	}
	MCCard *remove(MCCard *&list)
	{
		return (MCCard *)MCDLlist::remove((MCDLlist *&)list);
	}


	////////// PROPERTY SUPPORT METHODS

	void GetPropList(MCExecContext& ctxt, Properties which, uint32_t part_id, MCStringRef& r_props);

	////////// PROPERTY ACCESSORS

	void GetLayer(MCExecContext& ctxt, MCInterfaceLayer& r_layer);
	void SetLayer(MCExecContext& ctxt, const MCInterfaceLayer& p_layer);
	void GetCantDelete(MCExecContext& ctxt, bool& r_setting);
	void SetCantDelete(MCExecContext& ctxt, bool setting);
	void GetDontSearch(MCExecContext& ctxt, bool& r_setting);
	void SetDontSearch(MCExecContext& ctxt, bool setting);
	void GetMarked(MCExecContext& ctxt, bool& r_setting);
	void SetMarked(MCExecContext& ctxt, bool setting);
	void GetShowPict(MCExecContext& ctxt, bool& r_value);
	void SetShowPict(MCExecContext& ctxt, bool value);
	void GetBackgroundNames(MCExecContext& ctxt, MCStringRef& r_names);
	void GetBackgroundIds(MCExecContext& ctxt, MCStringRef& r_ids);
	void GetSharedGroupNames(MCExecContext& ctxt, MCStringRef& r_names);
	void GetSharedGroupIds(MCExecContext& ctxt, MCStringRef& r_ids);
	void GetGroupNames(MCExecContext& ctxt, MCStringRef& r_names);
	void GetGroupIds(MCExecContext& ctxt, MCStringRef& r_ids);
    void GetControlNames(MCExecContext& ctxt, uint32_t part_id, MCStringRef& r_names);
    void GetControlIds(MCExecContext& ctxt, uint32_t part_id, MCStringRef& r_ids);
    void GetChildControlNames(MCExecContext& ctxt, MCStringRef& r_names);
    void GetChildControlIds(MCExecContext& ctxt, MCStringRef& r_ids);
	void GetFormattedLeft(MCExecContext& ctxt, integer_t& r_value);
	void GetFormattedTop(MCExecContext& ctxt, integer_t& r_value);
	void GetFormattedHeight(MCExecContext& ctxt, integer_t& r_value);
	void GetFormattedWidth(MCExecContext& ctxt, integer_t& r_value);
	void GetFormattedRect(MCExecContext& ctxt, MCRectangle& r_rect);
	void GetDefaultButton(MCExecContext& ctxt, MCStringRef& r_button);
    
	virtual void SetForePixel(MCExecContext& ctxt, uinteger_t* pixel);
	virtual void SetBackPixel(MCExecContext& ctxt, uinteger_t* pixel);
	virtual void SetHilitePixel(MCExecContext& ctxt, uinteger_t* pixel);
	virtual void SetBorderPixel(MCExecContext& ctxt, uinteger_t* pixel);
	virtual void SetTopPixel(MCExecContext& ctxt, uinteger_t* pixel);
	virtual void SetBottomPixel(MCExecContext& ctxt, uinteger_t* pixel);
	virtual void SetShadowPixel(MCExecContext& ctxt, uinteger_t* pixel);
	virtual void SetFocusPixel(MCExecContext& ctxt, uinteger_t* pixel);
	virtual void SetForeColor(MCExecContext& ctxt, const MCInterfaceNamedColor& color);
	virtual void SetBackColor(MCExecContext& ctxt, const MCInterfaceNamedColor& color);
	virtual void SetHiliteColor(MCExecContext& ctxt, const MCInterfaceNamedColor& color);
	virtual void SetBorderColor(MCExecContext& ctxt, const MCInterfaceNamedColor& color);
	virtual void SetTopColor(MCExecContext& ctxt, const MCInterfaceNamedColor& color);
	virtual void SetBottomColor(MCExecContext& ctxt, const MCInterfaceNamedColor& color);
	virtual void SetShadowColor(MCExecContext& ctxt, const MCInterfaceNamedColor& color);
	virtual void SetFocusColor(MCExecContext& ctxt, const MCInterfaceNamedColor& color);
	virtual void SetForePattern(MCExecContext& ctxt, uinteger_t* pattern);
	virtual void SetBackPattern(MCExecContext& ctxt, uinteger_t* pattern);
	virtual void SetHilitePattern(MCExecContext& ctxt, uinteger_t* pattern);
	virtual void SetBorderPattern(MCExecContext& ctxt, uinteger_t* pattern);
	virtual void SetTopPattern(MCExecContext& ctxt, uinteger_t* pattern);
	virtual void SetBottomPattern(MCExecContext& ctxt, uinteger_t* pattern);
	virtual void SetShadowPattern(MCExecContext& ctxt, uinteger_t* pattern);
	virtual void SetFocusPattern(MCExecContext& ctxt, uinteger_t* pattern);
    virtual void SetTextHeight(MCExecContext& ctxt, uinteger_t* height);
    virtual void SetTextFont(MCExecContext& ctxt, MCStringRef font);
    virtual void SetTextSize(MCExecContext& ctxt, uinteger_t* size);
    virtual void SetTextStyle(MCExecContext& ctxt, const MCInterfaceTextStyle& p_style);
	
};

#endif<|MERGE_RESOLUTION|>--- conflicted
+++ resolved
@@ -44,16 +44,13 @@
 	static int2 startx;
 	static int2 starty;
 	static MCObjptr *removedcontrol;
-<<<<<<< HEAD
 
 	static MCPropertyInfo kProperties[];
 	static MCObjectPropertyTable kPropertyTable;
-=======
-    
+
     virtual MCPlatformControlType getcontroltype();
     virtual MCPlatformControlPart getcontrolsubpart();
-    
->>>>>>> bb71d905
+
 public:
 	MCCard();
 	MCCard(const MCCard &cref);
@@ -83,15 +80,11 @@
 	virtual Boolean doubledown(uint2 which);
 	virtual Boolean doubleup(uint2 which);
 	virtual void timer(MCNameRef mptr, MCParameter *params);
-<<<<<<< HEAD
+
 #ifdef LEGACY_EXEC
-    virtual Exec_stat getprop_legacy(uint4 parid, Properties which, MCExecPoint &, Boolean effective);
+    virtual Exec_stat getprop_legacy(uint4 parid, Properties which, MCExecPoint &, Boolean effective, bool recursive = false);
     virtual Exec_stat setprop_legacy(uint4 parid, Properties which, MCExecPoint &, Boolean effective);
 #endif
-=======
-	virtual Exec_stat getprop(uint4 parid, Properties which, MCExecPoint &, Boolean effective, bool recursive = false);
-	virtual Exec_stat setprop(uint4 parid, Properties which, MCExecPoint &, Boolean effective);
->>>>>>> bb71d905
 
 	virtual Boolean del();
 	virtual void paste(void);
