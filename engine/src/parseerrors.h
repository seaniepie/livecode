--- conflicted
+++ resolved
@@ -1640,26 +1640,24 @@
     // {EE-0536} edit script: no at expression
 	PE_EDIT_NOAT,
 	
-<<<<<<< HEAD
 	// MW-2013-11-14: [[ AssertCmd ]] Parsing errors for assert command.
 	// {PE-0537} assert: bad type
 	PE_ASSERT_BADTYPE,
 	
 	// {PE-0538} assert: bad expression
 	PE_ASSERT_BADEXPR,
-=======
+    
 	// MM-2014-02-12: [[ SecureSocket ]]
-	// {PE-0537} secure: missing 'socket'
+	// {PE-0539} secure: missing 'socket'
 	PE_SECURE_NOSOCKET,
 	
 	// MM-2014-02-12: [[ SecureSocket ]]	
-	// {PE-0538} secure: bad socket name
+	// {PE-0540} secure: bad socket name
 	PE_SECURE_BADNAME,
 	
 	// MM-2014-02-12: [[ SecureSocket ]]	
-	// {PE-0539} secure: expected 'verification'
+	// {PE-0541} secure: expected 'verification'
 	PE_SECURE_BADMESSAGE,
->>>>>>> 686da977
 };
 
 extern const char *MCparsingerrors;
