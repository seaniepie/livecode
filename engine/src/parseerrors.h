--- conflicted
+++ resolved
@@ -1724,14 +1724,7 @@
     
     // {PE-0560} load: missing 'from'
     PE_LOAD_NOFROM,
-    
-<<<<<<< HEAD
-    // {PE-0561} import: no array expression
-    PE_IMPORT_NOARRAY,
-    
-    // {PE-0562} export: no array expression
-    PE_EXPORT_NOARRAY,
-=======
+
     // {PE-0561} is really: missing 'an' or 'a'
     PE_ISREALLY_NOAN,
     
@@ -1740,7 +1733,12 @@
     
     // {PE-0563} is really: missing type
     PE_ISREALLY_NOTYPE,
->>>>>>> 93955f68
+    
+    // {PE-0564} import: no array expression
+    PE_IMPORT_NOARRAY,
+    
+    // {PE-0565} export: no array expression
+    PE_EXPORT_NOARRAY,
 };
 
 extern const char *MCparsingerrors;
