--- conflicted
+++ resolved
@@ -1719,19 +1719,17 @@
 	// {PE-0558} load: error in resource path expression
 	PE_LOAD_BADRESOURCEPATH,
     
-<<<<<<< HEAD
-    // {PE-0553} import: no array expression
-    PE_IMPORT_NOARRAY,
-    
-    // {PE-0554} export: no array expression
-    PE_EXPORT_NOARRAY,
-=======
     // {PE-0559} load: missing file or display name
     PE_LOAD_NOFILE,
     
-    // {PE-0195} load: missing 'from'
+    // {PE-0560} load: missing 'from'
     PE_LOAD_NOFROM,
->>>>>>> f5813f88
+    
+    // {PE-0561} import: no array expression
+    PE_IMPORT_NOARRAY,
+    
+    // {PE-0562} export: no array expression
+    PE_EXPORT_NOARRAY,
 };
 
 extern const char *MCparsingerrors;
