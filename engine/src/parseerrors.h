/* Copyright (C) 2003-2013 Runtime Revolution Ltd.

This file is part of LiveCode.

LiveCode is free software; you can redistribute it and/or modify it under
the terms of the GNU General Public License v3 as published by the Free
Software Foundation.

LiveCode is distributed in the hope that it will be useful, but WITHOUT ANY
WARRANTY; without even the implied warranty of MERCHANTABILITY or
FITNESS FOR A PARTICULAR PURPOSE.  See the GNU General Public License
for more details.

You should have received a copy of the GNU General Public License
along with LiveCode.  If not see <http://www.gnu.org/licenses/>.  */

#ifndef __MC_PARSE_ERRORS__
#define __MC_PARSE_ERRORS__

// This file is processed automatically to produce the error strings that are
// embedded in the IDE and Server engines. Take care when editing the file and
// ensure that new errors are added in precisely this form:
//   <tab>// {PE-iiii} <message>
//   <tab>PE_<tag>
//   <return>

enum Parse_errors
{
	// NOT AN ERROR CODE
	PE_UNDEFINED,
	
	// {PE-0001} Object Name:
	PE_OBJECT_NAME,
	
	// {PE-0002} set: license limit exceeded
	PE_OBJECT_NOTLICENSED,
	
	// {PE-0003} abs: bad parameter
	PE_ABS_BADPARAM,
	
	// {PE-0004} accept: bad expression
	PE_ACCEPT_BADEXP,
	
	// {PE-0005} acos: bad parameter
	PE_ACOS_BADPARAM,
	
	// {PE-0006} add: bad destination
	PE_ADD_BADDEST,
	
	// {PE-0007} add: bad expression
	PE_ADD_BADEXP,
	
	// {PE-0008} add: missing 'to'
	PE_ADD_NOTO,
	
	// {PE-0009} aliasReference: bad expression
	PE_ALIASREFERENCE_BADPARAM,
	
	// {PE-0010} annuity: bad parameter
	PE_ANNUITY_BADPARAM,
	
	// {PE-0011} answer: bad question
	PE_ANSWER_BADQUESTION,
	
	// {PE-0012} answer: bad response
	PE_ANSWER_BADRESPONSE,
	
	// {PE-0013} answer: bad title
	PE_ANSWER_BADTITLE,
	
	// {PE-0014} split: bad variable
	PE_ARRAYOP_BADARRAY,
	
	// {PE-0015} split: missing 'with'
	PE_ARRAYOP_NOWITH,
	
	// {PE-0016} split: bad expression
	PE_ARRAYOP_BADEXP,
	
	// {PE-0017} arrowKey: bad direction expression
	PE_ARROWKEY_BADEXP,
	
	// {PE-0018} asin: bad parameter
	PE_ASIN_BADPARAM,
	
	// {PE-0019} ask: bad question
	PE_ASK_BADQUESTION,
	
	// {PE-0020} ask: bad reply
	PE_ASK_BADREPLY,
	
	// {PE-0021} ask: bad title
	PE_ASK_BADTITLE,
	
	// {PE-0022} atan2: bad parameter
	PE_ATAN2_BADPARAM,
	
	// {PE-0023} atan: bad parameter
	PE_ATAN_BADPARAM,
	
	// {PE-0024} average: bad parameter
	PE_AVERAGE_BADPARAM,
	
	// {PE-0025} base64Decode: bad parameter
	PE_BASE64DECODE_BADPARAM,
	
	// {PE-0026} base64Encode: bad parameter
	PE_BASE64ENCODE_BADPARAM,
	
	// {PE-0027} baseConvert: bad parameter
	PE_BASECONVERT_BADPARAM,
	
	// {PE-0028} binaryDecode: bad expression
	PE_BINARYD_BADPARAM,
	
	// {PE-0029} binaryEncode: bad expression
	PE_BINARYE_BADPARAM,
	
	// {PE-0030} cancel: bad message expression
	PE_CANCEL_BADEXP,
	
	// {PE-0031} charToNum: bad parameter
	PE_CHARTONUM_BADPARAM,
	
	// {PE-0032} choose: bad expression
	PE_CHOOSE_BADEXP,
	
	// {PE-0033} choose: no tool specified
	PE_CHOOSE_NOTOKEN,
	
	// {PE-0034} Chunk: token is not a chunk
	PE_CHUNK_BADCHUNK,
	
	// {PE-0035} Chunk: bad destination
	PE_CHUNK_BADDEST,
	
	// {PE-0036} Chunk: bad non-chunk expression
	PE_CHUNK_BADEXP,
	
	// {PE-0037} Chunk: bad chunk order (must be small to large)
	PE_CHUNK_BADORDER,
	
	// {PE-0038} Chunk: bad preposition
	PE_CHUNK_BADPREP,
	
	// {PE-0039} Chunk: bad range
	PE_CHUNK_BADRANGE,
	
	// {PE-0040} Chunk: bad stack reference
	PE_CHUNK_BADSTACKREF,
	
	// {PE-0041} Chunk: missing chunk
	PE_CHUNK_NOCHUNK,
	
	// {PE-0042} Chunk: bad expression
	PE_CHUNK_NOENDEXP,
	
	// {PE-0043} Chunk: bad range end expression
	PE_CHUNK_NOSTARTEXP,
	
	// {PE-0044} Chunk: can't create a variable with that name (explicitVariables?)
	PE_CHUNK_NOVARIABLE,
	
	// {PE-0045} click: bad "button" expression
	PE_CLICK_BADBUTTONEXP,
	
	// {PE-0046} click: bad location expression
	PE_CLICK_BADLOCATIONEXP,
	
	// {PE-0047} click: missing 'at'
	PE_CLICK_NOAT,
	
	// {PE-0048} clone: bad name expression
	PE_CLONE_BADCHUNK,
	
	// {PE-0049} clone: bad target expression
	PE_CLONE_BADNAME,
	
	// {PE-0050} close: bad stack expression
	PE_CLOSE_BADEXP,
	
	// {PE-0051} close: bad stack name
	PE_CLOSE_BADNAME,
	
	// {PE-0052} close: no stack type
	PE_CLOSE_NOTYPE,
	
	// {PE-0053} compact: error in stack expression
	PE_COMPACT_BADPARAM,
	
	// {PE-0054} compound: bad parameter
	PE_COMPRESS_BADPARAM,
	
	// {PE-0055} compress: bad parameter
	PE_COMPOUND_BADPARAM,
	
	// {PE-0056} constant: error in value string
	PE_CONSTANT_BADINIT,
	
	// {PE-0057} constant: missing value string
	PE_CONSTANT_NOINIT,
	
	// {PE-0058} convert: 'and' in the wrong place
	PE_CONVERT_BADAND,
	
	// {PE-0059} convert: no container specified
	PE_CONVERT_NOCONTAINER,
	
	// {PE-0060} convert: no format supplied
	PE_CONVERT_NOFORMAT,
	
	// {PE-0061} convert: not a valid format
	PE_CONVERT_NOTFORMAT,
	
	// {PE-0062} convert: missing 'to'
	PE_CONVERT_NOTO,
	
	// {PE-0063} copy: bad destination object expression
	PE_COPY_BADDEST,
	
	// {PE-0064} cos: bad parameter
	PE_COS_BADPARAM,
	
	// {PE-0065} create: bad background or card expression
	PE_CREATE_BADBGORCARD,
	
	// {PE-0066} create: error in file name expression
	PE_CREATE_BADFILENAME,
	
	// {PE-0067} create: can't create this type
	PE_CREATE_BADTYPE,
	
	// {PE-0068} create: not an object type
	PE_CREATE_NOFILENAME,
	
	// {PE-0069} create: no file name supplied
	PE_CREATE_NONAME,
	
	// {PE-0070} create: no alias or directory name supplied
	PE_CREATE_NOTTYPE,
	
	// {PE-0071} create: no object type
	PE_CREATE_NOTYPE,
	
	// {PE-0072} crop: bad image expression
	PE_CROP_BADIMAGE,
	
	// {PE-0073} crop: bad rect expression
	PE_CROP_BADRECT,
	
	// {PE-0074} decompress: bad parameter
	PE_DECOMPRESS_BADPARAM,
	
	// {PE-0075} define: bad object expression
	PE_DEFINE_BADOBJECT,
	
	// {PE-0076} define: invalid property name
	PE_DEFINE_INVALIDNAME,
	
	// {PE-0077} delete: bad file expression
	PE_DELETE_BADFILEEXP,
	
	// {PE-0078} delete: bad variable expression
	PE_DELETE_BADVAREXP,
	
	// {PE-0079} disable: no control specified
	PE_DISABLE_BADCHUNK,
	
	// {PE-0080} divide: bad destination
	PE_DIVIDE_BADDEST,
	
	// {PE-0081} divide: bad expression
	PE_DIVIDE_BADEXP,
	
	// {PE-0082} divide: missing 'by'
	PE_DIVIDE_NOBY,
	
	// {PE-0083} do: bad expression
	PE_DO_BADEXP,
	
	// {PE-0084} do: bad language expression
	PE_DO_BADLANG,
	
	// {PE-0085} doMenu: bad expression
	PE_DOMENU_BADEXP,
	
	// {PE-0086} drag: bad "button" expression
	PE_DRAG_BADBUTTONEXP,
	
	// {PE-0087} drag: bad end location expression
	PE_DRAG_BADENDLOCEXP,
	
	// {PE-0088} drag: bad start location expression
	PE_DRAG_BADSTARTLOCEXP,
	
	// {PE-0089} drag: missing 'from'
	PE_DRAG_NOFROM,
	
	// {PE-0090} drag: missing 'to'
	PE_DRAG_NOTO,
	
	// {PE-0091} driverNames: bad in type expression
	PE_DRIVERNAMES_BADPARAM,
	
	// {PE-0092} drives: bad in type expression
	PE_DRIVES_BADPARAM,
	
	// {PE-0093} edit: missing 'of'
	PE_EDIT_NOOF,
	
	// {PE-0094} edit: missing 'script'
	PE_EDIT_NOSCRIPT,
	
	// {PE-0095} edit: no object specified
	PE_EDIT_NOTARGET,
	
	// {PE-0096} encrypt: bad parameter
	PE_ENCRYPT_BADPARAM,
	
	// {PE-0097} exit: bad destination expression
	PE_EXIT_BADDEST,
	
	// {PE-0098} exit: no destination expression
	PE_EXIT_NODEST,
	
	// {PE-0099} exp10: bad parameter
	PE_EXP10_BADPARAM,
	
	// {PE-0100} exp1: bad parameter
	PE_EXP1_BADPARAM,
	
	// {PE-0101} exp2: bad parameter
	PE_EXP2_BADPARAM,
	
	// {PE-0102} export: bad file name
	PE_EXPORT_BADFILENAME,
	
	// {PE-0103} export: bad mask file name
	PE_EXPORT_BADMASKNAME,
	
	// {PE-0104} export: bad image or image type expression
	PE_EXPORT_BADTYPE,
	
	// {PE-0105} export: missing file name or container
	PE_EXPORT_NOFILE,
	
	// {PE-0106} export: missing 'mask'
	PE_EXPORT_NOMASK,
	
	// {PE-0107} export: missing 'to'
	PE_EXPORT_NOTO,
	
	// {PE-0108} export: no image type specified
	PE_EXPORT_NOTYPE,
	
	// {PE-0109} Expression: bad chunk
	PE_EXPRESSION_BADCHUNK,
	
	// {PE-0110} Expression: bad function
	PE_EXPRESSION_BADFUNCTION,
	
	// {PE-0111} Expression: bad property
	PE_EXPRESSION_BADPROPERTY,
	
	// {PE-0112} Expression: double binary operator
	PE_EXPRESSION_DOUBLEBINOP,
	
	// {PE-0113} Expression: no binary operator
	PE_EXPRESSION_NOBINOP,
	
	// {PE-0114} Expression: missing factor
	PE_EXPRESSION_NOFACT,
	
	// {PE-0115} Expression: missing left operand to binary operator
	PE_EXPRESSION_NOLFACT,
	
	// {PE-0116} Expression: missing ')'
	PE_EXPRESSION_NORPAR,
	
	// {PE-0117} Expression: bad factor
	PE_EXPRESSION_NOTFACT,
	
	// {PE-0118} Expression: unquoted literal
	PE_EXPRESSION_NOTLITERAL,
	
	// {PE-0119} Expression: missing ')' before factor
	PE_EXPRESSION_WANTRPAR,
	
	// {PE-0120} exp: bad parameter
	PE_EXP_BADPARAM,
	
	// {PE-0121} extents: bad parameter
	PE_EXTENTS_BADPARAM,
	
	// {PE-0122} Function: bad parameter
	PE_FACTOR_BADPARAM,
	
	// {PE-0123} Function: missing 'of'
	PE_FACTOR_NOOF,
	
	// {PE-0124} Function: missing '('
	PE_FACTOR_NOLPAREN,
	
	// {PE-0125} Function: missing ')'
	PE_FACTOR_NORPAREN,
	
	// {PE-0126} Function: separator is not a ','
	PE_FACTOR_NOTSEP,
	
	// {PE-0127} filter: bad container
	PE_FILTER_BADDEST,
	
	// {PE-0128} filter: bad pattern expression
	PE_FILTER_BADEXP,
	
	// {PE-0129} filter: expected "with"
	PE_FILTER_NOWITH,
	
	// {PE-0130} find: bad field expression
	PE_FIND_BADFIELD,
	
	// {PE-0131} find: bad string expression
	PE_FIND_BADSTRING,
	
	// {PE-0132} find: no string expression
	PE_FIND_NOSTRING,
	
	// {PE-0133} flip: bad image expression
	PE_FLIP_BADIMAGE,
	
	// {PE-0134} flip: missing direction
	PE_FLIP_NODIR,
	
	// {PE-0135} flushEvents: bad event type expression
	PE_FLUSHEVENTS_BADPARAM,
	
	// {PE-0136} focus: bad object expression
	PE_FOCUS_BADOBJECT,
	
	// {PE-0137} fontNames: bad type expression
	PE_FONTNAMES_BADPARAM,
	
	// {PE-0138} fontSizes: bad font name string
	PE_FONTSIZES_BADPARAM,
	
	// {PE-0139} fontStyle: bad font name or size expression
	PE_FONTSTYLES_BADPARAM,
	
	// {PE-0140} format: bad format string
	PE_FORMAT_BADPARAM,
	
	// {PE-0141} Function: bad form
	PE_FUNCTION_BADFORM,
	
	// {PE-0142} Function: bad object expression
	PE_FUNCTION_BADOBJECT,
	
	// {PE-0143} Function: bad parameter
	PE_FUNCTION_BADPARAMS,
	
	// {PE-0144} Function: can't modify this function
	PE_FUNCTION_CANTMODIFY,
	
	// {PE-0145} Function: missing function or property
	PE_GENERAL_CANTMODIFY,
	
	// {PE-0146} Function: can't modify this token
	PE_GENERAL_NOMODIFY,
	
	// {PE-0147} get: bad expression
	PE_GET_BADEXP,
	
	// {PE-0148} global: not a valid variable name
	PE_GLOBAL_BADNAME,
	
	// {PE-0149} globalLoc: bad point expression
	PE_GLOBALLOC_BADPOINT,
	
	// {PE-0150} go: bad destination chunk
	PE_GO_BADCHUNKDEST,
	
	// {PE-0151} go: bad chunk expression
	PE_GO_BADCHUNKEXP,
	
	// {PE-0152} go: bad chunk order (must be small to large)
	PE_GO_BADCHUNKORDER,
	
	// {PE-0153} go: bad destination type
	PE_GO_BADCHUNKTYPE,
	
	// {PE-0154} go: bad destination expression
	PE_GO_BADDESTEXP,
	
	// {PE-0155} go: bad direct destination 
	PE_GO_BADDIRECT,
	
	// {PE-0156} go: bad window expression
	PE_GO_BADPREP,
	
	// {PE-0157} go: preposition in the wrong place
	PE_GO_BADWINDOW,
	
	// {PE-0158} go: duplicate chunk
	PE_GO_DUPCHUNK,
	
	// {PE-0159} go: no destination specified
	PE_GO_NODEST,
	
	// {PE-0160} go: missing id
	PE_GO_NOID,
	
	// {PE-0161} go: no window mode specified
	PE_GO_NOMODE,
	
	// {PE-0162} grab: bad object expression
	PE_GRAB_BADCHUNK,
	
	// {PE-0163} Handler: bad character between handlers
	PE_HANDLERLIST_BADCHAR,
	
	// {PE-0164} Handler: no end of line
	PE_HANDLERLIST_BADEOL,
	
	// {PE-0165} Handler: error in handler
	PE_HANDLERLIST_BADHANDLER,
	
	// {PE-0166} Handler: error in command
	PE_HANDLER_BADCOMMAND,
	
	// {PE-0167} Handler: end doesn't match handler name
	PE_HANDLER_BADEND,
	
	// {PE-0168} Handler: unexpected end of line
	PE_HANDLER_BADLINE,
	
	// {PE-0169} Handler: bad handler name (may be reserved word)
	PE_HANDLER_BADNAME,
	
	// {PE-0170} Handler: not a valid parameter name
	PE_HANDLER_BADPARAM,
	
	// {PE-0171} Handler: unexpected end of line in parameters
	PE_HANDLER_BADPARAMEOL,
	
	// {PE-0172} Handler: error in variable or constant declaration
	PE_HANDLER_BADVAR,
	
	// {PE-0173} Handler: bad command
	PE_HANDLER_NOCOMMAND,
	
	// {PE-0174} Handler: missing handler name after end
	PE_HANDLER_NOEND,
	
	// {PE-0175} Handler: no name specified
	PE_HANDLER_NONAME,
	
	// {PE-0176} Handler: not a command
	PE_HANDLER_NOTCOMMAND,
	
	// {PE-0177} hasMemory: bad amount expression
	PE_HASMEMORY_BADPARAM,
	
	// {PE-0178} hide: error in visual effect expression
	PE_HIDE_BADEFFECT,
	
	// {PE-0179} hide: error in target object expression
	PE_HIDE_BADTARGET,
	
	// {PE-0180} hostAddress: error in socket expression
	PE_HOSTADDRESS_BADSOCKET,
	
	// {PE-0181} hostAddressToName: error in address expression
	PE_HOSTATON_BADADDRESS,
	
	// {PE-0182} hostName: error in name expression
	PE_HOSTNAME_BADNAME,
	
	// {PE-0183} hostNameToAddress: error in name expression
	PE_HOSTNTOA_BADNAME,
	
	// {PE-0184} if: bad condition
	PE_IF_BADCONDITION,
	
	// {PE-0185} if: unexpected end of line
	PE_IF_BADEOL,
	
	// {PE-0186} if: error in command
	PE_IF_BADSTATEMENT,
	
	// {PE-0187} if: garbage where a command should be
	PE_IF_BADTYPE,
	
	// {PE-0188} if: not a command
	PE_IF_NOTCOMMAND,
	
	// {PE-0189} if: missing 'then'
	PE_IF_NOTHEN,
	
	// {PE-0190} if: missing 'end if'
	PE_IF_WANTEDENDIF,
	
	// {PE-0191} import: bad file or display name
	PE_IMPORT_BADFILENAME,
	
	// {PE-0192} import: bad mask file name
	PE_IMPORT_BADMASKNAME,
	
	// {PE-0193} import: bad image type
	PE_IMPORT_BADTYPE,
	
	// {PE-0194} import: missing file or display name
	PE_IMPORT_NOFILE,
	
	// {PE-0195} import: missing 'from'
	PE_IMPORT_NOFROM,
	
	// {PE-0196} import: missing 'mask'
	PE_IMPORT_NOMASK,
	
	// {PE-0197} import: no image type specified
	PE_IMPORT_NOTYPE,
	
	// {PE-0198} insert: bad object specification
	PE_INSERT_BADOBJECT,
	
	// {PE-0199} insert: expected 'into'
	PE_INSERT_NOINTO,
	
	// {PE-0200} insert: missing 'script'
	PE_INSERT_NOPLACE,
	
	// {PE-0201} insert: expected 'front' or 'back'
	PE_INSERT_NOSCRIPT,
	
	// {PE-0202} intersect: two objects are required
	PE_INTERSECT_NOOBJECT,
	
	// {PE-0203} is: bad chunk type
	PE_IS_BADAMONGTYPE,
	
	// {PE-0204} is: bad validation type
	PE_IS_BADVALIDTYPE,
	
	// {PE-0205} is: missing validation type
	PE_IS_NORIGHT,
	
	// {PE-0206} is: no right operand
	PE_IS_NOVALIDTYPE,
	
	// {PE-0207} isNumber: bad expression
	PE_ISNUMBER_BADPARAM,
	
	// {PE-0208} isoToMac: bad source expression
	PE_ISOTOMAC_BADPARAM,
	
	// {PE-0209} keys: bad variable name
	PE_KEYS_BADPARAM,
	
	// {PE-0210} kill: bad process name
	PE_KILL_BADNAME,
	
	// {PE-0211} kill: no process
	PE_KILL_NOPROCESS,
	
	// {PE-0212} launch: error in application expression
	PE_LAUNCH_BADAPPEXP,
	
	// {PE-0213} length: bad parameter
	PE_LENGTH_BADPARAM,
	
	// {PE-0214} ln: bad parameter
	PE_LN1_BADPARAM,
	
	// {PE-0215} ln1: bad parameter
	PE_LN_BADPARAM,
	
	// {PE-0216} load: error in url expression
	PE_LOAD_BADURLEXP,
	
	// {PE-0217} load: error in message expression
	PE_LOAD_BADMESSAGEEXP,
	
	// {PE-0218} local: error in initialization string
	PE_LOCAL_BADINIT,
	
	// {PE-0219} local: not a valid variable or constant name
	PE_LOCAL_BADNAME,
	
	// {PE-0220} local: name shadows another variable or constant
	PE_LOCAL_SHADOW,
	
	// {PE-0221} localLoc: bad point expression
	PE_LOCALLOC_BADPOINT,
	
	// {PE-0222} lock: no target object specified
	PE_LOCK_NOTARGET,
	
	// {PE-0223} lock: not a valid target object
	PE_LOCK_NOTTARGET,
	
	// {PE-0224} log10: bad parameter
	PE_LOG10_BADPARAM,
	
	// {PE-0225} log2: bad parameter
	PE_LOG2_BADPARAM,
	
	// {PE-0226} longFilePath: bad file expression
	PE_LONGFILEPATH_BADPARAM,
	
	// {PE-0227} macToIso: bad source expression
	PE_MACTOISO_BADPARAM,
	
	// {PE-0228} mark: bad 'field' expression
	PE_MARK_BADFIELD,
	
	// {PE-0229} mark: bad 'finding' string expression
	PE_MARK_BADSTRING,
	
	// {PE-0230} mark: bad 'where' expression
	PE_MARK_BADWHEREEXP,
	
	// {PE-0231} mark: missing 'by' or 'where'
	PE_MARK_NOBYORWHERE,
	
	// {PE-0232} mark: missing 'cards'
	PE_MARK_NOCARDS,
	
	// {PE-0233} mark: missing 'finding'
	PE_MARK_NOFINDING,
	
	// {PE-0234} mark: missing 'finding' string
	PE_MARK_NOSTRING,
	
	// {PE-0235} mark: expected 'by' or 'where'
	PE_MARK_NOTBYORWHERE,
	
	// {PE-0236} mark: expected 'cards'
	PE_MARK_NOTCARDS,
	
	// {PE-0237} matchChunk: bad parameter
	PE_MATCH_BADPARAM,
	
	// {PE-0238} matrixMultiply: bad parameter
	PE_MATRIXMULT_BADPARAM,
	
	// {PE-0239} max: bad parameter
	PE_MAX_BADPARAM,
	
	// {PE-0240} MCISendString: bad source expression
	PE_MCISENDSTRING_BADPARAM,
	
	// {PE-0241} MD5digest: bad source expression
	PE_MD5DIGEST_BADPARAM,
	
	// {PE-0242} median: bad source expression
	PE_ME_THE,
	
	// {PE-0243} me: unexpected 'the'
	PE_MEDIAN_BADPARAM,
	
	// {PE-0244} merge: bad source expression
	PE_MERGE_BADPARAM,
	
	// {PE-0245} min: bad parameter
	PE_MIN_BADPARAM,
	
	// {PE-0246} mouse: bad parameter
	PE_MOUSE_BADPARAM,
	
	// {PE-0247} move: bad object expression
	PE_MOVE_BADOBJECT,
	
	// {PE-0248} move: bad end location expression
	PE_MOVE_BADENDLOCEXP,
	
	// {PE-0249} move: bad start location expression
	PE_MOVE_BADSTARTLOCEXP,
	
	// {PE-0250} move: expected 'messages' or 'waiting'
	PE_MOVE_BADWITHOUT,
	
	// {PE-0251} move: missing 'to'
	PE_MOVE_NOTO,
	
	// {PE-0252} multiply: bad destination
	PE_MULTIPLY_BADDEST,
	
	// {PE-0253} multiply: bad expression
	PE_MULTIPLY_BADEXP,
	
	// {PE-0254} multiply: missing 'by'
	PE_MULTIPLY_NOBY,
	
	// {PE-0255} next: missing 'repeat'
	PE_NEXT_NOREPEAT,
	
	// {PE-0256} next: token is not 'repeat'
	PE_NEXT_NOTREPEAT,
	
	// {PE-0257} numToChar: bad parameter
	PE_NUMTOCHAR_BADPARAM,
	
	// {PE-0258} offset: bad parameter
	PE_OFFSET_BADPARAMS,
	
	// {PE-0259} open: error in message expression
	PE_OPEN_BADMESSAGE,
	
	// {PE-0260} open: bad mode
	PE_OPEN_BADMODE,
	
	// {PE-0261} open: bad file name
	PE_OPEN_BADNAME,
	
	// {PE-0262} open: type must be 'file' or 'process'
	PE_OPEN_BADTYPE,
	
	// {PE-0263} open: no mode specified
	PE_OPEN_NOMODE,
	
	// {PE-0264} open: no type specified
	PE_OPEN_NOTYPE,
	
	// {PE-0265} param: bad expression
	PE_PARAM_BADEXP,
	
	// {PE-0266} param: bad parameter
	PE_PARAM_BADPARAM,
	
	// {PE-0267} Script: garbage character in script
	PE_PARSE_BADCHAR,
	
	// {PE-0268} Script: missing '"' after literal
	PE_PARSE_BADLIT,
	
	// {PE-0269} pass: mismatched or missing message to pass
	PE_PASS_NOMESSAGE,
	
	// {PE-0270} pause: bad clip name expression
	PE_PAUSE_BADCLIP,
	
	// {PE-0271} peerAddress: error in socket expression
	PE_PEERADDRESS_BADSOCKET,
	
	// {PE-0272} place: bad background expression
	PE_PLACE_BADBACKGROUND,
	
	// {PE-0273} place: bad card expression
	PE_PLACE_BADCARD,
	
	// {PE-0274} play: bad clip name expression
	PE_PLAY_BADCLIP,
	
	// {PE-0275} play: bad location expression
	PE_PLAY_BADLOC,
	
	// {PE-0276} play: bad options expression
	PE_PLAY_BADOPTIONS,
	
	// {PE-0277} play: bad tempo expression
	PE_PLAY_BADTEMPO,
	
	// {PE-0278} play: bad stack expression
	PE_PLAY_BADSTACK,
	
	// {PE-0279} pop: bad card expression
	PE_POP_BADCHUNK,
	
	// {PE-0280} pop: preposition in the wrong place
	PE_POP_BADPREP,
	
	// {PE-0281} pop: no card specified
	PE_POP_NOCARD,
	
	// {PE-0282} post: bad source expression
	PE_POST_BADSOURCEEXP,
	
	// {PE-0283} post: missing 'to'
	PE_POST_NOTO,
	
	// {PE-0284} post: bad destination expression
	PE_POST_BADDESTEXP,
	
	// {PE-0285} print: bad target card
	PE_PRINT_BADTARGET,
	
	// {PE-0286} print: bad 'from' expression
	PE_PRINT_BADFROMEXP,
	
	// {PE-0287} print: bad rectangle expression
	PE_PRINT_BADRECTEXP,
	
	// {PE-0288} print: missing 'to'
	PE_PRINT_NOTO,
	
	// {PE-0289} print: bad 'to' expression
	PE_PRINT_BADTOEXP,
	
	// {PE-0290} Properties: bad chunk expression
	PE_PROPERTY_BADCHUNK,
	
	// {PE-0291} Properties: bad array index expression
	PE_PROPERTY_BADINDEX,
	
	// {PE-0292} Properties: can't modify this property
	PE_PROPERTY_CANTMODIFY,
	
	// {PE-0293} Properties: missing 'of'
	PE_PROPERTY_MISSINGOFORIN,
	
	// {PE-0294} Properties: missing 'of' or 'in'
	PE_PROPERTY_MISSINGTARGET,
	
	// {PE-0295} Properties: no such property
	PE_PROPERTY_NOPROP,
	
	// {PE-0296} Properties: token is not a property
	PE_PROPERTY_NOTAPROP,
	
	// {PE-0297} Properties: expecting 'of'
	PE_PROPERTY_NOTOF,
	
	// {PE-0298} Properties: expecting 'of' or 'in'
	PE_PROPERTY_NOTOFORIN,
	
	// {PE-0299} push: bad expression
	PE_PUSH_BADEXP,
	
	// {PE-0300} put: bad chunk
	PE_PUT_BADCHUNK,
	
	// {PE-0301} put: bad expression
	PE_PUT_BADEXP,
	
	// {PE-0302} put: preposition must be 'before', 'into' or 'after'
	PE_PUT_BADPREP,
	
	// {PE-0303} queryRegistry: bad parameter expression
	PE_QUERYREGISTRY_BADPARAM,
	
	// {PE-0304} random: bad parameter
	PE_RANDOM_BADPARAM,
	
	// {PE-0305} read: bad 'at' expression
	PE_READ_BADAT,
	
	// {PE-0306} read: bad condition
	PE_READ_BADCOND,
	
	// {PE-0307} read: bad message expression
	PE_READ_BADMESS,
	
	// {PE-0308} read: bad file name expression
	PE_READ_BADNAME,
	
	// {PE-0309} read: bad source type (should be 'file' or 'process')
	PE_READ_BADTYPE,
	
	// {PE-0310} read: no termination condition specified
	PE_READ_NOCOND,
	
	// {PE-0311} read: missing 'from'
	PE_READ_NOFROM,
	
	// {PE-0312} read: bad termination condition
	PE_READ_NOTCOND,
	
	// {PE-0313} read: missing source type ('file' or 'process')
	PE_READ_NOTYPE,
	
	// {PE-0314} record: missing 'file' or file name
	PE_RECORD_BADFILEEXP,
	
	// {PE-0315} remove: bad object expression
	PE_REMOVE_BADOBJECT,
	
	// {PE-0316} remove: expected 'from'
	PE_REMOVE_NOFROM,
	
	// {PE-0317} remove: expected 'front' or 'back'
	PE_REMOVE_NOPLACE,
	
	// {PE-0318} rename: bad expression
	PE_RENAME_BADEXP,
	
	// {PE-0319} repeat: error in command
	PE_REPEAT_BADCOMMAND,
	
	// {PE-0320} repeat: bad termination condition
	PE_REPEAT_BADCOND,
	
	// {PE-0321} repeat: unexpected end of line in condition	
	PE_REPEAT_BADCONDEOL,
	
	// {PE-0322} repeat: missing condition
	PE_REPEAT_BADCONDTYPE,
	
	// {PE-0323} repeat: unexpected end of line
	PE_REPEAT_BADFORMEOL,
	
	// {PE-0324} repeat: error in 'for' condition
	PE_REPEAT_BADFORMTYPE,
	
	// {PE-0325} repeat: garbage in repeat condition
	PE_REPEAT_BADSTATEMENT,
	
	// {PE-0326} repeat: not a command
	PE_REPEAT_BADTOKEN,
	
	// {PE-0327} repeat: bad 'with' end expression
	PE_REPEAT_BADWITHENDEXP,
	
	// {PE-0328} repeat: bad 'with' start expression
	PE_REPEAT_BADWITHSTARTEXP,
	
	// {PE-0329} repeat: bad 'with' step expression
	PE_REPEAT_BADWITHSTEPEXP,
	
	// {PE-0330} repeat: bad 'with' variable
	PE_REPEAT_BADWITHVAR,
	
	// {PE-0331} repeat: missing 'to' after 'down'
	PE_REPEAT_NODOWNTO,
	
	// {PE-0332} repeat: missing '='
	PE_REPEAT_NOEQUALS,
	
	// {PE-0333} repeat: missing 'in'
	PE_REPEAT_NOOF,
	
	// {PE-0334} repeat: garbage where a command should be
	PE_REPEAT_NOTCOMMAND,
	
	// {PE-0335} repeat: expecting '='
	PE_REPEAT_NOTEQUALS,
	
	// {PE-0336} repeat: expecting 'to'
	PE_REPEAT_NOTWITHTO,
	
	// {PE-0337} repeat: missing 'to'
	PE_REPEAT_NOWITHTO,
	
	// {PE-0338} repeat: missing 'with' variable
	PE_REPEAT_NOWITHVAR,
	
	// {PE-0339} repeat: missing 'end repeat'
	PE_REPEAT_WANTEDENDREPEAT,
	
	// {PE-0340} replace: bad container expression
	PE_REPLACE_BADCONTAINER,
	
	// {PE-0341} replace: bad expression
	PE_REPLACE_BADEXP,
	
	// {PE-0342} replaceText: bad parameter
	PE_REPLACETEXT_BADPARAM,
	
	// {PE-0343} reply: error in message expression
	PE_REPLY_BADEXP,
	
	// {PE-0344} reply: error in keyword expression
	PE_REPLY_BADKEYWORD,
	
	// {PE-0345} request: error in message expression
	PE_REQUEST_BADEXP,
	
	// {PE-0346} request: error in program expression
	PE_REQUEST_BADPROGRAM,
	
	// {PE-0347} request: no 'type' expression
	PE_REQUEST_NOTYPE,
	
	// {PE-0348} request: type must be class, ID, sender, returnID, or data
	PE_REQUEST_NOTTYPE,
	
	// {PE-0349} reset: missing 'paint', 'cursors', or template object
	PE_RESET_NOTYPE,
	
	// {PE-0350} getResources: bad parameter
	PE_RESOURCES_BADPARAM,
	
	// {PE-0351} return: error in expression
	PE_RETURN_BADEXP,
	
	// {PE-0352} rotate: error in image expression
	PE_ROTATE_BADIMAGE,
	
	// {PE-0353} rotate: error in angle expression
	PE_ROTATE_BADANGLE,
	
	// {PE-0354} round: bad parameter
	PE_ROUND_BADPARAM,
	
	// {PE-0355} save: error in stack expression
	PE_SAVE_BADEXP,
	
	// {PE-0356} save: error in file name expression
	PE_SAVE_BADFILEEXP,
	
	// {PE-0357} seek: bad mode (should be 'to' or 'relative')
	PE_SEEK_BADMODE,
	
	// {PE-0358} seek: bad file name expression
	PE_SEEK_BADNAME,
	
	// {PE-0359} seek: expected 'file'
	PE_SEEK_BADTYPE,
	
	// {PE-0360} seek: bad offset expression
	PE_SEEK_BADWHERE,
	
	// {PE-0361} seek: missing 'in'
	PE_SEEK_NOIN,
	
	// {PE-0362} seek: no mode ('to' or 'relative')
	PE_SEEK_NOMODE,
	
	// {PE-0363} seek: missing 'file'
	PE_SEEK_NOTYPE,
	
	// {PE-0364} select: missing target chunk
	PE_SELECT_NOTARGET,
	
	// {PE-0365} select: missing 'of'
	PE_SELECT_NOOF,
	
	// {PE-0366} select: bad target chunk
	PE_SELECT_BADTARGET,
	
	// {PE-0367} selectedButton: missing 'family'
	PE_SELECTEDBUTTON_NOFAMILY,
	
	// {PE-0368} selectedButton: bad card expression
	PE_SELECTEDBUTTON_NOOBJECT,
	
	// {PE-0369} send: bad message or expression
	PE_SEND_BADEXP,
	
	// {PE-0370} send: bad event type expression
	PE_SEND_BADEVENTTYPE,
	
	// {PE-0371} send: bad target chunk or program expression
	PE_SEND_BADTARGET,
	
	// {PE-0372} set: error in expression
	PE_SET_BADEXP,
	
	// {PE-0373} set: no property specified
	PE_SET_NOPROP,
	
	// {PE-0374} set: missing 'the'
	PE_SET_NOTHE,
	
	// {PE-0375} set: missing 'to'
	PE_SET_NOTO,
	
	// {PE-0376} setRegistry: bad parameter expression
	PE_SETREGISTRY_BADPARAM,
	
	// {PE-0377} shell: bad parameter
	PE_SHELL_BADPARAM,
	
	// {PE-0378} shortFilePath: bad file expression
	PE_SHORTFILEPATH_BADPARAM,
	
	// {PE-0379} show: error visual effect expression
	PE_SHOW_BADEFFECT,
	
	// {PE-0380} show: error in location expression
	PE_SHOW_BADLOCATION,
	
	// {PE-0381} show: error in object expression
	PE_SHOW_BADTARGET,
	
	// {PE-0382} sin: bad parameter
	PE_SIN_BADPARAM,
	
	// {PE-0383} sort: bad expression
	PE_SORT_BADEXPRESSION,
	
	// {PE-0384} sort: error in object expression
	PE_SORT_BADTARGET,
	
	// {PE-0385} sort: no object specified
	PE_SORT_NOTARGET,
	
	// {PE-0386} specialFolderPath: bad type expression
	PE_SPECIALFOLDERPATH_BADTYPE,
	
	// {PE-0387} sqrt: bad parameter
	PE_SQRT_BADPARAM,
	
	// {PE-0388} start: error in chunk expression
	PE_START_BADCHUNK,
	
	// {PE-0389} start: bad action (should be 'editing' or 'using')
	PE_START_NOTTYPE,
	
	// {PE-0390} start: no action specified ('editing' or 'using')
	PE_START_NOTYPE,
	
	// {PE-0391} Commands: not a valid object expression
	PE_STATEMENT_BADCHUNK,
	
	// {PE-0392} Commands: bad 'in' expression
	PE_STATEMENT_BADINEXP,
	
	// {PE-0393} Commands: not a modifier key
	PE_STATEMENT_BADKEY,
	
	// {PE-0394} Commands: bad parameter
	PE_STATEMENT_BADPARAM,
	
	// {PE-0395} Commands: bad parameters
	PE_STATEMENT_BADPARAMS,
	
	// {PE-0396} Commands: missing ','
	PE_STATEMENT_BADSEP,
	
	// {PE-0397} Commands: missing modifier key 
	PE_STATEMENT_NOKEY,
	
	// {PE-0398} Commands: expected 'and'
	PE_STATEMENT_NOTAND,
	
	// {PE-0399} Commands: expected ','
	PE_STATEMENT_NOTSEP,
	
	// {PE-0400} stdDev: bad parameters
	PE_STDDEV_BADPARAM,
	
	// {PE-0401} stop: error in chunk expression
	PE_STOP_BADCHUNK,
	
	// {PE-0402} stop: bad action (must be editing, moving, playing, or using)
	PE_STOP_NOTTYPE,
	
	// {PE-0403} stop: no action (must be editing, moving, playing, or using)
	PE_STOP_NOTYPE,
	
	// {PE-0404} subtract: bad destination
	PE_SUBTRACT_BADDEST,
	
	// {PE-0405} subtract: bad expression
	PE_SUBTRACT_BADEXP,
	
	// {PE-0406} subtract: missing 'from'
	PE_SUBTRACT_NOFROM,
	
	// {PE-0407} Stack: bad stack expression
	PE_SUBWINDOW_BADEXP,
	
	// {PE-0408} sum: bad parameter
	PE_SUM_BADPARAM,
	
	// {PE-0409} switch: bad 'case' condition
	PE_SWITCH_BADCASECONDITION,
	
	// {PE-0410} switch: bad condition
	PE_SWITCH_BADCONDITION,
	
	// {PE-0411} switch: error in command
	PE_SWITCH_BADSTATEMENT,
	
	// {PE-0412} switch: garbage where a command should be
	PE_SWITCH_BADTYPE,
	
	// {PE-0413} switch: not a command
	PE_SWITCH_NOTCOMMAND,
	
	// {PE-0414} switch: missing 'end switch'
	PE_SWITCH_WANTEDENDSWITCH,
	
	// {PE-0415} tan: bad parameter
	PE_TAN_BADPARAM,
	
	// {PE-0416} Operators there: bad file expression
	PE_THERE_BADFILE,
	
	// {PE-0417} Operators there: missing 'is'
	PE_THERE_NOIS,
	
	// {PE-0418} Operators there: no object specified
	PE_THERE_NOOBJECT,
	
	// {PE-0419} throw: bad error expression
	PE_THROW_BADERROR,
	
	// {PE-0420} toLower: bad parameter
	PE_TOLOWER_BADPARAM,
	
	// {PE-0421} topStack: bad parameter
	PE_TOPSTACK_BADPARAM,
	
	// {PE-0422} toUpper: bad parameter
	PE_TOUPPER_BADPARAM,
	
	// {PE-0423} transpose: bad variable parameter
	PE_TRANSPOSE_BADPARAM,
	
	// {PE-0424} trunc: bad parameter
	PE_TRUNC_BADPARAM,
	
	// {PE-0425} try: error in command
	PE_TRY_BADSTATEMENT,
	
	// {PE-0426} try: garbage where a command should be
	PE_TRY_BADTYPE,
	
	// {PE-0427} try: not a command
	PE_TRY_NOTCOMMAND,
	
	// {PE-0428} try: missing 'end try'
	PE_TRY_WANTEDENDTRY,
	
	// {PE-0429} type: bad string expression
	PE_TYPE_BADEXP,
	
	// {PE-0430} ungroup: bad group expression
	PE_UNGROUP_BADGROUP,
	
	// {PE-0431} uniDecode: bad parameter
	PE_UNIDECODE_BADPARAM,
	
	// {PE-0432} uniEncode: bad parameter
	PE_UNIENCODE_BADPARAM,
	
	// {PE-0433} unload: bad url expression
	PE_UNLOAD_BADURLEXP,
	
	// {PE-0434} unlock: not a visual effect
	PE_UNLOCK_BADEFFECT,
	
	// {PE-0435} unlock: no type specified ('screen', 'recent' or 'messages')
	PE_UNLOCK_NOTARGET,
	
	// {PE-0436} unlock: bad type specified ('screen', 'recent' or 'messages')
	PE_UNLOCK_NOTTARGET,
	
	// {PE-0437} urlDecode: bad parameter
	PE_URLDECODE_BADPARAM,
	
	// {PE-0438} urlEncode: bad parameter
	PE_URLENCODE_BADPARAM,
	
	// {PE-0439} urlStatus: bad url expression
	PE_URLSTATUS_BADPARAM,
	
	// {PE-0440} value: bad parameter
	PE_VALUE_BADPARAM,
	
	// {PE-0441} value: bad object expression
	PE_VALUE_BADOBJECT,
	
	// {PE-0442} Array: bad index
	PE_VARIABLE_BADINDEX,
	
	// {PE-0443} Array: missing ']'
	PE_VARIABLE_NORBRACE,
	
	// {PE-0444} visual: double directions specified
	PE_VISUAL_DUPDIRECTION,
	
	// {PE-0445} visual: double effect specified
	PE_VISUAL_DUPVISUAL,
	
	// {PE-0446} visual: expected visual name
	PE_VISUAL_NOTID,
	
	// {PE-0447} visual: missing visual name
	PE_VISUAL_NOTOKEN,
	
	// {PE-0448} visual: not a visual name
	PE_VISUAL_NOTVISUAL,
	
	// {PE-0449} wait: error in condition expression
	PE_WAIT_BADCOND,
	
	// {PE-0450} wait: no duration expression
	PE_WAIT_NODURATION,
	
	// {PE-0451} within: bad object expression
	PE_WITHIN_NOOBJECT,
	
	// {PE-0452} within: bad point expression
	PE_WITHIN_BADPOINT,
	
	// {PE-0453} write: bad 'at' expression
	PE_WRITE_BADAT,
	
	// {PE-0454} write: error in source expression
	PE_WRITE_BADEXP,
	
	// {PE-0455} write: bad file name
	PE_WRITE_BADNAME,
	
	// {PE-0456} write: bad destination (should be 'file or process')
	PE_WRITE_BADTYPE,
	
	// {PE-0457} write: missing 'to'
	PE_WRITE_NOTO,
	
	// {PE-0458} write: no destination (should be 'file or process')
	PE_WRITE_NOTYPE,
	
	// {PE-0459} encrypt/decrypt: source container expected, but not supplied
	PE_ENCRYPTION_NOSOURCE,
	
	// {PE-0460} encrypt/decrypt: cipher name expected, but not supplied
	PE_ENCRYPTION_NOCIPHER,
	
	// {PE-0461} encrypt/decrypt: key expected, but not supplied
	PE_ENCRYPTION_NOKEY,
	
	// {PE-0462} encrypt/decrypt: 'at' clause supplied, but trailing 'bit' missing
	PE_ENCRYPTION_NOBIT,
	
	// {PE-0463} encrypt/decrypt: error parsing source container
	PE_ENCRYPTION_BADSOURCE,
	
	// {PE-0464} encrypt/decrypt: error parsing cipher expression
	PE_ENCRYPTION_BADCIPHER,
	
	// {PE-0465} encrypt/decrypt: error parsing key expression
	PE_ENCRYPTION_BADKEY,
	
	// {PE-0466} encrypt/decrypt: error parsing salt expression
	PE_ENCRYPTION_BADSALT,
	
	// {PE-0467} encrypt/decrypt: error parsing IV expression
	PE_ENCRYPTION_BADIV,
	
	// {PE-0468} encrypt/decrypt: error parsing bit expression
	PE_ENCRYPTION_BADBIT,
	
	// {PE-0469} encrypt/decrypt: invalid clause supplied in this context
	PE_ENCRYPTION_BADPARAM,
	
	// {PE-0470} visual: no parameter
	PE_VISUAL_NOPARAM,
	
	// {PE-0471} visual: bad parameter
	PE_VISUAL_BADPARAM,
	
	// {PE-0472} private: pass not valid in context
	PE_PRIVATE_BADPASS,
	
	// {PE-0473} begins/ends with: bad parameter
	PE_BEGINSENDS_NOWITH,
	
	// {PE-0474} numtobyte: bad parameter
	PE_NUMTOBYTE_BADPARAM,
	
	// {PE-0475} bytetonum: bad parameter
	PE_BYTETONUM_BADPARAM,
	
	// {PE-0476} arraydecode: bad parameter
	PE_ARRAYDECODE_BADPARAM,
	
	// {PE-0477} arrayencode: bad parameter
	PE_ARRAYENCODE_BADPARAM,
	
	// {PE-0478} dispatch: bad message
	PE_DISPATCH_BADMESSAGE,
	
	// {PE-0479} dispatch: bad parameters
	PE_DISPATCH_BADPARAMS,
	
	// {PE-0480} dispatch: bad target
	PE_DISPATCH_BADTARGET,
	
	// {PE-0481} do: unknown target environment
	PE_DO_BADENV,
	
	// {PE-0482} export: bad palette type
	PE_EXPORT_BADPALETTE,
	
	// {PE-0483} printing: missing destination
	PE_OPENPRINTING_NODST,
	
	// {PE-0484} printing: missing filename
	PE_OPENPRINTING_NOFILENAME,
	
	// {PE-0485} printing: bad options expression
	PE_OPENPRINTING_BADOPTIONS,
	
	// {PE-0486} print: bad anchor name expression
	PE_PRINTANCHOR_BADNAMEEXP,
	
	// {PE-0487} print: no anchor location expression
	PE_PRINTANCHOR_NOATEXP,
	
	// {PE-0488} print: bad anchor target expression
	PE_PRINTANCHOR_BADTOEXP,
	
	// {PE-0489} print: no link location expression
	PE_PRINTLINK_NOTOEXP,
	
	// {PE-0490} print: bad link target expression
	PE_PRINTLINK_BADTOEXP,
	
	// {PE-0491} print: no link area expression
	PE_PRINTLINK_NOAREAEXP,
	
	// {PE-0492} print: bad link area expression
	PE_PRINTLINK_BADAREAEXP,
	
	// {PE-0493} Handler: repeated parameter name
	PE_HANDLER_DUPPARAM,
	
	// {PE-0494} 
	PE_INTERNAL_BADVERB,
	
	// {PE-0495} 
	PE_INTERNAL_BADNOUN,
	
	// {PE-0496} 
	PE_INTERNAL_BADEOS,
	
	// {PE-0497} randomBytes: bad parameter expression
	PE_RANDOMBYTES_BADPARAM,
	
	// {PE-0498} sha1Digest: bad parameter expression
	PE_SHA1DIGEST_BADPARAM,
	
	// {PE-0499} print: bad bookmark title expression
	PE_PRINTBOOKMARK_BADTITLEEXP,
	
	// {PE-0500} print: no bookmark level expression
	PE_PRINTBOOKMARK_NOLEVEL,
	
	// {PE-0501} print: bad bookmark level expression
	PE_PRINTBOOKMARK_BADLEVELEXP,
	
	// {PE-0502} print: bad bookmark location expression
	PE_PRINTBOOKMARK_BADATEXP,
	
	// {PE-0503} print: no bookmark expression
	PE_PRINTBOOKMARK_NOBOOKMARK,
	
	// {PE-0504} print: bad bookmark initial state expression
	PE_PRINTBOOKMARK_BADINITIALEXP,
	
	// {PE-0505} script: bad handler declaration
	PE_SCRIPT_BADHANDLER,
	
	// {PE-0506} script: illegal handler type in global script
	PE_SCRIPT_BADHANDLERTYPE,
	
	// {PE-0507} script: bad variable declaration
	PE_SCRIPT_BADVAR,
	
	// {PE-0508} script: bad statement
	PE_SCRIPT_BADSTATEMENT,
	
	// {PE-0509} script: not a statment
	PE_SCRIPT_NOTSTATEMENT,
	
	// {PE-0510} script: bad command
	PE_SCRIPT_BADCOMMAND,
	
	// {PE-0511} script: not a command
	PE_SCRIPT_NOTCOMMAND,
	
	// {PE-0512} script: unexpected eol
	PE_SCRIPT_BADEOL,
	
	// {PE-0513} script: illegal character
	PE_SCRIPT_BADCHAR,
	
	// {PE-0514} include: bad filename expression
	PE_INCLUDE_BADFILENAME,
	
	// {PE-0515} require: bad filename expression
	PE_REQUIRE_BADFILENAME,
	
	// {PE-0516} echo: malformed implicit put
	PE_SCRIPT_BADECHO,
	
	// {PE-0517} lock: bad rect expression
	PE_LOCK_BADRECT,
	
	// {PE-0518} lock: missing 'rect' keyword
	PE_LOCK_NORECT,

	// {PE-0519} relayer: bad source control
	PE_RELAYER_BADCONTROL,

	// {PE-0520} relayer: invalid relation.
	PE_RELAYER_BADRELATION,

	// {PE-0521} relayer: bad target control
	PE_RELAYER_BADTARGET,
	
	// {PE-0522} controlAtLoc: bad location expression
	PE_CONTROLATLOC_BADPARAM,
	
	// {PE-0523} split/combine: bad form clause
	PE_ARRAYOP_BADFORM,
	
	// {PE-0524} uuid: bad parameter list
	PE_UUID_BADPARAM,

	// {PE-0525} avgDev: bad parameters
	PE_AVGDEV_BADPARAM,

	// {PE-0526} geometricMean: bad parameters
	PE_GEO_MEAN_BADPARAM,

	// {PE-0527} harmonicMean: bad parameters
	PE_HAR_MEAN_BADPARAM,

	// {PE-0528} pStdDev: bad parameters
	PE_POP_STDDEV_BADPARAM,

	// {PE-0529} pVariance: bad parameters
	PE_POP_VARIANCE_BADPARAM,

	// {PE-0530} variance: bad parameters
	PE_VARIANCE_BADPARAM,
	
    // MERG-2013-08-14: [[ MeasureText ]] Measure text relative to the effective font on an object
    // {PE-0531} measureText: no object
    PE_MEASURE_TEXT_NOOBJECT,

    // {PE-0532} measureText: bad text parameter
    PE_MEASURE_TEXT_BADTEXT,

    // {PE-0533} measureText: bad mode parameter
    PE_MEASURE_TEXT_BADMODE,

	// MERG-2013-10-04: [[ ResolveImage ]] resolve image relative to object.
    // {PE-0534} resolve image: bad image reference
	PE_RESOLVE_BADIMAGE,

    // {PE-0535} resolve image: bad object reference
	PE_RESOLVE_BADOBJECT,
	
	// MERG-2013-10-04: [[ EditScriptAt ]] edit script of object at.
    // {EE-0536} edit script: no at expression
	PE_EDIT_NOAT,
	
	// MW-2013-11-14: [[ AssertCmd ]] Parsing errors for assert command.
	// {PE-0537} assert: bad type
	PE_ASSERT_BADTYPE,
	
	// {PE-0538} assert: bad expression
	PE_ASSERT_BADEXPR,
    
	// MM-2014-02-12: [[ SecureSocket ]]
	// {PE-0539} secure: missing 'socket'
	PE_SECURE_NOSOCKET,
	
	// MM-2014-02-12: [[ SecureSocket ]]	
	// {PE-0540} secure: bad socket name
	PE_SECURE_BADNAME,
	
	// MM-2014-02-12: [[ SecureSocket ]]	
	// {PE-0541} secure: expected 'verification'
	PE_SECURE_BADMESSAGE,

    // {PE-0542} textDecode: bad parameters
    PE_TEXTDECODE_BADPARAM,
    
    // {PE-0543} textEncode: bad parameters
    PE_TEXTENCODE_BADPARAM,
    
    // {PE-0544} normalizeText: bad parameters
    PE_NORMALIZETEXT_BADPARAM,
    
    // {PE-0545} codepointProperty: bad parameters
    PE_CODEPOINTPROPERTY_BADPARAM,
    
    // SN-2014-05-06 [[ Bug 12360 ]] Bad encoding expression
    // {PE-0546} open: bad encoding parameter
    PE_OPEN_BADENCODING,
    
    // SN-2014-05-06 [[ Bug 12360 ]]
    // {PE-0547} open: no encoding when opening in binary mode
    PE_OPEN_BADBINARYENCODING,
	
	// MM-2014-06-13: [[ Bug 12567 ]] New variant secure socket <socket> with verification for host <host>
	// {PE-0548} secure: bad host name
	PE_SECURE_BADHOST,

	// MM-2014-06-13: [[ Bug 12567 ]] New variant secure socket <socket> with verification for host <host>
	// {PE-0549} secure: expected 'host'
	PE_SECURE_NOHOST,
	
	// MM-2014-06-13: [[ Bug 12567 ]] New variant open socket <socket> with verification for host <host>
	// {PE-0550} open: bad host name
	PE_OPEN_BADHOST,
	
	// MM-2014-06-13: [[ Bug 12567 ]] New variant open socket <socket> with verification for host <host>
	// {PE-0551} open: expected 'host'
	PE_OPEN_NOHOST,
    
    // AL-2014-10-17: [[ BiDi ]] Returns the result of applying the bi-directional algorithm to text
    // {PE-0552} bidiDirection: bad parameters
	PE_BIDIDIRECTION_BADPARAM,
	
	// MDW-2014-08-23: [[ feature_floor ]] floor: error in source expression
	// {PE-0553} floor: error in source expression
	PE_FLOOR_BADPARAM,
	
	// MDW-2014-08-23: [[ feature_floor ]] ceil: error in source expression
	// {PE-0554} ceil: error in source expression
	PE_CEIL_BADPARAM,
<<<<<<< HEAD
	
	// {PE-0555} load: error in extension expression
	PE_LOAD_BADEXTENSION,
	
	// {PE-0556} load: expected 'resource'
	PE_LOAD_NORESOURCE,
	
	// {PE-0557} load: expected 'path'
	PE_LOAD_NOPATH,
	
	// {PE-0558} load: error in resource path expression
	PE_LOAD_BADRESOURCEPATH,
    
    // {PE-0559} load: missing file or display name
    PE_LOAD_NOFILE,
    
    // {PE-0195} load: missing 'from'
    PE_LOAD_NOFROM,
=======
>>>>>>> eee81b4a
};

extern const char *MCparsingerrors;

#endif
<|MERGE_RESOLUTION|>--- conflicted
+++ resolved
@@ -1706,7 +1706,6 @@
 	// MDW-2014-08-23: [[ feature_floor ]] ceil: error in source expression
 	// {PE-0554} ceil: error in source expression
 	PE_CEIL_BADPARAM,
-<<<<<<< HEAD
 	
 	// {PE-0555} load: error in extension expression
 	PE_LOAD_BADEXTENSION,
@@ -1723,10 +1722,8 @@
     // {PE-0559} load: missing file or display name
     PE_LOAD_NOFILE,
     
-    // {PE-0195} load: missing 'from'
+    // {PE-0560} load: missing 'from'
     PE_LOAD_NOFROM,
-=======
->>>>>>> eee81b4a
 };
 
 extern const char *MCparsingerrors;
