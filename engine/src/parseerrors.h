/* Copyright (C) 2003-2015 LiveCode Ltd.

This file is part of LiveCode.

LiveCode is free software; you can redistribute it and/or modify it under
the terms of the GNU General Public License v3 as published by the Free
Software Foundation.

LiveCode is distributed in the hope that it will be useful, but WITHOUT ANY
WARRANTY; without even the implied warranty of MERCHANTABILITY or
FITNESS FOR A PARTICULAR PURPOSE.  See the GNU General Public License
for more details.

You should have received a copy of the GNU General Public License
along with LiveCode.  If not see <http://www.gnu.org/licenses/>.  */

#ifndef __MC_PARSE_ERRORS__
#define __MC_PARSE_ERRORS__

// This file is processed automatically to produce the error strings that are
// embedded in the IDE and Server engines. Take care when editing the file and
// ensure that new errors are added in precisely this form:
//   <tab>// {PE-iiii} <message>
//   <tab>PE_<tag>
//   <return>

enum Parse_errors
{
	// NOT AN ERROR CODE
	PE_UNDEFINED,
	
	// {PE-0001} Object Name:
	PE_OBJECT_NAME,
	
	// {PE-0002} set: license limit exceeded
	PE_OBJECT_NOTLICENSED,
	
	// {PE-0003} abs: bad parameter
	PE_ABS_BADPARAM,
	
	// {PE-0004} accept: bad expression
	PE_ACCEPT_BADEXP,
	
	// {PE-0005} acos: bad parameter
	PE_ACOS_BADPARAM,
	
	// {PE-0006} add: bad destination
	PE_ADD_BADDEST,
	
	// {PE-0007} add: bad expression
	PE_ADD_BADEXP,
	
	// {PE-0008} add: missing 'to'
	PE_ADD_NOTO,
	
	// {PE-0009} aliasReference: bad expression
	PE_ALIASREFERENCE_BADPARAM,
	
	// {PE-0010} annuity: bad parameter
	PE_ANNUITY_BADPARAM,
	
	// {PE-0011} answer: bad question
	PE_ANSWER_BADQUESTION,
	
	// {PE-0012} answer: bad response
	PE_ANSWER_BADRESPONSE,
	
	// {PE-0013} answer: bad title
	PE_ANSWER_BADTITLE,
	
	// {PE-0014} split: bad variable
	PE_ARRAYOP_BADARRAY,
	
	// {PE-0015} split: missing 'with'
	PE_ARRAYOP_NOWITH,
	
	// {PE-0016} split: bad expression
	PE_ARRAYOP_BADEXP,
	
	// {PE-0017} arrowKey: bad direction expression
	PE_ARROWKEY_BADEXP,
	
	// {PE-0018} asin: bad parameter
	PE_ASIN_BADPARAM,
	
	// {PE-0019} ask: bad question
	PE_ASK_BADQUESTION,
	
	// {PE-0020} ask: bad reply
	PE_ASK_BADREPLY,
	
	// {PE-0021} ask: bad title
	PE_ASK_BADTITLE,
	
	// {PE-0022} atan2: bad parameter
	PE_ATAN2_BADPARAM,
	
	// {PE-0023} atan: bad parameter
	PE_ATAN_BADPARAM,
	
	// {PE-0024} average: bad parameter
	PE_AVERAGE_BADPARAM,
	
	// {PE-0025} base64Decode: bad parameter
	PE_BASE64DECODE_BADPARAM,
	
	// {PE-0026} base64Encode: bad parameter
	PE_BASE64ENCODE_BADPARAM,
	
	// {PE-0027} baseConvert: bad parameter
	PE_BASECONVERT_BADPARAM,
	
	// {PE-0028} binaryDecode: bad expression
	PE_BINARYD_BADPARAM,
	
	// {PE-0029} binaryEncode: bad expression
	PE_BINARYE_BADPARAM,
	
	// {PE-0030} cancel: bad message expression
	PE_CANCEL_BADEXP,
	
	// {PE-0031} charToNum: bad parameter
	PE_CHARTONUM_BADPARAM,
	
	// {PE-0032} choose: bad expression
	PE_CHOOSE_BADEXP,
	
	// {PE-0033} choose: no tool specified
	PE_CHOOSE_NOTOKEN,
	
	// {PE-0034} Chunk: token is not a chunk
	PE_CHUNK_BADCHUNK,
	
	// {PE-0035} Chunk: bad destination
	PE_CHUNK_BADDEST,
	
	// {PE-0036} Chunk: bad non-chunk expression
	PE_CHUNK_BADEXP,
	
	// {PE-0037} Chunk: bad chunk order (must be small to large)
	PE_CHUNK_BADORDER,
	
	// {PE-0038} Chunk: bad preposition
	PE_CHUNK_BADPREP,
	
	// {PE-0039} Chunk: bad range
	PE_CHUNK_BADRANGE,
	
	// {PE-0040} Chunk: bad stack reference
	PE_CHUNK_BADSTACKREF,
	
	// {PE-0041} Chunk: missing chunk
	PE_CHUNK_NOCHUNK,
	
	// {PE-0042} Chunk: bad expression
	PE_CHUNK_NOENDEXP,
	
	// {PE-0043} Chunk: bad range end expression
	PE_CHUNK_NOSTARTEXP,
	
	// {PE-0044} Chunk: can't create a variable with that name (explicitVariables?)
	PE_CHUNK_NOVARIABLE,
	
	// {PE-0045} click: bad "button" expression
	PE_CLICK_BADBUTTONEXP,
	
	// {PE-0046} click: bad location expression
	PE_CLICK_BADLOCATIONEXP,
	
	// {PE-0047} click: missing 'at'
	PE_CLICK_NOAT,
	
	// {PE-0048} clone: bad name expression
	PE_CLONE_BADCHUNK,
	
	// {PE-0049} clone: bad target expression
	PE_CLONE_BADNAME,
	
	// {PE-0050} close: bad stack expression
	PE_CLOSE_BADEXP,
	
	// {PE-0051} close: bad stack name
	PE_CLOSE_BADNAME,
	
	// {PE-0052} close: no stack type
	PE_CLOSE_NOTYPE,
	
	// {PE-0053} compact: error in stack expression
	PE_COMPACT_BADPARAM,
	
	// {PE-0054} compound: bad parameter
	PE_COMPRESS_BADPARAM,
	
	// {PE-0055} compress: bad parameter
	PE_COMPOUND_BADPARAM,
	
	// {PE-0056} constant: error in value string
	PE_CONSTANT_BADINIT,
	
	// {PE-0057} constant: missing value string
	PE_CONSTANT_NOINIT,
	
	// {PE-0058} convert: 'and' in the wrong place
	PE_CONVERT_BADAND,
	
	// {PE-0059} convert: no container specified
	PE_CONVERT_NOCONTAINER,
	
	// {PE-0060} convert: no format supplied
	PE_CONVERT_NOFORMAT,
	
	// {PE-0061} convert: not a valid format
	PE_CONVERT_NOTFORMAT,
	
	// {PE-0062} convert: missing 'to'
	PE_CONVERT_NOTO,
	
	// {PE-0063} copy: bad destination object expression
	PE_COPY_BADDEST,
	
	// {PE-0064} cos: bad parameter
	PE_COS_BADPARAM,
	
	// {PE-0065} create: bad background or card expression
	PE_CREATE_BADBGORCARD,
	
	// {PE-0066} create: error in file name expression
	PE_CREATE_BADFILENAME,
	
	// {PE-0067} create: can't create this type
	PE_CREATE_BADTYPE,
	
	// {PE-0068} create: not an object type
	PE_CREATE_NOFILENAME,
	
	// {PE-0069} create: no file name supplied
	PE_CREATE_NONAME,
	
	// {PE-0070} create: no alias or directory name supplied
	PE_CREATE_NOTTYPE,
	
	// {PE-0071} create: no object type
	PE_CREATE_NOTYPE,
	
	// {PE-0072} crop: bad image expression
	PE_CROP_BADIMAGE,
	
	// {PE-0073} crop: bad rect expression
	PE_CROP_BADRECT,
	
	// {PE-0074} decompress: bad parameter
	PE_DECOMPRESS_BADPARAM,
	
	// {PE-0075} define: bad object expression
	PE_DEFINE_BADOBJECT,
	
	// {PE-0076} define: invalid property name
	PE_DEFINE_INVALIDNAME,
	
	// {PE-0077} delete: bad file expression
	PE_DELETE_BADFILEEXP,
	
	// {PE-0078} delete: bad variable expression
	PE_DELETE_BADVAREXP,
	
	// {PE-0079} disable: no control specified
	PE_DISABLE_BADCHUNK,
	
	// {PE-0080} divide: bad destination
	PE_DIVIDE_BADDEST,
	
	// {PE-0081} divide: bad expression
	PE_DIVIDE_BADEXP,
	
	// {PE-0082} divide: missing 'by'
	PE_DIVIDE_NOBY,
	
	// {PE-0083} do: bad expression
	PE_DO_BADEXP,
	
	// {PE-0084} do: bad language expression
	PE_DO_BADLANG,
	
	// {PE-0085} doMenu: bad expression
	PE_DOMENU_BADEXP,
	
	// {PE-0086} drag: bad "button" expression
	PE_DRAG_BADBUTTONEXP,
	
	// {PE-0087} drag: bad end location expression
	PE_DRAG_BADENDLOCEXP,
	
	// {PE-0088} drag: bad start location expression
	PE_DRAG_BADSTARTLOCEXP,
	
	// {PE-0089} drag: missing 'from'
	PE_DRAG_NOFROM,
	
	// {PE-0090} drag: missing 'to'
	PE_DRAG_NOTO,
	
	// {PE-0091} driverNames: bad in type expression
	PE_DRIVERNAMES_BADPARAM,
	
	// {PE-0092} drives: bad in type expression
	PE_DRIVES_BADPARAM,
	
	// {PE-0093} edit: missing 'of'
	PE_EDIT_NOOF,
	
	// {PE-0094} edit: missing 'script'
	PE_EDIT_NOSCRIPT,
	
	// {PE-0095} edit: no object specified
	PE_EDIT_NOTARGET,
	
	// {PE-0096} encrypt: bad parameter
	PE_ENCRYPT_BADPARAM,
	
	// {PE-0097} exit: bad destination expression
	PE_EXIT_BADDEST,
	
	// {PE-0098} exit: no destination expression
	PE_EXIT_NODEST,
	
	// {PE-0099} exp10: bad parameter
	PE_EXP10_BADPARAM,
	
	// {PE-0100} exp1: bad parameter
	PE_EXP1_BADPARAM,
	
	// {PE-0101} exp2: bad parameter
	PE_EXP2_BADPARAM,
	
	// {PE-0102} export: bad file name
	PE_EXPORT_BADFILENAME,
	
	// {PE-0103} export: bad mask file name
	PE_EXPORT_BADMASKNAME,
	
	// {PE-0104} export: bad image or image type expression
	PE_EXPORT_BADTYPE,
	
	// {PE-0105} export: missing file name or container
	PE_EXPORT_NOFILE,
	
	// {PE-0106} export: missing 'mask'
	PE_EXPORT_NOMASK,
	
	// {PE-0107} export: missing 'to'
	PE_EXPORT_NOTO,
	
	// {PE-0108} export: no image type specified
	PE_EXPORT_NOTYPE,
	
	// {PE-0109} Expression: bad chunk
	PE_EXPRESSION_BADCHUNK,
	
	// {PE-0110} Expression: bad function
	PE_EXPRESSION_BADFUNCTION,
	
	// {PE-0111} Expression: bad property
	PE_EXPRESSION_BADPROPERTY,
	
	// {PE-0112} Expression: double binary operator
	PE_EXPRESSION_DOUBLEBINOP,
	
	// {PE-0113} Expression: no binary operator
	PE_EXPRESSION_NOBINOP,
	
	// {PE-0114} Expression: missing factor
	PE_EXPRESSION_NOFACT,
	
	// {PE-0115} Expression: missing left operand to binary operator
	PE_EXPRESSION_NOLFACT,
	
	// {PE-0116} Expression: missing ')'
	PE_EXPRESSION_NORPAR,
	
	// {PE-0117} Expression: bad factor
	PE_EXPRESSION_NOTFACT,
	
	// {PE-0118} Expression: unquoted literal
	PE_EXPRESSION_NOTLITERAL,
	
	// {PE-0119} Expression: missing ')' before factor
	PE_EXPRESSION_WANTRPAR,
	
	// {PE-0120} exp: bad parameter
	PE_EXP_BADPARAM,
	
	// {PE-0121} extents: bad parameter
	PE_EXTENTS_BADPARAM,
	
	// {PE-0122} Function: bad parameter
	PE_FACTOR_BADPARAM,
	
	// {PE-0123} Function: missing 'of'
	PE_FACTOR_NOOF,
	
	// {PE-0124} Function: missing '('
	PE_FACTOR_NOLPAREN,
	
	// {PE-0125} Function: missing ')'
	PE_FACTOR_NORPAREN,
	
	// {PE-0126} Function: separator is not a ','
	PE_FACTOR_NOTSEP,
	
	// {PE-0127} filter: bad container
	PE_FILTER_BADDEST,
	
	// {PE-0128} filter: bad pattern expression
	PE_FILTER_BADEXP,
	
	// {PE-0129} filter: expected "with"
	PE_FILTER_NOWITH,
	
	// {PE-0130} find: bad field expression
	PE_FIND_BADFIELD,
	
	// {PE-0131} find: bad string expression
	PE_FIND_BADSTRING,
	
	// {PE-0132} find: no string expression
	PE_FIND_NOSTRING,
	
	// {PE-0133} flip: bad image expression
	PE_FLIP_BADIMAGE,
	
	// {PE-0134} flip: missing direction
	PE_FLIP_NODIR,
	
	// {PE-0135} flushEvents: bad event type expression
	PE_FLUSHEVENTS_BADPARAM,
	
	// {PE-0136} focus: bad object expression
	PE_FOCUS_BADOBJECT,
	
	// {PE-0137} fontNames: bad type expression
	PE_FONTNAMES_BADPARAM,
	
	// {PE-0138} fontSizes: bad font name string
	PE_FONTSIZES_BADPARAM,
	
	// {PE-0139} fontStyle: bad font name or size expression
	PE_FONTSTYLES_BADPARAM,
	
	// {PE-0140} format: bad format string
	PE_FORMAT_BADPARAM,
	
	// {PE-0141} Function: bad form
	PE_FUNCTION_BADFORM,
	
	// {PE-0142} Function: bad object expression
	PE_FUNCTION_BADOBJECT,
	
	// {PE-0143} Function: bad parameter
	PE_FUNCTION_BADPARAMS,
	
	// {PE-0144} Function: can't modify this function
	PE_FUNCTION_CANTMODIFY,
	
	// {PE-0145} Function: missing function or property
	PE_GENERAL_CANTMODIFY,
	
	// {PE-0146} Function: can't modify this token
	PE_GENERAL_NOMODIFY,
	
	// {PE-0147} get: bad expression
	PE_GET_BADEXP,
	
	// {PE-0148} global: not a valid variable name
	PE_GLOBAL_BADNAME,
	
	// {PE-0149} globalLoc: bad point expression
	PE_GLOBALLOC_BADPOINT,
	
	// {PE-0150} go: bad destination chunk
	PE_GO_BADCHUNKDEST,
	
	// {PE-0151} go: bad chunk expression
	PE_GO_BADCHUNKEXP,
	
	// {PE-0152} go: bad chunk order (must be small to large)
	PE_GO_BADCHUNKORDER,
	
	// {PE-0153} go: bad destination type
	PE_GO_BADCHUNKTYPE,
	
	// {PE-0154} go: bad destination expression
	PE_GO_BADDESTEXP,
	
	// {PE-0155} go: bad direct destination 
	PE_GO_BADDIRECT,
	
	// {PE-0156} go: bad window expression
	PE_GO_BADPREP,
	
	// {PE-0157} go: preposition in the wrong place
	PE_GO_BADWINDOW,
	
	// {PE-0158} go: duplicate chunk
	PE_GO_DUPCHUNK,
	
	// {PE-0159} go: no destination specified
	PE_GO_NODEST,
	
	// {PE-0160} go: missing id
	PE_GO_NOID,
	
	// {PE-0161} go: no window mode specified
	PE_GO_NOMODE,
	
	// {PE-0162} grab: bad object expression
	PE_GRAB_BADCHUNK,
	
	// {PE-0163} Handler: bad character between handlers
	PE_HANDLERLIST_BADCHAR,
	
	// {PE-0164} Handler: no end of line
	PE_HANDLERLIST_BADEOL,
	
	// {PE-0165} Handler: error in handler
	PE_HANDLERLIST_BADHANDLER,
	
	// {PE-0166} Handler: error in command
	PE_HANDLER_BADCOMMAND,
	
	// {PE-0167} Handler: end doesn't match handler name
	PE_HANDLER_BADEND,
	
	// {PE-0168} Handler: unexpected end of line
	PE_HANDLER_BADLINE,
	
	// {PE-0169} Handler: bad handler name (may be reserved word)
	PE_HANDLER_BADNAME,
	
	// {PE-0170} Handler: not a valid parameter name
	PE_HANDLER_BADPARAM,
	
	// {PE-0171} Handler: unexpected end of line in parameters
	PE_HANDLER_BADPARAMEOL,
	
	// {PE-0172} Handler: error in variable or constant declaration
	PE_HANDLER_BADVAR,
	
	// {PE-0173} Handler: bad command
	PE_HANDLER_NOCOMMAND,
	
	// {PE-0174} Handler: missing handler name after end
	PE_HANDLER_NOEND,
	
	// {PE-0175} Handler: no name specified
	PE_HANDLER_NONAME,
	
	// {PE-0176} Handler: not a command
	PE_HANDLER_NOTCOMMAND,
	
	// {PE-0177} hasMemory: bad amount expression
	PE_HASMEMORY_BADPARAM,
	
	// {PE-0178} hide: error in visual effect expression
	PE_HIDE_BADEFFECT,
	
	// {PE-0179} hide: error in target object expression
	PE_HIDE_BADTARGET,
	
	// {PE-0180} hostAddress: error in socket expression
	PE_HOSTADDRESS_BADSOCKET,
	
	// {PE-0181} hostAddressToName: error in address expression
	PE_HOSTATON_BADADDRESS,
	
	// {PE-0182} hostName: error in name expression
	PE_HOSTNAME_BADNAME,
	
	// {PE-0183} hostNameToAddress: error in name expression
	PE_HOSTNTOA_BADNAME,
	
	// {PE-0184} if: bad condition
	PE_IF_BADCONDITION,
	
	// {PE-0185} if: unexpected end of line
	PE_IF_BADEOL,
	
	// {PE-0186} if: error in command
	PE_IF_BADSTATEMENT,
	
	// {PE-0187} if: garbage where a command should be
	PE_IF_BADTYPE,
	
	// {PE-0188} if: not a command
	PE_IF_NOTCOMMAND,
	
	// {PE-0189} if: missing 'then'
	PE_IF_NOTHEN,
	
	// {PE-0190} if: missing 'end if'
	PE_IF_WANTEDENDIF,
	
	// {PE-0191} import: bad file or display name
	PE_IMPORT_BADFILENAME,
	
	// {PE-0192} import: bad mask file name
	PE_IMPORT_BADMASKNAME,
	
	// {PE-0193} import: bad image type
	PE_IMPORT_BADTYPE,
	
	// {PE-0194} import: missing file or display name
	PE_IMPORT_NOFILE,
	
	// {PE-0195} import: missing 'from'
	PE_IMPORT_NOFROM,
	
	// {PE-0196} import: missing 'mask'
	PE_IMPORT_NOMASK,
	
	// {PE-0197} import: no image type specified
	PE_IMPORT_NOTYPE,
	
	// {PE-0198} insert: bad object specification
	PE_INSERT_BADOBJECT,
	
	// {PE-0199} insert: expected 'into'
	PE_INSERT_NOINTO,
	
	// {PE-0200} insert: missing 'script'
	PE_INSERT_NOPLACE,
	
	// {PE-0201} insert: expected 'front' or 'back'
	PE_INSERT_NOSCRIPT,
	
	// {PE-0202} intersect: two objects are required
	PE_INTERSECT_NOOBJECT,
	
	// {PE-0203} is: bad chunk type
	PE_IS_BADAMONGTYPE,
	
	// {PE-0204} is: bad validation type
	PE_IS_BADVALIDTYPE,
	
	// {PE-0205} is: missing validation type
	PE_IS_NORIGHT,
	
	// {PE-0206} is: no right operand
	PE_IS_NOVALIDTYPE,
	
	// {PE-0207} isNumber: bad expression
	PE_ISNUMBER_BADPARAM,
	
	// {PE-0208} isoToMac: bad source expression
	PE_ISOTOMAC_BADPARAM,
	
	// {PE-0209} keys: bad variable name
	PE_KEYS_BADPARAM,
	
	// {PE-0210} kill: bad process name
	PE_KILL_BADNAME,
	
	// {PE-0211} kill: no process
	PE_KILL_NOPROCESS,
	
	// {PE-0212} launch: error in application expression
	PE_LAUNCH_BADAPPEXP,
	
	// {PE-0213} length: bad parameter
	PE_LENGTH_BADPARAM,
	
	// {PE-0214} ln: bad parameter
	PE_LN1_BADPARAM,
	
	// {PE-0215} ln1: bad parameter
	PE_LN_BADPARAM,
	
	// {PE-0216} load: error in url expression
	PE_LOAD_BADURLEXP,
	
	// {PE-0217} load: error in message expression
	PE_LOAD_BADMESSAGEEXP,
	
	// {PE-0218} local: error in initialization string
	PE_LOCAL_BADINIT,
	
	// {PE-0219} local: not a valid variable or constant name
	PE_LOCAL_BADNAME,
	
	// {PE-0220} local: name shadows another variable or constant
	PE_LOCAL_SHADOW,
	
	// {PE-0221} localLoc: bad point expression
	PE_LOCALLOC_BADPOINT,
	
	// {PE-0222} lock: no target object specified
	PE_LOCK_NOTARGET,
	
	// {PE-0223} lock: not a valid target object
	PE_LOCK_NOTTARGET,
	
	// {PE-0224} log10: bad parameter
	PE_LOG10_BADPARAM,
	
	// {PE-0225} log2: bad parameter
	PE_LOG2_BADPARAM,
	
	// {PE-0226} longFilePath: bad file expression
	PE_LONGFILEPATH_BADPARAM,
	
	// {PE-0227} macToIso: bad source expression
	PE_MACTOISO_BADPARAM,
	
	// {PE-0228} mark: bad 'field' expression
	PE_MARK_BADFIELD,
	
	// {PE-0229} mark: bad 'finding' string expression
	PE_MARK_BADSTRING,
	
	// {PE-0230} mark: bad 'where' expression
	PE_MARK_BADWHEREEXP,
	
	// {PE-0231} mark: missing 'by' or 'where'
	PE_MARK_NOBYORWHERE,
	
	// {PE-0232} mark: missing 'cards'
	PE_MARK_NOCARDS,
	
	// {PE-0233} mark: missing 'finding'
	PE_MARK_NOFINDING,
	
	// {PE-0234} mark: missing 'finding' string
	PE_MARK_NOSTRING,
	
	// {PE-0235} mark: expected 'by' or 'where'
	PE_MARK_NOTBYORWHERE,
	
	// {PE-0236} mark: expected 'cards'
	PE_MARK_NOTCARDS,
	
	// {PE-0237} matchChunk: bad parameter
	PE_MATCH_BADPARAM,
	
	// {PE-0238} matrixMultiply: bad parameter
	PE_MATRIXMULT_BADPARAM,
	
	// {PE-0239} max: bad parameter
	PE_MAX_BADPARAM,
	
	// {PE-0240} MCISendString: bad source expression
	PE_MCISENDSTRING_BADPARAM,
	
	// {PE-0241} MD5digest: bad source expression
	PE_MD5DIGEST_BADPARAM,
	
	// {PE-0242} median: bad source expression
	PE_ME_THE,
	
	// {PE-0243} me: unexpected 'the'
	PE_MEDIAN_BADPARAM,
	
	// {PE-0244} merge: bad source expression
	PE_MERGE_BADPARAM,
	
	// {PE-0245} min: bad parameter
	PE_MIN_BADPARAM,
	
	// {PE-0246} mouse: bad parameter
	PE_MOUSE_BADPARAM,
	
	// {PE-0247} move: bad object expression
	PE_MOVE_BADOBJECT,
	
	// {PE-0248} move: bad end location expression
	PE_MOVE_BADENDLOCEXP,
	
	// {PE-0249} move: bad start location expression
	PE_MOVE_BADSTARTLOCEXP,
	
	// {PE-0250} move: expected 'messages' or 'waiting'
	PE_MOVE_BADWITHOUT,
	
	// {PE-0251} move: missing 'to'
	PE_MOVE_NOTO,
	
	// {PE-0252} multiply: bad destination
	PE_MULTIPLY_BADDEST,
	
	// {PE-0253} multiply: bad expression
	PE_MULTIPLY_BADEXP,
	
	// {PE-0254} multiply: missing 'by'
	PE_MULTIPLY_NOBY,
	
	// {PE-0255} next: missing 'repeat'
	PE_NEXT_NOREPEAT,
	
	// {PE-0256} next: token is not 'repeat'
	PE_NEXT_NOTREPEAT,
	
	// {PE-0257} numToChar: bad parameter
	PE_NUMTOCHAR_BADPARAM,
	
	// {PE-0258} offset: bad parameter
	PE_OFFSET_BADPARAMS,
	
	// {PE-0259} open: error in message expression
	PE_OPEN_BADMESSAGE,
	
	// {PE-0260} open: bad mode
	PE_OPEN_BADMODE,
	
	// {PE-0261} open: bad file name
	PE_OPEN_BADNAME,
	
	// {PE-0262} open: type must be 'file' or 'process'
	PE_OPEN_BADTYPE,
	
	// {PE-0263} open: no mode specified
	PE_OPEN_NOMODE,
	
	// {PE-0264} open: no type specified
	PE_OPEN_NOTYPE,
	
	// {PE-0265} param: bad expression
	PE_PARAM_BADEXP,
	
	// {PE-0266} param: bad parameter
	PE_PARAM_BADPARAM,
	
	// {PE-0267} Script: garbage character in script
	PE_PARSE_BADCHAR,
	
	// {PE-0268} Script: missing '"' after literal
	PE_PARSE_BADLIT,
	
	// {PE-0269} pass: mismatched or missing message to pass
	PE_PASS_NOMESSAGE,
	
	// {PE-0270} pause: bad clip name expression
	PE_PAUSE_BADCLIP,
	
	// {PE-0271} peerAddress: error in socket expression
	PE_PEERADDRESS_BADSOCKET,
	
	// {PE-0272} place: bad background expression
	PE_PLACE_BADBACKGROUND,
	
	// {PE-0273} place: bad card expression
	PE_PLACE_BADCARD,
	
	// {PE-0274} play: bad clip name expression
	PE_PLAY_BADCLIP,
	
	// {PE-0275} play: bad location expression
	PE_PLAY_BADLOC,
	
	// {PE-0276} play: bad options expression
	PE_PLAY_BADOPTIONS,
	
	// {PE-0277} play: bad tempo expression
	PE_PLAY_BADTEMPO,
	
	// {PE-0278} play: bad stack expression
	PE_PLAY_BADSTACK,
	
	// {PE-0279} pop: bad card expression
	PE_POP_BADCHUNK,
	
	// {PE-0280} pop: preposition in the wrong place
	PE_POP_BADPREP,
	
	// {PE-0281} pop: no card specified
	PE_POP_NOCARD,
	
	// {PE-0282} post: bad source expression
	PE_POST_BADSOURCEEXP,
	
	// {PE-0283} post: missing 'to'
	PE_POST_NOTO,
	
	// {PE-0284} post: bad destination expression
	PE_POST_BADDESTEXP,
	
	// {PE-0285} print: bad target card
	PE_PRINT_BADTARGET,
	
	// {PE-0286} print: bad 'from' expression
	PE_PRINT_BADFROMEXP,
	
	// {PE-0287} print: bad rectangle expression
	PE_PRINT_BADRECTEXP,
	
	// {PE-0288} print: missing 'to'
	PE_PRINT_NOTO,
	
	// {PE-0289} print: bad 'to' expression
	PE_PRINT_BADTOEXP,
	
	// {PE-0290} Properties: bad chunk expression
	PE_PROPERTY_BADCHUNK,
	
	// {PE-0291} Properties: bad array index expression
	PE_PROPERTY_BADINDEX,
	
	// {PE-0292} Properties: can't modify this property
	PE_PROPERTY_CANTMODIFY,
	
	// {PE-0293} Properties: missing 'of'
	PE_PROPERTY_MISSINGOFORIN,
	
	// {PE-0294} Properties: missing 'of' or 'in'
	PE_PROPERTY_MISSINGTARGET,
	
	// {PE-0295} Properties: no such property
	PE_PROPERTY_NOPROP,
	
	// {PE-0296} Properties: token is not a property
	PE_PROPERTY_NOTAPROP,
	
	// {PE-0297} Properties: expecting 'of'
	PE_PROPERTY_NOTOF,
	
	// {PE-0298} Properties: expecting 'of' or 'in'
	PE_PROPERTY_NOTOFORIN,
	
	// {PE-0299} push: bad expression
	PE_PUSH_BADEXP,
	
	// {PE-0300} put: bad chunk
	PE_PUT_BADCHUNK,
	
	// {PE-0301} put: bad expression
	PE_PUT_BADEXP,
	
	// {PE-0302} put: preposition must be 'before', 'into' or 'after'
	PE_PUT_BADPREP,
	
	// {PE-0303} queryRegistry: bad parameter expression
	PE_QUERYREGISTRY_BADPARAM,
	
	// {PE-0304} random: bad parameter
	PE_RANDOM_BADPARAM,
	
	// {PE-0305} read: bad 'at' expression
	PE_READ_BADAT,
	
	// {PE-0306} read: bad condition
	PE_READ_BADCOND,
	
	// {PE-0307} read: bad message expression
	PE_READ_BADMESS,
	
	// {PE-0308} read: bad file name expression
	PE_READ_BADNAME,
	
	// {PE-0309} read: bad source type (should be 'file' or 'process')
	PE_READ_BADTYPE,
	
	// {PE-0310} read: no termination condition specified
	PE_READ_NOCOND,
	
	// {PE-0311} read: missing 'from'
	PE_READ_NOFROM,
	
	// {PE-0312} read: bad termination condition
	PE_READ_NOTCOND,
	
	// {PE-0313} read: missing source type ('file' or 'process')
	PE_READ_NOTYPE,
	
	// {PE-0314} record: missing 'file' or file name
	PE_RECORD_BADFILEEXP,
	
	// {PE-0315} remove: bad object expression
	PE_REMOVE_BADOBJECT,
	
	// {PE-0316} remove: expected 'from'
	PE_REMOVE_NOFROM,
	
	// {PE-0317} remove: expected 'front' or 'back'
	PE_REMOVE_NOPLACE,
	
	// {PE-0318} rename: bad expression
	PE_RENAME_BADEXP,
	
	// {PE-0319} repeat: error in command
	PE_REPEAT_BADCOMMAND,
	
	// {PE-0320} repeat: bad termination condition
	PE_REPEAT_BADCOND,
	
	// {PE-0321} repeat: unexpected end of line in condition	
	PE_REPEAT_BADCONDEOL,
	
	// {PE-0322} repeat: missing condition
	PE_REPEAT_BADCONDTYPE,
	
	// {PE-0323} repeat: unexpected end of line
	PE_REPEAT_BADFORMEOL,
	
	// {PE-0324} repeat: error in 'for' condition
	PE_REPEAT_BADFORMTYPE,
	
	// {PE-0325} repeat: garbage in repeat condition
	PE_REPEAT_BADSTATEMENT,
	
	// {PE-0326} repeat: not a command
	PE_REPEAT_BADTOKEN,
	
	// {PE-0327} repeat: bad 'with' end expression
	PE_REPEAT_BADWITHENDEXP,
	
	// {PE-0328} repeat: bad 'with' start expression
	PE_REPEAT_BADWITHSTARTEXP,
	
	// {PE-0329} repeat: bad 'with' step expression
	PE_REPEAT_BADWITHSTEPEXP,
	
	// {PE-0330} repeat: bad 'with' variable
	PE_REPEAT_BADWITHVAR,
	
	// {PE-0331} repeat: missing 'to' after 'down'
	PE_REPEAT_NODOWNTO,
	
	// {PE-0332} repeat: missing '='
	PE_REPEAT_NOEQUALS,
	
	// {PE-0333} repeat: missing 'in'
	PE_REPEAT_NOOF,
	
	// {PE-0334} repeat: garbage where a command should be
	PE_REPEAT_NOTCOMMAND,
	
	// {PE-0335} repeat: expecting '='
	PE_REPEAT_NOTEQUALS,
	
	// {PE-0336} repeat: expecting 'to'
	PE_REPEAT_NOTWITHTO,
	
	// {PE-0337} repeat: missing 'to'
	PE_REPEAT_NOWITHTO,
	
	// {PE-0338} repeat: missing 'with' variable
	PE_REPEAT_NOWITHVAR,
	
	// {PE-0339} repeat: missing 'end repeat'
	PE_REPEAT_WANTEDENDREPEAT,
	
	// {PE-0340} replace: bad container expression
	PE_REPLACE_BADCONTAINER,
	
	// {PE-0341} replace: bad expression
	PE_REPLACE_BADEXP,
	
	// {PE-0342} replaceText: bad parameter
	PE_REPLACETEXT_BADPARAM,
	
	// {PE-0343} reply: error in message expression
	PE_REPLY_BADEXP,
	
	// {PE-0344} reply: error in keyword expression
	PE_REPLY_BADKEYWORD,
	
	// {PE-0345} request: error in message expression
	PE_REQUEST_BADEXP,
	
	// {PE-0346} request: error in program expression
	PE_REQUEST_BADPROGRAM,
	
	// {PE-0347} request: no 'type' expression
	PE_REQUEST_NOTYPE,
	
	// {PE-0348} request: type must be class, ID, sender, returnID, or data
	PE_REQUEST_NOTTYPE,
	
	// {PE-0349} reset: missing 'paint', 'cursors', or template object
	PE_RESET_NOTYPE,
	
	// {PE-0350} getResources: bad parameter
	PE_RESOURCES_BADPARAM,
	
	// {PE-0351} return: error in expression
	PE_RETURN_BADEXP,
	
	// {PE-0352} rotate: error in image expression
	PE_ROTATE_BADIMAGE,
	
	// {PE-0353} rotate: error in angle expression
	PE_ROTATE_BADANGLE,
	
	// {PE-0354} round: bad parameter
	PE_ROUND_BADPARAM,
	
	// {PE-0355} save: error in stack expression
	PE_SAVE_BADEXP,
	
	// {PE-0356} save: error in file name expression
	PE_SAVE_BADFILEEXP,
	
	// {PE-0357} seek: bad mode (should be 'to' or 'relative')
	PE_SEEK_BADMODE,
	
	// {PE-0358} seek: bad file name expression
	PE_SEEK_BADNAME,
	
	// {PE-0359} seek: expected 'file'
	PE_SEEK_BADTYPE,
	
	// {PE-0360} seek: bad offset expression
	PE_SEEK_BADWHERE,
	
	// {PE-0361} seek: missing 'in'
	PE_SEEK_NOIN,
	
	// {PE-0362} seek: no mode ('to' or 'relative')
	PE_SEEK_NOMODE,
	
	// {PE-0363} seek: missing 'file'
	PE_SEEK_NOTYPE,
	
	// {PE-0364} select: missing target chunk
	PE_SELECT_NOTARGET,
	
	// {PE-0365} select: missing 'of'
	PE_SELECT_NOOF,
	
	// {PE-0366} select: bad target chunk
	PE_SELECT_BADTARGET,
	
	// {PE-0367} selectedButton: missing 'family'
	PE_SELECTEDBUTTON_NOFAMILY,
	
	// {PE-0368} selectedButton: bad card expression
	PE_SELECTEDBUTTON_NOOBJECT,
	
	// {PE-0369} send: bad message or expression
	PE_SEND_BADEXP,
	
	// {PE-0370} send: bad event type expression
	PE_SEND_BADEVENTTYPE,
	
	// {PE-0371} send: bad target chunk or program expression
	PE_SEND_BADTARGET,
	
	// {PE-0372} set: error in expression
	PE_SET_BADEXP,
	
	// {PE-0373} set: no property specified
	PE_SET_NOPROP,
	
	// {PE-0374} set: missing 'the'
	PE_SET_NOTHE,
	
	// {PE-0375} set: missing 'to'
	PE_SET_NOTO,
	
	// {PE-0376} setRegistry: bad parameter expression
	PE_SETREGISTRY_BADPARAM,
	
	// {PE-0377} shell: bad parameter
	PE_SHELL_BADPARAM,
	
	// {PE-0378} shortFilePath: bad file expression
	PE_SHORTFILEPATH_BADPARAM,
	
	// {PE-0379} show: error visual effect expression
	PE_SHOW_BADEFFECT,
	
	// {PE-0380} show: error in location expression
	PE_SHOW_BADLOCATION,
	
	// {PE-0381} show: error in object expression
	PE_SHOW_BADTARGET,
	
	// {PE-0382} sin: bad parameter
	PE_SIN_BADPARAM,
	
	// {PE-0383} sort: bad expression
	PE_SORT_BADEXPRESSION,
	
	// {PE-0384} sort: error in object expression
	PE_SORT_BADTARGET,
	
	// {PE-0385} sort: no object specified
	PE_SORT_NOTARGET,
	
	// {PE-0386} specialFolderPath: bad type expression
	PE_SPECIALFOLDERPATH_BADTYPE,
	
	// {PE-0387} sqrt: bad parameter
	PE_SQRT_BADPARAM,
	
	// {PE-0388} start: error in chunk expression
	PE_START_BADCHUNK,
	
	// {PE-0389} start: bad action (should be 'editing' or 'using')
	PE_START_NOTTYPE,
	
	// {PE-0390} start: no action specified ('editing' or 'using')
	PE_START_NOTYPE,
	
	// {PE-0391} Commands: not a valid object expression
	PE_STATEMENT_BADCHUNK,
	
	// {PE-0392} Commands: bad 'in' expression
	PE_STATEMENT_BADINEXP,
	
	// {PE-0393} Commands: not a modifier key
	PE_STATEMENT_BADKEY,
	
	// {PE-0394} Commands: bad parameter
	PE_STATEMENT_BADPARAM,
	
	// {PE-0395} Commands: bad parameters
	PE_STATEMENT_BADPARAMS,
	
	// {PE-0396} Commands: missing ','
	PE_STATEMENT_BADSEP,
	
	// {PE-0397} Commands: missing modifier key 
	PE_STATEMENT_NOKEY,
	
	// {PE-0398} Commands: expected 'and'
	PE_STATEMENT_NOTAND,
	
	// {PE-0399} Commands: expected ','
	PE_STATEMENT_NOTSEP,
	
	// {PE-0400} stdDev: bad parameters
	PE_STDDEV_BADPARAM,
	
	// {PE-0401} stop: error in chunk expression
	PE_STOP_BADCHUNK,
	
	// {PE-0402} stop: bad action (must be editing, moving, playing, or using)
	PE_STOP_NOTTYPE,
	
	// {PE-0403} stop: no action (must be editing, moving, playing, or using)
	PE_STOP_NOTYPE,
	
	// {PE-0404} subtract: bad destination
	PE_SUBTRACT_BADDEST,
	
	// {PE-0405} subtract: bad expression
	PE_SUBTRACT_BADEXP,
	
	// {PE-0406} subtract: missing 'from'
	PE_SUBTRACT_NOFROM,
	
	// {PE-0407} Stack: bad stack expression
	PE_SUBWINDOW_BADEXP,
	
	// {PE-0408} sum: bad parameter
	PE_SUM_BADPARAM,
	
	// {PE-0409} switch: bad 'case' condition
	PE_SWITCH_BADCASECONDITION,
	
	// {PE-0410} switch: bad condition
	PE_SWITCH_BADCONDITION,
	
	// {PE-0411} switch: error in command
	PE_SWITCH_BADSTATEMENT,
	
	// {PE-0412} switch: garbage where a command should be
	PE_SWITCH_BADTYPE,
	
	// {PE-0413} switch: not a command
	PE_SWITCH_NOTCOMMAND,
	
	// {PE-0414} switch: missing 'end switch'
	PE_SWITCH_WANTEDENDSWITCH,
	
	// {PE-0415} tan: bad parameter
	PE_TAN_BADPARAM,
	
	// {PE-0416} Operators there: bad file expression
	PE_THERE_BADFILE,
	
	// {PE-0417} Operators there: missing 'is'
	PE_THERE_NOIS,
	
	// {PE-0418} Operators there: no object specified
	PE_THERE_NOOBJECT,
	
	// {PE-0419} throw: bad error expression
	PE_THROW_BADERROR,
	
	// {PE-0420} toLower: bad parameter
	PE_TOLOWER_BADPARAM,
	
	// {PE-0421} topStack: bad parameter
	PE_TOPSTACK_BADPARAM,
	
	// {PE-0422} toUpper: bad parameter
	PE_TOUPPER_BADPARAM,
	
	// {PE-0423} transpose: bad variable parameter
	PE_TRANSPOSE_BADPARAM,
	
	// {PE-0424} trunc: bad parameter
	PE_TRUNC_BADPARAM,
	
	// {PE-0425} try: error in command
	PE_TRY_BADSTATEMENT,
	
	// {PE-0426} try: garbage where a command should be
	PE_TRY_BADTYPE,
	
	// {PE-0427} try: not a command
	PE_TRY_NOTCOMMAND,
	
	// {PE-0428} try: missing 'end try'
	PE_TRY_WANTEDENDTRY,
	
	// {PE-0429} type: bad string expression
	PE_TYPE_BADEXP,
	
	// {PE-0430} ungroup: bad group expression
	PE_UNGROUP_BADGROUP,
	
	// {PE-0431} uniDecode: bad parameter
	PE_UNIDECODE_BADPARAM,
	
	// {PE-0432} uniEncode: bad parameter
	PE_UNIENCODE_BADPARAM,
	
	// {PE-0433} unload: bad url expression
	PE_UNLOAD_BADURLEXP,
	
	// {PE-0434} unlock: not a visual effect
	PE_UNLOCK_BADEFFECT,
	
	// {PE-0435} unlock: no type specified ('screen', 'recent' or 'messages')
	PE_UNLOCK_NOTARGET,
	
	// {PE-0436} unlock: bad type specified ('screen', 'recent' or 'messages')
	PE_UNLOCK_NOTTARGET,
	
	// {PE-0437} urlDecode: bad parameter
	PE_URLDECODE_BADPARAM,
	
	// {PE-0438} urlEncode: bad parameter
	PE_URLENCODE_BADPARAM,
	
	// {PE-0439} urlStatus: bad url expression
	PE_URLSTATUS_BADPARAM,
	
	// {PE-0440} value: bad parameter
	PE_VALUE_BADPARAM,
	
	// {PE-0441} value: bad object expression
	PE_VALUE_BADOBJECT,
	
	// {PE-0442} Array: bad index
	PE_VARIABLE_BADINDEX,
	
	// {PE-0443} Array: missing ']'
	PE_VARIABLE_NORBRACE,
	
	// {PE-0444} visual: double directions specified
	PE_VISUAL_DUPDIRECTION,
	
	// {PE-0445} visual: double effect specified
	PE_VISUAL_DUPVISUAL,
	
	// {PE-0446} visual: expected visual name
	PE_VISUAL_NOTID,
	
	// {PE-0447} visual: missing visual name
	PE_VISUAL_NOTOKEN,
	
	// {PE-0448} visual: not a visual name
	PE_VISUAL_NOTVISUAL,
	
	// {PE-0449} wait: error in condition expression
	PE_WAIT_BADCOND,
	
	// {PE-0450} wait: no duration expression
	PE_WAIT_NODURATION,
	
	// {PE-0451} within: bad object expression
	PE_WITHIN_NOOBJECT,
	
	// {PE-0452} within: bad point expression
	PE_WITHIN_BADPOINT,
	
	// {PE-0453} write: bad 'at' expression
	PE_WRITE_BADAT,
	
	// {PE-0454} write: error in source expression
	PE_WRITE_BADEXP,
	
	// {PE-0455} write: bad file name
	PE_WRITE_BADNAME,
	
	// {PE-0456} write: bad destination (should be 'file or process')
	PE_WRITE_BADTYPE,
	
	// {PE-0457} write: missing 'to'
	PE_WRITE_NOTO,
	
	// {PE-0458} write: no destination (should be 'file or process')
	PE_WRITE_NOTYPE,
	
	// {PE-0459} encrypt/decrypt: source container expected, but not supplied
	PE_ENCRYPTION_NOSOURCE,
	
	// {PE-0460} encrypt/decrypt: cipher name expected, but not supplied
	PE_ENCRYPTION_NOCIPHER,
	
	// {PE-0461} encrypt/decrypt: key expected, but not supplied
	PE_ENCRYPTION_NOKEY,
	
	// {PE-0462} encrypt/decrypt: 'at' clause supplied, but trailing 'bit' missing
	PE_ENCRYPTION_NOBIT,
	
	// {PE-0463} encrypt/decrypt: error parsing source container
	PE_ENCRYPTION_BADSOURCE,
	
	// {PE-0464} encrypt/decrypt: error parsing cipher expression
	PE_ENCRYPTION_BADCIPHER,
	
	// {PE-0465} encrypt/decrypt: error parsing key expression
	PE_ENCRYPTION_BADKEY,
	
	// {PE-0466} encrypt/decrypt: error parsing salt expression
	PE_ENCRYPTION_BADSALT,
	
	// {PE-0467} encrypt/decrypt: error parsing IV expression
	PE_ENCRYPTION_BADIV,
	
	// {PE-0468} encrypt/decrypt: error parsing bit expression
	PE_ENCRYPTION_BADBIT,
	
	// {PE-0469} encrypt/decrypt: invalid clause supplied in this context
	PE_ENCRYPTION_BADPARAM,
	
	// {PE-0470} visual: no parameter
	PE_VISUAL_NOPARAM,
	
	// {PE-0471} visual: bad parameter
	PE_VISUAL_BADPARAM,
	
	// {PE-0472} private: pass not valid in context
	PE_PRIVATE_BADPASS,
	
	// {PE-0473} begins/ends with: bad parameter
	PE_BEGINSENDS_NOWITH,
	
	// {PE-0474} numtobyte: bad parameter
	PE_NUMTOBYTE_BADPARAM,
	
	// {PE-0475} bytetonum: bad parameter
	PE_BYTETONUM_BADPARAM,
	
	// {PE-0476} arraydecode: bad parameter
	PE_ARRAYDECODE_BADPARAM,
	
	// {PE-0477} arrayencode: bad parameter
	PE_ARRAYENCODE_BADPARAM,
	
	// {PE-0478} dispatch: bad message
	PE_DISPATCH_BADMESSAGE,
	
	// {PE-0479} dispatch: bad parameters
	PE_DISPATCH_BADPARAMS,
	
	// {PE-0480} dispatch: bad target
	PE_DISPATCH_BADTARGET,
	
	// {PE-0481} do: unknown target environment
	PE_DO_BADENV,
	
	// {PE-0482} export: bad palette type
	PE_EXPORT_BADPALETTE,
	
	// {PE-0483} printing: missing destination
	PE_OPENPRINTING_NODST,
	
	// {PE-0484} printing: missing filename
	PE_OPENPRINTING_NOFILENAME,
	
	// {PE-0485} printing: bad options expression
	PE_OPENPRINTING_BADOPTIONS,
	
	// {PE-0486} print: bad anchor name expression
	PE_PRINTANCHOR_BADNAMEEXP,
	
	// {PE-0487} print: no anchor location expression
	PE_PRINTANCHOR_NOATEXP,
	
	// {PE-0488} print: bad anchor target expression
	PE_PRINTANCHOR_BADTOEXP,
	
	// {PE-0489} print: no link location expression
	PE_PRINTLINK_NOTOEXP,
	
	// {PE-0490} print: bad link target expression
	PE_PRINTLINK_BADTOEXP,
	
	// {PE-0491} print: no link area expression
	PE_PRINTLINK_NOAREAEXP,
	
	// {PE-0492} print: bad link area expression
	PE_PRINTLINK_BADAREAEXP,
	
	// {PE-0493} Handler: repeated parameter name
	PE_HANDLER_DUPPARAM,
	
	// {PE-0494} 
	PE_INTERNAL_BADVERB,
	
	// {PE-0495} 
	PE_INTERNAL_BADNOUN,
	
	// {PE-0496} 
	PE_INTERNAL_BADEOS,
	
	// {PE-0497} randomBytes: bad parameter expression
	PE_RANDOMBYTES_BADPARAM,
	
	// {PE-0498} sha1Digest: bad parameter expression
	PE_SHA1DIGEST_BADPARAM,
	
	// {PE-0499} print: bad bookmark title expression
	PE_PRINTBOOKMARK_BADTITLEEXP,
	
	// {PE-0500} print: no bookmark level expression
	PE_PRINTBOOKMARK_NOLEVEL,
	
	// {PE-0501} print: bad bookmark level expression
	PE_PRINTBOOKMARK_BADLEVELEXP,
	
	// {PE-0502} print: bad bookmark location expression
	PE_PRINTBOOKMARK_BADATEXP,
	
	// {PE-0503} print: no bookmark expression
	PE_PRINTBOOKMARK_NOBOOKMARK,
	
	// {PE-0504} print: bad bookmark initial state expression
	PE_PRINTBOOKMARK_BADINITIALEXP,
	
	// {PE-0505} script: bad handler declaration
	PE_SCRIPT_BADHANDLER,
	
	// {PE-0506} script: illegal handler type in global script
	PE_SCRIPT_BADHANDLERTYPE,
	
	// {PE-0507} script: bad variable declaration
	PE_SCRIPT_BADVAR,
	
	// {PE-0508} script: bad statement
	PE_SCRIPT_BADSTATEMENT,
	
	// {PE-0509} script: not a statment
	PE_SCRIPT_NOTSTATEMENT,
	
	// {PE-0510} script: bad command
	PE_SCRIPT_BADCOMMAND,
	
	// {PE-0511} script: not a command
	PE_SCRIPT_NOTCOMMAND,
	
	// {PE-0512} script: unexpected eol
	PE_SCRIPT_BADEOL,
	
	// {PE-0513} script: illegal character
	PE_SCRIPT_BADCHAR,
	
	// {PE-0514} include: bad filename expression
	PE_INCLUDE_BADFILENAME,
	
	// {PE-0515} require: bad filename expression
	PE_REQUIRE_BADFILENAME,
	
	// {PE-0516} echo: malformed implicit put
	PE_SCRIPT_BADECHO,
	
	// {PE-0517} lock: bad rect expression
	PE_LOCK_BADRECT,
	
	// {PE-0518} lock: missing 'rect' keyword
	PE_LOCK_NORECT,

	// {PE-0519} relayer: bad source control
	PE_RELAYER_BADCONTROL,

	// {PE-0520} relayer: invalid relation.
	PE_RELAYER_BADRELATION,

	// {PE-0521} relayer: bad target control
	PE_RELAYER_BADTARGET,
	
	// {PE-0522} controlAtLoc: bad location expression
	PE_CONTROLATLOC_BADPARAM,
	
	// {PE-0523} split/combine: bad form clause
	PE_ARRAYOP_BADFORM,
	
	// {PE-0524} uuid: bad parameter list
	PE_UUID_BADPARAM,

	// {PE-0525} avgDev: bad parameters
	PE_AVGDEV_BADPARAM,

	// {PE-0526} geometricMean: bad parameters
	PE_GEO_MEAN_BADPARAM,

	// {PE-0527} harmonicMean: bad parameters
	PE_HAR_MEAN_BADPARAM,

	// {PE-0528} pStdDev: bad parameters
	PE_POP_STDDEV_BADPARAM,

	// {PE-0529} pVariance: bad parameters
	PE_POP_VARIANCE_BADPARAM,

	// {PE-0530} variance: bad parameters
	PE_VARIANCE_BADPARAM,
	
    // MERG-2013-08-14: [[ MeasureText ]] Measure text relative to the effective font on an object
    // {PE-0531} measureText: no object
    PE_MEASURE_TEXT_NOOBJECT,

    // {PE-0532} measureText: bad text parameter
    PE_MEASURE_TEXT_BADTEXT,

    // {PE-0533} measureText: bad mode parameter
    PE_MEASURE_TEXT_BADMODE,

	// MERG-2013-10-04: [[ ResolveImage ]] resolve image relative to object.
    // {PE-0534} resolve image: bad image reference
	PE_RESOLVE_BADIMAGE,

    // {PE-0535} resolve image: bad object reference
	PE_RESOLVE_BADOBJECT,
	
	// MERG-2013-10-04: [[ EditScriptAt ]] edit script of object at.
    // {EE-0536} edit script: no at expression
	PE_EDIT_NOAT,
	
	// MW-2013-11-14: [[ AssertCmd ]] Parsing errors for assert command.
	// {PE-0537} assert: bad type
	PE_ASSERT_BADTYPE,
	
	// {PE-0538} assert: bad expression
	PE_ASSERT_BADEXPR,
    
	// MM-2014-02-12: [[ SecureSocket ]]
	// {PE-0539} secure: missing 'socket'
	PE_SECURE_NOSOCKET,
	
	// MM-2014-02-12: [[ SecureSocket ]]	
	// {PE-0540} secure: bad socket name
	PE_SECURE_BADNAME,
	
	// MM-2014-02-12: [[ SecureSocket ]]	
	// {PE-0541} secure: expected 'verification'
	PE_SECURE_BADMESSAGE,

    // {PE-0542} textDecode: bad parameters
    PE_TEXTDECODE_BADPARAM,
    
    // {PE-0543} textEncode: bad parameters
    PE_TEXTENCODE_BADPARAM,
    
    // {PE-0544} normalizeText: bad parameters
    PE_NORMALIZETEXT_BADPARAM,
    
    // {PE-0545} codepointProperty: bad parameters
    PE_CODEPOINTPROPERTY_BADPARAM,
    
    // SN-2014-05-06 [[ Bug 12360 ]] Bad encoding expression
    // {PE-0546} open: bad encoding parameter
    PE_OPEN_BADENCODING,
    
    // SN-2014-05-06 [[ Bug 12360 ]]
    // {PE-0547} open: no encoding when opening in binary mode
    PE_OPEN_BADBINARYENCODING,
	
	// MM-2014-06-13: [[ Bug 12567 ]] New variant secure socket <socket> with verification for host <host>
	// {PE-0548} secure: bad host name
	PE_SECURE_BADHOST,

	// MM-2014-06-13: [[ Bug 12567 ]] New variant secure socket <socket> with verification for host <host>
	// {PE-0549} secure: expected 'host'
	PE_SECURE_NOHOST,
	
	// MM-2014-06-13: [[ Bug 12567 ]] New variant open socket <socket> with verification for host <host>
	// {PE-0550} open: bad host name
	PE_OPEN_BADHOST,
	
	// MM-2014-06-13: [[ Bug 12567 ]] New variant open socket <socket> with verification for host <host>
<<<<<<< HEAD
	// {PE-0551} open: expected 'host'
	PE_OPEN_NOHOST,
    
    // AL-2014-10-17: [[ BiDi ]] Returns the result of applying the bi-directional algorithm to text
    // {PE-0552} bidiDirection: bad parameters
	PE_BIDIDIRECTION_BADPARAM,
	
	// MDW-2014-08-23: [[ feature_floor ]] floor: error in source expression
	// {PE-0553} floor: error in source expression
	PE_FLOOR_BADPARAM,
	
	// MDW-2014-08-23: [[ feature_floor ]] ceil: error in source expression
	// {PE-0554} ceil: error in source expression
	PE_CEIL_BADPARAM,
=======
	// {PE-0545} open: expected 'host'
	PE_OPEN_NOHOST,	

    // SN-2015-11-15: [[ Bug 165452 ]] New error, if a global variable shadows
    // a local variable declared beforehand
    // {PE-0546} global: shadowing a local variable
    PE_GLOBAL_SHADOW,
>>>>>>> cdc9fcae
};

extern const char *MCparsingerrors;

#endif
<|MERGE_RESOLUTION|>--- conflicted
+++ resolved
@@ -1692,7 +1692,6 @@
 	PE_OPEN_BADHOST,
 	
 	// MM-2014-06-13: [[ Bug 12567 ]] New variant open socket <socket> with verification for host <host>
-<<<<<<< HEAD
 	// {PE-0551} open: expected 'host'
 	PE_OPEN_NOHOST,
     
@@ -1707,15 +1706,11 @@
 	// MDW-2014-08-23: [[ feature_floor ]] ceil: error in source expression
 	// {PE-0554} ceil: error in source expression
 	PE_CEIL_BADPARAM,
-=======
-	// {PE-0545} open: expected 'host'
-	PE_OPEN_NOHOST,	
 
     // SN-2015-11-15: [[ Bug 165452 ]] New error, if a global variable shadows
     // a local variable declared beforehand
-    // {PE-0546} global: shadowing a local variable
+    // {PE-0545} global: shadowing a local variable
     PE_GLOBAL_SHADOW,
->>>>>>> cdc9fcae
 };
 
 extern const char *MCparsingerrors;
