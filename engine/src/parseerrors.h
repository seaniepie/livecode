/* Copyright (C) 2003-2013 Runtime Revolution Ltd.

This file is part of LiveCode.

LiveCode is free software; you can redistribute it and/or modify it under
the terms of the GNU General Public License v3 as published by the Free
Software Foundation.

LiveCode is distributed in the hope that it will be useful, but WITHOUT ANY
WARRANTY; without even the implied warranty of MERCHANTABILITY or
FITNESS FOR A PARTICULAR PURPOSE.  See the GNU General Public License
for more details.

You should have received a copy of the GNU General Public License
along with LiveCode.  If not see <http://www.gnu.org/licenses/>.  */

#ifndef __MC_PARSE_ERRORS__
#define __MC_PARSE_ERRORS__

// This file is processed automatically to produce the error strings that are
// embedded in the IDE and Server engines. Take care when editing the file and
// ensure that new errors are added in precisely this form:
//   <tab>// {PE-iiii} <message>
//   <tab>PE_<tag>
//   <return>

enum Parse_errors
{
	// NOT AN ERROR CODE
	PE_UNDEFINED,
	
	// {PE-0001} Object Name:
	PE_OBJECT_NAME,
	
	// {PE-0002} set: license limit exceeded
	PE_OBJECT_NOTLICENSED,
	
	// {PE-0003} abs: bad parameter
	PE_ABS_BADPARAM,
	
	// {PE-0004} accept: bad expression
	PE_ACCEPT_BADEXP,
	
	// {PE-0005} acos: bad parameter
	PE_ACOS_BADPARAM,
	
	// {PE-0006} add: bad destination
	PE_ADD_BADDEST,
	
	// {PE-0007} add: bad expression
	PE_ADD_BADEXP,
	
	// {PE-0008} add: missing 'to'
	PE_ADD_NOTO,
	
	// {PE-0009} aliasReference: bad expression
	PE_ALIASREFERENCE_BADPARAM,
	
	// {PE-0010} annuity: bad parameter
	PE_ANNUITY_BADPARAM,
	
	// {PE-0011} answer: bad question
	PE_ANSWER_BADQUESTION,
	
	// {PE-0012} answer: bad response
	PE_ANSWER_BADRESPONSE,
	
	// {PE-0013} answer: bad title
	PE_ANSWER_BADTITLE,
	
	// {PE-0014} split: bad variable
	PE_ARRAYOP_BADARRAY,
	
	// {PE-0015} split: missing 'with'
	PE_ARRAYOP_NOWITH,
	
	// {PE-0016} split: bad expression
	PE_ARRAYOP_BADEXP,
	
	// {PE-0017} arrowKey: bad direction expression
	PE_ARROWKEY_BADEXP,
	
	// {PE-0018} asin: bad parameter
	PE_ASIN_BADPARAM,
	
	// {PE-0019} ask: bad question
	PE_ASK_BADQUESTION,
	
	// {PE-0020} ask: bad reply
	PE_ASK_BADREPLY,
	
	// {PE-0021} ask: bad title
	PE_ASK_BADTITLE,
	
	// {PE-0022} atan2: bad parameter
	PE_ATAN2_BADPARAM,
	
	// {PE-0023} atan: bad parameter
	PE_ATAN_BADPARAM,
	
	// {PE-0024} average: bad parameter
	PE_AVERAGE_BADPARAM,
	
	// {PE-0025} base64Decode: bad parameter
	PE_BASE64DECODE_BADPARAM,
	
	// {PE-0026} base64Encode: bad parameter
	PE_BASE64ENCODE_BADPARAM,
	
	// {PE-0027} baseConvert: bad parameter
	PE_BASECONVERT_BADPARAM,
	
	// {PE-0028} binaryDecode: bad expression
	PE_BINARYD_BADPARAM,
	
	// {PE-0029} binaryEncode: bad expression
	PE_BINARYE_BADPARAM,
	
	// {PE-0030} cancel: bad message expression
	PE_CANCEL_BADEXP,
	
	// {PE-0031} charToNum: bad parameter
	PE_CHARTONUM_BADPARAM,
	
	// {PE-0032} choose: bad expression
	PE_CHOOSE_BADEXP,
	
	// {PE-0033} choose: no tool specified
	PE_CHOOSE_NOTOKEN,
	
	// {PE-0034} Chunk: token is not a chunk
	PE_CHUNK_BADCHUNK,
	
	// {PE-0035} Chunk: bad destination
	PE_CHUNK_BADDEST,
	
	// {PE-0036} Chunk: bad non-chunk expression
	PE_CHUNK_BADEXP,
	
	// {PE-0037} Chunk: bad chunk order (must be small to large)
	PE_CHUNK_BADORDER,
	
	// {PE-0038} Chunk: bad preposition
	PE_CHUNK_BADPREP,
	
	// {PE-0039} Chunk: bad range
	PE_CHUNK_BADRANGE,
	
	// {PE-0040} Chunk: bad stack reference
	PE_CHUNK_BADSTACKREF,
	
	// {PE-0041} Chunk: missing chunk
	PE_CHUNK_NOCHUNK,
	
	// {PE-0042} Chunk: bad expression
	PE_CHUNK_NOENDEXP,
	
	// {PE-0043} Chunk: bad range end expression
	PE_CHUNK_NOSTARTEXP,
	
	// {PE-0044} Chunk: can't create a variable with that name (explicitVariables?)
	PE_CHUNK_NOVARIABLE,
	
	// {PE-0045} click: bad "button" expression
	PE_CLICK_BADBUTTONEXP,
	
	// {PE-0046} click: bad location expression
	PE_CLICK_BADLOCATIONEXP,
	
	// {PE-0047} click: missing 'at'
	PE_CLICK_NOAT,
	
	// {PE-0048} clone: bad name expression
	PE_CLONE_BADCHUNK,
	
	// {PE-0049} clone: bad target expression
	PE_CLONE_BADNAME,
	
	// {PE-0050} close: bad stack expression
	PE_CLOSE_BADEXP,
	
	// {PE-0051} close: bad stack name
	PE_CLOSE_BADNAME,
	
	// {PE-0052} close: no stack type
	PE_CLOSE_NOTYPE,
	
	// {PE-0053} compact: error in stack expression
	PE_COMPACT_BADPARAM,
	
	// {PE-0054} compound: bad parameter
	PE_COMPRESS_BADPARAM,
	
	// {PE-0055} compress: bad parameter
	PE_COMPOUND_BADPARAM,
	
	// {PE-0056} constant: error in value string
	PE_CONSTANT_BADINIT,
	
	// {PE-0057} constant: missing value string
	PE_CONSTANT_NOINIT,
	
	// {PE-0058} convert: 'and' in the wrong place
	PE_CONVERT_BADAND,
	
	// {PE-0059} convert: no container specified
	PE_CONVERT_NOCONTAINER,
	
	// {PE-0060} convert: no format supplied
	PE_CONVERT_NOFORMAT,
	
	// {PE-0061} convert: not a valid format
	PE_CONVERT_NOTFORMAT,
	
	// {PE-0062} convert: missing 'to'
	PE_CONVERT_NOTO,
	
	// {PE-0063} copy: bad destination object expression
	PE_COPY_BADDEST,
	
	// {PE-0064} cos: bad parameter
	PE_COS_BADPARAM,
	
	// {PE-0065} create: bad background or card expression
	PE_CREATE_BADBGORCARD,
	
	// {PE-0066} create: error in file name expression
	PE_CREATE_BADFILENAME,
	
	// {PE-0067} create: can't create this type
	PE_CREATE_BADTYPE,
	
	// {PE-0068} create: not an object type
	PE_CREATE_NOFILENAME,
	
	// {PE-0069} create: no file name supplied
	PE_CREATE_NONAME,
	
	// {PE-0070} create: no alias or directory name supplied
	PE_CREATE_NOTTYPE,
	
	// {PE-0071} create: no object type
	PE_CREATE_NOTYPE,
	
	// {PE-0072} crop: bad image expression
	PE_CROP_BADIMAGE,
	
	// {PE-0073} crop: bad rect expression
	PE_CROP_BADRECT,
	
	// {PE-0074} decompress: bad parameter
	PE_DECOMPRESS_BADPARAM,
	
	// {PE-0075} define: bad object expression
	PE_DEFINE_BADOBJECT,
	
	// {PE-0076} define: invalid property name
	PE_DEFINE_INVALIDNAME,
	
	// {PE-0077} delete: bad file expression
	PE_DELETE_BADFILEEXP,
	
	// {PE-0078} delete: bad variable expression
	PE_DELETE_BADVAREXP,
	
	// {PE-0079} disable: no control specified
	PE_DISABLE_BADCHUNK,
	
	// {PE-0080} divide: bad destination
	PE_DIVIDE_BADDEST,
	
	// {PE-0081} divide: bad expression
	PE_DIVIDE_BADEXP,
	
	// {PE-0082} divide: missing 'by'
	PE_DIVIDE_NOBY,
	
	// {PE-0083} do: bad expression
	PE_DO_BADEXP,
	
	// {PE-0084} do: bad language expression
	PE_DO_BADLANG,
	
	// {PE-0085} doMenu: bad expression
	PE_DOMENU_BADEXP,
	
	// {PE-0086} drag: bad "button" expression
	PE_DRAG_BADBUTTONEXP,
	
	// {PE-0087} drag: bad end location expression
	PE_DRAG_BADENDLOCEXP,
	
	// {PE-0088} drag: bad start location expression
	PE_DRAG_BADSTARTLOCEXP,
	
	// {PE-0089} drag: missing 'from'
	PE_DRAG_NOFROM,
	
	// {PE-0090} drag: missing 'to'
	PE_DRAG_NOTO,
	
	// {PE-0091} driverNames: bad in type expression
	PE_DRIVERNAMES_BADPARAM,
	
	// {PE-0092} drives: bad in type expression
	PE_DRIVES_BADPARAM,
	
	// {PE-0093} edit: missing 'of'
	PE_EDIT_NOOF,
	
	// {PE-0094} edit: missing 'script'
	PE_EDIT_NOSCRIPT,
	
	// {PE-0095} edit: no object specified
	PE_EDIT_NOTARGET,
	
	// {PE-0096} encrypt: bad parameter
	PE_ENCRYPT_BADPARAM,
	
	// {PE-0097} exit: bad destination expression
	PE_EXIT_BADDEST,
	
	// {PE-0098} exit: no destination expression
	PE_EXIT_NODEST,
	
	// {PE-0099} exp10: bad parameter
	PE_EXP10_BADPARAM,
	
	// {PE-0100} exp1: bad parameter
	PE_EXP1_BADPARAM,
	
	// {PE-0101} exp2: bad parameter
	PE_EXP2_BADPARAM,
	
	// {PE-0102} export: bad file name
	PE_EXPORT_BADFILENAME,
	
	// {PE-0103} export: bad mask file name
	PE_EXPORT_BADMASKNAME,
	
	// {PE-0104} export: bad image or image type expression
	PE_EXPORT_BADTYPE,
	
	// {PE-0105} export: missing file name or container
	PE_EXPORT_NOFILE,
	
	// {PE-0106} export: missing 'mask'
	PE_EXPORT_NOMASK,
	
	// {PE-0107} export: missing 'to'
	PE_EXPORT_NOTO,
	
	// {PE-0108} export: no image type specified
	PE_EXPORT_NOTYPE,
	
	// {PE-0109} Expression: bad chunk
	PE_EXPRESSION_BADCHUNK,
	
	// {PE-0110} Expression: bad function
	PE_EXPRESSION_BADFUNCTION,
	
	// {PE-0111} Expression: bad property
	PE_EXPRESSION_BADPROPERTY,
	
	// {PE-0112} Expression: double binary operator
	PE_EXPRESSION_DOUBLEBINOP,
	
	// {PE-0113} Expression: no binary operator
	PE_EXPRESSION_NOBINOP,
	
	// {PE-0114} Expression: missing factor
	PE_EXPRESSION_NOFACT,
	
	// {PE-0115} Expression: missing left operand to binary operator
	PE_EXPRESSION_NOLFACT,
	
	// {PE-0116} Expression: missing ')'
	PE_EXPRESSION_NORPAR,
	
	// {PE-0117} Expression: bad factor
	PE_EXPRESSION_NOTFACT,
	
	// {PE-0118} Expression: unquoted literal
	PE_EXPRESSION_NOTLITERAL,
	
	// {PE-0119} Expression: missing ')' before factor
	PE_EXPRESSION_WANTRPAR,
	
	// {PE-0120} exp: bad parameter
	PE_EXP_BADPARAM,
	
	// {PE-0121} extents: bad parameter
	PE_EXTENTS_BADPARAM,
	
	// {PE-0122} Function: bad parameter
	PE_FACTOR_BADPARAM,
	
	// {PE-0123} Function: missing 'of'
	PE_FACTOR_NOOF,
	
	// {PE-0124} Function: missing '('
	PE_FACTOR_NOLPAREN,
	
	// {PE-0125} Function: missing ')'
	PE_FACTOR_NORPAREN,
	
	// {PE-0126} Function: separator is not a ','
	PE_FACTOR_NOTSEP,
	
	// {PE-0127} filter: bad container
	PE_FILTER_BADDEST,
	
	// {PE-0128} filter: bad pattern expression
	PE_FILTER_BADEXP,
	
	// {PE-0129} filter: expected "with"
	PE_FILTER_NOWITH,
	
	// {PE-0130} find: bad field expression
	PE_FIND_BADFIELD,
	
	// {PE-0131} find: bad string expression
	PE_FIND_BADSTRING,
	
	// {PE-0132} find: no string expression
	PE_FIND_NOSTRING,
	
	// {PE-0133} flip: bad image expression
	PE_FLIP_BADIMAGE,
	
	// {PE-0134} flip: missing direction
	PE_FLIP_NODIR,
	
	// {PE-0135} flushEvents: bad event type expression
	PE_FLUSHEVENTS_BADPARAM,
	
	// {PE-0136} focus: bad object expression
	PE_FOCUS_BADOBJECT,
	
	// {PE-0137} fontNames: bad type expression
	PE_FONTNAMES_BADPARAM,
	
	// {PE-0138} fontSizes: bad font name string
	PE_FONTSIZES_BADPARAM,
	
	// {PE-0139} fontStyle: bad font name or size expression
	PE_FONTSTYLES_BADPARAM,
	
	// {PE-0140} format: bad format string
	PE_FORMAT_BADPARAM,
	
	// {PE-0141} Function: bad form
	PE_FUNCTION_BADFORM,
	
	// {PE-0142} Function: bad object expression
	PE_FUNCTION_BADOBJECT,
	
	// {PE-0143} Function: bad parameter
	PE_FUNCTION_BADPARAMS,
	
	// {PE-0144} Function: can't modify this function
	PE_FUNCTION_CANTMODIFY,
	
	// {PE-0145} Function: missing function or property
	PE_GENERAL_CANTMODIFY,
	
	// {PE-0146} Function: can't modify this token
	PE_GENERAL_NOMODIFY,
	
	// {PE-0147} get: bad expression
	PE_GET_BADEXP,
	
	// {PE-0148} global: not a valid variable name
	PE_GLOBAL_BADNAME,
	
	// {PE-0149} globalLoc: bad point expression
	PE_GLOBALLOC_BADPOINT,
	
	// {PE-0150} go: bad destination chunk
	PE_GO_BADCHUNKDEST,
	
	// {PE-0151} go: bad chunk expression
	PE_GO_BADCHUNKEXP,
	
	// {PE-0152} go: bad chunk order (must be small to large)
	PE_GO_BADCHUNKORDER,
	
	// {PE-0153} go: bad destination type
	PE_GO_BADCHUNKTYPE,
	
	// {PE-0154} go: bad destination expression
	PE_GO_BADDESTEXP,
	
	// {PE-0155} go: bad direct destination 
	PE_GO_BADDIRECT,
	
	// {PE-0156} go: bad window expression
	PE_GO_BADPREP,
	
	// {PE-0157} go: preposition in the wrong place
	PE_GO_BADWINDOW,
	
	// {PE-0158} go: duplicate chunk
	PE_GO_DUPCHUNK,
	
	// {PE-0159} go: no destination specified
	PE_GO_NODEST,
	
	// {PE-0160} go: missing id
	PE_GO_NOID,
	
	// {PE-0161} go: no window mode specified
	PE_GO_NOMODE,
	
	// {PE-0162} grab: bad object expression
	PE_GRAB_BADCHUNK,
	
	// {PE-0163} Handler: bad character between handlers
	PE_HANDLERLIST_BADCHAR,
	
	// {PE-0164} Handler: no end of line
	PE_HANDLERLIST_BADEOL,
	
	// {PE-0165} Handler: error in handler
	PE_HANDLERLIST_BADHANDLER,
	
	// {PE-0166} Handler: error in command
	PE_HANDLER_BADCOMMAND,
	
	// {PE-0167} Handler: end doesn't match handler name
	PE_HANDLER_BADEND,
	
	// {PE-0168} Handler: unexpected end of line
	PE_HANDLER_BADLINE,
	
	// {PE-0169} Handler: bad handler name (may be reserved word)
	PE_HANDLER_BADNAME,
	
	// {PE-0170} Handler: not a valid parameter name
	PE_HANDLER_BADPARAM,
	
	// {PE-0171} Handler: unexpected end of line in parameters
	PE_HANDLER_BADPARAMEOL,
	
	// {PE-0172} Handler: error in variable or constant declaration
	PE_HANDLER_BADVAR,
	
	// {PE-0173} Handler: bad command
	PE_HANDLER_NOCOMMAND,
	
	// {PE-0174} Handler: missing handler name after end
	PE_HANDLER_NOEND,
	
	// {PE-0175} Handler: no name specified
	PE_HANDLER_NONAME,
	
	// {PE-0176} Handler: not a command
	PE_HANDLER_NOTCOMMAND,
	
	// {PE-0177} hasMemory: bad amount expression
	PE_HASMEMORY_BADPARAM,
	
	// {PE-0178} hide: error in visual effect expression
	PE_HIDE_BADEFFECT,
	
	// {PE-0179} hide: error in target object expression
	PE_HIDE_BADTARGET,
	
	// {PE-0180} hostAddress: error in socket expression
	PE_HOSTADDRESS_BADSOCKET,
	
	// {PE-0181} hostAddressToName: error in address expression
	PE_HOSTATON_BADADDRESS,
	
	// {PE-0182} hostName: error in name expression
	PE_HOSTNAME_BADNAME,
	
	// {PE-0183} hostNameToAddress: error in name expression
	PE_HOSTNTOA_BADNAME,
	
	// {PE-0184} if: bad condition
	PE_IF_BADCONDITION,
	
	// {PE-0185} if: unexpected end of line
	PE_IF_BADEOL,
	
	// {PE-0186} if: error in command
	PE_IF_BADSTATEMENT,
	
	// {PE-0187} if: garbage where a command should be
	PE_IF_BADTYPE,
	
	// {PE-0188} if: not a command
	PE_IF_NOTCOMMAND,
	
	// {PE-0189} if: missing 'then'
	PE_IF_NOTHEN,
	
	// {PE-0190} if: missing 'end if'
	PE_IF_WANTEDENDIF,
	
	// {PE-0191} import: bad file or display name
	PE_IMPORT_BADFILENAME,
	
	// {PE-0192} import: bad mask file name
	PE_IMPORT_BADMASKNAME,
	
	// {PE-0193} import: bad image type
	PE_IMPORT_BADTYPE,
	
	// {PE-0194} import: missing file or display name
	PE_IMPORT_NOFILE,
	
	// {PE-0195} import: missing 'from'
	PE_IMPORT_NOFROM,
	
	// {PE-0196} import: missing 'mask'
	PE_IMPORT_NOMASK,
	
	// {PE-0197} import: no image type specified
	PE_IMPORT_NOTYPE,
	
	// {PE-0198} insert: bad object specification
	PE_INSERT_BADOBJECT,
	
	// {PE-0199} insert: expected 'into'
	PE_INSERT_NOINTO,
	
	// {PE-0200} insert: missing 'script'
	PE_INSERT_NOPLACE,
	
	// {PE-0201} insert: expected 'front' or 'back'
	PE_INSERT_NOSCRIPT,
	
	// {PE-0202} intersect: two objects are required
	PE_INTERSECT_NOOBJECT,
	
	// {PE-0203} is: bad chunk type
	PE_IS_BADAMONGTYPE,
	
	// {PE-0204} is: bad validation type
	PE_IS_BADVALIDTYPE,
	
	// {PE-0205} is: missing validation type
	PE_IS_NORIGHT,
	
	// {PE-0206} is: no right operand
	PE_IS_NOVALIDTYPE,
	
	// {PE-0207} isNumber: bad expression
	PE_ISNUMBER_BADPARAM,
	
	// {PE-0208} isoToMac: bad source expression
	PE_ISOTOMAC_BADPARAM,
	
	// {PE-0209} keys: bad variable name
	PE_KEYS_BADPARAM,
	
	// {PE-0210} kill: bad process name
	PE_KILL_BADNAME,
	
	// {PE-0211} kill: no process
	PE_KILL_NOPROCESS,
	
	// {PE-0212} launch: error in application expression
	PE_LAUNCH_BADAPPEXP,
	
	// {PE-0213} length: bad parameter
	PE_LENGTH_BADPARAM,
	
	// {PE-0214} ln: bad parameter
	PE_LN1_BADPARAM,
	
	// {PE-0215} ln1: bad parameter
	PE_LN_BADPARAM,
	
	// {PE-0216} load: error in url expression
	PE_LOAD_BADURLEXP,
	
	// {PE-0217} load: error in message expression
	PE_LOAD_BADMESSAGEEXP,
	
	// {PE-0218} local: error in initialization string
	PE_LOCAL_BADINIT,
	
	// {PE-0219} local: not a valid variable or constant name
	PE_LOCAL_BADNAME,
	
	// {PE-0220} local: name shadows another variable or constant
	PE_LOCAL_SHADOW,
	
	// {PE-0221} localLoc: bad point expression
	PE_LOCALLOC_BADPOINT,
	
	// {PE-0222} lock: no target object specified
	PE_LOCK_NOTARGET,
	
	// {PE-0223} lock: not a valid target object
	PE_LOCK_NOTTARGET,
	
	// {PE-0224} log10: bad parameter
	PE_LOG10_BADPARAM,
	
	// {PE-0225} log2: bad parameter
	PE_LOG2_BADPARAM,
	
	// {PE-0226} longFilePath: bad file expression
	PE_LONGFILEPATH_BADPARAM,
	
	// {PE-0227} macToIso: bad source expression
	PE_MACTOISO_BADPARAM,
	
	// {PE-0228} mark: bad 'field' expression
	PE_MARK_BADFIELD,
	
	// {PE-0229} mark: bad 'finding' string expression
	PE_MARK_BADSTRING,
	
	// {PE-0230} mark: bad 'where' expression
	PE_MARK_BADWHEREEXP,
	
	// {PE-0231} mark: missing 'by' or 'where'
	PE_MARK_NOBYORWHERE,
	
	// {PE-0232} mark: missing 'cards'
	PE_MARK_NOCARDS,
	
	// {PE-0233} mark: missing 'finding'
	PE_MARK_NOFINDING,
	
	// {PE-0234} mark: missing 'finding' string
	PE_MARK_NOSTRING,
	
	// {PE-0235} mark: expected 'by' or 'where'
	PE_MARK_NOTBYORWHERE,
	
	// {PE-0236} mark: expected 'cards'
	PE_MARK_NOTCARDS,
	
	// {PE-0237} matchChunk: bad parameter
	PE_MATCH_BADPARAM,
	
	// {PE-0238} matrixMultiply: bad parameter
	PE_MATRIXMULT_BADPARAM,
	
	// {PE-0239} max: bad parameter
	PE_MAX_BADPARAM,
	
	// {PE-0240} MCISendString: bad source expression
	PE_MCISENDSTRING_BADPARAM,
	
	// {PE-0241} MD5digest: bad source expression
	PE_MD5DIGEST_BADPARAM,
	
	// {PE-0242} median: bad source expression
	PE_ME_THE,
	
	// {PE-0243} me: unexpected 'the'
	PE_MEDIAN_BADPARAM,
	
	// {PE-0244} merge: bad source expression
	PE_MERGE_BADPARAM,
	
	// {PE-0245} min: bad parameter
	PE_MIN_BADPARAM,
	
	// {PE-0246} mouse: bad parameter
	PE_MOUSE_BADPARAM,
	
	// {PE-0247} move: bad object expression
	PE_MOVE_BADOBJECT,
	
	// {PE-0248} move: bad end location expression
	PE_MOVE_BADENDLOCEXP,
	
	// {PE-0249} move: bad start location expression
	PE_MOVE_BADSTARTLOCEXP,
	
	// {PE-0250} move: expected 'messages' or 'waiting'
	PE_MOVE_BADWITHOUT,
	
	// {PE-0251} move: missing 'to'
	PE_MOVE_NOTO,
	
	// {PE-0252} multiply: bad destination
	PE_MULTIPLY_BADDEST,
	
	// {PE-0253} multiply: bad expression
	PE_MULTIPLY_BADEXP,
	
	// {PE-0254} multiply: missing 'by'
	PE_MULTIPLY_NOBY,
	
	// {PE-0255} next: missing 'repeat'
	PE_NEXT_NOREPEAT,
	
	// {PE-0256} next: token is not 'repeat'
	PE_NEXT_NOTREPEAT,
	
	// {PE-0257} numToChar: bad parameter
	PE_NUMTOCHAR_BADPARAM,
	
	// {PE-0258} offset: bad parameter
	PE_OFFSET_BADPARAMS,
	
	// {PE-0259} open: error in message expression
	PE_OPEN_BADMESSAGE,
	
	// {PE-0260} open: bad mode
	PE_OPEN_BADMODE,
	
	// {PE-0261} open: bad file name
	PE_OPEN_BADNAME,
	
	// {PE-0262} open: type must be 'file' or 'process'
	PE_OPEN_BADTYPE,
	
	// {PE-0263} open: no mode specified
	PE_OPEN_NOMODE,
	
	// {PE-0264} open: no type specified
	PE_OPEN_NOTYPE,
	
	// {PE-0265} param: bad expression
	PE_PARAM_BADEXP,
	
	// {PE-0266} param: bad parameter
	PE_PARAM_BADPARAM,
	
	// {PE-0267} Script: garbage character in script
	PE_PARSE_BADCHAR,
	
	// {PE-0268} Script: missing '"' after literal
	PE_PARSE_BADLIT,
	
	// {PE-0269} pass: mismatched or missing message to pass
	PE_PASS_NOMESSAGE,
	
	// {PE-0270} pause: bad clip name expression
	PE_PAUSE_BADCLIP,
	
	// {PE-0271} peerAddress: error in socket expression
	PE_PEERADDRESS_BADSOCKET,
	
	// {PE-0272} place: bad background expression
	PE_PLACE_BADBACKGROUND,
	
	// {PE-0273} place: bad card expression
	PE_PLACE_BADCARD,
	
	// {PE-0274} play: bad clip name expression
	PE_PLAY_BADCLIP,
	
	// {PE-0275} play: bad location expression
	PE_PLAY_BADLOC,
	
	// {PE-0276} play: bad options expression
	PE_PLAY_BADOPTIONS,
	
	// {PE-0277} play: bad tempo expression
	PE_PLAY_BADTEMPO,
	
	// {PE-0278} play: bad stack expression
	PE_PLAY_BADSTACK,
	
	// {PE-0279} pop: bad card expression
	PE_POP_BADCHUNK,
	
	// {PE-0280} pop: preposition in the wrong place
	PE_POP_BADPREP,
	
	// {PE-0281} pop: no card specified
	PE_POP_NOCARD,
	
	// {PE-0282} post: bad source expression
	PE_POST_BADSOURCEEXP,
	
	// {PE-0283} post: missing 'to'
	PE_POST_NOTO,
	
	// {PE-0284} post: bad destination expression
	PE_POST_BADDESTEXP,
	
	// {PE-0285} print: bad target card
	PE_PRINT_BADTARGET,
	
	// {PE-0286} print: bad 'from' expression
	PE_PRINT_BADFROMEXP,
	
	// {PE-0287} print: bad rectangle expression
	PE_PRINT_BADRECTEXP,
	
	// {PE-0288} print: missing 'to'
	PE_PRINT_NOTO,
	
	// {PE-0289} print: bad 'to' expression
	PE_PRINT_BADTOEXP,
	
	// {PE-0290} Properties: bad chunk expression
	PE_PROPERTY_BADCHUNK,
	
	// {PE-0291} Properties: bad array index expression
	PE_PROPERTY_BADINDEX,
	
	// {PE-0292} Properties: can't modify this property
	PE_PROPERTY_CANTMODIFY,
	
	// {PE-0293} Properties: missing 'of'
	PE_PROPERTY_MISSINGOFORIN,
	
	// {PE-0294} Properties: missing 'of' or 'in'
	PE_PROPERTY_MISSINGTARGET,
	
	// {PE-0295} Properties: no such property
	PE_PROPERTY_NOPROP,
	
	// {PE-0296} Properties: token is not a property
	PE_PROPERTY_NOTAPROP,
	
	// {PE-0297} Properties: expecting 'of'
	PE_PROPERTY_NOTOF,
	
	// {PE-0298} Properties: expecting 'of' or 'in'
	PE_PROPERTY_NOTOFORIN,
	
	// {PE-0299} push: bad expression
	PE_PUSH_BADEXP,
	
	// {PE-0300} put: bad chunk
	PE_PUT_BADCHUNK,
	
	// {PE-0301} put: bad expression
	PE_PUT_BADEXP,
	
	// {PE-0302} put: preposition must be 'before', 'into' or 'after'
	PE_PUT_BADPREP,
	
	// {PE-0303} queryRegistry: bad parameter expression
	PE_QUERYREGISTRY_BADPARAM,
	
	// {PE-0304} random: bad parameter
	PE_RANDOM_BADPARAM,
	
	// {PE-0305} read: bad 'at' expression
	PE_READ_BADAT,
	
	// {PE-0306} read: bad condition
	PE_READ_BADCOND,
	
	// {PE-0307} read: bad message expression
	PE_READ_BADMESS,
	
	// {PE-0308} read: bad file name expression
	PE_READ_BADNAME,
	
	// {PE-0309} read: bad source type (should be 'file' or 'process')
	PE_READ_BADTYPE,
	
	// {PE-0310} read: no termination condition specified
	PE_READ_NOCOND,
	
	// {PE-0311} read: missing 'from'
	PE_READ_NOFROM,
	
	// {PE-0312} read: bad termination condition
	PE_READ_NOTCOND,
	
	// {PE-0313} read: missing source type ('file' or 'process')
	PE_READ_NOTYPE,
	
	// {PE-0314} record: missing 'file' or file name
	PE_RECORD_BADFILEEXP,
	
	// {PE-0315} remove: bad object expression
	PE_REMOVE_BADOBJECT,
	
	// {PE-0316} remove: expected 'from'
	PE_REMOVE_NOFROM,
	
	// {PE-0317} remove: expected 'front' or 'back'
	PE_REMOVE_NOPLACE,
	
	// {PE-0318} rename: bad expression
	PE_RENAME_BADEXP,
	
	// {PE-0319} repeat: error in command
	PE_REPEAT_BADCOMMAND,
	
	// {PE-0320} repeat: bad termination condition
	PE_REPEAT_BADCOND,
	
	// {PE-0321} repeat: unexpected end of line in condition	
	PE_REPEAT_BADCONDEOL,
	
	// {PE-0322} repeat: missing condition
	PE_REPEAT_BADCONDTYPE,
	
	// {PE-0323} repeat: unexpected end of line
	PE_REPEAT_BADFORMEOL,
	
	// {PE-0324} repeat: error in 'for' condition
	PE_REPEAT_BADFORMTYPE,
	
	// {PE-0325} repeat: garbage in repeat condition
	PE_REPEAT_BADSTATEMENT,
	
	// {PE-0326} repeat: not a command
	PE_REPEAT_BADTOKEN,
	
	// {PE-0327} repeat: bad 'with' end expression
	PE_REPEAT_BADWITHENDEXP,
	
	// {PE-0328} repeat: bad 'with' start expression
	PE_REPEAT_BADWITHSTARTEXP,
	
	// {PE-0329} repeat: bad 'with' step expression
	PE_REPEAT_BADWITHSTEPEXP,
	
	// {PE-0330} repeat: bad 'with' variable
	PE_REPEAT_BADWITHVAR,
	
	// {PE-0331} repeat: missing 'to' after 'down'
	PE_REPEAT_NODOWNTO,
	
	// {PE-0332} repeat: missing '='
	PE_REPEAT_NOEQUALS,
	
	// {PE-0333} repeat: missing 'in'
	PE_REPEAT_NOOF,
	
	// {PE-0334} repeat: garbage where a command should be
	PE_REPEAT_NOTCOMMAND,
	
	// {PE-0335} repeat: expecting '='
	PE_REPEAT_NOTEQUALS,
	
	// {PE-0336} repeat: expecting 'to'
	PE_REPEAT_NOTWITHTO,
	
	// {PE-0337} repeat: missing 'to'
	PE_REPEAT_NOWITHTO,
	
	// {PE-0338} repeat: missing 'with' variable
	PE_REPEAT_NOWITHVAR,
	
	// {PE-0339} repeat: missing 'end repeat'
	PE_REPEAT_WANTEDENDREPEAT,
	
	// {PE-0340} replace: bad container expression
	PE_REPLACE_BADCONTAINER,
	
	// {PE-0341} replace: bad expression
	PE_REPLACE_BADEXP,
	
	// {PE-0342} replaceText: bad parameter
	PE_REPLACETEXT_BADPARAM,
	
	// {PE-0343} reply: error in message expression
	PE_REPLY_BADEXP,
	
	// {PE-0344} reply: error in keyword expression
	PE_REPLY_BADKEYWORD,
	
	// {PE-0345} request: error in message expression
	PE_REQUEST_BADEXP,
	
	// {PE-0346} request: error in program expression
	PE_REQUEST_BADPROGRAM,
	
	// {PE-0347} request: no 'type' expression
	PE_REQUEST_NOTYPE,
	
	// {PE-0348} request: type must be class, ID, sender, returnID, or data
	PE_REQUEST_NOTTYPE,
	
	// {PE-0349} reset: missing 'paint', 'cursors', or template object
	PE_RESET_NOTYPE,
	
	// {PE-0350} getResources: bad parameter
	PE_RESOURCES_BADPARAM,
	
	// {PE-0351} return: error in expression
	PE_RETURN_BADEXP,
	
	// {PE-0352} rotate: error in image expression
	PE_ROTATE_BADIMAGE,
	
	// {PE-0353} rotate: error in angle expression
	PE_ROTATE_BADANGLE,
	
	// {PE-0354} round: bad parameter
	PE_ROUND_BADPARAM,
	
	// {PE-0355} save: error in stack expression
	PE_SAVE_BADEXP,
	
	// {PE-0356} save: error in file name expression
	PE_SAVE_BADFILEEXP,
	
	// {PE-0357} seek: bad mode (should be 'to' or 'relative')
	PE_SEEK_BADMODE,
	
	// {PE-0358} seek: bad file name expression
	PE_SEEK_BADNAME,
	
	// {PE-0359} seek: expected 'file'
	PE_SEEK_BADTYPE,
	
	// {PE-0360} seek: bad offset expression
	PE_SEEK_BADWHERE,
	
	// {PE-0361} seek: missing 'in'
	PE_SEEK_NOIN,
	
	// {PE-0362} seek: no mode ('to' or 'relative')
	PE_SEEK_NOMODE,
	
	// {PE-0363} seek: missing 'file'
	PE_SEEK_NOTYPE,
	
	// {PE-0364} select: missing target chunk
	PE_SELECT_NOTARGET,
	
	// {PE-0365} select: missing 'of'
	PE_SELECT_NOOF,
	
	// {PE-0366} select: bad target chunk
	PE_SELECT_BADTARGET,
	
	// {PE-0367} selectedButton: missing 'family'
	PE_SELECTEDBUTTON_NOFAMILY,
	
	// {PE-0368} selectedButton: bad card expression
	PE_SELECTEDBUTTON_NOOBJECT,
	
	// {PE-0369} send: bad message or expression
	PE_SEND_BADEXP,
	
	// {PE-0370} send: bad event type expression
	PE_SEND_BADEVENTTYPE,
	
	// {PE-0371} send: bad target chunk or program expression
	PE_SEND_BADTARGET,
	
	// {PE-0372} set: error in expression
	PE_SET_BADEXP,
	
	// {PE-0373} set: no property specified
	PE_SET_NOPROP,
	
	// {PE-0374} set: missing 'the'
	PE_SET_NOTHE,
	
	// {PE-0375} set: missing 'to'
	PE_SET_NOTO,
	
	// {PE-0376} setRegistry: bad parameter expression
	PE_SETREGISTRY_BADPARAM,
	
	// {PE-0377} shell: bad parameter
	PE_SHELL_BADPARAM,
	
	// {PE-0378} shortFilePath: bad file expression
	PE_SHORTFILEPATH_BADPARAM,
	
	// {PE-0379} show: error visual effect expression
	PE_SHOW_BADEFFECT,
	
	// {PE-0380} show: error in location expression
	PE_SHOW_BADLOCATION,
	
	// {PE-0381} show: error in object expression
	PE_SHOW_BADTARGET,
	
	// {PE-0382} sin: bad parameter
	PE_SIN_BADPARAM,
	
	// {PE-0383} sort: bad expression
	PE_SORT_BADEXPRESSION,
	
	// {PE-0384} sort: error in object expression
	PE_SORT_BADTARGET,
	
	// {PE-0385} sort: no object specified
	PE_SORT_NOTARGET,
	
	// {PE-0386} specialFolderPath: bad type expression
	PE_SPECIALFOLDERPATH_BADTYPE,
	
	// {PE-0387} sqrt: bad parameter
	PE_SQRT_BADPARAM,
	
	// {PE-0388} start: error in chunk expression
	PE_START_BADCHUNK,
	
	// {PE-0389} start: bad action (should be 'editing' or 'using')
	PE_START_NOTTYPE,
	
	// {PE-0390} start: no action specified ('editing' or 'using')
	PE_START_NOTYPE,
	
	// {PE-0391} Commands: not a valid object expression
	PE_STATEMENT_BADCHUNK,
	
	// {PE-0392} Commands: bad 'in' expression
	PE_STATEMENT_BADINEXP,
	
	// {PE-0393} Commands: not a modifier key
	PE_STATEMENT_BADKEY,
	
	// {PE-0394} Commands: bad parameter
	PE_STATEMENT_BADPARAM,
	
	// {PE-0395} Commands: bad parameters
	PE_STATEMENT_BADPARAMS,
	
	// {PE-0396} Commands: missing ','
	PE_STATEMENT_BADSEP,
	
	// {PE-0397} Commands: missing modifier key 
	PE_STATEMENT_NOKEY,
	
	// {PE-0398} Commands: expected 'and'
	PE_STATEMENT_NOTAND,
	
	// {PE-0399} Commands: expected ','
	PE_STATEMENT_NOTSEP,
	
	// {PE-0400} stdDev: bad parameters
	PE_STDDEV_BADPARAM,
	
	// {PE-0401} stop: error in chunk expression
	PE_STOP_BADCHUNK,
	
	// {PE-0402} stop: bad action (must be editing, moving, playing, or using)
	PE_STOP_NOTTYPE,
	
	// {PE-0403} stop: no action (must be editing, moving, playing, or using)
	PE_STOP_NOTYPE,
	
	// {PE-0404} subtract: bad destination
	PE_SUBTRACT_BADDEST,
	
	// {PE-0405} subtract: bad expression
	PE_SUBTRACT_BADEXP,
	
	// {PE-0406} subtract: missing 'from'
	PE_SUBTRACT_NOFROM,
	
	// {PE-0407} Stack: bad stack expression
	PE_SUBWINDOW_BADEXP,
	
	// {PE-0408} sum: bad parameter
	PE_SUM_BADPARAM,
	
	// {PE-0409} switch: bad 'case' condition
	PE_SWITCH_BADCASECONDITION,
	
	// {PE-0410} switch: bad condition
	PE_SWITCH_BADCONDITION,
	
	// {PE-0411} switch: error in command
	PE_SWITCH_BADSTATEMENT,
	
	// {PE-0412} switch: garbage where a command should be
	PE_SWITCH_BADTYPE,
	
	// {PE-0413} switch: not a command
	PE_SWITCH_NOTCOMMAND,
	
	// {PE-0414} switch: missing 'end switch'
	PE_SWITCH_WANTEDENDSWITCH,
	
	// {PE-0415} tan: bad parameter
	PE_TAN_BADPARAM,
	
	// {PE-0416} Operators there: bad file expression
	PE_THERE_BADFILE,
	
	// {PE-0417} Operators there: missing 'is'
	PE_THERE_NOIS,
	
	// {PE-0418} Operators there: no object specified
	PE_THERE_NOOBJECT,
	
	// {PE-0419} throw: bad error expression
	PE_THROW_BADERROR,
	
	// {PE-0420} toLower: bad parameter
	PE_TOLOWER_BADPARAM,
	
	// {PE-0421} topStack: bad parameter
	PE_TOPSTACK_BADPARAM,
	
	// {PE-0422} toUpper: bad parameter
	PE_TOUPPER_BADPARAM,
	
	// {PE-0423} transpose: bad variable parameter
	PE_TRANSPOSE_BADPARAM,
	
	// {PE-0424} trunc: bad parameter
	PE_TRUNC_BADPARAM,
	
	// {PE-0425} try: error in command
	PE_TRY_BADSTATEMENT,
	
	// {PE-0426} try: garbage where a command should be
	PE_TRY_BADTYPE,
	
	// {PE-0427} try: not a command
	PE_TRY_NOTCOMMAND,
	
	// {PE-0428} try: missing 'end try'
	PE_TRY_WANTEDENDTRY,
	
	// {PE-0429} type: bad string expression
	PE_TYPE_BADEXP,
	
	// {PE-0430} ungroup: bad group expression
	PE_UNGROUP_BADGROUP,
	
	// {PE-0431} uniDecode: bad parameter
	PE_UNIDECODE_BADPARAM,
	
	// {PE-0432} uniEncode: bad parameter
	PE_UNIENCODE_BADPARAM,
	
	// {PE-0433} unload: bad url expression
	PE_UNLOAD_BADURLEXP,
	
	// {PE-0434} unlock: not a visual effect
	PE_UNLOCK_BADEFFECT,
	
	// {PE-0435} unlock: no type specified ('screen', 'recent' or 'messages')
	PE_UNLOCK_NOTARGET,
	
	// {PE-0436} unlock: bad type specified ('screen', 'recent' or 'messages')
	PE_UNLOCK_NOTTARGET,
	
	// {PE-0437} urlDecode: bad parameter
	PE_URLDECODE_BADPARAM,
	
	// {PE-0438} urlEncode: bad parameter
	PE_URLENCODE_BADPARAM,
	
	// {PE-0439} urlStatus: bad url expression
	PE_URLSTATUS_BADPARAM,
	
	// {PE-0440} value: bad parameter
	PE_VALUE_BADPARAM,
	
	// {PE-0441} value: bad object expression
	PE_VALUE_BADOBJECT,
	
	// {PE-0442} Array: bad index
	PE_VARIABLE_BADINDEX,
	
	// {PE-0443} Array: missing ']'
	PE_VARIABLE_NORBRACE,
	
	// {PE-0444} visual: double directions specified
	PE_VISUAL_DUPDIRECTION,
	
	// {PE-0445} visual: double effect specified
	PE_VISUAL_DUPVISUAL,
	
	// {PE-0446} visual: expected visual name
	PE_VISUAL_NOTID,
	
	// {PE-0447} visual: missing visual name
	PE_VISUAL_NOTOKEN,
	
	// {PE-0448} visual: not a visual name
	PE_VISUAL_NOTVISUAL,
	
	// {PE-0449} wait: error in condition expression
	PE_WAIT_BADCOND,
	
	// {PE-0450} wait: no duration expression
	PE_WAIT_NODURATION,
	
	// {PE-0451} within: bad object expression
	PE_WITHIN_NOOBJECT,
	
	// {PE-0452} within: bad point expression
	PE_WITHIN_BADPOINT,
	
	// {PE-0453} write: bad 'at' expression
	PE_WRITE_BADAT,
	
	// {PE-0454} write: error in source expression
	PE_WRITE_BADEXP,
	
	// {PE-0455} write: bad file name
	PE_WRITE_BADNAME,
	
	// {PE-0456} write: bad destination (should be 'file or process')
	PE_WRITE_BADTYPE,
	
	// {PE-0457} write: missing 'to'
	PE_WRITE_NOTO,
	
	// {PE-0458} write: no destination (should be 'file or process')
	PE_WRITE_NOTYPE,
	
	// {PE-0459} encrypt/decrypt: source container expected, but not supplied
	PE_ENCRYPTION_NOSOURCE,
	
	// {PE-0460} encrypt/decrypt: cipher name expected, but not supplied
	PE_ENCRYPTION_NOCIPHER,
	
	// {PE-0461} encrypt/decrypt: key expected, but not supplied
	PE_ENCRYPTION_NOKEY,
	
	// {PE-0462} encrypt/decrypt: 'at' clause supplied, but trailing 'bit' missing
	PE_ENCRYPTION_NOBIT,
	
	// {PE-0463} encrypt/decrypt: error parsing source container
	PE_ENCRYPTION_BADSOURCE,
	
	// {PE-0464} encrypt/decrypt: error parsing cipher expression
	PE_ENCRYPTION_BADCIPHER,
	
	// {PE-0465} encrypt/decrypt: error parsing key expression
	PE_ENCRYPTION_BADKEY,
	
	// {PE-0466} encrypt/decrypt: error parsing salt expression
	PE_ENCRYPTION_BADSALT,
	
	// {PE-0467} encrypt/decrypt: error parsing IV expression
	PE_ENCRYPTION_BADIV,
	
	// {PE-0468} encrypt/decrypt: error parsing bit expression
	PE_ENCRYPTION_BADBIT,
	
	// {PE-0469} encrypt/decrypt: invalid clause supplied in this context
	PE_ENCRYPTION_BADPARAM,
	
	// {PE-0470} visual: no parameter
	PE_VISUAL_NOPARAM,
	
	// {PE-0471} visual: bad parameter
	PE_VISUAL_BADPARAM,
	
	// {PE-0472} private: pass not valid in context
	PE_PRIVATE_BADPASS,
	
	// {PE-0473} begins/ends with: bad parameter
	PE_BEGINSENDS_NOWITH,
	
	// {PE-0474} numtobyte: bad parameter
	PE_NUMTOBYTE_BADPARAM,
	
	// {PE-0475} bytetonum: bad parameter
	PE_BYTETONUM_BADPARAM,
	
	// {PE-0476} arraydecode: bad parameter
	PE_ARRAYDECODE_BADPARAM,
	
	// {PE-0477} arrayencode: bad parameter
	PE_ARRAYENCODE_BADPARAM,
	
	// {PE-0478} dispatch: bad message
	PE_DISPATCH_BADMESSAGE,
	
	// {PE-0479} dispatch: bad parameters
	PE_DISPATCH_BADPARAMS,
	
	// {PE-0480} dispatch: bad target
	PE_DISPATCH_BADTARGET,
	
	// {PE-0481} do: unknown target environment
	PE_DO_BADENV,
	
	// {PE-0482} export: bad palette type
	PE_EXPORT_BADPALETTE,
	
	// {PE-0483} printing: missing destination
	PE_OPENPRINTING_NODST,
	
	// {PE-0484} printing: missing filename
	PE_OPENPRINTING_NOFILENAME,
	
	// {PE-0485} printing: bad options expression
	PE_OPENPRINTING_BADOPTIONS,
	
	// {PE-0486} print: bad anchor name expression
	PE_PRINTANCHOR_BADNAMEEXP,
	
	// {PE-0487} print: no anchor location expression
	PE_PRINTANCHOR_NOATEXP,
	
	// {PE-0488} print: bad anchor target expression
	PE_PRINTANCHOR_BADTOEXP,
	
	// {PE-0489} print: no link location expression
	PE_PRINTLINK_NOTOEXP,
	
	// {PE-0490} print: bad link target expression
	PE_PRINTLINK_BADTOEXP,
	
	// {PE-0491} print: no link area expression
	PE_PRINTLINK_NOAREAEXP,
	
	// {PE-0492} print: bad link area expression
	PE_PRINTLINK_BADAREAEXP,
	
	// {PE-0493} Handler: repeated parameter name
	PE_HANDLER_DUPPARAM,
	
	// {PE-0494} 
	PE_INTERNAL_BADVERB,
	
	// {PE-0495} 
	PE_INTERNAL_BADNOUN,
	
	// {PE-0496} 
	PE_INTERNAL_BADEOS,
	
	// {PE-0497} randomBytes: bad parameter expression
	PE_RANDOMBYTES_BADPARAM,
	
	// {PE-0498} sha1Digest: bad parameter expression
	PE_SHA1DIGEST_BADPARAM,
	
	// {PE-0499} print: bad bookmark title expression
	PE_PRINTBOOKMARK_BADTITLEEXP,
	
	// {PE-0500} print: no bookmark level expression
	PE_PRINTBOOKMARK_NOLEVEL,
	
	// {PE-0501} print: bad bookmark level expression
	PE_PRINTBOOKMARK_BADLEVELEXP,
	
	// {PE-0502} print: bad bookmark location expression
	PE_PRINTBOOKMARK_BADATEXP,
	
	// {PE-0503} print: no bookmark expression
	PE_PRINTBOOKMARK_NOBOOKMARK,
	
	// {PE-0504} print: bad bookmark initial state expression
	PE_PRINTBOOKMARK_BADINITIALEXP,
	
	// {PE-0505} script: bad handler declaration
	PE_SCRIPT_BADHANDLER,
	
	// {PE-0506} script: illegal handler type in global script
	PE_SCRIPT_BADHANDLERTYPE,
	
	// {PE-0507} script: bad variable declaration
	PE_SCRIPT_BADVAR,
	
	// {PE-0508} script: bad statement
	PE_SCRIPT_BADSTATEMENT,
	
	// {PE-0509} script: not a statment
	PE_SCRIPT_NOTSTATEMENT,
	
	// {PE-0510} script: bad command
	PE_SCRIPT_BADCOMMAND,
	
	// {PE-0511} script: not a command
	PE_SCRIPT_NOTCOMMAND,
	
	// {PE-0512} script: unexpected eol
	PE_SCRIPT_BADEOL,
	
	// {PE-0513} script: illegal character
	PE_SCRIPT_BADCHAR,
	
	// {PE-0514} include: bad filename expression
	PE_INCLUDE_BADFILENAME,
	
	// {PE-0515} require: bad filename expression
	PE_REQUIRE_BADFILENAME,
	
	// {PE-0516} echo: malformed implicit put
	PE_SCRIPT_BADECHO,
	
	// {PE-0517} lock: bad rect expression
	PE_LOCK_BADRECT,
	
	// {PE-0518} lock: missing 'rect' keyword
	PE_LOCK_NORECT,

	// {PE-0519} relayer: bad source control
	PE_RELAYER_BADCONTROL,

	// {PE-0520} relayer: invalid relation.
	PE_RELAYER_BADRELATION,

	// {PE-0521} relayer: bad target control
	PE_RELAYER_BADTARGET,
	
	// {PE-0522} controlAtLoc: bad location expression
	PE_CONTROLATLOC_BADPARAM,
	
	// {PE-0523} split/combine: bad form clause
	PE_ARRAYOP_BADFORM,
	
	// {PE-0524} uuid: bad parameter list
	PE_UUID_BADPARAM,

	// {PE-0525} avgDev: bad parameters
	PE_AVGDEV_BADPARAM,

	// {PE-0526} geometricMean: bad parameters
	PE_GEO_MEAN_BADPARAM,

	// {PE-0527} harmonicMean: bad parameters
	PE_HAR_MEAN_BADPARAM,

	// {PE-0528} pStdDev: bad parameters
	PE_POP_STDDEV_BADPARAM,

	// {PE-0529} pVariance: bad parameters
	PE_POP_VARIANCE_BADPARAM,

	// {PE-0530} variance: bad parameters
	PE_VARIANCE_BADPARAM,
	
    // MERG-2013-08-14: [[ MeasureText ]] Measure text relative to the effective font on an object
    // {PE-0531} measureText: no object
    PE_MEASURE_TEXT_NOOBJECT,

    // {PE-0532} measureText: bad text parameter
    PE_MEASURE_TEXT_BADTEXT,

    // {PE-0533} measureText: bad mode parameter
    PE_MEASURE_TEXT_BADMODE,

	// MERG-2013-10-04: [[ ResolveImage ]] resolve image relative to object.
    // {PE-0534} resolve image: bad image reference
	PE_RESOLVE_BADIMAGE,

    // {PE-0535} resolve image: bad object reference
	PE_RESOLVE_BADOBJECT,
	
	// MERG-2013-10-04: [[ EditScriptAt ]] edit script of object at.
    // {EE-0536} edit script: no at expression
	PE_EDIT_NOAT,
<<<<<<< HEAD
    
    // {PE-0537} textDecode: bad parameters
    PE_TEXTDECODE_BADPARAM,
    
    // {PE-0538} textEncode: bad parameters
    PE_TEXTENCODE_BADPARAM,
    
    // {PE-0539} normalizeText: bad parameters
    PE_NORMALIZETEXT_BADPARAM,
    
    // {PE-0540} codepointProperty: bad parameters
    PE_CODEPOINTPROPERTY_BADPARAM,
    
=======
	
	// MW-2013-11-14: [[ AssertCmd ]] Parsing errors for assert command.
	// {PE-0537} assert: bad type
	PE_ASSERT_BADTYPE,
	
	// {PE-0538} assert: bad expression
	PE_ASSERT_BADEXPR,
    
	// MM-2014-02-12: [[ SecureSocket ]]
	// {PE-0539} secure: missing 'socket'
	PE_SECURE_NOSOCKET,
	
	// MM-2014-02-12: [[ SecureSocket ]]	
	// {PE-0540} secure: bad socket name
	PE_SECURE_BADNAME,
	
	// MM-2014-02-12: [[ SecureSocket ]]	
	// {PE-0541} secure: expected 'verification'
	PE_SECURE_BADMESSAGE,
>>>>>>> cb5ff903
};

extern const char *MCparsingerrors;

#endif
<|MERGE_RESOLUTION|>--- conflicted
+++ resolved
@@ -1639,21 +1639,6 @@
 	// MERG-2013-10-04: [[ EditScriptAt ]] edit script of object at.
     // {EE-0536} edit script: no at expression
 	PE_EDIT_NOAT,
-<<<<<<< HEAD
-    
-    // {PE-0537} textDecode: bad parameters
-    PE_TEXTDECODE_BADPARAM,
-    
-    // {PE-0538} textEncode: bad parameters
-    PE_TEXTENCODE_BADPARAM,
-    
-    // {PE-0539} normalizeText: bad parameters
-    PE_NORMALIZETEXT_BADPARAM,
-    
-    // {PE-0540} codepointProperty: bad parameters
-    PE_CODEPOINTPROPERTY_BADPARAM,
-    
-=======
 	
 	// MW-2013-11-14: [[ AssertCmd ]] Parsing errors for assert command.
 	// {PE-0537} assert: bad type
@@ -1673,7 +1658,18 @@
 	// MM-2014-02-12: [[ SecureSocket ]]	
 	// {PE-0541} secure: expected 'verification'
 	PE_SECURE_BADMESSAGE,
->>>>>>> cb5ff903
+
+    // {PE-0542} textDecode: bad parameters
+    PE_TEXTDECODE_BADPARAM,
+    
+    // {PE-0543} textEncode: bad parameters
+    PE_TEXTENCODE_BADPARAM,
+    
+    // {PE-0544} normalizeText: bad parameters
+    PE_NORMALIZETEXT_BADPARAM,
+    
+    // {PE-0545} codepointProperty: bad parameters
+    PE_CODEPOINTPROPERTY_BADPARAM,
 };
 
 extern const char *MCparsingerrors;
