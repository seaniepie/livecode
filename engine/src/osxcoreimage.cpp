/* Copyright (C) 2003-2013 Runtime Revolution Ltd.

This file is part of LiveCode.

LiveCode is free software; you can redistribute it and/or modify it under
the terms of the GNU General Public License v3 as published by the Free
Software Foundation.

LiveCode is distributed in the hope that it will be useful, but WITHOUT ANY
WARRANTY; without even the implied warranty of MERCHANTABILITY or
FITNESS FOR A PARTICULAR PURPOSE.  See the GNU General Public License
for more details.

You should have received a copy of the GNU General Public License
along with LiveCode.  If not see <http://www.gnu.org/licenses/>.  */

#include "osxprefix.h"

#include "globdefs.h"
#include "filedefs.h"
#include "objdefs.h"
#include "parsedef.h"

#include "dispatch.h"
#include "stack.h"
#include "card.h"
#include "group.h"
#include "player.h"
#include "field.h"
#include "stacklst.h"
#include "cardlst.h"
#include "sellst.h"
#include "mcerror.h"
#include "util.h"
#include "param.h"
#include "execpt.h"
#include "debug.h"
#include "globals.h"
#include "visual.h"
#include "image.h"

#include "visualeffect.h"

static bool s_coreimage_initialized = false;

extern "C" rei_boolean_t coreimage_visualeffect_initialise(void);
extern "C" void coreimage_visualeffect_finalise(void);
extern "C" rei_boolean_t coreimage_visualeffect_lookup(const char *p_name, rei_visualeffect_info_ref_t *r_info);
extern "C" rei_boolean_t coreimage_visualeffect_begin(rei_handle_t p_handle, CGrafPtr p_target, CGrafPtr p_source_a, CGrafPtr p_source_b, rei_rectangle_ref_t p_area, rei_visualeffect_parameters_ref_t p_parameters);
extern "C" rei_boolean_t coreimage_visualeffect_step(float p_time);
extern "C" rei_boolean_t coreimage_visualeffect_end(void);

void MCCoreImageRegister(void)
{
	s_coreimage_initialized = coreimage_visualeffect_initialise();
}

void MCCoreImageUnregister(void)
{
	if (s_coreimage_initialized)
	{
		coreimage_visualeffect_finalise();
		s_coreimage_initialized = false;
	}
}

bool MCCoreImageEffectBegin(const char *p_name, Drawable p_target, Drawable p_source_a, Drawable p_source_b, const MCRectangle& p_rect, MCEffectArgument *p_arguments)
{	
	if (!s_coreimage_initialized)
		return false;
	
	rei_visualeffect_info_ref_t t_info;
	if (!coreimage_visualeffect_lookup(p_name, &t_info))
		return false;

	rei_rectangle_t t_rect;
	t_rect . x = p_rect . x;
	t_rect . y = p_rect . y;
	t_rect . width = p_rect . width;
	t_rect . height = p_rect . height;
	
	unsigned int t_argument_count = 0;
	for(MCEffectArgument *t_argument = p_arguments; t_argument != NULL; t_argument = t_argument -> next)
		t_argument_count += 1;
	
	rei_visualeffect_parameters_ref_t t_parameters;
	t_parameters = (rei_visualeffect_parameters_ref_t)alloca(4 + 16 * t_argument_count);
	if (t_parameters == NULL)
		return false;
	
	unsigned int t_index = 0;
	
	t_parameters -> length = t_argument_count;
	for(unsigned int t_parameter = 0; t_parameter < t_info -> parameter_count; ++t_parameter)
	{
		rei_visualeffect_parameter_type_t t_type = REI_VISUALEFFECT_PARAMETER_TYPE_UNDEFINED;
		rei_identifier_t t_name = NULL;
		bool t_success = true;
		MCEffectArgument *t_argument;
		
		for(t_argument = p_arguments; t_argument != NULL; t_argument = t_argument -> next)
			if (MCStringIsEqualToCString(t_argument -> key, t_info -> parameters[t_parameter] . name, kMCCompareExact))
			{
				t_name = t_info -> parameters[t_parameter] . name;
				t_type = t_info -> parameters[t_parameter] . type;
				break;
			}
				
		if (t_type == REI_VISUALEFFECT_PARAMETER_TYPE_UNDEFINED)
			continue;
			
		t_parameters -> entries[t_index] . name = t_name;
		t_parameters -> entries[t_index] . type = t_type;
			
		switch(t_type)
		{
			case REI_VISUALEFFECT_PARAMETER_TYPE_NUMBER:
                /* UNCHECKED */ MCStringToDouble(t_argument -> value, t_parameters -> entries[t_index] . value . number);
			break;
			
			case REI_VISUALEFFECT_PARAMETER_TYPE_STRING:
				t_parameters -> entries[t_index] . value . string = MCStringGetCString(t_argument -> value);
			break;
			
			case REI_VISUALEFFECT_PARAMETER_TYPE_COLOUR:
			{
				MCColor t_colour;
				if (MCscreen -> parsecolor(t_argument -> value, t_colour, NULL))
				{
					t_parameters -> entries[t_index] . value . colour . red = t_colour . red >> 8;
					t_parameters -> entries[t_index] . value . colour . green = t_colour . green >> 8;
					t_parameters -> entries[t_index] . value . colour . blue = t_colour . blue >> 8;
					t_parameters -> entries[t_index] . value . colour . alpha = 255;
				}
				else
					t_success = false;
			}
			break;
			
			case REI_VISUALEFFECT_PARAMETER_TYPE_VECTOR:
			{
				double t_vector[4];
				unsigned int t_count = 0;
				uindex_t t_pos = 0;
				uindex_t t_comma;
				do
				{
					if (!MCStringFirstIndexOfChar(t_argument -> value, ',', t_pos, kMCCompareExact, t_comma))
						t_success = false;
					MCAutoStringRef t_substring;
					if (!MCStringCopySubstring(t_argument -> value, MCRangeMake(t_pos, t_comma - t_pos), &t_substring))
						t_success = false;

					if (!MCStringToDouble(*t_substring, t_vector[t_count]))
						t_success = false;
					
					t_pos = t_comma + 1;
					t_count += 1;
				}
				while(t_success && t_count < 4);
				if (t_success)
				{
					t_parameters -> entries[t_index] . value . vector . length = t_count;
					
					double *t_new_vector;
					t_new_vector = (double *)malloc(sizeof(double) * t_count);
					for(unsigned int t_coeff = 0; t_coeff < t_count; ++t_coeff)
						t_new_vector[t_coeff] = t_vector[t_coeff];
						
					t_parameters -> entries[t_index] . value . vector . coefficients = t_new_vector;
				}
			}
			break;
			
			case REI_VISUALEFFECT_PARAMETER_TYPE_IMAGE:
				MCImage *t_image;
				if (MCStringBeginsWith(t_argument -> value, MCSTR("id "), kMCCompareExact))
                {
                    MCAutoStringRef t_id;
                    /* UNCHECKED */ MCStringCopySubstring(t_argument -> value, MCRangeMake(3, MCStringGetLength(t_argument -> value) - 3), &t_id); 
                    integer_t t_int;
                    /* UNCHECKED */ MCStringToInteger(*t_id, t_int);
					t_image = (MCImage *)(MCdefaultstackptr -> getobjid(CT_IMAGE, t_int));
                }
				else
                {
<<<<<<< HEAD
					t_image = (MCImage *)(MCdefaultstackptr -> getobjname(CT_IMAGE, t_argument -> value));
=======
                    MCNewAutoNameRef t_value;
                    /* UNCHECKED */ MCNameCreateWithCString(t_argument -> value, &t_value);
					t_image = (MCImage *)(MCdefaultstackptr -> getobjname(CT_IMAGE, *t_value));
>>>>>>> 4eea8ace
                }
				if (t_image != NULL)
				{
					MCRectangle t_rect;
					t_rect = t_image -> getrect();
					
					rei_uint32_t *t_data;
					t_data = (rei_uint32_t *)malloc(t_rect . width * t_rect . height * 4);
					if (t_data != NULL)
					{
						MCImageBitmap *t_bitmap = nil;
						if (t_image->lockbitmap(t_bitmap))
							MCImageBitmapPremultiplyRegion(t_bitmap, 0, 0, t_bitmap->width, t_bitmap->height, t_rect.width * sizeof(uint32_t), t_data);
						else
							MCMemoryClear(t_data, t_rect.width * sizeof(uint32_t) * t_rect.height);
						t_image->unlockbitmap(t_bitmap);
						
						t_parameters -> entries[t_index] . value . image . width = t_rect . width;
						t_parameters -> entries[t_index] . value . image . height = t_rect . height;
						t_parameters -> entries[t_index] . value . image . data = t_data;
					}
					else
						t_success = false;
				}
				else
					t_success = false;
			break;
			
			default:
				t_success = false;
			break;
		}
		
		if (!t_success)
			break;
			
		t_index += 1;
	}
	
	if (t_index != t_argument_count)
	{
		for(unsigned int t_arg = 0; t_arg < t_index; ++t_arg)
			if (t_parameters -> entries[t_arg] . type == REI_VISUALEFFECT_PARAMETER_TYPE_IMAGE)
				free(t_parameters -> entries[t_arg] . value . image . data);
	}
	else
	{
		CGrafPtr t_target, t_source_a, t_source_b;
		t_target = p_target -> type == DC_WINDOW ? GetWindowPort((WindowPtr)p_target -> handle . window) : (CGrafPtr)p_target -> handle . pixmap;
		t_source_a = p_source_a -> type == DC_WINDOW ? GetWindowPort((WindowPtr)p_source_a -> handle . window) : (CGrafPtr)p_source_a -> handle . pixmap;
		t_source_b = p_source_b -> type == DC_WINDOW ? GetWindowPort((WindowPtr)p_source_b -> handle . window) : (CGrafPtr)p_source_b -> handle . pixmap;
	  if (!coreimage_visualeffect_begin(t_info -> handle, t_target, t_source_a, t_source_b, &t_rect, t_parameters))
			return false;
	}
	
	return true;
}

bool MCCoreImageEffectStep(float p_time)
{
	return coreimage_visualeffect_step(p_time);
}

void MCCoreImageEffectEnd(void)
{
	coreimage_visualeffect_end();
}<|MERGE_RESOLUTION|>--- conflicted
+++ resolved
@@ -184,13 +184,9 @@
                 }
 				else
                 {
-<<<<<<< HEAD
-					t_image = (MCImage *)(MCdefaultstackptr -> getobjname(CT_IMAGE, t_argument -> value));
-=======
                     MCNewAutoNameRef t_value;
-                    /* UNCHECKED */ MCNameCreateWithCString(t_argument -> value, &t_value);
+                    /* UNCHECKED */ MCNameCreate(t_argument -> value, &t_value);
 					t_image = (MCImage *)(MCdefaultstackptr -> getobjname(CT_IMAGE, *t_value));
->>>>>>> 4eea8ace
                 }
 				if (t_image != NULL)
 				{
