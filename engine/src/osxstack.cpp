/* Copyright (C) 2003-2013 Runtime Revolution Ltd.

This file is part of LiveCode.

LiveCode is free software; you can redistribute it and/or modify it under
the terms of the GNU General Public License v3 as published by the Free
Software Foundation.

LiveCode is distributed in the hope that it will be useful, but WITHOUT ANY
WARRANTY; without even the implied warranty of MERCHANTABILITY or
FITNESS FOR A PARTICULAR PURPOSE.  See the GNU General Public License
for more details.

You should have received a copy of the GNU General Public License
along with LiveCode.  If not see <http://www.gnu.org/licenses/>.  */

#include "osxprefix.h"

#include "core.h"
#include "globdefs.h"
#include "filedefs.h"
#include "objdefs.h"
#include "parsedef.h"

#include "dispatch.h"
#include "stack.h"
#include "card.h"
#include "group.h"
#include "player.h"
#include "field.h"
#include "stacklst.h"
#include "cardlst.h"
#include "sellst.h"
#include "mcerror.h"
#include "util.h"
#include "param.h"
#include "execpt.h"
#include "debug.h"
#include "globals.h"
#include "mode.h"
#include "image.h"
#include "redraw.h"
#include "license.h"
#include "context.h"
#include "region.h"

#include "graphicscontext.h"
#include "resolution.h"

#include "osxdc.h"

////////////////////////////////////////////////////////////////////////////////

// MW-2011-09-13: [[ Redraw ]] If non-nil, this pixmap is used in the next
//   HIView update.
// IM-2013-06-19: [[ RefactorGraphics ]] Now using callback function to update
//   the HIView instead of a Pixmap
static MCStackUpdateCallback s_update_callback = nil;
static void *s_update_context = nil;

////////////////////////////////////////////////////////////////////////////////

extern bool MCGImageToCGImage(MCGImageRef p_src, MCGRectangle p_src_rect, bool p_copy, bool p_invert, CGImageRef &r_image);
extern bool MCGRasterToCGImage(const MCGRaster &p_raster, MCGRectangle p_src_rect, CGColorSpaceRef p_colorspace, bool p_copy, bool p_invert, CGImageRef &r_image);

OSStatus MCRevolutionStackViewCreate(MCStack *p_stack, ControlRef* r_control);

////////////////////////////////////////////////////////////////////////////////

extern EventHandlerUPP MCS_weh;

RgnHandle getWindowContentRegion(WindowRef window,RgnHandle contentRegion)
{
	Rect portBounds;
	GetWindowBounds(window, kWindowGlobalPortRgn, &portBounds);
	RectRgn(contentRegion, &portBounds);
	return contentRegion;
}

static pascal long BorderlessWindowProc(short varCode, WindowRef window,
                                        short message, long param)
{
#pragma unused( varCode ) 
	switch (message)
	{
	case kWindowMsgGetFeatures:
		*(OptionBits*) param = kWindowCanGetWindowRegion
		                       | kWindowDefSupportsColorGrafPort;
		return 1;
	case kWindowMsgGetRegion:
		{
			GetWindowRegionRec* rgnRec  = (GetWindowRegionRec*) param;
			switch (rgnRec->regionCode)
			{
			case kWindowTitleBarRgn:
			case kWindowTitleTextRgn:
			case kWindowCloseBoxRgn:
			case kWindowZoomBoxRgn:
			case kWindowDragRgn:
			case kWindowGrowRgn:
			case kWindowCollapseBoxRgn:
				SetEmptyRgn(rgnRec->winRgn);
				break;
			case kWindowStructureRgn:
			case kWindowContentRgn:
				getWindowContentRegion(window, rgnRec->winRgn);
				break;
			case kWindowUpdateRgn:
				break;
			default:
				return errWindowRegionCodeInvalid;
			}
			return noErr;
		}
	case kWindowMsgHitTest:
		{
			Point hitPoint;
			static RgnHandle tempRgn = nil;
			if (!tempRgn)
				tempRgn = NewRgn();
			SetPt(&hitPoint, LoWord(param), HiWord(param));//get the point clicked
			if (PtInRgn(hitPoint, getWindowContentRegion(window, tempRgn)))
				return wInContent;
			else
				return wNoHit;
		}
	default:
		break;
	}
	return 0;
}

static pascal long WindowMaskProc(short varCode, WindowRef window, short message, long param)
{
#pragma unused( varCode ) 
	switch (message)
	{
	case kWindowMsgGetFeatures:
		*(OptionBits*) param = kWindowCanGetWindowRegion
		                       | kWindowDefSupportsColorGrafPort;
		return 1;
	case kWindowMsgGetRegion:
		{
			GetWindowRegionRec* rgnRec  = (GetWindowRegionRec*) param;
			switch (rgnRec->regionCode)
			{
			case kWindowTitleBarRgn:
			case kWindowTitleTextRgn:
			case kWindowCloseBoxRgn:
			case kWindowZoomBoxRgn:
			case kWindowDragRgn:
			case kWindowGrowRgn:
			case kWindowCollapseBoxRgn:
				SetEmptyRgn(rgnRec->winRgn);
				break;
			case kWindowStructureRgn:
			case kWindowContentRgn:
				getWindowContentRegion(window, rgnRec->winRgn);
				break;
			case kWindowUpdateRgn:
				break;
			case kWindowOpaqueRgn:
				SetEmptyRgn(rgnRec -> winRgn);
				break;
			default:
				return errWindowRegionCodeInvalid;
			}
			return noErr;
		}
	case kWindowMsgHitTest:
		{
			Point hitPoint;
			static RgnHandle tempRgn = nil;
			if (!tempRgn)
				tempRgn = NewRgn();
			SetPt(&hitPoint, LoWord(param), HiWord(param));//get the point clicked
			if (PtInRgn(hitPoint, getWindowContentRegion(window, tempRgn)))
				return wInContent;
			else
				return wNoHit;
		}
		break;
		
	default:
		break;
	}
	return 0;
}

void UnloadBundle(CFBundleRef theBundle)
{
	/*get bundle resource and convert from xml to propertylist struct so we can look for revdontunload attribute and not unload- necessary for external
	that interface with Cocoa*/
	Boolean dontunload = False;
	CFPropertyListRef tCFPropertyListRef = NULL;
	short resrefnum = CFBundleOpenBundleResourceMap (theBundle );
	CFURLRef resFileCFURLRef = CFBundleCopyResourceURL(theBundle,CFSTR("revinfo"),CFSTR("plist"),NULL);
	CFDataRef resCFDataRef;
	if (resFileCFURLRef && CFURLCreateDataAndPropertiesFromResource(kCFAllocatorDefault,resFileCFURLRef,&resCFDataRef,nil,nil,nil))
	{
		if (resCFDataRef)
		{
			CFStringRef errorString;
			tCFPropertyListRef = CFPropertyListCreateFromXMLData(kCFAllocatorDefault,resCFDataRef,kCFPropertyListImmutable,&errorString);
			CFRelease(resCFDataRef);
		}
	}
	if (tCFPropertyListRef)
	{
		if (CFDictionaryGetValueIfPresent((CFDictionaryRef)tCFPropertyListRef,CFSTR("revdontunload"),NULL))
			dontunload = True;
	}
	if (resFileCFURLRef)
		CFRelease(resFileCFURLRef);
	CFBundleCloseBundleResourceMap (theBundle,resrefnum);
	if (theBundle && !dontunload)
	{
		CFBundleUnloadExecutable(theBundle);
		CFRelease(theBundle);
	}
}

CFBundleRef LoadBundle(const char *tpath)
{
	OSErr theErr;
	CFBundleRef theBundle = NULL;
	FSSpec fspec;
	if ((theErr = MCS_path2FSSpec(tpath, &fspec)) != noErr)
		return NULL;
	FSRef theRef;
	CFURLRef theBundleURL;
	theErr = FSpMakeFSRef(&fspec, &theRef);
	theBundleURL = CFURLCreateFromFSRef(kCFAllocatorSystemDefault, &theRef);
	if (theBundleURL != NULL)
	{
		/* Turn the CFURL into a bundle reference */
		theBundle = CFBundleCreate(kCFAllocatorSystemDefault, theBundleURL);
		CFRelease(theBundleURL);
	}
	if (theErr != noErr || theBundle == NULL)
		return NULL;
	Boolean isLoaded = CFBundleLoadExecutable(theBundle);
	if (!isLoaded)
	{
		CFRelease(theBundle);
		return NULL;
	}
	return theBundle;
}

MCStack *MCStack::findstackd(Window w)
{
	if (w == NULL)
		return NULL;
	if ((window != DNULL) && (w->handle.window == window->handle.window))
		return this;
	if (substacks != NULL)
	{
		MCStack *tptr = substacks;
		do
		{
			if ((tptr->window != DNULL) &&
			        (w->handle.window == tptr->window->handle.window))
				return tptr;
			tptr = (MCStack *)tptr->next();
		}
		while (tptr != substacks);
	}
	return NULL;
}

MCStack *MCStack::findchildstackd(Window w,uint2 &ccount,uint2 cindex)
{
	Window pwindow = getparentwindow();
	if (pwindow != DNULL && w->handle.window == pwindow->handle.window)
		if  (++ccount == cindex)
			return this;
	if (substacks != NULL)
	{
		MCStack *tptr = substacks;
		do
		{
			pwindow = tptr->getparentwindow();
			if (pwindow != DNULL && w->handle.window == pwindow->handle.window)
			{
				ccount++;
				if (ccount == cindex)
					return tptr;
			}
			tptr = (MCStack *)tptr->next();
		}
		while (tptr != substacks);
	}
	return NULL;
}

void MCStack::realize()
{ //create window
	if (!MCnoui && MCModeMakeLocalWindows())
	{
		if (view_getfullscreen())
		{
			//TS-2008-08-01 : [[Bug 5703 - fullscreen stack prop interacts badly with HideMenuBar]]
			if (!((MCScreenDC*)MCscreen)->getmenubarhidden())
				SetSystemUIMode(kUIModeAllHidden, kUIOptionAutoShowMenuBar);

			// IM-2013-10-04: [[ FullscreenMode ]] Don't change stack rect if fullscreen
			/* CODE DELETED */
		}
		else
		{
			if (!((MCScreenDC*)MCscreen)->getmenubarhidden())
				SetSystemUIMode(kUIModeNormal, NULL);
		}

		// IM-2013-08-01: [[ ResIndependence ]] scale stack rect to device coords
<<<<<<< HEAD
		// IM-2014-01-16: [[ StackScale ]] Use scaled view rect as window size
	// IM-2014-01-17: [[ HiDPI ]] Scale device pixels to logical screen coords
=======
		// IM-2014-01-17: [[ HiDPI ]] Scale device pixels to logical screen coords
>>>>>>> 9c09610d
		MCRectangle t_device_rect;
		t_device_rect = MCRectangleGetScaledInterior(view_getrect(), MCResGetPixelScale() / MCResGetSystemScale());
		
		Rect wrect;
		wrect = MCRectToMacRect(t_device_rect);
		window = new _Drawable;
		window->type = DC_WINDOW;
		window->handle.window = 0;
		char *tmpname = NULL;
		const unsigned char *namePascal;
		if (!isunnamed())
		{ //set window title to name of stack temporarily.
			tmpname = strclone(getname_cstring()); //it will be changed by setname() later.
			namePascal = c2pstr(tmpname);
		}
		else
			namePascal = (unsigned char*)"\p";

		loadwindowshape();


		window->handle.window = NULL;
		uint32_t wclass;
		uint32_t wattributes;
		getWinstyle(wattributes,wclass);
		
		// IM-2014-01-17: [[ HiDPI ]] Add frameworkscaled flag when creating window to
		// enable Hi-DPI rendering
		wattributes |= kWindowCompositingAttribute | kWindowFrameworkScaledAttribute;

		long testdecorations = WD_TITLE | WD_MENU | WD_CLOSE | WD_MINIMIZE | WD_MAXIMIZE;

		if (m_window_shape != NULL)
		{
			static WindowDefUPP s_window_mask_proc = NULL;
			if (s_window_mask_proc == NULL)
				s_window_mask_proc = NewWindowDefUPP(WindowMaskProc);
			
			WindowDefSpec t_spec;
			t_spec . defType = kWindowDefProcPtr;
			t_spec . u . defProc = s_window_mask_proc;
			
			CreateCustomWindow(&t_spec, wclass, wattributes, &wrect, (WindowPtr *)&window -> handle . window);
			HIWindowChangeFeatures((WindowPtr)window -> handle . window, 0, kWindowIsOpaque);
		}
		else if (((flags & F_DECORATIONS && !(decorations & testdecorations))
		          || wclass == kPlainWindowClass))
		{
			static WindowDefUPP s_borderless_proc = NULL;
			if (s_borderless_proc == NULL)
				s_borderless_proc = NewWindowDefUPP(BorderlessWindowProc);
				
			WindowDefSpec t_spec;
			t_spec . defType = kWindowDefProcPtr;
			t_spec . u . defProc = s_borderless_proc;

			if (wclass == kPlainWindowClass)
				wclass = kUtilityWindowClass;

			CreateCustomWindow(&t_spec, wclass, wattributes, &wrect, (WindowPtr *)&window->handle.window);
		}
		else
			CreateNewWindow(wclass, wattributes,&wrect, (WindowPtr *)&window->handle.window);

		if (wclass == kFloatingWindowClass)
			ChangeWindowAttributes((WindowPtr)window -> handle . window, kWindowNoAttributes, kWindowHideOnSuspendAttribute);
		
		// MW-2009-10-31: Make sure we can collapse any rev window
		HIWindowChangeFeatures((WindowPtr)window -> handle . window, kWindowCanCollapse, 0);
		
		if (window->handle.window == NULL)
			SetWTitle((WindowPtr)window->handle.window, namePascal);
		SetWTitle((WindowPtr)window->handle.window, namePascal);
		setopacity(blendlevel * 255 / 100);
		SetWRefCon((WindowPtr)window->handle.window, mode);
		
		ControlRef t_control;
		MCRevolutionStackViewCreate(this, &t_control);
		ControlRef t_root_control;
		GetRootControl((WindowPtr)window -> handle . window, &t_root_control);
		HIViewAddSubview(t_root_control, t_control);
		ShowControl(t_control);
		
		if (wclass == kDrawerWindowClass)
		{
			Window pwindow = NULL;
			if (parentwindow != DNULL)
				pwindow = parentwindow;
			else
				if (MCdefaultstackptr && MCdefaultstackptr->getw() != DNULL )
					pwindow = MCdefaultstackptr->getw();
			if (pwindow && GetWRefCon((WindowPtr)pwindow->handle.window) != WM_DRAWER)
			{
				SetDrawerParent((WindowPtr)window->handle.window, (WindowPtr)pwindow->handle.window);
				WindowAttributes watt;
				GetWindowAttributes((WindowPtr)pwindow->handle.window,&watt);
				if (wattributes & kWindowResizableAttribute)
					ChangeWindowAttributes((WindowPtr)pwindow->handle.window, kWindowLiveResizeAttribute, 0);
				OptionBits draweredge;
				switch (wposition)
				{
				case WP_PARENTTOP:
					draweredge = kWindowEdgeTop;
					break;
				case WP_PARENTRIGHT:
					draweredge = kWindowEdgeRight;
					break;
				case WP_PARENTBOTTOM:
					draweredge = kWindowEdgeBottom;
					break;
				case WP_PARENTLEFT:
					draweredge = kWindowEdgeLeft;
					break;
				default:
					draweredge =  kWindowEdgeDefault;
					break;
				}
				SetDrawerPreferredEdge((WindowPtr)window->handle.window, draweredge);
				if (walignment)
				{
					MCRectangle parentwindowrect;
					MCscreen->device_getwindowgeometry(pwindow, parentwindowrect);
					int2 wspace = 0;
					RgnHandle r = NewRgn();
					GetWindowRegion((WindowPtr)window->handle.window, kWindowStructureRgn, r);
					Rect tRect;
					GetRegionBounds(r, &tRect);
					DisposeRgn(r);
					MCRectangle drawerwindowrect;
					drawerwindowrect = MCMacRectToMCRect(tRect);
					if (wposition == WP_PARENTTOP || wposition == WP_PARENTBOTTOM)
					{
						wspace = parentwindowrect.width - drawerwindowrect.width;
						if (watt & kWindowMetalAttribute)
							if (wspace)
								wspace += 10; //for metal
					}
					else
					{
						wspace = parentwindowrect.height - drawerwindowrect.height;
						if (watt & kWindowMetalAttribute)
							if (wspace)
								wspace += 5; //for metal
					}
					if (wspace > 0)
						switch (walignment)
						{
						case OP_CENTER:
							SetDrawerOffsets ((WindowPtr)window->handle.window,ceil(wspace/2) -1,floor(wspace/2) + 1);
							break;
						case OP_RIGHT:
						case OP_BOTTOM:
							SetDrawerOffsets ((WindowPtr)window->handle.window,wspace,0);
							break;
						case OP_TOP:
						case OP_LEFT:
							SetDrawerOffsets ((WindowPtr)window->handle.window,0,wspace);
							break;
						}
				}
			}
		}
		delete tmpname;


		// MW-2005-11-06: We also need to catch window constraining events so we can flush
		//   the screen geometry cache.
		EventTypeSpec list[] =
		{
		
			{kEventClassWindow, kEventWindowCollapsed},
			{kEventClassWindow, kEventWindowExpanded},
			{kEventClassMouse, kEventMouseWheelMoved},
			{kEventClassWindow, kEventWindowBoundsChanging},
			{kEventClassWindow, kEventWindowBoundsChanged},
			{kEventClassWindow, kEventWindowConstrain},
			{kEventClassWindow, kEventWindowFocusAcquired},
			{kEventClassWindow, kEventWindowFocusRelinquish},
			{kEventClassWindow, kEventWindowActivated},
			{kEventClassWindow, kEventWindowDeactivated},
			{kEventClassWindow, kEventWindowClose},
		};

		EventHandlerRef ref;
		
		// MW-2005-09-07: Pass the window handle as user data, otherwise 'takewindow' causes problems
		InstallWindowEventHandler((WindowPtr)window->handle.window, MCS_weh, sizeof(list) / sizeof(EventTypeSpec), list, (WindowPtr)window -> handle . window, &ref);
		
		ChangeWindowAttributes((WindowPtr)window->handle.window, 0, kWindowHideOnFullScreenAttribute);
		
		updatemodifiedmark();
	}
	start_externals();
}

void MCStack::setsizehints()
{
}

void MCStack::sethints(void)
{
}

MCRectangle MCStack::device_getwindowrect() const
{
    MCRectangle t_rect;
    Rect t_winrect;
    RgnHandle t_rgn;
    t_rgn = NewRgn();
    GetWindowRegion((WindowRef)window->handle.window, kWindowStructureRgn, t_rgn);
    GetRegionBounds(t_rgn, &t_winrect);
    DisposeRgn(t_rgn);
    
	t_rect = MCMacRectToMCRect(t_winrect);
    
	// IM-2014-01-17: [[ HiDPI ]] Scale logical screen coords to device pixels
    return MCRectangleGetScaledBounds(t_rect, MCResGetSystemScale());
}

void MCStackGetWindowRect(WindowPtr p_window, MCRectangle &r_rect)
{
	Rect t_winrect;
	GetPortBounds(GetWindowPort(p_window), &t_winrect);
	SetGWorld(GetWindowPort(p_window), GetMainDevice());
	
	Point t_topleft;
	t_topleft.h = t_winrect.left;
	t_topleft.v = t_winrect.top;
	
	LocalToGlobal(&t_topleft);
	
	r_rect.x = t_topleft.h;
	r_rect.y = t_topleft.v;
	r_rect.width = t_winrect.right - t_winrect.left;
	r_rect.height = t_winrect.bottom - t_winrect.top;
	
	// IM-2014-01-17: [[ HiDPI ]] Scale logical screen coords to device pixels
	r_rect = MCRectangleGetScaledBounds(r_rect, MCResGetSystemScale());
}

// IM-2013-09-23: [[ FullscreenMode ]] Factor out device-specific window sizing
MCRectangle MCStack::device_setgeom(const MCRectangle &p_rect)
{
	MCRectangle t_win_rect;
	MCStackGetWindowRect((WindowPtr)window->handle.window, t_win_rect);
	
	// IM-2014-01-17: [[ HiDPI ]] Scale device pixels to logical screen coords
	MCRectangle t_logical_rect;
	t_logical_rect = MCRectangleGetScaledInterior(p_rect, 1 / MCResGetSystemScale());
	
	if (IsWindowVisible((WindowPtr)window->handle.window))
	{
		if (mode != WM_SHEET && mode != WM_DRAWER
			&& (p_rect.x != t_win_rect.x || p_rect.y != t_win_rect.y))
		{
			MoveWindow((WindowPtr)window->handle.window, t_logical_rect.x, t_logical_rect.y, False);
//			state |= CS_BEEN_MOVED;
		}
	}
	else
	{
		if (mode != WM_SHEET && mode != WM_DRAWER)
			MoveWindow((WindowPtr)window->handle.window, t_logical_rect.x, t_logical_rect.y, False);
//		state &= ~CS_BEEN_MOVED;
	}

	if (p_rect.width != t_win_rect.width || p_rect.height != t_win_rect.height)
		SizeWindow((WindowPtr)window->handle.window, t_logical_rect.width, t_logical_rect.height, True);
	
	return t_win_rect;
}

void MCStack::setgeom()
{
	//set stack(window) size or position from script
	if (MCnoui || !opened)
		return;
	
	// MW-2009-09-25: Ensure things are the right size when doing
	//   remote dialog/menu windows.
	if (window == DNULL)
	{
		// MW-2011-08-18: [[ Redraw ]] Update to use redraw.
		MCRedrawLockScreen();
		state &= ~CS_NEED_RESIZE;
		resize(rect . width, rect . height);
		MCRedrawUnlockScreen();
		mode_setgeom();
		return;
	}
	
	// MW-2011-09-12: [[ MacScroll ]] Make sure we apply the current scroll setting.
	applyscroll();
	
	// IM-2013-10-03: [[ FullscreenMode ]] Use view methods to get / set the stack viewport
	MCRectangle t_old_rect;
	t_old_rect = view_getstackviewport();
	
	rect = view_setstackviewport(rect);
	
	state &= ~CS_NEED_RESIZE;
	
	// IM-2013-10-03: [[ FullscreenMode ]] Return values from view methods are
	// in stack coords so don't need to transform
	if (t_old_rect.x != rect.x || t_old_rect.y != rect.y || t_old_rect.width != rect.width || t_old_rect.height != rect.height)
		resize(t_old_rect.width, t_old_rect.height);
}

// MW-2011-09-12: [[ MacScroll ]] This is called to apply the Mac menu scroll. It
//   causes the stack to be shrunk and the content to be shifted up.
void MCStack::applyscroll(void)
{
	int32_t t_new_scroll;
	t_new_scroll = getnextscroll();
	
	// If the scroll isn't changing, do nothing.
	if (t_new_scroll == m_scroll)
		return;
	
	// Otherwise, set the scroll back to the unmolested version.
	rect . height += m_scroll;
	
	// Update the scroll value.
	m_scroll = t_new_scroll;
	
	// Update the rect...
	rect . height -= t_new_scroll;
	
	// Make sure window contents reflects the new scroll.
	syncscroll();
	
	// IM-2013-10-11: [[ FullscreenMode ]] Trigger redraw of stack after scroll changes
	dirtyall();
}

// MW-2011-09-12: [[ MacScroll ]] This is called to clear any currently applied
//   Mac menu scroll.
void MCStack::clearscroll(void)
{
	if (m_scroll == 0)
		return;
	
	// Set the rect back.
	rect . height += m_scroll;

	// Reset the scroll.
	m_scroll = 0;
	
	// Make sure window contents reflects the new scroll.
	syncscroll();
}

void MCStack::syncscroll(void)
{
	// If we have no window, no need to adjust the HIView.
	if (window == nil)
		return;
	
	// And tweak the HIView's location...
	ControlRef t_root_control;
	GetRootControl((WindowPtr)window -> handle . window, &t_root_control);
	ControlRef t_subcontrol;
	
	// IM-2013-10-11: [[ FullscreenMode ]] Move stack scroll handling into stack transform.
	// Don't adjust the control bounds to the stack scroll.
	/* CODE REMOVED */
	
	// MW-2011-11-30: [[ Bug 9887 ]] Make sure all the player objects on this
	//   stack are adjusted as appropriate.
	for(MCPlayer *t_player = MCplayers; t_player != nil; t_player = t_player -> getnextplayer())
		if (!t_player -> isbuffering() && t_player -> getstack() == this)
			t_player -> setrect(t_player -> getrect());
			
	// MW-2012-10-08: [[ Bug 10442 ]] Set the scroll window property so revBrowser
	//   works properly.
	SetWindowProperty((WindowPtr)window -> handle . window, 'revo', 'scrl', 4, &m_scroll);
	
	// Now send a sync event so revBrowser picks it up.
	EventRef t_event;
	CreateEvent(NULL, 'revo', 'sync', GetCurrentEventTime(), 0, &t_event);
	SendEventToEventTarget(t_event, GetWindowEventTarget((WindowPtr)window -> handle . window));
	ReleaseEvent(t_event);
}

// MW-2011-09-13: [[ Masks ]] The windowshape is now stored in a 'WindowMask'
//   struct. We don't distinguish between 1-bit and 8-bit masks on Mac.
void MCStack::destroywindowshape()
{
	if (m_window_shape != nil)
	{
		delete[] m_window_shape -> data;
		if (m_window_shape -> handle != nil)
			CGImageRelease((CGImageRef)m_window_shape -> handle);
		delete m_window_shape;
		m_window_shape = nil;
	}
}

void MCStack::getminmax(Rect *r)
{ //get the min & max size of a stack
	r->left = minwidth;
	r->top =  minheight;
	r->right = maxwidth > MAXINT2 ? MAXINT2 : maxwidth;
	r->bottom = maxheight > MAXINT2 ? MAXINT2 : maxheight;
}


void  MCStack::getWinstyle(uint32_t &wstyle, uint32_t &wclass)
{
	wclass = kDocumentWindowClass;
	switch (mode)
	{
	case WM_TOP_LEVEL:
	case WM_TOP_LEVEL_LOCKED:
	case WM_MODELESS:
	case WM_CLOSED:
		wclass = kDocumentWindowClass;
		break;
	case WM_PALETTE:
		wclass = kFloatingWindowClass;
		break;
	case WM_MODAL:
		if (!(flags & F_DECORATIONS) || decorations & WD_TITLE)
			wclass = kMovableModalWindowClass;
		else
			wclass = kModalWindowClass;
		break;
	case WM_DRAWER:
		wclass =  kDrawerWindowClass;
		break;
	case WM_SHEET:
		wclass = kSheetWindowClass;
		break;
	default:
		wclass =  kPlainWindowClass;
		break;
	}
	wstyle = kWindowNoAttributes;
	if (decorations & WD_UTILITY)
		wclass = kUtilityWindowClass;
	if (flags & F_DECORATIONS && !(decorations & WD_SHAPE))
	{
		if (decorations & WD_CLOSE &&
		        (wclass == kDocumentWindowClass || wclass ==  kFloatingWindowClass
		         || wclass == kUtilityWindowClass) )
			wstyle |= kWindowCloseBoxAttribute;
		if (decorations & WD_METAL  &&
		        (wclass == kDocumentWindowClass || wclass ==  kFloatingWindowClass))
		{
			wstyle |= kWindowMetalAttribute;
			if (MCmajorosversion >= 0x1040)
				wstyle |= kWindowMetalNoContentSeparatorAttribute;
		}
		if (decorations & WD_NOSHADOW)
			wstyle |= kWindowNoShadowAttribute;
		if (decorations & WD_MINIMIZE && (wclass == kDocumentWindowClass || wclass ==  kFloatingWindowClass || wclass == kUtilityWindowClass))
			if (wclass == kDocumentWindowClass)
				wstyle |= kWindowCollapseBoxAttribute;
		if (decorations & WD_MAXIMIZE &&
		        (wclass == kDocumentWindowClass || wclass ==  kFloatingWindowClass
		         || wclass == kUtilityWindowClass))
			wstyle |= kWindowFullZoomAttribute;
		if (decorations & WD_LIVERESIZING)
			wstyle |= kWindowLiveResizeAttribute;
	}
	else
	{
		if ( wclass ==  kFloatingWindowClass || wclass == kUtilityWindowClass )
			wstyle = kWindowStandardFloatingAttributes;
		else if ( wclass == kDocumentWindowClass)
			wstyle = kWindowStandardDocumentAttributes;
	}
	wstyle &= ~kWindowResizableAttribute;
	if (flags & F_RESIZABLE &&
	        (wclass == kDocumentWindowClass || wclass ==  kFloatingWindowClass
	         || wclass == kUtilityWindowClass || wclass == kSheetWindowClass ||
	         wclass == kMovableModalWindowClass || wclass == kDrawerWindowClass) &&
			!getextendedstate(ECS_FULLSCREEN))
		wstyle |= kWindowResizableAttribute;
		
// MW-2005-04-20: Fix shadow alteration on window-shaped windows
  if (decorations & WD_NOSHADOW)
		wstyle |= kWindowNoShadowAttribute;
}

void MCRevolutionStackViewRelink(WindowPtr p_window, MCStack *p_stack);

void MCStack::start_externals()
{
	if (window != NULL)
		MCRevolutionStackViewRelink((WindowPtr)window -> handle . window, this);
	loadexternals();
}

void MCStack::stop_externals()
{
	Boolean oldlock = MClockmessages;
	MClockmessages = True;

	MCPlayer *tptr = MCplayers;

	while (tptr != NULL)
	{
		if (tptr->getstack() == this)
		{
			if (tptr->playstop())
				tptr = MCplayers; // was removed, start search over
		}
		else
			tptr = tptr->getnextplayer();
	}
	destroywindowshape();

	MClockmessages = oldlock;
	
	unloadexternals();
	
	if (window != NULL)
		MCRevolutionStackViewRelink((WindowPtr)window -> handle . window, NULL);
}

void MCStack::openwindow(Boolean p_override)
{
	if (MCModeMakeLocalWindows() && window != DNULL)
		MCscreen -> openwindow(window, p_override);
}

void MCStack::setopacity(uint1 p_level)
{
	if (!MCModeMakeLocalWindows())
		return;
	
	if (window != NULL)
		SetWindowAlpha((WindowPtr)window -> handle . window, p_level / 255.0);
}

void MCStack::updatemodifiedmark(void)
{
	if (!MCModeMakeLocalWindows())
		return;
	
	if (window != NULL)
		SetWindowModified((WindowPtr)window -> handle . window, getextendedstate(ECS_MODIFIED_MARK));
}

void MCStack::redrawicon()
{
	// MW-2005-07-18: It is possible for this to be called if window == NULL in which
	//   case bad things can happen - so don't let this occur.
	if (iconid != 0 && window != NULL)
	{
		MCImage *iptr = (MCImage *)getobjid(CT_IMAGE, iconid);
		if (iptr != NULL)
		{
			CGImageRef tdockimage;
			CGrafPtr tport;
			CGrafPtr curport;
			CGContextRef context;
			OSStatus theErr;
			CGRect cgrect = CGRectMake(0,0,128,128);
			GetPort( &curport);
			OSErr err = CreateQDContextForCollapsedWindowDockTile((WindowPtr)window->handle.window, &tport);
			if (err == noErr)
			{
				SetPort(tport);
				CreateCGContextForPort(tport, &context);
				tdockimage = iptr -> makeicon(128, 128);
				CGContextDrawImage(context,cgrect,tdockimage);
				if ( tdockimage )
					CGImageRelease( tdockimage );
				CGContextFlush(context);
				CGContextRelease(context);
				SetPort(curport);
				ReleaseQDContextForCollapsedWindowDockTile((WindowPtr)window->handle.window, tport);
			}
		}
	}
}

void MCStack::enablewindow(bool p_enable)
{
}


extern bool MCRegionTransform(MCRegionRef p_region, const MCGAffineTransform &p_transform, MCRegionRef &r_transformed_region);

// MW-2011-09-11: [[ Redraw ]] Force an immediate update of the window within the given
//   region. The actual rendering is done by deferring to the 'redrawwindow' method.
void MCStack::device_updatewindow(MCRegionRef p_region)
{
	HIViewRef t_root;
	GetRootControl((WindowPtr)window -> handle . window, &t_root);
	
	HIViewRef t_view;
	GetIndexedSubControl(t_root, 1, &t_view);
	
	// IM-2014-01-17: [[ HiDPI ]] Scale device pixels to logical screen coords
	MCRegionRef t_device_region;
	MCRegionTransform(p_region, MCGAffineTransformMakeScale(1 / MCResGetSystemScale(), 1 / MCResGetSystemScale()), t_device_region);
	// MW-2011-10-07: [[ Bug 9792 ]] If the mask hasn't changed, use the update region,
	//   else redraw the whole view.
	if (!getextendedstate(ECS_MASK_CHANGED) || s_update_callback != nil)
		HIViewSetNeedsDisplayInRegion(t_view, (RgnHandle)t_device_region, TRUE);
	else
	{
		HIViewSetNeedsDisplay(t_view, TRUE);
		DisableScreenUpdates();
	}
	
	MCRegionDestroy(t_device_region);
	
	HIViewRender(t_view);
	
	// MW-2012-09-04: [[ Bug 10333 ]] Flush the window immediately to make sure
	//   we see every update.
	// MW-2012-09-10: [[ Revert Bug 10333 ]] Delayed until IDE issues can be resolved.
	// HIWindowFlush((WindowPtr)window -> handle . window);
	
	// Update the shadow, if required.
	if (getextendedstate(ECS_MASK_CHANGED))
	{
		// MW-2012-09-10: [[ Revert Bug 10333 ]] Delayed until IDE issues can be resolved.
		HIWindowFlush((WindowPtr)window -> handle . window);
	
		HIWindowInvalidateShadow((WindowPtr)window -> handle . window);
		
		EnableScreenUpdates();
		
		setextendedstate(False, ECS_MASK_CHANGED);
	}
}

void MCStack::device_updatewindowwithcallback(MCRegionRef p_region, MCStackUpdateCallback p_callback, void *p_context)
{
	// Set the file-local static to the callback to use (stacksurface picks this up!)
	s_update_callback = p_callback;
	s_update_context = p_context;
	// IM-2013-08-29: [[ RefactorGraphics ]] simplify by calling device_updatewindow, which performs the same actions
	device_updatewindow(p_region);
	// Unset the file-local static.
	s_update_callback = nil;
	s_update_context = nil;
}

////////////////////////////////////////////////////////////////////////////////

static inline CGRect MCGRectangleToCGRect(MCGRectangle p_rect)
{
	CGRect t_rect;
	t_rect.origin.x = p_rect.origin.x;
	t_rect.origin.y = p_rect.origin.y;
	t_rect.size.width = p_rect.size.width;
	t_rect.size.height = p_rect.size.height;
	
	return t_rect;
}

static inline CGBlendMode MCGBlendModeToCGBlendMode(MCGBlendMode p_blend)
{
	// MM-2013-08-28: [[ RefactorGraphics ]] Tweak for 10.4 SDK support.
	switch (p_blend)
	{
		case kMCGBlendModeClear:
			return (CGBlendMode) 16; //kCGBlendModeClear;
		case kMCGBlendModeCopy:
			return (CGBlendMode) 17; //kCGBlendModeCopy;
		case kMCGBlendModeSourceIn:
			return (CGBlendMode) 18; //kCGBlendModeSourceIn;
		case kMCGBlendModeSourceOut:
			return (CGBlendMode) 19; //kCGBlendModeSourceOut;
		case kMCGBlendModeSourceAtop:
			return (CGBlendMode) 20; //kCGBlendModeSourceAtop;
		case kMCGBlendModeDestinationOver:
			return (CGBlendMode) 21; //kCGBlendModeDestinationOver;
		case kMCGBlendModeDestinationIn:
			return (CGBlendMode) 22; //kCGBlendModeDestinationIn;
		case kMCGBlendModeDestinationOut:
			return (CGBlendMode) 23; //kCGBlendModeDestinationOut;
		case kMCGBlendModeDestinationAtop:
			return (CGBlendMode) 24; //kCGBlendModeDestinationAtop;
		case kMCGBlendModeXor:
			return (CGBlendMode) 25; //kCGBlendModeXOR;
		case kMCGBlendModePlusDarker:
			return (CGBlendMode) 26; //kCGBlendModePlusDarker;
		case kMCGBlendModePlusLighter:
			return (CGBlendMode) 27; //kCGBlendModePlusLighter;
		case kMCGBlendModeSourceOver:
			return kCGBlendModeNormal;
		case kMCGBlendModeMultiply:
			return kCGBlendModeMultiply;
		case kMCGBlendModeScreen:
			return kCGBlendModeScreen;
		case kMCGBlendModeOverlay:
			return kCGBlendModeOverlay;
		case kMCGBlendModeDarken:
			return kCGBlendModeDarken;
		case kMCGBlendModeLighten:
			return kCGBlendModeLighten;
		case kMCGBlendModeColorDodge:
			return kCGBlendModeColorDodge;
		case kMCGBlendModeColorBurn:
			return kCGBlendModeColorBurn;
		case kMCGBlendModeSoftLight:
			return kCGBlendModeSoftLight;
		case kMCGBlendModeHardLight:
			return kCGBlendModeHardLight;
		case kMCGBlendModeDifference:
			return kCGBlendModeDifference;
		case kMCGBlendModeExclusion:
			return kCGBlendModeExclusion;
		case kMCGBlendModeHue:
			return kCGBlendModeHue;
		case kMCGBlendModeSaturation:
			return kCGBlendModeSaturation;
		case kMCGBlendModeColor:
			return kCGBlendModeColor;
		case kMCGBlendModeLuminosity:
			return kCGBlendModeLuminosity;
	}
	
	MCAssert(false); // unknown blend mode
}

/* UNCHECKED */
static void MCMacRenderImageToCG(CGContextRef p_target, CGRect p_dst_rect, MCGImageRef &p_src, MCGRectangle p_src_rect, MCGFloat p_alpha, MCGBlendMode p_blend)
{
	bool t_success = true;
	
	CGImageRef t_image = nil;
	
	t_success = MCGImageToCGImage(p_src, p_src_rect, false, false, t_image);
	if (t_success)
	{
		CGContextSaveGState(p_target);

		CGContextClipToRect(p_target, p_dst_rect);
		CGContextSetAlpha(p_target, p_alpha);
		CGContextSetBlendMode(p_target, MCGBlendModeToCGBlendMode(p_blend));
		CGContextDrawImage(p_target, p_dst_rect, t_image);
		
		CGContextRestoreGState(p_target);
		CGImageRelease(t_image);
	}
}

static void MCMacRenderBitsToCG(CGContextRef p_target, CGRect p_area, const void *p_bits, uint32_t p_stride, bool p_has_alpha)
{
	CGColorSpaceRef t_colorspace;
	t_colorspace = CGColorSpaceCreateDeviceRGB();
	if (t_colorspace != nil)
	{
		MCGRaster t_raster;
		t_raster.width = p_area.size.width;
		t_raster.height = p_area.size.height;
		t_raster.pixels = const_cast<void*>(p_bits);
		t_raster.stride = p_stride;
		t_raster.format = p_has_alpha ? kMCGRasterFormat_ARGB : kMCGRasterFormat_xRGB;
		
		CGImageRef t_image;
		t_image = nil;
		
		if (MCGRasterToCGImage(t_raster, MCGRectangleMake(0, 0, t_raster.width, t_raster.height), t_colorspace, false, false, t_image))
		{
			CGContextClipToRect((CGContextRef)p_target, p_area);
			CGContextDrawImage((CGContextRef)p_target, p_area, t_image);
			CGImageRelease(t_image);
		}
		
		CGColorSpaceRelease(t_colorspace);
	}
}

class MCMacStackSurface: public MCStackSurface
{
	MCStack *m_stack;
	MCRegionRef m_region;
	CGContextRef m_context;
	
	int32_t m_surface_height;
	
	MCRectangle m_locked_area;
	MCGContextRef m_locked_context;
	void *m_locked_bits;
	uint32_t m_locked_stride;
	
public:
	MCMacStackSurface(MCStack *p_stack, int32_t p_surface_height, MCRegionRef p_region, CGContextRef p_context)
	{
		m_stack = p_stack;
		m_surface_height = p_surface_height;
		m_region = p_region;
		m_context = p_context;
		
		m_locked_context = nil;
		m_locked_bits = nil;
	}
	
	bool Lock(void)
	{
		CGImageRef t_mask;
		t_mask = nil;
		if (m_stack -> getwindowshape() != nil)
			t_mask = (CGImageRef)m_stack -> getwindowshape() -> handle;
		
		if (t_mask != nil)
		{
			MCRectangle t_rect;
			t_rect = MCRegionGetBoundingBox(m_region);
			CGContextClearRect(m_context, CGRectMake(t_rect . x, m_surface_height - (t_rect . y + t_rect . height), t_rect . width, t_rect . height));
			
			// IM-2013-08-29: [[ ResIndependence ]] scale mask to device coords
			MCGFloat t_scale;
			t_scale = MCResGetPixelScale();
			
			MCGFloat t_mask_height, t_mask_width;
			t_mask_width = CGImageGetWidth(t_mask) * t_scale;
			t_mask_height = CGImageGetHeight(t_mask) * t_scale;
			
			CGRect t_dst_rect;
			t_dst_rect . origin . x = 0;
			t_dst_rect . origin . y = m_surface_height - t_mask_height;
			t_dst_rect . size . width = t_mask_width;
			t_dst_rect . size . height = t_mask_height;
			CGContextClipToMask(m_context, t_dst_rect, t_mask);
		}
		
		CGContextSaveGState(m_context);
		return true;
	}
	
	void Unlock(void)
	{
		CGContextRestoreGState(m_context);
	}
	
	bool LockGraphics(MCRegionRef p_area, MCGContextRef& r_context)
	{
		MCGRaster t_raster;
		if (LockPixels(p_area, t_raster))
		{
			if (MCGContextCreateWithRaster(t_raster, m_locked_context))
			{
				// Set origin
				MCGContextTranslateCTM(m_locked_context, -m_locked_area.x, -m_locked_area.y);
				// Set clipping rect
				MCGContextClipToRect(m_locked_context, MCRectangleToMCGRectangle(m_locked_area));
				
				r_context = m_locked_context;
				
				return true;
			}
			
			UnlockPixels(false);
		}
		
		return false;
	}
	
	void UnlockGraphics(void)
	{
		if (m_locked_context == nil)
			return;
		
		MCGContextRelease(m_locked_context);
		m_locked_context = nil;
		
		UnlockPixels(true);
	}
	
	bool LockPixels(MCRegionRef p_area, MCGRaster &r_raster)
	{
		MCRectangle t_actual_area;
		t_actual_area = MCU_intersect_rect(MCRegionGetBoundingBox(p_area), MCRegionGetBoundingBox(m_region));
		
		if (MCU_empty_rect(t_actual_area))
			return false;
		
		m_locked_stride = t_actual_area . width * sizeof(uint32_t);
		m_locked_bits = malloc(t_actual_area . height * m_locked_stride);
		if (m_locked_bits != nil)
		{
			m_locked_area = t_actual_area;
			
			r_raster . width = t_actual_area . width;
			r_raster . height = t_actual_area . height;
			r_raster . stride = m_locked_stride;
			r_raster . pixels = m_locked_bits;
			r_raster . format = kMCGRasterFormat_ARGB;
			return true;
		}
		
		return false;
	}
	
	void UnlockPixels()
	{
		UnlockPixels(true);
	}
	
	void UnlockPixels(bool p_update)
	{
		if (m_locked_bits == nil)
			return;
		
		if (p_update)
			FlushBits(m_locked_bits, m_locked_area . width * sizeof(uint32_t));
		
		free(m_locked_bits);
		m_locked_bits = nil;
	}
	
	void FlushBits(void *p_bits, uint32_t p_stride)
	{
		void *t_target;
		if (!LockTarget(kMCStackSurfaceTargetCoreGraphics, t_target))
			return;
		
		CGRect t_dst_rect;
		t_dst_rect = CGRectMake(m_locked_area . x, m_surface_height - (m_locked_area . y + m_locked_area . height), m_locked_area . width, m_locked_area . height);
		
		MCMacRenderBitsToCG(m_context, t_dst_rect, p_bits, p_stride, false);
		
		UnlockTarget();
	}
	
	bool LockTarget(MCStackSurfaceTargetType p_type, void*& r_context)
	{
		if (p_type != kMCStackSurfaceTargetCoreGraphics)
			return false;

		CGContextSaveGState(m_context);

		r_context = m_context;
		
		return true;
	}
	
	void UnlockTarget(void)
	{
		CGContextRestoreGState(m_context);
	}
	
	bool Composite(MCGRectangle p_dst_rect, MCGImageRef p_src, MCGRectangle p_src_rect, MCGFloat p_alpha, MCGBlendMode p_blend)
	{
		// IM-2013-08-21: [[ RefactorGraphics]] Rework to fix positioning of composited src image
		// compute transform from src rect to dst rect
		MCGFloat t_sx, t_sy, t_dx, t_dy;
		t_sx = p_dst_rect.size.width / p_src_rect.size.width;
		t_sy = p_dst_rect.size.height / p_src_rect.size.height;
		
		t_dx = p_dst_rect.origin.x - (p_src_rect.origin.x * t_sx);
		t_dy = p_dst_rect.origin.y - (p_src_rect.origin.y * t_sy);
		
		// apply transformation to rect (0, 0, image width, image height)
		MCGRectangle t_dst_rect, t_src_rect;
		t_src_rect = MCGRectangleMake(0, 0, MCGImageGetWidth(p_src), MCGImageGetHeight(p_src));
		t_dst_rect = MCGRectangleMake(t_dx, t_dy, t_src_rect.size.width * t_sx, t_src_rect.size.height * t_sy);
		
		CGContextRef t_context = nil;
		if (!LockTarget(kMCStackSurfaceTargetCoreGraphics, (void*&)t_context))
			return false;
		
		// clip to dst rect
		MCRectangle t_bounds;
		t_bounds = MCGRectangleGetIntegerBounds(p_dst_rect);
		CGRect t_dst_clip;
		t_dst_clip = CGRectMake(t_bounds . x, m_surface_height - (t_bounds . y + t_bounds . height), t_bounds . width, t_bounds . height);
		CGContextClipToRect(t_context, t_dst_clip);
		
		// render image to transformed rect
		CGRect t_dst_cgrect;
		t_dst_cgrect = CGRectMake(t_dst_rect . origin . x, m_surface_height - (t_dst_rect . origin . y + t_dst_rect . size . height), t_dst_rect . size . width, t_dst_rect . size . height);
		MCMacRenderImageToCG(t_context, t_dst_cgrect, p_src, t_src_rect, p_alpha, p_blend);
		
		UnlockTarget();
		
		return true;
	}
};

////////////////////////////////////////////////////////////////////////////////

#define kHIRevolutionStackViewClassID CFSTR("com.runrev.revolution.stackview")

OSStatus HIRevolutionStackViewHandler(EventHandlerCallRef p_call_ref, EventRef p_event, void *p_data);

struct HIRevolutionStackViewData
{
	HIObjectRef view;
	MCStack *stack;
};

void HIRevolutionStackViewRegister(void)
{
	static HIObjectClassRef s_class = NULL;
	
	OSStatus t_status;
	t_status = noErr;
	
	if (s_class == NULL)
	{
		EventTypeSpec t_events[] =
		{
			{ kEventClassHIObject, kEventHIObjectConstruct },
			{ kEventClassHIObject, kEventHIObjectInitialize },
			{ kEventClassHIObject, kEventHIObjectDestruct },
			{ kEventClassControl, kEventControlInitialize },
			{ kEventClassControl, kEventControlDraw },
			{ kEventClassControl, kEventControlHitTest },
			{ kEventClassControl, kEventControlGetPartRegion },
			{ kEventClassControl, kEventControlHiliteChanged },
			{ kEventClassControl, kEventControlActivate },
			{ kEventClassControl, kEventControlDeactivate },
			{ 'revo', 'rlnk' }
		};
		
		t_status = HIObjectRegisterSubclass(kHIRevolutionStackViewClassID, kHIViewClassID, NULL,
			HIRevolutionStackViewHandler, sizeof(t_events) / sizeof(EventTypeSpec), t_events, NULL, &s_class);
	}
}

OSStatus HIRevolutionStackViewHandler(EventHandlerCallRef p_call_ref, EventRef p_event, void *p_data)
{
	OSStatus t_status;
	t_status = eventNotHandledErr;
	
	UInt32 t_event_class;
	t_event_class = GetEventClass(p_event);
	
	UInt32 t_event_kind;
	t_event_kind = GetEventKind(p_event);
	
	HIRevolutionStackViewData *t_context;
	t_context = (HIRevolutionStackViewData *)p_data;
	
	switch(t_event_class)
	{
	case 'revo':
		switch(t_event_kind)
		{
			case 'rlnk':
				GetEventParameter(p_event, 'Stak', typeVoidPtr, NULL, sizeof(void *), NULL, &t_context -> stack);
			break;
		}
	break;
	
	case kEventClassHIObject:
		switch(t_event_kind)
		{
		case kEventHIObjectConstruct:
		{
			HIRevolutionStackViewData *t_data;
			t_data = new HIRevolutionStackViewData;
			t_data -> stack = NULL;
			GetEventParameter(p_event, kEventParamHIObjectInstance, typeHIObjectRef, NULL, sizeof(HIObjectRef), NULL, (HIObjectRef *)&t_data -> view);
			SetEventParameter(p_event, kEventParamHIObjectInstance, typeVoidPtr, sizeof(HIRevolutionStackViewData *), &t_data);
			t_status = noErr;
		}
		break;
		
		case kEventHIObjectInitialize:
		{
			GetEventParameter(p_event, 'Stak', typeVoidPtr, NULL, sizeof(void *), NULL, &t_context -> stack);
			
			// MW-2011-09-12: [[ MacScroll ]] Make sure the top of the HIView takes into
			//   account the scroll.
			
			MCRectangle t_stack_rect;
			t_stack_rect = t_context->stack->getrect();
			
			// IM-2013-10-11: [[ FullscreenMode ]] Move stack scroll handling into stack transform
			MCRectangle t_rect;
			t_rect = MCRectangleMake(0, 0, t_stack_rect.width, t_stack_rect.height);
			
			// IM-2013-08-13: [[ ResIndependence ]] scale new stack window size to device space
			// IM-2014-01-21: [[ HiDPI ]] Scale device pixels to logical screen coords
			MCGFloat t_scale;
			t_scale = MCResGetPixelScale() / MCResGetSystemScale();
			
			MCRectangle t_device_rect;
			t_device_rect = MCRectangleGetScaledInterior(t_rect, t_scale);
			
			Rect t_bounds;
			t_bounds = MCRectToMacRect(t_device_rect);

			SetControlBounds((ControlRef)t_context -> view, &t_bounds);
			
			t_status = noErr;
		}
		break;
		
		case kEventHIObjectDestruct:
		{
			delete t_context;
			t_status = noErr;
		}
		break;
		}
	break;
	
	case kEventClassControl:
		switch(t_event_kind)
		{
		case kEventControlInitialize:
		{
			t_status = noErr;
		}
		break;
		
		case kEventControlDraw:
		{
			CGContextRef t_graphics;
			GetEventParameter(p_event, kEventParamCGContextRef, typeCGContextRef, NULL, sizeof(CGContextRef), NULL, &t_graphics);
			
			RgnHandle t_dirty_rgn;
			GetEventParameter(p_event, kEventParamRgnHandle, typeQDRgnHandle, NULL, sizeof(RgnHandle), NULL, &t_dirty_rgn);

			if (t_context -> stack != NULL)
			{
				// Compute the clip region for players.
				RgnHandle t_clip_rgn, t_rect_rgn;
				t_clip_rgn = NULL;
				t_rect_rgn = NULL;
				for(MCPlayer *t_player = MCplayers; t_player != NULL; t_player = t_player -> getnextplayer())
					if (t_player -> isvisible() && t_player -> getcard() == t_context -> stack -> getcurcard() && !t_player -> isbuffering())
					{
						MCRectangle t_rect;
						Rect t_mac_rect;
						
						// IM-2013-11-12: [[ Bug 11320 ]] Transform player rect to device coords
						t_rect = MCRectangleGetTransformedBounds(t_player->getactiverect(), t_context->stack->getdevicetransform());
						
						if (t_clip_rgn == NULL)
						{
							t_clip_rgn = NewRgn();
							CopyRgn((RgnHandle)t_dirty_rgn, t_clip_rgn);
							t_rect_rgn = NewRgn();
						}
						
						SetRect(&t_mac_rect, t_rect . x, t_rect . y, t_rect . x + t_rect . width, t_rect . y + t_rect . height);
						RectRgn(t_rect_rgn, &t_mac_rect);
						DiffRgn(t_clip_rgn, t_rect_rgn, t_clip_rgn);
						
					}
				
				// We don't need the rect rgn anymore.
				if (t_rect_rgn != NULL)
					DisposeRgn(t_rect_rgn);

				// If the clip region is non-nil, then apply it.
				if (t_clip_rgn != NULL)
				{
					// As we can't clip to empty path, if the region is empty, we set the context
					// to nil.
					if (!EmptyRgn(t_clip_rgn))
					{
						HIShapeRef t_shape;
						t_shape = HIShapeCreateWithQDRgn(t_clip_rgn);
						HIShapeReplacePathInCGContext(t_shape, t_graphics);
						CGContextClip(t_graphics);
						CFRelease(t_shape);
					}
					else
						t_graphics = nil;
					DisposeRgn(t_clip_rgn);
				}

				// If the graphics context is non-nil (i.e. we aren't completely occluded) then
				// draw something.
				if (t_graphics != nil)
				{
					MCGFloat t_backing_scale;
					t_backing_scale = MCResGetSystemScale();
					
					// IM-2014-01-17: [[ HiDPI ]] Transform CGContext to draw in device pixel coords
					CGContextScaleCTM(t_graphics, 1 / t_backing_scale, 1 / t_backing_scale);
					
					// IM-2014-01-17: [[ HiDPI ]] Scale logical screen coords to device pixels
					MCRegionRef t_logical_rgn;
					/* UNCHECKED */ MCRegionTransform((MCRegionRef)t_dirty_rgn, MCGAffineTransformMakeScale(t_backing_scale, t_backing_scale), t_logical_rgn);
					
					// IM-2013-08-23: [[ ResIndependence ]] provide surface height in device scale
					MCGFloat t_scale;
					t_scale = MCResGetPixelScale();
					
					// IM-2013-10-10: [[ FullscreenMode ]] Use height of view instead of card
					int32_t t_surface_height;
					t_surface_height = floor(t_context->stack->view_getrect().height * t_scale);
					
					// IM-2013-10-11: [[ FullscreenMode ]] Move stack scroll handling into stack transform
					/* CODE REMOVED */
					
					// HIView gives us a context in top-left origin mode which isn't so good
					// for our CG rendering so, revert back to bottom-left.
					CGContextScaleCTM(t_graphics, 1.0, -1.0);
					CGContextTranslateCTM(t_graphics, 0.0, -t_surface_height);
					
					// Save the context state
					CGContextSaveGState(t_graphics);
					
					MCMacStackSurface t_surface(t_context -> stack, t_surface_height, t_logical_rgn, t_graphics);
					
					if (t_surface.Lock())
					{
						// If we don't have an update pixmap, then use redrawwindow.
						if (s_update_callback == nil)
							t_context -> stack -> device_redrawwindow(&t_surface, t_logical_rgn);
						else
							s_update_callback(&t_surface, t_logical_rgn, s_update_context);
						t_surface.Unlock();
					}

					// Restore the context state
					CGContextRestoreGState(t_graphics);
					
					MCRegionDestroy(t_logical_rgn);
				}
				
				// MW-2011-11-23: [[ Bug ]] Force a redraw of the players on the stack
				//   after we've drawn the rest of the content. This ensures players
				//   which are just appearing don't disappear behind said content.
				for(MCPlayer *t_player = MCplayers; t_player != NULL; t_player = t_player -> getnextplayer())
					if (t_player -> isvisible() && t_player -> getcard() == t_context -> stack -> getcurcard() && !t_player -> isbuffering())
						MCDoAction((MovieController)t_player -> getMovieController(), mcActionDraw, t_context -> stack -> getqtwindow());
			}
			
			t_status = noErr;
		}
		break;
		
		case kEventControlHitTest:
		break;
		
		case kEventControlGetPartRegion:
		{
			ControlPartCode t_part;
			GetEventParameter(p_event, kEventParamControlPart, typeControlPartCode, NULL, sizeof(ControlPartCode), NULL, &t_part);
			
			RgnHandle t_region;
			GetEventParameter(p_event, kEventParamControlRegion, typeQDRgnHandle, NULL, sizeof(RgnHandle), NULL, &t_region);
		}
		break;
		
		case kEventControlHiliteChanged:
		break;
		
		case kEventControlActivate:
		break;
		
		case kEventControlDeactivate:
		break;
		}
	break;
	}

	return t_status;
}

OSStatus MCRevolutionStackViewCreate(MCStack *p_stack, ControlRef* r_control)
{
	HIRevolutionStackViewRegister();
	
	EventRef t_event;
	CreateEvent(NULL, kEventClassHIObject, kEventHIObjectInitialize, GetCurrentEventTime(), 0, &t_event);
	SetEventParameter(t_event, 'Stak', typeVoidPtr, sizeof(void *), &p_stack);
	
	ControlRef t_control;
	HIObjectCreate(kHIRevolutionStackViewClassID, t_event, (HIObjectRef *)&t_control);
	
	ReleaseEvent(t_event);
	
	*r_control = t_control;
	
	return noErr;
}

void MCRevolutionStackViewRelink(WindowRef p_window, MCStack *p_new_stack)
{
	EventRef t_event;
	CreateEvent(NULL, 'revo', 'rlnk', GetCurrentEventTime(), 0, &t_event);
	SetEventParameter(t_event, 'Stak', typeVoidPtr, sizeof(void *), &p_new_stack);
	
	HIViewRef t_root;
	GetRootControl(p_window, &t_root);
	
	HIViewRef t_view;
	GetIndexedSubControl(t_root, 1, &t_view);
	SendEventToEventTarget(t_event, GetControlEventTarget(t_view));
	ReleaseEvent(t_event);
}

////////////////////////////////////////////////////////////////////////////////
<|MERGE_RESOLUTION|>--- conflicted
+++ resolved
@@ -314,12 +314,8 @@
 		}
 
 		// IM-2013-08-01: [[ ResIndependence ]] scale stack rect to device coords
-<<<<<<< HEAD
 		// IM-2014-01-16: [[ StackScale ]] Use scaled view rect as window size
-	// IM-2014-01-17: [[ HiDPI ]] Scale device pixels to logical screen coords
-=======
 		// IM-2014-01-17: [[ HiDPI ]] Scale device pixels to logical screen coords
->>>>>>> 9c09610d
 		MCRectangle t_device_rect;
 		t_device_rect = MCRectangleGetScaledInterior(view_getrect(), MCResGetPixelScale() / MCResGetSystemScale());
 		
@@ -349,7 +345,7 @@
 		// IM-2014-01-17: [[ HiDPI ]] Add frameworkscaled flag when creating window to
 		// enable Hi-DPI rendering
 		wattributes |= kWindowCompositingAttribute | kWindowFrameworkScaledAttribute;
-
+		
 		long testdecorations = WD_TITLE | WD_MENU | WD_CLOSE | WD_MINIMIZE | WD_MAXIMIZE;
 
 		if (m_window_shape != NULL)
