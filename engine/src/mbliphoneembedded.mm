--- conflicted
+++ resolved
@@ -41,11 +41,8 @@
 
 extern "C" UIView *LiveCodeGetView(void);
 
-<<<<<<< HEAD
-xtern MCExecPoint *MCEPptr;
-
-=======
->>>>>>> 220c1fe6
+extern MCExecPoint *MCEPptr;
+
 ////////////////////
 
 typedef uint8_t ObjcType;
