/* Copyright (C) 2003-2013 Runtime Revolution Ltd.

This file is part of LiveCode.

LiveCode is free software; you can redistribute it and/or modify it under
the terms of the GNU General Public License v3 as published by the Free
Software Foundation.

LiveCode is distributed in the hope that it will be useful, but WITHOUT ANY
WARRANTY; without even the implied warranty of MERCHANTABILITY or
FITNESS FOR A PARTICULAR PURPOSE.  See the GNU General Public License
for more details.

You should have received a copy of the GNU General Public License
along with LiveCode.  If not see <http://www.gnu.org/licenses/>.  */

#include "prefix.h"


#include "globdefs.h"
#include "filedefs.h"
#include "objdefs.h"
#include "parsedef.h"
#include "mcio.h"

#include "param.h"
#include "uidc.h"
#include "execpt.h"
#include "osspec.h"
#include "globals.h"
#include "stack.h"
#include "card.h"
#include "eventqueue.h"

#include "mbliphoneview.h"

#include <stdarg.h>
#include <objc/runtime.h>

////////////////////

extern "C" UIView *LiveCodeGetView(void);

xtern MCExecPoint *MCEPptr;

////////////////////

typedef uint8_t ObjcType;
enum
{
	kObjcTypeVoid,
	kObjcTypeChar,
	kObjcTypeInt,
	kObjcTypeShort,
	kObjcTypeLong,
	kObjcTypeLongLong,
	kObjcTypeUnsignedChar,
	kObjcTypeUnsignedInt,
	kObjcTypeUnsignedShort,
	kObjcTypeUnsignedLong,
	kObjcTypeUnsignedLongLong,
	kObjcTypeFloat,
	kObjcTypeDouble,
	kObjcTypeBool,
	kObjcTypeCString,
	kObjcTypeObject,
	kObjcTypeNumber,
	kObjcTypeString,
	kObjcTypeData,
	kObjcTypeArray,
	kObjcTypeDictionary,
};

union ObjcValue
{
	char c;
	int i;
	short s;
	long l;
	long long q;
	unsigned char C;
	unsigned int I;
	unsigned short S;
	unsigned long L;
	unsigned long long Q;
	float f;
	double d;
	bool B;
	const char *cstring; // *
	id object; // @
	NSNumber *number; // #N
	NSString *string; // #S
	NSData *data; // #D
	NSArray *array; // #A
	NSDictionary *dictionary; // #T
};

struct DelegateMethod
{
	char *message;
	MCNameRef message_name;
	ObjcType *native_args;
	uindex_t native_arg_count;
ObjcType native_return_type;
	SEL selector;
};

static uindex_t native_signature_measure(const char *p_signature)
{
	if (*p_signature == '\0')
		return 0;
	
	uindex_t t_count;
	t_count = 0;
	for(uindex_t i = 0; p_signature[i] != '\0'; i++)
	{
		if (p_signature[i] == '#')
			i++;
		t_count++;
	}
	
	return t_count;
}

static bool native_signature_parse(const char *p_signature, ObjcType*& r_native_args, uindex_t& r_native_arg_count, ObjcType& r_native_return_type)
{
	bool t_success;
	t_success = true;

	uindex_t t_count;
	t_count = native_signature_measure(p_signature);
	
	ObjcType *t_args;
	t_args = (ObjcType*)malloc(t_count);
	
	for(uindex_t i = 0, j = 0; p_signature[i] != '\0'; i++)
	{
		ObjcType t_type;
		if (p_signature[i] == '#')
		{
			i++;
			switch(p_signature[i])
			{
			case 'N': t_type = kObjcTypeNumber; break;
			case 'S': t_type = kObjcTypeString; break;
			case 'D': t_type = kObjcTypeData; break;
			case 'A': t_type = kObjcTypeArray; break;
			case 'T': t_type = kObjcTypeDictionary; break;
			default:
				t_success = false;
				break;
			}
		}
		else
		{
			switch(p_signature[i])
			{
			case 'v': t_type = kObjcTypeVoid; break;
			case 'c': t_type = kObjcTypeChar; break;
			case 'i': t_type = kObjcTypeInt; break;
			case 's': t_type = kObjcTypeShort; break;
			case 'l': t_type = kObjcTypeLong; break;
			case 'q': t_type = kObjcTypeLongLong; break;
			case 'C': t_type = kObjcTypeUnsignedChar; break;
			case 'I': t_type = kObjcTypeUnsignedInt; break;
			case 'S': t_type = kObjcTypeUnsignedShort; break;
			case 'L': t_type = kObjcTypeUnsignedLong; break;
			case 'Q': t_type = kObjcTypeUnsignedLongLong; break;
			case 'f': t_type = kObjcTypeFloat; break;
			case 'd': t_type = kObjcTypeDouble; break;
			case 'B': t_type = kObjcTypeBool; break;
			case '*': t_type = kObjcTypeCString; break;
			case '@': t_type = kObjcTypeObject; break;
			default:
				t_success = false;
				break;
			}
		}
		
		t_args[j++] = t_type;
	}

	if (t_success)
	{
		r_native_return_type = t_args[0];
		memmove(t_args, t_args + 1, t_count - 1);
		r_native_args = t_args;
		r_native_arg_count = t_count - 1;
	}
	else
		free(t_args);

	return t_success;
}

static const char *native_signature_to_objc(ObjcType p_type)
{
	const char *t_tag;
	switch(p_type)
	{
	case kObjcTypeVoid:
		t_tag = "v";
		break;
	case kObjcTypeChar:
		t_tag = "c";
		break;
	case kObjcTypeInt:
		t_tag = "i";
		break;
	case kObjcTypeShort:
		t_tag = "s";
		break;
	case kObjcTypeLong:
		t_tag = "l";
		break;
	case kObjcTypeLongLong:
		t_tag = "q";
		break;
	case kObjcTypeUnsignedChar:
		t_tag = "C";
		break;
	case kObjcTypeUnsignedInt:
		t_tag = "I";
		break;
	case kObjcTypeUnsignedShort:
		t_tag = "S";
		break;
	case kObjcTypeUnsignedLong:
		t_tag = "L";
		break;
	case kObjcTypeUnsignedLongLong:
		t_tag = "Q";
		break;
	case kObjcTypeFloat:
		t_tag = "f";
		break;
	case kObjcTypeDouble:
		t_tag = "d";
		break;
	case kObjcTypeBool:
		t_tag = "B";
		break;
	case kObjcTypeCString:
		t_tag = "*";
		break;
	case kObjcTypeObject:
		t_tag = "@";
		break;
	case kObjcTypeNumber:
		t_tag = "@";
		break;
	case kObjcTypeString:
		t_tag = "@";
		break;
	case kObjcTypeData:
		t_tag = "@";
		break;
	case kObjcTypeArray:
		t_tag = "@";
		break;
	case kObjcTypeDictionary:
		t_tag = "@";
		break;
	default:
	t_tag = "v";
		break;
	}
	return t_tag;
}

static bool param_to_objc_value(MCExecPoint& ep, MCParameter *p_param, ObjcType p_as_type, ObjcValue& r_objc_value)
{
	p_param -> eval_argument(ep);
	
	switch(p_as_type)
	{
	case kObjcTypeVoid:
		break;
	case kObjcTypeChar:
		ep.ton();
		r_objc_value . c = ep . getint4();
		break;
	case kObjcTypeInt:
		ep.ton();
		r_objc_value . i = ep . getint4();
		break;
	case kObjcTypeShort:
		ep.ton();
		r_objc_value . s = ep . getint4();
		break;
	case kObjcTypeLong:
		ep.ton();
		r_objc_value . l = ep . getint4();
		break;
	case kObjcTypeLongLong:
		ep.ton();
		r_objc_value . q = ep . getint8();
		break;
	case kObjcTypeUnsignedChar:
		ep.ton();
		r_objc_value . c = ep . getuint4();
		break;
	case kObjcTypeUnsignedInt:
		ep.ton();
		r_objc_value . i = ep . getuint4();
		break;
	case kObjcTypeUnsignedShort:
		ep.ton();
		r_objc_value . s = ep . getuint4();
		break;
	case kObjcTypeUnsignedLong:
		ep.ton();
		r_objc_value . l = ep . getuint4();
		break;
	case kObjcTypeUnsignedLongLong:
		ep.ton();
		r_objc_value . q = ep . getuint8();
		break;
	case kObjcTypeFloat:
		ep.ton();
		r_objc_value . f = ep . getnvalue();
		break;
	case kObjcTypeDouble:
		ep.ton();
		r_objc_value . d = ep . getnvalue();
		break;
	case kObjcTypeBool:
		r_objc_value . B = ep . getsvalue() == MCtruemcstring;
		break;
	case kObjcTypeCString:
		r_objc_value . cstring = [[NSString stringWithCString: ep . getcstring() encoding: NSMacOSRomanStringEncoding] cStringUsingEncoding: NSMacOSRomanStringEncoding];
		break;
	case kObjcTypeObject:
		r_objc_value . object = nil;
		break;
	case kObjcTypeNumber:
		ep . ton();
		r_objc_value . number = [NSNumber numberWithDouble: ep . getnvalue()];
		break;
	case kObjcTypeString:
		r_objc_value . string = [NSString stringWithCString: ep . getcstring() encoding: NSMacOSRomanStringEncoding];
		break;
	case kObjcTypeData:
		r_objc_value . data = [NSData dataWithBytes: ep . getsvalue() . getstring() length: ep . getsvalue() . getlength()];
		break;
	case kObjcTypeArray:
		r_objc_value . array = nil;
		break;
	case kObjcTypeDictionary:
		r_objc_value . dictionary = nil;
		break;
	}
	
	return true;
}

static void objc_value_to_livecode(MCExecPoint& ep, ObjcType p_type, const ObjcValue& p_value)
{
	switch(p_type)
	{
	case kObjcTypeVoid:
		break;
	case kObjcTypeChar:
		ep . setint(p_value . c);
		break;
	case kObjcTypeInt:
		ep . setint(p_value . i);
		break;
	case kObjcTypeShort:
		ep . setint(p_value . s);
		break;
	case kObjcTypeLong:
		ep . setint(p_value . l);
		break;
	case kObjcTypeLongLong:
		ep . setint64(p_value . q);
		break;
	case kObjcTypeUnsignedChar:
		ep . setuint(p_value . C);
		break;
	case kObjcTypeUnsignedInt:
		ep . setuint(p_value . I);
		break;
	case kObjcTypeUnsignedShort:
		ep . setuint(p_value . S);
		break;
	case kObjcTypeUnsignedLong:
		ep . setuint(p_value . L);
		break;
	case kObjcTypeUnsignedLongLong:
		ep . setuint64(p_value . Q);
		break;
	case kObjcTypeFloat:
		ep . setnvalue(p_value . f);
		break;
	case kObjcTypeDouble:
		ep . setnvalue(p_value . d);
		break;
	case kObjcTypeBool:
		ep . setboolean(p_value . B);
		break;
	case kObjcTypeCString:
		ep . copysvalue(p_value . cstring);
		break;
	case kObjcTypeObject:
		ep . copysvalue([[p_value . object description] cStringUsingEncoding: NSMacOSRomanStringEncoding]);
		break;
	case kObjcTypeNumber:
		ep . setnvalue([p_value . number doubleValue]);
		break;
	case kObjcTypeString:
		ep . copysvalue([p_value . string cStringUsingEncoding: NSMacOSRomanStringEncoding]);
		break;
	case kObjcTypeData:
		ep . copysvalue((const char *)[p_value . data bytes], [p_value . data length]);
		break;
	case kObjcTypeArray:
		ep . clear();
		break;
	case kObjcTypeDictionary:
		ep . clear();
		break;
	default:
		break;
	}
}

class MCEmbeddedPostEvent: public MCCustomEvent
{
public:
	MCEmbeddedPostEvent(MCObject *p_target, MCNameRef p_message, void (^p_completion)(id), MCParameter *p_arguments)
	{
		MCNameClone(p_message, m_message);
		m_completion = Block_copy(p_completion);
		m_arguments = p_arguments;
		m_target = p_target -> gethandle();
	}
	
	void Destroy(void)
	{
		MCNameDelete(m_message);
		[m_completion release];		
		while(m_arguments != nil)
		{
			MCParameter *t_param;
			t_param = m_arguments;
			m_arguments = m_arguments -> getnext();
			delete t_param;
		}
		m_target -> Release();
		delete this;
	}
	
	void Dispatch(void)
	{
		if (!m_target -> Exists())
			return;
			
		m_target -> Get() -> message(m_message, m_arguments);
		
		if (m_completion != nil)
		{
            MCAutoValueRef t_value;
            MCresult->copyasvalueref(&t_value);
			
			id t_result;
<<<<<<< HEAD
            if (MCValueIsEmpty(*t_value))
				t_result = nil;

            else if (MCValueGetTypeCode(*t_value) == kMCValueTypeCodeArray)
=======
			if (ep . isempty())
			t_result = nil;
			else if (ep . getformat() == VF_ARRAY)
>>>>>>> 783dcc54
			{
				t_result = nil;
			}
            else if (MCValueGetTypeCode(*t_value) == kMCValueTypeCodeNumber)
                t_result = [NSNumber numberWithDouble: MCNumberFetchAsReal((MCNumberRef)*t_value)];
            else if (MCValueGetTypeCode((*t_value) == kMCValueTypeCodeString))
                t_result = [NSString stringWithMCStringRef: (MCStringRef)*t_value];
            else if (MCValueGetTypeCode((*t_value) == kMCValueTypeCodeName))
                t_result = [NSString stringWithMCNameRef: (MCNameRef)*t_value)];
				
			m_completion(t_result);
		}
	}

private:
	MCObjectHandle *m_target;
	MCNameRef m_message;
	void (^m_completion)(id);
	MCParameter *m_arguments;
};

static void post_message_to_engine(MCObject *p_target, NSString *p_message, void (^p_completion)(id), va_list p_arguments)
{
	MCAutoNameRef t_message;
	t_message . CreateWithCString([p_message cStringUsingEncoding: NSMacOSRomanStringEncoding]);
	
	MCParameter *t_parameters, *t_last_parameter;
	t_parameters = nil;
	t_last_parameter = nil;

	if (p_arguments != nil)
	{
		for(;;)
		{
			id t_arg;
			t_arg = va_arg(p_arguments, id);
			if (t_arg == nil)
				break;

			MCParameter *t_new_parameter;
			t_new_parameter = new MCParameter;
			if (t_last_parameter != nil)
				t_last_parameter -> setnext(t_new_parameter);
			else
				t_parameters = t_new_parameter;

			MCExecPoint ep;
			[t_arg com_runrev_livecode_convertToLiveCode: &ep];
			t_new_parameter -> set_argument(ep);

			t_last_parameter = t_new_parameter;
		}
	}

	MCEmbeddedPostEvent *t_event;
	t_event = new MCEmbeddedPostEvent(p_target, t_message, p_completion, t_parameters);
	MCEventQueuePostCustom(t_event);
}

////////////////////

@interface NSObject (com_runrev_livecode_MCIPhoneValueConversion)

- (void)com_runrev_livecode_convertToLiveCode: (MCExecPoint *)ep;

@end

@implementation NSObject (com_runrev_livecode_MCIPhoneValueConversion)

- (void)com_runrev_livecode_convertToLiveCode: (MCExecPoint *)ep
{
	ep -> copysvalue([[self description] cStringUsingEncoding: NSMacOSRomanStringEncoding]);
}

@end

@implementation NSString (com_runrev_livecode_MCIPhoneValueConversion)

- (void)com_runrev_livecode_convertToLiveCode: (MCExecPoint *)ep
{
	ep -> copysvalue([self cStringUsingEncoding: NSMacOSRomanStringEncoding]);
}

@end

@implementation NSData (com_runrev_livecode_MCIPhoneValueConversion)

- (void)com_runrev_livecode_convertToLiveCode: (MCExecPoint *)ep
{
	ep -> copysvalue((const char *)[self bytes], [self length]);
}

@end

@implementation NSNumber (com_runrev_livecode_MCIPhoneValueConversion)

- (void)com_runrev_livecode_convertToLiveCode: (MCExecPoint *)ep
{
	if (strcmp([self objCType], @encode(BOOL)) == 0)
		ep -> setboolean([self boolValue]);
	else
		ep -> setnvalue([self doubleValue]);
}

@end

/*@implementation NSArray (com_runrev_livecode_MCIPhoneValueConversion)

- (void)com_runrev_livecode_convertToLiveCode: (MCExecPoint *)ep
{
	
}

@end*/

//////////

@interface com_runrev_livecode_MCIPhoneEmbeddedView : com_runrev_livecode_MCIPhoneRootView
{
	bool m_running : 1;
	
	bool m_activate_keyboard_pending : 1;
	
	CGRect m_view_bounds;
	
	id m_delegate;
	bool m_delegate_methods_changed : 1;
	DelegateMethod *m_delegate_methods;
	uindex_t m_delegate_method_count;
}

//////////

- (id)init;
- (void)dealloc;

- (void)startup;
- (void)shutdown;

//////////

- (void)setViewBounds: (CGRect)frame;
- (CGRect)viewBounds;

//////////

- (void)setDelegate:(id)delegate;
- (id)delegate;

- (BOOL)mapMessage:(const char *)message withSignature:(const char *)signature toSelector:(SEL)selector;
- (BOOL)handle:(MCNameRef)message arguments:(MCParameter *)arguments;

//////////

- (void)post:(NSString *)message;
- (void)post:(NSString *)message completion:(void (^)(id))completion;
- (void)post:(NSString *)message arguments:(id)firstArg, ...;
- (void)post:(NSString *)message completion:(void (^)(id))completion arguments:(id)firstArg, ...;
- (void)postV:(NSString *)message completion:(void (^)(id))completion arguments:(va_list)args;

- (BOOL)send:(NSString *)message;
- (BOOL)send:(NSString *)message result:(id *)result;
- (BOOL)send:(NSString *)message result:(id *)result arguments:(id)firstArg, ...;
- (BOOL)send:(NSString *)message completion:(void (^)(id))completion;
- (BOOL)send:(NSString *)message completion:(void (^)(id))completion arguments:(id)firstArg, ...;
- (BOOL)sendV:(NSString *)message completion:(void (^)(id))completion arguments:(va_list)args;

///////////

- (void)activateKeyboard;
- (void)deactivateKeyboard;

- (void)startPreparing;
- (void)startExecuting;

//////////

@end

@implementation com_runrev_livecode_MCIPhoneEmbeddedView

////////////////////

- (id)init
{
	self = [super init];
	if (self == nil)
		return nil;
		
	m_running = false;
	m_activate_keyboard_pending = false;
	m_view_bounds = CGRectZero;
	
	m_delegate = nil;
	m_delegate_methods_changed = false;
	m_delegate_method_count = 0;
	m_delegate_methods = nil;
	
	[self setClipsToBounds: YES];
	
	return self;
}

- (void)dealloc
{
	for(uindex_t i = 0; i < m_delegate_method_count; i++)
	{
		free(m_delegate_methods[i] . message);
		MCNameDelete(m_delegate_methods[i] . message_name);
		free(m_delegate_methods[i] . native_args);
	}
	MCMemoryDeleteArray(m_delegate_methods);

	[super dealloc];
}

////////////////////

- (void)setDelegate:(id)p_new_delegate
{
	m_delegate = p_new_delegate;
}

- (id)delegate
{
	return m_delegate;
}

////////////////////

- (BOOL)mapMessage:(const char *)p_message withSignature:(const char *)p_signature toSelector:(SEL)p_selector
{
	// If there is no delegate we cannot map.
	if (m_delegate == nil)
	{
		NSLog(@"{LCEmbedded} mapMessage called with no delegate");
		return NO;
	}
	
	ObjcType *t_native_args;
	uindex_t t_native_arg_count;
	ObjcType t_native_return_type;
	if (!native_signature_parse(p_signature, t_native_args, t_native_arg_count, t_native_return_type))
	{
		NSLog(@"{LCEmbedded} mapMessage called with invalid signature");
		return NO;
	}
	
	// First check to see if the delegate accepts the selector.
	NSMethodSignature *t_signature;
	t_signature = [m_delegate methodSignatureForSelector: p_selector];
	if (t_signature == nil)
	{
		NSLog(@"{LCEmbedded} mapMessage called for non-existant delegate selector");
		return NO;
	}

	// Check that the number of args matches.
	if ([t_signature numberOfArguments] != t_native_arg_count + 2)
	{
		NSLog(@"{LCEmbedded} mapMessage signature has wrong number of args");
		return NO;
	}
	
	// Check that all the args match.
	for(uindex_t i = 0; i < t_native_arg_count; i++)
		if (strcmp([t_signature getArgumentTypeAtIndex: i + 2], native_signature_to_objc(t_native_args[i])) != 0)
		{
			NSLog(@"{LCEmbedded} mapMessage signature argument %d type mismatch", i);
			return NO;
		}
	
	// Check that it matches the method result signature.
	if (strcmp([t_signature methodReturnType], native_signature_to_objc(t_native_return_type)) != 0)
	{
		NSLog(@"{LCEmbedded} mapMessage signature return type mismatch");
		return NO;
	}
	
	// Check to see if there's already an entry for it, and if so update.
	for(uindex_t i = 0; i < m_delegate_method_count; i++)
		if (strcasecmp(p_message, m_delegate_methods[i] . message) == 0)
		{
			free(m_delegate_methods[i] . native_args);
			m_delegate_methods[i] . native_args = t_native_args;
			m_delegate_methods[i] . native_arg_count = t_native_arg_count;
			m_delegate_methods[i] . native_return_type = t_native_return_type;
		m_delegate_methods[i] . selector = p_selector;
			return YES;
		}

	// Append the name to the end of the array.
	MCMemoryResizeArray(m_delegate_method_count + 1, m_delegate_methods, m_delegate_method_count);
	m_delegate_methods[m_delegate_method_count - 1] . message = strdup(p_message);
	m_delegate_methods[m_delegate_method_count - 1] . native_args = t_native_args;
	m_delegate_methods[m_delegate_method_count - 1] . native_arg_count = t_native_arg_count;
	m_delegate_methods[m_delegate_method_count - 1] . native_return_type = t_native_return_type;
	m_delegate_methods[m_delegate_method_count - 1] . selector = p_selector;
	
	// Mark the list as changed (will cause it to be sorted in future).
	m_delegate_methods_changed = true;
	
	return YES;
}

- (BOOL)handle:(MCNameRef)p_message arguments:(MCParameter *)p_parameters
{
	// If there is no delegate, there is nothing to do.
	if (m_delegate == nil)
		return NO;

	// If the methods have changed then update.
	if (m_delegate_methods_changed)
	{
		for(uindex_t i = 0; i < m_delegate_method_count; i++)
			if (m_delegate_methods[i] . message_name == nil)
				MCNameCreateWithCString(m_delegate_methods[i] . message, m_delegate_methods[i] . message_name);

		m_delegate_methods_changed = false;
	}

	// Lookup which selector to map to. For now, just do a linear search, should
	// replace with bsearch later...
	SEL t_selector;
	ObjcType *t_native_args;
	uindex_t t_native_arg_count;
	ObjcType t_native_return_type;
	t_native_args = nil;
	t_native_arg_count = 0;
	t_native_return_type = kObjcTypeVoid;
	t_selector = nil;
	for(uindex_t i = 0; i < m_delegate_method_count; i++)
		if (MCNameIsEqualTo(p_message, m_delegate_methods[i] . message_name, kMCCompareCaseless))
		{
			t_selector = m_delegate_methods[i] . selector;
			t_native_args = m_delegate_methods[i] . native_args;
			t_native_arg_count = m_delegate_methods[i] . native_arg_count;
			t_native_return_type = m_delegate_methods[i] . native_return_type;
			break;
		}

	// If the selector is nil, we are done.
	if (t_selector == nil)
		return NO;

	NSAutoreleasePool *t_pool;
	t_pool = [[NSAutoreleasePool alloc] init];
		
	// Now lookup the selector in the delegate.
	NSMethodSignature *t_signature;
	t_signature = [m_delegate methodSignatureForSelector: t_selector];
	if (t_signature == NULL)
		return NO;
	
	// Now create an invocation object, and build it.
	NSInvocation *t_invocation;
	t_invocation = [NSInvocation invocationWithMethodSignature: t_signature];
	[t_invocation setSelector: t_selector];
	[t_invocation setTarget: m_delegate];
	
	// Create an ep from the current context.
	MCExecPoint ep(nil, nil, nil);
	for(uindex_t i = 2; i < [t_signature numberOfArguments]; i++)
	{
		// Convert the parameter value to obj-c, or empty if failure.
		ObjcValue t_value;
		if (p_parameters == nil ||
			!param_to_objc_value(ep, p_parameters, t_native_args[i - 2], t_value))
			memset(&t_value, 0, sizeof(ObjcValue));
			
		// Copy the value into the invocation.
		[t_invocation setArgument: &t_value atIndex: i];
		
		// Advance to the next parameter.
		p_parameters = p_parameters -> getnext();
	}
	
	// Invoke the message send.
	[t_invocation invoke];
	
	// Now process the return type.
	if (t_native_return_type == kObjcTypeVoid)
		MCresult -> clear();
	else
	{
		ObjcValue t_value;
		[t_invocation getReturnValue: &t_value];
		objc_value_to_livecode(ep, t_native_return_type, t_value);
		MCresult -> store(ep, True);
	}
	
	[t_pool release];

	return YES;
}

////////////////////

- (void)post:(NSString *)p_message
{
	[self post: p_message completion: nil arguments: nil];
}

- (void)post:(NSString *)p_message completion:(void (^)(id))p_completion
{
	[self post: p_message completion: p_completion arguments: nil];
}

- (void)post:(NSString *)p_message arguments:(id)p_first_arg, ...
{
	va_list t_args;
	va_start(t_args, p_first_arg);
	[self postV: p_message completion: nil arguments: t_args];
	va_end(t_args);
}

- (void)post:(NSString *)p_message completion:(void (^)(id))p_completion arguments:(id)p_first_arg, ...
{
	va_list t_args;
	va_start(t_args, p_first_arg);
	if (p_first_arg != nil)
		[self postV: p_message completion: p_completion arguments: t_args];
	else
		[self postV: p_message completion: p_completion arguments: nil];
	va_end(t_args);
}

- (void)postV:(NSString *)p_message completion:(void (^)(id))p_completion arguments:(va_list)p_args
{
	post_message_to_engine([self currentStack] -> getcard(), p_message, p_completion, p_args);
}

////////////////////

- (BOOL)send:(NSString *)message
{
	return NO;
}

- (BOOL)send:(NSString *)message result:(id *)result
{
	return NO;
}

- (BOOL)send:(NSString *)message result:(id *)result arguments:(id)firstArg, ...
{
	return NO;
}

- (BOOL)send:(NSString *)message completion:(void (^)(id))completion
{
	return NO;
}

- (BOOL)send:(NSString *)message completion:(void (^)(id))completion arguments:(id)firstArg, ...
{
	return NO;
}

- (BOOL)sendV:(NSString *)message completion:(void (^)(id))completion arguments:(va_list)args
{
	return NO;
}

////////////////////

- (void)startup
{
	m_running = true;
	
	MCIPhoneHandleDidBecomeActive();
	
	[self performSelector: @selector(startPreparing) withObject: nil afterDelay: 0.0];
}

- (void)shutdown
{
	MCIPhoneHandleWillTerminate();
}

- (void)startPreparing
{
	[self setViewBounds: m_view_bounds];
		
	MCIPhoneHandleDidStartPreparing();

	[self performSelector: @selector(startExecuting) withObject: nil afterDelay: 0.0];
}

- (void)startExecuting
{
	if (m_activate_keyboard_pending)
		[self activateKeyboard];

	MCIPhoneHandleDidStartExecuting();
}

////////////////////

- (void)setViewBounds: (CGRect)p_bounds
{
	m_view_bounds = p_bounds;
	
	if (m_running)
		[self setFrame: p_bounds];
	
	CGRect t_frame;
	t_frame = [self frame];
}

- (CGRect)viewBounds
{
	return m_view_bounds;
}

//////////

- (void)activateKeyboard
{
	if (!m_running)
	{
		m_activate_keyboard_pending = true;
		return;
	}
	
	[super activateKeyboard];

	m_activate_keyboard_pending = false;
}

- (void)deactivateKeyboard
{
	if (!m_running)
	{
		m_activate_keyboard_pending = false;
		return;
	}
	
	[super deactivateKeyboard];
	
	m_activate_keyboard_pending = false;
}

////////////////////

@end

static com_runrev_livecode_MCIPhoneEmbeddedView *s_view = nil;

UIView *LiveCodeGetView(void)
{
	if (s_view == nil)
		s_view = [[com_runrev_livecode_MCIPhoneEmbeddedView alloc] init];
	return s_view;
}

//////////

UIView *MCIPhoneGetView(void)
{
	return [s_view mainView];
}

UIView *MCIPhoneGetRootView(void)
{
	return s_view;
}

UIView *MCIPhoneGetDisplayView(void)
{
	return [s_view displayView];
}

UIViewController *MCIPhoneGetViewController(void)
{
	UIResponder *t_responder;
	t_responder = s_view;
	while(![t_responder isKindOfClass: [UIViewController class]])
	{
		t_responder = [t_responder nextResponder];
		if (t_responder == nil)
			break;
	}
	
	return (UIViewController *)t_responder;
}

MCIPhoneApplication *MCIPhoneGetApplication(void)
{
	return nil;
}

//////////

CGRect MCIPhoneGetViewBounds(void)
{
	return [s_view viewBounds];
}

void MCIPhoneSetViewBounds(CGRect p_rect)
{
	if (s_view == nil)
		return;
		
	[s_view setViewBounds: p_rect];
}

CGRect MCIPhoneGetScreenBounds(void)
{
	return [s_view viewBounds];
}

//////////

UIKeyboardType MCIPhoneGetKeyboardType(void)
{
	return [[s_view textView] keyboardType];
}

UIReturnKeyType MCIPhoneGetReturnKeyType(void)
{
	return [[s_view textView] returnKeyType];
}

void MCIPhoneSetKeyboardType(UIKeyboardType p_type)
{
	[[s_view textView] setKeyboardType: p_type];
}

void MCIPhoneSetReturnKeyType(UIReturnKeyType p_type)
{
	[[s_view textView] setReturnKeyType: p_type];
}

void MCIPhoneActivateKeyboard(void)
{
	[s_view activateKeyboard];
}

void MCIPhoneDeactivateKeyboard(void)
{
	[s_view deactivateKeyboard];
}

//////////

void MCIPhoneSwitchViewToUIKit(void)
{
	[s_view switchToDisplayClass: [MCIPhoneUIKitDisplayView class]];
}

void MCIPhoneSwitchViewToOpenGL(void)
{
	[s_view switchToDisplayClass: [MCIPhoneOpenGLDisplayView class]];
}

void MCIPhoneConfigureContentScale(int p_scale)
{
	UIView *t_display_view;
	t_display_view = [s_view displayView];
	if ([t_display_view isMemberOfClass: [MCIPhoneOpenGLDisplayView class]])
		[t_display_view setContentScaleFactor: p_scale];
}

bool MCIPhoneIsEmbedded(void)
{
	return true;
}

//////////

UIInterfaceOrientation MCIPhoneGetOrientation(void)
{
	return [MCIPhoneGetViewController() interfaceOrientation];
}

//////////

Exec_stat MCIPhoneHandleMessage(MCNameRef p_message, MCParameter *p_parameters)
{
	__block bool t_handled;
	t_handled = false;
	MCIPhoneRunBlockOnMainFiber(^(void) {
		t_handled = [s_view handle: p_message arguments: p_parameters];
	});
	
	if (t_handled)
		return ES_NORMAL;
	
	return ES_NOT_HANDLED;
}

//////////

void add_simulator_redirect(const char *p_redirect_def)
{
}

//////////<|MERGE_RESOLUTION|>--- conflicted
+++ resolved
@@ -464,16 +464,10 @@
             MCresult->copyasvalueref(&t_value);
 			
 			id t_result;
-<<<<<<< HEAD
             if (MCValueIsEmpty(*t_value))
 				t_result = nil;
 
             else if (MCValueGetTypeCode(*t_value) == kMCValueTypeCodeArray)
-=======
-			if (ep . isempty())
-			t_result = nil;
-			else if (ep . getformat() == VF_ARRAY)
->>>>>>> 783dcc54
 			{
 				t_result = nil;
 			}
