/* Copyright (C) 2003-2013 Runtime Revolution Ltd.

This file is part of LiveCode.

LiveCode is free software; you can redistribute it and/or modify it under
the terms of the GNU General Public License v3 as published by the Free
Software Foundation.

LiveCode is distributed in the hope that it will be useful, but WITHOUT ANY
WARRANTY; without even the implied warranty of MERCHANTABILITY or
FITNESS FOR A PARTICULAR PURPOSE.  See the GNU General Public License
for more details.

You should have received a copy of the GNU General Public License
along with LiveCode.  If not see <http://www.gnu.org/licenses/>.  */

#include "prefix.h"

#include "globdefs.h"
#include "png.h"
#include "filedefs.h"
#include "objdefs.h"
#include "parsedef.h"
#include "mcio.h"

#include "uidc.h"
#include "util.h"
#include "image.h"

#include "globals.h"

#include "core.h"
#include "imageloader.h"

#define NATIVE_ALPHA_BEFORE ((kMCGPixelFormatNative & kMCGPixelAlphaPositionFirst) == kMCGPixelAlphaPositionFirst)
#define NATIVE_ORDER_BGR ((kMCGPixelFormatNative & kMCGPixelOrderRGB) == 0)

#if NATIVE_ALPHA_BEFORE
#define MCPNG_FILLER_POSITION PNG_FILLER_BEFORE
#else
#define MCPNG_FILLER_POSITION PNG_FILLER_AFTER
#endif

extern "C" void fakeread(png_structp png_ptr, png_bytep data, png_size_t length)
{
	uint8_t **t_data_ptr = (uint8_t**)png_get_io_ptr(png_ptr);
	memcpy(data, *t_data_ptr, length);
	*t_data_ptr += length;
}

extern "C" void fakeflush(png_structp png_ptr)
{}

bool MCImageValidatePng(const void *p_data, uint32_t p_length, uint16_t& r_width, uint16_t& r_height)
{
	png_structp png_ptr;
	png_ptr = png_create_read_struct((char *)PNG_LIBPNG_VER_STRING, NULL, NULL, NULL);

	png_infop info_ptr;
	info_ptr = png_create_info_struct(png_ptr);

	png_infop end_info_ptr;
	end_info_ptr = png_create_info_struct(png_ptr);

	// If we return to this point, its an error.
	if (setjmp(png_jmpbuf(png_ptr)))
	{
		png_destroy_read_struct(&png_ptr, &info_ptr, &end_info_ptr);
		return false;
	}

	png_set_read_fn(png_ptr, &p_data, fakeread);
	png_read_info(png_ptr, info_ptr);

	png_uint_32 width, height;
	int interlace_type, compression_type, filter_type, bit_depth, color_type;
	png_get_IHDR(png_ptr, info_ptr, &width, &height, &bit_depth, &color_type, &interlace_type, &compression_type, &filter_type);
	png_destroy_read_struct(&png_ptr, &info_ptr, &end_info_ptr);

	r_width = (uint16_t)width;
	r_height = (uint16_t)height;

	return true;
}

////////////////////////////////////////////////////////////////////////////////

extern "C" void stream_read(png_structp png_ptr, png_bytep data, png_size_t length)
{
	IO_handle t_stream = (IO_handle)png_get_io_ptr(png_ptr);

	uint4 t_length;
	t_length = length;
	if (IO_read(data, sizeof(uint1), t_length, t_stream) != IO_NORMAL)
		png_error(png_ptr, (char *)"pnglib read error");
}

static void MCPNGSetNativePixelFormat(png_structp p_png)
{
#if NATIVE_ORDER_BGR
	png_set_bgr(p_png);
#endif
	
#if NATIVE_ALPHA_BEFORE
	png_set_swap_alpha(p_png);
#endif
}

class MCPNGImageLoader : public MCImageLoader
{
public:
	MCPNGImageLoader(IO_handle p_stream);
	virtual ~MCPNGImageLoader();
	
	virtual MCImageLoaderFormat GetFormat() { return kMCImageFormatPNG; }
	
protected:
<<<<<<< HEAD
	virtual bool LoadHeader(uint32_t &r_width, uint32_t &r_height, uint32_t &r_xhot, uint32_t &r_yhot, char *&r_name);
	virtual bool LoadFrames(MCBitmapFrame *&r_frames, uint32_t &r_count);
=======
	virtual bool LoadHeader(uint32_t &r_width, uint32_t &r_height, uint32_t &r_xhot, uint32_t &r_yhot, char *&r_name, uint32_t &r_frame_count);
	virtual bool LoadFrames(MCImageFrame *&r_frames, uint32_t &r_count);
>>>>>>> 3e65a7f6
	
private:
	png_structp m_png;
	png_infop m_info;
	png_infop m_end_info;
	
	int m_bit_depth;
	int m_color_type;
};

MCPNGImageLoader::MCPNGImageLoader(IO_handle p_stream) : MCImageLoader(p_stream)
{
	m_png = nil;
	m_info = nil;
	m_end_info = nil;
}

MCPNGImageLoader::~MCPNGImageLoader()
{
	if (m_png != nil)
		png_destroy_read_struct(&m_png, &m_info, &m_end_info);
}

bool MCPNGImageLoader::LoadHeader(uint32_t &r_width, uint32_t &r_height, uint32_t &r_xhot, uint32_t &r_yhot, char *&r_name, uint32_t &r_frame_count)
{
	bool t_success = true;
	
	t_success = nil != (m_png = png_create_read_struct(PNG_LIBPNG_VER_STRING, NULL, NULL, NULL));

	if (t_success)
		t_success = nil != (m_info = png_create_info_struct(m_png));

	if (t_success)
		t_success = nil != (m_end_info = png_create_info_struct(m_png));

	if (t_success)
	{
		if (setjmp(png_jmpbuf(m_png)))
		{
			t_success = false;
		}
	}

	if (t_success)
	{
		png_set_read_fn(m_png, GetStream(), stream_read);
		png_read_info(m_png, m_info);
	}

	png_uint_32 t_width, t_height;
	int t_interlace_method, t_compression_method, t_filter_method;

	if (t_success)
	{
		png_get_IHDR(m_png, m_info, &t_width, &t_height,
			&m_bit_depth, &m_color_type,
			&t_interlace_method, &t_compression_method, &t_filter_method);
	}

	if (t_success)
	{
		r_width = t_width;
		r_height = t_height;
		
		r_xhot = r_yhot = 0;
		r_name = nil;
		r_frame_count = 1;
	}

	return t_success;
}

bool MCPNGImageLoader::LoadFrames(MCBitmapFrame *&r_frames, uint32_t &r_count)
{
	bool t_success = true;
	
	MCBitmapFrame *t_frame;
	t_frame = nil;
	
	MCColorTransformRef t_color_xform;
	t_color_xform = nil;
	
	if (setjmp(png_jmpbuf(m_png)))
	{
		t_success = false;
	}

	int t_interlace_passes;

	uint32_t t_width, t_height;

	if (t_success)
		t_success = GetGeometry(t_width, t_height);
	
	if (t_success)
		t_success = MCMemoryNew(t_frame);

	if (t_success)
		t_success = MCImageBitmapCreate(t_width, t_height, t_frame->image);

	if (t_success)
	{
		bool t_need_alpha = false;

		t_interlace_passes = png_set_interlace_handling(m_png);

		if (m_color_type == PNG_COLOR_TYPE_PALETTE)
			png_set_palette_to_rgb(m_png);
		if (m_color_type == PNG_COLOR_TYPE_GRAY || m_color_type == PNG_COLOR_TYPE_GRAY_ALPHA)
			png_set_gray_to_rgb(m_png);

		if (png_get_valid(m_png, m_info, PNG_INFO_tRNS))
		{
			png_set_tRNS_to_alpha(m_png);
			t_need_alpha = true;
			/* OVERHAUL - REVISIT - assume image has transparent pixels if tRNS is present */
			t_frame->image->has_transparency = true;
		}

		if (m_color_type & PNG_COLOR_MASK_ALPHA)
		{
			t_need_alpha = true;
			/* OVERHAUL - REVISIT - assume image has alpha if color type allows it */
			t_frame->image->has_alpha = t_frame->image->has_transparency = true;
		}
		else if (!t_need_alpha)
			png_set_add_alpha(m_png, 0xFF, MCPNG_FILLER_POSITION);

		if (m_bit_depth == 16)
			png_set_strip_16(m_png);

		MCPNGSetNativePixelFormat(m_png);
	}

	// MW-2009-12-10: Support for color profiles
	// Try to get an embedded ICC profile...
	if (t_success && t_color_xform == nil && png_get_valid(m_png, m_info, PNG_INFO_iCCP))
	{
		png_charp t_ccp_name;
		png_bytep t_ccp_profile;
		int t_ccp_compression_type;
		png_uint_32 t_ccp_profile_length;
		png_get_iCCP(m_png, m_info, &t_ccp_name, &t_ccp_compression_type, &t_ccp_profile, &t_ccp_profile_length);
		
		MCColorSpaceInfo t_csinfo;
		t_csinfo . type = kMCColorSpaceEmbedded;
		t_csinfo . embedded . data = t_ccp_profile;
		t_csinfo . embedded . data_size = t_ccp_profile_length;
		t_color_xform = MCscreen -> createcolortransform(t_csinfo);
	}

	// Next try an sRGB style profile...
	if (t_success && t_color_xform == nil && png_get_valid(m_png, m_info, PNG_INFO_sRGB))
	{
		int t_intent;
		png_get_sRGB(m_png, m_info, &t_intent);

		MCColorSpaceInfo t_csinfo;
		t_csinfo . type = kMCColorSpaceStandardRGB;
		t_csinfo . standard . intent = (MCColorSpaceIntent)t_intent;
		t_color_xform = MCscreen -> createcolortransform(t_csinfo);
	}

	// Finally try for cHRM + gAMA...
	if (t_success && t_color_xform == nil && png_get_valid(m_png, m_info, PNG_INFO_cHRM) &&
		png_get_valid(m_png, m_info, PNG_INFO_gAMA))
	{
		MCColorSpaceInfo t_csinfo;
		t_csinfo . type = kMCColorSpaceCalibratedRGB;
		png_get_cHRM(m_png, m_info,
			&t_csinfo . calibrated . white_x, &t_csinfo . calibrated . white_y,
			&t_csinfo . calibrated . red_x, &t_csinfo . calibrated . red_y,
			&t_csinfo . calibrated . green_x, &t_csinfo . calibrated . green_y,
			&t_csinfo . calibrated . blue_x, &t_csinfo . calibrated . blue_y);
		png_get_gAMA(m_png, m_info, &t_csinfo . calibrated . gamma);
		t_color_xform = MCscreen -> createcolortransform(t_csinfo);
	}

	// Could not create any kind, so fallback to gamma transform.
	if (t_success && t_color_xform == nil)
	{
		double image_gamma;
		if (png_get_gAMA(m_png, m_info, &image_gamma))
			png_set_gamma(m_png, MCgamma, image_gamma);
		else
			png_set_gamma(m_png, MCgamma, 0.45);
	}

	if (t_success)
	{
		for (uindex_t t_pass = 0; t_pass < t_interlace_passes; t_pass++)
		{
			png_bytep t_data_ptr = (png_bytep)t_frame->image->data;
			for (uindex_t i = 0; i < t_height; i++)
			{
				png_read_row(m_png, t_data_ptr, nil);
				t_data_ptr += t_frame->image->stride;
			}
		}
	}

	if (t_success)
		png_read_end(m_png, m_end_info);

	// transform colours using extracted colour profile
	if (t_success && t_color_xform != nil)
		MCImageBitmapApplyColorTransform(t_frame->image,  t_color_xform);

	if (t_color_xform != nil)
		MCscreen -> destroycolortransform(t_color_xform);

	if (t_success)
	{
		r_frames = t_frame;
		r_count = 1;
	}
	else
		MCImageFreeFrames(t_frame, 1);

	return t_success;
}

bool MCImageLoaderCreateForPNGStream(IO_handle p_stream, MCImageLoader *&r_loader)
{
	MCPNGImageLoader *t_loader;
	t_loader = new MCPNGImageLoader(p_stream);
	
	if (t_loader == nil)
		return false;
	
	r_loader = t_loader;
	
	return true;
}

////////////////////////////////////////////////////////////////////////////////

// embed stream within wrapper struct containing byte count
// so we can update byte_count as we go
struct MCPNGWriteContext
{
	IO_handle stream;
	uindex_t byte_count;
};

extern "C" void fakewrite(png_structp png_ptr, png_bytep data, png_size_t length)
{
	MCPNGWriteContext *t_context = (MCPNGWriteContext*)png_get_io_ptr(png_ptr);
	if (IO_write(data, sizeof(uint1), length, t_context->stream) != IO_NORMAL)
		png_error(png_ptr, (char *)"pnglib write error");
	t_context->byte_count += length;
}

// MERG-2014-07-16: [[ ImageMetadata ]] Parse the metadata array
static void parsemetadata(png_structp png_ptr, png_infop info_ptr, MCImageMetadata *p_metadata)
{
    if (p_metadata == nil)
        return;
    
    if (p_metadata -> has_density)
    {
        real64_t t_ppi = p_metadata -> density;
        if (t_ppi > 0)
        {
            // Convert to pixels per metre from pixels per inch
            png_set_pHYs(png_ptr, info_ptr, t_ppi / 0.0254, t_ppi / 0.0254, PNG_RESOLUTION_METER);
        }
    }
}

bool MCImageEncodePNG(MCImageIndexedBitmap *p_indexed, MCImageMetadata *p_metadata, IO_handle p_stream, uindex_t &r_bytes_written)
{
	bool t_success = true;

	MCPNGWriteContext t_context;
	t_context.stream = p_stream;
	t_context.byte_count = 0;

	png_structp t_png_ptr = nil;
	png_infop t_info_ptr = nil;
	png_color *t_png_palette = nil;
	png_byte *t_png_transparency = nil;

	png_bytep t_data_ptr = nil;
	uindex_t t_stride = 0;

	/*init png stuff*/
	if (t_success)
	{
		t_success = nil != (t_png_ptr = png_create_write_struct(PNG_LIBPNG_VER_STRING,
			(png_voidp)NULL, (png_error_ptr)NULL,
			(png_error_ptr)NULL));
	}

	if (t_success)
		t_success = nil != (t_info_ptr = png_create_info_struct(t_png_ptr));

	/*in case of png error*/
	if (setjmp(png_jmpbuf(t_png_ptr)))
		t_success = false;

	if (t_success)
		png_set_write_fn(t_png_ptr,(png_voidp)&t_context,fakewrite,fakeflush);

	if (t_success)
	{
		png_set_IHDR(t_png_ptr, t_info_ptr, p_indexed->width, p_indexed->height, 8,
					 PNG_COLOR_TYPE_PALETTE, PNG_INTERLACE_NONE,
					 PNG_COMPRESSION_TYPE_DEFAULT, PNG_FILTER_TYPE_DEFAULT);
		png_set_gAMA(t_png_ptr, t_info_ptr, 1/MCgamma);
	}
    
    // MERG-2014-07-16: [[ ImageMetadata ]] Parse the metadata array
    if (t_success)
        parsemetadata(t_png_ptr, t_info_ptr, p_metadata);
    
	if (t_success)
		t_success = MCMemoryNewArray(p_indexed->palette_size, t_png_palette);

	/*create palette for 8 bit*/
	if (t_success)
	{
		for (uindex_t i = 0; i < p_indexed->palette_size ; i++)
		{
			t_png_palette[i].red   = p_indexed->palette[i].red >> 8;
			t_png_palette[i].green = p_indexed->palette[i].green >> 8;
			t_png_palette[i].blue  = p_indexed->palette[i].blue >> 8;
		}

		png_set_PLTE(t_png_ptr, t_info_ptr, t_png_palette, p_indexed->palette_size);
	}

	if (MCImageIndexedBitmapHasTransparency(p_indexed))
	{
		if (t_success)
			t_success = MCMemoryAllocate(p_indexed->palette_size, t_png_transparency);
		if (t_success)
		{
			memset(t_png_transparency, 0xFF, p_indexed->palette_size);
			t_png_transparency[p_indexed->transparent_index] = 0x00;
			png_set_tRNS(t_png_ptr, t_info_ptr, t_png_transparency, p_indexed->palette_size, NULL);
		}
	}
	if (t_success)
		png_write_info(t_png_ptr, t_info_ptr);

	if (t_success)
	{
		t_data_ptr = (png_bytep)p_indexed->data;
		t_stride = p_indexed->stride;
	}

	if (t_success)
	{
		for (uindex_t i = 0; i < p_indexed->height; i++)
		{
			png_write_row(t_png_ptr, t_data_ptr);
			t_data_ptr += t_stride;
		}
	}

	if (t_success)
		png_write_end(t_png_ptr, t_info_ptr);

	if (t_png_ptr != nil)
		png_destroy_write_struct(&t_png_ptr, &t_info_ptr);
	if (t_png_palette != nil)
		MCMemoryDeleteArray(t_png_palette);
	if (t_png_transparency != nil)
		MCMemoryDeallocate(t_png_transparency);

	if (t_success)
		r_bytes_written = t_context.byte_count;

	return t_success;
}

bool MCImageEncodePNG(MCImageBitmap *p_bitmap, MCImageMetadata *p_metadata, IO_handle p_stream, uindex_t &r_bytes_written)
{
	bool t_success = true;

	MCPNGWriteContext t_context;
	t_context.stream = p_stream;
	t_context.byte_count = 0;

	png_structp t_png_ptr = nil;
	png_infop t_info_ptr = nil;
	png_color *t_png_palette = nil;
	png_byte *t_png_transparency = nil;

	png_bytep t_data_ptr = nil;
	uindex_t t_stride = 0;

	MCImageIndexedBitmap *t_indexed = nil;
	if (MCImageConvertBitmapToIndexed(p_bitmap, false, t_indexed))
	{
		t_success = MCImageEncodePNG(t_indexed, p_metadata, p_stream, r_bytes_written);
		MCImageFreeIndexedBitmap(t_indexed);
		return t_success;
	}

	/*init png stuff*/
	if (t_success)
	{
		t_success = nil != (t_png_ptr = png_create_write_struct(PNG_LIBPNG_VER_STRING,
			(png_voidp)NULL, (png_error_ptr)NULL,
			(png_error_ptr)NULL));
	}

	if (t_success)
		t_success = nil != (t_info_ptr = png_create_info_struct(t_png_ptr));

	/*in case of png error*/
	if (setjmp(png_jmpbuf(t_png_ptr)))
		t_success = false;

	if (t_success)
		png_set_write_fn(t_png_ptr,(png_voidp)&t_context,fakewrite,fakeflush);

	bool t_fully_opaque = true;
	if (t_success)
	{
		t_fully_opaque = !MCImageBitmapHasTransparency(p_bitmap);

		png_set_IHDR(t_png_ptr, t_info_ptr, p_bitmap->width, p_bitmap->height, 8,
			t_fully_opaque ? PNG_COLOR_TYPE_RGB : PNG_COLOR_TYPE_RGB_ALPHA, PNG_INTERLACE_NONE,
			PNG_COMPRESSION_TYPE_DEFAULT, PNG_FILTER_TYPE_DEFAULT);
		png_set_gAMA(t_png_ptr, t_info_ptr, 1/MCgamma);
	}
    
    // MERG-2014-07-16: [[ ImageMetadata ]] Parse the metadata array
    if (t_success)
        parsemetadata(t_png_ptr, t_info_ptr, p_metadata);
    
	if (t_success)
	{
		png_write_info(t_png_ptr, t_info_ptr);

		if (t_fully_opaque)
			png_set_filler(t_png_ptr, 0, MCPNG_FILLER_POSITION);
		
		MCPNGSetNativePixelFormat(t_png_ptr);
	}

	if (t_success)
	{
		t_data_ptr = (png_bytep)p_bitmap->data;
		t_stride = p_bitmap->stride;
	}

	if (t_success)
	{
		for (uindex_t i = 0; i < p_bitmap->height; i++)
		{
			png_write_row(t_png_ptr, t_data_ptr);
			t_data_ptr += t_stride;
		}
	}

	if (t_success)
		png_write_end(t_png_ptr, t_info_ptr);

	if (t_png_ptr != nil)
		png_destroy_write_struct(&t_png_ptr, &t_info_ptr);
	if (t_png_palette != nil)
		MCMemoryDeleteArray(t_png_palette);
	if (t_png_transparency != nil)
		MCMemoryDeallocate(t_png_transparency);

	if (t_success)
		r_bytes_written = t_context.byte_count;

	return t_success;
}

////////////////////////////////////////////////////////////////////////////////<|MERGE_RESOLUTION|>--- conflicted
+++ resolved
@@ -115,13 +115,8 @@
 	virtual MCImageLoaderFormat GetFormat() { return kMCImageFormatPNG; }
 	
 protected:
-<<<<<<< HEAD
-	virtual bool LoadHeader(uint32_t &r_width, uint32_t &r_height, uint32_t &r_xhot, uint32_t &r_yhot, char *&r_name);
+	virtual bool LoadHeader(uint32_t &r_width, uint32_t &r_height, uint32_t &r_xhot, uint32_t &r_yhot, char *&r_name, uint32_t &r_frame_count);
 	virtual bool LoadFrames(MCBitmapFrame *&r_frames, uint32_t &r_count);
-=======
-	virtual bool LoadHeader(uint32_t &r_width, uint32_t &r_height, uint32_t &r_xhot, uint32_t &r_yhot, char *&r_name, uint32_t &r_frame_count);
-	virtual bool LoadFrames(MCImageFrame *&r_frames, uint32_t &r_count);
->>>>>>> 3e65a7f6
 	
 private:
 	png_structp m_png;
@@ -433,7 +428,7 @@
 					 PNG_COMPRESSION_TYPE_DEFAULT, PNG_FILTER_TYPE_DEFAULT);
 		png_set_gAMA(t_png_ptr, t_info_ptr, 1/MCgamma);
 	}
-    
+
     // MERG-2014-07-16: [[ ImageMetadata ]] Parse the metadata array
     if (t_success)
         parsemetadata(t_png_ptr, t_info_ptr, p_metadata);
@@ -555,7 +550,7 @@
     // MERG-2014-07-16: [[ ImageMetadata ]] Parse the metadata array
     if (t_success)
         parsemetadata(t_png_ptr, t_info_ptr, p_metadata);
-    
+
 	if (t_success)
 	{
 		png_write_info(t_png_ptr, t_info_ptr);
