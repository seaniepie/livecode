--- conflicted
+++ resolved
@@ -29,10 +29,6 @@
 
 #include "globals.h"
 
-<<<<<<< HEAD
-=======
-#include "core.h"
-
 #define NATIVE_ALPHA_BEFORE ((kMCGPixelFormatNative & kMCGPixelAlphaPositionFirst) == 1)
 #define NATIVE_ORDER_BGR ((kMCGPixelFormatNative & kMCGPixelOrderRGB) == 0)
 
@@ -41,7 +37,6 @@
 #else
 #define MCPNG_FILLER_POSITION PNG_FILLER_AFTER
 #endif
->>>>>>> 783dcc54
 
 extern "C" void fakeread(png_structp png_ptr, png_bytep data, png_size_t length)
 {
