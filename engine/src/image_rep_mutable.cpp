--- conflicted
+++ resolved
@@ -96,11 +96,7 @@
 	t_raster = MCImageBitmapGetMCGRaster(m_bitmap, true);
 	
     MCGImageFrame t_frame;
-<<<<<<< HEAD
-    t_frame.density = 1.0;
-=======
     t_frame.x_scale = t_frame.y_scale = 1.0;
->>>>>>> 47a94227
     t_frame.duration = 0.0;
     
 	if (!MCGImageCreateWithRasterNoCopy(t_raster, t_frame.image))
@@ -189,12 +185,8 @@
 	m_gframe.image = nil;
 	
 	m_frame.duration = m_gframe.duration = 0;
-<<<<<<< HEAD
-	m_frame.density = m_gframe.density = 1.0;
-=======
 	m_frame.x_scale = m_frame.y_scale = 1.0;
 	m_gframe.x_scale = m_gframe.y_scale = 1.0;
->>>>>>> 47a94227
 }
 
 MCMutableImageRep::~MCMutableImageRep()
