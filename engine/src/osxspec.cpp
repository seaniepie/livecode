/* Copyright (C) 2003-2013 Runtime Revolution Ltd.

This file is part of LiveCode.

LiveCode is free software; you can redistribute it and/or modify it under
the terms of the GNU General Public License v3 as published by the Free
Software Foundation.

LiveCode is distributed in the hope that it will be useful, but WITHOUT ANY
WARRANTY; without even the implied warranty of MERCHANTABILITY or
FITNESS FOR A PARTICULAR PURPOSE.  See the GNU General Public License
for more details.

You should have received a copy of the GNU General Public License
along with LiveCode.  If not see <http://www.gnu.org/licenses/>.  */

//
// MAC plaform specific routines  MACSPEC.CPP
//

#include "osxprefix.h"

#include "globdefs.h"
#include "filedefs.h"
#include "objdefs.h"
#include "parsedef.h"
#include "typedefs.h"
#include "mcio.h"

#include "mcerror.h"
//#include "execpt.h"
#include "handler.h"
#include "util.h"
#include "globals.h"
#include "dispatch.h"
#include "stack.h"
#include "card.h"
#include "group.h"
#include "button.h"
#include "control.h"
#include "param.h"
#include "securemode.h"
#include "license.h"
#include "mode.h"
#include "socket.h"
#include "osspec.h"
#include "mcssl.h"

#include "resolution.h"

#include <sys/stat.h>
#include <sys/utsname.h>
#include <sys/wait.h>
#include <sys/time.h>
#include <sys/ioctl.h>
#include <sys/sysctl.h>

#include <Security/Authorization.h>
#include <Security/AuthorizationTags.h>

extern "C"
{
	extern UInt32 SwapQDTextFlags(UInt32 newFlags);
	typedef UInt32 (*SwapQDTextFlagsPtr)(UInt32 newFlags);
}

#include "ports.cpp"

#define keyReplyErr 'errn'
#define keyMCScript 'mcsc'  //reply from apple event

#define AETIMEOUT                60.0

uint1 *MClowercasingtable = NULL;
uint1 *MCuppercasingtable = NULL;

inline FourCharCode FourCharCodeFromString(const char *p_string)
{
	return MCSwapInt32HostToNetwork(*(FourCharCode *)p_string);
}

inline char *FourCharCodeToString(FourCharCode p_code)
{
	char *t_result;
	t_result = new char[5];
	*(FourCharCode *)t_result = MCSwapInt32NetworkToHost(p_code);
	t_result[4] = '\0';
	return t_result;
}

struct triplets
{
	AEEventClass		theEventClass;
	AEEventID		theEventID;
	AEEventHandlerProcPtr	theHandler;
	AEEventHandlerUPP	theUPP;
};

typedef struct triplets triplets;

typedef struct
{
	char compname[255];
	OSType compsubtype;
	ComponentInstance compinstance;
}
OSAcomponent;

static OSAcomponent *osacomponents = NULL;
static uint2 osancomponents = 0;

#define MINIMUM_FAKE_PID (1 << 29)

static int4 curpid = MINIMUM_FAKE_PID;
static char *replymessage;       //used in DoSpecial() & other routines
static uint4 replylength;
static AEKeyword replykeyword;   // Use in DoSpecial & other routines
static char *AEanswerData;// used by DoAEAnswer() & MCS_send()
static char *AEanswerErr; //the reply error from an AE send by MC.
static const AppleEvent *aePtr; //current apple event for mcs_request_ae()


static UnicodeToTextInfo unicodeconvertors[32];
static TextToUnicodeInfo texttounicodeinfo;
static TextToUnicodeInfo *texttounicodeconvertor = NULL;
static UnicodeToTextInfo utf8totextinfo;
static TextToUnicodeInfo texttoutf8info;

/***************************************************************************
 * utility functions used by this module only		                   *
 ***************************************************************************/

static OSErr getDescFromAddress(const char *address, AEDesc *retDesc);
static OSErr getDesc(short locKind, StringPtr zone, StringPtr machine, StringPtr app, AEDesc *retDesc);
static OSErr getAEAttributes(const AppleEvent *ae, AEKeyword key, char *&result);
static OSErr getAEParams(const AppleEvent *ae, AEKeyword key, char *&result);
static OSErr getAddressFromDesc(AEAddressDesc targetDesc, char *address);

static void getosacomponents();
static OSErr osacompile(MCString &s, ComponentInstance compinstance, OSAID &id);
static OSErr osaexecute(MCString &s,ComponentInstance compinstance, OSAID id);
/***************************************************************************/

<<<<<<< HEAD
static pascal OSErr DoSpecial(const AppleEvent *ae, AppleEvent *reply, long refCon)
=======
OSErr MCAppleEventHandlerDoSpecial(const AppleEvent *ae, AppleEvent *reply, long refCon)
>>>>>>> 47a94227
{
	// MW-2013-08-07: [[ Bug 10865 ]] If AppleScript is disabled (secureMode) then
	//   don't handle the event.
	if (!MCSecureModeCanAccessAppleScript())
		return errAEEventNotHandled;

	OSErr err = errAEEventNotHandled;  //class, id, sender
	DescType rType;
	Size rSize;
	AEEventClass aeclass;
	AEGetAttributePtr(ae, keyEventClassAttr, typeType, &rType, &aeclass, sizeof(AEEventClass), &rSize);

	AEEventID aeid;
	AEGetAttributePtr(ae, keyEventIDAttr, typeType, &rType, &aeid, sizeof(AEEventID), &rSize);

	if (aeclass == kTextServiceClass)
	{
		err = errAEEventNotHandled;
		return err;
	}
	//trap for the AEAnswer event, let DoAEAnswer() to handle this event
	if (aeclass == kCoreEventClass)
	{
		if (aeid == kAEAnswer)
			return errAEEventNotHandled;
	}
	AEAddressDesc senderDesc;
	//
	char *p3val = new char[128];
	//char *p3val = new char[kNBPEntityBufferSize + 1]; //sender's address 105 + 1
	if (AEGetAttributeDesc(ae, keyOriginalAddressAttr,
	                       typeWildCard, &senderDesc) == noErr)
	{
		getAddressFromDesc(senderDesc, p3val);
		AEDisposeDesc(&senderDesc);
	}
	else
		p3val = '\0';

	aePtr = ae; //saving the current AE pointer for use in mcs_request_ae()
	MCParameter p1, p2, p3;
	MCString s;
	
	char *t_temp;
	
	char t_aeclass_string[4];
	t_temp = FourCharCodeToString(aeclass);
	memcpy(t_aeclass_string, t_temp, 4);
	s.set(t_aeclass_string, 4);
	delete t_temp;
	
	p1.sets_argument(s);
	p1.setnext(&p2);
	
	char t_aeid_string[4];
	t_temp = FourCharCodeToString(aeid);
	memcpy(t_aeid_string, t_temp, 4);
	s.set(t_aeid_string, 4);
	delete t_temp;
	
	p2.sets_argument(s);
	p2.setnext(&p3);
	p3.sets_argument(p3val);
	/*for "appleEvent class, id, sender" message to inform script that
	  there is an AE arrived */
	Exec_stat stat = MCdefaultstackptr->getcard()->message(MCM_apple_event, &p1);
	if (stat != ES_PASS && stat != ES_NOT_HANDLED)
	{ //if AE is handled by MC
		if (stat == ES_ERROR)
		{ //error in handling AE in MC
			err = errAECorruptData;
			if (reply->dataHandle != NULL)
			{
				short e = err;
				AEPutParamPtr(reply, keyReplyErr, typeShortInteger, (Ptr)&e, sizeof(short));
			}
		}
		else
		{ //ES_NORMAL
			if (replymessage == NULL) //no reply, will return no error code
				err = noErr;
			else
			{
				if (reply->descriptorType != typeNull && reply->dataHandle != NULL)
				{
					err = AEPutParamPtr(reply, replykeyword, typeChar, replymessage, replylength);
					if (err != noErr)
					{
						short e = err;
						AEPutParamPtr(reply, keyReplyErr, typeShortInteger, (Ptr)&e, sizeof(short));
					}
				}
			}
		}
		delete replymessage;
		replymessage = NULL;
	}
	else
		if (aeclass == kAEMiscStandards
		        && (aeid == kAEDoScript || aeid == 'eval'))
		{
			DescType rType;
			Size rSize;  //actual size returned
			if ((err = AEGetParamPtr(aePtr, keyDirectObject, typeChar, &rType, NULL, 0, &rSize)) == noErr)
			{
				char *sptr = new char[rSize + 1];
				sptr[rSize] = '\0';
				AEGetParamPtr(aePtr, keyDirectObject, typeChar, &rType, sptr, rSize, &rSize);
				MCExecPoint ep(MCdefaultstackptr->getcard(), NULL, NULL);
				if (aeid == kAEDoScript)
				{
					MCdefaultstackptr->getcard()->domess(sptr);
					MCresult->fetch(ep);
					AEPutParamPtr(reply, '----', typeChar, ep.getsvalue().getstring(), ep.getsvalue().getlength());
				}
				else
				{
					MCdefaultstackptr->getcard()->eval(sptr, ep);
					AEPutParamPtr(reply, '----', typeChar, ep.getsvalue().getstring(), ep.getsvalue().getlength());
				}
				delete sptr;
			}
		}
		else
			err = errAEEventNotHandled;
	// do nothing if the AE is not handled,
	// let the standard AE dispacher to dispatch this AE
	delete p3val;
	return err;
}

OSErr MCAppleEventHandlerDoOpenDoc(const AppleEvent *theAppleEvent, AppleEvent *reply, long refCon)
{
	//Apple Event for opening documnets, in our use is to open stacks when user
	//double clicked on a MC stack icon
	
	// MW-2013-08-07: [[ Bug 10865 ]] If AppleScript is disabled (secureMode) then
	//   don't handle the event.
	if (!MCSecureModeCanAccessAppleScript())
		return errAEEventNotHandled;
	
	AEDescList docList; //get a list of alias records for the documents
	errno = AEGetParamDesc(theAppleEvent, keyDirectObject, typeAEList, &docList);
	if (errno != noErr)
		return errno;
	long count;
	//get the number of docs descriptors in the list
	AECountItems(&docList, &count);
	if (count < 1)     //if there is no doc to be opened
		return errno;
	AEKeyword rKeyword; //returned keyword
	DescType rType;    //returned type
	
	FSRef t_doc_fsref;
	
	Size rSize;        //returned size, atual size of the docName
	long item;
	// get a FSSpec record, starts from count==1
	for (item = 1; item <= count; item++)
	{
		errno = AEGetNthPtr(&docList, item, typeFSRef, &rKeyword, &rType, &t_doc_fsref, sizeof(FSRef), &rSize);
		if (errno != noErr)
			return errno;
		// extract FSSpec record's info & form a file name for MC to use
		char *fullPathName = MCS_fsref_to_path(t_doc_fsref);

		if (MCModeShouldQueueOpeningStacks())
		{
			MCU_realloc((char **)&MCstacknames, MCnstacks, MCnstacks + 1, sizeof(char *));
			MCstacknames[MCnstacks++] = strclone(fullPathName);
		}
		else
		{
			MCStack *stkptr;  //stack pointer
			if (MCdispatcher->loadfile(fullPathName, stkptr) == IO_NORMAL)
				stkptr->open();
		}
		delete fullPathName;
	}
	AEDisposeDesc(&docList);
	return noErr;
}

<<<<<<< HEAD
static pascal OSErr DoPrintDoc(const AppleEvent *theAppleEvent, AppleEvent *reply, long refCon)
{
	// MW-2013-08-07: [[ Bug 10865 ]] If AppleScript is disabled (secureMode) then
	//   don't handle the event.
	if (!MCSecureModeCanAccessAppleScript())
	if (!MCSecureModeCheckAppleScript())
		return errAEEventNotHandled;

	errno = errAEEventNotHandled;
	if (reply != NULL)
	{
		short e = errno;
		AEPutParamPtr(reply, keyReplyErr, typeShortInteger, &e, sizeof(short));
	}
	return errno;
}

static pascal OSErr DoQuitApp(const AppleEvent *theAppleEvent, AppleEvent *reply, long refCon)
{
	// MW-2013-08-07: [[ Bug 10865 ]] Even if AppleScript is disabled we still need
	//   to handle the 'quit' message.
	// if (!MCSecureModeCanAccessAppleScript())
	//	return errAEEventNotHandled;

	errno = errAEEventNotHandled;
	switch (MCdefaultstackptr->getcard()->message(MCM_shut_down_request))
	{
	case ES_PASS:
	case ES_NOT_HANDLED:
		MCdefaultstackptr->getcard()->message(MCM_shut_down);
		MCquit = True; //set MC quit flag, to invoke quitting
		errno = noErr;
		break;
	default:
		errno = userCanceledErr;
		break;
	}
	if (reply != NULL)
	{
		short e = errno;
		AEPutParamPtr(reply, keyReplyErr, typeShortInteger, &e, sizeof(short));
	}
	return errno;
}

static pascal OSErr DoAppPreferences(const AppleEvent *theAppleEvent, AppleEvent *reply, long refCon)
{
	// MW-2013-08-07: [[ Bug 10865 ]] Even if AppleScript is disabled we still need
	//   to handle the 'preferences' message.
	//if (!MCSecureModeCanAccessAppleScript())
	//	return errAEEventNotHandled;

	MCGroup *mb = MCmenubar != NULL ? MCmenubar : MCdefaultmenubar;
	if (mb == NULL)
		return errAEEventNotHandled;
    MCButton *bptr = (MCButton *)mb->findname(CT_MENU, MCNAME("Edit"));
	if (bptr == NULL)
		return errAEEventNotHandled;
	if (bptr != NULL)
	{
		bptr->message_with_args(MCM_menu_pick, "Preferences");
	}
	return noErr;
}


static pascal OSErr DoAppDied(const AppleEvent *theAppleEvent, AppleEvent *reply, long refCon)
{
	errno = errAEEventNotHandled;
	DescType rType;
	Size rSize;
	ProcessSerialNumber sn;
	AEGetParamPtr(theAppleEvent, keyProcessSerialNumber, typeProcessSerialNumber, &rType,	&sn, sizeof(ProcessSerialNumber), &rSize);
	uint2 i;
	for (i = 0 ; i < MCnprocesses ; i++)
	{
		Boolean result;
		SameProcess((ProcessSerialNumber *)&MCprocesses[i].sn, &sn, &result);
		if (result)
		{
			MCprocesses[i].pid = 0;
			IO_cleanprocesses();
			return noErr;
		}
	}
	return errno;
}

static pascal OSErr DoAEAnswer(const AppleEvent *ae, AppleEvent *reply, long refCon)
=======
OSErr MCAppleEventHandlerDoAEAnswer(const AppleEvent *ae, AppleEvent *reply, long refCon)
>>>>>>> 47a94227
{
	// MW-2013-08-07: [[ Bug 10865 ]] If AppleScript is disabled (secureMode) then
	//   don't handle the event.
	if (!MCSecureModeCanAccessAppleScript())
		return errAEEventNotHandled;

 //process the repy(answer) returned from a server app. When MCS_send() with
	// a reply, the reply is handled in this routine.
	// This is different from MCS_reply()
	//check if there is an error code
	DescType rType; //returned type
	Size rSize;

	/*If the handler returns a result code other than noErr, and if the
	client is waiting for a reply, it is returned in the keyErrorNumber
	parameter of the reply Apple event. */
	if (AEGetParamPtr(ae, keyErrorString, typeChar, &rType, NULL, 0, &rSize) == noErr)
	{
		AEanswerErr = new char[rSize + 1];
		AEGetParamPtr(ae, keyErrorString, typeChar, &rType, AEanswerErr, rSize, &rSize);
		AEanswerErr[rSize] = '\0';
	}
	else
	{
		short e;
		if (AEGetParamPtr(ae, keyErrorNumber, typeSMInt, &rType, (Ptr)&e, sizeof(short), &rSize) == noErr
		        && e != noErr)
		{
			AEanswerErr = new char[35 + I2L];
			sprintf(AEanswerErr, "Got error %d when sending Apple event", e);
		}
		else
		{
			delete AEanswerData;
			if ((errno = AEGetParamPtr(ae, keyDirectObject, typeChar, &rType, NULL, 0, &rSize)) != noErr)
			{
				if (errno == errAEDescNotFound)
				{
					AEanswerData = MCU_empty();
					return noErr;
				}
				AEanswerErr = new char[37 + I2L];
				sprintf(AEanswerErr, "Got error %d when receiving Apple event", errno);
				return errno;
			}
			AEanswerData = new char[rSize + 1];
			AEGetParamPtr(ae, keyDirectObject, typeChar, &rType, AEanswerData, rSize, &rSize);
			AEanswerData[rSize] = '\0';
		}
	}
	return noErr;
}


static void handle_signal(int sig)
{
	MCHandler handler(HT_MESSAGE);
	switch (sig)
	{
	case SIGUSR1:
		MCsiguser1++;
		break;
	case SIGUSR2:
		MCsiguser2++;
		break;
	case SIGTERM:
		switch (MCdefaultstackptr->getcard()->message(MCM_shut_down_request))
		{
		case ES_NORMAL:
			return;
		case ES_PASS:
		case ES_NOT_HANDLED:
			MCdefaultstackptr->getcard()->message(MCM_shut_down);
			MCquit = True; //set MC quit flag, to invoke quitting
			return;
		default:
			break;
		}
		MCS_killall();
		exit(-1);
		
	// MW-2009-01-29: [[ Bug 6410 ]] If one of these signals occurs, we need
	//   to return, so that the OS can CrashReport away.
	case SIGILL:
	case SIGBUS:
	case SIGSEGV:
		fprintf(stderr, "%s exiting on signal %d\n", MCcmd, sig);
		MCS_killall();
		return;

	case SIGHUP:
	case SIGINT:
	case SIGQUIT:
	case SIGIOT:
		if (MCnoui)
			exit(1);
		MCabortscript = True;
		break;
	case SIGFPE:
		errno = EDOM;
		break;
	case SIGCHLD:
		MCS_checkprocesses();
		break;
	case SIGALRM:
		MCalarm = True;
		break;
	case SIGPIPE:
	default:
		break;
	}
	return;
}

static void init_utf8_converters(void)
{
	if (texttoutf8info != nil)
		return;
	
	memset(unicodeconvertors, 0, sizeof(unicodeconvertors));
	UnicodeMapping ucmapping;
	ucmapping.unicodeEncoding = CreateTextEncoding(kTextEncodingUnicodeDefault,
												   kTextEncodingDefaultVariant,
												   kUnicodeUTF8Format);
	ucmapping.otherEncoding = kTextEncodingMacRoman;
	ucmapping.mappingVersion = -1;
	CreateTextToUnicodeInfo(&ucmapping, &texttoutf8info);
	CreateUnicodeToTextInfo(&ucmapping, &utf8totextinfo);
}

void MCS_utf8tonative(const char *s, uint4 len, char *d, uint4 &destlen)
{
	init_utf8_converters();
	
	ByteCount processedbytes, outlength;
	uint4 destbufferlength;
	destbufferlength = destlen;
	ConvertFromUnicodeToText(utf8totextinfo, len, (UniChar *)s,kUnicodeUseFallbacksMask | kUnicodeLooseMappingsMask, 0, NULL, 0, NULL, destbufferlength, &processedbytes, &outlength, (LogicalAddress)d);
	destlen = outlength;
}

void MCS_nativetoutf8(const char *s, uint4 len, char *d, uint4 &destlen)
{
	init_utf8_converters();
	
	ByteCount processedbytes, outlength;
	uint4 destbufferlength;
	destbufferlength = destlen;
	ConvertFromTextToUnicode(texttoutf8info, len, (LogicalAddress)s,
	                         kUnicodeLooseMappingsMask, 0, NULL, 0, NULL,
	                         destbufferlength, &processedbytes,
	                         &outlength, (UniChar *)d);
	destlen = outlength;
}


// MW-2005-02-22: Make available to opensslsocket.cpp
char *path2utf(char *path)
{
	char *tutfpath = new char[(PATH_MAX + 2) * 2];
	uint4 destlen;
	destlen = PATH_MAX + 2;
	MCS_nativetoutf8(path, strlen(path), tutfpath, destlen);
	tutfpath[destlen] = 0;
	delete path;
	return tutfpath;
}

void MCS_init()
{
	IO_stdin = new IO_header(stdin, 0, 0, 0, NULL, 0, 0);
	IO_stdout = new IO_header(stdout, 0, 0, 0, NULL, 0, 0);
	IO_stderr = new IO_header(stderr, 0, 0, 0, NULL, 0, 0);
	struct sigaction action;
	memset((char *)&action, 0, sizeof(action));
	action.sa_handler = handle_signal;
	action.sa_flags = SA_RESTART;
	sigaction(SIGHUP, &action, NULL);
	sigaction(SIGINT, &action, NULL);
	sigaction(SIGQUIT, &action, NULL);
	sigaction(SIGIOT, &action, NULL);
	sigaction(SIGPIPE, &action, NULL);
	sigaction(SIGALRM, &action, NULL);
	sigaction(SIGTERM, &action, NULL);
	sigaction(SIGUSR1, &action, NULL);
	sigaction(SIGUSR2, &action, NULL);
	sigaction(SIGFPE, &action, NULL);
	action.sa_flags |= SA_NOCLDSTOP;
	sigaction(SIGCHLD, &action, NULL);

	// MW-2009-01-29: [[ Bug 6410 ]] Make sure we cause the handlers to be reset to
	//   the OS default so CrashReporter will kick in.
	action.sa_flags = SA_RESETHAND;
	sigaction(SIGSEGV, &action, NULL);
	sigaction(SIGILL, &action, NULL);
	sigaction(SIGBUS, &action, NULL);
	
	// MW-2010-05-11: Make sure if stdin is not a tty, then we set non-blocking.
	//   Without this you can't poll read when a slave process.
	if (!MCS_isatty(0))
		MCS_nodelay(0);
	
	setlocale(LC_ALL, MCnullstring);

	_CurrentRuneLocale->__runetype[202] = _CurrentRuneLocale->__runetype[201];

	// Initialize our case mapping tables
	
	MCuppercasingtable = new uint1[256];
	for(uint4 i = 0; i < 256; ++i)
		MCuppercasingtable[i] = (uint1)i;
	UppercaseText((char *)MCuppercasingtable, 256, smRoman);

	MClowercasingtable = new uint1[256];
	for(uint4 i = 0; i < 256; ++i)
		MClowercasingtable[i] = (uint1)i;
	LowercaseText((char *)MClowercasingtable, 256, smRoman);
	
	//
	
	// MW-2013-03-22: [[ Bug 10772 ]] Make sure we initialize the shellCommand
	//   property here (otherwise it is nil in -ui mode).
	MCshellcmd = strclone("/bin/sh");
	
	//

	MCinfinity = HUGE_VAL;

	long response;
	if (Gestalt(gestaltSystemVersion, &response) == noErr)
		MCmajorosversion = response;
		
	MCaqua = True;
	
	init_utf8_converters();
	
	char *dptr = MCS_getcurdir();
	if (strlen(dptr) <= 1)
	{ // if root, then started from Finder
		SInt16 vRefNum;
		SInt32 dirID;
		HGetVol(NULL, &vRefNum, &dirID);
		FSSpec fspec;
		FSMakeFSSpec(vRefNum, dirID, NULL, &fspec);
		char *tpath = MCS_FSSpec2path(&fspec);
		char *newpath = new char[strlen(tpath) + 11];
		strcpy(newpath, tpath);
		strcat(newpath, "/../../../");
		MCS_setcurdir(newpath);
		delete tpath;
		delete newpath;
	}
	delete dptr;

	MCS_reset_time();

	if (Gestalt('ICAp', &response) == noErr)
	{
		OSErr err;
		ICInstance icinst;
		ICAttr icattr;
		err = ICStart(&icinst, 'MCRD');
		if (err == noErr)
		{
			Str255 proxystr;
			Boolean useproxy;

			long icsize = sizeof(useproxy);
			err = ICGetPref(icinst,  kICUseHTTPProxy, &icattr, &useproxy, &icsize);
			if (err == noErr && useproxy == True)
			{
				icsize = sizeof(proxystr);
				err = ICGetPref(icinst, kICHTTPProxyHost ,&icattr, proxystr, &icsize);
				if (err == noErr)
				{
					p2cstr(proxystr);
					MChttpproxy = strclone((char *)proxystr);
				}
			}
			ICStop(icinst);
		}
	}

	// MW-2005-04-04: [[CoreImage]] Load in CoreImage extension
	extern void MCCoreImageRegister(void);
	if (MCmajorosversion >= 0x1040)
		MCCoreImageRegister();
		
	if (!MCnoui)
	{
		setlinebuf(stdout);
		setlinebuf(stderr);
	}
}

void MCS_shutdown()
{
	uint2 i;

	// MW-2005-04-04: [[CoreImage]] Unload CoreImage extension
	extern void MCCoreImageUnregister(void);
	MCCoreImageUnregister();

	for (i = 0; i < 32; i++)
		if (unicodeconvertors[i])
			DisposeUnicodeToTextInfo(&unicodeconvertors[i]);
	if (texttounicodeconvertor)
		DisposeTextToUnicodeInfo(texttounicodeconvertor);
	DisposeTextToUnicodeInfo(&texttoutf8info);
	DisposeUnicodeToTextInfo(&utf8totextinfo);

	for (i = 0; i< osancomponents; i++)
		CloseComponent(osacomponents[i].compinstance);
	delete osacomponents;
}

void MCS_seterrno(int value)
{
	errno = value;
}

int MCS_geterrno()
{
	return errno;
}

void MCS_alarm(real8 seconds)
{ //is used for checking event loop periodically
	// InsTime() or
	//PrimeTime(pass handle to a function, in the function set MCalarm to True)
}

// MW-2005-08-15: We have two types of process starting in MacOS X it seems:
//   MCS_startprocess is called by MCLaunch with a docname
//   MCS_startprocess is called by MCOpen without a docname
// Thus, we will fork two methods - and dispatch from MCS_startprocess
void MCS_startprocess_unix(char *name, char *doc, Open_mode mode, Boolean elevated);
void MCS_startprocess_launch(char *name, char *docname, Open_mode mode);

void MCS_startprocess(char *name, char *docname, Open_mode mode, Boolean elevated)
{
	uint4 t_length = strlen(name);
	if (t_length > 4 && strcmp(name + t_length - 4, ".app") == 0 || docname != NULL)
	  MCS_startprocess_launch(name, docname, mode);
	else
	  MCS_startprocess_unix(name, NULL, mode, elevated);
}

void MCS_startprocess_launch(char *name, char *docname, Open_mode mode)
{
	LaunchParamBlockRec launchParms;
	launchParms.launchBlockID = extendedBlock;
	launchParms.launchEPBLength = extendedBlockLen;
	launchParms.launchFileFlags = 0;
	launchParms.launchControlFlags = launchContinue + launchNoFileFlags;
	launchParms.launchAppParameters = NULL;
	AEDesc pd, target;
	AEDescList files_list, file_desc;
	AliasHandle the_alias;
	AppleEvent ae;
	
	FSRef t_app_fsref;
	FSSpec t_app_fsspec;
	errno = MCS_pathtoref(name, &t_app_fsref);
	errno = MCS_fsref_to_fsspec(&t_app_fsref, &t_app_fsspec);
	
	uint2 i;

	if (docname != NULL && *docname == '\0')
		docname = NULL;

	if (mode == OM_NEITHER)
	{
		if (errno != noErr)
		{
			MCresult->sets("no such program");
			return;
		}

		FSRef t_doc_fsref;
		
		LSLaunchFSRefSpec inLaunchSpec;
		FSRef launchedapp;
		inLaunchSpec.numDocs = 0;
		inLaunchSpec.itemRefs = NULL;
		if (docname)
		{
			if (MCS_pathtoref(docname, &t_doc_fsref) != noErr)
			{
				MCresult->sets("no such document");
				return;
			}
			inLaunchSpec.numDocs = 1;
			inLaunchSpec.itemRefs = &t_doc_fsref;
		}
		inLaunchSpec.appRef = &t_app_fsref;
		inLaunchSpec.passThruParams = NULL;
		inLaunchSpec.launchFlags = kLSLaunchDefaults;
		inLaunchSpec.asyncRefCon = NULL;
		errno = LSOpenFromRefSpec(&inLaunchSpec, &launchedapp);
		return;
	}

	errno = connectionInvalid;
	if (docname != NULL && *docname != '\0')
	{
		for (i = 0 ; i < MCnprocesses ; i++)
			if (strequal(name, MCprocesses[i].name))
				break;
		if (i == MCnprocesses)
		{
			FInfo fndrInfo;
			if ((errno = FSpGetFInfo(&t_app_fsspec, &fndrInfo)) != noErr)
			{
				MCresult->sets("no such program");
				return;
			}
			OSType creator = fndrInfo.fdCreator;
			AECreateDesc(typeApplSignature, (Ptr)&creator, sizeof(OSType), &target);
		}
		else
			AECreateDesc(typeProcessSerialNumber, &MCprocesses[i].sn,
			             sizeof(ProcessSerialNumber), &target);
		AECreateAppleEvent('aevt', 'odoc', &target, kAutoGenerateReturnID,
		                   kAnyTransactionID, &ae);
		FSSpec fspec;
		FSRef t_tmp_fsref;
		if (MCS_pathtoref(docname, &t_tmp_fsref) == noErr && MCS_fsref_to_fsspec(&t_tmp_fsref, &fspec) == noErr)
		{
			AECreateList(NULL, 0, false, &files_list);
			NewAlias(NULL, &fspec, &the_alias);
			HLock((Handle)the_alias);
			AECreateDesc(typeAlias, (Ptr)(*the_alias),
			             GetHandleSize((Handle)the_alias), &file_desc);
			HUnlock((Handle)the_alias);
			AEPutDesc(&files_list, 0, &file_desc);
			AEPutParamDesc(&ae, keyDirectObject, &files_list);
		}
		delete docname;
		AppleEvent the_reply;
		AECreateDesc(typeNull, NULL, 0, &the_reply);
		errno = AESend(&ae, &the_reply, kAENoReply,
		               kAENormalPriority, kNoTimeOut, NULL, NULL);
		AEDisposeDesc(&the_reply);
		AECoerceDesc(&ae, typeAppParameters, &pd);
		launchParms.launchAppParameters = (AppParametersPtr)*(Handle)pd.dataHandle;
		HLock((Handle)pd.dataHandle);

	}
	
	if (errno != noErr)
	{
		launchParms.launchAppSpec = &t_app_fsspec;
		errno = LaunchApplication(&launchParms);
		if (errno != noErr)
		{
			delete name;
			char buffer[7 + I2L];
			sprintf(buffer, "error %d", errno);
			MCresult->copysvalue(buffer);
		}
		else
		{
			MCresult->clear(False);
			for (i = 0 ; i < MCnprocesses ; i++)
			{
				Boolean result;
				SameProcess((ProcessSerialNumber *)&MCprocesses[i].sn, &launchParms.launchProcessSN, &result);
				if (result)
					break;
			}
			if (i == MCnprocesses)
			{
				MCU_realloc((char **)&MCprocesses, MCnprocesses, MCnprocesses + 1,
				            sizeof(Streamnode));
				MCprocesses[MCnprocesses].name = name;
				MCprocesses[MCnprocesses].mode = OM_NEITHER;
				MCprocesses[MCnprocesses].ihandle = NULL;
				MCprocesses[MCnprocesses].ohandle = NULL;
				MCprocesses[MCnprocesses].pid = ++curpid;
				memcpy(&MCprocesses[MCnprocesses++].sn, &launchParms.launchProcessSN, sizeof(MCMacProcessSerialNumber));
			}
			else
				delete name;
		}
	}
	if (launchParms.launchAppParameters != NULL)
	{
		HUnlock((Handle)pd.dataHandle);
		AEDisposeDesc(&target);
		AEDisposeDesc(&pd);
		DisposeHandle((Handle)the_alias);
		AEDisposeDesc(&file_desc);
		AEDisposeDesc(&files_list);
		AEDisposeDesc(&file_desc);
		AEDisposeDesc(&ae);
	}
}

static IO_handle MCS_dopen(int4 fd, const char *mode)
{
	IO_handle handle = NULL;
	FILE *fptr = fdopen(fd, mode);
	
	if (fptr != NULL)
	{
		// MH-2007-05-17: [[Bug 3196]] Opening the write pipe to a process should not be buffered.
		if (mode[0] == 'w')
			setvbuf(fptr, NULL, _IONBF, 0);

		handle = new IO_header(fptr, 0, 0, NULL, NULL, 0, 0);
	}	
	return handle;
}

static void MCS_launch_set_result_from_lsstatus(void)
{
	int t_error;
	t_error = 0;

	switch(errno)
	{
		case kLSUnknownErr:
		case kLSNotAnApplicationErr:
		case kLSLaunchInProgressErr:
		case kLSServerCommunicationErr:
#if MAC_OS_X_VERSION_MIN_REQUIRED >= 1040
		case kLSAppInTrashErr:
		case kLSIncompatibleSystemVersionErr:
		case kLSNoLaunchPermissionErr:
		case kLSNoExecutableErr:
		case kLSNoClassicEnvironmentErr:
		case kLSMultipleSessionsNotSupportedErr:
#endif
			t_error = 2;
		break;
		
		case kLSDataUnavailableErr:
		case kLSApplicationNotFoundErr:
		case kLSDataErr:
			t_error = 3;
		break;
	}
	
	switch(t_error)
	{
	case 0:
		MCresult -> clear();
	break;

	case 1:
		MCresult -> sets("can't open file");
	break;
	
	case 2:
		MCresult -> sets("request failed");
	break;
	
	case 3:
		MCresult -> sets("no association");
	break;
	}

}

void MCS_launch_document(char *p_document)
{
	int t_error = 0;
	
	FSRef t_document_ref;
	if (t_error == 0)
	{
		errno = MCS_pathtoref(p_document, &t_document_ref);
		if (errno != noErr)
		{
			// MW-2008-06-12: [[ Bug 6336 ]] No result set if file not found on OS X
			MCresult -> sets("can't open file");
			t_error = 1;
		}
	}

	if (t_error == 0)
	{
		errno = LSOpenFSRef(&t_document_ref, NULL);
		MCS_launch_set_result_from_lsstatus();
	}
	
	delete p_document;
}

void MCS_launch_url(char *p_document)
{
	bool t_success;
	t_success = true;

	CFStringRef t_cf_document;
	t_cf_document = NULL;
	if (t_success)
	{
		t_cf_document = CFStringCreateWithCStringNoCopy(kCFAllocatorDefault, p_document, kCFStringEncodingMacRoman, kCFAllocatorNull);
		if (t_cf_document == NULL)
			t_success = false;
	}
	
	CFURLRef t_cf_url;
	t_cf_url = NULL;
	if (t_success)
	{
		t_cf_url = CFURLCreateWithString(kCFAllocatorDefault, t_cf_document, NULL);
		if (t_cf_url == NULL)
			t_success = false;
	}

	if (t_success)
	{
		errno = LSOpenCFURLRef(t_cf_url, NULL);
		MCS_launch_set_result_from_lsstatus();
	}
	
	if (t_cf_url != NULL)
		CFRelease(t_cf_url);
		
	if (t_cf_document != NULL)
		CFRelease(t_cf_document);

	delete p_document;
}

void MCS_checkprocesses()
{
	uint2 i;
	int wstat;
	for (i = 0 ; i < MCnprocesses ; i++)
		if (MCprocesses[i].pid != 0 && MCprocesses[i].pid != -1
		        && waitpid(MCprocesses[i].pid, &wstat, WNOHANG) > 0)
		{
			if (MCprocesses[i].ihandle != NULL)
				clearerr(MCprocesses[i].ihandle->fptr);
			MCprocesses[i].pid = 0;
			MCprocesses[i].retcode = WEXITSTATUS(wstat);
		}

}

void MCS_closeprocess(uint2 index)
{
	if (MCprocesses[index].ihandle != NULL)
	{
		MCS_close(MCprocesses[index].ihandle);
		MCprocesses[index].ihandle = NULL;
	}
	if (MCprocesses[index].ohandle != NULL)
	{
		MCS_close(MCprocesses[index].ohandle);
		MCprocesses[index].ohandle = NULL;
	}
	MCprocesses[index].mode = OM_NEITHER;
}

void MCS_kill(int4 pid, int4 sig)
{
	if (pid == 0)
		return;

	uint2 i;
  for (i = 0 ; i < MCnprocesses ; i++)
    if (pid == MCprocesses[i].pid && (MCprocesses[i].sn.highLongOfPSN != 0 || MCprocesses[i].sn.lowLongOfPSN != 0))
		{
      AppleEvent ae, answer;
      AEDesc pdesc;
      AECreateDesc(typeProcessSerialNumber, &MCprocesses[i].sn,
		   sizeof(ProcessSerialNumber), &pdesc);
      AECreateAppleEvent('aevt', 'quit', &pdesc, kAutoGenerateReturnID,
			 kAnyTransactionID, &ae);
      AESend(&ae, &answer, kAEQueueReply, kAENormalPriority,
	     kAEDefaultTimeout, NULL, NULL);
      AEDisposeDesc(&ae);
      AEDisposeDesc(&answer);
      return;
    }

	kill(pid, sig);
}

void MCS_killall()
{
	struct sigaction action;
	memset((char *)&action, 0, sizeof(action));
	action.sa_handler = (void (*)(int))SIG_IGN;
	sigaction(SIGCHLD, &action, NULL);
	while (MCnprocesses--)
	{
		delete MCprocesses[MCnprocesses].name;
		if (MCprocesses[MCnprocesses].pid != 0
		        && (MCprocesses[MCnprocesses].ihandle != NULL
		            || MCprocesses[MCnprocesses].ohandle != NULL))
		{
			kill(MCprocesses[MCnprocesses].pid, SIGKILL);
			waitpid(MCprocesses[MCnprocesses].pid, NULL, 0);
		}
	}
}

// MW-2005-02-22: Make this global scope for now to enable opensslsocket.cpp
//   to access it.
real8 curtime;

real8 MCS_time()
{
	struct timezone tz;
	struct timeval tv;

	gettimeofday(&tv, &tz);
	curtime = tv.tv_sec + (real8)tv.tv_usec / 1000000.0;

	return curtime;
}

void MCS_reset_time()
{
}

void MCS_sleep(real8 duration)
{
	unsigned long finalTicks;
	Delay((unsigned long)duration * 60, &finalTicks);
}

char *MCS_getenv(const char *name)
{
	return getenv(name); //always returns NULL under CodeWarrier env.
}

extern void MCS_setenv(const char *name, const char *value)
{
	setenv(name, value, True);

}

extern void MCS_unsetenv(const char *name)
{
	unsetenv(name);

}

int4 MCS_rawopen(const char *path, int flags)
{//this call is for unix audio device only.
	return 0;
}

int4 MCS_rawclose(int4 fd)
{//this call is for unix audio device only.
	return 0;
}

extern "C"
{
#include	<CoreFoundation/CoreFoundation.h>
#include	<IOKit/IOKitLib.h>
#include	<IOKit/serial/IOSerialKeys.h>
#include	<IOKit/IOBSD.h>
}

static kern_return_t FindSerialPortDevices(io_iterator_t *serialIterator, mach_port_t *masterPort)
{
	kern_return_t	kernResult;
	CFMutableDictionaryRef classesToMatch;
	if ((kernResult = IOMasterPort(NULL, masterPort)) != KERN_SUCCESS)
		return kernResult;
	if ((classesToMatch = IOServiceMatching(kIOSerialBSDServiceValue)) == NULL)
		return kernResult;
	CFDictionarySetValue(classesToMatch, CFSTR(kIOSerialBSDTypeKey),
											 CFSTR(kIOSerialBSDRS232Type));
	//kIOSerialBSDRS232Type filters KeySpan USB modems use
	//kIOSerialBSDModemType to get 'real' serial modems for OSX
	//computers with real serial ports - if there are any!
	kernResult = IOServiceGetMatchingServices(*masterPort, classesToMatch,
							 serialIterator);
	return kernResult;
}

static void getIOKitProp(io_object_t sObj, const char *propName,
												 char *dest, uint2 destlen)
{
	CFTypeRef nameCFstring;
	dest[0] = 0;
	nameCFstring = IORegistryEntryCreateCFProperty(sObj,
								 CFStringCreateWithCString(kCFAllocatorDefault, propName,
																					 kCFStringEncodingASCII),
								 kCFAllocatorDefault, 0);
	if (nameCFstring)
	{
		CFStringGetCString((CFStringRef)nameCFstring, (char *)dest, (long)destlen,
											 (unsigned long)kCFStringEncodingASCII);
		CFRelease(nameCFstring);
	}
}


void MCS_getDNSservers(MCExecPoint &ep)
{
#define DNS_SCRIPT "repeat for each line l in url \"binfile:/etc/resolv.conf\";if word 1 of l is \"nameserver\" then put word 2 of l & cr after it; end repeat;delete last char of it; return it"
	ep . clear();
	MCresult->store(ep, False);
	MCdefaultstackptr->domess(DNS_SCRIPT);
	MCresult->fetch(ep);
}

Boolean MCS_getdevices(MCExecPoint &ep)
{
	ep.clear();


	io_iterator_t SerialPortIterator = NULL;
	mach_port_t masterPort = NULL;
	io_object_t thePort;
	if (FindSerialPortDevices(&SerialPortIterator, &masterPort) != KERN_SUCCESS)
	{
		char *buffer = new char[6 + I2L];
		sprintf(buffer, "error %d", errno);
		MCresult->copysvalue(buffer);
		delete buffer;
		return False;
	}
	uint2 portCount = 0;
	if (SerialPortIterator != 0)
	{
		while ((thePort = IOIteratorNext(SerialPortIterator)) != 0)
		{
			char ioresultbuffer[256];
			getIOKitProp(thePort, kIOTTYDeviceKey, ioresultbuffer, sizeof(ioresultbuffer));
			ep.concatcstring(ioresultbuffer, EC_RETURN, portCount == 0);//name
			getIOKitProp(thePort, kIODialinDeviceKey, ioresultbuffer, sizeof(ioresultbuffer));
			ep.concatcstring(ioresultbuffer, EC_COMMA, false);//TTY file
			getIOKitProp(thePort, kIOCalloutDeviceKey, ioresultbuffer, sizeof(ioresultbuffer));
			ep.concatcstring(ioresultbuffer, EC_COMMA, false);//CU file
			IOObjectRelease(thePort);
			portCount++;
		}
		IOObjectRelease(SerialPortIterator);
	}
	
	return True;
}


Boolean MCS_nodelay(int4 fd)
{
	return fcntl(fd, F_SETFL, fcntl(fd, F_GETFL, 0) & O_APPEND | O_NONBLOCK)
				 >= 0;
}

IO_stat MCS_shellread(int fd, char *&buffer, uint4 &buffersize, uint4 &size)
{
	MCshellfd = fd;
	size = 0;
	while (True)
	{
		int readsize = 0;
		ioctl(fd, FIONREAD, (char *)&readsize);
		readsize += READ_PIPE_SIZE;
		if (size + readsize > buffersize)
		{
			MCU_realloc((char **)&buffer, buffersize,
									buffersize + readsize + 1, sizeof(char));
			buffersize += readsize;
		}
		errno = 0;
		int4 amount = read(fd, &buffer[size], readsize);
		if (amount <= 0)
		{
			if (errno != EAGAIN && errno != EWOULDBLOCK && errno != EINTR)
				break;
			if (!MCS_poll(SHELL_INTERVAL, 0))
				if (!MCnoui && MCscreen->wait(SHELL_INTERVAL, False, True))
				{
					MCshellfd = -1;
					return IO_ERROR;
				}
		}
		else
			size += amount;
	}
	MCshellfd = -1;
	return IO_NORMAL;
}


IO_stat MCS_runcmd(MCExecPoint &ep)
{

	IO_cleanprocesses();
	int tochild[2];
	int toparent[2];
	int4 index = MCnprocesses;
	if (pipe(tochild) == 0)
	{
		if (pipe(toparent) == 0)
		{
			MCU_realloc((char **)&MCprocesses, MCnprocesses,
									MCnprocesses + 1, sizeof(Streamnode));
			MCprocesses[MCnprocesses].name = strclone("shell");
			MCprocesses[MCnprocesses].mode = OM_NEITHER;
			MCprocesses[MCnprocesses].ohandle = NULL;
			MCprocesses[MCnprocesses].ihandle = NULL;
			if ((MCprocesses[MCnprocesses++].pid = fork()) == 0)
			{
				close(tochild[1]);
				close(0);
				dup(tochild[0]);
				close(tochild[0]);
				close(toparent[0]);
				close(1);
				dup(toparent[1]);
				close(2);
				dup(toparent[1]);
				close(toparent[1]);
				execl(MCshellcmd, MCshellcmd, "-s", NULL);
				_exit(-1);
			}
			MCS_checkprocesses();
			close(tochild[0]);
			char *str = path2utf(ep.getsvalue().clone());
			write(tochild[1], str, strlen(str));
			delete str;
			write(tochild[1], "\n", 1);
			close(tochild[1]);
			close(toparent[1]);
			MCS_nodelay(toparent[0]);
			if (MCprocesses[index].pid == -1)
			{
				if (MCprocesses[index].pid > 0)
					MCS_kill(MCprocesses[index].pid, SIGKILL);
				MCprocesses[index].pid = 0;
				MCeerror->add
				(EE_SHELL_BADCOMMAND, 0, 0, ep.getsvalue());
				return IO_ERROR;
			}
		}
		else
		{
			close(tochild[0]);
			close(tochild[1]);
			MCeerror->add
			(EE_SHELL_BADCOMMAND, 0, 0, ep.getsvalue());
			return IO_ERROR;
		}
	}
	else
	{
		MCeerror->add
		(EE_SHELL_BADCOMMAND, 0, 0, ep.getsvalue());
		return IO_ERROR;
	}
	char *buffer = ep.getbuffer(0);
	uint4 buffersize = ep.getbuffersize();
	uint4 size = 0;
	if (MCS_shellread(toparent[0], buffer, buffersize, size) != IO_NORMAL)
	{
		MCeerror->add(EE_SHELL_ABORT, 0, 0);
		close(toparent[0]);
		if (MCprocesses[index].pid != 0)
			MCS_kill(MCprocesses[index].pid, SIGKILL);
		ep.setbuffer(buffer, buffersize);
		return IO_ERROR;
	}
	ep.setbuffer(buffer, buffersize);
	ep.setlength(size);
	close(toparent[0]);
	MCS_checkprocesses();
	if (MCprocesses[index].pid != 0)
	{
		uint2 count = SHELL_COUNT;
		while (count--)
		{
			if (MCscreen->wait(SHELL_INTERVAL, False, False))
			{
				if (MCprocesses[index].pid != 0)
					MCS_kill(MCprocesses[index].pid, SIGKILL);
				return IO_ERROR;
			}
			if (MCprocesses[index].pid == 0)
				break;
		}
		if (MCprocesses[index].pid != 0)
		{
			MCprocesses[index].retcode = -1;
			MCS_kill(MCprocesses[index].pid, SIGKILL);
		}
	}
	if (MCprocesses[index].retcode)
	{
		MCExecPoint ep2(ep);
		ep2.setint(MCprocesses[index].retcode);
		MCresult->store(ep2, False);
	}
	else
		MCresult->clear(False);


	return IO_NORMAL;
}


/**************** Socket Code  *********************************/

// MW-2005-02-22: Moved to opensslsocket.cpp


uint4 MCS_getpid()
{
	return getpid();
}

const char *MCS_getaddress()
{
	static struct utsname u;
	static char *buffer;
	uname(&u);
	if (buffer == NULL)
		buffer = new char[strlen(u.nodename) + strlen(MCcmd) + 4];
	sprintf(buffer, "%s:%s", u.nodename, MCcmd);
	return buffer;
}

// PM-2014-03-26: [[ Bug 2627 ]] - The machine() function returned "unknown" under Mac OS X
// This was because Gestalt is deprecated
const char *MCS_getmachine()
{
    size_t t_len = 0;
    sysctlbyname("hw.model", NULL, &t_len, NULL, 0);
    
    if (t_len)
    {
        char *t_model = (char*)malloc(t_len*sizeof(char));
        sysctlbyname("hw.model", t_model, &t_len, NULL, 0);
        
        return t_model;
    }
    
    return "unknown"; //in case model name can't be read
}

// MW-2006-05-03: [[ Bug 3524 ]] - Make sure processor returns something appropriate in Intel
const char *MCS_getprocessor()
{ //get machine processor
#ifdef __LITTLE_ENDIAN__
	return "x86";
#else
  return "Motorola PowerPC";
#endif
}

real8 MCS_getfreediskspace(void)
{
	char t_defaultfolder[PATH_MAX + 1];
	getcwd(t_defaultfolder, PATH_MAX);
	
	FSRef t_defaultfolder_fsref;
	OSErr t_os_error;
	if (t_defaultfolder != NULL)
		t_os_error = FSPathMakeRef((const UInt8 *)t_defaultfolder, &t_defaultfolder_fsref, NULL);
		
	FSCatalogInfo t_catalog_info;
	if (t_os_error == noErr)
		t_os_error = FSGetCatalogInfo(&t_defaultfolder_fsref, kFSCatInfoVolume, &t_catalog_info, NULL, NULL, NULL);
	
	FSVolumeInfo t_volume_info;
	if (t_os_error == noErr)
		t_os_error = FSGetVolumeInfo(t_catalog_info . volume, 0, NULL, kFSVolInfoSizes, &t_volume_info, NULL, NULL);
		
	real8 t_free_space;
	t_free_space = 0.;
	
	// MH: freeBytes is a 64bit unsigned int, I follow previous functionality, and simply cast to real8.
	if (t_os_error == noErr)
		t_free_space = (real8) t_volume_info . freeBytes;
		
	return t_free_space;	
}

const char *MCS_getsystemversion()
{
	static char versioninfo[12];
	
	long response;
	
	// MW-2007-10-30: [[ Bug 5406 ]] On OS X 10.4 and above we need to use a different method to fetch the version
	if (MCmajorosversion >= 0x1040)
	{
		long t_major, t_minor, t_bugfix;
		Gestalt(gestaltSystemVersionMajor, &t_major);
		Gestalt(gestaltSystemVersionMinor, &t_minor);
		Gestalt(gestaltSystemVersionBugFix, &t_bugfix);
		sprintf(versioninfo, "%ld.%ld.%ld", t_major, t_minor, t_bugfix);
		return versioninfo;
	}
	else if ((errno = Gestalt(gestaltSystemVersion, &response)) == noErr)
	{
		uint2 i = 0;
		if (response & 0xF000)
			versioninfo[i++] = ((response & 0xF000) >> 12) + '0';
		versioninfo[i++] = ((response & 0xF00) >> 8) + '0';
		versioninfo[i++] = '.';
		versioninfo[i++] = ((response & 0xF0) >> 4) + '0';
		versioninfo[i++] = '.';
		versioninfo[i++] = (response & 0xF) + '0';
		versioninfo[i] = '\0';
		return versioninfo;
	}
	
	return NULL;
}

void MCS_query_registry(MCExecPoint &dest, const char** type)
{
	MCresult->sets("not supported");
	dest.clear();
}

void MCS_set_registry(const char *key, MCExecPoint &dest, char *type)
{
	MCresult->sets("not supported");
	dest.setboolean(False);
}

void MCS_delete_registry(const char *key, MCExecPoint &dest)
{
	MCresult->sets("not supported");
	dest.setboolean(False);
}

void MCS_list_registry(MCExecPoint& p_dest)
{
	MCresult -> sets("not supported");
	p_dest . setboolean(False);
}

Boolean MCS_poll(real8 delay, int fd)
{
	Boolean handled = False;
	fd_set rmaskfd, wmaskfd, emaskfd;
	FD_ZERO(&rmaskfd);
	FD_ZERO(&wmaskfd);
	FD_ZERO(&emaskfd);
	int4 maxfd = 0;
	if (!MCnoui)
	{
		if (fd != 0)
			FD_SET(fd, &rmaskfd);
		maxfd = fd;
	}
	if (MCshellfd != -1)
	{
		FD_SET(MCshellfd, &rmaskfd);
		if (MCshellfd > maxfd)
			maxfd = MCshellfd;
	}

	uint2 i;
	for (i = 0 ; i < MCnsockets ; i++)
	{
		int fd = MCsockets[i]->fd;
		if (!fd || MCsockets[i]->resolve_state == kMCSocketStateResolving ||
				MCsockets[i]->resolve_state == kMCSocketStateError)
			continue;
		if (MCsockets[i]->connected && !MCsockets[i]->closing
		        && !MCsockets[i]->shared || MCsockets[i]->accepting)
			FD_SET(fd, &rmaskfd);
		if (!MCsockets[i]->connected || MCsockets[i]->wevents != NULL)
			FD_SET(fd, &wmaskfd);
		FD_SET(fd, &emaskfd);
		if (fd > maxfd)
			maxfd = fd;
		if (MCsockets[i]->added)
		{
			delay = 0.0;
			MCsockets[i]->added = False;
			handled = True;
		}
	}

	struct timeval timeoutval;
	timeoutval.tv_sec = (long)delay;
	timeoutval.tv_usec = (long)((delay - floor(delay)) * 1000000.0);
	int n = 0;
	
	n = select(maxfd + 1, &rmaskfd, &wmaskfd, &emaskfd, &timeoutval);

	if (n <= 0)
		return handled;

	if (MCshellfd != -1 && FD_ISSET(MCshellfd, &rmaskfd))
		return True;

	for (i = 0 ; i < MCnsockets ; i++)
	{
		int fd = MCsockets[i]->fd;
		if (FD_ISSET(fd, &emaskfd) && fd != 0)
		{

			if (!MCsockets[i]->waiting)
			{
				MCsockets[i]->error = strclone("select error");
				MCsockets[i]->doclose();
			}

		}
		else
		{
			if (FD_ISSET(fd, &rmaskfd) && !MCsockets[i]->shared)
			{
				MCsockets[i]->readsome();
			}
			if (FD_ISSET(fd, &wmaskfd))
			{
				MCsockets[i]->writesome();
			}
		}
		MCsockets[i]->setselect();
	}

	return True;
}

/*****************************************************************************
 *  Apple events handler	 			 	             *
 *****************************************************************************/
 
// MW-2006-08-05: Vetted for Endian issues
void MCS_send(const MCString &message, const char *program,
              const char *eventtype, Boolean needReply)
{ //send "" to program "" with/without reply
	if (!MCSecureModeCheckAppleScript())
		return;


	AEAddressDesc receiver;
	errno = getDescFromAddress(program, &receiver);
	if (errno != noErr)
	{
		AEDisposeDesc(&receiver);
		MCresult->sets("no such program");
		return;
	}
	AppleEvent ae;
	if (eventtype == NULL)
		eventtype = "miscdosc";
		
	AEEventClass ac;
	AEEventID aid;
	
	ac = FourCharCodeFromString(eventtype);
	aid = FourCharCodeFromString(&eventtype[4]);
	
	AECreateAppleEvent(ac, aid, &receiver, kAutoGenerateReturnID,
	                   kAnyTransactionID, &ae);
	AEDisposeDesc(&receiver); //dispose of the receiver description record
	// if the ae message we are sending is 'odoc', 'pdoc' then
	// create a document descriptor of type fypeFSS for the document
	
	Boolean docmessage = False; //Is this message contains a document descriptor?
	AEDescList files_list, file_desc;
	AliasHandle the_alias;

	if (aid == 'odoc' || aid == 'pdoc')
	{
		FSSpec fspec;
		FSRef t_fsref;
		
		char *doc = message.clone();
		if (MCS_pathtoref(doc, &t_fsref) == noErr && MCS_fsref_to_fsspec(&t_fsref, &fspec) == noErr)
		{
			AECreateList(NULL, 0, false, &files_list);
			NewAlias(NULL, &fspec, &the_alias);
			HLock((Handle)the_alias);
			AECreateDesc(typeAlias, (Ptr)(*the_alias),
			             GetHandleSize((Handle)the_alias), &file_desc);
			HUnlock((Handle) the_alias);
			AEPutDesc(&files_list, 0, &file_desc);
			AEPutParamDesc(&ae, keyDirectObject, &files_list);
			docmessage = True;
		}
		delete doc;
	}
	//non document related massge, assume it's typeChar message
	if (!docmessage && message.getlength())
		AEPutParamPtr(&ae, keyDirectObject, typeChar,
		              message.getstring(), message.getlength());

	//Send the Apple event
	AppleEvent answer;
	if (needReply)
		errno = AESend(&ae, &answer, kAEQueueReply, kAENormalPriority,
		               kAEDefaultTimeout, NULL, NULL); //no reply
	else
		errno = AESend(&ae, &answer, kAENoReply, kAENormalPriority,
		               kAEDefaultTimeout, NULL, NULL); //reply comes in event queue
	if (docmessage)
	{
		DisposeHandle((Handle)the_alias);
		AEDisposeDesc(&file_desc);
		AEDisposeDesc(&files_list);
		AEDisposeDesc(&file_desc);
	}
	AEDisposeDesc(&ae);
	if (errno != noErr)
	{
		char *buffer = new char[6 + I2L];
		sprintf(buffer, "error %d", errno);
		MCresult->copysvalue(buffer);
		delete buffer;
		return;
	}
	if (needReply)
	{ /* wait for a reply in a loop.  The reply comes in
				      from regular event handling loop
				      and is handled by an Apple event handler*/
		real8 endtime = curtime + AETIMEOUT;
		while (True)
		{
			if (MCscreen->wait(READ_INTERVAL, False, True))
			{
				MCresult->sets("user interrupt");
				return;
			}
			if (curtime > endtime)
			{
				MCresult->sets("timeout");
				return;
			}
			if (AEanswerErr != NULL || AEanswerData != NULL)
				break;
		}
		if (AEanswerErr != NULL)
		{
			MCresult->copysvalue(AEanswerErr);
			delete AEanswerErr;
			AEanswerErr = NULL;
		}
		else
		{
			MCresult->copysvalue(AEanswerData);
			delete AEanswerData;
			AEanswerData = NULL;
		}
		AEDisposeDesc(&answer);
	}
	else
		MCresult->clear(False);
}

// MW-2006-08-05: Vetted for Endian issues
void MCS_reply(const MCString &message, const char *keyword, Boolean error)
{
	delete replymessage;
	replylength = message.getlength();
	replymessage = new char[replylength];
	memcpy(replymessage, message.getstring(), replylength);

	//at any one time only either keyword or error is set
	if (keyword != NULL)
	{
		replykeyword = FourCharCodeFromString(keyword);
	}
	else
	{
		if (error)
			replykeyword = 'errs';
		else
			replykeyword = '----';
	}
}

static bool fetch_ae_as_fsref_list(char*& string, uint4& length)
{
	AEDescList docList; //get a list of alias records for the documents
	long count;
	if (AEGetParamDesc(aePtr, keyDirectObject,
					   typeAEList, &docList) == noErr
		&& AECountItems(&docList, &count) == noErr && count > 0)
	{
		AEKeyword rKeyword; //returned keyword
		DescType rType;    //returned type
		
		FSRef t_doc_fsref;
		
		Size rSize;      //returned size, atual size of the docName
		long item;
		// get a FSSpec record, starts from count==1
		for (item = 1; item <= count; item++)
		{
			if (AEGetNthPtr(&docList, item, typeFSRef, &rKeyword, &rType,
							&t_doc_fsref, sizeof(FSRef), &rSize) != noErr)
			{
				AEDisposeDesc(&docList);
				return false;
			}
			char *fullPathName = MCS_fsref_to_path(t_doc_fsref);
			uint2 newlength = strlen(fullPathName) + 1;
			MCU_realloc(&string, length, length + newlength, 1);
			if (length)
				string[length - 1] = '\n';
			memcpy(&string[length], fullPathName, newlength);
			length += newlength;
			delete fullPathName;
		}
		string[length - 1] = '\0';
		AEDisposeDesc(&docList);
	}
	return true;
}

// MW-2006-08-05: Vetted for Endian issues
char *MCS_request_ae(const MCString &message, uint2 ae)
{
	if (aePtr == NULL)
		return strdup("No current Apple event"); //as specified in HyperTalk
	errno = noErr;

	switch (ae)
	{
	case AE_CLASS:
		{
			char *aeclass;
			if ((errno = getAEAttributes(aePtr, keyEventClassAttr, aeclass)) == noErr)
				return aeclass;
			break;
		}
	case AE_DATA:
		{
			if (message.getlength() == 0)
			{ //no keyword, get event parameter(data)
				DescType rType;
				Size rSize;  //actual size returned
				/*first let's find out the size of incoming event data */
				
				// On Snow Leopard check for a coercion to a file list first as otherwise
				// we get a bad URL!
				if (MCmajorosversion >= 0x1060)
				{
					char *string = nil;
					uint4 length = 0;
					if (fetch_ae_as_fsref_list(string, length))
						return string;
				}
					
				if ((errno = AEGetParamPtr(aePtr, keyDirectObject, typeChar,
				                           &rType, NULL, 0, &rSize)) == noErr)
				{
					char *info = new char[rSize + 1]; //allocate enough buffer for data
					AEGetParamPtr(aePtr, keyDirectObject, typeChar,
					              &rType, info, rSize, &rSize); //retrive data now
					info[rSize] = '\0';
					return info;
				}
				else
				{
					char *string = nil;
					uint4 length = 0;
					if (fetch_ae_as_fsref_list(string, length))
						return string;
					return strdup("file list error");
				}
			}
			else
			{
				AEKeyword key;
				const char *keystring = message.getstring()
				                        + message.getlength() - sizeof(AEKeyword);
				key = FourCharCodeFromString(keystring);
				char *info;

				if (key == keyAddressAttr || key == keyEventClassAttr
				        || key == keyEventIDAttr || key == keyEventSourceAttr
				        || key == keyInteractLevelAttr || key == keyMissedKeywordAttr
				        || key == keyOptionalKeywordAttr || key == keyOriginalAddressAttr
				        || key == keyReturnIDAttr || key == keyTimeoutAttr
				        || key == keyTransactionIDAttr)
				{
					if ((errno = getAEAttributes(aePtr, key, info)) == noErr)
						return info;
				}
				else
				{
					if ((errno = getAEParams(aePtr, key, info)) == noErr)
						return info;
				}
			}
		}
		break;
	case AE_ID:
		{
			char *aeid;
			if ((errno = getAEAttributes(aePtr, keyEventIDAttr, aeid)) == noErr)
				return aeid;
			break;
		}
	case AE_RETURN_ID:
		{
			char *aerid;
			if ((errno = getAEAttributes(aePtr, keyReturnIDAttr, aerid)) == noErr)
				return aerid;
			break;
		}
	case AE_SENDER:
		{
			AEAddressDesc senderDesc;
			char *sender = new char[128];
			
			if ((errno = AEGetAttributeDesc(aePtr, keyOriginalAddressAttr,
			                                typeWildCard, &senderDesc)) == noErr)
			{
				errno = getAddressFromDesc(senderDesc, sender);
				AEDisposeDesc(&senderDesc);
				return sender;
			}
			delete sender;
			break;
		}
	}  /* end switch */
	if (errno == errAECoercionFail) //data could not display as text
		return strclone("unknown type");
	return strclone("not found");
}

// MW-2006-08-05: Vetted for Endian issues
char *MCS_request_program(const MCString &message, const char *program)
{
	AEAddressDesc receiver;
	errno = getDescFromAddress(program, &receiver);
	if (errno != noErr)
	{
		AEDisposeDesc(&receiver);
		MCresult->sets("no such program");
		return MCU_empty();
	}
	AppleEvent ae;
	errno = AECreateAppleEvent('misc', 'eval', &receiver,
	                           kAutoGenerateReturnID, kAnyTransactionID, &ae);
	AEDisposeDesc(&receiver); //dispose of the receiver description record
	//add parameters to the Apple event
	AEPutParamPtr(&ae, keyDirectObject, typeChar,
	              message.getstring(), message.getlength());
	//Send the Apple event
	AppleEvent answer;
	errno = AESend(&ae, &answer, kAEQueueReply, kAENormalPriority,
	               kAEDefaultTimeout, NULL, NULL); //no reply
	AEDisposeDesc(&ae);
	AEDisposeDesc(&answer);
	if (errno != noErr)
	{
		char *buffer = new char[6 + I2L];
		sprintf(buffer, "error %d", errno);
		MCresult->copysvalue(buffer);
		delete buffer;
		return MCU_empty();
	}
	real8 endtime = curtime + AETIMEOUT;
	while (True)
	{
		if (MCscreen->wait(READ_INTERVAL, False, True))
		{
			MCresult->sets("user interrupt");
			return MCU_empty();
		}
		if (curtime > endtime)
		{
			MCresult->sets("timeout");
			return MCU_empty();
		}
		if (AEanswerErr != NULL || AEanswerData != NULL)
			break;
	}
	if (AEanswerErr != NULL)
	{
		MCresult->copysvalue(AEanswerErr);
		delete AEanswerErr;
		AEanswerErr = NULL;
		return MCU_empty();
	}
	else
	{
		MCresult->clear(False);
		char *retval = AEanswerData;
		AEanswerData = NULL;
		return retval;
	}
}

char *MCS_FSSpec2path(FSSpec *fSpec)
{
	char *path = new char[PATH_MAX + 1];


	char *fname = new char[PATH_MAX + 1];

	CopyPascalStringToC(fSpec->name, fname);
	MCU_path2std(fname);

	char oldchar = fSpec->name[0];
	Boolean dontappendname = False;
	fSpec->name[0] = '\0';

	FSRef ref;

	// MW-2005-01-21: Removed the following two lines - function would not work if file did not already exist

	/* fSpec->name[0] = oldchar;
	  dontappendname = True;*/

	if ((errno = FSpMakeFSRef(fSpec, &ref)) != noErr)
	{
		if (errno == nsvErr)
		{
			fSpec->name[0] = oldchar;
			if ((errno = FSpMakeFSRef(fSpec, &ref)) == noErr)
			{
				errno = FSRefMakePath(&ref, (unsigned char *)path, PATH_MAX);
				dontappendname = True;
			}
			else
				path[0] = '\0';
		}
		else
			path[0] = '\0';
	}
	else
		errno = FSRefMakePath(&ref, (unsigned char *)path, PATH_MAX);
	uint4 destlen;
	char *tutfpath = new char[PATH_MAX + 1];
	destlen = PATH_MAX;
	MCS_utf8tonative(path, strlen(path), tutfpath, destlen);
	tutfpath[destlen] = '\0';
	if (!dontappendname)
	{
		if (tutfpath[destlen - 1] != '/')
			strcat(tutfpath, "/");
		strcat(tutfpath, fname);
	}
	delete fname;
	delete path;
	return tutfpath;
}

char *MCS_fsref_to_path(FSRef& p_ref)
{
	char *t_path;
	t_path = new char[PATH_MAX + 1];
	
	FSRefMakePath(&p_ref, (UInt8 *)t_path, PATH_MAX);
	
	char *t_macroman_path;
	uint4 t_length;
	t_macroman_path = new char[PATH_MAX + 1];
	t_length = PATH_MAX;
	MCS_utf8tonative(t_path, strlen(t_path), t_macroman_path, t_length);
	t_macroman_path[t_length] = '\0';
	
	delete t_path;
	
	return t_macroman_path;
}

OSErr MCS_pathtoref_and_leaf(const char *p_path, FSRef& r_ref, UniChar*& r_leaf, UniCharCount& r_leaf_length)
{
	OSErr t_error;
	t_error = noErr;

	char *t_resolved_path;
	t_resolved_path = NULL;
	if (t_error == noErr)
		t_resolved_path = MCS_resolvepath(p_path);
	
	char *t_resolved_path_leaf;
	t_resolved_path_leaf = NULL;
	if (t_error == noErr)
	{
		t_resolved_path_leaf = strrchr(t_resolved_path, '/');
		if (t_resolved_path_leaf != NULL)
		{
			t_resolved_path_leaf[0] = '\0';
			t_resolved_path_leaf += 1;
		}
		else
			t_error = fnfErr;
	}

	char *t_utf8_path;
	t_utf8_path = NULL;
	
	// OK-2010-04-06: [[Bug]] - path2utf frees the buffer passed into it, so we have to clone t_resolved_path
	// here, as otherwise we are using it after its been freed. 
	char *t_resolved_path_clone;
	t_resolved_path_clone = strdup(t_resolved_path);
	
	if (t_error == noErr)
		t_utf8_path = path2utf(t_resolved_path_clone);

	if (t_error == noErr)
		t_error = FSPathMakeRef((const UInt8 *)t_utf8_path, &r_ref, NULL);
	
	// Convert the leaf from MacRoman to UTF16.
	if (t_error == noErr)
	{
		unsigned short *t_utf16_leaf;
		uint4 t_utf16_leaf_length;
		
		t_utf16_leaf = new unsigned short[256];
		t_utf16_leaf_length = 256;
		MCS_nativetoutf16(t_resolved_path_leaf, strlen(t_resolved_path_leaf), t_utf16_leaf, t_utf16_leaf_length);

		r_leaf = (UniChar *)t_utf16_leaf;
		r_leaf_length = (UniCharCount)t_utf16_leaf_length;
	}
	
	if (t_utf8_path != NULL)
		delete t_utf8_path;
		
	return t_error;
}

OSErr MCS_fsspec_to_fsref(const FSSpec *p_fsspec, FSRef *r_fsref)
{
	return FSpMakeFSRef(p_fsspec, r_fsref);
}

OSErr MCS_fsref_to_fsspec(const FSRef *p_fsref, FSSpec *r_fsspec)
{
	return FSGetCatalogInfo(p_fsref, 0, NULL, NULL, r_fsspec, NULL);
}

OSErr MCS_pathtoref(const MCString& p_path, FSRef *r_ref)
{
	char *t_cstring_path;
	t_cstring_path = p_path . clone();
	
	OSErr t_error;
	t_error = MCS_pathtoref(t_cstring_path, r_ref);
	
	delete t_cstring_path;
	
	return t_error;
}

OSErr MCS_pathtoref(const char *p_path, FSRef *r_ref)
{
	char *t_resolved_path;
	t_resolved_path = MCS_resolvepath(p_path);
	
	char *t_utf8_path;
	t_utf8_path = path2utf(t_resolved_path);
	
	OSErr t_error;
	t_error = FSPathMakeRef((const UInt8 *)t_utf8_path, r_ref, NULL);
	
	delete t_utf8_path;
	
	// path2utf deletes t_resolved_path
	// delete t_resolved_path;
	
	return t_error;
}

// based on MoreFiles (Apple DTS)
OSErr MCS_path2FSSpec(const char *fname, FSSpec *fspec)
{
	char *path = MCS_resolvepath(fname);
	memset(fspec, 0, sizeof(FSSpec));


	char *f2 = strrchr(path, '/');
	if (f2 != NULL && f2 != path)
		*f2++ = '\0';
	char *fspecname = strclone(f2);
	path = path2utf(path);
	FSRef ref;
	if ((errno = FSPathMakeRef((unsigned char *)path, &ref, NULL)) == noErr)
	{
		if ((errno = FSGetCatalogInfo(&ref, kFSCatInfoNone,
		                              NULL, NULL, fspec, NULL)) == noErr)
		{
			CInfoPBRec cpb;
			memset(&cpb, 0, sizeof(CInfoPBRec));
			cpb.dirInfo.ioNamePtr = fspec->name;
			cpb.dirInfo.ioVRefNum = fspec->vRefNum;
			cpb.dirInfo.ioDrDirID = fspec->parID;
			if ((errno = PBGetCatInfoSync(&cpb)) != noErr)
			{
				delete path;
				return errno;
			}
			c2pstr((char *)fspecname);
			errno = FSMakeFSSpec(cpb.dirInfo.ioVRefNum, cpb.dirInfo.ioDrDirID,
			                     (unsigned char *)fspecname, fspec);
		}
	}
	delete fspecname;
	delete path;
	return errno;
}

/**************************************************************************
 * Utility functions used by this module only
 **************************************************************************/

static OSErr getDescFromAddress(const char *address, AEDesc *retDesc)
{
	/* return an address descriptor based on the target address passed in
	  * * There are 3 possible forms of target string: *
	  * 1. ZONE:MACHINE:APP NAME 
	  * 2. MACHINE:APP NAME(sender & receiver are in the same zone but on different machine) 
	  * 3. APP NAME 
	  */
	errno = noErr;
	retDesc->dataHandle = NULL;  /* So caller can dispose always. */
	char *ptr = strchr(address, ':');

	if (ptr == NULL)
	{ //address contains application name only. Form # 3
		char *appname = new char[strlen(address) +1];
		strcpy(appname, address);
		c2pstr(appname);  //convert c string to pascal string
		errno = getDesc(0, NULL, NULL, (unsigned char*)appname, retDesc);
		delete appname;
	}

	/* CARBON doesn't support the seding apple events between systmes. Therefore no
	 need to do the complicated location/zone searching                       */

	return errno;
}

// MW-2006-08-05: Vetted for Endian issues
static OSErr getDesc(short locKind, StringPtr zone, StringPtr machine,
                     StringPtr app, AEDesc *retDesc)
{

	/* Carbon doesn't support the seding apple events between different
	 * machines, plus CARBON does not support PPC Toolbox routines,
	 * Therefore no need to do the complicated location/zone
	 * searching. Use Process Manager's routine to get target program's
	 * process id for the address descriptor */
	ProcessSerialNumber psn;
	psn.highLongOfPSN = 0;
	psn.lowLongOfPSN = kNoProcess; //start at the beginning to do the search
	ProcessInfoRec pInfoRec;
	Str32 pname;
	/* need to specify values for the processInfoLength,processName, and
	 * processAppSpec fields of the process information record to get
	 * info returned in those fields. Since we only want the application
	 * name info returned, we allocate a string of 32 length as buffer
	 * to store the process name */
	pInfoRec.processInfoLength = sizeof(ProcessInfoRec);
	pInfoRec.processName = pname;
	pInfoRec.processAppSpec = NULL;
	Boolean processFound = False;

	while (GetNextProcess(&psn) == noErr)
	{
		if (GetProcessInformation(&psn, &pInfoRec) == noErr)
			if (EqualString(pInfoRec.processName, app, False, True))
			{
				processFound = True;
				break;
			}
	}
	if (processFound)
		return AECreateDesc(typeProcessSerialNumber, (Ptr)&pInfoRec.processNumber,
		                    sizeof(ProcessSerialNumber), retDesc);
	else
		return procNotFound; //can't find the program/process to create a descriptor
}

// MW-2006-08-05: Vetted for Endian issues
static OSErr getAEAttributes(const AppleEvent *ae, AEKeyword key, char *&result)
{
	DescType rType;
	Size rSize;
	DescType dt;
	Size s;
	if ((errno = AESizeOfAttribute(ae, key, &dt, &s)) == noErr)
	{
		switch (dt)
		{
		case typeBoolean:
			{
				Boolean b;
				AEGetAttributePtr(ae, key, dt, &rType, &b, s, &rSize);
				result = strclone(b ? MCtruestring : MCfalsestring);
			}
			break;
		case typeChar:
			result = new char[s + 1];
			AEGetAttributePtr(ae, key, dt, &rType, result, s, &rSize);
			result[s] = '\0';
			break;
		case typeType:
		  {
			  FourCharCode t_type;
			  AEGetAttributePtr(ae, key, dt, &rType, &t_type, s, &rSize);
				result = FourCharCodeToString(t_type);
			}
			break;
		case typeShortInteger:
			{
				int2 i;
				AEGetAttributePtr(ae, key, dt, &rType, &i, s, &rSize);
				result = new char[I2L];
				sprintf(result, "%d", i);
				break;
			}
		case typeLongInteger:
			{
				int4 i;
				AEGetAttributePtr(ae, key, dt, &rType, &i, s, &rSize);
				result = new char[I4L];
				sprintf(result, "%d", i);
				break;
			}
		case typeShortFloat:
			{
				real4 f;
				AEGetAttributePtr(ae, key, dt, &rType, &f, s, &rSize);
				result = new char[R4L];
				sprintf(result, "%12.12g", f);
				break;
			}
		case typeLongFloat:
			{
				real8 f;
				AEGetAttributePtr(ae, key, dt, &rType, &f, s, &rSize);
				result = new char[R8L];
				sprintf(result, "%12.12g", f);
				break;
			}
		case typeMagnitude:
			{
				uint4 i;
				AEGetAttributePtr(ae, key, dt, &rType, &i, s, &rSize);
				result = new char[U4L];
				sprintf(result, "%u", i);
				break;
			}
		case typeNull:
			result = MCU_empty();
			break;
		case typeFSS:
			{
				FSSpec fs;
				errno = AEGetAttributePtr(ae, key, dt, &rType, &fs, s, &rSize);
				result = MCS_FSSpec2path(&fs);
			}
			break;
		case typeFSRef:
			{
				FSRef t_fs_ref;
				errno = AEGetAttributePtr(ae, key, dt, &rType, &t_fs_ref, s, &rSize);
				result = MCS_fsref_to_path(t_fs_ref);
			}
			break;
		default:
			result = new char[18];
			sprintf(result, "unknown type %4.4s", (char *)&dt);
			break;
		}
	}
	return errno;
}

// MW-2006-08-05: Vetted for Endian issues
static OSErr getAEParams(const AppleEvent *ae, AEKeyword key, char *&result)
{
	DescType rType;
	Size rSize;
	DescType dt;
	Size s;
	if ((errno = AESizeOfParam(ae, key, &dt, &s)) == noErr)
	{
		switch (dt)
		{
		case typeBoolean:
			{
				Boolean b;
				AEGetParamPtr(ae, key, dt, &rType, &b, s, &rSize);
				result = strclone(b ? MCtruestring : MCfalsestring);
			}
			break;
		case typeChar:
			result = new char[s + 1];
			AEGetParamPtr(ae, key, dt, &rType, result, s, &rSize);
			result[s] = '\0';
			break;
		case typeType:
		  {
			  FourCharCode t_type;
			  AEGetParamPtr(ae, key, dt, &rType, &t_type, s, &rSize);
				result = FourCharCodeToString(t_type);
			}
			break;
		case typeShortInteger:
			{
				int2 i;
				AEGetParamPtr(ae, key, dt, &rType, &i, s, &rSize);
				result = new char[I2L];
				sprintf(result, "%d", i);
				break;
			}
		case typeLongInteger:
			{
				int4 i;
				AEGetParamPtr(ae, key, dt, &rType, &i, s, &rSize);
				result = new char[I4L];
				sprintf(result, "%d", i);
				break;
			}
		case typeShortFloat:
			{
				real4 f;
				AEGetParamPtr(ae, key, dt, &rType, &f, s, &rSize);
				result = new char[R4L];
				sprintf(result, "%12.12g", f);
				break;
			}
		case typeLongFloat:
			{
				real8 f;
				AEGetParamPtr(ae, key, dt, &rType, &f, s, &rSize);
				result = new char[R8L];
				sprintf(result, "%12.12g", f);
				break;
			}
		case typeMagnitude:
			{
				uint4 i;
				AEGetParamPtr(ae, key, dt, &rType, &i, s, &rSize);
				result = new char[U4L];
				sprintf(result, "%u", i);
				break;
			}
		case typeNull:
			result = MCU_empty();
			break;
		case typeFSS:
			{
				FSSpec fs;
				errno = AEGetParamPtr(ae, key, dt, &rType, &fs, s, &rSize);
				result = MCS_FSSpec2path(&fs);
			}
			break;
		case typeFSRef:
			{
				FSRef t_fs_ref;
				errno = AEGetParamPtr(ae, key, dt, &rType, &t_fs_ref, s, &rSize);
				result = MCS_fsref_to_path(t_fs_ref);
			}
			break;
		default:
			result = new char[18];
			sprintf(result, "unknown type %4.4s", (char *)&dt);
			break;
		}
	}
	return errno;
}

static OSErr getAddressFromDesc(AEAddressDesc targetDesc, char *address)
{/* This function returns the zone, machine, and application name for the
	    indicated target descriptor.  */


	address[0] = '\0';
	return noErr;

}

void MCS_alternatelanguages(MCExecPoint &ep)
{
	ep.clear();
	getosacomponents();
	uint2 i;
	for (i = 0; i < osancomponents; i++)
		ep.concatcstring(osacomponents[i].compname, EC_RETURN, i == 0);
}

static OSErr osacompile(MCString &s, ComponentInstance compinstance,
                        OSAID &scriptid)
{
	AEDesc aedscript;
	char *buffer = s.clone();
	char *cptr = buffer;
	while (*cptr)
	{
		if (*cptr == '\n')
			*cptr = '\r';
		cptr++;
	}
	scriptid = kOSANullScript;
	AECreateDesc(typeChar, buffer, s.getlength(), &aedscript);
	OSErr err = OSACompile(compinstance, &aedscript, kOSAModeNull, &scriptid);
	AEDisposeDesc(&aedscript);
	delete buffer;
	return err;
}

static OSErr osaexecute(MCString &s, ComponentInstance compinstance,
                        OSAID scriptid)
{
	OSAID scriptresult;
	OSErr err;
	err = OSAExecute(compinstance, scriptid, kOSANullScript,
	                 kOSAModeNull, &scriptresult);
	if (err != noErr)
		return err;
	AEDesc aedresult;
	OSADisplay(compinstance, scriptresult, typeChar, kOSAModeNull, &aedresult);
	uint4 tsize = AEGetDescDataSize(&aedresult);
	char *buffer = new char[tsize];
	err = AEGetDescData(&aedresult,buffer,tsize);
	s.set(buffer,tsize);
	AEDisposeDesc(&aedresult);
	OSADispose(compinstance, scriptresult);
	return err;
}

static void getosacomponents()
{
	if (osacomponents != NULL)
		return;
	ComponentDescription compdesc;
	Component tcomponent = 0L;
	Handle compname = NewHandle(0);
	compdesc.componentType = kOSAComponentType; //scripting component
	compdesc.componentSubType = 0L;//any
	compdesc.componentManufacturer = 0L;
	compdesc.componentFlags = kOSASupportsCompiling; // compile and execute
	compdesc.componentFlagsMask = kOSASupportsCompiling;
	uint2 compnumber = CountComponents(&compdesc);
	if (compnumber - 1) //don't include the generic script comp
		osacomponents = new OSAcomponent[compnumber - 1];
	while ((tcomponent = FindNextComponent(tcomponent,&compdesc)) != NULL)
	{
		ComponentDescription founddesc;
		OSErr err = GetComponentInfo(tcomponent, &founddesc, compname, NULL, NULL);
		if (founddesc.componentSubType == kOSAGenericScriptingComponentSubtype)
			continue;
		if (err != noErr)
			break;
		//self check if return error
		HLock(compname);
		p2cstr((unsigned char *)*compname);
		MCString s = *compname;
		MCU_lower(osacomponents[osancomponents].compname, s);
		osacomponents[osancomponents].compname[s.getlength()] = '\0';
		osacomponents[osancomponents].compsubtype = founddesc.componentSubType;
		osacomponents[osancomponents].compinstance = NULL;
		HUnlock(compname);
		osancomponents++;
	}
	DisposeHandle(compname);
}

void MCS_doalternatelanguage(MCString &s, const char *langname)
{
	getosacomponents();
	OSAcomponent *posacomp = NULL;
	uint2 i;
	uint4 l = strlen(langname);
	for (i = 0; i < osancomponents; i++)
	{
		if (l == strlen(osacomponents[i].compname)
		        && !MCU_strncasecmp(osacomponents[i].compname, langname, l))
		{
			posacomp = &osacomponents[i];
			break;
		}
	}
	if (posacomp == NULL)
	{
		MCresult->sets("alternate language not found");
		return;
	}
	if (posacomp->compinstance == NULL)
		posacomp->compinstance = OpenDefaultComponent(kOSAComponentType,
		                         posacomp->compsubtype);
	//self check if returns error
	OSAID scriptid;
	if (osacompile(s, posacomp->compinstance, scriptid) != noErr)
	{
		MCresult->sets("compiler error");
		return;
	}
	MCString rvalue;
	OSErr err;
	err = osaexecute(rvalue, posacomp->compinstance, scriptid);
	if (err == noErr)
	{
		MCresult->copysvalue(rvalue);
		delete rvalue.getstring();
	}
	else if (err == errOSAScriptError)
	{
/*		MCExecPoint ep(nil, nil, nil);
		
		AEDesc err_str;
		OSAScriptError(posacomp -> compinstance, kOSAErrorMessage, typeChar, &err_str);
		
		ep . setstring("execution error,%s",);
		AEDisposeDesc(&err_str);*/
		
		MCresult->sets("execution error");
	}
	else
		MCresult->sets("execution error");
	
	OSADispose(posacomp->compinstance, scriptid);
}

struct  LangID2Charset
{
	Lang_charset charset;
	ScriptCode scriptcode;
};

static LangID2Charset scriptcodetocharsets[] = {
            { LCH_ENGLISH, smRoman },
            { LCH_ROMAN, smRoman },
            { LCH_JAPANESE, smJapanese },
            { LCH_CHINESE, smTradChinese },
            { LCH_RUSSIAN, smCyrillic },
            { LCH_TURKISH, smCyrillic },
            { LCH_BULGARIAN, smCyrillic },
            { LCH_UKRAINIAN, smCyrillic },
            { LCH_ARABIC, smArabic },
            { LCH_HEBREW, smHebrew },
            { LCH_GREEK, smGreek },
            { LCH_KOREAN, smKorean },
            { LCH_POLISH, smCentralEuroRoman },
						{ LCH_VIETNAMESE, smVietnamese },
						{ LCH_LITHUANIAN, smCentralEuroRoman },
            { LCH_THAI, smThai },
            { LCH_SIMPLE_CHINESE, smSimpChinese },
            { LCH_UNICODE, smUnicodeScript }
        };

uint1 MCS_langidtocharset(uint2 scode)
{
	uint2 i;
	for (i = 0; i < ELEMENTS(scriptcodetocharsets); i++)
		if (scriptcodetocharsets[i].scriptcode == scode)
			return scriptcodetocharsets[i].charset;
	return 0;
}

uint2 MCS_charsettolangid(uint1 charset)
{
	uint2 i;
	for (i = 0; i < ELEMENTS(scriptcodetocharsets); i++)
		if (scriptcodetocharsets[i].charset == charset)
			return scriptcodetocharsets[i].scriptcode;
	return 0;
}

void MCS_unicodetomultibyte(const char *s, uint4 len, char *d,
                            uint4 destbufferlength, uint4 &destlen,
                            uint1 charset)
{
	ScriptCode fscript = MCS_charsettolangid(charset);
	//we cache unicode convertors for speed
	if (!destbufferlength)
	{
		if (charset)
			destlen = len << 1;
		else
			destlen = len >> 1;
		return;
	}
	if (unicodeconvertors[fscript] == NULL)
	{
		TextEncoding scriptEncoding;
		UpgradeScriptInfoToTextEncoding(fscript, kTextLanguageDontCare,
		                                kTextRegionDontCare, NULL,
		                                &scriptEncoding);
		CreateUnicodeToTextInfoByEncoding(scriptEncoding,
		                                  &unicodeconvertors[fscript]);
	}
	ByteCount processedbytes, outlength;
	destlen = 0;
	
	// MW-2008-06-12: [[ Bug 6313 ]] Loop through all input characters, replacing unknown
	//   ones with ? - this mimics Windows behaviour.
	// MW-2008-06-12: Make sure we loop until we have no pairs of bytes left otherwise
	//   we go into an infinite loop when doing things like uniDecode("abc")
	while(len > 1)
	{
		ConvertFromUnicodeToText(unicodeconvertors[fscript], len, (UniChar *)s,
								 kUnicodeLooseMappingsMask
								 | kUnicodeStringUnterminatedBit
								 | kUnicodeUseFallbacksBit, 0, NULL, 0, NULL,
								 destbufferlength, &processedbytes,
								 &outlength, (LogicalAddress)d);
		if (processedbytes == 0)
		{
			*d = '?';
			processedbytes = 2;
			outlength = 1;
		}

		len -= processedbytes;
		destlen += outlength;
		s += processedbytes;
		d += outlength;
	}
}

void MCS_multibytetounicode(const char *s, uint4 len, char *d,
                            uint4 destbufferlength,
                            uint4 &destlen, uint1 charset)
{
	// MW-2012-06-14: [[ Bug ]] If used for charset 0 before any other, causes a crash.
	static int oldcharset = -1;
	if (!destbufferlength)
	{
		destlen = len << 1;
		return;
	}
	if (charset != oldcharset)
	{
		if (texttounicodeconvertor)
			DisposeTextToUnicodeInfo(texttounicodeconvertor);
		texttounicodeconvertor = NULL;
		ScriptCode fscript = MCS_charsettolangid(charset);
		TextEncoding scriptEncoding;
		UpgradeScriptInfoToTextEncoding(fscript, kTextLanguageDontCare,
		                                kTextRegionDontCare, NULL,
		                                &scriptEncoding);
		texttounicodeconvertor = &texttounicodeinfo;
		CreateTextToUnicodeInfoByEncoding(scriptEncoding, texttounicodeconvertor);
	}
	ByteCount processedbytes, outlength;
	ConvertFromTextToUnicode(*texttounicodeconvertor, len, (LogicalAddress) s,
	                         kUnicodeLooseMappingsMask
	                         | kUnicodeUseFallbacksMask, 0, NULL, 0, NULL,
	                         destbufferlength, &processedbytes,
	                         &outlength, (UniChar *)d);
	destlen = outlength;
	oldcharset = charset;
}

void MCS_nativetoutf16(const char *p_native, uint4 p_native_length, unsigned short *p_utf16, uint4& x_utf16_length)
{
	uint4 t_byte_length;
	t_byte_length = x_utf16_length * sizeof(unsigned short);
	MCS_multibytetounicode(p_native, p_native_length, (char *)p_utf16, t_byte_length, t_byte_length, LCH_ROMAN);
	x_utf16_length = t_byte_length / sizeof(unsigned short);
}

void MCS_utf16tonative(const unsigned short *p_utf16, uint4 p_utf16_length, char *p_native, uint4& p_native_length)
{
	MCS_unicodetomultibyte((const char *)p_utf16, p_utf16_length * 2, p_native, p_native_length, p_native_length, LCH_ROMAN);
}

Boolean MCS_isleadbyte(uint1 charset, char *s)
{
	if (!charset)
		return False;
	return CharacterByteType(s, 0, MCS_charsettolangid(charset)) == smFirstByte;
}

Boolean MCS_imeisunicode()
{
	OSErr err;
	long version;
	err = Gestalt(gestaltTSMgrVersion, &version);
	//only enable if os 9.0 or greater and TSM > 1.5
	if ((err == noErr) && (version >= gestaltTSMgr15))
		if (Gestalt(gestaltSystemVersion, &version) == noErr)
			return version >= 0x900;
	return False;
}

MCSysModuleHandle MCS_loadmodule(const char *p_filename)
{
	char *t_native_path;
	t_native_path = path2utf(MCS_resolvepath(p_filename));
	
	CFURLRef t_url;
	t_url = CFURLCreateFromFileSystemRepresentation(NULL, (const UInt8 *)t_native_path, strlen(t_native_path), False);
	delete t_native_path;
	
	if (t_url == NULL)
		return NULL;
		
	MCSysModuleHandle t_result;
	t_result = (MCSysModuleHandle)CFBundleCreate(NULL, t_url);
	
	CFRelease(t_url);
	
	return (MCSysModuleHandle)t_result;
}

void MCS_unloadmodule(MCSysModuleHandle p_module)
{
	CFRelease((CFBundleRef)p_module);
}

void *MCS_resolvemodulesymbol(MCSysModuleHandle p_module, const char *p_symbol)
{
	CFStringRef t_cf_symbol;
	t_cf_symbol = CFStringCreateWithCString(NULL, p_symbol, CFStringGetSystemEncoding());
	if (t_cf_symbol == NULL)
		return NULL;
	
	void *t_symbol_ptr;
	t_symbol_ptr = CFBundleGetFunctionPointerForName((CFBundleRef)p_module, t_cf_symbol);
	
	CFRelease(t_cf_symbol);
	
	return t_symbol_ptr;
}

bool MCS_processtypeisforeground(void)
{
	ProcessSerialNumber t_psn = { 0, kCurrentProcess };
	
	CFDictionaryRef t_info;
	t_info = ProcessInformationCopyDictionary(&t_psn, kProcessDictionaryIncludeAllInformationMask);
	
	bool t_result;
	t_result = true;
	if (t_info != NULL)
	{
		CFBooleanRef t_value;
		t_value = (CFBooleanRef)CFDictionaryGetValue(t_info, CFSTR("LSBackgroundOnly"));
		if (t_value != NULL && CFBooleanGetValue(t_value) == TRUE)
			t_result = false;
		CFRelease(t_info);
	}
	
	return t_result;
}

bool MCS_changeprocesstype(bool to_foreground)
{
	// We can only switch from background to foreground. So check to see if
	// we are foreground already, we are only asking to go to foreground.
	if (MCS_processtypeisforeground())
	{
		if (to_foreground)
			return true;
		return false;
	}
	
	// Actually switch to foreground.
	ProcessSerialNumber t_psn = { 0, kCurrentProcess };
	TransformProcessType(&t_psn, kProcessTransformToForegroundApplication);
	SetFrontProcess(&t_psn);
	
	return true;
}

bool MCS_isatty(int fd)
{
	return isatty(fd) != 0;
}

bool MCS_isnan(double v)
{
	return isnan(v);
}

uint32_t MCS_getsyserror(void)
{
	return errno;
}

bool MCS_mcisendstring(const char *command, char buffer[256])
{
	strcpy(buffer, "not supported");
	return true;
}

void MCS_system_alert(const char *p_title, const char *p_message)
{
	CFStringRef t_cf_title, t_cf_message;
	t_cf_title = CFStringCreateWithCString(NULL, p_title, kCFStringEncodingMacRoman);
	t_cf_message = CFStringCreateWithCString(NULL, p_message, kCFStringEncodingMacRoman);
	DialogRef t_alert;
	CreateStandardAlert(kAlertStopAlert, t_cf_title, t_cf_message, NULL, &t_alert);
	
	DialogItemIndex t_result;
	RunStandardAlert(t_alert, NULL, &t_result);
	CFRelease(t_cf_title);
	CFRelease(t_cf_message);
}

bool MCS_generate_uuid(char p_buffer[128])
{
	CFUUIDRef t_uuid;
	t_uuid = CFUUIDCreate(kCFAllocatorDefault);
	if (t_uuid != NULL)
	{
		CFStringRef t_uuid_string;
		
		t_uuid_string = CFUUIDCreateString(kCFAllocatorDefault, t_uuid);
		if (t_uuid_string != NULL)
		{
			CFStringGetCString(t_uuid_string, p_buffer, 127, kCFStringEncodingMacRoman);
			CFRelease(t_uuid_string);
		}
		
		CFRelease(t_uuid);

		return true;
	}

	return false;
}

////////////////////////////////////////////////////////////////////////////////

static bool startprocess_create_argv(char *name, char *doc, uint32_t & r_argc, char**& r_argv)
{
	uint32_t argc;
	char **argv;
	argc = 0;
	argv = nil;
	if (doc == NULL)
	{
		char *sptr = name;
		while (*sptr)
		{
			while (isspace(*sptr))
				sptr++;
			MCU_realloc((char **)&argv, argc, argc + 2, sizeof(char *));
			if (*sptr == '"')
			{
				argv[argc++] = ++sptr;
				while (*sptr && *sptr != '"')
					sptr++;
			}
			else
			{
				argv[argc++] = sptr;
				while (*sptr && !isspace(*sptr))
					sptr++;
			}
			if (*sptr)
				*sptr++ = '\0';
		}
	}
	else
	{
		argv = new char *[3];
		argv[0] = name;
		argv[1] = doc;
		argc = 2;
	}
	
	argv[argc] = NULL;
	
	r_argc = argc;
	r_argv = argv;
	
	return true;
}

static bool startprocess_write_uint32_to_fd(int fd, uint32_t value)
{
	value = MCSwapInt32HostToNetwork(value);
	if (write(fd, &value, sizeof(uint32_t)) != sizeof(uint32_t))
		return false;
	return true;
}

static bool startprocess_write_cstring_to_fd(int fd, char *string)
{
	if (!startprocess_write_uint32_to_fd(fd, strlen(string) + 1))
		return false;
	if (write(fd, string, strlen(string) + 1) != strlen(string) + 1)
		return false;
	return true;
}

static bool startprocess_read_uint32_from_fd(int fd, uint32_t& r_value)
{
	uint32_t value;
	if (read(fd, &value, sizeof(uint32_t)) != sizeof(uint32_t))
		return false;
	r_value = MCSwapInt32NetworkToHost(value);
	return true;
}

static bool startprocess_read_cstring_from_fd(int fd, char*& r_cstring)
{
	uint32_t t_length;
	if (!startprocess_read_uint32_from_fd(fd, t_length))
		return false;
	
	char *t_string;
	t_string = (char *)malloc(t_length);
	if (read(fd, t_string, t_length) != t_length)
	{
		free(t_string);
		return false;
	}
	
	r_cstring = t_string;
	
	return true;
}

bool MCS_mac_elevation_bootstrap_main(int argc, char *argv[])
{
	// Read the argument count
	uint32_t t_arg_count;
	startprocess_read_uint32_from_fd(fileno(stdin), t_arg_count);
	
	// Read the arguments
	char **t_args;
	t_args = (char **)malloc(sizeof(char *) * (t_arg_count + 1));
	for(uint32_t i = 0; i < t_arg_count; i++)
		startprocess_read_cstring_from_fd(fileno(stdin), t_args[i]);
		
	t_args[t_arg_count] = nil;
	
	// Now send back our PID to the parent.
	startprocess_write_uint32_to_fd(fileno(stdout), getpid());
	
	// Make sure stderr is also sent to stdout
	close(2);
	dup(1);
	
	// And finally exec to the new process (this does not return if successful).
	execvp(t_args[0], t_args);
	
	// If we get this far then an error has occured :o(
	return false;
}

void MCS_startprocess_unix(char *name, char *doc, Open_mode mode, Boolean elevated)
{
	Boolean noerror = True;
	Boolean reading = mode == OM_READ || mode == OM_UPDATE;
	Boolean writing = mode == OM_APPEND || mode == OM_WRITE || mode == OM_UPDATE;
	MCU_realloc((char **)&MCprocesses, MCnprocesses, MCnprocesses + 1, sizeof(Streamnode));
				
	// Store process information.
	uint2 index = MCnprocesses;
	MCprocesses[MCnprocesses].name = name;
	MCprocesses[MCnprocesses].mode = mode;
	MCprocesses[MCnprocesses].ihandle = NULL;
	MCprocesses[MCnprocesses].ohandle = NULL;
	MCprocesses[MCnprocesses].sn.highLongOfPSN = 0;
	MCprocesses[MCnprocesses].sn.lowLongOfPSN = 0;
	
	if (!elevated)
	{
		int tochild[2]; // pipe to child
		int toparent[2]; // pipe to parent
		
		// If we are reading, create the pipe to parent.
		// Parent reads, child writes.
		if (reading)
			if (pipe(toparent) != 0)
				noerror = False;
		
		// If we are writing, create the pipe to child.
		// Parent writes, child reads.
		if (noerror && writing)
			if (pipe(tochild) != 0)
			{
				noerror = False;
				if (reading)
				{
					// error, get rid of these fds
					close(toparent[0]);
					close(toparent[1]);
				}
			}
			
		if (noerror)
		{
			// Fork
			if ((MCprocesses[MCnprocesses++].pid = fork()) == 0)
			{
				
				// The pid is 0, so here we are in the child process.
				// Construct the argument string to pass to the process..
				char **argv = NULL;
				uint32_t argc = 0;
				startprocess_create_argv(name, doc, argc, argv);
				
				// The parent is reading, so we (we are child) are writing.
				if (reading)
				{
					// Don't need to read
					close(toparent[0]);
					
					// Close the current stdout, and duplicate the out descriptor of toparent to stdout.
					close(1);
					dup(toparent[1]);
					
					// Redirect stderr of this child to toparent-out.
					close(2);
					dup(toparent[1]);
					
					// We no longer need this pipe, so close the output descriptor.
					close(toparent[1]);
				}
				else
				{
					// Not reading, so close stdout and stderr.
					close(1);
					close(2);
				}
				if (writing)
				{
					// Parent is writing, so child needs to read. Close tochild[1], we dont need it.
					close(tochild[1]);
					
					// Attach stdin to tochild[0].
					close(0);
					dup(tochild[0]);
					
					// Close, as we no longer need it.
					close(tochild[0]);
				}
				else // not writing, so close stdin
					close(0);
					
				// Execute a new process in a new process image.
				execvp(argv[0], argv);
				
				// If we get here, an error occurred
				_exit(-1);
			}
			
			// If we get here, we are in the parent process, as the child has exited.
			
			MCS_checkprocesses();
			
			if (reading)
			{
				close(toparent[1]);
				MCS_nodelay(toparent[0]);
				// Store the in handle for the "process".
				MCprocesses[index].ihandle = MCS_dopen(toparent[0], IO_READ_MODE); 
			}
			if (writing)
			{
				close(tochild[0]);
				// Store the out handle for the "process".
				MCprocesses[index].ohandle = MCS_dopen(tochild[1], IO_WRITE_MODE); 
			}
		}
	}
	else
	{
		OSStatus t_status;
		t_status = noErr;
		
		AuthorizationRef t_auth;
		t_auth = nil;
		if (t_status == noErr)
			t_status = AuthorizationCreate(nil, kAuthorizationEmptyEnvironment, kAuthorizationFlagDefaults, &t_auth);
		
		if (t_status == noErr)
		{
			AuthorizationItem t_items = 
			{
				kAuthorizationRightExecute, 0,
				NULL, 0
			};
			AuthorizationRights t_rights =
			{
				1, &t_items
			};
			AuthorizationFlags t_flags =
				kAuthorizationFlagDefaults |
				kAuthorizationFlagInteractionAllowed |
				kAuthorizationFlagPreAuthorize |
				kAuthorizationFlagExtendRights;
			t_status = AuthorizationCopyRights(t_auth, &t_rights, nil, t_flags, nil);
		}
		
		FILE *t_stream;
		t_stream = nil;
		if (t_status == noErr)
		{
			char *t_arguments[] =
			{
				(char *)"-elevated-slave",
				nil
			};
			t_status = AuthorizationExecuteWithPrivileges(t_auth, MCcmd, kAuthorizationFlagDefaults, t_arguments, &t_stream);
		}
		
		uint32_t t_pid;
		t_pid = 0;
		if (t_status == noErr)
		{
			char *t_name_dup;
			t_name_dup = strdup(name);
			
			// Split the arguments
			uint32_t t_argc;
			char **t_argv;
			startprocess_create_argv(t_name_dup, doc, t_argc, t_argv);
			startprocess_write_uint32_to_fd(fileno(t_stream), t_argc);
			for(uint32_t i = 0; i < t_argc; i++)
				startprocess_write_cstring_to_fd(fileno(t_stream), t_argv[i]);
			if (!startprocess_read_uint32_from_fd(fileno(t_stream), t_pid))
				t_status = errAuthorizationToolExecuteFailure;
			
			delete t_name_dup;
			delete[] t_argv;
		}
		
		if (t_status == noErr)
		{
			MCprocesses[MCnprocesses++].pid = t_pid;
			MCS_checkprocesses();
			
			if (reading)
			{
				int t_fd;
				t_fd = dup(fileno(t_stream));
				MCS_nodelay(t_fd);
				MCprocesses[index].ihandle = MCS_dopen(t_fd, IO_READ_MODE);
			}
			if (writing)
				MCprocesses[index].ohandle = MCS_dopen(dup(fileno(t_stream)), IO_WRITE_MODE);
			
			noerror = True;
		}
		else
			noerror = False;
		
		if (t_stream != nil)
			fclose(t_stream);
		
		if (t_auth != nil)
			AuthorizationFree(t_auth, kAuthorizationFlagDefaults);
	}
	
	delete doc;
	if (!noerror || MCprocesses[index].pid == -1 || MCprocesses[index].pid == 0)
	{
		if (noerror)
			MCprocesses[index].pid = 0;
		else
			delete name;
		MCresult->sets("not opened");
	}
	else
		MCresult->clear(False);
}

////////////////////////////////////////////////////////////////////////////////<|MERGE_RESOLUTION|>--- conflicted
+++ resolved
@@ -141,11 +141,7 @@
 static OSErr osaexecute(MCString &s,ComponentInstance compinstance, OSAID id);
 /***************************************************************************/
 
-<<<<<<< HEAD
-static pascal OSErr DoSpecial(const AppleEvent *ae, AppleEvent *reply, long refCon)
-=======
 OSErr MCAppleEventHandlerDoSpecial(const AppleEvent *ae, AppleEvent *reply, long refCon)
->>>>>>> 47a94227
 {
 	// MW-2013-08-07: [[ Bug 10865 ]] If AppleScript is disabled (secureMode) then
 	//   don't handle the event.
@@ -329,99 +325,7 @@
 	return noErr;
 }
 
-<<<<<<< HEAD
-static pascal OSErr DoPrintDoc(const AppleEvent *theAppleEvent, AppleEvent *reply, long refCon)
-{
-	// MW-2013-08-07: [[ Bug 10865 ]] If AppleScript is disabled (secureMode) then
-	//   don't handle the event.
-	if (!MCSecureModeCanAccessAppleScript())
-	if (!MCSecureModeCheckAppleScript())
-		return errAEEventNotHandled;
-
-	errno = errAEEventNotHandled;
-	if (reply != NULL)
-	{
-		short e = errno;
-		AEPutParamPtr(reply, keyReplyErr, typeShortInteger, &e, sizeof(short));
-	}
-	return errno;
-}
-
-static pascal OSErr DoQuitApp(const AppleEvent *theAppleEvent, AppleEvent *reply, long refCon)
-{
-	// MW-2013-08-07: [[ Bug 10865 ]] Even if AppleScript is disabled we still need
-	//   to handle the 'quit' message.
-	// if (!MCSecureModeCanAccessAppleScript())
-	//	return errAEEventNotHandled;
-
-	errno = errAEEventNotHandled;
-	switch (MCdefaultstackptr->getcard()->message(MCM_shut_down_request))
-	{
-	case ES_PASS:
-	case ES_NOT_HANDLED:
-		MCdefaultstackptr->getcard()->message(MCM_shut_down);
-		MCquit = True; //set MC quit flag, to invoke quitting
-		errno = noErr;
-		break;
-	default:
-		errno = userCanceledErr;
-		break;
-	}
-	if (reply != NULL)
-	{
-		short e = errno;
-		AEPutParamPtr(reply, keyReplyErr, typeShortInteger, &e, sizeof(short));
-	}
-	return errno;
-}
-
-static pascal OSErr DoAppPreferences(const AppleEvent *theAppleEvent, AppleEvent *reply, long refCon)
-{
-	// MW-2013-08-07: [[ Bug 10865 ]] Even if AppleScript is disabled we still need
-	//   to handle the 'preferences' message.
-	//if (!MCSecureModeCanAccessAppleScript())
-	//	return errAEEventNotHandled;
-
-	MCGroup *mb = MCmenubar != NULL ? MCmenubar : MCdefaultmenubar;
-	if (mb == NULL)
-		return errAEEventNotHandled;
-    MCButton *bptr = (MCButton *)mb->findname(CT_MENU, MCNAME("Edit"));
-	if (bptr == NULL)
-		return errAEEventNotHandled;
-	if (bptr != NULL)
-	{
-		bptr->message_with_args(MCM_menu_pick, "Preferences");
-	}
-	return noErr;
-}
-
-
-static pascal OSErr DoAppDied(const AppleEvent *theAppleEvent, AppleEvent *reply, long refCon)
-{
-	errno = errAEEventNotHandled;
-	DescType rType;
-	Size rSize;
-	ProcessSerialNumber sn;
-	AEGetParamPtr(theAppleEvent, keyProcessSerialNumber, typeProcessSerialNumber, &rType,	&sn, sizeof(ProcessSerialNumber), &rSize);
-	uint2 i;
-	for (i = 0 ; i < MCnprocesses ; i++)
-	{
-		Boolean result;
-		SameProcess((ProcessSerialNumber *)&MCprocesses[i].sn, &sn, &result);
-		if (result)
-		{
-			MCprocesses[i].pid = 0;
-			IO_cleanprocesses();
-			return noErr;
-		}
-	}
-	return errno;
-}
-
-static pascal OSErr DoAEAnswer(const AppleEvent *ae, AppleEvent *reply, long refCon)
-=======
 OSErr MCAppleEventHandlerDoAEAnswer(const AppleEvent *ae, AppleEvent *reply, long refCon)
->>>>>>> 47a94227
 {
 	// MW-2013-08-07: [[ Bug 10865 ]] If AppleScript is disabled (secureMode) then
 	//   don't handle the event.
