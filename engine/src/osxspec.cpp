--- conflicted
+++ resolved
@@ -56,3164 +56,6 @@
 #include <Security/Authorization.h>
 #include <Security/AuthorizationTags.h>
 
-<<<<<<< HEAD
-extern "C"
-{
-	extern UInt32 SwapQDTextFlags(UInt32 newFlags);
-	typedef UInt32 (*SwapQDTextFlagsPtr)(UInt32 newFlags);
-}
-
-#include "ports.cpp"
-
-#define keyReplyErr 'errn'
-#define keyMCScript 'mcsc'  //reply from apple event
-
-#define AETIMEOUT                60.0
-
-uint1 *MClowercasingtable = NULL;
-uint1 *MCuppercasingtable = NULL;
-
-inline FourCharCode FourCharCodeFromString(const char *p_string)
-{
-	return MCSwapInt32HostToNetwork(*(FourCharCode *)p_string);
-}
-
-inline char *FourCharCodeToString(FourCharCode p_code)
-{
-	char *t_result;
-	t_result = new char[5];
-	*(FourCharCode *)t_result = MCSwapInt32NetworkToHost(p_code);
-	t_result[4] = '\0';
-	return t_result;
-}
-
-struct triplets
-{
-	AEEventClass		theEventClass;
-	AEEventID		theEventID;
-	AEEventHandlerProcPtr	theHandler;
-	AEEventHandlerUPP	theUPP;
-};
-
-typedef struct triplets triplets;
-
-typedef struct
-{
-	char compname[255];
-	OSType compsubtype;
-	ComponentInstance compinstance;
-}
-OSAcomponent;
-
-static OSAcomponent *osacomponents = NULL;
-static uint2 osancomponents = 0;
-
-//required apple event handler
-static pascal OSErr DoOpenApp(const AppleEvent *mess, AppleEvent *rep, long refcon);
-static pascal OSErr DoOpenDoc(const AppleEvent *mess, AppleEvent *rep, long refcon);
-static pascal OSErr DoPrintDoc(const AppleEvent *m, AppleEvent *rep, long refcon);
-static pascal OSErr DoQuitApp(const AppleEvent *mess, AppleEvent *rep, long refcon);
-static pascal OSErr DoAppDied(const AppleEvent *mess, AppleEvent *rep, long refcon);
-static pascal OSErr DoAEAnswer(const AppleEvent *m, AppleEvent *rep, long refcon);
-static pascal OSErr DoAppPreferences(const AppleEvent *m, AppleEvent *rep, long refcon);
-
-#define kAEReopenApplication FOUR_CHAR_CODE('rapp')
-static triplets ourkeys[] =
-{
-	/* The following are the four required AppleEvents. */
-	{ kCoreEventClass, kAEReopenApplication, DoOpenApp,  nil },
-  { kCoreEventClass, kAEOpenApplication, DoOpenApp,  nil },
-  { kCoreEventClass, kAEOpenDocuments, DoOpenDoc,  nil },
-  { kCoreEventClass, kAEPrintDocuments, DoPrintDoc, nil },
-  { kCoreEventClass, kAEQuitApplication, DoQuitApp,  nil },
-  { kCoreEventClass, kAEApplicationDied, DoAppDied,  nil },
-
-  { kCoreEventClass, kAEShowPreferences, DoAppPreferences,  nil },
-
-/*if MCS_send() command requires an reply(answer) back from the
- *server app the following handler is used to process the
- *reply(answer) descirption record */
-  { kCoreEventClass, kAEAnswer, DoAEAnswer, nil}
-};
-
-static Boolean hasPPCToolbox = False;
-static Boolean hasAppleEvents = False;
-
-#define MINIMUM_FAKE_PID (1 << 29)
-
-static int4 curpid = MINIMUM_FAKE_PID;
-static MCStringRef replymessage;       //used in DoSpecial() & other routines
-static uint4 replylength;
-static AEKeyword replykeyword;   // Use in DoSpecial & other routines
-static MCStringRef AEanswerData;// used by DoAEAnswer() & MCS_send()
-static MCStringRef AEanswerErr; //the reply error from an AE send by MC.
-static const AppleEvent *aePtr; //current apple event for mcs_request_ae()
-
-
-static UnicodeToTextInfo unicodeconvertors[32];
-static TextToUnicodeInfo texttounicodeinfo;
-static TextToUnicodeInfo *texttounicodeconvertor = NULL;
-static UnicodeToTextInfo utf8totextinfo;
-static TextToUnicodeInfo texttoutf8info;
-
-/***************************************************************************
- * utility functions used by this module only		                   *
- ***************************************************************************/
-
-static OSErr getDescFromAddress(const char *address, AEDesc *retDesc);
-static OSErr getDesc(short locKind, StringPtr zone, StringPtr machine, StringPtr app, AEDesc *retDesc);
-static OSErr getAEAttributes(const AppleEvent *ae, AEKeyword key, char *&result);
-static OSErr getAEParams(const AppleEvent *ae, AEKeyword key, char *&result);
-static OSErr getAddressFromDesc(AEAddressDesc targetDesc, char *address);
-
-static void getosacomponents();
-static OSErr osacompile(MCString &s, ComponentInstance compinstance, OSAID &id);
-static OSErr osaexecute(MCString &s,ComponentInstance compinstance, OSAID id);
-/***************************************************************************/
-
-EventHandlerUPP MCS_weh;
-
-bool WindowIsInControlGroup(WindowRef p_window)
-{
-	WindowGroupRef t_current_group;
-	t_current_group = GetWindowGroup(p_window);
-	if (t_current_group != NULL)
-	{
-		CFStringRef t_group_name;
-		t_group_name = NULL;
-		CopyWindowGroupName(t_current_group, &t_group_name);
-		if (t_group_name != NULL)
-		{
-			if (CFStringCompare(t_group_name, CFSTR("MCCONTROLGROUP"), 0) != 0)
-				t_current_group = NULL;
-			CFRelease(t_group_name);
-		}
-	}
-
-	return t_current_group != NULL;
-}
-
-static pascal OSStatus WinEvtHndlr(EventHandlerCallRef ehcf, EventRef event, void *userData)
-{
-  // MW-2005-09-06: userData is now the window handle, so we search for the stack
-	//   the previous method of passing the stack caused problems with takewindow
-	_Drawable t_window;
-	t_window . handle . window = (MCSysWindowHandle)userData;
-	MCStack *sptr = MCdispatcher -> findstackd(&t_window);
-	
-	if (GetEventKind(event) == kEventMouseWheelMoved)
-	{
-		if (MCmousestackptr != NULL)
-		{
-			MCObject *mfocused = MCmousestackptr->getcard()->getmfocused();
-			if (mfocused == NULL)
-				mfocused = MCmousestackptr -> getcard();
-			if (mfocused != NULL)
-			{
-				uint2 t_axis;
-				GetEventParameter(event, kEventParamMouseWheelAxis, typeMouseWheelAxis, NULL, sizeof(t_axis), NULL, &t_axis);
-				if (t_axis ==  kEventMouseWheelAxisY)
-				{
-					int4 val;
-					GetEventParameter(event, kEventParamMouseWheelDelta, typeLongInteger, NULL, sizeof(val), NULL, &val);
-					if (val < 0)
-						mfocused->kdown(kMCEmptyString, XK_WheelUp);
-					else
-						mfocused->kdown(kMCEmptyString, XK_WheelDown);
-				}
-				else if (t_axis ==  kEventMouseWheelAxisX)
-				{
-					int4 val;
-					GetEventParameter(event, kEventParamMouseWheelDelta, typeLongInteger, NULL, sizeof(val), NULL, &val);
-					if (val < 0)
-						mfocused->kdown(kMCEmptyString, XK_WheelLeft);
-					else
-						mfocused->kdown(kMCEmptyString, XK_WheelRight);
-				}	
-			}
-		}
-	}
-	else   if (GetEventClass(event) == kEventClassWindow)
-	{
-		if (GetEventKind(event) == kEventWindowConstrain && sptr != NULL)
-		{
-			if (sptr == MCdispatcher -> gethome())
-			{
-				const MCDisplay *t_monitors = NULL;
-				MCDisplay *t_old_monitors = NULL;
-				
-				uint4 t_monitor_count, t_old_monitor_count;
-				bool t_changed;
-				t_old_monitor_count = ((MCScreenDC *)MCscreen) -> getdisplays(t_monitors, false);
-				t_old_monitors = new MCDisplay[t_old_monitor_count];
-				if (t_old_monitors != NULL)
-				{
-					memcpy(t_old_monitors, t_monitors, sizeof(MCDisplay) * t_old_monitor_count);
-					((MCScreenDC *)MCscreen) -> s_monitor_count = 0;
-					delete[] ((MCScreenDC *)MCscreen) -> s_monitor_displays;
-					((MCScreenDC *)MCscreen) -> s_monitor_displays = NULL;
-					t_monitor_count = ((MCScreenDC *)MCscreen) -> getdisplays(t_monitors, false);
-					t_changed = t_monitor_count != t_old_monitor_count || memcmp(t_old_monitors, t_monitors, sizeof(MCDisplay) * t_monitor_count) != 0;
-					delete t_old_monitors;
-				}
-				else
-					t_changed = true;
-				if (t_changed)
-					MCscreen -> delaymessage(MCdefaultstackptr -> getcurcard(), MCM_desktop_changed);
-			}
-		}
-		else if (GetEventKind(event) == kEventWindowCollapsed && sptr != NULL)
-			sptr->iconify();
-		else if (GetEventKind(event) == kEventWindowExpanded && sptr != NULL)
-			sptr->uniconify();
-		else if (GetEventKind(event) == kEventWindowBoundsChanged && sptr != NULL)
-		{
-			UInt32 attributes;
-			GetEventParameter( event, kEventParamAttributes, typeUInt32, NULL, sizeof( UInt32) , NULL, &attributes);
-			
-			Rect t_rect;
-			GetWindowPortBounds((WindowPtr)t_window . handle . window, &t_rect);
-			
-			t_rect . right -= t_rect . left;
-			t_rect . bottom -= t_rect . top;
-			t_rect . left = 0;
-			
-			// MW-2011-09-12: [[ MacScroll ]] Make sure the top of the HIView takes into
-			//   account the scroll.
-			t_rect . top = -sptr -> getscroll();
-			
-			ControlRef t_root_control;
-			GetRootControl((WindowPtr)t_window . handle . window, &t_root_control);
-			
-			ControlRef t_subcontrol;
-			if (GetIndexedSubControl(t_root_control, 1, &t_subcontrol) == noErr)
-				SetControlBounds(t_subcontrol, &t_rect);
-			
-			// MW-2007-08-29: [[ Bug 4846 ]] Ensure a moveStack message is sent whenever the window moves
-			if ((attributes & kWindowBoundsChangeSizeChanged) != 0 || ((attributes & kWindowBoundsChangeUserDrag) != 0 && (attributes & kWindowBoundsChangeOriginChanged) != 0))
-				sptr->configure(True);//causes a redraw and recalculation
-		}
-		else if (GetEventKind(event) == kEventWindowInit && sptr != NULL)
-		{
-			UInt32 t_value;
-			t_value = 0;
-			SetEventParameter(event, kEventParamWindowFeatures, typeUInt32, 4, &t_value);
-		}
-		else if (GetEventKind(event) == kEventWindowDrawContent)
-		{
-			EventRecord t_record;
-			t_record . message = (UInt32)userData;
-			((MCScreenDC *)MCscreen) -> doredraw(t_record, true);
-			return noErr;
-		}
-		else if (GetEventKind(event) == kEventWindowUpdate)
-		{
-			EventRecord t_record;
-			t_record . message = (UInt32)userData;
-			((MCScreenDC *)MCscreen) -> doredraw(t_record);
-			return noErr;
-		}
-		else if (GetEventKind(event) == kEventWindowFocusAcquired)
-		{
-			// OK-2009-02-17: [[Bug 3576]]
-			// OK-2009-03-12: Fixed crash where getwindow() could return null.
-			// OK-2009-03-23: Reverted as was causing at least two bugs.
-			// if (sptr != NULL && sptr -> getwindow() != NULL)
-			//	((MCScreenDC *)MCscreen) -> activatewindow(sptr -> getwindow());
-		}
-		else if (GetEventKind(event) == kEventWindowFocusRelinquish)
-		{
-			WindowRef t_window_handle;
-			t_window_handle = (WindowRef)userData;
-			
-			if (sptr != NULL)
-				sptr -> getcurcard() -> kunfocus();
-		}
-		else if (GetEventKind(event) == kEventWindowActivated)
-		{
-			if ( sptr != NULL )
-				if ( sptr -> is_fullscreen() ) 
-					if (!((MCScreenDC*)MCscreen)->getmenubarhidden())
-						SetSystemUIMode(kUIModeAllHidden, kUIOptionAutoShowMenuBar);
-		}
-		else if (GetEventKind(event) == kEventWindowDeactivated)
-		{
-			if ( sptr != NULL)
-				if ( sptr -> is_fullscreen() )
-					if (!((MCScreenDC*)MCscreen)->getmenubarhidden())
-						SetSystemUIMode(kUIModeNormal, NULL);
-		}
-		else if (GetEventKind(event) == kEventWindowClose)
-		{
-			// MW-2008-02-28: [[ Bug 5934 ]] It seems that composited windows don't send WNE type
-			//   events when their close button is clicked in the background, therefore we intercept
-			//   the high-level carbon event.
-			MCdispatcher->wclose(&t_window);
-			return noErr;
-		}
-		else if (GetEventKind(event) == kEventWindowGetRegion)
-		{
-		}
-	}
-	return eventNotHandledErr;
-}
-
-static pascal OSErr DoSpecial(const AppleEvent *ae, AppleEvent *reply, long refCon)
-{
-	if (!MCSecureModeCheckAppleScript())
-		return errAEEventNotHandled;
-
-	OSErr err = errAEEventNotHandled;  //class, id, sender
-	DescType rType;
-	Size rSize;
-	AEEventClass aeclass;
-	AEGetAttributePtr(ae, keyEventClassAttr, typeType, &rType, &aeclass, sizeof(AEEventClass), &rSize);
-
-	AEEventID aeid;
-	AEGetAttributePtr(ae, keyEventIDAttr, typeType, &rType, &aeid, sizeof(AEEventID), &rSize);
-
-	if (aeclass == kTextServiceClass)
-	{
-		err = errAEEventNotHandled;
-		return err;
-	}
-	//trap for the AEAnswer event, let DoAEAnswer() to handle this event
-	if (aeclass == kCoreEventClass)
-	{
-		if (aeid == kAEAnswer)
-			return errAEEventNotHandled;
-	}
-	AEAddressDesc senderDesc;
-	//
-	char *p3val = new char[128];
-	//char *p3val = new char[kNBPEntityBufferSize + 1]; //sender's address 105 + 1
-	if (AEGetAttributeDesc(ae, keyOriginalAddressAttr,
-	                       typeWildCard, &senderDesc) == noErr)
-	{
-		getAddressFromDesc(senderDesc, p3val);
-		AEDisposeDesc(&senderDesc);
-	}
-	else
-		p3val = '\0';
-
-	aePtr = ae; //saving the current AE pointer for use in mcs_request_ae()
-	MCParameter p1, p2, p3;
-	MCString s;
-	
-	char *t_temp;
-	
-	char t_aeclass_string[4];
-	t_temp = FourCharCodeToString(aeclass);
-	memcpy(t_aeclass_string, t_temp, 4);
-	s.set(t_aeclass_string, 4);
-	delete t_temp;
-	
-	p1.sets_argument(s);
-	p1.setnext(&p2);
-	
-	char t_aeid_string[4];
-	t_temp = FourCharCodeToString(aeid);
-	memcpy(t_aeid_string, t_temp, 4);
-	s.set(t_aeid_string, 4);
-	delete t_temp;
-	
-	p2.sets_argument(s);
-	p2.setnext(&p3);
-	p3.sets_argument(p3val);
-	/*for "appleEvent class, id, sender" message to inform script that
-	  there is an AE arrived */
-	Exec_stat stat = MCdefaultstackptr->getcard()->message(MCM_apple_event, &p1);
-	if (stat != ES_PASS && stat != ES_NOT_HANDLED)
-	{ //if AE is handled by MC
-		if (stat == ES_ERROR)
-		{ //error in handling AE in MC
-			err = errAECorruptData;
-			if (reply->dataHandle != NULL)
-			{
-				short e = err;
-				AEPutParamPtr(reply, keyReplyErr, typeShortInteger, (Ptr)&e, sizeof(short));
-			}
-		}
-		else
-		{ //ES_NORMAL
-			if (replymessage == NULL) //no reply, will return no error code
-				err = noErr;
-			else
-			{
-				if (reply->descriptorType != typeNull && reply->dataHandle != NULL)
-				{
-					err = AEPutParamPtr(reply, replykeyword, typeChar, MCStringGetCString(replymessage), replylength);
-					if (err != noErr)
-					{
-						short e = err;
-						AEPutParamPtr(reply, keyReplyErr, typeShortInteger, (Ptr)&e, sizeof(short));
-					}
-				}
-			}
-		}
-		if (replymessage != nil)
-		{
-			MCValueRelease(replymessage);
-			replymessage = nil;
-		}
-	}
-	else
-		if (aeclass == kAEMiscStandards
-		        && (aeid == kAEDoScript || aeid == 'eval'))
-		{
-			DescType rType;
-			Size rSize;  //actual size returned
-			if ((err = AEGetParamPtr(aePtr, keyDirectObject, typeChar, &rType, NULL, 0, &rSize)) == noErr)
-			{
-				char *sptr = new char[rSize + 1];
-				sptr[rSize] = '\0';
-				AEGetParamPtr(aePtr, keyDirectObject, typeChar, &rType, sptr, rSize, &rSize);
-				MCExecPoint ep(MCdefaultstackptr->getcard(), NULL, NULL);
-				if (aeid == kAEDoScript)
-				{
-					MCdefaultstackptr->getcard()->domess(sptr);
-					MCresult->eval(ep);
-					AEPutParamPtr(reply, '----', typeChar, ep.getsvalue().getstring(), ep.getsvalue().getlength());
-				}
-				else
-				{
-					MCdefaultstackptr->getcard()->eval(sptr, ep);
-					AEPutParamPtr(reply, '----', typeChar, ep.getsvalue().getstring(), ep.getsvalue().getlength());
-				}
-				delete sptr;
-			}
-		}
-		else
-			err = errAEEventNotHandled;
-	// do nothing if the AE is not handled,
-	// let the standard AE dispacher to dispatch this AE
-	delete p3val;
-	return err;
-}
-
-//Apple event handlers table is installed in MCS_init() macspec.cpp file
-static pascal OSErr DoOpenApp(const AppleEvent *theAppleEvent, AppleEvent *reply, long refCon)
-{
-	return errAEEventNotHandled;
-}
-
-static pascal OSErr DoOpenDoc(const AppleEvent *theAppleEvent, AppleEvent *reply, long refCon)
-{ //Apple Event for opening documnets, in our use is to open stacks when user
-	//double clicked on a MC stack icon
-	if (!MCSecureModeCheckAppleScript())
-		return errAEEventNotHandled;
-	
-	AEDescList docList; //get a list of alias records for the documents
-	errno = AEGetParamDesc(theAppleEvent, keyDirectObject, typeAEList, &docList);
-	if (errno != noErr)
-		return errno;
-	long count;
-	//get the number of docs descriptors in the list
-	AECountItems(&docList, &count);
-	if (count < 1)     //if there is no doc to be opened
-		return errno;
-	AEKeyword rKeyword; //returned keyword
-	DescType rType;    //returned type
-	
-	FSRef t_doc_fsref;
-	
-	Size rSize;        //returned size, atual size of the docName
-	long item;
-	// get a FSSpec record, starts from count==1
-	for (item = 1; item <= count; item++)
-	{
-		errno = AEGetNthPtr(&docList, item, typeFSRef, &rKeyword, &rType, &t_doc_fsref, sizeof(FSRef), &rSize);
-		if (errno != noErr)
-			return errno;
-		// extract FSSpec record's info & form a file name for MC to use
-		char *fullPathName = MCS_fsref_to_path(t_doc_fsref);
-
-		if (MCModeShouldQueueOpeningStacks())
-		{
-			MCU_realloc((char **)&MCstacknames, MCnstacks, MCnstacks + 1, sizeof(MCStringRef));
-			/* UNCHECHED */ MCStringCreateWithCString(fullPathName, MCstacknames[MCnstacks++]);
-		}
-		else
-		{
-			MCStack *stkptr;  //stack pointer
-			if (MCdispatcher->loadfile(fullPathName, stkptr) == IO_NORMAL)
-				stkptr->open();
-		}
-		delete fullPathName;
-	}
-	AEDisposeDesc(&docList);
-	return noErr;
-}
-
-static pascal OSErr DoPrintDoc(const AppleEvent *theAppleEvent, AppleEvent *reply, long refCon)
-{
-	if (!MCSecureModeCheckAppleScript())
-		return errAEEventNotHandled;
-
-	errno = errAEEventNotHandled;
-	if (reply != NULL)
-	{
-		short e = errno;
-		AEPutParamPtr(reply, keyReplyErr, typeShortInteger, &e, sizeof(short));
-	}
-	return errno;
-}
-
-static pascal OSErr DoQuitApp(const AppleEvent *theAppleEvent, AppleEvent *reply, long refCon)
-{
-	if (!MCSecureModeCheckAppleScript())
-		return errAEEventNotHandled;
-
-	errno = errAEEventNotHandled;
-	switch (MCdefaultstackptr->getcard()->message(MCM_shut_down_request))
-	{
-	case ES_PASS:
-	case ES_NOT_HANDLED:
-		MCdefaultstackptr->getcard()->message(MCM_shut_down);
-		MCquit = True; //set MC quit flag, to invoke quitting
-		errno = noErr;
-		break;
-	default:
-		errno = userCanceledErr;
-		break;
-	}
-	if (reply != NULL)
-	{
-		short e = errno;
-		AEPutParamPtr(reply, keyReplyErr, typeShortInteger, &e, sizeof(short));
-	}
-	return errno;
-}
-
-static pascal OSErr DoAppPreferences(const AppleEvent *theAppleEvent, AppleEvent *reply, long refCon)
-{
-	if (!MCSecureModeCheckAppleScript())
-		return errAEEventNotHandled;
-
-	MCGroup *mb = MCmenubar != NULL ? MCmenubar : MCdefaultmenubar;
-	if (mb == NULL)
-		return errAEEventNotHandled;
-	MCButton *bptr = (MCButton *)mb->findname(CT_MENU, "Edit");
-	if (bptr == NULL)
-		return errAEEventNotHandled;
-	if (bptr != NULL)
-	{
-		bptr->message_with_args(MCM_menu_pick, "Preferences");
-	}
-	return noErr;
-}
-
-
-static pascal OSErr DoAppDied(const AppleEvent *theAppleEvent, AppleEvent *reply, long refCon)
-{
-	errno = errAEEventNotHandled;
-	DescType rType;
-	Size rSize;
-	ProcessSerialNumber sn;
-	AEGetParamPtr(theAppleEvent, keyProcessSerialNumber, typeProcessSerialNumber, &rType,	&sn, sizeof(ProcessSerialNumber), &rSize);
-	uint2 i;
-	for (i = 0 ; i < MCnprocesses ; i++)
-	{
-		Boolean result;
-		SameProcess((ProcessSerialNumber *)&MCprocesses[i].sn, &sn, &result);
-		if (result)
-		{
-			MCprocesses[i].pid = 0;
-			IO_cleanprocesses();
-			return noErr;
-		}
-	}
-	return errno;
-}
-
-static pascal OSErr DoAEAnswer(const AppleEvent *ae, AppleEvent *reply, long refCon)
-{
-	if (!MCSecureModeCheckAppleScript())
-		return errAEEventNotHandled;
-
- //process the repy(answer) returned from a server app. When MCS_send() with
-	// a reply, the reply is handled in this routine.
-	// This is different from MCS_reply()
-	//check if there is an error code
-	DescType rType; //returned type
-	Size rSize;
-
-	/*If the handler returns a result code other than noErr, and if the
-	client is waiting for a reply, it is returned in the keyErrorNumber
-	parameter of the reply Apple event. */
-	if (AEGetParamPtr(ae, keyErrorString, typeChar, &rType, NULL, 0, &rSize) == noErr)
-	{
-		char *t_buffer;
-		t_buffer = new char[rSize + 1];
-		AEGetParamPtr(ae, keyErrorString, typeChar, &rType, t_buffer, rSize, &rSize);
-		/* UNCHECKED */ MCStringCreateWithNativeCharsAndRelease((char_t *)t_buffer, rSize, AEanswerErr);
-	}
-	else
-	{
-		short e;
-		if (AEGetParamPtr(ae, keyErrorNumber, typeSMInt, &rType, (Ptr)&e, sizeof(short), &rSize) == noErr
-		        && e != noErr)
-		{
-			/* UNCHECKED */ MCStringFormat(AEanswerErr, "Got error %d when sending Apple event", e);
-		}
-		else
-		{
-			MCValueRelease(AEanswerData);
-			if ((errno = AEGetParamPtr(ae, keyDirectObject, typeChar, &rType, NULL, 0, &rSize)) != noErr)
-			{
-				if (errno == errAEDescNotFound)
-				{
-					//AEanswerData = MCU_empty();
-					AEanswerData = MCValueRetain(kMCEmptyString);
-					return noErr;
-				}
-
-				/* UNCHECKED */ MCStringFormat(AEanswerErr, "Got error %d when receiving Apple event", errno);
-				return errno;
-			}
-			
-			char *t_buffer;
-			t_buffer = new char[rSize + 1];
-			AEGetParamPtr(ae, keyDirectObject, typeChar, &rType, t_buffer, rSize, &rSize);
-			/* UNCHECKED */ MCStringCreateWithNativeCharsAndRelease((char_t *)t_buffer, rSize, AEanswerData);
-		}
-	}
-	return noErr;
-}
-
-
-static void handle_signal(int sig)
-{
-	MCHandler handler(HT_MESSAGE);
-	switch (sig)
-	{
-	case SIGUSR1:
-		MCsiguser1++;
-		break;
-	case SIGUSR2:
-		MCsiguser2++;
-		break;
-	case SIGTERM:
-		switch (MCdefaultstackptr->getcard()->message(MCM_shut_down_request))
-		{
-		case ES_NORMAL:
-			return;
-		case ES_PASS:
-		case ES_NOT_HANDLED:
-			MCdefaultstackptr->getcard()->message(MCM_shut_down);
-			MCquit = True; //set MC quit flag, to invoke quitting
-			return;
-		default:
-			break;
-		}
-		MCS_killall();
-		exit(-1);
-		
-	// MW-2009-01-29: [[ Bug 6410 ]] If one of these signals occurs, we need
-	//   to return, so that the OS can CrashReport away.
-	case SIGILL:
-	case SIGBUS:
-	case SIGSEGV:
-		fprintf(stderr, "%s exiting on signal %d\n", MCStringGetCString(MCcmd), sig);
-		MCS_killall();
-		return;
-
-	case SIGHUP:
-	case SIGINT:
-	case SIGQUIT:
-	case SIGIOT:
-		if (MCnoui)
-			exit(1);
-		MCabortscript = True;
-		break;
-	case SIGFPE:
-		errno = EDOM;
-		break;
-	case SIGCHLD:
-		MCS_checkprocesses();
-		break;
-	case SIGALRM:
-		MCalarm = True;
-		break;
-	case SIGPIPE:
-	default:
-		break;
-	}
-	return;
-}
-
-static void init_utf8_converters(void)
-{
-	if (texttoutf8info != nil)
-		return;
-	
-	memset(unicodeconvertors, 0, sizeof(unicodeconvertors));
-	UnicodeMapping ucmapping;
-	ucmapping.unicodeEncoding = CreateTextEncoding(kTextEncodingUnicodeDefault,
-												   kTextEncodingDefaultVariant,
-												   kUnicodeUTF8Format);
-	ucmapping.otherEncoding = kTextEncodingMacRoman;
-	ucmapping.mappingVersion = -1;
-	CreateTextToUnicodeInfo(&ucmapping, &texttoutf8info);
-	CreateUnicodeToTextInfo(&ucmapping, &utf8totextinfo);
-}
-
-void MCS_utf8tonative(const char *s, uint4 len, char *d, uint4 &destlen)
-{
-	init_utf8_converters();
-	
-	ByteCount processedbytes, outlength;
-	uint4 destbufferlength;
-	destbufferlength = destlen;
-	ConvertFromUnicodeToText(utf8totextinfo, len, (UniChar *)s,kUnicodeUseFallbacksMask | kUnicodeLooseMappingsMask, 0, NULL, 0, NULL, destbufferlength, &processedbytes, &outlength, (LogicalAddress)d);
-	destlen = outlength;
-}
-
-void MCS_nativetoutf8(const char *s, uint4 len, char *d, uint4 &destlen)
-{
-	init_utf8_converters();
-	
-	ByteCount processedbytes, outlength;
-	uint4 destbufferlength;
-	destbufferlength = destlen;
-	ConvertFromTextToUnicode(texttoutf8info, len, (LogicalAddress)s,
-	                         kUnicodeLooseMappingsMask, 0, NULL, 0, NULL,
-	                         destbufferlength, &processedbytes,
-	                         &outlength, (UniChar *)d);
-	destlen = outlength;
-}
-
-
-// MW-2005-02-22: Make available to opensslsocket.cpp
-char *path2utf(char *path)
-{
-	char *tutfpath = new char[(PATH_MAX + 2) * 2];
-	uint4 destlen;
-	destlen = PATH_MAX + 2;
-	MCS_nativetoutf8(path, strlen(path), tutfpath, destlen);
-	tutfpath[destlen] = 0;
-	delete path;
-	return tutfpath;
-}
-
-void MCS_init()
-{
-	IO_stdin = new IO_header(stdin, 0, 0, 0, NULL, 0, 0);
-	IO_stdout = new IO_header(stdout, 0, 0, 0, NULL, 0, 0);
-	IO_stderr = new IO_header(stderr, 0, 0, 0, NULL, 0, 0);
-	struct sigaction action;
-	memset((char *)&action, 0, sizeof(action));
-	action.sa_handler = handle_signal;
-	action.sa_flags = SA_RESTART;
-	sigaction(SIGHUP, &action, NULL);
-	sigaction(SIGINT, &action, NULL);
-	sigaction(SIGQUIT, &action, NULL);
-	sigaction(SIGIOT, &action, NULL);
-	sigaction(SIGPIPE, &action, NULL);
-	sigaction(SIGALRM, &action, NULL);
-	sigaction(SIGTERM, &action, NULL);
-	sigaction(SIGUSR1, &action, NULL);
-	sigaction(SIGUSR2, &action, NULL);
-	sigaction(SIGFPE, &action, NULL);
-	action.sa_flags |= SA_NOCLDSTOP;
-	sigaction(SIGCHLD, &action, NULL);
-
-	// MW-2009-01-29: [[ Bug 6410 ]] Make sure we cause the handlers to be reset to
-	//   the OS default so CrashReporter will kick in.
-	action.sa_flags = SA_RESETHAND;
-	sigaction(SIGSEGV, &action, NULL);
-	sigaction(SIGILL, &action, NULL);
-	sigaction(SIGBUS, &action, NULL);
-	
-	// MW-2010-05-11: Make sure if stdin is not a tty, then we set non-blocking.
-	//   Without this you can't poll read when a slave process.
-	if (!MCS_isatty(0))
-		MCS_nodelay(0);
-	
-	setlocale(LC_ALL, MCnullstring);
-
-	_CurrentRuneLocale->__runetype[202] = _CurrentRuneLocale->__runetype[201];
-
-	// Initialize our case mapping tables
-	
-	MCuppercasingtable = new uint1[256];
-	for(uint4 i = 0; i < 256; ++i)
-		MCuppercasingtable[i] = (uint1)i;
-	UppercaseText((char *)MCuppercasingtable, 256, smRoman);
-
-	MClowercasingtable = new uint1[256];
-	for(uint4 i = 0; i < 256; ++i)
-		MClowercasingtable[i] = (uint1)i;
-	LowercaseText((char *)MClowercasingtable, 256, smRoman);
-	
-	//
-	
-	// MW-2013-03-22: [[ Bug 10772 ]] Make sure we initialize the shellCommand
-	//   property here (otherwise it is nil in -ui mode).
-	MCValueAssign(MCshellcmd, MCSTR("/bin/sh"));
-	
-	//
-
-	MoreMasters();
-	InitCursor();
-	MCinfinity = HUGE_VAL;
-
-	long response;
-	if (Gestalt(gestaltSystemVersion, &response) == noErr)
-		MCmajorosversion = response;
-		
-	MCaqua = True;
-	
-	init_utf8_converters();
-
-	CFBundleRef theBundle = CFBundleGetBundleWithIdentifier(CFSTR("com.apple.ApplicationServices"));
-	if (theBundle != NULL)
-	{
-		if (CFBundleLoadExecutable(theBundle))
-		{
-			SwapQDTextFlagsPtr stfptr = (SwapQDTextFlagsPtr)CFBundleGetFunctionPointerForName(theBundle, CFSTR("SwapQDTextFlags"));
-			if (stfptr != NULL)
-				stfptr(kQDSupportedFlags);
-			CFBundleUnloadExecutable(theBundle);
-		}
-		CFRelease(theBundle);
-	}
-	
-	char *dptr = MCS_getcurdir();
-	if (strlen(dptr) <= 1)
-	{ // if root, then started from Finder
-		SInt16 vRefNum;
-		SInt32 dirID;
-		HGetVol(NULL, &vRefNum, &dirID);
-		FSSpec fspec;
-		FSMakeFSSpec(vRefNum, dirID, NULL, &fspec);
-		char *tpath = MCS_FSSpec2path(&fspec);
-		char *newpath = new char[strlen(tpath) + 11];
-		strcpy(newpath, tpath);
-		strcat(newpath, "/../../../");
-		MCS_setcurdir(newpath);
-		delete tpath;
-		delete newpath;
-	}
-	delete dptr;
-
-	// MW-2007-12-10: [[ Bug 5667 ]] Small font sizes have the wrong metrics
-	//   Make sure we always use outlines - then everything looks pretty :o)
-	SetOutlinePreferred(TRUE);
-
-	MCS_reset_time();
-	//do toolbox checking
-	long result;
-	hasPPCToolbox = (Gestalt(gestaltPPCToolboxAttr, &result)
-	                 ? False : result != 0);
-	hasAppleEvents = (Gestalt(gestaltAppleEventsAttr, &result)
-	                  ? False : result != 0);
-	uint1 i;
-	if (hasAppleEvents)
-	{ //install required AE event handler
-		for (i = 0; i < (sizeof(ourkeys) / sizeof(triplets)); ++i)
-		{
-			if (!ourkeys[i].theUPP)
-			{
-				ourkeys[i].theUPP = NewAEEventHandlerUPP(ourkeys[i].theHandler);
-				AEInstallEventHandler(ourkeys[i].theEventClass,
-				                      ourkeys[i].theEventID,
-				                      ourkeys[i].theUPP, 0L, False);
-			}
-		}
-	}
-
-// ** MODE CHOICE
-	if (MCModeShouldPreprocessOpeningStacks())
-	{
-		EventRecord event;
-		i = 2;
-		// predispatch any openapp or opendoc events so that stacks[] array
-		// can be properly initialized
-		while (i--)
-			while (WaitNextEvent(highLevelEventMask, &event,
-								 (unsigned long)0, (RgnHandle)NULL))
-				AEProcessAppleEvent(&event);
-	}
-	//install special handler
-	AEEventHandlerUPP specialUPP = NewAEEventHandlerUPP(DoSpecial);
-	AEInstallSpecialHandler(keyPreDispatch, specialUPP, False);
-
-	if (Gestalt('ICAp', &response) == noErr)
-	{
-		OSErr err;
-		ICInstance icinst;
-		ICAttr icattr;
-		err = ICStart(&icinst, 'MCRD');
-		if (err == noErr)
-		{
-			Str255 proxystr;
-			Boolean useproxy;
-
-			long icsize = sizeof(useproxy);
-			err = ICGetPref(icinst,  kICUseHTTPProxy, &icattr, &useproxy, &icsize);
-			if (err == noErr && useproxy == True)
-			{
-				icsize = sizeof(proxystr);
-				err = ICGetPref(icinst, kICHTTPProxyHost ,&icattr, proxystr, &icsize);
-				if (err == noErr)
-				{
-					p2cstr(proxystr);
-					MCAutoStringRef t_proxystr;
-					/* UNCHECKED */ MCStringCreateWithCString((char *)proxystr, &t_proxystr);
-					MCValueAssign(MChttpproxy, *t_proxystr);
-				}
-			}
-			ICStop(icinst);
-		}
-	}
-
-
-	MCS_weh = NewEventHandlerUPP(WinEvtHndlr);
-
-	// MW-2005-04-04: [[CoreImage]] Load in CoreImage extension
-	extern void MCCoreImageRegister(void);
-	if (MCmajorosversion >= 0x1040)
-		MCCoreImageRegister();
-		
-	if (!MCnoui)
-	{
-		setlinebuf(stdout);
-		setlinebuf(stderr);
-	}
-}
-
-void MCS_shutdown()
-{
-	uint2 i;
-
-	// MW-2005-04-04: [[CoreImage]] Unload CoreImage extension
-	extern void MCCoreImageUnregister(void);
-	MCCoreImageUnregister();
-
-	for (i = 0; i < 32; i++)
-		if (unicodeconvertors[i])
-			DisposeUnicodeToTextInfo(&unicodeconvertors[i]);
-	if (texttounicodeconvertor)
-		DisposeTextToUnicodeInfo(texttounicodeconvertor);
-	DisposeTextToUnicodeInfo(&texttoutf8info);
-	DisposeUnicodeToTextInfo(&utf8totextinfo);
-
-	for (i = 0; i< osancomponents; i++)
-		CloseComponent(osacomponents[i].compinstance);
-	delete osacomponents;
-
-
-	DisposeEventHandlerUPP(MCS_weh);
-}
-
-void MCS_seterrno(int value)
-{
-	errno = value;
-}
-
-int MCS_geterrno()
-{
-	return errno;
-}
-
-void MCS_alarm(real8 seconds)
-{ //is used for checking event loop periodically
-	// InsTime() or
-	//PrimeTime(pass handle to a function, in the function set MCalarm to True)
-}
-
-// MW-2005-08-15: We have two types of process starting in MacOS X it seems:
-//   MCS_startprocess is called by MCLaunch with a docname
-//   MCS_startprocess is called by MCOpen without a docname
-// Thus, we will fork two methods - and dispatch from MCS_startprocess
-void MCS_startprocess_unix(MCNameRef name, const char *doc, Open_mode mode, Boolean elevated);
-void MCS_startprocess_launch(MCNameRef name, const char *docname, Open_mode mode);
-
-void MCS_startprocess(MCNameRef name, const char *docname, Open_mode mode, Boolean elevated)
-{
-	if (MCStringEndsWithCString(MCNameGetString(name), (const char_t *)".app", kMCStringOptionCompareCaseless) || docname != NULL)
-	  MCS_startprocess_launch(name, docname, mode);
-	else
-	  MCS_startprocess_unix(name, NULL, mode, elevated);
-}
-
-void MCS_startprocess_launch(MCNameRef name, const char *docname, Open_mode mode)
-{
-	LaunchParamBlockRec launchParms;
-	launchParms.launchBlockID = extendedBlock;
-	launchParms.launchEPBLength = extendedBlockLen;
-	launchParms.launchFileFlags = 0;
-	launchParms.launchControlFlags = launchContinue + launchNoFileFlags;
-	launchParms.launchAppParameters = NULL;
-	AEDesc pd, target;
-	AEDescList files_list, file_desc;
-	AliasHandle the_alias;
-	AppleEvent ae;
-	
-	FSRef t_app_fsref;
-	FSSpec t_app_fsspec;
-	errno = MCS_pathtoref(MCNameGetCString(name), &t_app_fsref);
-	errno = MCS_fsref_to_fsspec(&t_app_fsref, &t_app_fsspec);
-	
-	uint2 i;
-
-	if (docname != NULL && *docname == '\0')
-		docname = NULL;
-
-	if (mode == OM_NEITHER)
-	{
-		if (errno != noErr)
-		{
-			MCresult->sets("no such program");
-			return;
-		}
-
-		FSRef t_doc_fsref;
-		
-		LSLaunchFSRefSpec inLaunchSpec;
-		FSRef launchedapp;
-		inLaunchSpec.numDocs = 0;
-		inLaunchSpec.itemRefs = NULL;
-		if (docname)
-		{
-			if (MCS_pathtoref(docname, &t_doc_fsref) != noErr)
-			{
-				MCresult->sets("no such document");
-				return;
-			}
-			inLaunchSpec.numDocs = 1;
-			inLaunchSpec.itemRefs = &t_doc_fsref;
-		}
-		inLaunchSpec.appRef = &t_app_fsref;
-		inLaunchSpec.passThruParams = NULL;
-		inLaunchSpec.launchFlags = kLSLaunchDefaults;
-		inLaunchSpec.asyncRefCon = NULL;
-		errno = LSOpenFromRefSpec(&inLaunchSpec, &launchedapp);
-		return;
-	}
-
-	errno = connectionInvalid;
-	if (docname != NULL && *docname != '\0')
-	{
-		for (i = 0 ; i < MCnprocesses ; i++)
-			if (MCNameIsEqualTo(name, MCprocesses[i].name, kMCCompareExact))
-				break;
-		if (i == MCnprocesses)
-		{
-			FInfo fndrInfo;
-			if ((errno = FSpGetFInfo(&t_app_fsspec, &fndrInfo)) != noErr)
-			{
-				MCresult->sets("no such program");
-				return;
-			}
-			OSType creator = fndrInfo.fdCreator;
-			AECreateDesc(typeApplSignature, (Ptr)&creator, sizeof(OSType), &target);
-		}
-		else
-			AECreateDesc(typeProcessSerialNumber, &MCprocesses[i].sn,
-			             sizeof(ProcessSerialNumber), &target);
-		AECreateAppleEvent('aevt', 'odoc', &target, kAutoGenerateReturnID,
-		                   kAnyTransactionID, &ae);
-		FSSpec fspec;
-		FSRef t_tmp_fsref;
-		if (MCS_pathtoref(docname, &t_tmp_fsref) == noErr && MCS_fsref_to_fsspec(&t_tmp_fsref, &fspec) == noErr)
-		{
-			AECreateList(NULL, 0, false, &files_list);
-			NewAlias(NULL, &fspec, &the_alias);
-			HLock((Handle)the_alias);
-			AECreateDesc(typeAlias, (Ptr)(*the_alias),
-			             GetHandleSize((Handle)the_alias), &file_desc);
-			HUnlock((Handle)the_alias);
-			AEPutDesc(&files_list, 0, &file_desc);
-			AEPutParamDesc(&ae, keyDirectObject, &files_list);
-		}
-		AppleEvent the_reply;
-		AECreateDesc(typeNull, NULL, 0, &the_reply);
-		errno = AESend(&ae, &the_reply, kAENoReply,
-		               kAENormalPriority, kNoTimeOut, NULL, NULL);
-		AEDisposeDesc(&the_reply);
-		AECoerceDesc(&ae, typeAppParameters, &pd);
-		launchParms.launchAppParameters = (AppParametersPtr)*(Handle)pd.dataHandle;
-		HLock((Handle)pd.dataHandle);
-
-	}
-	
-	if (errno != noErr)
-	{
-		launchParms.launchAppSpec = &t_app_fsspec;
-		errno = LaunchApplication(&launchParms);
-		if (errno != noErr)
-		{
-			char buffer[7 + I2L];
-			sprintf(buffer, "error %d", errno);
-			MCresult->copysvalue(buffer);
-		}
-		else
-		{
-			MCresult->clear(False);
-			for (i = 0 ; i < MCnprocesses ; i++)
-			{
-				Boolean result;
-				SameProcess((ProcessSerialNumber *)&MCprocesses[i].sn, &launchParms.launchProcessSN, &result);
-				if (result)
-					break;
-			}
-			if (i == MCnprocesses)
-			{
-				MCU_realloc((char **)&MCprocesses, MCnprocesses, MCnprocesses + 1,
-				            sizeof(Streamnode));
-				MCprocesses[MCnprocesses].name = name;
-				MCprocesses[MCnprocesses].mode = OM_NEITHER;
-				MCprocesses[MCnprocesses].ihandle = NULL;
-				MCprocesses[MCnprocesses].ohandle = NULL;
-				MCprocesses[MCnprocesses].pid = ++curpid;
-				memcpy(&MCprocesses[MCnprocesses++].sn, &launchParms.launchProcessSN, sizeof(MCMacProcessSerialNumber));
-			}
-		}
-	}
-	if (launchParms.launchAppParameters != NULL)
-	{
-		HUnlock((Handle)pd.dataHandle);
-		AEDisposeDesc(&target);
-		AEDisposeDesc(&pd);
-		DisposeHandle((Handle)the_alias);
-		AEDisposeDesc(&file_desc);
-		AEDisposeDesc(&files_list);
-		AEDisposeDesc(&file_desc);
-		AEDisposeDesc(&ae);
-	}
-}
-
-static IO_handle MCS_dopen(int4 fd, const char *mode)
-{
-	IO_handle handle = NULL;
-	FILE *fptr = fdopen(fd, mode);
-	
-	if (fptr != NULL)
-	{
-		// MH-2007-05-17: [[Bug 3196]] Opening the write pipe to a process should not be buffered.
-		if (mode[0] == 'w')
-			setvbuf(fptr, NULL, _IONBF, 0);
-
-		handle = new IO_header(fptr, 0, 0, NULL, NULL, 0, 0);
-	}	
-	return handle;
-}
-
-static void MCS_launch_set_result_from_lsstatus(void)
-{
-	int t_error;
-	t_error = 0;
-
-	switch(errno)
-	{
-		case kLSUnknownErr:
-		case kLSNotAnApplicationErr:
-		case kLSLaunchInProgressErr:
-		case kLSServerCommunicationErr:
-#if MAC_OS_X_VERSION_MIN_REQUIRED >= 1040
-		case kLSAppInTrashErr:
-		case kLSIncompatibleSystemVersionErr:
-		case kLSNoLaunchPermissionErr:
-		case kLSNoExecutableErr:
-		case kLSNoClassicEnvironmentErr:
-		case kLSMultipleSessionsNotSupportedErr:
-#endif
-			t_error = 2;
-		break;
-		
-		case kLSDataUnavailableErr:
-		case kLSApplicationNotFoundErr:
-		case kLSDataErr:
-			t_error = 3;
-		break;
-	}
-	
-	switch(t_error)
-	{
-	case 0:
-		MCresult -> clear();
-	break;
-
-	case 1:
-		MCresult -> sets("can't open file");
-	break;
-	
-	case 2:
-		MCresult -> sets("request failed");
-	break;
-	
-	case 3:
-		MCresult -> sets("no association");
-	break;
-	}
-
-}
-
-void MCS_launch_document(const char *p_document)
-{
-	int t_error = 0;
-	
-	FSRef t_document_ref;
-	if (t_error == 0)
-	{
-		errno = MCS_pathtoref(p_document, &t_document_ref);
-		if (errno != noErr)
-		{
-			// MW-2008-06-12: [[ Bug 6336 ]] No result set if file not found on OS X
-			MCresult -> sets("can't open file");
-			t_error = 1;
-		}
-	}
-
-	if (t_error == 0)
-	{
-		errno = LSOpenFSRef(&t_document_ref, NULL);
-		MCS_launch_set_result_from_lsstatus();
-	}
-}
-
-void MCS_launch_url(const char *p_document)
-{
-	bool t_success;
-	t_success = true;
-
-	CFStringRef t_cf_document;
-	t_cf_document = NULL;
-	if (t_success)
-	{
-		t_cf_document = CFStringCreateWithCStringNoCopy(kCFAllocatorDefault, p_document, kCFStringEncodingMacRoman, kCFAllocatorNull);
-		if (t_cf_document == NULL)
-			t_success = false;
-	}
-	
-	CFURLRef t_cf_url;
-	t_cf_url = NULL;
-	if (t_success)
-	{
-		t_cf_url = CFURLCreateWithString(kCFAllocatorDefault, t_cf_document, NULL);
-		if (t_cf_url == NULL)
-			t_success = false;
-	}
-
-	if (t_success)
-	{
-		errno = LSOpenCFURLRef(t_cf_url, NULL);
-		MCS_launch_set_result_from_lsstatus();
-	}
-	
-	if (t_cf_url != NULL)
-		CFRelease(t_cf_url);
-		
-	if (t_cf_document != NULL)
-		CFRelease(t_cf_document);
-}
-
-void MCS_checkprocesses()
-{
-	uint2 i;
-	int wstat;
-	for (i = 0 ; i < MCnprocesses ; i++)
-		if (MCprocesses[i].pid != 0 && MCprocesses[i].pid != -1
-		        && waitpid(MCprocesses[i].pid, &wstat, WNOHANG) > 0)
-		{
-			if (MCprocesses[i].ihandle != NULL)
-				clearerr(MCprocesses[i].ihandle->fptr);
-			MCprocesses[i].pid = 0;
-			MCprocesses[i].retcode = WEXITSTATUS(wstat);
-		}
-
-}
-
-void MCS_closeprocess(uint2 index)
-{
-	if (MCprocesses[index].ihandle != NULL)
-	{
-		MCS_close(MCprocesses[index].ihandle);
-		MCprocesses[index].ihandle = NULL;
-	}
-	if (MCprocesses[index].ohandle != NULL)
-	{
-		MCS_close(MCprocesses[index].ohandle);
-		MCprocesses[index].ohandle = NULL;
-	}
-	MCprocesses[index].mode = OM_NEITHER;
-}
-
-void MCS_kill(int4 pid, int4 sig)
-{
-	if (pid == 0)
-		return;
-
-	uint2 i;
-  for (i = 0 ; i < MCnprocesses ; i++)
-    if (pid == MCprocesses[i].pid && (MCprocesses[i].sn.highLongOfPSN != 0 || MCprocesses[i].sn.lowLongOfPSN != 0))
-		{
-      AppleEvent ae, answer;
-      AEDesc pdesc;
-      AECreateDesc(typeProcessSerialNumber, &MCprocesses[i].sn,
-		   sizeof(ProcessSerialNumber), &pdesc);
-      AECreateAppleEvent('aevt', 'quit', &pdesc, kAutoGenerateReturnID,
-			 kAnyTransactionID, &ae);
-      AESend(&ae, &answer, kAEQueueReply, kAENormalPriority,
-	     kAEDefaultTimeout, NULL, NULL);
-      AEDisposeDesc(&ae);
-      AEDisposeDesc(&answer);
-      return;
-    }
-
-	kill(pid, sig);
-}
-
-void MCS_killall()
-{
-	struct sigaction action;
-	memset((char *)&action, 0, sizeof(action));
-	action.sa_handler = (void (*)(int))SIG_IGN;
-	sigaction(SIGCHLD, &action, NULL);
-	while (MCnprocesses--)
-	{
-		MCNameDelete(MCprocesses[MCnprocesses] . name);
-		MCprocesses[MCnprocesses] . name = nil;
-		if (MCprocesses[MCnprocesses].pid != 0
-		        && (MCprocesses[MCnprocesses].ihandle != NULL
-		            || MCprocesses[MCnprocesses].ohandle != NULL))
-		{
-			kill(MCprocesses[MCnprocesses].pid, SIGKILL);
-			waitpid(MCprocesses[MCnprocesses].pid, NULL, 0);
-		}
-	}
-}
-
-// MW-2005-02-22: Make this global scope for now to enable opensslsocket.cpp
-//   to access it.
-real8 curtime;
-
-real8 MCS_time()
-{
-	struct timezone tz;
-	struct timeval tv;
-
-	gettimeofday(&tv, &tz);
-	curtime = tv.tv_sec + (real8)tv.tv_usec / 1000000.0;
-
-	return curtime;
-}
-
-void MCS_reset_time()
-{
-}
-
-void MCS_sleep(real8 duration)
-{
-	unsigned long finalTicks;
-	Delay((unsigned long)duration * 60, &finalTicks);
-}
-
-char *MCS_getenv(const char *name)
-{
-	return getenv(name); //always returns NULL under CodeWarrier env.
-}
-
-extern void MCS_setenv(const char *name, const char *value)
-{
-	setenv(name, value, True);
-
-}
-
-extern void MCS_unsetenv(const char *name)
-{
-	unsetenv(name);
-
-}
-
-int4 MCS_rawopen(const char *path, int flags)
-{//this call is for unix audio device only.
-	return 0;
-}
-
-int4 MCS_rawclose(int4 fd)
-{//this call is for unix audio device only.
-	return 0;
-}
-
-extern "C"
-{
-#include	<CoreFoundation/CoreFoundation.h>
-#include	<IOKit/IOKitLib.h>
-#include	<IOKit/serial/IOSerialKeys.h>
-#include	<IOKit/IOBSD.h>
-}
-
-static kern_return_t FindSerialPortDevices(io_iterator_t *serialIterator, mach_port_t *masterPort)
-{
-	kern_return_t	kernResult;
-	CFMutableDictionaryRef classesToMatch;
-	if ((kernResult = IOMasterPort(NULL, masterPort)) != KERN_SUCCESS)
-		return kernResult;
-	if ((classesToMatch = IOServiceMatching(kIOSerialBSDServiceValue)) == NULL)
-		return kernResult;
-	CFDictionarySetValue(classesToMatch, CFSTR(kIOSerialBSDTypeKey),
-											 CFSTR(kIOSerialBSDRS232Type));
-	//kIOSerialBSDRS232Type filters KeySpan USB modems use
-	//kIOSerialBSDModemType to get 'real' serial modems for OSX
-	//computers with real serial ports - if there are any!
-	kernResult = IOServiceGetMatchingServices(*masterPort, classesToMatch,
-							 serialIterator);
-	return kernResult;
-}
-
-static void getIOKitProp(io_object_t sObj, const char *propName,
-												 char *dest, uint2 destlen)
-{
-	CFTypeRef nameCFstring;
-	dest[0] = 0;
-	nameCFstring = IORegistryEntryCreateCFProperty(sObj,
-								 CFStringCreateWithCString(kCFAllocatorDefault, propName,
-																					 kCFStringEncodingASCII),
-								 kCFAllocatorDefault, 0);
-	if (nameCFstring)
-	{
-		CFStringGetCString((CFStringRef)nameCFstring, (char *)dest, (long)destlen,
-											 (unsigned long)kCFStringEncodingASCII);
-		CFRelease(nameCFstring);
-	}
-}
-
-
-#define DNS_SCRIPT "repeat for each line l in url \"binfile:/etc/resolv.conf\";\
-if word 1 of l is \"nameserver\" then put word 2 of l & cr after it; end repeat;\
-delete last char of it; return it"
-
-bool MCS_getDNSservers(MCListRef& r_list)
-{
-	MCAutoListRef t_list;
-
-	MCresult->clear();
-	MCdefaultstackptr->domess(DNS_SCRIPT);
-
-	return MCListCreateMutable('\n', &t_list) &&
-		MCListAppend(*t_list, MCresult->getvalueref()) &&
-		MCListCopy(*t_list, r_list);
-}
-
-bool MCS_getdevices(MCListRef& r_list)
-{
-	MCAutoListRef t_list;
-	io_iterator_t SerialPortIterator = NULL;
-	mach_port_t masterPort = NULL;
-	io_object_t thePort;
-	if (FindSerialPortDevices(&SerialPortIterator, &masterPort) != KERN_SUCCESS)
-	{
-		char *buffer = new char[6 + I2L];
-		sprintf(buffer, "error %d", errno);
-		MCresult->copysvalue(buffer);
-		delete buffer;
-		return false;
-	}
-	if (!MCListCreateMutable('\n', &t_list))
-		return false;
-
-	uint2 portCount = 0;
-
-	bool t_success = true;
-	if (SerialPortIterator != 0)
-	{
-		while (t_success && (thePort = IOIteratorNext(SerialPortIterator)) != 0)
-		{
-			char ioresultbuffer[256];
-
-			MCAutoListRef t_result_list;
-			MCAutoStringRef t_result_string;
-
-			t_success = MCListCreateMutable(',', &t_result_list);
-
-			if (t_success)
-			{
-				getIOKitProp(thePort, kIOTTYDeviceKey, ioresultbuffer, sizeof(ioresultbuffer));
-				t_success = MCListAppendCString(*t_result_list, ioresultbuffer);//name
-			}
-			if (t_success)
-			{
-				getIOKitProp(thePort, kIODialinDeviceKey, ioresultbuffer, sizeof(ioresultbuffer));
-				t_success = MCListAppendCString(*t_result_list, ioresultbuffer);//TTY file
-			}
-			if (t_success)
-			{
-				getIOKitProp(thePort, kIOCalloutDeviceKey, ioresultbuffer, sizeof(ioresultbuffer));
-				t_success = MCListAppendCString(*t_result_list, ioresultbuffer);//TTY file
-			}
-
-			if (t_success)
-				t_success = MCListCopyAsStringAndRelease(*t_result_list, &t_result_string);
-
-			if (t_success)
-				t_success = MCListAppend(*t_list, *t_result_string);
-
-			IOObjectRelease(thePort);
-			portCount++;
-		}
-		IOObjectRelease(SerialPortIterator);
-	}
-	
-	return t_success && MCListCopy(*t_list, r_list);
-}
-
-
-Boolean MCS_nodelay(int4 fd)
-{
-	return fcntl(fd, F_SETFL, fcntl(fd, F_GETFL, 0) & O_APPEND | O_NONBLOCK)
-				 >= 0;
-}
-
-IO_stat MCS_shellread(int fd, char *&buffer, uint4 &buffersize, uint4 &size)
-{
-	MCshellfd = fd;
-	size = 0;
-	while (True)
-	{
-		int readsize = 0;
-		ioctl(fd, FIONREAD, (char *)&readsize);
-		readsize += READ_PIPE_SIZE;
-		if (size + readsize > buffersize)
-		{
-			MCU_realloc((char **)&buffer, buffersize,
-									buffersize + readsize + 1, sizeof(char));
-			buffersize += readsize;
-		}
-		errno = 0;
-		int4 amount = read(fd, &buffer[size], readsize);
-		if (amount <= 0)
-		{
-			if (errno != EAGAIN && errno != EWOULDBLOCK && errno != EINTR)
-				break;
-			if (!MCS_poll(SHELL_INTERVAL, 0))
-				if (!MCnoui && MCscreen->wait(SHELL_INTERVAL, False, True))
-				{
-					MCshellfd = -1;
-					return IO_ERROR;
-				}
-		}
-		else
-			size += amount;
-	}
-	MCshellfd = -1;
-	return IO_NORMAL;
-}
-
-
-IO_stat MCS_runcmd(MCExecPoint &ep)
-{
-
-	IO_cleanprocesses();
-	int tochild[2];
-	int toparent[2];
-	int4 index = MCnprocesses;
-	if (pipe(tochild) == 0)
-	{
-		if (pipe(toparent) == 0)
-		{
-			MCU_realloc((char **)&MCprocesses, MCnprocesses,
-									MCnprocesses + 1, sizeof(Streamnode));
-			MCprocesses[MCnprocesses].name = (MCNameRef)MCValueRetain(MCM_shell);
-			MCprocesses[MCnprocesses].mode = OM_NEITHER;
-			MCprocesses[MCnprocesses].ohandle = NULL;
-			MCprocesses[MCnprocesses].ihandle = NULL;
-			if ((MCprocesses[MCnprocesses++].pid = fork()) == 0)
-			{
-				close(tochild[1]);
-				close(0);
-				dup(tochild[0]);
-				close(tochild[0]);
-				close(toparent[0]);
-				close(1);
-				dup(toparent[1]);
-				close(2);
-				dup(toparent[1]);
-				close(toparent[1]);
-				execl(MCStringGetCString(MCshellcmd), MCStringGetCString(MCshellcmd), "-s", NULL);
-				_exit(-1);
-			}
-			MCS_checkprocesses();
-			close(tochild[0]);
-			char *str = path2utf(ep.getsvalue().clone());
-			write(tochild[1], str, strlen(str));
-			delete str;
-			write(tochild[1], "\n", 1);
-			close(tochild[1]);
-			close(toparent[1]);
-			MCS_nodelay(toparent[0]);
-			if (MCprocesses[index].pid == -1)
-			{
-				if (MCprocesses[index].pid > 0)
-					MCS_kill(MCprocesses[index].pid, SIGKILL);
-				MCprocesses[index].pid = 0;
-				MCeerror->add
-				(EE_SHELL_BADCOMMAND, 0, 0, ep.getsvalue());
-				return IO_ERROR;
-			}
-		}
-		else
-		{
-			close(tochild[0]);
-			close(tochild[1]);
-			MCeerror->add
-			(EE_SHELL_BADCOMMAND, 0, 0, ep.getsvalue());
-			return IO_ERROR;
-		}
-	}
-	else
-	{
-		MCeerror->add
-		(EE_SHELL_BADCOMMAND, 0, 0, ep.getsvalue());
-		return IO_ERROR;
-	}
-	char *buffer;
-	uint4 buffersize;
-	buffer = (char *)malloc(4096);
-	buffersize = 4096;
-	uint4 size = 0;
-	if (MCS_shellread(toparent[0], buffer, buffersize, size) != IO_NORMAL)
-	{
-		MCeerror->add(EE_SHELL_ABORT, 0, 0);
-		close(toparent[0]);
-		if (MCprocesses[index].pid != 0)
-			MCS_kill(MCprocesses[index].pid, SIGKILL);
-		ep.grabbuffer(buffer, size);
-		return IO_ERROR;
-	}
-	ep.grabbuffer(buffer, size);
-	close(toparent[0]);
-	MCS_checkprocesses();
-	if (MCprocesses[index].pid != 0)
-	{
-		uint2 count = SHELL_COUNT;
-		while (count--)
-		{
-			if (MCscreen->wait(SHELL_INTERVAL, False, False))
-			{
-				if (MCprocesses[index].pid != 0)
-					MCS_kill(MCprocesses[index].pid, SIGKILL);
-				return IO_ERROR;
-			}
-			if (MCprocesses[index].pid == 0)
-				break;
-		}
-		if (MCprocesses[index].pid != 0)
-		{
-			MCprocesses[index].retcode = -1;
-			MCS_kill(MCprocesses[index].pid, SIGKILL);
-		}
-	}
-	if (MCprocesses[index].retcode)
-	{
-		MCExecPoint ep2(ep);
-		ep2.setint(MCprocesses[index].retcode);
-		MCresult->set(ep2);
-	}
-	else
-		MCresult->clear(False);
-
-
-	return IO_NORMAL;
-}
-
-
-/**************** Socket Code  *********************************/
-
-// MW-2005-02-22: Moved to opensslsocket.cpp
-
-
-uint4 MCS_getpid()
-{
-	return getpid();
-}
-
-bool MCS_getaddress(MCStringRef& r_address)
-{
-	static struct utsname u;
-	uname(&u);
-	return MCStringFormat(r_address, "%s:%s", u.nodename, MCStringGetCString(MCcmd));
-}
-
-bool MCS_getmachine(MCStringRef& r_string)
-{
-	static Str255 machineName;
-	long response;
-	if ((errno = Gestalt(gestaltMachineType, &response)) == noErr)
-	{
-		GetIndString(machineName, kMachineNameStrID, response);
-		if (machineName != nil)
-		{
-			p2cstr(machineName);
-			return MCStringCreateWithNativeChars((const char_t *)machineName, MCCStringLength((const char *)machineName), r_string);
-		}
-	}
-	return MCStringCopy(MCNameGetString(MCN_unknown), r_string);
-}
-
-// MW-2006-05-03: [[ Bug 3524 ]] - Make sure processor returns something appropriate in Intel
-MCNameRef MCS_getprocessor()
-{ //get machine processor
-#ifdef __LITTLE_ENDIAN__
-	return MCN_x86;
-#else
-    return MCN_motorola_powerpc;
-#endif
-}
-
-real8 MCS_getfreediskspace(void)
-{
-	char t_defaultfolder[PATH_MAX + 1];
-	getcwd(t_defaultfolder, PATH_MAX);
-	
-	FSRef t_defaultfolder_fsref;
-	OSErr t_os_error;
-	if (t_defaultfolder != NULL)
-		t_os_error = FSPathMakeRef((const UInt8 *)t_defaultfolder, &t_defaultfolder_fsref, NULL);
-		
-	FSCatalogInfo t_catalog_info;
-	if (t_os_error == noErr)
-		t_os_error = FSGetCatalogInfo(&t_defaultfolder_fsref, kFSCatInfoVolume, &t_catalog_info, NULL, NULL, NULL);
-	
-	FSVolumeInfo t_volume_info;
-	if (t_os_error == noErr)
-		t_os_error = FSGetVolumeInfo(t_catalog_info . volume, 0, NULL, kFSVolInfoSizes, &t_volume_info, NULL, NULL);
-		
-	real8 t_free_space;
-	t_free_space = 0.;
-	
-	// MH: freeBytes is a 64bit unsigned int, I follow previous functionality, and simply cast to real8.
-	if (t_os_error == noErr)
-		t_free_space = (real8) t_volume_info . freeBytes;
-		
-	return t_free_space;	
-}
-
-bool MCS_getsystemversion(MCStringRef& r_string)
-{
-	long t_major, t_minor, t_bugfix;
-	Gestalt(gestaltSystemVersionMajor, &t_major);
-	Gestalt(gestaltSystemVersionMinor, &t_minor);
-	Gestalt(gestaltSystemVersionBugFix, &t_bugfix);
-	return MCStringFormat(r_string, "%d.%d.%d", t_major, t_minor, t_bugfix);
-}
-
-bool MCS_query_registry(MCStringRef p_key, MCStringRef& r_value, MCStringRef& r_type, MCStringRef& r_error)
-{
-	/* RESULT */ //MCresult->sets("not supported");
-	return MCStringCreateWithCString("not supported", r_error);
-}
-
-bool MCS_set_registry(MCStringRef p_key, MCStringRef p_value, MCStringRef p_type, MCStringRef& r_error)
-{
-	/* RESULT */ //MCresult->sets("not supported");
-	return MCStringCreateWithCString("not supported", r_error);
-}
-
-bool MCS_delete_registry(MCStringRef p_key, MCStringRef& r_error)
-{
-	/* RESULT */ //MCresult->sets("not supported");
-	return MCStringCreateWithCString("not supported", r_error);
-}
-
-bool MCS_list_registry(MCStringRef p_path, MCListRef& r_list, MCStringRef& r_error)
-{
-	/* RESULT */ //MCresult -> sets("not supported");
-	return MCStringCreateWithCString("not supported", r_error);
-}
-
-Boolean MCS_poll(real8 delay, int fd)
-{
-	Boolean handled = False;
-	fd_set rmaskfd, wmaskfd, emaskfd;
-	FD_ZERO(&rmaskfd);
-	FD_ZERO(&wmaskfd);
-	FD_ZERO(&emaskfd);
-	int4 maxfd = 0;
-	if (!MCnoui)
-	{
-		if (fd != 0)
-			FD_SET(fd, &rmaskfd);
-		maxfd = fd;
-	}
-	if (MCshellfd != -1)
-	{
-		FD_SET(MCshellfd, &rmaskfd);
-		if (MCshellfd > maxfd)
-			maxfd = MCshellfd;
-	}
-
-	uint2 i;
-	for (i = 0 ; i < MCnsockets ; i++)
-	{
-		int fd = MCsockets[i]->fd;
-		if (!fd || MCsockets[i]->resolve_state == kMCSocketStateResolving ||
-				MCsockets[i]->resolve_state == kMCSocketStateError)
-			continue;
-		if (MCsockets[i]->connected && !MCsockets[i]->closing
-		        && !MCsockets[i]->shared || MCsockets[i]->accepting)
-			FD_SET(fd, &rmaskfd);
-		if (!MCsockets[i]->connected || MCsockets[i]->wevents != NULL)
-			FD_SET(fd, &wmaskfd);
-		FD_SET(fd, &emaskfd);
-		if (fd > maxfd)
-			maxfd = fd;
-		if (MCsockets[i]->added)
-		{
-			delay = 0.0;
-			MCsockets[i]->added = False;
-			handled = True;
-		}
-	}
-
-	struct timeval timeoutval;
-	timeoutval.tv_sec = (long)delay;
-	timeoutval.tv_usec = (long)((delay - floor(delay)) * 1000000.0);
-	int n = 0;
-	
-	n = select(maxfd + 1, &rmaskfd, &wmaskfd, &emaskfd, &timeoutval);
-
-	if (n <= 0)
-		return handled;
-
-	if (MCshellfd != -1 && FD_ISSET(MCshellfd, &rmaskfd))
-		return True;
-
-	for (i = 0 ; i < MCnsockets ; i++)
-	{
-		int fd = MCsockets[i]->fd;
-		if (FD_ISSET(fd, &emaskfd) && fd != 0)
-		{
-
-			if (!MCsockets[i]->waiting)
-			{
-				MCsockets[i]->error = strclone("select error");
-				MCsockets[i]->doclose();
-			}
-
-		}
-		else
-		{
-			if (FD_ISSET(fd, &rmaskfd) && !MCsockets[i]->shared)
-			{
-				MCsockets[i]->readsome();
-			}
-			if (FD_ISSET(fd, &wmaskfd))
-			{
-				MCsockets[i]->writesome();
-			}
-		}
-		MCsockets[i]->setselect();
-	}
-
-	return True;
-}
-
-/*****************************************************************************
- *  Apple events handler	 			 	             *
- *****************************************************************************/
- 
-// MW-2006-08-05: Vetted for Endian issues
-void MCS_send(const MCString &message, const char *program,
-              const char *eventtype, Boolean needReply)
-{ //send "" to program "" with/without reply
-	if (!MCSecureModeCheckAppleScript())
-		return;
-
-
-	AEAddressDesc receiver;
-	errno = getDescFromAddress(program, &receiver);
-	if (errno != noErr)
-	{
-		AEDisposeDesc(&receiver);
-		MCresult->sets("no such program");
-		return;
-	}
-	AppleEvent ae;
-	if (eventtype == NULL)
-		eventtype = "miscdosc";
-		
-	AEEventClass ac;
-	AEEventID aid;
-	
-	ac = FourCharCodeFromString(eventtype);
-	aid = FourCharCodeFromString(&eventtype[4]);
-	
-	AECreateAppleEvent(ac, aid, &receiver, kAutoGenerateReturnID,
-	                   kAnyTransactionID, &ae);
-	AEDisposeDesc(&receiver); //dispose of the receiver description record
-	// if the ae message we are sending is 'odoc', 'pdoc' then
-	// create a document descriptor of type fypeFSS for the document
-	
-	Boolean docmessage = False; //Is this message contains a document descriptor?
-	AEDescList files_list, file_desc;
-	AliasHandle the_alias;
-
-	if (aid == 'odoc' || aid == 'pdoc')
-	{
-		FSSpec fspec;
-		FSRef t_fsref;
-		
-		char *doc = message.clone();
-		if (MCS_pathtoref(doc, &t_fsref) == noErr && MCS_fsref_to_fsspec(&t_fsref, &fspec) == noErr)
-		{
-			AECreateList(NULL, 0, false, &files_list);
-			NewAlias(NULL, &fspec, &the_alias);
-			HLock((Handle)the_alias);
-			AECreateDesc(typeAlias, (Ptr)(*the_alias),
-			             GetHandleSize((Handle)the_alias), &file_desc);
-			HUnlock((Handle) the_alias);
-			AEPutDesc(&files_list, 0, &file_desc);
-			AEPutParamDesc(&ae, keyDirectObject, &files_list);
-			docmessage = True;
-		}
-		delete doc;
-	}
-	//non document related massge, assume it's typeChar message
-	if (!docmessage && message.getlength())
-		AEPutParamPtr(&ae, keyDirectObject, typeChar,
-		              message.getstring(), message.getlength());
-
-	//Send the Apple event
-	AppleEvent answer;
-	if (needReply)
-		errno = AESend(&ae, &answer, kAEQueueReply, kAENormalPriority,
-		               kAEDefaultTimeout, NULL, NULL); //no reply
-	else
-		errno = AESend(&ae, &answer, kAENoReply, kAENormalPriority,
-		               kAEDefaultTimeout, NULL, NULL); //reply comes in event queue
-	if (docmessage)
-	{
-		DisposeHandle((Handle)the_alias);
-		AEDisposeDesc(&file_desc);
-		AEDisposeDesc(&files_list);
-		AEDisposeDesc(&file_desc);
-	}
-	AEDisposeDesc(&ae);
-	if (errno != noErr)
-	{
-		char *buffer = new char[6 + I2L];
-		sprintf(buffer, "error %d", errno);
-		MCresult->copysvalue(buffer);
-		delete buffer;
-		return;
-	}
-	if (needReply)
-	{ /* wait for a reply in a loop.  The reply comes in
-				      from regular event handling loop
-				      and is handled by an Apple event handler*/
-		real8 endtime = curtime + AETIMEOUT;
-		while (True)
-		{
-			if (MCscreen->wait(READ_INTERVAL, False, True))
-			{
-				MCresult->sets("user interrupt");
-				return;
-			}
-			if (curtime > endtime)
-			{
-				MCresult->sets("timeout");
-				return;
-			}
-			if (AEanswerErr != NULL || AEanswerData != NULL)
-				break;
-		}
-		if (AEanswerErr != NULL)
-		{
-			MCresult->setvalueref(AEanswerErr);
-			MCValueRelease(AEanswerErr);
-			AEanswerErr = NULL;
-		}
-		else
-		{
-			MCresult->setvalueref(AEanswerData);
-			MCValueRelease(AEanswerData);
-			AEanswerData = NULL;
-		}
-		AEDisposeDesc(&answer);
-	}
-	else
-		MCresult->clear(False);
-}
-
-// MW-2006-08-05: Vetted for Endian issues
-void MCS_reply(const MCString &message, const char *keyword, Boolean error)
-{
-	MCValueRelease(replymessage);
-
-	/* UNCHECKED */ MCStringCreateWithOldString(message, replymessage);
-
-	//at any one time only either keyword or error is set
-	if (keyword != NULL)
-	{
-		replykeyword = FourCharCodeFromString(keyword);
-	}
-	else
-	{
-		if (error)
-			replykeyword = 'errs';
-		else
-			replykeyword = '----';
-	}
-}
-
-static bool fetch_ae_as_fsref_list(char*& string, uint4& length)
-{
-	AEDescList docList; //get a list of alias records for the documents
-	long count;
-	if (AEGetParamDesc(aePtr, keyDirectObject,
-					   typeAEList, &docList) == noErr
-		&& AECountItems(&docList, &count) == noErr && count > 0)
-	{
-		AEKeyword rKeyword; //returned keyword
-		DescType rType;    //returned type
-		
-		FSRef t_doc_fsref;
-		
-		Size rSize;      //returned size, atual size of the docName
-		long item;
-		// get a FSSpec record, starts from count==1
-		for (item = 1; item <= count; item++)
-		{
-			if (AEGetNthPtr(&docList, item, typeFSRef, &rKeyword, &rType,
-							&t_doc_fsref, sizeof(FSRef), &rSize) != noErr)
-			{
-				AEDisposeDesc(&docList);
-				return false;
-			}
-			char *fullPathName = MCS_fsref_to_path(t_doc_fsref);
-			uint2 newlength = strlen(fullPathName) + 1;
-			MCU_realloc(&string, length, length + newlength, 1);
-			if (length)
-				string[length - 1] = '\n';
-			memcpy(&string[length], fullPathName, newlength);
-			length += newlength;
-			delete fullPathName;
-		}
-		string[length - 1] = '\0';
-		AEDisposeDesc(&docList);
-	}
-	return true;
-}
-
-// MW-2006-08-05: Vetted for Endian issues
-char *MCS_request_ae(const MCString &message, uint2 ae)
-{
-	if (aePtr == NULL)
-		return strdup("No current Apple event"); //as specified in HyperTalk
-	errno = noErr;
-
-	switch (ae)
-	{
-	case AE_CLASS:
-		{
-			char *aeclass;
-			if ((errno = getAEAttributes(aePtr, keyEventClassAttr, aeclass)) == noErr)
-				return aeclass;
-			break;
-		}
-	case AE_DATA:
-		{
-			if (message.getlength() == 0)
-			{ //no keyword, get event parameter(data)
-				DescType rType;
-				Size rSize;  //actual size returned
-				/*first let's find out the size of incoming event data */
-				
-				// On Snow Leopard check for a coercion to a file list first as otherwise
-				// we get a bad URL!
-				if (MCmajorosversion >= 0x1060)
-				{
-					char *string = nil;
-					uint4 length = 0;
-					if (fetch_ae_as_fsref_list(string, length))
-						return string;
-				}
-					
-				if ((errno = AEGetParamPtr(aePtr, keyDirectObject, typeChar,
-				                           &rType, NULL, 0, &rSize)) == noErr)
-				{
-					char *info = new char[rSize + 1]; //allocate enough buffer for data
-					AEGetParamPtr(aePtr, keyDirectObject, typeChar,
-					              &rType, info, rSize, &rSize); //retrive data now
-					info[rSize] = '\0';
-					return info;
-				}
-				else
-				{
-					char *string = nil;
-					uint4 length = 0;
-					if (fetch_ae_as_fsref_list(string, length))
-						return string;
-					return strdup("file list error");
-				}
-			}
-			else
-			{
-				AEKeyword key;
-				const char *keystring = message.getstring()
-				                        + message.getlength() - sizeof(AEKeyword);
-				key = FourCharCodeFromString(keystring);
-				char *info;
-
-				if (key == keyAddressAttr || key == keyEventClassAttr
-				        || key == keyEventIDAttr || key == keyEventSourceAttr
-				        || key == keyInteractLevelAttr || key == keyMissedKeywordAttr
-				        || key == keyOptionalKeywordAttr || key == keyOriginalAddressAttr
-				        || key == keyReturnIDAttr || key == keyTimeoutAttr
-				        || key == keyTransactionIDAttr)
-				{
-					if ((errno = getAEAttributes(aePtr, key, info)) == noErr)
-						return info;
-				}
-				else
-				{
-					if ((errno = getAEParams(aePtr, key, info)) == noErr)
-						return info;
-				}
-			}
-		}
-		break;
-	case AE_ID:
-		{
-			char *aeid;
-			if ((errno = getAEAttributes(aePtr, keyEventIDAttr, aeid)) == noErr)
-				return aeid;
-			break;
-		}
-	case AE_RETURN_ID:
-		{
-			char *aerid;
-			if ((errno = getAEAttributes(aePtr, keyReturnIDAttr, aerid)) == noErr)
-				return aerid;
-			break;
-		}
-	case AE_SENDER:
-		{
-			AEAddressDesc senderDesc;
-			char *sender = new char[128];
-			
-			if ((errno = AEGetAttributeDesc(aePtr, keyOriginalAddressAttr,
-			                                typeWildCard, &senderDesc)) == noErr)
-			{
-				errno = getAddressFromDesc(senderDesc, sender);
-				AEDisposeDesc(&senderDesc);
-				return sender;
-			}
-			delete sender;
-			break;
-		}
-	}  /* end switch */
-	if (errno == errAECoercionFail) //data could not display as text
-		return strclone("unknown type");
-	return strclone("not found");
-}
-
-// MW-2006-08-05: Vetted for Endian issues
-char *MCS_request_program(const MCString &message, const char *program)
-{
-	AEAddressDesc receiver;
-	errno = getDescFromAddress(program, &receiver);
-	if (errno != noErr)
-	{
-		AEDisposeDesc(&receiver);
-		MCresult->sets("no such program");
-		return MCU_empty();
-	}
-	AppleEvent ae;
-	errno = AECreateAppleEvent('misc', 'eval', &receiver,
-	                           kAutoGenerateReturnID, kAnyTransactionID, &ae);
-	AEDisposeDesc(&receiver); //dispose of the receiver description record
-	//add parameters to the Apple event
-	AEPutParamPtr(&ae, keyDirectObject, typeChar,
-	              message.getstring(), message.getlength());
-	//Send the Apple event
-	AppleEvent answer;
-	errno = AESend(&ae, &answer, kAEQueueReply, kAENormalPriority,
-	               kAEDefaultTimeout, NULL, NULL); //no reply
-	AEDisposeDesc(&ae);
-	AEDisposeDesc(&answer);
-	if (errno != noErr)
-	{
-		char *buffer = new char[6 + I2L];
-		sprintf(buffer, "error %d", errno);
-		MCresult->copysvalue(buffer);
-		delete buffer;
-		return MCU_empty();
-	}
-	real8 endtime = curtime + AETIMEOUT;
-	while (True)
-	{
-		if (MCscreen->wait(READ_INTERVAL, False, True))
-		{
-			MCresult->sets("user interrupt");
-			return MCU_empty();
-		}
-		if (curtime > endtime)
-		{
-			MCresult->sets("timeout");
-			return MCU_empty();
-		}
-		if (AEanswerErr != NULL || AEanswerData != NULL)
-			break;
-	}
-	if (AEanswerErr != NULL)
-	{
-		MCresult->setvalueref(AEanswerErr);
-		MCValueRelease(AEanswerErr);
-		AEanswerErr = NULL;
-		return MCU_empty();
-	}
-	else
-	{
-		MCresult->clear(False);
-		char *retval = strdup(MCStringGetCString(AEanswerData));
-		MCValueRelease(AEanswerData);
-		AEanswerData = NULL;
-		return retval;
-	}
-}
-
-char *MCS_FSSpec2path(FSSpec *fSpec)
-{
-	char *path = new char[PATH_MAX + 1];
-
-
-	char *fname = new char[PATH_MAX + 1];
-
-	CopyPascalStringToC(fSpec->name, fname);
-	MCU_path2std(fname);
-
-	char oldchar = fSpec->name[0];
-	Boolean dontappendname = False;
-	fSpec->name[0] = '\0';
-
-	FSRef ref;
-
-	// MW-2005-01-21: Removed the following two lines - function would not work if file did not already exist
-
-	/* fSpec->name[0] = oldchar;
-	  dontappendname = True;*/
-
-	if ((errno = FSpMakeFSRef(fSpec, &ref)) != noErr)
-	{
-		if (errno == nsvErr)
-		{
-			fSpec->name[0] = oldchar;
-			if ((errno = FSpMakeFSRef(fSpec, &ref)) == noErr)
-			{
-				errno = FSRefMakePath(&ref, (unsigned char *)path, PATH_MAX);
-				dontappendname = True;
-			}
-			else
-				path[0] = '\0';
-		}
-		else
-			path[0] = '\0';
-	}
-	else
-		errno = FSRefMakePath(&ref, (unsigned char *)path, PATH_MAX);
-	uint4 destlen;
-	char *tutfpath = new char[PATH_MAX + 1];
-	destlen = PATH_MAX;
-	MCS_utf8tonative(path, strlen(path), tutfpath, destlen);
-	tutfpath[destlen] = '\0';
-	if (!dontappendname)
-	{
-		if (tutfpath[destlen - 1] != '/')
-			strcat(tutfpath, "/");
-		strcat(tutfpath, fname);
-	}
-	delete fname;
-	delete path;
-	return tutfpath;
-}
-
-bool MCS_fsref_to_path(FSRef& p_ref, MCStringRef& r_path)
-{
-	MCAutoNativeCharArray t_buffer;
-	if (!t_buffer.New(PATH_MAX))
-		return false;
-	FSRefMakePath(&p_ref, (UInt8*)t_buffer.Chars(), PATH_MAX);
-
-	t_buffer.Shrink(MCCStringLength((char*)t_buffer.Chars()));
-
-	MCAutoStringRef t_utf8_path;
-	return t_buffer.CreateStringAndRelease(&t_utf8_path) &&
-		MCU_utf8tonative(*t_utf8_path, r_path);
-}
-
-char *MCS_fsref_to_path(FSRef& p_ref)
-{
-	char *t_path;
-	t_path = new char[PATH_MAX + 1];
-	
-	FSRefMakePath(&p_ref, (UInt8 *)t_path, PATH_MAX);
-	
-	char *t_macroman_path;
-	uint4 t_length;
-	t_macroman_path = new char[PATH_MAX + 1];
-	t_length = PATH_MAX;
-	MCS_utf8tonative(t_path, strlen(t_path), t_macroman_path, t_length);
-	t_macroman_path[t_length] = '\0';
-	
-	delete t_path;
-	
-	return t_macroman_path;
-}
-
-OSErr MCS_pathtoref_and_leaf(const char *p_path, FSRef& r_ref, UniChar*& r_leaf, UniCharCount& r_leaf_length)
-{
-	OSErr t_error;
-	t_error = noErr;
-
-	char *t_resolved_path;
-	t_resolved_path = NULL;
-	if (t_error == noErr)
-		t_resolved_path = MCS_resolvepath(p_path);
-	
-	char *t_resolved_path_leaf;
-	t_resolved_path_leaf = NULL;
-	if (t_error == noErr)
-	{
-		t_resolved_path_leaf = strrchr(t_resolved_path, '/');
-		if (t_resolved_path_leaf != NULL)
-		{
-			t_resolved_path_leaf[0] = '\0';
-			t_resolved_path_leaf += 1;
-		}
-		else
-			t_error = fnfErr;
-	}
-
-	char *t_utf8_path;
-	t_utf8_path = NULL;
-	
-	// OK-2010-04-06: [[Bug]] - path2utf frees the buffer passed into it, so we have to clone t_resolved_path
-	// here, as otherwise we are using it after its been freed. 
-	char *t_resolved_path_clone;
-	t_resolved_path_clone = strdup(t_resolved_path);
-	
-	if (t_error == noErr)
-		t_utf8_path = path2utf(t_resolved_path_clone);
-
-	if (t_error == noErr)
-		t_error = FSPathMakeRef((const UInt8 *)t_utf8_path, &r_ref, NULL);
-	
-	// Convert the leaf from MacRoman to UTF16.
-	if (t_error == noErr)
-	{
-		unsigned short *t_utf16_leaf;
-		uint4 t_utf16_leaf_length;
-		
-		t_utf16_leaf = new unsigned short[256];
-		t_utf16_leaf_length = 256;
-		MCS_nativetoutf16(t_resolved_path_leaf, strlen(t_resolved_path_leaf), t_utf16_leaf, t_utf16_leaf_length);
-
-		r_leaf = (UniChar *)t_utf16_leaf;
-		r_leaf_length = (UniCharCount)t_utf16_leaf_length;
-	}
-	
-	if (t_utf8_path != NULL)
-		delete t_utf8_path;
-		
-	return t_error;
-}
-
-OSErr MCS_fsspec_to_fsref(const FSSpec *p_fsspec, FSRef *r_fsref)
-{
-	return FSpMakeFSRef(p_fsspec, r_fsref);
-}
-
-OSErr MCS_fsref_to_fsspec(const FSRef *p_fsref, FSSpec *r_fsspec)
-{
-	return FSGetCatalogInfo(p_fsref, 0, NULL, NULL, r_fsspec, NULL);
-}
-
-OSErr MCS_pathtoref(const MCString& p_path, FSRef *r_ref)
-{
-	char *t_cstring_path;
-	t_cstring_path = p_path . clone();
-	
-	OSErr t_error;
-	t_error = MCS_pathtoref(t_cstring_path, r_ref);
-	
-	delete t_cstring_path;
-	
-	return t_error;
-}
-
-OSErr MCS_pathtoref(MCStringRef p_path, FSRef& r_ref)
-{
-	return MCS_pathtoref(MCStringGetCString(p_path), &r_ref);
-}
-
-OSErr MCS_pathtoref(const char *p_path, FSRef *r_ref)
-{
-	char *t_resolved_path;
-	t_resolved_path = MCS_resolvepath(p_path);
-	
-	char *t_utf8_path;
-	t_utf8_path = path2utf(t_resolved_path);
-	
-	OSErr t_error;
-	t_error = FSPathMakeRef((const UInt8 *)t_utf8_path, r_ref, NULL);
-	
-	delete t_utf8_path;
-	
-	// path2utf deletes t_resolved_path
-	// delete t_resolved_path;
-	
-	return t_error;
-}
-
-// based on MoreFiles (Apple DTS)
-OSErr MCS_path2FSSpec(MCStringRef p_filename, FSSpec *fspec)
-{
-	char *path = MCS_resolvepath(MCStringGetCString(p_filename));
-	memset(fspec, 0, sizeof(FSSpec));
-
-	char *f2 = strrchr(path, '/');
-	if (f2 != NULL && f2 != path)
-		*f2++ = '\0';
-	char *fspecname = strclone(f2);
-	path = path2utf(path);
-	FSRef ref;
-	if ((errno = FSPathMakeRef((unsigned char *)path, &ref, NULL)) == noErr)
-	{
-		if ((errno = FSGetCatalogInfo(&ref, kFSCatInfoNone,
-		                              NULL, NULL, fspec, NULL)) == noErr)
-		{
-			CInfoPBRec cpb;
-			memset(&cpb, 0, sizeof(CInfoPBRec));
-			cpb.dirInfo.ioNamePtr = fspec->name;
-			cpb.dirInfo.ioVRefNum = fspec->vRefNum;
-			cpb.dirInfo.ioDrDirID = fspec->parID;
-			if ((errno = PBGetCatInfoSync(&cpb)) != noErr)
-			{
-				delete path;
-				return errno;
-			}
-			c2pstr((char *)fspecname);
-			errno = FSMakeFSSpec(cpb.dirInfo.ioVRefNum, cpb.dirInfo.ioDrDirID,
-			                     (unsigned char *)fspecname, fspec);
-		}
-	}
-	delete fspecname;
-	delete path;
-	return errno;
-}
-
-OSErr MCS_path2FSSpec(const char *fname, FSSpec *fspec)
-{
-	MCAutoStringRef t_filename;
-	/* UNCHECKED */ MCStringCreateWithCString(fname, &t_filename);
-	return MCS_path2FSSpec(*t_filename, fspec);
-}
-
-/**************************************************************************
- * Utility functions used by this module only
- **************************************************************************/
-
-static OSErr getDescFromAddress(const char *address, AEDesc *retDesc)
-{
-	/* return an address descriptor based on the target address passed in
-	  * * There are 3 possible forms of target string: *
-	  * 1. ZONE:MACHINE:APP NAME 
-	  * 2. MACHINE:APP NAME(sender & receiver are in the same zone but on different machine) 
-	  * 3. APP NAME 
-	  */
-	errno = noErr;
-	retDesc->dataHandle = NULL;  /* So caller can dispose always. */
-	char *ptr = strchr(address, ':');
-
-	if (ptr == NULL)
-	{ //address contains application name only. Form # 3
-		char *appname = new char[strlen(address) +1];
-		strcpy(appname, address);
-		c2pstr(appname);  //convert c string to pascal string
-		errno = getDesc(0, NULL, NULL, (unsigned char*)appname, retDesc);
-		delete appname;
-	}
-
-	/* CARBON doesn't support the seding apple events between systmes. Therefore no
-	 need to do the complicated location/zone searching                       */
-
-	return errno;
-}
-
-// MW-2006-08-05: Vetted for Endian issues
-static OSErr getDesc(short locKind, StringPtr zone, StringPtr machine,
-                     StringPtr app, AEDesc *retDesc)
-{
-
-	/* Carbon doesn't support the seding apple events between different
-	 * machines, plus CARBON does not support PPC Toolbox routines,
-	 * Therefore no need to do the complicated location/zone
-	 * searching. Use Process Manager's routine to get target program's
-	 * process id for the address descriptor */
-	ProcessSerialNumber psn;
-	psn.highLongOfPSN = 0;
-	psn.lowLongOfPSN = kNoProcess; //start at the beginning to do the search
-	ProcessInfoRec pInfoRec;
-	Str32 pname;
-	/* need to specify values for the processInfoLength,processName, and
-	 * processAppSpec fields of the process information record to get
-	 * info returned in those fields. Since we only want the application
-	 * name info returned, we allocate a string of 32 length as buffer
-	 * to store the process name */
-	pInfoRec.processInfoLength = sizeof(ProcessInfoRec);
-	pInfoRec.processName = pname;
-	pInfoRec.processAppSpec = NULL;
-	Boolean processFound = False;
-
-	while (GetNextProcess(&psn) == noErr)
-	{
-		if (GetProcessInformation(&psn, &pInfoRec) == noErr)
-			if (EqualString(pInfoRec.processName, app, False, True))
-			{
-				processFound = True;
-				break;
-			}
-	}
-	if (processFound)
-		return AECreateDesc(typeProcessSerialNumber, (Ptr)&pInfoRec.processNumber,
-		                    sizeof(ProcessSerialNumber), retDesc);
-	else
-		return procNotFound; //can't find the program/process to create a descriptor
-}
-
-// MW-2006-08-05: Vetted for Endian issues
-static OSErr getAEAttributes(const AppleEvent *ae, AEKeyword key, char *&result)
-{
-	DescType rType;
-	Size rSize;
-	DescType dt;
-	Size s;
-	if ((errno = AESizeOfAttribute(ae, key, &dt, &s)) == noErr)
-	{
-		switch (dt)
-		{
-		case typeBoolean:
-			{
-				Boolean b;
-				AEGetAttributePtr(ae, key, dt, &rType, &b, s, &rSize);
-				result = strclone(b ? MCtruestring : MCfalsestring);
-			}
-			break;
-		case typeChar:
-			result = new char[s + 1];
-			AEGetAttributePtr(ae, key, dt, &rType, result, s, &rSize);
-			result[s] = '\0';
-			break;
-		case typeType:
-		  {
-			  FourCharCode t_type;
-			  AEGetAttributePtr(ae, key, dt, &rType, &t_type, s, &rSize);
-				result = FourCharCodeToString(t_type);
-			}
-			break;
-		case typeShortInteger:
-			{
-				int2 i;
-				AEGetAttributePtr(ae, key, dt, &rType, &i, s, &rSize);
-				result = new char[I2L];
-				sprintf(result, "%d", i);
-				break;
-			}
-		case typeLongInteger:
-			{
-				int4 i;
-				AEGetAttributePtr(ae, key, dt, &rType, &i, s, &rSize);
-				result = new char[I4L];
-				sprintf(result, "%d", i);
-				break;
-			}
-		case typeShortFloat:
-			{
-				real4 f;
-				AEGetAttributePtr(ae, key, dt, &rType, &f, s, &rSize);
-				result = new char[R4L];
-				sprintf(result, "%12.12g", f);
-				break;
-			}
-		case typeLongFloat:
-			{
-				real8 f;
-				AEGetAttributePtr(ae, key, dt, &rType, &f, s, &rSize);
-				result = new char[R8L];
-				sprintf(result, "%12.12g", f);
-				break;
-			}
-		case typeMagnitude:
-			{
-				uint4 i;
-				AEGetAttributePtr(ae, key, dt, &rType, &i, s, &rSize);
-				result = new char[U4L];
-				sprintf(result, "%u", i);
-				break;
-			}
-		case typeNull:
-			result = MCU_empty();
-			break;
-		case typeFSS:
-			{
-				FSSpec fs;
-				errno = AEGetAttributePtr(ae, key, dt, &rType, &fs, s, &rSize);
-				result = MCS_FSSpec2path(&fs);
-			}
-			break;
-		case typeFSRef:
-			{
-				FSRef t_fs_ref;
-				errno = AEGetAttributePtr(ae, key, dt, &rType, &t_fs_ref, s, &rSize);
-				result = MCS_fsref_to_path(t_fs_ref);
-			}
-			break;
-		default:
-			result = new char[18];
-			sprintf(result, "unknown type %4.4s", (char *)&dt);
-			break;
-		}
-	}
-	return errno;
-}
-
-// MW-2006-08-05: Vetted for Endian issues
-static OSErr getAEParams(const AppleEvent *ae, AEKeyword key, char *&result)
-{
-	DescType rType;
-	Size rSize;
-	DescType dt;
-	Size s;
-	if ((errno = AESizeOfParam(ae, key, &dt, &s)) == noErr)
-	{
-		switch (dt)
-		{
-		case typeBoolean:
-			{
-				Boolean b;
-				AEGetParamPtr(ae, key, dt, &rType, &b, s, &rSize);
-				result = strclone(b ? MCtruestring : MCfalsestring);
-			}
-			break;
-		case typeChar:
-			result = new char[s + 1];
-			AEGetParamPtr(ae, key, dt, &rType, result, s, &rSize);
-			result[s] = '\0';
-			break;
-		case typeType:
-		  {
-			  FourCharCode t_type;
-			  AEGetParamPtr(ae, key, dt, &rType, &t_type, s, &rSize);
-				result = FourCharCodeToString(t_type);
-			}
-			break;
-		case typeShortInteger:
-			{
-				int2 i;
-				AEGetParamPtr(ae, key, dt, &rType, &i, s, &rSize);
-				result = new char[I2L];
-				sprintf(result, "%d", i);
-				break;
-			}
-		case typeLongInteger:
-			{
-				int4 i;
-				AEGetParamPtr(ae, key, dt, &rType, &i, s, &rSize);
-				result = new char[I4L];
-				sprintf(result, "%d", i);
-				break;
-			}
-		case typeShortFloat:
-			{
-				real4 f;
-				AEGetParamPtr(ae, key, dt, &rType, &f, s, &rSize);
-				result = new char[R4L];
-				sprintf(result, "%12.12g", f);
-				break;
-			}
-		case typeLongFloat:
-			{
-				real8 f;
-				AEGetParamPtr(ae, key, dt, &rType, &f, s, &rSize);
-				result = new char[R8L];
-				sprintf(result, "%12.12g", f);
-				break;
-			}
-		case typeMagnitude:
-			{
-				uint4 i;
-				AEGetParamPtr(ae, key, dt, &rType, &i, s, &rSize);
-				result = new char[U4L];
-				sprintf(result, "%u", i);
-				break;
-			}
-		case typeNull:
-			result = MCU_empty();
-			break;
-		case typeFSS:
-			{
-				FSSpec fs;
-				errno = AEGetParamPtr(ae, key, dt, &rType, &fs, s, &rSize);
-				result = MCS_FSSpec2path(&fs);
-			}
-			break;
-		case typeFSRef:
-			{
-				FSRef t_fs_ref;
-				errno = AEGetParamPtr(ae, key, dt, &rType, &t_fs_ref, s, &rSize);
-				result = MCS_fsref_to_path(t_fs_ref);
-			}
-			break;
-		default:
-			result = new char[18];
-			sprintf(result, "unknown type %4.4s", (char *)&dt);
-			break;
-		}
-	}
-	return errno;
-}
-
-static OSErr getAddressFromDesc(AEAddressDesc targetDesc, char *address)
-{/* This function returns the zone, machine, and application name for the
-	    indicated target descriptor.  */
-
-
-	address[0] = '\0';
-	return noErr;
-
-}
-
-bool MCS_alternatelanguages(MCListRef& r_list)
-{
-	MCAutoListRef t_list;
-	if (!MCListCreateMutable('\n', &t_list))
-		return false;
-	
-	getosacomponents();
-	for (uindex_t i = 0; i < osancomponents; i++)
-		if (!MCListAppendCString(*t_list, osacomponents[i].compname))
-			return false;
-	
-	return MCListCopy(*t_list, r_list);
-}
-
-static OSErr osacompile(const MCString &s, ComponentInstance compinstance,
-                        OSAID &scriptid)
-{
-	AEDesc aedscript;
-	char *buffer = s.clone();
-	char *cptr = buffer;
-	while (*cptr)
-	{
-		if (*cptr == '\n')
-			*cptr = '\r';
-		cptr++;
-	}
-	scriptid = kOSANullScript;
-	AECreateDesc(typeChar, buffer, s.getlength(), &aedscript);
-	OSErr err = OSACompile(compinstance, &aedscript, kOSAModeNull, &scriptid);
-	AEDisposeDesc(&aedscript);
-	delete buffer;
-	return err;
-}
-
-static OSErr osaexecute(MCString &s, ComponentInstance compinstance,
-                        OSAID scriptid)
-{
-	OSAID scriptresult;
-	OSErr err;
-	err = OSAExecute(compinstance, scriptid, kOSANullScript,
-	                 kOSAModeNull, &scriptresult);
-	if (err != noErr)
-		return err;
-	AEDesc aedresult;
-	OSADisplay(compinstance, scriptresult, typeChar, kOSAModeNull, &aedresult);
-	uint4 tsize = AEGetDescDataSize(&aedresult);
-	char *buffer = new char[tsize];
-	err = AEGetDescData(&aedresult,buffer,tsize);
-	s.set(buffer,tsize);
-	AEDisposeDesc(&aedresult);
-	OSADispose(compinstance, scriptresult);
-	return err;
-}
-
-static void getosacomponents()
-{
-	if (osacomponents != NULL)
-		return;
-	ComponentDescription compdesc;
-	Component tcomponent = 0L;
-	Handle compname = NewHandle(0);
-	compdesc.componentType = kOSAComponentType; //scripting component
-	compdesc.componentSubType = 0L;//any
-	compdesc.componentManufacturer = 0L;
-	compdesc.componentFlags = kOSASupportsCompiling; // compile and execute
-	compdesc.componentFlagsMask = kOSASupportsCompiling;
-	uint2 compnumber = CountComponents(&compdesc);
-	if (compnumber - 1) //don't include the generic script comp
-		osacomponents = new OSAcomponent[compnumber - 1];
-	while ((tcomponent = FindNextComponent(tcomponent,&compdesc)) != NULL)
-	{
-		ComponentDescription founddesc;
-		OSErr err = GetComponentInfo(tcomponent, &founddesc, compname, NULL, NULL);
-		if (founddesc.componentSubType == kOSAGenericScriptingComponentSubtype)
-			continue;
-		if (err != noErr)
-			break;
-		//self check if return error
-		HLock(compname);
-		p2cstr((unsigned char *)*compname);
-		MCString s = *compname;
-		MCU_lower(osacomponents[osancomponents].compname, s);
-		osacomponents[osancomponents].compname[s.getlength()] = '\0';
-		osacomponents[osancomponents].compsubtype = founddesc.componentSubType;
-		osacomponents[osancomponents].compinstance = NULL;
-		HUnlock(compname);
-		osancomponents++;
-	}
-	DisposeHandle(compname);
-}
-
-void MCS_doalternatelanguage(MCStringRef p_script, MCStringRef p_language)
-{
-	getosacomponents();
-	OSAcomponent *posacomp = NULL;
-	uint2 i;
-	uint4 l = strlen(MCStringGetCString(p_language));
-	for (i = 0; i < osancomponents; i++)
-	{
-		if (l == strlen(osacomponents[i].compname)
-		        && !MCU_strncasecmp(osacomponents[i].compname, MCStringGetCString(p_language), l))
-		{
-			posacomp = &osacomponents[i];
-			break;
-		}
-	}
-	if (posacomp == NULL)
-	{
-		MCresult->sets("alternate language not found");
-		return;
-	}
-	if (posacomp->compinstance == NULL)
-		posacomp->compinstance = OpenDefaultComponent(kOSAComponentType,
-		                         posacomp->compsubtype);
-	//self check if returns error
-	OSAID scriptid;
-	if (osacompile(MCStringGetOldString(p_script), posacomp->compinstance, scriptid) != noErr)
-	{
-		MCresult->sets("compiler error");
-		return;
-	}
-	MCString rvalue;
-	OSErr err;
-	err = osaexecute(rvalue, posacomp->compinstance, scriptid);
-	if (err == noErr)
-	{
-		MCresult->copysvalue(rvalue);
-		delete rvalue.getstring();
-	}
-	else if (err == errOSAScriptError)
-	{
-/*		MCExecPoint ep(nil, nil, nil);
-		
-		AEDesc err_str;
-		OSAScriptError(posacomp -> compinstance, kOSAErrorMessage, typeChar, &err_str);
-		
-		ep . setstring("execution error,%s",);
-		AEDisposeDesc(&err_str);*/
-		
-		MCresult->sets("execution error");
-	}
-	else
-		MCresult->sets("execution error");
-	
-	OSADispose(posacomp->compinstance, scriptid);
-}
-
-struct  LangID2Charset
-{
-	Lang_charset charset;
-	ScriptCode scriptcode;
-};
-
-static LangID2Charset scriptcodetocharsets[] = {
-            { LCH_ENGLISH, smRoman },
-            { LCH_ROMAN, smRoman },
-            { LCH_JAPANESE, smJapanese },
-            { LCH_CHINESE, smTradChinese },
-            { LCH_RUSSIAN, smCyrillic },
-            { LCH_TURKISH, smCyrillic },
-            { LCH_BULGARIAN, smCyrillic },
-            { LCH_UKRAINIAN, smCyrillic },
-            { LCH_ARABIC, smArabic },
-            { LCH_HEBREW, smHebrew },
-            { LCH_GREEK, smGreek },
-            { LCH_KOREAN, smKorean },
-            { LCH_POLISH, smCentralEuroRoman },
-						{ LCH_VIETNAMESE, smVietnamese },
-						{ LCH_LITHUANIAN, smCentralEuroRoman },
-            { LCH_THAI, smThai },
-            { LCH_SIMPLE_CHINESE, smSimpChinese },
-            { LCH_UNICODE, smUnicodeScript }
-        };
-
-uint1 MCS_langidtocharset(uint2 scode)
-{
-	uint2 i;
-	for (i = 0; i < ELEMENTS(scriptcodetocharsets); i++)
-		if (scriptcodetocharsets[i].scriptcode == scode)
-			return scriptcodetocharsets[i].charset;
-	return 0;
-}
-
-uint2 MCS_charsettolangid(uint1 charset)
-{
-	uint2 i;
-	for (i = 0; i < ELEMENTS(scriptcodetocharsets); i++)
-		if (scriptcodetocharsets[i].charset == charset)
-			return scriptcodetocharsets[i].scriptcode;
-	return 0;
-}
-
-void MCS_unicodetomultibyte(const char *s, uint4 len, char *d,
-                            uint4 destbufferlength, uint4 &destlen,
-                            uint1 charset)
-{
-	ScriptCode fscript = MCS_charsettolangid(charset);
-	//we cache unicode convertors for speed
-	if (!destbufferlength)
-	{
-		if (charset)
-			destlen = len << 1;
-		else
-			destlen = len >> 1;
-		return;
-	}
-	if (unicodeconvertors[fscript] == NULL)
-	{
-		TextEncoding scriptEncoding;
-		UpgradeScriptInfoToTextEncoding(fscript, kTextLanguageDontCare,
-		                                kTextRegionDontCare, NULL,
-		                                &scriptEncoding);
-		CreateUnicodeToTextInfoByEncoding(scriptEncoding,
-		                                  &unicodeconvertors[fscript]);
-	}
-	ByteCount processedbytes, outlength;
-	destlen = 0;
-	
-	// MW-2008-06-12: [[ Bug 6313 ]] Loop through all input characters, replacing unknown
-	//   ones with ? - this mimics Windows behaviour.
-	// MW-2008-06-12: Make sure we loop until we have no pairs of bytes left otherwise
-	//   we go into an infinite loop when doing things like uniDecode("abc")
-	while(len > 1)
-	{
-		ConvertFromUnicodeToText(unicodeconvertors[fscript], len, (UniChar *)s,
-								 kUnicodeLooseMappingsMask
-								 | kUnicodeStringUnterminatedBit
-								 | kUnicodeUseFallbacksBit, 0, NULL, 0, NULL,
-								 destbufferlength, &processedbytes,
-								 &outlength, (LogicalAddress)d);
-		if (processedbytes == 0)
-		{
-			*d = '?';
-			processedbytes = 2;
-			outlength = 1;
-		}
-
-		len -= processedbytes;
-		destlen += outlength;
-		s += processedbytes;
-		d += outlength;
-	}
-}
-
-void MCS_multibytetounicode(const char *s, uint4 len, char *d,
-                            uint4 destbufferlength,
-                            uint4 &destlen, uint1 charset)
-{
-	// MW-2012-06-14: [[ Bug ]] If used for charset 0 before any other, causes a crash.
-	static int oldcharset = -1;
-	if (!destbufferlength)
-	{
-		destlen = len << 1;
-		return;
-	}
-	if (charset != oldcharset)
-	{
-		if (texttounicodeconvertor)
-			DisposeTextToUnicodeInfo(texttounicodeconvertor);
-		texttounicodeconvertor = NULL;
-		ScriptCode fscript = MCS_charsettolangid(charset);
-		TextEncoding scriptEncoding;
-		UpgradeScriptInfoToTextEncoding(fscript, kTextLanguageDontCare,
-		                                kTextRegionDontCare, NULL,
-		                                &scriptEncoding);
-		texttounicodeconvertor = &texttounicodeinfo;
-		CreateTextToUnicodeInfoByEncoding(scriptEncoding, texttounicodeconvertor);
-	}
-	ByteCount processedbytes, outlength;
-	ConvertFromTextToUnicode(*texttounicodeconvertor, len, (LogicalAddress) s,
-	                         kUnicodeLooseMappingsMask
-	                         | kUnicodeUseFallbacksMask, 0, NULL, 0, NULL,
-	                         destbufferlength, &processedbytes,
-	                         &outlength, (UniChar *)d);
-	destlen = outlength;
-	oldcharset = charset;
-}
-
-void MCS_nativetoutf16(const char *p_native, uint4 p_native_length, unsigned short *p_utf16, uint4& x_utf16_length)
-{
-	uint4 t_byte_length;
-	t_byte_length = x_utf16_length * sizeof(unsigned short);
-	MCS_multibytetounicode(p_native, p_native_length, (char *)p_utf16, t_byte_length, t_byte_length, LCH_ROMAN);
-	x_utf16_length = t_byte_length / sizeof(unsigned short);
-}
-
-void MCS_utf16tonative(const unsigned short *p_utf16, uint4 p_utf16_length, char *p_native, uint4& p_native_length)
-{
-	MCS_unicodetomultibyte((const char *)p_utf16, p_utf16_length * 2, p_native, p_native_length, p_native_length, LCH_ROMAN);
-}
-
-Boolean MCS_isleadbyte(uint1 charset, char *s)
-{
-	if (!charset)
-		return False;
-	return CharacterByteType(s, 0, MCS_charsettolangid(charset)) == smFirstByte;
-}
-
-Boolean MCS_imeisunicode()
-{
-	OSErr err;
-	long version;
-	err = Gestalt(gestaltTSMgrVersion, &version);
-	//only enable if os 9.0 or greater and TSM > 1.5
-	if ((err == noErr) && (version >= gestaltTSMgr15))
-		if (Gestalt(gestaltSystemVersion, &version) == noErr)
-			return version >= 0x900;
-	return False;
-}
-
-MCSysModuleHandle MCS_loadmodule(const char *p_filename)
-{
-	char *t_native_path;
-	t_native_path = path2utf(MCS_resolvepath(p_filename));
-	
-	CFURLRef t_url;
-	t_url = CFURLCreateFromFileSystemRepresentation(NULL, (const UInt8 *)t_native_path, strlen(t_native_path), False);
-	delete t_native_path;
-	
-	if (t_url == NULL)
-		return NULL;
-		
-	MCSysModuleHandle t_result;
-	t_result = (MCSysModuleHandle)CFBundleCreate(NULL, t_url);
-	
-	CFRelease(t_url);
-	
-	return (MCSysModuleHandle)t_result;
-}
-
-void MCS_unloadmodule(MCSysModuleHandle p_module)
-{
-	CFRelease((CFBundleRef)p_module);
-}
-
-void *MCS_resolvemodulesymbol(MCSysModuleHandle p_module, const char *p_symbol)
-{
-	CFStringRef t_cf_symbol;
-	t_cf_symbol = CFStringCreateWithCString(NULL, p_symbol, CFStringGetSystemEncoding());
-	if (t_cf_symbol == NULL)
-		return NULL;
-	
-	void *t_symbol_ptr;
-	t_symbol_ptr = CFBundleGetFunctionPointerForName((CFBundleRef)p_module, t_cf_symbol);
-	
-	CFRelease(t_cf_symbol);
-	
-	return t_symbol_ptr;
-}
-
-bool MCS_processtypeisforeground(void)
-{
-	ProcessSerialNumber t_psn = { 0, kCurrentProcess };
-	
-	CFDictionaryRef t_info;
-	t_info = ProcessInformationCopyDictionary(&t_psn, kProcessDictionaryIncludeAllInformationMask);
-	
-	bool t_result;
-	t_result = true;
-	if (t_info != NULL)
-	{
-		CFBooleanRef t_value;
-		t_value = (CFBooleanRef)CFDictionaryGetValue(t_info, CFSTR("LSBackgroundOnly"));
-		if (t_value != NULL && CFBooleanGetValue(t_value) == TRUE)
-			t_result = false;
-		CFRelease(t_info);
-	}
-	
-	return t_result;
-}
-
-bool MCS_changeprocesstype(bool to_foreground)
-{
-	// We can only switch from background to foreground. So check to see if
-	// we are foreground already, we are only asking to go to foreground.
-	if (MCS_processtypeisforeground())
-	{
-		if (to_foreground)
-			return true;
-		return false;
-	}
-	
-	// Actually switch to foreground.
-	ProcessSerialNumber t_psn = { 0, kCurrentProcess };
-	TransformProcessType(&t_psn, kProcessTransformToForegroundApplication);
-	SetFrontProcess(&t_psn);
-	
-	return true;
-}
-
-bool MCS_isatty(int fd)
-{
-	return isatty(fd) != 0;
-}
-
-bool MCS_isnan(double v)
-{
-	return isnan(v);
-}
-
-uint32_t MCS_getsyserror(void)
-{
-	return errno;
-}
-
-bool MCS_mcisendstring(MCStringRef p_command, MCStringRef& r_result, bool& r_error)
-{
-	r_error = false;
-	return MCStringCreateWithCString("not supported", r_result);
-}
-
-void MCS_system_alert(const char *p_title, const char *p_message)
-{
-	CFStringRef t_cf_title, t_cf_message;
-	t_cf_title = CFStringCreateWithCString(NULL, p_title, kCFStringEncodingMacRoman);
-	t_cf_message = CFStringCreateWithCString(NULL, p_message, kCFStringEncodingMacRoman);
-	DialogRef t_alert;
-	CreateStandardAlert(kAlertStopAlert, t_cf_title, t_cf_message, NULL, &t_alert);
-	
-	DialogItemIndex t_result;
-	RunStandardAlert(t_alert, NULL, &t_result);
-	CFRelease(t_cf_title);
-	CFRelease(t_cf_message);
-}
-
-=======
->>>>>>> 96ecf812
 bool MCS_generate_uuid(char p_buffer[128])
 {
 	CFUUIDRef t_uuid;
