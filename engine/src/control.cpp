--- conflicted
+++ resolved
@@ -1029,13 +1029,8 @@
 		
 		dc -> setopacity(255);
 		dc -> setfunction(GXcopy);
-<<<<<<< HEAD
-		dc -> setclip(trect);
+		dc->cliprect(trect);
         
-=======
-		dc->cliprect(trect);
-		
->>>>>>> e1755601
 		// MW-2011-09-06: [[ Redraw ] Make sure we draw the control normally (not
 		//   as a sprite).
 		draw(dc, trect, false, false);
