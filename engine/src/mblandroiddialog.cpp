/* Copyright (C) 2003-2015 LiveCode Ltd.

This file is part of LiveCode.

LiveCode is free software; you can redistribute it and/or modify it under
the terms of the GNU General Public License v3 as published by the Free
Software Foundation.

LiveCode is distributed in the hope that it will be useful, but WITHOUT ANY
WARRANTY; without even the implied warranty of MERCHANTABILITY or
FITNESS FOR A PARTICULAR PURPOSE.  See the GNU General Public License
for more details.

You should have received a copy of the GNU General Public License
along with LiveCode.  If not see <http://www.gnu.org/licenses/>.  */

#include "prefix.h"

#include "globdefs.h"
#include "filedefs.h"
#include "objdefs.h"
#include "parsedef.h"

#include "mcerror.h"
//#include "execpt.h"
#include "printer.h"
#include "globals.h"
#include "dispatch.h"
#include "stack.h"
#include "image.h"
#include "player.h"
#include "param.h"
#include "eventqueue.h"
#include "osspec.h"

#include "date.h"

#include "mbldc.h"

#include "mblandroidutil.h"
#include "mblandroidjava.h"

#include "mblsyntax.h"

#include <string.h>

#include <jni.h>

////////////////////////////////////////////////////////////////////////////////

typedef enum
{
    kMCDialogResultUnknown,
    kMCDialogResultOk,
    kMCDialogResultCanceled,
    kMCDialogResultError,
} MCDialogResult;

static bool s_in_popup_dialog = false;
static int s_popup_dialog_action = -1;
static MCStringRef s_popup_dialog_text = nil;
static MCDialogResult s_dialog_result;

int32_t MCScreenDC::popupanswerdialog(MCStringRef p_buttons[], uint32_t p_button_count, uint32_t p_type, MCStringRef p_title, MCStringRef p_message)
{
	if (s_in_popup_dialog)
		return -1;

	MCAutoStringRef t_ok_button, t_cancel_button, t_other_button;
	
	if (p_button_count == 0)
		&t_ok_button = MCSTR("OK");
	
	if (p_button_count >= 1)
		&t_ok_button = MCValueRetain(p_buttons[0]);

	if (p_button_count >= 3)
		&t_other_button = MCValueRetain(p_buttons[1]);

	if (p_button_count >= 2)
		&t_cancel_button = MCValueRetain(p_buttons[p_button_count - 1]);

	s_in_popup_dialog = true;
	s_popup_dialog_action = -1;
	MCAndroidEngineRemoteCall("popupAnswerDialog", "vxxxxx", nil, p_title, p_message, *t_ok_button, *t_cancel_button, *t_other_button);

	while(s_in_popup_dialog)
		MCscreen -> wait(60.0, True, True);

	if (s_popup_dialog_action == 1 && p_button_count >= 3)
		s_popup_dialog_action = 2;
	else if (s_popup_dialog_action == 2)
		s_popup_dialog_action = 1;

	return s_popup_dialog_action;
}

extern "C" JNIEXPORT void JNICALL Java_com_runrev_android_Engine_doAnswerDialogDone(JNIEnv *env, jobject object, int action) __attribute__((visibility("default")));
JNIEXPORT void JNICALL Java_com_runrev_android_Engine_doAnswerDialogDone(JNIEnv *env, jobject object, int action)
{
	s_in_popup_dialog = false;
	s_popup_dialog_action = action;
	MCAndroidBreakWait();
}

////////////////////////////////////////////////////////////////////////////////

bool MCScreenDC::popupaskdialog(uint32_t p_type, MCStringRef p_title, MCStringRef p_message, MCStringRef p_initial, bool p_hint, MCStringRef& r_result)
{
	if (s_in_popup_dialog)
		return nil;

	s_in_popup_dialog = true;
	MCAndroidEngineRemoteCall("popupAskDialog", "vbxxxb", nil, p_type == AT_PASSWORD, p_title, p_message, p_initial, p_hint);

	while(s_in_popup_dialog)
		MCscreen -> wait(60.0, True, True);
    
	if (s_popup_dialog_text != nil)
	{
		r_result = s_popup_dialog_text;
		s_popup_dialog_text = nil;
        return true;
    }
    return false;
}

extern "C" JNIEXPORT void JNICALL Java_com_runrev_android_Engine_doAskDialogDone(JNIEnv *env, jobject object, jstring result) __attribute__((visibility("default")));
JNIEXPORT void JNICALL Java_com_runrev_android_Engine_doAskDialogDone(JNIEnv *env, jobject object, jstring result)
{
	s_in_popup_dialog = false;

	if (s_popup_dialog_text != nil)
	{
		MCValueRelease(s_popup_dialog_text);
		s_popup_dialog_text = nil;
	}

	if (result != nil)
	{
		MCJavaStringToStringRef(env, result, s_popup_dialog_text);
		// TODO - java -> stringref conversion
	}
	MCAndroidBreakWait();
}

////////////////////////////////////////////////////////////////////////////////

static MCDateTime s_selected_date;

bool MCSystemPickDate(MCDateTime *p_current, MCDateTime *p_min, MCDateTime *p_max, bool p_use_cancel, bool p_use_done, MCDateTime *r_result, bool &r_canceled, MCRectangle p_button_rect)
{
    if (s_in_popup_dialog)
        return false;
    
    int32_t t_current, t_min, t_max;
    bool t_use_min, t_use_max;

    // Avoid to leave t_min/t_max uninitialised, even though showDatePicker
    // only use them if t_use_min/t_use_max is true
    t_min = 0;
    t_max = 0;
    
    t_use_min = p_min != nil;
    t_use_max = p_max != nil;
    
    MCExecContext ctxt(nil, nil, nil);
    
    if (p_current != nil)
    {
        MCAutoValueRef t_val;
		MCD_convert_from_datetime(ctxt, *p_current, CF_SECONDS, CF_UNDEFINED, &t_val);
		/* UNCHECKED */ ctxt.ConvertToInteger(*t_val, t_current);
    }
    else
        t_current = MCS_time();
    
    if (t_use_min)
    {
        MCAutoValueRef t_val;
		MCD_convert_from_datetime(ctxt, *p_min, CF_SECONDS, CF_UNDEFINED, &t_val);
        /* UNCHECKED */ ctxt.ConvertToInteger(*t_val, t_min);
    }
    if (t_use_max)
    {
        MCAutoValueRef t_val;
		MCD_convert_from_datetime(ctxt, *p_max, CF_SECONDS, CF_UNDEFINED, &t_val);
        /* UNCHECKED */ ctxt.ConvertToInteger(*t_val, t_max);
    }

    s_in_popup_dialog = true;
    s_dialog_result = kMCDialogResultUnknown;
	// IM-2012-10-31 [[ BZ 10483 ]] - make sure we have the timezone bias for the date
	MCS_getlocaldatetime(s_selected_date);
    MCAndroidEngineRemoteCall("showDatePicker", "vbbiii", nil, t_use_min, t_use_max, t_min, t_max, t_current);
    
    while(s_in_popup_dialog)
		MCscreen -> wait(60.0, True, True);

    if (s_dialog_result == kMCDialogResultError)
        return false;
    
    r_canceled = s_dialog_result == kMCDialogResultCanceled;
    if (!r_canceled)
	{
		// IM-2012-10-31 [[ BZ 10483 ]] - convert the return value back to UTC
		MCS_datetimetouniversal(s_selected_date);
        *r_result = s_selected_date;
	}
    
    return true;
}

extern "C" JNIEXPORT void JNICALL Java_com_runrev_android_Engine_doDatePickerDone(JNIEnv *env, jobject object, jint p_year, jint p_month, jint p_day, jboolean p_done) __attribute__((visibility("default")));
JNIEXPORT void JNICALL Java_com_runrev_android_Engine_doDatePickerDone(JNIEnv *env, jobject object, jint p_year, jint p_month, jint p_day, jboolean p_done)
{
    if (!p_done)
        s_dialog_result = kMCDialogResultCanceled;
    else
    {
        s_selected_date.year = p_year;
        s_selected_date.month = p_month;
        s_selected_date.day = p_day;
        
        s_dialog_result = kMCDialogResultOk;
    }
    
    s_in_popup_dialog = false;
}

bool MCSystemPickTime(MCDateTime *p_current, MCDateTime *p_min, MCDateTime *p_max, int32_t p_step, bool p_use_cancel, bool p_use_done, MCDateTime *r_result, bool &r_canceled, MCRectangle p_button_rect)
{
    if (s_in_popup_dialog)
        return false;
    
    int32_t t_hour, t_minute;
    
	MCExecContext ctxt(nil, nil, nil);
    
    MCDateTime t_current;
    if (p_current != nil)
        t_current = *p_current;
    else
    {
        MCAutoNumberRef t_time;
		/* UNCHECKED */ MCNumberCreateWithInteger(MCS_time(), &t_time);
        MCD_convert_to_datetime(ctxt, *t_time, CF_SECONDS, CF_UNDEFINED, t_current);
    }
    
    // IM-2012-05-09 - make sure we show the correct local hour + minute values
    MCS_datetimetolocal(t_current);
    t_hour = t_current.hour;
    t_minute = t_current.minute;

    s_in_popup_dialog = true;
    s_dialog_result = kMCDialogResultUnknown;
	// IM-2012-10-31 [[ BZ 10483 ]] - make sure we have the timezone bias for the date
	s_selected_date = t_current;
    MCAndroidEngineRemoteCall("showTimePicker", "vii", nil, t_hour, t_minute);
    
    while (s_in_popup_dialog)
        MCscreen->wait(60.0, True, True);
    
    if (s_dialog_result == kMCDialogResultError)
        return false;
    
    r_canceled = s_dialog_result == kMCDialogResultCanceled;
    if (!r_canceled)
	{
		// IM-2012-10-31 [[ BZ 10483 ]] - convert the return value back to UTC
		MCS_datetimetouniversal(s_selected_date);
        *r_result = s_selected_date;
	}
    
    return true;
}

extern "C" JNIEXPORT void JNICALL Java_com_runrev_android_Engine_doTimePickerDone(JNIEnv *env, jobject object, jint p_hour, jint p_minute, jboolean p_done) __attribute__((visibility("default")));
JNIEXPORT void JNICALL Java_com_runrev_android_Engine_doTimePickerDone(JNIEnv *env, jobject object, jint p_hour, jint p_minute, jboolean p_done)
{
    if (!p_done)
        s_dialog_result = kMCDialogResultCanceled;
    else
    {
        s_selected_date.hour = p_hour;
        s_selected_date.minute = p_minute;
        
        s_dialog_result = kMCDialogResultOk;
    }
    
    s_in_popup_dialog = false;
}

bool MCSystemPickDateAndTime(MCDateTime *p_current, MCDateTime *p_min, MCDateTime *p_max, int32_t p_step, bool p_use_cancel, bool p_use_done, MCDateTime *r_result, bool &r_canceled, MCRectangle p_button_rect)
{
    // no date+time picker on android
    return false;
}

////////////////////////////////////////////////////////////////////////////////

static uint32_t s_selected_index;

<<<<<<< HEAD
bool MCSystemPickOption(MCPickList *p_pick_lists, uindex_t p_pick_list_count, uindex_t *&r_result, uindex_t &r_result_count, bool p_use_checkmark, bool p_use_picker, bool p_use_cancel, bool p_use_done, bool &r_canceled, MCRectangle p_button_rect)
{
    // multi-pick list not supported
    if (p_pick_list_count != 1)
        return false;
    
    bool t_success = true;
    // convert MCStringRef array to java list of strings
    
    JNIEnv *t_env = MCJavaGetThreadEnv();
    jobject t_joptionlist = nil;
    const char *t_title = nil;
    bool t_has_selection = false;
    uint32_t t_selected_index = 0;
    r_result_count = 0;
    
    t_success = MCJavaInitList(t_env, t_joptionlist);
    
    if (t_success)
    {
        for (uint32_t i = 0; t_success && i < p_pick_lists[0] . option_count; i++)
        {
            t_success = MCJavaListAppendStringRef(t_env, t_joptionlist, p_pick_lists[0] . options[i]);
        }
    }
    
    if (t_success)
    {
        t_has_selection = (p_pick_lists[0] . initial != 0);
        t_selected_index = p_pick_lists[0] . initial;
        
        MCLog("selected index: %d", t_selected_index);
        s_in_popup_dialog = true;
        s_dialog_result = kMCDialogResultUnknown;
        MCAndroidEngineRemoteCall("showListPicker", "vlsbibbb", nil, t_joptionlist, t_title, t_has_selection, t_selected_index, p_use_checkmark, p_use_cancel, p_use_done);
        
        while (s_in_popup_dialog)
            MCscreen->wait(60.0, True, True);
        
        if (s_dialog_result == kMCDialogResultError)
            t_success = false;
        
        r_canceled = s_dialog_result == kMCDialogResultCanceled;
        if (!r_canceled)
        {
            if (t_success)
            {
                MCAutoArray<uindex_t> t_indices;
                t_indices . Push(s_selected_index + 1);
                t_indices . Take(r_result, r_result_count);
            }
        }
        
    }
    
    if (t_joptionlist != nil)
        MCJavaFreeList(t_env, t_joptionlist);
    
    return t_success;
}
/*
bool MCSystemPickOption(const_cstring_array_t **p_expression, const_int32_array_t *p_indexes, uint32_t p_expression_cnt, const_int32_array_t *&r_result, bool p_use_checkmark, bool p_use_picker, bool p_use_cancel, bool p_use_done, bool &r_canceled, MCRectangle p_button_rect)
=======
bool MCSystemPickOption(const_cstring_array_t **p_expression, const_int32_array_t *p_indexes, uint32_t p_expression_cnt, const_int32_array_t *&r_result, bool p_use_hilite, bool p_use_picker, bool p_use_cancel, bool p_use_done, bool &r_canceled, MCRectangle p_button_rect)
>>>>>>> eedf7e5c
{
    MCLog("indexes: (%p) {length = %d, element[0] = %d}", p_indexes, p_indexes ? p_indexes->length : 0, p_indexes && p_indexes->length > 0 ? p_indexes->elements[0] : 0); 
    // multi-pick list not supported
    if (p_expression_cnt != 1)
        return false;
    
    bool t_success = true;
    // convert cstring array to java list of strings
    
    JNIEnv *t_env = MCJavaGetThreadEnv();
    jobject t_joptionlist = nil;
    const char *t_title = nil;
    bool t_has_selection = false;
    uint32_t t_selected_index = 0;
    
    t_success = MCJavaInitList(t_env, t_joptionlist);
    
    if (t_success)
    {
        for (uint32_t i = 0; t_success && i < p_expression[0]->length; i++)
        {
            MCString t_string(p_expression[0]->elements[i]);
            t_success = MCJavaListAppendString(t_env, t_joptionlist, &t_string);
        }
    }
    
    if (t_success)
    {
        t_has_selection = (p_indexes != nil && p_indexes->length != 0);
        if (t_has_selection)
            t_selected_index = p_indexes->elements[0];
        
        MCLog("selected index: %d", t_selected_index);
        s_in_popup_dialog = true;
        s_dialog_result = kMCDialogResultUnknown;
        MCAndroidEngineRemoteCall("showListPicker", "vlsbibbb", nil, t_joptionlist, t_title, t_has_selection, t_selected_index, p_use_hilite, p_use_cancel, p_use_done);
    
        while (s_in_popup_dialog)
            MCscreen->wait(60.0, True, True);
        
        if (s_dialog_result == kMCDialogResultError)
            t_success = false;
        
        r_canceled = s_dialog_result == kMCDialogResultCanceled;
        if (!r_canceled)
        {
            t_success = MCMemoryNew(r_result) && MCMemoryNewArray(1, r_result->elements);
            if (t_success)
            {
                r_result->length = 1;
                r_result->elements[0] = s_selected_index + 1;
            }
        }

    }
    
    if (t_joptionlist != nil)
        MCJavaFreeList(t_env, t_joptionlist);
    
    return t_success;
}
*/
extern "C" JNIEXPORT void JNICALL Java_com_runrev_android_Engine_doListPickerDone(JNIEnv *env, jobject object, jint p_index, jboolean p_done) __attribute__((visibility("default")));
JNIEXPORT void JNICALL Java_com_runrev_android_Engine_doListPickerDone(JNIEnv *env, jobject object, jint p_index, jboolean p_done)
{
    if (!p_done)
        s_dialog_result = kMCDialogResultCanceled;
   else
    {
        s_selected_index = p_index;        
        s_dialog_result = kMCDialogResultOk;
    }
    
    s_in_popup_dialog = false;
}

////////////////////////////////////////////////////////////////////////////////
<|MERGE_RESOLUTION|>--- conflicted
+++ resolved
@@ -301,8 +301,7 @@
 
 static uint32_t s_selected_index;
 
-<<<<<<< HEAD
-bool MCSystemPickOption(MCPickList *p_pick_lists, uindex_t p_pick_list_count, uindex_t *&r_result, uindex_t &r_result_count, bool p_use_checkmark, bool p_use_picker, bool p_use_cancel, bool p_use_done, bool &r_canceled, MCRectangle p_button_rect)
+bool MCSystemPickOption(MCPickList *p_pick_lists, uindex_t p_pick_list_count, uindex_t *&r_result, uindex_t &r_result_count, bool p_use_hilite, bool p_use_picker, bool p_use_cancel, bool p_use_done, bool &r_canceled, MCRectangle p_button_rect)
 {
     // multi-pick list not supported
     if (p_pick_list_count != 1)
@@ -336,7 +335,7 @@
         MCLog("selected index: %d", t_selected_index);
         s_in_popup_dialog = true;
         s_dialog_result = kMCDialogResultUnknown;
-        MCAndroidEngineRemoteCall("showListPicker", "vlsbibbb", nil, t_joptionlist, t_title, t_has_selection, t_selected_index, p_use_checkmark, p_use_cancel, p_use_done);
+        MCAndroidEngineRemoteCall("showListPicker", "vlsbibbb", nil, t_joptionlist, t_title, t_has_selection, t_selected_index, p_use_hilite, p_use_cancel, p_use_done);
         
         while (s_in_popup_dialog)
             MCscreen->wait(60.0, True, True);
@@ -363,10 +362,7 @@
     return t_success;
 }
 /*
-bool MCSystemPickOption(const_cstring_array_t **p_expression, const_int32_array_t *p_indexes, uint32_t p_expression_cnt, const_int32_array_t *&r_result, bool p_use_checkmark, bool p_use_picker, bool p_use_cancel, bool p_use_done, bool &r_canceled, MCRectangle p_button_rect)
-=======
-bool MCSystemPickOption(const_cstring_array_t **p_expression, const_int32_array_t *p_indexes, uint32_t p_expression_cnt, const_int32_array_t *&r_result, bool p_use_hilite, bool p_use_picker, bool p_use_cancel, bool p_use_done, bool &r_canceled, MCRectangle p_button_rect)
->>>>>>> eedf7e5c
+bool MCSystemPickOption(const_cstring_array_t **p_expression, const_int32_array_t *p_indexes, uint32_t p_expression_cnt, const_int32_array_t *&r_result, bool p_use_checkmark, bool p_use_hilite, bool p_use_cancel, bool p_use_done, bool &r_canceled, MCRectangle p_button_rect)
 {
     MCLog("indexes: (%p) {length = %d, element[0] = %d}", p_indexes, p_indexes ? p_indexes->length : 0, p_indexes && p_indexes->length > 0 ? p_indexes->elements[0] : 0); 
     // multi-pick list not supported
