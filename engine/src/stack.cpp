/* Copyright (C) 2003-2013 Runtime Revolution Ltd.

This file is part of LiveCode.

LiveCode is free software; you can redistribute it and/or modify it under
the terms of the GNU General Public License v3 as published by the Free
Software Foundation.

LiveCode is distributed in the hope that it will be useful, but WITHOUT ANY
WARRANTY; without even the implied warranty of MERCHANTABILITY or
FITNESS FOR A PARTICULAR PURPOSE.  See the GNU General Public License
for more details.

You should have received a copy of the GNU General Public License
along with LiveCode.  If not see <http://www.gnu.org/licenses/>.  */

#include "prefix.h"

#include "core.h"
#include "globdefs.h"
#include "filedefs.h"
#include "objdefs.h"
#include "parsedef.h"

#include "execpt.h"
#include "dispatch.h"
#include "stack.h"
#include "stacklst.h"
#include "cardlst.h"
#include "sellst.h"
#include "undolst.h"
#include "card.h"
#include "aclip.h"
#include "vclip.h"
#include "control.h"
#include "image.h"
#include "button.h"
#include "mcerror.h"
#include "handler.h"
#include "hndlrlst.h"
#include "player.h"
#include "param.h"
#include "debug.h"
#include "util.h"
#include "date.h"
#include "parentscript.h"
#include "group.h"
#include "eventqueue.h"
#include "securemode.h"
#include "osspec.h"
#include "region.h"
#include "redraw.h"
#include "globals.h"
#include "license.h"
#include "mode.h"
#include "tilecache.h"
#include "font.h"
#include "external.h"

#ifdef _MOBILE
#include "mbldc.h"
#endif

#include "resolution.h"

static int4 s_last_stack_time = 0;
static int4 s_last_stack_index = 0;

uint2 MCStack::ibeam;

MCStack::MCStack()
{
	obj_id = START_ID;
	flags = F_VISIBLE | F_RESIZABLE | F_OPAQUE;
	window = NULL;
	
	// IM-2014-07-23: [[ Bug 12930 ]] No parent window to start with
	m_parent_stack = nil;
	
	cursor = None;
	substacks = NULL;
	cards = curcard = savecards = NULL;
	controls = NULL;
	editing = NULL;
	aclips = NULL;
	vclips = NULL;
	backgroundid = 0;
	state = 0;
	iconid = 0;
	rect.x = rect.y = 0;
	rect.width = MCminsize << 5;
	rect.height = MCminsize << 5;
	title = NULL;
	titlestring = NULL;
	minwidth = MCminstackwidth;
	minheight = MCminstackheight;
	maxwidth = MAXUINT2;
	maxheight = MAXUINT2;
	externalfiles = NULL;
	idlefunc = NULL;
	windowshapeid = 0;

	old_blendlevel = 100;

	nfuncs = 0;
	nmnemonics = 0;
	lasty = 0;
	mnemonics = NULL;
	nneeds = 0;
	needs = NULL;
	mode = WM_CLOSED;
	
	// MW-2014-01-30: [[ Bug 5331 ]] Make liveResizing on by default
	flags |= F_DECORATIONS;
	decorations = WD_MENU | WD_TITLE | WD_MINIMIZE | WD_MAXIMIZE | WD_CLOSE | WD_LIVERESIZING;
	
	nstackfiles = 0;
	stackfiles = NULL;
	linkatts = NULL;
	filename = NULL;
	/* UNCHECKED */ MCNameClone(kMCEmptyName, _menubar);
	menuy = menuheight = 0;
	menuwindow = False;

	f_extended_state = 0;
	m_externals = NULL;

	// MW-2011-09-12: [[ MacScroll ]] There is no scroll to start with.
	m_scroll = 0;

	// MW-2011-09-13: [[ Effects ]] No snapshot to begin with.
	m_snapshot = nil;
	
	// MW-2011-09-13: [[ Masks ]] The window mask starts off as nil.
	m_window_shape = nil;
	
	// MW-2011-11-24: [[ UpdateScreen ]] Start off with defer updates false.
	m_defer_updates = false;
	
	// MW-2012-10-10: [[ IdCache ]]
	m_id_cache = nil;
    
    // MM-2014-07-31: [[ ThreadedRendering ]] Used to ensure only a single thread mutates the ID cache at a time.
    /* UNCHECKED */ MCThreadMutexCreate(m_id_cache_lock);

	// MW-2014-03-12: [[ Bug 11914 ]] Stacks are not engine menus by default.
	m_is_menu = false;
	
<<<<<<< HEAD
	// IM-2014-05-27: [[ Bug 12321 ]] No fonts to purge yet
	m_purge_fonts = false;

=======
    // MW-2014-09-30: [[ ScriptOnlyStack ]] Stacks are not script-only by default.
    m_is_script_only = false;
    
>>>>>>> c26a4769
	cursoroverride = false ;
	old_rect.x = old_rect.y = old_rect.width = old_rect.height = 0 ;

	view_init();
}

MCStack::MCStack(const MCStack &sref) : MCObject(sref)
{
	obj_id = sref.obj_id;

	// MW-2007-07-05: [[ Bug 3491 ]] Creating unnamed stacks in quick succession gives them the same name
	if (isunnamed())
	{
		int4 t_time;
		t_time = (int4)MCS_time();
		if (t_time == s_last_stack_time)
		{
			char t_name[U4L * 2 + 7];
			sprintf(t_name, "Stack %d.%d", t_time, s_last_stack_index);
			setname_cstring(t_name);
			s_last_stack_index += 1;
		}
		else
		{
			char t_name[U4L + 7];
			sprintf(t_name, "Stack %d", t_time);
			setname_cstring(t_name);
			s_last_stack_time = t_time;
			s_last_stack_index = 2;
		}
	}
	window = NULL;
	
	// IM-2014-07-23: [[ Bug 12930 ]] No parent window to start with
	m_parent_stack = nil;
	
	cursor = None;
	substacks = NULL;
	cards = curcard = savecards = NULL;
	controls = NULL;
	editing = NULL;
	aclips = NULL;
	vclips = NULL;
	backgroundid = 0;
	iconid = 0;
	title = strclone(sref.title);
	titlestring = NULL;
	minwidth = sref.minwidth;
	minheight = sref.minheight;
	maxwidth = sref.maxwidth;
	maxheight = sref.maxheight;
	externalfiles = strclone(sref.externalfiles);
	idlefunc = NULL;
	windowshapeid = sref.windowshapeid;

	old_blendlevel = sref . blendlevel;

	menuwindow = sref . menuwindow;

	// MW-2011-09-12: [[ MacScroll ]] Make sure the rect refers to the unscrolled size.
	rect . height += sref . getscroll();
	
	// MW-2012-10-10: [[ IdCache ]]
	m_id_cache = nil;
	
    // MM-2014-07-31: [[ ThreadedRendering ]] Used to ensure only a single thread mutates the ID cache at a time.
    /* UNCHECKED */ MCThreadMutexCreate(m_id_cache_lock);
    
	mnemonics = NULL;
	nfuncs = 0;
	nmnemonics = 0;
	lasty = sref.lasty;
	if (sref.controls != NULL)
	{
		MCControl *optr = sref.controls;
		do
		{
			// MW-2011-08-08: We are cloning a stack so want to copy ids from
			//   the original objects, thus use 'doclone' if we are cloning
			//   a group.
			MCControl *newcontrol;
			if (optr -> gettype() == CT_GROUP)
			{
				MCGroup *t_group;
				t_group = (MCGroup *)optr;
				newcontrol = t_group -> doclone(False, OP_NONE, true, false);
			}
			else
				newcontrol = optr -> clone(False, OP_NONE, false);

			newcontrol->setid(optr->getid());
			newcontrol->appendto(controls);
			newcontrol->setparent(this);
			optr = optr->next();
		}
		while (optr != sref.controls);
	}
	if (sref.cards != NULL)
	{
		MCCard *cptr = sref.cards;
		do
		{
			MCCard *newcard = cptr->clone(False, False);
			newcard->setid(cptr->getid());
			newcard->appendto(cards);
			newcard->setparent(this);
			newcard->clonedata(cptr);
			newcard->replacedata(NULL);
			cptr = cptr->next();
		}
		while (cptr != sref.cards);
		curcard = cards;
	}
	if (sref.aclips != NULL)
	{
		MCAudioClip *aptr = sref.aclips;
		do
		{
			MCAudioClip *newaclip = new MCAudioClip(*aptr);
			newaclip->setid(aptr->getid());
			newaclip->appendto(aclips);
			newaclip->setparent(this);
			aptr = aptr->next();
		}
		while (aptr != sref.aclips);
	}
	if (sref.vclips != NULL)
	{
		MCVideoClip *vptr = sref.vclips;
		do
		{
			MCVideoClip *newvclip = new MCVideoClip(*vptr);
			newvclip->setid(vptr->getid());
			newvclip->appendto(vclips);
			newvclip->setparent(this);
			vptr = vptr->next();
		}
		while (vptr != sref.vclips);
	}
	nneeds = 0;
	needs = NULL;
	mode = WM_CLOSED;
	decorations = sref.decorations;
	nstackfiles = sref.nstackfiles;
	if (nstackfiles != 0)
	{
		uint2 ts = nstackfiles;
		stackfiles = new MCStackfile[ts];
		while (ts--)
		{
			stackfiles[ts].stackname = strclone(sref.stackfiles[ts].stackname);
			stackfiles[ts].filename = strclone(sref.stackfiles[ts].filename);
		}
	}
	else
		stackfiles = NULL;
	if (sref.linkatts != NULL)
	{
		linkatts = new Linkatts;
		memcpy(linkatts, sref.linkatts, sizeof(Linkatts));
		linkatts->colorname = strclone(sref.linkatts->colorname);
		linkatts->hilitecolorname = strclone(sref.linkatts->hilitecolorname);
		linkatts->visitedcolorname = strclone(sref.linkatts->visitedcolorname);
	}
	else
		linkatts = NULL;
	filename = NULL;
	/* UNCHECKED */ MCNameClone(sref._menubar, _menubar);
	menuy = menuheight = 0;

	f_extended_state = 0;

	m_externals = NULL;

	// MW-2011-09-12: [[ MacScroll ]] There is no scroll to start with.
	m_scroll = 0;
	
	// MW-2011-09-13: [[ Effects ]] No snapshot to begin with.
	m_snapshot = nil;
	
	// MW-2011-09-13: [[ Masks ]] The windowmask starts off as nil.
	m_window_shape = nil;

	// MW-2011-11-24: [[ UpdateScreen ]] Start off with defer updates false.
	m_defer_updates = false;
	
	// MW-2010-11-17: [[ Valgrind ]] Uninitialized value.
	cursoroverride = false;
	
	// MW-2014-03-12: [[ Bug 11914 ]] Stacks are not engine menus by default.
	m_is_menu = false;
	
<<<<<<< HEAD
	// IM-2014-05-27: [[ Bug 12321 ]] No fonts to purge yet
	m_purge_fonts = false;
=======
    // MW-2014-09-30: [[ ScriptOnlyStack ]] Stacks copy the source script-onlyness.
    m_is_script_only = sref.m_is_script_only;
    
	view_copy(sref);
>>>>>>> c26a4769

	view_copy(sref);
}

MCStack::~MCStack()
{
	flags &= ~F_DESTROY_STACK;
	state |= CS_DELETE_STACK;
	while (opened)
		close();
	extraclose(false);

	if (needs != NULL)
	{
		while (nneeds--)

			needs[nneeds]->removelink(this);
		delete needs;
	}
	if (substacks != NULL)
	{
		while (substacks != NULL)
		{
			MCStack *sptr = substacks->remove
			                (substacks);
			delete sptr;
		}
		opened++;
		MCObject::close();
	}
	
	if (m_parent_stack != nil)
		setparentstack(nil);

	delete mnemonics;
	delete title;
	delete titlestring;

	if (window != NULL && !(state & CS_FOREIGN_WINDOW))
	{
		stop_externals();
		MCscreen->destroywindow(window);
	}

	while (controls != NULL)
	{
		MCControl *cptr = controls->remove
		                  (controls);
		delete cptr;
	}
	while (aclips != NULL)
	{
		MCAudioClip *aptr = aclips->remove
		                    (aclips);
		delete aptr;
	}
	while (vclips != NULL)
	{
		MCVideoClip *vptr = vclips->remove
		                    (vclips);
		delete vptr;
	}
	MCrecent->deletestack(this);
	MCcstack->deletestack(this);
	while (cards != NULL)
	{
		MCCard *cptr = cards->remove
		               (cards);
		delete cptr;
	}
	delete externalfiles;

	uint2 i = 0;
	while (i < MCnusing)
		if (MCusing[i] == this)
		{
			MCnusing--;
			uint2 j;
			for (j = i ; j < MCnusing ; j++)
				MCusing[j] = MCusing[j + 1];
		}
		else
			i++;
	// MW-2004-11-17: If this is the current Message Box, set to NULL
	if (MCmbstackptr == this)
		MCmbstackptr = NULL;
	if (MCstaticdefaultstackptr == this)
		MCstaticdefaultstackptr = MCtopstackptr;
	if (MCdefaultstackptr == this)
		MCdefaultstackptr = MCstaticdefaultstackptr;
	if (stackfiles != NULL)
	{
		while (nstackfiles--)
		{
			delete stackfiles[nstackfiles].stackname;
			delete stackfiles[nstackfiles].filename;
		}
		delete stackfiles;
	}
	if (linkatts != NULL)
	{
		delete linkatts->colorname;
		delete linkatts->hilitecolorname;
		delete linkatts->visitedcolorname;
		delete linkatts;
	}
	delete filename;

	MCNameDelete(_menubar);

	unloadexternals();

	// COCOA-TODO: Remove dependence on ifdef
#if !defined(_MAC_DESKTOP)
	MCEventQueueFlush(this);
#endif
	
	// MW-2011-09-13: [[ Redraw ]] If there is snapshot, get rid of it.
	MCGImageRelease(m_snapshot);
	m_snapshot = nil;
	
	// MW-2012-10-10: [[ IdCache ]] Free the idcache.
	freeobjectidcache();
    
    // MM-2014-07-31: [[ ThreadedRendering ]] Release cache mutex.
    MCThreadMutexRelease(m_id_cache_lock);
	
	view_destroy();
}

Chunk_term MCStack::gettype() const
{
	return CT_STACK;
}

const char *MCStack::gettypestring()
{
	return MCstackstring;
}

bool MCStack::visit(MCVisitStyle p_style, uint32_t p_part, MCObjectVisitor* p_visitor)
{
	bool t_continue;
	t_continue = true;

	if (p_style == VISIT_STYLE_DEPTH_LAST)
		t_continue = p_visitor -> OnStack(this);

	if (t_continue && cards != nil)
	{
		MCCard *t_card;
		t_card = cards;
		do
		{
			t_continue = p_visitor -> OnCard(t_card);
			t_card = t_card -> next();
		}
		while(t_continue && t_card != cards);
	}

	if (t_continue && controls != nil)
	{
		MCControl *t_control;
		t_control = controls;
		do
		{
			t_continue = t_control -> visit(p_style, 0, p_visitor);
			t_control = t_control -> next();
		}
		while(t_continue && t_control != controls);
	}

	if (p_style == VISIT_STYLE_DEPTH_FIRST)
		t_continue = p_visitor -> OnStack(this);

	return true;
}

void MCStack::open()
{
	openrect(rect, WM_LAST, NULL, WP_DEFAULT,OP_NONE);
}

void MCStack::close()
{
	if (!opened)
		return;
	
	// MW-2014-02-25: [[ Platform ]] Make sure we lock the screen when closing
	//   so nothing is seen.
	MCRedrawLockScreen();
				
	// MW-2014-03-12: [[ Bug 11914 ]] Only fiddle with scrolling and such
	//   if this is an engine menu.
	if (m_is_menu && menuheight && (rect.height != menuheight || menuy != 0))
	{
		if (menuy != 0)
			scrollmenu(-menuy, False);
		minheight = maxheight = rect.height = menuheight;
	}
	
	if (state & CS_IGNORE_CLOSE)
	{
		state &= ~(CS_IGNORE_CLOSE);

		return;
	}
	if (editing != NULL)
		stopedit();
	state |= CS_IGNORE_CLOSE;
	
	// MW-2008-10-31: [[ ParentScripts ]] Send closeControl messages as appropriate.
	curcard -> closecontrols();
	curcard->message(MCM_close_card);
	curcard -> closebackgrounds(NULL);
	curcard->message(MCM_close_stack);
	
	state &= ~CS_SUSPENDED;
	
	curcard->close();
	
	// MW-2011-09-12: [[ MacScroll ]] Clear the current scroll setting from the stack.
	clearscroll();
	
	if (MCacptr != NULL && MCacptr->getmessagestack() == this)
		MCacptr->setmessagestack(NULL);
	if (state & CS_ICONIC)
	{
		MCiconicstacks--;
		state &= ~CS_ICONIC;
	}
	if (MCmousestackptr == this)
	{
		MCmousestackptr = NULL;
		int2 x, y;
		MCscreen->querymouse(x, y);
		if (MCU_point_in_rect(curcard->getrect(), x, y))
		{
			ibeam = 0;
		}
	}
	if (MCclickstackptr == this)
		MCclickstackptr = NULL;
	if (MCfocusedstackptr == this)
		MCfocusedstackptr = NULL;
	if (!(state & CS_ICONIC))
		MCstacks->remove(this);
	if (window != NULL && !(state & CS_FOREIGN_WINDOW))
	{
		MCscreen->closewindow(window);
		if (mode == WM_MODAL || mode == WM_SHEET)
			MCscreen->closemodal();
		if (iconid != 0)
		{
			MCImage *iptr = (MCImage *)getobjid(CT_IMAGE, iconid);
			if (iptr != NULL)
				iptr->close();
		}

		MCscreen->flush(window);

		if (flags & F_DESTROY_WINDOW && MCdispatcher -> gethome() != this)
		{
			stop_externals();
			MCscreen->destroywindow(window);
			window = NULL;
			cursor = None;
			delete titlestring;
			titlestring = NULL;
			state &= ~CS_BEEN_MOVED;
		}
	}
	if (substacks == NULL)
		MCObject::close();
	else if (opened != 0)
		opened--;

	// MW-2011-09-13: [[ Effects ]] Free any snapshot that we have.
	MCGImageRelease(m_snapshot);
	m_snapshot = nil;
	
	state &= ~(CS_IGNORE_CLOSE | CS_KFOCUSED | CS_ISOPENING);
	
	MCRedrawUnlockScreen();
}

void MCStack::kfocus()
{
	if (!opened || state & CS_IGNORE_CLOSE)
		return;
	MCstacks->top(this);
	MCfocusedstackptr = this;

	// MW-2007-09-11: [[ Bug 5139 ]] Don't add activity to recent cards if the stack is an
	//   IDE stack.
	if ((mode == WM_TOP_LEVEL || mode == WM_TOP_LEVEL_LOCKED) && editing == NULL && !getextendedstate(ECS_IDE))
		MCrecent->addcard(curcard);

	if (state & CS_SUSPENDED)
	{
		curcard->message(MCM_resume_stack);
        
        // We have just invoked script, so it is entirely possible that focus is now
        // 'elsewhere' - if the focused stack is not us, then do nothing.
        if (MCfocusedstackptr != this)
            return;

		state &= ~CS_SUSPENDED;
	}
    
	if (!(state & CS_KFOCUSED))
	{
		state |= CS_KFOCUSED;
		if (gettool(this) == T_BROWSE)
			curcard->kfocus();
		updatemenubar();
		if (hashandlers & HH_IDLE)
			MCscreen->addtimer(this, MCM_idle, MCidleRate);
		if (curcard->gethashandlers() & HH_IDLE)
			MCscreen->addtimer(curcard, MCM_idle, MCidleRate);
	}
}

Boolean MCStack::kfocusnext(Boolean top)
{
	if (!opened || flags & F_CANT_MODIFY || gettool(this) != T_BROWSE)
		return False;
	Boolean done = curcard->kfocusnext(top);
	
	// MW-2014-03-12: [[ Bug 11914 ]] Only fiddle with scrolling and such
	//   if this is an engine menu.
	if (m_is_menu && menuheight && (rect.height != menuheight || menuy != 0))
		scrollintoview();
	return done;
}

Boolean MCStack::kfocusprev(Boolean bottom)
{
	if (!opened || flags & F_CANT_MODIFY || gettool(this) != T_BROWSE)
		return False;
	Boolean done = curcard->kfocusprev(bottom);
	
	// MW-2014-03-12: [[ Bug 11914 ]] Only fiddle with scrolling and such
	//   if this is an engine menu.
	if (m_is_menu && menuheight && (rect.height != menuheight || menuy != 0))
		scrollintoview();
	return done;
}


void MCStack::kunfocus()
{
	if (!(state & CS_KFOCUSED))
		return;
	if (MCfocusedstackptr == this)
		MCfocusedstackptr = NULL;
	state &= ~CS_KFOCUSED;
	if (!opened)
		return;
	curcard->message(MCM_suspend_stack);
    
    // We have just invoked script, so we might be the focused stack again. So
    // if focused stack is us, then do nothing.
    if (MCfocusedstackptr == this)
        return;
    
	state |= CS_SUSPENDED;
	curcard->kunfocus();
}

Boolean MCStack::kdown(const char *string, KeySym key)
{
	if (!opened || state & CS_IGNORE_CLOSE)
		return False;
	if (curcard->kdown(string, key))
		return True;
	MCObject *optr;
	switch (key)
	{
	case XK_Delete:
		if (MCmodifierstate & MS_MOD1)
			return MCundos->undo();
		if (MCmodifierstate & MS_SHIFT)
			if (MCactiveimage != NULL)
			{
				MCactiveimage->cutimage();
				return True;
			}
			else
				return MCselected->cut();
		if (MCactiveimage != NULL)
		{
			MCactiveimage->delimage();
			return True;
		}
		return MCselected->del();
	case XK_BackSpace:
		if (MCmodifierstate & MS_MOD1)
			return MCundos->undo();
		if (MCactiveimage != NULL)
		{
			MCactiveimage->delimage();
			return True;
		}
		return MCselected->del();
	case XK_osfUndo:
		return MCundos->undo();
	case XK_osfCut:
		if (MCactiveimage != NULL)
		{
			MCactiveimage->cutimage();
			return True;
		}
		else
			return MCselected->cut();
	case XK_osfCopy:
		if (MCactiveimage != NULL)
		{
			MCactiveimage->copyimage();
			return True;
		}
		else
			return MCselected->copy();
	case XK_osfPaste:
		MCdefaultstackptr = MCtopstackptr;
		return MCdispatcher -> dopaste(optr);
	case XK_Insert:
		if (MCmodifierstate & MS_SHIFT)
		{
			MCdefaultstackptr = MCtopstackptr;
			return MCdispatcher -> dopaste(optr);
		}
		if (MCmodifierstate & MS_CONTROL)
			if (MCactiveimage != NULL)
			{
				MCactiveimage->copyimage();
				return True;
			}
		return MCselected->copy();
	case XK_Left:
		if (mode >= WM_PULLDOWN || !MCnavigationarrows)
			return False;
		if (MCmodifierstate & MS_CONTROL)
			setcard(getstack()->getchild(CT_FIRST, MCnullmcstring, CT_CARD), True, False);
		else
			setcard(getstack()->getchild(CT_PREV, MCnullmcstring, CT_CARD), True, False);
		return True;
	case XK_Right:
		if (mode >= WM_PULLDOWN || !MCnavigationarrows)
			return False;
		if (MCmodifierstate & MS_CONTROL)
			setcard(getstack()->getchild(CT_LAST, MCnullmcstring, CT_CARD), True, False);
		else
			setcard(getstack()->getchild(CT_NEXT, MCnullmcstring, CT_CARD), True, False);
		return True;
	case XK_Up:
		if (mode >= WM_PULLDOWN || !MCnavigationarrows)
			return False;
		if (MCmodifierstate & MS_CONTROL)
			MCrecent->godirect(True);
		else
			MCrecent->gorel(-1);
		return True;
	case XK_Down:
		if (mode >= WM_PULLDOWN || !MCnavigationarrows)
			return False;
		if (MCmodifierstate & MS_CONTROL)
			MCrecent->godirect(False);
		else
			MCrecent->gorel(1);
		return True;
	case XK_Return:
	case XK_KP_Enter:
		if (!(MCmodifierstate & (MS_MOD1 | MS_CONTROL)))
		{
			MCButton *bptr = curcard->getdefbutton();

			if (bptr != NULL)
			{
				bptr->activate(False, 0);
				return True;
			}
		}
		break;
	default:
		break;
	}
	if (MClook != LF_MOTIF && MCmodifierstate & MS_CONTROL)
		switch (key)
		{
		case XK_C:
		case XK_c:
			if (MCactiveimage != NULL)
			{
				MCactiveimage->copyimage();
				return True;
			}
			return MCselected->copy();
		case XK_V:
		case XK_v:
			MCdefaultstackptr = MCtopstackptr;
			return MCdispatcher -> dopaste(optr);
		case XK_X:

		case XK_x:

			if (MCactiveimage != NULL)
			{
				MCactiveimage->cutimage();
				return True;
			}
			return MCselected->cut();
		case XK_Z:
		case XK_z:
			return MCundos->undo();
		}
	uint2 i;
	for (i = 0 ; i < nmnemonics ; i++)
	{
		if (mnemonics[i].key == MCS_tolower(string[0])
		        && mnemonics[i].button->isvisible()
		        && !mnemonics[i].button->isdisabled())
		{
			mnemonics[i].button->activate(True, string[0]);
			return True;
		}
	}

	return False;
}

Boolean MCStack::kup(const char *string, KeySym key)
{
	if (!opened || state & CS_IGNORE_CLOSE)
		return False;
	Boolean done = curcard->kup(string, key);
	
	// MW-2014-03-12: [[ Bug 11914 ]] Only fiddle with scrolling and such
	//   if this is an engine menu.
	if (m_is_menu && menuheight && (rect.height != menuheight || menuy != 0))
		scrollintoview();
	
	return done;
}

Boolean MCStack::mfocus(int2 x, int2 y)
{
	if (!opened || state & CS_IGNORE_CLOSE)
		return False;
	//XCURSORS
	if ( !cursoroverride )
		setcursor(getcursor(), False);
	
	// MW-2014-03-12: [[ Bug 11914 ]] Only fiddle with scrolling and such
	//   if this is an engine menu.
	if (m_is_menu && menuheight && (rect.height != menuheight || menuy != 0))
	{
		MCControl *cptr = curcard->getmfocused();
		if (x < rect.width || cptr != NULL && !cptr->getstate(CS_SUBMENU))
		{
			uint1 oldmode = scrollmode;
			if (menuy < 0 && y < MENU_ARROW_SIZE >> 1)
			{
				if (y < 0)
					scrollmode = SM_PAGEDEC;
				else
					scrollmode = SM_LINEDEC;
				if (oldmode == SM_CLEARED)
					timer(MCM_internal, NULL);
				x = y = -MAXINT2;
			}
			else
				if (menuy + menuheight > rect.height
				        && y > rect.height - MENU_ARROW_SIZE)
				{
					if (y > rect.height)
						scrollmode = SM_PAGEINC;

					else
						scrollmode = SM_LINEINC;
					if (oldmode == SM_CLEARED)
						timer(MCM_internal, NULL);
					x = y = -MAXINT2;
				}
				else
					if (scrollmode != SM_CLEARED)
					{
						MCscreen->cancelmessageobject(curcard, MCM_internal);
						scrollmode = SM_CLEARED;
					}
		}
	}
	return curcard->mfocus(x, y);
}

void MCStack::mfocustake(MCControl *target)
{
	if (!opened || state & CS_IGNORE_CLOSE)
		return;
	curcard->mfocustake(target);
}

void MCStack::munfocus(void)
{
	if (MCmousestackptr == this)
		MCmousestackptr = NULL;
	if (curcard != 0)
	{
		if (gettool(this) != T_SELECT)
			curcard->munfocus();
		if (ibeam != 0 && !curcard->getgrab())
			ibeam = 0;
	}
}

void MCStack::mdrag(void)
{
	if (!opened || state & CS_IGNORE_CLOSE)
		return;
	curcard -> mdrag();
}

Boolean MCStack::mdown(uint2 which)
{
	if (!opened || state & CS_IGNORE_CLOSE)
		return False;
	return curcard->mdown(which);
}

Boolean MCStack::mup(uint2 which, bool p_release)
{
	if (!opened || state & CS_IGNORE_CLOSE)
		return False;
	Boolean handled = curcard->mup(which, p_release);
	// MW-2010-07-06: [[ Bug ]] We should probably only mfocus the card if this
	//   stack is still the mouse stack.
	if (opened && mode < WM_PULLDOWN && MCmousestackptr == this)
		curcard->mfocus(MCmousex, MCmousey);
	return handled;
}

Boolean MCStack::doubledown(uint2 which)
{
	if (!opened || state & CS_IGNORE_CLOSE)
		return False;
	return curcard->doubledown(which);
}

Boolean MCStack::doubleup(uint2 which)
{
	if (!opened || state & CS_IGNORE_CLOSE)
		return False;
	return curcard->doubleup(which);
}

void MCStack::timer(MCNameRef mptr, MCParameter *params)
{
	if (MCNameIsEqualTo(mptr, MCM_internal, kMCCompareCaseless))
	{
		if (scrollmode == SM_PAGEDEC || scrollmode == SM_LINEDEC)
		{
			int2 newoffset = controls->getrect().height;
			if (-menuy < newoffset)
			{
				newoffset = -menuy;
				scrollmode = SM_CLEARED;
			}
			scrollmenu(newoffset, True);
		}
		else if (scrollmode == SM_PAGEINC || scrollmode == SM_LINEINC)
			{
				int2 newoffset = -controls->getrect().height;
				if (menuy + menuheight + newoffset < rect.height)
				{
					newoffset = rect.height - menuy - menuheight;
					scrollmode = SM_CLEARED;
				}
				scrollmenu(newoffset, True);
			}
		if (scrollmode == SM_PAGEINC || scrollmode == SM_PAGEDEC)
			MCscreen->addtimer(this, MCM_internal, MCsyncrate);
		else
			if (scrollmode == SM_LINEINC || scrollmode == SM_LINEDEC)
				MCscreen->addtimer(this, MCM_internal, MCrepeatrate);
	}
	else if (MCNameIsEqualTo(mptr, MCM_idle, kMCCompareCaseless))
		{
			if (opened && hashandlers & HH_IDLE && state & CS_KFOCUSED
			        && getstack()->gettool(this) == T_BROWSE)
			{
				external_idle();
				if (message(mptr, params, True, True) == ES_ERROR)
					senderror();
				else
					MCscreen->addtimer(this, MCM_idle, MCidleRate);
			}
		}
		else
			MCObject::timer(mptr, params);
}

MCRectangle MCStack::getrectangle(bool p_effective) const
{
    if (!p_effective)
        return getrect();
    
    return getwindowrect();
}

void MCStack::setrect(const MCRectangle &nrect)
{
	// IM-2013-09-30: [[ FullscreenMode ]] allow setrect on mobile,
	// which now has an effect on fullscreen scaled stacks

	// IM-2013-09-23: [[ FullscreenMode ]] Use view to determine adjusted stack size
	MCRectangle t_new_rect;
	MCRectangle t_view_rect;
	MCGAffineTransform t_transform;
	// IM-2014-01-16: [[ StackScale ]] Get new rect size from view
	view_calculate_viewports(nrect, t_new_rect, t_view_rect, t_transform);
	
	if (rect.x != t_new_rect.x || rect.y != t_new_rect.y)
		state |= CS_BEEN_MOVED;

	MCRectangle oldrect = rect;
	// IM-2013-09-30: [[ FullscreenMode ]] update old_rect when modifying the stack rect
	old_rect = rect = t_new_rect;
	
	menuy = menuheight = 0;
	if (opened && haswindow())
	{
		mode_constrain(rect);
		
		// MW-2014-03-12: [[ Bug 11914 ]] Only fiddle with scrolling and such
		//   if this is an engine menu.
		if (m_is_menu && (mode == WM_PULLDOWN || mode == WM_OPTION))
		{
			rect.x = oldrect.x;
			rect.y = oldrect.y;
			menuheight = minheight = maxheight = rect.height;
		}

		// MW-2011-08-18: [[ Redraw ]] Update to use redraw.
		if (MCRedrawIsScreenLocked())
		{
			state |= CS_NEED_RESIZE;
			MCRedrawScheduleUpdateForStack(this);
		}
		else
			setgeom();
	}
	else
	{
		// IM-2014-01-16: [[ StackView ]] Ensure view is updated with new stack rect
		view_setstackviewport(nrect);
	}
	
	// MW-2012-10-23: [[ Bug 10461 ]] Make sure we do this *after* the stack has been resized
	//   otherwise we get cases where the card size isn't updated.
	// MW-2012-10-04: [[ Bug 10420 ]] If we have a card then make sure we sync the
	//   stack size to it.
	if (curcard != nil)
		resize(oldrect . width, oldrect . height);
}

Exec_stat MCStack::getprop(uint4 parid, Properties which, MCExecPoint &ep, Boolean effective)
{
	uint2 j = 0;
	uint2 k = 0;
	MCStack *sptr = this;
	uint2 num;

	switch (which)
	{
#ifdef /* MCStack::getprop */ LEGACY_EXEC		
	case P_FULLSCREEN:
			ep.setsvalue( MCU_btos(getextendedstate(ECS_FULLSCREEN)));
	break;

	// IM-2013-09-23: [[ FullscreenMode ]] Add stack fullscreenMode property
	case P_FULLSCREENMODE:
		ep.setsvalue(MCStackFullscreenModeToString(view_getfullscreenmode()));
		break;
			
	// IM-2014-01-07: [[ StackScale ]] Add stack scalefactor property
	case P_SCALE_FACTOR:
		ep.setnvalue(view_get_content_scale());
		break;
		
	case P_LONG_ID:
	case P_LONG_NAME:
		if (filename == NULL)
		{
			if (MCdispatcher->ismainstack(sptr))
			{
				if (!isunnamed())
					ep.setstringf("stack \"%s\"", getname_cstring());
				else
					ep.clear();
			}
			else if (isunnamed())
					ep.clear();
				else
					return names(P_LONG_NAME, ep, parid);
		}
		else
			ep.setstringf("stack \"%s\"", filename);
		break;
	case P_NUMBER:
		if (parent != NULL && !MCdispatcher->ismainstack(sptr))
		{
			sptr = (MCStack *)parent;
			sptr->count(CT_STACK, CT_UNDEFINED, this, num);
			ep.setint(num);
		}
		else
			ep.setint(0);
		break;
	case P_LAYER:
		ep.setint(0);
		break;
	case P_FILE_NAME:
		if (effective && !MCdispatcher->ismainstack(this))
			return parent->getprop(0, which, ep, effective);
		ep.setsvalue(filename);
		break;
	case P_SAVE_COMPRESSED:
		ep.setboolean(True);
		break;
	case P_CANT_ABORT:
		ep.setboolean(getflag(F_CANT_ABORT));
		break;
	case P_CANT_DELETE:
		ep.setboolean(getflag(F_S_CANT_DELETE));
		break;
	case P_STYLE:
		switch (getstyleint(flags) + WM_TOP_LEVEL_LOCKED)
		{
		case WM_MODELESS:
			ep.setstaticcstring(MCmodelessstring);
			break;
		case WM_PALETTE:
			ep.setstaticcstring(MCpalettestring);
			break;
		case WM_MODAL:
			ep.setstaticcstring(MCmodalstring);
			break;
		case WM_SHEET:
			ep.setstaticcstring(MCsheetstring);
			break;
		case WM_DRAWER:
			ep.setstaticcstring(MCdrawerstring);
			break;
		default:
			ep.setstaticcstring(MCtoplevelstring);
			break;
		}
		break;
	case P_CANT_MODIFY:
		ep.setboolean(getflag(F_CANT_MODIFY));
		break;
	case P_CANT_PEEK:
		ep.setboolean(True);
		break;
	case P_DYNAMIC_PATHS:
		ep.setboolean(getflag(F_DYNAMIC_PATHS));
		break;
	case P_KEY:
		// OK-2010-02-11: [[Bug 8610]] - Passkey property more useful if it returns
		//   whether or not the script is available.
		ep . setboolean(iskeyed());
		
		break;
	case P_PASSWORD:
		ep . clear();
		break;
	case P_DESTROY_STACK:
		ep.setboolean(getflag(F_DESTROY_STACK));
		break;
	case P_DESTROY_WINDOW:
		ep.setboolean(getflag(F_DESTROY_WINDOW));
		break;
	case P_ALWAYS_BUFFER:
		ep.setboolean(getflag(F_ALWAYS_BUFFER));
		break;
	case P_LABEL:
	case P_UNICODE_LABEL:
		// MW-2007-07-06: [[ Bug 3226 ]] Updated to take into account 'title' being
		//   stored as a UTF-8 string.
		if (title == NULL)
			ep.clear();
		else
		{
			ep.setsvalue(title);
			if (which == P_LABEL)
				ep.utf8tonative();
			else
				ep.utf8toutf16();
		}
		break;
	case P_CLOSE_BOX:
		ep.setboolean(getflag(F_DECORATIONS) && decorations & WD_CLOSE);
		break;
	case P_ZOOM_BOX:
	case P_MAXIMIZE_BOX:
		ep.setboolean(getflag(F_DECORATIONS) && decorations & WD_MAXIMIZE);
		break;
	case P_DRAGGABLE:
		ep.setboolean(getflag(F_DECORATIONS) && decorations & WD_TITLE);
		break;
	case P_COLLAPSE_BOX:
	case P_MINIMIZE_BOX:
		ep.setboolean(getflag(F_DECORATIONS) && decorations & WD_TITLE);
		break;
	case P_LIVE_RESIZING:
		ep.setboolean(getflag(F_DECORATIONS) && decorations & WD_LIVERESIZING);
		break;
	case P_SYSTEM_WINDOW:
		ep.setboolean(getflag(F_DECORATIONS) && decorations & WD_UTILITY);
		break;
	case P_METAL:
		ep.setboolean(getflag(F_DECORATIONS) && decorations & WD_METAL);
		break;
	case P_SHADOW:
		ep.setboolean(!(flags & F_DECORATIONS && decorations & WD_NOSHADOW));
		break;
	case P_RESIZABLE:
		ep.setboolean(getflag(F_RESIZABLE));
		break;
	case P_MIN_WIDTH:
		ep.setint(minwidth);
		break;
	case P_MAX_WIDTH:
		ep.setint(maxwidth);
		break;
	case P_MIN_HEIGHT:
		ep.setint(minheight);
		break;
	case P_MAX_HEIGHT:
		ep.setint(maxheight);
		break;
	case P_DECORATIONS:

		ep.clear();
		if (flags & F_DECORATIONS)
		{
			if (decorations & WD_WDEF)
				ep.setint(decorations & ~WD_WDEF);
			else
			{
				if (decorations & WD_TITLE)
					ep.concatcstring(MCtitlestring, EC_COMMA, j++ == 0);
				if (decorations & WD_MENU)
					ep.concatcstring(MCmenustring, EC_COMMA, j++ == 0);
				if (decorations & WD_MINIMIZE)
					ep.concatcstring(MCminimizestring, EC_COMMA, j++ == 0);
				if (decorations & WD_MAXIMIZE)
					ep.concatcstring(MCmaximizestring, EC_COMMA, j++ == 0);
				if (decorations & WD_CLOSE)
					ep.concatcstring(MCclosestring, EC_COMMA, j++ == 0);
				if (decorations & WD_METAL)
					ep.concatcstring(MCmetalstring, EC_COMMA, j++ == 0);
				if (decorations & WD_UTILITY)
					ep.concatcstring(MCutilitystring, EC_COMMA, j++ == 0);
				if (decorations & WD_NOSHADOW)
					ep.concatcstring(MCnoshadowstring, EC_COMMA, j++ == 0);
				if (decorations & WD_FORCETASKBAR)
					ep.concatcstring(MCforcetaskbarstring, EC_COMMA, j++ == 0);
			}
		}
		else
			ep.setstaticcstring(MCdefaultstring);
		break;
	case P_RECENT_NAMES:
		MCrecent->getnames(this, ep);

		break;
	case P_RECENT_CARDS:
		MCrecent->getlongids(this, ep);
		break;
	case P_ICONIC:
		ep.setboolean(getstate(CS_ICONIC));
		break;
	case P_START_UP_ICONIC:
		ep.setboolean(getflag(F_START_UP_ICONIC));
		break;
	case P_ICON:
		ep.setint(iconid);
		break;
	case P_OWNER:
		if (parent == NULL || MCdispatcher->ismainstack(this))
			ep.clear();
		else
			return parent->getprop(0, P_LONG_ID, ep, False);
		break;
	case P_MAIN_STACK:
		if (parent != NULL && !MCdispatcher->ismainstack(sptr))
			sptr = (MCStack *)parent;
		ep.setnameref_unsafe(sptr->getname());
		break;
	case P_SUBSTACKS:
		ep.clear();
		if (substacks != NULL)
		{
			MCStack *sptr = substacks;
			do
			{
				ep.concatnameref(sptr->getname(), EC_RETURN, sptr == substacks);
				sptr = sptr->next();
			}
			while (sptr != substacks);
		}
		break;
	// MW-2011-08-08: [[ Groups ]] Add 'sharedGroupNames' and 'sharedGroupIds' properties to
	//   stack.
	case P_BACKGROUND_NAMES:
	case P_BACKGROUND_IDS:
	case P_SHARED_GROUP_NAMES:
	case P_SHARED_GROUP_IDS:
		{
			ep.clear();
			MCControl *startptr = editing == NULL ? controls : savecontrols;
			MCControl *optr = startptr;
			if (optr != NULL)
			{
				bool t_want_background;
				t_want_background = which == P_BACKGROUND_NAMES || which == P_BACKGROUND_IDS;
				
				bool t_want_shared;
				t_want_shared = which == P_SHARED_GROUP_NAMES || which == P_SHARED_GROUP_IDS;

				MCExecPoint ep2(ep);
				do
				{
					// MW-2011-08-08: [[ Groups ]] Use 'isbackground()' rather than !F_GROUP_ONLY.
					MCGroup *t_group;
					t_group = nil;
					if (optr->gettype() == CT_GROUP)
						t_group = static_cast<MCGroup *>(optr);

					optr = optr -> next();

					if (t_group == nil)
						continue;

					if (t_want_background && !t_group -> isbackground())
						continue;

					if (t_want_shared && !t_group -> isshared())
						continue;

					Properties t_prop;
					if (which == P_BACKGROUND_NAMES || which == P_SHARED_GROUP_NAMES)
						t_prop = P_SHORT_NAME;
					else
						t_prop = P_SHORT_ID;

					t_group->getprop(0, t_prop, ep2, False);
					
					ep.concatmcstring(ep2.getsvalue(), EC_RETURN, j++ == 0);
				}
				while (optr != startptr);
			}
		}
		break;
	case P_CARD_IDS:
	case P_CARD_NAMES:
		ep.clear();
		if (cards != NULL)
		{
			MCExecPoint ep2(ep);
			MCCard *cptr = cards;
			do
			{
				if (which == P_CARD_NAMES)
					cptr->getprop(0, P_SHORT_NAME, ep2, False);
				else
					cptr->getprop(0, P_SHORT_ID, ep2, False);
				ep.concatmcstring(ep2.getsvalue(), EC_RETURN, j++ == 0);
				cptr = cptr->next();
			}
			while (cptr != cards);
		}
		break;
	case P_EDIT_BACKGROUND:
		ep.setboolean(editing != NULL);
		break;
	case P_EXTERNALS:
		if (externalfiles == NULL)
			ep.clear();
		else
			ep.setsvalue(externalfiles);
		break;
	case P_EXTERNAL_COMMANDS:
	case P_EXTERNAL_FUNCTIONS:
		if (m_externals != nil)
			m_externals -> ListHandlers(ep, which == P_EXTERNAL_COMMANDS ? HT_MESSAGE : HT_FUNCTION);
		else
		ep.clear();
		break;
	case P_EXTERNAL_PACKAGES:
		if (m_externals != nil)
			m_externals -> ListExternals(ep);
		else
		ep . clear();
		break;
	case P_MODE:
		ep.setint(getmode());
		break;
	case P_WM_PLACE:
		ep.setboolean(getflag(F_WM_PLACE));
		break;
	case P_WINDOW_ID:
		ep.setint(MCscreen->dtouint4((Drawable)window));
		break;
	case P_PIXMAP_ID:
		ep.setint(0);
		break;
	case P_HC_ADDRESSING:
		ep.setboolean(getflag(F_HC_ADDRESSING));
		break;
	case P_HC_STACK:
		ep.setboolean(getflag(F_HC_STACK));
		break;
	case P_SIZE:
		ep.setstaticcstring(STACK_SIZE);
		break;
	case P_FREE_SIZE:
		ep.setstaticcstring(FREE_SIZE);
		break;
	case P_LOCK_SCREEN:
		// MW-2011-08-18: [[ Redraw ]] Update to use redraw.
		ep.setboolean(MCRedrawIsScreenLocked());
		break;
	case P_SHOW_BORDER:
	case P_BORDER_WIDTH:
	case P_ENABLED:
	case P_DISABLED:
	case P_3D:
	case P_LOCK_LOCATION:
	case P_TOOL_TIP:
	// MW-2012-03-13: [[ UnicodeToolTip ]] Stacks's don't have tooltips.
	case P_UNICODE_TOOL_TIP:
		MCeerror->add(EE_OBJECT_SETNOPROP, 0, 0);
		return ES_ERROR;
	case P_STACK_FILES:
		getstackfiles(ep);
		break;
	case P_MENU_BAR:
		ep.setnameref_unsafe(getmenubar());
		break;
	case P_EDIT_MENUS:
		ep.setboolean(getstate(CS_EDIT_MENUS));
		break;
	case P_VSCROLL:
		ep.setint(getscroll());
		break;
	case P_CHARSET:
#ifdef _MACOSX
		ep.setstaticcstring((state & CS_TRANSLATED) != 0 ? "ISO" : "MacOS");
#else
		ep.setstaticcstring((state & CS_TRANSLATED) != 0 ? "MacOS" : "ISO");
#endif
		break;
	case P_FORMAT_FOR_PRINTING:
		ep.setboolean(getflag(F_FORMAT_FOR_PRINTING));
		break;
	case P_LINK_COLOR:
	case P_LINK_HILITE_COLOR:
	case P_LINK_VISITED_COLOR:
	case P_UNDERLINE_LINKS:
		if (linkatts == NULL && !effective)
			ep.clear();
		else
		{
			Linkatts *la = getlinkatts();
			switch (which)
			{
			case P_LINK_COLOR:
				MCU_get_color(ep, la->colorname, la->color);
				break;
			case P_LINK_HILITE_COLOR:
				MCU_get_color(ep, la->hilitecolorname, la->hilitecolor);
				break;
			case P_LINK_VISITED_COLOR:
				MCU_get_color(ep, la->visitedcolorname, la->visitedcolor);
				break;
			case P_UNDERLINE_LINKS:

				ep.setboolean(la->underline);
				break;
			default:
				break;
			}
		}
		break;
	case P_WINDOW_SHAPE:
		ep.setint(windowshapeid);
		break;
	case P_SCREEN:
	{
		const MCDisplay *t_display;
		t_display = MCscreen -> getnearestdisplay(rect);
		ep . setint(t_display -> index + 1);
	}
	break;
	case P_CURRENT_CARD:
		if (curcard != nil)
			return curcard -> names(P_SHORT_NAME, ep, parid);
		else
			ep . clear();
	break;
	case P_MODIFIED_MARK:
		ep . setboolean(getextendedstate(ECS_MODIFIED_MARK));
		break;
	
	// MW-2011-11-23: [[ AccelRender ]] Return the accelerated rendering state.
	case P_ACCELERATED_RENDERING:
		ep . setboolean(view_getacceleratedrendering());
		break;
	
	case P_COMPOSITOR_TYPE:
	{
		switch(view_getcompositortype())
		{
		case kMCTileCacheCompositorNone:
			ep . clear();
			break;
				
		case kMCTileCacheCompositorSoftware:
			ep . setstaticcstring("Software");
			break;
		case kMCTileCacheCompositorCoreGraphics:
			ep . setstaticcstring("CoreGraphics");
			break;
		case kMCTileCacheCompositorStaticOpenGL:
			ep . setstaticcstring("Static OpenGL");
			break;
		case kMCTileCacheCompositorDynamicOpenGL:
			ep . setstaticcstring("Dynamic OpenGL");
			break;
		default:
			assert(false);
			break;	
		}
	}
	break;
			
	case P_COMPOSITOR_TILE_SIZE:
		if (!view_getacceleratedrendering())
			ep . clear();
		else
			ep . setuint(view_getcompositortilesize());
	break;

	case P_COMPOSITOR_CACHE_LIMIT:
		if (!view_getacceleratedrendering())
			ep . clear();
		else
			ep . setuint(view_getcompositorcachelimit());
	break;
		
	// MW-2011-11-24: [[ UpdateScreen ]] Get the updateScreen properties.
	case P_DEFER_SCREEN_UPDATES:
		ep . setboolean(effective ? m_defer_updates && view_getacceleratedrendering() : m_defer_updates);
		break;
    // MERG-2014-06-02: [[ IgnoreMouseEvents ]] Get the ignoreMouseEvents property
    case P_IGNORE_MOUSE_EVENTS:
        ep.setboolean(getextendedstate(ECS_IGNORE_MOUSE_EVENTS));
        break;
#endif /* MCStack::getprop */
	default:
	{
		Exec_stat t_stat;
		t_stat = mode_getprop(parid, which, ep, MCnullmcstring, effective);
		if (t_stat == ES_NOT_HANDLED)
			return MCObject::getprop(parid, which, ep, effective);

		return t_stat;
	}
	break;
	}
	return ES_NORMAL;
}


Exec_stat MCStack::setprop(uint4 parid, Properties which, MCExecPoint &ep, Boolean effective)
{
	Boolean dirty;
	Boolean bval;
	uint4 bflags;
	Boolean newlock;

	uint2 newsize;
	MCString data = ep.getsvalue();

	switch (which)
	{
#ifdef /* MCStack::setprop */ LEGACY_EXEC
	case P_FULLSCREEN:
		{
			if (!MCU_stob(data, bval))
			{
				MCeerror->add(EE_OBJECT_NAB, 0, 0, data);
				return ES_ERROR;
			}
			
			bool t_bval;
			t_bval = bval == True;

			bool v_changed = (getextendedstate(ECS_FULLSCREEN) != t_bval);
			if ( v_changed)
			{
				// IM-2014-01-16: [[ StackScale ]] Save the old rect here as view_setfullscreen() will update the stack rect
				if (t_bval)
					old_rect = rect;
				
				// IM-2014-05-27: [[ Bug 12321 ]] Move font purging to reopenstack() to avoid multiple redraws.

				setextendedstate(t_bval, ECS_FULLSCREEN);
				view_setfullscreen(t_bval);
			}
		}
	break;
		
	// IM-2013-09-23: [[ FullscreenMode ]] Add stack fullscreenMode property
	case P_FULLSCREENMODE:
		{
			// MW-2013-11-07: [[ Bug 11393 ]] Whether we need to reset fonts depends
			//   on both formatForPrinting and fullscreenmode (on Windows).

			bool t_ideal_layout;
			t_ideal_layout = getuseideallayout();

			MCStackFullscreenMode t_mode;
			if (!MCStackFullscreenModeFromString(ep.getcstring(), t_mode))
			{
				MCeerror->add(EE_STACK_BADFULLSCREENMODE, 0, 0, data);
				return ES_ERROR;
			}

			if (t_mode != view_getfullscreenmode())
				view_setfullscreenmode(t_mode);

			if ((t_ideal_layout != getuseideallayout()) && opened)
				purgefonts();
		}
		break;
			
	// IM-2014-01-07: [[ StackScale ]] Add stack scalefactor property
	case P_SCALE_FACTOR:
		{
			real64_t t_scale;
			
			Exec_stat t_stat;
			t_stat = ep.getreal8(t_scale, 0, 0, EE_PROPERTY_NAN);
			
			if (t_stat != ES_NORMAL)
				return t_stat;
			
			if (t_scale <= 0)
			{
				MCeerror->add(EE_STACK_BADSCALEFACTOR, 0, 0, t_scale);
				return ES_ERROR;
			}
			
			view_set_content_scale(t_scale);
		}
		break;
			
	case P_NAME:
		{
			// MW-2008-10-28: [[ ParentScripts ]] If this stack has its 'has parentscripts'
			//   flag set, temporarily store a copy of the current name.
			MCAutoNameRef t_old_name;
			if (getextendedstate(ECS_HAS_PARENTSCRIPTS))
				t_old_name . Clone(getname());

			// We don't allow ',' in stack names - so coerce to '_'.
			ep . replacechar(',', '_');

			// If the name is going to be empty, coerce to 'Untitled'.
			if (ep . isempty())
				ep . setstaticcstring(MCuntitledstring);

			if (MCObject::setprop(parid, which, ep, effective) != ES_NORMAL)
				return ES_ERROR;

			dirtywindowname();

			// MW-2008-10-28: [[ ParentScripts ]] If there is a copy of the old name, then
			//   it means this stack potentially has parent scripts...
			if (t_old_name != NULL)
			{
				// If the name has changed process...
				if (!hasname(t_old_name))
				{
					bool t_is_mainstack;
					t_is_mainstack = MCdispatcher -> ismainstack(this) == True;

					// First flush any references to parentScripts on this stack
					MCParentScript::FlushStack(this);
					setextendedstate(false, ECS_HAS_PARENTSCRIPTS);
				}
			}
		}
		return ES_NORMAL;
	case P_ID:
		uint4 newid;
		if (!MCU_stoui4(data, newid) || newid < obj_id)
		{
			MCeerror->add(EE_STACK_BADID, 0, 0, data);
			return ES_ERROR;
		}
		if (obj_id != newid)
		{
			uint4 oldid = obj_id;
			obj_id = newid;
			message_with_args(MCM_id_changed, oldid, obj_id);
		}
		break;
	case P_VISIBLE:

		dirty = True;

		if (MCObject::setprop(parid, which, ep, effective) != ES_NORMAL)
			return ES_ERROR;
		if (opened && (!(state & CS_IGNORE_CLOSE)) )
		{
			if (flags & F_VISIBLE)
			{
				dirtywindowname();
				openwindow(mode >= WM_PULLDOWN);
			}
			else
			{
				MCscreen->closewindow(window);
#ifdef X11
				//x11 will send propertynotify event which call ::close
				state |= CS_ISOPENING;
#endif

			}


			MCscreen->sync(getw());
		}
		return ES_NORMAL;
	case P_FORE_PIXEL:
	case P_BACK_PIXEL:
	case P_HILITE_PIXEL:
	case P_BORDER_PIXEL:
	case P_TOP_PIXEL:
	case P_BOTTOM_PIXEL:
	case P_SHADOW_PIXEL:
	case P_FOCUS_PIXEL:
	case P_FORE_COLOR:
	case P_BACK_COLOR:
	case P_HILITE_COLOR:
	case P_BORDER_COLOR:
	case P_TOP_COLOR:
	case P_BOTTOM_COLOR:
	case P_SHADOW_COLOR:
	case P_FOCUS_COLOR:
	case P_COLORS:
	case P_FORE_PATTERN:
	case P_BACK_PATTERN:
	case P_HILITE_PATTERN:
	case P_BORDER_PATTERN:
	case P_TOP_PATTERN:
	case P_BOTTOM_PATTERN:
	case P_SHADOW_PATTERN:
	case P_FOCUS_PATTERN:
	case P_TEXT_FONT:
	case P_TEXT_SIZE:
	case P_TEXT_STYLE:
	case P_TEXT_HEIGHT:
		if (MCObject::setprop(parid, which, ep, effective) != ES_NORMAL)
			return ES_ERROR;
		// MW-2011-08-18: [[ Redraw ]] This could be restricted to just children
		//   of this stack - but for now do the whole screen.
		MCRedrawDirtyScreen();
		return ES_NORMAL;
	case P_FILE_NAME:
		delete filename;
		// MW-2007-03-15: [[ Bug 616 ]] Throw an error if you try and set the filename of a substack
		if (!MCdispatcher->ismainstack(this))
		{
			MCeerror -> add(EE_STACK_NOTMAINSTACK, 0, 0);
			return ES_ERROR;
		}
		
		if (data.getlength() == 0)
			filename = NULL;
		else
			filename = data.clone();
		return ES_NORMAL;
	case P_SAVE_COMPRESSED:
		break;
	case P_CANT_ABORT:
		if (!MCU_matchflags(data, flags, F_CANT_ABORT, dirty))
		{
			MCeerror->add
			(EE_OBJECT_NAB, 0, 0, data);
			return ES_ERROR;
		}
		break;
	case P_CANT_DELETE:
		if (!MCU_matchflags(data, flags, F_S_CANT_DELETE, dirty))
		{
			MCeerror->add
			(EE_OBJECT_NAB, 0, 0, data);
			return ES_ERROR;
		}
		break;
	case P_STYLE:
		flags &= ~F_STYLE;
		if (data == MCsheetstring)
			flags |= WM_MODAL - WM_TOP_LEVEL_LOCKED;
		else
			if (data == MCmodalstring || data == MCdialogstring
			        || data == MCmovablestring)
				flags |= WM_MODAL - WM_TOP_LEVEL_LOCKED;
			else
			{
				if (data == MCmodelessstring)
					flags |= WM_MODELESS - WM_TOP_LEVEL_LOCKED;
				else if (data == MCpalettestring || data == MCshadowstring || data == MCroundrectstring)
						flags |= WM_PALETTE - WM_TOP_LEVEL_LOCKED;
			}

		if (opened)
		{
			mode = WM_TOP_LEVEL;
			reopenwindow();
		}
		break;

	case P_CANT_MODIFY:
		if (!MCU_matchflags(data, flags, F_CANT_MODIFY, dirty))
		{
			MCeerror->add(EE_OBJECT_NAB, 0, 0, data);
			return ES_ERROR;
		}
		if (dirty && opened)
		{
			if (!iskeyed())
			{
				flags ^= F_CANT_MODIFY;
				MCeerror->add(EE_STACK_NOKEY, 0, 0);
				return ES_ERROR;
			}
			if (mode == WM_TOP_LEVEL || mode == WM_TOP_LEVEL_LOCKED)
				if (flags & F_CANT_MODIFY || !MCdispatcher->cut(True))
					mode = WM_TOP_LEVEL_LOCKED;
				else
					mode = WM_TOP_LEVEL;
			stopedit();
			dirtywindowname();
			resetcursor(True);
			MCstacks->top(this);
		}
		break;
	case P_CANT_PEEK:
		break;
	case P_DYNAMIC_PATHS:
		if (!MCU_matchflags(data, flags, F_DYNAMIC_PATHS, dirty))
		{
			MCeerror->add
			(EE_OBJECT_NAB, 0, 0, data);
			return ES_ERROR;
		}
		break;
	case P_DESTROY_STACK:
		if (!MCU_matchflags(data, flags, F_DESTROY_STACK, dirty))
		{
			MCeerror->add
			(EE_OBJECT_NAB, 0, 0, data);
			return ES_ERROR;
		}
		break;
	case P_DESTROY_WINDOW:
		if (!MCU_matchflags(data, flags, F_DESTROY_WINDOW, dirty))
		{
			MCeerror->add
			(EE_OBJECT_NAB, 0, 0, data);
			return ES_ERROR;
		}
		break;
	case P_ALWAYS_BUFFER:
		if (!MCU_matchflags(data, flags, F_ALWAYS_BUFFER, dirty))
		{
			MCeerror->add(EE_OBJECT_NAB, 0, 0, data);
			return ES_ERROR;
		}
		break;
	case P_LABEL:
	case P_UNICODE_LABEL:
		// MW-2007-07-06: [[ Bug 3226 ]] Updated to take into account 'title' being
		//   stored as a UTF-8 string.
		delete title;
		title = NULL;
		if (data != MCnullmcstring)
		{
			if (which == P_UNICODE_LABEL)
				ep . utf16toutf8();
			else
				ep . nativetoutf8();

			title = ep.getsvalue().clone();
			flags |= F_TITLE;
		}
		else
			flags &= ~F_TITLE;
		dirtywindowname();
		break;
	case P_CLOSE_BOX:
	case P_ZOOM_BOX:
	case P_DRAGGABLE:
	case P_MAXIMIZE_BOX:
	case P_SHADOW:
	case P_SYSTEM_WINDOW:
	case P_MINIMIZE_BOX:
	case P_METAL:
	case P_LIVE_RESIZING:
	case P_COLLAPSE_BOX:
		if (!MCU_stob(data, bval))
		{
			MCeerror->add(EE_OBJECT_NAB, 0, 0, data);
			return ES_ERROR;
		}
		if (!(flags & F_DECORATIONS))
			decorations = WD_MENU | WD_TITLE | WD_MINIMIZE | WD_MAXIMIZE | WD_CLOSE;
		flags |= F_DECORATIONS;
		switch (which)
		{
		case P_CLOSE_BOX:
			bflags = WD_CLOSE;
			break;
		case P_COLLAPSE_BOX:
		case P_MINIMIZE_BOX:
			bflags = WD_MINIMIZE;
			break;
		case P_ZOOM_BOX:
		case P_MAXIMIZE_BOX:
			bflags = WD_MAXIMIZE;
			break;
		case P_LIVE_RESIZING:
			bflags = WD_LIVERESIZING;
			break;
		case P_SYSTEM_WINDOW:
			bflags = WD_UTILITY;
			break;
		case P_METAL:
			bflags = WD_METAL;
			break;
		case P_SHADOW:
			bval = !bval;
			bflags = WD_NOSHADOW;
			break;
		default:
			bflags = 0;
			break;
		}
		if (bval)
			decorations |= bflags;
		else
			decorations &= ~bflags;
		if (opened)
			reopenwindow();
		break;
	case P_RESIZABLE:
		if (!MCU_matchflags(data, flags, F_RESIZABLE, dirty))
		{
			MCeerror->add
			(EE_OBJECT_NAB, 0, 0, data);
			return ES_ERROR;
		}
		if (dirty && opened)
			reopenwindow();
		break;
	case P_MIN_WIDTH:
	case P_MAX_WIDTH:
	case P_MIN_HEIGHT:
	case P_MAX_HEIGHT:
		if (!MCU_stoui2(data, newsize))
		{
			MCeerror->add
			(EE_STACK_MINMAXNAN, 0, 0, data);
			return ES_ERROR;
		}
		switch (which)
		{
		case P_MIN_WIDTH:
			minwidth = newsize;
			if (minwidth > maxwidth)
				maxwidth = minwidth;
			break;
		case P_MAX_WIDTH:
			maxwidth = newsize;
			if (minwidth > maxwidth)
				minwidth = maxwidth;
			break;
		case P_MIN_HEIGHT:
			minheight = newsize;
			if (minheight > maxheight)
				maxheight = minheight;
			break;
		case P_MAX_HEIGHT:
			maxheight = newsize;
			if (minheight > maxheight)
				minheight = maxheight;
			break;
		default:
			break;
		}
		if (opened)
		{
			sethints();
			setgeom();
		}
		break;
	case P_ICON:
		{
			uint4 newiconid;
			if (!MCU_stoui4(data, newiconid))
			{
				MCeerror->add(EE_STACK_ICONNAN, 0, 0, data);
				return ES_ERROR;
			}
			if (opened && iconid != newiconid)
			{
				iconid = newiconid;
				if (state & CS_ICONIC)
					redrawicon();
			}
		}
		break;
	case P_ICONIC:
		{
			uint4 newstate = state;
			if (!MCU_matchflags(data, newstate, CS_ICONIC, dirty))
			{
				MCeerror->add
				(EE_OBJECT_NAB, 0, 0, data);
				return ES_ERROR;
			}
			//SMR 1261 don't set state to allow iconify() to take care of housekeeping
			// need to check X11 to make sure MCStack::iconify() (in stack2.cpp) is called when this prop is set
			if (dirty && opened)
			{
				sethints();
				if (newstate & CS_ICONIC)
					MCscreen->iconifywindow(window);
				else
				{
					MCscreen->uniconifywindow(window);
				}
			}
		}
		break;
	case P_DECORATIONS:
		{
			uint2 olddec = decorations;
			uint4 oldflags = flags;
			decorations = WD_CLEAR;
			if (data == MCdefaultstring)
				flags &= ~F_DECORATIONS;
			else
			{
				flags |= F_DECORATIONS;
				uint2 i1;
				if (MCU_stoui2(data, i1))
					decorations = i1 | WD_WDEF;
				else
				{
					uint4 l = data.getlength();
					const char *sptr = data.getstring();
					MCU_skip_spaces(sptr, l);
					if (decorations & WD_WDEF)
						ep.setint(decorations & ~WD_WDEF);
					else
					{
						while (l != 0)
						{
							const char *startptr = sptr;
							if (!MCU_strchr(sptr, l, ','))
							{
								sptr += l;
								l = 0;
							}
							MCString tdata(startptr, sptr - startptr);
							MCU_skip_char(sptr, l);
							MCU_skip_spaces(sptr, l);
							if (tdata == MCtitlestring)
							{
								decorations |= WD_TITLE;
								continue;
							}
							if (tdata == MCmenustring)
							{
								decorations |= WD_MENU | WD_TITLE;
								continue;
							}
							if (tdata == MCminimizestring)
							{
								decorations |= WD_MINIMIZE | WD_TITLE;
								continue;
							}
							if (tdata == MCmaximizestring)
							{
								decorations |= WD_MAXIMIZE | WD_TITLE;
								continue;
							}
							if (tdata == MCclosestring)
							{
								decorations |= WD_CLOSE | WD_TITLE;
								continue;
							}
							if (tdata == MCmetalstring)
							{
								decorations |= WD_METAL; //metal can not have title
								continue;
							}
							if (tdata == MCutilitystring)
							{
								decorations |= WD_UTILITY;
								continue;
							}
							if (tdata == MCnoshadowstring)
							{
								decorations |= WD_NOSHADOW;
								continue;
							}
							if (tdata == MCforcetaskbarstring)
							{
								decorations |= WD_FORCETASKBAR;
								continue;
							}
							MCeerror->add(EE_STACK_BADDECORATION, 0, 0, data);
							return ES_ERROR;
						}
					}
				}

			}
			if (flags != oldflags || decorations != olddec)
				if (opened)
					reopenwindow();
				else
				{
					if (window != NULL)
					{
						stop_externals();
						MCscreen->destroywindow(window);
						delete titlestring;
						titlestring = NULL;
					}
				}
		}
		break;
	case P_START_UP_ICONIC:
		if (!MCU_matchflags(data, flags, F_START_UP_ICONIC, dirty))
		{
			MCeerror->add
			(EE_OBJECT_NAB, 0, 0, data);
			return ES_ERROR;
		}
		if (dirty && opened)
			sethints();
		break;
	case P_EDIT_BACKGROUND:
		Boolean edit;
		if (!MCU_stob(data, edit) || !opened)
			return ES_ERROR;
		if (edit)
		{
			MCGroup *gptr = (MCGroup *)curcard->getchild(CT_FIRST, MCnullmcstring,
			                CT_GROUP, CT_UNDEFINED);
			if (gptr == NULL)
				gptr = getbackground(CT_FIRST, MCnullmcstring, CT_GROUP);
			if (gptr != NULL)
				startedit(gptr);
		}
		else
			stopedit();
		dirtywindowname();
		break;
	case P_MAIN_STACK:
		{
			MCStack *stackptr = NULL;
			char *sname = data.clone();

			if ((stackptr = MCdispatcher->findstackname(sname)) == NULL)
			{
				MCeerror->add(EE_STACK_NOMAINSTACK, 0, 0, data);
				delete sname;
				return ES_ERROR;
			}
			delete sname;

			if (stackptr != this && !MCdispatcher->ismainstack(stackptr))
			{
				MCeerror->add(EE_STACK_NOTMAINSTACK, 0, 0, data);
				return ES_ERROR;
			}
			
			if (parent != NULL && this != MCdispatcher->gethome() && (substacks == NULL || stackptr == this))
			{
				bool t_this_is_mainstack;
				t_this_is_mainstack = MCdispatcher -> ismainstack(this) == True;

				// OK-2008-04-10 : Added parameters to mainstackChanged message to specify the new
				// and old mainstack names.
				MCObject *t_old_stackptr;
				if (t_this_is_mainstack)
					t_old_stackptr = this;
				else
					t_old_stackptr = parent;

				//   If this was previously a mainstack, then it will be referenced by (name, NULL).
				//   If this was previously a substack, it will have been referenced by (name, old_mainstack).

				if (t_this_is_mainstack)
					MCdispatcher->removestack(this);
				else
				{
					MCStack *pstack = (MCStack *)parent;
					remove(pstack->substacks);
					// MW-2012-09-07: [[ Bug 10372 ]] If the stack no longer has substacks, then 
					//   make sure we undo the extraopen.
					if (pstack->substacks == NULL)
						pstack -> extraclose(true);
				}

				if (stackptr == this)
				{
					MCdispatcher->appendstack(this);
					parent = MCdispatcher->gethome();
				}
				else
				{
					// MW-2012-09-07: [[ Bug 10372 ]] If the stack doesn't have substacks, then
					//   make sure we apply the extraopen (as it's about to have some!).
					if (stackptr -> substacks == NULL)
						stackptr -> extraopen(true);
					appendto(stackptr->substacks);
					parent = stackptr;
				}

				// OK-2008-04-10 : Added parameters to mainstackChanged message to specify the new
				// and old mainstack names.
				message_with_args(MCM_main_stack_changed, t_old_stackptr -> getname(), stackptr -> getname());
			}
			else
			{
				MCeerror->add(EE_STACK_CANTSETMAINSTACK, 0, 0, data);
				return ES_ERROR;
			}
		}
		break;
	case P_SUBSTACKS:
		{
			if (!MCdispatcher->ismainstack(this))
			{
				MCeerror->add
				(EE_STACK_NOTMAINSTACK, 0, 0, data);
				return ES_ERROR;
			}
			char *subs = data.clone();
			if (resubstack(subs) != ES_NORMAL)
			{
				delete subs;
				return ES_ERROR;
			}
			delete subs;
		}
		break;
	case P_EXTERNALS:
		delete externalfiles;
		if (data != MCnullmcstring)
			externalfiles = data.clone();
		else
			externalfiles = NULL;
		break;
	case P_WM_PLACE:
		if (!MCU_matchflags(data, flags, F_WM_PLACE, dirty))
		{
			MCeerror->add
			(EE_OBJECT_NAB, 0, 0, data);
			return ES_ERROR;
		}
		break;
	case P_HC_ADDRESSING:
		if (!MCU_matchflags(data, flags, F_HC_ADDRESSING, dirty))
		{
			MCeerror->add
			(EE_OBJECT_NAB, 0, 0, data);
			return ES_ERROR;
		}
		break;
	case P_LOCK_SCREEN:
		if (!MCU_stob(data, newlock))
		{
			MCeerror->add(EE_OBJECT_NAB, 0, 0, data);
			return ES_ERROR;
		}
		// MW-2011-08-18: [[ Redraw ]] Update to use redraw.
		if (newlock)
			MCRedrawLockScreen();
		else
			MCRedrawUnlockScreenWithEffects();
		break;
	case P_SHOW_BORDER:
	case P_BORDER_WIDTH:
	case P_ENABLED:
	case P_DISABLED:
	case P_3D:
	case P_LOCK_LOCATION:
	case P_TOOL_TIP:
	// MW-2012-03-13: [[ UnicodeToolTip ]] Stacks don't have tooltips.
	case P_UNICODE_TOOL_TIP:
	case P_LAYER:
		MCeerror->add
		(EE_OBJECT_SETNOPROP, 0, 0);
		return ES_ERROR;
	case P_STACK_FILES:
		setstackfiles(data);
		if (nstackfiles != 0)
			flags |= F_STACK_FILES;
		else
			flags &= ~F_STACK_FILES;
		break;
	case P_MENU_BAR:
	{
		MCAutoNameRef t_new_menubar;
		/* UNCHECKED */ ep . copyasnameref(t_new_menubar);
		if (!MCNameIsEqualTo(getmenubar(), t_new_menubar, kMCCompareCaseless))
		{
			MCNameDelete(_menubar);
			/* UNCHECKED */ MCNameClone(t_new_menubar, _menubar);
			if (!hasmenubar())
				flags &= ~F_MENU_BAR;
			else
				flags |= F_MENU_BAR;
			if (opened)
			{
				setgeom();
				updatemenubar();

				// MW-2011-08-17: [[ Redraw ]] Tell the stack to dirty all of itself.
				dirtyall();
			}
		}
	}
	break;
	case P_EDIT_MENUS:
		if (!MCU_matchflags(data, state, CS_EDIT_MENUS, dirty))
		{
			MCeerror->add
			(EE_OBJECT_NAB, 0, 0, data);
			return ES_ERROR;
		}
		if (dirty && opened)
		{
			setgeom();
			updatemenubar();
		}
		break;
	case P_FORMAT_FOR_PRINTING:
		{
			// MW-2013-11-07: [[ Bug 11393 ]] Whether we need to reset fonts depends
			//   on both formatForPrinting and fullscreenmode (on Windows).

			bool t_ideal_layout;
			t_ideal_layout = getuseideallayout();

			if (!MCU_matchflags(data, flags, F_FORMAT_FOR_PRINTING, dirty))
			{
				MCeerror->add(EE_OBJECT_NAB, 0, 0, data);
				return ES_ERROR;
			}

			if ((getuseideallayout() != t_ideal_layout) && opened)
				purgefonts();
		}
		break;
	case P_LINK_COLOR:
	case P_LINK_HILITE_COLOR:
	case P_LINK_VISITED_COLOR:
	case P_UNDERLINE_LINKS:
		{
			Exec_stat stat = ES_NORMAL;
			if (ep.getsvalue().getlength() == 0)
			{
				if (linkatts != NULL)
				{
					delete linkatts->colorname;
					delete linkatts->hilitecolorname;
					delete linkatts->visitedcolorname;
					delete linkatts;
					linkatts = NULL;
				}
			}
			else
			{
				if (linkatts == NULL)
				{
					linkatts = new Linkatts;
					memcpy(linkatts, &MClinkatts, sizeof(Linkatts));
					linkatts->colorname = strclone(MClinkatts.colorname);
					linkatts->hilitecolorname = strclone(MClinkatts.hilitecolorname);
					linkatts->visitedcolorname = strclone(MClinkatts.visitedcolorname);
					MCscreen->alloccolor(linkatts->color);
					MCscreen->alloccolor(linkatts->hilitecolor);
					MCscreen->alloccolor(linkatts->visitedcolor);
				}
				switch (which)
				{
				case P_LINK_COLOR:
					stat = MCU_change_color(linkatts->color, linkatts->colorname, ep, 0, 0);
					break;
				case P_LINK_HILITE_COLOR:
					stat = MCU_change_color(linkatts->hilitecolor,
					                        linkatts->hilitecolorname, ep, 0, 0);
					break;
				case P_LINK_VISITED_COLOR:
					stat = MCU_change_color(linkatts->visitedcolor,
					                        linkatts->visitedcolorname, ep, 0, 0);
					break;
				case P_UNDERLINE_LINKS:
					stat = ep.getboolean(linkatts->underline, 0, 0, EE_PROPERTY_NAB);
					break;
				default:
					break;
				}
			}
			
			// MW-2011-08-17: [[ Redraw ]] Tell the stack to dirty all of itself.
			dirtyall();
			return stat;
		}
		break;
	case P_WINDOW_SHAPE:
		{
			uint4 newwinshapeid;
			// unless we opened the window ourselves, we can't change the window shape
			if (!MCU_stoui4(data, newwinshapeid))
			{
				MCeerror->add(EE_STACK_ICONNAN, 0, 0, data);
				return ES_ERROR;
			}
			windowshapeid = newwinshapeid;
			if (windowshapeid)
			{
				// MW-2011-10-08: [[ Bug 4198 ]] Make sure we preserve the shadow status of the stack.
				decorations = WD_SHAPE | (decorations & WD_NOSHADOW);
				flags |= F_DECORATIONS;
				
#if defined(_DESKTOP)
				// MW-2004-04-27: [[Deep Masks]] If a window already has a mask, replace it now to avoid flicker
				if (m_window_shape != NULL)
				{
					MCImage *t_image;
					// MW-2009-02-02: [[ Improved image search ]] Search for the appropriate image object using the standard method.
					t_image = resolveimageid(windowshapeid);
					if (t_image != NULL)
					{
						MCWindowShape *t_new_mask;
						setextendedstate(True, ECS_MASK_CHANGED);
						t_image -> setflag(True, F_I_ALWAYS_BUFFER);
						t_image -> open();
						t_new_mask = t_image -> makewindowshape();
						t_image -> close();
                        // MW-2014-06-11: [[ Bug 12495 ]] Refactored action as different whether using platform API or not.
						if (t_new_mask != NULL)
                            updatewindowshape(t_new_mask);
                        break;
					}
				}
#endif
			}
			else
			{
				decorations &= ~WD_SHAPE;
				flags &= ~F_DECORATIONS;
			}
			
			if (opened)
			{
				reopenwindow();
				
#if defined(_DESKTOP)
				// MW-2011-08-17: [[ Redraw ]] Tell the stack to dirty all of itself.
				if (m_window_shape != NULL)
					dirtyall();
#endif
			}
		}
		break;
	case P_BLEND_LEVEL:
		old_blendlevel = blendlevel;
		if (MCObject::setprop(parid, which, ep, effective) != ES_NORMAL)
			return ES_ERROR;
		
		// MW-2011-11-03: [[ Bug 9852 ]] Make sure an update is scheduled to sync the
		//   opacity.
		MCRedrawScheduleUpdateForStack(this);
	break;
	case P_CURRENT_CARD:
	{
		MCCard *t_card;
		t_card = getchild(CT_EXPRESSION, ep . getsvalue(), CT_CARD);
		if (t_card != NULL)
			setcard(t_card, False, False);
	}
	break;
	case P_MODIFIED_MARK:
		if (!MCU_matchflags(data, f_extended_state, ECS_MODIFIED_MARK, dirty))
		{
			MCeerror->add(EE_OBJECT_NAB, 0, 0, data);
			return ES_ERROR;
		}
		if (dirty && opened)
			updatemodifiedmark();
		break;
	
	// MW-2011-11-23: [[ AccelRender ]] Configure accelerated rendering.
	case P_ACCELERATED_RENDERING:
	{
		Boolean t_accel_render;
		if (!MCU_stob(data, t_accel_render))
		{
			MCeerror->add(EE_OBJECT_NAB, 0, 0, data);
			return ES_ERROR;
		}
		view_setacceleratedrendering(t_accel_render == True);
	}
	break;
	
	// MW-2011-09-10: [[ TileCache ]] Configure the compositor to use.
	case P_COMPOSITOR_TYPE:
	{
		MCTileCacheCompositorType t_type;
		if (data == MCnullmcstring || data == "none")
			t_type = kMCTileCacheCompositorNone;
		else if (data == "software")
			t_type = kMCTileCacheCompositorSoftware;
		else if (data == "coregraphics")
			t_type = kMCTileCacheCompositorCoreGraphics;
		else if (data == "opengl")
		{
			if (MCTileCacheSupportsCompositor(kMCTileCacheCompositorDynamicOpenGL))
				t_type = kMCTileCacheCompositorDynamicOpenGL;
			else
				t_type = kMCTileCacheCompositorStaticOpenGL;
		}
		else if (data == "static opengl")
			t_type = kMCTileCacheCompositorStaticOpenGL;
		else if (data == "dynamic opengl")
			t_type = kMCTileCacheCompositorDynamicOpenGL;
		else
		{
			MCeerror -> add(EE_COMPOSITOR_UNKNOWNTYPE, 0, 0, data);
			return ES_ERROR;
		}
		
		if (!MCTileCacheSupportsCompositor(t_type))
		{
			MCeerror -> add(EE_COMPOSITOR_NOTSUPPORTED, 0, 0, data);
			return ES_ERROR;
		}
		
		view_setcompositortype(t_type);
	}
	break;
			
	// MW-2011-09-10: [[ TileCache ]] Set the maximum number of bytes to use for the tile cache.
	case P_COMPOSITOR_CACHE_LIMIT:
	{
		uint32_t t_new_cachelimit;	
		if (!MCU_stoui4(data, t_new_cachelimit))
		{
			MCeerror->add(EE_OBJECT_NAN, 0, 0, data);
			return ES_ERROR;
		}
		view_setcompositorcachelimit(t_new_cachelimit);
	}
	break;

	// MW-2011-09-10: [[ TileCache ]] Set the size of tile to use for the tile cache.
	case P_COMPOSITOR_TILE_SIZE:
	{
		uint32_t t_new_tilesize;	
		if (!MCU_stoui4(data, t_new_tilesize))
		{
			MCeerror->add(EE_OBJECT_NAN, 0, 0, data);
			return ES_ERROR;
		}
		if (!view_isvalidcompositortilesize(t_new_tilesize))
		{
			MCeerror->add(EE_COMPOSITOR_INVALIDTILESIZE, 0, 0, data);
			return ES_ERROR;
		}
		view_setcompositortilesize(t_new_tilesize);
	}
	break;

	// MW-2011-11-24: [[ UpdateScreen ]] Configure the updateScreen properties.
	case P_DEFER_SCREEN_UPDATES:
	{
		Boolean t_defer_updates;
		if (!MCU_stob(data, t_defer_updates))
		{
			MCeerror->add(EE_OBJECT_NAB, 0, 0, data);
			return ES_ERROR;
		}

		m_defer_updates = (t_defer_updates == True);
	}
	break;
    
    // MERG-2014-06-02: [[ IgnoreMouseEvents ]] Set the ignoreMouseEvents property
    case P_IGNORE_MOUSE_EVENTS:
    {
        if (!MCU_matchflags(data, f_extended_state, ECS_IGNORE_MOUSE_EVENTS, dirty))
        {
            MCeerror->add(EE_OBJECT_NAB, 0, 0, data);
            return ES_ERROR;
        }
        if (dirty && opened)
            updateignoremouseevents();
    }
    break;
   
#endif /* MCStack::setprop */
	default:
	{
		Exec_stat t_stat;
		t_stat = mode_setprop(parid, which, ep, MCnullmcstring, MCnullmcstring, effective);
		if (t_stat == ES_NOT_HANDLED)
			return MCObject::setprop(parid, which, ep, effective);

		return t_stat;
	}
	}
	return ES_NORMAL;
}

Boolean MCStack::del()
{
	// MW-2012-10-26: [[ Bug 9918 ]] If 'cantDelete' is set, then don't delete the stack. Also
	//   make sure we throw an error.
	if (parent == NULL || scriptdepth != 0 || flags & F_S_CANT_DELETE)
	{
		MCeerror->add(EE_OBJECT_CANTREMOVE, 0, 0);
		return False;
	}
	if (MCdispatcher->gethome() == this)
		return False;
	
	if (opened)
	{
		// MW-2007-04-22: [[ Bug 4203 ]] Coerce the flags to include F_DESTROY_WINDOW to ensure we don't
		//   get system resource accumulation in a tight create/destroy loop.
		flags |= F_DESTROY_WINDOW;
		close();
	}

	if (curcard != NULL)
		curcard->message(MCM_delete_stack);
	else
		if (cards != NULL)
			cards->message(MCM_delete_stack);
	
	if (MCdispatcher->ismainstack(this))
	{
		MCdispatcher->removestack(this);
	}
	else
	{
		remove(((MCStack *)parent)->substacks);
		// MW-2012-09-07: [[ Bug 10372 ]] If the stack no longer has substacks then make sure we
		//   undo the extraopen.
		if (((MCStack *)parent) -> substacks == NULL)
			((MCStack *)parent) -> extraclose(true);
	}

	if (MCstaticdefaultstackptr == this)
		MCstaticdefaultstackptr = MCtopstackptr;
	if (MCdefaultstackptr == this)
		MCdefaultstackptr = MCstaticdefaultstackptr;

	// MW-2008-10-28: [[ ParentScripts ]] If this stack has its 'has parentscripts'
	//   flag set, flush the parentscripts table.
	if (getextendedstate(ECS_HAS_PARENTSCRIPTS))
		MCParentScript::FlushStack(this);

	return True;
}

void MCStack::paste(void)
{
	char *t_new_name;
	if (MCdispatcher -> findstackname(getname_oldstring()) != NULL)
	{
		unsigned int t_index;
		t_index = 1;

		const char *t_old_name;
		t_old_name = !isunnamed() ? getname_cstring() : "Unnamed";

		for(;;)
		{
			t_new_name = new char[strlen(t_old_name) + 8 + 16];
			if (t_index == 1)
				sprintf(t_new_name, "Copy of %s", t_old_name);
			else
				sprintf(t_new_name, "Copy (%d) of %s", t_index, t_old_name);
			if (MCdispatcher -> findstackname(t_new_name) == NULL)
				break;
			t_index += 1;
			delete t_new_name;
		}
		setname_cstring(t_new_name);
	}

	// MW-2007-12-11: [[ Bug 5441 ]] When we paste a stack, it should be parented to the home
	//   stack, just like when we create a whole new stack.
	parent = MCdispatcher -> gethome();
	MCdispatcher -> appendstack(this);

	positionrel(MCdefaultstackptr->rect, OP_CENTER, OP_MIDDLE);
	open();
}

MCStack *MCStack::getstack()
{
	return this;
}

Exec_stat MCStack::handle(Handler_type htype, MCNameRef message, MCParameter *params, MCObject *passing_object)
{
	if (!opened)
	{
		if (window == NULL && !MCNameIsEqualTo(message, MCM_start_up, kMCCompareCaseless)
#ifdef _MACOSX
		        && !(state & CS_DELETE_STACK))
#else
				&& externalfiles != NULL && !(state & CS_DELETE_STACK))
#endif
		{
			// IM-2014-01-16: [[ StackScale ]] Ensure view has the current stack rect
			view_setstackviewport(rect);
			realize();
		}
	}

	// MW-2009-01-28: [[ Bug ]] Card and stack parentScripts don't work.
	// First attempt to handle the message with the script and parentScript of this
	// object.
	Exec_stat stat;
	stat = ES_NOT_HANDLED;
	if (!MCdynamicpath || MCdynamiccard->getparent() != this)
		stat = handleself(htype, message, params);
	else if (passing_object != nil)
	{
		// MW-2011-06-20:  If dynamic path is enabled, and this stack is the parent
		//   of the dynamic card then instead of passing through this stack, we pass
		//   through the dynamic card (which will then pass through this stack).
		MCdynamicpath = False;
		stat = MCdynamiccard->handle(htype, message, params, this);
		return stat;
	}

	if (((passing_object != nil && stat == ES_PASS) || stat == ES_NOT_HANDLED) && m_externals != nil)
	{
		Exec_stat oldstat = stat;
		stat = m_externals -> Handle(this, htype, message, params);
		if (oldstat == ES_PASS && stat == ES_NOT_HANDLED)
			stat = ES_PASS;
	}

	// MW-2011-06-30: Cleanup of message path - this clause handles the transition
	//   through the home stack to dispatcher.
	if (passing_object != nil && (stat == ES_PASS || stat == ES_NOT_HANDLED) && parent != NULL)
	{
		Exec_stat oldstat = stat;
		if (MCModeHasHomeStack() || parent != MCdispatcher -> gethome() || !MCdispatcher->ismainstack(this))
		{
			// If the engine variant has a home stack (server / development) then we pass
			// to parent.
			// Otherwise we are one of the following:
			//   1) a substack of a stack which is not the home stack (parent != gethome()).
			//   2) the home stack (parent != gethome())
			//   3) a substack of the home stack (parent == gethome(), ismainstack() == false)
			// In all cases we want to pass to parent.
			stat = parent->handle(htype, message, params, this);
		}
		else if (parent->getparent() != NULL)
		{
			// It should be impossible for parent -> getparent() to be NULL. In any case, this
			// should always be MCdispatcher so we want to do this.
			stat = parent->getparent()->handle(htype, message, params, this);
		}
		if (oldstat == ES_PASS && stat == ES_NOT_HANDLED)
			stat = ES_PASS;
	}

	if (stat == ES_ERROR && MCerrorptr == NULL)
		MCerrorptr = this;

	return stat;
}

void MCStack::recompute()
{
	if (curcard != NULL)
		curcard->recompute();
}

///////////////////////////////////////////////////////////////////////////////

void MCStack::loadexternals(void)
{
	if (externalfiles == NULL || m_externals != NULL || !MCSecureModeCanAccessExternal())
		return;

	m_externals = new MCExternalHandlerList;

	char *ename = strclone(externalfiles);
	char *sptr = ename;
	while (*sptr)
	{
		char *tptr;
		if ((tptr = strchr(sptr, '\n')) != NULL)
			*tptr++ = '\0';
		else
			tptr = &sptr[strlen(sptr)];

		if (strlen(sptr) != 0)
		{
			uint4 offset = 0;
			m_externals -> Load(sptr);
			sptr = tptr;
		}
	}
	delete ename;

	// If the handler list is empty, then delete the object - thus preventing
	// its use in MCStack::handle.
	if (m_externals -> IsEmpty())
	{
		delete m_externals;
		m_externals = nil;
}
}

void MCStack::unloadexternals(void)
{
	if (m_externals == NULL)
		return;

	delete m_externals;
	m_externals = NULL;
}

bool MCStack::resolve_relative_path(const char *p_path, char *&r_resolved)
{
	if (MCCStringIsEmpty(p_path))
		return false;
	
	const char *t_stack_filename;
	t_stack_filename = getfilename();
	if (t_stack_filename == nil)
	{
		MCStack *t_parent_stack;
		t_parent_stack = static_cast<MCStack *>(getparent());
		if (t_parent_stack != nil)
			t_stack_filename = t_parent_stack -> getfilename();
	}
	
	if (t_stack_filename == nil)
		return false;
	
	const char *t_last_separator;
	t_last_separator = strrchr(t_stack_filename, '/');
	
	if (t_last_separator == nil)
		return false;

	// If the relative path begins with "./" or ".\", we must remove this, otherwise
	// certain system calls will get confused by the path.
	const char *t_leaf;
	if (p_path[0] == '.' && (p_path[1] == '/' || p_path[1] == '\\'))
		t_leaf = p_path + 2;
	else
		t_leaf = p_path;
	
	return MCCStringFormat(r_resolved, "%.*s%s", t_last_separator - t_stack_filename + 1, t_stack_filename, t_leaf);
}

// OK-2009-01-09: [[Bug 1161]]
// This function will attempt to resolve the specified filename relative to the stack
// and will either return an absolute path if the filename was found relative to the stack,
// or a copy of the original buffer. The returned buffer should be freed by the caller.
char *MCStack::resolve_filename(const char *filename)
{
	char *t_mode_filename;
	t_mode_filename = mode_resolve_filename(filename);
	if (t_mode_filename != NULL)
		return t_mode_filename;

	char *t_filename;
	t_filename = nil;
	
	if (resolve_relative_path(filename, t_filename))
	{
		if (MCS_exists(t_filename, True))
			return t_filename;
		else
			MCCStringFree(t_filename);
	}
	
	return strdup(filename);
}

MCRectangle MCStack::recttoroot(const MCRectangle& p_rect)
{
	// IM-2014-01-07: [[ StackScale ]] Use stack->root transform to convert coords
	return MCRectangleGetTransformedBounds(p_rect, getroottransform());
}

MCRectangle MCStack::rectfromroot(const MCRectangle& p_rect)
{
	// IM-2014-01-07: [[ StackScale ]] Use root->stack transform to convert coords
	return MCRectangleGetTransformedBounds(p_rect, MCGAffineTransformInvert(getroottransform()));
}

// MW-2011-09-20: [[ Collision ]] The stack's shape is its rect. At some point it
//   might be need to update this to include the windowmask...
bool MCStack::lockshape(MCObjectShape& r_shape)
{
	r_shape . type = kMCObjectShapeRectangle;
	
	// Object shapes are in card-relative co-ords.
	r_shape . bounds = MCRectangleMake(0, 0, rect . width, rect . height);
	
	// IM-2014-01-08: [[ StackScale ]] convert stack coords to card coords
	r_shape . bounds = MCRectangleGetTransformedBounds(r_shape . bounds, MCGAffineTransformInvert(gettransform()));
	
	r_shape . rectangle = r_shape . bounds;
	
	return true;
}

void MCStack::unlockshape(MCObjectShape& p_shape)
{
}

// MW-2012-02-14: [[ FontRefs ]] This method causes recursion throughout all the
//   children (cards, controls and substacks) of the stack updating the font
//   allocations.
bool MCStack::recomputefonts(MCFontRef p_parent_font)
{
	// MW-2012-02-17: [[ FontRefs ]] If the stack has formatForPrinting set,
	//   make sure all its children inherit from a font with printer metrics
	//   set.
	if (getuseideallayout())
	{
		MCNameRef t_textfont;
		uint2 t_textsize;
		uint2 t_textstyle;
		getfontattsnew(t_textfont, t_textsize, t_textstyle);

		MCFontStyle t_fontstyle;
		t_fontstyle = MCFontStyleFromTextStyle(t_textstyle) | kMCFontStylePrinterMetrics;

		MCFontRef t_printer_parent_font;
		/* UNCHECKED */ MCFontCreate(t_textfont, t_fontstyle, t_textsize, t_printer_parent_font);

		bool t_changed;
		t_changed = MCObject::recomputefonts(t_printer_parent_font);

		MCFontRelease(t_printer_parent_font);
	}
	else
	{
		// A stack's font is determined by the object, so defer there first and
		// only continue if something changes.
		if (!MCObject::recomputefonts(p_parent_font))
			return false;
	}

	// MW-2012-12-14: [[ Bug ]] Only recompute the card if we are open.
	// Now iterate through the current card, updating that.
	if (opened != 0 && curcard != nil)
		curcard -> recomputefonts(m_font);
	
	// Now iterate through all the sub-stacks, updating them.
	if (substacks != NULL)
	{
		MCStack *sptr = substacks;
		do
		{
			if (sptr -> getopened() != 0)
				sptr -> recomputefonts(m_font);
			sptr = sptr->next();
		}
		while (sptr != substacks);
	}
	
	// If we are in the IDE engine and this is the home stack, we must update all
	// stacks.
	if (MCModeHasHomeStack() && MCdispatcher -> gethome() == this)
	{
		MCStack *t_stack;
		t_stack = MCdispatcher -> gethome() -> next();
		if (t_stack != MCdispatcher -> gethome())
		{
			do
			{
				if (t_stack -> getopened() != 0)
					t_stack -> recomputefonts(m_font);
				t_stack = t_stack -> next();
			}
			while(t_stack != MCdispatcher -> gethome());
		}
	}

	// The return value indicates something changed. This is only used when
	// descending the hierarchy to eliminate unnecessary updates.
	return true;
}

void MCStack::purgefonts()
{
	recomputefonts(parent -> getfontref());
	recompute();
	
	// MW-2011-08-17: [[ Redraw ]] Tell the stack to dirty all of itself.
	dirtyall();
}

// MW-2013-11-07: [[ Bug 11393 ]] If the stack is formatForPrinting or has fullscreenmode
//   set then ideal layout should be used (on Windows).
bool MCStack::getuseideallayout(void)
{
#if !defined(_WINDOWS)
	// If we are not on Windows, then we are already using ideal layout.
	return false;
#else
	if (getflag(F_FORMAT_FOR_PRINTING))
		return true;

	// IM-2014-02-12: [[ Bug 11783 ]] Only use ideal layout if stack is fullscreen and has a scaling fullscreenmode
	if (view_getfullscreen() && m_view_fullscreenmode != kMCStackFullscreenResize && m_view_fullscreenmode != kMCStackFullscreenNoScale)
		return true;

	return false;
#endif
}

#ifndef _MAC_DESKTOP
// MW-2014-06-11: [[ Bug 12495 ]] Non-platform API version of updating windowshape.
void MCStack::updatewindowshape(MCWindowShape *p_shape)
{
    destroywindowshape();
    m_window_shape = p_shape;
    // MW-2011-08-17: [[ Redraw ]] Tell the stack to dirty all of itself.
    dirtyall();
}
#endif

//////////

MCRectangle MCStack::getwindowrect(void) const
{
	if (window == nil)
		return rect;
		
	MCRectangle t_rect;
	t_rect = view_getwindowrect();
	
	// IM-2014-01-23: [[ HiDPI ]] Use inverse view transform to get stack coords
	// IM-2014-07-14: [[ Bug 12765 ]] Don't use the stack transform as this should be in view coords.
	return MCRectangleGetTransformedBounds(t_rect, MCGAffineTransformInvert(view_getviewtransform()));
}

//////////

void MCStack::constrain(MCPoint p_size, MCPoint& r_new_size)
{
	r_new_size . x = MCMax(minwidth, MCMin(maxwidth, p_size . x));
	r_new_size . y = MCMax(minheight, MCMin(maxheight, p_size . y));
}

//////////

bool MCStack::haswindow(void)
{
	return window != NULL;
}

void MCStack::openwindow(Boolean p_override)
{
	if (MCModeMakeLocalWindows() && window != NULL)
	{
		// IM-2014-09-23: [[ Bug 13349 ]] Sync geometry to window before opening.
		view_update_geometry();
		platform_openwindow(p_override);
	}
}

//////////

// MW-2014-09-30: [[ ScriptOnlyStack ]] Sets the stack as script only with the given script.
void MCStack::setasscriptonly(MCExecPoint& ep)
{
    setscriptprop(ep);
    
    m_is_script_only = true;
}<|MERGE_RESOLUTION|>--- conflicted
+++ resolved
@@ -146,15 +146,12 @@
 	// MW-2014-03-12: [[ Bug 11914 ]] Stacks are not engine menus by default.
 	m_is_menu = false;
 	
-<<<<<<< HEAD
-	// IM-2014-05-27: [[ Bug 12321 ]] No fonts to purge yet
-	m_purge_fonts = false;
-
-=======
     // MW-2014-09-30: [[ ScriptOnlyStack ]] Stacks are not script-only by default.
     m_is_script_only = false;
     
->>>>>>> c26a4769
+	// IM-2014-05-27: [[ Bug 12321 ]] No fonts to purge yet
+	m_purge_fonts = false;
+
 	cursoroverride = false ;
 	old_rect.x = old_rect.y = old_rect.width = old_rect.height = 0 ;
 
@@ -347,15 +344,11 @@
 	// MW-2014-03-12: [[ Bug 11914 ]] Stacks are not engine menus by default.
 	m_is_menu = false;
 	
-<<<<<<< HEAD
-	// IM-2014-05-27: [[ Bug 12321 ]] No fonts to purge yet
-	m_purge_fonts = false;
-=======
     // MW-2014-09-30: [[ ScriptOnlyStack ]] Stacks copy the source script-onlyness.
     m_is_script_only = sref.m_is_script_only;
     
-	view_copy(sref);
->>>>>>> c26a4769
+	// IM-2014-05-27: [[ Bug 12321 ]] No fonts to purge yet
+	m_purge_fonts = false;
 
 	view_copy(sref);
 }
