/* Copyright (C) 2003-2013 Runtime Revolution Ltd.

This file is part of LiveCode.

LiveCode is free software; you can redistribute it and/or modify it under
the terms of the GNU General Public License v3 as published by the Free
Software Foundation.

LiveCode is distributed in the hope that it will be useful, but WITHOUT ANY
WARRANTY; without even the implied warranty of MERCHANTABILITY or
FITNESS FOR A PARTICULAR PURPOSE.  See the GNU General Public License
for more details.

You should have received a copy of the GNU General Public License
along with LiveCode.  If not see <http://www.gnu.org/licenses/>.  */

#include "prefix.h"

#include "core.h"
#include "globdefs.h"
#include "filedefs.h"
#include "objdefs.h"
#include "parsedef.h"

#include "execpt.h"
#include "dispatch.h"
#include "stack.h"
#include "stacklst.h"
#include "cardlst.h"
#include "sellst.h"
#include "undolst.h"
#include "card.h"
#include "aclip.h"
#include "vclip.h"
#include "control.h"
#include "image.h"
#include "button.h"
#include "mcerror.h"
#include "handler.h"
#include "hndlrlst.h"
#include "player.h"
#include "param.h"
#include "debug.h"
#include "util.h"
#include "date.h"
#include "parentscript.h"
#include "group.h"
#include "eventqueue.h"
#include "securemode.h"
#include "osspec.h"
#include "region.h"
#include "redraw.h"
#include "globals.h"
#include "license.h"
#include "mode.h"
#include "tilecache.h"
#include "font.h"
#include "external.h"

#ifdef _MOBILE
#include "mbldc.h"
#endif

#include "resolution.h"

static int4 s_last_stack_time = 0;
static int4 s_last_stack_index = 0;

uint2 MCStack::ibeam;

MCStack::MCStack()
{
	obj_id = START_ID;
	flags = F_VISIBLE | F_RESIZABLE | F_OPAQUE;
	window = DNULL;
	parentwindow = DNULL;
	cursor = None;
	substacks = NULL;
	cards = curcard = savecards = NULL;
	controls = NULL;
	editing = NULL;
	aclips = NULL;
	vclips = NULL;
	backgroundid = 0;
	state = 0;
	iconid = 0;
	rect.x = rect.y = 0;
	rect.width = MCminsize << 5;
	rect.height = MCminsize << 5;
	title = NULL;
	titlestring = NULL;
	minwidth = MCminstackwidth;
	minheight = MCminstackheight;
	maxwidth = MAXUINT2;
	maxheight = MAXUINT2;
	externalfiles = NULL;
	idlefunc = NULL;
	windowshapeid = 0;

	old_blendlevel = 100;

	nfuncs = 0;
	nmnemonics = 0;
	lasty = 0;
	mnemonics = NULL;
	nneeds = 0;
	needs = NULL;
	mode = WM_CLOSED;
	
	// MW-2014-01-30: [[ Bug 5331 ]] Make liveResizing on by default
	flags |= F_DECORATIONS;
	decorations = WD_MENU | WD_TITLE | WD_MINIMIZE | WD_MAXIMIZE | WD_CLOSE | WD_LIVERESIZING;
	
	nstackfiles = 0;
	stackfiles = NULL;
	linkatts = NULL;
	filename = NULL;
	/* UNCHECKED */ MCNameClone(kMCEmptyName, _menubar);
	menuy = menuheight = 0;
	menuwindow = False;

	f_extended_state = 0;
	m_externals = NULL;

	// MW-2011-09-12: [[ MacScroll ]] There is no scroll to start with.
	m_scroll = 0;

	// MW-2011-09-13: [[ Effects ]] No snapshot to begin with.
	m_snapshot = nil;
	
	// MW-2011-09-13: [[ Masks ]] The window mask starts off as nil.
	m_window_shape = nil;
	
	// MW-2011-11-24: [[ UpdateScreen ]] Start off with defer updates false.
	m_defer_updates = false;
	
	// MW-2012-10-10: [[ IdCache ]]
	m_id_cache = nil;

	// MW-2014-03-12: [[ Bug 11914 ]] Stacks are not engine menus by default.
	m_is_menu = false;
	
    // MW-2014-09-30: [[ ScriptOnlyStack ]] Stacks are not script-only by default.
    m_is_script_only = false;
    
	cursoroverride = false ;
	old_rect.x = old_rect.y = old_rect.width = old_rect.height = 0 ;

	view_init();

	mode_create();
}

MCStack::MCStack(const MCStack &sref) : MCObject(sref)
{
	obj_id = sref.obj_id;

	// MW-2007-07-05: [[ Bug 3491 ]] Creating unnamed stacks in quick succession gives them the same name
	if (isunnamed())
	{
		int4 t_time;
		t_time = (int4)MCS_time();
		if (t_time == s_last_stack_time)
		{
			char t_name[U4L * 2 + 7];
			sprintf(t_name, "Stack %d.%d", t_time, s_last_stack_index);
			setname_cstring(t_name);
			s_last_stack_index += 1;
		}
		else
		{
			char t_name[U4L + 7];
			sprintf(t_name, "Stack %d", t_time);
			setname_cstring(t_name);
			s_last_stack_time = t_time;
			s_last_stack_index = 2;
		}
	}
	window = DNULL;
	parentwindow = DNULL;
	cursor = None;
	substacks = NULL;
	cards = curcard = savecards = NULL;
	controls = NULL;
	editing = NULL;
	aclips = NULL;
	vclips = NULL;
	backgroundid = 0;
	iconid = 0;
	title = strclone(sref.title);
	titlestring = NULL;
	minwidth = sref.minwidth;
	minheight = sref.minheight;
	maxwidth = sref.maxwidth;
	maxheight = sref.maxheight;
	externalfiles = strclone(sref.externalfiles);
	idlefunc = NULL;
	windowshapeid = sref.windowshapeid;

	old_blendlevel = sref . blendlevel;

	menuwindow = sref . menuwindow;

	// MW-2011-09-12: [[ MacScroll ]] Make sure the rect refers to the unscrolled size.
	rect . height += sref . getscroll();
	
	// MW-2012-10-10: [[ IdCache ]]
	m_id_cache = nil;
	
	mnemonics = NULL;
	nfuncs = 0;
	nmnemonics = 0;
	lasty = sref.lasty;
	if (sref.controls != NULL)
	{
		MCControl *optr = sref.controls;
		do
		{
			// MW-2011-08-08: We are cloning a stack so want to copy ids from
			//   the original objects, thus use 'doclone' if we are cloning
			//   a group.
			MCControl *newcontrol;
			if (optr -> gettype() == CT_GROUP)
			{
				MCGroup *t_group;
				t_group = (MCGroup *)optr;
				newcontrol = t_group -> doclone(False, OP_NONE, true, false);
			}
			else
				newcontrol = optr -> clone(False, OP_NONE, false);

			newcontrol->setid(optr->getid());
			newcontrol->appendto(controls);
			newcontrol->setparent(this);
			optr = optr->next();
		}
		while (optr != sref.controls);
	}
	if (sref.cards != NULL)
	{
		MCCard *cptr = sref.cards;
		do
		{
			MCCard *newcard = cptr->clone(False, False);
			newcard->setid(cptr->getid());
			newcard->appendto(cards);
			newcard->setparent(this);
			newcard->clonedata(cptr);
			newcard->replacedata(NULL);
			cptr = cptr->next();
		}
		while (cptr != sref.cards);
		curcard = cards;
	}
	if (sref.aclips != NULL)
	{
		MCAudioClip *aptr = sref.aclips;
		do
		{
			MCAudioClip *newaclip = new MCAudioClip(*aptr);
			newaclip->setid(aptr->getid());
			newaclip->appendto(aclips);
			newaclip->setparent(this);
			aptr = aptr->next();
		}
		while (aptr != sref.aclips);
	}
	if (sref.vclips != NULL)
	{
		MCVideoClip *vptr = sref.vclips;
		do
		{
			MCVideoClip *newvclip = new MCVideoClip(*vptr);
			newvclip->setid(vptr->getid());
			newvclip->appendto(vclips);
			newvclip->setparent(this);
			vptr = vptr->next();
		}
		while (vptr != sref.vclips);
	}
	nneeds = 0;
	needs = NULL;
	mode = WM_CLOSED;
	decorations = sref.decorations;
	nstackfiles = sref.nstackfiles;
	if (nstackfiles != 0)
	{
		uint2 ts = nstackfiles;
		stackfiles = new MCStackfile[ts];
		while (ts--)
		{
			stackfiles[ts].stackname = strclone(sref.stackfiles[ts].stackname);
			stackfiles[ts].filename = strclone(sref.stackfiles[ts].filename);
		}
	}
	else
		stackfiles = NULL;
	if (sref.linkatts != NULL)
	{
		linkatts = new Linkatts;
		memcpy(linkatts, sref.linkatts, sizeof(Linkatts));
		linkatts->colorname = strclone(sref.linkatts->colorname);
		linkatts->hilitecolorname = strclone(sref.linkatts->hilitecolorname);
		linkatts->visitedcolorname = strclone(sref.linkatts->visitedcolorname);
	}
	else
		linkatts = NULL;
	filename = NULL;
	/* UNCHECKED */ MCNameClone(sref._menubar, _menubar);
	menuy = menuheight = 0;

	f_extended_state = 0;

	m_externals = NULL;

	// MW-2011-09-12: [[ MacScroll ]] There is no scroll to start with.
	m_scroll = 0;
	
	// MW-2011-09-13: [[ Effects ]] No snapshot to begin with.
	m_snapshot = nil;
	
	// MW-2011-09-13: [[ Masks ]] The windowmask starts off as nil.
	m_window_shape = nil;

	// MW-2011-11-24: [[ UpdateScreen ]] Start off with defer updates false.
	m_defer_updates = false;
	
	// MW-2010-11-17: [[ Valgrind ]] Uninitialized value.
	cursoroverride = false;
	
	// MW-2014-03-12: [[ Bug 11914 ]] Stacks are not engine menus by default.
	m_is_menu = false;
	
    // MW-2014-09-30: [[ ScriptOnlyStack ]] Stacks copy the source script-onlyness.
    m_is_script_only = sref.m_is_script_only;
    
	view_copy(sref);

	mode_copy(sref);
}

MCStack::~MCStack()
{
	mode_destroy();

	flags &= ~F_DESTROY_STACK;
	state |= CS_DELETE_STACK;
	while (opened)
		close();
	extraclose(false);

	if (needs != NULL)
	{
		while (nneeds--)

			needs[nneeds]->removelink(this);
		delete needs;
	}
	if (substacks != NULL)
	{
		while (substacks != NULL)
		{
			MCStack *sptr = substacks->remove
			                (substacks);
			delete sptr;
		}
		opened++;
		MCObject::close();
	}
	if (parentwindow != DNULL)
		setparentwindow(DNULL);
	delete mnemonics;
	delete title;
	delete titlestring;

	if (window != DNULL && !(state & CS_FOREIGN_WINDOW))
	{
		stop_externals();
		MCscreen->destroywindow(window);
	}

	while (controls != NULL)
	{
		MCControl *cptr = controls->remove
		                  (controls);
		delete cptr;
	}
	while (aclips != NULL)
	{
		MCAudioClip *aptr = aclips->remove
		                    (aclips);
		delete aptr;
	}
	while (vclips != NULL)
	{
		MCVideoClip *vptr = vclips->remove
		                    (vclips);
		delete vptr;
	}
	MCrecent->deletestack(this);
	MCcstack->deletestack(this);
	while (cards != NULL)
	{
		MCCard *cptr = cards->remove
		               (cards);
		delete cptr;
	}
	delete externalfiles;

	uint2 i = 0;
	while (i < MCnusing)
		if (MCusing[i] == this)
		{
			MCnusing--;
			uint2 j;
			for (j = i ; j < MCnusing ; j++)
				MCusing[j] = MCusing[j + 1];
		}
		else
			i++;
	// MW-2004-11-17: If this is the current Message Box, set to NULL
	if (MCmbstackptr == this)
		MCmbstackptr = NULL;
	if (MCstaticdefaultstackptr == this)
		MCstaticdefaultstackptr = MCtopstackptr;
	if (MCdefaultstackptr == this)
		MCdefaultstackptr = MCstaticdefaultstackptr;
	if (stackfiles != NULL)
	{
		while (nstackfiles--)
		{
			delete stackfiles[nstackfiles].stackname;
			delete stackfiles[nstackfiles].filename;
		}
		delete stackfiles;
	}
	if (linkatts != NULL)
	{
		delete linkatts->colorname;
		delete linkatts->hilitecolorname;
		delete linkatts->visitedcolorname;
		delete linkatts;
	}
	delete filename;

	MCNameDelete(_menubar);

	unloadexternals();

	MCEventQueueFlush(this);

	// MW-2011-09-13: [[ Redraw ]] If there is snapshot, get rid of it.
	MCGImageRelease(m_snapshot);
	m_snapshot = nil;
	
	// MW-2012-10-10: [[ IdCache ]] Free the idcache.
	freeobjectidcache();
	
	view_destroy();
}

Chunk_term MCStack::gettype() const
{
	return CT_STACK;
}

const char *MCStack::gettypestring()
{
	return MCstackstring;
}

bool MCStack::visit(MCVisitStyle p_style, uint32_t p_part, MCObjectVisitor* p_visitor)
{
	bool t_continue;
	t_continue = true;

	if (p_style == VISIT_STYLE_DEPTH_LAST)
		t_continue = p_visitor -> OnStack(this);

	if (t_continue && cards != nil)
	{
		MCCard *t_card;
		t_card = cards;
		do
		{
			t_continue = p_visitor -> OnCard(t_card);
			t_card = t_card -> next();
		}
		while(t_continue && t_card != cards);
	}

	if (t_continue && controls != nil)
	{
		MCControl *t_control;
		t_control = controls;
		do
		{
			t_continue = t_control -> visit(p_style, 0, p_visitor);
			t_control = t_control -> next();
		}
		while(t_continue && t_control != controls);
	}

	if (p_style == VISIT_STYLE_DEPTH_FIRST)
		t_continue = p_visitor -> OnStack(this);

	return true;
}

void MCStack::open()
{
	openrect(rect, WM_LAST, NULL, WP_DEFAULT,OP_NONE);
}

void MCStack::close()
{
	if (!opened)
		return;
				
	// MW-2014-03-12: [[ Bug 11914 ]] Only fiddle with scrolling and such
	//   if this is an engine menu.
	if (m_is_menu && menuheight && (rect.height != menuheight || menuy != 0))
	{
		if (menuy != 0)
			scrollmenu(-menuy, False);
		minheight = maxheight = rect.height = menuheight;
	}
	
	if (state & CS_IGNORE_CLOSE)
	{
		state &= ~(CS_IGNORE_CLOSE);

		return;
	}
	if (editing != NULL)
		stopedit();
	state |= CS_IGNORE_CLOSE;
	
	// MW-2008-10-31: [[ ParentScripts ]] Send closeControl messages as appropriate.
	curcard -> closecontrols();
	curcard->message(MCM_close_card);
	curcard -> closebackgrounds(NULL);
	curcard->message(MCM_close_stack);
	
	state &= ~CS_SUSPENDED;
	
	curcard->close();
	
	// MW-2011-09-12: [[ MacScroll ]] Clear the current scroll setting from the stack.
	clearscroll();
	
	if (MCacptr != NULL && MCacptr->getmessagestack() == this)
		MCacptr->setmessagestack(NULL);
	if (state & CS_ICONIC)
	{
		MCiconicstacks--;
		state &= ~CS_ICONIC;
	}
	if (MCmousestackptr == this)
	{
		MCmousestackptr = NULL;
		int2 x, y;
		MCscreen->querymouse(x, y);
		if (MCU_point_in_rect(curcard->getrect(), x, y))
		{
			ibeam = 0;
		}
	}
	if (MCclickstackptr == this)
		MCclickstackptr = NULL;
	if (MCfocusedstackptr == this)
		MCfocusedstackptr = NULL;
	if (!(state & CS_ICONIC))
		MCstacks->remove(this);
	if (window != DNULL && !(state & CS_FOREIGN_WINDOW))
	{
		MCscreen->closewindow(window);
		if (mode == WM_MODAL || mode == WM_SHEET)
			MCscreen->closemodal();
		if (iconid != 0)
		{
			MCImage *iptr = (MCImage *)getobjid(CT_IMAGE, iconid);
			if (iptr != NULL)
				iptr->close();
		}

		MCscreen->flush(window);

		if (flags & F_DESTROY_WINDOW && MCdispatcher -> gethome() != this)
		{
			stop_externals();
			MCscreen->destroywindow(window);
			window = DNULL;
			cursor = None;
			delete titlestring;
			titlestring = NULL;
			state &= ~CS_BEEN_MOVED;
		}
	}
	if (substacks == NULL)
		MCObject::close();
	else if (opened != 0)
		opened--;

	// MW-2011-09-13: [[ Effects ]] Free any snapshot that we have.
	MCGImageRelease(m_snapshot);
	m_snapshot = nil;
	
	state &= ~(CS_IGNORE_CLOSE | CS_KFOCUSED | CS_ISOPENING);
}

void MCStack::kfocus()
{
	if (!opened || state & CS_IGNORE_CLOSE)
		return;
	MCstacks->top(this);
	MCfocusedstackptr = this;

	// MW-2007-09-11: [[ Bug 5139 ]] Don't add activity to recent cards if the stack is an
	//   IDE stack.
	if ((mode == WM_TOP_LEVEL || mode == WM_TOP_LEVEL_LOCKED) && editing == NULL && !getextendedstate(ECS_IDE))
		MCrecent->addcard(curcard);

	if (state & CS_SUSPENDED)
	{
		curcard->message(MCM_resume_stack);
		state &= ~CS_SUSPENDED;
	}
	if (!(state & CS_KFOCUSED))
	{
		state |= CS_KFOCUSED;
		if (gettool(this) == T_BROWSE)
			curcard->kfocus();
		updatemenubar();
		if (hashandlers & HH_IDLE)
			MCscreen->addtimer(this, MCM_idle, MCidleRate);
		if (curcard->gethashandlers() & HH_IDLE)
			MCscreen->addtimer(curcard, MCM_idle, MCidleRate);
	}
}

Boolean MCStack::kfocusnext(Boolean top)
{
	if (!opened || flags & F_CANT_MODIFY || gettool(this) != T_BROWSE)
		return False;
	Boolean done = curcard->kfocusnext(top);
	
	// MW-2014-03-12: [[ Bug 11914 ]] Only fiddle with scrolling and such
	//   if this is an engine menu.
	if (m_is_menu && menuheight && (rect.height != menuheight || menuy != 0))
		scrollintoview();
	return done;
}

Boolean MCStack::kfocusprev(Boolean bottom)
{
	if (!opened || flags & F_CANT_MODIFY || gettool(this) != T_BROWSE)
		return False;
	Boolean done = curcard->kfocusprev(bottom);
	
	// MW-2014-03-12: [[ Bug 11914 ]] Only fiddle with scrolling and such
	//   if this is an engine menu.
	if (m_is_menu && menuheight && (rect.height != menuheight || menuy != 0))
		scrollintoview();
	return done;
}


void MCStack::kunfocus()
{
	if (!(state & CS_KFOCUSED))
		return;
	if (MCfocusedstackptr == this)
		MCfocusedstackptr = NULL;
	state &= ~CS_KFOCUSED;
	if (!opened)
		return;
	curcard->message(MCM_suspend_stack);
	state |= CS_SUSPENDED;
	curcard->kunfocus();
}

Boolean MCStack::kdown(const char *string, KeySym key)
{
	if (!opened || state & CS_IGNORE_CLOSE)
		return False;
	if (curcard->kdown(string, key))
		return True;
	MCObject *optr;
	switch (key)
	{
	case XK_Delete:
		if (MCmodifierstate & MS_MOD1)
			return MCundos->undo();
		if (MCmodifierstate & MS_SHIFT)
			if (MCactiveimage != NULL)
			{
				MCactiveimage->cutimage();
				return True;
			}
			else
				return MCselected->cut();
		if (MCactiveimage != NULL)
		{
			MCactiveimage->delimage();
			return True;
		}
		return MCselected->del();
	case XK_BackSpace:
		if (MCmodifierstate & MS_MOD1)
			return MCundos->undo();
		if (MCactiveimage != NULL)
		{
			MCactiveimage->delimage();
			return True;
		}
		return MCselected->del();
	case XK_osfUndo:
		return MCundos->undo();
	case XK_osfCut:
		if (MCactiveimage != NULL)
		{
			MCactiveimage->cutimage();
			return True;
		}
		else
			return MCselected->cut();
	case XK_osfCopy:
		if (MCactiveimage != NULL)
		{
			MCactiveimage->copyimage();
			return True;
		}
		else
			return MCselected->copy();
	case XK_osfPaste:
		MCdefaultstackptr = MCtopstackptr;
		return MCdispatcher -> dopaste(optr);
	case XK_Insert:
		if (MCmodifierstate & MS_SHIFT)
		{
			MCdefaultstackptr = MCtopstackptr;
			return MCdispatcher -> dopaste(optr);
		}
		if (MCmodifierstate & MS_CONTROL)
			if (MCactiveimage != NULL)
			{
				MCactiveimage->copyimage();
				return True;
			}
		return MCselected->copy();
	case XK_Left:
		if (mode >= WM_PULLDOWN || !MCnavigationarrows)
			return False;
		if (MCmodifierstate & MS_CONTROL)
			setcard(getstack()->getchild(CT_FIRST, MCnullmcstring, CT_CARD), True, False);
		else
			setcard(getstack()->getchild(CT_PREV, MCnullmcstring, CT_CARD), True, False);
		return True;
	case XK_Right:
		if (mode >= WM_PULLDOWN || !MCnavigationarrows)
			return False;
		if (MCmodifierstate & MS_CONTROL)
			setcard(getstack()->getchild(CT_LAST, MCnullmcstring, CT_CARD), True, False);
		else
			setcard(getstack()->getchild(CT_NEXT, MCnullmcstring, CT_CARD), True, False);
		return True;
	case XK_Up:
		if (mode >= WM_PULLDOWN || !MCnavigationarrows)
			return False;
		if (MCmodifierstate & MS_CONTROL)
			MCrecent->godirect(True);
		else
			MCrecent->gorel(-1);
		return True;
	case XK_Down:
		if (mode >= WM_PULLDOWN || !MCnavigationarrows)
			return False;
		if (MCmodifierstate & MS_CONTROL)
			MCrecent->godirect(False);
		else
			MCrecent->gorel(1);
		return True;
	case XK_Return:
	case XK_KP_Enter:
		if (!(MCmodifierstate & (MS_MOD1 | MS_CONTROL)))
		{
			MCButton *bptr = curcard->getdefbutton();

			if (bptr != NULL)
			{
				bptr->activate(False, 0);
				return True;
			}
		}
		break;
	default:
		break;
	}
	if (MClook != LF_MOTIF && MCmodifierstate & MS_CONTROL)
		switch (key)
		{
		case XK_C:
		case XK_c:
			if (MCactiveimage != NULL)
			{
				MCactiveimage->copyimage();
				return True;
			}
			return MCselected->copy();
		case XK_V:
		case XK_v:
			MCdefaultstackptr = MCtopstackptr;
			return MCdispatcher -> dopaste(optr);
		case XK_X:

		case XK_x:

			if (MCactiveimage != NULL)
			{
				MCactiveimage->cutimage();
				return True;
			}
			return MCselected->cut();
		case XK_Z:
		case XK_z:
			return MCundos->undo();
		}
	uint2 i;
	for (i = 0 ; i < nmnemonics ; i++)
	{
		if (mnemonics[i].key == MCS_tolower(string[0])
		        && mnemonics[i].button->isvisible()
		        && !mnemonics[i].button->isdisabled())
		{
			mnemonics[i].button->activate(True, string[0]);
			return True;
		}
	}

	return False;
}

Boolean MCStack::kup(const char *string, KeySym key)
{
	if (!opened || state & CS_IGNORE_CLOSE)
		return False;
	Boolean done = curcard->kup(string, key);
	
	// MW-2014-03-12: [[ Bug 11914 ]] Only fiddle with scrolling and such
	//   if this is an engine menu.
	if (m_is_menu && menuheight && (rect.height != menuheight || menuy != 0))
		scrollintoview();
	
	return done;
}

Boolean MCStack::mfocus(int2 x, int2 y)
{
	if (!opened || state & CS_IGNORE_CLOSE)
		return False;
	//XCURSORS
	if ( !cursoroverride )
		setcursor(getcursor(), False);
	
	// MW-2014-03-12: [[ Bug 11914 ]] Only fiddle with scrolling and such
	//   if this is an engine menu.
	if (m_is_menu && menuheight && (rect.height != menuheight || menuy != 0))
	{
		MCControl *cptr = curcard->getmfocused();
		if (x < rect.width || cptr != NULL && !cptr->getstate(CS_SUBMENU))
		{
			uint1 oldmode = scrollmode;
			if (menuy < 0 && y < MENU_ARROW_SIZE >> 1)
			{
				if (y < 0)
					scrollmode = SM_PAGEDEC;
				else
					scrollmode = SM_LINEDEC;
				if (oldmode == SM_CLEARED)
					timer(MCM_internal, NULL);
				x = y = -MAXINT2;
			}
			else
				if (menuy + menuheight > rect.height
				        && y > rect.height - MENU_ARROW_SIZE)
				{
					if (y > rect.height)
						scrollmode = SM_PAGEINC;

					else
						scrollmode = SM_LINEINC;
					if (oldmode == SM_CLEARED)
						timer(MCM_internal, NULL);
					x = y = -MAXINT2;
				}
				else
					if (scrollmode != SM_CLEARED)
					{
						MCscreen->cancelmessageobject(curcard, MCM_internal);
						scrollmode = SM_CLEARED;
					}
		}
	}
	return curcard->mfocus(x, y);
}

void MCStack::mfocustake(MCControl *target)
{
	if (!opened || state & CS_IGNORE_CLOSE)
		return;
	curcard->mfocustake(target);
}

void MCStack::munfocus(void)
{
	if (MCmousestackptr == this)
		MCmousestackptr = NULL;
	if (curcard != 0)
	{
		if (gettool(this) != T_SELECT)
			curcard->munfocus();
		if (ibeam != 0 && !curcard->getgrab())
			ibeam = 0;
	}
}

void MCStack::mdrag(void)
{
	if (!opened || state & CS_IGNORE_CLOSE)
		return;
	curcard -> mdrag();
}

Boolean MCStack::mdown(uint2 which)
{
	if (!opened || state & CS_IGNORE_CLOSE)
		return False;
	return curcard->mdown(which);
}

Boolean MCStack::mup(uint2 which)
{
	if (!opened || state & CS_IGNORE_CLOSE)
		return False;
	Boolean handled = curcard->mup(which);
	// MW-2010-07-06: [[ Bug ]] We should probably only mfocus the card if this
	//   stack is still the mouse stack.
	if (opened && mode < WM_PULLDOWN && MCmousestackptr == this)
		curcard->mfocus(MCmousex, MCmousey);
	return handled;
}

Boolean MCStack::doubledown(uint2 which)
{
	if (!opened || state & CS_IGNORE_CLOSE)
		return False;
	return curcard->doubledown(which);
}

Boolean MCStack::doubleup(uint2 which)
{
	if (!opened || state & CS_IGNORE_CLOSE)
		return False;
	return curcard->doubleup(which);
}

void MCStack::timer(MCNameRef mptr, MCParameter *params)
{
	if (MCNameIsEqualTo(mptr, MCM_internal, kMCCompareCaseless))
	{
		if (scrollmode == SM_PAGEDEC || scrollmode == SM_LINEDEC)
		{
			int2 newoffset = controls->getrect().height;
			if (-menuy < newoffset)
			{
				newoffset = -menuy;
				scrollmode = SM_CLEARED;
			}
			scrollmenu(newoffset, True);
		}
		else if (scrollmode == SM_PAGEINC || scrollmode == SM_LINEINC)
			{
				int2 newoffset = -controls->getrect().height;
				if (menuy + menuheight + newoffset < rect.height)
				{
					newoffset = rect.height - menuy - menuheight;
					scrollmode = SM_CLEARED;
				}
				scrollmenu(newoffset, True);
			}
		if (scrollmode == SM_PAGEINC || scrollmode == SM_PAGEDEC)
			MCscreen->addtimer(this, MCM_internal, MCsyncrate);
		else
			if (scrollmode == SM_LINEINC || scrollmode == SM_LINEDEC)
				MCscreen->addtimer(this, MCM_internal, MCrepeatrate);
	}
	else if (MCNameIsEqualTo(mptr, MCM_idle, kMCCompareCaseless))
		{
			if (opened && hashandlers & HH_IDLE && state & CS_KFOCUSED
			        && getstack()->gettool(this) == T_BROWSE)
			{
				external_idle();
				if (message(mptr, params, True, True) == ES_ERROR)
					senderror();
				else
					MCscreen->addtimer(this, MCM_idle, MCidleRate);
			}
		}
		else
			MCObject::timer(mptr, params);
}

MCRectangle MCStack::getrectangle(bool p_effective) const
{
    if (!p_effective)
        return getrect();
    
    return getwindowrect();
}

void MCStack::setrect(const MCRectangle &nrect)
{
	// IM-2013-09-30: [[ FullscreenMode ]] allow setrect on mobile,
	// which now has an effect on fullscreen scaled stacks

	// IM-2013-09-23: [[ FullscreenMode ]] Use view to determine adjusted stack size
	MCRectangle t_new_rect;
	MCRectangle t_view_rect;
	MCGAffineTransform t_transform;
	// IM-2014-01-16: [[ StackScale ]] Get new rect size from view
	view_calculate_viewports(nrect, t_new_rect, t_view_rect, t_transform);
	
	if (rect.x != t_new_rect.x || rect.y != t_new_rect.y)
		state |= CS_BEEN_MOVED;

	MCRectangle oldrect = rect;
	// IM-2013-09-30: [[ FullscreenMode ]] update old_rect when modifying the stack rect
	old_rect = rect = t_new_rect;
	
	menuy = menuheight = 0;
	if (opened && mode_haswindow())
	{
		mode_constrain(rect);
		
		// MW-2014-03-12: [[ Bug 11914 ]] Only fiddle with scrolling and such
		//   if this is an engine menu.
		if (m_is_menu && (mode == WM_PULLDOWN || mode == WM_OPTION))
		{
			rect.x = oldrect.x;
			rect.y = oldrect.y;
			menuheight = minheight = maxheight = rect.height;
		}

		// MW-2011-08-18: [[ Redraw ]] Update to use redraw.
		if (MCRedrawIsScreenLocked())
		{
			state |= CS_NEED_RESIZE;
			MCRedrawScheduleUpdateForStack(this);
		}
		else
			setgeom();
	}
	else
	{
		// IM-2014-01-16: [[ StackView ]] Ensure view is updated with new stack rect
		view_setstackviewport(nrect);
	}
	
	// MW-2012-10-23: [[ Bug 10461 ]] Make sure we do this *after* the stack has been resized
	//   otherwise we get cases where the card size isn't updated.
	// MW-2012-10-04: [[ Bug 10420 ]] If we have a card then make sure we sync the
	//   stack size to it.
	if (curcard != nil)
		resize(oldrect . width, oldrect . height);
}

Exec_stat MCStack::getprop(uint4 parid, Properties which, MCExecPoint &ep, Boolean effective)
{
	uint2 j = 0;
	uint2 k = 0;
	MCStack *sptr = this;
	uint2 num;

	switch (which)
	{
#ifdef /* MCStack::getprop */ LEGACY_EXEC		
	case P_FULLSCREEN:
			ep.setsvalue( MCU_btos(getextendedstate(ECS_FULLSCREEN)));
	break;

	// IM-2013-09-23: [[ FullscreenMode ]] Add stack fullscreenMode property
	case P_FULLSCREENMODE:
		ep.setsvalue(MCStackFullscreenModeToString(view_getfullscreenmode()));
		break;
			
	// IM-2014-01-07: [[ StackScale ]] Add stack scalefactor property
	case P_SCALE_FACTOR:
		ep.setnvalue(view_get_content_scale());
		break;
		
	case P_LONG_ID:
	case P_LONG_NAME:
		if (filename == NULL)
		{
			if (MCdispatcher->ismainstack(sptr))
			{
				if (!isunnamed())
					ep.setstringf("stack \"%s\"", getname_cstring());
				else
					ep.clear();
			}
			else if (isunnamed())
					ep.clear();
				else
					return names(P_LONG_NAME, ep, parid);
		}
		else
			ep.setstringf("stack \"%s\"", filename);
		break;
	case P_NUMBER:
		if (parent != NULL && !MCdispatcher->ismainstack(sptr))
		{
			sptr = (MCStack *)parent;
			sptr->count(CT_STACK, CT_UNDEFINED, this, num);
			ep.setint(num);
		}
		else
			ep.setint(0);
		break;
	case P_LAYER:
		ep.setint(0);
		break;
	case P_FILE_NAME:
		if (effective && !MCdispatcher->ismainstack(this))
			return parent->getprop(0, which, ep, effective);
		ep.setsvalue(filename);
		break;
	case P_SAVE_COMPRESSED:
		ep.setboolean(True);
		break;
	case P_CANT_ABORT:
		ep.setboolean(getflag(F_CANT_ABORT));
		break;
	case P_CANT_DELETE:
		ep.setboolean(getflag(F_S_CANT_DELETE));
		break;
	case P_STYLE:
		switch (getstyleint(flags) + WM_TOP_LEVEL_LOCKED)
		{
		case WM_MODELESS:
			ep.setstaticcstring(MCmodelessstring);
			break;
		case WM_PALETTE:
			ep.setstaticcstring(MCpalettestring);
			break;
		case WM_MODAL:
			ep.setstaticcstring(MCmodalstring);
			break;
		case WM_SHEET:
			ep.setstaticcstring(MCsheetstring);
			break;
		case WM_DRAWER:
			ep.setstaticcstring(MCdrawerstring);
			break;
		default:
			ep.setstaticcstring(MCtoplevelstring);
			break;
		}
		break;
	case P_CANT_MODIFY:
		ep.setboolean(getflag(F_CANT_MODIFY));
		break;
	case P_CANT_PEEK:
		ep.setboolean(True);
		break;
	case P_DYNAMIC_PATHS:
		ep.setboolean(getflag(F_DYNAMIC_PATHS));
		break;
	case P_KEY:
		// OK-2010-02-11: [[Bug 8610]] - Passkey property more useful if it returns
		//   whether or not the script is available.
		ep . setboolean(iskeyed());
		
		break;
	case P_PASSWORD:
		ep . clear();
		break;
	case P_DESTROY_STACK:
		ep.setboolean(getflag(F_DESTROY_STACK));
		break;
	case P_DESTROY_WINDOW:
		ep.setboolean(getflag(F_DESTROY_WINDOW));
		break;
	case P_ALWAYS_BUFFER:
		ep.setboolean(getflag(F_ALWAYS_BUFFER));
		break;
	case P_LABEL:
	case P_UNICODE_LABEL:
		// MW-2007-07-06: [[ Bug 3226 ]] Updated to take into account 'title' being
		//   stored as a UTF-8 string.
		if (title == NULL)
			ep.clear();
		else
		{
			ep.setsvalue(title);
			if (which == P_LABEL)
				ep.utf8tonative();
			else
				ep.utf8toutf16();
		}
		break;
	case P_CLOSE_BOX:
		ep.setboolean(getflag(F_DECORATIONS) && decorations & WD_CLOSE);
		break;
	case P_ZOOM_BOX:
	case P_MAXIMIZE_BOX:
		ep.setboolean(getflag(F_DECORATIONS) && decorations & WD_MAXIMIZE);
		break;
	case P_DRAGGABLE:
		ep.setboolean(getflag(F_DECORATIONS) && decorations & WD_TITLE);
		break;
	case P_COLLAPSE_BOX:
	case P_MINIMIZE_BOX:
		ep.setboolean(getflag(F_DECORATIONS) && decorations & WD_TITLE);
		break;
	case P_LIVE_RESIZING:
		ep.setboolean(getflag(F_DECORATIONS) && decorations & WD_LIVERESIZING);
		break;
	case P_SYSTEM_WINDOW:
		ep.setboolean(getflag(F_DECORATIONS) && decorations & WD_UTILITY);
		break;
	case P_METAL:
		ep.setboolean(getflag(F_DECORATIONS) && decorations & WD_METAL);
		break;
	case P_SHADOW:
		ep.setboolean(!(flags & F_DECORATIONS && decorations & WD_NOSHADOW));
		break;
	case P_RESIZABLE:
		ep.setboolean(getflag(F_RESIZABLE));
		break;
	case P_MIN_WIDTH:
		ep.setint(minwidth);
		break;
	case P_MAX_WIDTH:
		ep.setint(maxwidth);
		break;
	case P_MIN_HEIGHT:
		ep.setint(minheight);
		break;
	case P_MAX_HEIGHT:
		ep.setint(maxheight);
		break;
	case P_DECORATIONS:

		ep.clear();
		if (flags & F_DECORATIONS)
		{
			if (decorations & WD_WDEF)
				ep.setint(decorations & ~WD_WDEF);
			else
			{
				if (decorations & WD_TITLE)
					ep.concatcstring(MCtitlestring, EC_COMMA, j++ == 0);
				if (decorations & WD_MENU)
					ep.concatcstring(MCmenustring, EC_COMMA, j++ == 0);
				if (decorations & WD_MINIMIZE)
					ep.concatcstring(MCminimizestring, EC_COMMA, j++ == 0);
				if (decorations & WD_MAXIMIZE)
					ep.concatcstring(MCmaximizestring, EC_COMMA, j++ == 0);
				if (decorations & WD_CLOSE)
					ep.concatcstring(MCclosestring, EC_COMMA, j++ == 0);
				if (decorations & WD_METAL)
					ep.concatcstring(MCmetalstring, EC_COMMA, j++ == 0);
				if (decorations & WD_UTILITY)
					ep.concatcstring(MCutilitystring, EC_COMMA, j++ == 0);
				if (decorations & WD_NOSHADOW)
					ep.concatcstring(MCnoshadowstring, EC_COMMA, j++ == 0);
				if (decorations & WD_FORCETASKBAR)
					ep.concatcstring(MCforcetaskbarstring, EC_COMMA, j++ == 0);
			}
		}
		else
			ep.setstaticcstring(MCdefaultstring);
		break;
	case P_RECENT_NAMES:
		MCrecent->getnames(this, ep);

		break;
	case P_RECENT_CARDS:
		MCrecent->getlongids(this, ep);
		break;
	case P_ICONIC:
		ep.setboolean(getstate(CS_ICONIC));
		break;
	case P_START_UP_ICONIC:
		ep.setboolean(getflag(F_START_UP_ICONIC));
		break;
	case P_ICON:
		ep.setint(iconid);
		break;
	case P_OWNER:
		if (parent == NULL || MCdispatcher->ismainstack(this))
			ep.clear();
		else
			return parent->getprop(0, P_LONG_ID, ep, False);
		break;
	case P_MAIN_STACK:
		if (parent != NULL && !MCdispatcher->ismainstack(sptr))
			sptr = (MCStack *)parent;
		ep.setnameref_unsafe(sptr->getname());
		break;
	case P_SUBSTACKS:
		ep.clear();
		if (substacks != NULL)
		{
			MCStack *sptr = substacks;
			do
			{
				ep.concatnameref(sptr->getname(), EC_RETURN, sptr == substacks);
				sptr = sptr->next();
			}
			while (sptr != substacks);
		}
		break;
	// MW-2011-08-08: [[ Groups ]] Add 'sharedGroupNames' and 'sharedGroupIds' properties to
	//   stack.
	case P_BACKGROUND_NAMES:
	case P_BACKGROUND_IDS:
	case P_SHARED_GROUP_NAMES:
	case P_SHARED_GROUP_IDS:
		{
			ep.clear();
			MCControl *startptr = editing == NULL ? controls : savecontrols;
			MCControl *optr = startptr;
			if (optr != NULL)
			{
				bool t_want_background;
				t_want_background = which == P_BACKGROUND_NAMES || which == P_BACKGROUND_IDS;
				
				bool t_want_shared;
				t_want_shared = which == P_SHARED_GROUP_NAMES || which == P_SHARED_GROUP_IDS;

				MCExecPoint ep2(ep);
				do
				{
					// MW-2011-08-08: [[ Groups ]] Use 'isbackground()' rather than !F_GROUP_ONLY.
					MCGroup *t_group;
					t_group = nil;
					if (optr->gettype() == CT_GROUP)
						t_group = static_cast<MCGroup *>(optr);

					optr = optr -> next();

					if (t_group == nil)
						continue;

					if (t_want_background && !t_group -> isbackground())
						continue;

					if (t_want_shared && !t_group -> isshared())
						continue;

					Properties t_prop;
					if (which == P_BACKGROUND_NAMES || which == P_SHARED_GROUP_NAMES)
						t_prop = P_SHORT_NAME;
					else
						t_prop = P_SHORT_ID;

					t_group->getprop(0, t_prop, ep2, False);
					
					ep.concatmcstring(ep2.getsvalue(), EC_RETURN, j++ == 0);
				}
				while (optr != startptr);
			}
		}
		break;
	case P_CARD_IDS:
	case P_CARD_NAMES:
		ep.clear();
		if (cards != NULL)
		{
			MCExecPoint ep2(ep);
			MCCard *cptr = cards;
			do
			{
				if (which == P_CARD_NAMES)
					cptr->getprop(0, P_SHORT_NAME, ep2, False);
				else
					cptr->getprop(0, P_SHORT_ID, ep2, False);
				ep.concatmcstring(ep2.getsvalue(), EC_RETURN, j++ == 0);
				cptr = cptr->next();
			}
			while (cptr != cards);
		}
		break;
	case P_EDIT_BACKGROUND:
		ep.setboolean(editing != NULL);
		break;
	case P_EXTERNALS:
		if (externalfiles == NULL)
			ep.clear();
		else
			ep.setsvalue(externalfiles);
		break;
	case P_EXTERNAL_COMMANDS:
	case P_EXTERNAL_FUNCTIONS:
		if (m_externals != nil)
			m_externals -> ListHandlers(ep, which == P_EXTERNAL_COMMANDS ? HT_MESSAGE : HT_FUNCTION);
		else
		ep.clear();
		break;
	case P_EXTERNAL_PACKAGES:
		if (m_externals != nil)
			m_externals -> ListExternals(ep);
		else
		ep . clear();
		break;
	case P_MODE:
		ep.setint(getmode());
		break;
	case P_WM_PLACE:
		ep.setboolean(getflag(F_WM_PLACE));
		break;
	case P_WINDOW_ID:
		ep.setint(MCscreen->dtouint4(window));
		break;
	case P_PIXMAP_ID:
		ep.setint(0);
		break;
	case P_HC_ADDRESSING:
		ep.setboolean(getflag(F_HC_ADDRESSING));
		break;
	case P_HC_STACK:
		ep.setboolean(getflag(F_HC_STACK));
		break;
	case P_SIZE:
		ep.setstaticcstring(STACK_SIZE);
		break;
	case P_FREE_SIZE:
		ep.setstaticcstring(FREE_SIZE);
		break;
	case P_LOCK_SCREEN:
		// MW-2011-08-18: [[ Redraw ]] Update to use redraw.
		ep.setboolean(MCRedrawIsScreenLocked());
		break;
	case P_SHOW_BORDER:
	case P_BORDER_WIDTH:
	case P_ENABLED:
	case P_DISABLED:
	case P_3D:
	case P_LOCK_LOCATION:
	case P_TOOL_TIP:
	// MW-2012-03-13: [[ UnicodeToolTip ]] Stacks's don't have tooltips.
	case P_UNICODE_TOOL_TIP:
		MCeerror->add(EE_OBJECT_SETNOPROP, 0, 0);
		return ES_ERROR;
	case P_STACK_FILES:
		getstackfiles(ep);
		break;
	case P_MENU_BAR:
		ep.setnameref_unsafe(getmenubar());
		break;
	case P_EDIT_MENUS:
		ep.setboolean(getstate(CS_EDIT_MENUS));
		break;
	case P_VSCROLL:
		ep.setint(getscroll());
		break;
	case P_CHARSET:
#ifdef _MACOSX
		ep.setstaticcstring((state & CS_TRANSLATED) != 0 ? "ISO" : "MacOS");
#else
		ep.setstaticcstring((state & CS_TRANSLATED) != 0 ? "MacOS" : "ISO");
#endif
		break;
	case P_FORMAT_FOR_PRINTING:
		ep.setboolean(getflag(F_FORMAT_FOR_PRINTING));
		break;
	case P_LINK_COLOR:
	case P_LINK_HILITE_COLOR:
	case P_LINK_VISITED_COLOR:
	case P_UNDERLINE_LINKS:
		if (linkatts == NULL && !effective)
			ep.clear();
		else
		{
			Linkatts *la = getlinkatts();
			switch (which)
			{
			case P_LINK_COLOR:
				MCU_get_color(ep, la->colorname, la->color);
				break;
			case P_LINK_HILITE_COLOR:
				MCU_get_color(ep, la->hilitecolorname, la->hilitecolor);
				break;
			case P_LINK_VISITED_COLOR:
				MCU_get_color(ep, la->visitedcolorname, la->visitedcolor);
				break;
			case P_UNDERLINE_LINKS:

				ep.setboolean(la->underline);
				break;
			default:
				break;
			}
		}
		break;
	case P_WINDOW_SHAPE:
		ep.setint(windowshapeid);
		break;
	case P_SCREEN:
	{
		const MCDisplay *t_display;
		t_display = MCscreen -> getnearestdisplay(rect);
		ep . setint(t_display -> index + 1);
	}
	break;
	case P_CURRENT_CARD:
		if (curcard != nil)
			return curcard -> names(P_SHORT_NAME, ep, parid);
		else
			ep . clear();
	break;
	case P_MODIFIED_MARK:
		ep . setboolean(getextendedstate(ECS_MODIFIED_MARK));
		break;
	
	// MW-2011-11-23: [[ AccelRender ]] Return the accelerated rendering state.
	case P_ACCELERATED_RENDERING:
		ep . setboolean(view_getacceleratedrendering());
		break;
	
	case P_COMPOSITOR_TYPE:
	{
		switch(view_getcompositortype())
		{
		case kMCTileCacheCompositorNone:
			ep . clear();
			break;
				
		case kMCTileCacheCompositorSoftware:
			ep . setstaticcstring("Software");
			break;
		case kMCTileCacheCompositorCoreGraphics:
			ep . setstaticcstring("CoreGraphics");
			break;
		case kMCTileCacheCompositorStaticOpenGL:
			ep . setstaticcstring("Static OpenGL");
			break;
		case kMCTileCacheCompositorDynamicOpenGL:
			ep . setstaticcstring("Dynamic OpenGL");
			break;
		default:
			assert(false);
			break;	
		}
	}
	break;
			
	case P_COMPOSITOR_TILE_SIZE:
		if (!view_getacceleratedrendering())
			ep . clear();
		else
			ep . setuint(view_getcompositortilesize());
	break;

	case P_COMPOSITOR_CACHE_LIMIT:
		if (!view_getacceleratedrendering())
			ep . clear();
		else
			ep . setuint(view_getcompositorcachelimit());
	break;
		
	// MW-2011-11-24: [[ UpdateScreen ]] Get the updateScreen properties.
	case P_DEFER_SCREEN_UPDATES:
		ep . setboolean(effective ? m_defer_updates && view_getacceleratedrendering() : m_defer_updates);
		break;
#endif /* MCStack::getprop */
	default:
	{
		Exec_stat t_stat;
		t_stat = mode_getprop(parid, which, ep, MCnullmcstring, effective);
		if (t_stat == ES_NOT_HANDLED)
			return MCObject::getprop(parid, which, ep, effective);

		return t_stat;
	}
	break;
	}
	return ES_NORMAL;
}


Exec_stat MCStack::setprop(uint4 parid, Properties which, MCExecPoint &ep, Boolean effective)
{
	Boolean dirty;
	Boolean bval;
	uint4 bflags;
	Boolean newlock;

	uint2 newsize;
	MCString data = ep.getsvalue();

	switch (which)
	{
#ifdef /* MCStack::setprop */ LEGACY_EXEC
	case P_FULLSCREEN:
		{
			if (!MCU_stob(data, bval))
			{
				MCeerror->add(EE_OBJECT_NAB, 0, 0, data);
				return ES_ERROR;
			}
			
			bool t_bval;
			t_bval = bval == True;

			bool v_changed = (getextendedstate(ECS_FULLSCREEN) != t_bval);
			if ( v_changed)
			{
				// IM-2014-01-16: [[ StackScale ]] Save the old rect here as view_setfullscreen() will update the stack rect
				if (t_bval)
					old_rect = rect;
				
				// IM-2014-02-12: [[ Bug 11783 ]] We may also need to reset the fonts on Windows when
				//   fullscreen is changed
				bool t_ideal_layout;
				t_ideal_layout = getuseideallayout();

				setextendedstate(t_bval, ECS_FULLSCREEN);
				view_setfullscreen(t_bval);

				if ((t_ideal_layout != getuseideallayout()) && opened)
					purgefonts();
			}
		}
	break;
		
	// IM-2013-09-23: [[ FullscreenMode ]] Add stack fullscreenMode property
	case P_FULLSCREENMODE:
		{
			// MW-2013-11-07: [[ Bug 11393 ]] Whether we need to reset fonts depends
			//   on both formatForPrinting and fullscreenmode (on Windows).

			bool t_ideal_layout;
			t_ideal_layout = getuseideallayout();

			MCStackFullscreenMode t_mode;
			if (!MCStackFullscreenModeFromString(ep.getcstring(), t_mode))
			{
				MCeerror->add(EE_STACK_BADFULLSCREENMODE, 0, 0, data);
				return ES_ERROR;
			}

			if (t_mode != view_getfullscreenmode())
				view_setfullscreenmode(t_mode);

			if ((t_ideal_layout != getuseideallayout()) && opened)
				purgefonts();
		}
		break;
			
	// IM-2014-01-07: [[ StackScale ]] Add stack scalefactor property
	case P_SCALE_FACTOR:
		{
			real64_t t_scale;
			
			Exec_stat t_stat;
			t_stat = ep.getreal8(t_scale, 0, 0, EE_PROPERTY_NAN);
			
			if (t_stat != ES_NORMAL)
				return t_stat;
			
			if (t_scale <= 0)
			{
				MCeerror->add(EE_STACK_BADSCALEFACTOR, 0, 0, t_scale);
				return ES_ERROR;
			}
			
			view_set_content_scale(t_scale);
		}
		break;
			
	case P_NAME:
		{
			// MW-2008-10-28: [[ ParentScripts ]] If this stack has its 'has parentscripts'
			//   flag set, temporarily store a copy of the current name.
			MCAutoNameRef t_old_name;
			if (getextendedstate(ECS_HAS_PARENTSCRIPTS))
				t_old_name . Clone(getname());

			// We don't allow ',' in stack names - so coerce to '_'.
			ep . replacechar(',', '_');

			// If the name is going to be empty, coerce to 'Untitled'.
			if (ep . isempty())
				ep . setstaticcstring(MCuntitledstring);

			if (MCObject::setprop(parid, which, ep, effective) != ES_NORMAL)
				return ES_ERROR;

			dirtywindowname();

			// MW-2008-10-28: [[ ParentScripts ]] If there is a copy of the old name, then
			//   it means this stack potentially has parent scripts...
			if (t_old_name != NULL)
			{
				// If the name has changed process...
				if (!hasname(t_old_name))
				{
					bool t_is_mainstack;
					t_is_mainstack = MCdispatcher -> ismainstack(this) == True;

					// First flush any references to parentScripts on this stack
					MCParentScript::FlushStack(this);
					setextendedstate(false, ECS_HAS_PARENTSCRIPTS);
				}
			}
		}
		return ES_NORMAL;
	case P_ID:
		uint4 newid;
		if (!MCU_stoui4(data, newid) || newid < obj_id)
		{
			MCeerror->add(EE_STACK_BADID, 0, 0, data);
			return ES_ERROR;
		}
		if (obj_id != newid)
		{
			uint4 oldid = obj_id;
			obj_id = newid;
			message_with_args(MCM_id_changed, oldid, obj_id);
		}
		break;
	case P_VISIBLE:

		dirty = True;

		if (MCObject::setprop(parid, which, ep, effective) != ES_NORMAL)
			return ES_ERROR;
		if (opened && (!(state & CS_IGNORE_CLOSE)) )
		{
			if (flags & F_VISIBLE)
			{
				dirtywindowname();
				openwindow(mode >= WM_PULLDOWN);
			}
			else
			{
				MCscreen->closewindow(window);
#ifdef X11
				//x11 will send propertynotify event which call ::close
				state |= CS_ISOPENING;
#endif

			}


			MCscreen->sync(getw());
		}
		return ES_NORMAL;
	case P_FORE_PIXEL:
	case P_BACK_PIXEL:
	case P_HILITE_PIXEL:
	case P_BORDER_PIXEL:
	case P_TOP_PIXEL:
	case P_BOTTOM_PIXEL:
	case P_SHADOW_PIXEL:
	case P_FOCUS_PIXEL:
	case P_FORE_COLOR:
	case P_BACK_COLOR:
	case P_HILITE_COLOR:
	case P_BORDER_COLOR:
	case P_TOP_COLOR:
	case P_BOTTOM_COLOR:
	case P_SHADOW_COLOR:
	case P_FOCUS_COLOR:
	case P_COLORS:
	case P_FORE_PATTERN:
	case P_BACK_PATTERN:
	case P_HILITE_PATTERN:
	case P_BORDER_PATTERN:
	case P_TOP_PATTERN:
	case P_BOTTOM_PATTERN:
	case P_SHADOW_PATTERN:
	case P_FOCUS_PATTERN:
	case P_TEXT_FONT:
	case P_TEXT_SIZE:
	case P_TEXT_STYLE:
	case P_TEXT_HEIGHT:
		if (MCObject::setprop(parid, which, ep, effective) != ES_NORMAL)
			return ES_ERROR;
		// MW-2011-08-18: [[ Redraw ]] This could be restricted to just children
		//   of this stack - but for now do the whole screen.
		MCRedrawDirtyScreen();
		return ES_NORMAL;
	case P_FILE_NAME:
		delete filename;
		// MW-2007-03-15: [[ Bug 616 ]] Throw an error if you try and set the filename of a substack
		if (!MCdispatcher->ismainstack(this))
		{
			MCeerror -> add(EE_STACK_NOTMAINSTACK, 0, 0);
			return ES_ERROR;
		}
		
		if (data.getlength() == 0)
			filename = NULL;
		else
			filename = data.clone();
		return ES_NORMAL;
	case P_SAVE_COMPRESSED:
		break;
	case P_CANT_ABORT:
		if (!MCU_matchflags(data, flags, F_CANT_ABORT, dirty))
		{
			MCeerror->add
			(EE_OBJECT_NAB, 0, 0, data);
			return ES_ERROR;
		}
		break;
	case P_CANT_DELETE:
		if (!MCU_matchflags(data, flags, F_S_CANT_DELETE, dirty))
		{
			MCeerror->add
			(EE_OBJECT_NAB, 0, 0, data);
			return ES_ERROR;
		}
		break;
	case P_STYLE:
		flags &= ~F_STYLE;
		if (data == MCsheetstring)
			flags |= WM_MODAL - WM_TOP_LEVEL_LOCKED;
		else
			if (data == MCmodalstring || data == MCdialogstring
			        || data == MCmovablestring)
				flags |= WM_MODAL - WM_TOP_LEVEL_LOCKED;
			else
			{
				if (data == MCmodelessstring)
					flags |= WM_MODELESS - WM_TOP_LEVEL_LOCKED;
				else if (data == MCpalettestring || data == MCshadowstring || data == MCroundrectstring)
						flags |= WM_PALETTE - WM_TOP_LEVEL_LOCKED;
			}

		if (opened)
		{
			mode = WM_TOP_LEVEL;
			reopenwindow();
		}
		break;

	case P_CANT_MODIFY:
		if (!MCU_matchflags(data, flags, F_CANT_MODIFY, dirty))
		{
			MCeerror->add(EE_OBJECT_NAB, 0, 0, data);
			return ES_ERROR;
		}
		if (dirty && opened)
		{
			if (!iskeyed())
			{
				flags ^= F_CANT_MODIFY;
				MCeerror->add(EE_STACK_NOKEY, 0, 0);
				return ES_ERROR;
			}
			if (mode == WM_TOP_LEVEL || mode == WM_TOP_LEVEL_LOCKED)
				if (flags & F_CANT_MODIFY || !MCdispatcher->cut(True))
					mode = WM_TOP_LEVEL_LOCKED;
				else
					mode = WM_TOP_LEVEL;
			stopedit();
			dirtywindowname();
			resetcursor(True);
			MCstacks->top(this);
		}
		break;
	case P_CANT_PEEK:
		break;
	case P_DYNAMIC_PATHS:
		if (!MCU_matchflags(data, flags, F_DYNAMIC_PATHS, dirty))
		{
			MCeerror->add
			(EE_OBJECT_NAB, 0, 0, data);
			return ES_ERROR;
		}
		break;
	case P_DESTROY_STACK:
		if (!MCU_matchflags(data, flags, F_DESTROY_STACK, dirty))
		{
			MCeerror->add
			(EE_OBJECT_NAB, 0, 0, data);
			return ES_ERROR;
		}
		break;
	case P_DESTROY_WINDOW:
		if (!MCU_matchflags(data, flags, F_DESTROY_WINDOW, dirty))
		{
			MCeerror->add
			(EE_OBJECT_NAB, 0, 0, data);
			return ES_ERROR;
		}
		break;
	case P_ALWAYS_BUFFER:
		if (!MCU_matchflags(data, flags, F_ALWAYS_BUFFER, dirty))
		{
			MCeerror->add(EE_OBJECT_NAB, 0, 0, data);
			return ES_ERROR;
		}
		break;
	case P_LABEL:
	case P_UNICODE_LABEL:
		// MW-2007-07-06: [[ Bug 3226 ]] Updated to take into account 'title' being
		//   stored as a UTF-8 string.
		delete title;
		title = NULL;
		if (data != MCnullmcstring)
		{
			if (which == P_UNICODE_LABEL)
				ep . utf16toutf8();
			else
				ep . nativetoutf8();

			title = ep.getsvalue().clone();
			flags |= F_TITLE;
		}
		else
			flags &= ~F_TITLE;
		dirtywindowname();
		break;
	case P_CLOSE_BOX:
	case P_ZOOM_BOX:
	case P_DRAGGABLE:
	case P_MAXIMIZE_BOX:
	case P_SHADOW:
	case P_SYSTEM_WINDOW:
	case P_MINIMIZE_BOX:
	case P_METAL:
	case P_LIVE_RESIZING:
	case P_COLLAPSE_BOX:
		if (!MCU_stob(data, bval))
		{
			MCeerror->add(EE_OBJECT_NAB, 0, 0, data);
			return ES_ERROR;
		}
		if (!(flags & F_DECORATIONS))
			decorations = WD_MENU | WD_TITLE | WD_MINIMIZE | WD_MAXIMIZE | WD_CLOSE;
		flags |= F_DECORATIONS;
		switch (which)
		{
		case P_CLOSE_BOX:
			bflags = WD_CLOSE;
			break;
		case P_COLLAPSE_BOX:
		case P_MINIMIZE_BOX:
			bflags = WD_MINIMIZE;
			break;
		case P_ZOOM_BOX:
		case P_MAXIMIZE_BOX:
			bflags = WD_MAXIMIZE;
			break;
		case P_LIVE_RESIZING:
			bflags = WD_LIVERESIZING;
			break;
		case P_SYSTEM_WINDOW:
			bflags = WD_UTILITY;
			break;
		case P_METAL:
			bflags = WD_METAL;
			break;
		case P_SHADOW:
			bval = !bval;
			bflags = WD_NOSHADOW;
			break;
		default:
			bflags = 0;
			break;
		}
		if (bval)
			decorations |= bflags;
		else
			decorations &= ~bflags;
		if (opened)
			reopenwindow();
		break;
	case P_RESIZABLE:
		if (!MCU_matchflags(data, flags, F_RESIZABLE, dirty))
		{
			MCeerror->add
			(EE_OBJECT_NAB, 0, 0, data);
			return ES_ERROR;
		}
		if (dirty && opened)
			reopenwindow();
		break;
	case P_MIN_WIDTH:
	case P_MAX_WIDTH:
	case P_MIN_HEIGHT:
	case P_MAX_HEIGHT:
		if (!MCU_stoui2(data, newsize))
		{
			MCeerror->add
			(EE_STACK_MINMAXNAN, 0, 0, data);
			return ES_ERROR;
		}
		switch (which)
		{
		case P_MIN_WIDTH:
			minwidth = newsize;
			if (minwidth > maxwidth)
				maxwidth = minwidth;
			break;
		case P_MAX_WIDTH:
			maxwidth = newsize;
			if (minwidth > maxwidth)
				minwidth = maxwidth;
			break;
		case P_MIN_HEIGHT:
			minheight = newsize;
			if (minheight > maxheight)
				maxheight = minheight;
			break;
		case P_MAX_HEIGHT:
			maxheight = newsize;
			if (minheight > maxheight)
				minheight = maxheight;
			break;
		default:
			break;
		}
		if (opened)
		{
			sethints();
			setgeom();
		}
		break;
	case P_ICON:
		{
			uint4 newiconid;
			if (!MCU_stoui4(data, newiconid))
			{
				MCeerror->add(EE_STACK_ICONNAN, 0, 0, data);
				return ES_ERROR;
			}
			if (opened && iconid != newiconid)
			{
				iconid = newiconid;
				if (state & CS_ICONIC)
					redrawicon();
			}
		}
		break;
	case P_ICONIC:
		{
			uint4 newstate = state;
			if (!MCU_matchflags(data, newstate, CS_ICONIC, dirty))
			{
				MCeerror->add
				(EE_OBJECT_NAB, 0, 0, data);
				return ES_ERROR;
			}
			//SMR 1261 don't set state to allow iconify() to take care of housekeeping
			// need to check X11 to make sure MCStack::iconify() (in stack2.cpp) is called when this prop is set
			if (dirty && opened)
			{
				sethints();
				if (newstate & CS_ICONIC)
					MCscreen->iconifywindow(window);
				else
				{
					MCscreen->uniconifywindow(window);
				}
			}
		}
		break;
	case P_DECORATIONS:
		{
			uint2 olddec = decorations;
			uint4 oldflags = flags;
			decorations = WD_CLEAR;
			if (data == MCdefaultstring)
				flags &= ~F_DECORATIONS;
			else
			{
				flags |= F_DECORATIONS;
				uint2 i1;
				if (MCU_stoui2(data, i1))
					decorations = i1 | WD_WDEF;
				else
				{
					uint4 l = data.getlength();
					const char *sptr = data.getstring();
					MCU_skip_spaces(sptr, l);
					if (decorations & WD_WDEF)
						ep.setint(decorations & ~WD_WDEF);
					else
					{
						while (l != 0)
						{
							const char *startptr = sptr;
							if (!MCU_strchr(sptr, l, ','))
							{
								sptr += l;
								l = 0;
							}
							MCString tdata(startptr, sptr - startptr);
							MCU_skip_char(sptr, l);
							MCU_skip_spaces(sptr, l);
							if (tdata == MCtitlestring)
							{
								decorations |= WD_TITLE;
								continue;
							}
							if (tdata == MCmenustring)
							{
								decorations |= WD_MENU | WD_TITLE;
								continue;
							}
							if (tdata == MCminimizestring)
							{
								decorations |= WD_MINIMIZE | WD_TITLE;
								continue;
							}
							if (tdata == MCmaximizestring)
							{
								decorations |= WD_MAXIMIZE | WD_TITLE;
								continue;
							}
							if (tdata == MCclosestring)
							{
								decorations |= WD_CLOSE | WD_TITLE;
								continue;
							}
							if (tdata == MCmetalstring)
							{
								decorations |= WD_METAL; //metal can not have title
								continue;
							}
							if (tdata == MCutilitystring)
							{
								decorations |= WD_UTILITY;
								continue;
							}
							if (tdata == MCnoshadowstring)
							{
								decorations |= WD_NOSHADOW;
								continue;
							}
							if (tdata == MCforcetaskbarstring)
							{
								decorations |= WD_FORCETASKBAR;
								continue;
							}
							MCeerror->add(EE_STACK_BADDECORATION, 0, 0, data);
							return ES_ERROR;
						}
					}
				}

			}
			if (flags != oldflags || decorations != olddec)
				if (opened)
					reopenwindow();
				else
				{
					if (window != DNULL)
					{
						stop_externals();
						MCscreen->destroywindow(window);
						delete titlestring;
						titlestring = NULL;
					}
				}
		}
		break;
	case P_START_UP_ICONIC:
		if (!MCU_matchflags(data, flags, F_START_UP_ICONIC, dirty))
		{
			MCeerror->add
			(EE_OBJECT_NAB, 0, 0, data);
			return ES_ERROR;
		}
		if (dirty && opened)
			sethints();
		break;
	case P_EDIT_BACKGROUND:
		Boolean edit;
		if (!MCU_stob(data, edit) || !opened)
			return ES_ERROR;
		if (edit)
		{
			MCGroup *gptr = (MCGroup *)curcard->getchild(CT_FIRST, MCnullmcstring,
			                CT_GROUP, CT_UNDEFINED);
			if (gptr == NULL)
				gptr = getbackground(CT_FIRST, MCnullmcstring, CT_GROUP);
			if (gptr != NULL)
				startedit(gptr);
		}
		else
			stopedit();
		dirtywindowname();
		break;
	case P_MAIN_STACK:
		{
			MCStack *stackptr = NULL;
			char *sname = data.clone();

			if ((stackptr = MCdispatcher->findstackname(sname)) == NULL)
			{
				MCeerror->add(EE_STACK_NOMAINSTACK, 0, 0, data);
				delete sname;
				return ES_ERROR;
			}
			delete sname;

			if (stackptr != this && !MCdispatcher->ismainstack(stackptr))
			{
				MCeerror->add(EE_STACK_NOTMAINSTACK, 0, 0, data);
				return ES_ERROR;
			}
			
			if (parent != NULL && this != MCdispatcher->gethome() && (substacks == NULL || stackptr == this))
			{
				bool t_this_is_mainstack;
				t_this_is_mainstack = MCdispatcher -> ismainstack(this) == True;

				// OK-2008-04-10 : Added parameters to mainstackChanged message to specify the new
				// and old mainstack names.
				MCObject *t_old_stackptr;
				if (t_this_is_mainstack)
					t_old_stackptr = this;
				else
					t_old_stackptr = parent;

				//   If this was previously a mainstack, then it will be referenced by (name, NULL).
				//   If this was previously a substack, it will have been referenced by (name, old_mainstack).

				if (t_this_is_mainstack)
					MCdispatcher->removestack(this);
				else
				{
					MCStack *pstack = (MCStack *)parent;
					remove(pstack->substacks);
					// MW-2012-09-07: [[ Bug 10372 ]] If the stack no longer has substacks, then 
					//   make sure we undo the extraopen.
					if (pstack->substacks == NULL)
						pstack -> extraclose(true);
				}

				if (stackptr == this)
				{
					MCdispatcher->appendstack(this);
					parent = MCdispatcher->gethome();
				}
				else
				{
					// MW-2012-09-07: [[ Bug 10372 ]] If the stack doesn't have substacks, then
					//   make sure we apply the extraopen (as it's about to have some!).
					if (stackptr -> substacks == NULL)
						stackptr -> extraopen(true);
					appendto(stackptr->substacks);
					parent = stackptr;
				}

				// OK-2008-04-10 : Added parameters to mainstackChanged message to specify the new
				// and old mainstack names.
				message_with_args(MCM_main_stack_changed, t_old_stackptr -> getname(), stackptr -> getname());
			}
			else
			{
				MCeerror->add(EE_STACK_CANTSETMAINSTACK, 0, 0, data);
				return ES_ERROR;
			}
		}
		break;
	case P_SUBSTACKS:
		{
			if (!MCdispatcher->ismainstack(this))
			{
				MCeerror->add
				(EE_STACK_NOTMAINSTACK, 0, 0, data);
				return ES_ERROR;
			}
			char *subs = data.clone();
			if (resubstack(subs) != ES_NORMAL)
			{
				delete subs;
				return ES_ERROR;
			}
			delete subs;
		}
		break;
	case P_EXTERNALS:
		delete externalfiles;
		if (data != MCnullmcstring)
			externalfiles = data.clone();
		else
			externalfiles = NULL;
		break;
	case P_WM_PLACE:
		if (!MCU_matchflags(data, flags, F_WM_PLACE, dirty))
		{
			MCeerror->add
			(EE_OBJECT_NAB, 0, 0, data);
			return ES_ERROR;
		}
		break;
	case P_HC_ADDRESSING:
		if (!MCU_matchflags(data, flags, F_HC_ADDRESSING, dirty))
		{
			MCeerror->add
			(EE_OBJECT_NAB, 0, 0, data);
			return ES_ERROR;
		}
		break;
	case P_LOCK_SCREEN:
		if (!MCU_stob(data, newlock))
		{
			MCeerror->add(EE_OBJECT_NAB, 0, 0, data);
			return ES_ERROR;
		}
		// MW-2011-08-18: [[ Redraw ]] Update to use redraw.
		if (newlock)
			MCRedrawLockScreen();
		else
			MCRedrawUnlockScreenWithEffects();
		break;
	case P_SHOW_BORDER:
	case P_BORDER_WIDTH:
	case P_ENABLED:
	case P_DISABLED:
	case P_3D:
	case P_LOCK_LOCATION:
	case P_TOOL_TIP:
	// MW-2012-03-13: [[ UnicodeToolTip ]] Stacks don't have tooltips.
	case P_UNICODE_TOOL_TIP:
	case P_LAYER:
		MCeerror->add
		(EE_OBJECT_SETNOPROP, 0, 0);
		return ES_ERROR;
	case P_STACK_FILES:
		setstackfiles(data);
		if (nstackfiles != 0)
			flags |= F_STACK_FILES;
		else
			flags &= ~F_STACK_FILES;
		break;
	case P_MENU_BAR:
	{
		MCAutoNameRef t_new_menubar;
		/* UNCHECKED */ ep . copyasnameref(t_new_menubar);
		if (!MCNameIsEqualTo(getmenubar(), t_new_menubar, kMCCompareCaseless))
		{
			MCNameDelete(_menubar);
			/* UNCHECKED */ MCNameClone(t_new_menubar, _menubar);
			if (!hasmenubar())
				flags &= ~F_MENU_BAR;
			else
				flags |= F_MENU_BAR;
			if (opened)
			{
				setgeom();
				updatemenubar();

				// MW-2011-08-17: [[ Redraw ]] Tell the stack to dirty all of itself.
				dirtyall();
			}
		}
	}
	break;
	case P_EDIT_MENUS:
		if (!MCU_matchflags(data, state, CS_EDIT_MENUS, dirty))
		{
			MCeerror->add
			(EE_OBJECT_NAB, 0, 0, data);
			return ES_ERROR;
		}
		if (dirty && opened)
		{
			setgeom();
			updatemenubar();
		}
		break;
	case P_FORMAT_FOR_PRINTING:
		{
			// MW-2013-11-07: [[ Bug 11393 ]] Whether we need to reset fonts depends
			//   on both formatForPrinting and fullscreenmode (on Windows).

			bool t_ideal_layout;
			t_ideal_layout = getuseideallayout();

			if (!MCU_matchflags(data, flags, F_FORMAT_FOR_PRINTING, dirty))
			{
				MCeerror->add(EE_OBJECT_NAB, 0, 0, data);
				return ES_ERROR;
			}

			if ((getuseideallayout() != t_ideal_layout) && opened)
				purgefonts();
		}
		break;
	case P_LINK_COLOR:
	case P_LINK_HILITE_COLOR:
	case P_LINK_VISITED_COLOR:
	case P_UNDERLINE_LINKS:
		{
			Exec_stat stat = ES_NORMAL;
			if (ep.getsvalue().getlength() == 0)
			{
				if (linkatts != NULL)
				{
					delete linkatts->colorname;
					delete linkatts->hilitecolorname;
					delete linkatts->visitedcolorname;
					delete linkatts;
					linkatts = NULL;
				}
			}
			else
			{
				if (linkatts == NULL)
				{
					linkatts = new Linkatts;
					memcpy(linkatts, &MClinkatts, sizeof(Linkatts));
					linkatts->colorname = strclone(MClinkatts.colorname);
					linkatts->hilitecolorname = strclone(MClinkatts.hilitecolorname);
					linkatts->visitedcolorname = strclone(MClinkatts.visitedcolorname);
					MCscreen->alloccolor(linkatts->color);
					MCscreen->alloccolor(linkatts->hilitecolor);
					MCscreen->alloccolor(linkatts->visitedcolor);
				}
				switch (which)
				{
				case P_LINK_COLOR:
					stat = MCU_change_color(linkatts->color, linkatts->colorname, ep, 0, 0);
					break;
				case P_LINK_HILITE_COLOR:
					stat = MCU_change_color(linkatts->hilitecolor,
					                        linkatts->hilitecolorname, ep, 0, 0);
					break;
				case P_LINK_VISITED_COLOR:
					stat = MCU_change_color(linkatts->visitedcolor,
					                        linkatts->visitedcolorname, ep, 0, 0);
					break;
				case P_UNDERLINE_LINKS:
					stat = ep.getboolean(linkatts->underline, 0, 0, EE_PROPERTY_NAB);
					break;
				default:
					break;
				}
			}
			
			// MW-2011-08-17: [[ Redraw ]] Tell the stack to dirty all of itself.
			dirtyall();
			return stat;
		}
		break;
	case P_WINDOW_SHAPE:
		{
			uint4 newwinshapeid;
			// unless we opened the window ourselves, we can't change the window shape
			if (!MCU_stoui4(data, newwinshapeid))
			{
				MCeerror->add(EE_STACK_ICONNAN, 0, 0, data);
				return ES_ERROR;
			}
			windowshapeid = newwinshapeid;
			if (windowshapeid)
			{
				// MW-2011-10-08: [[ Bug 4198 ]] Make sure we preserve the shadow status of the stack.
				decorations = WD_SHAPE | (decorations & WD_NOSHADOW);
				flags |= F_DECORATIONS;
				
#if defined(_DESKTOP)
				// MW-2004-04-27: [[Deep Masks]] If a window already has a mask, replace it now to avoid flicker
				if (m_window_shape != NULL)
				{
					MCImage *t_image;
					// MW-2009-02-02: [[ Improved image search ]] Search for the appropriate image object using the standard method.
					t_image = resolveimageid(windowshapeid);
					if (t_image != NULL)
					{
						MCWindowShape *t_new_mask;
						setextendedstate(True, ECS_MASK_CHANGED);
						t_image -> setflag(True, F_I_ALWAYS_BUFFER);
						t_image -> open();
						t_new_mask = t_image -> makewindowshape();
						t_image -> close();
						if (t_new_mask != NULL)
						{
							destroywindowshape();
							m_window_shape = t_new_mask;
							// MW-2011-08-17: [[ Redraw ]] Tell the stack to dirty all of itself.
							dirtyall();
							break;
						}
					}
				}
#endif
			}
			else
			{
				decorations &= ~WD_SHAPE;
				flags &= ~F_DECORATIONS;
			}
			
			if (opened)
			{
				reopenwindow();
				
#if defined(_DESKTOP)
				// MW-2011-08-17: [[ Redraw ]] Tell the stack to dirty all of itself.
				if (m_window_shape != NULL)
					dirtyall();
#endif
			}
		}
		break;
	case P_BLEND_LEVEL:
		old_blendlevel = blendlevel;
		if (MCObject::setprop(parid, which, ep, effective) != ES_NORMAL)
			return ES_ERROR;
		
		// MW-2011-11-03: [[ Bug 9852 ]] Make sure an update is scheduled to sync the
		//   opacity.
		MCRedrawScheduleUpdateForStack(this);
	break;
	case P_CURRENT_CARD:
	{
		MCCard *t_card;
		t_card = getchild(CT_EXPRESSION, ep . getsvalue(), CT_CARD);
		if (t_card != NULL)
			setcard(t_card, False, False);
	}
	break;
	case P_MODIFIED_MARK:
		if (!MCU_matchflags(data, f_extended_state, ECS_MODIFIED_MARK, dirty))
		{
			MCeerror->add(EE_OBJECT_NAB, 0, 0, data);
			return ES_ERROR;
		}
		if (dirty && opened)
			updatemodifiedmark();
		break;
	
	// MW-2011-11-23: [[ AccelRender ]] Configure accelerated rendering.
	case P_ACCELERATED_RENDERING:
	{
		Boolean t_accel_render;
		if (!MCU_stob(data, t_accel_render))
		{
			MCeerror->add(EE_OBJECT_NAB, 0, 0, data);
			return ES_ERROR;
		}
		view_setacceleratedrendering(t_accel_render == True);
	}
	break;
	
	// MW-2011-09-10: [[ TileCache ]] Configure the compositor to use.
	case P_COMPOSITOR_TYPE:
	{
		MCTileCacheCompositorType t_type;
		if (data == MCnullmcstring || data == "none")
			t_type = kMCTileCacheCompositorNone;
		else if (data == "software")
			t_type = kMCTileCacheCompositorSoftware;
		else if (data == "coregraphics")
			t_type = kMCTileCacheCompositorCoreGraphics;
		else if (data == "opengl")
		{
			if (MCTileCacheSupportsCompositor(kMCTileCacheCompositorDynamicOpenGL))
				t_type = kMCTileCacheCompositorDynamicOpenGL;
			else
				t_type = kMCTileCacheCompositorStaticOpenGL;
		}
		else if (data == "static opengl")
			t_type = kMCTileCacheCompositorStaticOpenGL;
		else if (data == "dynamic opengl")
			t_type = kMCTileCacheCompositorDynamicOpenGL;
		else
		{
			MCeerror -> add(EE_COMPOSITOR_UNKNOWNTYPE, 0, 0, data);
			return ES_ERROR;
		}
		
		if (!MCTileCacheSupportsCompositor(t_type))
		{
			MCeerror -> add(EE_COMPOSITOR_NOTSUPPORTED, 0, 0, data);
			return ES_ERROR;
		}
		
		view_setcompositortype(t_type);
	}
	break;
			
	// MW-2011-09-10: [[ TileCache ]] Set the maximum number of bytes to use for the tile cache.
	case P_COMPOSITOR_CACHE_LIMIT:
	{
		uint32_t t_new_cachelimit;	
		if (!MCU_stoui4(data, t_new_cachelimit))
		{
			MCeerror->add(EE_OBJECT_NAN, 0, 0, data);
			return ES_ERROR;
		}
		view_setcompositorcachelimit(t_new_cachelimit);
	}
	break;

	// MW-2011-09-10: [[ TileCache ]] Set the size of tile to use for the tile cache.
	case P_COMPOSITOR_TILE_SIZE:
	{
		uint32_t t_new_tilesize;	
		if (!MCU_stoui4(data, t_new_tilesize))
		{
			MCeerror->add(EE_OBJECT_NAN, 0, 0, data);
			return ES_ERROR;
		}
		if (!view_isvalidcompositortilesize(t_new_tilesize))
		{
			MCeerror->add(EE_COMPOSITOR_INVALIDTILESIZE, 0, 0, data);
			return ES_ERROR;
		}
		view_setcompositortilesize(t_new_tilesize);
	}
	break;

	// MW-2011-11-24: [[ UpdateScreen ]] Configure the updateScreen properties.
	case P_DEFER_SCREEN_UPDATES:
	{
		Boolean t_defer_updates;
		if (!MCU_stob(data, t_defer_updates))
		{
			MCeerror->add(EE_OBJECT_NAB, 0, 0, data);
			return ES_ERROR;
		}

		m_defer_updates = (t_defer_updates == True);
	}
	break;
#endif /* MCStack::setprop */	
	default:
	{
		Exec_stat t_stat;
		t_stat = mode_setprop(parid, which, ep, MCnullmcstring, MCnullmcstring, effective);
		if (t_stat == ES_NOT_HANDLED)
			return MCObject::setprop(parid, which, ep, effective);

		return t_stat;
	}
	}
	return ES_NORMAL;
}

Boolean MCStack::del()
{
	// MW-2012-10-26: [[ Bug 9918 ]] If 'cantDelete' is set, then don't delete the stack. Also
	//   make sure we throw an error.
	if (parent == NULL || scriptdepth != 0 || flags & F_S_CANT_DELETE)
	{
		MCeerror->add(EE_OBJECT_CANTREMOVE, 0, 0);
		return False;
	}
	if (MCdispatcher->gethome() == this)
		return False;
	
	if (opened)
	{
		// MW-2007-04-22: [[ Bug 4203 ]] Coerce the flags to include F_DESTROY_WINDOW to ensure we don't
		//   get system resource accumulation in a tight create/destroy loop.
		flags |= F_DESTROY_WINDOW;
		close();
	}

	if (curcard != NULL)
		curcard->message(MCM_delete_stack);
	else
		if (cards != NULL)
			cards->message(MCM_delete_stack);
	
	if (MCdispatcher->ismainstack(this))
	{
		MCdispatcher->removestack(this);
	}
	else
	{
		remove(((MCStack *)parent)->substacks);
		// MW-2012-09-07: [[ Bug 10372 ]] If the stack no longer has substacks then make sure we
		//   undo the extraopen.
		if (((MCStack *)parent) -> substacks == NULL)
			((MCStack *)parent) -> extraclose(true);
	}

	if (MCstaticdefaultstackptr == this)
		MCstaticdefaultstackptr = MCtopstackptr;
	if (MCdefaultstackptr == this)
		MCdefaultstackptr = MCstaticdefaultstackptr;

	// MW-2008-10-28: [[ ParentScripts ]] If this stack has its 'has parentscripts'
	//   flag set, flush the parentscripts table.
	if (getextendedstate(ECS_HAS_PARENTSCRIPTS))
		MCParentScript::FlushStack(this);

	return True;
}

void MCStack::paste(void)
{
	char *t_new_name;
	if (MCdispatcher -> findstackname(getname_oldstring()) != NULL)
	{
		unsigned int t_index;
		t_index = 1;

		const char *t_old_name;
		t_old_name = !isunnamed() ? getname_cstring() : "Unnamed";

		for(;;)
		{
			t_new_name = new char[strlen(t_old_name) + 8 + 16];
			if (t_index == 1)
				sprintf(t_new_name, "Copy of %s", t_old_name);
			else
				sprintf(t_new_name, "Copy (%d) of %s", t_index, t_old_name);
			if (MCdispatcher -> findstackname(t_new_name) == NULL)
				break;
			t_index += 1;
			delete t_new_name;
		}
		setname_cstring(t_new_name);
	}

	// MW-2007-12-11: [[ Bug 5441 ]] When we paste a stack, it should be parented to the home
	//   stack, just like when we create a whole new stack.
	parent = MCdispatcher -> gethome();
	MCdispatcher -> appendstack(this);

	positionrel(MCdefaultstackptr->rect, OP_CENTER, OP_MIDDLE);
	open();
}

MCStack *MCStack::getstack()
{
	return this;
}

Exec_stat MCStack::handle(Handler_type htype, MCNameRef message, MCParameter *params, MCObject *passing_object)
{
	if (!opened)
	{
		if (window == DNULL && !MCNameIsEqualTo(message, MCM_start_up, kMCCompareCaseless)
#ifdef _MACOSX
		        && !(state & CS_DELETE_STACK))
#else
				&& externalfiles != NULL && !(state & CS_DELETE_STACK))
#endif
		{
			// IM-2014-01-16: [[ StackScale ]] Ensure view has the current stack rect
			view_setstackviewport(rect);
			realize();
		}
	}

	// MW-2009-01-28: [[ Bug ]] Card and stack parentScripts don't work.
	// First attempt to handle the message with the script and parentScript of this
	// object.
	Exec_stat stat;
	stat = ES_NOT_HANDLED;
	if (!MCdynamicpath || MCdynamiccard->getparent() != this)
		stat = handleself(htype, message, params);
	else if (passing_object != nil)
	{
		// MW-2011-06-20:  If dynamic path is enabled, and this stack is the parent
		//   of the dynamic card then instead of passing through this stack, we pass
		//   through the dynamic card (which will then pass through this stack).
		MCdynamicpath = False;
		stat = MCdynamiccard->handle(htype, message, params, this);
		return stat;
	}

	if (((passing_object != nil && stat == ES_PASS) || stat == ES_NOT_HANDLED) && m_externals != nil)
	{
		Exec_stat oldstat = stat;
		stat = m_externals -> Handle(this, htype, message, params);
		if (oldstat == ES_PASS && stat == ES_NOT_HANDLED)
			stat = ES_PASS;
	}

	// MW-2011-06-30: Cleanup of message path - this clause handles the transition
	//   through the home stack to dispatcher.
	if (passing_object != nil && (stat == ES_PASS || stat == ES_NOT_HANDLED) && parent != NULL)
	{
		Exec_stat oldstat = stat;
		if (MCModeHasHomeStack() || parent != MCdispatcher -> gethome() || !MCdispatcher->ismainstack(this))
		{
			// If the engine variant has a home stack (server / development) then we pass
			// to parent.
			// Otherwise we are one of the following:
			//   1) a substack of a stack which is not the home stack (parent != gethome()).
			//   2) the home stack (parent != gethome())
			//   3) a substack of the home stack (parent == gethome(), ismainstack() == false)
			// In all cases we want to pass to parent.
			stat = parent->handle(htype, message, params, this);
		}
		else if (parent->getparent() != NULL)
		{
			// It should be impossible for parent -> getparent() to be NULL. In any case, this
			// should always be MCdispatcher so we want to do this.
			stat = parent->getparent()->handle(htype, message, params, this);
		}
		if (oldstat == ES_PASS && stat == ES_NOT_HANDLED)
			stat = ES_PASS;
	}

	if (stat == ES_ERROR && MCerrorptr == NULL)
		MCerrorptr = this;

	return stat;
}

void MCStack::recompute()
{
	if (curcard != NULL)
		curcard->recompute();
}

///////////////////////////////////////////////////////////////////////////////

void MCStack::loadexternals(void)
{
	if (externalfiles == NULL || m_externals != NULL || !MCSecureModeCanAccessExternal())
		return;

	m_externals = new MCExternalHandlerList;

	char *ename = strclone(externalfiles);
	char *sptr = ename;
	while (*sptr)
	{
		char *tptr;
		if ((tptr = strchr(sptr, '\n')) != NULL)
			*tptr++ = '\0';
		else
			tptr = &sptr[strlen(sptr)];

		if (strlen(sptr) != 0)
		{
			uint4 offset = 0;
			m_externals -> Load(sptr);
			sptr = tptr;
		}
	}
	delete ename;

	// If the handler list is empty, then delete the object - thus preventing
	// its use in MCStack::handle.
	if (m_externals -> IsEmpty())
	{
		delete m_externals;
		m_externals = nil;
}
}

void MCStack::unloadexternals(void)
{
	if (m_externals == NULL)
		return;

	delete m_externals;
	m_externals = NULL;
}

bool MCStack::resolve_relative_path(const char *p_path, char *&r_resolved)
{
	if (MCCStringIsEmpty(p_path))
		return false;
	
	const char *t_stack_filename;
	t_stack_filename = getfilename();
	if (t_stack_filename == nil)
	{
		MCStack *t_parent_stack;
		t_parent_stack = static_cast<MCStack *>(getparent());
		if (t_parent_stack != nil)
			t_stack_filename = t_parent_stack -> getfilename();
	}
	
	if (t_stack_filename == nil)
		return false;
	
	const char *t_last_separator;
	t_last_separator = strrchr(t_stack_filename, '/');
	
	if (t_last_separator == nil)
		return false;

	// If the relative path begins with "./" or ".\", we must remove this, otherwise
	// certain system calls will get confused by the path.
	const char *t_leaf;
	if (p_path[0] == '.' && (p_path[1] == '/' || p_path[1] == '\\'))
		t_leaf = p_path + 2;
	else
		t_leaf = p_path;
	
	return MCCStringFormat(r_resolved, "%.*s%s", t_last_separator - t_stack_filename + 1, t_stack_filename, t_leaf);
}

// OK-2009-01-09: [[Bug 1161]]
// This function will attempt to resolve the specified filename relative to the stack
// and will either return an absolute path if the filename was found relative to the stack,
// or a copy of the original buffer. The returned buffer should be freed by the caller.
char *MCStack::resolve_filename(const char *filename)
{
	char *t_mode_filename;
	t_mode_filename = mode_resolve_filename(filename);
	if (t_mode_filename != NULL)
		return t_mode_filename;

	char *t_filename;
	t_filename = nil;
	
	if (resolve_relative_path(filename, t_filename))
	{
		if (MCS_exists(t_filename, True))
			return t_filename;
		else
			MCCStringFree(t_filename);
	}
	
	return strdup(filename);
}

MCRectangle MCStack::recttoroot(const MCRectangle& p_rect)
{
	// IM-2014-01-07: [[ StackScale ]] Use stack->root transform to convert coords
	return MCRectangleGetTransformedBounds(p_rect, getroottransform());
}

MCRectangle MCStack::rectfromroot(const MCRectangle& p_rect)
{
	// IM-2014-01-07: [[ StackScale ]] Use root->stack transform to convert coords
	return MCRectangleGetTransformedBounds(p_rect, MCGAffineTransformInvert(getroottransform()));
}

// MW-2011-09-20: [[ Collision ]] The stack's shape is its rect. At some point it
//   might be need to update this to include the windowmask...
bool MCStack::lockshape(MCObjectShape& r_shape)
{
	r_shape . type = kMCObjectShapeRectangle;
	
	// Object shapes are in card-relative co-ords.
	r_shape . bounds = MCRectangleMake(0, 0, rect . width, rect . height);
	
	// IM-2014-01-08: [[ StackScale ]] convert stack coords to card coords
	r_shape . bounds = MCRectangleGetTransformedBounds(r_shape . bounds, MCGAffineTransformInvert(gettransform()));
	
	r_shape . rectangle = r_shape . bounds;
	
	return true;
}

void MCStack::unlockshape(MCObjectShape& p_shape)
{
}

// MW-2012-02-14: [[ FontRefs ]] This method causes recursion throughout all the
//   children (cards, controls and substacks) of the stack updating the font
//   allocations.
bool MCStack::recomputefonts(MCFontRef p_parent_font)
{
	// MW-2012-02-17: [[ FontRefs ]] If the stack has formatForPrinting set,
	//   make sure all its children inherit from a font with printer metrics
	//   set.
	if (getuseideallayout())
	{
		MCNameRef t_textfont;
		uint2 t_textsize;
		uint2 t_textstyle;
		getfontattsnew(t_textfont, t_textsize, t_textstyle);

		MCFontStyle t_fontstyle;
		t_fontstyle = MCFontStyleFromTextStyle(t_textstyle) | kMCFontStylePrinterMetrics;

		MCFontRef t_printer_parent_font;
		/* UNCHECKED */ MCFontCreate(t_textfont, t_fontstyle, t_textsize, t_printer_parent_font);

		bool t_changed;
		t_changed = MCObject::recomputefonts(t_printer_parent_font);

		MCFontRelease(t_printer_parent_font);
	}
	else
	{
		// A stack's font is determined by the object, so defer there first and
		// only continue if something changes.
		if (!MCObject::recomputefonts(p_parent_font))
			return false;
	}

	// MW-2012-12-14: [[ Bug ]] Only recompute the card if we are open.
	// Now iterate through the current card, updating that.
	if (opened != 0 && curcard != nil)
		curcard -> recomputefonts(m_font);
	
	// Now iterate through all the sub-stacks, updating them.
	if (substacks != NULL)
	{
		MCStack *sptr = substacks;
		do
		{
			if (sptr -> getopened() != 0)
				sptr -> recomputefonts(m_font);
			sptr = sptr->next();
		}
		while (sptr != substacks);
	}
	
	// If we are in the IDE engine and this is the home stack, we must update all
	// stacks.
	if (MCModeHasHomeStack() && MCdispatcher -> gethome() == this)
	{
		MCStack *t_stack;
		t_stack = MCdispatcher -> gethome() -> next();
		if (t_stack != MCdispatcher -> gethome())
		{
			do
			{
				if (t_stack -> getopened() != 0)
					t_stack -> recomputefonts(m_font);
				t_stack = t_stack -> next();
			}
			while(t_stack != MCdispatcher -> gethome());
		}
	}

	// The return value indicates something changed. This is only used when
	// descending the hierarchy to eliminate unnecessary updates.
	return true;
}

void MCStack::purgefonts()
{
	recomputefonts(parent -> getfontref());
	recompute();
	
	// MW-2011-08-17: [[ Redraw ]] Tell the stack to dirty all of itself.
	dirtyall();
}

// MW-2013-11-07: [[ Bug 11393 ]] If the stack is formatForPrinting or has fullscreenmode
//   set then ideal layout should be used (on Windows).
bool MCStack::getuseideallayout(void)
{
#if !defined(_WINDOWS)
	// If we are not on Windows, then we are already using ideal layout.
	return false;
#else
	if (getflag(F_FORMAT_FOR_PRINTING))
		return true;

	// IM-2014-02-12: [[ Bug 11783 ]] Only use ideal layout if stack is fullscreen and has a scaling fullscreenmode
	if (view_getfullscreen() && m_view_fullscreenmode != kMCStackFullscreenResize && m_view_fullscreenmode != kMCStackFullscreenNoScale)
		return true;

	return false;
#endif
}

//////////

MCRectangle MCStack::getwindowrect(void) const
{
	if (window == nil)
		return rect;
		
	MCRectangle t_rect;
	t_rect = view_getwindowrect();
	
	// IM-2014-01-23: [[ HiDPI ]] Use inverse view transform to get stack coords
	return MCRectangleGetTransformedBounds(t_rect, MCGAffineTransformInvert(getviewtransform()));
}

//////////

// MW-2014-09-30: [[ ScriptOnlyStack ]] Sets the stack as script only with the given script.
void MCStack::setasscriptonly(MCExecPoint& ep)
{
    setscriptprop(ep);
    
    m_is_script_only = true;
<<<<<<< HEAD
=======
    
    // Make sure we have at least one card.
    if (cards == NULL)
    {
        curcard = cards = MCtemplatecard->clone(False, False);
        cards->setparent(this);
    }
>>>>>>> e7a2200e
}<|MERGE_RESOLUTION|>--- conflicted
+++ resolved
@@ -3087,8 +3087,6 @@
     setscriptprop(ep);
     
     m_is_script_only = true;
-<<<<<<< HEAD
-=======
     
     // Make sure we have at least one card.
     if (cards == NULL)
@@ -3096,5 +3094,4 @@
         curcard = cards = MCtemplatecard->clone(False, False);
         cards->setparent(this);
     }
->>>>>>> e7a2200e
 }