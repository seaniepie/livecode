--- conflicted
+++ resolved
@@ -2800,10 +2800,6 @@
 
 void MCStack::paste(void)
 {
-<<<<<<< HEAD
-	MCAutoStringRef t_new_name;
-=======
->>>>>>> e25efcf8
 	if (MCdispatcher -> findstackname(getname()) != NULL)
 	{
 		unsigned int t_index;
@@ -2817,18 +2813,11 @@
 		
 		for(;;)
 		{
-<<<<<<< HEAD
-			if (t_index == 1)
-				/* UNCHECKED */ MCStringFormat(&t_new_name, "Copy of %@", t_old_name);
-			else
-				/* UNCHECKED */ MCStringFormat(&t_new_name, "Copy (%d) of %@", t_index, *t_new_name);
-=======
 			MCAutoStringRef t_new_name;
 			if (t_index == 1)
 				/* UNCHECKED */ MCStringFormat(&t_new_name, "Copy of %@", t_old_name);
 			else
 				/* UNCHECKED */ MCStringFormat(&t_new_name, "Copy (%d) of %@", t_index, t_old_name);
->>>>>>> e25efcf8
 			
 			MCValueRelease(t_name);
 			/* UNCHECKED */ MCNameCreate(*t_new_name, t_name);
@@ -2838,10 +2827,7 @@
 			t_index += 1;
 		}
 		setname(t_name);
-<<<<<<< HEAD
-=======
 		MCValueRelease(t_name);
->>>>>>> e25efcf8
 	}
 
 	// MW-2007-12-11: [[ Bug 5441 ]] When we paste a stack, it should be parented to the home
