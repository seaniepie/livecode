--- conflicted
+++ resolved
@@ -16,10 +16,6 @@
 
 #include "prefix.h"
 
-<<<<<<< HEAD
-
-=======
->>>>>>> ec3a4280
 #include "globdefs.h"
 #include "filedefs.h"
 #include "objdefs.h"
@@ -679,35 +675,37 @@
 	return true;
 }
 
-bool MCSystemSoundOnChannel(const char *p_channel, char*& r_sound)
-{
-	MCSystemSoundChannel *t_channel;
+bool MCSystemSoundOnChannel(const char *p_channel, MCStringRef& r_sound)
+{
+/*	MCSystemSoundChannel *t_channel;
 	if (!find_sound_channel(p_channel, false, t_channel))
 		return false;
 	
-	return MCCStringClone(t_channel -> current_player . sound, r_sound);
-}
-
-bool MCSystemNextSoundOnChannel(const char *p_channel, char*& r_sound)
-{
-	MCSystemSoundChannel *t_channel;
+	return MCCStringClone(t_channel -> current_player . sound, r_sound);*/
+    return false;
+}
+
+bool MCSystemNextSoundOnChannel(const char *p_channel, MCStringRef& r_sound)
+{
+/*	MCSystemSoundChannel *t_channel;
 	if (!find_sound_channel(p_channel, false, t_channel))
 		return false;
 	
-    return MCCStringClone(t_channel -> next_player . sound, r_sound);
+    return MCCStringClone(t_channel -> next_player . sound, r_sound);*/
+    return false;
 }
 
 // MM-2012-02-11: Refactored to return a formatted sting of channels
-bool MCSystemListSoundChannels(char*& r_channels)
-{
-	for(MCSystemSoundChannel *t_channel = s_sound_channels; t_channel != nil; t_channel = t_channel -> next)
+bool MCSystemListSoundChannels(MCStringRef& r_channels)
+{
+/*	for(MCSystemSoundChannel *t_channel = s_sound_channels; t_channel != nil; t_channel = t_channel -> next)
 		if (t_channel -> name != nil)
         {
             if (r_channels == nil)
                 MCCStringClone(t_channel -> name, r_channels);
             else
                 MCCStringAppendFormat(r_channels, "\n%s", t_channel -> name);
-        }
+        } */
 	return true;
 }
 
