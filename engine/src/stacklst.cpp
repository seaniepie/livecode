--- conflicted
+++ resolved
@@ -340,11 +340,7 @@
                 // SN-2014-11-06: [[ Bug 13836 ]] mouseDown must be sent to the menubar group.
                 // MW-2014-10-22: [[ Bug 13510 ]] Make sure we send the update message to the menu of menubar - not
                 //   the menubar group.
-<<<<<<< HEAD
-				accelerators[i] . button -> message_with_valueref_args(MCM_mouse_down, kMCEmptyString);
-=======
-				t_menubar -> message_with_args(MCM_mouse_down, "");
->>>>>>> 355bd665
+				t_menubar -> message_with_valueref_args(MCM_mouse_down, kMCEmptyString);
 
 				// We now need to re-search for the accelerator, since it could have gone/been deleted in the mouseDown
 				for(uint2 i = 0; i < naccelerators; i++)
