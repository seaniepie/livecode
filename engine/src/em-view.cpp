--- conflicted
+++ resolved
@@ -24,27 +24,18 @@
 #include "util.h"
 
 #include <emscripten.h>
-#include <SDL.h>
 
 /* Performs initial setup of the Emscripten view, using SDL. */
 bool
 MCEmscriptenViewInitialize()
 {
-<<<<<<< HEAD
     return true;
-=======
-	return true;
->>>>>>> 096401ba
 }
 
 /* Clean up the SDL video state */
 void
 MCEmscriptenViewFinalize()
 {
-<<<<<<< HEAD
-
-=======
->>>>>>> 096401ba
 }
 
 /* Resize the canvas and update the SDL video mode */
