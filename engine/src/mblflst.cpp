--- conflicted
+++ resolved
@@ -62,14 +62,8 @@
 	font -> ascent = size - 1;
 	font -> descent = size * 2 / 14 + 1;
 	
-<<<<<<< HEAD
-	float ascent, descent;
-	iphone_font_get_metrics(font -> fid,  ascent, descent);
-	if (ceilf(ascent) + ceilf(descent) > size)
-=======
 	iphone_font_get_metrics(font -> fid,  font->m_ascent, font->m_descent, font->m_leading, font->m_xheight);
 	if (ceilf(font->m_ascent) + ceilf(font->m_descent) > p_size)
->>>>>>> 7e345e24
 		font -> ascent++;
     
 #elif defined(TARGET_SUBPLATFORM_ANDROID)
@@ -89,14 +83,8 @@
 	font -> ascent = size - 1;
 	font -> descent = size * 2 / 14 + 1;
 	
-<<<<<<< HEAD
-	float ascent, descent;
-	android_font_get_metrics(font -> fid,  ascent, descent);
-	if (ceilf(ascent) + ceilf(descent) > size)
-=======
 	android_font_get_metrics(font -> fid,  font->m_ascent, font->m_descent, font->m_leading, font->m_xheight);
 	if (ceilf(font->m_ascent) + ceilf(font->m_descent) > p_size)
->>>>>>> 7e345e24
 		font -> ascent++;
 	
 #endif
