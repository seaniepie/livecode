--- conflicted
+++ resolved
@@ -69,21 +69,14 @@
 		 MCAutoStringRef t_before_comma;
         /* UNCHECKED */ MCStringCopySubstring(*reqname_str, MCRangeMake(0, t_comma - 1), &t_before_comma);
 		font -> unicode = True;
-<<<<<<< HEAD
-		font -> fid = (MCSysFontHandle)iphone_font_create(MCNameGetString(*reqname), reqsize, (reqstyle & FA_WEIGHT) > 0x05, (reqstyle & FA_ITALIC) != 0);
-		*t_comma = ',';
-=======
+
 		font -> fid = (MCSysFontHandle)iphone_font_create(MCStringGetCString(*t_before_comma), reqsize, (reqstyle & FA_WEIGHT) > 0x05, (reqstyle & FA_ITALIC) != 0);
->>>>>>> bfdde6e5
 	}
 	else
 	{
 		font -> unicode = False;
-<<<<<<< HEAD
-		font -> fid = (MCSysFontHandle)iphone_font_create(MCNameGetString(*reqname), reqsize, (reqstyle & FA_WEIGHT) > 0x05, (reqstyle & FA_ITALIC) != 0);
-=======
+
 		font -> fid = (MCSysFontHandle)iphone_font_create(MCStringGetCString(*reqname_str), reqsize, (reqstyle & FA_WEIGHT) > 0x05, (reqstyle & FA_ITALIC) != 0);
->>>>>>> bfdde6e5
 	}
 	
 	if (font -> unicode)
