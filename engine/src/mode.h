/* Copyright (C) 2003-2015 LiveCode Ltd.

This file is part of LiveCode.

LiveCode is free software; you can redistribute it and/or modify it under
the terms of the GNU General Public License v3 as published by the Free
Software Foundation.

LiveCode is distributed in the hope that it will be useful, but WITHOUT ANY
WARRANTY; without even the implied warranty of MERCHANTABILITY or
FITNESS FOR A PARTICULAR PURPOSE.  See the GNU General Public License
for more details.

You should have received a copy of the GNU General Public License
along with LiveCode.  If not see <http://www.gnu.org/licenses/>.  */

#ifndef __MC_MODE__
#define __MC_MODE__

class MCStatement;
class MCExpression;

enum
{
	kMCModeEnvironmentTypeUnknown,
	kMCModeEnvironmentTypeEditor,
	kMCModeEnvironmentTypeDesktop,
	kMCModeEnvironmentTypeHelper,
	kMCModeEnvironmentTypeInstaller,
	kMCModeEnvironmentTypeShell,
	kMCModeEnvironmentTypeBrowser,
	kMCModeEnvironmentTypePlayer,
	kMCModeEnvironmentTypeServer,
	kMCModeEnvironmentTypeMobile,
};


// This hook is called on startup (on Windows) before anything else.
//
void MCModePreMain(void);

// This hook is used to check if the current mode can save the given stack
// to the given file.
//
// The hook is called by MCDispatch::savestack and should return IO_NORMAL
// or IO_ERROR depending on whether the check succeeds or not.
//
IO_stat MCModeCheckSaveStack(MCStack *stack, const MCStringRef p_filename);

// This hook is used to work out the appropriate 'environment' string based
// on the mode and various globals.
//
// The hook is called by MCEnvironment::eval and should return the
// appropriate string constant.
//
MCNameRef MCModeGetEnvironment(void);
uint32_t MCModeGetEnvironmentType(void);


// SN-2015-01-16: [[ Bug 14295 ]] Added mode-specific way to get the resources folder
// This hook is used to work out what is the resource folder on Mac.
// On a standalone built, it is <app>.app/Contents/Resources/_MacOS
// On the other modes, it is 'the filename of this stack'
//
void MCModeGetResourcesFolder(MCStringRef &r_resources_folder);

// This hook is used to work out whether the engine has been licensed.
//
// The hook is called by MCLicensed::eval.
//
bool MCModeGetLicensed(void);

// This hook is used to determine whether the executable should be $0
// or not.
//
// This hook is called by X_init.
//
bool MCModeIsExecutableFirstArgument(void);

// This hook is used to determine if we populate the command line name and
// arguments at startup.
//
// This hook is called by X_open.
//
bool MCModeHasCommandLineArguments(void);

// This hook is used to determine if we populate the environment
// variables at startup.
//
// This hook is called by X_open.
//
bool MCModeHasEnvironmentVariables(void);

// This hook is used to determine if any stacks on the command-line
// should be opened on startup.
//
// This hook is called by X_init.
//
bool MCModeShouldLoadStacksOnStartup(void);

// This hook is used to generate the alert message on Windows, should
// initialization fail.
//
// This hook is called by WinMain.
//
void MCModeGetStartupErrorMessage(MCStringRef& r_caption, MCStringRef& r_text);

// This hook is used to determine if a given object can have its
// script set.
//
// This hook is called by MCObject::setprop (P_SCRIPT)
//
bool MCModeCanSetObjectScript(uint4 obj_id);

// This hook is used to determine if the old CANT_STANDALONE flag
// should be interepreted as if we are in a standalone.
//
// This hook is called by MCObject::load
//
bool MCModeShouldCheckCantStandalone(void);

// This hook is used to compute the origin to be added
// to each object.
//
// This hook is called by MCObject::save
//
uint4 MCModeComputeObjectOrigin(uint4 extraflags);

// This hook is used to implement message box redirection. If it
// returns 'false' the default message box behavior is observed.
//
// This hook is called by MCB_setmsg.
//
bool MCModeHandleMessageBoxChanged(MCExecContext& ctxt, MCStringRef p_string);

// This hook is used to work out the parameters for the 'relaunch'
// feature.
//
// This hook is called by send_relaunch (dispatch.cpp)
//
bool MCModeHandleRelaunch(MCStringRef & r_id);

// This hook is used to work out what stack to startup with.
//
// This hook is called by X_init.
//
const char *MCModeGetStartupStack(void);

// This hook is used to determine if a 'HOME' stack can be loaded.
//
// This hook is called by MCDispatch::readfile.
//
bool MCModeCanLoadHome(void);

// This hook is used to initialize crash reporting settings.
//
// This hook is called by WinMain.
//
void MCModeSetupCrashReporting(void);

// These hooks are used to create mode-specific syntax objects.
//
// They are called by the MCN_new_* methods.
//
MCStatement *MCModeNewCommand(int2 which);
MCExpression *MCModeNewFunction(int2 which);

<<<<<<< HEAD
// This hook is called when an object is deleted. It allows the mode to
// remove any references it has to the object.
//
// It is called by MCObject::del().
//
void MCModeObjectDeleted(MCObject *object);

=======
>>>>>>> 60cd26e1
// This hook is used to determine whether to queue stacks that are wanting to
// be opened (e.g. via an AppleEvent OpenDoc event).
//
// It is called by DoOpenDoc (osxspec.cpp).
//
bool MCModeShouldQueueOpeningStacks(void);

// This hook is used to determine whether to process pending stack open
// messages (i.e. OpenDoc) during init.
//
// It is called by MCS_init (osxspec)
//
bool MCModeShouldPreprocessOpeningStacks(void);

// This hook is used to determine what the 'parent' window should be when a
// dialog is opened.
//
Window MCModeGetParentWindow(void);

// This hook is used to determine whether a network resource can be accessed
// while security limitations are in effect
bool MCModeCanAccessDomain(MCStringRef p_name);

#if defined(_LINUX) || defined (_LINUX_SERVER)
void MCModePreSelectHook(int& maxfd, fd_set& rfds, fd_set& wfds, fd_set& efds);
void MCModePostSelectHook(fd_set& rfds, fd_set& wfds, fd_set& efds);
#endif

// This hook is called whenever the engine wants to process more events.
void MCModeQueueEvents(void);

// This hook is used to invoke JavaScript in the browser when running in plugin
// mode.
Exec_stat MCModeExecuteScriptInBrowser(MCStringRef p_script);

// This hook is used to activate (passive) IME.
void MCModeActivateIme(MCStack *stack, bool activate);
// This hook is used to configure an IME session.
void MCModeConfigureIme(MCStack *stack, bool enabled, int32_t x, int32_t y);

// This hook is used to determine whether windows should be created locally.
bool MCModeMakeLocalWindows(void);

// These hooks show and hide tooltips
void MCModeShowToolTip(int32_t x, int32_t y, uint32_t text_size, uint32_t bg_color, MCStringRef text_font, MCStringRef message);
void MCModeHideToolTip(void);

#ifdef _MACOSX
uint32_t MCModePopUpMenu(MCMacSysMenuHandle p_menu, int32_t p_x, int32_t p_y, uint32_t p_index, MCStack *p_stack);
#endif

// This hook is used to handle the reset cursors action.
void MCModeResetCursors(void);

// This hook is used to determine if the ssl library is loaded on startup to start entropy collection
bool MCModeCollectEntropy(void);

// This hook is used to determine whether there is a notion of 'home' stack.
// The 'home' stack is one which sits at the root of all others and all
// messages pass through it from other stacks. Server and IDE engines have
// home stacks, standalones and installers do not.
bool MCModeHasHomeStack(void);

// Property getters & setters

#ifdef MODE_DEVELOPMENT
void MCModeGetRevMessageBoxLastObject(MCExecContext& ctxt, MCStringRef& r_object);
void MCModeGetRevMessageBoxRedirect(MCExecContext& ctxt, MCStringRef& r_id);
void MCModeSetRevMessageBoxRedirect(MCExecContext& ctxt, MCStringRef p_target);
void MCModeGetRevLicenseLimits(MCExecContext& ctxt, MCArrayRef& r_limits);
void MCModeSetRevLicenseLimits(MCExecContext& ctxt, MCArrayRef p_settings);
void MCModeGetRevCrashReportSettings(MCExecContext& ctxt, MCArrayRef& r_settings);
void MCModeSetRevCrashReportSettings(MCExecContext& ctxt, MCArrayRef p_settings);
void MCModeGetRevLicenseInfo(MCExecContext& ctxt, MCStringRef& r_info);
void MCModeGetRevLicenseInfoByKey(MCExecContext& ctxt, MCNameRef p_key, MCArrayRef& r_info);
void MCModeGetRevObjectListeners(MCExecContext& ctxt, uindex_t& r_count, MCStringRef*& r_listeners);
void MCModeGetRevPropertyListenerThrottleTime(MCExecContext& ctxt, uinteger_t& r_time);
void MCModeSetRevPropertyListenerThrottleTime(MCExecContext& ctxt, uinteger_t p_time);

#endif

// IM-2014-08-08: [[ Bug 12372 ]] Check if pixel scaling should be enabled.
bool MCModeGetPixelScalingEnabled(void);

// Hook called in X_close for any mode-specific finalization.
void MCModeFinalize(void);

#endif<|MERGE_RESOLUTION|>--- conflicted
+++ resolved
@@ -165,16 +165,6 @@
 MCStatement *MCModeNewCommand(int2 which);
 MCExpression *MCModeNewFunction(int2 which);
 
-<<<<<<< HEAD
-// This hook is called when an object is deleted. It allows the mode to
-// remove any references it has to the object.
-//
-// It is called by MCObject::del().
-//
-void MCModeObjectDeleted(MCObject *object);
-
-=======
->>>>>>> 60cd26e1
 // This hook is used to determine whether to queue stacks that are wanting to
 // be opened (e.g. via an AppleEvent OpenDoc event).
 //
