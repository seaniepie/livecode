/* Copyright (C) 2003-2013 Runtime Revolution Ltd.

This file is part of LiveCode.

LiveCode is free software; you can redistribute it and/or modify it under
the terms of the GNU General Public License v3 as published by the Free
Software Foundation.

LiveCode is distributed in the hope that it will be useful, but WITHOUT ANY
WARRANTY; without even the implied warranty of MERCHANTABILITY or
FITNESS FOR A PARTICULAR PURPOSE.  See the GNU General Public License
for more details.

You should have received a copy of the GNU General Public License
along with LiveCode.  If not see <http://www.gnu.org/licenses/>.  */

#include "prefix.h"

#include "core.h"
#include "globdefs.h"
#include "filedefs.h"
#include "objdefs.h"
#include "parsedef.h"
#include "mcio.h"

#include "execpt.h"
#include "util.h"
#include "undolst.h"
#include "sellst.h"
#include "image.h"
#include "button.h"
#include "stack.h"
#include "card.h"
#include "mcerror.h"
#include "objectstream.h"
#include "osspec.h"

#include "context.h"

#include "globals.h"

#include "resolution.h"

////////////////////////////////////////////////////////////////////////////////

#define IMAGE_EXTRA_CONTROLCOLORS_DEAD (1 << 0) // Due to a bug, this cannot be used.
#define IMAGE_EXTRA_CONTROLPIXMAPS_DEAD (1 << 1) // Due to a bug, this cannot be used.

#define IMAGE_EXTRA_CONTROLCOLORS (1 << 2)

////////////////////////////////////////////////////////////////////////////////

int2 MCImage::magmx;
int2 MCImage::magmy;
MCRectangle MCImage::magrect;
MCObject *MCImage::magtoredraw;
Boolean MCImage::filledborder;
MCBrush MCImage::brush;
MCBrush MCImage::spray;
MCBrush MCImage::eraser;
MCCursorRef MCImage::cursor;
MCCursorRef MCImage::defaultcursor;
uint2 MCImage::cmasks[MAX_CMASK + 1] = {0x00, 0x01, 0x03, 0x07,
                                        0x0F, 0x1F, 0x3F, 0x7F};

bool MCImage::s_have_control_colors;
uint16_t MCImage::s_control_color_count;
MCColor *MCImage::s_control_colors;
char **MCImage::s_control_color_names;
uint16_t MCImage::s_control_pixmap_count;
uint4 *MCImage::s_control_pixmapids;
uint16_t MCImage::s_control_color_flags;

MCImage::MCImage()
{
	angle = 0;
	flags &= ~(F_SHOW_BORDER | F_TRAVERSAL_ON);

	m_rep = nil;
	m_transformed_bitmap = nil;
	m_image_opened = false;
	m_has_transform = false;
	m_scale_factor = 1.0;

	m_locked_frame = nil;
	m_needs = nil;

	filename = nil;

	xhot = yhot = 1;
	currentframe = 0;
	repeatcount = 0;
	resizequality = INTERPOLATION_BOX;
}

MCImage::MCImage(const MCImage &iref) : MCControl(iref)
{
	m_rep = nil;
	m_transformed_bitmap = nil;
	m_image_opened = false;
	m_has_transform = false;
	m_scale_factor = 1.0;

	m_locked_frame = nil;
	m_needs = nil;

	filename = nil;

	if (iref.isediting())
	{
		MCImageBitmap *t_bitmap = nil;
		/* UNCHECKED */static_cast<MCMutableImageRep*>(iref.m_rep)->copy_selection(t_bitmap);
		setbitmap(t_bitmap, 1.0);
		MCImageFreeBitmap(t_bitmap);
		if (static_cast<MCMutableImageRep*>(iref.m_rep)->has_selection())
		{
			xhot = t_bitmap->width >> 1;
			yhot = t_bitmap->height >> 1;
		}
	}
	else
	{
		xhot = iref.xhot;
		yhot = iref.yhot;
		if (iref . m_rep != nil)
		{
			m_rep = iref . m_rep->Retain();
			m_scale_factor = iref.m_scale_factor;
		}
	}

	if (iref.flags & F_HAS_FILENAME)
		/* UNCHECKED */ MCCStringClone(iref.filename, filename);

	angle = iref.angle;
	currentframe = 0;
	repeatcount = iref.repeatcount;
	resizequality = iref.resizequality;
}

MCImage::~MCImage()
{
	while (opened)
		close();

	if (m_needs != nil)
		notifyneeds(true);

	if (m_rep != nil)
	{
		m_rep->Release();
		m_rep = nil;
	}

	if (filename != nil)
		MCCStringFree(filename);
}

Chunk_term MCImage::gettype() const
{
	return CT_IMAGE;
}

const char *MCImage::gettypestring()
{
	return MCimagestring;
}

void MCImage::open()
{
	MCControl::open();
	
	// MW-2012-08-27: [[ Bug ]] Force image opening when there is no drawdata
	//   and buffer image is set.
	if ((opened == 1) && (MCbufferimages || flags & F_I_ALWAYS_BUFFER))
		openimage();
}

void MCImage::close()
{
	if (state & CS_OWN_SELECTION)
		endsel();
	if (state & CS_MAGNIFY)
		endmag(True);
	if (opened == 1 && m_image_opened)
		closeimage();
	MCControl::close();
}

Boolean MCImage::mfocus(int2 x, int2 y)
{
	if (!(flags & F_VISIBLE || MCshowinvisibles)
	        || flags & F_DISABLED && getstack()->gettool(this) == T_BROWSE)
		return False;
	
	mx = x;
	my = y;
	
	if (state & CS_MAGNIFY && state & CS_MAG_DRAG)
	{
		MCRectangle brect;
		brect = MCU_reduce_rect(magrect, -MAG_WIDTH);
		magrect.x += mx - startx;
		magrect.y += my - starty;
		int2 oldx = magrect.x;
		int2 oldy = magrect.y;
		MCRectangle trect = MCU_intersect_rect(rect, getcard()->getrect());
		magrect = MCU_bound_rect(magrect, trect.x - rect.x, trect.y - rect.y,
		                         trect.width, trect.height);
		brect = MCU_union_rect(brect, MCU_reduce_rect(magrect, -MAG_WIDTH));
		startx = mx + (magrect.x - oldx);
		starty = my + (magrect.y - oldy);
		brect.x += rect.x;
		brect.y += rect.y;

		layer_redrawrect(brect);
		magredrawdest(brect);

		return True;
	}

	if (isediting() &&
		static_cast<MCMutableImageRep *>(m_rep) -> image_mfocus(x, y))
		return True;
	

	switch(getstack() -> gettool(this))
	{
	case T_BRUSH:
	case T_BUCKET:
	case T_CURVE:
	case T_ERASER:
	case T_LASSO:
	case T_LINE:
	case T_OVAL:
	case T_PENCIL:
	case T_POLYGON:
	case T_RECTANGLE:
	case T_REGULAR_POLYGON:
	case T_ROUND_RECT:
	case T_SELECT:
	case T_SPRAY:
	case T_TEXT:
		if (flags & F_HAS_FILENAME || !MCU_point_in_rect(rect, x, y))
			return False;
		message_with_args(MCM_mouse_move, x, y);
		break;
	case T_BROWSE:
	case T_POINTER:
	case T_IMAGE:
	case T_HELP:
		return MCControl::mfocus(x, y);
	default:
		return False;
	}
	return True;

}

Boolean MCImage::mdown(uint2 which)
{
	if (state & CS_MFOCUSED)
		return False;
		
	if (state & CS_MENU_ATTACHED)
		return MCObject::mdown(which);
	
	state |= CS_MFOCUSED;
	
	switch (which)
	{
	case Button3:
	case Button1:
			switch (getstack()->gettool(this))
			{
			case T_BROWSE:
				message_with_args(MCM_mouse_down, which);
				break;
			case T_POINTER:
			case T_IMAGE:
				if (which != Button1)
				{
					message_with_args(MCM_mouse_down, which);
					break;
				}
				if (state & CS_MAGNIFY)
					endmag(True);
				finishediting();
				start(True);
				if (state & CS_SIZE)
				{
					if (MCmodifierstate & MS_CONTROL)
					{ //cropping
						state |= CS_EDITED;
						m_current_width = rect.width;
						m_current_height = rect.height;
					}
					if (state & CS_IMAGE_PM)
					{
						state &= ~CS_SIZE;
						state |= CS_MOVE;
						MCselected->startmove(mx, my, False);
					}
				}
				break;
			case T_HELP:
				break;
			default:
				if (state & CS_MAGNIFY
						&& !MCU_point_in_rect(magrect, mx - rect.x, my - rect.y)
						&& MCU_point_in_rect(MCU_reduce_rect(magrect, -MAG_WIDTH),
											 mx - rect.x, my - rect.y))
				{
					startx = mx;
					starty = my;
					MCRectangle brect;
					state &= ~CS_MAGNIFY;
					brect = MCU_reduce_rect(magrect, -MAG_WIDTH);
					brect.x += rect.x;
					brect.y += rect.y;
					brect.width = (brect.width + (brect.x & 0x07) + 0x07) & ~0x07;
					brect.x &= ~0x07;
					// MW-2011-08-18: [[ Layers ]] Invalidate the brush rect.
					layer_redrawrect(brect);
					state |= CS_MAGNIFY | CS_MAG_DRAG;

					if (state & CS_MAGNIFY)
						magredrawdest(brect);
				}
				else
				{
					switch (getstack()->gettool(this))
					{
					case T_BRUSH:
					case T_SPRAY:
					case T_ERASER:
					case T_PENCIL:
						if (MCmodifierstate & MS_CONTROL)
						{
							if (state & CS_MAGNIFY)
								endmag(True);
							else
								startmag(mx - rect.x, my - rect.y);

							return True;
						}
					}

					if (isediting() &&
						static_cast<MCMutableImageRep *>(m_rep) -> image_mdown(which))
						return True;

					startediting(which);
				}

				break;
			}
		break;
	case Button2:
		message_with_args(MCM_mouse_down, "2");
		break;
	}
	return True;
}

Boolean MCImage::mup(uint2 which)
{
	if (!(state & CS_MFOCUSED))
		return False;

	if (state & CS_MENU_ATTACHED)
		return MCObject::mup(which);
		
	state &= ~CS_MFOCUSED;
	if (state & CS_GRAB)
	{
		ungrab(which);
		return True;
	}
	
	if (state & CS_MAGNIFY && state & CS_MAG_DRAG)
	{
		state &= ~CS_MAG_DRAG;
		return True;
	}

	if (isediting() &&
		static_cast<MCMutableImageRep *>(m_rep) -> image_mup(which))
		return True;

	switch(getstack() -> gettool(this))
	{
	case T_BROWSE:
		MCRectangle srect;
		MCU_set_rect(srect, mx, my, 1, 1);
		if (maskrect(srect))
			message_with_args(MCM_mouse_up, which);
		else
			message_with_args(MCM_mouse_release, which);
		break;
	case T_IMAGE:
	case T_POINTER:
		{
			if (which != Button1)
			{
				message_with_args(MCM_mouse_up, which);
				break;
			}
			uint32_t t_pixwidth, t_pixheight;
			getgeometry(t_pixwidth, t_pixheight);

			if ((t_pixwidth != rect.width || t_pixheight != rect.height)
					&& state & CS_SIZE && state & CS_EDITED)
			{
				crop(NULL);
			}
			state &= ~(CS_SIZE | CS_EDITED);
			end(false);
			if (state & CS_MAGNIFY)
				magredrawdest(rect);
			if (maskrect(srect))
				message_with_args(MCM_mouse_up, which);
		}
		break;
	case T_HELP:
		help();
		break;
	default:
		break;
	}
	return True;
}

Boolean MCImage::doubledown(uint2 which)
{
	if (isediting() && static_cast<MCMutableImageRep*>(m_rep)->image_doubledown(which) == True)
		return True;
	return MCControl::doubledown(which);
}

Boolean MCImage::doubleup(uint2 which)
{
	if (isediting() && static_cast<MCMutableImageRep*>(m_rep)->image_doubleup(which) == True)
		return True;
	return MCControl::doubleup(which);
}

void MCImage::timer(MCNameRef mptr, MCParameter *params)
{
	if (MCNameIsEqualTo(mptr, MCM_internal, kMCCompareCaseless))
	{
		if (state & CS_OWN_SELECTION)
		{
			dashoffset++;
			dashoffset &= 0x07;
			MCRectangle trect = selrect;
			trect.x += rect.x;
			trect.y += rect.y;
			// MW-2011-08-18: [[ Layers ]] Redraw the affected rect.
			layer_redrawrect(trect);
			if (state & CS_MAGNIFY)
				magredrawdest(trect);
			MCscreen->addtimer(this, MCM_internal, MCmovespeed);
		}
		else
			if ((isvisible() || m_needs) && irepeatcount && m_rep != nil && m_rep->GetFrameCount() > 1)
			{
				advanceframe();
				if (irepeatcount)
				{
					MCImageFrame *t_frame = nil;
					if (m_rep->LockImageFrame(currentframe, true, t_frame))
					{
						MCscreen->addtimer(this, MCM_internal, t_frame->duration);
						m_rep->UnlockImageFrame(currentframe, t_frame);
					}
				}
			}
	}
	else if (MCNameIsEqualTo(mptr, MCM_internal2, kMCCompareCaseless))
		{
			if (state & CS_MAGNIFY)
			{
				switch (getstack()->gettool(this))
				{
				case T_BROWSE:
				case T_POINTER:
				case T_IMAGE:
				case T_BRUSH:
				case T_BUCKET:
				case T_CURVE:
				case T_DROPPER:
				case T_ERASER:
				case T_LASSO:
				case T_LINE:
				case T_OVAL:
				case T_PENCIL:
				case T_POLYGON:
				case T_RECTANGLE:
				case T_REGULAR_POLYGON:
				case T_ROUND_RECT:
				case T_SELECT:
				case T_SPRAY:
				case T_TEXT:
					{
						if (!(state & CS_OWN_SELECTION))
						{
							dashoffset++;
							dashoffset &= 0x07;
						}
						MCRectangle trect = MCU_reduce_rect(magrect, -MAG_WIDTH);
						trect.x += rect.x;
						trect.y += rect.y;
						// MW-2011-08-18: [[ Layers ]] Redraw the affected rect.
						layer_redrawrect(trect);
						MCscreen->addtimer(this, MCM_internal2, MCmovespeed);
					}
					break;
				default:
					endmag(True);
					break;
				}
			}
		}
		else
			MCControl::timer(mptr, params);
}

void MCImage::setrect(const MCRectangle &nrect)
{
	MCRectangle orect = rect;
	rect = nrect;

	if (!(state & CS_SIZE) || !(state & CS_EDITED))
	{
		// IM-2013-04-15: [[ BZ 10827 ]] if the image has rotation then apply_transform()
		// will reset the rect otherwise it will stay as set, in which case we can avoid
		// the call to apply_transform() and any costly image loading that might cause
		if (angle != 0)
			apply_transform();
		if ((rect.width != orect.width || rect.height != orect.height) && m_rep != nil)
		{
			layer_rectchanged(orect, true);
			notifyneeds(false);
		}
	}
}

void MCImageSetMask(MCImageBitmap *p_bitmap, uint8_t *p_mask_data, uindex_t p_mask_size, bool p_is_alpha)
{
	uint32_t t_mask_stride = MCMin(p_mask_size / p_bitmap->height, p_bitmap->width);
	uint32_t t_width = t_mask_stride;

	uint8_t *t_src_ptr = p_mask_data;
	uint8_t *t_dst_ptr = (uint8_t*)p_bitmap->data;
	for (uindex_t y = 0; y < p_bitmap->height; y++)
	{
		uint8_t *t_src_row = t_src_ptr;
		uint32_t *t_dst_row = (uint32_t*)t_dst_ptr;
		for (uindex_t x = 0; x < t_width; x++)
		{
			uint8_t t_r, t_g, t_b, t_alpha;
			MCGPixelUnpackNative(*t_dst_row, t_r, t_g, t_b, t_alpha);
			
			t_alpha = *t_src_row++;
			
			// with maskdata, nonzero is fully opaque
			if (!p_is_alpha && t_alpha > 0)
				t_alpha = 0xFF;
			*t_dst_row++ = MCGPixelPackNative(t_r, t_g, t_b, t_alpha);
		}
		t_src_ptr += t_mask_stride;
		t_dst_ptr += p_bitmap->stride;
	}

	MCImageBitmapCheckTransparency(p_bitmap);
}

Exec_stat MCImage::getprop(uint4 parid, Properties which, MCExecPoint& ep, Boolean effective)
{
	uint2 i;
	uint4 size = 0;

	switch (which)
	{
#ifdef /* MCImage::getprop */ LEGACY_EXEC
	case P_XHOT:
		ep.setint(xhot);
		break;
	case P_YHOT:
		ep.setint(yhot);
		break;
	case P_HOT_SPOT:
		ep.setpoint(xhot, yhot);
		break;
	case P_FILE_NAME:
		if (m_rep == nil || m_rep->GetType() != kMCImageRepReferenced)
			ep.clear();
		else
			ep.setcstring(filename);
		break;
	case P_ALWAYS_BUFFER:
		ep.setboolean(getflag(F_I_ALWAYS_BUFFER));
		break;
	case P_IMAGE_PIXMAP_ID:
		ep.clear();
	case P_MASK_PIXMAP_ID:
		ep.clear();
		break;
	case P_DONT_DITHER:
		ep.setboolean(getflag(F_DONT_DITHER));
		break;
	case P_MAGNIFY:
		ep.setboolean(getstate(CS_MAGNIFY));
		break;
	case P_SIZE:
		{
			void *t_data = nil;
			uindex_t t_size = 0;
			MCImageCompressedBitmap *t_compressed = nil;

			if (m_rep != nil)
			{
				if (m_rep->GetType() == kMCImageRepResident)
					static_cast<MCResidentImageRep*>(m_rep)->GetData(t_data, t_size);
				else if (m_rep->GetType() == kMCImageRepVector)
					static_cast<MCVectorImageRep*>(m_rep)->GetData(t_data, t_size);
				else if (m_rep->GetType() == kMCImageRepCompressed)
				{
					t_compressed = static_cast<MCCompressedImageRep*>(m_rep)->GetCompressed();
					if (t_compressed->size != 0)
						t_size = t_compressed->size;
					else
					{
						i = t_compressed->color_count;
						while (i--)
							t_size += t_compressed->plane_sizes[i];
					}
				}
			}

			ep.setuint(t_size);
		}
		break;
	case P_CURRENT_FRAME:
		ep.setint(currentframe + 1);
		break;
	case P_FRAME_COUNT:
		if (m_rep == nil || m_rep->GetFrameCount() <= 1)
			ep.setuint(0);
		else
			ep.setuint(m_rep->GetFrameCount());
		break;
	case P_PALINDROME_FRAMES:
		ep.setboolean(getflag(F_PALINDROME_FRAMES));
		break;
	case P_CONSTANT_MASK:
		ep.setboolean(getflag(F_CONSTANT_MASK));
		break;
	case P_REPEAT_COUNT:
		ep.setint(repeatcount);
		break;
	case P_FORMATTED_HEIGHT:
		{
			uindex_t t_width = 0, t_height = 0;
			/* UNCHECKED */ getsourcegeometry(t_width, t_height);

			ep.setint(t_height);
		}
		break;
	case P_FORMATTED_WIDTH:
		{
			uindex_t t_width = 0, t_height = 0;
			/* UNCHECKED */ getsourcegeometry(t_width, t_height);

			ep.setint(t_width);
		}
		break;
	case P_TEXT:
		recompress();
		if (m_rep == nil || m_rep->GetType() == kMCImageRepReferenced)
			ep.clear();
		else
		{
			void *t_data = nil;
			uindex_t t_size = 0;
			if (m_rep->GetType() == kMCImageRepResident)
				static_cast<MCResidentImageRep*>(m_rep)->GetData(t_data, t_size);
			else if (m_rep->GetType() == kMCImageRepVector)
				static_cast<MCVectorImageRep*>(m_rep)->GetData(t_data, t_size);
			else if (m_rep->GetType() == kMCImageRepCompressed)
			{
				MCImageCompressedBitmap *t_compressed = nil;
				t_compressed = static_cast<MCCompressedImageRep*>(m_rep)->GetCompressed();
				if (t_compressed->data != nil)
				{
					t_data = t_compressed->data;
					t_size = t_compressed->size;
				}
				else
				{
					t_data = t_compressed->planes[0];
					t_size = t_compressed->plane_sizes[0];
				}
			}
			ep.copysvalue((char*)t_data, t_size);
		}
		break;
	case P_IMAGE_DATA:
		{
			// IM-2013-02-07: image data must return a block of data, even if the image is empty.
			// image data should always be for an image the size of the rect.
			uint32_t t_pixel_count = rect.width * rect.height;
			uint32_t t_data_size = t_pixel_count * sizeof(uint32_t);
			
			bool t_success = true;
			
			uint32_t *t_data_ptr = nil;
			t_success = nil != (t_data_ptr = (uint32_t*)ep.getbuffer(t_data_size));
			
			if (t_success)
			{
				if (m_rep == nil)
					MCMemoryClear(t_data_ptr, t_data_size);
				else
				{
					openimage();
					
					MCImageBitmap *t_bitmap = nil;
					
					t_success = copybitmap(1.0, false, t_bitmap);
					if (t_success)
					{
						MCMemoryCopy(t_data_ptr, t_bitmap->data, t_data_size);
#if (kMCGPixelFormatNative != kMCGPixelFormatBGRA)
						while (t_pixel_count--)
						{
							uint8_t t_r, t_g, t_b, t_a;
							MCGPixelUnpackNative(*t_data_ptr, t_r, t_g, t_b, t_a);
							*t_data_ptr++ = MCGPixelPack(kMCGPixelFormatBGRA, t_r, t_g, t_b, t_a);
						}
#endif
					}
					MCImageFreeBitmap(t_bitmap);
					
					closeimage();
				}
			}
			if (t_success)
				ep.setlength(t_data_size);
		}
		break;
	case P_MASK_DATA:
	case P_ALPHA_DATA:
		{
			uint32_t t_pixel_count = rect.width * rect.height;
			uint32_t t_data_size = t_pixel_count;
			
			bool t_success = true;
			
			uint8_t *t_data_ptr = nil;
			t_success = nil != (t_data_ptr = (uint8_t*)ep.getbuffer(t_data_size));
			
			if (t_success)
			{
				if (m_rep == nil)
					MCMemoryClear(t_data_ptr, t_data_size);
				else
				{
					openimage();
					
					MCImageBitmap *t_bitmap = nil;
					
					t_success = copybitmap(1.0, true, t_bitmap);
					if (t_success)
					{
						uint8_t *t_src_ptr = (uint8_t*)t_bitmap->data;
						for (uindex_t y = 0; y < t_bitmap->height; y++)
						{
							uint32_t *t_src_row = (uint32_t*)t_src_ptr;
							for (uindex_t x = 0; x < t_bitmap->width; x++)
							{
								uint8_t t_alpha = *t_src_row++ >> 24;
								if (which == P_MASK_DATA && t_alpha > 0)
									*t_data_ptr++ = 0xFF;
								else
									*t_data_ptr++ = t_alpha;
							}
							t_src_ptr += t_bitmap->stride;
						}
					}
					MCImageFreeBitmap(t_bitmap);
					
					closeimage();
				}
			}
			if (t_success)
				ep.setlength(t_data_size);
		}
		break;
	case P_RESIZE_QUALITY:
		if (resizequality == INTERPOLATION_BOX)
			ep.setstaticcstring("normal");
		else if (resizequality == INTERPOLATION_BILINEAR)
			ep.setstaticcstring("good");
		else if (resizequality == INTERPOLATION_BICUBIC)
			ep.setstaticcstring("best");
		break;
	case P_PAINT_COMPRESSION:
		switch (getcompression())
		{
		case F_PNG:
			ep.setstaticcstring("png");
			break;
		case F_JPEG:
			ep.setstaticcstring("jpeg");
			break;
		case F_GIF:
			ep.setstaticcstring("gif");
			break;
		case F_PICT:
			ep.setstaticcstring("pict");
			break;
		default:
			ep.setstaticcstring("rle");
			break;
		}
		break;
	case P_ANGLE:
		ep.setint(angle);
		break;
#endif /* MCImage::getprop */
	default:
		return MCControl::getprop(parid, which, ep, effective);
	}
	return ES_NORMAL;
}

Exec_stat MCImage::setprop(uint4 parid, Properties p, MCExecPoint &ep, Boolean effective)
{
	Boolean dirty = False;
	uint2 i;
	MCString data = ep.getsvalue();
	uint4 newstate = state;

	switch (p)
	{
#ifdef /* MCImage::setprop */ LEGACY_EXEC
	case P_INVISIBLE:
	case P_VISIBLE:
		{
			Boolean wasvisible = isvisible();
			Exec_stat stat = MCControl::setprop(parid, p, ep, effective);
			if (!(MCbufferimages || flags & F_I_ALWAYS_BUFFER)
			        && !isvisible() && m_rep != nil)
				closeimage();
			if (state & CS_IMAGE_PM && opened > 0)
			{
				// MW-2011-08-18: [[ Layers ]] Invalidate the whole object.
				layer_redrawall();
			}
			if (isvisible() && !wasvisible && m_rep != nil && m_rep->GetFrameCount() > 1)
			{
				MCImageFrame *t_frame = nil;
				if (m_rep->LockImageFrame(currentframe, true, t_frame))
				{
					MCscreen->addtimer(this, MCM_internal, t_frame->duration);
					m_rep->UnlockImageFrame(currentframe, t_frame);
				}
			}
			return stat;
		}
	case P_XHOT:
		{
			if (!MCU_stoi2(data, xhot))
			{
				MCeerror->add(EE_IMAGE_XHOTNAN, 0, 0, data);
				return ES_ERROR;
			}
			uint32_t t_pixwidth, t_pixheight;
			getgeometry(t_pixwidth, t_pixheight);
			xhot = MCMax(1, MCMin(xhot, (int32_t)t_pixwidth));
		}
		break;
	case P_YHOT:
		{
			if (!MCU_stoi2(data, yhot))
			{
				MCeerror->add(EE_IMAGE_YHOTNAN, 0, 0, data);
				return ES_ERROR;
			}
			uint32_t t_pixwidth, t_pixheight;
			getgeometry(t_pixwidth, t_pixheight);
			yhot = MCMax(1, MCMin(yhot, (int32_t)t_pixheight));
		}
		break;
	case P_HOT_SPOT:
		{
			if (!MCU_stoi2x2(data, xhot, yhot))
			{
				MCeerror->add(EE_IMAGE_HOTNAP, 0, 0, data);
				return ES_ERROR;
			}
			uint32_t t_pixwidth, t_pixheight;
			getgeometry(t_pixwidth, t_pixheight);
			xhot = MCMax(1, MCMin(xhot, (int32_t)t_pixwidth));
			yhot = MCMax(1, MCMin(yhot, (int32_t)t_pixheight));
		}
		break;
	case P_FILE_NAME:
		// MW-2013-06-24: [[ Bug 10977 ]] If we are setting the filename to
		//   empty, and the filename is already empty, do nothing.
		if ((m_rep != nil && m_rep -> GetType() == kMCImageRepReferenced && data == MCnullmcstring) ||
			data != filename)
		{
			char *t_filename = nil;
			if (data != MCnullmcstring)
				/* UNCHECKED */ t_filename = data.clone();

			setfilename(t_filename);
                
			MCCStringFree(t_filename);

			resetimage();

			// MW-2013-06-25: [[ Bug 10980 ]] Only set the result to an error if we were
			//   attempting to set a non-empty filename.
			if (m_rep != nil || data == MCnullmcstring)
				MCresult->clear(False);
			else
				MCresult->sets("could not open image");
		}
		break;
	case P_ALWAYS_BUFFER:
		if (!MCU_matchflags(data, flags, F_I_ALWAYS_BUFFER, dirty))
		{
			MCeerror->add
			(EE_OBJECT_NAB, 0, 0, data);
			return ES_ERROR;
		}
		break;
	case P_IMAGE_PIXMAP_ID:
		break;
	case P_MASK_PIXMAP_ID:
		break;
	case P_DONT_DITHER:
		if (!MCU_matchflags(data, flags, F_DONT_DITHER, dirty))
		{
			MCeerror->add
			(EE_OBJECT_NAB, 0, 0, data);
			return ES_ERROR;
		}
		if (dirty)
			dirty = False;
		break;
	case P_MAGNIFY:
		if (!MCU_matchflags(data, newstate, CS_MAGNIFY, dirty))
		{
			MCeerror->add
			(EE_OBJECT_NAB, 0, 0, data);
			return ES_ERROR;
		}
		if (dirty)
		{
			if (newstate & CS_MAGNIFY)
				startmag(rect.width >> 1, rect.height >> 1);
			else
				endmag(True);
		}
		break;
	case P_CURRENT_FRAME:
		if (!MCU_stoui2(data, i))
		{
			MCeerror->add
			(EE_OBJECT_NAN, 0, 0, data);
			return ES_ERROR;
		}
		setframe(i - 1);
		break;
	case P_PALINDROME_FRAMES:
		if (!MCU_matchflags(data, flags, F_PALINDROME_FRAMES, dirty))
		{
			MCeerror->add
			(EE_OBJECT_NAB, 0, 0, data);
			return ES_ERROR;
		}
		break;
	case P_CONSTANT_MASK:
		if (!MCU_matchflags(data, flags, F_CONSTANT_MASK, dirty))
		{
			MCeerror->add
			(EE_OBJECT_NAB, 0, 0, data);
			return ES_ERROR;
		}
		break;
	case P_REPEAT_COUNT:
		{
			int2 rc;
			if (!MCU_stoi2(data, rc))
			{
				MCeerror->add
				(EE_OBJECT_NAN, 0, 0, data);
				return ES_ERROR;
			}
			if (rc < 0)
				flags &= ~F_REPEAT_COUNT;
			else
				flags |= F_REPEAT_COUNT;
			irepeatcount = repeatcount = rc;
			if (opened && m_rep != nil && m_rep->GetFrameCount() > 1 && repeatcount != 0)
			{
				setframe(currentframe == m_rep->GetFrameCount() - 1 ? 0 : currentframe + 1);
				MCImageFrame *t_frame = nil;
				if (m_rep->LockImageFrame(currentframe, true, t_frame))
				{
					MCscreen->addtimer(this, MCM_internal, t_frame->duration);
					m_rep->UnlockImageFrame(currentframe, t_frame);
				}
			}
		}
		break;
	case P_TEXT:
		{
			bool t_success = true;

			MCImageBitmap *t_bitmap = nil;
			MCImageCompressedBitmap *t_compressed = nil;
			MCPoint t_hotspot;
			char *t_name = nil;
			IO_handle t_stream = nil;

			if (data.getlength() == 0)
			{
				// MERG-2013-06-24: [[ Bug 10977 ]] If we have a filename then setting the
				//   text to empty shouldn't have an effect; otherwise we are unsetting the
				//   current text.
                if (!getflag(F_HAS_FILENAME))
                {
                    // empty text - unset flags & set rep to nil;
                    flags &= ~(F_COMPRESSION | F_TRUE_COLOR | F_HAS_FILENAME);
                    setrep(nil);
                }
			}
			else
			{
				if (t_success)
					t_success = nil != (t_stream = MCS_fakeopen(data));
				if (t_success)
					t_success = MCImageImport(t_stream, nil, t_hotspot, t_name, t_compressed, t_bitmap);
				if (t_success)
				{
					if (t_compressed != nil)
						t_success = setcompressedbitmap(t_compressed);
					else if (t_bitmap != nil)
						t_success = setbitmap(t_bitmap, 1.0);
				}

				MCImageFreeBitmap(t_bitmap);
				MCImageFreeCompressedBitmap(t_compressed);
				MCCStringFree(t_name);
				if (t_stream != nil)
					MCS_close(t_stream);
			}

			if (t_success)
			{
				resetimage();
				dirty = False;
			}
		}
		break;
	case P_IMAGE_DATA:
		if (data.getlength())
		{
			bool t_success = true;

			MCImageBitmap *t_copy = nil;
			if (m_rep != nil)
			{
				t_success = copybitmap(1.0, false, t_copy);
			}
			else
			{
				t_success = MCImageBitmapCreate(rect.width, rect.height, t_copy);
				if (t_success)
					MCImageBitmapSet(t_copy, MCGPixelPackNative(0, 0, 0, 255)); // set to opaque black
			}

			if (t_success)
			{
				uint32_t t_stride = MCMin(data.getlength() / t_copy->height, t_copy->width * 4);
				uint32_t t_width = t_stride / 4;

				uint8_t *t_src_ptr = (uint8_t*)data.getstring();
				uint8_t *t_dst_ptr = (uint8_t*)t_copy->data;
				for (uindex_t y = 0; y < t_copy->height; y++)
				{
					uint8_t *t_src_row = t_src_ptr;
					uint32_t *t_dst_row = (uint32_t*)t_dst_ptr;
					for (uindex_t x = 0; x < t_width; x++)
					{
						uint8_t a, r, g, b;
						a = *t_src_row++;
						r = *t_src_row++;
						g = *t_src_row++;
						b = *t_src_row++;

						*t_dst_row++ = MCGPixelPackNative(r, g, b, 255);
					}
					t_src_ptr += t_stride;
					t_dst_ptr += t_copy->stride;
				}

				setbitmap(t_copy, 1.0);
			}

			MCImageFreeBitmap(t_copy);

			resetimage();
			dirty = False;
		}
		break;
	case P_MASK_DATA:
		if (data.getlength())
		{
			bool t_success = true;

			MCImageBitmap *t_copy = nil;
			if (m_rep != nil)
			{
				t_success = copybitmap(1.0, false, t_copy);
			}
			else
			{
				t_success = MCImageBitmapCreate(rect.width, rect.height, t_copy);
				if (t_success)
					MCImageBitmapSet(t_copy, MCGPixelPackNative(0, 0, 0, 255)); // set to opaque black
			}

			if (t_success)
			{
				MCImageSetMask(t_copy, (uint8_t*)data.getstring(), data.getlength(), false);
				setbitmap(t_copy, 1.0);
			}

			MCImageFreeBitmap(t_copy);

			resetimage();
			dirty = False;
		}
		break;
	case P_ALPHA_DATA:
		if (data.getlength())
		{
			bool t_success = true;

			MCImageBitmap *t_copy = nil;
			if (m_rep != nil)
			{
				t_success = copybitmap(1.0, false, t_copy);
			}
			else
			{
				t_success = MCImageBitmapCreate(rect.width, rect.height, t_copy);
				if (t_success)
					MCImageBitmapSet(t_copy, MCGPixelPackNative(0, 0, 0, 255)); // set to opaque black
			}

			if (t_success)
			{
				MCImageSetMask(t_copy, (uint8_t*)data.getstring(), data.getlength(), true);
				setbitmap(t_copy, 1.0);
			}

			MCImageFreeBitmap(t_copy);

			resetimage();
			dirty = True;
		}
		break;
	case P_RESIZE_QUALITY:
		if (data == "best")
			resizequality = INTERPOLATION_BICUBIC;
		else if (data == "good")
			resizequality = INTERPOLATION_BILINEAR;
		else if (data == "normal")
			resizequality = INTERPOLATION_BOX;
		break;
	case P_ANGLE:
		{
			int2 i1;
			if (!MCU_stoi2(data, i1))
			{
				MCeerror->add(EE_GRAPHIC_NAN, 0, 0, data);
				return ES_ERROR;
			}
			while (i1 < 0)
				i1 += 360;
			i1 %= 360;

			if (i1 != angle)
			{
				// MW-2010-11-25: [[ Bug 9195 ]] Make sure we have some image data to rotate, otherwise
				//   odd things happen with the rect.
				MCRectangle oldrect = rect;
				rotate_transform(i1);

				angle = i1;

				if (angle)
					flags |= F_ANGLE;
				else
					flags &= ~F_ANGLE;

				// MW-2011-08-18: [[ Layers ]] Notify of rect changed and invalidate.
				layer_rectchanged(oldrect, true);
				dirty = False;

				notifyneeds(false);
			}
		}
		break;
	case P_INK:
	case P_BLEND_LEVEL:
		{
			Exec_stat t_stat = MCControl::setprop(parid, p, ep, effective);
			if (t_stat == ES_NORMAL)
				notifyneeds(false);
			return t_stat;
		}
		break;
#endif /* MCImage::setprop */
	default:
		return MCControl::setprop(parid, p, ep, effective);
	}
	if (dirty && opened)
	{
		// MW-2011-08-18: [[ Layers ]] Invalidate the whole object.
		layer_redrawall();
	}
	return ES_NORMAL;
}

void MCImage::select()
{
	MCControl::select();
	if (state & CS_MAGNIFY)
		magredrawdest(rect);
}

void MCImage::deselect()
{
	MCControl::deselect();
	if (state & CS_MAGNIFY)
		magredrawdest(rect);
}

void MCImage::undo(Ustruct *us)
{
	switch (us->type)
	{
	case UT_PAINT:
		static_cast<MCMutableImageRep*>(m_rep)->image_undo(us);
		break;
	default:
		MCControl::undo(us);
	}
}

void MCImage::freeundo(Ustruct *us)
{
	switch (us->type)
	{
	case UT_PAINT:
		if (m_rep != nil && m_rep->GetType() == kMCImageRepMutable)
			static_cast<MCMutableImageRep*>(m_rep)->image_freeundo(us);
		break;
	default:
		MCControl::freeundo(us);
		break;
	}
}

MCControl *MCImage::clone(Boolean attach, Object_pos p, bool invisible)
{
	recompress();
	MCImage *newiptr = new MCImage(*this);
	if (attach)
		newiptr->attach(p, invisible);
	return newiptr;
}

Boolean MCImage::maskrect(const MCRectangle &srect)
{
	if (!(flags & F_VISIBLE || MCshowinvisibles))
		return False;
	MCRectangle drect = MCU_intersect_rect(srect, rect);
	if (drect.width == 0 || drect.height == 0)
		return False;
	if (srect.width != 1 || srect.height != 1)
		return True; // selection rect is not masked
	if (state & CS_IMAGE_PM && !(state & CS_MASK_PM))
		return True;

	// MW-2007-09-11: [[ Bug 5177 ]] If the object is currently selected, make its mask the whole rectangle
	MCImageFrame *t_frame = nil;
	if (!getstate(CS_SELECTED) && m_rep != nil && m_rep->LockImageFrame(currentframe, true, t_frame))
	{
		int32_t t_x = srect.x - rect.x;
		int32_t t_y = srect.y - rect.y;
		if (m_has_transform)
		{
			MCGAffineTransform t_inverted = MCGAffineTransformInvert(m_transform);
			MCGPoint t_src_point = MCGPointApplyAffineTransform(MCGPointMake(t_x, t_y), t_inverted);
			t_x = t_src_point.x;
			t_y = t_src_point.y;
		}
		uint32_t t_pixel = 0;
		if (t_x >= 0 && t_y >= 0 && t_x <t_frame->image->width && t_y < t_frame->image->height)
			t_pixel = MCImageBitmapGetPixel(t_frame->image, t_x, t_y);

		m_rep->UnlockImageFrame(currentframe, t_frame);
		return (t_pixel >> 24) != 0;
	}
	else
		return True;
}

// MW-2011-09-20: [[ Collision ]] The image's shape depends on its properties.
bool MCImage::lockshape(MCObjectShape& r_shape)
{
	// Make sure we consider the case where only the image bits are rendered.
	if (getflag(F_SHOW_BORDER) || getstate(CS_KFOCUSED) && (extraflags & EF_NO_FOCUS_BORDER) == 0 ||
		getcompression() == F_PICT || m_rep == nil)
	{
		r_shape . type = kMCObjectShapeComplex;
		r_shape . bounds = getrect();
		return true;
	}
	
	bool t_mask, t_alpha;
	MCImageBitmap *t_bitmap = nil;

	/* UNCHECKED */ lockbitmap(t_bitmap, true);
	t_mask = MCImageBitmapHasTransparency(t_bitmap, t_alpha);

	// If the image has no mask, then it is a solid rectangle.
	if (!t_mask)
	{
		r_shape . type = kMCObjectShapeRectangle;
		r_shape . bounds = getrect();
		r_shape . rectangle = r_shape . bounds;
		unlockbitmap(t_bitmap);
		return true;
	}
	
	// IM-2013-08-15: [[ ResIndependence ]] soft-mask doesn't work with scaled images so for now use the complex mask type
	if (m_scale_factor != 1.0)
	{
		r_shape . type = kMCObjectShapeComplex;
		r_shape . bounds = getrect();
		return true;
	}
	else
	{
		// Otherwise we have a nice mask to pass back!
		r_shape . type = kMCObjectShapeMask;
		r_shape . bounds = getrect();
		r_shape . mask . origin . x = r_shape . bounds . x;
		r_shape . mask . origin . y = r_shape . bounds . y;
		r_shape . mask . bits = t_bitmap;
		return true;
	}
}

void MCImage::unlockshape(MCObjectShape& p_shape)
{
	if (p_shape . type == kMCObjectShapeMask)
		unlockbitmap(p_shape . mask . bits);
}

//-----------------------------------------------------------------------------
//  Redraw Management

// MW-2011-09-06: [[ Redraw ]] Added 'sprite' option - if true, ink and opacity are not set.
void MCImage::draw(MCDC *dc, const MCRectangle& p_dirty, bool p_isolated, bool p_sprite)
{
	MCRectangle dirty;
	dirty = p_dirty;

	/* OVERHAUL - REVISIT - not sure setting F_OPAQUE has any effect here */
	//if (maskimagealpha != NULL)
	//	flags &= ~F_OPAQUE;
	//else
	//	flags |= F_OPAQUE;
	
	if (!p_isolated)
	{
		// MW-2011-09-06: [[ Redraw ]] If rendering as a sprite, don't change opacity or ink.
		if (!p_sprite)
		{
			dc -> setfunction(ink);
			dc -> setopacity(blendlevel * 255 / 100);
		}
	}

	bool t_need_group;
	if (!p_isolated)
	{
		// MW-2009-06-10: [[ Bitmap Effects ]]
		t_need_group = getflag(F_SHOW_BORDER) || getstate(CS_KFOCUSED) || getcompression() == F_PICT || m_bitmap_effects != NULL;
		if (t_need_group)
		{
			if (m_bitmap_effects == NULL)
				dc -> begin(false);
			else
			{
				if (!dc -> begin_with_effects(m_bitmap_effects, rect))
					return;
				dirty = dc -> getclip();
			}
		}
	}

	int2 xorigin;
	int2 yorigin;

	MCRectangle trect;
	trect = MCU_intersect_rect(dirty, getrect());
	uint32_t t_pixwidth, t_pixheight;
	getgeometry(t_pixwidth, t_pixheight);
	if (state & CS_SIZE && state & CS_EDITED && (t_pixwidth != rect.width || t_pixheight != rect.height))
		compute_gravity(trect, xorigin, yorigin);
	else
	{
		xorigin = trect.x - rect.x;
		yorigin = trect.y - rect.y;
	}
	drawme(dc, xorigin, yorigin, trect.width, trect.height, trect.x, trect.y);

	if (getflag(F_SHOW_BORDER))
	{
		if (getflag(F_3D))
			draw3d(dc, rect, ETCH_RAISED, borderwidth);
		else
			drawborder(dc, rect, borderwidth);
	}

	if (getstate(CS_KFOCUSED))
		drawfocus(dc, p_dirty);

	if (!p_isolated)
	{
		if (t_need_group)
			dc -> end();

		if (isediting())
			static_cast<MCMutableImageRep*>(m_rep)->drawsel(dc);

		if (getstate(CS_MAGNIFY))
			drawmagrect(dc);

		if (getstate(CS_SELECTED))
			drawselected(dc);
	}
}

//  Redraw Management
//-----------------------------------------------------------------------------

///////////////////////////////////////////////////////////////////////////////
//
//  SAVING AND LOADING
//

IO_stat MCImage::extendedsave(MCObjectOutputStream& p_stream, uint4 p_part)
{
	// Extended data area for an image consists of:
	//   uint1 resize_quality;
	// Extended data area for an image consists of:
	//   tag image_extensions
	//   if (tag & IMAGE_EXTRA_CONTROLCOLORS)
	//     uint2 ncolors
	//     uint2 dflags
	//     color[ncolors] colors
	//     char *[ncolors] colornames
	//
	//   MCObject::extensions
	IO_stat t_stat;
	t_stat = p_stream . WriteU8(resizequality);

	uint4 t_flags;
	t_flags = 0;

	uint4 t_length;
	t_length = 0;

	// MW-2013-09-05: [[ Bug 11127 ]] If we have control colors then write them out
	//   in two sections (first the colors, if any, then the patterns, if any).
	if (s_have_control_colors)
	{
		t_flags |= IMAGE_EXTRA_CONTROLCOLORS;
		t_length += sizeof(uint16_t) + sizeof(uint16_t);
		t_length += s_control_color_count * 3 * sizeof(uint16_t);
		for (uint16_t i = 0; i < s_control_color_count; i++)
			t_length += MCCStringLength(s_control_color_names[i]) + 1;
	
		t_length += sizeof(uint16_t);
		t_length += s_control_pixmap_count * sizeof(uint4);
	}

	if (t_stat == IO_NORMAL)
		t_stat = p_stream . WriteTag(t_flags, t_length);
	
	if (t_stat == IO_NORMAL && (t_flags & IMAGE_EXTRA_CONTROLCOLORS) != 0)
	{
		t_stat = p_stream . WriteU16(s_control_color_count);
		if (t_stat == IO_NORMAL)
			t_stat = p_stream . WriteU16(s_control_color_flags);

		for (uint16_t i = 0; t_stat == IO_NORMAL && i < s_control_color_count; i++)
			t_stat = p_stream . WriteColor(s_control_colors[i]);
		for (uint16_t i = 0; t_stat == IO_NORMAL && i < s_control_color_count; i++)
			t_stat = p_stream . WriteCString(s_control_color_names[i]);
		
		if (t_stat == IO_NORMAL)
			t_stat = p_stream . WriteU16(s_control_pixmap_count);
		
		if (t_stat == IO_NORMAL)
			for(int i = 0; t_stat == IO_NORMAL && i < s_control_pixmap_count; i++)
				t_stat = p_stream . WriteU32(s_control_pixmapids[i]);
	}

	if (t_stat == IO_NORMAL)
		t_stat = MCObject::extendedsave(p_stream, p_part);

	return t_stat;
}

IO_stat MCImage::extendedload(MCObjectInputStream& p_stream, const char *p_version, uint4 p_remaining)
{
	IO_stat t_stat;
	t_stat = IO_NORMAL;

	if (p_remaining >= 1)
	{
		t_stat = p_stream . ReadU8(resizequality);
		
		if (t_stat == IO_NORMAL)
			p_remaining -= 1;
	}

	if (p_remaining > 0)
	{
		uint4 t_flags, t_length, t_header_length;
		t_stat = p_stream . ReadTag(t_flags, t_length, t_header_length);

		if (t_stat == IO_NORMAL)
			t_stat = p_stream . Mark();
		
		// MW-2013-09-05: [[ Bug 11127 ]] If we have control colors then read them in
		//   (first do colors, then pixmapids - if any).
		if (t_stat == IO_NORMAL && (t_flags & IMAGE_EXTRA_CONTROLCOLORS) != 0)
		{
			s_have_control_colors = true;
			t_stat = p_stream . ReadU16(s_control_color_count);
			t_stat = p_stream . ReadU16(s_control_color_flags);

			if (t_stat == IO_NORMAL &&
				!MCMemoryNewArray(s_control_color_count, s_control_colors))
				t_stat = IO_ERROR;
			
			if (t_stat == IO_NORMAL &&
				!MCMemoryNewArray(s_control_color_count, s_control_color_names))
				t_stat = IO_ERROR;

			for (uint32_t i = 0; t_stat == IO_NORMAL && i < s_control_color_count; i++)
				t_stat = p_stream . ReadColor(s_control_colors[i]);
			for (uint32_t i = 0; t_stat == IO_NORMAL && i < s_control_color_count; i++)
				t_stat = p_stream . ReadCString(s_control_color_names[i]);
			
			if (t_stat == IO_NORMAL)
				t_stat = p_stream . ReadU16(s_control_pixmap_count);
			
			if (t_stat == IO_NORMAL && 
				!MCMemoryNewArray(s_control_pixmap_count, s_control_pixmapids))
				t_stat = IO_ERROR;
			for(uint32_t i = 0; t_stat == IO_NORMAL && i < s_control_pixmap_count; i++)
				t_stat = p_stream . ReadU32(s_control_pixmapids[i]);
		}

		if (t_stat == IO_NORMAL)
			t_stat = p_stream . Skip(t_length);

		if (t_stat == IO_NORMAL)
			p_remaining -= t_length + t_header_length;
	}

	if (t_stat == IO_NORMAL)
		t_stat = MCObject::extendedload(p_stream, p_version, p_remaining);

	return t_stat;
}

IO_stat MCImage::save(IO_handle stream, uint4 p_part, bool p_force_ext)
{
	IO_stat stat;

	recompress();
	if ((stat = IO_write_uint1(OT_IMAGE, stream)) != IO_NORMAL)
		return stat;
	
	// MW-2013-09-05: [[ Bug 11127 ]] The object colors/pixmaps pertain to an RLE
	//   compressed image (if this is one); whereas the control colors are stored
	//   in an extended record. When in memory the object stores the control colors
	//   in colors/pixmapids so we temporarily switch these here. So the object
	//   writes out the image colors; and the image does an extended record with the
	//   control colors.
	s_have_control_colors = false;
	if (ncolors != 0 || npixmaps != 0 ||
		(m_rep != nil && m_rep -> GetType() == kMCImageRepCompressed))
	{
		s_have_control_colors = true;
		s_control_color_count = ncolors;
		s_control_colors = colors;
		s_control_color_names = colornames;
		s_control_color_flags = dflags;
		s_control_pixmap_count = npixmaps;
		s_control_pixmapids = pixmapids;

		if (m_rep != nil && m_rep -> GetType() == kMCImageRepCompressed)
		{
			MCImageCompressedBitmap *t_compressed;
			t_compressed = static_cast<MCCompressedImageRep*>(m_rep)->GetCompressed();
			
			ncolors = t_compressed->color_count;
			colors = t_compressed->colors;
			dflags = MCImage::cmasks[MCMin(ncolors, MAX_CMASK)];
			if (!MCMemoryNewArray(ncolors, colornames))
				return IO_ERROR;
		}
		else
		{
			ncolors = 0;
			colors = nil;
			colornames = nil;
			dflags = 0;
		}
		
		npixmaps = 0;
		pixmapids = 0;
	}
	
	uint32_t t_pixwidth, t_pixheight;
	getgeometry(t_pixwidth, t_pixheight);

	if (getcompression() == 0
	        && (rect.width != t_pixwidth || rect.height != t_pixheight))
		flags |= F_SAVE_SIZE;

	uint1 t_old_ink = ink;

//--- pre-2.7 Conversion
	if (MCstackfileversion < 2700)
	{
		if (ink == GXblendSrcOver)
			if (blendlevel != 50)
				ink = (100 - blendlevel) | 0x80;
			else
				ink = GXblend;
	}
//----

	bool t_has_extension = false;
	if (resizequality != INTERPOLATION_BOX)
		t_has_extension = true;
	if (s_have_control_colors)
		t_has_extension = true;

	uint4 oldflags = flags;
	if (flags & F_HAS_FILENAME)
		flags &= ~(F_TRUE_COLOR | F_COMPRESSION | F_NEED_FIXING);
	stat = MCControl::save(stream, p_part, t_has_extension || p_force_ext);

	flags = oldflags;

	ink = t_old_ink;
	
	// MW-2013-09-05: [[ Bug 11127 ]] Now we've written out the control colors and
	//   object colors, reset the in-memory references to the control colors.
	if (s_have_control_colors)
	{
		MCMemoryDeleteArray(colornames);

		ncolors = s_control_color_count;
		colors = s_control_colors;
		colornames = s_control_color_names;
		npixmaps = s_control_pixmap_count;
		pixmapids = s_control_pixmapids;
		dflags = s_control_color_flags;

		s_control_colors = nil;
		s_control_color_names = nil;
		s_control_color_count = 0;
		s_control_pixmap_count = 0;
		s_control_pixmapids = nil;

		s_have_control_colors = false;
	}

	if (stat != IO_NORMAL)
		return stat;


	if (flags & F_HAS_FILENAME)
	{
		if ((stat = IO_write_string(filename, stream)) != IO_NORMAL)
			return stat;
	}
	else
	{
		if (m_rep != nil)
		{
			MCImageRepType t_type = m_rep->GetType();
			void *t_data = nil;
			uindex_t t_size = 0;
			void *t_mask_data = nil;
			uindex_t t_mask_size = 0;
			MCImageCompressedBitmap *t_compressed = nil;

			if (t_type == kMCImageRepResident)
				static_cast<MCResidentImageRep*>(m_rep)->GetData(t_data, t_size);
			else if (t_type == kMCImageRepVector)
				static_cast<MCVectorImageRep*>(m_rep)->GetData(t_data, t_size);
			else if (t_type == kMCImageRepCompressed)
			{
				t_compressed = static_cast<MCCompressedImageRep*>(m_rep)->GetCompressed();
				if (t_compressed->size > 0)
				{
					t_data = t_compressed->data;
					t_size = t_compressed->size;
				}
			}

			if (t_size > 0)
			{
				if (flags & F_REPEAT_COUNT)
					if ((stat = IO_write_int2(repeatcount, stream)) != IO_NORMAL)
						return stat;
				if ((stat = IO_write_uint4(t_size, stream)) != IO_NORMAL)
					return stat;
				if ((stat = IO_write(t_data, sizeof(uint1), t_size, stream)) != IO_NORMAL)
					return stat;
			}
			else if (t_compressed != nil)
			{
				uint2 i;
				for (i = 0 ; i < t_compressed->color_count ; i++)
				{
					if ((stat = IO_write_uint4(t_compressed->plane_sizes[i], stream)) != IO_NORMAL)
						return stat;
					if ((stat = IO_write(t_compressed->planes[i], sizeof(uint1),
					                     t_compressed->plane_sizes[i], stream)) != IO_NORMAL)
						return stat;
				}
			}
			// IM-2013-07-29: [[ Bugfix 11073 ]] If compressed data has a mask make sure we write it out
			if (t_compressed != nil)
			{
				t_mask_data = t_compressed->mask;
				t_mask_size = t_compressed->mask_size;
			}
			if ((stat = IO_write_uint4(t_mask_size, stream)) != IO_NORMAL)
				return stat;

			if (t_mask_size != 0)
				if ((stat = IO_write(t_mask_data, sizeof(uint1), t_mask_size, stream)) != IO_NORMAL)
					return stat;
			if (flags & F_SAVE_SIZE)
			{
				if ((stat = IO_write_uint2(t_pixwidth, stream)) != IO_NORMAL)
					return stat;
				if ((stat = IO_write_uint2(t_pixheight, stream)) != IO_NORMAL)
					return stat;
			}
		}
	}
	if ((stat = IO_write_uint2(xhot, stream)) != IO_NORMAL)
		return stat;
	if ((stat = IO_write_uint2(yhot, stream)) != IO_NORMAL)
		return stat;
	if (flags & F_ANGLE)
		if ((stat = IO_write_uint2(angle, stream)) != IO_NORMAL)
			return stat;
	return savepropsets(stream);
}

IO_stat MCImage::load(IO_handle stream, const char *version)
{
	IO_stat stat;

	resizequality = INTERPOLATION_BOX;
	
	// MW-2013-09-05: [[ Bug 11127 ]] Make sure the control color statics are reset.
	MCMemoryDeleteArray(s_control_colors);
	s_control_colors = nil;
	MCMemoryDeleteArray(s_control_color_names);
	s_control_color_names = nil;
	s_control_color_count = 0;
	s_control_pixmap_count = 0;
	MCMemoryDeleteArray(s_control_pixmapids);
	s_control_pixmapids = nil;
	s_control_color_flags = 0;
	s_have_control_colors = false;
	
	if ((stat = MCObject::load(stream, version)) != IO_NORMAL)
		return stat;

//---- Conversion from pre-2.7 behaviour to new behaviour
	if (ink & 0x80 && strncmp(version, "2.7", 3) < 0)
	{
		blendlevel = 100 - (ink & 0x7F);
		ink = GXblendSrcOver;
	}
	
	if (flags & F_HAS_FILENAME)
	{
		char *t_filename = nil;
		if ((stat = IO_read_string(t_filename, stream)) != IO_NORMAL)
			return stat;

		/* UNCHECKED */ setfilename(t_filename);
		MCCStringFree(t_filename);
	}
	else
		if (ncolors || flags & F_COMPRESSION || flags & F_TRUE_COLOR)
		{
			MCImageCompressedBitmap *t_compressed = nil;
			/* UNCHECKED */ MCImageCreateCompressedBitmap(flags & F_COMPRESSION, t_compressed);
			if (ncolors > MAX_PLANES || flags & F_COMPRESSION
			        || flags & F_TRUE_COLOR)
			{
				// IM-2013-04-12: [[ BZ 10843 ]] Initialize to -1 to indicate no repeat count has been set
				repeatcount = -1;
				if (flags & F_REPEAT_COUNT)
					if ((stat = IO_read_int2(&repeatcount, stream)) != IO_NORMAL)
						return stat;

				if ((stat = IO_read_uint4(&t_compressed->size, stream)) != IO_NORMAL)
					return stat;
				/* UNCHECKED */ MCMemoryAllocate(t_compressed->size, t_compressed->data);
				if (IO_read(t_compressed->data, sizeof(uint1),
				            t_compressed->size, stream) != IO_NORMAL)
					return IO_ERROR;
				if (strncmp(version, "1.4", 3) == 0)
				{
					if ((ncolors == 16 || ncolors == 256) && noblack())
						flags |= F_NEED_FIXING;
					MCU_realloc((char **)&colors, ncolors, ncolors + 1, sizeof(MCColor));
					colors[ncolors].pixel = 0;
				}
			}
			else
			{
				t_compressed->color_count = ncolors;
				if (!MCMemoryNewArray(ncolors, t_compressed->planes) ||
					!MCMemoryNewArray(ncolors, t_compressed->plane_sizes))
				{
					MCImageFreeCompressedBitmap(t_compressed);
					return IO_ERROR;
				}

				uint2 i;
				for (i = 0 ; i < ncolors ; i++)
				{
					if ((stat = IO_read_uint4(&t_compressed->plane_sizes[i], stream)) != IO_NORMAL)
					{
						MCImageFreeCompressedBitmap(t_compressed);
						return stat;
					}
					if (t_compressed->plane_sizes[i] != 0)
					{
						if (!MCMemoryAllocate(t_compressed->plane_sizes[i], t_compressed->planes[i]) ||
							IO_read(t_compressed->planes[i], sizeof(uint1), t_compressed->plane_sizes[i], stream) != IO_NORMAL)
						{
							MCImageFreeCompressedBitmap(t_compressed);
							return IO_ERROR;
						}
					}
				}
			}
			if (t_compressed->compression == F_RLE && ncolors != 0 && (flags & F_TRUE_COLOR) == 0)
			{
				t_compressed->color_count = ncolors;
				if (!MCMemoryAllocateCopy(colors, sizeof(MCColor) * ncolors, t_compressed->colors))
				{
					MCImageFreeCompressedBitmap(t_compressed);
					return IO_ERROR;
				}
			}

			if ((stat = IO_read_uint4(&t_compressed->mask_size, stream)) != IO_NORMAL)
				return stat;
			if (t_compressed->mask_size != 0)
			{
				if (!MCMemoryAllocate(t_compressed->mask_size, t_compressed->mask) ||
					IO_read(t_compressed->mask, sizeof(uint1), t_compressed->mask_size, stream) != IO_NORMAL)
				{
					MCImageFreeCompressedBitmap(t_compressed);
					return IO_ERROR;
				}
			}

			uint16_t t_pixwidth, t_pixheight;
			t_pixwidth = rect.width;
			t_pixheight = rect.height;
			if (flags & F_SAVE_SIZE)
			{
				if ((stat = IO_read_uint2(&t_pixwidth, stream)) != IO_NORMAL)
					return stat;
				if ((stat = IO_read_uint2(&t_pixheight, stream)) != IO_NORMAL)
					return stat;
			}
			t_compressed->width = t_pixwidth;
			t_compressed->height = t_pixheight;

			/* UNCHECKED */ setcompressedbitmap(t_compressed);
			MCImageFreeCompressedBitmap(t_compressed);
		}
	if ((stat = IO_read_int2(&xhot, stream)) != IO_NORMAL)
		return stat;
	if ((stat = IO_read_int2(&yhot, stream)) != IO_NORMAL)
		return stat;
	if (flags & F_ANGLE)
		if ((stat = IO_read_uint2(&angle, stream)) != IO_NORMAL)
			return stat;
	
	// MW-2013-09-05: [[ Bug 11127 ]] At this point the color/pixmap fields in the object
	//   will pertain to the image colors. This isn't what we want anymore, so free them
	//   (an RLE compressed rep will already have extracted the info it needs).
	MCMemoryDeleteArray(colors);
	for (uint32_t i = 0; i < ncolors; i++)
		MCCStringFree(colornames[i]);
	MCMemoryDeleteArray(colornames);
	MCMemoryDeleteArray(pixmapids);
	ncolors = 0;
	npixmaps = 0;
	dflags = 0;
	colornames = nil;
	pixmapids = nil;
	colors = nil;
	
	// MW-2013-09-05: [[ Bug 11127 ]] If we had an extended control color record, then
	//   take those as the in-memory fields for colors and pixmaps as they are used
	//   by the control rendering (the rep has already taken its colors if it needed them).
	if (s_have_control_colors)
	{
		colors = s_control_colors;
		colornames = s_control_color_names;
		ncolors = s_control_color_count;
		pixmapids = s_control_pixmapids;
		npixmaps = s_control_pixmap_count;
		dflags = s_control_color_flags;
		if (npixmaps != 0 &&
			!MCMemoryNewArray(npixmaps, pixmaps))
			return IO_ERROR;

		s_control_colors = nil;
		s_control_color_names = nil;
		s_control_color_count = 0;
		s_control_pixmapids = nil;
		s_control_pixmap_count = 0;
		s_have_control_colors = false;
	}

	return loadpropsets(stream);
}

// MW-2012-03-28: [[ Bug 10130 ]] This is a no-op as the image object has no
//   font.
bool MCImage::recomputefonts(MCFontRef p_parent_font)
{
	return false;
}

///////////////////////////////////////////////////////////////////////////////

MCSharedString *MCImage::getclipboardtext(void)
{
	MCSharedString *t_data = nil;
	recompress();
	if (getcompression() == F_RLE)
	{
		bool t_success = true;

		MCImageBitmap *t_bitmap = nil;

		t_success = lockbitmap(t_bitmap, false);
		if (t_success)
			t_success = MCImageCreateClipboardData(t_bitmap, t_data);
		unlockbitmap(t_bitmap);
	}
	else if (m_rep != nil)
	{
		MCImageRepType t_type = m_rep->GetType();
		void *t_bytes = nil;
		uindex_t t_size = 0;
		if (t_type == kMCImageRepResident)
			static_cast<MCResidentImageRep*>(m_rep)->GetData(t_bytes, t_size);
		else if (t_type == kMCImageRepVector)
			static_cast<MCVectorImageRep*>(m_rep)->GetData(t_bytes, t_size);

		t_data = MCSharedString::Create(t_bytes, t_size);
	}

	return t_data;
}

///////////////////////////////////////////////////////////////////////////////

void MCImage::apply_transform()
{
	uindex_t t_width = rect.width;
	uindex_t t_height = rect.height;
	/* UNCHECKED */ getsourcegeometry(t_width, t_height);

	if (angle != 0)
		rotate_transform(angle);
	else if (rect.width != t_width || rect.height != t_height)
		resize_transform();
	else
		m_has_transform = false;
}

///////////////////////////////////////////////////////////////////////////////

void MCImage::sourcerectchanged(MCRectangle p_new_rect)
{
	MCRectangle t_old_rect = rect;
	rect = p_new_rect;
	layer_rectchanged(t_old_rect, true);
}

void MCImage::invalidate_rep(MCRectangle &p_rect)
{
	layer_redrawrect(p_rect);

	if (state & CS_MAGNIFY)
		magredrawdest(p_rect);
}

bool MCImage::isediting() const
{
	return m_rep != nil && m_rep->GetType() == kMCImageRepMutable;
}

bool MCImage::convert_to_mutable()
{
	// referenced images cannot be edited
	if (m_rep != nil && m_rep->GetType() == kMCImageRepReferenced)
		return false;

	if (m_rep != nil && m_rep->GetType() == kMCImageRepMutable)
		return true;

	bool t_success = true;

	MCMutableImageRep *t_rep = nil;
	MCImageBitmap *t_bitmap = nil;
	if (m_rep != nil)
	{
		t_success = lockbitmap(t_bitmap, true);
		if (t_success)
			t_success = nil != (t_rep = new MCMutableImageRep(this, t_bitmap));
		unlockbitmap(t_bitmap);
	}
	else
	{
		t_success = MCImageBitmapCreate(rect.width, rect.height, t_bitmap);
		if (t_success)
		{
			MCImageBitmapClear(t_bitmap);
			t_success = nil != (t_rep = new MCMutableImageRep(this, t_bitmap));
		}
		MCImageFreeBitmap(t_bitmap);
	}

	if (t_success)
	{
		setrep(t_rep);
		// MW-2010-12-14: [[ Bug 9240 ]] Make sure the angle is reset to 0 (as we've
		//   ditched the 'original' data now).
		angle = 0;
	}

	return t_success;
}

void MCImage::startediting(uint16_t p_which)
{
	bool t_success = convert_to_mutable();

	if (t_success)
	{
		static_cast<MCMutableImageRep*>(m_rep)->image_mfocus(mx, my);
		static_cast<MCMutableImageRep*>(m_rep)->image_mdown(p_which);
	}

	/* UNCHECKED */ MCAssert(t_success);
}

void MCImage::finishediting()
{
	if (!isediting())
		return;

	if (MCeditingimage == this)
		MCeditingimage = nil;

	if (MCactiveimage == this)
		MCactiveimage = nil;

	bool t_success = true;

	MCImageRep *t_rep = m_rep;
	MCImageFrame *t_frame = nil;

	t_success = t_rep->LockImageFrame(0, false, t_frame);
	if (t_success)
		t_success = setbitmap(t_frame->image, 1.0);
	t_rep->UnlockImageFrame(0, t_frame);

	/* UNCHECKED */ MCAssert(t_success);
}

///////////////////////////////////////////////////////////////////////////////

void MCImage::setrep(MCImageRep *p_rep)
{
	if (p_rep == m_rep)
		return;

	MCImageRep *t_rep = nil;
	if (p_rep != nil)
		t_rep = p_rep->Retain();

	if (m_rep != nil)
		m_rep->Release();

	m_rep = t_rep;

	m_has_transform = false;
	m_scale_factor = 1.0;

	// IM-2013-03-11: [[ BZ 10723 ]] If we have a new image, ensure that the current frame falls within the new framecount
	// IM-2013-04-15: [[ BZ 10827 ]] Skip this check if the currentframe is 0 (preventing unnecessary image loading)
	if (currentframe != 0)
		setframe(currentframe);

	notifyneeds(false);
}

bool MCImage::setfilename(const char *p_filename)
{
	bool t_success = true;

	if (p_filename == nil)
	{
		setrep(nil);
		flags &= ~(F_COMPRESSION | F_TRUE_COLOR | F_NEED_FIXING);
		flags &= ~F_HAS_FILENAME;
		return true;
	}

	const char *t_src_filename;
	t_src_filename = nil;
	
	char *t_filename = nil;
	char *t_resolved = nil;
	MCImageRep *t_rep = nil;
<<<<<<< HEAD

	// get list of matching scaled images
	MCImageScaledFile *t_scaled_files;
	t_scaled_files = nil;
	uint32_t t_scaled_file_count;
	t_scaled_file_count = 0;
	
	MCGFloat t_scale;
	t_scale = 1.0;
	
	// IM-2013-07-30: [[ ResIndependence ]] search for set of density-mapped files matching given filename
	if (t_success)
		t_success = MCImageGetScaledFiles(p_filename, getstack(), t_scaled_files, t_scaled_file_count);
	
	if (t_success)
	{
		if (t_scaled_file_count == 0)
		{
			// can't find scaled files, so revert to given filename
			t_src_filename = p_filename;
		}
		else
		{
			// use image with lowest res higher than the device scale (or highest res if all are lower)
			MCGFloat t_device_scale;
			t_device_scale = MCResGetDeviceScale();
			
			const char *t_scaled_filename;
			t_scaled_filename = nil;
			
			// set scale & filename to first scaled file in list
			t_scale = t_scaled_files[0].scale;
			t_scaled_filename = t_scaled_files[0].filename;
			
			for (uint32_t i = 0; i < t_scaled_file_count; i++)
			{
				// if current scale is lower than device scale then take any higher-res image
				// else if current scale is higher than device res then take any lower-res image not lower than the device res
				if ((t_scale < t_device_scale && t_scaled_files[i].scale > t_scale) ||
					(t_scale > t_device_scale && t_scaled_files[i].scale < t_scale && t_scaled_files[i].scale >= t_device_scale))
				{
					t_scale = t_scaled_files[i].scale;
					t_scaled_filename = t_scaled_files[i].filename;
				}
			}
			
			t_src_filename = t_scaled_filename;
		}
	}
	
	if (t_success)
		t_success = MCCStringClone(p_filename, t_filename);
	
	if (t_success)
		t_success = nil != (t_resolved = getstack() -> resolve_filename(t_src_filename));
	// MW-2013-07-01: [[ Bug 11001 ]] Reverted for 6.1.0 - this canonicalisation doesn't
	//   take into account URL references.
	/*{reverted for correct fix in next release}
	// MW-2013-06-21: [[ Bug 10975 ]] Make sure we construct an absolute path to use
	//   for Rep construction.
=======
>>>>>>> da905815
	if (t_success)
		t_success = MCCStringClone(p_filename, t_filename);
	
	// MW-2013-07-01: [[ Bug 10975 ]] Only canonicalize the path if it isn't a url.
	if (t_success && !MCU_couldbeurl(p_filename))
	{
		if (t_success)
			t_success = nil != (t_resolved = getstack() -> resolve_filename(p_filename));

		// MW-2013-06-21: [[ Bug 10975 ]] Make sure we construct an absolute path to use
		//   for Rep construction.
		if (t_success)
		{
			char *t_resolved_filename;
			t_resolved_filename = MCS_get_canonical_path(t_resolved);
			delete t_resolved;
			t_resolved = t_resolved_filename;
		}
	}
<<<<<<< HEAD
	 */
=======
>>>>>>> da905815
	
	if (t_success)
		t_success = MCImageRepGetReferenced(t_resolved != nil ? t_resolved : t_filename, t_rep);

	MCCStringFree(t_resolved);
	MCImageFreeScaledFileList(t_scaled_files, t_scaled_file_count);

	if (t_success)
	{
		setrep(t_rep);
		t_rep->Release();
		
		m_scale_factor = t_scale;
		
		flags &= ~(F_COMPRESSION | F_TRUE_COLOR | F_NEED_FIXING);
		flags |= F_HAS_FILENAME;

		if (filename != nil)
			MCCStringFree(filename);
		filename = t_filename;
	}
	else
		MCCStringFree(t_filename);

	return t_success;
}

/* Special case used by set_gif() */
bool MCImage::setdata(void *p_data, uindex_t p_size)
{
	bool t_success = true;

	MCImageRep *t_rep = nil;

	t_success = MCImageRepGetResident(p_data, p_size, t_rep);

	if (t_success)
	{
		setrep(t_rep);
		t_rep->Release();
	}

	return t_success;
}

bool MCImage::setbitmap(MCImageBitmap *p_bitmap, MCGFloat p_scale, bool p_update_geometry)
{
	bool t_success = true;

	MCImageCompressedBitmap *t_compressed = nil;

	t_success = MCImageCompress(p_bitmap, (flags & F_DONT_DITHER) == 0, t_compressed);

	if (t_success)
		t_success = setcompressedbitmap(t_compressed);

	MCImageFreeCompressedBitmap(t_compressed);

	if (t_success)
	{
		angle = 0;
		m_scale_factor = p_scale;
		
		if (p_update_geometry)
		{
	#ifdef FEATURE_DONT_RESIZE
			if (!(flags & F_LOCK_LOCATION) && !(flags & F_PLAYER_DONT_RESIZE))
	#else
			if (!(flags & F_LOCK_LOCATION))
	#endif
			{
				uint32_t t_width, t_height;
				/* UNCHECKED */ getsourcegeometry(t_width, t_height);
				rect . width = t_width;
				rect . height = t_height;
			}
		}
	}

	return t_success;
}

bool MCImage::setcompressedbitmap(MCImageCompressedBitmap *p_compressed)
{
	bool t_success = true;

	MCImageRep *t_rep = nil;

	switch (p_compressed->compression)
	{
	case F_GIF:
	case F_PNG:
	case F_JPEG:
		t_success = MCImageRepGetResident(p_compressed->data, p_compressed->size, t_rep);
		break;
	case F_PICT:
		t_success = MCImageRepGetVector(p_compressed->data, p_compressed->size, t_rep);
		break;
	case F_RLE:
		t_success = MCImageRepGetCompressed(p_compressed, t_rep);
		break;
	default:
		t_success = false;
	}

	if (t_success)
	{
		setrep(t_rep);
		t_rep->Release();
		flags &= ~(F_HAS_FILENAME | F_COMPRESSION | F_TRUE_COLOR | F_NEED_FIXING);
		flags |= p_compressed->compression;

		if (p_compressed->compression == F_RLE)
		{
			if (p_compressed->color_count == 0)
				flags |= F_TRUE_COLOR;
		}
	}

	return t_success;
}

///////////////////////////////////////////////////////////////////////////////

// IM-2013-07-26: [[ ResIndependence ]] render the image at the requested scale,
// with any transformations (scale, angle) applied
bool MCImage::copybitmap(MCGFloat p_scale, bool p_premultiplied, MCImageBitmap *&r_bitmap)
{
	bool t_success;
	t_success = true;
	
	MCImageFrame *t_frame;
	t_frame = nil;
	
	apply_transform();
	
	t_success = m_rep != nil;
	
	bool t_copy_pixels;
	t_copy_pixels = !m_has_transform && p_scale == m_scale_factor;
	
	bool t_premultiplied;
	t_premultiplied = p_premultiplied || !t_copy_pixels;
	
	if (t_success)
		t_success = m_rep->LockImageFrame(currentframe, t_premultiplied, t_frame);
	
	bool t_mask, t_alpha;
	if (t_success)
		t_mask = MCImageBitmapHasTransparency(t_frame->image, t_alpha);
	
	if (t_success)
	{
		if (t_copy_pixels)
		{
			t_success = MCImageCopyBitmap(t_frame->image, r_bitmap);
		}
		else
		{
			MCGRaster t_raster;
			t_raster.width = t_frame->image->width;
			t_raster.height = t_frame->image->height;
			t_raster.stride = t_frame->image->stride;
			t_raster.pixels = t_frame->image->data;
			t_raster.format = MCImageBitmapHasTransparency(t_frame->image) ? (t_premultiplied ? kMCGRasterFormat_ARGB : kMCGRasterFormat_U_ARGB) : kMCGRasterFormat_xRGB;
			
			uint32_t t_width, t_height;
			t_width = ceil(rect.width * p_scale);
			t_height = ceil(rect.height * p_scale);
			
			MCImageBitmap *t_bitmap;
			t_bitmap = nil;
			
			t_success = MCImageBitmapCreate(t_width, t_height, t_bitmap);
			
			if (t_success)
				MCImageBitmapClear(t_bitmap);
			
			MCGContextRef t_context;
			t_context = nil;
			
			if (t_success)
				t_success = MCGContextCreateWithPixels(t_bitmap->width, t_bitmap->height, t_bitmap->stride, t_bitmap->data, true, t_context);
			
			if (t_success)
			{
				MCGContextScaleCTM(t_context, p_scale, p_scale);
				
				if (m_has_transform)
					MCGContextConcatCTM(t_context, m_transform);
				
				MCGRectangle t_dst;
				t_dst = MCGRectangleMake(0, 0, t_frame->image->width / m_scale_factor, t_frame->image->height / m_scale_factor);
				
				MCGImageFilter t_filter;
				t_filter = resizequality == INTERPOLATION_BICUBIC ? kMCGImageFilterBicubic : (resizequality == INTERPOLATION_BILINEAR ? kMCGImageFilterBilinear : kMCGImageFilterNearest);
				
				MCGContextDrawPixels(t_context, t_raster, t_dst, t_filter);
				
				MCGContextRelease(t_context);
				
				MCImageBitmapCheckTransparency(t_bitmap);
				
				if (!p_premultiplied)
					MCImageBitmapUnpremultiply(t_bitmap);
			}
			
			if (t_success)
				r_bitmap = t_bitmap;
			else
				MCImageFreeBitmap(t_bitmap);
		}
	}
	
	if (m_rep != nil)
		m_rep->UnlockImageFrame(currentframe, t_frame);
	
	return t_success;
}


bool MCImage::lockbitmap(MCImageBitmap *&r_bitmap, bool p_premultiplied, bool p_update_transform)
{
	if (p_update_transform)
		apply_transform();

	if (m_rep != nil)
	{
		if (!m_rep->LockImageFrame(currentframe, p_premultiplied || m_has_transform, m_locked_frame))
			return false;

		if (!m_has_transform)
		{
			r_bitmap = m_locked_frame->image;
			return true;
		}

		// Create a copy of the bitmap rendered with the current transform
		bool t_success = true;

		MCGContextRef t_context = nil;
		MCGRaster t_raster;

		uint32_t t_trans_width = rect.width;
		uint32_t t_trans_height = rect.height;

		// while cropping
		if ((state & CS_SIZE) && (state & CS_EDITED))
		{
			/* OVERHAUL - REVISIT: compute from transform? */
			t_trans_width = m_current_width;
			t_trans_height = m_current_height;
		}

		MCLog("locking transformed image: (%d,%d) -> (%d,%d)", m_locked_frame->image->width, m_locked_frame->image->height, t_trans_width, t_trans_height);

		t_success = MCImageBitmapCreate(t_trans_width, t_trans_height, m_transformed_bitmap);
		MCImageBitmapClear(m_transformed_bitmap);

		if (t_success)
			t_success = MCGContextCreateWithPixels(t_trans_width, t_trans_height, m_transformed_bitmap->stride, m_transformed_bitmap->data, true, t_context);

		if (t_success)
		{
			t_raster.width = m_locked_frame->image->width;
			t_raster.height = m_locked_frame->image->height;
			t_raster.stride = m_locked_frame->image->stride;
			t_raster.pixels = m_locked_frame->image->data;
			t_raster.format = kMCGRasterFormat_ARGB;

			MCGRectangle t_dst = MCGRectangleMake(0, 0, m_locked_frame->image->width, m_locked_frame->image->height);
			MCGImageFilter t_filter = resizequality == INTERPOLATION_BICUBIC ? kMCGImageFilterBicubic : (resizequality == INTERPOLATION_BILINEAR ? kMCGImageFilterBilinear : kMCGImageFilterNearest);
			MCGContextConcatCTM(t_context, m_transform);
			MCGContextDrawPixels(t_context, t_raster, t_dst, t_filter);
		}

		MCGContextRelease(t_context);

		if (t_success)
		{
			MCImageBitmapCheckTransparency(m_transformed_bitmap);
			if (!p_premultiplied)
				MCImageBitmapUnpremultiply(m_transformed_bitmap);
			r_bitmap = m_transformed_bitmap;
			return true;
		}

		MCImageFreeBitmap(m_transformed_bitmap);
		m_transformed_bitmap = nil;
	}

	return false;
}

void MCImage::unlockbitmap(MCImageBitmap *p_bitmap)
{
	if (p_bitmap == nil || m_locked_frame == nil)
		return;

	MCImageFreeBitmap(m_transformed_bitmap);
	m_transformed_bitmap = nil;

	if (m_rep != nil)
	{
		m_rep->UnlockImageFrame(currentframe, m_locked_frame);
		m_locked_frame = nil;
	}
}

///////////////////////////////////////////////////////////////////////////////

uint32_t MCImage::getcompression()
{
	uint32_t t_compression = F_RLE;

	if (m_rep != nil)
	{
		switch (m_rep->GetType())
		{
		case kMCImageRepCompressed:
			t_compression = F_RLE;
			break;
		case kMCImageRepVector:
			t_compression = F_PICT;
			break;
		case kMCImageRepReferenced:
		case kMCImageRepResident:
			t_compression = static_cast<MCEncodedImageRep*>(m_rep)->GetDataCompression();
			break;
		}
	}

	return t_compression;
}

MCString MCImage::getrawdata()
{
	if (m_rep == nil || m_rep->GetType() != kMCImageRepResident)
		return MCString(nil, 0);
	
	void *t_data;
	uindex_t t_size;
	static_cast<MCResidentImageRep*>(m_rep)->GetData(t_data, t_size);
	
	return MCString((char*)t_data, t_size);
}

bool MCImage::getsourcegeometry(uint32_t &r_pixwidth, uint32_t &r_pixheight)
{
	if (m_rep == nil || !m_rep->GetGeometry(r_pixwidth, r_pixheight))
		return false;
	
	r_pixwidth = r_pixwidth / m_scale_factor;
	r_pixheight = r_pixheight / m_scale_factor;
}

void MCImage::getgeometry(uint32_t &r_pixwidth, uint32_t &r_pixheight)
{
	// while cropping
	if ((state & CS_EDITED) && (state & CS_SIZE))
	{
		r_pixwidth = m_current_width;
		r_pixheight = m_current_height;
		return;
	}

	if (getsourcegeometry(r_pixwidth, r_pixheight))
		return;

	r_pixwidth = rect.width;
	r_pixheight = rect.height;
}

///////////////////////////////////////////////////////////////////////////////<|MERGE_RESOLUTION|>--- conflicted
+++ resolved
@@ -68,7 +68,7 @@
 MCColor *MCImage::s_control_colors;
 char **MCImage::s_control_color_names;
 uint16_t MCImage::s_control_pixmap_count;
-uint4 *MCImage::s_control_pixmapids;
+MCPatternInfo *MCImage::s_control_pixmapids;
 uint16_t MCImage::s_control_color_flags;
 
 MCImage::MCImage()
@@ -1528,7 +1528,7 @@
 		
 		if (t_stat == IO_NORMAL)
 			for(int i = 0; t_stat == IO_NORMAL && i < s_control_pixmap_count; i++)
-				t_stat = p_stream . WriteU32(s_control_pixmapids[i]);
+				t_stat = p_stream . WriteU32(s_control_pixmapids[i] . id);
 	}
 
 	if (t_stat == IO_NORMAL)
@@ -1586,7 +1586,7 @@
 				!MCMemoryNewArray(s_control_pixmap_count, s_control_pixmapids))
 				t_stat = IO_ERROR;
 			for(uint32_t i = 0; t_stat == IO_NORMAL && i < s_control_pixmap_count; i++)
-				t_stat = p_stream . ReadU32(s_control_pixmapids[i]);
+				t_stat = p_stream . ReadU32(s_control_pixmapids[i] . id);
 		}
 
 		if (t_stat == IO_NORMAL)
@@ -1617,7 +1617,7 @@
 	//   writes out the image colors; and the image does an extended record with the
 	//   control colors.
 	s_have_control_colors = false;
-	if (ncolors != 0 || npixmaps != 0 ||
+	if (ncolors != 0 || npatterns != 0 ||
 		(m_rep != nil && m_rep -> GetType() == kMCImageRepCompressed))
 	{
 		s_have_control_colors = true;
@@ -1625,8 +1625,8 @@
 		s_control_colors = colors;
 		s_control_color_names = colornames;
 		s_control_color_flags = dflags;
-		s_control_pixmap_count = npixmaps;
-		s_control_pixmapids = pixmapids;
+		s_control_pixmap_count = npatterns;
+		s_control_pixmapids = patterns;
 
 		if (m_rep != nil && m_rep -> GetType() == kMCImageRepCompressed)
 		{
@@ -1647,8 +1647,8 @@
 			dflags = 0;
 		}
 		
-		npixmaps = 0;
-		pixmapids = 0;
+		npatterns = 0;
+		patterns = 0;
 	}
 	
 	uint32_t t_pixwidth, t_pixheight;
@@ -1695,8 +1695,8 @@
 		ncolors = s_control_color_count;
 		colors = s_control_colors;
 		colornames = s_control_color_names;
-		npixmaps = s_control_pixmap_count;
-		pixmapids = s_control_pixmapids;
+		npatterns = s_control_pixmap_count;
+		patterns = s_control_pixmapids;
 		dflags = s_control_color_flags;
 
 		s_control_colors = nil;
@@ -1942,12 +1942,12 @@
 	for (uint32_t i = 0; i < ncolors; i++)
 		MCCStringFree(colornames[i]);
 	MCMemoryDeleteArray(colornames);
-	MCMemoryDeleteArray(pixmapids);
+	MCMemoryDeleteArray(patterns);
 	ncolors = 0;
-	npixmaps = 0;
+	npatterns = 0;
 	dflags = 0;
 	colornames = nil;
-	pixmapids = nil;
+	patterns = nil;
 	colors = nil;
 	
 	// MW-2013-09-05: [[ Bug 11127 ]] If we had an extended control color record, then
@@ -1958,11 +1958,11 @@
 		colors = s_control_colors;
 		colornames = s_control_color_names;
 		ncolors = s_control_color_count;
-		pixmapids = s_control_pixmapids;
-		npixmaps = s_control_pixmap_count;
+		patterns = s_control_pixmapids;
+		npatterns = s_control_pixmap_count;
 		dflags = s_control_color_flags;
-		if (npixmaps != 0 &&
-			!MCMemoryNewArray(npixmaps, pixmaps))
+		if (npatterns != 0 &&
+			!MCMemoryNewArray(npatterns, patterns))
 			return IO_ERROR;
 
 		s_control_colors = nil;
@@ -2178,7 +2178,6 @@
 	char *t_filename = nil;
 	char *t_resolved = nil;
 	MCImageRep *t_rep = nil;
-<<<<<<< HEAD
 
 	// get list of matching scaled images
 	MCImageScaledFile *t_scaled_files;
@@ -2234,36 +2233,6 @@
 	
 	if (t_success)
 		t_success = nil != (t_resolved = getstack() -> resolve_filename(t_src_filename));
-	// MW-2013-07-01: [[ Bug 11001 ]] Reverted for 6.1.0 - this canonicalisation doesn't
-	//   take into account URL references.
-	/*{reverted for correct fix in next release}
-	// MW-2013-06-21: [[ Bug 10975 ]] Make sure we construct an absolute path to use
-	//   for Rep construction.
-=======
->>>>>>> da905815
-	if (t_success)
-		t_success = MCCStringClone(p_filename, t_filename);
-	
-	// MW-2013-07-01: [[ Bug 10975 ]] Only canonicalize the path if it isn't a url.
-	if (t_success && !MCU_couldbeurl(p_filename))
-	{
-		if (t_success)
-			t_success = nil != (t_resolved = getstack() -> resolve_filename(p_filename));
-
-		// MW-2013-06-21: [[ Bug 10975 ]] Make sure we construct an absolute path to use
-		//   for Rep construction.
-		if (t_success)
-		{
-			char *t_resolved_filename;
-			t_resolved_filename = MCS_get_canonical_path(t_resolved);
-			delete t_resolved;
-			t_resolved = t_resolved_filename;
-		}
-	}
-<<<<<<< HEAD
-	 */
-=======
->>>>>>> da905815
 	
 	if (t_success)
 		t_success = MCImageRepGetReferenced(t_resolved != nil ? t_resolved : t_filename, t_rep);
