/* Copyright (C) 2003-2013 Runtime Revolution Ltd.

This file is part of LiveCode.

LiveCode is free software; you can redistribute it and/or modify it under
the terms of the GNU General Public License v3 as published by the Free
Software Foundation.

LiveCode is distributed in the hope that it will be useful, but WITHOUT ANY
WARRANTY; without even the implied warranty of MERCHANTABILITY or
FITNESS FOR A PARTICULAR PURPOSE.  See the GNU General Public License
for more details.

You should have received a copy of the GNU General Public License
along with LiveCode.  If not see <http://www.gnu.org/licenses/>.  */

#include "prefix.h"

#include "core.h"
#include "globdefs.h"
#include "filedefs.h"
#include "objdefs.h"
#include "parsedef.h"
#include "mcio.h"

#include "execpt.h"
#include "util.h"
#include "undolst.h"
#include "sellst.h"
#include "image.h"
#include "button.h"
#include "stack.h"
#include "card.h"
#include "mcerror.h"
#include "objectstream.h"
#include "osspec.h"

#include "context.h"

#include "globals.h"

#include "resolution.h"

////////////////////////////////////////////////////////////////////////////////

#define IMAGE_EXTRA_CONTROLCOLORS_DEAD (1 << 0) // Due to a bug, this cannot be used.
#define IMAGE_EXTRA_CONTROLPIXMAPS_DEAD (1 << 1) // Due to a bug, this cannot be used.

#define IMAGE_EXTRA_CONTROLCOLORS (1 << 2)
#define IMAGE_EXTRA_CENTERRECT (1 << 3)

////////////////////////////////////////////////////////////////////////////////

int2 MCImage::magmx;
int2 MCImage::magmy;
MCRectangle MCImage::magrect;
MCObject *MCImage::magtoredraw;
Boolean MCImage::filledborder;
MCBrush MCImage::brush;
MCBrush MCImage::spray;
MCBrush MCImage::eraser;
MCCursorRef MCImage::cursor;
MCCursorRef MCImage::defaultcursor;
uint2 MCImage::cmasks[MAX_CMASK + 1] = {0x00, 0x01, 0x03, 0x07,
                                        0x0F, 0x1F, 0x3F, 0x7F};

bool MCImage::s_have_control_colors;
uint16_t MCImage::s_control_color_count;
MCColor *MCImage::s_control_colors;
char **MCImage::s_control_color_names;
uint16_t MCImage::s_control_pixmap_count;
MCPatternInfo *MCImage::s_control_pixmapids;
uint16_t MCImage::s_control_color_flags;

MCImage::MCImage()
{
	angle = 0;
	flags &= ~(F_SHOW_BORDER | F_TRAVERSAL_ON);
    
	m_rep = nil;
	m_resampled_rep = nil;
	m_image_opened = false;
	m_has_transform = false;

	// MW-2013-10-25: [[ Bug 11300 ]] Images start off unflipped.
	m_flip_x = false;
	m_flip_y = false;

	m_locked_rep = nil;
	m_locked_bitmap_frame = nil;
	m_locked_image = nil;
	m_locked_bitmap = nil;

	m_needs = nil;

	filename = nil;

	xhot = yhot = 1;
	currentframe = 0;
	repeatcount = 0;
	resizequality = INTERPOLATION_BOX;
    
    m_center_rect = MCRectangleMake(INT16_MIN, INT16_MIN, UINT16_MAX, UINT16_MAX);
    
    // MM-2014-07-31: [[ ThreadedRendering ]] Used to ensure the image animate message is only posted from a single thread.
    m_animate_posted = false;
}

MCImage::MCImage(const MCImage &iref) : MCControl(iref)
{
	m_rep = nil;
	m_resampled_rep = nil;
	m_image_opened = false;
	m_has_transform = false;

	// MW-2013-10-25: [[ Bug 11300 ]]  Images start off unflipped.
	m_flip_x = false;
	m_flip_y = false;
	
	m_locked_rep = nil;
	m_locked_bitmap_frame = nil;
	m_locked_image = nil;
	m_locked_bitmap = nil;
	m_needs = nil;

	filename = nil;

	if (iref.isediting())
	{
		MCImageBitmap *t_bitmap = nil;
		/* UNCHECKED */static_cast<MCMutableImageRep*>(iref.m_rep)->copy_selection(t_bitmap);
		setbitmap(t_bitmap, 1.0);
		MCImageFreeBitmap(t_bitmap);
		if (static_cast<MCMutableImageRep*>(iref.m_rep)->has_selection())
		{
			xhot = t_bitmap->width >> 1;
			yhot = t_bitmap->height >> 1;
		}
	}
	else
	{
		xhot = iref.xhot;
		yhot = iref.yhot;
		if (iref . m_rep != nil)
			m_rep = iref . m_rep->Retain();
	}

	if (iref.flags & F_HAS_FILENAME)
		/* UNCHECKED */ MCCStringClone(iref.filename, filename);

	angle = iref.angle;
	currentframe = 0;
	repeatcount = iref.repeatcount;
	resizequality = iref.resizequality;
    
    m_center_rect = iref.m_center_rect;
    
    // MM-2014-07-31: [[ ThreadedRendering ]] Used to ensure the image animate message is only posted from a single thread.
    m_animate_posted = false;
}

MCImage::~MCImage()
{
	while (opened)
		close();

	if (m_needs != nil)
		notifyneeds(true);

	if (m_rep != nil)
	{
		m_rep->Release();
		m_rep = nil;
	}

	if (m_resampled_rep != nil)
	{
		m_resampled_rep->Release();
		m_resampled_rep = nil;
	}
	
	if (filename != nil)
		MCCStringFree(filename);
}

Chunk_term MCImage::gettype() const
{
	return CT_IMAGE;
}

const char *MCImage::gettypestring()
{
	return MCimagestring;
}

void MCImage::open()
{
	MCControl::open();
	
	// MW-2012-08-27: [[ Bug ]] Force image opening when there is no drawdata
	//   and buffer image is set.
	if ((opened == 1) && (MCbufferimages || flags & F_I_ALWAYS_BUFFER))
		openimage();
}

void MCImage::close()
{
	if (state & CS_OWN_SELECTION)
		endsel();
	if (state & CS_MAGNIFY)
		endmag(True);
	
	// IM-2014-06-26: [[ Bug 12702 ]] Make sure editing is finished when closing.
	recompress();
	
	if (opened == 1 && m_image_opened)
		closeimage();
	MCControl::close();
}

Boolean MCImage::mfocus(int2 x, int2 y)
{
	if (!(flags & F_VISIBLE || MCshowinvisibles)
	        || flags & F_DISABLED && getstack()->gettool(this) == T_BROWSE)
		return False;
	
	mx = x;
	my = y;
	
	if (state & CS_MAGNIFY && state & CS_MAG_DRAG)
	{
		MCRectangle brect;
		brect = MCU_reduce_rect(magrect, -MAG_WIDTH);
		magrect.x += mx - startx;
		magrect.y += my - starty;
		int2 oldx = magrect.x;
		int2 oldy = magrect.y;
		MCRectangle trect = MCU_intersect_rect(rect, getcard()->getrect());
		magrect = MCU_bound_rect(magrect, trect.x - rect.x, trect.y - rect.y,
		                         trect.width, trect.height);
		brect = MCU_union_rect(brect, MCU_reduce_rect(magrect, -MAG_WIDTH));
		startx = mx + (magrect.x - oldx);
		starty = my + (magrect.y - oldy);
		brect.x += rect.x;
		brect.y += rect.y;

		layer_redrawrect(brect);
		magredrawdest(brect);

		return True;
	}

	if (isediting() &&
		static_cast<MCMutableImageRep *>(m_rep) -> image_mfocus(x, y))
		return True;
	

	switch(getstack() -> gettool(this))
	{
	case T_BRUSH:
	case T_BUCKET:
	case T_CURVE:
	case T_ERASER:
	case T_LASSO:
	case T_LINE:
	case T_OVAL:
	case T_PENCIL:
	case T_POLYGON:
	case T_RECTANGLE:
	case T_REGULAR_POLYGON:
	case T_ROUND_RECT:
	case T_SELECT:
	case T_SPRAY:
	case T_TEXT:
		if (flags & F_HAS_FILENAME || !MCU_point_in_rect(rect, x, y))
			return False;
		message_with_args(MCM_mouse_move, x, y);
		break;
	case T_BROWSE:
	case T_POINTER:
	case T_IMAGE:
	case T_HELP:
		return MCControl::mfocus(x, y);
	default:
		return False;
	}
	return True;

}

Boolean MCImage::mdown(uint2 which)
{
	if (state & CS_MFOCUSED)
		return False;
		
	if (state & CS_MENU_ATTACHED)
		return MCObject::mdown(which);
	
	state |= CS_MFOCUSED;
	
	switch (which)
	{
	case Button3:
	case Button1:
			switch (getstack()->gettool(this))
			{
			case T_BROWSE:
				message_with_args(MCM_mouse_down, which);
				break;
			case T_POINTER:
			case T_IMAGE:
				if (which != Button1)
				{
					message_with_args(MCM_mouse_down, which);
					break;
				}
				if (state & CS_MAGNIFY)
					endmag(True);
				finishediting();
				start(True);
				if (state & CS_SIZE)
				{
					if (MCmodifierstate & MS_CONTROL)
					{ //cropping
						state |= CS_EDITED;
						m_current_width = rect.width;
						m_current_height = rect.height;
					}
					if (state & CS_IMAGE_PM)
					{
						state &= ~CS_SIZE;
						state |= CS_MOVE;
						MCselected->startmove(mx, my, False);
					}
				}
				break;
			case T_HELP:
				break;
			default:
				if (state & CS_MAGNIFY
						&& !MCU_point_in_rect(magrect, mx - rect.x, my - rect.y)
						&& MCU_point_in_rect(MCU_reduce_rect(magrect, -MAG_WIDTH),
											 mx - rect.x, my - rect.y))
				{
					startx = mx;
					starty = my;
					MCRectangle brect;
					state &= ~CS_MAGNIFY;
					brect = MCU_reduce_rect(magrect, -MAG_WIDTH);
					brect.x += rect.x;
					brect.y += rect.y;
					brect.width = (brect.width + (brect.x & 0x07) + 0x07) & ~0x07;
					brect.x &= ~0x07;
					// MW-2011-08-18: [[ Layers ]] Invalidate the brush rect.
					layer_redrawrect(brect);
					state |= CS_MAGNIFY | CS_MAG_DRAG;

					if (state & CS_MAGNIFY)
						magredrawdest(brect);
				}
				else
				{
					switch (getstack()->gettool(this))
					{
					case T_BRUSH:
					case T_SPRAY:
					case T_ERASER:
					case T_PENCIL:
						if (MCmodifierstate & MS_CONTROL)
						{
							if (state & CS_MAGNIFY)
								endmag(True);
							else
								startmag(mx - rect.x, my - rect.y);

							return True;
						}
					}

					if (isediting() &&
						static_cast<MCMutableImageRep *>(m_rep) -> image_mdown(which))
						return True;

					startediting(which);
				}

				break;
			}
		break;
	case Button2:
		message_with_args(MCM_mouse_down, "2");
		break;
	}
	return True;
}

Boolean MCImage::mup(uint2 which, bool p_release)
{
	if (!(state & CS_MFOCUSED))
		return False;

	if (state & CS_MENU_ATTACHED)
		return MCObject::mup(which, p_release);
		
	state &= ~CS_MFOCUSED;
	if (state & CS_GRAB)
	{
		ungrab(which);
		return True;
	}
	
	if (state & CS_MAGNIFY && state & CS_MAG_DRAG)
	{
		state &= ~CS_MAG_DRAG;
		return True;
	}

	if (isediting() &&
		static_cast<MCMutableImageRep *>(m_rep) -> image_mup(which))
		return True;

	switch(getstack() -> gettool(this))
	{
	case T_BROWSE:
		MCRectangle srect;
		MCU_set_rect(srect, mx, my, 1, 1);
		if (!p_release && maskrect(srect))
			message_with_args(MCM_mouse_up, which);
		else
			message_with_args(MCM_mouse_release, which);
		break;
	case T_IMAGE:
	case T_POINTER:
		{
			if (which != Button1)
			{
                if (p_release)
                    message_with_args(MCM_mouse_release, which);
                else
                    message_with_args(MCM_mouse_up, which);
				break;
			}
			uint32_t t_pixwidth, t_pixheight;
			getgeometry(t_pixwidth, t_pixheight);

			if ((t_pixwidth != rect.width || t_pixheight != rect.height)
					&& state & CS_SIZE && state & CS_EDITED)
			{
				crop(NULL);
			}
			// MM-2014-04-09: [[ Bug 11689 ]] Let end take care of unsetting the CS_SIZE flag.
			//  Doing so here prevents resize control being sent.
			state &= ~CS_EDITED;
			end(false, p_release);
			if (state & CS_MAGNIFY)
				magredrawdest(rect);
			if (!p_release && maskrect(srect))
				message_with_args(MCM_mouse_up, which);
            else
                message_with_args(MCM_mouse_release, which);
		}
		break;
	case T_HELP:
		help();
		break;
	default:
		break;
	}
	return True;
}

Boolean MCImage::doubledown(uint2 which)
{
	if (isediting() && static_cast<MCMutableImageRep*>(m_rep)->image_doubledown(which) == True)
		return True;
	return MCControl::doubledown(which);
}

Boolean MCImage::doubleup(uint2 which)
{
	if (isediting() && static_cast<MCMutableImageRep*>(m_rep)->image_doubleup(which) == True)
		return True;
	return MCControl::doubleup(which);
}

void MCImage::timer(MCNameRef mptr, MCParameter *params)
{
	if (MCNameIsEqualTo(mptr, MCM_internal, kMCCompareCaseless))
	{
		if (state & CS_OWN_SELECTION)
		{
			dashoffset++;
			dashoffset &= 0x07;
			MCRectangle trect = selrect;
			trect.x += rect.x;
			trect.y += rect.y;
			// MW-2011-08-18: [[ Layers ]] Redraw the affected rect.
			layer_redrawrect(trect);
			if (state & CS_MAGNIFY)
				magredrawdest(trect);
			MCscreen->addtimer(this, MCM_internal, MCmovespeed);
		}
		else
			if ((isvisible() || m_needs) && irepeatcount && m_rep != nil && m_rep->GetFrameCount() > 1)
			{
                // MM-2014-07-31: [[ ThreadedRendering ]] Flag that there is no longer an image animation message pending.
                m_animate_posted = false;
                
				advanceframe();
				if (irepeatcount)
				{
					MCGImageFrame t_frame;
					if (m_rep->LockImageFrame(currentframe, getdevicescale(), t_frame))
					{
						MCscreen->addtimer(this, MCM_internal, t_frame.duration);
						m_rep->UnlockImageFrame(currentframe, t_frame);
					}
				}
			}
	}
	else if (MCNameIsEqualTo(mptr, MCM_internal2, kMCCompareCaseless))
		{
			if (state & CS_MAGNIFY)
			{
				switch (getstack()->gettool(this))
				{
				case T_BROWSE:
				case T_POINTER:
				case T_IMAGE:
				case T_BRUSH:
				case T_BUCKET:
				case T_CURVE:
				case T_DROPPER:
				case T_ERASER:
				case T_LASSO:
				case T_LINE:
				case T_OVAL:
				case T_PENCIL:
				case T_POLYGON:
				case T_RECTANGLE:
				case T_REGULAR_POLYGON:
				case T_ROUND_RECT:
				case T_SELECT:
				case T_SPRAY:
				case T_TEXT:
					{
						if (!(state & CS_OWN_SELECTION))
						{
							dashoffset++;
							dashoffset &= 0x07;
						}
						MCRectangle trect = MCU_reduce_rect(magrect, -MAG_WIDTH);
						trect.x += rect.x;
						trect.y += rect.y;
						// MW-2011-08-18: [[ Layers ]] Redraw the affected rect.
						layer_redrawrect(trect);
						MCscreen->addtimer(this, MCM_internal2, MCmovespeed);
					}
					break;
				default:
					endmag(True);
					break;
				}
			}
		}
		else
			MCControl::timer(mptr, params);
}

void MCImage::setrect(const MCRectangle &nrect)
{
	MCRectangle orect = rect;
	rect = nrect;

	// IM-2013-12-17: [[ Bug 11604 ]] Notify mutable image rep of change in image rect
	if (m_rep != nil && m_rep->GetType() == kMCImageRepMutable)
		static_cast<MCMutableImageRep*>(m_rep)->owner_rect_changed(rect);
	
	if (!(state & CS_SIZE) || !(state & CS_EDITED))
	{
		// IM-2013-04-15: [[ BZ 10827 ]] if the image has rotation then apply_transform()
		// will reset the rect otherwise it will stay as set, in which case we can avoid
		// the call to apply_transform() and any costly image loading that might cause
		if (angle != 0)
			apply_transform();
		if ((rect.width != orect.width || rect.height != orect.height) && m_rep != nil)
		{
			layer_rectchanged(orect, true);
			notifyneeds(false);
		}
	}
}

void MCImageSetMask(MCImageBitmap *p_bitmap, uint8_t *p_mask_data, uindex_t p_mask_size, bool p_is_alpha)
{
	uint32_t t_mask_stride = MCMin(p_mask_size / p_bitmap->height, p_bitmap->width);
	uint32_t t_width = t_mask_stride;

	uint8_t *t_src_ptr = p_mask_data;
	uint8_t *t_dst_ptr = (uint8_t*)p_bitmap->data;
	for (uindex_t y = 0; y < p_bitmap->height; y++)
	{
		uint8_t *t_src_row = t_src_ptr;
		uint32_t *t_dst_row = (uint32_t*)t_dst_ptr;
		for (uindex_t x = 0; x < t_width; x++)
		{
			uint8_t t_r, t_g, t_b, t_alpha;
			MCGPixelUnpackNative(*t_dst_row, t_r, t_g, t_b, t_alpha);
			
			t_alpha = *t_src_row++;
			
			// with maskdata, nonzero is fully opaque
			if (!p_is_alpha && t_alpha > 0)
				t_alpha = 0xFF;
			*t_dst_row++ = MCGPixelPackNative(t_r, t_g, t_b, t_alpha);
		}
		t_src_ptr += t_mask_stride;
		t_dst_ptr += p_bitmap->stride;
	}

	MCImageBitmapCheckTransparency(p_bitmap);
}

Exec_stat MCImage::getprop(uint4 parid, Properties which, MCExecPoint& ep, Boolean effective)
{
	uint2 i;
	uint4 size = 0;

	switch (which)
	{
#ifdef /* MCImage::getprop */ LEGACY_EXEC
	case P_XHOT:
		ep.setint(xhot);
		break;
	case P_YHOT:
		ep.setint(yhot);
		break;
	case P_HOT_SPOT:
		ep.setpoint(xhot, yhot);
		break;
	case P_FILE_NAME:
		if (getflag(F_HAS_FILENAME))
			ep.setcstring(filename);
		else
			ep.clear();
		break;
	case P_ALWAYS_BUFFER:
		ep.setboolean(getflag(F_I_ALWAYS_BUFFER));
		break;
	case P_IMAGE_PIXMAP_ID:
		ep.clear();
	case P_MASK_PIXMAP_ID:
		ep.clear();
		break;
	case P_DONT_DITHER:
		ep.setboolean(getflag(F_DONT_DITHER));
		break;
	case P_MAGNIFY:
		ep.setboolean(getstate(CS_MAGNIFY));
		break;
	case P_SIZE:
		{
			void *t_data = nil;
			uindex_t t_size = 0;
			MCImageCompressedBitmap *t_compressed = nil;

			if (m_rep != nil)
			{
				if (m_rep->GetType() == kMCImageRepResident)
					static_cast<MCResidentImageRep*>(m_rep)->GetData(t_data, t_size);
				else if (m_rep->GetType() == kMCImageRepVector)
					static_cast<MCVectorImageRep*>(m_rep)->GetData(t_data, t_size);
				else if (m_rep->GetType() == kMCImageRepCompressed)
				{
					t_compressed = static_cast<MCCompressedImageRep*>(m_rep)->GetCompressed();
					if (t_compressed->size != 0)
						t_size = t_compressed->size;
					else
					{
						i = t_compressed->color_count;
						while (i--)
							t_size += t_compressed->plane_sizes[i];
					}
				}
			}

			ep.setuint(t_size);
		}
		break;
	case P_CURRENT_FRAME:
		ep.setint(currentframe + 1);
		break;
	case P_FRAME_COUNT:
		if (m_rep == nil || m_rep->GetFrameCount() <= 1)
			ep.setuint(0);
		else
			ep.setuint(m_rep->GetFrameCount());
		break;
	case P_PALINDROME_FRAMES:
		ep.setboolean(getflag(F_PALINDROME_FRAMES));
		break;
	case P_CONSTANT_MASK:
		ep.setboolean(getflag(F_CONSTANT_MASK));
		break;
	case P_REPEAT_COUNT:
		ep.setint(repeatcount);
		break;
	case P_FORMATTED_HEIGHT:
		{
			uindex_t t_width = 0, t_height = 0;
			/* UNCHECKED */ getsourcegeometry(t_width, t_height);

			ep.setint(t_height);
		}
		break;
	case P_FORMATTED_WIDTH:
		{
			uindex_t t_width = 0, t_height = 0;
			/* UNCHECKED */ getsourcegeometry(t_width, t_height);

			ep.setint(t_width);
		}
		break;
	case P_TEXT:
		recompress();
		if (m_rep == nil || getflag(F_HAS_FILENAME))
			ep.clear();
		else
		{
			void *t_data = nil;
			uindex_t t_size = 0;
			if (m_rep->GetType() == kMCImageRepResident)
				static_cast<MCResidentImageRep*>(m_rep)->GetData(t_data, t_size);
			else if (m_rep->GetType() == kMCImageRepVector)
				static_cast<MCVectorImageRep*>(m_rep)->GetData(t_data, t_size);
			else if (m_rep->GetType() == kMCImageRepCompressed)
			{
				MCImageCompressedBitmap *t_compressed = nil;
				t_compressed = static_cast<MCCompressedImageRep*>(m_rep)->GetCompressed();
				if (t_compressed->data != nil)
				{
					t_data = t_compressed->data;
					t_size = t_compressed->size;
				}
				else
				{
					t_data = t_compressed->planes[0];
					t_size = t_compressed->plane_sizes[0];
				}
			}
			ep.copysvalue((char*)t_data, t_size);
		}
		break;
	case P_IMAGE_DATA:
		{
			// IM-2013-02-07: image data must return a block of data, even if the image is empty.
			// image data should always be for an image the size of the rect.
			uint32_t t_pixel_count = rect.width * rect.height;
			uint32_t t_data_size = t_pixel_count * sizeof(uint32_t);
			
			bool t_success = true;
			
			uint32_t *t_data_ptr = nil;
			t_success = nil != (t_data_ptr = (uint32_t*)ep.getbuffer(t_data_size));
			
			if (t_success)
			{
				if (m_rep == nil)
					MCMemoryClear(t_data_ptr, t_data_size);
				else
				{
                    // SN-2014-01-31: [[ Bug 11462 ]] Opening an image to get its data should not
                    // reset its size: F_LOCK_LOCATION ensures the size - and the location, which
                    // doesn't matter here - are read as they are stored.
                    bool t_tmp_locked;
                    t_tmp_locked = false;
                    
                    if (!getflag(F_LOCK_LOCATION))
                    {
                        setflag(true, F_LOCK_LOCATION);
                        t_tmp_locked = true;
                    }
                    
					openimage();
					
					MCImageBitmap *t_bitmap = nil;
					
					t_success = copybitmap(1.0, false, t_bitmap);
					if (t_success)
					{
						MCMemoryCopy(t_data_ptr, t_bitmap->data, t_data_size);
						// IM-2013-09-16: [[ RefactorGraphics ]] [[ Bug 11185 ]] Use correct pixel format (xrgb) for imagedata
#if (kMCGPixelFormatNative != kMCGPixelFormatARGB)
						while (t_pixel_count--)
						{
							uint8_t t_r, t_g, t_b, t_a;
							MCGPixelUnpackNative(*t_data_ptr, t_r, t_g, t_b, t_a);
							*t_data_ptr++ = MCGPixelPack(kMCGPixelFormatARGB, t_r, t_g, t_b, t_a);
						}
#endif
					}
					MCImageFreeBitmap(t_bitmap);
					
                    if (t_tmp_locked)
                        setflag(false, F_LOCK_LOCATION);
                    
					closeimage();
				}
			}
			if (t_success)
				ep.setlength(t_data_size);
		}
		break;
	case P_MASK_DATA:
	case P_ALPHA_DATA:
		{
			uint32_t t_pixel_count = rect.width * rect.height;
			uint32_t t_data_size = t_pixel_count;
			
			bool t_success = true;
			
			uint8_t *t_data_ptr = nil;
			t_success = nil != (t_data_ptr = (uint8_t*)ep.getbuffer(t_data_size));
			
			if (t_success)
			{
				if (m_rep == nil)
					MCMemoryClear(t_data_ptr, t_data_size);
				else
				{
					// IM-2014-06-18: [[ Bug 12646 ]] Apply Seb's fix here too.
                    // SN-2014-01-31: [[ Bug 11462 ]] Opening an image to get its data should not
                    // reset its size: F_LOCK_LOCATION ensures the size - and the location, which
                    // doesn't matter here - are read as they are stored.
                    bool t_tmp_locked;
                    t_tmp_locked = false;
                    
                    if (!getflag(F_LOCK_LOCATION))
                    {
                        setflag(true, F_LOCK_LOCATION);
                        t_tmp_locked = true;
                    }
                    
					openimage();
					
					MCImageBitmap *t_bitmap = nil;
					
					t_success = copybitmap(1.0, true, t_bitmap);
					if (t_success)
					{
						uint8_t *t_src_ptr = (uint8_t*)t_bitmap->data;
						for (uindex_t y = 0; y < t_bitmap->height; y++)
						{
							uint32_t *t_src_row = (uint32_t*)t_src_ptr;
							for (uindex_t x = 0; x < t_bitmap->width; x++)
							{
								uint8_t t_alpha = *t_src_row++ >> 24;
								if (which == P_MASK_DATA && t_alpha > 0)
									*t_data_ptr++ = 0xFF;
								else
									*t_data_ptr++ = t_alpha;
							}
							t_src_ptr += t_bitmap->stride;
						}
					}
					MCImageFreeBitmap(t_bitmap);
					
                    if (t_tmp_locked)
                        setflag(false, F_LOCK_LOCATION);

					closeimage();
				}
			}
			if (t_success)
				ep.setlength(t_data_size);
		}
		break;
	case P_RESIZE_QUALITY:
		if (resizequality == INTERPOLATION_BOX)
			ep.setstaticcstring("normal");
		else if (resizequality == INTERPOLATION_BILINEAR)
			ep.setstaticcstring("good");
		else if (resizequality == INTERPOLATION_BICUBIC)
			ep.setstaticcstring("best");
		break;
	case P_PAINT_COMPRESSION:
		switch (getcompression())
		{
		case F_PNG:
			ep.setstaticcstring("png");
			break;
		case F_JPEG:
			ep.setstaticcstring("jpeg");
			break;
		case F_GIF:
			ep.setstaticcstring("gif");
			break;
		case F_PICT:
			ep.setstaticcstring("pict");
			break;
		default:
			ep.setstaticcstring("rle");
			break;
		}
		break;
	case P_ANGLE:
		ep.setint(angle);
		break;
        // MW-2014-06-20: [[ ImageCenterRect ]] Getter for centerRect property.
        case P_CENTER_RECTANGLE:
            if (m_center_rect . x != INT16_MIN)
                ep . setrectangle(m_center_rect);
            else
                ep . clear();
        break;
#endif /* MCImage::getprop */
	default:
		return MCControl::getprop(parid, which, ep, effective);
	}
	return ES_NORMAL;
}

Exec_stat MCImage::setprop(uint4 parid, Properties p, MCExecPoint &ep, Boolean effective)
{
	Boolean dirty = False;
	uint2 i;
	MCString data = ep.getsvalue();
	uint4 newstate = state;

	switch (p)
	{
#ifdef /* MCImage::setprop */ LEGACY_EXEC
	case P_INVISIBLE:
	case P_VISIBLE:
		{
			Boolean wasvisible = isvisible();
			Exec_stat stat = MCControl::setprop(parid, p, ep, effective);
			if (!(MCbufferimages || flags & F_I_ALWAYS_BUFFER)
			        && !isvisible() && m_rep != nil)
				closeimage();
			if (state & CS_IMAGE_PM && opened > 0)
			{
				// MW-2011-08-18: [[ Layers ]] Invalidate the whole object.
				layer_redrawall();
			}
			if (isvisible() && !wasvisible && m_rep != nil && m_rep->GetFrameCount() > 1)
			{
				MCGImageFrame t_frame;
				if (m_rep->LockImageFrame(currentframe, getdevicescale(), t_frame))
				{
					MCscreen->addtimer(this, MCM_internal, t_frame.duration);
					m_rep->UnlockImageFrame(currentframe, t_frame);
				}
			}
			return stat;
		}
	case P_XHOT:
		{
			if (!MCU_stoi2(data, xhot))
			{
				MCeerror->add(EE_IMAGE_XHOTNAN, 0, 0, data);
				return ES_ERROR;
			}
			uint32_t t_pixwidth, t_pixheight;
			getgeometry(t_pixwidth, t_pixheight);
			xhot = MCMax(1, MCMin(xhot, (int32_t)t_pixwidth));
		}
		break;
	case P_YHOT:
		{
			if (!MCU_stoi2(data, yhot))
			{
				MCeerror->add(EE_IMAGE_YHOTNAN, 0, 0, data);
				return ES_ERROR;
			}
			uint32_t t_pixwidth, t_pixheight;
			getgeometry(t_pixwidth, t_pixheight);
			yhot = MCMax(1, MCMin(yhot, (int32_t)t_pixheight));
		}
		break;
	case P_HOT_SPOT:
		{
			if (!MCU_stoi2x2(data, xhot, yhot))
			{
				MCeerror->add(EE_IMAGE_HOTNAP, 0, 0, data);
				return ES_ERROR;
			}
			uint32_t t_pixwidth, t_pixheight;
			getgeometry(t_pixwidth, t_pixheight);
			xhot = MCMax(1, MCMin(xhot, (int32_t)t_pixwidth));
			yhot = MCMax(1, MCMin(yhot, (int32_t)t_pixheight));
		}
		break;
	case P_FILE_NAME:
		// MW-2013-06-24: [[ Bug 10977 ]] If we are setting the filename to
		//   empty, and the filename is already empty, do nothing.
		if ((m_rep != nil && getflag(F_HAS_FILENAME) && data == MCnullmcstring) ||
			data != filename)
		{
			char *t_filename = nil;
			if (data != MCnullmcstring)
				/* UNCHECKED */ t_filename = data.clone();

			setfilename(t_filename);
                
			MCCStringFree(t_filename);

			resetimage();

			// MW-2013-06-25: [[ Bug 10980 ]] Only set the result to an error if we were
			//   attempting to set a non-empty filename.
			if (m_rep != nil || data == MCnullmcstring)
				MCresult->clear(False);
			else
				MCresult->sets("could not open image");
		}
		break;
	case P_ALWAYS_BUFFER:
		if (!MCU_matchflags(data, flags, F_I_ALWAYS_BUFFER, dirty))
		{
			MCeerror->add
			(EE_OBJECT_NAB, 0, 0, data);
			return ES_ERROR;
		}
		break;
	case P_IMAGE_PIXMAP_ID:
		break;
	case P_MASK_PIXMAP_ID:
		break;
	case P_DONT_DITHER:
		if (!MCU_matchflags(data, flags, F_DONT_DITHER, dirty))
		{
			MCeerror->add
			(EE_OBJECT_NAB, 0, 0, data);
			return ES_ERROR;
		}
		if (dirty)
			dirty = False;
		break;
	case P_MAGNIFY:
		if (!MCU_matchflags(data, newstate, CS_MAGNIFY, dirty))
		{
			MCeerror->add
			(EE_OBJECT_NAB, 0, 0, data);
			return ES_ERROR;
		}
		if (dirty)
		{
			if (newstate & CS_MAGNIFY)
				startmag(rect.width >> 1, rect.height >> 1);
			else
				endmag(True);
		}
		break;
	case P_CURRENT_FRAME:
		if (!MCU_stoui2(data, i))
		{
			MCeerror->add
			(EE_OBJECT_NAN, 0, 0, data);
			return ES_ERROR;
		}
		setframe(i - 1);
		break;
	case P_PALINDROME_FRAMES:
		if (!MCU_matchflags(data, flags, F_PALINDROME_FRAMES, dirty))
		{
			MCeerror->add
			(EE_OBJECT_NAB, 0, 0, data);
			return ES_ERROR;
		}
		break;
	case P_CONSTANT_MASK:
		if (!MCU_matchflags(data, flags, F_CONSTANT_MASK, dirty))
		{
			MCeerror->add
			(EE_OBJECT_NAB, 0, 0, data);
			return ES_ERROR;
		}
		break;
	case P_REPEAT_COUNT:
		{
			int2 rc;
			if (!MCU_stoi2(data, rc))
			{
				MCeerror->add
				(EE_OBJECT_NAN, 0, 0, data);
				return ES_ERROR;
			}
			if (rc < 0)
				flags &= ~F_REPEAT_COUNT;
			else
				flags |= F_REPEAT_COUNT;
			irepeatcount = repeatcount = rc;
			if (opened && m_rep != nil && m_rep->GetFrameCount() > 1 && repeatcount != 0)
			{
				setframe(currentframe == m_rep->GetFrameCount() - 1 ? 0 : currentframe + 1);
				MCGImageFrame t_frame;
				if (m_rep->LockImageFrame(currentframe, getdevicescale(), t_frame))
				{
					MCscreen->addtimer(this, MCM_internal, t_frame.duration);
					m_rep->UnlockImageFrame(currentframe, t_frame);
				}
			}
		}
		break;
	case P_TEXT:
		{
			bool t_success = true;

			MCImageBitmap *t_bitmap = nil;
			MCImageCompressedBitmap *t_compressed = nil;
			MCPoint t_hotspot;
			char *t_name = nil;
			IO_handle t_stream = nil;

			if (data.getlength() == 0)
			{
				// MERG-2013-06-24: [[ Bug 10977 ]] If we have a filename then setting the
				//   text to empty shouldn't have an effect; otherwise we are unsetting the
				//   current text.
                if (!getflag(F_HAS_FILENAME))
                {
                    // empty text - unset flags & set rep to nil;
                    flags &= ~(F_COMPRESSION | F_TRUE_COLOR | F_HAS_FILENAME);
                    setrep(nil);
                }
			}
			else
			{
				if (t_success)
					t_success = nil != (t_stream = MCS_fakeopen(data));
				if (t_success)
					t_success = MCImageImport(t_stream, nil, t_hotspot, t_name, t_compressed, t_bitmap);
				if (t_success)
				{
					if (t_compressed != nil)
						t_success = setcompressedbitmap(t_compressed);
					else if (t_bitmap != nil)
						t_success = setbitmap(t_bitmap, 1.0);
				}

				MCImageFreeBitmap(t_bitmap);
				MCImageFreeCompressedBitmap(t_compressed);
				MCCStringFree(t_name);
				if (t_stream != nil)
					MCS_close(t_stream);
			}

			if (t_success)
			{
				resetimage();
				dirty = False;
			}
		}
		break;
	case P_IMAGE_DATA:
		if (data.getlength())
		{
			bool t_success = true;

			MCImageBitmap *t_copy = nil;
			if (m_rep != nil)
			{
				t_success = copybitmap(1.0, false, t_copy);
			}
			else
			{
				t_success = MCImageBitmapCreate(rect.width, rect.height, t_copy);
				if (t_success)
					MCImageBitmapSet(t_copy, MCGPixelPackNative(0, 0, 0, 255)); // set to opaque black
			}

			if (t_success)
			{
				uint32_t t_stride = MCMin(data.getlength() / t_copy->height, t_copy->width * 4);
				uint32_t t_width = t_stride / 4;

				uint8_t *t_src_ptr = (uint8_t*)data.getstring();
				uint8_t *t_dst_ptr = (uint8_t*)t_copy->data;
				for (uindex_t y = 0; y < t_copy->height; y++)
				{
					uint32_t *t_src_row = (uint32_t*)t_src_ptr;
					uint32_t *t_dst_row = (uint32_t*)t_dst_ptr;
					for (uindex_t x = 0; x < t_width; x++)
					{
						uint8_t a, r, g, b;
						MCGPixelUnpack(kMCGPixelFormatARGB, *t_src_row++, r, g, b, a);

						// IM-2013-10-25: [[ Bug 11314 ]] Preserve current alpha values when setting the imagedata
						*t_dst_row = MCGPixelPackNative(r, g, b, MCGPixelGetNativeAlpha(*t_dst_row));
						t_dst_row++;
					}
					t_src_ptr += t_stride;
					t_dst_ptr += t_copy->stride;
				}

				setbitmap(t_copy, 1.0);
			}

			MCImageFreeBitmap(t_copy);

			resetimage();
			dirty = False;
		}
		break;
	case P_MASK_DATA:
		if (data.getlength())
		{
			bool t_success = true;

			MCImageBitmap *t_copy = nil;
			if (m_rep != nil)
			{
				t_success = copybitmap(1.0, false, t_copy);
			}
			else
			{
				t_success = MCImageBitmapCreate(rect.width, rect.height, t_copy);
				if (t_success)
					MCImageBitmapSet(t_copy, MCGPixelPackNative(0, 0, 0, 255)); // set to opaque black
			}

			if (t_success)
			{
				MCImageSetMask(t_copy, (uint8_t*)data.getstring(), data.getlength(), false);
				setbitmap(t_copy, 1.0);
			}

			MCImageFreeBitmap(t_copy);

			resetimage();
			dirty = False;
		}
		break;
	case P_ALPHA_DATA:
		if (data.getlength())
		{
			bool t_success = true;

			MCImageBitmap *t_copy = nil;
			if (m_rep != nil)
			{
				t_success = copybitmap(1.0, false, t_copy);
			}
			else
			{
				t_success = MCImageBitmapCreate(rect.width, rect.height, t_copy);
				if (t_success)
					MCImageBitmapSet(t_copy, MCGPixelPackNative(0, 0, 0, 255)); // set to opaque black
			}

			if (t_success)
			{
				MCImageSetMask(t_copy, (uint8_t*)data.getstring(), data.getlength(), true);
				setbitmap(t_copy, 1.0);
			}

			MCImageFreeBitmap(t_copy);

			resetimage();
			dirty = True;
		}
		break;
	case P_RESIZE_QUALITY:
		if (data == "best")
			resizequality = INTERPOLATION_BICUBIC;
		else if (data == "good")
			resizequality = INTERPOLATION_BILINEAR;
		else if (data == "normal")
			resizequality = INTERPOLATION_BOX;
		break;
	case P_ANGLE:
		{
			int2 i1;
			if (!MCU_stoi2(data, i1))
			{
				MCeerror->add(EE_GRAPHIC_NAN, 0, 0, data);
				return ES_ERROR;
			}
			while (i1 < 0)
				i1 += 360;
			i1 %= 360;

			if (i1 != angle)
			{
				// MW-2010-11-25: [[ Bug 9195 ]] Make sure we have some image data to rotate, otherwise
				//   odd things happen with the rect.
				MCRectangle oldrect = rect;
				rotate_transform(i1);

				angle = i1;

				if (angle)
					flags |= F_ANGLE;
				else
					flags &= ~F_ANGLE;

				// MW-2011-08-18: [[ Layers ]] Notify of rect changed and invalidate.
				layer_rectchanged(oldrect, true);
				dirty = False;

				notifyneeds(false);
			}
		}
		break;
	case P_INK:
	case P_BLEND_LEVEL:
		{
			Exec_stat t_stat = MCControl::setprop(parid, p, ep, effective);
			if (t_stat == ES_NORMAL)
				notifyneeds(false);
			return t_stat;
		}
		break;
    case P_CENTER_RECTANGLE:
        {
            if (data == MCnullmcstring)
                m_center_rect = MCRectangleMake(INT16_MIN, INT16_MIN, UINT16_MAX, UINT16_MAX);
            else
            {
                int2 i1, i2, i3, i4;
                if (!MCU_stoi2x4(data, i1, i2, i3, i4))
                {
                    MCeerror->add(EE_OBJECT_NAR, 0, 0, data);
                    return ES_ERROR;
                }
                m_center_rect . x = MCU_max(i1, 0);
                m_center_rect . y = MCU_max(i2, 0);
                m_center_rect . width = MCU_max(i3 - i1, 0);
                m_center_rect . height = MCU_max(i4 - i2, 0);
            }
            
            notifyneeds(false);
            
            dirty = True;
        }
        break;
#endif /* MCImage::setprop */
	default:
		return MCControl::setprop(parid, p, ep, effective);
	}
	if (dirty && opened)
	{
		// MW-2011-08-18: [[ Layers ]] Invalidate the whole object.
		layer_redrawall();
	}
	return ES_NORMAL;
}

void MCImage::select()
{
	MCControl::select();
	if (state & CS_MAGNIFY)
		magredrawdest(rect);
}

void MCImage::deselect()
{
	MCControl::deselect();
	if (state & CS_MAGNIFY)
		magredrawdest(rect);
}

void MCImage::undo(Ustruct *us)
{
	switch (us->type)
	{
	case UT_PAINT:
		static_cast<MCMutableImageRep*>(m_rep)->image_undo(us);
		break;
	default:
		MCControl::undo(us);
	}
}

void MCImage::freeundo(Ustruct *us)
{
	switch (us->type)
	{
	case UT_PAINT:
		if (m_rep != nil && m_rep->GetType() == kMCImageRepMutable)
			static_cast<MCMutableImageRep*>(m_rep)->image_freeundo(us);
		break;
	default:
		MCControl::freeundo(us);
		break;
	}
}

MCControl *MCImage::clone(Boolean attach, Object_pos p, bool invisible)
{
	recompress();
	MCImage *newiptr = new MCImage(*this);
	if (attach)
		newiptr->attach(p, invisible);
	return newiptr;
}

Boolean MCImage::maskrect(const MCRectangle &srect)
{
	if (!(flags & F_VISIBLE || MCshowinvisibles))
		return False;
	MCRectangle drect = MCU_intersect_rect(srect, rect);
	if (drect.width == 0 || drect.height == 0)
		return False;
	if (srect.width != 1 || srect.height != 1)
		return True; // selection rect is not masked
	if (state & CS_IMAGE_PM && !(state & CS_MASK_PM))
		return True;

	// MW-2007-09-11: [[ Bug 5177 ]] If the object is currently selected, make its mask the whole rectangle
	MCGImageFrame t_frame;
	if (!getstate(CS_SELECTED) && m_rep != nil && m_rep->LockImageFrame(currentframe, getdevicescale(), t_frame))
	{
		int32_t t_x = srect.x - rect.x;
		int32_t t_y = srect.y - rect.y;
		if (m_has_transform)
		{
			MCGAffineTransform t_inverted = MCGAffineTransformInvert(m_transform);
			MCGPoint t_src_point = MCGPointApplyAffineTransform(MCGPointMake(t_x, t_y), t_inverted);
			t_x = t_src_point.x;
			t_y = t_src_point.y;
		}
		
		// IM-2013-10-30: [[ FullscreenMode ]] Account for image density when locating pixel position
		t_x = t_x * t_frame.density;
		t_y = t_y * t_frame.density;
		
		uint32_t t_width, t_height;
		t_width = MCGImageGetWidth(t_frame.image);
		t_height = MCGImageGetHeight(t_frame.image);

		uint32_t t_pixel = 0;
		if (t_x >= 0 && t_y >= 0 && t_x < t_width && t_y < t_height)
			MCGImageGetPixel(t_frame.image, t_x, t_y, t_pixel);

		m_rep->UnlockImageFrame(currentframe, t_frame);
		return MCGPixelGetNativeAlpha(t_pixel) != 0;
	}
	else
		return True;
}

// MW-2011-09-20: [[ Collision ]] The image's shape depends on its properties.
bool MCImage::lockshape(MCObjectShape& r_shape)
{
	// Make sure we consider the case where only the image bits are rendered.
	if (getflag(F_SHOW_BORDER) || getstate(CS_KFOCUSED) && (extraflags & EF_NO_FOCUS_BORDER) == 0 ||
		getcompression() == F_PICT || m_rep == nil)
	{
		r_shape . type = kMCObjectShapeComplex;
		r_shape . bounds = getrect();
		return true;
	}
	
	MCRectangle t_bounds;
	t_bounds = getrect();
	
	MCPoint t_origin;
	t_origin = MCPointMake(t_bounds.x, t_bounds.y);

	return lockbitmapshape(t_bounds, t_origin, r_shape);
}

// IM-2013-10:16: [[ ResIndependence ]] Split out image bitmap shape functionality for use
// when locking button icon shapes
bool MCImage::lockbitmapshape(const MCRectangle &p_bounds, const MCPoint &p_origin, MCObjectShape &r_shape)
{
	bool t_mask, t_alpha;
	MCImageBitmap *t_bitmap = nil;
	
	if (!lockbitmap(t_bitmap, true))
		return false;
	
	t_mask = MCImageBitmapHasTransparency(t_bitmap, t_alpha);
	
	// If the image has no mask, then it is a solid rectangle.
	if (!t_mask)
	{
		MCRectangle t_rect;
		t_rect = getrect();
		
		r_shape . type = kMCObjectShapeRectangle;
		r_shape . bounds = p_bounds;
		r_shape . rectangle = MCRectangleMake(p_origin . x, p_origin . y, t_rect . width, t_rect . height);
		unlockbitmap(t_bitmap);
		return true;
	}
	
	// Otherwise we have a nice mask to pass back!
	// IM-2014-08-01: [[ Bug 13021 ]] lockbitmap() always returns an image with 1.0 scale
	r_shape . type = kMCObjectShapeMask;
	r_shape . bounds = p_bounds;
	r_shape . mask . origin . x = p_origin . x;
	r_shape . mask . origin . y = p_origin . y;
	r_shape . mask . bits = t_bitmap;
	r_shape . mask . scale = 1.0;
	return true;
}

void MCImage::unlockshape(MCObjectShape& p_shape)
{
	if (p_shape . type == kMCObjectShapeMask)
		unlockbitmap(p_shape . mask . bits);
}

//-----------------------------------------------------------------------------
//  Redraw Management

// MW-2011-09-06: [[ Redraw ]] Added 'sprite' option - if true, ink and opacity are not set.
void MCImage::draw(MCDC *dc, const MCRectangle& p_dirty, bool p_isolated, bool p_sprite)
{
	MCRectangle dirty;
	dirty = p_dirty;

	/* OVERHAUL - REVISIT - not sure setting F_OPAQUE has any effect here */
	//if (maskimagealpha != NULL)
	//	flags &= ~F_OPAQUE;
	//else
	//	flags |= F_OPAQUE;
	
	if (!p_isolated)
	{
		// MW-2011-09-06: [[ Redraw ]] If rendering as a sprite, don't change opacity or ink.
		if (!p_sprite)
		{
			dc -> setfunction(ink);
			dc -> setopacity(blendlevel * 255 / 100);
		}
	}

	bool t_need_group;
	if (!p_isolated)
	{
		// MW-2009-06-10: [[ Bitmap Effects ]]
		t_need_group = getflag(F_SHOW_BORDER) || getstate(CS_KFOCUSED) || getcompression() == F_PICT || m_bitmap_effects != NULL;
		if (t_need_group)
		{
			if (m_bitmap_effects == NULL)
				dc -> begin(false);
			else
			{
				if (!dc -> begin_with_effects(m_bitmap_effects, rect))
					return;
				dirty = dc -> getclip();
			}
		}
	}

	int2 xorigin;
	int2 yorigin;

	MCRectangle trect;
	trect = MCU_intersect_rect(dirty, getrect());
	uint32_t t_pixwidth, t_pixheight;
	getgeometry(t_pixwidth, t_pixheight);
	if (state & CS_SIZE && state & CS_EDITED && (t_pixwidth != rect.width || t_pixheight != rect.height))
		compute_gravity(trect, xorigin, yorigin);
	else
	{
		xorigin = trect.x - rect.x;
		yorigin = trect.y - rect.y;
	}
	drawme(dc, xorigin, yorigin, trect.width, trect.height, trect.x, trect.y, trect.width, trect.height);

	if (getflag(F_SHOW_BORDER))
	{
		if (getflag(F_3D))
			draw3d(dc, rect, ETCH_RAISED, borderwidth);
		else
			drawborder(dc, rect, borderwidth);
	}

	if (getstate(CS_KFOCUSED))
		drawfocus(dc, p_dirty);

	if (!p_isolated)
	{
		if (t_need_group)
			dc -> end();

		if (isediting())
			static_cast<MCMutableImageRep*>(m_rep)->drawsel(dc);

		if (getstate(CS_MAGNIFY))
			drawmagrect(dc);

		if (getstate(CS_SELECTED))
			drawselected(dc);
	}
}

//  Redraw Management
//-----------------------------------------------------------------------------

///////////////////////////////////////////////////////////////////////////////
//
//  SAVING AND LOADING
//

IO_stat MCImage::extendedsave(MCObjectOutputStream& p_stream, uint4 p_part)
{
	// Extended data area for an image consists of:
	//   uint1 resize_quality;
	// Extended data area for an image consists of:
	//   tag image_extensions
	//   if (tag & IMAGE_EXTRA_CONTROLCOLORS)
	//     uint2 ncolors
	//     uint2 dflags
	//     color[ncolors] colors
	//     char *[ncolors] colornames
	//
	//   MCObject::extensions
	IO_stat t_stat;
	t_stat = p_stream . WriteU8(resizequality);

	uint4 t_flags;
	t_flags = 0;

	uint4 t_length;
	t_length = 0;

	// MW-2013-09-05: [[ Bug 11127 ]] If we have control colors then write them out
	//   in two sections (first the colors, if any, then the patterns, if any).
	if (s_have_control_colors)
	{
		t_flags |= IMAGE_EXTRA_CONTROLCOLORS;
		t_length += sizeof(uint16_t) + sizeof(uint16_t);
		t_length += s_control_color_count * 3 * sizeof(uint16_t);
		for (uint16_t i = 0; i < s_control_color_count; i++)
			t_length += MCCStringLength(s_control_color_names[i]) + 1;
	
		t_length += sizeof(uint16_t);
		t_length += s_control_pixmap_count * sizeof(uint4);
	}
    
    if (m_center_rect . x != INT16_MIN)
    {
        t_flags |= IMAGE_EXTRA_CENTERRECT;
        t_length += sizeof(MCRectangle);
    }

	if (t_stat == IO_NORMAL)
		t_stat = p_stream . WriteTag(t_flags, t_length);
	
	if (t_stat == IO_NORMAL && (t_flags & IMAGE_EXTRA_CONTROLCOLORS) != 0)
	{
		t_stat = p_stream . WriteU16(s_control_color_count);
		if (t_stat == IO_NORMAL)
			t_stat = p_stream . WriteU16(s_control_color_flags);

		for (uint16_t i = 0; t_stat == IO_NORMAL && i < s_control_color_count; i++)
			t_stat = p_stream . WriteColor(s_control_colors[i]);
		for (uint16_t i = 0; t_stat == IO_NORMAL && i < s_control_color_count; i++)
			t_stat = p_stream . WriteCString(s_control_color_names[i]);
		
		if (t_stat == IO_NORMAL)
			t_stat = p_stream . WriteU16(s_control_pixmap_count);
		
		if (t_stat == IO_NORMAL)
			for(int i = 0; t_stat == IO_NORMAL && i < s_control_pixmap_count; i++)
				t_stat = p_stream . WriteU32(s_control_pixmapids[i] . id);
	}

    if (t_stat == IO_NORMAL && (t_flags & IMAGE_EXTRA_CENTERRECT) != 0)
    {
        t_stat = p_stream . WriteS16(m_center_rect . x);
		if (t_stat == IO_NORMAL)
            t_stat = p_stream . WriteS16(m_center_rect . y);
		if (t_stat == IO_NORMAL)
            t_stat = p_stream . WriteU16(m_center_rect . width);
		if (t_stat == IO_NORMAL)
            t_stat = p_stream . WriteU16(m_center_rect . height);
    }
    
	if (t_stat == IO_NORMAL)
		t_stat = MCObject::extendedsave(p_stream, p_part);

	return t_stat;
}

IO_stat MCImage::extendedload(MCObjectInputStream& p_stream, const char *p_version, uint4 p_remaining)
{
	IO_stat t_stat;
	t_stat = IO_NORMAL;

	if (p_remaining >= 1)
	{
		t_stat = p_stream . ReadU8(resizequality);
		
		if (t_stat == IO_NORMAL)
			p_remaining -= 1;
	}

	if (p_remaining > 0)
	{
		uint4 t_flags, t_length, t_header_length;
		t_stat = p_stream . ReadTag(t_flags, t_length, t_header_length);

		if (t_stat == IO_NORMAL)
			t_stat = p_stream . Mark();
		
		// MW-2013-09-05: [[ Bug 11127 ]] If we have control colors then read them in
		//   (first do colors, then pixmapids - if any).
		if (t_stat == IO_NORMAL && (t_flags & IMAGE_EXTRA_CONTROLCOLORS) != 0)
		{
			s_have_control_colors = true;
			t_stat = p_stream . ReadU16(s_control_color_count);
			t_stat = p_stream . ReadU16(s_control_color_flags);

			if (t_stat == IO_NORMAL &&
				!MCMemoryNewArray(s_control_color_count, s_control_colors))
				t_stat = IO_ERROR;
			
			if (t_stat == IO_NORMAL &&
				!MCMemoryNewArray(s_control_color_count, s_control_color_names))
				t_stat = IO_ERROR;

			for (uint32_t i = 0; t_stat == IO_NORMAL && i < s_control_color_count; i++)
				t_stat = p_stream . ReadColor(s_control_colors[i]);
			for (uint32_t i = 0; t_stat == IO_NORMAL && i < s_control_color_count; i++)
				t_stat = p_stream . ReadCString(s_control_color_names[i]);
			
			if (t_stat == IO_NORMAL)
				t_stat = p_stream . ReadU16(s_control_pixmap_count);
			
			if (t_stat == IO_NORMAL && 
				!MCMemoryNewArray(s_control_pixmap_count, s_control_pixmapids))
				t_stat = IO_ERROR;
			for(uint32_t i = 0; t_stat == IO_NORMAL && i < s_control_pixmap_count; i++)
				t_stat = p_stream . ReadU32(s_control_pixmapids[i] . id);
		}
        
        if (t_stat == IO_NORMAL && (t_flags & IMAGE_EXTRA_CENTERRECT) != 0)
        {
            t_stat = p_stream . ReadS16(m_center_rect . x);
            if (t_stat == IO_NORMAL)
                t_stat = p_stream . ReadS16(m_center_rect . y);
            if (t_stat == IO_NORMAL)
                t_stat = p_stream . ReadU16(m_center_rect . width);
            if (t_stat == IO_NORMAL)
                t_stat = p_stream . ReadU16(m_center_rect . height);
        }

		if (t_stat == IO_NORMAL)
			t_stat = p_stream . Skip(t_length);

		if (t_stat == IO_NORMAL)
			p_remaining -= t_length + t_header_length;
	}

	if (t_stat == IO_NORMAL)
		t_stat = MCObject::extendedload(p_stream, p_version, p_remaining);

	return t_stat;
}

IO_stat MCImage::save(IO_handle stream, uint4 p_part, bool p_force_ext)
{
	IO_stat stat;

	recompress();
	if ((stat = IO_write_uint1(OT_IMAGE, stream)) != IO_NORMAL)
		return stat;
	
	// MW-2013-09-05: [[ Bug 11127 ]] The object colors/pixmaps pertain to an RLE
	//   compressed image (if this is one); whereas the control colors are stored
	//   in an extended record. When in memory the object stores the control colors
	//   in colors/pixmapids so we temporarily switch these here. So the object
	//   writes out the image colors; and the image does an extended record with the
	//   control colors.
	s_have_control_colors = false;
	if (ncolors != 0 || npatterns != 0 ||
		(m_rep != nil && m_rep -> GetType() == kMCImageRepCompressed))
	{
		s_have_control_colors = true;
		s_control_color_count = ncolors;
		s_control_colors = colors;
		s_control_color_names = colornames;
		s_control_color_flags = dflags;
		s_control_pixmap_count = npatterns;
		s_control_pixmapids = patterns;

		if (m_rep != nil && m_rep -> GetType() == kMCImageRepCompressed)
		{
			MCImageCompressedBitmap *t_compressed;
			t_compressed = static_cast<MCCompressedImageRep*>(m_rep)->GetCompressed();
			
			ncolors = t_compressed->color_count;
			colors = t_compressed->colors;
			dflags = MCImage::cmasks[MCMin(ncolors, MAX_CMASK)];
			if (!MCMemoryNewArray(ncolors, colornames))
				return IO_ERROR;
		}
		else
		{
			ncolors = 0;
			colors = nil;
			colornames = nil;
			dflags = 0;
		}
		
		npatterns = 0;
		patterns = 0;
	}
	
	uint32_t t_pixwidth, t_pixheight;
	t_pixwidth = t_pixheight = 0;
	
	// IM-2013-12-05: [[ Bug 11551 ]] We only need to get the geometry of an image rep if it's an rle-compressed image
	if (m_rep != nil && m_rep->GetType() == kMCImageRepCompressed)
	{
		m_rep->GetGeometry(t_pixwidth, t_pixheight);
		if (rect.width != t_pixwidth || rect.height != t_pixheight)
			flags |= F_SAVE_SIZE;
	}

	uint1 t_old_ink = ink;

//--- pre-2.7 Conversion
	if (MCstackfileversion < 2700)
	{
		if (ink == GXblendSrcOver)
			if (blendlevel != 50)
				ink = (100 - blendlevel) | 0x80;
			else
				ink = GXblend;
	}
//----

	bool t_has_extension = false;
	if (resizequality != INTERPOLATION_BOX)
		t_has_extension = true;
	if (s_have_control_colors)
		t_has_extension = true;
    if (m_center_rect . x != INT16_MIN)
        t_has_extension = true;
    
	uint4 oldflags = flags;
	if (flags & F_HAS_FILENAME)
		flags &= ~(F_TRUE_COLOR | F_COMPRESSION | F_NEED_FIXING);
	stat = MCControl::save(stream, p_part, t_has_extension || p_force_ext);

	flags = oldflags;

	ink = t_old_ink;
	
	// MW-2013-09-05: [[ Bug 11127 ]] Now we've written out the control colors and
	//   object colors, reset the in-memory references to the control colors.
	if (s_have_control_colors)
	{
		MCMemoryDeleteArray(colornames);

		ncolors = s_control_color_count;
		colors = s_control_colors;
		colornames = s_control_color_names;
		npatterns = s_control_pixmap_count;
		patterns = s_control_pixmapids;
		dflags = s_control_color_flags;

		s_control_colors = nil;
		s_control_color_names = nil;
		s_control_color_count = 0;
		s_control_pixmap_count = 0;
		s_control_pixmapids = nil;

		s_have_control_colors = false;
	}

	if (stat != IO_NORMAL)
		return stat;


	if (flags & F_HAS_FILENAME)
	{
		if ((stat = IO_write_string(filename, stream)) != IO_NORMAL)
			return stat;
	}
	else
	{
		if (m_rep != nil)
		{
			MCImageRepType t_type = m_rep->GetType();
			void *t_data = nil;
			uindex_t t_size = 0;
			void *t_mask_data = nil;
			uindex_t t_mask_size = 0;
			MCImageCompressedBitmap *t_compressed = nil;

			if (t_type == kMCImageRepResident)
				static_cast<MCResidentImageRep*>(m_rep)->GetData(t_data, t_size);
			else if (t_type == kMCImageRepVector)
				static_cast<MCVectorImageRep*>(m_rep)->GetData(t_data, t_size);
			else if (t_type == kMCImageRepCompressed)
			{
				t_compressed = static_cast<MCCompressedImageRep*>(m_rep)->GetCompressed();
				if (t_compressed->size > 0)
				{
					t_data = t_compressed->data;
					t_size = t_compressed->size;
				}
			}

			if (t_size > 0)
			{
				if (flags & F_REPEAT_COUNT)
					if ((stat = IO_write_int2(repeatcount, stream)) != IO_NORMAL)
						return stat;
				if ((stat = IO_write_uint4(t_size, stream)) != IO_NORMAL)
					return stat;
				if ((stat = IO_write(t_data, sizeof(uint1), t_size, stream)) != IO_NORMAL)
					return stat;
			}
			else if (t_compressed != nil)
			{
				uint2 i;
				for (i = 0 ; i < t_compressed->color_count ; i++)
				{
					if ((stat = IO_write_uint4(t_compressed->plane_sizes[i], stream)) != IO_NORMAL)
						return stat;
					if ((stat = IO_write(t_compressed->planes[i], sizeof(uint1),
					                     t_compressed->plane_sizes[i], stream)) != IO_NORMAL)
						return stat;
				}
			}
			// IM-2013-07-29: [[ Bugfix 11073 ]] If compressed data has a mask make sure we write it out
			if (t_compressed != nil)
			{
				t_mask_data = t_compressed->mask;
				t_mask_size = t_compressed->mask_size;
			}
			if ((stat = IO_write_uint4(t_mask_size, stream)) != IO_NORMAL)
				return stat;

			if (t_mask_size != 0)
				if ((stat = IO_write(t_mask_data, sizeof(uint1), t_mask_size, stream)) != IO_NORMAL)
					return stat;
			if (flags & F_SAVE_SIZE)
			{
				if ((stat = IO_write_uint2(t_pixwidth, stream)) != IO_NORMAL)
					return stat;
				if ((stat = IO_write_uint2(t_pixheight, stream)) != IO_NORMAL)
					return stat;
			}
		}
	}
	if ((stat = IO_write_uint2(xhot, stream)) != IO_NORMAL)
		return stat;
	if ((stat = IO_write_uint2(yhot, stream)) != IO_NORMAL)
		return stat;
	if (flags & F_ANGLE)
		if ((stat = IO_write_uint2(angle, stream)) != IO_NORMAL)
			return stat;
	return savepropsets(stream);
}

IO_stat MCImage::load(IO_handle stream, const char *version)
{
	IO_stat stat;

	resizequality = INTERPOLATION_BOX;
	
	// MW-2013-09-05: [[ Bug 11127 ]] Make sure the control color statics are reset.
	MCMemoryDeleteArray(s_control_colors);
	s_control_colors = nil;
	MCMemoryDeleteArray(s_control_color_names);
	s_control_color_names = nil;
	s_control_color_count = 0;
	s_control_pixmap_count = 0;
	MCMemoryDeleteArray(s_control_pixmapids);
	s_control_pixmapids = nil;
	s_control_color_flags = 0;
	s_have_control_colors = false;
	
	if ((stat = MCObject::load(stream, version)) != IO_NORMAL)
		return stat;

//---- Conversion from pre-2.7 behaviour to new behaviour
	if (ink & 0x80 && strncmp(version, "2.7", 3) < 0)
	{
		blendlevel = 100 - (ink & 0x7F);
		ink = GXblendSrcOver;
	}
	
	if (flags & F_HAS_FILENAME)
	{
		char *t_filename = nil;
		if ((stat = IO_read_string(t_filename, stream)) != IO_NORMAL)
			return stat;

		/* UNCHECKED */ setfilename(t_filename);
		MCCStringFree(t_filename);
	}
	else
		if (ncolors || flags & F_COMPRESSION || flags & F_TRUE_COLOR)
		{
			MCImageCompressedBitmap *t_compressed = nil;
			/* UNCHECKED */ MCImageCreateCompressedBitmap(flags & F_COMPRESSION, t_compressed);
			if (ncolors > MAX_PLANES || flags & F_COMPRESSION
			        || flags & F_TRUE_COLOR)
			{
				// IM-2013-04-12: [[ BZ 10843 ]] Initialize to -1 to indicate no repeat count has been set
				repeatcount = -1;
				if (flags & F_REPEAT_COUNT)
					if ((stat = IO_read_int2(&repeatcount, stream)) != IO_NORMAL)
						return stat;

				if ((stat = IO_read_uint4(&t_compressed->size, stream)) != IO_NORMAL)
					return stat;
				/* UNCHECKED */ MCMemoryAllocate(t_compressed->size, t_compressed->data);
				if (IO_read(t_compressed->data, sizeof(uint1),
				            t_compressed->size, stream) != IO_NORMAL)
					return IO_ERROR;
				if (strncmp(version, "1.4", 3) == 0)
				{
					if ((ncolors == 16 || ncolors == 256) && noblack())
						flags |= F_NEED_FIXING;
					MCU_realloc((char **)&colors, ncolors, ncolors + 1, sizeof(MCColor));
					colors[ncolors].pixel = 0;
				}
			}
			else
			{
				t_compressed->color_count = ncolors;
				if (!MCMemoryNewArray(ncolors, t_compressed->planes) ||
					!MCMemoryNewArray(ncolors, t_compressed->plane_sizes))
				{
					MCImageFreeCompressedBitmap(t_compressed);
					return IO_ERROR;
				}

				uint2 i;
				for (i = 0 ; i < ncolors ; i++)
				{
					if ((stat = IO_read_uint4(&t_compressed->plane_sizes[i], stream)) != IO_NORMAL)
					{
						MCImageFreeCompressedBitmap(t_compressed);
						return stat;
					}
					if (t_compressed->plane_sizes[i] != 0)
					{
						if (!MCMemoryAllocate(t_compressed->plane_sizes[i], t_compressed->planes[i]) ||
							IO_read(t_compressed->planes[i], sizeof(uint1), t_compressed->plane_sizes[i], stream) != IO_NORMAL)
						{
							MCImageFreeCompressedBitmap(t_compressed);
							return IO_ERROR;
						}
					}
				}
			}
			if (t_compressed->compression == F_RLE && ncolors != 0 && (flags & F_TRUE_COLOR) == 0)
			{
				t_compressed->color_count = ncolors;
				if (!MCMemoryAllocateCopy(colors, sizeof(MCColor) * ncolors, t_compressed->colors))
				{
					MCImageFreeCompressedBitmap(t_compressed);
					return IO_ERROR;
				}
			}

			if ((stat = IO_read_uint4(&t_compressed->mask_size, stream)) != IO_NORMAL)
				return stat;
			if (t_compressed->mask_size != 0)
			{
				if (!MCMemoryAllocate(t_compressed->mask_size, t_compressed->mask) ||
					IO_read(t_compressed->mask, sizeof(uint1), t_compressed->mask_size, stream) != IO_NORMAL)
				{
					MCImageFreeCompressedBitmap(t_compressed);
					return IO_ERROR;
				}
			}

			uint16_t t_pixwidth, t_pixheight;
			t_pixwidth = rect.width;
			t_pixheight = rect.height;
			if (flags & F_SAVE_SIZE)
			{
				if ((stat = IO_read_uint2(&t_pixwidth, stream)) != IO_NORMAL)
					return stat;
				if ((stat = IO_read_uint2(&t_pixheight, stream)) != IO_NORMAL)
					return stat;
			}
			t_compressed->width = t_pixwidth;
			t_compressed->height = t_pixheight;

			/* UNCHECKED */ setcompressedbitmap(t_compressed);
			MCImageFreeCompressedBitmap(t_compressed);
		}
	if ((stat = IO_read_int2(&xhot, stream)) != IO_NORMAL)
		return stat;
	if ((stat = IO_read_int2(&yhot, stream)) != IO_NORMAL)
		return stat;
	if (flags & F_ANGLE)
		if ((stat = IO_read_uint2(&angle, stream)) != IO_NORMAL)
			return stat;
	
	// MW-2013-09-05: [[ Bug 11127 ]] At this point the color/pixmap fields in the object
	//   will pertain to the image colors. This isn't what we want anymore, so free them
	//   (an RLE compressed rep will already have extracted the info it needs).
	MCMemoryDeleteArray(colors);
	for (uint32_t i = 0; i < ncolors; i++)
		MCCStringFree(colornames[i]);
	MCMemoryDeleteArray(colornames);
	MCMemoryDeleteArray(patterns);
	ncolors = 0;
	npatterns = 0;
	dflags = 0;
	colornames = nil;
	patterns = nil;
	colors = nil;
	
	// MW-2013-09-05: [[ Bug 11127 ]] If we had an extended control color record, then
	//   take those as the in-memory fields for colors and pixmaps as they are used
	//   by the control rendering (the rep has already taken its colors if it needed them).
	if (s_have_control_colors)
	{
		colors = s_control_colors;
		colornames = s_control_color_names;
		ncolors = s_control_color_count;
		patterns = s_control_pixmapids;
		npatterns = s_control_pixmap_count;
		dflags = s_control_color_flags;
		if (npatterns != 0 &&
			!MCMemoryNewArray(npatterns, patterns))
			return IO_ERROR;

		s_control_colors = nil;
		s_control_color_names = nil;
		s_control_color_count = 0;
		s_control_pixmapids = nil;
		s_control_pixmap_count = 0;
		s_have_control_colors = false;
	}

	return loadpropsets(stream);
}

// MW-2012-03-28: [[ Bug 10130 ]] This is a no-op as the image object has no
//   font.
bool MCImage::recomputefonts(MCFontRef p_parent_font)
{
	return false;
}

///////////////////////////////////////////////////////////////////////////////

MCSharedString *MCImage::getclipboardtext(void)
{
	MCSharedString *t_data = nil;
	recompress();
	if (getcompression() == F_RLE)
	{
		bool t_success = true;

		MCImageBitmap *t_bitmap = nil;

		t_success = lockbitmap(t_bitmap, false);
		if (t_success)
			t_success = MCImageCreateClipboardData(t_bitmap, t_data);
		unlockbitmap(t_bitmap);
	}
	else if (m_rep != nil)
	{
		MCImageRepType t_type = m_rep->GetType();
		void *t_bytes = nil;
		uindex_t t_size = 0;
		if (t_type == kMCImageRepResident)
			static_cast<MCResidentImageRep*>(m_rep)->GetData(t_bytes, t_size);
		else if (t_type == kMCImageRepVector)
			static_cast<MCVectorImageRep*>(m_rep)->GetData(t_bytes, t_size);

		t_data = MCSharedString::Create(t_bytes, t_size);
	}

	return t_data;
}

///////////////////////////////////////////////////////////////////////////////

void MCImage::flip(bool p_horz)
{
	// Invert the flip states.
	if (p_horz)
		m_flip_x = !m_flip_x;
	else
		m_flip_y = !m_flip_y;
	
	// Update the transform.
	apply_transform();

	// Ensure we redraw.
	layer_redrawall();
	notifyneeds(false);
}

void MCImage::apply_transform()
{
	uindex_t t_width = rect.width;
	uindex_t t_height = rect.height;
	/* UNCHECKED */ getsourcegeometry(t_width, t_height);

	// MW-2013-10-25: [[ Bug 11300 ]] Make sure we apply a flip transform if
	//   required and there are no other transforms to apply.
	if (angle != 0)
		rotate_transform(angle);
	else if (rect.width != t_width || rect.height != t_height)
		resize_transform();
	else if (m_flip_x || m_flip_y)
		flip_transform();
	else
		m_has_transform = false;
	
	if (m_resampled_rep != nil && !(m_has_transform && MCGAffineTransformIsRectangular(m_transform) && m_resampled_rep->Matches(rect.width, rect.height, m_transform.a == -1.0, m_transform.d == -1.0, m_rep)))
	{
		m_resampled_rep->Release();
		m_resampled_rep = nil;
	}
}

///////////////////////////////////////////////////////////////////////////////

void MCImage::sourcerectchanged(MCRectangle p_new_rect)
{
	MCRectangle t_old_rect = rect;
	rect = p_new_rect;
	layer_rectchanged(t_old_rect, true);
}

void MCImage::invalidate_rep(MCRectangle &p_rect)
{
	layer_redrawrect(p_rect);

	if (state & CS_MAGNIFY)
		magredrawdest(p_rect);
}

bool MCImage::isediting() const
{
	return m_rep != nil && m_rep->GetType() == kMCImageRepMutable;
}

bool MCImage::convert_to_mutable()
{
	// referenced images cannot be edited
	if (getflag(F_HAS_FILENAME))
		return false;

	if (m_rep != nil && m_rep->GetType() == kMCImageRepMutable)
		return true;

	bool t_success = true;

	MCMutableImageRep *t_rep = nil;
	MCImageBitmap *t_bitmap = nil;
	if (m_rep != nil)
	{
		t_success = lockbitmap(t_bitmap, true);
		if (t_success)
			t_success = nil != (t_rep = new MCMutableImageRep(this, t_bitmap));
		unlockbitmap(t_bitmap);
	}
	else
	{
		t_success = MCImageBitmapCreate(rect.width, rect.height, t_bitmap);
		if (t_success)
		{
			MCImageBitmapClear(t_bitmap);
			t_success = nil != (t_rep = new MCMutableImageRep(this, t_bitmap));
		}
		MCImageFreeBitmap(t_bitmap);
	}

	if (t_success)
	{
		setrep(t_rep);
		// MW-2010-12-14: [[ Bug 9240 ]] Make sure the angle is reset to 0 (as we've
		//   ditched the 'original' data now).
		angle = 0;
	}

	return t_success;
}

void MCImage::startediting(uint16_t p_which)
{
	bool t_success = convert_to_mutable();

	if (t_success)
	{
		static_cast<MCMutableImageRep*>(m_rep)->image_mfocus(mx, my);
		static_cast<MCMutableImageRep*>(m_rep)->image_mdown(p_which);
	}

	/* UNCHECKED */ MCAssert(t_success);
}

void MCImage::finishediting()
{
	if (!isediting())
		return;

	if (MCeditingimage == this)
		MCeditingimage = nil;

	if (MCactiveimage == this)
		MCactiveimage = nil;

	bool t_success = true;

	MCImageRep *t_rep = m_rep;
	MCBitmapFrame *t_frame = nil;

	t_success = t_rep->LockBitmapFrame(0, 1.0, t_frame);
	if (t_success)
		t_success = setbitmap(t_frame->image, 1.0);
	t_rep->UnlockBitmapFrame(0, t_frame);

	/* UNCHECKED */ MCAssert(t_success);
}

///////////////////////////////////////////////////////////////////////////////

void MCImage::setrep(MCImageRep *p_rep)
{
	if (p_rep == m_rep)
		return;

	MCImageRep *t_rep = nil;
	if (p_rep != nil)
		t_rep = p_rep->Retain();

	if (m_rep != nil)
		m_rep->Release();

	m_rep = t_rep;

	m_has_transform = false;
	if (m_resampled_rep != nil)
	{
		m_resampled_rep->Release();
		m_resampled_rep = nil;
	}
	
	// IM-2013-03-11: [[ BZ 10723 ]] If we have a new image, ensure that the current frame falls within the new framecount
	// IM-2013-04-15: [[ BZ 10827 ]] Skip this check if the currentframe is 0 (preventing unnecessary image loading)
	if (currentframe != 0)
		setframe(currentframe);

	notifyneeds(false);
}

bool MCImage::setfilename(const char *p_filename)
{
	bool t_success = true;

	if (p_filename == nil)
	{
		setrep(nil);
		flags &= ~(F_COMPRESSION | F_TRUE_COLOR | F_NEED_FIXING);
		flags &= ~F_HAS_FILENAME;
		
		MCCStringFree(filename);
		filename = nil;
		
		return true;
	}
	
	char *t_filename = nil;
	MCImageRep *t_rep = nil;
	
	t_success = MCCStringClone(p_filename, t_filename);
	
	if (t_success)
	{
		t_success = MCImageGetFileRepForStackContext(p_filename, getstack(), t_rep);
		
		// MM-2013-11-27: [[ Bug 11522 ]] If we can't get the image rep, make sure we still store the filename.
		if (t_success)
		{
			setrep(t_rep);
			if (t_rep != nil)
				t_rep->Release();
			
			flags &= ~(F_COMPRESSION | F_TRUE_COLOR | F_NEED_FIXING);
			flags |= F_HAS_FILENAME;
			
			MCCStringFree(filename);
			filename = t_filename;
		}
		else
		{
			setrep(nil);
			flags &= ~(F_COMPRESSION | F_TRUE_COLOR | F_NEED_FIXING);
			flags |= F_HAS_FILENAME;
			
			MCCStringFree(filename);
			filename = t_filename;
		}		
	}

	return t_success;	
}

/* Special case used by set_gif() */
bool MCImage::setdata(void *p_data, uindex_t p_size)
{
	bool t_success = true;

	MCImageRep *t_rep = nil;

	t_success = MCImageRepGetResident(p_data, p_size, t_rep);

	if (t_success)
	{
		setrep(t_rep);
		t_rep->Release();
	}

	return t_success;
}

bool MCImage::setbitmap(MCImageBitmap *p_bitmap, MCGFloat p_scale, bool p_update_geometry)
{
	bool t_success = true;

	MCImageCompressedBitmap *t_compressed = nil;

	t_success = MCImageCompress(p_bitmap, (flags & F_DONT_DITHER) == 0, t_compressed);

	if (t_success)
		t_success = setcompressedbitmap(t_compressed);

	MCImageFreeCompressedBitmap(t_compressed);

	if (t_success)
	{
		angle = 0;
		// IM-2013-10-30: [[ FullscreenMode ]] REVISIT: currently, the scale will always be 1.0 but if it becomes
		// possible to set the bitmap at some other scale this section will need to be revised
		
		if (p_update_geometry)
		{
	#ifdef FEATURE_DONT_RESIZE
			if (!(flags & F_LOCK_LOCATION) && !(flags & F_PLAYER_DONT_RESIZE))
	#else
			if (!(flags & F_LOCK_LOCATION))
	#endif
			{
				uint32_t t_width, t_height;
				/* UNCHECKED */ getsourcegeometry(t_width, t_height);
				rect . width = t_width;
				rect . height = t_height;
			}
		}
	}

	return t_success;
}

bool MCImage::setcompressedbitmap(MCImageCompressedBitmap *p_compressed)
{
	bool t_success = true;

	MCImageRep *t_rep = nil;

	switch (p_compressed->compression)
	{
	case F_GIF:
	case F_PNG:
	case F_JPEG:
		t_success = MCImageRepGetResident(p_compressed->data, p_compressed->size, t_rep);
		break;
	case F_PICT:
		t_success = MCImageRepGetVector(p_compressed->data, p_compressed->size, t_rep);
		break;
	case F_RLE:
		t_success = MCImageRepGetCompressed(p_compressed, t_rep);
		break;
	default:
		t_success = false;
	}

	if (t_success)
	{
		setrep(t_rep);
		t_rep->Release();
		flags &= ~(F_HAS_FILENAME | F_COMPRESSION | F_TRUE_COLOR | F_NEED_FIXING);
		flags |= p_compressed->compression;

		if (p_compressed->compression == F_RLE)
		{
			if (p_compressed->color_count == 0)
				flags |= F_TRUE_COLOR;
		}
	}

	return t_success;
}

///////////////////////////////////////////////////////////////////////////////

// IM-2013-11-06: [[ RefactorGraphics ]] Return a copy of the bitmap with the given transform applied
// IM-2014-05-12: [[ ImageRepUpdate ]] Modify function to take MCGImage parameter
bool MCImageBitmapCreateWithTransformedMCGImage(MCGImageRef p_src, MCGAffineTransform p_transform, MCGImageFilter p_quality, MCImageBitmap *&r_bitmap)
{
	if (p_src == nil)
		return false;
	
	bool t_success;
	t_success = true;
	
	MCGRectangle t_image_rect;
	t_image_rect = MCGRectangleMake(0, 0, MCGImageGetWidth(p_src), MCGImageGetHeight(p_src));
	
	// IM-2013-11-06: [[ Bug 11390 ]] Calculate target bitmap dimensions by transforming the source image rect.
	MCGRectangle t_trans_rect;
	t_trans_rect = MCGRectangleApplyAffineTransform(t_image_rect, p_transform);
	
	uint32_t t_trans_width = ceilf(t_trans_rect.size.width);
	uint32_t t_trans_height = ceilf(t_trans_rect.size.height);
	
	MCImageBitmap *t_bitmap;
	t_bitmap = nil;
	
	t_success = MCImageBitmapCreate(t_trans_width, t_trans_height, t_bitmap);
	
	MCGContextRef t_context;
	t_context = nil;
	
	if (t_success)
	{
		MCImageBitmapClear(t_bitmap);
		t_success = MCGContextCreateWithPixels(t_bitmap->width, t_bitmap->height, t_bitmap->stride, t_bitmap->data, true, t_context);
	}
	
	if (t_success)
	{
		MCGContextConcatCTM(t_context, p_transform);
		MCGContextDrawImage(t_context, p_src, t_image_rect, p_quality);
		
		MCImageBitmapCheckTransparency(t_bitmap);
	}
	
	MCGContextRelease(t_context);
	
	if (t_success)
		r_bitmap = t_bitmap;
	else
		MCImageFreeBitmap(t_bitmap);
	
	return t_success;
}

// IM-2014-05-12: [[ ImageRepUpdate ]] Refactor code common to lockbitmap/copybitmap to this method
// IM-2013-07-26: [[ ResIndependence ]] render the image at the requested scale,
// with any transformations (scale, angle) applied
bool MCImage::lockbitmap(bool p_premultiplied, bool p_update_transform, MCGFloat p_scale, MCImageBitmap *&r_bitmap)
{
	bool t_success;
	t_success = true;
	
	if (p_update_transform)
		apply_transform();

	// IM-2013-11-06: [[ RefactorGraphics ]] Use common method to get image rep & transform
	// so imagedata & rendered image have the same appearance
	MCImageRep *t_rep;
	bool t_has_transform;
	MCGAffineTransform t_transform;
	
	MCGImageFrame *t_frame;
	t_frame = nil;
	
	uint32_t t_width, t_height;
	MCGFloat t_transform_scale;
	
	t_success = get_rep_and_transform(t_rep, t_has_transform, t_transform);
	
	if (t_success)
		t_success = t_rep != nil;
	
	// IM-2014-08-01: [[ Bug 13021 ]] We can't reliably determine the image density before
	// locking, so instead we lock the image, then calculate the resulting horizontal &
	// vertical densities.
	if (t_success)
		t_success = t_rep->GetGeometry(t_width, t_height);
	
	if (t_success)
	{
		if (!t_has_transform)
			t_transform = MCGAffineTransformMakeIdentity();
		
		t_transform = MCGAffineTransformConcat(MCGAffineTransformMakeScale(p_scale, p_scale), t_transform);
		
		t_transform_scale = MCGAffineTransformGetEffectiveScale(t_transform);
		t_success = t_rep->LockImageFrame(currentframe, t_transform_scale, t_frame);
	}
	
	if (t_success)
	{
		// IM-2014-08-01: [[ Bug 13021 ]] Scale image frame size -> logical size
		t_transform = MCGAffineTransformConcat(t_transform, MCGAffineTransformMakeScale(t_width / (MCGFloat)MCGImageGetWidth(t_frame->image), t_height / (MCGFloat)MCGImageGetHeight(t_frame->image)));
		
		bool t_copy_pixels;
		t_copy_pixels = MCGAffineTransformIsIdentity(t_transform);

		if (t_copy_pixels && !p_premultiplied)
		{
			// IM-2014-08-01: [[ Bug 13021 ]] The locked frame has premultiplied alpha,
			// so we have to release and lock the unpremultiplied bitmap frame.
			t_rep->UnlockImageFrame(currentframe, t_frame);
			t_frame = nil;
			
			MCBitmapFrame *t_bitmap_frame;
			t_bitmap_frame = nil;
			
			t_success = t_rep->LockBitmapFrame(currentframe, t_transform_scale, t_bitmap_frame);
			
			if (t_success)
			{
				m_locked_bitmap = t_bitmap_frame->image;
				m_locked_rep = t_rep;
				m_locked_bitmap_frame = t_bitmap_frame;
			}
		}
		else if (t_copy_pixels && p_premultiplied)
		{
<<<<<<< HEAD
			MCGRaster t_raster;
			t_success = MCGImageGetRaster(t_frame->image, t_raster);
=======
			MCGImageFrame t_frame;
			
			t_success = t_rep->LockImageFrame(currentframe, t_src_density, t_frame);
			
			if (t_success)
			{
				MCGRaster t_raster;
				t_success = MCGImageGetRaster(t_frame.image, t_raster);
>>>>>>> 1498b5cc

			if (t_success)
				t_success = MCMemoryNew(m_locked_bitmap);

<<<<<<< HEAD
			if (t_success)
			{
				*m_locked_bitmap = MCImageBitmapFromMCGRaster(t_raster);
				m_locked_image = MCGImageRetain(t_frame->image);
=======
				if (t_success)
				{
					*m_locked_bitmap = MCImageBitmapFromMCGRaster(t_raster);
					m_locked_image = MCGImageRetain(t_frame.image);
				}
			
				t_rep->UnlockImageFrame(currentframe, t_frame);
>>>>>>> 1498b5cc
			}
		
			t_rep->UnlockImageFrame(currentframe, t_frame);
		}
		else
		{
<<<<<<< HEAD
			// IM-2013-11-06: [[ RefactorGraphics ]] Factor out transformed image creation code
			// MM-2014-01-27: [[ UpdateImageFilters ]] Updated to use new libgraphics image filter types.
			MCGImageFilter t_filter;
			t_filter = getimagefilter();
=======
			MCGImageFrame t_frame;
>>>>>>> 1498b5cc
			
			t_success = MCImageBitmapCreateWithTransformedMCGImage(t_frame->image, t_transform, t_filter, m_locked_bitmap);
			
<<<<<<< HEAD
			if (t_success && !p_premultiplied)
				MCImageBitmapUnpremultiply(m_locked_bitmap);
			
			t_rep->UnlockImageFrame(currentframe, t_frame);
=======
			if (t_success)
			{
				// IM-2013-11-06: [[ RefactorGraphics ]] Factor out transformed image creation code
				// MM-2014-01-27: [[ UpdateImageFilters ]] Updated to use new libgraphics image filter types.
				MCGImageFilter t_filter;
				t_filter = getimagefilter();
				
				t_success = MCImageBitmapCreateWithTransformedMCGImage(t_frame.image, t_transform, t_filter, m_locked_bitmap);
				
				if (t_success && !p_premultiplied)
					MCImageBitmapUnpremultiply(m_locked_bitmap);
				
				t_rep->UnlockImageFrame(currentframe, t_frame);
			}
>>>>>>> 1498b5cc
		}
	}
	
	if (t_success)
		r_bitmap = m_locked_bitmap;

	return t_success;
}

// IM-2014-05-12: [[ ImageRepUpdate ]] Reimplement by locking the bitmap and taking
// ownership of the produced bitmap (if the result of transforming the source) or copying it otherwise.
// IM-2013-07-26: [[ ResIndependence ]] render the image at the requested scale,
// with any transformations (scale, angle) applied
bool MCImage::copybitmap(MCGFloat p_scale, bool p_premultiplied, MCImageBitmap *&r_bitmap)
{
	bool t_success;
	t_success = true;
	
	MCImageBitmap *t_bitmap;
	t_bitmap = nil;

	t_success = lockbitmap(p_premultiplied, true, p_scale, t_bitmap);

	if (t_success)
	{
		if (m_locked_rep == nil && m_locked_image == nil)
		{
			r_bitmap = t_bitmap;
			m_locked_bitmap = nil;
		}
		else
		{
			t_success = MCImageCopyBitmap(t_bitmap, r_bitmap);
			unlockbitmap(t_bitmap);
		}
	}

	return t_success;
}

bool MCImage::lockbitmap(MCImageBitmap *&r_bitmap, bool p_premultiplied, bool p_update_transform)
{
	return lockbitmap(p_premultiplied, p_update_transform, 1.0, r_bitmap);
}

void MCImage::unlockbitmap(MCImageBitmap *p_bitmap)
{
	if (m_locked_rep != nil)
	{
		m_locked_rep->UnlockBitmapFrame(currentframe, m_locked_bitmap_frame);
		m_locked_rep = nil;
		m_locked_bitmap_frame = nil;
		m_locked_bitmap = nil;
	}
	else if (m_locked_image != nil)
	{
		MCGImageRelease(m_locked_image);
		m_locked_image = nil;
		MCMemoryDelete(m_locked_bitmap);
		m_locked_bitmap = nil;
	}
	else if (m_locked_bitmap != nil)
	{
		MCImageFreeBitmap(m_locked_bitmap);
		m_locked_bitmap = nil;
	}
}

///////////////////////////////////////////////////////////////////////////////

uint32_t MCImage::getcompression()
{
	uint32_t t_compression = F_RLE;

	// IM-2013-10-30: [[ FullscreenMode ]] getDataCompression() now part of base MCImageRep class
	if (m_rep != nil)
		t_compression = m_rep->GetDataCompression();

	return t_compression;
}

MCString MCImage::getrawdata()
{
	if (m_rep == nil || m_rep->GetType() != kMCImageRepResident)
		return MCString(nil, 0);
	
	void *t_data;
	uindex_t t_size;
	static_cast<MCResidentImageRep*>(m_rep)->GetData(t_data, t_size);
	
	return MCString((char*)t_data, t_size);
}

bool MCImage::getsourcegeometry(uint32_t &r_pixwidth, uint32_t &r_pixheight)
{
	// IM-2014-08-01: [[ Bug 13021 ]] GetGeometry() now returns the logical image size, so just pass that through without scaling
	return m_rep != nil && m_rep->GetGeometry(r_pixwidth, r_pixheight);
}

void MCImage::getgeometry(uint32_t &r_pixwidth, uint32_t &r_pixheight)
{
	// while cropping
	if ((state & CS_EDITED) && (state & CS_SIZE))
	{
		r_pixwidth = m_current_width;
		r_pixheight = m_current_height;
		return;
	}

	if (getsourcegeometry(r_pixwidth, r_pixheight))
		return;

	r_pixwidth = rect.width;
	r_pixheight = rect.height;
}

MCGFloat MCImage::getdevicescale(void)
{
	if (getstack() == nil)
		return 1.0;
	else
		return getstack()->getdevicescale();
}

///////////////////////////////////////////////////////////////////////////////<|MERGE_RESOLUTION|>--- conflicted
+++ resolved
@@ -2210,11 +2210,13 @@
 	else
 		m_has_transform = false;
 	
+	MCThreadMutexLock(MCimagerepmutex);
 	if (m_resampled_rep != nil && !(m_has_transform && MCGAffineTransformIsRectangular(m_transform) && m_resampled_rep->Matches(rect.width, rect.height, m_transform.a == -1.0, m_transform.d == -1.0, m_rep)))
 	{
 		m_resampled_rep->Release();
 		m_resampled_rep = nil;
 	}
+	MCThreadMutexUnlock(MCimagerepmutex);
 }
 
 ///////////////////////////////////////////////////////////////////////////////
@@ -2568,8 +2570,7 @@
 	bool t_has_transform;
 	MCGAffineTransform t_transform;
 	
-	MCGImageFrame *t_frame;
-	t_frame = nil;
+	MCGImageFrame t_frame;
 	
 	uint32_t t_width, t_height;
 	MCGFloat t_transform_scale;
@@ -2595,11 +2596,11 @@
 		t_transform_scale = MCGAffineTransformGetEffectiveScale(t_transform);
 		t_success = t_rep->LockImageFrame(currentframe, t_transform_scale, t_frame);
 	}
-	
+
 	if (t_success)
 	{
 		// IM-2014-08-01: [[ Bug 13021 ]] Scale image frame size -> logical size
-		t_transform = MCGAffineTransformConcat(t_transform, MCGAffineTransformMakeScale(t_width / (MCGFloat)MCGImageGetWidth(t_frame->image), t_height / (MCGFloat)MCGImageGetHeight(t_frame->image)));
+		t_transform = MCGAffineTransformConcat(t_transform, MCGAffineTransformMakeScale(t_width / (MCGFloat)MCGImageGetWidth(t_frame.image), t_height / (MCGFloat)MCGImageGetHeight(t_frame.image)));
 		
 		bool t_copy_pixels;
 		t_copy_pixels = MCGAffineTransformIsIdentity(t_transform);
@@ -2609,7 +2610,6 @@
 			// IM-2014-08-01: [[ Bug 13021 ]] The locked frame has premultiplied alpha,
 			// so we have to release and lock the unpremultiplied bitmap frame.
 			t_rep->UnlockImageFrame(currentframe, t_frame);
-			t_frame = nil;
 			
 			MCBitmapFrame *t_bitmap_frame;
 			t_bitmap_frame = nil;
@@ -2625,75 +2625,33 @@
 		}
 		else if (t_copy_pixels && p_premultiplied)
 		{
-<<<<<<< HEAD
 			MCGRaster t_raster;
-			t_success = MCGImageGetRaster(t_frame->image, t_raster);
-=======
-			MCGImageFrame t_frame;
-			
-			t_success = t_rep->LockImageFrame(currentframe, t_src_density, t_frame);
-			
-			if (t_success)
-			{
-				MCGRaster t_raster;
-				t_success = MCGImageGetRaster(t_frame.image, t_raster);
->>>>>>> 1498b5cc
+			t_success = MCGImageGetRaster(t_frame.image, t_raster);
 
 			if (t_success)
 				t_success = MCMemoryNew(m_locked_bitmap);
 
-<<<<<<< HEAD
 			if (t_success)
 			{
 				*m_locked_bitmap = MCImageBitmapFromMCGRaster(t_raster);
-				m_locked_image = MCGImageRetain(t_frame->image);
-=======
-				if (t_success)
-				{
-					*m_locked_bitmap = MCImageBitmapFromMCGRaster(t_raster);
-					m_locked_image = MCGImageRetain(t_frame.image);
-				}
-			
-				t_rep->UnlockImageFrame(currentframe, t_frame);
->>>>>>> 1498b5cc
+				m_locked_image = MCGImageRetain(t_frame.image);
 			}
 		
 			t_rep->UnlockImageFrame(currentframe, t_frame);
 		}
 		else
 		{
-<<<<<<< HEAD
 			// IM-2013-11-06: [[ RefactorGraphics ]] Factor out transformed image creation code
 			// MM-2014-01-27: [[ UpdateImageFilters ]] Updated to use new libgraphics image filter types.
 			MCGImageFilter t_filter;
 			t_filter = getimagefilter();
-=======
-			MCGImageFrame t_frame;
->>>>>>> 1498b5cc
 			
-			t_success = MCImageBitmapCreateWithTransformedMCGImage(t_frame->image, t_transform, t_filter, m_locked_bitmap);
+			t_success = MCImageBitmapCreateWithTransformedMCGImage(t_frame.image, t_transform, t_filter, m_locked_bitmap);
 			
-<<<<<<< HEAD
 			if (t_success && !p_premultiplied)
 				MCImageBitmapUnpremultiply(m_locked_bitmap);
 			
 			t_rep->UnlockImageFrame(currentframe, t_frame);
-=======
-			if (t_success)
-			{
-				// IM-2013-11-06: [[ RefactorGraphics ]] Factor out transformed image creation code
-				// MM-2014-01-27: [[ UpdateImageFilters ]] Updated to use new libgraphics image filter types.
-				MCGImageFilter t_filter;
-				t_filter = getimagefilter();
-				
-				t_success = MCImageBitmapCreateWithTransformedMCGImage(t_frame.image, t_transform, t_filter, m_locked_bitmap);
-				
-				if (t_success && !p_premultiplied)
-					MCImageBitmapUnpremultiply(m_locked_bitmap);
-				
-				t_rep->UnlockImageFrame(currentframe, t_frame);
-			}
->>>>>>> 1498b5cc
 		}
 	}
 	
