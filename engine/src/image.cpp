/* Copyright (C) 2003-2013 Runtime Revolution Ltd.

This file is part of LiveCode.

LiveCode is free software; you can redistribute it and/or modify it under
the terms of the GNU General Public License v3 as published by the Free
Software Foundation.

LiveCode is distributed in the hope that it will be useful, but WITHOUT ANY
WARRANTY; without even the implied warranty of MERCHANTABILITY or
FITNESS FOR A PARTICULAR PURPOSE.  See the GNU General Public License
for more details.

You should have received a copy of the GNU General Public License
along with LiveCode.  If not see <http://www.gnu.org/licenses/>.  */

#include "prefix.h"

#include "globdefs.h"
#include "filedefs.h"
#include "objdefs.h"
#include "parsedef.h"
#include "mcio.h"

#include "execpt.h"
#include "util.h"
#include "undolst.h"
#include "sellst.h"
#include "image.h"
#include "button.h"
#include "stack.h"
#include "card.h"
#include "mcerror.h"
#include "objectstream.h"

#include "context.h"
#include "exec.h"

#include "globals.h"

////////////////////////////////////////////////////////////////////////////////

#define IMAGE_EXTRA_CONTROLCOLORS (1 << 0)

////////////////////////////////////////////////////////////////////////////////

int2 MCImage::magmx;
int2 MCImage::magmy;
MCRectangle MCImage::magrect;
MCObject *MCImage::magtoredraw;
Boolean MCImage::filledborder;
MCbrushmask MCImage::brush;
MCbrushmask MCImage::spray;
MCbrushmask MCImage::eraser;
MCCursorRef MCImage::cursor;
MCCursorRef MCImage::defaultcursor;
uint2 MCImage::cmasks[MAX_CMASK + 1] = {0x00, 0x01, 0x03, 0x07,
                                        0x0F, 0x1F, 0x3F, 0x7F};

////////////////////////////////////////////////////////////////////////////////

MCPropertyInfo MCImage::kProperties[] =
{
	DEFINE_RW_OBJ_PROPERTY(P_XHOT, Int16, MCImage, XHot)
	DEFINE_RW_OBJ_PROPERTY(P_YHOT, Int16, MCImage, YHot)
	DEFINE_RW_OBJ_PROPERTY(P_HOT_SPOT, Point, MCImage, HotSpot)
	DEFINE_RW_OBJ_PROPERTY(P_FILE_NAME, OptionalString, MCImage, FileName)
	DEFINE_RW_OBJ_PROPERTY(P_ALWAYS_BUFFER, Bool, MCImage, AlwaysBuffer)
	DEFINE_RW_OBJ_PROPERTY(P_IMAGE_PIXMAP_ID, OptionalUInt16, MCImage, ImagePixmapId)
	DEFINE_RW_OBJ_PROPERTY(P_MASK_PIXMAP_ID, OptionalUInt16, MCImage, MaskPixmapId)
	DEFINE_RW_OBJ_PROPERTY(P_DONT_DITHER, Bool, MCImage, DontDither)
	DEFINE_RW_OBJ_PROPERTY(P_MAGNIFY, Bool, MCImage, Magnify)
	DEFINE_RO_OBJ_PROPERTY(P_SIZE, UInt16, MCImage, Size)
	DEFINE_RW_OBJ_PROPERTY(P_CURRENT_FRAME, UInt16, MCImage, CurrentFrame)
	DEFINE_RO_OBJ_PROPERTY(P_FRAME_COUNT, Int16, MCImage, FrameCount)
	DEFINE_RW_OBJ_PROPERTY(P_PALINDROME_FRAMES, Bool, MCImage, PalindromeFrames)
	DEFINE_RW_OBJ_PROPERTY(P_CONSTANT_MASK, Bool, MCImage, ConstantMask)
	DEFINE_RW_OBJ_PROPERTY(P_REPEAT_COUNT, Int16, MCImage, RepeatCount)
	DEFINE_RO_OBJ_PROPERTY(P_FORMATTED_HEIGHT, UInt16, MCImage, FormattedHeight)
	DEFINE_RO_OBJ_PROPERTY(P_FORMATTED_WIDTH, UInt16, MCImage, FormattedWidth)
	DEFINE_RW_OBJ_PROPERTY(P_TEXT, String, MCImage, Text)
	DEFINE_RW_OBJ_PROPERTY(P_IMAGE_DATA, String, MCImage, ImageData)
	DEFINE_RW_OBJ_PROPERTY(P_MASK_DATA, String, MCImage, MaskData)
	DEFINE_RW_OBJ_PROPERTY(P_ALPHA_DATA, String, MCImage, AlphaData)
	DEFINE_RW_OBJ_ENUM_PROPERTY(P_RESIZE_QUALITY, InterfaceImageResizeQuality, MCImage, ResizeQuality)
	DEFINE_RO_OBJ_ENUM_PROPERTY(P_PAINT_COMPRESSION, InterfaceImagePaintCompression, MCImage, PaintCompression)
	DEFINE_RW_OBJ_PROPERTY(P_ANGLE, Int16, MCImage, Angle)

};

MCObjectPropertyTable MCImage::kPropertyTable =
{
	&MCObject::kPropertyTable,
	sizeof(kProperties) / sizeof(kProperties[0]),
	&kProperties[0],
};

////////////////////////////////////////////////////////////////////////////////

MCImage::MCImage()
{
	angle = 0;
	flags &= ~(F_SHOW_BORDER | F_TRAVERSAL_ON);

	m_rep = nil;
	m_transformed = nil;
	m_image_opened = false;

	m_have_control_colors = false;
	m_control_colors = nil;
	m_control_color_names = nil;
	m_control_color_count = 0;

	m_needs = nil;

	filename = nil;

	xhot = yhot = 1;
	currentframe = 0;
	repeatcount = 0;
	resizequality = INTERPOLATION_BOX;
}

MCImage::MCImage(const MCImage &iref) : MCControl(iref)
{
	m_rep = nil;
	m_transformed = nil;
	m_image_opened = false;

	m_have_control_colors = false;
	m_control_colors = nil;
	m_control_color_names = nil;
	m_control_color_count = 0;

	m_needs = nil;

	filename = nil;

	if (iref.isediting())
	{
		MCImageBitmap *t_bitmap = nil;
		/* UNCHECKED */static_cast<MCMutableImageRep*>(iref.m_rep)->copy_selection(t_bitmap);
		setbitmap(t_bitmap);
		MCImageFreeBitmap(t_bitmap);
		if (static_cast<MCMutableImageRep*>(iref.m_rep)->has_selection())
		{
			xhot = t_bitmap->width >> 1;
			yhot = t_bitmap->height >> 1;
		}
	}
	else
	{
		xhot = iref.xhot;
		yhot = iref.yhot;
		if (iref . m_rep != nil)
			m_rep = iref . m_rep->Retain();
	}

	if (iref.flags & F_HAS_FILENAME)
		filename = MCValueRetain(iref.filename);

	angle = iref.angle;
	currentframe = 0;
	repeatcount = iref.repeatcount;
	resizequality = iref.resizequality;
}

MCImage::~MCImage()
{
	while (opened)
		close();

	if (m_needs != nil)
		notifyneeds(true);

	if (m_rep != nil)
	{
		m_rep->Release();
		m_rep = nil;
	}

	if (m_transformed != nil)
	{
		m_transformed->Release();
		m_transformed = nil;
	}

	if (filename != nil)
		MCValueRelease(filename);
}

Chunk_term MCImage::gettype() const
{
	return CT_IMAGE;
}

const char *MCImage::gettypestring()
{
	return MCimagestring;
}

void MCImage::open()
{
	MCControl::open();
	
	// MW-2012-08-27: [[ Bug ]] Force image opening when there is no drawdata
	//   and buffer image is set.
	if ((opened == 1) && (MCbufferimages || flags & F_I_ALWAYS_BUFFER))
		openimage();
}

void MCImage::close()
{
	if (state & CS_OWN_SELECTION)
		endsel();
	if (state & CS_MAGNIFY)
		endmag(True);
	if (opened == 1 && m_image_opened)
		closeimage();
	MCControl::close();
}

Boolean MCImage::mfocus(int2 x, int2 y)
{
	if (!(flags & F_VISIBLE || MCshowinvisibles)
	        || flags & F_DISABLED && getstack()->gettool(this) == T_BROWSE)
		return False;
	
	mx = x;
	my = y;
	
	if (state & CS_MAGNIFY && state & CS_MAG_DRAG)
	{
		MCRectangle brect;
		brect = MCU_reduce_rect(magrect, -MAG_WIDTH);
		magrect.x += mx - startx;
		magrect.y += my - starty;
		int2 oldx = magrect.x;
		int2 oldy = magrect.y;
		MCRectangle trect = MCU_intersect_rect(rect, getcard()->getrect());
		magrect = MCU_bound_rect(magrect, trect.x - rect.x, trect.y - rect.y,
		                         trect.width, trect.height);
		brect = MCU_union_rect(brect, MCU_reduce_rect(magrect, -MAG_WIDTH));
		startx = mx + (magrect.x - oldx);
		starty = my + (magrect.y - oldy);
		brect.x += rect.x;
		brect.y += rect.y;

		layer_redrawrect(brect);
		magredrawdest(brect);

		return True;
	}

	if (isediting() &&
		static_cast<MCMutableImageRep *>(m_rep) -> image_mfocus(x, y))
		return True;
	

	switch(getstack() -> gettool(this))
	{
	case T_BRUSH:
	case T_BUCKET:
	case T_CURVE:
	case T_ERASER:
	case T_LASSO:
	case T_LINE:
	case T_OVAL:
	case T_PENCIL:
	case T_POLYGON:
	case T_RECTANGLE:
	case T_REGULAR_POLYGON:
	case T_ROUND_RECT:
	case T_SELECT:
	case T_SPRAY:
	case T_TEXT:
		if (flags & F_HAS_FILENAME || !MCU_point_in_rect(rect, x, y))
			return False;
		message_with_args(MCM_mouse_move, x, y);
		break;
	case T_BROWSE:
	case T_POINTER:
	case T_IMAGE:
	case T_HELP:
		return MCControl::mfocus(x, y);
	default:
		return False;
	}
	return True;

}

Boolean MCImage::mdown(uint2 which)
{
	if (state & CS_MFOCUSED)
		return False;
		
	if (state & CS_MENU_ATTACHED)
		return MCObject::mdown(which);
	
	state |= CS_MFOCUSED;
	
	switch (which)
	{
	case Button3:
	case Button1:
			switch (getstack()->gettool(this))
			{
			case T_BROWSE:
				message_with_args(MCM_mouse_down, which);
				break;
			case T_POINTER:
			case T_IMAGE:
				if (which != Button1)
				{
					message_with_args(MCM_mouse_down, which);
					break;
				}
				if (state & CS_MAGNIFY)
					endmag(True);
				finishediting();
				start(True);
				if (state & CS_SIZE)
				{
					if (MCmodifierstate & MS_CONTROL)
					{ //cropping
						state |= CS_EDITED;
					}
					if (state & CS_IMAGE_PM)
					{
						state &= ~CS_SIZE;
						state |= CS_MOVE;
						MCselected->startmove(mx, my, False);
					}
				}
				break;
			case T_HELP:
				break;
			default:
				if (state & CS_MAGNIFY
						&& !MCU_point_in_rect(magrect, mx - rect.x, my - rect.y)
						&& MCU_point_in_rect(MCU_reduce_rect(magrect, -MAG_WIDTH),
											 mx - rect.x, my - rect.y))
				{
					startx = mx;
					starty = my;
					MCRectangle brect;
					state &= ~CS_MAGNIFY;
					brect = MCU_reduce_rect(magrect, -MAG_WIDTH);
					brect.x += rect.x;
					brect.y += rect.y;
					brect.width = (brect.width + (brect.x & 0x07) + 0x07) & ~0x07;
					brect.x &= ~0x07;
					// MW-2011-08-18: [[ Layers ]] Invalidate the brush rect.
					layer_redrawrect(brect);
					state |= CS_MAGNIFY | CS_MAG_DRAG;

					if (state & CS_MAGNIFY)
						magredrawdest(brect);
				}
				else
				{
					switch (getstack()->gettool(this))
					{
					case T_BRUSH:
					case T_SPRAY:
					case T_ERASER:
					case T_PENCIL:
						if (MCmodifierstate & MS_CONTROL)
						{
							if (state & CS_MAGNIFY)
								endmag(True);
							else
								startmag(mx - rect.x, my - rect.y);

							return True;
						}
					}

					if (isediting() &&
						static_cast<MCMutableImageRep *>(m_rep) -> image_mdown(which))
						return True;

					startediting(which);
				}

				break;
			}
		break;
	case Button2:
		message_with_args(MCM_mouse_down, "2");
		break;
	}
	return True;
}

Boolean MCImage::mup(uint2 which)
{
	if (!(state & CS_MFOCUSED))
		return False;

	if (state & CS_MENU_ATTACHED)
		return MCObject::mup(which);
		
	state &= ~CS_MFOCUSED;
	if (state & CS_GRAB)
	{
		ungrab(which);
		return True;
	}
	
	if (state & CS_MAGNIFY && state & CS_MAG_DRAG)
	{
		state &= ~CS_MAG_DRAG;
		return True;
	}

	if (isediting() &&
		static_cast<MCMutableImageRep *>(m_rep) -> image_mup(which))
		return True;

	switch(getstack() -> gettool(this))
	{
	case T_BROWSE:
		MCRectangle srect;
		MCU_set_rect(srect, mx, my, 1, 1);
		if (maskrect(srect))
			message_with_args(MCM_mouse_up, which);
		else
			message_with_args(MCM_mouse_release, which);
		break;
	case T_IMAGE:
	case T_POINTER:
		{
			if (which != Button1)
			{
				message_with_args(MCM_mouse_up, which);
				break;
			}
			uint32_t t_pixwidth, t_pixheight;
			getgeometry(t_pixwidth, t_pixheight);

			if ((t_pixwidth != rect.width || t_pixheight != rect.height)
					&& state & CS_SIZE && state & CS_EDITED)
			{
				crop(NULL);
			}
			state &= ~(CS_SIZE | CS_EDITED);
			end(false);
			if (state & CS_MAGNIFY)
				magredrawdest(rect);
			if (maskrect(srect))
				message_with_args(MCM_mouse_up, which);
		}
		break;
	case T_HELP:
		help();
		break;
	default:
		break;
	}
	return True;
}

Boolean MCImage::doubledown(uint2 which)
{
	if (isediting() && static_cast<MCMutableImageRep*>(m_rep)->image_doubledown(which) == True)
		return True;
	return MCControl::doubledown(which);
}

Boolean MCImage::doubleup(uint2 which)
{
	if (isediting() && static_cast<MCMutableImageRep*>(m_rep)->image_doubleup(which) == True)
		return True;
	return MCControl::doubleup(which);
}

void MCImage::timer(MCNameRef mptr, MCParameter *params)
{
	if (MCNameIsEqualTo(mptr, MCM_internal, kMCCompareCaseless))
	{
		if (state & CS_OWN_SELECTION)
		{
			dashoffset++;
			dashoffset &= 0x07;
			MCRectangle trect = selrect;
			trect.x += rect.x;
			trect.y += rect.y;
			// MW-2011-08-18: [[ Layers ]] Redraw the affected rect.
			layer_redrawrect(trect);
			if (state & CS_MAGNIFY)
				magredrawdest(trect);
			MCscreen->addtimer(this, MCM_internal, MCmovespeed);
		}
		else
			if ((isvisible() || m_needs) && irepeatcount && m_rep != nil && m_rep->GetFrameCount() > 1)
			{
				advanceframe();
				if (irepeatcount)
				{
					MCImageFrame *t_frame = nil;
					if (m_rep->LockImageFrame(currentframe, t_frame))
					{
						MCscreen->addtimer(this, MCM_internal, t_frame->duration);
						m_rep->UnlockImageFrame(currentframe, t_frame);
					}
				}
			}
	}
	else if (MCNameIsEqualTo(mptr, MCM_internal2, kMCCompareCaseless))
		{
			if (state & CS_MAGNIFY)
			{
				switch (getstack()->gettool(this))
				{
				case T_BROWSE:
				case T_POINTER:
				case T_IMAGE:
				case T_BRUSH:
				case T_BUCKET:
				case T_CURVE:
				case T_DROPPER:
				case T_ERASER:
				case T_LASSO:
				case T_LINE:
				case T_OVAL:
				case T_PENCIL:
				case T_POLYGON:
				case T_RECTANGLE:
				case T_REGULAR_POLYGON:
				case T_ROUND_RECT:
				case T_SELECT:
				case T_SPRAY:
				case T_TEXT:
					{
						if (!(state & CS_OWN_SELECTION))
						{
							dashoffset++;
							dashoffset &= 0x07;
						}
						MCRectangle trect = MCU_reduce_rect(magrect, -MAG_WIDTH);
						trect.x += rect.x;
						trect.y += rect.y;
						// MW-2011-08-18: [[ Layers ]] Redraw the affected rect.
						layer_redrawrect(trect);
						MCscreen->addtimer(this, MCM_internal2, MCmovespeed);
					}
					break;
				default:
					endmag(True);
					break;
				}
			}
		}
		else
			MCControl::timer(mptr, params);
}

void MCImage::setrect(const MCRectangle &nrect)
{
	MCRectangle orect = rect;
	rect = nrect;

	if (!(state & CS_SIZE) || !(state & CS_EDITED))
	{
		// IM-2013-04-15: [[ BZ 10827 ]] if the image has rotation then apply_transform()
		// will reset the rect otherwise it will stay as set, in which case we can avoid
		// the call to apply_transform() and any costly image loading that might cause
		if (angle != 0)
		apply_transform();
		if ((rect.width != orect.width || rect.height != orect.height) && m_rep != nil)
		{
			layer_rectchanged(orect, true);
			notifyneeds(false);
		}
	}
}

void MCImageSetMask(MCImageBitmap *p_bitmap, uint8_t *p_mask_data, uindex_t p_mask_size, bool p_is_alpha)
{
	uint32_t t_mask_stride = MCMin(p_mask_size / p_bitmap->height, p_bitmap->width);
	uint32_t t_width = t_mask_stride;

	uint8_t *t_src_ptr = p_mask_data;
	uint8_t *t_dst_ptr = (uint8_t*)p_bitmap->data;
	for (uindex_t y = 0; y < p_bitmap->height; y++)
	{
		uint8_t *t_src_row = t_src_ptr;
		uint32_t *t_dst_row = (uint32_t*)t_dst_ptr;
		for (uindex_t x = 0; x < t_width; x++)
		{
			uint32_t t_alpha = *t_src_row++;
			// with maskdata, nonzero is fully opaque
			if (!p_is_alpha && t_alpha > 0)
				t_alpha = 0xFF;
			uint32_t t_pixel = (*t_dst_row & 0x00FFFFFF) | (t_alpha << 24);
			*t_dst_row++ = t_pixel;
		}
		t_src_ptr += t_mask_stride;
		t_dst_ptr += p_bitmap->stride;
	}

	MCImageBitmapCheckTransparency(p_bitmap);
}

Exec_stat MCImage::getprop_legacy(uint4 parid, Properties which, MCExecPoint& ep, Boolean effective)
{
	uint2 i;
	uint4 size = 0;

	switch (which)
	{
#ifdef /* MCImage::getprop */ LEGACY_EXEC
	case P_XHOT:
		ep.setint(xhot);
		break;
	case P_YHOT:
		ep.setint(yhot);
		break;
	case P_HOT_SPOT:
		ep.setpoint(xhot, yhot);
		break;
	case P_FILE_NAME:
		if (m_rep == nil || m_rep->GetType() != kMCImageRepReferenced)
			ep.clear();
		else
			ep.setcstring(filename);
		break;
	case P_ALWAYS_BUFFER:
		ep.setboolean(getflag(F_I_ALWAYS_BUFFER));
		break;
	case P_IMAGE_PIXMAP_ID:
		ep.clear();
	case P_MASK_PIXMAP_ID:
		ep.clear();
		break;
	case P_DONT_DITHER:
		ep.setboolean(getflag(F_DONT_DITHER));
		break;
	case P_MAGNIFY:
		ep.setboolean(getstate(CS_MAGNIFY));
		break;
	case P_SIZE:
		{
			void *t_data = nil;
			uindex_t t_size = 0;
			MCImageCompressedBitmap *t_compressed = nil;

			if (m_rep != nil)
			{
				if (m_rep->GetType() == kMCImageRepResident)
					static_cast<MCResidentImageRep*>(m_rep)->GetData(t_data, t_size);
				else if (m_rep->GetType() == kMCImageRepVector)
					static_cast<MCVectorImageRep*>(m_rep)->GetData(t_data, t_size);
				else if (m_rep->GetType() == kMCImageRepCompressed)
				{
					t_compressed = static_cast<MCCompressedImageRep*>(m_rep)->GetCompressed();
					if (t_compressed->size != 0)
						t_size = t_compressed->size;
					else
					{
						i = t_compressed->color_count;
						while (i--)
							t_size += t_compressed->plane_sizes[i];
					}
				}
			}

			ep.setuint(t_size);
		}
		break;
	case P_CURRENT_FRAME:
		ep.setint(currentframe + 1);
		break;
	case P_FRAME_COUNT:
		if (m_rep == nil || m_rep->GetFrameCount() <= 1)
			ep.setuint(0);
		else
			ep.setuint(m_rep->GetFrameCount());
		break;
	case P_PALINDROME_FRAMES:
		ep.setboolean(getflag(F_PALINDROME_FRAMES));
		break;
	case P_CONSTANT_MASK:
		ep.setboolean(getflag(F_CONSTANT_MASK));
		break;
	case P_REPEAT_COUNT:
		ep.setint(repeatcount);
		break;
	case P_FORMATTED_HEIGHT:
		{
			uindex_t t_width = 0, t_height = 0;
			if (m_rep != nil)
				m_rep->GetGeometry(t_width, t_height);

			ep.setint(t_height);
		}
		break;
	case P_FORMATTED_WIDTH:
		{
			uindex_t t_width = 0, t_height = 0;
			if (m_rep != nil)
				m_rep->GetGeometry(t_width, t_height);

			ep.setint(t_width);
		}
		break;
	case P_TEXT:
		recompress();
		if (m_rep == nil || m_rep->GetType() == kMCImageRepReferenced)
			ep.clear();
		else
		{
			void *t_data = nil;
			uindex_t t_size = 0;
			if (m_rep->GetType() == kMCImageRepResident)
				static_cast<MCResidentImageRep*>(m_rep)->GetData(t_data, t_size);
			else if (m_rep->GetType() == kMCImageRepVector)
				static_cast<MCVectorImageRep*>(m_rep)->GetData(t_data, t_size);
			else if (m_rep->GetType() == kMCImageRepCompressed)
			{
				MCImageCompressedBitmap *t_compressed = nil;
				t_compressed = static_cast<MCCompressedImageRep*>(m_rep)->GetCompressed();
				if (t_compressed->data != nil)
				{
					t_data = t_compressed->data;
					t_size = t_compressed->size;
				}
				else
				{
					t_data = t_compressed->planes[0];
					t_size = t_compressed->plane_sizes[0];
				}
			}
			ep.copysvalue((char*)t_data, t_size);
		}
		break;
	case P_IMAGE_DATA:
		{
			// IM-2013-02-07: image data must return a block of data, even if the image is empty.
			// image data should always be for an image the size of the rect.
			uint32_t t_pixel_count = rect.width * rect.height;
			uint32_t t_data_size = t_pixel_count * sizeof(uint32_t);
			
			bool t_success = true;
			
			uint32_t *t_data_ptr = nil;
			t_success = nil != (t_data_ptr = (uint32_t*)ep.getbuffer(t_data_size));
			
			if (t_success)
			{
				if (m_rep == nil)
					MCMemoryClear(t_data_ptr, t_data_size);
				else
				{
					openimage();
					
					MCImageBitmap *t_bitmap = nil;
					
					t_success = lockbitmap(t_bitmap);
					if (t_success)
					{
						MCMemoryCopy(t_data_ptr, t_bitmap->data, t_data_size);
						while (t_pixel_count--)
							swap_uint4(t_data_ptr++);
					}
					unlockbitmap(t_bitmap);
					
					closeimage();
				}
			}
			if (t_success)
				ep.setlength(t_data_size);
		}
		break;
	case P_MASK_DATA:
	case P_ALPHA_DATA:
		{
			uint32_t t_pixel_count = rect.width * rect.height;
			uint32_t t_data_size = t_pixel_count;
			
			bool t_success = true;
			
			uint8_t *t_data_ptr = nil;
			t_success = nil != (t_data_ptr = (uint8_t*)ep.getbuffer(t_data_size));
			
			if (t_success)
			{
				if (m_rep == nil)
					MCMemoryClear(t_data_ptr, t_data_size);
				else
				{
					openimage();
					
					MCImageBitmap *t_bitmap = nil;
					
					t_success = lockbitmap(t_bitmap);
					if (t_success)
					{
						uint8_t *t_src_ptr = (uint8_t*)t_bitmap->data;
						for (uindex_t y = 0; y < t_bitmap->height; y++)
						{
							uint32_t *t_src_row = (uint32_t*)t_src_ptr;
							for (uindex_t x = 0; x < t_bitmap->width; x++)
							{
								uint8_t t_alpha = *t_src_row++ >> 24;
								if (which == P_MASK_DATA && t_alpha > 0)
									*t_data_ptr++ = 0xFF;
								else
									*t_data_ptr++ = t_alpha;
							}
							t_src_ptr += t_bitmap->stride;
						}
					}
					unlockbitmap(t_bitmap);
					
					closeimage();
				}
			}
			if (t_success)
				ep.setlength(t_data_size);
		}
		break;
	case P_RESIZE_QUALITY:
		if (resizequality == INTERPOLATION_BOX)
			ep.setstaticcstring("normal");
		else if (resizequality == INTERPOLATION_BILINEAR)
			ep.setstaticcstring("good");
		else if (resizequality == INTERPOLATION_BICUBIC)
			ep.setstaticcstring("best");
		break;
	case P_PAINT_COMPRESSION:
		switch (getcompression())
		{
		case F_PNG:
			ep.setstaticcstring("png");
			break;
		case F_JPEG:
			ep.setstaticcstring("jpeg");
			break;
		case F_GIF:
			ep.setstaticcstring("gif");
			break;
		case F_PICT:
			ep.setstaticcstring("pict");
			break;
		default:
			ep.setstaticcstring("rle");
			break;
		}
		break;
	case P_ANGLE:
		ep.setint(angle);
		break;
#endif /* MCImage::getprop */
	default:
		return MCControl::getprop_legacy(parid, which, ep, effective);
	}
	return ES_NORMAL;
}

Exec_stat MCImage::setprop_legacy(uint4 parid, Properties p, MCExecPoint &ep, Boolean effective)
{
	Boolean dirty = False;
	uint2 i;
	MCString data = ep.getsvalue();
	uint4 newstate = state;

	switch (p)
	{
#ifdef /* MCImage::setprop */ LEGACY_EXEC
	case P_INVISIBLE:
	case P_VISIBLE:
		{
			Boolean wasvisible = isvisible();
			Exec_stat stat = MCControl::setprop(parid, p, ep, effective);
			if (!(MCbufferimages || flags & F_I_ALWAYS_BUFFER)
			        && !isvisible() && m_rep != nil)
				closeimage();
			if (state & CS_IMAGE_PM && opened > 0)
			{
				// MW-2011-08-18: [[ Layers ]] Invalidate the whole object.
				layer_redrawall();
			}
			if (isvisible() && !wasvisible && m_rep != nil && m_rep->GetFrameCount() > 1)
			{
				MCImageFrame *t_frame = nil;
				if (m_rep->LockImageFrame(currentframe, t_frame))
				{
					MCscreen->addtimer(this, MCM_internal, t_frame->duration);
					m_rep->UnlockImageFrame(currentframe, t_frame);
				}
			}
			return stat;
		}
	case P_XHOT:
		{
			if (!MCU_stoi2(data, xhot))
			{
				MCeerror->add(EE_IMAGE_XHOTNAN, 0, 0, data);
				return ES_ERROR;
			}
			uint32_t t_pixwidth, t_pixheight;
			getgeometry(t_pixwidth, t_pixheight);
			xhot = MCMax(1, MCMin(xhot, (int32_t)t_pixwidth));
		}
		break;
	case P_YHOT:
		{
			if (!MCU_stoi2(data, yhot))
			{
				MCeerror->add(EE_IMAGE_YHOTNAN, 0, 0, data);
				return ES_ERROR;
			}
			uint32_t t_pixwidth, t_pixheight;
			getgeometry(t_pixwidth, t_pixheight);
			yhot = MCMax(1, MCMin(yhot, (int32_t)t_pixheight));
		}
		break;
	case P_HOT_SPOT:
		{
			if (!MCU_stoi2x2(data, xhot, yhot))
			{
				MCeerror->add(EE_IMAGE_HOTNAP, 0, 0, data);
				return ES_ERROR;
			}
			uint32_t t_pixwidth, t_pixheight;
			getgeometry(t_pixwidth, t_pixheight);
			xhot = MCMax(1, MCMin(xhot, (int32_t)t_pixwidth));
			yhot = MCMax(1, MCMin(yhot, (int32_t)t_pixheight));
		}
		break;
	case P_FILE_NAME:
		if (m_rep == nil || m_rep->GetType() != kMCImageRepReferenced ||
			data != filename)
		{
			char *t_filename = nil;
			if (data != MCnullmcstring)
				/* UNCHECKED */ t_filename = data.clone();

			setfilename(t_filename);

			MCCStringFree(t_filename);

			resetimage();

			if (m_rep != nil)
				MCresult->clear(False);
			else
				MCresult->sets("could not open image");
		}
		break;
	case P_ALWAYS_BUFFER:
		if (!MCU_matchflags(data, flags, F_I_ALWAYS_BUFFER, dirty))
		{
			MCeerror->add
			(EE_OBJECT_NAB, 0, 0, data);
			return ES_ERROR;
		}
		break;
	case P_IMAGE_PIXMAP_ID:
		break;
	case P_MASK_PIXMAP_ID:
		break;
	case P_DONT_DITHER:
		if (!MCU_matchflags(data, flags, F_DONT_DITHER, dirty))
		{
			MCeerror->add
			(EE_OBJECT_NAB, 0, 0, data);
			return ES_ERROR;
		}
		if (dirty)
			dirty = False;
		break;
	case P_MAGNIFY:
		if (!MCU_matchflags(data, newstate, CS_MAGNIFY, dirty))
		{
			MCeerror->add
			(EE_OBJECT_NAB, 0, 0, data);
			return ES_ERROR;
		}
		if (dirty)
		{
			if (newstate & CS_MAGNIFY)
				startmag(rect.width >> 1, rect.height >> 1);
			else
				endmag(True);
		}
		break;
	case P_CURRENT_FRAME:
		if (!MCU_stoui2(data, i))
		{
			MCeerror->add
			(EE_OBJECT_NAN, 0, 0, data);
			return ES_ERROR;
		}
		setframe(i - 1);
		break;
	case P_PALINDROME_FRAMES:
		if (!MCU_matchflags(data, flags, F_PALINDROME_FRAMES, dirty))
		{
			MCeerror->add
			(EE_OBJECT_NAB, 0, 0, data);
			return ES_ERROR;
		}
		break;
	case P_CONSTANT_MASK:
		if (!MCU_matchflags(data, flags, F_CONSTANT_MASK, dirty))
		{
			MCeerror->add
			(EE_OBJECT_NAB, 0, 0, data);
			return ES_ERROR;
		}
		break;
	case P_REPEAT_COUNT:
		{
			int2 rc;
			if (!MCU_stoi2(data, rc))
			{
				MCeerror->add
				(EE_OBJECT_NAN, 0, 0, data);
				return ES_ERROR;
			}
			if (rc < 0)
				flags &= ~F_REPEAT_COUNT;
			else
				flags |= F_REPEAT_COUNT;
			irepeatcount = repeatcount = rc;
			if (opened && m_rep != nil && m_rep->GetFrameCount() > 1 && repeatcount != 0)
			{
				setframe(currentframe == m_rep->GetFrameCount() - 1 ? 0 : currentframe + 1);
				MCImageFrame *t_frame = nil;
				if (m_rep->LockImageFrame(currentframe, t_frame))
				{
					MCscreen->addtimer(this, MCM_internal, t_frame->duration);
					m_rep->UnlockImageFrame(currentframe, t_frame);
				}
			}
		}
		break;
	case P_TEXT:
		{
			bool t_success = true;

			MCImageBitmap *t_bitmap = nil;
			MCImageCompressedBitmap *t_compressed = nil;
			MCPoint t_hotspot;
			char *t_name = nil;
			IO_handle t_stream = nil;

			if (data.getlength() == 0)
			{
				// empty text - unset flags & set rep to nil;
				flags &= ~(F_COMPRESSION | F_TRUE_COLOR | F_HAS_FILENAME);
				setrep(nil);
			}
			else
			{
				if (t_success)
					t_success = nil != (t_stream = MCS_fakeopen(data));
				if (t_success)
					t_success = MCImageImport(t_stream, nil, t_hotspot, t_name, t_compressed, t_bitmap);
				if (t_success)
				{
					if (t_compressed != nil)
						t_success = setcompressedbitmap(t_compressed);
					else if (t_bitmap != nil)
						t_success = setbitmap(t_bitmap);
				}

				MCImageFreeBitmap(t_bitmap);
				MCImageFreeCompressedBitmap(t_compressed);
				MCCStringFree(t_name);
				if (t_stream != nil)
					MCS_close(t_stream);
			}

			if (t_success)
			{
				resetimage();
				dirty = False;
			}
		}
		break;
	case P_IMAGE_DATA:
		if (data.getlength())
		{
			bool t_success = true;

			MCImageBitmap *t_copy = nil;
			if (m_rep != nil)
			{
				MCImageBitmap *t_bitmap = nil;
				t_success = lockbitmap(t_bitmap);
				if (t_success)
					t_success = MCImageCopyBitmap(t_bitmap, t_copy);
				unlockbitmap(t_bitmap);
			}
			else
			{
				t_success = MCImageBitmapCreate(rect.width, rect.height, t_copy);
				if (t_success)
					MCImageBitmapSet(t_copy, 0xFF000000); // set to opaque black
			}

			if (t_success)
			{
				uint32_t t_stride = MCMin(data.getlength() / t_copy->height, t_copy->width * 4);
				uint32_t t_width = t_stride / 4;

				uint8_t *t_src_ptr = (uint8_t*)data.getstring();
				uint8_t *t_dst_ptr = (uint8_t*)t_copy->data;
				for (uindex_t y = 0; y < t_copy->height; y++)
				{
					uint8_t *t_src_row = t_src_ptr;
					uint32_t *t_dst_row = (uint32_t*)t_dst_ptr;
					for (uindex_t x = 0; x < t_width; x++)
					{
						uint8_t a, r, g, b;
						a = *t_src_row++;
						r = *t_src_row++;
						g = *t_src_row++;
						b = *t_src_row++;

						uint32_t t_pixel = (*t_dst_row & 0xFF000000) | (r << 16) | (g << 8) | b;
						*t_dst_row++ = t_pixel;
					}
					t_src_ptr += t_stride;
					t_dst_ptr += t_copy->stride;
				}

				setbitmap(t_copy);
			}

			MCImageFreeBitmap(t_copy);

			resetimage();
			dirty = False;
		}
		break;
	case P_MASK_DATA:
		if (data.getlength())
		{
			bool t_success = true;

			MCImageBitmap *t_copy = nil;
			if (m_rep != nil)
			{
				MCImageBitmap *t_bitmap = nil;
				t_success = lockbitmap(t_bitmap);
				if (t_success)
					t_success = MCImageCopyBitmap(t_bitmap, t_copy);
				unlockbitmap(t_bitmap);
			}
			else
			{
				t_success = MCImageBitmapCreate(rect.width, rect.height, t_copy);
				if (t_success)
					MCImageBitmapSet(t_copy, 0xFF000000); // set to opaque black
			}

			if (t_success)
			{
				MCImageSetMask(t_copy, (uint8_t*)data.getstring(), data.getlength(), false);
				setbitmap(t_copy);
			}

			MCImageFreeBitmap(t_copy);

			resetimage();
			dirty = False;
		}
		break;
	case P_ALPHA_DATA:
		if (data.getlength())
		{
			bool t_success = true;

			MCImageBitmap *t_copy = nil;
			if (m_rep != nil)
			{
				MCImageBitmap *t_bitmap = nil;
				t_success = lockbitmap(t_bitmap);
				if (t_success)
					t_success = MCImageCopyBitmap(t_bitmap, t_copy);
				unlockbitmap(t_bitmap);
			}
			else
			{
				t_success = MCImageBitmapCreate(rect.width, rect.height, t_copy);
				if (t_success)
					MCImageBitmapSet(t_copy, 0xFF000000); // set to opaque black
			}

			if (t_success)
			{
				MCImageSetMask(t_copy, (uint8_t*)data.getstring(), data.getlength(), true);
				setbitmap(t_copy);
			}

			MCImageFreeBitmap(t_copy);

			resetimage();
			dirty = True;
		}
		break;
	case P_RESIZE_QUALITY:
		if (data == "best")
			resizequality = INTERPOLATION_BICUBIC;
		else if (data == "good")
			resizequality = INTERPOLATION_BILINEAR;
		else if (data == "normal")
			resizequality = INTERPOLATION_BOX;
		break;
	case P_ANGLE:
		{
			int2 i1;
			if (!MCU_stoi2(data, i1))
			{
				MCeerror->add(EE_GRAPHIC_NAN, 0, 0, data);
				return ES_ERROR;
			}
			while (i1 < 0)
				i1 += 360;
			i1 %= 360;

			if (i1 != angle)
			{
				// MW-2010-11-25: [[ Bug 9195 ]] Make sure we have some image data to rotate, otherwise
				//   odd things happen with the rect.
				MCRectangle oldrect = rect;
				if (m_rep != nil)
					rotate(i1);

				angle = i1;

				if (angle)
					flags |= F_ANGLE;
				else
					flags &= ~F_ANGLE;

				// MW-2011-08-18: [[ Layers ]] Notify of rect changed and invalidate.
				layer_rectchanged(oldrect, true);
				dirty = False;

				notifyneeds(false);
			}
		}
		break;
	case P_INK:
	case P_BLEND_LEVEL:
		{
			Exec_stat t_stat = MCControl::setprop(parid, p, ep, effective);
			if (t_stat == ES_NORMAL)
				notifyneeds(false);
			return t_stat;
		}
		break;
#endif /* MCImage::setprop */
	default:
		return MCControl::setprop_legacy(parid, p, ep, effective);
	}
	if (dirty && opened)
	{
		// MW-2011-08-18: [[ Layers ]] Invalidate the whole object.
		layer_redrawall();
	}
	return ES_NORMAL;
}

void MCImage::select()
{
	MCControl::select();
	if (state & CS_MAGNIFY)
		magredrawdest(rect);
}

void MCImage::deselect()
{
	MCControl::deselect();
	if (state & CS_MAGNIFY)
		magredrawdest(rect);
}

void MCImage::undo(Ustruct *us)
{
	switch (us->type)
	{
	case UT_PAINT:
		static_cast<MCMutableImageRep*>(m_rep)->image_undo(us);
		break;
	default:
		MCControl::undo(us);
	}
}

void MCImage::freeundo(Ustruct *us)
{
	switch (us->type)
	{
	case UT_PAINT:
		if (m_rep != nil && m_rep->GetType() == kMCImageRepMutable)
			static_cast<MCMutableImageRep*>(m_rep)->image_freeundo(us);
		break;
	default:
		MCControl::freeundo(us);
		break;
	}
}

MCControl *MCImage::clone(Boolean attach, Object_pos p, bool invisible)
{
	recompress();
	MCImage *newiptr = new MCImage(*this);
	if (attach)
		newiptr->attach(p, invisible);
	return newiptr;
}

Boolean MCImage::maskrect(const MCRectangle &srect)
{
	if (!(flags & F_VISIBLE || MCshowinvisibles))
		return False;
	MCRectangle drect = MCU_intersect_rect(srect, rect);
	if (drect.width == 0 || drect.height == 0)
		return False;
	if (srect.width != 1 || srect.height != 1)
		return True; // selection rect is not masked
	if (state & CS_IMAGE_PM && !(state & CS_MASK_PM))
		return True;

	// MW-2007-09-11: [[ Bug 5177 ]] If the object is currently selected, make its mask the whole rectangle
	MCImageBitmap *t_bitmap = nil;
	if (!getstate(CS_SELECTED) && lockbitmap(t_bitmap))
	{
		uint32_t t_pixel = MCImageBitmapGetPixel(t_bitmap, srect.x - rect.x, srect.y - rect.y);
		unlockbitmap(t_bitmap);
		return (t_pixel >> 24) != 0;
	}
	else
		return True;
}

// MW-2011-09-20: [[ Collision ]] The image's shape depends on its properties.
bool MCImage::lockshape(MCObjectShape& r_shape)
{
	// Make sure we consider the case where only the image bits are rendered.
	if (getflag(F_SHOW_BORDER) || getstate(CS_KFOCUSED) && (extraflags & EF_NO_FOCUS_BORDER) == 0 ||
		getcompression() == F_PICT || m_rep == nil)
	{
		r_shape . type = kMCObjectShapeComplex;
		r_shape . bounds = getrect();
		return true;
	}
	
	bool t_mask, t_alpha;
	MCImageBitmap *t_bitmap = nil;

	/* UNCHECKED */ lockbitmap(t_bitmap);
	t_mask = MCImageBitmapHasTransparency(t_bitmap, t_alpha);

	// If the image has no mask, then it is a solid rectangle.
	if (!t_mask)
	{
		r_shape . type = kMCObjectShapeRectangle;
		r_shape . bounds = getrect();
		r_shape . rectangle = r_shape . bounds;
		unlockbitmap(t_bitmap);
		return true;
	}
	else
	{
		// Otherwise we have a nice mask to pass back!
		r_shape . type = kMCObjectShapeMask;
		r_shape . bounds = getrect();
		r_shape . mask . origin . x = r_shape . bounds . x;
		r_shape . mask . origin . y = r_shape . bounds . y;
		r_shape . mask . bits = t_bitmap;
		return true;
	}
}

void MCImage::unlockshape(MCObjectShape& p_shape)
{
	if (p_shape . type == kMCObjectShapeMask)
		unlockbitmap(p_shape . mask . bits);
}

//-----------------------------------------------------------------------------
//  Redraw Management

// MW-2011-09-06: [[ Redraw ]] Added 'sprite' option - if true, ink and opacity are not set.
void MCImage::draw(MCDC *dc, const MCRectangle& p_dirty, bool p_isolated, bool p_sprite)
{
	MCRectangle dirty;
	dirty = p_dirty;

	/* OVERHAUL - REVISIT - not sure setting F_OPAQUE has any effect here */
	//if (maskimagealpha != NULL)
	//	flags &= ~F_OPAQUE;
	//else
	//	flags |= F_OPAQUE;
	
	if (!p_isolated)
	{
		// MW-2011-09-06: [[ Redraw ]] If rendering as a sprite, don't change opacity or ink.
		if (!p_sprite)
		{
			dc -> setfunction(ink);
			dc -> setopacity(blendlevel * 255 / 100);
		}
	}

	bool t_need_group;
	if (!p_isolated)
	{
		// MW-2009-06-10: [[ Bitmap Effects ]]
		t_need_group = getflag(F_SHOW_BORDER) || getstate(CS_KFOCUSED) || getcompression() == F_PICT || m_bitmap_effects != NULL;
		if (t_need_group)
		{
			if (m_bitmap_effects == NULL)
				dc -> begin(false);
			else
			{
				if (!dc -> begin_with_effects(m_bitmap_effects, rect))
					return;
				dirty = dc -> getclip();
			}
		}
	}

	int2 xorigin;
	int2 yorigin;

	MCRectangle trect;
	trect = MCU_intersect_rect(dirty, getrect());
	uint32_t t_pixwidth, t_pixheight;
	getgeometry(t_pixwidth, t_pixheight);
	if (state & CS_SIZE && state & CS_EDITED && (t_pixwidth != rect.width || t_pixheight != rect.height))
		compute_gravity(trect, xorigin, yorigin);
	else
	{
		xorigin = trect.x - rect.x;
		yorigin = trect.y - rect.y;
	}
	drawme(dc, xorigin, yorigin, trect.width, trect.height, trect.x, trect.y);

	if (getflag(F_SHOW_BORDER))
	{
		if (getflag(F_3D))
			draw3d(dc, rect, ETCH_RAISED, borderwidth);
		else
			drawborder(dc, rect, borderwidth);
	}

	if (getstate(CS_KFOCUSED))
		drawfocus(dc, p_dirty);

	if (!p_isolated)
	{
		if (t_need_group)
			dc -> end();

		if (isediting())
			static_cast<MCMutableImageRep*>(m_rep)->drawsel(dc);

		if (getstate(CS_MAGNIFY))
			drawmagrect(dc);

		if (getstate(CS_SELECTED))
			drawselected(dc);
	}
}

//  Redraw Management
//-----------------------------------------------------------------------------

///////////////////////////////////////////////////////////////////////////////
//
//  SAVING AND LOADING
//

IO_stat MCImage::extendedsave(MCObjectOutputStream& p_stream, uint4 p_part)
{
	// Extended data area for an image consists of:
	//   uint1 resize_quality;
	// Extended data area for an image consists of:
	//   tag image_extensions
	//   if (tag & IMAGE_EXTRA_CONTROLCOLORS)
	//     uint2 ncolors
	//     uint2 dflags
	//     color[ncolors] colors
	//     char *[ncolors] colornames
	//
	//   MCObject::extensions
	IO_stat t_stat;
	t_stat = p_stream . WriteU8(resizequality);

	uint4 t_flags;
	t_flags = 0;

	uint4 t_length;
	t_length = 0;

	if (m_have_control_colors)
	{
		t_flags |= IMAGE_EXTRA_CONTROLCOLORS;
		t_length += sizeof(uint16_t) + sizeof(uint16_t);
		t_length += m_control_color_count * 3 * sizeof(uint16_t);
		for (uint16_t i = 0; i < m_control_color_count; i++)
			t_length += MCCStringLength(m_control_color_names[i]) + 1;
	}

	if (t_stat == IO_NORMAL)
		t_stat = p_stream . WriteTag(t_flags, t_length);
	
	if (t_stat == IO_NORMAL && m_have_control_colors)
	{
		t_stat = p_stream . WriteU16(m_control_color_count);
		if (t_stat == IO_NORMAL)
			t_stat = p_stream . WriteU16(m_control_color_flags);

		for (uint16_t i = 0; t_stat == IO_NORMAL && i < m_control_color_count; i++)
			t_stat = p_stream . WriteColor(m_control_colors[i]);
		for (uint16_t i = 0; t_stat == IO_NORMAL && i < m_control_color_count; i++)
			t_stat = p_stream . WriteCString(m_control_color_names[i]);
	}

	if (t_stat == IO_NORMAL)
		t_stat = MCObject::extendedsave(p_stream, p_part);

	return t_stat;
}

IO_stat MCImage::extendedload(MCObjectInputStream& p_stream, const char *p_version, uint4 p_remaining)
{
	IO_stat t_stat;
	t_stat = IO_NORMAL;

	if (p_remaining >= 1)
	{
		t_stat = p_stream . ReadU8(resizequality);
		
		if (t_stat == IO_NORMAL)
			p_remaining -= 1;
	}

	if (p_remaining > 0)
	{
		uint4 t_flags, t_length, t_header_length;
		t_stat = p_stream . ReadTag(t_flags, t_length, t_header_length);

		if (t_stat == IO_NORMAL)
			t_stat = p_stream . Mark();

		if (t_stat == IO_NORMAL && (t_flags & IMAGE_EXTRA_CONTROLCOLORS))
		{
			m_have_control_colors = true;
			t_stat = p_stream . ReadU16(m_control_color_count);
			t_stat = p_stream . ReadU16(m_control_color_flags);

			if (t_stat == IO_NORMAL)
			{
				/* UNCHECKED */ MCMemoryNewArray(m_control_color_count, m_control_colors);
				/* UNCHECKED */ MCMemoryNewArray(m_control_color_count, m_control_color_names);
			}

			for (uint32_t i = 0; t_stat == IO_NORMAL && i < m_control_color_count; i++)
				t_stat = p_stream . ReadColor(m_control_colors[i]);
			for (uint32_t i = 0; t_stat == IO_NORMAL && i < m_control_color_count; i++)
				t_stat = p_stream . ReadCString(m_control_color_names[i]);
		}

		if (t_stat == IO_NORMAL)
			t_stat = p_stream . Skip(t_length);

		if (t_stat == IO_NORMAL)
			p_remaining -= t_length + t_header_length;
	}

	if (t_stat == IO_NORMAL)
		t_stat = MCObject::extendedload(p_stream, p_version, p_remaining);

	return t_stat;
}

IO_stat MCImage::save(IO_handle stream, uint4 p_part, bool p_force_ext)
{
	IO_stat stat;

	recompress();
	if ((stat = IO_write_uint1(OT_IMAGE, stream)) != IO_NORMAL)
		return stat;

	m_have_control_colors = false;
	if (m_rep != nil)
	{
		if (m_rep->GetType() == kMCImageRepCompressed)
		{
			MCImageCompressedBitmap *t_compressed;
			t_compressed = static_cast<MCCompressedImageRep*>(m_rep)->GetCompressed();
			if (t_compressed->colors != nil)
			{
				m_have_control_colors = true;

				m_control_color_count = ncolors;
				m_control_colors = colors;
				m_control_color_names = colornames;
				m_control_color_flags = dflags;

				ncolors = t_compressed->color_count;
				colors = t_compressed->colors;
				dflags = MCImage::cmasks[MCMin(ncolors, MAX_CMASK)];
				/* UNCHECKED */ MCMemoryNewArray(ncolors, colornames);
			}
		}
	}
	uint32_t t_pixwidth, t_pixheight;
	getgeometry(t_pixwidth, t_pixheight);

	if (getcompression() == 0
	        && (rect.width != t_pixwidth || rect.height != t_pixheight))
		flags |= F_SAVE_SIZE;

	uint1 t_old_ink = ink;

//--- pre-2.7 Conversion
	if (MCstackfileversion < 2700)
	{
		if (ink == GXblendSrcOver)
			if (blendlevel != 50)
				ink = (100 - blendlevel) | 0x80;
			else
				ink = GXblend;
	}
//----

	bool t_has_extension = false;
	if (resizequality != INTERPOLATION_BOX)
		t_has_extension = true;
	if (m_have_control_colors)
		t_has_extension = true;

	uint4 oldflags = flags;
	if (flags & F_HAS_FILENAME)
		flags &= ~(F_TRUE_COLOR | F_COMPRESSION | F_NEED_FIXING);
	stat = MCControl::save(stream, p_part, t_has_extension || p_force_ext);

	flags = oldflags;

	ink = t_old_ink;

	if (m_have_control_colors)
	{
		MCMemoryDeleteArray(colornames);

		ncolors = m_control_color_count;
		colors = m_control_colors;
		colornames = m_control_color_names;
		dflags = m_control_color_flags;

		m_control_colors = nil;
		m_control_color_names = nil;
		m_control_color_count = 0;

		m_have_control_colors = false;
	}

	if (stat != IO_NORMAL)
		return stat;


	if (flags & F_HAS_FILENAME)
	{
		if ((stat = IO_write_stringref(filename, stream)) != IO_NORMAL)
			return stat;
	}
	else
	{
		if (m_rep != nil)
		{
			MCImageRepType t_type = m_rep->GetType();
			void *t_data = nil;
			uindex_t t_size = 0;
			void *t_mask_data = nil;
			uindex_t t_mask_size = 0;
			MCImageCompressedBitmap *t_compressed = nil;

			if (t_type == kMCImageRepResident)
				static_cast<MCResidentImageRep*>(m_rep)->GetData(t_data, t_size);
			else if (t_type == kMCImageRepVector)
				static_cast<MCVectorImageRep*>(m_rep)->GetData(t_data, t_size);
			else if (t_type == kMCImageRepCompressed)
			{
				t_compressed = static_cast<MCCompressedImageRep*>(m_rep)->GetCompressed();
				if (t_compressed->size > 0)
				{
					t_data = t_compressed->data;
					t_size = t_compressed->size;
				}
			}

			if (t_size > 0)
			{
				if (flags & F_REPEAT_COUNT)
					if ((stat = IO_write_int2(repeatcount, stream)) != IO_NORMAL)
						return stat;
				if ((stat = IO_write_uint4(t_size, stream)) != IO_NORMAL)
					return stat;
				if ((stat = IO_write(t_data, sizeof(uint1), t_size, stream)) != IO_NORMAL)
					return stat;
			}
			else if (t_compressed != nil)
			{
				uint2 i;
				for (i = 0 ; i < t_compressed->color_count ; i++)
				{
					if ((stat = IO_write_uint4(t_compressed->plane_sizes[i], stream)) != IO_NORMAL)
						return stat;
					if ((stat = IO_write(t_compressed->planes[i], sizeof(uint1),
					                     t_compressed->plane_sizes[i], stream)) != IO_NORMAL)
						return stat;
				}

				t_mask_data = t_compressed->mask;
				t_mask_size = t_compressed->mask_size;
			}
			if ((stat = IO_write_uint4(t_mask_size, stream)) != IO_NORMAL)
				return stat;

			if (t_mask_size != 0)
				if ((stat = IO_write(t_mask_data, sizeof(uint1), t_mask_size, stream)) != IO_NORMAL)
					return stat;
			if (flags & F_SAVE_SIZE)
			{
				if ((stat = IO_write_uint2(t_pixwidth, stream)) != IO_NORMAL)
					return stat;
				if ((stat = IO_write_uint2(t_pixheight, stream)) != IO_NORMAL)
					return stat;
			}
		}
	}
	if ((stat = IO_write_uint2(xhot, stream)) != IO_NORMAL)
		return stat;
	if ((stat = IO_write_uint2(yhot, stream)) != IO_NORMAL)
		return stat;
	if (flags & F_ANGLE)
		if ((stat = IO_write_uint2(angle, stream)) != IO_NORMAL)
			return stat;
	return savepropsets(stream);
}

IO_stat MCImage::load(IO_handle stream, const char *version)
{
	IO_stat stat;

	resizequality = INTERPOLATION_BOX;

	if ((stat = MCObject::load(stream, version)) != IO_NORMAL)
		return stat;

//---- Conversion from pre-2.7 behaviour to new behaviour
	if (ink & 0x80 && strncmp(version, "2.7", 3) < 0)
	{
		blendlevel = 100 - (ink & 0x7F);
		ink = GXblendSrcOver;
	}

	if (flags & F_HAS_FILENAME)
	{
		MCAutoStringRef t_filename;
		if ((stat = IO_read_stringref(&t_filename, stream)) != IO_NORMAL)
			return stat;

		/* UNCHECKED */ setfilename(*t_filename);
		MCValueRelease(*t_filename);
	}
	else
		if (ncolors || flags & F_COMPRESSION || flags & F_TRUE_COLOR)
		{
			MCImageCompressedBitmap *t_compressed = nil;
			/* UNCHECKED */ MCImageCreateCompressedBitmap(flags & F_COMPRESSION, t_compressed);
			if (ncolors > MAX_PLANES || flags & F_COMPRESSION
			        || flags & F_TRUE_COLOR)
			{
				// IM-2013-04-12: [[ BZ 10843 ]] Initialize to -1 to indicate no repeat count has been set
				repeatcount = -1;
				if (flags & F_REPEAT_COUNT)
					if ((stat = IO_read_int2(&repeatcount, stream)) != IO_NORMAL)
						return stat;

				if ((stat = IO_read_uint4(&t_compressed->size, stream)) != IO_NORMAL)
					return stat;
				/* UNCHECKED */ MCMemoryAllocate(t_compressed->size, t_compressed->data);
				if (IO_read(t_compressed->data, sizeof(uint1),
				            t_compressed->size, stream) != IO_NORMAL)
					return IO_ERROR;
				if (strncmp(version, "1.4", 3) == 0)
				{
					if ((ncolors == 16 || ncolors == 256) && noblack())
						flags |= F_NEED_FIXING;
					MCU_realloc((char **)&colors, ncolors, ncolors + 1, sizeof(MCColor));
					colors[ncolors].pixel = 0;
				}
			}
			else
			{
				t_compressed->color_count = ncolors;
				/* UNCHECKED */ MCMemoryNewArray(ncolors, t_compressed->planes);
				/* UNCHECKED */ MCMemoryNewArray(ncolors, t_compressed->plane_sizes);

				uint2 i;
				for (i = 0 ; i < ncolors ; i++)
				{
					if ((stat = IO_read_uint4(&t_compressed->plane_sizes[i], stream)) != IO_NORMAL)
					{
						MCImageFreeCompressedBitmap(t_compressed);
						return stat;
					}
					if (t_compressed->plane_sizes[i] != 0)
					{
						/* UNCHECKED */ MCMemoryAllocate(t_compressed->plane_sizes[i], t_compressed->planes[i]);
						if (IO_read(t_compressed->planes[i], sizeof(uint1),
						            t_compressed->plane_sizes[i], stream) != IO_NORMAL)
						{
							MCImageFreeCompressedBitmap(t_compressed);
							return IO_ERROR;
						}
					}
				}
			}
			if (t_compressed->compression == F_RLE && ncolors != 0 && (flags & F_TRUE_COLOR) == 0)
			{
				t_compressed->color_count = ncolors;
				/* UNCHECKED */ MCMemoryAllocateCopy(colors, sizeof(MCColor) * ncolors, t_compressed->colors);
			}

			if ((stat = IO_read_uint4(&t_compressed->mask_size, stream)) != IO_NORMAL)
				return stat;
			if (t_compressed->mask_size != 0)
			{
				/* UNCHECKED */ MCMemoryAllocate(t_compressed->mask_size, t_compressed->mask);
				if (IO_read(t_compressed->mask, sizeof(uint1), t_compressed->mask_size, stream) != IO_NORMAL)
					return IO_ERROR;
			}

			uint16_t t_pixwidth, t_pixheight;
			t_pixwidth = rect.width;
			t_pixheight = rect.height;
			if (flags & F_SAVE_SIZE)
			{
				if ((stat = IO_read_uint2(&t_pixwidth, stream)) != IO_NORMAL)
					return stat;
				if ((stat = IO_read_uint2(&t_pixheight, stream)) != IO_NORMAL)
					return stat;
			}
			t_compressed->width = t_pixwidth;
			t_compressed->height = t_pixheight;

			/* UNCHECKED */ setcompressedbitmap(t_compressed);
			MCImageFreeCompressedBitmap(t_compressed);
		}
	if ((stat = IO_read_int2(&xhot, stream)) != IO_NORMAL)
		return stat;
	if ((stat = IO_read_int2(&yhot, stream)) != IO_NORMAL)
		return stat;
	if (flags & F_ANGLE)
		if ((stat = IO_read_uint2(&angle, stream)) != IO_NORMAL)
			return stat;

	if (m_have_control_colors)
	{
		MCMemoryDeallocate(colors);
		for (uint32_t i = 0; i < ncolors; i++)
			MCCStringFree(colornames[i]);
		MCMemoryDeallocate(colornames);

		colors = m_control_colors;
		colornames = m_control_color_names;
		ncolors = m_control_color_count;
		dflags = m_control_color_flags;

		m_control_colors = nil;
		m_control_color_names = nil;
		m_control_color_count = 0;
		m_have_control_colors = false;
	}

	return loadpropsets(stream);
}

// MW-2012-03-28: [[ Bug 10130 ]] This is a no-op as the image object has no
//   font.
bool MCImage::recomputefonts(MCFontRef p_parent_font)
{
	return false;
}

///////////////////////////////////////////////////////////////////////////////
#ifdef SHARED_STRING
MCSharedString *MCImage::getclipboardtext(void)
{
	MCSharedString *t_data = nil;
	recompress();
	if (getcompression() == F_RLE)
	{
		bool t_success = true;

		MCImageBitmap *t_bitmap = nil;

		t_success = lockbitmap(t_bitmap);
		if (t_success)
			t_success = MCImageCreateClipboardData(t_bitmap, t_data);
		unlockbitmap(t_bitmap);
	}
	else if (m_rep != nil)
	{
		MCImageRepType t_type = m_rep->GetType();
		void *t_bytes = nil;
		uindex_t t_size = 0;
		if (t_type == kMCImageRepResident)
			static_cast<MCResidentImageRep*>(m_rep)->GetData(t_bytes, t_size);
		else if (t_type == kMCImageRepVector)
			static_cast<MCVectorImageRep*>(m_rep)->GetData(t_bytes, t_size);

		t_data = MCSharedString::Create(t_bytes, t_size);
	}

	return t_data;
}
#else
bool MCImage::getclipboardtext(MCStringRef& r_data)
{
	bool t_success = true;
	
	recompress();
	if (getcompression() == F_RLE)
	{
		MCImageBitmap *t_bitmap = nil;
		
		t_success = lockbitmap(t_bitmap);
		if (t_success)
			t_success = MCImageCreateClipboardData(t_bitmap, r_data);
		unlockbitmap(t_bitmap);
	}
	else if (m_rep != nil)
	{
		MCImageRepType t_type = m_rep->GetType();
		void *t_bytes = nil;
		uindex_t t_size = 0;
		if (t_type == kMCImageRepResident)
			static_cast<MCResidentImageRep*>(m_rep)->GetData(t_bytes, t_size);
		else if (t_type == kMCImageRepVector)
			static_cast<MCVectorImageRep*>(m_rep)->GetData(t_bytes, t_size);
		else
			t_success = false;
		
		if (t_success)
			t_success = MCStringCreateWithNativeChars((const char_t *)t_bytes, t_size, r_data);
	}
	else
		t_success = false;
	
	return t_success;
}
#endif

///////////////////////////////////////////////////////////////////////////////

void MCImage::apply_transform()
{
	uindex_t t_width = rect.width;
	uindex_t t_height = rect.height;
	if (m_rep != nil)
		m_rep->GetGeometry(t_width, t_height);

	if (angle != 0)
	{
		rotate(angle);
	}
	else if (rect.width != t_width || rect.height != t_height)
	{
		if (m_transformed == nil ||
			m_transformed->GetWidth() != rect.width ||
			m_transformed->GetHeight() != rect.height)
		{
			resize();
		}
	}
	else
	{
		if (m_transformed != nil)
		{
			m_transformed->Release();
			m_transformed = nil;
		}
	}
}

///////////////////////////////////////////////////////////////////////////////

void MCImage::sourcerectchanged(MCRectangle p_new_rect)
{
	MCRectangle t_old_rect = rect;
	rect = p_new_rect;
	layer_rectchanged(t_old_rect, true);
}

void MCImage::invalidate_rep(MCRectangle &p_rect)
{
	layer_redrawrect(p_rect);

	if (state & CS_MAGNIFY)
		magredrawdest(p_rect);
}

bool MCImage::isediting() const
{
	return m_rep != nil && m_rep->GetType() == kMCImageRepMutable;
}

bool MCImage::convert_to_mutable()
{
	// referenced images cannot be edited
	if (m_rep != nil && m_rep->GetType() == kMCImageRepReferenced)
		return false;

	if (m_rep != nil && m_rep->GetType() == kMCImageRepMutable)
		return true;

	bool t_success = true;

	MCMutableImageRep *t_rep = nil;
	MCImageBitmap *t_bitmap = nil;
	if (m_rep != nil)
	{
		t_success = lockbitmap(t_bitmap);
		if (t_success)
			t_success = nil != (t_rep = new MCMutableImageRep(this, t_bitmap));
		unlockbitmap(t_bitmap);
	}
	else
	{
		t_success = MCImageBitmapCreate(rect.width, rect.height, t_bitmap);
		if (t_success)
		{
			MCImageBitmapClear(t_bitmap);
			t_success = nil != (t_rep = new MCMutableImageRep(this, t_bitmap));
		}
		MCImageFreeBitmap(t_bitmap);
	}

	if (t_success)
	{
		setrep(t_rep);
		// MW-2010-12-14: [[ Bug 9240 ]] Make sure the angle is reset to 0 (as we've
		//   ditched the 'original' data now).
		angle = 0;
	}

	return t_success;
}

void MCImage::startediting(uint16_t p_which)
{
	bool t_success = convert_to_mutable();

	if (t_success)
	{
		static_cast<MCMutableImageRep*>(m_rep)->image_mfocus(mx, my);
		static_cast<MCMutableImageRep*>(m_rep)->image_mdown(p_which);
	}

	/* UNCHECKED */ MCAssert(t_success);
}

void MCImage::finishediting()
{
	if (!isediting())
		return;

	if (MCeditingimage == this)
		MCeditingimage = nil;

	if (MCactiveimage == this)
		MCactiveimage = nil;

	bool t_success = true;

	MCImageRep *t_rep = m_rep;
	MCImageFrame *t_frame = nil;

	t_success = t_rep->LockImageFrame(0, t_frame);
	if (t_success)
		t_success = setbitmap(t_frame->image);
	t_rep->UnlockImageFrame(0, t_frame);

	/* UNCHECKED */ MCAssert(t_success);
}

///////////////////////////////////////////////////////////////////////////////

void MCImage::setrep(MCImageRep *p_rep)
{
	if (p_rep == m_rep)
		return;

	MCImageRep *t_rep = nil;
	if (p_rep != nil)
		t_rep = p_rep->Retain();

	if (m_rep != nil)
		m_rep->Release();

	m_rep = t_rep;

	if (m_transformed != nil)
	{
		m_transformed->Release();
		m_transformed = nil;
	}

	// IM-2013-03-11: [[ BZ 10723 ]] If we have a new image, ensure that the current frame falls within the new framecount
	// IM-2013-04-15: [[ BZ 10827 ]] Skip this check if the currentframe is 0 (preventing unnecessary image loading)
	if (currentframe != 0)
	setframe(currentframe);

	notifyneeds(false);
}

bool MCImage::setfilename(MCStringRef p_filename)
{
	bool t_success = true;

	if (p_filename == nil)
	{
		setrep(nil);
		flags &= ~(F_COMPRESSION | F_TRUE_COLOR | F_NEED_FIXING);
		flags &= ~F_HAS_FILENAME;
		return true;
	}

	MCAutoStringRef t_filename;
	char *t_resolved = nil;
	MCImageRep *t_rep = nil;

	//t_success = MCCStringClone(p_filename, t_filename);
	if (t_success)
		t_success = nil != (t_resolved = getstack() -> resolve_filename(MCStringGetCString(p_filename)));
	if (t_success)
	{
		MCAutoStringRef t_resolved_string;
		/* UNCHECKED */ MCStringCreateWithCString(t_resolved, &t_resolved_string);
		t_success = MCImageRepGetReferenced(*t_resolved_string, t_rep);
	}

	MCCStringFree(t_resolved);

	if (t_success)
	{
		setrep(t_rep);
		t_rep->Release();
		flags &= ~(F_COMPRESSION | F_TRUE_COLOR | F_NEED_FIXING);
		flags |= F_HAS_FILENAME;

		if (filename != nil)
<<<<<<< HEAD
			MCValueRelease(filename);
		filename = MCValueRetain(*t_filename);
=======
			MCCStringFree(filename);
		filename = t_filename;
	
>>>>>>> b1459ed9
	}

	return t_success;
}

/* Special case used by set_gif() */
bool MCImage::setdata(void *p_data, uindex_t p_size)
{
	bool t_success = true;

	MCImageRep *t_rep = nil;

	t_success = MCImageRepGetResident(p_data, p_size, t_rep);

	if (t_success)
	{
		setrep(t_rep);
		t_rep->Release();
	}

	return t_success;
}

bool MCImage::setbitmap(MCImageBitmap *p_bitmap)
{
	bool t_success = true;

	MCImageCompressedBitmap *t_compressed = nil;

	t_success = MCImageCompress(p_bitmap, (flags & F_DONT_DITHER) == 0, t_compressed);

	if (t_success)
		t_success = setcompressedbitmap(t_compressed);

	MCImageFreeCompressedBitmap(t_compressed);

	return t_success;
}

bool MCImage::setcompressedbitmap(MCImageCompressedBitmap *p_compressed)
{
	bool t_success = true;

	MCImageRep *t_rep = nil;

	switch (p_compressed->compression)
	{
	case F_GIF:
	case F_PNG:
	case F_JPEG:
		t_success = MCImageRepGetResident(p_compressed->data, p_compressed->size, t_rep);
		break;
	case F_PICT:
		t_success = MCImageRepGetVector(p_compressed->data, p_compressed->size, t_rep);
		break;
	case F_RLE:
		t_success = MCImageRepGetCompressed(p_compressed, t_rep);
		break;
	default:
		t_success = false;
	}

	if (t_success)
	{
		setrep(t_rep);
		t_rep->Release();
		flags &= ~(F_HAS_FILENAME | F_COMPRESSION | F_TRUE_COLOR | F_NEED_FIXING);
		flags |= p_compressed->compression;

		if (p_compressed->compression == F_RLE)
		{
			if (p_compressed->color_count == 0)
				flags |= F_TRUE_COLOR;
		}
	}

	return t_success;
}

///////////////////////////////////////////////////////////////////////////////

bool MCImage::lockbitmap(MCImageBitmap *&r_bitmap, bool p_update_transform)
{
	if (p_update_transform)
		apply_transform();

	if (m_transformed != nil)
	{
		if (!m_transformed->LockImageFrame(currentframe, m_locked_frame))
			return false;
		r_bitmap = m_locked_frame->image;
		return true;
	}

	if (m_rep != nil)
	{
		if (!m_rep->LockImageFrame(currentframe, m_locked_frame))
			return false;
		r_bitmap = m_locked_frame->image;
		return true;
	}

	return false;
}

void MCImage::unlockbitmap(MCImageBitmap *p_bitmap)
{
	if (p_bitmap == nil || m_locked_frame == nil)
		return;

	if (m_transformed != nil)
	{
		m_transformed->UnlockImageFrame(currentframe, m_locked_frame);
		m_locked_frame = nil;
	}
	else if (m_rep != nil)
	{
		m_rep->UnlockImageFrame(currentframe, m_locked_frame);
		m_locked_frame = nil;
	}
}

///////////////////////////////////////////////////////////////////////////////

uint32_t MCImage::getcompression()
{
	uint32_t t_compression = F_RLE;

	if (m_rep != nil)
	{
		switch (m_rep->GetType())
		{
		case kMCImageRepCompressed:
			t_compression = F_RLE;
			break;
		case kMCImageRepVector:
			t_compression = F_PICT;
			break;
		case kMCImageRepReferenced:
		case kMCImageRepResident:
			t_compression = static_cast<MCEncodedImageRep*>(m_rep)->GetDataCompression();
			break;
		}
	}

	return t_compression;
}

MCString MCImage::getrawdata()
{
	if (m_rep == nil || m_rep->GetType() != kMCImageRepResident)
		return MCString(nil, 0);
	
	void *t_data;
	uindex_t t_size;
	static_cast<MCResidentImageRep*>(m_rep)->GetData(t_data, t_size);
	
	return MCString((char*)t_data, t_size);
}

void MCImage::getgeometry(uint32_t &r_pixwidth, uint32_t &r_pixheight)
{
	if (m_rep != nil && m_rep->GetGeometry(r_pixwidth, r_pixheight))
		return;

	r_pixwidth = rect.width;
	r_pixheight = rect.height;
}

///////////////////////////////////////////////////////////////////////////////<|MERGE_RESOLUTION|>--- conflicted
+++ resolved
@@ -2165,14 +2165,9 @@
 		flags |= F_HAS_FILENAME;
 
 		if (filename != nil)
-<<<<<<< HEAD
 			MCValueRelease(filename);
 		filename = MCValueRetain(*t_filename);
-=======
-			MCCStringFree(filename);
-		filename = t_filename;
-	
->>>>>>> b1459ed9
+
 	}
 
 	return t_success;
