--- conflicted
+++ resolved
@@ -2075,10 +2075,6 @@
 	char *t_filename = nil;
 	char *t_resolved = nil;
 	MCImageRep *t_rep = nil;
-<<<<<<< HEAD
-	
-=======
->>>>>>> 5e75080c
 	if (t_success)
 		t_success = MCCStringClone(p_filename, t_filename);
 	
