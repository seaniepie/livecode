--- conflicted
+++ resolved
@@ -890,19 +890,9 @@
 		}
 		break;
 	case P_FILE_NAME:
-<<<<<<< HEAD
 		// MW-2013-06-24: [[ Bug 10977 ]] If we are setting the filename to
 		//   empty, and the filename is already empty, do nothing.
 		if ((m_rep != nil && m_rep -> GetType() == kMCImageRepReferenced && data == MCnullmcstring) ||
-=======
-		/* {for next release}
-		// MW-2013-06-24: [[ Bug 10977 ]] If we are setting the filename to
-		//   empty, and the filename is already empty, do nothing.
-		if ((m_rep != nil && m_rep -> GetType() == kMCImageRepReferenced && data == MCnullmcstring) ||
-			data != filename)
-		*/
-		if (m_rep == nil || m_rep->GetType() != kMCImageRepReferenced ||
->>>>>>> b62c7798
 			data != filename)
 		{
 			char *t_filename = nil;
@@ -1023,10 +1013,6 @@
 
 			if (data.getlength() == 0)
 			{
-<<<<<<< HEAD
-=======
-				/* {for next release}
->>>>>>> b62c7798
 				// MERG-2013-06-24: [[ Bug 10977 ]] If we have a filename then setting the
 				//   text to empty shouldn't have an effect; otherwise we are unsetting the
 				//   current text.
@@ -1036,13 +1022,6 @@
                     flags &= ~(F_COMPRESSION | F_TRUE_COLOR | F_HAS_FILENAME);
                     setrep(nil);
                 }
-<<<<<<< HEAD
-=======
-				*/
-				// empty text - unset flags & set rep to nil;
-				flags &= ~(F_COMPRESSION | F_TRUE_COLOR | F_HAS_FILENAME);
-				setrep(nil);
->>>>>>> b62c7798
 			}
 			else
 			{
@@ -2096,8 +2075,8 @@
 	char *t_filename = nil;
 	char *t_resolved = nil;
 	MCImageRep *t_rep = nil;
+	
 	if (t_success)
-<<<<<<< HEAD
 		t_success = MCCStringClone(p_filename, t_filename);
 	
 	// MW-2013-07-01: [[ Bug 10975 ]] Only canonicalize the path if it isn't a url.
@@ -2117,22 +2096,6 @@
 		}
 	}
 	
-=======
-		t_success = nil != (t_resolved = getstack() -> resolve_filename(p_filename));
-	// MW-2013-07-01: [[ Bug 11001 ]] Reverted for 6.1.0 - this canonicalisation doesn't
-	//   take into account URL references.
-	/*{reverted for correct fix in next release}
-	// MW-2013-06-21: [[ Bug 10975 ]] Make sure we construct an absolute path to use
-	//   for Rep construction.
-	if (t_success)
-	{
-		char *t_resolved_filename;
-		t_resolved_filename = MCS_get_canonical_path(t_resolved);
-		delete t_resolved;
-		t_resolved = t_resolved_filename;
-	}
-	 */
->>>>>>> b62c7798
 	if (t_success)
 		t_success = MCImageRepGetReferenced(t_resolved != nil ? t_resolved : t_filename, t_rep);
 
