--- conflicted
+++ resolved
@@ -659,12 +659,8 @@
 	MCImageBitmapCheckTransparency(p_bitmap);
 }
 
-<<<<<<< HEAD
 #ifdef LEGACY_EXEC
-Exec_stat MCImage::getprop_legacy(uint4 parid, Properties which, MCExecPoint& ep, Boolean effective)
-=======
-Exec_stat MCImage::getprop(uint4 parid, Properties which, MCExecPoint& ep, Boolean effective, bool recursive)
->>>>>>> bb71d905
+Exec_stat MCImage::getprop_legacy(uint4 parid, Properties which, MCExecPoint& ep, Boolean effective, bool recursive)
 {
 	uint2 i;
 	uint4 size = 0;
@@ -961,11 +957,7 @@
         break;
 #endif /* MCImage::getprop */
 	default:
-<<<<<<< HEAD
-		return MCControl::getprop_legacy(parid, which, ep, effective);
-=======
-		return MCControl::getprop(parid, which, ep, effective, recursive);
->>>>>>> bb71d905
+		return MCControl::getprop_legacy(parid, which, ep, effective, recursive);
 	}
 	return ES_NORMAL;
 }
