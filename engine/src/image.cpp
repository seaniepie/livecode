/* Copyright (C) 2003-2013 Runtime Revolution Ltd.

This file is part of LiveCode.

LiveCode is free software; you can redistribute it and/or modify it under
the terms of the GNU General Public License v3 as published by the Free
Software Foundation.

LiveCode is distributed in the hope that it will be useful, but WITHOUT ANY
WARRANTY; without even the implied warranty of MERCHANTABILITY or
FITNESS FOR A PARTICULAR PURPOSE.  See the GNU General Public License
for more details.

You should have received a copy of the GNU General Public License
along with LiveCode.  If not see <http://www.gnu.org/licenses/>.  */

#include "prefix.h"

#include "globdefs.h"
#include "filedefs.h"
#include "objdefs.h"
#include "parsedef.h"
#include "mcio.h"

//#include "execpt.h"
#include "util.h"
#include "undolst.h"
#include "sellst.h"
#include "image.h"
#include "button.h"
#include "stack.h"
#include "card.h"
#include "mcerror.h"
#include "objectstream.h"
#include "osspec.h"

#include "context.h"
#include "exec.h"

#include "globals.h"

#include "resolution.h"

////////////////////////////////////////////////////////////////////////////////

#define IMAGE_EXTRA_CONTROLCOLORS_DEAD (1 << 0) // Due to a bug, this cannot be used.
#define IMAGE_EXTRA_CONTROLPIXMAPS_DEAD (1 << 1) // Due to a bug, this cannot be used.

#define IMAGE_EXTRA_CONTROLCOLORS (1 << 2)
#define IMAGE_EXTRA_CENTERRECT (1 << 3)

////////////////////////////////////////////////////////////////////////////////

int2 MCImage::magmx;
int2 MCImage::magmy;
MCRectangle MCImage::magrect;
MCObject *MCImage::magtoredraw;
Boolean MCImage::filledborder;
MCBrush MCImage::brush;
MCBrush MCImage::spray;
MCBrush MCImage::eraser;
MCCursorRef MCImage::cursor;
MCCursorRef MCImage::defaultcursor;
uint2 MCImage::cmasks[MAX_CMASK + 1] = {0x00, 0x01, 0x03, 0x07,
                                        0x0F, 0x1F, 0x3F, 0x7F};

bool MCImage::s_have_control_colors;
uint16_t MCImage::s_control_color_count;
MCColor *MCImage::s_control_colors;
MCStringRef *MCImage::s_control_color_names;
uint16_t MCImage::s_control_pixmap_count;
MCPatternInfo *MCImage::s_control_pixmapids;
uint16_t MCImage::s_control_color_flags;

////////////////////////////////////////////////////////////////////////////////

MCPropertyInfo MCImage::kProperties[] =
{
	DEFINE_RW_OBJ_PROPERTY(P_XHOT, Int16, MCImage, XHot)
	DEFINE_RW_OBJ_PROPERTY(P_YHOT, Int16, MCImage, YHot)
	DEFINE_RW_OBJ_PROPERTY(P_HOT_SPOT, Point, MCImage, HotSpot)
	DEFINE_RW_OBJ_PROPERTY(P_FILE_NAME, OptionalString, MCImage, FileName)
	DEFINE_RW_OBJ_PROPERTY(P_ALWAYS_BUFFER, Bool, MCImage, AlwaysBuffer)
	DEFINE_RW_OBJ_PROPERTY(P_IMAGE_PIXMAP_ID, OptionalUInt16, MCImage, ImagePixmapId)
	DEFINE_RW_OBJ_PROPERTY(P_MASK_PIXMAP_ID, OptionalUInt16, MCImage, MaskPixmapId)
	DEFINE_RW_OBJ_PROPERTY(P_DONT_DITHER, Bool, MCImage, DontDither)
	DEFINE_RW_OBJ_PROPERTY(P_MAGNIFY, Bool, MCImage, Magnify)
	DEFINE_RO_OBJ_PROPERTY(P_SIZE, UInt16, MCImage, Size)
	DEFINE_RW_OBJ_PROPERTY(P_CURRENT_FRAME, UInt16, MCImage, CurrentFrame)
	DEFINE_RO_OBJ_PROPERTY(P_FRAME_COUNT, Int16, MCImage, FrameCount)
	DEFINE_RW_OBJ_PROPERTY(P_PALINDROME_FRAMES, Bool, MCImage, PalindromeFrames)
	DEFINE_RW_OBJ_PROPERTY(P_CONSTANT_MASK, Bool, MCImage, ConstantMask)
	DEFINE_RW_OBJ_PROPERTY(P_REPEAT_COUNT, Int16, MCImage, RepeatCount)
	DEFINE_RO_OBJ_PROPERTY(P_FORMATTED_HEIGHT, Int16, MCImage, FormattedHeight)
	DEFINE_RO_OBJ_PROPERTY(P_FORMATTED_WIDTH, Int16, MCImage, FormattedWidth)
	DEFINE_RW_OBJ_PROPERTY(P_TEXT, BinaryString, MCImage, Text)
	DEFINE_RW_OBJ_PROPERTY(P_IMAGE_DATA, BinaryString, MCImage, ImageData)
	DEFINE_RW_OBJ_PROPERTY(P_MASK_DATA, BinaryString, MCImage, MaskData)
	DEFINE_RW_OBJ_PROPERTY(P_ALPHA_DATA, BinaryString, MCImage, AlphaData)
	DEFINE_RW_OBJ_ENUM_PROPERTY(P_RESIZE_QUALITY, InterfaceImageResizeQuality, MCImage, ResizeQuality)
	DEFINE_RO_OBJ_ENUM_PROPERTY(P_PAINT_COMPRESSION, InterfaceImagePaintCompression, MCImage, PaintCompression)
	DEFINE_RW_OBJ_PROPERTY(P_ANGLE, Int16, MCImage, Angle)
    DEFINE_RW_OBJ_PROPERTY(P_CENTER_RECTANGLE, OptionalRectangle, MCImage, CenterRectangle)

};

MCObjectPropertyTable MCImage::kPropertyTable =
{
	&MCControl::kPropertyTable,
	sizeof(kProperties) / sizeof(kProperties[0]),
	&kProperties[0],
};

////////////////////////////////////////////////////////////////////////////////

MCImage::MCImage()
{
	angle = 0;
	flags &= ~(F_SHOW_BORDER | F_TRAVERSAL_ON);
    
	m_rep = nil;
	m_resampled_rep = nil;
	m_image_opened = false;
	m_has_transform = false;

	// MW-2013-10-25: [[ Bug 11300 ]] Images start off unflipped.
	m_flip_x = false;
	m_flip_y = false;

	m_locked_rep = nil;
	m_locked_bitmap_frame = nil;
	m_locked_image = nil;
	m_locked_bitmap = nil;

	m_needs = nil;

	filename = MCValueRetain(kMCEmptyString);

	xhot = yhot = 1;
	currentframe = 0;
	repeatcount = 0;
	resizequality = INTERPOLATION_BOX;
    
    m_center_rect = MCRectangleMake(INT16_MIN, INT16_MIN, UINT16_MAX, UINT16_MAX);
    
    // MM-2014-07-31: [[ ThreadedRendering ]] Used to ensure the image animate message is only posted from a single thread.
    m_animate_posted = false;
}

MCImage::MCImage(const MCImage &iref) : MCControl(iref)
{
	m_rep = nil;
	m_resampled_rep = nil;
	m_image_opened = false;
	m_has_transform = false;

	// MW-2013-10-25: [[ Bug 11300 ]]  Images start off unflipped.
	m_flip_x = false;
	m_flip_y = false;
	
	m_locked_rep = nil;
	m_locked_bitmap_frame = nil;
	m_locked_image = nil;
	m_locked_bitmap = nil;
	m_needs = nil;

	if (iref.isediting())
	{
		MCImageBitmap *t_bitmap = nil;
		/* UNCHECKED */static_cast<MCMutableImageRep*>(iref.m_rep)->copy_selection(t_bitmap);
		setbitmap(t_bitmap, 1.0);
		MCImageFreeBitmap(t_bitmap);
		if (static_cast<MCMutableImageRep*>(iref.m_rep)->has_selection())
		{
			xhot = t_bitmap->width >> 1;
			yhot = t_bitmap->height >> 1;
		}
	}
	else
	{
		xhot = iref.xhot;
		yhot = iref.yhot;
		if (iref . m_rep != nil)
			m_rep = iref . m_rep->Retain();
	}

	
	filename = MCValueRetain(iref.filename);

	angle = iref.angle;
	currentframe = 0;
	repeatcount = iref.repeatcount;
	resizequality = iref.resizequality;
    
    m_center_rect = iref.m_center_rect;
    
    // MM-2014-07-31: [[ ThreadedRendering ]] Used to ensure the image animate message is only posted from a single thread.
    m_animate_posted = false;
}

MCImage::~MCImage()
{
	while (opened)
		close();

	if (m_needs != nil)
		notifyneeds(true);

	if (m_rep != nil)
	{
		m_rep->Release();
		m_rep = nil;
	}

	if (m_resampled_rep != nil)
	{
		m_resampled_rep->Release();
		m_resampled_rep = nil;
	}
	
	MCValueRelease(filename);
}

Chunk_term MCImage::gettype() const
{
	return CT_IMAGE;
}

const char *MCImage::gettypestring()
{
	return MCimagestring;
}

void MCImage::open()
{
	MCControl::open();
	
	// MW-2012-08-27: [[ Bug ]] Force image opening when there is no drawdata
	//   and buffer image is set.
	if ((opened == 1) && (MCbufferimages || flags & F_I_ALWAYS_BUFFER))
		openimage();
}

void MCImage::close()
{
	if (state & CS_OWN_SELECTION)
		endsel();
	if (state & CS_MAGNIFY)
		endmag(True);
	
	// IM-2014-06-26: [[ Bug 12702 ]] Make sure editing is finished when closing.
	recompress();
	
	if (opened == 1 && m_image_opened)
		closeimage();
	MCControl::close();
}

Boolean MCImage::mfocus(int2 x, int2 y)
{
	if (!(flags & F_VISIBLE || MCshowinvisibles)
	        || flags & F_DISABLED && getstack()->gettool(this) == T_BROWSE)
		return False;
	
	mx = x;
	my = y;
	
	if (state & CS_MAGNIFY && state & CS_MAG_DRAG)
	{
		MCRectangle brect;
		brect = MCU_reduce_rect(magrect, -MAG_WIDTH);
		magrect.x += mx - startx;
		magrect.y += my - starty;
		int2 oldx = magrect.x;
		int2 oldy = magrect.y;
		MCRectangle trect = MCU_intersect_rect(rect, getcard()->getrect());
		magrect = MCU_bound_rect(magrect, trect.x - rect.x, trect.y - rect.y,
		                         trect.width, trect.height);
		brect = MCU_union_rect(brect, MCU_reduce_rect(magrect, -MAG_WIDTH));
		startx = mx + (magrect.x - oldx);
		starty = my + (magrect.y - oldy);
		brect.x += rect.x;
		brect.y += rect.y;

		layer_redrawrect(brect);
		magredrawdest(brect);

		return True;
	}

	if (isediting() &&
		static_cast<MCMutableImageRep *>(m_rep) -> image_mfocus(x, y))
		return True;
	

	switch(getstack() -> gettool(this))
	{
	case T_BRUSH:
	case T_BUCKET:
	case T_CURVE:
	case T_ERASER:
	case T_LASSO:
	case T_LINE:
	case T_OVAL:
	case T_PENCIL:
	case T_POLYGON:
	case T_RECTANGLE:
	case T_REGULAR_POLYGON:
	case T_ROUND_RECT:
	case T_SELECT:
	case T_SPRAY:
	case T_TEXT:
		if (!iseditable() || !MCU_point_in_rect(rect, x, y))
			return False;
		message_with_args(MCM_mouse_move, x, y);
		break;
	case T_BROWSE:
	case T_POINTER:
	case T_IMAGE:
	case T_HELP:
		return MCControl::mfocus(x, y);
	default:
		return False;
	}
	return True;

}

Boolean MCImage::mdown(uint2 which)
{
	if (state & CS_MFOCUSED)
		return False;
		
	if (state & CS_MENU_ATTACHED)
		return MCObject::mdown(which);
	
	state |= CS_MFOCUSED;
	
	switch (which)
	{
	case Button3:
	case Button1:
			switch (getstack()->gettool(this))
			{
			case T_BROWSE:
				message_with_args(MCM_mouse_down, which);
				break;
			case T_POINTER:
			case T_IMAGE:
				if (which != Button1)
				{
					message_with_args(MCM_mouse_down, which);
					break;
				}
				if (state & CS_MAGNIFY)
					endmag(True);
				finishediting();
				start(True);
				if (state & CS_SIZE)
				{
					if (MCmodifierstate & MS_CONTROL)
					{ //cropping
						state |= CS_EDITED;
						m_current_width = rect.width;
						m_current_height = rect.height;
					}
					if (state & CS_IMAGE_PM)
					{
						state &= ~CS_SIZE;
						state |= CS_MOVE;
						MCselected->startmove(mx, my, False);
					}
				}
				break;
			case T_HELP:
				break;
			default:
				if (state & CS_MAGNIFY
						&& !MCU_point_in_rect(magrect, mx - rect.x, my - rect.y)
						&& MCU_point_in_rect(MCU_reduce_rect(magrect, -MAG_WIDTH),
											 mx - rect.x, my - rect.y))
				{
					startx = mx;
					starty = my;
					MCRectangle brect;
					state &= ~CS_MAGNIFY;
					brect = MCU_reduce_rect(magrect, -MAG_WIDTH);
					brect.x += rect.x;
					brect.y += rect.y;
					brect.width = (brect.width + (brect.x & 0x07) + 0x07) & ~0x07;
					brect.x &= ~0x07;
					// MW-2011-08-18: [[ Layers ]] Invalidate the brush rect.
					layer_redrawrect(brect);
					state |= CS_MAGNIFY | CS_MAG_DRAG;

					if (state & CS_MAGNIFY)
						magredrawdest(brect);
				}
				else
				{
					switch (getstack()->gettool(this))
					{
					case T_BRUSH:
					case T_SPRAY:
					case T_ERASER:
					case T_PENCIL:
						if (MCmodifierstate & MS_CONTROL)
						{
							if (state & CS_MAGNIFY)
								endmag(True);
							else
								startmag(mx - rect.x, my - rect.y);

							return True;
						}
					}

					if (isediting() &&
						static_cast<MCMutableImageRep *>(m_rep) -> image_mdown(which))
						return True;

					startediting(which);
				}

				break;
			}
		break;
	case Button2:
		message_with_valueref_args(MCM_mouse_down, MCSTR("2"));
		break;
	}
	return True;
}

Boolean MCImage::mup(uint2 which, bool p_release)
{
	if (!(state & CS_MFOCUSED))
		return False;

	if (state & CS_MENU_ATTACHED)
		return MCObject::mup(which, p_release);
		
	state &= ~CS_MFOCUSED;
	if (state & CS_GRAB)
	{
		ungrab(which);
		return True;
	}
	
	if (state & CS_MAGNIFY && state & CS_MAG_DRAG)
	{
		state &= ~CS_MAG_DRAG;
		return True;
	}

	if (isediting() &&
		static_cast<MCMutableImageRep *>(m_rep) -> image_mup(which))
		return True;

	switch(getstack() -> gettool(this))
	{
	case T_BROWSE:
		MCRectangle srect;
		MCU_set_rect(srect, mx, my, 1, 1);
		if (!p_release && maskrect(srect))
			message_with_args(MCM_mouse_up, which);
		else
			message_with_args(MCM_mouse_release, which);
		break;
	case T_IMAGE:
	case T_POINTER:
		{
			if (which != Button1)
			{
                if (p_release)
                    message_with_args(MCM_mouse_release, which);
                else
                    message_with_args(MCM_mouse_up, which);
				break;
			}
			uint32_t t_pixwidth, t_pixheight;
			getgeometry(t_pixwidth, t_pixheight);

			if ((t_pixwidth != rect.width || t_pixheight != rect.height)
					&& state & CS_SIZE && state & CS_EDITED)
			{
				crop(NULL);
			}
			// MM-2014-04-09: [[ Bug 11689 ]] Let end take care of unsetting the CS_SIZE flag.
			//  Doing so here prevents resize control being sent.
			state &= ~CS_EDITED;
			end(false, p_release);
			if (state & CS_MAGNIFY)
				magredrawdest(rect);
			if (!p_release && maskrect(srect))
				message_with_args(MCM_mouse_up, which);
            else
                message_with_args(MCM_mouse_release, which);
		}
		break;
	case T_HELP:
		help();
		break;
	default:
		break;
	}
	return True;
}

Boolean MCImage::doubledown(uint2 which)
{
	if (isediting() && static_cast<MCMutableImageRep*>(m_rep)->image_doubledown(which) == True)
		return True;
	return MCControl::doubledown(which);
}

Boolean MCImage::doubleup(uint2 which)
{
	if (isediting() && static_cast<MCMutableImageRep*>(m_rep)->image_doubleup(which) == True)
		return True;
	return MCControl::doubleup(which);
}

void MCImage::timer(MCNameRef mptr, MCParameter *params)
{
	if (MCNameIsEqualTo(mptr, MCM_internal, kMCCompareCaseless))
	{
		if (state & CS_OWN_SELECTION)
		{
			dashoffset++;
			dashoffset &= 0x07;
			MCRectangle trect = selrect;
			trect.x += rect.x;
			trect.y += rect.y;
			// MW-2011-08-18: [[ Layers ]] Redraw the affected rect.
			layer_redrawrect(trect);
			if (state & CS_MAGNIFY)
				magredrawdest(trect);
			MCscreen->addtimer(this, MCM_internal, MCmovespeed);
		}
		else
			if ((isvisible() || m_needs) && irepeatcount && m_rep != nil && m_rep->GetFrameCount() > 1)
			{
                // MM-2014-07-31: [[ ThreadedRendering ]] Flag that there is no longer an image animation message pending.
                m_animate_posted = false;
                
				advanceframe();
				if (irepeatcount)
				{
					MCGImageFrame t_frame;
					if (m_rep->LockImageFrame(currentframe, getdevicescale(), t_frame))
					{
						MCscreen->addtimer(this, MCM_internal, t_frame.duration);
						m_rep->UnlockImageFrame(currentframe, t_frame);
					}
				}
			}
	}
	else if (MCNameIsEqualTo(mptr, MCM_internal2, kMCCompareCaseless))
		{
			if (state & CS_MAGNIFY)
			{
				switch (getstack()->gettool(this))
				{
				case T_BROWSE:
				case T_POINTER:
				case T_IMAGE:
				case T_BRUSH:
				case T_BUCKET:
				case T_CURVE:
				case T_DROPPER:
				case T_ERASER:
				case T_LASSO:
				case T_LINE:
				case T_OVAL:
				case T_PENCIL:
				case T_POLYGON:
				case T_RECTANGLE:
				case T_REGULAR_POLYGON:
				case T_ROUND_RECT:
				case T_SELECT:
				case T_SPRAY:
				case T_TEXT:
					{
						if (!(state & CS_OWN_SELECTION))
						{
							dashoffset++;
							dashoffset &= 0x07;
						}
						MCRectangle trect = MCU_reduce_rect(magrect, -MAG_WIDTH);
						trect.x += rect.x;
						trect.y += rect.y;
						// MW-2011-08-18: [[ Layers ]] Redraw the affected rect.
						layer_redrawrect(trect);
						MCscreen->addtimer(this, MCM_internal2, MCmovespeed);
					}
					break;
				default:
					endmag(True);
					break;
				}
			}
		}
		else
			MCControl::timer(mptr, params);
}

void MCImage::setrect(const MCRectangle &nrect)
{
	MCRectangle orect = rect;
	rect = nrect;

	// IM-2013-12-17: [[ Bug 11604 ]] Notify mutable image rep of change in image rect
	if (m_rep != nil && m_rep->GetType() == kMCImageRepMutable)
		static_cast<MCMutableImageRep*>(m_rep)->owner_rect_changed(rect);
	
	if (!(state & CS_SIZE) || !(state & CS_EDITED))
	{
		// IM-2013-04-15: [[ BZ 10827 ]] if the image has rotation then apply_transform()
		// will reset the rect otherwise it will stay as set, in which case we can avoid
		// the call to apply_transform() and any costly image loading that might cause
		if (angle != 0)
		apply_transform();
		if ((rect.width != orect.width || rect.height != orect.height) && m_rep != nil)
		{
			layer_rectchanged(orect, true);
			notifyneeds(false);
		}
	}
}

void MCImageSetMask(MCImageBitmap *p_bitmap, uint8_t *p_mask_data, uindex_t p_mask_size, bool p_is_alpha)
{
	uint32_t t_mask_stride = MCMin(p_mask_size / p_bitmap->height, p_bitmap->width);
	uint32_t t_width = t_mask_stride;

	uint8_t *t_src_ptr = p_mask_data;
	uint8_t *t_dst_ptr = (uint8_t*)p_bitmap->data;
	for (uindex_t y = 0; y < p_bitmap->height; y++)
	{
		uint8_t *t_src_row = t_src_ptr;
		uint32_t *t_dst_row = (uint32_t*)t_dst_ptr;
		for (uindex_t x = 0; x < t_width; x++)
		{
			uint8_t t_r, t_g, t_b, t_alpha;
			MCGPixelUnpackNative(*t_dst_row, t_r, t_g, t_b, t_alpha);
			
			t_alpha = *t_src_row++;
			
			// with maskdata, nonzero is fully opaque
			if (!p_is_alpha && t_alpha > 0)
				t_alpha = 0xFF;
			*t_dst_row++ = MCGPixelPackNative(t_r, t_g, t_b, t_alpha);
		}
		t_src_ptr += t_mask_stride;
		t_dst_ptr += p_bitmap->stride;
	}

	MCImageBitmapCheckTransparency(p_bitmap);
}

#ifdef LEGACY_EXEC
Exec_stat MCImage::getprop_legacy(uint4 parid, Properties which, MCExecPoint& ep, Boolean effective)
{
	uint2 i;
	uint4 size = 0;

	switch (which)
	{
#ifdef /* MCImage::getprop */ LEGACY_EXEC
	case P_XHOT:
		ep.setint(xhot);
		break;
	case P_YHOT:
		ep.setint(yhot);
		break;
	case P_HOT_SPOT:
		ep.setpoint(xhot, yhot);
		break;
	case P_FILE_NAME:
		if (getflag(F_HAS_FILENAME))
			ep.setcstring(filename);
		else
			ep.clear();
		break;
	case P_ALWAYS_BUFFER:
		ep.setboolean(getflag(F_I_ALWAYS_BUFFER));
		break;
	case P_IMAGE_PIXMAP_ID:
		ep.clear();
	case P_MASK_PIXMAP_ID:
		ep.clear();
		break;
	case P_DONT_DITHER:
		ep.setboolean(getflag(F_DONT_DITHER));
		break;
	case P_MAGNIFY:
		ep.setboolean(getstate(CS_MAGNIFY));
		break;
	case P_SIZE:
		{
			void *t_data = nil;
			uindex_t t_size = 0;
			MCImageCompressedBitmap *t_compressed = nil;

			if (m_rep != nil)
			{
				if (m_rep->GetType() == kMCImageRepResident)
					static_cast<MCResidentImageRep*>(m_rep)->GetData(t_data, t_size);
				else if (m_rep->GetType() == kMCImageRepVector)
					static_cast<MCVectorImageRep*>(m_rep)->GetData(t_data, t_size);
				else if (m_rep->GetType() == kMCImageRepCompressed)
				{
					t_compressed = static_cast<MCCompressedImageRep*>(m_rep)->GetCompressed();
					if (t_compressed->size != 0)
						t_size = t_compressed->size;
					else
					{
						i = t_compressed->color_count;
						while (i--)
							t_size += t_compressed->plane_sizes[i];
					}
				}
			}

			ep.setuint(t_size);
		}
		break;
	case P_CURRENT_FRAME:
		ep.setint(currentframe + 1);
		break;
	case P_FRAME_COUNT:
		if (m_rep == nil || m_rep->GetFrameCount() <= 1)
			ep.setuint(0);
		else
			ep.setuint(m_rep->GetFrameCount());
		break;
	case P_PALINDROME_FRAMES:
		ep.setboolean(getflag(F_PALINDROME_FRAMES));
		break;
	case P_CONSTANT_MASK:
		ep.setboolean(getflag(F_CONSTANT_MASK));
		break;
	case P_REPEAT_COUNT:
		ep.setint(repeatcount);
		break;
	case P_FORMATTED_HEIGHT:
		{
			uindex_t t_width = 0, t_height = 0;
			/* UNCHECKED */ getsourcegeometry(t_width, t_height);

			ep.setint(t_height);
		}
		break;
	case P_FORMATTED_WIDTH:
		{
			uindex_t t_width = 0, t_height = 0;
			/* UNCHECKED */ getsourcegeometry(t_width, t_height);

			ep.setint(t_width);
		}
		break;
	case P_TEXT:
		recompress();
		if (m_rep == nil || getflag(F_HAS_FILENAME))
			ep.clear();
		else
		{
			void *t_data = nil;
			uindex_t t_size = 0;
			if (m_rep->GetType() == kMCImageRepResident)
				static_cast<MCResidentImageRep*>(m_rep)->GetData(t_data, t_size);
			else if (m_rep->GetType() == kMCImageRepVector)
				static_cast<MCVectorImageRep*>(m_rep)->GetData(t_data, t_size);
			else if (m_rep->GetType() == kMCImageRepCompressed)
			{
				MCImageCompressedBitmap *t_compressed = nil;
				t_compressed = static_cast<MCCompressedImageRep*>(m_rep)->GetCompressed();
				if (t_compressed->data != nil)
				{
					t_data = t_compressed->data;
					t_size = t_compressed->size;
				}
				else
				{
					t_data = t_compressed->planes[0];
					t_size = t_compressed->plane_sizes[0];
				}
			}
			ep.copysvalue((char*)t_data, t_size);
		}
		break;
	case P_IMAGE_DATA:
		{
			// IM-2013-02-07: image data must return a block of data, even if the image is empty.
			// image data should always be for an image the size of the rect.
			uint32_t t_pixel_count = rect.width * rect.height;
			uint32_t t_data_size = t_pixel_count * sizeof(uint32_t);
			
			bool t_success = true;
			
			uint32_t *t_data_ptr = nil;
			t_success = nil != (t_data_ptr = (uint32_t*)ep.getbuffer(t_data_size));
			
			if (t_success)
			{
				if (m_rep == nil)
					MCMemoryClear(t_data_ptr, t_data_size);
				else
				{
                    // SN-2014-01-31: [[ Bug 11462 ]] Opening an image to get its data should not
                    // reset its size: F_LOCK_LOCATION ensures the size - and the location, which
                    // doesn't matter here - are read as they are stored.
                    bool t_tmp_locked;
                    t_tmp_locked = false;
                    
                    if (!getflag(F_LOCK_LOCATION))
                    {
                        setflag(true, F_LOCK_LOCATION);
                        t_tmp_locked = true;
                    }
                    
					openimage();
					
					MCImageBitmap *t_bitmap = nil;
					
					t_success = copybitmap(1.0, false, t_bitmap);
					if (t_success)
					{
						MCMemoryCopy(t_data_ptr, t_bitmap->data, t_data_size);
						// IM-2013-09-16: [[ RefactorGraphics ]] [[ Bug 11185 ]] Use correct pixel format (xrgb) for imagedata
#if (kMCGPixelFormatNative != kMCGPixelFormatARGB)
						while (t_pixel_count--)
						{
							uint8_t t_r, t_g, t_b, t_a;
							MCGPixelUnpackNative(*t_data_ptr, t_r, t_g, t_b, t_a);
							*t_data_ptr++ = MCGPixelPack(kMCGPixelFormatARGB, t_r, t_g, t_b, t_a);
						}
#endif
					}
					MCImageFreeBitmap(t_bitmap);
					
                    if (t_tmp_locked)
                        setflag(false, F_LOCK_LOCATION);
                    
					closeimage();
				}
			}
			if (t_success)
				ep.setlength(t_data_size);
		}
		break;
	case P_MASK_DATA:
	case P_ALPHA_DATA:
		{
			uint32_t t_pixel_count = rect.width * rect.height;
			uint32_t t_data_size = t_pixel_count;
			
			bool t_success = true;
			
			uint8_t *t_data_ptr = nil;
			t_success = nil != (t_data_ptr = (uint8_t*)ep.getbuffer(t_data_size));
			
			if (t_success)
			{
				if (m_rep == nil)
					MCMemoryClear(t_data_ptr, t_data_size);
				else
				{
					// IM-2014-06-18: [[ Bug 12646 ]] Apply Seb's fix here too.
                    // SN-2014-01-31: [[ Bug 11462 ]] Opening an image to get its data should not
                    // reset its size: F_LOCK_LOCATION ensures the size - and the location, which
                    // doesn't matter here - are read as they are stored.
                    bool t_tmp_locked;
                    t_tmp_locked = false;
                    
                    if (!getflag(F_LOCK_LOCATION))
                    {
                        setflag(true, F_LOCK_LOCATION);
                        t_tmp_locked = true;
                    }
                    
					openimage();
					
					MCImageBitmap *t_bitmap = nil;
					
					t_success = copybitmap(1.0, true, t_bitmap);
					if (t_success)
					{
						uint8_t *t_src_ptr = (uint8_t*)t_bitmap->data;
						for (uindex_t y = 0; y < t_bitmap->height; y++)
						{
							uint32_t *t_src_row = (uint32_t*)t_src_ptr;
							for (uindex_t x = 0; x < t_bitmap->width; x++)
							{
								uint8_t t_alpha = *t_src_row++ >> 24;
								if (which == P_MASK_DATA && t_alpha > 0)
									*t_data_ptr++ = 0xFF;
								else
									*t_data_ptr++ = t_alpha;
							}
							t_src_ptr += t_bitmap->stride;
						}
					}
					MCImageFreeBitmap(t_bitmap);
					
                    if (t_tmp_locked)
                        setflag(false, F_LOCK_LOCATION);

					closeimage();
				}
			}
			if (t_success)
				ep.setlength(t_data_size);
		}
		break;
	case P_RESIZE_QUALITY:
		if (resizequality == INTERPOLATION_BOX)
			ep.setstaticcstring("normal");
		else if (resizequality == INTERPOLATION_BILINEAR)
			ep.setstaticcstring("good");
		else if (resizequality == INTERPOLATION_BICUBIC)
			ep.setstaticcstring("best");
		break;
	case P_PAINT_COMPRESSION:
		switch (getcompression())
		{
		case F_PNG:
			ep.setstaticcstring("png");
			break;
		case F_JPEG:
			ep.setstaticcstring("jpeg");
			break;
		case F_GIF:
			ep.setstaticcstring("gif");
			break;
		case F_PICT:
			ep.setstaticcstring("pict");
			break;
		default:
			ep.setstaticcstring("rle");
			break;
		}
		break;
	case P_ANGLE:
		ep.setint(angle);
		break;
        // MW-2014-06-20: [[ ImageCenterRect ]] Getter for centerRect property.
        case P_CENTER_RECTANGLE:
            if (m_center_rect . x != INT16_MIN)
                ep . setrectangle(m_center_rect);
            else
                ep . clear();
        break;
#endif /* MCImage::getprop */
	default:
		return MCControl::getprop_legacy(parid, which, ep, effective);
	}
	return ES_NORMAL;
}
#endif

#ifdef LEGACY_EXEC
Exec_stat MCImage::setprop_legacy(uint4 parid, Properties p, MCExecPoint &ep, Boolean effective)
{
	Boolean dirty = False;
	uint2 i;
	MCString data = ep.getsvalue();
	uint4 newstate = state;

	switch (p)
	{
#ifdef /* MCImage::setprop */ LEGACY_EXEC
	case P_INVISIBLE:
	case P_VISIBLE:
		{
			Boolean wasvisible = isvisible();
			Exec_stat stat = MCControl::setprop(parid, p, ep, effective);
			if (!(MCbufferimages || flags & F_I_ALWAYS_BUFFER)
			        && !isvisible() && m_rep != nil)
				closeimage();
			if (state & CS_IMAGE_PM && opened > 0)
			{
				// MW-2011-08-18: [[ Layers ]] Invalidate the whole object.
				layer_redrawall();
			}
			if (isvisible() && !wasvisible && m_rep != nil && m_rep->GetFrameCount() > 1)
			{
				MCGImageFrame t_frame;
				if (m_rep->LockImageFrame(currentframe, getdevicescale(), t_frame))
				{
					MCscreen->addtimer(this, MCM_internal, t_frame.duration);
					m_rep->UnlockImageFrame(currentframe, t_frame);
				}
			}
			return stat;
		}
	case P_XHOT:
		{
			if (!MCU_stoi2(data, xhot))
			{
				MCeerror->add(EE_IMAGE_XHOTNAN, 0, 0, data);
				return ES_ERROR;
			}
			uint32_t t_pixwidth, t_pixheight;
			getgeometry(t_pixwidth, t_pixheight);
			xhot = MCMax(1, MCMin(xhot, (int32_t)t_pixwidth));
		}
		break;
	case P_YHOT:
		{
			if (!MCU_stoi2(data, yhot))
			{
				MCeerror->add(EE_IMAGE_YHOTNAN, 0, 0, data);
				return ES_ERROR;
			}
			uint32_t t_pixwidth, t_pixheight;
			getgeometry(t_pixwidth, t_pixheight);
			yhot = MCMax(1, MCMin(yhot, (int32_t)t_pixheight));
		}
		break;
	case P_HOT_SPOT:
		{
			if (!MCU_stoi2x2(data, xhot, yhot))
			{
				MCeerror->add(EE_IMAGE_HOTNAP, 0, 0, data);
				return ES_ERROR;
			}
			uint32_t t_pixwidth, t_pixheight;
			getgeometry(t_pixwidth, t_pixheight);
			xhot = MCMax(1, MCMin(xhot, (int32_t)t_pixwidth));
			yhot = MCMax(1, MCMin(yhot, (int32_t)t_pixheight));
		}
		break;
	case P_FILE_NAME:
		// MW-2013-06-24: [[ Bug 10977 ]] If we are setting the filename to
		//   empty, and the filename is already empty, do nothing.
		if ((m_rep != nil && getflag(F_HAS_FILENAME) && data == MCnullmcstring) ||
			data != filename)
		{
			char *t_filename = nil;
			if (data != MCnullmcstring)
				/* UNCHECKED */ t_filename = data.clone();

			setfilename(t_filename);
                
			MCCStringFree(t_filename);

			resetimage();

			// MW-2013-06-25: [[ Bug 10980 ]] Only set the result to an error if we were
			//   attempting to set a non-empty filename.
			if (m_rep != nil || data == MCnullmcstring)
				MCresult->clear(False);
			else
				MCresult->sets("could not open image");
		}
		break;
	case P_ALWAYS_BUFFER:
		if (!MCU_matchflags(data, flags, F_I_ALWAYS_BUFFER, dirty))
		{
			MCeerror->add
			(EE_OBJECT_NAB, 0, 0, data);
			return ES_ERROR;
		}
		break;
	case P_IMAGE_PIXMAP_ID:
		break;
	case P_MASK_PIXMAP_ID:
		break;
	case P_DONT_DITHER:
		if (!MCU_matchflags(data, flags, F_DONT_DITHER, dirty))
		{
			MCeerror->add
			(EE_OBJECT_NAB, 0, 0, data);
			return ES_ERROR;
		}
		if (dirty)
			dirty = False;
		break;
	case P_MAGNIFY:
		if (!MCU_matchflags(data, newstate, CS_MAGNIFY, dirty))
		{
			MCeerror->add
			(EE_OBJECT_NAB, 0, 0, data);
			return ES_ERROR;
		}
		if (dirty)
		{
			if (newstate & CS_MAGNIFY)
				startmag(rect.width >> 1, rect.height >> 1);
			else
				endmag(True);
		}
		break;
	case P_CURRENT_FRAME:
		if (!MCU_stoui2(data, i))
		{
			MCeerror->add
			(EE_OBJECT_NAN, 0, 0, data);
			return ES_ERROR;
		}
		setframe(i - 1);
		break;
	case P_PALINDROME_FRAMES:
		if (!MCU_matchflags(data, flags, F_PALINDROME_FRAMES, dirty))
		{
			MCeerror->add
			(EE_OBJECT_NAB, 0, 0, data);
			return ES_ERROR;
		}
		break;
	case P_CONSTANT_MASK:
		if (!MCU_matchflags(data, flags, F_CONSTANT_MASK, dirty))
		{
			MCeerror->add
			(EE_OBJECT_NAB, 0, 0, data);
			return ES_ERROR;
		}
		break;
	case P_REPEAT_COUNT:
		{
			int2 rc;
			if (!MCU_stoi2(data, rc))
			{
				MCeerror->add
				(EE_OBJECT_NAN, 0, 0, data);
				return ES_ERROR;
			}
			if (rc < 0)
				flags &= ~F_REPEAT_COUNT;
			else
				flags |= F_REPEAT_COUNT;
			irepeatcount = repeatcount = rc;
			if (opened && m_rep != nil && m_rep->GetFrameCount() > 1 && repeatcount != 0)
			{
				setframe(currentframe == m_rep->GetFrameCount() - 1 ? 0 : currentframe + 1);
				MCGImageFrame t_frame;
				if (m_rep->LockImageFrame(currentframe, getdevicescale(), t_frame))
				{
					MCscreen->addtimer(this, MCM_internal, t_frame.duration);
					m_rep->UnlockImageFrame(currentframe, t_frame);
				}
			}
		}
		break;
	case P_TEXT:
		{
			bool t_success = true;

			MCImageBitmap *t_bitmap = nil;
			MCImageCompressedBitmap *t_compressed = nil;
			MCPoint t_hotspot;
			char *t_name = nil;
			IO_handle t_stream = nil;

			if (data.getlength() == 0)
			{
				// MERG-2013-06-24: [[ Bug 10977 ]] If we have a filename then setting the
				//   text to empty shouldn't have an effect; otherwise we are unsetting the
				//   current text.
                if (!getflag(F_HAS_FILENAME))
                {
                    // empty text - unset flags & set rep to nil;
                    flags &= ~(F_COMPRESSION | F_TRUE_COLOR | F_HAS_FILENAME);
                    setrep(nil);
                }
			}
			else
			{
				if (t_success)
					t_success = nil != (t_stream = MCS_fakeopen(data));
				if (t_success)
					t_success = MCImageImport(t_stream, nil, t_hotspot, t_name, t_compressed, t_bitmap);
				if (t_success)
				{
					if (t_compressed != nil)
						t_success = setcompressedbitmap(t_compressed);
					else if (t_bitmap != nil)
						t_success = setbitmap(t_bitmap, 1.0);
				}

				MCImageFreeBitmap(t_bitmap);
				MCImageFreeCompressedBitmap(t_compressed);
				MCCStringFree(t_name);
				if (t_stream != nil)
					MCS_close(t_stream);
			}

			if (t_success)
			{
				resetimage();
				dirty = False;
			}
		}
		break;
	case P_IMAGE_DATA:
		if (data.getlength())
		{
			bool t_success = true;

			MCImageBitmap *t_copy = nil;
			if (m_rep != nil)
			{
				t_success = copybitmap(1.0, false, t_copy);
			}
			else
			{
				t_success = MCImageBitmapCreate(rect.width, rect.height, t_copy);
				if (t_success)
					MCImageBitmapSet(t_copy, MCGPixelPackNative(0, 0, 0, 255)); // set to opaque black
			}

			if (t_success)
			{
				uint32_t t_stride = MCMin(data.getlength() / t_copy->height, t_copy->width * 4);
				uint32_t t_width = t_stride / 4;

				uint8_t *t_src_ptr = (uint8_t*)data.getstring();
				uint8_t *t_dst_ptr = (uint8_t*)t_copy->data;
				for (uindex_t y = 0; y < t_copy->height; y++)
				{
					uint32_t *t_src_row = (uint32_t*)t_src_ptr;
					uint32_t *t_dst_row = (uint32_t*)t_dst_ptr;
					for (uindex_t x = 0; x < t_width; x++)
					{
						uint8_t a, r, g, b;
						MCGPixelUnpack(kMCGPixelFormatARGB, *t_src_row++, r, g, b, a);

						// IM-2013-10-25: [[ Bug 11314 ]] Preserve current alpha values when setting the imagedata
						*t_dst_row = MCGPixelPackNative(r, g, b, MCGPixelGetNativeAlpha(*t_dst_row));
						t_dst_row++;
					}
					t_src_ptr += t_stride;
					t_dst_ptr += t_copy->stride;
				}

				setbitmap(t_copy, 1.0);
			}

			MCImageFreeBitmap(t_copy);

			resetimage();
			dirty = False;
		}
		break;
	case P_MASK_DATA:
		if (data.getlength())
		{
			bool t_success = true;

			MCImageBitmap *t_copy = nil;
			if (m_rep != nil)
			{
				t_success = copybitmap(1.0, false, t_copy);
			}
			else
			{
				t_success = MCImageBitmapCreate(rect.width, rect.height, t_copy);
				if (t_success)
					MCImageBitmapSet(t_copy, MCGPixelPackNative(0, 0, 0, 255)); // set to opaque black
			}

			if (t_success)
			{
				MCImageSetMask(t_copy, (uint8_t*)data.getstring(), data.getlength(), false);
				setbitmap(t_copy, 1.0);
			}

			MCImageFreeBitmap(t_copy);

			resetimage();
			dirty = False;
		}
		break;
	case P_ALPHA_DATA:
		if (data.getlength())
		{
			bool t_success = true;

			MCImageBitmap *t_copy = nil;
			if (m_rep != nil)
			{
				t_success = copybitmap(1.0, false, t_copy);
			}
			else
			{
				t_success = MCImageBitmapCreate(rect.width, rect.height, t_copy);
				if (t_success)
					MCImageBitmapSet(t_copy, MCGPixelPackNative(0, 0, 0, 255)); // set to opaque black
			}

			if (t_success)
			{
				MCImageSetMask(t_copy, (uint8_t*)data.getstring(), data.getlength(), true);
				setbitmap(t_copy, 1.0);
			}

			MCImageFreeBitmap(t_copy);

			resetimage();
			dirty = True;
		}
		break;
	case P_RESIZE_QUALITY:
		if (data == "best")
			resizequality = INTERPOLATION_BICUBIC;
		else if (data == "good")
			resizequality = INTERPOLATION_BILINEAR;
		else if (data == "normal")
			resizequality = INTERPOLATION_BOX;
		break;
	case P_ANGLE:
		{
			int2 i1;
			if (!MCU_stoi2(data, i1))
			{
				MCeerror->add(EE_GRAPHIC_NAN, 0, 0, data);
				return ES_ERROR;
			}
			while (i1 < 0)
				i1 += 360;
			i1 %= 360;

			if (i1 != angle)
			{
				// MW-2010-11-25: [[ Bug 9195 ]] Make sure we have some image data to rotate, otherwise
				//   odd things happen with the rect.
				MCRectangle oldrect = rect;
				rotate_transform(i1);

				angle = i1;

				if (angle)
					flags |= F_ANGLE;
				else
					flags &= ~F_ANGLE;

				// MW-2011-08-18: [[ Layers ]] Notify of rect changed and invalidate.
				layer_rectchanged(oldrect, true);
				dirty = False;

				notifyneeds(false);
			}
		}
		break;
	case P_INK:
	case P_BLEND_LEVEL:
		{
			Exec_stat t_stat = MCControl::setprop(parid, p, ep, effective);
			if (t_stat == ES_NORMAL)
				notifyneeds(false);
			return t_stat;
		}
		break;
    case P_CENTER_RECTANGLE:
        {
            if (data == MCnullmcstring)
                m_center_rect = MCRectangleMake(INT16_MIN, INT16_MIN, UINT16_MAX, UINT16_MAX);
            else
            {
                int2 i1, i2, i3, i4;
                if (!MCU_stoi2x4(data, i1, i2, i3, i4))
                {
                    MCeerror->add(EE_OBJECT_NAR, 0, 0, data);
                    return ES_ERROR;
                }
                m_center_rect . x = MCU_max(i1, 0);
                m_center_rect . y = MCU_max(i2, 0);
                m_center_rect . width = MCU_max(i3 - i1, 0);
                m_center_rect . height = MCU_max(i4 - i2, 0);
            }
            
            notifyneeds(false);
            
            dirty = True;
        }
        break;
#endif /* MCImage::setprop */
	default:
		return MCControl::setprop_legacy(parid, p, ep, effective);
	}
	if (dirty && opened)
	{
		// MW-2011-08-18: [[ Layers ]] Invalidate the whole object.
		layer_redrawall();
	}
	return ES_NORMAL;
}
#endif

void MCImage::select()
{
	MCControl::select();
	if (state & CS_MAGNIFY)
		magredrawdest(rect);
}

void MCImage::deselect()
{
	MCControl::deselect();
	if (state & CS_MAGNIFY)
		magredrawdest(rect);
}

void MCImage::undo(Ustruct *us)
{
	switch (us->type)
	{
	case UT_PAINT:
		static_cast<MCMutableImageRep*>(m_rep)->image_undo(us);
		break;
	default:
		MCControl::undo(us);
	}
}

void MCImage::freeundo(Ustruct *us)
{
	switch (us->type)
	{
	case UT_PAINT:
		if (m_rep != nil && m_rep->GetType() == kMCImageRepMutable)
			static_cast<MCMutableImageRep*>(m_rep)->image_freeundo(us);
		break;
	default:
		MCControl::freeundo(us);
		break;
	}
}

MCControl *MCImage::clone(Boolean attach, Object_pos p, bool invisible)
{
	recompress();
	MCImage *newiptr = new MCImage(*this);
	if (attach)
		newiptr->attach(p, invisible);
	return newiptr;
}

Boolean MCImage::maskrect(const MCRectangle &srect)
{
	if (!(flags & F_VISIBLE || MCshowinvisibles))
		return False;
	MCRectangle drect = MCU_intersect_rect(srect, rect);
	if (drect.width == 0 || drect.height == 0)
		return False;
	if (srect.width != 1 || srect.height != 1)
		return True; // selection rect is not masked
	if (state & CS_IMAGE_PM && !(state & CS_MASK_PM))
		return True;

	// MW-2007-09-11: [[ Bug 5177 ]] If the object is currently selected, make its mask the whole rectangle
	MCGImageFrame t_frame;
	if (!getstate(CS_SELECTED) && m_rep != nil && m_rep->LockImageFrame(currentframe, getdevicescale(), t_frame))
	{
		int32_t t_x = srect.x - rect.x;
		int32_t t_y = srect.y - rect.y;
		if (m_has_transform)
		{
			MCGAffineTransform t_inverted = MCGAffineTransformInvert(m_transform);
			MCGPoint t_src_point = MCGPointApplyAffineTransform(MCGPointMake(t_x, t_y), t_inverted);
			t_x = t_src_point.x;
			t_y = t_src_point.y;
		}
		
		// IM-2013-10-30: [[ FullscreenMode ]] Account for image density when locating pixel position
<<<<<<< HEAD
		t_x = t_x * t_frame.density;
		t_y = t_y * t_frame.density;
=======
		// IM-2014-08-07: [[ Bug 13021 ]] Split density into x / y scale components
		t_x = t_x * t_frame.x_scale;
		t_y = t_y * t_frame.y_scale;
>>>>>>> 47a94227
		
		uint32_t t_width, t_height;
		t_width = MCGImageGetWidth(t_frame.image);
		t_height = MCGImageGetHeight(t_frame.image);

		uint32_t t_pixel = 0;
		if (t_x >= 0 && t_y >= 0 && t_x < t_width && t_y < t_height)
			MCGImageGetPixel(t_frame.image, t_x, t_y, t_pixel);

		m_rep->UnlockImageFrame(currentframe, t_frame);
		return MCGPixelGetNativeAlpha(t_pixel) != 0;
	}
	else
		return True;
}

// MW-2011-09-20: [[ Collision ]] The image's shape depends on its properties.
bool MCImage::lockshape(MCObjectShape& r_shape)
{
	// Make sure we consider the case where only the image bits are rendered.
	if (getflag(F_SHOW_BORDER) || getstate(CS_KFOCUSED) && (extraflags & EF_NO_FOCUS_BORDER) == 0 ||
		getcompression() == F_PICT || m_rep == nil)
	{
		r_shape . type = kMCObjectShapeComplex;
		r_shape . bounds = getrect();
		return true;
	}
	
	MCRectangle t_bounds;
	t_bounds = getrect();
	
	MCPoint t_origin;
	t_origin = MCPointMake(t_bounds.x, t_bounds.y);

	return lockbitmapshape(t_bounds, t_origin, r_shape);
}

// IM-2013-10:16: [[ ResIndependence ]] Split out image bitmap shape functionality for use
// when locking button icon shapes
bool MCImage::lockbitmapshape(const MCRectangle &p_bounds, const MCPoint &p_origin, MCObjectShape &r_shape)
{
	bool t_mask, t_alpha;
	MCImageBitmap *t_bitmap = nil;
	
	if (!lockbitmap(t_bitmap, true))
		return false;
	
	t_mask = MCImageBitmapHasTransparency(t_bitmap, t_alpha);
	
	// If the image has no mask, then it is a solid rectangle.
	if (!t_mask)
	{
		MCRectangle t_rect;
		t_rect = getrect();
		
		r_shape . type = kMCObjectShapeRectangle;
		r_shape . bounds = p_bounds;
		r_shape . rectangle = MCRectangleMake(p_origin . x, p_origin . y, t_rect . width, t_rect . height);
		unlockbitmap(t_bitmap);
		return true;
	}
	
	// Otherwise we have a nice mask to pass back!
	// IM-2014-08-01: [[ Bug 13021 ]] lockbitmap() always returns an image with 1.0 scale
	r_shape . type = kMCObjectShapeMask;
	r_shape . bounds = p_bounds;
	r_shape . mask . origin . x = p_origin . x;
	r_shape . mask . origin . y = p_origin . y;
	r_shape . mask . bits = t_bitmap;
	r_shape . mask . scale = 1.0;
	return true;
}

void MCImage::unlockshape(MCObjectShape& p_shape)
{
	if (p_shape . type == kMCObjectShapeMask)
		unlockbitmap(p_shape . mask . bits);
}

//-----------------------------------------------------------------------------
//  Redraw Management

// MW-2011-09-06: [[ Redraw ]] Added 'sprite' option - if true, ink and opacity are not set.
void MCImage::draw(MCDC *dc, const MCRectangle& p_dirty, bool p_isolated, bool p_sprite)
{
	MCRectangle dirty;
	dirty = p_dirty;

	/* OVERHAUL - REVISIT - not sure setting F_OPAQUE has any effect here */
	//if (maskimagealpha != NULL)
	//	flags &= ~F_OPAQUE;
	//else
	//	flags |= F_OPAQUE;
	
	if (!p_isolated)
	{
		// MW-2011-09-06: [[ Redraw ]] If rendering as a sprite, don't change opacity or ink.
		if (!p_sprite)
		{
			dc -> setfunction(ink);
			dc -> setopacity(blendlevel * 255 / 100);
		}
	}

	bool t_need_group;
	if (!p_isolated)
	{
		// MW-2009-06-10: [[ Bitmap Effects ]]
		t_need_group = getflag(F_SHOW_BORDER) || getstate(CS_KFOCUSED) || getcompression() == F_PICT || m_bitmap_effects != NULL;
		if (t_need_group)
		{
			if (m_bitmap_effects == NULL)
				dc -> begin(false);
			else
			{
				if (!dc -> begin_with_effects(m_bitmap_effects, rect))
					return;
				dirty = dc -> getclip();
			}
		}
	}

	int2 xorigin;
	int2 yorigin;

	MCRectangle trect;
	trect = MCU_intersect_rect(dirty, getrect());
	uint32_t t_pixwidth, t_pixheight;
	getgeometry(t_pixwidth, t_pixheight);
	if (state & CS_SIZE && state & CS_EDITED && (t_pixwidth != rect.width || t_pixheight != rect.height))
		compute_gravity(trect, xorigin, yorigin);
	else
	{
		xorigin = trect.x - rect.x;
		yorigin = trect.y - rect.y;
	}
	drawme(dc, xorigin, yorigin, trect.width, trect.height, trect.x, trect.y, trect.width, trect.height);

	if (getflag(F_SHOW_BORDER))
	{
		if (getflag(F_3D))
			draw3d(dc, rect, ETCH_RAISED, borderwidth);
		else
			drawborder(dc, rect, borderwidth);
	}

	if (getstate(CS_KFOCUSED))
		drawfocus(dc, p_dirty);

	if (!p_isolated)
	{
		if (t_need_group)
			dc -> end();

		if (isediting())
			static_cast<MCMutableImageRep*>(m_rep)->drawsel(dc);

		if (getstate(CS_MAGNIFY))
			drawmagrect(dc);

		if (getstate(CS_SELECTED))
			drawselected(dc);
	}
}

//  Redraw Management
//-----------------------------------------------------------------------------

///////////////////////////////////////////////////////////////////////////////
//
//  SAVING AND LOADING
//

IO_stat MCImage::extendedsave(MCObjectOutputStream& p_stream, uint4 p_part)
{
	// Extended data area for an image consists of:
	//   uint1 resize_quality;
	// Extended data area for an image consists of:
	//   tag image_extensions
	//   if (tag & IMAGE_EXTRA_CONTROLCOLORS)
	//     uint2 ncolors
	//     uint2 dflags
	//     color[ncolors] colors
	//     char *[ncolors] colornames
	//
	//   MCObject::extensions
	IO_stat t_stat;
	t_stat = p_stream . WriteU8(resizequality);

	uint4 t_flags;
	t_flags = 0;

	uint4 t_length;
	t_length = 0;

	// MW-2013-09-05: [[ Bug 11127 ]] If we have control colors then write them out
	//   in two sections (first the colors, if any, then the patterns, if any).
	if (s_have_control_colors)
	{
		t_flags |= IMAGE_EXTRA_CONTROLCOLORS;
		t_length += sizeof(uint16_t) + sizeof(uint16_t);
		t_length += s_control_color_count * 3 * sizeof(uint16_t);
		for (uint16_t i = 0; i < s_control_color_count; i++)
			if (s_control_color_names[i] != nil)
				t_length += MCStringGetLength(s_control_color_names[i]) + 1;
			else
				t_length += 1;
	
		t_length += sizeof(uint16_t);
		t_length += s_control_pixmap_count * sizeof(uint4);
	}
    
    if (m_center_rect . x != INT16_MIN)
    {
        t_flags |= IMAGE_EXTRA_CENTERRECT;
        t_length += sizeof(MCRectangle);
    }

	if (t_stat == IO_NORMAL)
		t_stat = p_stream . WriteTag(t_flags, t_length);
	
	if (t_stat == IO_NORMAL && (t_flags & IMAGE_EXTRA_CONTROLCOLORS) != 0)
	{
		t_stat = p_stream . WriteU16(s_control_color_count);
		if (t_stat == IO_NORMAL)
			t_stat = p_stream . WriteU16(s_control_color_flags);

		for (uint16_t i = 0; t_stat == IO_NORMAL && i < s_control_color_count; i++)
			t_stat = p_stream . WriteColor(s_control_colors[i]);
		// MW-2013-12-05: [[ UnicodeFileFormat ]] If sfv >= 7000, use unicode.
		for (uint16_t i = 0; t_stat == IO_NORMAL && i < s_control_color_count; i++)
			t_stat = p_stream . WriteStringRefNew(s_control_color_names[i] != nil ? s_control_color_names[i] : kMCEmptyString, MCstackfileversion >= 7000);
		
		if (t_stat == IO_NORMAL)
			t_stat = p_stream . WriteU16(s_control_pixmap_count);
		
		if (t_stat == IO_NORMAL)
			for(int i = 0; t_stat == IO_NORMAL && i < s_control_pixmap_count; i++)
				t_stat = p_stream . WriteU32(s_control_pixmapids[i] . id);
	}

    if (t_stat == IO_NORMAL && (t_flags & IMAGE_EXTRA_CENTERRECT) != 0)
    {
        t_stat = p_stream . WriteS16(m_center_rect . x);
		if (t_stat == IO_NORMAL)
            t_stat = p_stream . WriteS16(m_center_rect . y);
		if (t_stat == IO_NORMAL)
            t_stat = p_stream . WriteU16(m_center_rect . width);
		if (t_stat == IO_NORMAL)
            t_stat = p_stream . WriteU16(m_center_rect . height);
    }
    
	if (t_stat == IO_NORMAL)
		t_stat = MCObject::extendedsave(p_stream, p_part);

	return t_stat;
}

IO_stat MCImage::extendedload(MCObjectInputStream& p_stream, uint32_t p_version, uint4 p_remaining)
{
	IO_stat t_stat;
	t_stat = IO_NORMAL;

	if (p_remaining >= 1)
	{
		t_stat = p_stream . ReadU8(resizequality);
		
		if (t_stat == IO_NORMAL)
			p_remaining -= 1;
	}

	if (p_remaining > 0)
	{
		uint4 t_flags, t_length, t_header_length;
		t_stat = p_stream . ReadTag(t_flags, t_length, t_header_length);

		if (t_stat == IO_NORMAL)
			t_stat = p_stream . Mark();
		
		// MW-2013-09-05: [[ Bug 11127 ]] If we have control colors then read them in
		//   (first do colors, then pixmapids - if any).
		if (t_stat == IO_NORMAL && (t_flags & IMAGE_EXTRA_CONTROLCOLORS) != 0)
		{
			s_have_control_colors = true;
			t_stat = p_stream . ReadU16(s_control_color_count);
			t_stat = p_stream . ReadU16(s_control_color_flags);

            if (t_stat == IO_NORMAL)
			{
				/* UNCHECKED */ MCMemoryNewArray(s_control_color_count, s_control_colors);
				/* UNCHECKED */ MCMemoryNewArray(s_control_color_count, s_control_color_names);
			}

			for (uint32_t i = 0; t_stat == IO_NORMAL && i < s_control_color_count; i++)
				t_stat = p_stream . ReadColor(s_control_colors[i]);
			for (uint32_t i = 0; t_stat == IO_NORMAL && i < s_control_color_count; i++)
			{
				// MW-2013-12-05: [[ UnicodeFileFormat ]] If sfv >= 7000, use unicode.
				t_stat = p_stream . ReadStringRefNew(s_control_color_names[i], p_version >= 7000);
				if (t_stat == IO_NORMAL && MCStringIsEmpty(s_control_color_names[i]))
				{
					MCValueRelease(s_control_color_names[i]);
					s_control_color_names[i] = nil;
				}
			}
            if (t_stat == IO_NORMAL)
				t_stat = p_stream . ReadU16(s_control_pixmap_count);
			
			if (t_stat == IO_NORMAL && 
				!MCMemoryNewArray(s_control_pixmap_count, s_control_pixmapids))
				t_stat = IO_ERROR;
			for(uint32_t i = 0; t_stat == IO_NORMAL && i < s_control_pixmap_count; i++)
				t_stat = p_stream . ReadU32(s_control_pixmapids[i] . id);
		}
        
        if (t_stat == IO_NORMAL && (t_flags & IMAGE_EXTRA_CENTERRECT) != 0)
        {
            t_stat = p_stream . ReadS16(m_center_rect . x);
            if (t_stat == IO_NORMAL)
                t_stat = p_stream . ReadS16(m_center_rect . y);
            if (t_stat == IO_NORMAL)
                t_stat = p_stream . ReadU16(m_center_rect . width);
            if (t_stat == IO_NORMAL)
                t_stat = p_stream . ReadU16(m_center_rect . height);
        }

		if (t_stat == IO_NORMAL)
			t_stat = p_stream . Skip(t_length);

		if (t_stat == IO_NORMAL)
			p_remaining -= t_length + t_header_length;
	}

	if (t_stat == IO_NORMAL)
		t_stat = MCObject::extendedload(p_stream, p_version, p_remaining);

	return t_stat;
}

IO_stat MCImage::save(IO_handle stream, uint4 p_part, bool p_force_ext)
{
	IO_stat stat;

	recompress();
	if ((stat = IO_write_uint1(OT_IMAGE, stream)) != IO_NORMAL)
		return stat;
	
	// MW-2013-09-05: [[ Bug 11127 ]] The object colors/pixmaps pertain to an RLE
	//   compressed image (if this is one); whereas the control colors are stored
	//   in an extended record. When in memory the object stores the control colors
	//   in colors/pixmapids so we temporarily switch these here. So the object
	//   writes out the image colors; and the image does an extended record with the
	//   control colors.
	s_have_control_colors = false;
	if (ncolors != 0 || npatterns != 0 ||
		(m_rep != nil && m_rep -> GetType() == kMCImageRepCompressed))
	{
		s_have_control_colors = true;
		s_control_color_count = ncolors;
		s_control_colors = colors;
		s_control_color_names = colornames;
		s_control_color_flags = dflags;
		s_control_pixmap_count = npatterns;
		s_control_pixmapids = patterns;

		if (m_rep != nil && m_rep -> GetType() == kMCImageRepCompressed)
		{
			MCImageCompressedBitmap *t_compressed;
			t_compressed = static_cast<MCCompressedImageRep*>(m_rep)->GetCompressed();
			
			ncolors = t_compressed->color_count;
			colors = t_compressed->colors;
			dflags = MCImage::cmasks[MCMin(ncolors, MAX_CMASK)];
			if (!MCMemoryNewArray(ncolors, colornames))
				return IO_ERROR;
		}
		else
		{
			ncolors = 0;
			colors = nil;
			colornames = nil;
			dflags = 0;
		}
		
		npatterns = 0;
		patterns = 0;
	}
	
	uint32_t t_pixwidth, t_pixheight;
	t_pixwidth = t_pixheight = 0;
	
	// IM-2013-12-05: [[ Bug 11551 ]] We only need to get the geometry of an image rep if it's an rle-compressed image
	if (m_rep != nil && m_rep->GetType() == kMCImageRepCompressed)
	{
		m_rep->GetGeometry(t_pixwidth, t_pixheight);
		if (rect.width != t_pixwidth || rect.height != t_pixheight)
			flags |= F_SAVE_SIZE;
	}

	uint1 t_old_ink = ink;

//--- pre-2.7 Conversion
	if (MCstackfileversion < 2700)
	{
		if (ink == GXblendSrcOver)
			if (blendlevel != 50)
				ink = (100 - blendlevel) | 0x80;
			else
				ink = GXblend;
	}
//----

	bool t_has_extension = false;
	if (resizequality != INTERPOLATION_BOX)
		t_has_extension = true;
	if (s_have_control_colors)
		t_has_extension = true;
    if (m_center_rect . x != INT16_MIN)
        t_has_extension = true;
    
	uint4 oldflags = flags;
	if (flags & F_HAS_FILENAME)
		flags &= ~(F_TRUE_COLOR | F_COMPRESSION | F_NEED_FIXING);
	stat = MCControl::save(stream, p_part, t_has_extension || p_force_ext);

	flags = oldflags;

	ink = t_old_ink;
	
	// MW-2013-09-05: [[ Bug 11127 ]] Now we've written out the control colors and
	//   object colors, reset the in-memory references to the control colors.
	if (s_have_control_colors)
	{
		MCMemoryDeleteArray(colornames);

		ncolors = s_control_color_count;
		colors = s_control_colors;
		colornames = s_control_color_names;
		npatterns = s_control_pixmap_count;
		patterns = s_control_pixmapids;
		dflags = s_control_color_flags;

		s_control_colors = nil;
		s_control_color_names = nil;
		s_control_color_count = 0;
		s_control_pixmap_count = 0;
		s_control_pixmapids = nil;

		s_have_control_colors = false;
	}

	if (stat != IO_NORMAL)
		return stat;

	
	if (flags & F_HAS_FILENAME)
    {
		// MW-2013-11-19: [[ UnicodeFileFormat ]] If sfv >= 7000, use unicode.
        if ((stat = IO_write_stringref_new(filename, stream, MCstackfileversion >= 7000)) != IO_NORMAL)
			return stat;
	}
	else
	{
		if (m_rep != nil)
		{
			MCImageRepType t_type = m_rep->GetType();
			void *t_data = nil;
			uindex_t t_size = 0;
			void *t_mask_data = nil;
			uindex_t t_mask_size = 0;
			MCImageCompressedBitmap *t_compressed = nil;

			if (t_type == kMCImageRepResident)
				static_cast<MCResidentImageRep*>(m_rep)->GetData(t_data, t_size);
			else if (t_type == kMCImageRepVector)
				static_cast<MCVectorImageRep*>(m_rep)->GetData(t_data, t_size);
			else if (t_type == kMCImageRepCompressed)
			{
				t_compressed = static_cast<MCCompressedImageRep*>(m_rep)->GetCompressed();
				if (t_compressed->size > 0)
				{
					t_data = t_compressed->data;
					t_size = t_compressed->size;
				}
			}

			if (t_size > 0)
			{
				if (flags & F_REPEAT_COUNT)
					if ((stat = IO_write_int2(repeatcount, stream)) != IO_NORMAL)
						return stat;
				if ((stat = IO_write_uint4(t_size, stream)) != IO_NORMAL)
					return stat;
				if ((stat = IO_write(t_data, sizeof(uint1), t_size, stream)) != IO_NORMAL)
					return stat;
			}
			else if (t_compressed != nil)
			{
				uint2 i;
				for (i = 0 ; i < t_compressed->color_count ; i++)
				{
					if ((stat = IO_write_uint4(t_compressed->plane_sizes[i], stream)) != IO_NORMAL)
						return stat;
					if ((stat = IO_write(t_compressed->planes[i], sizeof(uint1),
					                     t_compressed->plane_sizes[i], stream)) != IO_NORMAL)
						return stat;
				}
			}
			// IM-2013-07-29: [[ Bugfix 11073 ]] If compressed data has a mask make sure we write it out
			if (t_compressed != nil)
			{
				t_mask_data = t_compressed->mask;
				t_mask_size = t_compressed->mask_size;
			}
			if ((stat = IO_write_uint4(t_mask_size, stream)) != IO_NORMAL)
				return stat;

			if (t_mask_size != 0)
				if ((stat = IO_write(t_mask_data, sizeof(uint1), t_mask_size, stream)) != IO_NORMAL)
					return stat;
			if (flags & F_SAVE_SIZE)
			{
				if ((stat = IO_write_uint2(t_pixwidth, stream)) != IO_NORMAL)
					return stat;
				if ((stat = IO_write_uint2(t_pixheight, stream)) != IO_NORMAL)
					return stat;
			}
		}
	}
	if ((stat = IO_write_uint2(xhot, stream)) != IO_NORMAL)
		return stat;
	if ((stat = IO_write_uint2(yhot, stream)) != IO_NORMAL)
		return stat;
	if (flags & F_ANGLE)
		if ((stat = IO_write_uint2(angle, stream)) != IO_NORMAL)
			return stat;
	return savepropsets(stream);
}

IO_stat MCImage::load(IO_handle stream, uint32_t version)
{
	IO_stat stat;

	resizequality = INTERPOLATION_BOX;
	
	// MW-2013-09-05: [[ Bug 11127 ]] Make sure the control color statics are reset.
	MCMemoryDeleteArray(s_control_colors);
	s_control_colors = nil;
	MCMemoryDeleteArray(s_control_color_names);
	s_control_color_names = nil;
	s_control_color_count = 0;
	s_control_pixmap_count = 0;
	MCMemoryDeleteArray(s_control_pixmapids);
	s_control_pixmapids = nil;
	s_control_color_flags = 0;
	s_have_control_colors = false;
	
	if ((stat = MCObject::load(stream, version)) != IO_NORMAL)
		return stat;

//---- Conversion from pre-2.7 behaviour to new behaviour
	if ((ink & 0x80) != 0 && version < 2700)
	{
		blendlevel = 100 - (ink & 0x7F);
		ink = GXblendSrcOver;
	}
	
	if (flags & F_HAS_FILENAME)
	{
		// MW-2013-11-19: [[ UnicodeFileFormat ]] If sfv >= 7000, use unicode.
		MCAutoStringRef t_filename;
		if ((stat = IO_read_stringref_new(&t_filename, stream, version >= 7000)) != IO_NORMAL)
			return stat;

		/* UNCHECKED */ setfilename(*t_filename);
	}
	else
		if (ncolors || flags & F_COMPRESSION || flags & F_TRUE_COLOR)
		{
			MCImageCompressedBitmap *t_compressed = nil;
			/* UNCHECKED */ MCImageCreateCompressedBitmap(flags & F_COMPRESSION, t_compressed);
			if (ncolors > MAX_PLANES || flags & F_COMPRESSION
			        || flags & F_TRUE_COLOR)
			{
				// IM-2013-04-12: [[ BZ 10843 ]] Initialize to -1 to indicate no repeat count has been set
				repeatcount = -1;
				if (flags & F_REPEAT_COUNT)
					if ((stat = IO_read_int2(&repeatcount, stream)) != IO_NORMAL)
						return stat;

				if ((stat = IO_read_uint4(&t_compressed->size, stream)) != IO_NORMAL)
					return stat;
				/* UNCHECKED */ MCMemoryAllocate(t_compressed->size, t_compressed->data);
				if (IO_read(t_compressed->data, t_compressed->size, stream) != IO_NORMAL)
					return IO_ERROR;
				if (version == 1400)
				{
					if ((ncolors == 16 || ncolors == 256) && noblack())
						flags |= F_NEED_FIXING;
					MCU_realloc((char **)&colors, ncolors, ncolors + 1, sizeof(MCColor));
					colors[ncolors].pixel = 0;
				}
			}
			else
			{
				t_compressed->color_count = ncolors;
				if (!MCMemoryNewArray(ncolors, t_compressed->planes) ||
					!MCMemoryNewArray(ncolors, t_compressed->plane_sizes))
				{
					MCImageFreeCompressedBitmap(t_compressed);
					return IO_ERROR;
				}

				uint2 i;
				for (i = 0 ; i < ncolors ; i++)
				{
					if ((stat = IO_read_uint4(&t_compressed->plane_sizes[i], stream)) != IO_NORMAL)
					{
						MCImageFreeCompressedBitmap(t_compressed);
						return stat;
					}
					if (t_compressed->plane_sizes[i] != 0)
					{
						if (!MCMemoryAllocate(t_compressed->plane_sizes[i], t_compressed->planes[i]) ||
							IO_read(t_compressed->planes[i], t_compressed->plane_sizes[i], stream) != IO_NORMAL)
						{
							MCImageFreeCompressedBitmap(t_compressed);
							return IO_ERROR;
						}
					}
				}
			}
			if (t_compressed->compression == F_RLE && ncolors != 0 && (flags & F_TRUE_COLOR) == 0)
			{
				t_compressed->color_count = ncolors;
				if (!MCMemoryAllocateCopy(colors, sizeof(MCColor) * ncolors, t_compressed->colors))
				{
					MCImageFreeCompressedBitmap(t_compressed);
					return IO_ERROR;
				}
			}

			if ((stat = IO_read_uint4(&t_compressed->mask_size, stream)) != IO_NORMAL)
				return stat;
			if (t_compressed->mask_size != 0)
			{
				if (!MCMemoryAllocate(t_compressed->mask_size, t_compressed->mask) ||
					IO_read(t_compressed->mask, t_compressed->mask_size, stream) != IO_NORMAL)
				{
					MCImageFreeCompressedBitmap(t_compressed);
					return IO_ERROR;
				}
			}

			uint16_t t_pixwidth, t_pixheight;
			t_pixwidth = rect.width;
			t_pixheight = rect.height;
			if (flags & F_SAVE_SIZE)
			{
				if ((stat = IO_read_uint2(&t_pixwidth, stream)) != IO_NORMAL)
					return stat;
				if ((stat = IO_read_uint2(&t_pixheight, stream)) != IO_NORMAL)
					return stat;
			}
			t_compressed->width = t_pixwidth;
			t_compressed->height = t_pixheight;

			/* UNCHECKED */ setcompressedbitmap(t_compressed);
			MCImageFreeCompressedBitmap(t_compressed);
		}
	if ((stat = IO_read_int2(&xhot, stream)) != IO_NORMAL)
		return stat;
	if ((stat = IO_read_int2(&yhot, stream)) != IO_NORMAL)
		return stat;
	if (flags & F_ANGLE)
		if ((stat = IO_read_uint2(&angle, stream)) != IO_NORMAL)
			return stat;
	
	// MW-2013-09-05: [[ Bug 11127 ]] At this point the color/pixmap fields in the object
	//   will pertain to the image colors. This isn't what we want anymore, so free them
	//   (an RLE compressed rep will already have extracted the info it needs).
	MCMemoryDeleteArray(colors);
	for (uint32_t i = 0; i < ncolors; i++)
		MCValueRelease(colornames[i]);
	MCMemoryDeleteArray(colornames);
	MCMemoryDeleteArray(patterns);
	ncolors = 0;
	npatterns = 0;
	dflags = 0;
	colornames = nil;
	patterns = nil;
	colors = nil;
	
	// MW-2013-09-05: [[ Bug 11127 ]] If we had an extended control color record, then
	//   take those as the in-memory fields for colors and pixmaps as they are used
	//   by the control rendering (the rep has already taken its colors if it needed them).
	if (s_have_control_colors)
	{
		colors = s_control_colors;
		colornames = s_control_color_names;
		ncolors = s_control_color_count;
		patterns = s_control_pixmapids;
		npatterns = s_control_pixmap_count;
		dflags = s_control_color_flags;
		if (npatterns != 0 &&
			!MCMemoryNewArray(npatterns, patterns))
			return IO_ERROR;

		s_control_colors = nil;
		s_control_color_names = nil;
		s_control_color_count = 0;
		s_control_pixmapids = nil;
		s_control_pixmap_count = 0;
		s_have_control_colors = false;
	}

	return loadpropsets(stream, version);
}

// MW-2012-03-28: [[ Bug 10130 ]] This is a no-op as the image object has no
//   font.
bool MCImage::recomputefonts(MCFontRef p_parent_font)
{
	return false;
}

///////////////////////////////////////////////////////////////////////////////

bool MCImage::getclipboardtext(MCDataRef& r_data)
{
	bool t_success = true;
	
	recompress();
	if (getcompression() == F_RLE)
	{
		MCImageBitmap *t_bitmap = nil;
		t_success = lockbitmap(t_bitmap, false);

		if (t_success)
			t_success = MCImageCreateClipboardData(t_bitmap, r_data);
		unlockbitmap(t_bitmap);
	}
	else if (m_rep != nil)
	{
		MCImageRepType t_type = m_rep->GetType();
		void *t_bytes = nil;
		uindex_t t_size = 0;
		if (t_type == kMCImageRepResident)
			static_cast<MCResidentImageRep*>(m_rep)->GetData(t_bytes, t_size);
		else if (t_type == kMCImageRepVector)
			static_cast<MCVectorImageRep*>(m_rep)->GetData(t_bytes, t_size);
		else
			t_success = false;
		
		if (t_success)
			t_success = MCDataCreateWithBytes((const char_t *)t_bytes, t_size, r_data);
	}
	else
		t_success = false;
	
	return t_success;
}

///////////////////////////////////////////////////////////////////////////////

void MCImage::flip(bool p_horz)
{
	// Invert the flip states.
	if (p_horz)
		m_flip_x = !m_flip_x;
	else
		m_flip_y = !m_flip_y;
	
	// Update the transform.
	apply_transform();

	// Ensure we redraw.
	layer_redrawall();
	notifyneeds(false);
}

void MCImage::apply_transform()
{
	uindex_t t_width = rect.width;
	uindex_t t_height = rect.height;
	/* UNCHECKED */ getsourcegeometry(t_width, t_height);

	// MW-2013-10-25: [[ Bug 11300 ]] Make sure we apply a flip transform if
	//   required and there are no other transforms to apply.
	if (angle != 0)
		rotate_transform(angle);
	else if (rect.width != t_width || rect.height != t_height)
		resize_transform();
	else if (m_flip_x || m_flip_y)
		flip_transform();
	else
		m_has_transform = false;
	
<<<<<<< HEAD
=======
	MCThreadMutexLock(MCimagerepmutex);
>>>>>>> 47a94227
	if (m_resampled_rep != nil && !(m_has_transform && MCGAffineTransformIsRectangular(m_transform) && m_resampled_rep->Matches(rect.width, rect.height, m_transform.a == -1.0, m_transform.d == -1.0, m_rep)))
	{
		m_resampled_rep->Release();
		m_resampled_rep = nil;
	}
	MCThreadMutexUnlock(MCimagerepmutex);
}

///////////////////////////////////////////////////////////////////////////////

void MCImage::sourcerectchanged(MCRectangle p_new_rect)
{
	MCRectangle t_old_rect = rect;
	rect = p_new_rect;
	layer_rectchanged(t_old_rect, true);
}

void MCImage::invalidate_rep(MCRectangle &p_rect)
{
	layer_redrawrect(p_rect);

	if (state & CS_MAGNIFY)
		magredrawdest(p_rect);
}

bool MCImage::isediting() const
{
	return m_rep != nil && m_rep->GetType() == kMCImageRepMutable;
}

bool MCImage::convert_to_mutable()
{
	// referenced images cannot be edited
	if (getflag(F_HAS_FILENAME))
		return false;

	if (m_rep != nil && m_rep->GetType() == kMCImageRepMutable)
		return true;

	bool t_success = true;

	MCMutableImageRep *t_rep = nil;
	MCImageBitmap *t_bitmap = nil;
	if (m_rep != nil)
	{
		t_success = lockbitmap(t_bitmap, true);
		if (t_success)
			t_success = nil != (t_rep = new MCMutableImageRep(this, t_bitmap));
		unlockbitmap(t_bitmap);
	}
	else
	{
		t_success = MCImageBitmapCreate(rect.width, rect.height, t_bitmap);
		if (t_success)
		{
			MCImageBitmapClear(t_bitmap);
			t_success = nil != (t_rep = new MCMutableImageRep(this, t_bitmap));
		}
		MCImageFreeBitmap(t_bitmap);
	}

	if (t_success)
	{
		setrep(t_rep);
		// MW-2010-12-14: [[ Bug 9240 ]] Make sure the angle is reset to 0 (as we've
		//   ditched the 'original' data now).
		angle = 0;
	}

	return t_success;
}

void MCImage::startediting(uint16_t p_which)
{
	bool t_success = convert_to_mutable();

	if (t_success)
	{
		static_cast<MCMutableImageRep*>(m_rep)->image_mfocus(mx, my);
		static_cast<MCMutableImageRep*>(m_rep)->image_mdown(p_which);
	}

	/* UNCHECKED */ MCAssert(t_success);
}

void MCImage::finishediting()
{
	if (!isediting())
		return;

	if (MCeditingimage == this)
		MCeditingimage = nil;

	if (MCactiveimage == this)
		MCactiveimage = nil;

	bool t_success = true;

	MCImageRep *t_rep = m_rep;
	MCBitmapFrame *t_frame = nil;

	t_success = t_rep->LockBitmapFrame(0, 1.0, t_frame);
	if (t_success)
		t_success = setbitmap(t_frame->image, 1.0);
	t_rep->UnlockBitmapFrame(0, t_frame);

	/* UNCHECKED */ MCAssert(t_success);
}

///////////////////////////////////////////////////////////////////////////////

void MCImage::setrep(MCImageRep *p_rep)
{
	if (p_rep == m_rep)
		return;

	MCImageRep *t_rep = nil;
	if (p_rep != nil)
		t_rep = p_rep->Retain();

	if (m_rep != nil)
		m_rep->Release();

	m_rep = t_rep;

	m_has_transform = false;
	if (m_resampled_rep != nil)
	{
		m_resampled_rep->Release();
		m_resampled_rep = nil;
	}
	
	// IM-2013-03-11: [[ BZ 10723 ]] If we have a new image, ensure that the current frame falls within the new framecount
	// IM-2013-04-15: [[ BZ 10827 ]] Skip this check if the currentframe is 0 (preventing unnecessary image loading)
	if (currentframe != 0)
		setframe(currentframe);

	notifyneeds(false);
}

bool MCImage::setfilename(MCStringRef p_filename)
{
	bool t_success = true;

	if (MCStringIsEmpty(p_filename))
	{
		setrep(nil);
		flags &= ~(F_COMPRESSION | F_TRUE_COLOR | F_NEED_FIXING);
		flags &= ~F_HAS_FILENAME;
		
		MCValueAssign(filename, p_filename);
		
		return true;
	}
    
	MCImageRep *t_rep = nil;

	if (t_success)
	{
		t_success = MCImageGetFileRepForStackContext(p_filename, getstack(), t_rep);

		// MM-2013-11-27: [[ Bug 11522 ]] If we can't get the image rep, make sure we still store the filename.
		if (t_success)
		{
			setrep(t_rep);
			if (t_rep != nil)
				t_rep->Release();
			
			flags &= ~(F_COMPRESSION | F_TRUE_COLOR | F_NEED_FIXING);
			flags |= F_HAS_FILENAME;
			
            MCValueAssign(filename, p_filename);
		}
		else
		{
			setrep(nil);
			flags &= ~(F_COMPRESSION | F_TRUE_COLOR | F_NEED_FIXING);
			flags |= F_HAS_FILENAME;
			
            MCValueAssign(filename, p_filename);
		}		
	}

	return t_success;	
}

/* Special case used by set_gif() */
bool MCImage::setdata(void *p_data, uindex_t p_size)
{
	bool t_success = true;

	MCImageRep *t_rep = nil;

	t_success = MCImageRepGetResident(p_data, p_size, t_rep);

	if (t_success)
	{
		// MW-2013-09-05: [[ UnicodifyImage ]] Clear the filename property.
		MCValueAssign(filename, kMCEmptyString);
		
		setrep(t_rep);
		t_rep->Release();
	}

	return t_success;
}

bool MCImage::setbitmap(MCImageBitmap *p_bitmap, MCGFloat p_scale, bool p_update_geometry)
{
	bool t_success = true;

	MCImageCompressedBitmap *t_compressed = nil;

	t_success = MCImageCompress(p_bitmap, (flags & F_DONT_DITHER) == 0, t_compressed);

	if (t_success)
		t_success = setcompressedbitmap(t_compressed);

	MCImageFreeCompressedBitmap(t_compressed);

	if (t_success)
	{
		angle = 0;
		// IM-2013-10-30: [[ FullscreenMode ]] REVISIT: currently, the scale will always be 1.0 but if it becomes
		// possible to set the bitmap at some other scale this section will need to be revised
		
		if (p_update_geometry)
		{
	#ifdef FEATURE_DONT_RESIZE
			if (!(flags & F_LOCK_LOCATION) && !(flags & F_PLAYER_DONT_RESIZE))
	#else
			if (!(flags & F_LOCK_LOCATION))
	#endif
			{
				uint32_t t_width, t_height;
				/* UNCHECKED */ getsourcegeometry(t_width, t_height);
				rect . width = t_width;
				rect . height = t_height;
			}
		}
	}

	return t_success;
}

bool MCImage::setcompressedbitmap(MCImageCompressedBitmap *p_compressed)
{
	bool t_success = true;

	MCImageRep *t_rep = nil;

	switch (p_compressed->compression)
	{
	case F_GIF:
	case F_PNG:
	case F_JPEG:
		t_success = MCImageRepGetResident(p_compressed->data, p_compressed->size, t_rep);
		break;
	case F_PICT:
		t_success = MCImageRepGetVector(p_compressed->data, p_compressed->size, t_rep);
		break;
	case F_RLE:
		t_success = MCImageRepGetCompressed(p_compressed, t_rep);
		break;
	default:
		t_success = false;
	}

	if (t_success)
	{
		setrep(t_rep);
		t_rep->Release();
		flags &= ~(F_HAS_FILENAME | F_COMPRESSION | F_TRUE_COLOR | F_NEED_FIXING);
		flags |= p_compressed->compression;

		if (p_compressed->compression == F_RLE)
		{
			if (p_compressed->color_count == 0)
				flags |= F_TRUE_COLOR;
		}
		
		// MW-2013-09-05: [[ UnicodifyImage ]] Clear the filename property.
		MCValueAssign(filename, kMCEmptyString);
	}

	return t_success;
}

///////////////////////////////////////////////////////////////////////////////

// IM-2013-11-06: [[ RefactorGraphics ]] Return a copy of the bitmap with the given transform applied
// IM-2014-05-12: [[ ImageRepUpdate ]] Modify function to take MCGImage parameter
bool MCImageBitmapCreateWithTransformedMCGImage(MCGImageRef p_src, MCGAffineTransform p_transform, MCGImageFilter p_quality, MCImageBitmap *&r_bitmap)
{
	if (p_src == nil)
		return false;
	
	bool t_success;
	t_success = true;
	
	MCGRectangle t_image_rect;
	t_image_rect = MCGRectangleMake(0, 0, MCGImageGetWidth(p_src), MCGImageGetHeight(p_src));
	
	// IM-2013-11-06: [[ Bug 11390 ]] Calculate target bitmap dimensions by transforming the source image rect.
	MCGRectangle t_trans_rect;
	t_trans_rect = MCGRectangleApplyAffineTransform(t_image_rect, p_transform);
	
	uint32_t t_trans_width = ceilf(t_trans_rect.size.width);
	uint32_t t_trans_height = ceilf(t_trans_rect.size.height);
	
	MCImageBitmap *t_bitmap;
	t_bitmap = nil;
	
	t_success = MCImageBitmapCreate(t_trans_width, t_trans_height, t_bitmap);
	
	MCGContextRef t_context;
	t_context = nil;
	
	if (t_success)
	{
		MCImageBitmapClear(t_bitmap);
		t_success = MCGContextCreateWithPixels(t_bitmap->width, t_bitmap->height, t_bitmap->stride, t_bitmap->data, true, t_context);
	}
	
	if (t_success)
	{
		MCGContextConcatCTM(t_context, p_transform);
		MCGContextDrawImage(t_context, p_src, t_image_rect, p_quality);
		
		MCImageBitmapCheckTransparency(t_bitmap);
	}
	
	MCGContextRelease(t_context);
	
	if (t_success)
		r_bitmap = t_bitmap;
	else
		MCImageFreeBitmap(t_bitmap);
	
	return t_success;
}

// IM-2014-05-12: [[ ImageRepUpdate ]] Refactor code common to lockbitmap/copybitmap to this method
// IM-2013-07-26: [[ ResIndependence ]] render the image at the requested scale,
// with any transformations (scale, angle) applied
bool MCImage::lockbitmap(bool p_premultiplied, bool p_update_transform, MCGFloat p_scale, MCImageBitmap *&r_bitmap)
{
	bool t_success;
	t_success = true;
	
	if (p_update_transform)
		apply_transform();

	// IM-2013-11-06: [[ RefactorGraphics ]] Use common method to get image rep & transform
	// so imagedata & rendered image have the same appearance
	MCImageRep *t_rep;
	bool t_has_transform;
	MCGAffineTransform t_transform;
	
	MCGImageFrame t_frame;
	
	uint32_t t_width, t_height;
	MCGFloat t_transform_scale;
	
	t_success = get_rep_and_transform(t_rep, t_has_transform, t_transform);
	
	if (t_success)
		t_success = t_rep != nil;
	
<<<<<<< HEAD
	if (t_success)
	{
		if (!t_has_transform)
			t_transform = MCGAffineTransformMakeIdentity();
		
		t_transform = MCGAffineTransformConcat(MCGAffineTransformMakeScale(p_scale, p_scale), t_transform);
		
		// IM-2014-05-12: [[ ImageRepUpdate ]] Get best density match for the resulting transform
		MCGFloat t_src_density;
		t_src_density = t_rep->GetBestDensityMatch(MCGAffineTransformGetEffectiveScale(t_transform));

		// IM-2014-05-12: [[ ImageRepUpdate ]] Apply density scale to drawing transform
		t_transform = MCGAffineTransformConcat(t_transform, MCGAffineTransformMakeScale(1.0 / t_src_density, 1.0 / t_src_density));
=======
	// IM-2014-08-01: [[ Bug 13021 ]] We can't reliably determine the image density before
	// locking, so instead we lock the image, then calculate the resulting horizontal &
	// vertical densities.
	if (t_success)
		t_success = t_rep->GetGeometry(t_width, t_height);
	
	if (t_success)
	{
		if (!t_has_transform)
			t_transform = MCGAffineTransformMakeIdentity();
		
		t_transform = MCGAffineTransformConcat(MCGAffineTransformMakeScale(p_scale, p_scale), t_transform);
		
		t_transform_scale = MCGAffineTransformGetEffectiveScale(t_transform);
		t_success = t_rep->LockImageFrame(currentframe, t_transform_scale, t_frame);
	}

	if (t_success)
	{
		// IM-2014-08-01: [[ Bug 13021 ]] Scale image frame size -> logical size
		t_transform = MCGAffineTransformConcat(t_transform, MCGAffineTransformMakeScale(t_width / (MCGFloat)MCGImageGetWidth(t_frame.image), t_height / (MCGFloat)MCGImageGetHeight(t_frame.image)));
>>>>>>> 47a94227
		
		bool t_copy_pixels;
		t_copy_pixels = MCGAffineTransformIsIdentity(t_transform);

		if (t_copy_pixels && !p_premultiplied)
		{
<<<<<<< HEAD
			MCBitmapFrame *t_frame;
			t_frame = nil;
			
			t_success = t_rep->LockBitmapFrame(currentframe, t_src_density, t_frame);
			
			if (t_success)
			{
				m_locked_bitmap = t_frame->image;
				m_locked_rep = t_rep;
				m_locked_bitmap_frame = t_frame;
=======
			// IM-2014-08-01: [[ Bug 13021 ]] The locked frame has premultiplied alpha,
			// so we have to release and lock the unpremultiplied bitmap frame.
			t_rep->UnlockImageFrame(currentframe, t_frame);
			
			MCBitmapFrame *t_bitmap_frame;
			t_bitmap_frame = nil;
			
			t_success = t_rep->LockBitmapFrame(currentframe, t_transform_scale, t_bitmap_frame);
			
			if (t_success)
			{
				m_locked_bitmap = t_bitmap_frame->image;
				m_locked_rep = t_rep;
				m_locked_bitmap_frame = t_bitmap_frame;
>>>>>>> 47a94227
			}
		}
		else if (t_copy_pixels && p_premultiplied)
		{
<<<<<<< HEAD
			MCGImageFrame t_frame;
			
			t_success = t_rep->LockImageFrame(currentframe, t_src_density, t_frame);
			
			if (t_success)
			{
				MCGRaster t_raster;
				t_success = MCGImageGetRaster(t_frame.image, t_raster);

				if (t_success)
					t_success = MCMemoryNew(m_locked_bitmap);

				if (t_success)
				{
					*m_locked_bitmap = MCImageBitmapFromMCGRaster(t_raster);
					m_locked_image = MCGImageRetain(t_frame.image);
				}
			
				t_rep->UnlockImageFrame(currentframe, t_frame);
			}
		}
		else
		{
			MCGImageFrame t_frame;
			
			t_success = t_rep->LockImageFrame(currentframe, t_src_density, t_frame);
			
			if (t_success)
			{
				// IM-2013-11-06: [[ RefactorGraphics ]] Factor out transformed image creation code
				// MM-2014-01-27: [[ UpdateImageFilters ]] Updated to use new libgraphics image filter types.
				MCGImageFilter t_filter;
				t_filter = getimagefilter();
				
				t_success = MCImageBitmapCreateWithTransformedMCGImage(t_frame.image, t_transform, t_filter, m_locked_bitmap);
				
				if (t_success && !p_premultiplied)
					MCImageBitmapUnpremultiply(m_locked_bitmap);
				
				t_rep->UnlockImageFrame(currentframe, t_frame);
			}
=======
			MCGRaster t_raster;
			t_success = MCGImageGetRaster(t_frame.image, t_raster);

			if (t_success)
				t_success = MCMemoryNew(m_locked_bitmap);

			if (t_success)
			{
				*m_locked_bitmap = MCImageBitmapFromMCGRaster(t_raster);
				m_locked_image = MCGImageRetain(t_frame.image);
			}
		
			t_rep->UnlockImageFrame(currentframe, t_frame);
		}
		else
		{
			// IM-2013-11-06: [[ RefactorGraphics ]] Factor out transformed image creation code
			// MM-2014-01-27: [[ UpdateImageFilters ]] Updated to use new libgraphics image filter types.
			MCGImageFilter t_filter;
			t_filter = getimagefilter();
			
			t_success = MCImageBitmapCreateWithTransformedMCGImage(t_frame.image, t_transform, t_filter, m_locked_bitmap);
			
			if (t_success && !p_premultiplied)
				MCImageBitmapUnpremultiply(m_locked_bitmap);
			
			t_rep->UnlockImageFrame(currentframe, t_frame);
>>>>>>> 47a94227
		}
	}
	
	if (t_success)
		r_bitmap = m_locked_bitmap;

	return t_success;
}

// IM-2014-05-12: [[ ImageRepUpdate ]] Reimplement by locking the bitmap and taking
// ownership of the produced bitmap (if the result of transforming the source) or copying it otherwise.
// IM-2013-07-26: [[ ResIndependence ]] render the image at the requested scale,
// with any transformations (scale, angle) applied
bool MCImage::copybitmap(MCGFloat p_scale, bool p_premultiplied, MCImageBitmap *&r_bitmap)
{
	bool t_success;
	t_success = true;
	
	MCImageBitmap *t_bitmap;
	t_bitmap = nil;

	t_success = lockbitmap(p_premultiplied, true, p_scale, t_bitmap);

	if (t_success)
	{
		if (m_locked_rep == nil && m_locked_image == nil)
		{
			r_bitmap = t_bitmap;
			m_locked_bitmap = nil;
		}
		else
		{
			t_success = MCImageCopyBitmap(t_bitmap, r_bitmap);
			unlockbitmap(t_bitmap);
		}
	}

	return t_success;
}

bool MCImage::lockbitmap(MCImageBitmap *&r_bitmap, bool p_premultiplied, bool p_update_transform)
{
	return lockbitmap(p_premultiplied, p_update_transform, 1.0, r_bitmap);
}

void MCImage::unlockbitmap(MCImageBitmap *p_bitmap)
{
	if (m_locked_rep != nil)
	{
		m_locked_rep->UnlockBitmapFrame(currentframe, m_locked_bitmap_frame);
		m_locked_rep = nil;
		m_locked_bitmap_frame = nil;
		m_locked_bitmap = nil;
	}
	else if (m_locked_image != nil)
	{
		MCGImageRelease(m_locked_image);
		m_locked_image = nil;
		MCMemoryDelete(m_locked_bitmap);
		m_locked_bitmap = nil;
	}
	else if (m_locked_bitmap != nil)
	{
		MCImageFreeBitmap(m_locked_bitmap);
		m_locked_bitmap = nil;
	}
}

///////////////////////////////////////////////////////////////////////////////

uint32_t MCImage::getcompression()
{
	uint32_t t_compression = F_RLE;

	// IM-2013-10-30: [[ FullscreenMode ]] getDataCompression() now part of base MCImageRep class
	if (m_rep != nil)
		t_compression = m_rep->GetDataCompression();

	return t_compression;
}

#ifdef LEGACY_EXEC
MCString MCImage::getrawdata()
{
	if (m_rep == nil || m_rep->GetType() != kMCImageRepResident)
		return MCString(nil, 0);
	
	void *t_data;
	uindex_t t_size;
	static_cast<MCResidentImageRep*>(m_rep)->GetData(t_data, t_size);
	
	return MCString((char*)t_data, t_size);
}
#endif 

void MCImage::getrawdata(MCDataRef& r_data)
{
 	if (m_rep == nil || m_rep->GetType() != kMCImageRepResident)
    {
        r_data = MCValueRetain(kMCEmptyData);
    }
	
	void *t_data;
	uindex_t t_size;
	static_cast<MCResidentImageRep*>(m_rep)->GetData(t_data, t_size);
	
	/* UNCHECKED */ MCDataCreateWithBytes((const byte_t*)t_data, t_size, r_data);
}

bool MCImage::getsourcegeometry(uint32_t &r_pixwidth, uint32_t &r_pixheight)
{
	// IM-2014-08-01: [[ Bug 13021 ]] GetGeometry() now returns the logical image size, so just pass that through without scaling
	return m_rep != nil && m_rep->GetGeometry(r_pixwidth, r_pixheight);
}

void MCImage::getgeometry(uint32_t &r_pixwidth, uint32_t &r_pixheight)
{
	// while cropping
	if ((state & CS_EDITED) && (state & CS_SIZE))
	{
		r_pixwidth = m_current_width;
		r_pixheight = m_current_height;
		return;
	}

	if (getsourcegeometry(r_pixwidth, r_pixheight))
		return;

	r_pixwidth = rect.width;
	r_pixheight = rect.height;
}

MCGFloat MCImage::getdevicescale(void)
{
	if (getstack() == nil)
		return 1.0;
	else
		return getstack()->getdevicescale();
}

///////////////////////////////////////////////////////////////////////////////<|MERGE_RESOLUTION|>--- conflicted
+++ resolved
@@ -1465,14 +1465,9 @@
 		}
 		
 		// IM-2013-10-30: [[ FullscreenMode ]] Account for image density when locating pixel position
-<<<<<<< HEAD
-		t_x = t_x * t_frame.density;
-		t_y = t_y * t_frame.density;
-=======
 		// IM-2014-08-07: [[ Bug 13021 ]] Split density into x / y scale components
 		t_x = t_x * t_frame.x_scale;
 		t_y = t_y * t_frame.y_scale;
->>>>>>> 47a94227
 		
 		uint32_t t_width, t_height;
 		t_width = MCGImageGetWidth(t_frame.image);
@@ -2271,10 +2266,7 @@
 	else
 		m_has_transform = false;
 	
-<<<<<<< HEAD
-=======
 	MCThreadMutexLock(MCimagerepmutex);
->>>>>>> 47a94227
 	if (m_resampled_rep != nil && !(m_has_transform && MCGAffineTransformIsRectangular(m_transform) && m_resampled_rep->Matches(rect.width, rect.height, m_transform.a == -1.0, m_transform.d == -1.0, m_rep)))
 	{
 		m_resampled_rep->Release();
@@ -2644,21 +2636,6 @@
 	if (t_success)
 		t_success = t_rep != nil;
 	
-<<<<<<< HEAD
-	if (t_success)
-	{
-		if (!t_has_transform)
-			t_transform = MCGAffineTransformMakeIdentity();
-		
-		t_transform = MCGAffineTransformConcat(MCGAffineTransformMakeScale(p_scale, p_scale), t_transform);
-		
-		// IM-2014-05-12: [[ ImageRepUpdate ]] Get best density match for the resulting transform
-		MCGFloat t_src_density;
-		t_src_density = t_rep->GetBestDensityMatch(MCGAffineTransformGetEffectiveScale(t_transform));
-
-		// IM-2014-05-12: [[ ImageRepUpdate ]] Apply density scale to drawing transform
-		t_transform = MCGAffineTransformConcat(t_transform, MCGAffineTransformMakeScale(1.0 / t_src_density, 1.0 / t_src_density));
-=======
 	// IM-2014-08-01: [[ Bug 13021 ]] We can't reliably determine the image density before
 	// locking, so instead we lock the image, then calculate the resulting horizontal &
 	// vertical densities.
@@ -2680,25 +2657,12 @@
 	{
 		// IM-2014-08-01: [[ Bug 13021 ]] Scale image frame size -> logical size
 		t_transform = MCGAffineTransformConcat(t_transform, MCGAffineTransformMakeScale(t_width / (MCGFloat)MCGImageGetWidth(t_frame.image), t_height / (MCGFloat)MCGImageGetHeight(t_frame.image)));
->>>>>>> 47a94227
 		
 		bool t_copy_pixels;
 		t_copy_pixels = MCGAffineTransformIsIdentity(t_transform);
 
 		if (t_copy_pixels && !p_premultiplied)
 		{
-<<<<<<< HEAD
-			MCBitmapFrame *t_frame;
-			t_frame = nil;
-			
-			t_success = t_rep->LockBitmapFrame(currentframe, t_src_density, t_frame);
-			
-			if (t_success)
-			{
-				m_locked_bitmap = t_frame->image;
-				m_locked_rep = t_rep;
-				m_locked_bitmap_frame = t_frame;
-=======
 			// IM-2014-08-01: [[ Bug 13021 ]] The locked frame has premultiplied alpha,
 			// so we have to release and lock the unpremultiplied bitmap frame.
 			t_rep->UnlockImageFrame(currentframe, t_frame);
@@ -2713,54 +2677,10 @@
 				m_locked_bitmap = t_bitmap_frame->image;
 				m_locked_rep = t_rep;
 				m_locked_bitmap_frame = t_bitmap_frame;
->>>>>>> 47a94227
 			}
 		}
 		else if (t_copy_pixels && p_premultiplied)
 		{
-<<<<<<< HEAD
-			MCGImageFrame t_frame;
-			
-			t_success = t_rep->LockImageFrame(currentframe, t_src_density, t_frame);
-			
-			if (t_success)
-			{
-				MCGRaster t_raster;
-				t_success = MCGImageGetRaster(t_frame.image, t_raster);
-
-				if (t_success)
-					t_success = MCMemoryNew(m_locked_bitmap);
-
-				if (t_success)
-				{
-					*m_locked_bitmap = MCImageBitmapFromMCGRaster(t_raster);
-					m_locked_image = MCGImageRetain(t_frame.image);
-				}
-			
-				t_rep->UnlockImageFrame(currentframe, t_frame);
-			}
-		}
-		else
-		{
-			MCGImageFrame t_frame;
-			
-			t_success = t_rep->LockImageFrame(currentframe, t_src_density, t_frame);
-			
-			if (t_success)
-			{
-				// IM-2013-11-06: [[ RefactorGraphics ]] Factor out transformed image creation code
-				// MM-2014-01-27: [[ UpdateImageFilters ]] Updated to use new libgraphics image filter types.
-				MCGImageFilter t_filter;
-				t_filter = getimagefilter();
-				
-				t_success = MCImageBitmapCreateWithTransformedMCGImage(t_frame.image, t_transform, t_filter, m_locked_bitmap);
-				
-				if (t_success && !p_premultiplied)
-					MCImageBitmapUnpremultiply(m_locked_bitmap);
-				
-				t_rep->UnlockImageFrame(currentframe, t_frame);
-			}
-=======
 			MCGRaster t_raster;
 			t_success = MCGImageGetRaster(t_frame.image, t_raster);
 
@@ -2788,7 +2708,6 @@
 				MCImageBitmapUnpremultiply(m_locked_bitmap);
 			
 			t_rep->UnlockImageFrame(currentframe, t_frame);
->>>>>>> 47a94227
 		}
 	}
 	
