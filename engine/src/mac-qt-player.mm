--- conflicted
+++ resolved
@@ -62,17 +62,7 @@
 
 @end
 
-<<<<<<< HEAD
-// PM-2015-05-12: [[ Bug 14349 ]] Subclass QTMoviewView and override hitTest method to make mouse events respond to the superview
-@interface com_runrev_livecode_MCQTPlayerView : QTMovieView
-
-- (NSView *) hitTest: (NSPoint) aPoint;
-
-@end
-
-=======
  
->>>>>>> ae872103
 class MCQTKitPlayer: public MCPlatformPlayer
 {
 public:
@@ -117,7 +107,7 @@
     
     
     QTMovie *m_movie;
-    com_runrev_livecode_MCQTPlayerView *m_view;
+    QTMovieView *m_view;
     CVImageBufferRef m_current_frame;
     QTTime m_last_current_time;
     QTTime m_buffered_time;
@@ -167,12 +157,6 @@
 
 @end
 
-<<<<<<< HEAD
-// PM-2015-05-12: [[ Bug 14349 ]] Override hitTest method to make mouse events respond to the superview
-@implementation com_runrev_livecode_MCQTPlayerView
-
-- (NSView *) hitTest: (NSPoint) aPoint
-=======
 // PM-2015-05-27: [[ Bug 14349 ]] Dynamically subclass QTMovieView and override hitTest method to make mouse events respond to the superview
 @implementation com_runrev_livecode_MCQTKitHelper
 
@@ -210,7 +194,6 @@
 }
 
 - (NSView *) newHitTest: (NSPoint) aPoint
->>>>>>> ae872103
 {
     return [self superview];
 }
@@ -236,14 +219,9 @@
 MCQTKitPlayer::MCQTKitPlayer(void)
 {
 	m_movie = [[NSClassFromString(@"QTMovie") movie] retain];
-<<<<<<< HEAD
-    m_view = [[com_runrev_livecode_MCQTPlayerView alloc] initWithFrame: NSZeroRect];
-    m_observer = [[com_runrev_livecode_MCQTKitPlayerObserver alloc] initWithPlayer: this];
-=======
 	m_view = [[NSClassFromString(@"QTMovieView") alloc] initWithFrame: NSZeroRect];
     [com_runrev_livecode_MCQTKitHelper dynamicallySubclassQTMovieView:m_view];
 	m_observer = [[com_runrev_livecode_MCQTKitPlayerObserver alloc] initWithPlayer: this];
->>>>>>> ae872103
     
 	m_current_frame = nil;
 	
